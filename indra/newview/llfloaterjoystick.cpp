/**
 * @file llfloaterjoystick.cpp
 * @brief Joystick preferences panel
 *
 * $LicenseInfo:firstyear=2007&license=viewerlgpl$
 * Second Life Viewer Source Code
 * Copyright (C) 2010, Linden Research, Inc.
 *
 * This library is free software; you can redistribute it and/or
 * modify it under the terms of the GNU Lesser General Public
 * License as published by the Free Software Foundation;
 * version 2.1 of the License only.
 *
 * This library is distributed in the hope that it will be useful,
 * but WITHOUT ANY WARRANTY; without even the implied warranty of
 * MERCHANTABILITY or FITNESS FOR A PARTICULAR PURPOSE.  See the GNU
 * Lesser General Public License for more details.
 *
 * You should have received a copy of the GNU Lesser General Public
 * License along with this library; if not, write to the Free Software
 * Foundation, Inc., 51 Franklin Street, Fifth Floor, Boston, MA  02110-1301  USA
 *
 * Linden Research, Inc., 945 Battery Street, San Francisco, CA  94111  USA
 * $/LicenseInfo$
 */

#include "llviewerprecompiledheaders.h"

// file include
#include "llfloaterjoystick.h"

// linden library includes
#include "llerror.h"
#include "llrect.h"
#include "llstring.h"
#include "lltrace.h"

// project includes
#include "lluictrlfactory.h"
#include "llviewercontrol.h"
#include "llappviewer.h"
#include "llviewerjoystick.h"
#include "llviewerwindow.h"
#include "llwindow.h"
#include "llcheckboxctrl.h"
#include "llcombobox.h"

// <FS:Zi> FIRE-14344 - Add button preview and allow for more than 6 axes
#include "llspinctrl.h"
#include "lliconctrl.h"
// </FS:Zi>

#if LL_WINDOWS && !LL_MESA_HEADLESS
// Require DirectInput version 8
#define DIRECTINPUT_VERSION 0x0800

#include <dinput.h>
#endif

static LLTrace::SampleStatHandle<>  sJoystickAxis0("Joystick axis 0"),
                                    sJoystickAxis1("Joystick axis 1"),
                                    sJoystickAxis2("Joystick axis 2"),
                                    sJoystickAxis3("Joystick axis 3"),
                                    sJoystickAxis4("Joystick axis 4"),
// <FS:Zi> FIRE-14344 - Add button preview and allow for more than 6 axes
//                                  sJoystickAxis5("Joystick axis 5");
// static LLTrace::SampleStatHandle<>* sJoystickAxes[6] =
                                    sJoystickAxis5("Joystick axis 5"),
                                    sJoystickAxis6("Joystick axis 6"),
                                    sJoystickAxis7("Joystick axis 7");

static LLTrace::SampleStatHandle<>* sJoystickAxes[MAX_JOYSTICK_AXES] =
// </FS:Zi>
{
    &sJoystickAxis0,
    &sJoystickAxis1,
    &sJoystickAxis2,
    &sJoystickAxis3,
    &sJoystickAxis4,
    &sJoystickAxis5
// <FS:Zi> FIRE-14344 - Add button preview and allow for more than 6 axes
    ,
    &sJoystickAxis6,
    &sJoystickAxis7
// </FS_Zi>
};

#if LL_WINDOWS && !LL_MESA_HEADLESS

BOOL CALLBACK di8_list_devices_callback(LPCDIDEVICEINSTANCE device_instance_ptr, LPVOID pvRef)
{
    // Note: If a single device can function as more than one DirectInput
    // device type, it is enumerated as each device type that it supports.
    // Capable of detecting devices like Oculus Rift
    if (device_instance_ptr && pvRef)
    {
        std::string product_name = utf16str_to_utf8str(llutf16string(device_instance_ptr->tszProductName));
        S32 size = sizeof(GUID);
        LLSD::Binary data; //just an std::vector
        data.resize(size);
        memcpy(&data[0], &device_instance_ptr->guidInstance /*POD _GUID*/, size);

        LLFloaterJoystick * floater = (LLFloaterJoystick*)pvRef;
        LLSD value = data;
        floater->addDevice(product_name, value);
    }
    return DIENUM_CONTINUE;
}
#endif

LLFloaterJoystick::LLFloaterJoystick(const LLSD& data)
    : LLFloater(data),
    mHasDeviceList(false)
{
    // <FS:Zi> FIRE-14344 - Add button preview and allow for more than 6 axes
    mAxisStatsBar = new LLStatBar*[MAX_JOYSTICK_AXES];
    mAxisViews = new LLStatView*[MAX_JOYSTICK_AXES];
    mButtonsLights = new LLIconCtrl*[MAX_JOYSTICK_BUTTONS];
    // </FS:Zi>

    if (!LLViewerJoystick::getInstance()->isJoystickInitialized())
    {
        LLViewerJoystick::getInstance()->init(false);
    }

    initFromSettings();
}

void LLFloaterJoystick::draw()
{
    LLViewerJoystick* joystick(LLViewerJoystick::getInstance());
    bool joystick_inited = joystick->isJoystickInitialized();
    if (joystick_inited != mHasDeviceList)
    {
        refreshListOfDevices();
    }

    // <FS:Zi> FIRE-14344 - If we are on the login screen, this value will be 0.0f and we know we
    // have to update the joystick status by ourselves
    if (gFrameIntervalSeconds.value() == 0.0f)
    {
        joystick->updateStatus();
    }
    // </FS:Zi>

    // <FS:Zi> FIRE-14344 - Add button preview and allow for more than 6 axes
    // for (U32 i = 0; i < 6; i++)
    for (U32 i = 0; i < joystick->getNumOfJoystickAxes(); i++)
    {
        F32 value = joystick->getJoystickAxis(i);
        // <FS:Zi> FIRE-14344 - using the frame interval seems to break the graphs
        // sample(*sJoystickAxes[i], value * gFrameIntervalSeconds.value());
        sample(*sJoystickAxes[i], value);
        if (mAxisStatsBar[i])
        {
            F32 minbar, maxbar;
            mAxisStatsBar[i]->getRange(minbar, maxbar);
            if (llabs(value) > maxbar)
            {
                F32 range = llabs(value);
                mAxisStatsBar[i]->setRange(-range, range);
            }
        }
    }

    // <FS:Zi> FIRE-14344 - Add button preview and allow for more than 6 axes
    if (mJoystickEnabled)
    {
        // dim = button present but not pushed, white = button currently pushed
        const LLColor4& bright = LLUIColorTable::instance().getColor("White").get();
        const LLColor4& dim    = LLUIColorTable::instance().getColor("Gray").get();

        for (U32 i = 0; i < joystick->getNumOfJoystickButtons(); i++)
        {
            U32 value = joystick->getJoystickButton(i);
            mButtonsLights[i]->setColor(value ? bright : dim);
        }
    }
    // </FS:Zi>

    LLFloater::draw();
}

<<<<<<< HEAD
bool LLFloaterJoystick::postBuild()
{		
	center();
	// <FS:CR> Micro Save on calls to gSavedSettings
	//F32 range = gSavedSettings.getBOOL("Cursor3D") ? 128.f : 2.f;
	// <FS:Zi> FIRE-14344 - use 0.5f for the graph  ranges instead of 128.f : 2.f to get better autoscaling -
	//         needs testing with an actual absolute pointer device if the range scales in a useful way when
	//         not starting at 128.f
	F32 range = 0.5f;

	// <FS:Zi> FIRE-14344 - Add button preview and allow for more than 6 axes
	// for (U32 i = 0; i < 6; i++)
	for (U32 i = 0; i < MAX_JOYSTICK_AXES; i++)
	{
		std::string stat_name(llformat("Joystick axis %d", i));
		std::string axisname = llformat("axis%d", i);
		mAxisStatsBar[i] = getChild<LLStatBar>(axisname);
		if (mAxisStatsBar[i])
		{
			mAxisStatsBar[i]->setStat(stat_name);
			mAxisStatsBar[i]->setRange(-range, range);
		}
		// <FS:Zi> FIRE-14344 - cache axis view widgets for faster lookup later
		mAxisViews[i] = getChild<LLStatView>(llformat("axis_view_%d", i));

		// set number of axes on spinners
		LLSpinCtrl* spin;
		spin = getChild<LLSpinCtrl>(llformat("JoystickAxis%d", i));
		spin->setMaxValue(MAX_JOYSTICK_AXES - 1);
		// </FS:Zi>
	}

	// <FS:Zi> FIRE-14344 - Add button preview and allow for more than 6 axes
	for (U32 i = 0; i < MAX_JOYSTICK_BUTTONS; i++)
	{
		mButtonsLights[i] = getChild<LLIconCtrl>(llformat("button_light_%d", i));
	}
	// </FS:Zi>

	mJoysticksCombo = getChild<LLComboBox>("joystick_combo");
	childSetCommitCallback("joystick_combo",onCommitJoystickEnabled,this);
	mCheckFlycamEnabled = getChild<LLCheckBoxCtrl>("JoystickFlycamEnabled");
	childSetCommitCallback("JoystickFlycamEnabled",onCommitJoystickEnabled,this);

	childSetAction("SpaceNavigatorDefaults", onClickRestoreSNDefaults, this);
	childSetAction("cancel_btn", onClickCancel, this);
	childSetAction("ok_btn", onClickOK, this);

	refresh();
	refreshListOfDevices();
	updateAxesAndButtons();	// <FS:Zi> FIRE-14344 - Add button preview and allow for more than 6 axes
	return true;
=======
BOOL LLFloaterJoystick::postBuild()
{
    center();
    // <FS:CR> Micro Save on calls to gSavedSettings
    //F32 range = gSavedSettings.getBOOL("Cursor3D") ? 128.f : 2.f;
    // <FS:Zi> FIRE-14344 - use 0.5f for the graph  ranges instead of 128.f : 2.f to get better autoscaling -
    //         needs testing with an actual absolute pointer device if the range scales in a useful way when
    //         not starting at 128.f
    F32 range = 0.5f;

    // <FS:Zi> FIRE-14344 - Add button preview and allow for more than 6 axes
    // for (U32 i = 0; i < 6; i++)
    for (U32 i = 0; i < MAX_JOYSTICK_AXES; i++)
    {
        std::string stat_name(llformat("Joystick axis %d", i));
        std::string axisname = llformat("axis%d", i);
        mAxisStatsBar[i] = getChild<LLStatBar>(axisname);
        if (mAxisStatsBar[i])
        {
            mAxisStatsBar[i]->setStat(stat_name);
            mAxisStatsBar[i]->setRange(-range, range);
        }
        // <FS:Zi> FIRE-14344 - cache axis view widgets for faster lookup later
        mAxisViews[i] = getChild<LLStatView>(llformat("axis_view_%d", i));

        // set number of axes on spinners
        LLSpinCtrl* spin;
        spin = getChild<LLSpinCtrl>(llformat("JoystickAxis%d", i));
        spin->setMaxValue(MAX_JOYSTICK_AXES - 1);
        // </FS:Zi>
    }

    // <FS:Zi> FIRE-14344 - Add button preview and allow for more than 6 axes
    for (U32 i = 0; i < MAX_JOYSTICK_BUTTONS; i++)
    {
        mButtonsLights[i] = getChild<LLIconCtrl>(llformat("button_light_%d", i));
    }
    // </FS:Zi>

    mJoysticksCombo = getChild<LLComboBox>("joystick_combo");
    childSetCommitCallback("joystick_combo",onCommitJoystickEnabled,this);
    mCheckFlycamEnabled = getChild<LLCheckBoxCtrl>("JoystickFlycamEnabled");
    childSetCommitCallback("JoystickFlycamEnabled",onCommitJoystickEnabled,this);

    childSetAction("SpaceNavigatorDefaults", onClickRestoreSNDefaults, this);
    childSetAction("cancel_btn", onClickCancel, this);
    childSetAction("ok_btn", onClickOK, this);

    refresh();
    refreshListOfDevices();
    updateAxesAndButtons(); // <FS:Zi> FIRE-14344 - Add button preview and allow for more than 6 axes
    return TRUE;
>>>>>>> c06fb4e0
}

LLFloaterJoystick::~LLFloaterJoystick()
{
    // Children all cleaned up by default view destructor.

    // <FS:Zi> FIRE-14344 - Add button preview and allow for more than 6 axes
    delete[] mAxisStatsBar;
    delete[] mButtonsLights;
    delete[] mAxisViews;
}


void LLFloaterJoystick::apply()
{
}

void LLFloaterJoystick::initFromSettings()
{
    mJoystickEnabled = gSavedSettings.getBOOL("JoystickEnabled");
    mJoystickId = gSavedSettings.getLLSD("JoystickDeviceUUID");

    mJoystickAxis[0] = gSavedSettings.getS32("JoystickAxis0");
    mJoystickAxis[1] = gSavedSettings.getS32("JoystickAxis1");
    mJoystickAxis[2] = gSavedSettings.getS32("JoystickAxis2");
    mJoystickAxis[3] = gSavedSettings.getS32("JoystickAxis3");
    mJoystickAxis[4] = gSavedSettings.getS32("JoystickAxis4");
    mJoystickAxis[5] = gSavedSettings.getS32("JoystickAxis5");
    mJoystickAxis[6] = gSavedSettings.getS32("JoystickAxis6");

    m3DCursor = gSavedSettings.getBOOL("Cursor3D");
    mAutoLeveling = gSavedSettings.getBOOL("AutoLeveling");
    mZoomDirect  = gSavedSettings.getBOOL("ZoomDirect");

    mAvatarEnabled = gSavedSettings.getBOOL("JoystickAvatarEnabled");
    mBuildEnabled = gSavedSettings.getBOOL("JoystickBuildEnabled");
    mFlycamEnabled = gSavedSettings.getBOOL("JoystickFlycamEnabled");

    mAvatarAxisScale[0] = gSavedSettings.getF32("AvatarAxisScale0");
    mAvatarAxisScale[1] = gSavedSettings.getF32("AvatarAxisScale1");
    mAvatarAxisScale[2] = gSavedSettings.getF32("AvatarAxisScale2");
    mAvatarAxisScale[3] = gSavedSettings.getF32("AvatarAxisScale3");
    mAvatarAxisScale[4] = gSavedSettings.getF32("AvatarAxisScale4");
    mAvatarAxisScale[5] = gSavedSettings.getF32("AvatarAxisScale5");

    mBuildAxisScale[0] = gSavedSettings.getF32("BuildAxisScale0");
    mBuildAxisScale[1] = gSavedSettings.getF32("BuildAxisScale1");
    mBuildAxisScale[2] = gSavedSettings.getF32("BuildAxisScale2");
    mBuildAxisScale[3] = gSavedSettings.getF32("BuildAxisScale3");
    mBuildAxisScale[4] = gSavedSettings.getF32("BuildAxisScale4");
    mBuildAxisScale[5] = gSavedSettings.getF32("BuildAxisScale5");

    mFlycamAxisScale[0] = gSavedSettings.getF32("FlycamAxisScale0");
    mFlycamAxisScale[1] = gSavedSettings.getF32("FlycamAxisScale1");
    mFlycamAxisScale[2] = gSavedSettings.getF32("FlycamAxisScale2");
    mFlycamAxisScale[3] = gSavedSettings.getF32("FlycamAxisScale3");
    mFlycamAxisScale[4] = gSavedSettings.getF32("FlycamAxisScale4");
    mFlycamAxisScale[5] = gSavedSettings.getF32("FlycamAxisScale5");
    mFlycamAxisScale[6] = gSavedSettings.getF32("FlycamAxisScale6");

    mAvatarAxisDeadZone[0] = gSavedSettings.getF32("AvatarAxisDeadZone0");
    mAvatarAxisDeadZone[1] = gSavedSettings.getF32("AvatarAxisDeadZone1");
    mAvatarAxisDeadZone[2] = gSavedSettings.getF32("AvatarAxisDeadZone2");
    mAvatarAxisDeadZone[3] = gSavedSettings.getF32("AvatarAxisDeadZone3");
    mAvatarAxisDeadZone[4] = gSavedSettings.getF32("AvatarAxisDeadZone4");
    mAvatarAxisDeadZone[5] = gSavedSettings.getF32("AvatarAxisDeadZone5");

    mBuildAxisDeadZone[0] = gSavedSettings.getF32("BuildAxisDeadZone0");
    mBuildAxisDeadZone[1] = gSavedSettings.getF32("BuildAxisDeadZone1");
    mBuildAxisDeadZone[2] = gSavedSettings.getF32("BuildAxisDeadZone2");
    mBuildAxisDeadZone[3] = gSavedSettings.getF32("BuildAxisDeadZone3");
    mBuildAxisDeadZone[4] = gSavedSettings.getF32("BuildAxisDeadZone4");
    mBuildAxisDeadZone[5] = gSavedSettings.getF32("BuildAxisDeadZone5");

    mFlycamAxisDeadZone[0] = gSavedSettings.getF32("FlycamAxisDeadZone0");
    mFlycamAxisDeadZone[1] = gSavedSettings.getF32("FlycamAxisDeadZone1");
    mFlycamAxisDeadZone[2] = gSavedSettings.getF32("FlycamAxisDeadZone2");
    mFlycamAxisDeadZone[3] = gSavedSettings.getF32("FlycamAxisDeadZone3");
    mFlycamAxisDeadZone[4] = gSavedSettings.getF32("FlycamAxisDeadZone4");
    mFlycamAxisDeadZone[5] = gSavedSettings.getF32("FlycamAxisDeadZone5");
    mFlycamAxisDeadZone[6] = gSavedSettings.getF32("FlycamAxisDeadZone6");

    mAvatarFeathering = gSavedSettings.getF32("AvatarFeathering");
    mBuildFeathering = gSavedSettings.getF32("BuildFeathering");
    mFlycamFeathering = gSavedSettings.getF32("FlycamFeathering");
}

void LLFloaterJoystick::refresh()
{
    LLFloater::refresh();

    initFromSettings();
}

bool LLFloaterJoystick::addDeviceCallback(std::string &name, LLSD& value, void* userdata)
{
    LLFloaterJoystick * floater = (LLFloaterJoystick*)userdata;
    floater->mJoysticksCombo->add(name, value, ADD_BOTTOM, 1);
    return false; // keep searching
}

void LLFloaterJoystick::addDevice(std::string &name, LLSD& value)
{
    mJoysticksCombo->add(name, value, ADD_BOTTOM, 1);
}

void LLFloaterJoystick::refreshListOfDevices()
{
    mJoysticksCombo->removeall();
    std::string no_device = getString("JoystickDisabled");
    LLSD value = LLSD::Integer(0);
    addDevice(no_device, value);

    mHasDeviceList = false;

    void* win_calback = nullptr;
    // di8_devices_callback callback is immediate and happens in scope of getInputDevices()
#if LL_WINDOWS && !LL_MESA_HEADLESS
    // space navigator is marked as DI8DEVCLASS_GAMECTRL in ndof lib
    U32 device_type = DI8DEVCLASS_GAMECTRL;
    win_calback = di8_list_devices_callback;
#elif LL_DARWIN
    U32 device_type = 0;
#else
    // On MAC it is possible to specify product
    // and manufacturer in NDOF_Device for
    // ndof_init_first to pick specific device
    U32 device_type = 0;
#endif
    if (gViewerWindow->getWindow()->getInputDevices(device_type, addDeviceCallback, win_calback, this))
    {
        mHasDeviceList = true;
    }

    bool is_device_id_set = LLViewerJoystick::getInstance()->isDeviceUUIDSet();

    if (LLViewerJoystick::getInstance()->isJoystickInitialized() &&
        (!mHasDeviceList || !is_device_id_set))
    {
#if LL_WINDOWS && !LL_MESA_HEADLESS
        LL_WARNS() << "NDOF connected to device without using SL provided handle" << LL_ENDL;
#endif
        std::string desc = LLViewerJoystick::getInstance()->getDescription();
        if (!desc.empty())
        {
            LLSD value = LLSD::Integer(1); // value for selection
            addDevice(desc, value);
            mHasDeviceList = true;
        }
    }

    if (gSavedSettings.getBOOL("JoystickEnabled") && mHasDeviceList)
    {
        if (is_device_id_set)
        {
            LLSD guid = LLViewerJoystick::getInstance()->getDeviceUUID();
            mJoysticksCombo->selectByValue(guid);
        }
        else
        {
            mJoysticksCombo->selectByValue(LLSD::Integer(1));
        }
    }
    else
    {
        mJoysticksCombo->selectByValue(LLSD::Integer(0));
    }
}

void LLFloaterJoystick::cancel()
{
    gSavedSettings.setBOOL("JoystickEnabled", mJoystickEnabled);
    gSavedSettings.setLLSD("JoystickDeviceUUID", mJoystickId);

    gSavedSettings.setS32("JoystickAxis0", mJoystickAxis[0]);
    gSavedSettings.setS32("JoystickAxis1", mJoystickAxis[1]);
    gSavedSettings.setS32("JoystickAxis2", mJoystickAxis[2]);
    gSavedSettings.setS32("JoystickAxis3", mJoystickAxis[3]);
    gSavedSettings.setS32("JoystickAxis4", mJoystickAxis[4]);
    gSavedSettings.setS32("JoystickAxis5", mJoystickAxis[5]);
    gSavedSettings.setS32("JoystickAxis6", mJoystickAxis[6]);

    gSavedSettings.setBOOL("Cursor3D", m3DCursor);
    gSavedSettings.setBOOL("AutoLeveling", mAutoLeveling);
    gSavedSettings.setBOOL("ZoomDirect", mZoomDirect );

    gSavedSettings.setBOOL("JoystickAvatarEnabled", mAvatarEnabled);
    gSavedSettings.setBOOL("JoystickBuildEnabled", mBuildEnabled);
    gSavedSettings.setBOOL("JoystickFlycamEnabled", mFlycamEnabled);

    gSavedSettings.setF32("AvatarAxisScale0", mAvatarAxisScale[0]);
    gSavedSettings.setF32("AvatarAxisScale1", mAvatarAxisScale[1]);
    gSavedSettings.setF32("AvatarAxisScale2", mAvatarAxisScale[2]);
    gSavedSettings.setF32("AvatarAxisScale3", mAvatarAxisScale[3]);
    gSavedSettings.setF32("AvatarAxisScale4", mAvatarAxisScale[4]);
    gSavedSettings.setF32("AvatarAxisScale5", mAvatarAxisScale[5]);

    gSavedSettings.setF32("BuildAxisScale0", mBuildAxisScale[0]);
    gSavedSettings.setF32("BuildAxisScale1", mBuildAxisScale[1]);
    gSavedSettings.setF32("BuildAxisScale2", mBuildAxisScale[2]);
    gSavedSettings.setF32("BuildAxisScale3", mBuildAxisScale[3]);
    gSavedSettings.setF32("BuildAxisScale4", mBuildAxisScale[4]);
    gSavedSettings.setF32("BuildAxisScale5", mBuildAxisScale[5]);

    gSavedSettings.setF32("FlycamAxisScale0", mFlycamAxisScale[0]);
    gSavedSettings.setF32("FlycamAxisScale1", mFlycamAxisScale[1]);
    gSavedSettings.setF32("FlycamAxisScale2", mFlycamAxisScale[2]);
    gSavedSettings.setF32("FlycamAxisScale3", mFlycamAxisScale[3]);
    gSavedSettings.setF32("FlycamAxisScale4", mFlycamAxisScale[4]);
    gSavedSettings.setF32("FlycamAxisScale5", mFlycamAxisScale[5]);
    gSavedSettings.setF32("FlycamAxisScale6", mFlycamAxisScale[6]);

    gSavedSettings.setF32("AvatarAxisDeadZone0", mAvatarAxisDeadZone[0]);
    gSavedSettings.setF32("AvatarAxisDeadZone1", mAvatarAxisDeadZone[1]);
    gSavedSettings.setF32("AvatarAxisDeadZone2", mAvatarAxisDeadZone[2]);
    gSavedSettings.setF32("AvatarAxisDeadZone3", mAvatarAxisDeadZone[3]);
    gSavedSettings.setF32("AvatarAxisDeadZone4", mAvatarAxisDeadZone[4]);
    gSavedSettings.setF32("AvatarAxisDeadZone5", mAvatarAxisDeadZone[5]);

    gSavedSettings.setF32("BuildAxisDeadZone0", mBuildAxisDeadZone[0]);
    gSavedSettings.setF32("BuildAxisDeadZone1", mBuildAxisDeadZone[1]);
    gSavedSettings.setF32("BuildAxisDeadZone2", mBuildAxisDeadZone[2]);
    gSavedSettings.setF32("BuildAxisDeadZone3", mBuildAxisDeadZone[3]);
    gSavedSettings.setF32("BuildAxisDeadZone4", mBuildAxisDeadZone[4]);
    gSavedSettings.setF32("BuildAxisDeadZone5", mBuildAxisDeadZone[5]);

    gSavedSettings.setF32("FlycamAxisDeadZone0", mFlycamAxisDeadZone[0]);
    gSavedSettings.setF32("FlycamAxisDeadZone1", mFlycamAxisDeadZone[1]);
    gSavedSettings.setF32("FlycamAxisDeadZone2", mFlycamAxisDeadZone[2]);
    gSavedSettings.setF32("FlycamAxisDeadZone3", mFlycamAxisDeadZone[3]);
    gSavedSettings.setF32("FlycamAxisDeadZone4", mFlycamAxisDeadZone[4]);
    gSavedSettings.setF32("FlycamAxisDeadZone5", mFlycamAxisDeadZone[5]);
    gSavedSettings.setF32("FlycamAxisDeadZone6", mFlycamAxisDeadZone[6]);

    gSavedSettings.setF32("AvatarFeathering", mAvatarFeathering);
    gSavedSettings.setF32("BuildFeathering", mBuildFeathering);
    gSavedSettings.setF32("FlycamFeathering", mFlycamFeathering);
}

void LLFloaterJoystick::onCommitJoystickEnabled(LLUICtrl*, void *joy_panel)
{
    LLFloaterJoystick* self = (LLFloaterJoystick*)joy_panel;

    LLSD value = self->mJoysticksCombo->getValue();
    bool joystick_enabled = true;
    // value is 0 for no device,
    // 1 for a device on Mac (single device, no list support yet)
    // binary packed guid for a device on windows (can have multiple devices)
    if (value.isInteger())
    {
        // ndof already has a device selected, we are just setting it enabled or disabled
        joystick_enabled = value.asInteger();
    }
    else
    {
        LLViewerJoystick::getInstance()->initDevice(value);
        // else joystick is enabled, because combobox holds id of the device
        joystick_enabled = true;
    }
    gSavedSettings.setBOOL("JoystickEnabled", joystick_enabled);
<<<<<<< HEAD
	bool flycam_enabled = self->mCheckFlycamEnabled->get();

	if (!joystick_enabled || !flycam_enabled)
	{
		// Turn off flycam
		LLViewerJoystick* joystick(LLViewerJoystick::getInstance());
		if (joystick->getOverrideCamera())
		{
			joystick->toggleFlycam();
		}
	}

    std::string device_id = LLViewerJoystick::getInstance()->getDeviceUUIDString();
    gSavedSettings.setString("JoystickDeviceUUID", device_id);
    LL_DEBUGS("Joystick") << "Selected " << device_id << " as joystick." << LL_ENDL;
=======
    BOOL flycam_enabled = self->mCheckFlycamEnabled->get();

    if (!joystick_enabled || !flycam_enabled)
    {
        // Turn off flycam
        LLViewerJoystick* joystick(LLViewerJoystick::getInstance());
        if (joystick->getOverrideCamera())
        {
            joystick->toggleFlycam();
        }
    }

    LLViewerJoystick::getInstance()->saveDeviceIdToSettings();

    std::string device_string = LLViewerJoystick::getInstance()->getDeviceUUIDString();
    LL_DEBUGS("Joystick") << "Selected " << device_string << " as joystick." << LL_ENDL;
>>>>>>> c06fb4e0

    self->refreshListOfDevices();

    // <FS:Zi> FIRE-14344 - Add button preview and allow for more than 6 axes
    self->mJoystickEnabled = joystick_enabled;
    self->updateAxesAndButtons();
    // </FS:Zi>
}

void LLFloaterJoystick::onClickRestoreSNDefaults(void *joy_panel)
{
    setSNDefaults();
}

void LLFloaterJoystick::onClickCancel(void *joy_panel)
{
    if (joy_panel)
    {
        LLFloaterJoystick* self = (LLFloaterJoystick*)joy_panel;

        if (self)
        {
            self->cancel();
            self->closeFloater();
        }
    }
}

void LLFloaterJoystick::onClickOK(void *joy_panel)
{
    if (joy_panel)
    {
        LLFloaterJoystick* self = (LLFloaterJoystick*)joy_panel;

        if (self)
        {
            self->closeFloater();
        }
    }
}

void LLFloaterJoystick::onClickCloseBtn(bool app_quitting)
{
    cancel();
    closeFloater(app_quitting);
}

void LLFloaterJoystick::setSNDefaults()
{
    LLViewerJoystick::getInstance()->setSNDefaults();
}

void LLFloaterJoystick::onClose(bool app_quitting)
{
    if (app_quitting)
    {
        cancel();
    }
}

// <FS:Zi> FIRE-14344 - Add button preview and allow for more than 6 axes
void LLFloaterJoystick::updateAxesAndButtons()
{
    U8 axes = 0;
    U8 buttons = 0;

    if(mJoystickEnabled)
    {
        axes    = LLViewerJoystick::getInstance()->getNumOfJoystickAxes();
        buttons = LLViewerJoystick::getInstance()->getNumOfJoystickButtons();
    }

    for(U8 i = 0; i < MAX_JOYSTICK_AXES; i++)
    {
        mAxisViews[i]->setDisplayChildren(i < axes);
        mAxisViews[i]->reshape(0, 0, false);
    }

    // dim = button present but not pushed, dark = button not present on this joystick
    static const LLColor4& dark = LLUIColorTable::instance().getColor("DkGray").get();
    static const LLColor4& dim  = LLUIColorTable::instance().getColor("Gray").get();

    for(U8 i = 0; i < MAX_JOYSTICK_BUTTONS; i++)
    {
        mButtonsLights[i]->setColor(i < buttons ? dim : dark);
    }
}
// </FS:Zi><|MERGE_RESOLUTION|>--- conflicted
+++ resolved
@@ -181,61 +181,7 @@
     LLFloater::draw();
 }
 
-<<<<<<< HEAD
 bool LLFloaterJoystick::postBuild()
-{		
-	center();
-	// <FS:CR> Micro Save on calls to gSavedSettings
-	//F32 range = gSavedSettings.getBOOL("Cursor3D") ? 128.f : 2.f;
-	// <FS:Zi> FIRE-14344 - use 0.5f for the graph  ranges instead of 128.f : 2.f to get better autoscaling -
-	//         needs testing with an actual absolute pointer device if the range scales in a useful way when
-	//         not starting at 128.f
-	F32 range = 0.5f;
-
-	// <FS:Zi> FIRE-14344 - Add button preview and allow for more than 6 axes
-	// for (U32 i = 0; i < 6; i++)
-	for (U32 i = 0; i < MAX_JOYSTICK_AXES; i++)
-	{
-		std::string stat_name(llformat("Joystick axis %d", i));
-		std::string axisname = llformat("axis%d", i);
-		mAxisStatsBar[i] = getChild<LLStatBar>(axisname);
-		if (mAxisStatsBar[i])
-		{
-			mAxisStatsBar[i]->setStat(stat_name);
-			mAxisStatsBar[i]->setRange(-range, range);
-		}
-		// <FS:Zi> FIRE-14344 - cache axis view widgets for faster lookup later
-		mAxisViews[i] = getChild<LLStatView>(llformat("axis_view_%d", i));
-
-		// set number of axes on spinners
-		LLSpinCtrl* spin;
-		spin = getChild<LLSpinCtrl>(llformat("JoystickAxis%d", i));
-		spin->setMaxValue(MAX_JOYSTICK_AXES - 1);
-		// </FS:Zi>
-	}
-
-	// <FS:Zi> FIRE-14344 - Add button preview and allow for more than 6 axes
-	for (U32 i = 0; i < MAX_JOYSTICK_BUTTONS; i++)
-	{
-		mButtonsLights[i] = getChild<LLIconCtrl>(llformat("button_light_%d", i));
-	}
-	// </FS:Zi>
-
-	mJoysticksCombo = getChild<LLComboBox>("joystick_combo");
-	childSetCommitCallback("joystick_combo",onCommitJoystickEnabled,this);
-	mCheckFlycamEnabled = getChild<LLCheckBoxCtrl>("JoystickFlycamEnabled");
-	childSetCommitCallback("JoystickFlycamEnabled",onCommitJoystickEnabled,this);
-
-	childSetAction("SpaceNavigatorDefaults", onClickRestoreSNDefaults, this);
-	childSetAction("cancel_btn", onClickCancel, this);
-	childSetAction("ok_btn", onClickOK, this);
-
-	refresh();
-	refreshListOfDevices();
-	updateAxesAndButtons();	// <FS:Zi> FIRE-14344 - Add button preview and allow for more than 6 axes
-	return true;
-=======
-BOOL LLFloaterJoystick::postBuild()
 {
     center();
     // <FS:CR> Micro Save on calls to gSavedSettings
@@ -286,8 +232,7 @@
     refresh();
     refreshListOfDevices();
     updateAxesAndButtons(); // <FS:Zi> FIRE-14344 - Add button preview and allow for more than 6 axes
-    return TRUE;
->>>>>>> c06fb4e0
+    return true;
 }
 
 LLFloaterJoystick::~LLFloaterJoystick()
@@ -548,24 +493,7 @@
         joystick_enabled = true;
     }
     gSavedSettings.setBOOL("JoystickEnabled", joystick_enabled);
-<<<<<<< HEAD
-	bool flycam_enabled = self->mCheckFlycamEnabled->get();
-
-	if (!joystick_enabled || !flycam_enabled)
-	{
-		// Turn off flycam
-		LLViewerJoystick* joystick(LLViewerJoystick::getInstance());
-		if (joystick->getOverrideCamera())
-		{
-			joystick->toggleFlycam();
-		}
-	}
-
-    std::string device_id = LLViewerJoystick::getInstance()->getDeviceUUIDString();
-    gSavedSettings.setString("JoystickDeviceUUID", device_id);
-    LL_DEBUGS("Joystick") << "Selected " << device_id << " as joystick." << LL_ENDL;
-=======
-    BOOL flycam_enabled = self->mCheckFlycamEnabled->get();
+    bool flycam_enabled = self->mCheckFlycamEnabled->get();
 
     if (!joystick_enabled || !flycam_enabled)
     {
@@ -581,7 +509,6 @@
 
     std::string device_string = LLViewerJoystick::getInstance()->getDeviceUUIDString();
     LL_DEBUGS("Joystick") << "Selected " << device_string << " as joystick." << LL_ENDL;
->>>>>>> c06fb4e0
 
     self->refreshListOfDevices();
 
