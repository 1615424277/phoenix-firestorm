--- conflicted
+++ resolved
@@ -83,11 +83,7 @@
     void godLevelChanged(U8 godlevel);
 
 private:
-<<<<<<< HEAD
-	/*virtual*/ bool postBuild();
-=======
     /*virtual*/ bool postBuild();
->>>>>>> 1a8a5404
 
     std::set<std::string> mSearchType;
     std::set<std::string> mCollectionType;
