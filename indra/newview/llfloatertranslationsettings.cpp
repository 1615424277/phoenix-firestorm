--- conflicted
+++ resolved
@@ -108,29 +108,13 @@
                                                 setDeepLVerified(false, false, 0);
                                                });
 
-<<<<<<< HEAD
-	center();
-	return true;
-=======
     center();
     return true;
->>>>>>> 1a8a5404
 }
 
 // virtual
 void LLFloaterTranslationSettings::onOpen(const LLSD& key)
 {
-<<<<<<< HEAD
-	mMachineTranslationCB->setValue(gSavedSettings.getBOOL("TranslateChat"));
-	mLanguageCombo->setSelectedByValue(gSavedSettings.getString("TranslateLanguage"), true);
-	mTranslationServiceRadioGroup->setSelectedByValue(gSavedSettings.getString("TranslationService"), true);
-
-	LLSD azure_key = gSavedSettings.getLLSD("AzureTranslateAPIKey");
-	if (azure_key.isMap() && !azure_key["id"].asString().empty())
-	{
-		mAzureAPIKeyEditor->setText(azure_key["id"].asString());
-		mAzureAPIKeyEditor->setTentative(false);
-=======
     mMachineTranslationCB->setValue(gSavedSettings.getBOOL("TranslateChat"));
     mLanguageCombo->setSelectedByValue(gSavedSettings.getString("TranslateLanguage"), true);
     mTranslationServiceRadioGroup->setSelectedByValue(gSavedSettings.getString("TranslationService"), true);
@@ -140,7 +124,6 @@
     {
         mAzureAPIKeyEditor->setText(azure_key["id"].asString());
         mAzureAPIKeyEditor->setTentative(false);
->>>>>>> 1a8a5404
         if (azure_key.has("region") && !azure_key["region"].asString().empty())
         {
             mAzureAPIRegionEditor->setText(azure_key["region"].asString());
@@ -151,29 +134,6 @@
             mAzureAPIRegionEditor->setTentative(true);
         }
         mAzureAPIEndpointEditor->setValue(azure_key["endpoint"]);
-<<<<<<< HEAD
-		verifyKey(LLTranslate::SERVICE_AZURE, azure_key, false);
-	}
-	else
-	{
-		mAzureAPIKeyEditor->setTentative(true);
-        mAzureAPIRegionEditor->setTentative(true);
-		mAzureKeyVerified = false;
-	}
-
-	std::string google_key = gSavedSettings.getString("GoogleTranslateAPIKey");
-	if (!google_key.empty())
-	{
-		mGoogleAPIKeyEditor->setText(google_key);
-		mGoogleAPIKeyEditor->setTentative(false);
-		verifyKey(LLTranslate::SERVICE_GOOGLE, google_key, false);
-	}
-	else
-	{
-		mGoogleAPIKeyEditor->setTentative(true);
-		mGoogleKeyVerified = false;
-	}
-=======
         verifyKey(LLTranslate::SERVICE_AZURE, azure_key, false);
     }
     else
@@ -195,7 +155,6 @@
         mGoogleAPIKeyEditor->setTentative(true);
         mGoogleKeyVerified = false;
     }
->>>>>>> 1a8a5404
 
     LLSD deepl_key = gSavedSettings.getLLSD("DeepLTranslateAPIKey");
     if (deepl_key.isMap() && !deepl_key["id"].asString().empty())
@@ -378,17 +337,6 @@
 
 void LLFloaterTranslationSettings::onEditorFocused(LLFocusableElement* control)
 {
-<<<<<<< HEAD
-	LLLineEditor* editor = dynamic_cast<LLLineEditor*>(control);
-	if (editor && editor->hasTabStop()) // if enabled. getEnabled() doesn't work
-	{
-		if (editor->getTentative())
-		{
-			editor->setText(LLStringUtil::null);
-			editor->setTentative(false);
-		}
-	}
-=======
     LLLineEditor* editor = dynamic_cast<LLLineEditor*>(control);
     if (editor && editor->hasTabStop()) // if enabled. getEnabled() doesn't work
     {
@@ -398,7 +346,6 @@
             editor->setTentative(false);
         }
     }
->>>>>>> 1a8a5404
 }
 
 void LLFloaterTranslationSettings::onAzureKeyEdited()
