--- conflicted
+++ resolved
@@ -117,16 +117,13 @@
 // virtual
 void LLPanelSnapshotPostcard::onOpen(const LLSD& key)
 {
-<<<<<<< HEAD
-	// <FS:Ansariel> Fill "From" field
-	LLLineEditor* from = getChild<LLLineEditor>("name_form");
-	if (from->getText().empty())
+	LLUICtrl* name_form = getChild<LLUICtrl>("name_form");
+	if (name_form && name_form->getValue().asString().empty())
 	{
 		std::string name_string;
 		LLAgentUI::buildFullname(name_string);
-		from->setText(name_string);
-	}
-	// </FS:Ansariel>
+		getChild<LLUICtrl>("name_form")->setValue(LLSD(name_string));
+	}
 
 	// <FS:Ansariel> For OpenSim compatibility
 	// pick up the user's up-to-date email address
@@ -135,15 +132,6 @@
 		gAgent.sendAgentUserInfoRequest();
 	}
 	// </FS:Ansariel>
-=======
-	LLUICtrl* name_form = getChild<LLUICtrl>("name_form");
-	if (name_form && name_form->getValue().asString().empty())
-	{
-		std::string name_string;
-		LLAgentUI::buildFullname(name_string);
-		getChild<LLUICtrl>("name_form")->setValue(LLSD(name_string));
-	}
->>>>>>> 680faa5b
 
 	LLPanelSnapshot::onOpen(key);
 }
