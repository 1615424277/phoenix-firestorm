/**
 * @file llinventoryobserver.cpp
 * @brief Implementation of the inventory observers used to track agent inventory.
 *
 * $LicenseInfo:firstyear=2002&license=viewerlgpl$
 * Second Life Viewer Source Code
 * Copyright (C) 2010, Linden Research, Inc.
 *
 * This library is free software; you can redistribute it and/or
 * modify it under the terms of the GNU Lesser General Public
 * License as published by the Free Software Foundation;
 * version 2.1 of the License only.
 *
 * This library is distributed in the hope that it will be useful,
 * but WITHOUT ANY WARRANTY; without even the implied warranty of
 * MERCHANTABILITY or FITNESS FOR A PARTICULAR PURPOSE.  See the GNU
 * Lesser General Public License for more details.
 *
 * You should have received a copy of the GNU Lesser General Public
 * License along with this library; if not, write to the Free Software
 * Foundation, Inc., 51 Franklin Street, Fifth Floor, Boston, MA  02110-1301  USA
 *
 * Linden Research, Inc., 945 Battery Street, San Francisco, CA  94111  USA
 * $/LicenseInfo$
 */

#include "llviewerprecompiledheaders.h"

#include "llinventoryobserver.h"

#include "llassetstorage.h"
#include "llcrc.h"
#include "lldir.h"
#include "llsys.h"
#include "llxfermanager.h"
#include "message.h"

#include "llagent.h"
#include "llagentwearables.h"
#include "llaisapi.h"
#include "llfloater.h"
#include "llfocusmgr.h"
#include "llinventorymodelbackgroundfetch.h"
#include "llinventorybridge.h"
#include "llinventoryfunctions.h"
#include "llinventorymodel.h"
#include "llviewermessage.h"
#include "llviewerwindow.h"
#include "llviewerregion.h"
#include "llappviewer.h"
#include "lldbstrings.h"
#include "llviewerstats.h"
#include "llnotificationsutil.h"
#include "llcallbacklist.h"
#include "llpreview.h"
#include "llviewercontrol.h"
#include "llvoavatarself.h"
#include "llsdutil.h"
#include <deque>

#include "llviewernetwork.h" // <FS:Ansariel> [UDP-Msg]

const S32 LLInventoryFetchItemsObserver::MAX_INDIVIDUAL_ITEM_REQUESTS = 7;
const F32 LLInventoryFetchItemsObserver::FETCH_TIMER_EXPIRY = 60.0f;


LLInventoryObserver::LLInventoryObserver()
{
}

// virtual
LLInventoryObserver::~LLInventoryObserver()
{
}

LLInventoryFetchObserver::LLInventoryFetchObserver(const LLUUID& id)
{
    mIDs.clear();
    if (id != LLUUID::null)
    {
        setFetchID(id);
    }
}

LLInventoryFetchObserver::LLInventoryFetchObserver(const uuid_vec_t& ids)
{
    setFetchIDs(ids);
}

bool LLInventoryFetchObserver::isFinished() const
{
    return mIncomplete.empty();
}

void LLInventoryFetchObserver::setFetchIDs(const uuid_vec_t& ids)
{
    mIDs = ids;
}
void LLInventoryFetchObserver::setFetchID(const LLUUID& id)
{
    mIDs.clear();
    mIDs.push_back(id);
}


void LLInventoryCompletionObserver::changed(U32 mask)
{
    // scan through the incomplete items and move or erase them as
    // appropriate.
    if (!mIncomplete.empty())
    {
        for (uuid_vec_t::iterator it = mIncomplete.begin(); it < mIncomplete.end(); )
        {
            const LLViewerInventoryItem* item = gInventory.getItem(*it);
            if (!item)
            {
                it = mIncomplete.erase(it);
                continue;
            }
            if (item->isFinished())
            {
                mComplete.push_back(*it);
                it = mIncomplete.erase(it);
                continue;
            }
            ++it;
        }
        if (mIncomplete.empty())
        {
            done();
        }
    }
}

void LLInventoryCompletionObserver::watchItem(const LLUUID& id)
{
    if (id.notNull())
    {
        mIncomplete.push_back(id);
    }
}

LLInventoryFetchItemsObserver::LLInventoryFetchItemsObserver(const LLUUID& item_id) :
    LLInventoryFetchObserver(item_id)
{
    mIDs.clear();
    mIDs.push_back(item_id);
}

LLInventoryFetchItemsObserver::LLInventoryFetchItemsObserver(const uuid_vec_t& item_ids) :
    LLInventoryFetchObserver(item_ids)
{
}

void LLInventoryFetchItemsObserver::changed(U32 mask)
{
    LL_DEBUGS("InventoryFetch") << this << " remaining incomplete " << mIncomplete.size()
             << " complete " << mComplete.size()
             << " wait period " << mFetchingPeriod.getRemainingTimeF32()
             << LL_ENDL;

    // scan through the incomplete items and move or erase them as
    // appropriate.
    if (!mIncomplete.empty())
    {
        if (!LLInventoryModelBackgroundFetch::getInstance()->isEverythingFetched())
        {
            // Folders have a priority over items and they download items as well
            // Wait untill initial folder fetch is done
            LL_DEBUGS("InventoryFetch") << "Folder fetch in progress, resetting fetch timer" << LL_ENDL;

            mFetchingPeriod.reset();
            mFetchingPeriod.setTimerExpirySec(FETCH_TIMER_EXPIRY);
        }

        // Have we exceeded max wait time?
        bool timeout_expired = mFetchingPeriod.hasExpired();

        for (uuid_vec_t::iterator it = mIncomplete.begin(); it < mIncomplete.end(); )
        {
            const LLUUID& item_id = (*it);
            LLViewerInventoryItem* item = gInventory.getItem(item_id);
            if (item && item->isFinished())
            {
                mComplete.push_back(item_id);
                it = mIncomplete.erase(it);
            }
            else
            {
                if (timeout_expired)
                {
                    // Just concede that this item hasn't arrived in reasonable time and continue on.
                    LL_WARNS("InventoryFetch") << "Fetcher timed out when fetching inventory item UUID: " << item_id << LL_ENDL;
                    it = mIncomplete.erase(it);
                }
                else
                {
                    // Keep trying.
                    ++it;
                }
            }
        }

    }

    if (mIncomplete.empty())
    {
        LL_DEBUGS("InventoryFetch") << this << " done at remaining incomplete "
                 << mIncomplete.size() << " complete " << mComplete.size() << LL_ENDL;
        done();
    }
    //LL_INFOS() << "LLInventoryFetchItemsObserver::changed() mComplete size " << mComplete.size() << LL_ENDL;
    //LL_INFOS() << "LLInventoryFetchItemsObserver::changed() mIncomplete size " << mIncomplete.size() << LL_ENDL;
}

void fetch_items_from_llsd(const LLSD& items_llsd)
{
<<<<<<< HEAD
	if (!items_llsd.size() || gDisconnected) return;

	LLSD body;
	body[0]["cap_name"] = "FetchInventory2";
	body[1]["cap_name"] = "FetchLib2";
	for (S32 i=0; i<items_llsd.size();i++)
	{
		if (items_llsd[i]["owner_id"].asString() == gAgent.getID().asString())
		{
			body[0]["items"].append(items_llsd[i]);
			continue;
		}
		// <FS:Beq> Correct owner for inventory fetch (Rye)
		// else if (items_llsd[i]["owner_id"].asString() == ALEXANDRIA_LINDEN_ID.asString())
		else if (items_llsd[i]["owner_id"].asString() == gInventory.getLibraryOwnerID().asString())
		// </FS:Beq>
		{
			body[1]["items"].append(items_llsd[i]);
			continue;
		}
	}
		
	for (S32 i=0; i<body.size(); i++)
	{
		if (!gAgent.getRegion())
		{
			LL_WARNS() << "Agent's region is null" << LL_ENDL;
			break;
		}

		if (0 == body[i]["items"].size()) {
			LL_DEBUGS() << "Skipping body with no items to fetch" << LL_ENDL;
			continue;
		}

		std::string url = gAgent.getRegion()->getCapability(body[i]["cap_name"].asString());
		if (!url.empty())
		{
			body[i]["agent_id"]	= gAgent.getID();
=======
    if (!items_llsd.size() || gDisconnected) return;

    LLSD body;
    body[0]["cap_name"] = "FetchInventory2";
    body[1]["cap_name"] = "FetchLib2";
    for (S32 i=0; i<items_llsd.size();i++)
    {
        if (items_llsd[i]["owner_id"].asString() == gAgent.getID().asString())
        {
            body[0]["items"].append(items_llsd[i]);
            continue;
        }
        // <FS:Beq> Correct owner for inventory fetch (Rye)
        // else if (items_llsd[i]["owner_id"].asString() == ALEXANDRIA_LINDEN_ID.asString())
        else if (items_llsd[i]["owner_id"].asString() == gInventory.getLibraryOwnerID().asString())
        // </FS:Beq>
        {
            body[1]["items"].append(items_llsd[i]);
            continue;
        }
    }

    for (S32 i=0; i<body.size(); i++)
    {
        if (!gAgent.getRegion())
        {
            LL_WARNS() << "Agent's region is null" << LL_ENDL;
            break;
        }

        if (0 == body[i]["items"].size()) {
            LL_DEBUGS() << "Skipping body with no items to fetch" << LL_ENDL;
            continue;
        }

        std::string url = gAgent.getRegion()->getCapability(body[i]["cap_name"].asString());
        if (!url.empty())
        {
            body[i]["agent_id"] = gAgent.getID();
>>>>>>> 1a8a5404
            LLCore::HttpHandler::ptr_t handler(new LLInventoryModel::FetchItemHttpHandler(body[i]));
            gInventory.requestPost(true, url, body[i], handler, (i ? "Library Item" : "Inventory Item"));
            continue;
        }
        else
        {
<<<<<<< HEAD
			// <FS:Ansariel> [UDP-Msg]
			if (!LLGridManager::instance().isInSecondLife())
			{
				LLMessageSystem* msg = gMessageSystem;
				bool start_new_message = true;
				for (S32 j = 0; j < body[i]["items"].size(); j++)
				{
					LLSD item_entry = body[i]["items"][j];
					if (start_new_message)
					{
						start_new_message = false;
						msg->newMessageFast(_PREHASH_FetchInventory);
						msg->nextBlockFast(_PREHASH_AgentData);
						msg->addUUIDFast(_PREHASH_AgentID, gAgent.getID());
						msg->addUUIDFast(_PREHASH_SessionID, gAgent.getSessionID());
					}
					msg->nextBlockFast(_PREHASH_InventoryData);
					msg->addUUIDFast(_PREHASH_OwnerID, item_entry["owner_id"].asUUID());
					msg->addUUIDFast(_PREHASH_ItemID, item_entry["item_id"].asUUID());
					if (msg->isSendFull(NULL))
					{
						start_new_message = true;
						gAgent.sendReliableMessage();
					}
				}
				if (!start_new_message)
				{
					gAgent.sendReliableMessage();
				}
			}
			else
			// </FS:Ansariel> [UDP-Msg]
=======
            // <FS:Ansariel> [UDP-Msg]
            if (!LLGridManager::instance().isInSecondLife())
            {
                LLMessageSystem* msg = gMessageSystem;
                bool start_new_message = true;
                for (S32 j = 0; j < body[i]["items"].size(); j++)
                {
                    LLSD item_entry = body[i]["items"][j];
                    if (start_new_message)
                    {
                        start_new_message = false;
                        msg->newMessageFast(_PREHASH_FetchInventory);
                        msg->nextBlockFast(_PREHASH_AgentData);
                        msg->addUUIDFast(_PREHASH_AgentID, gAgent.getID());
                        msg->addUUIDFast(_PREHASH_SessionID, gAgent.getSessionID());
                    }
                    msg->nextBlockFast(_PREHASH_InventoryData);
                    msg->addUUIDFast(_PREHASH_OwnerID, item_entry["owner_id"].asUUID());
                    msg->addUUIDFast(_PREHASH_ItemID, item_entry["item_id"].asUUID());
                    if (msg->isSendFull(NULL))
                    {
                        start_new_message = true;
                        gAgent.sendReliableMessage();
                    }
                }
                if (!start_new_message)
                {
                    gAgent.sendReliableMessage();
                }
            }
            else
            // </FS:Ansariel> [UDP-Msg]
>>>>>>> 1a8a5404
            LL_WARNS("INVENTORY") << "Failed to get capability." << LL_ENDL;
        }

    }
}

void LLInventoryFetchItemsObserver::startFetch()
{
    bool aisv3 = AISAPI::isAvailable();

    LLSD items_llsd;

    typedef std::map<LLUUID, uuid_vec_t> requests_by_folders_t;
    requests_by_folders_t requests;
    for (uuid_vec_t::const_iterator it = mIDs.begin(); it < mIDs.end(); ++it)
    {
        LLViewerInventoryItem* item = gInventory.getItem(*it);
        if (item && item->isFinished())
        {
            // It's complete, so put it on the complete container.
            mComplete.push_back(*it);
            continue;
        }

        // Ignore categories since they're not items.  We
        // could also just add this to mComplete but not sure what the
        // side-effects would be, so ignoring to be safe.
        LLViewerInventoryCategory* cat = gInventory.getCategory(*it);
        if (cat)
        {
            continue;
        }

        if ((*it).isNull())
        {
            LL_WARNS("Inventory") << "Skip fetching for a NULL uuid" << LL_ENDL;
            continue;
        }

        // It's incomplete, so put it on the incomplete container, and
        // pack this on the message.
        mIncomplete.push_back(*it);

        if (aisv3)
        {
            if (item)
            {
                LLUUID parent_id = item->getParentUUID();
                requests[parent_id].push_back(*it);
            }
            else
            {
                // Can happen for gestures and calling cards if server notified us before they fetched
                // Request by id without checking for an item.
                LLInventoryModelBackgroundFetch::getInstance()->scheduleItemFetch(*it);
            }
        }
        else
        {
            // Prepare the data to fetch
            LLSD item_entry;
            if (item)
            {
                item_entry["owner_id"] = item->getPermissions().getOwner();
            }
            else
            {
                // assume it's agent inventory.
                item_entry["owner_id"] = gAgent.getID();
            }
            item_entry["item_id"] = (*it);
            items_llsd.append(item_entry);
        }
    }

    mFetchingPeriod.reset();
    mFetchingPeriod.setTimerExpirySec(FETCH_TIMER_EXPIRY);

    if (aisv3)
    {
        for (requests_by_folders_t::value_type &folder : requests)
        {
            LLViewerInventoryCategory* cat = gInventory.getCategory(folder.first);
            if (cat)
            {
                if (cat->getVersion() == LLViewerInventoryCategory::VERSION_UNKNOWN)
                {
                    // start fetching whole folder since it's not ready either way
                    cat->fetch();
                }
                else if (folder.second.size() > MAX_INDIVIDUAL_ITEM_REQUESTS)
                {
                    // requesting one by one will take a while
                    // do whole folder
                    LLInventoryModelBackgroundFetch::getInstance()->scheduleFolderFetch(folder.first, true);
                }
                else if (cat->getViewerDescendentCount() <= folder.second.size()
                         || cat->getDescendentCount() <= folder.second.size())
                {
                    // Start fetching whole folder since we need all items
                    LLInventoryModelBackgroundFetch::getInstance()->scheduleFolderFetch(folder.first, true);
                }
                else
                {
                    // get items one by one
                    for (LLUUID& item_id : folder.second)
                    {
                        LLInventoryModelBackgroundFetch::getInstance()->scheduleItemFetch(item_id);
                    }
                }
            }
            else
            {
                // Isn't supposed to happen? We should have all folders
                // and if item exists, folder is supposed to exist as well.
                llassert(false);
                LL_WARNS("Inventory") << "Missing folder: " << folder.first << " fetching items individually" << LL_ENDL;

                // get items one by one
                for (LLUUID& item_id : folder.second)
                {
                    LLInventoryModelBackgroundFetch::getInstance()->scheduleItemFetch(item_id);
                }
            }
        }
    }
    else
    {
        fetch_items_from_llsd(items_llsd);
    }

}

LLInventoryFetchDescendentsObserver::LLInventoryFetchDescendentsObserver(const LLUUID& cat_id) :
    LLInventoryFetchObserver(cat_id)
{
}

LLInventoryFetchDescendentsObserver::LLInventoryFetchDescendentsObserver(const uuid_vec_t& cat_ids) :
    LLInventoryFetchObserver(cat_ids)
{
}

// virtual
void LLInventoryFetchDescendentsObserver::changed(U32 mask)
{
    for (uuid_vec_t::iterator it = mIncomplete.begin(); it < mIncomplete.end();)
    {
        const LLViewerInventoryCategory* cat = gInventory.getCategory(*it);
        if (!cat)
        {
            it = mIncomplete.erase(it);
            continue;
        }
        if (isCategoryComplete(cat))
        {
            mComplete.push_back(*it);
            it = mIncomplete.erase(it);
            continue;
        }
        ++it;
    }

    if (mIncomplete.empty())
    {
        done();
    }
    else
    {
        LLInventoryModelBackgroundFetch* fetcher = LLInventoryModelBackgroundFetch::getInstance();
        if (fetcher->isEverythingFetched()
            && !fetcher->folderFetchActive())
        {
            // If fetcher is done with folders yet we are waiting, fetch either
            // failed or version is somehow stuck at -1
            done();
        }
    }
}

void LLInventoryFetchDescendentsObserver::startFetch()
{
    for (uuid_vec_t::const_iterator it = mIDs.begin(); it != mIDs.end(); ++it)
    {
        LLViewerInventoryCategory* cat = gInventory.getCategory(*it);
        if (!cat) continue;
        if (!isCategoryComplete(cat))
        {
            //blindly fetch it without seeing if anything else is fetching it.
            LLInventoryModelBackgroundFetch::getInstance()->scheduleFolderFetch(*it, true);
<<<<<<< HEAD
			mIncomplete.push_back(*it);	//Add to list of things being downloaded for this observer.
		}
		else
		{
			mComplete.push_back(*it);
		}
	}
=======
            mIncomplete.push_back(*it); //Add to list of things being downloaded for this observer.
        }
        else
        {
            mComplete.push_back(*it);
        }
    }
>>>>>>> 1a8a5404
}

bool LLInventoryFetchDescendentsObserver::isCategoryComplete(const LLViewerInventoryCategory* cat) const
{
<<<<<<< HEAD
	const S32 version = cat->getVersion();
	const S32 expected_num_descendents = cat->getDescendentCount();
	if ((version == LLViewerInventoryCategory::VERSION_UNKNOWN) ||
		(expected_num_descendents == LLViewerInventoryCategory::DESCENDENT_COUNT_UNKNOWN))
	{
		return false;
	}
	// it might be complete - check known descendents against
	// currently available.
	LLInventoryModel::cat_array_t* cats;
	LLInventoryModel::item_array_t* items;
	gInventory.getDirectDescendentsOf(cat->getUUID(), cats, items);
	if (!cats || !items)
	{
		LL_WARNS() << "Category '" << cat->getName() << "' descendents corrupted, fetch failed." << LL_ENDL;
		// NULL means the call failed -- cats/items map doesn't exist (note: this does NOT mean
		// that the cat just doesn't have any items or subfolders).
		// Unrecoverable, so just return done so that this observer can be cleared
		// from memory.
		return true;
	}
	const S32 current_num_known_descendents = cats->size() + items->size();
	
	// Got the number of descendents that we were expecting, so we're done.
	if (current_num_known_descendents == expected_num_descendents)
	{
		return true;
	}

	// Error condition, but recoverable.  This happens if something was added to the
	// category before it was initialized, so accountForUpdate didn't update descendent
	// count and thus the category thinks it has fewer descendents than it actually has.
	if (current_num_known_descendents >= expected_num_descendents)
	{
		LL_WARNS() << "Category '" << cat->getName() << "' expected descendentcount:" << expected_num_descendents << " descendents but got descendentcount:" << current_num_known_descendents << LL_ENDL;
		const_cast<LLViewerInventoryCategory *>(cat)->setDescendentCount(current_num_known_descendents);
		return true;
	}
	return false;
=======
    const S32 version = cat->getVersion();
    const S32 expected_num_descendents = cat->getDescendentCount();
    if ((version == LLViewerInventoryCategory::VERSION_UNKNOWN) ||
        (expected_num_descendents == LLViewerInventoryCategory::DESCENDENT_COUNT_UNKNOWN))
    {
        return false;
    }
    // it might be complete - check known descendents against
    // currently available.
    LLInventoryModel::cat_array_t* cats;
    LLInventoryModel::item_array_t* items;
    gInventory.getDirectDescendentsOf(cat->getUUID(), cats, items);
    if (!cats || !items)
    {
        LL_WARNS() << "Category '" << cat->getName() << "' descendents corrupted, fetch failed." << LL_ENDL;
        // NULL means the call failed -- cats/items map doesn't exist (note: this does NOT mean
        // that the cat just doesn't have any items or subfolders).
        // Unrecoverable, so just return done so that this observer can be cleared
        // from memory.
        return true;
    }
    const S32 current_num_known_descendents = cats->size() + items->size();

    // Got the number of descendents that we were expecting, so we're done.
    if (current_num_known_descendents == expected_num_descendents)
    {
        return true;
    }

    // Error condition, but recoverable.  This happens if something was added to the
    // category before it was initialized, so accountForUpdate didn't update descendent
    // count and thus the category thinks it has fewer descendents than it actually has.
    if (current_num_known_descendents >= expected_num_descendents)
    {
        LL_WARNS() << "Category '" << cat->getName() << "' expected descendentcount:" << expected_num_descendents << " descendents but got descendentcount:" << current_num_known_descendents << LL_ENDL;
        const_cast<LLViewerInventoryCategory *>(cat)->setDescendentCount(current_num_known_descendents);
        return true;
    }
    return false;
>>>>>>> 1a8a5404
}

LLInventoryFetchComboObserver::LLInventoryFetchComboObserver(const uuid_vec_t& folder_ids,
                                                             const uuid_vec_t& item_ids)
{
    mFetchDescendents = new LLInventoryFetchDescendentsObserver(folder_ids);

    uuid_vec_t pruned_item_ids;
    for (uuid_vec_t::const_iterator item_iter = item_ids.begin();
         item_iter != item_ids.end();
         ++item_iter)
    {
        const LLUUID& item_id = (*item_iter);
        const LLViewerInventoryItem* item = gInventory.getItem(item_id);
        if (item && std::find(folder_ids.begin(), folder_ids.end(), item->getParentUUID()) == folder_ids.end())
        {
            continue;
        }
        pruned_item_ids.push_back(item_id);
    }

    mFetchItems = new LLInventoryFetchItemsObserver(pruned_item_ids);
    mFetchDescendents = new LLInventoryFetchDescendentsObserver(folder_ids);
}

LLInventoryFetchComboObserver::~LLInventoryFetchComboObserver()
{
    mFetchItems->done();
    mFetchDescendents->done();
    delete mFetchItems;
    delete mFetchDescendents;
}

void LLInventoryFetchComboObserver::changed(U32 mask)
{
    mFetchItems->changed(mask);
    mFetchDescendents->changed(mask);
    if (mFetchItems->isFinished() && mFetchDescendents->isFinished())
    {
        done();
    }
}

void LLInventoryFetchComboObserver::startFetch()
{
    mFetchItems->startFetch();
    mFetchDescendents->startFetch();
}

// See comment preceding LLInventoryAddedObserver::changed() for some
// concerns that also apply to this observer.
void LLInventoryAddItemByAssetObserver::changed(U32 mask)
{
    if(!(mask & LLInventoryObserver::ADD) ||
       !(mask & LLInventoryObserver::CREATE) ||
       !(mask & LLInventoryObserver::UPDATE_CREATE))
    {
        return;
    }

    // nothing is watched
    if (mWatchedAssets.size() == 0)
    {
        return;
    }

    const uuid_set_t& added = gInventory.getAddedIDs();
    for (uuid_set_t::iterator it = added.begin(); it != added.end(); ++it)
    {
        LLInventoryItem *item = gInventory.getItem(*it);
        if (!item)
        {
            continue;
        }
        const LLUUID& asset_uuid = item->getAssetUUID();
        if (item->getUUID().notNull() && asset_uuid.notNull())
        {
            if (isAssetWatched(asset_uuid))
            {
                LL_DEBUGS("Inventory_Move") << "Found asset UUID: " << asset_uuid << LL_ENDL;
                mAddedItems.push_back(item->getUUID());
            }
        }
    }

    if (mAddedItems.size() == mWatchedAssets.size())
    {
        LL_DEBUGS("Inventory_Move") << "All watched items are added & processed." << LL_ENDL;
        done();
        mAddedItems.clear();

        // Unable to clean watched items here due to somebody can require to check them in current frame.
        // set dirty state to clean them while next watch cycle.
        mIsDirty = true;
    }
}

void LLInventoryAddItemByAssetObserver::watchAsset(const LLUUID& asset_id)
{
    if(asset_id.notNull())
    {
        if (mIsDirty)
        {
            LL_DEBUGS("Inventory_Move") << "Watched items are dirty. Clean them." << LL_ENDL;
            mWatchedAssets.clear();
            mIsDirty = false;
        }

        mWatchedAssets.push_back(asset_id);
        onAssetAdded(asset_id);
    }
}

bool LLInventoryAddItemByAssetObserver::isAssetWatched( const LLUUID& asset_id )
{
    return std::find(mWatchedAssets.begin(), mWatchedAssets.end(), asset_id) != mWatchedAssets.end();
}

// This observer used to explicitly check for whether it was being
// called as a result of an UpdateCreateInventoryItem message. It has
// now been decoupled enough that it's not actually checking the
// message system, but now we have the special UPDATE_CREATE flag
// being used for the same purpose. Fixing this, as we would need to
// do to get rid of the message, is somewhat subtle because there's no
// particular obvious criterion for when creating a new item should
// trigger this observer and when it shouldn't. For example, creating
// a new notecard with new->notecard causes a preview window to pop up
// via the derived class LLOpenTaskOffer, but creating a new notecard
// by copy and paste does not, solely because one goes through
// UpdateCreateInventoryItem and the other doesn't.
void LLInventoryAddedObserver::changed(U32 mask)
{
    if (!(mask & LLInventoryObserver::ADD) ||
        !(mask & LLInventoryObserver::CREATE) ||
        !(mask & LLInventoryObserver::UPDATE_CREATE))
    {
        return;
    }

    if (!gInventory.getAddedIDs().empty())
    {
        done();
    }
}

void LLInventoryCategoryAddedObserver::changed(U32 mask)
{
    if (!(mask & LLInventoryObserver::ADD))
    {
        return;
    }

    const LLInventoryModel::changed_items_t& added_ids = gInventory.getAddedIDs();

    for (LLInventoryModel::changed_items_t::const_iterator cit = added_ids.begin(); cit != added_ids.end(); ++cit)
    {
        LLViewerInventoryCategory* cat = gInventory.getCategory(*cit);

        if (cat)
        {
            mAddedCategories.push_back(cat);
        }
    }

    if (!mAddedCategories.empty())
    {
        done();

        mAddedCategories.clear();
    }
}

void LLInventoryCategoriesObserver::changed(U32 mask)
{
    if (!mCategoryMap.size())
        return;

    std::vector<LLUUID> deleted_categories_ids;

    for (category_map_t::iterator iter = mCategoryMap.begin();
         iter != mCategoryMap.end();
         ++iter)
    {
        const LLUUID& cat_id = (*iter).first;
        LLCategoryData& cat_data = (*iter).second;

        LLViewerInventoryCategory* category = gInventory.getCategory(cat_id);
        if (!category)
        {
            LL_WARNS() << "Category : Category id = " << cat_id << " disappeared" << LL_ENDL;
            cat_data.mCallback();
            // Keep track of those deleted categories so we can remove them
            deleted_categories_ids.push_back(cat_id);
            continue;
        }

        const S32 version = category->getVersion();
        const S32 expected_num_descendents = category->getDescendentCount();
        if ((version == LLViewerInventoryCategory::VERSION_UNKNOWN) ||
            (expected_num_descendents == LLViewerInventoryCategory::DESCENDENT_COUNT_UNKNOWN))
        {
            continue;
        }

        // Check number of known descendents to find out whether it has changed.
        LLInventoryModel::cat_array_t* cats;
        LLInventoryModel::item_array_t* items;
        gInventory.getDirectDescendentsOf(cat_id, cats, items);
        if (!cats || !items)
        {
            LL_WARNS() << "Category '" << category->getName() << "' descendents corrupted, fetch failed." << LL_ENDL;
            // NULL means the call failed -- cats/items map doesn't exist (note: this does NOT mean
            // that the cat just doesn't have any items or subfolders).
            // Unrecoverable, so just skip this category.

            llassert(cats != NULL && items != NULL);

            continue;
        }

        const S32 current_num_known_descendents = cats->size() + items->size();

        bool cat_changed = false;

        // If category version or descendents count has changed
        // update category data in mCategoryMap
        if (version != cat_data.mVersion || current_num_known_descendents != cat_data.mDescendentsCount)
        {
            cat_data.mVersion = version;
            cat_data.mDescendentsCount = current_num_known_descendents;
            cat_changed = true;
        }

        // If any item names have changed, update the name hash
        // Only need to check if (a) name hash has not previously been
        // computed, or (b) a name has changed.
        if (!cat_data.mIsNameHashInitialized || (mask & LLInventoryObserver::LABEL))
        {
            digest_t item_name_hash = gInventory.hashDirectDescendentNames(cat_id);
            if (cat_data.mItemNameHash != item_name_hash)
            {
                cat_data.mIsNameHashInitialized = true;
                cat_data.mItemNameHash = item_name_hash;
                cat_changed = true;
            }
        }

        const LLUUID thumbnail_id = category->getThumbnailUUID();
        if (cat_data.mThumbnailId != thumbnail_id)
        {
            cat_data.mThumbnailId = thumbnail_id;
            cat_changed = true;
        }

        // If anything has changed above, fire the callback.
        if (cat_changed)
            cat_data.mCallback();
    }

    // Remove deleted categories from the list
    for (std::vector<LLUUID>::iterator deleted_id = deleted_categories_ids.begin(); deleted_id != deleted_categories_ids.end(); ++deleted_id)
    {
        removeCategory(*deleted_id);
    }
}

bool LLInventoryCategoriesObserver::addCategory(const LLUUID& cat_id, callback_t cb, bool init_name_hash)
{
    S32 version = LLViewerInventoryCategory::VERSION_UNKNOWN;
    S32 current_num_known_descendents = LLViewerInventoryCategory::DESCENDENT_COUNT_UNKNOWN;
    bool can_be_added = true;
    LLUUID thumbnail_id;

    LLViewerInventoryCategory* category = gInventory.getCategory(cat_id);
    // If category could not be retrieved it might mean that
    // inventory is unusable at the moment so the category is
    // stored with VERSION_UNKNOWN and DESCENDENT_COUNT_UNKNOWN,
    // it may be updated later.
    if (category)
    {
        // Inventory category version is used to find out if some changes
        // to a category have been made.
        version = category->getVersion();
        thumbnail_id = category->getThumbnailUUID();

        LLInventoryModel::cat_array_t* cats;
        LLInventoryModel::item_array_t* items;
        gInventory.getDirectDescendentsOf(cat_id, cats, items);
        if (!cats || !items)
        {
            LL_WARNS() << "Category '" << category->getName() << "' descendents corrupted, fetch failed." << LL_ENDL;
            // NULL means the call failed -- cats/items map doesn't exist (note: this does NOT mean
            // that the cat just doesn't have any items or subfolders).
            // Unrecoverable, so just return "false" meaning that the category can't be observed.
            can_be_added = false;

            llassert(cats != NULL && items != NULL);
        }
        else
        {
            current_num_known_descendents = cats->size() + items->size();
        }
    }

    if (can_be_added)
    {
        if(init_name_hash)
        {
            digest_t item_name_hash = gInventory.hashDirectDescendentNames(cat_id);
            mCategoryMap.insert(category_map_value_t(cat_id,LLCategoryData(cat_id, thumbnail_id, cb, version, current_num_known_descendents,item_name_hash)));
        }
        else
        {
            mCategoryMap.insert(category_map_value_t(cat_id,LLCategoryData(cat_id, thumbnail_id, cb, version, current_num_known_descendents)));
        }
    }

    return can_be_added;
}

void LLInventoryCategoriesObserver::removeCategory(const LLUUID& cat_id)
{
    mCategoryMap.erase(cat_id);
}

LLInventoryCategoriesObserver::LLCategoryData::LLCategoryData(
    const LLUUID& cat_id, const LLUUID& thumbnail_id, callback_t cb, S32 version, S32 num_descendents)

    : mCatID(cat_id)
    , mCallback(cb)
    , mVersion(version)
    , mDescendentsCount(num_descendents)
    , mThumbnailId(thumbnail_id)
    , mIsNameHashInitialized(false)
{
}

LLInventoryCategoriesObserver::LLCategoryData::LLCategoryData(
    const LLUUID& cat_id, const LLUUID& thumbnail_id, callback_t cb, S32 version, S32 num_descendents, const digest_t& name_hash)

    : mCatID(cat_id)
    , mCallback(cb)
    , mVersion(version)
    , mDescendentsCount(num_descendents)
    , mThumbnailId(thumbnail_id)
    , mIsNameHashInitialized(true)
    , mItemNameHash(name_hash)
{
}

void LLScrollOnRenameObserver::changed(U32 mask)
{
    if (mask & LLInventoryObserver::LABEL)
    {
        const uuid_set_t& changed_item_ids = gInventory.getChangedIDs();
        for (uuid_set_t::const_iterator it = changed_item_ids.begin(); it != changed_item_ids.end(); ++it)
        {
            const LLUUID& id = *it;
            if (id == mUUID)
            {
                mView->scrollToShowSelection();

                gInventory.removeObserver(this);
                delete this;
                return;
            }
        }
    }
}<|MERGE_RESOLUTION|>--- conflicted
+++ resolved
@@ -215,47 +215,6 @@
 
 void fetch_items_from_llsd(const LLSD& items_llsd)
 {
-<<<<<<< HEAD
-	if (!items_llsd.size() || gDisconnected) return;
-
-	LLSD body;
-	body[0]["cap_name"] = "FetchInventory2";
-	body[1]["cap_name"] = "FetchLib2";
-	for (S32 i=0; i<items_llsd.size();i++)
-	{
-		if (items_llsd[i]["owner_id"].asString() == gAgent.getID().asString())
-		{
-			body[0]["items"].append(items_llsd[i]);
-			continue;
-		}
-		// <FS:Beq> Correct owner for inventory fetch (Rye)
-		// else if (items_llsd[i]["owner_id"].asString() == ALEXANDRIA_LINDEN_ID.asString())
-		else if (items_llsd[i]["owner_id"].asString() == gInventory.getLibraryOwnerID().asString())
-		// </FS:Beq>
-		{
-			body[1]["items"].append(items_llsd[i]);
-			continue;
-		}
-	}
-		
-	for (S32 i=0; i<body.size(); i++)
-	{
-		if (!gAgent.getRegion())
-		{
-			LL_WARNS() << "Agent's region is null" << LL_ENDL;
-			break;
-		}
-
-		if (0 == body[i]["items"].size()) {
-			LL_DEBUGS() << "Skipping body with no items to fetch" << LL_ENDL;
-			continue;
-		}
-
-		std::string url = gAgent.getRegion()->getCapability(body[i]["cap_name"].asString());
-		if (!url.empty())
-		{
-			body[i]["agent_id"]	= gAgent.getID();
-=======
     if (!items_llsd.size() || gDisconnected) return;
 
     LLSD body;
@@ -295,47 +254,12 @@
         if (!url.empty())
         {
             body[i]["agent_id"] = gAgent.getID();
->>>>>>> 1a8a5404
             LLCore::HttpHandler::ptr_t handler(new LLInventoryModel::FetchItemHttpHandler(body[i]));
             gInventory.requestPost(true, url, body[i], handler, (i ? "Library Item" : "Inventory Item"));
             continue;
         }
         else
         {
-<<<<<<< HEAD
-			// <FS:Ansariel> [UDP-Msg]
-			if (!LLGridManager::instance().isInSecondLife())
-			{
-				LLMessageSystem* msg = gMessageSystem;
-				bool start_new_message = true;
-				for (S32 j = 0; j < body[i]["items"].size(); j++)
-				{
-					LLSD item_entry = body[i]["items"][j];
-					if (start_new_message)
-					{
-						start_new_message = false;
-						msg->newMessageFast(_PREHASH_FetchInventory);
-						msg->nextBlockFast(_PREHASH_AgentData);
-						msg->addUUIDFast(_PREHASH_AgentID, gAgent.getID());
-						msg->addUUIDFast(_PREHASH_SessionID, gAgent.getSessionID());
-					}
-					msg->nextBlockFast(_PREHASH_InventoryData);
-					msg->addUUIDFast(_PREHASH_OwnerID, item_entry["owner_id"].asUUID());
-					msg->addUUIDFast(_PREHASH_ItemID, item_entry["item_id"].asUUID());
-					if (msg->isSendFull(NULL))
-					{
-						start_new_message = true;
-						gAgent.sendReliableMessage();
-					}
-				}
-				if (!start_new_message)
-				{
-					gAgent.sendReliableMessage();
-				}
-			}
-			else
-			// </FS:Ansariel> [UDP-Msg]
-=======
             // <FS:Ansariel> [UDP-Msg]
             if (!LLGridManager::instance().isInSecondLife())
             {
@@ -368,7 +292,6 @@
             }
             else
             // </FS:Ansariel> [UDP-Msg]
->>>>>>> 1a8a5404
             LL_WARNS("INVENTORY") << "Failed to get capability." << LL_ENDL;
         }
 
@@ -559,15 +482,6 @@
         {
             //blindly fetch it without seeing if anything else is fetching it.
             LLInventoryModelBackgroundFetch::getInstance()->scheduleFolderFetch(*it, true);
-<<<<<<< HEAD
-			mIncomplete.push_back(*it);	//Add to list of things being downloaded for this observer.
-		}
-		else
-		{
-			mComplete.push_back(*it);
-		}
-	}
-=======
             mIncomplete.push_back(*it); //Add to list of things being downloaded for this observer.
         }
         else
@@ -575,52 +489,10 @@
             mComplete.push_back(*it);
         }
     }
->>>>>>> 1a8a5404
 }
 
 bool LLInventoryFetchDescendentsObserver::isCategoryComplete(const LLViewerInventoryCategory* cat) const
 {
-<<<<<<< HEAD
-	const S32 version = cat->getVersion();
-	const S32 expected_num_descendents = cat->getDescendentCount();
-	if ((version == LLViewerInventoryCategory::VERSION_UNKNOWN) ||
-		(expected_num_descendents == LLViewerInventoryCategory::DESCENDENT_COUNT_UNKNOWN))
-	{
-		return false;
-	}
-	// it might be complete - check known descendents against
-	// currently available.
-	LLInventoryModel::cat_array_t* cats;
-	LLInventoryModel::item_array_t* items;
-	gInventory.getDirectDescendentsOf(cat->getUUID(), cats, items);
-	if (!cats || !items)
-	{
-		LL_WARNS() << "Category '" << cat->getName() << "' descendents corrupted, fetch failed." << LL_ENDL;
-		// NULL means the call failed -- cats/items map doesn't exist (note: this does NOT mean
-		// that the cat just doesn't have any items or subfolders).
-		// Unrecoverable, so just return done so that this observer can be cleared
-		// from memory.
-		return true;
-	}
-	const S32 current_num_known_descendents = cats->size() + items->size();
-	
-	// Got the number of descendents that we were expecting, so we're done.
-	if (current_num_known_descendents == expected_num_descendents)
-	{
-		return true;
-	}
-
-	// Error condition, but recoverable.  This happens if something was added to the
-	// category before it was initialized, so accountForUpdate didn't update descendent
-	// count and thus the category thinks it has fewer descendents than it actually has.
-	if (current_num_known_descendents >= expected_num_descendents)
-	{
-		LL_WARNS() << "Category '" << cat->getName() << "' expected descendentcount:" << expected_num_descendents << " descendents but got descendentcount:" << current_num_known_descendents << LL_ENDL;
-		const_cast<LLViewerInventoryCategory *>(cat)->setDescendentCount(current_num_known_descendents);
-		return true;
-	}
-	return false;
-=======
     const S32 version = cat->getVersion();
     const S32 expected_num_descendents = cat->getDescendentCount();
     if ((version == LLViewerInventoryCategory::VERSION_UNKNOWN) ||
@@ -660,7 +532,6 @@
         return true;
     }
     return false;
->>>>>>> 1a8a5404
 }
 
 LLInventoryFetchComboObserver::LLInventoryFetchComboObserver(const uuid_vec_t& folder_ids,
