/** 
 * @file llinventoryobserver.cpp
 * @brief Implementation of the inventory observers used to track agent inventory.
 *
 * $LicenseInfo:firstyear=2002&license=viewerlgpl$
 * Second Life Viewer Source Code
 * Copyright (C) 2010, Linden Research, Inc.
 * 
 * This library is free software; you can redistribute it and/or
 * modify it under the terms of the GNU Lesser General Public
 * License as published by the Free Software Foundation;
 * version 2.1 of the License only.
 * 
 * This library is distributed in the hope that it will be useful,
 * but WITHOUT ANY WARRANTY; without even the implied warranty of
 * MERCHANTABILITY or FITNESS FOR A PARTICULAR PURPOSE.  See the GNU
 * Lesser General Public License for more details.
 * 
 * You should have received a copy of the GNU Lesser General Public
 * License along with this library; if not, write to the Free Software
 * Foundation, Inc., 51 Franklin Street, Fifth Floor, Boston, MA  02110-1301  USA
 * 
 * Linden Research, Inc., 945 Battery Street, San Francisco, CA  94111  USA
 * $/LicenseInfo$
 */

#include "llviewerprecompiledheaders.h"

#include "llinventoryobserver.h"

#include "llassetstorage.h"
#include "llcrc.h"
#include "lldir.h"
#include "llsys.h"
#include "llxfermanager.h"
#include "message.h"

#include "llagent.h"
#include "llagentwearables.h"
#include "llaisapi.h"
#include "llfloater.h"
#include "llfocusmgr.h"
#include "llinventorymodelbackgroundfetch.h"
#include "llinventorybridge.h"
#include "llinventoryfunctions.h"
#include "llinventorymodel.h"
#include "llviewermessage.h"
#include "llviewerwindow.h"
#include "llviewerregion.h"
#include "llappviewer.h"
#include "lldbstrings.h"
#include "llviewerstats.h"
#include "llnotificationsutil.h"
#include "llcallbacklist.h"
#include "llpreview.h"
#include "llviewercontrol.h"
#include "llvoavatarself.h"
#include "llsdutil.h"
#include <deque>

#include "llviewernetwork.h" // <FS:Ansariel> [UDP-Msg]

const F32 LLInventoryFetchItemsObserver::FETCH_TIMER_EXPIRY = 60.0f;


LLInventoryObserver::LLInventoryObserver()
{
}

// virtual
LLInventoryObserver::~LLInventoryObserver()
{
}

LLInventoryFetchObserver::LLInventoryFetchObserver(const LLUUID& id)
{
	mIDs.clear();
	if (id != LLUUID::null)
	{
		setFetchID(id);
	}
}

LLInventoryFetchObserver::LLInventoryFetchObserver(const uuid_vec_t& ids)
{
	setFetchIDs(ids);
}

BOOL LLInventoryFetchObserver::isFinished() const
{
	return mIncomplete.empty();
}

void LLInventoryFetchObserver::setFetchIDs(const uuid_vec_t& ids)
{
	mIDs = ids;
}
void LLInventoryFetchObserver::setFetchID(const LLUUID& id)
{
	mIDs.clear();
	mIDs.push_back(id);
}


void LLInventoryCompletionObserver::changed(U32 mask)
{
	// scan through the incomplete items and move or erase them as
	// appropriate.
	if (!mIncomplete.empty())
	{
		for (uuid_vec_t::iterator it = mIncomplete.begin(); it < mIncomplete.end(); )
		{
			const LLViewerInventoryItem* item = gInventory.getItem(*it);
			if (!item)
			{
				it = mIncomplete.erase(it);
				continue;
			}
			if (item->isFinished())
			{
				mComplete.push_back(*it);
				it = mIncomplete.erase(it);
				continue;
			}
			++it;
		}
		if (mIncomplete.empty())
		{
			done();
		}
	}
}

void LLInventoryCompletionObserver::watchItem(const LLUUID& id)
{
	if (id.notNull())
	{
		mIncomplete.push_back(id);
	}
}

LLInventoryFetchItemsObserver::LLInventoryFetchItemsObserver(const LLUUID& item_id) :
	LLInventoryFetchObserver(item_id)
{
	mIDs.clear();
	mIDs.push_back(item_id);
}

LLInventoryFetchItemsObserver::LLInventoryFetchItemsObserver(const uuid_vec_t& item_ids) :
	LLInventoryFetchObserver(item_ids)
{
}

void LLInventoryFetchItemsObserver::changed(U32 mask)
{
    LL_DEBUGS("InventoryFetch") << this << " remaining incomplete " << mIncomplete.size()
			 << " complete " << mComplete.size()
			 << " wait period " << mFetchingPeriod.getRemainingTimeF32()
			 << LL_ENDL;

	// scan through the incomplete items and move or erase them as
	// appropriate.
	if (!mIncomplete.empty())
	{
        if (!LLInventoryModelBackgroundFetch::getInstance()->isEverythingFetched())
        {
            // Folders have a priority over items and they download items as well
            // Wait untill initial folder fetch is done
            LL_DEBUGS("InventoryFetch") << "Folder fetch in progress, resetting fetch timer" << LL_ENDL;

            mFetchingPeriod.reset();
            mFetchingPeriod.setTimerExpirySec(FETCH_TIMER_EXPIRY);
        }

		// Have we exceeded max wait time?
		bool timeout_expired = mFetchingPeriod.hasExpired();

		for (uuid_vec_t::iterator it = mIncomplete.begin(); it < mIncomplete.end(); )
		{
			const LLUUID& item_id = (*it);
			LLViewerInventoryItem* item = gInventory.getItem(item_id);
			if (item && item->isFinished())
			{
				mComplete.push_back(item_id);
				it = mIncomplete.erase(it);
			}
			else
			{
				if (timeout_expired)
				{
					// Just concede that this item hasn't arrived in reasonable time and continue on.
                    LL_WARNS("InventoryFetch") << "Fetcher timed out when fetching inventory item UUID: " << item_id << LL_ENDL;
					it = mIncomplete.erase(it);
				}
				else
				{
					// Keep trying.
					++it;
				}
			}
		}

	}

	if (mIncomplete.empty())
	{
        LL_DEBUGS("InventoryFetch") << this << " done at remaining incomplete "
				 << mIncomplete.size() << " complete " << mComplete.size() << LL_ENDL;
		done();
	}
	//LL_INFOS() << "LLInventoryFetchItemsObserver::changed() mComplete size " << mComplete.size() << LL_ENDL;
	//LL_INFOS() << "LLInventoryFetchItemsObserver::changed() mIncomplete size " << mIncomplete.size() << LL_ENDL;
}

void fetch_items_from_llsd(const LLSD& items_llsd)
{
	if (!items_llsd.size() || gDisconnected) return;

	LLSD body;
	body[0]["cap_name"] = "FetchInventory2";
	body[1]["cap_name"] = "FetchLib2";
	for (S32 i=0; i<items_llsd.size();i++)
	{
		if (items_llsd[i]["owner_id"].asString() == gAgent.getID().asString())
		{
			body[0]["items"].append(items_llsd[i]);
			continue;
		}
		// <FS:Beq> Correct owner for inventory fetch (Rye)
		// else if (items_llsd[i]["owner_id"].asString() == ALEXANDRIA_LINDEN_ID.asString())
		else if (items_llsd[i]["owner_id"].asString() == gInventory.getLibraryOwnerID().asString())
		// </FS:Beq>
		{
			body[1]["items"].append(items_llsd[i]);
			continue;
		}
	}
		
	for (S32 i=0; i<body.size(); i++)
	{
		if (!gAgent.getRegion())
		{
			LL_WARNS() << "Agent's region is null" << LL_ENDL;
			break;
		}

		if (0 == body[i]["items"].size()) {
			LL_DEBUGS() << "Skipping body with no items to fetch" << LL_ENDL;
			continue;
		}

		std::string url = gAgent.getRegion()->getCapability(body[i]["cap_name"].asString());
		if (!url.empty())
		{
			body[i]["agent_id"]	= gAgent.getID();
            LLCore::HttpHandler::ptr_t handler(new LLInventoryModel::FetchItemHttpHandler(body[i]));
			gInventory.requestPost(true, url, body[i], handler, (i ? "Library Item" : "Inventory Item"));
			continue;
		}
        else
        {
			// <FS:Ansariel> [UDP-Msg]
			if (!LLGridManager::instance().isInSecondLife())
			{
				LLMessageSystem* msg = gMessageSystem;
				BOOL start_new_message = TRUE;
				for (S32 j = 0; j < body[i]["items"].size(); j++)
				{
					LLSD item_entry = body[i]["items"][j];
					if (start_new_message)
					{
						start_new_message = FALSE;
						msg->newMessageFast(_PREHASH_FetchInventory);
						msg->nextBlockFast(_PREHASH_AgentData);
						msg->addUUIDFast(_PREHASH_AgentID, gAgent.getID());
						msg->addUUIDFast(_PREHASH_SessionID, gAgent.getSessionID());
					}
					msg->nextBlockFast(_PREHASH_InventoryData);
					msg->addUUIDFast(_PREHASH_OwnerID, item_entry["owner_id"].asUUID());
					msg->addUUIDFast(_PREHASH_ItemID, item_entry["item_id"].asUUID());
					if (msg->isSendFull(NULL))
					{
						start_new_message = TRUE;
						gAgent.sendReliableMessage();
					}
				}
				if (!start_new_message)
				{
					gAgent.sendReliableMessage();
				}
			}
			else
			// </FS:Ansariel> [UDP-Msg]
            LL_WARNS("INVENTORY") << "Failed to get capability." << LL_ENDL;
        }

	}
}

void LLInventoryFetchItemsObserver::startFetch()
{
    bool aisv3 = AISAPI::isAvailable();

	LLSD items_llsd;

    typedef std::map<LLUUID, uuid_vec_t> requests_by_fodlers_t;
    requests_by_fodlers_t requests;
	for (uuid_vec_t::const_iterator it = mIDs.begin(); it < mIDs.end(); ++it)
	{
        LLViewerInventoryItem* item = gInventory.getItem(*it);
        if (item && item->isFinished())
        {
            // It's complete, so put it on the complete container.
            mComplete.push_back(*it);
            continue;
        }

		// Ignore categories since they're not items.  We
		// could also just add this to mComplete but not sure what the
		// side-effects would be, so ignoring to be safe.
		LLViewerInventoryCategory* cat = gInventory.getCategory(*it);
		if (cat)
		{
			continue;
		}

		if ((*it).isNull())
		{
			LL_WARNS("Inventory") << "Skip fetching for a NULL uuid" << LL_ENDL;
			continue;
		}

		// It's incomplete, so put it on the incomplete container, and
		// pack this on the message.
		mIncomplete.push_back(*it);

        if (aisv3)
        {
            if (item)
            {
                LLUUID parent_id = item->getParentUUID();
                requests[parent_id].push_back(*it);
            }
            else
            {
                // Can happen for gestures and calling cards if server notified us before they fetched
                // Request by id without checking for an item.
                LLInventoryModelBackgroundFetch::getInstance()->scheduleItemFetch(*it);
            }
        }
        else
        {
            // Prepare the data to fetch
            LLSD item_entry;
            if (item)
            {
                item_entry["owner_id"] = item->getPermissions().getOwner();
            }
            else
            {
                // assume it's agent inventory.
                item_entry["owner_id"] = gAgent.getID();
            }
            item_entry["item_id"] = (*it);
            items_llsd.append(item_entry);
        }
	}

	mFetchingPeriod.reset();
	mFetchingPeriod.setTimerExpirySec(FETCH_TIMER_EXPIRY);

    if (aisv3)
    {
        const S32 MAX_INDIVIDUAL_REQUESTS = 10;
        for (requests_by_fodlers_t::value_type &folder : requests)
        {
            if (folder.second.size() > MAX_INDIVIDUAL_REQUESTS)
            {
                // requesting one by one will take a while
                // do whole folder
                LLInventoryModelBackgroundFetch::getInstance()->start(folder.first);
            }
            else
            {
                LLViewerInventoryCategory* cat = gInventory.getCategory(folder.first);
                if (cat)
                {
                    if (cat->getVersion() == LLViewerInventoryCategory::VERSION_UNKNOWN)
                    {
                        // start fetching whole folder since it's not ready either way
                        cat->fetch();
                    }
                    else if (cat->getViewerDescendentCount() <= folder.second.size())
                    {
                        // start fetching whole folder since we need all items
                        cat->setVersion(LLViewerInventoryCategory::VERSION_UNKNOWN);
                        cat->fetch();

                    }
                    else
                    {
                        // get items one by one
                        for (LLUUID &item_id : folder.second)
                        {
                            LLInventoryModelBackgroundFetch::getInstance()->scheduleItemFetch(item_id);
                        }
                    }
                }
                else
                {
                    // Isn't supposed to happen? We should have all folders
                    // and if item exists, folder is supposed to exist as well.
                    llassert(false);

                    // get items one by one
                    for (LLUUID &item_id : folder.second)
                    {
                        LLInventoryModelBackgroundFetch::getInstance()->scheduleItemFetch(item_id);
                    }
                }
            }
        }
    }
    else
    {
        fetch_items_from_llsd(items_llsd);
    }

}

LLInventoryFetchDescendentsObserver::LLInventoryFetchDescendentsObserver(const LLUUID& cat_id) :
	LLInventoryFetchObserver(cat_id)
{
}

LLInventoryFetchDescendentsObserver::LLInventoryFetchDescendentsObserver(const uuid_vec_t& cat_ids) :
	LLInventoryFetchObserver(cat_ids)
{
}

// virtual
void LLInventoryFetchDescendentsObserver::changed(U32 mask)
{
	for (uuid_vec_t::iterator it = mIncomplete.begin(); it < mIncomplete.end();)
	{
		const LLViewerInventoryCategory* cat = gInventory.getCategory(*it);
		if (!cat)
		{
			it = mIncomplete.erase(it);
			continue;
		}
		if (isCategoryComplete(cat))
		{
			mComplete.push_back(*it);
			it = mIncomplete.erase(it);
			continue;
		}
		++it;
	}
	if (mIncomplete.empty())
	{
		done();
	}
}

void LLInventoryFetchDescendentsObserver::startFetch()
{
	for (uuid_vec_t::const_iterator it = mIDs.begin(); it != mIDs.end(); ++it)
	{
		LLViewerInventoryCategory* cat = gInventory.getCategory(*it);
		if (!cat) continue;
		if (!isCategoryComplete(cat))
		{
			// CHECK IT: isCategoryComplete() checks both version and descendant count but
			// fetch() only works for Unknown version and doesn't care about descentants,
			// as result fetch won't start and folder will potentially get stuck as
			// incomplete in observer.
			// Likely either both should use only version or both should check descendants.
			cat->fetch();		//blindly fetch it without seeing if anything else is fetching it.
			mIncomplete.push_back(*it);	//Add to list of things being downloaded for this observer.
		}
		else
		{
			mComplete.push_back(*it);
		}
	}
}

BOOL LLInventoryFetchDescendentsObserver::isCategoryComplete(const LLViewerInventoryCategory* cat) const
{
	const S32 version = cat->getVersion();
	const S32 expected_num_descendents = cat->getDescendentCount();
	if ((version == LLViewerInventoryCategory::VERSION_UNKNOWN) ||
		(expected_num_descendents == LLViewerInventoryCategory::DESCENDENT_COUNT_UNKNOWN))
	{
		return FALSE;
	}
	// it might be complete - check known descendents against
	// currently available.
	LLInventoryModel::cat_array_t* cats;
	LLInventoryModel::item_array_t* items;
	gInventory.getDirectDescendentsOf(cat->getUUID(), cats, items);
	if (!cats || !items)
	{
		LL_WARNS() << "Category '" << cat->getName() << "' descendents corrupted, fetch failed." << LL_ENDL;
		// NULL means the call failed -- cats/items map doesn't exist (note: this does NOT mean
		// that the cat just doesn't have any items or subfolders).
		// Unrecoverable, so just return done so that this observer can be cleared
		// from memory.
		return TRUE;
	}
	const S32 current_num_known_descendents = cats->size() + items->size();
	
	// Got the number of descendents that we were expecting, so we're done.
	if (current_num_known_descendents == expected_num_descendents)
	{
		return TRUE;
	}

	// Error condition, but recoverable.  This happens if something was added to the
	// category before it was initialized, so accountForUpdate didn't update descendent
	// count and thus the category thinks it has fewer descendents than it actually has.
	if (current_num_known_descendents >= expected_num_descendents)
	{
		LL_WARNS() << "Category '" << cat->getName() << "' expected descendentcount:" << expected_num_descendents << " descendents but got descendentcount:" << current_num_known_descendents << LL_ENDL;
		const_cast<LLViewerInventoryCategory *>(cat)->setDescendentCount(current_num_known_descendents);
		return TRUE;
	}
	return FALSE;
}

LLInventoryFetchComboObserver::LLInventoryFetchComboObserver(const uuid_vec_t& folder_ids,
															 const uuid_vec_t& item_ids)
{
	mFetchDescendents = new LLInventoryFetchDescendentsObserver(folder_ids);

	uuid_vec_t pruned_item_ids;
	for (uuid_vec_t::const_iterator item_iter = item_ids.begin();
		 item_iter != item_ids.end();
		 ++item_iter)
	{
		const LLUUID& item_id = (*item_iter);
		const LLViewerInventoryItem* item = gInventory.getItem(item_id);
		if (item && std::find(folder_ids.begin(), folder_ids.end(), item->getParentUUID()) == folder_ids.end())
		{
			continue;
		}
		pruned_item_ids.push_back(item_id);
	}

	mFetchItems = new LLInventoryFetchItemsObserver(pruned_item_ids);
	mFetchDescendents = new LLInventoryFetchDescendentsObserver(folder_ids);
}

LLInventoryFetchComboObserver::~LLInventoryFetchComboObserver()
{
	mFetchItems->done();
	mFetchDescendents->done();
	delete mFetchItems;
	delete mFetchDescendents;
}

void LLInventoryFetchComboObserver::changed(U32 mask)
{
	mFetchItems->changed(mask);
	mFetchDescendents->changed(mask);
	if (mFetchItems->isFinished() && mFetchDescendents->isFinished())
	{
		done();
	}
}

void LLInventoryFetchComboObserver::startFetch()
{
	mFetchItems->startFetch();
	mFetchDescendents->startFetch();
}

// See comment preceding LLInventoryAddedObserver::changed() for some
// concerns that also apply to this observer.
void LLInventoryAddItemByAssetObserver::changed(U32 mask)
{
	if(!(mask & LLInventoryObserver::ADD) ||
	   !(mask & LLInventoryObserver::CREATE) ||
	   !(mask & LLInventoryObserver::UPDATE_CREATE))
	{
		return;
	}

	// nothing is watched
	if (mWatchedAssets.size() == 0)
	{
		return;
	}

	const uuid_set_t& added = gInventory.getAddedIDs();
	for (uuid_set_t::iterator it = added.begin(); it != added.end(); ++it)
	{
		LLInventoryItem *item = gInventory.getItem(*it);
		const LLUUID& asset_uuid = item->getAssetUUID();
		if (item && item->getUUID().notNull() && asset_uuid.notNull())
		{
			if (isAssetWatched(asset_uuid))
			{
				LL_DEBUGS("Inventory_Move") << "Found asset UUID: " << asset_uuid << LL_ENDL;
				mAddedItems.push_back(item->getUUID());
			}
		}
	}
	
	if (mAddedItems.size() == mWatchedAssets.size())
	{
		LL_DEBUGS("Inventory_Move") << "All watched items are added & processed." << LL_ENDL;
		done();
		mAddedItems.clear();

		// Unable to clean watched items here due to somebody can require to check them in current frame.
		// set dirty state to clean them while next watch cycle.
		mIsDirty = true;
	}
}

void LLInventoryAddItemByAssetObserver::watchAsset(const LLUUID& asset_id)
{
	if(asset_id.notNull())
	{
		if (mIsDirty)
		{
			LL_DEBUGS("Inventory_Move") << "Watched items are dirty. Clean them." << LL_ENDL;
			mWatchedAssets.clear();
			mIsDirty = false;
		}

		mWatchedAssets.push_back(asset_id);
		onAssetAdded(asset_id);
	}
}

bool LLInventoryAddItemByAssetObserver::isAssetWatched( const LLUUID& asset_id )
{
	return std::find(mWatchedAssets.begin(), mWatchedAssets.end(), asset_id) != mWatchedAssets.end();
}

// This observer used to explicitly check for whether it was being
// called as a result of an UpdateCreateInventoryItem message. It has
// now been decoupled enough that it's not actually checking the
// message system, but now we have the special UPDATE_CREATE flag
// being used for the same purpose. Fixing this, as we would need to
// do to get rid of the message, is somewhat subtle because there's no
// particular obvious criterion for when creating a new item should
// trigger this observer and when it shouldn't. For example, creating
// a new notecard with new->notecard causes a preview window to pop up
// via the derived class LLOpenTaskOffer, but creating a new notecard
// by copy and paste does not, solely because one goes through
// UpdateCreateInventoryItem and the other doesn't.
void LLInventoryAddedObserver::changed(U32 mask)
{
	if (!(mask & LLInventoryObserver::ADD) ||
		!(mask & LLInventoryObserver::CREATE) ||
		!(mask & LLInventoryObserver::UPDATE_CREATE))
	{
		return;
	}

	if (!gInventory.getAddedIDs().empty())
	{
		done();
	}
}

void LLInventoryCategoryAddedObserver::changed(U32 mask)
{
	if (!(mask & LLInventoryObserver::ADD))
	{
		return;
	}
	
	const LLInventoryModel::changed_items_t& added_ids = gInventory.getAddedIDs();
	
	for (LLInventoryModel::changed_items_t::const_iterator cit = added_ids.begin(); cit != added_ids.end(); ++cit)
	{
		LLViewerInventoryCategory* cat = gInventory.getCategory(*cit);
		
		if (cat)
		{
			mAddedCategories.push_back(cat);
		}
	}
	
	if (!mAddedCategories.empty())
	{
		done();
		
		mAddedCategories.clear();
	}
}

void LLInventoryCategoriesObserver::changed(U32 mask)
{
	if (!mCategoryMap.size())
		return;

	std::vector<LLUUID> deleted_categories_ids;

	for (category_map_t::iterator iter = mCategoryMap.begin();
		 iter != mCategoryMap.end();
		 ++iter)
	{
		const LLUUID& cat_id = (*iter).first;
		LLCategoryData& cat_data = (*iter).second;
        
		LLViewerInventoryCategory* category = gInventory.getCategory(cat_id);
		if (!category)
        {
            LL_WARNS() << "Category : Category id = " << cat_id << " disappeared" << LL_ENDL;
			cat_data.mCallback();
            // Keep track of those deleted categories so we can remove them
            deleted_categories_ids.push_back(cat_id);
			continue;
        }

		const S32 version = category->getVersion();
		const S32 expected_num_descendents = category->getDescendentCount();
		if ((version == LLViewerInventoryCategory::VERSION_UNKNOWN) ||
			(expected_num_descendents == LLViewerInventoryCategory::DESCENDENT_COUNT_UNKNOWN))
		{
			continue;
		}

		// Check number of known descendents to find out whether it has changed.
		LLInventoryModel::cat_array_t* cats;
		LLInventoryModel::item_array_t* items;
		gInventory.getDirectDescendentsOf(cat_id, cats, items);
		if (!cats || !items)
		{
			LL_WARNS() << "Category '" << category->getName() << "' descendents corrupted, fetch failed." << LL_ENDL;
			// NULL means the call failed -- cats/items map doesn't exist (note: this does NOT mean
			// that the cat just doesn't have any items or subfolders).
			// Unrecoverable, so just skip this category.

			llassert(cats != NULL && items != NULL);

			continue;
		}
		
		const S32 current_num_known_descendents = cats->size() + items->size();

		bool cat_changed = false;

		// If category version or descendents count has changed
		// update category data in mCategoryMap
		if (version != cat_data.mVersion || current_num_known_descendents != cat_data.mDescendentsCount)
		{
			cat_data.mVersion = version;
			cat_data.mDescendentsCount = current_num_known_descendents;
			cat_changed = true;
		}

		// If any item names have changed, update the name hash 
		// Only need to check if (a) name hash has not previously been
		// computed, or (b) a name has changed.
		if (!cat_data.mIsNameHashInitialized || (mask & LLInventoryObserver::LABEL))
		{
			digest_t item_name_hash = gInventory.hashDirectDescendentNames(cat_id);
			if (cat_data.mItemNameHash != item_name_hash)
			{
				cat_data.mIsNameHashInitialized = true;
				cat_data.mItemNameHash = item_name_hash;
				cat_changed = true;
			}
		}

        const LLUUID thumbnail_id = category->getThumbnailUUID();
        if (cat_data.mThumbnailId != thumbnail_id)
        {
            cat_data.mThumbnailId = thumbnail_id;
            cat_changed = true;
        }

		// If anything has changed above, fire the callback.
		if (cat_changed)
			cat_data.mCallback();
	}
    
    // Remove deleted categories from the list
 	for (std::vector<LLUUID>::iterator deleted_id = deleted_categories_ids.begin(); deleted_id != deleted_categories_ids.end(); ++deleted_id)
	{
		removeCategory(*deleted_id);
    }
}

bool LLInventoryCategoriesObserver::addCategory(const LLUUID& cat_id, callback_t cb, bool init_name_hash)
{
	S32 version = LLViewerInventoryCategory::VERSION_UNKNOWN;
	S32 current_num_known_descendents = LLViewerInventoryCategory::DESCENDENT_COUNT_UNKNOWN;
	bool can_be_added = true;
    LLUUID thumbnail_id;

	LLViewerInventoryCategory* category = gInventory.getCategory(cat_id);
	// If category could not be retrieved it might mean that
	// inventory is unusable at the moment so the category is
	// stored with VERSION_UNKNOWN and DESCENDENT_COUNT_UNKNOWN,
	// it may be updated later.
	if (category)
	{
		// Inventory category version is used to find out if some changes
		// to a category have been made.
		version = category->getVersion();
        thumbnail_id = category->getThumbnailUUID();

		LLInventoryModel::cat_array_t* cats;
		LLInventoryModel::item_array_t* items;
		gInventory.getDirectDescendentsOf(cat_id, cats, items);
		if (!cats || !items)
		{
			LL_WARNS() << "Category '" << category->getName() << "' descendents corrupted, fetch failed." << LL_ENDL;
			// NULL means the call failed -- cats/items map doesn't exist (note: this does NOT mean
			// that the cat just doesn't have any items or subfolders).
			// Unrecoverable, so just return "false" meaning that the category can't be observed.
			can_be_added = false;

			llassert(cats != NULL && items != NULL);
		}
		else
		{
			current_num_known_descendents = cats->size() + items->size();
		}
	}

	if (can_be_added)
	{
		if(init_name_hash)
		{
<<<<<<< HEAD
			LLMD5 item_name_hash = gInventory.hashDirectDescendentNames(cat_id);
			mCategoryMap.insert(category_map_value_t(cat_id,LLCategoryData(cat_id, thumbnail_id, cb, version, current_num_known_descendents,item_name_hash)));
=======
			digest_t item_name_hash = gInventory.hashDirectDescendentNames(cat_id);
			mCategoryMap.insert(category_map_value_t(cat_id,LLCategoryData(cat_id, cb, version, current_num_known_descendents,item_name_hash)));
>>>>>>> 169847ad
		}
		else
		{
			mCategoryMap.insert(category_map_value_t(cat_id,LLCategoryData(cat_id, thumbnail_id, cb, version, current_num_known_descendents)));
		}
	}

	return can_be_added;
}

void LLInventoryCategoriesObserver::removeCategory(const LLUUID& cat_id)
{
	mCategoryMap.erase(cat_id);
}

LLInventoryCategoriesObserver::LLCategoryData::LLCategoryData(
	const LLUUID& cat_id, const LLUUID& thumbnail_id, callback_t cb, S32 version, S32 num_descendents)
	
	: mCatID(cat_id)
	, mCallback(cb)
	, mVersion(version)
	, mDescendentsCount(num_descendents)
    , mThumbnailId(thumbnail_id)
	, mIsNameHashInitialized(false)
{
}

LLInventoryCategoriesObserver::LLCategoryData::LLCategoryData(
<<<<<<< HEAD
	const LLUUID& cat_id, const LLUUID& thumbnail_id, callback_t cb, S32 version, S32 num_descendents, LLMD5 name_hash)
=======
	const LLUUID& cat_id, callback_t cb, S32 version, S32 num_descendents, const digest_t& name_hash)
>>>>>>> 169847ad

	: mCatID(cat_id)
	, mCallback(cb)
	, mVersion(version)
	, mDescendentsCount(num_descendents)
    , mThumbnailId(thumbnail_id)
	, mIsNameHashInitialized(true)
	, mItemNameHash(name_hash)
{
}

void LLScrollOnRenameObserver::changed(U32 mask)
{
	if (mask & LLInventoryObserver::LABEL)
	{
		const uuid_set_t& changed_item_ids = gInventory.getChangedIDs();
		for (uuid_set_t::const_iterator it = changed_item_ids.begin(); it != changed_item_ids.end(); ++it)
		{
			const LLUUID& id = *it;
			if (id == mUUID)
			{
				mView->scrollToShowSelection();
					
				gInventory.removeObserver(this);
				delete this;
				return;
			}
		}
	}
}<|MERGE_RESOLUTION|>--- conflicted
+++ resolved
@@ -831,13 +831,8 @@
 	{
 		if(init_name_hash)
 		{
-<<<<<<< HEAD
-			LLMD5 item_name_hash = gInventory.hashDirectDescendentNames(cat_id);
+			digest_t item_name_hash = gInventory.hashDirectDescendentNames(cat_id);
 			mCategoryMap.insert(category_map_value_t(cat_id,LLCategoryData(cat_id, thumbnail_id, cb, version, current_num_known_descendents,item_name_hash)));
-=======
-			digest_t item_name_hash = gInventory.hashDirectDescendentNames(cat_id);
-			mCategoryMap.insert(category_map_value_t(cat_id,LLCategoryData(cat_id, cb, version, current_num_known_descendents,item_name_hash)));
->>>>>>> 169847ad
 		}
 		else
 		{
@@ -866,11 +861,7 @@
 }
 
 LLInventoryCategoriesObserver::LLCategoryData::LLCategoryData(
-<<<<<<< HEAD
-	const LLUUID& cat_id, const LLUUID& thumbnail_id, callback_t cb, S32 version, S32 num_descendents, LLMD5 name_hash)
-=======
-	const LLUUID& cat_id, callback_t cb, S32 version, S32 num_descendents, const digest_t& name_hash)
->>>>>>> 169847ad
+	const LLUUID& cat_id, const LLUUID& thumbnail_id, callback_t cb, S32 version, S32 num_descendents, digest_t& name_hash)
 
 	: mCatID(cat_id)
 	, mCallback(cb)
