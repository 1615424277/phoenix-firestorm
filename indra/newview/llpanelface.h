/** 
 * @file llpanelface.h
 * @brief Panel in the tools floater for editing face textures, colors, etc.
 *
 * $LicenseInfo:firstyear=2001&license=viewerlgpl$
 * Second Life Viewer Source Code
 * Copyright (C) 2010, Linden Research, Inc.
 * 
 * This library is free software; you can redistribute it and/or
 * modify it under the terms of the GNU Lesser General Public
 * License as published by the Free Software Foundation;
 * version 2.1 of the License only.
 * 
 * This library is distributed in the hope that it will be useful,
 * but WITHOUT ANY WARRANTY; without even the implied warranty of
 * MERCHANTABILITY or FITNESS FOR A PARTICULAR PURPOSE.  See the GNU
 * Lesser General Public License for more details.
 * 
 * You should have received a copy of the GNU Lesser General Public
 * License along with this library; if not, write to the Free Software
 * Foundation, Inc., 51 Franklin Street, Fifth Floor, Boston, MA  02110-1301  USA
 * 
 * Linden Research, Inc., 945 Battery Street, San Francisco, CA  94111  USA
 * $/LicenseInfo$
 */

#ifndef LL_LLPANELFACE_H
#define LL_LLPANELFACE_H

#include "v4color.h"
#include "llpanel.h"
#include "llmaterial.h"
#include "llmaterialmgr.h"
#include "lltextureentry.h"
#include "llselectmgr.h"

class LLButton;
class LLCheckBoxCtrl;
class LLColorSwatchCtrl;
class LLComboBox;
class LLInventoryItem;
class LLLineEditor;
class LLRadioGroup;
class LLSpinCtrl;
class LLTextBox;
class LLTextureCtrl;
class LLUICtrl;
class LLViewerObject;
class LLFloater;
class LLMaterialID;

// Represents an edit for use in replicating the op across one or more materials in the selection set.
//
// The apply function optionally performs the edit which it implements
// as a functor taking Data that calls member func MaterialFunc taking SetValueType
// on an instance of the LLMaterial class.
//
// boost who?
//
template<
	typename DataType,
	typename SetValueType,
	void (LLMaterial::*MaterialEditFunc)(SetValueType data) >
class LLMaterialEditFunctor
{
public:
	LLMaterialEditFunctor(const DataType& data) : _data(data) {}
	virtual ~LLMaterialEditFunctor() {}
	virtual void apply(LLMaterialPtr& material) { (material->*(MaterialEditFunc))(_data); }
	DataType _data;
};

template<
	typename DataType,
	DataType (LLMaterial::*MaterialGetFunc)() >
class LLMaterialGetFunctor
{
public:
	LLMaterialGetFunctor() {}
	virtual DataType get(LLMaterialPtr& material) { return (material->*(MaterialGetFunc)); }
};

template<
	typename DataType,
	DataType (LLTextureEntry::*TEGetFunc)() >
class LLTEGetFunctor
{
public:
	LLTEGetFunctor() {}
	virtual DataType get(LLTextureEntry* entry) { return (entry*(TEGetFunc)); }
};

class LLPanelFace : public LLPanel
{
public:
	virtual BOOL	postBuild();
	LLPanelFace();
	virtual ~LLPanelFace();

	void			refresh();
	void			setMediaURL(const std::string& url);
	void			setMediaType(const std::string& mime_type);
	void			changePrecision(S32 decimal_precision);	// <FS:CR> Adjustable decimal precision

	LLMaterialPtr createDefaultMaterial(LLMaterialPtr current_material)
	{
		LLMaterialPtr new_material(!current_material.isNull() ? new LLMaterial(current_material->asLLSD()) : new LLMaterial());
		llassert_always(new_material);

		// Preserve old diffuse alpha mode or assert correct default blend mode as appropriate for the alpha channel content of the diffuse texture
		//
		new_material->setDiffuseAlphaMode(current_material.isNull() ? (isAlpha() ? LLMaterial::DIFFUSE_ALPHA_MODE_BLEND : LLMaterial::DIFFUSE_ALPHA_MODE_NONE) : current_material->getDiffuseAlphaMode());
		return new_material;
	}

	LLRender::eTexIndex getTextureChannelToEdit();

protected:
	void			getState();

	void			sendTexture();			// applies and sends texture
	void			sendTextureInfo();		// applies and sends texture scale, offset, etc.
	void			sendColor();			// applies and sends color
	void			sendAlpha();			// applies and sends transparency
	void			sendBump(U32 bumpiness);				// applies and sends bump map
	void			sendTexGen();				// applies and sends bump map
	void			sendShiny(U32 shininess);			// applies and sends shininess
	void			sendFullbright();		// applies and sends full bright
	void			sendGlow();
	void			sendMedia();
    void            alignTestureLayer();

	// this function is to return TRUE if the drag should succeed.
	static BOOL onDragTexture(LLUICtrl* ctrl, LLInventoryItem* item);

	void 	onCommitTexture(const LLSD& data);
	void 	onCancelTexture(const LLSD& data);
	void 	onSelectTexture(const LLSD& data);
	void 	onCommitSpecularTexture(const LLSD& data);
	void 	onCancelSpecularTexture(const LLSD& data);
	void 	onSelectSpecularTexture(const LLSD& data);
	void 	onCommitNormalTexture(const LLSD& data);
	void 	onCancelNormalTexture(const LLSD& data);
	void 	onSelectNormalTexture(const LLSD& data);
	void 	onCommitColor(const LLSD& data);
	void 	onCommitShinyColor(const LLSD& data);
	void 	onCommitAlpha(const LLSD& data);
	void 	onCancelColor(const LLSD& data);
	void 	onCancelShinyColor(const LLSD& data);
	void 	onSelectColor(const LLSD& data);
	void 	onSelectShinyColor(const LLSD& data);

	void 	onCloseTexturePicker(const LLSD& data);

	// Make UI reflect state of currently selected material (refresh)
	// and UI mode (e.g. editing normal map v diffuse map)
	//
	// @param force_set_values forces spinners to set value even if they are focused
	void updateUI(bool force_set_values = false);

	// Convenience func to determine if all faces in selection have
	// identical planar texgen settings during edits
	// 
	bool isIdenticalPlanarTexgen();

	// Callback funcs for individual controls
	//
	static void		onCommitTextureInfo(LLUICtrl* ctrl, void* userdata);
	static void		onCommitTextureScaleX(LLUICtrl* ctrl, void* userdata);
	static void		onCommitTextureScaleY(LLUICtrl* ctrl, void* userdata);
	static void		onCommitTextureRot(LLUICtrl* ctrl, void* userdata);
	static void		onCommitTextureOffsetX(LLUICtrl* ctrl, void* userdata);
	static void		onCommitTextureOffsetY(LLUICtrl* ctrl, void* userdata);

	static void		onCommitMaterialBumpyScaleX(	LLUICtrl* ctrl, void* userdata);
	static void		onCommitMaterialBumpyScaleY(	LLUICtrl* ctrl, void* userdata);
	static void		onCommitMaterialBumpyRot(		LLUICtrl* ctrl, void* userdata);
	static void		onCommitMaterialBumpyOffsetX(	LLUICtrl* ctrl, void* userdata);
	static void		onCommitMaterialBumpyOffsetY(	LLUICtrl* ctrl, void* userdata);

	static void		syncRepeatX(LLPanelFace* self, F32 scaleU);
	static void		syncRepeatY(LLPanelFace* self, F32 scaleV);
	static void		syncOffsetX(LLPanelFace* self, F32 offsetU);
	static void		syncOffsetY(LLPanelFace* self, F32 offsetV);
	static void 	syncMaterialRot(LLPanelFace* self, F32 rot, int te = -1);

	static void		onCommitMaterialShinyScaleX(	LLUICtrl* ctrl, void* userdata);
	static void		onCommitMaterialShinyScaleY(	LLUICtrl* ctrl, void* userdata);
	static void		onCommitMaterialShinyRot(		LLUICtrl* ctrl, void* userdata);
	static void		onCommitMaterialShinyOffsetX(	LLUICtrl* ctrl, void* userdata);
	static void		onCommitMaterialShinyOffsetY(	LLUICtrl* ctrl, void* userdata);

	static void		onCommitMaterialGloss(			LLUICtrl* ctrl, void* userdata);
	static void		onCommitMaterialEnv(				LLUICtrl* ctrl, void* userdata);
	static void		onCommitMaterialMaskCutoff(	LLUICtrl* ctrl, void* userdata);
	static void		onCommitMaterialID( LLUICtrl* ctrl, void* userdata);

	static void		onCommitMaterialsMedia(	LLUICtrl* ctrl, void* userdata);
	static void		onCommitMaterialType(	LLUICtrl* ctrl, void* userdata);
	static void		onCommitBump(				LLUICtrl* ctrl, void* userdata);
	static void		onCommitTexGen(			LLUICtrl* ctrl, void* userdata);
	static void		onCommitShiny(				LLUICtrl* ctrl, void* userdata);
	static void		onCommitAlphaMode(		LLUICtrl* ctrl, void* userdata);
	static void		onCommitFullbright(		LLUICtrl* ctrl, void* userdata);
	static void		onCommitGlow(				LLUICtrl* ctrl, void *userdata);
	static void		onCommitPlanarAlign(		LLUICtrl* ctrl, void* userdata);
	static void		onCommitRepeatsPerMeter(	LLUICtrl* ctrl, void* userinfo);
	static void		onClickAutoFix(void*);
    static void		onAlignTexture(void*);

    static void		onSaveMaterial(void*);
    static LLSD     renderMaterialToLLSD(LLUUID uuid, void* userdata);
    static void     applyMaterialUUID(LLUUID uuid, void*);

	static F32     valueGlow(LLViewerObject* object, S32 face);

	// <FS> Texture params copy/paste
	static void		onClickCopy(void*);
	static void		onClickPaste(void*);
	// <FS:CR> Build tool enhancements
	static void		onClickMapsSync(LLUICtrl* ctrl, void *userdata);
	static void		alignMaterialsProperties(LLPanelFace* self);
	
public:
	static void		onCommitFlip(const LLUICtrl* ctrl, const LLSD& user_data);
	LLSpinCtrl*		mCtrlTexScaleU;
	LLSpinCtrl*		mCtrlTexScaleV;
	LLSpinCtrl*		mCtrlBumpyScaleU;
	LLSpinCtrl*		mCtrlBumpyScaleV;
	LLSpinCtrl*		mCtrlShinyScaleU;
	LLSpinCtrl*		mCtrlShinyScaleV;
	
	LLSpinCtrl*		mCtrlTexOffsetU;
	LLSpinCtrl*		mCtrlTexOffsetV;
	LLSpinCtrl*		mCtrlBumpyOffsetU;
	LLSpinCtrl*		mCtrlBumpyOffsetV;
	LLSpinCtrl*		mCtrlShinyOffsetU;
	LLSpinCtrl*		mCtrlShinyOffsetV;
	
	LLSpinCtrl*		mCtrlTexRot;
	LLSpinCtrl*		mCtrlBumpyRot;
	LLSpinCtrl*		mCtrlShinyRot;
	// </FS>

private:

	bool		isAlpha() { return mIsAlpha; }

	// Convenience funcs to keep the visual flack to a minimum
	//
	LLUUID	getCurrentNormalMap();
	LLUUID	getCurrentSpecularMap();
	U32		getCurrentShininess();
	U32		getCurrentBumpiness();
	U8			getCurrentDiffuseAlphaMode();
	U8			getCurrentAlphaMaskCutoff();
	U8			getCurrentEnvIntensity();
	U8			getCurrentGlossiness();
	F32		getCurrentBumpyRot();
	F32		getCurrentBumpyScaleU();
	F32		getCurrentBumpyScaleV();
	F32		getCurrentBumpyOffsetU();
	F32		getCurrentBumpyOffsetV();
	F32		getCurrentShinyRot();
	F32		getCurrentShinyScaleU();
	F32		getCurrentShinyScaleV();
	F32		getCurrentShinyOffsetU();
	F32		getCurrentShinyOffsetV();
<<<<<<< HEAD
	
	// <FS:CR> Convenience funcs for diffuse maps
	F32		getCurrentTextureRot();
	F32		getCurrentTextureScaleU();
	F32		getCurrentTextureScaleV();
	F32		getCurrentTextureOffsetU();
	F32		getCurrentTextureOffsetV();
	
	// Build tool controls
	LLTextureCtrl*	mTextureCtrl;
	LLTextureCtrl*	mShinyTextureCtrl;
	LLTextureCtrl*	mBumpyTextureCtrl;
	LLColorSwatchCtrl*	mColorSwatch;
	LLColorSwatchCtrl*	mShinyColorSwatch;
	
	LLComboBox*		mComboTexGen;
	LLComboBox*		mComboMatMedia;
	LLRadioGroup*	mRadioMatType;
	
	LLCheckBoxCtrl	*mCheckFullbright;
	
	LLTextBox*		mLabelColorTransp;
	LLSpinCtrl*		mCtrlColorTransp;		// transparency = 1 - alpha
	
	LLSpinCtrl*		mCtrlGlow;
	LLSpinCtrl*		mCtrlRpt;
	// </FS:CR>
=======
	LLUUID	getCurrentMaterialID();
>>>>>>> 6eaf8521

	// Update visibility of controls to match current UI mode
	// (e.g. materials vs media editing)
	//
	// Do NOT call updateUI from within this function.
	//
	void updateVisibility();

	// Make material(s) reflect current state of UI (apply edit)
	//
	void updateMaterial();

	// Hey look everyone, a type-safe alternative to copy and paste! :)
	//

	// Update material parameters by applying 'edit_func' to selected TEs
	//
	template<
		typename DataType,
		typename SetValueType,
		void (LLMaterial::*MaterialEditFunc)(SetValueType data) >
	static void edit(LLPanelFace* p, DataType data, int te = -1, const LLUUID &only_for_object_id = LLUUID())
	{
		LLMaterialEditFunctor< DataType, SetValueType, MaterialEditFunc > edit(data);
		struct LLSelectedTEEditMaterial : public LLSelectedTEMaterialFunctor
		{
			LLSelectedTEEditMaterial(LLPanelFace* panel, LLMaterialEditFunctor< DataType, SetValueType, MaterialEditFunc >* editp, const LLUUID &only_for_object_id) : _panel(panel), _edit(editp), _only_for_object_id(only_for_object_id) {}
			virtual ~LLSelectedTEEditMaterial() {};
			virtual LLMaterialPtr apply(LLViewerObject* object, S32 face, LLTextureEntry* tep, LLMaterialPtr& current_material)
			{
				if (_edit && (_only_for_object_id.isNull() || _only_for_object_id == object->getID()))
				{
					LLMaterialPtr new_material = _panel->createDefaultMaterial(current_material);
					llassert_always(new_material);

					// Determine correct alpha mode for current diffuse texture
					// (i.e. does it have an alpha channel that makes alpha mode useful)
					//
					// _panel->isAlpha() "lies" when one face has alpha and the rest do not (NORSPEC-329)
					// need to get per-face answer to this question for sane alpha mode retention on updates.
					//					
					bool is_alpha_face = object->isImageAlphaBlended(face);

					// need to keep this original answer for valid comparisons in logic below
					//
					U8 original_default_alpha_mode = is_alpha_face ? LLMaterial::DIFFUSE_ALPHA_MODE_BLEND : LLMaterial::DIFFUSE_ALPHA_MODE_NONE;
					
					U8 default_alpha_mode = original_default_alpha_mode;

					if (!current_material.isNull())
					{
						default_alpha_mode = current_material->getDiffuseAlphaMode();
					}

					// Insure we don't inherit the default of blend by accident...
					// this will be stomped by a legit request to change the alpha mode by the apply() below
					//
					new_material->setDiffuseAlphaMode(default_alpha_mode);

					// Do "It"!
					//
					_edit->apply(new_material);

					U32		new_alpha_mode			= new_material->getDiffuseAlphaMode();
					LLUUID	new_normal_map_id		= new_material->getNormalID();
					LLUUID	new_spec_map_id		= new_material->getSpecularID();

					if ((new_alpha_mode == LLMaterial::DIFFUSE_ALPHA_MODE_BLEND) && !is_alpha_face)
					{
						new_alpha_mode = LLMaterial::DIFFUSE_ALPHA_MODE_NONE;
						new_material->setDiffuseAlphaMode(LLMaterial::DIFFUSE_ALPHA_MODE_NONE);
					}

					bool is_default_blend_mode		= (new_alpha_mode == original_default_alpha_mode);
					bool is_need_material			= !is_default_blend_mode || !new_normal_map_id.isNull() || !new_spec_map_id.isNull();

					if (!is_need_material)
					{
						LL_DEBUGS("Materials") << "Removing material from object " << object->getID() << " face " << face << LL_ENDL;
						LLMaterialMgr::getInstance()->remove(object->getID(),face);
						new_material = NULL;
					}
					else
					{
						LL_DEBUGS("Materials") << "Putting material on object " << object->getID() << " face " << face << ", material: " << new_material->asLLSD() << LL_ENDL;
						LLMaterialMgr::getInstance()->put(object->getID(),face,*new_material);
					}

					object->setTEMaterialParams(face, new_material);
					return new_material;
				}
				return NULL;
			}
			LLMaterialEditFunctor< DataType, SetValueType, MaterialEditFunc >*	_edit;
			LLPanelFace *_panel;
			const LLUUID & _only_for_object_id;
		} editor(p, &edit, only_for_object_id);
		LLSelectMgr::getInstance()->selectionSetMaterialParams(&editor, te);
	}

	template<
		typename DataType,
		typename ReturnType,
		ReturnType (LLMaterial::* const MaterialGetFunc)() const  >
	static void getTEMaterialValue(DataType& data_to_return, bool& identical,DataType default_value, bool has_tolerance = false, DataType tolerance = DataType())
	{
		DataType data_value = default_value;
		struct GetTEMaterialVal : public LLSelectedTEGetFunctor<DataType>
		{
			GetTEMaterialVal(DataType default_value) : _default(default_value) {}
			virtual ~GetTEMaterialVal() {}

			DataType get(LLViewerObject* object, S32 face)
			{
				DataType ret = _default;
				LLMaterialPtr material_ptr;
				LLTextureEntry* tep = object ? object->getTE(face) : NULL;
				if (tep)
				{
					material_ptr = tep->getMaterialParams();
					if (!material_ptr.isNull())
					{
						ret = (material_ptr->*(MaterialGetFunc))();
					}
				}
				return ret;
			}
			DataType _default;
		} GetFunc(default_value);
		identical = LLSelectMgr::getInstance()->getSelection()->getSelectedTEValue( &GetFunc, data_value, has_tolerance, tolerance);
		data_to_return = data_value;
	}

	template<
		typename DataType,
		typename ReturnType, // some kids just have to different...
		ReturnType (LLTextureEntry::* const TEGetFunc)() const >
	static void getTEValue(DataType& data_to_return, bool& identical, DataType default_value, bool has_tolerance = false, DataType tolerance = DataType())
	{
		DataType data_value = default_value;
		struct GetTEVal : public LLSelectedTEGetFunctor<DataType>
		{
			GetTEVal(DataType default_value) : _default(default_value) {}
			virtual ~GetTEVal() {}

			DataType get(LLViewerObject* object, S32 face) {
				LLTextureEntry* tep = object ? object->getTE(face) : NULL;
				return tep ? ((tep->*(TEGetFunc))()) : _default;
			}
			DataType _default;
		} GetTEValFunc(default_value);
		identical = LLSelectMgr::getInstance()->getSelection()->getSelectedTEValue( &GetTEValFunc, data_value, has_tolerance, tolerance );
		data_to_return = data_value;
	}

	// Update vis and enabling of specific subsets of controls based on material params
	// (e.g. hide the spec controls if no spec texture is applied)
	//
	void updateShinyControls(bool is_setting_texture = false, bool mess_with_combobox = false);
	void updateBumpyControls(bool is_setting_texture = false, bool mess_with_combobox = false);
	void updateAlphaControls();

	/*
	 * Checks whether the selected texture from the LLFloaterTexturePicker can be applied to the currently selected object.
	 * If agent selects texture which is not allowed to be applied for the currently selected object,
	 * all controls of the floater texture picker which allow to apply the texture will be disabled.
	 */
	void onTextureSelectionChanged(LLInventoryItem* itemp);

	bool mIsAlpha;
	
	/* These variables interlock processing of materials updates sent to
	 * the sim.  mUpdateInFlight is set to flag that an update has been
	 * sent to the sim and not acknowledged yet, and cleared when an
	 * update is received from the sim.  mUpdatePending is set when
	 * there's an update in flight and another UI change has been made
	 * that needs to be sent as a materials update, and cleared when the
	 * update is sent.  This prevents the sim from getting spammed with
	 * update messages when, for example, the user holds down the
	 * up-arrow on a spinner, and avoids running afoul of its throttle.
	 */
	bool mUpdateInFlight;
	bool mUpdatePending;

public:
	#if defined(DEF_GET_MAT_STATE)
		#undef DEF_GET_MAT_STATE
	#endif

	#if defined(DEF_GET_TE_STATE)
		#undef DEF_GET_TE_STATE
	#endif

	#if defined(DEF_EDIT_MAT_STATE)
		DEF_EDIT_MAT_STATE
	#endif

    // Accessors for selected TE material state
    //
    #define DEF_GET_MAT_STATE(DataType,ReturnType,MaterialMemberFunc,DefaultValue,HasTolerance,Tolerance)                                           \
        static void MaterialMemberFunc(DataType& data, bool& identical, bool has_tolerance = HasTolerance, DataType tolerance = Tolerance)          \
        {                                                                                                                                           \
            getTEMaterialValue< DataType, ReturnType, &LLMaterial::MaterialMemberFunc >(data, identical, DefaultValue, has_tolerance, tolerance);   \
        }

    // Mutators for selected TE material
    //
    #define DEF_EDIT_MAT_STATE(DataType,ReturnType,MaterialMemberFunc)                                                              \
        static void MaterialMemberFunc(LLPanelFace* p, DataType data, int te = -1, const LLUUID &only_for_object_id = LLUUID())     \
        {                                                                                                                           \
            edit< DataType, ReturnType, &LLMaterial::MaterialMemberFunc >(p, data, te, only_for_object_id);                         \
        }

    // Accessors for selected TE state proper (legacy settings etc)
    //
    #define DEF_GET_TE_STATE(DataType,ReturnType,TexEntryMemberFunc,DefaultValue,HasTolerance,Tolerance)                                        \
        static void TexEntryMemberFunc(DataType& data, bool& identical, bool has_tolerance = HasTolerance, DataType tolerance = Tolerance)      \
        {                                                                                                                                       \
            getTEValue< DataType, ReturnType, &LLTextureEntry::TexEntryMemberFunc >(data, identical, DefaultValue, has_tolerance, tolerance);   \
        }

	class LLSelectedTEMaterial
	{
	public:
		static void getCurrent(LLMaterialPtr& material_ptr, bool& identical_material);
		static void getMaxSpecularRepeats(F32& repeats, bool& identical);
		static void getMaxNormalRepeats(F32& repeats, bool& identical);
		static void getCurrentDiffuseAlphaMode(U8& diffuse_alpha_mode, bool& identical, bool diffuse_texture_has_alpha);

		DEF_GET_MAT_STATE(LLUUID,const LLUUID&,getNormalID,LLUUID::null, false, LLUUID::null)
		DEF_GET_MAT_STATE(LLUUID,const LLUUID&,getSpecularID,LLUUID::null, false, LLUUID::null)
		DEF_GET_MAT_STATE(F32,F32,getSpecularRepeatX,1.0f, true, 0.001f)
		DEF_GET_MAT_STATE(F32,F32,getSpecularRepeatY,1.0f, true, 0.001f)
		DEF_GET_MAT_STATE(F32,F32,getSpecularOffsetX,0.0f, true, 0.001f)
		DEF_GET_MAT_STATE(F32,F32,getSpecularOffsetY,0.0f, true, 0.001f)
		DEF_GET_MAT_STATE(F32,F32,getSpecularRotation,0.0f, true, 0.001f)

		DEF_GET_MAT_STATE(F32,F32,getNormalRepeatX,1.0f, true, 0.001f)
		DEF_GET_MAT_STATE(F32,F32,getNormalRepeatY,1.0f, true, 0.001f)
		DEF_GET_MAT_STATE(F32,F32,getNormalOffsetX,0.0f, true, 0.001f)
		DEF_GET_MAT_STATE(F32,F32,getNormalOffsetY,0.0f, true, 0.001f)
		DEF_GET_MAT_STATE(F32,F32,getNormalRotation,0.0f, true, 0.001f)

		DEF_EDIT_MAT_STATE(U8,U8,setDiffuseAlphaMode);
		DEF_EDIT_MAT_STATE(U8,U8,setAlphaMaskCutoff);

		DEF_EDIT_MAT_STATE(F32,F32,setNormalOffsetX);
		DEF_EDIT_MAT_STATE(F32,F32,setNormalOffsetY);
		DEF_EDIT_MAT_STATE(F32,F32,setNormalRepeatX);
		DEF_EDIT_MAT_STATE(F32,F32,setNormalRepeatY);
		DEF_EDIT_MAT_STATE(F32,F32,setNormalRotation);

		DEF_EDIT_MAT_STATE(F32,F32,setSpecularOffsetX);
		DEF_EDIT_MAT_STATE(F32,F32,setSpecularOffsetY);
		DEF_EDIT_MAT_STATE(F32,F32,setSpecularRepeatX);
		DEF_EDIT_MAT_STATE(F32,F32,setSpecularRepeatY);
		DEF_EDIT_MAT_STATE(F32,F32,setSpecularRotation);

		DEF_EDIT_MAT_STATE(U8,U8,setEnvironmentIntensity);
		DEF_EDIT_MAT_STATE(U8,U8,setSpecularLightExponent);

		DEF_EDIT_MAT_STATE(LLUUID,const LLUUID&,setNormalID);
		DEF_EDIT_MAT_STATE(LLUUID,const LLUUID&,setSpecularID);
		DEF_EDIT_MAT_STATE(LLColor4U,	const LLColor4U&,setSpecularLightColor);
		DEF_EDIT_MAT_STATE(LLUUID, const LLUUID&, setMaterialID);
	};

	class LLSelectedTE
	{
	public:

		static void getFace(class LLFace*& face_to_return, bool& identical_face);
		static void getImageFormat(LLGLenum& image_format_to_return, bool& identical_face);
		static void getTexId(LLUUID& id, bool& identical);
		static void getObjectScaleS(F32& scale_s, bool& identical);
		static void getObjectScaleT(F32& scale_t, bool& identical);
		static void getMaxDiffuseRepeats(F32& repeats, bool& identical);

		DEF_GET_TE_STATE(U8,U8,getBumpmap,0, false, 0)
		DEF_GET_TE_STATE(U8,U8,getShiny,0, false, 0)
		DEF_GET_TE_STATE(U8,U8,getFullbright,0, false, 0)
		DEF_GET_TE_STATE(F32,F32,getRotation,0.0f, true, 0.001f)
		DEF_GET_TE_STATE(F32,F32,getOffsetS,0.0f, true, 0.001f)
		DEF_GET_TE_STATE(F32,F32,getOffsetT,0.0f, true, 0.001f)
		DEF_GET_TE_STATE(F32,F32,getScaleS,1.0f, true, 0.001f)
		DEF_GET_TE_STATE(F32,F32,getScaleT,1.0f, true, 0.001f)
		DEF_GET_TE_STATE(F32,F32,getGlow,0.0f, true, 0.001f)
		DEF_GET_TE_STATE(LLTextureEntry::e_texgen,LLTextureEntry::e_texgen,getTexGen,LLTextureEntry::TEX_GEN_DEFAULT, false, LLTextureEntry::TEX_GEN_DEFAULT)
		DEF_GET_TE_STATE(LLColor4,const LLColor4&,getColor,LLColor4::white, false, LLColor4::black);
	};
};

#endif
<|MERGE_RESOLUTION|>--- conflicted
+++ resolved
@@ -266,8 +266,8 @@
 	F32		getCurrentShinyScaleV();
 	F32		getCurrentShinyOffsetU();
 	F32		getCurrentShinyOffsetV();
-<<<<<<< HEAD
-	
+	LLUUID	getCurrentMaterialID();
+
 	// <FS:CR> Convenience funcs for diffuse maps
 	F32		getCurrentTextureRot();
 	F32		getCurrentTextureScaleU();
@@ -294,9 +294,6 @@
 	LLSpinCtrl*		mCtrlGlow;
 	LLSpinCtrl*		mCtrlRpt;
 	// </FS:CR>
-=======
-	LLUUID	getCurrentMaterialID();
->>>>>>> 6eaf8521
 
 	// Update visibility of controls to match current UI mode
 	// (e.g. materials vs media editing)
