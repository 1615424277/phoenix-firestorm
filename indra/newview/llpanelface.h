--- conflicted
+++ resolved
@@ -257,11 +257,11 @@
     void onClickBtnSavePBR();
 
     // <FS> Extended copy & paste buttons
-    void            onCopyFaces();
-    void            onPasteFaces();
+    void onCopyFaces();
+    void onPasteFaces();
     // </FS>
 
-    void onClickBtnSelectSameTexture(const LLUICtrl* ctrl, const LLSD& user_data);  // <FS:Zi> Find all faces with same texture
+    void onClickBtnSelectSameTexture(const LLSD& user_data);  // <FS:Zi> Find all faces with same texture
 
 public: // needs to be accessible to selection manager
     void onCopyColor(); // records all selected faces
@@ -272,44 +272,20 @@
     void onPasteTexture(LLViewerObject* objectp, S32 te);
 
 protected:
-<<<<<<< HEAD
     // <FS> Extended copy & paste buttons
-    //void            menuDoToSelected(const LLSD& userdata);
-    //bool            menuEnableItem(const LLSD& userdata);
+    //void menuDoToSelected(const LLSD& userdata);
+    //bool menuEnableItem(const LLSD& userdata);
     // </FS>
 
-    static F32     valueGlow(LLViewerObject* object, S32 face);
+    static F32 valueGlow(LLViewerObject* object, S32 face);
 
     // <FS:CR> Build tool enhancements
-    static void     onClickMapsSync(LLUICtrl* ctrl, void *userdata);
-    static void     alignMaterialsProperties(LLPanelFace* self);
+    void onClickMapsSync();
+    void alignMaterialsProperties();
 
 public:
-    static void     onCommitFlip(const LLUICtrl* ctrl, const LLSD& user_data);
-    LLSpinCtrl*     mCtrlTexScaleU;
-    LLSpinCtrl*     mCtrlTexScaleV;
-    LLSpinCtrl*     mCtrlBumpyScaleU;
-    LLSpinCtrl*     mCtrlBumpyScaleV;
-    LLSpinCtrl*     mCtrlShinyScaleU;
-    LLSpinCtrl*     mCtrlShinyScaleV;
-
-    LLSpinCtrl*     mCtrlTexOffsetU;
-    LLSpinCtrl*     mCtrlTexOffsetV;
-    LLSpinCtrl*     mCtrlBumpyOffsetU;
-    LLSpinCtrl*     mCtrlBumpyOffsetV;
-    LLSpinCtrl*     mCtrlShinyOffsetU;
-    LLSpinCtrl*     mCtrlShinyOffsetV;
-
-    LLSpinCtrl*     mCtrlTexRot;
-    LLSpinCtrl*     mCtrlBumpyRot;
-    LLSpinCtrl*     mCtrlShinyRot;
+    void onCommitFlip(const LLSD& user_data);
     // </FS>
-=======
-    void menuDoToSelected(const LLSD& userdata);
-    bool menuEnableItem(const LLSD& userdata);
-
-    static F32 valueGlow(LLViewerObject* object, S32 face);
->>>>>>> fe0f1be1
 
 private:
     bool isAlpha() { return mIsAlpha; }
@@ -335,40 +311,14 @@
     F32     getCurrentShinyOffsetU();
     F32     getCurrentShinyOffsetV();
 
-<<<<<<< HEAD
     // <FS:CR> Convenience funcs for diffuse maps
     F32     getCurrentTextureRot();
     F32     getCurrentTextureScaleU();
     F32     getCurrentTextureScaleV();
     F32     getCurrentTextureOffsetU();
     F32     getCurrentTextureOffsetV();
-
-    // Build tool controls
-    LLSpinCtrl*     mCtrlRpt;
     // </FS:CR>
 
-    LLTextureCtrl* mPBRTextureCtrl = nullptr;
-    LLTextureCtrl* mTextureCtrl = nullptr;
-    LLTextureCtrl* mShinyTextureCtrl = nullptr;
-    LLTextureCtrl* mBumpyTextureCtrl = nullptr;
-    LLColorSwatchCtrl* mColorSwatch = nullptr;
-    LLColorSwatchCtrl* mShinyColorSwatch = nullptr;
-
-    LLComboBox* mComboTexGen = nullptr;
-
-    LLRadioGroup* mRadioMaterialType = nullptr;
-    LLRadioGroup* mRadioPbrType = nullptr;
-
-    LLCheckBoxCtrl* mCheckFullbright = nullptr;
-
-    LLTextBox* mLabelColorTransp = nullptr;
-    LLSpinCtrl* mCtrlColorTransp = nullptr;       // transparency = 1 - alpha
-
-    LLSpinCtrl* mCtrlGlow = nullptr;
-    LLComboBox *mComboMatMedia = nullptr;
-    LLMediaCtrl *mTitleMedia = nullptr;
-    LLTextBox *mTitleMediaText = nullptr;
-=======
     LLTextureCtrl* mPBRTextureCtrl { nullptr };
     LLTextureCtrl* mTextureCtrl { nullptr };
     LLTextureCtrl* mShinyTextureCtrl { nullptr };
@@ -440,7 +390,14 @@
     LLButton* mBtnPbrFromInv { nullptr };
     LLButton* mBtnEditBbr { nullptr };
     LLButton* mBtnSaveBbr { nullptr };
->>>>>>> fe0f1be1
+
+    // <FS> Build tool enhancements
+    LLButton* mBtnTexFlipScaleU{ nullptr };
+    LLButton* mBtnTexFlipScaleV{ nullptr };
+    LLButton* mBtnSelectSameDiff{ nullptr };
+    LLButton* mBtnSelectSameSpec{ nullptr };
+    LLButton* mBtnSelectSameNorm{ nullptr };
+    // </FS>
 
     // Update visibility of controls to match current UI mode
     // (e.g. materials vs media editing)
