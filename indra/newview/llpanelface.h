--- conflicted
+++ resolved
@@ -208,6 +208,11 @@
 	static void		onClickAutoFix(void*);
     static void		onAlignTexture(void*);
 
+    // <FS> Extended copy & paste buttons
+    void            onCopyFaces();
+    void            onPasteFaces();
+    // </FS>
+
 public: // needs to be accessible to selection manager
     void            onCopyColor(); // records all selected faces
     void            onPasteColor(LLViewerObject* objectp, S32 te); // to specific face
@@ -215,12 +220,13 @@
     void            onPasteTexture(LLViewerObject* objectp, S32 te);
 
 protected:
-    void            menuDoToSelected(const LLSD& userdata);
-    bool            menuEnableItem(const LLSD& userdata);
+    // <FS> Extended copy & paste buttons
+    //void            menuDoToSelected(const LLSD& userdata);
+    //bool            menuEnableItem(const LLSD& userdata);
+    // </FS>
 
 	static F32     valueGlow(LLViewerObject* object, S32 face);
 
-<<<<<<< HEAD
 	// <FS:CR> Build tool enhancements
 	static void		onClickMapsSync(LLUICtrl* ctrl, void *userdata);
 	static void		alignMaterialsProperties(LLPanelFace* self);
@@ -245,9 +251,6 @@
 	LLSpinCtrl*		mCtrlBumpyRot;
 	LLSpinCtrl*		mCtrlShinyRot;
 	// </FS>
-=======
-	
->>>>>>> 8590a8ef
 
 private:
 
@@ -469,8 +472,12 @@
 	 */
     void onTextureSelectionChanged(LLInventoryItem* itemp);
 
-    LLMenuButton*   mMenuClipboardColor;
-    LLMenuButton*   mMenuClipboardTexture;
+    // <FS> Extended copy & paste buttons
+    //LLMenuButton*   mMenuClipboardColor;
+    //LLMenuButton*   mMenuClipboardTexture;
+    LLButton*        mBtnCopyFaces;
+    LLButton*        mBtnPasteFaces;
+    // </FS>
 
 	bool mIsAlpha;
 	
