--- conflicted
+++ resolved
@@ -131,26 +131,6 @@
     LLGLTFMaterial::TextureInfo getPBRDropChannel();
 
 protected:
-<<<<<<< HEAD
-    void			navigateToTitleMedia(const std::string url);
-    bool			selectedMediaEditable();
-    void			clearMediaSettings();
-    void			updateMediaSettings();
-    void			updateMediaTitle();
-
-	void			getState();
-
-	void			sendTexture();			// applies and sends texture
-	void			sendTextureInfo();		// applies and sends texture scale, offset, etc.
-	void			sendColor();			// applies and sends color
-	void			sendAlpha();			// applies and sends transparency
-	void			sendBump(U32 bumpiness);				// applies and sends bump map
-	void			sendTexGen();				// applies and sends bump map
-	void			sendShiny(U32 shininess);			// applies and sends shininess
-	void			sendFullbright();		// applies and sends full bright
-
-	void			sendGlow();
-=======
     void            navigateToTitleMedia(const std::string url);
     bool            selectedMediaEditable();
     void            clearMediaSettings();
@@ -167,8 +147,8 @@
     void            sendTexGen();               // applies and sends bump map
     void            sendShiny(U32 shininess);           // applies and sends shininess
     void            sendFullbright();       // applies and sends full bright
+
     void            sendGlow();
->>>>>>> a3892f03
     void            alignTestureLayer();
 
     void            updateCopyTexButton();
@@ -203,65 +183,6 @@
     static bool deleteMediaConfirm(const LLSD& notification, const LLSD& response);
     static bool multipleFacesSelectedConfirm(const LLSD& notification, const LLSD& response);
 
-<<<<<<< HEAD
-	// Make UI reflect state of currently selected material (refresh)
-	// and UI mode (e.g. editing normal map v diffuse map)
-	//
-	// @param force_set_values forces spinners to set value even if they are focused
-	void updateUI(bool force_set_values = false);
-
-	// Convenience func to determine if all faces in selection have
-	// identical planar texgen settings during edits
-	// 
-	bool isIdenticalPlanarTexgen();
-
-	// Callback funcs for individual controls
-	//
-	static void		onCommitTextureInfo(LLUICtrl* ctrl, void* userdata);
-	static void		onCommitTextureScaleX(LLUICtrl* ctrl, void* userdata);
-	static void		onCommitTextureScaleY(LLUICtrl* ctrl, void* userdata);
-	static void		onCommitTextureRot(LLUICtrl* ctrl, void* userdata);
-	static void		onCommitTextureOffsetX(LLUICtrl* ctrl, void* userdata);
-	static void		onCommitTextureOffsetY(LLUICtrl* ctrl, void* userdata);
-
-	static void		onCommitMaterialBumpyScaleX(	LLUICtrl* ctrl, void* userdata);
-	static void		onCommitMaterialBumpyScaleY(	LLUICtrl* ctrl, void* userdata);
-	static void		onCommitMaterialBumpyRot(		LLUICtrl* ctrl, void* userdata);
-	static void		onCommitMaterialBumpyOffsetX(	LLUICtrl* ctrl, void* userdata);
-	static void		onCommitMaterialBumpyOffsetY(	LLUICtrl* ctrl, void* userdata);
-
-	static void		syncRepeatX(LLPanelFace* self, F32 scaleU);
-	static void		syncRepeatY(LLPanelFace* self, F32 scaleV);
-	static void		syncOffsetX(LLPanelFace* self, F32 offsetU);
-	static void		syncOffsetY(LLPanelFace* self, F32 offsetV);
-	static void 	syncMaterialRot(LLPanelFace* self, F32 rot, int te = -1);
-
-	static void		onCommitMaterialShinyScaleX(	LLUICtrl* ctrl, void* userdata);
-	static void		onCommitMaterialShinyScaleY(	LLUICtrl* ctrl, void* userdata);
-	static void		onCommitMaterialShinyRot(		LLUICtrl* ctrl, void* userdata);
-	static void		onCommitMaterialShinyOffsetX(	LLUICtrl* ctrl, void* userdata);
-	static void		onCommitMaterialShinyOffsetY(	LLUICtrl* ctrl, void* userdata);
-
-	static void		onCommitMaterialGloss(			LLUICtrl* ctrl, void* userdata);
-	static void		onCommitMaterialEnv(				LLUICtrl* ctrl, void* userdata);
-	static void		onCommitMaterialMaskCutoff(	LLUICtrl* ctrl, void* userdata);
-	static void		onCommitMaterialID( LLUICtrl* ctrl, void* userdata);
-
-	static void		onCommitMaterialsMedia(	LLUICtrl* ctrl, void* userdata);
-	static void		onCommitMaterialType(	LLUICtrl* ctrl, void* userdata);
-    static void		onCommitPbrType(LLUICtrl* ctrl, void* userdata);
-	static void 	onClickBtnEditMedia(LLUICtrl* ctrl, void* userdata);
-	static void 	onClickBtnDeleteMedia(LLUICtrl* ctrl, void* userdata);
-	static void 	onClickBtnAddMedia(LLUICtrl* ctrl, void* userdata);
-	static void		onCommitBump(				LLUICtrl* ctrl, void* userdata);
-	static void		onCommitTexGen(			LLUICtrl* ctrl, void* userdata);
-	static void		onCommitShiny(				LLUICtrl* ctrl, void* userdata);
-	static void		onCommitAlphaMode(		LLUICtrl* ctrl, void* userdata);
-	static void		onCommitFullbright(		LLUICtrl* ctrl, void* userdata);
-	static void     onCommitGlow(				LLUICtrl* ctrl, void *userdata);
-	static void		onCommitPlanarAlign(		LLUICtrl* ctrl, void* userdata);
-	static void		onCommitRepeatsPerMeter(	LLUICtrl* ctrl, void* userinfo);
-=======
     // Make UI reflect state of currently selected material (refresh)
     // and UI mode (e.g. editing normal map v diffuse map)
     //
@@ -319,7 +240,6 @@
     static void     onCommitGlow(               LLUICtrl* ctrl, void *userdata);
     static void     onCommitPlanarAlign(        LLUICtrl* ctrl, void* userdata);
     static void     onCommitRepeatsPerMeter(    LLUICtrl* ctrl, void* userinfo);
->>>>>>> a3892f03
 
     void            onCommitGLTFTextureScaleU(LLUICtrl* ctrl);
     void            onCommitGLTFTextureScaleV(LLUICtrl* ctrl);
