/** 
 * @file llpanelface.h
 * @brief Panel in the tools floater for editing face textures, colors, etc.
 *
 * $LicenseInfo:firstyear=2001&license=viewerlgpl$
 * Second Life Viewer Source Code
 * Copyright (C) 2010, Linden Research, Inc.
 * 
 * This library is free software; you can redistribute it and/or
 * modify it under the terms of the GNU Lesser General Public
 * License as published by the Free Software Foundation;
 * version 2.1 of the License only.
 * 
 * This library is distributed in the hope that it will be useful,
 * but WITHOUT ANY WARRANTY; without even the implied warranty of
 * MERCHANTABILITY or FITNESS FOR A PARTICULAR PURPOSE.  See the GNU
 * Lesser General Public License for more details.
 * 
 * You should have received a copy of the GNU Lesser General Public
 * License along with this library; if not, write to the Free Software
 * Foundation, Inc., 51 Franklin Street, Fifth Floor, Boston, MA  02110-1301  USA
 * 
 * Linden Research, Inc., 945 Battery Street, San Francisco, CA  94111  USA
 * $/LicenseInfo$
 */

#ifndef LL_LLPANELFACE_H
#define LL_LLPANELFACE_H

#include "v4color.h"
#include "llpanel.h"
#include "llmaterial.h"
#include "llmaterialmgr.h"
#include "lltextureentry.h"
#include "llselectmgr.h"

class LLButton;
class LLCheckBoxCtrl;
class LLColorSwatchCtrl;
class LLComboBox;
class LLInventoryItem;
class LLLineEditor;
class LLRadioGroup;
class LLSpinCtrl;
class LLTextBox;
class LLTextureCtrl;
class LLUICtrl;
class LLViewerObject;
class LLFloater;
class LLMaterialID;
class LLMenuButton;

// Represents an edit for use in replicating the op across one or more materials in the selection set.
//
// The apply function optionally performs the edit which it implements
// as a functor taking Data that calls member func MaterialFunc taking SetValueType
// on an instance of the LLMaterial class.
//
// boost who?
//
template<
	typename DataType,
	typename SetValueType,
	void (LLMaterial::*MaterialEditFunc)(SetValueType data) >
class LLMaterialEditFunctor
{
public:
	LLMaterialEditFunctor(const DataType& data) : _data(data) {}
	virtual ~LLMaterialEditFunctor() {}
	virtual void apply(LLMaterialPtr& material) { (material->*(MaterialEditFunc))(_data); }
	DataType _data;
};

template<
	typename DataType,
	DataType (LLMaterial::*MaterialGetFunc)() >
class LLMaterialGetFunctor
{
public:
	LLMaterialGetFunctor() {}
	virtual DataType get(LLMaterialPtr& material) { return (material->*(MaterialGetFunc)); }
};

template<
	typename DataType,
	DataType (LLTextureEntry::*TEGetFunc)() >
class LLTEGetFunctor
{
public:
	LLTEGetFunctor() {}
	virtual DataType get(LLTextureEntry* entry) { return (entry*(TEGetFunc)); }
};

class LLPanelFace : public LLPanel
{
public:
	virtual BOOL	postBuild();
	LLPanelFace();
	virtual ~LLPanelFace();

	void			refresh();
	void			setMediaURL(const std::string& url);
	void			setMediaType(const std::string& mime_type);
	void			changePrecision(S32 decimal_precision);	// <FS:CR> Adjustable decimal precision

	LLMaterialPtr createDefaultMaterial(LLMaterialPtr current_material)
	{
		LLMaterialPtr new_material(!current_material.isNull() ? new LLMaterial(current_material->asLLSD()) : new LLMaterial());
		llassert_always(new_material);

		// Preserve old diffuse alpha mode or assert correct default blend mode as appropriate for the alpha channel content of the diffuse texture
		//
		new_material->setDiffuseAlphaMode(current_material.isNull() ? (isAlpha() ? LLMaterial::DIFFUSE_ALPHA_MODE_BLEND : LLMaterial::DIFFUSE_ALPHA_MODE_NONE) : current_material->getDiffuseAlphaMode());
		return new_material;
	}

	LLRender::eTexIndex getTextureChannelToEdit();

    void            pasteFace(LLViewerObject* object, S32 te);

protected:
	void			getState();

	void			sendTexture();			// applies and sends texture
	void			sendTextureInfo();		// applies and sends texture scale, offset, etc.
	void			sendColor();			// applies and sends color
	void			sendAlpha();			// applies and sends transparency
	void			sendBump(U32 bumpiness);				// applies and sends bump map
	void			sendTexGen();				// applies and sends bump map
	void			sendShiny(U32 shininess);			// applies and sends shininess
	void			sendFullbright();		// applies and sends full bright
	void			sendGlow();
	void			sendMedia();
    void            alignTestureLayer();

	// this function is to return TRUE if the drag should succeed.
	static BOOL onDragTexture(LLUICtrl* ctrl, LLInventoryItem* item);

	void 	onCommitTexture(const LLSD& data);
	void 	onCancelTexture(const LLSD& data);
	void 	onSelectTexture(const LLSD& data);
	void 	onCommitSpecularTexture(const LLSD& data);
	void 	onCancelSpecularTexture(const LLSD& data);
	void 	onSelectSpecularTexture(const LLSD& data);
	void 	onCommitNormalTexture(const LLSD& data);
	void 	onCancelNormalTexture(const LLSD& data);
	void 	onSelectNormalTexture(const LLSD& data);
	void 	onCommitColor(const LLSD& data);
	void 	onCommitShinyColor(const LLSD& data);
	void 	onCommitAlpha(const LLSD& data);
	void 	onCancelColor(const LLSD& data);
	void 	onCancelShinyColor(const LLSD& data);
	void 	onSelectColor(const LLSD& data);
	void 	onSelectShinyColor(const LLSD& data);

	void 	onCloseTexturePicker(const LLSD& data);

	// Make UI reflect state of currently selected material (refresh)
	// and UI mode (e.g. editing normal map v diffuse map)
	//
	// @param force_set_values forces spinners to set value even if they are focused
	void updateUI(bool force_set_values = false);

	// Convenience func to determine if all faces in selection have
	// identical planar texgen settings during edits
	// 
	bool isIdenticalPlanarTexgen();

	// Callback funcs for individual controls
	//
	static void		onCommitTextureInfo(LLUICtrl* ctrl, void* userdata);
	static void		onCommitTextureScaleX(LLUICtrl* ctrl, void* userdata);
	static void		onCommitTextureScaleY(LLUICtrl* ctrl, void* userdata);
	static void		onCommitTextureRot(LLUICtrl* ctrl, void* userdata);
	static void		onCommitTextureOffsetX(LLUICtrl* ctrl, void* userdata);
	static void		onCommitTextureOffsetY(LLUICtrl* ctrl, void* userdata);

	static void		onCommitMaterialBumpyScaleX(	LLUICtrl* ctrl, void* userdata);
	static void		onCommitMaterialBumpyScaleY(	LLUICtrl* ctrl, void* userdata);
	static void		onCommitMaterialBumpyRot(		LLUICtrl* ctrl, void* userdata);
	static void		onCommitMaterialBumpyOffsetX(	LLUICtrl* ctrl, void* userdata);
	static void		onCommitMaterialBumpyOffsetY(	LLUICtrl* ctrl, void* userdata);

	static void		syncRepeatX(LLPanelFace* self, F32 scaleU);
	static void		syncRepeatY(LLPanelFace* self, F32 scaleV);
	static void		syncOffsetX(LLPanelFace* self, F32 offsetU);
	static void		syncOffsetY(LLPanelFace* self, F32 offsetV);
	static void 	syncMaterialRot(LLPanelFace* self, F32 rot, int te = -1);

	static void		onCommitMaterialShinyScaleX(	LLUICtrl* ctrl, void* userdata);
	static void		onCommitMaterialShinyScaleY(	LLUICtrl* ctrl, void* userdata);
	static void		onCommitMaterialShinyRot(		LLUICtrl* ctrl, void* userdata);
	static void		onCommitMaterialShinyOffsetX(	LLUICtrl* ctrl, void* userdata);
	static void		onCommitMaterialShinyOffsetY(	LLUICtrl* ctrl, void* userdata);

	static void		onCommitMaterialGloss(			LLUICtrl* ctrl, void* userdata);
	static void		onCommitMaterialEnv(				LLUICtrl* ctrl, void* userdata);
	static void		onCommitMaterialMaskCutoff(	LLUICtrl* ctrl, void* userdata);

	static void		onCommitMaterialsMedia(	LLUICtrl* ctrl, void* userdata);
	static void		onCommitMaterialType(	LLUICtrl* ctrl, void* userdata);
	static void		onCommitBump(				LLUICtrl* ctrl, void* userdata);
	static void		onCommitTexGen(			LLUICtrl* ctrl, void* userdata);
	static void		onCommitShiny(				LLUICtrl* ctrl, void* userdata);
	static void		onCommitAlphaMode(		LLUICtrl* ctrl, void* userdata);
	static void		onCommitFullbright(		LLUICtrl* ctrl, void* userdata);
	static void		onCommitGlow(				LLUICtrl* ctrl, void *userdata);
	static void		onCommitPlanarAlign(		LLUICtrl* ctrl, void* userdata);
	static void		onCommitRepeatsPerMeter(	LLUICtrl* ctrl, void* userinfo);
	static void		onClickAutoFix(void*);
    static void		onAlignTexture(void*);

    void            onCopyFaces();
    void            onPasteFaces();
    bool            pasteCheckMenuItem(const LLSD& userdata);
    void            pasteDoMenuItem(const LLSD& userdata);
    bool            pasteEnabletMenuItem(const LLSD& userdata);

<<<<<<< HEAD
	// <FS> Texture params copy/paste
	static void		onClickCopy(void*);
	static void		onClickPaste(void*);
	// <FS:CR> Build tool enhancements
	static void		onClickMapsSync(LLUICtrl* ctrl, void *userdata);
	static void		alignMaterialsProperties(LLPanelFace* self);
	
public:
	static void		onCommitFlip(const LLUICtrl* ctrl, const LLSD& user_data);
	LLSpinCtrl*		mCtrlTexScaleU;
	LLSpinCtrl*		mCtrlTexScaleV;
	LLSpinCtrl*		mCtrlBumpyScaleU;
	LLSpinCtrl*		mCtrlBumpyScaleV;
	LLSpinCtrl*		mCtrlShinyScaleU;
	LLSpinCtrl*		mCtrlShinyScaleV;
	
	LLSpinCtrl*		mCtrlTexOffsetU;
	LLSpinCtrl*		mCtrlTexOffsetV;
	LLSpinCtrl*		mCtrlBumpyOffsetU;
	LLSpinCtrl*		mCtrlBumpyOffsetV;
	LLSpinCtrl*		mCtrlShinyOffsetU;
	LLSpinCtrl*		mCtrlShinyOffsetV;
	
	LLSpinCtrl*		mCtrlTexRot;
	LLSpinCtrl*		mCtrlBumpyRot;
	LLSpinCtrl*		mCtrlShinyRot;
	// </FS>
=======
	static F32     valueGlow(LLViewerObject* object, S32 face);
>>>>>>> 1c82a80b

private:

	bool		isAlpha() { return mIsAlpha; }

	// Convenience funcs to keep the visual flack to a minimum
	//
	LLUUID	getCurrentNormalMap();
	LLUUID	getCurrentSpecularMap();
	U32		getCurrentShininess();
	U32		getCurrentBumpiness();
	U8			getCurrentDiffuseAlphaMode();
	U8			getCurrentAlphaMaskCutoff();
	U8			getCurrentEnvIntensity();
	U8			getCurrentGlossiness();
	F32		getCurrentBumpyRot();
	F32		getCurrentBumpyScaleU();
	F32		getCurrentBumpyScaleV();
	F32		getCurrentBumpyOffsetU();
	F32		getCurrentBumpyOffsetV();
	F32		getCurrentShinyRot();
	F32		getCurrentShinyScaleU();
	F32		getCurrentShinyScaleV();
	F32		getCurrentShinyOffsetU();
	F32		getCurrentShinyOffsetV();
	
	// <FS:CR> Convenience funcs for diffuse maps
	F32		getCurrentTextureRot();
	F32		getCurrentTextureScaleU();
	F32		getCurrentTextureScaleV();
	F32		getCurrentTextureOffsetU();
	F32		getCurrentTextureOffsetV();
	
	// Build tool controls
	LLTextureCtrl*	mTextureCtrl;
	LLTextureCtrl*	mShinyTextureCtrl;
	LLTextureCtrl*	mBumpyTextureCtrl;
	LLColorSwatchCtrl*	mColorSwatch;
	LLColorSwatchCtrl*	mShinyColorSwatch;
	
	LLComboBox*		mComboTexGen;
	LLComboBox*		mComboMatMedia;
	LLRadioGroup*	mRadioMatType;
	
	LLCheckBoxCtrl	*mCheckFullbright;
	
	LLTextBox*		mLabelColorTransp;
	LLSpinCtrl*		mCtrlColorTransp;		// transparency = 1 - alpha
	
	LLSpinCtrl*		mCtrlGlow;
	LLSpinCtrl*		mCtrlRpt;
	// </FS:CR>

    LLButton        *mBtnCopyFaces;
    LLButton        *mBtnPasteFaces;
    LLMenuButton    *mBtnPasteMenu;

    LLSD            mClipboard;
    BOOL            mPasteColor;
    BOOL            mPasteAlpha;
    BOOL            mPasteGlow;
    BOOL            mPasteDiffuse;
    BOOL            mPasteNormal;
    BOOL            mPasteSpecular;
    BOOL            mPasteMapping;
    BOOL            mPasteMedia;

    BOOL            mPopulateAllTEs;

	// Update visibility of controls to match current UI mode
	// (e.g. materials vs media editing)
	//
	// Do NOT call updateUI from within this function.
	//
	void updateVisibility();

	// Make material(s) reflect current state of UI (apply edit)
	//
	void updateMaterial();

	// Hey look everyone, a type-safe alternative to copy and paste! :)
	//

	// Update material parameters by applying 'edit_func' to selected TEs
	//
	template<
		typename DataType,
		typename SetValueType,
		void (LLMaterial::*MaterialEditFunc)(SetValueType data) >
	static void edit(LLPanelFace* p, DataType data, int te = -1, const LLUUID &only_for_object_id = LLUUID())
	{
		LLMaterialEditFunctor< DataType, SetValueType, MaterialEditFunc > edit(data);
		struct LLSelectedTEEditMaterial : public LLSelectedTEMaterialFunctor
		{
			LLSelectedTEEditMaterial(LLPanelFace* panel, LLMaterialEditFunctor< DataType, SetValueType, MaterialEditFunc >* editp, const LLUUID &only_for_object_id) : _panel(panel), _edit(editp), _only_for_object_id(only_for_object_id) {}
			virtual ~LLSelectedTEEditMaterial() {};
			virtual LLMaterialPtr apply(LLViewerObject* object, S32 face, LLTextureEntry* tep, LLMaterialPtr& current_material)
			{
				if (_edit && (_only_for_object_id.isNull() || _only_for_object_id == object->getID()))
				{
					LLMaterialPtr new_material = _panel->createDefaultMaterial(current_material);
					llassert_always(new_material);

					// Determine correct alpha mode for current diffuse texture
					// (i.e. does it have an alpha channel that makes alpha mode useful)
					//
					// _panel->isAlpha() "lies" when one face has alpha and the rest do not (NORSPEC-329)
					// need to get per-face answer to this question for sane alpha mode retention on updates.
					//					
					bool is_alpha_face = object->isImageAlphaBlended(face);

					// need to keep this original answer for valid comparisons in logic below
					//
					U8 original_default_alpha_mode = is_alpha_face ? LLMaterial::DIFFUSE_ALPHA_MODE_BLEND : LLMaterial::DIFFUSE_ALPHA_MODE_NONE;
					
					U8 default_alpha_mode = original_default_alpha_mode;

					if (!current_material.isNull())
					{
						default_alpha_mode = current_material->getDiffuseAlphaMode();
					}

					// Insure we don't inherit the default of blend by accident...
					// this will be stomped by a legit request to change the alpha mode by the apply() below
					//
					new_material->setDiffuseAlphaMode(default_alpha_mode);

					// Do "It"!
					//
					_edit->apply(new_material);

					U32		new_alpha_mode			= new_material->getDiffuseAlphaMode();
					LLUUID	new_normal_map_id		= new_material->getNormalID();
					LLUUID	new_spec_map_id		= new_material->getSpecularID();

					if ((new_alpha_mode == LLMaterial::DIFFUSE_ALPHA_MODE_BLEND) && !is_alpha_face)
					{
						new_alpha_mode = LLMaterial::DIFFUSE_ALPHA_MODE_NONE;
						new_material->setDiffuseAlphaMode(LLMaterial::DIFFUSE_ALPHA_MODE_NONE);
					}

					bool is_default_blend_mode		= (new_alpha_mode == original_default_alpha_mode);
					bool is_need_material			= !is_default_blend_mode || !new_normal_map_id.isNull() || !new_spec_map_id.isNull();

					if (!is_need_material)
					{
						LL_DEBUGS("Materials") << "Removing material from object " << object->getID() << " face " << face << LL_ENDL;
						LLMaterialMgr::getInstance()->remove(object->getID(),face);
						new_material = NULL;
					}
					else
					{
						LL_DEBUGS("Materials") << "Putting material on object " << object->getID() << " face " << face << ", material: " << new_material->asLLSD() << LL_ENDL;
						LLMaterialMgr::getInstance()->put(object->getID(),face,*new_material);
					}

					object->setTEMaterialParams(face, new_material);
					return new_material;
				}
				return NULL;
			}
			LLMaterialEditFunctor< DataType, SetValueType, MaterialEditFunc >*	_edit;
			LLPanelFace *_panel;
			const LLUUID & _only_for_object_id;
		} editor(p, &edit, only_for_object_id);
		LLSelectMgr::getInstance()->selectionSetMaterialParams(&editor, te);
	}

	template<
		typename DataType,
		typename ReturnType,
		ReturnType (LLMaterial::* const MaterialGetFunc)() const  >
	static void getTEMaterialValue(DataType& data_to_return, bool& identical,DataType default_value, bool has_tolerance = false, DataType tolerance = DataType())
	{
		DataType data_value = default_value;
		struct GetTEMaterialVal : public LLSelectedTEGetFunctor<DataType>
		{
			GetTEMaterialVal(DataType default_value) : _default(default_value) {}
			virtual ~GetTEMaterialVal() {}

			DataType get(LLViewerObject* object, S32 face)
			{
				DataType ret = _default;
				LLMaterialPtr material_ptr;
				LLTextureEntry* tep = object ? object->getTE(face) : NULL;
				if (tep)
				{
					material_ptr = tep->getMaterialParams();
					if (!material_ptr.isNull())
					{
						ret = (material_ptr->*(MaterialGetFunc))();
					}
				}
				return ret;
			}
			DataType _default;
		} GetFunc(default_value);
		identical = LLSelectMgr::getInstance()->getSelection()->getSelectedTEValue( &GetFunc, data_value, has_tolerance, tolerance);
		data_to_return = data_value;
	}

	template<
		typename DataType,
		typename ReturnType, // some kids just have to different...
		ReturnType (LLTextureEntry::* const TEGetFunc)() const >
	static void getTEValue(DataType& data_to_return, bool& identical, DataType default_value, bool has_tolerance = false, DataType tolerance = DataType())
	{
		DataType data_value = default_value;
		struct GetTEVal : public LLSelectedTEGetFunctor<DataType>
		{
			GetTEVal(DataType default_value) : _default(default_value) {}
			virtual ~GetTEVal() {}

			DataType get(LLViewerObject* object, S32 face) {
				LLTextureEntry* tep = object ? object->getTE(face) : NULL;
				return tep ? ((tep->*(TEGetFunc))()) : _default;
			}
			DataType _default;
		} GetTEValFunc(default_value);
		identical = LLSelectMgr::getInstance()->getSelection()->getSelectedTEValue( &GetTEValFunc, data_value, has_tolerance, tolerance );
		data_to_return = data_value;
	}

	// Update vis and enabling of specific subsets of controls based on material params
	// (e.g. hide the spec controls if no spec texture is applied)
	//
	void updateShinyControls(bool is_setting_texture = false, bool mess_with_combobox = false);
	void updateBumpyControls(bool is_setting_texture = false, bool mess_with_combobox = false);
	void updateAlphaControls();

	/*
	 * Checks whether the selected texture from the LLFloaterTexturePicker can be applied to the currently selected object.
	 * If agent selects texture which is not allowed to be applied for the currently selected object,
	 * all controls of the floater texture picker which allow to apply the texture will be disabled.
	 */
	void onTextureSelectionChanged(LLInventoryItem* itemp);

	bool mIsAlpha;
	
	/* These variables interlock processing of materials updates sent to
	 * the sim.  mUpdateInFlight is set to flag that an update has been
	 * sent to the sim and not acknowledged yet, and cleared when an
	 * update is received from the sim.  mUpdatePending is set when
	 * there's an update in flight and another UI change has been made
	 * that needs to be sent as a materials update, and cleared when the
	 * update is sent.  This prevents the sim from getting spammed with
	 * update messages when, for example, the user holds down the
	 * up-arrow on a spinner, and avoids running afoul of its throttle.
	 */
	bool mUpdateInFlight;
	bool mUpdatePending;

public:
	#if defined(DEF_GET_MAT_STATE)
		#undef DEF_GET_MAT_STATE
	#endif

	#if defined(DEF_GET_TE_STATE)
		#undef DEF_GET_TE_STATE
	#endif

	#if defined(DEF_EDIT_MAT_STATE)
		DEF_EDIT_MAT_STATE
	#endif

    // Accessors for selected TE material state
    //
    #define DEF_GET_MAT_STATE(DataType,ReturnType,MaterialMemberFunc,DefaultValue,HasTolerance,Tolerance)                                           \
        static void MaterialMemberFunc(DataType& data, bool& identical, bool has_tolerance = HasTolerance, DataType tolerance = Tolerance)          \
        {                                                                                                                                           \
            getTEMaterialValue< DataType, ReturnType, &LLMaterial::MaterialMemberFunc >(data, identical, DefaultValue, has_tolerance, tolerance);   \
        }

    // Mutators for selected TE material
    //
    #define DEF_EDIT_MAT_STATE(DataType,ReturnType,MaterialMemberFunc)                                                              \
        static void MaterialMemberFunc(LLPanelFace* p, DataType data, int te = -1, const LLUUID &only_for_object_id = LLUUID())     \
        {                                                                                                                           \
            edit< DataType, ReturnType, &LLMaterial::MaterialMemberFunc >(p, data, te, only_for_object_id);                         \
        }

    // Accessors for selected TE state proper (legacy settings etc)
    //
    #define DEF_GET_TE_STATE(DataType,ReturnType,TexEntryMemberFunc,DefaultValue,HasTolerance,Tolerance)                                        \
        static void TexEntryMemberFunc(DataType& data, bool& identical, bool has_tolerance = HasTolerance, DataType tolerance = Tolerance)      \
        {                                                                                                                                       \
            getTEValue< DataType, ReturnType, &LLTextureEntry::TexEntryMemberFunc >(data, identical, DefaultValue, has_tolerance, tolerance);   \
        }

	class LLSelectedTEMaterial
	{
	public:
		static void getCurrent(LLMaterialPtr& material_ptr, bool& identical_material);
		static void getMaxSpecularRepeats(F32& repeats, bool& identical);
		static void getMaxNormalRepeats(F32& repeats, bool& identical);
		static void getCurrentDiffuseAlphaMode(U8& diffuse_alpha_mode, bool& identical, bool diffuse_texture_has_alpha);

		DEF_GET_MAT_STATE(LLUUID,const LLUUID&,getNormalID,LLUUID::null, false, LLUUID::null)
		DEF_GET_MAT_STATE(LLUUID,const LLUUID&,getSpecularID,LLUUID::null, false, LLUUID::null)
		DEF_GET_MAT_STATE(F32,F32,getSpecularRepeatX,1.0f, true, 0.001f)
		DEF_GET_MAT_STATE(F32,F32,getSpecularRepeatY,1.0f, true, 0.001f)
		DEF_GET_MAT_STATE(F32,F32,getSpecularOffsetX,0.0f, true, 0.001f)
		DEF_GET_MAT_STATE(F32,F32,getSpecularOffsetY,0.0f, true, 0.001f)
		DEF_GET_MAT_STATE(F32,F32,getSpecularRotation,0.0f, true, 0.001f)

		DEF_GET_MAT_STATE(F32,F32,getNormalRepeatX,1.0f, true, 0.001f)
		DEF_GET_MAT_STATE(F32,F32,getNormalRepeatY,1.0f, true, 0.001f)
		DEF_GET_MAT_STATE(F32,F32,getNormalOffsetX,0.0f, true, 0.001f)
		DEF_GET_MAT_STATE(F32,F32,getNormalOffsetY,0.0f, true, 0.001f)
		DEF_GET_MAT_STATE(F32,F32,getNormalRotation,0.0f, true, 0.001f)

		DEF_EDIT_MAT_STATE(U8,U8,setDiffuseAlphaMode);
		DEF_EDIT_MAT_STATE(U8,U8,setAlphaMaskCutoff);

		DEF_EDIT_MAT_STATE(F32,F32,setNormalOffsetX);
		DEF_EDIT_MAT_STATE(F32,F32,setNormalOffsetY);
		DEF_EDIT_MAT_STATE(F32,F32,setNormalRepeatX);
		DEF_EDIT_MAT_STATE(F32,F32,setNormalRepeatY);
		DEF_EDIT_MAT_STATE(F32,F32,setNormalRotation);

		DEF_EDIT_MAT_STATE(F32,F32,setSpecularOffsetX);
		DEF_EDIT_MAT_STATE(F32,F32,setSpecularOffsetY);
		DEF_EDIT_MAT_STATE(F32,F32,setSpecularRepeatX);
		DEF_EDIT_MAT_STATE(F32,F32,setSpecularRepeatY);
		DEF_EDIT_MAT_STATE(F32,F32,setSpecularRotation);

		DEF_EDIT_MAT_STATE(U8,U8,setEnvironmentIntensity);
		DEF_EDIT_MAT_STATE(U8,U8,setSpecularLightExponent);

		DEF_EDIT_MAT_STATE(LLUUID,const LLUUID&,setNormalID);
		DEF_EDIT_MAT_STATE(LLUUID,const LLUUID&,setSpecularID);
		DEF_EDIT_MAT_STATE(LLColor4U,	const LLColor4U&,setSpecularLightColor);

		DEF_EDIT_MAT_STATE(LLSD, const LLSD&, fromLLSD);
	};

	class LLSelectedTE
	{
	public:

		static void getFace(class LLFace*& face_to_return, bool& identical_face);
		static void getImageFormat(LLGLenum& image_format_to_return, bool& identical_face);
		static void getTexId(LLUUID& id, bool& identical);
		static void getObjectScaleS(F32& scale_s, bool& identical);
		static void getObjectScaleT(F32& scale_t, bool& identical);
		static void getMaxDiffuseRepeats(F32& repeats, bool& identical);

		DEF_GET_TE_STATE(U8,U8,getBumpmap,0, false, 0)
		DEF_GET_TE_STATE(U8,U8,getShiny,0, false, 0)
		DEF_GET_TE_STATE(U8,U8,getFullbright,0, false, 0)
		DEF_GET_TE_STATE(F32,F32,getRotation,0.0f, true, 0.001f)
		DEF_GET_TE_STATE(F32,F32,getOffsetS,0.0f, true, 0.001f)
		DEF_GET_TE_STATE(F32,F32,getOffsetT,0.0f, true, 0.001f)
		DEF_GET_TE_STATE(F32,F32,getScaleS,1.0f, true, 0.001f)
		DEF_GET_TE_STATE(F32,F32,getScaleT,1.0f, true, 0.001f)
		DEF_GET_TE_STATE(F32,F32,getGlow,0.0f, true, 0.001f)
		DEF_GET_TE_STATE(LLTextureEntry::e_texgen,LLTextureEntry::e_texgen,getTexGen,LLTextureEntry::TEX_GEN_DEFAULT, false, LLTextureEntry::TEX_GEN_DEFAULT)
		DEF_GET_TE_STATE(LLColor4,const LLColor4&,getColor,LLColor4::white, false, LLColor4::black);
	};
};

#endif
<|MERGE_RESOLUTION|>--- conflicted
+++ resolved
@@ -216,10 +216,8 @@
     void            pasteDoMenuItem(const LLSD& userdata);
     bool            pasteEnabletMenuItem(const LLSD& userdata);
 
-<<<<<<< HEAD
-	// <FS> Texture params copy/paste
-	static void		onClickCopy(void*);
-	static void		onClickPaste(void*);
+	static F32     valueGlow(LLViewerObject* object, S32 face);
+
 	// <FS:CR> Build tool enhancements
 	static void		onClickMapsSync(LLUICtrl* ctrl, void *userdata);
 	static void		alignMaterialsProperties(LLPanelFace* self);
@@ -244,9 +242,6 @@
 	LLSpinCtrl*		mCtrlBumpyRot;
 	LLSpinCtrl*		mCtrlShinyRot;
 	// </FS>
-=======
-	static F32     valueGlow(LLViewerObject* object, S32 face);
->>>>>>> 1c82a80b
 
 private:
 
