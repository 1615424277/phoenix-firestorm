/** 
 * @file llpanelface.h
 * @brief Panel in the tools floater for editing face textures, colors, etc.
 *
 * $LicenseInfo:firstyear=2001&license=viewerlgpl$
 * Second Life Viewer Source Code
 * Copyright (C) 2010, Linden Research, Inc.
 * 
 * This library is free software; you can redistribute it and/or
 * modify it under the terms of the GNU Lesser General Public
 * License as published by the Free Software Foundation;
 * version 2.1 of the License only.
 * 
 * This library is distributed in the hope that it will be useful,
 * but WITHOUT ANY WARRANTY; without even the implied warranty of
 * MERCHANTABILITY or FITNESS FOR A PARTICULAR PURPOSE.  See the GNU
 * Lesser General Public License for more details.
 * 
 * You should have received a copy of the GNU Lesser General Public
 * License along with this library; if not, write to the Free Software
 * Foundation, Inc., 51 Franklin Street, Fifth Floor, Boston, MA  02110-1301  USA
 * 
 * Linden Research, Inc., 945 Battery Street, San Francisco, CA  94111  USA
 * $/LicenseInfo$
 */

#ifndef LL_LLPANELFACE_H
#define LL_LLPANELFACE_H

#include "v4color.h"
#include "llpanel.h"
#include "llmaterial.h"
#include "llmaterialmgr.h"
#include "lltextureentry.h"
#include "llselectmgr.h"

class LLButton;
class LLCheckBoxCtrl;
class LLColorSwatchCtrl;
class LLComboBox;
class LLInventoryItem;
class LLLineEditor;
class LLRadioGroup;
class LLSpinCtrl;
class LLTextBox;
class LLTextureCtrl;
class LLUICtrl;
class LLViewerObject;
class LLFloater;
class LLMaterialID;
class LLMenuButton;

// Represents an edit for use in replicating the op across one or more materials in the selection set.
//
// The apply function optionally performs the edit which it implements
// as a functor taking Data that calls member func MaterialFunc taking SetValueType
// on an instance of the LLMaterial class.
//
// boost who?
//
template<
	typename DataType,
	typename SetValueType,
	void (LLMaterial::*MaterialEditFunc)(SetValueType data) >
class LLMaterialEditFunctor
{
public:
	LLMaterialEditFunctor(const DataType& data) : _data(data) {}
	virtual ~LLMaterialEditFunctor() {}
	virtual void apply(LLMaterialPtr& material) { (material->*(MaterialEditFunc))(_data); }
	DataType _data;
};

template<
	typename DataType,
	DataType (LLMaterial::*MaterialGetFunc)() >
class LLMaterialGetFunctor
{
public:
	LLMaterialGetFunctor() {}
	virtual DataType get(LLMaterialPtr& material) { return (material->*(MaterialGetFunc)); }
};

template<
	typename DataType,
	DataType (LLTextureEntry::*TEGetFunc)() >
class LLTEGetFunctor
{
public:
	LLTEGetFunctor() {}
	virtual DataType get(LLTextureEntry* entry) { return (entry*(TEGetFunc)); }
};

class LLPanelFace : public LLPanel
{
public:
	virtual BOOL	postBuild();
	LLPanelFace();
	virtual ~LLPanelFace();

	void			refresh();
	void			setMediaURL(const std::string& url);
	void			setMediaType(const std::string& mime_type);
	void			changePrecision(S32 decimal_precision);	// <FS:CR> Adjustable decimal precision

	LLMaterialPtr createDefaultMaterial(LLMaterialPtr current_material)
	{
		LLMaterialPtr new_material(!current_material.isNull() ? new LLMaterial(current_material->asLLSD()) : new LLMaterial());
		llassert_always(new_material);

		// Preserve old diffuse alpha mode or assert correct default blend mode as appropriate for the alpha channel content of the diffuse texture
		//
		new_material->setDiffuseAlphaMode(current_material.isNull() ? (isAlpha() ? LLMaterial::DIFFUSE_ALPHA_MODE_BLEND : LLMaterial::DIFFUSE_ALPHA_MODE_NONE) : current_material->getDiffuseAlphaMode());
		return new_material;
	}

	LLRender::eTexIndex getTextureChannelToEdit();

protected:
	void			getState();

	void			sendTexture();			// applies and sends texture
	void			sendTextureInfo();		// applies and sends texture scale, offset, etc.
	void			sendColor();			// applies and sends color
	void			sendAlpha();			// applies and sends transparency
	void			sendBump(U32 bumpiness);				// applies and sends bump map
	void			sendTexGen();				// applies and sends bump map
	void			sendShiny(U32 shininess);			// applies and sends shininess
	void			sendFullbright();		// applies and sends full bright
	void			sendGlow();
	void			sendMedia();
    void            alignTestureLayer();

	// this function is to return TRUE if the drag should succeed.
	static BOOL onDragTexture(LLUICtrl* ctrl, LLInventoryItem* item);

	void 	onCommitTexture(const LLSD& data);
	void 	onCancelTexture(const LLSD& data);
	void 	onSelectTexture(const LLSD& data);
	void 	onCommitSpecularTexture(const LLSD& data);
	void 	onCancelSpecularTexture(const LLSD& data);
	void 	onSelectSpecularTexture(const LLSD& data);
	void 	onCommitNormalTexture(const LLSD& data);
	void 	onCancelNormalTexture(const LLSD& data);
	void 	onSelectNormalTexture(const LLSD& data);
	void 	onCommitColor(const LLSD& data);
	void 	onCommitShinyColor(const LLSD& data);
	void 	onCommitAlpha(const LLSD& data);
	void 	onCancelColor(const LLSD& data);
	void 	onCancelShinyColor(const LLSD& data);
	void 	onSelectColor(const LLSD& data);
	void 	onSelectShinyColor(const LLSD& data);

	void 	onCloseTexturePicker(const LLSD& data);

	// Make UI reflect state of currently selected material (refresh)
	// and UI mode (e.g. editing normal map v diffuse map)
	//
	// @param force_set_values forces spinners to set value even if they are focused
	void updateUI(bool force_set_values = false);

	// Convenience func to determine if all faces in selection have
	// identical planar texgen settings during edits
	// 
	bool isIdenticalPlanarTexgen();

	// Callback funcs for individual controls
	//
	static void		onCommitTextureInfo(LLUICtrl* ctrl, void* userdata);
	static void		onCommitTextureScaleX(LLUICtrl* ctrl, void* userdata);
	static void		onCommitTextureScaleY(LLUICtrl* ctrl, void* userdata);
	static void		onCommitTextureRot(LLUICtrl* ctrl, void* userdata);
	static void		onCommitTextureOffsetX(LLUICtrl* ctrl, void* userdata);
	static void		onCommitTextureOffsetY(LLUICtrl* ctrl, void* userdata);

	static void		onCommitMaterialBumpyScaleX(	LLUICtrl* ctrl, void* userdata);
	static void		onCommitMaterialBumpyScaleY(	LLUICtrl* ctrl, void* userdata);
	static void		onCommitMaterialBumpyRot(		LLUICtrl* ctrl, void* userdata);
	static void		onCommitMaterialBumpyOffsetX(	LLUICtrl* ctrl, void* userdata);
	static void		onCommitMaterialBumpyOffsetY(	LLUICtrl* ctrl, void* userdata);

	static void		syncRepeatX(LLPanelFace* self, F32 scaleU);
	static void		syncRepeatY(LLPanelFace* self, F32 scaleV);
	static void		syncOffsetX(LLPanelFace* self, F32 offsetU);
	static void		syncOffsetY(LLPanelFace* self, F32 offsetV);
	static void 	syncMaterialRot(LLPanelFace* self, F32 rot, int te = -1);

	static void		onCommitMaterialShinyScaleX(	LLUICtrl* ctrl, void* userdata);
	static void		onCommitMaterialShinyScaleY(	LLUICtrl* ctrl, void* userdata);
	static void		onCommitMaterialShinyRot(		LLUICtrl* ctrl, void* userdata);
	static void		onCommitMaterialShinyOffsetX(	LLUICtrl* ctrl, void* userdata);
	static void		onCommitMaterialShinyOffsetY(	LLUICtrl* ctrl, void* userdata);

	static void		onCommitMaterialGloss(			LLUICtrl* ctrl, void* userdata);
	static void		onCommitMaterialEnv(				LLUICtrl* ctrl, void* userdata);
	static void		onCommitMaterialMaskCutoff(	LLUICtrl* ctrl, void* userdata);

	static void		onCommitMaterialsMedia(	LLUICtrl* ctrl, void* userdata);
	static void		onCommitMaterialType(	LLUICtrl* ctrl, void* userdata);
	static void		onCommitBump(				LLUICtrl* ctrl, void* userdata);
	static void		onCommitTexGen(			LLUICtrl* ctrl, void* userdata);
	static void		onCommitShiny(				LLUICtrl* ctrl, void* userdata);
	static void		onCommitAlphaMode(		LLUICtrl* ctrl, void* userdata);
	static void		onCommitFullbright(		LLUICtrl* ctrl, void* userdata);
	static void		onCommitGlow(				LLUICtrl* ctrl, void *userdata);
	static void		onCommitPlanarAlign(		LLUICtrl* ctrl, void* userdata);
	static void		onCommitRepeatsPerMeter(	LLUICtrl* ctrl, void* userinfo);
	static void		onClickAutoFix(void*);
    static void		onAlignTexture(void*);

<<<<<<< HEAD
    // <FS> Extended copy & paste buttons
    void            onCopyFaces();
    void            onPasteFaces();
    // </FS>

public: // needs to be accessible to selection manager
    void            onCopyColor(); // records all selected faces
    void            onPasteColor(LLViewerObject* objectp, S32 te); // to specific face
    void            onCopyTexture();
    void            onPasteTexture(LLViewerObject* objectp, S32 te);

protected:
    // <FS> Extended copy & paste buttons
    //void            menuDoToSelected(const LLSD& userdata);
    //bool            menuEnableItem(const LLSD& userdata);
    // </FS>
=======
public: // needs to be accessible to selection manager
    void            onCopyColor(); // records all selected faces
    void            onPasteColor(); // to specific face
    void            onPasteColor(LLViewerObject* objectp, S32 te); // to specific face
    void            onCopyTexture();
    void            onPasteTexture();
    void            onPasteTexture(LLViewerObject* objectp, S32 te);

protected:
    void            menuDoToSelected(const LLSD& userdata);
    bool            menuEnableItem(const LLSD& userdata);
>>>>>>> 8e8c4038

	static F32     valueGlow(LLViewerObject* object, S32 face);

	// <FS:CR> Build tool enhancements
	static void		onClickMapsSync(LLUICtrl* ctrl, void *userdata);
	static void		alignMaterialsProperties(LLPanelFace* self);
	
public:
	static void		onCommitFlip(const LLUICtrl* ctrl, const LLSD& user_data);
	LLSpinCtrl*		mCtrlTexScaleU;
	LLSpinCtrl*		mCtrlTexScaleV;
	LLSpinCtrl*		mCtrlBumpyScaleU;
	LLSpinCtrl*		mCtrlBumpyScaleV;
	LLSpinCtrl*		mCtrlShinyScaleU;
	LLSpinCtrl*		mCtrlShinyScaleV;
	
	LLSpinCtrl*		mCtrlTexOffsetU;
	LLSpinCtrl*		mCtrlTexOffsetV;
	LLSpinCtrl*		mCtrlBumpyOffsetU;
	LLSpinCtrl*		mCtrlBumpyOffsetV;
	LLSpinCtrl*		mCtrlShinyOffsetU;
	LLSpinCtrl*		mCtrlShinyOffsetV;
	
	LLSpinCtrl*		mCtrlTexRot;
	LLSpinCtrl*		mCtrlBumpyRot;
	LLSpinCtrl*		mCtrlShinyRot;
	// </FS>

private:

	bool		isAlpha() { return mIsAlpha; }

	// Convenience funcs to keep the visual flack to a minimum
	//
	LLUUID	getCurrentNormalMap();
	LLUUID	getCurrentSpecularMap();
	U32		getCurrentShininess();
	U32		getCurrentBumpiness();
	U8			getCurrentDiffuseAlphaMode();
	U8			getCurrentAlphaMaskCutoff();
	U8			getCurrentEnvIntensity();
	U8			getCurrentGlossiness();
	F32		getCurrentBumpyRot();
	F32		getCurrentBumpyScaleU();
	F32		getCurrentBumpyScaleV();
	F32		getCurrentBumpyOffsetU();
	F32		getCurrentBumpyOffsetV();
	F32		getCurrentShinyRot();
	F32		getCurrentShinyScaleU();
	F32		getCurrentShinyScaleV();
	F32		getCurrentShinyOffsetU();
	F32		getCurrentShinyOffsetV();
	
	// <FS:CR> Convenience funcs for diffuse maps
	F32		getCurrentTextureRot();
	F32		getCurrentTextureScaleU();
	F32		getCurrentTextureScaleV();
	F32		getCurrentTextureOffsetU();
	F32		getCurrentTextureOffsetV();
	
	// Build tool controls
	LLTextureCtrl*	mTextureCtrl;
	LLTextureCtrl*	mShinyTextureCtrl;
	LLTextureCtrl*	mBumpyTextureCtrl;
	LLColorSwatchCtrl*	mColorSwatch;
	LLColorSwatchCtrl*	mShinyColorSwatch;
	
	LLComboBox*		mComboTexGen;
	LLComboBox*		mComboMatMedia;
	LLRadioGroup*	mRadioMatType;
	
	LLCheckBoxCtrl	*mCheckFullbright;
	
	LLTextBox*		mLabelColorTransp;
	LLSpinCtrl*		mCtrlColorTransp;		// transparency = 1 - alpha
	
	LLSpinCtrl*		mCtrlGlow;
	LLSpinCtrl*		mCtrlRpt;
	// </FS:CR>

	// Update visibility of controls to match current UI mode
	// (e.g. materials vs media editing)
	//
	// Do NOT call updateUI from within this function.
	//
	void updateVisibility();

	// Make material(s) reflect current state of UI (apply edit)
	//
	void updateMaterial();

	// Hey look everyone, a type-safe alternative to copy and paste! :)
	//

	// Update material parameters by applying 'edit_func' to selected TEs
	//
	template<
		typename DataType,
		typename SetValueType,
		void (LLMaterial::*MaterialEditFunc)(SetValueType data) >
	static void edit(LLPanelFace* p, DataType data, int te = -1, const LLUUID &only_for_object_id = LLUUID())
	{
		LLMaterialEditFunctor< DataType, SetValueType, MaterialEditFunc > edit(data);
		struct LLSelectedTEEditMaterial : public LLSelectedTEMaterialFunctor
		{
			LLSelectedTEEditMaterial(LLPanelFace* panel, LLMaterialEditFunctor< DataType, SetValueType, MaterialEditFunc >* editp, const LLUUID &only_for_object_id) : _panel(panel), _edit(editp), _only_for_object_id(only_for_object_id) {}
			virtual ~LLSelectedTEEditMaterial() {};
			virtual LLMaterialPtr apply(LLViewerObject* object, S32 face, LLTextureEntry* tep, LLMaterialPtr& current_material)
			{
				if (_edit && (_only_for_object_id.isNull() || _only_for_object_id == object->getID()))
				{
					LLMaterialPtr new_material = _panel->createDefaultMaterial(current_material);
					llassert_always(new_material);

					// Determine correct alpha mode for current diffuse texture
					// (i.e. does it have an alpha channel that makes alpha mode useful)
					//
					// _panel->isAlpha() "lies" when one face has alpha and the rest do not (NORSPEC-329)
					// need to get per-face answer to this question for sane alpha mode retention on updates.
					//					
					bool is_alpha_face = object->isImageAlphaBlended(face);

					// need to keep this original answer for valid comparisons in logic below
					//
					U8 original_default_alpha_mode = is_alpha_face ? LLMaterial::DIFFUSE_ALPHA_MODE_BLEND : LLMaterial::DIFFUSE_ALPHA_MODE_NONE;
					
					U8 default_alpha_mode = original_default_alpha_mode;

					if (!current_material.isNull())
					{
						default_alpha_mode = current_material->getDiffuseAlphaMode();
					}

					// Insure we don't inherit the default of blend by accident...
					// this will be stomped by a legit request to change the alpha mode by the apply() below
					//
					new_material->setDiffuseAlphaMode(default_alpha_mode);

					// Do "It"!
					//
					_edit->apply(new_material);

					U32		new_alpha_mode			= new_material->getDiffuseAlphaMode();
					LLUUID	new_normal_map_id		= new_material->getNormalID();
					LLUUID	new_spec_map_id		= new_material->getSpecularID();

					if ((new_alpha_mode == LLMaterial::DIFFUSE_ALPHA_MODE_BLEND) && !is_alpha_face)
					{
						new_alpha_mode = LLMaterial::DIFFUSE_ALPHA_MODE_NONE;
						new_material->setDiffuseAlphaMode(LLMaterial::DIFFUSE_ALPHA_MODE_NONE);
					}

					bool is_default_blend_mode		= (new_alpha_mode == original_default_alpha_mode);
					bool is_need_material			= !is_default_blend_mode || !new_normal_map_id.isNull() || !new_spec_map_id.isNull();

					if (!is_need_material)
					{
						LL_DEBUGS("Materials") << "Removing material from object " << object->getID() << " face " << face << LL_ENDL;
						LLMaterialMgr::getInstance()->remove(object->getID(),face);
						new_material = NULL;
					}
					else
					{
						LL_DEBUGS("Materials") << "Putting material on object " << object->getID() << " face " << face << ", material: " << new_material->asLLSD() << LL_ENDL;
						LLMaterialMgr::getInstance()->put(object->getID(),face,*new_material);
					}

					object->setTEMaterialParams(face, new_material);
					return new_material;
				}
				return NULL;
			}
			LLMaterialEditFunctor< DataType, SetValueType, MaterialEditFunc >*	_edit;
			LLPanelFace *_panel;
			const LLUUID & _only_for_object_id;
		} editor(p, &edit, only_for_object_id);
		LLSelectMgr::getInstance()->selectionSetMaterialParams(&editor, te);
	}

	template<
		typename DataType,
		typename ReturnType,
		ReturnType (LLMaterial::* const MaterialGetFunc)() const  >
	static void getTEMaterialValue(DataType& data_to_return, bool& identical,DataType default_value, bool has_tolerance = false, DataType tolerance = DataType())
	{
		DataType data_value = default_value;
		struct GetTEMaterialVal : public LLSelectedTEGetFunctor<DataType>
		{
			GetTEMaterialVal(DataType default_value) : _default(default_value) {}
			virtual ~GetTEMaterialVal() {}

			DataType get(LLViewerObject* object, S32 face)
			{
				DataType ret = _default;
				LLMaterialPtr material_ptr;
				LLTextureEntry* tep = object ? object->getTE(face) : NULL;
				if (tep)
				{
					material_ptr = tep->getMaterialParams();
					if (!material_ptr.isNull())
					{
						ret = (material_ptr->*(MaterialGetFunc))();
					}
				}
				return ret;
			}
			DataType _default;
		} GetFunc(default_value);
		identical = LLSelectMgr::getInstance()->getSelection()->getSelectedTEValue( &GetFunc, data_value, has_tolerance, tolerance);
		data_to_return = data_value;
	}

	template<
		typename DataType,
		typename ReturnType, // some kids just have to different...
		ReturnType (LLTextureEntry::* const TEGetFunc)() const >
	static void getTEValue(DataType& data_to_return, bool& identical, DataType default_value, bool has_tolerance = false, DataType tolerance = DataType())
	{
		DataType data_value = default_value;
		struct GetTEVal : public LLSelectedTEGetFunctor<DataType>
		{
			GetTEVal(DataType default_value) : _default(default_value) {}
			virtual ~GetTEVal() {}

			DataType get(LLViewerObject* object, S32 face) {
				LLTextureEntry* tep = object ? object->getTE(face) : NULL;
				return tep ? ((tep->*(TEGetFunc))()) : _default;
			}
			DataType _default;
		} GetTEValFunc(default_value);
		identical = LLSelectMgr::getInstance()->getSelection()->getSelectedTEValue( &GetTEValFunc, data_value, has_tolerance, tolerance );
		data_to_return = data_value;
	}

	// Update vis and enabling of specific subsets of controls based on material params
	// (e.g. hide the spec controls if no spec texture is applied)
	//
	void updateShinyControls(bool is_setting_texture = false, bool mess_with_combobox = false);
	void updateBumpyControls(bool is_setting_texture = false, bool mess_with_combobox = false);
	void updateAlphaControls();

	/*
	 * Checks whether the selected texture from the LLFloaterTexturePicker can be applied to the currently selected object.
	 * If agent selects texture which is not allowed to be applied for the currently selected object,
	 * all controls of the floater texture picker which allow to apply the texture will be disabled.
	 */
    void onTextureSelectionChanged(LLInventoryItem* itemp);

<<<<<<< HEAD
    // <FS> Extended copy & paste buttons
    //LLMenuButton*   mMenuClipboardColor;
    //LLMenuButton*   mMenuClipboardTexture;
    LLButton*        mBtnCopyFaces;
    LLButton*        mBtnPasteFaces;
    // </FS>
=======
    LLMenuButton*   mMenuClipboardColor;
    LLMenuButton*   mMenuClipboardTexture;
>>>>>>> 8e8c4038

	bool mIsAlpha;
	
	/* These variables interlock processing of materials updates sent to
	 * the sim.  mUpdateInFlight is set to flag that an update has been
	 * sent to the sim and not acknowledged yet, and cleared when an
	 * update is received from the sim.  mUpdatePending is set when
	 * there's an update in flight and another UI change has been made
	 * that needs to be sent as a materials update, and cleared when the
	 * update is sent.  This prevents the sim from getting spammed with
	 * update messages when, for example, the user holds down the
	 * up-arrow on a spinner, and avoids running afoul of its throttle.
	 */
	bool mUpdateInFlight;
    bool mUpdatePending;

    LLSD            mClipboardParams;

public:
	#if defined(DEF_GET_MAT_STATE)
		#undef DEF_GET_MAT_STATE
	#endif

	#if defined(DEF_GET_TE_STATE)
		#undef DEF_GET_TE_STATE
	#endif

	#if defined(DEF_EDIT_MAT_STATE)
		DEF_EDIT_MAT_STATE
	#endif

    // Accessors for selected TE material state
    //
    #define DEF_GET_MAT_STATE(DataType,ReturnType,MaterialMemberFunc,DefaultValue,HasTolerance,Tolerance)                                           \
        static void MaterialMemberFunc(DataType& data, bool& identical, bool has_tolerance = HasTolerance, DataType tolerance = Tolerance)          \
        {                                                                                                                                           \
            getTEMaterialValue< DataType, ReturnType, &LLMaterial::MaterialMemberFunc >(data, identical, DefaultValue, has_tolerance, tolerance);   \
        }

    // Mutators for selected TE material
    //
    #define DEF_EDIT_MAT_STATE(DataType,ReturnType,MaterialMemberFunc)                                                              \
        static void MaterialMemberFunc(LLPanelFace* p, DataType data, int te = -1, const LLUUID &only_for_object_id = LLUUID())     \
        {                                                                                                                           \
            edit< DataType, ReturnType, &LLMaterial::MaterialMemberFunc >(p, data, te, only_for_object_id);                         \
        }

    // Accessors for selected TE state proper (legacy settings etc)
    //
    #define DEF_GET_TE_STATE(DataType,ReturnType,TexEntryMemberFunc,DefaultValue,HasTolerance,Tolerance)                                        \
        static void TexEntryMemberFunc(DataType& data, bool& identical, bool has_tolerance = HasTolerance, DataType tolerance = Tolerance)      \
        {                                                                                                                                       \
            getTEValue< DataType, ReturnType, &LLTextureEntry::TexEntryMemberFunc >(data, identical, DefaultValue, has_tolerance, tolerance);   \
        }

	class LLSelectedTEMaterial
	{
	public:
		static void getCurrent(LLMaterialPtr& material_ptr, bool& identical_material);
		static void getMaxSpecularRepeats(F32& repeats, bool& identical);
		static void getMaxNormalRepeats(F32& repeats, bool& identical);
		static void getCurrentDiffuseAlphaMode(U8& diffuse_alpha_mode, bool& identical, bool diffuse_texture_has_alpha);

		DEF_GET_MAT_STATE(LLUUID,const LLUUID&,getNormalID,LLUUID::null, false, LLUUID::null)
		DEF_GET_MAT_STATE(LLUUID,const LLUUID&,getSpecularID,LLUUID::null, false, LLUUID::null)
		DEF_GET_MAT_STATE(F32,F32,getSpecularRepeatX,1.0f, true, 0.001f)
		DEF_GET_MAT_STATE(F32,F32,getSpecularRepeatY,1.0f, true, 0.001f)
		DEF_GET_MAT_STATE(F32,F32,getSpecularOffsetX,0.0f, true, 0.001f)
		DEF_GET_MAT_STATE(F32,F32,getSpecularOffsetY,0.0f, true, 0.001f)
		DEF_GET_MAT_STATE(F32,F32,getSpecularRotation,0.0f, true, 0.001f)

		DEF_GET_MAT_STATE(F32,F32,getNormalRepeatX,1.0f, true, 0.001f)
		DEF_GET_MAT_STATE(F32,F32,getNormalRepeatY,1.0f, true, 0.001f)
		DEF_GET_MAT_STATE(F32,F32,getNormalOffsetX,0.0f, true, 0.001f)
		DEF_GET_MAT_STATE(F32,F32,getNormalOffsetY,0.0f, true, 0.001f)
		DEF_GET_MAT_STATE(F32,F32,getNormalRotation,0.0f, true, 0.001f)

		DEF_EDIT_MAT_STATE(U8,U8,setDiffuseAlphaMode);
		DEF_EDIT_MAT_STATE(U8,U8,setAlphaMaskCutoff);

		DEF_EDIT_MAT_STATE(F32,F32,setNormalOffsetX);
		DEF_EDIT_MAT_STATE(F32,F32,setNormalOffsetY);
		DEF_EDIT_MAT_STATE(F32,F32,setNormalRepeatX);
		DEF_EDIT_MAT_STATE(F32,F32,setNormalRepeatY);
		DEF_EDIT_MAT_STATE(F32,F32,setNormalRotation);

		DEF_EDIT_MAT_STATE(F32,F32,setSpecularOffsetX);
		DEF_EDIT_MAT_STATE(F32,F32,setSpecularOffsetY);
		DEF_EDIT_MAT_STATE(F32,F32,setSpecularRepeatX);
		DEF_EDIT_MAT_STATE(F32,F32,setSpecularRepeatY);
		DEF_EDIT_MAT_STATE(F32,F32,setSpecularRotation);

		DEF_EDIT_MAT_STATE(U8,U8,setEnvironmentIntensity);
		DEF_EDIT_MAT_STATE(U8,U8,setSpecularLightExponent);

		DEF_EDIT_MAT_STATE(LLUUID,const LLUUID&,setNormalID);
		DEF_EDIT_MAT_STATE(LLUUID,const LLUUID&,setSpecularID);
		DEF_EDIT_MAT_STATE(LLColor4U,	const LLColor4U&,setSpecularLightColor);
	};

	class LLSelectedTE
	{
	public:

		static void getFace(class LLFace*& face_to_return, bool& identical_face);
		static void getImageFormat(LLGLenum& image_format_to_return, bool& identical_face);
		static void getTexId(LLUUID& id, bool& identical);
		static void getObjectScaleS(F32& scale_s, bool& identical);
		static void getObjectScaleT(F32& scale_t, bool& identical);
		static void getMaxDiffuseRepeats(F32& repeats, bool& identical);

		DEF_GET_TE_STATE(U8,U8,getBumpmap,0, false, 0)
		DEF_GET_TE_STATE(U8,U8,getShiny,0, false, 0)
		DEF_GET_TE_STATE(U8,U8,getFullbright,0, false, 0)
		DEF_GET_TE_STATE(F32,F32,getRotation,0.0f, true, 0.001f)
		DEF_GET_TE_STATE(F32,F32,getOffsetS,0.0f, true, 0.001f)
		DEF_GET_TE_STATE(F32,F32,getOffsetT,0.0f, true, 0.001f)
		DEF_GET_TE_STATE(F32,F32,getScaleS,1.0f, true, 0.001f)
		DEF_GET_TE_STATE(F32,F32,getScaleT,1.0f, true, 0.001f)
		DEF_GET_TE_STATE(F32,F32,getGlow,0.0f, true, 0.001f)
		DEF_GET_TE_STATE(LLTextureEntry::e_texgen,LLTextureEntry::e_texgen,getTexGen,LLTextureEntry::TEX_GEN_DEFAULT, false, LLTextureEntry::TEX_GEN_DEFAULT)
		DEF_GET_TE_STATE(LLColor4,const LLColor4&,getColor,LLColor4::white, false, LLColor4::black);
	};
};

#endif
<|MERGE_RESOLUTION|>--- conflicted
+++ resolved
@@ -208,24 +208,11 @@
 	static void		onClickAutoFix(void*);
     static void		onAlignTexture(void*);
 
-<<<<<<< HEAD
     // <FS> Extended copy & paste buttons
     void            onCopyFaces();
     void            onPasteFaces();
     // </FS>
 
-public: // needs to be accessible to selection manager
-    void            onCopyColor(); // records all selected faces
-    void            onPasteColor(LLViewerObject* objectp, S32 te); // to specific face
-    void            onCopyTexture();
-    void            onPasteTexture(LLViewerObject* objectp, S32 te);
-
-protected:
-    // <FS> Extended copy & paste buttons
-    //void            menuDoToSelected(const LLSD& userdata);
-    //bool            menuEnableItem(const LLSD& userdata);
-    // </FS>
-=======
 public: // needs to be accessible to selection manager
     void            onCopyColor(); // records all selected faces
     void            onPasteColor(); // to specific face
@@ -235,9 +222,10 @@
     void            onPasteTexture(LLViewerObject* objectp, S32 te);
 
 protected:
-    void            menuDoToSelected(const LLSD& userdata);
-    bool            menuEnableItem(const LLSD& userdata);
->>>>>>> 8e8c4038
+    // <FS> Extended copy & paste buttons
+    //void            menuDoToSelected(const LLSD& userdata);
+    //bool            menuEnableItem(const LLSD& userdata);
+    // </FS>
 
 	static F32     valueGlow(LLViewerObject* object, S32 face);
 
@@ -486,17 +474,12 @@
 	 */
     void onTextureSelectionChanged(LLInventoryItem* itemp);
 
-<<<<<<< HEAD
     // <FS> Extended copy & paste buttons
     //LLMenuButton*   mMenuClipboardColor;
     //LLMenuButton*   mMenuClipboardTexture;
     LLButton*        mBtnCopyFaces;
     LLButton*        mBtnPasteFaces;
     // </FS>
-=======
-    LLMenuButton*   mMenuClipboardColor;
-    LLMenuButton*   mMenuClipboardTexture;
->>>>>>> 8e8c4038
 
 	bool mIsAlpha;
 	
