/** 
 * @file llpanelface.h
 * @brief Panel in the tools floater for editing face textures, colors, etc.
 *
 * $LicenseInfo:firstyear=2001&license=viewerlgpl$
 * Second Life Viewer Source Code
 * Copyright (C) 2010, Linden Research, Inc.
 * 
 * This library is free software; you can redistribute it and/or
 * modify it under the terms of the GNU Lesser General Public
 * License as published by the Free Software Foundation;
 * version 2.1 of the License only.
 * 
 * This library is distributed in the hope that it will be useful,
 * but WITHOUT ANY WARRANTY; without even the implied warranty of
 * MERCHANTABILITY or FITNESS FOR A PARTICULAR PURPOSE.  See the GNU
 * Lesser General Public License for more details.
 * 
 * You should have received a copy of the GNU Lesser General Public
 * License along with this library; if not, write to the Free Software
 * Foundation, Inc., 51 Franklin Street, Fifth Floor, Boston, MA  02110-1301  USA
 * 
 * Linden Research, Inc., 945 Battery Street, San Francisco, CA  94111  USA
 * $/LicenseInfo$
 */

#ifndef LL_LLPANELFACE_H
#define LL_LLPANELFACE_H

#include "v4color.h"
#include "llpanel.h"
#include "llgltfmaterial.h"
#include "llmaterial.h"
#include "llmaterialmgr.h"
#include "lltextureentry.h"
#include "llselectmgr.h"

#include <memory>

class LLButton;
class LLCheckBoxCtrl;
class LLColorSwatchCtrl;
class LLComboBox;
class LLInventoryItem;
class LLLineEditor;
class LLRadioGroup;
class LLSpinCtrl;
class LLTextBox;
class LLTextureCtrl;
class LLUICtrl;
class LLViewerObject;
class LLFloater;
class LLMaterialID;
class LLMediaCtrl;
class LLMenuButton;

class PBRPickerItemListener;

// Represents an edit for use in replicating the op across one or more materials in the selection set.
//
// The apply function optionally performs the edit which it implements
// as a functor taking Data that calls member func MaterialFunc taking SetValueType
// on an instance of the LLMaterial class.
//
// boost who?
//
template<
	typename DataType,
	typename SetValueType,
	void (LLMaterial::*MaterialEditFunc)(SetValueType data) >
class LLMaterialEditFunctor
{
public:
	LLMaterialEditFunctor(const DataType& data) : _data(data) {}
	virtual ~LLMaterialEditFunctor() {}
	virtual void apply(LLMaterialPtr& material) { (material->*(MaterialEditFunc))(_data); }
	DataType _data;
};

template<
	typename DataType,
	DataType (LLMaterial::*MaterialGetFunc)() >
class LLMaterialGetFunctor
{
public:
	LLMaterialGetFunctor() {}
	virtual DataType get(LLMaterialPtr& material) { return (material->*(MaterialGetFunc)); }
};

template<
	typename DataType,
	DataType (LLTextureEntry::*TEGetFunc)() >
class LLTEGetFunctor
{
public:
	LLTEGetFunctor() {}
	virtual DataType get(LLTextureEntry* entry) { return (entry*(TEGetFunc)); }
};

class LLPanelFace : public LLPanel
{
public:
	virtual BOOL	postBuild();
	LLPanelFace();
	virtual ~LLPanelFace();

	void			refresh();
    void			refreshMedia();
    void			unloadMedia();
	void			changePrecision(S32 decimal_precision);	// <FS:CR> Adjustable decimal precision

    static void onMaterialOverrideReceived(const LLUUID& object_id, S32 side);

    static void onMaterialOverrideReceived(const LLUUID& object_id, S32 side);

    /*virtual*/ void onVisibilityChange(BOOL new_visibility);
    /*virtual*/ void draw();

	LLMaterialPtr createDefaultMaterial(LLMaterialPtr current_material)
	{
		LLMaterialPtr new_material(!current_material.isNull() ? new LLMaterial(current_material->asLLSD()) : new LLMaterial());
		llassert_always(new_material);

		// Preserve old diffuse alpha mode or assert correct default blend mode as appropriate for the alpha channel content of the diffuse texture
		//
		new_material->setDiffuseAlphaMode(current_material.isNull() ? (isAlpha() ? LLMaterial::DIFFUSE_ALPHA_MODE_BLEND : LLMaterial::DIFFUSE_ALPHA_MODE_NONE) : current_material->getDiffuseAlphaMode());
		return new_material;
	}

	LLRender::eTexIndex getTextureChannelToEdit();
    LLRender::eTexIndex getTextureDropChannel();

protected:
    void			navigateToTitleMedia(const std::string url);
    bool			selectedMediaEditable();
    void			clearMediaSettings();
    void			updateMediaSettings();
    void			updateMediaTitle();

	void			getState();

	void			sendTexture();			// applies and sends texture
	void			sendTextureInfo();		// applies and sends texture scale, offset, etc.
	void			sendColor();			// applies and sends color
	void			sendAlpha();			// applies and sends transparency
	void			sendBump(U32 bumpiness);				// applies and sends bump map
	void			sendTexGen();				// applies and sends bump map
	void			sendShiny(U32 shininess);			// applies and sends shininess
	void			sendFullbright();		// applies and sends full bright
	void			sendGlow();
    void            alignTestureLayer();

    void            updateCopyTexButton();

    void 	onCommitPbr(const LLSD& data);
    void 	onCancelPbr(const LLSD& data);
    void 	onSelectPbr(const LLSD& data);
    static BOOL onDragPbr(LLUICtrl* ctrl, LLInventoryItem* item);

	// this function is to return TRUE if the drag should succeed.
	static BOOL onDragTexture(LLUICtrl* ctrl, LLInventoryItem* item);

	void 	onCommitTexture(const LLSD& data);
	void 	onCancelTexture(const LLSD& data);
	void 	onSelectTexture(const LLSD& data);
	void 	onCommitSpecularTexture(const LLSD& data);
	void 	onCancelSpecularTexture(const LLSD& data);
	void 	onSelectSpecularTexture(const LLSD& data);
	void 	onCommitNormalTexture(const LLSD& data);
	void 	onCancelNormalTexture(const LLSD& data);
	void 	onSelectNormalTexture(const LLSD& data);
	void 	onCommitColor(const LLSD& data);
	void 	onCommitShinyColor(const LLSD& data);
	void 	onCommitAlpha(const LLSD& data);
	void 	onCancelColor(const LLSD& data);
	void 	onCancelShinyColor(const LLSD& data);
	void 	onSelectColor(const LLSD& data);
	void 	onSelectShinyColor(const LLSD& data);

	void 	onCloseTexturePicker(const LLSD& data);

    static bool deleteMediaConfirm(const LLSD& notification, const LLSD& response);
    static bool multipleFacesSelectedConfirm(const LLSD& notification, const LLSD& response);

	// Make UI reflect state of currently selected material (refresh)
	// and UI mode (e.g. editing normal map v diffuse map)
	//
	// @param force_set_values forces spinners to set value even if they are focused
	void updateUI(bool force_set_values = false);

	// Convenience func to determine if all faces in selection have
	// identical planar texgen settings during edits
	// 
	bool isIdenticalPlanarTexgen();

	// Callback funcs for individual controls
	//
	static void		onCommitTextureInfo(LLUICtrl* ctrl, void* userdata);
	static void		onCommitTextureScaleX(LLUICtrl* ctrl, void* userdata);
	static void		onCommitTextureScaleY(LLUICtrl* ctrl, void* userdata);
	static void		onCommitTextureRot(LLUICtrl* ctrl, void* userdata);
	static void		onCommitTextureOffsetX(LLUICtrl* ctrl, void* userdata);
	static void		onCommitTextureOffsetY(LLUICtrl* ctrl, void* userdata);

	static void		onCommitMaterialBumpyScaleX(	LLUICtrl* ctrl, void* userdata);
	static void		onCommitMaterialBumpyScaleY(	LLUICtrl* ctrl, void* userdata);
	static void		onCommitMaterialBumpyRot(		LLUICtrl* ctrl, void* userdata);
	static void		onCommitMaterialBumpyOffsetX(	LLUICtrl* ctrl, void* userdata);
	static void		onCommitMaterialBumpyOffsetY(	LLUICtrl* ctrl, void* userdata);

	static void		syncRepeatX(LLPanelFace* self, F32 scaleU);
	static void		syncRepeatY(LLPanelFace* self, F32 scaleV);
	static void		syncOffsetX(LLPanelFace* self, F32 offsetU);
	static void		syncOffsetY(LLPanelFace* self, F32 offsetV);
	static void 	syncMaterialRot(LLPanelFace* self, F32 rot, int te = -1);

	static void		onCommitMaterialShinyScaleX(	LLUICtrl* ctrl, void* userdata);
	static void		onCommitMaterialShinyScaleY(	LLUICtrl* ctrl, void* userdata);
	static void		onCommitMaterialShinyRot(		LLUICtrl* ctrl, void* userdata);
	static void		onCommitMaterialShinyOffsetX(	LLUICtrl* ctrl, void* userdata);
	static void		onCommitMaterialShinyOffsetY(	LLUICtrl* ctrl, void* userdata);

	static void		onCommitMaterialGloss(			LLUICtrl* ctrl, void* userdata);
	static void		onCommitMaterialEnv(				LLUICtrl* ctrl, void* userdata);
	static void		onCommitMaterialMaskCutoff(	LLUICtrl* ctrl, void* userdata);
	static void		onCommitMaterialID( LLUICtrl* ctrl, void* userdata);

	static void		onCommitMaterialsMedia(	LLUICtrl* ctrl, void* userdata);
	static void		onCommitMaterialType(	LLUICtrl* ctrl, void* userdata);
    static void		onCommitPbrType(LLUICtrl* ctrl, void* userdata);
	static void 	onClickBtnEditMedia(LLUICtrl* ctrl, void* userdata);
	static void 	onClickBtnDeleteMedia(LLUICtrl* ctrl, void* userdata);
	static void 	onClickBtnAddMedia(LLUICtrl* ctrl, void* userdata);
	static void		onCommitBump(				LLUICtrl* ctrl, void* userdata);
	static void		onCommitTexGen(			LLUICtrl* ctrl, void* userdata);
	static void		onCommitShiny(				LLUICtrl* ctrl, void* userdata);
	static void		onCommitAlphaMode(		LLUICtrl* ctrl, void* userdata);
	static void		onCommitFullbright(		LLUICtrl* ctrl, void* userdata);
	static void		onCommitGlow(				LLUICtrl* ctrl, void *userdata);
	static void		onCommitPlanarAlign(		LLUICtrl* ctrl, void* userdata);
	static void		onCommitRepeatsPerMeter(	LLUICtrl* ctrl, void* userinfo);

    void            onCommitGLTFTextureScaleU(LLUICtrl* ctrl);
    void            onCommitGLTFTextureScaleV(LLUICtrl* ctrl);
    void            onCommitGLTFRotation(LLUICtrl* ctrl);
    void            onCommitGLTFTextureOffsetU(LLUICtrl* ctrl);
    void            onCommitGLTFTextureOffsetV(LLUICtrl* ctrl);

	static void		onClickAutoFix(void*);
    static void		onAlignTexture(void*);
    static void 	onClickBtnLoadInvPBR(void* userdata);
    static void 	onClickBtnEditPBR(void* userdata);
    static void 	onClickBtnSavePBR(void* userdata);
<<<<<<< HEAD

    // <FS> Extended copy & paste buttons
    void            onCopyFaces();
    void            onPasteFaces();
    // </FS>

	void onClickBtnSelectSameTexture(const LLUICtrl* ctrl, const LLSD& user_data);	// <FS:Zi> Find all faces with same texture
=======
>>>>>>> 167bf822

public: // needs to be accessible to selection manager
    void            onCopyColor(); // records all selected faces
    void            onPasteColor(); // to specific face
    void            onPasteColor(LLViewerObject* objectp, S32 te); // to specific face
    void            onCopyTexture();
    void            onPasteTexture();
    void            onPasteTexture(LLViewerObject* objectp, S32 te);

protected:
    // <FS> Extended copy & paste buttons
    //void            menuDoToSelected(const LLSD& userdata);
    //bool            menuEnableItem(const LLSD& userdata);
    // </FS>

	static F32     valueGlow(LLViewerObject* object, S32 face);

	// <FS:CR> Build tool enhancements
	static void		onClickMapsSync(LLUICtrl* ctrl, void *userdata);
	static void		alignMaterialsProperties(LLPanelFace* self);
	
public:
	static void		onCommitFlip(const LLUICtrl* ctrl, const LLSD& user_data);
	LLSpinCtrl*		mCtrlTexScaleU;
	LLSpinCtrl*		mCtrlTexScaleV;
	LLSpinCtrl*		mCtrlBumpyScaleU;
	LLSpinCtrl*		mCtrlBumpyScaleV;
	LLSpinCtrl*		mCtrlShinyScaleU;
	LLSpinCtrl*		mCtrlShinyScaleV;
	
	LLSpinCtrl*		mCtrlTexOffsetU;
	LLSpinCtrl*		mCtrlTexOffsetV;
	LLSpinCtrl*		mCtrlBumpyOffsetU;
	LLSpinCtrl*		mCtrlBumpyOffsetV;
	LLSpinCtrl*		mCtrlShinyOffsetU;
	LLSpinCtrl*		mCtrlShinyOffsetV;
	
	LLSpinCtrl*		mCtrlTexRot;
	LLSpinCtrl*		mCtrlBumpyRot;
	LLSpinCtrl*		mCtrlShinyRot;
	// </FS>

private:
	bool		isAlpha() { return mIsAlpha; }

	// Convenience funcs to keep the visual flack to a minimum
	//
	LLUUID	getCurrentNormalMap();
	LLUUID	getCurrentSpecularMap();
	U32		getCurrentShininess();
	U32		getCurrentBumpiness();
	U8		getCurrentDiffuseAlphaMode();
	U8		getCurrentAlphaMaskCutoff();
	U8		getCurrentEnvIntensity();
	U8		getCurrentGlossiness();
	F32		getCurrentBumpyRot();
	F32		getCurrentBumpyScaleU();
	F32		getCurrentBumpyScaleV();
	F32		getCurrentBumpyOffsetU();
	F32		getCurrentBumpyOffsetV();
	F32		getCurrentShinyRot();
	F32		getCurrentShinyScaleU();
	F32		getCurrentShinyScaleV();
	F32		getCurrentShinyOffsetU();
	F32		getCurrentShinyOffsetV();

	// <FS:CR> Convenience funcs for diffuse maps
	F32		getCurrentTextureRot();
	F32		getCurrentTextureScaleU();
	F32		getCurrentTextureScaleV();
	F32		getCurrentTextureOffsetU();
	F32		getCurrentTextureOffsetV();
	
	// Build tool controls
	LLTextureCtrl*	mTextureCtrl;
	LLTextureCtrl*	mShinyTextureCtrl;
	LLTextureCtrl*	mBumpyTextureCtrl;
	LLColorSwatchCtrl*	mColorSwatch;
	LLColorSwatchCtrl*	mShinyColorSwatch;
	
	LLComboBox*		mComboTexGen;
	LLRadioGroup*	mRadioMatType;
	LLRadioGroup*	mRadioPbrType;

	LLCheckBoxCtrl	*mCheckFullbright;
	
	LLTextBox*		mLabelColorTransp;
	LLSpinCtrl*		mCtrlColorTransp;		// transparency = 1 - alpha
	
	LLSpinCtrl*		mCtrlGlow;
	LLSpinCtrl*		mCtrlRpt;
	// </FS:CR>

    LLComboBox *mComboMatMedia;
    LLMediaCtrl *mTitleMedia;
    LLTextBox *mTitleMediaText;

	// Update visibility of controls to match current UI mode
	// (e.g. materials vs media editing)
	//
	// Do NOT call updateUI from within this function.
	//
	void updateVisibility(LLViewerObject* objectp = nullptr);

	// Hey look everyone, a type-safe alternative to copy and paste! :)
	//

	// Update material parameters by applying 'edit_func' to selected TEs
	//
	template<
		typename DataType,
		typename SetValueType,
		void (LLMaterial::*MaterialEditFunc)(SetValueType data) >
	static void edit(LLPanelFace* p, DataType data, int te = -1, const LLUUID &only_for_object_id = LLUUID())
	{
		LLMaterialEditFunctor< DataType, SetValueType, MaterialEditFunc > edit(data);
		struct LLSelectedTEEditMaterial : public LLSelectedTEMaterialFunctor
		{
			LLSelectedTEEditMaterial(LLPanelFace* panel, LLMaterialEditFunctor< DataType, SetValueType, MaterialEditFunc >* editp, const LLUUID &only_for_object_id) : _panel(panel), _edit(editp), _only_for_object_id(only_for_object_id) {}
			virtual ~LLSelectedTEEditMaterial() {};
			virtual LLMaterialPtr apply(LLViewerObject* object, S32 face, LLTextureEntry* tep, LLMaterialPtr& current_material)
			{
				if (_edit && (_only_for_object_id.isNull() || _only_for_object_id == object->getID()))
				{
					LLMaterialPtr new_material = _panel->createDefaultMaterial(current_material);
					llassert_always(new_material);

					// Determine correct alpha mode for current diffuse texture
					// (i.e. does it have an alpha channel that makes alpha mode useful)
					//
					// _panel->isAlpha() "lies" when one face has alpha and the rest do not (NORSPEC-329)
					// need to get per-face answer to this question for sane alpha mode retention on updates.
					//					
					bool is_alpha_face = object->isImageAlphaBlended(face);

					// need to keep this original answer for valid comparisons in logic below
					//
					U8 original_default_alpha_mode = is_alpha_face ? LLMaterial::DIFFUSE_ALPHA_MODE_BLEND : LLMaterial::DIFFUSE_ALPHA_MODE_NONE;
					
					U8 default_alpha_mode = original_default_alpha_mode;

					if (!current_material.isNull())
					{
						default_alpha_mode = current_material->getDiffuseAlphaMode();
					}

					// Insure we don't inherit the default of blend by accident...
					// this will be stomped by a legit request to change the alpha mode by the apply() below
					//
					new_material->setDiffuseAlphaMode(default_alpha_mode);

					// Do "It"!
					//
					_edit->apply(new_material);

					U32		new_alpha_mode			= new_material->getDiffuseAlphaMode();
					LLUUID	new_normal_map_id		= new_material->getNormalID();
					LLUUID	new_spec_map_id			= new_material->getSpecularID();

					if ((new_alpha_mode == LLMaterial::DIFFUSE_ALPHA_MODE_BLEND) && !is_alpha_face)
					{
						new_alpha_mode = LLMaterial::DIFFUSE_ALPHA_MODE_NONE;
						new_material->setDiffuseAlphaMode(LLMaterial::DIFFUSE_ALPHA_MODE_NONE);
					}

					bool is_default_blend_mode		= (new_alpha_mode == original_default_alpha_mode);
					bool is_need_material			= !is_default_blend_mode || !new_normal_map_id.isNull() || !new_spec_map_id.isNull();

					if (!is_need_material)
					{
						LL_DEBUGS("Materials") << "Removing material from object " << object->getID() << " face " << face << LL_ENDL;
						LLMaterialMgr::getInstance()->remove(object->getID(),face);
						new_material = NULL;
					}
					else
					{
						LL_DEBUGS("Materials") << "Putting material on object " << object->getID() << " face " << face << ", material: " << new_material->asLLSD() << LL_ENDL;
						LLMaterialMgr::getInstance()->put(object->getID(),face,*new_material);
					}

					object->setTEMaterialParams(face, new_material);
					return new_material;
				}
				return NULL;
			}
			LLMaterialEditFunctor< DataType, SetValueType, MaterialEditFunc >*	_edit;
			LLPanelFace *_panel;
			const LLUUID & _only_for_object_id;
		} editor(p, &edit, only_for_object_id);
		LLSelectMgr::getInstance()->selectionSetMaterialParams(&editor, te);
	}

	template<
		typename DataType,
		typename ReturnType,
		ReturnType (LLMaterial::* const MaterialGetFunc)() const  >
	static void getTEMaterialValue(DataType& data_to_return, bool& identical,DataType default_value, bool has_tolerance = false, DataType tolerance = DataType())
	{
		DataType data_value = default_value;
		struct GetTEMaterialVal : public LLSelectedTEGetFunctor<DataType>
		{
			GetTEMaterialVal(DataType default_value) : _default(default_value) {}
			virtual ~GetTEMaterialVal() {}

			DataType get(LLViewerObject* object, S32 face)
			{
				DataType ret = _default;
				LLMaterialPtr material_ptr;
				LLTextureEntry* tep = object ? object->getTE(face) : NULL;
				if (tep)
				{
					material_ptr = tep->getMaterialParams();
					if (!material_ptr.isNull())
					{
						ret = (material_ptr->*(MaterialGetFunc))();
					}
				}
				return ret;
			}
			DataType _default;
		} GetFunc(default_value);
		identical = LLSelectMgr::getInstance()->getSelection()->getSelectedTEValue( &GetFunc, data_value, has_tolerance, tolerance);
		data_to_return = data_value;
	}

	template<
		typename DataType,
		typename ReturnType, // some kids just have to different...
		ReturnType (LLTextureEntry::* const TEGetFunc)() const >
	static void getTEValue(DataType& data_to_return, bool& identical, DataType default_value, bool has_tolerance = false, DataType tolerance = DataType())
	{
		DataType data_value = default_value;
		struct GetTEVal : public LLSelectedTEGetFunctor<DataType>
		{
			GetTEVal(DataType default_value) : _default(default_value) {}
			virtual ~GetTEVal() {}

			DataType get(LLViewerObject* object, S32 face) {
				LLTextureEntry* tep = object ? object->getTE(face) : NULL;
				return tep ? ((tep->*(TEGetFunc))()) : _default;
			}
			DataType _default;
		} GetTEValFunc(default_value);
		identical = LLSelectMgr::getInstance()->getSelection()->getSelectedTEValue( &GetTEValFunc, data_value, has_tolerance, tolerance );
		data_to_return = data_value;
	}

	// Update vis and enabling of specific subsets of controls based on material params
	// (e.g. hide the spec controls if no spec texture is applied)
	//
	void updateShinyControls(bool is_setting_texture = false, bool mess_with_combobox = false);
	void updateBumpyControls(bool is_setting_texture = false, bool mess_with_combobox = false);
	void updateAlphaControls();

	/*
	 * Checks whether the selected texture from the LLFloaterTexturePicker can be applied to the currently selected object.
	 * If agent selects texture which is not allowed to be applied for the currently selected object,
	 * all controls of the floater texture picker which allow to apply the texture will be disabled.
	 */
    void onTextureSelectionChanged(LLInventoryItem* itemp);
    void onPbrSelectionChanged(LLInventoryItem* itemp);

    void updateUIGLTF(LLViewerObject* objectp, bool& has_pbr_material, bool& has_faces_without_pbr, bool force_set_values);
    void updateVisibilityGLTF(LLViewerObject* objectp = nullptr);

    void updateSelectedGLTFMaterials(std::function<void(LLGLTFMaterial*)> func);
    void updateGLTFTextureTransform(float value, U32 pbr_type, std::function<void(LLGLTFMaterial::TextureTransform*)> edit);

    void setMaterialOverridesFromSelection();

    // <FS> Extended copy & paste buttons
    //LLMenuButton*   mMenuClipboardColor;
    //LLMenuButton*   mMenuClipboardTexture;
    LLButton*        mBtnCopyFaces;
    LLButton*        mBtnPasteFaces;
    // </FS>

	bool mIsAlpha;
	
    LLSD            mClipboardParams;

    LLSD mMediaSettings;
    bool mNeedMediaTitle;

    class Selection
    {
    public:
        void connect();

        // Returns true if the selected objects or sides have changed since
        // this was last called, and no object update is pending
        bool update();

        // Prevents update() returning true until the provided object is
        // updated. Necessary to prevent controls updating when the mouse is
        // held down.
        void setDirty() { mChanged = true; };

        // Callbacks
        void onSelectionChanged() { mNeedsSelectionCheck = true; }
        void onSelectedObjectUpdated(const LLUUID &object_id, S32 side);

    protected:
        bool compareSelection();

        bool mChanged = false;

        boost::signals2::scoped_connection mSelectConnection;
        bool mNeedsSelectionCheck = true;
        S32 mSelectedObjectCount = 0;
        S32 mSelectedTECount = 0;
        LLUUID mSelectedObjectID;
        S32 mLastSelectedSide = -1;
    };

    static Selection sMaterialOverrideSelection;

    std::unique_ptr<PBRPickerItemListener> mInventoryListener;

public:
	#if defined(DEF_GET_MAT_STATE)
		#undef DEF_GET_MAT_STATE
	#endif

	#if defined(DEF_GET_TE_STATE)
		#undef DEF_GET_TE_STATE
	#endif

	#if defined(DEF_EDIT_MAT_STATE)
		DEF_EDIT_MAT_STATE
	#endif

    // Accessors for selected TE material state
    //
    #define DEF_GET_MAT_STATE(DataType,ReturnType,MaterialMemberFunc,DefaultValue,HasTolerance,Tolerance)                                           \
        static void MaterialMemberFunc(DataType& data, bool& identical, bool has_tolerance = HasTolerance, DataType tolerance = Tolerance)          \
        {                                                                                                                                           \
            getTEMaterialValue< DataType, ReturnType, &LLMaterial::MaterialMemberFunc >(data, identical, DefaultValue, has_tolerance, tolerance);   \
        }

    // Mutators for selected TE material
    //
    #define DEF_EDIT_MAT_STATE(DataType,ReturnType,MaterialMemberFunc)                                                              \
        static void MaterialMemberFunc(LLPanelFace* p, DataType data, int te = -1, const LLUUID &only_for_object_id = LLUUID())     \
        {                                                                                                                           \
            edit< DataType, ReturnType, &LLMaterial::MaterialMemberFunc >(p, data, te, only_for_object_id);                         \
        }

    // Accessors for selected TE state proper (legacy settings etc)
    //
    #define DEF_GET_TE_STATE(DataType,ReturnType,TexEntryMemberFunc,DefaultValue,HasTolerance,Tolerance)                                        \
        static void TexEntryMemberFunc(DataType& data, bool& identical, bool has_tolerance = HasTolerance, DataType tolerance = Tolerance)      \
        {                                                                                                                                       \
            getTEValue< DataType, ReturnType, &LLTextureEntry::TexEntryMemberFunc >(data, identical, DefaultValue, has_tolerance, tolerance);   \
        }

	class LLSelectedTEMaterial
	{
	public:
		static void getCurrent(LLMaterialPtr& material_ptr, bool& identical_material);
		static void getMaxSpecularRepeats(F32& repeats, bool& identical);
		static void getMaxNormalRepeats(F32& repeats, bool& identical);
		static void getCurrentDiffuseAlphaMode(U8& diffuse_alpha_mode, bool& identical, bool diffuse_texture_has_alpha);

		DEF_GET_MAT_STATE(LLUUID,const LLUUID&,getNormalID,LLUUID::null, false, LLUUID::null)
		DEF_GET_MAT_STATE(LLUUID,const LLUUID&,getSpecularID,LLUUID::null, false, LLUUID::null)
		DEF_GET_MAT_STATE(F32,F32,getSpecularRepeatX,1.0f, true, 0.001f)
		DEF_GET_MAT_STATE(F32,F32,getSpecularRepeatY,1.0f, true, 0.001f)
		DEF_GET_MAT_STATE(F32,F32,getSpecularOffsetX,0.0f, true, 0.001f)
		DEF_GET_MAT_STATE(F32,F32,getSpecularOffsetY,0.0f, true, 0.001f)
		DEF_GET_MAT_STATE(F32,F32,getSpecularRotation,0.0f, true, 0.001f)

		DEF_GET_MAT_STATE(F32,F32,getNormalRepeatX,1.0f, true, 0.001f)
		DEF_GET_MAT_STATE(F32,F32,getNormalRepeatY,1.0f, true, 0.001f)
		DEF_GET_MAT_STATE(F32,F32,getNormalOffsetX,0.0f, true, 0.001f)
		DEF_GET_MAT_STATE(F32,F32,getNormalOffsetY,0.0f, true, 0.001f)
		DEF_GET_MAT_STATE(F32,F32,getNormalRotation,0.0f, true, 0.001f)

		DEF_EDIT_MAT_STATE(U8,U8,setDiffuseAlphaMode);
		DEF_EDIT_MAT_STATE(U8,U8,setAlphaMaskCutoff);

		DEF_EDIT_MAT_STATE(F32,F32,setNormalOffsetX);
		DEF_EDIT_MAT_STATE(F32,F32,setNormalOffsetY);
		DEF_EDIT_MAT_STATE(F32,F32,setNormalRepeatX);
		DEF_EDIT_MAT_STATE(F32,F32,setNormalRepeatY);
		DEF_EDIT_MAT_STATE(F32,F32,setNormalRotation);

		DEF_EDIT_MAT_STATE(F32,F32,setSpecularOffsetX);
		DEF_EDIT_MAT_STATE(F32,F32,setSpecularOffsetY);
		DEF_EDIT_MAT_STATE(F32,F32,setSpecularRepeatX);
		DEF_EDIT_MAT_STATE(F32,F32,setSpecularRepeatY);
		DEF_EDIT_MAT_STATE(F32,F32,setSpecularRotation);

		DEF_EDIT_MAT_STATE(U8,U8,setEnvironmentIntensity);
		DEF_EDIT_MAT_STATE(U8,U8,setSpecularLightExponent);

		DEF_EDIT_MAT_STATE(LLUUID,const LLUUID&,setNormalID);
		DEF_EDIT_MAT_STATE(LLUUID,const LLUUID&,setSpecularID);
		DEF_EDIT_MAT_STATE(LLColor4U,	const LLColor4U&,setSpecularLightColor);
	};

	class LLSelectedTE
	{
	public:
		static void getFace(class LLFace*& face_to_return, bool& identical_face);
		static void getImageFormat(LLGLenum& image_format_to_return, bool& identical_face);
		static void getTexId(LLUUID& id, bool& identical);
        static void getPbrMaterialId(LLUUID& id, bool& identical, bool& has_pbr, bool& has_faces_without_pbr);
		static void getObjectScaleS(F32& scale_s, bool& identical);
		static void getObjectScaleT(F32& scale_t, bool& identical);
		static void getMaxDiffuseRepeats(F32& repeats, bool& identical);

		DEF_GET_TE_STATE(U8,U8,getBumpmap,0, false, 0)
		DEF_GET_TE_STATE(U8,U8,getShiny,0, false, 0)
		DEF_GET_TE_STATE(U8,U8,getFullbright,0, false, 0)
		DEF_GET_TE_STATE(F32,F32,getRotation,0.0f, true, 0.001f)
		DEF_GET_TE_STATE(F32,F32,getOffsetS,0.0f, true, 0.001f)
		DEF_GET_TE_STATE(F32,F32,getOffsetT,0.0f, true, 0.001f)
		DEF_GET_TE_STATE(F32,F32,getScaleS,1.0f, true, 0.001f)
		DEF_GET_TE_STATE(F32,F32,getScaleT,1.0f, true, 0.001f)
		DEF_GET_TE_STATE(F32,F32,getGlow,0.0f, true, 0.001f)
		DEF_GET_TE_STATE(LLTextureEntry::e_texgen,LLTextureEntry::e_texgen,getTexGen,LLTextureEntry::TEX_GEN_DEFAULT, false, LLTextureEntry::TEX_GEN_DEFAULT)
		DEF_GET_TE_STATE(LLColor4,const LLColor4&,getColor,LLColor4::white, false, LLColor4::black);
	};
};

#endif
<|MERGE_RESOLUTION|>--- conflicted
+++ resolved
@@ -111,8 +111,6 @@
 
     static void onMaterialOverrideReceived(const LLUUID& object_id, S32 side);
 
-    static void onMaterialOverrideReceived(const LLUUID& object_id, S32 side);
-
     /*virtual*/ void onVisibilityChange(BOOL new_visibility);
     /*virtual*/ void draw();
 
@@ -251,7 +249,6 @@
     static void 	onClickBtnLoadInvPBR(void* userdata);
     static void 	onClickBtnEditPBR(void* userdata);
     static void 	onClickBtnSavePBR(void* userdata);
-<<<<<<< HEAD
 
     // <FS> Extended copy & paste buttons
     void            onCopyFaces();
@@ -259,8 +256,6 @@
     // </FS>
 
 	void onClickBtnSelectSameTexture(const LLUICtrl* ctrl, const LLSD& user_data);	// <FS:Zi> Find all faces with same texture
-=======
->>>>>>> 167bf822
 
 public: // needs to be accessible to selection manager
     void            onCopyColor(); // records all selected faces
