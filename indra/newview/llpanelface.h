/** 
 * @file llpanelface.h
 * @brief Panel in the tools floater for editing face textures, colors, etc.
 *
 * $LicenseInfo:firstyear=2001&license=viewerlgpl$
 * Second Life Viewer Source Code
 * Copyright (C) 2010, Linden Research, Inc.
 * 
 * This library is free software; you can redistribute it and/or
 * modify it under the terms of the GNU Lesser General Public
 * License as published by the Free Software Foundation;
 * version 2.1 of the License only.
 * 
 * This library is distributed in the hope that it will be useful,
 * but WITHOUT ANY WARRANTY; without even the implied warranty of
 * MERCHANTABILITY or FITNESS FOR A PARTICULAR PURPOSE.  See the GNU
 * Lesser General Public License for more details.
 * 
 * You should have received a copy of the GNU Lesser General Public
 * License along with this library; if not, write to the Free Software
 * Foundation, Inc., 51 Franklin Street, Fifth Floor, Boston, MA  02110-1301  USA
 * 
 * Linden Research, Inc., 945 Battery Street, San Francisco, CA  94111  USA
 * $/LicenseInfo$
 */

#ifndef LL_LLPANELFACE_H
#define LL_LLPANELFACE_H

#include "v4color.h"
#include "llpanel.h"
#include "llmaterial.h"
#include "llmaterialmgr.h"
#include "lltextureentry.h"
#include "llselectmgr.h"

class LLButton;
class LLCheckBoxCtrl;
class LLColorSwatchCtrl;
class LLComboBox;
class LLInventoryItem;
class LLLineEditor;
class LLRadioGroup;
class LLSpinCtrl;
class LLTextBox;
class LLTextureCtrl;
class LLUICtrl;
class LLViewerObject;
class LLFloater;
class LLMaterialID;
class LLMenuButton;

// Represents an edit for use in replicating the op across one or more materials in the selection set.
//
// The apply function optionally performs the edit which it implements
// as a functor taking Data that calls member func MaterialFunc taking SetValueType
// on an instance of the LLMaterial class.
//
// boost who?
//
template<
	typename DataType,
	typename SetValueType,
	void (LLMaterial::*MaterialEditFunc)(SetValueType data) >
class LLMaterialEditFunctor
{
public:
	LLMaterialEditFunctor(const DataType& data) : _data(data) {}
	virtual ~LLMaterialEditFunctor() {}
	virtual void apply(LLMaterialPtr& material) { (material->*(MaterialEditFunc))(_data); }
	DataType _data;
};

template<
	typename DataType,
	DataType (LLMaterial::*MaterialGetFunc)() >
class LLMaterialGetFunctor
{
public:
	LLMaterialGetFunctor() {}
	virtual DataType get(LLMaterialPtr& material) { return (material->*(MaterialGetFunc)); }
};

template<
	typename DataType,
	DataType (LLTextureEntry::*TEGetFunc)() >
class LLTEGetFunctor
{
public:
	LLTEGetFunctor() {}
	virtual DataType get(LLTextureEntry* entry) { return (entry*(TEGetFunc)); }
};

class LLPanelFace : public LLPanel
{
public:
	virtual BOOL	postBuild();
	LLPanelFace();
	virtual ~LLPanelFace();

    void draw();

	void			refresh();
	void			setMediaURL(const std::string& url);
	void			setMediaType(const std::string& mime_type);
	void			changePrecision(S32 decimal_precision);	// <FS:CR> Adjustable decimal precision

	LLMaterialPtr createDefaultMaterial(LLMaterialPtr current_material)
	{
		LLMaterialPtr new_material(!current_material.isNull() ? new LLMaterial(current_material->asLLSD()) : new LLMaterial());
		llassert_always(new_material);

		// Preserve old diffuse alpha mode or assert correct default blend mode as appropriate for the alpha channel content of the diffuse texture
		//
		new_material->setDiffuseAlphaMode(current_material.isNull() ? (isAlpha() ? LLMaterial::DIFFUSE_ALPHA_MODE_BLEND : LLMaterial::DIFFUSE_ALPHA_MODE_NONE) : current_material->getDiffuseAlphaMode());
		return new_material;
	}

	LLRender::eTexIndex getTextureChannelToEdit();

protected:
	void			getState();

	void			sendTexture();			// applies and sends texture
	void			sendTextureInfo();		// applies and sends texture scale, offset, etc.
	void			sendColor();			// applies and sends color
	void			sendAlpha();			// applies and sends transparency
	void			sendBump(U32 bumpiness);				// applies and sends bump map
	void			sendTexGen();				// applies and sends bump map
	void			sendShiny(U32 shininess);			// applies and sends shininess
	void			sendFullbright();		// applies and sends full bright
	void			sendGlow();
	void			sendMedia();
    void            alignTestureLayer();

    void            updateCopyTexButton();

	// this function is to return TRUE if the drag should succeed.
	static BOOL onDragTexture(LLUICtrl* ctrl, LLInventoryItem* item);

	void 	onCommitTexture(const LLSD& data);
	void 	onCancelTexture(const LLSD& data);
	void 	onSelectTexture(const LLSD& data);
	void 	onCommitSpecularTexture(const LLSD& data);
	void 	onCancelSpecularTexture(const LLSD& data);
	void 	onSelectSpecularTexture(const LLSD& data);
	void 	onCommitNormalTexture(const LLSD& data);
	void 	onCancelNormalTexture(const LLSD& data);
	void 	onSelectNormalTexture(const LLSD& data);
	void 	onCommitColor(const LLSD& data);
	void 	onCommitShinyColor(const LLSD& data);
	void 	onCommitAlpha(const LLSD& data);
	void 	onCancelColor(const LLSD& data);
	void 	onCancelShinyColor(const LLSD& data);
	void 	onSelectColor(const LLSD& data);
	void 	onSelectShinyColor(const LLSD& data);

	void 	onCloseTexturePicker(const LLSD& data);

	// Make UI reflect state of currently selected material (refresh)
	// and UI mode (e.g. editing normal map v diffuse map)
	//
	// @param force_set_values forces spinners to set value even if they are focused
	void updateUI(bool force_set_values = false);

	// Convenience func to determine if all faces in selection have
	// identical planar texgen settings during edits
	// 
	bool isIdenticalPlanarTexgen();

	// Callback funcs for individual controls
	//
	static void		onCommitTextureInfo(LLUICtrl* ctrl, void* userdata);
	static void		onCommitTextureScaleX(LLUICtrl* ctrl, void* userdata);
	static void		onCommitTextureScaleY(LLUICtrl* ctrl, void* userdata);
	static void		onCommitTextureRot(LLUICtrl* ctrl, void* userdata);
	static void		onCommitTextureOffsetX(LLUICtrl* ctrl, void* userdata);
	static void		onCommitTextureOffsetY(LLUICtrl* ctrl, void* userdata);

	static void		onCommitMaterialBumpyScaleX(	LLUICtrl* ctrl, void* userdata);
	static void		onCommitMaterialBumpyScaleY(	LLUICtrl* ctrl, void* userdata);
	static void		onCommitMaterialBumpyRot(		LLUICtrl* ctrl, void* userdata);
	static void		onCommitMaterialBumpyOffsetX(	LLUICtrl* ctrl, void* userdata);
	static void		onCommitMaterialBumpyOffsetY(	LLUICtrl* ctrl, void* userdata);

	static void		syncRepeatX(LLPanelFace* self, F32 scaleU);
	static void		syncRepeatY(LLPanelFace* self, F32 scaleV);
	static void		syncOffsetX(LLPanelFace* self, F32 offsetU);
	static void		syncOffsetY(LLPanelFace* self, F32 offsetV);
	static void 	syncMaterialRot(LLPanelFace* self, F32 rot, int te = -1);

	static void		onCommitMaterialShinyScaleX(	LLUICtrl* ctrl, void* userdata);
	static void		onCommitMaterialShinyScaleY(	LLUICtrl* ctrl, void* userdata);
	static void		onCommitMaterialShinyRot(		LLUICtrl* ctrl, void* userdata);
	static void		onCommitMaterialShinyOffsetX(	LLUICtrl* ctrl, void* userdata);
	static void		onCommitMaterialShinyOffsetY(	LLUICtrl* ctrl, void* userdata);

	static void		onCommitMaterialGloss(			LLUICtrl* ctrl, void* userdata);
	static void		onCommitMaterialEnv(				LLUICtrl* ctrl, void* userdata);
	static void		onCommitMaterialMaskCutoff(	LLUICtrl* ctrl, void* userdata);

	static void		onCommitMaterialsMedia(	LLUICtrl* ctrl, void* userdata);
	static void		onCommitMaterialType(	LLUICtrl* ctrl, void* userdata);
	static void		onCommitBump(				LLUICtrl* ctrl, void* userdata);
	static void		onCommitTexGen(			LLUICtrl* ctrl, void* userdata);
	static void		onCommitShiny(				LLUICtrl* ctrl, void* userdata);
	static void		onCommitAlphaMode(		LLUICtrl* ctrl, void* userdata);
	static void		onCommitFullbright(		LLUICtrl* ctrl, void* userdata);
	static void		onCommitGlow(				LLUICtrl* ctrl, void *userdata);
	static void		onCommitPlanarAlign(		LLUICtrl* ctrl, void* userdata);
	static void		onCommitRepeatsPerMeter(	LLUICtrl* ctrl, void* userinfo);
	static void		onClickAutoFix(void*);
    static void		onAlignTexture(void*);

<<<<<<< HEAD
    // <FS> Extended copy & paste buttons
    void            onCopyFaces();
    void            onPasteFaces();
    // </FS>

=======
>>>>>>> 2445525c
public: // needs to be accessible to selection manager
    void            onCopyColor(); // records all selected faces
    void            onPasteColor(); // to specific face
    void            onPasteColor(LLViewerObject* objectp, S32 te); // to specific face
    void            onCopyTexture();
    void            onPasteTexture();
    void            onPasteTexture(LLViewerObject* objectp, S32 te);

protected:
<<<<<<< HEAD
    // <FS> Extended copy & paste buttons
    //void            menuDoToSelected(const LLSD& userdata);
    //bool            menuEnableItem(const LLSD& userdata);
    // </FS>
=======
    void            menuDoToSelected(const LLSD& userdata);
    bool            menuEnableItem(const LLSD& userdata);
>>>>>>> 2445525c

	static F32     valueGlow(LLViewerObject* object, S32 face);

	// <FS:CR> Build tool enhancements
	static void		onClickMapsSync(LLUICtrl* ctrl, void *userdata);
	static void		alignMaterialsProperties(LLPanelFace* self);
	
public:
	static void		onCommitFlip(const LLUICtrl* ctrl, const LLSD& user_data);
	LLSpinCtrl*		mCtrlTexScaleU;
	LLSpinCtrl*		mCtrlTexScaleV;
	LLSpinCtrl*		mCtrlBumpyScaleU;
	LLSpinCtrl*		mCtrlBumpyScaleV;
	LLSpinCtrl*		mCtrlShinyScaleU;
	LLSpinCtrl*		mCtrlShinyScaleV;
	
	LLSpinCtrl*		mCtrlTexOffsetU;
	LLSpinCtrl*		mCtrlTexOffsetV;
	LLSpinCtrl*		mCtrlBumpyOffsetU;
	LLSpinCtrl*		mCtrlBumpyOffsetV;
	LLSpinCtrl*		mCtrlShinyOffsetU;
	LLSpinCtrl*		mCtrlShinyOffsetV;
	
	LLSpinCtrl*		mCtrlTexRot;
	LLSpinCtrl*		mCtrlBumpyRot;
	LLSpinCtrl*		mCtrlShinyRot;
	// </FS>

private:

	bool		isAlpha() { return mIsAlpha; }

	// Convenience funcs to keep the visual flack to a minimum
	//
	LLUUID	getCurrentNormalMap();
	LLUUID	getCurrentSpecularMap();
	U32		getCurrentShininess();
	U32		getCurrentBumpiness();
	U8			getCurrentDiffuseAlphaMode();
	U8			getCurrentAlphaMaskCutoff();
	U8			getCurrentEnvIntensity();
	U8			getCurrentGlossiness();
	F32		getCurrentBumpyRot();
	F32		getCurrentBumpyScaleU();
	F32		getCurrentBumpyScaleV();
	F32		getCurrentBumpyOffsetU();
	F32		getCurrentBumpyOffsetV();
	F32		getCurrentShinyRot();
	F32		getCurrentShinyScaleU();
	F32		getCurrentShinyScaleV();
	F32		getCurrentShinyOffsetU();
	F32		getCurrentShinyOffsetV();
	
	// <FS:CR> Convenience funcs for diffuse maps
	F32		getCurrentTextureRot();
	F32		getCurrentTextureScaleU();
	F32		getCurrentTextureScaleV();
	F32		getCurrentTextureOffsetU();
	F32		getCurrentTextureOffsetV();
	
	// Build tool controls
	LLTextureCtrl*	mTextureCtrl;
	LLTextureCtrl*	mShinyTextureCtrl;
	LLTextureCtrl*	mBumpyTextureCtrl;
	LLColorSwatchCtrl*	mColorSwatch;
	LLColorSwatchCtrl*	mShinyColorSwatch;
	
	LLComboBox*		mComboTexGen;
	LLComboBox*		mComboMatMedia;
	LLRadioGroup*	mRadioMatType;
	
	LLCheckBoxCtrl	*mCheckFullbright;
	
	LLTextBox*		mLabelColorTransp;
	LLSpinCtrl*		mCtrlColorTransp;		// transparency = 1 - alpha
	
	LLSpinCtrl*		mCtrlGlow;
	LLSpinCtrl*		mCtrlRpt;
	// </FS:CR>

	// Update visibility of controls to match current UI mode
	// (e.g. materials vs media editing)
	//
	// Do NOT call updateUI from within this function.
	//
	void updateVisibility();

	// Make material(s) reflect current state of UI (apply edit)
	//
	void updateMaterial();

	// Hey look everyone, a type-safe alternative to copy and paste! :)
	//

	// Update material parameters by applying 'edit_func' to selected TEs
	//
	template<
		typename DataType,
		typename SetValueType,
		void (LLMaterial::*MaterialEditFunc)(SetValueType data) >
	static void edit(LLPanelFace* p, DataType data, int te = -1, const LLUUID &only_for_object_id = LLUUID())
	{
		LLMaterialEditFunctor< DataType, SetValueType, MaterialEditFunc > edit(data);
		struct LLSelectedTEEditMaterial : public LLSelectedTEMaterialFunctor
		{
			LLSelectedTEEditMaterial(LLPanelFace* panel, LLMaterialEditFunctor< DataType, SetValueType, MaterialEditFunc >* editp, const LLUUID &only_for_object_id) : _panel(panel), _edit(editp), _only_for_object_id(only_for_object_id) {}
			virtual ~LLSelectedTEEditMaterial() {};
			virtual LLMaterialPtr apply(LLViewerObject* object, S32 face, LLTextureEntry* tep, LLMaterialPtr& current_material)
			{
				if (_edit && (_only_for_object_id.isNull() || _only_for_object_id == object->getID()))
				{
					LLMaterialPtr new_material = _panel->createDefaultMaterial(current_material);
					llassert_always(new_material);

					// Determine correct alpha mode for current diffuse texture
					// (i.e. does it have an alpha channel that makes alpha mode useful)
					//
					// _panel->isAlpha() "lies" when one face has alpha and the rest do not (NORSPEC-329)
					// need to get per-face answer to this question for sane alpha mode retention on updates.
					//					
					bool is_alpha_face = object->isImageAlphaBlended(face);

					// need to keep this original answer for valid comparisons in logic below
					//
					U8 original_default_alpha_mode = is_alpha_face ? LLMaterial::DIFFUSE_ALPHA_MODE_BLEND : LLMaterial::DIFFUSE_ALPHA_MODE_NONE;
					
					U8 default_alpha_mode = original_default_alpha_mode;

					if (!current_material.isNull())
					{
						default_alpha_mode = current_material->getDiffuseAlphaMode();
					}

					// Insure we don't inherit the default of blend by accident...
					// this will be stomped by a legit request to change the alpha mode by the apply() below
					//
					new_material->setDiffuseAlphaMode(default_alpha_mode);

					// Do "It"!
					//
					_edit->apply(new_material);

					U32		new_alpha_mode			= new_material->getDiffuseAlphaMode();
					LLUUID	new_normal_map_id		= new_material->getNormalID();
					LLUUID	new_spec_map_id		= new_material->getSpecularID();

					if ((new_alpha_mode == LLMaterial::DIFFUSE_ALPHA_MODE_BLEND) && !is_alpha_face)
					{
						new_alpha_mode = LLMaterial::DIFFUSE_ALPHA_MODE_NONE;
						new_material->setDiffuseAlphaMode(LLMaterial::DIFFUSE_ALPHA_MODE_NONE);
					}

					bool is_default_blend_mode		= (new_alpha_mode == original_default_alpha_mode);
					bool is_need_material			= !is_default_blend_mode || !new_normal_map_id.isNull() || !new_spec_map_id.isNull();

					if (!is_need_material)
					{
						LL_DEBUGS("Materials") << "Removing material from object " << object->getID() << " face " << face << LL_ENDL;
						LLMaterialMgr::getInstance()->remove(object->getID(),face);
						new_material = NULL;
					}
					else
					{
						LL_DEBUGS("Materials") << "Putting material on object " << object->getID() << " face " << face << ", material: " << new_material->asLLSD() << LL_ENDL;
						LLMaterialMgr::getInstance()->put(object->getID(),face,*new_material);
					}

					object->setTEMaterialParams(face, new_material);
					return new_material;
				}
				return NULL;
			}
			LLMaterialEditFunctor< DataType, SetValueType, MaterialEditFunc >*	_edit;
			LLPanelFace *_panel;
			const LLUUID & _only_for_object_id;
		} editor(p, &edit, only_for_object_id);
		LLSelectMgr::getInstance()->selectionSetMaterialParams(&editor, te);
	}

	template<
		typename DataType,
		typename ReturnType,
		ReturnType (LLMaterial::* const MaterialGetFunc)() const  >
	static void getTEMaterialValue(DataType& data_to_return, bool& identical,DataType default_value, bool has_tolerance = false, DataType tolerance = DataType())
	{
		DataType data_value = default_value;
		struct GetTEMaterialVal : public LLSelectedTEGetFunctor<DataType>
		{
			GetTEMaterialVal(DataType default_value) : _default(default_value) {}
			virtual ~GetTEMaterialVal() {}

			DataType get(LLViewerObject* object, S32 face)
			{
				DataType ret = _default;
				LLMaterialPtr material_ptr;
				LLTextureEntry* tep = object ? object->getTE(face) : NULL;
				if (tep)
				{
					material_ptr = tep->getMaterialParams();
					if (!material_ptr.isNull())
					{
						ret = (material_ptr->*(MaterialGetFunc))();
					}
				}
				return ret;
			}
			DataType _default;
		} GetFunc(default_value);
		identical = LLSelectMgr::getInstance()->getSelection()->getSelectedTEValue( &GetFunc, data_value, has_tolerance, tolerance);
		data_to_return = data_value;
	}

	template<
		typename DataType,
		typename ReturnType, // some kids just have to different...
		ReturnType (LLTextureEntry::* const TEGetFunc)() const >
	static void getTEValue(DataType& data_to_return, bool& identical, DataType default_value, bool has_tolerance = false, DataType tolerance = DataType())
	{
		DataType data_value = default_value;
		struct GetTEVal : public LLSelectedTEGetFunctor<DataType>
		{
			GetTEVal(DataType default_value) : _default(default_value) {}
			virtual ~GetTEVal() {}

			DataType get(LLViewerObject* object, S32 face) {
				LLTextureEntry* tep = object ? object->getTE(face) : NULL;
				return tep ? ((tep->*(TEGetFunc))()) : _default;
			}
			DataType _default;
		} GetTEValFunc(default_value);
		identical = LLSelectMgr::getInstance()->getSelection()->getSelectedTEValue( &GetTEValFunc, data_value, has_tolerance, tolerance );
		data_to_return = data_value;
	}

	// Update vis and enabling of specific subsets of controls based on material params
	// (e.g. hide the spec controls if no spec texture is applied)
	//
	void updateShinyControls(bool is_setting_texture = false, bool mess_with_combobox = false);
	void updateBumpyControls(bool is_setting_texture = false, bool mess_with_combobox = false);
	void updateAlphaControls();

	/*
	 * Checks whether the selected texture from the LLFloaterTexturePicker can be applied to the currently selected object.
	 * If agent selects texture which is not allowed to be applied for the currently selected object,
	 * all controls of the floater texture picker which allow to apply the texture will be disabled.
	 */
    void onTextureSelectionChanged(LLInventoryItem* itemp);

<<<<<<< HEAD
    // <FS> Extended copy & paste buttons
    //LLMenuButton*   mMenuClipboardColor;
    //LLMenuButton*   mMenuClipboardTexture;
    LLButton*        mBtnCopyFaces;
    LLButton*        mBtnPasteFaces;
    // </FS>
=======
    LLMenuButton*   mMenuClipboardColor;
    LLMenuButton*   mMenuClipboardTexture;
>>>>>>> 2445525c

	bool mIsAlpha;
	
	/* These variables interlock processing of materials updates sent to
	 * the sim.  mUpdateInFlight is set to flag that an update has been
	 * sent to the sim and not acknowledged yet, and cleared when an
	 * update is received from the sim.  mUpdatePending is set when
	 * there's an update in flight and another UI change has been made
	 * that needs to be sent as a materials update, and cleared when the
	 * update is sent.  This prevents the sim from getting spammed with
	 * update messages when, for example, the user holds down the
	 * up-arrow on a spinner, and avoids running afoul of its throttle.
	 */
	bool mUpdateInFlight;
    bool mUpdatePending;

    LLSD            mClipboardParams;

public:
	#if defined(DEF_GET_MAT_STATE)
		#undef DEF_GET_MAT_STATE
	#endif

	#if defined(DEF_GET_TE_STATE)
		#undef DEF_GET_TE_STATE
	#endif

	#if defined(DEF_EDIT_MAT_STATE)
		DEF_EDIT_MAT_STATE
	#endif

    // Accessors for selected TE material state
    //
    #define DEF_GET_MAT_STATE(DataType,ReturnType,MaterialMemberFunc,DefaultValue,HasTolerance,Tolerance)                                           \
        static void MaterialMemberFunc(DataType& data, bool& identical, bool has_tolerance = HasTolerance, DataType tolerance = Tolerance)          \
        {                                                                                                                                           \
            getTEMaterialValue< DataType, ReturnType, &LLMaterial::MaterialMemberFunc >(data, identical, DefaultValue, has_tolerance, tolerance);   \
        }

    // Mutators for selected TE material
    //
    #define DEF_EDIT_MAT_STATE(DataType,ReturnType,MaterialMemberFunc)                                                              \
        static void MaterialMemberFunc(LLPanelFace* p, DataType data, int te = -1, const LLUUID &only_for_object_id = LLUUID())     \
        {                                                                                                                           \
            edit< DataType, ReturnType, &LLMaterial::MaterialMemberFunc >(p, data, te, only_for_object_id);                         \
        }

    // Accessors for selected TE state proper (legacy settings etc)
    //
    #define DEF_GET_TE_STATE(DataType,ReturnType,TexEntryMemberFunc,DefaultValue,HasTolerance,Tolerance)                                        \
        static void TexEntryMemberFunc(DataType& data, bool& identical, bool has_tolerance = HasTolerance, DataType tolerance = Tolerance)      \
        {                                                                                                                                       \
            getTEValue< DataType, ReturnType, &LLTextureEntry::TexEntryMemberFunc >(data, identical, DefaultValue, has_tolerance, tolerance);   \
        }

	class LLSelectedTEMaterial
	{
	public:
		static void getCurrent(LLMaterialPtr& material_ptr, bool& identical_material);
		static void getMaxSpecularRepeats(F32& repeats, bool& identical);
		static void getMaxNormalRepeats(F32& repeats, bool& identical);
		static void getCurrentDiffuseAlphaMode(U8& diffuse_alpha_mode, bool& identical, bool diffuse_texture_has_alpha);

		DEF_GET_MAT_STATE(LLUUID,const LLUUID&,getNormalID,LLUUID::null, false, LLUUID::null)
		DEF_GET_MAT_STATE(LLUUID,const LLUUID&,getSpecularID,LLUUID::null, false, LLUUID::null)
		DEF_GET_MAT_STATE(F32,F32,getSpecularRepeatX,1.0f, true, 0.001f)
		DEF_GET_MAT_STATE(F32,F32,getSpecularRepeatY,1.0f, true, 0.001f)
		DEF_GET_MAT_STATE(F32,F32,getSpecularOffsetX,0.0f, true, 0.001f)
		DEF_GET_MAT_STATE(F32,F32,getSpecularOffsetY,0.0f, true, 0.001f)
		DEF_GET_MAT_STATE(F32,F32,getSpecularRotation,0.0f, true, 0.001f)

		DEF_GET_MAT_STATE(F32,F32,getNormalRepeatX,1.0f, true, 0.001f)
		DEF_GET_MAT_STATE(F32,F32,getNormalRepeatY,1.0f, true, 0.001f)
		DEF_GET_MAT_STATE(F32,F32,getNormalOffsetX,0.0f, true, 0.001f)
		DEF_GET_MAT_STATE(F32,F32,getNormalOffsetY,0.0f, true, 0.001f)
		DEF_GET_MAT_STATE(F32,F32,getNormalRotation,0.0f, true, 0.001f)

		DEF_EDIT_MAT_STATE(U8,U8,setDiffuseAlphaMode);
		DEF_EDIT_MAT_STATE(U8,U8,setAlphaMaskCutoff);

		DEF_EDIT_MAT_STATE(F32,F32,setNormalOffsetX);
		DEF_EDIT_MAT_STATE(F32,F32,setNormalOffsetY);
		DEF_EDIT_MAT_STATE(F32,F32,setNormalRepeatX);
		DEF_EDIT_MAT_STATE(F32,F32,setNormalRepeatY);
		DEF_EDIT_MAT_STATE(F32,F32,setNormalRotation);

		DEF_EDIT_MAT_STATE(F32,F32,setSpecularOffsetX);
		DEF_EDIT_MAT_STATE(F32,F32,setSpecularOffsetY);
		DEF_EDIT_MAT_STATE(F32,F32,setSpecularRepeatX);
		DEF_EDIT_MAT_STATE(F32,F32,setSpecularRepeatY);
		DEF_EDIT_MAT_STATE(F32,F32,setSpecularRotation);

		DEF_EDIT_MAT_STATE(U8,U8,setEnvironmentIntensity);
		DEF_EDIT_MAT_STATE(U8,U8,setSpecularLightExponent);

		DEF_EDIT_MAT_STATE(LLUUID,const LLUUID&,setNormalID);
		DEF_EDIT_MAT_STATE(LLUUID,const LLUUID&,setSpecularID);
		DEF_EDIT_MAT_STATE(LLColor4U,	const LLColor4U&,setSpecularLightColor);
	};

	class LLSelectedTE
	{
	public:

		static void getFace(class LLFace*& face_to_return, bool& identical_face);
		static void getImageFormat(LLGLenum& image_format_to_return, bool& identical_face);
		static void getTexId(LLUUID& id, bool& identical);
		static void getObjectScaleS(F32& scale_s, bool& identical);
		static void getObjectScaleT(F32& scale_t, bool& identical);
		static void getMaxDiffuseRepeats(F32& repeats, bool& identical);

		DEF_GET_TE_STATE(U8,U8,getBumpmap,0, false, 0)
		DEF_GET_TE_STATE(U8,U8,getShiny,0, false, 0)
		DEF_GET_TE_STATE(U8,U8,getFullbright,0, false, 0)
		DEF_GET_TE_STATE(F32,F32,getRotation,0.0f, true, 0.001f)
		DEF_GET_TE_STATE(F32,F32,getOffsetS,0.0f, true, 0.001f)
		DEF_GET_TE_STATE(F32,F32,getOffsetT,0.0f, true, 0.001f)
		DEF_GET_TE_STATE(F32,F32,getScaleS,1.0f, true, 0.001f)
		DEF_GET_TE_STATE(F32,F32,getScaleT,1.0f, true, 0.001f)
		DEF_GET_TE_STATE(F32,F32,getGlow,0.0f, true, 0.001f)
		DEF_GET_TE_STATE(LLTextureEntry::e_texgen,LLTextureEntry::e_texgen,getTexGen,LLTextureEntry::TEX_GEN_DEFAULT, false, LLTextureEntry::TEX_GEN_DEFAULT)
		DEF_GET_TE_STATE(LLColor4,const LLColor4&,getColor,LLColor4::white, false, LLColor4::black);
	};
};

#endif
<|MERGE_RESOLUTION|>--- conflicted
+++ resolved
@@ -212,14 +212,11 @@
 	static void		onClickAutoFix(void*);
     static void		onAlignTexture(void*);
 
-<<<<<<< HEAD
     // <FS> Extended copy & paste buttons
     void            onCopyFaces();
     void            onPasteFaces();
     // </FS>
 
-=======
->>>>>>> 2445525c
 public: // needs to be accessible to selection manager
     void            onCopyColor(); // records all selected faces
     void            onPasteColor(); // to specific face
@@ -229,15 +226,10 @@
     void            onPasteTexture(LLViewerObject* objectp, S32 te);
 
 protected:
-<<<<<<< HEAD
     // <FS> Extended copy & paste buttons
     //void            menuDoToSelected(const LLSD& userdata);
     //bool            menuEnableItem(const LLSD& userdata);
     // </FS>
-=======
-    void            menuDoToSelected(const LLSD& userdata);
-    bool            menuEnableItem(const LLSD& userdata);
->>>>>>> 2445525c
 
 	static F32     valueGlow(LLViewerObject* object, S32 face);
 
@@ -486,17 +478,12 @@
 	 */
     void onTextureSelectionChanged(LLInventoryItem* itemp);
 
-<<<<<<< HEAD
     // <FS> Extended copy & paste buttons
     //LLMenuButton*   mMenuClipboardColor;
     //LLMenuButton*   mMenuClipboardTexture;
     LLButton*        mBtnCopyFaces;
     LLButton*        mBtnPasteFaces;
     // </FS>
-=======
-    LLMenuButton*   mMenuClipboardColor;
-    LLMenuButton*   mMenuClipboardTexture;
->>>>>>> 2445525c
 
 	bool mIsAlpha;
 	
