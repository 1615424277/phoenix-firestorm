/** 
 * @file llpanelface.h
 * @brief Panel in the tools floater for editing face textures, colors, etc.
 *
 * $LicenseInfo:firstyear=2001&license=viewerlgpl$
 * Second Life Viewer Source Code
 * Copyright (C) 2010, Linden Research, Inc.
 * 
 * This library is free software; you can redistribute it and/or
 * modify it under the terms of the GNU Lesser General Public
 * License as published by the Free Software Foundation;
 * version 2.1 of the License only.
 * 
 * This library is distributed in the hope that it will be useful,
 * but WITHOUT ANY WARRANTY; without even the implied warranty of
 * MERCHANTABILITY or FITNESS FOR A PARTICULAR PURPOSE.  See the GNU
 * Lesser General Public License for more details.
 * 
 * You should have received a copy of the GNU Lesser General Public
 * License along with this library; if not, write to the Free Software
 * Foundation, Inc., 51 Franklin Street, Fifth Floor, Boston, MA  02110-1301  USA
 * 
 * Linden Research, Inc., 945 Battery Street, San Francisco, CA  94111  USA
 * $/LicenseInfo$
 */

#ifndef LL_LLPANELFACE_H
#define LL_LLPANELFACE_H

#include "v4color.h"
#include "llpanel.h"
#include "llgltfmaterial.h"
#include "llmaterial.h"
#include "llmaterialmgr.h"
#include "lltextureentry.h"
#include "llselectmgr.h"

class LLButton;
class LLCheckBoxCtrl;
class LLColorSwatchCtrl;
class LLComboBox;
class LLInventoryItem;
class LLLineEditor;
class LLRadioGroup;
class LLSpinCtrl;
class LLTextBox;
class LLTextureCtrl;
class LLUICtrl;
class LLViewerObject;
class LLFloater;
class LLMaterialID;
class LLMediaCtrl;
class LLMenuButton;

// Represents an edit for use in replicating the op across one or more materials in the selection set.
//
// The apply function optionally performs the edit which it implements
// as a functor taking Data that calls member func MaterialFunc taking SetValueType
// on an instance of the LLMaterial class.
//
// boost who?
//
template<
	typename DataType,
	typename SetValueType,
	void (LLMaterial::*MaterialEditFunc)(SetValueType data) >
class LLMaterialEditFunctor
{
public:
	LLMaterialEditFunctor(const DataType& data) : _data(data) {}
	virtual ~LLMaterialEditFunctor() {}
	virtual void apply(LLMaterialPtr& material) { (material->*(MaterialEditFunc))(_data); }
	DataType _data;
};

template<
	typename DataType,
	DataType (LLMaterial::*MaterialGetFunc)() >
class LLMaterialGetFunctor
{
public:
	LLMaterialGetFunctor() {}
	virtual DataType get(LLMaterialPtr& material) { return (material->*(MaterialGetFunc)); }
};

template<
	typename DataType,
	DataType (LLTextureEntry::*TEGetFunc)() >
class LLTEGetFunctor
{
public:
	LLTEGetFunctor() {}
	virtual DataType get(LLTextureEntry* entry) { return (entry*(TEGetFunc)); }
};

class LLPanelFace : public LLPanel
{
public:
	virtual BOOL	postBuild();
	LLPanelFace();
	virtual ~LLPanelFace();

	void			refresh();
    void			refreshMedia();
    void			unloadMedia();
	void			changePrecision(S32 decimal_precision);	// <FS:CR> Adjustable decimal precision

    static void onMaterialOverrideReceived(const LLUUID& object_id, S32 side);

    /*virtual*/ void draw();

	LLMaterialPtr createDefaultMaterial(LLMaterialPtr current_material)
	{
		LLMaterialPtr new_material(!current_material.isNull() ? new LLMaterial(current_material->asLLSD()) : new LLMaterial());
		llassert_always(new_material);

		// Preserve old diffuse alpha mode or assert correct default blend mode as appropriate for the alpha channel content of the diffuse texture
		//
		new_material->setDiffuseAlphaMode(current_material.isNull() ? (isAlpha() ? LLMaterial::DIFFUSE_ALPHA_MODE_BLEND : LLMaterial::DIFFUSE_ALPHA_MODE_NONE) : current_material->getDiffuseAlphaMode());
		return new_material;
	}

	LLRender::eTexIndex getTextureChannelToEdit();

protected:
    void			navigateToTitleMedia(const std::string url);
    bool			selectedMediaEditable();
    void			clearMediaSettings();
    void			updateMediaSettings();
    void			updateMediaTitle();

	void			getState();

	void			sendTexture();			// applies and sends texture
	void			sendTextureInfo();		// applies and sends texture scale, offset, etc.
	void			sendColor();			// applies and sends color
	void			sendAlpha();			// applies and sends transparency
	void			sendBump(U32 bumpiness);				// applies and sends bump map
	void			sendTexGen();				// applies and sends bump map
	void			sendShiny(U32 shininess);			// applies and sends shininess
	void			sendFullbright();		// applies and sends full bright
	void			sendGlow();
    void            alignTestureLayer();

    void            updateCopyTexButton();

    void 	onCommitPbr(const LLSD& data);
    void 	onCancelPbr(const LLSD& data);
    void 	onSelectPbr(const LLSD& data);
    static BOOL onDragPbr(LLUICtrl* ctrl, LLInventoryItem* item);

	// this function is to return TRUE if the drag should succeed.
	static BOOL onDragTexture(LLUICtrl* ctrl, LLInventoryItem* item);

	void 	onCommitTexture(const LLSD& data);
	void 	onCancelTexture(const LLSD& data);
	void 	onSelectTexture(const LLSD& data);
	void 	onCommitSpecularTexture(const LLSD& data);
	void 	onCancelSpecularTexture(const LLSD& data);
	void 	onSelectSpecularTexture(const LLSD& data);
	void 	onCommitNormalTexture(const LLSD& data);
	void 	onCancelNormalTexture(const LLSD& data);
	void 	onSelectNormalTexture(const LLSD& data);
	void 	onCommitColor(const LLSD& data);
	void 	onCommitShinyColor(const LLSD& data);
	void 	onCommitAlpha(const LLSD& data);
	void 	onCancelColor(const LLSD& data);
	void 	onCancelShinyColor(const LLSD& data);
	void 	onSelectColor(const LLSD& data);
	void 	onSelectShinyColor(const LLSD& data);

	void 	onCloseTexturePicker(const LLSD& data);

    static bool deleteMediaConfirm(const LLSD& notification, const LLSD& response);
    static bool multipleFacesSelectedConfirm(const LLSD& notification, const LLSD& response);

	// Make UI reflect state of currently selected material (refresh)
	// and UI mode (e.g. editing normal map v diffuse map)
	//
	// @param force_set_values forces spinners to set value even if they are focused
	void updateUI(bool force_set_values = false);

	// Convenience func to determine if all faces in selection have
	// identical planar texgen settings during edits
	// 
	bool isIdenticalPlanarTexgen();

	// Callback funcs for individual controls
	//
	static void		onCommitTextureInfo(LLUICtrl* ctrl, void* userdata);
	static void		onCommitTextureScaleX(LLUICtrl* ctrl, void* userdata);
	static void		onCommitTextureScaleY(LLUICtrl* ctrl, void* userdata);
	static void		onCommitTextureRot(LLUICtrl* ctrl, void* userdata);
	static void		onCommitTextureOffsetX(LLUICtrl* ctrl, void* userdata);
	static void		onCommitTextureOffsetY(LLUICtrl* ctrl, void* userdata);

	static void		onCommitMaterialBumpyScaleX(	LLUICtrl* ctrl, void* userdata);
	static void		onCommitMaterialBumpyScaleY(	LLUICtrl* ctrl, void* userdata);
	static void		onCommitMaterialBumpyRot(		LLUICtrl* ctrl, void* userdata);
	static void		onCommitMaterialBumpyOffsetX(	LLUICtrl* ctrl, void* userdata);
	static void		onCommitMaterialBumpyOffsetY(	LLUICtrl* ctrl, void* userdata);

	static void		syncRepeatX(LLPanelFace* self, F32 scaleU);
	static void		syncRepeatY(LLPanelFace* self, F32 scaleV);
	static void		syncOffsetX(LLPanelFace* self, F32 offsetU);
	static void		syncOffsetY(LLPanelFace* self, F32 offsetV);
	static void 	syncMaterialRot(LLPanelFace* self, F32 rot, int te = -1);

	static void		onCommitMaterialShinyScaleX(	LLUICtrl* ctrl, void* userdata);
	static void		onCommitMaterialShinyScaleY(	LLUICtrl* ctrl, void* userdata);
	static void		onCommitMaterialShinyRot(		LLUICtrl* ctrl, void* userdata);
	static void		onCommitMaterialShinyOffsetX(	LLUICtrl* ctrl, void* userdata);
	static void		onCommitMaterialShinyOffsetY(	LLUICtrl* ctrl, void* userdata);

	static void		onCommitMaterialGloss(			LLUICtrl* ctrl, void* userdata);
	static void		onCommitMaterialEnv(				LLUICtrl* ctrl, void* userdata);
	static void		onCommitMaterialMaskCutoff(	LLUICtrl* ctrl, void* userdata);
	static void		onCommitMaterialID( LLUICtrl* ctrl, void* userdata);

	static void		onCommitMaterialsMedia(	LLUICtrl* ctrl, void* userdata);
	static void		onCommitMaterialType(	LLUICtrl* ctrl, void* userdata);
    static void		onCommitPbrType(LLUICtrl* ctrl, void* userdata);
	static void 	onClickBtnEditMedia(LLUICtrl* ctrl, void* userdata);
	static void 	onClickBtnDeleteMedia(LLUICtrl* ctrl, void* userdata);
	static void 	onClickBtnAddMedia(LLUICtrl* ctrl, void* userdata);
	static void		onCommitBump(				LLUICtrl* ctrl, void* userdata);
	static void		onCommitTexGen(			LLUICtrl* ctrl, void* userdata);
	static void		onCommitShiny(				LLUICtrl* ctrl, void* userdata);
	static void		onCommitAlphaMode(		LLUICtrl* ctrl, void* userdata);
	static void		onCommitFullbright(		LLUICtrl* ctrl, void* userdata);
	static void		onCommitGlow(				LLUICtrl* ctrl, void *userdata);
	static void		onCommitPlanarAlign(		LLUICtrl* ctrl, void* userdata);
	static void		onCommitRepeatsPerMeter(	LLUICtrl* ctrl, void* userinfo);

    void            onCommitGLTFTextureScaleU(LLUICtrl* ctrl);
    void            onCommitGLTFTextureScaleV(LLUICtrl* ctrl);
    void            onCommitGLTFRotation(LLUICtrl* ctrl);
    void            onCommitGLTFTextureOffsetU(LLUICtrl* ctrl);
    void            onCommitGLTFTextureOffsetV(LLUICtrl* ctrl);

	static void		onClickAutoFix(void*);
    static void		onAlignTexture(void*);
    static void 	onClickBtnLoadInvPBR(void* userdata);
    static void 	onClickBtnEditPBR(void* userdata);
    static void 	onClickBtnSavePBR(void* userdata);

    // <FS> Extended copy & paste buttons
    void            onCopyFaces();
    void            onPasteFaces();
    // </FS>

public: // needs to be accessible to selection manager
    void            onCopyColor(); // records all selected faces
    void            onPasteColor(); // to specific face
    void            onPasteColor(LLViewerObject* objectp, S32 te); // to specific face
    void            onCopyTexture();
    void            onPasteTexture();
    void            onPasteTexture(LLViewerObject* objectp, S32 te);

protected:
    // <FS> Extended copy & paste buttons
    //void            menuDoToSelected(const LLSD& userdata);
    //bool            menuEnableItem(const LLSD& userdata);
    // </FS>

	static F32     valueGlow(LLViewerObject* object, S32 face);

	// <FS:CR> Build tool enhancements
	static void		onClickMapsSync(LLUICtrl* ctrl, void *userdata);
	static void		alignMaterialsProperties(LLPanelFace* self);
	
public:
	static void		onCommitFlip(const LLUICtrl* ctrl, const LLSD& user_data);
	LLSpinCtrl*		mCtrlTexScaleU;
	LLSpinCtrl*		mCtrlTexScaleV;
	LLSpinCtrl*		mCtrlBumpyScaleU;
	LLSpinCtrl*		mCtrlBumpyScaleV;
	LLSpinCtrl*		mCtrlShinyScaleU;
	LLSpinCtrl*		mCtrlShinyScaleV;
	
	LLSpinCtrl*		mCtrlTexOffsetU;
	LLSpinCtrl*		mCtrlTexOffsetV;
	LLSpinCtrl*		mCtrlBumpyOffsetU;
	LLSpinCtrl*		mCtrlBumpyOffsetV;
	LLSpinCtrl*		mCtrlShinyOffsetU;
	LLSpinCtrl*		mCtrlShinyOffsetV;
	
	LLSpinCtrl*		mCtrlTexRot;
	LLSpinCtrl*		mCtrlBumpyRot;
	LLSpinCtrl*		mCtrlShinyRot;
	// </FS>

private:

	bool		isAlpha() { return mIsAlpha; }

	// Convenience funcs to keep the visual flack to a minimum
	//
	LLUUID	getCurrentNormalMap();
	LLUUID	getCurrentSpecularMap();
	U32		getCurrentShininess();
	U32		getCurrentBumpiness();
	U8			getCurrentDiffuseAlphaMode();
	U8			getCurrentAlphaMaskCutoff();
	U8			getCurrentEnvIntensity();
	U8			getCurrentGlossiness();
	F32		getCurrentBumpyRot();
	F32		getCurrentBumpyScaleU();
	F32		getCurrentBumpyScaleV();
	F32		getCurrentBumpyOffsetU();
	F32		getCurrentBumpyOffsetV();
	F32		getCurrentShinyRot();
	F32		getCurrentShinyScaleU();
	F32		getCurrentShinyScaleV();
	F32		getCurrentShinyOffsetU();
	F32		getCurrentShinyOffsetV();

	// <FS:CR> Convenience funcs for diffuse maps
	F32		getCurrentTextureRot();
	F32		getCurrentTextureScaleU();
	F32		getCurrentTextureScaleV();
	F32		getCurrentTextureOffsetU();
	F32		getCurrentTextureOffsetV();
	
	// Build tool controls
	LLTextureCtrl*	mTextureCtrl;
	LLTextureCtrl*	mShinyTextureCtrl;
	LLTextureCtrl*	mBumpyTextureCtrl;
	LLColorSwatchCtrl*	mColorSwatch;
	LLColorSwatchCtrl*	mShinyColorSwatch;
	
	LLComboBox*		mComboTexGen;
	LLRadioGroup*	mRadioMatType;
	LLRadioGroup*	mRadioPbrType;

	LLCheckBoxCtrl	*mCheckFullbright;
	
	LLTextBox*		mLabelColorTransp;
	LLSpinCtrl*		mCtrlColorTransp;		// transparency = 1 - alpha
	
	LLSpinCtrl*		mCtrlGlow;
	LLSpinCtrl*		mCtrlRpt;
	// </FS:CR>

    LLComboBox *mComboMatMedia;
    LLMediaCtrl *mTitleMedia;
    LLTextBox *mTitleMediaText;

	// Update visibility of controls to match current UI mode
	// (e.g. materials vs media editing)
	//
	// Do NOT call updateUI from within this function.
	//
	void updateVisibility();

	// Hey look everyone, a type-safe alternative to copy and paste! :)
	//

	// Update material parameters by applying 'edit_func' to selected TEs
	//
	template<
		typename DataType,
		typename SetValueType,
		void (LLMaterial::*MaterialEditFunc)(SetValueType data) >
	static void edit(LLPanelFace* p, DataType data, int te = -1, const LLUUID &only_for_object_id = LLUUID())
	{
		LLMaterialEditFunctor< DataType, SetValueType, MaterialEditFunc > edit(data);
		struct LLSelectedTEEditMaterial : public LLSelectedTEMaterialFunctor
		{
			LLSelectedTEEditMaterial(LLPanelFace* panel, LLMaterialEditFunctor< DataType, SetValueType, MaterialEditFunc >* editp, const LLUUID &only_for_object_id) : _panel(panel), _edit(editp), _only_for_object_id(only_for_object_id) {}
			virtual ~LLSelectedTEEditMaterial() {};
			virtual LLMaterialPtr apply(LLViewerObject* object, S32 face, LLTextureEntry* tep, LLMaterialPtr& current_material)
			{
				if (_edit && (_only_for_object_id.isNull() || _only_for_object_id == object->getID()))
				{
					LLMaterialPtr new_material = _panel->createDefaultMaterial(current_material);
					llassert_always(new_material);

					// Determine correct alpha mode for current diffuse texture
					// (i.e. does it have an alpha channel that makes alpha mode useful)
					//
					// _panel->isAlpha() "lies" when one face has alpha and the rest do not (NORSPEC-329)
					// need to get per-face answer to this question for sane alpha mode retention on updates.
					//					
					bool is_alpha_face = object->isImageAlphaBlended(face);

					// need to keep this original answer for valid comparisons in logic below
					//
					U8 original_default_alpha_mode = is_alpha_face ? LLMaterial::DIFFUSE_ALPHA_MODE_BLEND : LLMaterial::DIFFUSE_ALPHA_MODE_NONE;
					
					U8 default_alpha_mode = original_default_alpha_mode;

					if (!current_material.isNull())
					{
						default_alpha_mode = current_material->getDiffuseAlphaMode();
					}

					// Insure we don't inherit the default of blend by accident...
					// this will be stomped by a legit request to change the alpha mode by the apply() below
					//
					new_material->setDiffuseAlphaMode(default_alpha_mode);

					// Do "It"!
					//
					_edit->apply(new_material);

					U32		new_alpha_mode			= new_material->getDiffuseAlphaMode();
					LLUUID	new_normal_map_id		= new_material->getNormalID();
					LLUUID	new_spec_map_id		= new_material->getSpecularID();

					if ((new_alpha_mode == LLMaterial::DIFFUSE_ALPHA_MODE_BLEND) && !is_alpha_face)
					{
						new_alpha_mode = LLMaterial::DIFFUSE_ALPHA_MODE_NONE;
						new_material->setDiffuseAlphaMode(LLMaterial::DIFFUSE_ALPHA_MODE_NONE);
					}

					bool is_default_blend_mode		= (new_alpha_mode == original_default_alpha_mode);
					bool is_need_material			= !is_default_blend_mode || !new_normal_map_id.isNull() || !new_spec_map_id.isNull();

					if (!is_need_material)
					{
						LL_DEBUGS("Materials") << "Removing material from object " << object->getID() << " face " << face << LL_ENDL;
						LLMaterialMgr::getInstance()->remove(object->getID(),face);
						new_material = NULL;
					}
					else
					{
						LL_DEBUGS("Materials") << "Putting material on object " << object->getID() << " face " << face << ", material: " << new_material->asLLSD() << LL_ENDL;
						LLMaterialMgr::getInstance()->put(object->getID(),face,*new_material);
					}

					object->setTEMaterialParams(face, new_material);
					return new_material;
				}
				return NULL;
			}
			LLMaterialEditFunctor< DataType, SetValueType, MaterialEditFunc >*	_edit;
			LLPanelFace *_panel;
			const LLUUID & _only_for_object_id;
		} editor(p, &edit, only_for_object_id);
		LLSelectMgr::getInstance()->selectionSetMaterialParams(&editor, te);
	}

	template<
		typename DataType,
		typename ReturnType,
		ReturnType (LLMaterial::* const MaterialGetFunc)() const  >
	static void getTEMaterialValue(DataType& data_to_return, bool& identical,DataType default_value, bool has_tolerance = false, DataType tolerance = DataType())
	{
		DataType data_value = default_value;
		struct GetTEMaterialVal : public LLSelectedTEGetFunctor<DataType>
		{
			GetTEMaterialVal(DataType default_value) : _default(default_value) {}
			virtual ~GetTEMaterialVal() {}

			DataType get(LLViewerObject* object, S32 face)
			{
				DataType ret = _default;
				LLMaterialPtr material_ptr;
				LLTextureEntry* tep = object ? object->getTE(face) : NULL;
				if (tep)
				{
					material_ptr = tep->getMaterialParams();
					if (!material_ptr.isNull())
					{
						ret = (material_ptr->*(MaterialGetFunc))();
					}
				}
				return ret;
			}
			DataType _default;
		} GetFunc(default_value);
		identical = LLSelectMgr::getInstance()->getSelection()->getSelectedTEValue( &GetFunc, data_value, has_tolerance, tolerance);
		data_to_return = data_value;
	}

	template<
		typename DataType,
		typename ReturnType, // some kids just have to different...
		ReturnType (LLTextureEntry::* const TEGetFunc)() const >
	static void getTEValue(DataType& data_to_return, bool& identical, DataType default_value, bool has_tolerance = false, DataType tolerance = DataType())
	{
		DataType data_value = default_value;
		struct GetTEVal : public LLSelectedTEGetFunctor<DataType>
		{
			GetTEVal(DataType default_value) : _default(default_value) {}
			virtual ~GetTEVal() {}

			DataType get(LLViewerObject* object, S32 face) {
				LLTextureEntry* tep = object ? object->getTE(face) : NULL;
				return tep ? ((tep->*(TEGetFunc))()) : _default;
			}
			DataType _default;
		} GetTEValFunc(default_value);
		identical = LLSelectMgr::getInstance()->getSelection()->getSelectedTEValue( &GetTEValFunc, data_value, has_tolerance, tolerance );
		data_to_return = data_value;
	}

	// Update vis and enabling of specific subsets of controls based on material params
	// (e.g. hide the spec controls if no spec texture is applied)
	//
	void updateShinyControls(bool is_setting_texture = false, bool mess_with_combobox = false);
	void updateBumpyControls(bool is_setting_texture = false, bool mess_with_combobox = false);
	void updateAlphaControls();

	/*
	 * Checks whether the selected texture from the LLFloaterTexturePicker can be applied to the currently selected object.
	 * If agent selects texture which is not allowed to be applied for the currently selected object,
	 * all controls of the floater texture picker which allow to apply the texture will be disabled.
	 */
    void onTextureSelectionChanged(LLInventoryItem* itemp);
    void onPbrSelectionChanged(LLInventoryItem* itemp);

<<<<<<< HEAD
    // <FS> Extended copy & paste buttons
    //LLMenuButton*   mMenuClipboardColor;
    //LLMenuButton*   mMenuClipboardTexture;
    LLButton*        mBtnCopyFaces;
    LLButton*        mBtnPasteFaces;
    // </FS>
=======
    void updateUIGLTF(LLViewerObject* objectp, bool& has_pbr_material, bool force_set_values);
    void updateVisibilityGLTF();

    void updateSelectedGLTFMaterials(std::function<void(LLGLTFMaterial*)> func);
    void updateGLTFTextureTransform(float value, U32 pbr_type, std::function<void(LLGLTFMaterial::TextureTransform*)> edit);

    void setMaterialOverridesFromSelection();

    LLMenuButton*   mMenuClipboardColor;
    LLMenuButton*   mMenuClipboardTexture;
>>>>>>> dc4f65a2

	bool mIsAlpha;
	
    LLSD            mClipboardParams;

    LLSD mMediaSettings;
    bool mNeedMediaTitle;

    class Selection
    {
    public:
        void connect();

        // Returns true if the selected objects or sides have changed since
        // this was last called, and no object update is pending
        bool update();

        // Prevents update() returning true until the provided object is
        // updated. Necessary to prevent controls updating when the mouse is
        // held down.
        void setObjectUpdatePending(const LLUUID &object_id, S32 side);

        // Callbacks
        void onSelectionChanged() { mNeedsSelectionCheck = true; }
        void onSelectedObjectUpdated(const LLUUID &object_id, S32 side);

    protected:
        void clearObjectUpdatePending();
        bool isObjectUpdatePending() { return mPendingSide != -1; }

        bool compareSelection();

        bool mChanged = false;

        boost::signals2::scoped_connection mSelectConnection;
        bool mNeedsSelectionCheck = true;
        S32 mSelectedObjectCount = 0;
        LLUUID mSelectedObjectID;
        S32 mSelectedSide = -1;

        LLUUID mPendingObjectID;
        S32 mPendingSide = -1;
    };

    static Selection sMaterialOverrideSelection;

public:
	#if defined(DEF_GET_MAT_STATE)
		#undef DEF_GET_MAT_STATE
	#endif

	#if defined(DEF_GET_TE_STATE)
		#undef DEF_GET_TE_STATE
	#endif

	#if defined(DEF_EDIT_MAT_STATE)
		DEF_EDIT_MAT_STATE
	#endif

    // Accessors for selected TE material state
    //
    #define DEF_GET_MAT_STATE(DataType,ReturnType,MaterialMemberFunc,DefaultValue,HasTolerance,Tolerance)                                           \
        static void MaterialMemberFunc(DataType& data, bool& identical, bool has_tolerance = HasTolerance, DataType tolerance = Tolerance)          \
        {                                                                                                                                           \
            getTEMaterialValue< DataType, ReturnType, &LLMaterial::MaterialMemberFunc >(data, identical, DefaultValue, has_tolerance, tolerance);   \
        }

    // Mutators for selected TE material
    //
    #define DEF_EDIT_MAT_STATE(DataType,ReturnType,MaterialMemberFunc)                                                              \
        static void MaterialMemberFunc(LLPanelFace* p, DataType data, int te = -1, const LLUUID &only_for_object_id = LLUUID())     \
        {                                                                                                                           \
            edit< DataType, ReturnType, &LLMaterial::MaterialMemberFunc >(p, data, te, only_for_object_id);                         \
        }

    // Accessors for selected TE state proper (legacy settings etc)
    //
    #define DEF_GET_TE_STATE(DataType,ReturnType,TexEntryMemberFunc,DefaultValue,HasTolerance,Tolerance)                                        \
        static void TexEntryMemberFunc(DataType& data, bool& identical, bool has_tolerance = HasTolerance, DataType tolerance = Tolerance)      \
        {                                                                                                                                       \
            getTEValue< DataType, ReturnType, &LLTextureEntry::TexEntryMemberFunc >(data, identical, DefaultValue, has_tolerance, tolerance);   \
        }

	class LLSelectedTEMaterial
	{
	public:
		static void getCurrent(LLMaterialPtr& material_ptr, bool& identical_material);
		static void getMaxSpecularRepeats(F32& repeats, bool& identical);
		static void getMaxNormalRepeats(F32& repeats, bool& identical);
		static void getCurrentDiffuseAlphaMode(U8& diffuse_alpha_mode, bool& identical, bool diffuse_texture_has_alpha);

		DEF_GET_MAT_STATE(LLUUID,const LLUUID&,getNormalID,LLUUID::null, false, LLUUID::null)
		DEF_GET_MAT_STATE(LLUUID,const LLUUID&,getSpecularID,LLUUID::null, false, LLUUID::null)
		DEF_GET_MAT_STATE(F32,F32,getSpecularRepeatX,1.0f, true, 0.001f)
		DEF_GET_MAT_STATE(F32,F32,getSpecularRepeatY,1.0f, true, 0.001f)
		DEF_GET_MAT_STATE(F32,F32,getSpecularOffsetX,0.0f, true, 0.001f)
		DEF_GET_MAT_STATE(F32,F32,getSpecularOffsetY,0.0f, true, 0.001f)
		DEF_GET_MAT_STATE(F32,F32,getSpecularRotation,0.0f, true, 0.001f)

		DEF_GET_MAT_STATE(F32,F32,getNormalRepeatX,1.0f, true, 0.001f)
		DEF_GET_MAT_STATE(F32,F32,getNormalRepeatY,1.0f, true, 0.001f)
		DEF_GET_MAT_STATE(F32,F32,getNormalOffsetX,0.0f, true, 0.001f)
		DEF_GET_MAT_STATE(F32,F32,getNormalOffsetY,0.0f, true, 0.001f)
		DEF_GET_MAT_STATE(F32,F32,getNormalRotation,0.0f, true, 0.001f)

		DEF_EDIT_MAT_STATE(U8,U8,setDiffuseAlphaMode);
		DEF_EDIT_MAT_STATE(U8,U8,setAlphaMaskCutoff);

		DEF_EDIT_MAT_STATE(F32,F32,setNormalOffsetX);
		DEF_EDIT_MAT_STATE(F32,F32,setNormalOffsetY);
		DEF_EDIT_MAT_STATE(F32,F32,setNormalRepeatX);
		DEF_EDIT_MAT_STATE(F32,F32,setNormalRepeatY);
		DEF_EDIT_MAT_STATE(F32,F32,setNormalRotation);

		DEF_EDIT_MAT_STATE(F32,F32,setSpecularOffsetX);
		DEF_EDIT_MAT_STATE(F32,F32,setSpecularOffsetY);
		DEF_EDIT_MAT_STATE(F32,F32,setSpecularRepeatX);
		DEF_EDIT_MAT_STATE(F32,F32,setSpecularRepeatY);
		DEF_EDIT_MAT_STATE(F32,F32,setSpecularRotation);

		DEF_EDIT_MAT_STATE(U8,U8,setEnvironmentIntensity);
		DEF_EDIT_MAT_STATE(U8,U8,setSpecularLightExponent);

		DEF_EDIT_MAT_STATE(LLUUID,const LLUUID&,setNormalID);
		DEF_EDIT_MAT_STATE(LLUUID,const LLUUID&,setSpecularID);
		DEF_EDIT_MAT_STATE(LLColor4U,	const LLColor4U&,setSpecularLightColor);
		DEF_EDIT_MAT_STATE(LLUUID, const LLUUID&, setMaterialID);
	};

	class LLSelectedTE
	{
	public:

		static void getFace(class LLFace*& face_to_return, bool& identical_face);
		static void getImageFormat(LLGLenum& image_format_to_return, bool& identical_face);
		static void getTexId(LLUUID& id, bool& identical);
        static void getPbrMaterialId(LLUUID& id, bool& identical);
		static void getObjectScaleS(F32& scale_s, bool& identical);
		static void getObjectScaleT(F32& scale_t, bool& identical);
		static void getMaxDiffuseRepeats(F32& repeats, bool& identical);

		DEF_GET_TE_STATE(U8,U8,getBumpmap,0, false, 0)
		DEF_GET_TE_STATE(U8,U8,getShiny,0, false, 0)
		DEF_GET_TE_STATE(U8,U8,getFullbright,0, false, 0)
		DEF_GET_TE_STATE(F32,F32,getRotation,0.0f, true, 0.001f)
		DEF_GET_TE_STATE(F32,F32,getOffsetS,0.0f, true, 0.001f)
		DEF_GET_TE_STATE(F32,F32,getOffsetT,0.0f, true, 0.001f)
		DEF_GET_TE_STATE(F32,F32,getScaleS,1.0f, true, 0.001f)
		DEF_GET_TE_STATE(F32,F32,getScaleT,1.0f, true, 0.001f)
		DEF_GET_TE_STATE(F32,F32,getGlow,0.0f, true, 0.001f)
		DEF_GET_TE_STATE(LLTextureEntry::e_texgen,LLTextureEntry::e_texgen,getTexGen,LLTextureEntry::TEX_GEN_DEFAULT, false, LLTextureEntry::TEX_GEN_DEFAULT)
		DEF_GET_TE_STATE(LLColor4,const LLColor4&,getColor,LLColor4::white, false, LLColor4::black);
	};
};

#endif
<|MERGE_RESOLUTION|>--- conflicted
+++ resolved
@@ -511,25 +511,20 @@
     void onTextureSelectionChanged(LLInventoryItem* itemp);
     void onPbrSelectionChanged(LLInventoryItem* itemp);
 
-<<<<<<< HEAD
+    void updateUIGLTF(LLViewerObject* objectp, bool& has_pbr_material, bool force_set_values);
+    void updateVisibilityGLTF();
+
+    void updateSelectedGLTFMaterials(std::function<void(LLGLTFMaterial*)> func);
+    void updateGLTFTextureTransform(float value, U32 pbr_type, std::function<void(LLGLTFMaterial::TextureTransform*)> edit);
+
+    void setMaterialOverridesFromSelection();
+
     // <FS> Extended copy & paste buttons
     //LLMenuButton*   mMenuClipboardColor;
     //LLMenuButton*   mMenuClipboardTexture;
     LLButton*        mBtnCopyFaces;
     LLButton*        mBtnPasteFaces;
     // </FS>
-=======
-    void updateUIGLTF(LLViewerObject* objectp, bool& has_pbr_material, bool force_set_values);
-    void updateVisibilityGLTF();
-
-    void updateSelectedGLTFMaterials(std::function<void(LLGLTFMaterial*)> func);
-    void updateGLTFTextureTransform(float value, U32 pbr_type, std::function<void(LLGLTFMaterial::TextureTransform*)> edit);
-
-    void setMaterialOverridesFromSelection();
-
-    LLMenuButton*   mMenuClipboardColor;
-    LLMenuButton*   mMenuClipboardTexture;
->>>>>>> dc4f65a2
 
 	bool mIsAlpha;
 	
