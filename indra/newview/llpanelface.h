/**
 * @file llpanelface.h
 * @brief Panel in the tools floater for editing face textures, colors, etc.
 *
 * $LicenseInfo:firstyear=2001&license=viewerlgpl$
 * Second Life Viewer Source Code
 * Copyright (C) 2010, Linden Research, Inc.
 *
 * This library is free software; you can redistribute it and/or
 * modify it under the terms of the GNU Lesser General Public
 * License as published by the Free Software Foundation;
 * version 2.1 of the License only.
 *
 * This library is distributed in the hope that it will be useful,
 * but WITHOUT ANY WARRANTY; without even the implied warranty of
 * MERCHANTABILITY or FITNESS FOR A PARTICULAR PURPOSE.  See the GNU
 * Lesser General Public License for more details.
 *
 * You should have received a copy of the GNU Lesser General Public
 * License along with this library; if not, write to the Free Software
 * Foundation, Inc., 51 Franklin Street, Fifth Floor, Boston, MA  02110-1301  USA
 *
 * Linden Research, Inc., 945 Battery Street, San Francisco, CA  94111  USA
 * $/LicenseInfo$
 */

#ifndef LL_LLPANELFACE_H
#define LL_LLPANELFACE_H

#include "v4color.h"
#include "llpanel.h"
#include "llgltfmaterial.h"
#include "llmaterial.h"
#include "llmaterialmgr.h"
#include "lltextureentry.h"
#include "llselectmgr.h"

#include <memory>

class LLButton;
class LLCheckBoxCtrl;
class LLColorSwatchCtrl;
class LLComboBox;
class LLInventoryItem;
class LLLineEditor;
class LLSpinCtrl;
class LLTextBox;
class LLTextureCtrl;
class LLUICtrl;
class LLViewerObject;
class LLFloater;
class LLMaterialID;
class LLMediaCtrl;
class LLMenuButton;
class LLRadioGroup;

class PBRPickerAgentListener;
class PBRPickerObjectListener;

// Represents an edit for use in replicating the op across one or more materials in the selection set.
//
// The apply function optionally performs the edit which it implements
// as a functor taking Data that calls member func MaterialFunc taking SetValueType
// on an instance of the LLMaterial class.
//
// boost who?
//
template<
    typename DataType,
    typename SetValueType,
    void (LLMaterial::*MaterialEditFunc)(SetValueType data) >
class LLMaterialEditFunctor
{
public:
    LLMaterialEditFunctor(const DataType& data) : _data(data) {}
    virtual ~LLMaterialEditFunctor() {}
    virtual void apply(LLMaterialPtr& material) { (material->*(MaterialEditFunc))(_data); }
    DataType _data;
};

template<
    typename DataType,
    DataType (LLMaterial::*MaterialGetFunc)() >
class LLMaterialGetFunctor
{
public:
    LLMaterialGetFunctor() {}
    virtual DataType get(LLMaterialPtr& material) { return (material->*(MaterialGetFunc)); }
};

template<
    typename DataType,
    DataType (LLTextureEntry::*TEGetFunc)() >
class LLTEGetFunctor
{
public:
    LLTEGetFunctor() {}
    virtual DataType get(LLTextureEntry* entry) { return (entry*(TEGetFunc)); }
};

class LLPanelFace : public LLPanel
{
public:
    virtual bool    postBuild();
    LLPanelFace();
    virtual ~LLPanelFace();

    void            refresh();
    void            refreshMedia();
    void            unloadMedia();
    void            changePrecision(S32 decimal_precision); // <FS:CR> Adjustable decimal precision

    static void onMaterialOverrideReceived(const LLUUID& object_id, S32 side);

    /*virtual*/ void onVisibilityChange(bool new_visibility);
    /*virtual*/ void draw();

    LLMaterialPtr createDefaultMaterial(LLMaterialPtr current_material)
    {
        LLMaterialPtr new_material(!current_material.isNull() ? new LLMaterial(current_material->asLLSD()) : new LLMaterial());
        llassert_always(new_material);

        // Preserve old diffuse alpha mode or assert correct default blend mode as appropriate for the alpha channel content of the diffuse texture
        //
        new_material->setDiffuseAlphaMode(current_material.isNull() ? (isAlpha() ? LLMaterial::DIFFUSE_ALPHA_MODE_BLEND : LLMaterial::DIFFUSE_ALPHA_MODE_NONE) : current_material->getDiffuseAlphaMode());
        return new_material;
    }

    LLGLTFMaterial::TextureInfo getPBRTextureInfo();
    LLRender::eTexIndex getTextureChannelToEdit();
    LLRender::eTexIndex getMatTextureChannel();
    LLRender::eTexIndex getPBRTextureChannel();
    LLRender::eTexIndex getTextureDropChannel();
    LLGLTFMaterial::TextureInfo getPBRDropChannel();

protected:
<<<<<<< HEAD
    void navigateToTitleMedia(const std::string url);
=======
    void navigateToTitleMedia(const std::string& url);
>>>>>>> a7fde9d7
    bool selectedMediaEditable();
    void clearMediaSettings();
    void updateMediaSettings();
    void updateMediaTitle();

    void getState();

    void sendTexture();            // applies and sends texture
    void sendTextureInfo();        // applies and sends texture scale, offset, etc.
    void sendColor();              // applies and sends color
    void sendAlpha();              // applies and sends transparency
    void sendBump(U32 bumpiness);  // applies and sends bump map
    void sendTexGen();             // applies and sends bump map
    void sendShiny(U32 shininess); // applies and sends shininess
    void sendFullbright();         // applies and sends full bright

    void sendGlow();
    void alignTextureLayer();

    void updateCopyTexButton();

    void onCommitPbr();
    void onCancelPbr();
    void onSelectPbr();

    // These functions are to return true if the drag should succeed
    bool onDragPbr(LLInventoryItem* item);
    bool onDragTexture(LLInventoryItem* item);

    void onCommitTexture();
    void onCancelTexture();
    void onSelectTexture();
    void onCommitSpecularTexture(const LLSD& data);
    void onCancelSpecularTexture(const LLSD& data);
    void onSelectSpecularTexture(const LLSD& data);
    void onCommitNormalTexture(const LLSD& data);
    void onCancelNormalTexture(const LLSD& data);
    void onSelectNormalTexture(const LLSD& data);
    void onCommitColor();
    void onCommitShinyColor();
    void onCommitAlpha();
    void onCancelColor();
    void onCancelShinyColor();
    void onSelectColor();
    void onSelectShinyColor();

    void onCloseTexturePicker(const LLSD& data);

    static bool deleteMediaConfirm(const LLSD& notification, const LLSD& response);
    static bool multipleFacesSelectedConfirm(const LLSD& notification, const LLSD& response);

    // Make UI reflect state of currently selected material (refresh)
    // and UI mode (e.g. editing normal map v diffuse map)
    //
    // @param force_set_values forces spinners to set value even if they are focused
    void updateUI(bool force_set_values = false);

    // Convenience func to determine if all faces in selection have
    // identical planar texgen settings during edits
    //
    bool isIdenticalPlanarTexgen();

    // Callback funcs for individual controls
    //
    void onCommitTextureInfo();
    void onCommitTextureScaleX();
    void onCommitTextureScaleY();
    void onCommitTextureRot();
    void onCommitTextureOffsetX();
    void onCommitTextureOffsetY();

    void onCommitMaterialBumpyScaleX();
    void onCommitMaterialBumpyScaleY();
    void onCommitMaterialBumpyRot();
    void onCommitMaterialBumpyOffsetX();
    void onCommitMaterialBumpyOffsetY();

    void syncRepeatX(F32 scaleU);
    void syncRepeatY(F32 scaleV);
    void syncOffsetX(F32 offsetU);
    void syncOffsetY(F32 offsetV);
    void syncMaterialRot(F32 rot, int te = -1);

    void onCommitMaterialShinyScaleX();
    void onCommitMaterialShinyScaleY();
    void onCommitMaterialShinyRot();
    void onCommitMaterialShinyOffsetX();
    void onCommitMaterialShinyOffsetY();

    void onCommitMaterialGloss();
    void onCommitMaterialEnv();
    void onCommitMaterialMaskCutoff();
<<<<<<< HEAD
    void onCommitMaterialID();
=======
>>>>>>> a7fde9d7

    void onCommitMaterialsMedia();
    void onCommitMaterialType();
    void onCommitPbrType();
    void onClickBtnEditMedia();
    void onClickBtnDeleteMedia();
    void onClickBtnAddMedia();
    void onCommitBump();
    void onCommitTexGen();
    void onCommitShiny();
    void onCommitAlphaMode();
    void onCommitFullbright();
    void onCommitGlow();
    void onCommitPlanarAlign();
    void onCommitRepeatsPerMeter();

    void onCommitGLTFTextureScaleU();
    void onCommitGLTFTextureScaleV();
    void onCommitGLTFRotation();
    void onCommitGLTFTextureOffsetU();
    void onCommitGLTFTextureOffsetV();

    void onClickAutoFix();
    void onAlignTexture();
    void onClickBtnLoadInvPBR();
    void onClickBtnEditPBR();
    void onClickBtnSavePBR();
<<<<<<< HEAD

    // <FS> Extended copy & paste buttons
    void onCopyFaces();
    void onPasteFaces();
    // </FS>

    void onClickBtnSelectSameTexture(const LLSD& user_data);  // <FS:Zi> Find all faces with same texture
=======
>>>>>>> a7fde9d7

public: // needs to be accessible to selection manager
    void onCopyColor(); // records all selected faces
    void onPasteColor(); // to specific face
    void onPasteColor(LLViewerObject* objectp, S32 te); // to specific face
    void onCopyTexture();
    void onPasteTexture();
    void onPasteTexture(LLViewerObject* objectp, S32 te);

protected:
<<<<<<< HEAD
    // <FS> Extended copy & paste buttons
    //void menuDoToSelected(const LLSD& userdata);
    //bool menuEnableItem(const LLSD& userdata);
    // </FS>

    static F32 valueGlow(LLViewerObject* object, S32 face);

    // <FS:CR> Build tool enhancements
    void onClickMapsSync();
    void alignMaterialsProperties();

public:
    void onCommitFlip(const LLSD& user_data);
    // </FS>

private:
    bool isAlpha() { return mIsAlpha; }
=======
    void menuDoToSelected(const LLSD& userdata);
    bool menuEnableItem(const LLSD& userdata);

    static F32 valueGlow(LLViewerObject* object, S32 face);

private:
    bool isAlpha() const { return mIsAlpha; }
>>>>>>> a7fde9d7

    // Convenience funcs to keep the visual flack to a minimum
    //
    LLUUID  getCurrentNormalMap();
    LLUUID  getCurrentSpecularMap();
    U32     getCurrentShininess();
    U32     getCurrentBumpiness();
    U8      getCurrentDiffuseAlphaMode();
    U8      getCurrentAlphaMaskCutoff();
    U8      getCurrentEnvIntensity();
    U8      getCurrentGlossiness();
    F32     getCurrentBumpyRot();
    F32     getCurrentBumpyScaleU();
    F32     getCurrentBumpyScaleV();
    F32     getCurrentBumpyOffsetU();
    F32     getCurrentBumpyOffsetV();
    F32     getCurrentShinyRot();
    F32     getCurrentShinyScaleU();
    F32     getCurrentShinyScaleV();
    F32     getCurrentShinyOffsetU();
    F32     getCurrentShinyOffsetV();

<<<<<<< HEAD
    // <FS:CR> Convenience funcs for diffuse maps
    F32     getCurrentTextureRot();
    F32     getCurrentTextureScaleU();
    F32     getCurrentTextureScaleV();
    F32     getCurrentTextureOffsetU();
    F32     getCurrentTextureOffsetV();
    // </FS:CR>

=======
>>>>>>> a7fde9d7
    LLTextureCtrl* mPBRTextureCtrl { nullptr };
    LLTextureCtrl* mTextureCtrl { nullptr };
    LLTextureCtrl* mShinyTextureCtrl { nullptr };
    LLTextureCtrl* mBumpyTextureCtrl { nullptr };
    LLTextBox* mLabelColor { nullptr };
    LLColorSwatchCtrl* mColorSwatch { nullptr };
    LLTextBox* mLabelShiniColor { nullptr };
    LLColorSwatchCtrl* mShinyColorSwatch { nullptr };

    LLTextBox* mLabelTexGen { nullptr };
    LLComboBox* mComboTexGen { nullptr };

    LLRadioGroup* mRadioMaterialType { nullptr };
    LLRadioGroup* mRadioPbrType { nullptr };

    LLCheckBoxCtrl* mCheckFullbright { nullptr };

    LLTextBox* mLabelColorTransp { nullptr };
    LLSpinCtrl* mCtrlColorTransp { nullptr }; // transparency = 1 - alpha

    LLTextBox* mLabelGlow { nullptr };
    LLSpinCtrl* mCtrlGlow { nullptr };
    LLComboBox* mComboMatMedia { nullptr };
    LLMediaCtrl* mTitleMedia { nullptr };
    LLTextBox* mTitleMediaText { nullptr };

    LLTextBox* mLabelMatPermLoading { nullptr };
    LLCheckBoxCtrl* mCheckSyncSettings { nullptr };

    LLTextBox* mLabelBumpiness { nullptr };
    LLComboBox* mComboBumpiness { nullptr };
    LLTextBox* mLabelShininess { nullptr };
    LLComboBox* mComboShininess { nullptr };
    LLTextBox* mLabelAlphaMode { nullptr };
    LLComboBox* mComboAlphaMode { nullptr };
    LLSpinCtrl* mTexScaleU { nullptr };
    LLSpinCtrl* mTexScaleV { nullptr };
    LLSpinCtrl* mTexRotate { nullptr };
    LLSpinCtrl* mTexRepeat { nullptr };
    LLSpinCtrl* mTexOffsetU { nullptr };
    LLSpinCtrl* mTexOffsetV { nullptr };
    LLCheckBoxCtrl* mPlanarAlign{ nullptr };
    LLSpinCtrl* mBumpyScaleU { nullptr };
    LLSpinCtrl* mBumpyScaleV { nullptr };
    LLSpinCtrl* mBumpyRotate { nullptr };
    LLSpinCtrl* mBumpyOffsetU { nullptr };
    LLSpinCtrl* mBumpyOffsetV { nullptr };
    LLSpinCtrl* mShinyScaleU { nullptr };
    LLSpinCtrl* mShinyScaleV { nullptr };
    LLSpinCtrl* mShinyRotate { nullptr };
    LLSpinCtrl* mShinyOffsetU { nullptr };
    LLSpinCtrl* mShinyOffsetV { nullptr };
    LLTextBox* mLabelGlossiness { nullptr };
    LLSpinCtrl* mGlossiness { nullptr };
    LLTextBox* mLabelEnvironment { nullptr };
    LLSpinCtrl* mEnvironment { nullptr };
    LLTextBox* mLabelMaskCutoff { nullptr };
    LLSpinCtrl* mMaskCutoff { nullptr };
    LLButton* mAddMedia { nullptr };
    LLButton* mDelMedia { nullptr };
    LLSpinCtrl* mPBRScaleU { nullptr };
    LLSpinCtrl* mPBRScaleV { nullptr };
    LLSpinCtrl* mPBRRotate { nullptr };
    LLSpinCtrl* mPBROffsetU { nullptr };
    LLSpinCtrl* mPBROffsetV { nullptr };

    LLButton* mBtnAlign { nullptr };
    LLButton* mBtnAlignTex { nullptr };
    LLButton* mBtnPbrFromInv { nullptr };
    LLButton* mBtnEditBbr { nullptr };
    LLButton* mBtnSaveBbr { nullptr };
<<<<<<< HEAD

    // <FS> Build tool enhancements
    LLButton* mBtnTexFlipScaleU{ nullptr };
    LLButton* mBtnTexFlipScaleV{ nullptr };
    LLButton* mBtnSelectSameDiff{ nullptr };
    LLButton* mBtnSelectSameSpec{ nullptr };
    LLButton* mBtnSelectSameNorm{ nullptr };
    // </FS>
=======
>>>>>>> a7fde9d7

    // Update visibility of controls to match current UI mode
    // (e.g. materials vs media editing)
    //
    // Do NOT call updateUI from within this function.
    //
    void updateVisibility(LLViewerObject* objectp = nullptr);

    // Hey look everyone, a type-safe alternative to copy and paste! :)
    //

    template<class T>
    void getChildSetCommitCallback(T*& ctrl, std::string_view name, std::function<void(LLUICtrl*, const LLSD&)> cb)
    {
        ctrl = this->getChild<T>(name);
        ctrl->setCommitCallback(cb);
    }

    template<class T>
    void getChildSetClickedCallback(T*& ctrl, std::string_view name, std::function<void(LLUICtrl*, const LLSD&)> cb)
    {
        ctrl = this->getChild<T>(name);
        ctrl->setClickedCallback(cb);
    }

    // Update material parameters by applying 'edit_func' to selected TEs
    //
    template<
        typename DataType,
        typename SetValueType,
        void (LLMaterial::*MaterialEditFunc)(SetValueType data) >
    static void edit(LLPanelFace* p, DataType data, int te = -1, const LLUUID &only_for_object_id = LLUUID())
    {
        LLMaterialEditFunctor< DataType, SetValueType, MaterialEditFunc > edit(data);
        struct LLSelectedTEEditMaterial : public LLSelectedTEMaterialFunctor
        {
            LLSelectedTEEditMaterial(LLPanelFace* panel, LLMaterialEditFunctor< DataType, SetValueType, MaterialEditFunc >* editp, const LLUUID &only_for_object_id) : _panel(panel), _edit(editp), _only_for_object_id(only_for_object_id) {}
            virtual ~LLSelectedTEEditMaterial() {};
            virtual LLMaterialPtr apply(LLViewerObject* object, S32 face, LLTextureEntry* tep, LLMaterialPtr& current_material)
            {
                if (_edit && (_only_for_object_id.isNull() || _only_for_object_id == object->getID()))
                {
                    LLMaterialPtr new_material = _panel->createDefaultMaterial(current_material);
                    llassert_always(new_material);

                    // Determine correct alpha mode for current diffuse texture
                    // (i.e. does it have an alpha channel that makes alpha mode useful)
                    //
                    // _panel->isAlpha() "lies" when one face has alpha and the rest do not (NORSPEC-329)
                    // need to get per-face answer to this question for sane alpha mode retention on updates.
                    //
                    bool is_alpha_face = object->isImageAlphaBlended(face);

                    // need to keep this original answer for valid comparisons in logic below
                    //
                    U8 original_default_alpha_mode = is_alpha_face ? LLMaterial::DIFFUSE_ALPHA_MODE_BLEND : LLMaterial::DIFFUSE_ALPHA_MODE_NONE;

                    U8 default_alpha_mode = original_default_alpha_mode;

                    if (!current_material.isNull())
                    {
                        default_alpha_mode = current_material->getDiffuseAlphaMode();
                    }

                    // Insure we don't inherit the default of blend by accident...
                    // this will be stomped by a legit request to change the alpha mode by the apply() below
                    //
                    new_material->setDiffuseAlphaMode(default_alpha_mode);

                    // Do "It"!
                    //
                    _edit->apply(new_material);

                    U32     new_alpha_mode          = new_material->getDiffuseAlphaMode();
                    LLUUID  new_normal_map_id       = new_material->getNormalID();
                    LLUUID  new_spec_map_id         = new_material->getSpecularID();

                    if ((new_alpha_mode == LLMaterial::DIFFUSE_ALPHA_MODE_BLEND) && !is_alpha_face)
                    {
                        new_alpha_mode = LLMaterial::DIFFUSE_ALPHA_MODE_NONE;
                        new_material->setDiffuseAlphaMode(LLMaterial::DIFFUSE_ALPHA_MODE_NONE);
                    }

                    bool is_default_blend_mode      = (new_alpha_mode == original_default_alpha_mode);
                    bool is_need_material           = !is_default_blend_mode || !new_normal_map_id.isNull() || !new_spec_map_id.isNull();

                    if (!is_need_material)
                    {
                        LL_DEBUGS("Materials") << "Removing material from object " << object->getID() << " face " << face << LL_ENDL;
                        LLMaterialMgr::getInstance()->remove(object->getID(),face);
                        new_material = NULL;
                    }
                    else
                    {
                        LL_DEBUGS("Materials") << "Putting material on object " << object->getID() << " face " << face << ", material: " << new_material->asLLSD() << LL_ENDL;
                        LLMaterialMgr::getInstance()->put(object->getID(),face,*new_material);
                    }

                    object->setTEMaterialParams(face, new_material);
                    return new_material;
                }
                return NULL;
            }
            LLMaterialEditFunctor< DataType, SetValueType, MaterialEditFunc >*  _edit;
            LLPanelFace *_panel;
            const LLUUID & _only_for_object_id;
        } editor(p, &edit, only_for_object_id);
        LLSelectMgr::getInstance()->selectionSetMaterialParams(&editor, te);
    }

    template<
        typename DataType,
        typename ReturnType,
        ReturnType (LLMaterial::* const MaterialGetFunc)() const  >
    static void getTEMaterialValue(DataType& data_to_return, bool& identical,DataType default_value, bool has_tolerance = false, DataType tolerance = DataType())
    {
        DataType data_value = default_value;
        struct GetTEMaterialVal : public LLSelectedTEGetFunctor<DataType>
        {
            GetTEMaterialVal(DataType default_value) : _default(default_value) {}
            virtual ~GetTEMaterialVal() {}

            DataType get(LLViewerObject* object, S32 face)
            {
                DataType ret = _default;
                LLMaterialPtr material_ptr;
                LLTextureEntry* tep = object ? object->getTE(face) : NULL;
                if (tep)
                {
                    material_ptr = tep->getMaterialParams();
                    if (!material_ptr.isNull())
                    {
                        ret = (material_ptr->*(MaterialGetFunc))();
                    }
                }
                return ret;
            }
            DataType _default;
        } GetFunc(default_value);
        identical = LLSelectMgr::getInstance()->getSelection()->getSelectedTEValue( &GetFunc, data_value, has_tolerance, tolerance);
        data_to_return = data_value;
    }

    template<
        typename DataType,
        typename ReturnType, // some kids just have to different...
        ReturnType (LLTextureEntry::* const TEGetFunc)() const >
    static void getTEValue(DataType& data_to_return, bool& identical, DataType default_value, bool has_tolerance = false, DataType tolerance = DataType())
    {
        DataType data_value = default_value;
        struct GetTEVal : public LLSelectedTEGetFunctor<DataType>
        {
            GetTEVal(DataType default_value) : _default(default_value) {}
            virtual ~GetTEVal() {}

            DataType get(LLViewerObject* object, S32 face) {
                LLTextureEntry* tep = object ? object->getTE(face) : NULL;
                return tep ? ((tep->*(TEGetFunc))()) : _default;
            }
            DataType _default;
        } GetTEValFunc(default_value);
        identical = LLSelectMgr::getInstance()->getSelection()->getSelectedTEValue( &GetTEValFunc, data_value, has_tolerance, tolerance );
        data_to_return = data_value;
    }

    // Update vis and enabling of specific subsets of controls based on material params
    // (e.g. hide the spec controls if no spec texture is applied)
    //
    void updateShinyControls(bool is_setting_texture = false, bool mess_with_combobox = false);
    void updateBumpyControls(bool is_setting_texture = false, bool mess_with_combobox = false);
    void updateAlphaControls();

    /*
     * Checks whether the selected texture from the LLFloaterTexturePicker can be applied to the currently selected object.
     * If agent selects texture which is not allowed to be applied for the currently selected object,
     * all controls of the floater texture picker which allow to apply the texture will be disabled.
     */
    void onTextureSelectionChanged(LLInventoryItem* itemp);
    void onPbrSelectionChanged(LLInventoryItem* itemp);

    void updateUIGLTF(LLViewerObject* objectp, bool& has_pbr_material, bool& has_faces_without_pbr, bool force_set_values);
    void updateVisibilityGLTF(LLViewerObject* objectp = nullptr);

    void updateSelectedGLTFMaterials(std::function<void(LLGLTFMaterial*)> func);
    void updateGLTFTextureTransform(std::function<void(LLGLTFMaterial::TextureTransform*)> edit);

    void setMaterialOverridesFromSelection();

    // <FS> Extended copy & paste buttons
    //LLMenuButton*   mMenuClipboardColor;
    //LLMenuButton*   mMenuClipboardTexture;
    LLButton*        mBtnCopyFaces;
    LLButton*        mBtnPasteFaces;
    // </FS>

    bool mIsAlpha;

    LLSD            mClipboardParams;

    LLSD mMediaSettings;
    bool mNeedMediaTitle;

    class Selection
    {
    public:
        void connect();

        // Returns true if the selected objects or sides have changed since
        // this was last called, and no object update is pending
        bool update();

        // Prevents update() returning true until the provided object is
        // updated. Necessary to prevent controls updating when the mouse is
        // held down.
        void setDirty() { mChanged = true; };

        // Callbacks
        void onSelectionChanged() { mNeedsSelectionCheck = true; }
        void onSelectedObjectUpdated(const LLUUID &object_id, S32 side);

    protected:
        bool compareSelection();

        bool mChanged = false;

        boost::signals2::scoped_connection mSelectConnection;
        bool mNeedsSelectionCheck = true;
        S32 mSelectedObjectCount = 0;
        S32 mSelectedTECount = 0;
        LLUUID mSelectedObjectID;
        S32 mLastSelectedSide = -1;
    };

    static Selection sMaterialOverrideSelection;

    std::unique_ptr<PBRPickerAgentListener> mAgentInventoryListener;
    std::unique_ptr<PBRPickerObjectListener> mVOInventoryListener;

public:
    #if defined(DEF_GET_MAT_STATE)
        #undef DEF_GET_MAT_STATE
    #endif

    #if defined(DEF_GET_TE_STATE)
        #undef DEF_GET_TE_STATE
    #endif

    #if defined(DEF_EDIT_MAT_STATE)
        DEF_EDIT_MAT_STATE
    #endif

    // Accessors for selected TE material state
    //
    #define DEF_GET_MAT_STATE(DataType,ReturnType,MaterialMemberFunc,DefaultValue,HasTolerance,Tolerance)                                           \
        static void MaterialMemberFunc(DataType& data, bool& identical, bool has_tolerance = HasTolerance, DataType tolerance = Tolerance)          \
        {                                                                                                                                           \
            getTEMaterialValue< DataType, ReturnType, &LLMaterial::MaterialMemberFunc >(data, identical, DefaultValue, has_tolerance, tolerance);   \
        }

    // Mutators for selected TE material
    //
    #define DEF_EDIT_MAT_STATE(DataType,ReturnType,MaterialMemberFunc)                                                              \
        static void MaterialMemberFunc(LLPanelFace* p, DataType data, int te = -1, const LLUUID &only_for_object_id = LLUUID())     \
        {                                                                                                                           \
            edit< DataType, ReturnType, &LLMaterial::MaterialMemberFunc >(p, data, te, only_for_object_id);                         \
        }

    // Accessors for selected TE state proper (legacy settings etc)
    //
    #define DEF_GET_TE_STATE(DataType,ReturnType,TexEntryMemberFunc,DefaultValue,HasTolerance,Tolerance)                                        \
        static void TexEntryMemberFunc(DataType& data, bool& identical, bool has_tolerance = HasTolerance, DataType tolerance = Tolerance)      \
        {                                                                                                                                       \
            getTEValue< DataType, ReturnType, &LLTextureEntry::TexEntryMemberFunc >(data, identical, DefaultValue, has_tolerance, tolerance);   \
        }

    class LLSelectedTEMaterial
    {
    public:
        static void getCurrent(LLMaterialPtr& material_ptr, bool& identical_material);
        static void getMaxSpecularRepeats(F32& repeats, bool& identical);
        static void getMaxNormalRepeats(F32& repeats, bool& identical);
        static void getCurrentDiffuseAlphaMode(U8& diffuse_alpha_mode, bool& identical, bool diffuse_texture_has_alpha);

        DEF_GET_MAT_STATE(LLUUID, const LLUUID&, getNormalID, LLUUID::null, false, LLUUID::null);
        DEF_GET_MAT_STATE(LLUUID, const LLUUID&, getSpecularID, LLUUID::null, false, LLUUID::null);
        DEF_GET_MAT_STATE(F32, F32, getSpecularRepeatX, 1.0f, true, 0.001f);
        DEF_GET_MAT_STATE(F32, F32, getSpecularRepeatY, 1.0f, true, 0.001f);
        DEF_GET_MAT_STATE(F32, F32, getSpecularOffsetX, 0.0f, true, 0.001f);
        DEF_GET_MAT_STATE(F32, F32, getSpecularOffsetY, 0.0f, true, 0.001f);
        DEF_GET_MAT_STATE(F32, F32, getSpecularRotation, 0.0f, true, 0.001f);

        DEF_GET_MAT_STATE(F32, F32, getNormalRepeatX, 1.0f, true, 0.001f);
        DEF_GET_MAT_STATE(F32, F32, getNormalRepeatY, 1.0f, true, 0.001f);
        DEF_GET_MAT_STATE(F32, F32, getNormalOffsetX, 0.0f, true, 0.001f);
        DEF_GET_MAT_STATE(F32, F32, getNormalOffsetY, 0.0f, true, 0.001f);
        DEF_GET_MAT_STATE(F32, F32, getNormalRotation, 0.0f, true, 0.001f);

        DEF_EDIT_MAT_STATE(U8, U8, setDiffuseAlphaMode);
        DEF_EDIT_MAT_STATE(U8, U8, setAlphaMaskCutoff);

        DEF_EDIT_MAT_STATE(F32, F32, setNormalOffsetX);
        DEF_EDIT_MAT_STATE(F32, F32, setNormalOffsetY);
        DEF_EDIT_MAT_STATE(F32, F32, setNormalRepeatX);
        DEF_EDIT_MAT_STATE(F32, F32, setNormalRepeatY);
        DEF_EDIT_MAT_STATE(F32, F32, setNormalRotation);

        DEF_EDIT_MAT_STATE(F32, F32, setSpecularOffsetX);
        DEF_EDIT_MAT_STATE(F32, F32, setSpecularOffsetY);
        DEF_EDIT_MAT_STATE(F32, F32, setSpecularRepeatX);
        DEF_EDIT_MAT_STATE(F32, F32, setSpecularRepeatY);
        DEF_EDIT_MAT_STATE(F32, F32, setSpecularRotation);

        DEF_EDIT_MAT_STATE(U8, U8, setEnvironmentIntensity);
        DEF_EDIT_MAT_STATE(U8, U8, setSpecularLightExponent);

        DEF_EDIT_MAT_STATE(LLUUID, const LLUUID&,setNormalID);
        DEF_EDIT_MAT_STATE(LLUUID, const LLUUID&,setSpecularID);
        DEF_EDIT_MAT_STATE(LLColor4U, const LLColor4U&, setSpecularLightColor);
    };

    class LLSelectedTE
    {
    public:
        static void getFace(class LLFace*& face_to_return, bool& identical_face);
        static void getImageFormat(LLGLenum& image_format_to_return, bool& identical_face, bool& missing_asset);
        static void getTexId(LLUUID& id, bool& identical);
        static void getPbrMaterialId(LLUUID& id, bool& identical, bool& has_pbr, bool& has_faces_without_pbr);
        static void getObjectScaleS(F32& scale_s, bool& identical);
        static void getObjectScaleT(F32& scale_t, bool& identical);
        static void getMaxDiffuseRepeats(F32& repeats, bool& identical);

        DEF_GET_TE_STATE(U8,U8,getBumpmap,0, false, 0)
        DEF_GET_TE_STATE(U8,U8,getShiny,0, false, 0)
        DEF_GET_TE_STATE(U8,U8,getFullbright,0, false, 0)
        DEF_GET_TE_STATE(F32,F32,getRotation,0.0f, true, 0.001f)
        DEF_GET_TE_STATE(F32,F32,getOffsetS,0.0f, true, 0.001f)
        DEF_GET_TE_STATE(F32,F32,getOffsetT,0.0f, true, 0.001f)
        DEF_GET_TE_STATE(F32,F32,getScaleS,1.0f, true, 0.001f)
        DEF_GET_TE_STATE(F32,F32,getScaleT,1.0f, true, 0.001f)
        DEF_GET_TE_STATE(F32,F32,getGlow,0.0f, true, 0.001f)
        DEF_GET_TE_STATE(LLTextureEntry::e_texgen,LLTextureEntry::e_texgen,getTexGen,LLTextureEntry::TEX_GEN_DEFAULT, false, LLTextureEntry::TEX_GEN_DEFAULT)
        DEF_GET_TE_STATE(LLColor4,const LLColor4&,getColor,LLColor4::white, false, LLColor4::black);
    };

    friend struct LLPanelFaceSetTEFunctor;
};

#endif
<|MERGE_RESOLUTION|>--- conflicted
+++ resolved
@@ -134,11 +134,7 @@
     LLGLTFMaterial::TextureInfo getPBRDropChannel();
 
 protected:
-<<<<<<< HEAD
-    void navigateToTitleMedia(const std::string url);
-=======
     void navigateToTitleMedia(const std::string& url);
->>>>>>> a7fde9d7
     bool selectedMediaEditable();
     void clearMediaSettings();
     void updateMediaSettings();
@@ -231,10 +227,6 @@
     void onCommitMaterialGloss();
     void onCommitMaterialEnv();
     void onCommitMaterialMaskCutoff();
-<<<<<<< HEAD
-    void onCommitMaterialID();
-=======
->>>>>>> a7fde9d7
 
     void onCommitMaterialsMedia();
     void onCommitMaterialType();
@@ -262,7 +254,6 @@
     void onClickBtnLoadInvPBR();
     void onClickBtnEditPBR();
     void onClickBtnSavePBR();
-<<<<<<< HEAD
 
     // <FS> Extended copy & paste buttons
     void onCopyFaces();
@@ -270,8 +261,6 @@
     // </FS>
 
     void onClickBtnSelectSameTexture(const LLSD& user_data);  // <FS:Zi> Find all faces with same texture
-=======
->>>>>>> a7fde9d7
 
 public: // needs to be accessible to selection manager
     void onCopyColor(); // records all selected faces
@@ -282,7 +271,6 @@
     void onPasteTexture(LLViewerObject* objectp, S32 te);
 
 protected:
-<<<<<<< HEAD
     // <FS> Extended copy & paste buttons
     //void menuDoToSelected(const LLSD& userdata);
     //bool menuEnableItem(const LLSD& userdata);
@@ -299,16 +287,7 @@
     // </FS>
 
 private:
-    bool isAlpha() { return mIsAlpha; }
-=======
-    void menuDoToSelected(const LLSD& userdata);
-    bool menuEnableItem(const LLSD& userdata);
-
-    static F32 valueGlow(LLViewerObject* object, S32 face);
-
-private:
     bool isAlpha() const { return mIsAlpha; }
->>>>>>> a7fde9d7
 
     // Convenience funcs to keep the visual flack to a minimum
     //
@@ -331,7 +310,6 @@
     F32     getCurrentShinyOffsetU();
     F32     getCurrentShinyOffsetV();
 
-<<<<<<< HEAD
     // <FS:CR> Convenience funcs for diffuse maps
     F32     getCurrentTextureRot();
     F32     getCurrentTextureScaleU();
@@ -340,8 +318,6 @@
     F32     getCurrentTextureOffsetV();
     // </FS:CR>
 
-=======
->>>>>>> a7fde9d7
     LLTextureCtrl* mPBRTextureCtrl { nullptr };
     LLTextureCtrl* mTextureCtrl { nullptr };
     LLTextureCtrl* mShinyTextureCtrl { nullptr };
@@ -413,7 +389,6 @@
     LLButton* mBtnPbrFromInv { nullptr };
     LLButton* mBtnEditBbr { nullptr };
     LLButton* mBtnSaveBbr { nullptr };
-<<<<<<< HEAD
 
     // <FS> Build tool enhancements
     LLButton* mBtnTexFlipScaleU{ nullptr };
@@ -422,8 +397,6 @@
     LLButton* mBtnSelectSameSpec{ nullptr };
     LLButton* mBtnSelectSameNorm{ nullptr };
     // </FS>
-=======
->>>>>>> a7fde9d7
 
     // Update visibility of controls to match current UI mode
     // (e.g. materials vs media editing)
