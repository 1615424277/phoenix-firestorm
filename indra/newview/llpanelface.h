/** 
 * @file llpanelface.h
 * @brief Panel in the tools floater for editing face textures, colors, etc.
 *
 * $LicenseInfo:firstyear=2001&license=viewerlgpl$
 * Second Life Viewer Source Code
 * Copyright (C) 2010, Linden Research, Inc.
 * 
 * This library is free software; you can redistribute it and/or
 * modify it under the terms of the GNU Lesser General Public
 * License as published by the Free Software Foundation;
 * version 2.1 of the License only.
 * 
 * This library is distributed in the hope that it will be useful,
 * but WITHOUT ANY WARRANTY; without even the implied warranty of
 * MERCHANTABILITY or FITNESS FOR A PARTICULAR PURPOSE.  See the GNU
 * Lesser General Public License for more details.
 * 
 * You should have received a copy of the GNU Lesser General Public
 * License along with this library; if not, write to the Free Software
 * Foundation, Inc., 51 Franklin Street, Fifth Floor, Boston, MA  02110-1301  USA
 * 
 * Linden Research, Inc., 945 Battery Street, San Francisco, CA  94111  USA
 * $/LicenseInfo$
 */

#ifndef LL_LLPANELFACE_H
#define LL_LLPANELFACE_H

#include "v4color.h"
#include "llpanel.h"
#include "llgltfmaterial.h"
#include "llmaterial.h"
#include "llmaterialmgr.h"
#include "lltextureentry.h"
#include "llselectmgr.h"

#include <memory>

class LLButton;
class LLCheckBoxCtrl;
class LLColorSwatchCtrl;
class LLComboBox;
class LLInventoryItem;
class LLLineEditor;
class LLRadioGroup;
class LLSpinCtrl;
class LLTextBox;
class LLTextureCtrl;
class LLUICtrl;
class LLViewerObject;
class LLFloater;
class LLMaterialID;
class LLMediaCtrl;
class LLMenuButton;

class PBRPickerAgentListener;
class PBRPickerObjectListener;

// Represents an edit for use in replicating the op across one or more materials in the selection set.
//
// The apply function optionally performs the edit which it implements
// as a functor taking Data that calls member func MaterialFunc taking SetValueType
// on an instance of the LLMaterial class.
//
// boost who?
//
template<
	typename DataType,
	typename SetValueType,
	void (LLMaterial::*MaterialEditFunc)(SetValueType data) >
class LLMaterialEditFunctor
{
public:
	LLMaterialEditFunctor(const DataType& data) : _data(data) {}
	virtual ~LLMaterialEditFunctor() {}
	virtual void apply(LLMaterialPtr& material) { (material->*(MaterialEditFunc))(_data); }
	DataType _data;
};

template<
	typename DataType,
	DataType (LLMaterial::*MaterialGetFunc)() >
class LLMaterialGetFunctor
{
public:
	LLMaterialGetFunctor() {}
	virtual DataType get(LLMaterialPtr& material) { return (material->*(MaterialGetFunc)); }
};

template<
	typename DataType,
	DataType (LLTextureEntry::*TEGetFunc)() >
class LLTEGetFunctor
{
public:
	LLTEGetFunctor() {}
	virtual DataType get(LLTextureEntry* entry) { return (entry*(TEGetFunc)); }
};

class LLPanelFace : public LLPanel
{
public:
	virtual BOOL	postBuild();
	LLPanelFace();
	virtual ~LLPanelFace();

	void			refresh();
    void			refreshMedia();
    void			unloadMedia();
	void			changePrecision(S32 decimal_precision);	// <FS:CR> Adjustable decimal precision

    static void onMaterialOverrideReceived(const LLUUID& object_id, S32 side);

    /*virtual*/ void onVisibilityChange(BOOL new_visibility);
    /*virtual*/ void draw();

	LLMaterialPtr createDefaultMaterial(LLMaterialPtr current_material)
	{
		LLMaterialPtr new_material(!current_material.isNull() ? new LLMaterial(current_material->asLLSD()) : new LLMaterial());
		llassert_always(new_material);

		// Preserve old diffuse alpha mode or assert correct default blend mode as appropriate for the alpha channel content of the diffuse texture
		//
		new_material->setDiffuseAlphaMode(current_material.isNull() ? (isAlpha() ? LLMaterial::DIFFUSE_ALPHA_MODE_BLEND : LLMaterial::DIFFUSE_ALPHA_MODE_NONE) : current_material->getDiffuseAlphaMode());
		return new_material;
	}

	LLRender::eTexIndex getTextureChannelToEdit();
    LLRender::eTexIndex getTextureDropChannel();

protected:
    void			navigateToTitleMedia(const std::string url);
    bool			selectedMediaEditable();
    void			clearMediaSettings();
    void			updateMediaSettings();
    void			updateMediaTitle();

	void			getState();

	void			sendTexture();			// applies and sends texture
	void			sendTextureInfo();		// applies and sends texture scale, offset, etc.
	void			sendColor();			// applies and sends color
	void			sendAlpha();			// applies and sends transparency
	void			sendBump(U32 bumpiness);				// applies and sends bump map
	void			sendTexGen();				// applies and sends bump map
	void			sendShiny(U32 shininess);			// applies and sends shininess
	void			sendFullbright();		// applies and sends full bright

	void			sendGlow();
    void            alignTestureLayer();

    void            updateCopyTexButton();

    void 	onCommitPbr(const LLSD& data);
    void 	onCancelPbr(const LLSD& data);
    void 	onSelectPbr(const LLSD& data);
    static BOOL onDragPbr(LLUICtrl* ctrl, LLInventoryItem* item);

	// this function is to return TRUE if the drag should succeed.
	static BOOL onDragTexture(LLUICtrl* ctrl, LLInventoryItem* item);

	void 	onCommitTexture(const LLSD& data);
	void 	onCancelTexture(const LLSD& data);
	void 	onSelectTexture(const LLSD& data);
	void 	onCommitSpecularTexture(const LLSD& data);
	void 	onCancelSpecularTexture(const LLSD& data);
	void 	onSelectSpecularTexture(const LLSD& data);
	void 	onCommitNormalTexture(const LLSD& data);
	void 	onCancelNormalTexture(const LLSD& data);
	void 	onSelectNormalTexture(const LLSD& data);
	void 	onCommitColor(const LLSD& data);
	void 	onCommitShinyColor(const LLSD& data);
	void 	onCommitAlpha(const LLSD& data);
	void 	onCancelColor(const LLSD& data);
	void 	onCancelShinyColor(const LLSD& data);
	void 	onSelectColor(const LLSD& data);
	void 	onSelectShinyColor(const LLSD& data);

	void 	onCloseTexturePicker(const LLSD& data);

    static bool deleteMediaConfirm(const LLSD& notification, const LLSD& response);
    static bool multipleFacesSelectedConfirm(const LLSD& notification, const LLSD& response);

	// Make UI reflect state of currently selected material (refresh)
	// and UI mode (e.g. editing normal map v diffuse map)
	//
	// @param force_set_values forces spinners to set value even if they are focused
	void updateUI(bool force_set_values = false);

	// Convenience func to determine if all faces in selection have
	// identical planar texgen settings during edits
	// 
	bool isIdenticalPlanarTexgen();

	// Callback funcs for individual controls
	//
	static void		onCommitTextureInfo(LLUICtrl* ctrl, void* userdata);
	static void		onCommitTextureScaleX(LLUICtrl* ctrl, void* userdata);
	static void		onCommitTextureScaleY(LLUICtrl* ctrl, void* userdata);
	static void		onCommitTextureRot(LLUICtrl* ctrl, void* userdata);
	static void		onCommitTextureOffsetX(LLUICtrl* ctrl, void* userdata);
	static void		onCommitTextureOffsetY(LLUICtrl* ctrl, void* userdata);

	static void		onCommitMaterialBumpyScaleX(	LLUICtrl* ctrl, void* userdata);
	static void		onCommitMaterialBumpyScaleY(	LLUICtrl* ctrl, void* userdata);
	static void		onCommitMaterialBumpyRot(		LLUICtrl* ctrl, void* userdata);
	static void		onCommitMaterialBumpyOffsetX(	LLUICtrl* ctrl, void* userdata);
	static void		onCommitMaterialBumpyOffsetY(	LLUICtrl* ctrl, void* userdata);

	static void		syncRepeatX(LLPanelFace* self, F32 scaleU);
	static void		syncRepeatY(LLPanelFace* self, F32 scaleV);
	static void		syncOffsetX(LLPanelFace* self, F32 offsetU);
	static void		syncOffsetY(LLPanelFace* self, F32 offsetV);
	static void 	syncMaterialRot(LLPanelFace* self, F32 rot, int te = -1);

	static void		onCommitMaterialShinyScaleX(	LLUICtrl* ctrl, void* userdata);
	static void		onCommitMaterialShinyScaleY(	LLUICtrl* ctrl, void* userdata);
	static void		onCommitMaterialShinyRot(		LLUICtrl* ctrl, void* userdata);
	static void		onCommitMaterialShinyOffsetX(	LLUICtrl* ctrl, void* userdata);
	static void		onCommitMaterialShinyOffsetY(	LLUICtrl* ctrl, void* userdata);

	static void		onCommitMaterialGloss(			LLUICtrl* ctrl, void* userdata);
	static void		onCommitMaterialEnv(				LLUICtrl* ctrl, void* userdata);
	static void		onCommitMaterialMaskCutoff(	LLUICtrl* ctrl, void* userdata);
	static void		onCommitMaterialID( LLUICtrl* ctrl, void* userdata);

	static void		onCommitMaterialsMedia(	LLUICtrl* ctrl, void* userdata);
	static void		onCommitMaterialType(	LLUICtrl* ctrl, void* userdata);
    static void		onCommitPbrType(LLUICtrl* ctrl, void* userdata);
	static void 	onClickBtnEditMedia(LLUICtrl* ctrl, void* userdata);
	static void 	onClickBtnDeleteMedia(LLUICtrl* ctrl, void* userdata);
	static void 	onClickBtnAddMedia(LLUICtrl* ctrl, void* userdata);
	static void		onCommitBump(				LLUICtrl* ctrl, void* userdata);
	static void		onCommitTexGen(			LLUICtrl* ctrl, void* userdata);
	static void		onCommitShiny(				LLUICtrl* ctrl, void* userdata);
	static void		onCommitAlphaMode(		LLUICtrl* ctrl, void* userdata);
	static void		onCommitFullbright(		LLUICtrl* ctrl, void* userdata);
<<<<<<< HEAD
	static void		onCommitGlow(				LLUICtrl* ctrl, void *userdata);
=======
	static void     onCommitGlow(				LLUICtrl* ctrl, void *userdata);
>>>>>>> 85bf5670
	static void		onCommitPlanarAlign(		LLUICtrl* ctrl, void* userdata);
	static void		onCommitRepeatsPerMeter(	LLUICtrl* ctrl, void* userinfo);

    void            onCommitGLTFTextureScaleU(LLUICtrl* ctrl);
    void            onCommitGLTFTextureScaleV(LLUICtrl* ctrl);
    void            onCommitGLTFRotation(LLUICtrl* ctrl);
    void            onCommitGLTFTextureOffsetU(LLUICtrl* ctrl);
    void            onCommitGLTFTextureOffsetV(LLUICtrl* ctrl);

	static void		onClickAutoFix(void*);
    static void		onAlignTexture(void*);
    static void 	onClickBtnLoadInvPBR(void* userdata);
    static void 	onClickBtnEditPBR(void* userdata);
    static void 	onClickBtnSavePBR(void* userdata);

    // <FS> Extended copy & paste buttons
    void            onCopyFaces();
    void            onPasteFaces();
    // </FS>

	void onClickBtnSelectSameTexture(const LLUICtrl* ctrl, const LLSD& user_data);	// <FS:Zi> Find all faces with same texture

public: // needs to be accessible to selection manager
    void            onCopyColor(); // records all selected faces
    void            onPasteColor(); // to specific face
    void            onPasteColor(LLViewerObject* objectp, S32 te); // to specific face
    void            onCopyTexture();
    void            onPasteTexture();
    void            onPasteTexture(LLViewerObject* objectp, S32 te);

protected:
    // <FS> Extended copy & paste buttons
    //void            menuDoToSelected(const LLSD& userdata);
    //bool            menuEnableItem(const LLSD& userdata);
    // </FS>

	static F32     valueGlow(LLViewerObject* object, S32 face);

	// <FS:CR> Build tool enhancements
	static void		onClickMapsSync(LLUICtrl* ctrl, void *userdata);
	static void		alignMaterialsProperties(LLPanelFace* self);
	
public:
	static void		onCommitFlip(const LLUICtrl* ctrl, const LLSD& user_data);
	LLSpinCtrl*		mCtrlTexScaleU;
	LLSpinCtrl*		mCtrlTexScaleV;
	LLSpinCtrl*		mCtrlBumpyScaleU;
	LLSpinCtrl*		mCtrlBumpyScaleV;
	LLSpinCtrl*		mCtrlShinyScaleU;
	LLSpinCtrl*		mCtrlShinyScaleV;
	
	LLSpinCtrl*		mCtrlTexOffsetU;
	LLSpinCtrl*		mCtrlTexOffsetV;
	LLSpinCtrl*		mCtrlBumpyOffsetU;
	LLSpinCtrl*		mCtrlBumpyOffsetV;
	LLSpinCtrl*		mCtrlShinyOffsetU;
	LLSpinCtrl*		mCtrlShinyOffsetV;
	
	LLSpinCtrl*		mCtrlTexRot;
	LLSpinCtrl*		mCtrlBumpyRot;
	LLSpinCtrl*		mCtrlShinyRot;
	// </FS>

private:
	bool		isAlpha() { return mIsAlpha; }

	// Convenience funcs to keep the visual flack to a minimum
	//
	LLUUID	getCurrentNormalMap();
	LLUUID	getCurrentSpecularMap();
	U32		getCurrentShininess();
	U32		getCurrentBumpiness();
	U8		getCurrentDiffuseAlphaMode();
	U8		getCurrentAlphaMaskCutoff();
	U8		getCurrentEnvIntensity();
	U8		getCurrentGlossiness();
	F32		getCurrentBumpyRot();
	F32		getCurrentBumpyScaleU();
	F32		getCurrentBumpyScaleV();
	F32		getCurrentBumpyOffsetU();
	F32		getCurrentBumpyOffsetV();
	F32		getCurrentShinyRot();
	F32		getCurrentShinyScaleU();
	F32		getCurrentShinyScaleV();
	F32		getCurrentShinyOffsetU();
	F32		getCurrentShinyOffsetV();

	// <FS:CR> Convenience funcs for diffuse maps
	F32		getCurrentTextureRot();
	F32		getCurrentTextureScaleU();
	F32		getCurrentTextureScaleV();
	F32		getCurrentTextureOffsetU();
	F32		getCurrentTextureOffsetV();
	
	// Build tool controls
	LLTextureCtrl*	mTextureCtrl;
	LLTextureCtrl*	mShinyTextureCtrl;
	LLTextureCtrl*	mBumpyTextureCtrl;
	LLColorSwatchCtrl*	mColorSwatch;
	LLColorSwatchCtrl*	mShinyColorSwatch;
	
	LLComboBox*		mComboTexGen;
	LLRadioGroup*	mRadioMatType;
	LLRadioGroup*	mRadioPbrType;

	LLCheckBoxCtrl	*mCheckFullbright;
	
	LLTextBox*		mLabelColorTransp;
	LLSpinCtrl*		mCtrlColorTransp;		// transparency = 1 - alpha
	
	LLSpinCtrl*		mCtrlGlow;
	LLSpinCtrl*		mCtrlRpt;
	// </FS:CR>

    LLComboBox *mComboMatMedia;
    LLMediaCtrl *mTitleMedia;
    LLTextBox *mTitleMediaText;

	// Update visibility of controls to match current UI mode
	// (e.g. materials vs media editing)
	//
	// Do NOT call updateUI from within this function.
	//
	void updateVisibility(LLViewerObject* objectp = nullptr);

	// Hey look everyone, a type-safe alternative to copy and paste! :)
	//

	// Update material parameters by applying 'edit_func' to selected TEs
	//
	template<
		typename DataType,
		typename SetValueType,
		void (LLMaterial::*MaterialEditFunc)(SetValueType data) >
	static void edit(LLPanelFace* p, DataType data, int te = -1, const LLUUID &only_for_object_id = LLUUID())
	{
		LLMaterialEditFunctor< DataType, SetValueType, MaterialEditFunc > edit(data);
		struct LLSelectedTEEditMaterial : public LLSelectedTEMaterialFunctor
		{
			LLSelectedTEEditMaterial(LLPanelFace* panel, LLMaterialEditFunctor< DataType, SetValueType, MaterialEditFunc >* editp, const LLUUID &only_for_object_id) : _panel(panel), _edit(editp), _only_for_object_id(only_for_object_id) {}
			virtual ~LLSelectedTEEditMaterial() {};
			virtual LLMaterialPtr apply(LLViewerObject* object, S32 face, LLTextureEntry* tep, LLMaterialPtr& current_material)
			{
				if (_edit && (_only_for_object_id.isNull() || _only_for_object_id == object->getID()))
				{
					LLMaterialPtr new_material = _panel->createDefaultMaterial(current_material);
					llassert_always(new_material);

					// Determine correct alpha mode for current diffuse texture
					// (i.e. does it have an alpha channel that makes alpha mode useful)
					//
					// _panel->isAlpha() "lies" when one face has alpha and the rest do not (NORSPEC-329)
					// need to get per-face answer to this question for sane alpha mode retention on updates.
					//					
					bool is_alpha_face = object->isImageAlphaBlended(face);

					// need to keep this original answer for valid comparisons in logic below
					//
					U8 original_default_alpha_mode = is_alpha_face ? LLMaterial::DIFFUSE_ALPHA_MODE_BLEND : LLMaterial::DIFFUSE_ALPHA_MODE_NONE;
					
					U8 default_alpha_mode = original_default_alpha_mode;

					if (!current_material.isNull())
					{
						default_alpha_mode = current_material->getDiffuseAlphaMode();
					}

					// Insure we don't inherit the default of blend by accident...
					// this will be stomped by a legit request to change the alpha mode by the apply() below
					//
					new_material->setDiffuseAlphaMode(default_alpha_mode);

					// Do "It"!
					//
					_edit->apply(new_material);

					U32		new_alpha_mode			= new_material->getDiffuseAlphaMode();
					LLUUID	new_normal_map_id		= new_material->getNormalID();
					LLUUID	new_spec_map_id			= new_material->getSpecularID();

					if ((new_alpha_mode == LLMaterial::DIFFUSE_ALPHA_MODE_BLEND) && !is_alpha_face)
					{
						new_alpha_mode = LLMaterial::DIFFUSE_ALPHA_MODE_NONE;
						new_material->setDiffuseAlphaMode(LLMaterial::DIFFUSE_ALPHA_MODE_NONE);
					}

					bool is_default_blend_mode		= (new_alpha_mode == original_default_alpha_mode);
					bool is_need_material			= !is_default_blend_mode || !new_normal_map_id.isNull() || !new_spec_map_id.isNull();

					if (!is_need_material)
					{
						LL_DEBUGS("Materials") << "Removing material from object " << object->getID() << " face " << face << LL_ENDL;
						LLMaterialMgr::getInstance()->remove(object->getID(),face);
						new_material = NULL;
					}
					else
					{
						LL_DEBUGS("Materials") << "Putting material on object " << object->getID() << " face " << face << ", material: " << new_material->asLLSD() << LL_ENDL;
						LLMaterialMgr::getInstance()->put(object->getID(),face,*new_material);
					}

					object->setTEMaterialParams(face, new_material);
					return new_material;
				}
				return NULL;
			}
			LLMaterialEditFunctor< DataType, SetValueType, MaterialEditFunc >*	_edit;
			LLPanelFace *_panel;
			const LLUUID & _only_for_object_id;
		} editor(p, &edit, only_for_object_id);
		LLSelectMgr::getInstance()->selectionSetMaterialParams(&editor, te);
	}

	template<
		typename DataType,
		typename ReturnType,
		ReturnType (LLMaterial::* const MaterialGetFunc)() const  >
	static void getTEMaterialValue(DataType& data_to_return, bool& identical,DataType default_value, bool has_tolerance = false, DataType tolerance = DataType())
	{
		DataType data_value = default_value;
		struct GetTEMaterialVal : public LLSelectedTEGetFunctor<DataType>
		{
			GetTEMaterialVal(DataType default_value) : _default(default_value) {}
			virtual ~GetTEMaterialVal() {}

			DataType get(LLViewerObject* object, S32 face)
			{
				DataType ret = _default;
				LLMaterialPtr material_ptr;
				LLTextureEntry* tep = object ? object->getTE(face) : NULL;
				if (tep)
				{
					material_ptr = tep->getMaterialParams();
					if (!material_ptr.isNull())
					{
						ret = (material_ptr->*(MaterialGetFunc))();
					}
				}
				return ret;
			}
			DataType _default;
		} GetFunc(default_value);
		identical = LLSelectMgr::getInstance()->getSelection()->getSelectedTEValue( &GetFunc, data_value, has_tolerance, tolerance);
		data_to_return = data_value;
	}

	template<
		typename DataType,
		typename ReturnType, // some kids just have to different...
		ReturnType (LLTextureEntry::* const TEGetFunc)() const >
	static void getTEValue(DataType& data_to_return, bool& identical, DataType default_value, bool has_tolerance = false, DataType tolerance = DataType())
	{
		DataType data_value = default_value;
		struct GetTEVal : public LLSelectedTEGetFunctor<DataType>
		{
			GetTEVal(DataType default_value) : _default(default_value) {}
			virtual ~GetTEVal() {}

			DataType get(LLViewerObject* object, S32 face) {
				LLTextureEntry* tep = object ? object->getTE(face) : NULL;
				return tep ? ((tep->*(TEGetFunc))()) : _default;
			}
			DataType _default;
		} GetTEValFunc(default_value);
		identical = LLSelectMgr::getInstance()->getSelection()->getSelectedTEValue( &GetTEValFunc, data_value, has_tolerance, tolerance );
		data_to_return = data_value;
	}

	// Update vis and enabling of specific subsets of controls based on material params
	// (e.g. hide the spec controls if no spec texture is applied)
	//
	void updateShinyControls(bool is_setting_texture = false, bool mess_with_combobox = false);
	void updateBumpyControls(bool is_setting_texture = false, bool mess_with_combobox = false);
	void updateAlphaControls();

	/*
	 * Checks whether the selected texture from the LLFloaterTexturePicker can be applied to the currently selected object.
	 * If agent selects texture which is not allowed to be applied for the currently selected object,
	 * all controls of the floater texture picker which allow to apply the texture will be disabled.
	 */
    void onTextureSelectionChanged(LLInventoryItem* itemp);
    void onPbrSelectionChanged(LLInventoryItem* itemp);

    void updateUIGLTF(LLViewerObject* objectp, bool& has_pbr_material, bool& has_faces_without_pbr, bool force_set_values);
    void updateVisibilityGLTF(LLViewerObject* objectp = nullptr);

    void updateSelectedGLTFMaterials(std::function<void(LLGLTFMaterial*)> func);
    void updateGLTFTextureTransform(float value, U32 pbr_type, std::function<void(LLGLTFMaterial::TextureTransform*)> edit);

    void setMaterialOverridesFromSelection();

    // <FS> Extended copy & paste buttons
    //LLMenuButton*   mMenuClipboardColor;
    //LLMenuButton*   mMenuClipboardTexture;
    LLButton*        mBtnCopyFaces;
    LLButton*        mBtnPasteFaces;
    // </FS>

	bool mIsAlpha;
	
    LLSD            mClipboardParams;

    LLSD mMediaSettings;
    bool mNeedMediaTitle;

    class Selection
    {
    public:
        void connect();

        // Returns true if the selected objects or sides have changed since
        // this was last called, and no object update is pending
        bool update();

        // Prevents update() returning true until the provided object is
        // updated. Necessary to prevent controls updating when the mouse is
        // held down.
        void setDirty() { mChanged = true; };

        // Callbacks
        void onSelectionChanged() { mNeedsSelectionCheck = true; }
        void onSelectedObjectUpdated(const LLUUID &object_id, S32 side);

    protected:
        bool compareSelection();

        bool mChanged = false;

        boost::signals2::scoped_connection mSelectConnection;
        bool mNeedsSelectionCheck = true;
        S32 mSelectedObjectCount = 0;
        S32 mSelectedTECount = 0;
        LLUUID mSelectedObjectID;
        S32 mLastSelectedSide = -1;
    };

    static Selection sMaterialOverrideSelection;

    std::unique_ptr<PBRPickerAgentListener> mAgentInventoryListener;
    std::unique_ptr<PBRPickerObjectListener> mVOInventoryListener;

public:
	#if defined(DEF_GET_MAT_STATE)
		#undef DEF_GET_MAT_STATE
	#endif

	#if defined(DEF_GET_TE_STATE)
		#undef DEF_GET_TE_STATE
	#endif

	#if defined(DEF_EDIT_MAT_STATE)
		DEF_EDIT_MAT_STATE
	#endif

    // Accessors for selected TE material state
    //
    #define DEF_GET_MAT_STATE(DataType,ReturnType,MaterialMemberFunc,DefaultValue,HasTolerance,Tolerance)                                           \
        static void MaterialMemberFunc(DataType& data, bool& identical, bool has_tolerance = HasTolerance, DataType tolerance = Tolerance)          \
        {                                                                                                                                           \
            getTEMaterialValue< DataType, ReturnType, &LLMaterial::MaterialMemberFunc >(data, identical, DefaultValue, has_tolerance, tolerance);   \
        }

    // Mutators for selected TE material
    //
    #define DEF_EDIT_MAT_STATE(DataType,ReturnType,MaterialMemberFunc)                                                              \
        static void MaterialMemberFunc(LLPanelFace* p, DataType data, int te = -1, const LLUUID &only_for_object_id = LLUUID())     \
        {                                                                                                                           \
            edit< DataType, ReturnType, &LLMaterial::MaterialMemberFunc >(p, data, te, only_for_object_id);                         \
        }

    // Accessors for selected TE state proper (legacy settings etc)
    //
    #define DEF_GET_TE_STATE(DataType,ReturnType,TexEntryMemberFunc,DefaultValue,HasTolerance,Tolerance)                                        \
        static void TexEntryMemberFunc(DataType& data, bool& identical, bool has_tolerance = HasTolerance, DataType tolerance = Tolerance)      \
        {                                                                                                                                       \
            getTEValue< DataType, ReturnType, &LLTextureEntry::TexEntryMemberFunc >(data, identical, DefaultValue, has_tolerance, tolerance);   \
        }

	class LLSelectedTEMaterial
	{
	public:
		static void getCurrent(LLMaterialPtr& material_ptr, bool& identical_material);
		static void getMaxSpecularRepeats(F32& repeats, bool& identical);
		static void getMaxNormalRepeats(F32& repeats, bool& identical);
		static void getCurrentDiffuseAlphaMode(U8& diffuse_alpha_mode, bool& identical, bool diffuse_texture_has_alpha);

		DEF_GET_MAT_STATE(LLUUID,const LLUUID&,getNormalID,LLUUID::null, false, LLUUID::null)
		DEF_GET_MAT_STATE(LLUUID,const LLUUID&,getSpecularID,LLUUID::null, false, LLUUID::null)
		DEF_GET_MAT_STATE(F32,F32,getSpecularRepeatX,1.0f, true, 0.001f)
		DEF_GET_MAT_STATE(F32,F32,getSpecularRepeatY,1.0f, true, 0.001f)
		DEF_GET_MAT_STATE(F32,F32,getSpecularOffsetX,0.0f, true, 0.001f)
		DEF_GET_MAT_STATE(F32,F32,getSpecularOffsetY,0.0f, true, 0.001f)
		DEF_GET_MAT_STATE(F32,F32,getSpecularRotation,0.0f, true, 0.001f)

		DEF_GET_MAT_STATE(F32,F32,getNormalRepeatX,1.0f, true, 0.001f)
		DEF_GET_MAT_STATE(F32,F32,getNormalRepeatY,1.0f, true, 0.001f)
		DEF_GET_MAT_STATE(F32,F32,getNormalOffsetX,0.0f, true, 0.001f)
		DEF_GET_MAT_STATE(F32,F32,getNormalOffsetY,0.0f, true, 0.001f)
		DEF_GET_MAT_STATE(F32,F32,getNormalRotation,0.0f, true, 0.001f)

		DEF_EDIT_MAT_STATE(U8,U8,setDiffuseAlphaMode);
		DEF_EDIT_MAT_STATE(U8,U8,setAlphaMaskCutoff);

		DEF_EDIT_MAT_STATE(F32,F32,setNormalOffsetX);
		DEF_EDIT_MAT_STATE(F32,F32,setNormalOffsetY);
		DEF_EDIT_MAT_STATE(F32,F32,setNormalRepeatX);
		DEF_EDIT_MAT_STATE(F32,F32,setNormalRepeatY);
		DEF_EDIT_MAT_STATE(F32,F32,setNormalRotation);

		DEF_EDIT_MAT_STATE(F32,F32,setSpecularOffsetX);
		DEF_EDIT_MAT_STATE(F32,F32,setSpecularOffsetY);
		DEF_EDIT_MAT_STATE(F32,F32,setSpecularRepeatX);
		DEF_EDIT_MAT_STATE(F32,F32,setSpecularRepeatY);
		DEF_EDIT_MAT_STATE(F32,F32,setSpecularRotation);

		DEF_EDIT_MAT_STATE(U8,U8,setEnvironmentIntensity);
		DEF_EDIT_MAT_STATE(U8,U8,setSpecularLightExponent);

		DEF_EDIT_MAT_STATE(LLUUID,const LLUUID&,setNormalID);
		DEF_EDIT_MAT_STATE(LLUUID,const LLUUID&,setSpecularID);
		DEF_EDIT_MAT_STATE(LLColor4U,	const LLColor4U&,setSpecularLightColor);
	};

	class LLSelectedTE
	{
	public:
		static void getFace(class LLFace*& face_to_return, bool& identical_face);
		static void getImageFormat(LLGLenum& image_format_to_return, bool& identical_face);
		static void getTexId(LLUUID& id, bool& identical);
        static void getPbrMaterialId(LLUUID& id, bool& identical, bool& has_pbr, bool& has_faces_without_pbr);
		static void getObjectScaleS(F32& scale_s, bool& identical);
		static void getObjectScaleT(F32& scale_t, bool& identical);
		static void getMaxDiffuseRepeats(F32& repeats, bool& identical);

		DEF_GET_TE_STATE(U8,U8,getBumpmap,0, false, 0)
		DEF_GET_TE_STATE(U8,U8,getShiny,0, false, 0)
		DEF_GET_TE_STATE(U8,U8,getFullbright,0, false, 0)
		DEF_GET_TE_STATE(F32,F32,getRotation,0.0f, true, 0.001f)
		DEF_GET_TE_STATE(F32,F32,getOffsetS,0.0f, true, 0.001f)
		DEF_GET_TE_STATE(F32,F32,getOffsetT,0.0f, true, 0.001f)
		DEF_GET_TE_STATE(F32,F32,getScaleS,1.0f, true, 0.001f)
		DEF_GET_TE_STATE(F32,F32,getScaleT,1.0f, true, 0.001f)
		DEF_GET_TE_STATE(F32,F32,getGlow,0.0f, true, 0.001f)
		DEF_GET_TE_STATE(LLTextureEntry::e_texgen,LLTextureEntry::e_texgen,getTexGen,LLTextureEntry::TEX_GEN_DEFAULT, false, LLTextureEntry::TEX_GEN_DEFAULT)
		DEF_GET_TE_STATE(LLColor4,const LLColor4&,getColor,LLColor4::white, false, LLColor4::black);
	};
};

#endif
<|MERGE_RESOLUTION|>--- conflicted
+++ resolved
@@ -236,11 +236,7 @@
 	static void		onCommitShiny(				LLUICtrl* ctrl, void* userdata);
 	static void		onCommitAlphaMode(		LLUICtrl* ctrl, void* userdata);
 	static void		onCommitFullbright(		LLUICtrl* ctrl, void* userdata);
-<<<<<<< HEAD
-	static void		onCommitGlow(				LLUICtrl* ctrl, void *userdata);
-=======
 	static void     onCommitGlow(				LLUICtrl* ctrl, void *userdata);
->>>>>>> 85bf5670
 	static void		onCommitPlanarAlign(		LLUICtrl* ctrl, void* userdata);
 	static void		onCommitRepeatsPerMeter(	LLUICtrl* ctrl, void* userinfo);
 
