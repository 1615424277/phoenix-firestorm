--- conflicted
+++ resolved
@@ -137,10 +137,6 @@
 	void			sendShiny(U32 shininess);			// applies and sends shininess
 	void			sendFullbright();		// applies and sends full bright
 	void			sendGlow();
-<<<<<<< HEAD
-	void			sendMedia();
-=======
->>>>>>> 275ad3fd
     void            alignTestureLayer();
 
     void            updateCopyTexButton();
