/**
 * @file llscrollingpanelparam.cpp
 * @brief UI panel for a list of visual param panels
 *
 * $LicenseInfo:firstyear=2009&license=viewerlgpl$
 * Second Life Viewer Source Code
 * Copyright (C) 2010, Linden Research, Inc.
 *
 * This library is free software; you can redistribute it and/or
 * modify it under the terms of the GNU Lesser General Public
 * License as published by the Free Software Foundation;
 * version 2.1 of the License only.
 *
 * This library is distributed in the hope that it will be useful,
 * but WITHOUT ANY WARRANTY; without even the implied warranty of
 * MERCHANTABILITY or FITNESS FOR A PARTICULAR PURPOSE.  See the GNU
 * Lesser General Public License for more details.
 *
 * You should have received a copy of the GNU Lesser General Public
 * License along with this library; if not, write to the Free Software
 * Foundation, Inc., 51 Franklin Street, Fifth Floor, Boston, MA  02110-1301  USA
 *
 * Linden Research, Inc., 945 Battery Street, San Francisco, CA  94111  USA
 * $/LicenseInfo$
 */

#include "llviewerprecompiledheaders.h"

#include "llscrollingpanelparambase.h"
#include "llviewerjointmesh.h"
#include "llviewervisualparam.h"
#include "llwearable.h"
#include "llviewervisualparam.h"
#include "lltoolmorph.h"
#include "lltrans.h"
#include "llbutton.h"
#include "llsliderctrl.h"
#include "llagent.h"
#include "llviewborder.h"
#include "llvoavatarself.h"

LLScrollingPanelParamBase::LLScrollingPanelParamBase( const LLPanel::Params& panel_params,
<<<<<<< HEAD
						      LLViewerJointMesh* mesh, LLViewerVisualParam* param, bool allow_modify, LLWearable* wearable, LLJoint* jointp, bool use_hints)
	: LLScrollingPanel( panel_params ),
	  mParam(param),
	  mAllowModify(allow_modify),
	  mWearable(wearable)
=======
                              LLViewerJointMesh* mesh, LLViewerVisualParam* param, BOOL allow_modify, LLWearable* wearable, LLJoint* jointp, BOOL use_hints)
    : LLScrollingPanel( panel_params ),
      mParam(param),
      mAllowModify(allow_modify),
      mWearable(wearable)
>>>>>>> c06fb4e0
{
    if (use_hints)
        buildFromFile( "panel_scrolling_param.xml");
    else
        buildFromFile( "panel_scrolling_param_base.xml");

    getChild<LLUICtrl>("param slider")->setValue(weightToPercent(param->getWeight()));

    std::string display_name = LLTrans::getString(param->getDisplayName());
    getChild<LLUICtrl>("param slider")->setLabelArg("[DESC]", display_name);
    getChildView("param slider")->setEnabled(mAllowModify);
    childSetCommitCallback("param slider", LLScrollingPanelParamBase::onSliderMoved, this);

<<<<<<< HEAD
	setVisible(false);
	setBorderVisible( false );
=======
    setVisible(FALSE);
    setBorderVisible( FALSE );
>>>>>>> c06fb4e0
}

LLScrollingPanelParamBase::~LLScrollingPanelParamBase()
{
}

void LLScrollingPanelParamBase::updatePanel(bool allow_modify)
{
    LLViewerVisualParam* param = mParam;

    if (!mWearable)
    {
        // not editing a wearable just now, no update necessary
        return;
    }

    F32 current_weight = mWearable->getVisualParamWeight( param->getID() );
    getChild<LLUICtrl>("param slider")->setValue(weightToPercent( current_weight ) );
    mAllowModify = allow_modify;
    getChildView("param slider")->setEnabled(mAllowModify);
}

// static
void LLScrollingPanelParamBase::onSliderMoved(LLUICtrl* ctrl, void* userdata)
{
<<<<<<< HEAD
	LLSliderCtrl* slider = (LLSliderCtrl*) ctrl;
	LLScrollingPanelParamBase* self = (LLScrollingPanelParamBase*) userdata;
	LLViewerVisualParam* param = self->mParam;
	
	F32 current_weight = self->mWearable->getVisualParamWeight( param->getID() );
	F32 new_weight = self->percentToWeight( (F32)slider->getValue().asReal() );
	if (current_weight != new_weight )
	{
		// <FS:Ansariel> [Legacy Bake]
		//self->mWearable->setVisualParamWeight( param->getID(), new_weight);
		self->mWearable->setVisualParamWeight( param->getID(), new_weight, false);
		self->mWearable->writeToAvatar(gAgentAvatarp);
		gAgentAvatarp->updateVisualParams();
	}
=======
    LLSliderCtrl* slider = (LLSliderCtrl*) ctrl;
    LLScrollingPanelParamBase* self = (LLScrollingPanelParamBase*) userdata;
    LLViewerVisualParam* param = self->mParam;

    F32 current_weight = self->mWearable->getVisualParamWeight( param->getID() );
    F32 new_weight = self->percentToWeight( (F32)slider->getValue().asReal() );
    if (current_weight != new_weight )
    {
        // <FS:Ansariel> [Legacy Bake]
        //self->mWearable->setVisualParamWeight( param->getID(), new_weight);
        self->mWearable->setVisualParamWeight( param->getID(), new_weight, FALSE);
        self->mWearable->writeToAvatar(gAgentAvatarp);
        gAgentAvatarp->updateVisualParams();
    }
>>>>>>> c06fb4e0
}

F32 LLScrollingPanelParamBase::weightToPercent( F32 weight )
{
    LLViewerVisualParam* param = mParam;
    return (weight - param->getMinWeight()) /  (param->getMaxWeight() - param->getMinWeight()) * 100.f;
}

F32 LLScrollingPanelParamBase::percentToWeight( F32 percent )
{
    LLViewerVisualParam* param = mParam;
    return percent / 100.f * (param->getMaxWeight() - param->getMinWeight()) + param->getMinWeight();
}<|MERGE_RESOLUTION|>--- conflicted
+++ resolved
@@ -40,19 +40,11 @@
 #include "llvoavatarself.h"
 
 LLScrollingPanelParamBase::LLScrollingPanelParamBase( const LLPanel::Params& panel_params,
-<<<<<<< HEAD
-						      LLViewerJointMesh* mesh, LLViewerVisualParam* param, bool allow_modify, LLWearable* wearable, LLJoint* jointp, bool use_hints)
-	: LLScrollingPanel( panel_params ),
-	  mParam(param),
-	  mAllowModify(allow_modify),
-	  mWearable(wearable)
-=======
-                              LLViewerJointMesh* mesh, LLViewerVisualParam* param, BOOL allow_modify, LLWearable* wearable, LLJoint* jointp, BOOL use_hints)
+                              LLViewerJointMesh* mesh, LLViewerVisualParam* param, bool allow_modify, LLWearable* wearable, LLJoint* jointp, bool use_hints)
     : LLScrollingPanel( panel_params ),
       mParam(param),
       mAllowModify(allow_modify),
       mWearable(wearable)
->>>>>>> c06fb4e0
 {
     if (use_hints)
         buildFromFile( "panel_scrolling_param.xml");
@@ -66,13 +58,8 @@
     getChildView("param slider")->setEnabled(mAllowModify);
     childSetCommitCallback("param slider", LLScrollingPanelParamBase::onSliderMoved, this);
 
-<<<<<<< HEAD
-	setVisible(false);
-	setBorderVisible( false );
-=======
-    setVisible(FALSE);
-    setBorderVisible( FALSE );
->>>>>>> c06fb4e0
+    setVisible(false);
+    setBorderVisible( false );
 }
 
 LLScrollingPanelParamBase::~LLScrollingPanelParamBase()
@@ -98,22 +85,6 @@
 // static
 void LLScrollingPanelParamBase::onSliderMoved(LLUICtrl* ctrl, void* userdata)
 {
-<<<<<<< HEAD
-	LLSliderCtrl* slider = (LLSliderCtrl*) ctrl;
-	LLScrollingPanelParamBase* self = (LLScrollingPanelParamBase*) userdata;
-	LLViewerVisualParam* param = self->mParam;
-	
-	F32 current_weight = self->mWearable->getVisualParamWeight( param->getID() );
-	F32 new_weight = self->percentToWeight( (F32)slider->getValue().asReal() );
-	if (current_weight != new_weight )
-	{
-		// <FS:Ansariel> [Legacy Bake]
-		//self->mWearable->setVisualParamWeight( param->getID(), new_weight);
-		self->mWearable->setVisualParamWeight( param->getID(), new_weight, false);
-		self->mWearable->writeToAvatar(gAgentAvatarp);
-		gAgentAvatarp->updateVisualParams();
-	}
-=======
     LLSliderCtrl* slider = (LLSliderCtrl*) ctrl;
     LLScrollingPanelParamBase* self = (LLScrollingPanelParamBase*) userdata;
     LLViewerVisualParam* param = self->mParam;
@@ -124,11 +95,10 @@
     {
         // <FS:Ansariel> [Legacy Bake]
         //self->mWearable->setVisualParamWeight( param->getID(), new_weight);
-        self->mWearable->setVisualParamWeight( param->getID(), new_weight, FALSE);
+        self->mWearable->setVisualParamWeight( param->getID(), new_weight, false);
         self->mWearable->writeToAvatar(gAgentAvatarp);
         gAgentAvatarp->updateVisualParams();
     }
->>>>>>> c06fb4e0
 }
 
 F32 LLScrollingPanelParamBase::weightToPercent( F32 weight )
