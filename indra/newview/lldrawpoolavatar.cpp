/** 
 * @file lldrawpoolavatar.cpp
 * @brief LLDrawPoolAvatar class implementation
 *
 * $LicenseInfo:firstyear=2002&license=viewerlgpl$
 * Second Life Viewer Source Code
 * Copyright (C) 2010, Linden Research, Inc.
 * 
 * This library is free software; you can redistribute it and/or
 * modify it under the terms of the GNU Lesser General Public
 * License as published by the Free Software Foundation;
 * version 2.1 of the License only.
 * 
 * This library is distributed in the hope that it will be useful,
 * but WITHOUT ANY WARRANTY; without even the implied warranty of
 * MERCHANTABILITY or FITNESS FOR A PARTICULAR PURPOSE.  See the GNU
 * Lesser General Public License for more details.
 * 
 * You should have received a copy of the GNU Lesser General Public
 * License along with this library; if not, write to the Free Software
 * Foundation, Inc., 51 Franklin Street, Fifth Floor, Boston, MA  02110-1301  USA
 * 
 * Linden Research, Inc., 945 Battery Street, San Francisco, CA  94111  USA
 * $/LicenseInfo$
 */

#include "llviewerprecompiledheaders.h"

#include "lldrawpoolavatar.h"
#include "llrender.h"

#include "llvoavatar.h"
#include "m3math.h"
#include "llmatrix4a.h"

#include "llagent.h" //for gAgent.needsRenderAvatar()
#include "lldrawable.h"
#include "lldrawpoolbump.h"
#include "llface.h"
#include "llmeshrepository.h"
#include "llsky.h"
#include "llviewercamera.h"
#include "llviewerregion.h"
#include "noise.h"
#include "pipeline.h"
#include "llviewershadermgr.h"
#include "llvovolume.h"
#include "llvolume.h"
#include "llappviewer.h"
#include "llrendersphere.h"
#include "llviewerpartsim.h"
#include "llviewercontrol.h" // for gSavedSettings

static U32 sDataMask = LLDrawPoolAvatar::VERTEX_DATA_MASK;
static U32 sBufferUsage = GL_STREAM_DRAW_ARB;
static U32 sShaderLevel = 0;

#define JOINT_COUNT 52

LLGLSLShader* LLDrawPoolAvatar::sVertexProgram = NULL;
BOOL	LLDrawPoolAvatar::sSkipOpaque = FALSE;
BOOL	LLDrawPoolAvatar::sSkipTransparent = FALSE;
S32 LLDrawPoolAvatar::sDiffuseChannel = 0;
F32 LLDrawPoolAvatar::sMinimumAlpha = 0.2f;


static bool is_deferred_render = false;
static bool is_post_deferred_render = false;

extern BOOL gUseGLPick;

F32 CLOTHING_GRAVITY_EFFECT = 0.7f;
F32 CLOTHING_ACCEL_FORCE_FACTOR = 0.2f;
const S32 NUM_TEST_AVATARS = 30;
const S32 MIN_PIXEL_AREA_2_PASS_SKINNING = 500000000;

// Format for gAGPVertices
// vertex format for bumpmapping:
//  vertices   12
//  pad		    4
//  normals    12
//  pad		    4
//  texcoords0  8
//  texcoords1  8
// total       48
//
// for no bumpmapping
//  vertices	   12
//  texcoords	8
//  normals	   12
// total	   32
//

S32 AVATAR_OFFSET_POS = 0;
S32 AVATAR_OFFSET_NORMAL = 16;
S32 AVATAR_OFFSET_TEX0 = 32;
S32 AVATAR_OFFSET_TEX1 = 40;
S32 AVATAR_VERTEX_BYTES = 48;

BOOL gAvatarEmbossBumpMap = FALSE;
static BOOL sRenderingSkinned = FALSE;
S32 normal_channel = -1;
S32 specular_channel = -1;
S32 cube_channel = -1;

static LLTrace::BlockTimerStatHandle FTM_SHADOW_AVATAR("Avatar Shadow");

LLDrawPoolAvatar::LLDrawPoolAvatar() : 
	LLFacePool(POOL_AVATAR)	
{
}

//-----------------------------------------------------------------------------
// instancePool()
//-----------------------------------------------------------------------------
LLDrawPool *LLDrawPoolAvatar::instancePool()
{
	return new LLDrawPoolAvatar();
}


S32 LLDrawPoolAvatar::getVertexShaderLevel() const
{
	return (S32) LLViewerShaderMgr::instance()->getVertexShaderLevel(LLViewerShaderMgr::SHADER_AVATAR);
}

void LLDrawPoolAvatar::prerender()
{
	mVertexShaderLevel = LLViewerShaderMgr::instance()->getVertexShaderLevel(LLViewerShaderMgr::SHADER_AVATAR);
	
	sShaderLevel = mVertexShaderLevel;
	
	if (sShaderLevel > 0)
	{
		sBufferUsage = GL_DYNAMIC_DRAW_ARB;
	}
	else
	{
		sBufferUsage = GL_STREAM_DRAW_ARB;
	}

	if (!mDrawFace.empty())
	{
		const LLFace *facep = mDrawFace[0];
		if (facep && facep->getDrawable())
		{
			LLVOAvatar* avatarp = (LLVOAvatar *)facep->getDrawable()->getVObj().get();
			updateRiggedVertexBuffers(avatarp);
		}
	}
}

LLMatrix4& LLDrawPoolAvatar::getModelView()
{
	static LLMatrix4 ret;

	ret.initRows(LLVector4(gGLModelView+0),
				 LLVector4(gGLModelView+4),
				 LLVector4(gGLModelView+8),
				 LLVector4(gGLModelView+12));

	return ret;
}

//-----------------------------------------------------------------------------
// render()
//-----------------------------------------------------------------------------



void LLDrawPoolAvatar::beginDeferredPass(S32 pass)
{
	LL_RECORD_BLOCK_TIME(FTM_RENDER_CHARACTERS);
	
	sSkipTransparent = TRUE;
	is_deferred_render = true;
	
	if (LLPipeline::sImpostorRender)
	{ //impostor pass does not have rigid or impostor rendering
		pass += 2;
	}

	switch (pass)
	{
	case 0:
		beginDeferredImpostor();
		break;
	case 1:
		beginDeferredRigid();
		break;
	case 2:
		beginDeferredSkinned();
		break;
	case 3:
		beginDeferredRiggedSimple();
		break;
	case 4:
		beginDeferredRiggedBump();
		break;
	default:
		beginDeferredRiggedMaterial(pass-5);
		break;
	}
}

void LLDrawPoolAvatar::endDeferredPass(S32 pass)
{
	LL_RECORD_BLOCK_TIME(FTM_RENDER_CHARACTERS);

	sSkipTransparent = FALSE;
	is_deferred_render = false;

	if (LLPipeline::sImpostorRender)
	{
		pass += 2;
	}

	switch (pass)
	{
	case 0:
		endDeferredImpostor();
		break;
	case 1:
		endDeferredRigid();
		break;
	case 2:
		endDeferredSkinned();
		break;
	case 3:
		endDeferredRiggedSimple();
		break;
	case 4:
		endDeferredRiggedBump();
		break;
	default:
		endDeferredRiggedMaterial(pass-5);
		break;
	}
}

void LLDrawPoolAvatar::renderDeferred(S32 pass)
{
	render(pass);
}

S32 LLDrawPoolAvatar::getNumPostDeferredPasses()
{
	return 10;
}

void LLDrawPoolAvatar::beginPostDeferredPass(S32 pass)
{
	switch (pass)
	{
	case 0:
		beginPostDeferredAlpha();
		break;
	case 1:
		beginRiggedFullbright();
		break;
	case 2:
		beginRiggedFullbrightShiny();
		break;
	case 3:
		beginDeferredRiggedAlpha();
		break;
	case 4:
		beginRiggedFullbrightAlpha();
		break;
	case 9:
		beginRiggedGlow();
		break;
	default:
		beginDeferredRiggedMaterialAlpha(pass-5);
		break;
	}
}

void LLDrawPoolAvatar::beginPostDeferredAlpha()
{
	sSkipOpaque = TRUE;
	sShaderLevel = mVertexShaderLevel;
	sVertexProgram = &gDeferredAvatarAlphaProgram;
	sRenderingSkinned = TRUE;

	gPipeline.bindDeferredShader(*sVertexProgram);

	sVertexProgram->setMinimumAlpha(LLDrawPoolAvatar::sMinimumAlpha);

	sDiffuseChannel = sVertexProgram->enableTexture(LLViewerShaderMgr::DIFFUSE_MAP);
}

void LLDrawPoolAvatar::beginDeferredRiggedAlpha()
{
	sVertexProgram = &gDeferredSkinnedAlphaProgram;
	gPipeline.bindDeferredShader(*sVertexProgram);
	sDiffuseChannel = sVertexProgram->enableTexture(LLViewerShaderMgr::DIFFUSE_MAP);
	gPipeline.enableLightsDynamic();
}

void LLDrawPoolAvatar::beginDeferredRiggedMaterialAlpha(S32 pass)
{
	switch (pass)
	{
	case 0: pass = 1; break;
	case 1: pass = 5; break;
	case 2: pass = 9; break;
	default: pass = 13; break;
	}

	pass += LLMaterial::SHADER_COUNT;

	sVertexProgram = &gDeferredMaterialProgram[pass];

	if (LLPipeline::sUnderWaterRender)
	{
		sVertexProgram = &(gDeferredMaterialWaterProgram[pass]);
	}

	gPipeline.bindDeferredShader(*sVertexProgram);
	sDiffuseChannel = sVertexProgram->enableTexture(LLViewerShaderMgr::DIFFUSE_MAP);
	normal_channel = sVertexProgram->enableTexture(LLViewerShaderMgr::BUMP_MAP);
	specular_channel = sVertexProgram->enableTexture(LLViewerShaderMgr::SPECULAR_MAP);
	gPipeline.enableLightsDynamic();
}

void LLDrawPoolAvatar::endDeferredRiggedAlpha()
{
	LLVertexBuffer::unbind();
	gPipeline.unbindDeferredShader(*sVertexProgram);
	sDiffuseChannel = 0;
	normal_channel = -1;
	specular_channel = -1;
	sVertexProgram = NULL;
}

void LLDrawPoolAvatar::endPostDeferredPass(S32 pass)
{
	switch (pass)
	{
	case 0:
		endPostDeferredAlpha();
		break;
	case 1:
		endRiggedFullbright();
		break;
	case 2:
		endRiggedFullbrightShiny();
		break;
	case 3:
		endDeferredRiggedAlpha();
		break;
	case 4:
		endRiggedFullbrightAlpha();
		break;
	case 5:
		endRiggedGlow();
		break;
	default:
		endDeferredRiggedAlpha();
		break;
	}
}

void LLDrawPoolAvatar::endPostDeferredAlpha()
{
	// if we're in software-blending, remember to set the fence _after_ we draw so we wait till this rendering is done
	sRenderingSkinned = FALSE;
	sSkipOpaque = FALSE;
		
	gPipeline.unbindDeferredShader(*sVertexProgram);
	sDiffuseChannel = 0;
	sShaderLevel = mVertexShaderLevel;
}

void LLDrawPoolAvatar::renderPostDeferred(S32 pass)
{
	const S32 actual_pass[] =
	{ //map post deferred pass numbers to what render() expects
		2, //skinned
		4, // rigged fullbright
		6, //rigged fullbright shiny
		7, //rigged alpha
		8, //rigged fullbright alpha
		9, //rigged material alpha 1
		10,//rigged material alpha 2
		11,//rigged material alpha 3
		12,//rigged material alpha 4
		13, //rigged glow
	};

	S32 p = actual_pass[pass];

	if (LLPipeline::sImpostorRender)
	{ //HACK for impostors so actual pass ends up being proper pass
		p -= 2;
	}

	is_post_deferred_render = true;
	render(p);
	is_post_deferred_render = false;
}


S32 LLDrawPoolAvatar::getNumShadowPasses()
{
	return 2;
}

void LLDrawPoolAvatar::beginShadowPass(S32 pass)
{
	LL_RECORD_BLOCK_TIME(FTM_SHADOW_AVATAR);

	if (pass == 0)
	{
		sVertexProgram = &gDeferredAvatarShadowProgram;
		
		//gGL.setAlphaRejectSettings(LLRender::CF_GREATER_EQUAL, 0.2f);		

		if ((sShaderLevel > 0))  // for hardware blending
		{
			sRenderingSkinned = TRUE;
			sVertexProgram->bind();
		}

		gGL.diffuseColor4f(1,1,1,1);
	}
	else
	{
		sVertexProgram = &gDeferredAttachmentShadowProgram;
		sDiffuseChannel = sVertexProgram->enableTexture(LLViewerShaderMgr::DIFFUSE_MAP);
		sVertexProgram->bind();
	}
}

void LLDrawPoolAvatar::endShadowPass(S32 pass)
{
	LL_RECORD_BLOCK_TIME(FTM_SHADOW_AVATAR);
	if (pass == 0)
	{
		if (sShaderLevel > 0)
		{
			sRenderingSkinned = FALSE;
			sVertexProgram->unbind();
		}
	}
	else
	{
		LLVertexBuffer::unbind();
		sVertexProgram->unbind();
		sVertexProgram = NULL;
	}
}

void LLDrawPoolAvatar::renderShadow(S32 pass)
{
	LL_RECORD_BLOCK_TIME(FTM_SHADOW_AVATAR);

	if (mDrawFace.empty())
	{
		return;
	}

	const LLFace *facep = mDrawFace[0];
	if (!facep->getDrawable())
	{
		return;
	}
	LLVOAvatar *avatarp = (LLVOAvatar *)facep->getDrawable()->getVObj().get();

	if (avatarp->isDead() || avatarp->mIsDummy || avatarp->mDrawable.isNull())
	{
		return;
	}

	BOOL impostor = avatarp->isImpostor();
	if (impostor)
	{
		return;
	}
	
	if (pass == 0)
	{
		avatarp->renderSkinned();
	}
	else
	{
		for (U32 i = 0; i < NUM_RIGGED_PASSES; ++i)
		{
			renderRigged(avatarp, i);
		}
	}
}

S32 LLDrawPoolAvatar::getNumPasses()
{
	if (LLPipeline::sImpostorRender)
	{
		return 8;
	}
	else 
	{
		return 10;
	}
}


S32 LLDrawPoolAvatar::getNumDeferredPasses()
{
	if (LLPipeline::sImpostorRender)
	{
		return 19;
	}
	else
	{
		return 21;
	}
}


void LLDrawPoolAvatar::render(S32 pass)
{
	LL_RECORD_BLOCK_TIME(FTM_RENDER_CHARACTERS);
	if (LLPipeline::sImpostorRender)
	{
		renderAvatars(NULL, pass+2);
		return;
	}

	renderAvatars(NULL, pass); // render all avatars
}

void LLDrawPoolAvatar::beginRenderPass(S32 pass)
{
	LL_RECORD_BLOCK_TIME(FTM_RENDER_CHARACTERS);
	//reset vertex buffer mappings
	LLVertexBuffer::unbind();

	if (LLPipeline::sImpostorRender)
	{ //impostor render does not have impostors or rigid rendering
		pass += 2;
	}

	switch (pass)
	{
	case 0:
		beginImpostor();
		break;
	case 1:
		beginRigid();
		break;
	case 2:
		beginSkinned();
		break;
	case 3:
		beginRiggedSimple();
		break;
	case 4:
		beginRiggedFullbright();
		break;
	case 5:
		beginRiggedShinySimple();
		break;
	case 6:
		beginRiggedFullbrightShiny();
		break;
	case 7:
		beginRiggedAlpha();
		break;
	case 8:
		beginRiggedFullbrightAlpha();
		break;
	case 9:
		beginRiggedGlow();
		break;
	}

	if (pass == 0)
	{ //make sure no stale colors are left over from a previous render
		gGL.diffuseColor4f(1,1,1,1);
	}
}

void LLDrawPoolAvatar::endRenderPass(S32 pass)
{
	LL_RECORD_BLOCK_TIME(FTM_RENDER_CHARACTERS);

	if (LLPipeline::sImpostorRender)
	{
		pass += 2;		
	}

	switch (pass)
	{
	case 0:
		endImpostor();
		break;
	case 1:
		endRigid();
		break;
	case 2:
		endSkinned();
		break;
	case 3:
		endRiggedSimple();
		break;
	case 4:
		endRiggedFullbright();
		break;
	case 5:
		endRiggedShinySimple();
		break;
	case 6:
		endRiggedFullbrightShiny();
		break;
	case 7:
		endRiggedAlpha();
		break;
	case 8:
		endRiggedFullbrightAlpha();
		break;
	case 9:
		endRiggedGlow();
		break;
	}
}

void LLDrawPoolAvatar::beginImpostor()
{
	if (!LLPipeline::sReflectionRender)
	{
		LLVOAvatar::sRenderDistance = llclamp(LLVOAvatar::sRenderDistance, 16.f, 256.f);
		LLVOAvatar::sNumVisibleAvatars = 0;
	}

	if (LLGLSLShader::sNoFixedFunction)
	{
		gImpostorProgram.bind();
		gImpostorProgram.setMinimumAlpha(0.01f);
	}

	gPipeline.enableLightsFullbright(LLColor4(1,1,1,1));
	sDiffuseChannel = 0;
}

void LLDrawPoolAvatar::endImpostor()
{
	if (LLGLSLShader::sNoFixedFunction)
	{
		gImpostorProgram.unbind();
	}
	gPipeline.enableLightsDynamic();
}

void LLDrawPoolAvatar::beginRigid()
{
	if (gPipeline.canUseVertexShaders())
	{
		if (LLPipeline::sUnderWaterRender)
		{
			sVertexProgram = &gObjectAlphaMaskNoColorWaterProgram;
		}
		else
		{
			sVertexProgram = &gObjectAlphaMaskNoColorProgram;
		}
		
		if (sVertexProgram != NULL)
		{	//eyeballs render with the specular shader
			sVertexProgram->bind();
			sVertexProgram->setMinimumAlpha(LLDrawPoolAvatar::sMinimumAlpha);
		}
	}
	else
	{
		sVertexProgram = NULL;
	}
}

void LLDrawPoolAvatar::endRigid()
{
	sShaderLevel = mVertexShaderLevel;
	if (sVertexProgram != NULL)
	{
		sVertexProgram->unbind();
	}
}

void LLDrawPoolAvatar::beginDeferredImpostor()
{
	if (!LLPipeline::sReflectionRender)
	{
		LLVOAvatar::sRenderDistance = llclamp(LLVOAvatar::sRenderDistance, 16.f, 256.f);
		LLVOAvatar::sNumVisibleAvatars = 0;
	}

	sVertexProgram = &gDeferredImpostorProgram;
	specular_channel = sVertexProgram->enableTexture(LLViewerShaderMgr::SPECULAR_MAP);
	normal_channel = sVertexProgram->enableTexture(LLViewerShaderMgr::DEFERRED_NORMAL);
	sDiffuseChannel = sVertexProgram->enableTexture(LLViewerShaderMgr::DIFFUSE_MAP);
	sVertexProgram->bind();
	sVertexProgram->setMinimumAlpha(0.01f);
}

void LLDrawPoolAvatar::endDeferredImpostor()
{
	sShaderLevel = mVertexShaderLevel;
	sVertexProgram->disableTexture(LLViewerShaderMgr::DEFERRED_NORMAL);
	sVertexProgram->disableTexture(LLViewerShaderMgr::SPECULAR_MAP);
	sVertexProgram->disableTexture(LLViewerShaderMgr::DIFFUSE_MAP);
	gPipeline.unbindDeferredShader(*sVertexProgram);
   sVertexProgram = NULL;
   sDiffuseChannel = 0;
}

void LLDrawPoolAvatar::beginDeferredRigid()
{
	sVertexProgram = &gDeferredNonIndexedDiffuseAlphaMaskNoColorProgram;
	sDiffuseChannel = sVertexProgram->enableTexture(LLViewerShaderMgr::DIFFUSE_MAP);
	sVertexProgram->bind();
	sVertexProgram->setMinimumAlpha(LLDrawPoolAvatar::sMinimumAlpha);
}

void LLDrawPoolAvatar::endDeferredRigid()
{
	sShaderLevel = mVertexShaderLevel;
	sVertexProgram->disableTexture(LLViewerShaderMgr::DIFFUSE_MAP);
	sVertexProgram->unbind();
	gGL.getTexUnit(0)->activate();
}


void LLDrawPoolAvatar::beginSkinned()
{
	if (sShaderLevel > 0)
	{
		if (LLPipeline::sUnderWaterRender)
		{
			sVertexProgram = &gAvatarWaterProgram;
			sShaderLevel = llmin((U32) 1, sShaderLevel);
		}
		else
		{
			sVertexProgram = &gAvatarProgram;
		}
	}
	else
	{
		if (LLPipeline::sUnderWaterRender)
		{
			sVertexProgram = &gObjectAlphaMaskNoColorWaterProgram;
		}
		else
		{
			sVertexProgram = &gObjectAlphaMaskNoColorProgram;
		}
	}
	
	if (sShaderLevel > 0)  // for hardware blending
	{
		sRenderingSkinned = TRUE;

		sVertexProgram->bind();
		sVertexProgram->enableTexture(LLViewerShaderMgr::BUMP_MAP);
		gGL.getTexUnit(0)->activate();
	}
	else
	{
		if(gPipeline.canUseVertexShaders())
		{
			// software skinning, use a basic shader for windlight.
			// TODO: find a better fallback method for software skinning.
			sVertexProgram->bind();
		}
	}

	if (LLGLSLShader::sNoFixedFunction)
	{
		sVertexProgram->setMinimumAlpha(LLDrawPoolAvatar::sMinimumAlpha);
	}
}

void LLDrawPoolAvatar::endSkinned()
{
	// if we're in software-blending, remember to set the fence _after_ we draw so we wait till this rendering is done
	if (sShaderLevel > 0)
	{
		sRenderingSkinned = FALSE;
		sVertexProgram->disableTexture(LLViewerShaderMgr::BUMP_MAP);
		gGL.getTexUnit(0)->activate();
		sVertexProgram->unbind();
		sShaderLevel = mVertexShaderLevel;
	}
	else
	{
		if(gPipeline.canUseVertexShaders())
		{
			// software skinning, use a basic shader for windlight.
			// TODO: find a better fallback method for software skinning.
			sVertexProgram->unbind();
		}
	}

	gGL.getTexUnit(0)->activate();
}

void LLDrawPoolAvatar::beginRiggedSimple()
{
	if (sShaderLevel > 0)
	{
		if (LLPipeline::sUnderWaterRender)
		{
			sVertexProgram = &gSkinnedObjectSimpleWaterProgram;
		}
		else
		{
			sVertexProgram = &gSkinnedObjectSimpleProgram;
		}
	}
	else
	{
		if (LLPipeline::sUnderWaterRender)
		{
			sVertexProgram = &gObjectSimpleNonIndexedWaterProgram;
		}
		else
		{
			sVertexProgram = &gObjectSimpleNonIndexedProgram;
		}
	}

	if (sShaderLevel > 0 || gPipeline.canUseVertexShaders())
	{
		sDiffuseChannel = 0;
		sVertexProgram->bind();
	}
}

void LLDrawPoolAvatar::endRiggedSimple()
{
	LLVertexBuffer::unbind();
	if (sShaderLevel > 0 || gPipeline.canUseVertexShaders())
	{
		sVertexProgram->unbind();
		sVertexProgram = NULL;
	}
}

void LLDrawPoolAvatar::beginRiggedAlpha()
{
	beginRiggedSimple();
}

void LLDrawPoolAvatar::endRiggedAlpha()
{
	endRiggedSimple();
}


void LLDrawPoolAvatar::beginRiggedFullbrightAlpha()
{
	beginRiggedFullbright();
}

void LLDrawPoolAvatar::endRiggedFullbrightAlpha()
{
	endRiggedFullbright();
}

void LLDrawPoolAvatar::beginRiggedGlow()
{
	if (sShaderLevel > 0)
	{
		if (LLPipeline::sUnderWaterRender)
		{
			sVertexProgram = &gSkinnedObjectEmissiveWaterProgram;
		}
		else
		{
			sVertexProgram = &gSkinnedObjectEmissiveProgram;
		}
	}
	else
	{
		if (LLPipeline::sUnderWaterRender)
		{
			sVertexProgram = &gObjectEmissiveNonIndexedWaterProgram;
		}
		else
		{
			sVertexProgram = &gObjectEmissiveNonIndexedProgram;
		}
	}

	if (sShaderLevel > 0 || gPipeline.canUseVertexShaders())
	{
		sDiffuseChannel = 0;
		sVertexProgram->bind();

		sVertexProgram->uniform1f(LLShaderMgr::TEXTURE_GAMMA, LLPipeline::sRenderDeferred ? 2.2f : 1.1f);
		F32 gamma = gSavedSettings.getF32("RenderDeferredDisplayGamma");
		sVertexProgram->uniform1f(LLShaderMgr::DISPLAY_GAMMA, (gamma > 0.1f) ? 1.0f / gamma : (1.0f/2.2f));
	}
}

void LLDrawPoolAvatar::endRiggedGlow()
{
	endRiggedFullbright();
}

void LLDrawPoolAvatar::beginRiggedFullbright()
{
	if (sShaderLevel > 0)
	{
		if (LLPipeline::sUnderWaterRender)
		{
			sVertexProgram = &gSkinnedObjectFullbrightWaterProgram;
		}
		else
		{
			if (LLPipeline::sRenderDeferred)
			{
				sVertexProgram = &gDeferredSkinnedFullbrightProgram;
			}
			else
			{
				sVertexProgram = &gSkinnedObjectFullbrightProgram;
			}
		}
	}
	else
	{
		if (LLPipeline::sUnderWaterRender)
		{
			sVertexProgram = &gObjectFullbrightNonIndexedWaterProgram;
		}
		else
		{
			sVertexProgram = &gObjectFullbrightNonIndexedProgram;
		}
	}

	if (sShaderLevel > 0 || gPipeline.canUseVertexShaders())
	{
		sDiffuseChannel = 0;
		sVertexProgram->bind();

		if (LLPipeline::sRenderingHUDs || !LLPipeline::sRenderDeferred)
		{
			sVertexProgram->uniform1f(LLShaderMgr::TEXTURE_GAMMA, 1.0f);
		} 
		else 
		{
			sVertexProgram->uniform1f(LLShaderMgr::TEXTURE_GAMMA, 2.2f);

			F32 gamma = gSavedSettings.getF32("RenderDeferredDisplayGamma");
			sVertexProgram->uniform1f(LLShaderMgr::DISPLAY_GAMMA, (gamma > 0.1f) ? 1.0f / gamma : (1.0f/2.2f));
		}
	}
}

void LLDrawPoolAvatar::endRiggedFullbright()
{
	LLVertexBuffer::unbind();
	if (sShaderLevel > 0 || gPipeline.canUseVertexShaders())
	{
		sVertexProgram->unbind();
		sVertexProgram = NULL;
	}
}

void LLDrawPoolAvatar::beginRiggedShinySimple()
{
	if (sShaderLevel > 0)
	{
		if (LLPipeline::sUnderWaterRender)
		{
			sVertexProgram = &gSkinnedObjectShinySimpleWaterProgram;
		}
		else
		{
			sVertexProgram = &gSkinnedObjectShinySimpleProgram;
		}
	}
	else
	{
		if (LLPipeline::sUnderWaterRender)
		{
			sVertexProgram = &gObjectShinyNonIndexedWaterProgram;
		}
		else
		{
			sVertexProgram = &gObjectShinyNonIndexedProgram;
		}
	}

	if (sShaderLevel > 0 || gPipeline.canUseVertexShaders())
	{
		sVertexProgram->bind();
		LLDrawPoolBump::bindCubeMap(sVertexProgram, 2, sDiffuseChannel, cube_channel, false);
	}
}

void LLDrawPoolAvatar::endRiggedShinySimple()
{
	LLVertexBuffer::unbind();
	if (sShaderLevel > 0 || gPipeline.canUseVertexShaders())
	{
		LLDrawPoolBump::unbindCubeMap(sVertexProgram, 2, sDiffuseChannel, cube_channel, false);
		sVertexProgram->unbind();
		sVertexProgram = NULL;
	}
}

void LLDrawPoolAvatar::beginRiggedFullbrightShiny()
{
	if (sShaderLevel > 0)
	{
		if (LLPipeline::sUnderWaterRender)
		{
			sVertexProgram = &gSkinnedObjectFullbrightShinyWaterProgram;
		}
		else
		{
			if (LLPipeline::sRenderDeferred)
			{
				sVertexProgram = &gDeferredSkinnedFullbrightShinyProgram;
			}
			else
			{
				sVertexProgram = &gSkinnedObjectFullbrightShinyProgram;
			}
		}
	}
	else
	{
		if (LLPipeline::sUnderWaterRender)
		{
			sVertexProgram = &gObjectFullbrightShinyNonIndexedWaterProgram;
		}
		else
		{
			sVertexProgram = &gObjectFullbrightShinyNonIndexedProgram;
		}
	}

	if (sShaderLevel > 0 || gPipeline.canUseVertexShaders())
	{
		sVertexProgram->bind();
		LLDrawPoolBump::bindCubeMap(sVertexProgram, 2, sDiffuseChannel, cube_channel, false);

		if (LLPipeline::sRenderingHUDs || !LLPipeline::sRenderDeferred)
		{
			sVertexProgram->uniform1f(LLShaderMgr::TEXTURE_GAMMA, 1.0f);
		} 
		else 
		{
			sVertexProgram->uniform1f(LLShaderMgr::TEXTURE_GAMMA, 2.2f);
			F32 gamma = gSavedSettings.getF32("RenderDeferredDisplayGamma");
			sVertexProgram->uniform1f(LLShaderMgr::DISPLAY_GAMMA, (gamma > 0.1f) ? 1.0f / gamma : (1.0f/2.2f));
		}
	}
}

void LLDrawPoolAvatar::endRiggedFullbrightShiny()
{
	LLVertexBuffer::unbind();
	if (sShaderLevel > 0 || gPipeline.canUseVertexShaders())
	{
		LLDrawPoolBump::unbindCubeMap(sVertexProgram, 2, sDiffuseChannel, cube_channel, false);
		sVertexProgram->unbind();
		sVertexProgram = NULL;
	}
}


void LLDrawPoolAvatar::beginDeferredRiggedSimple()
{
	sVertexProgram = &gDeferredSkinnedDiffuseProgram;
	sDiffuseChannel = 0;
	sVertexProgram->bind();
}

void LLDrawPoolAvatar::endDeferredRiggedSimple()
{
	LLVertexBuffer::unbind();
	sVertexProgram->unbind();
	sVertexProgram = NULL;
}

void LLDrawPoolAvatar::beginDeferredRiggedBump()
{
	sVertexProgram = &gDeferredSkinnedBumpProgram;
	sVertexProgram->bind();
	normal_channel = sVertexProgram->enableTexture(LLViewerShaderMgr::BUMP_MAP);
	sDiffuseChannel = sVertexProgram->enableTexture(LLViewerShaderMgr::DIFFUSE_MAP);
}

void LLDrawPoolAvatar::endDeferredRiggedBump()
{
	LLVertexBuffer::unbind();
	sVertexProgram->disableTexture(LLViewerShaderMgr::BUMP_MAP);
	sVertexProgram->disableTexture(LLViewerShaderMgr::DIFFUSE_MAP);
	sVertexProgram->unbind();
	normal_channel = -1;
	sDiffuseChannel = 0;
	sVertexProgram = NULL;
}

void LLDrawPoolAvatar::beginDeferredRiggedMaterial(S32 pass)
{
	if (pass == 1 ||
		pass == 5 ||
		pass == 9 ||
		pass == 13)
	{ //skip alpha passes
		return;
	}
	sVertexProgram = &gDeferredMaterialProgram[pass+LLMaterial::SHADER_COUNT];

	if (LLPipeline::sUnderWaterRender)
	{
		sVertexProgram = &(gDeferredMaterialWaterProgram[pass+LLMaterial::SHADER_COUNT]);
	}

	sVertexProgram->bind();
	normal_channel = sVertexProgram->enableTexture(LLViewerShaderMgr::BUMP_MAP);
	specular_channel = sVertexProgram->enableTexture(LLViewerShaderMgr::SPECULAR_MAP);
	sDiffuseChannel = sVertexProgram->enableTexture(LLViewerShaderMgr::DIFFUSE_MAP);
}

void LLDrawPoolAvatar::endDeferredRiggedMaterial(S32 pass)
{
	if (pass == 1 ||
		pass == 5 ||
		pass == 9 ||
		pass == 13)
	{
		return;
	}

	LLVertexBuffer::unbind();
	sVertexProgram->disableTexture(LLViewerShaderMgr::BUMP_MAP);
	sVertexProgram->disableTexture(LLViewerShaderMgr::SPECULAR_MAP);
	sVertexProgram->disableTexture(LLViewerShaderMgr::DIFFUSE_MAP);
	sVertexProgram->unbind();
	normal_channel = -1;
	sDiffuseChannel = 0;
	sVertexProgram = NULL;
}

void LLDrawPoolAvatar::beginDeferredSkinned()
{
	sShaderLevel = mVertexShaderLevel;
	sVertexProgram = &gDeferredAvatarProgram;
	sRenderingSkinned = TRUE;

	sVertexProgram->bind();
	sVertexProgram->setMinimumAlpha(LLDrawPoolAvatar::sMinimumAlpha);
	
	sDiffuseChannel = sVertexProgram->enableTexture(LLViewerShaderMgr::DIFFUSE_MAP);
	gGL.getTexUnit(0)->activate();
}

void LLDrawPoolAvatar::endDeferredSkinned()
{
	// if we're in software-blending, remember to set the fence _after_ we draw so we wait till this rendering is done
	sRenderingSkinned = FALSE;
	sVertexProgram->unbind();

	sVertexProgram->disableTexture(LLViewerShaderMgr::DIFFUSE_MAP);

	sShaderLevel = mVertexShaderLevel;

	gGL.getTexUnit(0)->activate();
}

static LLTrace::BlockTimerStatHandle FTM_RENDER_AVATARS("renderAvatars");


void LLDrawPoolAvatar::renderAvatars(LLVOAvatar* single_avatar, S32 pass)
{
	LL_RECORD_BLOCK_TIME(FTM_RENDER_AVATARS);

	if (pass == -1)
	{
		for (S32 i = 1; i < getNumPasses(); i++)
		{ //skip foot shadows
			prerender();
			beginRenderPass(i);
			renderAvatars(single_avatar, i);
			endRenderPass(i);
		}

		return;
	}

	if (mDrawFace.empty() && !single_avatar)
	{
		return;
	}

	LLVOAvatar *avatarp;

	if (single_avatar)
	{
		avatarp = single_avatar;
	}
	else
	{
		const LLFace *facep = mDrawFace[0];
		if (!facep->getDrawable())
		{
			return;
		}
		avatarp = (LLVOAvatar *)facep->getDrawable()->getVObj().get();
	}

    if (avatarp->isDead() || avatarp->mDrawable.isNull())
	{
		return;
	}

	if (!single_avatar && !avatarp->isFullyLoaded() )
	{
		if (pass==0 && (!gPipeline.hasRenderType(LLPipeline::RENDER_TYPE_PARTICLES) || LLViewerPartSim::getMaxPartCount() <= 0))
		{
			// debug code to draw a sphere in place of avatar
			gGL.getTexUnit(0)->bind(LLViewerFetchedTexture::sWhiteImagep);
			gGL.setColorMask(true, true);
			LLVector3 pos = avatarp->getPositionAgent();
			gGL.color4f(1.0f, 1.0f, 1.0f, 0.7f);
			
			gGL.pushMatrix();	 
			gGL.translatef((F32)(pos.mV[VX]),	 
						   (F32)(pos.mV[VY]),	 
							(F32)(pos.mV[VZ]));	 
			 gGL.scalef(0.15f, 0.15f, 0.3f);

			 gSphere.renderGGL();
				 
			 gGL.popMatrix();
			 gGL.setColorMask(true, false);
		}
		// don't render please
		return;
	}

	BOOL impostor = avatarp->isImpostor() && !single_avatar;

	if (impostor && pass != 0)
	{ //don't draw anything but the impostor for impostored avatars
		return;
	}
	
	if (pass == 0 && !impostor && LLPipeline::sUnderWaterRender)
	{ //don't draw foot shadows under water
		return;
	}

	if (pass == 0)
	{
		if (!LLPipeline::sReflectionRender)
		{
			LLVOAvatar::sNumVisibleAvatars++;
		}

		if (impostor)
		{
			if (LLPipeline::sRenderDeferred && !LLPipeline::sReflectionRender && avatarp->mImpostor.isComplete()) 
			{
				if (normal_channel > -1)
				{
					avatarp->mImpostor.bindTexture(2, normal_channel);
				}
				if (specular_channel > -1)
				{
					avatarp->mImpostor.bindTexture(1, specular_channel);
				}
			}
			avatarp->renderImpostor(LLColor4U(255,255,255,255), sDiffuseChannel);
		}
		return;
	}

	llassert(LLPipeline::sImpostorRender || !avatarp->isVisuallyMuted());

	/*if (single_avatar && avatarp->mSpecialRenderMode >= 1) // 1=anim preview, 2=image preview,  3=morph view
	{
		gPipeline.enableLightsAvatarEdit(LLColor4(.5f, .5f, .5f, 1.f));
	}*/
	
	if (pass == 1)
	{
		// render rigid meshes (eyeballs) first
		avatarp->renderRigid();
		return;
	}

	if (pass == 3)
	{
		if (is_deferred_render)
		{
			renderDeferredRiggedSimple(avatarp);
		}
		else
		{
			renderRiggedSimple(avatarp);

			if (LLPipeline::sRenderDeferred)
			{ //render "simple" materials
				renderRigged(avatarp, RIGGED_MATERIAL);
				renderRigged(avatarp, RIGGED_MATERIAL_ALPHA_MASK);
				renderRigged(avatarp, RIGGED_MATERIAL_ALPHA_EMISSIVE);
				renderRigged(avatarp, RIGGED_NORMMAP);
				renderRigged(avatarp, RIGGED_NORMMAP_MASK);
				renderRigged(avatarp, RIGGED_NORMMAP_EMISSIVE);	
				renderRigged(avatarp, RIGGED_SPECMAP);
				renderRigged(avatarp, RIGGED_SPECMAP_MASK);
				renderRigged(avatarp, RIGGED_SPECMAP_EMISSIVE);
				renderRigged(avatarp, RIGGED_NORMSPEC);
				renderRigged(avatarp, RIGGED_NORMSPEC_MASK);
				renderRigged(avatarp, RIGGED_NORMSPEC_EMISSIVE);
			}
		}
		return;
	}

	if (pass == 4)
	{
		if (is_deferred_render)
		{
			renderDeferredRiggedBump(avatarp);
		}
		else
		{
			renderRiggedFullbright(avatarp);
		}

		return;
	}

	if (is_deferred_render && pass >= 5 && pass <= 21)
	{
		S32 p = pass-5;

		if (p != 1 &&
			p != 5 &&
			p != 9 &&
			p != 13)
		{
			renderDeferredRiggedMaterial(avatarp, p);
		}
		return;
	}




	if (pass == 5)
	{
		renderRiggedShinySimple(avatarp);
				
		return;
	}

	if (pass == 6)
	{
		renderRiggedFullbrightShiny(avatarp);
		return;
	}

	if (pass >= 7 && pass < 13)
	{
		if (pass == 7)
		{
			renderRiggedAlpha(avatarp);

			if (LLPipeline::sRenderDeferred && !is_post_deferred_render)
			{ //render transparent materials under water
				LLGLEnable blend(GL_BLEND);

				gGL.setColorMask(true, true);
				gGL.blendFunc(LLRender::BF_SOURCE_ALPHA,
								LLRender::BF_ONE_MINUS_SOURCE_ALPHA,
								LLRender::BF_ZERO,
								LLRender::BF_ONE_MINUS_SOURCE_ALPHA);

				renderRigged(avatarp, RIGGED_MATERIAL_ALPHA);
				renderRigged(avatarp, RIGGED_SPECMAP_BLEND);
				renderRigged(avatarp, RIGGED_NORMMAP_BLEND);
				renderRigged(avatarp, RIGGED_NORMSPEC_BLEND);

				gGL.setColorMask(true, false);
			}
			return;
		}

		if (pass == 8)
		{
			renderRiggedFullbrightAlpha(avatarp);
			return;
		}

		if (LLPipeline::sRenderDeferred && is_post_deferred_render)
		{
			S32 p = 0;
			switch (pass)
			{
			case 9: p = 1; break;
			case 10: p = 5; break;
			case 11: p = 9; break;
			case 12: p = 13; break;
			}

			{
				LLGLEnable blend(GL_BLEND);
				renderDeferredRiggedMaterial(avatarp, p);
			}
			return;
		}
		else if (pass == 9)
		{
			renderRiggedGlow(avatarp);
			return;
		}
	}

	if (pass == 13)
	{
		renderRiggedGlow(avatarp);
		
		return;
	}
	
	if ((sShaderLevel >= SHADER_LEVEL_CLOTH))
	{
		LLMatrix4 rot_mat;
		LLViewerCamera::getInstance()->getMatrixToLocal(rot_mat);
		LLMatrix4 cfr(OGL_TO_CFR_ROTATION);
		rot_mat *= cfr;
		
		LLVector4 wind;
		wind.setVec(avatarp->mWindVec);
		wind.mV[VW] = 0;
		wind = wind * rot_mat;
		wind.mV[VW] = avatarp->mWindVec.mV[VW];

		sVertexProgram->uniform4fv(LLViewerShaderMgr::AVATAR_WIND, 1, wind.mV);
		F32 phase = -1.f * (avatarp->mRipplePhase);

		F32 freq = 7.f + (noise1(avatarp->mRipplePhase) * 2.f);
		LLVector4 sin_params(freq, freq, freq, phase);
		sVertexProgram->uniform4fv(LLViewerShaderMgr::AVATAR_SINWAVE, 1, sin_params.mV);

		LLVector4 gravity(0.f, 0.f, -CLOTHING_GRAVITY_EFFECT, 0.f);
		gravity = gravity * rot_mat;
		sVertexProgram->uniform4fv(LLViewerShaderMgr::AVATAR_GRAVITY, 1, gravity.mV);
	}

	if( !single_avatar || (avatarp == single_avatar) )
	{
		avatarp->renderSkinned();
	}
}

void LLDrawPoolAvatar::getRiggedGeometry(LLFace* face, LLPointer<LLVertexBuffer>& buffer, U32 data_mask, const LLMeshSkinInfo* skin, LLVolume* volume, const LLVolumeFace& vol_face)
{
	face->setGeomIndex(0);
	face->setIndicesIndex(0);
		
	//rigged faces do not batch textures
	face->setTextureIndex(255);

	if (buffer.isNull() || buffer->getTypeMask() != data_mask || !buffer->isWriteable())
	{ //make a new buffer
		if (sShaderLevel > 0)
		{
			buffer = new LLVertexBuffer(data_mask, GL_DYNAMIC_DRAW_ARB);
		}
		else
		{
			buffer = new LLVertexBuffer(data_mask, GL_STREAM_DRAW_ARB);
		}
		buffer->allocateBuffer(vol_face.mNumVertices, vol_face.mNumIndices, true);
	}
	else
	{ //resize existing buffer
		buffer->resizeBuffer(vol_face.mNumVertices, vol_face.mNumIndices);
	}

	face->setSize(vol_face.mNumVertices, vol_face.mNumIndices);
	face->setVertexBuffer(buffer);

	U16 offset = 0;
		
	LLMatrix4 mat_vert = skin->mBindShapeMatrix;
	glh::matrix4f m((F32*) mat_vert.mMatrix);
	m = m.inverse().transpose();
		
	F32 mat3[] = 
	{ m.m[0], m.m[1], m.m[2],
		m.m[4], m.m[5], m.m[6],
		m.m[8], m.m[9], m.m[10] };

	LLMatrix3 mat_normal(mat3);				

	//let getGeometryVolume know if alpha should override shiny
	U32 type = gPipeline.getPoolTypeFromTE(face->getTextureEntry(), face->getTexture());

	if (type == LLDrawPool::POOL_ALPHA)
	{
		face->setPoolType(LLDrawPool::POOL_ALPHA);
	}
	else
	{
		face->setPoolType(LLDrawPool::POOL_AVATAR);
	}

<<<<<<< HEAD
	//let getGeometryVolume know if a texture matrix is in play
	if (face->mTextureMatrix)
	{
		face->setState(LLFace::TEXTURE_ANIM);
	}
	else
	{
		face->clearState(LLFace::TEXTURE_ANIM);
	}


	//llinfos << "Rebuilt face " << face->getTEOffset() << " of " << face->getDrawable() << " at " << gFrameTimeSeconds << llendl;
=======
	//LL_INFOS() << "Rebuilt face " << face->getTEOffset() << " of " << face->getDrawable() << " at " << gFrameTimeSeconds << LL_ENDL;
>>>>>>> d0ef02c2
	face->getGeometryVolume(*volume, face->getTEOffset(), mat_vert, mat_normal, offset, true);

	buffer->flush();
}

void LLDrawPoolAvatar::updateRiggedFaceVertexBuffer(LLVOAvatar* avatar, LLFace* face, const LLMeshSkinInfo* skin, LLVolume* volume, const LLVolumeFace& vol_face)
{
	LLVector4a* weight = vol_face.mWeights;
	if (!weight)
	{
		return;
	}

	LLPointer<LLVertexBuffer> buffer = face->getVertexBuffer();
	LLDrawable* drawable = face->getDrawable();

	U32 data_mask = face->getRiggedVertexBufferDataMask();
	
	if (buffer.isNull() || 
		buffer->getTypeMask() != data_mask ||
		buffer->getNumVerts() != vol_face.mNumVertices ||
		buffer->getNumIndices() != vol_face.mNumIndices ||
		(drawable && drawable->isState(LLDrawable::REBUILD_ALL)))
	{
		if (drawable && drawable->isState(LLDrawable::REBUILD_ALL))
		{ //rebuild EVERY face in the drawable, not just this one, to avoid missing drawable wide rebuild issues
			for (S32 i = 0; i < drawable->getNumFaces(); ++i)
			{
				LLFace* facep = drawable->getFace(i);
				U32 face_data_mask = facep->getRiggedVertexBufferDataMask();
				if (face_data_mask)
				{
					LLPointer<LLVertexBuffer> cur_buffer = facep->getVertexBuffer();
					const LLVolumeFace& cur_vol_face = volume->getVolumeFace(i);
					getRiggedGeometry(facep, cur_buffer, face_data_mask, skin, volume, cur_vol_face);
				}
			}
			drawable->clearState(LLDrawable::REBUILD_ALL);

			buffer = face->getVertexBuffer();
		}
		else
		{ //just rebuild this face
			getRiggedGeometry(face, buffer, data_mask, skin, volume, vol_face);
		}
	}

	if (sShaderLevel <= 0 && face->mLastSkinTime < avatar->getLastSkinTime())
	{ //perform software vertex skinning for this face
		LLStrider<LLVector3> position;
		LLStrider<LLVector3> normal;

		bool has_normal = buffer->hasDataType(LLVertexBuffer::TYPE_NORMAL);
		buffer->getVertexStrider(position);

		if (has_normal)
		{
			buffer->getNormalStrider(normal);
		}

		LLVector4a* pos = (LLVector4a*) position.get();

		LLVector4a* norm = has_normal ? (LLVector4a*) normal.get() : NULL;
		
		//build matrix palette
		LLMatrix4a mp[JOINT_COUNT];
		LLMatrix4* mat = (LLMatrix4*) mp;

		U32 count = llmin((U32) skin->mJointNames.size(), (U32) JOINT_COUNT);
		for (U32 j = 0; j < count; ++j)
		{
			LLJoint* joint = avatar->getJoint(skin->mJointNames[j]);
			if (joint)
			{
				mat[j] = skin->mInvBindMatrix[j];
				mat[j] *= joint->getWorldMatrix();
			}
		}

		LLMatrix4a bind_shape_matrix;
		bind_shape_matrix.loadu(skin->mBindShapeMatrix);

		for (U32 j = 0; j < buffer->getNumVerts(); ++j)
		{
			LLMatrix4a final_mat;
			final_mat.clear();

			S32 idx[4];

			LLVector4 wght;

			F32 scale = 0.f;
			for (U32 k = 0; k < 4; k++)
			{
				F32 w = weight[j][k];

				idx[k] = llclamp((S32) floorf(w), 0, 63);
				wght[k] = w - floorf(w);
				scale += wght[k];
			}

			wght *= 1.f/scale;

			for (U32 k = 0; k < 4; k++)
			{
				F32 w = wght[k];

				LLMatrix4a src;
				src.setMul(mp[idx[k]], w);

				final_mat.add(src);
			}

			
			LLVector4a& v = vol_face.mPositions[j];
			LLVector4a t;
			LLVector4a dst;
			bind_shape_matrix.affineTransform(v, t);
			final_mat.affineTransform(t, dst);
			pos[j] = dst;

			if (norm)
			{
				LLVector4a& n = vol_face.mNormals[j];
				bind_shape_matrix.rotate(n, t);
				final_mat.rotate(t, dst);
				dst.normalize3fast();
				norm[j] = dst;
			}
		}
	}
}

void LLDrawPoolAvatar::renderRigged(LLVOAvatar* avatar, U32 type, bool glow)
{
	if (avatar->isSelf() && !gAgent.needsRenderAvatar())
	{
		return;
	}

	stop_glerror();

	for (U32 i = 0; i < mRiggedFace[type].size(); ++i)
	{
		LLFace* face = mRiggedFace[type][i];
		LLDrawable* drawable = face->getDrawable();
		if (!drawable)
		{
			continue;
		}

		LLVOVolume* vobj = drawable->getVOVolume();

		if (!vobj)
		{
			continue;
		}

		LLVolume* volume = vobj->getVolume();
		S32 te = face->getTEOffset();

		if (!volume || volume->getNumVolumeFaces() <= te || !volume->isMeshAssetLoaded())
		{
			continue;
		}

		LLUUID mesh_id = volume->getParams().getSculptID();
		if (mesh_id.isNull())
		{
			continue;
		}

		const LLMeshSkinInfo* skin = gMeshRepo.getSkinInfo(mesh_id, vobj);
		if (!skin)
		{
			continue;
		}

		//stop_glerror();

		//const LLVolumeFace& vol_face = volume->getVolumeFace(te);
		//updateRiggedFaceVertexBuffer(avatar, face, skin, volume, vol_face);
		
		//stop_glerror();

		U32 data_mask = LLFace::getRiggedDataMask(type);

		LLVertexBuffer* buff = face->getVertexBuffer();

		if (buff)
		{
			if (sShaderLevel > 0)
			{ //upload matrix palette to shader
				LLMatrix4 mat[JOINT_COUNT];

				U32 count = llmin((U32) skin->mJointNames.size(), (U32) JOINT_COUNT);

				for (U32 i = 0; i < count; ++i)
				{
					LLJoint* joint = avatar->getJoint(skin->mJointNames[i]);
					if (joint)
					{
						mat[i] = skin->mInvBindMatrix[i];
						mat[i] *= joint->getWorldMatrix();
					}
				}
				
				stop_glerror();

				F32 mp[JOINT_COUNT*9];

				F32 transp[JOINT_COUNT*3];

				for (U32 i = 0; i < count; ++i)
				{
					F32* m = (F32*) mat[i].mMatrix;

					U32 idx = i*9;

					mp[idx+0] = m[0];
					mp[idx+1] = m[1];
					mp[idx+2] = m[2];

					mp[idx+3] = m[4];
					mp[idx+4] = m[5];
					mp[idx+5] = m[6];

					mp[idx+6] = m[8];
					mp[idx+7] = m[9];
					mp[idx+8] = m[10];

					idx = i*3;

					transp[idx+0] = m[12];
					transp[idx+1] = m[13];
					transp[idx+2] = m[14];
				}

				LLDrawPoolAvatar::sVertexProgram->uniformMatrix3fv(LLViewerShaderMgr::AVATAR_MATRIX, 
					count,
					FALSE,
					(GLfloat*) mp);

				LLDrawPoolAvatar::sVertexProgram->uniform3fv(LLShaderMgr::AVATAR_TRANSLATION, count, transp);

				
				stop_glerror();
			}
			else
			{
				data_mask &= ~LLVertexBuffer::MAP_WEIGHT4;
			}

			U16 start = face->getGeomStart();
			U16 end = start + face->getGeomCount()-1;
			S32 offset = face->getIndicesStart();
			U32 count = face->getIndicesCount();

			/*if (glow)
			{
				gGL.diffuseColor4f(0,0,0,face->getTextureEntry()->getGlow());
			}*/

			const LLTextureEntry* te = face->getTextureEntry();
			LLMaterial* mat = te->getMaterialParams().get();

			if (mat)
			{
				gGL.getTexUnit(sDiffuseChannel)->bind(face->getTexture(LLRender::DIFFUSE_MAP));
				gGL.getTexUnit(normal_channel)->bind(face->getTexture(LLRender::NORMAL_MAP));
				gGL.getTexUnit(specular_channel)->bind(face->getTexture(LLRender::SPECULAR_MAP));

				LLColor4 col = mat->getSpecularLightColor();
				F32 spec = mat->getSpecularLightExponent()/255.f;

				F32 env = mat->getEnvironmentIntensity()/255.f;

				if (mat->getSpecularID().isNull())
				{
					env = te->getShiny()*0.25f;
					col.set(env,env,env,0);
					spec = env;
				}
		
				BOOL fullbright = te->getFullbright();

				sVertexProgram->uniform1f(LLShaderMgr::EMISSIVE_BRIGHTNESS, fullbright ? 1.f : 0.f);
				sVertexProgram->uniform4f(LLShaderMgr::SPECULAR_COLOR, col.mV[0], col.mV[1], col.mV[2], spec);
				sVertexProgram->uniform1f(LLShaderMgr::ENVIRONMENT_INTENSITY, env);

				if (mat->getDiffuseAlphaMode() == LLMaterial::DIFFUSE_ALPHA_MODE_MASK)
				{
					sVertexProgram->setMinimumAlpha(mat->getAlphaMaskCutoff()/255.f);
				}
				else
				{
					sVertexProgram->setMinimumAlpha(0.f);
				}

				for (U32 i = 0; i < LLRender::NUM_TEXTURE_CHANNELS; ++i)
				{
					LLViewerTexture* tex = face->getTexture(i);
					if (tex)
					{
						tex->addTextureStats(avatar->getPixelArea());
					}
				}
			}
			else
			{
				gGL.getTexUnit(sDiffuseChannel)->bind(face->getTexture());
				sVertexProgram->setMinimumAlpha(0.f);
				if (normal_channel > -1)
				{
					LLDrawPoolBump::bindBumpMap(face, normal_channel);
				}
			}

			if (face->mTextureMatrix && vobj->mTexAnimMode)
			{
				gGL.matrixMode(LLRender::MM_TEXTURE);
				gGL.loadMatrix((F32*) face->mTextureMatrix->mMatrix);
				buff->setBuffer(data_mask);
				buff->drawRange(LLRender::TRIANGLES, start, end, count, offset);
				gGL.loadIdentity();
				gGL.matrixMode(LLRender::MM_MODELVIEW);
			}
			else
			{
				buff->setBuffer(data_mask);
				buff->drawRange(LLRender::TRIANGLES, start, end, count, offset);		
			}

			gPipeline.addTrianglesDrawn(count, LLRender::TRIANGLES);
		}
	}
}

void LLDrawPoolAvatar::renderDeferredRiggedSimple(LLVOAvatar* avatar)
{
	renderRigged(avatar, RIGGED_DEFERRED_SIMPLE);
}

void LLDrawPoolAvatar::renderDeferredRiggedBump(LLVOAvatar* avatar)
{
	renderRigged(avatar, RIGGED_DEFERRED_BUMP);
}

void LLDrawPoolAvatar::renderDeferredRiggedMaterial(LLVOAvatar* avatar, S32 pass)
{
	renderRigged(avatar, pass);
}

static LLTrace::BlockTimerStatHandle FTM_RIGGED_VBO("Rigged VBO");

void LLDrawPoolAvatar::updateRiggedVertexBuffers(LLVOAvatar* avatar)
{
	LL_RECORD_BLOCK_TIME(FTM_RIGGED_VBO);

	//update rigged vertex buffers
	for (U32 type = 0; type < NUM_RIGGED_PASSES; ++type)
	{
		for (U32 i = 0; i < mRiggedFace[type].size(); ++i)
		{
			LLFace* face = mRiggedFace[type][i];
			LLDrawable* drawable = face->getDrawable();
			if (!drawable)
			{
				continue;
			}

			LLVOVolume* vobj = drawable->getVOVolume();

			if (!vobj)
			{
				continue;
			}

			LLVolume* volume = vobj->getVolume();
			S32 te = face->getTEOffset();

			if (!volume || volume->getNumVolumeFaces() <= te)
			{
				continue;
			}

			LLUUID mesh_id = volume->getParams().getSculptID();
			if (mesh_id.isNull())
			{
				continue;
			}

			const LLMeshSkinInfo* skin = gMeshRepo.getSkinInfo(mesh_id, vobj);
			if (!skin)
			{
				continue;
			}

			stop_glerror();

			const LLVolumeFace& vol_face = volume->getVolumeFace(te);
			updateRiggedFaceVertexBuffer(avatar, face, skin, volume, vol_face);
		}
	}
}

void LLDrawPoolAvatar::renderRiggedSimple(LLVOAvatar* avatar)
{
	renderRigged(avatar, RIGGED_SIMPLE);
}

void LLDrawPoolAvatar::renderRiggedFullbright(LLVOAvatar* avatar)
{
	renderRigged(avatar, RIGGED_FULLBRIGHT);
}

	
void LLDrawPoolAvatar::renderRiggedShinySimple(LLVOAvatar* avatar)
{
	renderRigged(avatar, RIGGED_SHINY);
}

void LLDrawPoolAvatar::renderRiggedFullbrightShiny(LLVOAvatar* avatar)
{
	renderRigged(avatar, RIGGED_FULLBRIGHT_SHINY);
}

void LLDrawPoolAvatar::renderRiggedAlpha(LLVOAvatar* avatar)
{
	if (!mRiggedFace[RIGGED_ALPHA].empty())
	{
		LLGLEnable blend(GL_BLEND);

		gGL.setColorMask(true, true);
		gGL.blendFunc(LLRender::BF_SOURCE_ALPHA,
						LLRender::BF_ONE_MINUS_SOURCE_ALPHA,
						LLRender::BF_ZERO,
						LLRender::BF_ONE_MINUS_SOURCE_ALPHA);

		renderRigged(avatar, RIGGED_ALPHA);
		gGL.setColorMask(true, false);
	}
}

void LLDrawPoolAvatar::renderRiggedFullbrightAlpha(LLVOAvatar* avatar)
{
	if (!mRiggedFace[RIGGED_FULLBRIGHT_ALPHA].empty())
	{
		LLGLEnable blend(GL_BLEND);

		gGL.setColorMask(true, true);
		gGL.blendFunc(LLRender::BF_SOURCE_ALPHA,
						LLRender::BF_ONE_MINUS_SOURCE_ALPHA,
						LLRender::BF_ZERO,
						LLRender::BF_ONE_MINUS_SOURCE_ALPHA);

		renderRigged(avatar, RIGGED_FULLBRIGHT_ALPHA);
		gGL.setColorMask(true, false);
	}
}

void LLDrawPoolAvatar::renderRiggedGlow(LLVOAvatar* avatar)
{
	if (!mRiggedFace[RIGGED_GLOW].empty())
	{
		LLGLEnable blend(GL_BLEND);
		LLGLDisable test(GL_ALPHA_TEST);
		gGL.flush();

		LLGLEnable polyOffset(GL_POLYGON_OFFSET_FILL);
		glPolygonOffset(-1.0f, -1.0f);
		gGL.setSceneBlendType(LLRender::BT_ADD);

		LLGLDepthTest depth(GL_TRUE, GL_FALSE);
		gGL.setColorMask(false, true);

		renderRigged(avatar, RIGGED_GLOW, true);

		gGL.setColorMask(true, false);
		gGL.setSceneBlendType(LLRender::BT_ALPHA);
	}
}



//-----------------------------------------------------------------------------
// getDebugTexture()
//-----------------------------------------------------------------------------
LLViewerTexture *LLDrawPoolAvatar::getDebugTexture()
{
	if (mReferences.empty())
	{
		return NULL;
	}
	LLFace *face = mReferences[0];
	if (!face->getDrawable())
	{
		return NULL;
	}
	const LLViewerObject *objectp = face->getDrawable()->getVObj();

	// Avatar should always have at least 1 (maybe 3?) TE's.
	return objectp->getTEImage(0);
}


LLColor3 LLDrawPoolAvatar::getDebugColor() const
{
	return LLColor3(0.f, 1.f, 0.f);
}

void LLDrawPoolAvatar::addRiggedFace(LLFace* facep, U32 type)
{
	if (type >= NUM_RIGGED_PASSES)
	{
		LL_ERRS() << "Invalid rigged face type." << LL_ENDL;
	}

	if (facep->getRiggedIndex(type) != -1)
	{
		LL_ERRS() << "Tried to add a rigged face that's referenced elsewhere." << LL_ENDL;
	}	
	
	facep->setRiggedIndex(type, mRiggedFace[type].size());
	facep->setPool(this);
	mRiggedFace[type].push_back(facep);
}

void LLDrawPoolAvatar::removeRiggedFace(LLFace* facep)
{
	facep->setPool(NULL);

	for (U32 i = 0; i < NUM_RIGGED_PASSES; ++i)
	{
		S32 index = facep->getRiggedIndex(i);
		
		if (index > -1)
		{
			if (mRiggedFace[i].size() > index && mRiggedFace[i][index] == facep)
			{
				facep->setRiggedIndex(i,-1);
				mRiggedFace[i].erase(mRiggedFace[i].begin()+index);
				for (U32 j = index; j < mRiggedFace[i].size(); ++j)
				{ //bump indexes down for faces referenced after erased face
					mRiggedFace[i][j]->setRiggedIndex(i, j);
				}
			}
			else
			{
				LL_ERRS() << "Face reference data corrupt for rigged type " << i << LL_ENDL;
			}
		}
	}
}

LLVertexBufferAvatar::LLVertexBufferAvatar()
: LLVertexBuffer(sDataMask, 
	GL_STREAM_DRAW_ARB) //avatars are always stream draw due to morph targets
{

}

<|MERGE_RESOLUTION|>--- conflicted
+++ resolved
@@ -1517,8 +1517,9 @@
 		face->setPoolType(LLDrawPool::POOL_AVATAR);
 	}
 
-<<<<<<< HEAD
-	//let getGeometryVolume know if a texture matrix is in play
+	//LL_INFOS() << "Rebuilt face " << face->getTEOffset() << " of " << face->getDrawable() << " at " << gFrameTimeSeconds << LL_ENDL;
+
+	// Let getGeometryVolume know if a texture matrix is in play
 	if (face->mTextureMatrix)
 	{
 		face->setState(LLFace::TEXTURE_ANIM);
@@ -1529,10 +1530,6 @@
 	}
 
 
-	//llinfos << "Rebuilt face " << face->getTEOffset() << " of " << face->getDrawable() << " at " << gFrameTimeSeconds << llendl;
-=======
-	//LL_INFOS() << "Rebuilt face " << face->getTEOffset() << " of " << face->getDrawable() << " at " << gFrameTimeSeconds << LL_ENDL;
->>>>>>> d0ef02c2
 	face->getGeometryVolume(*volume, face->getTEOffset(), mat_vert, mat_normal, offset, true);
 
 	buffer->flush();
