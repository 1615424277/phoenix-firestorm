--- conflicted
+++ resolved
@@ -1582,7 +1582,8 @@
 		return;
 	}
 
-<<<<<<< HEAD
+    LL_RECORD_BLOCK_TIME(FTM_RENDER_CHARACTERS);
+
 	// <FS:Zi> Add avatar hitbox debug
 	static LLCachedControl<bool> render_hitbox(gSavedSettings, "DebugRenderHitboxes", false);
 	if (render_hitbox && pass == 2)
@@ -1666,9 +1667,6 @@
 		}
 	}
 	// </FS:Zi>
-=======
-    LL_RECORD_BLOCK_TIME(FTM_RENDER_CHARACTERS);
->>>>>>> 28cefb3a
 
 	if (!single_avatar && !avatarp->isFullyLoaded() )
 	{
