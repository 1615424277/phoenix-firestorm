/** 
 * @file lldrawpoolavatar.cpp
 * @brief LLDrawPoolAvatar class implementation
 *
 * $LicenseInfo:firstyear=2002&license=viewerlgpl$
 * Second Life Viewer Source Code
 * Copyright (C) 2010, Linden Research, Inc.
 * 
 * This library is free software; you can redistribute it and/or
 * modify it under the terms of the GNU Lesser General Public
 * License as published by the Free Software Foundation;
 * version 2.1 of the License only.
 * 
 * This library is distributed in the hope that it will be useful,
 * but WITHOUT ANY WARRANTY; without even the implied warranty of
 * MERCHANTABILITY or FITNESS FOR A PARTICULAR PURPOSE.  See the GNU
 * Lesser General Public License for more details.
 * 
 * You should have received a copy of the GNU Lesser General Public
 * License along with this library; if not, write to the Free Software
 * Foundation, Inc., 51 Franklin Street, Fifth Floor, Boston, MA  02110-1301  USA
 * 
 * Linden Research, Inc., 945 Battery Street, San Francisco, CA  94111  USA
 * $/LicenseInfo$
 */

#include "llviewerprecompiledheaders.h"

#include "lldrawpoolavatar.h"
#include "llskinningutil.h"
#include "llrender.h"

#include "llvoavatar.h"
#include "m3math.h"
#include "llmatrix4a.h"

#include "llagent.h" //for gAgent.needsRenderAvatar()
#include "lldrawable.h"
#include "lldrawpoolbump.h"
#include "llface.h"
#include "llmeshrepository.h"
#include "llsky.h"
#include "llviewercamera.h"
#include "llviewerregion.h"
#include "noise.h"
#include "pipeline.h"
#include "llviewershadermgr.h"
#include "llvovolume.h"
#include "llvolume.h"
#include "llappviewer.h"
#include "llrendersphere.h"
#include "llviewerpartsim.h"
#include "llviewercontrol.h" // for gSavedSettings
#include "llviewertexturelist.h"

// <FS:Zi> Add avatar hitbox debug
#include "llviewercontrol.h"
// (See *NOTE: in renderAvatars why this forward declatation is commented out)
// void drawBoxOutline(const LLVector3& pos,const LLVector3& size);	// llspatialpartition.cpp
// </FS:Zi>
#include "llnetmap.h"

static U32 sDataMask = LLDrawPoolAvatar::VERTEX_DATA_MASK;
static U32 sBufferUsage = GL_STREAM_DRAW_ARB;
static U32 sShaderLevel = 0;

LLGLSLShader* LLDrawPoolAvatar::sVertexProgram = NULL;
BOOL	LLDrawPoolAvatar::sSkipOpaque = FALSE;
BOOL	LLDrawPoolAvatar::sSkipTransparent = FALSE;
S32 LLDrawPoolAvatar::sDiffuseChannel = 0;
F32 LLDrawPoolAvatar::sMinimumAlpha = 0.2f;

LLUUID gBlackSquareID;

static bool is_deferred_render = false;
static bool is_post_deferred_render = false;

extern BOOL gUseGLPick;

F32 CLOTHING_GRAVITY_EFFECT = 0.7f;
F32 CLOTHING_ACCEL_FORCE_FACTOR = 0.2f;

// Format for gAGPVertices
// vertex format for bumpmapping:
//  vertices   12
//  pad		    4
//  normals    12
//  pad		    4
//  texcoords0  8
//  texcoords1  8
// total       48
//
// for no bumpmapping
//  vertices	   12
//  texcoords	8
//  normals	   12
// total	   32
//

S32 AVATAR_OFFSET_POS = 0;
S32 AVATAR_OFFSET_NORMAL = 16;
S32 AVATAR_OFFSET_TEX0 = 32;
S32 AVATAR_OFFSET_TEX1 = 40;
S32 AVATAR_VERTEX_BYTES = 48;

BOOL gAvatarEmbossBumpMap = FALSE;
static BOOL sRenderingSkinned = FALSE;
S32 normal_channel = -1;
S32 specular_channel = -1;
S32 cube_channel = -1;

static LLTrace::BlockTimerStatHandle FTM_SHADOW_AVATAR("Avatar Shadow");

LLDrawPoolAvatar::LLDrawPoolAvatar() : 
	LLFacePool(POOL_AVATAR)	
{
}

//-----------------------------------------------------------------------------
// instancePool()
//-----------------------------------------------------------------------------
LLDrawPool *LLDrawPoolAvatar::instancePool()
{
	return new LLDrawPoolAvatar();
}


S32 LLDrawPoolAvatar::getVertexShaderLevel() const
{
	return (S32) LLViewerShaderMgr::instance()->getVertexShaderLevel(LLViewerShaderMgr::SHADER_AVATAR);
}

void LLDrawPoolAvatar::prerender()
{
	mVertexShaderLevel = LLViewerShaderMgr::instance()->getVertexShaderLevel(LLViewerShaderMgr::SHADER_AVATAR);
	
	sShaderLevel = mVertexShaderLevel;
	
	if (sShaderLevel > 0)
	{
		sBufferUsage = GL_DYNAMIC_DRAW_ARB;
	}
	else
	{
		sBufferUsage = GL_STREAM_DRAW_ARB;
	}

	if (!mDrawFace.empty())
	{
		const LLFace *facep = mDrawFace[0];
		if (facep && facep->getDrawable())
		{
			LLVOAvatar* avatarp = (LLVOAvatar *)facep->getDrawable()->getVObj().get();
			updateRiggedVertexBuffers(avatarp);
		}
	}
}

LLMatrix4& LLDrawPoolAvatar::getModelView()
{
	static LLMatrix4 ret;

	ret.initRows(LLVector4(gGLModelView+0),
				 LLVector4(gGLModelView+4),
				 LLVector4(gGLModelView+8),
				 LLVector4(gGLModelView+12));

	return ret;
}

//-----------------------------------------------------------------------------
// render()
//-----------------------------------------------------------------------------



void LLDrawPoolAvatar::beginDeferredPass(S32 pass)
{
	LL_RECORD_BLOCK_TIME(FTM_RENDER_CHARACTERS);
	
	sSkipTransparent = TRUE;
	is_deferred_render = true;
	
	if (LLPipeline::sImpostorRender)
	{ //impostor pass does not have rigid or impostor rendering
		pass += 2;
	}

	switch (pass)
	{
	case 0:
		beginDeferredImpostor();
		break;
	case 1:
		beginDeferredRigid();
		break;
	case 2:
		beginDeferredSkinned();
		break;
	case 3:
		beginDeferredRiggedSimple();
		break;
	case 4:
		beginDeferredRiggedBump();
		break;
	default:
		beginDeferredRiggedMaterial(pass-5);
		break;
	}
}

void LLDrawPoolAvatar::endDeferredPass(S32 pass)
{
	LL_RECORD_BLOCK_TIME(FTM_RENDER_CHARACTERS);

	sSkipTransparent = FALSE;
	is_deferred_render = false;

	if (LLPipeline::sImpostorRender)
	{
		pass += 2;
	}

	switch (pass)
	{
	case 0:
		endDeferredImpostor();
		break;
	case 1:
		endDeferredRigid();
		break;
	case 2:
		endDeferredSkinned();
		break;
	case 3:
		endDeferredRiggedSimple();
		break;
	case 4:
		endDeferredRiggedBump();
		break;
	default:
		endDeferredRiggedMaterial(pass-5);
		break;
	}
}

void LLDrawPoolAvatar::renderDeferred(S32 pass)
{
	render(pass);
}

S32 LLDrawPoolAvatar::getNumPostDeferredPasses()
{
	return 10;
}

void LLDrawPoolAvatar::beginPostDeferredPass(S32 pass)
{
	switch (pass)
	{
	case 0:
		beginPostDeferredAlpha();
		break;
	case 1:
		beginRiggedFullbright();
		break;
	case 2:
		beginRiggedFullbrightShiny();
		break;
	case 3:
		beginDeferredRiggedAlpha();
		break;
	case 4:
		beginRiggedFullbrightAlpha();
		break;
	case 9:
		beginRiggedGlow();
		break;
	default:
		beginDeferredRiggedMaterialAlpha(pass-5);
		break;
	}
}

void LLDrawPoolAvatar::beginPostDeferredAlpha()
{
	sSkipOpaque = TRUE;
	sShaderLevel = mVertexShaderLevel;
	sVertexProgram = &gDeferredAvatarAlphaProgram;
	sRenderingSkinned = TRUE;

	gPipeline.bindDeferredShader(*sVertexProgram);

	sVertexProgram->setMinimumAlpha(LLDrawPoolAvatar::sMinimumAlpha);

	sDiffuseChannel = sVertexProgram->enableTexture(LLViewerShaderMgr::DIFFUSE_MAP);
}

void LLDrawPoolAvatar::beginDeferredRiggedAlpha()
{
	sVertexProgram = &gDeferredSkinnedAlphaProgram;
	gPipeline.bindDeferredShader(*sVertexProgram);
	sDiffuseChannel = sVertexProgram->enableTexture(LLViewerShaderMgr::DIFFUSE_MAP);
	gPipeline.enableLightsDynamic();
}

void LLDrawPoolAvatar::beginDeferredRiggedMaterialAlpha(S32 pass)
{
	switch (pass)
	{
	case 0: pass = 1; break;
	case 1: pass = 5; break;
	case 2: pass = 9; break;
	default: pass = 13; break;
	}

	pass += LLMaterial::SHADER_COUNT;

	sVertexProgram = &gDeferredMaterialProgram[pass];

	if (LLPipeline::sUnderWaterRender)
	{
		sVertexProgram = &(gDeferredMaterialWaterProgram[pass]);
	}

	gPipeline.bindDeferredShader(*sVertexProgram);
	sDiffuseChannel = sVertexProgram->enableTexture(LLViewerShaderMgr::DIFFUSE_MAP);
	normal_channel = sVertexProgram->enableTexture(LLViewerShaderMgr::BUMP_MAP);
	specular_channel = sVertexProgram->enableTexture(LLViewerShaderMgr::SPECULAR_MAP);
	gPipeline.enableLightsDynamic();
}

void LLDrawPoolAvatar::endDeferredRiggedAlpha()
{
	LLVertexBuffer::unbind();
	gPipeline.unbindDeferredShader(*sVertexProgram);
	sDiffuseChannel = 0;
	normal_channel = -1;
	specular_channel = -1;
	sVertexProgram = NULL;
}

void LLDrawPoolAvatar::endPostDeferredPass(S32 pass)
{
	switch (pass)
	{
	case 0:
		endPostDeferredAlpha();
		break;
	case 1:
		endRiggedFullbright();
		break;
	case 2:
		endRiggedFullbrightShiny();
		break;
	case 3:
		endDeferredRiggedAlpha();
		break;
	case 4:
		endRiggedFullbrightAlpha();
		break;
	case 5:
		endRiggedGlow();
		break;
	default:
		endDeferredRiggedAlpha();
		break;
	}
}

void LLDrawPoolAvatar::endPostDeferredAlpha()
{
	// if we're in software-blending, remember to set the fence _after_ we draw so we wait till this rendering is done
	sRenderingSkinned = FALSE;
	sSkipOpaque = FALSE;
		
	gPipeline.unbindDeferredShader(*sVertexProgram);
	sDiffuseChannel = 0;
	sShaderLevel = mVertexShaderLevel;
}

void LLDrawPoolAvatar::renderPostDeferred(S32 pass)
{
	static const S32 actual_pass[] =
	{ //map post deferred pass numbers to what render() expects
		2, //skinned
		4, // rigged fullbright
		6, //rigged fullbright shiny
		7, //rigged alpha
		8, //rigged fullbright alpha
		9, //rigged material alpha 1
		10,//rigged material alpha 2
		11,//rigged material alpha 3
		12,//rigged material alpha 4
		13, //rigged glow
	};

	S32 p = actual_pass[pass];

	if (LLPipeline::sImpostorRender)
	{ //HACK for impostors so actual pass ends up being proper pass
		p -= 2;
	}

	is_post_deferred_render = true;
	render(p);
	is_post_deferred_render = false;
}


S32 LLDrawPoolAvatar::getNumShadowPasses()
{
	return 2;
}

void LLDrawPoolAvatar::beginShadowPass(S32 pass)
{
	LL_RECORD_BLOCK_TIME(FTM_SHADOW_AVATAR);

	if (pass == 0)
	{
		sVertexProgram = &gDeferredAvatarShadowProgram;
		
		//gGL.setAlphaRejectSettings(LLRender::CF_GREATER_EQUAL, 0.2f);		

		if ((sShaderLevel > 0))  // for hardware blending
		{
			sRenderingSkinned = TRUE;
			sVertexProgram->bind();
		}

		gGL.diffuseColor4f(1,1,1,1);
	}
	else
	{
		sVertexProgram = &gDeferredAttachmentShadowProgram;
		sDiffuseChannel = sVertexProgram->enableTexture(LLViewerShaderMgr::DIFFUSE_MAP);
		sVertexProgram->bind();
	}
}

void LLDrawPoolAvatar::endShadowPass(S32 pass)
{
	LL_RECORD_BLOCK_TIME(FTM_SHADOW_AVATAR);
	if (pass == 0)
	{
		if (sShaderLevel > 0)
		{
			sRenderingSkinned = FALSE;
			sVertexProgram->unbind();
		}
	}
	else
	{
		LLVertexBuffer::unbind();
		sVertexProgram->unbind();
		sVertexProgram = NULL;
	}
}

void LLDrawPoolAvatar::renderShadow(S32 pass)
{
	LL_RECORD_BLOCK_TIME(FTM_SHADOW_AVATAR);

	// <FS:Ansariel> Chalice Yao's simple avatar shadows via Marine Kelley
	static LLCachedControl<U32> fsSimpleAvatarShadows(gSavedSettings, "FSSimpleAvatarShadows", 3);
	if (fsSimpleAvatarShadows == 0)
	{
		return;
	}
	// </FS:Ansariel>

	if (mDrawFace.empty())
	{
		return;
	}

	const LLFace *facep = mDrawFace[0];
	if (!facep->getDrawable())
	{
		return;
	}
	LLVOAvatar *avatarp = (LLVOAvatar *)facep->getDrawable()->getVObj().get();

	if (avatarp->isDead() || avatarp->mIsDummy || avatarp->mDrawable.isNull())
	{
		return;
	}

	BOOL impostor = avatarp->isImpostor();
	if (impostor 
		// <FS:Ansariel> Fix LL impostor hacking; No shadow for impostors
		//&& LLVOAvatar::AV_DO_NOT_RENDER != avatarp->getVisualMuteSettings()
		//&& LLVOAvatar::AV_ALWAYS_RENDER != avatarp->getVisualMuteSettings())
		)
		// </FS:Ansariel>
	{
		return;
	}
	
	if (pass == 0)
	{
		avatarp->renderSkinned();
	}
	// <FS:Ansariel> Chalice Yao's simple avatar shadows via Marine Kelley
	else if (fsSimpleAvatarShadows == 1)
	{
		// Don't render the shadow of anything that is rigged. Instead, force the shadow of the avatar shape to render instead.
		// See LLVOAvatar::isTextureVisible() and LLVOAvatarSelf::isTextureVisible()
		return;
	}
	else if (fsSimpleAvatarShadows == 2)
	{
		renderRiggedShadows(avatarp);
	}
	// </FS:Ansariel>
	else
	{
		for (U32 i = 0; i < NUM_RIGGED_PASSES; ++i)
		{
			renderRigged(avatarp, i);
		}
	}
}

S32 LLDrawPoolAvatar::getNumPasses()
{
	if (LLPipeline::sImpostorRender)
	{
		return 8;
	}
	else 
	{
		return 10;
	}
}


S32 LLDrawPoolAvatar::getNumDeferredPasses()
{
	if (LLPipeline::sImpostorRender)
	{
		return 19;
	}
	else
	{
		return 21;
	}
}


void LLDrawPoolAvatar::render(S32 pass)
{
	LL_RECORD_BLOCK_TIME(FTM_RENDER_CHARACTERS);
	if (LLPipeline::sImpostorRender)
	{
		renderAvatars(NULL, pass+2);
		return;
	}

	renderAvatars(NULL, pass); // render all avatars
}

void LLDrawPoolAvatar::beginRenderPass(S32 pass)
{
	LL_RECORD_BLOCK_TIME(FTM_RENDER_CHARACTERS);
	//reset vertex buffer mappings
	LLVertexBuffer::unbind();

	if (LLPipeline::sImpostorRender)
	{ //impostor render does not have impostors or rigid rendering
		pass += 2;
	}

	switch (pass)
	{
	case 0:
		beginImpostor();
		break;
	case 1:
		beginRigid();
		break;
	case 2:
		beginSkinned();
		break;
	case 3:
		beginRiggedSimple();
		break;
	case 4:
		beginRiggedFullbright();
		break;
	case 5:
		beginRiggedShinySimple();
		break;
	case 6:
		beginRiggedFullbrightShiny();
		break;
	case 7:
		beginRiggedAlpha();
		break;
	case 8:
		beginRiggedFullbrightAlpha();
		break;
	case 9:
		beginRiggedGlow();
		break;
	}

	if (pass == 0)
	{ //make sure no stale colors are left over from a previous render
		gGL.diffuseColor4f(1,1,1,1);
	}
}

void LLDrawPoolAvatar::endRenderPass(S32 pass)
{
	LL_RECORD_BLOCK_TIME(FTM_RENDER_CHARACTERS);

	if (LLPipeline::sImpostorRender)
	{
		pass += 2;		
	}

	switch (pass)
	{
	case 0:
		endImpostor();
		break;
	case 1:
		endRigid();
		break;
	case 2:
		endSkinned();
		break;
	case 3:
		endRiggedSimple();
		break;
	case 4:
		endRiggedFullbright();
		break;
	case 5:
		endRiggedShinySimple();
		break;
	case 6:
		endRiggedFullbrightShiny();
		break;
	case 7:
		endRiggedAlpha();
		break;
	case 8:
		endRiggedFullbrightAlpha();
		break;
	case 9:
		endRiggedGlow();
		break;
	}
}

void LLDrawPoolAvatar::beginImpostor()
{
	if (!LLPipeline::sReflectionRender)
	{
		LLVOAvatar::sRenderDistance = llclamp(LLVOAvatar::sRenderDistance, 16.f, 256.f);
		LLVOAvatar::sNumVisibleAvatars = 0;
	}

	if (LLGLSLShader::sNoFixedFunction)
	{
		gImpostorProgram.bind();
		gImpostorProgram.setMinimumAlpha(0.01f);
	}

	gPipeline.enableLightsFullbright(LLColor4(1,1,1,1));
	sDiffuseChannel = 0;
}

void LLDrawPoolAvatar::endImpostor()
{
	if (LLGLSLShader::sNoFixedFunction)
	{
		gImpostorProgram.unbind();
	}
	gPipeline.enableLightsDynamic();
}

void LLDrawPoolAvatar::beginRigid()
{
	if (gPipeline.canUseVertexShaders())
	{
		if (LLPipeline::sUnderWaterRender)
		{
			sVertexProgram = &gObjectAlphaMaskNoColorWaterProgram;
		}
		else
		{
			sVertexProgram = &gObjectAlphaMaskNoColorProgram;
		}
		
		if (sVertexProgram != NULL)
		{	//eyeballs render with the specular shader
			sVertexProgram->bind();
			sVertexProgram->setMinimumAlpha(LLDrawPoolAvatar::sMinimumAlpha);
		}
	}
	else
	{
		sVertexProgram = NULL;
	}
}

void LLDrawPoolAvatar::endRigid()
{
	sShaderLevel = mVertexShaderLevel;
	if (sVertexProgram != NULL)
	{
		sVertexProgram->unbind();
	}
}

void LLDrawPoolAvatar::beginDeferredImpostor()
{
	if (!LLPipeline::sReflectionRender)
	{
		LLVOAvatar::sRenderDistance = llclamp(LLVOAvatar::sRenderDistance, 16.f, 256.f);
		LLVOAvatar::sNumVisibleAvatars = 0;
	}

	sVertexProgram = &gDeferredImpostorProgram;
	specular_channel = sVertexProgram->enableTexture(LLViewerShaderMgr::SPECULAR_MAP);
	normal_channel = sVertexProgram->enableTexture(LLViewerShaderMgr::DEFERRED_NORMAL);
	sDiffuseChannel = sVertexProgram->enableTexture(LLViewerShaderMgr::DIFFUSE_MAP);
	sVertexProgram->bind();
	sVertexProgram->setMinimumAlpha(0.01f);
}

void LLDrawPoolAvatar::endDeferredImpostor()
{
	sShaderLevel = mVertexShaderLevel;
	sVertexProgram->disableTexture(LLViewerShaderMgr::DEFERRED_NORMAL);
	sVertexProgram->disableTexture(LLViewerShaderMgr::SPECULAR_MAP);
	sVertexProgram->disableTexture(LLViewerShaderMgr::DIFFUSE_MAP);
	gPipeline.unbindDeferredShader(*sVertexProgram);
   sVertexProgram = NULL;
   sDiffuseChannel = 0;
}

void LLDrawPoolAvatar::beginDeferredRigid()
{
	sVertexProgram = &gDeferredNonIndexedDiffuseAlphaMaskNoColorProgram;
	sDiffuseChannel = sVertexProgram->enableTexture(LLViewerShaderMgr::DIFFUSE_MAP);
	sVertexProgram->bind();
	sVertexProgram->setMinimumAlpha(LLDrawPoolAvatar::sMinimumAlpha);
}

void LLDrawPoolAvatar::endDeferredRigid()
{
	sShaderLevel = mVertexShaderLevel;
	sVertexProgram->disableTexture(LLViewerShaderMgr::DIFFUSE_MAP);
	sVertexProgram->unbind();
	gGL.getTexUnit(0)->activate();
}


void LLDrawPoolAvatar::beginSkinned()
{
	if (sShaderLevel > 0)
	{
		if (LLPipeline::sUnderWaterRender)
		{
			sVertexProgram = &gAvatarWaterProgram;
			sShaderLevel = llmin((U32) 1, sShaderLevel);
		}
		else
		{
			sVertexProgram = &gAvatarProgram;
		}
	}
	else
	{
		if (LLPipeline::sUnderWaterRender)
		{
			sVertexProgram = &gObjectAlphaMaskNoColorWaterProgram;
		}
		else
		{
			sVertexProgram = &gObjectAlphaMaskNoColorProgram;
		}
	}
	
	if (sShaderLevel > 0)  // for hardware blending
	{
		sRenderingSkinned = TRUE;

		sVertexProgram->bind();
		sVertexProgram->enableTexture(LLViewerShaderMgr::BUMP_MAP);
		gGL.getTexUnit(0)->activate();
	}
	else
	{
		if(gPipeline.canUseVertexShaders())
		{
			// software skinning, use a basic shader for windlight.
			// TODO: find a better fallback method for software skinning.
			sVertexProgram->bind();
		}
	}

	if (LLGLSLShader::sNoFixedFunction)
	{
		sVertexProgram->setMinimumAlpha(LLDrawPoolAvatar::sMinimumAlpha);
	}
}

void LLDrawPoolAvatar::endSkinned()
{
	// if we're in software-blending, remember to set the fence _after_ we draw so we wait till this rendering is done
	if (sShaderLevel > 0)
	{
		sRenderingSkinned = FALSE;
		sVertexProgram->disableTexture(LLViewerShaderMgr::BUMP_MAP);
		gGL.getTexUnit(0)->activate();
		sVertexProgram->unbind();
		sShaderLevel = mVertexShaderLevel;
	}
	else
	{
		if(gPipeline.canUseVertexShaders())
		{
			// software skinning, use a basic shader for windlight.
			// TODO: find a better fallback method for software skinning.
			sVertexProgram->unbind();
		}
	}

	gGL.getTexUnit(0)->activate();
}

void LLDrawPoolAvatar::beginRiggedSimple()
{
	if (sShaderLevel > 0)
	{
		if (LLPipeline::sUnderWaterRender)
		{
			sVertexProgram = &gSkinnedObjectSimpleWaterProgram;
		}
		else
		{
			sVertexProgram = &gSkinnedObjectSimpleProgram;
		}
	}
	else
	{
		if (LLPipeline::sUnderWaterRender)
		{
			sVertexProgram = &gObjectSimpleNonIndexedWaterProgram;
		}
		else
		{
			sVertexProgram = &gObjectSimpleNonIndexedProgram;
		}
	}

	if (sShaderLevel > 0 || gPipeline.canUseVertexShaders())
	{
		sDiffuseChannel = 0;
		sVertexProgram->bind();
	}
}

void LLDrawPoolAvatar::endRiggedSimple()
{
	LLVertexBuffer::unbind();
	if (sShaderLevel > 0 || gPipeline.canUseVertexShaders())
	{
		sVertexProgram->unbind();
		sVertexProgram = NULL;
	}
}

void LLDrawPoolAvatar::beginRiggedAlpha()
{
	beginRiggedSimple();
}

void LLDrawPoolAvatar::endRiggedAlpha()
{
	endRiggedSimple();
}


void LLDrawPoolAvatar::beginRiggedFullbrightAlpha()
{
	beginRiggedFullbright();
}

void LLDrawPoolAvatar::endRiggedFullbrightAlpha()
{
	endRiggedFullbright();
}

void LLDrawPoolAvatar::beginRiggedGlow()
{
	if (sShaderLevel > 0)
	{
		if (LLPipeline::sUnderWaterRender)
		{
			sVertexProgram = &gSkinnedObjectEmissiveWaterProgram;
		}
		else
		{
			sVertexProgram = &gSkinnedObjectEmissiveProgram;
		}
	}
	else
	{
		if (LLPipeline::sUnderWaterRender)
		{
			sVertexProgram = &gObjectEmissiveNonIndexedWaterProgram;
		}
		else
		{
			sVertexProgram = &gObjectEmissiveNonIndexedProgram;
		}
	}

	if (sShaderLevel > 0 || gPipeline.canUseVertexShaders())
	{
		sDiffuseChannel = 0;
		sVertexProgram->bind();

		sVertexProgram->uniform1f(LLShaderMgr::TEXTURE_GAMMA, LLPipeline::sRenderDeferred ? 2.2f : 1.1f);
		//F32 gamma = gSavedSettings.getF32("RenderDeferredDisplayGamma");
		static LLCachedControl<F32> gamma(gSavedSettings, "RenderDeferredDisplayGamma");
		sVertexProgram->uniform1f(LLShaderMgr::DISPLAY_GAMMA, (gamma > 0.1f) ? 1.0f / gamma : (1.0f/2.2f));
	}
}

void LLDrawPoolAvatar::endRiggedGlow()
{
	endRiggedFullbright();
}

void LLDrawPoolAvatar::beginRiggedFullbright()
{
	if (sShaderLevel > 0)
	{
		if (LLPipeline::sUnderWaterRender)
		{
			sVertexProgram = &gSkinnedObjectFullbrightWaterProgram;
		}
		else
		{
			if (LLPipeline::sRenderDeferred)
			{
				sVertexProgram = &gDeferredSkinnedFullbrightProgram;
			}
			else
			{
				sVertexProgram = &gSkinnedObjectFullbrightProgram;
			}
		}
	}
	else
	{
		if (LLPipeline::sUnderWaterRender)
		{
			sVertexProgram = &gObjectFullbrightNonIndexedWaterProgram;
		}
		else
		{
			sVertexProgram = &gObjectFullbrightNonIndexedProgram;
		}
	}

	if (sShaderLevel > 0 || gPipeline.canUseVertexShaders())
	{
		sDiffuseChannel = 0;
		sVertexProgram->bind();

		if (LLPipeline::sRenderingHUDs || !LLPipeline::sRenderDeferred)
		{
			sVertexProgram->uniform1f(LLShaderMgr::TEXTURE_GAMMA, 1.0f);
		} 
		else 
		{
			sVertexProgram->uniform1f(LLShaderMgr::TEXTURE_GAMMA, 2.2f);

			//F32 gamma = gSavedSettings.getF32("RenderDeferredDisplayGamma");
			static LLCachedControl<F32> gamma(gSavedSettings, "RenderDeferredDisplayGamma");
			sVertexProgram->uniform1f(LLShaderMgr::DISPLAY_GAMMA, (gamma > 0.1f) ? 1.0f / gamma : (1.0f/2.2f));
		}
	}
}

void LLDrawPoolAvatar::endRiggedFullbright()
{
	LLVertexBuffer::unbind();
	if (sShaderLevel > 0 || gPipeline.canUseVertexShaders())
	{
		sVertexProgram->unbind();
		sVertexProgram = NULL;
	}
}

void LLDrawPoolAvatar::beginRiggedShinySimple()
{
	if (sShaderLevel > 0)
	{
		if (LLPipeline::sUnderWaterRender)
		{
			sVertexProgram = &gSkinnedObjectShinySimpleWaterProgram;
		}
		else
		{
			sVertexProgram = &gSkinnedObjectShinySimpleProgram;
		}
	}
	else
	{
		if (LLPipeline::sUnderWaterRender)
		{
			sVertexProgram = &gObjectShinyNonIndexedWaterProgram;
		}
		else
		{
			sVertexProgram = &gObjectShinyNonIndexedProgram;
		}
	}

	if (sShaderLevel > 0 || gPipeline.canUseVertexShaders())
	{
		sVertexProgram->bind();
		LLDrawPoolBump::bindCubeMap(sVertexProgram, 2, sDiffuseChannel, cube_channel, false);
	}
}

void LLDrawPoolAvatar::endRiggedShinySimple()
{
	LLVertexBuffer::unbind();
	if (sShaderLevel > 0 || gPipeline.canUseVertexShaders())
	{
		LLDrawPoolBump::unbindCubeMap(sVertexProgram, 2, sDiffuseChannel, cube_channel, false);
		sVertexProgram->unbind();
		sVertexProgram = NULL;
	}
}

void LLDrawPoolAvatar::beginRiggedFullbrightShiny()
{
	if (sShaderLevel > 0)
	{
		if (LLPipeline::sUnderWaterRender)
		{
			sVertexProgram = &gSkinnedObjectFullbrightShinyWaterProgram;
		}
		else
		{
			if (LLPipeline::sRenderDeferred)
			{
				sVertexProgram = &gDeferredSkinnedFullbrightShinyProgram;
			}
			else
			{
				sVertexProgram = &gSkinnedObjectFullbrightShinyProgram;
			}
		}
	}
	else
	{
		if (LLPipeline::sUnderWaterRender)
		{
			sVertexProgram = &gObjectFullbrightShinyNonIndexedWaterProgram;
		}
		else
		{
			sVertexProgram = &gObjectFullbrightShinyNonIndexedProgram;
		}
	}

	if (sShaderLevel > 0 || gPipeline.canUseVertexShaders())
	{
		sVertexProgram->bind();
		LLDrawPoolBump::bindCubeMap(sVertexProgram, 2, sDiffuseChannel, cube_channel, false);

		if (LLPipeline::sRenderingHUDs || !LLPipeline::sRenderDeferred)
		{
			sVertexProgram->uniform1f(LLShaderMgr::TEXTURE_GAMMA, 1.0f);
		} 
		else 
		{
			sVertexProgram->uniform1f(LLShaderMgr::TEXTURE_GAMMA, 2.2f);
			//F32 gamma = gSavedSettings.getF32("RenderDeferredDisplayGamma");
			static LLCachedControl<F32> gamma(gSavedSettings, "RenderDeferredDisplayGamma");
			sVertexProgram->uniform1f(LLShaderMgr::DISPLAY_GAMMA, (gamma > 0.1f) ? 1.0f / gamma : (1.0f/2.2f));
		}
	}
}

void LLDrawPoolAvatar::endRiggedFullbrightShiny()
{
	LLVertexBuffer::unbind();
	if (sShaderLevel > 0 || gPipeline.canUseVertexShaders())
	{
		LLDrawPoolBump::unbindCubeMap(sVertexProgram, 2, sDiffuseChannel, cube_channel, false);
		sVertexProgram->unbind();
		sVertexProgram = NULL;
	}
}


void LLDrawPoolAvatar::beginDeferredRiggedSimple()
{
	sVertexProgram = &gDeferredSkinnedDiffuseProgram;
	sDiffuseChannel = 0;
	sVertexProgram->bind();
}

void LLDrawPoolAvatar::endDeferredRiggedSimple()
{
	LLVertexBuffer::unbind();
	sVertexProgram->unbind();
	sVertexProgram = NULL;
}

void LLDrawPoolAvatar::beginDeferredRiggedBump()
{
	sVertexProgram = &gDeferredSkinnedBumpProgram;
	sVertexProgram->bind();
	normal_channel = sVertexProgram->enableTexture(LLViewerShaderMgr::BUMP_MAP);
	sDiffuseChannel = sVertexProgram->enableTexture(LLViewerShaderMgr::DIFFUSE_MAP);
}

void LLDrawPoolAvatar::endDeferredRiggedBump()
{
	LLVertexBuffer::unbind();
	sVertexProgram->disableTexture(LLViewerShaderMgr::BUMP_MAP);
	sVertexProgram->disableTexture(LLViewerShaderMgr::DIFFUSE_MAP);
	sVertexProgram->unbind();
	normal_channel = -1;
	sDiffuseChannel = 0;
	sVertexProgram = NULL;
}

void LLDrawPoolAvatar::beginDeferredRiggedMaterial(S32 pass)
{
	if (pass == 1 ||
		pass == 5 ||
		pass == 9 ||
		pass == 13)
	{ //skip alpha passes
		return;
	}
	sVertexProgram = &gDeferredMaterialProgram[pass+LLMaterial::SHADER_COUNT];

	if (LLPipeline::sUnderWaterRender)
	{
		sVertexProgram = &(gDeferredMaterialWaterProgram[pass+LLMaterial::SHADER_COUNT]);
	}

	sVertexProgram->bind();
	normal_channel = sVertexProgram->enableTexture(LLViewerShaderMgr::BUMP_MAP);
	specular_channel = sVertexProgram->enableTexture(LLViewerShaderMgr::SPECULAR_MAP);
	sDiffuseChannel = sVertexProgram->enableTexture(LLViewerShaderMgr::DIFFUSE_MAP);
}

void LLDrawPoolAvatar::endDeferredRiggedMaterial(S32 pass)
{
	if (pass == 1 ||
		pass == 5 ||
		pass == 9 ||
		pass == 13)
	{
		return;
	}

	LLVertexBuffer::unbind();
	sVertexProgram->disableTexture(LLViewerShaderMgr::BUMP_MAP);
	sVertexProgram->disableTexture(LLViewerShaderMgr::SPECULAR_MAP);
	sVertexProgram->disableTexture(LLViewerShaderMgr::DIFFUSE_MAP);
	sVertexProgram->unbind();
	normal_channel = -1;
	sDiffuseChannel = 0;
	sVertexProgram = NULL;
}

void LLDrawPoolAvatar::beginDeferredSkinned()
{
	sShaderLevel = mVertexShaderLevel;
	sVertexProgram = &gDeferredAvatarProgram;
	sRenderingSkinned = TRUE;

	sVertexProgram->bind();
	sVertexProgram->setMinimumAlpha(LLDrawPoolAvatar::sMinimumAlpha);
	
	sDiffuseChannel = sVertexProgram->enableTexture(LLViewerShaderMgr::DIFFUSE_MAP);
	gGL.getTexUnit(0)->activate();
}

void LLDrawPoolAvatar::endDeferredSkinned()
{
	// if we're in software-blending, remember to set the fence _after_ we draw so we wait till this rendering is done
	sRenderingSkinned = FALSE;
	sVertexProgram->unbind();

	sVertexProgram->disableTexture(LLViewerShaderMgr::DIFFUSE_MAP);

	sShaderLevel = mVertexShaderLevel;

	gGL.getTexUnit(0)->activate();
}

static LLTrace::BlockTimerStatHandle FTM_RENDER_AVATARS("renderAvatars");


void LLDrawPoolAvatar::renderAvatars(LLVOAvatar* single_avatar, S32 pass)
{
	LL_RECORD_BLOCK_TIME(FTM_RENDER_AVATARS);

	if (pass == -1)
	{
		for (S32 i = 1; i < getNumPasses(); i++)
		{ //skip foot shadows
			prerender();
			beginRenderPass(i);
			renderAvatars(single_avatar, i);
			endRenderPass(i);
		}

		return;
	}

	if (mDrawFace.empty() && !single_avatar)
	{
		return;
	}

	LLVOAvatar *avatarp;

	if (single_avatar)
	{
		avatarp = single_avatar;
	}
	else
	{
		const LLFace *facep = mDrawFace[0];
		if (!facep->getDrawable())
		{
			return;
		}
		avatarp = (LLVOAvatar *)facep->getDrawable()->getVObj().get();
	}

    if (avatarp->isDead() || avatarp->mDrawable.isNull())
	{
		return;
	}

	// <FS:Zi> Add avatar hitbox debug
	static LLCachedControl<bool> render_hitbox(gSavedSettings,"DebugRenderHitboxes",false);

	if(render_hitbox && pass==1)
	{
		// load the debug output shader
		if(LLGLSLShader::sNoFixedFunction)
		{
			gDebugProgram.bind();
		}

		// set up drawing mode and remove any textures used
		LLGLEnable blend(GL_BLEND);
		gGL.getTexUnit(0)->unbind(LLTexUnit::TT_TEXTURE);

		// save current world matrix
		gGL.matrixMode(LLRender::MM_MODELVIEW);
		gGL.pushMatrix();

		LLColor4 avatar_color = LLNetMap::getAvatarColor(avatarp->getID());
		gGL.diffuseColor4f(avatar_color.mV[VRED], avatar_color.mV[VGREEN], avatar_color.mV[VBLUE], avatar_color.mV[VALPHA]);
		glLineWidth(2.0);

		LLQuaternion rot=avatarp->getRotationRegion();
		LLVector3 pos=avatarp->getPositionAgent();
		LLVector3 size=avatarp->getScale();

		// *NOTE: Tried this so I wouldn't have to duplcate code, but I didn't find a way to rotate
		// the matrix by "rot" so the drawBoxOutline function would do the right thing. So
		// I settled for copying the code and rotating the 4 corner points individually. -Zi
		// gGL.translatef(pos.mV[VX],pos.mV[VY],pos.mV[VZ]);
		// gGL.rotatef(rot.mQ[VS]*RAD_TO_DEG,rot.mQ[VX],rot.mQ[VY],rot.mQ[VZ]);
		// drawBoxOutline(LLVector3::zero,size/2.0);
		// // drawBoxOutline partly copied from llspatialpartition.cpp below

		// set up and rotate hitbox to avatar orientation, half the avatar scale in either direction
		LLVector3 v1=size.scaledVec(LLVector3( 0.5f, 0.5f, 0.5f))*rot;
		LLVector3 v2=size.scaledVec(LLVector3(-0.5f, 0.5f, 0.5f))*rot;
		LLVector3 v3=size.scaledVec(LLVector3(-0.5f,-0.5f, 0.5f))*rot;
		LLVector3 v4=size.scaledVec(LLVector3( 0.5f,-0.5f, 0.5f))*rot;

		// render the box
		gGL.begin(LLRender::LINES);

		//top
		gGL.vertex3fv((pos+v1).mV);
		gGL.vertex3fv((pos+v2).mV);
		gGL.vertex3fv((pos+v2).mV);
		gGL.vertex3fv((pos+v3).mV);
		gGL.vertex3fv((pos+v3).mV);
		gGL.vertex3fv((pos+v4).mV);
		gGL.vertex3fv((pos+v4).mV);
		gGL.vertex3fv((pos+v1).mV);
		
		//bottom
		gGL.vertex3fv((pos-v1).mV);
		gGL.vertex3fv((pos-v2).mV);
		gGL.vertex3fv((pos-v2).mV);
		gGL.vertex3fv((pos-v3).mV);
		gGL.vertex3fv((pos-v3).mV);
		gGL.vertex3fv((pos-v4).mV);
		gGL.vertex3fv((pos-v4).mV);
		gGL.vertex3fv((pos-v1).mV);
		
		//right
		gGL.vertex3fv((pos+v1).mV);
		gGL.vertex3fv((pos-v3).mV);
				
		gGL.vertex3fv((pos+v4).mV);
		gGL.vertex3fv((pos-v2).mV);

		//left
		gGL.vertex3fv((pos+v2).mV);
		gGL.vertex3fv((pos-v4).mV);

		gGL.vertex3fv((pos+v3).mV);
		gGL.vertex3fv((pos-v1).mV);

		gGL.end();

		// restore world matrix
		gGL.popMatrix();

		// unload debug shader
		if(LLGLSLShader::sNoFixedFunction)
		{
			gDebugProgram.unbind();
		}
	}
	// </FS:Zi>

	if (!single_avatar && !avatarp->isFullyLoaded() )
	{
		if (pass==0 && (!gPipeline.hasRenderType(LLPipeline::RENDER_TYPE_PARTICLES) || LLViewerPartSim::getMaxPartCount() <= 0))
		{
			// debug code to draw a sphere in place of avatar
			gGL.getTexUnit(0)->bind(LLViewerFetchedTexture::sWhiteImagep);
			gGL.setColorMask(true, true);
			LLVector3 pos = avatarp->getPositionAgent();
			gGL.color4f(1.0f, 1.0f, 1.0f, 0.7f);
			
			gGL.pushMatrix();	 
			gGL.translatef((F32)(pos.mV[VX]),	 
						   (F32)(pos.mV[VY]),	 
							(F32)(pos.mV[VZ]));	 
			 gGL.scalef(0.15f, 0.15f, 0.3f);

			 gSphere.renderGGL();
				 
			 gGL.popMatrix();
			 gGL.setColorMask(true, false);
		}
		// don't render please
		return;
	}

	BOOL impostor = avatarp->isImpostor() && !single_avatar;

	// <FS:Ansariel> Fix LL impostor hacking; Don't render impostored avatars unless it needs an update
	//if (( avatarp->isInMuteList()
	//	  || impostor 
	//	  || (LLVOAvatar::AV_DO_NOT_RENDER == avatarp->getVisualMuteSettings() && !avatarp->needsImpostorUpdate()) ) && pass != 0)
	if (impostor && !avatarp->needsImpostorUpdate() && pass != 0)
	// </FS:Ansariel>
	{ //don't draw anything but the impostor for impostored avatars
		return;
	}
	
	if (pass == 0 && !impostor && LLPipeline::sUnderWaterRender)
	{ //don't draw foot shadows under water
		return;
	}

	if (pass == 0)
	{
		if (!LLPipeline::sReflectionRender)
		{
			LLVOAvatar::sNumVisibleAvatars++;
		}

		// <FS:Ansariel> Fix LL impostor hacking
		//if (impostor || (LLVOAvatar::AV_DO_NOT_RENDER == avatarp->getVisualMuteSettings() && !avatarp->needsImpostorUpdate()))
		if (impostor && !avatarp->needsImpostorUpdate())
		// </FS:Ansariel>
		{
			if (LLPipeline::sRenderDeferred && !LLPipeline::sReflectionRender && avatarp->mImpostor.isComplete()) 
			{
				if (normal_channel > -1)
				{
					avatarp->mImpostor.bindTexture(2, normal_channel);
				}
				if (specular_channel > -1)
				{
					avatarp->mImpostor.bindTexture(1, specular_channel);
				}
			}
			avatarp->renderImpostor(avatarp->getMutedAVColor(), sDiffuseChannel);
		}
		return;
	}

	if (pass == 1)
	{
		// render rigid meshes (eyeballs) first
		avatarp->renderRigid();
		return;
	}

	if (pass == 3)
	{
		if (is_deferred_render)
		{
			renderDeferredRiggedSimple(avatarp);
		}
		else
		{
			renderRiggedSimple(avatarp);

			if (LLPipeline::sRenderDeferred)
			{ //render "simple" materials
				renderRigged(avatarp, RIGGED_MATERIAL);
				renderRigged(avatarp, RIGGED_MATERIAL_ALPHA_MASK);
				renderRigged(avatarp, RIGGED_MATERIAL_ALPHA_EMISSIVE);
				renderRigged(avatarp, RIGGED_NORMMAP);
				renderRigged(avatarp, RIGGED_NORMMAP_MASK);
				renderRigged(avatarp, RIGGED_NORMMAP_EMISSIVE);	
				renderRigged(avatarp, RIGGED_SPECMAP);
				renderRigged(avatarp, RIGGED_SPECMAP_MASK);
				renderRigged(avatarp, RIGGED_SPECMAP_EMISSIVE);
				renderRigged(avatarp, RIGGED_NORMSPEC);
				renderRigged(avatarp, RIGGED_NORMSPEC_MASK);
				renderRigged(avatarp, RIGGED_NORMSPEC_EMISSIVE);
			}
		}
		return;
	}

	if (pass == 4)
	{
		if (is_deferred_render)
		{
			renderDeferredRiggedBump(avatarp);
		}
		else
		{
			renderRiggedFullbright(avatarp);
		}

		return;
	}

	if (is_deferred_render && pass >= 5 && pass <= 21)
	{
		S32 p = pass-5;

		if (p != 1 &&
			p != 5 &&
			p != 9 &&
			p != 13)
		{
			renderDeferredRiggedMaterial(avatarp, p);
		}
		return;
	}




	if (pass == 5)
	{
		renderRiggedShinySimple(avatarp);
				
		return;
	}

	if (pass == 6)
	{
		renderRiggedFullbrightShiny(avatarp);
		return;
	}

	if (pass >= 7 && pass < 13)
	{
		if (pass == 7)
		{
			renderRiggedAlpha(avatarp);

			if (LLPipeline::sRenderDeferred && !is_post_deferred_render)
			{ //render transparent materials under water
				LLGLEnable blend(GL_BLEND);

				gGL.setColorMask(true, true);
				gGL.blendFunc(LLRender::BF_SOURCE_ALPHA,
								LLRender::BF_ONE_MINUS_SOURCE_ALPHA,
								LLRender::BF_ZERO,
								LLRender::BF_ONE_MINUS_SOURCE_ALPHA);

				renderRigged(avatarp, RIGGED_MATERIAL_ALPHA);
				renderRigged(avatarp, RIGGED_SPECMAP_BLEND);
				renderRigged(avatarp, RIGGED_NORMMAP_BLEND);
				renderRigged(avatarp, RIGGED_NORMSPEC_BLEND);

				gGL.setColorMask(true, false);
			}
			return;
		}

		if (pass == 8)
		{
			renderRiggedFullbrightAlpha(avatarp);
			return;
		}

		if (LLPipeline::sRenderDeferred && is_post_deferred_render)
		{
			S32 p = 0;
			switch (pass)
			{
			case 9: p = 1; break;
			case 10: p = 5; break;
			case 11: p = 9; break;
			case 12: p = 13; break;
			}

			{
				LLGLEnable blend(GL_BLEND);
				renderDeferredRiggedMaterial(avatarp, p);
			}
			return;
		}
		else if (pass == 9)
		{
			renderRiggedGlow(avatarp);
			return;
		}
	}

	if (pass == 13)
	{
		renderRiggedGlow(avatarp);
		
		return;
	}
	
	if ((sShaderLevel >= SHADER_LEVEL_CLOTH))
	{
		LLMatrix4 rot_mat;
		LLViewerCamera::getInstance()->getMatrixToLocal(rot_mat);
		LLMatrix4 cfr(OGL_TO_CFR_ROTATION);
		rot_mat *= cfr;
		
		LLVector4 wind;
		wind.setVec(avatarp->mWindVec);
		wind.mV[VW] = 0;
		wind = wind * rot_mat;
		wind.mV[VW] = avatarp->mWindVec.mV[VW];

		sVertexProgram->uniform4fv(LLViewerShaderMgr::AVATAR_WIND, 1, wind.mV);
		F32 phase = -1.f * (avatarp->mRipplePhase);

		F32 freq = 7.f + (noise1(avatarp->mRipplePhase) * 2.f);
		LLVector4 sin_params(freq, freq, freq, phase);
		sVertexProgram->uniform4fv(LLViewerShaderMgr::AVATAR_SINWAVE, 1, sin_params.mV);

		LLVector4 gravity(0.f, 0.f, -CLOTHING_GRAVITY_EFFECT, 0.f);
		gravity = gravity * rot_mat;
		sVertexProgram->uniform4fv(LLViewerShaderMgr::AVATAR_GRAVITY, 1, gravity.mV);
	}

	if( !single_avatar || (avatarp == single_avatar) )
	{
		avatarp->renderSkinned();
	}
}

void LLDrawPoolAvatar::getRiggedGeometry(
    LLFace* face,
    LLPointer<LLVertexBuffer>& buffer,
    U32 data_mask,
    const LLMeshSkinInfo* skin,
    LLVolume* volume,
    const LLVolumeFace& vol_face)
{
	// <FS:ND> FIRE-14261 try to skip broken or out of bounds faces
	if( vol_face.mNumVertices > 0x10000 || vol_face.mNumVertices < 0 || vol_face.mNumIndices < 0 )
	{
		LL_WARNS() << "Skipping face - "
					<< " vertices " << vol_face.mNumVertices << " indices " << vol_face.mNumIndices
					<< " face is possibly corrupted"
					<< LL_ENDL;
		return;
	}
	// </FS:ND>

	face->setGeomIndex(0);
	face->setIndicesIndex(0);
		
	//rigged faces do not batch textures
	face->setTextureIndex(255);

	if (buffer.isNull() || buffer->getTypeMask() != data_mask || !buffer->isWriteable())
	{
        // make a new buffer
		if (sShaderLevel > 0)
		{
			buffer = new LLVertexBuffer(data_mask, GL_DYNAMIC_DRAW_ARB);
		}
		else
		{
			buffer = new LLVertexBuffer(data_mask, GL_STREAM_DRAW_ARB);
		}
		buffer->allocateBuffer(vol_face.mNumVertices, vol_face.mNumIndices, true);
	}
	else
	{
        //resize existing buffer
		buffer->resizeBuffer(vol_face.mNumVertices, vol_face.mNumIndices);
	}

	face->setSize(vol_face.mNumVertices, vol_face.mNumIndices);
	face->setVertexBuffer(buffer);

	U16 offset = 0;
		
	LLMatrix4 mat_vert = skin->mBindShapeMatrix;
	glh::matrix4f m((F32*) mat_vert.mMatrix);
	m = m.inverse().transpose();
		
	F32 mat3[] = 
        { m.m[0], m.m[1], m.m[2],
          m.m[4], m.m[5], m.m[6],
          m.m[8], m.m[9], m.m[10] };

	LLMatrix3 mat_normal(mat3);				

	//let getGeometryVolume know if alpha should override shiny
	U32 type = gPipeline.getPoolTypeFromTE(face->getTextureEntry(), face->getTexture());

	if (type == LLDrawPool::POOL_ALPHA)
	{
		face->setPoolType(LLDrawPool::POOL_ALPHA);
	}
	else
	{
		face->setPoolType(LLDrawPool::POOL_AVATAR);
	}

	//let getGeometryVolume know if a texture matrix is in play
	if (face->mTextureMatrix)
	{
		face->setState(LLFace::TEXTURE_ANIM);
	}
	else
	{
		face->clearState(LLFace::TEXTURE_ANIM);
	}


	//LL_INFOS() << "Rebuilt face " << face->getTEOffset() << " of " << face->getDrawable() << " at " << gFrameTimeSeconds << LL_ENDL;

	// Let getGeometryVolume know if a texture matrix is in play
	if (face->mTextureMatrix)
	{
		face->setState(LLFace::TEXTURE_ANIM);
	}
	else
	{
		face->clearState(LLFace::TEXTURE_ANIM);
	}
	face->getGeometryVolume(*volume, face->getTEOffset(), mat_vert, mat_normal, offset, true);

	buffer->flush();
}

void LLDrawPoolAvatar::updateRiggedFaceVertexBuffer(
    LLVOAvatar* avatar,
    LLFace* face,
    const LLMeshSkinInfo* skin,
    LLVolume* volume,
    const LLVolumeFace& vol_face)
{
	LLVector4a* weights = vol_face.mWeights;
	if (!weights)
	{
		return;
	}
    // FIXME ugly const cast
    LLSkinningUtil::scrubInvalidJoints(avatar, const_cast<LLMeshSkinInfo*>(skin));

	LLPointer<LLVertexBuffer> buffer = face->getVertexBuffer();
	LLDrawable* drawable = face->getDrawable();

	U32 data_mask = face->getRiggedVertexBufferDataMask();

    if (!vol_face.mWeightsScrubbed)
    {
        LLSkinningUtil::scrubSkinWeights(weights, vol_face.mNumVertices, skin);
        vol_face.mWeightsScrubbed = TRUE;
    }
	
	if (buffer.isNull() || 
		buffer->getTypeMask() != data_mask ||
		buffer->getNumVerts() != vol_face.mNumVertices ||
		buffer->getNumIndices() != vol_face.mNumIndices ||
		(drawable && drawable->isState(LLDrawable::REBUILD_ALL)))
	{
		if (drawable && drawable->isState(LLDrawable::REBUILD_ALL))
		{
            //rebuild EVERY face in the drawable, not just this one, to avoid missing drawable wide rebuild issues
			for (S32 i = 0; i < drawable->getNumFaces(); ++i)
			{
				LLFace* facep = drawable->getFace(i);
				U32 face_data_mask = facep->getRiggedVertexBufferDataMask();
				if (face_data_mask)
				{
					LLPointer<LLVertexBuffer> cur_buffer = facep->getVertexBuffer();
					const LLVolumeFace& cur_vol_face = volume->getVolumeFace(i);
					getRiggedGeometry(facep, cur_buffer, face_data_mask, skin, volume, cur_vol_face);
				}
			}
			drawable->clearState(LLDrawable::REBUILD_ALL);

			buffer = face->getVertexBuffer();
		}
		else
		{
			//just rebuild this face
			getRiggedGeometry(face, buffer, data_mask, skin, volume, vol_face);
		}
	}

	if (sShaderLevel <= 0 && face->mLastSkinTime < avatar->getLastSkinTime())
	{
		//perform software vertex skinning for this face
		LLStrider<LLVector3> position;
		LLStrider<LLVector3> normal;

		bool has_normal = buffer->hasDataType(LLVertexBuffer::TYPE_NORMAL);
		buffer->getVertexStrider(position);

		if (has_normal)
		{
			buffer->getNormalStrider(normal);
		}

		LLVector4a* pos = (LLVector4a*) position.get();

		LLVector4a* norm = has_normal ? (LLVector4a*) normal.get() : NULL;
		
		//build matrix palette
		LLMatrix4a mat[LL_MAX_JOINTS_PER_MESH_OBJECT];
        U32 count = LLSkinningUtil::getMeshJointCount(skin);
        LLSkinningUtil::initSkinningMatrixPalette((LLMatrix4*)mat, count, skin, avatar);
        LLSkinningUtil::checkSkinWeights(weights, buffer->getNumVerts(), skin);

		LLMatrix4a bind_shape_matrix;
		bind_shape_matrix.loadu(skin->mBindShapeMatrix);

        const U32 max_joints = LLSkinningUtil::getMaxJointCount();
		for (U32 j = 0; j < buffer->getNumVerts(); ++j)
		{
			LLMatrix4a final_mat;
<<<<<<< HEAD

            // <FS:ND> Use the SSE2 version
            // LLSkinningUtil::getPerVertexSkinMatrix( weight[ j ].getF32ptr(), mat, false, final_mat, max_joints );
            FSSkinningUtil::getPerVertexSkinMatrixSSE( weight[ j ], mat, false, final_mat, max_joints );
            // </FS:ND>

=======
            LLSkinningUtil::getPerVertexSkinMatrix(weights[j].getF32ptr(), mat, false, final_mat, max_joints);
			
>>>>>>> 93db7eac
			LLVector4a& v = vol_face.mPositions[j];

			LLVector4a t;
			LLVector4a dst;
			bind_shape_matrix.affineTransform(v, t);
			final_mat.affineTransform(t, dst);
			pos[j] = dst;

			if (norm)
			{
				LLVector4a& n = vol_face.mNormals[j];
				bind_shape_matrix.rotate(n, t);
				final_mat.rotate(t, dst);
				dst.normalize3fast();
				norm[j] = dst;
			}
		}
	}
}

void LLDrawPoolAvatar::renderRigged(LLVOAvatar* avatar, U32 type, bool glow)
{
	if (avatar->isSelf() && !gAgent.needsRenderAvatar())
	{
		return;
	}

	stop_glerror();

	for (U32 i = 0; i < mRiggedFace[type].size(); ++i)
	{
		LLFace* face = mRiggedFace[type][i];
		LLDrawable* drawable = face->getDrawable();
		if (!drawable)
		{
			continue;
		}

		LLVOVolume* vobj = drawable->getVOVolume();

		if (!vobj)
		{
			continue;
		}

		LLVolume* volume = vobj->getVolume();
		S32 te = face->getTEOffset();

		if (!volume || volume->getNumVolumeFaces() <= te || !volume->isMeshAssetLoaded())
		{
			continue;
		}

		LLUUID mesh_id = volume->getParams().getSculptID();
		if (mesh_id.isNull())
		{
			continue;
		}

		const LLMeshSkinInfo* skin = gMeshRepo.getSkinInfo(mesh_id, vobj);
		if (!skin)
		{
			continue;
		}

		//stop_glerror();

		//const LLVolumeFace& vol_face = volume->getVolumeFace(te);
		//updateRiggedFaceVertexBuffer(avatar, face, skin, volume, vol_face);
		
		//stop_glerror();

		U32 data_mask = LLFace::getRiggedDataMask(type);

		LLVertexBuffer* buff = face->getVertexBuffer();

		if (buff)
		{
			if (sShaderLevel > 0)
			{
                // upload matrix palette to shader
				LLMatrix4a mat[LL_MAX_JOINTS_PER_MESH_OBJECT];
				U32 count = LLSkinningUtil::getMeshJointCount(skin);
                LLSkinningUtil::initSkinningMatrixPalette((LLMatrix4*)mat, count, skin, avatar);

				stop_glerror();

				F32 mp[LL_MAX_JOINTS_PER_MESH_OBJECT*12];

				for (U32 i = 0; i < count; ++i)
				{
					F32* m = (F32*) mat[i].mMatrix[0].getF32ptr();

					U32 idx = i*12;

					mp[idx+0] = m[0];
					mp[idx+1] = m[1];
					mp[idx+2] = m[2];
					mp[idx+3] = m[12];

					mp[idx+4] = m[4];
					mp[idx+5] = m[5];
					mp[idx+6] = m[6];
					mp[idx+7] = m[13];

					mp[idx+8] = m[8];
					mp[idx+9] = m[9];
					mp[idx+10] = m[10];
					mp[idx+11] = m[14];
				}

				LLDrawPoolAvatar::sVertexProgram->uniformMatrix3x4fv(LLViewerShaderMgr::AVATAR_MATRIX, 
					count,
					FALSE,
					(GLfloat*) mp);

				stop_glerror();
			}
			else
			{
				data_mask &= ~LLVertexBuffer::MAP_WEIGHT4;
			}

			U16 start = face->getGeomStart();
			U16 end = start + face->getGeomCount()-1;
			S32 offset = face->getIndicesStart();
			U32 count = face->getIndicesCount();

			/*if (glow)
			{
				gGL.diffuseColor4f(0,0,0,face->getTextureEntry()->getGlow());
			}*/

			const LLTextureEntry* te = face->getTextureEntry();
			LLMaterial* mat = te->getMaterialParams().get();

			if (mat)
			{
				//order is important here LLRender::DIFFUSE_MAP should be last, becouse it change 
				//(gGL).mCurrTextureUnitIndex
                LLViewerTexture* specular = NULL;
                if (LLPipeline::sImpostorRender)
                {
                    specular = LLViewerTextureManager::findFetchedTexture(gBlackSquareID, TEX_LIST_STANDARD);
                    llassert(NULL != specular);
                }
                else
                {
                    specular = face->getTexture(LLRender::SPECULAR_MAP);
                }
                if (specular)
                {
                    gGL.getTexUnit(specular_channel)->bind(specular);
                }
                
				gGL.getTexUnit(normal_channel)->bind(face->getTexture(LLRender::NORMAL_MAP));
				gGL.getTexUnit(sDiffuseChannel)->bind(face->getTexture(LLRender::DIFFUSE_MAP), false, true);


				LLColor4 col = mat->getSpecularLightColor();
				F32 spec = mat->getSpecularLightExponent()/255.f;

				F32 env = mat->getEnvironmentIntensity()/255.f;

				if (mat->getSpecularID().isNull())
				{
					env = te->getShiny()*0.25f;
					col.set(env,env,env,0);
					spec = env;
				}
		
				BOOL fullbright = te->getFullbright();

				sVertexProgram->uniform1f(LLShaderMgr::EMISSIVE_BRIGHTNESS, fullbright ? 1.f : 0.f);
				sVertexProgram->uniform4f(LLShaderMgr::SPECULAR_COLOR, col.mV[0], col.mV[1], col.mV[2], spec);
				sVertexProgram->uniform1f(LLShaderMgr::ENVIRONMENT_INTENSITY, env);

				if (mat->getDiffuseAlphaMode() == LLMaterial::DIFFUSE_ALPHA_MODE_MASK)
				{
					sVertexProgram->setMinimumAlpha(mat->getAlphaMaskCutoff()/255.f);
				}
				else
				{
					sVertexProgram->setMinimumAlpha(0.f);
				}

				for (U32 i = 0; i < LLRender::NUM_TEXTURE_CHANNELS; ++i)
				{
					LLViewerTexture* tex = face->getTexture(i);
					if (tex)
					{
						tex->addTextureStats(avatar->getPixelArea());
					}
				}
			}
			else
			{
				gGL.getTexUnit(sDiffuseChannel)->bind(face->getTexture());
				sVertexProgram->setMinimumAlpha(0.f);
				if (normal_channel > -1)
				{
					LLDrawPoolBump::bindBumpMap(face, normal_channel);
				}
			}

			if (face->mTextureMatrix && vobj->mTexAnimMode)
			{
				gGL.matrixMode(LLRender::MM_TEXTURE);
				gGL.loadMatrix((F32*) face->mTextureMatrix->mMatrix);
				buff->setBuffer(data_mask);
				buff->drawRange(LLRender::TRIANGLES, start, end, count, offset);
				gGL.loadIdentity();
				gGL.matrixMode(LLRender::MM_MODELVIEW);
			}
			else
			{
				buff->setBuffer(data_mask);
				buff->drawRange(LLRender::TRIANGLES, start, end, count, offset);		
			}

			gPipeline.addTrianglesDrawn(count, LLRender::TRIANGLES);
		}
	}
}

// <FS:Ansariel> Chalice Yao's simple avatar shadows via Marine Kelley
void LLDrawPoolAvatar::renderRiggedShadows(LLVOAvatar* avatar)
{
	if (avatar->isSelf() && !gAgent.needsRenderAvatar())
	{
		return;
	}

	stop_glerror();

	U32 rigTypes[18] = { 0,1,2,3,4,5,6,7,8,9,10,11,12,13,14,15,16,21 };
	for (U32 j = 0; j < 18; ++j)
	for (U32 i = 0; i < mRiggedFace[rigTypes[j]].size(); ++i)
	{
		LLFace* face = mRiggedFace[rigTypes[j]][i];
		LLDrawable* drawable = face->getDrawable();
		if (!drawable)
		{
			continue;
		}

		LLVOVolume* vobj = drawable->getVOVolume();

		if (!vobj)
		{
			continue;
		}

		LLVolume* volume = vobj->getVolume();
		S32 te = face->getTEOffset();

		if (!volume || volume->getNumVolumeFaces() <= te || !volume->isMeshAssetLoaded())
		{
			continue;
		}

		LLUUID mesh_id = volume->getParams().getSculptID();
		if (mesh_id.isNull())
		{
			continue;
		}

		const LLMeshSkinInfo* skin = gMeshRepo.getSkinInfo(mesh_id, vobj);
		if (!skin)
		{
			continue;
		}

		U32 data_mask = LLFace::getRiggedDataMask(24);

		LLVertexBuffer* buff = face->getVertexBuffer();

		if (buff)
		{
			if (sShaderLevel > 0)
			{
				// upload matrix palette to shader
				LLMatrix4a mat[LL_MAX_JOINTS_PER_MESH_OBJECT];
				U32 count = LLSkinningUtil::getMeshJointCount(skin);
				LLSkinningUtil::initSkinningMatrixPalette((LLMatrix4*)mat, count, skin, avatar);

				stop_glerror();

				F32 mp[LL_MAX_JOINTS_PER_MESH_OBJECT*12];

				for (U32 i = 0; i < count; ++i)
				{
					F32* m = (F32*)mat[i].mMatrix[0].getF32ptr();

					U32 idx = i * 12;

					mp[idx + 0] = m[0];
					mp[idx + 1] = m[1];
					mp[idx + 2] = m[2];
					mp[idx + 3] = m[12];

					mp[idx + 4] = m[4];
					mp[idx + 5] = m[5];
					mp[idx + 6] = m[6];
					mp[idx + 7] = m[13];

					mp[idx + 8] = m[8];
					mp[idx + 9] = m[9];
					mp[idx + 10] = m[10];
					mp[idx + 11] = m[14];
				}

				LLDrawPoolAvatar::sVertexProgram->uniformMatrix3x4fv(LLViewerShaderMgr::AVATAR_MATRIX,
					count,
					FALSE,
					(GLfloat*)mp);

				stop_glerror();
			}
			else
			{
				data_mask &= ~LLVertexBuffer::MAP_WEIGHT4;
			}

			U16 start = face->getGeomStart();
			U16 end = start + face->getGeomCount() - 1;
			S32 offset = face->getIndicesStart();
			U32 count = face->getIndicesCount();

			if ((rigTypes[j] < 4) || (rigTypes[j] == 5) || (rigTypes[j] == 6) || (rigTypes[j] == 9) || (rigTypes[j] == 10) || (rigTypes[j] == 13) || (rigTypes[j] == 14) || (rigTypes[j] == 21))
			{
				gGL.getTexUnit(sDiffuseChannel)->bind(face->getTexture());
				sVertexProgram->setMinimumAlpha(0.f);

				if ((rigTypes[j] == 2) || (rigTypes[j] == 6) || (rigTypes[j] == 10) || (rigTypes[j] == 14))
				{
					const LLTextureEntry* te = face->getTextureEntry();
					LLMaterial* mat = te->getMaterialParams().get();

					if (mat)
						if (mat->getDiffuseAlphaMode() == LLMaterial::DIFFUSE_ALPHA_MODE_MASK)
							sVertexProgram->setMinimumAlpha(mat->getAlphaMaskCutoff() / 255.f);
				}

				if (face->mTextureMatrix && vobj->mTexAnimMode)
				{
					gGL.matrixMode(LLRender::MM_TEXTURE);
					gGL.loadMatrix((F32*)face->mTextureMatrix->mMatrix);
					buff->setBuffer(data_mask);
					buff->drawRange(LLRender::TRIANGLES, start, end, count, offset);
					gGL.loadIdentity();
					gGL.matrixMode(LLRender::MM_MODELVIEW);
				}
				else
				{
					buff->setBuffer(data_mask);
					buff->drawRange(LLRender::TRIANGLES, start, end, count, offset);
				}
			}
			else
			{
				buff->setBuffer(data_mask);
				buff->drawRange(LLRender::TRIANGLES, start, end, count, offset);
			}

			gPipeline.addTrianglesDrawn(count, LLRender::TRIANGLES);
		}
	}
}
// </FS:Ansariel>

void LLDrawPoolAvatar::renderDeferredRiggedSimple(LLVOAvatar* avatar)
{
	renderRigged(avatar, RIGGED_DEFERRED_SIMPLE);
}

void LLDrawPoolAvatar::renderDeferredRiggedBump(LLVOAvatar* avatar)
{
	renderRigged(avatar, RIGGED_DEFERRED_BUMP);
}

void LLDrawPoolAvatar::renderDeferredRiggedMaterial(LLVOAvatar* avatar, S32 pass)
{
	renderRigged(avatar, pass);
}

static LLTrace::BlockTimerStatHandle FTM_RIGGED_VBO("Rigged VBO");

void LLDrawPoolAvatar::updateRiggedVertexBuffers(LLVOAvatar* avatar)
{
	LL_RECORD_BLOCK_TIME(FTM_RIGGED_VBO);

	//update rigged vertex buffers
	for (U32 type = 0; type < NUM_RIGGED_PASSES; ++type)
	{
		for (U32 i = 0; i < mRiggedFace[type].size(); ++i)
		{
			LLFace* face = mRiggedFace[type][i];
			LLDrawable* drawable = face->getDrawable();
			if (!drawable)
			{
				continue;
			}

			LLVOVolume* vobj = drawable->getVOVolume();

			if (!vobj)
			{
				continue;
			}

			LLVolume* volume = vobj->getVolume();
			S32 te = face->getTEOffset();

			if (!volume || volume->getNumVolumeFaces() <= te)
			{
				continue;
			}

			LLUUID mesh_id = volume->getParams().getSculptID();
			if (mesh_id.isNull())
			{
				continue;
			}

			const LLMeshSkinInfo* skin = gMeshRepo.getSkinInfo(mesh_id, vobj);
			if (!skin)
			{
				continue;
			}

			stop_glerror();

			const LLVolumeFace& vol_face = volume->getVolumeFace(te);
			updateRiggedFaceVertexBuffer(avatar, face, skin, volume, vol_face);
		}
	}
}

void LLDrawPoolAvatar::renderRiggedSimple(LLVOAvatar* avatar)
{
	renderRigged(avatar, RIGGED_SIMPLE);
}

void LLDrawPoolAvatar::renderRiggedFullbright(LLVOAvatar* avatar)
{
	renderRigged(avatar, RIGGED_FULLBRIGHT);
}

	
void LLDrawPoolAvatar::renderRiggedShinySimple(LLVOAvatar* avatar)
{
	renderRigged(avatar, RIGGED_SHINY);
}

void LLDrawPoolAvatar::renderRiggedFullbrightShiny(LLVOAvatar* avatar)
{
	renderRigged(avatar, RIGGED_FULLBRIGHT_SHINY);
}

void LLDrawPoolAvatar::renderRiggedAlpha(LLVOAvatar* avatar)
{
	if (!mRiggedFace[RIGGED_ALPHA].empty())
	{
		LLGLEnable blend(GL_BLEND);

		gGL.setColorMask(true, true);
		gGL.blendFunc(LLRender::BF_SOURCE_ALPHA,
						LLRender::BF_ONE_MINUS_SOURCE_ALPHA,
						LLRender::BF_ZERO,
						LLRender::BF_ONE_MINUS_SOURCE_ALPHA);

		renderRigged(avatar, RIGGED_ALPHA);
		gGL.setColorMask(true, false);
	}
}

void LLDrawPoolAvatar::renderRiggedFullbrightAlpha(LLVOAvatar* avatar)
{
	if (!mRiggedFace[RIGGED_FULLBRIGHT_ALPHA].empty())
	{
		LLGLEnable blend(GL_BLEND);

		gGL.setColorMask(true, true);
		gGL.blendFunc(LLRender::BF_SOURCE_ALPHA,
						LLRender::BF_ONE_MINUS_SOURCE_ALPHA,
						LLRender::BF_ZERO,
						LLRender::BF_ONE_MINUS_SOURCE_ALPHA);

		renderRigged(avatar, RIGGED_FULLBRIGHT_ALPHA);
		gGL.setColorMask(true, false);
	}
}

void LLDrawPoolAvatar::renderRiggedGlow(LLVOAvatar* avatar)
{
	if (!mRiggedFace[RIGGED_GLOW].empty())
	{
		LLGLEnable blend(GL_BLEND);
		LLGLDisable test(GL_ALPHA_TEST);
		gGL.flush();

		LLGLEnable polyOffset(GL_POLYGON_OFFSET_FILL);
		glPolygonOffset(-1.0f, -1.0f);
		gGL.setSceneBlendType(LLRender::BT_ADD);

		LLGLDepthTest depth(GL_TRUE, GL_FALSE);
		gGL.setColorMask(false, true);

		renderRigged(avatar, RIGGED_GLOW, true);

		gGL.setColorMask(true, false);
		gGL.setSceneBlendType(LLRender::BT_ALPHA);
	}
}



//-----------------------------------------------------------------------------
// getDebugTexture()
//-----------------------------------------------------------------------------
LLViewerTexture *LLDrawPoolAvatar::getDebugTexture()
{
	if (mReferences.empty())
	{
		return NULL;
	}
	LLFace *face = mReferences[0];
	if (!face->getDrawable())
	{
		return NULL;
	}
	const LLViewerObject *objectp = face->getDrawable()->getVObj();

	// Avatar should always have at least 1 (maybe 3?) TE's.
	return objectp->getTEImage(0);
}


LLColor3 LLDrawPoolAvatar::getDebugColor() const
{
	return LLColor3(0.f, 1.f, 0.f);
}

void LLDrawPoolAvatar::addRiggedFace(LLFace* facep, U32 type)
{
	if (type >= NUM_RIGGED_PASSES)
	{
		LL_ERRS() << "Invalid rigged face type." << LL_ENDL;
	}

	if (facep->getRiggedIndex(type) != -1)
	{
		LL_ERRS() << "Tried to add a rigged face that's referenced elsewhere." << LL_ENDL;
	}	
	
	facep->setRiggedIndex(type, mRiggedFace[type].size());
	facep->setPool(this);
	mRiggedFace[type].push_back(facep);
}

void LLDrawPoolAvatar::removeRiggedFace(LLFace* facep)
{
	facep->setPool(NULL);

	for (U32 i = 0; i < NUM_RIGGED_PASSES; ++i)
	{
		S32 index = facep->getRiggedIndex(i);
		
		if (index > -1)
		{
			if (mRiggedFace[i].size() > index && mRiggedFace[i][index] == facep)
			{
				facep->setRiggedIndex(i,-1);
				mRiggedFace[i].erase(mRiggedFace[i].begin()+index);
				for (U32 j = index; j < mRiggedFace[i].size(); ++j)
				{ //bump indexes down for faces referenced after erased face
					mRiggedFace[i][j]->setRiggedIndex(i, j);
				}
			}
			else
			{
				// <FS:Ansariel> Additional debugging code
				//LL_ERRS() << "Face reference data corrupt for rigged type " << i << LL_ENDL;
				std::string cause = (index >= mRiggedFace[i].size() ? "Index out of bounds" : "Index incorrect");
				LL_WARNS() << "Face reference data corrupt for rigged type " << i << ": " << cause << LL_ENDL;
				// </FS:Ansariel>
			}
		}
	}
}

LLVertexBufferAvatar::LLVertexBufferAvatar()
: LLVertexBuffer(sDataMask, 
	GL_STREAM_DRAW_ARB) //avatars are always stream draw due to morph targets
{

}

<|MERGE_RESOLUTION|>--- conflicted
+++ resolved
@@ -1777,17 +1777,12 @@
 		for (U32 j = 0; j < buffer->getNumVerts(); ++j)
 		{
 			LLMatrix4a final_mat;
-<<<<<<< HEAD
 
             // <FS:ND> Use the SSE2 version
-            // LLSkinningUtil::getPerVertexSkinMatrix( weight[ j ].getF32ptr(), mat, false, final_mat, max_joints );
-            FSSkinningUtil::getPerVertexSkinMatrixSSE( weight[ j ], mat, false, final_mat, max_joints );
+            // LLSkinningUtil::getPerVertexSkinMatrix( weights[ j ].getF32ptr(), mat, false, final_mat, max_joints );
+            FSSkinningUtil::getPerVertexSkinMatrixSSE( weights[ j ], mat, false, final_mat, max_joints );
             // </FS:ND>
 
-=======
-            LLSkinningUtil::getPerVertexSkinMatrix(weights[j].getF32ptr(), mat, false, final_mat, max_joints);
-			
->>>>>>> 93db7eac
 			LLVector4a& v = vol_face.mPositions[j];
 
 			LLVector4a t;
