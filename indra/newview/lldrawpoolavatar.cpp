--- conflicted
+++ resolved
@@ -606,37 +606,19 @@
     {
         return;
     }
+    FSPerfStats::RecordAvatarTime T(avatarp->getID(), FSPerfStats::StatType_t::RENDER_SHADOWS);
+
     LLVOAvatar::AvatarOverallAppearance oa = avatarp->getOverallAppearance();
     BOOL impostor = !LLPipeline::sImpostorRender && avatarp->isImpostor();
-    if (impostor || (oa == LLVOAvatar::AOA_INVISIBLE))
+    // <FS:Beq> no shadows if the shadows are causing this avatar to breach the limit.
+    //if (impostor || (oa == LLVOAvatar::AOA_INVISIBLE))
+    if (avatarp->isTooSlowWithShadows() || impostor || (oa == LLVOAvatar::AOA_INVISIBLE))
+    // </FS:Beq>
     {
         // No shadows for impostored (including jellydolled) or invisible avs.
         return;
     }
 
-<<<<<<< HEAD
-=======
-	if (avatarp->isDead() || avatarp->isUIAvatar() || avatarp->mDrawable.isNull())
-	{
-		return;
-	}
-	FSPerfStats::RecordAvatarTime T(avatarp->getID(), FSPerfStats::StatType_t::RENDER_SHADOWS);
-
-	LLVOAvatar::AvatarOverallAppearance oa = avatarp->getOverallAppearance();
-	BOOL impostor = !LLPipeline::sImpostorRender && avatarp->isImpostor();
-	// <FS:Beq> plain old impostors are passing through the shadow pipeline
-	// if (oa == LLVOAvatar::AOA_INVISIBLE ||
-	// 	(impostor && oa == LLVOAvatar::AOA_JELLYDOLL))
-	// Note: Impostors should not cast shadows, also all JDs are impostor nowadays so we do not need the extra check at all.
-	// also no shadows if the shadows are causing this avatar to breach the limit.
-	if ( avatarp->isTooSlowWithShadows() || impostor || (oa == LLVOAvatar::AOA_INVISIBLE) )
-	// </FS:Beq>
-	{
-		// No shadows for jellydolled or invisible avs.
-		return;
-	}
-	
->>>>>>> b9989b3e
     LLDrawPoolAvatar::sShadowPass = pass;
 
     if (pass == SHADOW_PASS_AVATAR_OPAQUE)
@@ -2615,10 +2597,7 @@
 	for (U32 type = 0; type < NUM_RIGGED_PASSES; ++type)
 	{
         LL_PROFILE_ZONE_NAMED("Pass");
-<<<<<<< HEAD
-=======
 		std::unique_ptr<FSPerfStats::RecordAttachmentTime> ratPtr{};			
->>>>>>> b9989b3e
 		for (U32 i = 0; i < mRiggedFace[type].size(); ++i)
 		{
             LL_PROFILE_ZONE_NAMED("Face");
