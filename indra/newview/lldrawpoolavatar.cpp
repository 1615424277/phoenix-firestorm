--- conflicted
+++ resolved
@@ -251,18 +251,6 @@
 {
     LL_PROFILE_ZONE_SCOPED
 
-<<<<<<< HEAD
-        sSkipOpaque = TRUE;
-    sShaderLevel = mShaderLevel;
-    sVertexProgram = &gDeferredAvatarAlphaProgram;
-    sRenderingSkinned = TRUE;
-
-    gPipeline.bindDeferredShader(*sVertexProgram);
-
-    sVertexProgram->setMinimumAlpha(LLDrawPoolAvatar::sMinimumAlpha);
-
-    sDiffuseChannel = sVertexProgram->enableTexture(LLViewerShaderMgr::DIFFUSE_MAP);
-=======
 	sSkipOpaque = TRUE;
 	sShaderLevel = mShaderLevel;
 	sVertexProgram = &gDeferredAvatarAlphaProgram;
@@ -273,21 +261,11 @@
 	sVertexProgram->setMinimumAlpha(LLDrawPoolAvatar::sMinimumAlpha);
 
 	sDiffuseChannel = sVertexProgram->enableTexture(LLViewerShaderMgr::DIFFUSE_MAP);
->>>>>>> cda75cbd
 }
 
 void LLDrawPoolAvatar::endPostDeferredPass(S32 pass)
 {
     LL_PROFILE_ZONE_SCOPED
-<<<<<<< HEAD
-    // if we're in software-blending, remember to set the fence _after_ we draw so we wait till this rendering is done
-    sRenderingSkinned = FALSE;
-    sSkipOpaque = FALSE;
-
-    gPipeline.unbindDeferredShader(*sVertexProgram);
-    sDiffuseChannel = 0;
-    sShaderLevel = mShaderLevel;
-=======
 	// if we're in software-blending, remember to set the fence _after_ we draw so we wait till this rendering is done
 	sRenderingSkinned = FALSE;
 	sSkipOpaque = FALSE;
@@ -295,7 +273,6 @@
 	gPipeline.unbindDeferredShader(*sVertexProgram);
 	sDiffuseChannel = 0;
 	sShaderLevel = mShaderLevel;
->>>>>>> cda75cbd
 }
 
 void LLDrawPoolAvatar::renderPostDeferred(S32 pass)
@@ -306,21 +283,12 @@
 	if (LLPipeline::sImpostorRender)
 	{ //HACK for impostors so actual pass ends up being proper pass
         render(0);
-<<<<<<< HEAD
 	}
     else
     {
         render(2);
-    }
-    is_post_deferred_render = false;
-=======
-	}
-    else
-    {
-        render(2);
 	}
 	is_post_deferred_render = false;
->>>>>>> cda75cbd
 }
 
 
@@ -333,12 +301,6 @@
 void LLDrawPoolAvatar::beginShadowPass(S32 pass)
 {
     LL_PROFILE_ZONE_SCOPED;
-<<<<<<< HEAD
-
-    if (pass == SHADOW_PASS_AVATAR_OPAQUE)
-    {
-        sVertexProgram = &gDeferredAvatarShadowProgram;
-=======
 
 	if (pass == SHADOW_PASS_AVATAR_OPAQUE)
 	{
@@ -355,26 +317,6 @@
     else if (pass == SHADOW_PASS_AVATAR_ALPHA_BLEND)
 	{
 		sVertexProgram = &gDeferredAvatarAlphaShadowProgram;
->>>>>>> cda75cbd
-
-        if ((sShaderLevel > 0))  // for hardware blending
-        {
-            sRenderingSkinned = TRUE;
-            sVertexProgram->bind();
-        }
-
-        gGL.diffuseColor4f(1, 1, 1, 1);
-<<<<<<< HEAD
-    }
-    else if (pass == SHADOW_PASS_AVATAR_ALPHA_BLEND)
-    {
-        sVertexProgram = &gDeferredAvatarAlphaShadowProgram;
-=======
-	}
-    else if (pass == SHADOW_PASS_AVATAR_ALPHA_MASK)
-	{
-		sVertexProgram = &gDeferredAvatarAlphaMaskShadowProgram;
->>>>>>> cda75cbd
 
         // bind diffuse tex so we can reference the alpha channel...
         S32 loc = sVertexProgram->getUniformLocation(LLViewerShaderMgr::DIFFUSE_MAP);
@@ -382,20 +324,19 @@
         if (loc != -1)
         {
             sDiffuseChannel = sVertexProgram->enableTexture(LLViewerShaderMgr::DIFFUSE_MAP);
-        }
-
-        if ((sShaderLevel > 0))  // for hardware blending
-        {
-            sRenderingSkinned = TRUE;
-            sVertexProgram->bind();
-        }
+		}
+
+		if ((sShaderLevel > 0))  // for hardware blending
+		{
+			sRenderingSkinned = TRUE;
+			sVertexProgram->bind();
+		}
 
         gGL.diffuseColor4f(1, 1, 1, 1);
-<<<<<<< HEAD
-    }
+	}
     else if (pass == SHADOW_PASS_AVATAR_ALPHA_MASK)
-    {
-        sVertexProgram = &gDeferredAvatarAlphaMaskShadowProgram;
+	{
+		sVertexProgram = &gDeferredAvatarAlphaMaskShadowProgram;
 
         // bind diffuse tex so we can reference the alpha channel...
         S32 loc = sVertexProgram->getUniformLocation(LLViewerShaderMgr::DIFFUSE_MAP);
@@ -403,19 +344,16 @@
         if (loc != -1)
         {
             sDiffuseChannel = sVertexProgram->enableTexture(LLViewerShaderMgr::DIFFUSE_MAP);
-        }
-
-        if ((sShaderLevel > 0))  // for hardware blending
-        {
-            sRenderingSkinned = TRUE;
-            sVertexProgram->bind();
-        }
+		}
+
+		if ((sShaderLevel > 0))  // for hardware blending
+		{
+			sRenderingSkinned = TRUE;
+			sVertexProgram->bind();
+		}
 
         gGL.diffuseColor4f(1, 1, 1, 1);
-    }
-=======
-	}
->>>>>>> cda75cbd
+	}
 }
 
 void LLDrawPoolAvatar::endShadowPass(S32 pass)
@@ -423,9 +361,9 @@
 	LL_PROFILE_ZONE_SCOPED;
 
     if (sShaderLevel > 0)
-    {
-        sVertexProgram->unbind();
-    }
+	{			
+		sVertexProgram->unbind();
+	}
     sVertexProgram = NULL;
     sRenderingSkinned = FALSE;
     LLDrawPoolAvatar::sShadowPass = -1;
@@ -435,78 +373,55 @@
 {
     LL_PROFILE_ZONE_SCOPED;
 
-    if (mDrawFace.empty())
-    {
-        return;
-    }
-
-    const LLFace *facep = mDrawFace[0];
-    if (!facep->getDrawable())
-    {
-        return;
-    }
-    LLVOAvatar *avatarp = (LLVOAvatar *)facep->getDrawable()->getVObj().get();
-
-    if (avatarp->isDead() || avatarp->isUIAvatar() || avatarp->mDrawable.isNull())
-    {
-        return;
-    }
-    FSPerfStats::RecordAvatarTime T(avatarp->getID(), FSPerfStats::StatType_t::RENDER_SHADOWS);
-
-    LLVOAvatar::AvatarOverallAppearance oa = avatarp->getOverallAppearance();
-    BOOL impostor = !LLPipeline::sImpostorRender && avatarp->isImpostor();
-    // <FS:Beq> no shadows if the shadows are causing this avatar to breach the limit.
-    //if (impostor || (oa == LLVOAvatar::AOA_INVISIBLE))
-    if (avatarp->isTooSlowWithShadows() || impostor || (oa == LLVOAvatar::AOA_INVISIBLE))
-    // </FS:Beq>
-    {
-        // No shadows for impostored (including jellydolled) or invisible avs.
-        return;
-    }
-
-<<<<<<< HEAD
-=======
+	if (mDrawFace.empty())
+	{
+		return;
+	}
+
+	const LLFace *facep = mDrawFace[0];
+	if (!facep->getDrawable())
+	{
+		return;
+	}
+	LLVOAvatar *avatarp = (LLVOAvatar *)facep->getDrawable()->getVObj().get();
+
 	if (avatarp->isDead() || avatarp->isUIAvatar() || avatarp->mDrawable.isNull())
 	{
 		return;
 	}
+	FSPerfStats::RecordAvatarTime T(avatarp->getID(), FSPerfStats::StatType_t::RENDER_SHADOWS);
+
 	LLVOAvatar::AvatarOverallAppearance oa = avatarp->getOverallAppearance();
 	BOOL impostor = !LLPipeline::sImpostorRender && avatarp->isImpostor();
-    if (impostor || (oa == LLVOAvatar::AOA_INVISIBLE))
+	// <FS:Beq> no shadows if the shadows are causing this avatar to breach the limit.
+	//if (impostor || (oa == LLVOAvatar::AOA_INVISIBLE))
+	if (avatarp->isTooSlowWithShadows() || impostor || (oa == LLVOAvatar::AOA_INVISIBLE))
+	// </FS:Beq>
 	{
         // No shadows for impostored (including jellydolled) or invisible avs.
 		return;
 	}
 	
->>>>>>> cda75cbd
     LLDrawPoolAvatar::sShadowPass = pass;
 
-    if (pass == SHADOW_PASS_AVATAR_OPAQUE)
-    {
+	if (pass == SHADOW_PASS_AVATAR_OPAQUE)
+	{
         LLDrawPoolAvatar::sSkipTransparent = true;
-        avatarp->renderSkinned();
+		avatarp->renderSkinned();
         LLDrawPoolAvatar::sSkipTransparent = false;
-    }
+	}
     else if (pass == SHADOW_PASS_AVATAR_ALPHA_BLEND)
-    {
-        LLDrawPoolAvatar::sSkipOpaque = true;
-        avatarp->renderSkinned();
-        LLDrawPoolAvatar::sSkipOpaque = false;
-    }
-    else if (pass == SHADOW_PASS_AVATAR_ALPHA_MASK)
-<<<<<<< HEAD
-    {
-        LLDrawPoolAvatar::sSkipOpaque = true;
-        avatarp->renderSkinned();
-        LLDrawPoolAvatar::sSkipOpaque = false;
-    }
-=======
 	{
         LLDrawPoolAvatar::sSkipOpaque = true;
 		avatarp->renderSkinned();
         LLDrawPoolAvatar::sSkipOpaque = false;
 	}
->>>>>>> cda75cbd
+    else if (pass == SHADOW_PASS_AVATAR_ALPHA_MASK)
+	{
+        LLDrawPoolAvatar::sSkipOpaque = true;
+		avatarp->renderSkinned();
+        LLDrawPoolAvatar::sSkipOpaque = false;
+	}
 }
 
 S32 LLDrawPoolAvatar::getNumPasses()
@@ -596,13 +511,8 @@
 		LLVOAvatar::sNumVisibleAvatars = 0;
 	}
 
-<<<<<<< HEAD
-	gImpostorProgram.bind();
-	gImpostorProgram.setMinimumAlpha(0.01f);
-=======
 		gImpostorProgram.bind();
 		gImpostorProgram.setMinimumAlpha(0.01f);
->>>>>>> cda75cbd
 
 	gPipeline.enableLightsFullbright();
 	sDiffuseChannel = 0;
@@ -612,11 +522,7 @@
 {
     LL_PROFILE_ZONE_SCOPED
 
-<<<<<<< HEAD
-	gImpostorProgram.unbind();
-=======
 		gImpostorProgram.unbind();
->>>>>>> cda75cbd
 	gPipeline.enableLightsDynamic();
 }
 
@@ -788,11 +694,7 @@
 		}
 	}
 
-<<<<<<< HEAD
-	sVertexProgram->setMinimumAlpha(LLDrawPoolAvatar::sMinimumAlpha);
-=======
 		sVertexProgram->setMinimumAlpha(LLDrawPoolAvatar::sMinimumAlpha);
->>>>>>> cda75cbd
 }
 
 void LLDrawPoolAvatar::endSkinned()
@@ -863,10 +765,7 @@
 {
 	if (pass == -1)
 	{
-<<<<<<< HEAD
 		LL_PROFILE_ZONE_NAMED("pass -1");
-=======
->>>>>>> cda75cbd
 		for (S32 i = 1; i < getNumPasses(); i++)
 		{ //skip foot shadows
 			prerender();
@@ -883,11 +782,7 @@
 		return;
 	}
 
-<<<<<<< HEAD
 	LLVOAvatar *avatarp { nullptr };
-=======
-	LLVOAvatar *avatarp = NULL;
->>>>>>> cda75cbd
 
 	if (single_avatar)
 	{
@@ -895,10 +790,7 @@
 	}
 	else
 	{
-<<<<<<< HEAD
 		LL_PROFILE_ZONE_NAMED("Find avatarp"); // <FS:Beq/> Tracy markup
-=======
->>>>>>> cda75cbd
 		const LLFace *facep = mDrawFace[0];
 		if (!facep->getDrawable())
 		{
@@ -911,7 +803,6 @@
 	{
 		return;
 	}
-<<<<<<< HEAD
 	FSPerfStats::RecordAvatarTime T(avatarp->getID(), FSPerfStats::StatType_t::RENDER_GEOMETRY);
 
     LL_RECORD_BLOCK_TIME(FTM_RENDER_CHARACTERS);
@@ -1001,13 +892,6 @@
 	if (!single_avatar && !avatarp->isFullyLoaded() )
 	{
 		LL_PROFILE_ZONE_NAMED("avatar not loaded");
-=======
-
-    LL_RECORD_BLOCK_TIME(FTM_RENDER_CHARACTERS);
-
-	if (!single_avatar && !avatarp->isFullyLoaded() )
-	{
->>>>>>> cda75cbd
 		if (pass==0 && (!gPipeline.hasRenderType(LLPipeline::RENDER_TYPE_PARTICLES) || LLViewerPartSim::getMaxPartCount() <= 0))
 		{
 			// debug code to draw a sphere in place of avatar
@@ -1030,7 +914,6 @@
 		// don't render please
 		return;
 	}
-<<<<<<< HEAD
 }// <FS:Beq/> rendertime Tracy annotations
 
 	BOOL impostor = !LLPipeline::sImpostorRender && avatarp->isImpostor() && !single_avatar;
@@ -1041,22 +924,12 @@
 // </FS:Beq> 
 	if (( /*avatarp->isInMuteList() // <FS:Ansariel> Partially undo MAINT-5700: Draw imposter for muted avatars
 		  ||*/ impostor 
-=======
-
-	BOOL impostor = !LLPipeline::sImpostorRender && avatarp->isImpostor() && !single_avatar;
-
-	if (( avatarp->isInMuteList() 
-		  || impostor 
->>>>>>> cda75cbd
 		  || (LLVOAvatar::AOA_NORMAL != avatarp->getOverallAppearance() && !avatarp->needsImpostorUpdate()) ) && pass != 0)
 //		  || (LLVOAvatar::AV_DO_NOT_RENDER == avatarp->getVisualMuteSettings() && !avatarp->needsImpostorUpdate()) ) && pass != 0)
 	{ //don't draw anything but the impostor for impostored avatars
 		return;
 	}
-<<<<<<< HEAD
 }// <FS:Beq/> rendertime Tracy annotations
-=======
->>>>>>> cda75cbd
 	
 	if (pass == 0 && !impostor && LLPipeline::sUnderWaterRender)
 	{ //don't draw foot shadows under water
@@ -1065,7 +938,6 @@
 
 	LLVOAvatar *attached_av = avatarp->getAttachedAvatar();
 	if (attached_av && (LLVOAvatar::AOA_NORMAL != attached_av->getOverallAppearance() || !gPipeline.hasRenderType(LLPipeline::RENDER_TYPE_AVATAR)))
-<<<<<<< HEAD
 	{
 		// Animesh attachment of a jellydolled or invisible parent - don't show
 		return;
@@ -1117,48 +989,6 @@
 	if ((sShaderLevel >= SHADER_LEVEL_CLOTH))
 	{
 		LL_PROFILE_ZONE_NAMED("shader level > CLOTH");
-=======
-	{
-		// Animesh attachment of a jellydolled or invisible parent - don't show
-		return;
-	}
-
-	if (pass == 0)
-	{
-		if (!LLPipeline::sReflectionRender)
-		{
-			LLVOAvatar::sNumVisibleAvatars++;
-		}
-
-//		if (impostor || (LLVOAvatar::AV_DO_NOT_RENDER == avatarp->getVisualMuteSettings() && !avatarp->needsImpostorUpdate()))
-		if (impostor || (LLVOAvatar::AOA_NORMAL != avatarp->getOverallAppearance() && !avatarp->needsImpostorUpdate()))
-		{
-			if (LLPipeline::sRenderDeferred && !LLPipeline::sReflectionRender && avatarp->mImpostor.isComplete()) 
-			{
-				if (normal_channel > -1)
-				{
-					avatarp->mImpostor.bindTexture(2, normal_channel);
-				}
-				if (specular_channel > -1)
-				{
-					avatarp->mImpostor.bindTexture(1, specular_channel);
-				}
-			}
-			avatarp->renderImpostor(avatarp->getMutedAVColor(), sDiffuseChannel);
-		}
-		return;
-	}
-
-	if (pass == 1)
-	{
-		// render rigid meshes (eyeballs) first
-		avatarp->renderRigid();
-		return;
-	}
-
-	if ((sShaderLevel >= SHADER_LEVEL_CLOTH))
-	{
->>>>>>> cda75cbd
 		LLMatrix4 rot_mat;
 		LLViewerCamera::getInstance()->getMatrixToLocal(rot_mat);
 		LLMatrix4 cfr(OGL_TO_CFR_ROTATION);
@@ -1184,10 +1014,7 @@
 
 	if( !single_avatar || (avatarp == single_avatar) )
 	{
-<<<<<<< HEAD
 		LL_PROFILE_ZONE_NAMED("renderSkinned");
-=======
->>>>>>> cda75cbd
 		avatarp->renderSkinned();
 	}
 }
