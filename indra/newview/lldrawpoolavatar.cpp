--- conflicted
+++ resolved
@@ -1867,7 +1867,6 @@
     LLVolume* volume,
     const LLVolumeFace& vol_face)
 {
-<<<<<<< HEAD
 	// <FS:ND> FIRE-14261 try to skip broken or out of bounds faces
 	if (vol_face.mNumVertices > 65536 || vol_face.mNumVertices < 0 || vol_face.mNumIndices < 0)
 	{
@@ -1881,18 +1880,6 @@
 
 	face->setGeomIndex(0);
 	face->setIndicesIndex(0);
-		
-	//rigged faces do not batch textures
-
-	// <FS:ND> if needed reset drawinfo as the face was set up for texture for batching
-	if (face->getTextureIndex() != 0xFF )
-		face->setDrawInfo(nullptr);
-	//  <FS:ND>
-
-	face->setTextureIndex(255);
-=======
-    face->setGeomIndex(0);
-    face->setIndicesIndex(0);
 
     if (face->getTextureIndex() != FACE_DO_NOT_BATCH_TEXTURES)
     {
@@ -1901,7 +1888,6 @@
 
     //rigged faces do not batch textures
     face->setTextureIndex(FACE_DO_NOT_BATCH_TEXTURES);
->>>>>>> 3053f624
 
 	if (buffer.isNull() || buffer->getTypeMask() != data_mask || !buffer->isWriteable())
 	{
