/** 
 * @file lldrawpoolavatar.cpp
 * @brief LLDrawPoolAvatar class implementation
 *
 * $LicenseInfo:firstyear=2002&license=viewerlgpl$
 * Second Life Viewer Source Code
 * Copyright (C) 2010, Linden Research, Inc.
 * 
 * This library is free software; you can redistribute it and/or
 * modify it under the terms of the GNU Lesser General Public
 * License as published by the Free Software Foundation;
 * version 2.1 of the License only.
 * 
 * This library is distributed in the hope that it will be useful,
 * but WITHOUT ANY WARRANTY; without even the implied warranty of
 * MERCHANTABILITY or FITNESS FOR A PARTICULAR PURPOSE.  See the GNU
 * Lesser General Public License for more details.
 * 
 * You should have received a copy of the GNU Lesser General Public
 * License along with this library; if not, write to the Free Software
 * Foundation, Inc., 51 Franklin Street, Fifth Floor, Boston, MA  02110-1301  USA
 * 
 * Linden Research, Inc., 945 Battery Street, San Francisco, CA  94111  USA
 * $/LicenseInfo$
 */

#include "llviewerprecompiledheaders.h"

#include "lldrawpoolavatar.h"
#include "llskinningutil.h"
#include "llrender.h"

#include "llvoavatar.h"
#include "m3math.h"
#include "llmatrix4a.h"

#include "llagent.h" //for gAgent.needsRenderAvatar()
#include "lldrawable.h"
#include "lldrawpoolbump.h"
#include "llface.h"
#include "llmeshrepository.h"
#include "llsky.h"
#include "llviewercamera.h"
#include "llviewerregion.h"
#include "noise.h"
#include "pipeline.h"
#include "llviewershadermgr.h"
#include "llvovolume.h"
#include "llvolume.h"
#include "llappviewer.h"
#include "llrendersphere.h"
#include "llviewerpartsim.h"
#include "llviewercontrol.h" // for gSavedSettings
#include "llviewertexturelist.h"

// <FS:Zi> Add avatar hitbox debug
#include "llviewercontrol.h"
// (See *NOTE: in renderAvatars why this forward declatation is commented out)
// void drawBoxOutline(const LLVector3& pos,const LLVector3& size);	// llspatialpartition.cpp
// </FS:Zi>
#include "llnetmap.h"

static U32 sDataMask = LLDrawPoolAvatar::VERTEX_DATA_MASK;
static U32 sBufferUsage = GL_STREAM_DRAW_ARB;
static U32 sShaderLevel = 0;

LLGLSLShader* LLDrawPoolAvatar::sVertexProgram = NULL;
BOOL	LLDrawPoolAvatar::sSkipOpaque = FALSE;
BOOL	LLDrawPoolAvatar::sSkipTransparent = FALSE;
S32     LLDrawPoolAvatar::sShadowPass = -1;
S32 LLDrawPoolAvatar::sDiffuseChannel = 0;
F32 LLDrawPoolAvatar::sMinimumAlpha = 0.2f;

LLUUID gBlackSquareID;

static bool is_deferred_render = false;
static bool is_post_deferred_render = false;

extern BOOL gUseGLPick;

F32 CLOTHING_GRAVITY_EFFECT = 0.7f;
F32 CLOTHING_ACCEL_FORCE_FACTOR = 0.2f;

// Format for gAGPVertices
// vertex format for bumpmapping:
//  vertices   12
//  pad		    4
//  normals    12
//  pad		    4
//  texcoords0  8
//  texcoords1  8
// total       48
//
// for no bumpmapping
//  vertices	   12
//  texcoords	8
//  normals	   12
// total	   32
//

S32 AVATAR_OFFSET_POS = 0;
S32 AVATAR_OFFSET_NORMAL = 16;
S32 AVATAR_OFFSET_TEX0 = 32;
S32 AVATAR_OFFSET_TEX1 = 40;
S32 AVATAR_VERTEX_BYTES = 48;

BOOL gAvatarEmbossBumpMap = FALSE;
static BOOL sRenderingSkinned = FALSE;
S32 normal_channel = -1;
S32 specular_channel = -1;
S32 cube_channel = -1;

static LLTrace::BlockTimerStatHandle FTM_SHADOW_AVATAR("Avatar Shadow");

LLDrawPoolAvatar::LLDrawPoolAvatar(U32 type) : 
	LLFacePool(type)	
{
}

LLDrawPoolAvatar::~LLDrawPoolAvatar()
{
    if (!isDead())
    {
        LL_WARNS() << "Destroying avatar drawpool that still contains faces" << LL_ENDL;
    }
}

// virtual
BOOL LLDrawPoolAvatar::isDead()
{
    LL_PROFILE_ZONE_SCOPED

    if (!LLFacePool::isDead())
    {
        return FALSE;
    }
    
	for (U32 i = 0; i < NUM_RIGGED_PASSES; ++i)
    {
        if (mRiggedFace[i].size() > 0)
        {
            return FALSE;
        }
    }
    return TRUE;
}

S32 LLDrawPoolAvatar::getShaderLevel() const
{
    LL_PROFILE_ZONE_SCOPED

	return (S32) LLViewerShaderMgr::instance()->getShaderLevel(LLViewerShaderMgr::SHADER_AVATAR);
}

void LLDrawPoolAvatar::prerender()
{
    LL_PROFILE_ZONE_SCOPED

	mShaderLevel = LLViewerShaderMgr::instance()->getShaderLevel(LLViewerShaderMgr::SHADER_AVATAR);
	
	sShaderLevel = mShaderLevel;
	
	if (sShaderLevel > 0)
	{
		sBufferUsage = GL_DYNAMIC_DRAW_ARB;
	}
	else
	{
		sBufferUsage = GL_STREAM_DRAW_ARB;
	}

	if (!mDrawFace.empty())
	{
		const LLFace *facep = mDrawFace[0];
		if (facep && facep->getDrawable())
		{
			LLVOAvatar* avatarp = (LLVOAvatar *)facep->getDrawable()->getVObj().get();
			updateRiggedVertexBuffers(avatarp);
            updateSkinInfoMatrixPalettes(avatarp);
		}
	}
}

LLMatrix4& LLDrawPoolAvatar::getModelView()
{
    LL_PROFILE_ZONE_SCOPED

	static LLMatrix4 ret;

	ret.initRows(LLVector4(gGLModelView+0),
				 LLVector4(gGLModelView+4),
				 LLVector4(gGLModelView+8),
				 LLVector4(gGLModelView+12));

	return ret;
}

//-----------------------------------------------------------------------------
// render()
//-----------------------------------------------------------------------------



void LLDrawPoolAvatar::beginDeferredPass(S32 pass)
{
	LL_RECORD_BLOCK_TIME(FTM_RENDER_CHARACTERS);
	
	sSkipTransparent = TRUE;
	is_deferred_render = true;
	
	if (LLPipeline::sImpostorRender)
	{ //impostor pass does not have rigid or impostor rendering
		pass += 2;
	}

	switch (pass)
	{
	case 0:
		beginDeferredImpostor();
		break;
	case 1:
		beginDeferredRigid();
		break;
	case 2:
		beginDeferredSkinned();
		break;
	case 3:
		beginDeferredRiggedSimple();
		break;
	case 4:
		beginDeferredRiggedBump();
		break;
	default:
		beginDeferredRiggedMaterial(pass-5);
		break;
	}
}

void LLDrawPoolAvatar::endDeferredPass(S32 pass)
{
	LL_RECORD_BLOCK_TIME(FTM_RENDER_CHARACTERS);

	sSkipTransparent = FALSE;
	is_deferred_render = false;

	if (LLPipeline::sImpostorRender)
	{
		pass += 2;
	}

	switch (pass)
	{
	case 0:
		endDeferredImpostor();
		break;
	case 1:
		endDeferredRigid();
		break;
	case 2:
		endDeferredSkinned();
		break;
	case 3:
		endDeferredRiggedSimple();
		break;
	case 4:
		endDeferredRiggedBump();
		break;
	default:
		endDeferredRiggedMaterial(pass-5);
		break;
	}
}

void LLDrawPoolAvatar::renderDeferred(S32 pass)
{
    LL_PROFILE_ZONE_SCOPED

	render(pass);
}

S32 LLDrawPoolAvatar::getNumPostDeferredPasses()
{
	return 10;
}

void LLDrawPoolAvatar::beginPostDeferredPass(S32 pass)
{
    LL_PROFILE_ZONE_SCOPED

	switch (pass)
	{
	case 0:
		beginPostDeferredAlpha();
		break;
	case 1:
		beginRiggedFullbright();
		break;
	case 2:
		beginRiggedFullbrightShiny();
		break;
	case 3:
		beginDeferredRiggedAlpha();
		break;
	case 4:
		beginRiggedFullbrightAlpha();
		break;
	case 9:
		beginRiggedGlow();
		break;
	default:
		beginDeferredRiggedMaterialAlpha(pass-5);
		break;
	}
}

void LLDrawPoolAvatar::beginPostDeferredAlpha()
{
    LL_PROFILE_ZONE_SCOPED

	sSkipOpaque = TRUE;
	sShaderLevel = mShaderLevel;
	sVertexProgram = &gDeferredAvatarAlphaProgram;
	sRenderingSkinned = TRUE;

	gPipeline.bindDeferredShader(*sVertexProgram);

	sVertexProgram->setMinimumAlpha(LLDrawPoolAvatar::sMinimumAlpha);

	sDiffuseChannel = sVertexProgram->enableTexture(LLViewerShaderMgr::DIFFUSE_MAP);
}

void LLDrawPoolAvatar::beginDeferredRiggedAlpha()
{
    LL_PROFILE_ZONE_SCOPED

	sVertexProgram = &gDeferredSkinnedAlphaProgram;
	gPipeline.bindDeferredShader(*sVertexProgram);
	sDiffuseChannel = sVertexProgram->enableTexture(LLViewerShaderMgr::DIFFUSE_MAP);
	gPipeline.enableLightsDynamic();
}

void LLDrawPoolAvatar::beginDeferredRiggedMaterialAlpha(S32 pass)
{
    LL_PROFILE_ZONE_SCOPED

	switch (pass)
	{
	case 0: pass = 1; break;
	case 1: pass = 5; break;
	case 2: pass = 9; break;
	default: pass = 13; break;
	}

	pass += LLMaterial::SHADER_COUNT;

	sVertexProgram = &gDeferredMaterialProgram[pass];

	if (LLPipeline::sUnderWaterRender)
	{
		sVertexProgram = &(gDeferredMaterialWaterProgram[pass]);
	}

	gPipeline.bindDeferredShader(*sVertexProgram);
	sDiffuseChannel = sVertexProgram->enableTexture(LLViewerShaderMgr::DIFFUSE_MAP);
	normal_channel = sVertexProgram->enableTexture(LLViewerShaderMgr::BUMP_MAP);
	specular_channel = sVertexProgram->enableTexture(LLViewerShaderMgr::SPECULAR_MAP);
	gPipeline.enableLightsDynamic();
}

void LLDrawPoolAvatar::endDeferredRiggedAlpha()
{
    LL_PROFILE_ZONE_SCOPED

	LLVertexBuffer::unbind();
	gPipeline.unbindDeferredShader(*sVertexProgram);
	sDiffuseChannel = 0;
	normal_channel = -1;
	specular_channel = -1;
	sVertexProgram = NULL;
}

void LLDrawPoolAvatar::endPostDeferredPass(S32 pass)
{
    LL_PROFILE_ZONE_SCOPED

	switch (pass)
	{
	case 0:
		endPostDeferredAlpha();
		break;
	case 1:
		endRiggedFullbright();
		break;
	case 2:
		endRiggedFullbrightShiny();
		break;
	case 3:
		endDeferredRiggedAlpha();
		break;
	case 4:
		endRiggedFullbrightAlpha();
		break;
	case 5:
		endRiggedGlow();
		break;
	default:
		endDeferredRiggedAlpha();
		break;
	}
}

void LLDrawPoolAvatar::endPostDeferredAlpha()
{
    LL_PROFILE_ZONE_SCOPED

	// if we're in software-blending, remember to set the fence _after_ we draw so we wait till this rendering is done
	sRenderingSkinned = FALSE;
	sSkipOpaque = FALSE;
		
	gPipeline.unbindDeferredShader(*sVertexProgram);
	sDiffuseChannel = 0;
	sShaderLevel = mShaderLevel;
}

void LLDrawPoolAvatar::renderPostDeferred(S32 pass)
{
    LL_PROFILE_ZONE_SCOPED

	static const S32 actual_pass[] =
	{ //map post deferred pass numbers to what render() expects
		2, //skinned
		4, // rigged fullbright
		6, //rigged fullbright shiny
		7, //rigged alpha
		8, //rigged fullbright alpha
		9, //rigged material alpha 1
		10,//rigged material alpha 2
		11,//rigged material alpha 3
		12,//rigged material alpha 4
		13, //rigged glow
	};

	S32 p = actual_pass[pass];

	if (LLPipeline::sImpostorRender)
	{ //HACK for impostors so actual pass ends up being proper pass
		p -= 2;
	}

	is_post_deferred_render = true;
	render(p);
	is_post_deferred_render = false;
}


S32 LLDrawPoolAvatar::getNumShadowPasses()
{
    // avatars opaque, avatar alpha, avatar alpha mask, alpha attachments, alpha mask attachments, opaque attachments...
	return NUM_SHADOW_PASSES;
}

void LLDrawPoolAvatar::beginShadowPass(S32 pass)
{
	LL_RECORD_BLOCK_TIME(FTM_SHADOW_AVATAR);
    {
        LL_PROFILE_ZONE_SCOPED;

        if (pass == SHADOW_PASS_AVATAR_OPAQUE)
        {
            sVertexProgram = &gDeferredAvatarShadowProgram;

            if ((sShaderLevel > 0))  // for hardware blending
            {
                sRenderingSkinned = TRUE;
                sVertexProgram->bind();
            }

            gGL.diffuseColor4f(1, 1, 1, 1);
        }
        else if (pass == SHADOW_PASS_AVATAR_ALPHA_BLEND)
        {
            sVertexProgram = &gDeferredAvatarAlphaShadowProgram;

            // bind diffuse tex so we can reference the alpha channel...
            S32 loc = sVertexProgram->getUniformLocation(LLViewerShaderMgr::DIFFUSE_MAP);
            sDiffuseChannel = 0;
            if (loc != -1)
            {
                sDiffuseChannel = sVertexProgram->enableTexture(LLViewerShaderMgr::DIFFUSE_MAP);
            }

            if ((sShaderLevel > 0))  // for hardware blending
            {
                sRenderingSkinned = TRUE;
                sVertexProgram->bind();
            }

            gGL.diffuseColor4f(1, 1, 1, 1);
        }
        else if (pass == SHADOW_PASS_AVATAR_ALPHA_MASK)
        {
            sVertexProgram = &gDeferredAvatarAlphaMaskShadowProgram;

            // bind diffuse tex so we can reference the alpha channel...
            S32 loc = sVertexProgram->getUniformLocation(LLViewerShaderMgr::DIFFUSE_MAP);
            sDiffuseChannel = 0;
            if (loc != -1)
            {
                sDiffuseChannel = sVertexProgram->enableTexture(LLViewerShaderMgr::DIFFUSE_MAP);
            }

            if ((sShaderLevel > 0))  // for hardware blending
            {
                sRenderingSkinned = TRUE;
                sVertexProgram->bind();
            }

            gGL.diffuseColor4f(1, 1, 1, 1);
        }
        else if (pass == SHADOW_PASS_ATTACHMENT_ALPHA_BLEND)
        {
            sVertexProgram = &gDeferredAttachmentAlphaShadowProgram;

            // bind diffuse tex so we can reference the alpha channel...
            S32 loc = sVertexProgram->getUniformLocation(LLViewerShaderMgr::DIFFUSE_MAP);
            sDiffuseChannel = 0;
            if (loc != -1)
            {
                sDiffuseChannel = sVertexProgram->enableTexture(LLViewerShaderMgr::DIFFUSE_MAP);
            }

            if ((sShaderLevel > 0))  // for hardware blending
            {
                sRenderingSkinned = TRUE;
                sVertexProgram->bind();
            }

            gGL.diffuseColor4f(1, 1, 1, 1);
        }
        else if (pass == SHADOW_PASS_ATTACHMENT_ALPHA_MASK)
        {
            sVertexProgram = &gDeferredAttachmentAlphaMaskShadowProgram;

            // bind diffuse tex so we can reference the alpha channel...
            S32 loc = sVertexProgram->getUniformLocation(LLViewerShaderMgr::DIFFUSE_MAP);
            sDiffuseChannel = 0;
            if (loc != -1)
            {
                sDiffuseChannel = sVertexProgram->enableTexture(LLViewerShaderMgr::DIFFUSE_MAP);
            }

            if ((sShaderLevel > 0))  // for hardware blending
            {
                sRenderingSkinned = TRUE;
                sVertexProgram->bind();
            }

            gGL.diffuseColor4f(1, 1, 1, 1);
        }
        else // SHADOW_PASS_ATTACHMENT_OPAQUE
        {
            sVertexProgram = &gDeferredAttachmentShadowProgram;
            S32 loc = sVertexProgram->getUniformLocation(LLViewerShaderMgr::DIFFUSE_MAP);
            sDiffuseChannel = 0;
            if (loc != -1)
            {
                sDiffuseChannel = sVertexProgram->enableTexture(LLViewerShaderMgr::DIFFUSE_MAP);
            }
            sVertexProgram->bind();
        }
    }
}

void LLDrawPoolAvatar::endShadowPass(S32 pass)
{
	LL_RECORD_BLOCK_TIME(FTM_SHADOW_AVATAR);
    {
        LL_PROFILE_ZONE_SCOPED;

        if (pass == SHADOW_PASS_ATTACHMENT_OPAQUE)
        {
            LLVertexBuffer::unbind();
        }

        if (sShaderLevel > 0)
        {
            sVertexProgram->unbind();
        }
        sVertexProgram = NULL;
        sRenderingSkinned = FALSE;
        LLDrawPoolAvatar::sShadowPass = -1;
    }
}

void LLDrawPoolAvatar::renderShadow(S32 pass)
{
    LL_RECORD_BLOCK_TIME(FTM_SHADOW_AVATAR);
    {
        LL_PROFILE_ZONE_SCOPED;

        if (mDrawFace.empty())
        {
            return;
        }

        const LLFace *facep = mDrawFace[0];
        if (!facep->getDrawable())
        {
            return;
        }
        LLVOAvatar *avatarp = (LLVOAvatar *)facep->getDrawable()->getVObj().get();

<<<<<<< HEAD
	if (avatarp->isDead() || avatarp->isUIAvatar() || avatarp->mDrawable.isNull())
	{
		return;
	}
	LLVOAvatar::AvatarOverallAppearance oa = avatarp->getOverallAppearance();
	BOOL impostor = !LLPipeline::sImpostorRender && avatarp->isImpostor();
	// <FS:Beq> plain old impostors are passing through the shadow pipeline
	// if (oa == LLVOAvatar::AOA_INVISIBLE ||
	// 	(impostor && oa == LLVOAvatar::AOA_JELLYDOLL))
	// Note: Impostors should not cast shadows, also all JDs are impostor nowadays so we do not need the extra check at all.
	if (impostor || (oa == LLVOAvatar::AOA_INVISIBLE) )
	// </FS:Beq>
	{
		// No shadows for jellydolled or invisible avs.
		return;
	}
	
    LLDrawPoolAvatar::sShadowPass = pass;
=======
        if (avatarp->isDead() || avatarp->isUIAvatar() || avatarp->mDrawable.isNull())
        {
            return;
        }
        LLVOAvatar::AvatarOverallAppearance oa = avatarp->getOverallAppearance();
        BOOL impostor = !LLPipeline::sImpostorRender && avatarp->isImpostor();
        if (impostor || (oa == LLVOAvatar::AOA_INVISIBLE))
        {
            // No shadows for impostored (including jellydolled) or invisible avs.
            return;
        }
>>>>>>> aa7ca0ae

        LLDrawPoolAvatar::sShadowPass = pass;

        if (pass == SHADOW_PASS_AVATAR_OPAQUE)
        {
            LLDrawPoolAvatar::sSkipTransparent = true;
            avatarp->renderSkinned();
            LLDrawPoolAvatar::sSkipTransparent = false;
        }
        else if (pass == SHADOW_PASS_AVATAR_ALPHA_BLEND)
        {
            LLDrawPoolAvatar::sSkipOpaque = true;
            avatarp->renderSkinned();
            LLDrawPoolAvatar::sSkipOpaque = false;
        }
        else if (pass == SHADOW_PASS_AVATAR_ALPHA_MASK)
        {
            LLDrawPoolAvatar::sSkipOpaque = true;
            avatarp->renderSkinned();
            LLDrawPoolAvatar::sSkipOpaque = false;
        }
        else if (pass == SHADOW_PASS_ATTACHMENT_ALPHA_BLEND) // rigged alpha
        {
            LLDrawPoolAvatar::sSkipOpaque = true;
            renderRigged(avatarp, RIGGED_MATERIAL_ALPHA);
            renderRigged(avatarp, RIGGED_MATERIAL_ALPHA_EMISSIVE);
            renderRigged(avatarp, RIGGED_ALPHA);
            renderRigged(avatarp, RIGGED_FULLBRIGHT_ALPHA);
            renderRigged(avatarp, RIGGED_GLOW);
            renderRigged(avatarp, RIGGED_SPECMAP_BLEND);
            renderRigged(avatarp, RIGGED_NORMMAP_BLEND);
            renderRigged(avatarp, RIGGED_NORMSPEC_BLEND);
            LLDrawPoolAvatar::sSkipOpaque = false;
        }
        else if (pass == SHADOW_PASS_ATTACHMENT_ALPHA_MASK) // rigged alpha mask
        {
            LLDrawPoolAvatar::sSkipOpaque = true;
            renderRigged(avatarp, RIGGED_MATERIAL_ALPHA_MASK);
            renderRigged(avatarp, RIGGED_NORMMAP_MASK);
            renderRigged(avatarp, RIGGED_SPECMAP_MASK);
            renderRigged(avatarp, RIGGED_NORMSPEC_MASK);
            renderRigged(avatarp, RIGGED_GLOW);
            LLDrawPoolAvatar::sSkipOpaque = false;
        }
        else // rigged opaque (SHADOW_PASS_ATTACHMENT_OPAQUE
        {
            LLDrawPoolAvatar::sSkipTransparent = true;
            renderRigged(avatarp, RIGGED_MATERIAL);
            renderRigged(avatarp, RIGGED_SPECMAP);
            renderRigged(avatarp, RIGGED_SPECMAP_EMISSIVE);
            renderRigged(avatarp, RIGGED_NORMMAP);
            renderRigged(avatarp, RIGGED_NORMMAP_EMISSIVE);
            renderRigged(avatarp, RIGGED_NORMSPEC);
            renderRigged(avatarp, RIGGED_NORMSPEC_EMISSIVE);
            renderRigged(avatarp, RIGGED_SIMPLE);
            renderRigged(avatarp, RIGGED_FULLBRIGHT);
            renderRigged(avatarp, RIGGED_SHINY);
            renderRigged(avatarp, RIGGED_FULLBRIGHT_SHINY);
            renderRigged(avatarp, RIGGED_GLOW);
            renderRigged(avatarp, RIGGED_DEFERRED_BUMP);
            renderRigged(avatarp, RIGGED_DEFERRED_SIMPLE);
            LLDrawPoolAvatar::sSkipTransparent = false;
        }
    }
}

S32 LLDrawPoolAvatar::getNumPasses()
{
    LL_PROFILE_ZONE_SCOPED

	if (LLPipeline::sImpostorRender)
	{
		return 8;
	}
	else 
	{
		return 10;
	}
}


S32 LLDrawPoolAvatar::getNumDeferredPasses()
{
    LL_PROFILE_ZONE_SCOPED

	if (LLPipeline::sImpostorRender)
	{
		return 19;
	}
	else
	{
		return 21;
	}
}


void LLDrawPoolAvatar::render(S32 pass)
{
	LL_RECORD_BLOCK_TIME(FTM_RENDER_CHARACTERS);
	if (LLPipeline::sImpostorRender)
	{
		renderAvatars(NULL, pass+2);
		return;
	}

	renderAvatars(NULL, pass); // render all avatars
}

void LLDrawPoolAvatar::beginRenderPass(S32 pass)
{
	LL_RECORD_BLOCK_TIME(FTM_RENDER_CHARACTERS);
	//reset vertex buffer mappings
	LLVertexBuffer::unbind();

	if (LLPipeline::sImpostorRender)
	{ //impostor render does not have impostors or rigid rendering
		pass += 2;
	}

	switch (pass)
	{
	case 0:
		beginImpostor();
		break;
	case 1:
		beginRigid();
		break;
	case 2:
		beginSkinned();
		break;
	case 3:
		beginRiggedSimple();
		break;
	case 4:
		beginRiggedFullbright();
		break;
	case 5:
		beginRiggedShinySimple();
		break;
	case 6:
		beginRiggedFullbrightShiny();
		break;
	case 7:
		beginRiggedAlpha();
		break;
	case 8:
		beginRiggedFullbrightAlpha();
		break;
	case 9:
		beginRiggedGlow();
		break;
	}

	if (pass == 0)
	{ //make sure no stale colors are left over from a previous render
		gGL.diffuseColor4f(1,1,1,1);
	}
}

void LLDrawPoolAvatar::endRenderPass(S32 pass)
{
	LL_RECORD_BLOCK_TIME(FTM_RENDER_CHARACTERS);

	if (LLPipeline::sImpostorRender)
	{
		pass += 2;		
	}

	switch (pass)
	{
	case 0:
		endImpostor();
		break;
	case 1:
		endRigid();
		break;
	case 2:
		endSkinned();
		break;
	case 3:
		endRiggedSimple();
		break;
	case 4:
		endRiggedFullbright();
		break;
	case 5:
		endRiggedShinySimple();
		break;
	case 6:
		endRiggedFullbrightShiny();
		break;
	case 7:
		endRiggedAlpha();
		break;
	case 8:
		endRiggedFullbrightAlpha();
		break;
	case 9:
		endRiggedGlow();
		break;
	}
}

void LLDrawPoolAvatar::beginImpostor()
{
    LL_PROFILE_ZONE_SCOPED

	if (!LLPipeline::sReflectionRender)
	{
		LLVOAvatar::sRenderDistance = llclamp(LLVOAvatar::sRenderDistance, 16.f, 256.f);
		LLVOAvatar::sNumVisibleAvatars = 0;
	}

	if (LLGLSLShader::sNoFixedFunction)
	{
		gImpostorProgram.bind();
		gImpostorProgram.setMinimumAlpha(0.01f);
	}

	gPipeline.enableLightsFullbright();
	sDiffuseChannel = 0;
}

void LLDrawPoolAvatar::endImpostor()
{
    LL_PROFILE_ZONE_SCOPED

	if (LLGLSLShader::sNoFixedFunction)
	{
		gImpostorProgram.unbind();
	}
	gPipeline.enableLightsDynamic();
}

void LLDrawPoolAvatar::beginRigid()
{
    LL_PROFILE_ZONE_SCOPED

	if (gPipeline.canUseVertexShaders())
	{
		if (LLPipeline::sUnderWaterRender)
		{
			sVertexProgram = &gObjectAlphaMaskNoColorWaterProgram;
		}
		else
		{
			sVertexProgram = &gObjectAlphaMaskNoColorProgram;
		}
		
		if (sVertexProgram != NULL)
		{	//eyeballs render with the specular shader
			sVertexProgram->bind();
			sVertexProgram->setMinimumAlpha(LLDrawPoolAvatar::sMinimumAlpha);
            if (LLPipeline::sRenderingHUDs)
	        {
		        sVertexProgram->uniform1i(LLShaderMgr::NO_ATMO, 1);
	        }
	        else
	        {
		        sVertexProgram->uniform1i(LLShaderMgr::NO_ATMO, 0);
	        }
		}
	}
	else
	{
		sVertexProgram = NULL;
	}
}

void LLDrawPoolAvatar::endRigid()
{
    LL_PROFILE_ZONE_SCOPED

	sShaderLevel = mShaderLevel;
	if (sVertexProgram != NULL)
	{
		sVertexProgram->unbind();
	}
}

void LLDrawPoolAvatar::beginDeferredImpostor()
{
    LL_PROFILE_ZONE_SCOPED

	if (!LLPipeline::sReflectionRender)
	{
		LLVOAvatar::sRenderDistance = llclamp(LLVOAvatar::sRenderDistance, 16.f, 256.f);
		LLVOAvatar::sNumVisibleAvatars = 0;
	}

	sVertexProgram = &gDeferredImpostorProgram;
	specular_channel = sVertexProgram->enableTexture(LLViewerShaderMgr::SPECULAR_MAP);
	normal_channel = sVertexProgram->enableTexture(LLViewerShaderMgr::DEFERRED_NORMAL);
	sDiffuseChannel = sVertexProgram->enableTexture(LLViewerShaderMgr::DIFFUSE_MAP);
	sVertexProgram->bind();
	sVertexProgram->setMinimumAlpha(0.01f);
}

void LLDrawPoolAvatar::endDeferredImpostor()
{
    LL_PROFILE_ZONE_SCOPED

	sShaderLevel = mShaderLevel;
	sVertexProgram->disableTexture(LLViewerShaderMgr::DEFERRED_NORMAL);
	sVertexProgram->disableTexture(LLViewerShaderMgr::SPECULAR_MAP);
	sVertexProgram->disableTexture(LLViewerShaderMgr::DIFFUSE_MAP);
	gPipeline.unbindDeferredShader(*sVertexProgram);
   sVertexProgram = NULL;
   sDiffuseChannel = 0;
}

void LLDrawPoolAvatar::beginDeferredRigid()
{
    LL_PROFILE_ZONE_SCOPED

	sVertexProgram = &gDeferredNonIndexedDiffuseAlphaMaskNoColorProgram;
	sDiffuseChannel = sVertexProgram->enableTexture(LLViewerShaderMgr::DIFFUSE_MAP);
	sVertexProgram->bind();
	sVertexProgram->setMinimumAlpha(LLDrawPoolAvatar::sMinimumAlpha);
    if (LLPipeline::sRenderingHUDs)
	{
		sVertexProgram->uniform1i(LLShaderMgr::NO_ATMO, 1);
	}
	else
	{
		sVertexProgram->uniform1i(LLShaderMgr::NO_ATMO, 0);
	}
}

void LLDrawPoolAvatar::endDeferredRigid()
{
    LL_PROFILE_ZONE_SCOPED

	sShaderLevel = mShaderLevel;
	sVertexProgram->disableTexture(LLViewerShaderMgr::DIFFUSE_MAP);
	sVertexProgram->unbind();
	gGL.getTexUnit(0)->activate();
}


void LLDrawPoolAvatar::beginSkinned()
{
    LL_PROFILE_ZONE_SCOPED

	if (sShaderLevel > 0)
	{
		if (LLPipeline::sUnderWaterRender)
		{
			sVertexProgram = &gAvatarWaterProgram;
			sShaderLevel = llmin((U32) 1, sShaderLevel);
		}
		else
		{
			sVertexProgram = &gAvatarProgram;
		}
	}
	else
	{
		if (LLPipeline::sUnderWaterRender)
		{
			sVertexProgram = &gObjectAlphaMaskNoColorWaterProgram;
		}
		else
		{
			sVertexProgram = &gObjectAlphaMaskNoColorProgram;
		}
	}
	
	if (sShaderLevel > 0)  // for hardware blending
	{
		sRenderingSkinned = TRUE;

		sVertexProgram->bind();
		sVertexProgram->enableTexture(LLViewerShaderMgr::BUMP_MAP);
        if (LLPipeline::sRenderingHUDs)
	    {
		    sVertexProgram->uniform1i(LLShaderMgr::NO_ATMO, 1);
	    }
	    else
	    {
		    sVertexProgram->uniform1i(LLShaderMgr::NO_ATMO, 0);
	    }
		gGL.getTexUnit(0)->activate();
	}
	else
	{
		if(gPipeline.canUseVertexShaders())
		{
			// software skinning, use a basic shader for windlight.
			// TODO: find a better fallback method for software skinning.
			sVertexProgram->bind();
            if (LLPipeline::sRenderingHUDs)
	        {
		        sVertexProgram->uniform1i(LLShaderMgr::NO_ATMO, 1);
	        }
	        else
	        {
		        sVertexProgram->uniform1i(LLShaderMgr::NO_ATMO, 0);
	        }
		}
	}

	if (LLGLSLShader::sNoFixedFunction)
	{
		sVertexProgram->setMinimumAlpha(LLDrawPoolAvatar::sMinimumAlpha);
	}
}

void LLDrawPoolAvatar::endSkinned()
{
    LL_PROFILE_ZONE_SCOPED

	// if we're in software-blending, remember to set the fence _after_ we draw so we wait till this rendering is done
	if (sShaderLevel > 0)
	{
		sRenderingSkinned = FALSE;
		sVertexProgram->disableTexture(LLViewerShaderMgr::BUMP_MAP);
		gGL.getTexUnit(0)->activate();
		sVertexProgram->unbind();
		sShaderLevel = mShaderLevel;
	}
	else
	{
		if(gPipeline.canUseVertexShaders())
		{
			// software skinning, use a basic shader for windlight.
			// TODO: find a better fallback method for software skinning.
			sVertexProgram->unbind();
		}
	}

	gGL.getTexUnit(0)->activate();
}

void LLDrawPoolAvatar::beginRiggedSimple()
{
    LL_PROFILE_ZONE_SCOPED

	if (sShaderLevel > 0)
	{
		if (LLPipeline::sUnderWaterRender)
		{
			sVertexProgram = &gSkinnedObjectSimpleWaterProgram;
		}
		else
		{
			sVertexProgram = &gSkinnedObjectSimpleProgram;
		}
	}
	else
	{
		if (LLPipeline::sUnderWaterRender)
		{
			sVertexProgram = &gObjectSimpleNonIndexedWaterProgram;
		}
		else
		{
			sVertexProgram = &gObjectSimpleNonIndexedProgram;
		}
	}

	if (sShaderLevel > 0 || gPipeline.canUseVertexShaders())
	{
		sDiffuseChannel = 0;
		sVertexProgram->bind();
        if (LLPipeline::sRenderingHUDs)
	    {
		    sVertexProgram->uniform1i(LLShaderMgr::NO_ATMO, 1);
	    }
	    else
	    {
		    sVertexProgram->uniform1i(LLShaderMgr::NO_ATMO, 0);
	    }
	}
}

void LLDrawPoolAvatar::endRiggedSimple()
{
    LL_PROFILE_ZONE_SCOPED

	LLVertexBuffer::unbind();
	if (sShaderLevel > 0 || gPipeline.canUseVertexShaders())
	{
		sVertexProgram->unbind();
		sVertexProgram = NULL;
	}
}

void LLDrawPoolAvatar::beginRiggedAlpha()
{
    LL_PROFILE_ZONE_SCOPED

	beginRiggedSimple();
}

void LLDrawPoolAvatar::endRiggedAlpha()
{
    LL_PROFILE_ZONE_SCOPED

	endRiggedSimple();
}


void LLDrawPoolAvatar::beginRiggedFullbrightAlpha()
{
    LL_PROFILE_ZONE_SCOPED

	beginRiggedFullbright();
}

void LLDrawPoolAvatar::endRiggedFullbrightAlpha()
{
    LL_PROFILE_ZONE_SCOPED

	endRiggedFullbright();
}

void LLDrawPoolAvatar::beginRiggedGlow()
{
    LL_PROFILE_ZONE_SCOPED

	if (sShaderLevel > 0)
	{
		if (LLPipeline::sUnderWaterRender)
		{
			sVertexProgram = &gSkinnedObjectEmissiveWaterProgram;
		}
		else
		{
			sVertexProgram = &gSkinnedObjectEmissiveProgram;
		}
	}
	else
	{
		if (LLPipeline::sUnderWaterRender)
		{
			sVertexProgram = &gObjectEmissiveNonIndexedWaterProgram;
		}
		else
		{
			sVertexProgram = &gObjectEmissiveNonIndexedProgram;
		}
	}

	if (sShaderLevel > 0 || gPipeline.canUseVertexShaders())
	{
		sDiffuseChannel = 0;
		sVertexProgram->bind();

		sVertexProgram->uniform1f(LLShaderMgr::TEXTURE_GAMMA, LLPipeline::sRenderDeferred ? 2.2f : 1.1f);

        if (LLPipeline::sRenderingHUDs)
	    {
		    sVertexProgram->uniform1i(LLShaderMgr::NO_ATMO, 1);
	    }
	    else
	    {
		    sVertexProgram->uniform1i(LLShaderMgr::NO_ATMO, 0);
	    }

		//F32 gamma = gSavedSettings.getF32("RenderDeferredDisplayGamma");
		static LLCachedControl<F32> gamma(gSavedSettings, "RenderDeferredDisplayGamma");
		sVertexProgram->uniform1f(LLShaderMgr::DISPLAY_GAMMA, (gamma > 0.1f) ? 1.0f / gamma : (1.0f/2.2f));
	}
}

void LLDrawPoolAvatar::endRiggedGlow()
{
    LL_PROFILE_ZONE_SCOPED

	endRiggedFullbright();
}

void LLDrawPoolAvatar::beginRiggedFullbright()
{
    LL_PROFILE_ZONE_SCOPED

	if (sShaderLevel > 0)
	{
		if (LLPipeline::sUnderWaterRender)
		{
			sVertexProgram = &gSkinnedObjectFullbrightWaterProgram;
		}
		else
		{
			if (LLPipeline::sRenderDeferred)
			{
				sVertexProgram = &gDeferredSkinnedFullbrightProgram;
			}
			else
			{
				sVertexProgram = &gSkinnedObjectFullbrightProgram;
			}
		}
	}
	else
	{
		if (LLPipeline::sUnderWaterRender)
		{
			sVertexProgram = &gObjectFullbrightNonIndexedWaterProgram;
		}
		else
		{
			sVertexProgram = &gObjectFullbrightNonIndexedProgram;
		}
	}

	if (sShaderLevel > 0 || gPipeline.canUseVertexShaders())
	{
		sDiffuseChannel = 0;
		sVertexProgram->bind();

        if (LLPipeline::sRenderingHUDs)
        {            
            sVertexProgram->uniform1f(LLShaderMgr::TEXTURE_GAMMA, 1.0f);
            sVertexProgram->uniform1i(LLShaderMgr::NO_ATMO, 1);
        }
		else if (LLPipeline::sRenderDeferred)
		{
            sVertexProgram->uniform1f(LLShaderMgr::TEXTURE_GAMMA, 2.2f);
            sVertexProgram->uniform1i(LLShaderMgr::NO_ATMO, 0);
			//F32 gamma = gSavedSettings.getF32("RenderDeferredDisplayGamma");
			static LLCachedControl<F32> gamma(gSavedSettings, "RenderDeferredDisplayGamma");
			sVertexProgram->uniform1f(LLShaderMgr::DISPLAY_GAMMA, (gamma > 0.1f) ? 1.0f / gamma : (1.0f/2.2f));
		} 
		else 
		{
            sVertexProgram->uniform1f(LLShaderMgr::TEXTURE_GAMMA, 1.0f);
            sVertexProgram->uniform1i(LLShaderMgr::NO_ATMO, 0);
		}
	}
}

void LLDrawPoolAvatar::endRiggedFullbright()
{
    LL_PROFILE_ZONE_SCOPED

	LLVertexBuffer::unbind();
	if (sShaderLevel > 0 || gPipeline.canUseVertexShaders())
	{
		sVertexProgram->unbind();
		sVertexProgram = NULL;
	}
}

void LLDrawPoolAvatar::beginRiggedShinySimple()
{
    LL_PROFILE_ZONE_SCOPED

	if (sShaderLevel > 0)
	{
		if (LLPipeline::sUnderWaterRender)
		{
			sVertexProgram = &gSkinnedObjectShinySimpleWaterProgram;
		}
		else
		{
			sVertexProgram = &gSkinnedObjectShinySimpleProgram;
		}
	}
	else
	{
		if (LLPipeline::sUnderWaterRender)
		{
			sVertexProgram = &gObjectShinyNonIndexedWaterProgram;
		}
		else
		{
			sVertexProgram = &gObjectShinyNonIndexedProgram;
		}
	}

	if (sShaderLevel > 0 || gPipeline.canUseVertexShaders())
	{
		sVertexProgram->bind();
        if (LLPipeline::sRenderingHUDs)
	    {
		    sVertexProgram->uniform1i(LLShaderMgr::NO_ATMO, 1);
	    }
	    else
	    {
		    sVertexProgram->uniform1i(LLShaderMgr::NO_ATMO, 0);
	    }
		LLDrawPoolBump::bindCubeMap(sVertexProgram, 2, sDiffuseChannel, cube_channel, false);
	}
}

void LLDrawPoolAvatar::endRiggedShinySimple()
{
    LL_PROFILE_ZONE_SCOPED

	LLVertexBuffer::unbind();
	if (sShaderLevel > 0 || gPipeline.canUseVertexShaders())
	{
		LLDrawPoolBump::unbindCubeMap(sVertexProgram, 2, sDiffuseChannel, cube_channel, false);
		sVertexProgram->unbind();
		sVertexProgram = NULL;
	}
}

void LLDrawPoolAvatar::beginRiggedFullbrightShiny()
{
    LL_PROFILE_ZONE_SCOPED

	if (sShaderLevel > 0)
	{
		if (LLPipeline::sUnderWaterRender)
		{
			sVertexProgram = &gSkinnedObjectFullbrightShinyWaterProgram;
		}
		else
		{
			if (LLPipeline::sRenderDeferred)
			{
				sVertexProgram = &gDeferredSkinnedFullbrightShinyProgram;
			}
			else
			{
				sVertexProgram = &gSkinnedObjectFullbrightShinyProgram;
			}
		}
	}
	else
	{
		if (LLPipeline::sUnderWaterRender)
		{
			sVertexProgram = &gObjectFullbrightShinyNonIndexedWaterProgram;
		}
		else
		{
			sVertexProgram = &gObjectFullbrightShinyNonIndexedProgram;
		}
	}

	if (sShaderLevel > 0 || gPipeline.canUseVertexShaders())
	{
		sVertexProgram->bind();
        if (LLPipeline::sRenderingHUDs)
	    {
		    sVertexProgram->uniform1i(LLShaderMgr::NO_ATMO, 1);
	    }
	    else
	    {
		    sVertexProgram->uniform1i(LLShaderMgr::NO_ATMO, 0);
	    }
		LLDrawPoolBump::bindCubeMap(sVertexProgram, 2, sDiffuseChannel, cube_channel, false);

        if (LLPipeline::sRenderingHUDs)
		{
			sVertexProgram->uniform1f(LLShaderMgr::TEXTURE_GAMMA, 1.0f);
            sVertexProgram->uniform1i(LLShaderMgr::NO_ATMO, 1);
        }
		else if (LLPipeline::sRenderDeferred)
		{
            sVertexProgram->uniform1f(LLShaderMgr::TEXTURE_GAMMA, 2.2f);
			//F32 gamma = gSavedSettings.getF32("RenderDeferredDisplayGamma");
			static LLCachedControl<F32> gamma(gSavedSettings, "RenderDeferredDisplayGamma");
			sVertexProgram->uniform1f(LLShaderMgr::DISPLAY_GAMMA, (gamma > 0.1f) ? 1.0f / gamma : (1.0f/2.2f));
            sVertexProgram->uniform1i(LLShaderMgr::NO_ATMO, 0);
        }
        else
        {
			sVertexProgram->uniform1f(LLShaderMgr::TEXTURE_GAMMA, 1.0f);
            sVertexProgram->uniform1i(LLShaderMgr::NO_ATMO, 0);
		}
	}
}

void LLDrawPoolAvatar::endRiggedFullbrightShiny()
{
    LL_PROFILE_ZONE_SCOPED

	LLVertexBuffer::unbind();
	if (sShaderLevel > 0 || gPipeline.canUseVertexShaders())
	{
		LLDrawPoolBump::unbindCubeMap(sVertexProgram, 2, sDiffuseChannel, cube_channel, false);
		sVertexProgram->unbind();
		sVertexProgram = NULL;
	}
}


void LLDrawPoolAvatar::beginDeferredRiggedSimple()
{
    LL_PROFILE_ZONE_SCOPED

	sVertexProgram = &gDeferredSkinnedDiffuseProgram;
	sDiffuseChannel = 0;
	sVertexProgram->bind();
    if (LLPipeline::sRenderingHUDs)
	{
		sVertexProgram->uniform1i(LLShaderMgr::NO_ATMO, 1);
	}
	else
	{
		sVertexProgram->uniform1i(LLShaderMgr::NO_ATMO, 0);
	}
}

void LLDrawPoolAvatar::endDeferredRiggedSimple()
{
    LL_PROFILE_ZONE_SCOPED

	LLVertexBuffer::unbind();
	sVertexProgram->unbind();
	sVertexProgram = NULL;
}

void LLDrawPoolAvatar::beginDeferredRiggedBump()
{
    LL_PROFILE_ZONE_SCOPED

	sVertexProgram = &gDeferredSkinnedBumpProgram;
	sVertexProgram->bind();
    if (LLPipeline::sRenderingHUDs)
	{
		sVertexProgram->uniform1i(LLShaderMgr::NO_ATMO, 1);
	}
	else
	{
		sVertexProgram->uniform1i(LLShaderMgr::NO_ATMO, 0);
	}
	normal_channel = sVertexProgram->enableTexture(LLViewerShaderMgr::BUMP_MAP);
	sDiffuseChannel = sVertexProgram->enableTexture(LLViewerShaderMgr::DIFFUSE_MAP);
}

void LLDrawPoolAvatar::endDeferredRiggedBump()
{
    LL_PROFILE_ZONE_SCOPED

	LLVertexBuffer::unbind();
	sVertexProgram->disableTexture(LLViewerShaderMgr::BUMP_MAP);
	sVertexProgram->disableTexture(LLViewerShaderMgr::DIFFUSE_MAP);
	sVertexProgram->unbind();
	normal_channel = -1;
	sDiffuseChannel = 0;
	sVertexProgram = NULL;
}

void LLDrawPoolAvatar::beginDeferredRiggedMaterial(S32 pass)
{
    LL_PROFILE_ZONE_SCOPED

	if (pass == 1 ||
		pass == 5 ||
		pass == 9 ||
		pass == 13)
	{ //skip alpha passes
		return;
	}
	sVertexProgram = &gDeferredMaterialProgram[pass+LLMaterial::SHADER_COUNT];

	if (LLPipeline::sUnderWaterRender)
	{
		sVertexProgram = &(gDeferredMaterialWaterProgram[pass+LLMaterial::SHADER_COUNT]);
	}

	sVertexProgram->bind();
    if (LLPipeline::sRenderingHUDs)
	{
		sVertexProgram->uniform1i(LLShaderMgr::NO_ATMO, 1);
	}
	else
	{
		sVertexProgram->uniform1i(LLShaderMgr::NO_ATMO, 0);
	}
	normal_channel = sVertexProgram->enableTexture(LLViewerShaderMgr::BUMP_MAP);
	specular_channel = sVertexProgram->enableTexture(LLViewerShaderMgr::SPECULAR_MAP);
	sDiffuseChannel = sVertexProgram->enableTexture(LLViewerShaderMgr::DIFFUSE_MAP);
}

void LLDrawPoolAvatar::endDeferredRiggedMaterial(S32 pass)
{
    LL_PROFILE_ZONE_SCOPED

	if (pass == 1 ||
		pass == 5 ||
		pass == 9 ||
		pass == 13)
	{
		return;
	}

	LLVertexBuffer::unbind();
	sVertexProgram->disableTexture(LLViewerShaderMgr::BUMP_MAP);
	sVertexProgram->disableTexture(LLViewerShaderMgr::SPECULAR_MAP);
	sVertexProgram->disableTexture(LLViewerShaderMgr::DIFFUSE_MAP);
	sVertexProgram->unbind();
	normal_channel = -1;
	sDiffuseChannel = 0;
	sVertexProgram = NULL;
}

void LLDrawPoolAvatar::beginDeferredSkinned()
{
    LL_PROFILE_ZONE_SCOPED

	sShaderLevel = mShaderLevel;
	sVertexProgram = &gDeferredAvatarProgram;
	sRenderingSkinned = TRUE;

	sVertexProgram->bind();
	sVertexProgram->setMinimumAlpha(LLDrawPoolAvatar::sMinimumAlpha);
	if (LLPipeline::sRenderingHUDs)
	{
		sVertexProgram->uniform1i(LLShaderMgr::NO_ATMO, 1);
	}
	else
	{
		sVertexProgram->uniform1i(LLShaderMgr::NO_ATMO, 0);
	}

	sDiffuseChannel = sVertexProgram->enableTexture(LLViewerShaderMgr::DIFFUSE_MAP);
	gGL.getTexUnit(0)->activate();
}

void LLDrawPoolAvatar::endDeferredSkinned()
{
    LL_PROFILE_ZONE_SCOPED

	// if we're in software-blending, remember to set the fence _after_ we draw so we wait till this rendering is done
	sRenderingSkinned = FALSE;
	sVertexProgram->unbind();

	sVertexProgram->disableTexture(LLViewerShaderMgr::DIFFUSE_MAP);

	sShaderLevel = mShaderLevel;

	gGL.getTexUnit(0)->activate();
}

static LLTrace::BlockTimerStatHandle FTM_RENDER_AVATARS("renderAvatars");


void LLDrawPoolAvatar::renderAvatars(LLVOAvatar* single_avatar, S32 pass)
{
	LL_RECORD_BLOCK_TIME(FTM_RENDER_AVATARS);

	if (pass == -1)
	{
		for (S32 i = 1; i < getNumPasses(); i++)
		{ //skip foot shadows
			prerender();
			beginRenderPass(i);
			renderAvatars(single_avatar, i);
			endRenderPass(i);
		}

		return;
	}

	if (mDrawFace.empty() && !single_avatar)
	{
		return;
	}

	LLVOAvatar *avatarp = NULL;

	if (single_avatar)
	{
		avatarp = single_avatar;
	}
	else
	{
		const LLFace *facep = mDrawFace[0];
		if (!facep->getDrawable())
		{
			return;
		}
		avatarp = (LLVOAvatar *)facep->getDrawable()->getVObj().get();
	}

    if (avatarp->isDead() || avatarp->mDrawable.isNull())
	{
		return;
	}

	// <FS:Zi> Add avatar hitbox debug
	static LLCachedControl<bool> render_hitbox(gSavedSettings, "DebugRenderHitboxes", false);
	if (render_hitbox && pass == 2)
	{
		LLGLSLShader* current_shader_program = NULL;

		// load the debug output shader
		if (LLGLSLShader::sNoFixedFunction)
		{
			current_shader_program = LLGLSLShader::sCurBoundShaderPtr;
			gDebugProgram.bind();
		}

		// set up drawing mode and remove any textures used
		LLGLEnable blend(GL_BLEND);
		gGL.getTexUnit(0)->unbind(LLTexUnit::TT_TEXTURE);

		LLColor4 avatar_color = LLNetMap::getAvatarColor(avatarp->getID());
		gGL.diffuseColor4f(avatar_color.mV[VRED], avatar_color.mV[VGREEN], avatar_color.mV[VBLUE], avatar_color.mV[VALPHA]);
		gGL.setLineWidth(2.0f);

		LLQuaternion rot = avatarp->getRotationRegion();
		LLVector3 pos = avatarp->getPositionAgent();
		LLVector3 size = avatarp->getScale();
		
		// drawBoxOutline partly copied from llspatialpartition.cpp below

		// set up and rotate hitbox to avatar orientation, half the avatar scale in either direction
		LLVector3 v1 = size.scaledVec(LLVector3( 0.5f, 0.5f, 0.5f)) * rot;
		LLVector3 v2 = size.scaledVec(LLVector3(-0.5f, 0.5f, 0.5f)) * rot;
		LLVector3 v3 = size.scaledVec(LLVector3(-0.5f,-0.5f, 0.5f)) * rot;
		LLVector3 v4 = size.scaledVec(LLVector3( 0.5f,-0.5f, 0.5f)) * rot;

		// render the box
		gGL.begin(LLRender::LINES);

		//top
		gGL.vertex3fv((pos + v1).mV);
		gGL.vertex3fv((pos + v2).mV);
		gGL.vertex3fv((pos + v2).mV);
		gGL.vertex3fv((pos + v3).mV);
		gGL.vertex3fv((pos + v3).mV);
		gGL.vertex3fv((pos + v4).mV);
		gGL.vertex3fv((pos + v4).mV);
		gGL.vertex3fv((pos + v1).mV);
		
		//bottom
		gGL.vertex3fv((pos - v1).mV);
		gGL.vertex3fv((pos - v2).mV);
		gGL.vertex3fv((pos - v2).mV);
		gGL.vertex3fv((pos - v3).mV);
		gGL.vertex3fv((pos - v3).mV);
		gGL.vertex3fv((pos - v4).mV);
		gGL.vertex3fv((pos - v4).mV);
		gGL.vertex3fv((pos - v1).mV);
		
		//right
		gGL.vertex3fv((pos + v1).mV);
		gGL.vertex3fv((pos - v3).mV);
				
		gGL.vertex3fv((pos + v4).mV);
		gGL.vertex3fv((pos - v2).mV);

		//left
		gGL.vertex3fv((pos + v2).mV);
		gGL.vertex3fv((pos - v4).mV);

		gGL.vertex3fv((pos + v3).mV);
		gGL.vertex3fv((pos - v1).mV);

		gGL.end();

		// unload debug shader
		if (LLGLSLShader::sNoFixedFunction)
		{
			gDebugProgram.unbind();
			if (current_shader_program)
			{
				current_shader_program->bind();
			}
		}
	}
	// </FS:Zi>

	if (!single_avatar && !avatarp->isFullyLoaded() )
	{
		if (pass==0 && (!gPipeline.hasRenderType(LLPipeline::RENDER_TYPE_PARTICLES) || LLViewerPartSim::getMaxPartCount() <= 0))
		{
			// debug code to draw a sphere in place of avatar
			gGL.getTexUnit(0)->bind(LLViewerFetchedTexture::sWhiteImagep);
			gGL.setColorMask(true, true);
			LLVector3 pos = avatarp->getPositionAgent();
			gGL.color4f(1.0f, 1.0f, 1.0f, 0.7f);
			
			gGL.pushMatrix();	 
			gGL.translatef((F32)(pos.mV[VX]),	 
						   (F32)(pos.mV[VY]),	 
							(F32)(pos.mV[VZ]));	 
			 gGL.scalef(0.15f, 0.15f, 0.3f);

			 gSphere.renderGGL();
				 
			 gGL.popMatrix();
			 gGL.setColorMask(true, false);
		}
		// don't render please
		return;
	}

	BOOL impostor = !LLPipeline::sImpostorRender && avatarp->isImpostor() && !single_avatar;

	if (( /*avatarp->isInMuteList() // <FS:Ansariel> Partially undo MAINT-5700: Draw imposter for muted avatars
		  ||*/ impostor 
		  || (LLVOAvatar::AOA_NORMAL != avatarp->getOverallAppearance() && !avatarp->needsImpostorUpdate()) ) && pass != 0)
//		  || (LLVOAvatar::AV_DO_NOT_RENDER == avatarp->getVisualMuteSettings() && !avatarp->needsImpostorUpdate()) ) && pass != 0)
	{ //don't draw anything but the impostor for impostored avatars
		return;
	}
	
	if (pass == 0 && !impostor && LLPipeline::sUnderWaterRender)
	{ //don't draw foot shadows under water
		return;
	}

	LLVOAvatar *attached_av = avatarp->getAttachedAvatar();
	if (attached_av && LLVOAvatar::AOA_NORMAL != attached_av->getOverallAppearance())
	{
		// Animesh attachment of a jellydolled or invisible parent - don't show
		return;
	}

	if (pass == 0)
	{
		if (!LLPipeline::sReflectionRender)
		{
			LLVOAvatar::sNumVisibleAvatars++;
		}

//		if (impostor || (LLVOAvatar::AV_DO_NOT_RENDER == avatarp->getVisualMuteSettings() && !avatarp->needsImpostorUpdate()))
		if (impostor || (LLVOAvatar::AOA_NORMAL != avatarp->getOverallAppearance() && !avatarp->needsImpostorUpdate()))
		{
			if (LLPipeline::sRenderDeferred && !LLPipeline::sReflectionRender && avatarp->mImpostor.isComplete()) 
			{
				// <FS:Ansariel> FIRE-9179: Crash fix
				//if (normal_channel > -1)
				U32 num_tex = avatarp->mImpostor.getNumTextures();
				if (normal_channel > -1 && num_tex >= 3)
				// </FS:Ansariel>
				{
					avatarp->mImpostor.bindTexture(2, normal_channel);
				}
				// <FS:Ansariel> FIRE-9179: Crash fix
				//if (specular_channel > -1)
				if (specular_channel > -1 && num_tex >= 2)
				// </FS:Ansariel>
				{
					avatarp->mImpostor.bindTexture(1, specular_channel);
				}
			}
			avatarp->renderImpostor(avatarp->getMutedAVColor(), sDiffuseChannel);
		}
		return;
	}

	if (pass == 1)
	{
		// render rigid meshes (eyeballs) first
		avatarp->renderRigid();
		return;
	}

	if (pass == 3)
	{
		if (is_deferred_render)
		{
			renderDeferredRiggedSimple(avatarp);
		}
		else
		{
			renderRiggedSimple(avatarp);

			if (LLPipeline::sRenderDeferred)
			{ //render "simple" materials
				renderRigged(avatarp, RIGGED_MATERIAL);
				renderRigged(avatarp, RIGGED_MATERIAL_ALPHA_MASK);
				renderRigged(avatarp, RIGGED_MATERIAL_ALPHA_EMISSIVE);
				renderRigged(avatarp, RIGGED_NORMMAP);
				renderRigged(avatarp, RIGGED_NORMMAP_MASK);
				renderRigged(avatarp, RIGGED_NORMMAP_EMISSIVE);
				renderRigged(avatarp, RIGGED_SPECMAP);
				renderRigged(avatarp, RIGGED_SPECMAP_MASK);
				renderRigged(avatarp, RIGGED_SPECMAP_EMISSIVE);
				renderRigged(avatarp, RIGGED_NORMSPEC);
				renderRigged(avatarp, RIGGED_NORMSPEC_MASK);
				renderRigged(avatarp, RIGGED_NORMSPEC_EMISSIVE);
			}
		}
		return;
	}

	if (pass == 4)
	{
		if (is_deferred_render)
		{
			renderDeferredRiggedBump(avatarp);
		}
		else
		{
			renderRiggedFullbright(avatarp);
		}

		return;
	}

	if (is_deferred_render && pass >= 5 && pass <= 21)
	{
		S32 p = pass-5;

		if (p != 1 &&
			p != 5 &&
			p != 9 &&
			p != 13)
		{
			renderDeferredRiggedMaterial(avatarp, p);
		}
		return;
	}




	if (pass == 5)
	{
		renderRiggedShinySimple(avatarp);
				
		return;
	}

	if (pass == 6)
	{
		renderRiggedFullbrightShiny(avatarp);
		return;
	}

	if (pass >= 7 && pass < 13)
	{
		if (pass == 7)
		{
			renderRiggedAlpha(avatarp);

			if (LLPipeline::sRenderDeferred && !is_post_deferred_render)
			{ //render transparent materials under water
				LLGLEnable blend(GL_BLEND);

				gGL.setColorMask(true, true);
				gGL.blendFunc(LLRender::BF_SOURCE_ALPHA,
								LLRender::BF_ONE_MINUS_SOURCE_ALPHA,
								LLRender::BF_ZERO,
								LLRender::BF_ONE_MINUS_SOURCE_ALPHA);

				renderRigged(avatarp, RIGGED_MATERIAL_ALPHA);
				renderRigged(avatarp, RIGGED_SPECMAP_BLEND);
				renderRigged(avatarp, RIGGED_NORMMAP_BLEND);
				renderRigged(avatarp, RIGGED_NORMSPEC_BLEND);

				gGL.setColorMask(true, false);
			}
			return;
		}

		if (pass == 8)
		{
			renderRiggedFullbrightAlpha(avatarp);
			return;
		}

		if (LLPipeline::sRenderDeferred && is_post_deferred_render)
		{
			S32 p = 0;
			switch (pass)
			{
			case 9: p = 1; break;
			case 10: p = 5; break;
			case 11: p = 9; break;
			case 12: p = 13; break;
			}

			{
				LLGLEnable blend(GL_BLEND);
				renderDeferredRiggedMaterial(avatarp, p);
			}
			return;
		}
		else if (pass == 9)
		{
			renderRiggedGlow(avatarp);
			return;
		}
	}

	if (pass == 13)
	{
		renderRiggedGlow(avatarp);
		
		return;
	}
	
	if ((sShaderLevel >= SHADER_LEVEL_CLOTH))
	{
		LLMatrix4 rot_mat;
		LLViewerCamera::getInstance()->getMatrixToLocal(rot_mat);
		LLMatrix4 cfr(OGL_TO_CFR_ROTATION);
		rot_mat *= cfr;
		
		LLVector4 wind;
		wind.setVec(avatarp->mWindVec);
		wind.mV[VW] = 0;
		wind = wind * rot_mat;
		wind.mV[VW] = avatarp->mWindVec.mV[VW];

		sVertexProgram->uniform4fv(LLViewerShaderMgr::AVATAR_WIND, 1, wind.mV);
		F32 phase = -1.f * (avatarp->mRipplePhase);

		F32 freq = 7.f + (noise1(avatarp->mRipplePhase) * 2.f);
		LLVector4 sin_params(freq, freq, freq, phase);
		sVertexProgram->uniform4fv(LLViewerShaderMgr::AVATAR_SINWAVE, 1, sin_params.mV);

		LLVector4 gravity(0.f, 0.f, -CLOTHING_GRAVITY_EFFECT, 0.f);
		gravity = gravity * rot_mat;
		sVertexProgram->uniform4fv(LLViewerShaderMgr::AVATAR_GRAVITY, 1, gravity.mV);
	}

	if( !single_avatar || (avatarp == single_avatar) )
	{
		avatarp->renderSkinned();
	}
}

// <FS> Fix bogus rigged mesh crash
//void LLDrawPoolAvatar::getRiggedGeometry(
bool LLDrawPoolAvatar::getRiggedGeometry(
// </FS>
    LLFace* face,
    LLPointer<LLVertexBuffer>& buffer,
    U32 data_mask,
    const LLMeshSkinInfo* skin,
    LLVolume* volume,
    const LLVolumeFace& vol_face)
{
    LL_PROFILE_ZONE_SCOPED

<<<<<<< HEAD
	// <FS:ND> FIRE-14261 try to skip broken or out of bounds faces
	if (vol_face.mNumVertices > 65536 || vol_face.mNumVertices < 0 || vol_face.mNumIndices < 0)
	{
		LL_WARNS_ONCE() << "Skipping face - "
						<< " vertices " << vol_face.mNumVertices << " indices " << vol_face.mNumIndices
						<< " face is possibly corrupted"
						<< LL_ENDL;
		return false;
	}
	// </FS:ND>

=======
>>>>>>> aa7ca0ae
    face->setGeomIndex(0);
    face->setIndicesIndex(0);

    if (face->getTextureIndex() != FACE_DO_NOT_BATCH_TEXTURES)
    {
        face->setDrawInfo(NULL);
    }

    //rigged faces do not batch textures
    face->setTextureIndex(FACE_DO_NOT_BATCH_TEXTURES);

	if (buffer.isNull() || buffer->getTypeMask() != data_mask || !buffer->isWriteable())
	{
        // make a new buffer
		if (sShaderLevel > 0)
		{
			buffer = new LLVertexBuffer(data_mask, GL_DYNAMIC_DRAW_ARB);
		}
		else
		{
			buffer = new LLVertexBuffer(data_mask, GL_STREAM_DRAW_ARB);
		}

		if (!buffer->allocateBuffer(vol_face.mNumVertices, vol_face.mNumIndices, true))
		{
			LL_WARNS("LLDrawPoolAvatar") << "Failed to allocate Vertex Buffer to "
				<< vol_face.mNumVertices << " vertices and "
				<< vol_face.mNumIndices << " indices" << LL_ENDL;
			// allocate dummy triangle
			buffer->allocateBuffer(1, 3, true);
			memset((U8*)buffer->getMappedData(), 0, buffer->getSize());
			memset((U8*)buffer->getMappedIndices(), 0, buffer->getIndicesSize());
		}
	}
	else
	{
        //resize existing buffer
		if(!buffer->resizeBuffer(vol_face.mNumVertices, vol_face.mNumIndices))
		{
			LL_WARNS("LLDrawPoolAvatar") << "Failed to resize Vertex Buffer to "
				<< vol_face.mNumVertices << " vertices and "
				<< vol_face.mNumIndices << " indices" << LL_ENDL;
			// allocate dummy triangle
			buffer->resizeBuffer(1, 3);
			memset((U8*)buffer->getMappedData(), 0, buffer->getSize());
			memset((U8*)buffer->getMappedIndices(), 0, buffer->getIndicesSize());
		}
	}

	face->setSize(buffer->getNumVerts(), buffer->getNumIndices());
	face->setVertexBuffer(buffer);

	U16 offset = 0;
		
	LLMatrix4 mat_vert = LLMatrix4(skin->mBindShapeMatrix);
	glh::matrix4f m((F32*) mat_vert.mMatrix);
	m = m.inverse().transpose();
		
	F32 mat3[] = 
        { m.m[0], m.m[1], m.m[2],
          m.m[4], m.m[5], m.m[6],
          m.m[8], m.m[9], m.m[10] };

	LLMatrix3 mat_normal(mat3);				

	//let getGeometryVolume know if alpha should override shiny
	U32 type = gPipeline.getPoolTypeFromTE(face->getTextureEntry(), face->getTexture());

	if (type == LLDrawPool::POOL_ALPHA)
	{
		face->setPoolType(LLDrawPool::POOL_ALPHA);
	}
	else
	{
		face->setPoolType(mType); // either POOL_AVATAR or POOL_CONTROL_AV
	}

	//LL_INFOS() << "Rebuilt face " << face->getTEOffset() << " of " << face->getDrawable() << " at " << gFrameTimeSeconds << LL_ENDL;

	// Let getGeometryVolume know if a texture matrix is in play
	if (face->mTextureMatrix)
	{
		face->setState(LLFace::TEXTURE_ANIM);
	}
	else
	{
		face->clearState(LLFace::TEXTURE_ANIM);
	}
	face->getGeometryVolume(*volume, face->getTEOffset(), mat_vert, mat_normal, offset, true);

	buffer->flush();

	// <FS> Fix bogus rigged mesh crash
	return true;
}

void LLDrawPoolAvatar::updateRiggedFaceVertexBuffer(
    LLVOAvatar* avatar,
    LLFace* face,
    const LLVOVolume* vobj,
    LLVolume* volume,
    LLVolumeFace& vol_face)
{
    LL_PROFILE_ZONE_SCOPED;

	LLVector4a* weights = vol_face.mWeights;
	if (!weights)
	{
		return;
	}

<<<<<<< HEAD
	// <FS> Fix bogus rigged mesh crash
	if (vol_face.mNumVertices > 65536 || vol_face.mNumVertices < 0 || vol_face.mNumIndices < 0)
	{
		return;
	}
	// </FS>

=======
    if (!vobj || vobj->isNoLOD())
    {
        return;
    }
>>>>>>> aa7ca0ae

	LLPointer<LLVertexBuffer> buffer = face->getVertexBuffer();
	LLDrawable* drawable = face->getDrawable();

    const U32 max_joints = LLSkinningUtil::getMaxJointCount();

#if USE_SEPARATE_JOINT_INDICES_AND_WEIGHTS
    #define CONDITION_WEIGHT(f) ((U8)llclamp((S32)f, (S32)0, (S32)max_joints-1))
    LLVector4a* just_weights = vol_face.mJustWeights;
    // we need to calculate the separated indices and store just the matrix weights for this vol...
    if (!vol_face.mJointIndices)
    {
        // not very consty after all...
        vol_face.allocateJointIndices(vol_face.mNumVertices);
        just_weights = vol_face.mJustWeights;

        U8* joint_indices_cursor = vol_face.mJointIndices;
        for (int i = 0; i < vol_face.mNumVertices; i++)
        {
            F32* w = weights[i].getF32ptr();
            F32* w_ = just_weights[i].getF32ptr();

            F32 w0 = floorf(w[0]);
            F32 w1 = floorf(w[1]);
            F32 w2 = floorf(w[2]);
            F32 w3 = floorf(w[3]);

            joint_indices_cursor[0] = CONDITION_WEIGHT(w0);
            joint_indices_cursor[1] = CONDITION_WEIGHT(w1);
            joint_indices_cursor[2] = CONDITION_WEIGHT(w2);
            joint_indices_cursor[3] = CONDITION_WEIGHT(w3);

            // remove joint portion of combined weight
            w_[0] = w[0] - w0;
            w_[1] = w[1] - w1;
            w_[2] = w[2] - w2;
            w_[3] = w[3] - w3;

            joint_indices_cursor += 4;
        }
    }
#endif

    U32 data_mask = face->getRiggedVertexBufferDataMask();
    const LLMeshSkinInfo* skin = nullptr;

	if (buffer.isNull() || 
		buffer->getTypeMask() != data_mask ||
		buffer->getNumVerts() != vol_face.mNumVertices ||
		buffer->getNumIndices() != vol_face.mNumIndices ||
		(drawable && drawable->isState(LLDrawable::REBUILD_ALL)))
	{
        LL_PROFILE_ZONE_NAMED("Rigged VBO Rebuild");
        skin = vobj->getSkinInfo();
        // FIXME ugly const cast
        LLSkinningUtil::scrubInvalidJoints(avatar, const_cast<LLMeshSkinInfo*>(skin));

        if (!vol_face.mWeightsScrubbed)
        {
            LLSkinningUtil::scrubSkinWeights(weights, vol_face.mNumVertices, skin);
            vol_face.mWeightsScrubbed = TRUE;
        }

		if (drawable && drawable->isState(LLDrawable::REBUILD_ALL))
		{
            //rebuild EVERY face in the drawable, not just this one, to avoid missing drawable wide rebuild issues
			for (S32 i = 0; i < drawable->getNumFaces(); ++i)
			{
				LLFace* facep = drawable->getFace(i);
				U32 face_data_mask = facep->getRiggedVertexBufferDataMask();
				if (face_data_mask)
				{
					LLPointer<LLVertexBuffer> cur_buffer = facep->getVertexBuffer();
					const LLVolumeFace& cur_vol_face = volume->getVolumeFace(i);
					// <FS> Fix bogus rigged mesh crash
					//getRiggedGeometry(facep, cur_buffer, face_data_mask, skin, volume, cur_vol_face);
					if (!getRiggedGeometry(facep, cur_buffer, face_data_mask, skin, volume, cur_vol_face))
					{
						return;
					}
					// </FS>
				}
			}
			drawable->clearState(LLDrawable::REBUILD_ALL);

			buffer = face->getVertexBuffer();
		}
		else
		{
			//just rebuild this face
			// <FS> Fix bogus rigged mesh crash
			//getRiggedGeometry(face, buffer, data_mask, skin, volume, vol_face);
			if (!getRiggedGeometry(face, buffer, data_mask, skin, volume, vol_face))
			{
				return;
			}
			// </FS>
		}
	}

	if (sShaderLevel <= 0 && 
        face->mLastSkinTime < avatar->getLastSkinTime() &&
        !buffer.isNull() &&
        buffer->getNumVerts() == vol_face.mNumVertices &&
        buffer->getNumIndices() == vol_face.mNumIndices)
	{
        LL_PROFILE_ZONE_NAMED("Software Skinning");
		//perform software vertex skinning for this face
		LLStrider<LLVector3> position;
		LLStrider<LLVector3> normal;

		bool has_normal = buffer->hasDataType(LLVertexBuffer::TYPE_NORMAL);
		buffer->getVertexStrider(position);

		if (has_normal)
		{
			buffer->getNormalStrider(normal);
		}

		LLVector4a* pos = (LLVector4a*) position.get();

		LLVector4a* norm = has_normal ? (LLVector4a*) normal.get() : NULL;
<<<<<<< HEAD
		
		//build matrix palette
		//<FS:Beq> per frame cache of skinning matrices
		//LLMatrix4a mat[LL_MAX_JOINTS_PER_MESH_OBJECT];
        //U32 count = LLSkinningUtil::getMeshJointCount(skin);
		//LLSkinningUtil::initSkinningMatrixPalette(mat, count, skin, avatar);
		U32 count = LLSkinningUtil::getMeshJointCount(skin);
		auto mat = getCacheSkinningMats(drawable, skin, count, avatar);
		//</FS:Beq>
        LLSkinningUtil::checkSkinWeights(weights, buffer->getNumVerts(), skin);

		LLMatrix4a bind_shape_matrix;
		bind_shape_matrix.loadu(skin->mBindShapeMatrix);
=======
>>>>>>> aa7ca0ae

        const MatrixPaletteCache& mpc = updateSkinInfoMatrixPalette(avatar, vobj->getMeshID());
        const LLMatrix4a* mat = &(mpc.mMatrixPalette[0]);
        const LLMatrix4a& bind_shape_matrix = mpc.mBindShapeMatrix;

        if (!mpc.mMatrixPalette.empty())
        {
            for (U32 j = 0; j < buffer->getNumVerts(); ++j)
		    {
			    LLMatrix4a final_mat;
                // <FS:ND> Use the SSE2 version
                // LLSkinningUtil::getPerVertexSkinMatrix(weights[j].getF32ptr(), mat, false, final_mat, max_joints);
                FSSkinningUtil::getPerVertexSkinMatrixSSE(weights[j], mat, false, final_mat, max_joints);
                // </FS:ND>

			    LLVector4a& v = vol_face.mPositions[j];
			    LLVector4a t;
			    LLVector4a dst;
			    bind_shape_matrix.affineTransform(v, t);
			    final_mat.affineTransform(t, dst);
			    pos[j] = dst;

			    if (norm)
			    {
				    LLVector4a& n = vol_face.mNormals[j];
				    bind_shape_matrix.rotate(n, t);
				    final_mat.rotate(t, dst);
				    //dst.normalize3fast();
				    norm[j] = dst;
			    }
		    }
        }
	}
}

//<FS:Beq> cache per frame Skinning mats
LLMatrix4a* LLDrawPoolAvatar::getCacheSkinningMats(LLDrawable* drawable, const LLMeshSkinInfo* skin,
                                                   U32 count, LLVOAvatar* avatar)
{
	if (drawable->mCacheSize < count || !drawable->mSkinningMatCache)
	{
//		delete[](drawable->mSkinningMatCache);
		if (drawable->mSkinningMatCache)
		{
			ll_aligned_free_16(drawable->mSkinningMatCache);
		}
		drawable->mCacheSize = count;
//		drawable->mSkinningMatCache = new LLMatrix4a[count];
		drawable->mSkinningMatCache = (LLMatrix4a*)ll_aligned_malloc_16(sizeof(LLMatrix4a)*count);
	}
	
	static LLCachedControl<bool> disableMatCache(gSavedSettings, "FSDisableRiggedMeshMatrixCaching"); // <FS:Beq> FIRE-23331 - disable matrix caching during appearance update due to weird side effects
	if (disableMatCache ||
		(avatar->isSelf() && avatar->isEditingAppearance()) ||
		(drawable->mSkinningMatCache && LLFrameTimer::getFrameCount() != drawable->mLastSkinningMatCacheFrame))
	{
//		LL_DEBUGS("Skinning") << "Call InitSkinningMatrixPalette for drawable @" << (U64)drawable << LL_ENDL;
		//<FS:Beq> add caching of matrix pallette as high up the stack as we can
		drawable->mLastSkinningMatCacheFrame = LLFrameTimer::getFrameCount();
		LLSkinningUtil::initSkinningMatrixPalette(drawable->mSkinningMatCache, count, skin, avatar);
	}
	else
	{
//		LL_DEBUGS("Skinning") << "Avoiding InitSkinningMatrixPalette for drawable @" << (U64)drawable << LL_ENDL;
	}
	return drawable->mSkinningMatCache;
}
//</FS:Beq>

void LLDrawPoolAvatar::renderRigged(LLVOAvatar* avatar, U32 type, bool glow)
{
    LL_PROFILE_ZONE_SCOPED

	if (!avatar->shouldRenderRigged())
	{
		return;
	}

    LLUUID lastMeshId;

	for (U32 i = 0; i < mRiggedFace[type].size(); ++i)
	{
        LL_PROFILE_ZONE_NAMED("Render Rigged Face");
		LLFace* face = mRiggedFace[type][i];

        S32 offset = face->getIndicesStart();
		U32 count = face->getIndicesCount();

        U16 start = face->getGeomStart();
		U16 end = start + face->getGeomCount()-1;

		LLDrawable* drawable = face->getDrawable();
		if (!drawable)
		{
			continue;
		}

		LLVOVolume* vobj = drawable->getVOVolume();

		if (!vobj)
		{
			continue;
		}

		LLVolume* volume = vobj->getVolume();
		S32 te = face->getTEOffset();

		if (!volume || volume->getNumVolumeFaces() <= te || !volume->isMeshAssetLoaded())
		{
			continue;
		}

<<<<<<< HEAD
		const LLMeshSkinInfo* skin = vobj->getSkinInfo();
		if (!skin)
		{
			continue;
		}

		// <FS:Ansariel> Niran's optimization
		const LLTextureEntry* tex_entry = face->getTextureEntry();
		if (tex_entry && tex_entry->getAlpha() == 0.f)
		{
			continue;
		}
		// </FS:Ansariel>

		//stop_glerror();

		//const LLVolumeFace& vol_face = volume->getVolumeFace(te);
		//updateRiggedFaceVertexBuffer(avatar, face, skin, volume, vol_face);
		
		//stop_glerror();

=======
>>>>>>> aa7ca0ae
		U32 data_mask = LLFace::getRiggedDataMask(type);

		LLVertexBuffer* buff = face->getVertexBuffer();

		// <FS:Ansariel> Niran's optimization
        //const LLTextureEntry* tex_entry = face->getTextureEntry();
		LLMaterial* mat = tex_entry ? tex_entry->getMaterialParams().get() : nullptr;

        if (LLDrawPoolAvatar::sShadowPass >= 0)
        {
            bool is_alpha_blend = false;
            bool is_alpha_mask  = false;

            LLViewerTexture* tex = face->getTexture(LLRender::DIFFUSE_MAP);
            if (tex)
            {
                if (tex->getIsAlphaMask())
                {
                    is_alpha_mask = true;
                }
            }

            if (tex)
            {
                LLGLenum image_format = tex->getPrimaryFormat();
                if (!is_alpha_mask && (image_format == GL_RGBA || image_format == GL_ALPHA))
                {
                    is_alpha_blend = true;
                }
            }

            if (tex_entry)
            {
                if (tex_entry->getAlpha() <= 0.99f)
                {
                    is_alpha_blend = true;
                }
            }

            if (mat)
            {                
                switch (LLMaterial::eDiffuseAlphaMode(mat->getDiffuseAlphaMode()))
                {
                    case LLMaterial::DIFFUSE_ALPHA_MODE_MASK:
                    {
                        is_alpha_mask  = true;
                        is_alpha_blend = false;
                    }
                    break;

                    case LLMaterial::DIFFUSE_ALPHA_MODE_BLEND:
                    {
                        is_alpha_blend = true;
                        is_alpha_mask  = false;
                    }
                    break;

                    case LLMaterial::DIFFUSE_ALPHA_MODE_EMISSIVE:
                    case LLMaterial::DIFFUSE_ALPHA_MODE_DEFAULT:
                    case LLMaterial::DIFFUSE_ALPHA_MODE_NONE:
                    default:
                        is_alpha_blend = false;
                        is_alpha_mask  = false;
                        break;
                }
            }

            // if this is alpha mask content and we're doing opaques or a non-alpha-mask shadow pass...
            if (is_alpha_mask && (LLDrawPoolAvatar::sSkipTransparent || LLDrawPoolAvatar::sShadowPass != SHADOW_PASS_ATTACHMENT_ALPHA_MASK))
            {
                return;
            }

            // if this is alpha blend content and we're doing opaques or a non-alpha-blend shadow pass...
            if (is_alpha_blend && (LLDrawPoolAvatar::sSkipTransparent || LLDrawPoolAvatar::sShadowPass != SHADOW_PASS_ATTACHMENT_ALPHA_BLEND))
            {
                return;
            }

            // if this is opaque content and we're skipping opaques...
            if (!is_alpha_mask && !is_alpha_blend && LLDrawPoolAvatar::sSkipOpaque)
            {
                return;
            }
        }

		if (buff)
		{
			if (sShaderLevel > 0)
			{
<<<<<<< HEAD
				// upload matrix palette to shader

				//<FS:Beq> per frame cache of skinning matrices
				//LLMatrix4a mat[LL_MAX_JOINTS_PER_MESH_OBJECT];
				//U32 count = LLSkinningUtil::getMeshJointCount(skin);
				//LLSkinningUtil::initSkinningMatrixPalette(mat, count, skin, avatar);
				U32 count = LLSkinningUtil::getMeshJointCount(skin);
				auto mat = getCacheSkinningMats(drawable, skin, count, avatar);
				//</FS:Beq>
				
				stop_glerror();

				F32 mp[LL_MAX_JOINTS_PER_MESH_OBJECT*12];

				for (U32 i = 0; i < count; ++i)
				{
					F32* m = (F32*) mat[i].mMatrix[0].getF32ptr();

					U32 idx = i*12;

					mp[idx+0] = m[0];
					mp[idx+1] = m[1];
					mp[idx+2] = m[2];
					mp[idx+3] = m[12];

					mp[idx+4] = m[4];
					mp[idx+5] = m[5];
					mp[idx+6] = m[6];
					mp[idx+7] = m[13];
=======
                auto& meshId = vobj->getMeshID();
                
                if (lastMeshId != meshId) // <== only upload matrix palette to GL if the skininfo changed
                {
                    // upload matrix palette to shader
                    const MatrixPaletteCache& mpc = updateSkinInfoMatrixPalette(avatar, meshId);
                    U32 count = mpc.mMatrixPalette.size();
>>>>>>> aa7ca0ae

                    if (count == 0)
                    {
                        //skin info not loaded yet, don't render
                        continue;
                    }

                    LLDrawPoolAvatar::sVertexProgram->uniformMatrix3x4fv(LLViewerShaderMgr::AVATAR_MATRIX,
                        count,
                        FALSE,
                        (GLfloat*) &(mpc.mGLMp[0]));
                }

                lastMeshId = meshId;
			}
			else
			{
				data_mask &= ~LLVertexBuffer::MAP_WEIGHT4;
			}

			if (mat)
			{
				//order is important here LLRender::DIFFUSE_MAP should be last, becouse it change 
				//(gGL).mCurrTextureUnitIndex
                LLViewerTexture* specular = NULL;
                if (LLPipeline::sImpostorRender)
                {
                    specular = LLViewerTextureManager::findFetchedTexture(gBlackSquareID, TEX_LIST_STANDARD);
                    llassert(NULL != specular);
                }
                else
                {
                    specular = face->getTexture(LLRender::SPECULAR_MAP);
                }
                if (specular && specular_channel >= 0)
                {
                    gGL.getTexUnit(specular_channel)->bindFast(specular);
                }
                
                if (normal_channel >= 0)
                {
                    auto* texture = face->getTexture(LLRender::NORMAL_MAP);
                    if (texture)
                    {
                        gGL.getTexUnit(normal_channel)->bindFast(texture);
                    }
                    //else
                    //{
                        // TODO handle missing normal map
                    //}
                }

				gGL.getTexUnit(sDiffuseChannel)->bindFast(face->getTexture(LLRender::DIFFUSE_MAP));


				LLColor4 col = mat->getSpecularLightColor();
				F32 spec = mat->getSpecularLightExponent()/255.f;

				F32 env = mat->getEnvironmentIntensity()/255.f;

				if (mat->getSpecularID().isNull())
				{
					env = tex_entry->getShiny()*0.25f;
					col.set(env,env,env,0);
					spec = env;
				}
		
				BOOL fullbright = tex_entry->getFullbright();

				sVertexProgram->uniform1f(LLShaderMgr::EMISSIVE_BRIGHTNESS, fullbright ? 1.f : 0.f);
				sVertexProgram->uniform4f(LLShaderMgr::SPECULAR_COLOR, col.mV[0], col.mV[1], col.mV[2], spec);
				sVertexProgram->uniform1f(LLShaderMgr::ENVIRONMENT_INTENSITY, env);

				if (mat->getDiffuseAlphaMode() == LLMaterial::DIFFUSE_ALPHA_MODE_MASK)
				{
                    F32 cutoff = mat->getAlphaMaskCutoff()/255.f;
					sVertexProgram->setMinimumAlpha(cutoff);
				}
				else
				{
					sVertexProgram->setMinimumAlpha(0.f);
				}

                if (!LLPipeline::sShadowRender && !LLPipeline::sReflectionRender)
                {
                    for (U32 i = 0; i < LLRender::NUM_TEXTURE_CHANNELS; ++i)
                    {
                        LLViewerTexture* tex = face->getTexture(i);
                        if (tex)
                        {
                            tex->addTextureStats(avatar->getPixelArea());
                        }
                    }
                }
			}
			else
			{
				sVertexProgram->setMinimumAlpha(0.f);
				if (normal_channel > -1)
				{
					LLDrawPoolBump::bindBumpMap(face, normal_channel);
				}

                gGL.getTexUnit(sDiffuseChannel)->bindFast(face->getTexture());

			}

			if (face->mTextureMatrix && vobj->mTexAnimMode)
			{
                U32 tex_index = gGL.getCurrentTexUnitIndex();

                if (tex_index <= 1)
                {
                    gGL.matrixMode(LLRender::eMatrixMode(LLRender::MM_TEXTURE0 + tex_index));
                    gGL.pushMatrix();
				    gGL.loadMatrix((F32*) face->mTextureMatrix->mMatrix);
                }

				buff->setBufferFast(data_mask);
				buff->drawRangeFast(LLRender::TRIANGLES, start, end, count, offset);

                if (tex_index <= 1)
                {
                    gGL.matrixMode(LLRender::eMatrixMode(LLRender::MM_TEXTURE0 + tex_index));
				    gGL.popMatrix();
                    gGL.matrixMode(LLRender::MM_MODELVIEW);
                }
			}
			else
			{
				buff->setBufferFast(data_mask);
				buff->drawRangeFast(LLRender::TRIANGLES, start, end, count, offset);
			}
		}
	}
}

void LLDrawPoolAvatar::renderDeferredRiggedSimple(LLVOAvatar* avatar)
{
    LL_PROFILE_ZONE_SCOPED

	renderRigged(avatar, RIGGED_DEFERRED_SIMPLE);
}

void LLDrawPoolAvatar::renderDeferredRiggedBump(LLVOAvatar* avatar)
{
    LL_PROFILE_ZONE_SCOPED

	renderRigged(avatar, RIGGED_DEFERRED_BUMP);
}

void LLDrawPoolAvatar::renderDeferredRiggedMaterial(LLVOAvatar* avatar, S32 pass)
{
    LL_PROFILE_ZONE_SCOPED

	renderRigged(avatar, pass);
}

static LLTrace::BlockTimerStatHandle FTM_RIGGED_VBO("Rigged VBO");

void LLDrawPoolAvatar::updateRiggedVertexBuffers(LLVOAvatar* avatar)
{
	LL_RECORD_BLOCK_TIME(FTM_RIGGED_VBO);

	//update rigged vertex buffers
	for (U32 type = 0; type < NUM_RIGGED_PASSES; ++type)
	{
        LL_PROFILE_ZONE_NAMED("Pass");
		for (U32 i = 0; i < mRiggedFace[type].size(); ++i)
		{
            LL_PROFILE_ZONE_NAMED("Face");
			LLFace* face = mRiggedFace[type][i];
			LLDrawable* drawable = face->getDrawable();
			if (!drawable)
			{
				continue;
			}

			LLVOVolume* vobj = drawable->getVOVolume();

			if (!vobj || vobj->isNoLOD())
			{
				continue;
			}

			LLVolume* volume = vobj->getVolume();
			S32 te = face->getTEOffset();

			if (!volume || volume->getNumVolumeFaces() <= te)
			{
				continue;
			}

			LLVolumeFace& vol_face = volume->getVolumeFace(te);
			updateRiggedFaceVertexBuffer(avatar, face, vobj, volume, vol_face);
		}
	}
}

void LLDrawPoolAvatar::updateSkinInfoMatrixPalettes(LLVOAvatar* avatarp)
{
    LL_PROFILE_ZONE_SCOPED;
    //evict matrix palettes from the cache that haven't been updated in 10 frames
    for (matrix_palette_cache_t::iterator iter = mMatrixPaletteCache.begin(); iter != mMatrixPaletteCache.end(); )
    {
        if (gFrameCount - iter->second.mFrame > 10)
        {
            iter = mMatrixPaletteCache.erase(iter);
        }
        else
        {
            ++iter;
        }
    }
}

const LLDrawPoolAvatar::MatrixPaletteCache& LLDrawPoolAvatar::updateSkinInfoMatrixPalette(LLVOAvatar * avatarp, const LLUUID& meshId)
{
    MatrixPaletteCache& entry = mMatrixPaletteCache[meshId];

    if (entry.mFrame != gFrameCount)
    {
        LL_PROFILE_ZONE_SCOPED;

        const LLMeshSkinInfo* skin = gMeshRepo.getSkinInfo(meshId);
        entry.mFrame = gFrameCount;

        if (skin != nullptr)
        {
            entry.mBindShapeMatrix = skin->mBindShapeMatrix;

            //build matrix palette
            U32 count = LLSkinningUtil::getMeshJointCount(skin);
            entry.mMatrixPalette.resize(count);
            LLSkinningUtil::initSkinningMatrixPalette(&(entry.mMatrixPalette[0]), count, skin, avatarp);

            const LLMatrix4a* mat = &(entry.mMatrixPalette[0]);

            entry.mGLMp.resize(count * 12);

            F32* mp = &(entry.mGLMp[0]);

            for (U32 i = 0; i < count; ++i)
            {
                F32* m = (F32*)mat[i].mMatrix[0].getF32ptr();

                U32 idx = i * 12;

                mp[idx + 0] = m[0];
                mp[idx + 1] = m[1];
                mp[idx + 2] = m[2];
                mp[idx + 3] = m[12];

                mp[idx + 4] = m[4];
                mp[idx + 5] = m[5];
                mp[idx + 6] = m[6];
                mp[idx + 7] = m[13];

                mp[idx + 8] = m[8];
                mp[idx + 9] = m[9];
                mp[idx + 10] = m[10];
                mp[idx + 11] = m[14];
            }
        }
        else
        {
            entry.mMatrixPalette.resize(0);
            entry.mGLMp.resize(0);
        }
    }

    return entry;
}

void LLDrawPoolAvatar::renderRiggedSimple(LLVOAvatar* avatar)
{
    LL_PROFILE_ZONE_SCOPED

	renderRigged(avatar, RIGGED_SIMPLE);
}

void LLDrawPoolAvatar::renderRiggedFullbright(LLVOAvatar* avatar)
{
    LL_PROFILE_ZONE_SCOPED

	renderRigged(avatar, RIGGED_FULLBRIGHT);
}

	
void LLDrawPoolAvatar::renderRiggedShinySimple(LLVOAvatar* avatar)
{
    LL_PROFILE_ZONE_SCOPED

	renderRigged(avatar, RIGGED_SHINY);
}

void LLDrawPoolAvatar::renderRiggedFullbrightShiny(LLVOAvatar* avatar)
{
    LL_PROFILE_ZONE_SCOPED

	renderRigged(avatar, RIGGED_FULLBRIGHT_SHINY);
}

void LLDrawPoolAvatar::renderRiggedAlpha(LLVOAvatar* avatar)
{
    LL_PROFILE_ZONE_SCOPED

	if (!mRiggedFace[RIGGED_ALPHA].empty())
	{
		LLGLEnable blend(GL_BLEND);

		gGL.setColorMask(true, true);
		gGL.blendFunc(LLRender::BF_SOURCE_ALPHA,
						LLRender::BF_ONE_MINUS_SOURCE_ALPHA,
						LLRender::BF_ZERO,
						LLRender::BF_ONE_MINUS_SOURCE_ALPHA);

		renderRigged(avatar, RIGGED_ALPHA);
		gGL.setColorMask(true, false);
	}
}

void LLDrawPoolAvatar::renderRiggedFullbrightAlpha(LLVOAvatar* avatar)
{
    LL_PROFILE_ZONE_SCOPED

	if (!mRiggedFace[RIGGED_FULLBRIGHT_ALPHA].empty())
	{
		LLGLEnable blend(GL_BLEND);

		gGL.setColorMask(true, true);
		gGL.blendFunc(LLRender::BF_SOURCE_ALPHA,
						LLRender::BF_ONE_MINUS_SOURCE_ALPHA,
						LLRender::BF_ZERO,
						LLRender::BF_ONE_MINUS_SOURCE_ALPHA);

		renderRigged(avatar, RIGGED_FULLBRIGHT_ALPHA);
		gGL.setColorMask(true, false);
	}
}

void LLDrawPoolAvatar::renderRiggedGlow(LLVOAvatar* avatar)
{
    LL_PROFILE_ZONE_SCOPED

	if (!mRiggedFace[RIGGED_GLOW].empty())
	{
		LLGLEnable blend(GL_BLEND);
		LLGLDisable test(GL_ALPHA_TEST);
		gGL.flush();

		LLGLEnable polyOffset(GL_POLYGON_OFFSET_FILL);
		glPolygonOffset(-1.0f, -1.0f);
		gGL.setSceneBlendType(LLRender::BT_ADD);

		LLGLDepthTest depth(GL_TRUE, GL_FALSE);
		gGL.setColorMask(false, true);

		renderRigged(avatar, RIGGED_GLOW, true);

		gGL.setColorMask(true, false);
		gGL.setSceneBlendType(LLRender::BT_ALPHA);
	}
}



//-----------------------------------------------------------------------------
// getDebugTexture()
//-----------------------------------------------------------------------------
LLViewerTexture *LLDrawPoolAvatar::getDebugTexture()
{
    LL_PROFILE_ZONE_SCOPED

	if (mReferences.empty())
	{
		return NULL;
	}
	LLFace *face = mReferences[0];
	if (!face->getDrawable())
	{
		return NULL;
	}
	const LLViewerObject *objectp = face->getDrawable()->getVObj();

	// Avatar should always have at least 1 (maybe 3?) TE's.
	return objectp->getTEImage(0);
}


LLColor3 LLDrawPoolAvatar::getDebugColor() const
{
	return LLColor3(0.f, 1.f, 0.f);
}

void LLDrawPoolAvatar::addRiggedFace(LLFace* facep, U32 type)
{
    LL_PROFILE_ZONE_SCOPED

    llassert (facep->isState(LLFace::RIGGED));
    llassert(getType() == LLDrawPool::POOL_AVATAR || getType() == LLDrawPool::POOL_CONTROL_AV);
    if (facep->getPool() && facep->getPool() != this)
    {
        LL_ERRS() << "adding rigged face that's already in another pool" << LL_ENDL;
    }
	if (type >= NUM_RIGGED_PASSES)
	{
		LL_ERRS() << "Invalid rigged face type." << LL_ENDL;
	}
	if (facep->getRiggedIndex(type) != -1)
	{
		LL_ERRS() << "Tried to add a rigged face that's referenced elsewhere." << LL_ENDL;
	}	
	
	facep->setRiggedIndex(type, mRiggedFace[type].size());
	facep->setPool(this);
	mRiggedFace[type].push_back(facep);
}

void LLDrawPoolAvatar::removeRiggedFace(LLFace* facep)
{
    LL_PROFILE_ZONE_SCOPED

    llassert (facep->isState(LLFace::RIGGED));
    llassert(getType() == LLDrawPool::POOL_AVATAR || getType() == LLDrawPool::POOL_CONTROL_AV);
    if (facep->getPool() != this)
    {
        LL_ERRS() << "Tried to remove a rigged face from the wrong pool" << LL_ENDL;
    }
	facep->setPool(NULL);

	for (U32 i = 0; i < NUM_RIGGED_PASSES; ++i)
	{
		S32 index = facep->getRiggedIndex(i);
		
		if (index > -1)
		{
			if (mRiggedFace[i].size() > index && mRiggedFace[i][index] == facep)
			{
				facep->setRiggedIndex(i,-1);
				mRiggedFace[i].erase(mRiggedFace[i].begin()+index);
				for (U32 j = index; j < mRiggedFace[i].size(); ++j)
				{ //bump indexes down for faces referenced after erased face
					mRiggedFace[i][j]->setRiggedIndex(i, j);
				}
			}
			else
			{
				// <FS:Ansariel> Additional debugging code
				//LL_ERRS() << "Face reference data corrupt for rigged type " << i
				LL_WARNS() << "Face reference data corrupt for rigged type " << i
				// </FS:Ansariel>
					<< ((mRiggedFace[i].size() <= index) ? "; wrong index (out of bounds)" : (mRiggedFace[i][index] != facep) ? "; wrong face pointer" : "")
					<< LL_ENDL;
			}
		}
	}
}

LLVertexBufferAvatar::LLVertexBufferAvatar()
: LLVertexBuffer(sDataMask, 
	GL_STREAM_DRAW_ARB) //avatars are always stream draw due to morph targets
{
    LL_PROFILE_ZONE_SCOPED
}

<|MERGE_RESOLUTION|>--- conflicted
+++ resolved
@@ -610,26 +610,6 @@
         }
         LLVOAvatar *avatarp = (LLVOAvatar *)facep->getDrawable()->getVObj().get();
 
-<<<<<<< HEAD
-	if (avatarp->isDead() || avatarp->isUIAvatar() || avatarp->mDrawable.isNull())
-	{
-		return;
-	}
-	LLVOAvatar::AvatarOverallAppearance oa = avatarp->getOverallAppearance();
-	BOOL impostor = !LLPipeline::sImpostorRender && avatarp->isImpostor();
-	// <FS:Beq> plain old impostors are passing through the shadow pipeline
-	// if (oa == LLVOAvatar::AOA_INVISIBLE ||
-	// 	(impostor && oa == LLVOAvatar::AOA_JELLYDOLL))
-	// Note: Impostors should not cast shadows, also all JDs are impostor nowadays so we do not need the extra check at all.
-	if (impostor || (oa == LLVOAvatar::AOA_INVISIBLE) )
-	// </FS:Beq>
-	{
-		// No shadows for jellydolled or invisible avs.
-		return;
-	}
-	
-    LLDrawPoolAvatar::sShadowPass = pass;
-=======
         if (avatarp->isDead() || avatarp->isUIAvatar() || avatarp->mDrawable.isNull())
         {
             return;
@@ -641,7 +621,6 @@
             // No shadows for impostored (including jellydolled) or invisible avs.
             return;
         }
->>>>>>> aa7ca0ae
 
         LLDrawPoolAvatar::sShadowPass = pass;
 
@@ -1970,7 +1949,6 @@
 {
     LL_PROFILE_ZONE_SCOPED
 
-<<<<<<< HEAD
 	// <FS:ND> FIRE-14261 try to skip broken or out of bounds faces
 	if (vol_face.mNumVertices > 65536 || vol_face.mNumVertices < 0 || vol_face.mNumIndices < 0)
 	{
@@ -1982,8 +1960,6 @@
 	}
 	// </FS:ND>
 
-=======
->>>>>>> aa7ca0ae
     face->setGeomIndex(0);
     face->setIndicesIndex(0);
 
@@ -2095,20 +2071,17 @@
 		return;
 	}
 
-<<<<<<< HEAD
-	// <FS> Fix bogus rigged mesh crash
-	if (vol_face.mNumVertices > 65536 || vol_face.mNumVertices < 0 || vol_face.mNumIndices < 0)
-	{
-		return;
-	}
-	// </FS>
-
-=======
     if (!vobj || vobj->isNoLOD())
     {
         return;
     }
->>>>>>> aa7ca0ae
+
+	// <FS> Fix bogus rigged mesh crash
+	if (vol_face.mNumVertices > 65536 || vol_face.mNumVertices < 0 || vol_face.mNumIndices < 0)
+	{
+		return;
+	}
+	// </FS>
 
 	LLPointer<LLVertexBuffer> buffer = face->getVertexBuffer();
 	LLDrawable* drawable = face->getDrawable();
@@ -2231,22 +2204,6 @@
 		LLVector4a* pos = (LLVector4a*) position.get();
 
 		LLVector4a* norm = has_normal ? (LLVector4a*) normal.get() : NULL;
-<<<<<<< HEAD
-		
-		//build matrix palette
-		//<FS:Beq> per frame cache of skinning matrices
-		//LLMatrix4a mat[LL_MAX_JOINTS_PER_MESH_OBJECT];
-        //U32 count = LLSkinningUtil::getMeshJointCount(skin);
-		//LLSkinningUtil::initSkinningMatrixPalette(mat, count, skin, avatar);
-		U32 count = LLSkinningUtil::getMeshJointCount(skin);
-		auto mat = getCacheSkinningMats(drawable, skin, count, avatar);
-		//</FS:Beq>
-        LLSkinningUtil::checkSkinWeights(weights, buffer->getNumVerts(), skin);
-
-		LLMatrix4a bind_shape_matrix;
-		bind_shape_matrix.loadu(skin->mBindShapeMatrix);
-=======
->>>>>>> aa7ca0ae
 
         const MatrixPaletteCache& mpc = updateSkinInfoMatrixPalette(avatar, vobj->getMeshID());
         const LLMatrix4a* mat = &(mpc.mMatrixPalette[0]);
@@ -2282,40 +2239,6 @@
 	}
 }
 
-//<FS:Beq> cache per frame Skinning mats
-LLMatrix4a* LLDrawPoolAvatar::getCacheSkinningMats(LLDrawable* drawable, const LLMeshSkinInfo* skin,
-                                                   U32 count, LLVOAvatar* avatar)
-{
-	if (drawable->mCacheSize < count || !drawable->mSkinningMatCache)
-	{
-//		delete[](drawable->mSkinningMatCache);
-		if (drawable->mSkinningMatCache)
-		{
-			ll_aligned_free_16(drawable->mSkinningMatCache);
-		}
-		drawable->mCacheSize = count;
-//		drawable->mSkinningMatCache = new LLMatrix4a[count];
-		drawable->mSkinningMatCache = (LLMatrix4a*)ll_aligned_malloc_16(sizeof(LLMatrix4a)*count);
-	}
-	
-	static LLCachedControl<bool> disableMatCache(gSavedSettings, "FSDisableRiggedMeshMatrixCaching"); // <FS:Beq> FIRE-23331 - disable matrix caching during appearance update due to weird side effects
-	if (disableMatCache ||
-		(avatar->isSelf() && avatar->isEditingAppearance()) ||
-		(drawable->mSkinningMatCache && LLFrameTimer::getFrameCount() != drawable->mLastSkinningMatCacheFrame))
-	{
-//		LL_DEBUGS("Skinning") << "Call InitSkinningMatrixPalette for drawable @" << (U64)drawable << LL_ENDL;
-		//<FS:Beq> add caching of matrix pallette as high up the stack as we can
-		drawable->mLastSkinningMatCacheFrame = LLFrameTimer::getFrameCount();
-		LLSkinningUtil::initSkinningMatrixPalette(drawable->mSkinningMatCache, count, skin, avatar);
-	}
-	else
-	{
-//		LL_DEBUGS("Skinning") << "Avoiding InitSkinningMatrixPalette for drawable @" << (U64)drawable << LL_ENDL;
-	}
-	return drawable->mSkinningMatCache;
-}
-//</FS:Beq>
-
 void LLDrawPoolAvatar::renderRigged(LLVOAvatar* avatar, U32 type, bool glow)
 {
     LL_PROFILE_ZONE_SCOPED
@@ -2355,13 +2278,6 @@
 		S32 te = face->getTEOffset();
 
 		if (!volume || volume->getNumVolumeFaces() <= te || !volume->isMeshAssetLoaded())
-		{
-			continue;
-		}
-
-<<<<<<< HEAD
-		const LLMeshSkinInfo* skin = vobj->getSkinInfo();
-		if (!skin)
 		{
 			continue;
 		}
@@ -2374,15 +2290,6 @@
 		}
 		// </FS:Ansariel>
 
-		//stop_glerror();
-
-		//const LLVolumeFace& vol_face = volume->getVolumeFace(te);
-		//updateRiggedFaceVertexBuffer(avatar, face, skin, volume, vol_face);
-		
-		//stop_glerror();
-
-=======
->>>>>>> aa7ca0ae
 		U32 data_mask = LLFace::getRiggedDataMask(type);
 
 		LLVertexBuffer* buff = face->getVertexBuffer();
@@ -2473,37 +2380,6 @@
 		{
 			if (sShaderLevel > 0)
 			{
-<<<<<<< HEAD
-				// upload matrix palette to shader
-
-				//<FS:Beq> per frame cache of skinning matrices
-				//LLMatrix4a mat[LL_MAX_JOINTS_PER_MESH_OBJECT];
-				//U32 count = LLSkinningUtil::getMeshJointCount(skin);
-				//LLSkinningUtil::initSkinningMatrixPalette(mat, count, skin, avatar);
-				U32 count = LLSkinningUtil::getMeshJointCount(skin);
-				auto mat = getCacheSkinningMats(drawable, skin, count, avatar);
-				//</FS:Beq>
-				
-				stop_glerror();
-
-				F32 mp[LL_MAX_JOINTS_PER_MESH_OBJECT*12];
-
-				for (U32 i = 0; i < count; ++i)
-				{
-					F32* m = (F32*) mat[i].mMatrix[0].getF32ptr();
-
-					U32 idx = i*12;
-
-					mp[idx+0] = m[0];
-					mp[idx+1] = m[1];
-					mp[idx+2] = m[2];
-					mp[idx+3] = m[12];
-
-					mp[idx+4] = m[4];
-					mp[idx+5] = m[5];
-					mp[idx+6] = m[6];
-					mp[idx+7] = m[13];
-=======
                 auto& meshId = vobj->getMeshID();
                 
                 if (lastMeshId != meshId) // <== only upload matrix palette to GL if the skininfo changed
@@ -2511,7 +2387,6 @@
                     // upload matrix palette to shader
                     const MatrixPaletteCache& mpc = updateSkinInfoMatrixPalette(avatar, meshId);
                     U32 count = mpc.mMatrixPalette.size();
->>>>>>> aa7ca0ae
 
                     if (count == 0)
                     {
