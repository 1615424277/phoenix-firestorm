/**
 * @file llhudmanager.h
 * @brief LLHUDManager class definition
 *
 * $LicenseInfo:firstyear=2002&license=viewerlgpl$
 * Second Life Viewer Source Code
 * Copyright (C) 2010, Linden Research, Inc.
 *
 * This library is free software; you can redistribute it and/or
 * modify it under the terms of the GNU Lesser General Public
 * License as published by the Free Software Foundation;
 * version 2.1 of the License only.
 *
 * This library is distributed in the hope that it will be useful,
 * but WITHOUT ANY WARRANTY; without even the implied warranty of
 * MERCHANTABILITY or FITNESS FOR A PARTICULAR PURPOSE.  See the GNU
 * Lesser General Public License for more details.
 *
 * You should have received a copy of the GNU Lesser General Public
 * License along with this library; if not, write to the Free Software
 * Foundation, Inc., 51 Franklin Street, Fifth Floor, Boston, MA  02110-1301  USA
 *
 * Linden Research, Inc., 945 Battery Street, San Francisco, CA  94111  USA
 * $/LicenseInfo$
 */

#ifndef LL_LLHUDMANAGER_H
#define LL_LLHUDMANAGER_H

// Responsible for managing all HUD elements.

#include "llhudobject.h"

class LLHUDEffect;
class LLMessageSystem;

class LLHUDManager : public LLSingleton<LLHUDManager>
{
    LLSINGLETON(LLHUDManager);
    ~LLHUDManager();

public:
<<<<<<< HEAD
	LLHUDEffect *createViewerEffect(const U8 type, bool send_to_sim = true, bool originated_here = true);
=======
    LLHUDEffect *createViewerEffect(const U8 type, BOOL send_to_sim = TRUE, BOOL originated_here = TRUE);
>>>>>>> e1623bb2

    void updateEffects();
    void sendEffects();
    void cleanupEffects();

    static void shutdownClass();

    static void processViewerEffect(LLMessageSystem *mesgsys, void **user_data);

    static LLColor4 sParentColor;
    static LLColor4 sChildColor;

protected:
    std::vector<LLPointer<LLHUDEffect> > mHUDEffects;
};

#endif // LL_LLHUDMANAGER_H<|MERGE_RESOLUTION|>--- conflicted
+++ resolved
@@ -1,64 +1,60 @@
-/**
- * @file llhudmanager.h
- * @brief LLHUDManager class definition
- *
- * $LicenseInfo:firstyear=2002&license=viewerlgpl$
- * Second Life Viewer Source Code
- * Copyright (C) 2010, Linden Research, Inc.
- *
- * This library is free software; you can redistribute it and/or
- * modify it under the terms of the GNU Lesser General Public
- * License as published by the Free Software Foundation;
- * version 2.1 of the License only.
- *
- * This library is distributed in the hope that it will be useful,
- * but WITHOUT ANY WARRANTY; without even the implied warranty of
- * MERCHANTABILITY or FITNESS FOR A PARTICULAR PURPOSE.  See the GNU
- * Lesser General Public License for more details.
- *
- * You should have received a copy of the GNU Lesser General Public
- * License along with this library; if not, write to the Free Software
- * Foundation, Inc., 51 Franklin Street, Fifth Floor, Boston, MA  02110-1301  USA
- *
- * Linden Research, Inc., 945 Battery Street, San Francisco, CA  94111  USA
- * $/LicenseInfo$
- */
-
-#ifndef LL_LLHUDMANAGER_H
-#define LL_LLHUDMANAGER_H
-
-// Responsible for managing all HUD elements.
-
-#include "llhudobject.h"
-
-class LLHUDEffect;
-class LLMessageSystem;
-
-class LLHUDManager : public LLSingleton<LLHUDManager>
-{
-    LLSINGLETON(LLHUDManager);
-    ~LLHUDManager();
-
-public:
-<<<<<<< HEAD
-	LLHUDEffect *createViewerEffect(const U8 type, bool send_to_sim = true, bool originated_here = true);
-=======
-    LLHUDEffect *createViewerEffect(const U8 type, BOOL send_to_sim = TRUE, BOOL originated_here = TRUE);
->>>>>>> e1623bb2
-
-    void updateEffects();
-    void sendEffects();
-    void cleanupEffects();
-
-    static void shutdownClass();
-
-    static void processViewerEffect(LLMessageSystem *mesgsys, void **user_data);
-
-    static LLColor4 sParentColor;
-    static LLColor4 sChildColor;
-
-protected:
-    std::vector<LLPointer<LLHUDEffect> > mHUDEffects;
-};
-
-#endif // LL_LLHUDMANAGER_H+/**
+ * @file llhudmanager.h
+ * @brief LLHUDManager class definition
+ *
+ * $LicenseInfo:firstyear=2002&license=viewerlgpl$
+ * Second Life Viewer Source Code
+ * Copyright (C) 2010, Linden Research, Inc.
+ *
+ * This library is free software; you can redistribute it and/or
+ * modify it under the terms of the GNU Lesser General Public
+ * License as published by the Free Software Foundation;
+ * version 2.1 of the License only.
+ *
+ * This library is distributed in the hope that it will be useful,
+ * but WITHOUT ANY WARRANTY; without even the implied warranty of
+ * MERCHANTABILITY or FITNESS FOR A PARTICULAR PURPOSE.  See the GNU
+ * Lesser General Public License for more details.
+ *
+ * You should have received a copy of the GNU Lesser General Public
+ * License along with this library; if not, write to the Free Software
+ * Foundation, Inc., 51 Franklin Street, Fifth Floor, Boston, MA  02110-1301  USA
+ *
+ * Linden Research, Inc., 945 Battery Street, San Francisco, CA  94111  USA
+ * $/LicenseInfo$
+ */
+
+#ifndef LL_LLHUDMANAGER_H
+#define LL_LLHUDMANAGER_H
+
+// Responsible for managing all HUD elements.
+
+#include "llhudobject.h"
+
+class LLHUDEffect;
+class LLMessageSystem;
+
+class LLHUDManager : public LLSingleton<LLHUDManager>
+{
+    LLSINGLETON(LLHUDManager);
+    ~LLHUDManager();
+
+public:
+    LLHUDEffect *createViewerEffect(const U8 type, bool send_to_sim = true, bool originated_here = true);
+
+    void updateEffects();
+    void sendEffects();
+    void cleanupEffects();
+
+    static void shutdownClass();
+
+    static void processViewerEffect(LLMessageSystem *mesgsys, void **user_data);
+
+    static LLColor4 sParentColor;
+    static LLColor4 sChildColor;
+
+protected:
+    std::vector<LLPointer<LLHUDEffect> > mHUDEffects;
+};
+
+#endif // LL_LLHUDMANAGER_H