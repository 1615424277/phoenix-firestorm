--- conflicted
+++ resolved
@@ -53,7 +53,7 @@
 LLViewerObject* LLToolFace::mTextureObject=NULL;
 S32 LLToolFace::mFaceGrabbed=0;
 
-#undef TEXTURE_GRAB_UPDATE_REGULARLY	// continuous update of texture grabbing, might cause twitching
+#undef TEXTURE_GRAB_UPDATE_REGULARLY    // continuous update of texture grabbing, might cause twitching
 // </FS:Zi>
 
 //
@@ -89,101 +89,16 @@
 
 BOOL LLToolFace::handleMouseDown(S32 x, S32 y, MASK mask)
 {
-<<<<<<< HEAD
-	gViewerWindow->pickAsync(x, y, mask, pickCallback);
-	mGrabX = x;
-	mGrabY = y;
-	return TRUE;
-=======
     gViewerWindow->pickAsync(x, y, mask, pickCallback);
+    mGrabX = x;
+    mGrabY = y;
     return TRUE;
->>>>>>> 38c2a5bd
 }
 
 void LLToolFace::pickCallback(const LLPickInfo& pick_info)
 {
-<<<<<<< HEAD
-	LLViewerObject* hit_obj	= pick_info.getObject();
-
-	if (hit_obj)
-	{
-		S32 hit_face = pick_info.mObjectFace;
-		
-		if (hit_obj->isAvatar())
-		{
-			// ...clicked on an avatar, so don't do anything
-			return;
-		}
-
-// [RLVa:KB] - Checked: RLVa-1.3.0
-		if ( (RlvActions::isRlvEnabled()) && ((!RlvActions::canEdit(hit_obj)) || (!RlvActions::canInteract(hit_obj, pick_info.mObjectOffset))) )
-		{
-			return;
-		}
-// [/RLVa:KB]
-
-		// ...clicked on a world object, try to pick the appropriate face
-
-		if (pick_info.mKeyMask & MASK_SHIFT)
-		{
-			// If object not selected, need to inform sim
-			if ( !hit_obj->isSelected() )
-			{
-				// object wasn't selected so add the object and face
-				LLSelectMgr::getInstance()->selectObjectOnly(hit_obj, hit_face);
-			}
-			else if (!LLSelectMgr::getInstance()->getSelection()->contains(hit_obj, hit_face) )
-			{
-				// object is selected, but not this face, so add it.
-				LLSelectMgr::getInstance()->addAsIndividual(hit_obj, hit_face);
-			}
-			else
-			{
-				// object is selected, as is this face, so remove the face.
-				LLSelectMgr::getInstance()->remove(hit_obj, hit_face);
-
-				// BUG: If you remove the last face, the simulator won't know about it.
-			}
-		}
-		else
-		{
-			// clicked without modifiers, select only
-			// this face
-			LLSelectMgr::getInstance()->deselectAll();
-			LLSelectMgr::getInstance()->selectObjectOnly(hit_obj, hit_face);
-		}
-
-		// <FS:Zi> Add control to drag texture faces around
-		if(gSavedSettings.getBOOL("FSExperimentalDragTexture"))
-		{
-			// if the same object and face was clicked as before, assume the user wants to grab it
-			if(LLToolFace::mTextureObject==hit_obj && LLToolFace::mFaceGrabbed==pick_info.mObjectFace)
-			{
-				LLToolFace::mTextureGrabbed=TRUE;
-				gViewerWindow->hideCursor();
-			}
-			else
-			{
-				LLToolFace::mTextureGrabbed=FALSE;
-				gViewerWindow->showCursor();
-			}
-		}
-
-		// remember the object being selected so we can check for grabbing later
-		LLToolFace::mTextureObject=hit_obj;
-		// also remember the selected object face
-		LLToolFace::mFaceGrabbed=pick_info.mObjectFace;
-		// </FS:Zi>
-	}
-	else
-	{
-		if (!(pick_info.mKeyMask == MASK_SHIFT))
-		{
-			LLSelectMgr::getInstance()->deselectAll();
-		}
-	}
-=======
     LLViewerObject* hit_obj = pick_info.getObject();
+
     if (hit_obj)
     {
         S32 hit_face = pick_info.mObjectFace;
@@ -193,6 +108,13 @@
             // ...clicked on an avatar, so don't do anything
             return;
         }
+
+// [RLVa:KB] - Checked: RLVa-1.3.0
+        if ( (RlvActions::isRlvEnabled()) && ((!RlvActions::canEdit(hit_obj)) || (!RlvActions::canInteract(hit_obj, pick_info.mObjectOffset))) )
+        {
+            return;
+        }
+// [/RLVa:KB]
 
         // ...clicked on a world object, try to pick the appropriate face
 
@@ -224,6 +146,28 @@
             LLSelectMgr::getInstance()->deselectAll();
             LLSelectMgr::getInstance()->selectObjectOnly(hit_obj, hit_face);
         }
+
+        // <FS:Zi> Add control to drag texture faces around
+        if(gSavedSettings.getBOOL("FSExperimentalDragTexture"))
+        {
+            // if the same object and face was clicked as before, assume the user wants to grab it
+            if(LLToolFace::mTextureObject==hit_obj && LLToolFace::mFaceGrabbed==pick_info.mObjectFace)
+            {
+                LLToolFace::mTextureGrabbed=TRUE;
+                gViewerWindow->hideCursor();
+            }
+            else
+            {
+                LLToolFace::mTextureGrabbed=FALSE;
+                gViewerWindow->showCursor();
+            }
+        }
+
+        // remember the object being selected so we can check for grabbing later
+        LLToolFace::mTextureObject=hit_obj;
+        // also remember the selected object face
+        LLToolFace::mFaceGrabbed=pick_info.mObjectFace;
+        // </FS:Zi>
     }
     else
     {
@@ -232,7 +176,6 @@
             LLSelectMgr::getInstance()->deselectAll();
         }
     }
->>>>>>> 38c2a5bd
 }
 
 
@@ -245,208 +188,198 @@
 
 void LLToolFace::handleDeselect()
 {
-<<<<<<< HEAD
-	// Stop drawing faces
-	LLSelectMgr::getInstance()->setTEMode(FALSE);
-
-	stopGrabbing();	// <FS:Zi> Add control to drag texture faces around
-=======
     // Stop drawing faces
     LLSelectMgr::getInstance()->setTEMode(FALSE);
->>>>>>> 38c2a5bd
+
+    stopGrabbing(); // <FS:Zi> Add control to drag texture faces around
 }
 
 
 void LLToolFace::render()
 {
-<<<<<<< HEAD
-	// <FS:Zi> Add control to drag texture faces around
-	// // for now, do nothing
+    // <FS:Zi> Add control to drag texture faces around
+    // // for now, do nothing
 
 #ifdef TEXTURE_GRAB_UPDATE_REGULARLY
-	static S32 updateCounter=0;
-	static BOOL teDirty=FALSE;
+    static S32 updateCounter=0;
+    static BOOL teDirty=FALSE;
 #endif
 
-	// do nothing if no texture was grabbed or no associated object was found, or the object is no modify
-	if(!LLToolFace::mTextureGrabbed || !LLToolFace::mTextureObject || !mTextureObject->permModify())
-	{
-		return;
-	}
-
-	// This is a rather lazy way of doing this, but the methods tried further down
-	// didn't lead to the necessary accuracy. More research will be done to see if
-	// it can be improved somehow.
-
-	// get the mouse distance from the original grabbing point
-	S32 dx=gViewerWindow->getCurrentMouseX()-mGrabX;
-	S32 dy=mGrabY-gViewerWindow->getCurrentMouseY();
-
-	// if no movement took place, stop here
-	if(dx==0 && dy==0)
-	{
-		return;
-	}
-
-	// move the mouse back to the grabbing point
-	gViewerWindow->getWindow()->setCursorPosition(LLCoordWindow(mGrabX,gViewerWindow->getWindowHeightRaw()-mGrabY-1));
-
-	F32 u;
-	F32 v;
-	F32 scaleU;
-	F32 scaleV;
-
-	// get texture coordinates and scale from the currently edited face
-	mTextureObject->getTE(mFaceGrabbed)->getOffset(&u,&v);
-	mTextureObject->getTE(mFaceGrabbed)->getScale(&scaleU,&scaleV);
-
-	// get the status of modifier keys
-	MASK mask=gKeyboard->currentMask(FALSE);
-
-	// scale mode
-//	if(mask & MASK_ALT)
-	if(gKeyboard->getKeyDown(KEY_CAPSLOCK))
-	{
-		// set the value scaling based on SHIFT and CTRL keys being used
-		F32 scale=10.0f;
-		if(mask & MASK_CONTROL)
-			scale=100.0f;
-		else if(mask & MASK_SHIFT)
-			scale=1000.0f;
-
-		// recalculate texture scale
-		scaleU-=(F32) dx/scale;
-		scaleV+=(F32) dy/scale;
-
-		// Bounds check 
-		if(scaleU<0.0f)  scaleU=0.0f;
-		if(scaleV<0.0f)  scaleV=0.0f;
-
-		// apply new texture scale
-		mTextureObject->setTEScale(mFaceGrabbed,scaleU,scaleV);
-	}
-	// drag mode
-	else
-	{
-		// set the value scaling based on SHIFT and CTRL keys being used
-		F32 scale=100.0f;
-		if(mask & MASK_CONTROL)
-			scale=1000.0f;
-		else if(mask & MASK_SHIFT)
-			scale=10000.0f;
-
-		// recalculate texture position
-		u-=(F32) dx/scale*scaleU;
-		v+=(F32) dy/scale*scaleV;
-
-		// Bounds check and roll over
-		if     (u> 1.0f)  u-=1.0f;
-		else if(u<-1.0f)  u+=1.0f;
-		if     (v> 1.0f)  v-=1.0f;
-		else if(v<-1.0f)  v+=1.0f;
-
-		// apply new texture position
-		mTextureObject->setTEOffset(mFaceGrabbed,u,v);
-	}
-
-	// update the build floater to reflect the new values
-	LLFloaterTools* toolsFloater=(LLFloaterTools*) LLFloaterReg::findInstance("build");
-	if(toolsFloater)
-	{
-		// <FS:Zi> switchable edit texture/materials panel
-		// LLPanelFace* panelFace=toolsFloater->mPanelFace;
-		// if(panelFace)
-		// {
-		// 	panelFace->refresh();
-		// }
-		toolsFloater->refreshPanelFace();
-		// </FS:Zi>
-	}
+    // do nothing if no texture was grabbed or no associated object was found, or the object is no modify
+    if(!LLToolFace::mTextureGrabbed || !LLToolFace::mTextureObject || !mTextureObject->permModify())
+    {
+        return;
+    }
+
+    // This is a rather lazy way of doing this, but the methods tried further down
+    // didn't lead to the necessary accuracy. More research will be done to see if
+    // it can be improved somehow.
+
+    // get the mouse distance from the original grabbing point
+    S32 dx=gViewerWindow->getCurrentMouseX()-mGrabX;
+    S32 dy=mGrabY-gViewerWindow->getCurrentMouseY();
+
+    // if no movement took place, stop here
+    if(dx==0 && dy==0)
+    {
+        return;
+    }
+
+    // move the mouse back to the grabbing point
+    gViewerWindow->getWindow()->setCursorPosition(LLCoordWindow(mGrabX,gViewerWindow->getWindowHeightRaw()-mGrabY-1));
+
+    F32 u;
+    F32 v;
+    F32 scaleU;
+    F32 scaleV;
+
+    // get texture coordinates and scale from the currently edited face
+    mTextureObject->getTE(mFaceGrabbed)->getOffset(&u,&v);
+    mTextureObject->getTE(mFaceGrabbed)->getScale(&scaleU,&scaleV);
+
+    // get the status of modifier keys
+    MASK mask=gKeyboard->currentMask(FALSE);
+
+    // scale mode
+//  if(mask & MASK_ALT)
+    if(gKeyboard->getKeyDown(KEY_CAPSLOCK))
+    {
+        // set the value scaling based on SHIFT and CTRL keys being used
+        F32 scale=10.0f;
+        if(mask & MASK_CONTROL)
+            scale=100.0f;
+        else if(mask & MASK_SHIFT)
+            scale=1000.0f;
+
+        // recalculate texture scale
+        scaleU-=(F32) dx/scale;
+        scaleV+=(F32) dy/scale;
+
+        // Bounds check
+        if(scaleU<0.0f)  scaleU=0.0f;
+        if(scaleV<0.0f)  scaleV=0.0f;
+
+        // apply new texture scale
+        mTextureObject->setTEScale(mFaceGrabbed,scaleU,scaleV);
+    }
+    // drag mode
+    else
+    {
+        // set the value scaling based on SHIFT and CTRL keys being used
+        F32 scale=100.0f;
+        if(mask & MASK_CONTROL)
+            scale=1000.0f;
+        else if(mask & MASK_SHIFT)
+            scale=10000.0f;
+
+        // recalculate texture position
+        u-=(F32) dx/scale*scaleU;
+        v+=(F32) dy/scale*scaleV;
+
+        // Bounds check and roll over
+        if     (u> 1.0f)  u-=1.0f;
+        else if(u<-1.0f)  u+=1.0f;
+        if     (v> 1.0f)  v-=1.0f;
+        else if(v<-1.0f)  v+=1.0f;
+
+        // apply new texture position
+        mTextureObject->setTEOffset(mFaceGrabbed,u,v);
+    }
+
+    // update the build floater to reflect the new values
+    LLFloaterTools* toolsFloater=(LLFloaterTools*) LLFloaterReg::findInstance("build");
+    if(toolsFloater)
+    {
+        // <FS:Zi> switchable edit texture/materials panel
+        // LLPanelFace* panelFace=toolsFloater->mPanelFace;
+        // if(panelFace)
+        // {
+        //  panelFace->refresh();
+        // }
+        toolsFloater->refreshPanelFace();
+        // </FS:Zi>
+    }
 
 #ifdef TEXTURE_GRAB_UPDATE_REGULARLY
-	teDirty=TRUE;
-
-	updateCounter++;
-	if(updateCounter==10)
-	{
-		mTextureObject->sendTEUpdate();
-		updateCounter=0;
-		teDirty=FALSE;
-	}
+    teDirty=TRUE;
+
+    updateCounter++;
+    if(updateCounter==10)
+    {
+        mTextureObject->sendTEUpdate();
+        updateCounter=0;
+        teDirty=FALSE;
+    }
 #endif
-	// this is one way I would rather do it than tracking mouse deltas, because it
-	// would take rotations into account. However, mSTCoords seems too coarse to be useful
+    // this is one way I would rather do it than tracking mouse deltas, because it
+    // would take rotations into account. However, mSTCoords seems too coarse to be useful
 /*
-	S32 x=gViewerWindow->getCurrentMouseX();
-	S32 y=gViewerWindow->getCurrentMouseY();
-
-	const LLPickInfo& pick=gViewerWindow->pickImmediate(x,y,TRUE);
-
-	if(pick.getObjectID()!=LLToolFace::mTextureObject->getID() || pick.mObjectFace!=LLToolFace::mFaceGrabbed)
-	{
-		return;
-	}
-
-	LL_WARNS() << x << " " << y << " " << pick.mSTCoords.mV[VX] << " " <<  pick.mSTCoords.mV[VY] << LL_ENDL;
+    S32 x=gViewerWindow->getCurrentMouseX();
+    S32 y=gViewerWindow->getCurrentMouseY();
+
+    const LLPickInfo& pick=gViewerWindow->pickImmediate(x,y,TRUE);
+
+    if(pick.getObjectID()!=LLToolFace::mTextureObject->getID() || pick.mObjectFace!=LLToolFace::mFaceGrabbed)
+    {
+        return;
+    }
+
+    LL_WARNS() << x << " " << y << " " << pick.mSTCoords.mV[VX] << " " <<  pick.mSTCoords.mV[VY] << LL_ENDL;
 */
 
-	// this is another way I would rather do it than tracking mouse deltas, because it
-	// would take rotations into account. However, mSTCoords seems too coarse to be useful
+    // this is another way I would rather do it than tracking mouse deltas, because it
+    // would take rotations into account. However, mSTCoords seems too coarse to be useful
 /*
-	S32 x=gViewerWindow->getCurrentMouseX();
-	S32 y=gViewerWindow->getCurrentMouseY();
-
-	S32 gDebugRaycastFaceHit = -1;
-	LLVector3 gDebugRaycastIntersection;
-	LLVector2 gDebugRaycastTexCoord;
-	LLVector3 gDebugRaycastNormal;
-	LLVector3 gDebugRaycastBinormal;
-	LLVector3 gDebugRaycastStart;
-	LLVector3 gDebugRaycastEnd;
-
-	gDebugRaycastObject = gViewerWindow->cursorIntersect(x,y, 512.f, mTextureObject, mFaceGrabbed, FALSE,
-										  &gDebugRaycastFaceHit,
-										  &gDebugRaycastIntersection,
-										  &gDebugRaycastTexCoord,
-										  &gDebugRaycastNormal,
-										  &gDebugRaycastBinormal,
-										  &gDebugRaycastStart,
-										  &gDebugRaycastEnd
-										 );
-
-	if(!gDebugRaycastObject || gDebugRaycastFaceHit!=LLToolFace::mFaceGrabbed)
-	{
-		return;
-	}
+    S32 x=gViewerWindow->getCurrentMouseX();
+    S32 y=gViewerWindow->getCurrentMouseY();
+
+    S32 gDebugRaycastFaceHit = -1;
+    LLVector3 gDebugRaycastIntersection;
+    LLVector2 gDebugRaycastTexCoord;
+    LLVector3 gDebugRaycastNormal;
+    LLVector3 gDebugRaycastBinormal;
+    LLVector3 gDebugRaycastStart;
+    LLVector3 gDebugRaycastEnd;
+
+    gDebugRaycastObject = gViewerWindow->cursorIntersect(x,y, 512.f, mTextureObject, mFaceGrabbed, FALSE,
+                                          &gDebugRaycastFaceHit,
+                                          &gDebugRaycastIntersection,
+                                          &gDebugRaycastTexCoord,
+                                          &gDebugRaycastNormal,
+                                          &gDebugRaycastBinormal,
+                                          &gDebugRaycastStart,
+                                          &gDebugRaycastEnd
+                                         );
+
+    if(!gDebugRaycastObject || gDebugRaycastFaceHit!=LLToolFace::mFaceGrabbed)
+    {
+        return;
+    }
 */
 }
 
 void LLToolFace::stopGrabbing()
 {
-	if(mTextureObject)
-	{
-		mTextureObject->sendTEUpdate();
-	}
-	gViewerWindow->showCursor();
-
-	LLToolFace::mTextureGrabbed=FALSE;
-	LLToolFace::mTextureObject=NULL;
-	LLToolFace::mFaceGrabbed=0;
+    if(mTextureObject)
+    {
+        mTextureObject->sendTEUpdate();
+    }
+    gViewerWindow->showCursor();
+
+    LLToolFace::mTextureGrabbed=FALSE;
+    LLToolFace::mTextureObject=NULL;
+    LLToolFace::mFaceGrabbed=0;
 }
 
 BOOL LLToolFace::handleMouseUp(S32 x, S32 y, MASK mask)
 {
-	if(mTextureObject)
-	{
-		mTextureObject->sendTEUpdate();
-	}
-	gViewerWindow->showCursor();
-	LLToolFace::mTextureGrabbed=FALSE;
-
-	return TRUE;
-}
-// </FS:Zi>
-=======
-    // for now, do nothing
-}
->>>>>>> 38c2a5bd
+    if(mTextureObject)
+    {
+        mTextureObject->sendTEUpdate();
+    }
+    gViewerWindow->showCursor();
+    LLToolFace::mTextureGrabbed=FALSE;
+
+    return TRUE;
+}
+// </FS:Zi>