--- conflicted
+++ resolved
@@ -38,24 +38,12 @@
     bool postBuild() override;
     void draw() override;
 
-<<<<<<< HEAD
-	bool postBuild() override;
-	void draw() override;
-	
-	void onChangeLeakingSpeed();
-	void onChangeMaxMemLeaking();
-	void onClickStart();
-	void onClickStop();
-	void onClickRelease();
-	void onClickClose();
-=======
     void onChangeLeakingSpeed();
     void onChangeMaxMemLeaking();
     void onClickStart();
     void onClickStop();
     void onClickRelease();
     void onClickClose();
->>>>>>> 1a8a5404
 
 public:
     void idle() ;
@@ -75,19 +63,11 @@
         START
     } ;
 
-<<<<<<< HEAD
-	static U32 sMemLeakingSpeed ; //bytes leaked per frame
-	static U32 sMaxLeakedMem ; //maximum allowed leaked memory
-	static U32 sTotalLeaked ;
-	static S32 sStatus ; //0: stop ; >0: start ; <0: release
-	static bool sbAllocationFailed ;
-=======
     static U32 sMemLeakingSpeed ; //bytes leaked per frame
     static U32 sMaxLeakedMem ; //maximum allowed leaked memory
     static U32 sTotalLeaked ;
     static S32 sStatus ; //0: stop ; >0: start ; <0: release
     static bool sbAllocationFailed ;
->>>>>>> 1a8a5404
 
     std::vector<char*> mLeakedMem ;
 };
