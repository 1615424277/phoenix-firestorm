--- conflicted
+++ resolved
@@ -74,99 +74,6 @@
 
 std::string LLDateUtil::ageFromDate(const LLDate& born_date, const LLDate& now)
 {
-<<<<<<< HEAD
-	S32 born_month, born_day, born_year;
-	// explode out to month/day/year again
-	born_date.split(&born_year, &born_month, &born_day);
-
-	S32 now_year, now_month, now_day;
-	now.split(&now_year, &now_month, &now_day);
-
-	// Do grade-school subtraction, from right-to-left, borrowing from the left
-	// when things go negative
-	S32 age_days = (now_day - born_day);
-	if (age_days < 0)
-	{
-		now_month -= 1;
-		if (now_month == 0)
-		{
-			now_year -= 1;
-			now_month = 12;
-		}
-		age_days += days_from_month(now_year, now_month);
-	}
-	S32 age_months = (now_month - born_month);
-	if (age_months < 0)
-	{
-		now_year -= 1;
-		age_months += 12;
-	}
-	S32 age_years = (now_year - born_year);
-
-	// Ansariel: We want total days too!
-	S32 age_days_total = (S32)((now.secondsSinceEpoch() - born_date.secondsSinceEpoch()) / 86400);
-
-	// Noun pluralization depends on language
-	std::string lang = LLUI::getLanguage();
-
-	// Try for age in round number of years
-	LLStringUtil::format_map_t args;
-
-	if (age_months > 0 || age_years > 0)
-	{
-		args["[AGEYEARS]"] =
-			LLTrans::getCountString(lang, "AgeYears", age_years);
-		args["[AGEMONTHS]"] =
-			LLTrans::getCountString(lang, "AgeMonths", age_months);
-		args["[AGEDAYSTOTAL]"] =
-			LLTrans::getCountString(lang, "AgeDays", age_days_total);
-
-		// We want to display times like:
-		// 2 year 2 months
-		// 2 years (implicitly 0 months)
-		// 11 months
-		if (age_years > 0)
-		{
-			if (age_months > 0)
-			{
-				return LLTrans::getString("YearsMonthsOld", args) + LLTrans::getString("TotalDaysOld", args);
-			}
-			else
-			{
-				return LLTrans::getString("YearsOld", args) + LLTrans::getString("TotalDaysOld", args);
-			}
-		}
-		else // age_years == 0
-		{
-			return LLTrans::getString("MonthsOld", args) + LLTrans::getString("TotalDaysOld", args);
-		}
-	}
-	// you're 0 months old, display in weeks or days
-
-	// Now for age in weeks
-	S32 age_weeks = age_days / 7;
-	age_days = age_days % 7;
-	if (age_weeks > 0)
-	{
-		args["[AGEWEEKS]"] = 
-			LLTrans::getCountString(lang, "AgeWeeks", age_weeks);
-
-		args["[AGEDAYSTOTAL]"] =
-			LLTrans::getCountString(lang, "AgeDays", age_days_total);
-
-		return LLTrans::getString("WeeksOld", args) + LLTrans::getString("TotalDaysOld", args);
-	}
-
-	// Down to days now
-	if (age_days > 0)
-	{
-		args["[AGEDAYS]"] =
-			LLTrans::getCountString(lang, "AgeDays", age_days);
-		return LLTrans::getString("DaysOld", args);
-	}
-
-	return LLTrans::getString("TodayOld");
-=======
     S32 born_month, born_day, born_year;
     // explode out to month/day/year again
     born_date.split(&born_year, &born_month, &born_day);
@@ -195,6 +102,9 @@
     }
     S32 age_years = (now_year - born_year);
 
+    // Ansariel: We want total days too!
+    S32 age_days_total = (S32)((now.secondsSinceEpoch() - born_date.secondsSinceEpoch()) / 86400);
+
     // Noun pluralization depends on language
     std::string lang = LLUI::getLanguage();
 
@@ -207,6 +117,8 @@
             LLTrans::getCountString(lang, "AgeYears", age_years);
         args["[AGEMONTHS]"] =
             LLTrans::getCountString(lang, "AgeMonths", age_months);
+        args["[AGEDAYSTOTAL]"] =
+            LLTrans::getCountString(lang, "AgeDays", age_days_total);
 
         // We want to display times like:
         // 2 year 2 months
@@ -216,16 +128,16 @@
         {
             if (age_months > 0)
             {
-                return LLTrans::getString("YearsMonthsOld", args);
+                return LLTrans::getString("YearsMonthsOld", args) + LLTrans::getString("TotalDaysOld", args);
             }
             else
             {
-                return LLTrans::getString("YearsOld", args);
+                return LLTrans::getString("YearsOld", args) + LLTrans::getString("TotalDaysOld", args);
             }
         }
         else // age_years == 0
         {
-            return LLTrans::getString("MonthsOld", args);
+            return LLTrans::getString("MonthsOld", args) + LLTrans::getString("TotalDaysOld", args);
         }
     }
     // you're 0 months old, display in weeks or days
@@ -237,7 +149,11 @@
     {
         args["[AGEWEEKS]"] =
             LLTrans::getCountString(lang, "AgeWeeks", age_weeks);
-        return LLTrans::getString("WeeksOld", args);
+
+        args["[AGEDAYSTOTAL]"] =
+            LLTrans::getCountString(lang, "AgeDays", age_days_total);
+
+        return LLTrans::getString("WeeksOld", args) + LLTrans::getString("TotalDaysOld", args);
     }
 
     // Down to days now
@@ -249,7 +165,6 @@
     }
 
     return LLTrans::getString("TodayOld");
->>>>>>> 38c2a5bd
 }
 
 std::string LLDateUtil::ageFromDate(const std::string& date_string, const LLDate& now)
