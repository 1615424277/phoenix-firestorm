/** 
 * @file llpaneleditwearable.cpp
 * @brief UI panel for editing of a particular wearable item.
 *
 * $LicenseInfo:firstyear=2009&license=viewerlgpl$
 * Second Life Viewer Source Code
 * Copyright (C) 2010, Linden Research, Inc.
 * 
 * This library is free software; you can redistribute it and/or
 * modify it under the terms of the GNU Lesser General Public
 * License as published by the Free Software Foundation;
 * version 2.1 of the License only.
 * 
 * This library is distributed in the hope that it will be useful,
 * but WITHOUT ANY WARRANTY; without even the implied warranty of
 * MERCHANTABILITY or FITNESS FOR A PARTICULAR PURPOSE.  See the GNU
 * Lesser General Public License for more details.
 * 
 * You should have received a copy of the GNU Lesser General Public
 * License along with this library; if not, write to the Free Software
 * Foundation, Inc., 51 Franklin Street, Fifth Floor, Boston, MA  02110-1301  USA
 * 
 * Linden Research, Inc., 945 Battery Street, San Francisco, CA  94111  USA
 * $/LicenseInfo$
 */

#include "llviewerprecompiledheaders.h"

#include "llpaneleditwearable.h"
#include "llpanel.h"
#include "llwearable.h"
#include "lluictrl.h"
#include "llscrollingpanellist.h"
#include "llvisualparam.h"
#include "lltoolmorph.h"
#include "llviewerjointmesh.h"
#include "lltrans.h"
#include "llbutton.h"
#include "llsliderctrl.h"
#include "llagent.h"
#include "llvoavatarself.h"
#include "lltexteditor.h"
#include "lltextbox.h"
#include "llaccordionctrl.h"
#include "llaccordionctrltab.h"
#include "llagentwearables.h"
#include "llscrollingpanelparam.h"
#include "llradiogroup.h"
#include "llnotificationsutil.h"

#include "llcolorswatch.h"
#include "lltexturectrl.h"
#include "lltextureentry.h"
#include "llviewercontrol.h"    // gSavedSettings
#include "llviewertexturelist.h"
#include "llagentcamera.h"
#include "llmorphview.h"

#include "llcommandhandler.h"
#include "lltextutil.h"
#include "llappearancemgr.h"

// register panel with appropriate XML
static LLRegisterPanelClassWrapper<LLPanelEditWearable> t_edit_wearable("panel_edit_wearable");

// subparts of the UI for focus, camera position, etc.
enum ESubpart {
        SUBPART_SHAPE_HEAD = 1, // avoid 0
        SUBPART_SHAPE_EYES,
        SUBPART_SHAPE_EARS,
        SUBPART_SHAPE_NOSE,
        SUBPART_SHAPE_MOUTH,
        SUBPART_SHAPE_CHIN,
        SUBPART_SHAPE_TORSO,
        SUBPART_SHAPE_LEGS,
        SUBPART_SHAPE_WHOLE,
        SUBPART_SHAPE_DETAIL,
        SUBPART_SKIN_COLOR,
        SUBPART_SKIN_FACEDETAIL,
        SUBPART_SKIN_MAKEUP,
        SUBPART_SKIN_BODYDETAIL,
        SUBPART_HAIR_COLOR,
        SUBPART_HAIR_STYLE,
        SUBPART_HAIR_EYEBROWS,
        SUBPART_HAIR_FACIAL,
        SUBPART_EYES,
        SUBPART_SHIRT,
        SUBPART_PANTS,
        SUBPART_SHOES,
        SUBPART_SOCKS,
        SUBPART_JACKET,
        SUBPART_GLOVES,
        SUBPART_UNDERSHIRT,
        SUBPART_UNDERPANTS,
        SUBPART_SKIRT,
        SUBPART_ALPHA,
        SUBPART_TATTOO,
        SUBPART_PHYSICS_BREASTS_UPDOWN,
        SUBPART_PHYSICS_BREASTS_INOUT,
        SUBPART_PHYSICS_BREASTS_LEFTRIGHT,
        SUBPART_PHYSICS_BELLY_UPDOWN,
        SUBPART_PHYSICS_BUTT_UPDOWN,
        SUBPART_PHYSICS_BUTT_LEFTRIGHT,
        SUBPART_PHYSICS_ADVANCED,
 };

using namespace LLVOAvatarDefines;

typedef std::vector<ESubpart> subpart_vec_t;

// Locally defined classes

class LLEditWearableDictionary : public LLSingleton<LLEditWearableDictionary>
{
        //--------------------------------------------------------------------
        // Constructors and Destructors
        //--------------------------------------------------------------------
public:
        LLEditWearableDictionary();
        virtual ~LLEditWearableDictionary();
        
        //--------------------------------------------------------------------
        // Wearable Types
        //--------------------------------------------------------------------
public:
        struct WearableEntry : public LLDictionaryEntry
        {
                WearableEntry(LLWearableType::EType type,
                                          const std::string &title,
                                          const std::string &desc_title,
                                          U8 num_color_swatches,  // number of 'color_swatches'
                                          U8 num_texture_pickers, // number of 'texture_pickers'
                                          U8 num_subparts, ... ); // number of subparts followed by a list of ETextureIndex and ESubparts


                const LLWearableType::EType mWearableType;
                const std::string   mTitle;
                const std::string       mDescTitle;
                subpart_vec_t           mSubparts;
                texture_vec_t           mColorSwatchCtrls;
                texture_vec_t           mTextureCtrls;
        };

        struct Wearables : public LLDictionary<LLWearableType::EType, WearableEntry>
        {
                Wearables();
        } mWearables;

        const WearableEntry*    getWearable(LLWearableType::EType type) const { return mWearables.lookup(type); }

        //--------------------------------------------------------------------
        // Subparts
        //--------------------------------------------------------------------
public:
        struct SubpartEntry : public LLDictionaryEntry
        {
                SubpartEntry(ESubpart part,
                                         const std::string &joint,
                                         const std::string &edit_group,
                                         const std::string &param_list,
                                         const std::string &accordion_tab,
                                         const LLVector3d  &target_offset,
                                         const LLVector3d  &camera_offset,
                                         const ESex        &sex);

                ESubpart                        mSubpart;
                std::string                     mTargetJoint;
                std::string                     mEditGroup;
                std::string                     mParamList;
                std::string                     mAccordionTab;
                LLVector3d                      mTargetOffset;
                LLVector3d                      mCameraOffset;
                ESex                            mSex;
        };

        struct Subparts : public LLDictionary<ESubpart, SubpartEntry>
        {
                Subparts();
        } mSubparts;

        const SubpartEntry*  getSubpart(ESubpart subpart) const { return mSubparts.lookup(subpart); }

        //--------------------------------------------------------------------
        // Picker Control Entries
        //--------------------------------------------------------------------
public:
        struct PickerControlEntry : public LLDictionaryEntry
        {
                PickerControlEntry(ETextureIndex tex_index,
                                                   const std::string name,
                                                   const LLUUID default_image_id = LLUUID::null,
                                                   const bool allow_no_texture = false);
                ETextureIndex           mTextureIndex;
                const std::string       mControlName;
                const LLUUID            mDefaultImageId;
                const bool                      mAllowNoTexture;
        };

        struct ColorSwatchCtrls : public LLDictionary<ETextureIndex, PickerControlEntry>
        {
                ColorSwatchCtrls();
        } mColorSwatchCtrls;

        struct TextureCtrls : public LLDictionary<ETextureIndex, PickerControlEntry>
        {
                TextureCtrls();
        } mTextureCtrls;

        const PickerControlEntry* getTexturePicker(ETextureIndex index) const { return mTextureCtrls.lookup(index); }
        const PickerControlEntry* getColorSwatch(ETextureIndex index) const { return mColorSwatchCtrls.lookup(index); }
};

LLEditWearableDictionary::LLEditWearableDictionary()
{

}

//virtual 
LLEditWearableDictionary::~LLEditWearableDictionary()
{
}

LLEditWearableDictionary::Wearables::Wearables()
{
        // note the subpart that is listed first is treated as "default", regardless of what order is in enum.
        // Please match the order presented in XUI. -Nyx
        // this will affect what camera angle is shown when first editing a wearable
        addEntry(LLWearableType::WT_SHAPE,              new WearableEntry(LLWearableType::WT_SHAPE,"edit_shape_title","shape_desc_text",0,0,9,  SUBPART_SHAPE_WHOLE, SUBPART_SHAPE_HEAD,        SUBPART_SHAPE_EYES,     SUBPART_SHAPE_EARS,     SUBPART_SHAPE_NOSE,     SUBPART_SHAPE_MOUTH, SUBPART_SHAPE_CHIN, SUBPART_SHAPE_TORSO, SUBPART_SHAPE_LEGS));
        addEntry(LLWearableType::WT_SKIN,               new WearableEntry(LLWearableType::WT_SKIN,"edit_skin_title","skin_desc_text",0,3,4, TEX_HEAD_BODYPAINT, TEX_UPPER_BODYPAINT, TEX_LOWER_BODYPAINT, SUBPART_SKIN_COLOR, SUBPART_SKIN_FACEDETAIL, SUBPART_SKIN_MAKEUP, SUBPART_SKIN_BODYDETAIL));
        addEntry(LLWearableType::WT_HAIR,               new WearableEntry(LLWearableType::WT_HAIR,"edit_hair_title","hair_desc_text",0,1,4, TEX_HAIR, SUBPART_HAIR_COLOR,       SUBPART_HAIR_STYLE,     SUBPART_HAIR_EYEBROWS, SUBPART_HAIR_FACIAL));
        addEntry(LLWearableType::WT_EYES,               new WearableEntry(LLWearableType::WT_EYES,"edit_eyes_title","eyes_desc_text",0,1,1, TEX_EYES_IRIS, SUBPART_EYES));
        addEntry(LLWearableType::WT_SHIRT,              new WearableEntry(LLWearableType::WT_SHIRT,"edit_shirt_title","shirt_desc_text",1,1,1, TEX_UPPER_SHIRT, TEX_UPPER_SHIRT, SUBPART_SHIRT));
        addEntry(LLWearableType::WT_PANTS,              new WearableEntry(LLWearableType::WT_PANTS,"edit_pants_title","pants_desc_text",1,1,1, TEX_LOWER_PANTS, TEX_LOWER_PANTS, SUBPART_PANTS));
        addEntry(LLWearableType::WT_SHOES,              new WearableEntry(LLWearableType::WT_SHOES,"edit_shoes_title","shoes_desc_text",1,1,1, TEX_LOWER_SHOES, TEX_LOWER_SHOES, SUBPART_SHOES));
        addEntry(LLWearableType::WT_SOCKS,              new WearableEntry(LLWearableType::WT_SOCKS,"edit_socks_title","socks_desc_text",1,1,1, TEX_LOWER_SOCKS, TEX_LOWER_SOCKS, SUBPART_SOCKS));
        addEntry(LLWearableType::WT_JACKET,     new WearableEntry(LLWearableType::WT_JACKET,"edit_jacket_title","jacket_desc_text",1,2,1, TEX_UPPER_JACKET, TEX_UPPER_JACKET, TEX_LOWER_JACKET, SUBPART_JACKET));
        addEntry(LLWearableType::WT_GLOVES,     new WearableEntry(LLWearableType::WT_GLOVES,"edit_gloves_title","gloves_desc_text",1,1,1, TEX_UPPER_GLOVES, TEX_UPPER_GLOVES, SUBPART_GLOVES));
        addEntry(LLWearableType::WT_UNDERSHIRT, new WearableEntry(LLWearableType::WT_UNDERSHIRT,"edit_undershirt_title","undershirt_desc_text",1,1,1, TEX_UPPER_UNDERSHIRT, TEX_UPPER_UNDERSHIRT, SUBPART_UNDERSHIRT));
        addEntry(LLWearableType::WT_UNDERPANTS, new WearableEntry(LLWearableType::WT_UNDERPANTS,"edit_underpants_title","underpants_desc_text",1,1,1, TEX_LOWER_UNDERPANTS, TEX_LOWER_UNDERPANTS, SUBPART_UNDERPANTS));
        addEntry(LLWearableType::WT_SKIRT,              new WearableEntry(LLWearableType::WT_SKIRT,"edit_skirt_title","skirt_desc_text",1,1,1, TEX_SKIRT, TEX_SKIRT, SUBPART_SKIRT));
        addEntry(LLWearableType::WT_ALPHA,              new WearableEntry(LLWearableType::WT_ALPHA,"edit_alpha_title","alpha_desc_text",0,5,1, TEX_LOWER_ALPHA, TEX_UPPER_ALPHA, TEX_HEAD_ALPHA, TEX_EYES_ALPHA, TEX_HAIR_ALPHA, SUBPART_ALPHA));
        addEntry(LLWearableType::WT_TATTOO,     new WearableEntry(LLWearableType::WT_TATTOO,"edit_tattoo_title","tattoo_desc_text",1,3,1, TEX_HEAD_TATTOO, TEX_LOWER_TATTOO, TEX_UPPER_TATTOO, TEX_HEAD_TATTOO, SUBPART_TATTOO));
        addEntry(LLWearableType::WT_PHYSICS,    new WearableEntry(LLWearableType::WT_PHYSICS,"edit_physics_title","physics_desc_text",0,0,7, SUBPART_PHYSICS_BREASTS_UPDOWN, SUBPART_PHYSICS_BREASTS_INOUT, SUBPART_PHYSICS_BREASTS_LEFTRIGHT, SUBPART_PHYSICS_BELLY_UPDOWN, SUBPART_PHYSICS_BUTT_UPDOWN, SUBPART_PHYSICS_BUTT_LEFTRIGHT, SUBPART_PHYSICS_ADVANCED));
}

LLEditWearableDictionary::WearableEntry::WearableEntry(LLWearableType::EType type,
                                          const std::string &title,
                                          const std::string &desc_title,
                                          U8 num_color_swatches,
                                          U8 num_texture_pickers,
                                          U8 num_subparts, ... ) :
        LLDictionaryEntry(title),
        mWearableType(type),
        mTitle(title),
        mDescTitle(desc_title)
{
        va_list argp;
        va_start(argp, num_subparts);

        for (U8 i = 0; i < num_color_swatches; ++i)
        {
                ETextureIndex index = (ETextureIndex)va_arg(argp,int);
                mColorSwatchCtrls.push_back(index);
        }

        for (U8 i = 0; i < num_texture_pickers; ++i)
        {
                ETextureIndex index = (ETextureIndex)va_arg(argp,int);
                mTextureCtrls.push_back(index);
        }

        for (U8 i = 0; i < num_subparts; ++i)
        {
                ESubpart part = (ESubpart)va_arg(argp,int);
                mSubparts.push_back(part);
        }
}

LLEditWearableDictionary::Subparts::Subparts()
{
        addEntry(SUBPART_SHAPE_WHOLE, new SubpartEntry(SUBPART_SHAPE_WHOLE, "mPelvis", "shape_body","shape_body_param_list", "shape_body_tab", LLVector3d(0.f, 0.f, 0.1f), LLVector3d(-2.5f, 0.5f, 0.8f),SEX_BOTH));
        addEntry(SUBPART_SHAPE_HEAD, new SubpartEntry(SUBPART_SHAPE_HEAD, "mHead", "shape_head", "shape_head_param_list", "shape_head_tab", LLVector3d(0.f, 0.f, 0.05f), LLVector3d(-0.5f, 0.05f, 0.07f),SEX_BOTH));
        addEntry(SUBPART_SHAPE_EYES, new SubpartEntry(SUBPART_SHAPE_EYES, "mHead", "shape_eyes", "shape_eyes_param_list", "shape_eyes_tab", LLVector3d(0.f, 0.f, 0.05f), LLVector3d(-0.5f, 0.05f, 0.07f),SEX_BOTH));
        addEntry(SUBPART_SHAPE_EARS, new SubpartEntry(SUBPART_SHAPE_EARS, "mHead", "shape_ears", "shape_ears_param_list", "shape_ears_tab", LLVector3d(0.f, 0.f, 0.05f), LLVector3d(-0.5f, 0.05f, 0.07f),SEX_BOTH));
        addEntry(SUBPART_SHAPE_NOSE, new SubpartEntry(SUBPART_SHAPE_NOSE, "mHead", "shape_nose", "shape_nose_param_list", "shape_nose_tab", LLVector3d(0.f, 0.f, 0.05f), LLVector3d(-0.5f, 0.05f, 0.07f),SEX_BOTH));
        addEntry(SUBPART_SHAPE_MOUTH, new SubpartEntry(SUBPART_SHAPE_MOUTH, "mHead", "shape_mouth", "shape_mouth_param_list", "shape_mouth_tab", LLVector3d(0.f, 0.f, 0.05f), LLVector3d(-0.5f, 0.05f, 0.07f),SEX_BOTH));
        addEntry(SUBPART_SHAPE_CHIN, new SubpartEntry(SUBPART_SHAPE_CHIN, "mHead", "shape_chin", "shape_chin_param_list", "shape_chin_tab", LLVector3d(0.f, 0.f, 0.05f), LLVector3d(-0.5f, 0.05f, 0.07f),SEX_BOTH));
        addEntry(SUBPART_SHAPE_TORSO, new SubpartEntry(SUBPART_SHAPE_TORSO, "mTorso", "shape_torso", "shape_torso_param_list", "shape_torso_tab", LLVector3d(0.f, 0.f, 0.3f), LLVector3d(-1.f, 0.15f, 0.3f),SEX_BOTH));
        addEntry(SUBPART_SHAPE_LEGS, new SubpartEntry(SUBPART_SHAPE_LEGS, "mPelvis", "shape_legs", "shape_legs_param_list", "shape_legs_tab", LLVector3d(0.f, 0.f, -0.5f), LLVector3d(-1.6f, 0.15f, -0.5f),SEX_BOTH));

        addEntry(SUBPART_SKIN_COLOR, new SubpartEntry(SUBPART_SKIN_COLOR, "mHead", "skin_color", "skin_color_param_list", "skin_color_tab", LLVector3d(0.f, 0.f, 0.05f), LLVector3d(-0.5f, 0.05f, 0.07f),SEX_BOTH));
        addEntry(SUBPART_SKIN_FACEDETAIL, new SubpartEntry(SUBPART_SKIN_FACEDETAIL, "mHead", "skin_facedetail", "skin_face_param_list", "skin_face_tab", LLVector3d(0.f, 0.f, 0.05f), LLVector3d(-0.5f, 0.05f, 0.07f),SEX_BOTH));
        addEntry(SUBPART_SKIN_MAKEUP, new SubpartEntry(SUBPART_SKIN_MAKEUP, "mHead", "skin_makeup", "skin_makeup_param_list", "skin_makeup_tab", LLVector3d(0.f, 0.f, 0.05f), LLVector3d(-0.5f, 0.05f, 0.07f),SEX_BOTH));
        addEntry(SUBPART_SKIN_BODYDETAIL, new SubpartEntry(SUBPART_SKIN_BODYDETAIL, "mPelvis", "skin_bodydetail", "skin_body_param_list", "skin_body_tab", LLVector3d(0.f, 0.f, -0.2f), LLVector3d(-2.5f, 0.5f, 0.5f),SEX_BOTH));

        addEntry(SUBPART_HAIR_COLOR, new SubpartEntry(SUBPART_HAIR_COLOR, "mHead", "hair_color", "hair_color_param_list", "hair_color_tab", LLVector3d(0.f, 0.f, 0.10f), LLVector3d(-0.4f, 0.05f, 0.10f),SEX_BOTH));
        addEntry(SUBPART_HAIR_STYLE, new SubpartEntry(SUBPART_HAIR_STYLE, "mHead", "hair_style", "hair_style_param_list", "hair_style_tab", LLVector3d(0.f, 0.f, 0.10f), LLVector3d(-0.4f, 0.05f, 0.10f),SEX_BOTH));
        addEntry(SUBPART_HAIR_EYEBROWS, new SubpartEntry(SUBPART_HAIR_EYEBROWS, "mHead", "hair_eyebrows", "hair_eyebrows_param_list", "hair_eyebrows_tab", LLVector3d(0.f, 0.f, 0.05f), LLVector3d(-0.5f, 0.05f, 0.07f),SEX_BOTH));
        addEntry(SUBPART_HAIR_FACIAL, new SubpartEntry(SUBPART_HAIR_FACIAL, "mHead", "hair_facial", "hair_facial_param_list", "hair_facial_tab", LLVector3d(0.f, 0.f, 0.05f), LLVector3d(-0.5f, 0.05f, 0.07f),SEX_MALE));

        addEntry(SUBPART_EYES, new SubpartEntry(SUBPART_EYES, "mHead", "eyes", "eyes_main_param_list", "eyes_main_tab", LLVector3d(0.f, 0.f, 0.05f), LLVector3d(-0.5f, 0.05f, 0.07f),SEX_BOTH));

        addEntry(SUBPART_SHIRT, new SubpartEntry(SUBPART_SHIRT, "mTorso", "shirt", "shirt_main_param_list", "shirt_main_tab", LLVector3d(0.f, 0.f, 0.3f), LLVector3d(-1.f, 0.15f, 0.3f),SEX_BOTH));
        addEntry(SUBPART_PANTS, new SubpartEntry(SUBPART_PANTS, "mPelvis", "pants", "pants_main_param_list", "pants_main_tab", LLVector3d(0.f, 0.f, -0.5f), LLVector3d(-1.6f, 0.15f, -0.5f),SEX_BOTH));
        addEntry(SUBPART_SHOES, new SubpartEntry(SUBPART_SHOES, "mPelvis", "shoes", "shoes_main_param_list", "shoes_main_tab", LLVector3d(0.f, 0.f, -0.5f), LLVector3d(-1.6f, 0.15f, -0.5f),SEX_BOTH));
        addEntry(SUBPART_SOCKS, new SubpartEntry(SUBPART_SOCKS, "mPelvis", "socks", "socks_main_param_list", "socks_main_tab", LLVector3d(0.f, 0.f, -0.5f), LLVector3d(-1.6f, 0.15f, -0.5f),SEX_BOTH));
        addEntry(SUBPART_JACKET, new SubpartEntry(SUBPART_JACKET, "mTorso", "jacket", "jacket_main_param_list", "jacket_main_tab", LLVector3d(0.f, 0.f, 0.f), LLVector3d(-2.f, 0.1f, 0.3f),SEX_BOTH));
        addEntry(SUBPART_SKIRT, new SubpartEntry(SUBPART_SKIRT, "mPelvis", "skirt", "skirt_main_param_list", "skirt_main_tab", LLVector3d(0.f, 0.f, -0.5f), LLVector3d(-1.6f, 0.15f, -0.5f),SEX_BOTH));
        addEntry(SUBPART_GLOVES, new SubpartEntry(SUBPART_GLOVES, "mTorso", "gloves", "gloves_main_param_list", "gloves_main_tab", LLVector3d(0.f, 0.f, 0.f), LLVector3d(-1.f, 0.15f, 0.f),SEX_BOTH));
        addEntry(SUBPART_UNDERSHIRT, new SubpartEntry(SUBPART_UNDERSHIRT, "mTorso", "undershirt", "undershirt_main_param_list", "undershirt_main_tab", LLVector3d(0.f, 0.f, 0.3f), LLVector3d(-1.f, 0.15f, 0.3f),SEX_BOTH));
        addEntry(SUBPART_UNDERPANTS, new SubpartEntry(SUBPART_UNDERPANTS, "mPelvis", "underpants", "underpants_main_param_list", "underpants_main_tab", LLVector3d(0.f, 0.f, -0.5f), LLVector3d(-1.6f, 0.15f, -0.5f),SEX_BOTH));
        addEntry(SUBPART_ALPHA, new SubpartEntry(SUBPART_ALPHA, "mPelvis", "alpha", "alpha_main_param_list", "alpha_main_tab", LLVector3d(0.f, 0.f, 0.1f), LLVector3d(-2.5f, 0.5f, 0.8f),SEX_BOTH));
        addEntry(SUBPART_TATTOO, new SubpartEntry(SUBPART_TATTOO, "mPelvis", "tattoo", "tattoo_main_param_list", "tattoo_main_tab", LLVector3d(0.f, 0.f, 0.1f), LLVector3d(-2.5f, 0.5f, 0.8f),SEX_BOTH));
        addEntry(SUBPART_PHYSICS_BREASTS_UPDOWN, new SubpartEntry(SUBPART_PHYSICS_BREASTS_UPDOWN, "mTorso", "physics_breasts_updown", "physics_breasts_updown_param_list", "physics_breasts_updown_tab", LLVector3d(0.f, 0.f, 0.3f), LLVector3d(0.f, 0.f, 0.f),SEX_FEMALE));
        addEntry(SUBPART_PHYSICS_BREASTS_INOUT, new SubpartEntry(SUBPART_PHYSICS_BREASTS_INOUT, "mTorso", "physics_breasts_inout", "physics_breasts_inout_param_list", "physics_breasts_inout_tab", LLVector3d(0.f, 0.f, 0.3f), LLVector3d(0.f, 0.f, 0.f),SEX_FEMALE));
        addEntry(SUBPART_PHYSICS_BREASTS_LEFTRIGHT, new SubpartEntry(SUBPART_PHYSICS_BREASTS_LEFTRIGHT, "mTorso", "physics_breasts_leftright", "physics_breasts_leftright_param_list", "physics_breasts_leftright_tab", LLVector3d(0.f, 0.f, 0.3f), LLVector3d(0.f, 0.f, 0.f),SEX_FEMALE));
        addEntry(SUBPART_PHYSICS_BELLY_UPDOWN, new SubpartEntry(SUBPART_PHYSICS_BELLY_UPDOWN, "mTorso", "physics_belly_updown", "physics_belly_updown_param_list", "physics_belly_updown_tab", LLVector3d(0.f, 0.f, 0.3f), LLVector3d(0.f, 0.f, 0.f),SEX_BOTH));
        addEntry(SUBPART_PHYSICS_BUTT_UPDOWN, new SubpartEntry(SUBPART_PHYSICS_BUTT_UPDOWN, "mTorso", "physics_butt_updown", "physics_butt_updown_param_list", "physics_butt_updown_tab", LLVector3d(0.f, 0.f, 0.3f), LLVector3d(0.f, 0.f, 0.f),SEX_BOTH));
        addEntry(SUBPART_PHYSICS_BUTT_LEFTRIGHT, new SubpartEntry(SUBPART_PHYSICS_BUTT_LEFTRIGHT, "mTorso", "physics_butt_leftright", "physics_butt_leftright_param_list", "physics_butt_leftright_tab", LLVector3d(0.f, 0.f, 0.f), LLVector3d(0.f, 0.f, 0.f),SEX_BOTH));
        addEntry(SUBPART_PHYSICS_ADVANCED, new SubpartEntry(SUBPART_PHYSICS_ADVANCED, "mTorso", "physics_advanced", "physics_advanced_param_list", "physics_advanced_tab", LLVector3d(0.f, 0.f, 0.f), LLVector3d(0.f, 0.f, 0.f),SEX_BOTH));
}

LLEditWearableDictionary::SubpartEntry::SubpartEntry(ESubpart part,
                                         const std::string &joint,
                                         const std::string &edit_group,
                                         const std::string &param_list,
                                         const std::string &accordion_tab,
                                         const LLVector3d  &target_offset,
                                         const LLVector3d  &camera_offset,
                                         const ESex        &sex) :
        LLDictionaryEntry(edit_group),
        mSubpart(part),
        mTargetJoint(joint),
        mEditGroup(edit_group),
        mParamList(param_list),
        mAccordionTab(accordion_tab),
        mTargetOffset(target_offset),
        mCameraOffset(camera_offset),
        mSex(sex)
{
}

LLEditWearableDictionary::ColorSwatchCtrls::ColorSwatchCtrls()
{
        addEntry ( TEX_UPPER_SHIRT,  new PickerControlEntry (TEX_UPPER_SHIRT, "Color/Tint" ));
        addEntry ( TEX_LOWER_PANTS,  new PickerControlEntry (TEX_LOWER_PANTS, "Color/Tint" ));
        addEntry ( TEX_LOWER_SHOES,  new PickerControlEntry (TEX_LOWER_SHOES, "Color/Tint" ));
        addEntry ( TEX_LOWER_SOCKS,  new PickerControlEntry (TEX_LOWER_SOCKS, "Color/Tint" ));
        addEntry ( TEX_UPPER_JACKET, new PickerControlEntry (TEX_UPPER_JACKET, "Color/Tint" ));
        addEntry ( TEX_SKIRT,  new PickerControlEntry (TEX_SKIRT, "Color/Tint" ));
        addEntry ( TEX_UPPER_GLOVES, new PickerControlEntry (TEX_UPPER_GLOVES, "Color/Tint" ));
        addEntry ( TEX_UPPER_UNDERSHIRT, new PickerControlEntry (TEX_UPPER_UNDERSHIRT, "Color/Tint" ));
        addEntry ( TEX_LOWER_UNDERPANTS, new PickerControlEntry (TEX_LOWER_UNDERPANTS, "Color/Tint" ));
        addEntry ( TEX_HEAD_TATTOO, new PickerControlEntry(TEX_HEAD_TATTOO, "Color/Tint" ));
}

LLEditWearableDictionary::TextureCtrls::TextureCtrls()
{
        addEntry ( TEX_HEAD_BODYPAINT,  new PickerControlEntry (TEX_HEAD_BODYPAINT,  "Head", LLUUID::null, TRUE ));
        addEntry ( TEX_UPPER_BODYPAINT, new PickerControlEntry (TEX_UPPER_BODYPAINT, "Upper Body", LLUUID::null, TRUE ));
        addEntry ( TEX_LOWER_BODYPAINT, new PickerControlEntry (TEX_LOWER_BODYPAINT, "Lower Body", LLUUID::null, TRUE ));
        addEntry ( TEX_HAIR, new PickerControlEntry (TEX_HAIR, "Texture", LLUUID( gSavedSettings.getString( "UIImgDefaultHairUUID" ) ), FALSE ));
        addEntry ( TEX_EYES_IRIS, new PickerControlEntry (TEX_EYES_IRIS, "Iris", LLUUID( gSavedSettings.getString( "UIImgDefaultEyesUUID" ) ), FALSE ));
        addEntry ( TEX_UPPER_SHIRT, new PickerControlEntry (TEX_UPPER_SHIRT, "Fabric", LLUUID( gSavedSettings.getString( "UIImgDefaultShirtUUID" ) ), FALSE ));
        addEntry ( TEX_LOWER_PANTS, new PickerControlEntry (TEX_LOWER_PANTS, "Fabric", LLUUID( gSavedSettings.getString( "UIImgDefaultPantsUUID" ) ), FALSE ));
        addEntry ( TEX_LOWER_SHOES, new PickerControlEntry (TEX_LOWER_SHOES, "Fabric", LLUUID( gSavedSettings.getString( "UIImgDefaultShoesUUID" ) ), FALSE ));
        addEntry ( TEX_LOWER_SOCKS, new PickerControlEntry (TEX_LOWER_SOCKS, "Fabric", LLUUID( gSavedSettings.getString( "UIImgDefaultSocksUUID" ) ), FALSE ));
        addEntry ( TEX_UPPER_JACKET, new PickerControlEntry (TEX_UPPER_JACKET, "Upper Fabric", LLUUID( gSavedSettings.getString( "UIImgDefaultJacketUUID" ) ), FALSE ));
        addEntry ( TEX_LOWER_JACKET, new PickerControlEntry (TEX_LOWER_JACKET, "Lower Fabric", LLUUID( gSavedSettings.getString( "UIImgDefaultJacketUUID" ) ), FALSE ));
        addEntry ( TEX_SKIRT, new PickerControlEntry (TEX_SKIRT, "Fabric", LLUUID( gSavedSettings.getString( "UIImgDefaultSkirtUUID" ) ), FALSE ));
        addEntry ( TEX_UPPER_GLOVES, new PickerControlEntry (TEX_UPPER_GLOVES, "Fabric", LLUUID( gSavedSettings.getString( "UIImgDefaultGlovesUUID" ) ), FALSE ));
        addEntry ( TEX_UPPER_UNDERSHIRT, new PickerControlEntry (TEX_UPPER_UNDERSHIRT, "Fabric", LLUUID( gSavedSettings.getString( "UIImgDefaultUnderwearUUID" ) ), FALSE ));
        addEntry ( TEX_LOWER_UNDERPANTS, new PickerControlEntry (TEX_LOWER_UNDERPANTS, "Fabric", LLUUID( gSavedSettings.getString( "UIImgDefaultUnderwearUUID" ) ), FALSE ));
        addEntry ( TEX_LOWER_ALPHA, new PickerControlEntry (TEX_LOWER_ALPHA, "Lower Alpha", LLUUID( gSavedSettings.getString( "UIImgDefaultAlphaUUID" ) ), TRUE ));
        addEntry ( TEX_UPPER_ALPHA, new PickerControlEntry (TEX_UPPER_ALPHA, "Upper Alpha", LLUUID( gSavedSettings.getString( "UIImgDefaultAlphaUUID" ) ), TRUE ));
        addEntry ( TEX_HEAD_ALPHA, new PickerControlEntry (TEX_HEAD_ALPHA, "Head Alpha", LLUUID( gSavedSettings.getString( "UIImgDefaultAlphaUUID" ) ), TRUE ));
        addEntry ( TEX_EYES_ALPHA, new PickerControlEntry (TEX_EYES_ALPHA, "Eye Alpha", LLUUID( gSavedSettings.getString( "UIImgDefaultAlphaUUID" ) ), TRUE ));
        addEntry ( TEX_HAIR_ALPHA, new PickerControlEntry (TEX_HAIR_ALPHA, "Hair Alpha", LLUUID( gSavedSettings.getString( "UIImgDefaultAlphaUUID" ) ), TRUE ));
        addEntry ( TEX_LOWER_TATTOO, new PickerControlEntry (TEX_LOWER_TATTOO, "Lower Tattoo", LLUUID::null, TRUE ));
        addEntry ( TEX_UPPER_TATTOO, new PickerControlEntry (TEX_UPPER_TATTOO, "Upper Tattoo", LLUUID::null, TRUE ));
        addEntry ( TEX_HEAD_TATTOO, new PickerControlEntry (TEX_HEAD_TATTOO, "Head Tattoo", LLUUID::null, TRUE ));
}

LLEditWearableDictionary::PickerControlEntry::PickerControlEntry(ETextureIndex tex_index,
                                         const std::string name,
                                         const LLUUID default_image_id,
                                         const bool allow_no_texture) :
        LLDictionaryEntry(name),
        mTextureIndex(tex_index),
        mControlName(name),
        mDefaultImageId(default_image_id),
        mAllowNoTexture(allow_no_texture)
{
}

/**
 * Class to prevent hack in LLButton's constructor and use paddings declared in xml.
 */
class LLLabledBackButton : public LLButton
{
public:
        struct Params : public LLInitParam::Block<Params, LLButton::Params>
        {
                Params() {}
        };
protected:
        friend class LLUICtrlFactory;
        LLLabledBackButton(const Params&);
};

static LLDefaultChildRegistry::Register<LLLabledBackButton> labeled_back_btn("labeled_back_button");

LLLabledBackButton::LLLabledBackButton(const Params& params)
: LLButton(params)
{
        // override hack in LLButton's constructor to use paddings have been set in xml
        setLeftHPad(params.pad_left);
        setRightHPad(params.pad_right);
}

// Helper functions.
static const texture_vec_t null_texture_vec;

// Specializations of this template function return a vector of texture indexes of particular control type
// (i.e. LLColorSwatchCtrl or LLTextureCtrl) which are contained in given WearableEntry.
template <typename T>
const texture_vec_t&
get_pickers_indexes(const LLEditWearableDictionary::WearableEntry *wearable_entry) { return null_texture_vec; }

// Specializations of this template function return picker control entry for particular control type.
template <typename T>
const LLEditWearableDictionary::PickerControlEntry*
get_picker_entry (const ETextureIndex index) { return NULL; }

typedef boost::function<void(LLPanel* panel, const LLEditWearableDictionary::PickerControlEntry*)> function_t;

typedef struct PickerControlEntryNamePredicate
{
        PickerControlEntryNamePredicate(const std::string name) : mName (name) {};
        bool operator()(const LLEditWearableDictionary::PickerControlEntry* entry) const
        {
                return (entry && entry->mName == mName);
        }
private:
        const std::string mName;
} PickerControlEntryNamePredicate;

// A full specialization of get_pickers_indexes for LLColorSwatchCtrl
template <>
const texture_vec_t&
get_pickers_indexes<LLColorSwatchCtrl> (const LLEditWearableDictionary::WearableEntry *wearable_entry)
{
        if (!wearable_entry)
        {
                llwarns << "could not get LLColorSwatchCtrl indexes for null wearable entry." << llendl;
                return null_texture_vec;
        }
        return wearable_entry->mColorSwatchCtrls;
}

// A full specialization of get_pickers_indexes for LLTextureCtrl
template <>
const texture_vec_t&
get_pickers_indexes<LLTextureCtrl> (const LLEditWearableDictionary::WearableEntry *wearable_entry)
{
        if (!wearable_entry)
        {
                llwarns << "could not get LLTextureCtrl indexes for null wearable entry." << llendl;
                return null_texture_vec;
        }
        return wearable_entry->mTextureCtrls;
}

// A full specialization of get_picker_entry for LLColorSwatchCtrl
template <>
const LLEditWearableDictionary::PickerControlEntry*
get_picker_entry<LLColorSwatchCtrl> (const ETextureIndex index)
{
        return LLEditWearableDictionary::getInstance()->getColorSwatch(index);
}

// A full specialization of get_picker_entry for LLTextureCtrl
template <>
const LLEditWearableDictionary::PickerControlEntry*
get_picker_entry<LLTextureCtrl> (const ETextureIndex index)
{
        return LLEditWearableDictionary::getInstance()->getTexturePicker(index);
}

template <typename CtrlType, class Predicate>
const LLEditWearableDictionary::PickerControlEntry*
find_picker_ctrl_entry_if(LLWearableType::EType type, const Predicate pred)
{
        const LLEditWearableDictionary::WearableEntry *wearable_entry
                = LLEditWearableDictionary::getInstance()->getWearable(type);
        if (!wearable_entry)
        {
                llwarns << "could not get wearable dictionary entry for wearable of type: " << type << llendl;
                return NULL;
        }
        const texture_vec_t& indexes = get_pickers_indexes<CtrlType>(wearable_entry);
        for (texture_vec_t::const_iterator
                         iter = indexes.begin(),
                         iter_end = indexes.end();
                 iter != iter_end; ++iter)
        {
                const ETextureIndex te = *iter;
                const LLEditWearableDictionary::PickerControlEntry*     entry
                        = get_picker_entry<CtrlType>(te);
                if (!entry)
                {
                        llwarns << "could not get picker dictionary entry (" << te << ") for wearable of type: " << type << llendl;
                        continue;
                }
                if (pred(entry))
                {
                        return entry;
                }
        }
        return NULL;
}

template <typename CtrlType>
void
for_each_picker_ctrl_entry(LLPanel* panel, LLWearableType::EType type, function_t fun)
{
        if (!panel)
        {
                llwarns << "the panel wasn't passed for wearable of type: " << type << llendl;
                return;
        }
        const LLEditWearableDictionary::WearableEntry *wearable_entry
                = LLEditWearableDictionary::getInstance()->getWearable(type);
        if (!wearable_entry)
        {
                llwarns << "could not get wearable dictionary entry for wearable of type: " << type << llendl;
                return;
        }
        const texture_vec_t& indexes = get_pickers_indexes<CtrlType>(wearable_entry);
        for (texture_vec_t::const_iterator
                         iter = indexes.begin(),
                         iter_end = indexes.end();
                 iter != iter_end; ++iter)
        {
                const ETextureIndex te = *iter;
                const LLEditWearableDictionary::PickerControlEntry*     entry
                        = get_picker_entry<CtrlType>(te);
                if (!entry)
                {
                        llwarns << "could not get picker dictionary entry (" << te << ") for wearable of type: " << type << llendl;
                        continue;
                }
                fun (panel, entry);
        }
}

// The helper functions for pickers management
static void init_color_swatch_ctrl(LLPanelEditWearable* self, LLPanel* panel, const LLEditWearableDictionary::PickerControlEntry* entry)
{
        LLColorSwatchCtrl* color_swatch_ctrl = panel->getChild<LLColorSwatchCtrl>(entry->mControlName);
        if (color_swatch_ctrl)
        {
                // Can't get the color from the wearable here, since the wearable may not be set when this is called.
                color_swatch_ctrl->setOriginal(LLColor4::white);
        }
}

static void init_texture_ctrl(LLPanelEditWearable* self, LLPanel* panel, const LLEditWearableDictionary::PickerControlEntry* entry)
{
        LLTextureCtrl* texture_ctrl = panel->getChild<LLTextureCtrl>(entry->mControlName);
        if (texture_ctrl)
        {
                texture_ctrl->setDefaultImageAssetID(entry->mDefaultImageId);
                texture_ctrl->setAllowNoTexture(entry->mAllowNoTexture);
                // Don't allow (no copy) or (notransfer) textures to be selected.
                texture_ctrl->setImmediateFilterPermMask(PERM_NONE);
                texture_ctrl->setDnDFilterPermMask(PERM_NONE);
                texture_ctrl->setNonImmediateFilterPermMask(PERM_NONE);
        }
}

static void update_color_swatch_ctrl(LLPanelEditWearable* self, LLPanel* panel, const LLEditWearableDictionary::PickerControlEntry* entry)
{
        LLColorSwatchCtrl* color_swatch_ctrl = panel->getChild<LLColorSwatchCtrl>(entry->mControlName);
        if (color_swatch_ctrl)
        {
                color_swatch_ctrl->set(self->getWearable()->getClothesColor(entry->mTextureIndex));
                color_swatch_ctrl->closeFloaterColorPicker();
        }
}

static void update_texture_ctrl(LLPanelEditWearable* self, LLPanel* panel, const LLEditWearableDictionary::PickerControlEntry* entry)
{
        LLTextureCtrl* texture_ctrl = panel->getChild<LLTextureCtrl>(entry->mControlName);
        if (texture_ctrl)
        {
                LLUUID new_id;
                LLLocalTextureObject *lto = self->getWearable()->getLocalTextureObject(entry->mTextureIndex);
                if( lto && (lto->getID() != IMG_DEFAULT_AVATAR) )
                {
                        new_id = lto->getID();
                }
                else
                {
                        new_id = LLUUID::null;
                }
                LLUUID old_id = texture_ctrl->getImageAssetID();
                if (old_id != new_id)
                {
                        // texture has changed, close the floater to avoid DEV-22461
                        texture_ctrl->closeDependentFloater();
                }
                texture_ctrl->setImageAssetID(new_id);
        }
}

static void set_enabled_color_swatch_ctrl(bool enabled, LLPanel* panel, const LLEditWearableDictionary::PickerControlEntry* entry)
{
        LLColorSwatchCtrl* color_swatch_ctrl = panel->getChild<LLColorSwatchCtrl>(entry->mControlName);
        if (color_swatch_ctrl)
        {
                color_swatch_ctrl->setEnabled(enabled);
        }
}

static void set_enabled_texture_ctrl(bool enabled, LLPanel* panel, const LLEditWearableDictionary::PickerControlEntry* entry)
{
        LLTextureCtrl* texture_ctrl = panel->getChild<LLTextureCtrl>(entry->mControlName);
        if (texture_ctrl)
        {
                texture_ctrl->setEnabled(enabled);
        }
}

// LLPanelEditWearable

LLPanelEditWearable::LLPanelEditWearable()
        : LLPanel()
        , mWearablePtr(NULL)
        , mWearableItem(NULL)
{
        mCommitCallbackRegistrar.add("ColorSwatch.Commit", boost::bind(&LLPanelEditWearable::onColorSwatchCommit, this, _1));
        mCommitCallbackRegistrar.add("TexturePicker.Commit", boost::bind(&LLPanelEditWearable::onTexturePickerCommit, this, _1));
}

//virtual
LLPanelEditWearable::~LLPanelEditWearable()
{

}

bool LLPanelEditWearable::changeHeightUnits(const LLSD& new_value)
{
        updateMetricLayout( new_value.asBoolean() );
        updateTypeSpecificControls(LLWearableType::WT_SHAPE);
        return true;
}

void LLPanelEditWearable::updateMetricLayout(BOOL new_value)
{
        LLUIString current_metric, replacment_metric;
        current_metric = new_value ? mMeters : mFeet;
        replacment_metric = new_value ? mFeet : mMeters;
        mHeigthValue.setArg( "[METRIC1]", current_metric.getString() );
        mReplacementMetricUrl.setArg( "[URL_METRIC2]", std::string("[secondlife:///app/metricsystem ") + replacment_metric.getString() + std::string("]"));
}

void LLPanelEditWearable::updateAvatarHeightLabel()
{
        mTxtAvatarHeight->setText(LLStringUtil::null);
        LLStyle::Params param;
        param.color = mAvatarHeigthLabelColor;
        mTxtAvatarHeight->appendText(mHeigth, false, param);
        param.color = mAvatarHeigthValueLabelColor;
        mTxtAvatarHeight->appendText(mHeigthValue, false, param);
        param.color = mAvatarHeigthLabelColor; // using mAvatarHeigthLabelColor for '/' separator
        mTxtAvatarHeight->appendText(" / ", false, param);
        mTxtAvatarHeight->appendText(this->mReplacementMetricUrl, false, param);
}

void LLPanelEditWearable::onWearablePanelVisibilityChange(const LLSD &in_visible_chain, LLAccordionCtrl* accordion_ctrl)
{
        if (in_visible_chain.asBoolean() && accordion_ctrl != NULL)
        {
                accordion_ctrl->expandDefaultTab();
        }
}

void LLPanelEditWearable::setWearablePanelVisibilityChangeCallback(LLPanel* bodypart_panel)
{
        if (bodypart_panel != NULL)
        {
                LLAccordionCtrl* accordion_ctrl = bodypart_panel->getChild<LLAccordionCtrl>("wearable_accordion");

                if (accordion_ctrl != NULL)
                {
                        bodypart_panel->setVisibleCallback(
                                        boost::bind(&LLPanelEditWearable::onWearablePanelVisibilityChange, this, _2, accordion_ctrl));
                }
                else
                {
                        llwarns << "accordion_ctrl is NULL" << llendl;
                }
        }
        else
        {
                llwarns << "bodypart_panel is NULL" << llendl;
        }
}

// virtual 
BOOL LLPanelEditWearable::postBuild()
{
        // buttons
        mBtnRevert = getChild<LLButton>("revert_button");
        mBtnRevert->setClickedCallback(boost::bind(&LLPanelEditWearable::onRevertButtonClicked, this));

        mBtnBack = getChild<LLButton>("back_btn");
        mBackBtnLabel = mBtnBack->getLabelUnselected();
        mBtnBack->setLabel(LLStringUtil::null);
        // handled at appearance panel level?
        //mBtnBack->setClickedCallback(boost::bind(&LLPanelEditWearable::onBackButtonClicked, this));

        mNameEditor = getChild<LLLineEditor>("description");

        mPanelTitle = getChild<LLTextBox>("edit_wearable_title");
        mDescTitle = getChild<LLTextBox>("description_text");

        getChild<LLRadioGroup>("sex_radio")->setCommitCallback(boost::bind(&LLPanelEditWearable::onCommitSexChange, this));
        getChild<LLButton>("save_as_button")->setCommitCallback(boost::bind(&LLPanelEditWearable::onSaveAsButtonClicked, this));

        // The following panels will be shown/hidden based on what wearable we're editing
        // body parts
        mPanelShape = getChild<LLPanel>("edit_shape_panel");
        mPanelSkin = getChild<LLPanel>("edit_skin_panel");
        mPanelEyes = getChild<LLPanel>("edit_eyes_panel");
        mPanelHair = getChild<LLPanel>("edit_hair_panel");

        // Setting the visibility callback is applied only to the bodyparts panel
        // because currently they are the only ones whose 'wearable_accordion' has
        // multiple accordion tabs (see EXT-8164 for details).
        setWearablePanelVisibilityChangeCallback(mPanelShape);
        setWearablePanelVisibilityChangeCallback(mPanelSkin);
        setWearablePanelVisibilityChangeCallback(mPanelEyes);
        setWearablePanelVisibilityChangeCallback(mPanelHair);

        //clothes
        mPanelShirt = getChild<LLPanel>("edit_shirt_panel");
        mPanelPants = getChild<LLPanel>("edit_pants_panel");
        mPanelShoes = getChild<LLPanel>("edit_shoes_panel");
        mPanelSocks = getChild<LLPanel>("edit_socks_panel");
        mPanelJacket = getChild<LLPanel>("edit_jacket_panel");
        mPanelGloves = getChild<LLPanel>("edit_gloves_panel");
        mPanelUndershirt = getChild<LLPanel>("edit_undershirt_panel");
        mPanelUnderpants = getChild<LLPanel>("edit_underpants_panel");
        mPanelSkirt = getChild<LLPanel>("edit_skirt_panel");
        mPanelAlpha = getChild<LLPanel>("edit_alpha_panel");
        mPanelTattoo = getChild<LLPanel>("edit_tattoo_panel");
        mPanelPhysics = getChild<LLPanel>("edit_physics_panel");

        mTxtAvatarHeight = mPanelShape->getChild<LLTextBox>("avatar_height");

        mWearablePtr = NULL;

        configureAlphaCheckbox(LLVOAvatarDefines::TEX_LOWER_ALPHA, "lower alpha texture invisible");
        configureAlphaCheckbox(LLVOAvatarDefines::TEX_UPPER_ALPHA, "upper alpha texture invisible");
        configureAlphaCheckbox(LLVOAvatarDefines::TEX_HEAD_ALPHA, "head alpha texture invisible");
        configureAlphaCheckbox(LLVOAvatarDefines::TEX_EYES_ALPHA, "eye alpha texture invisible");
        configureAlphaCheckbox(LLVOAvatarDefines::TEX_HAIR_ALPHA, "hair alpha texture invisible");

        // configure tab expanded callbacks
        for (U32 type_index = 0; type_index < (U32)LLWearableType::WT_COUNT; ++type_index)
        {
                LLWearableType::EType type = (LLWearableType::EType) type_index;
                const LLEditWearableDictionary::WearableEntry *wearable_entry = LLEditWearableDictionary::getInstance()->getWearable(type);
                if (!wearable_entry)
                {
                        llwarns << "could not get wearable dictionary entry for wearable of type: " << type << llendl;
                        continue;
                }
                U8 num_subparts = wearable_entry->mSubparts.size();
        
                for (U8 index = 0; index < num_subparts; ++index)
                {
                        // dive into data structures to get the panel we need
                        ESubpart subpart_e = wearable_entry->mSubparts[index];
                        const LLEditWearableDictionary::SubpartEntry *subpart_entry = LLEditWearableDictionary::getInstance()->getSubpart(subpart_e);
        
                        if (!subpart_entry)
                        {
                                llwarns << "could not get wearable subpart dictionary entry for subpart: " << subpart_e << llendl;
                                continue;
                        }
        
                        const std::string accordion_tab = subpart_entry->mAccordionTab;
        
                        LLAccordionCtrlTab *tab = getChild<LLAccordionCtrlTab>(accordion_tab);
        
                        if (!tab)
                        {
                                llwarns << "could not get llaccordionctrltab from UI with name: " << accordion_tab << llendl;
                                continue;
                        }
        
                        // initialize callback to ensure camera view changes appropriately.
                        tab->setDropDownStateChangedCallback(boost::bind(&LLPanelEditWearable::onTabExpandedCollapsed,this,_2,index));
                }

                // initialize texture and color picker controls
                for_each_picker_ctrl_entry <LLColorSwatchCtrl> (getPanel(type), type, boost::bind(init_color_swatch_ctrl, this, _1, _2));
                for_each_picker_ctrl_entry <LLTextureCtrl>     (getPanel(type), type, boost::bind(init_texture_ctrl, this, _1, _2));
        }

        // init all strings
        mMeters         = mPanelShape->getString("meters");
        mFeet           = mPanelShape->getString("feet");
        mHeigth         = mPanelShape->getString("height") + " ";
        mHeigthValue    = "[HEIGHT] [METRIC1]";
        mReplacementMetricUrl   = "[URL_METRIC2]";

        std::string color = mPanelShape->getString("heigth_label_color");
        mAvatarHeigthLabelColor = LLUIColorTable::instance().getColor(color, LLColor4::green);
        color = mPanelShape->getString("heigth_value_label_color");
        mAvatarHeigthValueLabelColor = LLUIColorTable::instance().getColor(color, LLColor4::green);
        gSavedSettings.getControl("HeightUnits")->getSignal()->connect(boost::bind(&LLPanelEditWearable::changeHeightUnits, this, _2));
        updateMetricLayout(gSavedSettings.getBOOL("HeightUnits"));

        return TRUE;
}

// virtual 
// LLUICtrl
BOOL LLPanelEditWearable::isDirty() const
{
        BOOL isDirty = FALSE;
        if (mWearablePtr)
        {
<<<<<<< HEAD
                if (mWearablePtr->isDirty() ||
					// <FS:ND> Crashfix; Guard against mWearableItem or mNameEditor being 0
					//                        mWearableItem->getName().compare(mNameEditor->getText()) != 0)
					( mWearableItem && mNameEditor && mWearableItem->getName().compare(mNameEditor->getText()) != 0 ))
					// </FS:ND>
                {
                        isDirty = TRUE;
                }
=======
			if (mWearablePtr->isDirty() ||
				( mWearableItem && mNameEditor && mWearableItem->getName().compare(mNameEditor->getText()) != 0 ))
			{
				isDirty = TRUE;
			}
>>>>>>> 2206653f
        }
        return isDirty;
}
//virtual
void LLPanelEditWearable::draw()
{
        updateVerbs();
        if (getWearable() && getWearable()->getType() == LLWearableType::WT_SHAPE)
        {
                //updating avatar height
                updateTypeSpecificControls(LLWearableType::WT_SHAPE);
        }

        LLPanel::draw();
}

void LLPanelEditWearable::setVisible(BOOL visible)
{
        if (!visible)
        {
                showWearable(mWearablePtr, FALSE);
        }
        LLPanel::setVisible(visible);
}

void LLPanelEditWearable::setWearable(LLWearable *wearable, BOOL disable_camera_switch)
{
        showWearable(mWearablePtr, FALSE, disable_camera_switch);
        mWearablePtr = wearable;
        showWearable(mWearablePtr, TRUE, disable_camera_switch);
}


//static 
void LLPanelEditWearable::onRevertButtonClicked(void* userdata)
{
        LLPanelEditWearable *panel = (LLPanelEditWearable*) userdata;
        panel->revertChanges();
}

void LLPanelEditWearable::onSaveAsButtonClicked()
{
        LLSD args;
        args["DESC"] = mNameEditor->getText();

        LLNotificationsUtil::add("SaveWearableAs", args, LLSD(), boost::bind(&LLPanelEditWearable::saveAsCallback, this, _1, _2));
}

void LLPanelEditWearable::saveAsCallback(const LLSD& notification, const LLSD& response)
{
        S32 option = LLNotificationsUtil::getSelectedOption(notification, response);
        if (0 == option)
        {
                std::string wearable_name = response["message"].asString();
                LLStringUtil::trim(wearable_name);
                if( !wearable_name.empty() )
                {
                        mNameEditor->setText(wearable_name);
                        saveChanges(true);
                }
        }
}

void LLPanelEditWearable::onCommitSexChange()
{
        if (!isAgentAvatarValid()) return;

        LLWearableType::EType type = mWearablePtr->getType();
        U32 index = gAgentWearables.getWearableIndex(mWearablePtr);

        if( !gAgentWearables.isWearableModifiable(type, index))
        {
                return;
        }

        LLViewerVisualParam* param = static_cast<LLViewerVisualParam*>(gAgentAvatarp->getVisualParam( "male" ));
        if( !param )
        {
                return;
        }

        bool is_new_sex_male = (gSavedSettings.getU32("AvatarSex") ? SEX_MALE : SEX_FEMALE) == SEX_MALE;
        LLWearable*     wearable = gAgentWearables.getWearable(type, index);
        if (wearable)
        {
                wearable->setVisualParamWeight(param->getID(), is_new_sex_male, FALSE);
        }
        param->setWeight( is_new_sex_male, FALSE );

        gAgentAvatarp->updateSexDependentLayerSets( FALSE );

        gAgentAvatarp->updateVisualParams();

        updateScrollingPanelUI();
}

void LLPanelEditWearable::onTexturePickerCommit(const LLUICtrl* ctrl)
{
        const LLTextureCtrl* texture_ctrl = dynamic_cast<const LLTextureCtrl*>(ctrl);
        if (!texture_ctrl)
        {
                llwarns << "got commit signal from not LLTextureCtrl." << llendl;
                return;
        }

        if (getWearable())
        {
                LLWearableType::EType type = getWearable()->getType();
                const PickerControlEntryNamePredicate name_pred(texture_ctrl->getName());
                const LLEditWearableDictionary::PickerControlEntry* entry
                        = find_picker_ctrl_entry_if<LLTextureCtrl, PickerControlEntryNamePredicate>(type, name_pred);
                if (entry)
                {
                        // Set the new version
                        LLViewerFetchedTexture* image = LLViewerTextureManager::getFetchedTexture(texture_ctrl->getImageAssetID());
                        if( image->getID() == IMG_DEFAULT )
                        {
                                image = LLViewerTextureManager::getFetchedTexture(IMG_DEFAULT_AVATAR);
                        }
                        if (getWearable())
                        {
                                U32 index = gAgentWearables.getWearableIndex(getWearable());
                                gAgentAvatarp->setLocalTexture(entry->mTextureIndex, image, FALSE, index);
                                LLVisualParamHint::requestHintUpdates();
                                gAgentAvatarp->wearableUpdated(type, FALSE);
                        }
                }
                else
                {
                        llwarns << "could not get texture picker dictionary entry for wearable of type: " << type << llendl;
                }
        }
}

void LLPanelEditWearable::onColorSwatchCommit(const LLUICtrl* ctrl)
{
        if (getWearable())
        {
                LLWearableType::EType type = getWearable()->getType();
                const PickerControlEntryNamePredicate name_pred(ctrl->getName());
                const LLEditWearableDictionary::PickerControlEntry* entry
                        = find_picker_ctrl_entry_if<LLColorSwatchCtrl, PickerControlEntryNamePredicate>(type, name_pred);
                if (entry)
                {
                        const LLColor4& old_color = getWearable()->getClothesColor(entry->mTextureIndex);
                        const LLColor4& new_color = LLColor4(ctrl->getValue());
                        if( old_color != new_color )
                        {
                                getWearable()->setClothesColor(entry->mTextureIndex, new_color, TRUE);
                                LLVisualParamHint::requestHintUpdates();
                                gAgentAvatarp->wearableUpdated(getWearable()->getType(), FALSE);
                        }
                }
                else
                {
                        llwarns << "could not get color swatch dictionary entry for wearable of type: " << type << llendl;
                }
        }
}

void LLPanelEditWearable::updatePanelPickerControls(LLWearableType::EType type)
{
        LLPanel* panel = getPanel(type);
        if (!panel)
                return;

        bool is_modifiable = false;
        bool is_copyable   = false;

        if(mWearableItem)
        {
                const LLPermissions& perm = mWearableItem->getPermissions();
                is_modifiable = perm.allowModifyBy(gAgent.getID(), gAgent.getGroupID());
                is_copyable = perm.allowCopyBy(gAgent.getID(), gAgent.getGroupID());
        }

        if (is_modifiable)
        {
                // Update picker controls
                for_each_picker_ctrl_entry <LLColorSwatchCtrl> (panel, type, boost::bind(update_color_swatch_ctrl, this, _1, _2));
                for_each_picker_ctrl_entry <LLTextureCtrl>     (panel, type, boost::bind(update_texture_ctrl, this, _1, _2));
        }
        else
        {
                // Disable controls
                for_each_picker_ctrl_entry <LLColorSwatchCtrl> (panel, type, boost::bind(set_enabled_color_swatch_ctrl, false, _1, _2));
                for_each_picker_ctrl_entry <LLTextureCtrl>     (panel, type, boost::bind(set_enabled_texture_ctrl, false, _1, _2));
        }
}

void LLPanelEditWearable::saveChanges(bool force_save_as)
{
        if (!mWearablePtr || !isDirty())
        {
                // do nothing if no unsaved changes
                return;
        }

        U32 index = gAgentWearables.getWearableIndex(mWearablePtr);

        std::string new_name = mNameEditor->getText();
        if (force_save_as)
        {
                // the name of the wearable has changed, re-save wearable with new name
                LLAppearanceMgr::instance().removeCOFItemLinks(mWearablePtr->getItemID(),false);
                gAgentWearables.saveWearableAs(mWearablePtr->getType(), index, new_name, FALSE);
                mNameEditor->setText(mWearableItem->getName());
        }
        else
        {
                gAgentWearables.saveWearable(mWearablePtr->getType(), index, TRUE, new_name);
        }
}

void LLPanelEditWearable::revertChanges()
{
        if (!mWearablePtr || !isDirty())
        {
                // no unsaved changes to revert
                return;
        }

        mWearablePtr->revertValues();
        mNameEditor->setText(mWearableItem->getName());
        updatePanelPickerControls(mWearablePtr->getType());
        updateTypeSpecificControls(mWearablePtr->getType());
        gAgentAvatarp->wearableUpdated(mWearablePtr->getType(), FALSE);
}

void LLPanelEditWearable::showWearable(LLWearable* wearable, BOOL show, BOOL disable_camera_switch)
{
        if (!wearable)
        {
                return;
        }

        mWearableItem = gInventory.getItem(mWearablePtr->getItemID());
        llassert(mWearableItem);

        LLWearableType::EType type = wearable->getType();
        LLPanel *targetPanel = NULL;
        std::string title;
        std::string description_title;

        const LLEditWearableDictionary::WearableEntry *wearable_entry = LLEditWearableDictionary::getInstance()->getWearable(type);
        if (!wearable_entry)
        {
                llwarns << "called LLPanelEditWearable::showWearable with an invalid wearable type! (" << type << ")" << llendl;
                return;
        }

        targetPanel = getPanel(type);
        title = getString(wearable_entry->mTitle);
        description_title = getString(wearable_entry->mDescTitle);

        // Update picker controls state
        for_each_picker_ctrl_entry <LLColorSwatchCtrl> (targetPanel, type, boost::bind(set_enabled_color_swatch_ctrl, show, _1, _2));
        for_each_picker_ctrl_entry <LLTextureCtrl>     (targetPanel, type, boost::bind(set_enabled_texture_ctrl, show, _1, _2));

        targetPanel->setVisible(show);
        toggleTypeSpecificControls(type);

        if (show)
        {
                mPanelTitle->setText(title);
                mPanelTitle->setToolTip(title);
                mDescTitle->setText(description_title);
                
                // set name
                mNameEditor->setText(mWearableItem->getName());

                updatePanelPickerControls(type);
                updateTypeSpecificControls(type);

                // clear and rebuild visual param list
                U8 num_subparts = wearable_entry->mSubparts.size();
        
                for (U8 index = 0; index < num_subparts; ++index)
                {
                        // dive into data structures to get the panel we need
                        ESubpart subpart_e = wearable_entry->mSubparts[index];
                        const LLEditWearableDictionary::SubpartEntry *subpart_entry = LLEditWearableDictionary::getInstance()->getSubpart(subpart_e);
        
                        if (!subpart_entry)
                        {
                                llwarns << "could not get wearable subpart dictionary entry for subpart: " << subpart_e << llendl;
                                continue;
                        }
        
                        const std::string scrolling_panel = subpart_entry->mParamList;
                        const std::string accordion_tab = subpart_entry->mAccordionTab;
        
                        LLScrollingPanelList *panel_list = getChild<LLScrollingPanelList>(scrolling_panel);
                        LLAccordionCtrlTab *tab = getChild<LLAccordionCtrlTab>(accordion_tab);
			
                        if (!panel_list)
                        {
                                llwarns << "could not get scrolling panel list: " << scrolling_panel << llendl;
                                continue;
                        }
        
                        if (!tab)
                        {
                                llwarns << "could not get llaccordionctrltab from UI with name: " << accordion_tab << llendl;
                                continue;
                        }

			// Don't show female subparts if you're not female, etc.
			if (!(gAgentAvatarp->getSex() & subpart_entry->mSex))
			{
				tab->setVisible(FALSE);
				continue;
			}
			else
			{
				tab->setVisible(TRUE);
			}
			
                        // what edit group do we want to extract params for?
                        const std::string edit_group = subpart_entry->mEditGroup;
        
                        // storage for ordered list of visual params
                        value_map_t sorted_params;
                        getSortedParams(sorted_params, edit_group);

                        LLJoint* jointp = gAgentAvatarp->getJoint( subpart_entry->mTargetJoint );
                        if (!jointp)
                        {
                                jointp = gAgentAvatarp->getJoint("mHead");
                        }

                        buildParamList(panel_list, sorted_params, tab, jointp);
        
                        updateScrollingPanelUI();
                }
                if (!disable_camera_switch)
                {
                        showDefaultSubpart();
                }

                updateVerbs();
        }
}

void LLPanelEditWearable::showDefaultSubpart()
{
        changeCamera(3);
}

void LLPanelEditWearable::onTabExpandedCollapsed(const LLSD& param, U8 index)
{
        bool expanded = param.asBoolean();

        if (!mWearablePtr || !gAgentCamera.cameraCustomizeAvatar())
        {
                // we don't have a valid wearable we're editing, or we've left the wearable editor
                return;
        }

        if (expanded)
        {
                changeCamera(index);
        }

}

void LLPanelEditWearable::changeCamera(U8 subpart)
{
	// Don't change the camera if this type doesn't have a camera switch.
	// Useful for wearables like physics that don't have an associated physical body part.
	if (LLWearableType::getDisableCameraSwitch(mWearablePtr->getType()))
	{
		return;
	}
        const LLEditWearableDictionary::WearableEntry *wearable_entry = LLEditWearableDictionary::getInstance()->getWearable(mWearablePtr->getType());
        if (!wearable_entry)
        {
                llinfos << "could not get wearable dictionary entry for wearable type: " << mWearablePtr->getType() << llendl;
                return;
        }

        if (subpart >= wearable_entry->mSubparts.size())
        {
                llinfos << "accordion tab expanded for invalid subpart. Wearable type: " << mWearablePtr->getType() << " subpart num: " << subpart << llendl;
                return;
        }

        ESubpart subpart_e = wearable_entry->mSubparts[subpart];
        const LLEditWearableDictionary::SubpartEntry *subpart_entry = LLEditWearableDictionary::getInstance()->getSubpart(subpart_e);

        if (!subpart_entry)
        {
                llwarns << "could not get wearable subpart dictionary entry for subpart: " << subpart_e << llendl;
                return;
        }

        // Update the camera
        gMorphView->setCameraTargetJoint( gAgentAvatarp->getJoint( subpart_entry->mTargetJoint ) );
        gMorphView->setCameraTargetOffset( subpart_entry->mTargetOffset );
        gMorphView->setCameraOffset( subpart_entry->mCameraOffset );
        if (gSavedSettings.getBOOL("AppearanceCameraMovement"))
        {
                gMorphView->updateCamera();
        }
}

void LLPanelEditWearable::updateScrollingPanelList()
{
        updateScrollingPanelUI();
}

void LLPanelEditWearable::toggleTypeSpecificControls(LLWearableType::EType type)
{
        // Toggle controls specific to shape editing panel.
        {
                bool is_shape = (type == LLWearableType::WT_SHAPE);
                getChildView("sex_radio")->setVisible( is_shape);
                getChildView("female_icon")->setVisible( is_shape);
                getChildView("male_icon")->setVisible( is_shape);
        }
}

void LLPanelEditWearable::updateTypeSpecificControls(LLWearableType::EType type)
{
        const F32 ONE_METER = 1.0;
        const F32 ONE_FOOT = 0.3048 * ONE_METER; // in meters
        // Update controls specific to shape editing panel.
        if (type == LLWearableType::WT_SHAPE)
        {
                // Update avatar height
				// The .195 is a fudge factor derived by measuring against
				//  prims inworld, and carried forward from Phoenix. -- TS
				F32 new_size = gAgentAvatarp->mBodySize.mV[VZ] + .195;

                if (gSavedSettings.getBOOL("HeightUnits") == FALSE)
                {
                        // convert meters to feet
                        new_size = new_size / ONE_FOOT;
                }

                std::string avatar_height_str = llformat("%.2f", new_size);
                mHeigthValue.setArg("[HEIGHT]", avatar_height_str);
                updateAvatarHeightLabel();
        }

        if (LLWearableType::WT_ALPHA == type)
        {
                updateAlphaCheckboxes();

                initPreviousAlphaTextures();
        }
}

void LLPanelEditWearable::updateScrollingPanelUI()
{
        // do nothing if we don't have a valid wearable we're editing
        if (mWearablePtr == NULL)
        {
                return;
        }

        LLWearableType::EType type = mWearablePtr->getType();
        LLPanel *panel = getPanel(type);

        if(panel && (mWearablePtr->getItemID().notNull()))
        {
                const LLEditWearableDictionary::WearableEntry *wearable_entry = LLEditWearableDictionary::getInstance()->getWearable(type);
                llassert(wearable_entry);
                if (!wearable_entry) return;
                U8 num_subparts = wearable_entry->mSubparts.size();

                LLScrollingPanelParam::sUpdateDelayFrames = 0;
                for (U8 index = 0; index < num_subparts; ++index)
                {
                        // dive into data structures to get the panel we need
                        ESubpart subpart_e = wearable_entry->mSubparts[index];
                        const LLEditWearableDictionary::SubpartEntry *subpart_entry = LLEditWearableDictionary::getInstance()->getSubpart(subpart_e);

                        const std::string scrolling_panel = subpart_entry->mParamList;

                        LLScrollingPanelList *panel_list = getChild<LLScrollingPanelList>(scrolling_panel);
        
                        if (!panel_list)
                        {
                                llwarns << "could not get scrolling panel list: " << scrolling_panel << llendl;
                                continue;
                        }
                        
                        panel_list->updatePanels(TRUE);
                }
        }
}

LLPanel* LLPanelEditWearable::getPanel(LLWearableType::EType type)
{
        switch (type)
        {
                case LLWearableType::WT_SHAPE:
                        return mPanelShape;
                        break;

                case LLWearableType::WT_SKIN:
                        return mPanelSkin;
                        break;

                case LLWearableType::WT_HAIR:
                        return mPanelHair;
                        break;

                case LLWearableType::WT_EYES:
                        return mPanelEyes;
                        break;

                case LLWearableType::WT_SHIRT:
                        return mPanelShirt;
                        break;

                case LLWearableType::WT_PANTS:
                        return mPanelPants;
                        break;

                case LLWearableType::WT_SHOES:
                        return mPanelShoes;
                        break;

                case LLWearableType::WT_SOCKS:
                        return mPanelSocks;
                        break;

                case LLWearableType::WT_JACKET:
                        return mPanelJacket;
                        break;

                case LLWearableType::WT_GLOVES:
                        return mPanelGloves;
                        break;

                case LLWearableType::WT_UNDERSHIRT:
                        return mPanelUndershirt;
                        break;

                case LLWearableType::WT_UNDERPANTS:
                        return mPanelUnderpants;
                        break;

                case LLWearableType::WT_SKIRT:
                        return mPanelSkirt;
                        break;

                case LLWearableType::WT_ALPHA:
                        return mPanelAlpha;
                        break;

                case LLWearableType::WT_TATTOO:
                        return mPanelTattoo;
                        break;

                case LLWearableType::WT_PHYSICS:
                        return mPanelPhysics;
                        break;

                default:
                        break;
        }
        return NULL;
}

void LLPanelEditWearable::getSortedParams(value_map_t &sorted_params, const std::string &edit_group)
{
        LLWearable::visual_param_vec_t param_list;
        ESex avatar_sex = gAgentAvatarp->getSex();

        mWearablePtr->getVisualParams(param_list);

        for (LLWearable::visual_param_vec_t::iterator iter = param_list.begin();
                iter != param_list.end();
                ++iter)
        {
                LLViewerVisualParam *param = (LLViewerVisualParam*) *iter;

                if (param->getID() == -1 
                        || !param->isTweakable()
                        || param->getEditGroup() != edit_group 
                        || !(param->getSex() & avatar_sex))
                {
                        continue;
                }

                value_map_t::value_type vt(-param->getDisplayOrder(), param);
                llassert( sorted_params.find(-param->getDisplayOrder()) == sorted_params.end() ); //check for duplicates
                sorted_params.insert(vt);
        }
}

void LLPanelEditWearable::buildParamList(LLScrollingPanelList *panel_list, value_map_t &sorted_params, LLAccordionCtrlTab *tab, LLJoint* jointp)
{
        // sorted_params is sorted according to magnitude of effect from
        // least to greatest.  Adding to the front of the child list
        // reverses that order.
        if( panel_list )
        {
                panel_list->clearPanels();
                value_map_t::iterator end = sorted_params.end();
                S32 height = 0;
                for(value_map_t::iterator it = sorted_params.begin(); it != end; ++it)
                {
                        LLPanel::Params p;
                        p.name("LLScrollingPanelParam");
                        LLWearable *wearable = this->getWearable();
                        LLScrollingPanelParamBase *panel_param = NULL;
                        if (wearable && wearable->getType() == LLWearableType::WT_PHYSICS) // Hack to show a different panel for physics.  Should generalize this later.
                        {
                                panel_param = new LLScrollingPanelParamBase( p, NULL, (*it).second, TRUE, this->getWearable(), jointp);
                        }
                        else
                        {
                                panel_param = new LLScrollingPanelParam( p, NULL, (*it).second, TRUE, this->getWearable(), jointp);
                        }
                        height = panel_list->addPanel( panel_param );
                }
        }
}

void LLPanelEditWearable::updateVerbs()
{
        bool can_copy = false;

        if(mWearableItem)
        {
                can_copy = mWearableItem->getPermissions().allowCopyBy(gAgentID);
        }

        BOOL is_dirty = isDirty();

        mBtnRevert->setEnabled(is_dirty);
        getChildView("save_as_button")->setEnabled(is_dirty && can_copy);

        if(isAgentAvatarValid())
        {
                // Update viewer's radio buttons (of RadioGroup with control_name="AvatarSex") of Avatar's gender
                // with value from "AvatarSex" setting
                gSavedSettings.setU32("AvatarSex", (gAgentAvatarp->getSex() == SEX_MALE) );
        }

        // update back button and title according to dirty state.
        static BOOL was_dirty = FALSE;
        if (was_dirty != is_dirty) // to avoid redundant changes because this method is called from draw
        {
                static S32 label_width = mBtnBack->getFont()->getWidth(mBackBtnLabel);
                const std::string& label = is_dirty ? mBackBtnLabel : LLStringUtil::null;
                const S32 delta_width = is_dirty ? label_width : -label_width;

                mBtnBack->setLabel(label);

                // update rect according to label width
                LLRect rect = mBtnBack->getRect();
                rect.mRight += delta_width;
                mBtnBack->setShape(rect);

                // update title rect according to back button width
                rect = mPanelTitle->getRect();
                rect.mLeft += delta_width;
                mPanelTitle->setShape(rect);

                was_dirty = is_dirty;
        }
}

void LLPanelEditWearable::configureAlphaCheckbox(LLVOAvatarDefines::ETextureIndex te, const std::string& name)
{
        LLCheckBoxCtrl* checkbox = mPanelAlpha->getChild<LLCheckBoxCtrl>(name);
        checkbox->setCommitCallback(boost::bind(&LLPanelEditWearable::onInvisibilityCommit, this, checkbox, te));

        mAlphaCheckbox2Index[name] = te;
}

void LLPanelEditWearable::onInvisibilityCommit(LLCheckBoxCtrl* checkbox_ctrl, LLVOAvatarDefines::ETextureIndex te)
{
        if (!checkbox_ctrl) return;
        if (!getWearable()) return;

        llinfos << "onInvisibilityCommit, self " << this << " checkbox_ctrl " << checkbox_ctrl << llendl;

        bool new_invis_state = checkbox_ctrl->get();
        if (new_invis_state)
        {
                LLLocalTextureObject *lto = getWearable()->getLocalTextureObject(te);
                mPreviousAlphaTexture[te] = lto->getID();
                
                LLViewerFetchedTexture* image = LLViewerTextureManager::getFetchedTexture( IMG_INVISIBLE );
                U32 index = gAgentWearables.getWearableIndex(getWearable());
                gAgentAvatarp->setLocalTexture(te, image, FALSE, index);
                gAgentAvatarp->wearableUpdated(getWearable()->getType(), FALSE);
        }
        else
        {
                // Try to restore previous texture, if any.
                LLUUID prev_id = mPreviousAlphaTexture[te];
                if (prev_id.isNull() || (prev_id == IMG_INVISIBLE))
                {
                        prev_id = LLUUID( gSavedSettings.getString( "UIImgDefaultAlphaUUID" ) );
                }
                if (prev_id.isNull()) return;
                
                LLViewerFetchedTexture* image = LLViewerTextureManager::getFetchedTexture(prev_id);
                if (!image) return;

                U32 index = gAgentWearables.getWearableIndex(getWearable());
                gAgentAvatarp->setLocalTexture(te, image, FALSE, index);
                gAgentAvatarp->wearableUpdated(getWearable()->getType(), FALSE);
        }

        updatePanelPickerControls(getWearable()->getType());
}

void LLPanelEditWearable::updateAlphaCheckboxes()
{
        for(string_texture_index_map_t::iterator iter = mAlphaCheckbox2Index.begin();
                iter != mAlphaCheckbox2Index.end(); ++iter )
        {
                LLVOAvatarDefines::ETextureIndex te = (LLVOAvatarDefines::ETextureIndex)iter->second;
                LLCheckBoxCtrl* ctrl = mPanelAlpha->getChild<LLCheckBoxCtrl>(iter->first);
                if (ctrl)
                {
                        ctrl->set(!gAgentAvatarp->isTextureVisible(te, mWearablePtr));
                }
        }
}

void LLPanelEditWearable::initPreviousAlphaTextures()
{
        initPreviousAlphaTextureEntry(TEX_LOWER_ALPHA);
        initPreviousAlphaTextureEntry(TEX_UPPER_ALPHA);
        initPreviousAlphaTextureEntry(TEX_HEAD_ALPHA);
        initPreviousAlphaTextureEntry(TEX_EYES_ALPHA);
        initPreviousAlphaTextureEntry(TEX_LOWER_ALPHA);
}

void LLPanelEditWearable::initPreviousAlphaTextureEntry(LLVOAvatarDefines::ETextureIndex te)
{
        LLLocalTextureObject *lto = getWearable()->getLocalTextureObject(te);
        if (lto)
        {
                mPreviousAlphaTexture[te] = lto->getID();
        }
}

// handle secondlife:///app/metricsystem
class LLMetricSystemHandler : public LLCommandHandler
{
public:
        LLMetricSystemHandler() : LLCommandHandler("metricsystem", UNTRUSTED_THROTTLE) { }

        bool handle(const LLSD& params, const LLSD& query_map, LLMediaCtrl* web)
        {
                // change height units TRUE for meters and FALSE for feet
                BOOL new_value = (gSavedSettings.getBOOL("HeightUnits") == FALSE) ? TRUE : FALSE;
                gSavedSettings.setBOOL("HeightUnits", new_value);
                return true;
        }
};

LLMetricSystemHandler gMetricSystemHandler;

// EOF<|MERGE_RESOLUTION|>--- conflicted
+++ resolved
@@ -835,22 +835,11 @@
         BOOL isDirty = FALSE;
         if (mWearablePtr)
         {
-<<<<<<< HEAD
-                if (mWearablePtr->isDirty() ||
-					// <FS:ND> Crashfix; Guard against mWearableItem or mNameEditor being 0
-					//                        mWearableItem->getName().compare(mNameEditor->getText()) != 0)
-					( mWearableItem && mNameEditor && mWearableItem->getName().compare(mNameEditor->getText()) != 0 ))
-					// </FS:ND>
-                {
-                        isDirty = TRUE;
-                }
-=======
 			if (mWearablePtr->isDirty() ||
 				( mWearableItem && mNameEditor && mWearableItem->getName().compare(mNameEditor->getText()) != 0 ))
 			{
 				isDirty = TRUE;
 			}
->>>>>>> 2206653f
         }
         return isDirty;
 }
