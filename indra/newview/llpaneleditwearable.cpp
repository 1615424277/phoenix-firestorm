--- conflicted
+++ resolved
@@ -1439,12 +1439,8 @@
         gMorphView->setCameraOffset( subpart_entry->mCameraOffset );
         if (gSavedSettings.getBOOL("AppearanceCameraMovement"))
         {
-<<<<<<< HEAD
-        //    gAgentCamera.setFocusOnAvatar(FALSE, FALSE); <FS:Beq/> FIRE-31959 Restore proper turning behaviour.
-=======
             // Unlock focus from avatar but don't stop animation to not interrupt ANIM_AGENT_CUSTOMIZE
             gAgentCamera.setFocusOnAvatar(FALSE, gAgentCamera.getCameraAnimating());
->>>>>>> d55a6308
             gMorphView->updateCamera();
         }
 }
