--- conflicted
+++ resolved
@@ -46,23 +46,13 @@
 
 bool FSFloaterVolumeControls::postBuild()
 {
-<<<<<<< HEAD
-	// <FS:PP> FIRE-9856: Mute sound effects disable plays sound from collisions and plays sound from gestures checkbox not disable after restart/relog
-	bool mute_sound_effects = gSavedSettings.getBOOL("MuteSounds");
-	bool mute_all_sounds = gSavedSettings.getBOOL("MuteAudio");
-	getChild<LLCheckBoxCtrl>("gesture_audio_play_btn")->setEnabled(!(mute_sound_effects || mute_all_sounds));
-	getChild<LLCheckBoxCtrl>("collisions_audio_play_btn")->setEnabled(!(mute_sound_effects || mute_all_sounds));
-	// </FS:PP>
-	return true;
-=======
     // <FS:PP> FIRE-9856: Mute sound effects disable plays sound from collisions and plays sound from gestures checkbox not disable after restart/relog
     bool mute_sound_effects = gSavedSettings.getBOOL("MuteSounds");
     bool mute_all_sounds = gSavedSettings.getBOOL("MuteAudio");
     getChild<LLCheckBoxCtrl>("gesture_audio_play_btn")->setEnabled(!(mute_sound_effects || mute_all_sounds));
     getChild<LLCheckBoxCtrl>("collisions_audio_play_btn")->setEnabled(!(mute_sound_effects || mute_all_sounds));
     // </FS:PP>
-    return TRUE;
->>>>>>> c06fb4e0
+    return true;
 }
 
 // virtual
