--- conflicted
+++ resolved
@@ -96,13 +96,8 @@
         chat_to_send += chat_text;
     }
 
-<<<<<<< HEAD
-	// Send it as if it was typed in
-	mChatbar.sendChatFromViewer(chat_to_send, type_o_chat, ((bool)(channel == 0)) && gSavedSettings.getBOOL("PlayChatAnim"));
-=======
     // Send it as if it was typed in
-    mChatbar.sendChatFromViewer(chat_to_send, type_o_chat, ((BOOL)(channel == 0)) && gSavedSettings.getBOOL("PlayChatAnim"));
->>>>>>> c06fb4e0
+    mChatbar.sendChatFromViewer(chat_to_send, type_o_chat, ((bool)(channel == 0)) && gSavedSettings.getBOOL("PlayChatAnim"));
 }
 
 #endif