--- conflicted
+++ resolved
@@ -41,17 +41,10 @@
     :   public LLPanel
 {
 public:
-<<<<<<< HEAD
-	LLPanelLandAudio(LLSafeHandle<LLParcelSelection>& parcelp);
-	/*virtual*/ ~LLPanelLandAudio();
-	/*virtual*/ bool postBuild();
-	void refresh();
-=======
     LLPanelLandAudio(LLSafeHandle<LLParcelSelection>& parcelp);
     /*virtual*/ ~LLPanelLandAudio();
-    /*virtual*/ BOOL postBuild();
+    /*virtual*/ bool postBuild();
     void refresh();
->>>>>>> c06fb4e0
 
 private:
     static void onCommitAny(LLUICtrl* ctrl, void *userdata);
