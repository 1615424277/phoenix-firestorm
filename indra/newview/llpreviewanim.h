/**
 * @file llpreviewanim.h
 * @brief LLPreviewAnim class definition
 *
 * $LicenseInfo:firstyear=2004&license=viewerlgpl$
 * Second Life Viewer Source Code
 * Copyright (C) 2010, Linden Research, Inc.
 *
 * This library is free software; you can redistribute it and/or
 * modify it under the terms of the GNU Lesser General Public
 * License as published by the Free Software Foundation;
 * version 2.1 of the License only.
 *
 * This library is distributed in the hope that it will be useful,
 * but WITHOUT ANY WARRANTY; without even the implied warranty of
 * MERCHANTABILITY or FITNESS FOR A PARTICULAR PURPOSE.  See the GNU
 * Lesser General Public License for more details.
 *
 * You should have received a copy of the GNU Lesser General Public
 * License along with this library; if not, write to the Free Software
 * Foundation, Inc., 51 Franklin Street, Fifth Floor, Boston, MA  02110-1301  USA
 *
 * Linden Research, Inc., 945 Battery Street, San Francisco, CA  94111  USA
 * $/LicenseInfo$
 */

#ifndef LL_LLPREVIEWANIM_H
#define LL_LLPREVIEWANIM_H

#include "llpreview.h"
#include "llcharacter.h"

class LLMotion;
class LLTextBox;

class LLPreviewAnim : public LLPreview
{
public:

<<<<<<< HEAD
	LLPreviewAnim(const LLSD& key);
	bool postBuild() override;
	void onClose(bool app_quitting) override;
	void draw() override;
	void refreshFromItem() override;
=======
    LLPreviewAnim(const LLSD& key);
    BOOL postBuild() override;
    void onClose(bool app_quitting) override;
    void draw() override;
    void refreshFromItem() override;
>>>>>>> c06fb4e0

    void cleanup(); // cleanup 'playing' state
    void play(const LLSD& param);
    // <FS:Ansariel> Improved animation preview
    //void showAdvanced();

protected:

    void expand(const LLSD& param);     // <FS:Zi> Make advanced animation preview optional

    LLUUID  mItemID; // Not an item id, but a playing asset id
    bool    mDidStart;
    // <FS:Ansariel> Improved animation preview
    //LLTextBox* pAdvancedStatsTextBox;
};

#endif  // LL_LLPREVIEWANIM_H<|MERGE_RESOLUTION|>--- conflicted
+++ resolved
@@ -37,19 +37,11 @@
 {
 public:
 
-<<<<<<< HEAD
-	LLPreviewAnim(const LLSD& key);
-	bool postBuild() override;
-	void onClose(bool app_quitting) override;
-	void draw() override;
-	void refreshFromItem() override;
-=======
     LLPreviewAnim(const LLSD& key);
-    BOOL postBuild() override;
+    bool postBuild() override;
     void onClose(bool app_quitting) override;
     void draw() override;
     void refreshFromItem() override;
->>>>>>> c06fb4e0
 
     void cleanup(); // cleanup 'playing' state
     void play(const LLSD& param);
