/**
 * @file llpaneloutfitsinventory.cpp
 * @brief Outfits inventory panel
 *
 * $LicenseInfo:firstyear=2009&license=viewerlgpl$
 * Second Life Viewer Source Code
 * Copyright (C) 2010, Linden Research, Inc.
 *
 * This library is free software; you can redistribute it and/or
 * modify it under the terms of the GNU Lesser General Public
 * License as published by the Free Software Foundation;
 * version 2.1 of the License only.
 *
 * This library is distributed in the hope that it will be useful,
 * but WITHOUT ANY WARRANTY; without even the implied warranty of
 * MERCHANTABILITY or FITNESS FOR A PARTICULAR PURPOSE.  See the GNU
 * Lesser General Public License for more details.
 *
 * You should have received a copy of the GNU Lesser General Public
 * License along with this library; if not, write to the Free Software
 * Foundation, Inc., 51 Franklin Street, Fifth Floor, Boston, MA  02110-1301  USA
 *
 * Linden Research, Inc., 945 Battery Street, San Francisco, CA  94111  USA
 * $/LicenseInfo$
 */

#include "llviewerprecompiledheaders.h"

#include "llpaneloutfitsinventory.h"

#include "llagentwearables.h"
#include "llappearancemgr.h"
#include "llfloatersidepanelcontainer.h"
#include "llinventoryfunctions.h"
#include "llinventorymodelbackgroundfetch.h"
#include "llnotificationsutil.h"
#include "lloutfitgallery.h"
#include "lloutfitobserver.h"
#include "lloutfitslist.h"
#include "llpanelappearancetab.h"
#include "llpanelwearing.h"
#include "llsidepanelappearance.h"
#include "lltabcontainer.h"
#include "llviewercontrol.h"
#include "llviewerfoldertype.h"

static const std::string OUTFITS_TAB_NAME = "outfitslist_tab";
static const std::string OUTFIT_GALLERY_TAB_NAME = "outfit_gallery_tab";
static const std::string COF_TAB_NAME = "cof_tab";

static const std::string SAVE_AS_BTN("save_as_btn");
static const std::string SAVE_BTN("save_btn");

static LLPanelInjector<LLPanelOutfitsInventory> t_inventory("panel_outfits_inventory");

LLPanelOutfitsInventory::LLPanelOutfitsInventory() :
    mMyOutfitsPanel(NULL),
    mCurrentOutfitPanel(NULL),
    mActivePanel(NULL),
    mAppearanceTabs(NULL),
    mInitialized(false)
{
    gAgentWearables.addLoadedCallback(boost::bind(&LLPanelOutfitsInventory::onWearablesLoaded, this));
    gAgentWearables.addLoadingStartedCallback(boost::bind(&LLPanelOutfitsInventory::onWearablesLoading, this));

    LLOutfitObserver& observer = LLOutfitObserver::instance();
    observer.addBOFChangedCallback(boost::bind(&LLPanelOutfitsInventory::updateVerbs, this));
    observer.addCOFChangedCallback(boost::bind(&LLPanelOutfitsInventory::updateVerbs, this));
    observer.addOutfitLockChangedCallback(boost::bind(&LLPanelOutfitsInventory::updateVerbs, this));
}

LLPanelOutfitsInventory::~LLPanelOutfitsInventory()
{
    if (mAppearanceTabs && mInitialized)
    {
        gSavedSettings.setS32("LastAppearanceTab", mAppearanceTabs->getCurrentPanelIndex());
    }
}

// virtual
bool LLPanelOutfitsInventory::postBuild()
{
    initTabPanels();
    initListCommandsHandlers();

    // Fetch your outfits folder so that the links are in memory.
    // ( This is only necessary if we want to show a warning if a user deletes an item that has a
    // a link in an outfit, see "ConfirmItemDeleteHasLinks". )

    const LLUUID &outfits_cat = gInventory.findCategoryUUIDForType(LLFolderType::FT_MY_OUTFITS);
    if (outfits_cat.notNull())
    {
        LLInventoryModelBackgroundFetch::instance().start(outfits_cat);
    }

    getChild<LLButton>(SAVE_BTN)->setCommitCallback(boost::bind(&LLPanelOutfitsInventory::saveOutfit, this, false));
    getChild<LLButton>(SAVE_AS_BTN)->setCommitCallback(boost::bind(&LLPanelOutfitsInventory::saveOutfit, this, true));

<<<<<<< HEAD
	return true;
=======
    return TRUE;
>>>>>>> e1623bb2
}

// virtual
void LLPanelOutfitsInventory::onOpen(const LLSD& key)
{
<<<<<<< HEAD
	if (!mInitialized)
	{
		LLSidepanelAppearance* panel_appearance = getAppearanceSP();
		if (panel_appearance)
		{
			// *TODO: move these methods to LLPanelOutfitsInventory?
			panel_appearance->fetchInventory();
			panel_appearance->refreshCurrentOutfitName();
		}

		if (!mAppearanceTabs->selectTab(gSavedSettings.getS32("LastAppearanceTab")))
			mAppearanceTabs->selectFirstTab();

		mInitialized = true;
	}

	// Make sure we know which tab is selected, update the filter,
	// and update verbs.
	onTabChange();
	
	// *TODO: Auto open the first outfit newly created so new users can see sample outfit contents
	/*
	static bool should_open_outfit = true;
	if (should_open_outfit && gAgent.isFirstLogin())
	{
		LLInventoryPanel* outfits_panel = getChild<LLInventoryPanel>(OUTFITS_TAB_NAME);
		if (outfits_panel)
		{
			LLUUID my_outfits_id = gInventory.findCategoryUUIDForType(LLFolderType::FT_MY_OUTFITS);
			LLFolderViewFolder* my_outfits_folder = outfits_panel->getRootFolder()->getFolderByID(my_outfits_id);
			if (my_outfits_folder)
			{
				LLFolderViewFolder* first_outfit = dynamic_cast<LLFolderViewFolder*>(my_outfits_folder->getFirstChild());
				if (first_outfit)
				{
					first_outfit->setOpen(true);
				}
			}
		}
	}
	should_open_outfit = false;
	*/
=======
    if (!mInitialized)
    {
        LLSidepanelAppearance* panel_appearance = getAppearanceSP();
        if (panel_appearance)
        {
            // *TODO: move these methods to LLPanelOutfitsInventory?
            panel_appearance->fetchInventory();
            panel_appearance->refreshCurrentOutfitName();
        }

        if (!mAppearanceTabs->selectTab(gSavedSettings.getS32("LastAppearanceTab")))
            mAppearanceTabs->selectFirstTab();

        mInitialized = true;
    }

    // Make sure we know which tab is selected, update the filter,
    // and update verbs.
    onTabChange();

    // *TODO: Auto open the first outfit newly created so new users can see sample outfit contents
    /*
    static bool should_open_outfit = true;
    if (should_open_outfit && gAgent.isFirstLogin())
    {
        LLInventoryPanel* outfits_panel = getChild<LLInventoryPanel>(OUTFITS_TAB_NAME);
        if (outfits_panel)
        {
            LLUUID my_outfits_id = gInventory.findCategoryUUIDForType(LLFolderType::FT_MY_OUTFITS);
            LLFolderViewFolder* my_outfits_folder = outfits_panel->getRootFolder()->getFolderByID(my_outfits_id);
            if (my_outfits_folder)
            {
                LLFolderViewFolder* first_outfit = dynamic_cast<LLFolderViewFolder*>(my_outfits_folder->getFirstChild());
                if (first_outfit)
                {
                    first_outfit->setOpen(TRUE);
                }
            }
        }
    }
    should_open_outfit = false;
    */
>>>>>>> e1623bb2
}

void LLPanelOutfitsInventory::updateVerbs()
{
    if (mListCommands)
    {
        updateListCommands();
    }
}

// virtual
void LLPanelOutfitsInventory::onSearchEdit(const std::string& string)
{
    if (!mActivePanel) return;

    if (!LLInventoryModelBackgroundFetch::instance().inventoryFetchStarted())
    {
        llassert(false); // this should have been done on startup
        LLInventoryModelBackgroundFetch::instance().start();
    }

    // set new filter string
    mActivePanel->setFilterSubString(string);
}

void LLPanelOutfitsInventory::onWearButtonClick()
{
    if(isOutfitsListPanelActive())
    {
        if (mMyOutfitsPanel->hasItemSelected())
        {
            mMyOutfitsPanel->wearSelectedItems();
        }
        else
        {
            mMyOutfitsPanel->performAction("replaceoutfit");
        }
    }
    else if(isOutfitsGalleryPanelActive())
    {
        mOutfitGalleryPanel->wearSelectedOutfit();
    }

}

bool LLPanelOutfitsInventory::onSaveCommit(const LLSD& notification, const LLSD& response)
{
    S32 option = LLNotificationsUtil::getSelectedOption(notification, response);
    if (0 == option)
    {
        std::string outfit_name = response["message"].asString();
        LLStringUtil::trim(outfit_name);
        if( !outfit_name.empty() )
        {
            LLAppearanceMgr::getInstance()->makeNewOutfitLinks(outfit_name);

            LLSidepanelAppearance* panel_appearance = getAppearanceSP();
            if (panel_appearance)
            {
                panel_appearance->showOutfitsInventoryPanel();
            }

            if (mAppearanceTabs)
            {
                mAppearanceTabs->selectTabByName(OUTFITS_TAB_NAME);
            }
        }
    }

    return false;
}

void LLPanelOutfitsInventory::onSave()
{
    std::string outfit_name;

    if (!LLAppearanceMgr::getInstance()->getBaseOutfitName(outfit_name))
    {
        outfit_name = LLViewerFolderType::lookupNewCategoryName(LLFolderType::FT_OUTFIT);
    }

    LLSD args;
    args["DESC"] = outfit_name;

    LLSD payload;
    //payload["ids"].append(*it);

    LLNotificationsUtil::add("SaveOutfitAs", args, payload, boost::bind(&LLPanelOutfitsInventory::onSaveCommit, this, _1, _2));
}

//static
LLPanelOutfitsInventory* LLPanelOutfitsInventory::findInstance()
{
    return dynamic_cast<LLPanelOutfitsInventory*>(LLFloaterSidePanelContainer::getPanel("appearance", "panel_outfits_inventory"));
}

void LLPanelOutfitsInventory::openApearanceTab(const std::string& tab_name)
{
    if (!mAppearanceTabs) return;
    mAppearanceTabs->selectTabByName(tab_name);
}

//////////////////////////////////////////////////////////////////////////////////
// List Commands                                                                //

void LLPanelOutfitsInventory::initListCommandsHandlers()
{
    mListCommands = getChild<LLPanel>("bottom_panel");
    mListCommands->childSetAction("wear_btn", boost::bind(&LLPanelOutfitsInventory::onWearButtonClick, this));
    mMyOutfitsPanel->childSetAction("trash_btn", boost::bind(&LLPanelOutfitsInventory::onTrashButtonClick, this));
    mOutfitGalleryPanel->childSetAction("trash_btn", boost::bind(&LLPanelOutfitsInventory::onTrashButtonClick, this));
}

void LLPanelOutfitsInventory::updateListCommands()
{
    bool trash_enabled = isActionEnabled("delete");
    bool wear_enabled =  isActionEnabled("wear");
    bool wear_visible = !isCOFPanelActive();
    bool make_outfit_enabled = isActionEnabled("save_outfit");

    LLButton* wear_btn = mListCommands->getChild<LLButton>("wear_btn");
    mMyOutfitsPanel->childSetEnabled("trash_btn", trash_enabled);
    mOutfitGalleryPanel->childSetEnabled("trash_btn", trash_enabled);
    wear_btn->setEnabled(wear_enabled);
    wear_btn->setVisible(wear_visible);
    getChild<LLButton>(SAVE_BTN)->setEnabled(make_outfit_enabled);
    wear_btn->setToolTip(getString((!isOutfitsGalleryPanelActive() && mMyOutfitsPanel->hasItemSelected()) ? "wear_items_tooltip" : "wear_outfit_tooltip"));
}

void LLPanelOutfitsInventory::onTrashButtonClick()
{
    if(isOutfitsListPanelActive())
    {
        mMyOutfitsPanel->removeSelected();
    }
    else if(isOutfitsGalleryPanelActive())
    {
        mOutfitGalleryPanel->removeSelected();
    }
}

bool LLPanelOutfitsInventory::isActionEnabled(const LLSD& userdata)
{
    return mActivePanel && mActivePanel->isActionEnabled(userdata);
}

// List Commands                                                                //
//////////////////////////////////////////////////////////////////////////////////

//////////////////////////////////////////////////////////////////////////////////
// Tab panels                                                                   //

void LLPanelOutfitsInventory::initTabPanels()
{
    //TODO: Add LLOutfitGallery change callback
    mCurrentOutfitPanel = findChild<LLPanelWearing>(COF_TAB_NAME);
    mCurrentOutfitPanel->setSelectionChangeCallback(boost::bind(&LLPanelOutfitsInventory::updateVerbs, this));

    mMyOutfitsPanel = findChild<LLOutfitsList>(OUTFITS_TAB_NAME);
    mMyOutfitsPanel->setSelectionChangeCallback(boost::bind(&LLPanelOutfitsInventory::updateVerbs, this));

    mOutfitGalleryPanel = findChild<LLOutfitGallery>(OUTFIT_GALLERY_TAB_NAME);
    mOutfitGalleryPanel->setSelectionChangeCallback(boost::bind(&LLPanelOutfitsInventory::updateVerbs, this));

    mAppearanceTabs = getChild<LLTabContainer>("appearance_tabs");
    mAppearanceTabs->setCommitCallback(boost::bind(&LLPanelOutfitsInventory::onTabChange, this));
}

void LLPanelOutfitsInventory::onTabChange()
{
    if (!mAppearanceTabs) return;
    mActivePanel = dynamic_cast<LLPanelAppearanceTab*>(mAppearanceTabs->getCurrentPanel());
    if (!mActivePanel) return;

    mActivePanel->checkFilterSubString();
    mActivePanel->onOpen(LLSD());

    updateVerbs();
}

bool LLPanelOutfitsInventory::isCOFPanelActive() const
{
    if (!mActivePanel) return false;

    return mActivePanel->getName() == COF_TAB_NAME;
}

bool LLPanelOutfitsInventory::isOutfitsListPanelActive() const
{
    if (!mActivePanel) return false;

    return mActivePanel->getName() == OUTFITS_TAB_NAME;
}

bool LLPanelOutfitsInventory::isOutfitsGalleryPanelActive() const
{
    if (!mActivePanel) return false;

    return mActivePanel->getName() == OUTFIT_GALLERY_TAB_NAME;
}

void LLPanelOutfitsInventory::setWearablesLoading(bool val)
{
    updateVerbs();
}

void LLPanelOutfitsInventory::onWearablesLoaded()
{
    setWearablesLoading(false);
}

void LLPanelOutfitsInventory::onWearablesLoading()
{
    setWearablesLoading(true);
}

// static
LLSidepanelAppearance* LLPanelOutfitsInventory::getAppearanceSP()
{
    LLSidepanelAppearance* panel_appearance =
        dynamic_cast<LLSidepanelAppearance*>(LLFloaterSidePanelContainer::getPanel("appearance"));
    return panel_appearance;
}

void LLPanelOutfitsInventory::saveOutfit(bool as_new)
{
    if (!as_new && LLAppearanceMgr::getInstance()->updateBaseOutfit())
    {
        // we don't need to ask for an outfit name, and updateBaseOutfit() successfully saved.
        // If updateBaseOutfit fails, ask for an outfit name anyways
        return;
    }

    onSave();
}<|MERGE_RESOLUTION|>--- conflicted
+++ resolved
@@ -1,430 +1,381 @@
-/**
- * @file llpaneloutfitsinventory.cpp
- * @brief Outfits inventory panel
- *
- * $LicenseInfo:firstyear=2009&license=viewerlgpl$
- * Second Life Viewer Source Code
- * Copyright (C) 2010, Linden Research, Inc.
- *
- * This library is free software; you can redistribute it and/or
- * modify it under the terms of the GNU Lesser General Public
- * License as published by the Free Software Foundation;
- * version 2.1 of the License only.
- *
- * This library is distributed in the hope that it will be useful,
- * but WITHOUT ANY WARRANTY; without even the implied warranty of
- * MERCHANTABILITY or FITNESS FOR A PARTICULAR PURPOSE.  See the GNU
- * Lesser General Public License for more details.
- *
- * You should have received a copy of the GNU Lesser General Public
- * License along with this library; if not, write to the Free Software
- * Foundation, Inc., 51 Franklin Street, Fifth Floor, Boston, MA  02110-1301  USA
- *
- * Linden Research, Inc., 945 Battery Street, San Francisco, CA  94111  USA
- * $/LicenseInfo$
- */
-
-#include "llviewerprecompiledheaders.h"
-
-#include "llpaneloutfitsinventory.h"
-
-#include "llagentwearables.h"
-#include "llappearancemgr.h"
-#include "llfloatersidepanelcontainer.h"
-#include "llinventoryfunctions.h"
-#include "llinventorymodelbackgroundfetch.h"
-#include "llnotificationsutil.h"
-#include "lloutfitgallery.h"
-#include "lloutfitobserver.h"
-#include "lloutfitslist.h"
-#include "llpanelappearancetab.h"
-#include "llpanelwearing.h"
-#include "llsidepanelappearance.h"
-#include "lltabcontainer.h"
-#include "llviewercontrol.h"
-#include "llviewerfoldertype.h"
-
-static const std::string OUTFITS_TAB_NAME = "outfitslist_tab";
-static const std::string OUTFIT_GALLERY_TAB_NAME = "outfit_gallery_tab";
-static const std::string COF_TAB_NAME = "cof_tab";
-
-static const std::string SAVE_AS_BTN("save_as_btn");
-static const std::string SAVE_BTN("save_btn");
-
-static LLPanelInjector<LLPanelOutfitsInventory> t_inventory("panel_outfits_inventory");
-
-LLPanelOutfitsInventory::LLPanelOutfitsInventory() :
-    mMyOutfitsPanel(NULL),
-    mCurrentOutfitPanel(NULL),
-    mActivePanel(NULL),
-    mAppearanceTabs(NULL),
-    mInitialized(false)
-{
-    gAgentWearables.addLoadedCallback(boost::bind(&LLPanelOutfitsInventory::onWearablesLoaded, this));
-    gAgentWearables.addLoadingStartedCallback(boost::bind(&LLPanelOutfitsInventory::onWearablesLoading, this));
-
-    LLOutfitObserver& observer = LLOutfitObserver::instance();
-    observer.addBOFChangedCallback(boost::bind(&LLPanelOutfitsInventory::updateVerbs, this));
-    observer.addCOFChangedCallback(boost::bind(&LLPanelOutfitsInventory::updateVerbs, this));
-    observer.addOutfitLockChangedCallback(boost::bind(&LLPanelOutfitsInventory::updateVerbs, this));
-}
-
-LLPanelOutfitsInventory::~LLPanelOutfitsInventory()
-{
-    if (mAppearanceTabs && mInitialized)
-    {
-        gSavedSettings.setS32("LastAppearanceTab", mAppearanceTabs->getCurrentPanelIndex());
-    }
-}
-
-// virtual
-bool LLPanelOutfitsInventory::postBuild()
-{
-    initTabPanels();
-    initListCommandsHandlers();
-
-    // Fetch your outfits folder so that the links are in memory.
-    // ( This is only necessary if we want to show a warning if a user deletes an item that has a
-    // a link in an outfit, see "ConfirmItemDeleteHasLinks". )
-
-    const LLUUID &outfits_cat = gInventory.findCategoryUUIDForType(LLFolderType::FT_MY_OUTFITS);
-    if (outfits_cat.notNull())
-    {
-        LLInventoryModelBackgroundFetch::instance().start(outfits_cat);
-    }
-
-    getChild<LLButton>(SAVE_BTN)->setCommitCallback(boost::bind(&LLPanelOutfitsInventory::saveOutfit, this, false));
-    getChild<LLButton>(SAVE_AS_BTN)->setCommitCallback(boost::bind(&LLPanelOutfitsInventory::saveOutfit, this, true));
-
-<<<<<<< HEAD
-	return true;
-=======
-    return TRUE;
->>>>>>> e1623bb2
-}
-
-// virtual
-void LLPanelOutfitsInventory::onOpen(const LLSD& key)
-{
-<<<<<<< HEAD
-	if (!mInitialized)
-	{
-		LLSidepanelAppearance* panel_appearance = getAppearanceSP();
-		if (panel_appearance)
-		{
-			// *TODO: move these methods to LLPanelOutfitsInventory?
-			panel_appearance->fetchInventory();
-			panel_appearance->refreshCurrentOutfitName();
-		}
-
-		if (!mAppearanceTabs->selectTab(gSavedSettings.getS32("LastAppearanceTab")))
-			mAppearanceTabs->selectFirstTab();
-
-		mInitialized = true;
-	}
-
-	// Make sure we know which tab is selected, update the filter,
-	// and update verbs.
-	onTabChange();
-	
-	// *TODO: Auto open the first outfit newly created so new users can see sample outfit contents
-	/*
-	static bool should_open_outfit = true;
-	if (should_open_outfit && gAgent.isFirstLogin())
-	{
-		LLInventoryPanel* outfits_panel = getChild<LLInventoryPanel>(OUTFITS_TAB_NAME);
-		if (outfits_panel)
-		{
-			LLUUID my_outfits_id = gInventory.findCategoryUUIDForType(LLFolderType::FT_MY_OUTFITS);
-			LLFolderViewFolder* my_outfits_folder = outfits_panel->getRootFolder()->getFolderByID(my_outfits_id);
-			if (my_outfits_folder)
-			{
-				LLFolderViewFolder* first_outfit = dynamic_cast<LLFolderViewFolder*>(my_outfits_folder->getFirstChild());
-				if (first_outfit)
-				{
-					first_outfit->setOpen(true);
-				}
-			}
-		}
-	}
-	should_open_outfit = false;
-	*/
-=======
-    if (!mInitialized)
-    {
-        LLSidepanelAppearance* panel_appearance = getAppearanceSP();
-        if (panel_appearance)
-        {
-            // *TODO: move these methods to LLPanelOutfitsInventory?
-            panel_appearance->fetchInventory();
-            panel_appearance->refreshCurrentOutfitName();
-        }
-
-        if (!mAppearanceTabs->selectTab(gSavedSettings.getS32("LastAppearanceTab")))
-            mAppearanceTabs->selectFirstTab();
-
-        mInitialized = true;
-    }
-
-    // Make sure we know which tab is selected, update the filter,
-    // and update verbs.
-    onTabChange();
-
-    // *TODO: Auto open the first outfit newly created so new users can see sample outfit contents
-    /*
-    static bool should_open_outfit = true;
-    if (should_open_outfit && gAgent.isFirstLogin())
-    {
-        LLInventoryPanel* outfits_panel = getChild<LLInventoryPanel>(OUTFITS_TAB_NAME);
-        if (outfits_panel)
-        {
-            LLUUID my_outfits_id = gInventory.findCategoryUUIDForType(LLFolderType::FT_MY_OUTFITS);
-            LLFolderViewFolder* my_outfits_folder = outfits_panel->getRootFolder()->getFolderByID(my_outfits_id);
-            if (my_outfits_folder)
-            {
-                LLFolderViewFolder* first_outfit = dynamic_cast<LLFolderViewFolder*>(my_outfits_folder->getFirstChild());
-                if (first_outfit)
-                {
-                    first_outfit->setOpen(TRUE);
-                }
-            }
-        }
-    }
-    should_open_outfit = false;
-    */
->>>>>>> e1623bb2
-}
-
-void LLPanelOutfitsInventory::updateVerbs()
-{
-    if (mListCommands)
-    {
-        updateListCommands();
-    }
-}
-
-// virtual
-void LLPanelOutfitsInventory::onSearchEdit(const std::string& string)
-{
-    if (!mActivePanel) return;
-
-    if (!LLInventoryModelBackgroundFetch::instance().inventoryFetchStarted())
-    {
-        llassert(false); // this should have been done on startup
-        LLInventoryModelBackgroundFetch::instance().start();
-    }
-
-    // set new filter string
-    mActivePanel->setFilterSubString(string);
-}
-
-void LLPanelOutfitsInventory::onWearButtonClick()
-{
-    if(isOutfitsListPanelActive())
-    {
-        if (mMyOutfitsPanel->hasItemSelected())
-        {
-            mMyOutfitsPanel->wearSelectedItems();
-        }
-        else
-        {
-            mMyOutfitsPanel->performAction("replaceoutfit");
-        }
-    }
-    else if(isOutfitsGalleryPanelActive())
-    {
-        mOutfitGalleryPanel->wearSelectedOutfit();
-    }
-
-}
-
-bool LLPanelOutfitsInventory::onSaveCommit(const LLSD& notification, const LLSD& response)
-{
-    S32 option = LLNotificationsUtil::getSelectedOption(notification, response);
-    if (0 == option)
-    {
-        std::string outfit_name = response["message"].asString();
-        LLStringUtil::trim(outfit_name);
-        if( !outfit_name.empty() )
-        {
-            LLAppearanceMgr::getInstance()->makeNewOutfitLinks(outfit_name);
-
-            LLSidepanelAppearance* panel_appearance = getAppearanceSP();
-            if (panel_appearance)
-            {
-                panel_appearance->showOutfitsInventoryPanel();
-            }
-
-            if (mAppearanceTabs)
-            {
-                mAppearanceTabs->selectTabByName(OUTFITS_TAB_NAME);
-            }
-        }
-    }
-
-    return false;
-}
-
-void LLPanelOutfitsInventory::onSave()
-{
-    std::string outfit_name;
-
-    if (!LLAppearanceMgr::getInstance()->getBaseOutfitName(outfit_name))
-    {
-        outfit_name = LLViewerFolderType::lookupNewCategoryName(LLFolderType::FT_OUTFIT);
-    }
-
-    LLSD args;
-    args["DESC"] = outfit_name;
-
-    LLSD payload;
-    //payload["ids"].append(*it);
-
-    LLNotificationsUtil::add("SaveOutfitAs", args, payload, boost::bind(&LLPanelOutfitsInventory::onSaveCommit, this, _1, _2));
-}
-
-//static
-LLPanelOutfitsInventory* LLPanelOutfitsInventory::findInstance()
-{
-    return dynamic_cast<LLPanelOutfitsInventory*>(LLFloaterSidePanelContainer::getPanel("appearance", "panel_outfits_inventory"));
-}
-
-void LLPanelOutfitsInventory::openApearanceTab(const std::string& tab_name)
-{
-    if (!mAppearanceTabs) return;
-    mAppearanceTabs->selectTabByName(tab_name);
-}
-
-//////////////////////////////////////////////////////////////////////////////////
-// List Commands                                                                //
-
-void LLPanelOutfitsInventory::initListCommandsHandlers()
-{
-    mListCommands = getChild<LLPanel>("bottom_panel");
-    mListCommands->childSetAction("wear_btn", boost::bind(&LLPanelOutfitsInventory::onWearButtonClick, this));
-    mMyOutfitsPanel->childSetAction("trash_btn", boost::bind(&LLPanelOutfitsInventory::onTrashButtonClick, this));
-    mOutfitGalleryPanel->childSetAction("trash_btn", boost::bind(&LLPanelOutfitsInventory::onTrashButtonClick, this));
-}
-
-void LLPanelOutfitsInventory::updateListCommands()
-{
-    bool trash_enabled = isActionEnabled("delete");
-    bool wear_enabled =  isActionEnabled("wear");
-    bool wear_visible = !isCOFPanelActive();
-    bool make_outfit_enabled = isActionEnabled("save_outfit");
-
-    LLButton* wear_btn = mListCommands->getChild<LLButton>("wear_btn");
-    mMyOutfitsPanel->childSetEnabled("trash_btn", trash_enabled);
-    mOutfitGalleryPanel->childSetEnabled("trash_btn", trash_enabled);
-    wear_btn->setEnabled(wear_enabled);
-    wear_btn->setVisible(wear_visible);
-    getChild<LLButton>(SAVE_BTN)->setEnabled(make_outfit_enabled);
-    wear_btn->setToolTip(getString((!isOutfitsGalleryPanelActive() && mMyOutfitsPanel->hasItemSelected()) ? "wear_items_tooltip" : "wear_outfit_tooltip"));
-}
-
-void LLPanelOutfitsInventory::onTrashButtonClick()
-{
-    if(isOutfitsListPanelActive())
-    {
-        mMyOutfitsPanel->removeSelected();
-    }
-    else if(isOutfitsGalleryPanelActive())
-    {
-        mOutfitGalleryPanel->removeSelected();
-    }
-}
-
-bool LLPanelOutfitsInventory::isActionEnabled(const LLSD& userdata)
-{
-    return mActivePanel && mActivePanel->isActionEnabled(userdata);
-}
-
-// List Commands                                                                //
-//////////////////////////////////////////////////////////////////////////////////
-
-//////////////////////////////////////////////////////////////////////////////////
-// Tab panels                                                                   //
-
-void LLPanelOutfitsInventory::initTabPanels()
-{
-    //TODO: Add LLOutfitGallery change callback
-    mCurrentOutfitPanel = findChild<LLPanelWearing>(COF_TAB_NAME);
-    mCurrentOutfitPanel->setSelectionChangeCallback(boost::bind(&LLPanelOutfitsInventory::updateVerbs, this));
-
-    mMyOutfitsPanel = findChild<LLOutfitsList>(OUTFITS_TAB_NAME);
-    mMyOutfitsPanel->setSelectionChangeCallback(boost::bind(&LLPanelOutfitsInventory::updateVerbs, this));
-
-    mOutfitGalleryPanel = findChild<LLOutfitGallery>(OUTFIT_GALLERY_TAB_NAME);
-    mOutfitGalleryPanel->setSelectionChangeCallback(boost::bind(&LLPanelOutfitsInventory::updateVerbs, this));
-
-    mAppearanceTabs = getChild<LLTabContainer>("appearance_tabs");
-    mAppearanceTabs->setCommitCallback(boost::bind(&LLPanelOutfitsInventory::onTabChange, this));
-}
-
-void LLPanelOutfitsInventory::onTabChange()
-{
-    if (!mAppearanceTabs) return;
-    mActivePanel = dynamic_cast<LLPanelAppearanceTab*>(mAppearanceTabs->getCurrentPanel());
-    if (!mActivePanel) return;
-
-    mActivePanel->checkFilterSubString();
-    mActivePanel->onOpen(LLSD());
-
-    updateVerbs();
-}
-
-bool LLPanelOutfitsInventory::isCOFPanelActive() const
-{
-    if (!mActivePanel) return false;
-
-    return mActivePanel->getName() == COF_TAB_NAME;
-}
-
-bool LLPanelOutfitsInventory::isOutfitsListPanelActive() const
-{
-    if (!mActivePanel) return false;
-
-    return mActivePanel->getName() == OUTFITS_TAB_NAME;
-}
-
-bool LLPanelOutfitsInventory::isOutfitsGalleryPanelActive() const
-{
-    if (!mActivePanel) return false;
-
-    return mActivePanel->getName() == OUTFIT_GALLERY_TAB_NAME;
-}
-
-void LLPanelOutfitsInventory::setWearablesLoading(bool val)
-{
-    updateVerbs();
-}
-
-void LLPanelOutfitsInventory::onWearablesLoaded()
-{
-    setWearablesLoading(false);
-}
-
-void LLPanelOutfitsInventory::onWearablesLoading()
-{
-    setWearablesLoading(true);
-}
-
-// static
-LLSidepanelAppearance* LLPanelOutfitsInventory::getAppearanceSP()
-{
-    LLSidepanelAppearance* panel_appearance =
-        dynamic_cast<LLSidepanelAppearance*>(LLFloaterSidePanelContainer::getPanel("appearance"));
-    return panel_appearance;
-}
-
-void LLPanelOutfitsInventory::saveOutfit(bool as_new)
-{
-    if (!as_new && LLAppearanceMgr::getInstance()->updateBaseOutfit())
-    {
-        // we don't need to ask for an outfit name, and updateBaseOutfit() successfully saved.
-        // If updateBaseOutfit fails, ask for an outfit name anyways
-        return;
-    }
-
-    onSave();
-}+/**
+ * @file llpaneloutfitsinventory.cpp
+ * @brief Outfits inventory panel
+ *
+ * $LicenseInfo:firstyear=2009&license=viewerlgpl$
+ * Second Life Viewer Source Code
+ * Copyright (C) 2010, Linden Research, Inc.
+ *
+ * This library is free software; you can redistribute it and/or
+ * modify it under the terms of the GNU Lesser General Public
+ * License as published by the Free Software Foundation;
+ * version 2.1 of the License only.
+ *
+ * This library is distributed in the hope that it will be useful,
+ * but WITHOUT ANY WARRANTY; without even the implied warranty of
+ * MERCHANTABILITY or FITNESS FOR A PARTICULAR PURPOSE.  See the GNU
+ * Lesser General Public License for more details.
+ *
+ * You should have received a copy of the GNU Lesser General Public
+ * License along with this library; if not, write to the Free Software
+ * Foundation, Inc., 51 Franklin Street, Fifth Floor, Boston, MA  02110-1301  USA
+ *
+ * Linden Research, Inc., 945 Battery Street, San Francisco, CA  94111  USA
+ * $/LicenseInfo$
+ */
+
+#include "llviewerprecompiledheaders.h"
+
+#include "llpaneloutfitsinventory.h"
+
+#include "llagentwearables.h"
+#include "llappearancemgr.h"
+#include "llfloatersidepanelcontainer.h"
+#include "llinventoryfunctions.h"
+#include "llinventorymodelbackgroundfetch.h"
+#include "llnotificationsutil.h"
+#include "lloutfitgallery.h"
+#include "lloutfitobserver.h"
+#include "lloutfitslist.h"
+#include "llpanelappearancetab.h"
+#include "llpanelwearing.h"
+#include "llsidepanelappearance.h"
+#include "lltabcontainer.h"
+#include "llviewercontrol.h"
+#include "llviewerfoldertype.h"
+
+static const std::string OUTFITS_TAB_NAME = "outfitslist_tab";
+static const std::string OUTFIT_GALLERY_TAB_NAME = "outfit_gallery_tab";
+static const std::string COF_TAB_NAME = "cof_tab";
+
+static const std::string SAVE_AS_BTN("save_as_btn");
+static const std::string SAVE_BTN("save_btn");
+
+static LLPanelInjector<LLPanelOutfitsInventory> t_inventory("panel_outfits_inventory");
+
+LLPanelOutfitsInventory::LLPanelOutfitsInventory() :
+    mMyOutfitsPanel(NULL),
+    mCurrentOutfitPanel(NULL),
+    mActivePanel(NULL),
+    mAppearanceTabs(NULL),
+    mInitialized(false)
+{
+    gAgentWearables.addLoadedCallback(boost::bind(&LLPanelOutfitsInventory::onWearablesLoaded, this));
+    gAgentWearables.addLoadingStartedCallback(boost::bind(&LLPanelOutfitsInventory::onWearablesLoading, this));
+
+    LLOutfitObserver& observer = LLOutfitObserver::instance();
+    observer.addBOFChangedCallback(boost::bind(&LLPanelOutfitsInventory::updateVerbs, this));
+    observer.addCOFChangedCallback(boost::bind(&LLPanelOutfitsInventory::updateVerbs, this));
+    observer.addOutfitLockChangedCallback(boost::bind(&LLPanelOutfitsInventory::updateVerbs, this));
+}
+
+LLPanelOutfitsInventory::~LLPanelOutfitsInventory()
+{
+    if (mAppearanceTabs && mInitialized)
+    {
+        gSavedSettings.setS32("LastAppearanceTab", mAppearanceTabs->getCurrentPanelIndex());
+    }
+}
+
+// virtual
+bool LLPanelOutfitsInventory::postBuild()
+{
+    initTabPanels();
+    initListCommandsHandlers();
+
+    // Fetch your outfits folder so that the links are in memory.
+    // ( This is only necessary if we want to show a warning if a user deletes an item that has a
+    // a link in an outfit, see "ConfirmItemDeleteHasLinks". )
+
+    const LLUUID &outfits_cat = gInventory.findCategoryUUIDForType(LLFolderType::FT_MY_OUTFITS);
+    if (outfits_cat.notNull())
+    {
+        LLInventoryModelBackgroundFetch::instance().start(outfits_cat);
+    }
+
+    getChild<LLButton>(SAVE_BTN)->setCommitCallback(boost::bind(&LLPanelOutfitsInventory::saveOutfit, this, false));
+    getChild<LLButton>(SAVE_AS_BTN)->setCommitCallback(boost::bind(&LLPanelOutfitsInventory::saveOutfit, this, true));
+
+    return true;
+}
+
+// virtual
+void LLPanelOutfitsInventory::onOpen(const LLSD& key)
+{
+    if (!mInitialized)
+    {
+        LLSidepanelAppearance* panel_appearance = getAppearanceSP();
+        if (panel_appearance)
+        {
+            // *TODO: move these methods to LLPanelOutfitsInventory?
+            panel_appearance->fetchInventory();
+            panel_appearance->refreshCurrentOutfitName();
+        }
+
+        if (!mAppearanceTabs->selectTab(gSavedSettings.getS32("LastAppearanceTab")))
+            mAppearanceTabs->selectFirstTab();
+
+        mInitialized = true;
+    }
+
+    // Make sure we know which tab is selected, update the filter,
+    // and update verbs.
+    onTabChange();
+
+    // *TODO: Auto open the first outfit newly created so new users can see sample outfit contents
+    /*
+    static bool should_open_outfit = true;
+    if (should_open_outfit && gAgent.isFirstLogin())
+    {
+        LLInventoryPanel* outfits_panel = getChild<LLInventoryPanel>(OUTFITS_TAB_NAME);
+        if (outfits_panel)
+        {
+            LLUUID my_outfits_id = gInventory.findCategoryUUIDForType(LLFolderType::FT_MY_OUTFITS);
+            LLFolderViewFolder* my_outfits_folder = outfits_panel->getRootFolder()->getFolderByID(my_outfits_id);
+            if (my_outfits_folder)
+            {
+                LLFolderViewFolder* first_outfit = dynamic_cast<LLFolderViewFolder*>(my_outfits_folder->getFirstChild());
+                if (first_outfit)
+                {
+                    first_outfit->setOpen(true);
+                }
+            }
+        }
+    }
+    should_open_outfit = false;
+    */
+}
+
+void LLPanelOutfitsInventory::updateVerbs()
+{
+    if (mListCommands)
+    {
+        updateListCommands();
+    }
+}
+
+// virtual
+void LLPanelOutfitsInventory::onSearchEdit(const std::string& string)
+{
+    if (!mActivePanel) return;
+
+    if (!LLInventoryModelBackgroundFetch::instance().inventoryFetchStarted())
+    {
+        llassert(false); // this should have been done on startup
+        LLInventoryModelBackgroundFetch::instance().start();
+    }
+
+    // set new filter string
+    mActivePanel->setFilterSubString(string);
+}
+
+void LLPanelOutfitsInventory::onWearButtonClick()
+{
+    if(isOutfitsListPanelActive())
+    {
+        if (mMyOutfitsPanel->hasItemSelected())
+        {
+            mMyOutfitsPanel->wearSelectedItems();
+        }
+        else
+        {
+            mMyOutfitsPanel->performAction("replaceoutfit");
+        }
+    }
+    else if(isOutfitsGalleryPanelActive())
+    {
+        mOutfitGalleryPanel->wearSelectedOutfit();
+    }
+
+}
+
+bool LLPanelOutfitsInventory::onSaveCommit(const LLSD& notification, const LLSD& response)
+{
+    S32 option = LLNotificationsUtil::getSelectedOption(notification, response);
+    if (0 == option)
+    {
+        std::string outfit_name = response["message"].asString();
+        LLStringUtil::trim(outfit_name);
+        if( !outfit_name.empty() )
+        {
+            LLAppearanceMgr::getInstance()->makeNewOutfitLinks(outfit_name);
+
+            LLSidepanelAppearance* panel_appearance = getAppearanceSP();
+            if (panel_appearance)
+            {
+                panel_appearance->showOutfitsInventoryPanel();
+            }
+
+            if (mAppearanceTabs)
+            {
+                mAppearanceTabs->selectTabByName(OUTFITS_TAB_NAME);
+            }
+        }
+    }
+
+    return false;
+}
+
+void LLPanelOutfitsInventory::onSave()
+{
+    std::string outfit_name;
+
+    if (!LLAppearanceMgr::getInstance()->getBaseOutfitName(outfit_name))
+    {
+        outfit_name = LLViewerFolderType::lookupNewCategoryName(LLFolderType::FT_OUTFIT);
+    }
+
+    LLSD args;
+    args["DESC"] = outfit_name;
+
+    LLSD payload;
+    //payload["ids"].append(*it);
+
+    LLNotificationsUtil::add("SaveOutfitAs", args, payload, boost::bind(&LLPanelOutfitsInventory::onSaveCommit, this, _1, _2));
+}
+
+//static
+LLPanelOutfitsInventory* LLPanelOutfitsInventory::findInstance()
+{
+    return dynamic_cast<LLPanelOutfitsInventory*>(LLFloaterSidePanelContainer::getPanel("appearance", "panel_outfits_inventory"));
+}
+
+void LLPanelOutfitsInventory::openApearanceTab(const std::string& tab_name)
+{
+    if (!mAppearanceTabs) return;
+    mAppearanceTabs->selectTabByName(tab_name);
+}
+
+//////////////////////////////////////////////////////////////////////////////////
+// List Commands                                                                //
+
+void LLPanelOutfitsInventory::initListCommandsHandlers()
+{
+    mListCommands = getChild<LLPanel>("bottom_panel");
+    mListCommands->childSetAction("wear_btn", boost::bind(&LLPanelOutfitsInventory::onWearButtonClick, this));
+    mMyOutfitsPanel->childSetAction("trash_btn", boost::bind(&LLPanelOutfitsInventory::onTrashButtonClick, this));
+    mOutfitGalleryPanel->childSetAction("trash_btn", boost::bind(&LLPanelOutfitsInventory::onTrashButtonClick, this));
+}
+
+void LLPanelOutfitsInventory::updateListCommands()
+{
+    bool trash_enabled = isActionEnabled("delete");
+    bool wear_enabled =  isActionEnabled("wear");
+    bool wear_visible = !isCOFPanelActive();
+    bool make_outfit_enabled = isActionEnabled("save_outfit");
+
+    LLButton* wear_btn = mListCommands->getChild<LLButton>("wear_btn");
+    mMyOutfitsPanel->childSetEnabled("trash_btn", trash_enabled);
+    mOutfitGalleryPanel->childSetEnabled("trash_btn", trash_enabled);
+    wear_btn->setEnabled(wear_enabled);
+    wear_btn->setVisible(wear_visible);
+    getChild<LLButton>(SAVE_BTN)->setEnabled(make_outfit_enabled);
+    wear_btn->setToolTip(getString((!isOutfitsGalleryPanelActive() && mMyOutfitsPanel->hasItemSelected()) ? "wear_items_tooltip" : "wear_outfit_tooltip"));
+}
+
+void LLPanelOutfitsInventory::onTrashButtonClick()
+{
+    if(isOutfitsListPanelActive())
+    {
+        mMyOutfitsPanel->removeSelected();
+    }
+    else if(isOutfitsGalleryPanelActive())
+    {
+        mOutfitGalleryPanel->removeSelected();
+    }
+}
+
+bool LLPanelOutfitsInventory::isActionEnabled(const LLSD& userdata)
+{
+    return mActivePanel && mActivePanel->isActionEnabled(userdata);
+}
+
+// List Commands                                                                //
+//////////////////////////////////////////////////////////////////////////////////
+
+//////////////////////////////////////////////////////////////////////////////////
+// Tab panels                                                                   //
+
+void LLPanelOutfitsInventory::initTabPanels()
+{
+    //TODO: Add LLOutfitGallery change callback
+    mCurrentOutfitPanel = findChild<LLPanelWearing>(COF_TAB_NAME);
+    mCurrentOutfitPanel->setSelectionChangeCallback(boost::bind(&LLPanelOutfitsInventory::updateVerbs, this));
+
+    mMyOutfitsPanel = findChild<LLOutfitsList>(OUTFITS_TAB_NAME);
+    mMyOutfitsPanel->setSelectionChangeCallback(boost::bind(&LLPanelOutfitsInventory::updateVerbs, this));
+
+    mOutfitGalleryPanel = findChild<LLOutfitGallery>(OUTFIT_GALLERY_TAB_NAME);
+    mOutfitGalleryPanel->setSelectionChangeCallback(boost::bind(&LLPanelOutfitsInventory::updateVerbs, this));
+
+    mAppearanceTabs = getChild<LLTabContainer>("appearance_tabs");
+    mAppearanceTabs->setCommitCallback(boost::bind(&LLPanelOutfitsInventory::onTabChange, this));
+}
+
+void LLPanelOutfitsInventory::onTabChange()
+{
+    if (!mAppearanceTabs) return;
+    mActivePanel = dynamic_cast<LLPanelAppearanceTab*>(mAppearanceTabs->getCurrentPanel());
+    if (!mActivePanel) return;
+
+    mActivePanel->checkFilterSubString();
+    mActivePanel->onOpen(LLSD());
+
+    updateVerbs();
+}
+
+bool LLPanelOutfitsInventory::isCOFPanelActive() const
+{
+    if (!mActivePanel) return false;
+
+    return mActivePanel->getName() == COF_TAB_NAME;
+}
+
+bool LLPanelOutfitsInventory::isOutfitsListPanelActive() const
+{
+    if (!mActivePanel) return false;
+
+    return mActivePanel->getName() == OUTFITS_TAB_NAME;
+}
+
+bool LLPanelOutfitsInventory::isOutfitsGalleryPanelActive() const
+{
+    if (!mActivePanel) return false;
+
+    return mActivePanel->getName() == OUTFIT_GALLERY_TAB_NAME;
+}
+
+void LLPanelOutfitsInventory::setWearablesLoading(bool val)
+{
+    updateVerbs();
+}
+
+void LLPanelOutfitsInventory::onWearablesLoaded()
+{
+    setWearablesLoading(false);
+}
+
+void LLPanelOutfitsInventory::onWearablesLoading()
+{
+    setWearablesLoading(true);
+}
+
+// static
+LLSidepanelAppearance* LLPanelOutfitsInventory::getAppearanceSP()
+{
+    LLSidepanelAppearance* panel_appearance =
+        dynamic_cast<LLSidepanelAppearance*>(LLFloaterSidePanelContainer::getPanel("appearance"));
+    return panel_appearance;
+}
+
+void LLPanelOutfitsInventory::saveOutfit(bool as_new)
+{
+    if (!as_new && LLAppearanceMgr::getInstance()->updateBaseOutfit())
+    {
+        // we don't need to ask for an outfit name, and updateBaseOutfit() successfully saved.
+        // If updateBaseOutfit fails, ask for an outfit name anyways
+        return;
+    }
+
+    onSave();
+}