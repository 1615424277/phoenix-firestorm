--- conflicted
+++ resolved
@@ -53,172 +53,6 @@
 
 static LLRegisterPanelClassWrapper<LLPanelOutfitsInventory> t_inventory("panel_outfits_inventory");
 
-<<<<<<< HEAD
-class LLOutfitListGearMenu
-{
-public:
-	LLOutfitListGearMenu(LLOutfitsList* olist)
-	:	mOutfitList(olist),
-		mMenu(NULL)
-	{
-		llassert_always(mOutfitList);
-
-		LLUICtrl::CommitCallbackRegistry::ScopedRegistrar registrar;
-		LLUICtrl::EnableCallbackRegistry::ScopedRegistrar enable_registrar;
-
-		registrar.add("Gear.Wear", boost::bind(&LLOutfitListGearMenu::onWear, this));
-		registrar.add("Gear.TakeOff", boost::bind(&LLOutfitListGearMenu::onTakeOff, this));
-		registrar.add("Gear.Rename", boost::bind(&LLOutfitListGearMenu::onRename, this));
-		registrar.add("Gear.Delete", boost::bind(&LLOutfitListGearMenu::onDelete, this));
-		registrar.add("Gear.Create", boost::bind(&LLOutfitListGearMenu::onCreate, this, _2));
-
-		enable_registrar.add("Gear.OnEnable", boost::bind(&LLOutfitListGearMenu::onEnable, this, _2));
-		enable_registrar.add("Gear.OnVisible", boost::bind(&LLOutfitListGearMenu::onVisible, this, _2));
-
-		mMenu = LLUICtrlFactory::getInstance()->createFromFile<LLMenuGL>(
-			"menu_outfit_gear.xml", gMenuHolder, LLViewerMenuHolderGL::child_registry_t::instance());
-		llassert(mMenu);
-	}
-
-	LLMenuGL* getMenu() { return mMenu; }
-
-	void show(LLView* spawning_view)
-	{
-		if (!mMenu) return;
-
-		updateItemsVisibility();
-		mMenu->buildDrawLabels();
-		mMenu->updateParent(LLMenuGL::sMenuContainer);
-		S32 menu_x = 0;
-		S32 menu_y = spawning_view->getRect().getHeight() + mMenu->getRect().getHeight();
-		LLMenuGL::showPopup(spawning_view, mMenu, menu_x, menu_y);
-	}
-
-	void updateItemsVisibility()
-	{
-		if (!mMenu) return;
-
-		bool have_selection = getSelectedOutfitID().notNull();
-		mMenu->setItemVisible("sepatator1", have_selection);
-		mMenu->setItemVisible("sepatator2", have_selection);
-		mMenu->arrangeAndClear(); // update menu height
-	}
-
-private:
-	const LLUUID& getSelectedOutfitID()
-	{
-		return mOutfitList->getSelectedOutfitUUID();
-	}
-
-	LLViewerInventoryCategory* getSelectedOutfit()
-	{
-		const LLUUID& selected_outfit_id = getSelectedOutfitID();
-		if (selected_outfit_id.isNull())
-		{
-			return NULL;
-		}
-
-		LLViewerInventoryCategory* cat = gInventory.getCategory(selected_outfit_id);
-		return cat;
-	}
-
-	void onWear()
-	{
-		LLViewerInventoryCategory* selected_outfit = getSelectedOutfit();
-		if (selected_outfit)
-		{
-			LLAppearanceMgr::instance().wearInventoryCategory(
-				selected_outfit, /*copy=*/ FALSE, /*append=*/ FALSE);
-		}
-	}
-
-	void onTakeOff()
-	{
-		const LLUUID& selected_outfit_id = getSelectedOutfitID();
-		if (selected_outfit_id.notNull())
-		{
-			LLAppearanceMgr::instance().takeOffOutfit(selected_outfit_id);
-		}
-	}
-
-	void onRename()
-	{
-		const LLUUID& selected_outfit_id = getSelectedOutfitID();
-		if (selected_outfit_id.notNull())
-		{
-			LLAppearanceMgr::instance().renameOutfit(selected_outfit_id);
-		}
-	}
-
-	void onDelete()
-	{
-		const LLUUID& selected_outfit_id = getSelectedOutfitID();
-		if (selected_outfit_id.notNull())
-		{
-			remove_category(&gInventory, selected_outfit_id);
-		}
-	}
-
-	void onCreate(const LLSD& data)
-	{
-		LLWearableType::EType type = LLWearableType::typeNameToType(data.asString());
-		if (type == LLWearableType::WT_NONE)
-		{
-			llwarns << "Invalid wearable type" << llendl;
-			return;
-		}
-
-		LLAgentWearables::createWearable(type, true);
-	}
-
-	bool onEnable(LLSD::String param)
-	{
-		const LLUUID& selected_outfit_id = getSelectedOutfitID();
-		if (selected_outfit_id.isNull()) // no selection or invalid outfit selected
-		{
-			return false;
-		}
-
-		if ("rename" == param)
-		{
-			return get_is_category_renameable(&gInventory, selected_outfit_id);
-		}
-		else if ("delete" == param)
-		{
-			return LLAppearanceMgr::instance().getCanRemoveOutfit(selected_outfit_id);
-		}
-		else if ("take_off" == param)
-		{
-			return LLAppearanceMgr::getCanRemoveFromCOF(selected_outfit_id);
-		}
-
-		return true;
-	}
-
-	bool onVisible(LLSD::String param)
-	{
-		const LLUUID& selected_outfit_id = getSelectedOutfitID();
-		if (selected_outfit_id.isNull()) // no selection or invalid outfit selected
-		{
-			return false;
-		}
-
-		bool is_worn = LLAppearanceMgr::instance().getBaseOutfitUUID() == selected_outfit_id;
-
-		if ("wear" == param)
-		{
-			return !is_worn;
-		}
-
-		return true;
-	}
-
-	LLOutfitsList*	mOutfitList;
-	LLMenuGL*		mMenu;
-};
-
-=======
->>>>>>> 2583a4d6
 LLPanelOutfitsInventory::LLPanelOutfitsInventory() :
 	mMyOutfitsPanel(NULL),
 	mCurrentOutfitPanel(NULL),
