--- conflicted
+++ resolved
@@ -1,313 +1,307 @@
-/**
- * @file llfloatermyscripts.cpp
- * @brief LLFloaterMyScripts class implementation.
- *
- * $LicenseInfo:firstyear=2004&license=viewerlgpl$
- * Second Life Viewer Source Code
- * Copyright (C) 2019, Linden Research, Inc.
- *
- * This library is free software; you can redistribute it and/or
- * modify it under the terms of the GNU Lesser General Public
- * License as published by the Free Software Foundation;
- * version 2.1 of the License only.
- *
- * This library is distributed in the hope that it will be useful,
- * but WITHOUT ANY WARRANTY; without even the implied warranty of
- * MERCHANTABILITY or FITNESS FOR A PARTICULAR PURPOSE.  See the GNU
- * Lesser General Public License for more details.
- *
- * You should have received a copy of the GNU Lesser General Public
- * License along with this library; if not, write to the Free Software
- * Foundation, Inc., 51 Franklin Street, Fifth Floor, Boston, MA  02110-1301  USA
- *
- * Linden Research, Inc., 945 Battery Street, San Francisco, CA  94111  USA
- * $/LicenseInfo$
- */
-
-#include "llviewerprecompiledheaders.h"
-#include "llfloatermyscripts.h"
-
-#include "llagent.h"
-#include "llcorehttputil.h"
-#include "llcoros.h"
-#include "lleventcoro.h"
-#include "llfloaterreg.h"
-#include "llscrolllistctrl.h"
-#include "lltrans.h"
-#include "llviewerregion.h"
-
-constexpr S32 SIZE_OF_ONE_KB = 1024;
-
-LLFloaterMyScripts::LLFloaterMyScripts(const LLSD& seed)
-    : LLFloater(seed),
-    mGotAttachmentMemoryUsed(false),
-    mAttachmentDetailsRequested(false),
-    mAttachmentMemoryMax(0),
-    mAttachmentMemoryUsed(0),
-    mGotAttachmentURLsUsed(false),
-    mAttachmentURLsMax(0),
-    mAttachmentURLsUsed(0)
-{
-}
-
-bool LLFloaterMyScripts::postBuild()
-{
-    childSetAction("refresh_list_btn", onClickRefresh, this);
-
-<<<<<<< HEAD
-	std::string msg_waiting = LLTrans::getString("ScriptLimitsRequestWaiting");
-	getChild<LLUICtrl>("loading_text")->setValue(LLSD(msg_waiting));
-	mAttachmentDetailsRequested = requestAttachmentDetails();
-	return true;
-=======
-    std::string msg_waiting = LLTrans::getString("ScriptLimitsRequestWaiting");
-    getChild<LLUICtrl>("loading_text")->setValue(LLSD(msg_waiting));
-    mAttachmentDetailsRequested = requestAttachmentDetails();
-    return TRUE;
->>>>>>> e1623bb2
-}
-
-// virtual
-void LLFloaterMyScripts::onOpen(const LLSD& key)
-{
-    if (!mAttachmentDetailsRequested)
-    {
-        mAttachmentDetailsRequested = requestAttachmentDetails();
-    }
-
-    LLFloater::onOpen(key);
-}
-
-bool LLFloaterMyScripts::requestAttachmentDetails()
-{
-    if (!gAgent.getRegion()) return false;
-
-    LLSD body;
-    std::string url = gAgent.getRegion()->getCapability("AttachmentResources");
-    if (!url.empty())
-    {
-        LLCoros::instance().launch("LLFloaterMyScripts::getAttachmentLimitsCoro",
-            boost::bind(&LLFloaterMyScripts::getAttachmentLimitsCoro, this, url));
-        return true;
-    }
-    else
-    {
-        return false;
-    }
-}
-
-void LLFloaterMyScripts::getAttachmentLimitsCoro(std::string url)
-{
-    LLCore::HttpRequest::policy_t httpPolicy(LLCore::HttpRequest::DEFAULT_POLICY_ID);
-    LLCoreHttpUtil::HttpCoroutineAdapter::ptr_t
-        httpAdapter(new LLCoreHttpUtil::HttpCoroutineAdapter("getAttachmentLimitsCoro", httpPolicy));
-    LLCore::HttpRequest::ptr_t httpRequest(new LLCore::HttpRequest);
-
-    LLSD result = httpAdapter->getAndSuspend(httpRequest, url);
-
-    LLSD httpResults = result[LLCoreHttpUtil::HttpCoroutineAdapter::HTTP_RESULTS];
-    LLCore::HttpStatus status = LLCoreHttpUtil::HttpCoroutineAdapter::getStatusFromLLSD(httpResults);
-
-    if (!status)
-    {
-        LL_WARNS() << "Unable to retrieve attachment limits." << LL_ENDL;
-        return;
-    }
-
-    LLFloaterMyScripts* instance = LLFloaterReg::getTypedInstance<LLFloaterMyScripts>("my_scripts");
-
-    if (!instance)
-    {
-        LL_WARNS() << "Failed to get LLFloaterMyScripts instance" << LL_ENDL;
-        return;
-    }
-
-    instance->getChild<LLUICtrl>("loading_text")->setValue(LLSD(std::string("")));
-
-    LLButton* btn = instance->getChild<LLButton>("refresh_list_btn");
-    if (btn)
-    {
-        btn->setEnabled(true);
-    }
-
-    result.erase(LLCoreHttpUtil::HttpCoroutineAdapter::HTTP_RESULTS);
-    instance->setAttachmentDetails(result);
-}
-
-
-void LLFloaterMyScripts::setAttachmentDetails(LLSD content)
-{
-    LLScrollListCtrl *list = getChild<LLScrollListCtrl>("scripts_list");
-
-    if(!list)
-    {
-        return;
-    }
-
-    S32 number_attachments = content["attachments"].size();
-
-    for(int i = 0; i < number_attachments; i++)
-    {
-        std::string humanReadableLocation = "";
-        if(content["attachments"][i].has("location"))
-        {
-            std::string actualLocation = content["attachments"][i]["location"];
-            humanReadableLocation = LLTrans::getString(actualLocation.c_str());
-        }
-
-        S32 number_objects = content["attachments"][i]["objects"].size();
-        for(int j = 0; j < number_objects; j++)
-        {
-            LLUUID task_id = content["attachments"][i]["objects"][j]["id"].asUUID();
-            S32 size = 0;
-            if(content["attachments"][i]["objects"][j]["resources"].has("memory"))
-            {
-                size = content["attachments"][i]["objects"][j]["resources"]["memory"].asInteger() / SIZE_OF_ONE_KB;
-            }
-            S32 urls = 0;
-            if(content["attachments"][i]["objects"][j]["resources"].has("urls"))
-            {
-                urls = content["attachments"][i]["objects"][j]["resources"]["urls"].asInteger();
-            }
-            std::string name = content["attachments"][i]["objects"][j]["name"].asString();
-
-            LLSD element;
-
-            element["id"] = task_id;
-            element["columns"][0]["column"] = "size";
-            element["columns"][0]["value"] = llformat("%d", size);
-            element["columns"][0]["font"] = "SANSSERIF";
-            element["columns"][0]["halign"] = LLFontGL::RIGHT;
-
-            element["columns"][1]["column"] = "urls";
-            element["columns"][1]["value"] = llformat("%d", urls);
-            element["columns"][1]["font"] = "SANSSERIF";
-            element["columns"][1]["halign"] = LLFontGL::RIGHT;
-
-            element["columns"][2]["column"] = "name";
-            element["columns"][2]["value"] = name;
-            element["columns"][2]["font"] = "SANSSERIF";
-
-            element["columns"][3]["column"] = "location";
-            element["columns"][3]["value"] = humanReadableLocation;
-            element["columns"][3]["font"] = "SANSSERIF";
-
-            list->addElement(element);
-        }
-    }
-
-    setAttachmentSummary(content);
-
-    getChild<LLUICtrl>("loading_text")->setValue(LLSD(std::string("")));
-
-    LLButton* btn = getChild<LLButton>("refresh_list_btn");
-    if(btn)
-    {
-        btn->setEnabled(true);
-    }
-}
-
-void LLFloaterMyScripts::clearList()
-{
-    LLCtrlListInterface *list = childGetListInterface("scripts_list");
-
-    if (list)
-    {
-        list->operateOnAll(LLCtrlListInterface::OP_DELETE);
-    }
-
-    std::string msg_waiting = LLTrans::getString("ScriptLimitsRequestWaiting");
-    getChild<LLUICtrl>("loading_text")->setValue(LLSD(msg_waiting));
-}
-
-void LLFloaterMyScripts::setAttachmentSummary(LLSD content)
-{
-    if(content["summary"]["used"][0]["type"].asString() == std::string("memory"))
-    {
-        mAttachmentMemoryUsed = content["summary"]["used"][0]["amount"].asInteger() / SIZE_OF_ONE_KB;
-        mAttachmentMemoryMax = content["summary"]["available"][0]["amount"].asInteger() / SIZE_OF_ONE_KB;
-        mGotAttachmentMemoryUsed = true;
-    }
-    else if(content["summary"]["used"][1]["type"].asString() == std::string("memory"))
-    {
-        mAttachmentMemoryUsed = content["summary"]["used"][1]["amount"].asInteger() / SIZE_OF_ONE_KB;
-        mAttachmentMemoryMax = content["summary"]["available"][1]["amount"].asInteger() / SIZE_OF_ONE_KB;
-        mGotAttachmentMemoryUsed = true;
-    }
-    else
-    {
-        LL_WARNS() << "attachment details don't contain memory summary info" << LL_ENDL;
-        return;
-    }
-
-    if(content["summary"]["used"][0]["type"].asString() == std::string("urls"))
-    {
-        mAttachmentURLsUsed = content["summary"]["used"][0]["amount"].asInteger();
-        mAttachmentURLsMax = content["summary"]["available"][0]["amount"].asInteger();
-        mGotAttachmentURLsUsed = true;
-    }
-    else if(content["summary"]["used"][1]["type"].asString() == std::string("urls"))
-    {
-        mAttachmentURLsUsed = content["summary"]["used"][1]["amount"].asInteger();
-        mAttachmentURLsMax = content["summary"]["available"][1]["amount"].asInteger();
-        mGotAttachmentURLsUsed = true;
-    }
-    else
-    {
-        LL_WARNS() << "attachment details don't contain urls summary info" << LL_ENDL;
-        return;
-    }
-
-    if((mAttachmentMemoryUsed >= 0) && (mAttachmentMemoryMax >= 0))
-    {
-        LLStringUtil::format_map_t args_attachment_memory;
-        args_attachment_memory["[COUNT]"] = llformat ("%d", mAttachmentMemoryUsed);
-        std::string translate_message = "ScriptLimitsMemoryUsedSimple";
-
-        if (0 < mAttachmentMemoryMax)
-        {
-            S32 attachment_memory_available = mAttachmentMemoryMax - mAttachmentMemoryUsed;
-
-            args_attachment_memory["[MAX]"] = llformat ("%d", mAttachmentMemoryMax);
-            args_attachment_memory["[AVAILABLE]"] = llformat ("%d", attachment_memory_available);
-            translate_message = "ScriptLimitsMemoryUsed";
-        }
-
-        getChild<LLUICtrl>("memory_used")->setValue(LLTrans::getString(translate_message, args_attachment_memory));
-    }
-
-    if((mAttachmentURLsUsed >= 0) && (mAttachmentURLsMax >= 0))
-    {
-        S32 attachment_urls_available = mAttachmentURLsMax - mAttachmentURLsUsed;
-
-        LLStringUtil::format_map_t args_attachment_urls;
-        args_attachment_urls["[COUNT]"] = llformat ("%d", mAttachmentURLsUsed);
-        args_attachment_urls["[MAX]"] = llformat ("%d", mAttachmentURLsMax);
-        args_attachment_urls["[AVAILABLE]"] = llformat ("%d", attachment_urls_available);
-        std::string msg_attachment_urls = LLTrans::getString("ScriptLimitsURLsUsed", args_attachment_urls);
-        getChild<LLUICtrl>("urls_used")->setValue(LLSD(msg_attachment_urls));
-    }
-}
-
-// static
-void LLFloaterMyScripts::onClickRefresh(void* userdata)
-{
-    LLFloaterMyScripts* instance = LLFloaterReg::getTypedInstance<LLFloaterMyScripts>("my_scripts");
-    if(instance)
-    {
-        LLButton* btn = instance->getChild<LLButton>("refresh_list_btn");
-
-        //To stop people from hammering the refesh button and accidentally dosing themselves - enough requests can crash the viewer!
-        //turn the button off, then turn it on when we get a response
-        if(btn)
-        {
-            btn->setEnabled(false);
-        }
-        instance->clearList();
-        instance->mAttachmentDetailsRequested = instance->requestAttachmentDetails();
-    }
-    else
-    {
-        LL_WARNS() << "could not find LLFloaterMyScripts instance after refresh button clicked" << LL_ENDL;
-    }
-}
+/**
+ * @file llfloatermyscripts.cpp
+ * @brief LLFloaterMyScripts class implementation.
+ *
+ * $LicenseInfo:firstyear=2004&license=viewerlgpl$
+ * Second Life Viewer Source Code
+ * Copyright (C) 2019, Linden Research, Inc.
+ *
+ * This library is free software; you can redistribute it and/or
+ * modify it under the terms of the GNU Lesser General Public
+ * License as published by the Free Software Foundation;
+ * version 2.1 of the License only.
+ *
+ * This library is distributed in the hope that it will be useful,
+ * but WITHOUT ANY WARRANTY; without even the implied warranty of
+ * MERCHANTABILITY or FITNESS FOR A PARTICULAR PURPOSE.  See the GNU
+ * Lesser General Public License for more details.
+ *
+ * You should have received a copy of the GNU Lesser General Public
+ * License along with this library; if not, write to the Free Software
+ * Foundation, Inc., 51 Franklin Street, Fifth Floor, Boston, MA  02110-1301  USA
+ *
+ * Linden Research, Inc., 945 Battery Street, San Francisco, CA  94111  USA
+ * $/LicenseInfo$
+ */
+
+#include "llviewerprecompiledheaders.h"
+#include "llfloatermyscripts.h"
+
+#include "llagent.h"
+#include "llcorehttputil.h"
+#include "llcoros.h"
+#include "lleventcoro.h"
+#include "llfloaterreg.h"
+#include "llscrolllistctrl.h"
+#include "lltrans.h"
+#include "llviewerregion.h"
+
+constexpr S32 SIZE_OF_ONE_KB = 1024;
+
+LLFloaterMyScripts::LLFloaterMyScripts(const LLSD& seed)
+    : LLFloater(seed),
+    mGotAttachmentMemoryUsed(false),
+    mAttachmentDetailsRequested(false),
+    mAttachmentMemoryMax(0),
+    mAttachmentMemoryUsed(0),
+    mGotAttachmentURLsUsed(false),
+    mAttachmentURLsMax(0),
+    mAttachmentURLsUsed(0)
+{
+}
+
+bool LLFloaterMyScripts::postBuild()
+{
+    childSetAction("refresh_list_btn", onClickRefresh, this);
+
+    std::string msg_waiting = LLTrans::getString("ScriptLimitsRequestWaiting");
+    getChild<LLUICtrl>("loading_text")->setValue(LLSD(msg_waiting));
+    mAttachmentDetailsRequested = requestAttachmentDetails();
+    return true;
+}
+
+// virtual
+void LLFloaterMyScripts::onOpen(const LLSD& key)
+{
+    if (!mAttachmentDetailsRequested)
+    {
+        mAttachmentDetailsRequested = requestAttachmentDetails();
+    }
+
+    LLFloater::onOpen(key);
+}
+
+bool LLFloaterMyScripts::requestAttachmentDetails()
+{
+    if (!gAgent.getRegion()) return false;
+
+    LLSD body;
+    std::string url = gAgent.getRegion()->getCapability("AttachmentResources");
+    if (!url.empty())
+    {
+        LLCoros::instance().launch("LLFloaterMyScripts::getAttachmentLimitsCoro",
+            boost::bind(&LLFloaterMyScripts::getAttachmentLimitsCoro, this, url));
+        return true;
+    }
+    else
+    {
+        return false;
+    }
+}
+
+void LLFloaterMyScripts::getAttachmentLimitsCoro(std::string url)
+{
+    LLCore::HttpRequest::policy_t httpPolicy(LLCore::HttpRequest::DEFAULT_POLICY_ID);
+    LLCoreHttpUtil::HttpCoroutineAdapter::ptr_t
+        httpAdapter(new LLCoreHttpUtil::HttpCoroutineAdapter("getAttachmentLimitsCoro", httpPolicy));
+    LLCore::HttpRequest::ptr_t httpRequest(new LLCore::HttpRequest);
+
+    LLSD result = httpAdapter->getAndSuspend(httpRequest, url);
+
+    LLSD httpResults = result[LLCoreHttpUtil::HttpCoroutineAdapter::HTTP_RESULTS];
+    LLCore::HttpStatus status = LLCoreHttpUtil::HttpCoroutineAdapter::getStatusFromLLSD(httpResults);
+
+    if (!status)
+    {
+        LL_WARNS() << "Unable to retrieve attachment limits." << LL_ENDL;
+        return;
+    }
+
+    LLFloaterMyScripts* instance = LLFloaterReg::getTypedInstance<LLFloaterMyScripts>("my_scripts");
+
+    if (!instance)
+    {
+        LL_WARNS() << "Failed to get LLFloaterMyScripts instance" << LL_ENDL;
+        return;
+    }
+
+    instance->getChild<LLUICtrl>("loading_text")->setValue(LLSD(std::string("")));
+
+    LLButton* btn = instance->getChild<LLButton>("refresh_list_btn");
+    if (btn)
+    {
+        btn->setEnabled(true);
+    }
+
+    result.erase(LLCoreHttpUtil::HttpCoroutineAdapter::HTTP_RESULTS);
+    instance->setAttachmentDetails(result);
+}
+
+
+void LLFloaterMyScripts::setAttachmentDetails(LLSD content)
+{
+    LLScrollListCtrl *list = getChild<LLScrollListCtrl>("scripts_list");
+
+    if(!list)
+    {
+        return;
+    }
+
+    S32 number_attachments = content["attachments"].size();
+
+    for(int i = 0; i < number_attachments; i++)
+    {
+        std::string humanReadableLocation = "";
+        if(content["attachments"][i].has("location"))
+        {
+            std::string actualLocation = content["attachments"][i]["location"];
+            humanReadableLocation = LLTrans::getString(actualLocation.c_str());
+        }
+
+        S32 number_objects = content["attachments"][i]["objects"].size();
+        for(int j = 0; j < number_objects; j++)
+        {
+            LLUUID task_id = content["attachments"][i]["objects"][j]["id"].asUUID();
+            S32 size = 0;
+            if(content["attachments"][i]["objects"][j]["resources"].has("memory"))
+            {
+                size = content["attachments"][i]["objects"][j]["resources"]["memory"].asInteger() / SIZE_OF_ONE_KB;
+            }
+            S32 urls = 0;
+            if(content["attachments"][i]["objects"][j]["resources"].has("urls"))
+            {
+                urls = content["attachments"][i]["objects"][j]["resources"]["urls"].asInteger();
+            }
+            std::string name = content["attachments"][i]["objects"][j]["name"].asString();
+
+            LLSD element;
+
+            element["id"] = task_id;
+            element["columns"][0]["column"] = "size";
+            element["columns"][0]["value"] = llformat("%d", size);
+            element["columns"][0]["font"] = "SANSSERIF";
+            element["columns"][0]["halign"] = LLFontGL::RIGHT;
+
+            element["columns"][1]["column"] = "urls";
+            element["columns"][1]["value"] = llformat("%d", urls);
+            element["columns"][1]["font"] = "SANSSERIF";
+            element["columns"][1]["halign"] = LLFontGL::RIGHT;
+
+            element["columns"][2]["column"] = "name";
+            element["columns"][2]["value"] = name;
+            element["columns"][2]["font"] = "SANSSERIF";
+
+            element["columns"][3]["column"] = "location";
+            element["columns"][3]["value"] = humanReadableLocation;
+            element["columns"][3]["font"] = "SANSSERIF";
+
+            list->addElement(element);
+        }
+    }
+
+    setAttachmentSummary(content);
+
+    getChild<LLUICtrl>("loading_text")->setValue(LLSD(std::string("")));
+
+    LLButton* btn = getChild<LLButton>("refresh_list_btn");
+    if(btn)
+    {
+        btn->setEnabled(true);
+    }
+}
+
+void LLFloaterMyScripts::clearList()
+{
+    LLCtrlListInterface *list = childGetListInterface("scripts_list");
+
+    if (list)
+    {
+        list->operateOnAll(LLCtrlListInterface::OP_DELETE);
+    }
+
+    std::string msg_waiting = LLTrans::getString("ScriptLimitsRequestWaiting");
+    getChild<LLUICtrl>("loading_text")->setValue(LLSD(msg_waiting));
+}
+
+void LLFloaterMyScripts::setAttachmentSummary(LLSD content)
+{
+    if(content["summary"]["used"][0]["type"].asString() == std::string("memory"))
+    {
+        mAttachmentMemoryUsed = content["summary"]["used"][0]["amount"].asInteger() / SIZE_OF_ONE_KB;
+        mAttachmentMemoryMax = content["summary"]["available"][0]["amount"].asInteger() / SIZE_OF_ONE_KB;
+        mGotAttachmentMemoryUsed = true;
+    }
+    else if(content["summary"]["used"][1]["type"].asString() == std::string("memory"))
+    {
+        mAttachmentMemoryUsed = content["summary"]["used"][1]["amount"].asInteger() / SIZE_OF_ONE_KB;
+        mAttachmentMemoryMax = content["summary"]["available"][1]["amount"].asInteger() / SIZE_OF_ONE_KB;
+        mGotAttachmentMemoryUsed = true;
+    }
+    else
+    {
+        LL_WARNS() << "attachment details don't contain memory summary info" << LL_ENDL;
+        return;
+    }
+
+    if(content["summary"]["used"][0]["type"].asString() == std::string("urls"))
+    {
+        mAttachmentURLsUsed = content["summary"]["used"][0]["amount"].asInteger();
+        mAttachmentURLsMax = content["summary"]["available"][0]["amount"].asInteger();
+        mGotAttachmentURLsUsed = true;
+    }
+    else if(content["summary"]["used"][1]["type"].asString() == std::string("urls"))
+    {
+        mAttachmentURLsUsed = content["summary"]["used"][1]["amount"].asInteger();
+        mAttachmentURLsMax = content["summary"]["available"][1]["amount"].asInteger();
+        mGotAttachmentURLsUsed = true;
+    }
+    else
+    {
+        LL_WARNS() << "attachment details don't contain urls summary info" << LL_ENDL;
+        return;
+    }
+
+    if((mAttachmentMemoryUsed >= 0) && (mAttachmentMemoryMax >= 0))
+    {
+        LLStringUtil::format_map_t args_attachment_memory;
+        args_attachment_memory["[COUNT]"] = llformat ("%d", mAttachmentMemoryUsed);
+        std::string translate_message = "ScriptLimitsMemoryUsedSimple";
+
+        if (0 < mAttachmentMemoryMax)
+        {
+            S32 attachment_memory_available = mAttachmentMemoryMax - mAttachmentMemoryUsed;
+
+            args_attachment_memory["[MAX]"] = llformat ("%d", mAttachmentMemoryMax);
+            args_attachment_memory["[AVAILABLE]"] = llformat ("%d", attachment_memory_available);
+            translate_message = "ScriptLimitsMemoryUsed";
+        }
+
+        getChild<LLUICtrl>("memory_used")->setValue(LLTrans::getString(translate_message, args_attachment_memory));
+    }
+
+    if((mAttachmentURLsUsed >= 0) && (mAttachmentURLsMax >= 0))
+    {
+        S32 attachment_urls_available = mAttachmentURLsMax - mAttachmentURLsUsed;
+
+        LLStringUtil::format_map_t args_attachment_urls;
+        args_attachment_urls["[COUNT]"] = llformat ("%d", mAttachmentURLsUsed);
+        args_attachment_urls["[MAX]"] = llformat ("%d", mAttachmentURLsMax);
+        args_attachment_urls["[AVAILABLE]"] = llformat ("%d", attachment_urls_available);
+        std::string msg_attachment_urls = LLTrans::getString("ScriptLimitsURLsUsed", args_attachment_urls);
+        getChild<LLUICtrl>("urls_used")->setValue(LLSD(msg_attachment_urls));
+    }
+}
+
+// static
+void LLFloaterMyScripts::onClickRefresh(void* userdata)
+{
+    LLFloaterMyScripts* instance = LLFloaterReg::getTypedInstance<LLFloaterMyScripts>("my_scripts");
+    if(instance)
+    {
+        LLButton* btn = instance->getChild<LLButton>("refresh_list_btn");
+
+        //To stop people from hammering the refesh button and accidentally dosing themselves - enough requests can crash the viewer!
+        //turn the button off, then turn it on when we get a response
+        if(btn)
+        {
+            btn->setEnabled(false);
+        }
+        instance->clearList();
+        instance->mAttachmentDetailsRequested = instance->requestAttachmentDetails();
+    }
+    else
+    {
+        LL_WARNS() << "could not find LLFloaterMyScripts instance after refresh button clicked" << LL_ENDL;
+    }
+}
+