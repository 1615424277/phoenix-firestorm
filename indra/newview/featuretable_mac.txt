version 48
// The version number above should be incremented IF AND ONLY IF some
// change has been made that is sufficiently important to justify
// resetting the graphics preferences of all users to the recommended
// defaults.  This should be as rare an event as we can manage.

// NOTE: This is mostly identical to featuretable.txt with a few differences
// Should be combined into one table

//
// Generates lists of feature mask that can be applied on top of each other.
//
//		//		Begin comments
//		list <name>
//		Starts a feature list named <name>
//		<name> <available> <recommended>
//		<name> is the name of a feature
//		<available> is 0 or 1, whether the feature is available
//		<recommended> is an F32 which is the recommended value
//
// For now, the first list read sets up all of the default values
//


//
// All contains everything at their default settings for high end machines
// NOTE: All settings are set to the MIN of applied values, including 'all'!
//
list all
RenderAnisotropic				1	0
RenderAvatarCloth				0	0
RenderAvatarLODFactor			1	1.0
RenderAvatarPhysicsLODFactor 1	1.0
RenderAvatarMaxNonImpostors     1   16
RenderAvatarMaxComplexity              1	350000
RenderAutoMuteSurfaceAreaLimit     1	1000.0
RenderCubeMap				1	1
RenderDelayVBUpdate			1	0
RenderFarClip				1	256
RenderFlexTimeFactor		1	1.0
RenderFogRatio				1	4.0
RenderGamma					1	0
RenderGlowResolutionPow		1	9
RenderMaxPartCount			1	8192
RenderObjectBump			1	1
RenderLocalLights			1	1
RenderTerrainDetail			1	1
RenderTerrainLODFactor		1	2.0
RenderTransparentWater		1	1
RenderTreeLODFactor			1	1.0
RenderVBOEnable				1	1
RenderVBOMappingDisable		1	1
RenderVolumeLODFactor			1	4.0
UseStartScreen				1	1
UseOcclusion				1	1
WindLightUseAtmosShaders	1	1
WLSkyDetail					1	128
Disregard128DefaultDrawDistance	1	1
Disregard96DefaultDrawDistance	1	1
RenderCompressTextures		1	1
RenderShaderLightingMaxLevel	1	3
RenderDeferred				1	1
RenderDeferredSSAO			1	1
RenderUseAdvancedAtmospherics 1 0
RenderShadowDetail			1	2
RenderUseStreamVBO			1	1
RenderFSAASamples			1	16
RenderMaxTextureIndex		1	16
RenderGLContextCoreProfile         1   1
RenderGLMultiThreaded       1   0
RenderReflectionsEnabled    1   1
RenderReflectionProbeDetail	1	2
RenderScreenSpaceReflections 1  1
RenderReflectionProbeCount  1   256

//
// Low Graphics Settings
//
list Low
RenderAnisotropic			1	0
RenderAvatarLODFactor		1	0
RenderAvatarPhysicsLODFactor 1	0
RenderAvatarMaxNonImpostors 1   3
RenderAvatarMaxComplexity          1	35000
RenderFarClip				1	64
RenderFlexTimeFactor		1	0
RenderGlowResolutionPow		1	8
RenderLocalLights			1	0
RenderMaxPartCount			1	256
RenderTerrainDetail			1	0
RenderTerrainLODFactor		1	1
RenderTransparentWater		1	0
RenderTreeLODFactor			1	0
RenderVolumeLODFactor		1	1.5
RenderDeferredSSAO			1	0
RenderUseAdvancedAtmospherics 1 0
RenderShadowDetail			1	0
WLSkyDetail					1	96
RenderFSAASamples			1	0
RenderReflectionsEnabled    1   0
RenderReflectionProbeDetail	1	0
RenderScreenSpaceReflections 1  0
RenderReflectionProbeCount  1   8

//
// Medium Low Graphics Settings
//
list LowMid
RenderAnisotropic			1	0
RenderAvatarLODFactor		1	0.5
RenderAvatarMaxNonImpostors 1   5
RenderAvatarMaxComplexity   1	100000
RenderAvatarPhysicsLODFactor 1	0.75
RenderFarClip				1	96
RenderFlexTimeFactor		1	1.0
RenderGlowResolutionPow		1	8
RenderMaxPartCount			1	2048
RenderLocalLights			1	1
RenderTerrainDetail			1	1
RenderTerrainLODFactor		1	1.0
RenderTransparentWater		1	1
RenderTreeLODFactor			1	0.5
RenderVolumeLODFactor		1	1.5
RenderDeferredSSAO			1	0
RenderUseAdvancedAtmospherics 1 0
RenderShadowDetail			1	0
WLSkyDetail					1	96
RenderFSAASamples			1	0
RenderReflectionsEnabled    1   1
RenderReflectionProbeDetail	1	0
RenderScreenSpaceReflections 1  0
RenderReflectionProbeCount  1   16

//
// Medium Graphics Settings (standard)
//
list Mid
RenderAnisotropic			1	1
RenderAvatarLODFactor		1	1.0
RenderAvatarMaxNonImpostors 1   7
RenderAvatarMaxComplexity   1	200000
RenderAvatarPhysicsLODFactor 1	1.0
RenderFarClip				1	128
RenderFlexTimeFactor		1	1.0
RenderGlowResolutionPow		1	9
RenderMaxPartCount			1	4096
RenderLocalLights			1	1
RenderTerrainDetail			1	1
RenderTerrainLODFactor		1	2.0
RenderTransparentWater		1	1
RenderTreeLODFactor			1	0.5
<<<<<<< HEAD
RenderVolumeLODFactor		1	1.5
=======
RenderVolumeLODFactor		1	1.25
>>>>>>> 9e6d442a
RenderDeferredSSAO			1	0
RenderUseAdvancedAtmospherics 1 0
RenderShadowDetail			1	0
WLSkyDetail					1	96
RenderFSAASamples			1	2
RenderReflectionsEnabled    1   1
RenderReflectionProbeDetail	1	0
RenderScreenSpaceReflections 1  0
RenderReflectionProbeCount  1   32

//
// Medium High Graphics Settings (deferred enabled)
//
list MidHigh
RenderAnisotropic			1	1
RenderAvatarLODFactor		1	1.0
RenderAvatarMaxNonImpostors 1   9
RenderAvatarMaxComplexity   1	250000
RenderAvatarPhysicsLODFactor 1	1.0
RenderFarClip				1	128
RenderFlexTimeFactor		1	1.0
RenderGlowResolutionPow		1	9
RenderMaxPartCount			1	4096
RenderLocalLights			1	1
RenderTerrainDetail			1	1
RenderTerrainLODFactor		1	2.0
RenderTransparentWater		1	1
RenderTreeLODFactor			1	0.5
<<<<<<< HEAD
RenderVolumeLODFactor		1	2.0
=======
RenderVolumeLODFactor		1	1.375
>>>>>>> 9e6d442a
RenderDeferredSSAO			1	0
RenderUseAdvancedAtmospherics 1 0
RenderShadowDetail			1	0
WLSkyDetail					1	96
RenderFSAASamples			1	2
RenderReflectionsEnabled    1   1
RenderReflectionProbeDetail	1	0
RenderScreenSpaceReflections 1  0
RenderReflectionProbeCount  1   64

//
// High Graphics Settings (deferred + SSAO)
//
list High
RenderAnisotropic			1	1
RenderAvatarLODFactor		1	1.0
RenderAvatarMaxNonImpostors 1   11
RenderAvatarMaxComplexity   1	300000
RenderAvatarPhysicsLODFactor 1	1.0
RenderFarClip				1	128
RenderFlexTimeFactor		1	1.0
RenderGlowResolutionPow		1	9
RenderMaxPartCount			1	4096
RenderLocalLights			1	1
RenderTerrainDetail			1	1
RenderTerrainLODFactor		1	2.0
RenderTransparentWater		1	1
RenderTreeLODFactor			1	0.5
<<<<<<< HEAD
RenderVolumeLODFactor		1	2.0
=======
RenderVolumeLODFactor		1	1.5
>>>>>>> 9e6d442a
RenderDeferredSSAO			1	1
RenderUseAdvancedAtmospherics 1 0
RenderShadowDetail			1	0
WLSkyDetail					1	96
RenderFSAASamples			1	2
RenderReflectionsEnabled    1   1
RenderReflectionProbeDetail	1	1
RenderScreenSpaceReflections 1  0
RenderReflectionProbeCount  1   128

//
// High Ultra Graphics Settings (deferred + SSAO)
//
list HighUltra
RenderAnisotropic			1	1
RenderAvatarLODFactor		1	1.0
RenderAvatarMaxNonImpostors 1   16
RenderAvatarMaxComplexity   1	350000
RenderAvatarPhysicsLODFactor 1	1.0
RenderFarClip				1	128
RenderFlexTimeFactor		1	1.0
RenderGlowResolutionPow		1	9
RenderMaxPartCount			1	4096
RenderLocalLights			1	1
RenderTerrainDetail			1	1
RenderTerrainLODFactor		1	2.0
RenderTransparentWater		1	1
RenderTreeLODFactor			1	0.5
<<<<<<< HEAD
RenderVolumeLODFactor		1	2.0
=======
RenderVolumeLODFactor		1	1.75
>>>>>>> 9e6d442a
RenderDeferredSSAO			1	1
RenderShadowDetail			1	0
RenderUseAdvancedAtmospherics 1 0
WLSkyDetail					1	96
RenderFSAASamples			1	2
RenderReflectionsEnabled    1   1
RenderReflectionProbeDetail	1	1
RenderScreenSpaceReflections 1  0
RenderReflectionProbeCount  1   256

//
// Ultra graphics (REALLY PURTY!)
//
list Ultra
RenderAnisotropic			1	1
RenderAvatarLODFactor		1	1.0
RenderAvatarMaxNonImpostors 1   16
RenderAvatarPhysicsLODFactor 1	1.0
RenderFarClip				1	256
RenderFlexTimeFactor		1	1.0
RenderGlowResolutionPow		1	9
RenderLocalLights			1	1
RenderMaxPartCount			1	8192
RenderTerrainDetail			1	1
RenderTerrainLODFactor		1	2.0
RenderTransparentWater		1	1
RenderTreeLODFactor			1	1.0
RenderVolumeLODFactor		1	3.0
WindLightUseAtmosShaders	1	1
WLSkyDetail					1	128
RenderDeferredSSAO			1	1
RenderUseAdvancedAtmospherics 1 0
RenderShadowDetail			1	2
RenderFSAASamples			1	2
RenderReflectionsEnabled    1   1
RenderReflectionProbeDetail	1	1
RenderScreenSpaceReflections 1  1
RenderReflectionProbeCount  1   256

//
// Class Unknown Hardware (unknown)
//
list Unknown
RenderShadowDetail			1	0
RenderDeferredSSAO			1	0
RenderUseAdvancedAtmospherics 1 0


//
// VRAM > 512MB
//
list VRAMGT512
RenderCompressTextures		1	0

//
// "Default" setups for safe, low, medium, high
//
list safe
RenderAnisotropic			1	0
RenderAvatarMaxNonImpostors 1	16
RenderAvatarMaxComplexity          1	80000
RenderLocalLights			1	0
RenderMaxPartCount			1	1024
RenderTerrainDetail 		1	0
RenderDeferredSSAO			0	0
RenderUseAdvancedAtmospherics 0 0
RenderShadowDetail			0	0

list TexUnit8orLess
RenderDeferredSSAO			0	0

list AMD
RenderDeferredSSAO			1	0

list Intel
RenderAnisotropic			1	0
RenderLocalLights			1	0
RenderFSAASamples			1	0

list GL3
RenderFSAASamples           0   0
RenderReflectionProbeDetail	0	0
RenderReflectionsEnabled    0   0<|MERGE_RESOLUTION|>--- conflicted
+++ resolved
@@ -149,11 +149,7 @@
 RenderTerrainLODFactor		1	2.0
 RenderTransparentWater		1	1
 RenderTreeLODFactor			1	0.5
-<<<<<<< HEAD
 RenderVolumeLODFactor		1	1.5
-=======
-RenderVolumeLODFactor		1	1.25
->>>>>>> 9e6d442a
 RenderDeferredSSAO			1	0
 RenderUseAdvancedAtmospherics 1 0
 RenderShadowDetail			1	0
@@ -182,11 +178,7 @@
 RenderTerrainLODFactor		1	2.0
 RenderTransparentWater		1	1
 RenderTreeLODFactor			1	0.5
-<<<<<<< HEAD
 RenderVolumeLODFactor		1	2.0
-=======
-RenderVolumeLODFactor		1	1.375
->>>>>>> 9e6d442a
 RenderDeferredSSAO			1	0
 RenderUseAdvancedAtmospherics 1 0
 RenderShadowDetail			1	0
@@ -215,11 +207,7 @@
 RenderTerrainLODFactor		1	2.0
 RenderTransparentWater		1	1
 RenderTreeLODFactor			1	0.5
-<<<<<<< HEAD
 RenderVolumeLODFactor		1	2.0
-=======
-RenderVolumeLODFactor		1	1.5
->>>>>>> 9e6d442a
 RenderDeferredSSAO			1	1
 RenderUseAdvancedAtmospherics 1 0
 RenderShadowDetail			1	0
@@ -248,11 +236,7 @@
 RenderTerrainLODFactor		1	2.0
 RenderTransparentWater		1	1
 RenderTreeLODFactor			1	0.5
-<<<<<<< HEAD
 RenderVolumeLODFactor		1	2.0
-=======
-RenderVolumeLODFactor		1	1.75
->>>>>>> 9e6d442a
 RenderDeferredSSAO			1	1
 RenderShadowDetail			1	0
 RenderUseAdvancedAtmospherics 1 0
