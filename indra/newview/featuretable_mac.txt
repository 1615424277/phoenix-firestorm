--- conflicted
+++ resolved
@@ -1,8 +1,4 @@
-<<<<<<< HEAD
-version 29
-=======
 version 30
->>>>>>> 6850f13f
 
 // NOTE: This is mostly identical to featuretable_mac.txt with a few differences
 // Should be combined into one table
