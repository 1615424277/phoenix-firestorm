version 37
// The version number above should be incremented IF AND ONLY IF some
// change has been made that is sufficiently important to justify
// resetting the graphics preferences of all users to the recommended
// defaults.  This should be as rare an event as we can manage.

// NOTE: This is mostly identical to featuretable.txt with a few differences
// Should be combined into one table

//
// Generates lists of feature mask that can be applied on top of each other.
//
//		//		Begin comments
//		list <name>
//		Starts a feature list named <name>
//		<name> <available> <recommended>
//		<name> is the name of a feature
//		<available> is 0 or 1, whether the feature is available
//		<recommended> is an F32 which is the recommended value
//
// For now, the first list read sets up all of the default values
//


//
// All contains everything at their default settings for high end machines
// NOTE: All settings are set to the MIN of applied values, including 'all'!
//
list all
RenderAnisotropic				1	0
RenderAvatarCloth				1	1
RenderAvatarLODFactor			1	1.0
RenderAvatarPhysicsLODFactor 1	1.0
RenderAvatarMaxNonImpostors     1   16
RenderAvatarMaxComplexity              1	80000
RenderAvatarVP					1	1
RenderAutoMuteSurfaceAreaLimit     1	1000.0
<<<<<<< HEAD
RenderCubeMap					1	1
RenderDelayVBUpdate				1	0
RenderFarClip					1	256
RenderFlexTimeFactor			1	1.0
RenderFogRatio					1	4.0
RenderGamma						1	0
RenderGlowResolutionPow			1	9
RenderGround					1	1
RenderLocalLights				1	1
RenderMaxPartCount				1	8192
RenderObjectBump				1	1
RenderReflectionDetail			1	4
RenderTerrainDetail				1	1
RenderTerrainLODFactor			1	2.0
RenderTransparentWater			1	1
RenderTreeLODFactor				1	1.0
RenderVBOEnable					1	1
RenderVBOMappingDisable			1	1
RenderVolumeLODFactor			1	4.0
UseStartScreen					1	1
UseOcclusion					1	1
VertexShaderEnable				1	1
WindLightUseAtmosShaders		1	1
WLSkyDetail						1	128
Disregard128DefaultDrawDistance	1	1
Disregard96DefaultDrawDistance	1	1
RenderTextureMemoryMultiple		1	1
RenderCompressTextures			1	0
=======
RenderCubeMap				1	1
RenderDelayVBUpdate			1	0
RenderFarClip				1	256
RenderFlexTimeFactor		1	1.0
RenderFogRatio				1	4.0
RenderGamma					1	0
RenderGlowResolutionPow		1	9
RenderGround				1	1
RenderMaxPartCount			1	8192
RenderObjectBump			1	1
RenderLocalLights			1	1
RenderReflectionDetail		1	4
RenderTerrainDetail			1	1
RenderTerrainLODFactor		1	2.0
RenderTransparentWater		1	1
RenderTreeLODFactor			1	1.0
RenderVBOEnable				1	1
RenderVBOMappingDisable		1	1
RenderVolumeLODFactor		1	2.0
UseStartScreen				1	1
UseOcclusion				1	1
VertexShaderEnable			1	1
WindLightUseAtmosShaders	1	1
WLSkyDetail					1	128
Disregard128DefaultDrawDistance	1	1
Disregard96DefaultDrawDistance	1	1
RenderTextureMemoryMultiple		1	1.0
RenderCompressTextures		1	1
>>>>>>> 9a83367e
RenderShaderLightingMaxLevel	1	3
RenderDeferred				1	1
RenderDeferredSSAO			1	1
RenderShadowDetail			1	2
RenderUseStreamVBO			1	1
RenderFSAASamples			1	16
RenderMaxTextureIndex		1	16

//
// Low Graphics Settings (fixed function)
//
list LowFixedFunction
RenderAnisotropic			1	0
RenderAvatarCloth			1	0
RenderAvatarLODFactor		1	0
RenderAvatarPhysicsLODFactor 1	0
RenderAvatarMaxNonImpostors 1   3
RenderAvatarMaxComplexity          1	25000
RenderAvatarVP				1	0
RenderFarClip				1	64
RenderFlexTimeFactor		1	0
RenderGlowResolutionPow		1	8
RenderLocalLights			1	0
RenderMaxPartCount			1	256
RenderObjectBump			1	0
RenderReflectionDetail		1	0
RenderTerrainDetail			1	0
RenderTerrainLODFactor		1	1
RenderTransparentWater		1	0
RenderTreeLODFactor			1	0
RenderVolumeLODFactor		1	1.5
VertexShaderEnable			1	0
WindLightUseAtmosShaders	1	0
RenderDeferred				1	0
RenderDeferredSSAO			1	0
RenderShadowDetail			1	0
WLSkyDetail					1	48
RenderFSAASamples			1	0

//
// Low Graphics Settings
//
list Low
RenderAnisotropic			1	0
RenderAvatarCloth			1	0
RenderAvatarLODFactor		1	0
RenderAvatarPhysicsLODFactor 1	0
RenderAvatarMaxNonImpostors 1   3
RenderAvatarMaxComplexity          1	35000
RenderAvatarVP				1	0
RenderFarClip				1	64
RenderFlexTimeFactor		1	0
RenderGlowResolutionPow		1	8
RenderLocalLights			1	0
RenderMaxPartCount			1	256
RenderObjectBump			1	0
RenderReflectionDetail		1	0
RenderTerrainDetail			1	0
RenderTerrainLODFactor		1	1
RenderTransparentWater		1	0
RenderTreeLODFactor			1	0
RenderVolumeLODFactor		1	1.5
VertexShaderEnable			1	1
WindLightUseAtmosShaders	1	0
RenderDeferred				1	0
RenderDeferredSSAO			1	0
RenderShadowDetail			1	0
WLSkyDetail					1	48
RenderFSAASamples			1	0

//
// Medium Low Graphics Settings
//
list LowMid
RenderAnisotropic			1	0
RenderAvatarCloth			1	0
RenderAvatarLODFactor		1	0.5
RenderAvatarMaxComplexity   1	100000
RenderAvatarPhysicsLODFactor 1	0.75
RenderAvatarVP				1	1
RenderFarClip				1	96
RenderFlexTimeFactor		1	1.0
RenderGlowResolutionPow		1	8
RenderMaxPartCount			1	2048
RenderObjectBump			1	1
RenderLocalLights			1	1
RenderReflectionDetail		1	0
RenderTerrainDetail			1	1
RenderTerrainLODFactor		1	1.0
RenderTransparentWater		1	1
RenderTreeLODFactor			1	0.5
RenderVolumeLODFactor		1	1.5
VertexShaderEnable			1	1
WindLightUseAtmosShaders	1	0
RenderDeferred				1	0
RenderDeferredSSAO			1	0
RenderShadowDetail			1	0
WLSkyDetail					1	48
RenderFSAASamples			1	0

//
// Medium Graphics Settings (standard)
//
list Mid
RenderAnisotropic			1	1
RenderAvatarCloth			1	0
RenderAvatarLODFactor		1	1.0
RenderAvatarMaxComplexity   1	200000
RenderAvatarPhysicsLODFactor 1	1.0
RenderAvatarVP				1	1
RenderFarClip				1	128
RenderFlexTimeFactor		1	1.0
RenderGlowResolutionPow		1	9
RenderMaxPartCount			1	4096
RenderObjectBump			1	1
RenderLocalLights			1	1
RenderReflectionDetail		1	0
RenderTerrainDetail			1	1
RenderTerrainLODFactor		1	2.0
RenderTransparentWater		1	1
RenderTreeLODFactor			1	0.5
RenderVolumeLODFactor		1	1.5
VertexShaderEnable			1	1
WindLightUseAtmosShaders	1	1
RenderDeferred				1	0
RenderDeferredSSAO			1	0
RenderShadowDetail			1	0
WLSkyDetail					1	48
RenderFSAASamples			1	2

//
// Medium High Graphics Settings
//
list MidHigh
RenderAnisotropic			1	1
RenderAvatarCloth			1	0
RenderAvatarLODFactor		1	1.0
RenderAvatarMaxComplexity   1	250000
RenderAvatarPhysicsLODFactor 1	1.0
RenderAvatarVP				1	1
RenderFarClip				1	128
RenderFlexTimeFactor		1	1.0
RenderGlowResolutionPow		1	9
RenderMaxPartCount			1	4096
RenderObjectBump			1	1
RenderLocalLights			1	1
RenderReflectionDetail		1	0
RenderTerrainDetail			1	1
RenderTerrainLODFactor		1	2.0
RenderTransparentWater		1	1
RenderTreeLODFactor			1	0.5
RenderVolumeLODFactor		1	2.0
VertexShaderEnable			1	1
WindLightUseAtmosShaders	1	1
RenderDeferred				1	0
RenderDeferredSSAO			1	0
RenderShadowDetail			1	0
WLSkyDetail					1	48
RenderFSAASamples			1	2

//
// High Graphics Settings (deferred)
//
list High
RenderAnisotropic			1	1
RenderAvatarCloth			1	0
RenderAvatarLODFactor		1	1.0
RenderAvatarMaxComplexity   1	300000
RenderAvatarPhysicsLODFactor 1	1.0
RenderAvatarVP				1	1
RenderFarClip				1	128
RenderFlexTimeFactor		1	1.0
RenderGlowResolutionPow		1	9
RenderMaxPartCount			1	4096
RenderObjectBump			1	1
RenderLocalLights			1	1
RenderReflectionDetail		1	0
RenderTerrainDetail			1	1
RenderTerrainLODFactor		1	2.0
RenderTransparentWater		1	1
RenderTreeLODFactor			1	0.5
RenderVolumeLODFactor		1	2.0
VertexShaderEnable			1	1
WindLightUseAtmosShaders	1	1
RenderDeferred				1	1
RenderDeferredSSAO			1	0
RenderShadowDetail			1	0
WLSkyDetail					1	48
RenderFSAASamples			1	2

//
// High Ultra Graphics Settings (deferred)
//
list HighUltra
RenderAnisotropic			1	1
RenderAvatarCloth			1	0
RenderAvatarLODFactor		1	1.0
RenderAvatarMaxComplexity   1	350000
RenderAvatarPhysicsLODFactor 1	1.0
RenderAvatarVP				1	1
RenderFarClip				1	128
RenderFlexTimeFactor		1	1.0
RenderGlowResolutionPow		1	9
RenderMaxPartCount			1	4096
RenderObjectBump			1	1
RenderLocalLights			1	1
RenderReflectionDetail		1	0
RenderTerrainDetail			1	1
RenderTerrainLODFactor		1	2.0
RenderTransparentWater		1	1
RenderTreeLODFactor			1	0.5
RenderVolumeLODFactor		1	2.0
VertexShaderEnable			1	1
WindLightUseAtmosShaders	1	1
RenderDeferred				1	1
RenderDeferredSSAO			1	0
RenderShadowDetail			1	0
WLSkyDetail					1	48
RenderFSAASamples			1	2

//
// Ultra graphics (REALLY PURTY!)
//
list Ultra
RenderAnisotropic			1	1
RenderAvatarCloth			1	1
RenderAvatarLODFactor		1	1.0
RenderAvatarPhysicsLODFactor 1	1.0
RenderAvatarVP				1	1
RenderFarClip				1	256
RenderFlexTimeFactor		1	1.0
RenderGlowResolutionPow		1	9
RenderLocalLights			1	1
RenderMaxPartCount			1	8192
RenderObjectBump			1	1
RenderReflectionDetail		1	4
RenderTerrainDetail			1	1
RenderTerrainLODFactor		1	2.0
RenderTransparentWater		1	1
RenderTreeLODFactor			1	1.0
RenderVolumeLODFactor		1	3.0
VertexShaderEnable			1	1
WindLightUseAtmosShaders	1	1
WLSkyDetail					1	128
RenderDeferred				1	1
RenderDeferredSSAO			1	1
RenderShadowDetail			1	2
RenderFSAASamples			1	2

//
// Class Unknown Hardware (unknown)
//
list Unknown
RenderVBOEnable				1	0
RenderShadowDetail			1	0
RenderDeferred				1	0
RenderDeferredSSAO			1	0

//
// Class 0 Hardware (just old)
//
list Class0
RenderVBOEnable				1	1

//
// Class 1 Hardware
//
list Class1
RenderVBOEnable				1	1

//
// Class 2 Hardware
//
list Class2
RenderVBOEnable				1	1

//
// Class 3 Hardware
//
list Class3
RenderVBOEnable				1	1

//
// Class 4 Hardware
//
list Class4
RenderVBOEnable				1	1

//
// Class 5 Hardware
//
list Class5
RenderVBOEnable				1	1

//
// No Pixel Shaders available
//
list NoPixelShaders
RenderAvatarVP				0	0
RenderAvatarCloth			0	0
RenderReflectionDetail		0	0
VertexShaderEnable			0	0
WindLightUseAtmosShaders	0	0
RenderDeferred				0	0
RenderDeferredSSAO			0	0
RenderShadowDetail			0	0

//
// No Vertex Shaders available
//
list NoVertexShaders
RenderAvatarVP				0	0
RenderAvatarCloth			0	0
RenderReflectionDetail		0	0
VertexShaderEnable			0	0
WindLightUseAtmosShaders	0	0
RenderDeferred				0	0
RenderDeferredSSAO			0	0
RenderShadowDetail			0	0

//
// VRAM > 512MB
//
//list VRAMGT512
//RenderCompressTextures		1	0

//
// "Default" setups for safe, low, medium, high
//
list safe
RenderAnisotropic			1	0
RenderAvatarCloth			0	0
RenderAvatarVP				0	0
RenderAvatarMaxNonImpostors 1	16
RenderAvatarMaxComplexity          1	80000
RenderObjectBump			0	0
RenderLocalLights			1	0
RenderMaxPartCount			1	1024
RenderTerrainDetail 		1	0
RenderVBOEnable				1	0
RenderReflectionDetail		0	0
WindLightUseAtmosShaders	0	0
RenderDeferred				0	0
RenderDeferredSSAO			0	0
RenderShadowDetail			0	0

//
// CPU based feature masks
//

// 1Ghz or less (equiv)
list CPUSlow
RenderMaxPartCount			1	1024

//
// RAM based feature masks
//
list RAM256MB
RenderObjectBump			0	0

//
// Graphics card based feature masks
//
list OpenGLPre15
RenderVBOEnable				1	0


list TexUnit8orLess
RenderDeferredSSAO			0	0

list ATI
RenderDeferredSSAO			1	0

list Intel
RenderAnisotropic			1	0
RenderLocalLights			1	0
RenderFSAASamples			1	0

list GeForce2
RenderAnisotropic			1	0
RenderLocalLights			1	0
RenderMaxPartCount			1	2048
RenderTerrainDetail			1	0
RenderVBOEnable				1	1

list Intel_830M
RenderTerrainDetail			1	0
RenderVBOEnable				1	0

list Intel_845G					
RenderTerrainDetail			1	0
RenderVBOEnable				1	0

list Intel_855GM				
RenderTerrainDetail			1	0
RenderVBOEnable				1	0

list Intel_865G			
RenderTerrainDetail			1	0
RenderVBOEnable				1	0

list Intel_900		
RenderTerrainDetail			1	0
RenderVBOEnable				1	0

list Intel_915GM	
RenderTerrainDetail			1	0
RenderVBOEnable				1	0

list Intel_915G					
RenderTerrainDetail			1	0
RenderVBOEnable				1	0

list Intel_945GM			
RenderTerrainDetail			1	0
RenderVBOEnable				1	0

list Intel_945G
RenderTerrainDetail			1	0
RenderVBOEnable				1	0

list Intel_950
RenderTerrainDetail			1	0
RenderVBOEnable				1	0
RenderGround				1	0

list Intel_965
RenderTerrainDetail			1	0
RenderVBOEnable				1	0
UseOcclusion				0	0

list Intel_G33
RenderTerrainDetail			1	0
RenderVBOEnable				1	0

list Intel_Bear_Lake	
RenderTerrainDetail			1	0
RenderVBOEnable				1	0

list Intel_Broadwater 
RenderTerrainDetail			1	0
RenderVBOEnable				1	0

list Intel_Brookdale	
RenderTerrainDetail			1	0
RenderVBOEnable				1	0

list Intel_X3100
WindLightUseAtmosShaders	0	0

list Intel_Montara
RenderTerrainDetail			1	0
RenderVBOEnable				1	0

list Intel_Springdale
RenderTerrainDetail			1	0
RenderVBOEnable				1	0

list ATI_Mobility_Radeon_9600
Disregard96DefaultDrawDistance	1	0

list NVIDIA_GeForce_8600
RenderTextureMemoryMultiple			1	1	
UseOcclusion				0	0

/// tweaked ATI to 96 Draw distance

list ATI_Radeon_9000
Disregard96DefaultDrawDistance	1	0
list ATI_Radeon_9200
Disregard96DefaultDrawDistance	1	0
list ATI_Radeon_9500
Disregard96DefaultDrawDistance	1	0
list ATI_Radeon_9600
Disregard96DefaultDrawDistance	1	0

/// tweaked ATI to 128 draw distance

list ATI_Radeon_X300 
Disregard128DefaultDrawDistance	1	0
list ATI_Radeon_X400 
Disregard128DefaultDrawDistance	1	0
list ATI_Radeon_X500 
Disregard128DefaultDrawDistance	1	0
list ATI_Radeon_X600 
Disregard128DefaultDrawDistance	1	0
list ATI_Radeon_X700 
Disregard128DefaultDrawDistance	1	0
list ATI_Radeon_X1300 
Disregard128DefaultDrawDistance	1	0
list ATI_Radeon_X1400 
Disregard128DefaultDrawDistance	1	0
list ATI_Radeon_X1500 
Disregard128DefaultDrawDistance	1	0
list ATI_Radeon_X1600 
Disregard128DefaultDrawDistance	1	0
list ATI_Radeon_X1700 
Disregard128DefaultDrawDistance	1	0
list ATI_Mobility_Radeon_X1xxx
Disregard128DefaultDrawDistance	1	0

/// Tweaked NVIDIA

list NVIDIA_GeForce_FX_5100
Disregard96DefaultDrawDistance	1	0
list NVIDIA_GeForce_FX_5200
Disregard96DefaultDrawDistance	1	0
list NVIDIA_GeForce_FX_5500
Disregard96DefaultDrawDistance	1	0

list NVIDIA_GeForce_FX_Go5100
Disregard96DefaultDrawDistance	1	0
list NVIDIA_GeForce_FX_Go5200
Disregard96DefaultDrawDistance	1	0
list NVIDIA_GeForce_FX_Go5300
Disregard96DefaultDrawDistance	1	0
list NVIDIA_GeForce_FX_Go5500
Disregard96DefaultDrawDistance	1	0
list NVIDIA_GeForce_FX_Go5600
Disregard96DefaultDrawDistance	1	0

list NVIDIA_GeForce_6100
Disregard128DefaultDrawDistance	1	0
list NVIDIA_GeForce_6200
Disregard128DefaultDrawDistance	1	0
list NVIDIA_GeForce_6500
Disregard128DefaultDrawDistance	1	0
list NVIDIA_GeForce_6600
Disregard128DefaultDrawDistance	1	0


list NVIDIA_GeForce_Go_6100
RenderVBOEnable				1	0
Disregard128DefaultDrawDistance	1	0
list NVIDIA_GeForce_Go_6200
RenderVBOEnable				1	0
Disregard128DefaultDrawDistance	1	0
list NVIDIA_GeForce_Go_6500
RenderVBOEnable				1	0
Disregard128DefaultDrawDistance	1	0
list NVIDIA_GeForce_Go_6600
RenderVBOEnable				1	0
Disregard128DefaultDrawDistance	1	0
list NVIDIA_GeForce_Go_6700
RenderVBOEnable				1	0
Disregard128DefaultDrawDistance	1	0
list NVIDIA_GeForce_Go_6800
RenderVBOEnable				1	0
Disregard128DefaultDrawDistance	1	0
list NVIDIA_GeForce_Go_6
RenderVBOEnable				1	0
Disregard128DefaultDrawDistance	1	0

list NVIDIA_GeForce_7200
Disregard128DefaultDrawDistance	1	0
list NVIDIA_GeForce_7300
Disregard128DefaultDrawDistance	1	0
list NVIDIA_GeForce_7400
Disregard128DefaultDrawDistance	1	0

list NVIDIA_GeForce_Go_7200
Disregard128DefaultDrawDistance	1	0
list NVIDIA_GeForce_Go_7300
Disregard128DefaultDrawDistance	1	0
list NVIDIA_GeForce_Go_7400
Disregard128DefaultDrawDistance	1	0

list OSX_10_6_8
RenderDeferred 0 0
<|MERGE_RESOLUTION|>--- conflicted
+++ resolved
@@ -35,36 +35,6 @@
 RenderAvatarMaxComplexity              1	80000
 RenderAvatarVP					1	1
 RenderAutoMuteSurfaceAreaLimit     1	1000.0
-<<<<<<< HEAD
-RenderCubeMap					1	1
-RenderDelayVBUpdate				1	0
-RenderFarClip					1	256
-RenderFlexTimeFactor			1	1.0
-RenderFogRatio					1	4.0
-RenderGamma						1	0
-RenderGlowResolutionPow			1	9
-RenderGround					1	1
-RenderLocalLights				1	1
-RenderMaxPartCount				1	8192
-RenderObjectBump				1	1
-RenderReflectionDetail			1	4
-RenderTerrainDetail				1	1
-RenderTerrainLODFactor			1	2.0
-RenderTransparentWater			1	1
-RenderTreeLODFactor				1	1.0
-RenderVBOEnable					1	1
-RenderVBOMappingDisable			1	1
-RenderVolumeLODFactor			1	4.0
-UseStartScreen					1	1
-UseOcclusion					1	1
-VertexShaderEnable				1	1
-WindLightUseAtmosShaders		1	1
-WLSkyDetail						1	128
-Disregard128DefaultDrawDistance	1	1
-Disregard96DefaultDrawDistance	1	1
-RenderTextureMemoryMultiple		1	1
-RenderCompressTextures			1	0
-=======
 RenderCubeMap				1	1
 RenderDelayVBUpdate			1	0
 RenderFarClip				1	256
@@ -83,7 +53,7 @@
 RenderTreeLODFactor			1	1.0
 RenderVBOEnable				1	1
 RenderVBOMappingDisable		1	1
-RenderVolumeLODFactor		1	2.0
+RenderVolumeLODFactor			1	4.0
 UseStartScreen				1	1
 UseOcclusion				1	1
 VertexShaderEnable			1	1
@@ -92,8 +62,7 @@
 Disregard128DefaultDrawDistance	1	1
 Disregard96DefaultDrawDistance	1	1
 RenderTextureMemoryMultiple		1	1.0
-RenderCompressTextures		1	1
->>>>>>> 9a83367e
+RenderCompressTextures			1	0
 RenderShaderLightingMaxLevel	1	3
 RenderDeferred				1	1
 RenderDeferredSSAO			1	1
