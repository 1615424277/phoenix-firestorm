/** 
 * @file llcallingcard.cpp
 * @brief Implementation of the LLPreviewCallingCard class
 *
 * $LicenseInfo:firstyear=2002&license=viewerlgpl$
 * Second Life Viewer Source Code
 * Copyright (C) 2010, Linden Research, Inc.
 * 
 * This library is free software; you can redistribute it and/or
 * modify it under the terms of the GNU Lesser General Public
 * License as published by the Free Software Foundation;
 * version 2.1 of the License only.
 * 
 * This library is distributed in the hope that it will be useful,
 * but WITHOUT ANY WARRANTY; without even the implied warranty of
 * MERCHANTABILITY or FITNESS FOR A PARTICULAR PURPOSE.  See the GNU
 * Lesser General Public License for more details.
 * 
 * You should have received a copy of the GNU Lesser General Public
 * License along with this library; if not, write to the Free Software
 * Foundation, Inc., 51 Franklin Street, Fifth Floor, Boston, MA  02110-1301  USA
 * 
 * Linden Research, Inc., 945 Battery Street, San Francisco, CA  94111  USA
 * $/LicenseInfo$
 */

#include "llviewerprecompiledheaders.h"

#if LL_WINDOWS
#pragma warning( disable : 4800 ) // performance warning in <functional>
#endif

#include "llcallingcard.h"

#include <algorithm>

#include "indra_constants.h"
//#include "llcachename.h"
#include "llstl.h"
#include "lltimer.h"
#include "lluuid.h"
#include "message.h"

#include "llagent.h"
#include "llavatarnamecache.h"
#include "llinventoryobserver.h"
#include "llinventorymodel.h"
#include "llnotifications.h"
#include "llslurl.h"
#include "llimview.h"
#include "lltrans.h"
#include "llviewercontrol.h"
#include "llviewerobjectlist.h"
#include "llvoavatar.h"
#include "llavataractions.h"
#include "lluiusage.h"

// Firestorm includes
#include "fscommon.h"
#include "fsfloaternearbychat.h"
#include "fskeywords.h"
#include "lggcontactsets.h"
#include "llfloaterreg.h"
#include "llnotificationmanager.h"

///----------------------------------------------------------------------------
/// Local function declarations, constants, enums, and typedefs
///----------------------------------------------------------------------------

class LLTrackingData
{
public:
	LLTrackingData(const LLUUID& avatar_id, const std::string& name);
	bool haveTrackingInfo();
	void setTrackedCoarseLocation(const LLVector3d& global_pos);
	void agentFound(const LLUUID& prey,
					const LLVector3d& estimated_global_pos);
	
public:
	LLUUID mAvatarID;
	std::string mName;
	LLVector3d mGlobalPositionEstimate;
	bool mHaveInfo;
	bool mHaveCoarseInfo;
	LLTimer mCoarseLocationTimer;
	LLTimer mUpdateTimer;
	LLTimer mAgentGone;
};

const F32 COARSE_FREQUENCY = 2.2f;
const F32 FIND_FREQUENCY = 29.7f;	// This results in a database query, so cut these back
const F32 OFFLINE_SECONDS = FIND_FREQUENCY + 8.0f;

// static
LLAvatarTracker LLAvatarTracker::sInstance;

static void on_avatar_name_cache_notify(const LLUUID& agent_id,
										const LLAvatarName& av_name,
										bool online,
										LLSD payload);

///----------------------------------------------------------------------------
/// Class LLAvatarTracker
///----------------------------------------------------------------------------

LLAvatarTracker::LLAvatarTracker() :
	mTrackingData(NULL),
	mTrackedAgentValid(false),
	mModifyMask(0x0),
	mIsNotifyObservers(FALSE)
{
}

LLAvatarTracker::~LLAvatarTracker()
{
	deleteTrackingData();
	std::for_each(mObservers.begin(), mObservers.end(), DeletePointer());
	mObservers.clear();
	std::for_each(mBuddyInfo.begin(), mBuddyInfo.end(), DeletePairedPointer());
	mBuddyInfo.clear();
}

void LLAvatarTracker::track(const LLUUID& avatar_id, const std::string& name)
{
	deleteTrackingData();
	mTrackedAgentValid = false;
	mTrackingData = new LLTrackingData(avatar_id, name);
	findAgent();

	// We track here because findAgent() is called on a timer (for now).
	if(avatar_id.notNull())
	{
		LLMessageSystem* msg = gMessageSystem;
		msg->newMessageFast(_PREHASH_TrackAgent);
		msg->nextBlockFast(_PREHASH_AgentData);
		msg->addUUIDFast(_PREHASH_AgentID, gAgent.getID());
		msg->addUUIDFast(_PREHASH_SessionID, gAgent.getSessionID());
		msg->nextBlockFast(_PREHASH_TargetData);
		msg->addUUIDFast(_PREHASH_PreyID, avatar_id);
		gAgent.sendReliableMessage();
	}
}

void LLAvatarTracker::untrack(const LLUUID& avatar_id)
{
	if (mTrackingData && mTrackingData->mAvatarID == avatar_id)
	{
		deleteTrackingData();
		mTrackedAgentValid = false;
		LLMessageSystem* msg = gMessageSystem;
		msg->newMessageFast(_PREHASH_TrackAgent);
		msg->nextBlockFast(_PREHASH_AgentData);
		msg->addUUIDFast(_PREHASH_AgentID, gAgent.getID());
		msg->addUUIDFast(_PREHASH_SessionID, gAgent.getSessionID());
		msg->nextBlockFast(_PREHASH_TargetData);
		msg->addUUIDFast(_PREHASH_PreyID, LLUUID::null);
		gAgent.sendReliableMessage();
	}
}

void LLAvatarTracker::setTrackedCoarseLocation(const LLVector3d& global_pos)
{
	if(mTrackingData)
	{
		mTrackingData->setTrackedCoarseLocation(global_pos);
	}
}

bool LLAvatarTracker::haveTrackingInfo()
{
	if(mTrackingData)
	{
		return mTrackingData->haveTrackingInfo();
	}
	return false;
}

LLVector3d LLAvatarTracker::getGlobalPos()
{
	if(!mTrackedAgentValid || !mTrackingData) return LLVector3d();
	LLVector3d global_pos;
	
	LLViewerObject* object = gObjectList.findObject(mTrackingData->mAvatarID);
	if(object && !object->isDead())
	{
		global_pos = object->getPositionGlobal();
		// HACK - for making the tracker point above the avatar's head
		// rather than its groin
		LLVOAvatar* av = (LLVOAvatar*)object;
		global_pos.mdV[VZ] += 0.7f * (av->mBodySize.mV[VZ] + av->mAvatarOffset.mV[VZ]);

		mTrackingData->mGlobalPositionEstimate = global_pos;
	}
	else
	{
		global_pos = mTrackingData->mGlobalPositionEstimate;
	}

	return global_pos;
}

void LLAvatarTracker::getDegreesAndDist(F32& rot,
										F64& horiz_dist,
										F64& vert_dist)
{
	if(!mTrackingData) return;

	LLVector3d global_pos;

	LLViewerObject* object = gObjectList.findObject(mTrackingData->mAvatarID);
	if(object && !object->isDead())
	{
		global_pos = object->getPositionGlobal();
		mTrackingData->mGlobalPositionEstimate = global_pos;
	}
	else
	{
		global_pos = mTrackingData->mGlobalPositionEstimate;
	}
	LLVector3d to_vec = global_pos - gAgent.getPositionGlobal();
	horiz_dist = sqrt(to_vec.mdV[VX] * to_vec.mdV[VX] + to_vec.mdV[VY] * to_vec.mdV[VY]);
	vert_dist = to_vec.mdV[VZ];
	rot = F32(RAD_TO_DEG * atan2(to_vec.mdV[VY], to_vec.mdV[VX]));
}

const std::string& LLAvatarTracker::getName()
{
	if(mTrackingData)
	{
		return mTrackingData->mName;
	}
	else
	{
		return LLStringUtil::null;
	}
}

const LLUUID& LLAvatarTracker::getAvatarID()
{
	if(mTrackingData)
	{
		return mTrackingData->mAvatarID;
	}
	else
	{
		return LLUUID::null;
	}
}

S32 LLAvatarTracker::addBuddyList(const LLAvatarTracker::buddy_map_t& buds)
{
	using namespace std;

	U32 new_buddy_count = 0;
	LLUUID agent_id;
	for(buddy_map_t::const_iterator itr = buds.begin(); itr != buds.end(); ++itr)
	{
		agent_id = (*itr).first;
		buddy_map_t::const_iterator existing_buddy = mBuddyInfo.find(agent_id);
		if(existing_buddy == mBuddyInfo.end())
		{
			++new_buddy_count;
			mBuddyInfo[agent_id] = (*itr).second;

			// pre-request name for notifications?
			LLAvatarName av_name;
			LLAvatarNameCache::get(agent_id, &av_name);

			addChangedMask(LLFriendObserver::ADD, agent_id);
			LL_DEBUGS() << "Added buddy " << agent_id
					<< ", " << (mBuddyInfo[agent_id]->isOnline() ? "Online" : "Offline")
					<< ", TO: " << mBuddyInfo[agent_id]->getRightsGrantedTo()
					<< ", FROM: " << mBuddyInfo[agent_id]->getRightsGrantedFrom()
					<< LL_ENDL;
		}
		else
		{
			LLRelationship* e_r = (*existing_buddy).second;
			LLRelationship* n_r = (*itr).second;
			LL_WARNS() << "!! Add buddy for existing buddy: " << agent_id
					<< " [" << (e_r->isOnline() ? "Online" : "Offline") << "->" << (n_r->isOnline() ? "Online" : "Offline")
					<< ", " <<  e_r->getRightsGrantedTo() << "->" << n_r->getRightsGrantedTo()
					<< ", " <<  e_r->getRightsGrantedTo() << "->" << n_r->getRightsGrantedTo()
					<< "]" << LL_ENDL;
		}
	}
	// do not notify observers here - list can be large so let it be done on idle.

	return new_buddy_count;
}


void LLAvatarTracker::copyBuddyList(buddy_map_t& buddies) const
{
	buddy_map_t::const_iterator it = mBuddyInfo.begin();
	buddy_map_t::const_iterator end = mBuddyInfo.end();
	for(; it != end; ++it)
	{
		buddies[(*it).first] = (*it).second;
	}
}

void LLAvatarTracker::terminateBuddy(const LLUUID& id)
{
	LL_DEBUGS() << "LLAvatarTracker::terminateBuddy()" << LL_ENDL;
	LLUIUsage::instance().logCommand("Agent.TerminateFriendship");

	LLRelationship* buddy = get_ptr_in_map(mBuddyInfo, id);
	if(!buddy) return;
	mBuddyInfo.erase(id);
	LLMessageSystem* msg = gMessageSystem;
	msg->newMessage("TerminateFriendship");
	msg->nextBlock("AgentData");
	msg->addUUID("AgentID", gAgent.getID());
	msg->addUUID("SessionID", gAgent.getSessionID());
	msg->nextBlock("ExBlock");
	msg->addUUID("OtherID", id);
	gAgent.sendReliableMessage();
	 
	addChangedMask(LLFriendObserver::REMOVE, id);
	delete buddy;
}

// get all buddy info
const LLRelationship* LLAvatarTracker::getBuddyInfo(const LLUUID& id) const
{
	if(id.isNull()) return NULL;
	return get_ptr_in_map(mBuddyInfo, id);
}

bool LLAvatarTracker::isBuddy(const LLUUID& id) const
{
	LLRelationship* info = get_ptr_in_map(mBuddyInfo, id);
	return (info != NULL);
}

// online status
void LLAvatarTracker::setBuddyOnline(const LLUUID& id, bool is_online)
{
	LLRelationship* info = get_ptr_in_map(mBuddyInfo, id);
	if(info)
	{
		info->online(is_online);
		addChangedMask(LLFriendObserver::ONLINE, id);
		LL_DEBUGS() << "Set buddy " << id << (is_online ? " Online" : " Offline") << LL_ENDL;
	}
	else
	{
		//<FS:LO> Fix possible log spam with a large friendslist when SL messes up.
		//LL_WARNS() << "!! No buddy info found for " << id 
		LL_DEBUGS() << "!! No buddy info found for " << id 
				<< ", setting to " << (is_online ? "Online" : "Offline") << LL_ENDL;
		//</FS:LO>
	}
}

bool LLAvatarTracker::isBuddyOnline(const LLUUID& id) const
{
	LLRelationship* info = get_ptr_in_map(mBuddyInfo, id);
	if(info)
	{
		return info->isOnline();
	}
	return false;
}

// empowered status
void LLAvatarTracker::setBuddyEmpowered(const LLUUID& id, bool is_empowered)
{
	LLRelationship* info = get_ptr_in_map(mBuddyInfo, id);
	if(info)
	{
		info->grantRights(LLRelationship::GRANT_MODIFY_OBJECTS, 0);
		mModifyMask |= LLFriendObserver::POWERS;
	}
}

bool LLAvatarTracker::isBuddyEmpowered(const LLUUID& id) const
{
	LLRelationship* info = get_ptr_in_map(mBuddyInfo, id);
	if(info)
	{
		return info->isRightGrantedTo(LLRelationship::GRANT_MODIFY_OBJECTS);
	}
	return false;
}

void LLAvatarTracker::empower(const LLUUID& id, bool grant)
{
	// wrapper for ease of use in some situations.
	buddy_map_t list;
	/*
	list.insert(id);
	empowerList(list, grant);
	*/
}

void LLAvatarTracker::empowerList(const buddy_map_t& list, bool grant)
{
	LL_WARNS() << "LLAvatarTracker::empowerList() not implemented." << LL_ENDL;
/*
	LLMessageSystem* msg = gMessageSystem;
	const char* message_name;
	const char* block_name;
	const char* field_name;
	if(grant)
	{
		message_name = _PREHASH_GrantModification;
		block_name = _PREHASH_EmpoweredBlock;
		field_name = _PREHASH_EmpoweredID;
	}
	else
	{
		message_name = _PREHASH_RevokeModification;
		block_name = _PREHASH_RevokedBlock;
		field_name = _PREHASH_RevokedID;
	}

	std::string name;
	gAgent.buildFullnameAndTitle(name);

	bool start_new_message = true;
	buddy_list_t::const_iterator it = list.begin();
	buddy_list_t::const_iterator end = list.end();
	for(; it != end; ++it)
	{
		if(NULL == get_ptr_in_map(mBuddyInfo, (*it))) continue;
		setBuddyEmpowered((*it), grant);
		if(start_new_message)
		{
			start_new_message = false;
			msg->newMessageFast(message_name);
			msg->nextBlockFast(_PREHASH_AgentData);
			msg->addUUIDFast(_PREHASH_AgentID, gAgent.getID());
			msg->addUUIDFast(_PREHASH_SessionID, gAgent.getSessionID());
			msg->addStringFast(_PREHASH_GranterName, name);
		}
		msg->nextBlockFast(block_name);
		msg->addUUIDFast(field_name, (*it));
		if(msg->isSendFullFast(block_name))
		{
			start_new_message = true;
			gAgent.sendReliableMessage();
		}
	}
	if(!start_new_message)
	{
		gAgent.sendReliableMessage();
	}
*/
}

void LLAvatarTracker::deleteTrackingData()
{
	//make sure mTrackingData never points to freed memory
	LLTrackingData* tmp = mTrackingData;
	mTrackingData = NULL;
	delete tmp;
}

void LLAvatarTracker::findAgent()
{
	if (!mTrackingData) return;
	if (mTrackingData->mAvatarID.isNull()) return;
	LLMessageSystem* msg = gMessageSystem;
	msg->newMessageFast(_PREHASH_FindAgent); // Request
	msg->nextBlockFast(_PREHASH_AgentBlock);
	msg->addUUIDFast(_PREHASH_Hunter, gAgentID);
	msg->addUUIDFast(_PREHASH_Prey, mTrackingData->mAvatarID);
	msg->addU32Fast(_PREHASH_SpaceIP, 0); // will get filled in by simulator
	msg->nextBlockFast(_PREHASH_LocationBlock);
	const F64 NO_LOCATION = 0.0;
	msg->addF64Fast(_PREHASH_GlobalX, NO_LOCATION);
	msg->addF64Fast(_PREHASH_GlobalY, NO_LOCATION);
	gAgent.sendReliableMessage();
}

void LLAvatarTracker::addObserver(LLFriendObserver* observer)
{
	if(observer)
	{
		mObservers.push_back(observer);
	}
}

void LLAvatarTracker::removeObserver(LLFriendObserver* observer)
{
	mObservers.erase(
		std::remove(mObservers.begin(), mObservers.end(), observer),
		mObservers.end());
}

void LLAvatarTracker::idleNotifyObservers()
{
	if (mModifyMask == LLFriendObserver::NONE && mChangedBuddyIDs.size() == 0)
	{
		return;
	}
	notifyObservers();
}

void LLAvatarTracker::notifyObservers()
{
	if (mIsNotifyObservers)
	{
		// Don't allow multiple calls.
		// new masks and ids will be processed later from idle.
		return;
	}
	LL_PROFILE_ZONE_SCOPED
	mIsNotifyObservers = TRUE;

	observer_list_t observers(mObservers);
	observer_list_t::iterator it = observers.begin();
	observer_list_t::iterator end = observers.end();
	for(; it != end; ++it)
	{
		(*it)->changed(mModifyMask);
	}

	for (changed_buddy_t::iterator it = mChangedBuddyIDs.begin(); it != mChangedBuddyIDs.end(); it++)
	{
		notifyParticularFriendObservers(*it);
	}

	mModifyMask = LLFriendObserver::NONE;
	mChangedBuddyIDs.clear();
	mIsNotifyObservers = FALSE;
}

void LLAvatarTracker::addParticularFriendObserver(const LLUUID& buddy_id, LLFriendObserver* observer)
{
	if (buddy_id.notNull() && observer)
		mParticularFriendObserverMap[buddy_id].insert(observer);
}

void LLAvatarTracker::removeParticularFriendObserver(const LLUUID& buddy_id, LLFriendObserver* observer)
{
	if (buddy_id.isNull() || !observer)
		return;

    observer_map_t::iterator obs_it = mParticularFriendObserverMap.find(buddy_id);
    if(obs_it == mParticularFriendObserverMap.end())
        return;

    obs_it->second.erase(observer);

    // purge empty sets from the map
	// AO: Remove below check as last resort to resolve a crash from dangling pointer.
	// TODO: clean up all observers and don't leave dangling pointers here.
    if (obs_it->second.size() == 0)
    	mParticularFriendObserverMap.erase(obs_it);
}

void LLAvatarTracker::notifyParticularFriendObservers(const LLUUID& buddy_id)
{
    observer_map_t::iterator obs_it = mParticularFriendObserverMap.find(buddy_id);
    if(obs_it == mParticularFriendObserverMap.end())
        return;

    // Notify observers interested in buddy_id.
	
	// <FS:ND> FIRE-6077; FIRE-6227; FIRE-6431; SUP-9654; make a copy of observer_set. Just in case some implementation of changed() calls add/remove...Observer
	
	//    observer_set_t& obs = obs_it->second;
    observer_set_t obs = obs_it->second;

	// </FS:ND:

    for (observer_set_t::iterator ob_it = obs.begin(); ob_it != obs.end(); ob_it++)
    {
		(*ob_it)->changed(mModifyMask);

		// <FS:ND/> Paranoia check. Of course someone could add x observer than add the same amount of x. That won't be found by comparing size alone, but it is good enough for a quick test 
		llassert( obs.size() == obs_it->second.size() );
    }
}


void LLAvatarTracker::addFriendPermissionObserver(const LLUUID& buddy_id, LLFriendObserver* observer)
{
	if (buddy_id.notNull() && observer)
	{
		mFriendPermissionObserverMap[buddy_id].insert(observer);
	}
}

void LLAvatarTracker::removeFriendPermissionObserver(const LLUUID& buddy_id, LLFriendObserver* observer)
{
	if (buddy_id.isNull() || !observer)
		return;
	
    observer_map_t::iterator obs_it = mFriendPermissionObserverMap.find(buddy_id);
    if(obs_it == mFriendPermissionObserverMap.end())
        return;
	
    obs_it->second.erase(observer);
	
    // purge empty sets from the map
    if (obs_it->second.size() == 0)
    	mFriendPermissionObserverMap.erase(obs_it);
}

void LLAvatarTracker::notifyFriendPermissionObservers(const LLUUID& buddy_id)
{
    observer_map_t::iterator obs_it = mFriendPermissionObserverMap.find(buddy_id);
    if(obs_it == mFriendPermissionObserverMap.end())
	{
		return;
	}
    // Notify observers interested in buddy_id.

	// <FS:ND> FIRE-6077; FIRE-6227; FIRE-6431; SUP-9654; make a copy of observer_set. Just in case some implementation of changed() calls add/remove...Observer

	//    observer_set_t& obs = obs_it->second;
    observer_set_t obs = obs_it->second;

	// </FS:ND>

    for (observer_set_t::iterator ob_it = obs.begin(); ob_it != obs.end(); ob_it++)
    {
		(*ob_it)->changed(LLFriendObserver::PERMS);
		
		// <FS:ND/> Paranoia check. Of course someone could add x observer than add the same amount of x. That won't be found by comparing size alone, but it is good enough for a quick test 
		llassert( obs.size() == obs_it->second.size() );
    }
}

// store flag for change
// and id of object change applies to
void LLAvatarTracker::addChangedMask(U32 mask, const LLUUID& referent)
{
	mModifyMask |= mask; 
	if (referent.notNull())
	{
		mChangedBuddyIDs.insert(referent);
	}
}

void LLAvatarTracker::applyFunctor(LLRelationshipFunctor& f)
{
	buddy_map_t::iterator it = mBuddyInfo.begin();
	buddy_map_t::iterator end = mBuddyInfo.end();
	for(; it != end; ++it)
	{
		f((*it).first, (*it).second);
	}
}

void LLAvatarTracker::registerCallbacks(LLMessageSystem* msg)
{
	msg->setHandlerFuncFast(_PREHASH_FindAgent, processAgentFound);
	msg->setHandlerFuncFast(_PREHASH_OnlineNotification,
						processOnlineNotification);
	msg->setHandlerFuncFast(_PREHASH_OfflineNotification,
						processOfflineNotification);
	//msg->setHandlerFuncFast(_PREHASH_GrantedProxies,
	//					processGrantedProxies);
	msg->setHandlerFunc("TerminateFriendship", processTerminateFriendship);
	msg->setHandlerFunc(_PREHASH_ChangeUserRights, processChangeUserRights);
}

// static
void LLAvatarTracker::processAgentFound(LLMessageSystem* msg, void**)
{
	LLUUID id;

	
	msg->getUUIDFast(_PREHASH_AgentBlock, _PREHASH_Hunter, id);
	msg->getUUIDFast(_PREHASH_AgentBlock, _PREHASH_Prey, id);
	// *FIX: should make sure prey id matches.
	LLVector3d estimated_global_pos;
	msg->getF64Fast(_PREHASH_LocationBlock, _PREHASH_GlobalX,
				 estimated_global_pos.mdV[VX]);
	msg->getF64Fast(_PREHASH_LocationBlock, _PREHASH_GlobalY,
				 estimated_global_pos.mdV[VY]);
	LLAvatarTracker::instance().agentFound(id, estimated_global_pos);
}

void LLAvatarTracker::agentFound(const LLUUID& prey,
								 const LLVector3d& estimated_global_pos)
{
	if(!mTrackingData) return;
	//if we get a valid reply from the server, that means the agent
	//is our friend and mappable, so enable interest list based updates
	LLAvatarTracker::instance().setTrackedAgentValid(true);
	mTrackingData->agentFound(prey, estimated_global_pos);
}

// 	static
void LLAvatarTracker::processOnlineNotification(LLMessageSystem* msg, void**)
{
	LL_DEBUGS() << "LLAvatarTracker::processOnlineNotification()" << LL_ENDL;
	instance().processNotify(msg, true);
}

// 	static
void LLAvatarTracker::processOfflineNotification(LLMessageSystem* msg, void**)
{
	LL_DEBUGS() << "LLAvatarTracker::processOfflineNotification()" << LL_ENDL;
	instance().processNotify(msg, false);
}

void LLAvatarTracker::processChange(LLMessageSystem* msg)
{
	S32 count = msg->getNumberOfBlocksFast(_PREHASH_Rights);
	LLUUID agent_id, agent_related;
	S32 new_rights;
	msg->getUUIDFast(_PREHASH_AgentData, _PREHASH_AgentID, agent_id);
	for(int i = 0; i < count; ++i)
	{
		msg->getUUIDFast(_PREHASH_Rights, _PREHASH_AgentRelated, agent_related, i);
		msg->getS32Fast(_PREHASH_Rights,_PREHASH_RelatedRights, new_rights, i);
		if(agent_id == gAgent.getID())
		{
			if(mBuddyInfo.find(agent_related) != mBuddyInfo.end())
			{
				(mBuddyInfo[agent_related])->setRightsTo(new_rights);
				mChangedBuddyIDs.insert(agent_related);
			}
		}
		else
		{
			if(mBuddyInfo.find(agent_id) != mBuddyInfo.end())
			{
                if (((mBuddyInfo[agent_id]->getRightsGrantedFrom() ^  new_rights) & LLRelationship::GRANT_MODIFY_OBJECTS))
				{
					LLSD args;
					// <FS:Ansariel> Always show complete name in rights dialogs
					//args["NAME"] = LLSLURL("agent", agent_id, "displayname").getSLURLString();
					args["NAME"] = LLSLURL("agent", agent_id, "completename").getSLURLString();
					
					LLSD payload;
					payload["from_id"] = agent_id;
					if(LLRelationship::GRANT_MODIFY_OBJECTS & new_rights)
					{
						LLNotifications::instance().add("GrantedModifyRights",args, payload);
					}
					else
					{
						LLNotifications::instance().add("RevokedModifyRights",args, payload);
					}
				}
				// <FS:Ansariel> Online status right apparently only provided as part of login response in idle_startup (response["buddy-list"]),
				// so we can only keep current grant
				new_rights = new_rights | (mBuddyInfo[agent_id]->getRightsGrantedFrom() & LLRelationship::GRANT_ONLINE_STATUS);
				(mBuddyInfo[agent_id])->setRightsFrom(new_rights);
			}
		}
	}

	addChangedMask(LLFriendObserver::POWERS, agent_id);
	notifyObservers();
	notifyFriendPermissionObservers(agent_related);
}

void LLAvatarTracker::processChangeUserRights(LLMessageSystem* msg, void**)
{
	LL_DEBUGS() << "LLAvatarTracker::processChangeUserRights()" << LL_ENDL;
	instance().processChange(msg);
}

void LLAvatarTracker::processNotify(LLMessageSystem* msg, bool online)
{
	LL_PROFILE_ZONE_SCOPED
	S32 count = msg->getNumberOfBlocksFast(_PREHASH_AgentBlock);

	// <FS:PP> Attempt to speed up things a little
	// 	BOOL chat_notify = gSavedSettings.getBOOL("ChatOnlineNotification");
	static LLCachedControl<bool> ChatOnlineNotification(gSavedSettings, "ChatOnlineNotification");
	BOOL chat_notify = ChatOnlineNotification;
	// </FS:PP>

	LL_DEBUGS() << "Received " << count << " online notifications **** " << LL_ENDL;
	if(count > 0)
	{
		LLUUID agent_id;
		const LLRelationship* info = NULL;
		LLUUID tracking_id;
		if(mTrackingData)
		{
			tracking_id = mTrackingData->mAvatarID;
		}
		LLSD payload;
		for(S32 i = 0; i < count; ++i)
		{
			msg->getUUIDFast(_PREHASH_AgentBlock, _PREHASH_AgentID, agent_id, i);
			payload["FROM_ID"] = agent_id;
			info = getBuddyInfo(agent_id);
			if(info)
			{
				setBuddyOnline(agent_id,online);
			}
			else
			{
				LL_WARNS() << "Received online notification for unknown buddy: " 
					<< agent_id << " is " << (online ? "ONLINE" : "OFFLINE") << LL_ENDL;
			}

			if(tracking_id == agent_id)
			{
				// we were tracking someone who went offline
				deleteTrackingData();
			}
<<<<<<< HEAD
			//[FIX FIRE-3522 : SJ] Notify Online/Offline to Nearby Chat even if chat_notify isnt true

=======

			//[FIX FIRE-3522 : SJ] Notify Online/Offline to Nearby Chat even if chat_notify isnt true
>>>>>>> e07e2375
			// <FS:PP> Attempt to speed up things a little
			// if(chat_notify||LGGContactSets::getInstance()->notifyForFriend(agent_id)||gSavedSettings.getBOOL("OnlineOfflinetoNearbyChat"))
			static LLCachedControl<bool> OnlineOfflinetoNearbyChat(gSavedSettings, "OnlineOfflinetoNearbyChat");
			if(chat_notify || LGGContactSets::getInstance()->notifyForFriend(agent_id) || OnlineOfflinetoNearbyChat)
			// </FS:PP>
			{
				// Look up the name of this agent for the notification
				LLAvatarNameCache::get(agent_id,boost::bind(&on_avatar_name_cache_notify,_1, _2, online, payload));
			}
		}

		mModifyMask |= LLFriendObserver::ONLINE;
		instance().notifyObservers();
		gInventory.notifyObservers();
	}
}

static void on_avatar_name_cache_notify(const LLUUID& agent_id,
										const LLAvatarName& av_name,
										bool online,
										LLSD payload)
{
	// Popup a notify box with online status of this agent
	// Use display name only because this user is your friend
	LLSD args;
	// <FS:Ansariel> Make name clickable
	//	args["NAME"] = av_name.getDisplayName();
	std::string used_name = FSCommon::getAvatarNameByDisplaySettings(av_name);
	args["NAME"] = used_name;
	// </FS:Ansariel>
	
	args["STATUS"] = online ? LLTrans::getString("OnlineStatus") : LLTrans::getString("OfflineStatus");

	args["AGENT-ID"] = agent_id;

	LLNotificationPtr notification;

	if (online)
	{
		make_ui_sound("UISndFriendOnline"); // <FS:PP> FIRE-2731: Online/offline sound alert for friends
		notification =
			LLNotifications::instance().add("FriendOnlineOffline",
									 args,
									 payload.with("respond_on_mousedown", TRUE),
									 boost::bind(&LLAvatarActions::startIM, agent_id));
	}
	else
	{
		make_ui_sound("UISndFriendOffline"); // <FS:PP> FIRE-2731: Online/offline sound alert for friends
		notification =
			LLNotifications::instance().add("FriendOnlineOffline", args, payload);
	}

	// If there's an open IM session with this agent, send a notification there too.
	LLUUID session_id = LLIMMgr::computeSessionID(IM_NOTHING_SPECIAL, agent_id);
	std::string notify_msg = notification->getMessage();

	LLIMModel::instance().proccessOnlineOfflineNotification(session_id, notify_msg);
	// If desired, also send it to nearby chat, this allows friends'
	// online/offline times to be referenced in chat & logged.
	// [FIRE-3522 : SJ] Only show Online/Offline toast for groups which have enabled "Show notice for this set" and in the settingpage of CS is checked that the messages need to be in Toasts
	//                  or for groups which have enabled "Show notice for this set" and in the settingpage of CS is checked that the messages need to be in Nearby Chat
	static LLCachedControl<bool> OnlineOfflinetoNearbyChat(gSavedSettings, "OnlineOfflinetoNearbyChat");
	static LLCachedControl<bool> FSContactSetsNotificationNearbyChat(gSavedSettings, "FSContactSetsNotificationNearbyChat");
	if ((OnlineOfflinetoNearbyChat) || (FSContactSetsNotificationNearbyChat && LGGContactSets::getInstance()->notifyForFriend(agent_id)))
	{
		static LLCachedControl<bool> history_only(gSavedSettings, "OnlineOfflinetoNearbyChatHistory"); // LO - Adding a setting to show online/offline notices only in chat history. Helps prevent your screen from being filled with online notices on login.
		LLChat chat;
		chat.mText = (online ? LLTrans::getString("FriendOnlineNotification") : LLTrans::getString("FriendOfflineNotification"));
		chat.mSourceType = CHAT_SOURCE_SYSTEM;
		chat.mChatType = CHAT_TYPE_RADAR;
		chat.mFromID = agent_id;
		chat.mFromName = used_name;
		if (history_only)
		{
			FSFloaterNearbyChat* nearby_chat = LLFloaterReg::getTypedInstance<FSFloaterNearbyChat>("fs_nearby_chat", LLSD());
			nearby_chat->addMessage(chat, true, LLSD());
		}
		else
		{
			args["ONLINE_STATUS"] = true;
			LLNotificationsUI::LLNotificationManager::instance().onChat(chat, args);
		}

		// <FS:PP> FIRE-10178: Keyword Alerts in group IM do not work unless the group is in the foreground (notification on receipt of IM)
		chat.mText = notify_msg;
		if (FSKeywords::getInstance()->chatContainsKeyword(chat, true))
		{
			FSKeywords::notify(chat);
		}
		// </FS:PP>
	}
}

void LLAvatarTracker::formFriendship(const LLUUID& id)
{
	if(id.notNull())
	{
		LLRelationship* buddy_info = get_ptr_in_map(instance().mBuddyInfo, id);
		if(!buddy_info)
		{
			LLAvatarTracker& at = LLAvatarTracker::instance();
			//The default for relationship establishment is to have both parties
			//visible online to each other.
			buddy_info = new LLRelationship(LLRelationship::GRANT_ONLINE_STATUS,LLRelationship::GRANT_ONLINE_STATUS, false);
			at.mBuddyInfo[id] = buddy_info;
			at.addChangedMask(LLFriendObserver::ADD, id);
			at.notifyObservers();
		}
	}
}

void LLAvatarTracker::processTerminateFriendship(LLMessageSystem* msg, void**)
{
	LLUUID id;
	msg->getUUID("ExBlock", "OtherID", id);
	if(id.notNull())
	{
		LLAvatarTracker& at = LLAvatarTracker::instance();
		LLRelationship* buddy = get_ptr_in_map(at.mBuddyInfo, id);
		if(!buddy) return;
		at.mBuddyInfo.erase(id);
		at.addChangedMask(LLFriendObserver::REMOVE, id);
		delete buddy;
		at.notifyObservers();
	}
}

///----------------------------------------------------------------------------
/// Tracking Data
///----------------------------------------------------------------------------

LLTrackingData::LLTrackingData(const LLUUID& avatar_id, const std::string& name)
:	mAvatarID(avatar_id),
	mHaveInfo(false),
	mHaveCoarseInfo(false)
{
	mCoarseLocationTimer.setTimerExpirySec(COARSE_FREQUENCY);
	mUpdateTimer.setTimerExpirySec(FIND_FREQUENCY);
	mAgentGone.setTimerExpirySec(OFFLINE_SECONDS);
	if(!name.empty())
	{
		mName = name;
	}
}

void LLTrackingData::agentFound(const LLUUID& prey,
								const LLVector3d& estimated_global_pos)
{
	if(prey != mAvatarID)
	{
		LL_WARNS() << "LLTrackingData::agentFound() - found " << prey
				<< " but looking for " << mAvatarID << LL_ENDL;
	}
	mHaveInfo = true;
	mAgentGone.setTimerExpirySec(OFFLINE_SECONDS);
	mGlobalPositionEstimate = estimated_global_pos;
}

bool LLTrackingData::haveTrackingInfo()
{
	LLViewerObject* object = gObjectList.findObject(mAvatarID);
	if(object && !object->isDead())
	{
		mCoarseLocationTimer.checkExpirationAndReset(COARSE_FREQUENCY);
		mUpdateTimer.setTimerExpirySec(FIND_FREQUENCY);
		mAgentGone.setTimerExpirySec(OFFLINE_SECONDS);
		mHaveInfo = true;
		return true;
	}
	if(mHaveCoarseInfo &&
	   !mCoarseLocationTimer.checkExpirationAndReset(COARSE_FREQUENCY))
	{
		// if we reach here, then we have a 'recent' coarse update
		mUpdateTimer.setTimerExpirySec(FIND_FREQUENCY);
		mAgentGone.setTimerExpirySec(OFFLINE_SECONDS);
		return true;
	}
	if(mUpdateTimer.checkExpirationAndReset(FIND_FREQUENCY))
	{
		LLAvatarTracker::instance().findAgent();
		mHaveCoarseInfo = false;
	}
	if(mAgentGone.checkExpirationAndReset(OFFLINE_SECONDS))
	{
		mHaveInfo = false;
		mHaveCoarseInfo = false;
	}
	return mHaveInfo;
}

void LLTrackingData::setTrackedCoarseLocation(const LLVector3d& global_pos)
{
	mCoarseLocationTimer.setTimerExpirySec(COARSE_FREQUENCY);
	mGlobalPositionEstimate = global_pos;
	mHaveInfo = true;
	mHaveCoarseInfo = true;
}

///----------------------------------------------------------------------------
// various buddy functors
///----------------------------------------------------------------------------

bool LLCollectProxyBuddies::operator()(const LLUUID& buddy_id, LLRelationship* buddy)
{
	if(buddy->isRightGrantedFrom(LLRelationship::GRANT_MODIFY_OBJECTS))
	{
		mProxy.insert(buddy_id);
	}
	return true;
}

bool LLCollectMappableBuddies::operator()(const LLUUID& buddy_id, LLRelationship* buddy)
{
	LLAvatarName av_name;
	LLAvatarNameCache::get( buddy_id, &av_name);
	buddy_map_t::value_type value(buddy_id, av_name.getDisplayName());
	if(buddy->isOnline() && buddy->isRightGrantedFrom(LLRelationship::GRANT_MAP_LOCATION))
	{ 
		// <FS:Ansariel> Friend names on worldmap should respect display name settings
		//mMappable.insert(value);
	
		// <FS:PP> Attempt to speed up things a little
		// if (LLAvatarNameCache::useDisplayNames() && gSavedSettings.getBOOL("NameTagShowUsernames"))
		static LLCachedControl<bool> NameTagShowUsernames(gSavedSettings, "NameTagShowUsernames");
		if (LLAvatarName::useDisplayNames() && NameTagShowUsernames) 
		// </FS:PP>
		{
			buddy_map_t::value_type value(buddy_id, av_name.getCompleteName());
			mMappable.insert(value);
		}
		else
		{
			buddy_map_t::value_type value(buddy_id, av_name.getDisplayName());
			mMappable.insert(value);
		}
	// </FS:Ansariel>
	}
	return true;
}

bool LLCollectOnlineBuddies::operator()(const LLUUID& buddy_id, LLRelationship* buddy)
{
	LLAvatarName av_name;
	LLAvatarNameCache::get(buddy_id, &av_name);
	mFullName = av_name.getUserName();
	buddy_map_t::value_type value(buddy_id, mFullName);
	if(buddy->isOnline())
	{
		mOnline.insert(value);
	}
	return true;
}

bool LLCollectAllBuddies::operator()(const LLUUID& buddy_id, LLRelationship* buddy)
{
	LLAvatarName av_name;
	LLAvatarNameCache::get(buddy_id, &av_name);
	// <FS:Ansariel> FIRE-13756: Friends avatar picker only shows display name
	//mFullName = av_name.getDisplayName();
	mFullName = FSCommon::getAvatarNameByDisplaySettings(av_name);
	// </FS:Ansariel>
	buddy_map_t::value_type value(buddy_id, mFullName);
	if(buddy->isOnline())
	{
		mOnline.insert(value);
	}
	else
	{
		mOffline.insert(value);
	}
	return true;
}<|MERGE_RESOLUTION|>--- conflicted
+++ resolved
@@ -802,13 +802,8 @@
 				// we were tracking someone who went offline
 				deleteTrackingData();
 			}
-<<<<<<< HEAD
+
 			//[FIX FIRE-3522 : SJ] Notify Online/Offline to Nearby Chat even if chat_notify isnt true
-
-=======
-
-			//[FIX FIRE-3522 : SJ] Notify Online/Offline to Nearby Chat even if chat_notify isnt true
->>>>>>> e07e2375
 			// <FS:PP> Attempt to speed up things a little
 			// if(chat_notify||LGGContactSets::getInstance()->notifyForFriend(agent_id)||gSavedSettings.getBOOL("OnlineOfflinetoNearbyChat"))
 			static LLCachedControl<bool> OnlineOfflinetoNearbyChat(gSavedSettings, "OnlineOfflinetoNearbyChat");
