--- conflicted
+++ resolved
@@ -885,10 +885,7 @@
 		}
 		else
 		{
-<<<<<<< HEAD
-=======
 			args["ONLINE_STATUS"] = true;
->>>>>>> 53c77c07
 			LLNotificationsUI::LLNotificationManager::instance().onChat(chat, args);
 		}
 
