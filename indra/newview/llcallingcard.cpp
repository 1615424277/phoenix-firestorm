/**
 * @file llcallingcard.cpp
 * @brief Implementation of the LLPreviewCallingCard class
 *
 * $LicenseInfo:firstyear=2002&license=viewerlgpl$
 * Second Life Viewer Source Code
 * Copyright (C) 2010, Linden Research, Inc.
 *
 * This library is free software; you can redistribute it and/or
 * modify it under the terms of the GNU Lesser General Public
 * License as published by the Free Software Foundation;
 * version 2.1 of the License only.
 *
 * This library is distributed in the hope that it will be useful,
 * but WITHOUT ANY WARRANTY; without even the implied warranty of
 * MERCHANTABILITY or FITNESS FOR A PARTICULAR PURPOSE.  See the GNU
 * Lesser General Public License for more details.
 *
 * You should have received a copy of the GNU Lesser General Public
 * License along with this library; if not, write to the Free Software
 * Foundation, Inc., 51 Franklin Street, Fifth Floor, Boston, MA  02110-1301  USA
 *
 * Linden Research, Inc., 945 Battery Street, San Francisco, CA  94111  USA
 * $/LicenseInfo$
 */

#include "llviewerprecompiledheaders.h"

#if LL_WINDOWS
#pragma warning( disable : 4800 ) // performance warning in <functional>
#endif

#include "llcallingcard.h"

#include <algorithm>

#include "indra_constants.h"
//#include "llcachename.h"
#include "llstl.h"
#include "lltimer.h"
#include "lluuid.h"
#include "message.h"

#include "llagent.h"
#include "llavatarnamecache.h"
#include "llinventoryobserver.h"
#include "llinventorymodel.h"
#include "llnotifications.h"
#include "llslurl.h"
#include "llimview.h"
#include "lltrans.h"
#include "llviewercontrol.h"
#include "llviewerobjectlist.h"
#include "llvoavatar.h"
#include "llavataractions.h"
#include "lluiusage.h"

// Firestorm includes
#include "fscommon.h"
#include "fsfloaternearbychat.h"
#include "fskeywords.h"
#include "lggcontactsets.h"
#include "llfloaterreg.h"
#include "llnotificationmanager.h"

///----------------------------------------------------------------------------
/// Local function declarations, constants, enums, and typedefs
///----------------------------------------------------------------------------

class LLTrackingData
{
public:
    LLTrackingData(const LLUUID& avatar_id, const std::string& name);
    bool haveTrackingInfo();
    void setTrackedCoarseLocation(const LLVector3d& global_pos);
    void agentFound(const LLUUID& prey,
                    const LLVector3d& estimated_global_pos);

public:
    LLUUID mAvatarID;
    std::string mName;
    LLVector3d mGlobalPositionEstimate;
    bool mHaveInfo;
    bool mHaveCoarseInfo;
    LLTimer mCoarseLocationTimer;
    LLTimer mUpdateTimer;
    LLTimer mAgentGone;
};

const F32 COARSE_FREQUENCY = 2.2f;
const F32 FIND_FREQUENCY = 29.7f;   // This results in a database query, so cut these back
const F32 OFFLINE_SECONDS = FIND_FREQUENCY + 8.0f;

// static
LLAvatarTracker LLAvatarTracker::sInstance;

static void on_avatar_name_cache_notify(const LLUUID& agent_id,
                                        const LLAvatarName& av_name,
                                        bool online,
                                        LLSD payload);

///----------------------------------------------------------------------------
/// Class LLAvatarTracker
///----------------------------------------------------------------------------

LLAvatarTracker::LLAvatarTracker() :
<<<<<<< HEAD
	mTrackingData(NULL),
	mTrackedAgentValid(false),
	mModifyMask(0x0),
	mIsNotifyObservers(false)
=======
    mTrackingData(NULL),
    mTrackedAgentValid(false),
    mModifyMask(0x0),
    mIsNotifyObservers(FALSE)
>>>>>>> c06fb4e0
{
}

LLAvatarTracker::~LLAvatarTracker()
{
    deleteTrackingData();
    std::for_each(mObservers.begin(), mObservers.end(), DeletePointer());
    mObservers.clear();
    std::for_each(mBuddyInfo.begin(), mBuddyInfo.end(), DeletePairedPointer());
    mBuddyInfo.clear();
}

void LLAvatarTracker::track(const LLUUID& avatar_id, const std::string& name)
{
    deleteTrackingData();
    mTrackedAgentValid = false;
    mTrackingData = new LLTrackingData(avatar_id, name);
    findAgent();

    // We track here because findAgent() is called on a timer (for now).
    if(avatar_id.notNull())
    {
        LLMessageSystem* msg = gMessageSystem;
        msg->newMessageFast(_PREHASH_TrackAgent);
        msg->nextBlockFast(_PREHASH_AgentData);
        msg->addUUIDFast(_PREHASH_AgentID, gAgent.getID());
        msg->addUUIDFast(_PREHASH_SessionID, gAgent.getSessionID());
        msg->nextBlockFast(_PREHASH_TargetData);
        msg->addUUIDFast(_PREHASH_PreyID, avatar_id);
        gAgent.sendReliableMessage();
    }
}

void LLAvatarTracker::untrack(const LLUUID& avatar_id)
{
    if (mTrackingData && mTrackingData->mAvatarID == avatar_id)
    {
        deleteTrackingData();
        mTrackedAgentValid = false;
        LLMessageSystem* msg = gMessageSystem;
        msg->newMessageFast(_PREHASH_TrackAgent);
        msg->nextBlockFast(_PREHASH_AgentData);
        msg->addUUIDFast(_PREHASH_AgentID, gAgent.getID());
        msg->addUUIDFast(_PREHASH_SessionID, gAgent.getSessionID());
        msg->nextBlockFast(_PREHASH_TargetData);
        msg->addUUIDFast(_PREHASH_PreyID, LLUUID::null);
        gAgent.sendReliableMessage();
    }
}

void LLAvatarTracker::setTrackedCoarseLocation(const LLVector3d& global_pos)
{
    if(mTrackingData)
    {
        mTrackingData->setTrackedCoarseLocation(global_pos);
    }
}

bool LLAvatarTracker::haveTrackingInfo()
{
    if(mTrackingData)
    {
        return mTrackingData->haveTrackingInfo();
    }
    return false;
}

LLVector3d LLAvatarTracker::getGlobalPos()
{
    if(!mTrackedAgentValid || !mTrackingData) return LLVector3d();
    LLVector3d global_pos;

    LLViewerObject* object = gObjectList.findObject(mTrackingData->mAvatarID);
    if(object && !object->isDead())
    {
        global_pos = object->getPositionGlobal();
        // HACK - for making the tracker point above the avatar's head
        // rather than its groin
        LLVOAvatar* av = (LLVOAvatar*)object;
        global_pos.mdV[VZ] += 0.7f * (av->mBodySize.mV[VZ] + av->mAvatarOffset.mV[VZ]);

        mTrackingData->mGlobalPositionEstimate = global_pos;
    }
    else
    {
        global_pos = mTrackingData->mGlobalPositionEstimate;
    }

    return global_pos;
}

void LLAvatarTracker::getDegreesAndDist(F32& rot,
                                        F64& horiz_dist,
                                        F64& vert_dist)
{
    if(!mTrackingData) return;

    LLVector3d global_pos;

    LLViewerObject* object = gObjectList.findObject(mTrackingData->mAvatarID);
    if(object && !object->isDead())
    {
        global_pos = object->getPositionGlobal();
        mTrackingData->mGlobalPositionEstimate = global_pos;
    }
    else
    {
        global_pos = mTrackingData->mGlobalPositionEstimate;
    }
    LLVector3d to_vec = global_pos - gAgent.getPositionGlobal();
    horiz_dist = sqrt(to_vec.mdV[VX] * to_vec.mdV[VX] + to_vec.mdV[VY] * to_vec.mdV[VY]);
    vert_dist = to_vec.mdV[VZ];
    rot = F32(RAD_TO_DEG * atan2(to_vec.mdV[VY], to_vec.mdV[VX]));
}

const std::string& LLAvatarTracker::getName()
{
    if(mTrackingData)
    {
        return mTrackingData->mName;
    }
    else
    {
        return LLStringUtil::null;
    }
}

const LLUUID& LLAvatarTracker::getAvatarID()
{
    if(mTrackingData)
    {
        return mTrackingData->mAvatarID;
    }
    else
    {
        return LLUUID::null;
    }
}

S32 LLAvatarTracker::addBuddyList(const LLAvatarTracker::buddy_map_t& buds)
{
    using namespace std;

    U32 new_buddy_count = 0;
    LLUUID agent_id;
    for(buddy_map_t::const_iterator itr = buds.begin(); itr != buds.end(); ++itr)
    {
        agent_id = (*itr).first;
        buddy_map_t::const_iterator existing_buddy = mBuddyInfo.find(agent_id);
        if(existing_buddy == mBuddyInfo.end())
        {
            ++new_buddy_count;
            mBuddyInfo[agent_id] = (*itr).second;

            // pre-request name for notifications?
            LLAvatarName av_name;
            LLAvatarNameCache::get(agent_id, &av_name);

            addChangedMask(LLFriendObserver::ADD, agent_id);
            LL_DEBUGS() << "Added buddy " << agent_id
                    << ", " << (mBuddyInfo[agent_id]->isOnline() ? "Online" : "Offline")
                    << ", TO: " << mBuddyInfo[agent_id]->getRightsGrantedTo()
                    << ", FROM: " << mBuddyInfo[agent_id]->getRightsGrantedFrom()
                    << LL_ENDL;
        }
        else
        {
            LLRelationship* e_r = (*existing_buddy).second;
            LLRelationship* n_r = (*itr).second;
            LL_WARNS() << "!! Add buddy for existing buddy: " << agent_id
                    << " [" << (e_r->isOnline() ? "Online" : "Offline") << "->" << (n_r->isOnline() ? "Online" : "Offline")
                    << ", " <<  e_r->getRightsGrantedTo() << "->" << n_r->getRightsGrantedTo()
                    << ", " <<  e_r->getRightsGrantedTo() << "->" << n_r->getRightsGrantedTo()
                    << "]" << LL_ENDL;
        }
    }
    // do not notify observers here - list can be large so let it be done on idle.

    return new_buddy_count;
}


void LLAvatarTracker::copyBuddyList(buddy_map_t& buddies) const
{
    buddy_map_t::const_iterator it = mBuddyInfo.begin();
    buddy_map_t::const_iterator end = mBuddyInfo.end();
    for(; it != end; ++it)
    {
        buddies[(*it).first] = (*it).second;
    }
}

void LLAvatarTracker::terminateBuddy(const LLUUID& id)
{
    LL_DEBUGS() << "LLAvatarTracker::terminateBuddy()" << LL_ENDL;
    LLUIUsage::instance().logCommand("Agent.TerminateFriendship");

    LLRelationship* buddy = get_ptr_in_map(mBuddyInfo, id);
    if(!buddy) return;
    mBuddyInfo.erase(id);
    LLMessageSystem* msg = gMessageSystem;
    msg->newMessage("TerminateFriendship");
    msg->nextBlock("AgentData");
    msg->addUUID("AgentID", gAgent.getID());
    msg->addUUID("SessionID", gAgent.getSessionID());
    msg->nextBlock("ExBlock");
    msg->addUUID("OtherID", id);
    gAgent.sendReliableMessage();

    addChangedMask(LLFriendObserver::REMOVE, id);
    delete buddy;
}

// get all buddy info
const LLRelationship* LLAvatarTracker::getBuddyInfo(const LLUUID& id) const
{
    if(id.isNull()) return NULL;
    return get_ptr_in_map(mBuddyInfo, id);
}

bool LLAvatarTracker::isBuddy(const LLUUID& id) const
{
    LLRelationship* info = get_ptr_in_map(mBuddyInfo, id);
    return (info != NULL);
}

// online status
void LLAvatarTracker::setBuddyOnline(const LLUUID& id, bool is_online)
{
    LLRelationship* info = get_ptr_in_map(mBuddyInfo, id);
    if(info)
    {
        info->online(is_online);
        addChangedMask(LLFriendObserver::ONLINE, id);
        LL_DEBUGS() << "Set buddy " << id << (is_online ? " Online" : " Offline") << LL_ENDL;
    }
    else
    {
        //<FS:LO> Fix possible log spam with a large friendslist when SL messes up.
        //LL_WARNS() << "!! No buddy info found for " << id
        LL_DEBUGS() << "!! No buddy info found for " << id
                << ", setting to " << (is_online ? "Online" : "Offline") << LL_ENDL;
        //</FS:LO>
    }
}

bool LLAvatarTracker::isBuddyOnline(const LLUUID& id) const
{
    LLRelationship* info = get_ptr_in_map(mBuddyInfo, id);
    if(info)
    {
        return info->isOnline();
    }
    return false;
}

// empowered status
void LLAvatarTracker::setBuddyEmpowered(const LLUUID& id, bool is_empowered)
{
    LLRelationship* info = get_ptr_in_map(mBuddyInfo, id);
    if(info)
    {
        info->grantRights(LLRelationship::GRANT_MODIFY_OBJECTS, 0);
        mModifyMask |= LLFriendObserver::POWERS;
    }
}

bool LLAvatarTracker::isBuddyEmpowered(const LLUUID& id) const
{
    LLRelationship* info = get_ptr_in_map(mBuddyInfo, id);
    if(info)
    {
        return info->isRightGrantedTo(LLRelationship::GRANT_MODIFY_OBJECTS);
    }
    return false;
}

void LLAvatarTracker::empower(const LLUUID& id, bool grant)
{
    // wrapper for ease of use in some situations.
    buddy_map_t list;
    /*
    list.insert(id);
    empowerList(list, grant);
    */
}

void LLAvatarTracker::empowerList(const buddy_map_t& list, bool grant)
{
    LL_WARNS() << "LLAvatarTracker::empowerList() not implemented." << LL_ENDL;
/*
    LLMessageSystem* msg = gMessageSystem;
    const char* message_name;
    const char* block_name;
    const char* field_name;
    if(grant)
    {
        message_name = _PREHASH_GrantModification;
        block_name = _PREHASH_EmpoweredBlock;
        field_name = _PREHASH_EmpoweredID;
    }
    else
    {
        message_name = _PREHASH_RevokeModification;
        block_name = _PREHASH_RevokedBlock;
        field_name = _PREHASH_RevokedID;
    }

    std::string name;
    gAgent.buildFullnameAndTitle(name);

    bool start_new_message = true;
    buddy_list_t::const_iterator it = list.begin();
    buddy_list_t::const_iterator end = list.end();
    for(; it != end; ++it)
    {
        if(NULL == get_ptr_in_map(mBuddyInfo, (*it))) continue;
        setBuddyEmpowered((*it), grant);
        if(start_new_message)
        {
            start_new_message = false;
            msg->newMessageFast(message_name);
            msg->nextBlockFast(_PREHASH_AgentData);
            msg->addUUIDFast(_PREHASH_AgentID, gAgent.getID());
            msg->addUUIDFast(_PREHASH_SessionID, gAgent.getSessionID());
            msg->addStringFast(_PREHASH_GranterName, name);
        }
        msg->nextBlockFast(block_name);
        msg->addUUIDFast(field_name, (*it));
        if(msg->isSendFullFast(block_name))
        {
            start_new_message = true;
            gAgent.sendReliableMessage();
        }
    }
    if(!start_new_message)
    {
        gAgent.sendReliableMessage();
    }
*/
}

void LLAvatarTracker::deleteTrackingData()
{
    //make sure mTrackingData never points to freed memory
    LLTrackingData* tmp = mTrackingData;
    mTrackingData = NULL;
    delete tmp;
}

void LLAvatarTracker::findAgent()
{
    if (!mTrackingData) return;
    if (mTrackingData->mAvatarID.isNull()) return;
    LLMessageSystem* msg = gMessageSystem;
    msg->newMessageFast(_PREHASH_FindAgent); // Request
    msg->nextBlockFast(_PREHASH_AgentBlock);
    msg->addUUIDFast(_PREHASH_Hunter, gAgentID);
    msg->addUUIDFast(_PREHASH_Prey, mTrackingData->mAvatarID);
    msg->addU32Fast(_PREHASH_SpaceIP, 0); // will get filled in by simulator
    msg->nextBlockFast(_PREHASH_LocationBlock);
    const F64 NO_LOCATION = 0.0;
    msg->addF64Fast(_PREHASH_GlobalX, NO_LOCATION);
    msg->addF64Fast(_PREHASH_GlobalY, NO_LOCATION);
    gAgent.sendReliableMessage();
}

void LLAvatarTracker::addObserver(LLFriendObserver* observer)
{
    if(observer)
    {
        mObservers.push_back(observer);
    }
}

void LLAvatarTracker::removeObserver(LLFriendObserver* observer)
{
    mObservers.erase(
        std::remove(mObservers.begin(), mObservers.end(), observer),
        mObservers.end());
}

void LLAvatarTracker::idleNotifyObservers()
{
    if (mModifyMask == LLFriendObserver::NONE && mChangedBuddyIDs.size() == 0)
    {
        return;
    }
    notifyObservers();
}

void LLAvatarTracker::notifyObservers()
{
<<<<<<< HEAD
	if (mIsNotifyObservers)
	{
		// Don't allow multiple calls.
		// new masks and ids will be processed later from idle.
		return;
	}
	LL_PROFILE_ZONE_SCOPED
	mIsNotifyObservers = true;

	observer_list_t observers(mObservers);
	observer_list_t::iterator it = observers.begin();
	observer_list_t::iterator end = observers.end();
	for(; it != end; ++it)
	{
		(*it)->changed(mModifyMask);
	}

	for (changed_buddy_t::iterator it = mChangedBuddyIDs.begin(); it != mChangedBuddyIDs.end(); it++)
	{
		notifyParticularFriendObservers(*it);
	}

	mModifyMask = LLFriendObserver::NONE;
	mChangedBuddyIDs.clear();
	mIsNotifyObservers = false;
=======
    if (mIsNotifyObservers)
    {
        // Don't allow multiple calls.
        // new masks and ids will be processed later from idle.
        return;
    }
    LL_PROFILE_ZONE_SCOPED
    mIsNotifyObservers = TRUE;

    observer_list_t observers(mObservers);
    observer_list_t::iterator it = observers.begin();
    observer_list_t::iterator end = observers.end();
    for(; it != end; ++it)
    {
        (*it)->changed(mModifyMask);
    }

    for (changed_buddy_t::iterator it = mChangedBuddyIDs.begin(); it != mChangedBuddyIDs.end(); it++)
    {
        notifyParticularFriendObservers(*it);
    }

    mModifyMask = LLFriendObserver::NONE;
    mChangedBuddyIDs.clear();
    mIsNotifyObservers = FALSE;
>>>>>>> c06fb4e0
}

void LLAvatarTracker::addParticularFriendObserver(const LLUUID& buddy_id, LLFriendObserver* observer)
{
    if (buddy_id.notNull() && observer)
        mParticularFriendObserverMap[buddy_id].insert(observer);
}

void LLAvatarTracker::removeParticularFriendObserver(const LLUUID& buddy_id, LLFriendObserver* observer)
{
    if (buddy_id.isNull() || !observer)
        return;

    observer_map_t::iterator obs_it = mParticularFriendObserverMap.find(buddy_id);
    if(obs_it == mParticularFriendObserverMap.end())
        return;

    obs_it->second.erase(observer);

    // purge empty sets from the map
    // AO: Remove below check as last resort to resolve a crash from dangling pointer.
    // TODO: clean up all observers and don't leave dangling pointers here.
    if (obs_it->second.size() == 0)
        mParticularFriendObserverMap.erase(obs_it);
}

void LLAvatarTracker::notifyParticularFriendObservers(const LLUUID& buddy_id)
{
    observer_map_t::iterator obs_it = mParticularFriendObserverMap.find(buddy_id);
    if(obs_it == mParticularFriendObserverMap.end())
        return;

    // Notify observers interested in buddy_id.

    // <FS:ND> FIRE-6077; FIRE-6227; FIRE-6431; SUP-9654; make a copy of observer_set. Just in case some implementation of changed() calls add/remove...Observer

    //    observer_set_t& obs = obs_it->second;
    observer_set_t obs = obs_it->second;

    // </FS:ND:

    for (observer_set_t::iterator ob_it = obs.begin(); ob_it != obs.end(); ob_it++)
    {
        (*ob_it)->changed(mModifyMask);

        // <FS:ND/> Paranoia check. Of course someone could add x observer than add the same amount of x. That won't be found by comparing size alone, but it is good enough for a quick test
        llassert( obs.size() == obs_it->second.size() );
    }
}


void LLAvatarTracker::addFriendPermissionObserver(const LLUUID& buddy_id, LLFriendObserver* observer)
{
    if (buddy_id.notNull() && observer)
    {
        mFriendPermissionObserverMap[buddy_id].insert(observer);
    }
}

void LLAvatarTracker::removeFriendPermissionObserver(const LLUUID& buddy_id, LLFriendObserver* observer)
{
    if (buddy_id.isNull() || !observer)
        return;

    observer_map_t::iterator obs_it = mFriendPermissionObserverMap.find(buddy_id);
    if(obs_it == mFriendPermissionObserverMap.end())
        return;

    obs_it->second.erase(observer);

    // purge empty sets from the map
    if (obs_it->second.size() == 0)
        mFriendPermissionObserverMap.erase(obs_it);
}

void LLAvatarTracker::notifyFriendPermissionObservers(const LLUUID& buddy_id)
{
    observer_map_t::iterator obs_it = mFriendPermissionObserverMap.find(buddy_id);
    if(obs_it == mFriendPermissionObserverMap.end())
    {
        return;
    }
    // Notify observers interested in buddy_id.

    // <FS:ND> FIRE-6077; FIRE-6227; FIRE-6431; SUP-9654; make a copy of observer_set. Just in case some implementation of changed() calls add/remove...Observer

    //    observer_set_t& obs = obs_it->second;
    observer_set_t obs = obs_it->second;

    // </FS:ND>

    for (observer_set_t::iterator ob_it = obs.begin(); ob_it != obs.end(); ob_it++)
    {
        (*ob_it)->changed(LLFriendObserver::PERMS);

        // <FS:ND/> Paranoia check. Of course someone could add x observer than add the same amount of x. That won't be found by comparing size alone, but it is good enough for a quick test
        llassert( obs.size() == obs_it->second.size() );
    }
}

// store flag for change
// and id of object change applies to
void LLAvatarTracker::addChangedMask(U32 mask, const LLUUID& referent)
{
    mModifyMask |= mask;
    if (referent.notNull())
    {
        mChangedBuddyIDs.insert(referent);
    }
}

void LLAvatarTracker::applyFunctor(LLRelationshipFunctor& f)
{
    buddy_map_t::iterator it = mBuddyInfo.begin();
    buddy_map_t::iterator end = mBuddyInfo.end();
    for(; it != end; ++it)
    {
        f((*it).first, (*it).second);
    }
}

void LLAvatarTracker::registerCallbacks(LLMessageSystem* msg)
{
    msg->setHandlerFuncFast(_PREHASH_FindAgent, processAgentFound);
    msg->setHandlerFuncFast(_PREHASH_OnlineNotification,
                        processOnlineNotification);
    msg->setHandlerFuncFast(_PREHASH_OfflineNotification,
                        processOfflineNotification);
    //msg->setHandlerFuncFast(_PREHASH_GrantedProxies,
    //                  processGrantedProxies);
    msg->setHandlerFunc("TerminateFriendship", processTerminateFriendship);
    msg->setHandlerFunc(_PREHASH_ChangeUserRights, processChangeUserRights);
}

// static
void LLAvatarTracker::processAgentFound(LLMessageSystem* msg, void**)
{
    LLUUID id;


    msg->getUUIDFast(_PREHASH_AgentBlock, _PREHASH_Hunter, id);
    msg->getUUIDFast(_PREHASH_AgentBlock, _PREHASH_Prey, id);
    // *FIX: should make sure prey id matches.
    LLVector3d estimated_global_pos;
    msg->getF64Fast(_PREHASH_LocationBlock, _PREHASH_GlobalX,
                 estimated_global_pos.mdV[VX]);
    msg->getF64Fast(_PREHASH_LocationBlock, _PREHASH_GlobalY,
                 estimated_global_pos.mdV[VY]);
    LLAvatarTracker::instance().agentFound(id, estimated_global_pos);
}

void LLAvatarTracker::agentFound(const LLUUID& prey,
                                 const LLVector3d& estimated_global_pos)
{
    if(!mTrackingData) return;
    //if we get a valid reply from the server, that means the agent
    //is our friend and mappable, so enable interest list based updates
    LLAvatarTracker::instance().setTrackedAgentValid(true);
    mTrackingData->agentFound(prey, estimated_global_pos);
}

//  static
void LLAvatarTracker::processOnlineNotification(LLMessageSystem* msg, void**)
{
    LL_DEBUGS() << "LLAvatarTracker::processOnlineNotification()" << LL_ENDL;
    instance().processNotify(msg, true);
}

//  static
void LLAvatarTracker::processOfflineNotification(LLMessageSystem* msg, void**)
{
    LL_DEBUGS() << "LLAvatarTracker::processOfflineNotification()" << LL_ENDL;
    instance().processNotify(msg, false);
}

void LLAvatarTracker::processChange(LLMessageSystem* msg)
{
    S32 count = msg->getNumberOfBlocksFast(_PREHASH_Rights);
    LLUUID agent_id, agent_related;
    S32 new_rights;
    msg->getUUIDFast(_PREHASH_AgentData, _PREHASH_AgentID, agent_id);
    for(int i = 0; i < count; ++i)
    {
        msg->getUUIDFast(_PREHASH_Rights, _PREHASH_AgentRelated, agent_related, i);
        msg->getS32Fast(_PREHASH_Rights,_PREHASH_RelatedRights, new_rights, i);
        if(agent_id == gAgent.getID())
        {
            if(mBuddyInfo.find(agent_related) != mBuddyInfo.end())
            {
                (mBuddyInfo[agent_related])->setRightsTo(new_rights);
                mChangedBuddyIDs.insert(agent_related);
            }
        }
        else
        {
            if(mBuddyInfo.find(agent_id) != mBuddyInfo.end())
            {
                if (((mBuddyInfo[agent_id]->getRightsGrantedFrom() ^  new_rights) & LLRelationship::GRANT_MODIFY_OBJECTS))
                {
                    LLSD args;
                    // <FS:Ansariel> Always show complete name in rights dialogs
                    //args["NAME"] = LLSLURL("agent", agent_id, "displayname").getSLURLString();
                    args["NAME"] = LLSLURL("agent", agent_id, "completename").getSLURLString();

                    LLSD payload;
                    payload["from_id"] = agent_id;
                    if(LLRelationship::GRANT_MODIFY_OBJECTS & new_rights)
                    {
                        LLNotifications::instance().add("GrantedModifyRights",args, payload);
                    }
                    else
                    {
                        LLNotifications::instance().add("RevokedModifyRights",args, payload);
                    }
                }
                // <FS:Ansariel> Online status right apparently only provided as part of login response in idle_startup (response["buddy-list"]),
                // so we can only keep current grant
                new_rights = new_rights | (mBuddyInfo[agent_id]->getRightsGrantedFrom() & LLRelationship::GRANT_ONLINE_STATUS);
                (mBuddyInfo[agent_id])->setRightsFrom(new_rights);
            }
        }
    }

    addChangedMask(LLFriendObserver::POWERS, agent_id);
    notifyObservers();
    notifyFriendPermissionObservers(agent_related);
}

void LLAvatarTracker::processChangeUserRights(LLMessageSystem* msg, void**)
{
    LL_DEBUGS() << "LLAvatarTracker::processChangeUserRights()" << LL_ENDL;
    instance().processChange(msg);
}

void LLAvatarTracker::processNotify(LLMessageSystem* msg, bool online)
{
<<<<<<< HEAD
	LL_PROFILE_ZONE_SCOPED
	S32 count = msg->getNumberOfBlocksFast(_PREHASH_AgentBlock);

	// <FS:PP> Attempt to speed up things a little
	// 	bool chat_notify = gSavedSettings.getBOOL("ChatOnlineNotification");
	static LLCachedControl<bool> ChatOnlineNotification(gSavedSettings, "ChatOnlineNotification");
	bool chat_notify = ChatOnlineNotification;
	// </FS:PP>

	LL_DEBUGS() << "Received " << count << " online notifications **** " << LL_ENDL;
	if(count > 0)
	{
		LLUUID agent_id;
		const LLRelationship* info = NULL;
		LLUUID tracking_id;
		if(mTrackingData)
		{
			tracking_id = mTrackingData->mAvatarID;
		}
		LLSD payload;
		for(S32 i = 0; i < count; ++i)
		{
			msg->getUUIDFast(_PREHASH_AgentBlock, _PREHASH_AgentID, agent_id, i);
			payload["FROM_ID"] = agent_id;
			info = getBuddyInfo(agent_id);
			if(info)
			{
				setBuddyOnline(agent_id,online);
			}
			else
			{
				LL_WARNS() << "Received online notification for unknown buddy: " 
					<< agent_id << " is " << (online ? "ONLINE" : "OFFLINE") << LL_ENDL;
			}

			if(tracking_id == agent_id)
			{
				// we were tracking someone who went offline
				deleteTrackingData();
			}

			//[FIX FIRE-3522 : SJ] Notify Online/Offline to Nearby Chat even if chat_notify isnt true
			// <FS:PP> Attempt to speed up things a little
			// if(chat_notify||LGGContactSets::getInstance()->notifyForFriend(agent_id)||gSavedSettings.getBOOL("OnlineOfflinetoNearbyChat"))
			static LLCachedControl<bool> OnlineOfflinetoNearbyChat(gSavedSettings, "OnlineOfflinetoNearbyChat");
			if(chat_notify || LGGContactSets::getInstance()->notifyForFriend(agent_id) || OnlineOfflinetoNearbyChat)
			// </FS:PP>
			{
				// Look up the name of this agent for the notification
				LLAvatarNameCache::get(agent_id,boost::bind(&on_avatar_name_cache_notify,_1, _2, online, payload));
			}
		}

		mModifyMask |= LLFriendObserver::ONLINE;
		instance().notifyObservers();
		gInventory.notifyObservers();
	}
=======
    LL_PROFILE_ZONE_SCOPED
    S32 count = msg->getNumberOfBlocksFast(_PREHASH_AgentBlock);

    // <FS:PP> Attempt to speed up things a little
    //  BOOL chat_notify = gSavedSettings.getBOOL("ChatOnlineNotification");
    static LLCachedControl<bool> ChatOnlineNotification(gSavedSettings, "ChatOnlineNotification");
    BOOL chat_notify = ChatOnlineNotification;
    // </FS:PP>

    LL_DEBUGS() << "Received " << count << " online notifications **** " << LL_ENDL;
    if(count > 0)
    {
        LLUUID agent_id;
        const LLRelationship* info = NULL;
        LLUUID tracking_id;
        if(mTrackingData)
        {
            tracking_id = mTrackingData->mAvatarID;
        }
        LLSD payload;
        for(S32 i = 0; i < count; ++i)
        {
            msg->getUUIDFast(_PREHASH_AgentBlock, _PREHASH_AgentID, agent_id, i);
            payload["FROM_ID"] = agent_id;
            info = getBuddyInfo(agent_id);
            if(info)
            {
                setBuddyOnline(agent_id,online);
            }
            else
            {
                LL_WARNS() << "Received online notification for unknown buddy: "
                    << agent_id << " is " << (online ? "ONLINE" : "OFFLINE") << LL_ENDL;
            }

            if(tracking_id == agent_id)
            {
                // we were tracking someone who went offline
                deleteTrackingData();
            }

            //[FIX FIRE-3522 : SJ] Notify Online/Offline to Nearby Chat even if chat_notify isnt true
            // <FS:PP> Attempt to speed up things a little
            // if(chat_notify||LGGContactSets::getInstance()->notifyForFriend(agent_id)||gSavedSettings.getBOOL("OnlineOfflinetoNearbyChat"))
            static LLCachedControl<bool> OnlineOfflinetoNearbyChat(gSavedSettings, "OnlineOfflinetoNearbyChat");
            if(chat_notify || LGGContactSets::getInstance()->notifyForFriend(agent_id) || OnlineOfflinetoNearbyChat)
            // </FS:PP>
            {
                // Look up the name of this agent for the notification
                LLAvatarNameCache::get(agent_id,boost::bind(&on_avatar_name_cache_notify,_1, _2, online, payload));
            }
        }

        mModifyMask |= LLFriendObserver::ONLINE;
        instance().notifyObservers();
        gInventory.notifyObservers();
    }
>>>>>>> c06fb4e0
}

static void on_avatar_name_cache_notify(const LLUUID& agent_id,
                                        const LLAvatarName& av_name,
                                        bool online,
                                        LLSD payload)
{
<<<<<<< HEAD
	// Popup a notify box with online status of this agent
	// Use display name only because this user is your friend
	LLSD args;
	// <FS:Ansariel> Make name clickable
	//	args["NAME"] = av_name.getDisplayName();
	std::string used_name = FSCommon::getAvatarNameByDisplaySettings(av_name);
	args["NAME"] = used_name;
	// </FS:Ansariel>
	
	args["STATUS"] = online ? LLTrans::getString("OnlineStatus") : LLTrans::getString("OfflineStatus");

	args["AGENT-ID"] = agent_id;

	LLNotificationPtr notification;

	if (online)
	{
		make_ui_sound("UISndFriendOnline"); // <FS:PP> FIRE-2731: Online/offline sound alert for friends
		notification =
			LLNotifications::instance().add("FriendOnlineOffline",
									 args,
									 payload.with("respond_on_mousedown", true),
									 boost::bind(&LLAvatarActions::startIM, agent_id));
	}
	else
	{
		make_ui_sound("UISndFriendOffline"); // <FS:PP> FIRE-2731: Online/offline sound alert for friends
		notification =
			LLNotifications::instance().add("FriendOnlineOffline", args, payload);
	}

	// If there's an open IM session with this agent, send a notification there too.
	LLUUID session_id = LLIMMgr::computeSessionID(IM_NOTHING_SPECIAL, agent_id);
	std::string notify_msg = notification->getMessage();

	LLIMModel::instance().proccessOnlineOfflineNotification(session_id, notify_msg);
	// If desired, also send it to nearby chat, this allows friends'
	// online/offline times to be referenced in chat & logged.
	// [FIRE-3522 : SJ] Only show Online/Offline toast for groups which have enabled "Show notice for this set" and in the settingpage of CS is checked that the messages need to be in Toasts
	//                  or for groups which have enabled "Show notice for this set" and in the settingpage of CS is checked that the messages need to be in Nearby Chat
	static LLCachedControl<bool> OnlineOfflinetoNearbyChat(gSavedSettings, "OnlineOfflinetoNearbyChat");
	static LLCachedControl<bool> FSContactSetsNotificationNearbyChat(gSavedSettings, "FSContactSetsNotificationNearbyChat");
	if ((OnlineOfflinetoNearbyChat) || (FSContactSetsNotificationNearbyChat && LGGContactSets::getInstance()->notifyForFriend(agent_id)))
	{
		static LLCachedControl<bool> history_only(gSavedSettings, "OnlineOfflinetoNearbyChatHistory"); // LO - Adding a setting to show online/offline notices only in chat history. Helps prevent your screen from being filled with online notices on login.
		LLChat chat;
		chat.mText = (online ? LLTrans::getString("FriendOnlineNotification") : LLTrans::getString("FriendOfflineNotification"));
		chat.mSourceType = CHAT_SOURCE_SYSTEM;
		chat.mChatType = CHAT_TYPE_RADAR;
		chat.mFromID = agent_id;
		chat.mFromName = used_name;
		if (history_only)
		{
			FSFloaterNearbyChat* nearby_chat = LLFloaterReg::getTypedInstance<FSFloaterNearbyChat>("fs_nearby_chat", LLSD());
			nearby_chat->addMessage(chat, true, LLSD());
		}
		else
		{
			args["ONLINE_STATUS"] = true;
			LLNotificationsUI::LLNotificationManager::instance().onChat(chat, args);
		}

		// <FS:PP> FIRE-10178: Keyword Alerts in group IM do not work unless the group is in the foreground (notification on receipt of IM)
		chat.mText = notify_msg;
		if (FSKeywords::getInstance()->chatContainsKeyword(chat, true))
		{
			FSKeywords::notify(chat);
		}
		// </FS:PP>
	}
=======
    // Popup a notify box with online status of this agent
    // Use display name only because this user is your friend
    LLSD args;
    // <FS:Ansariel> Make name clickable
    //  args["NAME"] = av_name.getDisplayName();
    std::string used_name = FSCommon::getAvatarNameByDisplaySettings(av_name);
    args["NAME"] = used_name;
    // </FS:Ansariel>

    args["STATUS"] = online ? LLTrans::getString("OnlineStatus") : LLTrans::getString("OfflineStatus");

    args["AGENT-ID"] = agent_id;

    LLNotificationPtr notification;

    if (online)
    {
        make_ui_sound("UISndFriendOnline"); // <FS:PP> FIRE-2731: Online/offline sound alert for friends
        notification =
            LLNotifications::instance().add("FriendOnlineOffline",
                                     args,
                                     payload.with("respond_on_mousedown", TRUE),
                                     boost::bind(&LLAvatarActions::startIM, agent_id));
    }
    else
    {
        make_ui_sound("UISndFriendOffline"); // <FS:PP> FIRE-2731: Online/offline sound alert for friends
        notification =
            LLNotifications::instance().add("FriendOnlineOffline", args, payload);
    }

    // If there's an open IM session with this agent, send a notification there too.
    LLUUID session_id = LLIMMgr::computeSessionID(IM_NOTHING_SPECIAL, agent_id);
    std::string notify_msg = notification->getMessage();

    LLIMModel::instance().proccessOnlineOfflineNotification(session_id, notify_msg);
    // If desired, also send it to nearby chat, this allows friends'
    // online/offline times to be referenced in chat & logged.
    // [FIRE-3522 : SJ] Only show Online/Offline toast for groups which have enabled "Show notice for this set" and in the settingpage of CS is checked that the messages need to be in Toasts
    //                  or for groups which have enabled "Show notice for this set" and in the settingpage of CS is checked that the messages need to be in Nearby Chat
    static LLCachedControl<bool> OnlineOfflinetoNearbyChat(gSavedSettings, "OnlineOfflinetoNearbyChat");
    static LLCachedControl<bool> FSContactSetsNotificationNearbyChat(gSavedSettings, "FSContactSetsNotificationNearbyChat");
    if ((OnlineOfflinetoNearbyChat) || (FSContactSetsNotificationNearbyChat && LGGContactSets::getInstance()->notifyForFriend(agent_id)))
    {
        static LLCachedControl<bool> history_only(gSavedSettings, "OnlineOfflinetoNearbyChatHistory"); // LO - Adding a setting to show online/offline notices only in chat history. Helps prevent your screen from being filled with online notices on login.
        LLChat chat;
        chat.mText = (online ? LLTrans::getString("FriendOnlineNotification") : LLTrans::getString("FriendOfflineNotification"));
        chat.mSourceType = CHAT_SOURCE_SYSTEM;
        chat.mChatType = CHAT_TYPE_RADAR;
        chat.mFromID = agent_id;
        chat.mFromName = used_name;
        if (history_only)
        {
            FSFloaterNearbyChat* nearby_chat = LLFloaterReg::getTypedInstance<FSFloaterNearbyChat>("fs_nearby_chat", LLSD());
            nearby_chat->addMessage(chat, true, LLSD());
        }
        else
        {
            args["ONLINE_STATUS"] = true;
            LLNotificationsUI::LLNotificationManager::instance().onChat(chat, args);
        }

        // <FS:PP> FIRE-10178: Keyword Alerts in group IM do not work unless the group is in the foreground (notification on receipt of IM)
        chat.mText = notify_msg;
        if (FSKeywords::getInstance()->chatContainsKeyword(chat, true))
        {
            FSKeywords::notify(chat);
        }
        // </FS:PP>
    }
>>>>>>> c06fb4e0
}

void LLAvatarTracker::formFriendship(const LLUUID& id)
{
    if(id.notNull())
    {
        LLRelationship* buddy_info = get_ptr_in_map(instance().mBuddyInfo, id);
        if(!buddy_info)
        {
            LLAvatarTracker& at = LLAvatarTracker::instance();
            //The default for relationship establishment is to have both parties
            //visible online to each other.
            buddy_info = new LLRelationship(LLRelationship::GRANT_ONLINE_STATUS,LLRelationship::GRANT_ONLINE_STATUS, false);
            at.mBuddyInfo[id] = buddy_info;
            at.addChangedMask(LLFriendObserver::ADD, id);
            at.notifyObservers();
        }
    }
}

void LLAvatarTracker::processTerminateFriendship(LLMessageSystem* msg, void**)
{
    LLUUID id;
    msg->getUUID("ExBlock", "OtherID", id);
    if(id.notNull())
    {
        LLAvatarTracker& at = LLAvatarTracker::instance();
        LLRelationship* buddy = get_ptr_in_map(at.mBuddyInfo, id);
        if(!buddy) return;
        at.mBuddyInfo.erase(id);
        at.addChangedMask(LLFriendObserver::REMOVE, id);
        delete buddy;
        at.notifyObservers();
    }
}

///----------------------------------------------------------------------------
/// Tracking Data
///----------------------------------------------------------------------------

LLTrackingData::LLTrackingData(const LLUUID& avatar_id, const std::string& name)
:   mAvatarID(avatar_id),
    mHaveInfo(false),
    mHaveCoarseInfo(false)
{
    mCoarseLocationTimer.setTimerExpirySec(COARSE_FREQUENCY);
    mUpdateTimer.setTimerExpirySec(FIND_FREQUENCY);
    mAgentGone.setTimerExpirySec(OFFLINE_SECONDS);
    if(!name.empty())
    {
        mName = name;
    }
}

void LLTrackingData::agentFound(const LLUUID& prey,
                                const LLVector3d& estimated_global_pos)
{
    if(prey != mAvatarID)
    {
        LL_WARNS() << "LLTrackingData::agentFound() - found " << prey
                << " but looking for " << mAvatarID << LL_ENDL;
    }
    mHaveInfo = true;
    mAgentGone.setTimerExpirySec(OFFLINE_SECONDS);
    mGlobalPositionEstimate = estimated_global_pos;
}

bool LLTrackingData::haveTrackingInfo()
{
    LLViewerObject* object = gObjectList.findObject(mAvatarID);
    if(object && !object->isDead())
    {
        mCoarseLocationTimer.checkExpirationAndReset(COARSE_FREQUENCY);
        mUpdateTimer.setTimerExpirySec(FIND_FREQUENCY);
        mAgentGone.setTimerExpirySec(OFFLINE_SECONDS);
        mHaveInfo = true;
        return true;
    }
    if(mHaveCoarseInfo &&
       !mCoarseLocationTimer.checkExpirationAndReset(COARSE_FREQUENCY))
    {
        // if we reach here, then we have a 'recent' coarse update
        mUpdateTimer.setTimerExpirySec(FIND_FREQUENCY);
        mAgentGone.setTimerExpirySec(OFFLINE_SECONDS);
        return true;
    }
    if(mUpdateTimer.checkExpirationAndReset(FIND_FREQUENCY))
    {
        LLAvatarTracker::instance().findAgent();
        mHaveCoarseInfo = false;
    }
    if(mAgentGone.checkExpirationAndReset(OFFLINE_SECONDS))
    {
        mHaveInfo = false;
        mHaveCoarseInfo = false;
    }
    return mHaveInfo;
}

void LLTrackingData::setTrackedCoarseLocation(const LLVector3d& global_pos)
{
    mCoarseLocationTimer.setTimerExpirySec(COARSE_FREQUENCY);
    mGlobalPositionEstimate = global_pos;
    mHaveInfo = true;
    mHaveCoarseInfo = true;
}

///----------------------------------------------------------------------------
// various buddy functors
///----------------------------------------------------------------------------

bool LLCollectProxyBuddies::operator()(const LLUUID& buddy_id, LLRelationship* buddy)
{
    if(buddy->isRightGrantedFrom(LLRelationship::GRANT_MODIFY_OBJECTS))
    {
        mProxy.insert(buddy_id);
    }
    return true;
}

bool LLCollectMappableBuddies::operator()(const LLUUID& buddy_id, LLRelationship* buddy)
{
    LLAvatarName av_name;
    LLAvatarNameCache::get( buddy_id, &av_name);
    buddy_map_t::value_type value(buddy_id, av_name.getDisplayName());
    if(buddy->isOnline() && buddy->isRightGrantedFrom(LLRelationship::GRANT_MAP_LOCATION))
    {
        // <FS:Ansariel> Friend names on worldmap should respect display name settings
        //mMappable.insert(value);

        // <FS:PP> Attempt to speed up things a little
        // if (LLAvatarNameCache::useDisplayNames() && gSavedSettings.getBOOL("NameTagShowUsernames"))
        static LLCachedControl<bool> NameTagShowUsernames(gSavedSettings, "NameTagShowUsernames");
        if (LLAvatarName::useDisplayNames() && NameTagShowUsernames)
        // </FS:PP>
        {
            buddy_map_t::value_type value(buddy_id, av_name.getCompleteName());
            mMappable.insert(value);
        }
        else
        {
            buddy_map_t::value_type value(buddy_id, av_name.getDisplayName());
            mMappable.insert(value);
        }
    // </FS:Ansariel>
    }
    return true;
}

bool LLCollectOnlineBuddies::operator()(const LLUUID& buddy_id, LLRelationship* buddy)
{
    LLAvatarName av_name;
    LLAvatarNameCache::get(buddy_id, &av_name);
    mFullName = av_name.getUserName();
    buddy_map_t::value_type value(buddy_id, mFullName);
    if(buddy->isOnline())
    {
        mOnline.insert(value);
    }
    return true;
}

bool LLCollectAllBuddies::operator()(const LLUUID& buddy_id, LLRelationship* buddy)
{
    LLAvatarName av_name;
    LLAvatarNameCache::get(buddy_id, &av_name);
    // <FS:Ansariel> FIRE-13756: Friends avatar picker only shows display name
    //mFullName = av_name.getDisplayName();
    mFullName = FSCommon::getAvatarNameByDisplaySettings(av_name);
    // </FS:Ansariel>
    buddy_map_t::value_type value(buddy_id, mFullName);
    if(buddy->isOnline())
    {
        mOnline.insert(value);
    }
    else
    {
        mOffline.insert(value);
    }
    return true;
}<|MERGE_RESOLUTION|>--- conflicted
+++ resolved
@@ -104,17 +104,10 @@
 ///----------------------------------------------------------------------------
 
 LLAvatarTracker::LLAvatarTracker() :
-<<<<<<< HEAD
-	mTrackingData(NULL),
-	mTrackedAgentValid(false),
-	mModifyMask(0x0),
-	mIsNotifyObservers(false)
-=======
     mTrackingData(NULL),
     mTrackedAgentValid(false),
     mModifyMask(0x0),
-    mIsNotifyObservers(FALSE)
->>>>>>> c06fb4e0
+    mIsNotifyObservers(false)
 {
 }
 
@@ -508,33 +501,6 @@
 
 void LLAvatarTracker::notifyObservers()
 {
-<<<<<<< HEAD
-	if (mIsNotifyObservers)
-	{
-		// Don't allow multiple calls.
-		// new masks and ids will be processed later from idle.
-		return;
-	}
-	LL_PROFILE_ZONE_SCOPED
-	mIsNotifyObservers = true;
-
-	observer_list_t observers(mObservers);
-	observer_list_t::iterator it = observers.begin();
-	observer_list_t::iterator end = observers.end();
-	for(; it != end; ++it)
-	{
-		(*it)->changed(mModifyMask);
-	}
-
-	for (changed_buddy_t::iterator it = mChangedBuddyIDs.begin(); it != mChangedBuddyIDs.end(); it++)
-	{
-		notifyParticularFriendObservers(*it);
-	}
-
-	mModifyMask = LLFriendObserver::NONE;
-	mChangedBuddyIDs.clear();
-	mIsNotifyObservers = false;
-=======
     if (mIsNotifyObservers)
     {
         // Don't allow multiple calls.
@@ -542,7 +508,7 @@
         return;
     }
     LL_PROFILE_ZONE_SCOPED
-    mIsNotifyObservers = TRUE;
+    mIsNotifyObservers = true;
 
     observer_list_t observers(mObservers);
     observer_list_t::iterator it = observers.begin();
@@ -559,8 +525,7 @@
 
     mModifyMask = LLFriendObserver::NONE;
     mChangedBuddyIDs.clear();
-    mIsNotifyObservers = FALSE;
->>>>>>> c06fb4e0
+    mIsNotifyObservers = false;
 }
 
 void LLAvatarTracker::addParticularFriendObserver(const LLUUID& buddy_id, LLFriendObserver* observer)
@@ -797,72 +762,13 @@
 
 void LLAvatarTracker::processNotify(LLMessageSystem* msg, bool online)
 {
-<<<<<<< HEAD
-	LL_PROFILE_ZONE_SCOPED
-	S32 count = msg->getNumberOfBlocksFast(_PREHASH_AgentBlock);
-
-	// <FS:PP> Attempt to speed up things a little
-	// 	bool chat_notify = gSavedSettings.getBOOL("ChatOnlineNotification");
-	static LLCachedControl<bool> ChatOnlineNotification(gSavedSettings, "ChatOnlineNotification");
-	bool chat_notify = ChatOnlineNotification;
-	// </FS:PP>
-
-	LL_DEBUGS() << "Received " << count << " online notifications **** " << LL_ENDL;
-	if(count > 0)
-	{
-		LLUUID agent_id;
-		const LLRelationship* info = NULL;
-		LLUUID tracking_id;
-		if(mTrackingData)
-		{
-			tracking_id = mTrackingData->mAvatarID;
-		}
-		LLSD payload;
-		for(S32 i = 0; i < count; ++i)
-		{
-			msg->getUUIDFast(_PREHASH_AgentBlock, _PREHASH_AgentID, agent_id, i);
-			payload["FROM_ID"] = agent_id;
-			info = getBuddyInfo(agent_id);
-			if(info)
-			{
-				setBuddyOnline(agent_id,online);
-			}
-			else
-			{
-				LL_WARNS() << "Received online notification for unknown buddy: " 
-					<< agent_id << " is " << (online ? "ONLINE" : "OFFLINE") << LL_ENDL;
-			}
-
-			if(tracking_id == agent_id)
-			{
-				// we were tracking someone who went offline
-				deleteTrackingData();
-			}
-
-			//[FIX FIRE-3522 : SJ] Notify Online/Offline to Nearby Chat even if chat_notify isnt true
-			// <FS:PP> Attempt to speed up things a little
-			// if(chat_notify||LGGContactSets::getInstance()->notifyForFriend(agent_id)||gSavedSettings.getBOOL("OnlineOfflinetoNearbyChat"))
-			static LLCachedControl<bool> OnlineOfflinetoNearbyChat(gSavedSettings, "OnlineOfflinetoNearbyChat");
-			if(chat_notify || LGGContactSets::getInstance()->notifyForFriend(agent_id) || OnlineOfflinetoNearbyChat)
-			// </FS:PP>
-			{
-				// Look up the name of this agent for the notification
-				LLAvatarNameCache::get(agent_id,boost::bind(&on_avatar_name_cache_notify,_1, _2, online, payload));
-			}
-		}
-
-		mModifyMask |= LLFriendObserver::ONLINE;
-		instance().notifyObservers();
-		gInventory.notifyObservers();
-	}
-=======
     LL_PROFILE_ZONE_SCOPED
     S32 count = msg->getNumberOfBlocksFast(_PREHASH_AgentBlock);
 
     // <FS:PP> Attempt to speed up things a little
-    //  BOOL chat_notify = gSavedSettings.getBOOL("ChatOnlineNotification");
+    //  bool chat_notify = gSavedSettings.getBOOL("ChatOnlineNotification");
     static LLCachedControl<bool> ChatOnlineNotification(gSavedSettings, "ChatOnlineNotification");
-    BOOL chat_notify = ChatOnlineNotification;
+    bool chat_notify = ChatOnlineNotification;
     // </FS:PP>
 
     LL_DEBUGS() << "Received " << count << " online notifications **** " << LL_ENDL;
@@ -913,7 +819,6 @@
         instance().notifyObservers();
         gInventory.notifyObservers();
     }
->>>>>>> c06fb4e0
 }
 
 static void on_avatar_name_cache_notify(const LLUUID& agent_id,
@@ -921,78 +826,6 @@
                                         bool online,
                                         LLSD payload)
 {
-<<<<<<< HEAD
-	// Popup a notify box with online status of this agent
-	// Use display name only because this user is your friend
-	LLSD args;
-	// <FS:Ansariel> Make name clickable
-	//	args["NAME"] = av_name.getDisplayName();
-	std::string used_name = FSCommon::getAvatarNameByDisplaySettings(av_name);
-	args["NAME"] = used_name;
-	// </FS:Ansariel>
-	
-	args["STATUS"] = online ? LLTrans::getString("OnlineStatus") : LLTrans::getString("OfflineStatus");
-
-	args["AGENT-ID"] = agent_id;
-
-	LLNotificationPtr notification;
-
-	if (online)
-	{
-		make_ui_sound("UISndFriendOnline"); // <FS:PP> FIRE-2731: Online/offline sound alert for friends
-		notification =
-			LLNotifications::instance().add("FriendOnlineOffline",
-									 args,
-									 payload.with("respond_on_mousedown", true),
-									 boost::bind(&LLAvatarActions::startIM, agent_id));
-	}
-	else
-	{
-		make_ui_sound("UISndFriendOffline"); // <FS:PP> FIRE-2731: Online/offline sound alert for friends
-		notification =
-			LLNotifications::instance().add("FriendOnlineOffline", args, payload);
-	}
-
-	// If there's an open IM session with this agent, send a notification there too.
-	LLUUID session_id = LLIMMgr::computeSessionID(IM_NOTHING_SPECIAL, agent_id);
-	std::string notify_msg = notification->getMessage();
-
-	LLIMModel::instance().proccessOnlineOfflineNotification(session_id, notify_msg);
-	// If desired, also send it to nearby chat, this allows friends'
-	// online/offline times to be referenced in chat & logged.
-	// [FIRE-3522 : SJ] Only show Online/Offline toast for groups which have enabled "Show notice for this set" and in the settingpage of CS is checked that the messages need to be in Toasts
-	//                  or for groups which have enabled "Show notice for this set" and in the settingpage of CS is checked that the messages need to be in Nearby Chat
-	static LLCachedControl<bool> OnlineOfflinetoNearbyChat(gSavedSettings, "OnlineOfflinetoNearbyChat");
-	static LLCachedControl<bool> FSContactSetsNotificationNearbyChat(gSavedSettings, "FSContactSetsNotificationNearbyChat");
-	if ((OnlineOfflinetoNearbyChat) || (FSContactSetsNotificationNearbyChat && LGGContactSets::getInstance()->notifyForFriend(agent_id)))
-	{
-		static LLCachedControl<bool> history_only(gSavedSettings, "OnlineOfflinetoNearbyChatHistory"); // LO - Adding a setting to show online/offline notices only in chat history. Helps prevent your screen from being filled with online notices on login.
-		LLChat chat;
-		chat.mText = (online ? LLTrans::getString("FriendOnlineNotification") : LLTrans::getString("FriendOfflineNotification"));
-		chat.mSourceType = CHAT_SOURCE_SYSTEM;
-		chat.mChatType = CHAT_TYPE_RADAR;
-		chat.mFromID = agent_id;
-		chat.mFromName = used_name;
-		if (history_only)
-		{
-			FSFloaterNearbyChat* nearby_chat = LLFloaterReg::getTypedInstance<FSFloaterNearbyChat>("fs_nearby_chat", LLSD());
-			nearby_chat->addMessage(chat, true, LLSD());
-		}
-		else
-		{
-			args["ONLINE_STATUS"] = true;
-			LLNotificationsUI::LLNotificationManager::instance().onChat(chat, args);
-		}
-
-		// <FS:PP> FIRE-10178: Keyword Alerts in group IM do not work unless the group is in the foreground (notification on receipt of IM)
-		chat.mText = notify_msg;
-		if (FSKeywords::getInstance()->chatContainsKeyword(chat, true))
-		{
-			FSKeywords::notify(chat);
-		}
-		// </FS:PP>
-	}
-=======
     // Popup a notify box with online status of this agent
     // Use display name only because this user is your friend
     LLSD args;
@@ -1014,7 +847,7 @@
         notification =
             LLNotifications::instance().add("FriendOnlineOffline",
                                      args,
-                                     payload.with("respond_on_mousedown", TRUE),
+                                     payload.with("respond_on_mousedown", true),
                                      boost::bind(&LLAvatarActions::startIM, agent_id));
     }
     else
@@ -1063,7 +896,6 @@
         }
         // </FS:PP>
     }
->>>>>>> c06fb4e0
 }
 
 void LLAvatarTracker::formFriendship(const LLUUID& id)
