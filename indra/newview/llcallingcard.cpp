--- conflicted
+++ resolved
@@ -764,16 +764,12 @@
 {
 	LL_PROFILE_ZONE_SCOPED
 	S32 count = msg->getNumberOfBlocksFast(_PREHASH_AgentBlock);
-<<<<<<< HEAD
 
 	// <FS:PP> Attempt to speed up things a little
-	// 	BOOL chat_notify = gSavedSettings.getBOOL("ChatOnlineNotification");
+	// 	bool chat_notify = gSavedSettings.getBOOL("ChatOnlineNotification");
 	static LLCachedControl<bool> ChatOnlineNotification(gSavedSettings, "ChatOnlineNotification");
-	BOOL chat_notify = ChatOnlineNotification;
+	bool chat_notify = ChatOnlineNotification;
 	// </FS:PP>
-=======
-	bool chat_notify = gSavedSettings.getBOOL("ChatOnlineNotification");
->>>>>>> 7704c263
 
 	LL_DEBUGS() << "Received " << count << " online notifications **** " << LL_ENDL;
 	if(count > 0)
