/** 
 * @file lltexturecache.cpp
 * @brief Object which handles local texture caching
 *
 * $LicenseInfo:firstyear=2000&license=viewerlgpl$
 * Second Life Viewer Source Code
 * Copyright (C) 2010, Linden Research, Inc.
 * 
 * This library is free software; you can redistribute it and/or
 * modify it under the terms of the GNU Lesser General Public
 * License as published by the Free Software Foundation;
 * version 2.1 of the License only.
 * 
 * This library is distributed in the hope that it will be useful,
 * but WITHOUT ANY WARRANTY; without even the implied warranty of
 * MERCHANTABILITY or FITNESS FOR A PARTICULAR PURPOSE.  See the GNU
 * Lesser General Public License for more details.
 * 
 * You should have received a copy of the GNU Lesser General Public
 * License along with this library; if not, write to the Free Software
 * Foundation, Inc., 51 Franklin Street, Fifth Floor, Boston, MA  02110-1301  USA
 * 
 * Linden Research, Inc., 945 Battery Street, San Francisco, CA  94111  USA
 * $/LicenseInfo$
 */

#include "llviewerprecompiledheaders.h"

#include "lltexturecache.h"

#include "llapr.h"
#include "lldir.h"
#include "llimage.h"
#include "llimagej2c.h" // for version control
#include "lllfsthread.h"
#include "llviewercontrol.h"

// Included to allow LLTextureCache::purgeTextures() to pause watchdog timeout
#include "llappviewer.h" 
#include "llmemory.h"

// Cache organization:
// cache/texture.entries
//  Unordered array of Entry structs
// cache/texture.cache
//  First TEXTURE_CACHE_ENTRY_SIZE bytes of each texture in texture.entries in same order
// cache/textures/[0-F]/UUID.texture
//  Actual texture body files

//note: there is no good to define 1024 for TEXTURE_CACHE_ENTRY_SIZE while FIRST_PACKET_SIZE is 600 on sim side.
const S32 TEXTURE_CACHE_ENTRY_SIZE = FIRST_PACKET_SIZE;//1024;
const F32 TEXTURE_CACHE_PURGE_AMOUNT = .20f; // % amount to reduce the cache by when it exceeds its limit
const F32 TEXTURE_CACHE_LRU_SIZE = .10f; // % amount for LRU list (low overhead to regenerate)
const S32 TEXTURE_FAST_CACHE_ENTRY_OVERHEAD = sizeof(S32) * 4; //w, h, c, level
const S32 TEXTURE_FAST_CACHE_DATA_SIZE = 16 * 16 * 4;
const S32 TEXTURE_FAST_CACHE_ENTRY_SIZE = TEXTURE_FAST_CACHE_DATA_SIZE + TEXTURE_FAST_CACHE_ENTRY_OVERHEAD;
const F32 TEXTURE_LAZY_PURGE_TIME_LIMIT = .004f; // 4ms. Would be better to autoadjust, but there is a major cache rework in progress.

class LLTextureCacheWorker : public LLWorkerClass
{
	friend class LLTextureCache;

private:
	class ReadResponder : public LLLFSThread::Responder
	{
	public:
		ReadResponder(LLTextureCache* cache, handle_t handle) : mCache(cache), mHandle(handle) {}
		~ReadResponder() {}
		void completed(S32 bytes)
		{
			mCache->lockWorkers();
			LLTextureCacheWorker* reader = mCache->getReader(mHandle);
			if (reader) reader->ioComplete(bytes);
			mCache->unlockWorkers();
		}
		LLTextureCache* mCache;
		LLTextureCacheWorker::handle_t mHandle;
	};

	class WriteResponder : public LLLFSThread::Responder
	{
	public:
		WriteResponder(LLTextureCache* cache, handle_t handle) : mCache(cache), mHandle(handle) {}
		~WriteResponder() {}
		void completed(S32 bytes)
		{
			mCache->lockWorkers();
			LLTextureCacheWorker* writer = mCache->getWriter(mHandle);
			if (writer) writer->ioComplete(bytes);
			mCache->unlockWorkers();
		}
		LLTextureCache* mCache;
		LLTextureCacheWorker::handle_t mHandle;
	};
	
public:
	LLTextureCacheWorker(LLTextureCache* cache, U32 priority, const LLUUID& id,
						 U8* data, S32 datasize, S32 offset,
						 S32 imagesize, // for writes
						 LLTextureCache::Responder* responder)
		: LLWorkerClass(cache, "LLTextureCacheWorker"),
		  mID(id),
		  mCache(cache),
		  mPriority(priority),
		  mReadData(NULL),
		  mWriteData(data),
		  mDataSize(datasize),
		  mOffset(offset),
		  mImageSize(imagesize),
		  mImageFormat(IMG_CODEC_J2C),
		  mImageLocal(FALSE),
		  mResponder(responder),
		  mFileHandle(LLLFSThread::nullHandle()),
		  mBytesToRead(0),
		  mBytesRead(0)
	{
		mPriority &= LLWorkerThread::PRIORITY_LOWBITS;
	}
	~LLTextureCacheWorker()
	{
		llassert_always(!haveWork());
		ll_aligned_free_16(mReadData);
	}

	// override this interface
	virtual bool doRead() = 0;
	virtual bool doWrite() = 0;

	virtual bool doWork(S32 param); // Called from LLWorkerThread::processRequest()

	handle_t read() { addWork(0, LLWorkerThread::PRIORITY_HIGH | mPriority); return mRequestHandle; }
	handle_t write() { addWork(1, LLWorkerThread::PRIORITY_HIGH | mPriority); return mRequestHandle; }
	bool complete() { return checkWork(); }
	void ioComplete(S32 bytes)
	{
		mBytesRead = bytes;
		setPriority(LLWorkerThread::PRIORITY_HIGH | mPriority);
	}

private:
	virtual void startWork(S32 param); // called from addWork() (MAIN THREAD)
	virtual void finishWork(S32 param, bool completed); // called from finishRequest() (WORK THREAD)
	virtual void endWork(S32 param, bool aborted); // called from doWork() (MAIN THREAD)

protected:
	LLTextureCache* mCache;
	U32 mPriority;
	LLUUID	mID;
	
	U8* mReadData;
	U8* mWriteData;
	S32 mDataSize;
	S32 mOffset;
	S32 mImageSize;
	EImageCodec mImageFormat;
	BOOL mImageLocal;
	LLPointer<LLTextureCache::Responder> mResponder;
	LLLFSThread::handle_t mFileHandle;
	S32 mBytesToRead;
	LLAtomicS32 mBytesRead;
};

class LLTextureCacheLocalFileWorker : public LLTextureCacheWorker
{
public:
	LLTextureCacheLocalFileWorker(LLTextureCache* cache, U32 priority, const std::string& filename, const LLUUID& id,
						 U8* data, S32 datasize, S32 offset,
						 S32 imagesize, // for writes
						 LLTextureCache::Responder* responder) 
			: LLTextureCacheWorker(cache, priority, id, data, datasize, offset, imagesize, responder),
			mFileName(filename)

	{
	}

	virtual bool doRead();
	virtual bool doWrite();
	
private:
	std::string	mFileName;
};

bool LLTextureCacheLocalFileWorker::doRead()
{
	S32 local_size = LLAPRFile::size(mFileName, mCache->getLocalAPRFilePool());

	if (local_size > 0 && mFileName.size() > 4)
	{
		mDataSize = local_size; // Only a complete file is valid

		std::string extension = mFileName.substr(mFileName.size() - 3, 3);

		mImageFormat = LLImageBase::getCodecFromExtension(extension);

		if (mImageFormat == IMG_CODEC_INVALID)
		{
// 			LL_WARNS() << "Unrecognized file extension " << extension << " for local texture " << mFileName << LL_ENDL;
			mDataSize = 0; // no data
			return true;
		}
	}
	else
	{
		// file doesn't exist
		mDataSize = 0; // no data
		return true;
	}

#if USE_LFS_READ
	if (mFileHandle == LLLFSThread::nullHandle())
	{
		mImageLocal = TRUE;
		mImageSize = local_size;
		if (!mDataSize || mDataSize + mOffset > local_size)
		{
			mDataSize = local_size - mOffset;
		}
		if (mDataSize <= 0)
		{
			// no more data to read
			mDataSize = 0;
			return true;
		}
		mReadData = (U8*)ALLOCATE_MEM(LLImageBase::getPrivatePool(), mDataSize);
		mBytesRead = -1;
		mBytesToRead = mDataSize;
		setPriority(LLWorkerThread::PRIORITY_LOW | mPriority);
		mFileHandle = LLLFSThread::sLocal->read(local_filename, mReadData, mOffset, mDataSize,
												new ReadResponder(mCache, mRequestHandle));
		return false;
	}
	else
	{
		if (mBytesRead >= 0)
		{
			if (mBytesRead != mBytesToRead)
			{
// 				LL_WARNS() << "Error reading file from local cache: " << local_filename
// 						<< " Bytes: " << mDataSize << " Offset: " << mOffset
// 						<< " / " << mDataSize << LL_ENDL;
				mDataSize = 0; // failed
				ll_aligned_free_16(mReadData);
				mReadData = NULL;
			}
			return true;
		}
		else
		{
			return false;
		}
	}
#else
	if (!mDataSize || mDataSize > local_size)
	{
		mDataSize = local_size;
	}
	mReadData = (U8*)ll_aligned_malloc_16(mDataSize);
	
	S32 bytes_read = LLAPRFile::readEx(mFileName, mReadData, mOffset, mDataSize, mCache->getLocalAPRFilePool());	

	if (bytes_read != mDataSize)
	{
// 		LL_WARNS() << "Error reading file from local cache: " << mFileName
// 				<< " Bytes: " << mDataSize << " Offset: " << mOffset
// 				<< " / " << mDataSize << LL_ENDL;
		mDataSize = 0;
		ll_aligned_free_16(mReadData);
		mReadData = NULL;
	}
	else
	{
		mImageSize = local_size;
		mImageLocal = TRUE;
	}
	return true;
#endif
}

bool LLTextureCacheLocalFileWorker::doWrite()
{
	// no writes for local files
	return false;
}

class LLTextureCacheRemoteWorker : public LLTextureCacheWorker
{
public:
	LLTextureCacheRemoteWorker(LLTextureCache* cache, U32 priority, const LLUUID& id,
						 U8* data, S32 datasize, S32 offset,
						 S32 imagesize, // for writes
						 LLPointer<LLImageRaw> raw, S32 discardlevel,
						 LLTextureCache::Responder* responder) 
			: LLTextureCacheWorker(cache, priority, id, data, datasize, offset, imagesize, responder),
			mState(INIT),
			mRawImage(raw),
			mRawDiscardLevel(discardlevel)
	{
	}

	virtual bool doRead();
	virtual bool doWrite();

private:
	enum e_state
	{
		INIT = 0,
		LOCAL = 1,
		CACHE = 2,
		HEADER = 3,
		BODY = 4
	};

	e_state mState;
	LLPointer<LLImageRaw> mRawImage;
	S32 mRawDiscardLevel;
};


//virtual
void LLTextureCacheWorker::startWork(S32 param)
{
}

// This is where a texture is read from the cache system (header and body)
// Current assumption are:
// - the whole data are in a raw form, will be stored at mReadData
// - the size of this raw data is mDataSize and can be smaller than TEXTURE_CACHE_ENTRY_SIZE (the size of a record in the header cache)
// - the code supports offset reading but this is actually never exercised in the viewer
bool LLTextureCacheRemoteWorker::doRead()
{
	bool done = false;
	S32 idx = -1;

	S32 local_size = 0;
	std::string local_filename;
	
	// First state / stage : find out if the file is local
	if (mState == INIT)
	{
#if 0
		std::string filename = mCache->getLocalFileName(mID);	
		// Is it a JPEG2000 file? 
		{
			local_filename = filename + ".j2c";
			local_size = LLAPRFile::size(local_filename, mCache->getLocalAPRFilePool());
			if (local_size > 0)
			{
				mImageFormat = IMG_CODEC_J2C;
			}
		}
		// If not, is it a jpeg file?
		if (local_size == 0)
		{
			local_filename = filename + ".jpg";
			local_size = LLAPRFile::size(local_filename, mCache->getLocalAPRFilePool());
			if (local_size > 0)
			{
				mImageFormat = IMG_CODEC_JPEG;
				mDataSize = local_size; // Only a complete .jpg file is valid
			}
		}
		// Hmm... What about a targa file? (used for UI texture mostly)
		if (local_size == 0)
		{
			local_filename = filename + ".tga";
			local_size = LLAPRFile::size(local_filename, mCache->getLocalAPRFilePool());
			if (local_size > 0)
			{
				mImageFormat = IMG_CODEC_TGA;
				mDataSize = local_size; // Only a complete .tga file is valid
			}
		}
		// Determine the next stage: if we found a file, then LOCAL else CACHE
		mState = (local_size > 0 ? LOCAL : CACHE);

		llassert_always(mState == CACHE) ;
#else
		mState = CACHE;
#endif
	}

	// Second state / stage : if the file is local, load it and leave
	if (!done && (mState == LOCAL))
	{
		llassert(local_size != 0);	// we're assuming there is a non empty local file here...
		if (!mDataSize || mDataSize > local_size)
		{
			mDataSize = local_size;
		}
		// Allocate read buffer
		mReadData = (U8*)ll_aligned_malloc_16(mDataSize);

		if (mReadData)
		{
			S32 bytes_read = LLAPRFile::readEx( local_filename,
												mReadData,
												mOffset,
												mDataSize,
												mCache->getLocalAPRFilePool());

			if (bytes_read != mDataSize)
			{
 				LL_WARNS() << "Error reading file from local cache: " << local_filename
 						<< " Bytes: " << mDataSize << " Offset: " << mOffset
 					<< " / " << mDataSize << LL_ENDL;
				mDataSize = 0;
				ll_aligned_free_16(mReadData);
				mReadData = NULL;
			}
			else
			{
				mImageSize = local_size;
				mImageLocal = TRUE;
			}
		}
		else
		{
 			LL_WARNS() << "Error allocating memory for cache: " << local_filename
 					<< " of size: " << mDataSize << LL_ENDL;
			mDataSize = 0;
		}
		// We're done...
		done = true;
	}

	// Second state / stage : identify the cache or not...
	if (!done && (mState == CACHE))
	{
		LLTextureCache::Entry entry ;
		idx = mCache->getHeaderCacheEntry(mID, entry);
		if (idx < 0)
		{
			// The texture is *not* cached. We're done here...
			mDataSize = 0; // no data 
			done = true;
		}
		else
		{
			mImageSize = entry.mImageSize ;
			// If the read offset is bigger than the header cache, we read directly from the body
			// Note that currently, we *never* read with offset from the cache, so the result is *always* HEADER
			mState = mOffset < TEXTURE_CACHE_ENTRY_SIZE ? HEADER : BODY;
		}
	}

	// Third state / stage : read data from the header cache (texture.entries) file
	if (!done && (mState == HEADER))
	{
		llassert_always(idx >= 0);	// we need an entry here or reading the header makes no sense
		llassert_always(mOffset < TEXTURE_CACHE_ENTRY_SIZE);
		S32 offset = idx * TEXTURE_CACHE_ENTRY_SIZE + mOffset;
		// Compute the size we need to read (in bytes)
		S32 size = TEXTURE_CACHE_ENTRY_SIZE - mOffset;
		size = llmin(size, mDataSize);
		// Allocate the read buffer
		mReadData = (U8*)ll_aligned_malloc_16(size);
		if (mReadData)
		{
			S32 bytes_read = LLAPRFile::readEx(mCache->mHeaderDataFileName, 
												 mReadData, offset, size, mCache->getLocalAPRFilePool());
			if (bytes_read != size)
			{
				LL_WARNS() << "LLTextureCacheWorker: "  << mID
						<< " incorrect number of bytes read from header: " << bytes_read
						<< " / " << size << LL_ENDL;
				ll_aligned_free_16(mReadData);
				mReadData = NULL;
				mDataSize = -1; // failed
				done = true;
			}
			// If we already read all we expected, we're actually done
			if (mDataSize <= bytes_read)
			{
				done = true;
			}
			else
			{
				mState = BODY;
			}
		}
		else
		{
			LL_WARNS() << "LLTextureCacheWorker: "  << mID
				<< " failed to allocate memory for reading: " << mDataSize << LL_ENDL;
			mReadData = NULL;
			mDataSize = -1; // failed
			done = true;
		}
	}

	// Fourth state / stage : read the rest of the data from the UUID based cached file
	if (!done && (mState == BODY))
	{
		std::string filename = mCache->getTextureFileName(mID);
		S32 filesize = LLAPRFile::size(filename, mCache->getLocalAPRFilePool());

		if (filesize && (filesize + TEXTURE_CACHE_ENTRY_SIZE) > mOffset)
		{
			S32 max_datasize = TEXTURE_CACHE_ENTRY_SIZE + filesize - mOffset;
			mDataSize = llmin(max_datasize, mDataSize);

			S32 data_offset, file_size, file_offset;
			
			// Reserve the whole data buffer first
			U8* data = (U8*)ll_aligned_malloc_16(mDataSize);
			if (data)
			{
				// Set the data file pointers taking the read offset into account. 2 cases:
				if (mOffset < TEXTURE_CACHE_ENTRY_SIZE)
				{
					// Offset within the header record. That means we read something from the header cache.
					// Note: most common case is (mOffset = 0), so this is the "normal" code path.
					data_offset = TEXTURE_CACHE_ENTRY_SIZE - mOffset;	// i.e. TEXTURE_CACHE_ENTRY_SIZE if mOffset nul (common case)
					file_offset = 0;
					file_size = mDataSize - data_offset;
					// Copy the raw data we've been holding from the header cache into the new sized buffer
					llassert_always(mReadData);
					memcpy(data, mReadData, data_offset);
					ll_aligned_free_16(mReadData);
					mReadData = NULL;
				}
				else
				{
					// Offset bigger than the header record. That means we haven't read anything yet.
					data_offset = 0;
					file_offset = mOffset - TEXTURE_CACHE_ENTRY_SIZE;
					file_size = mDataSize;
					// No data from header cache to copy in that case, we skipped it all
				}

				// Now use that buffer as the object read buffer
				llassert_always(mReadData == NULL);
				mReadData = data;

				// Read the data at last
				S32 bytes_read = LLAPRFile::readEx(filename, 
												 mReadData + data_offset,
												 file_offset, file_size,
												 mCache->getLocalAPRFilePool());
				if (bytes_read != file_size)
				{
					LL_WARNS() << "LLTextureCacheWorker: "  << mID
							<< " incorrect number of bytes read from body: " << bytes_read
							<< " / " << file_size << LL_ENDL;
					ll_aligned_free_16(mReadData);
					mReadData = NULL;
					mDataSize = -1; // failed
					done = true;
				}
			}
			else
			{
				LL_WARNS() << "LLTextureCacheWorker: "  << mID
					<< " failed to allocate memory for reading: " << mDataSize << LL_ENDL;
				ll_aligned_free_16(mReadData);
				mReadData = NULL;
				mDataSize = -1; // failed
				done = true;
			}
		}
		else
		{
			// No body, we're done.
			mDataSize = llmax(TEXTURE_CACHE_ENTRY_SIZE - mOffset, 0);
			LL_DEBUGS() << "No body file for: " << filename << LL_ENDL;
		}	
		// Nothing else to do at that point...
		done = true;
	}

	// Clean up and exit
	return done;
}

// This is where *everything* about a texture is written down in the cache system (entry map, header and body)
// Current assumption are:
// - the whole data are in a raw form, starting at mWriteData
// - the size of this raw data is mDataSize and can be smaller than TEXTURE_CACHE_ENTRY_SIZE (the size of a record in the header cache)
// - the code *does not* support offset writing so there are no difference between buffer addresses and start of data
bool LLTextureCacheRemoteWorker::doWrite()
{
	bool done = false;
	S32 idx = -1;	

	// First state / stage : check that what we're trying to cache is in an OK shape
	if (mState == INIT)
	{
		if ((mOffset != 0) // We currently do not support write offsets
			|| (mDataSize <= 0) // Things will go badly wrong if mDataSize is nul or negative...
			|| (mImageSize < mDataSize)
			|| (mRawDiscardLevel < 0)
			|| (mRawImage->isBufferInvalid())) // decode failed or malfunctioned, don't write
		{
			LL_WARNS() << "INIT state check failed for image: " << mID << " Size: " << mImageSize << " DataSize: " << mDataSize << " Discard:" << mRawDiscardLevel << LL_ENDL;
			mDataSize = -1; // failed
			done = true;
		}
		else
		{
			mState = CACHE;
		}
	}
	
	// No LOCAL state for write(): because it doesn't make much sense to cache a local file...

	// Second state / stage : set an entry in the headers entry (texture.entries) file
	if (!done && (mState == CACHE))
	{
		bool alreadyCached = false;
		LLTextureCache::Entry entry;

		// Checks if this image is already in the entry list
		idx = mCache->getHeaderCacheEntry(mID, entry);
		if(idx < 0)
		{
			idx = mCache->setHeaderCacheEntry(mID, entry, mImageSize, mDataSize); // create the new entry.
			if(idx >= 0)
			{
				// write to the fast cache.
                // mRawImage is not entirely safe here since it is a pointer to one owned by cache worker,
                // it could have been retrieved via getRequestFinished() and then modified.
                // If writeToFastCache crashes, something is wrong around fetch worker.
				if(!mCache->writeToFastCache(mID, idx, mRawImage, mRawDiscardLevel))
				{
					LL_WARNS() << "writeToFastCache failed" << LL_ENDL;
					mDataSize = -1; // failed
					done = true;
				}
			}
		}
		else
		{
			alreadyCached = mCache->updateEntry(idx, entry, mImageSize, mDataSize); // update the existing entry.
		}

		if (!done)
		{
			if (idx < 0)
			{
				LL_WARNS() << "LLTextureCacheWorker: " << mID
					<< " Unable to create header entry for writing!" << LL_ENDL;
				mDataSize = -1; // failed
				done = true;
			}
			else
			{
				if (alreadyCached && (mDataSize <= TEXTURE_CACHE_ENTRY_SIZE))
				{
					// Small texture already cached case: we're done with writing
					done = true;
				}
				else
				{
					// If the texture has already been cached, we don't resave the header and go directly to the body part
					mState = alreadyCached ? BODY : HEADER;
				}
			}
		}
	}


	// Third stage / state : write the header record in the header file (texture.cache)
	if (!done && (mState == HEADER))
	{
		if (idx < 0) // we need an entry here or storing the header makes no sense
		{
			LL_WARNS() << "index check failed" << LL_ENDL;
			mDataSize = -1; // failed
			done = true;
		}
		else
		{
			S32 offset = idx * TEXTURE_CACHE_ENTRY_SIZE;	// skip to the correct spot in the header file
			S32 size = TEXTURE_CACHE_ENTRY_SIZE;			// record size is fixed for the header
			S32 bytes_written;

			if (mDataSize < TEXTURE_CACHE_ENTRY_SIZE)
			{
				// We need to write a full record in the header cache so, if the amount of data is smaller
				// than a record, we need to transfer the data to a buffer padded with 0 and write that
				U8* padBuffer = (U8*)ll_aligned_malloc_16(TEXTURE_CACHE_ENTRY_SIZE);
				memset(padBuffer, 0, TEXTURE_CACHE_ENTRY_SIZE);		// Init with zeros
				memcpy(padBuffer, mWriteData, mDataSize);			// Copy the write buffer
				bytes_written = LLAPRFile::writeEx(mCache->mHeaderDataFileName, padBuffer, offset, size, mCache->getLocalAPRFilePool());
				ll_aligned_free_16(padBuffer);
			}
			else
			{
				// Write the header record (== first TEXTURE_CACHE_ENTRY_SIZE bytes of the raw file) in the header file
				bytes_written = LLAPRFile::writeEx(mCache->mHeaderDataFileName, mWriteData, offset, size, mCache->getLocalAPRFilePool());
			}

			if (bytes_written <= 0)
			{
				LL_WARNS() << "LLTextureCacheWorker: " << mID
					<< " Unable to write header entry!" << LL_ENDL;
				mDataSize = -1; // failed
				done = true;
			}

			// If we wrote everything (may be more with padding) in the header cache, 
			// we're done so we don't have a body to store
			if (mDataSize <= bytes_written)
			{
				done = true;
			}
			else
			{
				mState = BODY;
			}
		}
	}
	
	// Fourth stage / state : write the body file, i.e. the rest of the texture in a "UUID" file name
	if (!done && (mState == BODY))
	{
		if (mDataSize <= TEXTURE_CACHE_ENTRY_SIZE) // wouldn't make sense to be here otherwise...
		{
			LL_WARNS() << "mDataSize check failed" << LL_ENDL;
			mDataSize = -1; // failed
			done = true;
		}
		else
		{
			S32 file_size = mDataSize - TEXTURE_CACHE_ENTRY_SIZE;

			{
				// build the cache file name from the UUID
				std::string filename = mCache->getTextureFileName(mID);
				// 			LL_INFOS() << "Writing Body: " << filename << " Bytes: " << file_offset+file_size << LL_ENDL;
				S32 bytes_written = LLAPRFile::writeEx(filename,
													   mWriteData + TEXTURE_CACHE_ENTRY_SIZE,
													   0, file_size,
													   mCache->getLocalAPRFilePool());
				if (bytes_written <= 0)
				{
					LL_WARNS() << "LLTextureCacheWorker: " << mID
						<< " incorrect number of bytes written to body: " << bytes_written
						<< " / " << file_size << LL_ENDL;
					mDataSize = -1; // failed
					done = true;
				}
			}

			// Nothing else to do at that point...
			done = true;
		}
	}
	mRawImage = NULL;

	// Clean up and exit
	return done;
}

//virtual
bool LLTextureCacheWorker::doWork(S32 param)
{
	bool res = false;
	if (param == 0) // read
	{
		res = doRead();
	}
	else if (param == 1) // write
	{
		res = doWrite();
	}
	else
	{
		llassert_always(0);
	}
	return res;
}

//virtual (WORKER THREAD)
void LLTextureCacheWorker::finishWork(S32 param, bool completed)
{
	if (mResponder.notNull())
	{
		bool success = (completed && mDataSize > 0);
		if (param == 0)
		{
			// read
			if (success)
			{
				mResponder->setData(mReadData, mDataSize, mImageSize, mImageFormat, mImageLocal);
				mReadData = NULL; // responder owns data
				mDataSize = 0;
			}
			else
			{
				ll_aligned_free_16(mReadData);
				mReadData = NULL;
			}
		}
		else
		{
			// write
			mWriteData = NULL; // we never owned data
			mDataSize = 0;
		}
		mCache->addCompleted(mResponder, success);
	}
}

//virtual (MAIN THREAD)
void LLTextureCacheWorker::endWork(S32 param, bool aborted)
{
	if (aborted)
	{
		// Let the destructor handle any cleanup
		return;
	}
	switch(param)
	{
	  default:
	  case 0: // read
	  case 1: // write
	  {
		  if (mDataSize < 0)
		  {
			  // failed
			  mCache->removeFromCache(mID);
		  }
		  break;
	  }
	}
}

//////////////////////////////////////////////////////////////////////////////

LLTextureCache::LLTextureCache(bool threaded)
	: LLWorkerThread("TextureCache", threaded),
	  mWorkersMutex(),
	  mHeaderMutex(),
	  mListMutex(),
	  mFastCacheMutex(),
	  mHeaderAPRFile(NULL),
	  mReadOnly(TRUE), //do not allow to change the texture cache until setReadOnly() is called.
	  mTexturesSizeTotal(0),
	  mDoPurge(FALSE),
	  mFastCachep(NULL),
	  mFastCachePoolp(NULL),
	  mFastCachePadBuffer(NULL)
{
    mHeaderAPRFilePoolp = new LLVolatileAPRPool(); // is_local = true, because this pool is for headers, headers are under own mutex
}

LLTextureCache::~LLTextureCache()
{
	clearDeleteList() ;
	writeUpdatedEntries() ;
	delete mFastCachep;
	delete mFastCachePoolp;
	delete mHeaderAPRFilePoolp;
	ll_aligned_free_16(mFastCachePadBuffer);
}

//////////////////////////////////////////////////////////////////////////////

//virtual
S32 LLTextureCache::update(F32 max_time_ms)
{
	static LLFrameTimer timer ;
	static const F32 MAX_TIME_INTERVAL = 300.f ; //seconds.

	S32 res;
	res = LLWorkerThread::update(max_time_ms);

	mListMutex.lock();
	handle_list_t priorty_list = mPrioritizeWriteList; // copy list
	mPrioritizeWriteList.clear();
	responder_list_t completed_list = mCompletedList; // copy list
	mCompletedList.clear();
	mListMutex.unlock();
	
	lockWorkers();
	
	for (handle_list_t::iterator iter1 = priorty_list.begin();
		 iter1 != priorty_list.end(); ++iter1)
	{
		handle_t handle = *iter1;
		handle_map_t::iterator iter2 = mWriters.find(handle);
		if(iter2 != mWriters.end())
		{
			LLTextureCacheWorker* worker = iter2->second;
			worker->setPriority(LLWorkerThread::PRIORITY_HIGH | worker->mPriority);
		}
	}

	unlockWorkers(); 
	
	// call 'completed' with workers list unlocked (may call readComplete() or writeComplete()
	for (responder_list_t::iterator iter1 = completed_list.begin();
		 iter1 != completed_list.end(); ++iter1)
	{
		Responder *responder = iter1->first;
		bool success = iter1->second;
		responder->completed(success);
	}
	
	if(!res && timer.getElapsedTimeF32() > MAX_TIME_INTERVAL)
	{
		timer.reset() ;
		writeUpdatedEntries() ;
	}

	return res;
}

//////////////////////////////////////////////////////////////////////////////
// search for local copy of UUID-based image file
std::string LLTextureCache::getLocalFileName(const LLUUID& id)
{
	// Does not include extension
	std::string idstr = id.asString();
	// TODO: should we be storing cached textures in skin directory?
	std::string filename = gDirUtilp->getExpandedFilename(LL_PATH_LOCAL_ASSETS, idstr);
	return filename;
}

std::string LLTextureCache::getTextureFileName(const LLUUID& id)
{
	std::string idstr = id.asString();
	std::string delem = gDirUtilp->getDirDelimiter();
	std::string filename = mTexturesDirName + delem + idstr[0] + delem + idstr + ".texture";
	return filename;
}

//debug
BOOL LLTextureCache::isInCache(const LLUUID& id) 
{
	LLMutexLock lock(&mHeaderMutex);
	id_map_t::const_iterator iter = mHeaderIDMap.find(id);
	
	return (iter != mHeaderIDMap.end()) ;
}

//debug
BOOL LLTextureCache::isInLocal(const LLUUID& id) 
{
	S32 local_size = 0;
	std::string local_filename;
	
	std::string filename = getLocalFileName(id);	
	// Is it a JPEG2000 file? 
	{
		local_filename = filename + ".j2c";
		local_size = LLAPRFile::size(local_filename, getLocalAPRFilePool());
		if (local_size > 0)
		{
			return TRUE ;
		}
	}
		
	// If not, is it a jpeg file?		
	{
		local_filename = filename + ".jpg";
		local_size = LLAPRFile::size(local_filename, getLocalAPRFilePool());
		if (local_size > 0)
		{
			return TRUE ;
		}
	}
		
	// Hmm... What about a targa file? (used for UI texture mostly)		
	{
		local_filename = filename + ".tga";
		local_size = LLAPRFile::size(local_filename, getLocalAPRFilePool());
		if (local_size > 0)
		{
			return TRUE ;
		}
	}
		
	return FALSE ;
}
//////////////////////////////////////////////////////////////////////////////

//static
F32 LLTextureCache::sHeaderCacheVersion = 1.71f;
U32 LLTextureCache::sCacheMaxEntries = 1024 * 1024; //~1 million textures.
S64 LLTextureCache::sCacheMaxTexturesSize = 0; // no limit
std::string LLTextureCache::sHeaderCacheEncoderVersion = LLImageJ2C::getEngineInfo();

#if defined(ADDRESS_SIZE)
U32 LLTextureCache::sHeaderCacheAddressSize = ADDRESS_SIZE;
#else
U32 LLTextureCache::sHeaderCacheAddressSize = 32;
#endif

const char* entries_filename = "texture.entries";
const char* cache_filename = "texture.cache";
const char* old_textures_dirname = "textures";
//change the location of the texture cache to prevent from being deleted by old version viewers.
const char* textures_dirname = "texturecache";
const char* fast_cache_filename = "FastCache.cache";

void LLTextureCache::setDirNames(ELLPath location)
{
	std::string delem = gDirUtilp->getDirDelimiter();

	mCacheParentDirName = gDirUtilp->getExpandedFilename(location,"");
	mHeaderEntriesFileName = gDirUtilp->getExpandedFilename(location, textures_dirname, entries_filename);
	mHeaderDataFileName = gDirUtilp->getExpandedFilename(location, textures_dirname, cache_filename);
	mTexturesDirName = gDirUtilp->getExpandedFilename(location, textures_dirname);
	mFastCacheFileName =  gDirUtilp->getExpandedFilename(location, textures_dirname, fast_cache_filename);
}

void LLTextureCache::purgeCache(ELLPath location, bool remove_dir)
{
	LLMutexLock lock(&mHeaderMutex);

	if (!mReadOnly)
	{
		setDirNames(location);
		llassert_always(mHeaderAPRFile == NULL);

		//remove the legacy cache if exists
		std::string texture_dir = mTexturesDirName ;
		mTexturesDirName = gDirUtilp->getExpandedFilename(location, old_textures_dirname);
		if(LLFile::isdir(mTexturesDirName))
		{
			std::string file_name = gDirUtilp->getExpandedFilename(location, entries_filename);
			// mHeaderAPRFilePoolp because we are under header mutex, and can be in main thread
			LLAPRFile::remove(file_name, mHeaderAPRFilePoolp);

			file_name = gDirUtilp->getExpandedFilename(location, cache_filename);
			LLAPRFile::remove(file_name, mHeaderAPRFilePoolp);

			purgeAllTextures(true);
		}
		mTexturesDirName = texture_dir ;
	}

	//remove the current texture cache.
	purgeAllTextures(remove_dir);
}

//is called in the main thread before initCache(...) is called.
void LLTextureCache::setReadOnly(BOOL read_only)
{
	mReadOnly = read_only ;
}

//called in the main thread.
S64 LLTextureCache::initCache(ELLPath location, S64 max_size, BOOL texture_cache_mismatch)
{
	llassert_always(getPending() == 0) ; //should not start accessing the texture cache before initialized.

	S64 entries_size = (max_size * 36) / 100; //0.36 * max_size
	S64 max_entries = entries_size / (TEXTURE_CACHE_ENTRY_SIZE + TEXTURE_FAST_CACHE_ENTRY_SIZE);
	sCacheMaxEntries = (S32)(llmin((S64)sCacheMaxEntries, max_entries));
	entries_size = sCacheMaxEntries * (TEXTURE_CACHE_ENTRY_SIZE + TEXTURE_FAST_CACHE_ENTRY_SIZE);
	max_size -= entries_size;
	if (sCacheMaxTexturesSize > 0)
		sCacheMaxTexturesSize = llmin(sCacheMaxTexturesSize, max_size);
	else
		sCacheMaxTexturesSize = max_size;
	max_size -= sCacheMaxTexturesSize;
	
	LL_INFOS("TextureCache") << "Headers: " << sCacheMaxEntries
			<< " Textures size: " << sCacheMaxTexturesSize / (1024 * 1024) << " MB" << LL_ENDL;

	setDirNames(location);
	
	if(texture_cache_mismatch) 
	{
		//if readonly, disable the texture cache,
		//otherwise wipe out the texture cache.
		purgeAllTextures(true); 

		if(mReadOnly)
		{
			return max_size ;
		}
	}

	if (!mReadOnly)
	{
	        if (!LLFile::isdir(mCacheParentDirName))
	        {
	                LLFile::mkdir(mCacheParentDirName);
                }
		LLFile::mkdir(mTexturesDirName);

		const char* subdirs = "0123456789abcdef";
		for (S32 i=0; i<16; i++)
		{
			std::string dirname = mTexturesDirName + gDirUtilp->getDirDelimiter() + subdirs[i];
			LLFile::mkdir(dirname);
		}
	}
	readHeaderCache();
	purgeTextures(true); // calc mTexturesSize and make some room in the texture cache if we need it

	llassert_always(getPending() == 0) ; //should not start accessing the texture cache before initialized.
	openFastCache(true);

	return max_size; // unused cache space
}

//----------------------------------------------------------------------------
// mHeaderMutex must be locked for the following functions!

LLAPRFile* LLTextureCache::openHeaderEntriesFile(bool readonly, S32 offset)
{
	llassert_always(mHeaderAPRFile == NULL);
	apr_int32_t flags = readonly ? APR_READ|APR_BINARY : APR_READ|APR_WRITE|APR_BINARY;
	mHeaderAPRFile = new LLAPRFile(mHeaderEntriesFileName, flags, mHeaderAPRFilePoolp);
	if(offset > 0)
	{
		mHeaderAPRFile->seek(APR_SET, offset);
	}
	return mHeaderAPRFile;
}

void LLTextureCache::closeHeaderEntriesFile()
{
	if(!mHeaderAPRFile)
	{
		return ;
	}

	delete mHeaderAPRFile;
	mHeaderAPRFile = NULL;
}

void LLTextureCache::readEntriesHeader()
{
	// mHeaderEntriesInfo initializes to default values so safe not to read it
	llassert_always(mHeaderAPRFile == NULL);
	if (LLAPRFile::isExist(mHeaderEntriesFileName, mHeaderAPRFilePoolp))
	{
		LLAPRFile::readEx(mHeaderEntriesFileName, (U8*)&mHeaderEntriesInfo, 0, sizeof(EntriesInfo),
						  mHeaderAPRFilePoolp);
	}
	else //create an empty entries header.
	{
		setEntriesHeader();
		writeEntriesHeader() ;
	}
}

void LLTextureCache::setEntriesHeader()
{
	if (sHeaderEncoderStringSize < sHeaderCacheEncoderVersion.size() + 1)
	{
		// For simplicity we use predefined size of header, so if version string
		// doesn't fit, either getEngineInfo() returned malformed string or 
		// sHeaderEncoderStringSize need to be increased.
		// Also take into accout that c_str() returns additional null character
		LL_ERRS() << "Version string doesn't fit in header" << LL_ENDL;
	}

	mHeaderEntriesInfo.mVersion = sHeaderCacheVersion;
	mHeaderEntriesInfo.mAdressSize = sHeaderCacheAddressSize;
	strcpy(mHeaderEntriesInfo.mEncoderVersion, sHeaderCacheEncoderVersion.c_str());
	mHeaderEntriesInfo.mEntries = 0;
}

void LLTextureCache::writeEntriesHeader()
{
	llassert_always(mHeaderAPRFile == NULL);
	if (!mReadOnly)
	{
		LLAPRFile::writeEx(mHeaderEntriesFileName, (U8*)&mHeaderEntriesInfo, 0, sizeof(EntriesInfo),
						   mHeaderAPRFilePoolp);
	}
}

//mHeaderMutex is locked before calling this.
S32 LLTextureCache::openAndReadEntry(const LLUUID& id, Entry& entry, bool create)
{
	S32 idx = -1;
	
	id_map_t::iterator iter1 = mHeaderIDMap.find(id);
	if (iter1 != mHeaderIDMap.end())
	{
		idx = iter1->second;
	}

	if (idx < 0)
	{
		if (create && !mReadOnly)
		{
			if (mHeaderEntriesInfo.mEntries < sCacheMaxEntries)
			{
				// Add an entry to the end of the list
				idx = mHeaderEntriesInfo.mEntries++;

			}
			else if (!mFreeList.empty())
			{
				idx = *(mFreeList.begin());
				mFreeList.erase(mFreeList.begin());
			}
			else
			{
				// Look for a still valid entry in the LRU
				for (std::set<LLUUID>::iterator iter2 = mLRU.begin(); iter2 != mLRU.end();)
				{
					std::set<LLUUID>::iterator curiter2 = iter2++;
					LLUUID oldid = *curiter2;
					// Erase entry from LRU regardless
					mLRU.erase(curiter2);
					// Look up entry and use it if it is valid
					id_map_t::iterator iter3 = mHeaderIDMap.find(oldid);
					if (iter3 != mHeaderIDMap.end() && iter3->second >= 0)
					{
						idx = iter3->second;
						removeCachedTexture(oldid) ;//remove the existing cached texture to release the entry index.
						break;
					}
				}
				// if (idx < 0) at this point, we will rebuild the LRU 
				//  and retry if called from setHeaderCacheEntry(),
				//  otherwise this shouldn't happen and will trigger an error
			}
			if (idx >= 0)
			{
				entry.mID = id ;
				entry.mImageSize = -1 ; //mark it is a brand-new entry.					
				entry.mBodySize = 0 ;
			}
		}
	}
	else
	{
		// Remove this entry from the LRU if it exists
		mLRU.erase(id);
		// Read the entry
		idx_entry_map_t::iterator iter = mUpdatedEntryMap.find(idx) ;
		if(iter != mUpdatedEntryMap.end())
		{
			entry = iter->second ;
		}
		else
		{
			readEntryFromHeaderImmediately(idx, entry) ;
		}
		if(entry.mImageSize <= entry.mBodySize)//it happens on 64-bit systems, do not know why
		{
			LL_WARNS() << "corrupted entry: " << id << " entry image size: " << entry.mImageSize << " entry body size: " << entry.mBodySize << LL_ENDL ;

			//erase this entry and the cached texture from the cache.
			std::string tex_filename = getTextureFileName(id);
			removeEntry(idx, entry, tex_filename) ;
			mUpdatedEntryMap.erase(idx) ;
			idx = -1 ;
		}
	}
	return idx;
}

//mHeaderMutex is locked before calling this.
void LLTextureCache::writeEntryToHeaderImmediately(S32& idx, Entry& entry, bool write_header)
{	
	LLAPRFile* aprfile ;
	S32 bytes_written ;
	S32 offset = sizeof(EntriesInfo) + idx * sizeof(Entry);
	if(write_header)
	{
		aprfile = openHeaderEntriesFile(false, 0);		
		bytes_written = aprfile->write((U8*)&mHeaderEntriesInfo, sizeof(EntriesInfo)) ;
		if(bytes_written != sizeof(EntriesInfo))
		{
			clearCorruptedCache() ; //clear the cache.
			idx = -1 ;//mark the idx invalid.
			return ;
		}

		mHeaderAPRFile->seek(APR_SET, offset);
	}
	else
	{
		aprfile = openHeaderEntriesFile(false, offset);
	}
	bytes_written = aprfile->write((void*)&entry, (S32)sizeof(Entry));
	if(bytes_written != sizeof(Entry))
	{
		clearCorruptedCache() ; //clear the cache.
		idx = -1 ;//mark the idx invalid.

		return ;
	}

	closeHeaderEntriesFile();
	mUpdatedEntryMap.erase(idx) ;
}

//mHeaderMutex is locked before calling this.
void LLTextureCache::readEntryFromHeaderImmediately(S32& idx, Entry& entry)
{
	S32 offset = sizeof(EntriesInfo) + idx * sizeof(Entry);
	LLAPRFile* aprfile = openHeaderEntriesFile(true, offset);
	S32 bytes_read = aprfile->read((void*)&entry, (S32)sizeof(Entry));
	closeHeaderEntriesFile();

	if(bytes_read != sizeof(Entry))
	{
		clearCorruptedCache() ; //clear the cache.
		idx = -1 ;//mark the idx invalid.
	}
}

//mHeaderMutex is locked before calling this.
//update an existing entry time stamp, delay writing.
void LLTextureCache::updateEntryTimeStamp(S32 idx, Entry& entry)
{
	static const U32 MAX_ENTRIES_WITHOUT_TIME_STAMP = (U32)(LLTextureCache::sCacheMaxEntries * 0.75f) ;

	if(mHeaderEntriesInfo.mEntries < MAX_ENTRIES_WITHOUT_TIME_STAMP)
	{
		return ; //there are enough empty entry index space, no need to stamp time.
	}

	if (idx >= 0)
	{
		if (!mReadOnly)
		{
			entry.mTime = time(NULL);			
			mUpdatedEntryMap[idx] = entry ;
		}
	}
}

//update an existing entry, write to header file immediately.
bool LLTextureCache::updateEntry(S32& idx, Entry& entry, S32 new_image_size, S32 new_data_size)
{
	S32 new_body_size = llmax(0, new_data_size - TEXTURE_CACHE_ENTRY_SIZE) ;
	
	if(new_image_size == entry.mImageSize && new_body_size == entry.mBodySize)
	{
		return true ; //nothing changed.
	}
	else 
	{
		bool purge = false ;

		lockHeaders() ;

		bool update_header = false ;
		if(entry.mImageSize < 0) //is a brand-new entry
		{
			mHeaderIDMap[entry.mID] = idx;
			mTexturesSizeMap[entry.mID] = new_body_size ;
			mTexturesSizeTotal += new_body_size ;
			
			// Update Header
			update_header = true ;
		}				
		else if (entry.mBodySize != new_body_size)
		{
			//already in mHeaderIDMap.
			mTexturesSizeMap[entry.mID] = new_body_size ;
			mTexturesSizeTotal -= entry.mBodySize ;
			mTexturesSizeTotal += new_body_size ;
		}
		entry.mTime = time(NULL);
		entry.mImageSize = new_image_size ; 
		entry.mBodySize = new_body_size ;
		
		writeEntryToHeaderImmediately(idx, entry, update_header) ;
	
		if (mTexturesSizeTotal > sCacheMaxTexturesSize)
		{
			purge = true;
		}
		
		unlockHeaders() ;

		if (purge)
		{
			mDoPurge = TRUE;
		}
	}

	return false ;
}

U32 LLTextureCache::openAndReadEntries(std::vector<Entry>& entries)
{
	U32 num_entries = mHeaderEntriesInfo.mEntries;

	mHeaderIDMap.clear();
	mTexturesSizeMap.clear();
	mFreeList.clear();
	mTexturesSizeTotal = 0;

	LLAPRFile* aprfile = NULL; 
	if(mUpdatedEntryMap.empty())
	{
		aprfile = openHeaderEntriesFile(true, (S32)sizeof(EntriesInfo));
	}
	else //update the header file first.
	{
		aprfile = openHeaderEntriesFile(false, 0);
		updatedHeaderEntriesFile() ;
		if(!aprfile)
		{
			return 0;
		}
		aprfile->seek(APR_SET, (S32)sizeof(EntriesInfo));
	}
	for (U32 idx=0; idx<num_entries; idx++)
	{
		Entry entry;
		S32 bytes_read = aprfile->read((void*)(&entry), (S32)sizeof(Entry));
		if (bytes_read < sizeof(Entry))
		{
			LL_WARNS() << "Corrupted header entries, failed at " << idx << " / " << num_entries << LL_ENDL;
			closeHeaderEntriesFile();
			purgeAllTextures(false);
			return 0;
		}
		entries.push_back(entry);
// 		LL_INFOS() << "ENTRY: " << entry.mTime << " TEX: " << entry.mID << " IDX: " << idx << " Size: " << entry.mImageSize << LL_ENDL;
		if(entry.mImageSize > entry.mBodySize)
		{
			mHeaderIDMap[entry.mID] = idx;
			mTexturesSizeMap[entry.mID] = entry.mBodySize;
			mTexturesSizeTotal += entry.mBodySize;
		}
		else
		{
			mFreeList.insert(idx);
		}
	}
	closeHeaderEntriesFile();
	return num_entries;
}

void LLTextureCache::writeEntriesAndClose(const std::vector<Entry>& entries)
{
	S32 num_entries = entries.size();
	llassert_always(num_entries == mHeaderEntriesInfo.mEntries);
	
	if (!mReadOnly)
	{
		LLAPRFile* aprfile = openHeaderEntriesFile(false, (S32)sizeof(EntriesInfo));
		for (S32 idx=0; idx<num_entries; idx++)
		{
			S32 bytes_written = aprfile->write((void*)(&entries[idx]), (S32)sizeof(Entry));
			if(bytes_written != sizeof(Entry))
			{
				clearCorruptedCache() ; //clear the cache.
				return ;
			}
		}
		closeHeaderEntriesFile();
	}
}

void LLTextureCache::writeUpdatedEntries()
{
	lockHeaders() ;
	if (!mReadOnly && !mUpdatedEntryMap.empty())
	{
		openHeaderEntriesFile(false, 0);
		updatedHeaderEntriesFile() ;
		closeHeaderEntriesFile();
	}
	unlockHeaders() ;
}

//mHeaderMutex is locked and mHeaderAPRFile is created before calling this.
void LLTextureCache::updatedHeaderEntriesFile()
{
	if (!mReadOnly && !mUpdatedEntryMap.empty() && mHeaderAPRFile)
	{
		//entriesInfo
		mHeaderAPRFile->seek(APR_SET, 0);
		S32 bytes_written = mHeaderAPRFile->write((U8*)&mHeaderEntriesInfo, sizeof(EntriesInfo)) ;
		if(bytes_written != sizeof(EntriesInfo))
		{
			clearCorruptedCache() ; //clear the cache.
			return ;
		}
		
		//write each updated entry
		S32 entry_size = (S32)sizeof(Entry) ;
		S32 prev_idx = -1 ;
		S32 delta_idx ;
		for (idx_entry_map_t::iterator iter = mUpdatedEntryMap.begin(); iter != mUpdatedEntryMap.end(); ++iter)
		{
			delta_idx = iter->first - prev_idx - 1;
			prev_idx = iter->first ;
			if(delta_idx)
			{
				mHeaderAPRFile->seek(APR_CUR, delta_idx * entry_size);
			}
			
			bytes_written = mHeaderAPRFile->write((void*)(&iter->second), entry_size);
			if(bytes_written != entry_size)
			{
				clearCorruptedCache() ; //clear the cache.
				return ;
			}
		}
		mUpdatedEntryMap.clear() ;
	}
}
//----------------------------------------------------------------------------

// Called from either the main thread or the worker thread
void LLTextureCache::readHeaderCache()
{
	mHeaderMutex.lock();

	mLRU.clear(); // always clear the LRU

	readEntriesHeader();
	
	if (mHeaderEntriesInfo.mVersion != sHeaderCacheVersion
		|| mHeaderEntriesInfo.mAdressSize != sHeaderCacheAddressSize
		|| strcmp(mHeaderEntriesInfo.mEncoderVersion, sHeaderCacheEncoderVersion.c_str()) != 0)
	{
		if (!mReadOnly)
		{
			LL_INFOS() << "Texture Cache version mismatch, Purging." << LL_ENDL;
			purgeAllTextures(false);
		}
	}
	else
	{
		std::vector<Entry> entries;
		U32 num_entries = openAndReadEntries(entries);
		if (num_entries)
		{
			U32 empty_entries = 0;
			typedef std::pair<U32, S32> lru_data_t;
			std::set<lru_data_t> lru;
			std::set<U32> purge_list;
			for (U32 i=0; i<num_entries; i++)
			{
				Entry& entry = entries[i];
				if (entry.mImageSize <= 0)
				{
					// This will be in the Free List, don't put it in the LRU
					++empty_entries;
				}
				else
				{
					lru.insert(std::make_pair(entry.mTime, i));
					if (entry.mBodySize > 0)
					{
						if (entry.mBodySize > entry.mImageSize)
						{
							// Shouldn't happen, failsafe only
							LL_WARNS() << "Bad entry: " << i << ": " << entry.mID << ": BodySize: " << entry.mBodySize << LL_ENDL;
							purge_list.insert(i);
						}
					}
				}
			}
			if (num_entries - empty_entries > sCacheMaxEntries)
			{
				// Special case: cache size was reduced, need to remove entries
				// Note: After we prune entries, we will call this again and create the LRU
				U32 entries_to_purge = (num_entries - empty_entries) - sCacheMaxEntries;
				LL_INFOS() << "Texture Cache Entries: " << num_entries << " Max: " << sCacheMaxEntries << " Empty: " << empty_entries << " Purging: " << entries_to_purge << LL_ENDL;
				// We can exit the following loop with the given condition, since if we'd reach the end of the lru set we'd have:
				// purge_list.size() = lru.size() = num_entries - empty_entries = entries_to_purge + sCacheMaxEntries >= entries_to_purge
				// So, it's certain that iter will never reach lru.end() first.
				std::set<lru_data_t>::iterator iter = lru.begin();
				while (purge_list.size() < entries_to_purge)
				{
					purge_list.insert(iter->second);
					++iter;
				}
			}
			else
			{
				S32 lru_entries = (S32)((F32)sCacheMaxEntries * TEXTURE_CACHE_LRU_SIZE);
				for (std::set<lru_data_t>::iterator iter = lru.begin(); iter != lru.end(); ++iter)
				{
					mLRU.insert(entries[iter->second].mID);
// 					LL_INFOS() << "LRU: " << iter->first << " : " << iter->second << LL_ENDL;
					if (--lru_entries <= 0)
						break;
				}
			}
			
			if (purge_list.size() > 0)
			{
				for (std::set<U32>::iterator iter = purge_list.begin(); iter != purge_list.end(); ++iter)
				{
					std::string tex_filename = getTextureFileName(entries[*iter].mID);
					removeEntry((S32)*iter, entries[*iter], tex_filename);
				}
				// If we removed any entries, we need to rebuild the entries list,
				// write the header, and call this again
				std::vector<Entry> new_entries;
				for (U32 i=0; i<num_entries; i++)
				{
					const Entry& entry = entries[i];
					if (entry.mImageSize > 0)
					{
						new_entries.push_back(entry);
					}
				}
                mFreeList.clear(); // recreating list, no longer valid.
				llassert_always(new_entries.size() <= sCacheMaxEntries);
				mHeaderEntriesInfo.mEntries = new_entries.size();
				writeEntriesHeader();
				writeEntriesAndClose(new_entries);
				mHeaderMutex.unlock(); // unlock the mutex before calling again
				readHeaderCache(); // repeat with new entries file
				mHeaderMutex.lock();
			}
			else
			{
				//entries are not changed, nothing here.
			}
		}
	}
	mHeaderMutex.unlock();
}

//////////////////////////////////////////////////////////////////////////////

//the header mutex is locked before calling this.
void LLTextureCache::clearCorruptedCache()
{
	LL_WARNS() << "the texture cache is corrupted, need to be cleared." << LL_ENDL ;

	closeHeaderEntriesFile();//close possible file handler
	purgeAllTextures(false) ; //clear the cache.

	if (!mReadOnly) //regenerate the directory tree if not exists.
	{
		LLFile::mkdir(mTexturesDirName);

		const char* subdirs = "0123456789abcdef";
		for (S32 i=0; i<16; i++)
		{
			std::string dirname = mTexturesDirName + gDirUtilp->getDirDelimiter() + subdirs[i];
			LLFile::mkdir(dirname);
		}
	}

	return ;
}

void LLTextureCache::purgeAllTextures(bool purge_directories)
{
	if (!mReadOnly)
	{
// <FS:ND> Windows can be really slow deleting a huge texture cache.
// In case of a full purge rename the directory and then purge this using a low priority background thread. 
#if LL_WINDOWS
		bool bOldPurge = true;
		if( purge_directories )
		{
			std::string strNewName = mCacheParentDirName + gDirUtilp->getDirDelimiter() + LLUUID::generateNewID().asString() + ".old_texturecache";
			if( LLFile::isdir( mTexturesDirName ) )
				bOldPurge = ( 0 != LLFile::rename( mTexturesDirName, strNewName ) );

			if( bOldPurge )
			{
				LL_WARNS() << "Rename of " << mTexturesDirName << " to " << strNewName << " failed" << LL_ENDL;
			}
		}
		if( !purge_directories || bOldPurge )
#endif
// </FS:ND>
		{
		const char* subdirs = "0123456789abcdef";
		std::string delem = gDirUtilp->getDirDelimiter();
		std::string mask = "*";
		for (S32 i=0; i<16; i++)
		{
			std::string dirname = mTexturesDirName + delem + subdirs[i];
			LL_INFOS() << "Deleting files in directory: " << dirname << LL_ENDL;
			if (purge_directories)
			{
				gDirUtilp->deleteDirAndContents(dirname);
			}
			else
			{
				gDirUtilp->deleteFilesInDir(dirname, mask);
			}
		}
		// <FS:Ansariel> Only delete folder if it actually exist
		if (LLFile::isdir(mTexturesDirName))
		{
		// </FS:Ansariel>
		gDirUtilp->deleteFilesInDir(mTexturesDirName, mask); // headers, fast cache
		if (purge_directories)
		{
			LLFile::rmdir(mTexturesDirName);
		}
		// <FS:Ansariel> Only delete folder if it actually exist
		}
		// </FS:Ansariel>
		}
	}
	mHeaderIDMap.clear();
	mTexturesSizeMap.clear();
	mTexturesSizeTotal = 0;
	mFreeList.clear();
	mTexturesSizeTotal = 0;
	mUpdatedEntryMap.clear();

	// Info with 0 entries
	setEntriesHeader();
	writeEntriesHeader();

	LL_INFOS() << "The entire texture cache is cleared." << LL_ENDL ;
}

void LLTextureCache::purgeTexturesLazy(F32 time_limit_sec)
{
	if (mReadOnly)
	{
		return;
	}

	if (!mThreaded)
	{
		LLAppViewer::instance()->pauseMainloopTimeout();
	}

	// time_limit doesn't account for lock time
	LLMutexLock lock(&mHeaderMutex);

	if (mPurgeEntryList.empty())
	{
		// Read the entries list and form list of textures to purge
		std::vector<Entry> entries;
		U32 num_entries = openAndReadEntries(entries);
		if (!num_entries)
		{
			return; // nothing to purge
		}

		// Use mTexturesSizeMap to collect UUIDs of textures with bodies
		typedef std::set<std::pair<U32, S32> > time_idx_set_t;
		std::set<std::pair<U32, S32> > time_idx_set;
		for (size_map_t::iterator iter1 = mTexturesSizeMap.begin();
			iter1 != mTexturesSizeMap.end(); ++iter1)
		{
			if (iter1->second > 0)
			{
				id_map_t::iterator iter2 = mHeaderIDMap.find(iter1->first);
				if (iter2 != mHeaderIDMap.end())
				{
					S32 idx = iter2->second;
					time_idx_set.insert(std::make_pair(entries[idx].mTime, idx));
				}
				else
				{
					LL_ERRS("TextureCache") << "mTexturesSizeMap / mHeaderIDMap corrupted." << LL_ENDL;
				}
			}
		}

		S64 cache_size = mTexturesSizeTotal;
		S64 purged_cache_size = (sCacheMaxTexturesSize * (S64)((1.f - TEXTURE_CACHE_PURGE_AMOUNT) * 100)) / 100;
		for (time_idx_set_t::iterator iter = time_idx_set.begin();
			iter != time_idx_set.end(); ++iter)
		{
			S32 idx = iter->second;
			if (cache_size >= purged_cache_size)
			{
				cache_size -= entries[idx].mBodySize;
				mPurgeEntryList.push_back(std::pair<S32, Entry>(idx, entries[idx]));
			}
			else
			{
				break;
			}
		}
		LL_DEBUGS("TextureCache") << "Formed Purge list of " << mPurgeEntryList.size() << " entries" << LL_ENDL;
	}
	else
	{
		// Remove collected entried
		LLTimer timer;
		while (!mPurgeEntryList.empty() && timer.getElapsedTimeF32() < time_limit_sec)
		{
			S32 idx = mPurgeEntryList.back().first;
			Entry entry = mPurgeEntryList.back().second;
			mPurgeEntryList.pop_back();
			// make sure record is still valid
			id_map_t::iterator iter_header = mHeaderIDMap.find(entry.mID);
			if (iter_header != mHeaderIDMap.end() && iter_header->second == idx)
			{
				std::string tex_filename = getTextureFileName(entry.mID);
				removeEntry(idx, entry, tex_filename);
				writeEntryToHeaderImmediately(idx, entry);
			}
		}
	}
}

void LLTextureCache::purgeTextures(bool validate)
{
	if (mReadOnly)
	{
		return;
	}

	if (!mThreaded)
	{
		// *FIX:Mani - watchdog off.
		LLAppViewer::instance()->pauseMainloopTimeout();
	}
	
	LLMutexLock lock(&mHeaderMutex);

	LL_INFOS() << "TEXTURE CACHE: Purging." << LL_ENDL;

	// Read the entries list
	std::vector<Entry> entries;
	U32 num_entries = openAndReadEntries(entries);
	if (!num_entries)
	{
		return; // nothing to purge
	}
	
	// Use mTexturesSizeMap to collect UUIDs of textures with bodies
	typedef std::set<std::pair<U32,S32> > time_idx_set_t;
	std::set<std::pair<U32,S32> > time_idx_set;
	for (size_map_t::iterator iter1 = mTexturesSizeMap.begin();
		 iter1 != mTexturesSizeMap.end(); ++iter1)
	{
		if (iter1->second > 0)
		{
			id_map_t::iterator iter2 = mHeaderIDMap.find(iter1->first);
			if (iter2 != mHeaderIDMap.end())
			{
				S32 idx = iter2->second;
				time_idx_set.insert(std::make_pair(entries[idx].mTime, idx));
// 				LL_INFOS() << "TIME: " << entries[idx].mTime << " TEX: " << entries[idx].mID << " IDX: " << idx << " Size: " << entries[idx].mImageSize << LL_ENDL;
			}
			else
			{
				LL_ERRS() << "mTexturesSizeMap / mHeaderIDMap corrupted." << LL_ENDL ;
			}
		}
	}
	
	// Validate 1/256th of the files on startup
	U32 validate_idx = 0;
	if (validate)
	{
		validate_idx = gSavedSettings.getU32("CacheValidateCounter");
		U32 next_idx = (validate_idx + 1) % 256;
		gSavedSettings.setU32("CacheValidateCounter", next_idx);
		LL_DEBUGS("TextureCache") << "TEXTURE CACHE: Validating: " << validate_idx << LL_ENDL;
	}

	S64 cache_size = mTexturesSizeTotal;
	S64 purged_cache_size = (sCacheMaxTexturesSize * (S64)((1.f-TEXTURE_CACHE_PURGE_AMOUNT)*100)) / 100;
	S32 purge_count = 0;
	for (time_idx_set_t::iterator iter = time_idx_set.begin();
		 iter != time_idx_set.end(); ++iter)
	{
		S32 idx = iter->second;
		bool purge_entry = false;		
        if (validate)
		{
			// make sure file exists and is the correct size
			U32 uuididx = entries[idx].mID.mData[0];
			if (uuididx == validate_idx)
			{
                std::string filename = getTextureFileName(entries[idx].mID);
 				LL_DEBUGS("TextureCache") << "Validating: " << filename << "Size: " << entries[idx].mBodySize << LL_ENDL;
				// mHeaderAPRFilePoolp because this is under header mutex in main thread
				S32 bodysize = LLAPRFile::size(filename, mHeaderAPRFilePoolp);
				if (bodysize != entries[idx].mBodySize)
				{
					LL_WARNS("TextureCache") << "TEXTURE CACHE BODY HAS BAD SIZE: " << bodysize << " != " << entries[idx].mBodySize << filename << LL_ENDL;
					purge_entry = true;
				}
			}
		}
		else if (cache_size >= purged_cache_size)
		{
			purge_entry = true;
		}
		else
		{
			break;
		}
		
		if (purge_entry)
		{
			purge_count++;
            std::string filename = getTextureFileName(entries[idx].mID);
	 		LL_DEBUGS("TextureCache") << "PURGING: " << filename << LL_ENDL;
			cache_size -= entries[idx].mBodySize;
			removeEntry(idx, entries[idx], filename) ;			
		}
	}

	LL_DEBUGS("TextureCache") << "TEXTURE CACHE: Writing Entries: " << num_entries << LL_ENDL;

	writeEntriesAndClose(entries);
	
	// *FIX:Mani - watchdog back on.
	LLAppViewer::instance()->resumeMainloopTimeout();
	
	LL_INFOS("TextureCache") << "TEXTURE CACHE:"
			<< " PURGED: " << purge_count
			<< " ENTRIES: " << num_entries
			<< " CACHE SIZE: " << mTexturesSizeTotal / (1024 * 1024) << " MB"
			<< LL_ENDL;
}

//////////////////////////////////////////////////////////////////////////////

// call lockWorkers() first!
LLTextureCacheWorker* LLTextureCache::getReader(handle_t handle)
{
	LLTextureCacheWorker* res = NULL;
	handle_map_t::iterator iter = mReaders.find(handle);
	if (iter != mReaders.end())
	{
		res = iter->second;
	}
	return res;
}

LLTextureCacheWorker* LLTextureCache::getWriter(handle_t handle)
{
	LLTextureCacheWorker* res = NULL;
	handle_map_t::iterator iter = mWriters.find(handle);
	if (iter != mWriters.end())
	{
		res = iter->second;
	}
	return res;
}

//////////////////////////////////////////////////////////////////////////////
// Called from work thread

// Reads imagesize from the header, updates timestamp
S32 LLTextureCache::getHeaderCacheEntry(const LLUUID& id, Entry& entry)
{
	LLMutexLock lock(&mHeaderMutex);	
	S32 idx = openAndReadEntry(id, entry, false);
	if (idx >= 0)
	{		
		updateEntryTimeStamp(idx, entry); // updates time
	}
	return idx;
}

// Writes imagesize to the header, updates timestamp
S32 LLTextureCache::setHeaderCacheEntry(const LLUUID& id, Entry& entry, S32 imagesize, S32 datasize)
{
	mHeaderMutex.lock();
	S32 idx = openAndReadEntry(id, entry, true); // read or create
	mHeaderMutex.unlock();

	if(idx < 0) // retry once
	{
		readHeaderCache(); // We couldn't write an entry, so refresh the LRU

		mHeaderMutex.lock();
		idx = openAndReadEntry(id, entry, true);
		mHeaderMutex.unlock();
	}

	if (idx >= 0)
	{
		updateEntry(idx, entry, imagesize, datasize);				
	}
	else
	{
		LL_WARNS() << "Failed to set cache entry for image: " << id << LL_ENDL;
		// We couldn't write to file, switch to read only mode and clear data
		setReadOnly(true);
		clearCorruptedCache(); // won't remove files due to "read only"
	}

	return idx;
}

//////////////////////////////////////////////////////////////////////////////

// Calls from texture pipeline thread (i.e. LLTextureFetch)

LLTextureCache::handle_t LLTextureCache::readFromCache(const std::string& filename, const LLUUID& id, U32 priority,
													   S32 offset, S32 size, ReadResponder* responder)
{
	// Note: checking to see if an entry exists can cause a stall,
	//  so let the thread handle it
	LLMutexLock lock(&mWorkersMutex);
	LLTextureCacheWorker* worker = new LLTextureCacheLocalFileWorker(this, priority, filename, id,
																	 NULL, size, offset, 0,
																	 responder);
	handle_t handle = worker->read();
	mReaders[handle] = worker;
	return handle;
}

LLTextureCache::handle_t LLTextureCache::readFromCache(const LLUUID& id, U32 priority,
													   S32 offset, S32 size, ReadResponder* responder)
{
	// Note: checking to see if an entry exists can cause a stall,
	//  so let the thread handle it
	LLMutexLock lock(&mWorkersMutex);
	LLTextureCacheWorker* worker = new LLTextureCacheRemoteWorker(this, priority, id,
																  NULL, size, offset,
																  0, NULL, 0, responder);
	handle_t handle = worker->read();
	mReaders[handle] = worker;
	return handle;
}


bool LLTextureCache::readComplete(handle_t handle, bool abort)
{
	lockWorkers();
	handle_map_t::iterator iter = mReaders.find(handle);
	LLTextureCacheWorker* worker = NULL;
	bool complete = false;
	if (iter != mReaders.end())
	{
		worker = iter->second;
		complete = worker->complete();

		if(!complete && abort)
		{
			abortRequest(handle, true) ;
		}
	}
	if (worker && (complete || abort))
	{
		mReaders.erase(iter);
		unlockWorkers();
		worker->scheduleDelete();
	}
	else
	{
		unlockWorkers();
	}
	return (complete || abort);
}

LLTextureCache::handle_t LLTextureCache::writeToCache(const LLUUID& id, U32 priority,
													  U8* data, S32 datasize, S32 imagesize,
													  LLPointer<LLImageRaw> rawimage, S32 discardlevel,
													  WriteResponder* responder)
{
	if (mReadOnly)
	{
		delete responder;
		return LLWorkerThread::nullHandle();
	}
	if (mDoPurge)
	{
		// NOTE: Needs to be done on the control thread
		//  (i.e. here)
		purgeTexturesLazy(TEXTURE_LAZY_PURGE_TIME_LIMIT);
		mDoPurge = !mPurgeEntryList.empty();
	}

	// <FS:ND> There seems to be an edge case of KDU failing to decode images and then we end with null data here.
	// This should be bettered handled up where it fails, but at least this stops the crashes.
	if( rawimage.isNull() || !rawimage->getData() )
	{
		delete responder;
		return LLWorkerThread::nullHandle();
	}
	// </FS:ND>

	LLMutexLock lock(&mWorkersMutex);
	LLTextureCacheWorker* worker = new LLTextureCacheRemoteWorker(this, priority, id,
																  data, datasize, 0,
																  imagesize, rawimage, discardlevel, responder);
	handle_t handle = worker->write();
	mWriters[handle] = worker;
	return handle;
}

//called in the main thread
LLPointer<LLImageRaw> LLTextureCache::readFromFastCache(const LLUUID& id, S32& discardlevel)
{
	U32 offset;
	{
		LLMutexLock lock(&mHeaderMutex);
		id_map_t::const_iterator iter = mHeaderIDMap.find(id);
		if(iter == mHeaderIDMap.end())
		{
			return NULL; //not in the cache
		}

		offset = iter->second;
	}
	offset *= TEXTURE_FAST_CACHE_ENTRY_SIZE;

	U8* data;
	S32 head[4];
	{
		LLMutexLock lock(&mFastCacheMutex);

		openFastCache();

		mFastCachep->seek(APR_SET, offset);		
	
		if(mFastCachep->read(head, TEXTURE_FAST_CACHE_ENTRY_OVERHEAD) != TEXTURE_FAST_CACHE_ENTRY_OVERHEAD)
		{
			//cache corrupted or under thread race condition
			closeFastCache(); 
			return NULL;
		}
		
		S32 image_size = head[0] * head[1] * head[2];
        if(image_size <= 0
           || image_size > TEXTURE_FAST_CACHE_DATA_SIZE
           || head[3] < 0) //invalid
		{
			closeFastCache();
			return NULL;
		}
		discardlevel = head[3];
		
		data = (U8*)ll_aligned_malloc_16(image_size);
		if(mFastCachep->read(data, image_size) != image_size)
		{
			ll_aligned_free_16(data);
			closeFastCache();
			return NULL;
		}

		closeFastCache();
	}
	LLPointer<LLImageRaw> raw = new LLImageRaw(data, head[0], head[1], head[2], true);

	return raw;
}

//return the fast cache location
bool LLTextureCache::writeToFastCache(LLUUID image_id, S32 id, LLPointer<LLImageRaw> raw, S32 discardlevel)
{
	//rescale image if needed
	if (raw.isNull() || raw->isBufferInvalid() || !raw->getData())
	{
		LL_ERRS() << "Attempted to write NULL raw image to fastcache" << LL_ENDL;
		return false;
	}

	S32 w, h, c;
	w = raw->getWidth();
	h = raw->getHeight();
	c = raw->getComponents();

	S32 i = 0 ;
<<<<<<< HEAD
	
=======

	// Search for a discard level that will fit into fast cache
>>>>>>> e1ae2e7c
	while(((w >> i) * (h >> i) * c) > TEXTURE_FAST_CACHE_DATA_SIZE)
	{
		++i ;
	}
		
	if(i)
	{
		w >>= i;
		h >>= i;
		if(w * h *c > 0) //valid
		{
            // Make a duplicate to keep the original raw image untouched.
<<<<<<< HEAD
            // Might be good idea to do a copy during writeToCache() call instead of here
            try
            {
#if LL_WINDOWS
                // Temporary diagnostics for scale/duplicate crash
                logExceptionDupplicate(raw);
#else
                raw = raw->duplicate();
#endif
            }
            catch (...)
            {
                removeFromCache(image_id);
                LL_WARNS() << "Failed to cache image: " << image_id
                    << " local id: " << id
                    << " Exception: " << boost::current_exception_diagnostic_information()
                    << " Image new width: " << w
                    << " Image new height: " << h
                    << " Image new components: " << c
                    << " Image discard difference: " << i
                    << LL_ENDL;

                return false;
            }
=======
            raw = raw->duplicate();
>>>>>>> e1ae2e7c

			if (raw->isBufferInvalid())
			{
				LL_WARNS() << "Invalid image duplicate buffer" << LL_ENDL;
				return false;
			}

			raw->scale(w, h);

			discardlevel += i ;
		}
	}
	
	//copy data
	memcpy(mFastCachePadBuffer, &w, sizeof(S32));
	memcpy(mFastCachePadBuffer + sizeof(S32), &h, sizeof(S32));
	memcpy(mFastCachePadBuffer + sizeof(S32) * 2, &c, sizeof(S32));
	memcpy(mFastCachePadBuffer + sizeof(S32) * 3, &discardlevel, sizeof(S32));

	S32 copy_size = w * h * c;
	if(copy_size > 0) //valid
	{
		copy_size = llmin(copy_size, TEXTURE_FAST_CACHE_ENTRY_SIZE - TEXTURE_FAST_CACHE_ENTRY_OVERHEAD);
		memcpy(mFastCachePadBuffer + TEXTURE_FAST_CACHE_ENTRY_OVERHEAD, raw->getData(), copy_size);
	}
	S32 offset = id * TEXTURE_FAST_CACHE_ENTRY_SIZE;

	{
		LLMutexLock lock(&mFastCacheMutex);

		openFastCache();

		mFastCachep->seek(APR_SET, offset);	
		
		//no need to do this assertion check. When it fails, let it fail quietly.
		//this failure could happen because other viewer removes the fast cache file when clearing cache.
		//--> llassert_always(mFastCachep->write(mFastCachePadBuffer, TEXTURE_FAST_CACHE_ENTRY_SIZE) == TEXTURE_FAST_CACHE_ENTRY_SIZE);
		mFastCachep->write(mFastCachePadBuffer, TEXTURE_FAST_CACHE_ENTRY_SIZE);

		closeFastCache(true);
	}

	return true;
}

void LLTextureCache::openFastCache(bool first_time)
{
	if(!mFastCachep)
	{
		if(first_time)
		{
			if(!mFastCachePadBuffer)
			{
				mFastCachePadBuffer = (U8*)ll_aligned_malloc_16(TEXTURE_FAST_CACHE_ENTRY_SIZE);
			}
			mFastCachePoolp = new LLVolatileAPRPool(); // is_local= true by default, so not thread safe by default
			if (LLAPRFile::isExist(mFastCacheFileName, mFastCachePoolp))
			{
				mFastCachep = new LLAPRFile(mFastCacheFileName, APR_READ|APR_WRITE|APR_BINARY, mFastCachePoolp) ;				
			}
			else
			{
				mFastCachep = new LLAPRFile(mFastCacheFileName, APR_CREATE|APR_READ|APR_WRITE|APR_BINARY, mFastCachePoolp) ;
			}
		}
		else
		{
			mFastCachep = new LLAPRFile(mFastCacheFileName, APR_READ|APR_WRITE|APR_BINARY, mFastCachePoolp) ;
		}

		mFastCacheTimer.reset();
	}
	return;
}
	
void LLTextureCache::closeFastCache(bool forced)
{	
	static const F32 timeout = 10.f ; //seconds

	if(!mFastCachep)
	{
		return ;
	}

	if(!forced && mFastCacheTimer.getElapsedTimeF32() < timeout)
	{
		return ;
	}

	delete mFastCachep;
	mFastCachep = NULL;
	return;
}
	
bool LLTextureCache::writeComplete(handle_t handle, bool abort)
{
	lockWorkers();
	handle_map_t::iterator iter = mWriters.find(handle);
	llassert(iter != mWriters.end());
	if (iter != mWriters.end())
	{
		LLTextureCacheWorker* worker = iter->second;
		if (worker->complete() || abort)
		{
			mWriters.erase(handle);
			unlockWorkers();
			worker->scheduleDelete();
			return true;
		}
	}
	unlockWorkers();
	return false;
}

void LLTextureCache::prioritizeWrite(handle_t handle)
{
	// Don't prioritize yet, we might be working on this now
	//   which could create a deadlock
	LLMutexLock lock(&mListMutex);	
	mPrioritizeWriteList.push_back(handle);
}

void LLTextureCache::addCompleted(Responder* responder, bool success)
{
	LLMutexLock lock(&mListMutex);
	mCompletedList.push_back(std::make_pair(responder,success));
}

//////////////////////////////////////////////////////////////////////////////

//called after mHeaderMutex is locked.
void LLTextureCache::removeCachedTexture(const LLUUID& id)
{
	if(mTexturesSizeMap.find(id) != mTexturesSizeMap.end())
	{
		mTexturesSizeTotal -= mTexturesSizeMap[id] ;
		mTexturesSizeMap.erase(id);
	}
	mHeaderIDMap.erase(id);
	// We are inside header's mutex so mHeaderAPRFilePoolp is safe to use,
	// but getLocalAPRFilePool() is not safe, it might be in use by worker
	LLAPRFile::remove(getTextureFileName(id), mHeaderAPRFilePoolp);
}

//called after mHeaderMutex is locked.
void LLTextureCache::removeEntry(S32 idx, Entry& entry, std::string& filename)
{
 	bool file_maybe_exists = true;	// Always attempt to remove when idx is invalid.

	if(idx >= 0) //valid entry
	{
		if (entry.mBodySize == 0)	// Always attempt to remove when mBodySize > 0.
		{
		  // Sanity check. Shouldn't exist when body size is 0.
		  // We are inside header's mutex so mHeaderAPRFilePoolp is safe to use,
		  // but getLocalAPRFilePool() is not safe, it might be in use by worker
		  if (LLAPRFile::isExist(filename, mHeaderAPRFilePoolp))
		  {
			  LL_WARNS("TextureCache") << "Entry has body size of zero but file " << filename << " exists. Deleting this file, too." << LL_ENDL;
		  }
		  else
		  {
			  file_maybe_exists = false;
		  }
		}
		mTexturesSizeTotal -= entry.mBodySize;

		entry.mImageSize = -1;
		entry.mBodySize = 0;
		mHeaderIDMap.erase(entry.mID);
		mTexturesSizeMap.erase(entry.mID);		
		mFreeList.insert(idx);	
	}

	if (file_maybe_exists)
	{
		LLAPRFile::remove(filename, mHeaderAPRFilePoolp);		
	}
}

bool LLTextureCache::removeFromCache(const LLUUID& id)
{
	//LL_WARNS() << "Removing texture from cache: " << id << LL_ENDL;
	bool ret = false ;
	if (!mReadOnly)
	{
		lockHeaders() ;

		Entry entry;
		S32 idx = openAndReadEntry(id, entry, false);
		std::string tex_filename = getTextureFileName(id);
		removeEntry(idx, entry, tex_filename) ;
		if (idx >= 0)
		{			
			writeEntryToHeaderImmediately(idx, entry);					
			ret = true;
		}

		unlockHeaders() ;
	}
	return ret ;
}

//////////////////////////////////////////////////////////////////////////////

LLTextureCache::ReadResponder::ReadResponder()
	: mImageSize(0),
	  mImageLocal(FALSE)
{
}

void LLTextureCache::ReadResponder::setData(U8* data, S32 datasize, S32 imagesize, S32 imageformat, BOOL imagelocal)
{
	if (mFormattedImage.notNull())
	{
		llassert_always(mFormattedImage->getCodec() == imageformat);
		mFormattedImage->appendData(data, datasize);
	}
	else
	{
		mFormattedImage = LLImageFormatted::createFromType(imageformat);
		mFormattedImage->setData(data,datasize);
	}
	mImageSize = imagesize;
	mImageLocal = imagelocal;
}

//////////////////////////////////////////////////////////////////////////////<|MERGE_RESOLUTION|>--- conflicted
+++ resolved
@@ -2151,12 +2151,8 @@
 	c = raw->getComponents();
 
 	S32 i = 0 ;
-<<<<<<< HEAD
-	
-=======
 
 	// Search for a discard level that will fit into fast cache
->>>>>>> e1ae2e7c
 	while(((w >> i) * (h >> i) * c) > TEXTURE_FAST_CACHE_DATA_SIZE)
 	{
 		++i ;
@@ -2169,34 +2165,7 @@
 		if(w * h *c > 0) //valid
 		{
             // Make a duplicate to keep the original raw image untouched.
-<<<<<<< HEAD
-            // Might be good idea to do a copy during writeToCache() call instead of here
-            try
-            {
-#if LL_WINDOWS
-                // Temporary diagnostics for scale/duplicate crash
-                logExceptionDupplicate(raw);
-#else
-                raw = raw->duplicate();
-#endif
-            }
-            catch (...)
-            {
-                removeFromCache(image_id);
-                LL_WARNS() << "Failed to cache image: " << image_id
-                    << " local id: " << id
-                    << " Exception: " << boost::current_exception_diagnostic_information()
-                    << " Image new width: " << w
-                    << " Image new height: " << h
-                    << " Image new components: " << c
-                    << " Image discard difference: " << i
-                    << LL_ENDL;
-
-                return false;
-            }
-=======
             raw = raw->duplicate();
->>>>>>> e1ae2e7c
 
 			if (raw->isBufferInvalid())
 			{
