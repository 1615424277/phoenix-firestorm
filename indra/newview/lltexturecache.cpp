--- conflicted
+++ resolved
@@ -945,18 +945,11 @@
 {
     std::string delem = gDirUtilp->getDirDelimiter();
 
-<<<<<<< HEAD
-	mCacheParentDirName = gDirUtilp->getExpandedFilename(location,"");
-	mHeaderEntriesFileName = gDirUtilp->getExpandedFilename(location, textures_dirname, entries_filename);
-	mHeaderDataFileName = gDirUtilp->getExpandedFilename(location, textures_dirname, cache_filename);
-	mTexturesDirName = gDirUtilp->getExpandedFilename(location, textures_dirname);
-	mFastCacheFileName =  gDirUtilp->getExpandedFilename(location, textures_dirname, fast_cache_filename);
-=======
+    mCacheParentDirName = gDirUtilp->getExpandedFilename(location,"");
     mHeaderEntriesFileName = gDirUtilp->getExpandedFilename(location, textures_dirname, entries_filename);
     mHeaderDataFileName = gDirUtilp->getExpandedFilename(location, textures_dirname, cache_filename);
     mTexturesDirName = gDirUtilp->getExpandedFilename(location, textures_dirname);
     mFastCacheFileName =  gDirUtilp->getExpandedFilename(location, textures_dirname, fast_cache_filename);
->>>>>>> 38c2a5bd
 }
 
 void LLTextureCache::purgeCache(ELLPath location, bool remove_dir)
@@ -999,60 +992,6 @@
 // Returns the unused amount of max_size if any
 S64 LLTextureCache::initCache(ELLPath location, S64 max_size, BOOL texture_cache_mismatch)
 {
-<<<<<<< HEAD
-	llassert_always(getPending() == 0) ; //should not start accessing the texture cache before initialized.
-
-	S64 entries_size = (max_size * 36) / 100; //0.36 * max_size
-	S64 max_entries = entries_size / (TEXTURE_CACHE_ENTRY_SIZE + TEXTURE_FAST_CACHE_ENTRY_SIZE);
-	sCacheMaxEntries = (S32)(llmin((S64)sCacheMaxEntries, max_entries));
-	entries_size = sCacheMaxEntries * (TEXTURE_CACHE_ENTRY_SIZE + TEXTURE_FAST_CACHE_ENTRY_SIZE);
-	max_size -= entries_size;
-	if (sCacheMaxTexturesSize > 0)
-		sCacheMaxTexturesSize = llmin(sCacheMaxTexturesSize, max_size);
-	else
-		sCacheMaxTexturesSize = max_size;
-	max_size -= sCacheMaxTexturesSize;
-	
-	LL_INFOS("TextureCache") << "Headers: " << sCacheMaxEntries
-			<< " Textures size: " << sCacheMaxTexturesSize / (1024 * 1024) << " MB" << LL_ENDL;
-
-	setDirNames(location);
-	
-	if(texture_cache_mismatch) 
-	{
-		//if readonly, disable the texture cache,
-		//otherwise wipe out the texture cache.
-		purgeAllTextures(true); 
-
-		if(mReadOnly)
-		{
-			return max_size ;
-		}
-	}
-
-	if (!mReadOnly)
-	{
-	        if (!LLFile::isdir(mCacheParentDirName))
-	        {
-	                LLFile::mkdir(mCacheParentDirName);
-                }
-		LLFile::mkdir(mTexturesDirName);
-
-		const char* subdirs = "0123456789abcdef";
-		for (S32 i=0; i<16; i++)
-		{
-			std::string dirname = mTexturesDirName + gDirUtilp->getDirDelimiter() + subdirs[i];
-			LLFile::mkdir(dirname);
-		}
-	}
-	readHeaderCache();
-	purgeTextures(true); // calc mTexturesSize and make some room in the texture cache if we need it
-
-	llassert_always(getPending() == 0) ; //should not start accessing the texture cache before initialized.
-	openFastCache(true);
-
-	return max_size; // unused cache space
-=======
     llassert_always(getPending() == 0) ; //should not start accessing the texture cache before initialized.
 
     S64 entries_size = (max_size * 36) / 100; //0.36 * max_size
@@ -1085,6 +1024,10 @@
 
     if (!mReadOnly)
     {
+            if (!LLFile::isdir(mCacheParentDirName))
+            {
+                    LLFile::mkdir(mCacheParentDirName);
+                }
         LLFile::mkdir(mTexturesDirName);
 
         const char* subdirs = "0123456789abcdef";
@@ -1101,7 +1044,6 @@
     openFastCache(true);
 
     return max_size; // unused cache space
->>>>>>> 38c2a5bd
 }
 
 //----------------------------------------------------------------------------
@@ -1638,46 +1580,27 @@
 
 void LLTextureCache::purgeAllTextures(bool purge_directories)
 {
-<<<<<<< HEAD
-	if (!mReadOnly)
-	{
+    if (!mReadOnly)
+    {
 // <FS:ND> Windows can be really slow deleting a huge texture cache.
-// In case of a full purge rename the directory and then purge this using a low priority background thread. 
+// In case of a full purge rename the directory and then purge this using a low priority background thread.
 #if LL_WINDOWS
-		bool bOldPurge = true;
-		if( purge_directories )
-		{
-			std::string strNewName = mCacheParentDirName + gDirUtilp->getDirDelimiter() + LLUUID::generateNewID().asString() + ".old_texturecache";
-			if( LLFile::isdir( mTexturesDirName ) )
-				bOldPurge = ( 0 != LLFile::rename( mTexturesDirName, strNewName ) );
-
-			if( bOldPurge )
-			{
-				LL_WARNS() << "Rename of " << mTexturesDirName << " to " << strNewName << " failed" << LL_ENDL;
-			}
-		}
-		if( !purge_directories || bOldPurge )
+        bool bOldPurge = true;
+        if( purge_directories )
+        {
+            std::string strNewName = mCacheParentDirName + gDirUtilp->getDirDelimiter() + LLUUID::generateNewID().asString() + ".old_texturecache";
+            if( LLFile::isdir( mTexturesDirName ) )
+                bOldPurge = ( 0 != LLFile::rename( mTexturesDirName, strNewName ) );
+
+            if( bOldPurge )
+            {
+                LL_WARNS() << "Rename of " << mTexturesDirName << " to " << strNewName << " failed" << LL_ENDL;
+            }
+        }
+        if( !purge_directories || bOldPurge )
 #endif
 // </FS:ND>
-		{
-		const char* subdirs = "0123456789abcdef";
-		std::string delem = gDirUtilp->getDirDelimiter();
-		std::string mask = "*";
-		for (S32 i=0; i<16; i++)
-		{
-			std::string dirname = mTexturesDirName + delem + subdirs[i];
-			LL_INFOS() << "Deleting files in directory: " << dirname << LL_ENDL;
-			if (purge_directories)
-			{
-				gDirUtilp->deleteDirAndContents(dirname);
-			}
-			else
-			{
-				gDirUtilp->deleteFilesInDir(dirname, mask);
-			}
-=======
-    if (!mReadOnly)
-    {
+        {
         const char* subdirs = "0123456789abcdef";
         std::string delem = gDirUtilp->getDirDelimiter();
         std::string mask = "*";
@@ -1693,47 +1616,25 @@
             {
                 gDirUtilp->deleteFilesInDir(dirname, mask);
             }
->>>>>>> 38c2a5bd
 #if LL_WINDOWS
             // Texture cache can be large and can take a while to remove
             // assure OS that processes is alive and not hanging
             MSG msg;
             PeekMessage(&msg, 0, 0, 0, PM_NOREMOVE | PM_NOYIELD);
 #endif
-<<<<<<< HEAD
-		}
-		// <FS:Ansariel> Only delete folder if it actually exist
-		if (LLFile::isdir(mTexturesDirName))
-		{
-		// </FS:Ansariel>
-		gDirUtilp->deleteFilesInDir(mTexturesDirName, mask); // headers, fast cache
-		if (purge_directories)
-		{
-			LLFile::rmdir(mTexturesDirName);
-		}
-		// <FS:Ansariel> Only delete folder if it actually exist
-		}
-		// </FS:Ansariel>
-		}
-	}
-	mHeaderIDMap.clear();
-	mTexturesSizeMap.clear();
-	mTexturesSizeTotal = 0;
-	mFreeList.clear();
-	mTexturesSizeTotal = 0;
-	mUpdatedEntryMap.clear();
-
-	// Info with 0 entries
-	setEntriesHeader();
-	writeEntriesHeader();
-
-	LL_INFOS() << "The entire texture cache is cleared." << LL_ENDL ;
-=======
-        }
+        }
+        // <FS:Ansariel> Only delete folder if it actually exist
+        if (LLFile::isdir(mTexturesDirName))
+        {
+        // </FS:Ansariel>
         gDirUtilp->deleteFilesInDir(mTexturesDirName, mask); // headers, fast cache
         if (purge_directories)
         {
             LLFile::rmdir(mTexturesDirName);
+        }
+        // <FS:Ansariel> Only delete folder if it actually exist
+        }
+        // </FS:Ansariel>
         }
     }
     mHeaderIDMap.clear();
@@ -1748,7 +1649,6 @@
     writeEntriesHeader();
 
     LL_INFOS() << "The entire texture cache is cleared." << LL_ENDL ;
->>>>>>> 38c2a5bd
 }
 
 void LLTextureCache::purgeTexturesLazy(F32 time_limit_sec)
@@ -2097,37 +1997,6 @@
                                                       LLPointer<LLImageRaw> rawimage, S32 discardlevel,
                                                       WriteResponder* responder)
 {
-<<<<<<< HEAD
-	if (mReadOnly)
-	{
-		delete responder;
-		return LLWorkerThread::nullHandle();
-	}
-	if (mDoPurge)
-	{
-		// NOTE: Needs to be done on the control thread
-		//  (i.e. here)
-		purgeTexturesLazy(TEXTURE_LAZY_PURGE_TIME_LIMIT);
-		mDoPurge = !mPurgeEntryList.empty();
-	}
-
-	// <FS:ND> There seems to be an edge case of KDU failing to decode images and then we end with null data here.
-	// This should be bettered handled up where it fails, but at least this stops the crashes.
-	if( rawimage.isNull() || !rawimage->getData() )
-	{
-		delete responder;
-		return LLWorkerThread::nullHandle();
-	}
-	// </FS:ND>
-
-	LLMutexLock lock(&mWorkersMutex);
-	LLTextureCacheWorker* worker = new LLTextureCacheRemoteWorker(this, id,
-																  data, datasize, 0,
-																  imagesize, rawimage, discardlevel, responder);
-	handle_t handle = worker->write();
-	mWriters[handle] = worker;
-	return handle;
-=======
     if (mReadOnly)
     {
         delete responder;
@@ -2140,6 +2009,16 @@
         purgeTexturesLazy(TEXTURE_LAZY_PURGE_TIME_LIMIT);
         mDoPurge = !mPurgeEntryList.empty();
     }
+
+    // <FS:ND> There seems to be an edge case of KDU failing to decode images and then we end with null data here.
+    // This should be bettered handled up where it fails, but at least this stops the crashes.
+    if( rawimage.isNull() || !rawimage->getData() )
+    {
+        delete responder;
+        return LLWorkerThread::nullHandle();
+    }
+    // </FS:ND>
+
     LLMutexLock lock(&mWorkersMutex);
     LLTextureCacheWorker* worker = new LLTextureCacheRemoteWorker(this, id,
                                                                   data, datasize, 0,
@@ -2147,7 +2026,6 @@
     handle_t handle = worker->write();
     mWriters[handle] = worker;
     return handle;
->>>>>>> 38c2a5bd
 }
 
 //called in the main thread
