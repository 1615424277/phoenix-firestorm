/** 
 * @file lltexturecache.cpp
 * @brief Object which handles local texture caching
 *
 * $LicenseInfo:firstyear=2000&license=viewerlgpl$
 * Second Life Viewer Source Code
 * Copyright (C) 2010, Linden Research, Inc.
 * 
 * This library is free software; you can redistribute it and/or
 * modify it under the terms of the GNU Lesser General Public
 * License as published by the Free Software Foundation;
 * version 2.1 of the License only.
 * 
 * This library is distributed in the hope that it will be useful,
 * but WITHOUT ANY WARRANTY; without even the implied warranty of
 * MERCHANTABILITY or FITNESS FOR A PARTICULAR PURPOSE.  See the GNU
 * Lesser General Public License for more details.
 * 
 * You should have received a copy of the GNU Lesser General Public
 * License along with this library; if not, write to the Free Software
 * Foundation, Inc., 51 Franklin Street, Fifth Floor, Boston, MA  02110-1301  USA
 * 
 * Linden Research, Inc., 945 Battery Street, San Francisco, CA  94111  USA
 * $/LicenseInfo$
 */

#include "llviewerprecompiledheaders.h"

#include "lltexturecache.h"

#include "llapr.h"
#include "lldir.h"
#include "llimage.h"
#include "lllfsthread.h"
#include "llviewercontrol.h"

// Included to allow LLTextureCache::purgeTextures() to pause watchdog timeout
#include "llappviewer.h" 
#include "llmemory.h"

// Cache organization:
// cache/texture.entries
//  Unordered array of Entry structs
// cache/texture.cache
//  First TEXTURE_CACHE_ENTRY_SIZE bytes of each texture in texture.entries in same order
// cache/textures/[0-F]/UUID.texture
//  Actual texture body files

//note: there is no good to define 1024 for TEXTURE_CACHE_ENTRY_SIZE while FIRST_PACKET_SIZE is 600 on sim side.
const S32 TEXTURE_CACHE_ENTRY_SIZE = FIRST_PACKET_SIZE;//1024;
const F32 TEXTURE_CACHE_PURGE_AMOUNT = .20f; // % amount to reduce the cache by when it exceeds its limit
const F32 TEXTURE_CACHE_LRU_SIZE = .10f; // % amount for LRU list (low overhead to regenerate)
const S32 TEXTURE_FAST_CACHE_ENTRY_OVERHEAD = sizeof(S32) * 4; //w, h, c, level
const S32 TEXTURE_FAST_CACHE_ENTRY_SIZE = 16 * 16 * 4 + TEXTURE_FAST_CACHE_ENTRY_OVERHEAD;

class LLTextureCacheWorker : public LLWorkerClass
{
	friend class LLTextureCache;

private:
	class ReadResponder : public LLLFSThread::Responder
	{
	public:
		ReadResponder(LLTextureCache* cache, handle_t handle) : mCache(cache), mHandle(handle) {}
		~ReadResponder() {}
		void completed(S32 bytes)
		{
			mCache->lockWorkers();
			LLTextureCacheWorker* reader = mCache->getReader(mHandle);
			if (reader) reader->ioComplete(bytes);
			mCache->unlockWorkers();
		}
		LLTextureCache* mCache;
		LLTextureCacheWorker::handle_t mHandle;
	};

	class WriteResponder : public LLLFSThread::Responder
	{
	public:
		WriteResponder(LLTextureCache* cache, handle_t handle) : mCache(cache), mHandle(handle) {}
		~WriteResponder() {}
		void completed(S32 bytes)
		{
			mCache->lockWorkers();
			LLTextureCacheWorker* writer = mCache->getWriter(mHandle);
			if (writer) writer->ioComplete(bytes);
			mCache->unlockWorkers();
		}
		LLTextureCache* mCache;
		LLTextureCacheWorker::handle_t mHandle;
	};
	
public:
	LLTextureCacheWorker(LLTextureCache* cache, U32 priority, const LLUUID& id,
						 U8* data, S32 datasize, S32 offset,
						 S32 imagesize, // for writes
						 LLTextureCache::Responder* responder)
		: LLWorkerClass(cache, "LLTextureCacheWorker"),
		  mID(id),
		  mCache(cache),
		  mPriority(priority),
		  mReadData(NULL),
		  mWriteData(data),
		  mDataSize(datasize),
		  mOffset(offset),
		  mImageSize(imagesize),
		  mImageFormat(IMG_CODEC_J2C),
		  mImageLocal(FALSE),
		  mResponder(responder),
		  mFileHandle(LLLFSThread::nullHandle()),
		  mBytesToRead(0),
		  mBytesRead(0)
	{
		mPriority &= LLWorkerThread::PRIORITY_LOWBITS;
	}
	~LLTextureCacheWorker()
	{
		llassert_always(!haveWork());
		FREE_MEM(LLImageBase::getPrivatePool(), mReadData);
	}

	// override this interface
	virtual bool doRead() = 0;
	virtual bool doWrite() = 0;

	virtual bool doWork(S32 param); // Called from LLWorkerThread::processRequest()

	handle_t read() { addWork(0, LLWorkerThread::PRIORITY_HIGH | mPriority); return mRequestHandle; }
	handle_t write() { addWork(1, LLWorkerThread::PRIORITY_HIGH | mPriority); return mRequestHandle; }
	bool complete() { return checkWork(); }
	void ioComplete(S32 bytes)
	{
		mBytesRead = bytes;
		setPriority(LLWorkerThread::PRIORITY_HIGH | mPriority);
	}

private:
	virtual void startWork(S32 param); // called from addWork() (MAIN THREAD)
	virtual void finishWork(S32 param, bool completed); // called from finishRequest() (WORK THREAD)
	virtual void endWork(S32 param, bool aborted); // called from doWork() (MAIN THREAD)

protected:
	LLTextureCache* mCache;
	U32 mPriority;
	LLUUID	mID;
	
	U8* mReadData;
	U8* mWriteData;
	S32 mDataSize;
	S32 mOffset;
	S32 mImageSize;
	EImageCodec mImageFormat;
	BOOL mImageLocal;
	LLPointer<LLTextureCache::Responder> mResponder;
	LLLFSThread::handle_t mFileHandle;
	S32 mBytesToRead;
	LLAtomicS32 mBytesRead;
};

class LLTextureCacheLocalFileWorker : public LLTextureCacheWorker
{
public:
	LLTextureCacheLocalFileWorker(LLTextureCache* cache, U32 priority, const std::string& filename, const LLUUID& id,
						 U8* data, S32 datasize, S32 offset,
						 S32 imagesize, // for writes
						 LLTextureCache::Responder* responder) 
			: LLTextureCacheWorker(cache, priority, id, data, datasize, offset, imagesize, responder),
			mFileName(filename)

	{
	}

	virtual bool doRead();
	virtual bool doWrite();
	
private:
	std::string	mFileName;
};

bool LLTextureCacheLocalFileWorker::doRead()
{
	S32 local_size = LLAPRFile::size(mFileName, mCache->getLocalAPRFilePool());

	if (local_size > 0 && mFileName.size() > 4)
	{
		mDataSize = local_size; // Only a complete file is valid

		std::string extension = mFileName.substr(mFileName.size() - 3, 3);

		mImageFormat = LLImageBase::getCodecFromExtension(extension);

		if (mImageFormat == IMG_CODEC_INVALID)
		{
// 			llwarns << "Unrecognized file extension " << extension << " for local texture " << mFileName << llendl;
			mDataSize = 0; // no data
			return true;
		}
	}
	else
	{
		// file doesn't exist
		mDataSize = 0; // no data
		return true;
	}

#if USE_LFS_READ
	if (mFileHandle == LLLFSThread::nullHandle())
	{
		mImageLocal = TRUE;
		mImageSize = local_size;
		if (!mDataSize || mDataSize + mOffset > local_size)
		{
			mDataSize = local_size - mOffset;
		}
		if (mDataSize <= 0)
		{
			// no more data to read
			mDataSize = 0;
			return true;
		}
		mReadData = (U8*)ALLOCATE_MEM(LLImageBase::getPrivatePool(), mDataSize);
		mBytesRead = -1;
		mBytesToRead = mDataSize;
		setPriority(LLWorkerThread::PRIORITY_LOW | mPriority);
		mFileHandle = LLLFSThread::sLocal->read(local_filename, mReadData, mOffset, mDataSize,
												new ReadResponder(mCache, mRequestHandle));
		return false;
	}
	else
	{
		if (mBytesRead >= 0)
		{
			if (mBytesRead != mBytesToRead)
			{
// 				llwarns << "Error reading file from local cache: " << local_filename
// 						<< " Bytes: " << mDataSize << " Offset: " << mOffset
// 						<< " / " << mDataSize << llendl;
				mDataSize = 0; // failed
				FREE_MEM(LLImageBase::getPrivatePool(), mReadData);
				mReadData = NULL;
			}
			return true;
		}
		else
		{
			return false;
		}
	}
#else
	if (!mDataSize || mDataSize > local_size)
	{
		mDataSize = local_size;
	}
	mReadData = (U8*)ALLOCATE_MEM(LLImageBase::getPrivatePool(), mDataSize);
	
	S32 bytes_read = LLAPRFile::readEx(mFileName, mReadData, mOffset, mDataSize, mCache->getLocalAPRFilePool());	

	if (bytes_read != mDataSize)
	{
// 		llwarns << "Error reading file from local cache: " << mFileName
// 				<< " Bytes: " << mDataSize << " Offset: " << mOffset
// 				<< " / " << mDataSize << llendl;
		mDataSize = 0;
		FREE_MEM(LLImageBase::getPrivatePool(), mReadData);
		mReadData = NULL;
	}
	else
	{
		mImageSize = local_size;
		mImageLocal = TRUE;
	}
	return true;
#endif
}

bool LLTextureCacheLocalFileWorker::doWrite()
{
	// no writes for local files
	return false;
}

class LLTextureCacheRemoteWorker : public LLTextureCacheWorker
{
public:
	LLTextureCacheRemoteWorker(LLTextureCache* cache, U32 priority, const LLUUID& id,
						 U8* data, S32 datasize, S32 offset,
						 S32 imagesize, // for writes
						 LLPointer<LLImageRaw> raw, S32 discardlevel,
						 LLTextureCache::Responder* responder) 
			: LLTextureCacheWorker(cache, priority, id, data, datasize, offset, imagesize, responder),
			mState(INIT),
			mRawImage(raw),
			mRawDiscardLevel(discardlevel)
	{
	}

	virtual bool doRead();
	virtual bool doWrite();

private:
	enum e_state
	{
		INIT = 0,
		LOCAL = 1,
		CACHE = 2,
		HEADER = 3,
		BODY = 4
	};

	e_state mState;
	LLPointer<LLImageRaw> mRawImage;
	S32 mRawDiscardLevel;
};


//virtual
void LLTextureCacheWorker::startWork(S32 param)
{
}

// This is where a texture is read from the cache system (header and body)
// Current assumption are:
// - the whole data are in a raw form, will be stored at mReadData
// - the size of this raw data is mDataSize and can be smaller than TEXTURE_CACHE_ENTRY_SIZE (the size of a record in the header cache)
// - the code supports offset reading but this is actually never exercised in the viewer
bool LLTextureCacheRemoteWorker::doRead()
{
	bool done = false;
	S32 idx = -1;

	S32 local_size = 0;
	std::string local_filename;
	
	// First state / stage : find out if the file is local
	if (mState == INIT)
	{
#if 0
		std::string filename = mCache->getLocalFileName(mID);	
		// Is it a JPEG2000 file? 
		{
			local_filename = filename + ".j2c";
			local_size = LLAPRFile::size(local_filename, mCache->getLocalAPRFilePool());
			if (local_size > 0)
			{
				mImageFormat = IMG_CODEC_J2C;
			}
		}
		// If not, is it a jpeg file?
		if (local_size == 0)
		{
			local_filename = filename + ".jpg";
			local_size = LLAPRFile::size(local_filename, mCache->getLocalAPRFilePool());
			if (local_size > 0)
			{
				mImageFormat = IMG_CODEC_JPEG;
				mDataSize = local_size; // Only a complete .jpg file is valid
			}
		}
		// Hmm... What about a targa file? (used for UI texture mostly)
		if (local_size == 0)
		{
			local_filename = filename + ".tga";
			local_size = LLAPRFile::size(local_filename, mCache->getLocalAPRFilePool());
			if (local_size > 0)
			{
				mImageFormat = IMG_CODEC_TGA;
				mDataSize = local_size; // Only a complete .tga file is valid
			}
		}
		// Determine the next stage: if we found a file, then LOCAL else CACHE
		mState = (local_size > 0 ? LOCAL : CACHE);

		llassert_always(mState == CACHE) ;
#else
		mState = CACHE;
#endif
	}

	// Second state / stage : if the file is local, load it and leave
	if (!done && (mState == LOCAL))
	{
		llassert(local_size != 0);	// we're assuming there is a non empty local file here...
		if (!mDataSize || mDataSize > local_size)
		{
			mDataSize = local_size;
		}
		// Allocate read buffer
		mReadData = (U8*)ALLOCATE_MEM(LLImageBase::getPrivatePool(), mDataSize);
		S32 bytes_read = LLAPRFile::readEx(local_filename, 
											 mReadData, mOffset, mDataSize, mCache->getLocalAPRFilePool());
		if (bytes_read != mDataSize)
		{
 			llwarns << "Error reading file from local cache: " << local_filename
 					<< " Bytes: " << mDataSize << " Offset: " << mOffset
 					<< " / " << mDataSize << llendl;
			mDataSize = 0;
			FREE_MEM(LLImageBase::getPrivatePool(), mReadData);
			mReadData = NULL;
		}
		else
		{
			//llinfos << "texture " << mID.asString() << " found in local_assets" << llendl;
			mImageSize = local_size;
			mImageLocal = TRUE;
		}
		// We're done...
		done = true;
	}

	// Second state / stage : identify the cache or not...
	if (!done && (mState == CACHE))
	{
		LLTextureCache::Entry entry ;
		idx = mCache->getHeaderCacheEntry(mID, entry);
		if (idx < 0)
		{
			// The texture is *not* cached. We're done here...
			mDataSize = 0; // no data 
			done = true;
		}
		else
		{
			mImageSize = entry.mImageSize ;
			// If the read offset is bigger than the header cache, we read directly from the body
			// Note that currently, we *never* read with offset from the cache, so the result is *always* HEADER
			mState = mOffset < TEXTURE_CACHE_ENTRY_SIZE ? HEADER : BODY;
		}
	}

	// Third state / stage : read data from the header cache (texture.entries) file
	if (!done && (mState == HEADER))
	{
		llassert_always(idx >= 0);	// we need an entry here or reading the header makes no sense
		llassert_always(mOffset < TEXTURE_CACHE_ENTRY_SIZE);
		S32 offset = idx * TEXTURE_CACHE_ENTRY_SIZE + mOffset;
		// Compute the size we need to read (in bytes)
		S32 size = TEXTURE_CACHE_ENTRY_SIZE - mOffset;
		size = llmin(size, mDataSize);
		// Allocate the read buffer
		mReadData = (U8*)ALLOCATE_MEM(LLImageBase::getPrivatePool(), size);
		S32 bytes_read = LLAPRFile::readEx(mCache->mHeaderDataFileName, 
											 mReadData, offset, size, mCache->getLocalAPRFilePool());
		if (bytes_read != size)
		{
			llwarns << "LLTextureCacheWorker: "  << mID
					<< " incorrect number of bytes read from header: " << bytes_read
					<< " / " << size << llendl;
			FREE_MEM(LLImageBase::getPrivatePool(), mReadData);
			mReadData = NULL;
			mDataSize = -1; // failed
			done = true;
		}
		// If we already read all we expected, we're actually done
		if (mDataSize <= bytes_read)
		{
			done = true;
		}
		else
		{
			mState = BODY;
		}
	}

	// Fourth state / stage : read the rest of the data from the UUID based cached file
	if (!done && (mState == BODY))
	{
		std::string filename = mCache->getTextureFileName(mID);
		S32 filesize = LLAPRFile::size(filename, mCache->getLocalAPRFilePool());

		if (filesize && (filesize + TEXTURE_CACHE_ENTRY_SIZE) > mOffset)
		{
			S32 max_datasize = TEXTURE_CACHE_ENTRY_SIZE + filesize - mOffset;
			mDataSize = llmin(max_datasize, mDataSize);

			S32 data_offset, file_size, file_offset;
			
			// Reserve the whole data buffer first
			U8* data = (U8*)ALLOCATE_MEM(LLImageBase::getPrivatePool(), mDataSize);

			// Set the data file pointers taking the read offset into account. 2 cases:
			if (mOffset < TEXTURE_CACHE_ENTRY_SIZE)
			{
				// Offset within the header record. That means we read something from the header cache.
				// Note: most common case is (mOffset = 0), so this is the "normal" code path.
				data_offset = TEXTURE_CACHE_ENTRY_SIZE - mOffset;	// i.e. TEXTURE_CACHE_ENTRY_SIZE if mOffset nul (common case)
				file_offset = 0;
				file_size = mDataSize - data_offset;
				// Copy the raw data we've been holding from the header cache into the new sized buffer
				llassert_always(mReadData);
				memcpy(data, mReadData, data_offset);
				FREE_MEM(LLImageBase::getPrivatePool(), mReadData);
				mReadData = NULL;
			}
			else
			{
				// Offset bigger than the header record. That means we haven't read anything yet.
				data_offset = 0;
				file_offset = mOffset - TEXTURE_CACHE_ENTRY_SIZE;
				file_size = mDataSize;
				// No data from header cache to copy in that case, we skipped it all
			}

			// Now use that buffer as the object read buffer
			llassert_always(mReadData == NULL);
			mReadData = data;

			// Read the data at last
			S32 bytes_read = LLAPRFile::readEx(filename, 
											 mReadData + data_offset,
											 file_offset, file_size,
											 mCache->getLocalAPRFilePool());
			if (bytes_read != file_size)
			{
				llwarns << "LLTextureCacheWorker: "  << mID
						<< " incorrect number of bytes read from body: " << bytes_read
						<< " / " << file_size << llendl;
				FREE_MEM(LLImageBase::getPrivatePool(), mReadData);
				mReadData = NULL;
				mDataSize = -1; // failed
				done = true;
			}
		}
		else
		{
			// No body, we're done.
			mDataSize = llmax(TEXTURE_CACHE_ENTRY_SIZE - mOffset, 0);
			lldebugs << "No body file for: " << filename << llendl;
		}	
		// Nothing else to do at that point...
		done = true;
	}

	// Clean up and exit
	return done;
}

// This is where *everything* about a texture is written down in the cache system (entry map, header and body)
// Current assumption are:
// - the whole data are in a raw form, starting at mWriteData
// - the size of this raw data is mDataSize and can be smaller than TEXTURE_CACHE_ENTRY_SIZE (the size of a record in the header cache)
// - the code *does not* support offset writing so there are no difference between buffer addresses and start of data
bool LLTextureCacheRemoteWorker::doWrite()
{
	bool done = false;
	S32 idx = -1;	

	// First state / stage : check that what we're trying to cache is in an OK shape
	if (mState == INIT)
	{
		llassert_always(mOffset == 0);	// We currently do not support write offsets
		llassert_always(mDataSize > 0); // Things will go badly wrong if mDataSize is nul or negative...
		llassert_always(mImageSize >= mDataSize);
		mState = CACHE;
	}
	
	// No LOCAL state for write(): because it doesn't make much sense to cache a local file...

	// Second state / stage : set an entry in the headers entry (texture.entries) file
	if (!done && (mState == CACHE))
	{
		bool alreadyCached = false;
		LLTextureCache::Entry entry ;

		// Checks if this image is already in the entry list
		idx = mCache->getHeaderCacheEntry(mID, entry);
		if(idx < 0)
		{
			idx = mCache->setHeaderCacheEntry(mID, entry, mImageSize, mDataSize); // create the new entry.
			if(idx >= 0)
			{
<<<<<<< HEAD
				//write to the fast cache.

				// <FS:ND> FIRE-9128; to prevent crashes we pass a copy of raw from LTextureCacheRemoteWorker::doWrite. In that case it's okay to change raw directly as we paid the hit of copying it already.

				// llassert_always(mCache->writeToFastCache(idx, mRawImage, mRawDiscardLevel));
				llassert_always( mCache->writeToFastCache(idx, mRawImage, mRawDiscardLevel, true) );

				// </FS:ND>
=======
				// (almost always) write to the fast cache.
				if (mRawImage->getDataSize())
				{
					llassert_always(mCache->writeToFastCache(idx, mRawImage, mRawDiscardLevel));
				}
>>>>>>> b2db719f
			}
		}
		else
		{
			alreadyCached = mCache->updateEntry(idx, entry, mImageSize, mDataSize); // update the existing entry.
		}

		if (idx < 0)
		{
			llwarns << "LLTextureCacheWorker: "  << mID
					<< " Unable to create header entry for writing!" << llendl;
			mDataSize = -1; // failed
			done = true;
		}
		else
		{
			if (alreadyCached && (mDataSize <= TEXTURE_CACHE_ENTRY_SIZE))
			{
				// Small texture already cached case: we're done with writing
				done = true;
			}
			else
			{
				// If the texture has already been cached, we don't resave the header and go directly to the body part
				mState = alreadyCached ? BODY : HEADER;
			}
		}
	}

	// Third stage / state : write the header record in the header file (texture.cache)
	if (!done && (mState == HEADER))
	{
		llassert_always(idx >= 0);	// we need an entry here or storing the header makes no sense
		S32 offset = idx * TEXTURE_CACHE_ENTRY_SIZE;	// skip to the correct spot in the header file
		S32 size = TEXTURE_CACHE_ENTRY_SIZE;			// record size is fixed for the header
		S32 bytes_written;

		if (mDataSize < TEXTURE_CACHE_ENTRY_SIZE)
		{
			// We need to write a full record in the header cache so, if the amount of data is smaller
			// than a record, we need to transfer the data to a buffer padded with 0 and write that
			U8* padBuffer = (U8*)ALLOCATE_MEM(LLImageBase::getPrivatePool(), TEXTURE_CACHE_ENTRY_SIZE);
			memset(padBuffer, 0, TEXTURE_CACHE_ENTRY_SIZE);		// Init with zeros
			memcpy(padBuffer, mWriteData, mDataSize);			// Copy the write buffer
			bytes_written = LLAPRFile::writeEx(mCache->mHeaderDataFileName, padBuffer, offset, size, mCache->getLocalAPRFilePool());
			FREE_MEM(LLImageBase::getPrivatePool(), padBuffer);
		}
		else
		{
			// Write the header record (== first TEXTURE_CACHE_ENTRY_SIZE bytes of the raw file) in the header file
			bytes_written = LLAPRFile::writeEx(mCache->mHeaderDataFileName, mWriteData, offset, size, mCache->getLocalAPRFilePool());
		}

		if (bytes_written <= 0)
		{
			llwarns << "LLTextureCacheWorker: "  << mID
					<< " Unable to write header entry!" << llendl;
			mDataSize = -1; // failed
			done = true;
		}

		// If we wrote everything (may be more with padding) in the header cache, 
		// we're done so we don't have a body to store
		if (mDataSize <= bytes_written)
		{
			done = true;
		}
		else
		{
			mState = BODY;
		}
	}
	
	// Fourth stage / state : write the body file, i.e. the rest of the texture in a "UUID" file name
	if (!done && (mState == BODY))
	{
		llassert(mDataSize > TEXTURE_CACHE_ENTRY_SIZE);	// wouldn't make sense to be here otherwise...
		S32 file_size = mDataSize - TEXTURE_CACHE_ENTRY_SIZE;
		
		{
			// build the cache file name from the UUID
			std::string filename = mCache->getTextureFileName(mID);			
// 			llinfos << "Writing Body: " << filename << " Bytes: " << file_offset+file_size << llendl;
			S32 bytes_written = LLAPRFile::writeEx(	filename, 
													mWriteData + TEXTURE_CACHE_ENTRY_SIZE,
													0, file_size,
													mCache->getLocalAPRFilePool());
			if (bytes_written <= 0)
			{
				llwarns << "LLTextureCacheWorker: "  << mID
						<< " incorrect number of bytes written to body: " << bytes_written
						<< " / " << file_size << llendl;
				mDataSize = -1; // failed
				done = true;
			}
		}
		
		// Nothing else to do at that point...
		done = true;
	}
	mRawImage = NULL;

	// Clean up and exit
	return done;
}

//virtual
bool LLTextureCacheWorker::doWork(S32 param)
{
	bool res = false;
	if (param == 0) // read
	{
		res = doRead();
	}
	else if (param == 1) // write
	{
		res = doWrite();
	}
	else
	{
		llassert_always(0);
	}
	return res;
}

//virtual (WORKER THREAD)
void LLTextureCacheWorker::finishWork(S32 param, bool completed)
{
	if (mResponder.notNull())
	{
		bool success = (completed && mDataSize > 0);
		if (param == 0)
		{
			// read
			if (success)
			{
				mResponder->setData(mReadData, mDataSize, mImageSize, mImageFormat, mImageLocal);
				mReadData = NULL; // responder owns data
				mDataSize = 0;
			}
			else
			{
				FREE_MEM(LLImageBase::getPrivatePool(), mReadData);
				mReadData = NULL;
			}
		}
		else
		{
			// write
			mWriteData = NULL; // we never owned data
			mDataSize = 0;
		}
		mCache->addCompleted(mResponder, success);
	}
}

//virtual (MAIN THREAD)
void LLTextureCacheWorker::endWork(S32 param, bool aborted)
{
	if (aborted)
	{
		// Let the destructor handle any cleanup
		return;
	}
	switch(param)
	{
	  default:
	  case 0: // read
	  case 1: // write
	  {
		  if (mDataSize < 0)
		  {
			  // failed
			  mCache->removeFromCache(mID);
		  }
		  break;
	  }
	}
}

//////////////////////////////////////////////////////////////////////////////

LLTextureCache::LLTextureCache(bool threaded)
	: LLWorkerThread("TextureCache", threaded),
	  mWorkersMutex(NULL),
	  mHeaderMutex(NULL),
	  mListMutex(NULL),
	  mFastCacheMutex(NULL),
	  mHeaderAPRFile(NULL),
	  mReadOnly(TRUE), //do not allow to change the texture cache until setReadOnly() is called.
	  mTexturesSizeTotal(0),
	  mDoPurge(FALSE),
	  mFastCachep(NULL),
	  mFastCachePoolp(NULL),
	  mFastCachePadBuffer(NULL)
{
}

LLTextureCache::~LLTextureCache()
{
	clearDeleteList() ;
	writeUpdatedEntries() ;
	delete mFastCachep;
	delete mFastCachePoolp;
	FREE_MEM(LLImageBase::getPrivatePool(), mFastCachePadBuffer);
}

//////////////////////////////////////////////////////////////////////////////

//virtual
S32 LLTextureCache::update(F32 max_time_ms)
{
	static LLFrameTimer timer ;
	static const F32 MAX_TIME_INTERVAL = 300.f ; //seconds.

	S32 res;
	res = LLWorkerThread::update(max_time_ms);

	mListMutex.lock();
	handle_list_t priorty_list = mPrioritizeWriteList; // copy list
	mPrioritizeWriteList.clear();
	responder_list_t completed_list = mCompletedList; // copy list
	mCompletedList.clear();
	mListMutex.unlock();
	
	lockWorkers();
	
	for (handle_list_t::iterator iter1 = priorty_list.begin();
		 iter1 != priorty_list.end(); ++iter1)
	{
		handle_t handle = *iter1;
		handle_map_t::iterator iter2 = mWriters.find(handle);
		if(iter2 != mWriters.end())
		{
			LLTextureCacheWorker* worker = iter2->second;
			worker->setPriority(LLWorkerThread::PRIORITY_HIGH | worker->mPriority);
		}
	}

	unlockWorkers(); 
	
	// call 'completed' with workers list unlocked (may call readComplete() or writeComplete()
	for (responder_list_t::iterator iter1 = completed_list.begin();
		 iter1 != completed_list.end(); ++iter1)
	{
		Responder *responder = iter1->first;
		bool success = iter1->second;
		responder->completed(success);
	}
	
	if(!res && timer.getElapsedTimeF32() > MAX_TIME_INTERVAL)
	{
		timer.reset() ;
		writeUpdatedEntries() ;
	}

	return res;
}

//////////////////////////////////////////////////////////////////////////////
// search for local copy of UUID-based image file
std::string LLTextureCache::getLocalFileName(const LLUUID& id)
{
	// Does not include extension
	std::string idstr = id.asString();
	// TODO: should we be storing cached textures in skin directory?
	std::string filename = gDirUtilp->getExpandedFilename(LL_PATH_LOCAL_ASSETS, idstr);
	return filename;
}

std::string LLTextureCache::getTextureFileName(const LLUUID& id)
{
	std::string idstr = id.asString();
	std::string delem = gDirUtilp->getDirDelimiter();
	std::string filename = mTexturesDirName + delem + idstr[0] + delem + idstr + ".texture";
	return filename;
}

//debug
BOOL LLTextureCache::isInCache(const LLUUID& id) 
{
	LLMutexLock lock(&mHeaderMutex);
	id_map_t::const_iterator iter = mHeaderIDMap.find(id);
	
	return (iter != mHeaderIDMap.end()) ;
}

//debug
BOOL LLTextureCache::isInLocal(const LLUUID& id) 
{
	S32 local_size = 0;
	std::string local_filename;
	
	std::string filename = getLocalFileName(id);	
	// Is it a JPEG2000 file? 
	{
		local_filename = filename + ".j2c";
		local_size = LLAPRFile::size(local_filename, getLocalAPRFilePool());
		if (local_size > 0)
		{
			return TRUE ;
		}
	}
		
	// If not, is it a jpeg file?		
	{
		local_filename = filename + ".jpg";
		local_size = LLAPRFile::size(local_filename, getLocalAPRFilePool());
		if (local_size > 0)
		{
			return TRUE ;
		}
	}
		
	// Hmm... What about a targa file? (used for UI texture mostly)		
	{
		local_filename = filename + ".tga";
		local_size = LLAPRFile::size(local_filename, getLocalAPRFilePool());
		if (local_size > 0)
		{
			return TRUE ;
		}
	}
		
	return FALSE ;
}
//////////////////////////////////////////////////////////////////////////////

//static
F32 LLTextureCache::sHeaderCacheVersion = 1.7f;
U32 LLTextureCache::sCacheMaxEntries = 1024 * 1024; //~1 million textures.
S64 LLTextureCache::sCacheMaxTexturesSize = 0; // no limit
const char* entries_filename = "texture.entries";
const char* cache_filename = "texture.cache";
const char* old_textures_dirname = "textures";
//change the location of the texture cache to prevent from being deleted by old version viewers.
const char* textures_dirname = "texturecache";
const char* fast_cache_filename = "FastCache.cache";

void LLTextureCache::setDirNames(ELLPath location)
{
	std::string delem = gDirUtilp->getDirDelimiter();

	mHeaderEntriesFileName = gDirUtilp->getExpandedFilename(location, textures_dirname, entries_filename);
	mHeaderDataFileName = gDirUtilp->getExpandedFilename(location, textures_dirname, cache_filename);
	mTexturesDirName = gDirUtilp->getExpandedFilename(location, textures_dirname);
	mFastCacheFileName =  gDirUtilp->getExpandedFilename(location, textures_dirname, fast_cache_filename);
}

void LLTextureCache::purgeCache(ELLPath location)
{
	LLMutexLock lock(&mHeaderMutex);

	if (!mReadOnly)
	{
		setDirNames(location);
		llassert_always(mHeaderAPRFile == NULL);

		//remove the legacy cache if exists
		std::string texture_dir = mTexturesDirName ;
		mTexturesDirName = gDirUtilp->getExpandedFilename(location, old_textures_dirname);
		if(LLFile::isdir(mTexturesDirName))
		{
			std::string file_name = gDirUtilp->getExpandedFilename(location, entries_filename);
			LLAPRFile::remove(file_name, getLocalAPRFilePool());

			file_name = gDirUtilp->getExpandedFilename(location, cache_filename);
			LLAPRFile::remove(file_name, getLocalAPRFilePool());

			purgeAllTextures(true);
		}
		mTexturesDirName = texture_dir ;
	}

	//remove the current texture cache.
	purgeAllTextures(true);
}

//is called in the main thread before initCache(...) is called.
void LLTextureCache::setReadOnly(BOOL read_only)
{
	mReadOnly = read_only ;
}

//called in the main thread.
S64 LLTextureCache::initCache(ELLPath location, S64 max_size, BOOL texture_cache_mismatch)
{
	llassert_always(getPending() == 0) ; //should not start accessing the texture cache before initialized.

	S64 header_size = (max_size / 100) * 36; //0.36 * max_size
	S64 max_entries = header_size / (TEXTURE_CACHE_ENTRY_SIZE + TEXTURE_FAST_CACHE_ENTRY_SIZE);
	sCacheMaxEntries = (S32)(llmin((S64)sCacheMaxEntries, max_entries));
	header_size = sCacheMaxEntries * TEXTURE_CACHE_ENTRY_SIZE;
	max_size -= header_size;
	if (sCacheMaxTexturesSize > 0)
		sCacheMaxTexturesSize = llmin(sCacheMaxTexturesSize, max_size);
	else
		sCacheMaxTexturesSize = max_size;
	max_size -= sCacheMaxTexturesSize;
	
	LL_INFOS("TextureCache") << "Headers: " << sCacheMaxEntries
			<< " Textures size: " << sCacheMaxTexturesSize / (1024 * 1024) << " MB" << LL_ENDL;

	setDirNames(location);
	
	if(texture_cache_mismatch) 
	{
		//if readonly, disable the texture cache,
		//otherwise wipe out the texture cache.
		purgeAllTextures(true); 

		if(mReadOnly)
		{
			return max_size ;
		}
	}
	
	if (!mReadOnly)
	{
		LLFile::mkdir(mTexturesDirName);
		
		const char* subdirs = "0123456789abcdef";
		for (S32 i=0; i<16; i++)
		{
			std::string dirname = mTexturesDirName + gDirUtilp->getDirDelimiter() + subdirs[i];
			LLFile::mkdir(dirname);
		}
	}
	readHeaderCache();
	purgeTextures(true); // calc mTexturesSize and make some room in the texture cache if we need it

	llassert_always(getPending() == 0) ; //should not start accessing the texture cache before initialized.
	openFastCache(true);

	return max_size; // unused cache space
}

//----------------------------------------------------------------------------
// mHeaderMutex must be locked for the following functions!

LLAPRFile* LLTextureCache::openHeaderEntriesFile(bool readonly, S32 offset)
{
	llassert_always(mHeaderAPRFile == NULL);
	apr_int32_t flags = readonly ? APR_READ|APR_BINARY : APR_READ|APR_WRITE|APR_BINARY;
	mHeaderAPRFile = new LLAPRFile(mHeaderEntriesFileName, flags, getLocalAPRFilePool());
	if(offset > 0)
	{
		mHeaderAPRFile->seek(APR_SET, offset);
	}
	return mHeaderAPRFile;
}

void LLTextureCache::closeHeaderEntriesFile()
{
	if(!mHeaderAPRFile)
	{
		return ;
	}

	delete mHeaderAPRFile;
	mHeaderAPRFile = NULL;
}

void LLTextureCache::readEntriesHeader()
{
	// mHeaderEntriesInfo initializes to default values so safe not to read it
	llassert_always(mHeaderAPRFile == NULL);
	if (LLAPRFile::isExist(mHeaderEntriesFileName, getLocalAPRFilePool()))
	{
		LLAPRFile::readEx(mHeaderEntriesFileName, (U8*)&mHeaderEntriesInfo, 0, sizeof(EntriesInfo),
						  getLocalAPRFilePool());
	}
	else //create an empty entries header.
	{
		mHeaderEntriesInfo.mVersion = sHeaderCacheVersion ;
		mHeaderEntriesInfo.mEntries = 0 ;
		writeEntriesHeader() ;
	}
}

void LLTextureCache::writeEntriesHeader()
{
	llassert_always(mHeaderAPRFile == NULL);
	if (!mReadOnly)
	{
		LLAPRFile::writeEx(mHeaderEntriesFileName, (U8*)&mHeaderEntriesInfo, 0, sizeof(EntriesInfo),
						   getLocalAPRFilePool());
	}
}

//mHeaderMutex is locked before calling this.
S32 LLTextureCache::openAndReadEntry(const LLUUID& id, Entry& entry, bool create)
{
	S32 idx = -1;
	
	id_map_t::iterator iter1 = mHeaderIDMap.find(id);
	if (iter1 != mHeaderIDMap.end())
	{
		idx = iter1->second;
	}

	if (idx < 0)
	{
		if (create && !mReadOnly)
		{
			if (mHeaderEntriesInfo.mEntries < sCacheMaxEntries)
			{
				// Add an entry to the end of the list
				idx = mHeaderEntriesInfo.mEntries++;

			}
			else if (!mFreeList.empty())
			{
				idx = *(mFreeList.begin());
				mFreeList.erase(mFreeList.begin());
			}
			else
			{
				// Look for a still valid entry in the LRU
				for (std::set<LLUUID>::iterator iter2 = mLRU.begin(); iter2 != mLRU.end();)
				{
					std::set<LLUUID>::iterator curiter2 = iter2++;
					LLUUID oldid = *curiter2;
					// Erase entry from LRU regardless
					mLRU.erase(curiter2);
					// Look up entry and use it if it is valid
					id_map_t::iterator iter3 = mHeaderIDMap.find(oldid);
					if (iter3 != mHeaderIDMap.end() && iter3->second >= 0)
					{
						idx = iter3->second;
						removeCachedTexture(oldid) ;//remove the existing cached texture to release the entry index.
						break;
					}
				}
				// if (idx < 0) at this point, we will rebuild the LRU 
				//  and retry if called from setHeaderCacheEntry(),
				//  otherwise this shouldn't happen and will trigger an error
			}
			if (idx >= 0)
			{
				entry.mID = id ;
				entry.mImageSize = -1 ; //mark it is a brand-new entry.					
				entry.mBodySize = 0 ;
			}
		}
	}
	else
	{
		// Remove this entry from the LRU if it exists
		mLRU.erase(id);
		// Read the entry
		idx_entry_map_t::iterator iter = mUpdatedEntryMap.find(idx) ;
		if(iter != mUpdatedEntryMap.end())
		{
			entry = iter->second ;
		}
		else
		{
			readEntryFromHeaderImmediately(idx, entry) ;
		}
		if(entry.mImageSize <= entry.mBodySize)//it happens on 64-bit systems, do not know why
		{
			llwarns << "corrupted entry: " << id << " entry image size: " << entry.mImageSize << " entry body size: " << entry.mBodySize << llendl ;

			//erase this entry and the cached texture from the cache.
			std::string tex_filename = getTextureFileName(id);
			removeEntry(idx, entry, tex_filename) ;
			mUpdatedEntryMap.erase(idx) ;
			idx = -1 ;
		}
	}
	return idx;
}

//mHeaderMutex is locked before calling this.
void LLTextureCache::writeEntryToHeaderImmediately(S32& idx, Entry& entry, bool write_header)
{	
	LLAPRFile* aprfile ;
	S32 bytes_written ;
	S32 offset = sizeof(EntriesInfo) + idx * sizeof(Entry);
	if(write_header)
	{
		aprfile = openHeaderEntriesFile(false, 0);		
		bytes_written = aprfile->write((U8*)&mHeaderEntriesInfo, sizeof(EntriesInfo)) ;
		if(bytes_written != sizeof(EntriesInfo))
		{
			clearCorruptedCache() ; //clear the cache.
			idx = -1 ;//mark the idx invalid.
			return ;
		}

		mHeaderAPRFile->seek(APR_SET, offset);
	}
	else
	{
		aprfile = openHeaderEntriesFile(false, offset);
	}
	bytes_written = aprfile->write((void*)&entry, (S32)sizeof(Entry));
	if(bytes_written != sizeof(Entry))
	{
		clearCorruptedCache() ; //clear the cache.
		idx = -1 ;//mark the idx invalid.

		return ;
	}

	closeHeaderEntriesFile();
	mUpdatedEntryMap.erase(idx) ;
}

//mHeaderMutex is locked before calling this.
void LLTextureCache::readEntryFromHeaderImmediately(S32& idx, Entry& entry)
{
	S32 offset = sizeof(EntriesInfo) + idx * sizeof(Entry);
	LLAPRFile* aprfile = openHeaderEntriesFile(true, offset);
	S32 bytes_read = aprfile->read((void*)&entry, (S32)sizeof(Entry));
	closeHeaderEntriesFile();

	if(bytes_read != sizeof(Entry))
	{
		clearCorruptedCache() ; //clear the cache.
		idx = -1 ;//mark the idx invalid.
	}
}

//mHeaderMutex is locked before calling this.
//update an existing entry time stamp, delay writing.
void LLTextureCache::updateEntryTimeStamp(S32 idx, Entry& entry)
{
	static const U32 MAX_ENTRIES_WITHOUT_TIME_STAMP = (U32)(LLTextureCache::sCacheMaxEntries * 0.75f) ;

	if(mHeaderEntriesInfo.mEntries < MAX_ENTRIES_WITHOUT_TIME_STAMP)
	{
		return ; //there are enough empty entry index space, no need to stamp time.
	}

	if (idx >= 0)
	{
		if (!mReadOnly)
		{
			entry.mTime = time(NULL);			
			mUpdatedEntryMap[idx] = entry ;
		}
	}
}

//update an existing entry, write to header file immediately.
bool LLTextureCache::updateEntry(S32& idx, Entry& entry, S32 new_image_size, S32 new_data_size)
{
	S32 new_body_size = llmax(0, new_data_size - TEXTURE_CACHE_ENTRY_SIZE) ;
	
	if(new_image_size == entry.mImageSize && new_body_size == entry.mBodySize)
	{
		return true ; //nothing changed.
	}
	else 
	{
		bool purge = false ;

		lockHeaders() ;

		bool update_header = false ;
		if(entry.mImageSize < 0) //is a brand-new entry
		{
			mHeaderIDMap[entry.mID] = idx;
			mTexturesSizeMap[entry.mID] = new_body_size ;
			mTexturesSizeTotal += new_body_size ;
			
			// Update Header
			update_header = true ;
		}				
		else if (entry.mBodySize != new_body_size)
		{
			//already in mHeaderIDMap.
			mTexturesSizeMap[entry.mID] = new_body_size ;
			mTexturesSizeTotal -= entry.mBodySize ;
			mTexturesSizeTotal += new_body_size ;
		}
		entry.mTime = time(NULL);
		entry.mImageSize = new_image_size ; 
		entry.mBodySize = new_body_size ;
		
		writeEntryToHeaderImmediately(idx, entry, update_header) ;
	
		if (mTexturesSizeTotal > sCacheMaxTexturesSize)
		{
			purge = true;
		}
		
		unlockHeaders() ;

		if (purge)
		{
			mDoPurge = TRUE;
		}
	}

	return false ;
}

U32 LLTextureCache::openAndReadEntries(std::vector<Entry>& entries)
{
	U32 num_entries = mHeaderEntriesInfo.mEntries;

	mHeaderIDMap.clear();
	mTexturesSizeMap.clear();
	mFreeList.clear();
	mTexturesSizeTotal = 0;

	LLAPRFile* aprfile = NULL; 
	if(mUpdatedEntryMap.empty())
	{
		aprfile = openHeaderEntriesFile(true, (S32)sizeof(EntriesInfo));
	}
	else //update the header file first.
	{
		aprfile = openHeaderEntriesFile(false, 0);
		updatedHeaderEntriesFile() ;
		if(!aprfile)
		{
			return 0;
		}
		aprfile->seek(APR_SET, (S32)sizeof(EntriesInfo));
	}
	for (U32 idx=0; idx<num_entries; idx++)
	{
		Entry entry;
		S32 bytes_read = aprfile->read((void*)(&entry), (S32)sizeof(Entry));
		if (bytes_read < sizeof(Entry))
		{
			llwarns << "Corrupted header entries, failed at " << idx << " / " << num_entries << llendl;
			closeHeaderEntriesFile();
			purgeAllTextures(false);
			return 0;
		}
		entries.push_back(entry);
// 		llinfos << "ENTRY: " << entry.mTime << " TEX: " << entry.mID << " IDX: " << idx << " Size: " << entry.mImageSize << llendl;
		if(entry.mImageSize > entry.mBodySize)
		{
			mHeaderIDMap[entry.mID] = idx;
			mTexturesSizeMap[entry.mID] = entry.mBodySize;
			mTexturesSizeTotal += entry.mBodySize;
		}
		else
		{
			mFreeList.insert(idx);
		}
	}
	closeHeaderEntriesFile();
	return num_entries;
}

void LLTextureCache::writeEntriesAndClose(const std::vector<Entry>& entries)
{
	S32 num_entries = entries.size();
	llassert_always(num_entries == mHeaderEntriesInfo.mEntries);
	
	if (!mReadOnly)
	{
		LLAPRFile* aprfile = openHeaderEntriesFile(false, (S32)sizeof(EntriesInfo));
		for (S32 idx=0; idx<num_entries; idx++)
		{
			S32 bytes_written = aprfile->write((void*)(&entries[idx]), (S32)sizeof(Entry));
			if(bytes_written != sizeof(Entry))
			{
				clearCorruptedCache() ; //clear the cache.
				return ;
			}
		}
		closeHeaderEntriesFile();
	}
}

void LLTextureCache::writeUpdatedEntries()
{
	lockHeaders() ;
	if (!mReadOnly && !mUpdatedEntryMap.empty())
	{
		openHeaderEntriesFile(false, 0);
		updatedHeaderEntriesFile() ;
		closeHeaderEntriesFile();
	}
	unlockHeaders() ;
}

//mHeaderMutex is locked and mHeaderAPRFile is created before calling this.
void LLTextureCache::updatedHeaderEntriesFile()
{
	if (!mReadOnly && !mUpdatedEntryMap.empty() && mHeaderAPRFile)
	{
		//entriesInfo
		mHeaderAPRFile->seek(APR_SET, 0);
		S32 bytes_written = mHeaderAPRFile->write((U8*)&mHeaderEntriesInfo, sizeof(EntriesInfo)) ;
		if(bytes_written != sizeof(EntriesInfo))
		{
			clearCorruptedCache() ; //clear the cache.
			return ;
		}
		
		//write each updated entry
		S32 entry_size = (S32)sizeof(Entry) ;
		S32 prev_idx = -1 ;
		S32 delta_idx ;
		for (idx_entry_map_t::iterator iter = mUpdatedEntryMap.begin(); iter != mUpdatedEntryMap.end(); ++iter)
		{
			delta_idx = iter->first - prev_idx - 1;
			prev_idx = iter->first ;
			if(delta_idx)
			{
				mHeaderAPRFile->seek(APR_CUR, delta_idx * entry_size);
			}
			
			bytes_written = mHeaderAPRFile->write((void*)(&iter->second), entry_size);
			if(bytes_written != entry_size)
			{
				clearCorruptedCache() ; //clear the cache.
				return ;
			}
		}
		mUpdatedEntryMap.clear() ;
	}
}
//----------------------------------------------------------------------------

// Called from either the main thread or the worker thread
void LLTextureCache::readHeaderCache()
{
	mHeaderMutex.lock();

	mLRU.clear(); // always clear the LRU

	readEntriesHeader();
	
	if (mHeaderEntriesInfo.mVersion != sHeaderCacheVersion)
	{
		if (!mReadOnly)
		{
			purgeAllTextures(false);
		}
	}
	else
	{
		std::vector<Entry> entries;
		U32 num_entries = openAndReadEntries(entries);
		if (num_entries)
		{
			U32 empty_entries = 0;
			typedef std::pair<U32, S32> lru_data_t;
			std::set<lru_data_t> lru;
			std::set<U32> purge_list;
			for (U32 i=0; i<num_entries; i++)
			{
				Entry& entry = entries[i];
				if (entry.mImageSize <= 0)
				{
					// This will be in the Free List, don't put it in the LRU
					++empty_entries;
				}
				else
				{
					lru.insert(std::make_pair(entry.mTime, i));
					if (entry.mBodySize > 0)
					{
						if (entry.mBodySize > entry.mImageSize)
						{
							// Shouldn't happen, failsafe only
							llwarns << "Bad entry: " << i << ": " << entry.mID << ": BodySize: " << entry.mBodySize << llendl;
							purge_list.insert(i);
						}
					}
				}
			}
			if (num_entries - empty_entries > sCacheMaxEntries)
			{
				// Special case: cache size was reduced, need to remove entries
				// Note: After we prune entries, we will call this again and create the LRU
				U32 entries_to_purge = (num_entries - empty_entries) - sCacheMaxEntries;
				llinfos << "Texture Cache Entries: " << num_entries << " Max: " << sCacheMaxEntries << " Empty: " << empty_entries << " Purging: " << entries_to_purge << llendl;
				// We can exit the following loop with the given condition, since if we'd reach the end of the lru set we'd have:
				// purge_list.size() = lru.size() = num_entries - empty_entries = entries_to_purge + sCacheMaxEntries >= entries_to_purge
				// So, it's certain that iter will never reach lru.end() first.
				std::set<lru_data_t>::iterator iter = lru.begin();
				while (purge_list.size() < entries_to_purge)
				{
					purge_list.insert(iter->second);
					++iter;
				}
			}
			else
			{
				S32 lru_entries = (S32)((F32)sCacheMaxEntries * TEXTURE_CACHE_LRU_SIZE);
				for (std::set<lru_data_t>::iterator iter = lru.begin(); iter != lru.end(); ++iter)
				{
					mLRU.insert(entries[iter->second].mID);
// 					llinfos << "LRU: " << iter->first << " : " << iter->second << llendl;
					if (--lru_entries <= 0)
						break;
				}
			}
			
			if (purge_list.size() > 0)
			{
				for (std::set<U32>::iterator iter = purge_list.begin(); iter != purge_list.end(); ++iter)
				{
					std::string tex_filename = getTextureFileName(entries[*iter].mID);
					removeEntry((S32)*iter, entries[*iter], tex_filename);
				}
				// If we removed any entries, we need to rebuild the entries list,
				// write the header, and call this again
				std::vector<Entry> new_entries;
				for (U32 i=0; i<num_entries; i++)
				{
					const Entry& entry = entries[i];
					if (entry.mImageSize > 0)
					{
						new_entries.push_back(entry);
					}
				}
				llassert_always(new_entries.size() <= sCacheMaxEntries);
				mHeaderEntriesInfo.mEntries = new_entries.size();
				writeEntriesHeader();
				writeEntriesAndClose(new_entries);
				mHeaderMutex.unlock(); // unlock the mutex before calling again
				readHeaderCache(); // repeat with new entries file
				mHeaderMutex.lock();
			}
			else
			{
				//entries are not changed, nothing here.
			}
		}
	}
	mHeaderMutex.unlock();
}

//////////////////////////////////////////////////////////////////////////////

//the header mutex is locked before calling this.
void LLTextureCache::clearCorruptedCache()
{
	llwarns << "the texture cache is corrupted, need to be cleared." << llendl ;

	closeHeaderEntriesFile();//close possible file handler
	purgeAllTextures(false) ; //clear the cache.
	
	if (!mReadOnly) //regenerate the directory tree if not exists.
	{
		LLFile::mkdir(mTexturesDirName);
		
		const char* subdirs = "0123456789abcdef";
		for (S32 i=0; i<16; i++)
		{
			std::string dirname = mTexturesDirName + gDirUtilp->getDirDelimiter() + subdirs[i];
			LLFile::mkdir(dirname);
		}
	}

	return ;
}

void LLTextureCache::purgeAllTextures(bool purge_directories)
{
	if (!mReadOnly)
	{
		const char* subdirs = "0123456789abcdef";
		std::string delem = gDirUtilp->getDirDelimiter();
		std::string mask = "*";
		for (S32 i=0; i<16; i++)
		{
			std::string dirname = mTexturesDirName + delem + subdirs[i];
			llinfos << "Deleting files in directory: " << dirname << llendl;
			gDirUtilp->deleteFilesInDir(dirname, mask);
			if (purge_directories)
			{
				LLFile::rmdir(dirname);
			}
		}
		if (purge_directories)
		{
			gDirUtilp->deleteFilesInDir(mTexturesDirName, mask);
			LLFile::rmdir(mTexturesDirName);
		}		
	}
	mHeaderIDMap.clear();
	mTexturesSizeMap.clear();
	mTexturesSizeTotal = 0;
	mFreeList.clear();
	mTexturesSizeTotal = 0;
	mUpdatedEntryMap.clear();

	// Info with 0 entries
	mHeaderEntriesInfo.mVersion = sHeaderCacheVersion;
	mHeaderEntriesInfo.mEntries = 0;
	writeEntriesHeader();

	llinfos << "The entire texture cache is cleared." << llendl ;
}

void LLTextureCache::purgeTextures(bool validate)
{
	if (mReadOnly)
	{
		return;
	}

	if (!mThreaded)
	{
		// *FIX:Mani - watchdog off.
		LLAppViewer::instance()->pauseMainloopTimeout();
	}
	
	LLMutexLock lock(&mHeaderMutex);

	llinfos << "TEXTURE CACHE: Purging." << llendl;

	// Read the entries list
	std::vector<Entry> entries;
	U32 num_entries = openAndReadEntries(entries);
	if (!num_entries)
	{
		return; // nothing to purge
	}
	
	// Use mTexturesSizeMap to collect UUIDs of textures with bodies
	typedef std::set<std::pair<U32,S32> > time_idx_set_t;
	std::set<std::pair<U32,S32> > time_idx_set;
	for (size_map_t::iterator iter1 = mTexturesSizeMap.begin();
		 iter1 != mTexturesSizeMap.end(); ++iter1)
	{
		if (iter1->second > 0)
		{
			id_map_t::iterator iter2 = mHeaderIDMap.find(iter1->first);
			if (iter2 != mHeaderIDMap.end())
			{
				S32 idx = iter2->second;
				time_idx_set.insert(std::make_pair(entries[idx].mTime, idx));
// 				llinfos << "TIME: " << entries[idx].mTime << " TEX: " << entries[idx].mID << " IDX: " << idx << " Size: " << entries[idx].mImageSize << llendl;
			}
			else
			{
				llerrs << "mTexturesSizeMap / mHeaderIDMap corrupted." << llendl ;
			}
		}
	}
	
	// Validate 1/256th of the files on startup
	U32 validate_idx = 0;
	if (validate)
	{
		validate_idx = gSavedSettings.getU32("CacheValidateCounter");
		U32 next_idx = (validate_idx + 1) % 256;
		gSavedSettings.setU32("CacheValidateCounter", next_idx);
		LL_DEBUGS("TextureCache") << "TEXTURE CACHE: Validating: " << validate_idx << LL_ENDL;
	}

	S64 cache_size = mTexturesSizeTotal;
	S64 purged_cache_size = (sCacheMaxTexturesSize * (S64)((1.f-TEXTURE_CACHE_PURGE_AMOUNT)*100)) / 100;
	S32 purge_count = 0;
	for (time_idx_set_t::iterator iter = time_idx_set.begin();
		 iter != time_idx_set.end(); ++iter)
	{
		S32 idx = iter->second;
		bool purge_entry = false;
		std::string filename = getTextureFileName(entries[idx].mID);
		if (cache_size >= purged_cache_size)
		{
			purge_entry = true;
		}
		else if (validate)
		{
			// make sure file exists and is the correct size
			U32 uuididx = entries[idx].mID.mData[0];
			if (uuididx == validate_idx)
			{
 				LL_DEBUGS("TextureCache") << "Validating: " << filename << "Size: " << entries[idx].mBodySize << LL_ENDL;
				S32 bodysize = LLAPRFile::size(filename, getLocalAPRFilePool());
				if (bodysize != entries[idx].mBodySize)
				{
					LL_WARNS("TextureCache") << "TEXTURE CACHE BODY HAS BAD SIZE: " << bodysize << " != " << entries[idx].mBodySize
							<< filename << LL_ENDL;
					purge_entry = true;
				}
			}
		}
		else
		{
			break;
		}
		
		if (purge_entry)
		{
			purge_count++;
	 		LL_DEBUGS("TextureCache") << "PURGING: " << filename << LL_ENDL;
			cache_size -= entries[idx].mBodySize;
			removeEntry(idx, entries[idx], filename) ;			
		}
	}

	LL_DEBUGS("TextureCache") << "TEXTURE CACHE: Writing Entries: " << num_entries << LL_ENDL;

	writeEntriesAndClose(entries);
	
	// *FIX:Mani - watchdog back on.
	LLAppViewer::instance()->resumeMainloopTimeout();
	
	LL_INFOS("TextureCache") << "TEXTURE CACHE:"
			<< " PURGED: " << purge_count
			<< " ENTRIES: " << num_entries
			<< " CACHE SIZE: " << mTexturesSizeTotal / (1024 * 1024) << " MB"
			<< llendl;
}

//////////////////////////////////////////////////////////////////////////////

// call lockWorkers() first!
LLTextureCacheWorker* LLTextureCache::getReader(handle_t handle)
{
	LLTextureCacheWorker* res = NULL;
	handle_map_t::iterator iter = mReaders.find(handle);
	if (iter != mReaders.end())
	{
		res = iter->second;
	}
	return res;
}

LLTextureCacheWorker* LLTextureCache::getWriter(handle_t handle)
{
	LLTextureCacheWorker* res = NULL;
	handle_map_t::iterator iter = mWriters.find(handle);
	if (iter != mWriters.end())
	{
		res = iter->second;
	}
	return res;
}

//////////////////////////////////////////////////////////////////////////////
// Called from work thread

// Reads imagesize from the header, updates timestamp
S32 LLTextureCache::getHeaderCacheEntry(const LLUUID& id, Entry& entry)
{
	LLMutexLock lock(&mHeaderMutex);	
	S32 idx = openAndReadEntry(id, entry, false);
	if (idx >= 0)
	{		
		updateEntryTimeStamp(idx, entry); // updates time
	}
	return idx;
}

// Writes imagesize to the header, updates timestamp
S32 LLTextureCache::setHeaderCacheEntry(const LLUUID& id, Entry& entry, S32 imagesize, S32 datasize)
{
	mHeaderMutex.lock();
	S32 idx = openAndReadEntry(id, entry, true);
	mHeaderMutex.unlock();

	if (idx >= 0)
	{
		updateEntry(idx, entry, imagesize, datasize);				
	}

	if(idx < 0) // retry
	{
		readHeaderCache(); // We couldn't write an entry, so refresh the LRU
	
		mHeaderMutex.lock();
		llassert_always(!mLRU.empty() || mHeaderEntriesInfo.mEntries < sCacheMaxEntries);
		mHeaderMutex.unlock();

		idx = setHeaderCacheEntry(id, entry, imagesize, datasize); // assert above ensures no inf. recursion
	}
	return idx;
}

//////////////////////////////////////////////////////////////////////////////

// Calls from texture pipeline thread (i.e. LLTextureFetch)

LLTextureCache::handle_t LLTextureCache::readFromCache(const std::string& filename, const LLUUID& id, U32 priority,
													   S32 offset, S32 size, ReadResponder* responder)
{
	// Note: checking to see if an entry exists can cause a stall,
	//  so let the thread handle it
	LLMutexLock lock(&mWorkersMutex);
	LLTextureCacheWorker* worker = new LLTextureCacheLocalFileWorker(this, priority, filename, id,
																	 NULL, size, offset, 0,
																	 responder);
	handle_t handle = worker->read();
	mReaders[handle] = worker;
	return handle;
}

LLTextureCache::handle_t LLTextureCache::readFromCache(const LLUUID& id, U32 priority,
													   S32 offset, S32 size, ReadResponder* responder)
{
	// Note: checking to see if an entry exists can cause a stall,
	//  so let the thread handle it
	LLMutexLock lock(&mWorkersMutex);
	LLTextureCacheWorker* worker = new LLTextureCacheRemoteWorker(this, priority, id,
																  NULL, size, offset,
																  0, NULL, 0, responder);
	handle_t handle = worker->read();
	mReaders[handle] = worker;
	return handle;
}


bool LLTextureCache::readComplete(handle_t handle, bool abort)
{
	lockWorkers();
	handle_map_t::iterator iter = mReaders.find(handle);
	LLTextureCacheWorker* worker = NULL;
	bool complete = false;
	if (iter != mReaders.end())
	{
		worker = iter->second;
		complete = worker->complete();

		if(!complete && abort)
		{
			abortRequest(handle, true) ;
		}
	}
	if (worker && (complete || abort))
	{
		mReaders.erase(iter);
		unlockWorkers();
		worker->scheduleDelete();
	}
	else
	{
		unlockWorkers();
	}
	return (complete || abort);
}

LLTextureCache::handle_t LLTextureCache::writeToCache(const LLUUID& id, U32 priority,
													  U8* data, S32 datasize, S32 imagesize,
													  LLPointer<LLImageRaw> rawimage, S32 discardlevel,
													  WriteResponder* responder)
{
	if (mReadOnly)
	{
		delete responder;
		return LLWorkerThread::nullHandle();
	}
	if (mDoPurge)
	{
		// NOTE: This may cause an occasional hiccup,
		//  but it really needs to be done on the control thread
		//  (i.e. here)		
		purgeTextures(false);
		mDoPurge = FALSE;
	}

	// <FS:ND> There seems to be an edge case of KDU failing to decode images and then we end with null data here.
	// This should be bettered handled up where it fails, but at least this stops the crashes.
	if( rawimage.isNull() || !rawimage->getData() )
	{
		delete responder;
		return LLWorkerThread::nullHandle();
	}
	// </FS:ND>

	LLMutexLock lock(&mWorkersMutex);

	// <FS:ND> FIRE-9128; to prevent crashes we pass a copy of raw to LTextureCacheRemoteWorker.

	rawimage =  new LLImageRaw( rawimage->getData(), rawimage->getWidth(), rawimage->getHeight(), rawimage->getComponents());

	// </FS:ND>

	LLTextureCacheWorker* worker = new LLTextureCacheRemoteWorker(this, priority, id,
																  data, datasize, 0,
																  imagesize, rawimage, discardlevel, responder);
	handle_t handle = worker->write();
	mWriters[handle] = worker;
	return handle;
}

//called in the main thread
LLPointer<LLImageRaw> LLTextureCache::readFromFastCache(const LLUUID& id, S32& discardlevel)
{
	U32 offset;
	{
		LLMutexLock lock(&mHeaderMutex);
		id_map_t::const_iterator iter = mHeaderIDMap.find(id);
		if(iter == mHeaderIDMap.end())
		{
			return NULL; //not in the cache
		}

		offset = iter->second;
	}
	offset *= TEXTURE_FAST_CACHE_ENTRY_SIZE;

	U8* data;
	S32 head[4];
	{
		LLMutexLock lock(&mFastCacheMutex);

		openFastCache();

		mFastCachep->seek(APR_SET, offset);		
	
		if(mFastCachep->read(head, TEXTURE_FAST_CACHE_ENTRY_OVERHEAD) != TEXTURE_FAST_CACHE_ENTRY_OVERHEAD)
		{
			//cache corrupted or under thread race condition
			closeFastCache(); 
			return NULL;
		}
		
		S32 image_size = head[0] * head[1] * head[2];
		if(!image_size) //invalid
		{
			closeFastCache();
			return NULL;
		}
		discardlevel = head[3];
		
		data =  (U8*)ALLOCATE_MEM(LLImageBase::getPrivatePool(), image_size);
		if(mFastCachep->read(data, image_size) != image_size)
		{
			FREE_MEM(LLImageBase::getPrivatePool(), data);
			closeFastCache();
			return NULL;
		}

		closeFastCache();
	}
	LLPointer<LLImageRaw> raw = new LLImageRaw(data, head[0], head[1], head[2], true);

	return raw;
}

//return the fast cache location

// <FS:ND> FIRE-9128; to prevent crashes we pass a copy of raw from LTextureCacheRemoteWorker::doWrite. In that case it's okay to change raw directly as we paid the hit of copying it already.
//bool LLTextureCache::writeToFastCache(S32 id, LLPointer<LLImageRaw> raw, S32 discardlevel)
bool LLTextureCache::writeToFastCache(S32 id, LLPointer<LLImageRaw> raw, S32 discardlevel, bool canChangeRaw )
// <FS:ND>
{
	//rescale image if needed
	if (raw.isNull() || !raw->getData())
	{
		llerrs << "Attempted to write NULL raw image to fastcache" << llendl;
		return false;
	}

	S32 w, h, c;
	w = raw->getWidth();
	h = raw->getHeight();
	c = raw->getComponents();

	S32 i = 0 ;
	
	while(((w >> i) * (h >> i) * c) > TEXTURE_FAST_CACHE_ENTRY_SIZE - TEXTURE_FAST_CACHE_ENTRY_OVERHEAD)
	{
		++i ;
	}
		
	if(i)
	{
		w >>= i;
		h >>= i;
		if(w * h *c > 0) //valid
		{
			// <FS:ND> FIRE-9128; to prevent crashes we pass a copy of raw from LTextureCacheRemoteWorker::doWrite. In that case it's okay to change raw directly as we paid the hit of copying it already.

			// LLPointer<LLImageRaw> newraw = new LLImageRaw(raw->getData(), raw->getWidth(), raw->getHeight(), raw->getComponents());
			// newraw->scale(w, h) ;
			// raw = newraw;

			if( !canChangeRaw )
			{
				LLPointer<LLImageRaw> newraw = new LLImageRaw(raw->getData(), raw->getWidth(), raw->getHeight(), raw->getComponents());
				raw = newraw;
			}

			raw->scale(w, h) ;

			// </FS:ND>

			discardlevel += i ;
		}
	}
	
	//copy data
	memcpy(mFastCachePadBuffer, &w, sizeof(S32));
	memcpy(mFastCachePadBuffer + sizeof(S32), &h, sizeof(S32));
	memcpy(mFastCachePadBuffer + sizeof(S32) * 2, &c, sizeof(S32));
	memcpy(mFastCachePadBuffer + sizeof(S32) * 3, &discardlevel, sizeof(S32));
	if(w * h * c > 0) //valid
	{
		memcpy(mFastCachePadBuffer + TEXTURE_FAST_CACHE_ENTRY_OVERHEAD, raw->getData(), w * h * c);
	}
	S32 offset = id * TEXTURE_FAST_CACHE_ENTRY_SIZE;

	{
		LLMutexLock lock(&mFastCacheMutex);

		openFastCache();

		mFastCachep->seek(APR_SET, offset);	
		
		//no need to do this assertion check. When it fails, let it fail quietly.
		//this failure could happen because other viewer removes the fast cache file when clearing cache.
		//--> llassert_always(mFastCachep->write(mFastCachePadBuffer, TEXTURE_FAST_CACHE_ENTRY_SIZE) == TEXTURE_FAST_CACHE_ENTRY_SIZE);
		mFastCachep->write(mFastCachePadBuffer, TEXTURE_FAST_CACHE_ENTRY_SIZE);

		closeFastCache(true);
	}

	return true;
}

void LLTextureCache::openFastCache(bool first_time)
{
	if(!mFastCachep)
	{
		if(first_time)
		{
			if(!mFastCachePadBuffer)
			{
				mFastCachePadBuffer = (U8*)ALLOCATE_MEM(LLImageBase::getPrivatePool(), TEXTURE_FAST_CACHE_ENTRY_SIZE);
			}
			mFastCachePoolp = new LLVolatileAPRPool();
			if (LLAPRFile::isExist(mFastCacheFileName, mFastCachePoolp))
			{
				mFastCachep = new LLAPRFile(mFastCacheFileName, APR_READ|APR_WRITE|APR_BINARY, mFastCachePoolp) ;				
			}
			else
			{
				mFastCachep = new LLAPRFile(mFastCacheFileName, APR_CREATE|APR_READ|APR_WRITE|APR_BINARY, mFastCachePoolp) ;
			}
		}
		else
		{
			mFastCachep = new LLAPRFile(mFastCacheFileName, APR_READ|APR_WRITE|APR_BINARY, mFastCachePoolp) ;
		}

		mFastCacheTimer.reset();
	}
	return;
}
	
void LLTextureCache::closeFastCache(bool forced)
{	
	static const F32 timeout = 10.f ; //seconds

	if(!mFastCachep)
	{
		return ;
	}

	if(!forced && mFastCacheTimer.getElapsedTimeF32() < timeout)
	{
		return ;
	}

	delete mFastCachep;
	mFastCachep = NULL;
	return;
}
	
bool LLTextureCache::writeComplete(handle_t handle, bool abort)
{
	lockWorkers();
	handle_map_t::iterator iter = mWriters.find(handle);
	llassert(iter != mWriters.end());
	if (iter != mWriters.end())
	{
		LLTextureCacheWorker* worker = iter->second;
		if (worker->complete() || abort)
		{
			mWriters.erase(handle);
			unlockWorkers();
			worker->scheduleDelete();
			return true;
		}
	}
	unlockWorkers();
	return false;
}

void LLTextureCache::prioritizeWrite(handle_t handle)
{
	// Don't prioritize yet, we might be working on this now
	//   which could create a deadlock
	LLMutexLock lock(&mListMutex);	
	mPrioritizeWriteList.push_back(handle);
}

void LLTextureCache::addCompleted(Responder* responder, bool success)
{
	LLMutexLock lock(&mListMutex);
	mCompletedList.push_back(std::make_pair(responder,success));
}

//////////////////////////////////////////////////////////////////////////////

//called after mHeaderMutex is locked.
void LLTextureCache::removeCachedTexture(const LLUUID& id)
{
	if(mTexturesSizeMap.find(id) != mTexturesSizeMap.end())
	{
		mTexturesSizeTotal -= mTexturesSizeMap[id] ;
		mTexturesSizeMap.erase(id);
	}
	mHeaderIDMap.erase(id);
	LLAPRFile::remove(getTextureFileName(id), getLocalAPRFilePool());		
}

//called after mHeaderMutex is locked.
void LLTextureCache::removeEntry(S32 idx, Entry& entry, std::string& filename)
{
 	bool file_maybe_exists = true;	// Always attempt to remove when idx is invalid.

	if(idx >= 0) //valid entry
	{
		if (entry.mBodySize == 0)	// Always attempt to remove when mBodySize > 0.
		{
		  if (LLAPRFile::isExist(filename, getLocalAPRFilePool()))		// Sanity check. Shouldn't exist when body size is 0.
		  {
			  LL_WARNS("TextureCache") << "Entry has body size of zero but file " << filename << " exists. Deleting this file, too." << LL_ENDL;
		  }
		  else
		  {
			  file_maybe_exists = false;
		  }
		}
		mTexturesSizeTotal -= entry.mBodySize;

		entry.mImageSize = -1;
		entry.mBodySize = 0;
		mHeaderIDMap.erase(entry.mID);
		mTexturesSizeMap.erase(entry.mID);		
		mFreeList.insert(idx);	
	}

	if (file_maybe_exists)
	{
		LLAPRFile::remove(filename, getLocalAPRFilePool());		
	}
}

bool LLTextureCache::removeFromCache(const LLUUID& id)
{
	//llwarns << "Removing texture from cache: " << id << llendl;
	bool ret = false ;
	if (!mReadOnly)
	{
		lockHeaders() ;

		Entry entry;
		S32 idx = openAndReadEntry(id, entry, false);
		std::string tex_filename = getTextureFileName(id);
		removeEntry(idx, entry, tex_filename) ;
		if (idx >= 0)
		{			
			writeEntryToHeaderImmediately(idx, entry);					
			ret = true;
		}

		unlockHeaders() ;
	}
	return ret ;
}

//////////////////////////////////////////////////////////////////////////////

LLTextureCache::ReadResponder::ReadResponder()
	: mImageSize(0),
	  mImageLocal(FALSE)
{
}

void LLTextureCache::ReadResponder::setData(U8* data, S32 datasize, S32 imagesize, S32 imageformat, BOOL imagelocal)
{
	if (mFormattedImage.notNull())
	{
		llassert_always(mFormattedImage->getCodec() == imageformat);
		mFormattedImage->appendData(data, datasize);
	}
	else
	{
		mFormattedImage = LLImageFormatted::createFromType(imageformat);
		mFormattedImage->setData(data,datasize);
	}
	mImageSize = imagesize;
	mImageLocal = imagelocal;
}

//////////////////////////////////////////////////////////////////////////////<|MERGE_RESOLUTION|>--- conflicted
+++ resolved
@@ -568,22 +568,17 @@
 			idx = mCache->setHeaderCacheEntry(mID, entry, mImageSize, mDataSize); // create the new entry.
 			if(idx >= 0)
 			{
-<<<<<<< HEAD
-				//write to the fast cache.
-
-				// <FS:ND> FIRE-9128; to prevent crashes we pass a copy of raw from LTextureCacheRemoteWorker::doWrite. In that case it's okay to change raw directly as we paid the hit of copying it already.
-
-				// llassert_always(mCache->writeToFastCache(idx, mRawImage, mRawDiscardLevel));
-				llassert_always( mCache->writeToFastCache(idx, mRawImage, mRawDiscardLevel, true) );
-
-				// </FS:ND>
-=======
 				// (almost always) write to the fast cache.
 				if (mRawImage->getDataSize())
 				{
-					llassert_always(mCache->writeToFastCache(idx, mRawImage, mRawDiscardLevel));
+
+				// <FS:ND> FIRE-9128; to prevent crashes we pass a copy of raw from LTextureCacheRemoteWorker::doWrite. In that case it's okay to change raw directly as we paid the hit of copying it already.
+
+				// llassert_always(mCache->writeToFastCache(idx, mRawImage, mRawDiscardLevel));
+				llassert_always( mCache->writeToFastCache(idx, mRawImage, mRawDiscardLevel, true) );
+
+				// </FS:ND>
 				}
->>>>>>> b2db719f
 			}
 		}
 		else
