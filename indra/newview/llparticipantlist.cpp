/** 
 * @file llparticipantlist.cpp
 * @brief LLParticipantList : model of a conversation session with added speaker events handling
 *
 * $LicenseInfo:firstyear=2009&license=viewerlgpl$
 * Second Life Viewer Source Code
 * Copyright (C) 2010, Linden Research, Inc.
 * 
 * This library is free software; you can redistribute it and/or
 * modify it under the terms of the GNU Lesser General Public
 * License as published by the Free Software Foundation;
 * version 2.1 of the License only.
 * 
 * This library is distributed in the hope that it will be useful,
 * but WITHOUT ANY WARRANTY; without even the implied warranty of
 * MERCHANTABILITY or FITNESS FOR A PARTICULAR PURPOSE.  See the GNU
 * Lesser General Public License for more details.
 * 
 * You should have received a copy of the GNU Lesser General Public
 * License along with this library; if not, write to the Free Software
 * Foundation, Inc., 51 Franklin Street, Fifth Floor, Boston, MA  02110-1301  USA
 * 
 * Linden Research, Inc., 945 Battery Street, San Francisco, CA  94111  USA
 * $/LicenseInfo$
 */

#include "llviewerprecompiledheaders.h"

<<<<<<< HEAD
// common includes
#include "lltrans.h"
#include "llavataractions.h"
#include "llagent.h"
// [SL:KB] - Patch: Chat-GroupSessionEject | Checked: 2012-02-04 (Catznip-3.2.1)
#include "llgroupactions.h"
// [/SL:KB]
=======
#include "llavatarnamecache.h"
>>>>>>> fe8b4bf1
#include "llimview.h"
#include "llfloaterimcontainer.h"
#include "llparticipantlist.h"
#include "llspeakers.h"

//LLParticipantList retrieves add, clear and remove events and updates view accordingly 
#if LL_MSVC
#pragma warning (disable : 4355) // 'this' used in initializer list: yes, intentionally
#endif

// See EXT-4301.
/**
 * class LLAvalineUpdater - observe the list of voice participants in session and check
 *  presence of Avaline Callers among them.
 *
 * LLAvalineUpdater is a LLVoiceClientParticipantObserver. It provides two kinds of validation:
 *	- whether Avaline caller presence among participants;
 *	- whether watched Avaline caller still exists in voice channel.
 * Both validations have callbacks which will notify subscriber if any of event occur.
 *
 * @see findAvalineCaller()
 * @see checkIfAvalineCallersExist()
 */
class LLAvalineUpdater : public LLVoiceClientParticipantObserver
{
public:
	typedef boost::function<void(const LLUUID& speaker_id)> process_avaline_callback_t;

	LLAvalineUpdater(process_avaline_callback_t found_cb, process_avaline_callback_t removed_cb)
		: mAvalineFoundCallback(found_cb)
		, mAvalineRemovedCallback(removed_cb)
	{
		LLVoiceClient::getInstance()->addObserver(this);
	}
	~LLAvalineUpdater()
	{
		if (LLVoiceClient::instanceExists())
		{
			LLVoiceClient::getInstance()->removeObserver(this);
		}
	}

	/**
	 * Adds UUID of Avaline caller to watch.
	 *
	 * @see checkIfAvalineCallersExist().
	 */
	void watchAvalineCaller(const LLUUID& avaline_caller_id)
	{
		mAvalineCallers.insert(avaline_caller_id);
	}

	void onParticipantsChanged()
	{
		uuid_set_t participant_uuids;
		LLVoiceClient::getInstance()->getParticipantList(participant_uuids);


		// check whether Avaline caller exists among voice participants
		// and notify Participant List
		findAvalineCaller(participant_uuids);

		// check whether watched Avaline callers still present among voice participant
		// and remove if absents.
		checkIfAvalineCallersExist(participant_uuids);
	}

private:
	typedef std::set<LLUUID> uuid_set_t;

	/**
	 * Finds Avaline callers among voice participants and calls mAvalineFoundCallback.
	 *
	 * When Avatar is in group call with Avaline caller and then ends call Avaline caller stays
	 * in Group Chat floater (exists in LLSpeakerMgr). If Avatar starts call with that group again
	 * Avaline caller is added to voice channel AFTER Avatar is connected to group call.
	 * But Voice Control Panel (VCP) is filled from session LLSpeakerMgr and there is no information
	 * if a speaker is Avaline caller.
	 *
	 * In this case this speaker is created as avatar and will be recreated when it appears in
	 * Avatar's Voice session.
	 *
	 * @see LLParticipantList::onAvalineCallerFound()
	 */
	void findAvalineCaller(const uuid_set_t& participant_uuids)
	{
		uuid_set_t::const_iterator it = participant_uuids.begin(), it_end = participant_uuids.end();

		for(; it != it_end; ++it)
		{
			const LLUUID& participant_id = *it;
			if (!LLVoiceClient::getInstance()->isParticipantAvatar(participant_id))
			{
				LL_DEBUGS("Avaline") << "Avaline caller found among voice participants: " << participant_id << LL_ENDL;

				if (mAvalineFoundCallback)
				{
					mAvalineFoundCallback(participant_id);
				}
			}
		}
	}

	/**
	 * Finds Avaline callers which are not anymore among voice participants and calls mAvalineRemovedCallback.
	 *
	 * The problem is when Avaline caller ends a call it is removed from Voice Client session but
	 * still exists in LLSpeakerMgr. Server does not send such information.
	 * This method implements a HUCK to notify subscribers that watched Avaline callers by class
	 * are not anymore in the call.
	 *
	 * @see LLParticipantList::onAvalineCallerRemoved()
	 */
	void checkIfAvalineCallersExist(const uuid_set_t& participant_uuids)
	{
		uuid_set_t::iterator it = mAvalineCallers.begin();
		uuid_set_t::const_iterator participants_it_end = participant_uuids.end();

		while (it != mAvalineCallers.end())
		{
			const LLUUID participant_id = *it;
			LL_DEBUGS("Avaline") << "Check avaline caller: " << participant_id << LL_ENDL;
			bool not_found = participant_uuids.find(participant_id) == participants_it_end;
			if (not_found)
			{
				LL_DEBUGS("Avaline") << "Watched Avaline caller is not found among voice participants: " << participant_id << LL_ENDL;

				// notify Participant List
				if (mAvalineRemovedCallback)
				{
					mAvalineRemovedCallback(participant_id);
				}

				// remove from the watch list
				mAvalineCallers.erase(it++);
			}
			else
			{
				++it;
			}
		}
	}

	process_avaline_callback_t mAvalineFoundCallback;
	process_avaline_callback_t mAvalineRemovedCallback;

	uuid_set_t mAvalineCallers;
};

LLParticipantList::LLParticipantList(LLSpeakerMgr* data_source, LLFolderViewModelInterface& root_view_model) :
	LLConversationItemSession(data_source->getSessionID(), root_view_model),
	mSpeakerMgr(data_source),
	mValidateSpeakerCallback(NULL)
{

	mAvalineUpdater = new LLAvalineUpdater(boost::bind(&LLParticipantList::onAvalineCallerFound, this, _1),
										   boost::bind(&LLParticipantList::onAvalineCallerRemoved, this, _1));

	mSpeakerAddListener = new SpeakerAddListener(*this);
	mSpeakerRemoveListener = new SpeakerRemoveListener(*this);
	mSpeakerClearListener = new SpeakerClearListener(*this);
	mSpeakerModeratorListener = new SpeakerModeratorUpdateListener(*this);
	mSpeakerUpdateListener = new SpeakerUpdateListener(*this);
	mSpeakerMuteListener = new SpeakerMuteListener(*this);

	mSpeakerMgr->addListener(mSpeakerAddListener, "add");
	mSpeakerMgr->addListener(mSpeakerRemoveListener, "remove");
	mSpeakerMgr->addListener(mSpeakerClearListener, "clear");
	mSpeakerMgr->addListener(mSpeakerModeratorListener, "update_moderator");
	mSpeakerMgr->addListener(mSpeakerUpdateListener, "update_speaker");

	setSessionID(mSpeakerMgr->getSessionID());

	//Lets fill avatarList with existing speakers
	LLSpeakerMgr::speaker_list_t speaker_list;
	mSpeakerMgr->getSpeakerList(&speaker_list, true);
	for(LLSpeakerMgr::speaker_list_t::iterator it = speaker_list.begin(); it != speaker_list.end(); it++)
	{
		const LLPointer<LLSpeaker>& speakerp = *it;

		addAvatarIDExceptAgent(speakerp->mID);
		if ( speakerp->mIsModerator )
		{
			mModeratorList.insert(speakerp->mID);
		}
		else
		{
			mModeratorToRemoveList.insert(speakerp->mID);
		}
	}
	
	// Identify and store what kind of session we are
	LLIMModel::LLIMSession* im_session = LLIMModel::getInstance()->findIMSession(data_source->getSessionID());
	if (im_session)
	{
		// By default, sessions that can't be identified as group or ad-hoc will be considered P2P (i.e. 1 on 1)
		mConvType = CONV_SESSION_1_ON_1;
		if (im_session->isAdHocSessionType())
		{
<<<<<<< HEAD
			LLAvatarListItem* item = dynamic_cast<LLAvatarListItem*> (list->getItemByValue(*moderator_list_it));
			if ( item )
			{
				std::string name = item->getAvatarName();
				std::string tooltip = item->getAvatarToolTip();
				size_t found = name.find(moderator_indicator);
				if (found != std::string::npos)
				{
					name.erase(found, moderator_indicator_len);
					item->setAvatarName(name);
				}
				found = tooltip.find(moderator_indicator);
				if (found != tooltip.npos)
				{
					tooltip.erase(found, moderator_indicator_len);
					item->setAvatarToolTip(tooltip);
				}
				item->setState(LLAvatarListItem::IS_ONLINE);
			}
		}

		mModeratorToRemoveList.clear();

		// Add moderators indicator
		moderator_list_it = mModeratorList.begin();
		moderator_list_end = mModeratorList.end();
		for (;moderator_list_it != moderator_list_end; ++moderator_list_it)
		{
			LLAvatarListItem* item = dynamic_cast<LLAvatarListItem*> (list->getItemByValue(*moderator_list_it));
			if ( item )
			{
				std::string name = item->getAvatarName();
				std::string tooltip = item->getAvatarToolTip();
				size_t found = name.find(moderator_indicator);
				if (found == std::string::npos)
				{
					name += " ";
					name += moderator_indicator;
					item->setAvatarName(name);
				}
				found = tooltip.find(moderator_indicator);
				if (found == std::string::npos)
				{
					tooltip += " ";
					tooltip += moderator_indicator;
					item->setAvatarToolTip(tooltip);
				}
				item->setState(LLAvatarListItem::IS_GROUPMOD);
			}
=======
			mConvType = CONV_SESSION_AD_HOC;
>>>>>>> fe8b4bf1
		}
		else if (im_session->isGroupSessionType())
		{
			mConvType = CONV_SESSION_GROUP;
		}
	}
	else 
	{
		// That's the only session that doesn't get listed in the LLIMModel as a session...
		mConvType = CONV_SESSION_NEARBY;
	}
}

LLParticipantList::~LLParticipantList()
{
	delete mAvalineUpdater;
}

/*
  Seems this method is not necessary after onAvalineCallerRemoved was implemented;

  It does nothing because list item is always created with correct class type for Avaline caller.
  For now Avaline Caller is removed from the LLSpeakerMgr List when it is removed from the Voice Client
  session.
  This happens in two cases: if Avaline Caller ends call itself or if Resident ends group call.

  Probably Avaline caller should be removed from the LLSpeakerMgr list ONLY if it ends call itself.
  Asked in EXT-4301.
*/
void LLParticipantList::onAvalineCallerFound(const LLUUID& participant_id)
{
	LLConversationItemParticipant* participant = findParticipant(participant_id);
	if (participant)
	{
		removeParticipant(participant);
	}
	// re-add avaline caller with a correct class instance.
	addAvatarIDExceptAgent(participant_id);
}

void LLParticipantList::onAvalineCallerRemoved(const LLUUID& participant_id)
{
	LL_DEBUGS("Avaline") << "Removing avaline caller from the list: " << participant_id << LL_ENDL;

	mSpeakerMgr->removeAvalineSpeaker(participant_id);
}

void LLParticipantList::setValidateSpeakerCallback(validate_speaker_callback_t cb)
{
	mValidateSpeakerCallback = cb;
}

void LLParticipantList::update()
{
	mSpeakerMgr->update(true);
}

bool LLParticipantList::onAddItemEvent(LLPointer<LLOldEvents::LLEvent> event, const LLSD& userdata)
{
	LLUUID uu_id = event->getValue().asUUID();

	if (mValidateSpeakerCallback && !mValidateSpeakerCallback(uu_id))
	{
		return true;
	}

	addAvatarIDExceptAgent(uu_id);
	return true;
}

bool LLParticipantList::onRemoveItemEvent(LLPointer<LLOldEvents::LLEvent> event, const LLSD& userdata)
{
	LLUUID avatar_id = event->getValue().asUUID();
	removeParticipant(avatar_id);
	return true;
}

bool LLParticipantList::onClearListEvent(LLPointer<LLOldEvents::LLEvent> event, const LLSD& userdata)
{
	clearParticipants();
	return true;
}

bool LLParticipantList::onSpeakerUpdateEvent(LLPointer<LLOldEvents::LLEvent> event, const LLSD& userdata)
{
	const LLSD& evt_data = event->getValue();
	if ( evt_data.has("id") )
	{
		LLUUID participant_id = evt_data["id"];
		LLFloaterIMContainer* im_box = LLFloaterIMContainer::findInstance();
		if (im_box)
		{
			im_box->setTimeNow(mUUID,participant_id);
		}
	}
	return true;
}

bool LLParticipantList::onModeratorUpdateEvent(LLPointer<LLOldEvents::LLEvent> event, const LLSD& userdata)
{
	const LLSD& evt_data = event->getValue();
	if ( evt_data.has("id") && evt_data.has("is_moderator") )
	{
		LLUUID id = evt_data["id"];
		bool is_moderator = evt_data["is_moderator"];
		if ( id.notNull() )
		{
			if ( is_moderator )
				mModeratorList.insert(id);
			else
			{
				std::set<LLUUID>::iterator it = mModeratorList.find (id);
				if ( it != mModeratorList.end () )
				{
					mModeratorToRemoveList.insert(id);
					mModeratorList.erase(id);
				}
			}
			// *TODO : do we have to fire an event so that LLFloaterIMSessionTab::refreshConversation() gets called
		}
	}
	return true;
}

bool LLParticipantList::onSpeakerMuteEvent(LLPointer<LLOldEvents::LLEvent> event, const LLSD& userdata)
{
	LLPointer<LLSpeaker> speakerp = (LLSpeaker*)event->getSource();
	if (speakerp.isNull()) return false;

	// update UI on confirmation of moderator mutes
	if (event->getValue().asString() == "voice")
	{
		setParticipantIsMuted(speakerp->mID, speakerp->mModeratorMutedVoice);
	}
	return true;
}

void LLParticipantList::addAvatarIDExceptAgent(const LLUUID& avatar_id)
{
	// Do not add if already in there, is the session id (hence not an avatar) or excluded for some reason
	if (findParticipant(avatar_id) || (avatar_id == mUUID))
	{
		return;
	}

	bool is_avatar = LLVoiceClient::getInstance()->isParticipantAvatar(avatar_id);

	LLConversationItemParticipant* participant = NULL;
	
	if (is_avatar)
	{
		// Create a participant view model instance
		LLAvatarName avatar_name;
		bool has_name = LLAvatarNameCache::get(avatar_id, &avatar_name);
		participant = new LLConversationItemParticipant(!has_name ? LLTrans::getString("AvatarNameWaiting") : avatar_name.getDisplayName() , avatar_id, mRootViewModel);
		participant->fetchAvatarName();
	}
	else
	{
		std::string display_name = LLVoiceClient::getInstance()->getDisplayName(avatar_id);
		// Create a participant view model instance
		participant = new LLConversationItemParticipant(display_name.empty() ? LLTrans::getString("AvatarNameWaiting") : display_name, avatar_id, mRootViewModel);
		mAvalineUpdater->watchAvalineCaller(avatar_id);
	}

	// *TODO : Need to update the online/offline status of the participant
	// Hack for this: LLAvatarTracker::instance().isBuddyOnline(avatar_id))
	
	// Add the participant model to the session's children list
	addParticipant(participant);

	adjustParticipant(avatar_id);
}

void LLParticipantList::adjustParticipant(const LLUUID& speaker_id)
{
	LLPointer<LLSpeaker> speakerp = mSpeakerMgr->findSpeaker(speaker_id);
	if (speakerp.isNull()) return;

	// add listener to process moderation changes
	speakerp->addListener(mSpeakerMuteListener);
}

//
// LLParticipantList::SpeakerAddListener
//
bool LLParticipantList::SpeakerAddListener::handleEvent(LLPointer<LLOldEvents::LLEvent> event, const LLSD& userdata)
{
	/**
	 * We need to filter speaking objects. These objects shouldn't appear in the list.
	 * @see LLFloaterChat::addChat() in llviewermessage.cpp to get detailed call hierarchy
	 */
	const LLUUID& speaker_id = event->getValue().asUUID();
	LLPointer<LLSpeaker> speaker = mParent.mSpeakerMgr->findSpeaker(speaker_id);
	if (speaker.isNull() || (speaker->mType == LLSpeaker::SPEAKER_OBJECT))
	{
		return false;
	}
	return mParent.onAddItemEvent(event, userdata);
}

//
// LLParticipantList::SpeakerRemoveListener
//
bool LLParticipantList::SpeakerRemoveListener::handleEvent(LLPointer<LLOldEvents::LLEvent> event, const LLSD& userdata)
{
	return mParent.onRemoveItemEvent(event, userdata);
}

//
// LLParticipantList::SpeakerClearListener
//
bool LLParticipantList::SpeakerClearListener::handleEvent(LLPointer<LLOldEvents::LLEvent> event, const LLSD& userdata)
{
	return mParent.onClearListEvent(event, userdata);
}

//
// LLParticipantList::SpeakerUpdateListener
//
bool LLParticipantList::SpeakerUpdateListener::handleEvent(LLPointer<LLOldEvents::LLEvent> event, const LLSD& userdata)
{
	return mParent.onSpeakerUpdateEvent(event, userdata);
}

//
// LLParticipantList::SpeakerModeratorListener
//
bool LLParticipantList::SpeakerModeratorUpdateListener::handleEvent(LLPointer<LLOldEvents::LLEvent> event, const LLSD& userdata)
{
	return mParent.onModeratorUpdateEvent(event, userdata);
}

bool LLParticipantList::SpeakerMuteListener::handleEvent(LLPointer<LLOldEvents::LLEvent> event, const LLSD& userdata)
{
	return mParent.onSpeakerMuteEvent(event, userdata);
}

<<<<<<< HEAD
LLContextMenu* LLParticipantList::LLParticipantListMenu::createMenu()
{
	// set up the callbacks for all of the avatar menu items
	LLUICtrl::CommitCallbackRegistry::ScopedRegistrar registrar;
	LLUICtrl::EnableCallbackRegistry::ScopedRegistrar enable_registrar;
	
	registrar.add("ParticipantList.Sort", boost::bind(&LLParticipantList::LLParticipantListMenu::sortParticipantList, this, _2));
	registrar.add("ParticipantList.ToggleAllowTextChat", boost::bind(&LLParticipantList::LLParticipantListMenu::toggleAllowTextChat, this, _2));
	registrar.add("ParticipantList.ToggleMuteText", boost::bind(&LLParticipantList::LLParticipantListMenu::toggleMuteText, this, _2));
// [SL:KB] - Patch: Chat-GroupSessionEject | Checked: 2012-02-04 (Catznip-3.2.1) | Added: Catznip-3.2.1
	registrar.add("ParticipantList.Eject", boost::bind(&LLGroupActions::ejectFromGroup, mParent.mSpeakerMgr->getSessionID(), mUUIDs.front()));
// [SL:KB]

	registrar.add("Avatar.Profile",	boost::bind(&LLAvatarActions::showProfile, mUUIDs.front()));
	registrar.add("Avatar.IM", boost::bind(&LLAvatarActions::startIM, mUUIDs.front()));
	registrar.add("Avatar.AddFriend", boost::bind(&LLAvatarActions::requestFriendshipDialog, mUUIDs.front()));
	registrar.add("Avatar.BlockUnblock", boost::bind(&LLParticipantList::LLParticipantListMenu::toggleMuteVoice, this, _2));
	registrar.add("Avatar.Share", boost::bind(&LLAvatarActions::share, mUUIDs.front()));
	registrar.add("Avatar.Pay",	boost::bind(&LLAvatarActions::pay, mUUIDs.front()));
	registrar.add("Avatar.Call", boost::bind(&LLAvatarActions::startCall, mUUIDs.front()));

	registrar.add("ParticipantList.ModerateVoice", boost::bind(&LLParticipantList::LLParticipantListMenu::moderateVoice, this, _2));

	enable_registrar.add("ParticipantList.EnableItem", boost::bind(&LLParticipantList::LLParticipantListMenu::enableContextMenuItem,	this, _2));
	enable_registrar.add("ParticipantList.EnableItem.Moderate", boost::bind(&LLParticipantList::LLParticipantListMenu::enableModerateContextMenuItem,	this, _2));
	enable_registrar.add("ParticipantList.CheckItem",  boost::bind(&LLParticipantList::LLParticipantListMenu::checkContextMenuItem,	this, _2));

	// create the context menu from the XUI
	LLContextMenu* main_menu = createFromFile("menu_participant_list.xml");

	// Don't show sort options for P2P chat
	bool is_sort_visible = (mParent.mAvatarList && mParent.mAvatarList->size() > 1);
	// <FS:Ansariel> Hide SortBy separator
	main_menu->setItemVisible("Sort Separator", is_sort_visible);
	// </FS:Ansariel>
	main_menu->setItemVisible("SortByName", is_sort_visible);
	main_menu->setItemVisible("SortByRecentSpeakers", is_sort_visible);
	main_menu->setItemVisible("Moderator Options Separator", isGroupModerator());
	main_menu->setItemVisible("Moderator Options", isGroupModerator());
	main_menu->setItemVisible("View Icons Separator", mParent.mAvatarListToggleIconsConnection.connected());
	main_menu->setItemVisible("View Icons", mParent.mAvatarListToggleIconsConnection.connected());
	main_menu->arrangeAndClear();

	return main_menu;
}

void LLParticipantList::LLParticipantListMenu::show(LLView* spawning_view, const uuid_vec_t& uuids, S32 x, S32 y)
{
	if (uuids.size() == 0) return;

	LLListContextMenu::show(spawning_view, uuids, x, y);

	const LLUUID& speaker_id = mUUIDs.front();
	BOOL is_muted = isMuted(speaker_id);

	if (is_muted)
	{
		LLMenuGL::sMenuContainer->getChildView("ModerateVoiceMuteSelected")->setVisible( false);
	}
	else
	{
		LLMenuGL::sMenuContainer->getChildView("ModerateVoiceUnMuteSelected")->setVisible( false);
	}
}

void LLParticipantList::LLParticipantListMenu::sortParticipantList(const LLSD& userdata)
{
	std::string param = userdata.asString();
	if ("sort_by_name" == param)
	{
		mParent.setSortOrder(E_SORT_BY_NAME);
	}
	else if ("sort_by_recent_speakers" == param)
	{
		mParent.setSortOrder(E_SORT_BY_RECENT_SPEAKERS);
	}
}

void LLParticipantList::LLParticipantListMenu::toggleAllowTextChat(const LLSD& userdata)
{

	LLIMSpeakerMgr* mgr = dynamic_cast<LLIMSpeakerMgr*>(mParent.mSpeakerMgr);
	if (mgr)
	{
		const LLUUID speaker_id = mUUIDs.front();
		mgr->toggleAllowTextChat(speaker_id);
	}
}

void LLParticipantList::LLParticipantListMenu::toggleMute(const LLSD& userdata, U32 flags)
{
	const LLUUID speaker_id = mUUIDs.front();
	BOOL is_muted = LLMuteList::getInstance()->isMuted(speaker_id, flags);
	std::string name;

	//fill in name using voice client's copy of name cache
	LLPointer<LLSpeaker> speakerp = mParent.mSpeakerMgr->findSpeaker(speaker_id);
	if (speakerp.isNull())
	{
		LL_WARNS("Speakers") << "Speaker " << speaker_id << " not found" << llendl;
		return;
	}
	LLAvatarListItem* item = dynamic_cast<LLAvatarListItem*>(mParent.mAvatarList->getItemByValue(speaker_id));
	if (NULL == item) return;

	name = item->getAvatarName();

	LLMute::EType mute_type;
	switch (speakerp->mType)
	{
		case LLSpeaker::SPEAKER_AGENT:
			mute_type = LLMute::AGENT;
			break;
		case LLSpeaker::SPEAKER_OBJECT:
			mute_type = LLMute::OBJECT;
			break;
		case LLSpeaker::SPEAKER_EXTERNAL:
		default:
			mute_type = LLMute::EXTERNAL;
			break;
	}
	LLMute mute(speaker_id, name, mute_type);

	if (!is_muted)
	{
		LLMuteList::getInstance()->add(mute, flags);
	}
	else
	{
		LLMuteList::getInstance()->remove(mute, flags);
	}
}

void LLParticipantList::LLParticipantListMenu::toggleMuteText(const LLSD& userdata)
{
	toggleMute(userdata, LLMute::flagTextChat);
}

void LLParticipantList::LLParticipantListMenu::toggleMuteVoice(const LLSD& userdata)
{
	toggleMute(userdata, LLMute::flagVoiceChat);
}

bool LLParticipantList::LLParticipantListMenu::isGroupModerator()
{
	if (!mParent.mSpeakerMgr)
	{
		llwarns << "Speaker manager is missing" << llendl;
		return false;
	}

	// Is session a group call/chat?
	if(gAgent.isInGroup(mParent.mSpeakerMgr->getSessionID()))
	{
		LLSpeaker* speaker = mParent.mSpeakerMgr->findSpeaker(gAgentID).get();

		// Is agent a moderator?
		return speaker && speaker->mIsModerator;
	}
	return false;
}

bool LLParticipantList::LLParticipantListMenu::isMuted(const LLUUID& avatar_id)
{
	LLPointer<LLSpeaker> selected_speakerp = mParent.mSpeakerMgr->findSpeaker(avatar_id);
	if (!selected_speakerp) return true;

	return selected_speakerp->mStatus == LLSpeaker::STATUS_MUTED;
}

void LLParticipantList::LLParticipantListMenu::moderateVoice(const LLSD& userdata)
{
	if (!gAgent.getRegion()) return;

	bool moderate_selected = userdata.asString() == "selected";

	if (moderate_selected)
	{
		const LLUUID& selected_avatar_id = mUUIDs.front();
		bool is_muted = isMuted(selected_avatar_id);
		moderateVoiceParticipant(selected_avatar_id, is_muted);
	}
	else
	{
		bool unmute_all = userdata.asString() == "unmute_all";
		moderateVoiceAllParticipants(unmute_all);
	}
}

void LLParticipantList::LLParticipantListMenu::moderateVoiceParticipant(const LLUUID& avatar_id, bool unmute)
{
	LLIMSpeakerMgr* mgr = dynamic_cast<LLIMSpeakerMgr*>(mParent.mSpeakerMgr);
	if (mgr)
	{
		mgr->moderateVoiceParticipant(avatar_id, unmute);
	}
}

void LLParticipantList::LLParticipantListMenu::moderateVoiceAllParticipants(bool unmute)
{
	LLIMSpeakerMgr* mgr = dynamic_cast<LLIMSpeakerMgr*>(mParent.mSpeakerMgr);
	if (mgr)
	{
		if (!unmute)
		{
			LLSD payload;
			payload["session_id"] = mgr->getSessionID();
			LLNotificationsUtil::add("ConfirmMuteAll", LLSD(), payload, confirmMuteAllCallback);
			return;
		}

		mgr->moderateVoiceAllParticipants(unmute);
	}
}

// static
void LLParticipantList::LLParticipantListMenu::confirmMuteAllCallback(const LLSD& notification, const LLSD& response)
{
	S32 option = LLNotificationsUtil::getSelectedOption(notification, response);
	// if Cancel pressed
	if (option == 1)
	{
		return;
	}

	const LLSD& payload = notification["payload"];
	const LLUUID& session_id = payload["session_id"];

	LLIMSpeakerMgr * speaker_manager = dynamic_cast<LLIMSpeakerMgr*> (
		LLIMModel::getInstance()->getSpeakerManager(session_id));
	if (speaker_manager)
	{
		speaker_manager->moderateVoiceAllParticipants(false);
	}

	return;
}


bool LLParticipantList::LLParticipantListMenu::enableContextMenuItem(const LLSD& userdata)
{
	std::string item = userdata.asString();
	const LLUUID& participant_id = mUUIDs.front();

	// For now non of "can_view_profile" action and menu actions listed below except "can_block"
	// can be performed for Avaline callers.
	bool is_participant_avatar = LLVoiceClient::getInstance()->isParticipantAvatar(participant_id);
	if (!is_participant_avatar && "can_block" != item) return false;

	if (item == "can_mute_text" || "can_block" == item || "can_share" == item || "can_im" == item 
		|| "can_pay" == item)
	{
		return mUUIDs.front() != gAgentID;
	}
	else if (item == std::string("can_add"))
	{
		// We can add friends if:
		// - there are selected people
		// - and there are no friends among selection yet.

		bool result = (mUUIDs.size() > 0);

		uuid_vec_t::const_iterator
			id = mUUIDs.begin(),
			uuids_end = mUUIDs.end();

		for (;id != uuids_end; ++id)
		{
			if ( *id == gAgentID || LLAvatarActions::isFriend(*id) )
			{
				result = false;
				break;
			}
		}
		return result;
	}
	else if (item == "can_call")
	{
		bool not_agent = mUUIDs.front() != gAgentID;
		bool can_call = not_agent &&  LLVoiceClient::getInstance()->voiceEnabled() && LLVoiceClient::getInstance()->isVoiceWorking();
		return can_call;
	}
// [SL:KB] - Patch: Chat-GroupSessionEject | Checked: 2012-02-04 (Catznip-3.2.1) | Added: Catznip-3.2.1
	else if (item == "can_eject")
	{
		return LLGroupActions::canEjectFromGroup(mParent.mSpeakerMgr->getSessionID(), mUUIDs.front());
	}
// [/SL:KB]

	return true;
}

/*
  Processed menu items with such parameters:
  can_allow_text_chat
  can_moderate_voice
*/
bool LLParticipantList::LLParticipantListMenu::enableModerateContextMenuItem(const LLSD& userdata)
{
	// only group moderators can perform actions related to this "enable callback"
	if (!isGroupModerator()) return false;

	const LLUUID& participant_id = mUUIDs.front();
	LLPointer<LLSpeaker> speakerp = mParent.mSpeakerMgr->findSpeaker(participant_id);

	// not in voice participants can not be moderated
	bool speaker_in_voice = speakerp.notNull() && speakerp->isInVoiceChannel();

	const std::string& item = userdata.asString();

	if ("can_moderate_voice" == item)
	{
		return speaker_in_voice;
	}

	// For now non of menu actions except "can_moderate_voice" can be performed for Avaline callers.
	bool is_participant_avatar = LLVoiceClient::getInstance()->isParticipantAvatar(participant_id);
	if (!is_participant_avatar) return false;

	return true;
}

bool LLParticipantList::LLParticipantListMenu::checkContextMenuItem(const LLSD& userdata)
{
	std::string item = userdata.asString();
	const LLUUID& id = mUUIDs.front();

	if (item == "is_muted")
	{
		return LLMuteList::getInstance()->isMuted(id, LLMute::flagTextChat);
	}
	else if (item == "is_allowed_text_chat")
	{
		LLPointer<LLSpeaker> selected_speakerp = mParent.mSpeakerMgr->findSpeaker(id);

		if (selected_speakerp.notNull())
		{
			return !selected_speakerp->mModeratorMutedText;
		}
	}
	else if(item == "is_blocked")
	{
		return LLMuteList::getInstance()->isMuted(id, LLMute::flagVoiceChat);
	}
	else if(item == "is_sorted_by_name")
	{
		return E_SORT_BY_NAME == mParent.getSortOrder();
	}
	else if(item == "is_sorted_by_recent_speakers")
	{
		return E_SORT_BY_RECENT_SPEAKERS == mParent.getSortOrder();
	}

	return false;
}

bool LLParticipantList::LLAvatarItemRecentSpeakerComparator::doCompare(const LLAvatarListItem* avatar_item1, const LLAvatarListItem* avatar_item2) const
{
	if (mParent.mSpeakerMgr)
	{
		LLPointer<LLSpeaker> lhs = mParent.mSpeakerMgr->findSpeaker(avatar_item1->getAvatarId());
		LLPointer<LLSpeaker> rhs = mParent.mSpeakerMgr->findSpeaker(avatar_item2->getAvatarId());
		if ( lhs.notNull() && rhs.notNull() )
		{
			// Compare by last speaking time
			if( lhs->mLastSpokeTime != rhs->mLastSpokeTime )
				return ( lhs->mLastSpokeTime > rhs->mLastSpokeTime );
			else if ( lhs->mSortIndex != rhs->mSortIndex )
				return ( lhs->mSortIndex < rhs->mSortIndex );
		}
		else if ( lhs.notNull() )
		{
			// True if only avatar_item1 speaker info available
			return true;
		}
		else if ( rhs.notNull() )
		{
			// False if only avatar_item2 speaker info available
			return false;
		}
	}
	// By default compare by name.
	return LLAvatarItemNameComparator::doCompare(avatar_item1, avatar_item2);
}

=======
>>>>>>> fe8b4bf1
//EOF<|MERGE_RESOLUTION|>--- conflicted
+++ resolved
@@ -26,17 +26,10 @@
 
 #include "llviewerprecompiledheaders.h"
 
-<<<<<<< HEAD
-// common includes
-#include "lltrans.h"
-#include "llavataractions.h"
-#include "llagent.h"
+#include "llavatarnamecache.h"
 // [SL:KB] - Patch: Chat-GroupSessionEject | Checked: 2012-02-04 (Catznip-3.2.1)
 #include "llgroupactions.h"
 // [/SL:KB]
-=======
-#include "llavatarnamecache.h"
->>>>>>> fe8b4bf1
 #include "llimview.h"
 #include "llfloaterimcontainer.h"
 #include "llparticipantlist.h"
@@ -236,69 +229,19 @@
 		mConvType = CONV_SESSION_1_ON_1;
 		if (im_session->isAdHocSessionType())
 		{
-<<<<<<< HEAD
-			LLAvatarListItem* item = dynamic_cast<LLAvatarListItem*> (list->getItemByValue(*moderator_list_it));
-			if ( item )
-			{
-				std::string name = item->getAvatarName();
-				std::string tooltip = item->getAvatarToolTip();
-				size_t found = name.find(moderator_indicator);
-				if (found != std::string::npos)
-				{
-					name.erase(found, moderator_indicator_len);
-					item->setAvatarName(name);
-				}
-				found = tooltip.find(moderator_indicator);
-				if (found != tooltip.npos)
-				{
-					tooltip.erase(found, moderator_indicator_len);
-					item->setAvatarToolTip(tooltip);
-				}
+			mConvType = CONV_SESSION_AD_HOC;
+		}
+		else if (im_session->isGroupSessionType())
+		{
+			mConvType = CONV_SESSION_GROUP;
 				item->setState(LLAvatarListItem::IS_ONLINE);
-			}
-		}
-
-		mModeratorToRemoveList.clear();
-
-		// Add moderators indicator
-		moderator_list_it = mModeratorList.begin();
-		moderator_list_end = mModeratorList.end();
-		for (;moderator_list_it != moderator_list_end; ++moderator_list_it)
-		{
-			LLAvatarListItem* item = dynamic_cast<LLAvatarListItem*> (list->getItemByValue(*moderator_list_it));
-			if ( item )
-			{
-				std::string name = item->getAvatarName();
-				std::string tooltip = item->getAvatarToolTip();
-				size_t found = name.find(moderator_indicator);
-				if (found == std::string::npos)
-				{
-					name += " ";
-					name += moderator_indicator;
-					item->setAvatarName(name);
-				}
-				found = tooltip.find(moderator_indicator);
-				if (found == std::string::npos)
-				{
-					tooltip += " ";
-					tooltip += moderator_indicator;
-					item->setAvatarToolTip(tooltip);
-				}
-				item->setState(LLAvatarListItem::IS_GROUPMOD);
-			}
-=======
-			mConvType = CONV_SESSION_AD_HOC;
->>>>>>> fe8b4bf1
-		}
-		else if (im_session->isGroupSessionType())
-		{
-			mConvType = CONV_SESSION_GROUP;
 		}
 	}
 	else 
 	{
 		// That's the only session that doesn't get listed in the LLIMModel as a session...
 		mConvType = CONV_SESSION_NEARBY;
+				item->setState(LLAvatarListItem::IS_GROUPMOD);
 	}
 }
 
@@ -527,392 +470,4 @@
 	return mParent.onSpeakerMuteEvent(event, userdata);
 }
 
-<<<<<<< HEAD
-LLContextMenu* LLParticipantList::LLParticipantListMenu::createMenu()
-{
-	// set up the callbacks for all of the avatar menu items
-	LLUICtrl::CommitCallbackRegistry::ScopedRegistrar registrar;
-	LLUICtrl::EnableCallbackRegistry::ScopedRegistrar enable_registrar;
-	
-	registrar.add("ParticipantList.Sort", boost::bind(&LLParticipantList::LLParticipantListMenu::sortParticipantList, this, _2));
-	registrar.add("ParticipantList.ToggleAllowTextChat", boost::bind(&LLParticipantList::LLParticipantListMenu::toggleAllowTextChat, this, _2));
-	registrar.add("ParticipantList.ToggleMuteText", boost::bind(&LLParticipantList::LLParticipantListMenu::toggleMuteText, this, _2));
-// [SL:KB] - Patch: Chat-GroupSessionEject | Checked: 2012-02-04 (Catznip-3.2.1) | Added: Catznip-3.2.1
-	registrar.add("ParticipantList.Eject", boost::bind(&LLGroupActions::ejectFromGroup, mParent.mSpeakerMgr->getSessionID(), mUUIDs.front()));
-// [SL:KB]
-
-	registrar.add("Avatar.Profile",	boost::bind(&LLAvatarActions::showProfile, mUUIDs.front()));
-	registrar.add("Avatar.IM", boost::bind(&LLAvatarActions::startIM, mUUIDs.front()));
-	registrar.add("Avatar.AddFriend", boost::bind(&LLAvatarActions::requestFriendshipDialog, mUUIDs.front()));
-	registrar.add("Avatar.BlockUnblock", boost::bind(&LLParticipantList::LLParticipantListMenu::toggleMuteVoice, this, _2));
-	registrar.add("Avatar.Share", boost::bind(&LLAvatarActions::share, mUUIDs.front()));
-	registrar.add("Avatar.Pay",	boost::bind(&LLAvatarActions::pay, mUUIDs.front()));
-	registrar.add("Avatar.Call", boost::bind(&LLAvatarActions::startCall, mUUIDs.front()));
-
-	registrar.add("ParticipantList.ModerateVoice", boost::bind(&LLParticipantList::LLParticipantListMenu::moderateVoice, this, _2));
-
-	enable_registrar.add("ParticipantList.EnableItem", boost::bind(&LLParticipantList::LLParticipantListMenu::enableContextMenuItem,	this, _2));
-	enable_registrar.add("ParticipantList.EnableItem.Moderate", boost::bind(&LLParticipantList::LLParticipantListMenu::enableModerateContextMenuItem,	this, _2));
-	enable_registrar.add("ParticipantList.CheckItem",  boost::bind(&LLParticipantList::LLParticipantListMenu::checkContextMenuItem,	this, _2));
-
-	// create the context menu from the XUI
-	LLContextMenu* main_menu = createFromFile("menu_participant_list.xml");
-
-	// Don't show sort options for P2P chat
-	bool is_sort_visible = (mParent.mAvatarList && mParent.mAvatarList->size() > 1);
-	// <FS:Ansariel> Hide SortBy separator
-	main_menu->setItemVisible("Sort Separator", is_sort_visible);
-	// </FS:Ansariel>
-	main_menu->setItemVisible("SortByName", is_sort_visible);
-	main_menu->setItemVisible("SortByRecentSpeakers", is_sort_visible);
-	main_menu->setItemVisible("Moderator Options Separator", isGroupModerator());
-	main_menu->setItemVisible("Moderator Options", isGroupModerator());
-	main_menu->setItemVisible("View Icons Separator", mParent.mAvatarListToggleIconsConnection.connected());
-	main_menu->setItemVisible("View Icons", mParent.mAvatarListToggleIconsConnection.connected());
-	main_menu->arrangeAndClear();
-
-	return main_menu;
-}
-
-void LLParticipantList::LLParticipantListMenu::show(LLView* spawning_view, const uuid_vec_t& uuids, S32 x, S32 y)
-{
-	if (uuids.size() == 0) return;
-
-	LLListContextMenu::show(spawning_view, uuids, x, y);
-
-	const LLUUID& speaker_id = mUUIDs.front();
-	BOOL is_muted = isMuted(speaker_id);
-
-	if (is_muted)
-	{
-		LLMenuGL::sMenuContainer->getChildView("ModerateVoiceMuteSelected")->setVisible( false);
-	}
-	else
-	{
-		LLMenuGL::sMenuContainer->getChildView("ModerateVoiceUnMuteSelected")->setVisible( false);
-	}
-}
-
-void LLParticipantList::LLParticipantListMenu::sortParticipantList(const LLSD& userdata)
-{
-	std::string param = userdata.asString();
-	if ("sort_by_name" == param)
-	{
-		mParent.setSortOrder(E_SORT_BY_NAME);
-	}
-	else if ("sort_by_recent_speakers" == param)
-	{
-		mParent.setSortOrder(E_SORT_BY_RECENT_SPEAKERS);
-	}
-}
-
-void LLParticipantList::LLParticipantListMenu::toggleAllowTextChat(const LLSD& userdata)
-{
-
-	LLIMSpeakerMgr* mgr = dynamic_cast<LLIMSpeakerMgr*>(mParent.mSpeakerMgr);
-	if (mgr)
-	{
-		const LLUUID speaker_id = mUUIDs.front();
-		mgr->toggleAllowTextChat(speaker_id);
-	}
-}
-
-void LLParticipantList::LLParticipantListMenu::toggleMute(const LLSD& userdata, U32 flags)
-{
-	const LLUUID speaker_id = mUUIDs.front();
-	BOOL is_muted = LLMuteList::getInstance()->isMuted(speaker_id, flags);
-	std::string name;
-
-	//fill in name using voice client's copy of name cache
-	LLPointer<LLSpeaker> speakerp = mParent.mSpeakerMgr->findSpeaker(speaker_id);
-	if (speakerp.isNull())
-	{
-		LL_WARNS("Speakers") << "Speaker " << speaker_id << " not found" << llendl;
-		return;
-	}
-	LLAvatarListItem* item = dynamic_cast<LLAvatarListItem*>(mParent.mAvatarList->getItemByValue(speaker_id));
-	if (NULL == item) return;
-
-	name = item->getAvatarName();
-
-	LLMute::EType mute_type;
-	switch (speakerp->mType)
-	{
-		case LLSpeaker::SPEAKER_AGENT:
-			mute_type = LLMute::AGENT;
-			break;
-		case LLSpeaker::SPEAKER_OBJECT:
-			mute_type = LLMute::OBJECT;
-			break;
-		case LLSpeaker::SPEAKER_EXTERNAL:
-		default:
-			mute_type = LLMute::EXTERNAL;
-			break;
-	}
-	LLMute mute(speaker_id, name, mute_type);
-
-	if (!is_muted)
-	{
-		LLMuteList::getInstance()->add(mute, flags);
-	}
-	else
-	{
-		LLMuteList::getInstance()->remove(mute, flags);
-	}
-}
-
-void LLParticipantList::LLParticipantListMenu::toggleMuteText(const LLSD& userdata)
-{
-	toggleMute(userdata, LLMute::flagTextChat);
-}
-
-void LLParticipantList::LLParticipantListMenu::toggleMuteVoice(const LLSD& userdata)
-{
-	toggleMute(userdata, LLMute::flagVoiceChat);
-}
-
-bool LLParticipantList::LLParticipantListMenu::isGroupModerator()
-{
-	if (!mParent.mSpeakerMgr)
-	{
-		llwarns << "Speaker manager is missing" << llendl;
-		return false;
-	}
-
-	// Is session a group call/chat?
-	if(gAgent.isInGroup(mParent.mSpeakerMgr->getSessionID()))
-	{
-		LLSpeaker* speaker = mParent.mSpeakerMgr->findSpeaker(gAgentID).get();
-
-		// Is agent a moderator?
-		return speaker && speaker->mIsModerator;
-	}
-	return false;
-}
-
-bool LLParticipantList::LLParticipantListMenu::isMuted(const LLUUID& avatar_id)
-{
-	LLPointer<LLSpeaker> selected_speakerp = mParent.mSpeakerMgr->findSpeaker(avatar_id);
-	if (!selected_speakerp) return true;
-
-	return selected_speakerp->mStatus == LLSpeaker::STATUS_MUTED;
-}
-
-void LLParticipantList::LLParticipantListMenu::moderateVoice(const LLSD& userdata)
-{
-	if (!gAgent.getRegion()) return;
-
-	bool moderate_selected = userdata.asString() == "selected";
-
-	if (moderate_selected)
-	{
-		const LLUUID& selected_avatar_id = mUUIDs.front();
-		bool is_muted = isMuted(selected_avatar_id);
-		moderateVoiceParticipant(selected_avatar_id, is_muted);
-	}
-	else
-	{
-		bool unmute_all = userdata.asString() == "unmute_all";
-		moderateVoiceAllParticipants(unmute_all);
-	}
-}
-
-void LLParticipantList::LLParticipantListMenu::moderateVoiceParticipant(const LLUUID& avatar_id, bool unmute)
-{
-	LLIMSpeakerMgr* mgr = dynamic_cast<LLIMSpeakerMgr*>(mParent.mSpeakerMgr);
-	if (mgr)
-	{
-		mgr->moderateVoiceParticipant(avatar_id, unmute);
-	}
-}
-
-void LLParticipantList::LLParticipantListMenu::moderateVoiceAllParticipants(bool unmute)
-{
-	LLIMSpeakerMgr* mgr = dynamic_cast<LLIMSpeakerMgr*>(mParent.mSpeakerMgr);
-	if (mgr)
-	{
-		if (!unmute)
-		{
-			LLSD payload;
-			payload["session_id"] = mgr->getSessionID();
-			LLNotificationsUtil::add("ConfirmMuteAll", LLSD(), payload, confirmMuteAllCallback);
-			return;
-		}
-
-		mgr->moderateVoiceAllParticipants(unmute);
-	}
-}
-
-// static
-void LLParticipantList::LLParticipantListMenu::confirmMuteAllCallback(const LLSD& notification, const LLSD& response)
-{
-	S32 option = LLNotificationsUtil::getSelectedOption(notification, response);
-	// if Cancel pressed
-	if (option == 1)
-	{
-		return;
-	}
-
-	const LLSD& payload = notification["payload"];
-	const LLUUID& session_id = payload["session_id"];
-
-	LLIMSpeakerMgr * speaker_manager = dynamic_cast<LLIMSpeakerMgr*> (
-		LLIMModel::getInstance()->getSpeakerManager(session_id));
-	if (speaker_manager)
-	{
-		speaker_manager->moderateVoiceAllParticipants(false);
-	}
-
-	return;
-}
-
-
-bool LLParticipantList::LLParticipantListMenu::enableContextMenuItem(const LLSD& userdata)
-{
-	std::string item = userdata.asString();
-	const LLUUID& participant_id = mUUIDs.front();
-
-	// For now non of "can_view_profile" action and menu actions listed below except "can_block"
-	// can be performed for Avaline callers.
-	bool is_participant_avatar = LLVoiceClient::getInstance()->isParticipantAvatar(participant_id);
-	if (!is_participant_avatar && "can_block" != item) return false;
-
-	if (item == "can_mute_text" || "can_block" == item || "can_share" == item || "can_im" == item 
-		|| "can_pay" == item)
-	{
-		return mUUIDs.front() != gAgentID;
-	}
-	else if (item == std::string("can_add"))
-	{
-		// We can add friends if:
-		// - there are selected people
-		// - and there are no friends among selection yet.
-
-		bool result = (mUUIDs.size() > 0);
-
-		uuid_vec_t::const_iterator
-			id = mUUIDs.begin(),
-			uuids_end = mUUIDs.end();
-
-		for (;id != uuids_end; ++id)
-		{
-			if ( *id == gAgentID || LLAvatarActions::isFriend(*id) )
-			{
-				result = false;
-				break;
-			}
-		}
-		return result;
-	}
-	else if (item == "can_call")
-	{
-		bool not_agent = mUUIDs.front() != gAgentID;
-		bool can_call = not_agent &&  LLVoiceClient::getInstance()->voiceEnabled() && LLVoiceClient::getInstance()->isVoiceWorking();
-		return can_call;
-	}
-// [SL:KB] - Patch: Chat-GroupSessionEject | Checked: 2012-02-04 (Catznip-3.2.1) | Added: Catznip-3.2.1
-	else if (item == "can_eject")
-	{
-		return LLGroupActions::canEjectFromGroup(mParent.mSpeakerMgr->getSessionID(), mUUIDs.front());
-	}
-// [/SL:KB]
-
-	return true;
-}
-
-/*
-  Processed menu items with such parameters:
-  can_allow_text_chat
-  can_moderate_voice
-*/
-bool LLParticipantList::LLParticipantListMenu::enableModerateContextMenuItem(const LLSD& userdata)
-{
-	// only group moderators can perform actions related to this "enable callback"
-	if (!isGroupModerator()) return false;
-
-	const LLUUID& participant_id = mUUIDs.front();
-	LLPointer<LLSpeaker> speakerp = mParent.mSpeakerMgr->findSpeaker(participant_id);
-
-	// not in voice participants can not be moderated
-	bool speaker_in_voice = speakerp.notNull() && speakerp->isInVoiceChannel();
-
-	const std::string& item = userdata.asString();
-
-	if ("can_moderate_voice" == item)
-	{
-		return speaker_in_voice;
-	}
-
-	// For now non of menu actions except "can_moderate_voice" can be performed for Avaline callers.
-	bool is_participant_avatar = LLVoiceClient::getInstance()->isParticipantAvatar(participant_id);
-	if (!is_participant_avatar) return false;
-
-	return true;
-}
-
-bool LLParticipantList::LLParticipantListMenu::checkContextMenuItem(const LLSD& userdata)
-{
-	std::string item = userdata.asString();
-	const LLUUID& id = mUUIDs.front();
-
-	if (item == "is_muted")
-	{
-		return LLMuteList::getInstance()->isMuted(id, LLMute::flagTextChat);
-	}
-	else if (item == "is_allowed_text_chat")
-	{
-		LLPointer<LLSpeaker> selected_speakerp = mParent.mSpeakerMgr->findSpeaker(id);
-
-		if (selected_speakerp.notNull())
-		{
-			return !selected_speakerp->mModeratorMutedText;
-		}
-	}
-	else if(item == "is_blocked")
-	{
-		return LLMuteList::getInstance()->isMuted(id, LLMute::flagVoiceChat);
-	}
-	else if(item == "is_sorted_by_name")
-	{
-		return E_SORT_BY_NAME == mParent.getSortOrder();
-	}
-	else if(item == "is_sorted_by_recent_speakers")
-	{
-		return E_SORT_BY_RECENT_SPEAKERS == mParent.getSortOrder();
-	}
-
-	return false;
-}
-
-bool LLParticipantList::LLAvatarItemRecentSpeakerComparator::doCompare(const LLAvatarListItem* avatar_item1, const LLAvatarListItem* avatar_item2) const
-{
-	if (mParent.mSpeakerMgr)
-	{
-		LLPointer<LLSpeaker> lhs = mParent.mSpeakerMgr->findSpeaker(avatar_item1->getAvatarId());
-		LLPointer<LLSpeaker> rhs = mParent.mSpeakerMgr->findSpeaker(avatar_item2->getAvatarId());
-		if ( lhs.notNull() && rhs.notNull() )
-		{
-			// Compare by last speaking time
-			if( lhs->mLastSpokeTime != rhs->mLastSpokeTime )
-				return ( lhs->mLastSpokeTime > rhs->mLastSpokeTime );
-			else if ( lhs->mSortIndex != rhs->mSortIndex )
-				return ( lhs->mSortIndex < rhs->mSortIndex );
-		}
-		else if ( lhs.notNull() )
-		{
-			// True if only avatar_item1 speaker info available
-			return true;
-		}
-		else if ( rhs.notNull() )
-		{
-			// False if only avatar_item2 speaker info available
-			return false;
-		}
-	}
-	// By default compare by name.
-	return LLAvatarItemNameComparator::doCompare(avatar_item1, avatar_item2);
-}
-
-=======
->>>>>>> fe8b4bf1
 //EOF