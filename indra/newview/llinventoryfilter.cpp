/** 
* @file llinventoryfilter.cpp
* @brief Support for filtering your inventory to only display a subset of the
* available items.
*
* $LicenseInfo:firstyear=2005&license=viewerlgpl$
* Second Life Viewer Source Code
* Copyright (C) 2010, Linden Research, Inc.
* 
* This library is free software; you can redistribute it and/or
* modify it under the terms of the GNU Lesser General Public
* License as published by the Free Software Foundation;
* version 2.1 of the License only.
* 
* This library is distributed in the hope that it will be useful,
* but WITHOUT ANY WARRANTY; without even the implied warranty of
* MERCHANTABILITY or FITNESS FOR A PARTICULAR PURPOSE.  See the GNU
* Lesser General Public License for more details.
* 
* You should have received a copy of the GNU Lesser General Public
* License along with this library; if not, write to the Free Software
* Foundation, Inc., 51 Franklin Street, Fifth Floor, Boston, MA  02110-1301  USA
* 
* Linden Research, Inc., 945 Battery Street, San Francisco, CA  94111  USA
* $/LicenseInfo$
*/
#include "llviewerprecompiledheaders.h"

#include "llinventoryfilter.h"

// viewer includes
#include "llfolderviewmodel.h"
#include "llfolderviewitem.h"
#include "llinventorymodel.h"
#include "llinventorymodelbackgroundfetch.h"
#include "llviewercontrol.h"
#include "llfolderview.h"
#include "llinventorybridge.h"
#include "llviewerfoldertype.h"
#include "llradiogroup.h"

// linden library includes
#include "llclipboard.h"
#include "lltrans.h"

// Firestorm includes
#include "llinventoryfunctions.h" // needed to query worn status
#include "llappearancemgr.h" // needed to query whether we are in COF

LLTrace::BlockTimerStatHandle FT_FILTER_CLIPBOARD("Filter Clipboard");

LLInventoryFilter::FilterOps::FilterOps(const Params& p)
:	mFilterObjectTypes(p.object_types),
	mFilterCategoryTypes(p.category_types),
	mFilterWearableTypes(p.wearable_types),
	mMinDate(p.date_range.min_date),
	mMaxDate(p.date_range.max_date),
	mHoursAgo(p.hours_ago),
	mDateSearchDirection(p.date_search_direction),
	mShowFolderState(p.show_folder_state),
	mPermissions(p.permissions),
	mFilterTypes(p.types),
	mFilterUUID(p.uuid),
	mFilterLinks(p.links)
{
}

///----------------------------------------------------------------------------
/// Class LLInventoryFilter
///----------------------------------------------------------------------------
LLInventoryFilter::LLInventoryFilter(const Params& p)
:	mName(p.name),
	mFilterModified(FILTER_NONE),
	mEmptyLookupMessage("InventoryNoMatchingItems"),
<<<<<<< HEAD
	mFilterSubStringTarget(SUBST_TARGET_NAME),	// <FS:Zi> Extended Inventory Search
	mFilterOps(p.filter_ops),
=======
	mFilterOps(p.filter_ops),
	mBackupFilterOps(mFilterOps),
>>>>>>> ae89d5b4
	mFilterSubString(p.substring),
	mCurrentGeneration(0),
	mFirstRequiredGeneration(0),
	mFirstSuccessGeneration(0)
{
	// <FS:Zi> Begin Multi-substring inventory search
	mSubStringMatchOffsets.clear();
	mFilterSubStrings.clear();
	// </FS:Zi> End Multi-substring inventory search

	// copy mFilterOps into mDefaultFilterOps
	markDefault();
}

// <FS:Zi> Extended Inventory Search
void LLInventoryFilter::setFilterSubStringTarget(const std::string& targetName)
{
	if (targetName == "name")
		mFilterSubStringTarget = SUBST_TARGET_NAME;
	else if (targetName == "creator")
		mFilterSubStringTarget = SUBST_TARGET_CREATOR;
	else if (targetName == "description")
		mFilterSubStringTarget = SUBST_TARGET_DESCRIPTION;
	else if (targetName == "uuid")
		mFilterSubStringTarget = SUBST_TARGET_UUID;
	else if (targetName == "all")
		mFilterSubStringTarget = SUBST_TARGET_ALL;
	else
		LL_WARNS("LLInventoryFilter") << "Unknown sub string target: " << targetName << LL_ENDL;
}

LLInventoryFilter::EFilterSubstringTarget LLInventoryFilter::getFilterSubStringTarget() const
{
	return mFilterSubStringTarget;
}
// </FS:Zi> Extended Inventory Search

bool LLInventoryFilter::check(const LLFolderViewModelItem* item) 
{
	const LLFolderViewModelItemInventory* listener = dynamic_cast<const LLFolderViewModelItemInventory*>(item);

	// Clipboard cut items are *always* filtered so we need this value upfront
	// <FS:Ansariel> FIRE-6714: Don't move objects to trash during cut&paste
	// Don't hide cut items in inventory
	//const BOOL passed_clipboard = (listener ? checkAgainstClipboard(listener->getUUID()) : TRUE);
	const BOOL passed_clipboard = TRUE;
	// </FS:Ansariel> FIRE-6714: Don't move objects to trash during cut&paste

	// If it's a folder and we're showing all folders, return automatically.
	const BOOL is_folder = listener->getInventoryType() == LLInventoryType::IT_CATEGORY;
	if (is_folder && (mFilterOps.mShowFolderState == LLInventoryFilter::SHOW_ALL_FOLDERS))
	{
		return passed_clipboard;
	}
	
	// <FS:Zi> Multi-substring inventory search
	//bool passed = (mFilterSubString.size() ? listener->getSearchableName().find(mFilterSubString) != std::string::npos : true);
	std::string::size_type string_offset = std::string::npos;
	if (mFilterSubStrings.size())
	{
		std::string searchLabel;
		switch (mFilterSubStringTarget)
		{
			case SUBST_TARGET_NAME:
				searchLabel = listener->getSearchableName();
				break;
			case SUBST_TARGET_CREATOR:
				searchLabel = listener->getSearchableCreator();
				break;
			case SUBST_TARGET_DESCRIPTION:
				searchLabel = listener->getSearchableDescription();
				break;
			case SUBST_TARGET_UUID:
				searchLabel = listener->getSearchableUUID();
				break;
			case SUBST_TARGET_ALL:
				searchLabel = listener->getSearchableAll();
				break;
			default:
				LL_WARNS("LLInventoryFilter") << "Unknown search substring target: " << mFilterSubStringTarget << LL_ENDL;
				searchLabel = listener->getSearchableName();
				break;
		}

		U32 index = 0;
		for (std::vector<std::string>::iterator it = mFilterSubStrings.begin();
			it < mFilterSubStrings.end(); it++, index++)
		{
			std::string::size_type sub_string_offset = searchLabel.find(*it);

			mSubStringMatchOffsets[index] = sub_string_offset;

			if (sub_string_offset == std::string::npos)
			{
				string_offset = std::string::npos;
				for (std::vector<std::string::size_type>::iterator it = mSubStringMatchOffsets.begin();
					it < mSubStringMatchOffsets.end(); it++)
				{
					*it = std::string::npos;
				}
				break;
			}
			else if (string_offset == std::string::npos)
			{
				string_offset = sub_string_offset;
			}
		}
	}
	bool passed = (mFilterSubString.size() == 0 || string_offset != std::string::npos);
	// </FS:Zi> Multi-substring inventory search

	passed = passed && checkAgainstFilterType(listener);
	passed = passed && checkAgainstPermissions(listener);
	passed = passed && checkAgainstFilterLinks(listener);
	passed = passed && passed_clipboard;

	return passed;
}

bool LLInventoryFilter::check(const LLInventoryItem* item)
{
	const bool passed_string = (mFilterSubString.size() ? item->getName().find(mFilterSubString) != std::string::npos : true);
	const bool passed_filtertype = checkAgainstFilterType(item);
	const bool passed_permissions = checkAgainstPermissions(item);
	// <FS:Ansariel> FIRE-6714: Don't move objects to trash during cut&paste
	// Don't hide cut items in inventory
	//const bool passed_clipboard = checkAgainstClipboard(item->getUUID());
	const bool passed_clipboard = true;
	// </FS:Ansariel> Don't filter cut items

	return passed_filtertype && passed_permissions && passed_clipboard && passed_string;
}

bool LLInventoryFilter::checkFolder(const LLFolderViewModelItem* item) const
{
	const LLFolderViewModelItemInventory* listener = dynamic_cast<const LLFolderViewModelItemInventory*>(item);
	if (!listener)
	{
		LL_ERRS() << "Folder view event listener not found." << LL_ENDL;
		return false;
	}

	const LLUUID folder_id = listener->getUUID();

	return checkFolder(folder_id);
}

bool LLInventoryFilter::checkFolder(const LLUUID& folder_id) const
{
	// Always check against the clipboard
	// <FS:Ansariel> FIRE-6714: Don't move objects to trash during cut&paste
	// Don't hide cut items in inventory
	//const BOOL passed_clipboard = checkAgainstClipboard(folder_id);
	const BOOL passed_clipboard = TRUE;
	// </FS:Ansariel> FIRE-6714: Don't move objects to trash during cut&paste
	
	// we're showing all folders, overriding filter
	if (mFilterOps.mShowFolderState == LLInventoryFilter::SHOW_ALL_FOLDERS)
	{
		return passed_clipboard;
	}

	// when applying a filter, matching folders get their contents downloaded first
	if (mFilterSubString.size()
		&& !gInventory.isCategoryComplete(folder_id))
	{
		LLInventoryModelBackgroundFetch::instance().start(folder_id);
	}

	// show folder links
	LLViewerInventoryItem* item = gInventory.getItem(folder_id);
	if (item && item->getActualType() == LLAssetType::AT_LINK_FOLDER)
	{
		return passed_clipboard;
	}

	if (mFilterOps.mFilterTypes & FILTERTYPE_CATEGORY)
	{
		// Can only filter categories for items in your inventory
		// (e.g. versus in-world object contents).
		const LLViewerInventoryCategory *cat = gInventory.getCategory(folder_id);
		if (!cat)
			return folder_id.isNull();
		LLFolderType::EType cat_type = cat->getPreferredType();
		if (cat_type != LLFolderType::FT_NONE && (1LL << cat_type & mFilterOps.mFilterCategoryTypes) == U64(0))
			return false;
	}

	return passed_clipboard;
}

bool LLInventoryFilter::checkAgainstFilterType(const LLFolderViewModelItemInventory* listener) const
{
	if (!listener) return FALSE;

	LLInventoryType::EType object_type = listener->getInventoryType();
	const LLUUID object_id = listener->getUUID();
	const LLInventoryObject *object = gInventory.getObject(object_id);

	const U32 filterTypes = mFilterOps.mFilterTypes;

	////////////////////////////////////////////////////////////////////////////////
	// FILTERTYPE_OBJECT
	// Pass if this item's type is of the correct filter type
	if (filterTypes & FILTERTYPE_OBJECT)
	{

		// If it has no type, pass it, unless it's a link.
		if (object_type == LLInventoryType::IT_NONE)
		{
			if (object && object->getIsLinkType())
			{
				return FALSE;
			}
		}
		else if ((1LL << object_type & mFilterOps.mFilterObjectTypes) == U64(0))
		{
			return FALSE;
		}
	}
	
	////////////////////////////////////////////////////////////////////////////////
	// FILTERTYPE_UUID
	// Pass if this item is the target UUID or if it links to the target UUID
	if (filterTypes & FILTERTYPE_UUID)
	{
		if (!object) return FALSE;

		if (object->getLinkedUUID() != mFilterOps.mFilterUUID)
			return FALSE;
	}

	////////////////////////////////////////////////////////////////////////////////
	// FILTERTYPE_DATE
	// Pass if this item is within the date range.
	if (filterTypes & FILTERTYPE_DATE)
	{
		const U16 HOURS_TO_SECONDS = 3600;
		time_t earliest = time_corrected() - mFilterOps.mHoursAgo * HOURS_TO_SECONDS;

		if (mFilterOps.mMinDate > time_min() && mFilterOps.mMinDate < earliest)
		{
			earliest = mFilterOps.mMinDate;
		}
		else if (!mFilterOps.mHoursAgo)
		{
			earliest = 0;
		}

		if (FILTERDATEDIRECTION_NEWER == mFilterOps.mDateSearchDirection || isSinceLogoff())
		{
			if (listener->getCreationDate() < earliest ||
				listener->getCreationDate() > mFilterOps.mMaxDate)
				return FALSE;
		}
		else
		{
			if (listener->getCreationDate() > earliest ||
				listener->getCreationDate() > mFilterOps.mMaxDate)
				return FALSE;
		}
	}

	////////////////////////////////////////////////////////////////////////////////
	// FILTERTYPE_WEARABLE
	// Pass if this item is a wearable of the appropriate type
	if (filterTypes & FILTERTYPE_WEARABLE)
	{
		LLWearableType::EType type = listener->getWearableType();
		if ((0x1LL << type & mFilterOps.mFilterWearableTypes) == 0)
		{
			return FALSE;
		}
	}

	// <FS>
	////////////////////////////////////////////////////////////////////////////////
	// FILTERTYPE_WORN
	// Pass if this item is worn (hiding COF and Outfits folders)
	if (filterTypes & FILTERTYPE_WORN)
	{
		if (!object)
		{
			return FALSE;
		}
		const LLUUID& cat_id = object->getParentUUID();
		const LLViewerInventoryCategory* cat = gInventory.getCategory(cat_id);
		return !LLAppearanceMgr::instance().getIsInCOF(object_id)           // Not a link in COF
			&& (!cat || cat->getPreferredType() != LLFolderType::FT_OUTFIT) // Not a link in an outfit folder
			&& get_is_item_worn(object_id);
	}
	// </FS>

	////////////////////////////////////////////////////////////////////////////////
	// FILTERTYPE_EMPTYFOLDERS
	// Pass if this item is a folder and is not a system folder that should be hidden
	if (filterTypes & FILTERTYPE_EMPTYFOLDERS)
	{
		if (object_type == LLInventoryType::IT_CATEGORY)
		{
			bool is_hidden_if_empty = LLViewerFolderType::lookupIsHiddenIfEmpty(listener->getPreferredType());
			if (is_hidden_if_empty)
			{
				// Force the fetching of those folders so they are hidden if they really are empty...
				gInventory.fetchDescendentsOf(object_id);

				LLInventoryModel::cat_array_t* cat_array = NULL;
				LLInventoryModel::item_array_t* item_array = NULL;
				gInventory.getDirectDescendentsOf(object_id,cat_array,item_array);
				S32 descendents_actual = 0;
				if(cat_array && item_array)
				{
					descendents_actual = cat_array->size() + item_array->size();
				}
				if (descendents_actual == 0)
				{
					return FALSE;
				}
			}
		}
	}

	return TRUE;
}

bool LLInventoryFilter::checkAgainstFilterType(const LLInventoryItem* item) const
{
	LLInventoryType::EType object_type = item->getInventoryType();
	const LLUUID object_id = item->getUUID();

	const U32 filterTypes = mFilterOps.mFilterTypes;

	////////////////////////////////////////////////////////////////////////////////
	// FILTERTYPE_OBJECT
	// Pass if this item's type is of the correct filter type
	if (filterTypes & FILTERTYPE_OBJECT)
	{
		// If it has no type, pass it, unless it's a link.
		if (object_type == LLInventoryType::IT_NONE)
		{
			if (item && item->getIsLinkType())
			{
				return false;
			}
		}
		else if ((1LL << object_type & mFilterOps.mFilterObjectTypes) == U64(0))
		{
			return false;
		}
	}

	////////////////////////////////////////////////////////////////////////////////
	// FILTERTYPE_UUID
	// Pass if this item is the target UUID or if it links to the target UUID
	if (filterTypes & FILTERTYPE_UUID)
	{
		if (!item) return false;

		if (item->getLinkedUUID() != mFilterOps.mFilterUUID)
			return false;
	}

	////////////////////////////////////////////////////////////////////////////////
	// FILTERTYPE_DATE
	// Pass if this item is within the date range.
	if (filterTypes & FILTERTYPE_DATE)
	{
		// We don't get the updated item creation date for the task inventory or
		// a notecard embedded item. See LLTaskInvFVBridge::getCreationDate().
		return false;
	}

	return true;
}

// Items and folders that are on the clipboard or, recursively, in a folder which  
// is on the clipboard must be filtered out if the clipboard is in the "cut" mode.
bool LLInventoryFilter::checkAgainstClipboard(const LLUUID& object_id) const
{
	if (LLClipboard::instance().isCutMode())
	{
		LL_RECORD_BLOCK_TIME(FT_FILTER_CLIPBOARD);
		LLUUID current_id = object_id;
		LLInventoryObject *current_object = gInventory.getObject(object_id);
		while (current_id.notNull() && current_object)
		{
			if (LLClipboard::instance().isOnClipboard(current_id))
			{
				return false;
			}
			current_id = current_object->getParentUUID();
			if (current_id.notNull())
			{
				current_object = gInventory.getObject(current_id);
			}
		}
	}
	return true;
}

// <FS:Ansariel> For clipboard highlighting
bool LLInventoryFilter::checkClipboard(const LLFolderViewModelItem* item)
{
	const LLFolderViewModelItemInventory* listener = dynamic_cast<const LLFolderViewModelItemInventory*>(item);
	if (!listener)
	{
		return true;
	}

	return checkAgainstClipboard(listener->getUUID());
}
// </FS:Ansariel>

bool LLInventoryFilter::checkAgainstPermissions(const LLFolderViewModelItemInventory* listener) const
{
	if (!listener) return FALSE;

	PermissionMask perm = listener->getPermissionMask();
	const LLInvFVBridge *bridge = dynamic_cast<const LLInvFVBridge *>(listener);
	if (bridge && bridge->isLink())
	{
		const LLUUID& linked_uuid = gInventory.getLinkedItemID(bridge->getUUID());
		const LLViewerInventoryItem *linked_item = gInventory.getItem(linked_uuid);
		if (linked_item)
			perm = linked_item->getPermissionMask();
	}
	return (perm & mFilterOps.mPermissions) == mFilterOps.mPermissions;
}

bool LLInventoryFilter::checkAgainstPermissions(const LLInventoryItem* item) const
{
	if (!item) return false;

	LLPointer<LLViewerInventoryItem> new_item = new LLViewerInventoryItem(item);
	PermissionMask perm = new_item->getPermissionMask();
	new_item = NULL;

	return (perm & mFilterOps.mPermissions) == mFilterOps.mPermissions;
}

bool LLInventoryFilter::checkAgainstFilterLinks(const LLFolderViewModelItemInventory* listener) const
{
	if (!listener) return TRUE;

	const LLUUID object_id = listener->getUUID();
	const LLInventoryObject *object = gInventory.getObject(object_id);
	if (!object) return TRUE;

	const BOOL is_link = object->getIsLinkType();
	if (is_link && (mFilterOps.mFilterLinks == FILTERLINK_EXCLUDE_LINKS))
		return FALSE;
	if (!is_link && (mFilterOps.mFilterLinks == FILTERLINK_ONLY_LINKS))
		return FALSE;
	return TRUE;
}

const std::string& LLInventoryFilter::getFilterSubString(BOOL trim) const
{
	return mFilterSubString;
}

std::string::size_type LLInventoryFilter::getStringMatchOffset(LLFolderViewModelItem* item) const
{
	return mFilterSubString.size() ? item->getSearchableName().find(mFilterSubString) : std::string::npos;
}

bool LLInventoryFilter::isDefault() const
{
	return !isNotDefault();
}

// has user modified default filter params?
bool LLInventoryFilter::isNotDefault() const
{
	S32 not_default = 0;

	not_default |= (mFilterOps.mFilterObjectTypes != mDefaultFilterOps.mFilterObjectTypes);
	not_default |= (mFilterOps.mFilterCategoryTypes != mDefaultFilterOps.mFilterCategoryTypes);
	not_default |= (mFilterOps.mFilterWearableTypes != mDefaultFilterOps.mFilterWearableTypes);
	not_default |= (mFilterOps.mFilterTypes != mDefaultFilterOps.mFilterTypes);
	not_default |= (mFilterOps.mFilterLinks != mDefaultFilterOps.mFilterLinks);
	not_default |= (mFilterSubString.size());
	not_default |= (mFilterOps.mPermissions != mDefaultFilterOps.mPermissions);
	not_default |= (mFilterOps.mMinDate != mDefaultFilterOps.mMinDate);
	not_default |= (mFilterOps.mMaxDate != mDefaultFilterOps.mMaxDate);
	not_default |= (mFilterOps.mHoursAgo != mDefaultFilterOps.mHoursAgo);

	return not_default != 0;
}

bool LLInventoryFilter::isActive() const
{
	return mFilterOps.mFilterObjectTypes != 0xffffffffffffffffULL
		|| mFilterOps.mFilterCategoryTypes != 0xffffffffffffffffULL
		|| mFilterOps.mFilterWearableTypes != 0xffffffffffffffffULL
		|| mFilterOps.mFilterTypes != FILTERTYPE_OBJECT
		|| mFilterOps.mFilterLinks != FILTERLINK_INCLUDE_LINKS
		|| mFilterSubString.size() 
		|| mFilterOps.mPermissions != PERM_NONE 
		|| mFilterOps.mMinDate != time_min()
		|| mFilterOps.mMaxDate != time_max()
		|| mFilterOps.mHoursAgo != 0;
}

bool LLInventoryFilter::isModified() const
{
	return mFilterModified != FILTER_NONE;
}

void LLInventoryFilter::updateFilterTypes(U64 types, U64& current_types)
{
	if (current_types != types)
	{
		// keep current items only if no type bits getting turned off
		bool fewer_bits_set = (current_types & ~types) != 0;
		bool more_bits_set = (~current_types & types) != 0;

		current_types = types;
		if (more_bits_set && fewer_bits_set)
		{
			// neither less or more restrictive, both simultaneously
			// so we need to filter from scratch
			setModified(FILTER_RESTART);
		}
		else if (more_bits_set)
		{
			// target is only one of all requested types so more type bits == less restrictive
			setModified(FILTER_LESS_RESTRICTIVE);
		}
		else if (fewer_bits_set)
		{
			setModified(FILTER_MORE_RESTRICTIVE);
		}
	}
}

void LLInventoryFilter::setFilterObjectTypes(U64 types)
{
	updateFilterTypes(types, mFilterOps.mFilterObjectTypes);
	mFilterOps.mFilterTypes |= FILTERTYPE_OBJECT;
}

void LLInventoryFilter::setFilterCategoryTypes(U64 types)
{
	updateFilterTypes(types, mFilterOps.mFilterCategoryTypes);
	mFilterOps.mFilterTypes |= FILTERTYPE_CATEGORY;
}

void LLInventoryFilter::setFilterWearableTypes(U64 types)
{
	updateFilterTypes(types, mFilterOps.mFilterWearableTypes);
	mFilterOps.mFilterTypes |= FILTERTYPE_WEARABLE;
}

void LLInventoryFilter::setFilterEmptySystemFolders()
{
	mFilterOps.mFilterTypes |= FILTERTYPE_EMPTYFOLDERS;
}

// <FS:Ansariel> Optional hiding of empty system folders
void LLInventoryFilter::removeFilterEmptySystemFolders()
{
	mFilterOps.mFilterTypes &= ~FILTERTYPE_EMPTYFOLDERS;
}
// </FS:Ansariel> Optional hiding of empty system folders

void LLInventoryFilter::setFilterUUID(const LLUUID& object_id)
{
	if (mFilterOps.mFilterUUID == LLUUID::null)
	{
		setModified(FILTER_MORE_RESTRICTIVE);
	}
	else
	{
		setModified(FILTER_RESTART);
	}
	mFilterOps.mFilterUUID = object_id;
	mFilterOps.mFilterTypes = FILTERTYPE_UUID;
}

void LLInventoryFilter::setFilterSubString(const std::string& string)
{
	std::string filter_sub_string_new = string;
	mFilterSubStringOrig = string;
	LLStringUtil::trimHead(filter_sub_string_new);
	LLStringUtil::toUpper(filter_sub_string_new);
	
	// <FS:Zi> Multi-substring inventory search
	//	Cut filter string into several substrings, separated by +
	{
		mFilterSubStrings.clear();
		mSubStringMatchOffsets.clear();
		std::string::size_type frm = 0;
		std::string::size_type to;
		do
		{
			to = filter_sub_string_new.find_first_of('+',frm);

			std::string subSubString = (to == std::string::npos) ? filter_sub_string_new.substr(frm, to) : filter_sub_string_new.substr(frm, to-frm);
		
			if (subSubString.size())
			{
				mFilterSubStrings.push_back(subSubString);
				mSubStringMatchOffsets.push_back(std::string::npos);
			}

			frm = to+1;
		}
		while (to != std::string::npos);
	}
	// </FS:Zi> Multi-substring inventory search

	if (mFilterSubString != filter_sub_string_new)
	{
		// hitting BACKSPACE, for example
		const BOOL less_restrictive = mFilterSubString.size() >= filter_sub_string_new.size()
			&& !mFilterSubString.substr(0, filter_sub_string_new.size()).compare(filter_sub_string_new);

		// appending new characters
		const BOOL more_restrictive = mFilterSubString.size() < filter_sub_string_new.size()
			&& !filter_sub_string_new.substr(0, mFilterSubString.size()).compare(mFilterSubString);

		mFilterSubString = filter_sub_string_new;
		if (less_restrictive)
		{
			setModified(FILTER_LESS_RESTRICTIVE);
		}
		else if (more_restrictive)
		{
			setModified(FILTER_MORE_RESTRICTIVE);
		}
		else
		{
			setModified(FILTER_RESTART);
		}

		// Cancel out filter links once the search string is modified
		if (mFilterOps.mFilterLinks == FILTERLINK_ONLY_LINKS)
		{
			if (mBackupFilterOps.mFilterLinks == FILTERLINK_ONLY_LINKS)
			{
				// we started viewer/floater in 'only links' mode
				mFilterOps.mFilterLinks = FILTERLINK_INCLUDE_LINKS;
			}
			else
			{
				mFilterOps = mBackupFilterOps;
				setModified(FILTER_RESTART);
			}
		}

		// Cancel out UUID once the search string is modified
		if (mFilterOps.mFilterTypes == FILTERTYPE_UUID)
		{
			mFilterOps.mFilterTypes &= ~FILTERTYPE_UUID;
			mFilterOps.mFilterUUID = LLUUID::null;
			setModified(FILTER_RESTART);
		}
<<<<<<< HEAD

		// <FS:Zi> Filter Links Menu
		// We don't do this anymore, we have a menu option for it now. -Zi
		// Cancel out filter links once the search string is modified
		//{
		//	mFilterOps.mFilterLinks = FILTERLINK_INCLUDE_LINKS;
		//}
		// </FS:Zi> Filter Links Menu
=======
>>>>>>> ae89d5b4
	}
}

void LLInventoryFilter::setFilterPermissions(PermissionMask perms)
{
	if (mFilterOps.mPermissions != perms)
	{
		// keep current items only if no perm bits getting turned off
		BOOL fewer_bits_set = (mFilterOps.mPermissions & ~perms);
		BOOL more_bits_set = (~mFilterOps.mPermissions & perms);
		mFilterOps.mPermissions = perms;

		if (more_bits_set && fewer_bits_set)
		{
			setModified(FILTER_RESTART);
		}
		else if (more_bits_set)
		{
			// target must have all requested permission bits, so more bits == more restrictive
			setModified(FILTER_MORE_RESTRICTIVE);
		}
		else if (fewer_bits_set)
		{
			setModified(FILTER_LESS_RESTRICTIVE);
		}
	}
}

void LLInventoryFilter::setDateRange(time_t min_date, time_t max_date)
{
	mFilterOps.mHoursAgo = 0;
	if (mFilterOps.mMinDate != min_date)
	{
		mFilterOps.mMinDate = min_date;
		setModified();
	}
	if (mFilterOps.mMaxDate != llmax(mFilterOps.mMinDate, max_date))
	{
		mFilterOps.mMaxDate = llmax(mFilterOps.mMinDate, max_date);
		setModified();
	}

	if (areDateLimitsSet())
	{
		mFilterOps.mFilterTypes |= FILTERTYPE_DATE;
	}
	else
	{
		mFilterOps.mFilterTypes &= ~FILTERTYPE_DATE;
	}
}

void LLInventoryFilter::setDateRangeLastLogoff(BOOL sl)
{
	static LLCachedControl<U32> s_last_logoff(gSavedPerAccountSettings, "LastLogoff", 0);
	if (sl && !isSinceLogoff())
	{
		setDateRange(s_last_logoff(), time_max());
		setModified();
	}
	if (!sl && isSinceLogoff())
	{
		setDateRange(time_min(), time_max());
		setModified();
	}

	if (areDateLimitsSet())
	{
		mFilterOps.mFilterTypes |= FILTERTYPE_DATE;
	}
	else
	{
		mFilterOps.mFilterTypes &= ~FILTERTYPE_DATE;
	}
}

bool LLInventoryFilter::isSinceLogoff() const
{
	static LLCachedControl<U32> s_last_logoff(gSavedSettings, "LastLogoff", 0);

	return (mFilterOps.mMinDate == (time_t)s_last_logoff()) &&
		(mFilterOps.mMaxDate == time_max()) &&
		(mFilterOps.mFilterTypes & FILTERTYPE_DATE);
}

void LLInventoryFilter::clearModified()
{
	mFilterModified = FILTER_NONE;
}

void LLInventoryFilter::setHoursAgo(U32 hours)
{
	if (mFilterOps.mHoursAgo != hours)
	{
		bool are_date_limits_valid = mFilterOps.mMinDate == time_min() && mFilterOps.mMaxDate == time_max();

		bool is_increasing = hours > mFilterOps.mHoursAgo;
		bool is_decreasing = hours < mFilterOps.mHoursAgo;
		bool is_increasing_from_zero = is_increasing && !mFilterOps.mHoursAgo && !isSinceLogoff();

		// *NOTE: need to cache last filter time, in case filter goes stale
		BOOL less_restrictive;
		BOOL more_restrictive;
		if (FILTERDATEDIRECTION_NEWER == mFilterOps.mDateSearchDirection)
		{
			less_restrictive = ((are_date_limits_valid && ((is_increasing && mFilterOps.mHoursAgo))) || !hours);
			more_restrictive = ((are_date_limits_valid && (!is_increasing && hours)) || is_increasing_from_zero);
		}
		else
		{
			less_restrictive = ((are_date_limits_valid && ((is_decreasing && mFilterOps.mHoursAgo))) || !hours);
			more_restrictive = ((are_date_limits_valid && (!is_decreasing && hours)) || is_increasing_from_zero);
		}

		mFilterOps.mHoursAgo = hours;
		mFilterOps.mMinDate = time_min();
		mFilterOps.mMaxDate = time_max();
		if (less_restrictive)
		{
			setModified(FILTER_LESS_RESTRICTIVE);
		}
		else if (more_restrictive)
		{
			setModified(FILTER_MORE_RESTRICTIVE);
		}
		else
		{
			setModified(FILTER_RESTART);
		}
	}

	if (areDateLimitsSet())
	{
		mFilterOps.mFilterTypes |= FILTERTYPE_DATE;
	}
	else
	{
		mFilterOps.mFilterTypes &= ~FILTERTYPE_DATE;
	}
}

void LLInventoryFilter::setDateSearchDirection(U32 direction)
{
	if (direction != mFilterOps.mDateSearchDirection)
	{
		mFilterOps.mDateSearchDirection = direction;
		setModified(FILTER_RESTART);
	}
}

U32 LLInventoryFilter::getDateSearchDirection() const
{
	return mFilterOps.mDateSearchDirection;
}

void LLInventoryFilter::setFilterLinks(U64 filter_links)
{
	// <FS:Zi> Filter Links Menu
	// if (mFilterOps.mFilterLinks != filter_links)
	// {
	// 	if (mFilterOps.mFilterLinks == FILTERLINK_EXCLUDE_LINKS ||
	// 		mFilterOps.mFilterLinks == FILTERLINK_ONLY_LINKS)
	// 		setModified(FILTER_MORE_RESTRICTIVE);
	// 	else
	// 		setModified(FILTER_LESS_RESTRICTIVE);
	// }
	// mFilterOps.mFilterLinks = filter_links;
	if (mFilterOps.mFilterLinks != filter_links)
	{
		LLInventoryFilter::EFilterModified modifyMode = FILTER_RESTART;

		if (filter_links == FILTERLINK_INCLUDE_LINKS)
		{
			modifyMode = FILTER_LESS_RESTRICTIVE;
		}
		else if (mFilterOps.mFilterLinks == FILTERLINK_INCLUDE_LINKS)
		{
			modifyMode = FILTER_MORE_RESTRICTIVE;
		}
		else if (filter_links == FILTERLINK_EXCLUDE_LINKS && mFilterOps.mFilterLinks == FILTERLINK_INCLUDE_LINKS)
		{
			modifyMode = FILTER_MORE_RESTRICTIVE;
		}
		else if (filter_links == FILTERLINK_ONLY_LINKS && mFilterOps.mFilterLinks == FILTERLINK_INCLUDE_LINKS)
		{
			modifyMode = FILTER_MORE_RESTRICTIVE;
		}

		mFilterOps.mFilterLinks = filter_links;
		setModified(modifyMode);
	}
	// </FS:Zi>
}

void LLInventoryFilter::setShowFolderState(EFolderShow state)
{
	if (mFilterOps.mShowFolderState != state)
	{
		mFilterOps.mShowFolderState = state;
		if (state == SHOW_NON_EMPTY_FOLDERS)
		{
			// showing fewer folders than before
			setModified(FILTER_MORE_RESTRICTIVE);
		}
		else if (state == SHOW_ALL_FOLDERS)
		{
			// showing same folders as before and then some
			setModified(FILTER_LESS_RESTRICTIVE);
		}
		else
		{
			setModified();
		}
	}
}

<<<<<<< HEAD
// <FS>
void LLInventoryFilter::setFilterWorn(BOOL sl)
{
	setModified();
	mFilterOps.mFilterTypes |= FILTERTYPE_WORN;
}
// </FS>
=======
void LLInventoryFilter::setFindAllLinksMode(const std::string &search_name, const LLUUID& search_id)
{
	// Save a copy of settings so that we will be able to restore it later
	// but make sure we are not searching for links already
	if(mFilterOps.mFilterLinks != FILTERLINK_ONLY_LINKS)
	{
		mBackupFilterOps = mFilterOps;
	}
	
	// set search options
	setFilterSubString(search_name);
	setFilterUUID(search_id);
	setShowFolderState(SHOW_NON_EMPTY_FOLDERS);
	setFilterLinks(FILTERLINK_ONLY_LINKS);
}
>>>>>>> ae89d5b4

void LLInventoryFilter::markDefault()
{
	mDefaultFilterOps = mFilterOps;
}

void LLInventoryFilter::resetDefault()
{
	mFilterOps = mDefaultFilterOps;
	setModified();
}

void LLInventoryFilter::setModified(EFilterModified behavior)
{
	mFilterText.clear();
	mCurrentGeneration++;

	if (mFilterModified == FILTER_NONE)
	{
		mFilterModified = behavior;
	}
	else if (mFilterModified != behavior)
	{
		// trying to do both less restrictive and more restrictive filter
		// basically means restart from scratch
		mFilterModified = FILTER_RESTART;
	}

	// if not keeping current filter results, update last valid as well
	switch(mFilterModified)
	{
		case FILTER_RESTART:
			mFirstRequiredGeneration = mCurrentGeneration;
			mFirstSuccessGeneration = mCurrentGeneration;
			break;
		case FILTER_LESS_RESTRICTIVE:
			mFirstRequiredGeneration = mCurrentGeneration;
			break;
		case FILTER_MORE_RESTRICTIVE:
			mFirstSuccessGeneration = mCurrentGeneration;
			break;
		default:
			LL_ERRS() << "Bad filter behavior specified" << LL_ENDL;
	}
}

bool LLInventoryFilter::isFilterObjectTypesWith(LLInventoryType::EType t) const
{
	return mFilterOps.mFilterObjectTypes & (1LL << t);
}

const std::string& LLInventoryFilter::getFilterText()
{
	if (!mFilterText.empty())
	{
		return mFilterText;
	}

	std::string filtered_types;
	std::string not_filtered_types;
	BOOL filtered_by_type = FALSE;
	BOOL filtered_by_all_types = TRUE;
	S32 num_filter_types = 0;

	mFilterText.clear();

	if (isFilterObjectTypesWith(LLInventoryType::IT_ANIMATION))
	{
		filtered_types += LLTrans::getString("Animations");
		filtered_by_type = TRUE;
		num_filter_types++;
	}
	else
	{
		not_filtered_types += LLTrans::getString("Animations");

		filtered_by_all_types = FALSE;
	}

	if (isFilterObjectTypesWith(LLInventoryType::IT_CALLINGCARD))
	{
		filtered_types += LLTrans::getString("Calling Cards");
		filtered_by_type = TRUE;
		num_filter_types++;
	}
	else
	{
		not_filtered_types += LLTrans::getString("Calling Cards");
		filtered_by_all_types = FALSE;
	}

	if (isFilterObjectTypesWith(LLInventoryType::IT_WEARABLE))
	{
		filtered_types +=  LLTrans::getString("Clothing");
		filtered_by_type = TRUE;
		num_filter_types++;
	}
	else
	{
		not_filtered_types +=  LLTrans::getString("Clothing");
		filtered_by_all_types = FALSE;
	}

	if (isFilterObjectTypesWith(LLInventoryType::IT_GESTURE))
	{
		filtered_types +=  LLTrans::getString("Gestures");
		filtered_by_type = TRUE;
		num_filter_types++;
	}
	else
	{
		not_filtered_types +=  LLTrans::getString("Gestures");
		filtered_by_all_types = FALSE;
	}

	if (isFilterObjectTypesWith(LLInventoryType::IT_LANDMARK))
	{
		filtered_types +=  LLTrans::getString("Landmarks");
		filtered_by_type = TRUE;
		num_filter_types++;
	}
	else
	{
		not_filtered_types +=  LLTrans::getString("Landmarks");
		filtered_by_all_types = FALSE;
	}

	if (isFilterObjectTypesWith(LLInventoryType::IT_NOTECARD))
	{
		filtered_types +=  LLTrans::getString("Notecards");
		filtered_by_type = TRUE;
		num_filter_types++;
	}
	else
	{
		not_filtered_types +=  LLTrans::getString("Notecards");
		filtered_by_all_types = FALSE;
	}

	if (isFilterObjectTypesWith(LLInventoryType::IT_OBJECT) && isFilterObjectTypesWith(LLInventoryType::IT_ATTACHMENT))
	{
		filtered_types +=  LLTrans::getString("Objects");
		filtered_by_type = TRUE;
		num_filter_types++;
	}
	else
	{
		not_filtered_types +=  LLTrans::getString("Objects");
		filtered_by_all_types = FALSE;
	}

	if (isFilterObjectTypesWith(LLInventoryType::IT_LSL))
	{
		filtered_types +=  LLTrans::getString("Scripts");
		filtered_by_type = TRUE;
		num_filter_types++;
	}
	else
	{
		not_filtered_types +=  LLTrans::getString("Scripts");
		filtered_by_all_types = FALSE;
	}

	if (isFilterObjectTypesWith(LLInventoryType::IT_SOUND))
	{
		filtered_types +=  LLTrans::getString("Sounds");
		filtered_by_type = TRUE;
		num_filter_types++;
	}
	else
	{
		not_filtered_types +=  LLTrans::getString("Sounds");
		filtered_by_all_types = FALSE;
	}

	if (isFilterObjectTypesWith(LLInventoryType::IT_TEXTURE))
	{
		filtered_types +=  LLTrans::getString("Textures");
		filtered_by_type = TRUE;
		num_filter_types++;
	}
	else
	{
		not_filtered_types +=  LLTrans::getString("Textures");
		filtered_by_all_types = FALSE;
	}

	if (isFilterObjectTypesWith(LLInventoryType::IT_SNAPSHOT))
	{
		filtered_types +=  LLTrans::getString("Snapshots");
		filtered_by_type = TRUE;
		num_filter_types++;
	}
	else
	{
		not_filtered_types +=  LLTrans::getString("Snapshots");
		filtered_by_all_types = FALSE;
	}

	if (!LLInventoryModelBackgroundFetch::instance().folderFetchActive()
		&& filtered_by_type
		&& !filtered_by_all_types)
	{
		mFilterText += " - ";
		if (num_filter_types < 5)
		{
			mFilterText += filtered_types;
		}
		else
		{
			mFilterText += LLTrans::getString("No Filters");
			mFilterText += not_filtered_types;
		}
		// remove the ',' at the end
		mFilterText.erase(mFilterText.size() - 1, 1);
	}

	if (isSinceLogoff())
	{
		mFilterText += LLTrans::getString("Since Logoff");
	}
	return mFilterText;
}


LLInventoryFilter& LLInventoryFilter::operator=( const  LLInventoryFilter&  other )
{
	setFilterObjectTypes(other.getFilterObjectTypes());
	setDateRange(other.getMinDate(), other.getMaxDate());
	setHoursAgo(other.getHoursAgo());
	setDateSearchDirection(other.getDateSearchDirection());
	setShowFolderState(other.getShowFolderState());
	setFilterPermissions(other.getFilterPermissions());
	setFilterSubString(other.getFilterSubString());
	setDateRangeLastLogoff(other.isSinceLogoff());
	setFilterWorn(other.getFilterWorn());
	return *this;
}


void LLInventoryFilter::toParams(Params& params) const
{
	params.filter_ops.types = getFilterObjectTypes();
	params.filter_ops.category_types = getFilterCategoryTypes();
	if (getFilterObjectTypes() & FILTERTYPE_WEARABLE)
	{
		params.filter_ops.wearable_types = getFilterWearableTypes();
	}
	params.filter_ops.date_range.min_date = getMinDate();
	params.filter_ops.date_range.max_date = getMaxDate();
	params.filter_ops.hours_ago = getHoursAgo();
	params.filter_ops.date_search_direction = getDateSearchDirection();
	params.filter_ops.show_folder_state = getShowFolderState();
	params.filter_ops.permissions = getFilterPermissions();
	params.substring = getFilterSubString();
	params.since_logoff = isSinceLogoff();
}

void LLInventoryFilter::fromParams(const Params& params)
{
	if (!params.validateBlock())
	{
		return;
	}

	// <FS:Ansariel> FIRE-12418: Only apply filter params if they are really provided
	//setFilterObjectTypes(params.filter_ops.types);
	//setFilterCategoryTypes(params.filter_ops.category_types);
	//setFilterWearableTypes(params.filter_ops.wearable_types);
	//setDateRange(params.filter_ops.date_range.min_date,   params.filter_ops.date_range.max_date);
	//setHoursAgo(params.filter_ops.hours_ago);
	//setDateSearchDirection(params.filter_ops.date_search_direction);
	//setShowFolderState(params.filter_ops.show_folder_state);
	//setFilterPermissions(params.filter_ops.permissions);
	//setFilterSubString(params.substring);
	//setDateRangeLastLogoff(params.since_logoff);
	if (params.filter_ops.types.isProvided())
	{
		setFilterObjectTypes(params.filter_ops.types);
	}
	if (params.filter_ops.category_types.isProvided())
	{
		setFilterCategoryTypes(params.filter_ops.category_types);
	}
	if (params.filter_ops.wearable_types.isProvided())
	{
		setFilterWearableTypes(params.filter_ops.wearable_types);
	}
	if (params.filter_ops.date_range.min_date.isProvided() && params.filter_ops.date_range.max_date.isProvided())
	{
		setDateRange(params.filter_ops.date_range.min_date,   params.filter_ops.date_range.max_date);
	}
	if (params.filter_ops.hours_ago.isProvided())
	{
		setHoursAgo(params.filter_ops.hours_ago);
	}
	if (params.filter_ops.date_search_direction.isProvided())
	{
		setDateSearchDirection(params.filter_ops.date_search_direction);
	}
	if (params.filter_ops.show_folder_state.isProvided())
	{
		setShowFolderState(params.filter_ops.show_folder_state);
	}
	if (params.filter_ops.permissions.isProvided())
	{
		setFilterPermissions(params.filter_ops.permissions);
	}
	// <FS:Ansariel> FIRE-8947: Don't restore filter string on relog
	//if (params.substring.isProvided())
	//{
	//	setFilterSubString(params.substring);
	//}
	if (params.since_logoff.isProvided())
	{
		setDateRangeLastLogoff(params.since_logoff);
	}
	// </FS:Ansariel>
}

U64 LLInventoryFilter::getFilterTypes() const
{
	return mFilterOps.mFilterTypes;
}

U64 LLInventoryFilter::getFilterObjectTypes() const
{
	return mFilterOps.mFilterObjectTypes;
}

U64 LLInventoryFilter::getFilterCategoryTypes() const
{
	return mFilterOps.mFilterCategoryTypes;
}

U64 LLInventoryFilter::getFilterWearableTypes() const
{
	return mFilterOps.mFilterWearableTypes;
}

bool LLInventoryFilter::hasFilterString() const
{
	return mFilterSubString.size() > 0;
}

std::string::size_type LLInventoryFilter::getFilterStringSize() const
{
	return mFilterSubString.size();
}

PermissionMask LLInventoryFilter::getFilterPermissions() const
{
	return mFilterOps.mPermissions;
}

time_t LLInventoryFilter::getMinDate() const
{
	return mFilterOps.mMinDate;
}

time_t LLInventoryFilter::getMaxDate() const 
{ 
	return mFilterOps.mMaxDate; 
}
U32 LLInventoryFilter::getHoursAgo() const 
{ 
	return mFilterOps.mHoursAgo; 
}
U64 LLInventoryFilter::getFilterLinks() const
{
	return mFilterOps.mFilterLinks;
}
LLInventoryFilter::EFolderShow LLInventoryFilter::getShowFolderState() const
{ 
	return mFilterOps.mShowFolderState; 
}

bool LLInventoryFilter::isTimedOut()
{
	return mFilterTime.hasExpired();
}

void LLInventoryFilter::resetTime(S32 timeout)
{
	mFilterTime.reset();
    F32 time_in_sec = (F32)(timeout)/1000.0;
	mFilterTime.setTimerExpirySec(time_in_sec);
}

S32 LLInventoryFilter::getCurrentGeneration() const
{ 
	return mCurrentGeneration;
}
S32 LLInventoryFilter::getFirstSuccessGeneration() const
{ 
	return mFirstSuccessGeneration; 
}
S32 LLInventoryFilter::getFirstRequiredGeneration() const
{ 
	return mFirstRequiredGeneration; 
}

void LLInventoryFilter::setEmptyLookupMessage(const std::string& message)
{
	mEmptyLookupMessage = message;
}

std::string LLInventoryFilter::getEmptyLookupMessage() const
{
	LLStringUtil::format_map_t args;
	args["[SEARCH_TERM]"] = LLURI::escape(getFilterSubStringOrig());

	return LLTrans::getString(mEmptyLookupMessage, args);

}

bool LLInventoryFilter::areDateLimitsSet()
{
	return     mFilterOps.mMinDate != time_min()
			|| mFilterOps.mMaxDate != time_max()
			|| mFilterOps.mHoursAgo != 0;
}

bool LLInventoryFilter::showAllResults() const
{
	return hasFilterString();
}



bool LLInventoryFilter::FilterOps::DateRange::validateBlock( bool   emit_errors /*= true*/ ) const
{
	bool valid = LLInitParam::Block<DateRange>::validateBlock(emit_errors);
	if (valid)
	{
		if (max_date() < min_date())
		{
			if (emit_errors)
			{
				LL_WARNS() << "max_date should be greater or equal to min_date" <<   LL_ENDL;
			}
			valid = false;
		}
	}
	return valid;
}

// <FS:Zi> Multi-substring inventory search

//	For use by LLFolderViewItem for highlighting

U32	LLInventoryFilter::getFilterSubStringCount() const 
{
	return mFilterSubStrings.size();
}

std::string::size_type LLInventoryFilter::getFilterSubStringPos(U32 index) const
{
	if (index < 0 || index >= mSubStringMatchOffsets.size()) return std::string::npos;
	return mSubStringMatchOffsets[index];
}

std::string::size_type LLInventoryFilter::getFilterSubStringLen(U32 index) const
{
	if (index < 0 || index >= mFilterSubStrings.size()) return 0;
	return mFilterSubStrings[index].size();
}
// </FS:Zi> Multi-substring inventory search<|MERGE_RESOLUTION|>--- conflicted
+++ resolved
@@ -72,13 +72,9 @@
 :	mName(p.name),
 	mFilterModified(FILTER_NONE),
 	mEmptyLookupMessage("InventoryNoMatchingItems"),
-<<<<<<< HEAD
 	mFilterSubStringTarget(SUBST_TARGET_NAME),	// <FS:Zi> Extended Inventory Search
 	mFilterOps(p.filter_ops),
-=======
-	mFilterOps(p.filter_ops),
 	mBackupFilterOps(mFilterOps),
->>>>>>> ae89d5b4
 	mFilterSubString(p.substring),
 	mCurrentGeneration(0),
 	mFirstRequiredGeneration(0),
@@ -716,19 +712,21 @@
 		}
 
 		// Cancel out filter links once the search string is modified
-		if (mFilterOps.mFilterLinks == FILTERLINK_ONLY_LINKS)
-		{
-			if (mBackupFilterOps.mFilterLinks == FILTERLINK_ONLY_LINKS)
-			{
-				// we started viewer/floater in 'only links' mode
-				mFilterOps.mFilterLinks = FILTERLINK_INCLUDE_LINKS;
-			}
-			else
-			{
-				mFilterOps = mBackupFilterOps;
-				setModified(FILTER_RESTART);
-			}
-		}
+		// <FS:Zi> Filter Links Menu
+		//if (mFilterOps.mFilterLinks == FILTERLINK_ONLY_LINKS)
+		//{
+		//	if (mBackupFilterOps.mFilterLinks == FILTERLINK_ONLY_LINKS)
+		//	{
+		//		// we started viewer/floater in 'only links' mode
+		//		mFilterOps.mFilterLinks = FILTERLINK_INCLUDE_LINKS;
+		//	}
+		//	else
+		//	{
+		//		mFilterOps = mBackupFilterOps;
+		//		setModified(FILTER_RESTART);
+		//	}
+		//}
+		// </FS:Zi>
 
 		// Cancel out UUID once the search string is modified
 		if (mFilterOps.mFilterTypes == FILTERTYPE_UUID)
@@ -737,17 +735,6 @@
 			mFilterOps.mFilterUUID = LLUUID::null;
 			setModified(FILTER_RESTART);
 		}
-<<<<<<< HEAD
-
-		// <FS:Zi> Filter Links Menu
-		// We don't do this anymore, we have a menu option for it now. -Zi
-		// Cancel out filter links once the search string is modified
-		//{
-		//	mFilterOps.mFilterLinks = FILTERLINK_INCLUDE_LINKS;
-		//}
-		// </FS:Zi> Filter Links Menu
-=======
->>>>>>> ae89d5b4
 	}
 }
 
@@ -964,15 +951,6 @@
 	}
 }
 
-<<<<<<< HEAD
-// <FS>
-void LLInventoryFilter::setFilterWorn(BOOL sl)
-{
-	setModified();
-	mFilterOps.mFilterTypes |= FILTERTYPE_WORN;
-}
-// </FS>
-=======
 void LLInventoryFilter::setFindAllLinksMode(const std::string &search_name, const LLUUID& search_id)
 {
 	// Save a copy of settings so that we will be able to restore it later
@@ -988,7 +966,14 @@
 	setShowFolderState(SHOW_NON_EMPTY_FOLDERS);
 	setFilterLinks(FILTERLINK_ONLY_LINKS);
 }
->>>>>>> ae89d5b4
+
+// <FS>
+void LLInventoryFilter::setFilterWorn(BOOL sl)
+{
+	setModified();
+	mFilterOps.mFilterTypes |= FILTERTYPE_WORN;
+}
+// </FS>
 
 void LLInventoryFilter::markDefault()
 {
