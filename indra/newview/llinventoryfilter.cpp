/**
* @file llinventoryfilter.cpp
* @brief Support for filtering your inventory to only display a subset of the
* available items.
*
* $LicenseInfo:firstyear=2005&license=viewerlgpl$
* Second Life Viewer Source Code
* Copyright (C) 2010, Linden Research, Inc.
*
* This library is free software; you can redistribute it and/or
* modify it under the terms of the GNU Lesser General Public
* License as published by the Free Software Foundation;
* version 2.1 of the License only.
*
* This library is distributed in the hope that it will be useful,
* but WITHOUT ANY WARRANTY; without even the implied warranty of
* MERCHANTABILITY or FITNESS FOR A PARTICULAR PURPOSE.  See the GNU
* Lesser General Public License for more details.
*
* You should have received a copy of the GNU Lesser General Public
* License along with this library; if not, write to the Free Software
* Foundation, Inc., 51 Franklin Street, Fifth Floor, Boston, MA  02110-1301  USA
*
* Linden Research, Inc., 945 Battery Street, San Francisco, CA  94111  USA
* $/LicenseInfo$
*/
#include "llviewerprecompiledheaders.h"

#include "llinventoryfilter.h"

// viewer includes
#include "llagent.h"
#include "llfolderviewmodel.h"
#include "llfolderviewitem.h"
#include "llinventorymodel.h"
#include "llinventorymodelbackgroundfetch.h"
#include "llinventoryfunctions.h"
#include "llmarketplacefunctions.h"
#include "llregex.h"
#include "llviewercontrol.h"
#include "llfolderview.h"
#include "llinventorybridge.h"
#include "llviewerfoldertype.h"
#include "llradiogroup.h"
#include "llstartup.h"

// linden library includes
#include "llclipboard.h"
#include "lltrans.h"

LLInventoryFilter::FilterOps::FilterOps(const Params& p)
:   mFilterObjectTypes(p.object_types),
    mFilterCategoryTypes(p.category_types),
    mFilterWearableTypes(p.wearable_types),
    mFilterSettingsTypes(p.settings_types),
    mMinDate(p.date_range.min_date),
    mMaxDate(p.date_range.max_date),
    mHoursAgo(p.hours_ago),
    mDateSearchDirection(p.date_search_direction),
    mShowFolderState(p.show_folder_state),
    mFilterCreatorType(p.creator_type),
    mPermissions(p.permissions),
    mFilterTypes(p.types),
    mFilterUUID(p.uuid),
    mFilterLinks(p.links),
    mFilterThumbnails(p.thumbnails),
    mSearchVisibility(p.search_visibility)
{
}

///----------------------------------------------------------------------------
/// Class LLInventoryFilter
///----------------------------------------------------------------------------
LLInventoryFilter::LLInventoryFilter(const Params& p)
:   mName(p.name),
    mFilterModified(FILTER_NONE),
    mEmptyLookupMessage("InventoryNoMatchingItems"),
    mDefaultEmptyLookupMessage(""),
    mFilterOps(p.filter_ops),
    mBackupFilterOps(mFilterOps),
    mFilterSubString(p.substring),
    mCurrentGeneration(0),
    mFirstRequiredGeneration(0),
    mFirstSuccessGeneration(0),
    mSearchType(SEARCHTYPE_NAME),
    mSingleFolderMode(false)
{
<<<<<<< HEAD
	// copy mFilterOps into mDefaultFilterOps
	markDefault();
	mUsername = gAgentUsername;
	LLStringUtil::toUpper(mUsername);
}

bool LLInventoryFilter::check(const LLFolderViewModelItem* item) 
{
	const LLFolderViewModelItemInventory* listener = dynamic_cast<const LLFolderViewModelItemInventory*>(item);

	// If it's a folder and we're showing all folders, return automatically.
	const bool is_folder = listener->getInventoryType() == LLInventoryType::IT_CATEGORY;
	if (is_folder && (mFilterOps.mShowFolderState == LLInventoryFilter::SHOW_ALL_FOLDERS))
	{
		return true;
	}

	std::string desc = listener->getSearchableCreatorName();
	switch(mSearchType)
	{
		case SEARCHTYPE_CREATOR:
			desc = listener->getSearchableCreatorName();
			break;
		case SEARCHTYPE_DESCRIPTION:
			desc = listener->getSearchableDescription();
			break;
		case SEARCHTYPE_UUID:
			desc = listener->getSearchableUUIDString();
			break;
		case SEARCHTYPE_NAME:
		default:
			desc = listener->getSearchableName();
			break;
	}


	bool passed = true;
	if (!mExactToken.empty() && (mSearchType == SEARCHTYPE_NAME))
	{
		passed = false;
		typedef boost::tokenizer<boost::char_separator<char> > tokenizer;
		boost::char_separator<char> sep(" ");
		tokenizer tokens(desc, sep);

		for (auto token_iter : tokens)
		{
			if (token_iter == mExactToken)
			{
				passed = true;
				break;
			}
		}	
	}
	else if ((mFilterTokens.size() > 0) && (mSearchType == SEARCHTYPE_NAME))
	{
		for (auto token_iter : mFilterTokens)
		{
			if (desc.find(token_iter) == std::string::npos)
			{
				return false;
			}
		}
	}
	else
	{
		passed = (mFilterSubString.size() ? desc.find(mFilterSubString) != std::string::npos : true);
	}

	passed = passed && checkAgainstFilterType(listener);
	passed = passed && checkAgainstPermissions(listener);
	passed = passed && checkAgainstFilterLinks(listener);
	passed = passed && checkAgainstCreator(listener);
	passed = passed && checkAgainstSearchVisibility(listener);
=======
    // copy mFilterOps into mDefaultFilterOps
    markDefault();
    mUsername = gAgentUsername;
    LLStringUtil::toUpper(mUsername);
}

bool LLInventoryFilter::check(const LLFolderViewModelItem* item)
{
    const LLFolderViewModelItemInventory* listener = dynamic_cast<const LLFolderViewModelItemInventory*>(item);

    // If it's a folder and we're showing all folders, return automatically.
    const BOOL is_folder = listener->getInventoryType() == LLInventoryType::IT_CATEGORY;
    if (is_folder && (mFilterOps.mShowFolderState == LLInventoryFilter::SHOW_ALL_FOLDERS))
    {
        return true;
    }

    std::string desc = listener->getSearchableCreatorName();
    switch(mSearchType)
    {
        case SEARCHTYPE_CREATOR:
            desc = listener->getSearchableCreatorName();
            break;
        case SEARCHTYPE_DESCRIPTION:
            desc = listener->getSearchableDescription();
            break;
        case SEARCHTYPE_UUID:
            desc = listener->getSearchableUUIDString();
            break;
        case SEARCHTYPE_NAME:
        default:
            desc = listener->getSearchableName();
            break;
    }


    bool passed = true;
    if (!mExactToken.empty() && (mSearchType == SEARCHTYPE_NAME))
    {
        passed = false;
        typedef boost::tokenizer<boost::char_separator<char> > tokenizer;
        boost::char_separator<char> sep(" ");
        tokenizer tokens(desc, sep);

        for (auto token_iter : tokens)
        {
            if (token_iter == mExactToken)
            {
                passed = true;
                break;
            }
        }
    }
    else if ((mFilterTokens.size() > 0) && (mSearchType == SEARCHTYPE_NAME))
    {
        for (auto token_iter : mFilterTokens)
        {
            if (desc.find(token_iter) == std::string::npos)
            {
                return false;
            }
        }
    }
    else
    {
        passed = (mFilterSubString.size() ? desc.find(mFilterSubString) != std::string::npos : true);
    }

    passed = passed && checkAgainstFilterType(listener);
    passed = passed && checkAgainstPermissions(listener);
    passed = passed && checkAgainstFilterLinks(listener);
    passed = passed && checkAgainstCreator(listener);
    passed = passed && checkAgainstSearchVisibility(listener);
>>>>>>> e1623bb2

    passed = passed && checkAgainstFilterThumbnails(listener->getUUID());

    return passed;
}

bool LLInventoryFilter::check(const LLInventoryItem* item)
{
    const bool passed_string = (mFilterSubString.size() ? item->getName().find(mFilterSubString) != std::string::npos : true);
    const bool passed_filtertype = checkAgainstFilterType(item);
    const bool passed_permissions = checkAgainstPermissions(item);

    return passed_filtertype && passed_permissions && passed_string;
}

bool LLInventoryFilter::checkFolder(const LLFolderViewModelItem* item) const
{
    const LLFolderViewModelItemInventory* listener = dynamic_cast<const LLFolderViewModelItemInventory*>(item);
    if (!listener)
    {
        LL_ERRS() << "Folder view event listener not found." << LL_ENDL;
        return false;
    }

    const LLUUID folder_id = listener->getUUID();

    return checkFolder(folder_id);
}

bool LLInventoryFilter::checkFolder(const LLUUID& folder_id) const
{
    // we're showing all folders, overriding filter
    if (mFilterOps.mShowFolderState == LLInventoryFilter::SHOW_ALL_FOLDERS)
    {
        return true;
    }

    // when applying a filter, matching folders get their contents downloaded first
    // but make sure we are not interfering with pre-download
    if (isNotDefault()
        && LLStartUp::getStartupState() > STATE_WEARABLES_WAIT
        && !LLInventoryModelBackgroundFetch::instance().inventoryFetchInProgress())
    {
        LLViewerInventoryCategory* cat = gInventory.getCategory(folder_id);
        if ((!cat && folder_id.notNull()))
        {
            // Shouldn't happen? Server provides full list of folders on startup
            LLInventoryModelBackgroundFetch::instance().start(folder_id, false);
        }
        else if (cat && cat->getVersion() == LLViewerInventoryCategory::VERSION_UNKNOWN)
        {
            // At the moment background fetch only cares about VERSION_UNKNOWN,
            // so do not check isCategoryComplete that compares descendant count,
            // but if that is nesesary, do a forced scheduleFolderFetch.
            cat->fetch();
        }
    }

    if (!checkAgainstFilterThumbnails(folder_id))
    {
        return false;
    }

    // Marketplace folder filtering
    const U32 filterTypes = mFilterOps.mFilterTypes;
    const U32 marketplace_filter = FILTERTYPE_MARKETPLACE_ACTIVE | FILTERTYPE_MARKETPLACE_INACTIVE |
                                   FILTERTYPE_MARKETPLACE_UNASSOCIATED | FILTERTYPE_MARKETPLACE_LISTING_FOLDER |
                                   FILTERTYPE_NO_MARKETPLACE_ITEMS;
    if (filterTypes & marketplace_filter)
    {
        S32 depth = depth_nesting_in_marketplace(folder_id);

        if (filterTypes & FILTERTYPE_NO_MARKETPLACE_ITEMS)
        {
            if (depth >= 0)
            {
                return false;
            }
        }

        if (filterTypes & FILTERTYPE_MARKETPLACE_LISTING_FOLDER)
        {
            if (depth > 1)
            {
                return false;
            }
        }

        if (depth > 0)
        {
            LLUUID listing_uuid = nested_parent_id(folder_id, depth);
            if (filterTypes & FILTERTYPE_MARKETPLACE_ACTIVE)
            {
                if (!LLMarketplaceData::instance().getActivationState(listing_uuid))
                {
                    return false;
                }
            }
            else if (filterTypes & FILTERTYPE_MARKETPLACE_INACTIVE)
            {
                if (!LLMarketplaceData::instance().isListed(listing_uuid) || LLMarketplaceData::instance().getActivationState(listing_uuid))
                {
                    return false;
                }
            }
            else if (filterTypes & FILTERTYPE_MARKETPLACE_UNASSOCIATED)
            {
                if (LLMarketplaceData::instance().isListed(listing_uuid))
                {
                    return false;
                }
            }
        }
    }

    // show folder links
    LLViewerInventoryItem* item = gInventory.getItem(folder_id);
    if (item && item->getActualType() == LLAssetType::AT_LINK_FOLDER)
    {
        return true;
    }

    if (mFilterOps.mFilterTypes & FILTERTYPE_CATEGORY)
    {
        // Can only filter categories for items in your inventory
        // (e.g. versus in-world object contents).
        const LLViewerInventoryCategory *cat = gInventory.getCategory(folder_id);
        if (!cat)
            return folder_id.isNull();
        LLFolderType::EType cat_type = cat->getPreferredType();
        if (cat_type != LLFolderType::FT_NONE && (1LL << cat_type & mFilterOps.mFilterCategoryTypes) == U64(0))
            return false;
    }

    return true;
}

bool LLInventoryFilter::checkAgainstFilterType(const LLFolderViewModelItemInventory* listener) const
{
<<<<<<< HEAD
	if (!listener) return false;
=======
    if (!listener) return FALSE;
>>>>>>> e1623bb2

    LLInventoryType::EType object_type = listener->getInventoryType();
    const LLUUID object_id = listener->getUUID();
    const LLInventoryObject *object = gInventory.getObject(object_id);

    const U32 filterTypes = mFilterOps.mFilterTypes;

    ////////////////////////////////////////////////////////////////////////////////
    // FILTERTYPE_OBJECT
    // Pass if this item's type is of the correct filter type
    if (filterTypes & FILTERTYPE_OBJECT)
    {
        switch (object_type)
        {
        case LLInventoryType::IT_NONE:
            // If it has no type, pass it, unless it's a link.
            if (object && object->getIsLinkType())
            {
                return false;
            }
            break;
        case LLInventoryType::IT_UNKNOWN:
            {
                // Unknows are only shown when we show every type.
                // Unknows are 255 and won't fit in 64 bits.
                if (mFilterOps.mFilterObjectTypes != 0xffffffffffffffffULL)
                {
                    return false;
                }
                break;
            }
        default:
            if ((1LL << object_type & mFilterOps.mFilterObjectTypes) == U64(0))
            {
                return false;
            }
            break;
        }
<<<<<<< HEAD
	}

	if(filterTypes & FILTERTYPE_WORN)
	{
		if (!get_is_item_worn(object_id))
		{
			return false;
		}
	}

	////////////////////////////////////////////////////////////////////////////////
	// FILTERTYPE_UUID
	// Pass if this item is the target UUID or if it links to the target UUID
	if (filterTypes & FILTERTYPE_UUID)
	{
		if (!object) return false;

		if (object->getLinkedUUID() != mFilterOps.mFilterUUID)
			return false;
	}

	////////////////////////////////////////////////////////////////////////////////
	// FILTERTYPE_DATE
	// Pass if this item is within the date range.
	if (filterTypes & FILTERTYPE_DATE)
	{
		const U16 HOURS_TO_SECONDS = 3600;
		time_t earliest = time_corrected() - mFilterOps.mHoursAgo * HOURS_TO_SECONDS;

		if (mFilterOps.mMinDate > time_min() && mFilterOps.mMinDate < earliest)
		{
			earliest = mFilterOps.mMinDate;
		}
		else if (!mFilterOps.mHoursAgo)
		{
			earliest = 0;
		}

		if (FILTERDATEDIRECTION_NEWER == mFilterOps.mDateSearchDirection || isSinceLogoff())
		{
			if (listener->getCreationDate() < earliest ||
				listener->getCreationDate() > mFilterOps.mMaxDate)
				return false;
		}
		else
		{
			if (listener->getCreationDate() > earliest ||
				listener->getCreationDate() > mFilterOps.mMaxDate)
				return false;
		}
	}

	////////////////////////////////////////////////////////////////////////////////
	// FILTERTYPE_WEARABLE
	// Pass if this item is a wearable of the appropriate type
	if (filterTypes & FILTERTYPE_WEARABLE)
	{
		LLWearableType::EType type = listener->getWearableType();
        if ((object_type == LLInventoryType::IT_WEARABLE) &&
                (((0x1LL << type) & mFilterOps.mFilterWearableTypes) == 0))
		{
			return false;
		}
	}
=======
    }

    if(filterTypes & FILTERTYPE_WORN)
    {
        if (!get_is_item_worn(object_id))
        {
            return FALSE;
        }
    }

    ////////////////////////////////////////////////////////////////////////////////
    // FILTERTYPE_UUID
    // Pass if this item is the target UUID or if it links to the target UUID
    if (filterTypes & FILTERTYPE_UUID)
    {
        if (!object) return FALSE;

        if (object->getLinkedUUID() != mFilterOps.mFilterUUID)
            return FALSE;
    }

    ////////////////////////////////////////////////////////////////////////////////
    // FILTERTYPE_DATE
    // Pass if this item is within the date range.
    if (filterTypes & FILTERTYPE_DATE)
    {
        const U16 HOURS_TO_SECONDS = 3600;
        time_t earliest = time_corrected() - mFilterOps.mHoursAgo * HOURS_TO_SECONDS;

        if (mFilterOps.mMinDate > time_min() && mFilterOps.mMinDate < earliest)
        {
            earliest = mFilterOps.mMinDate;
        }
        else if (!mFilterOps.mHoursAgo)
        {
            earliest = 0;
        }

        if (FILTERDATEDIRECTION_NEWER == mFilterOps.mDateSearchDirection || isSinceLogoff())
        {
            if (listener->getCreationDate() < earliest ||
                listener->getCreationDate() > mFilterOps.mMaxDate)
                return FALSE;
        }
        else
        {
            if (listener->getCreationDate() > earliest ||
                listener->getCreationDate() > mFilterOps.mMaxDate)
                return FALSE;
        }
    }

    ////////////////////////////////////////////////////////////////////////////////
    // FILTERTYPE_WEARABLE
    // Pass if this item is a wearable of the appropriate type
    if (filterTypes & FILTERTYPE_WEARABLE)
    {
        LLWearableType::EType type = listener->getWearableType();
        if ((object_type == LLInventoryType::IT_WEARABLE) &&
                (((0x1LL << type) & mFilterOps.mFilterWearableTypes) == 0))
        {
            return FALSE;
        }
    }
>>>>>>> e1623bb2

    ////////////////////////////////////////////////////////////////////////////////
    // FILTERTYPE_SETTINGS
    // Pass if this item is a setting of the appropriate type
    if (filterTypes & FILTERTYPE_SETTINGS)
    {
        LLSettingsType::type_e type = listener->getSettingsType();
        if ((object_type == LLInventoryType::IT_SETTINGS) &&
            (((0x1LL << type) & mFilterOps.mFilterSettingsTypes) == 0))
<<<<<<< HEAD
		{
			return false;
		}
	}

	////////////////////////////////////////////////////////////////////////////////
	// FILTERTYPE_EMPTYFOLDERS
	// Pass if this item is a folder and is not a system folder that should be hidden
	if (filterTypes & FILTERTYPE_EMPTYFOLDERS)
	{
		if (object_type == LLInventoryType::IT_CATEGORY)
		{
			bool is_hidden_if_empty = LLViewerFolderType::lookupIsHiddenIfEmpty(listener->getPreferredType());
			if (is_hidden_if_empty)
			{
				// Force the fetching of those folders so they are hidden if they really are empty...
				// But don't interfere with startup download
				if (LLStartUp::getStartupState() > STATE_WEARABLES_WAIT)
				{
					gInventory.fetchDescendentsOf(object_id);
				}

				LLInventoryModel::cat_array_t* cat_array = NULL;
				LLInventoryModel::item_array_t* item_array = NULL;
				gInventory.getDirectDescendentsOf(object_id,cat_array,item_array);
				S32 descendents_actual = 0;
				if(cat_array && item_array)
				{
					descendents_actual = cat_array->size() + item_array->size();
				}
				if (descendents_actual == 0)
				{
					return false;
				}
			}
		}
	}

	return true;
=======
        {
            return FALSE;
        }
    }

    ////////////////////////////////////////////////////////////////////////////////
    // FILTERTYPE_EMPTYFOLDERS
    // Pass if this item is a folder and is not a system folder that should be hidden
    if (filterTypes & FILTERTYPE_EMPTYFOLDERS)
    {
        if (object_type == LLInventoryType::IT_CATEGORY)
        {
            bool is_hidden_if_empty = LLViewerFolderType::lookupIsHiddenIfEmpty(listener->getPreferredType());
            if (is_hidden_if_empty)
            {
                // Force the fetching of those folders so they are hidden if they really are empty...
                // But don't interfere with startup download
                if (LLStartUp::getStartupState() > STATE_WEARABLES_WAIT)
                {
                    gInventory.fetchDescendentsOf(object_id);
                }

                LLInventoryModel::cat_array_t* cat_array = NULL;
                LLInventoryModel::item_array_t* item_array = NULL;
                gInventory.getDirectDescendentsOf(object_id,cat_array,item_array);
                S32 descendents_actual = 0;
                if(cat_array && item_array)
                {
                    descendents_actual = cat_array->size() + item_array->size();
                }
                if (descendents_actual == 0)
                {
                    return FALSE;
                }
            }
        }
    }

    return TRUE;
>>>>>>> e1623bb2
}

bool LLInventoryFilter::checkAgainstFilterType(const LLInventoryItem* item) const
{
    LLInventoryType::EType object_type = item->getInventoryType();

    const U32 filterTypes = mFilterOps.mFilterTypes;

    ////////////////////////////////////////////////////////////////////////////////
    // FILTERTYPE_OBJECT
    // Pass if this item's type is of the correct filter type
    if (filterTypes & FILTERTYPE_OBJECT)
    {
        switch (object_type)
        {
        case LLInventoryType::IT_NONE:
            // If it has no type, pass it, unless it's a link.
            if (item && item->getIsLinkType())
            {
                return false;
            }
            break;
        case LLInventoryType::IT_UNKNOWN:
            {
                // Unknows are only shown when we show every type.
                // Unknows are 255 and won't fit in 64 bits.
                if (mFilterOps.mFilterObjectTypes != 0xffffffffffffffffULL)
                {
                    return false;
                }
                break;
            }
        default:
            if ((1LL << object_type & mFilterOps.mFilterObjectTypes) == U64(0))
            {
                return false;
            }
            break;
        }
    }

    ////////////////////////////////////////////////////////////////////////////////
    // FILTERTYPE_UUID
    // Pass if this item is the target UUID or if it links to the target UUID
    if (filterTypes & FILTERTYPE_UUID)
    {
        if (!item) return false;

        if (item->getLinkedUUID() != mFilterOps.mFilterUUID)
            return false;
    }

    ////////////////////////////////////////////////////////////////////////////////
    // FILTERTYPE_DATE
    // Pass if this item is within the date range.
    if (filterTypes & FILTERTYPE_DATE)
    {
        // We don't get the updated item creation date for the task inventory or
        // a notecard embedded item. See LLTaskInvFVBridge::getCreationDate().
        return false;
    }

    return true;
}

// Items and folders that are on the clipboard or, recursively, in a folder which
// is on the clipboard must be filtered out if the clipboard is in the "cut" mode.
bool LLInventoryFilter::checkAgainstClipboard(const LLUUID& object_id) const
{
    if (LLClipboard::instance().isCutMode())
    {
        LL_PROFILE_ZONE_SCOPED;
        LLUUID current_id = object_id;
        LLInventoryObject *current_object = gInventory.getObject(object_id);
        while (current_id.notNull() && current_object)
        {
            if (LLClipboard::instance().isOnClipboard(current_id))
            {
                return false;
            }
            current_id = current_object->getParentUUID();
            if (current_id.notNull())
            {
                current_object = gInventory.getObject(current_id);
            }
        }
    }
    return true;
}

bool LLInventoryFilter::checkAgainstPermissions(const LLFolderViewModelItemInventory* listener) const
{
<<<<<<< HEAD
	if (!listener) return false;
=======
    if (!listener) return FALSE;
>>>>>>> e1623bb2

    PermissionMask perm = listener->getPermissionMask();
    const LLInvFVBridge *bridge = dynamic_cast<const LLInvFVBridge *>(listener);
    if (bridge && bridge->isLink())
    {
        const LLUUID& linked_uuid = gInventory.getLinkedItemID(bridge->getUUID());
        const LLViewerInventoryItem *linked_item = gInventory.getItem(linked_uuid);
        if (linked_item)
            perm = linked_item->getPermissionMask();
    }
    return (perm & mFilterOps.mPermissions) == mFilterOps.mPermissions;
}

bool LLInventoryFilter::checkAgainstPermissions(const LLInventoryItem* item) const
{
    if (!item) return false;

    LLPointer<LLViewerInventoryItem> new_item = new LLViewerInventoryItem(item);
    PermissionMask perm = new_item->getPermissionMask();
    new_item = NULL;

    return (perm & mFilterOps.mPermissions) == mFilterOps.mPermissions;
}

bool LLInventoryFilter::checkAgainstFilterLinks(const LLFolderViewModelItemInventory* listener) const
{
<<<<<<< HEAD
	if (!listener) return true;

	const LLUUID object_id = listener->getUUID();
	const LLInventoryObject *object = gInventory.getObject(object_id);
	if (!object) return true;

	const bool is_link = object->getIsLinkType();
	if (is_link && (mFilterOps.mFilterLinks == FILTERLINK_EXCLUDE_LINKS))
		return false;
	if (!is_link && (mFilterOps.mFilterLinks == FILTERLINK_ONLY_LINKS))
		return false;
	return true;
=======
    if (!listener) return TRUE;

    const LLUUID object_id = listener->getUUID();
    const LLInventoryObject *object = gInventory.getObject(object_id);
    if (!object) return TRUE;

    const BOOL is_link = object->getIsLinkType();
    if (is_link && (mFilterOps.mFilterLinks == FILTERLINK_EXCLUDE_LINKS))
        return FALSE;
    if (!is_link && (mFilterOps.mFilterLinks == FILTERLINK_ONLY_LINKS))
        return FALSE;
    return TRUE;
>>>>>>> e1623bb2
}

bool LLInventoryFilter::checkAgainstFilterThumbnails(const LLUUID& object_id) const
{
    const LLInventoryObject *object = gInventory.getObject(object_id);
    if (!object) return true;

    const bool is_thumbnail = object->getThumbnailUUID().notNull();
    if (is_thumbnail && (mFilterOps.mFilterThumbnails == FILTER_EXCLUDE_THUMBNAILS))
        return false;
    if (!is_thumbnail && (mFilterOps.mFilterThumbnails == FILTER_ONLY_THUMBNAILS))
        return false;
    return true;
}

bool LLInventoryFilter::checkAgainstCreator(const LLFolderViewModelItemInventory* listener) const
{
<<<<<<< HEAD
	if (!listener) return true;
	const bool is_folder = listener->getInventoryType() == LLInventoryType::IT_CATEGORY;
	switch (mFilterOps.mFilterCreatorType)
	{
		case FILTERCREATOR_SELF:
			if(is_folder) return false;
			return (listener->getSearchableCreatorName() == mUsername);
		case FILTERCREATOR_OTHERS:
			if(is_folder) return false;
			return (listener->getSearchableCreatorName() != mUsername);
		case FILTERCREATOR_ALL:
		default:
			return true;
	}
=======
    if (!listener) return TRUE;
    const BOOL is_folder = listener->getInventoryType() == LLInventoryType::IT_CATEGORY;
    switch (mFilterOps.mFilterCreatorType)
    {
        case FILTERCREATOR_SELF:
            if(is_folder) return FALSE;
            return (listener->getSearchableCreatorName() == mUsername);
        case FILTERCREATOR_OTHERS:
            if(is_folder) return FALSE;
            return (listener->getSearchableCreatorName() != mUsername);
        case FILTERCREATOR_ALL:
        default:
            return TRUE;
    }
>>>>>>> e1623bb2
}

bool LLInventoryFilter::checkAgainstSearchVisibility(const LLFolderViewModelItemInventory* listener) const
{
<<<<<<< HEAD
	if (!listener || !hasFilterString()) return true;

	const LLUUID object_id = listener->getUUID();
	const LLInventoryObject *object = gInventory.getObject(object_id);
	if (!object) return true;

	const bool is_link = object->getIsLinkType();
	if (is_link && ((mFilterOps.mSearchVisibility & VISIBILITY_LINKS) == 0))
		return false;
=======
    if (!listener || !hasFilterString()) return TRUE;

    const LLUUID object_id = listener->getUUID();
    const LLInventoryObject *object = gInventory.getObject(object_id);
    if (!object) return TRUE;

    const BOOL is_link = object->getIsLinkType();
    if (is_link && ((mFilterOps.mSearchVisibility & VISIBILITY_LINKS) == 0))
        return FALSE;
>>>>>>> e1623bb2

    if (listener->isItemInOutfits() && ((mFilterOps.mSearchVisibility & VISIBILITY_OUTFITS) == 0))
        return false;

<<<<<<< HEAD
	if (listener->isItemInTrash() && ((mFilterOps.mSearchVisibility & VISIBILITY_TRASH) == 0))
		return false;

	if (!listener->isAgentInventory() && ((mFilterOps.mSearchVisibility & VISIBILITY_LIBRARY) == 0))
		return false;

	return true;
=======
    if (listener->isItemInTrash() && ((mFilterOps.mSearchVisibility & VISIBILITY_TRASH) == 0))
        return FALSE;

    if (!listener->isAgentInventory() && ((mFilterOps.mSearchVisibility & VISIBILITY_LIBRARY) == 0))
        return FALSE;

    return TRUE;
>>>>>>> e1623bb2
}

const std::string& LLInventoryFilter::getFilterSubString(bool trim) const
{
    return mFilterSubString;
}

std::string::size_type LLInventoryFilter::getStringMatchOffset(LLFolderViewModelItem* item) const
{
    if (mSearchType == SEARCHTYPE_NAME)
    {
        return mFilterSubString.size() ? item->getSearchableName().find(mFilterSubString) : std::string::npos;
    }
    else
    {
        return std::string::npos;
    }
}

bool LLInventoryFilter::isDefault() const
{
    return !isNotDefault();
}

// has user modified default filter params?
bool LLInventoryFilter::isNotDefault() const
{
    S32 not_default = 0;

    not_default |= (mFilterOps.mFilterObjectTypes != mDefaultFilterOps.mFilterObjectTypes);
    not_default |= (mFilterOps.mFilterCategoryTypes != mDefaultFilterOps.mFilterCategoryTypes);
    not_default |= (mFilterOps.mFilterWearableTypes != mDefaultFilterOps.mFilterWearableTypes);
    not_default |= (mFilterOps.mFilterTypes != mDefaultFilterOps.mFilterTypes);
    not_default |= (mFilterOps.mFilterLinks != mDefaultFilterOps.mFilterLinks);
    not_default |= (mFilterSubString.size());
    not_default |= (mFilterOps.mPermissions != mDefaultFilterOps.mPermissions);
    not_default |= (mFilterOps.mMinDate != mDefaultFilterOps.mMinDate);
    not_default |= (mFilterOps.mMaxDate != mDefaultFilterOps.mMaxDate);
    not_default |= (mFilterOps.mHoursAgo != mDefaultFilterOps.mHoursAgo);

    return not_default != 0;
}

bool LLInventoryFilter::isActive() const
{
    return mFilterOps.mFilterObjectTypes != 0xffffffffffffffffULL
        || mFilterOps.mFilterCategoryTypes != 0xffffffffffffffffULL
        || mFilterOps.mFilterWearableTypes != 0xffffffffffffffffULL
        || mFilterOps.mFilterTypes != FILTERTYPE_OBJECT
        || mFilterOps.mFilterLinks != FILTERLINK_INCLUDE_LINKS
        || mFilterSubString.size()
        || mFilterOps.mPermissions != PERM_NONE
        || mFilterOps.mMinDate != time_min()
        || mFilterOps.mMaxDate != time_max()
        || mFilterOps.mHoursAgo != 0;
}

bool LLInventoryFilter::isModified() const
{
    return mFilterModified != FILTER_NONE;
}

void LLInventoryFilter::updateFilterTypes(U64 types, U64& current_types)
{
    if (current_types != types)
    {
        // keep current items only if no type bits getting turned off
        bool fewer_bits_set = (current_types & ~types) != 0;
        bool more_bits_set = (~current_types & types) != 0;

        current_types = types;
        if (more_bits_set && fewer_bits_set)
        {
            // neither less or more restrictive, both simultaneously
            // so we need to filter from scratch
            setModified(FILTER_RESTART);
        }
        else if (more_bits_set)
        {
            // target is only one of all requested types so more type bits == less restrictive
            setModified(FILTER_LESS_RESTRICTIVE);
        }
        else if (fewer_bits_set)
        {
            setModified(FILTER_MORE_RESTRICTIVE);
        }
    }
}

void LLInventoryFilter::setSearchType(ESearchType type)
{
    if(mSearchType != type)
    {
        mSearchType = type;
        setModified();
    }
}

void LLInventoryFilter::setFilterCreator(EFilterCreatorType type)
{
    if (mFilterOps.mFilterCreatorType != type)
    {
        mFilterOps.mFilterCreatorType = type;
        setModified();
    }
}

void LLInventoryFilter::setFilterObjectTypes(U64 types)
{
    updateFilterTypes(types, mFilterOps.mFilterObjectTypes);
    mFilterOps.mFilterTypes |= FILTERTYPE_OBJECT;
}

void LLInventoryFilter::setFilterCategoryTypes(U64 types)
{
    updateFilterTypes(types, mFilterOps.mFilterCategoryTypes);
    mFilterOps.mFilterTypes |= FILTERTYPE_CATEGORY;
}

void LLInventoryFilter::setFilterWearableTypes(U64 types)
{
    updateFilterTypes(types, mFilterOps.mFilterWearableTypes);
    mFilterOps.mFilterTypes |= FILTERTYPE_WEARABLE;
}

void LLInventoryFilter::setFilterSettingsTypes(U64 types)
{
    updateFilterTypes(types, mFilterOps.mFilterSettingsTypes);
    mFilterOps.mFilterTypes |= FILTERTYPE_SETTINGS;
}

void LLInventoryFilter::setFilterThumbnails(U64 filter_thumbnails)
{
    if (mFilterOps.mFilterThumbnails != filter_thumbnails)
    {
        if (mFilterOps.mFilterThumbnails == FILTER_EXCLUDE_THUMBNAILS
            && filter_thumbnails == FILTER_ONLY_THUMBNAILS)
        {
            setModified(FILTER_RESTART);
        }
        else if (mFilterOps.mFilterThumbnails == FILTER_ONLY_THUMBNAILS
            && filter_thumbnails == FILTER_EXCLUDE_THUMBNAILS)
        {
            setModified(FILTER_RESTART);
        }
        else if (mFilterOps.mFilterThumbnails == FILTER_INCLUDE_THUMBNAILS)
        {
            setModified(FILTER_MORE_RESTRICTIVE);
        }
        else
        {
            setModified(FILTER_LESS_RESTRICTIVE);
        }
    }
    mFilterOps.mFilterThumbnails = filter_thumbnails;
}

void LLInventoryFilter::setFilterEmptySystemFolders()
{
    mFilterOps.mFilterTypes |= FILTERTYPE_EMPTYFOLDERS;
}

void LLInventoryFilter::setFilterWorn()
{
    mFilterOps.mFilterTypes |= FILTERTYPE_WORN;
}

void LLInventoryFilter::setFilterMarketplaceActiveFolders()
{
    mFilterOps.mFilterTypes |= FILTERTYPE_MARKETPLACE_ACTIVE;
}

void LLInventoryFilter::setFilterMarketplaceInactiveFolders()
{
    mFilterOps.mFilterTypes |= FILTERTYPE_MARKETPLACE_INACTIVE;
}

void LLInventoryFilter::setFilterMarketplaceUnassociatedFolders()
{
    mFilterOps.mFilterTypes |= FILTERTYPE_MARKETPLACE_UNASSOCIATED;
}

void LLInventoryFilter::setFilterMarketplaceListingFolders(bool select_only_listing_folders)
{
    if (select_only_listing_folders)
    {
        mFilterOps.mFilterTypes |= FILTERTYPE_MARKETPLACE_LISTING_FOLDER;
        setModified(FILTER_MORE_RESTRICTIVE);
    }
    else
    {
        mFilterOps.mFilterTypes &= ~FILTERTYPE_MARKETPLACE_LISTING_FOLDER;
        setModified(FILTER_LESS_RESTRICTIVE);
    }
}


void LLInventoryFilter::toggleSearchVisibilityLinks()
{
    bool hide_links = mFilterOps.mSearchVisibility & VISIBILITY_LINKS;
    if (hide_links)
    {
        mFilterOps.mSearchVisibility &= ~VISIBILITY_LINKS;
    }
    else
    {
        mFilterOps.mSearchVisibility |= VISIBILITY_LINKS;
    }

    if (hasFilterString())
    {
        setModified(hide_links ? FILTER_MORE_RESTRICTIVE : FILTER_LESS_RESTRICTIVE);
    }
}

void LLInventoryFilter::toggleSearchVisibilityOutfits()
{
    bool hide_outfits = mFilterOps.mSearchVisibility & VISIBILITY_OUTFITS;
    if (hide_outfits)
    {
        mFilterOps.mSearchVisibility &= ~VISIBILITY_OUTFITS;
    }
    else
    {
        mFilterOps.mSearchVisibility |= VISIBILITY_OUTFITS;
    }

    if (hasFilterString())
    {
        setModified(hide_outfits ? FILTER_MORE_RESTRICTIVE : FILTER_LESS_RESTRICTIVE);
    }
}

void LLInventoryFilter::toggleSearchVisibilityTrash()
{
    bool hide_trash = mFilterOps.mSearchVisibility & VISIBILITY_TRASH;
    if (hide_trash)
    {
        mFilterOps.mSearchVisibility &= ~VISIBILITY_TRASH;
    }
    else
    {
        mFilterOps.mSearchVisibility |= VISIBILITY_TRASH;
    }

    if (hasFilterString())
    {
        setModified(hide_trash ? FILTER_MORE_RESTRICTIVE : FILTER_LESS_RESTRICTIVE);
    }
}

void LLInventoryFilter::toggleSearchVisibilityLibrary()
{
    bool hide_library = mFilterOps.mSearchVisibility & VISIBILITY_LIBRARY;
    if (hide_library)
    {
        mFilterOps.mSearchVisibility &= ~VISIBILITY_LIBRARY;
    }
    else
    {
        mFilterOps.mSearchVisibility |= VISIBILITY_LIBRARY;
    }

    if (hasFilterString())
    {
        setModified(hide_library ? FILTER_MORE_RESTRICTIVE : FILTER_LESS_RESTRICTIVE);
    }
}

void LLInventoryFilter::setFilterNoMarketplaceFolder()
{
    mFilterOps.mFilterTypes |= FILTERTYPE_NO_MARKETPLACE_ITEMS;
}

void LLInventoryFilter::setFilterUUID(const LLUUID& object_id)
{
    if (mFilterOps.mFilterUUID == LLUUID::null)
    {
        setModified(FILTER_MORE_RESTRICTIVE);
    }
    else
    {
        setModified(FILTER_RESTART);
    }
    mFilterOps.mFilterUUID = object_id;
    mFilterOps.mFilterTypes = FILTERTYPE_UUID;
}

void LLInventoryFilter::setFilterSubString(const std::string& string)
{
<<<<<<< HEAD
	std::string filter_sub_string_new = string;
	mFilterSubStringOrig = string;
	LLStringUtil::trimHead(filter_sub_string_new);
	LLStringUtil::toUpper(filter_sub_string_new);

	if (mFilterSubString != filter_sub_string_new)
	{
		
		mFilterTokens.clear();
		if (filter_sub_string_new.find_first_of("+") != std::string::npos)
		{
			typedef boost::tokenizer<boost::char_separator<char> > tokenizer;
			boost::char_separator<char> sep("+");
			tokenizer tokens(filter_sub_string_new, sep);

			for (auto token_iter : tokens)
			{
				mFilterTokens.push_back(token_iter);
			}
		}

		std::string old_token = mExactToken;
		mExactToken.clear();
		bool exact_token_changed = false;
		if (mFilterTokens.empty() && filter_sub_string_new.size() > 2)
		{
			boost::regex mPattern = boost::regex("\"\\s*([^<]*)?\\s*\"",
				boost::regex::perl | boost::regex::icase);
			boost::match_results<std::string::const_iterator> matches;
			mExactToken = (ll_regex_match(filter_sub_string_new, matches, mPattern) && matches[1].matched)
				? matches[1]
				: LLStringUtil::null;
			if ((old_token.empty() && !mExactToken.empty()) 
				|| (!old_token.empty() && mExactToken.empty()))
			{
				exact_token_changed = true;
			}
		}

		// hitting BACKSPACE, for example
		const bool less_restrictive = mFilterSubString.size() >= filter_sub_string_new.size()
			&& !mFilterSubString.substr(0, filter_sub_string_new.size()).compare(filter_sub_string_new);

		// appending new characters
		const bool more_restrictive = mFilterSubString.size() < filter_sub_string_new.size()
			&& !filter_sub_string_new.substr(0, mFilterSubString.size()).compare(mFilterSubString);

		mFilterSubString = filter_sub_string_new;
		if (exact_token_changed)
		{
			setModified(FILTER_RESTART);
		}
		else if (less_restrictive)
		{
			setModified(FILTER_LESS_RESTRICTIVE);
		}
		else if (more_restrictive)
		{
			setModified(FILTER_MORE_RESTRICTIVE);
		}
		else
		{
			setModified(FILTER_RESTART);
		}

		// Cancel out filter links once the search string is modified
		if (mFilterOps.mFilterLinks == FILTERLINK_ONLY_LINKS)
		{
			if (mBackupFilterOps.mFilterLinks == FILTERLINK_ONLY_LINKS)
			{
				// we started viewer/floater in 'only links' mode
				mFilterOps.mFilterLinks = FILTERLINK_INCLUDE_LINKS;
			}
			else
			{
				mFilterOps = mBackupFilterOps;
				setModified(FILTER_RESTART);
			}
		}

		// Cancel out UUID once the search string is modified
		if (mFilterOps.mFilterTypes == FILTERTYPE_UUID)
		{
			mFilterOps.mFilterTypes &= ~FILTERTYPE_UUID;
			mFilterOps.mFilterUUID = LLUUID::null;
			setModified(FILTER_RESTART);
		}
	}
=======
    std::string filter_sub_string_new = string;
    mFilterSubStringOrig = string;
    LLStringUtil::trimHead(filter_sub_string_new);
    LLStringUtil::toUpper(filter_sub_string_new);

    if (mFilterSubString != filter_sub_string_new)
    {

        mFilterTokens.clear();
        if (filter_sub_string_new.find_first_of("+") != std::string::npos)
        {
            typedef boost::tokenizer<boost::char_separator<char> > tokenizer;
            boost::char_separator<char> sep("+");
            tokenizer tokens(filter_sub_string_new, sep);

            for (auto token_iter : tokens)
            {
                mFilterTokens.push_back(token_iter);
            }
        }

        std::string old_token = mExactToken;
        mExactToken.clear();
        bool exact_token_changed = false;
        if (mFilterTokens.empty() && filter_sub_string_new.size() > 2)
        {
            boost::regex mPattern = boost::regex("\"\\s*([^<]*)?\\s*\"",
                boost::regex::perl | boost::regex::icase);
            boost::match_results<std::string::const_iterator> matches;
            mExactToken = (ll_regex_match(filter_sub_string_new, matches, mPattern) && matches[1].matched)
                ? matches[1]
                : LLStringUtil::null;
            if ((old_token.empty() && !mExactToken.empty())
                || (!old_token.empty() && mExactToken.empty()))
            {
                exact_token_changed = true;
            }
        }

        // hitting BACKSPACE, for example
        const BOOL less_restrictive = mFilterSubString.size() >= filter_sub_string_new.size()
            && !mFilterSubString.substr(0, filter_sub_string_new.size()).compare(filter_sub_string_new);

        // appending new characters
        const BOOL more_restrictive = mFilterSubString.size() < filter_sub_string_new.size()
            && !filter_sub_string_new.substr(0, mFilterSubString.size()).compare(mFilterSubString);

        mFilterSubString = filter_sub_string_new;
        if (exact_token_changed)
        {
            setModified(FILTER_RESTART);
        }
        else if (less_restrictive)
        {
            setModified(FILTER_LESS_RESTRICTIVE);
        }
        else if (more_restrictive)
        {
            setModified(FILTER_MORE_RESTRICTIVE);
        }
        else
        {
            setModified(FILTER_RESTART);
        }

        // Cancel out filter links once the search string is modified
        if (mFilterOps.mFilterLinks == FILTERLINK_ONLY_LINKS)
        {
            if (mBackupFilterOps.mFilterLinks == FILTERLINK_ONLY_LINKS)
            {
                // we started viewer/floater in 'only links' mode
                mFilterOps.mFilterLinks = FILTERLINK_INCLUDE_LINKS;
            }
            else
            {
                mFilterOps = mBackupFilterOps;
                setModified(FILTER_RESTART);
            }
        }

        // Cancel out UUID once the search string is modified
        if (mFilterOps.mFilterTypes == FILTERTYPE_UUID)
        {
            mFilterOps.mFilterTypes &= ~FILTERTYPE_UUID;
            mFilterOps.mFilterUUID = LLUUID::null;
            setModified(FILTER_RESTART);
        }
    }
>>>>>>> e1623bb2
}

void LLInventoryFilter::setSearchVisibilityTypes(U32 types)
{
<<<<<<< HEAD
	if (mFilterOps.mSearchVisibility != types)
	{
		// keep current items only if no perm bits getting turned off
		bool fewer_bits_set = (mFilterOps.mSearchVisibility & ~types);
		bool more_bits_set = (~mFilterOps.mSearchVisibility & types);
		mFilterOps.mSearchVisibility = types;

		if (more_bits_set && fewer_bits_set)
		{
			setModified(FILTER_RESTART);
		}
		else if (more_bits_set)
		{
			// target must have all requested permission bits, so more bits == more restrictive
			setModified(FILTER_MORE_RESTRICTIVE);
		}
		else if (fewer_bits_set)
		{
			setModified(FILTER_LESS_RESTRICTIVE);
		}
	}
=======
    if (mFilterOps.mSearchVisibility != types)
    {
        // keep current items only if no perm bits getting turned off
        BOOL fewer_bits_set = (mFilterOps.mSearchVisibility & ~types);
        BOOL more_bits_set = (~mFilterOps.mSearchVisibility & types);
        mFilterOps.mSearchVisibility = types;

        if (more_bits_set && fewer_bits_set)
        {
            setModified(FILTER_RESTART);
        }
        else if (more_bits_set)
        {
            // target must have all requested permission bits, so more bits == more restrictive
            setModified(FILTER_MORE_RESTRICTIVE);
        }
        else if (fewer_bits_set)
        {
            setModified(FILTER_LESS_RESTRICTIVE);
        }
    }
>>>>>>> e1623bb2
}

void LLInventoryFilter::setSearchVisibilityTypes(const Params& params)
{
    if (!params.validateBlock())
    {
        return;
    }

    if (params.filter_ops.search_visibility.isProvided())
    {
        setSearchVisibilityTypes(params.filter_ops.search_visibility);
    }
}

void LLInventoryFilter::setFilterPermissions(PermissionMask perms)
{
<<<<<<< HEAD
	if (mFilterOps.mPermissions != perms)
	{
		// keep current items only if no perm bits getting turned off
		bool fewer_bits_set = (mFilterOps.mPermissions & ~perms);
		bool more_bits_set = (~mFilterOps.mPermissions & perms);
		mFilterOps.mPermissions = perms;

		if (more_bits_set && fewer_bits_set)
		{
			setModified(FILTER_RESTART);
		}
		else if (more_bits_set)
		{
			// target must have all requested permission bits, so more bits == more restrictive
			setModified(FILTER_MORE_RESTRICTIVE);
		}
		else if (fewer_bits_set)
		{
			setModified(FILTER_LESS_RESTRICTIVE);
		}
	}
=======
    if (mFilterOps.mPermissions != perms)
    {
        // keep current items only if no perm bits getting turned off
        BOOL fewer_bits_set = (mFilterOps.mPermissions & ~perms);
        BOOL more_bits_set = (~mFilterOps.mPermissions & perms);
        mFilterOps.mPermissions = perms;

        if (more_bits_set && fewer_bits_set)
        {
            setModified(FILTER_RESTART);
        }
        else if (more_bits_set)
        {
            // target must have all requested permission bits, so more bits == more restrictive
            setModified(FILTER_MORE_RESTRICTIVE);
        }
        else if (fewer_bits_set)
        {
            setModified(FILTER_LESS_RESTRICTIVE);
        }
    }
>>>>>>> e1623bb2
}

void LLInventoryFilter::setDateRange(time_t min_date, time_t max_date)
{
    mFilterOps.mHoursAgo = 0;
    if (mFilterOps.mMinDate != min_date)
    {
        mFilterOps.mMinDate = min_date;
        setModified();
    }
    if (mFilterOps.mMaxDate != llmax(mFilterOps.mMinDate, max_date))
    {
        mFilterOps.mMaxDate = llmax(mFilterOps.mMinDate, max_date);
        setModified();
    }

    if (areDateLimitsSet())
    {
        mFilterOps.mFilterTypes |= FILTERTYPE_DATE;
    }
    else
    {
        mFilterOps.mFilterTypes &= ~FILTERTYPE_DATE;
    }
}

void LLInventoryFilter::setDateRangeLastLogoff(bool sl)
{
    static LLCachedControl<U32> s_last_logoff(gSavedPerAccountSettings, "LastLogoff", 0);
    if (sl && !isSinceLogoff())
    {
        setDateRange(s_last_logoff(), time_max());
        setModified();
    }
    if (!sl && isSinceLogoff())
    {
        setDateRange(time_min(), time_max());
        setModified();
    }

    if (areDateLimitsSet())
    {
        mFilterOps.mFilterTypes |= FILTERTYPE_DATE;
    }
    else
    {
        mFilterOps.mFilterTypes &= ~FILTERTYPE_DATE;
    }
}

bool LLInventoryFilter::isSinceLogoff() const
{
    static LLCachedControl<U32> s_last_logoff(gSavedSettings, "LastLogoff", 0);

    return (mFilterOps.mMinDate == (time_t)s_last_logoff()) &&
        (mFilterOps.mMaxDate == time_max()) &&
        (mFilterOps.mFilterTypes & FILTERTYPE_DATE);
}

void LLInventoryFilter::clearModified()
{
    mFilterModified = FILTER_NONE;
}

void LLInventoryFilter::setHoursAgo(U32 hours)
{
<<<<<<< HEAD
	if (mFilterOps.mHoursAgo != hours)
	{
		bool are_date_limits_valid = mFilterOps.mMinDate == time_min() && mFilterOps.mMaxDate == time_max();

		bool is_increasing = hours > mFilterOps.mHoursAgo;
		bool is_decreasing = hours < mFilterOps.mHoursAgo;
		bool is_increasing_from_zero = is_increasing && !mFilterOps.mHoursAgo && !isSinceLogoff();

		// *NOTE: need to cache last filter time, in case filter goes stale
		bool less_restrictive;
		bool more_restrictive;
		if (FILTERDATEDIRECTION_NEWER == mFilterOps.mDateSearchDirection)
		{
			less_restrictive = ((are_date_limits_valid && ((is_increasing && mFilterOps.mHoursAgo))) || !hours);
			more_restrictive = ((are_date_limits_valid && (!is_increasing && hours)) || is_increasing_from_zero);
		}
		else
		{
			less_restrictive = ((are_date_limits_valid && ((is_decreasing && mFilterOps.mHoursAgo))) || !hours);
			more_restrictive = ((are_date_limits_valid && (!is_decreasing && hours)) || is_increasing_from_zero);
		}

		mFilterOps.mHoursAgo = hours;
		mFilterOps.mMinDate = time_min();
		mFilterOps.mMaxDate = time_max();
		if (less_restrictive)
		{
			setModified(FILTER_LESS_RESTRICTIVE);
		}
		else if (more_restrictive)
		{
			setModified(FILTER_MORE_RESTRICTIVE);
		}
		else
		{
			setModified(FILTER_RESTART);
		}
	}

	if (areDateLimitsSet())
	{
		mFilterOps.mFilterTypes |= FILTERTYPE_DATE;
	}
	else
	{
		mFilterOps.mFilterTypes &= ~FILTERTYPE_DATE;
	}
=======
    if (mFilterOps.mHoursAgo != hours)
    {
        bool are_date_limits_valid = mFilterOps.mMinDate == time_min() && mFilterOps.mMaxDate == time_max();

        bool is_increasing = hours > mFilterOps.mHoursAgo;
        bool is_decreasing = hours < mFilterOps.mHoursAgo;
        bool is_increasing_from_zero = is_increasing && !mFilterOps.mHoursAgo && !isSinceLogoff();

        // *NOTE: need to cache last filter time, in case filter goes stale
        BOOL less_restrictive;
        BOOL more_restrictive;
        if (FILTERDATEDIRECTION_NEWER == mFilterOps.mDateSearchDirection)
        {
            less_restrictive = ((are_date_limits_valid && ((is_increasing && mFilterOps.mHoursAgo))) || !hours);
            more_restrictive = ((are_date_limits_valid && (!is_increasing && hours)) || is_increasing_from_zero);
        }
        else
        {
            less_restrictive = ((are_date_limits_valid && ((is_decreasing && mFilterOps.mHoursAgo))) || !hours);
            more_restrictive = ((are_date_limits_valid && (!is_decreasing && hours)) || is_increasing_from_zero);
        }

        mFilterOps.mHoursAgo = hours;
        mFilterOps.mMinDate = time_min();
        mFilterOps.mMaxDate = time_max();
        if (less_restrictive)
        {
            setModified(FILTER_LESS_RESTRICTIVE);
        }
        else if (more_restrictive)
        {
            setModified(FILTER_MORE_RESTRICTIVE);
        }
        else
        {
            setModified(FILTER_RESTART);
        }
    }

    if (areDateLimitsSet())
    {
        mFilterOps.mFilterTypes |= FILTERTYPE_DATE;
    }
    else
    {
        mFilterOps.mFilterTypes &= ~FILTERTYPE_DATE;
    }
>>>>>>> e1623bb2
}

void LLInventoryFilter::setDateSearchDirection(U32 direction)
{
    if (direction != mFilterOps.mDateSearchDirection)
    {
        mFilterOps.mDateSearchDirection = direction;
        setModified(FILTER_RESTART);
    }
}

U32 LLInventoryFilter::getDateSearchDirection() const
{
    return mFilterOps.mDateSearchDirection;
}

void LLInventoryFilter::setFilterLinks(U64 filter_links)
{
    if (mFilterOps.mFilterLinks != filter_links)
    {
        if (mFilterOps.mFilterLinks == FILTERLINK_EXCLUDE_LINKS ||
            mFilterOps.mFilterLinks == FILTERLINK_ONLY_LINKS)
            setModified(FILTER_MORE_RESTRICTIVE);
        else
            setModified(FILTER_LESS_RESTRICTIVE);
    }
    mFilterOps.mFilterLinks = filter_links;
}

void LLInventoryFilter::setShowFolderState(EFolderShow state)
{
    if (mFilterOps.mShowFolderState != state)
    {
        mFilterOps.mShowFolderState = state;
        if (state == SHOW_NON_EMPTY_FOLDERS)
        {
            // showing fewer folders than before
            setModified(FILTER_MORE_RESTRICTIVE);
        }
        else if (state == SHOW_ALL_FOLDERS)
        {
            // showing same folders as before and then some
            setModified(FILTER_LESS_RESTRICTIVE);
        }
        else
        {
            setModified();
        }
    }
}

void LLInventoryFilter::setFindAllLinksMode(const std::string &search_name, const LLUUID& search_id)
{
    // Save a copy of settings so that we will be able to restore it later
    // but make sure we are not searching for links already
    if(mFilterOps.mFilterLinks != FILTERLINK_ONLY_LINKS)
    {
        mBackupFilterOps = mFilterOps;
    }

    // set search options
    setFilterSubString(search_name);
    setFilterUUID(search_id);
    setShowFolderState(SHOW_NON_EMPTY_FOLDERS);
    setFilterLinks(FILTERLINK_ONLY_LINKS);
}

void LLInventoryFilter::markDefault()
{
    mDefaultFilterOps = mFilterOps;
}

void LLInventoryFilter::resetDefault()
{
    mFilterOps = mDefaultFilterOps;
    setModified();
}

void LLInventoryFilter::setModified(EFilterModified behavior)
{
    mFilterText.clear();
    mCurrentGeneration++;

    if (mFilterModified == FILTER_NONE)
    {
        mFilterModified = behavior;
    }
    else if (mFilterModified != behavior)
    {
        // trying to do both less restrictive and more restrictive filter
        // basically means restart from scratch
        mFilterModified = FILTER_RESTART;
    }

    // if not keeping current filter results, update last valid as well
    switch(mFilterModified)
    {
        case FILTER_RESTART:
            mFirstRequiredGeneration = mCurrentGeneration;
            mFirstSuccessGeneration = mCurrentGeneration;
            break;
        case FILTER_LESS_RESTRICTIVE:
            mFirstRequiredGeneration = mCurrentGeneration;
            break;
        case FILTER_MORE_RESTRICTIVE:
            mFirstSuccessGeneration = mCurrentGeneration;
            break;
        default:
            LL_ERRS() << "Bad filter behavior specified" << LL_ENDL;
    }
}

bool LLInventoryFilter::isFilterObjectTypesWith(LLInventoryType::EType t) const
{
    return mFilterOps.mFilterObjectTypes & (1LL << t);
}

const std::string& LLInventoryFilter::getFilterText()
{
<<<<<<< HEAD
	if (!mFilterText.empty())
	{
		return mFilterText;
	}

	std::string filtered_types;
	std::string not_filtered_types;
	bool filtered_by_type = false;
	bool filtered_by_all_types = true;
	S32 num_filter_types = 0;

	mFilterText.clear();

	if (isFilterObjectTypesWith(LLInventoryType::IT_ANIMATION))
	{
		filtered_types += LLTrans::getString("Animations");
		filtered_by_type = true;
		num_filter_types++;
	}
	else
	{
		not_filtered_types += LLTrans::getString("Animations");

		filtered_by_all_types = false;
	}

	if (isFilterObjectTypesWith(LLInventoryType::IT_CALLINGCARD))
	{
		filtered_types += LLTrans::getString("Calling Cards");
		filtered_by_type = true;
		num_filter_types++;
	}
	else
	{
		not_filtered_types += LLTrans::getString("Calling Cards");
		filtered_by_all_types = false;
	}

	if (isFilterObjectTypesWith(LLInventoryType::IT_WEARABLE))
	{
		filtered_types +=  LLTrans::getString("Clothing");
		filtered_by_type = true;
		num_filter_types++;
	}
	else
	{
		not_filtered_types +=  LLTrans::getString("Clothing");
		filtered_by_all_types = false;
	}

	if (isFilterObjectTypesWith(LLInventoryType::IT_GESTURE))
	{
		filtered_types +=  LLTrans::getString("Gestures");
		filtered_by_type = true;
		num_filter_types++;
	}
	else
	{
		not_filtered_types +=  LLTrans::getString("Gestures");
		filtered_by_all_types = false;
	}

	if (isFilterObjectTypesWith(LLInventoryType::IT_LANDMARK))
	{
		filtered_types +=  LLTrans::getString("Landmarks");
		filtered_by_type = true;
		num_filter_types++;
	}
	else
	{
		not_filtered_types +=  LLTrans::getString("Landmarks");
		filtered_by_all_types = false;
	}

	if (isFilterObjectTypesWith(LLInventoryType::IT_MATERIAL))
	{
		filtered_types +=  LLTrans::getString("Materials");
		filtered_by_type = true;
		num_filter_types++;
	}
	else
	{
		not_filtered_types +=  LLTrans::getString("Materials");
		filtered_by_all_types = false;
	}

	if (isFilterObjectTypesWith(LLInventoryType::IT_NOTECARD))
	{
		filtered_types +=  LLTrans::getString("Notecards");
		filtered_by_type = true;
		num_filter_types++;
	}
	else
	{
		not_filtered_types +=  LLTrans::getString("Notecards");
		filtered_by_all_types = false;
	}

	if (isFilterObjectTypesWith(LLInventoryType::IT_OBJECT) && isFilterObjectTypesWith(LLInventoryType::IT_ATTACHMENT))
	{
		filtered_types +=  LLTrans::getString("Objects");
		filtered_by_type = true;
		num_filter_types++;
	}
	else
	{
		not_filtered_types +=  LLTrans::getString("Objects");
		filtered_by_all_types = false;
	}

	if (isFilterObjectTypesWith(LLInventoryType::IT_LSL))
	{
		filtered_types +=  LLTrans::getString("Scripts");
		filtered_by_type = true;
		num_filter_types++;
	}
	else
	{
		not_filtered_types +=  LLTrans::getString("Scripts");
		filtered_by_all_types = false;
	}

	if (isFilterObjectTypesWith(LLInventoryType::IT_SOUND))
	{
		filtered_types +=  LLTrans::getString("Sounds");
		filtered_by_type = true;
		num_filter_types++;
	}
	else
	{
		not_filtered_types +=  LLTrans::getString("Sounds");
		filtered_by_all_types = false;
	}

	if (isFilterObjectTypesWith(LLInventoryType::IT_TEXTURE))
	{
		filtered_types +=  LLTrans::getString("Textures");
		filtered_by_type = true;
		num_filter_types++;
	}
	else
	{
		not_filtered_types +=  LLTrans::getString("Textures");
		filtered_by_all_types = false;
	}

	if (isFilterObjectTypesWith(LLInventoryType::IT_SNAPSHOT))
	{
		filtered_types +=  LLTrans::getString("Snapshots");
		filtered_by_type = true;
		num_filter_types++;
	}
	else
	{
		not_filtered_types +=  LLTrans::getString("Snapshots");
		filtered_by_all_types = false;
	}

	if (isFilterObjectTypesWith(LLInventoryType::IT_SETTINGS))
	{
		filtered_types +=  LLTrans::getString("Settings");
		filtered_by_type = true;
		num_filter_types++;
	}
	else
	{
		not_filtered_types +=  LLTrans::getString("Settings");
		filtered_by_all_types = false;
	}

	if (!LLInventoryModelBackgroundFetch::instance().folderFetchActive()
		&& filtered_by_type
		&& !filtered_by_all_types)
	{
		mFilterText += " - ";
		if (num_filter_types < 5)
		{
			mFilterText += filtered_types;
		}
		else
		{
			mFilterText += LLTrans::getString("No Filters");
			mFilterText += not_filtered_types;
		}
		// remove the ',' at the end
		mFilterText.erase(mFilterText.size() - 1, 1);
	}

	if (isSinceLogoff())
	{
		mFilterText += LLTrans::getString("Since Logoff");
	}
	return mFilterText;
=======
    if (!mFilterText.empty())
    {
        return mFilterText;
    }

    std::string filtered_types;
    std::string not_filtered_types;
    BOOL filtered_by_type = FALSE;
    BOOL filtered_by_all_types = TRUE;
    S32 num_filter_types = 0;

    mFilterText.clear();

    if (isFilterObjectTypesWith(LLInventoryType::IT_ANIMATION))
    {
        filtered_types += LLTrans::getString("Animations");
        filtered_by_type = TRUE;
        num_filter_types++;
    }
    else
    {
        not_filtered_types += LLTrans::getString("Animations");

        filtered_by_all_types = FALSE;
    }

    if (isFilterObjectTypesWith(LLInventoryType::IT_CALLINGCARD))
    {
        filtered_types += LLTrans::getString("Calling Cards");
        filtered_by_type = TRUE;
        num_filter_types++;
    }
    else
    {
        not_filtered_types += LLTrans::getString("Calling Cards");
        filtered_by_all_types = FALSE;
    }

    if (isFilterObjectTypesWith(LLInventoryType::IT_WEARABLE))
    {
        filtered_types +=  LLTrans::getString("Clothing");
        filtered_by_type = TRUE;
        num_filter_types++;
    }
    else
    {
        not_filtered_types +=  LLTrans::getString("Clothing");
        filtered_by_all_types = FALSE;
    }

    if (isFilterObjectTypesWith(LLInventoryType::IT_GESTURE))
    {
        filtered_types +=  LLTrans::getString("Gestures");
        filtered_by_type = TRUE;
        num_filter_types++;
    }
    else
    {
        not_filtered_types +=  LLTrans::getString("Gestures");
        filtered_by_all_types = FALSE;
    }

    if (isFilterObjectTypesWith(LLInventoryType::IT_LANDMARK))
    {
        filtered_types +=  LLTrans::getString("Landmarks");
        filtered_by_type = TRUE;
        num_filter_types++;
    }
    else
    {
        not_filtered_types +=  LLTrans::getString("Landmarks");
        filtered_by_all_types = FALSE;
    }

    if (isFilterObjectTypesWith(LLInventoryType::IT_MATERIAL))
    {
        filtered_types +=  LLTrans::getString("Materials");
        filtered_by_type = TRUE;
        num_filter_types++;
    }
    else
    {
        not_filtered_types +=  LLTrans::getString("Materials");
        filtered_by_all_types = FALSE;
    }

    if (isFilterObjectTypesWith(LLInventoryType::IT_NOTECARD))
    {
        filtered_types +=  LLTrans::getString("Notecards");
        filtered_by_type = TRUE;
        num_filter_types++;
    }
    else
    {
        not_filtered_types +=  LLTrans::getString("Notecards");
        filtered_by_all_types = FALSE;
    }

    if (isFilterObjectTypesWith(LLInventoryType::IT_OBJECT) && isFilterObjectTypesWith(LLInventoryType::IT_ATTACHMENT))
    {
        filtered_types +=  LLTrans::getString("Objects");
        filtered_by_type = TRUE;
        num_filter_types++;
    }
    else
    {
        not_filtered_types +=  LLTrans::getString("Objects");
        filtered_by_all_types = FALSE;
    }

    if (isFilterObjectTypesWith(LLInventoryType::IT_LSL))
    {
        filtered_types +=  LLTrans::getString("Scripts");
        filtered_by_type = TRUE;
        num_filter_types++;
    }
    else
    {
        not_filtered_types +=  LLTrans::getString("Scripts");
        filtered_by_all_types = FALSE;
    }

    if (isFilterObjectTypesWith(LLInventoryType::IT_SOUND))
    {
        filtered_types +=  LLTrans::getString("Sounds");
        filtered_by_type = TRUE;
        num_filter_types++;
    }
    else
    {
        not_filtered_types +=  LLTrans::getString("Sounds");
        filtered_by_all_types = FALSE;
    }

    if (isFilterObjectTypesWith(LLInventoryType::IT_TEXTURE))
    {
        filtered_types +=  LLTrans::getString("Textures");
        filtered_by_type = TRUE;
        num_filter_types++;
    }
    else
    {
        not_filtered_types +=  LLTrans::getString("Textures");
        filtered_by_all_types = FALSE;
    }

    if (isFilterObjectTypesWith(LLInventoryType::IT_SNAPSHOT))
    {
        filtered_types +=  LLTrans::getString("Snapshots");
        filtered_by_type = TRUE;
        num_filter_types++;
    }
    else
    {
        not_filtered_types +=  LLTrans::getString("Snapshots");
        filtered_by_all_types = FALSE;
    }

    if (isFilterObjectTypesWith(LLInventoryType::IT_SETTINGS))
    {
        filtered_types +=  LLTrans::getString("Settings");
        filtered_by_type = TRUE;
        num_filter_types++;
    }
    else
    {
        not_filtered_types +=  LLTrans::getString("Settings");
        filtered_by_all_types = FALSE;
    }

    if (!LLInventoryModelBackgroundFetch::instance().folderFetchActive()
        && filtered_by_type
        && !filtered_by_all_types)
    {
        mFilterText += " - ";
        if (num_filter_types < 5)
        {
            mFilterText += filtered_types;
        }
        else
        {
            mFilterText += LLTrans::getString("No Filters");
            mFilterText += not_filtered_types;
        }
        // remove the ',' at the end
        mFilterText.erase(mFilterText.size() - 1, 1);
    }

    if (isSinceLogoff())
    {
        mFilterText += LLTrans::getString("Since Logoff");
    }
    return mFilterText;
>>>>>>> e1623bb2
}


LLInventoryFilter& LLInventoryFilter::operator=( const  LLInventoryFilter&  other )
{
    setFilterObjectTypes(other.getFilterObjectTypes());
    setDateRange(other.getMinDate(), other.getMaxDate());
    setHoursAgo(other.getHoursAgo());
    setDateSearchDirection(other.getDateSearchDirection());
    setShowFolderState(other.getShowFolderState());
    setFilterPermissions(other.getFilterPermissions());
    setFilterSubString(other.getFilterSubString());
    setDateRangeLastLogoff(other.isSinceLogoff());
    return *this;
}


void LLInventoryFilter::toParams(Params& params) const
{
    params.filter_ops.types = getFilterObjectTypes();
    params.filter_ops.category_types = getFilterCategoryTypes();
    if (getFilterObjectTypes() & FILTERTYPE_WEARABLE)
    {
        params.filter_ops.wearable_types = getFilterWearableTypes();
    }
    params.filter_ops.date_range.min_date = getMinDate();
    params.filter_ops.date_range.max_date = getMaxDate();
    params.filter_ops.hours_ago = getHoursAgo();
    params.filter_ops.date_search_direction = getDateSearchDirection();
    params.filter_ops.show_folder_state = getShowFolderState();
    params.filter_ops.creator_type = getFilterCreatorType();
    params.filter_ops.permissions = getFilterPermissions();
    params.filter_ops.search_visibility = getSearchVisibilityTypes();
    params.substring = getFilterSubString();
    params.since_logoff = isSinceLogoff();
}

void LLInventoryFilter::fromParams(const Params& params)
{
    if (!params.validateBlock())
    {
        return;
    }

    setFilterObjectTypes(params.filter_ops.types);
    setFilterCategoryTypes(params.filter_ops.category_types);
    if (params.filter_ops.wearable_types.isProvided())
    {
        setFilterWearableTypes(params.filter_ops.wearable_types);
    }
    setDateRange(params.filter_ops.date_range.min_date,   params.filter_ops.date_range.max_date);
    setHoursAgo(params.filter_ops.hours_ago);
    setDateSearchDirection(params.filter_ops.date_search_direction);
    setShowFolderState(params.filter_ops.show_folder_state);
    setFilterCreator(params.filter_ops.creator_type);
    setFilterPermissions(params.filter_ops.permissions);
    setSearchVisibilityTypes(params.filter_ops.search_visibility);
    setFilterSubString(params.substring);
    setDateRangeLastLogoff(params.since_logoff);
}

U64 LLInventoryFilter::getFilterTypes() const
{
    return mFilterOps.mFilterTypes;
}

U64 LLInventoryFilter::getFilterObjectTypes() const
{
    return mFilterOps.mFilterObjectTypes;
}

U64 LLInventoryFilter::getFilterCategoryTypes() const
{
    return mFilterOps.mFilterCategoryTypes;
}

U64 LLInventoryFilter::getFilterWearableTypes() const
{
    return mFilterOps.mFilterWearableTypes;
}

U64 LLInventoryFilter::getFilterSettingsTypes() const
{
    return mFilterOps.mFilterSettingsTypes;
}

U64 LLInventoryFilter::getSearchVisibilityTypes() const
{
    return mFilterOps.mSearchVisibility;
}

U64 LLInventoryFilter::getFilterThumbnails() const
{
    return mFilterOps.mFilterThumbnails;
}

bool LLInventoryFilter::hasFilterString() const
{
    return mFilterSubString.size() > 0;
}

std::string::size_type LLInventoryFilter::getFilterStringSize() const
{
    return mFilterSubString.size();
}

PermissionMask LLInventoryFilter::getFilterPermissions() const
{
    return mFilterOps.mPermissions;
}

time_t LLInventoryFilter::getMinDate() const
{
    return mFilterOps.mMinDate;
}

time_t LLInventoryFilter::getMaxDate() const
{
    return mFilterOps.mMaxDate;
}
U32 LLInventoryFilter::getHoursAgo() const
{
    return mFilterOps.mHoursAgo;
}
U64 LLInventoryFilter::getFilterLinks() const
{
    return mFilterOps.mFilterLinks;
}
LLInventoryFilter::EFolderShow LLInventoryFilter::getShowFolderState() const
{
    return mFilterOps.mShowFolderState;
}

LLInventoryFilter::EFilterCreatorType LLInventoryFilter::getFilterCreatorType() const
{
    return mFilterOps.mFilterCreatorType;
}

bool LLInventoryFilter::isTimedOut()
{
    return mFilterTime.hasExpired();
}

void LLInventoryFilter::resetTime(S32 timeout)
{
    mFilterTime.reset();
    F32 time_in_sec = (F32)(timeout)/1000.0;
    mFilterTime.setTimerExpirySec(time_in_sec);
}

S32 LLInventoryFilter::getCurrentGeneration() const
{
    return mCurrentGeneration;
}
S32 LLInventoryFilter::getFirstSuccessGeneration() const
{
    return mFirstSuccessGeneration;
}
S32 LLInventoryFilter::getFirstRequiredGeneration() const
{
    return mFirstRequiredGeneration;
}

void LLInventoryFilter::setEmptyLookupMessage(const std::string& message)
{
    mEmptyLookupMessage = message;
}

void LLInventoryFilter::setDefaultEmptyLookupMessage(const std::string& message)
{
    mDefaultEmptyLookupMessage = message;
}

std::string LLInventoryFilter::getEmptyLookupMessage(bool is_empty_folder) const
{
    if ((isDefault() || is_empty_folder) && !mDefaultEmptyLookupMessage.empty())
    {
        return LLTrans::getString(mDefaultEmptyLookupMessage);
    }
    else
    {
        LLStringUtil::format_map_t args;
        args["[SEARCH_TERM]"] = LLURI::escape(getFilterSubStringOrig());

        return LLTrans::getString(mEmptyLookupMessage, args);
    }

}

bool LLInventoryFilter::areDateLimitsSet()
{
    return     mFilterOps.mMinDate != time_min()
            || mFilterOps.mMaxDate != time_max()
            || mFilterOps.mHoursAgo != 0;
}

bool LLInventoryFilter::showAllResults() const
{
    return hasFilterString() && !mSingleFolderMode;
}



bool LLInventoryFilter::FilterOps::DateRange::validateBlock( bool   emit_errors /*= true*/ ) const
{
    bool valid = LLInitParam::Block<DateRange>::validateBlock(emit_errors);
    if (valid)
    {
        if (max_date() < min_date())
        {
            if (emit_errors)
            {
                LL_WARNS() << "max_date should be greater or equal to min_date" <<   LL_ENDL;
            }
            valid = false;
        }
    }
    return valid;
}<|MERGE_RESOLUTION|>--- conflicted
+++ resolved
@@ -1,2353 +1,1721 @@
-/**
-* @file llinventoryfilter.cpp
-* @brief Support for filtering your inventory to only display a subset of the
-* available items.
-*
-* $LicenseInfo:firstyear=2005&license=viewerlgpl$
-* Second Life Viewer Source Code
-* Copyright (C) 2010, Linden Research, Inc.
-*
-* This library is free software; you can redistribute it and/or
-* modify it under the terms of the GNU Lesser General Public
-* License as published by the Free Software Foundation;
-* version 2.1 of the License only.
-*
-* This library is distributed in the hope that it will be useful,
-* but WITHOUT ANY WARRANTY; without even the implied warranty of
-* MERCHANTABILITY or FITNESS FOR A PARTICULAR PURPOSE.  See the GNU
-* Lesser General Public License for more details.
-*
-* You should have received a copy of the GNU Lesser General Public
-* License along with this library; if not, write to the Free Software
-* Foundation, Inc., 51 Franklin Street, Fifth Floor, Boston, MA  02110-1301  USA
-*
-* Linden Research, Inc., 945 Battery Street, San Francisco, CA  94111  USA
-* $/LicenseInfo$
-*/
-#include "llviewerprecompiledheaders.h"
-
-#include "llinventoryfilter.h"
-
-// viewer includes
-#include "llagent.h"
-#include "llfolderviewmodel.h"
-#include "llfolderviewitem.h"
-#include "llinventorymodel.h"
-#include "llinventorymodelbackgroundfetch.h"
-#include "llinventoryfunctions.h"
-#include "llmarketplacefunctions.h"
-#include "llregex.h"
-#include "llviewercontrol.h"
-#include "llfolderview.h"
-#include "llinventorybridge.h"
-#include "llviewerfoldertype.h"
-#include "llradiogroup.h"
-#include "llstartup.h"
-
-// linden library includes
-#include "llclipboard.h"
-#include "lltrans.h"
-
-LLInventoryFilter::FilterOps::FilterOps(const Params& p)
-:   mFilterObjectTypes(p.object_types),
-    mFilterCategoryTypes(p.category_types),
-    mFilterWearableTypes(p.wearable_types),
-    mFilterSettingsTypes(p.settings_types),
-    mMinDate(p.date_range.min_date),
-    mMaxDate(p.date_range.max_date),
-    mHoursAgo(p.hours_ago),
-    mDateSearchDirection(p.date_search_direction),
-    mShowFolderState(p.show_folder_state),
-    mFilterCreatorType(p.creator_type),
-    mPermissions(p.permissions),
-    mFilterTypes(p.types),
-    mFilterUUID(p.uuid),
-    mFilterLinks(p.links),
-    mFilterThumbnails(p.thumbnails),
-    mSearchVisibility(p.search_visibility)
-{
-}
-
-///----------------------------------------------------------------------------
-/// Class LLInventoryFilter
-///----------------------------------------------------------------------------
-LLInventoryFilter::LLInventoryFilter(const Params& p)
-:   mName(p.name),
-    mFilterModified(FILTER_NONE),
-    mEmptyLookupMessage("InventoryNoMatchingItems"),
-    mDefaultEmptyLookupMessage(""),
-    mFilterOps(p.filter_ops),
-    mBackupFilterOps(mFilterOps),
-    mFilterSubString(p.substring),
-    mCurrentGeneration(0),
-    mFirstRequiredGeneration(0),
-    mFirstSuccessGeneration(0),
-    mSearchType(SEARCHTYPE_NAME),
-    mSingleFolderMode(false)
-{
-<<<<<<< HEAD
-	// copy mFilterOps into mDefaultFilterOps
-	markDefault();
-	mUsername = gAgentUsername;
-	LLStringUtil::toUpper(mUsername);
-}
-
-bool LLInventoryFilter::check(const LLFolderViewModelItem* item) 
-{
-	const LLFolderViewModelItemInventory* listener = dynamic_cast<const LLFolderViewModelItemInventory*>(item);
-
-	// If it's a folder and we're showing all folders, return automatically.
-	const bool is_folder = listener->getInventoryType() == LLInventoryType::IT_CATEGORY;
-	if (is_folder && (mFilterOps.mShowFolderState == LLInventoryFilter::SHOW_ALL_FOLDERS))
-	{
-		return true;
-	}
-
-	std::string desc = listener->getSearchableCreatorName();
-	switch(mSearchType)
-	{
-		case SEARCHTYPE_CREATOR:
-			desc = listener->getSearchableCreatorName();
-			break;
-		case SEARCHTYPE_DESCRIPTION:
-			desc = listener->getSearchableDescription();
-			break;
-		case SEARCHTYPE_UUID:
-			desc = listener->getSearchableUUIDString();
-			break;
-		case SEARCHTYPE_NAME:
-		default:
-			desc = listener->getSearchableName();
-			break;
-	}
-
-
-	bool passed = true;
-	if (!mExactToken.empty() && (mSearchType == SEARCHTYPE_NAME))
-	{
-		passed = false;
-		typedef boost::tokenizer<boost::char_separator<char> > tokenizer;
-		boost::char_separator<char> sep(" ");
-		tokenizer tokens(desc, sep);
-
-		for (auto token_iter : tokens)
-		{
-			if (token_iter == mExactToken)
-			{
-				passed = true;
-				break;
-			}
-		}	
-	}
-	else if ((mFilterTokens.size() > 0) && (mSearchType == SEARCHTYPE_NAME))
-	{
-		for (auto token_iter : mFilterTokens)
-		{
-			if (desc.find(token_iter) == std::string::npos)
-			{
-				return false;
-			}
-		}
-	}
-	else
-	{
-		passed = (mFilterSubString.size() ? desc.find(mFilterSubString) != std::string::npos : true);
-	}
-
-	passed = passed && checkAgainstFilterType(listener);
-	passed = passed && checkAgainstPermissions(listener);
-	passed = passed && checkAgainstFilterLinks(listener);
-	passed = passed && checkAgainstCreator(listener);
-	passed = passed && checkAgainstSearchVisibility(listener);
-=======
-    // copy mFilterOps into mDefaultFilterOps
-    markDefault();
-    mUsername = gAgentUsername;
-    LLStringUtil::toUpper(mUsername);
-}
-
-bool LLInventoryFilter::check(const LLFolderViewModelItem* item)
-{
-    const LLFolderViewModelItemInventory* listener = dynamic_cast<const LLFolderViewModelItemInventory*>(item);
-
-    // If it's a folder and we're showing all folders, return automatically.
-    const BOOL is_folder = listener->getInventoryType() == LLInventoryType::IT_CATEGORY;
-    if (is_folder && (mFilterOps.mShowFolderState == LLInventoryFilter::SHOW_ALL_FOLDERS))
-    {
-        return true;
-    }
-
-    std::string desc = listener->getSearchableCreatorName();
-    switch(mSearchType)
-    {
-        case SEARCHTYPE_CREATOR:
-            desc = listener->getSearchableCreatorName();
-            break;
-        case SEARCHTYPE_DESCRIPTION:
-            desc = listener->getSearchableDescription();
-            break;
-        case SEARCHTYPE_UUID:
-            desc = listener->getSearchableUUIDString();
-            break;
-        case SEARCHTYPE_NAME:
-        default:
-            desc = listener->getSearchableName();
-            break;
-    }
-
-
-    bool passed = true;
-    if (!mExactToken.empty() && (mSearchType == SEARCHTYPE_NAME))
-    {
-        passed = false;
-        typedef boost::tokenizer<boost::char_separator<char> > tokenizer;
-        boost::char_separator<char> sep(" ");
-        tokenizer tokens(desc, sep);
-
-        for (auto token_iter : tokens)
-        {
-            if (token_iter == mExactToken)
-            {
-                passed = true;
-                break;
-            }
-        }
-    }
-    else if ((mFilterTokens.size() > 0) && (mSearchType == SEARCHTYPE_NAME))
-    {
-        for (auto token_iter : mFilterTokens)
-        {
-            if (desc.find(token_iter) == std::string::npos)
-            {
-                return false;
-            }
-        }
-    }
-    else
-    {
-        passed = (mFilterSubString.size() ? desc.find(mFilterSubString) != std::string::npos : true);
-    }
-
-    passed = passed && checkAgainstFilterType(listener);
-    passed = passed && checkAgainstPermissions(listener);
-    passed = passed && checkAgainstFilterLinks(listener);
-    passed = passed && checkAgainstCreator(listener);
-    passed = passed && checkAgainstSearchVisibility(listener);
->>>>>>> e1623bb2
-
-    passed = passed && checkAgainstFilterThumbnails(listener->getUUID());
-
-    return passed;
-}
-
-bool LLInventoryFilter::check(const LLInventoryItem* item)
-{
-    const bool passed_string = (mFilterSubString.size() ? item->getName().find(mFilterSubString) != std::string::npos : true);
-    const bool passed_filtertype = checkAgainstFilterType(item);
-    const bool passed_permissions = checkAgainstPermissions(item);
-
-    return passed_filtertype && passed_permissions && passed_string;
-}
-
-bool LLInventoryFilter::checkFolder(const LLFolderViewModelItem* item) const
-{
-    const LLFolderViewModelItemInventory* listener = dynamic_cast<const LLFolderViewModelItemInventory*>(item);
-    if (!listener)
-    {
-        LL_ERRS() << "Folder view event listener not found." << LL_ENDL;
-        return false;
-    }
-
-    const LLUUID folder_id = listener->getUUID();
-
-    return checkFolder(folder_id);
-}
-
-bool LLInventoryFilter::checkFolder(const LLUUID& folder_id) const
-{
-    // we're showing all folders, overriding filter
-    if (mFilterOps.mShowFolderState == LLInventoryFilter::SHOW_ALL_FOLDERS)
-    {
-        return true;
-    }
-
-    // when applying a filter, matching folders get their contents downloaded first
-    // but make sure we are not interfering with pre-download
-    if (isNotDefault()
-        && LLStartUp::getStartupState() > STATE_WEARABLES_WAIT
-        && !LLInventoryModelBackgroundFetch::instance().inventoryFetchInProgress())
-    {
-        LLViewerInventoryCategory* cat = gInventory.getCategory(folder_id);
-        if ((!cat && folder_id.notNull()))
-        {
-            // Shouldn't happen? Server provides full list of folders on startup
-            LLInventoryModelBackgroundFetch::instance().start(folder_id, false);
-        }
-        else if (cat && cat->getVersion() == LLViewerInventoryCategory::VERSION_UNKNOWN)
-        {
-            // At the moment background fetch only cares about VERSION_UNKNOWN,
-            // so do not check isCategoryComplete that compares descendant count,
-            // but if that is nesesary, do a forced scheduleFolderFetch.
-            cat->fetch();
-        }
-    }
-
-    if (!checkAgainstFilterThumbnails(folder_id))
-    {
-        return false;
-    }
-
-    // Marketplace folder filtering
-    const U32 filterTypes = mFilterOps.mFilterTypes;
-    const U32 marketplace_filter = FILTERTYPE_MARKETPLACE_ACTIVE | FILTERTYPE_MARKETPLACE_INACTIVE |
-                                   FILTERTYPE_MARKETPLACE_UNASSOCIATED | FILTERTYPE_MARKETPLACE_LISTING_FOLDER |
-                                   FILTERTYPE_NO_MARKETPLACE_ITEMS;
-    if (filterTypes & marketplace_filter)
-    {
-        S32 depth = depth_nesting_in_marketplace(folder_id);
-
-        if (filterTypes & FILTERTYPE_NO_MARKETPLACE_ITEMS)
-        {
-            if (depth >= 0)
-            {
-                return false;
-            }
-        }
-
-        if (filterTypes & FILTERTYPE_MARKETPLACE_LISTING_FOLDER)
-        {
-            if (depth > 1)
-            {
-                return false;
-            }
-        }
-
-        if (depth > 0)
-        {
-            LLUUID listing_uuid = nested_parent_id(folder_id, depth);
-            if (filterTypes & FILTERTYPE_MARKETPLACE_ACTIVE)
-            {
-                if (!LLMarketplaceData::instance().getActivationState(listing_uuid))
-                {
-                    return false;
-                }
-            }
-            else if (filterTypes & FILTERTYPE_MARKETPLACE_INACTIVE)
-            {
-                if (!LLMarketplaceData::instance().isListed(listing_uuid) || LLMarketplaceData::instance().getActivationState(listing_uuid))
-                {
-                    return false;
-                }
-            }
-            else if (filterTypes & FILTERTYPE_MARKETPLACE_UNASSOCIATED)
-            {
-                if (LLMarketplaceData::instance().isListed(listing_uuid))
-                {
-                    return false;
-                }
-            }
-        }
-    }
-
-    // show folder links
-    LLViewerInventoryItem* item = gInventory.getItem(folder_id);
-    if (item && item->getActualType() == LLAssetType::AT_LINK_FOLDER)
-    {
-        return true;
-    }
-
-    if (mFilterOps.mFilterTypes & FILTERTYPE_CATEGORY)
-    {
-        // Can only filter categories for items in your inventory
-        // (e.g. versus in-world object contents).
-        const LLViewerInventoryCategory *cat = gInventory.getCategory(folder_id);
-        if (!cat)
-            return folder_id.isNull();
-        LLFolderType::EType cat_type = cat->getPreferredType();
-        if (cat_type != LLFolderType::FT_NONE && (1LL << cat_type & mFilterOps.mFilterCategoryTypes) == U64(0))
-            return false;
-    }
-
-    return true;
-}
-
-bool LLInventoryFilter::checkAgainstFilterType(const LLFolderViewModelItemInventory* listener) const
-{
-<<<<<<< HEAD
-	if (!listener) return false;
-=======
-    if (!listener) return FALSE;
->>>>>>> e1623bb2
-
-    LLInventoryType::EType object_type = listener->getInventoryType();
-    const LLUUID object_id = listener->getUUID();
-    const LLInventoryObject *object = gInventory.getObject(object_id);
-
-    const U32 filterTypes = mFilterOps.mFilterTypes;
-
-    ////////////////////////////////////////////////////////////////////////////////
-    // FILTERTYPE_OBJECT
-    // Pass if this item's type is of the correct filter type
-    if (filterTypes & FILTERTYPE_OBJECT)
-    {
-        switch (object_type)
-        {
-        case LLInventoryType::IT_NONE:
-            // If it has no type, pass it, unless it's a link.
-            if (object && object->getIsLinkType())
-            {
-                return false;
-            }
-            break;
-        case LLInventoryType::IT_UNKNOWN:
-            {
-                // Unknows are only shown when we show every type.
-                // Unknows are 255 and won't fit in 64 bits.
-                if (mFilterOps.mFilterObjectTypes != 0xffffffffffffffffULL)
-                {
-                    return false;
-                }
-                break;
-            }
-        default:
-            if ((1LL << object_type & mFilterOps.mFilterObjectTypes) == U64(0))
-            {
-                return false;
-            }
-            break;
-        }
-<<<<<<< HEAD
-	}
-
-	if(filterTypes & FILTERTYPE_WORN)
-	{
-		if (!get_is_item_worn(object_id))
-		{
-			return false;
-		}
-	}
-
-	////////////////////////////////////////////////////////////////////////////////
-	// FILTERTYPE_UUID
-	// Pass if this item is the target UUID or if it links to the target UUID
-	if (filterTypes & FILTERTYPE_UUID)
-	{
-		if (!object) return false;
-
-		if (object->getLinkedUUID() != mFilterOps.mFilterUUID)
-			return false;
-	}
-
-	////////////////////////////////////////////////////////////////////////////////
-	// FILTERTYPE_DATE
-	// Pass if this item is within the date range.
-	if (filterTypes & FILTERTYPE_DATE)
-	{
-		const U16 HOURS_TO_SECONDS = 3600;
-		time_t earliest = time_corrected() - mFilterOps.mHoursAgo * HOURS_TO_SECONDS;
-
-		if (mFilterOps.mMinDate > time_min() && mFilterOps.mMinDate < earliest)
-		{
-			earliest = mFilterOps.mMinDate;
-		}
-		else if (!mFilterOps.mHoursAgo)
-		{
-			earliest = 0;
-		}
-
-		if (FILTERDATEDIRECTION_NEWER == mFilterOps.mDateSearchDirection || isSinceLogoff())
-		{
-			if (listener->getCreationDate() < earliest ||
-				listener->getCreationDate() > mFilterOps.mMaxDate)
-				return false;
-		}
-		else
-		{
-			if (listener->getCreationDate() > earliest ||
-				listener->getCreationDate() > mFilterOps.mMaxDate)
-				return false;
-		}
-	}
-
-	////////////////////////////////////////////////////////////////////////////////
-	// FILTERTYPE_WEARABLE
-	// Pass if this item is a wearable of the appropriate type
-	if (filterTypes & FILTERTYPE_WEARABLE)
-	{
-		LLWearableType::EType type = listener->getWearableType();
-        if ((object_type == LLInventoryType::IT_WEARABLE) &&
-                (((0x1LL << type) & mFilterOps.mFilterWearableTypes) == 0))
-		{
-			return false;
-		}
-	}
-=======
-    }
-
-    if(filterTypes & FILTERTYPE_WORN)
-    {
-        if (!get_is_item_worn(object_id))
-        {
-            return FALSE;
-        }
-    }
-
-    ////////////////////////////////////////////////////////////////////////////////
-    // FILTERTYPE_UUID
-    // Pass if this item is the target UUID or if it links to the target UUID
-    if (filterTypes & FILTERTYPE_UUID)
-    {
-        if (!object) return FALSE;
-
-        if (object->getLinkedUUID() != mFilterOps.mFilterUUID)
-            return FALSE;
-    }
-
-    ////////////////////////////////////////////////////////////////////////////////
-    // FILTERTYPE_DATE
-    // Pass if this item is within the date range.
-    if (filterTypes & FILTERTYPE_DATE)
-    {
-        const U16 HOURS_TO_SECONDS = 3600;
-        time_t earliest = time_corrected() - mFilterOps.mHoursAgo * HOURS_TO_SECONDS;
-
-        if (mFilterOps.mMinDate > time_min() && mFilterOps.mMinDate < earliest)
-        {
-            earliest = mFilterOps.mMinDate;
-        }
-        else if (!mFilterOps.mHoursAgo)
-        {
-            earliest = 0;
-        }
-
-        if (FILTERDATEDIRECTION_NEWER == mFilterOps.mDateSearchDirection || isSinceLogoff())
-        {
-            if (listener->getCreationDate() < earliest ||
-                listener->getCreationDate() > mFilterOps.mMaxDate)
-                return FALSE;
-        }
-        else
-        {
-            if (listener->getCreationDate() > earliest ||
-                listener->getCreationDate() > mFilterOps.mMaxDate)
-                return FALSE;
-        }
-    }
-
-    ////////////////////////////////////////////////////////////////////////////////
-    // FILTERTYPE_WEARABLE
-    // Pass if this item is a wearable of the appropriate type
-    if (filterTypes & FILTERTYPE_WEARABLE)
-    {
-        LLWearableType::EType type = listener->getWearableType();
-        if ((object_type == LLInventoryType::IT_WEARABLE) &&
-                (((0x1LL << type) & mFilterOps.mFilterWearableTypes) == 0))
-        {
-            return FALSE;
-        }
-    }
->>>>>>> e1623bb2
-
-    ////////////////////////////////////////////////////////////////////////////////
-    // FILTERTYPE_SETTINGS
-    // Pass if this item is a setting of the appropriate type
-    if (filterTypes & FILTERTYPE_SETTINGS)
-    {
-        LLSettingsType::type_e type = listener->getSettingsType();
-        if ((object_type == LLInventoryType::IT_SETTINGS) &&
-            (((0x1LL << type) & mFilterOps.mFilterSettingsTypes) == 0))
-<<<<<<< HEAD
-		{
-			return false;
-		}
-	}
-
-	////////////////////////////////////////////////////////////////////////////////
-	// FILTERTYPE_EMPTYFOLDERS
-	// Pass if this item is a folder and is not a system folder that should be hidden
-	if (filterTypes & FILTERTYPE_EMPTYFOLDERS)
-	{
-		if (object_type == LLInventoryType::IT_CATEGORY)
-		{
-			bool is_hidden_if_empty = LLViewerFolderType::lookupIsHiddenIfEmpty(listener->getPreferredType());
-			if (is_hidden_if_empty)
-			{
-				// Force the fetching of those folders so they are hidden if they really are empty...
-				// But don't interfere with startup download
-				if (LLStartUp::getStartupState() > STATE_WEARABLES_WAIT)
-				{
-					gInventory.fetchDescendentsOf(object_id);
-				}
-
-				LLInventoryModel::cat_array_t* cat_array = NULL;
-				LLInventoryModel::item_array_t* item_array = NULL;
-				gInventory.getDirectDescendentsOf(object_id,cat_array,item_array);
-				S32 descendents_actual = 0;
-				if(cat_array && item_array)
-				{
-					descendents_actual = cat_array->size() + item_array->size();
-				}
-				if (descendents_actual == 0)
-				{
-					return false;
-				}
-			}
-		}
-	}
-
-	return true;
-=======
-        {
-            return FALSE;
-        }
-    }
-
-    ////////////////////////////////////////////////////////////////////////////////
-    // FILTERTYPE_EMPTYFOLDERS
-    // Pass if this item is a folder and is not a system folder that should be hidden
-    if (filterTypes & FILTERTYPE_EMPTYFOLDERS)
-    {
-        if (object_type == LLInventoryType::IT_CATEGORY)
-        {
-            bool is_hidden_if_empty = LLViewerFolderType::lookupIsHiddenIfEmpty(listener->getPreferredType());
-            if (is_hidden_if_empty)
-            {
-                // Force the fetching of those folders so they are hidden if they really are empty...
-                // But don't interfere with startup download
-                if (LLStartUp::getStartupState() > STATE_WEARABLES_WAIT)
-                {
-                    gInventory.fetchDescendentsOf(object_id);
-                }
-
-                LLInventoryModel::cat_array_t* cat_array = NULL;
-                LLInventoryModel::item_array_t* item_array = NULL;
-                gInventory.getDirectDescendentsOf(object_id,cat_array,item_array);
-                S32 descendents_actual = 0;
-                if(cat_array && item_array)
-                {
-                    descendents_actual = cat_array->size() + item_array->size();
-                }
-                if (descendents_actual == 0)
-                {
-                    return FALSE;
-                }
-            }
-        }
-    }
-
-    return TRUE;
->>>>>>> e1623bb2
-}
-
-bool LLInventoryFilter::checkAgainstFilterType(const LLInventoryItem* item) const
-{
-    LLInventoryType::EType object_type = item->getInventoryType();
-
-    const U32 filterTypes = mFilterOps.mFilterTypes;
-
-    ////////////////////////////////////////////////////////////////////////////////
-    // FILTERTYPE_OBJECT
-    // Pass if this item's type is of the correct filter type
-    if (filterTypes & FILTERTYPE_OBJECT)
-    {
-        switch (object_type)
-        {
-        case LLInventoryType::IT_NONE:
-            // If it has no type, pass it, unless it's a link.
-            if (item && item->getIsLinkType())
-            {
-                return false;
-            }
-            break;
-        case LLInventoryType::IT_UNKNOWN:
-            {
-                // Unknows are only shown when we show every type.
-                // Unknows are 255 and won't fit in 64 bits.
-                if (mFilterOps.mFilterObjectTypes != 0xffffffffffffffffULL)
-                {
-                    return false;
-                }
-                break;
-            }
-        default:
-            if ((1LL << object_type & mFilterOps.mFilterObjectTypes) == U64(0))
-            {
-                return false;
-            }
-            break;
-        }
-    }
-
-    ////////////////////////////////////////////////////////////////////////////////
-    // FILTERTYPE_UUID
-    // Pass if this item is the target UUID or if it links to the target UUID
-    if (filterTypes & FILTERTYPE_UUID)
-    {
-        if (!item) return false;
-
-        if (item->getLinkedUUID() != mFilterOps.mFilterUUID)
-            return false;
-    }
-
-    ////////////////////////////////////////////////////////////////////////////////
-    // FILTERTYPE_DATE
-    // Pass if this item is within the date range.
-    if (filterTypes & FILTERTYPE_DATE)
-    {
-        // We don't get the updated item creation date for the task inventory or
-        // a notecard embedded item. See LLTaskInvFVBridge::getCreationDate().
-        return false;
-    }
-
-    return true;
-}
-
-// Items and folders that are on the clipboard or, recursively, in a folder which
-// is on the clipboard must be filtered out if the clipboard is in the "cut" mode.
-bool LLInventoryFilter::checkAgainstClipboard(const LLUUID& object_id) const
-{
-    if (LLClipboard::instance().isCutMode())
-    {
-        LL_PROFILE_ZONE_SCOPED;
-        LLUUID current_id = object_id;
-        LLInventoryObject *current_object = gInventory.getObject(object_id);
-        while (current_id.notNull() && current_object)
-        {
-            if (LLClipboard::instance().isOnClipboard(current_id))
-            {
-                return false;
-            }
-            current_id = current_object->getParentUUID();
-            if (current_id.notNull())
-            {
-                current_object = gInventory.getObject(current_id);
-            }
-        }
-    }
-    return true;
-}
-
-bool LLInventoryFilter::checkAgainstPermissions(const LLFolderViewModelItemInventory* listener) const
-{
-<<<<<<< HEAD
-	if (!listener) return false;
-=======
-    if (!listener) return FALSE;
->>>>>>> e1623bb2
-
-    PermissionMask perm = listener->getPermissionMask();
-    const LLInvFVBridge *bridge = dynamic_cast<const LLInvFVBridge *>(listener);
-    if (bridge && bridge->isLink())
-    {
-        const LLUUID& linked_uuid = gInventory.getLinkedItemID(bridge->getUUID());
-        const LLViewerInventoryItem *linked_item = gInventory.getItem(linked_uuid);
-        if (linked_item)
-            perm = linked_item->getPermissionMask();
-    }
-    return (perm & mFilterOps.mPermissions) == mFilterOps.mPermissions;
-}
-
-bool LLInventoryFilter::checkAgainstPermissions(const LLInventoryItem* item) const
-{
-    if (!item) return false;
-
-    LLPointer<LLViewerInventoryItem> new_item = new LLViewerInventoryItem(item);
-    PermissionMask perm = new_item->getPermissionMask();
-    new_item = NULL;
-
-    return (perm & mFilterOps.mPermissions) == mFilterOps.mPermissions;
-}
-
-bool LLInventoryFilter::checkAgainstFilterLinks(const LLFolderViewModelItemInventory* listener) const
-{
-<<<<<<< HEAD
-	if (!listener) return true;
-
-	const LLUUID object_id = listener->getUUID();
-	const LLInventoryObject *object = gInventory.getObject(object_id);
-	if (!object) return true;
-
-	const bool is_link = object->getIsLinkType();
-	if (is_link && (mFilterOps.mFilterLinks == FILTERLINK_EXCLUDE_LINKS))
-		return false;
-	if (!is_link && (mFilterOps.mFilterLinks == FILTERLINK_ONLY_LINKS))
-		return false;
-	return true;
-=======
-    if (!listener) return TRUE;
-
-    const LLUUID object_id = listener->getUUID();
-    const LLInventoryObject *object = gInventory.getObject(object_id);
-    if (!object) return TRUE;
-
-    const BOOL is_link = object->getIsLinkType();
-    if (is_link && (mFilterOps.mFilterLinks == FILTERLINK_EXCLUDE_LINKS))
-        return FALSE;
-    if (!is_link && (mFilterOps.mFilterLinks == FILTERLINK_ONLY_LINKS))
-        return FALSE;
-    return TRUE;
->>>>>>> e1623bb2
-}
-
-bool LLInventoryFilter::checkAgainstFilterThumbnails(const LLUUID& object_id) const
-{
-    const LLInventoryObject *object = gInventory.getObject(object_id);
-    if (!object) return true;
-
-    const bool is_thumbnail = object->getThumbnailUUID().notNull();
-    if (is_thumbnail && (mFilterOps.mFilterThumbnails == FILTER_EXCLUDE_THUMBNAILS))
-        return false;
-    if (!is_thumbnail && (mFilterOps.mFilterThumbnails == FILTER_ONLY_THUMBNAILS))
-        return false;
-    return true;
-}
-
-bool LLInventoryFilter::checkAgainstCreator(const LLFolderViewModelItemInventory* listener) const
-{
-<<<<<<< HEAD
-	if (!listener) return true;
-	const bool is_folder = listener->getInventoryType() == LLInventoryType::IT_CATEGORY;
-	switch (mFilterOps.mFilterCreatorType)
-	{
-		case FILTERCREATOR_SELF:
-			if(is_folder) return false;
-			return (listener->getSearchableCreatorName() == mUsername);
-		case FILTERCREATOR_OTHERS:
-			if(is_folder) return false;
-			return (listener->getSearchableCreatorName() != mUsername);
-		case FILTERCREATOR_ALL:
-		default:
-			return true;
-	}
-=======
-    if (!listener) return TRUE;
-    const BOOL is_folder = listener->getInventoryType() == LLInventoryType::IT_CATEGORY;
-    switch (mFilterOps.mFilterCreatorType)
-    {
-        case FILTERCREATOR_SELF:
-            if(is_folder) return FALSE;
-            return (listener->getSearchableCreatorName() == mUsername);
-        case FILTERCREATOR_OTHERS:
-            if(is_folder) return FALSE;
-            return (listener->getSearchableCreatorName() != mUsername);
-        case FILTERCREATOR_ALL:
-        default:
-            return TRUE;
-    }
->>>>>>> e1623bb2
-}
-
-bool LLInventoryFilter::checkAgainstSearchVisibility(const LLFolderViewModelItemInventory* listener) const
-{
-<<<<<<< HEAD
-	if (!listener || !hasFilterString()) return true;
-
-	const LLUUID object_id = listener->getUUID();
-	const LLInventoryObject *object = gInventory.getObject(object_id);
-	if (!object) return true;
-
-	const bool is_link = object->getIsLinkType();
-	if (is_link && ((mFilterOps.mSearchVisibility & VISIBILITY_LINKS) == 0))
-		return false;
-=======
-    if (!listener || !hasFilterString()) return TRUE;
-
-    const LLUUID object_id = listener->getUUID();
-    const LLInventoryObject *object = gInventory.getObject(object_id);
-    if (!object) return TRUE;
-
-    const BOOL is_link = object->getIsLinkType();
-    if (is_link && ((mFilterOps.mSearchVisibility & VISIBILITY_LINKS) == 0))
-        return FALSE;
->>>>>>> e1623bb2
-
-    if (listener->isItemInOutfits() && ((mFilterOps.mSearchVisibility & VISIBILITY_OUTFITS) == 0))
-        return false;
-
-<<<<<<< HEAD
-	if (listener->isItemInTrash() && ((mFilterOps.mSearchVisibility & VISIBILITY_TRASH) == 0))
-		return false;
-
-	if (!listener->isAgentInventory() && ((mFilterOps.mSearchVisibility & VISIBILITY_LIBRARY) == 0))
-		return false;
-
-	return true;
-=======
-    if (listener->isItemInTrash() && ((mFilterOps.mSearchVisibility & VISIBILITY_TRASH) == 0))
-        return FALSE;
-
-    if (!listener->isAgentInventory() && ((mFilterOps.mSearchVisibility & VISIBILITY_LIBRARY) == 0))
-        return FALSE;
-
-    return TRUE;
->>>>>>> e1623bb2
-}
-
-const std::string& LLInventoryFilter::getFilterSubString(bool trim) const
-{
-    return mFilterSubString;
-}
-
-std::string::size_type LLInventoryFilter::getStringMatchOffset(LLFolderViewModelItem* item) const
-{
-    if (mSearchType == SEARCHTYPE_NAME)
-    {
-        return mFilterSubString.size() ? item->getSearchableName().find(mFilterSubString) : std::string::npos;
-    }
-    else
-    {
-        return std::string::npos;
-    }
-}
-
-bool LLInventoryFilter::isDefault() const
-{
-    return !isNotDefault();
-}
-
-// has user modified default filter params?
-bool LLInventoryFilter::isNotDefault() const
-{
-    S32 not_default = 0;
-
-    not_default |= (mFilterOps.mFilterObjectTypes != mDefaultFilterOps.mFilterObjectTypes);
-    not_default |= (mFilterOps.mFilterCategoryTypes != mDefaultFilterOps.mFilterCategoryTypes);
-    not_default |= (mFilterOps.mFilterWearableTypes != mDefaultFilterOps.mFilterWearableTypes);
-    not_default |= (mFilterOps.mFilterTypes != mDefaultFilterOps.mFilterTypes);
-    not_default |= (mFilterOps.mFilterLinks != mDefaultFilterOps.mFilterLinks);
-    not_default |= (mFilterSubString.size());
-    not_default |= (mFilterOps.mPermissions != mDefaultFilterOps.mPermissions);
-    not_default |= (mFilterOps.mMinDate != mDefaultFilterOps.mMinDate);
-    not_default |= (mFilterOps.mMaxDate != mDefaultFilterOps.mMaxDate);
-    not_default |= (mFilterOps.mHoursAgo != mDefaultFilterOps.mHoursAgo);
-
-    return not_default != 0;
-}
-
-bool LLInventoryFilter::isActive() const
-{
-    return mFilterOps.mFilterObjectTypes != 0xffffffffffffffffULL
-        || mFilterOps.mFilterCategoryTypes != 0xffffffffffffffffULL
-        || mFilterOps.mFilterWearableTypes != 0xffffffffffffffffULL
-        || mFilterOps.mFilterTypes != FILTERTYPE_OBJECT
-        || mFilterOps.mFilterLinks != FILTERLINK_INCLUDE_LINKS
-        || mFilterSubString.size()
-        || mFilterOps.mPermissions != PERM_NONE
-        || mFilterOps.mMinDate != time_min()
-        || mFilterOps.mMaxDate != time_max()
-        || mFilterOps.mHoursAgo != 0;
-}
-
-bool LLInventoryFilter::isModified() const
-{
-    return mFilterModified != FILTER_NONE;
-}
-
-void LLInventoryFilter::updateFilterTypes(U64 types, U64& current_types)
-{
-    if (current_types != types)
-    {
-        // keep current items only if no type bits getting turned off
-        bool fewer_bits_set = (current_types & ~types) != 0;
-        bool more_bits_set = (~current_types & types) != 0;
-
-        current_types = types;
-        if (more_bits_set && fewer_bits_set)
-        {
-            // neither less or more restrictive, both simultaneously
-            // so we need to filter from scratch
-            setModified(FILTER_RESTART);
-        }
-        else if (more_bits_set)
-        {
-            // target is only one of all requested types so more type bits == less restrictive
-            setModified(FILTER_LESS_RESTRICTIVE);
-        }
-        else if (fewer_bits_set)
-        {
-            setModified(FILTER_MORE_RESTRICTIVE);
-        }
-    }
-}
-
-void LLInventoryFilter::setSearchType(ESearchType type)
-{
-    if(mSearchType != type)
-    {
-        mSearchType = type;
-        setModified();
-    }
-}
-
-void LLInventoryFilter::setFilterCreator(EFilterCreatorType type)
-{
-    if (mFilterOps.mFilterCreatorType != type)
-    {
-        mFilterOps.mFilterCreatorType = type;
-        setModified();
-    }
-}
-
-void LLInventoryFilter::setFilterObjectTypes(U64 types)
-{
-    updateFilterTypes(types, mFilterOps.mFilterObjectTypes);
-    mFilterOps.mFilterTypes |= FILTERTYPE_OBJECT;
-}
-
-void LLInventoryFilter::setFilterCategoryTypes(U64 types)
-{
-    updateFilterTypes(types, mFilterOps.mFilterCategoryTypes);
-    mFilterOps.mFilterTypes |= FILTERTYPE_CATEGORY;
-}
-
-void LLInventoryFilter::setFilterWearableTypes(U64 types)
-{
-    updateFilterTypes(types, mFilterOps.mFilterWearableTypes);
-    mFilterOps.mFilterTypes |= FILTERTYPE_WEARABLE;
-}
-
-void LLInventoryFilter::setFilterSettingsTypes(U64 types)
-{
-    updateFilterTypes(types, mFilterOps.mFilterSettingsTypes);
-    mFilterOps.mFilterTypes |= FILTERTYPE_SETTINGS;
-}
-
-void LLInventoryFilter::setFilterThumbnails(U64 filter_thumbnails)
-{
-    if (mFilterOps.mFilterThumbnails != filter_thumbnails)
-    {
-        if (mFilterOps.mFilterThumbnails == FILTER_EXCLUDE_THUMBNAILS
-            && filter_thumbnails == FILTER_ONLY_THUMBNAILS)
-        {
-            setModified(FILTER_RESTART);
-        }
-        else if (mFilterOps.mFilterThumbnails == FILTER_ONLY_THUMBNAILS
-            && filter_thumbnails == FILTER_EXCLUDE_THUMBNAILS)
-        {
-            setModified(FILTER_RESTART);
-        }
-        else if (mFilterOps.mFilterThumbnails == FILTER_INCLUDE_THUMBNAILS)
-        {
-            setModified(FILTER_MORE_RESTRICTIVE);
-        }
-        else
-        {
-            setModified(FILTER_LESS_RESTRICTIVE);
-        }
-    }
-    mFilterOps.mFilterThumbnails = filter_thumbnails;
-}
-
-void LLInventoryFilter::setFilterEmptySystemFolders()
-{
-    mFilterOps.mFilterTypes |= FILTERTYPE_EMPTYFOLDERS;
-}
-
-void LLInventoryFilter::setFilterWorn()
-{
-    mFilterOps.mFilterTypes |= FILTERTYPE_WORN;
-}
-
-void LLInventoryFilter::setFilterMarketplaceActiveFolders()
-{
-    mFilterOps.mFilterTypes |= FILTERTYPE_MARKETPLACE_ACTIVE;
-}
-
-void LLInventoryFilter::setFilterMarketplaceInactiveFolders()
-{
-    mFilterOps.mFilterTypes |= FILTERTYPE_MARKETPLACE_INACTIVE;
-}
-
-void LLInventoryFilter::setFilterMarketplaceUnassociatedFolders()
-{
-    mFilterOps.mFilterTypes |= FILTERTYPE_MARKETPLACE_UNASSOCIATED;
-}
-
-void LLInventoryFilter::setFilterMarketplaceListingFolders(bool select_only_listing_folders)
-{
-    if (select_only_listing_folders)
-    {
-        mFilterOps.mFilterTypes |= FILTERTYPE_MARKETPLACE_LISTING_FOLDER;
-        setModified(FILTER_MORE_RESTRICTIVE);
-    }
-    else
-    {
-        mFilterOps.mFilterTypes &= ~FILTERTYPE_MARKETPLACE_LISTING_FOLDER;
-        setModified(FILTER_LESS_RESTRICTIVE);
-    }
-}
-
-
-void LLInventoryFilter::toggleSearchVisibilityLinks()
-{
-    bool hide_links = mFilterOps.mSearchVisibility & VISIBILITY_LINKS;
-    if (hide_links)
-    {
-        mFilterOps.mSearchVisibility &= ~VISIBILITY_LINKS;
-    }
-    else
-    {
-        mFilterOps.mSearchVisibility |= VISIBILITY_LINKS;
-    }
-
-    if (hasFilterString())
-    {
-        setModified(hide_links ? FILTER_MORE_RESTRICTIVE : FILTER_LESS_RESTRICTIVE);
-    }
-}
-
-void LLInventoryFilter::toggleSearchVisibilityOutfits()
-{
-    bool hide_outfits = mFilterOps.mSearchVisibility & VISIBILITY_OUTFITS;
-    if (hide_outfits)
-    {
-        mFilterOps.mSearchVisibility &= ~VISIBILITY_OUTFITS;
-    }
-    else
-    {
-        mFilterOps.mSearchVisibility |= VISIBILITY_OUTFITS;
-    }
-
-    if (hasFilterString())
-    {
-        setModified(hide_outfits ? FILTER_MORE_RESTRICTIVE : FILTER_LESS_RESTRICTIVE);
-    }
-}
-
-void LLInventoryFilter::toggleSearchVisibilityTrash()
-{
-    bool hide_trash = mFilterOps.mSearchVisibility & VISIBILITY_TRASH;
-    if (hide_trash)
-    {
-        mFilterOps.mSearchVisibility &= ~VISIBILITY_TRASH;
-    }
-    else
-    {
-        mFilterOps.mSearchVisibility |= VISIBILITY_TRASH;
-    }
-
-    if (hasFilterString())
-    {
-        setModified(hide_trash ? FILTER_MORE_RESTRICTIVE : FILTER_LESS_RESTRICTIVE);
-    }
-}
-
-void LLInventoryFilter::toggleSearchVisibilityLibrary()
-{
-    bool hide_library = mFilterOps.mSearchVisibility & VISIBILITY_LIBRARY;
-    if (hide_library)
-    {
-        mFilterOps.mSearchVisibility &= ~VISIBILITY_LIBRARY;
-    }
-    else
-    {
-        mFilterOps.mSearchVisibility |= VISIBILITY_LIBRARY;
-    }
-
-    if (hasFilterString())
-    {
-        setModified(hide_library ? FILTER_MORE_RESTRICTIVE : FILTER_LESS_RESTRICTIVE);
-    }
-}
-
-void LLInventoryFilter::setFilterNoMarketplaceFolder()
-{
-    mFilterOps.mFilterTypes |= FILTERTYPE_NO_MARKETPLACE_ITEMS;
-}
-
-void LLInventoryFilter::setFilterUUID(const LLUUID& object_id)
-{
-    if (mFilterOps.mFilterUUID == LLUUID::null)
-    {
-        setModified(FILTER_MORE_RESTRICTIVE);
-    }
-    else
-    {
-        setModified(FILTER_RESTART);
-    }
-    mFilterOps.mFilterUUID = object_id;
-    mFilterOps.mFilterTypes = FILTERTYPE_UUID;
-}
-
-void LLInventoryFilter::setFilterSubString(const std::string& string)
-{
-<<<<<<< HEAD
-	std::string filter_sub_string_new = string;
-	mFilterSubStringOrig = string;
-	LLStringUtil::trimHead(filter_sub_string_new);
-	LLStringUtil::toUpper(filter_sub_string_new);
-
-	if (mFilterSubString != filter_sub_string_new)
-	{
-		
-		mFilterTokens.clear();
-		if (filter_sub_string_new.find_first_of("+") != std::string::npos)
-		{
-			typedef boost::tokenizer<boost::char_separator<char> > tokenizer;
-			boost::char_separator<char> sep("+");
-			tokenizer tokens(filter_sub_string_new, sep);
-
-			for (auto token_iter : tokens)
-			{
-				mFilterTokens.push_back(token_iter);
-			}
-		}
-
-		std::string old_token = mExactToken;
-		mExactToken.clear();
-		bool exact_token_changed = false;
-		if (mFilterTokens.empty() && filter_sub_string_new.size() > 2)
-		{
-			boost::regex mPattern = boost::regex("\"\\s*([^<]*)?\\s*\"",
-				boost::regex::perl | boost::regex::icase);
-			boost::match_results<std::string::const_iterator> matches;
-			mExactToken = (ll_regex_match(filter_sub_string_new, matches, mPattern) && matches[1].matched)
-				? matches[1]
-				: LLStringUtil::null;
-			if ((old_token.empty() && !mExactToken.empty()) 
-				|| (!old_token.empty() && mExactToken.empty()))
-			{
-				exact_token_changed = true;
-			}
-		}
-
-		// hitting BACKSPACE, for example
-		const bool less_restrictive = mFilterSubString.size() >= filter_sub_string_new.size()
-			&& !mFilterSubString.substr(0, filter_sub_string_new.size()).compare(filter_sub_string_new);
-
-		// appending new characters
-		const bool more_restrictive = mFilterSubString.size() < filter_sub_string_new.size()
-			&& !filter_sub_string_new.substr(0, mFilterSubString.size()).compare(mFilterSubString);
-
-		mFilterSubString = filter_sub_string_new;
-		if (exact_token_changed)
-		{
-			setModified(FILTER_RESTART);
-		}
-		else if (less_restrictive)
-		{
-			setModified(FILTER_LESS_RESTRICTIVE);
-		}
-		else if (more_restrictive)
-		{
-			setModified(FILTER_MORE_RESTRICTIVE);
-		}
-		else
-		{
-			setModified(FILTER_RESTART);
-		}
-
-		// Cancel out filter links once the search string is modified
-		if (mFilterOps.mFilterLinks == FILTERLINK_ONLY_LINKS)
-		{
-			if (mBackupFilterOps.mFilterLinks == FILTERLINK_ONLY_LINKS)
-			{
-				// we started viewer/floater in 'only links' mode
-				mFilterOps.mFilterLinks = FILTERLINK_INCLUDE_LINKS;
-			}
-			else
-			{
-				mFilterOps = mBackupFilterOps;
-				setModified(FILTER_RESTART);
-			}
-		}
-
-		// Cancel out UUID once the search string is modified
-		if (mFilterOps.mFilterTypes == FILTERTYPE_UUID)
-		{
-			mFilterOps.mFilterTypes &= ~FILTERTYPE_UUID;
-			mFilterOps.mFilterUUID = LLUUID::null;
-			setModified(FILTER_RESTART);
-		}
-	}
-=======
-    std::string filter_sub_string_new = string;
-    mFilterSubStringOrig = string;
-    LLStringUtil::trimHead(filter_sub_string_new);
-    LLStringUtil::toUpper(filter_sub_string_new);
-
-    if (mFilterSubString != filter_sub_string_new)
-    {
-
-        mFilterTokens.clear();
-        if (filter_sub_string_new.find_first_of("+") != std::string::npos)
-        {
-            typedef boost::tokenizer<boost::char_separator<char> > tokenizer;
-            boost::char_separator<char> sep("+");
-            tokenizer tokens(filter_sub_string_new, sep);
-
-            for (auto token_iter : tokens)
-            {
-                mFilterTokens.push_back(token_iter);
-            }
-        }
-
-        std::string old_token = mExactToken;
-        mExactToken.clear();
-        bool exact_token_changed = false;
-        if (mFilterTokens.empty() && filter_sub_string_new.size() > 2)
-        {
-            boost::regex mPattern = boost::regex("\"\\s*([^<]*)?\\s*\"",
-                boost::regex::perl | boost::regex::icase);
-            boost::match_results<std::string::const_iterator> matches;
-            mExactToken = (ll_regex_match(filter_sub_string_new, matches, mPattern) && matches[1].matched)
-                ? matches[1]
-                : LLStringUtil::null;
-            if ((old_token.empty() && !mExactToken.empty())
-                || (!old_token.empty() && mExactToken.empty()))
-            {
-                exact_token_changed = true;
-            }
-        }
-
-        // hitting BACKSPACE, for example
-        const BOOL less_restrictive = mFilterSubString.size() >= filter_sub_string_new.size()
-            && !mFilterSubString.substr(0, filter_sub_string_new.size()).compare(filter_sub_string_new);
-
-        // appending new characters
-        const BOOL more_restrictive = mFilterSubString.size() < filter_sub_string_new.size()
-            && !filter_sub_string_new.substr(0, mFilterSubString.size()).compare(mFilterSubString);
-
-        mFilterSubString = filter_sub_string_new;
-        if (exact_token_changed)
-        {
-            setModified(FILTER_RESTART);
-        }
-        else if (less_restrictive)
-        {
-            setModified(FILTER_LESS_RESTRICTIVE);
-        }
-        else if (more_restrictive)
-        {
-            setModified(FILTER_MORE_RESTRICTIVE);
-        }
-        else
-        {
-            setModified(FILTER_RESTART);
-        }
-
-        // Cancel out filter links once the search string is modified
-        if (mFilterOps.mFilterLinks == FILTERLINK_ONLY_LINKS)
-        {
-            if (mBackupFilterOps.mFilterLinks == FILTERLINK_ONLY_LINKS)
-            {
-                // we started viewer/floater in 'only links' mode
-                mFilterOps.mFilterLinks = FILTERLINK_INCLUDE_LINKS;
-            }
-            else
-            {
-                mFilterOps = mBackupFilterOps;
-                setModified(FILTER_RESTART);
-            }
-        }
-
-        // Cancel out UUID once the search string is modified
-        if (mFilterOps.mFilterTypes == FILTERTYPE_UUID)
-        {
-            mFilterOps.mFilterTypes &= ~FILTERTYPE_UUID;
-            mFilterOps.mFilterUUID = LLUUID::null;
-            setModified(FILTER_RESTART);
-        }
-    }
->>>>>>> e1623bb2
-}
-
-void LLInventoryFilter::setSearchVisibilityTypes(U32 types)
-{
-<<<<<<< HEAD
-	if (mFilterOps.mSearchVisibility != types)
-	{
-		// keep current items only if no perm bits getting turned off
-		bool fewer_bits_set = (mFilterOps.mSearchVisibility & ~types);
-		bool more_bits_set = (~mFilterOps.mSearchVisibility & types);
-		mFilterOps.mSearchVisibility = types;
-
-		if (more_bits_set && fewer_bits_set)
-		{
-			setModified(FILTER_RESTART);
-		}
-		else if (more_bits_set)
-		{
-			// target must have all requested permission bits, so more bits == more restrictive
-			setModified(FILTER_MORE_RESTRICTIVE);
-		}
-		else if (fewer_bits_set)
-		{
-			setModified(FILTER_LESS_RESTRICTIVE);
-		}
-	}
-=======
-    if (mFilterOps.mSearchVisibility != types)
-    {
-        // keep current items only if no perm bits getting turned off
-        BOOL fewer_bits_set = (mFilterOps.mSearchVisibility & ~types);
-        BOOL more_bits_set = (~mFilterOps.mSearchVisibility & types);
-        mFilterOps.mSearchVisibility = types;
-
-        if (more_bits_set && fewer_bits_set)
-        {
-            setModified(FILTER_RESTART);
-        }
-        else if (more_bits_set)
-        {
-            // target must have all requested permission bits, so more bits == more restrictive
-            setModified(FILTER_MORE_RESTRICTIVE);
-        }
-        else if (fewer_bits_set)
-        {
-            setModified(FILTER_LESS_RESTRICTIVE);
-        }
-    }
->>>>>>> e1623bb2
-}
-
-void LLInventoryFilter::setSearchVisibilityTypes(const Params& params)
-{
-    if (!params.validateBlock())
-    {
-        return;
-    }
-
-    if (params.filter_ops.search_visibility.isProvided())
-    {
-        setSearchVisibilityTypes(params.filter_ops.search_visibility);
-    }
-}
-
-void LLInventoryFilter::setFilterPermissions(PermissionMask perms)
-{
-<<<<<<< HEAD
-	if (mFilterOps.mPermissions != perms)
-	{
-		// keep current items only if no perm bits getting turned off
-		bool fewer_bits_set = (mFilterOps.mPermissions & ~perms);
-		bool more_bits_set = (~mFilterOps.mPermissions & perms);
-		mFilterOps.mPermissions = perms;
-
-		if (more_bits_set && fewer_bits_set)
-		{
-			setModified(FILTER_RESTART);
-		}
-		else if (more_bits_set)
-		{
-			// target must have all requested permission bits, so more bits == more restrictive
-			setModified(FILTER_MORE_RESTRICTIVE);
-		}
-		else if (fewer_bits_set)
-		{
-			setModified(FILTER_LESS_RESTRICTIVE);
-		}
-	}
-=======
-    if (mFilterOps.mPermissions != perms)
-    {
-        // keep current items only if no perm bits getting turned off
-        BOOL fewer_bits_set = (mFilterOps.mPermissions & ~perms);
-        BOOL more_bits_set = (~mFilterOps.mPermissions & perms);
-        mFilterOps.mPermissions = perms;
-
-        if (more_bits_set && fewer_bits_set)
-        {
-            setModified(FILTER_RESTART);
-        }
-        else if (more_bits_set)
-        {
-            // target must have all requested permission bits, so more bits == more restrictive
-            setModified(FILTER_MORE_RESTRICTIVE);
-        }
-        else if (fewer_bits_set)
-        {
-            setModified(FILTER_LESS_RESTRICTIVE);
-        }
-    }
->>>>>>> e1623bb2
-}
-
-void LLInventoryFilter::setDateRange(time_t min_date, time_t max_date)
-{
-    mFilterOps.mHoursAgo = 0;
-    if (mFilterOps.mMinDate != min_date)
-    {
-        mFilterOps.mMinDate = min_date;
-        setModified();
-    }
-    if (mFilterOps.mMaxDate != llmax(mFilterOps.mMinDate, max_date))
-    {
-        mFilterOps.mMaxDate = llmax(mFilterOps.mMinDate, max_date);
-        setModified();
-    }
-
-    if (areDateLimitsSet())
-    {
-        mFilterOps.mFilterTypes |= FILTERTYPE_DATE;
-    }
-    else
-    {
-        mFilterOps.mFilterTypes &= ~FILTERTYPE_DATE;
-    }
-}
-
-void LLInventoryFilter::setDateRangeLastLogoff(bool sl)
-{
-    static LLCachedControl<U32> s_last_logoff(gSavedPerAccountSettings, "LastLogoff", 0);
-    if (sl && !isSinceLogoff())
-    {
-        setDateRange(s_last_logoff(), time_max());
-        setModified();
-    }
-    if (!sl && isSinceLogoff())
-    {
-        setDateRange(time_min(), time_max());
-        setModified();
-    }
-
-    if (areDateLimitsSet())
-    {
-        mFilterOps.mFilterTypes |= FILTERTYPE_DATE;
-    }
-    else
-    {
-        mFilterOps.mFilterTypes &= ~FILTERTYPE_DATE;
-    }
-}
-
-bool LLInventoryFilter::isSinceLogoff() const
-{
-    static LLCachedControl<U32> s_last_logoff(gSavedSettings, "LastLogoff", 0);
-
-    return (mFilterOps.mMinDate == (time_t)s_last_logoff()) &&
-        (mFilterOps.mMaxDate == time_max()) &&
-        (mFilterOps.mFilterTypes & FILTERTYPE_DATE);
-}
-
-void LLInventoryFilter::clearModified()
-{
-    mFilterModified = FILTER_NONE;
-}
-
-void LLInventoryFilter::setHoursAgo(U32 hours)
-{
-<<<<<<< HEAD
-	if (mFilterOps.mHoursAgo != hours)
-	{
-		bool are_date_limits_valid = mFilterOps.mMinDate == time_min() && mFilterOps.mMaxDate == time_max();
-
-		bool is_increasing = hours > mFilterOps.mHoursAgo;
-		bool is_decreasing = hours < mFilterOps.mHoursAgo;
-		bool is_increasing_from_zero = is_increasing && !mFilterOps.mHoursAgo && !isSinceLogoff();
-
-		// *NOTE: need to cache last filter time, in case filter goes stale
-		bool less_restrictive;
-		bool more_restrictive;
-		if (FILTERDATEDIRECTION_NEWER == mFilterOps.mDateSearchDirection)
-		{
-			less_restrictive = ((are_date_limits_valid && ((is_increasing && mFilterOps.mHoursAgo))) || !hours);
-			more_restrictive = ((are_date_limits_valid && (!is_increasing && hours)) || is_increasing_from_zero);
-		}
-		else
-		{
-			less_restrictive = ((are_date_limits_valid && ((is_decreasing && mFilterOps.mHoursAgo))) || !hours);
-			more_restrictive = ((are_date_limits_valid && (!is_decreasing && hours)) || is_increasing_from_zero);
-		}
-
-		mFilterOps.mHoursAgo = hours;
-		mFilterOps.mMinDate = time_min();
-		mFilterOps.mMaxDate = time_max();
-		if (less_restrictive)
-		{
-			setModified(FILTER_LESS_RESTRICTIVE);
-		}
-		else if (more_restrictive)
-		{
-			setModified(FILTER_MORE_RESTRICTIVE);
-		}
-		else
-		{
-			setModified(FILTER_RESTART);
-		}
-	}
-
-	if (areDateLimitsSet())
-	{
-		mFilterOps.mFilterTypes |= FILTERTYPE_DATE;
-	}
-	else
-	{
-		mFilterOps.mFilterTypes &= ~FILTERTYPE_DATE;
-	}
-=======
-    if (mFilterOps.mHoursAgo != hours)
-    {
-        bool are_date_limits_valid = mFilterOps.mMinDate == time_min() && mFilterOps.mMaxDate == time_max();
-
-        bool is_increasing = hours > mFilterOps.mHoursAgo;
-        bool is_decreasing = hours < mFilterOps.mHoursAgo;
-        bool is_increasing_from_zero = is_increasing && !mFilterOps.mHoursAgo && !isSinceLogoff();
-
-        // *NOTE: need to cache last filter time, in case filter goes stale
-        BOOL less_restrictive;
-        BOOL more_restrictive;
-        if (FILTERDATEDIRECTION_NEWER == mFilterOps.mDateSearchDirection)
-        {
-            less_restrictive = ((are_date_limits_valid && ((is_increasing && mFilterOps.mHoursAgo))) || !hours);
-            more_restrictive = ((are_date_limits_valid && (!is_increasing && hours)) || is_increasing_from_zero);
-        }
-        else
-        {
-            less_restrictive = ((are_date_limits_valid && ((is_decreasing && mFilterOps.mHoursAgo))) || !hours);
-            more_restrictive = ((are_date_limits_valid && (!is_decreasing && hours)) || is_increasing_from_zero);
-        }
-
-        mFilterOps.mHoursAgo = hours;
-        mFilterOps.mMinDate = time_min();
-        mFilterOps.mMaxDate = time_max();
-        if (less_restrictive)
-        {
-            setModified(FILTER_LESS_RESTRICTIVE);
-        }
-        else if (more_restrictive)
-        {
-            setModified(FILTER_MORE_RESTRICTIVE);
-        }
-        else
-        {
-            setModified(FILTER_RESTART);
-        }
-    }
-
-    if (areDateLimitsSet())
-    {
-        mFilterOps.mFilterTypes |= FILTERTYPE_DATE;
-    }
-    else
-    {
-        mFilterOps.mFilterTypes &= ~FILTERTYPE_DATE;
-    }
->>>>>>> e1623bb2
-}
-
-void LLInventoryFilter::setDateSearchDirection(U32 direction)
-{
-    if (direction != mFilterOps.mDateSearchDirection)
-    {
-        mFilterOps.mDateSearchDirection = direction;
-        setModified(FILTER_RESTART);
-    }
-}
-
-U32 LLInventoryFilter::getDateSearchDirection() const
-{
-    return mFilterOps.mDateSearchDirection;
-}
-
-void LLInventoryFilter::setFilterLinks(U64 filter_links)
-{
-    if (mFilterOps.mFilterLinks != filter_links)
-    {
-        if (mFilterOps.mFilterLinks == FILTERLINK_EXCLUDE_LINKS ||
-            mFilterOps.mFilterLinks == FILTERLINK_ONLY_LINKS)
-            setModified(FILTER_MORE_RESTRICTIVE);
-        else
-            setModified(FILTER_LESS_RESTRICTIVE);
-    }
-    mFilterOps.mFilterLinks = filter_links;
-}
-
-void LLInventoryFilter::setShowFolderState(EFolderShow state)
-{
-    if (mFilterOps.mShowFolderState != state)
-    {
-        mFilterOps.mShowFolderState = state;
-        if (state == SHOW_NON_EMPTY_FOLDERS)
-        {
-            // showing fewer folders than before
-            setModified(FILTER_MORE_RESTRICTIVE);
-        }
-        else if (state == SHOW_ALL_FOLDERS)
-        {
-            // showing same folders as before and then some
-            setModified(FILTER_LESS_RESTRICTIVE);
-        }
-        else
-        {
-            setModified();
-        }
-    }
-}
-
-void LLInventoryFilter::setFindAllLinksMode(const std::string &search_name, const LLUUID& search_id)
-{
-    // Save a copy of settings so that we will be able to restore it later
-    // but make sure we are not searching for links already
-    if(mFilterOps.mFilterLinks != FILTERLINK_ONLY_LINKS)
-    {
-        mBackupFilterOps = mFilterOps;
-    }
-
-    // set search options
-    setFilterSubString(search_name);
-    setFilterUUID(search_id);
-    setShowFolderState(SHOW_NON_EMPTY_FOLDERS);
-    setFilterLinks(FILTERLINK_ONLY_LINKS);
-}
-
-void LLInventoryFilter::markDefault()
-{
-    mDefaultFilterOps = mFilterOps;
-}
-
-void LLInventoryFilter::resetDefault()
-{
-    mFilterOps = mDefaultFilterOps;
-    setModified();
-}
-
-void LLInventoryFilter::setModified(EFilterModified behavior)
-{
-    mFilterText.clear();
-    mCurrentGeneration++;
-
-    if (mFilterModified == FILTER_NONE)
-    {
-        mFilterModified = behavior;
-    }
-    else if (mFilterModified != behavior)
-    {
-        // trying to do both less restrictive and more restrictive filter
-        // basically means restart from scratch
-        mFilterModified = FILTER_RESTART;
-    }
-
-    // if not keeping current filter results, update last valid as well
-    switch(mFilterModified)
-    {
-        case FILTER_RESTART:
-            mFirstRequiredGeneration = mCurrentGeneration;
-            mFirstSuccessGeneration = mCurrentGeneration;
-            break;
-        case FILTER_LESS_RESTRICTIVE:
-            mFirstRequiredGeneration = mCurrentGeneration;
-            break;
-        case FILTER_MORE_RESTRICTIVE:
-            mFirstSuccessGeneration = mCurrentGeneration;
-            break;
-        default:
-            LL_ERRS() << "Bad filter behavior specified" << LL_ENDL;
-    }
-}
-
-bool LLInventoryFilter::isFilterObjectTypesWith(LLInventoryType::EType t) const
-{
-    return mFilterOps.mFilterObjectTypes & (1LL << t);
-}
-
-const std::string& LLInventoryFilter::getFilterText()
-{
-<<<<<<< HEAD
-	if (!mFilterText.empty())
-	{
-		return mFilterText;
-	}
-
-	std::string filtered_types;
-	std::string not_filtered_types;
-	bool filtered_by_type = false;
-	bool filtered_by_all_types = true;
-	S32 num_filter_types = 0;
-
-	mFilterText.clear();
-
-	if (isFilterObjectTypesWith(LLInventoryType::IT_ANIMATION))
-	{
-		filtered_types += LLTrans::getString("Animations");
-		filtered_by_type = true;
-		num_filter_types++;
-	}
-	else
-	{
-		not_filtered_types += LLTrans::getString("Animations");
-
-		filtered_by_all_types = false;
-	}
-
-	if (isFilterObjectTypesWith(LLInventoryType::IT_CALLINGCARD))
-	{
-		filtered_types += LLTrans::getString("Calling Cards");
-		filtered_by_type = true;
-		num_filter_types++;
-	}
-	else
-	{
-		not_filtered_types += LLTrans::getString("Calling Cards");
-		filtered_by_all_types = false;
-	}
-
-	if (isFilterObjectTypesWith(LLInventoryType::IT_WEARABLE))
-	{
-		filtered_types +=  LLTrans::getString("Clothing");
-		filtered_by_type = true;
-		num_filter_types++;
-	}
-	else
-	{
-		not_filtered_types +=  LLTrans::getString("Clothing");
-		filtered_by_all_types = false;
-	}
-
-	if (isFilterObjectTypesWith(LLInventoryType::IT_GESTURE))
-	{
-		filtered_types +=  LLTrans::getString("Gestures");
-		filtered_by_type = true;
-		num_filter_types++;
-	}
-	else
-	{
-		not_filtered_types +=  LLTrans::getString("Gestures");
-		filtered_by_all_types = false;
-	}
-
-	if (isFilterObjectTypesWith(LLInventoryType::IT_LANDMARK))
-	{
-		filtered_types +=  LLTrans::getString("Landmarks");
-		filtered_by_type = true;
-		num_filter_types++;
-	}
-	else
-	{
-		not_filtered_types +=  LLTrans::getString("Landmarks");
-		filtered_by_all_types = false;
-	}
-
-	if (isFilterObjectTypesWith(LLInventoryType::IT_MATERIAL))
-	{
-		filtered_types +=  LLTrans::getString("Materials");
-		filtered_by_type = true;
-		num_filter_types++;
-	}
-	else
-	{
-		not_filtered_types +=  LLTrans::getString("Materials");
-		filtered_by_all_types = false;
-	}
-
-	if (isFilterObjectTypesWith(LLInventoryType::IT_NOTECARD))
-	{
-		filtered_types +=  LLTrans::getString("Notecards");
-		filtered_by_type = true;
-		num_filter_types++;
-	}
-	else
-	{
-		not_filtered_types +=  LLTrans::getString("Notecards");
-		filtered_by_all_types = false;
-	}
-
-	if (isFilterObjectTypesWith(LLInventoryType::IT_OBJECT) && isFilterObjectTypesWith(LLInventoryType::IT_ATTACHMENT))
-	{
-		filtered_types +=  LLTrans::getString("Objects");
-		filtered_by_type = true;
-		num_filter_types++;
-	}
-	else
-	{
-		not_filtered_types +=  LLTrans::getString("Objects");
-		filtered_by_all_types = false;
-	}
-
-	if (isFilterObjectTypesWith(LLInventoryType::IT_LSL))
-	{
-		filtered_types +=  LLTrans::getString("Scripts");
-		filtered_by_type = true;
-		num_filter_types++;
-	}
-	else
-	{
-		not_filtered_types +=  LLTrans::getString("Scripts");
-		filtered_by_all_types = false;
-	}
-
-	if (isFilterObjectTypesWith(LLInventoryType::IT_SOUND))
-	{
-		filtered_types +=  LLTrans::getString("Sounds");
-		filtered_by_type = true;
-		num_filter_types++;
-	}
-	else
-	{
-		not_filtered_types +=  LLTrans::getString("Sounds");
-		filtered_by_all_types = false;
-	}
-
-	if (isFilterObjectTypesWith(LLInventoryType::IT_TEXTURE))
-	{
-		filtered_types +=  LLTrans::getString("Textures");
-		filtered_by_type = true;
-		num_filter_types++;
-	}
-	else
-	{
-		not_filtered_types +=  LLTrans::getString("Textures");
-		filtered_by_all_types = false;
-	}
-
-	if (isFilterObjectTypesWith(LLInventoryType::IT_SNAPSHOT))
-	{
-		filtered_types +=  LLTrans::getString("Snapshots");
-		filtered_by_type = true;
-		num_filter_types++;
-	}
-	else
-	{
-		not_filtered_types +=  LLTrans::getString("Snapshots");
-		filtered_by_all_types = false;
-	}
-
-	if (isFilterObjectTypesWith(LLInventoryType::IT_SETTINGS))
-	{
-		filtered_types +=  LLTrans::getString("Settings");
-		filtered_by_type = true;
-		num_filter_types++;
-	}
-	else
-	{
-		not_filtered_types +=  LLTrans::getString("Settings");
-		filtered_by_all_types = false;
-	}
-
-	if (!LLInventoryModelBackgroundFetch::instance().folderFetchActive()
-		&& filtered_by_type
-		&& !filtered_by_all_types)
-	{
-		mFilterText += " - ";
-		if (num_filter_types < 5)
-		{
-			mFilterText += filtered_types;
-		}
-		else
-		{
-			mFilterText += LLTrans::getString("No Filters");
-			mFilterText += not_filtered_types;
-		}
-		// remove the ',' at the end
-		mFilterText.erase(mFilterText.size() - 1, 1);
-	}
-
-	if (isSinceLogoff())
-	{
-		mFilterText += LLTrans::getString("Since Logoff");
-	}
-	return mFilterText;
-=======
-    if (!mFilterText.empty())
-    {
-        return mFilterText;
-    }
-
-    std::string filtered_types;
-    std::string not_filtered_types;
-    BOOL filtered_by_type = FALSE;
-    BOOL filtered_by_all_types = TRUE;
-    S32 num_filter_types = 0;
-
-    mFilterText.clear();
-
-    if (isFilterObjectTypesWith(LLInventoryType::IT_ANIMATION))
-    {
-        filtered_types += LLTrans::getString("Animations");
-        filtered_by_type = TRUE;
-        num_filter_types++;
-    }
-    else
-    {
-        not_filtered_types += LLTrans::getString("Animations");
-
-        filtered_by_all_types = FALSE;
-    }
-
-    if (isFilterObjectTypesWith(LLInventoryType::IT_CALLINGCARD))
-    {
-        filtered_types += LLTrans::getString("Calling Cards");
-        filtered_by_type = TRUE;
-        num_filter_types++;
-    }
-    else
-    {
-        not_filtered_types += LLTrans::getString("Calling Cards");
-        filtered_by_all_types = FALSE;
-    }
-
-    if (isFilterObjectTypesWith(LLInventoryType::IT_WEARABLE))
-    {
-        filtered_types +=  LLTrans::getString("Clothing");
-        filtered_by_type = TRUE;
-        num_filter_types++;
-    }
-    else
-    {
-        not_filtered_types +=  LLTrans::getString("Clothing");
-        filtered_by_all_types = FALSE;
-    }
-
-    if (isFilterObjectTypesWith(LLInventoryType::IT_GESTURE))
-    {
-        filtered_types +=  LLTrans::getString("Gestures");
-        filtered_by_type = TRUE;
-        num_filter_types++;
-    }
-    else
-    {
-        not_filtered_types +=  LLTrans::getString("Gestures");
-        filtered_by_all_types = FALSE;
-    }
-
-    if (isFilterObjectTypesWith(LLInventoryType::IT_LANDMARK))
-    {
-        filtered_types +=  LLTrans::getString("Landmarks");
-        filtered_by_type = TRUE;
-        num_filter_types++;
-    }
-    else
-    {
-        not_filtered_types +=  LLTrans::getString("Landmarks");
-        filtered_by_all_types = FALSE;
-    }
-
-    if (isFilterObjectTypesWith(LLInventoryType::IT_MATERIAL))
-    {
-        filtered_types +=  LLTrans::getString("Materials");
-        filtered_by_type = TRUE;
-        num_filter_types++;
-    }
-    else
-    {
-        not_filtered_types +=  LLTrans::getString("Materials");
-        filtered_by_all_types = FALSE;
-    }
-
-    if (isFilterObjectTypesWith(LLInventoryType::IT_NOTECARD))
-    {
-        filtered_types +=  LLTrans::getString("Notecards");
-        filtered_by_type = TRUE;
-        num_filter_types++;
-    }
-    else
-    {
-        not_filtered_types +=  LLTrans::getString("Notecards");
-        filtered_by_all_types = FALSE;
-    }
-
-    if (isFilterObjectTypesWith(LLInventoryType::IT_OBJECT) && isFilterObjectTypesWith(LLInventoryType::IT_ATTACHMENT))
-    {
-        filtered_types +=  LLTrans::getString("Objects");
-        filtered_by_type = TRUE;
-        num_filter_types++;
-    }
-    else
-    {
-        not_filtered_types +=  LLTrans::getString("Objects");
-        filtered_by_all_types = FALSE;
-    }
-
-    if (isFilterObjectTypesWith(LLInventoryType::IT_LSL))
-    {
-        filtered_types +=  LLTrans::getString("Scripts");
-        filtered_by_type = TRUE;
-        num_filter_types++;
-    }
-    else
-    {
-        not_filtered_types +=  LLTrans::getString("Scripts");
-        filtered_by_all_types = FALSE;
-    }
-
-    if (isFilterObjectTypesWith(LLInventoryType::IT_SOUND))
-    {
-        filtered_types +=  LLTrans::getString("Sounds");
-        filtered_by_type = TRUE;
-        num_filter_types++;
-    }
-    else
-    {
-        not_filtered_types +=  LLTrans::getString("Sounds");
-        filtered_by_all_types = FALSE;
-    }
-
-    if (isFilterObjectTypesWith(LLInventoryType::IT_TEXTURE))
-    {
-        filtered_types +=  LLTrans::getString("Textures");
-        filtered_by_type = TRUE;
-        num_filter_types++;
-    }
-    else
-    {
-        not_filtered_types +=  LLTrans::getString("Textures");
-        filtered_by_all_types = FALSE;
-    }
-
-    if (isFilterObjectTypesWith(LLInventoryType::IT_SNAPSHOT))
-    {
-        filtered_types +=  LLTrans::getString("Snapshots");
-        filtered_by_type = TRUE;
-        num_filter_types++;
-    }
-    else
-    {
-        not_filtered_types +=  LLTrans::getString("Snapshots");
-        filtered_by_all_types = FALSE;
-    }
-
-    if (isFilterObjectTypesWith(LLInventoryType::IT_SETTINGS))
-    {
-        filtered_types +=  LLTrans::getString("Settings");
-        filtered_by_type = TRUE;
-        num_filter_types++;
-    }
-    else
-    {
-        not_filtered_types +=  LLTrans::getString("Settings");
-        filtered_by_all_types = FALSE;
-    }
-
-    if (!LLInventoryModelBackgroundFetch::instance().folderFetchActive()
-        && filtered_by_type
-        && !filtered_by_all_types)
-    {
-        mFilterText += " - ";
-        if (num_filter_types < 5)
-        {
-            mFilterText += filtered_types;
-        }
-        else
-        {
-            mFilterText += LLTrans::getString("No Filters");
-            mFilterText += not_filtered_types;
-        }
-        // remove the ',' at the end
-        mFilterText.erase(mFilterText.size() - 1, 1);
-    }
-
-    if (isSinceLogoff())
-    {
-        mFilterText += LLTrans::getString("Since Logoff");
-    }
-    return mFilterText;
->>>>>>> e1623bb2
-}
-
-
-LLInventoryFilter& LLInventoryFilter::operator=( const  LLInventoryFilter&  other )
-{
-    setFilterObjectTypes(other.getFilterObjectTypes());
-    setDateRange(other.getMinDate(), other.getMaxDate());
-    setHoursAgo(other.getHoursAgo());
-    setDateSearchDirection(other.getDateSearchDirection());
-    setShowFolderState(other.getShowFolderState());
-    setFilterPermissions(other.getFilterPermissions());
-    setFilterSubString(other.getFilterSubString());
-    setDateRangeLastLogoff(other.isSinceLogoff());
-    return *this;
-}
-
-
-void LLInventoryFilter::toParams(Params& params) const
-{
-    params.filter_ops.types = getFilterObjectTypes();
-    params.filter_ops.category_types = getFilterCategoryTypes();
-    if (getFilterObjectTypes() & FILTERTYPE_WEARABLE)
-    {
-        params.filter_ops.wearable_types = getFilterWearableTypes();
-    }
-    params.filter_ops.date_range.min_date = getMinDate();
-    params.filter_ops.date_range.max_date = getMaxDate();
-    params.filter_ops.hours_ago = getHoursAgo();
-    params.filter_ops.date_search_direction = getDateSearchDirection();
-    params.filter_ops.show_folder_state = getShowFolderState();
-    params.filter_ops.creator_type = getFilterCreatorType();
-    params.filter_ops.permissions = getFilterPermissions();
-    params.filter_ops.search_visibility = getSearchVisibilityTypes();
-    params.substring = getFilterSubString();
-    params.since_logoff = isSinceLogoff();
-}
-
-void LLInventoryFilter::fromParams(const Params& params)
-{
-    if (!params.validateBlock())
-    {
-        return;
-    }
-
-    setFilterObjectTypes(params.filter_ops.types);
-    setFilterCategoryTypes(params.filter_ops.category_types);
-    if (params.filter_ops.wearable_types.isProvided())
-    {
-        setFilterWearableTypes(params.filter_ops.wearable_types);
-    }
-    setDateRange(params.filter_ops.date_range.min_date,   params.filter_ops.date_range.max_date);
-    setHoursAgo(params.filter_ops.hours_ago);
-    setDateSearchDirection(params.filter_ops.date_search_direction);
-    setShowFolderState(params.filter_ops.show_folder_state);
-    setFilterCreator(params.filter_ops.creator_type);
-    setFilterPermissions(params.filter_ops.permissions);
-    setSearchVisibilityTypes(params.filter_ops.search_visibility);
-    setFilterSubString(params.substring);
-    setDateRangeLastLogoff(params.since_logoff);
-}
-
-U64 LLInventoryFilter::getFilterTypes() const
-{
-    return mFilterOps.mFilterTypes;
-}
-
-U64 LLInventoryFilter::getFilterObjectTypes() const
-{
-    return mFilterOps.mFilterObjectTypes;
-}
-
-U64 LLInventoryFilter::getFilterCategoryTypes() const
-{
-    return mFilterOps.mFilterCategoryTypes;
-}
-
-U64 LLInventoryFilter::getFilterWearableTypes() const
-{
-    return mFilterOps.mFilterWearableTypes;
-}
-
-U64 LLInventoryFilter::getFilterSettingsTypes() const
-{
-    return mFilterOps.mFilterSettingsTypes;
-}
-
-U64 LLInventoryFilter::getSearchVisibilityTypes() const
-{
-    return mFilterOps.mSearchVisibility;
-}
-
-U64 LLInventoryFilter::getFilterThumbnails() const
-{
-    return mFilterOps.mFilterThumbnails;
-}
-
-bool LLInventoryFilter::hasFilterString() const
-{
-    return mFilterSubString.size() > 0;
-}
-
-std::string::size_type LLInventoryFilter::getFilterStringSize() const
-{
-    return mFilterSubString.size();
-}
-
-PermissionMask LLInventoryFilter::getFilterPermissions() const
-{
-    return mFilterOps.mPermissions;
-}
-
-time_t LLInventoryFilter::getMinDate() const
-{
-    return mFilterOps.mMinDate;
-}
-
-time_t LLInventoryFilter::getMaxDate() const
-{
-    return mFilterOps.mMaxDate;
-}
-U32 LLInventoryFilter::getHoursAgo() const
-{
-    return mFilterOps.mHoursAgo;
-}
-U64 LLInventoryFilter::getFilterLinks() const
-{
-    return mFilterOps.mFilterLinks;
-}
-LLInventoryFilter::EFolderShow LLInventoryFilter::getShowFolderState() const
-{
-    return mFilterOps.mShowFolderState;
-}
-
-LLInventoryFilter::EFilterCreatorType LLInventoryFilter::getFilterCreatorType() const
-{
-    return mFilterOps.mFilterCreatorType;
-}
-
-bool LLInventoryFilter::isTimedOut()
-{
-    return mFilterTime.hasExpired();
-}
-
-void LLInventoryFilter::resetTime(S32 timeout)
-{
-    mFilterTime.reset();
-    F32 time_in_sec = (F32)(timeout)/1000.0;
-    mFilterTime.setTimerExpirySec(time_in_sec);
-}
-
-S32 LLInventoryFilter::getCurrentGeneration() const
-{
-    return mCurrentGeneration;
-}
-S32 LLInventoryFilter::getFirstSuccessGeneration() const
-{
-    return mFirstSuccessGeneration;
-}
-S32 LLInventoryFilter::getFirstRequiredGeneration() const
-{
-    return mFirstRequiredGeneration;
-}
-
-void LLInventoryFilter::setEmptyLookupMessage(const std::string& message)
-{
-    mEmptyLookupMessage = message;
-}
-
-void LLInventoryFilter::setDefaultEmptyLookupMessage(const std::string& message)
-{
-    mDefaultEmptyLookupMessage = message;
-}
-
-std::string LLInventoryFilter::getEmptyLookupMessage(bool is_empty_folder) const
-{
-    if ((isDefault() || is_empty_folder) && !mDefaultEmptyLookupMessage.empty())
-    {
-        return LLTrans::getString(mDefaultEmptyLookupMessage);
-    }
-    else
-    {
-        LLStringUtil::format_map_t args;
-        args["[SEARCH_TERM]"] = LLURI::escape(getFilterSubStringOrig());
-
-        return LLTrans::getString(mEmptyLookupMessage, args);
-    }
-
-}
-
-bool LLInventoryFilter::areDateLimitsSet()
-{
-    return     mFilterOps.mMinDate != time_min()
-            || mFilterOps.mMaxDate != time_max()
-            || mFilterOps.mHoursAgo != 0;
-}
-
-bool LLInventoryFilter::showAllResults() const
-{
-    return hasFilterString() && !mSingleFolderMode;
-}
-
-
-
-bool LLInventoryFilter::FilterOps::DateRange::validateBlock( bool   emit_errors /*= true*/ ) const
-{
-    bool valid = LLInitParam::Block<DateRange>::validateBlock(emit_errors);
-    if (valid)
-    {
-        if (max_date() < min_date())
-        {
-            if (emit_errors)
-            {
-                LL_WARNS() << "max_date should be greater or equal to min_date" <<   LL_ENDL;
-            }
-            valid = false;
-        }
-    }
-    return valid;
-}+/**
+* @file llinventoryfilter.cpp
+* @brief Support for filtering your inventory to only display a subset of the
+* available items.
+*
+* $LicenseInfo:firstyear=2005&license=viewerlgpl$
+* Second Life Viewer Source Code
+* Copyright (C) 2010, Linden Research, Inc.
+*
+* This library is free software; you can redistribute it and/or
+* modify it under the terms of the GNU Lesser General Public
+* License as published by the Free Software Foundation;
+* version 2.1 of the License only.
+*
+* This library is distributed in the hope that it will be useful,
+* but WITHOUT ANY WARRANTY; without even the implied warranty of
+* MERCHANTABILITY or FITNESS FOR A PARTICULAR PURPOSE.  See the GNU
+* Lesser General Public License for more details.
+*
+* You should have received a copy of the GNU Lesser General Public
+* License along with this library; if not, write to the Free Software
+* Foundation, Inc., 51 Franklin Street, Fifth Floor, Boston, MA  02110-1301  USA
+*
+* Linden Research, Inc., 945 Battery Street, San Francisco, CA  94111  USA
+* $/LicenseInfo$
+*/
+#include "llviewerprecompiledheaders.h"
+
+#include "llinventoryfilter.h"
+
+// viewer includes
+#include "llagent.h"
+#include "llfolderviewmodel.h"
+#include "llfolderviewitem.h"
+#include "llinventorymodel.h"
+#include "llinventorymodelbackgroundfetch.h"
+#include "llinventoryfunctions.h"
+#include "llmarketplacefunctions.h"
+#include "llregex.h"
+#include "llviewercontrol.h"
+#include "llfolderview.h"
+#include "llinventorybridge.h"
+#include "llviewerfoldertype.h"
+#include "llradiogroup.h"
+#include "llstartup.h"
+
+// linden library includes
+#include "llclipboard.h"
+#include "lltrans.h"
+
+LLInventoryFilter::FilterOps::FilterOps(const Params& p)
+:   mFilterObjectTypes(p.object_types),
+    mFilterCategoryTypes(p.category_types),
+    mFilterWearableTypes(p.wearable_types),
+    mFilterSettingsTypes(p.settings_types),
+    mMinDate(p.date_range.min_date),
+    mMaxDate(p.date_range.max_date),
+    mHoursAgo(p.hours_ago),
+    mDateSearchDirection(p.date_search_direction),
+    mShowFolderState(p.show_folder_state),
+    mFilterCreatorType(p.creator_type),
+    mPermissions(p.permissions),
+    mFilterTypes(p.types),
+    mFilterUUID(p.uuid),
+    mFilterLinks(p.links),
+    mFilterThumbnails(p.thumbnails),
+    mSearchVisibility(p.search_visibility)
+{
+}
+
+///----------------------------------------------------------------------------
+/// Class LLInventoryFilter
+///----------------------------------------------------------------------------
+LLInventoryFilter::LLInventoryFilter(const Params& p)
+:   mName(p.name),
+    mFilterModified(FILTER_NONE),
+    mEmptyLookupMessage("InventoryNoMatchingItems"),
+    mDefaultEmptyLookupMessage(""),
+    mFilterOps(p.filter_ops),
+    mBackupFilterOps(mFilterOps),
+    mFilterSubString(p.substring),
+    mCurrentGeneration(0),
+    mFirstRequiredGeneration(0),
+    mFirstSuccessGeneration(0),
+    mSearchType(SEARCHTYPE_NAME),
+    mSingleFolderMode(false)
+{
+    // copy mFilterOps into mDefaultFilterOps
+    markDefault();
+    mUsername = gAgentUsername;
+    LLStringUtil::toUpper(mUsername);
+}
+
+bool LLInventoryFilter::check(const LLFolderViewModelItem* item)
+{
+    const LLFolderViewModelItemInventory* listener = dynamic_cast<const LLFolderViewModelItemInventory*>(item);
+
+    // If it's a folder and we're showing all folders, return automatically.
+    const bool is_folder = listener->getInventoryType() == LLInventoryType::IT_CATEGORY;
+    if (is_folder && (mFilterOps.mShowFolderState == LLInventoryFilter::SHOW_ALL_FOLDERS))
+    {
+        return true;
+    }
+
+    std::string desc = listener->getSearchableCreatorName();
+    switch(mSearchType)
+    {
+        case SEARCHTYPE_CREATOR:
+            desc = listener->getSearchableCreatorName();
+            break;
+        case SEARCHTYPE_DESCRIPTION:
+            desc = listener->getSearchableDescription();
+            break;
+        case SEARCHTYPE_UUID:
+            desc = listener->getSearchableUUIDString();
+            break;
+        case SEARCHTYPE_NAME:
+        default:
+            desc = listener->getSearchableName();
+            break;
+    }
+
+
+    bool passed = true;
+    if (!mExactToken.empty() && (mSearchType == SEARCHTYPE_NAME))
+    {
+        passed = false;
+        typedef boost::tokenizer<boost::char_separator<char> > tokenizer;
+        boost::char_separator<char> sep(" ");
+        tokenizer tokens(desc, sep);
+
+        for (auto token_iter : tokens)
+        {
+            if (token_iter == mExactToken)
+            {
+                passed = true;
+                break;
+            }
+        }
+    }
+    else if ((mFilterTokens.size() > 0) && (mSearchType == SEARCHTYPE_NAME))
+    {
+        for (auto token_iter : mFilterTokens)
+        {
+            if (desc.find(token_iter) == std::string::npos)
+            {
+                return false;
+            }
+        }
+    }
+    else
+    {
+        passed = (mFilterSubString.size() ? desc.find(mFilterSubString) != std::string::npos : true);
+    }
+
+    passed = passed && checkAgainstFilterType(listener);
+    passed = passed && checkAgainstPermissions(listener);
+    passed = passed && checkAgainstFilterLinks(listener);
+    passed = passed && checkAgainstCreator(listener);
+    passed = passed && checkAgainstSearchVisibility(listener);
+
+    passed = passed && checkAgainstFilterThumbnails(listener->getUUID());
+
+    return passed;
+}
+
+bool LLInventoryFilter::check(const LLInventoryItem* item)
+{
+    const bool passed_string = (mFilterSubString.size() ? item->getName().find(mFilterSubString) != std::string::npos : true);
+    const bool passed_filtertype = checkAgainstFilterType(item);
+    const bool passed_permissions = checkAgainstPermissions(item);
+
+    return passed_filtertype && passed_permissions && passed_string;
+}
+
+bool LLInventoryFilter::checkFolder(const LLFolderViewModelItem* item) const
+{
+    const LLFolderViewModelItemInventory* listener = dynamic_cast<const LLFolderViewModelItemInventory*>(item);
+    if (!listener)
+    {
+        LL_ERRS() << "Folder view event listener not found." << LL_ENDL;
+        return false;
+    }
+
+    const LLUUID folder_id = listener->getUUID();
+
+    return checkFolder(folder_id);
+}
+
+bool LLInventoryFilter::checkFolder(const LLUUID& folder_id) const
+{
+    // we're showing all folders, overriding filter
+    if (mFilterOps.mShowFolderState == LLInventoryFilter::SHOW_ALL_FOLDERS)
+    {
+        return true;
+    }
+
+    // when applying a filter, matching folders get their contents downloaded first
+    // but make sure we are not interfering with pre-download
+    if (isNotDefault()
+        && LLStartUp::getStartupState() > STATE_WEARABLES_WAIT
+        && !LLInventoryModelBackgroundFetch::instance().inventoryFetchInProgress())
+    {
+        LLViewerInventoryCategory* cat = gInventory.getCategory(folder_id);
+        if ((!cat && folder_id.notNull()))
+        {
+            // Shouldn't happen? Server provides full list of folders on startup
+            LLInventoryModelBackgroundFetch::instance().start(folder_id, false);
+        }
+        else if (cat && cat->getVersion() == LLViewerInventoryCategory::VERSION_UNKNOWN)
+        {
+            // At the moment background fetch only cares about VERSION_UNKNOWN,
+            // so do not check isCategoryComplete that compares descendant count,
+            // but if that is nesesary, do a forced scheduleFolderFetch.
+            cat->fetch();
+        }
+    }
+
+    if (!checkAgainstFilterThumbnails(folder_id))
+    {
+        return false;
+    }
+
+    // Marketplace folder filtering
+    const U32 filterTypes = mFilterOps.mFilterTypes;
+    const U32 marketplace_filter = FILTERTYPE_MARKETPLACE_ACTIVE | FILTERTYPE_MARKETPLACE_INACTIVE |
+                                   FILTERTYPE_MARKETPLACE_UNASSOCIATED | FILTERTYPE_MARKETPLACE_LISTING_FOLDER |
+                                   FILTERTYPE_NO_MARKETPLACE_ITEMS;
+    if (filterTypes & marketplace_filter)
+    {
+        S32 depth = depth_nesting_in_marketplace(folder_id);
+
+        if (filterTypes & FILTERTYPE_NO_MARKETPLACE_ITEMS)
+        {
+            if (depth >= 0)
+            {
+                return false;
+            }
+        }
+
+        if (filterTypes & FILTERTYPE_MARKETPLACE_LISTING_FOLDER)
+        {
+            if (depth > 1)
+            {
+                return false;
+            }
+        }
+
+        if (depth > 0)
+        {
+            LLUUID listing_uuid = nested_parent_id(folder_id, depth);
+            if (filterTypes & FILTERTYPE_MARKETPLACE_ACTIVE)
+            {
+                if (!LLMarketplaceData::instance().getActivationState(listing_uuid))
+                {
+                    return false;
+                }
+            }
+            else if (filterTypes & FILTERTYPE_MARKETPLACE_INACTIVE)
+            {
+                if (!LLMarketplaceData::instance().isListed(listing_uuid) || LLMarketplaceData::instance().getActivationState(listing_uuid))
+                {
+                    return false;
+                }
+            }
+            else if (filterTypes & FILTERTYPE_MARKETPLACE_UNASSOCIATED)
+            {
+                if (LLMarketplaceData::instance().isListed(listing_uuid))
+                {
+                    return false;
+                }
+            }
+        }
+    }
+
+    // show folder links
+    LLViewerInventoryItem* item = gInventory.getItem(folder_id);
+    if (item && item->getActualType() == LLAssetType::AT_LINK_FOLDER)
+    {
+        return true;
+    }
+
+    if (mFilterOps.mFilterTypes & FILTERTYPE_CATEGORY)
+    {
+        // Can only filter categories for items in your inventory
+        // (e.g. versus in-world object contents).
+        const LLViewerInventoryCategory *cat = gInventory.getCategory(folder_id);
+        if (!cat)
+            return folder_id.isNull();
+        LLFolderType::EType cat_type = cat->getPreferredType();
+        if (cat_type != LLFolderType::FT_NONE && (1LL << cat_type & mFilterOps.mFilterCategoryTypes) == U64(0))
+            return false;
+    }
+
+    return true;
+}
+
+bool LLInventoryFilter::checkAgainstFilterType(const LLFolderViewModelItemInventory* listener) const
+{
+    if (!listener) return false;
+
+    LLInventoryType::EType object_type = listener->getInventoryType();
+    const LLUUID object_id = listener->getUUID();
+    const LLInventoryObject *object = gInventory.getObject(object_id);
+
+    const U32 filterTypes = mFilterOps.mFilterTypes;
+
+    ////////////////////////////////////////////////////////////////////////////////
+    // FILTERTYPE_OBJECT
+    // Pass if this item's type is of the correct filter type
+    if (filterTypes & FILTERTYPE_OBJECT)
+    {
+        switch (object_type)
+        {
+        case LLInventoryType::IT_NONE:
+            // If it has no type, pass it, unless it's a link.
+            if (object && object->getIsLinkType())
+            {
+                return false;
+            }
+            break;
+        case LLInventoryType::IT_UNKNOWN:
+            {
+                // Unknows are only shown when we show every type.
+                // Unknows are 255 and won't fit in 64 bits.
+                if (mFilterOps.mFilterObjectTypes != 0xffffffffffffffffULL)
+                {
+                    return false;
+                }
+                break;
+            }
+        default:
+            if ((1LL << object_type & mFilterOps.mFilterObjectTypes) == U64(0))
+            {
+                return false;
+            }
+            break;
+        }
+    }
+
+    if(filterTypes & FILTERTYPE_WORN)
+    {
+        if (!get_is_item_worn(object_id))
+        {
+            return false;
+        }
+    }
+
+    ////////////////////////////////////////////////////////////////////////////////
+    // FILTERTYPE_UUID
+    // Pass if this item is the target UUID or if it links to the target UUID
+    if (filterTypes & FILTERTYPE_UUID)
+    {
+        if (!object) return false;
+
+        if (object->getLinkedUUID() != mFilterOps.mFilterUUID)
+            return false;
+    }
+
+    ////////////////////////////////////////////////////////////////////////////////
+    // FILTERTYPE_DATE
+    // Pass if this item is within the date range.
+    if (filterTypes & FILTERTYPE_DATE)
+    {
+        const U16 HOURS_TO_SECONDS = 3600;
+        time_t earliest = time_corrected() - mFilterOps.mHoursAgo * HOURS_TO_SECONDS;
+
+        if (mFilterOps.mMinDate > time_min() && mFilterOps.mMinDate < earliest)
+        {
+            earliest = mFilterOps.mMinDate;
+        }
+        else if (!mFilterOps.mHoursAgo)
+        {
+            earliest = 0;
+        }
+
+        if (FILTERDATEDIRECTION_NEWER == mFilterOps.mDateSearchDirection || isSinceLogoff())
+        {
+            if (listener->getCreationDate() < earliest ||
+                listener->getCreationDate() > mFilterOps.mMaxDate)
+                return false;
+        }
+        else
+        {
+            if (listener->getCreationDate() > earliest ||
+                listener->getCreationDate() > mFilterOps.mMaxDate)
+                return false;
+        }
+    }
+
+    ////////////////////////////////////////////////////////////////////////////////
+    // FILTERTYPE_WEARABLE
+    // Pass if this item is a wearable of the appropriate type
+    if (filterTypes & FILTERTYPE_WEARABLE)
+    {
+        LLWearableType::EType type = listener->getWearableType();
+        if ((object_type == LLInventoryType::IT_WEARABLE) &&
+                (((0x1LL << type) & mFilterOps.mFilterWearableTypes) == 0))
+        {
+            return false;
+        }
+    }
+
+    ////////////////////////////////////////////////////////////////////////////////
+    // FILTERTYPE_SETTINGS
+    // Pass if this item is a setting of the appropriate type
+    if (filterTypes & FILTERTYPE_SETTINGS)
+    {
+        LLSettingsType::type_e type = listener->getSettingsType();
+        if ((object_type == LLInventoryType::IT_SETTINGS) &&
+            (((0x1LL << type) & mFilterOps.mFilterSettingsTypes) == 0))
+        {
+            return false;
+        }
+    }
+
+    ////////////////////////////////////////////////////////////////////////////////
+    // FILTERTYPE_EMPTYFOLDERS
+    // Pass if this item is a folder and is not a system folder that should be hidden
+    if (filterTypes & FILTERTYPE_EMPTYFOLDERS)
+    {
+        if (object_type == LLInventoryType::IT_CATEGORY)
+        {
+            bool is_hidden_if_empty = LLViewerFolderType::lookupIsHiddenIfEmpty(listener->getPreferredType());
+            if (is_hidden_if_empty)
+            {
+                // Force the fetching of those folders so they are hidden if they really are empty...
+                // But don't interfere with startup download
+                if (LLStartUp::getStartupState() > STATE_WEARABLES_WAIT)
+                {
+                    gInventory.fetchDescendentsOf(object_id);
+                }
+
+                LLInventoryModel::cat_array_t* cat_array = NULL;
+                LLInventoryModel::item_array_t* item_array = NULL;
+                gInventory.getDirectDescendentsOf(object_id,cat_array,item_array);
+                S32 descendents_actual = 0;
+                if(cat_array && item_array)
+                {
+                    descendents_actual = cat_array->size() + item_array->size();
+                }
+                if (descendents_actual == 0)
+                {
+                    return false;
+                }
+            }
+        }
+    }
+
+    return true;
+}
+
+bool LLInventoryFilter::checkAgainstFilterType(const LLInventoryItem* item) const
+{
+    LLInventoryType::EType object_type = item->getInventoryType();
+
+    const U32 filterTypes = mFilterOps.mFilterTypes;
+
+    ////////////////////////////////////////////////////////////////////////////////
+    // FILTERTYPE_OBJECT
+    // Pass if this item's type is of the correct filter type
+    if (filterTypes & FILTERTYPE_OBJECT)
+    {
+        switch (object_type)
+        {
+        case LLInventoryType::IT_NONE:
+            // If it has no type, pass it, unless it's a link.
+            if (item && item->getIsLinkType())
+            {
+                return false;
+            }
+            break;
+        case LLInventoryType::IT_UNKNOWN:
+            {
+                // Unknows are only shown when we show every type.
+                // Unknows are 255 and won't fit in 64 bits.
+                if (mFilterOps.mFilterObjectTypes != 0xffffffffffffffffULL)
+                {
+                    return false;
+                }
+                break;
+            }
+        default:
+            if ((1LL << object_type & mFilterOps.mFilterObjectTypes) == U64(0))
+            {
+                return false;
+            }
+            break;
+        }
+    }
+
+    ////////////////////////////////////////////////////////////////////////////////
+    // FILTERTYPE_UUID
+    // Pass if this item is the target UUID or if it links to the target UUID
+    if (filterTypes & FILTERTYPE_UUID)
+    {
+        if (!item) return false;
+
+        if (item->getLinkedUUID() != mFilterOps.mFilterUUID)
+            return false;
+    }
+
+    ////////////////////////////////////////////////////////////////////////////////
+    // FILTERTYPE_DATE
+    // Pass if this item is within the date range.
+    if (filterTypes & FILTERTYPE_DATE)
+    {
+        // We don't get the updated item creation date for the task inventory or
+        // a notecard embedded item. See LLTaskInvFVBridge::getCreationDate().
+        return false;
+    }
+
+    return true;
+}
+
+// Items and folders that are on the clipboard or, recursively, in a folder which
+// is on the clipboard must be filtered out if the clipboard is in the "cut" mode.
+bool LLInventoryFilter::checkAgainstClipboard(const LLUUID& object_id) const
+{
+    if (LLClipboard::instance().isCutMode())
+    {
+        LL_PROFILE_ZONE_SCOPED;
+        LLUUID current_id = object_id;
+        LLInventoryObject *current_object = gInventory.getObject(object_id);
+        while (current_id.notNull() && current_object)
+        {
+            if (LLClipboard::instance().isOnClipboard(current_id))
+            {
+                return false;
+            }
+            current_id = current_object->getParentUUID();
+            if (current_id.notNull())
+            {
+                current_object = gInventory.getObject(current_id);
+            }
+        }
+    }
+    return true;
+}
+
+bool LLInventoryFilter::checkAgainstPermissions(const LLFolderViewModelItemInventory* listener) const
+{
+    if (!listener) return false;
+
+    PermissionMask perm = listener->getPermissionMask();
+    const LLInvFVBridge *bridge = dynamic_cast<const LLInvFVBridge *>(listener);
+    if (bridge && bridge->isLink())
+    {
+        const LLUUID& linked_uuid = gInventory.getLinkedItemID(bridge->getUUID());
+        const LLViewerInventoryItem *linked_item = gInventory.getItem(linked_uuid);
+        if (linked_item)
+            perm = linked_item->getPermissionMask();
+    }
+    return (perm & mFilterOps.mPermissions) == mFilterOps.mPermissions;
+}
+
+bool LLInventoryFilter::checkAgainstPermissions(const LLInventoryItem* item) const
+{
+    if (!item) return false;
+
+    LLPointer<LLViewerInventoryItem> new_item = new LLViewerInventoryItem(item);
+    PermissionMask perm = new_item->getPermissionMask();
+    new_item = NULL;
+
+    return (perm & mFilterOps.mPermissions) == mFilterOps.mPermissions;
+}
+
+bool LLInventoryFilter::checkAgainstFilterLinks(const LLFolderViewModelItemInventory* listener) const
+{
+    if (!listener) return true;
+
+    const LLUUID object_id = listener->getUUID();
+    const LLInventoryObject *object = gInventory.getObject(object_id);
+    if (!object) return true;
+
+    const bool is_link = object->getIsLinkType();
+    if (is_link && (mFilterOps.mFilterLinks == FILTERLINK_EXCLUDE_LINKS))
+        return false;
+    if (!is_link && (mFilterOps.mFilterLinks == FILTERLINK_ONLY_LINKS))
+        return false;
+    return true;
+}
+
+bool LLInventoryFilter::checkAgainstFilterThumbnails(const LLUUID& object_id) const
+{
+    const LLInventoryObject *object = gInventory.getObject(object_id);
+    if (!object) return true;
+
+    const bool is_thumbnail = object->getThumbnailUUID().notNull();
+    if (is_thumbnail && (mFilterOps.mFilterThumbnails == FILTER_EXCLUDE_THUMBNAILS))
+        return false;
+    if (!is_thumbnail && (mFilterOps.mFilterThumbnails == FILTER_ONLY_THUMBNAILS))
+        return false;
+    return true;
+}
+
+bool LLInventoryFilter::checkAgainstCreator(const LLFolderViewModelItemInventory* listener) const
+{
+    if (!listener) return true;
+    const bool is_folder = listener->getInventoryType() == LLInventoryType::IT_CATEGORY;
+    switch (mFilterOps.mFilterCreatorType)
+    {
+        case FILTERCREATOR_SELF:
+            if(is_folder) return false;
+            return (listener->getSearchableCreatorName() == mUsername);
+        case FILTERCREATOR_OTHERS:
+            if(is_folder) return false;
+            return (listener->getSearchableCreatorName() != mUsername);
+        case FILTERCREATOR_ALL:
+        default:
+            return true;
+    }
+}
+
+bool LLInventoryFilter::checkAgainstSearchVisibility(const LLFolderViewModelItemInventory* listener) const
+{
+    if (!listener || !hasFilterString()) return true;
+
+    const LLUUID object_id = listener->getUUID();
+    const LLInventoryObject *object = gInventory.getObject(object_id);
+    if (!object) return true;
+
+    const bool is_link = object->getIsLinkType();
+    if (is_link && ((mFilterOps.mSearchVisibility & VISIBILITY_LINKS) == 0))
+        return false;
+
+    if (listener->isItemInOutfits() && ((mFilterOps.mSearchVisibility & VISIBILITY_OUTFITS) == 0))
+        return false;
+
+    if (listener->isItemInTrash() && ((mFilterOps.mSearchVisibility & VISIBILITY_TRASH) == 0))
+        return false;
+
+    if (!listener->isAgentInventory() && ((mFilterOps.mSearchVisibility & VISIBILITY_LIBRARY) == 0))
+        return false;
+
+    return true;
+}
+
+const std::string& LLInventoryFilter::getFilterSubString(bool trim) const
+{
+    return mFilterSubString;
+}
+
+std::string::size_type LLInventoryFilter::getStringMatchOffset(LLFolderViewModelItem* item) const
+{
+    if (mSearchType == SEARCHTYPE_NAME)
+    {
+        return mFilterSubString.size() ? item->getSearchableName().find(mFilterSubString) : std::string::npos;
+    }
+    else
+    {
+        return std::string::npos;
+    }
+}
+
+bool LLInventoryFilter::isDefault() const
+{
+    return !isNotDefault();
+}
+
+// has user modified default filter params?
+bool LLInventoryFilter::isNotDefault() const
+{
+    S32 not_default = 0;
+
+    not_default |= (mFilterOps.mFilterObjectTypes != mDefaultFilterOps.mFilterObjectTypes);
+    not_default |= (mFilterOps.mFilterCategoryTypes != mDefaultFilterOps.mFilterCategoryTypes);
+    not_default |= (mFilterOps.mFilterWearableTypes != mDefaultFilterOps.mFilterWearableTypes);
+    not_default |= (mFilterOps.mFilterTypes != mDefaultFilterOps.mFilterTypes);
+    not_default |= (mFilterOps.mFilterLinks != mDefaultFilterOps.mFilterLinks);
+    not_default |= (mFilterSubString.size());
+    not_default |= (mFilterOps.mPermissions != mDefaultFilterOps.mPermissions);
+    not_default |= (mFilterOps.mMinDate != mDefaultFilterOps.mMinDate);
+    not_default |= (mFilterOps.mMaxDate != mDefaultFilterOps.mMaxDate);
+    not_default |= (mFilterOps.mHoursAgo != mDefaultFilterOps.mHoursAgo);
+
+    return not_default != 0;
+}
+
+bool LLInventoryFilter::isActive() const
+{
+    return mFilterOps.mFilterObjectTypes != 0xffffffffffffffffULL
+        || mFilterOps.mFilterCategoryTypes != 0xffffffffffffffffULL
+        || mFilterOps.mFilterWearableTypes != 0xffffffffffffffffULL
+        || mFilterOps.mFilterTypes != FILTERTYPE_OBJECT
+        || mFilterOps.mFilterLinks != FILTERLINK_INCLUDE_LINKS
+        || mFilterSubString.size()
+        || mFilterOps.mPermissions != PERM_NONE
+        || mFilterOps.mMinDate != time_min()
+        || mFilterOps.mMaxDate != time_max()
+        || mFilterOps.mHoursAgo != 0;
+}
+
+bool LLInventoryFilter::isModified() const
+{
+    return mFilterModified != FILTER_NONE;
+}
+
+void LLInventoryFilter::updateFilterTypes(U64 types, U64& current_types)
+{
+    if (current_types != types)
+    {
+        // keep current items only if no type bits getting turned off
+        bool fewer_bits_set = (current_types & ~types) != 0;
+        bool more_bits_set = (~current_types & types) != 0;
+
+        current_types = types;
+        if (more_bits_set && fewer_bits_set)
+        {
+            // neither less or more restrictive, both simultaneously
+            // so we need to filter from scratch
+            setModified(FILTER_RESTART);
+        }
+        else if (more_bits_set)
+        {
+            // target is only one of all requested types so more type bits == less restrictive
+            setModified(FILTER_LESS_RESTRICTIVE);
+        }
+        else if (fewer_bits_set)
+        {
+            setModified(FILTER_MORE_RESTRICTIVE);
+        }
+    }
+}
+
+void LLInventoryFilter::setSearchType(ESearchType type)
+{
+    if(mSearchType != type)
+    {
+        mSearchType = type;
+        setModified();
+    }
+}
+
+void LLInventoryFilter::setFilterCreator(EFilterCreatorType type)
+{
+    if (mFilterOps.mFilterCreatorType != type)
+    {
+        mFilterOps.mFilterCreatorType = type;
+        setModified();
+    }
+}
+
+void LLInventoryFilter::setFilterObjectTypes(U64 types)
+{
+    updateFilterTypes(types, mFilterOps.mFilterObjectTypes);
+    mFilterOps.mFilterTypes |= FILTERTYPE_OBJECT;
+}
+
+void LLInventoryFilter::setFilterCategoryTypes(U64 types)
+{
+    updateFilterTypes(types, mFilterOps.mFilterCategoryTypes);
+    mFilterOps.mFilterTypes |= FILTERTYPE_CATEGORY;
+}
+
+void LLInventoryFilter::setFilterWearableTypes(U64 types)
+{
+    updateFilterTypes(types, mFilterOps.mFilterWearableTypes);
+    mFilterOps.mFilterTypes |= FILTERTYPE_WEARABLE;
+}
+
+void LLInventoryFilter::setFilterSettingsTypes(U64 types)
+{
+    updateFilterTypes(types, mFilterOps.mFilterSettingsTypes);
+    mFilterOps.mFilterTypes |= FILTERTYPE_SETTINGS;
+}
+
+void LLInventoryFilter::setFilterThumbnails(U64 filter_thumbnails)
+{
+    if (mFilterOps.mFilterThumbnails != filter_thumbnails)
+    {
+        if (mFilterOps.mFilterThumbnails == FILTER_EXCLUDE_THUMBNAILS
+            && filter_thumbnails == FILTER_ONLY_THUMBNAILS)
+        {
+            setModified(FILTER_RESTART);
+        }
+        else if (mFilterOps.mFilterThumbnails == FILTER_ONLY_THUMBNAILS
+            && filter_thumbnails == FILTER_EXCLUDE_THUMBNAILS)
+        {
+            setModified(FILTER_RESTART);
+        }
+        else if (mFilterOps.mFilterThumbnails == FILTER_INCLUDE_THUMBNAILS)
+        {
+            setModified(FILTER_MORE_RESTRICTIVE);
+        }
+        else
+        {
+            setModified(FILTER_LESS_RESTRICTIVE);
+        }
+    }
+    mFilterOps.mFilterThumbnails = filter_thumbnails;
+}
+
+void LLInventoryFilter::setFilterEmptySystemFolders()
+{
+    mFilterOps.mFilterTypes |= FILTERTYPE_EMPTYFOLDERS;
+}
+
+void LLInventoryFilter::setFilterWorn()
+{
+    mFilterOps.mFilterTypes |= FILTERTYPE_WORN;
+}
+
+void LLInventoryFilter::setFilterMarketplaceActiveFolders()
+{
+    mFilterOps.mFilterTypes |= FILTERTYPE_MARKETPLACE_ACTIVE;
+}
+
+void LLInventoryFilter::setFilterMarketplaceInactiveFolders()
+{
+    mFilterOps.mFilterTypes |= FILTERTYPE_MARKETPLACE_INACTIVE;
+}
+
+void LLInventoryFilter::setFilterMarketplaceUnassociatedFolders()
+{
+    mFilterOps.mFilterTypes |= FILTERTYPE_MARKETPLACE_UNASSOCIATED;
+}
+
+void LLInventoryFilter::setFilterMarketplaceListingFolders(bool select_only_listing_folders)
+{
+    if (select_only_listing_folders)
+    {
+        mFilterOps.mFilterTypes |= FILTERTYPE_MARKETPLACE_LISTING_FOLDER;
+        setModified(FILTER_MORE_RESTRICTIVE);
+    }
+    else
+    {
+        mFilterOps.mFilterTypes &= ~FILTERTYPE_MARKETPLACE_LISTING_FOLDER;
+        setModified(FILTER_LESS_RESTRICTIVE);
+    }
+}
+
+
+void LLInventoryFilter::toggleSearchVisibilityLinks()
+{
+    bool hide_links = mFilterOps.mSearchVisibility & VISIBILITY_LINKS;
+    if (hide_links)
+    {
+        mFilterOps.mSearchVisibility &= ~VISIBILITY_LINKS;
+    }
+    else
+    {
+        mFilterOps.mSearchVisibility |= VISIBILITY_LINKS;
+    }
+
+    if (hasFilterString())
+    {
+        setModified(hide_links ? FILTER_MORE_RESTRICTIVE : FILTER_LESS_RESTRICTIVE);
+    }
+}
+
+void LLInventoryFilter::toggleSearchVisibilityOutfits()
+{
+    bool hide_outfits = mFilterOps.mSearchVisibility & VISIBILITY_OUTFITS;
+    if (hide_outfits)
+    {
+        mFilterOps.mSearchVisibility &= ~VISIBILITY_OUTFITS;
+    }
+    else
+    {
+        mFilterOps.mSearchVisibility |= VISIBILITY_OUTFITS;
+    }
+
+    if (hasFilterString())
+    {
+        setModified(hide_outfits ? FILTER_MORE_RESTRICTIVE : FILTER_LESS_RESTRICTIVE);
+    }
+}
+
+void LLInventoryFilter::toggleSearchVisibilityTrash()
+{
+    bool hide_trash = mFilterOps.mSearchVisibility & VISIBILITY_TRASH;
+    if (hide_trash)
+    {
+        mFilterOps.mSearchVisibility &= ~VISIBILITY_TRASH;
+    }
+    else
+    {
+        mFilterOps.mSearchVisibility |= VISIBILITY_TRASH;
+    }
+
+    if (hasFilterString())
+    {
+        setModified(hide_trash ? FILTER_MORE_RESTRICTIVE : FILTER_LESS_RESTRICTIVE);
+    }
+}
+
+void LLInventoryFilter::toggleSearchVisibilityLibrary()
+{
+    bool hide_library = mFilterOps.mSearchVisibility & VISIBILITY_LIBRARY;
+    if (hide_library)
+    {
+        mFilterOps.mSearchVisibility &= ~VISIBILITY_LIBRARY;
+    }
+    else
+    {
+        mFilterOps.mSearchVisibility |= VISIBILITY_LIBRARY;
+    }
+
+    if (hasFilterString())
+    {
+        setModified(hide_library ? FILTER_MORE_RESTRICTIVE : FILTER_LESS_RESTRICTIVE);
+    }
+}
+
+void LLInventoryFilter::setFilterNoMarketplaceFolder()
+{
+    mFilterOps.mFilterTypes |= FILTERTYPE_NO_MARKETPLACE_ITEMS;
+}
+
+void LLInventoryFilter::setFilterUUID(const LLUUID& object_id)
+{
+    if (mFilterOps.mFilterUUID == LLUUID::null)
+    {
+        setModified(FILTER_MORE_RESTRICTIVE);
+    }
+    else
+    {
+        setModified(FILTER_RESTART);
+    }
+    mFilterOps.mFilterUUID = object_id;
+    mFilterOps.mFilterTypes = FILTERTYPE_UUID;
+}
+
+void LLInventoryFilter::setFilterSubString(const std::string& string)
+{
+    std::string filter_sub_string_new = string;
+    mFilterSubStringOrig = string;
+    LLStringUtil::trimHead(filter_sub_string_new);
+    LLStringUtil::toUpper(filter_sub_string_new);
+
+    if (mFilterSubString != filter_sub_string_new)
+    {
+
+        mFilterTokens.clear();
+        if (filter_sub_string_new.find_first_of("+") != std::string::npos)
+        {
+            typedef boost::tokenizer<boost::char_separator<char> > tokenizer;
+            boost::char_separator<char> sep("+");
+            tokenizer tokens(filter_sub_string_new, sep);
+
+            for (auto token_iter : tokens)
+            {
+                mFilterTokens.push_back(token_iter);
+            }
+        }
+
+        std::string old_token = mExactToken;
+        mExactToken.clear();
+        bool exact_token_changed = false;
+        if (mFilterTokens.empty() && filter_sub_string_new.size() > 2)
+        {
+            boost::regex mPattern = boost::regex("\"\\s*([^<]*)?\\s*\"",
+                boost::regex::perl | boost::regex::icase);
+            boost::match_results<std::string::const_iterator> matches;
+            mExactToken = (ll_regex_match(filter_sub_string_new, matches, mPattern) && matches[1].matched)
+                ? matches[1]
+                : LLStringUtil::null;
+            if ((old_token.empty() && !mExactToken.empty())
+                || (!old_token.empty() && mExactToken.empty()))
+            {
+                exact_token_changed = true;
+            }
+        }
+
+        // hitting BACKSPACE, for example
+        const bool less_restrictive = mFilterSubString.size() >= filter_sub_string_new.size()
+            && !mFilterSubString.substr(0, filter_sub_string_new.size()).compare(filter_sub_string_new);
+
+        // appending new characters
+        const bool more_restrictive = mFilterSubString.size() < filter_sub_string_new.size()
+            && !filter_sub_string_new.substr(0, mFilterSubString.size()).compare(mFilterSubString);
+
+        mFilterSubString = filter_sub_string_new;
+        if (exact_token_changed)
+        {
+            setModified(FILTER_RESTART);
+        }
+        else if (less_restrictive)
+        {
+            setModified(FILTER_LESS_RESTRICTIVE);
+        }
+        else if (more_restrictive)
+        {
+            setModified(FILTER_MORE_RESTRICTIVE);
+        }
+        else
+        {
+            setModified(FILTER_RESTART);
+        }
+
+        // Cancel out filter links once the search string is modified
+        if (mFilterOps.mFilterLinks == FILTERLINK_ONLY_LINKS)
+        {
+            if (mBackupFilterOps.mFilterLinks == FILTERLINK_ONLY_LINKS)
+            {
+                // we started viewer/floater in 'only links' mode
+                mFilterOps.mFilterLinks = FILTERLINK_INCLUDE_LINKS;
+            }
+            else
+            {
+                mFilterOps = mBackupFilterOps;
+                setModified(FILTER_RESTART);
+            }
+        }
+
+        // Cancel out UUID once the search string is modified
+        if (mFilterOps.mFilterTypes == FILTERTYPE_UUID)
+        {
+            mFilterOps.mFilterTypes &= ~FILTERTYPE_UUID;
+            mFilterOps.mFilterUUID = LLUUID::null;
+            setModified(FILTER_RESTART);
+        }
+    }
+}
+
+void LLInventoryFilter::setSearchVisibilityTypes(U32 types)
+{
+    if (mFilterOps.mSearchVisibility != types)
+    {
+        // keep current items only if no perm bits getting turned off
+        bool fewer_bits_set = (mFilterOps.mSearchVisibility & ~types);
+        bool more_bits_set = (~mFilterOps.mSearchVisibility & types);
+        mFilterOps.mSearchVisibility = types;
+
+        if (more_bits_set && fewer_bits_set)
+        {
+            setModified(FILTER_RESTART);
+        }
+        else if (more_bits_set)
+        {
+            // target must have all requested permission bits, so more bits == more restrictive
+            setModified(FILTER_MORE_RESTRICTIVE);
+        }
+        else if (fewer_bits_set)
+        {
+            setModified(FILTER_LESS_RESTRICTIVE);
+        }
+    }
+}
+
+void LLInventoryFilter::setSearchVisibilityTypes(const Params& params)
+{
+    if (!params.validateBlock())
+    {
+        return;
+    }
+
+    if (params.filter_ops.search_visibility.isProvided())
+    {
+        setSearchVisibilityTypes(params.filter_ops.search_visibility);
+    }
+}
+
+void LLInventoryFilter::setFilterPermissions(PermissionMask perms)
+{
+    if (mFilterOps.mPermissions != perms)
+    {
+        // keep current items only if no perm bits getting turned off
+        bool fewer_bits_set = (mFilterOps.mPermissions & ~perms);
+        bool more_bits_set = (~mFilterOps.mPermissions & perms);
+        mFilterOps.mPermissions = perms;
+
+        if (more_bits_set && fewer_bits_set)
+        {
+            setModified(FILTER_RESTART);
+        }
+        else if (more_bits_set)
+        {
+            // target must have all requested permission bits, so more bits == more restrictive
+            setModified(FILTER_MORE_RESTRICTIVE);
+        }
+        else if (fewer_bits_set)
+        {
+            setModified(FILTER_LESS_RESTRICTIVE);
+        }
+    }
+}
+
+void LLInventoryFilter::setDateRange(time_t min_date, time_t max_date)
+{
+    mFilterOps.mHoursAgo = 0;
+    if (mFilterOps.mMinDate != min_date)
+    {
+        mFilterOps.mMinDate = min_date;
+        setModified();
+    }
+    if (mFilterOps.mMaxDate != llmax(mFilterOps.mMinDate, max_date))
+    {
+        mFilterOps.mMaxDate = llmax(mFilterOps.mMinDate, max_date);
+        setModified();
+    }
+
+    if (areDateLimitsSet())
+    {
+        mFilterOps.mFilterTypes |= FILTERTYPE_DATE;
+    }
+    else
+    {
+        mFilterOps.mFilterTypes &= ~FILTERTYPE_DATE;
+    }
+}
+
+void LLInventoryFilter::setDateRangeLastLogoff(bool sl)
+{
+    static LLCachedControl<U32> s_last_logoff(gSavedPerAccountSettings, "LastLogoff", 0);
+    if (sl && !isSinceLogoff())
+    {
+        setDateRange(s_last_logoff(), time_max());
+        setModified();
+    }
+    if (!sl && isSinceLogoff())
+    {
+        setDateRange(time_min(), time_max());
+        setModified();
+    }
+
+    if (areDateLimitsSet())
+    {
+        mFilterOps.mFilterTypes |= FILTERTYPE_DATE;
+    }
+    else
+    {
+        mFilterOps.mFilterTypes &= ~FILTERTYPE_DATE;
+    }
+}
+
+bool LLInventoryFilter::isSinceLogoff() const
+{
+    static LLCachedControl<U32> s_last_logoff(gSavedSettings, "LastLogoff", 0);
+
+    return (mFilterOps.mMinDate == (time_t)s_last_logoff()) &&
+        (mFilterOps.mMaxDate == time_max()) &&
+        (mFilterOps.mFilterTypes & FILTERTYPE_DATE);
+}
+
+void LLInventoryFilter::clearModified()
+{
+    mFilterModified = FILTER_NONE;
+}
+
+void LLInventoryFilter::setHoursAgo(U32 hours)
+{
+    if (mFilterOps.mHoursAgo != hours)
+    {
+        bool are_date_limits_valid = mFilterOps.mMinDate == time_min() && mFilterOps.mMaxDate == time_max();
+
+        bool is_increasing = hours > mFilterOps.mHoursAgo;
+        bool is_decreasing = hours < mFilterOps.mHoursAgo;
+        bool is_increasing_from_zero = is_increasing && !mFilterOps.mHoursAgo && !isSinceLogoff();
+
+        // *NOTE: need to cache last filter time, in case filter goes stale
+        bool less_restrictive;
+        bool more_restrictive;
+        if (FILTERDATEDIRECTION_NEWER == mFilterOps.mDateSearchDirection)
+        {
+            less_restrictive = ((are_date_limits_valid && ((is_increasing && mFilterOps.mHoursAgo))) || !hours);
+            more_restrictive = ((are_date_limits_valid && (!is_increasing && hours)) || is_increasing_from_zero);
+        }
+        else
+        {
+            less_restrictive = ((are_date_limits_valid && ((is_decreasing && mFilterOps.mHoursAgo))) || !hours);
+            more_restrictive = ((are_date_limits_valid && (!is_decreasing && hours)) || is_increasing_from_zero);
+        }
+
+        mFilterOps.mHoursAgo = hours;
+        mFilterOps.mMinDate = time_min();
+        mFilterOps.mMaxDate = time_max();
+        if (less_restrictive)
+        {
+            setModified(FILTER_LESS_RESTRICTIVE);
+        }
+        else if (more_restrictive)
+        {
+            setModified(FILTER_MORE_RESTRICTIVE);
+        }
+        else
+        {
+            setModified(FILTER_RESTART);
+        }
+    }
+
+    if (areDateLimitsSet())
+    {
+        mFilterOps.mFilterTypes |= FILTERTYPE_DATE;
+    }
+    else
+    {
+        mFilterOps.mFilterTypes &= ~FILTERTYPE_DATE;
+    }
+}
+
+void LLInventoryFilter::setDateSearchDirection(U32 direction)
+{
+    if (direction != mFilterOps.mDateSearchDirection)
+    {
+        mFilterOps.mDateSearchDirection = direction;
+        setModified(FILTER_RESTART);
+    }
+}
+
+U32 LLInventoryFilter::getDateSearchDirection() const
+{
+    return mFilterOps.mDateSearchDirection;
+}
+
+void LLInventoryFilter::setFilterLinks(U64 filter_links)
+{
+    if (mFilterOps.mFilterLinks != filter_links)
+    {
+        if (mFilterOps.mFilterLinks == FILTERLINK_EXCLUDE_LINKS ||
+            mFilterOps.mFilterLinks == FILTERLINK_ONLY_LINKS)
+            setModified(FILTER_MORE_RESTRICTIVE);
+        else
+            setModified(FILTER_LESS_RESTRICTIVE);
+    }
+    mFilterOps.mFilterLinks = filter_links;
+}
+
+void LLInventoryFilter::setShowFolderState(EFolderShow state)
+{
+    if (mFilterOps.mShowFolderState != state)
+    {
+        mFilterOps.mShowFolderState = state;
+        if (state == SHOW_NON_EMPTY_FOLDERS)
+        {
+            // showing fewer folders than before
+            setModified(FILTER_MORE_RESTRICTIVE);
+        }
+        else if (state == SHOW_ALL_FOLDERS)
+        {
+            // showing same folders as before and then some
+            setModified(FILTER_LESS_RESTRICTIVE);
+        }
+        else
+        {
+            setModified();
+        }
+    }
+}
+
+void LLInventoryFilter::setFindAllLinksMode(const std::string &search_name, const LLUUID& search_id)
+{
+    // Save a copy of settings so that we will be able to restore it later
+    // but make sure we are not searching for links already
+    if(mFilterOps.mFilterLinks != FILTERLINK_ONLY_LINKS)
+    {
+        mBackupFilterOps = mFilterOps;
+    }
+
+    // set search options
+    setFilterSubString(search_name);
+    setFilterUUID(search_id);
+    setShowFolderState(SHOW_NON_EMPTY_FOLDERS);
+    setFilterLinks(FILTERLINK_ONLY_LINKS);
+}
+
+void LLInventoryFilter::markDefault()
+{
+    mDefaultFilterOps = mFilterOps;
+}
+
+void LLInventoryFilter::resetDefault()
+{
+    mFilterOps = mDefaultFilterOps;
+    setModified();
+}
+
+void LLInventoryFilter::setModified(EFilterModified behavior)
+{
+    mFilterText.clear();
+    mCurrentGeneration++;
+
+    if (mFilterModified == FILTER_NONE)
+    {
+        mFilterModified = behavior;
+    }
+    else if (mFilterModified != behavior)
+    {
+        // trying to do both less restrictive and more restrictive filter
+        // basically means restart from scratch
+        mFilterModified = FILTER_RESTART;
+    }
+
+    // if not keeping current filter results, update last valid as well
+    switch(mFilterModified)
+    {
+        case FILTER_RESTART:
+            mFirstRequiredGeneration = mCurrentGeneration;
+            mFirstSuccessGeneration = mCurrentGeneration;
+            break;
+        case FILTER_LESS_RESTRICTIVE:
+            mFirstRequiredGeneration = mCurrentGeneration;
+            break;
+        case FILTER_MORE_RESTRICTIVE:
+            mFirstSuccessGeneration = mCurrentGeneration;
+            break;
+        default:
+            LL_ERRS() << "Bad filter behavior specified" << LL_ENDL;
+    }
+}
+
+bool LLInventoryFilter::isFilterObjectTypesWith(LLInventoryType::EType t) const
+{
+    return mFilterOps.mFilterObjectTypes & (1LL << t);
+}
+
+const std::string& LLInventoryFilter::getFilterText()
+{
+    if (!mFilterText.empty())
+    {
+        return mFilterText;
+    }
+
+    std::string filtered_types;
+    std::string not_filtered_types;
+    bool filtered_by_type = false;
+    bool filtered_by_all_types = true;
+    S32 num_filter_types = 0;
+
+    mFilterText.clear();
+
+    if (isFilterObjectTypesWith(LLInventoryType::IT_ANIMATION))
+    {
+        filtered_types += LLTrans::getString("Animations");
+        filtered_by_type = true;
+        num_filter_types++;
+    }
+    else
+    {
+        not_filtered_types += LLTrans::getString("Animations");
+
+        filtered_by_all_types = false;
+    }
+
+    if (isFilterObjectTypesWith(LLInventoryType::IT_CALLINGCARD))
+    {
+        filtered_types += LLTrans::getString("Calling Cards");
+        filtered_by_type = true;
+        num_filter_types++;
+    }
+    else
+    {
+        not_filtered_types += LLTrans::getString("Calling Cards");
+        filtered_by_all_types = false;
+    }
+
+    if (isFilterObjectTypesWith(LLInventoryType::IT_WEARABLE))
+    {
+        filtered_types +=  LLTrans::getString("Clothing");
+        filtered_by_type = true;
+        num_filter_types++;
+    }
+    else
+    {
+        not_filtered_types +=  LLTrans::getString("Clothing");
+        filtered_by_all_types = false;
+    }
+
+    if (isFilterObjectTypesWith(LLInventoryType::IT_GESTURE))
+    {
+        filtered_types +=  LLTrans::getString("Gestures");
+        filtered_by_type = true;
+        num_filter_types++;
+    }
+    else
+    {
+        not_filtered_types +=  LLTrans::getString("Gestures");
+        filtered_by_all_types = false;
+    }
+
+    if (isFilterObjectTypesWith(LLInventoryType::IT_LANDMARK))
+    {
+        filtered_types +=  LLTrans::getString("Landmarks");
+        filtered_by_type = true;
+        num_filter_types++;
+    }
+    else
+    {
+        not_filtered_types +=  LLTrans::getString("Landmarks");
+        filtered_by_all_types = false;
+    }
+
+    if (isFilterObjectTypesWith(LLInventoryType::IT_MATERIAL))
+    {
+        filtered_types +=  LLTrans::getString("Materials");
+        filtered_by_type = true;
+        num_filter_types++;
+    }
+    else
+    {
+        not_filtered_types +=  LLTrans::getString("Materials");
+        filtered_by_all_types = false;
+    }
+
+    if (isFilterObjectTypesWith(LLInventoryType::IT_NOTECARD))
+    {
+        filtered_types +=  LLTrans::getString("Notecards");
+        filtered_by_type = true;
+        num_filter_types++;
+    }
+    else
+    {
+        not_filtered_types +=  LLTrans::getString("Notecards");
+        filtered_by_all_types = false;
+    }
+
+    if (isFilterObjectTypesWith(LLInventoryType::IT_OBJECT) && isFilterObjectTypesWith(LLInventoryType::IT_ATTACHMENT))
+    {
+        filtered_types +=  LLTrans::getString("Objects");
+        filtered_by_type = true;
+        num_filter_types++;
+    }
+    else
+    {
+        not_filtered_types +=  LLTrans::getString("Objects");
+        filtered_by_all_types = false;
+    }
+
+    if (isFilterObjectTypesWith(LLInventoryType::IT_LSL))
+    {
+        filtered_types +=  LLTrans::getString("Scripts");
+        filtered_by_type = true;
+        num_filter_types++;
+    }
+    else
+    {
+        not_filtered_types +=  LLTrans::getString("Scripts");
+        filtered_by_all_types = false;
+    }
+
+    if (isFilterObjectTypesWith(LLInventoryType::IT_SOUND))
+    {
+        filtered_types +=  LLTrans::getString("Sounds");
+        filtered_by_type = true;
+        num_filter_types++;
+    }
+    else
+    {
+        not_filtered_types +=  LLTrans::getString("Sounds");
+        filtered_by_all_types = false;
+    }
+
+    if (isFilterObjectTypesWith(LLInventoryType::IT_TEXTURE))
+    {
+        filtered_types +=  LLTrans::getString("Textures");
+        filtered_by_type = true;
+        num_filter_types++;
+    }
+    else
+    {
+        not_filtered_types +=  LLTrans::getString("Textures");
+        filtered_by_all_types = false;
+    }
+
+    if (isFilterObjectTypesWith(LLInventoryType::IT_SNAPSHOT))
+    {
+        filtered_types +=  LLTrans::getString("Snapshots");
+        filtered_by_type = true;
+        num_filter_types++;
+    }
+    else
+    {
+        not_filtered_types +=  LLTrans::getString("Snapshots");
+        filtered_by_all_types = false;
+    }
+
+    if (isFilterObjectTypesWith(LLInventoryType::IT_SETTINGS))
+    {
+        filtered_types +=  LLTrans::getString("Settings");
+        filtered_by_type = true;
+        num_filter_types++;
+    }
+    else
+    {
+        not_filtered_types +=  LLTrans::getString("Settings");
+        filtered_by_all_types = false;
+    }
+
+    if (!LLInventoryModelBackgroundFetch::instance().folderFetchActive()
+        && filtered_by_type
+        && !filtered_by_all_types)
+    {
+        mFilterText += " - ";
+        if (num_filter_types < 5)
+        {
+            mFilterText += filtered_types;
+        }
+        else
+        {
+            mFilterText += LLTrans::getString("No Filters");
+            mFilterText += not_filtered_types;
+        }
+        // remove the ',' at the end
+        mFilterText.erase(mFilterText.size() - 1, 1);
+    }
+
+    if (isSinceLogoff())
+    {
+        mFilterText += LLTrans::getString("Since Logoff");
+    }
+    return mFilterText;
+}
+
+
+LLInventoryFilter& LLInventoryFilter::operator=( const  LLInventoryFilter&  other )
+{
+    setFilterObjectTypes(other.getFilterObjectTypes());
+    setDateRange(other.getMinDate(), other.getMaxDate());
+    setHoursAgo(other.getHoursAgo());
+    setDateSearchDirection(other.getDateSearchDirection());
+    setShowFolderState(other.getShowFolderState());
+    setFilterPermissions(other.getFilterPermissions());
+    setFilterSubString(other.getFilterSubString());
+    setDateRangeLastLogoff(other.isSinceLogoff());
+    return *this;
+}
+
+
+void LLInventoryFilter::toParams(Params& params) const
+{
+    params.filter_ops.types = getFilterObjectTypes();
+    params.filter_ops.category_types = getFilterCategoryTypes();
+    if (getFilterObjectTypes() & FILTERTYPE_WEARABLE)
+    {
+        params.filter_ops.wearable_types = getFilterWearableTypes();
+    }
+    params.filter_ops.date_range.min_date = getMinDate();
+    params.filter_ops.date_range.max_date = getMaxDate();
+    params.filter_ops.hours_ago = getHoursAgo();
+    params.filter_ops.date_search_direction = getDateSearchDirection();
+    params.filter_ops.show_folder_state = getShowFolderState();
+    params.filter_ops.creator_type = getFilterCreatorType();
+    params.filter_ops.permissions = getFilterPermissions();
+    params.filter_ops.search_visibility = getSearchVisibilityTypes();
+    params.substring = getFilterSubString();
+    params.since_logoff = isSinceLogoff();
+}
+
+void LLInventoryFilter::fromParams(const Params& params)
+{
+    if (!params.validateBlock())
+    {
+        return;
+    }
+
+    setFilterObjectTypes(params.filter_ops.types);
+    setFilterCategoryTypes(params.filter_ops.category_types);
+    if (params.filter_ops.wearable_types.isProvided())
+    {
+        setFilterWearableTypes(params.filter_ops.wearable_types);
+    }
+    setDateRange(params.filter_ops.date_range.min_date,   params.filter_ops.date_range.max_date);
+    setHoursAgo(params.filter_ops.hours_ago);
+    setDateSearchDirection(params.filter_ops.date_search_direction);
+    setShowFolderState(params.filter_ops.show_folder_state);
+    setFilterCreator(params.filter_ops.creator_type);
+    setFilterPermissions(params.filter_ops.permissions);
+    setSearchVisibilityTypes(params.filter_ops.search_visibility);
+    setFilterSubString(params.substring);
+    setDateRangeLastLogoff(params.since_logoff);
+}
+
+U64 LLInventoryFilter::getFilterTypes() const
+{
+    return mFilterOps.mFilterTypes;
+}
+
+U64 LLInventoryFilter::getFilterObjectTypes() const
+{
+    return mFilterOps.mFilterObjectTypes;
+}
+
+U64 LLInventoryFilter::getFilterCategoryTypes() const
+{
+    return mFilterOps.mFilterCategoryTypes;
+}
+
+U64 LLInventoryFilter::getFilterWearableTypes() const
+{
+    return mFilterOps.mFilterWearableTypes;
+}
+
+U64 LLInventoryFilter::getFilterSettingsTypes() const
+{
+    return mFilterOps.mFilterSettingsTypes;
+}
+
+U64 LLInventoryFilter::getSearchVisibilityTypes() const
+{
+    return mFilterOps.mSearchVisibility;
+}
+
+U64 LLInventoryFilter::getFilterThumbnails() const
+{
+    return mFilterOps.mFilterThumbnails;
+}
+
+bool LLInventoryFilter::hasFilterString() const
+{
+    return mFilterSubString.size() > 0;
+}
+
+std::string::size_type LLInventoryFilter::getFilterStringSize() const
+{
+    return mFilterSubString.size();
+}
+
+PermissionMask LLInventoryFilter::getFilterPermissions() const
+{
+    return mFilterOps.mPermissions;
+}
+
+time_t LLInventoryFilter::getMinDate() const
+{
+    return mFilterOps.mMinDate;
+}
+
+time_t LLInventoryFilter::getMaxDate() const
+{
+    return mFilterOps.mMaxDate;
+}
+U32 LLInventoryFilter::getHoursAgo() const
+{
+    return mFilterOps.mHoursAgo;
+}
+U64 LLInventoryFilter::getFilterLinks() const
+{
+    return mFilterOps.mFilterLinks;
+}
+LLInventoryFilter::EFolderShow LLInventoryFilter::getShowFolderState() const
+{
+    return mFilterOps.mShowFolderState;
+}
+
+LLInventoryFilter::EFilterCreatorType LLInventoryFilter::getFilterCreatorType() const
+{
+    return mFilterOps.mFilterCreatorType;
+}
+
+bool LLInventoryFilter::isTimedOut()
+{
+    return mFilterTime.hasExpired();
+}
+
+void LLInventoryFilter::resetTime(S32 timeout)
+{
+    mFilterTime.reset();
+    F32 time_in_sec = (F32)(timeout)/1000.0;
+    mFilterTime.setTimerExpirySec(time_in_sec);
+}
+
+S32 LLInventoryFilter::getCurrentGeneration() const
+{
+    return mCurrentGeneration;
+}
+S32 LLInventoryFilter::getFirstSuccessGeneration() const
+{
+    return mFirstSuccessGeneration;
+}
+S32 LLInventoryFilter::getFirstRequiredGeneration() const
+{
+    return mFirstRequiredGeneration;
+}
+
+void LLInventoryFilter::setEmptyLookupMessage(const std::string& message)
+{
+    mEmptyLookupMessage = message;
+}
+
+void LLInventoryFilter::setDefaultEmptyLookupMessage(const std::string& message)
+{
+    mDefaultEmptyLookupMessage = message;
+}
+
+std::string LLInventoryFilter::getEmptyLookupMessage(bool is_empty_folder) const
+{
+    if ((isDefault() || is_empty_folder) && !mDefaultEmptyLookupMessage.empty())
+    {
+        return LLTrans::getString(mDefaultEmptyLookupMessage);
+    }
+    else
+    {
+        LLStringUtil::format_map_t args;
+        args["[SEARCH_TERM]"] = LLURI::escape(getFilterSubStringOrig());
+
+        return LLTrans::getString(mEmptyLookupMessage, args);
+    }
+
+}
+
+bool LLInventoryFilter::areDateLimitsSet()
+{
+    return     mFilterOps.mMinDate != time_min()
+            || mFilterOps.mMaxDate != time_max()
+            || mFilterOps.mHoursAgo != 0;
+}
+
+bool LLInventoryFilter::showAllResults() const
+{
+    return hasFilterString() && !mSingleFolderMode;
+}
+
+
+
+bool LLInventoryFilter::FilterOps::DateRange::validateBlock( bool   emit_errors /*= true*/ ) const
+{
+    bool valid = LLInitParam::Block<DateRange>::validateBlock(emit_errors);
+    if (valid)
+    {
+        if (max_date() < min_date())
+        {
+            if (emit_errors)
+            {
+                LL_WARNS() << "max_date should be greater or equal to min_date" <<   LL_ENDL;
+            }
+            valid = false;
+        }
+    }
+    return valid;
+}