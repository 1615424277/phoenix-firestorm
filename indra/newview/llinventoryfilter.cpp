/** 
* @file llinventoryfilter.cpp
* @brief Support for filtering your inventory to only display a subset of the
* available items.
*
* $LicenseInfo:firstyear=2005&license=viewerlgpl$
* Second Life Viewer Source Code
* Copyright (C) 2010, Linden Research, Inc.
* 
* This library is free software; you can redistribute it and/or
* modify it under the terms of the GNU Lesser General Public
* License as published by the Free Software Foundation;
* version 2.1 of the License only.
* 
* This library is distributed in the hope that it will be useful,
* but WITHOUT ANY WARRANTY; without even the implied warranty of
* MERCHANTABILITY or FITNESS FOR A PARTICULAR PURPOSE.  See the GNU
* Lesser General Public License for more details.
* 
* You should have received a copy of the GNU Lesser General Public
* License along with this library; if not, write to the Free Software
* Foundation, Inc., 51 Franklin Street, Fifth Floor, Boston, MA  02110-1301  USA
* 
* Linden Research, Inc., 945 Battery Street, San Francisco, CA  94111  USA
* $/LicenseInfo$
*/
#include "llviewerprecompiledheaders.h"

#include "llinventoryfilter.h"

// viewer includes
#include "llfoldervieweventlistener.h"
#include "llfolderviewitem.h"
#include "llinventorymodel.h"
#include "llinventorymodelbackgroundfetch.h"
#include "llviewercontrol.h"
#include "llfolderview.h"
#include "llinventorybridge.h"
#include "llviewerfoldertype.h"

// linden library includes
#include "llclipboard.h"
#include "lltrans.h"

<<<<<<< HEAD
LLFastTimer::DeclareTimer FT_FILTER_CLIPBOARD("Filter Clipboard");

LLInventoryFilter::FilterOps::FilterOps() :
	mFilterObjectTypes(0xffffffffffffffffULL),
	mFilterCategoryTypes(0xffffffffffffffffULL),
	mFilterWearableTypes(0xffffffffffffffffULL),
	mMinDate(time_min()),
	mMaxDate(time_max()),
	mHoursAgo(0),
	mShowFolderState(SHOW_NON_EMPTY_FOLDERS),
	mPermissions(PERM_NONE),
	mFilterTypes(FILTERTYPE_OBJECT),
	mFilterUUID(LLUUID::null),
	mFilterLinks(FILTERLINK_INCLUDE_LINKS)
=======
LLInventoryFilter::FilterOps::FilterOps(const Params& p)
:	mFilterObjectTypes(p.object_types),
	mFilterCategoryTypes(p.category_types),
	mFilterWearableTypes(p.wearable_types),
	mMinDate(p.date_range.min_date),
	mMaxDate(p.date_range.max_date),
	mHoursAgo(p.hours_ago),
	mShowFolderState(p.show_folder_state),
	mPermissions(p.permissions),
	mFilterTypes(p.types),
	mFilterUUID(p.uuid),
	mFilterLinks(p.links)
>>>>>>> 9940ca5a
{
}

///----------------------------------------------------------------------------
/// Class LLInventoryFilter
///----------------------------------------------------------------------------
LLInventoryFilter::LLInventoryFilter(const std::string& name, const   Params& p)
:	mName(name),
	mModified(FALSE),
	mNeedTextRebuild(TRUE),
	mEmptyLookupMessage("InventoryNoMatchingItems"),
        mFilterOps(p.filter_ops)
{
	mOrder = p.sort_order; // This gets overridden by a pref immediately

	mFilterSubString(p.substring);
	mLastSuccessGeneration = 0;
	mLastFailGeneration = S32_MAX;
	getFirstSuccessGeneration = 0;
	mFilterCount = 0;
	mNextFilterGeneration = mLastSuccessGeneration + 1;

	mLastLogoff = gSavedPerAccountSettings.getU32("LastLogoff");
	mFilterBehavior = FILTER_NONE;

	// copy mFilterOps into mDefaultFilterOps
	markDefault();
}

LLInventoryFilter::~LLInventoryFilter()
{
}

BOOL LLInventoryFilter::check(const LLFolderViewItem* item) 
{
	// Clipboard cut items are *always* filtered so we need this value upfront
	const LLFolderViewEventListener* listener = item->getListener();
	const BOOL passed_clipboard = (listener ? checkAgainstClipboard(listener->getUUID()) : TRUE);

	// If it's a folder and we're showing all folders, return automatically.
	const BOOL is_folder = (dynamic_cast<const LLFolderViewFolder*>(item) != NULL);
	if (is_folder && (mFilterOps.mShowFolderState == LLInventoryFilter::SHOW_ALL_FOLDERS))
	{
		return passed_clipboard;
	}

	std::string::size_type string_offset = mFilterSubString.size() ?   item->getSearchableLabel().find(mFilterSubString) : std::string::npos;

	const BOOL passed_filtertype = checkAgainstFilterType(item);
	const BOOL passed_permissions = checkAgainstPermissions(item);
	const BOOL passed_filterlink = checkAgainstFilterLinks(item);
	const BOOL passed = (passed_filtertype &&
						 passed_permissions &&
						 passed_filterlink &&
<<<<<<< HEAD
						 passed_clipboard &&
						 (mFilterSubString.size() == 0 || mSubStringMatchOffset != std::string::npos));
=======
						 (mFilterSubString.size() == 0 || string_offset !=  std::string::npos));
>>>>>>> 9940ca5a

	return passed;
}

bool LLInventoryFilter::check(const LLInventoryItem* item)
{
	std::string::size_type string_offset = mFilterSubString.size() ?   item->getName().find(mFilterSubString) : std::string::npos;

	const bool passed_filtertype = checkAgainstFilterType(item);
	const bool passed_permissions = checkAgainstPermissions(item);
	const BOOL passed_clipboard = checkAgainstClipboard(item->getUUID());
	const bool passed = (passed_filtertype &&
						 passed_permissions &&
<<<<<<< HEAD
						 passed_clipboard &&
						 (mFilterSubString.size() == 0 || mSubStringMatchOffset != std::string::npos));
=======
						 (mFilterSubString.size() == 0 || string_offset !=  std::string::npos));
>>>>>>> 9940ca5a

	return passed;
}

bool LLInventoryFilter::checkFolder(const LLFolderViewFolder* folder) const
{
	if (!folder)
	{
		llwarns << "The filter can not be checked on an invalid folder." << llendl;
		llassert(false); // crash in development builds
		return false;
	}

	const LLFolderViewModelItemInventory* listener = folder->getListener();
	if (!listener)
	{
		llwarns << "Folder view event listener not found." << llendl;
		llassert(false); // crash in development builds
		return false;
	}

	const LLUUID folder_id = listener->getUUID();

	return checkFolder(folder_id);
}

bool LLInventoryFilter::checkFolder(const LLUUID& folder_id) const
{
	// Always check against the clipboard
	const BOOL passed_clipboard = checkAgainstClipboard(folder_id);
	
	// we're showing all folders, overriding filter
	if (mFilterOps.mShowFolderState == LLInventoryFilter::SHOW_ALL_FOLDERS)
	{
		return passed_clipboard;
	}

	if (mFilterOps.mFilterTypes & FILTERTYPE_CATEGORY)
	{
		// Can only filter categories for items in your inventory
		// (e.g. versus in-world object contents).
		const LLViewerInventoryCategory *cat = gInventory.getCategory(folder_id);
		if (!cat)
			return false;
		LLFolderType::EType cat_type = cat->getPreferredType();
		if (cat_type != LLFolderType::FT_NONE && (1LL << cat_type & mFilterOps.mFilterCategoryTypes) == U64(0))
			return false;
	}

	return passed_clipboard;
}

BOOL LLInventoryFilter::checkAgainstFilterType(const LLFolderViewItem* item) const
{
	const LLFolderViewModelItemInventory* listener = item->getListener();
	if (!listener) return FALSE;

	LLInventoryType::EType object_type = listener->getInventoryType();
	const LLUUID object_id = listener->getUUID();
	const LLInventoryObject *object = gInventory.getObject(object_id);

	const U32 filterTypes = mFilterOps.mFilterTypes;

	////////////////////////////////////////////////////////////////////////////////
	// FILTERTYPE_OBJECT
	// Pass if this item's type is of the correct filter type
	if (filterTypes & FILTERTYPE_OBJECT)
	{
		// If it has no type, pass it, unless it's a link.
		if (object_type == LLInventoryType::IT_NONE)
		{
			if (object && object->getIsLinkType())
			{
				return FALSE;
			}
		}
		else if ((1LL << object_type & mFilterOps.mFilterObjectTypes) == U64(0))
		{
			return FALSE;
		}
	}
	
	////////////////////////////////////////////////////////////////////////////////
	// FILTERTYPE_UUID
	// Pass if this item is the target UUID or if it links to the target UUID
	if (filterTypes & FILTERTYPE_UUID)
	{
		if (!object) return FALSE;

		if (object->getLinkedUUID() != mFilterOps.mFilterUUID)
			return FALSE;
	}

	////////////////////////////////////////////////////////////////////////////////
	// FILTERTYPE_DATE
	// Pass if this item is within the date range.
	if (filterTypes & FILTERTYPE_DATE)
	{
		const U16 HOURS_TO_SECONDS = 3600;
		time_t earliest = time_corrected() - mFilterOps.mHoursAgo * HOURS_TO_SECONDS;
		if (mFilterOps.mMinDate > time_min() && mFilterOps.mMinDate < earliest)
		{
			earliest = mFilterOps.mMinDate;
		}
		else if (!mFilterOps.mHoursAgo)
		{
			earliest = 0;
		}
		if (listener->getCreationDate() < earliest ||
			listener->getCreationDate() > mFilterOps.mMaxDate)
			return FALSE;
	}

	////////////////////////////////////////////////////////////////////////////////
	// FILTERTYPE_WEARABLE
	// Pass if this item is a wearable of the appropriate type
	if (filterTypes & FILTERTYPE_WEARABLE)
	{
		LLWearableType::EType type = listener->getWearableType();
		if ((0x1LL << type & mFilterOps.mFilterWearableTypes) == 0)
		{
			return FALSE;
		}
	}

	////////////////////////////////////////////////////////////////////////////////
	// FILTERTYPE_EMPTYFOLDERS
	// Pass if this item is a folder and is not a system folder that should be hidden
	if (filterTypes & FILTERTYPE_EMPTYFOLDERS)
	{
		if (object_type == LLInventoryType::IT_CATEGORY)
		{
			bool is_hidden_if_empty = LLViewerFolderType::lookupIsHiddenIfEmpty(listener->getPreferredType());
			if (is_hidden_if_empty)
			{
				// Force the fetching of those folders so they are hidden iff they really are empty...
				gInventory.fetchDescendentsOf(object_id);
				return FALSE;
			}
		}
	}

	return TRUE;
}

bool LLInventoryFilter::checkAgainstFilterType(const LLInventoryItem* item) const
{
	LLInventoryType::EType object_type = item->getInventoryType();
	const LLUUID object_id = item->getUUID();

	const U32 filterTypes = mFilterOps.mFilterTypes;

	////////////////////////////////////////////////////////////////////////////////
	// FILTERTYPE_OBJECT
	// Pass if this item's type is of the correct filter type
	if (filterTypes & FILTERTYPE_OBJECT)
	{
		// If it has no type, pass it, unless it's a link.
		if (object_type == LLInventoryType::IT_NONE)
		{
			if (item && item->getIsLinkType())
			{
				return false;
			}
		}
		else if ((1LL << object_type & mFilterOps.mFilterObjectTypes) == U64(0))
		{
			return false;
		}
	}

	////////////////////////////////////////////////////////////////////////////////
	// FILTERTYPE_UUID
	// Pass if this item is the target UUID or if it links to the target UUID
	if (filterTypes & FILTERTYPE_UUID)
	{
		if (!item) return false;

		if (item->getLinkedUUID() != mFilterOps.mFilterUUID)
			return false;
	}

	////////////////////////////////////////////////////////////////////////////////
	// FILTERTYPE_DATE
	// Pass if this item is within the date range.
	if (filterTypes & FILTERTYPE_DATE)
	{
		// We don't get the updated item creation date for the task inventory or
		// a notecard embedded item. See LLTaskInvFVBridge::getCreationDate().
		return false;
	}

	return true;
}

// Items and folders that are on the clipboard or, recursively, in a folder which  
// is on the clipboard must be filtered out if the clipboard is in the "cut" mode.
bool LLInventoryFilter::checkAgainstClipboard(const LLUUID& object_id) const
{
	if (LLClipboard::instance().isCutMode())
	{
		LLFastTimer ft(FT_FILTER_CLIPBOARD);
		LLUUID current_id = object_id;
		LLInventoryObject *current_object = gInventory.getObject(object_id);
		while (current_id.notNull() && current_object)
		{
			if (LLClipboard::instance().isOnClipboard(current_id))
			{
				return false;
			}
			current_id = current_object->getParentUUID();
			if (current_id.notNull())
			{
				current_object = gInventory.getObject(current_id);
			}
		}
	}
	return true;
}

BOOL LLInventoryFilter::checkAgainstPermissions(const LLFolderViewItem* item) const
{
	const LLFolderViewModelItemInventory* listener = item->getListener();
	if (!listener) return FALSE;

	PermissionMask perm = listener->getPermissionMask();
	const LLInvFVBridge *bridge = dynamic_cast<const LLInvFVBridge *>(item->getListener());
	if (bridge && bridge->isLink())
	{
		const LLUUID& linked_uuid = gInventory.getLinkedItemID(bridge->getUUID());
		const LLViewerInventoryItem *linked_item = gInventory.getItem(linked_uuid);
		if (linked_item)
			perm = linked_item->getPermissionMask();
	}
	return (perm & mFilterOps.mPermissions) == mFilterOps.mPermissions;
}

bool LLInventoryFilter::checkAgainstPermissions(const LLInventoryItem* item) const
{
	if (!item) return false;

	LLPointer<LLViewerInventoryItem> new_item = new LLViewerInventoryItem(item);
	PermissionMask perm = new_item->getPermissionMask();
	new_item = NULL;

	return (perm & mFilterOps.mPermissions) == mFilterOps.mPermissions;
}

BOOL LLInventoryFilter::checkAgainstFilterLinks(const LLFolderViewItem* item) const
{
	const LLFolderViewModelItemInventory* listener = item->getListener();
	if (!listener) return TRUE;

	const LLUUID object_id = listener->getUUID();
	const LLInventoryObject *object = gInventory.getObject(object_id);
	if (!object) return TRUE;

	const BOOL is_link = object->getIsLinkType();
	if (is_link && (mFilterOps.mFilterLinks == FILTERLINK_EXCLUDE_LINKS))
		return FALSE;
	if (!is_link && (mFilterOps.mFilterLinks == FILTERLINK_ONLY_LINKS))
		return FALSE;
	return TRUE;
}

const std::string& LLInventoryFilter::getFilterSubString(BOOL trim) const
{
	return mFilterSubString;
}

std::string::size_type   LLInventoryFilter::getStringMatchOffset(LLFolderViewItem* item) const
{
	return mFilterSubString.size() ? item->getName().find(mFilterSubString)   : std::string::npos;
}

BOOL LLInventoryFilter::isDefault() const
{
	return !isNotDefault();
}

// has user modified default filter params?
BOOL LLInventoryFilter::isNotDefault() const
{
	BOOL not_default = FALSE;

	not_default |= (mFilterOps.mFilterObjectTypes != mDefaultFilterOps.mFilterObjectTypes);
	not_default |= (mFilterOps.mFilterCategoryTypes != mDefaultFilterOps.mFilterCategoryTypes);
	not_default |= (mFilterOps.mFilterWearableTypes != mDefaultFilterOps.mFilterWearableTypes);
	not_default |= (mFilterOps.mFilterTypes != mDefaultFilterOps.mFilterTypes);
	not_default |= (mFilterOps.mFilterLinks != mDefaultFilterOps.mFilterLinks);
	not_default |= (mFilterSubString.size());
	not_default |= (mFilterOps.mPermissions != mDefaultFilterOps.mPermissions);
	not_default |= (mFilterOps.mMinDate != mDefaultFilterOps.mMinDate);
	not_default |= (mFilterOps.mMaxDate != mDefaultFilterOps.mMaxDate);
	not_default |= (mFilterOps.mHoursAgo != mDefaultFilterOps.mHoursAgo);
	
	return not_default;
}

BOOL LLInventoryFilter::isActive() const
{
	return mFilterOps.mFilterObjectTypes != 0xffffffffffffffffULL
		|| mFilterOps.mFilterCategoryTypes != 0xffffffffffffffffULL
		|| mFilterOps.mFilterWearableTypes != 0xffffffffffffffffULL
		|| mFilterOps.mFilterTypes != FILTERTYPE_OBJECT
		|| mFilterOps.mFilterLinks != FILTERLINK_INCLUDE_LINKS
		|| mFilterSubString.size() 
		|| mFilterOps.mPermissions != PERM_NONE 
		|| mFilterOps.mMinDate != time_min()
		|| mFilterOps.mMaxDate != time_max()
		|| mFilterOps.mHoursAgo != 0;
}

BOOL LLInventoryFilter::isModified() const
{
	return mModified;
}

BOOL LLInventoryFilter::isModifiedAndClear()
{
	BOOL ret = mModified;
	mModified = FALSE;
	return ret;
}

void LLInventoryFilter::updateFilterTypes(U64 types, U64& current_types)
{
	if (current_types != types)
	{
		// keep current items only if no type bits getting turned off
		bool fewer_bits_set = (current_types & ~types) != 0;
		bool more_bits_set = (~current_types & types) != 0;

		current_types = types;
		if (more_bits_set && fewer_bits_set)
		{
			// neither less or more restrive, both simultaneously
			// so we need to filter from scratch
			setModified(FILTER_RESTART);
		}
		else if (more_bits_set)
		{
			// target is only one of all requested types so more type bits == less restrictive
			setModified(FILTER_LESS_RESTRICTIVE);
		}
		else if (fewer_bits_set)
		{
			setModified(FILTER_MORE_RESTRICTIVE);
		}
	}
}

void LLInventoryFilter::setFilterObjectTypes(U64 types)
{
	updateFilterTypes(types, mFilterOps.mFilterObjectTypes);
	mFilterOps.mFilterTypes |= FILTERTYPE_OBJECT;
}

void LLInventoryFilter::setFilterCategoryTypes(U64 types)
{
	updateFilterTypes(types, mFilterOps.mFilterCategoryTypes);
	mFilterOps.mFilterTypes |= FILTERTYPE_CATEGORY;
}

void LLInventoryFilter::setFilterWearableTypes(U64 types)
{
	updateFilterTypes(types, mFilterOps.mFilterWearableTypes);
	mFilterOps.mFilterTypes |= FILTERTYPE_WEARABLE;
}

void LLInventoryFilter::setFilterEmptySystemFolders()
{
	mFilterOps.mFilterTypes |= FILTERTYPE_EMPTYFOLDERS;
}

void LLInventoryFilter::setFilterUUID(const LLUUID& object_id)
{
	if (mFilterOps.mFilterUUID == LLUUID::null)
	{
		setModified(FILTER_MORE_RESTRICTIVE);
	}
	else
	{
		setModified(FILTER_RESTART);
	}
	mFilterOps.mFilterUUID = object_id;
	mFilterOps.mFilterTypes = FILTERTYPE_UUID;
}

void LLInventoryFilter::setFilterSubString(const std::string& string)
{
	std::string filter_sub_string_new = string;
	mFilterSubStringOrig = string;
	LLStringUtil::trimHead(filter_sub_string_new);
	LLStringUtil::toUpper(filter_sub_string_new);

	if (mFilterSubString != filter_sub_string_new)
	{
		// hitting BACKSPACE, for example
		const BOOL less_restrictive = mFilterSubString.size() >= filter_sub_string_new.size()
			&& !mFilterSubString.substr(0, filter_sub_string_new.size()).compare(filter_sub_string_new);

		// appending new characters
		const BOOL more_restrictive = mFilterSubString.size() < filter_sub_string_new.size()
			&& !filter_sub_string_new.substr(0, mFilterSubString.size()).compare(mFilterSubString);

		mFilterSubString = filter_sub_string_new;
		if (less_restrictive)
		{
			setModified(FILTER_LESS_RESTRICTIVE);
		}
		else if (more_restrictive)
		{
			setModified(FILTER_MORE_RESTRICTIVE);
		}
		else
		{
			setModified(FILTER_RESTART);
		}

		// Cancel out UUID once the search string is modified
		if (mFilterOps.mFilterTypes == FILTERTYPE_UUID)
		{
			mFilterOps.mFilterTypes &= ~FILTERTYPE_UUID;
			mFilterOps.mFilterUUID == LLUUID::null;
			setModified(FILTER_RESTART);
		}

		// Cancel out filter links once the search string is modified
		{
			mFilterOps.mFilterLinks = FILTERLINK_INCLUDE_LINKS;
		}
	}
}

void LLInventoryFilter::setFilterPermissions(PermissionMask perms)
{
	if (mFilterOps.mPermissions != perms)
	{
		// keep current items only if no perm bits getting turned off
		BOOL fewer_bits_set = (mFilterOps.mPermissions & ~perms);
		BOOL more_bits_set = (~mFilterOps.mPermissions & perms);
		mFilterOps.mPermissions = perms;

		if (more_bits_set && fewer_bits_set)
		{
			setModified(FILTER_RESTART);
		}
		else if (more_bits_set)
		{
			// target must have all requested permission bits, so more bits == more restrictive
			setModified(FILTER_MORE_RESTRICTIVE);
		}
		else if (fewer_bits_set)
		{
			setModified(FILTER_LESS_RESTRICTIVE);
		}
	}
}

void LLInventoryFilter::setDateRange(time_t min_date, time_t max_date)
{
	mFilterOps.mHoursAgo = 0;
	if (mFilterOps.mMinDate != min_date)
	{
		mFilterOps.mMinDate = min_date;
		setModified();
	}
	if (mFilterOps.mMaxDate != llmax(mFilterOps.mMinDate, max_date))
	{
		mFilterOps.mMaxDate = llmax(mFilterOps.mMinDate, max_date);
		setModified();
	}

	if (areDateLimitsSet())
	{
		mFilterOps.mFilterTypes |= FILTERTYPE_DATE;
	}
	else
	{
		mFilterOps.mFilterTypes &= ~FILTERTYPE_DATE;
	}
}

void LLInventoryFilter::setDateRangeLastLogoff(BOOL sl)
{
	if (sl && !isSinceLogoff())
	{
		setDateRange(mLastLogoff, time_max());
		setModified();
	}
	if (!sl && isSinceLogoff())
	{
		setDateRange(time_min(), time_max());
		setModified();
	}

	if (areDateLimitsSet())
	{
		mFilterOps.mFilterTypes |= FILTERTYPE_DATE;
	}
	else
	{
		mFilterOps.mFilterTypes &= ~FILTERTYPE_DATE;
	}
}

BOOL LLInventoryFilter::isSinceLogoff() const
{
	return (mFilterOps.mMinDate == (time_t)mLastLogoff) &&
		(mFilterOps.mMaxDate == time_max()) &&
		(mFilterOps.mFilterTypes & FILTERTYPE_DATE);
}

void LLInventoryFilter::clearModified()
{
	mModified = FALSE; 
	mFilterBehavior = FILTER_NONE;
}

void LLInventoryFilter::setHoursAgo(U32 hours)
{
	if (mFilterOps.mHoursAgo != hours)
	{
		bool are_date_limits_valid = mFilterOps.mMinDate == time_min() && mFilterOps.mMaxDate == time_max();

		bool is_increasing = hours > mFilterOps.mHoursAgo;
		bool is_increasing_from_zero = is_increasing && !mFilterOps.mHoursAgo;

		// *NOTE: need to cache last filter time, in case filter goes stale
		BOOL less_restrictive = (are_date_limits_valid && ((is_increasing && mFilterOps.mHoursAgo)) || !hours);
		BOOL more_restrictive = (are_date_limits_valid && (!is_increasing && hours) || is_increasing_from_zero);

		mFilterOps.mHoursAgo = hours;
		mFilterOps.mMinDate = time_min();
		mFilterOps.mMaxDate = time_max();
		if (less_restrictive)
		{
			setModified(FILTER_LESS_RESTRICTIVE);
		}
		else if (more_restrictive)
		{
			setModified(FILTER_MORE_RESTRICTIVE);
		}
		else
		{
			setModified(FILTER_RESTART);
		}
	}

	if (areDateLimitsSet())
	{
		mFilterOps.mFilterTypes |= FILTERTYPE_DATE;
	}
	else
	{
		mFilterOps.mFilterTypes &= ~FILTERTYPE_DATE;
	}
}

void LLInventoryFilter::setFilterLinks(U64 filter_links)
{
	if (mFilterOps.mFilterLinks != filter_links)
	{
		if (mFilterOps.mFilterLinks == FILTERLINK_EXCLUDE_LINKS ||
			mFilterOps.mFilterLinks == FILTERLINK_ONLY_LINKS)
			setModified(FILTER_MORE_RESTRICTIVE);
		else
			setModified(FILTER_LESS_RESTRICTIVE);
	}
	mFilterOps.mFilterLinks = filter_links;
}

void LLInventoryFilter::setShowFolderState(EFolderShow state)
{
	if (mFilterOps.mShowFolderState != state)
	{
		mFilterOps.mShowFolderState = state;
		if (state == SHOW_NON_EMPTY_FOLDERS)
		{
			// showing fewer folders than before
			setModified(FILTER_MORE_RESTRICTIVE);
		}
		else if (state == SHOW_ALL_FOLDERS)
		{
			// showing same folders as before and then some
			setModified(FILTER_LESS_RESTRICTIVE);
		}
		else
		{
			setModified();
		}
	}
}

void LLInventoryFilter::setSortOrder(U32 order)
{
	if (mOrder != order)
	{
		mOrder = order;
		setModified();
	}
}

void LLInventoryFilter::markDefault()
{
	mDefaultFilterOps = mFilterOps;
}

void LLInventoryFilter::resetDefault()
{
	mFilterOps = mDefaultFilterOps;
	setModified();
}

void LLInventoryFilter::setModified(EFilterBehavior behavior)
{
	mModified = TRUE;
	mNeedTextRebuild = TRUE;
	mLastSuccessGeneration = mNextFilterGeneration++;

	if (mFilterBehavior == FILTER_NONE)
	{
		mFilterBehavior = behavior;
	}
	else if (mFilterBehavior != behavior)
	{
		// trying to do both less restrictive and more restrictive filter
		// basically means restart from scratch
		mFilterBehavior = FILTER_RESTART;
	}

	if (isNotDefault())
	{
		// if not keeping current filter results, update last valid as well
		switch(mFilterBehavior)
		{
			case FILTER_RESTART:
				mLastFailGeneration = mLastSuccessGeneration;
				mFirstSuccessGeneration = mLastSuccessGeneration;
				break;
			case FILTER_LESS_RESTRICTIVE:
				mLastFailGeneration = mLastSuccessGeneration;
				break;
			case FILTER_MORE_RESTRICTIVE:
				mFirstSuccessGeneration = mLastSuccessGeneration;
				// must have passed either current filter generation (meaningless, as it hasn't been run yet)
				// or some older generation, so keep the value
				mLastFailGeneration = llmin(mLastFailGeneration,  mLastSuccessGeneration);
				break;
			default:
				llerrs << "Bad filter behavior specified" << llendl;
		}
	}
	else
	{
		// shortcut disabled filters to show everything immediately
		mMinRequiredGeneration = 0;
		mMustPassGeneration = S32_MAX;
	}
}

BOOL LLInventoryFilter::isFilterObjectTypesWith(LLInventoryType::EType t) const
{
	return mFilterOps.mFilterObjectTypes & (1LL << t);
}

const std::string& LLInventoryFilter::getFilterText()
{
	if (!mNeedTextRebuild)
	{
		return mFilterText;
	}

	mNeedTextRebuild = FALSE;
	std::string filtered_types;
	std::string not_filtered_types;
	BOOL filtered_by_type = FALSE;
	BOOL filtered_by_all_types = TRUE;
	S32 num_filter_types = 0;
	mFilterText.clear();

	if (isFilterObjectTypesWith(LLInventoryType::IT_ANIMATION))
	{
		//filtered_types += " Animations,";
		filtered_types += LLTrans::getString("Animations");
		filtered_by_type = TRUE;
		num_filter_types++;
	}
	else
	{
		//not_filtered_types += " Animations,";
		not_filtered_types += LLTrans::getString("Animations");

		filtered_by_all_types = FALSE;
	}

	if (isFilterObjectTypesWith(LLInventoryType::IT_CALLINGCARD))
	{
		//filtered_types += " Calling Cards,";
		filtered_types += LLTrans::getString("Calling Cards");
		filtered_by_type = TRUE;
		num_filter_types++;
	}
	else
	{
		//not_filtered_types += " Calling Cards,";
		not_filtered_types += LLTrans::getString("Calling Cards");
		filtered_by_all_types = FALSE;
	}

	if (isFilterObjectTypesWith(LLInventoryType::IT_WEARABLE))
	{
		//filtered_types += " Clothing,";
		filtered_types +=  LLTrans::getString("Clothing");
		filtered_by_type = TRUE;
		num_filter_types++;
	}
	else
	{
		//not_filtered_types += " Clothing,";
		not_filtered_types +=  LLTrans::getString("Clothing");
		filtered_by_all_types = FALSE;
	}

	if (isFilterObjectTypesWith(LLInventoryType::IT_GESTURE))
	{
		//filtered_types += " Gestures,";
		filtered_types +=  LLTrans::getString("Gestures");
		filtered_by_type = TRUE;
		num_filter_types++;
	}
	else
	{
		//not_filtered_types += " Gestures,";
		not_filtered_types +=  LLTrans::getString("Gestures");
		filtered_by_all_types = FALSE;
	}

	if (isFilterObjectTypesWith(LLInventoryType::IT_LANDMARK))
	{
		//filtered_types += " Landmarks,";
		filtered_types +=  LLTrans::getString("Landmarks");
		filtered_by_type = TRUE;
		num_filter_types++;
	}
	else
	{
		//not_filtered_types += " Landmarks,";
		not_filtered_types +=  LLTrans::getString("Landmarks");
		filtered_by_all_types = FALSE;
	}

	if (isFilterObjectTypesWith(LLInventoryType::IT_NOTECARD))
	{
		//filtered_types += " Notecards,";
		filtered_types +=  LLTrans::getString("Notecards");
		filtered_by_type = TRUE;
		num_filter_types++;
	}
	else
	{
		//not_filtered_types += " Notecards,";
		not_filtered_types +=  LLTrans::getString("Notecards");
		filtered_by_all_types = FALSE;
	}

	if (isFilterObjectTypesWith(LLInventoryType::IT_OBJECT) && isFilterObjectTypesWith(LLInventoryType::IT_ATTACHMENT))
	{
		//filtered_types += " Objects,";
		filtered_types +=  LLTrans::getString("Objects");
		filtered_by_type = TRUE;
		num_filter_types++;
	}
	else
	{
		//not_filtered_types += " Objects,";
		not_filtered_types +=  LLTrans::getString("Objects");
		filtered_by_all_types = FALSE;
	}

	if (isFilterObjectTypesWith(LLInventoryType::IT_LSL))
	{
		//filtered_types += " Scripts,";
		filtered_types +=  LLTrans::getString("Scripts");
		filtered_by_type = TRUE;
		num_filter_types++;
	}
	else
	{
		//not_filtered_types += " Scripts,";
		not_filtered_types +=  LLTrans::getString("Scripts");
		filtered_by_all_types = FALSE;
	}

	if (isFilterObjectTypesWith(LLInventoryType::IT_SOUND))
	{
		//filtered_types += " Sounds,";
		filtered_types +=  LLTrans::getString("Sounds");
		filtered_by_type = TRUE;
		num_filter_types++;
	}
	else
	{
		//not_filtered_types += " Sounds,";
		not_filtered_types +=  LLTrans::getString("Sounds");
		filtered_by_all_types = FALSE;
	}

	if (isFilterObjectTypesWith(LLInventoryType::IT_TEXTURE))
	{
		//filtered_types += " Textures,";
		filtered_types +=  LLTrans::getString("Textures");
		filtered_by_type = TRUE;
		num_filter_types++;
	}
	else
	{
		//not_filtered_types += " Textures,";
		not_filtered_types +=  LLTrans::getString("Textures");
		filtered_by_all_types = FALSE;
	}

	if (isFilterObjectTypesWith(LLInventoryType::IT_SNAPSHOT))
	{
		//filtered_types += " Snapshots,";
		filtered_types +=  LLTrans::getString("Snapshots");
		filtered_by_type = TRUE;
		num_filter_types++;
	}
	else
	{
		//not_filtered_types += " Snapshots,";
		not_filtered_types +=  LLTrans::getString("Snapshots");
		filtered_by_all_types = FALSE;
	}

	if (!LLInventoryModelBackgroundFetch::instance().folderFetchActive()
		&& filtered_by_type
		&& !filtered_by_all_types)
	{
		mFilterText += " - ";
		if (num_filter_types < 5)
		{
			mFilterText += filtered_types;
		}
		else
		{
			//mFilterText += "No ";
			mFilterText += LLTrans::getString("No Filters");
			mFilterText += not_filtered_types;
		}
		// remove the ',' at the end
		mFilterText.erase(mFilterText.size() - 1, 1);
	}

	if (isSinceLogoff())
	{
		//mFilterText += " - Since Logoff";
		mFilterText += LLTrans::getString("Since Logoff");
	}
	return mFilterText;
}

void LLInventoryFilter::toParams(Params& params) const
{
	params.filter_ops.types = getFilterObjectTypes();
	params.filter_ops.date_range.min_date = getMinDate();
	params.filter_ops.date_range.max_date = getMaxDate();
	params.filter_ops.hours_ago = getHoursAgo();
	params.filter_ops.show_folder_state = getShowFolderState();
	params.filter_ops.permissions = getFilterPermissions();
	params.substring = getFilterSubString();
	params.sort_order = getSortOrder();
	params.since_logoff = isSinceLogoff();
}

void LLInventoryFilter::fromParams(const Params& data)
{
	if (!params.validateBlock())
	{
<<<<<<< HEAD
		setFilterObjectTypes((U64)data["filter_types"].asInteger());
=======
		return;
>>>>>>> 9940ca5a
	}

	setFilterObjectTypes(params.filter_ops.types);
	setDateRange(params.filter_ops.date_range.min_date,   params.filter_ops.date_range.max_date);
	setHoursAgo(params.filter_ops.hours_ago);
	setShowFolderState(params.filter_ops.show_folder_state);
	setFilterPermissions(params.filter_ops.permissions);
	setFilterSubString(params.substring);
	setSortOrder(params.sort_order);
	setDateRangeLastLogoff(params.since_logoff);
}

U64 LLInventoryFilter::getFilterObjectTypes() const
{
	return mFilterOps.mFilterObjectTypes;
}

U64 LLInventoryFilter::getFilterCategoryTypes() const
{
	return mFilterOps.mFilterCategoryTypes;
}

BOOL LLInventoryFilter::hasFilterString() const
{
	return mFilterSubString.size() > 0;
}

PermissionMask LLInventoryFilter::getFilterPermissions() const
{
	return mFilterOps.mPermissions;
}

time_t LLInventoryFilter::getMinDate() const
{
	return mFilterOps.mMinDate;
}

time_t LLInventoryFilter::getMaxDate() const 
{ 
	return mFilterOps.mMaxDate; 
}
U32 LLInventoryFilter::getHoursAgo() const 
{ 
	return mFilterOps.mHoursAgo; 
}
U64 LLInventoryFilter::getFilterLinks() const
{
	return mFilterOps.mFilterLinks;
}
LLInventoryFilter::EFolderShow LLInventoryFilter::getShowFolderState() const
{ 
	return mFilterOps.mShowFolderState; 
}
U32 LLInventoryFilter::getSortOrder() const 
{ 
	return mOrder; 
}
const std::string& LLInventoryFilter::getName() const 
{ 
	return mName; 
}

void LLInventoryFilter::setFilterCount(S32 count) 
{ 
	mFilterCount = count; 
}
S32 LLInventoryFilter::getFilterCount() const
{
	return mFilterCount;
}

void LLInventoryFilter::decrementFilterCount() 
{ 
	mFilterCount--; 
}

S32 LLInventoryFilter::getCurrentGeneration() const 
{ 
	return mLastSuccessGeneration;
}
S32 LLInventoryFilter::getFirstSuccessGeneration() const
{ 
	return mFirstSuccessGeneration; 
}
S32 LLInventoryFilter::getFirstRequiredGeneration() const
{ 
	return mLastFailGeneration; 
}

void LLInventoryFilter::setEmptyLookupMessage(const std::string& message)
{
	mEmptyLookupMessage = message;
}

RN: turn this into a param
const std::string& LLInventoryFilter::getEmptyLookupMessage() const
{
	LLStringUtil::format_map_t args;
	args["[SEARCH_TERM]"] = LLURI::escape(getFilterSubStringOrig());

	return LLTrans::getString(mEmptyLookupMessage, args);

}

bool LLInventoryFilter::areDateLimitsSet()
{
	return     mFilterOps.mMinDate != time_min()
			|| mFilterOps.mMaxDate != time_max()
			|| mFilterOps.mHoursAgo != 0;
}

LLInventoryFilter& LLInventoryFilter::operator=( const  LLInventoryFilter&  other )
{
	fromParams(other.toParams());
}


bool LLInventoryFilter::FilterOps::DateRange::validateBlock( bool   emit_errors /*= true*/ )
{
	bool valid = LLInitParam::Block<DateRange>::validateBlock(emit_errors);
	if (valid)
	{
		if (max_date() < min_date())
		{
			if (emit_errors)
			{
				llwarns << "max_date should be greater or equal to min_date" <<   llendl;
			}
			valid = false;
		}
	}
	return valid;
}<|MERGE_RESOLUTION|>--- conflicted
+++ resolved
@@ -42,22 +42,8 @@
 #include "llclipboard.h"
 #include "lltrans.h"
 
-<<<<<<< HEAD
 LLFastTimer::DeclareTimer FT_FILTER_CLIPBOARD("Filter Clipboard");
 
-LLInventoryFilter::FilterOps::FilterOps() :
-	mFilterObjectTypes(0xffffffffffffffffULL),
-	mFilterCategoryTypes(0xffffffffffffffffULL),
-	mFilterWearableTypes(0xffffffffffffffffULL),
-	mMinDate(time_min()),
-	mMaxDate(time_max()),
-	mHoursAgo(0),
-	mShowFolderState(SHOW_NON_EMPTY_FOLDERS),
-	mPermissions(PERM_NONE),
-	mFilterTypes(FILTERTYPE_OBJECT),
-	mFilterUUID(LLUUID::null),
-	mFilterLinks(FILTERLINK_INCLUDE_LINKS)
-=======
 LLInventoryFilter::FilterOps::FilterOps(const Params& p)
 :	mFilterObjectTypes(p.object_types),
 	mFilterCategoryTypes(p.category_types),
@@ -70,7 +56,6 @@
 	mFilterTypes(p.types),
 	mFilterUUID(p.uuid),
 	mFilterLinks(p.links)
->>>>>>> 9940ca5a
 {
 }
 
@@ -125,12 +110,8 @@
 	const BOOL passed = (passed_filtertype &&
 						 passed_permissions &&
 						 passed_filterlink &&
-<<<<<<< HEAD
 						 passed_clipboard &&
-						 (mFilterSubString.size() == 0 || mSubStringMatchOffset != std::string::npos));
-=======
 						 (mFilterSubString.size() == 0 || string_offset !=  std::string::npos));
->>>>>>> 9940ca5a
 
 	return passed;
 }
@@ -142,14 +123,10 @@
 	const bool passed_filtertype = checkAgainstFilterType(item);
 	const bool passed_permissions = checkAgainstPermissions(item);
 	const BOOL passed_clipboard = checkAgainstClipboard(item->getUUID());
-	const bool passed = (passed_filtertype &&
-						 passed_permissions &&
-<<<<<<< HEAD
-						 passed_clipboard &&
-						 (mFilterSubString.size() == 0 || mSubStringMatchOffset != std::string::npos));
-=======
-						 (mFilterSubString.size() == 0 || string_offset !=  std::string::npos));
->>>>>>> 9940ca5a
+	const bool passed = (passed_filtertype 
+						&& passed_permissions
+						&& passed_clipboard 
+						&&	(mFilterSubString.size() == 0 || string_offset !=  std::string::npos));
 
 	return passed;
 }
@@ -186,7 +163,7 @@
 	{
 		return passed_clipboard;
 	}
-
+	
 	if (mFilterOps.mFilterTypes & FILTERTYPE_CATEGORY)
 	{
 		// Can only filter categories for items in your inventory
@@ -291,7 +268,7 @@
 			}
 		}
 	}
-
+	
 	return TRUE;
 }
 
@@ -445,7 +422,7 @@
 	not_default |= (mFilterOps.mMinDate != mDefaultFilterOps.mMinDate);
 	not_default |= (mFilterOps.mMaxDate != mDefaultFilterOps.mMaxDate);
 	not_default |= (mFilterOps.mHoursAgo != mDefaultFilterOps.mHoursAgo);
-	
+
 	return not_default;
 }
 
@@ -1015,7 +992,7 @@
 }
 
 void LLInventoryFilter::toParams(Params& params) const
-{
+	{
 	params.filter_ops.types = getFilterObjectTypes();
 	params.filter_ops.date_range.min_date = getMinDate();
 	params.filter_ops.date_range.max_date = getMaxDate();
@@ -1025,17 +1002,13 @@
 	params.substring = getFilterSubString();
 	params.sort_order = getSortOrder();
 	params.since_logoff = isSinceLogoff();
-}
+	}
 
 void LLInventoryFilter::fromParams(const Params& data)
-{
+	{
 	if (!params.validateBlock())
 	{
-<<<<<<< HEAD
-		setFilterObjectTypes((U64)data["filter_types"].asInteger());
-=======
 		return;
->>>>>>> 9940ca5a
 	}
 
 	setFilterObjectTypes(params.filter_ops.types);
