/** 
* @file llinventoryfilter.cpp
* @brief Support for filtering your inventory to only display a subset of the
* available items.
*
* $LicenseInfo:firstyear=2005&license=viewerlgpl$
* Second Life Viewer Source Code
* Copyright (C) 2010, Linden Research, Inc.
* 
* This library is free software; you can redistribute it and/or
* modify it under the terms of the GNU Lesser General Public
* License as published by the Free Software Foundation;
* version 2.1 of the License only.
* 
* This library is distributed in the hope that it will be useful,
* but WITHOUT ANY WARRANTY; without even the implied warranty of
* MERCHANTABILITY or FITNESS FOR A PARTICULAR PURPOSE.  See the GNU
* Lesser General Public License for more details.
* 
* You should have received a copy of the GNU Lesser General Public
* License along with this library; if not, write to the Free Software
* Foundation, Inc., 51 Franklin Street, Fifth Floor, Boston, MA  02110-1301  USA
* 
* Linden Research, Inc., 945 Battery Street, San Francisco, CA  94111  USA
* $/LicenseInfo$
*/
#include "llviewerprecompiledheaders.h"

#include "llinventoryfilter.h"

// viewer includes
#include "llfolderviewmodel.h"
#include "llfolderviewitem.h"
#include "llinventorymodel.h"
#include "llinventorymodelbackgroundfetch.h"
#include "llinventoryfunctions.h"
#include "llmarketplacefunctions.h"
#include "llviewercontrol.h"
#include "llfolderview.h"
#include "llinventorybridge.h"
#include "llviewerfoldertype.h"
#include "llradiogroup.h"

// linden library includes
#include "llclipboard.h"
#include "lltrans.h"

LLTrace::BlockTimerStatHandle FT_FILTER_CLIPBOARD("Filter Clipboard");

LLInventoryFilter::FilterOps::FilterOps(const Params& p)
:	mFilterObjectTypes(p.object_types),
	mFilterCategoryTypes(p.category_types),
	mFilterWearableTypes(p.wearable_types),
	mMinDate(p.date_range.min_date),
	mMaxDate(p.date_range.max_date),
	mHoursAgo(p.hours_ago),
	mDateSearchDirection(p.date_search_direction),
	mShowFolderState(p.show_folder_state),
	mPermissions(p.permissions),
	mFilterTypes(p.types),
	mFilterUUID(p.uuid),
	mFilterLinks(p.links)
{
}

///----------------------------------------------------------------------------
/// Class LLInventoryFilter
///----------------------------------------------------------------------------
LLInventoryFilter::LLInventoryFilter(const Params& p)
:	mName(p.name),
	mFilterModified(FILTER_NONE),
	mEmptyLookupMessage("InventoryNoMatchingItems"),
    mFilterOps(p.filter_ops),
	mFilterSubString(p.substring),
	mCurrentGeneration(0),
	mFirstRequiredGeneration(0),
	mFirstSuccessGeneration(0)
{
	// copy mFilterOps into mDefaultFilterOps
	markDefault();
}

bool LLInventoryFilter::check(const LLFolderViewModelItem* item) 
{
	const LLFolderViewModelItemInventory* listener = dynamic_cast<const LLFolderViewModelItemInventory*>(item);
	// Clipboard cut items are *always* filtered so we need this value upfront
	const BOOL passed_clipboard = (listener ? checkAgainstClipboard(listener->getUUID()) : TRUE);

	// If it's a folder and we're showing all folders, return automatically.
	const BOOL is_folder = listener->getInventoryType() == LLInventoryType::IT_CATEGORY;
	if (is_folder && (mFilterOps.mShowFolderState == LLInventoryFilter::SHOW_ALL_FOLDERS))
	{
		return passed_clipboard;
	}

	bool passed = (mFilterSubString.size() ? listener->getSearchableName().find(mFilterSubString) != std::string::npos : true);
	passed = passed && checkAgainstFilterType(listener);
	passed = passed && checkAgainstPermissions(listener);
	passed = passed && checkAgainstFilterLinks(listener);
	passed = passed && passed_clipboard;

	return passed;
}

bool LLInventoryFilter::check(const LLInventoryItem* item)
{
	const bool passed_string = (mFilterSubString.size() ? item->getName().find(mFilterSubString) != std::string::npos : true);
	const bool passed_filtertype = checkAgainstFilterType(item);
	const bool passed_permissions = checkAgainstPermissions(item);
	const bool passed_clipboard = checkAgainstClipboard(item->getUUID());

	return passed_filtertype && passed_permissions && passed_clipboard && passed_string;
}

bool LLInventoryFilter::checkFolder(const LLFolderViewModelItem* item) const
{
	const LLFolderViewModelItemInventory* listener = dynamic_cast<const LLFolderViewModelItemInventory*>(item);
	if (!listener)
	{
		LL_ERRS() << "Folder view event listener not found." << LL_ENDL;
		return false;
	}

	const LLUUID folder_id = listener->getUUID();

	return checkFolder(folder_id);
}

bool LLInventoryFilter::checkFolder(const LLUUID& folder_id) const
{
<<<<<<< HEAD
	// when applying a filter, matching folders get their contents downloaded first
	if (isNotDefault()
		&& !gInventory.isCategoryComplete(folder_id))
	{
		LLInventoryModelBackgroundFetch::instance().start(folder_id);
	}

	// Marketplace folder filtering
    const U32 filterTypes = mFilterOps.mFilterTypes;
    const U32 marketplace_filter = FILTERTYPE_MARKETPLACE_ACTIVE | FILTERTYPE_MARKETPLACE_INACTIVE | FILTERTYPE_MARKETPLACE_UNASSOCIATED;
    if (filterTypes & marketplace_filter)
    {
        S32 depth = depth_nesting_in_marketplace(folder_id);
        if (depth > 0)
        {
            LLUUID listing_uuid = nested_parent_id(folder_id, depth);
            if (filterTypes & FILTERTYPE_MARKETPLACE_ACTIVE)
            {
                if (!LLMarketplaceData::instance().getActivationState(listing_uuid))
                {
                    return false;
                }
            }
            else if (filterTypes & FILTERTYPE_MARKETPLACE_INACTIVE)
            {
                if (!LLMarketplaceData::instance().isListed(listing_uuid) || LLMarketplaceData::instance().getActivationState(listing_uuid))
                {
                    return false;
                }
            }
            else if (filterTypes & FILTERTYPE_MARKETPLACE_UNASSOCIATED)
            {
                if (LLMarketplaceData::instance().isListed(listing_uuid))
                {
                    return false;
                }
            }
        }
    }
    
=======
>>>>>>> 4ec9bce3
	// Always check against the clipboard
	const BOOL passed_clipboard = checkAgainstClipboard(folder_id);
	
	// we're showing all folders, overriding filter
	if (mFilterOps.mShowFolderState == LLInventoryFilter::SHOW_ALL_FOLDERS)
	{
		return passed_clipboard;
	}

	// when applying a filter, matching folders get their contents downloaded first
	if (mFilterSubString.size()
		&& !gInventory.isCategoryComplete(folder_id))
	{
		LLInventoryModelBackgroundFetch::instance().start(folder_id);
	}

	// show folder links
	LLViewerInventoryItem* item = gInventory.getItem(folder_id);
	if (item && item->getActualType() == LLAssetType::AT_LINK_FOLDER)
	{
		return passed_clipboard;
	}

	if (mFilterOps.mFilterTypes & FILTERTYPE_CATEGORY)
	{
		// Can only filter categories for items in your inventory
		// (e.g. versus in-world object contents).
		const LLViewerInventoryCategory *cat = gInventory.getCategory(folder_id);
		if (!cat)
			return folder_id.isNull();
		LLFolderType::EType cat_type = cat->getPreferredType();
		if (cat_type != LLFolderType::FT_NONE && (1LL << cat_type & mFilterOps.mFilterCategoryTypes) == U64(0))
			return false;
	}

	return passed_clipboard;
}

bool LLInventoryFilter::checkAgainstFilterType(const LLFolderViewModelItemInventory* listener) const
{
	if (!listener) return FALSE;

	LLInventoryType::EType object_type = listener->getInventoryType();
	const LLUUID object_id = listener->getUUID();
	const LLInventoryObject *object = gInventory.getObject(object_id);

	const U32 filterTypes = mFilterOps.mFilterTypes;

	////////////////////////////////////////////////////////////////////////////////
	// FILTERTYPE_OBJECT
	// Pass if this item's type is of the correct filter type
	if (filterTypes & FILTERTYPE_OBJECT)
	{

		// If it has no type, pass it, unless it's a link.
		if (object_type == LLInventoryType::IT_NONE)
		{
			if (object && object->getIsLinkType())
			{
				return FALSE;
			}
		}
		else if ((1LL << object_type & mFilterOps.mFilterObjectTypes) == U64(0))
		{
			return FALSE;
		}
	}
	
	////////////////////////////////////////////////////////////////////////////////
	// FILTERTYPE_UUID
	// Pass if this item is the target UUID or if it links to the target UUID
	if (filterTypes & FILTERTYPE_UUID)
	{
		if (!object) return FALSE;

		if (object->getLinkedUUID() != mFilterOps.mFilterUUID)
			return FALSE;
	}

	////////////////////////////////////////////////////////////////////////////////
	// FILTERTYPE_DATE
	// Pass if this item is within the date range.
	if (filterTypes & FILTERTYPE_DATE)
	{
		const U16 HOURS_TO_SECONDS = 3600;
		time_t earliest = time_corrected() - mFilterOps.mHoursAgo * HOURS_TO_SECONDS;

		if (mFilterOps.mMinDate > time_min() && mFilterOps.mMinDate < earliest)
		{
			earliest = mFilterOps.mMinDate;
		}
		else if (!mFilterOps.mHoursAgo)
		{
			earliest = 0;
		}

		if (FILTERDATEDIRECTION_NEWER == mFilterOps.mDateSearchDirection || isSinceLogoff())
		{
			if (listener->getCreationDate() < earliest ||
				listener->getCreationDate() > mFilterOps.mMaxDate)
				return FALSE;
		}
		else
		{
			if (listener->getCreationDate() > earliest ||
				listener->getCreationDate() > mFilterOps.mMaxDate)
				return FALSE;
		}
	}

	////////////////////////////////////////////////////////////////////////////////
	// FILTERTYPE_WEARABLE
	// Pass if this item is a wearable of the appropriate type
	if (filterTypes & FILTERTYPE_WEARABLE)
	{
		LLWearableType::EType type = listener->getWearableType();
		if ((0x1LL << type & mFilterOps.mFilterWearableTypes) == 0)
		{
			return FALSE;
		}
	}

	////////////////////////////////////////////////////////////////////////////////
	// FILTERTYPE_EMPTYFOLDERS
	// Pass if this item is a folder and is not a system folder that should be hidden
	if (filterTypes & FILTERTYPE_EMPTYFOLDERS)
	{
		if (object_type == LLInventoryType::IT_CATEGORY)
		{
			bool is_hidden_if_empty = LLViewerFolderType::lookupIsHiddenIfEmpty(listener->getPreferredType());
			if (is_hidden_if_empty)
			{
				// Force the fetching of those folders so they are hidden if they really are empty...
				gInventory.fetchDescendentsOf(object_id);

				LLInventoryModel::cat_array_t* cat_array = NULL;
				LLInventoryModel::item_array_t* item_array = NULL;
				gInventory.getDirectDescendentsOf(object_id,cat_array,item_array);
				S32 descendents_actual = 0;
				if(cat_array && item_array)
				{
					descendents_actual = cat_array->size() + item_array->size();
				}
				if (descendents_actual == 0)
				{
					return FALSE;
				}
			}
		}
	}

	return TRUE;
}

bool LLInventoryFilter::checkAgainstFilterType(const LLInventoryItem* item) const
{
	LLInventoryType::EType object_type = item->getInventoryType();
	const LLUUID object_id = item->getUUID();

	const U32 filterTypes = mFilterOps.mFilterTypes;

	////////////////////////////////////////////////////////////////////////////////
	// FILTERTYPE_OBJECT
	// Pass if this item's type is of the correct filter type
	if (filterTypes & FILTERTYPE_OBJECT)
	{
		// If it has no type, pass it, unless it's a link.
		if (object_type == LLInventoryType::IT_NONE)
		{
			if (item && item->getIsLinkType())
			{
				return false;
			}
		}
		else if ((1LL << object_type & mFilterOps.mFilterObjectTypes) == U64(0))
		{
			return false;
		}
	}

	////////////////////////////////////////////////////////////////////////////////
	// FILTERTYPE_UUID
	// Pass if this item is the target UUID or if it links to the target UUID
	if (filterTypes & FILTERTYPE_UUID)
	{
		if (!item) return false;

		if (item->getLinkedUUID() != mFilterOps.mFilterUUID)
			return false;
	}

	////////////////////////////////////////////////////////////////////////////////
	// FILTERTYPE_DATE
	// Pass if this item is within the date range.
	if (filterTypes & FILTERTYPE_DATE)
	{
		// We don't get the updated item creation date for the task inventory or
		// a notecard embedded item. See LLTaskInvFVBridge::getCreationDate().
		return false;
	}

	return true;
}

// Items and folders that are on the clipboard or, recursively, in a folder which  
// is on the clipboard must be filtered out if the clipboard is in the "cut" mode.
bool LLInventoryFilter::checkAgainstClipboard(const LLUUID& object_id) const
{
	if (LLClipboard::instance().isCutMode())
	{
		LL_RECORD_BLOCK_TIME(FT_FILTER_CLIPBOARD);
		LLUUID current_id = object_id;
		LLInventoryObject *current_object = gInventory.getObject(object_id);
		while (current_id.notNull() && current_object)
		{
			if (LLClipboard::instance().isOnClipboard(current_id))
			{
				return false;
			}
			current_id = current_object->getParentUUID();
			if (current_id.notNull())
			{
				current_object = gInventory.getObject(current_id);
			}
		}
	}
	return true;
}

bool LLInventoryFilter::checkAgainstPermissions(const LLFolderViewModelItemInventory* listener) const
{
	if (!listener) return FALSE;

	PermissionMask perm = listener->getPermissionMask();
	const LLInvFVBridge *bridge = dynamic_cast<const LLInvFVBridge *>(listener);
	if (bridge && bridge->isLink())
	{
		const LLUUID& linked_uuid = gInventory.getLinkedItemID(bridge->getUUID());
		const LLViewerInventoryItem *linked_item = gInventory.getItem(linked_uuid);
		if (linked_item)
			perm = linked_item->getPermissionMask();
	}
	return (perm & mFilterOps.mPermissions) == mFilterOps.mPermissions;
}

bool LLInventoryFilter::checkAgainstPermissions(const LLInventoryItem* item) const
{
	if (!item) return false;

	LLPointer<LLViewerInventoryItem> new_item = new LLViewerInventoryItem(item);
	PermissionMask perm = new_item->getPermissionMask();
	new_item = NULL;

	return (perm & mFilterOps.mPermissions) == mFilterOps.mPermissions;
}

bool LLInventoryFilter::checkAgainstFilterLinks(const LLFolderViewModelItemInventory* listener) const
{
	if (!listener) return TRUE;

	const LLUUID object_id = listener->getUUID();
	const LLInventoryObject *object = gInventory.getObject(object_id);
	if (!object) return TRUE;

	const BOOL is_link = object->getIsLinkType();
	if (is_link && (mFilterOps.mFilterLinks == FILTERLINK_EXCLUDE_LINKS))
		return FALSE;
	if (!is_link && (mFilterOps.mFilterLinks == FILTERLINK_ONLY_LINKS))
		return FALSE;
	return TRUE;
}

const std::string& LLInventoryFilter::getFilterSubString(BOOL trim) const
{
	return mFilterSubString;
}

std::string::size_type LLInventoryFilter::getStringMatchOffset(LLFolderViewModelItem* item) const
{
	return mFilterSubString.size() ? item->getSearchableName().find(mFilterSubString) : std::string::npos;
}

bool LLInventoryFilter::isDefault() const
{
	return !isNotDefault();
}

// has user modified default filter params?
bool LLInventoryFilter::isNotDefault() const
{
	S32 not_default = 0;

	not_default |= (mFilterOps.mFilterObjectTypes != mDefaultFilterOps.mFilterObjectTypes);
	not_default |= (mFilterOps.mFilterCategoryTypes != mDefaultFilterOps.mFilterCategoryTypes);
	not_default |= (mFilterOps.mFilterWearableTypes != mDefaultFilterOps.mFilterWearableTypes);
	not_default |= (mFilterOps.mFilterTypes != mDefaultFilterOps.mFilterTypes);
	not_default |= (mFilterOps.mFilterLinks != mDefaultFilterOps.mFilterLinks);
	not_default |= (mFilterSubString.size());
	not_default |= (mFilterOps.mPermissions != mDefaultFilterOps.mPermissions);
	not_default |= (mFilterOps.mMinDate != mDefaultFilterOps.mMinDate);
	not_default |= (mFilterOps.mMaxDate != mDefaultFilterOps.mMaxDate);
	not_default |= (mFilterOps.mHoursAgo != mDefaultFilterOps.mHoursAgo);

	return not_default != 0;
}

bool LLInventoryFilter::isActive() const
{
	return mFilterOps.mFilterObjectTypes != 0xffffffffffffffffULL
		|| mFilterOps.mFilterCategoryTypes != 0xffffffffffffffffULL
		|| mFilterOps.mFilterWearableTypes != 0xffffffffffffffffULL
		|| mFilterOps.mFilterTypes != FILTERTYPE_OBJECT
		|| mFilterOps.mFilterLinks != FILTERLINK_INCLUDE_LINKS
		|| mFilterSubString.size() 
		|| mFilterOps.mPermissions != PERM_NONE 
		|| mFilterOps.mMinDate != time_min()
		|| mFilterOps.mMaxDate != time_max()
		|| mFilterOps.mHoursAgo != 0;
}

bool LLInventoryFilter::isModified() const
{
	return mFilterModified != FILTER_NONE;
}

void LLInventoryFilter::updateFilterTypes(U64 types, U64& current_types)
{
	if (current_types != types)
	{
		// keep current items only if no type bits getting turned off
		bool fewer_bits_set = (current_types & ~types) != 0;
		bool more_bits_set = (~current_types & types) != 0;

		current_types = types;
		if (more_bits_set && fewer_bits_set)
		{
			// neither less or more restrictive, both simultaneously
			// so we need to filter from scratch
			setModified(FILTER_RESTART);
		}
		else if (more_bits_set)
		{
			// target is only one of all requested types so more type bits == less restrictive
			setModified(FILTER_LESS_RESTRICTIVE);
		}
		else if (fewer_bits_set)
		{
			setModified(FILTER_MORE_RESTRICTIVE);
		}
	}
}

void LLInventoryFilter::setFilterObjectTypes(U64 types)
{
	updateFilterTypes(types, mFilterOps.mFilterObjectTypes);
	mFilterOps.mFilterTypes |= FILTERTYPE_OBJECT;
}

void LLInventoryFilter::setFilterCategoryTypes(U64 types)
{
	updateFilterTypes(types, mFilterOps.mFilterCategoryTypes);
	mFilterOps.mFilterTypes |= FILTERTYPE_CATEGORY;
}

void LLInventoryFilter::setFilterWearableTypes(U64 types)
{
	updateFilterTypes(types, mFilterOps.mFilterWearableTypes);
	mFilterOps.mFilterTypes |= FILTERTYPE_WEARABLE;
}

void LLInventoryFilter::setFilterEmptySystemFolders()
{
	mFilterOps.mFilterTypes |= FILTERTYPE_EMPTYFOLDERS;
}

void LLInventoryFilter::setFilterMarketplaceActiveFolders()
{
	mFilterOps.mFilterTypes |= FILTERTYPE_MARKETPLACE_ACTIVE;
}

void LLInventoryFilter::setFilterMarketplaceInactiveFolders()
{
	mFilterOps.mFilterTypes |= FILTERTYPE_MARKETPLACE_INACTIVE;
}

void LLInventoryFilter::setFilterMarketplaceUnassociatedFolders()
{
	mFilterOps.mFilterTypes |= FILTERTYPE_MARKETPLACE_UNASSOCIATED;
}

void LLInventoryFilter::setFilterUUID(const LLUUID& object_id)
{
	if (mFilterOps.mFilterUUID == LLUUID::null)
	{
		setModified(FILTER_MORE_RESTRICTIVE);
	}
	else
	{
		setModified(FILTER_RESTART);
	}
	mFilterOps.mFilterUUID = object_id;
	mFilterOps.mFilterTypes = FILTERTYPE_UUID;
}

void LLInventoryFilter::setFilterSubString(const std::string& string)
{
	std::string filter_sub_string_new = string;
	mFilterSubStringOrig = string;
	LLStringUtil::trimHead(filter_sub_string_new);
	LLStringUtil::toUpper(filter_sub_string_new);

	if (mFilterSubString != filter_sub_string_new)
	{
		// hitting BACKSPACE, for example
		const BOOL less_restrictive = mFilterSubString.size() >= filter_sub_string_new.size()
			&& !mFilterSubString.substr(0, filter_sub_string_new.size()).compare(filter_sub_string_new);

		// appending new characters
		const BOOL more_restrictive = mFilterSubString.size() < filter_sub_string_new.size()
			&& !filter_sub_string_new.substr(0, mFilterSubString.size()).compare(mFilterSubString);

		mFilterSubString = filter_sub_string_new;
		if (less_restrictive)
		{
			setModified(FILTER_LESS_RESTRICTIVE);
		}
		else if (more_restrictive)
		{
			setModified(FILTER_MORE_RESTRICTIVE);
		}
		else
		{
			setModified(FILTER_RESTART);
		}

		// Cancel out UUID once the search string is modified
		if (mFilterOps.mFilterTypes == FILTERTYPE_UUID)
		{
			mFilterOps.mFilterTypes &= ~FILTERTYPE_UUID;
			mFilterOps.mFilterUUID == LLUUID::null;
			setModified(FILTER_RESTART);
		}

		// Cancel out filter links once the search string is modified
		{
			mFilterOps.mFilterLinks = FILTERLINK_INCLUDE_LINKS;
		}
	}
}

void LLInventoryFilter::setFilterPermissions(PermissionMask perms)
{
	if (mFilterOps.mPermissions != perms)
	{
		// keep current items only if no perm bits getting turned off
		BOOL fewer_bits_set = (mFilterOps.mPermissions & ~perms);
		BOOL more_bits_set = (~mFilterOps.mPermissions & perms);
		mFilterOps.mPermissions = perms;

		if (more_bits_set && fewer_bits_set)
		{
			setModified(FILTER_RESTART);
		}
		else if (more_bits_set)
		{
			// target must have all requested permission bits, so more bits == more restrictive
			setModified(FILTER_MORE_RESTRICTIVE);
		}
		else if (fewer_bits_set)
		{
			setModified(FILTER_LESS_RESTRICTIVE);
		}
	}
}

void LLInventoryFilter::setDateRange(time_t min_date, time_t max_date)
{
	mFilterOps.mHoursAgo = 0;
	if (mFilterOps.mMinDate != min_date)
	{
		mFilterOps.mMinDate = min_date;
		setModified();
	}
	if (mFilterOps.mMaxDate != llmax(mFilterOps.mMinDate, max_date))
	{
		mFilterOps.mMaxDate = llmax(mFilterOps.mMinDate, max_date);
		setModified();
	}

	if (areDateLimitsSet())
	{
		mFilterOps.mFilterTypes |= FILTERTYPE_DATE;
	}
	else
	{
		mFilterOps.mFilterTypes &= ~FILTERTYPE_DATE;
	}
}

void LLInventoryFilter::setDateRangeLastLogoff(BOOL sl)
{
	static LLCachedControl<U32> s_last_logoff(gSavedPerAccountSettings, "LastLogoff", 0);
	if (sl && !isSinceLogoff())
	{
		setDateRange(s_last_logoff(), time_max());
		setModified();
	}
	if (!sl && isSinceLogoff())
	{
		setDateRange(time_min(), time_max());
		setModified();
	}

	if (areDateLimitsSet())
	{
		mFilterOps.mFilterTypes |= FILTERTYPE_DATE;
	}
	else
	{
		mFilterOps.mFilterTypes &= ~FILTERTYPE_DATE;
	}
}

bool LLInventoryFilter::isSinceLogoff() const
{
	static LLCachedControl<U32> s_last_logoff(gSavedSettings, "LastLogoff", 0);

	return (mFilterOps.mMinDate == (time_t)s_last_logoff()) &&
		(mFilterOps.mMaxDate == time_max()) &&
		(mFilterOps.mFilterTypes & FILTERTYPE_DATE);
}

void LLInventoryFilter::clearModified()
{
	mFilterModified = FILTER_NONE;
}

void LLInventoryFilter::setHoursAgo(U32 hours)
{
	if (mFilterOps.mHoursAgo != hours)
	{
		bool are_date_limits_valid = mFilterOps.mMinDate == time_min() && mFilterOps.mMaxDate == time_max();

		bool is_increasing = hours > mFilterOps.mHoursAgo;
		bool is_decreasing = hours < mFilterOps.mHoursAgo;
		bool is_increasing_from_zero = is_increasing && !mFilterOps.mHoursAgo && !isSinceLogoff();

		// *NOTE: need to cache last filter time, in case filter goes stale
		BOOL less_restrictive;
		BOOL more_restrictive;
		if (FILTERDATEDIRECTION_NEWER == mFilterOps.mDateSearchDirection)
		{
			less_restrictive = (are_date_limits_valid && ((is_increasing && mFilterOps.mHoursAgo)) || !hours);
			more_restrictive = (are_date_limits_valid && (!is_increasing && hours) || is_increasing_from_zero);
		}
		else
		{
			less_restrictive = (are_date_limits_valid && ((is_decreasing && mFilterOps.mHoursAgo)) || !hours);
			more_restrictive = (are_date_limits_valid && (!is_decreasing && hours) || is_increasing_from_zero);
		}

		mFilterOps.mHoursAgo = hours;
		mFilterOps.mMinDate = time_min();
		mFilterOps.mMaxDate = time_max();
		if (less_restrictive)
		{
			setModified(FILTER_LESS_RESTRICTIVE);
		}
		else if (more_restrictive)
		{
			setModified(FILTER_MORE_RESTRICTIVE);
		}
		else
		{
			setModified(FILTER_RESTART);
		}
	}

	if (areDateLimitsSet())
	{
		mFilterOps.mFilterTypes |= FILTERTYPE_DATE;
	}
	else
	{
		mFilterOps.mFilterTypes &= ~FILTERTYPE_DATE;
	}
}

void LLInventoryFilter::setDateSearchDirection(U32 direction)
{
	if (direction != mFilterOps.mDateSearchDirection)
	{
		mFilterOps.mDateSearchDirection = direction;
		setModified(FILTER_RESTART);
	}
}

U32 LLInventoryFilter::getDateSearchDirection() const
{
	return mFilterOps.mDateSearchDirection;
}

void LLInventoryFilter::setFilterLinks(U64 filter_links)
{
	if (mFilterOps.mFilterLinks != filter_links)
	{
		if (mFilterOps.mFilterLinks == FILTERLINK_EXCLUDE_LINKS ||
			mFilterOps.mFilterLinks == FILTERLINK_ONLY_LINKS)
			setModified(FILTER_MORE_RESTRICTIVE);
		else
			setModified(FILTER_LESS_RESTRICTIVE);
	}
	mFilterOps.mFilterLinks = filter_links;
}

void LLInventoryFilter::setShowFolderState(EFolderShow state)
{
	if (mFilterOps.mShowFolderState != state)
	{
		mFilterOps.mShowFolderState = state;
		if (state == SHOW_NON_EMPTY_FOLDERS)
		{
			// showing fewer folders than before
			setModified(FILTER_MORE_RESTRICTIVE);
		}
		else if (state == SHOW_ALL_FOLDERS)
		{
			// showing same folders as before and then some
			setModified(FILTER_LESS_RESTRICTIVE);
		}
		else
		{
			setModified();
		}
	}
}

void LLInventoryFilter::markDefault()
{
	mDefaultFilterOps = mFilterOps;
}

void LLInventoryFilter::resetDefault()
{
	mFilterOps = mDefaultFilterOps;
	setModified();
}

void LLInventoryFilter::setModified(EFilterModified behavior)
{
	mFilterText.clear();
	mCurrentGeneration++;

	if (mFilterModified == FILTER_NONE)
	{
		mFilterModified = behavior;
	}
	else if (mFilterModified != behavior)
	{
		// trying to do both less restrictive and more restrictive filter
		// basically means restart from scratch
		mFilterModified = FILTER_RESTART;
	}

	// if not keeping current filter results, update last valid as well
	switch(mFilterModified)
	{
		case FILTER_RESTART:
			mFirstRequiredGeneration = mCurrentGeneration;
			mFirstSuccessGeneration = mCurrentGeneration;
			break;
		case FILTER_LESS_RESTRICTIVE:
			mFirstRequiredGeneration = mCurrentGeneration;
			break;
		case FILTER_MORE_RESTRICTIVE:
			mFirstSuccessGeneration = mCurrentGeneration;
			break;
		default:
			LL_ERRS() << "Bad filter behavior specified" << LL_ENDL;
	}
}

bool LLInventoryFilter::isFilterObjectTypesWith(LLInventoryType::EType t) const
{
	return mFilterOps.mFilterObjectTypes & (1LL << t);
}

const std::string& LLInventoryFilter::getFilterText()
{
	if (!mFilterText.empty())
	{
		return mFilterText;
	}

	std::string filtered_types;
	std::string not_filtered_types;
	BOOL filtered_by_type = FALSE;
	BOOL filtered_by_all_types = TRUE;
	S32 num_filter_types = 0;

	mFilterText.clear();

	if (isFilterObjectTypesWith(LLInventoryType::IT_ANIMATION))
	{
		filtered_types += LLTrans::getString("Animations");
		filtered_by_type = TRUE;
		num_filter_types++;
	}
	else
	{
		not_filtered_types += LLTrans::getString("Animations");

		filtered_by_all_types = FALSE;
	}

	if (isFilterObjectTypesWith(LLInventoryType::IT_CALLINGCARD))
	{
		filtered_types += LLTrans::getString("Calling Cards");
		filtered_by_type = TRUE;
		num_filter_types++;
	}
	else
	{
		not_filtered_types += LLTrans::getString("Calling Cards");
		filtered_by_all_types = FALSE;
	}

	if (isFilterObjectTypesWith(LLInventoryType::IT_WEARABLE))
	{
		filtered_types +=  LLTrans::getString("Clothing");
		filtered_by_type = TRUE;
		num_filter_types++;
	}
	else
	{
		not_filtered_types +=  LLTrans::getString("Clothing");
		filtered_by_all_types = FALSE;
	}

	if (isFilterObjectTypesWith(LLInventoryType::IT_GESTURE))
	{
		filtered_types +=  LLTrans::getString("Gestures");
		filtered_by_type = TRUE;
		num_filter_types++;
	}
	else
	{
		not_filtered_types +=  LLTrans::getString("Gestures");
		filtered_by_all_types = FALSE;
	}

	if (isFilterObjectTypesWith(LLInventoryType::IT_LANDMARK))
	{
		filtered_types +=  LLTrans::getString("Landmarks");
		filtered_by_type = TRUE;
		num_filter_types++;
	}
	else
	{
		not_filtered_types +=  LLTrans::getString("Landmarks");
		filtered_by_all_types = FALSE;
	}

	if (isFilterObjectTypesWith(LLInventoryType::IT_NOTECARD))
	{
		filtered_types +=  LLTrans::getString("Notecards");
		filtered_by_type = TRUE;
		num_filter_types++;
	}
	else
	{
		not_filtered_types +=  LLTrans::getString("Notecards");
		filtered_by_all_types = FALSE;
	}

	if (isFilterObjectTypesWith(LLInventoryType::IT_OBJECT) && isFilterObjectTypesWith(LLInventoryType::IT_ATTACHMENT))
	{
		filtered_types +=  LLTrans::getString("Objects");
		filtered_by_type = TRUE;
		num_filter_types++;
	}
	else
	{
		not_filtered_types +=  LLTrans::getString("Objects");
		filtered_by_all_types = FALSE;
	}

	if (isFilterObjectTypesWith(LLInventoryType::IT_LSL))
	{
		filtered_types +=  LLTrans::getString("Scripts");
		filtered_by_type = TRUE;
		num_filter_types++;
	}
	else
	{
		not_filtered_types +=  LLTrans::getString("Scripts");
		filtered_by_all_types = FALSE;
	}

	if (isFilterObjectTypesWith(LLInventoryType::IT_SOUND))
	{
		filtered_types +=  LLTrans::getString("Sounds");
		filtered_by_type = TRUE;
		num_filter_types++;
	}
	else
	{
		not_filtered_types +=  LLTrans::getString("Sounds");
		filtered_by_all_types = FALSE;
	}

	if (isFilterObjectTypesWith(LLInventoryType::IT_TEXTURE))
	{
		filtered_types +=  LLTrans::getString("Textures");
		filtered_by_type = TRUE;
		num_filter_types++;
	}
	else
	{
		not_filtered_types +=  LLTrans::getString("Textures");
		filtered_by_all_types = FALSE;
	}

	if (isFilterObjectTypesWith(LLInventoryType::IT_SNAPSHOT))
	{
		filtered_types +=  LLTrans::getString("Snapshots");
		filtered_by_type = TRUE;
		num_filter_types++;
	}
	else
	{
		not_filtered_types +=  LLTrans::getString("Snapshots");
		filtered_by_all_types = FALSE;
	}

	if (!LLInventoryModelBackgroundFetch::instance().folderFetchActive()
		&& filtered_by_type
		&& !filtered_by_all_types)
	{
		mFilterText += " - ";
		if (num_filter_types < 5)
		{
			mFilterText += filtered_types;
		}
		else
		{
			mFilterText += LLTrans::getString("No Filters");
			mFilterText += not_filtered_types;
		}
		// remove the ',' at the end
		mFilterText.erase(mFilterText.size() - 1, 1);
	}

	if (isSinceLogoff())
	{
		mFilterText += LLTrans::getString("Since Logoff");
	}
	return mFilterText;
}


LLInventoryFilter& LLInventoryFilter::operator=( const  LLInventoryFilter&  other )
{
	setFilterObjectTypes(other.getFilterObjectTypes());
	setDateRange(other.getMinDate(), other.getMaxDate());
	setHoursAgo(other.getHoursAgo());
	setDateSearchDirection(other.getDateSearchDirection());
	setShowFolderState(other.getShowFolderState());
	setFilterPermissions(other.getFilterPermissions());
	setFilterSubString(other.getFilterSubString());
	setDateRangeLastLogoff(other.isSinceLogoff());
	return *this;
}


void LLInventoryFilter::toParams(Params& params) const
{
	params.filter_ops.types = getFilterObjectTypes();
	params.filter_ops.category_types = getFilterCategoryTypes();
	if (getFilterObjectTypes() & FILTERTYPE_WEARABLE)
	{
		params.filter_ops.wearable_types = getFilterWearableTypes();
	}
	params.filter_ops.date_range.min_date = getMinDate();
	params.filter_ops.date_range.max_date = getMaxDate();
	params.filter_ops.hours_ago = getHoursAgo();
	params.filter_ops.date_search_direction = getDateSearchDirection();
	params.filter_ops.show_folder_state = getShowFolderState();
	params.filter_ops.permissions = getFilterPermissions();
	params.substring = getFilterSubString();
	params.since_logoff = isSinceLogoff();
}

void LLInventoryFilter::fromParams(const Params& params)
{
	if (!params.validateBlock())
	{
		return;
	}

	setFilterObjectTypes(params.filter_ops.types);
	setFilterCategoryTypes(params.filter_ops.category_types);
	if (params.filter_ops.wearable_types.isProvided())
	{
		setFilterWearableTypes(params.filter_ops.wearable_types);
	}
	setDateRange(params.filter_ops.date_range.min_date,   params.filter_ops.date_range.max_date);
	setHoursAgo(params.filter_ops.hours_ago);
	setDateSearchDirection(params.filter_ops.date_search_direction);
	setShowFolderState(params.filter_ops.show_folder_state);
	setFilterPermissions(params.filter_ops.permissions);
	setFilterSubString(params.substring);
	setDateRangeLastLogoff(params.since_logoff);
}

U64 LLInventoryFilter::getFilterTypes() const
{
	return mFilterOps.mFilterTypes;
}

U64 LLInventoryFilter::getFilterObjectTypes() const
{
	return mFilterOps.mFilterObjectTypes;
}

U64 LLInventoryFilter::getFilterCategoryTypes() const
{
	return mFilterOps.mFilterCategoryTypes;
}

U64 LLInventoryFilter::getFilterWearableTypes() const
{
	return mFilterOps.mFilterWearableTypes;
}

bool LLInventoryFilter::hasFilterString() const
{
	return mFilterSubString.size() > 0;
}

std::string::size_type LLInventoryFilter::getFilterStringSize() const
{
	return mFilterSubString.size();
}

PermissionMask LLInventoryFilter::getFilterPermissions() const
{
	return mFilterOps.mPermissions;
}

time_t LLInventoryFilter::getMinDate() const
{
	return mFilterOps.mMinDate;
}

time_t LLInventoryFilter::getMaxDate() const 
{ 
	return mFilterOps.mMaxDate; 
}
U32 LLInventoryFilter::getHoursAgo() const 
{ 
	return mFilterOps.mHoursAgo; 
}
U64 LLInventoryFilter::getFilterLinks() const
{
	return mFilterOps.mFilterLinks;
}
LLInventoryFilter::EFolderShow LLInventoryFilter::getShowFolderState() const
{ 
	return mFilterOps.mShowFolderState; 
}

bool LLInventoryFilter::isTimedOut()
{
	return mFilterTime.hasExpired();
}

void LLInventoryFilter::resetTime(S32 timeout)
{
	mFilterTime.reset();
    F32 time_in_sec = (F32)(timeout)/1000.0;
	mFilterTime.setTimerExpirySec(time_in_sec);
}

S32 LLInventoryFilter::getCurrentGeneration() const
{ 
	return mCurrentGeneration;
}
S32 LLInventoryFilter::getFirstSuccessGeneration() const
{ 
	return mFirstSuccessGeneration; 
}
S32 LLInventoryFilter::getFirstRequiredGeneration() const
{ 
	return mFirstRequiredGeneration; 
}

void LLInventoryFilter::setEmptyLookupMessage(const std::string& message)
{
	mEmptyLookupMessage = message;
}

std::string LLInventoryFilter::getEmptyLookupMessage() const
{
	LLStringUtil::format_map_t args;
	args["[SEARCH_TERM]"] = LLURI::escape(getFilterSubStringOrig());

	return LLTrans::getString(mEmptyLookupMessage, args);

}

bool LLInventoryFilter::areDateLimitsSet()
{
	return     mFilterOps.mMinDate != time_min()
			|| mFilterOps.mMaxDate != time_max()
			|| mFilterOps.mHoursAgo != 0;
}

bool LLInventoryFilter::showAllResults() const
{
	return hasFilterString();
}



bool LLInventoryFilter::FilterOps::DateRange::validateBlock( bool   emit_errors /*= true*/ ) const
{
	bool valid = LLInitParam::Block<DateRange>::validateBlock(emit_errors);
	if (valid)
	{
		if (max_date() < min_date())
		{
			if (emit_errors)
			{
				LL_WARNS() << "max_date should be greater or equal to min_date" <<   LL_ENDL;
			}
			valid = false;
		}
	}
	return valid;
}<|MERGE_RESOLUTION|>--- conflicted
+++ resolved
@@ -128,7 +128,15 @@
 
 bool LLInventoryFilter::checkFolder(const LLUUID& folder_id) const
 {
-<<<<<<< HEAD
+	// Always check against the clipboard
+	const BOOL passed_clipboard = checkAgainstClipboard(folder_id);
+	
+	// we're showing all folders, overriding filter
+	if (mFilterOps.mShowFolderState == LLInventoryFilter::SHOW_ALL_FOLDERS)
+	{
+		return passed_clipboard;
+	}
+
 	// when applying a filter, matching folders get their contents downloaded first
 	if (isNotDefault()
 		&& !gInventory.isCategoryComplete(folder_id))
@@ -169,24 +177,6 @@
         }
     }
     
-=======
->>>>>>> 4ec9bce3
-	// Always check against the clipboard
-	const BOOL passed_clipboard = checkAgainstClipboard(folder_id);
-	
-	// we're showing all folders, overriding filter
-	if (mFilterOps.mShowFolderState == LLInventoryFilter::SHOW_ALL_FOLDERS)
-	{
-		return passed_clipboard;
-	}
-
-	// when applying a filter, matching folders get their contents downloaded first
-	if (mFilterSubString.size()
-		&& !gInventory.isCategoryComplete(folder_id))
-	{
-		LLInventoryModelBackgroundFetch::instance().start(folder_id);
-	}
-
 	// show folder links
 	LLViewerInventoryItem* item = gInventory.getItem(folder_id);
 	if (item && item->getActualType() == LLAssetType::AT_LINK_FOLDER)
