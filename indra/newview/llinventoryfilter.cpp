--- conflicted
+++ resolved
@@ -75,7 +75,6 @@
 	mFirstRequiredGeneration(0),
 	mFirstSuccessGeneration(0)
 {
-<<<<<<< HEAD
 
 
 	//	Begin Multi-substring inventory search
@@ -83,10 +82,6 @@
 	mFilterSubStrings.clear();
 	//	End Multi-substring inventory search
 
-	mNextFilterGeneration = mCurrentGeneration + 1;
-	
-=======
->>>>>>> 6e113858
 	// copy mFilterOps into mDefaultFilterOps
 	markDefault();
 }
@@ -133,6 +128,7 @@
 		return passed_clipboard;
 	}
 	
+	//bool passed = (mFilterSubString.size() ? listener->getSearchableName().find(mFilterSubString) != std::string::npos : true); <FS:TM> 3.6.4 check this, ll repoaced the line in CHUI (2 down) with this
 	//mSubStringMatchOffset = mFilterSubString.size() ? item->getSearchableLabel().find(mFilterSubString) : std::string::npos; <FS:TM> CHUI Merge LL origonal removed in FS, replaced with enhanced search
 	//std::string::size_type string_offset = mFilterSubString.size() ? listener->getSearchableName().find(mFilterSubString) : std::string::npos; <FS:TM> CHUI Merge LL new line 
 	//	Begin Multi-substring inventory search
@@ -164,7 +160,6 @@
 				break;
 		}
 
-<<<<<<< HEAD
 		U32 index = 0;
 		for (std::vector<std::string>::iterator it=mFilterSubStrings.begin();
 			it<mFilterSubStrings.end(); it++, index++)
@@ -192,9 +187,6 @@
 	//	End Multi-substring inventory search
 
 	BOOL passed = (mFilterSubString.size() == 0 || string_offset != std::string::npos);
-=======
-	bool passed = (mFilterSubString.size() ? listener->getSearchableName().find(mFilterSubString) != std::string::npos : true);
->>>>>>> 6e113858
 	passed = passed && checkAgainstFilterType(listener);
 	passed = passed && checkAgainstPermissions(listener);
 	passed = passed && checkAgainstFilterLinks(listener);
@@ -208,19 +200,11 @@
 	const bool passed_string = (mFilterSubString.size() ? item->getName().find(mFilterSubString) != std::string::npos : true);
 	const bool passed_filtertype = checkAgainstFilterType(item);
 	const bool passed_permissions = checkAgainstPermissions(item);
-<<<<<<< HEAD
 	// <FS:Ansariel> FIRE-6714: Don't move objects to trash during cut&paste
 	// Don't hide cut items in inventory
-	//const BOOL passed_clipboard = checkAgainstClipboard(item->getUUID());
-	const BOOL passed_clipboard = TRUE;
+	//const bool passed_clipboard = checkAgainstClipboard(item->getUUID());
+	const bool passed_clipboard = TRUE;
 	// </FS:Ansariel> Don't filter cut items
-	const bool passed = (passed_filtertype 
-		&& passed_permissions
-		&& passed_clipboard 
-		&&	(mFilterSubString.size() == 0 || string_offset != std::string::npos));
-=======
-	const bool passed_clipboard = checkAgainstClipboard(item->getUUID());
->>>>>>> 6e113858
 
 	return passed_filtertype && passed_permissions && passed_clipboard && passed_string;
 }
