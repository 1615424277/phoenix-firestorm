--- conflicted
+++ resolved
@@ -84,11 +84,6 @@
 	mFirstSuccessGeneration(0),
 	mSearchType(SEARCHTYPE_NAME)
 {
-	// <FS:Zi> Begin Multi-substring inventory search
-	mSubStringMatchOffsets.clear();
-	mFilterSubStrings.clear();
-	// </FS:Zi> End Multi-substring inventory search
-
 	// copy mFilterOps into mDefaultFilterOps
 	markDefault();
 	mUsername = gAgentUsername;
@@ -106,85 +101,34 @@
 		return true;
 	}
 	
-	// <FS:Zi> Multi-substring inventory search
-	//std::string desc = listener->getSearchableCreatorName();
-	//switch(mSearchType)
-	//{
-	//	case SEARCHTYPE_CREATOR:
-	//		desc = listener->getSearchableCreatorName();
-	//		break;
-	//	case SEARCHTYPE_DESCRIPTION:
-	//		desc = listener->getSearchableDescription();
-	//		break;
-	//	case SEARCHTYPE_UUID:
-	//		desc = listener->getSearchableUUIDString();
-	//		break;
-	//	case SEARCHTYPE_NAME:
-	//	default:
-	//		desc = listener->getSearchableName();
-	//		break;
-	//}
-
-	//bool passed = (mFilterSubString.size() ? desc.find(mFilterSubString) != std::string::npos : true);
-	std::string::size_type string_offset = std::string::npos;
-	if (mFilterSubStrings.size())
-	{
-		std::string searchLabel;
-		switch (mSearchType)
-		{
-			case SEARCHTYPE_NAME:
-				searchLabel = listener->getSearchableName();
-				break;
-			case SEARCHTYPE_DESCRIPTION:
-				searchLabel = listener->getSearchableDescription();
-				break;
-			case SEARCHTYPE_CREATOR:
-				searchLabel = listener->getSearchableCreatorName();
-				break;
-			case SEARCHTYPE_UUID:
-				searchLabel = listener->getSearchableUUIDString();
-				break;
-			case SEARCHTYPE_ALL:
-				searchLabel = listener->getSearchableAll();
-				break;
-			default:
-				LL_WARNS("LLInventoryFilter") << "Unknown search substring target: " << mSearchType << LL_ENDL;
-				searchLabel = listener->getSearchableName();
-				break;
-		}
-
-		U32 index = 0;
-		for (std::vector<std::string>::iterator it = mFilterSubStrings.begin();
-			it < mFilterSubStrings.end(); it++, index++)
-		{
-			std::string::size_type sub_string_offset = searchLabel.find(*it);
-
-			mSubStringMatchOffsets[index] = sub_string_offset;
-
-			if (sub_string_offset == std::string::npos)
-			{
-				string_offset = std::string::npos;
-				for (std::vector<std::string::size_type>::iterator it = mSubStringMatchOffsets.begin();
-					it < mSubStringMatchOffsets.end(); it++)
-				{
-					*it = std::string::npos;
-				}
-				break;
-			}
-			else if (string_offset == std::string::npos)
-			{
-				string_offset = sub_string_offset;
-			}
-		}
-	}
-	bool passed = (mFilterSubString.size() == 0 || string_offset != std::string::npos);
-	// </FS:Zi> Multi-substring inventory search
-
-<<<<<<< HEAD
-=======
+	std::string desc = listener->getSearchableCreatorName();
+	switch(mSearchType)
+	{
+		case SEARCHTYPE_CREATOR:
+			desc = listener->getSearchableCreatorName();
+			break;
+		case SEARCHTYPE_DESCRIPTION:
+			desc = listener->getSearchableDescription();
+			break;
+		case SEARCHTYPE_UUID:
+			desc = listener->getSearchableUUIDString();
+			break;
+		// <FS:Ansariel> Allow searching by all
+		case SEARCHTYPE_ALL:
+			desc = listener->getSearchableAll();
+			break;
+		// </FS:Ansariel>
+		case SEARCHTYPE_NAME:
+		default:
+			desc = listener->getSearchableName();
+			break;
+	}
 
 	bool passed = true;
-	if (!mExactToken.empty() && (mSearchType == SEARCHTYPE_NAME))
+	// <FS:Ansariel> Allow searching by all
+	//if (!mExactToken.empty() && (mSearchType == SEARCHTYPE_NAME))
+	if (!mExactToken.empty() && ((mSearchType == SEARCHTYPE_NAME) || (mSearchType == SEARCHTYPE_ALL)))
+	// </FS:Ansariel>
 	{
 		passed = false;
 		typedef boost::tokenizer<boost::char_separator<char> > tokenizer;
@@ -200,7 +144,10 @@
 			}
 		}	
 	}
-	else if ((mFilterTokens.size() > 0) && (mSearchType == SEARCHTYPE_NAME))
+	// <FS:Ansariel> Allow searching by all
+	//else if ((mFilterTokens.size() > 0) && (mSearchType == SEARCHTYPE_NAME))
+	else if ((mFilterTokens.size() > 0) && ((mSearchType == SEARCHTYPE_NAME) || (mSearchType == SEARCHTYPE_ALL)))
+	// </FS:Ansariel>
 	{
 		for (auto token_iter : mFilterTokens)
 		{
@@ -215,7 +162,6 @@
 		passed = (mFilterSubString.size() ? desc.find(mFilterSubString) != std::string::npos : true);
 	}
 
->>>>>>> af4329db
 	passed = passed && checkAgainstFilterType(listener);
 	passed = passed && checkAgainstPermissions(listener);
 	passed = passed && checkAgainstFilterLinks(listener);
@@ -830,31 +776,6 @@
 	mFilterSubStringOrig = string;
 	LLStringUtil::trimHead(filter_sub_string_new);
 	LLStringUtil::toUpper(filter_sub_string_new);
-	
-	// <FS:Zi> Multi-substring inventory search
-	//	Cut filter string into several substrings, separated by +
-	{
-		mFilterSubStrings.clear();
-		mSubStringMatchOffsets.clear();
-		std::string::size_type frm = 0;
-		std::string::size_type to;
-		do
-		{
-			to = filter_sub_string_new.find_first_of('+',frm);
-
-			std::string subSubString = (to == std::string::npos) ? filter_sub_string_new.substr(frm, to) : filter_sub_string_new.substr(frm, to-frm);
-		
-			if (subSubString.size())
-			{
-				mFilterSubStrings.push_back(subSubString);
-				mSubStringMatchOffsets.push_back(std::string::npos);
-			}
-
-			frm = to+1;
-		}
-		while (to != std::string::npos);
-	}
-	// </FS:Zi> Multi-substring inventory search
 
 	if (mFilterSubString != filter_sub_string_new)
 	{
@@ -1666,26 +1587,4 @@
 		}
 	}
 	return valid;
-}
-
-// <FS:Zi> Multi-substring inventory search
-
-//	For use by LLFolderViewItem for highlighting
-
-U32	LLInventoryFilter::getFilterSubStringCount() const 
-{
-	return mFilterSubStrings.size();
-}
-
-std::string::size_type LLInventoryFilter::getFilterSubStringPos(U32 index) const
-{
-	if (index >= mSubStringMatchOffsets.size()) return std::string::npos;
-	return mSubStringMatchOffsets[index];
-}
-
-std::string::size_type LLInventoryFilter::getFilterSubStringLen(U32 index) const
-{
-	if (index >= mFilterSubStrings.size()) return 0;
-	return mFilterSubStrings[index].size();
-}
-// </FS:Zi> Multi-substring inventory search+}