--- conflicted
+++ resolved
@@ -872,17 +872,7 @@
 	{
 		LLFloaterReg::showInstance("properties", LLSD().with("item_id", linked_uuid));
 	}
-<<<<<<< HEAD
 	else
-=======
-
-	//sidetray inventory panel
-	LLSidepanelInventory *sidepanel_inventory =	LLPanelMainInventory::newWindow()->LLFloaterSidePanelContainer::getPanel<LLSidepanelInventory>("inventory");
-
-
-	LLInventoryPanel* active_panel = LLInventoryPanel::getActiveInventoryPanel();
-	if (!active_panel) 
->>>>>>> 8aa41b9e
 	{
 		LLFloaterSidePanelContainer::showPanel("inventory", LLSD().with("id", linked_uuid));
 	}
@@ -891,7 +881,8 @@
 
 void show_item_original(const LLUUID& item_uuid)
 {
-	// <FS:Ansariel> FIRE-19493: "Show Original" should open main inventory panel
+	// <FS:Ansariel> FIRE-19493: "Show Original" should open main inventory panel;
+	//				 Undo SL-13826 Open a new inventory floater for "Find original" and "Show original" result
 	//LLFloater* floater_inventory = LLFloaterReg::getInstance("inventory");
 	//if (!floater_inventory)
 	//{
@@ -900,9 +891,7 @@
 	//}
 
 	////sidetray inventory panel
-	//LLSidepanelInventory *sidepanel_inventory =	LLFloaterSidePanelContainer::getPanel<LLSidepanelInventory>("inventory");
-
-	//bool do_reset_inventory_filter = !floater_inventory->isInVisibleChain();
+	//LLSidepanelInventory *sidepanel_inventory =	LLPanelMainInventory::newWindow()->LLFloaterSidePanelContainer::getPanel<LLSidepanelInventory>("inventory");
 
 	//LLInventoryPanel* active_panel = LLInventoryPanel::getActiveInventoryPanel();
 	//if (!active_panel) 
@@ -921,11 +910,7 @@
 	//	return;
 	//}
 	//active_panel->setSelection(gInventory.getLinkedItemID(item_uuid), TAKE_FOCUS_YES);
-	//
-	//if(do_reset_inventory_filter)
-	//{
-	//	reset_inventory_filter();
-	//}
+	//active_panel->setFocus(TRUE);
 
 	LLFloaterReg::showInstance("inventory");
 	LLSidepanelInventory* sidepanel_inventory = LLFloaterSidePanelContainer::getPanel<LLSidepanelInventory>("inventory");
@@ -949,22 +934,11 @@
 			inventory_panel->setSelection(linked_item_id, TAKE_FOCUS_YES);
 		}
 	}
-<<<<<<< HEAD
 	else
 	{
 		main_inventory->getActivePanel()->setSelection(linked_item_id, TAKE_FOCUS_YES);
 	}
 	// </FS:Ansariel>
-=======
-	
-	active_panel = LLInventoryPanel::getActiveInventoryPanel();
-	if (!active_panel) 
-	{
-		return;
-	}
-	active_panel->setSelection(gInventory.getLinkedItemID(item_uuid), TAKE_FOCUS_YES);
-	active_panel->setFocus(TRUE);
->>>>>>> 8aa41b9e
 }
 
 
@@ -2776,14 +2750,16 @@
     // </FS:Ansariel>
     else
     {
-        if (action == "goto")
-        {
-            LLSidepanelInventory *sidepanel_inventory = LLPanelMainInventory::newWindow()->LLFloaterSidePanelContainer::getPanel<LLSidepanelInventory>("inventory");
-            if (sidepanel_inventory && sidepanel_inventory->getMainInventoryPanel())
-            {
-                model = sidepanel_inventory->getMainInventoryPanel()->getActivePanel()->getModel();
-            }
-        }
+        // <FS:Ansariel> Undo SL-13826 Open a new inventory floater for "Find original" and "Show original" result
+        //if (action == "goto")
+        //{
+        //    LLSidepanelInventory *sidepanel_inventory = LLPanelMainInventory::newWindow()->LLFloaterSidePanelContainer::getPanel<LLSidepanelInventory>("inventory");
+        //    if (sidepanel_inventory && sidepanel_inventory->getMainInventoryPanel())
+        //    {
+        //        model = sidepanel_inventory->getMainInventoryPanel()->getActivePanel()->getModel();
+        //    }
+        //}
+        // </FS:Ansariel>
         
         std::set<LLFolderViewItem*>::iterator set_iter;
         for (set_iter = selected_items.begin(); set_iter != selected_items.end(); ++set_iter)
