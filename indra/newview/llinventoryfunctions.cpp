--- conflicted
+++ resolved
@@ -108,119 +108,6 @@
 	path.append(temp);
 }
 
-<<<<<<< HEAD
-void change_item_parent(LLInventoryModel* model,
-						LLViewerInventoryItem* item,
-						const LLUUID& new_parent_id,
-						BOOL restamp)
-{
-	if (item->getParentUUID() != new_parent_id)
-	{
-		LLInventoryModel::update_list_t update;
-		LLInventoryModel::LLCategoryUpdate old_folder(item->getParentUUID(),-1);
-		update.push_back(old_folder);
-		LLInventoryModel::LLCategoryUpdate new_folder(new_parent_id, 1);
-		update.push_back(new_folder);
-		gInventory.accountForUpdate(update);
-
-		LLPointer<LLViewerInventoryItem> new_item = new LLViewerInventoryItem(item);
-		new_item->setParent(new_parent_id);
-		new_item->updateParentOnServer(restamp);
-		model->updateItem(new_item);
-		model->notifyObservers();
-	}
-}
-
-void change_category_parent(LLInventoryModel* model,
-	LLViewerInventoryCategory* cat,
-	const LLUUID& new_parent_id,
-	BOOL restamp)
-{
-	if (!model || !cat)
-	{
-		return;
-	}
-
-	// Can't move a folder into a child of itself.
-	if (model->isObjectDescendentOf(new_parent_id, cat->getUUID()))
-	{
-		return;
-	}
-
-	LLInventoryModel::update_list_t update;
-	LLInventoryModel::LLCategoryUpdate old_folder(cat->getParentUUID(), -1);
-	update.push_back(old_folder);
-	LLInventoryModel::LLCategoryUpdate new_folder(new_parent_id, 1);
-	update.push_back(new_folder);
-	model->accountForUpdate(update);
-
-	LLPointer<LLViewerInventoryCategory> new_cat = new LLViewerInventoryCategory(cat);
-	new_cat->setParent(new_parent_id);
-	new_cat->updateParentOnServer(restamp);
-	model->updateCategory(new_cat);
-	model->notifyObservers();
-}
-
-// Move the item to the trash. Works for folders and objects.
-// Caution: This method assumes that the item is removable!
-void remove_item(LLInventoryModel* model, const LLUUID& id)
-{
-	LLViewerInventoryItem* item = model->getItem(id);
-	if (!item)
-		return;
-	
-	if (item->getType() == LLAssetType::AT_CATEGORY)
-	{
-		// Call the general helper function to delete a folder
-		remove_category(model, id);
-	}
-	else
-	{
-		// Get the trash UUID
-		LLUUID trash_id = model->findCategoryUUIDForType(LLFolderType::FT_TRASH, false);
-		if (trash_id.notNull())
-		{
-			// Finally, move the item to the trash
-			change_item_parent(model, item, trash_id, true);
-		}
-	}
-}
-
-void remove_category(LLInventoryModel* model, const LLUUID& cat_id)
-{
-	if (!model || !get_is_category_removable(model, cat_id))
-	{
-		return;
-	}
-
-	// Look for any gestures and deactivate them
-	LLInventoryModel::cat_array_t	descendent_categories;
-	LLInventoryModel::item_array_t	descendent_items;
-	gInventory.collectDescendents(cat_id, descendent_categories, descendent_items, FALSE);
-
-	for (LLInventoryModel::item_array_t::const_iterator iter = descendent_items.begin();
-		 iter != descendent_items.end();
-		 ++iter)
-	{
-		const LLViewerInventoryItem* item = (*iter);
-		const LLUUID& item_id = item->getUUID();
-		if (item->getType() == LLAssetType::AT_GESTURE
-			&& LLGestureMgr::instance().isGestureActive(item_id))
-		{
-			LLGestureMgr::instance().deactivateGesture(item_id);
-		}
-	}
-
-	LLViewerInventoryCategory* cat = gInventory.getCategory(cat_id);
-	if (cat)
-	{
-		const LLUUID trash_id = model->findCategoryUUIDForType(LLFolderType::FT_TRASH);
-		change_category_parent(model, cat, trash_id, TRUE);
-	}
-}
-
-=======
->>>>>>> b2b446ae
 void rename_category(LLInventoryModel* model, const LLUUID& cat_id, const std::string& new_name)
 {
 	LLViewerInventoryCategory* cat;
