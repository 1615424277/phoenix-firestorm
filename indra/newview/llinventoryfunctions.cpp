--- conflicted
+++ resolved
@@ -434,18 +434,11 @@
 		LLInventoryItem* item = *iter;
         LLPointer<LLInventoryCallback> cb = new LLBoostFuncInventoryCallback(boost::bind(update_folder_cb, new_cat_uuid));
 
-<<<<<<< HEAD
-        // <FS:Ansariel> FIRE-21719: Copy-pasting a folder doesn't copy contained links
-        //if (!item->getPermissions().allowOperationBy(PERM_COPY, gAgent.getID(), gAgent.getGroupID()))
-        if (!item->getIsLinkType() && !item->getPermissions().allowOperationBy(PERM_COPY, gAgent.getID(), gAgent.getGroupID()))
-        // </FS:Ansariel>
-=======
         if (item->getIsLinkType())
         {
             link_inventory_object(new_cat_uuid, item->getLinkedUUID(), cb);
         }
         else if(!item->getPermissions().allowOperationBy(PERM_COPY, gAgent.getID(), gAgent.getGroupID()))
->>>>>>> 9eabb279
         {
             // If the item is nocopy, we do nothing or, optionally, move it
             if (move_no_copy_items)
@@ -457,12 +450,6 @@
             // Decrement the count in root_id since that one item won't be copied over
             LLMarketplaceData::instance().decrementValidationWaiting(root_id);
         }
-        // <FS:Ansariel> FIRE-21719: Copy-pasting a folder doesn't copy contained links
-        else if (item->getIsLinkType())
-        {
-            link_inventory_object(new_cat_uuid, item->getLinkedUUID(), cb);
-        }
-        // </FS:Ansariel>
         else
         {
             copy_inventory_item(
