/** 
 * @file llinventoryfunctions.cpp
 * @brief Implementation of the inventory view and associated stuff.
 *
 * $LicenseInfo:firstyear=2001&license=viewerlgpl$
 * Second Life Viewer Source Code
 * Copyright (C) 2010, Linden Research, Inc.
 * 
 * This library is free software; you can redistribute it and/or
 * modify it under the terms of the GNU Lesser General Public
 * License as published by the Free Software Foundation;
 * version 2.1 of the License only.
 * 
 * This library is distributed in the hope that it will be useful,
 * but WITHOUT ANY WARRANTY; without even the implied warranty of
 * MERCHANTABILITY or FITNESS FOR A PARTICULAR PURPOSE.  See the GNU
 * Lesser General Public License for more details.
 * 
 * You should have received a copy of the GNU Lesser General Public
 * License along with this library; if not, write to the Free Software
 * Foundation, Inc., 51 Franklin Street, Fifth Floor, Boston, MA  02110-1301  USA
 * 
 * Linden Research, Inc., 945 Battery Street, San Francisco, CA  94111  USA
 * $/LicenseInfo$
 */

#include "llviewerprecompiledheaders.h"

#include <utility> // for std::pair<>

#include "llinventoryfunctions.h"

// library includes
#include "llagent.h"
#include "llagentwearables.h"
#include "llcallingcard.h"
#include "llfloaterreg.h"
#include "llinventorydefines.h"
#include "llsdserialize.h"
#include "llfiltereditor.h"
#include "llspinctrl.h"
#include "llui.h"
#include "message.h"

// newview includes
#include "llappearancemgr.h"
#include "llappviewer.h"
#include "llavataractions.h"
#include "llavatarnamecache.h"
#include "llclipboard.h"
#include "lldirpicker.h"
#include "lldonotdisturbnotificationstorage.h"
#include "llfloatermarketplacelistings.h"
#include "llfloatersidepanelcontainer.h"
#include "llfocusmgr.h"
#include "llfolderview.h"
#include "llgesturemgr.h"
#include "llgiveinventory.h"
#include "lliconctrl.h"
#include "llimview.h"
#include "llinventorybridge.h"
#include "llinventorymodel.h"
#include "llinventorypanel.h"
#include "lllineeditor.h"
#include "llmarketplacenotifications.h"
#include "llmarketplacefunctions.h"
#include "llmenugl.h"
#include "llnotificationsutil.h"
#include "llpanelmaininventory.h"
#include "llpreviewanim.h"
#include "llpreviewgesture.h"
#include "llpreviewnotecard.h"
#include "llpreviewscript.h"
#include "llpreviewsound.h"
#include "llpreviewtexture.h"
#include "llresmgr.h"
#include "llscrollbar.h"
#include "llscrollcontainer.h"
#include "llselectmgr.h"
#include "llsidepanelinventory.h"
#include "lltabcontainer.h"
#include "lltooldraganddrop.h"
#include "lltrans.h"
#include "lluictrlfactory.h"
#include "llviewermenu.h"
#include "llviewermessage.h"
#include "llviewerfoldertype.h"
#include "llviewerobjectlist.h"
#include "llviewerregion.h"
#include "llviewerwindow.h"
#include "llvoavatarself.h"
#include "llwearablelist.h"
// [RLVa:KB] - Checked: 2011-05-22 (RLVa-1.3.1a)
#include "rlvactions.h"
#include "rlvhandler.h"
#include "rlvlocks.h"
// [/RLVa:KB]

#include <boost/foreach.hpp>

// Firestorm includes
#include "aoengine.h"
#include "fsfloaterwearablefavorites.h"
#include "fslslbridge.h"
#include "llfloatermarketplacelistings.h"
#include "llfloaterproperties.h"

BOOL LLInventoryState::sWearNewClothing = FALSE;
LLUUID LLInventoryState::sWearNewClothingTransactionID;
std::list<LLUUID> LLInventoryAction::sMarketplaceFolders;
//bool LLInventoryAction::sDeleteConfirmationDisplayed = false; // <FS:Ansariel> Undo delete item confirmation per-session annoyance

// Helper function : callback to update a folder after inventory action happened in the background
void update_folder_cb(const LLUUID& dest_folder)
{
    LLViewerInventoryCategory* dest_cat = gInventory.getCategory(dest_folder);
    gInventory.updateCategory(dest_cat);
    gInventory.notifyObservers();
}

// Helper function : Count only the copyable items, i.e. skip the stock items (which are no copy)
S32 count_copyable_items(LLInventoryModel::item_array_t& items)
{
    S32 count = 0;
    for (LLInventoryModel::item_array_t::const_iterator it = items.begin(); it != items.end(); ++it)
    {
        LLViewerInventoryItem* item = *it;
        if (item->getPermissions().allowOperationBy(PERM_COPY, gAgent.getID(), gAgent.getGroupID()))
        {
            count++;
        }
    }
    return count;
}

// Helper function : Count only the non-copyable items, i.e. the stock items, skip the others
S32 count_stock_items(LLInventoryModel::item_array_t& items)
{
    S32 count = 0;
    for (LLInventoryModel::item_array_t::const_iterator it = items.begin(); it != items.end(); ++it)
    {
        LLViewerInventoryItem* item = *it;
        if (!item->getPermissions().allowOperationBy(PERM_COPY, gAgent.getID(), gAgent.getGroupID()))
        {
            count++;
        }
    }
    return count;
}

// Helper function : Count the number of stock folders
S32 count_stock_folders(LLInventoryModel::cat_array_t& categories)
{
    S32 count = 0;
    for (LLInventoryModel::cat_array_t::const_iterator it = categories.begin(); it != categories.end(); ++it)
    {
        LLInventoryCategory* cat = *it;
        if (cat->getPreferredType() == LLFolderType::FT_MARKETPLACE_STOCK)
        {
            count++;
        }
    }
    return count;
}

// Helper funtion : Count the number of items (not folders) in the descending hierarchy
S32 count_descendants_items(const LLUUID& cat_id)
{
	LLInventoryModel::cat_array_t* cat_array;
	LLInventoryModel::item_array_t* item_array;
	gInventory.getDirectDescendentsOf(cat_id,cat_array,item_array);
    
    S32 count = item_array->size();
    
    LLInventoryModel::cat_array_t cat_array_copy = *cat_array;
	for (LLInventoryModel::cat_array_t::iterator iter = cat_array_copy.begin(); iter != cat_array_copy.end(); iter++)
    {
		LLViewerInventoryCategory* category = *iter;
        count += count_descendants_items(category->getUUID());
    }
    
    return count;
}

// Helper function : Returns true if the hierarchy contains nocopy items
bool contains_nocopy_items(const LLUUID& id)
{
    LLInventoryCategory* cat = gInventory.getCategory(id);

    if (cat)
    {
        // Get the content
        LLInventoryModel::cat_array_t* cat_array;
        LLInventoryModel::item_array_t* item_array;
        gInventory.getDirectDescendentsOf(id,cat_array,item_array);
        
        // Check all the items: returns true upon encountering a nocopy item
        for (LLInventoryModel::item_array_t::iterator iter = item_array->begin(); iter != item_array->end(); iter++)
        {
            LLInventoryItem* item = *iter;
            LLViewerInventoryItem * inv_item = (LLViewerInventoryItem *) item;
            if (!inv_item->getPermissions().allowOperationBy(PERM_COPY, gAgent.getID(), gAgent.getGroupID()))
            {
                return true;
            }
        }
        
        // Check all the sub folders recursively
        for (LLInventoryModel::cat_array_t::iterator iter = cat_array->begin(); iter != cat_array->end(); iter++)
        {
            LLViewerInventoryCategory* cat = *iter;
            if (contains_nocopy_items(cat->getUUID()))
            {
                return true;
            }
        }
    }
    else
    {
		LLInventoryItem* item = gInventory.getItem(id);
        LLViewerInventoryItem * inv_item = (LLViewerInventoryItem *) item;
        if (!inv_item->getPermissions().allowOperationBy(PERM_COPY, gAgent.getID(), gAgent.getGroupID()))
        {
            return true;
        }
    }
    
    // Exit without meeting a nocopy item
    return false;
}

// Generates a string containing the path to the item specified by id.
void append_path(const LLUUID& id, std::string& path)
{
	std::string temp;
	const LLInventoryObject* obj = gInventory.getObject(id);
	LLUUID parent_id;
	if(obj) parent_id = obj->getParentUUID();
	std::string forward_slash("/");
	while(obj)
	{
		obj = gInventory.getCategory(parent_id);
		if(obj)
		{
			temp.assign(forward_slash + obj->getName() + temp);
			parent_id = obj->getParentUUID();
		}
	}
	path.append(temp);
}

// Generates a string containing the path name of the object.
std::string make_path(const LLInventoryObject* object)
{
    std::string path;
    append_path(object->getUUID(), path);
    return path + "/" + object->getName();
}

// Generates a string containing the path name of the object specified by id.
std::string make_inventory_path(const LLUUID& id)
{
    if (LLInventoryObject* object = gInventory.getObject(id))
        return make_path(object);
    return "";
}

// Generates a string containing the path name and id of the object.
std::string make_info(const LLInventoryObject* object)
{
    return "'" + make_path(object) + "' (" + object->getUUID().asString() + ")";
}

// Generates a string containing the path name and id of the object specified by id.
std::string make_inventory_info(const LLUUID& id)
{
    if (LLInventoryObject* object = gInventory.getObject(id))
        return make_info(object);
    return "<Inventory object not found!> (" + id.asString() + ")";
}

void update_marketplace_folder_hierarchy(const LLUUID cat_id)
{
    // When changing the marketplace status of a folder, the only thing that needs to happen is
    // for all observers of the folder to, possibly, change the display label of the folder
    // so that's the only thing we change on the update mask.
    gInventory.addChangedMask(LLInventoryObserver::LABEL, cat_id);

    // Update all descendent folders down
	LLInventoryModel::cat_array_t* cat_array;
	LLInventoryModel::item_array_t* item_array;
	gInventory.getDirectDescendentsOf(cat_id,cat_array,item_array);
    
    LLInventoryModel::cat_array_t cat_array_copy = *cat_array;
    for (LLInventoryModel::cat_array_t::iterator iter = cat_array_copy.begin(); iter != cat_array_copy.end(); iter++)
    {
        LLInventoryCategory* category = *iter;
        update_marketplace_folder_hierarchy(category->getUUID());
    }
    return;
}

void update_marketplace_category(const LLUUID& cur_uuid, bool perform_consistency_enforcement, bool skip_clear_listing)
{
    // When changing the marketplace status of an item, we usually have to change the status of all
    // folders in the same listing. This is because the display of each folder is affected by the
    // overall status of the whole listing.
    // Consequently, the only way to correctly update an item anywhere in the marketplace is to 
    // update the whole listing from its listing root.
    // This is not as bad as it seems as we only update folders, not items, and the folder nesting depth 
    // is limited to 4.
    // We also take care of degenerated cases so we don't update all folders in the inventory by mistake.

    if (cur_uuid.isNull()
        || gInventory.getCategory(cur_uuid) == NULL
        || gInventory.getCategory(cur_uuid)->getVersion() == LLViewerInventoryCategory::VERSION_UNKNOWN)
    {
        return;
    }
    
    // Grab marketplace listing data for this item
    S32 depth = depth_nesting_in_marketplace(cur_uuid);
    if (depth > 0)
    {
        // Retrieve the listing uuid this object is in
        LLUUID listing_uuid = nested_parent_id(cur_uuid, depth);
        LLViewerInventoryCategory* listing_cat = gInventory.getCategory(listing_uuid);
        bool listing_cat_loaded = listing_cat != NULL && listing_cat->getVersion() != LLViewerInventoryCategory::VERSION_UNKNOWN;
    
        // Verify marketplace data consistency for this listing
        if (perform_consistency_enforcement
            && listing_cat_loaded
            && LLMarketplaceData::instance().isListed(listing_uuid))
        {
            LLUUID version_folder_uuid = LLMarketplaceData::instance().getVersionFolder(listing_uuid);
            S32 version_depth = depth_nesting_in_marketplace(version_folder_uuid);
            if (version_folder_uuid.notNull() && (!gInventory.isObjectDescendentOf(version_folder_uuid, listing_uuid) || (version_depth != 2)))
            {
                LL_INFOS("SLM") << "Unlist and clear version folder as the version folder is not at the right place anymore!!" << LL_ENDL;
                LLMarketplaceData::instance().setVersionFolder(listing_uuid, LLUUID::null,1);
            }
            else if (version_folder_uuid.notNull()
                     && gInventory.isCategoryComplete(version_folder_uuid)
                     && LLMarketplaceData::instance().getActivationState(version_folder_uuid)
                     && (count_descendants_items(version_folder_uuid) == 0)
                     && !LLMarketplaceData::instance().isUpdating(version_folder_uuid,version_depth))
            {
                LL_INFOS("SLM") << "Unlist as the version folder is empty of any item!!" << LL_ENDL;
                LLNotificationsUtil::add("AlertMerchantVersionFolderEmpty");
                LLMarketplaceData::instance().activateListing(listing_uuid, false,1);
            }
        }
    
        // Check if the count on hand needs to be updated on SLM
        if (perform_consistency_enforcement
            && listing_cat_loaded
            && (compute_stock_count(listing_uuid) != LLMarketplaceData::instance().getCountOnHand(listing_uuid)))
        {
            LLMarketplaceData::instance().updateCountOnHand(listing_uuid,1);
        }
        // Update all descendents starting from the listing root
        update_marketplace_folder_hierarchy(listing_uuid);
    }
    else if (depth == 0)
    {
        // If this is the marketplace listings root itself, update all descendents
        if (gInventory.getCategory(cur_uuid))
        {
            update_marketplace_folder_hierarchy(cur_uuid);
        }
    }
    else
    {
        // If the folder is outside the marketplace listings root, clear its SLM data if needs be
        if (perform_consistency_enforcement && !skip_clear_listing && LLMarketplaceData::instance().isListed(cur_uuid))
        {
            LL_INFOS("SLM") << "Disassociate as the listing folder is not under the marketplace folder anymore!!" << LL_ENDL;
            LLMarketplaceData::instance().clearListing(cur_uuid);
        }
        // Update all descendents if this is a category
        if (gInventory.getCategory(cur_uuid))
        {
            update_marketplace_folder_hierarchy(cur_uuid);
        }
    }

    return;
}

// Iterate through the marketplace and flag for label change all categories that countain a stock folder (i.e. stock folders and embedding folders up the hierarchy)
void update_all_marketplace_count(const LLUUID& cat_id)
{
    // Get all descendent folders down
	LLInventoryModel::cat_array_t* cat_array;
	LLInventoryModel::item_array_t* item_array;
	gInventory.getDirectDescendentsOf(cat_id,cat_array,item_array);
    
    LLInventoryModel::cat_array_t cat_array_copy = *cat_array;
    for (LLInventoryModel::cat_array_t::iterator iter = cat_array_copy.begin(); iter != cat_array_copy.end(); iter++)
    {
        LLInventoryCategory* category = *iter;
        if (category->getPreferredType() == LLFolderType::FT_MARKETPLACE_STOCK)
        {
            // Listing containing stock folders needs to be updated but not others
            // Note: we take advantage of the fact that stock folder *do not* contain sub folders to avoid a recursive call here
            update_marketplace_category(category->getUUID());
        }
        else
        {
            // Explore the contained folders recursively
            update_all_marketplace_count(category->getUUID());
        }
    }
}

void update_all_marketplace_count()
{
    // Get the marketplace root and launch the recursive exploration
    const LLUUID marketplace_listings_uuid = gInventory.findCategoryUUIDForType(LLFolderType::FT_MARKETPLACE_LISTINGS);
    if (!marketplace_listings_uuid.isNull())
    {
        update_all_marketplace_count(marketplace_listings_uuid);
    }
    return;
}

//void rename_category(LLInventoryModel* model, const LLUUID& cat_id, const std::string& new_name)
// [RLVa:KB] - Checked: RLVa-2.3 (Give-to-#RLV)
void rename_category(LLInventoryModel* model, const LLUUID& cat_id, const std::string& new_name, LLPointer<LLInventoryCallback> cb)
// [/RLVa:KB]
{
	LLViewerInventoryCategory* cat;

	if (!model ||
		!get_is_category_renameable(model, cat_id) ||
		(cat = model->getCategory(cat_id)) == NULL ||
		cat->getName() == new_name)
	{
		return;
	}

	LLSD updates;
	updates["name"] = new_name;
// [RLVa:KB] - Checked: RLVa-2.3 (Give-to-#RLV)
	update_inventory_category(cat_id, updates, cb);
// [/RLVa:KB]
//	update_inventory_category(cat_id, updates, NULL);
}

void copy_inventory_category(LLInventoryModel* model,
                             LLViewerInventoryCategory* cat,
                             const LLUUID& parent_id,
                             const LLUUID& root_copy_id,
                             bool move_no_copy_items)
{
    // Create the initial folder
    inventory_func_type func = [model, cat, root_copy_id, move_no_copy_items](const LLUUID& new_id)
    {
        copy_inventory_category_content(new_id, model, cat, root_copy_id, move_no_copy_items);
    };
    gInventory.createNewCategory(parent_id, LLFolderType::FT_NONE, cat->getName(), func, cat->getThumbnailUUID());
}

void copy_inventory_category(LLInventoryModel* model,
                             LLViewerInventoryCategory* cat,
                             const LLUUID& parent_id,
                             const LLUUID& root_copy_id,
                             bool move_no_copy_items,
                             inventory_func_type callback)
{
	// Create the initial folder
    inventory_func_type func = [model, cat, root_copy_id, move_no_copy_items, callback](const LLUUID &new_id)
    {
        copy_inventory_category_content(new_id, model, cat, root_copy_id, move_no_copy_items);
        if (callback)
        {
            callback(new_id);
        }
    };
	gInventory.createNewCategory(parent_id, LLFolderType::FT_NONE, cat->getName(), func, cat->getThumbnailUUID());
}

void copy_inventory_category_content(const LLUUID& new_cat_uuid, LLInventoryModel* model, LLViewerInventoryCategory* cat, const LLUUID& root_copy_id, bool move_no_copy_items)
{
	model->notifyObservers();

	// We need to exclude the initial root of the copy to avoid recursively copying the copy, etc...
	LLUUID root_id = (root_copy_id.isNull() ? new_cat_uuid : root_copy_id);

	// Get the content of the folder
	LLInventoryModel::cat_array_t* cat_array;
	LLInventoryModel::item_array_t* item_array;
	gInventory.getDirectDescendentsOf(cat->getUUID(), cat_array, item_array);

	// If root_copy_id is null, tell the marketplace model we'll be waiting for new items to be copied over for this folder
	if (root_copy_id.isNull())
	{
		LLMarketplaceData::instance().setValidationWaiting(root_id, count_descendants_items(cat->getUUID()));
	}

	// Copy all the items
	LLInventoryModel::item_array_t item_array_copy = *item_array;
	for (LLInventoryModel::item_array_t::iterator iter = item_array_copy.begin(); iter != item_array_copy.end(); iter++)
	{
		LLInventoryItem* item = *iter;
		LLPointer<LLInventoryCallback> cb = new LLBoostFuncInventoryCallback(boost::bind(update_folder_cb, new_cat_uuid));

		if (item->getIsLinkType())
		{
			link_inventory_object(new_cat_uuid, item->getLinkedUUID(), cb);
		}
		else if (!item->getPermissions().allowOperationBy(PERM_COPY, gAgent.getID(), gAgent.getGroupID()))
		{
			// If the item is nocopy, we do nothing or, optionally, move it
			if (move_no_copy_items)
			{
				// Reparent the item
				LLViewerInventoryItem * viewer_inv_item = (LLViewerInventoryItem *)item;
				gInventory.changeItemParent(viewer_inv_item, new_cat_uuid, true);
			}
			// Decrement the count in root_id since that one item won't be copied over
			LLMarketplaceData::instance().decrementValidationWaiting(root_id);
		}
		else
		{
			copy_inventory_item(
				gAgent.getID(),
				item->getPermissions().getOwner(),
				item->getUUID(),
				new_cat_uuid,
				std::string(),
				cb);
		}
	}

	// Copy all the folders
	LLInventoryModel::cat_array_t cat_array_copy = *cat_array;
	for (LLInventoryModel::cat_array_t::iterator iter = cat_array_copy.begin(); iter != cat_array_copy.end(); iter++)
	{
		LLViewerInventoryCategory* category = *iter;
		if (category->getUUID() != root_id)
		{
			copy_inventory_category(model, category, new_cat_uuid, root_id, move_no_copy_items);
		}
	}
}

class LLInventoryCollectAllItems : public LLInventoryCollectFunctor
{
public:
	virtual bool operator()(LLInventoryCategory* cat, LLInventoryItem* item)
	{
		return true;
	}
};

BOOL get_is_parent_to_worn_item(const LLUUID& id)
{
	const LLViewerInventoryCategory* cat = gInventory.getCategory(id);
	if (!cat)
	{
		return FALSE;
	}

	LLInventoryModel::cat_array_t cats;
	LLInventoryModel::item_array_t items;
	LLInventoryCollectAllItems collect_all;
	gInventory.collectDescendentsIf(LLAppearanceMgr::instance().getCOF(), cats, items, LLInventoryModel::EXCLUDE_TRASH, collect_all);

	for (LLInventoryModel::item_array_t::const_iterator it = items.begin(); it != items.end(); ++it)
	{
		const LLViewerInventoryItem * const item = *it;

		llassert(item->getIsLinkType());

		LLUUID linked_id = item->getLinkedUUID();
		const LLViewerInventoryItem * const linked_item = gInventory.getItem(linked_id);

		if (linked_item)
		{
			LLUUID parent_id = linked_item->getParentUUID();

			while (!parent_id.isNull())
			{
				LLInventoryCategory * parent_cat = gInventory.getCategory(parent_id);

				if (cat == parent_cat)
				{
					return TRUE;
				}

				parent_id = parent_cat->getParentUUID();
			}
		}
	}

	return FALSE;
}

BOOL get_is_item_worn(const LLUUID& id)
{
	const LLViewerInventoryItem* item = gInventory.getItem(id);
	if (!item)
		return FALSE;

    if (item->getIsLinkType() && !gInventory.getItem(item->getLinkedUUID()))
    {
        return FALSE;
    }

	// Consider the item as worn if it has links in COF.
// [SL:KB] - The code below causes problems across the board so it really just needs to go
//	if (LLAppearanceMgr::instance().isLinkedInCOF(id))
//	{
//		return TRUE;
//	}

	switch(item->getType())
	{
		case LLAssetType::AT_OBJECT:
		{
			if (isAgentAvatarValid() && gAgentAvatarp->isWearingAttachment(item->getLinkedUUID()))
				return TRUE;
			break;
		}
		case LLAssetType::AT_BODYPART:
		case LLAssetType::AT_CLOTHING:
			if(gAgentWearables.isWearingItem(item->getLinkedUUID()))
				return TRUE;
			break;
		case LLAssetType::AT_GESTURE:
			if (LLGestureMgr::instance().isGestureActive(item->getLinkedUUID()))
				return TRUE;
			break;
		default:
			break;
	}
	return FALSE;
}

BOOL get_can_item_be_worn(const LLUUID& id)
{
	const LLViewerInventoryItem* item = gInventory.getItem(id);
	if (!item)
		return FALSE;

	if (LLAppearanceMgr::instance().isLinkedInCOF(item->getLinkedUUID()))
	{
		// an item having links in COF (i.e. a worn item)
		return FALSE;
	}

	if (gInventory.isObjectDescendentOf(id, LLAppearanceMgr::instance().getCOF()))
	{
		// a non-link object in COF (should not normally happen)
		return FALSE;
	}
	
	const LLUUID trash_id = gInventory.findCategoryUUIDForType(
			LLFolderType::FT_TRASH);

	// item can't be worn if base obj in trash, see EXT-7015
	if (gInventory.isObjectDescendentOf(item->getLinkedUUID(),
			trash_id))
	{
		return false;
	}

	switch(item->getType())
	{
		case LLAssetType::AT_OBJECT:
		{
			if (isAgentAvatarValid() && gAgentAvatarp->isWearingAttachment(item->getLinkedUUID()))
			{
				// Already being worn
				return FALSE;
			}
			else
			{
				// Not being worn yet.
				return TRUE;
			}
			break;
		}
		case LLAssetType::AT_BODYPART:
		case LLAssetType::AT_CLOTHING:
			if(gAgentWearables.isWearingItem(item->getLinkedUUID()))
			{
				// Already being worn
				return FALSE;
			}
			else
			{
				// Not being worn yet.
				return TRUE;
			}
			break;
		default:
			break;
	}
	return FALSE;
}

BOOL get_is_item_removable(const LLInventoryModel* model, const LLUUID& id)
{
	if (!model)
	{
		return FALSE;
	}

	// Can't delete an item that's in the library.
	if (!model->isObjectDescendentOf(id, gInventory.getRootFolderID()))
	{
		return FALSE;
	}

	// <FS> Locked Folders
	if (
		(model->isObjectDescendentOf(id, AOEngine::instance().getAOFolder())
			&& gSavedPerAccountSettings.getBOOL("LockAOFolders"))
		||
		(model->isObjectDescendentOf(id, FSLSLBridge::instance().getBridgeFolder())
			&& gSavedPerAccountSettings.getBOOL("LockBridgeFolder"))
		||
		(model->isObjectDescendentOf(id, FSFloaterWearableFavorites::getFavoritesFolder())
			&& gSavedPerAccountSettings.getBOOL("LockWearableFavoritesFolders"))
		)
	{
		return FALSE;
	}
	// </FS> Locked Folders

	// Disable delete from COF folder; have users explicitly choose "detach/take off",
	// unless the item is not worn but in the COF (i.e. is bugged).
	if (LLAppearanceMgr::instance().getIsProtectedCOFItem(id))
	{
		if (get_is_item_worn(id))
		{
			return FALSE;
		}
	}

// [RLVa:KB] - Checked: 2011-03-29 (RLVa-1.3.0g) | Modified: RLVa-1.3.0g
	if ( (RlvActions::isRlvEnabled()) && 
		 (RlvFolderLocks::instance().hasLockedFolder(RLV_LOCK_ANY)) && (!RlvFolderLocks::instance().canRemoveItem(id)) )
	{
		return FALSE;
	}
// [/RLVa:KB]

	const LLInventoryObject *obj = model->getItem(id);
	if (obj && obj->getIsLinkType())
	{
		return TRUE;
	}
	if (get_is_item_worn(id))
	{
		return FALSE;
	}
	return TRUE;
}

bool get_is_item_editable(const LLUUID& inv_item_id)
{
	if (const LLInventoryItem* inv_item = gInventory.getLinkedItem(inv_item_id))
	{
		switch (inv_item->getType())
		{
			case LLAssetType::AT_BODYPART:
			case LLAssetType::AT_CLOTHING:
				return gAgentWearables.isWearableModifiable(inv_item_id);
			case LLAssetType::AT_OBJECT:
// [RLVa:KB] - @touch*
				return (!RlvActions::isRlvEnabled()) || ((isAgentAvatarValid()) && (RlvActions::canEdit(gAgentAvatarp->getWornAttachment(inv_item_id))));
// [/RLVa:KB]
//				return true;
			default:
                return false;;
		}
	}
	return gAgentAvatarp->getWornAttachment(inv_item_id) != nullptr;
}

void handle_item_edit(const LLUUID& inv_item_id)
{
	if (get_is_item_editable(inv_item_id))
	{
		if (const LLInventoryItem* inv_item = gInventory.getLinkedItem(inv_item_id))
		{
			switch (inv_item->getType())
			{
				case LLAssetType::AT_BODYPART:
				case LLAssetType::AT_CLOTHING:
					LLAgentWearables::editWearable(inv_item_id);
					break;
				case LLAssetType::AT_OBJECT:
					handle_attachment_edit(inv_item_id);
					break;
				default:
					break;
			}
		}
		else
		{
			handle_attachment_edit(inv_item_id);
		}
	}
}

BOOL get_is_category_removable(const LLInventoryModel* model, const LLUUID& id)
{
	// NOTE: This function doesn't check the folder's children.
	// See LLFolderBridge::isItemRemovable for a function that does
	// consider the children.

	if (!model)
	{
		return FALSE;
	}

	if (!model->isObjectDescendentOf(id, gInventory.getRootFolderID()))
	{
		return FALSE;
	}

// [RLVa:KB] - Checked: 2011-03-29 (RLVa-1.3.0g) | Modified: RLVa-1.3.0g
	if ( ((RlvActions::isRlvEnabled()) && 
		 (RlvFolderLocks::instance().hasLockedFolder(RLV_LOCK_ANY)) && (!RlvFolderLocks::instance().canRemoveFolder(id))) )
	{
		return FALSE;
	}
// [/RLVa:KB]

	// <FS> Locked Folders
	if (
		((id == AOEngine::instance().getAOFolder() || model->isObjectDescendentOf(id, AOEngine::instance().getAOFolder()))
			&& gSavedPerAccountSettings.getBOOL("LockAOFolders"))
		||
		((id == FSLSLBridge::instance().getBridgeFolder() || model->isObjectDescendentOf(id, FSLSLBridge::instance().getBridgeFolder()))
			&& gSavedPerAccountSettings.getBOOL("LockBridgeFolder"))
		||
		((id == FSFloaterWearableFavorites::getFavoritesFolder() || model->isObjectDescendentOf(id, FSFloaterWearableFavorites::getFavoritesFolder()))
			&& gSavedPerAccountSettings.getBOOL("LockWearableFavoritesFolders"))
		)
	{
		return FALSE;
	}
	// </FS> Locked Folders

	if (!isAgentAvatarValid()) return FALSE;

	const LLInventoryCategory* category = model->getCategory(id);
	if (!category)
	{
		return FALSE;
	}

	const LLFolderType::EType folder_type = category->getPreferredType();
	
	if (LLFolderType::lookupIsProtectedType(folder_type))
	{
		return FALSE;
	}

	// Can't delete the outfit that is currently being worn.
	if (folder_type == LLFolderType::FT_OUTFIT)
	{
		const LLViewerInventoryItem *base_outfit_link = LLAppearanceMgr::instance().getBaseOutfitLink();
		if (base_outfit_link && (category == base_outfit_link->getLinkedCategory()))
		{
			return FALSE;
		}
	}

	return TRUE;
}

BOOL get_is_category_renameable(const LLInventoryModel* model, const LLUUID& id)
{
	if (!model)
	{
		return FALSE;
	}

// [RLVa:KB] - Checked: 2011-03-29 (RLVa-1.3.0g) | Modified: RLVa-1.3.0g
	if ( (RlvActions::isRlvEnabled()) && (model == &gInventory) && (!RlvFolderLocks::instance().canRenameFolder(id)) )
	{
		return FALSE;
	}
// [/RLVa:KB]

	// <FS> Locked Folders
	if (
		((id == AOEngine::instance().getAOFolder() || model->isObjectDescendentOf(id, AOEngine::instance().getAOFolder()))
			&& gSavedPerAccountSettings.getBOOL("LockAOFolders"))
		||
		((id == FSLSLBridge::instance().getBridgeFolder() || model->isObjectDescendentOf(id, FSLSLBridge::instance().getBridgeFolder()))
			&& gSavedPerAccountSettings.getBOOL("LockBridgeFolder"))
		||
		((id == FSFloaterWearableFavorites::getFavoritesFolder() || model->isObjectDescendentOf(id, FSFloaterWearableFavorites::getFavoritesFolder()))
			&& gSavedPerAccountSettings.getBOOL("LockWearableFavoritesFolders"))
		)
	{
		return FALSE;
	}
	// </FS> Locked Folders

	LLViewerInventoryCategory* cat = model->getCategory(id);

	if (cat && !LLFolderType::lookupIsProtectedType(cat->getPreferredType()) &&
		cat->getOwnerID() == gAgent.getID())
	{
		return TRUE;
	}
	return FALSE;
}

void show_task_item_profile(const LLUUID& item_uuid, const LLUUID& object_id)
{
	// <FS:Ansariel> Optional legacy object properties
    //LLSD params;
    //params["id"] = item_uuid;
    //params["object"] = object_id;
    
    //LLFloaterReg::showInstance("item_properties", params);
	if (gSavedSettings.getBOOL("FSUseLegacyObjectProperties"))
	{
		LLFloaterReg::showInstance("properties", LLSD().with("item_id", item_uuid).with("object_id", object_id));
	}
	else
	{
		LLSD params;
		params["id"] = item_uuid;
		params["object"] = object_id;
		LLFloaterReg::showInstance("item_properties", params);
	}
	// </FS:Ansariel>
}

void show_item_profile(const LLUUID& item_uuid)
{
	LLUUID linked_uuid = gInventory.getLinkedItemID(item_uuid);
	// <FS:Ansariel> Optional legacy object properties
    //LLFloaterReg::showInstance("item_properties", LLSD().with("id", linked_uuid));
	if (gSavedSettings.getBOOL("FSUseLegacyObjectProperties"))
	{
		LLFloaterReg::showInstance("properties", LLSD().with("item_id", linked_uuid));
	}
	else
	{
		LLFloaterReg::showInstance("item_properties", LLSD().with("id", linked_uuid));
	}
	// </FS:Ansariel>
}

void show_item_original(const LLUUID& item_uuid)
{
    // <FS:Ansariel> Don't show if @showinv=n
    if (rlv_handler_t::isEnabled() && gRlvHandler.hasBehaviour(RLV_BHVR_SHOWINV))
    {
        return;
    }
    // </FS:Ansariel>

    static LLUICachedControl<bool> find_original_new_floater("FindOriginalOpenWindow", false);

    //show in a new single-folder window
    if(find_original_new_floater)
    {
        const LLUUID& linked_item_uuid = gInventory.getLinkedItemID(item_uuid);
        const LLInventoryObject *obj = gInventory.getObject(linked_item_uuid);
        if (obj && obj->getParentUUID().notNull())
        {
            LLPanelMainInventory::newFolderWindow(obj->getParentUUID(), linked_item_uuid);
        }
    }
    //show in main Inventory
    else
    {
        LLFloater* floater_inventory = LLFloaterReg::getInstance("inventory");
    if (!floater_inventory)
    {
        LL_WARNS() << "Could not find My Inventory floater" << LL_ENDL;
        return;
    }
    LLSidepanelInventory *sidepanel_inventory =	LLFloaterSidePanelContainer::getPanel<LLSidepanelInventory>("inventory");
    if (sidepanel_inventory)
    {
        LLPanelMainInventory* main_inventory = sidepanel_inventory->getMainInventoryPanel();
        if (main_inventory)
        {
            if(main_inventory->isSingleFolderMode())
            {
                main_inventory->toggleViewMode();
            }
            // <FS:Ansariel> FIRE-31037: "Recent" inventory filter gets reset when using "Show Original"
            //main_inventory->resetAllItemsFilters();
        }
        reset_inventory_filter();

        if (!LLFloaterReg::getTypedInstance<LLFloaterSidePanelContainer>("inventory")->isInVisibleChain())
        {
            LLFloaterReg::toggleInstanceOrBringToFront("inventory");
        }

        const LLUUID inbox_id = gInventory.findCategoryUUIDForType(LLFolderType::FT_INBOX);
        // <FS:Ansariel> Optional hiding of Received Items folder aka Inbox
        // if (gInventory.isObjectDescendentOf(gInventory.getLinkedItemID(item_uuid), inbox_id))
        if (gInventory.isObjectDescendentOf(gInventory.getLinkedItemID(item_uuid), inbox_id) && !gSavedSettings.getBOOL("FSShowInboxFolder"))
        // </FS:Ansariel>
        {
            if (sidepanel_inventory->getInboxPanel())
            {
                sidepanel_inventory->openInbox();
                sidepanel_inventory->getInboxPanel()->setSelection(gInventory.getLinkedItemID(item_uuid), TAKE_FOCUS_YES);
            }
        }
        else
        {
            sidepanel_inventory->selectAllItemsPanel();
            if (sidepanel_inventory->getActivePanel())
            {
                sidepanel_inventory->getActivePanel()->setSelection(gInventory.getLinkedItemID(item_uuid), TAKE_FOCUS_YES);
            }
        }
    }
    }
}


void reset_inventory_filter()
{
	LLSidepanelInventory *sidepanel_inventory =	LLFloaterSidePanelContainer::getPanel<LLSidepanelInventory>("inventory");
	if (sidepanel_inventory)
	{
		LLPanelMainInventory* main_inventory = sidepanel_inventory->getMainInventoryPanel();
		if (main_inventory)
		{
			// <FS:Ansariel> FIRE-5160: Don't reset inventory filter when clearing search term
			main_inventory->showAllItemsPanel();
			main_inventory->resetFilters();
			// </FS:Ansariel>
			main_inventory->onFilterEdit("");
		}
	}
}

void open_marketplace_listings()
{
	LLFloaterReg::showInstance("marketplace_listings");
}

///----------------------------------------------------------------------------
// Marketplace functions
//
// Handles Copy and Move to or within the Marketplace listings folder.
// Handles creation of stock folders, nesting of listings and version folders,
// permission checking and listings validation.
///----------------------------------------------------------------------------

S32 depth_nesting_in_marketplace(LLUUID cur_uuid)
{
    // Get the marketplace listings root, exit with -1 (i.e. not under the marketplace listings root) if none
    // Todo: findCategoryUUIDForType is somewhat expensive with large
    // flat root folders yet we use depth_nesting_in_marketplace at
    // every turn, find a way to correctly cache this id.
    const LLUUID marketplace_listings_uuid = gInventory.findCategoryUUIDForType(LLFolderType::FT_MARKETPLACE_LISTINGS);
    if (marketplace_listings_uuid.isNull())
    {
        return -1;
    }
    // If not a descendant of the marketplace listings root, then the nesting depth is -1 by definition
    if (!gInventory.isObjectDescendentOf(cur_uuid, marketplace_listings_uuid))
    {
        return -1;
    }
    
    // Iterate through the parents till we hit the marketplace listings root
    // Note that the marketplace listings root itself will return 0
    S32 depth = 0;
    LLInventoryObject* cur_object = gInventory.getObject(cur_uuid);
    while (cur_uuid != marketplace_listings_uuid)
    {
        depth++;
        cur_uuid = cur_object->getParentUUID();
        cur_object = gInventory.getCategory(cur_uuid);
    }
    return depth;
}

// Returns the UUID of the marketplace listing this object is in
LLUUID nested_parent_id(LLUUID cur_uuid, S32 depth)
{
    if (depth < 1)
    {
        // For objects outside the marketplace listings root (or root itself), we return a NULL UUID
        return LLUUID::null;
    }
    else if (depth == 1)
    {
        // Just under the root, we return the passed UUID itself if it's a folder, NULL otherwise (not a listing)
        LLViewerInventoryCategory* cat = gInventory.getCategory(cur_uuid);
        return (cat ? cur_uuid : LLUUID::null);
    }

    // depth > 1
    LLInventoryObject* cur_object = gInventory.getObject(cur_uuid);
    while (depth > 1)
    {
        depth--;
        cur_uuid = cur_object->getParentUUID();
        cur_object = gInventory.getCategory(cur_uuid);
    }
    return cur_uuid;
}

S32 compute_stock_count(LLUUID cat_uuid, bool force_count /* false */)
{
    // Handle the case of the folder being a stock folder immediately
    LLViewerInventoryCategory* cat = gInventory.getCategory(cat_uuid);
    if (!cat)
    {
        // Not a category so no stock count to speak of
        return COMPUTE_STOCK_INFINITE;
    }
    if (cat->getPreferredType() == LLFolderType::FT_MARKETPLACE_STOCK)
    {
        if (cat->getVersion() == LLViewerInventoryCategory::VERSION_UNKNOWN)
        {
            // If the folder is not completely fetched, we do not want to return any confusing value that could lead to unlisting
            // "COMPUTE_STOCK_NOT_EVALUATED" denotes that a stock folder has a count that cannot be evaluated at this time (folder not up to date)
            return COMPUTE_STOCK_NOT_EVALUATED;
        }
        // Note: stock folders are *not* supposed to have nested subfolders so we stop recursion here but we count only items (subfolders will be ignored)
        // Note: we *always* give a stock count for stock folders, it's useful even if the listing is unassociated
        LLInventoryModel::cat_array_t* cat_array;
        LLInventoryModel::item_array_t* item_array;
        gInventory.getDirectDescendentsOf(cat_uuid,cat_array,item_array);
        return item_array->size();
    }

    // When force_count is true, we do not do any verification of the marketplace status and simply compute
    // the stock amount based on the descendent hierarchy. This is used specifically when creating a listing.
    if (!force_count)
    {
        // Grab marketplace data for this folder
        S32 depth = depth_nesting_in_marketplace(cat_uuid);
        LLUUID listing_uuid = nested_parent_id(cat_uuid, depth);
        if (!LLMarketplaceData::instance().isListed(listing_uuid))
        {
            // If not listed, the notion of stock is meaningless so it won't be computed for any level
            return COMPUTE_STOCK_INFINITE;
        }

        LLUUID version_folder_uuid = LLMarketplaceData::instance().getVersionFolder(listing_uuid);
        // Handle the case of the first 2 levels : listing and version folders
        if (depth == 1)
        {
            if (version_folder_uuid.notNull())
            {
                // If there is a version folder, the stock value for the listing is the version folder stock
                return compute_stock_count(version_folder_uuid, true);
            }
            else
            {
                // If there's no version folder associated, the notion of stock count has no meaning
                return COMPUTE_STOCK_INFINITE;
            }
        }
        else if (depth == 2)
        {
            if (version_folder_uuid.notNull() && (version_folder_uuid != cat_uuid))
            {
                // If there is a version folder but we're not it, our stock count is meaningless
                return COMPUTE_STOCK_INFINITE;
            }
        }
    }
    
    // In all other cases, the stock count is the min of stock folders count found in the descendents
    // "COMPUTE_STOCK_NOT_EVALUATED" denotes that a stock folder in the hierarchy has a count that cannot be evaluated at this time (folder not up to date)
	LLInventoryModel::cat_array_t* cat_array;
	LLInventoryModel::item_array_t* item_array;
	gInventory.getDirectDescendentsOf(cat_uuid,cat_array,item_array);
    
    // "COMPUTE_STOCK_INFINITE" denotes a folder that doesn't countain any stock folders in its descendents
    S32 curr_count = COMPUTE_STOCK_INFINITE;

    // Note: marketplace listings have a maximum depth nesting of 4
    LLInventoryModel::cat_array_t cat_array_copy = *cat_array;
    for (LLInventoryModel::cat_array_t::iterator iter = cat_array_copy.begin(); iter != cat_array_copy.end(); iter++)
    {
        LLInventoryCategory* category = *iter;
        S32 count = compute_stock_count(category->getUUID(), true);
        if ((curr_count == COMPUTE_STOCK_INFINITE) || ((count != COMPUTE_STOCK_INFINITE) && (count < curr_count)))
        {
            curr_count = count;
        }
    }
    
    return curr_count;
}

// local helper
bool can_move_to_marketplace(LLInventoryItem* inv_item, std::string& tooltip_msg, bool resolve_links)
{
	// Collapse links directly to items/folders
	LLViewerInventoryItem * viewer_inv_item = (LLViewerInventoryItem *) inv_item;
	LLViewerInventoryItem * linked_item = viewer_inv_item->getLinkedItem();
    LLViewerInventoryCategory * linked_category = viewer_inv_item->getLinkedCategory();

    // Linked items and folders cannot be put for sale
    if (linked_category || linked_item)
    {
		tooltip_msg = LLTrans::getString("TooltipOutboxLinked");
        return false;
    }
	
    // A category is always considered as passing...
    if (linked_category != NULL)
	{
        return true;
	}
    
    // Take the linked item if necessary
    if (linked_item != NULL)
	{
		inv_item = linked_item;
	}
	
    // Check that the agent has transfer permission on the item: this is required as a resident cannot
    // put on sale items she cannot transfer. Proceed with move if we have permission.
	bool allow_transfer = inv_item->getPermissions().allowOperationBy(PERM_TRANSFER, gAgent.getID());
	if (!allow_transfer)
	{
		tooltip_msg = LLTrans::getString("TooltipOutboxNoTransfer");
		return false;
	}
    
    // Check worn/not worn status: worn items cannot be put on the marketplace
	bool worn = get_is_item_worn(inv_item->getUUID());
	if (worn)
	{
		tooltip_msg = LLTrans::getString("TooltipOutboxWorn");
		return false;
	}

    // Check library status: library items cannot be put on the marketplace
	if (!gInventory.isObjectDescendentOf(inv_item->getUUID(), gInventory.getRootFolderID()))
    {
		tooltip_msg = LLTrans::getString("TooltipOutboxNotInInventory");
		return false;
    }

    // Check type: for the moment, calling cards cannot be put on the marketplace
	bool calling_card = (LLAssetType::AT_CALLINGCARD == inv_item->getType());
	if (calling_card)
	{
		tooltip_msg = LLTrans::getString("TooltipOutboxCallingCard");
		return false;
	}
	
	return true;
}

// local helper
// Returns the max tree length (in folder nodes) down from the argument folder
int get_folder_levels(LLInventoryCategory* inv_cat)
{
	LLInventoryModel::cat_array_t* cats;
	LLInventoryModel::item_array_t* items;
	gInventory.getDirectDescendentsOf(inv_cat->getUUID(), cats, items);
    
	int max_child_levels = 0;
    
	for (S32 i=0; i < cats->size(); ++i)
	{
		LLInventoryCategory* category = cats->at(i);
		max_child_levels = llmax(max_child_levels, get_folder_levels(category));
	}
    
	return 1 + max_child_levels;
}

// local helper
// Returns the distance (in folder nodes) between the ancestor and its descendant. Returns -1 if not related.
int get_folder_path_length(const LLUUID& ancestor_id, const LLUUID& descendant_id)
{
	int depth = 0;
    
	if (ancestor_id == descendant_id) return depth;
    
	const LLInventoryCategory* category = gInventory.getCategory(descendant_id);
    
	while (category)
	{
		LLUUID parent_id = category->getParentUUID();
        
		if (parent_id.isNull()) break;
        
		depth++;
        
		if (parent_id == ancestor_id) return depth;
        
		category = gInventory.getCategory(parent_id);
	}
    
	LL_WARNS("SLM") << "get_folder_path_length() couldn't trace a path from the descendant to the ancestor" << LL_ENDL;
	return -1;
}

// local helper
// Returns true if all items within the argument folder are fit for sale, false otherwise
bool has_correct_permissions_for_sale(LLInventoryCategory* cat, std::string& error_msg)
{
	LLInventoryModel::cat_array_t* cat_array;
	LLInventoryModel::item_array_t* item_array;
	gInventory.getDirectDescendentsOf(cat->getUUID(),cat_array,item_array);
    
	LLInventoryModel::item_array_t item_array_copy = *item_array;
    
	for (LLInventoryModel::item_array_t::iterator iter = item_array_copy.begin(); iter != item_array_copy.end(); iter++)
	{
		LLInventoryItem* item = *iter;
        if (!can_move_to_marketplace(item, error_msg, false))
        {
            return false;
        }
	}
    
	LLInventoryModel::cat_array_t cat_array_copy = *cat_array;
    
	for (LLInventoryModel::cat_array_t::iterator iter = cat_array_copy.begin(); iter != cat_array_copy.end(); iter++)
	{
		LLInventoryCategory* category = *iter;
		if (!has_correct_permissions_for_sale(category, error_msg))
        {
            return false;
        }
	}
    return true;
}

// Returns true if inv_item can be dropped in dest_folder, a folder nested in marketplace listings (or merchant inventory) under the root_folder root
// If returns is false, tooltip_msg contains an error message to display to the user (localized and all).
// bundle_size is the amount of sibling items that are getting moved to the marketplace at the same time.
bool can_move_item_to_marketplace(const LLInventoryCategory* root_folder, LLInventoryCategory* dest_folder, LLInventoryItem* inv_item, std::string& tooltip_msg, S32 bundle_size, bool from_paste)
{
    // Check stock folder type matches item type in marketplace listings or merchant outbox (even if of no use there for the moment)
    LLViewerInventoryCategory* view_folder = dynamic_cast<LLViewerInventoryCategory*>(dest_folder);
    bool move_in_stock = (view_folder && (view_folder->getPreferredType() == LLFolderType::FT_MARKETPLACE_STOCK));
    bool accept = (view_folder && view_folder->acceptItem(inv_item));
    if (!accept)
    {
        tooltip_msg = LLTrans::getString("TooltipOutboxMixedStock");
    }

    // Check that the item has the right type and permissions to be sold on the marketplace
    if (accept)
    {
        accept = can_move_to_marketplace(inv_item, tooltip_msg, true);
    }
    
    // Check that the total amount of items won't violate the max limit on the marketplace
    if (accept)
    {
        // If the dest folder is a stock folder, we do not count the incoming items toward the total (stock items are seen as one)
        int existing_item_count = (move_in_stock ? 0 : bundle_size);
        
        // If the dest folder is a stock folder, we do assume that the incoming items are also stock items (they should anyway)
        int existing_stock_count = (move_in_stock ? bundle_size : 0);
        
        int existing_folder_count = 0;
        
        // Get the version folder: that's where the counts start from
        const LLViewerInventoryCategory * version_folder = ((root_folder && (root_folder != dest_folder)) ? gInventory.getFirstDescendantOf(root_folder->getUUID(), dest_folder->getUUID()) : NULL);

        if (version_folder)
        {
            if (!from_paste && gInventory.isObjectDescendentOf(inv_item->getUUID(), version_folder->getUUID()))
            {
                // Clear those counts or they will be counted twice because we're already inside the version category
                existing_item_count = 0;
            }

            LLInventoryModel::cat_array_t existing_categories;
            LLInventoryModel::item_array_t existing_items;
            
            gInventory.collectDescendents(version_folder->getUUID(), existing_categories, existing_items, FALSE);
            
            existing_item_count += count_copyable_items(existing_items) + count_stock_folders(existing_categories);
            existing_stock_count += count_stock_items(existing_items);
            existing_folder_count += existing_categories.size();
            
            // If the incoming item is a nocopy (stock) item, we need to consider that it will create a stock folder
            if (!inv_item->getPermissions().allowOperationBy(PERM_COPY, gAgent.getID(), gAgent.getGroupID()) && !move_in_stock)
            {
                // Note : we do not assume that all incoming items are nocopy of different kinds...
                existing_folder_count += 1;
            }
        }
        
        if (existing_item_count > gSavedSettings.getU32("InventoryOutboxMaxItemCount"))
        {
            LLStringUtil::format_map_t args;
            U32 amount = gSavedSettings.getU32("InventoryOutboxMaxItemCount");
            args["[AMOUNT]"] = llformat("%d",amount);
            tooltip_msg = LLTrans::getString("TooltipOutboxTooManyObjects", args);
            accept = false;
        }
        else if (existing_stock_count > gSavedSettings.getU32("InventoryOutboxMaxStockItemCount"))
        {
            LLStringUtil::format_map_t args;
            U32 amount = gSavedSettings.getU32("InventoryOutboxMaxStockItemCount");
            args["[AMOUNT]"] = llformat("%d",amount);
            tooltip_msg = LLTrans::getString("TooltipOutboxTooManyStockItems", args);
            accept = false;
        }
        else if (existing_folder_count > gSavedSettings.getU32("InventoryOutboxMaxFolderCount"))
        {
            LLStringUtil::format_map_t args;
            U32 amount = gSavedSettings.getU32("InventoryOutboxMaxFolderCount");
            args["[AMOUNT]"] = llformat("%d",amount);
            tooltip_msg = LLTrans::getString("TooltipOutboxTooManyFolders", args);
            accept = false;
        }
    }

    return accept;
}

// Returns true if inv_cat can be dropped in dest_folder, a folder nested in marketplace listings (or merchant inventory) under the root_folder root
// If returns is false, tooltip_msg contains an error message to display to the user (localized and all).
// bundle_size is the amount of sibling items that are getting moved to the marketplace at the same time.
bool can_move_folder_to_marketplace(const LLInventoryCategory* root_folder, LLInventoryCategory* dest_folder, LLInventoryCategory* inv_cat, std::string& tooltip_msg, S32 bundle_size, bool check_items, bool from_paste)
{
    bool accept = true;
    
    // Compute the nested folders level we'll add into with that incoming folder
    int incoming_folder_depth = get_folder_levels(inv_cat);
    // Compute the nested folders level we're inserting ourselves in
    // Note: add 1 when inserting under a listing folder as we need to take the root listing folder in the count
    int insertion_point_folder_depth = (root_folder ? get_folder_path_length(root_folder->getUUID(), dest_folder->getUUID()) + 1 : 1);

    // Get the version folder: that's where the folders and items counts start from
    const LLViewerInventoryCategory * version_folder = (insertion_point_folder_depth >= 2 ? gInventory.getFirstDescendantOf(root_folder->getUUID(), dest_folder->getUUID()) : NULL);
    
    // Compare the whole with the nested folders depth limit
    // Note: substract 2 as we leave root and version folder out of the count threshold
    if ((incoming_folder_depth + insertion_point_folder_depth - 2) > (S32)(gSavedSettings.getU32("InventoryOutboxMaxFolderDepth")))
    {
        LLStringUtil::format_map_t args;
        U32 amount = gSavedSettings.getU32("InventoryOutboxMaxFolderDepth");
        args["[AMOUNT]"] = llformat("%d",amount);
        tooltip_msg = LLTrans::getString("TooltipOutboxFolderLevels", args);
        accept = false;
    }
    
    if (accept)
    {
        LLInventoryModel::cat_array_t descendent_categories;
        LLInventoryModel::item_array_t descendent_items;
        gInventory.collectDescendents(inv_cat->getUUID(), descendent_categories, descendent_items, FALSE);
    
        int dragged_folder_count = descendent_categories.size() + bundle_size;  // Note: We assume that we're moving a bunch of folders in. That might be wrong...
        int dragged_item_count = count_copyable_items(descendent_items) + count_stock_folders(descendent_categories);
        int dragged_stock_count = count_stock_items(descendent_items);
        int existing_item_count = 0;
        int existing_stock_count = 0;
        int existing_folder_count = 0;
    
        if (version_folder)
        {
            if (!from_paste && gInventory.isObjectDescendentOf(inv_cat->getUUID(), version_folder->getUUID()))
            {
                // Clear those counts or they will be counted twice because we're already inside the version category
                dragged_folder_count = 0;
                dragged_item_count = 0;
                dragged_stock_count = 0;
            }
        
            // Tally the total number of categories and items inside the root folder
            LLInventoryModel::cat_array_t existing_categories;
            LLInventoryModel::item_array_t existing_items;
            gInventory.collectDescendents(version_folder->getUUID(), existing_categories, existing_items, FALSE);
        
            existing_folder_count += existing_categories.size();
            existing_item_count += count_copyable_items(existing_items) + count_stock_folders(existing_categories);
            existing_stock_count += count_stock_items(existing_items);
        }
    
        const int total_folder_count = existing_folder_count + dragged_folder_count;
        const int total_item_count = existing_item_count + dragged_item_count;
        const int total_stock_count = existing_stock_count + dragged_stock_count;
    
        if (total_folder_count > gSavedSettings.getU32("InventoryOutboxMaxFolderCount"))
        {
            LLStringUtil::format_map_t args;
            U32 amount = gSavedSettings.getU32("InventoryOutboxMaxFolderCount");
            args["[AMOUNT]"] = llformat("%d",amount);
            tooltip_msg = LLTrans::getString("TooltipOutboxTooManyFolders", args);
            accept = false;
        }
        else if (total_item_count > gSavedSettings.getU32("InventoryOutboxMaxItemCount"))
        {
            LLStringUtil::format_map_t args;
            U32 amount = gSavedSettings.getU32("InventoryOutboxMaxItemCount");
            args["[AMOUNT]"] = llformat("%d",amount);
            tooltip_msg = LLTrans::getString("TooltipOutboxTooManyObjects", args);
            accept = false;
        }
        else if (total_stock_count > gSavedSettings.getU32("InventoryOutboxMaxStockItemCount"))
        {
            LLStringUtil::format_map_t args;
            U32 amount = gSavedSettings.getU32("InventoryOutboxMaxStockItemCount");
            args["[AMOUNT]"] = llformat("%d",amount);
            tooltip_msg = LLTrans::getString("TooltipOutboxTooManyStockItems", args);
            accept = false;
        }
        
        // Now check that each item in the folder can be moved in the marketplace
        if (accept && check_items)
        {
            for (S32 i=0; i < descendent_items.size(); ++i)
            {
                LLInventoryItem* item = descendent_items[i];
                if (!can_move_to_marketplace(item, tooltip_msg, false))
                {
                    accept = false;
                    break;
                }
            }
        }
    }
    
    return accept;
}

// Can happen asynhroneously!!!
bool move_item_to_marketplacelistings(LLInventoryItem* inv_item, LLUUID dest_folder, bool copy)
{
    // Get the marketplace listings depth of the destination folder, exit with error if not under marketplace
    S32 depth = depth_nesting_in_marketplace(dest_folder);
    if (depth < 0)
    {
		LLSD subs;
		subs["[ERROR_CODE]"] = LLTrans::getString("Marketplace Error Prefix") + LLTrans::getString("Marketplace Error Not Merchant");
		LLNotificationsUtil::add("MerchantPasteFailed", subs);
        return false;
    }

    // We will collapse links into items/folders
	LLViewerInventoryItem * viewer_inv_item = (LLViewerInventoryItem *) inv_item;
	LLViewerInventoryCategory * linked_category = viewer_inv_item->getLinkedCategory();
    
	if (linked_category != NULL)
	{
        // Move the linked folder directly
		return move_folder_to_marketplacelistings(linked_category, dest_folder, copy);
	}
	else
	{
        // Grab the linked item if any
		LLViewerInventoryItem * linked_item = viewer_inv_item->getLinkedItem();
        viewer_inv_item = (linked_item != NULL ? linked_item : viewer_inv_item);
    
        // If we want to copy but the item is no copy, fail silently (this is a common case that doesn't warrant notification)
        if (copy && !viewer_inv_item->getPermissions().allowOperationBy(PERM_COPY, gAgent.getID(), gAgent.getGroupID()))
        {
            return false;
        }
        
        // Check that the agent has transfer permission on the item: this is required as a resident cannot
        // put on sale items she cannot transfer. Proceed with move if we have permission.
        std::string error_msg;
        if (can_move_to_marketplace(inv_item, error_msg, true))
        {
            // When moving an isolated item, we might need to create the folder structure to support it

            LLUUID item_id = inv_item->getUUID();
            std::function<void(const LLUUID&)> callback_create_stock = [copy, item_id](const LLUUID& new_cat_id)
            {
                if (new_cat_id.isNull())
                {
                    LL_WARNS() << "Failed to create category" << LL_ENDL;
                    LLSD subs;
                    subs["[ERROR_CODE]"] =
                        LLTrans::getString("Marketplace Error Prefix") + LLTrans::getString("Marketplace Error Not Accepted");
                    LLNotificationsUtil::add("MerchantPasteFailed", subs);
                    return;
                }

                // Verify we can have this item in that destination category
                LLViewerInventoryCategory* dest_cat = gInventory.getCategory(new_cat_id);
                LLViewerInventoryItem * viewer_inv_item = gInventory.getItem(item_id);
                if (!dest_cat || !viewer_inv_item)
                {
                    LL_WARNS() << "Move to marketplace: item or folder do not exist" << LL_ENDL;

                    LLSD subs;
                    subs["[ERROR_CODE]"] =
                        LLTrans::getString("Marketplace Error Prefix") + LLTrans::getString("Marketplace Error Not Accepted");
                    LLNotificationsUtil::add("MerchantPasteFailed", subs);
                    return;
                }
                if (!dest_cat->acceptItem(viewer_inv_item))
                {
                    LLSD subs;
                    subs["[ERROR_CODE]"] = LLTrans::getString("Marketplace Error Prefix") + LLTrans::getString("Marketplace Error Not Accepted");
                    LLNotificationsUtil::add("MerchantPasteFailed", subs);
                }

                if (copy)
                {
                    // Copy the item
                    LLPointer<LLInventoryCallback> cb = new LLBoostFuncInventoryCallback(boost::bind(update_folder_cb, new_cat_id));
                    copy_inventory_item(
                        gAgent.getID(),
                        viewer_inv_item->getPermissions().getOwner(),
                        viewer_inv_item->getUUID(),
                        new_cat_id,
                        std::string(),
                        cb);
                }
                else
                {
                    // Reparent the item
                    gInventory.changeItemParent(viewer_inv_item, new_cat_id, true);
                }
            };

            std::function<void(const LLUUID&)> callback_dest_create = [item_id, callback_create_stock](const LLUUID& new_cat_id)
            {
                if (new_cat_id.isNull())
                {
                    LL_WARNS() << "Failed to create category" << LL_ENDL;
                    LLSD subs;
                    subs["[ERROR_CODE]"] =
                        LLTrans::getString("Marketplace Error Prefix") + LLTrans::getString("Marketplace Error Not Accepted");
                    LLNotificationsUtil::add("MerchantPasteFailed", subs);
                    return;
                }

                LLViewerInventoryCategory* dest_cat = gInventory.getCategory(new_cat_id);
                LLViewerInventoryItem * viewer_inv_item = gInventory.getItem(item_id);
                if (!viewer_inv_item->getPermissions().allowOperationBy(PERM_COPY, gAgent.getID(), gAgent.getGroupID()) &&
                    (dest_cat->getPreferredType() != LLFolderType::FT_MARKETPLACE_STOCK))
                {
                    // We need to create a stock folder to move a no copy item
                    gInventory.createNewCategory(new_cat_id, LLFolderType::FT_MARKETPLACE_STOCK, viewer_inv_item->getName(), callback_create_stock);
                }
                else
                {
                    callback_create_stock(new_cat_id);
                }
            };

            if (depth == 0)
            {
                // We need a listing folder
               gInventory.createNewCategory(dest_folder,
                                            LLFolderType::FT_NONE,
                                            viewer_inv_item->getName(),
                                            [callback_dest_create](const LLUUID &new_cat_id)
                                            {
                                                if (new_cat_id.isNull())
                                                {
                                                    LL_WARNS() << "Failed to create listing folder for marketpace" << LL_ENDL;
                                                    return;
                                                }
                                                LLViewerInventoryCategory *dest_cat = gInventory.getCategory(new_cat_id);
                                                if (!dest_cat)
                                                {
                                                    LL_WARNS() << "Failed to find freshly created listing folder" << LL_ENDL;
                                                    return;
                                                }
                                                // version folder
                                                gInventory.createNewCategory(new_cat_id,
                                                                             LLFolderType::FT_NONE,
                                                                             dest_cat->getName(),
                                                                             callback_dest_create);
                                            });
            }
            else if (depth == 1)
            {
                // We need a version folder
                gInventory.createNewCategory(dest_folder, LLFolderType::FT_NONE, viewer_inv_item->getName(), callback_dest_create);
            }
            else
            {
                callback_dest_create(dest_folder);
            }
        }
        else
        {
            LLSD subs;
            subs["[ERROR_CODE]"] = LLTrans::getString("Marketplace Error Prefix") + error_msg;
            LLNotificationsUtil::add("MerchantPasteFailed", subs);
            return false;
        }
    }
    
    open_marketplace_listings();
    return true;
}

bool move_folder_to_marketplacelistings(LLInventoryCategory* inv_cat, const LLUUID& dest_folder, bool copy, bool move_no_copy_items)
{
    // Check that we have adequate permission on all items being moved. Proceed if we do.
    std::string error_msg;
    if (has_correct_permissions_for_sale(inv_cat, error_msg))
    {
        // Get the destination folder
        LLViewerInventoryCategory* dest_cat = gInventory.getCategory(dest_folder);

        // Check it's not a stock folder
        if (dest_cat->getPreferredType() == LLFolderType::FT_MARKETPLACE_STOCK)
        {
            LLSD subs;
            subs["[ERROR_CODE]"] = LLTrans::getString("Marketplace Error Prefix") + LLTrans::getString("Marketplace Error Not Accepted");
            LLNotificationsUtil::add("MerchantPasteFailed", subs);
            return false;
        }
        
        // Get the parent folder of the moved item : we may have to update it
        LLUUID src_folder = inv_cat->getParentUUID();

        LLViewerInventoryCategory * viewer_inv_cat = (LLViewerInventoryCategory *) inv_cat;
        if (copy)
        {
            // Copy the folder
            copy_inventory_category(&gInventory, viewer_inv_cat, dest_folder, LLUUID::null, move_no_copy_items);
        }
        else
        {
            LL_INFOS("SLM") << "Move category " << make_info(viewer_inv_cat) << " to '" << make_inventory_path(dest_folder) << "'" << LL_ENDL;
            // Reparent the folder
            gInventory.changeCategoryParent(viewer_inv_cat, dest_folder, false);
            // Check the destination folder recursively for no copy items and promote the including folders if any
            LLMarketplaceValidator::getInstance()->validateMarketplaceListings(dest_folder);
        }

        // Update the modified folders
        update_marketplace_category(src_folder);
        update_marketplace_category(dest_folder);
        gInventory.notifyObservers();
    }
    else
    {
        LLSD subs;
        subs["[ERROR_CODE]"] = LLTrans::getString("Marketplace Error Prefix") + error_msg;
        LLNotificationsUtil::add("MerchantPasteFailed", subs);
        return false;
    }
    
    open_marketplace_listings();
    return true;
}

bool sort_alpha(const LLViewerInventoryCategory* cat1, const LLViewerInventoryCategory* cat2)
{
	return cat1->getName().compare(cat2->getName()) < 0;
}

// Make all relevant business logic checks on the marketplace listings starting with the folder as argument.
// This function does no deletion of listings but a mere audit and raises issues to the user (through the
// optional callback cb).
// The only inventory changes that are done is to move and sort folders containing no-copy items to stock folders.
// @pending_callbacks - how many callbacks we are waiting for, must be inited before use
// @result - true if things validate, false if issues are raised, must be inited before use
typedef boost::function<void(S32 pending_callbacks, bool result)> validation_result_callback_t;
void validate_marketplacelistings(
    LLInventoryCategory* cat,
    validation_result_callback_t cb_result,
    LLMarketplaceValidator::validation_msg_callback_t cb_msg,
    bool fix_hierarchy,
    S32 depth,
    bool notify_observers,
    S32 &pending_callbacks,
    bool &result)
{
    // Get the type and the depth of the folder
    LLViewerInventoryCategory * viewer_cat = (LLViewerInventoryCategory *) (cat);
	const LLFolderType::EType folder_type = cat->getPreferredType();
    if (depth < 0)
    {
        // If the depth argument was not provided, evaluate the depth directly
        depth = depth_nesting_in_marketplace(cat->getUUID());
    }
    if (depth < 0)
    {
        // If the folder is not under the marketplace listings root, we run validation as if it was a listing folder and prevent any hierarchy fix
        // This allows the function to be used to pre-validate a folder anywhere in the inventory
        depth = 1;
        fix_hierarchy = false;
    }
    
    // Set the indentation for print output (typically, audit button in marketplace folder floater)
    std::string indent;
    for (int i = 1; i < depth; i++)
    {
        indent += "    ";
    }

    // Check out that version folders are marketplace ready
    if (depth == 2)
    {
        std::string message;
        // Note: if we fix the hierarchy, we want to check the items individually, hence the last argument here
        if (!can_move_folder_to_marketplace(cat, cat, cat, message, 0, fix_hierarchy))
        {
            result = false;
            if (cb_msg)
            {
                message = indent + cat->getName() + LLTrans::getString("Marketplace Validation Error") + " " + message;
                cb_msg(message,depth,LLError::LEVEL_ERROR);
            }
        }
    }
    
    // Check out that stock folders are at the right level
    if ((folder_type == LLFolderType::FT_MARKETPLACE_STOCK) && (depth <= 2))
    {
        if (fix_hierarchy)
        {
            if (cb_msg)
            {
                std::string message = indent + cat->getName() + LLTrans::getString("Marketplace Validation Warning") + " " + LLTrans::getString("Marketplace Validation Warning Stock");
                cb_msg(message,depth,LLError::LEVEL_WARN);
            }

            // Nest the stock folder one level deeper in a normal folder and restart from there
            pending_callbacks++;
            LLUUID parent_uuid = cat->getParentUUID();
            LLUUID cat_uuid = cat->getUUID();
            gInventory.createNewCategory(parent_uuid,
                LLFolderType::FT_NONE,
                cat->getName(),
                [cat_uuid, cb_result, cb_msg, fix_hierarchy, depth](const LLUUID &new_cat_id)
            {
                if (new_cat_id.isNull())
                {
                    cb_result(0, false);
                    return;
                }
                LLInventoryCategory * move_cat = gInventory.getCategory(cat_uuid);
                LLViewerInventoryCategory * viewer_cat = (LLViewerInventoryCategory *)(move_cat);
                LLInventoryCategory * new_cat = gInventory.getCategory(new_cat_id);
                gInventory.changeCategoryParent(viewer_cat, new_cat_id, false);
                S32 pending = 0;
                bool result = true;
                validate_marketplacelistings(new_cat, cb_result, cb_msg, fix_hierarchy, depth + 1, true, pending, result);
                cb_result(pending, result);
            }
            );
            result = false;
            return;
        }
        else
        {
            result = false;
            if (cb_msg)
            {
                std::string message = indent + cat->getName() + LLTrans::getString("Marketplace Validation Error") + " " + LLTrans::getString("Marketplace Validation Warning Stock");
                cb_msg(message,depth,LLError::LEVEL_ERROR);
            }
        }
    }
    
    // Item sorting and validation : sorting and moving the various stock items is complicated as the set of constraints is high
    // We need to:
    // * separate non stock items, stock items per types in different folders
    // * have stock items nested at depth 2 at least
    // * never ever move the non-stock items
    
	LLInventoryModel::cat_array_t* cat_array;
	LLInventoryModel::item_array_t* item_array;
	gInventory.getDirectDescendentsOf(cat->getUUID(),cat_array,item_array);
    
    // We use a composite (type,permission) key on that map to store UUIDs of items of same (type,permissions)
    std::map<U32, std::vector<LLUUID> > items_vector;

    // Parse the items and create vectors of item UUIDs sorting copyable items and stock items of various types
    bool has_bad_items = false;
	LLInventoryModel::item_array_t item_array_copy = *item_array;
	for (LLInventoryModel::item_array_t::iterator iter = item_array_copy.begin(); iter != item_array_copy.end(); iter++)
	{
		LLInventoryItem* item = *iter;
        LLViewerInventoryItem * viewer_inv_item = (LLViewerInventoryItem *) item;
        
        // Test but skip items that shouldn't be there to start with, raise an error message for those
        std::string error_msg;
        if (!can_move_to_marketplace(item, error_msg, false))
        {
            has_bad_items = true;
            if (cb_msg && fix_hierarchy)
            {
                std::string message = indent + viewer_inv_item->getName() + LLTrans::getString("Marketplace Validation Error") + " " + error_msg;
                cb_msg(message,depth,LLError::LEVEL_ERROR);
            }
            continue;
        }
        // Update the appropriate vector item for that type
        LLInventoryType::EType type = LLInventoryType::IT_COUNT;    // Default value for non stock items
        U32 perms = 0;
        if (!viewer_inv_item->getPermissions().allowOperationBy(PERM_COPY, gAgent.getID(), gAgent.getGroupID()))
        {
            // Get the item type for stock items
            type = viewer_inv_item->getInventoryType();
            perms = viewer_inv_item->getPermissions().getMaskNextOwner();
        }
        U32 key = (((U32)(type) & 0xFF) << 24) | (perms & 0xFFFFFF);
        items_vector[key].push_back(viewer_inv_item->getUUID());
	}
    
    // How many types of items? Which type is it if only one?
    S32 count = items_vector.size();
    U32 default_key = (U32)(LLInventoryType::IT_COUNT) << 24; // This is the key for any normal copyable item
    U32 unique_key = (count == 1 ? items_vector.begin()->first : default_key); // The key in the case of one item type only
    
    // If we have no items in there (only folders or empty), analyze a bit further
    if ((count == 0) && !has_bad_items)
    {
        if (cat_array->size() == 0)
        {
            // So we have no item and no folder. That's at least a warning.
            if (depth == 2)
            {
                // If this is an empty version folder, warn only (listing won't be delivered by AIS, but only AIS should unlist)
                if (cb_msg)
                {
                    std::string message = indent + cat->getName() + LLTrans::getString("Marketplace Validation Error Empty Version");
                    cb_msg(message,depth,LLError::LEVEL_WARN);
                }
            }
            else if ((folder_type == LLFolderType::FT_MARKETPLACE_STOCK) && (depth > 2))
            {
                // If this is a legit but empty stock folder, warn only (listing must stay searchable when out of stock)
                if (cb_msg)
                {
                    std::string message = indent + cat->getName() + LLTrans::getString("Marketplace Validation Error Empty Stock");
                    cb_msg(message,depth,LLError::LEVEL_WARN);
                }
            }
            else if (cb_msg)
            {
                // We warn if there's nothing in a regular folder (may be it's an under construction listing)
                std::string message = indent + cat->getName() + LLTrans::getString("Marketplace Validation Warning Empty");
                cb_msg(message,depth,LLError::LEVEL_WARN);
            }
        }
        else
        {
            // Done with that folder : Print out the folder name unless we already found an error here
            if (cb_msg && result && (depth >= 1))
            {
                std::string message = indent + cat->getName() + LLTrans::getString("Marketplace Validation Log");
                cb_msg(message,depth,LLError::LEVEL_INFO);
            }
        }
    }
    // If we have a single type of items of the right type in the right place, we're done
    else if ((count == 1) && !has_bad_items && (((unique_key == default_key) && (depth > 1)) || ((folder_type == LLFolderType::FT_MARKETPLACE_STOCK) && (depth > 2) && (cat_array->size() == 0))))
    {
        // Done with that folder : Print out the folder name unless we already found an error here
        if (cb_msg && result && (depth >= 1))
        {
            std::string message = indent + cat->getName() + LLTrans::getString("Marketplace Validation Log");
            cb_msg(message,depth,LLError::LEVEL_INFO);
        }
    }
    else
    {
        if (fix_hierarchy && !has_bad_items)
        {
            // Alert the user when an existing stock folder has to be split
            if ((folder_type == LLFolderType::FT_MARKETPLACE_STOCK) && ((count >= 2) || (cat_array->size() > 0)))
            {
                LLNotificationsUtil::add("AlertMerchantStockFolderSplit");
            }
            // If we have more than 1 type of items or we are at the listing level or we have stock/no stock type mismatch, wrap the items in subfolders
            if ((count > 1) || (depth == 1) ||
                ((folder_type == LLFolderType::FT_MARKETPLACE_STOCK) && (unique_key == default_key)) ||
                ((folder_type != LLFolderType::FT_MARKETPLACE_STOCK) && (unique_key != default_key)))
            {
                // Create one folder per vector at the right depth and of the right type
                std::map<U32, std::vector<LLUUID> >::iterator items_vector_it = items_vector.begin();
                while (items_vector_it != items_vector.end())
                {
                    // Create a new folder
                    const LLUUID parent_uuid = (depth > 2 ? viewer_cat->getParentUUID() : viewer_cat->getUUID());
                    const LLUUID origin_uuid = viewer_cat->getUUID();
                    LLViewerInventoryItem* viewer_inv_item = gInventory.getItem(items_vector_it->second.back());
                    std::string folder_name = (depth >= 1 ? viewer_cat->getName() : viewer_inv_item->getName());
                    LLFolderType::EType new_folder_type = (items_vector_it->first == default_key ? LLFolderType::FT_NONE : LLFolderType::FT_MARKETPLACE_STOCK);
                    if (cb_msg)
                    {
                        std::string message = "";
                        if (new_folder_type == LLFolderType::FT_MARKETPLACE_STOCK)
                        {
                            message = indent + folder_name + LLTrans::getString("Marketplace Validation Warning Create Stock");
                        }
                        else
                        {
                            message = indent + folder_name + LLTrans::getString("Marketplace Validation Warning Create Version");
                        }
                        cb_msg(message,depth,LLError::LEVEL_WARN);
                    }

                    pending_callbacks++;
                    std::vector<LLUUID> uuid_vector = items_vector_it->second; // needs to be a copy for lambda
                    gInventory.createNewCategory(
                        parent_uuid,
                        new_folder_type,
                        folder_name,
                        [uuid_vector, cb_result, cb_msg, depth, parent_uuid, origin_uuid, notify_observers](const LLUUID &new_category_id)
                    {
                        // Move each item to the new folder
                        std::vector<LLUUID>::const_reverse_iterator iter = uuid_vector.rbegin();
                        while (iter != uuid_vector.rend())
                        {
                            LLViewerInventoryItem* viewer_inv_item = gInventory.getItem(*iter);
                            if (cb_msg)
                            {
                                std::string indent;
                                for (int i = 1; i < depth; i++)
                                {
                                    indent += "    ";
                                }
                                std::string message = indent + viewer_inv_item->getName() + LLTrans::getString("Marketplace Validation Warning Move");
                                cb_msg(message, depth, LLError::LEVEL_WARN);
                            }
                            gInventory.changeItemParent(viewer_inv_item, new_category_id, true);
                            iter++;
                        }

                        if (origin_uuid != parent_uuid)
                        {
                            // We might have moved last item from a folder, check if it needs to be removed
                            LLViewerInventoryCategory* cat = gInventory.getCategory(origin_uuid);
                            if (cat->getDescendentCount() == 0)
                            {
                                // Remove previous folder if it ends up empty
                                if (cb_msg)
                                {
                                    std::string indent;
                                    for (int i = 1; i < depth; i++)
                                    {
                                        indent += "    ";
                                    }
                                    std::string message = indent + cat->getName() + LLTrans::getString("Marketplace Validation Warning Delete");
                                    cb_msg(message, depth, LLError::LEVEL_WARN);
                                }
                                gInventory.removeCategory(cat->getUUID());
                                if (notify_observers)
                                {
                                    gInventory.notifyObservers();
                                }
                            }
                        }

                        // Next type
                        update_marketplace_category(parent_uuid);
                        update_marketplace_category(new_category_id);
                        if (notify_observers)
                        {
                            gInventory.notifyObservers();
                        }
                        cb_result(0, true);
                    }
                    );
                    items_vector_it++;
                }
            }
            // Stock folder should have no sub folder so reparent those up
            if (folder_type == LLFolderType::FT_MARKETPLACE_STOCK)
            {
                LLUUID parent_uuid = cat->getParentUUID();
                gInventory.getDirectDescendentsOf(cat->getUUID(),cat_array,item_array);
                LLInventoryModel::cat_array_t cat_array_copy = *cat_array;
                for (LLInventoryModel::cat_array_t::iterator iter = cat_array_copy.begin(); iter != cat_array_copy.end(); iter++)
                {
                    LLViewerInventoryCategory * viewer_cat = (LLViewerInventoryCategory *) (*iter);
                    gInventory.changeCategoryParent(viewer_cat, parent_uuid, false);
                    validate_marketplacelistings(viewer_cat, cb_result, cb_msg, fix_hierarchy, depth, false, pending_callbacks, result);
                }
            }
        }
        else if (cb_msg)
        {
            // We are not fixing the hierarchy but reporting problems, report everything we can find
            // Print the folder name
            if (result && (depth >= 1))
            {
                if ((folder_type == LLFolderType::FT_MARKETPLACE_STOCK) && (count >= 2))
                {
                    // Report if a stock folder contains a mix of items
                    result = false;
                    std::string message = indent + cat->getName() + LLTrans::getString("Marketplace Validation Error Mixed Stock");
                    cb_msg(message,depth,LLError::LEVEL_ERROR);
                }
                else if ((folder_type == LLFolderType::FT_MARKETPLACE_STOCK) && (cat_array->size() != 0))
                {
                    // Report if a stock folder contains subfolders
                    result = false;
                    std::string message = indent + cat->getName() + LLTrans::getString("Marketplace Validation Error Subfolder In Stock");
                    cb_msg(message,depth,LLError::LEVEL_ERROR);
                }
                else
                {
                    // Simply print the folder name
                    std::string message = indent + cat->getName() + LLTrans::getString("Marketplace Validation Log");
                    cb_msg(message,depth,LLError::LEVEL_INFO);
                }
            }
            // Scan each item and report if there's a problem
            LLInventoryModel::item_array_t item_array_copy = *item_array;
            for (LLInventoryModel::item_array_t::iterator iter = item_array_copy.begin(); iter != item_array_copy.end(); iter++)
            {
                LLInventoryItem* item = *iter;
                LLViewerInventoryItem * viewer_inv_item = (LLViewerInventoryItem *) item;
                std::string error_msg;
                if (!can_move_to_marketplace(item, error_msg, false))
                {
                    // Report items that shouldn't be there to start with
                    result = false;
                    std::string message = indent + "    " + viewer_inv_item->getName() + LLTrans::getString("Marketplace Validation Error") + " " + error_msg;
                    cb_msg(message,depth,LLError::LEVEL_ERROR);
                }
                else if ((!viewer_inv_item->getPermissions().allowOperationBy(PERM_COPY, gAgent.getID(), gAgent.getGroupID())) && (folder_type != LLFolderType::FT_MARKETPLACE_STOCK))
                {
                    // Report stock items that are misplaced
                    result = false;
                    std::string message = indent + "    " + viewer_inv_item->getName() + LLTrans::getString("Marketplace Validation Error Stock Item");
                    cb_msg(message,depth,LLError::LEVEL_ERROR);
                }
                else if (depth == 1)
                {
                    // Report items not wrapped in version folder
                    result = false;
                    std::string message = indent + "    " + viewer_inv_item->getName() + LLTrans::getString("Marketplace Validation Warning Unwrapped Item");
                    cb_msg(message,depth,LLError::LEVEL_ERROR);
                }
            }
        }
        
        // Clean up
        if (viewer_cat->getDescendentCount() == 0)
        {
            // Remove the current folder if it ends up empty
            if (cb_msg)
            {
                std::string message = indent + viewer_cat->getName() + LLTrans::getString("Marketplace Validation Warning Delete");
                cb_msg(message,depth,LLError::LEVEL_WARN);
            }
            gInventory.removeCategory(cat->getUUID());
            if (notify_observers)
            {
                gInventory.notifyObservers();
            }
            result &=!has_bad_items;
            return;
        }
    }

    // Recursion : Perform the same validation on each nested folder
    gInventory.getDirectDescendentsOf(cat->getUUID(),cat_array,item_array);
	LLInventoryModel::cat_array_t cat_array_copy = *cat_array;
    // Sort the folders in alphabetical order first
    std::sort(cat_array_copy.begin(), cat_array_copy.end(), sort_alpha);
   
	for (LLInventoryModel::cat_array_t::iterator iter = cat_array_copy.begin(); iter != cat_array_copy.end(); iter++)
	{
		LLInventoryCategory* category = *iter;
		validate_marketplacelistings(category, cb_result, cb_msg, fix_hierarchy, depth + 1, false, pending_callbacks, result);
	}

    update_marketplace_category(cat->getUUID(), true, true);
    if (notify_observers)
    {
        gInventory.notifyObservers();
    }
    result &= !has_bad_items;
}

void change_item_parent(const LLUUID& item_id, const LLUUID& new_parent_id)
{
	LLInventoryItem* inv_item = gInventory.getItem(item_id);
	if (inv_item)
	{
		LLInventoryModel::update_list_t update;
		LLInventoryModel::LLCategoryUpdate old_folder(inv_item->getParentUUID(), -1);
		update.push_back(old_folder);
		LLInventoryModel::LLCategoryUpdate new_folder(new_parent_id, 1);
		update.push_back(new_folder);
		gInventory.accountForUpdate(update);

		LLPointer<LLViewerInventoryItem> new_item = new LLViewerInventoryItem(inv_item);
		new_item->setParent(new_parent_id);
		new_item->updateParentOnServer(FALSE);
		gInventory.updateItem(new_item);
		gInventory.notifyObservers();
	}
}

void move_items_to_folder(const LLUUID& new_cat_uuid, const uuid_vec_t& selected_uuids)
{
    for (uuid_vec_t::const_iterator it = selected_uuids.begin(); it != selected_uuids.end(); ++it)
    {
        LLInventoryItem* inv_item = gInventory.getItem(*it);
        if (inv_item)
        {
            change_item_parent(*it, new_cat_uuid);
        }
        else
        {
            LLInventoryCategory* inv_cat = gInventory.getCategory(*it);
            if (inv_cat && !LLFolderType::lookupIsProtectedType(inv_cat->getPreferredType()))
            {
                gInventory.changeCategoryParent((LLViewerInventoryCategory*)inv_cat, new_cat_uuid, false);
            }
        }
    }

    LLFloater* floater_inventory = LLFloaterReg::getInstance("inventory");
    if (!floater_inventory)
    {
        LL_WARNS() << "Could not find My Inventory floater" << LL_ENDL;
        return;
    }
    LLSidepanelInventory *sidepanel_inventory =	LLFloaterSidePanelContainer::getPanel<LLSidepanelInventory>("inventory");
    if (sidepanel_inventory)
    {
        if (sidepanel_inventory->getActivePanel())
        {
            sidepanel_inventory->getActivePanel()->setSelection(new_cat_uuid, TAKE_FOCUS_YES);
            LLFolderViewItem* fv_folder = sidepanel_inventory->getActivePanel()->getItemByID(new_cat_uuid);
            if (fv_folder)
            {
                fv_folder->setOpen(TRUE);
            }
        }
    }
}

bool is_only_cats_selected(const uuid_vec_t& selected_uuids)
{
    for (uuid_vec_t::const_iterator it = selected_uuids.begin(); it != selected_uuids.end(); ++it)
    {
        LLInventoryCategory* inv_cat = gInventory.getCategory(*it);
        if (!inv_cat)
        {
            return false;
        }
    }
    return true;
}

bool is_only_items_selected(const uuid_vec_t& selected_uuids)
{
    for (uuid_vec_t::const_iterator it = selected_uuids.begin(); it != selected_uuids.end(); ++it)
    {
        LLViewerInventoryItem* inv_item = gInventory.getItem(*it);
        if (!inv_item)
        {
            return false;
        }
    }
    return true;
}


void move_items_to_new_subfolder(const uuid_vec_t& selected_uuids, const std::string& folder_name)
{
    LLInventoryObject* first_item = gInventory.getObject(*selected_uuids.begin());
    if (!first_item)
    {
        return;
    }

    inventory_func_type func = boost::bind(&move_items_to_folder, _1, selected_uuids);
    gInventory.createNewCategory(first_item->getParentUUID(), LLFolderType::FT_NONE, folder_name, func);
}

// Returns true if the item can be moved to Current Outfit or any outfit folder.
bool can_move_to_outfit(LLInventoryItem* inv_item, BOOL move_is_into_current_outfit)
{
    // <FS:ND> FIRE-8434/BUG-988 Viewer crashes when copying and pasting an empty outfit folder
    if (!inv_item)
        return false;
    // </FS:ND>

    LLInventoryType::EType inv_type = inv_item->getInventoryType();
    if ((inv_type != LLInventoryType::IT_WEARABLE) &&
        (inv_type != LLInventoryType::IT_GESTURE) &&
        (inv_type != LLInventoryType::IT_ATTACHMENT) &&
        (inv_type != LLInventoryType::IT_OBJECT) &&
        (inv_type != LLInventoryType::IT_SNAPSHOT) &&
        (inv_type != LLInventoryType::IT_TEXTURE))
    {
        return false;
    }

    U32 flags = inv_item->getFlags();
    if(flags & LLInventoryItemFlags::II_FLAGS_OBJECT_HAS_MULTIPLE_ITEMS)
    {
        return false;
    }

    if((inv_type == LLInventoryType::IT_TEXTURE) || (inv_type == LLInventoryType::IT_SNAPSHOT))
    {
        return !move_is_into_current_outfit;
    }

    if (move_is_into_current_outfit && get_is_item_worn(inv_item->getUUID()))
    {
        return false;
    }

    return true;
}

// Returns TRUE if item is a landmark or a link to a landmark
// and can be moved to Favorites or Landmarks folder.
bool can_move_to_landmarks(LLInventoryItem* inv_item)
{
    // Need to get the linked item to know its type because LLInventoryItem::getType()
    // returns actual type AT_LINK for links, not the asset type of a linked item.
    if (LLAssetType::AT_LINK == inv_item->getType())
    {
        LLInventoryItem* linked_item = gInventory.getItem(inv_item->getLinkedUUID());
        if (linked_item)
        {
            return LLAssetType::AT_LANDMARK == linked_item->getType();
        }
    }

    return LLAssetType::AT_LANDMARK == inv_item->getType();
}

// Returns true if folder's content can be moved to Current Outfit or any outfit folder.
bool can_move_to_my_outfits(LLInventoryModel* model, LLInventoryCategory* inv_cat, U32 wear_limit)
{
    LLInventoryModel::cat_array_t *cats;
    LLInventoryModel::item_array_t *items;
    model->getDirectDescendentsOf(inv_cat->getUUID(), cats, items);

    if (items->size() > wear_limit)
    {
        return false;
    }

    if (items->size() == 0)
    {
        // Nothing to move(create)
        return false;
    }

    if (cats->size() > 0)
    {
        // We do not allow subfolders in outfits of "My Outfits" yet
        return false;
    }

    LLInventoryModel::item_array_t::iterator iter = items->begin();
    LLInventoryModel::item_array_t::iterator end = items->end();

    while (iter != end)
    {
        LLViewerInventoryItem *item = *iter;
        if (!can_move_to_outfit(item, false))
        {
            return false;
        }
        iter++;
    }

    return true;
}

<<<<<<< HEAD
std::string get_category_path(LLUUID cat_id)
{
    LLViewerInventoryCategory *cat = gInventory.getCategory(cat_id);
    std::string localized_cat_name;
    if (!LLTrans::findString(localized_cat_name, "InvFolder " + cat->getName()))
    {
        localized_cat_name = cat->getName();
    }

    if (cat->getParentUUID().notNull())
    {
        return get_category_path(cat->getParentUUID()) + " > " + localized_cat_name;
    }
    else
    {
        return localized_cat_name;
    }
}
=======
std::string get_localized_folder_name(LLUUID cat_uuid)
{
    std::string localized_root_name;
    const LLViewerInventoryCategory* cat = gInventory.getCategory(cat_uuid);
    if (cat)
    {
        LLFolderType::EType preferred_type = cat->getPreferredType();

        // Translation of Accessories folder in Library inventory folder
        bool accessories = false;
        if(cat->getName() == "Accessories")
        {
            const LLUUID& parent_folder_id = cat->getParentUUID();
            accessories = (parent_folder_id == gInventory.getLibraryRootFolderID());
        }

        //"Accessories" inventory category has folder type FT_NONE. So, this folder
        //can not be detected as protected with LLFolderType::lookupIsProtectedType
        localized_root_name.assign(cat->getName());
        if (accessories || LLFolderType::lookupIsProtectedType(preferred_type))
        {
            LLTrans::findString(localized_root_name, std::string("InvFolder ") + cat->getName(), LLSD());
        }
    }
    
    return localized_root_name;
}

void new_folder_window(const LLUUID& folder_id)
{
    LLPanelMainInventory::newFolderWindow(folder_id);
}

void ungroup_folder_items(const LLUUID& folder_id)
{
    LLInventoryCategory* inv_cat = gInventory.getCategory(folder_id);
    if (!inv_cat || LLFolderType::lookupIsProtectedType(inv_cat->getPreferredType()))
    {
        return;
    }

    // <FS:Ansariel> FIRE-32736: Add confirmation before ungrouping folder
    LLSD args;
    args["FOLDER_NAME"] = inv_cat->getName();
    LLNotificationsUtil::add("UngroupFolder", args, LLSD(),
        [inv_cat](const LLSD& notification, const LLSD& response)
    {
        S32 opt = LLNotificationsUtil::getSelectedOption(notification, response);
        if (opt == 1)
            return;
    // </FS:Ansariel>

    const LLUUID &new_cat_uuid = inv_cat->getParentUUID();
    LLInventoryModel::cat_array_t* cat_array;
    LLInventoryModel::item_array_t* item_array;
    gInventory.getDirectDescendentsOf(inv_cat->getUUID(), cat_array, item_array);
    LLInventoryModel::cat_array_t cats = *cat_array;
    LLInventoryModel::item_array_t items = *item_array;

    for (LLInventoryModel::cat_array_t::const_iterator cat_iter = cats.begin(); cat_iter != cats.end(); ++cat_iter)
    {
        LLViewerInventoryCategory* cat = *cat_iter;
        if (cat)
        {
            gInventory.changeCategoryParent(cat, new_cat_uuid, false);
        }
    }
    for (LLInventoryModel::item_array_t::const_iterator item_iter = items.begin(); item_iter != items.end(); ++item_iter)
    {
        LLViewerInventoryItem* item = *item_iter;
        if(item)
        {
            gInventory.changeItemParent(item, new_cat_uuid, false);
        }
    }
    gInventory.removeCategory(inv_cat->getUUID());
    gInventory.notifyObservers();

    }); // <FS:Ansariel> FIRE-32736: Add confirmation before ungrouping folder
}

std::string get_searchable_description(LLInventoryModel* model, const LLUUID& item_id)
{
    if (model)
    {
        const LLInventoryItem *item = model->getItem(item_id);
        if(item)
        {
            std::string desc = item->getDescription();
            LLStringUtil::toUpper(desc);
            return desc;
        }
    }
    return LLStringUtil::null;
}

std::string get_searchable_creator_name(LLInventoryModel* model, const LLUUID& item_id)
{
    if (model)
    {
        const LLInventoryItem *item = model->getItem(item_id);
        if(item)
        {
            LLAvatarName av_name;
            // <FS:Beq> Avoid null id requests entering name cache
            //if (LLAvatarNameCache::get(item->getCreatorUUID(), &av_name))
            const auto& creatorId {item->getCreatorUUID()};
            if (creatorId.notNull() && LLAvatarNameCache::get(creatorId, &av_name))
            // </FS:Beq>
            {
                std::string username = av_name.getUserName();
                LLStringUtil::toUpper(username);
                return username;
            }
        }
    }
    return LLStringUtil::null;
}

std::string get_searchable_UUID(LLInventoryModel* model, const LLUUID& item_id)
{
    if (model)
    {
        const LLViewerInventoryItem *item = model->getItem(item_id);
        if(item /*&& (item->getIsFullPerm() || gAgent.isGodlikeWithoutAdminMenuFakery())*/) // Keep it FS-legacy style since we had it like this for ages
        {
            std::string uuid = item->getAssetUUID().asString();
            LLStringUtil::toUpper(uuid);
            return uuid;
        }
    }
    return LLStringUtil::null;
}

bool can_share_item(const LLUUID& item_id)
{
    bool can_share = false;

    if (gInventory.isObjectDescendentOf(item_id, gInventory.getRootFolderID()))
    {
            const LLViewerInventoryItem *item = gInventory.getItem(item_id);
            if (item)
            {
                if (LLInventoryCollectFunctor::itemTransferCommonlyAllowed(item))
                {
                    can_share = LLGiveInventory::isInventoryGiveAcceptable(item);
                }
            }
            else
            {
                can_share = (gInventory.getCategory(item_id) != NULL);
            }

            const LLUUID trash_id = gInventory.findCategoryUUIDForType(LLFolderType::FT_TRASH);
            if ((item_id == trash_id) || gInventory.isObjectDescendentOf(item_id, trash_id))
            {
                can_share = false;
            }
    }

    return can_share;
}
///----------------------------------------------------------------------------
/// LLMarketplaceValidator implementations
///----------------------------------------------------------------------------


LLMarketplaceValidator::LLMarketplaceValidator()
    : mPendingCallbacks(0)
    , mValidationInProgress(false)
{
}

LLMarketplaceValidator::~LLMarketplaceValidator()
{
}

void LLMarketplaceValidator::validateMarketplaceListings(
    const LLUUID &category_id,
    LLMarketplaceValidator::validation_done_callback_t cb_done,
    LLMarketplaceValidator::validation_msg_callback_t cb_msg,
    bool fix_hierarchy,
    S32 depth)
{

    mValidationQueue.emplace(category_id, cb_done, cb_msg, fix_hierarchy, depth);
    if (!mValidationInProgress)
    {
        start();
    }
}

void LLMarketplaceValidator::start()
{
    if (mValidationQueue.empty())
    {
        mValidationInProgress = false;
        return;
    }
    mValidationInProgress = true;

    const ValidationRequest &first = mValidationQueue.front();
    LLViewerInventoryCategory* cat = gInventory.getCategory(first.mCategoryId);
    if (!cat)
    {
        LL_WARNS() << "Tried to validate a folder that doesn't exist" << LL_ENDL;
        if (first.mCbDone)
        {
            first.mCbDone(false);
        }
        mValidationQueue.pop();
        start();
        return;
    }

    validation_result_callback_t result_callback = [](S32 pending, bool result)
    {
        LLMarketplaceValidator* validator = LLMarketplaceValidator::getInstance();
        validator->mPendingCallbacks--; // we just got a callback
        validator->mPendingCallbacks += pending;
        validator->mPendingResult &= result;
        if (validator->mPendingCallbacks <= 0)
        {
            llassert(validator->mPendingCallbacks == 0); // shouldn't be below 0
            const ValidationRequest &first = validator->mValidationQueue.front();
            if (first.mCbDone)
            {
                first.mCbDone(validator->mPendingResult);
            }
            validator->mValidationQueue.pop(); // done;
            validator->start();
        }
    };

    mPendingResult = true;
    mPendingCallbacks = 1; // do '1' in case something decides to callback immediately

    S32 pending_calbacks = 0;
    bool result = true;
    validate_marketplacelistings(
        cat,
        result_callback,
        first.mCbMsg,
        first.mFixHierarchy,
        first.mDepth,
        true,
        pending_calbacks,
        result);

    result_callback(pending_calbacks, result);
}

LLMarketplaceValidator::ValidationRequest::ValidationRequest(
    LLUUID category_id,
    validation_done_callback_t cb_done,
    validation_msg_callback_t cb_msg,
    bool fix_hierarchy,
    S32 depth)
: mCategoryId(category_id)
, mCbDone(cb_done)
, mCbMsg(cb_msg)
, mFixHierarchy(fix_hierarchy)
, mDepth(depth)
{}

>>>>>>> 81a88b21
///----------------------------------------------------------------------------
/// LLInventoryCollectFunctor implementations
///----------------------------------------------------------------------------

// static
bool LLInventoryCollectFunctor::itemTransferCommonlyAllowed(const LLInventoryItem* item)
{
	if (!item)
		return false;

	switch(item->getType())
	{
		case LLAssetType::AT_OBJECT:
		case LLAssetType::AT_BODYPART:
		case LLAssetType::AT_CLOTHING:
			if (!get_is_item_worn(item->getUUID()))
				return true;
			break;
		default:
			return true;
			break;
	}
	return false;
}

bool LLIsType::operator()(LLInventoryCategory* cat, LLInventoryItem* item)
{
	if(mType == LLAssetType::AT_CATEGORY)
	{
		if(cat) return TRUE;
	}
	if(item)
	{
		if(item->getType() == mType) return TRUE;
	}
	return FALSE;
}

bool LLIsNotType::operator()(LLInventoryCategory* cat, LLInventoryItem* item)
{
	if(mType == LLAssetType::AT_CATEGORY)
	{
		if(cat) return FALSE;
	}
	if(item)
	{
		if(item->getType() == mType) return FALSE;
		else return TRUE;
	}
	return TRUE;
}

bool LLIsOfAssetType::operator()(LLInventoryCategory* cat, LLInventoryItem* item)
{
	if(mType == LLAssetType::AT_CATEGORY)
	{
		if(cat) return TRUE;
	}
	if(item)
	{
		if(item->getActualType() == mType) return TRUE;
	}
	return FALSE;
}

bool LLIsValidItemLink::operator()(LLInventoryCategory* cat, LLInventoryItem* item)
{
	LLViewerInventoryItem *vitem = dynamic_cast<LLViewerInventoryItem*>(item);
	if (!vitem) return false;
	return (vitem->getActualType() == LLAssetType::AT_LINK  && !vitem->getIsBrokenLink());
}

bool LLIsTypeWithPermissions::operator()(LLInventoryCategory* cat, LLInventoryItem* item)
{
	if(mType == LLAssetType::AT_CATEGORY)
	{
		if(cat) 
		{
			return TRUE;
		}
	}
	if(item)
	{
		if(item->getType() == mType)
		{
			LLPermissions perm = item->getPermissions();
			if ((perm.getMaskBase() & mPerm) == mPerm)
			{
				return TRUE;
			}
		}
	}
	return FALSE;
}

bool LLBuddyCollector::operator()(LLInventoryCategory* cat,
								  LLInventoryItem* item)
{
	if(item)
	{
		if((LLAssetType::AT_CALLINGCARD == item->getType())
		   && (!item->getCreatorUUID().isNull())
		   && (item->getCreatorUUID() != gAgent.getID()))
		{
			return true;
		}
	}
	return false;
}


bool LLUniqueBuddyCollector::operator()(LLInventoryCategory* cat,
										LLInventoryItem* item)
{
	if(item)
	{
		if((LLAssetType::AT_CALLINGCARD == item->getType())
 		   && (item->getCreatorUUID().notNull())
 		   && (item->getCreatorUUID() != gAgent.getID()))
		{
			mSeen.insert(item->getCreatorUUID());
			return true;
		}
	}
	return false;
}


bool LLParticularBuddyCollector::operator()(LLInventoryCategory* cat,
											LLInventoryItem* item)
{
	if(item)
	{
		if((LLAssetType::AT_CALLINGCARD == item->getType())
		   && (item->getCreatorUUID() == mBuddyID))
		{
			return TRUE;
		}
	}
	return FALSE;
}


bool LLNameCategoryCollector::operator()(
	LLInventoryCategory* cat, LLInventoryItem* item)
{
	if(cat)
	{
		if (!LLStringUtil::compareInsensitive(mName, cat->getName()))
		{
			return true;
		}
	}
	return false;
}

bool LLFindCOFValidItems::operator()(LLInventoryCategory* cat,
									 LLInventoryItem* item)
{
	// Valid COF items are:
	// - links to wearables (body parts or clothing)
	// - links to attachments
	// - links to gestures
	// - links to ensemble folders
	LLViewerInventoryItem *linked_item = ((LLViewerInventoryItem*)item)->getLinkedItem();
	if (linked_item)
	{
		LLAssetType::EType type = linked_item->getType();
		return (type == LLAssetType::AT_CLOTHING ||
				type == LLAssetType::AT_BODYPART ||
				type == LLAssetType::AT_GESTURE ||
				type == LLAssetType::AT_OBJECT);
	}
	else
	{
		LLViewerInventoryCategory *linked_category = ((LLViewerInventoryItem*)item)->getLinkedCategory();
		// BAP remove AT_NONE support after ensembles are fully working?
		return (linked_category &&
				((linked_category->getPreferredType() == LLFolderType::FT_NONE) ||
				 (LLFolderType::lookupIsEnsembleType(linked_category->getPreferredType()))));
	}
}

bool LLFindBrokenLinks::operator()(LLInventoryCategory* cat,
    LLInventoryItem* item)
{
    // only for broken links getType will be a link
    // otherwise it's supposed to have the type of an item
    // it is linked too
    if (item && LLAssetType::lookupIsLinkType(item->getType()))
    {
        return TRUE;
    }
    return FALSE;
}

bool LLFindWearables::operator()(LLInventoryCategory* cat,
								 LLInventoryItem* item)
{
	if(item)
	{
		if((item->getType() == LLAssetType::AT_CLOTHING)
		   || (item->getType() == LLAssetType::AT_BODYPART))
		{
			return TRUE;
		}
	}
	return FALSE;
}

LLFindWearablesEx::LLFindWearablesEx(bool is_worn, bool include_body_parts)
:	mIsWorn(is_worn)
,	mIncludeBodyParts(include_body_parts)
{}

bool LLFindWearablesEx::operator()(LLInventoryCategory* cat, LLInventoryItem* item)
{
	LLViewerInventoryItem *vitem = dynamic_cast<LLViewerInventoryItem*>(item);
	if (!vitem) return false;

	// Skip non-wearables.
	if (!vitem->isWearableType() && vitem->getType() != LLAssetType::AT_OBJECT && vitem->getType() != LLAssetType::AT_GESTURE)
	{
		return false;
	}

	// Skip body parts if requested.
	if (!mIncludeBodyParts && vitem->getType() == LLAssetType::AT_BODYPART)
	{
		return false;
	}

	// Skip broken links.
	if (vitem->getIsBrokenLink())
	{
		return false;
	}

	return (bool) get_is_item_worn(item->getUUID()) == mIsWorn;
}

bool LLFindWearablesOfType::operator()(LLInventoryCategory* cat, LLInventoryItem* item)
{
	if (!item) return false;
	if (item->getType() != LLAssetType::AT_CLOTHING &&
		item->getType() != LLAssetType::AT_BODYPART)
	{
		return false;
	}

	LLViewerInventoryItem *vitem = dynamic_cast<LLViewerInventoryItem*>(item);
	if (!vitem || vitem->getWearableType() != mWearableType) return false;

	return true;
}

void LLFindWearablesOfType::setType(LLWearableType::EType type)
{
	mWearableType = type;
}

bool LLIsTextureType::operator()(LLInventoryCategory* cat, LLInventoryItem* item)
{
    return item && (item->getType() == LLAssetType::AT_TEXTURE);
}

bool LLFindNonRemovableObjects::operator()(LLInventoryCategory* cat, LLInventoryItem* item)
{
	if (item)
	{
		return !get_is_item_removable(&gInventory, item->getUUID());
	}
	if (cat)
	{
		return !get_is_category_removable(&gInventory, cat->getUUID());
	}

	LL_WARNS() << "Not a category and not an item?" << LL_ENDL;
	return false;
}

// [SL:KB] - Patch: UI-Misc | Checked: 2014-03-02 (Catznip-3.6)
LLFindLandmarks::LLFindLandmarks(bool fFilterDuplicates, bool fFilterSelf)
	: m_fFilterDuplicates(fFilterDuplicates)
	, m_fFilterSelf(fFilterSelf)
{
}

bool LLFindLandmarks::operator()(LLInventoryCategory* cat, LLInventoryItem* item)
{
	if ( (item) && (LLAssetType::AT_LANDMARK == item->getType()) )
	{
		if ( (m_fFilterSelf) && (gAgentID != item->getCreatorUUID()) )
		{
			return false;
		}

		if (m_fFilterDuplicates)
		{
			if (m_AssetIds.end() != std::find(m_AssetIds.begin(), m_AssetIds.end(), item->getAssetUUID()))
				return false;
			m_AssetIds.push_back(item->getAssetUUID());
		}

		return true;
	}
	return false;
}
// [/SL:KB]

///----------------------------------------------------------------------------
/// LLAssetIDMatches 
///----------------------------------------------------------------------------
bool LLAssetIDMatches::operator()(LLInventoryCategory* cat, LLInventoryItem* item)
{
	return (item && item->getAssetUUID() == mAssetID);
}

///----------------------------------------------------------------------------
/// LLLinkedItemIDMatches 
///----------------------------------------------------------------------------
bool LLLinkedItemIDMatches::operator()(LLInventoryCategory* cat, LLInventoryItem* item)
{
	return (item && 
			(item->getIsLinkType()) &&
			(item->getLinkedUUID() == mBaseItemID)); // A linked item's assetID will be the compared-to item's itemID.
}

void LLSaveFolderState::setApply(BOOL apply)
{
	mApply = apply; 
	// before generating new list of open folders, clear the old one
	if(!apply) 
	{
		clearOpenFolders(); 
	}
}

void LLSaveFolderState::doFolder(LLFolderViewFolder* folder)
{
	LLInvFVBridge* bridge = (LLInvFVBridge*)folder->getViewModelItem();
	if(!bridge) return;
	
	if(mApply)
	{
		// we're applying the open state
		LLUUID id(bridge->getUUID());
		if(mOpenFolders.find(id) != mOpenFolders.end())
		{
			if (!folder->isOpen())
			{
				folder->setOpen(TRUE);
			}
		}
		else
		{
			// keep selected filter in its current state, this is less jarring to user
			if (!folder->isSelected() && folder->isOpen())
			{
				folder->setOpen(FALSE);
			}
		}
	}
	else
	{
		// we're recording state at this point
		if(folder->isOpen())
		{
			mOpenFolders.insert(bridge->getUUID());
		}
	}
}

void LLOpenFilteredFolders::doItem(LLFolderViewItem *item)
{
	if (item->passedFilter())
	{
		item->getParentFolder()->setOpenArrangeRecursively(TRUE, LLFolderViewFolder::RECURSE_UP);
	}
}

void LLOpenFilteredFolders::doFolder(LLFolderViewFolder* folder)
{
	if (folder->LLFolderViewItem::passedFilter() && folder->getParentFolder())
	{
		folder->getParentFolder()->setOpenArrangeRecursively(TRUE, LLFolderViewFolder::RECURSE_UP);
	}
	// if this folder didn't pass the filter, and none of its descendants did
	else if (!folder->getViewModelItem()->passedFilter() && !folder->getViewModelItem()->descendantsPassedFilter())
	{
		folder->setOpenArrangeRecursively(FALSE, LLFolderViewFolder::RECURSE_NO);
	}
}

void LLSelectFirstFilteredItem::doItem(LLFolderViewItem *item)
{
	if (item->passedFilter() && !mItemSelected)
	{
		item->getRoot()->setSelection(item, FALSE, FALSE);
		if (item->getParentFolder())
		{
			item->getParentFolder()->setOpenArrangeRecursively(TRUE, LLFolderViewFolder::RECURSE_UP);
		}
		mItemSelected = TRUE;
	}
}

void LLSelectFirstFilteredItem::doFolder(LLFolderViewFolder* folder)
{
	// Skip if folder or item already found, if not filtered or if no parent (root folder is not selectable)
	if (!mFolderSelected && !mItemSelected && folder->LLFolderViewItem::passedFilter() && folder->getParentFolder())
	{
		folder->getRoot()->setSelection(folder, FALSE, FALSE);
		folder->getParentFolder()->setOpenArrangeRecursively(TRUE, LLFolderViewFolder::RECURSE_UP);
		mFolderSelected = TRUE;
	}
}

void LLOpenFoldersWithSelection::doItem(LLFolderViewItem *item)
{
	if (item->getParentFolder() && item->isSelected())
	{
		item->getParentFolder()->setOpenArrangeRecursively(TRUE, LLFolderViewFolder::RECURSE_UP);
	}
}

void LLOpenFoldersWithSelection::doFolder(LLFolderViewFolder* folder)
{
	if (folder->getParentFolder() && folder->isSelected())
	{
		folder->getParentFolder()->setOpenArrangeRecursively(TRUE, LLFolderViewFolder::RECURSE_UP);
	}
}

// Callback for doToSelected if DAMA required...
void LLInventoryAction::callback_doToSelected(const LLSD& notification, const LLSD& response, class LLInventoryModel* model, class LLFolderView* root, const std::string& action)
{
    S32 option = LLNotificationsUtil::getSelectedOption(notification, response);
    if (option == 0) // YES
    {
        doToSelected(model, root, action, FALSE);
    }
}

void LLInventoryAction::callback_copySelected(const LLSD& notification, const LLSD& response, class LLInventoryModel* model, class LLFolderView* root, const std::string& action)
{
    S32 option = LLNotificationsUtil::getSelectedOption(notification, response);
    if (option == 0) // YES, Move no copy item(s)
    {
        doToSelected(model, root, "copy_or_move_to_marketplace_listings", FALSE);
    }
    else if (option == 1) // NO, Don't move no copy item(s) (leave them behind)
    {
        doToSelected(model, root, "copy_to_marketplace_listings", FALSE);
    }
}

// Succeeds iff all selected items are bridges to objects, in which
// case returns their corresponding uuids.
bool get_selection_object_uuids(LLFolderView *root, uuid_vec_t& ids)
{
	uuid_vec_t results;
	S32 non_object = 0;
	LLFolderView::selected_items_t selectedItems = root->getSelectedItems();
	for(LLFolderView::selected_items_t::iterator it = selectedItems.begin(); it != selectedItems.end(); ++it)
	{
		LLObjectBridge *view_model = dynamic_cast<LLObjectBridge *>((*it)->getViewModelItem());

		if(view_model && view_model->getUUID().notNull())
		{
			results.push_back(view_model->getUUID());
		}
		else
		{
			non_object++;
		}
	}
	if (non_object == 0)
	{
		ids = results;
		return true;
	}
	return false;
}


void LLInventoryAction::doToSelected(LLInventoryModel* model, LLFolderView* root, const std::string& action, BOOL user_confirm)
{
	std::set<LLFolderViewItem*> selected_items = root->getSelectionList();
    
    // Prompt the user and check for authorization for some marketplace active listing edits
	if (user_confirm && (("delete" == action) || ("cut" == action) || ("rename" == action) || ("properties" == action) || ("task_properties" == action) || ("open" == action)))
    {
        std::set<LLFolderViewItem*>::iterator set_iter = selected_items.begin();
        LLFolderViewModelItemInventory * viewModel = NULL;
        for (; set_iter != selected_items.end(); ++set_iter)
        {
            viewModel = dynamic_cast<LLFolderViewModelItemInventory *>((*set_iter)->getViewModelItem());
            if (viewModel && (depth_nesting_in_marketplace(viewModel->getUUID()) >= 0))
            {
                break;
            }
        }
        if (set_iter != selected_items.end())
        {
            if ("open" == action)
            {
                if (get_can_item_be_worn(viewModel->getUUID()))
                {
                    // Wearing an object from any listing, active or not, is verbotten
                    LLNotificationsUtil::add("AlertMerchantListingCannotWear");
                    return;
                }
                // Note: we do not prompt for change when opening items (e.g. textures or note cards) on the marketplace...
            }
            else if (LLMarketplaceData::instance().isInActiveFolder(viewModel->getUUID()) ||
                     LLMarketplaceData::instance().isListedAndActive(viewModel->getUUID()))
            {
                // If item is in active listing, further confirmation is required
                if ((("cut" == action) || ("delete" == action)) && (LLMarketplaceData::instance().isListed(viewModel->getUUID()) || LLMarketplaceData::instance().isVersionFolder(viewModel->getUUID())))
                {
                    // Cut or delete of the active version folder or listing folder itself will unlist the listing so ask that question specifically
                    LLNotificationsUtil::add("ConfirmMerchantUnlist", LLSD(), LLSD(), boost::bind(&LLInventoryAction::callback_doToSelected, _1, _2, model, root, action));
                    return;
                }
                // Any other case will simply modify but not unlist a listing
                LLNotificationsUtil::add("ConfirmMerchantActiveChange", LLSD(), LLSD(), boost::bind(&LLInventoryAction::callback_doToSelected, _1, _2, model, root, action));
                return;
            }
            // Cutting or deleting a whole listing needs confirmation as SLM will be archived and inaccessible to the user
            else if (LLMarketplaceData::instance().isListed(viewModel->getUUID()) && (("cut" == action) || ("delete" == action)))
            {
                LLNotificationsUtil::add("ConfirmListingCutOrDelete", LLSD(), LLSD(), boost::bind(&LLInventoryAction::callback_doToSelected, _1, _2, model, root, action));
                return;
            }
        }
    }
    // Copying to the marketplace needs confirmation if nocopy items are involved
    if (user_confirm && ("copy_to_marketplace_listings" == action))
    {
        std::set<LLFolderViewItem*>::iterator set_iter = selected_items.begin();
        LLFolderViewModelItemInventory * viewModel = dynamic_cast<LLFolderViewModelItemInventory *>((*set_iter)->getViewModelItem());
        if (contains_nocopy_items(viewModel->getUUID()))
        {
            LLNotificationsUtil::add("ConfirmCopyToMarketplace", LLSD(), LLSD(), boost::bind(&LLInventoryAction::callback_copySelected, _1, _2, model, root, action));
            return;
        }
    }
    
    // Keep track of the marketplace folders that will need update of their status/name after the operation is performed
    buildMarketplaceFolders(root);
    
	if ("rename" == action)
	{
		root->startRenamingSelectedItem();
        // Update the marketplace listings that have been affected by the operation
        updateMarketplaceFolders();
		return;
	}
    
	if ("delete" == action)
	{
		const LLUUID &marketplacelistings_id = gInventory.findCategoryUUIDForType(LLFolderType::FT_MARKETPLACE_LISTINGS);
		bool marketplacelistings_item = false;
		LLAllDescendentsPassedFilter f;
		for (std::set<LLFolderViewItem*>::iterator it = selected_items.begin(); (it != selected_items.end()) && (f.allDescendentsPassedFilter()); ++it)
		{
			if (LLFolderViewFolder* folder = dynamic_cast<LLFolderViewFolder*>(*it))
			{
				folder->applyFunctorRecursively(f);
			}
			LLFolderViewModelItemInventory * viewModel = dynamic_cast<LLFolderViewModelItemInventory *>((*it)->getViewModelItem());
			if (viewModel && gInventory.isObjectDescendentOf(viewModel->getUUID(), marketplacelistings_id))
			{
				marketplacelistings_item = true;
				break;
			}
		}
		// Fall through to the generic confirmation if the user choose to ignore the specialized one
		if ( (!f.allDescendentsPassedFilter()) && !marketplacelistings_item && (!LLNotifications::instance().getIgnored("DeleteFilteredItems")) )
		{
			LLNotificationsUtil::add("DeleteFilteredItems", LLSD(), LLSD(), boost::bind(&LLInventoryAction::onItemsRemovalConfirmation, _1, _2, root->getHandle()));
		}
		else
		{
			// <FS:Ansariel> Undo delete item confirmation per-session annoyance
			//if (!sDeleteConfirmationDisplayed) // ask for the confirmation at least once per session
			//{
			//	LLNotifications::instance().setIgnored("DeleteItems", false);
			//	sDeleteConfirmationDisplayed = true;
			//}
			// </FS:Ansariel>

			LLSD args;
			// <FS:Ansariel> FIRE-31816: Include selection count when deleting more than one object from inventory
			//args["QUESTION"] = LLTrans::getString(root->getSelectedCount() > 1 ? "DeleteItems" :  "DeleteItem");
			LLLocale locale("");
			std::string count_str{};
			S32 selection_count = root->getSelectedCount();
			S32 total_count{ 0 };

			for (const auto item : root->getSelectedItems())
			{
				total_count++;

				LLFolderViewModelItemInventory * view_model = dynamic_cast<LLFolderViewModelItemInventory *>(item->getViewModelItem());
				if (view_model)
				{
					auto cat = model->getCategory(view_model->getUUID());
					if (cat)
					{
						LLInventoryModel::cat_array_t cats;
						LLInventoryModel::item_array_t items;
						model->collectDescendents(cat->getUUID(), cats, items, TRUE);
						total_count += (S32)(cats.size() + items.size());
					}
				}
			}

			LLResMgr::instance().getIntegerString(count_str, selection_count);
			args["COUNT_SELECTION"] = count_str;
			LLResMgr::instance().getIntegerString(count_str, total_count);
			args["COUNT_TOTAL"] = count_str;
			args["QUESTION"] = LLTrans::getString(selection_count > 1 ? "DeleteItems" : "DeleteItem", args);
			// </FS:Ansariel>
			LLNotificationsUtil::add("DeleteItems", args, LLSD(), boost::bind(&LLInventoryAction::onItemsRemovalConfirmation, _1, _2, root->getHandle()));
		}
        // Note: marketplace listings will be updated in the callback if delete confirmed
		return;
	}
	if (("copy" == action) || ("cut" == action))
	{	
		// Clear the clipboard before we start adding things on it
		LLClipboard::instance().reset();
	}
	if ("replace_links" == action)
	{
		LLSD params;
		if (root->getSelectedCount() == 1)
		{
			LLFolderViewItem* folder_item = root->getSelectedItems().front();
			LLInvFVBridge* bridge = (LLInvFVBridge*)folder_item->getViewModelItem();

			if (bridge)
			{
				LLInventoryObject* obj = bridge->getInventoryObject();
				if (obj && obj->getType() != LLAssetType::AT_CATEGORY && obj->getActualType() != LLAssetType::AT_LINK_FOLDER)
				{
					params = LLSD(obj->getUUID());
				}
			}
		}
		LLFloaterReg::showInstance("linkreplace", params);
		return;
	}
	// <FS:Ansariel> Move to default folder
	if ("move_to_default_folder" == action)
	{
		std::set<LLFolderViewItem*> selected_items = root->getSelectionList();
		std::set<LLFolderViewItem*>::iterator set_iter;
		LLUUID outbox_folder_id = model->findCategoryUUIDForType(LLFolderType::FT_OUTBOX);
		LLUUID cof_folder_id = model->findCategoryUUIDForType(LLFolderType::FT_CURRENT_OUTFIT);

		for (set_iter = selected_items.begin(); set_iter != selected_items.end(); ++set_iter)
		{
			LLFolderViewItem* folder_item = *set_iter;
			if (!folder_item)
			{
				continue;
			}

			LLInvFVBridge* bridge = (LLInvFVBridge*)folder_item->getViewModelItem();
			if (!bridge)
			{
				continue;
			}

			LLInventoryObject* obj = bridge->getInventoryObject();
			if (!obj)
			{
				continue;
			}
			
			if (obj->getActualType() == LLAssetType::AT_CATEGORY)
			{
				continue;
			}

			if (model->isObjectDescendentOf(obj->getUUID(), outbox_folder_id) ||
				model->isObjectDescendentOf(obj->getUUID(), cof_folder_id))
			{
				continue;
			}

			if (RlvFolderLocks::instance().hasLockedFolder(RLV_LOCK_ANY) &&
				!RlvFolderLocks::instance().canMoveItem(obj->getUUID(), model->findCategoryUUIDForType(LLFolderType::assetTypeToFolderType(obj->getActualType()) ) ))
			{
				continue;
			}

			LLUUID target_cat_id = model->findCategoryUUIDForType(LLFolderType::assetTypeToFolderType(obj->getActualType()));
			if (target_cat_id.notNull())
			{
				move_inventory_item(gAgentID, gAgentSessionID, obj->getUUID(), target_cat_id, obj->getName(), LLPointer<LLInventoryCallback>(NULL));
			}
		}
		return;
	}
	// </FS:Ansariel>
	// <FS:Ansariel> FIRE-11628: Option to delete broken links from AO folder
	if ("cleanup_broken_links" == action)
	{
		if (root->getSelectedCount() == 1)
		{
			LLFolderViewItem* folder_item = root->getSelectedItems().front();
			LLInvFVBridge* bridge = (LLInvFVBridge*)folder_item->getViewModelItem();

			if (bridge)
			{
				LLInventoryObject* obj = bridge->getInventoryObject();

				LLInventoryModel::cat_array_t cats;
				LLInventoryModel::item_array_t items;
				model->collectDescendents(obj->getUUID(), cats, items, FALSE);
				LLUUID trash_id = model->findCategoryUUIDForType(LLFolderType::FT_TRASH);

				BOOL old_setting = gSavedPerAccountSettings.getBOOL("LockAOFolders");
				gSavedPerAccountSettings.setBOOL("LockAOFolders", FALSE);
				for (LLInventoryModel::item_array_t::iterator it = items.begin(); it != items.end(); ++it)
				{
					if ((*it)->getIsLinkType() && LLAssetType::lookupIsLinkType((*it)->getType()))
					{
						model->removeItem((*it)->getUUID());
					}
				}
				gSavedPerAccountSettings.setBOOL("LockAOFolders", old_setting);
			}
		}
		return;
	}
	// </FS:Ansariel>

	static const std::string change_folder_string = "change_folder_type_";
	if (action.length() > change_folder_string.length() && 
		(action.compare(0,change_folder_string.length(),"change_folder_type_") == 0))
	{
		LLFolderType::EType new_folder_type = LLViewerFolderType::lookupTypeFromXUIName(action.substr(change_folder_string.length()));
		LLFolderViewModelItemInventory* inventory_item = static_cast<LLFolderViewModelItemInventory*>(root->getViewModelItem());
		LLViewerInventoryCategory *cat = model->getCategory(inventory_item->getUUID());
		if (!cat) return;
		cat->changeType(new_folder_type);
        // Update the marketplace listings that have been affected by the operation
        updateMarketplaceFolders();
		return;
	}


	LLMultiPreview* multi_previewp = NULL;
	LLMultiItemProperties* multi_itempropertiesp = nullptr;
	LLMultiProperties* multi_propertiesp = NULL; // <FS:Ansariel> Keep legacy properties floater

	if (("task_open" == action  || "open" == action) && selected_items.size() > 1)
	{
		bool open_multi_preview = true;

		if ("open" == action)
		{
			for (std::set<LLFolderViewItem*>::iterator set_iter = selected_items.begin(); set_iter != selected_items.end(); ++set_iter)
			{
				LLFolderViewItem* folder_item = *set_iter;
				if (folder_item)
				{
					LLInvFVBridge* bridge = dynamic_cast<LLInvFVBridge*>(folder_item->getViewModelItem());
					if (!bridge || !bridge->isMultiPreviewAllowed())
					{
						open_multi_preview = false;
						break;
					}
				}
			}
		}

		if (open_multi_preview)
		{
			multi_previewp = new LLMultiPreview();
			gFloaterView->addChild(multi_previewp);

			LLFloater::setFloaterHost(multi_previewp);
		}

	}
	else if (("task_properties" == action || "properties" == action) && selected_items.size() > 1)
	{
		// <FS:Ansariel> Keep legacy properties floater
		//multi_itempropertiesp = new LLMultiItemProperties("item_properties");
		//gFloaterView->addChild(multi_itempropertiesp);
		//LLFloater::setFloaterHost(multi_itempropertiesp);
		if (gSavedSettings.getBOOL("FSUseLegacyObjectProperties"))
		{
			multi_propertiesp = new LLMultiProperties();
			gFloaterView->addChild(multi_propertiesp);
			LLFloater::setFloaterHost(multi_propertiesp);
		}
		else
		{
			multi_itempropertiesp = new LLMultiItemProperties("item_properties");
			gFloaterView->addChild(multi_itempropertiesp);
			LLFloater::setFloaterHost(multi_itempropertiesp);
		}
		// </FS:Ansariel>
	}

	std::set<LLUUID> selected_uuid_set = LLAvatarActions::getInventorySelectedUUIDs();

    // copy list of applicable items into a vector for bulk handling
    uuid_vec_t ids;
    if (action == "wear" || action == "wear_add")
    {
        const LLUUID trash_id = gInventory.findCategoryUUIDForType(LLFolderType::FT_TRASH);
        const LLUUID mp_id = gInventory.findCategoryUUIDForType(LLFolderType::FT_MARKETPLACE_LISTINGS);
        std::copy_if(selected_uuid_set.begin(),
            selected_uuid_set.end(),
            std::back_inserter(ids),
            [trash_id, mp_id](LLUUID id)
        {
            if (get_is_item_worn(id)
                || LLAppearanceMgr::instance().getIsInCOF(id)
                || gInventory.isObjectDescendentOf(id, trash_id))
            {
                return false;
            }
            if (mp_id.notNull() && gInventory.isObjectDescendentOf(id, mp_id))
            {
                return false;
            }
            LLInventoryObject* obj = (LLInventoryObject*)gInventory.getObject(id);
            if (!obj)
            {
                return false;
            }
            if (obj->getIsLinkType() && gInventory.isObjectDescendentOf(obj->getLinkedUUID(), trash_id))
            {
                return false;
            }
            if (obj->getIsLinkType() && LLAssetType::lookupIsLinkType(obj->getType()))
            {
                // missing
                return false;
            }
            return true;
        }
        );
    }
    else if (isRemoveAction(action))
    {
        std::copy_if(selected_uuid_set.begin(),
            selected_uuid_set.end(),
            std::back_inserter(ids),
            [](LLUUID id)
        {
            return get_is_item_worn(id);
        }
        );
    }
    else
    {
        for (std::set<LLFolderViewItem*>::iterator it = selected_items.begin(), end_it = selected_items.end();
            it != end_it;
            ++it)
        {
            ids.push_back(static_cast<LLFolderViewModelItemInventory*>((*it)->getViewModelItem())->getUUID());
        }
    }

    // Check for actions that get handled in bulk
    if (action == "wear")
    {
        wear_multiple(ids, true);
    }
    else if (action == "wear_add")
    {
        wear_multiple(ids, false);
    }
    else if (isRemoveAction(action))
    {
        LLAppearanceMgr::instance().removeItemsFromAvatar(ids);
    }
    else if ("save_selected_as" == action)
    {
        (new LLDirPickerThread(boost::bind(&LLInventoryAction::saveMultipleTextures, _1, selected_items, model), std::string()))->getFile();
    }
    else if ("new_folder_from_selected" == action)
    {

        LLInventoryObject* first_item = gInventory.getObject(*ids.begin());
        if (!first_item)
        {
            return;
        }
        const LLUUID& parent_uuid = first_item->getParentUUID();
        for (uuid_vec_t::const_iterator it = ids.begin(); it != ids.end(); ++it)
        {
            LLInventoryObject *item = gInventory.getObject(*it);
            if (!item || item->getParentUUID() != parent_uuid)
            {
                LLNotificationsUtil::add("SameFolderRequired");
                return;
            }
        }
        
        LLSD args;
        args["DESC"] = LLTrans::getString("New Folder");
 
        LLNotificationsUtil::add("CreateSubfolder", args, LLSD(),
            [ids](const LLSD& notification, const LLSD& response)
        {
            S32 opt = LLNotificationsUtil::getSelectedOption(notification, response);
            if (opt == 0)
            {
                std::string settings_name = response["message"].asString();

                LLInventoryObject::correctInventoryName(settings_name);
                if (settings_name.empty())
                {
                    settings_name = LLTrans::getString("New Folder");
                }
                move_items_to_new_subfolder(ids, settings_name);
            }
        });
    }
    else if ("ungroup_folder_items" == action)
    {
        if (ids.size() == 1)
        {
            ungroup_folder_items(*ids.begin());
        }
    }
    // <FS:Ansariel> FIRE-22851: Show texture "Save as" file picker subsequently instead all at once
    else if (action == "save_as") // "save_as" is only available for textures as of 01/08/2018
    {
        LLPreviewTexture::saveMultiple(ids);
    }
    // </FS:Ansariel>
    else
    {
        std::set<LLFolderViewItem*>::iterator set_iter;
        for (set_iter = selected_items.begin(); set_iter != selected_items.end(); ++set_iter)
        {
            LLFolderViewItem* folder_item = *set_iter;
            if(!folder_item) continue;
            LLInvFVBridge* bridge = (LLInvFVBridge*)folder_item->getViewModelItem();
            if(!bridge) continue;
            bridge->performAction(model, action);
        }
        if(root->isSingleFolderMode() && selected_items.empty())
        {
            LLInvFVBridge* bridge = (LLInvFVBridge*)root->getViewModelItem();
            if(bridge)
            {
                bridge->performAction(model, action);
            }
        }
    }

    // Update the marketplace listings that have been affected by the operation
    updateMarketplaceFolders();
    
	LLFloater::setFloaterHost(NULL);
	if (multi_previewp)
	{
		multi_previewp->openFloater(LLSD());
	}
	else if (multi_itempropertiesp)
	{
		multi_itempropertiesp->openFloater(LLSD());
	}
	// <FS:Ansariel> Keep legacy properties floater
	else if (multi_propertiesp)
	{
		multi_propertiesp->openFloater(LLSD());
	}
	// </FS:Ansariel>
}

void LLInventoryAction::saveMultipleTextures(const std::vector<std::string>& filenames, std::set<LLFolderViewItem*> selected_items, LLInventoryModel* model)
{
    gSavedSettings.setString("TextureSaveLocation", filenames[0]);
 
    LLMultiPreview* multi_previewp = new LLMultiPreview();
    gFloaterView->addChild(multi_previewp);

    LLFloater::setFloaterHost(multi_previewp);

    std::map<std::string, S32> tex_names_map;
    std::set<LLFolderViewItem*>::iterator set_iter;
   
    for (set_iter = selected_items.begin(); set_iter != selected_items.end(); ++set_iter)
    {
        LLFolderViewItem* folder_item = *set_iter;
        if(!folder_item) continue;
        LLTextureBridge* bridge = (LLTextureBridge*)folder_item->getViewModelItem();
        if(!bridge) continue;

        std::string tex_name = bridge->getName();
        if(!tex_names_map.insert(std::pair<std::string, S32>(tex_name, 0)).second) 
        { 
            tex_names_map[tex_name]++;
            bridge->setFileName(tex_name + llformat("_%.3d", tex_names_map[tex_name]));            
        }
        bridge->performAction(model, "save_selected_as");
    }

    LLFloater::setFloaterHost(NULL);
    if (multi_previewp)
    {
        multi_previewp->openFloater(LLSD());
    }
}

void LLInventoryAction::removeItemFromDND(LLFolderView* root)
{
    if(gAgent.isDoNotDisturb())
    {
        //Get selected items
        LLFolderView::selected_items_t selectedItems = root->getSelectedItems();
        LLFolderViewModelItemInventory * viewModel = NULL;

        //If user is in DND and deletes item, make sure the notification is not displayed by removing the notification
        //from DND history and .xml file. Once this is done, upon exit of DND mode the item deleted will not show a notification.
        for(LLFolderView::selected_items_t::iterator it = selectedItems.begin(); it != selectedItems.end(); ++it)
        {
            viewModel = dynamic_cast<LLFolderViewModelItemInventory *>((*it)->getViewModelItem());

            if(viewModel && viewModel->getUUID().notNull())
            {
                //Will remove the item offer notification
                LLDoNotDisturbNotificationStorage::instance().removeNotification(LLDoNotDisturbNotificationStorage::offerName, viewModel->getUUID());
            }
        }
    }
}

void LLInventoryAction::onItemsRemovalConfirmation(const LLSD& notification, const LLSD& response, LLHandle<LLFolderView> root)
{
	S32 option = LLNotificationsUtil::getSelectedOption(notification, response);
	if (option == 0 && !root.isDead() && !root.get()->isDead())
	{
		LLFolderView* folder_root = root.get();
		//Need to remove item from DND before item is removed from root folder view
		//because once removed from root folder view the item is no longer a selected item
		removeItemFromDND(folder_root);
		folder_root->removeSelectedItems();

		// Update the marketplace listings that have been affected by the operation
		updateMarketplaceFolders();
	}
}

void LLInventoryAction::buildMarketplaceFolders(LLFolderView* root)
{
    // Make a list of all marketplace folders containing the elements in the selected list
    // as well as the elements themselves.
    // Once those elements are updated (cut, delete in particular but potentially any action), their
    // containing folder will need to be updated as well as their initially containing folder. For
    // instance, moving a stock folder from a listed folder to another will require an update of the
    // target listing *and* the original listing. So we need to keep track of both.
    // Note: do not however put the marketplace listings root itself in this list or the whole marketplace data will be rebuilt.
    sMarketplaceFolders.clear();
    const LLUUID &marketplacelistings_id = gInventory.findCategoryUUIDForType(LLFolderType::FT_MARKETPLACE_LISTINGS);
    if (marketplacelistings_id.isNull())
    {
    	return;
    }

    std::set<LLFolderViewItem*> selected_items = root->getSelectionList();
    std::set<LLFolderViewItem*>::iterator set_iter = selected_items.begin();
    LLFolderViewModelItemInventory * viewModel = NULL;
    for (; set_iter != selected_items.end(); ++set_iter)
    {
        viewModel = dynamic_cast<LLFolderViewModelItemInventory *>((*set_iter)->getViewModelItem());
        if (!viewModel || !viewModel->getInventoryObject()) continue;
        if (gInventory.isObjectDescendentOf(viewModel->getInventoryObject()->getParentUUID(), marketplacelistings_id))
        {
            const LLUUID &parent_id = viewModel->getInventoryObject()->getParentUUID();
            if (parent_id != marketplacelistings_id)
            {
                sMarketplaceFolders.push_back(parent_id);
            }
            const LLUUID &curr_id = viewModel->getInventoryObject()->getUUID();
            if (curr_id != marketplacelistings_id)
            {
                sMarketplaceFolders.push_back(curr_id);
            }
        }
    }
    // Suppress dupes in the list so we won't update listings twice
    sMarketplaceFolders.sort();
    sMarketplaceFolders.unique();
}

void LLInventoryAction::updateMarketplaceFolders()
{
    while (!sMarketplaceFolders.empty())
    {
        update_marketplace_category(sMarketplaceFolders.back());
        sMarketplaceFolders.pop_back();
    }
}

<|MERGE_RESOLUTION|>--- conflicted
+++ resolved
@@ -2320,6 +2320,24 @@
     return true;
 }
 
+std::string get_category_path(LLUUID cat_id)
+{
+    LLViewerInventoryCategory *cat = gInventory.getCategory(cat_id);
+    std::string localized_cat_name;
+    if (!LLTrans::findString(localized_cat_name, "InvFolder " + cat->getName()))
+    {
+        localized_cat_name = cat->getName();
+    }
+
+    if (cat->getParentUUID().notNull())
+    {
+        return get_category_path(cat->getParentUUID()) + " > " + localized_cat_name;
+    }
+    else
+    {
+        return localized_cat_name;
+    }
+}
 // Returns TRUE if item is a landmark or a link to a landmark
 // and can be moved to Favorites or Landmarks folder.
 bool can_move_to_landmarks(LLInventoryItem* inv_item)
@@ -2378,26 +2396,6 @@
     return true;
 }
 
-<<<<<<< HEAD
-std::string get_category_path(LLUUID cat_id)
-{
-    LLViewerInventoryCategory *cat = gInventory.getCategory(cat_id);
-    std::string localized_cat_name;
-    if (!LLTrans::findString(localized_cat_name, "InvFolder " + cat->getName()))
-    {
-        localized_cat_name = cat->getName();
-    }
-
-    if (cat->getParentUUID().notNull())
-    {
-        return get_category_path(cat->getParentUUID()) + " > " + localized_cat_name;
-    }
-    else
-    {
-        return localized_cat_name;
-    }
-}
-=======
 std::string get_localized_folder_name(LLUUID cat_uuid)
 {
     std::string localized_root_name;
@@ -2663,7 +2661,6 @@
 , mDepth(depth)
 {}
 
->>>>>>> 81a88b21
 ///----------------------------------------------------------------------------
 /// LLInventoryCollectFunctor implementations
 ///----------------------------------------------------------------------------
