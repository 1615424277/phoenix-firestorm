/** 
 * @file llinventoryfunctions.cpp
 * @brief Implementation of the inventory view and associated stuff.
 *
 * $LicenseInfo:firstyear=2001&license=viewerlgpl$
 * Second Life Viewer Source Code
 * Copyright (C) 2010, Linden Research, Inc.
 * 
 * This library is free software; you can redistribute it and/or
 * modify it under the terms of the GNU Lesser General Public
 * License as published by the Free Software Foundation;
 * version 2.1 of the License only.
 * 
 * This library is distributed in the hope that it will be useful,
 * but WITHOUT ANY WARRANTY; without even the implied warranty of
 * MERCHANTABILITY or FITNESS FOR A PARTICULAR PURPOSE.  See the GNU
 * Lesser General Public License for more details.
 * 
 * You should have received a copy of the GNU Lesser General Public
 * License along with this library; if not, write to the Free Software
 * Foundation, Inc., 51 Franklin Street, Fifth Floor, Boston, MA  02110-1301  USA
 * 
 * Linden Research, Inc., 945 Battery Street, San Francisco, CA  94111  USA
 * $/LicenseInfo$
 */

#include "llviewerprecompiledheaders.h"

#include <utility> // for std::pair<>

#include "llinventoryfunctions.h"

// library includes
#include "llagent.h"
#include "llagentwearables.h"
#include "llcallingcard.h"
#include "llfloaterreg.h"
#include "llinventorydefines.h"
#include "llsdserialize.h"
#include "llfiltereditor.h"
#include "llspinctrl.h"
#include "llui.h"
#include "message.h"

// newview includes
#include "llappearancemgr.h"
#include "llappviewer.h"
#include "llavataractions.h"
#include "llavatarnamecache.h"
#include "llclipboard.h"
#include "lldirpicker.h"
#include "lldonotdisturbnotificationstorage.h"
#include "llfloatermarketplacelistings.h"
#include "llfloatersidepanelcontainer.h"
#include "llfocusmgr.h"
#include "llfolderview.h"
#include "llgesturemgr.h"
#include "llgiveinventory.h"
#include "lliconctrl.h"
#include "llimview.h"
#include "llinventorybridge.h"
#include "llinventorymodel.h"
#include "llinventorypanel.h"
#include "lllineeditor.h"
#include "llmarketplacenotifications.h"
#include "llmarketplacefunctions.h"
#include "llmenugl.h"
#include "llnotificationsutil.h"
#include "llpanelmaininventory.h"
#include "llpreviewanim.h"
#include "llpreviewgesture.h"
#include "llpreviewnotecard.h"
#include "llpreviewscript.h"
#include "llpreviewsound.h"
#include "llpreviewtexture.h"
#include "llresmgr.h"
#include "llscrollbar.h"
#include "llscrollcontainer.h"
#include "llselectmgr.h"
#include "llsidepanelinventory.h"
#include "lltabcontainer.h"
#include "lltooldraganddrop.h"
#include "lltrans.h"
#include "lluictrlfactory.h"
#include "llviewermenu.h"
#include "llviewermessage.h"
#include "llviewerfoldertype.h"
#include "llviewerobjectlist.h"
#include "llviewerregion.h"
#include "llviewerwindow.h"
#include "llvoavatarself.h"
#include "llwearablelist.h"
// [RLVa:KB] - Checked: 2011-05-22 (RLVa-1.3.1a)
#include "rlvactions.h"
#include "rlvhandler.h"
#include "rlvlocks.h"
// [/RLVa:KB]

<<<<<<< HEAD
#include <boost/foreach.hpp>
=======
// Firestorm includes
#include "aoengine.h"
#include "fsfloaterwearablefavorites.h"
#include "fslslbridge.h"
#include "llfloatermarketplacelistings.h"
#include "llfloaterproperties.h"
>>>>>>> 4c6d8f4b

// Firestorm includes
#include "aoengine.h"
#include "fsfloaterwearablefavorites.h"
#include "fslslbridge.h"
#include "llfloatermarketplacelistings.h"
#include "llfloaterproperties.h"

BOOL LLInventoryState::sWearNewClothing = FALSE;
LLUUID LLInventoryState::sWearNewClothingTransactionID;
std::list<LLUUID> LLInventoryAction::sMarketplaceFolders;
//bool LLInventoryAction::sDeleteConfirmationDisplayed = false; // <FS:Ansariel> Undo delete item confirmation per-session annoyance

// Helper function : callback to update a folder after inventory action happened in the background
void update_folder_cb(const LLUUID& dest_folder)
{
    LLViewerInventoryCategory* dest_cat = gInventory.getCategory(dest_folder);
    gInventory.updateCategory(dest_cat);
    gInventory.notifyObservers();
}

// Helper function : Count only the copyable items, i.e. skip the stock items (which are no copy)
S32 count_copyable_items(LLInventoryModel::item_array_t& items)
{
    S32 count = 0;
    for (LLInventoryModel::item_array_t::const_iterator it = items.begin(); it != items.end(); ++it)
    {
        LLViewerInventoryItem* item = *it;
        if (item->getPermissions().allowOperationBy(PERM_COPY, gAgent.getID(), gAgent.getGroupID()))
        {
            count++;
        }
    }
    return count;
}

// Helper function : Count only the non-copyable items, i.e. the stock items, skip the others
S32 count_stock_items(LLInventoryModel::item_array_t& items)
{
    S32 count = 0;
    for (LLInventoryModel::item_array_t::const_iterator it = items.begin(); it != items.end(); ++it)
    {
        LLViewerInventoryItem* item = *it;
        if (!item->getPermissions().allowOperationBy(PERM_COPY, gAgent.getID(), gAgent.getGroupID()))
        {
            count++;
        }
    }
    return count;
}

// Helper function : Count the number of stock folders
S32 count_stock_folders(LLInventoryModel::cat_array_t& categories)
{
    S32 count = 0;
    for (LLInventoryModel::cat_array_t::const_iterator it = categories.begin(); it != categories.end(); ++it)
    {
        LLInventoryCategory* cat = *it;
        if (cat->getPreferredType() == LLFolderType::FT_MARKETPLACE_STOCK)
        {
            count++;
        }
    }
    return count;
}

// Helper funtion : Count the number of items (not folders) in the descending hierarchy
S32 count_descendants_items(const LLUUID& cat_id)
{
	LLInventoryModel::cat_array_t* cat_array;
	LLInventoryModel::item_array_t* item_array;
	gInventory.getDirectDescendentsOf(cat_id,cat_array,item_array);
    
    S32 count = item_array->size();
    
    LLInventoryModel::cat_array_t cat_array_copy = *cat_array;
	for (LLInventoryModel::cat_array_t::iterator iter = cat_array_copy.begin(); iter != cat_array_copy.end(); iter++)
    {
		LLViewerInventoryCategory* category = *iter;
        count += count_descendants_items(category->getUUID());
    }
    
    return count;
}

// Helper function : Returns true if the hierarchy contains nocopy items
bool contains_nocopy_items(const LLUUID& id)
{
    LLInventoryCategory* cat = gInventory.getCategory(id);

    if (cat)
    {
        // Get the content
        LLInventoryModel::cat_array_t* cat_array;
        LLInventoryModel::item_array_t* item_array;
        gInventory.getDirectDescendentsOf(id,cat_array,item_array);
        
        // Check all the items: returns true upon encountering a nocopy item
        for (LLInventoryModel::item_array_t::iterator iter = item_array->begin(); iter != item_array->end(); iter++)
        {
            LLInventoryItem* item = *iter;
            LLViewerInventoryItem * inv_item = (LLViewerInventoryItem *) item;
            if (!inv_item->getPermissions().allowOperationBy(PERM_COPY, gAgent.getID(), gAgent.getGroupID()))
            {
                return true;
            }
        }
        
        // Check all the sub folders recursively
        for (LLInventoryModel::cat_array_t::iterator iter = cat_array->begin(); iter != cat_array->end(); iter++)
        {
            LLViewerInventoryCategory* cat = *iter;
            if (contains_nocopy_items(cat->getUUID()))
            {
                return true;
            }
        }
    }
    else
    {
		LLInventoryItem* item = gInventory.getItem(id);
        LLViewerInventoryItem * inv_item = (LLViewerInventoryItem *) item;
        if (!inv_item->getPermissions().allowOperationBy(PERM_COPY, gAgent.getID(), gAgent.getGroupID()))
        {
            return true;
        }
    }
    
    // Exit without meeting a nocopy item
    return false;
}

// Generates a string containing the path to the item specified by id.
void append_path(const LLUUID& id, std::string& path)
{
	std::string temp;
	const LLInventoryObject* obj = gInventory.getObject(id);
	LLUUID parent_id;
	if(obj) parent_id = obj->getParentUUID();
	std::string forward_slash("/");
	while(obj)
	{
		obj = gInventory.getCategory(parent_id);
		if(obj)
		{
			temp.assign(forward_slash + obj->getName() + temp);
			parent_id = obj->getParentUUID();
		}
	}
	path.append(temp);
}

// Generates a string containing the path name of the object.
std::string make_path(const LLInventoryObject* object)
{
    std::string path;
    append_path(object->getUUID(), path);
    return path + "/" + object->getName();
}

// Generates a string containing the path name of the object specified by id.
std::string make_inventory_path(const LLUUID& id)
{
    if (LLInventoryObject* object = gInventory.getObject(id))
        return make_path(object);
    return "";
}

// Generates a string containing the path name and id of the object.
std::string make_info(const LLInventoryObject* object)
{
    return "'" + make_path(object) + "' (" + object->getUUID().asString() + ")";
}

// Generates a string containing the path name and id of the object specified by id.
std::string make_inventory_info(const LLUUID& id)
{
    if (LLInventoryObject* object = gInventory.getObject(id))
        return make_info(object);
    return "<Inventory object not found!> (" + id.asString() + ")";
}

void update_marketplace_folder_hierarchy(const LLUUID cat_id)
{
    // When changing the marketplace status of a folder, the only thing that needs to happen is
    // for all observers of the folder to, possibly, change the display label of the folder
    // so that's the only thing we change on the update mask.
    gInventory.addChangedMask(LLInventoryObserver::LABEL, cat_id);

    // Update all descendent folders down
	LLInventoryModel::cat_array_t* cat_array;
	LLInventoryModel::item_array_t* item_array;
	gInventory.getDirectDescendentsOf(cat_id,cat_array,item_array);
    
    LLInventoryModel::cat_array_t cat_array_copy = *cat_array;
    for (LLInventoryModel::cat_array_t::iterator iter = cat_array_copy.begin(); iter != cat_array_copy.end(); iter++)
    {
        LLInventoryCategory* category = *iter;
        update_marketplace_folder_hierarchy(category->getUUID());
    }
    return;
}

void update_marketplace_category(const LLUUID& cur_uuid, bool perform_consistency_enforcement, bool skip_clear_listing)
{
    // When changing the marketplace status of an item, we usually have to change the status of all
    // folders in the same listing. This is because the display of each folder is affected by the
    // overall status of the whole listing.
    // Consequently, the only way to correctly update an item anywhere in the marketplace is to 
    // update the whole listing from its listing root.
    // This is not as bad as it seems as we only update folders, not items, and the folder nesting depth 
    // is limited to 4.
    // We also take care of degenerated cases so we don't update all folders in the inventory by mistake.

    if (cur_uuid.isNull()
        || gInventory.getCategory(cur_uuid) == NULL
        || gInventory.getCategory(cur_uuid)->getVersion() == LLViewerInventoryCategory::VERSION_UNKNOWN)
    {
        return;
    }
    
    // Grab marketplace listing data for this item
    S32 depth = depth_nesting_in_marketplace(cur_uuid);
    if (depth > 0)
    {
        // Retrieve the listing uuid this object is in
        LLUUID listing_uuid = nested_parent_id(cur_uuid, depth);
        LLViewerInventoryCategory* listing_cat = gInventory.getCategory(listing_uuid);
        bool listing_cat_loaded = listing_cat != NULL && listing_cat->getVersion() != LLViewerInventoryCategory::VERSION_UNKNOWN;
    
        // Verify marketplace data consistency for this listing
        if (perform_consistency_enforcement
            && listing_cat_loaded
            && LLMarketplaceData::instance().isListed(listing_uuid))
        {
            LLUUID version_folder_uuid = LLMarketplaceData::instance().getVersionFolder(listing_uuid);
            S32 version_depth = depth_nesting_in_marketplace(version_folder_uuid);
            if (version_folder_uuid.notNull() && (!gInventory.isObjectDescendentOf(version_folder_uuid, listing_uuid) || (version_depth != 2)))
            {
                LL_INFOS("SLM") << "Unlist and clear version folder as the version folder is not at the right place anymore!!" << LL_ENDL;
                LLMarketplaceData::instance().setVersionFolder(listing_uuid, LLUUID::null,1);
            }
            else if (version_folder_uuid.notNull()
                     && gInventory.isCategoryComplete(version_folder_uuid)
                     && LLMarketplaceData::instance().getActivationState(version_folder_uuid)
                     && (count_descendants_items(version_folder_uuid) == 0)
                     && !LLMarketplaceData::instance().isUpdating(version_folder_uuid,version_depth))
            {
                LL_INFOS("SLM") << "Unlist as the version folder is empty of any item!!" << LL_ENDL;
                LLNotificationsUtil::add("AlertMerchantVersionFolderEmpty");
                LLMarketplaceData::instance().activateListing(listing_uuid, false,1);
            }
        }
    
        // Check if the count on hand needs to be updated on SLM
        if (perform_consistency_enforcement
            && listing_cat_loaded
            && (compute_stock_count(listing_uuid) != LLMarketplaceData::instance().getCountOnHand(listing_uuid)))
        {
            LLMarketplaceData::instance().updateCountOnHand(listing_uuid,1);
        }
        // Update all descendents starting from the listing root
        update_marketplace_folder_hierarchy(listing_uuid);
    }
    else if (depth == 0)
    {
        // If this is the marketplace listings root itself, update all descendents
        if (gInventory.getCategory(cur_uuid))
        {
            update_marketplace_folder_hierarchy(cur_uuid);
        }
    }
    else
    {
        // If the folder is outside the marketplace listings root, clear its SLM data if needs be
        if (perform_consistency_enforcement && !skip_clear_listing && LLMarketplaceData::instance().isListed(cur_uuid))
        {
            LL_INFOS("SLM") << "Disassociate as the listing folder is not under the marketplace folder anymore!!" << LL_ENDL;
            LLMarketplaceData::instance().clearListing(cur_uuid);
        }
        // Update all descendents if this is a category
        if (gInventory.getCategory(cur_uuid))
        {
            update_marketplace_folder_hierarchy(cur_uuid);
        }
    }

    return;
}

// Iterate through the marketplace and flag for label change all categories that countain a stock folder (i.e. stock folders and embedding folders up the hierarchy)
void update_all_marketplace_count(const LLUUID& cat_id)
{
    // Get all descendent folders down
	LLInventoryModel::cat_array_t* cat_array;
	LLInventoryModel::item_array_t* item_array;
	gInventory.getDirectDescendentsOf(cat_id,cat_array,item_array);
    
    LLInventoryModel::cat_array_t cat_array_copy = *cat_array;
    for (LLInventoryModel::cat_array_t::iterator iter = cat_array_copy.begin(); iter != cat_array_copy.end(); iter++)
    {
        LLInventoryCategory* category = *iter;
        if (category->getPreferredType() == LLFolderType::FT_MARKETPLACE_STOCK)
        {
            // Listing containing stock folders needs to be updated but not others
            // Note: we take advantage of the fact that stock folder *do not* contain sub folders to avoid a recursive call here
            update_marketplace_category(category->getUUID());
        }
        else
        {
            // Explore the contained folders recursively
            update_all_marketplace_count(category->getUUID());
        }
    }
}

void update_all_marketplace_count()
{
    // Get the marketplace root and launch the recursive exploration
    const LLUUID marketplace_listings_uuid = gInventory.findCategoryUUIDForType(LLFolderType::FT_MARKETPLACE_LISTINGS);
    if (!marketplace_listings_uuid.isNull())
    {
        update_all_marketplace_count(marketplace_listings_uuid);
    }
    return;
}

//void rename_category(LLInventoryModel* model, const LLUUID& cat_id, const std::string& new_name)
// [RLVa:KB] - Checked: RLVa-2.3 (Give-to-#RLV)
void rename_category(LLInventoryModel* model, const LLUUID& cat_id, const std::string& new_name, LLPointer<LLInventoryCallback> cb)
// [/RLVa:KB]
{
	LLViewerInventoryCategory* cat;

	if (!model ||
		!get_is_category_renameable(model, cat_id) ||
		(cat = model->getCategory(cat_id)) == NULL ||
		cat->getName() == new_name)
	{
		return;
	}

	LLSD updates;
	updates["name"] = new_name;
// [RLVa:KB] - Checked: RLVa-2.3 (Give-to-#RLV)
	update_inventory_category(cat_id, updates, cb);
// [/RLVa:KB]
//	update_inventory_category(cat_id, updates, NULL);
}

void copy_inventory_category(LLInventoryModel* model,
                             LLViewerInventoryCategory* cat,
                             const LLUUID& parent_id,
                             const LLUUID& root_copy_id,
                             bool move_no_copy_items)
{
    // Create the initial folder
    inventory_func_type func = [model, cat, root_copy_id, move_no_copy_items](const LLUUID& new_id)
    {
        copy_inventory_category_content(new_id, model, cat, root_copy_id, move_no_copy_items);
    };
    gInventory.createNewCategory(parent_id, LLFolderType::FT_NONE, cat->getName(), func, cat->getThumbnailUUID());
}

void copy_inventory_category(LLInventoryModel* model,
                             LLViewerInventoryCategory* cat,
                             const LLUUID& parent_id,
                             const LLUUID& root_copy_id,
                             bool move_no_copy_items,
                             inventory_func_type callback)
{
	// Create the initial folder
    inventory_func_type func = [model, cat, root_copy_id, move_no_copy_items, callback](const LLUUID &new_id)
    {
        copy_inventory_category_content(new_id, model, cat, root_copy_id, move_no_copy_items);
        if (callback)
        {
            callback(new_id);
        }
    };
	gInventory.createNewCategory(parent_id, LLFolderType::FT_NONE, cat->getName(), func, cat->getThumbnailUUID());
}

void copy_cb(const LLUUID& dest_folder, const LLUUID& root_id)
{
    // Decrement the count in root_id since that one item won't be copied over
    LLMarketplaceData::instance().decrementValidationWaiting(root_id);
    update_folder_cb(dest_folder);
};

void copy_inventory_category_content(const LLUUID& new_cat_uuid, LLInventoryModel* model, LLViewerInventoryCategory* cat, const LLUUID& root_copy_id, bool move_no_copy_items)
{
	model->notifyObservers();

	// We need to exclude the initial root of the copy to avoid recursively copying the copy, etc...
	LLUUID root_id = (root_copy_id.isNull() ? new_cat_uuid : root_copy_id);

	// Get the content of the folder
	LLInventoryModel::cat_array_t* cat_array;
	LLInventoryModel::item_array_t* item_array;
	gInventory.getDirectDescendentsOf(cat->getUUID(), cat_array, item_array);

	// If root_copy_id is null, tell the marketplace model we'll be waiting for new items to be copied over for this folder
	if (root_copy_id.isNull())
	{
		LLMarketplaceData::instance().setValidationWaiting(root_id, count_descendants_items(cat->getUUID()));
	}

    LLPointer<LLInventoryCallback> cb;
    if (root_copy_id.isNull())
    {
        cb = new LLBoostFuncInventoryCallback(boost::bind(copy_cb, new_cat_uuid, root_id));
    }
    else
    {
        cb = new LLBoostFuncInventoryCallback(boost::bind(update_folder_cb, new_cat_uuid));
    }

	// Copy all the items
	LLInventoryModel::item_array_t item_array_copy = *item_array;
	for (LLInventoryModel::item_array_t::iterator iter = item_array_copy.begin(); iter != item_array_copy.end(); iter++)
	{
		LLInventoryItem* item = *iter;

		if (item->getIsLinkType())
		{
			link_inventory_object(new_cat_uuid, item->getLinkedUUID(), cb);
		}
		else if (!item->getPermissions().allowOperationBy(PERM_COPY, gAgent.getID(), gAgent.getGroupID()))
		{
			// If the item is nocopy, we do nothing or, optionally, move it
			if (move_no_copy_items)
			{
				// Reparent the item
				LLViewerInventoryItem * viewer_inv_item = (LLViewerInventoryItem *)item;
				gInventory.changeItemParent(viewer_inv_item, new_cat_uuid, true);
			}
            if (root_copy_id.isNull())
            {
                // Decrement the count in root_id since that one item won't be copied over
                LLMarketplaceData::instance().decrementValidationWaiting(root_id);
            }
		}
		else
		{
			copy_inventory_item(
				gAgent.getID(),
				item->getPermissions().getOwner(),
				item->getUUID(),
				new_cat_uuid,
				std::string(),
				cb);
		}
	}

	// Copy all the folders
	LLInventoryModel::cat_array_t cat_array_copy = *cat_array;
	for (LLInventoryModel::cat_array_t::iterator iter = cat_array_copy.begin(); iter != cat_array_copy.end(); iter++)
	{
		LLViewerInventoryCategory* category = *iter;
		if (category->getUUID() != root_id)
		{
			copy_inventory_category(model, category, new_cat_uuid, root_id, move_no_copy_items);
		}
	}
}

class LLInventoryCollectAllItems : public LLInventoryCollectFunctor
{
public:
	virtual bool operator()(LLInventoryCategory* cat, LLInventoryItem* item)
	{
		return true;
	}
};

BOOL get_is_parent_to_worn_item(const LLUUID& id)
{
	const LLViewerInventoryCategory* cat = gInventory.getCategory(id);
	if (!cat)
	{
		return FALSE;
	}

	LLInventoryModel::cat_array_t cats;
	LLInventoryModel::item_array_t items;
	LLInventoryCollectAllItems collect_all;
	gInventory.collectDescendentsIf(LLAppearanceMgr::instance().getCOF(), cats, items, LLInventoryModel::EXCLUDE_TRASH, collect_all);

	for (LLInventoryModel::item_array_t::const_iterator it = items.begin(); it != items.end(); ++it)
	{
		const LLViewerInventoryItem * const item = *it;

		llassert(item->getIsLinkType());

		LLUUID linked_id = item->getLinkedUUID();
		const LLViewerInventoryItem * const linked_item = gInventory.getItem(linked_id);

		if (linked_item)
		{
			LLUUID parent_id = linked_item->getParentUUID();

			while (!parent_id.isNull())
			{
				LLInventoryCategory * parent_cat = gInventory.getCategory(parent_id);

				if (cat == parent_cat)
				{
					return TRUE;
				}

				parent_id = parent_cat->getParentUUID();
			}
		}
	}

	return FALSE;
}

BOOL get_is_item_worn(const LLUUID& id, const LLViewerInventoryItem* item)
{
	if (!item)
		return FALSE;

    if (item->getIsLinkType() && !gInventory.getItem(item->getLinkedUUID()))
    {
        return FALSE;
    }

	// Consider the item as worn if it has links in COF.
// [SL:KB] - The code below causes problems across the board so it really just needs to go
//	if (LLAppearanceMgr::instance().isLinkedInCOF(id))
//	{
//		return TRUE;
//	}

	switch(item->getType())
	{
		case LLAssetType::AT_OBJECT:
		{
			if (isAgentAvatarValid() && gAgentAvatarp->isWearingAttachment(item->getLinkedUUID()))
				return TRUE;
			break;
		}
		case LLAssetType::AT_BODYPART:
		case LLAssetType::AT_CLOTHING:
			if(gAgentWearables.isWearingItem(item->getLinkedUUID()))
				return TRUE;
			break;
		case LLAssetType::AT_GESTURE:
			if (LLGestureMgr::instance().isGestureActive(item->getLinkedUUID()))
				return TRUE;
			break;
		default:
			break;
	}
	return FALSE;
}

BOOL get_is_item_worn(const LLUUID& id)
{
    const LLViewerInventoryItem* item = gInventory.getItem(id);
    return get_is_item_worn(id, item);
}

BOOL get_is_item_worn(const LLViewerInventoryItem* item)
{
    if (!item)
    {
        return FALSE;
    }
    return get_is_item_worn(item->getUUID(), item);
}

BOOL get_can_item_be_worn(const LLUUID& id)
{
	const LLViewerInventoryItem* item = gInventory.getItem(id);
	if (!item)
		return FALSE;

	if (LLAppearanceMgr::instance().isLinkedInCOF(item->getLinkedUUID()))
	{
		// an item having links in COF (i.e. a worn item)
		return FALSE;
	}

	if (gInventory.isObjectDescendentOf(id, LLAppearanceMgr::instance().getCOF()))
	{
		// a non-link object in COF (should not normally happen)
		return FALSE;
	}
	
	const LLUUID trash_id = gInventory.findCategoryUUIDForType(
			LLFolderType::FT_TRASH);

	// item can't be worn if base obj in trash, see EXT-7015
	if (gInventory.isObjectDescendentOf(item->getLinkedUUID(),
			trash_id))
	{
		return false;
	}

	switch(item->getType())
	{
		case LLAssetType::AT_OBJECT:
		{
			if (isAgentAvatarValid() && gAgentAvatarp->isWearingAttachment(item->getLinkedUUID()))
			{
				// Already being worn
				return FALSE;
			}
			else
			{
				// Not being worn yet.
				return TRUE;
			}
			break;
		}
		case LLAssetType::AT_BODYPART:
		case LLAssetType::AT_CLOTHING:
			if(gAgentWearables.isWearingItem(item->getLinkedUUID()))
			{
				// Already being worn
				return FALSE;
			}
			else
			{
				// Not being worn yet.
				return TRUE;
			}
			break;
		default:
			break;
	}
	return FALSE;
}

bool get_is_item_removable(const LLInventoryModel* model, const LLUUID& id, bool check_worn)
{
	if (!model)
	{
		return false;
	}

	// Can't delete an item that's in the library.
	if (!model->isObjectDescendentOf(id, gInventory.getRootFolderID()))
	{
		return false;
	}

	// <FS> Locked Folders
	if (
		(model->isObjectDescendentOf(id, AOEngine::instance().getAOFolder())
			&& gSavedPerAccountSettings.getBOOL("LockAOFolders"))
		||
		(model->isObjectDescendentOf(id, FSLSLBridge::instance().getBridgeFolder())
			&& gSavedPerAccountSettings.getBOOL("LockBridgeFolder"))
		||
		(model->isObjectDescendentOf(id, FSFloaterWearableFavorites::getFavoritesFolder())
			&& gSavedPerAccountSettings.getBOOL("LockWearableFavoritesFolders"))
		)
	{
		return FALSE;
	}
	// </FS> Locked Folders

	// <FS> Locked Folders
	if (
		(model->isObjectDescendentOf(id, AOEngine::instance().getAOFolder())
			&& gSavedPerAccountSettings.getBOOL("LockAOFolders"))
		||
		(model->isObjectDescendentOf(id, FSLSLBridge::instance().getBridgeFolder())
			&& gSavedPerAccountSettings.getBOOL("LockBridgeFolder"))
		||
		(model->isObjectDescendentOf(id, FSFloaterWearableFavorites::getFavoritesFolder())
			&& gSavedPerAccountSettings.getBOOL("LockWearableFavoritesFolders"))
		)
	{
		return FALSE;
	}
	// </FS> Locked Folders

	// Disable delete from COF folder; have users explicitly choose "detach/take off",
	// unless the item is not worn but in the COF (i.e. is bugged).
    const LLViewerInventoryItem* obj = model->getItem(id);
	if (LLAppearanceMgr::instance().getIsProtectedCOFItem(obj))
	{
		if (get_is_item_worn(id, obj))
		{
			return false;
		}
	}

// [RLVa:KB] - Checked: 2011-03-29 (RLVa-1.3.0g) | Modified: RLVa-1.3.0g
	if ( (RlvActions::isRlvEnabled()) && 
		 (RlvFolderLocks::instance().hasLockedFolder(RLV_LOCK_ANY)) && (!RlvFolderLocks::instance().canRemoveItem(id)) )
	{
		return FALSE;
	}
// [/RLVa:KB]

<<<<<<< HEAD
=======
	const LLInventoryObject *obj = model->getItem(id);
>>>>>>> 4c6d8f4b
	if (obj && obj->getIsLinkType())
	{
		return true;
	}
	if (check_worn && get_is_item_worn(id, obj))
	{
		return false;
	}
	return true;
}

bool get_is_item_editable(const LLUUID& inv_item_id)
{
	if (const LLInventoryItem* inv_item = gInventory.getLinkedItem(inv_item_id))
	{
		switch (inv_item->getType())
		{
			case LLAssetType::AT_BODYPART:
			case LLAssetType::AT_CLOTHING:
				return gAgentWearables.isWearableModifiable(inv_item_id);
			case LLAssetType::AT_OBJECT:
// [RLVa:KB] - @touch*
				return (!RlvActions::isRlvEnabled()) || ((isAgentAvatarValid()) && (RlvActions::canEdit(gAgentAvatarp->getWornAttachment(inv_item_id))));
// [/RLVa:KB]
//				return true;
			default:
                return false;;
		}
	}
	return gAgentAvatarp->getWornAttachment(inv_item_id) != nullptr;
}

void handle_item_edit(const LLUUID& inv_item_id)
{
	if (get_is_item_editable(inv_item_id))
	{
		if (const LLInventoryItem* inv_item = gInventory.getLinkedItem(inv_item_id))
		{
			switch (inv_item->getType())
			{
				case LLAssetType::AT_BODYPART:
				case LLAssetType::AT_CLOTHING:
					LLAgentWearables::editWearable(inv_item_id);
					break;
				case LLAssetType::AT_OBJECT:
					handle_attachment_edit(inv_item_id);
					break;
				default:
					break;
			}
		}
		else
		{
			handle_attachment_edit(inv_item_id);
		}
	}
}

BOOL get_is_category_removable(const LLInventoryModel* model, const LLUUID& id)
{
	// NOTE: This function doesn't check the folder's children.
	// See LLFolderBridge::isItemRemovable for a function that does
	// consider the children.

	if (!model)
	{
		return FALSE;
	}

	if (!model->isObjectDescendentOf(id, gInventory.getRootFolderID()))
	{
		return FALSE;
	}

// [RLVa:KB] - Checked: 2011-03-29 (RLVa-1.3.0g) | Modified: RLVa-1.3.0g
	if ( ((RlvActions::isRlvEnabled()) && 
		 (RlvFolderLocks::instance().hasLockedFolder(RLV_LOCK_ANY)) && (!RlvFolderLocks::instance().canRemoveFolder(id))) )
	{
		return FALSE;
	}
// [/RLVa:KB]

	// <FS> Locked Folders
	if (
		((id == AOEngine::instance().getAOFolder() || model->isObjectDescendentOf(id, AOEngine::instance().getAOFolder()))
			&& gSavedPerAccountSettings.getBOOL("LockAOFolders"))
		||
		((id == FSLSLBridge::instance().getBridgeFolder() || model->isObjectDescendentOf(id, FSLSLBridge::instance().getBridgeFolder()))
			&& gSavedPerAccountSettings.getBOOL("LockBridgeFolder"))
		||
		((id == FSFloaterWearableFavorites::getFavoritesFolder() || model->isObjectDescendentOf(id, FSFloaterWearableFavorites::getFavoritesFolder()))
			&& gSavedPerAccountSettings.getBOOL("LockWearableFavoritesFolders"))
		)
	{
		return FALSE;
	}
	// </FS> Locked Folders

	if (!isAgentAvatarValid()) return FALSE;

	const LLInventoryCategory* category = model->getCategory(id);
	if (!category)
	{
		return FALSE;
	}

	const LLFolderType::EType folder_type = category->getPreferredType();
	
	if (LLFolderType::lookupIsProtectedType(folder_type))
	{
		return FALSE;
	}

	// <FS:Ansariel> FIRE-29342: Protect folder option
	if (const uuid_set_t& protected_categories = model->getProtectedCategories(); protected_categories.find(id) != protected_categories.end())
	{
		return FALSE;
	}
	// </FS:Ansariel>

// [RLVa:KB] - Checked: 2011-03-29 (RLVa-1.3.0g) | Modified: RLVa-1.3.0g
	if ( ((RlvActions::isRlvEnabled()) && 
		 (RlvFolderLocks::instance().hasLockedFolder(RLV_LOCK_ANY)) && (!RlvFolderLocks::instance().canRemoveFolder(id))) )
	{
		return FALSE;
	}
// [/RLVa:KB]

	// <FS> Locked Folders
	if (
		((id == AOEngine::instance().getAOFolder() || model->isObjectDescendentOf(id, AOEngine::instance().getAOFolder()))
			&& gSavedPerAccountSettings.getBOOL("LockAOFolders"))
		||
		((id == FSLSLBridge::instance().getBridgeFolder() || model->isObjectDescendentOf(id, FSLSLBridge::instance().getBridgeFolder()))
			&& gSavedPerAccountSettings.getBOOL("LockBridgeFolder"))
		||
		((id == FSFloaterWearableFavorites::getFavoritesFolder() || model->isObjectDescendentOf(id, FSFloaterWearableFavorites::getFavoritesFolder()))
			&& gSavedPerAccountSettings.getBOOL("LockWearableFavoritesFolders"))
		)
	{
		return FALSE;
	}
	// </FS> Locked Folders

	// Can't delete the outfit that is currently being worn.
	if (folder_type == LLFolderType::FT_OUTFIT)
	{
		const LLViewerInventoryItem *base_outfit_link = LLAppearanceMgr::instance().getBaseOutfitLink();
		if (base_outfit_link && (category == base_outfit_link->getLinkedCategory()))
		{
			return FALSE;
		}
	}

	return TRUE;
}

bool get_is_category_and_children_removable(LLInventoryModel* model, const LLUUID& folder_id, bool check_worn)
{
    if (!get_is_category_removable(model, folder_id))
    {
        return false;
    }

    const LLUUID mp_id = gInventory.findCategoryUUIDForType(LLFolderType::FT_MARKETPLACE_LISTINGS);
    if (mp_id.notNull() && gInventory.isObjectDescendentOf(folder_id, mp_id))
    {
        return false;
    }

    LLInventoryModel::cat_array_t cat_array;
    LLInventoryModel::item_array_t item_array;
    model->collectDescendents(
        folder_id,
        cat_array,
        item_array,
        LLInventoryModel::EXCLUDE_TRASH);

    if (check_worn)
    {
        for (LLInventoryModel::item_array_t::value_type& item : item_array)
        {
            // Disable delete/cut from COF folder; have users explicitly choose "detach/take off",
            // unless the item is not worn but in the COF (i.e. is bugged).
            if (item)
            {
                if (LLAppearanceMgr::instance().getIsProtectedCOFItem(item))
                {
                    if (get_is_item_worn(item))
                    {
                        return false;
                    }
                }

                if (!item->getIsLinkType() && get_is_item_worn(item))
                {
                    return false;
                }
            }
        }
    }

    const LLViewerInventoryItem* base_outfit_link = LLAppearanceMgr::instance().getBaseOutfitLink();
    LLViewerInventoryCategory* outfit_linked_category = base_outfit_link ? base_outfit_link->getLinkedCategory() : nullptr;
    for (LLInventoryModel::cat_array_t::value_type& cat : cat_array)
    {
        const LLFolderType::EType folder_type = cat->getPreferredType();
        if (LLFolderType::lookupIsProtectedType(folder_type))
        {
            return false;
        }

        // Can't delete the outfit that is currently being worn.
        if (folder_type == LLFolderType::FT_OUTFIT)
        {
            if (cat == outfit_linked_category)
            {
                return false;
            }
        }
    }

    return true;
}

BOOL get_is_category_renameable(const LLInventoryModel* model, const LLUUID& id)
{
	if (!model)
	{
		return FALSE;
	}

// [RLVa:KB] - Checked: 2011-03-29 (RLVa-1.3.0g) | Modified: RLVa-1.3.0g
	if ( (RlvActions::isRlvEnabled()) && (model == &gInventory) && (!RlvFolderLocks::instance().canRenameFolder(id)) )
	{
		return FALSE;
	}
// [/RLVa:KB]

	// <FS> Locked Folders
	if (
		((id == AOEngine::instance().getAOFolder() || model->isObjectDescendentOf(id, AOEngine::instance().getAOFolder()))
			&& gSavedPerAccountSettings.getBOOL("LockAOFolders"))
		||
		((id == FSLSLBridge::instance().getBridgeFolder() || model->isObjectDescendentOf(id, FSLSLBridge::instance().getBridgeFolder()))
			&& gSavedPerAccountSettings.getBOOL("LockBridgeFolder"))
		||
		((id == FSFloaterWearableFavorites::getFavoritesFolder() || model->isObjectDescendentOf(id, FSFloaterWearableFavorites::getFavoritesFolder()))
			&& gSavedPerAccountSettings.getBOOL("LockWearableFavoritesFolders"))
		)
	{
		return FALSE;
	}
	// </FS> Locked Folders

	LLViewerInventoryCategory* cat = model->getCategory(id);

	if (cat && !LLFolderType::lookupIsProtectedType(cat->getPreferredType()) &&
		cat->getOwnerID() == gAgent.getID())
	{
		return TRUE;
	}
	return FALSE;
}

void show_task_item_profile(const LLUUID& item_uuid, const LLUUID& object_id)
{
	// <FS:Ansariel> Optional legacy object properties
    //LLSD params;
    //params["id"] = item_uuid;
    //params["object"] = object_id;
    
    //LLFloaterReg::showInstance("item_properties", params);
	if (gSavedSettings.getBOOL("FSUseLegacyObjectProperties"))
	{
		LLFloaterReg::showInstance("properties", LLSD().with("item_id", item_uuid).with("object_id", object_id));
	}
	else
	{
		LLSD params;
		params["id"] = item_uuid;
		params["object"] = object_id;
		LLFloaterReg::showInstance("item_properties", params);
	}
	// </FS:Ansariel>
}

void show_item_profile(const LLUUID& item_uuid)
{
	LLUUID linked_uuid = gInventory.getLinkedItemID(item_uuid);
	// <FS:Ansariel> Optional legacy object properties
    //LLFloaterReg::showInstance("item_properties", LLSD().with("id", linked_uuid));
	if (gSavedSettings.getBOOL("FSUseLegacyObjectProperties"))
	{
		LLFloaterReg::showInstance("properties", LLSD().with("item_id", linked_uuid));
	}
	else
	{
		LLFloaterReg::showInstance("item_properties", LLSD().with("id", linked_uuid));
	}
	// </FS:Ansariel>
}

void show_item_original(const LLUUID& item_uuid)
{
    // <FS:Ansariel> Don't show if @showinv=n
    if (rlv_handler_t::isEnabled() && gRlvHandler.hasBehaviour(RLV_BHVR_SHOWINV))
    {
        return;
    }
    // </FS:Ansariel>

    static LLUICachedControl<bool> find_original_new_floater("FindOriginalOpenWindow", false);

    //show in a new single-folder window
    if(find_original_new_floater)
    {
        const LLUUID& linked_item_uuid = gInventory.getLinkedItemID(item_uuid);
        const LLInventoryObject *obj = gInventory.getObject(linked_item_uuid);
        if (obj && obj->getParentUUID().notNull())
        {
            LLPanelMainInventory::newFolderWindow(obj->getParentUUID(), linked_item_uuid);
        }
    }
    //show in main Inventory
    else
    {
        LLFloater* floater_inventory = LLFloaterReg::getInstance("inventory");
    if (!floater_inventory)
    {
        LL_WARNS() << "Could not find My Inventory floater" << LL_ENDL;
        return;
    }
    LLSidepanelInventory *sidepanel_inventory =	LLFloaterSidePanelContainer::getPanel<LLSidepanelInventory>("inventory");
    if (sidepanel_inventory)
    {
        LLPanelMainInventory* main_inventory = sidepanel_inventory->getMainInventoryPanel();
        if (main_inventory)
        {
            if(main_inventory->isSingleFolderMode())
            {
                main_inventory->toggleViewMode();
            }
            // <FS:Ansariel> FIRE-31037: "Recent" inventory filter gets reset when using "Show Original"
            //main_inventory->resetAllItemsFilters();
        }
        reset_inventory_filter();

        if (!LLFloaterReg::getTypedInstance<LLFloaterSidePanelContainer>("inventory")->isInVisibleChain())
        {
            LLFloaterReg::toggleInstanceOrBringToFront("inventory");
        }

        const LLUUID inbox_id = gInventory.findCategoryUUIDForType(LLFolderType::FT_INBOX);
        // <FS:Ansariel> Optional hiding of Received Items folder aka Inbox
        // if (gInventory.isObjectDescendentOf(gInventory.getLinkedItemID(item_uuid), inbox_id))
        if (gInventory.isObjectDescendentOf(gInventory.getLinkedItemID(item_uuid), inbox_id) && !gSavedSettings.getBOOL("FSShowInboxFolder"))
        // </FS:Ansariel>
        {
            if (sidepanel_inventory->getInboxPanel())
            {
                sidepanel_inventory->openInbox();
                sidepanel_inventory->getInboxPanel()->setSelection(gInventory.getLinkedItemID(item_uuid), TAKE_FOCUS_YES);
            }
        }
        else
        {
            sidepanel_inventory->selectAllItemsPanel();
            if (sidepanel_inventory->getActivePanel())
            {
                sidepanel_inventory->getActivePanel()->setSelection(gInventory.getLinkedItemID(item_uuid), TAKE_FOCUS_YES);
            }
        }
    }
    }
}


void reset_inventory_filter()
{
	LLSidepanelInventory *sidepanel_inventory =	LLFloaterSidePanelContainer::getPanel<LLSidepanelInventory>("inventory");
	if (sidepanel_inventory)
	{
		LLPanelMainInventory* main_inventory = sidepanel_inventory->getMainInventoryPanel();
		if (main_inventory)
		{
			// <FS:Ansariel> FIRE-5160: Don't reset inventory filter when clearing search term
			main_inventory->showAllItemsPanel();
			main_inventory->resetFilters();
			// </FS:Ansariel>
			main_inventory->onFilterEdit("");
		}
	}
}

void open_marketplace_listings()
{
	LLFloaterReg::showInstance("marketplace_listings");
}

///----------------------------------------------------------------------------
// Marketplace functions
//
// Handles Copy and Move to or within the Marketplace listings folder.
// Handles creation of stock folders, nesting of listings and version folders,
// permission checking and listings validation.
///----------------------------------------------------------------------------

S32 depth_nesting_in_marketplace(LLUUID cur_uuid)
{
    // Get the marketplace listings root, exit with -1 (i.e. not under the marketplace listings root) if none
    // Todo: findCategoryUUIDForType is somewhat expensive with large
    // flat root folders yet we use depth_nesting_in_marketplace at
    // every turn, find a way to correctly cache this id.
    const LLUUID marketplace_listings_uuid = gInventory.findCategoryUUIDForType(LLFolderType::FT_MARKETPLACE_LISTINGS);
    if (marketplace_listings_uuid.isNull())
    {
        return -1;
    }
    // If not a descendant of the marketplace listings root, then the nesting depth is -1 by definition
    if (!gInventory.isObjectDescendentOf(cur_uuid, marketplace_listings_uuid))
    {
        return -1;
    }
    
    // Iterate through the parents till we hit the marketplace listings root
    // Note that the marketplace listings root itself will return 0
    S32 depth = 0;
    LLInventoryObject* cur_object = gInventory.getObject(cur_uuid);
    while (cur_uuid != marketplace_listings_uuid)
    {
        depth++;
        cur_uuid = cur_object->getParentUUID();
        cur_object = gInventory.getCategory(cur_uuid);
    }
    return depth;
}

// Returns the UUID of the marketplace listing this object is in
LLUUID nested_parent_id(LLUUID cur_uuid, S32 depth)
{
    if (depth < 1)
    {
        // For objects outside the marketplace listings root (or root itself), we return a NULL UUID
        return LLUUID::null;
    }
    else if (depth == 1)
    {
        // Just under the root, we return the passed UUID itself if it's a folder, NULL otherwise (not a listing)
        LLViewerInventoryCategory* cat = gInventory.getCategory(cur_uuid);
        return (cat ? cur_uuid : LLUUID::null);
    }

    // depth > 1
    LLInventoryObject* cur_object = gInventory.getObject(cur_uuid);
    while (depth > 1)
    {
        depth--;
        cur_uuid = cur_object->getParentUUID();
        cur_object = gInventory.getCategory(cur_uuid);
    }
    return cur_uuid;
}

S32 compute_stock_count(LLUUID cat_uuid, bool force_count /* false */)
{
    // Handle the case of the folder being a stock folder immediately
    LLViewerInventoryCategory* cat = gInventory.getCategory(cat_uuid);
    if (!cat)
    {
        // Not a category so no stock count to speak of
        return COMPUTE_STOCK_INFINITE;
    }
    if (cat->getPreferredType() == LLFolderType::FT_MARKETPLACE_STOCK)
    {
        if (cat->getVersion() == LLViewerInventoryCategory::VERSION_UNKNOWN)
        {
            // If the folder is not completely fetched, we do not want to return any confusing value that could lead to unlisting
            // "COMPUTE_STOCK_NOT_EVALUATED" denotes that a stock folder has a count that cannot be evaluated at this time (folder not up to date)
            return COMPUTE_STOCK_NOT_EVALUATED;
        }
        // Note: stock folders are *not* supposed to have nested subfolders so we stop recursion here but we count only items (subfolders will be ignored)
        // Note: we *always* give a stock count for stock folders, it's useful even if the listing is unassociated
        LLInventoryModel::cat_array_t* cat_array;
        LLInventoryModel::item_array_t* item_array;
        gInventory.getDirectDescendentsOf(cat_uuid,cat_array,item_array);
        return item_array->size();
    }

    // When force_count is true, we do not do any verification of the marketplace status and simply compute
    // the stock amount based on the descendent hierarchy. This is used specifically when creating a listing.
    if (!force_count)
    {
        // Grab marketplace data for this folder
        S32 depth = depth_nesting_in_marketplace(cat_uuid);
        LLUUID listing_uuid = nested_parent_id(cat_uuid, depth);
        if (!LLMarketplaceData::instance().isListed(listing_uuid))
        {
            // If not listed, the notion of stock is meaningless so it won't be computed for any level
            return COMPUTE_STOCK_INFINITE;
        }

        LLUUID version_folder_uuid = LLMarketplaceData::instance().getVersionFolder(listing_uuid);
        // Handle the case of the first 2 levels : listing and version folders
        if (depth == 1)
        {
            if (version_folder_uuid.notNull())
            {
                // If there is a version folder, the stock value for the listing is the version folder stock
                return compute_stock_count(version_folder_uuid, true);
            }
            else
            {
                // If there's no version folder associated, the notion of stock count has no meaning
                return COMPUTE_STOCK_INFINITE;
            }
        }
        else if (depth == 2)
        {
            if (version_folder_uuid.notNull() && (version_folder_uuid != cat_uuid))
            {
                // If there is a version folder but we're not it, our stock count is meaningless
                return COMPUTE_STOCK_INFINITE;
            }
        }
    }
    
    // In all other cases, the stock count is the min of stock folders count found in the descendents
    // "COMPUTE_STOCK_NOT_EVALUATED" denotes that a stock folder in the hierarchy has a count that cannot be evaluated at this time (folder not up to date)
	LLInventoryModel::cat_array_t* cat_array;
	LLInventoryModel::item_array_t* item_array;
	gInventory.getDirectDescendentsOf(cat_uuid,cat_array,item_array);
    
    // "COMPUTE_STOCK_INFINITE" denotes a folder that doesn't countain any stock folders in its descendents
    S32 curr_count = COMPUTE_STOCK_INFINITE;

    // Note: marketplace listings have a maximum depth nesting of 4
    LLInventoryModel::cat_array_t cat_array_copy = *cat_array;
    for (LLInventoryModel::cat_array_t::iterator iter = cat_array_copy.begin(); iter != cat_array_copy.end(); iter++)
    {
        LLInventoryCategory* category = *iter;
        S32 count = compute_stock_count(category->getUUID(), true);
        if ((curr_count == COMPUTE_STOCK_INFINITE) || ((count != COMPUTE_STOCK_INFINITE) && (count < curr_count)))
        {
            curr_count = count;
        }
    }
    
    return curr_count;
}

// local helper
bool can_move_to_marketplace(LLInventoryItem* inv_item, std::string& tooltip_msg, bool resolve_links)
{
	// Collapse links directly to items/folders
	LLViewerInventoryItem * viewer_inv_item = (LLViewerInventoryItem *) inv_item;
	LLViewerInventoryItem * linked_item = viewer_inv_item->getLinkedItem();
    LLViewerInventoryCategory * linked_category = viewer_inv_item->getLinkedCategory();

    // Linked items and folders cannot be put for sale
    if (linked_category || linked_item)
    {
		tooltip_msg = LLTrans::getString("TooltipOutboxLinked");
        return false;
    }
	
    // A category is always considered as passing...
    if (linked_category != NULL)
	{
        return true;
	}
    
    // Take the linked item if necessary
    if (linked_item != NULL)
	{
		inv_item = linked_item;
	}
	
    // Check that the agent has transfer permission on the item: this is required as a resident cannot
    // put on sale items she cannot transfer. Proceed with move if we have permission.
	bool allow_transfer = inv_item->getPermissions().allowOperationBy(PERM_TRANSFER, gAgent.getID());
	if (!allow_transfer)
	{
		tooltip_msg = LLTrans::getString("TooltipOutboxNoTransfer");
		return false;
	}
    
    // Check worn/not worn status: worn items cannot be put on the marketplace
	bool worn = get_is_item_worn(inv_item->getUUID());
	if (worn)
	{
		tooltip_msg = LLTrans::getString("TooltipOutboxWorn");
		return false;
	}

    // Check library status: library items cannot be put on the marketplace
	if (!gInventory.isObjectDescendentOf(inv_item->getUUID(), gInventory.getRootFolderID()))
    {
		tooltip_msg = LLTrans::getString("TooltipOutboxNotInInventory");
		return false;
    }

    // Check type: for the moment, calling cards cannot be put on the marketplace
	bool calling_card = (LLAssetType::AT_CALLINGCARD == inv_item->getType());
	if (calling_card)
	{
		tooltip_msg = LLTrans::getString("TooltipOutboxCallingCard");
		return false;
	}
	
	return true;
}

// local helper
// Returns the max tree length (in folder nodes) down from the argument folder
int get_folder_levels(LLInventoryCategory* inv_cat)
{
	LLInventoryModel::cat_array_t* cats;
	LLInventoryModel::item_array_t* items;
	gInventory.getDirectDescendentsOf(inv_cat->getUUID(), cats, items);
    
	int max_child_levels = 0;
    
	for (S32 i=0; i < cats->size(); ++i)
	{
		LLInventoryCategory* category = cats->at(i);
		max_child_levels = llmax(max_child_levels, get_folder_levels(category));
	}
    
	return 1 + max_child_levels;
}

// local helper
// Returns the distance (in folder nodes) between the ancestor and its descendant. Returns -1 if not related.
int get_folder_path_length(const LLUUID& ancestor_id, const LLUUID& descendant_id)
{
	int depth = 0;
    
	if (ancestor_id == descendant_id) return depth;
    
	const LLInventoryCategory* category = gInventory.getCategory(descendant_id);
    
	while (category)
	{
		LLUUID parent_id = category->getParentUUID();
        
		if (parent_id.isNull()) break;
        
		depth++;
        
		if (parent_id == ancestor_id) return depth;
        
		category = gInventory.getCategory(parent_id);
	}
    
	LL_WARNS("SLM") << "get_folder_path_length() couldn't trace a path from the descendant to the ancestor" << LL_ENDL;
	return -1;
}

// local helper
// Returns true if all items within the argument folder are fit for sale, false otherwise
bool has_correct_permissions_for_sale(LLInventoryCategory* cat, std::string& error_msg)
{
	LLInventoryModel::cat_array_t* cat_array;
	LLInventoryModel::item_array_t* item_array;
	gInventory.getDirectDescendentsOf(cat->getUUID(),cat_array,item_array);
    
	LLInventoryModel::item_array_t item_array_copy = *item_array;
    
	for (LLInventoryModel::item_array_t::iterator iter = item_array_copy.begin(); iter != item_array_copy.end(); iter++)
	{
		LLInventoryItem* item = *iter;
        if (!can_move_to_marketplace(item, error_msg, false))
        {
            return false;
        }
	}
    
	LLInventoryModel::cat_array_t cat_array_copy = *cat_array;
    
	for (LLInventoryModel::cat_array_t::iterator iter = cat_array_copy.begin(); iter != cat_array_copy.end(); iter++)
	{
		LLInventoryCategory* category = *iter;
		if (!has_correct_permissions_for_sale(category, error_msg))
        {
            return false;
        }
	}
    return true;
}

// Returns true if inv_item can be dropped in dest_folder, a folder nested in marketplace listings (or merchant inventory) under the root_folder root
// If returns is false, tooltip_msg contains an error message to display to the user (localized and all).
// bundle_size is the amount of sibling items that are getting moved to the marketplace at the same time.
bool can_move_item_to_marketplace(const LLInventoryCategory* root_folder, LLInventoryCategory* dest_folder, LLInventoryItem* inv_item, std::string& tooltip_msg, S32 bundle_size, bool from_paste)
{
    // Check stock folder type matches item type in marketplace listings or merchant outbox (even if of no use there for the moment)
    LLViewerInventoryCategory* view_folder = dynamic_cast<LLViewerInventoryCategory*>(dest_folder);
    bool move_in_stock = (view_folder && (view_folder->getPreferredType() == LLFolderType::FT_MARKETPLACE_STOCK));
    bool accept = (view_folder && view_folder->acceptItem(inv_item));
    if (!accept)
    {
        tooltip_msg = LLTrans::getString("TooltipOutboxMixedStock");
    }

    // Check that the item has the right type and permissions to be sold on the marketplace
    if (accept)
    {
        accept = can_move_to_marketplace(inv_item, tooltip_msg, true);
    }
    
    // Check that the total amount of items won't violate the max limit on the marketplace
    if (accept)
    {
        // If the dest folder is a stock folder, we do not count the incoming items toward the total (stock items are seen as one)
        int existing_item_count = (move_in_stock ? 0 : bundle_size);
        
        // If the dest folder is a stock folder, we do assume that the incoming items are also stock items (they should anyway)
        int existing_stock_count = (move_in_stock ? bundle_size : 0);
        
        int existing_folder_count = 0;
        
        // Get the version folder: that's where the counts start from
        const LLViewerInventoryCategory * version_folder = ((root_folder && (root_folder != dest_folder)) ? gInventory.getFirstDescendantOf(root_folder->getUUID(), dest_folder->getUUID()) : NULL);

        if (version_folder)
        {
            if (!from_paste && gInventory.isObjectDescendentOf(inv_item->getUUID(), version_folder->getUUID()))
            {
                // Clear those counts or they will be counted twice because we're already inside the version category
                existing_item_count = 0;
            }

            LLInventoryModel::cat_array_t existing_categories;
            LLInventoryModel::item_array_t existing_items;
            
            gInventory.collectDescendents(version_folder->getUUID(), existing_categories, existing_items, FALSE);
            
            existing_item_count += count_copyable_items(existing_items) + count_stock_folders(existing_categories);
            existing_stock_count += count_stock_items(existing_items);
            existing_folder_count += existing_categories.size();
            
            // If the incoming item is a nocopy (stock) item, we need to consider that it will create a stock folder
            if (!inv_item->getPermissions().allowOperationBy(PERM_COPY, gAgent.getID(), gAgent.getGroupID()) && !move_in_stock)
            {
                // Note : we do not assume that all incoming items are nocopy of different kinds...
                existing_folder_count += 1;
            }
        }
        
        if (existing_item_count > gSavedSettings.getU32("InventoryOutboxMaxItemCount"))
        {
            LLStringUtil::format_map_t args;
            U32 amount = gSavedSettings.getU32("InventoryOutboxMaxItemCount");
            args["[AMOUNT]"] = llformat("%d",amount);
            tooltip_msg = LLTrans::getString("TooltipOutboxTooManyObjects", args);
            accept = false;
        }
        else if (existing_stock_count > gSavedSettings.getU32("InventoryOutboxMaxStockItemCount"))
        {
            LLStringUtil::format_map_t args;
            U32 amount = gSavedSettings.getU32("InventoryOutboxMaxStockItemCount");
            args["[AMOUNT]"] = llformat("%d",amount);
            tooltip_msg = LLTrans::getString("TooltipOutboxTooManyStockItems", args);
            accept = false;
        }
        else if (existing_folder_count > gSavedSettings.getU32("InventoryOutboxMaxFolderCount"))
        {
            LLStringUtil::format_map_t args;
            U32 amount = gSavedSettings.getU32("InventoryOutboxMaxFolderCount");
            args["[AMOUNT]"] = llformat("%d",amount);
            tooltip_msg = LLTrans::getString("TooltipOutboxTooManyFolders", args);
            accept = false;
        }
    }

    return accept;
}

// Returns true if inv_cat can be dropped in dest_folder, a folder nested in marketplace listings (or merchant inventory) under the root_folder root
// If returns is false, tooltip_msg contains an error message to display to the user (localized and all).
// bundle_size is the amount of sibling items that are getting moved to the marketplace at the same time.
bool can_move_folder_to_marketplace(const LLInventoryCategory* root_folder, LLInventoryCategory* dest_folder, LLInventoryCategory* inv_cat, std::string& tooltip_msg, S32 bundle_size, bool check_items, bool from_paste)
{
    bool accept = true;
    
    // Compute the nested folders level we'll add into with that incoming folder
    int incoming_folder_depth = get_folder_levels(inv_cat);
    // Compute the nested folders level we're inserting ourselves in
    // Note: add 1 when inserting under a listing folder as we need to take the root listing folder in the count
    int insertion_point_folder_depth = (root_folder ? get_folder_path_length(root_folder->getUUID(), dest_folder->getUUID()) + 1 : 1);

    // Get the version folder: that's where the folders and items counts start from
    const LLViewerInventoryCategory * version_folder = (insertion_point_folder_depth >= 2 ? gInventory.getFirstDescendantOf(root_folder->getUUID(), dest_folder->getUUID()) : NULL);
    
    // Compare the whole with the nested folders depth limit
    // Note: substract 2 as we leave root and version folder out of the count threshold
    if ((incoming_folder_depth + insertion_point_folder_depth - 2) > (S32)(gSavedSettings.getU32("InventoryOutboxMaxFolderDepth")))
    {
        LLStringUtil::format_map_t args;
        U32 amount = gSavedSettings.getU32("InventoryOutboxMaxFolderDepth");
        args["[AMOUNT]"] = llformat("%d",amount);
        tooltip_msg = LLTrans::getString("TooltipOutboxFolderLevels", args);
        accept = false;
    }
    
    if (accept)
    {
        LLInventoryModel::cat_array_t descendent_categories;
        LLInventoryModel::item_array_t descendent_items;
        gInventory.collectDescendents(inv_cat->getUUID(), descendent_categories, descendent_items, FALSE);
    
        int dragged_folder_count = descendent_categories.size() + bundle_size;  // Note: We assume that we're moving a bunch of folders in. That might be wrong...
        int dragged_item_count = count_copyable_items(descendent_items) + count_stock_folders(descendent_categories);
        int dragged_stock_count = count_stock_items(descendent_items);
        int existing_item_count = 0;
        int existing_stock_count = 0;
        int existing_folder_count = 0;
    
        if (version_folder)
        {
            if (!from_paste && gInventory.isObjectDescendentOf(inv_cat->getUUID(), version_folder->getUUID()))
            {
                // Clear those counts or they will be counted twice because we're already inside the version category
                dragged_folder_count = 0;
                dragged_item_count = 0;
                dragged_stock_count = 0;
            }
        
            // Tally the total number of categories and items inside the root folder
            LLInventoryModel::cat_array_t existing_categories;
            LLInventoryModel::item_array_t existing_items;
            gInventory.collectDescendents(version_folder->getUUID(), existing_categories, existing_items, FALSE);
        
            existing_folder_count += existing_categories.size();
            existing_item_count += count_copyable_items(existing_items) + count_stock_folders(existing_categories);
            existing_stock_count += count_stock_items(existing_items);
        }
    
        const int total_folder_count = existing_folder_count + dragged_folder_count;
        const int total_item_count = existing_item_count + dragged_item_count;
        const int total_stock_count = existing_stock_count + dragged_stock_count;
    
        if (total_folder_count > gSavedSettings.getU32("InventoryOutboxMaxFolderCount"))
        {
            LLStringUtil::format_map_t args;
            U32 amount = gSavedSettings.getU32("InventoryOutboxMaxFolderCount");
            args["[AMOUNT]"] = llformat("%d",amount);
            tooltip_msg = LLTrans::getString("TooltipOutboxTooManyFolders", args);
            accept = false;
        }
        else if (total_item_count > gSavedSettings.getU32("InventoryOutboxMaxItemCount"))
        {
            LLStringUtil::format_map_t args;
            U32 amount = gSavedSettings.getU32("InventoryOutboxMaxItemCount");
            args["[AMOUNT]"] = llformat("%d",amount);
            tooltip_msg = LLTrans::getString("TooltipOutboxTooManyObjects", args);
            accept = false;
        }
        else if (total_stock_count > gSavedSettings.getU32("InventoryOutboxMaxStockItemCount"))
        {
            LLStringUtil::format_map_t args;
            U32 amount = gSavedSettings.getU32("InventoryOutboxMaxStockItemCount");
            args["[AMOUNT]"] = llformat("%d",amount);
            tooltip_msg = LLTrans::getString("TooltipOutboxTooManyStockItems", args);
            accept = false;
        }
        
        // Now check that each item in the folder can be moved in the marketplace
        if (accept && check_items)
        {
            for (S32 i=0; i < descendent_items.size(); ++i)
            {
                LLInventoryItem* item = descendent_items[i];
                if (!can_move_to_marketplace(item, tooltip_msg, false))
                {
                    accept = false;
                    break;
                }
            }
        }
    }
    
    return accept;
}

// Can happen asynhroneously!!!
bool move_item_to_marketplacelistings(LLInventoryItem* inv_item, LLUUID dest_folder, bool copy)
{
    // Get the marketplace listings depth of the destination folder, exit with error if not under marketplace
    S32 depth = depth_nesting_in_marketplace(dest_folder);
    if (depth < 0)
    {
		LLSD subs;
		subs["[ERROR_CODE]"] = LLTrans::getString("Marketplace Error Prefix") + LLTrans::getString("Marketplace Error Not Merchant");
		LLNotificationsUtil::add("MerchantPasteFailed", subs);
        return false;
    }

    // We will collapse links into items/folders
	LLViewerInventoryItem * viewer_inv_item = (LLViewerInventoryItem *) inv_item;
	LLViewerInventoryCategory * linked_category = viewer_inv_item->getLinkedCategory();
    
	if (linked_category != NULL)
	{
        // Move the linked folder directly
		return move_folder_to_marketplacelistings(linked_category, dest_folder, copy);
	}
	else
	{
        // Grab the linked item if any
		LLViewerInventoryItem * linked_item = viewer_inv_item->getLinkedItem();
        viewer_inv_item = (linked_item != NULL ? linked_item : viewer_inv_item);
    
        // If we want to copy but the item is no copy, fail silently (this is a common case that doesn't warrant notification)
        if (copy && !viewer_inv_item->getPermissions().allowOperationBy(PERM_COPY, gAgent.getID(), gAgent.getGroupID()))
        {
            return false;
        }
        
        // Check that the agent has transfer permission on the item: this is required as a resident cannot
        // put on sale items she cannot transfer. Proceed with move if we have permission.
        std::string error_msg;
        if (can_move_to_marketplace(inv_item, error_msg, true))
        {
            // When moving an isolated item, we might need to create the folder structure to support it

            LLUUID item_id = inv_item->getUUID();
            std::function<void(const LLUUID&)> callback_create_stock = [copy, item_id](const LLUUID& new_cat_id)
            {
                if (new_cat_id.isNull())
                {
                    LL_WARNS() << "Failed to create category" << LL_ENDL;
                    LLSD subs;
                    subs["[ERROR_CODE]"] =
                        LLTrans::getString("Marketplace Error Prefix") + LLTrans::getString("Marketplace Error Not Accepted");
                    LLNotificationsUtil::add("MerchantPasteFailed", subs);
                    return;
                }

                // Verify we can have this item in that destination category
                LLViewerInventoryCategory* dest_cat = gInventory.getCategory(new_cat_id);
                LLViewerInventoryItem * viewer_inv_item = gInventory.getItem(item_id);
                if (!dest_cat || !viewer_inv_item)
                {
                    LL_WARNS() << "Move to marketplace: item or folder do not exist" << LL_ENDL;

                    LLSD subs;
                    subs["[ERROR_CODE]"] =
                        LLTrans::getString("Marketplace Error Prefix") + LLTrans::getString("Marketplace Error Not Accepted");
                    LLNotificationsUtil::add("MerchantPasteFailed", subs);
                    return;
                }
                if (!dest_cat->acceptItem(viewer_inv_item))
                {
                    LLSD subs;
                    subs["[ERROR_CODE]"] = LLTrans::getString("Marketplace Error Prefix") + LLTrans::getString("Marketplace Error Not Accepted");
                    LLNotificationsUtil::add("MerchantPasteFailed", subs);
                }

                if (copy)
                {
                    // Copy the item
                    LLPointer<LLInventoryCallback> cb = new LLBoostFuncInventoryCallback(boost::bind(update_folder_cb, new_cat_id));
                    copy_inventory_item(
                        gAgent.getID(),
                        viewer_inv_item->getPermissions().getOwner(),
                        viewer_inv_item->getUUID(),
                        new_cat_id,
                        std::string(),
                        cb);
                }
                else
                {
                    // Reparent the item
                    gInventory.changeItemParent(viewer_inv_item, new_cat_id, true);
                }
            };

            std::function<void(const LLUUID&)> callback_dest_create = [item_id, callback_create_stock](const LLUUID& new_cat_id)
            {
                if (new_cat_id.isNull())
                {
                    LL_WARNS() << "Failed to create category" << LL_ENDL;
                    LLSD subs;
                    subs["[ERROR_CODE]"] =
                        LLTrans::getString("Marketplace Error Prefix") + LLTrans::getString("Marketplace Error Not Accepted");
                    LLNotificationsUtil::add("MerchantPasteFailed", subs);
                    return;
                }

                LLViewerInventoryCategory* dest_cat = gInventory.getCategory(new_cat_id);
                LLViewerInventoryItem * viewer_inv_item = gInventory.getItem(item_id);
                if (!viewer_inv_item->getPermissions().allowOperationBy(PERM_COPY, gAgent.getID(), gAgent.getGroupID()) &&
                    (dest_cat->getPreferredType() != LLFolderType::FT_MARKETPLACE_STOCK))
                {
                    // We need to create a stock folder to move a no copy item
                    gInventory.createNewCategory(new_cat_id, LLFolderType::FT_MARKETPLACE_STOCK, viewer_inv_item->getName(), callback_create_stock);
                }
                else
                {
                    callback_create_stock(new_cat_id);
                }
            };

            if (depth == 0)
            {
                // We need a listing folder
               gInventory.createNewCategory(dest_folder,
                                            LLFolderType::FT_NONE,
                                            viewer_inv_item->getName(),
                                            [callback_dest_create](const LLUUID &new_cat_id)
                                            {
                                                if (new_cat_id.isNull())
                                                {
                                                    LL_WARNS() << "Failed to create listing folder for marketpace" << LL_ENDL;
                                                    return;
                                                }
                                                LLViewerInventoryCategory *dest_cat = gInventory.getCategory(new_cat_id);
                                                if (!dest_cat)
                                                {
                                                    LL_WARNS() << "Failed to find freshly created listing folder" << LL_ENDL;
                                                    return;
                                                }
                                                // version folder
                                                gInventory.createNewCategory(new_cat_id,
                                                                             LLFolderType::FT_NONE,
                                                                             dest_cat->getName(),
                                                                             callback_dest_create);
                                            });
            }
            else if (depth == 1)
            {
                // We need a version folder
                gInventory.createNewCategory(dest_folder, LLFolderType::FT_NONE, viewer_inv_item->getName(), callback_dest_create);
            }
            else
            {
                callback_dest_create(dest_folder);
            }
        }
        else
        {
            LLSD subs;
            subs["[ERROR_CODE]"] = LLTrans::getString("Marketplace Error Prefix") + error_msg;
            LLNotificationsUtil::add("MerchantPasteFailed", subs);
            return false;
        }
    }
    
    open_marketplace_listings();
    return true;
}

bool move_folder_to_marketplacelistings(LLInventoryCategory* inv_cat, const LLUUID& dest_folder, bool copy, bool move_no_copy_items)
{
    // Check that we have adequate permission on all items being moved. Proceed if we do.
    std::string error_msg;
    if (has_correct_permissions_for_sale(inv_cat, error_msg))
    {
        // Get the destination folder
        LLViewerInventoryCategory* dest_cat = gInventory.getCategory(dest_folder);

        // Check it's not a stock folder
        if (dest_cat->getPreferredType() == LLFolderType::FT_MARKETPLACE_STOCK)
        {
            LLSD subs;
            subs["[ERROR_CODE]"] = LLTrans::getString("Marketplace Error Prefix") + LLTrans::getString("Marketplace Error Not Accepted");
            LLNotificationsUtil::add("MerchantPasteFailed", subs);
            return false;
        }
        
        // Get the parent folder of the moved item : we may have to update it
        LLUUID src_folder = inv_cat->getParentUUID();

        LLViewerInventoryCategory * viewer_inv_cat = (LLViewerInventoryCategory *) inv_cat;
        if (copy)
        {
            // Copy the folder
            copy_inventory_category(&gInventory, viewer_inv_cat, dest_folder, LLUUID::null, move_no_copy_items);
        }
        else
        {
            LL_INFOS("SLM") << "Move category " << make_info(viewer_inv_cat) << " to '" << make_inventory_path(dest_folder) << "'" << LL_ENDL;
            // Reparent the folder
            gInventory.changeCategoryParent(viewer_inv_cat, dest_folder, false);
            // Check the destination folder recursively for no copy items and promote the including folders if any
            LLMarketplaceValidator::getInstance()->validateMarketplaceListings(dest_folder);
        }

        // Update the modified folders
        update_marketplace_category(src_folder);
        update_marketplace_category(dest_folder);
        gInventory.notifyObservers();
    }
    else
    {
        LLSD subs;
        subs["[ERROR_CODE]"] = LLTrans::getString("Marketplace Error Prefix") + error_msg;
        LLNotificationsUtil::add("MerchantPasteFailed", subs);
        return false;
    }
    
    open_marketplace_listings();
    return true;
}

bool sort_alpha(const LLViewerInventoryCategory* cat1, const LLViewerInventoryCategory* cat2)
{
	return cat1->getName().compare(cat2->getName()) < 0;
}

// Make all relevant business logic checks on the marketplace listings starting with the folder as argument.
// This function does no deletion of listings but a mere audit and raises issues to the user (through the
// optional callback cb).
// The only inventory changes that are done is to move and sort folders containing no-copy items to stock folders.
// @pending_callbacks - how many callbacks we are waiting for, must be inited before use
// @result - true if things validate, false if issues are raised, must be inited before use
typedef boost::function<void(S32 pending_callbacks, bool result)> validation_result_callback_t;
void validate_marketplacelistings(
    LLInventoryCategory* cat,
    validation_result_callback_t cb_result,
    LLMarketplaceValidator::validation_msg_callback_t cb_msg,
    bool fix_hierarchy,
    S32 depth,
    bool notify_observers,
    S32 &pending_callbacks,
    bool &result)
{
    // Get the type and the depth of the folder
    LLViewerInventoryCategory * viewer_cat = (LLViewerInventoryCategory *) (cat);
	const LLFolderType::EType folder_type = cat->getPreferredType();
    if (depth < 0)
    {
        // If the depth argument was not provided, evaluate the depth directly
        depth = depth_nesting_in_marketplace(cat->getUUID());
    }
    if (depth < 0)
    {
        // If the folder is not under the marketplace listings root, we run validation as if it was a listing folder and prevent any hierarchy fix
        // This allows the function to be used to pre-validate a folder anywhere in the inventory
        depth = 1;
        fix_hierarchy = false;
    }
    
    // Set the indentation for print output (typically, audit button in marketplace folder floater)
    std::string indent;
    for (int i = 1; i < depth; i++)
    {
        indent += "    ";
    }

    // Check out that version folders are marketplace ready
    if (depth == 2)
    {
        std::string message;
        // Note: if we fix the hierarchy, we want to check the items individually, hence the last argument here
        if (!can_move_folder_to_marketplace(cat, cat, cat, message, 0, fix_hierarchy))
        {
            result = false;
            if (cb_msg)
            {
                message = indent + cat->getName() + LLTrans::getString("Marketplace Validation Error") + " " + message;
                cb_msg(message,depth,LLError::LEVEL_ERROR);
            }
        }
    }
    
    // Check out that stock folders are at the right level
    if ((folder_type == LLFolderType::FT_MARKETPLACE_STOCK) && (depth <= 2))
    {
        if (fix_hierarchy)
        {
            if (cb_msg)
            {
                std::string message = indent + cat->getName() + LLTrans::getString("Marketplace Validation Warning") + " " + LLTrans::getString("Marketplace Validation Warning Stock");
                cb_msg(message,depth,LLError::LEVEL_WARN);
            }

            // Nest the stock folder one level deeper in a normal folder and restart from there
            pending_callbacks++;
            LLUUID parent_uuid = cat->getParentUUID();
            LLUUID cat_uuid = cat->getUUID();
            gInventory.createNewCategory(parent_uuid,
                LLFolderType::FT_NONE,
                cat->getName(),
                [cat_uuid, cb_result, cb_msg, fix_hierarchy, depth](const LLUUID &new_cat_id)
            {
                if (new_cat_id.isNull())
                {
                    cb_result(0, false);
                    return;
                }
                LLInventoryCategory * move_cat = gInventory.getCategory(cat_uuid);
                LLViewerInventoryCategory * viewer_cat = (LLViewerInventoryCategory *)(move_cat);
                LLInventoryCategory * new_cat = gInventory.getCategory(new_cat_id);
                gInventory.changeCategoryParent(viewer_cat, new_cat_id, false);
                S32 pending = 0;
                bool result = true;
                validate_marketplacelistings(new_cat, cb_result, cb_msg, fix_hierarchy, depth + 1, true, pending, result);
                cb_result(pending, result);
            }
            );
            result = false;
            return;
        }
        else
        {
            result = false;
            if (cb_msg)
            {
                std::string message = indent + cat->getName() + LLTrans::getString("Marketplace Validation Error") + " " + LLTrans::getString("Marketplace Validation Warning Stock");
                cb_msg(message,depth,LLError::LEVEL_ERROR);
            }
        }
    }
    
    // Item sorting and validation : sorting and moving the various stock items is complicated as the set of constraints is high
    // We need to:
    // * separate non stock items, stock items per types in different folders
    // * have stock items nested at depth 2 at least
    // * never ever move the non-stock items
    
	LLInventoryModel::cat_array_t* cat_array;
	LLInventoryModel::item_array_t* item_array;
	gInventory.getDirectDescendentsOf(cat->getUUID(),cat_array,item_array);
    
    // We use a composite (type,permission) key on that map to store UUIDs of items of same (type,permissions)
    std::map<U32, std::vector<LLUUID> > items_vector;

    // Parse the items and create vectors of item UUIDs sorting copyable items and stock items of various types
    bool has_bad_items = false;
	LLInventoryModel::item_array_t item_array_copy = *item_array;
	for (LLInventoryModel::item_array_t::iterator iter = item_array_copy.begin(); iter != item_array_copy.end(); iter++)
	{
		LLInventoryItem* item = *iter;
        LLViewerInventoryItem * viewer_inv_item = (LLViewerInventoryItem *) item;
        
        // Test but skip items that shouldn't be there to start with, raise an error message for those
        std::string error_msg;
        if (!can_move_to_marketplace(item, error_msg, false))
        {
            has_bad_items = true;
            if (cb_msg && fix_hierarchy)
            {
                std::string message = indent + viewer_inv_item->getName() + LLTrans::getString("Marketplace Validation Error") + " " + error_msg;
                cb_msg(message,depth,LLError::LEVEL_ERROR);
            }
            continue;
        }
        // Update the appropriate vector item for that type
        LLInventoryType::EType type = LLInventoryType::IT_COUNT;    // Default value for non stock items
        U32 perms = 0;
        if (!viewer_inv_item->getPermissions().allowOperationBy(PERM_COPY, gAgent.getID(), gAgent.getGroupID()))
        {
            // Get the item type for stock items
            type = viewer_inv_item->getInventoryType();
            perms = viewer_inv_item->getPermissions().getMaskNextOwner();
        }
        U32 key = (((U32)(type) & 0xFF) << 24) | (perms & 0xFFFFFF);
        items_vector[key].push_back(viewer_inv_item->getUUID());
	}
    
    // How many types of items? Which type is it if only one?
    S32 count = items_vector.size();
    U32 default_key = (U32)(LLInventoryType::IT_COUNT) << 24; // This is the key for any normal copyable item
    U32 unique_key = (count == 1 ? items_vector.begin()->first : default_key); // The key in the case of one item type only
    
    // If we have no items in there (only folders or empty), analyze a bit further
    if ((count == 0) && !has_bad_items)
    {
        if (cat_array->size() == 0)
        {
            // So we have no item and no folder. That's at least a warning.
            if (depth == 2)
            {
                // If this is an empty version folder, warn only (listing won't be delivered by AIS, but only AIS should unlist)
                if (cb_msg)
                {
                    std::string message = indent + cat->getName() + LLTrans::getString("Marketplace Validation Error Empty Version");
                    cb_msg(message,depth,LLError::LEVEL_WARN);
                }
            }
            else if ((folder_type == LLFolderType::FT_MARKETPLACE_STOCK) && (depth > 2))
            {
                // If this is a legit but empty stock folder, warn only (listing must stay searchable when out of stock)
                if (cb_msg)
                {
                    std::string message = indent + cat->getName() + LLTrans::getString("Marketplace Validation Error Empty Stock");
                    cb_msg(message,depth,LLError::LEVEL_WARN);
                }
            }
            else if (cb_msg)
            {
                // We warn if there's nothing in a regular folder (may be it's an under construction listing)
                std::string message = indent + cat->getName() + LLTrans::getString("Marketplace Validation Warning Empty");
                cb_msg(message,depth,LLError::LEVEL_WARN);
            }
        }
        else
        {
            // Done with that folder : Print out the folder name unless we already found an error here
            if (cb_msg && result && (depth >= 1))
            {
                std::string message = indent + cat->getName() + LLTrans::getString("Marketplace Validation Log");
                cb_msg(message,depth,LLError::LEVEL_INFO);
            }
        }
    }
    // If we have a single type of items of the right type in the right place, we're done
    else if ((count == 1) && !has_bad_items && (((unique_key == default_key) && (depth > 1)) || ((folder_type == LLFolderType::FT_MARKETPLACE_STOCK) && (depth > 2) && (cat_array->size() == 0))))
    {
        // Done with that folder : Print out the folder name unless we already found an error here
        if (cb_msg && result && (depth >= 1))
        {
            std::string message = indent + cat->getName() + LLTrans::getString("Marketplace Validation Log");
            cb_msg(message,depth,LLError::LEVEL_INFO);
        }
    }
    else
    {
        if (fix_hierarchy && !has_bad_items)
        {
            // Alert the user when an existing stock folder has to be split
            if ((folder_type == LLFolderType::FT_MARKETPLACE_STOCK) && ((count >= 2) || (cat_array->size() > 0)))
            {
                LLNotificationsUtil::add("AlertMerchantStockFolderSplit");
            }
            // If we have more than 1 type of items or we are at the listing level or we have stock/no stock type mismatch, wrap the items in subfolders
            if ((count > 1) || (depth == 1) ||
                ((folder_type == LLFolderType::FT_MARKETPLACE_STOCK) && (unique_key == default_key)) ||
                ((folder_type != LLFolderType::FT_MARKETPLACE_STOCK) && (unique_key != default_key)))
            {
                // Create one folder per vector at the right depth and of the right type
                std::map<U32, std::vector<LLUUID> >::iterator items_vector_it = items_vector.begin();
                while (items_vector_it != items_vector.end())
                {
                    // Create a new folder
                    const LLUUID parent_uuid = (depth > 2 ? viewer_cat->getParentUUID() : viewer_cat->getUUID());
                    const LLUUID origin_uuid = viewer_cat->getUUID();
                    LLViewerInventoryItem* viewer_inv_item = gInventory.getItem(items_vector_it->second.back());
                    std::string folder_name = (depth >= 1 ? viewer_cat->getName() : viewer_inv_item->getName());
                    LLFolderType::EType new_folder_type = (items_vector_it->first == default_key ? LLFolderType::FT_NONE : LLFolderType::FT_MARKETPLACE_STOCK);
                    if (cb_msg)
                    {
                        std::string message = "";
                        if (new_folder_type == LLFolderType::FT_MARKETPLACE_STOCK)
                        {
                            message = indent + folder_name + LLTrans::getString("Marketplace Validation Warning Create Stock");
                        }
                        else
                        {
                            message = indent + folder_name + LLTrans::getString("Marketplace Validation Warning Create Version");
                        }
                        cb_msg(message,depth,LLError::LEVEL_WARN);
                    }

                    pending_callbacks++;
                    std::vector<LLUUID> uuid_vector = items_vector_it->second; // needs to be a copy for lambda
                    gInventory.createNewCategory(
                        parent_uuid,
                        new_folder_type,
                        folder_name,
                        [uuid_vector, cb_result, cb_msg, depth, parent_uuid, origin_uuid, notify_observers](const LLUUID &new_category_id)
                    {
                        // Move each item to the new folder
                        std::vector<LLUUID>::const_reverse_iterator iter = uuid_vector.rbegin();
                        while (iter != uuid_vector.rend())
                        {
                            LLViewerInventoryItem* viewer_inv_item = gInventory.getItem(*iter);
                            if (cb_msg)
                            {
                                std::string indent;
                                for (int i = 1; i < depth; i++)
                                {
                                    indent += "    ";
                                }
                                std::string message = indent + viewer_inv_item->getName() + LLTrans::getString("Marketplace Validation Warning Move");
                                cb_msg(message, depth, LLError::LEVEL_WARN);
                            }
                            gInventory.changeItemParent(viewer_inv_item, new_category_id, true);
                            iter++;
                        }

                        if (origin_uuid != parent_uuid)
                        {
                            // We might have moved last item from a folder, check if it needs to be removed
                            LLViewerInventoryCategory* cat = gInventory.getCategory(origin_uuid);
                            if (cat->getDescendentCount() == 0)
                            {
                                // Remove previous folder if it ends up empty
                                if (cb_msg)
                                {
                                    std::string indent;
                                    for (int i = 1; i < depth; i++)
                                    {
                                        indent += "    ";
                                    }
                                    std::string message = indent + cat->getName() + LLTrans::getString("Marketplace Validation Warning Delete");
                                    cb_msg(message, depth, LLError::LEVEL_WARN);
                                }
                                gInventory.removeCategory(cat->getUUID());
                                if (notify_observers)
                                {
                                    gInventory.notifyObservers();
                                }
                            }
                        }

                        // Next type
                        update_marketplace_category(parent_uuid);
                        update_marketplace_category(new_category_id);
                        if (notify_observers)
                        {
                            gInventory.notifyObservers();
                        }
                        cb_result(0, true);
                    }
                    );
                    items_vector_it++;
                }
            }
            // Stock folder should have no sub folder so reparent those up
            if (folder_type == LLFolderType::FT_MARKETPLACE_STOCK)
            {
                LLUUID parent_uuid = cat->getParentUUID();
                gInventory.getDirectDescendentsOf(cat->getUUID(),cat_array,item_array);
                LLInventoryModel::cat_array_t cat_array_copy = *cat_array;
                for (LLInventoryModel::cat_array_t::iterator iter = cat_array_copy.begin(); iter != cat_array_copy.end(); iter++)
                {
                    LLViewerInventoryCategory * viewer_cat = (LLViewerInventoryCategory *) (*iter);
                    gInventory.changeCategoryParent(viewer_cat, parent_uuid, false);
                    validate_marketplacelistings(viewer_cat, cb_result, cb_msg, fix_hierarchy, depth, false, pending_callbacks, result);
                }
            }
        }
        else if (cb_msg)
        {
            // We are not fixing the hierarchy but reporting problems, report everything we can find
            // Print the folder name
            if (result && (depth >= 1))
            {
                if ((folder_type == LLFolderType::FT_MARKETPLACE_STOCK) && (count >= 2))
                {
                    // Report if a stock folder contains a mix of items
                    result = false;
                    std::string message = indent + cat->getName() + LLTrans::getString("Marketplace Validation Error Mixed Stock");
                    cb_msg(message,depth,LLError::LEVEL_ERROR);
                }
                else if ((folder_type == LLFolderType::FT_MARKETPLACE_STOCK) && (cat_array->size() != 0))
                {
                    // Report if a stock folder contains subfolders
                    result = false;
                    std::string message = indent + cat->getName() + LLTrans::getString("Marketplace Validation Error Subfolder In Stock");
                    cb_msg(message,depth,LLError::LEVEL_ERROR);
                }
                else
                {
                    // Simply print the folder name
                    std::string message = indent + cat->getName() + LLTrans::getString("Marketplace Validation Log");
                    cb_msg(message,depth,LLError::LEVEL_INFO);
                }
            }
            // Scan each item and report if there's a problem
            LLInventoryModel::item_array_t item_array_copy = *item_array;
            for (LLInventoryModel::item_array_t::iterator iter = item_array_copy.begin(); iter != item_array_copy.end(); iter++)
            {
                LLInventoryItem* item = *iter;
                LLViewerInventoryItem * viewer_inv_item = (LLViewerInventoryItem *) item;
                std::string error_msg;
                if (!can_move_to_marketplace(item, error_msg, false))
                {
                    // Report items that shouldn't be there to start with
                    result = false;
                    std::string message = indent + "    " + viewer_inv_item->getName() + LLTrans::getString("Marketplace Validation Error") + " " + error_msg;
                    cb_msg(message,depth,LLError::LEVEL_ERROR);
                }
                else if ((!viewer_inv_item->getPermissions().allowOperationBy(PERM_COPY, gAgent.getID(), gAgent.getGroupID())) && (folder_type != LLFolderType::FT_MARKETPLACE_STOCK))
                {
                    // Report stock items that are misplaced
                    result = false;
                    std::string message = indent + "    " + viewer_inv_item->getName() + LLTrans::getString("Marketplace Validation Error Stock Item");
                    cb_msg(message,depth,LLError::LEVEL_ERROR);
                }
                else if (depth == 1)
                {
                    // Report items not wrapped in version folder
                    result = false;
                    std::string message = indent + "    " + viewer_inv_item->getName() + LLTrans::getString("Marketplace Validation Warning Unwrapped Item");
                    cb_msg(message,depth,LLError::LEVEL_ERROR);
                }
            }
        }
        
        // Clean up
        if (viewer_cat->getDescendentCount() == 0)
        {
            // Remove the current folder if it ends up empty
            if (cb_msg)
            {
                std::string message = indent + viewer_cat->getName() + LLTrans::getString("Marketplace Validation Warning Delete");
                cb_msg(message,depth,LLError::LEVEL_WARN);
            }
            gInventory.removeCategory(cat->getUUID());
            if (notify_observers)
            {
                gInventory.notifyObservers();
            }
            result &=!has_bad_items;
            return;
        }
    }

    // Recursion : Perform the same validation on each nested folder
    gInventory.getDirectDescendentsOf(cat->getUUID(),cat_array,item_array);
	LLInventoryModel::cat_array_t cat_array_copy = *cat_array;
    // Sort the folders in alphabetical order first
    std::sort(cat_array_copy.begin(), cat_array_copy.end(), sort_alpha);
   
	for (LLInventoryModel::cat_array_t::iterator iter = cat_array_copy.begin(); iter != cat_array_copy.end(); iter++)
	{
		LLInventoryCategory* category = *iter;
		validate_marketplacelistings(category, cb_result, cb_msg, fix_hierarchy, depth + 1, false, pending_callbacks, result);
	}

    update_marketplace_category(cat->getUUID(), true, true);
    if (notify_observers)
    {
        gInventory.notifyObservers();
    }
    result &= !has_bad_items;
}

void change_item_parent(const LLUUID& item_id, const LLUUID& new_parent_id)
{
	LLInventoryItem* inv_item = gInventory.getItem(item_id);
	if (inv_item)
	{
		LLInventoryModel::update_list_t update;
		LLInventoryModel::LLCategoryUpdate old_folder(inv_item->getParentUUID(), -1);
		update.push_back(old_folder);
		LLInventoryModel::LLCategoryUpdate new_folder(new_parent_id, 1);
		update.push_back(new_folder);
		gInventory.accountForUpdate(update);

		LLPointer<LLViewerInventoryItem> new_item = new LLViewerInventoryItem(inv_item);
		new_item->setParent(new_parent_id);
		new_item->updateParentOnServer(FALSE);
		gInventory.updateItem(new_item);
		gInventory.notifyObservers();
	}
}

void move_items_to_folder(const LLUUID& new_cat_uuid, const uuid_vec_t& selected_uuids)
{
    for (uuid_vec_t::const_iterator it = selected_uuids.begin(); it != selected_uuids.end(); ++it)
    {
        LLInventoryItem* inv_item = gInventory.getItem(*it);
        if (inv_item)
        {
            change_item_parent(*it, new_cat_uuid);
        }
        else
        {
            LLInventoryCategory* inv_cat = gInventory.getCategory(*it);
            if (inv_cat && !LLFolderType::lookupIsProtectedType(inv_cat->getPreferredType()))
            {
                gInventory.changeCategoryParent((LLViewerInventoryCategory*)inv_cat, new_cat_uuid, false);
            }
        }
    }

    LLFloater* floater_inventory = LLFloaterReg::getInstance("inventory");
    if (!floater_inventory)
    {
        LL_WARNS() << "Could not find My Inventory floater" << LL_ENDL;
        return;
    }
    LLSidepanelInventory *sidepanel_inventory =	LLFloaterSidePanelContainer::getPanel<LLSidepanelInventory>("inventory");
    if (sidepanel_inventory)
    {
        if (sidepanel_inventory->getActivePanel())
        {
            sidepanel_inventory->getActivePanel()->setSelection(new_cat_uuid, TAKE_FOCUS_YES);
            LLFolderViewItem* fv_folder = sidepanel_inventory->getActivePanel()->getItemByID(new_cat_uuid);
            if (fv_folder)
            {
                fv_folder->setOpen(TRUE);
            }
        }
    }
}

bool is_only_cats_selected(const uuid_vec_t& selected_uuids)
{
    for (uuid_vec_t::const_iterator it = selected_uuids.begin(); it != selected_uuids.end(); ++it)
    {
        LLInventoryCategory* inv_cat = gInventory.getCategory(*it);
        if (!inv_cat)
        {
            return false;
        }
    }
    return true;
}

bool is_only_items_selected(const uuid_vec_t& selected_uuids)
{
    for (uuid_vec_t::const_iterator it = selected_uuids.begin(); it != selected_uuids.end(); ++it)
    {
        LLViewerInventoryItem* inv_item = gInventory.getItem(*it);
        if (!inv_item)
        {
            return false;
        }
    }
    return true;
}


void move_items_to_new_subfolder(const uuid_vec_t& selected_uuids, const std::string& folder_name)
{
    LLInventoryObject* first_item = gInventory.getObject(*selected_uuids.begin());
    if (!first_item)
    {
        return;
    }

    inventory_func_type func = boost::bind(&move_items_to_folder, _1, selected_uuids);
    gInventory.createNewCategory(first_item->getParentUUID(), LLFolderType::FT_NONE, folder_name, func);
}

std::string get_category_path(LLUUID cat_id)
{
    LLViewerInventoryCategory *cat = gInventory.getCategory(cat_id);
    std::string localized_cat_name;
    if (!LLTrans::findString(localized_cat_name, "InvFolder " + cat->getName()))
    {
        localized_cat_name = cat->getName();
    }

    if (cat->getParentUUID().notNull())
    {
        return get_category_path(cat->getParentUUID()) + " > " + localized_cat_name;
    }
    else
    {
        return localized_cat_name;
    }
}
// Returns true if the item can be moved to Current Outfit or any outfit folder.
bool can_move_to_outfit(LLInventoryItem* inv_item, BOOL move_is_into_current_outfit)
{
    // <FS:ND> FIRE-8434/BUG-988 Viewer crashes when copying and pasting an empty outfit folder
    if (!inv_item)
        return false;
    // </FS:ND>

    LLInventoryType::EType inv_type = inv_item->getInventoryType();
    if ((inv_type != LLInventoryType::IT_WEARABLE) &&
        (inv_type != LLInventoryType::IT_GESTURE) &&
        (inv_type != LLInventoryType::IT_ATTACHMENT) &&
        (inv_type != LLInventoryType::IT_OBJECT) &&
        (inv_type != LLInventoryType::IT_SNAPSHOT) &&
        (inv_type != LLInventoryType::IT_TEXTURE))
    {
        return false;
    }

    U32 flags = inv_item->getFlags();
    if(flags & LLInventoryItemFlags::II_FLAGS_OBJECT_HAS_MULTIPLE_ITEMS)
    {
        return false;
    }

    if((inv_type == LLInventoryType::IT_TEXTURE) || (inv_type == LLInventoryType::IT_SNAPSHOT))
    {
        return !move_is_into_current_outfit;
    }

    if (move_is_into_current_outfit && get_is_item_worn(inv_item->getUUID()))
    {
        return false;
    }

    return true;
}

// Returns TRUE if item is a landmark or a link to a landmark
// and can be moved to Favorites or Landmarks folder.
bool can_move_to_landmarks(LLInventoryItem* inv_item)
{
    // Need to get the linked item to know its type because LLInventoryItem::getType()
    // returns actual type AT_LINK for links, not the asset type of a linked item.
    if (LLAssetType::AT_LINK == inv_item->getType())
    {
        LLInventoryItem* linked_item = gInventory.getItem(inv_item->getLinkedUUID());
        if (linked_item)
        {
            return LLAssetType::AT_LANDMARK == linked_item->getType();
        }
    }

    return LLAssetType::AT_LANDMARK == inv_item->getType();
}

// Returns true if folder's content can be moved to Current Outfit or any outfit folder.
bool can_move_to_my_outfits(LLInventoryModel* model, LLInventoryCategory* inv_cat, U32 wear_limit)
{
    LLInventoryModel::cat_array_t *cats;
    LLInventoryModel::item_array_t *items;
    model->getDirectDescendentsOf(inv_cat->getUUID(), cats, items);

    if (items->size() > wear_limit)
    {
        return false;
    }

    if (items->size() == 0)
    {
        // Nothing to move(create)
        return false;
    }

    if (cats->size() > 0)
    {
        // We do not allow subfolders in outfits of "My Outfits" yet
        return false;
    }

    LLInventoryModel::item_array_t::iterator iter = items->begin();
    LLInventoryModel::item_array_t::iterator end = items->end();

    while (iter != end)
    {
        LLViewerInventoryItem *item = *iter;
        if (!can_move_to_outfit(item, false))
        {
            return false;
        }
        iter++;
    }

    return true;
}

std::string get_localized_folder_name(LLUUID cat_uuid)
{
    std::string localized_root_name;
    const LLViewerInventoryCategory* cat = gInventory.getCategory(cat_uuid);
    if (cat)
    {
        LLFolderType::EType preferred_type = cat->getPreferredType();

        // Translation of Accessories folder in Library inventory folder
        bool accessories = false;
        if(cat->getName() == "Accessories")
        {
            const LLUUID& parent_folder_id = cat->getParentUUID();
            accessories = (parent_folder_id == gInventory.getLibraryRootFolderID());
        }

        //"Accessories" inventory category has folder type FT_NONE. So, this folder
        //can not be detected as protected with LLFolderType::lookupIsProtectedType
        localized_root_name.assign(cat->getName());
        if (accessories || LLFolderType::lookupIsProtectedType(preferred_type))
        {
            LLTrans::findString(localized_root_name, std::string("InvFolder ") + cat->getName(), LLSD());
        }
    }
    
    return localized_root_name;
}

void new_folder_window(const LLUUID& folder_id)
{
    LLPanelMainInventory::newFolderWindow(folder_id);
}

void ungroup_folder_items(const LLUUID& folder_id)
{
    LLInventoryCategory* inv_cat = gInventory.getCategory(folder_id);
    if (!inv_cat || LLFolderType::lookupIsProtectedType(inv_cat->getPreferredType()))
    {
        return;
    }

    // <FS:Ansariel> FIRE-32736: Add confirmation before ungrouping folder
    LLSD args;
    args["FOLDER_NAME"] = inv_cat->getName();
    LLNotificationsUtil::add("UngroupFolder", args, LLSD(),
        [inv_cat](const LLSD& notification, const LLSD& response)
    {
        S32 opt = LLNotificationsUtil::getSelectedOption(notification, response);
        if (opt == 1)
            return;
    // </FS:Ansariel>

    const LLUUID &new_cat_uuid = inv_cat->getParentUUID();
    LLInventoryModel::cat_array_t* cat_array;
    LLInventoryModel::item_array_t* item_array;
    gInventory.getDirectDescendentsOf(inv_cat->getUUID(), cat_array, item_array);
    LLInventoryModel::cat_array_t cats = *cat_array;
    LLInventoryModel::item_array_t items = *item_array;

    for (LLInventoryModel::cat_array_t::const_iterator cat_iter = cats.begin(); cat_iter != cats.end(); ++cat_iter)
    {
        LLViewerInventoryCategory* cat = *cat_iter;
        if (cat)
        {
            gInventory.changeCategoryParent(cat, new_cat_uuid, false);
        }
    }
    for (LLInventoryModel::item_array_t::const_iterator item_iter = items.begin(); item_iter != items.end(); ++item_iter)
    {
        LLViewerInventoryItem* item = *item_iter;
        if(item)
        {
            gInventory.changeItemParent(item, new_cat_uuid, false);
        }
    }
    gInventory.removeCategory(inv_cat->getUUID());
    gInventory.notifyObservers();

    }); // <FS:Ansariel> FIRE-32736: Add confirmation before ungrouping folder
}

std::string get_searchable_description(LLInventoryModel* model, const LLUUID& item_id)
{
    if (model)
    {
        const LLInventoryItem *item = model->getItem(item_id);
        if(item)
        {
            std::string desc = item->getDescription();
            LLStringUtil::toUpper(desc);
            return desc;
        }
    }
    return LLStringUtil::null;
}

std::string get_searchable_creator_name(LLInventoryModel* model, const LLUUID& item_id)
{
    if (model)
    {
        const LLInventoryItem *item = model->getItem(item_id);
        if(item)
        {
            LLAvatarName av_name;
            // <FS:Beq> Avoid null id requests entering name cache
            //if (LLAvatarNameCache::get(item->getCreatorUUID(), &av_name))
            const auto& creatorId {item->getCreatorUUID()};
            if (creatorId.notNull() && LLAvatarNameCache::get(creatorId, &av_name))
            // </FS:Beq>
            {
                std::string username = av_name.getUserName();
                LLStringUtil::toUpper(username);
                return username;
            }
        }
    }
    return LLStringUtil::null;
}

std::string get_searchable_UUID(LLInventoryModel* model, const LLUUID& item_id)
{
    if (model)
    {
        const LLViewerInventoryItem *item = model->getItem(item_id);
        if(item /*&& (item->getIsFullPerm() || gAgent.isGodlikeWithoutAdminMenuFakery())*/) // Keep it FS-legacy style since we had it like this for ages
        {
            std::string uuid = item->getAssetUUID().asString();
            LLStringUtil::toUpper(uuid);
            return uuid;
        }
    }
    return LLStringUtil::null;
}

bool can_share_item(const LLUUID& item_id)
{
    bool can_share = false;

    if (gInventory.isObjectDescendentOf(item_id, gInventory.getRootFolderID()))
    {
            const LLViewerInventoryItem *item = gInventory.getItem(item_id);
            if (item)
            {
                if (LLInventoryCollectFunctor::itemTransferCommonlyAllowed(item))
                {
                    can_share = LLGiveInventory::isInventoryGiveAcceptable(item);
                }
            }
            else
            {
                can_share = (gInventory.getCategory(item_id) != NULL);
            }

            const LLUUID trash_id = gInventory.findCategoryUUIDForType(LLFolderType::FT_TRASH);
            if ((item_id == trash_id) || gInventory.isObjectDescendentOf(item_id, trash_id))
            {
                can_share = false;
            }
    }

    return can_share;
}
///----------------------------------------------------------------------------
/// LLMarketplaceValidator implementations
///----------------------------------------------------------------------------


LLMarketplaceValidator::LLMarketplaceValidator()
    : mPendingCallbacks(0)
    , mValidationInProgress(false)
{
}

LLMarketplaceValidator::~LLMarketplaceValidator()
{
}

void LLMarketplaceValidator::validateMarketplaceListings(
    const LLUUID &category_id,
    LLMarketplaceValidator::validation_done_callback_t cb_done,
    LLMarketplaceValidator::validation_msg_callback_t cb_msg,
    bool fix_hierarchy,
    S32 depth)
{

    mValidationQueue.emplace(category_id, cb_done, cb_msg, fix_hierarchy, depth);
    if (!mValidationInProgress)
    {
        start();
    }
}

void LLMarketplaceValidator::start()
{
    if (mValidationQueue.empty())
    {
        mValidationInProgress = false;
        return;
    }
    mValidationInProgress = true;

    const ValidationRequest &first = mValidationQueue.front();
    LLViewerInventoryCategory* cat = gInventory.getCategory(first.mCategoryId);
    if (!cat)
    {
        LL_WARNS() << "Tried to validate a folder that doesn't exist" << LL_ENDL;
        if (first.mCbDone)
        {
            first.mCbDone(false);
        }
        mValidationQueue.pop();
        start();
        return;
    }

    validation_result_callback_t result_callback = [](S32 pending, bool result)
    {
        LLMarketplaceValidator* validator = LLMarketplaceValidator::getInstance();
        validator->mPendingCallbacks--; // we just got a callback
        validator->mPendingCallbacks += pending;
        validator->mPendingResult &= result;
        if (validator->mPendingCallbacks <= 0)
        {
            llassert(validator->mPendingCallbacks == 0); // shouldn't be below 0
            const ValidationRequest &first = validator->mValidationQueue.front();
            if (first.mCbDone)
            {
                first.mCbDone(validator->mPendingResult);
            }
            validator->mValidationQueue.pop(); // done;
            validator->start();
        }
    };

    mPendingResult = true;
    mPendingCallbacks = 1; // do '1' in case something decides to callback immediately

    S32 pending_calbacks = 0;
    bool result = true;
    validate_marketplacelistings(
        cat,
        result_callback,
        first.mCbMsg,
        first.mFixHierarchy,
        first.mDepth,
        true,
        pending_calbacks,
        result);

    result_callback(pending_calbacks, result);
}

LLMarketplaceValidator::ValidationRequest::ValidationRequest(
    LLUUID category_id,
    validation_done_callback_t cb_done,
    validation_msg_callback_t cb_msg,
    bool fix_hierarchy,
    S32 depth)
: mCategoryId(category_id)
, mCbDone(cb_done)
, mCbMsg(cb_msg)
, mFixHierarchy(fix_hierarchy)
, mDepth(depth)
{}

///----------------------------------------------------------------------------
/// LLInventoryCollectFunctor implementations
///----------------------------------------------------------------------------

// static
bool LLInventoryCollectFunctor::itemTransferCommonlyAllowed(const LLInventoryItem* item)
{
	if (!item)
		return false;

	switch(item->getType())
	{
		case LLAssetType::AT_OBJECT:
		case LLAssetType::AT_BODYPART:
		case LLAssetType::AT_CLOTHING:
			if (!get_is_item_worn(item->getUUID()))
				return true;
			break;
		default:
			return true;
			break;
	}
	return false;
}

bool LLIsType::operator()(LLInventoryCategory* cat, LLInventoryItem* item)
{
	if(mType == LLAssetType::AT_CATEGORY)
	{
		if(cat) return TRUE;
	}
	if(item)
	{
		if(item->getType() == mType) return TRUE;
	}
	return FALSE;
}

bool LLIsNotType::operator()(LLInventoryCategory* cat, LLInventoryItem* item)
{
	if(mType == LLAssetType::AT_CATEGORY)
	{
		if(cat) return FALSE;
	}
	if(item)
	{
		if(item->getType() == mType) return FALSE;
		else return TRUE;
	}
	return TRUE;
}

bool LLIsOfAssetType::operator()(LLInventoryCategory* cat, LLInventoryItem* item)
{
	if(mType == LLAssetType::AT_CATEGORY)
	{
		if(cat) return TRUE;
	}
	if(item)
	{
		if(item->getActualType() == mType) return TRUE;
	}
	return FALSE;
}

bool LLAssetIDAndTypeMatches::operator()(LLInventoryCategory* cat, LLInventoryItem* item)
{
    if (!item) return false;
    return (item->getActualType() == mType && item->getAssetUUID() == mAssetID);
}

bool LLIsValidItemLink::operator()(LLInventoryCategory* cat, LLInventoryItem* item)
{
	LLViewerInventoryItem *vitem = dynamic_cast<LLViewerInventoryItem*>(item);
	if (!vitem) return false;
	return (vitem->getActualType() == LLAssetType::AT_LINK  && !vitem->getIsBrokenLink());
}

bool LLIsTypeWithPermissions::operator()(LLInventoryCategory* cat, LLInventoryItem* item)
{
	if(mType == LLAssetType::AT_CATEGORY)
	{
		if(cat) 
		{
			return TRUE;
		}
	}
	if(item)
	{
		if(item->getType() == mType)
		{
			LLPermissions perm = item->getPermissions();
			if ((perm.getMaskBase() & mPerm) == mPerm)
			{
				return TRUE;
			}
		}
	}
	return FALSE;
}

bool LLBuddyCollector::operator()(LLInventoryCategory* cat,
								  LLInventoryItem* item)
{
	if(item)
	{
		if((LLAssetType::AT_CALLINGCARD == item->getType())
		   && (!item->getCreatorUUID().isNull())
		   && (item->getCreatorUUID() != gAgent.getID()))
		{
			return true;
		}
	}
	return false;
}


bool LLUniqueBuddyCollector::operator()(LLInventoryCategory* cat,
										LLInventoryItem* item)
{
	if(item)
	{
		if((LLAssetType::AT_CALLINGCARD == item->getType())
 		   && (item->getCreatorUUID().notNull())
 		   && (item->getCreatorUUID() != gAgent.getID()))
		{
			mSeen.insert(item->getCreatorUUID());
			return true;
		}
	}
	return false;
}


bool LLParticularBuddyCollector::operator()(LLInventoryCategory* cat,
											LLInventoryItem* item)
{
	if(item)
	{
		if((LLAssetType::AT_CALLINGCARD == item->getType())
		   && (item->getCreatorUUID() == mBuddyID))
		{
			return TRUE;
		}
	}
	return FALSE;
}


bool LLNameCategoryCollector::operator()(
	LLInventoryCategory* cat, LLInventoryItem* item)
{
	if(cat)
	{
		if (!LLStringUtil::compareInsensitive(mName, cat->getName()))
		{
			return true;
		}
	}
	return false;
}

bool LLFindCOFValidItems::operator()(LLInventoryCategory* cat,
									 LLInventoryItem* item)
{
	// Valid COF items are:
	// - links to wearables (body parts or clothing)
	// - links to attachments
	// - links to gestures
	// - links to ensemble folders
	LLViewerInventoryItem *linked_item = ((LLViewerInventoryItem*)item)->getLinkedItem();
	if (linked_item)
	{
		LLAssetType::EType type = linked_item->getType();
		return (type == LLAssetType::AT_CLOTHING ||
				type == LLAssetType::AT_BODYPART ||
				type == LLAssetType::AT_GESTURE ||
				type == LLAssetType::AT_OBJECT);
	}
	else
	{
		LLViewerInventoryCategory *linked_category = ((LLViewerInventoryItem*)item)->getLinkedCategory();
		// BAP remove AT_NONE support after ensembles are fully working?
		return (linked_category &&
				((linked_category->getPreferredType() == LLFolderType::FT_NONE) ||
				 (LLFolderType::lookupIsEnsembleType(linked_category->getPreferredType()))));
	}
}

bool LLFindBrokenLinks::operator()(LLInventoryCategory* cat,
    LLInventoryItem* item)
{
    // only for broken links getType will be a link
    // otherwise it's supposed to have the type of an item
    // it is linked too
    if (item && LLAssetType::lookupIsLinkType(item->getType()))
    {
        return TRUE;
    }
    return FALSE;
}

bool LLFindWearables::operator()(LLInventoryCategory* cat,
								 LLInventoryItem* item)
{
	if(item)
	{
		if((item->getType() == LLAssetType::AT_CLOTHING)
		   || (item->getType() == LLAssetType::AT_BODYPART))
		{
			return TRUE;
		}
	}
	return FALSE;
}

LLFindWearablesEx::LLFindWearablesEx(bool is_worn, bool include_body_parts)
:	mIsWorn(is_worn)
,	mIncludeBodyParts(include_body_parts)
{}

bool LLFindWearablesEx::operator()(LLInventoryCategory* cat, LLInventoryItem* item)
{
	LLViewerInventoryItem *vitem = dynamic_cast<LLViewerInventoryItem*>(item);
	if (!vitem) return false;

	// Skip non-wearables.
	if (!vitem->isWearableType() && vitem->getType() != LLAssetType::AT_OBJECT && vitem->getType() != LLAssetType::AT_GESTURE)
	{
		return false;
	}

	// Skip body parts if requested.
	if (!mIncludeBodyParts && vitem->getType() == LLAssetType::AT_BODYPART)
	{
		return false;
	}

	// Skip broken links.
	if (vitem->getIsBrokenLink())
	{
		return false;
	}

	return (bool) get_is_item_worn(item->getUUID()) == mIsWorn;
}

bool LLFindWearablesOfType::operator()(LLInventoryCategory* cat, LLInventoryItem* item)
{
	if (!item) return false;
	if (item->getType() != LLAssetType::AT_CLOTHING &&
		item->getType() != LLAssetType::AT_BODYPART)
	{
		return false;
	}

	LLViewerInventoryItem *vitem = dynamic_cast<LLViewerInventoryItem*>(item);
	if (!vitem || vitem->getWearableType() != mWearableType) return false;

	return true;
}

void LLFindWearablesOfType::setType(LLWearableType::EType type)
{
	mWearableType = type;
}

bool LLIsTextureType::operator()(LLInventoryCategory* cat, LLInventoryItem* item)
{
    return item && (item->getType() == LLAssetType::AT_TEXTURE);
}

bool LLFindNonRemovableObjects::operator()(LLInventoryCategory* cat, LLInventoryItem* item)
{
	if (item)
	{
		return !get_is_item_removable(&gInventory, item->getUUID(), true);
	}
	if (cat)
	{
		return !get_is_category_removable(&gInventory, cat->getUUID());
	}

	LL_WARNS() << "Not a category and not an item?" << LL_ENDL;
	return false;
}

// [SL:KB] - Patch: UI-Misc | Checked: 2014-03-02 (Catznip-3.6)
LLFindLandmarks::LLFindLandmarks(bool fFilterDuplicates, bool fFilterSelf)
	: m_fFilterDuplicates(fFilterDuplicates)
	, m_fFilterSelf(fFilterSelf)
{
}

bool LLFindLandmarks::operator()(LLInventoryCategory* cat, LLInventoryItem* item)
{
	if ( (item) && (LLAssetType::AT_LANDMARK == item->getType()) )
	{
		if ( (m_fFilterSelf) && (gAgentID != item->getCreatorUUID()) )
		{
			return false;
		}

		if (m_fFilterDuplicates)
		{
			if (m_AssetIds.end() != std::find(m_AssetIds.begin(), m_AssetIds.end(), item->getAssetUUID()))
				return false;
			m_AssetIds.push_back(item->getAssetUUID());
		}

		return true;
	}
	return false;
}
// [/SL:KB]

///----------------------------------------------------------------------------
/// LLAssetIDMatches 
///----------------------------------------------------------------------------
bool LLAssetIDMatches::operator()(LLInventoryCategory* cat, LLInventoryItem* item)
{
	return (item && item->getAssetUUID() == mAssetID);
}

///----------------------------------------------------------------------------
/// LLLinkedItemIDMatches 
///----------------------------------------------------------------------------
bool LLLinkedItemIDMatches::operator()(LLInventoryCategory* cat, LLInventoryItem* item)
{
	return (item && 
			(item->getIsLinkType()) &&
			(item->getLinkedUUID() == mBaseItemID)); // A linked item's assetID will be the compared-to item's itemID.
}

void LLSaveFolderState::setApply(BOOL apply)
{
	mApply = apply; 
	// before generating new list of open folders, clear the old one
	if(!apply) 
	{
		clearOpenFolders(); 
	}
}

void LLSaveFolderState::doFolder(LLFolderViewFolder* folder)
{
	LLInvFVBridge* bridge = (LLInvFVBridge*)folder->getViewModelItem();
	if(!bridge) return;
	
	if(mApply)
	{
		// we're applying the open state
		LLUUID id(bridge->getUUID());
		if(mOpenFolders.find(id) != mOpenFolders.end())
		{
			if (!folder->isOpen())
			{
				folder->setOpen(TRUE);
			}
		}
		else
		{
			// keep selected filter in its current state, this is less jarring to user
			if (!folder->isSelected() && folder->isOpen())
			{
				folder->setOpen(FALSE);
			}
		}
	}
	else
	{
		// we're recording state at this point
		if(folder->isOpen())
		{
			mOpenFolders.insert(bridge->getUUID());
		}
	}
}

void LLOpenFilteredFolders::doItem(LLFolderViewItem *item)
{
	if (item->passedFilter())
	{
		item->getParentFolder()->setOpenArrangeRecursively(TRUE, LLFolderViewFolder::RECURSE_UP);
	}
}

void LLOpenFilteredFolders::doFolder(LLFolderViewFolder* folder)
{
	if (folder->LLFolderViewItem::passedFilter() && folder->getParentFolder())
	{
		folder->getParentFolder()->setOpenArrangeRecursively(TRUE, LLFolderViewFolder::RECURSE_UP);
	}
	// if this folder didn't pass the filter, and none of its descendants did
	else if (!folder->getViewModelItem()->passedFilter() && !folder->getViewModelItem()->descendantsPassedFilter())
	{
		folder->setOpenArrangeRecursively(FALSE, LLFolderViewFolder::RECURSE_NO);
	}
}

void LLSelectFirstFilteredItem::doItem(LLFolderViewItem *item)
{
	if (item->passedFilter() && !mItemSelected)
	{
		item->getRoot()->setSelection(item, FALSE, FALSE);
		if (item->getParentFolder())
		{
			item->getParentFolder()->setOpenArrangeRecursively(TRUE, LLFolderViewFolder::RECURSE_UP);
		}
		mItemSelected = TRUE;
	}
}

void LLSelectFirstFilteredItem::doFolder(LLFolderViewFolder* folder)
{
	// Skip if folder or item already found, if not filtered or if no parent (root folder is not selectable)
	if (!mFolderSelected && !mItemSelected && folder->LLFolderViewItem::passedFilter() && folder->getParentFolder())
	{
		folder->getRoot()->setSelection(folder, FALSE, FALSE);
		folder->getParentFolder()->setOpenArrangeRecursively(TRUE, LLFolderViewFolder::RECURSE_UP);
		mFolderSelected = TRUE;
	}
}

void LLOpenFoldersWithSelection::doItem(LLFolderViewItem *item)
{
	if (item->getParentFolder() && item->isSelected())
	{
		item->getParentFolder()->setOpenArrangeRecursively(TRUE, LLFolderViewFolder::RECURSE_UP);
	}
}

void LLOpenFoldersWithSelection::doFolder(LLFolderViewFolder* folder)
{
	if (folder->getParentFolder() && folder->isSelected())
	{
		folder->getParentFolder()->setOpenArrangeRecursively(TRUE, LLFolderViewFolder::RECURSE_UP);
	}
}

// Callback for doToSelected if DAMA required...
void LLInventoryAction::callback_doToSelected(const LLSD& notification, const LLSD& response, class LLInventoryModel* model, class LLFolderView* root, const std::string& action)
{
    S32 option = LLNotificationsUtil::getSelectedOption(notification, response);
    if (option == 0) // YES
    {
        doToSelected(model, root, action, FALSE);
    }
}

void LLInventoryAction::callback_copySelected(const LLSD& notification, const LLSD& response, class LLInventoryModel* model, class LLFolderView* root, const std::string& action)
{
    S32 option = LLNotificationsUtil::getSelectedOption(notification, response);
    if (option == 0) // YES, Move no copy item(s)
    {
        doToSelected(model, root, "copy_or_move_to_marketplace_listings", FALSE);
    }
    else if (option == 1) // NO, Don't move no copy item(s) (leave them behind)
    {
        doToSelected(model, root, "copy_to_marketplace_listings", FALSE);
    }
}

// Succeeds iff all selected items are bridges to objects, in which
// case returns their corresponding uuids.
bool get_selection_object_uuids(LLFolderView *root, uuid_vec_t& ids)
{
	uuid_vec_t results;
	S32 non_object = 0;
	LLFolderView::selected_items_t selectedItems = root->getSelectedItems();
	for(LLFolderView::selected_items_t::iterator it = selectedItems.begin(); it != selectedItems.end(); ++it)
	{
		LLObjectBridge *view_model = dynamic_cast<LLObjectBridge *>((*it)->getViewModelItem());

		if(view_model && view_model->getUUID().notNull())
		{
			results.push_back(view_model->getUUID());
		}
		else
		{
			non_object++;
		}
	}
	if (non_object == 0)
	{
		ids = results;
		return true;
	}
	return false;
}


void LLInventoryAction::doToSelected(LLInventoryModel* model, LLFolderView* root, const std::string& action, BOOL user_confirm)
{
	std::set<LLFolderViewItem*> selected_items = root->getSelectionList();
    if (selected_items.empty()
        && action != "wear"
        && action != "wear_add"
        && !isRemoveAction(action))
    {
        // Was item removed while user was checking menu?
        // "wear" and removal exlusions are due to use of
        // getInventorySelectedUUIDs() below
        LL_WARNS("Inventory") << "Menu tried to operate on empty selection" << LL_ENDL;

        if (("copy" == action) || ("cut" == action))
        {
            LLClipboard::instance().reset();
        }

        return;
    }
    
    // Prompt the user and check for authorization for some marketplace active listing edits
	if (user_confirm && (("delete" == action) || ("cut" == action) || ("rename" == action) || ("properties" == action) || ("task_properties" == action) || ("open" == action)))
    {
        std::set<LLFolderViewItem*>::iterator set_iter = selected_items.begin();
        LLFolderViewModelItemInventory * viewModel = NULL;
        for (; set_iter != selected_items.end(); ++set_iter)
        {
            viewModel = dynamic_cast<LLFolderViewModelItemInventory *>((*set_iter)->getViewModelItem());
            if (viewModel && (depth_nesting_in_marketplace(viewModel->getUUID()) >= 0))
            {
                break;
            }
        }
        if (set_iter != selected_items.end())
        {
            if ("open" == action)
            {
                if (get_can_item_be_worn(viewModel->getUUID()))
                {
                    // Wearing an object from any listing, active or not, is verbotten
                    LLNotificationsUtil::add("AlertMerchantListingCannotWear");
                    return;
                }
                // Note: we do not prompt for change when opening items (e.g. textures or note cards) on the marketplace...
            }
            else if (LLMarketplaceData::instance().isInActiveFolder(viewModel->getUUID()) ||
                     LLMarketplaceData::instance().isListedAndActive(viewModel->getUUID()))
            {
                // If item is in active listing, further confirmation is required
                if ((("cut" == action) || ("delete" == action)) && (LLMarketplaceData::instance().isListed(viewModel->getUUID()) || LLMarketplaceData::instance().isVersionFolder(viewModel->getUUID())))
                {
                    // Cut or delete of the active version folder or listing folder itself will unlist the listing so ask that question specifically
                    LLNotificationsUtil::add("ConfirmMerchantUnlist", LLSD(), LLSD(), boost::bind(&LLInventoryAction::callback_doToSelected, _1, _2, model, root, action));
                    return;
                }
                // Any other case will simply modify but not unlist a listing
                LLNotificationsUtil::add("ConfirmMerchantActiveChange", LLSD(), LLSD(), boost::bind(&LLInventoryAction::callback_doToSelected, _1, _2, model, root, action));
                return;
            }
            // Cutting or deleting a whole listing needs confirmation as SLM will be archived and inaccessible to the user
            else if (LLMarketplaceData::instance().isListed(viewModel->getUUID()) && (("cut" == action) || ("delete" == action)))
            {
                LLNotificationsUtil::add("ConfirmListingCutOrDelete", LLSD(), LLSD(), boost::bind(&LLInventoryAction::callback_doToSelected, _1, _2, model, root, action));
                return;
            }
        }
    }
    // Copying to the marketplace needs confirmation if nocopy items are involved
    if (user_confirm && ("copy_to_marketplace_listings" == action))
    {
        std::set<LLFolderViewItem*>::iterator set_iter = selected_items.begin();
        LLFolderViewModelItemInventory * viewModel = dynamic_cast<LLFolderViewModelItemInventory *>((*set_iter)->getViewModelItem());
        if (contains_nocopy_items(viewModel->getUUID()))
        {
            LLNotificationsUtil::add("ConfirmCopyToMarketplace", LLSD(), LLSD(), boost::bind(&LLInventoryAction::callback_copySelected, _1, _2, model, root, action));
            return;
        }
    }
    
    // Keep track of the marketplace folders that will need update of their status/name after the operation is performed
    buildMarketplaceFolders(root);
    
	if ("rename" == action)
	{
		root->startRenamingSelectedItem();
        // Update the marketplace listings that have been affected by the operation
        updateMarketplaceFolders();
		return;
	}
    
	if ("delete" == action)
	{
		const LLUUID &marketplacelistings_id = gInventory.findCategoryUUIDForType(LLFolderType::FT_MARKETPLACE_LISTINGS);
		bool marketplacelistings_item = false;
        bool has_worn = false;
        bool needs_replacement = false;
		LLAllDescendentsPassedFilter f;
		for (std::set<LLFolderViewItem*>::iterator it = selected_items.begin(); (it != selected_items.end()) && (f.allDescendentsPassedFilter()); ++it)
		{
			if (LLFolderViewFolder* folder = dynamic_cast<LLFolderViewFolder*>(*it))
			{
				folder->applyFunctorRecursively(f);
			}
			LLFolderViewModelItemInventory * viewModel = dynamic_cast<LLFolderViewModelItemInventory *>((*it)->getViewModelItem());
            LLUUID obj_id = viewModel->getUUID();
			if (viewModel && gInventory.isObjectDescendentOf(obj_id, marketplacelistings_id))
			{
				marketplacelistings_item = true;
				break;
			}

            LLViewerInventoryCategory* cat = gInventory.getCategory(obj_id);
            if (cat)
            {
                LLInventoryModel::cat_array_t categories;
                LLInventoryModel::item_array_t items;

                gInventory.collectDescendents(obj_id, categories, items, FALSE);

                for (LLInventoryModel::item_array_t::value_type& item : items)
                {
                    if (get_is_item_worn(item))
                    {
                        has_worn = true;
                        LLWearableType::EType type = item->getWearableType();
                        if (type == LLWearableType::WT_SHAPE
                            || type == LLWearableType::WT_SKIN
                            || type == LLWearableType::WT_HAIR
                            || type == LLWearableType::WT_EYES)
                        {
                            needs_replacement = true;
                            break;
                        }
                    }
                }
                if (needs_replacement)
                {
                    break;
                }
            }
            LLViewerInventoryItem* item = gInventory.getItem(obj_id);
            if (item && get_is_item_worn(item))
            {
                has_worn = true;
                LLWearableType::EType type = item->getWearableType();
                if (type == LLWearableType::WT_SHAPE
                    || type == LLWearableType::WT_SKIN
                    || type == LLWearableType::WT_HAIR
                    || type == LLWearableType::WT_EYES)
                {
                    needs_replacement = true;
                    break;
                }
            }
		}
		// Fall through to the generic confirmation if the user choose to ignore the specialized one
        if (needs_replacement)
        {
            LLNotificationsUtil::add("CantDeleteRequiredClothing");
        }
        else if (has_worn)
        {
            LLSD payload;
            payload["has_worn"] = true;
            LLNotificationsUtil::add("DeleteWornItems", LLSD(), payload, boost::bind(&LLInventoryAction::onItemsRemovalConfirmation, _1, _2, root->getHandle()));
        }
		else if ( (!f.allDescendentsPassedFilter()) && !marketplacelistings_item && (!LLNotifications::instance().getIgnored("DeleteFilteredItems")) )
		{
			LLNotificationsUtil::add("DeleteFilteredItems", LLSD(), LLSD(), boost::bind(&LLInventoryAction::onItemsRemovalConfirmation, _1, _2, root->getHandle()));
		}
		else
		{
			// <FS:Ansariel> Undo delete item confirmation per-session annoyance
			//if (!sDeleteConfirmationDisplayed) // ask for the confirmation at least once per session
			//{
			//	LLNotifications::instance().setIgnored("DeleteItems", false);
			//	sDeleteConfirmationDisplayed = true;
			//}
			// </FS:Ansariel>

			LLSD args;
			// <FS:Ansariel> FIRE-31816: Include selection count when deleting more than one object from inventory
			//args["QUESTION"] = LLTrans::getString(root->getSelectedCount() > 1 ? "DeleteItems" :  "DeleteItem");
			LLLocale locale("");
			std::string count_str{};
			S32 selection_count = root->getSelectedCount();
			S32 total_count{ 0 };

			for (const auto item : root->getSelectedItems())
			{
				total_count++;

				LLFolderViewModelItemInventory * view_model = dynamic_cast<LLFolderViewModelItemInventory *>(item->getViewModelItem());
				if (view_model)
				{
					auto cat = model->getCategory(view_model->getUUID());
					if (cat)
					{
						LLInventoryModel::cat_array_t cats;
						LLInventoryModel::item_array_t items;
						model->collectDescendents(cat->getUUID(), cats, items, TRUE);
						total_count += (S32)(cats.size() + items.size());
					}
				}
			}

			LLResMgr::instance().getIntegerString(count_str, selection_count);
			args["COUNT_SELECTION"] = count_str;
			LLResMgr::instance().getIntegerString(count_str, total_count);
			args["COUNT_TOTAL"] = count_str;
			args["QUESTION"] = LLTrans::getString(selection_count > 1 ? "DeleteItems" : "DeleteItem", args);
			// </FS:Ansariel>
			LLNotificationsUtil::add("DeleteItems", args, LLSD(), boost::bind(&LLInventoryAction::onItemsRemovalConfirmation, _1, _2, root->getHandle()));
		}
        // Note: marketplace listings will be updated in the callback if delete confirmed
		return;
	}
	if (("copy" == action) || ("cut" == action))
	{	
		// Clear the clipboard before we start adding things on it
		LLClipboard::instance().reset();
	}
	if ("replace_links" == action)
	{
		LLSD params;
		if (root->getSelectedCount() == 1)
		{
			LLFolderViewItem* folder_item = root->getSelectedItems().front();
			LLInvFVBridge* bridge = (LLInvFVBridge*)folder_item->getViewModelItem();

			if (bridge)
			{
				LLInventoryObject* obj = bridge->getInventoryObject();
				if (obj && obj->getType() != LLAssetType::AT_CATEGORY && obj->getActualType() != LLAssetType::AT_LINK_FOLDER)
				{
					params = LLSD(obj->getUUID());
				}
			}
		}
		LLFloaterReg::showInstance("linkreplace", params);
		return;
	}
	// <FS:Ansariel> Move to default folder
	if ("move_to_default_folder" == action)
	{
		std::set<LLFolderViewItem*> selected_items = root->getSelectionList();
		std::set<LLFolderViewItem*>::iterator set_iter;
		LLUUID outbox_folder_id = model->findCategoryUUIDForType(LLFolderType::FT_OUTBOX);
		LLUUID cof_folder_id = model->findCategoryUUIDForType(LLFolderType::FT_CURRENT_OUTFIT);

		for (set_iter = selected_items.begin(); set_iter != selected_items.end(); ++set_iter)
		{
			LLFolderViewItem* folder_item = *set_iter;
			if (!folder_item)
			{
				continue;
			}

			LLInvFVBridge* bridge = (LLInvFVBridge*)folder_item->getViewModelItem();
			if (!bridge)
			{
				continue;
			}

			LLInventoryObject* obj = bridge->getInventoryObject();
			if (!obj)
			{
				continue;
			}
			
			if (obj->getActualType() == LLAssetType::AT_CATEGORY)
			{
				continue;
			}

			if (model->isObjectDescendentOf(obj->getUUID(), outbox_folder_id) ||
				model->isObjectDescendentOf(obj->getUUID(), cof_folder_id))
			{
				continue;
			}

			if (RlvFolderLocks::instance().hasLockedFolder(RLV_LOCK_ANY) &&
				!RlvFolderLocks::instance().canMoveItem(obj->getUUID(), model->findCategoryUUIDForType(LLFolderType::assetTypeToFolderType(obj->getActualType()) ) ))
			{
				continue;
			}

			LLUUID target_cat_id = model->findCategoryUUIDForType(LLFolderType::assetTypeToFolderType(obj->getActualType()));
			if (target_cat_id.notNull())
			{
				move_inventory_item(gAgentID, gAgentSessionID, obj->getUUID(), target_cat_id, obj->getName(), LLPointer<LLInventoryCallback>(NULL));
			}
		}
		return;
	}
	// </FS:Ansariel>
	// <FS:Ansariel> FIRE-11628: Option to delete broken links from AO folder
	if ("cleanup_broken_links" == action)
	{
		if (root->getSelectedCount() == 1)
		{
			LLFolderViewItem* folder_item = root->getSelectedItems().front();
			LLInvFVBridge* bridge = (LLInvFVBridge*)folder_item->getViewModelItem();

			if (bridge)
			{
				LLInventoryObject* obj = bridge->getInventoryObject();

				LLInventoryModel::cat_array_t cats;
				LLInventoryModel::item_array_t items;
				model->collectDescendents(obj->getUUID(), cats, items, FALSE);
				LLUUID trash_id = model->findCategoryUUIDForType(LLFolderType::FT_TRASH);

				BOOL old_setting = gSavedPerAccountSettings.getBOOL("LockAOFolders");
				gSavedPerAccountSettings.setBOOL("LockAOFolders", FALSE);
				for (LLInventoryModel::item_array_t::iterator it = items.begin(); it != items.end(); ++it)
				{
					if ((*it)->getIsLinkType() && LLAssetType::lookupIsLinkType((*it)->getType()))
					{
						model->removeItem((*it)->getUUID());
					}
				}
				gSavedPerAccountSettings.setBOOL("LockAOFolders", old_setting);
			}
		}
		return;
	}
	// </FS:Ansariel>

	static const std::string change_folder_string = "change_folder_type_";
	if (action.length() > change_folder_string.length() && 
		(action.compare(0,change_folder_string.length(),"change_folder_type_") == 0))
	{
		LLFolderType::EType new_folder_type = LLViewerFolderType::lookupTypeFromXUIName(action.substr(change_folder_string.length()));
		LLFolderViewModelItemInventory* inventory_item = static_cast<LLFolderViewModelItemInventory*>(root->getViewModelItem());
		LLViewerInventoryCategory *cat = model->getCategory(inventory_item->getUUID());
		if (!cat) return;
		cat->changeType(new_folder_type);
        // Update the marketplace listings that have been affected by the operation
        updateMarketplaceFolders();
		return;
	}


	LLMultiPreview* multi_previewp = NULL;
	LLMultiItemProperties* multi_itempropertiesp = nullptr;
	LLMultiProperties* multi_propertiesp = NULL; // <FS:Ansariel> Keep legacy properties floater

	if (("task_open" == action  || "open" == action) && selected_items.size() > 1)
	{
		bool open_multi_preview = true;

		if ("open" == action)
		{
			for (std::set<LLFolderViewItem*>::iterator set_iter = selected_items.begin(); set_iter != selected_items.end(); ++set_iter)
			{
				LLFolderViewItem* folder_item = *set_iter;
				if (folder_item)
				{
					LLInvFVBridge* bridge = dynamic_cast<LLInvFVBridge*>(folder_item->getViewModelItem());
					if (!bridge || !bridge->isMultiPreviewAllowed())
					{
						open_multi_preview = false;
						break;
					}
				}
			}
		}

		if (open_multi_preview)
		{
			multi_previewp = new LLMultiPreview();
			gFloaterView->addChild(multi_previewp);

			LLFloater::setFloaterHost(multi_previewp);
		}

	}
	else if (("task_properties" == action || "properties" == action) && selected_items.size() > 1)
	{
		// <FS:Ansariel> Keep legacy properties floater
		//multi_itempropertiesp = new LLMultiItemProperties("item_properties");
		//gFloaterView->addChild(multi_itempropertiesp);
		//LLFloater::setFloaterHost(multi_itempropertiesp);
		if (gSavedSettings.getBOOL("FSUseLegacyObjectProperties"))
		{
			multi_propertiesp = new LLMultiProperties();
			gFloaterView->addChild(multi_propertiesp);
			LLFloater::setFloaterHost(multi_propertiesp);
		}
		else
		{
			multi_itempropertiesp = new LLMultiItemProperties("item_properties");
			gFloaterView->addChild(multi_itempropertiesp);
			LLFloater::setFloaterHost(multi_itempropertiesp);
		}
		// </FS:Ansariel>
	}

	std::set<LLUUID> selected_uuid_set = LLAvatarActions::getInventorySelectedUUIDs();

    // copy list of applicable items into a vector for bulk handling
    uuid_vec_t ids;
    if (action == "wear" || action == "wear_add")
    {
        const LLUUID trash_id = gInventory.findCategoryUUIDForType(LLFolderType::FT_TRASH);
        const LLUUID mp_id = gInventory.findCategoryUUIDForType(LLFolderType::FT_MARKETPLACE_LISTINGS);
        std::copy_if(selected_uuid_set.begin(),
            selected_uuid_set.end(),
            std::back_inserter(ids),
            [trash_id, mp_id](LLUUID id)
        {
            if (get_is_item_worn(id)
                || LLAppearanceMgr::instance().getIsInCOF(id)
                || gInventory.isObjectDescendentOf(id, trash_id))
            {
                return false;
            }
            if (mp_id.notNull() && gInventory.isObjectDescendentOf(id, mp_id))
            {
                return false;
            }
            LLInventoryObject* obj = (LLInventoryObject*)gInventory.getObject(id);
            if (!obj)
            {
                return false;
            }
            if (obj->getIsLinkType() && gInventory.isObjectDescendentOf(obj->getLinkedUUID(), trash_id))
            {
                return false;
            }
            if (obj->getIsLinkType() && LLAssetType::lookupIsLinkType(obj->getType()))
            {
                // missing
                return false;
            }
            return true;
        }
        );
    }
    else if (isRemoveAction(action))
    {
        std::copy_if(selected_uuid_set.begin(),
            selected_uuid_set.end(),
            std::back_inserter(ids),
            [](LLUUID id)
        {
            return get_is_item_worn(id);
        }
        );
    }
    else
    {
        for (std::set<LLFolderViewItem*>::iterator it = selected_items.begin(), end_it = selected_items.end();
            it != end_it;
            ++it)
        {
            ids.push_back(static_cast<LLFolderViewModelItemInventory*>((*it)->getViewModelItem())->getUUID());
        }
    }

    // Check for actions that get handled in bulk
    if (action == "wear")
    {
        wear_multiple(ids, true);
    }
    else if (action == "wear_add")
    {
        wear_multiple(ids, false);
    }
    else if (isRemoveAction(action))
    {
        LLAppearanceMgr::instance().removeItemsFromAvatar(ids);
    }
    else if ("save_selected_as" == action)
    {
        (new LLDirPickerThread(boost::bind(&LLInventoryAction::saveMultipleTextures, _1, selected_items, model), std::string()))->getFile();
    }
    else if ("new_folder_from_selected" == action)
    {

        LLInventoryObject* first_item = gInventory.getObject(*ids.begin());
        if (!first_item)
        {
            return;
        }
        const LLUUID& parent_uuid = first_item->getParentUUID();
        for (uuid_vec_t::const_iterator it = ids.begin(); it != ids.end(); ++it)
        {
            LLInventoryObject *item = gInventory.getObject(*it);
            if (!item || item->getParentUUID() != parent_uuid)
            {
                LLNotificationsUtil::add("SameFolderRequired");
                return;
            }
        }
        
        LLSD args;
        args["DESC"] = LLTrans::getString("New Folder");
 
        LLNotificationsUtil::add("CreateSubfolder", args, LLSD(),
            [ids](const LLSD& notification, const LLSD& response)
        {
            S32 opt = LLNotificationsUtil::getSelectedOption(notification, response);
            if (opt == 0)
            {
                std::string settings_name = response["message"].asString();

                LLInventoryObject::correctInventoryName(settings_name);
                if (settings_name.empty())
                {
                    settings_name = LLTrans::getString("New Folder");
                }
                move_items_to_new_subfolder(ids, settings_name);
            }
        });
    }
    else if ("ungroup_folder_items" == action)
    {
        if (ids.size() == 1)
        {
            ungroup_folder_items(*ids.begin());
        }
    }
    // <FS:Ansariel> FIRE-22851: Show texture "Save as" file picker subsequently instead all at once
    else if (action == "save_as") // "save_as" is only available for textures as of 01/08/2018
    {
        LLPreviewTexture::saveMultiple(ids);
    }
    // </FS:Ansariel>
    else
    {
        std::set<LLFolderViewItem*>::iterator set_iter;
        for (set_iter = selected_items.begin(); set_iter != selected_items.end(); ++set_iter)
        {
            LLFolderViewItem* folder_item = *set_iter;
            if(!folder_item) continue;
            LLInvFVBridge* bridge = (LLInvFVBridge*)folder_item->getViewModelItem();
            if(!bridge) continue;
            bridge->performAction(model, action);
        }
        if(root->isSingleFolderMode() && selected_items.empty())
        {
            LLInvFVBridge* bridge = (LLInvFVBridge*)root->getViewModelItem();
            if(bridge)
            {
                bridge->performAction(model, action);
            }
        }
    }

    // Update the marketplace listings that have been affected by the operation
    updateMarketplaceFolders();
    
	LLFloater::setFloaterHost(NULL);
	if (multi_previewp)
	{
		multi_previewp->openFloater(LLSD());
	}
	else if (multi_itempropertiesp)
	{
		multi_itempropertiesp->openFloater(LLSD());
	}
	// <FS:Ansariel> Keep legacy properties floater
	else if (multi_propertiesp)
	{
		multi_propertiesp->openFloater(LLSD());
	}
	// </FS:Ansariel>
}

void LLInventoryAction::saveMultipleTextures(const std::vector<std::string>& filenames, std::set<LLFolderViewItem*> selected_items, LLInventoryModel* model)
{
    gSavedSettings.setString("TextureSaveLocation", filenames[0]);
 
    LLMultiPreview* multi_previewp = new LLMultiPreview();
    gFloaterView->addChild(multi_previewp);

    LLFloater::setFloaterHost(multi_previewp);

    std::map<std::string, S32> tex_names_map;
    std::set<LLFolderViewItem*>::iterator set_iter;
   
    for (set_iter = selected_items.begin(); set_iter != selected_items.end(); ++set_iter)
    {
        LLFolderViewItem* folder_item = *set_iter;
        if(!folder_item) continue;
        LLTextureBridge* bridge = (LLTextureBridge*)folder_item->getViewModelItem();
        if(!bridge) continue;

        std::string tex_name = bridge->getName();
        if(!tex_names_map.insert(std::pair<std::string, S32>(tex_name, 0)).second) 
        { 
            tex_names_map[tex_name]++;
            bridge->setFileName(tex_name + llformat("_%.3d", tex_names_map[tex_name]));            
        }
        bridge->performAction(model, "save_selected_as");
    }

    LLFloater::setFloaterHost(NULL);
    if (multi_previewp)
    {
        multi_previewp->openFloater(LLSD());
    }
}

void LLInventoryAction::removeItemFromDND(LLFolderView* root)
{
    if(gAgent.isDoNotDisturb())
    {
        //Get selected items
        LLFolderView::selected_items_t selectedItems = root->getSelectedItems();
        LLFolderViewModelItemInventory * viewModel = NULL;

        //If user is in DND and deletes item, make sure the notification is not displayed by removing the notification
        //from DND history and .xml file. Once this is done, upon exit of DND mode the item deleted will not show a notification.
        for(LLFolderView::selected_items_t::iterator it = selectedItems.begin(); it != selectedItems.end(); ++it)
        {
            viewModel = dynamic_cast<LLFolderViewModelItemInventory *>((*it)->getViewModelItem());

            if(viewModel && viewModel->getUUID().notNull())
            {
                //Will remove the item offer notification
                LLDoNotDisturbNotificationStorage::instance().removeNotification(LLDoNotDisturbNotificationStorage::offerName, viewModel->getUUID());
            }
        }
    }
}

void LLInventoryAction::onItemsRemovalConfirmation(const LLSD& notification, const LLSD& response, LLHandle<LLFolderView> root)
{
	S32 option = LLNotificationsUtil::getSelectedOption(notification, response);
	if (option == 0 && !root.isDead() && !root.get()->isDead())
	{
        bool has_worn = notification["payload"]["has_worn"].asBoolean();
		LLFolderView* folder_root = root.get();
		//Need to remove item from DND before item is removed from root folder view
		//because once removed from root folder view the item is no longer a selected item
		removeItemFromDND(folder_root);

        // removeSelectedItems will change selection, collect worn items beforehand
        uuid_vec_t worn;
        uuid_vec_t item_deletion_list;
        uuid_vec_t cat_deletion_list;
        if (has_worn)
        {
            //Get selected items
            LLFolderView::selected_items_t selectedItems = folder_root->getSelectedItems();

            //If user is in DND and deletes item, make sure the notification is not displayed by removing the notification
            //from DND history and .xml file. Once this is done, upon exit of DND mode the item deleted will not show a notification.
            for (LLFolderView::selected_items_t::iterator it = selectedItems.begin(); it != selectedItems.end(); ++it)
            {
                LLFolderViewModelItemInventory* viewModel = dynamic_cast<LLFolderViewModelItemInventory*>((*it)->getViewModelItem());

                LLUUID obj_id = viewModel->getUUID();
                LLViewerInventoryCategory* cat = gInventory.getCategory(obj_id);
                bool cat_has_worn = false;
                if (cat)
                {
                    LLInventoryModel::cat_array_t categories;
                    LLInventoryModel::item_array_t items;

                    gInventory.collectDescendents(obj_id, categories, items, FALSE);

                    for (LLInventoryModel::item_array_t::value_type& item : items)
                    {
                        if (get_is_item_worn(item))
                        {
                            worn.push_back(item->getUUID());
                            cat_has_worn = true;
                        }
                    }
                    if (cat_has_worn)
                    {
                        cat_deletion_list.push_back(obj_id);
                    }
                }
                LLViewerInventoryItem* item = gInventory.getItem(obj_id);
                if (item && get_is_item_worn(item))
                {
                    worn.push_back(obj_id);
                    item_deletion_list.push_back(obj_id);
                }
            }
        }

        // removeSelectedItems will check if items are worn before deletion,
        // don't 'unwear' yet to prevent race conditions from unwearing
        // and removing simultaneously
        folder_root->removeSelectedItems();

        // unwear then delete the rest
        if (!worn.empty())
        {
            // should fire once after every item gets detached
            LLAppearanceMgr::instance().removeItemsFromAvatar(worn,
                                                              [item_deletion_list, cat_deletion_list]()
                                                              {
                                                                  for (const LLUUID& id : item_deletion_list)
                                                                  {
                                                                      remove_inventory_item(id, NULL);
                                                                  }
                                                                  for (const LLUUID& id : cat_deletion_list)
                                                                  {
                                                                      remove_inventory_category(id, NULL);
                                                                  }
                                                              }, NULL, false);
        }

		// Update the marketplace listings that have been affected by the operation
		updateMarketplaceFolders();
	}
}

void LLInventoryAction::buildMarketplaceFolders(LLFolderView* root)
{
    // Make a list of all marketplace folders containing the elements in the selected list
    // as well as the elements themselves.
    // Once those elements are updated (cut, delete in particular but potentially any action), their
    // containing folder will need to be updated as well as their initially containing folder. For
    // instance, moving a stock folder from a listed folder to another will require an update of the
    // target listing *and* the original listing. So we need to keep track of both.
    // Note: do not however put the marketplace listings root itself in this list or the whole marketplace data will be rebuilt.
    sMarketplaceFolders.clear();
    const LLUUID &marketplacelistings_id = gInventory.findCategoryUUIDForType(LLFolderType::FT_MARKETPLACE_LISTINGS);
    if (marketplacelistings_id.isNull())
    {
    	return;
    }

    std::set<LLFolderViewItem*> selected_items = root->getSelectionList();
    std::set<LLFolderViewItem*>::iterator set_iter = selected_items.begin();
    LLFolderViewModelItemInventory * viewModel = NULL;
    for (; set_iter != selected_items.end(); ++set_iter)
    {
        viewModel = dynamic_cast<LLFolderViewModelItemInventory *>((*set_iter)->getViewModelItem());
        if (!viewModel || !viewModel->getInventoryObject()) continue;
        if (gInventory.isObjectDescendentOf(viewModel->getInventoryObject()->getParentUUID(), marketplacelistings_id))
        {
            const LLUUID &parent_id = viewModel->getInventoryObject()->getParentUUID();
            if (parent_id != marketplacelistings_id)
            {
                sMarketplaceFolders.push_back(parent_id);
            }
            const LLUUID &curr_id = viewModel->getInventoryObject()->getUUID();
            if (curr_id != marketplacelistings_id)
            {
                sMarketplaceFolders.push_back(curr_id);
            }
        }
    }
    // Suppress dupes in the list so we won't update listings twice
    sMarketplaceFolders.sort();
    sMarketplaceFolders.unique();
}

void LLInventoryAction::updateMarketplaceFolders()
{
    while (!sMarketplaceFolders.empty())
    {
        update_marketplace_category(sMarketplaceFolders.back());
        sMarketplaceFolders.pop_back();
    }
}

<|MERGE_RESOLUTION|>--- conflicted
+++ resolved
@@ -96,17 +96,6 @@
 #include "rlvlocks.h"
 // [/RLVa:KB]
 
-<<<<<<< HEAD
-#include <boost/foreach.hpp>
-=======
-// Firestorm includes
-#include "aoengine.h"
-#include "fsfloaterwearablefavorites.h"
-#include "fslslbridge.h"
-#include "llfloatermarketplacelistings.h"
-#include "llfloaterproperties.h"
->>>>>>> 4c6d8f4b
-
 // Firestorm includes
 #include "aoengine.h"
 #include "fsfloaterwearablefavorites.h"
@@ -772,22 +761,6 @@
 	}
 	// </FS> Locked Folders
 
-	// <FS> Locked Folders
-	if (
-		(model->isObjectDescendentOf(id, AOEngine::instance().getAOFolder())
-			&& gSavedPerAccountSettings.getBOOL("LockAOFolders"))
-		||
-		(model->isObjectDescendentOf(id, FSLSLBridge::instance().getBridgeFolder())
-			&& gSavedPerAccountSettings.getBOOL("LockBridgeFolder"))
-		||
-		(model->isObjectDescendentOf(id, FSFloaterWearableFavorites::getFavoritesFolder())
-			&& gSavedPerAccountSettings.getBOOL("LockWearableFavoritesFolders"))
-		)
-	{
-		return FALSE;
-	}
-	// </FS> Locked Folders
-
 	// Disable delete from COF folder; have users explicitly choose "detach/take off",
 	// unless the item is not worn but in the COF (i.e. is bugged).
     const LLViewerInventoryItem* obj = model->getItem(id);
@@ -807,10 +780,6 @@
 	}
 // [/RLVa:KB]
 
-<<<<<<< HEAD
-=======
-	const LLInventoryObject *obj = model->getItem(id);
->>>>>>> 4c6d8f4b
 	if (obj && obj->getIsLinkType())
 	{
 		return true;
@@ -884,30 +853,6 @@
 	{
 		return FALSE;
 	}
-
-// [RLVa:KB] - Checked: 2011-03-29 (RLVa-1.3.0g) | Modified: RLVa-1.3.0g
-	if ( ((RlvActions::isRlvEnabled()) && 
-		 (RlvFolderLocks::instance().hasLockedFolder(RLV_LOCK_ANY)) && (!RlvFolderLocks::instance().canRemoveFolder(id))) )
-	{
-		return FALSE;
-	}
-// [/RLVa:KB]
-
-	// <FS> Locked Folders
-	if (
-		((id == AOEngine::instance().getAOFolder() || model->isObjectDescendentOf(id, AOEngine::instance().getAOFolder()))
-			&& gSavedPerAccountSettings.getBOOL("LockAOFolders"))
-		||
-		((id == FSLSLBridge::instance().getBridgeFolder() || model->isObjectDescendentOf(id, FSLSLBridge::instance().getBridgeFolder()))
-			&& gSavedPerAccountSettings.getBOOL("LockBridgeFolder"))
-		||
-		((id == FSFloaterWearableFavorites::getFavoritesFolder() || model->isObjectDescendentOf(id, FSFloaterWearableFavorites::getFavoritesFolder()))
-			&& gSavedPerAccountSettings.getBOOL("LockWearableFavoritesFolders"))
-		)
-	{
-		return FALSE;
-	}
-	// </FS> Locked Folders
 
 	if (!isAgentAvatarValid()) return FALSE;
 
