/** 
 * @file llinventoryfunctions.cpp
 * @brief Implementation of the inventory view and associated stuff.
 *
 * $LicenseInfo:firstyear=2001&license=viewerlgpl$
 * Second Life Viewer Source Code
 * Copyright (C) 2010, Linden Research, Inc.
 * 
 * This library is free software; you can redistribute it and/or
 * modify it under the terms of the GNU Lesser General Public
 * License as published by the Free Software Foundation;
 * version 2.1 of the License only.
 * 
 * This library is distributed in the hope that it will be useful,
 * but WITHOUT ANY WARRANTY; without even the implied warranty of
 * MERCHANTABILITY or FITNESS FOR A PARTICULAR PURPOSE.  See the GNU
 * Lesser General Public License for more details.
 * 
 * You should have received a copy of the GNU Lesser General Public
 * License along with this library; if not, write to the Free Software
 * Foundation, Inc., 51 Franklin Street, Fifth Floor, Boston, MA  02110-1301  USA
 * 
 * Linden Research, Inc., 945 Battery Street, San Francisco, CA  94111  USA
 * $/LicenseInfo$
 */

#include "llviewerprecompiledheaders.h"

#include <utility> // for std::pair<>

#include "llinventoryfunctions.h"

// library includes
#include "llagent.h"
#include "llagentwearables.h"
#include "llcallingcard.h"
#include "llfloaterreg.h"
#include "llinventorydefines.h"
#include "llsdserialize.h"
#include "llfiltereditor.h"
#include "llspinctrl.h"
#include "llui.h"
#include "message.h"

// newview includes
#include "llappearancemgr.h"
#include "llappviewer.h"
#include "llavataractions.h"
#include "llclipboard.h"
#include "lldirpicker.h"
#include "lldonotdisturbnotificationstorage.h"
#include "llfloatersidepanelcontainer.h"
#include "llfocusmgr.h"
#include "llfolderview.h"
#include "llgesturemgr.h"
#include "lliconctrl.h"
#include "llimview.h"
#include "llinventorybridge.h"
#include "llinventorymodel.h"
#include "llinventorypanel.h"
#include "lllineeditor.h"
#include "llmarketplacenotifications.h"
#include "llmarketplacefunctions.h"
#include "llmenugl.h"
#include "llnotificationsutil.h"
#include "llpanelmaininventory.h"
#include "llpreviewanim.h"
#include "llpreviewgesture.h"
#include "llpreviewnotecard.h"
#include "llpreviewscript.h"
#include "llpreviewsound.h"
#include "llpreviewtexture.h"
#include "llresmgr.h"
#include "llscrollbar.h"
#include "llscrollcontainer.h"
#include "llselectmgr.h"
#include "llsidepanelinventory.h"
#include "lltabcontainer.h"
#include "lltooldraganddrop.h"
#include "lltrans.h"
#include "lluictrlfactory.h"
#include "llviewermenu.h"
#include "llviewermessage.h"
#include "llviewerfoldertype.h"
#include "llviewerobjectlist.h"
#include "llviewerregion.h"
#include "llviewerwindow.h"
#include "llvoavatarself.h"
#include "llwearablelist.h"
// [RLVa:KB] - Checked: 2011-05-22 (RLVa-1.3.1a)
#include "rlvactions.h"
#include "rlvhandler.h"
#include "rlvlocks.h"
// [/RLVa:KB]

#include <boost/foreach.hpp>

// Firestorm includes
#include "aoengine.h"
#include "fsfloaterwearablefavorites.h"
#include "fslslbridge.h"

BOOL LLInventoryState::sWearNewClothing = FALSE;
LLUUID LLInventoryState::sWearNewClothingTransactionID;
std::list<LLUUID> LLInventoryAction::sMarketplaceFolders;

// Helper function : callback to update a folder after inventory action happened in the background
void update_folder_cb(const LLUUID& dest_folder)
{
    LLViewerInventoryCategory* dest_cat = gInventory.getCategory(dest_folder);
    gInventory.updateCategory(dest_cat);
    gInventory.notifyObservers();
}

// Helper function : Count only the copyable items, i.e. skip the stock items (which are no copy)
S32 count_copyable_items(LLInventoryModel::item_array_t& items)
{
    S32 count = 0;
    for (LLInventoryModel::item_array_t::const_iterator it = items.begin(); it != items.end(); ++it)
    {
        LLViewerInventoryItem* item = *it;
        if (item->getPermissions().allowOperationBy(PERM_COPY, gAgent.getID(), gAgent.getGroupID()))
        {
            count++;
        }
    }
    return count;
}

// Helper function : Count only the non-copyable items, i.e. the stock items, skip the others
S32 count_stock_items(LLInventoryModel::item_array_t& items)
{
    S32 count = 0;
    for (LLInventoryModel::item_array_t::const_iterator it = items.begin(); it != items.end(); ++it)
    {
        LLViewerInventoryItem* item = *it;
        if (!item->getPermissions().allowOperationBy(PERM_COPY, gAgent.getID(), gAgent.getGroupID()))
        {
            count++;
        }
    }
    return count;
}

// Helper function : Count the number of stock folders
S32 count_stock_folders(LLInventoryModel::cat_array_t& categories)
{
    S32 count = 0;
    for (LLInventoryModel::cat_array_t::const_iterator it = categories.begin(); it != categories.end(); ++it)
    {
        LLInventoryCategory* cat = *it;
        if (cat->getPreferredType() == LLFolderType::FT_MARKETPLACE_STOCK)
        {
            count++;
        }
    }
    return count;
}

// Helper funtion : Count the number of items (not folders) in the descending hierarchy
S32 count_descendants_items(const LLUUID& cat_id)
{
	LLInventoryModel::cat_array_t* cat_array;
	LLInventoryModel::item_array_t* item_array;
	gInventory.getDirectDescendentsOf(cat_id,cat_array,item_array);
    
    S32 count = item_array->size();
    
    LLInventoryModel::cat_array_t cat_array_copy = *cat_array;
	for (LLInventoryModel::cat_array_t::iterator iter = cat_array_copy.begin(); iter != cat_array_copy.end(); iter++)
    {
		LLViewerInventoryCategory* category = *iter;
        count += count_descendants_items(category->getUUID());
    }
    
    return count;
}

// Helper function : Returns true if the hierarchy contains nocopy items
bool contains_nocopy_items(const LLUUID& id)
{
    LLInventoryCategory* cat = gInventory.getCategory(id);

    if (cat)
    {
        // Get the content
        LLInventoryModel::cat_array_t* cat_array;
        LLInventoryModel::item_array_t* item_array;
        gInventory.getDirectDescendentsOf(id,cat_array,item_array);
        
        // Check all the items: returns true upon encountering a nocopy item
        for (LLInventoryModel::item_array_t::iterator iter = item_array->begin(); iter != item_array->end(); iter++)
        {
            LLInventoryItem* item = *iter;
            LLViewerInventoryItem * inv_item = (LLViewerInventoryItem *) item;
            if (!inv_item->getPermissions().allowOperationBy(PERM_COPY, gAgent.getID(), gAgent.getGroupID()))
            {
                return true;
            }
        }
        
        // Check all the sub folders recursively
        for (LLInventoryModel::cat_array_t::iterator iter = cat_array->begin(); iter != cat_array->end(); iter++)
        {
            LLViewerInventoryCategory* cat = *iter;
            if (contains_nocopy_items(cat->getUUID()))
            {
                return true;
            }
        }
    }
    else
    {
		LLInventoryItem* item = gInventory.getItem(id);
        LLViewerInventoryItem * inv_item = (LLViewerInventoryItem *) item;
        if (!inv_item->getPermissions().allowOperationBy(PERM_COPY, gAgent.getID(), gAgent.getGroupID()))
        {
            return true;
        }
    }
    
    // Exit without meeting a nocopy item
    return false;
}

// Generates a string containing the path to the item specified by
// item_id.
void append_path(const LLUUID& id, std::string& path)
{
	std::string temp;
	const LLInventoryObject* obj = gInventory.getObject(id);
	LLUUID parent_id;
	if(obj) parent_id = obj->getParentUUID();
	std::string forward_slash("/");
	while(obj)
	{
		obj = gInventory.getCategory(parent_id);
		if(obj)
		{
			temp.assign(forward_slash + obj->getName() + temp);
			parent_id = obj->getParentUUID();
		}
	}
	path.append(temp);
}

void update_marketplace_folder_hierarchy(const LLUUID cat_id)
{
    // When changing the marketplace status of a folder, the only thing that needs to happen is
    // for all observers of the folder to, possibly, change the display label of the folder
    // so that's the only thing we change on the update mask.
    gInventory.addChangedMask(LLInventoryObserver::LABEL, cat_id);

    // Update all descendent folders down
	LLInventoryModel::cat_array_t* cat_array;
	LLInventoryModel::item_array_t* item_array;
	gInventory.getDirectDescendentsOf(cat_id,cat_array,item_array);
    
    LLInventoryModel::cat_array_t cat_array_copy = *cat_array;
    for (LLInventoryModel::cat_array_t::iterator iter = cat_array_copy.begin(); iter != cat_array_copy.end(); iter++)
    {
        LLInventoryCategory* category = *iter;
        update_marketplace_folder_hierarchy(category->getUUID());
    }
    return;
}

void update_marketplace_category(const LLUUID& cur_uuid, bool perform_consistency_enforcement, bool skip_clear_listing)
{
    // When changing the marketplace status of an item, we usually have to change the status of all
    // folders in the same listing. This is because the display of each folder is affected by the
    // overall status of the whole listing.
    // Consequently, the only way to correctly update an item anywhere in the marketplace is to 
    // update the whole listing from its listing root.
    // This is not as bad as it seems as we only update folders, not items, and the folder nesting depth 
    // is limited to 4.
    // We also take care of degenerated cases so we don't update all folders in the inventory by mistake.

    if (cur_uuid.isNull()
        || gInventory.getCategory(cur_uuid) == NULL
        || gInventory.getCategory(cur_uuid)->getVersion() == LLViewerInventoryCategory::VERSION_UNKNOWN)
    {
        return;
    }
    
    // Grab marketplace listing data for this item
    S32 depth = depth_nesting_in_marketplace(cur_uuid);
    if (depth > 0)
    {
        // Retrieve the listing uuid this object is in
        LLUUID listing_uuid = nested_parent_id(cur_uuid, depth);
        LLViewerInventoryCategory* listing_cat = gInventory.getCategory(listing_uuid);
        bool listing_cat_loaded = listing_cat != NULL && listing_cat->getVersion() != LLViewerInventoryCategory::VERSION_UNKNOWN;
    
        // Verify marketplace data consistency for this listing
        if (perform_consistency_enforcement
            && listing_cat_loaded
            && LLMarketplaceData::instance().isListed(listing_uuid))
        {
            LLUUID version_folder_uuid = LLMarketplaceData::instance().getVersionFolder(listing_uuid);
            S32 version_depth = depth_nesting_in_marketplace(version_folder_uuid);
            if (version_folder_uuid.notNull() && (!gInventory.isObjectDescendentOf(version_folder_uuid, listing_uuid) || (version_depth != 2)))
            {
                LL_INFOS("SLM") << "Unlist and clear version folder as the version folder is not at the right place anymore!!" << LL_ENDL;
                LLMarketplaceData::instance().setVersionFolder(listing_uuid, LLUUID::null,1);
            }
            else if (version_folder_uuid.notNull()
                     && gInventory.isCategoryComplete(version_folder_uuid)
                     && LLMarketplaceData::instance().getActivationState(version_folder_uuid)
                     && (count_descendants_items(version_folder_uuid) == 0)
                     && !LLMarketplaceData::instance().isUpdating(version_folder_uuid,version_depth))
            {
                LL_INFOS("SLM") << "Unlist as the version folder is empty of any item!!" << LL_ENDL;
                LLNotificationsUtil::add("AlertMerchantVersionFolderEmpty");
                LLMarketplaceData::instance().activateListing(listing_uuid, false,1);
            }
        }
    
        // Check if the count on hand needs to be updated on SLM
        if (perform_consistency_enforcement
            && listing_cat_loaded
            && (compute_stock_count(listing_uuid) != LLMarketplaceData::instance().getCountOnHand(listing_uuid)))
        {
            LLMarketplaceData::instance().updateCountOnHand(listing_uuid,1);
        }
        // Update all descendents starting from the listing root
        update_marketplace_folder_hierarchy(listing_uuid);
    }
    else if (depth == 0)
    {
        // If this is the marketplace listings root itself, update all descendents
        if (gInventory.getCategory(cur_uuid))
        {
            update_marketplace_folder_hierarchy(cur_uuid);
        }
    }
    else
    {
        // If the folder is outside the marketplace listings root, clear its SLM data if needs be
        if (perform_consistency_enforcement && !skip_clear_listing && LLMarketplaceData::instance().isListed(cur_uuid))
        {
            LL_INFOS("SLM") << "Disassociate as the listing folder is not under the marketplace folder anymore!!" << LL_ENDL;
            LLMarketplaceData::instance().clearListing(cur_uuid);
        }
        // Update all descendents if this is a category
        if (gInventory.getCategory(cur_uuid))
        {
            update_marketplace_folder_hierarchy(cur_uuid);
        }
    }

    return;
}

// Iterate through the marketplace and flag for label change all categories that countain a stock folder (i.e. stock folders and embedding folders up the hierarchy)
void update_all_marketplace_count(const LLUUID& cat_id)
{
    // Get all descendent folders down
	LLInventoryModel::cat_array_t* cat_array;
	LLInventoryModel::item_array_t* item_array;
	gInventory.getDirectDescendentsOf(cat_id,cat_array,item_array);
    
    LLInventoryModel::cat_array_t cat_array_copy = *cat_array;
    for (LLInventoryModel::cat_array_t::iterator iter = cat_array_copy.begin(); iter != cat_array_copy.end(); iter++)
    {
        LLInventoryCategory* category = *iter;
        if (category->getPreferredType() == LLFolderType::FT_MARKETPLACE_STOCK)
        {
            // Listing containing stock folders needs to be updated but not others
            // Note: we take advantage of the fact that stock folder *do not* contain sub folders to avoid a recursive call here
            update_marketplace_category(category->getUUID());
        }
        else
        {
            // Explore the contained folders recursively
            update_all_marketplace_count(category->getUUID());
        }
    }
}

void update_all_marketplace_count()
{
    // Get the marketplace root and launch the recursive exploration
    const LLUUID marketplace_listings_uuid = gInventory.findCategoryUUIDForType(LLFolderType::FT_MARKETPLACE_LISTINGS, false);
    if (!marketplace_listings_uuid.isNull())
    {
        update_all_marketplace_count(marketplace_listings_uuid);
    }
    return;
}

//void rename_category(LLInventoryModel* model, const LLUUID& cat_id, const std::string& new_name)
// [RLVa:KB] - Checked: RLVa-2.3 (Give-to-#RLV)
void rename_category(LLInventoryModel* model, const LLUUID& cat_id, const std::string& new_name, LLPointer<LLInventoryCallback> cb)
// [/RLVa:KB]
{
	LLViewerInventoryCategory* cat;

	if (!model ||
		!get_is_category_renameable(model, cat_id) ||
		(cat = model->getCategory(cat_id)) == NULL ||
		cat->getName() == new_name)
	{
		return;
	}

	LLSD updates;
	updates["name"] = new_name;
// [RLVa:KB] - Checked: RLVa-2.3 (Give-to-#RLV)
	update_inventory_category(cat_id, updates, cb);
// [/RLVa:KB]
//	update_inventory_category(cat_id, updates, NULL);
}

void copy_inventory_category(LLInventoryModel* model,
							 LLViewerInventoryCategory* cat,
							 const LLUUID& parent_id,
							 const LLUUID& root_copy_id,
							 bool move_no_copy_items )
{
	// Create the initial folder
	inventory_func_type func = boost::bind(&copy_inventory_category_content, _1, model, cat, root_copy_id, move_no_copy_items);
	gInventory.createNewCategory(parent_id, LLFolderType::FT_NONE, cat->getName(), func);
}

void copy_inventory_category_content(const LLUUID& new_cat_uuid, LLInventoryModel* model, LLViewerInventoryCategory* cat, const LLUUID& root_copy_id, bool move_no_copy_items)
{
	model->notifyObservers();

	// We need to exclude the initial root of the copy to avoid recursively copying the copy, etc...
	LLUUID root_id = (root_copy_id.isNull() ? new_cat_uuid : root_copy_id);

	// Get the content of the folder
	LLInventoryModel::cat_array_t* cat_array;
	LLInventoryModel::item_array_t* item_array;
	gInventory.getDirectDescendentsOf(cat->getUUID(), cat_array, item_array);

	// If root_copy_id is null, tell the marketplace model we'll be waiting for new items to be copied over for this folder
	if (root_copy_id.isNull())
	{
		LLMarketplaceData::instance().setValidationWaiting(root_id, count_descendants_items(cat->getUUID()));
	}

	// Copy all the items
	LLInventoryModel::item_array_t item_array_copy = *item_array;
	for (LLInventoryModel::item_array_t::iterator iter = item_array_copy.begin(); iter != item_array_copy.end(); iter++)
	{
		LLInventoryItem* item = *iter;
		LLPointer<LLInventoryCallback> cb = new LLBoostFuncInventoryCallback(boost::bind(update_folder_cb, new_cat_uuid));

		if (item->getIsLinkType())
		{
			link_inventory_object(new_cat_uuid, item->getLinkedUUID(), cb);
		}
		else if (!item->getPermissions().allowOperationBy(PERM_COPY, gAgent.getID(), gAgent.getGroupID()))
		{
			// If the item is nocopy, we do nothing or, optionally, move it
			if (move_no_copy_items)
			{
				// Reparent the item
				LLViewerInventoryItem * viewer_inv_item = (LLViewerInventoryItem *)item;
				gInventory.changeItemParent(viewer_inv_item, new_cat_uuid, true);
			}
			// Decrement the count in root_id since that one item won't be copied over
			LLMarketplaceData::instance().decrementValidationWaiting(root_id);
		}
		else
		{
			copy_inventory_item(
				gAgent.getID(),
				item->getPermissions().getOwner(),
				item->getUUID(),
				new_cat_uuid,
				std::string(),
				cb);
		}
	}

	// Copy all the folders
	LLInventoryModel::cat_array_t cat_array_copy = *cat_array;
	for (LLInventoryModel::cat_array_t::iterator iter = cat_array_copy.begin(); iter != cat_array_copy.end(); iter++)
	{
		LLViewerInventoryCategory* category = *iter;
		if (category->getUUID() != root_id)
		{
			copy_inventory_category(model, category, new_cat_uuid, root_id, move_no_copy_items);
		}
	}
}

class LLInventoryCollectAllItems : public LLInventoryCollectFunctor
{
public:
	virtual bool operator()(LLInventoryCategory* cat, LLInventoryItem* item)
	{
		return true;
	}
};

BOOL get_is_parent_to_worn_item(const LLUUID& id)
{
	const LLViewerInventoryCategory* cat = gInventory.getCategory(id);
	if (!cat)
	{
		return FALSE;
	}

	LLInventoryModel::cat_array_t cats;
	LLInventoryModel::item_array_t items;
	LLInventoryCollectAllItems collect_all;
	gInventory.collectDescendentsIf(LLAppearanceMgr::instance().getCOF(), cats, items, LLInventoryModel::EXCLUDE_TRASH, collect_all);

	for (LLInventoryModel::item_array_t::const_iterator it = items.begin(); it != items.end(); ++it)
	{
		const LLViewerInventoryItem * const item = *it;

		llassert(item->getIsLinkType());

		LLUUID linked_id = item->getLinkedUUID();
		const LLViewerInventoryItem * const linked_item = gInventory.getItem(linked_id);

		if (linked_item)
		{
			LLUUID parent_id = linked_item->getParentUUID();

			while (!parent_id.isNull())
			{
				LLInventoryCategory * parent_cat = gInventory.getCategory(parent_id);

				if (cat == parent_cat)
				{
					return TRUE;
				}

				parent_id = parent_cat->getParentUUID();
			}
		}
	}

	return FALSE;
}

BOOL get_is_item_worn(const LLUUID& id)
{
	const LLViewerInventoryItem* item = gInventory.getItem(id);
	if (!item)
		return FALSE;

	// Consider the item as worn if it has links in COF.
// [SL:KB] - The code below causes problems across the board so it really just needs to go
//	if (LLAppearanceMgr::instance().isLinkedInCOF(id))
//	{
//		return TRUE;
//	}

	switch(item->getType())
	{
		case LLAssetType::AT_OBJECT:
		{
			if (isAgentAvatarValid() && gAgentAvatarp->isWearingAttachment(item->getLinkedUUID()))
				return TRUE;
			break;
		}
		case LLAssetType::AT_BODYPART:
		case LLAssetType::AT_CLOTHING:
			if(gAgentWearables.isWearingItem(item->getLinkedUUID()))
				return TRUE;
			break;
		case LLAssetType::AT_GESTURE:
			if (LLGestureMgr::instance().isGestureActive(item->getLinkedUUID()))
				return TRUE;
			break;
		default:
			break;
	}
	return FALSE;
}

BOOL get_can_item_be_worn(const LLUUID& id)
{
	const LLViewerInventoryItem* item = gInventory.getItem(id);
	if (!item)
		return FALSE;

	if (LLAppearanceMgr::instance().isLinkedInCOF(item->getLinkedUUID()))
	{
		// an item having links in COF (i.e. a worn item)
		return FALSE;
	}

	if (gInventory.isObjectDescendentOf(id, LLAppearanceMgr::instance().getCOF()))
	{
		// a non-link object in COF (should not normally happen)
		return FALSE;
	}
	
	const LLUUID trash_id = gInventory.findCategoryUUIDForType(
			LLFolderType::FT_TRASH);

	// item can't be worn if base obj in trash, see EXT-7015
	if (gInventory.isObjectDescendentOf(item->getLinkedUUID(),
			trash_id))
	{
		return false;
	}

	switch(item->getType())
	{
		case LLAssetType::AT_OBJECT:
		{
			if (isAgentAvatarValid() && gAgentAvatarp->isWearingAttachment(item->getLinkedUUID()))
			{
				// Already being worn
				return FALSE;
			}
			else
			{
				// Not being worn yet.
				return TRUE;
			}
			break;
		}
		case LLAssetType::AT_BODYPART:
		case LLAssetType::AT_CLOTHING:
			if(gAgentWearables.isWearingItem(item->getLinkedUUID()))
			{
				// Already being worn
				return FALSE;
			}
			else
			{
				// Not being worn yet.
				return TRUE;
			}
			break;
		default:
			break;
	}
	return FALSE;
}

BOOL get_is_item_removable(const LLInventoryModel* model, const LLUUID& id)
{
	if (!model)
	{
		return FALSE;
	}

	// Can't delete an item that's in the library.
	if (!model->isObjectDescendentOf(id, gInventory.getRootFolderID()))
	{
		return FALSE;
	}

	// <FS> Locked Folders
	if (
		(model->isObjectDescendentOf(id, AOEngine::instance().getAOFolder())
			&& gSavedPerAccountSettings.getBOOL("LockAOFolders"))
		||
		(model->isObjectDescendentOf(id, FSLSLBridge::instance().getBridgeFolder())
			&& gSavedPerAccountSettings.getBOOL("LockBridgeFolder"))
		||
		(model->isObjectDescendentOf(id, FSFloaterWearableFavorites::getFavoritesFolder())
			&& gSavedPerAccountSettings.getBOOL("LockWearableFavoritesFolders"))
		)
	{
		return FALSE;
	}
	// </FS> Locked Folders

	// Disable delete from COF folder; have users explicitly choose "detach/take off",
	// unless the item is not worn but in the COF (i.e. is bugged).
	if (LLAppearanceMgr::instance().getIsProtectedCOFItem(id))
	{
		if (get_is_item_worn(id))
		{
			return FALSE;
		}
	}

// [RLVa:KB] - Checked: 2011-03-29 (RLVa-1.3.0g) | Modified: RLVa-1.3.0g
	if ( (RlvActions::isRlvEnabled()) && 
		 (RlvFolderLocks::instance().hasLockedFolder(RLV_LOCK_ANY)) && (!RlvFolderLocks::instance().canRemoveItem(id)) )
	{
		return FALSE;
	}
// [/RLVa:KB]

	const LLInventoryObject *obj = model->getItem(id);
	if (obj && obj->getIsLinkType())
	{
		return TRUE;
	}
	if (get_is_item_worn(id))
	{
		return FALSE;
	}
	return TRUE;
}

bool get_is_item_editable(const LLUUID& inv_item_id)
{
	if (const LLInventoryItem* inv_item = gInventory.getLinkedItem(inv_item_id))
	{
		switch (inv_item->getType())
		{
			case LLAssetType::AT_BODYPART:
			case LLAssetType::AT_CLOTHING:
				return gAgentWearables.isWearableModifiable(inv_item_id);
			case LLAssetType::AT_OBJECT:
// [RLVa:KB] - @touch*
				return (!RlvActions::isRlvEnabled()) || ((isAgentAvatarValid()) && (RlvActions::canEdit(gAgentAvatarp->getWornAttachment(inv_item_id))));
// [/RLVa:KB]
//				return true;
			default:
                return false;;
		}
	}
	return gAgentAvatarp->getWornAttachment(inv_item_id) != nullptr;
}

void handle_item_edit(const LLUUID& inv_item_id)
{
	if (get_is_item_editable(inv_item_id))
	{
		if (const LLInventoryItem* inv_item = gInventory.getLinkedItem(inv_item_id))
		{
			switch (inv_item->getType())
			{
				case LLAssetType::AT_BODYPART:
				case LLAssetType::AT_CLOTHING:
					LLAgentWearables::editWearable(inv_item_id);
					break;
				case LLAssetType::AT_OBJECT:
					handle_attachment_edit(inv_item_id);
					break;
				default:
					break;
			}
		}
		else
		{
			handle_attachment_edit(inv_item_id);
		}
	}
}

BOOL get_is_category_removable(const LLInventoryModel* model, const LLUUID& id)
{
	// NOTE: This function doesn't check the folder's children.
	// See LLFolderBridge::isItemRemovable for a function that does
	// consider the children.

	if (!model)
	{
		return FALSE;
	}

	if (!model->isObjectDescendentOf(id, gInventory.getRootFolderID()))
	{
		return FALSE;
	}

// [RLVa:KB] - Checked: 2011-03-29 (RLVa-1.3.0g) | Modified: RLVa-1.3.0g
	if ( ((RlvActions::isRlvEnabled()) && 
		 (RlvFolderLocks::instance().hasLockedFolder(RLV_LOCK_ANY)) && (!RlvFolderLocks::instance().canRemoveFolder(id))) )
	{
		return FALSE;
	}
// [/RLVa:KB]

	// <FS> Locked Folders
	if (
		((id == AOEngine::instance().getAOFolder() || model->isObjectDescendentOf(id, AOEngine::instance().getAOFolder()))
			&& gSavedPerAccountSettings.getBOOL("LockAOFolders"))
		||
		((id == FSLSLBridge::instance().getBridgeFolder() || model->isObjectDescendentOf(id, FSLSLBridge::instance().getBridgeFolder()))
			&& gSavedPerAccountSettings.getBOOL("LockBridgeFolder"))
		||
		((id == FSFloaterWearableFavorites::getFavoritesFolder() || model->isObjectDescendentOf(id, FSFloaterWearableFavorites::getFavoritesFolder()))
			&& gSavedPerAccountSettings.getBOOL("LockWearableFavoritesFolders"))
		)
	{
		return FALSE;
	}
	// </FS> Locked Folders

	if (!isAgentAvatarValid()) return FALSE;

	const LLInventoryCategory* category = model->getCategory(id);
	if (!category)
	{
		return FALSE;
	}

	const LLFolderType::EType folder_type = category->getPreferredType();
	
	if (LLFolderType::lookupIsProtectedType(folder_type))
	{
		return FALSE;
	}

	// Can't delete the outfit that is currently being worn.
	if (folder_type == LLFolderType::FT_OUTFIT)
	{
		const LLViewerInventoryItem *base_outfit_link = LLAppearanceMgr::instance().getBaseOutfitLink();
		if (base_outfit_link && (category == base_outfit_link->getLinkedCategory()))
		{
			return FALSE;
		}
	}

	return TRUE;
}

BOOL get_is_category_renameable(const LLInventoryModel* model, const LLUUID& id)
{
	if (!model)
	{
		return FALSE;
	}

// [RLVa:KB] - Checked: 2011-03-29 (RLVa-1.3.0g) | Modified: RLVa-1.3.0g
	if ( (RlvActions::isRlvEnabled()) && (model == &gInventory) && (!RlvFolderLocks::instance().canRenameFolder(id)) )
	{
		return FALSE;
	}
// [/RLVa:KB]

	// <FS> Locked Folders
	if (
		((id == AOEngine::instance().getAOFolder() || model->isObjectDescendentOf(id, AOEngine::instance().getAOFolder()))
			&& gSavedPerAccountSettings.getBOOL("LockAOFolders"))
		||
		((id == FSLSLBridge::instance().getBridgeFolder() || model->isObjectDescendentOf(id, FSLSLBridge::instance().getBridgeFolder()))
			&& gSavedPerAccountSettings.getBOOL("LockBridgeFolder"))
		||
		((id == FSFloaterWearableFavorites::getFavoritesFolder() || model->isObjectDescendentOf(id, FSFloaterWearableFavorites::getFavoritesFolder()))
			&& gSavedPerAccountSettings.getBOOL("LockWearableFavoritesFolders"))
		)
	{
		return FALSE;
	}
	// </FS> Locked Folders

	LLViewerInventoryCategory* cat = model->getCategory(id);

	if (cat && !LLFolderType::lookupIsProtectedType(cat->getPreferredType()) &&
		cat->getOwnerID() == gAgent.getID())
	{
		return TRUE;
	}
	return FALSE;
}

void show_task_item_profile(const LLUUID& item_uuid, const LLUUID& object_id)
{
	// <FS:Ansariel> Optional legacy object properties
	//LLFloaterSidePanelContainer::showPanel("inventory", LLSD().with("id", item_uuid).with("object", object_id));
	if (gSavedSettings.getBOOL("FSUseLegacyObjectProperties"))
	{
		LLFloaterReg::showInstance("properties", LLSD().with("item_id", item_uuid).with("object_id", object_id));
	}
	else
	{
		LLFloaterSidePanelContainer::showPanel("inventory", LLSD().with("id", item_uuid).with("object", object_id));
	}
	// </FS:Ansariel>
}

void show_item_profile(const LLUUID& item_uuid)
{
	LLUUID linked_uuid = gInventory.getLinkedItemID(item_uuid);
	// <FS:Ansariel> Optional legacy object properties
	//LLFloaterSidePanelContainer::showPanel("inventory", LLSD().with("id", linked_uuid));
	if (gSavedSettings.getBOOL("FSUseLegacyObjectProperties"))
	{
		LLFloaterReg::showInstance("properties", LLSD().with("item_id", linked_uuid));
	}
	else
	{
		LLFloaterSidePanelContainer::showPanel("inventory", LLSD().with("id", linked_uuid));
	}
	// </FS:Ansariel>
}

void show_item_original(const LLUUID& item_uuid)
{
    // <FS:Ansariel> Don't show if @showinv=n
    if (rlv_handler_t::isEnabled() && gRlvHandler.hasBehaviour(RLV_BHVR_SHOWINV))
    {
        return;
    }
    // </FS:Ansariel>

    LLFloater* floater_inventory = LLFloaterReg::getInstance("inventory");
    if (!floater_inventory)
    {
        LL_WARNS() << "Could not find My Inventory floater" << LL_ENDL;
        return;
    }
    LLSidepanelInventory *sidepanel_inventory =	LLFloaterSidePanelContainer::getPanel<LLSidepanelInventory>("inventory");
    if (sidepanel_inventory)
    {
        // <FS:Ansariel> FIRE-31037: "Recent" inventory filter gets reset when using "Show Original"
        //LLPanelMainInventory* main_inventory = sidepanel_inventory->getMainInventoryPanel();
        //if (main_inventory)
        //{
        //    main_inventory->resetFilters();
        //}
        // </FS:Ansariel>
        reset_inventory_filter();

        if (!LLFloaterReg::getTypedInstance<LLFloaterSidePanelContainer>("inventory")->isInVisibleChain())
        {
            LLFloaterReg::toggleInstanceOrBringToFront("inventory");
        }

        const LLUUID inbox_id = gInventory.findCategoryUUIDForType(LLFolderType::FT_INBOX);
        // <FS:Ansariel> Optional hiding of Received Items folder aka Inbox
        // if (gInventory.isObjectDescendentOf(gInventory.getLinkedItemID(item_uuid), inbox_id))
        if (gInventory.isObjectDescendentOf(gInventory.getLinkedItemID(item_uuid), inbox_id) && !gSavedSettings.getBOOL("FSShowInboxFolder"))
        // </FS:Ansariel>
        {
            if (sidepanel_inventory->getInboxPanel())
            {
                sidepanel_inventory->openInbox();
                sidepanel_inventory->getInboxPanel()->setSelection(gInventory.getLinkedItemID(item_uuid), TAKE_FOCUS_YES);
            }
        }
        else
        {
            sidepanel_inventory->selectAllItemsPanel();
            if (sidepanel_inventory->getActivePanel())
            {
                sidepanel_inventory->getActivePanel()->setSelection(gInventory.getLinkedItemID(item_uuid), TAKE_FOCUS_YES);
            }
        }
    }
}


void reset_inventory_filter()
{
	LLSidepanelInventory *sidepanel_inventory =	LLFloaterSidePanelContainer::getPanel<LLSidepanelInventory>("inventory");
	if (sidepanel_inventory)
	{
		LLPanelMainInventory* main_inventory = sidepanel_inventory->getMainInventoryPanel();
		if (main_inventory)
		{
			// <FS:Ansariel> FIRE-5160: Don't reset inventory filter when clearing search term
			main_inventory->showAllItemsPanel();
			main_inventory->resetFilters();
			// </FS:Ansariel>
			main_inventory->onFilterEdit("");
		}
	}
}

void open_marketplace_listings()
{
	LLFloaterReg::showInstance("marketplace_listings");
}

// Create a new folder in destFolderId with the same name as the item name and return the uuid of the new folder
// Note: this is used locally in various situation where we need to wrap an item into a special folder
LLUUID create_folder_for_item(LLInventoryItem* item, const LLUUID& destFolderId)
{
	llassert(item);
	llassert(destFolderId.notNull());

	LLUUID created_folder_id = gInventory.createNewCategory(destFolderId, LLFolderType::FT_NONE, item->getName());
	gInventory.notifyObservers();
    
    // *TODO : Create different notifications for the various cases
	LLNotificationsUtil::add("OutboxFolderCreated");

	return created_folder_id;
}

///----------------------------------------------------------------------------
// Marketplace functions
//
// Handles Copy and Move to or within the Marketplace listings folder.
// Handles creation of stock folders, nesting of listings and version folders,
// permission checking and listings validation.
///----------------------------------------------------------------------------

S32 depth_nesting_in_marketplace(LLUUID cur_uuid)
{
    // Get the marketplace listings root, exit with -1 (i.e. not under the marketplace listings root) if none
    const LLUUID marketplace_listings_uuid = gInventory.findCategoryUUIDForType(LLFolderType::FT_MARKETPLACE_LISTINGS, false);
    if (marketplace_listings_uuid.isNull())
    {
        return -1;
    }
    // If not a descendant of the marketplace listings root, then the nesting depth is -1 by definition
    if (!gInventory.isObjectDescendentOf(cur_uuid, marketplace_listings_uuid))
    {
        return -1;
    }
    
    // Iterate through the parents till we hit the marketplace listings root
    // Note that the marketplace listings root itself will return 0
    S32 depth = 0;
    LLInventoryObject* cur_object = gInventory.getObject(cur_uuid);
    while (cur_uuid != marketplace_listings_uuid)
    {
        depth++;
        cur_uuid = cur_object->getParentUUID();
        cur_object = gInventory.getCategory(cur_uuid);
    }
    return depth;
}

// Returns the UUID of the marketplace listing this object is in
LLUUID nested_parent_id(LLUUID cur_uuid, S32 depth)
{
    if (depth < 1)
    {
        // For objects outside the marketplace listings root (or root itself), we return a NULL UUID
        return LLUUID::null;
    }
    else if (depth == 1)
    {
        // Just under the root, we return the passed UUID itself if it's a folder, NULL otherwise (not a listing)
        LLViewerInventoryCategory* cat = gInventory.getCategory(cur_uuid);
        return (cat ? cur_uuid : LLUUID::null);
    }

    // depth > 1
    LLInventoryObject* cur_object = gInventory.getObject(cur_uuid);
    while (depth > 1)
    {
        depth--;
        cur_uuid = cur_object->getParentUUID();
        cur_object = gInventory.getCategory(cur_uuid);
    }
    return cur_uuid;
}

S32 compute_stock_count(LLUUID cat_uuid, bool force_count /* false */)
{
    // Handle the case of the folder being a stock folder immediately
    LLViewerInventoryCategory* cat = gInventory.getCategory(cat_uuid);
    if (!cat)
    {
        // Not a category so no stock count to speak of
        return COMPUTE_STOCK_INFINITE;
    }
    if (cat->getPreferredType() == LLFolderType::FT_MARKETPLACE_STOCK)
    {
        if (cat->getVersion() == LLViewerInventoryCategory::VERSION_UNKNOWN)
        {
            // If the folder is not completely fetched, we do not want to return any confusing value that could lead to unlisting
            // "COMPUTE_STOCK_NOT_EVALUATED" denotes that a stock folder has a count that cannot be evaluated at this time (folder not up to date)
            return COMPUTE_STOCK_NOT_EVALUATED;
        }
        // Note: stock folders are *not* supposed to have nested subfolders so we stop recursion here but we count only items (subfolders will be ignored)
        // Note: we *always* give a stock count for stock folders, it's useful even if the listing is unassociated
        LLInventoryModel::cat_array_t* cat_array;
        LLInventoryModel::item_array_t* item_array;
        gInventory.getDirectDescendentsOf(cat_uuid,cat_array,item_array);
        return item_array->size();
    }

    // When force_count is true, we do not do any verification of the marketplace status and simply compute
    // the stock amount based on the descendent hierarchy. This is used specifically when creating a listing.
    if (!force_count)
    {
        // Grab marketplace data for this folder
        S32 depth = depth_nesting_in_marketplace(cat_uuid);
        LLUUID listing_uuid = nested_parent_id(cat_uuid, depth);
        if (!LLMarketplaceData::instance().isListed(listing_uuid))
        {
            // If not listed, the notion of stock is meaningless so it won't be computed for any level
            return COMPUTE_STOCK_INFINITE;
        }

        LLUUID version_folder_uuid = LLMarketplaceData::instance().getVersionFolder(listing_uuid);
        // Handle the case of the first 2 levels : listing and version folders
        if (depth == 1)
        {
            if (version_folder_uuid.notNull())
            {
                // If there is a version folder, the stock value for the listing is the version folder stock
                return compute_stock_count(version_folder_uuid, true);
            }
            else
            {
                // If there's no version folder associated, the notion of stock count has no meaning
                return COMPUTE_STOCK_INFINITE;
            }
        }
        else if (depth == 2)
        {
            if (version_folder_uuid.notNull() && (version_folder_uuid != cat_uuid))
            {
                // If there is a version folder but we're not it, our stock count is meaningless
                return COMPUTE_STOCK_INFINITE;
            }
        }
    }
    
    // In all other cases, the stock count is the min of stock folders count found in the descendents
    // "COMPUTE_STOCK_NOT_EVALUATED" denotes that a stock folder in the hierarchy has a count that cannot be evaluated at this time (folder not up to date)
	LLInventoryModel::cat_array_t* cat_array;
	LLInventoryModel::item_array_t* item_array;
	gInventory.getDirectDescendentsOf(cat_uuid,cat_array,item_array);
    
    // "COMPUTE_STOCK_INFINITE" denotes a folder that doesn't countain any stock folders in its descendents
    S32 curr_count = COMPUTE_STOCK_INFINITE;

    // Note: marketplace listings have a maximum depth nesting of 4
    LLInventoryModel::cat_array_t cat_array_copy = *cat_array;
    for (LLInventoryModel::cat_array_t::iterator iter = cat_array_copy.begin(); iter != cat_array_copy.end(); iter++)
    {
        LLInventoryCategory* category = *iter;
        S32 count = compute_stock_count(category->getUUID(), true);
        if ((curr_count == COMPUTE_STOCK_INFINITE) || ((count != COMPUTE_STOCK_INFINITE) && (count < curr_count)))
        {
            curr_count = count;
        }
    }
    
    return curr_count;
}

// local helper
bool can_move_to_marketplace(LLInventoryItem* inv_item, std::string& tooltip_msg, bool resolve_links)
{
	// Collapse links directly to items/folders
	LLViewerInventoryItem * viewer_inv_item = (LLViewerInventoryItem *) inv_item;
	LLViewerInventoryItem * linked_item = viewer_inv_item->getLinkedItem();
    LLViewerInventoryCategory * linked_category = viewer_inv_item->getLinkedCategory();

    // Linked items and folders cannot be put for sale
    if (linked_category || linked_item)
    {
		tooltip_msg = LLTrans::getString("TooltipOutboxLinked");
        return false;
    }
	
    // A category is always considered as passing...
    if (linked_category != NULL)
	{
        return true;
	}
    
    // Take the linked item if necessary
    if (linked_item != NULL)
	{
		inv_item = linked_item;
	}
	
    // Check that the agent has transfer permission on the item: this is required as a resident cannot
    // put on sale items she cannot transfer. Proceed with move if we have permission.
	bool allow_transfer = inv_item->getPermissions().allowOperationBy(PERM_TRANSFER, gAgent.getID());
	if (!allow_transfer)
	{
		tooltip_msg = LLTrans::getString("TooltipOutboxNoTransfer");
		return false;
	}
    
    // Check worn/not worn status: worn items cannot be put on the marketplace
	bool worn = get_is_item_worn(inv_item->getUUID());
	if (worn)
	{
		tooltip_msg = LLTrans::getString("TooltipOutboxWorn");
		return false;
	}

    // Check library status: library items cannot be put on the marketplace
	if (!gInventory.isObjectDescendentOf(inv_item->getUUID(), gInventory.getRootFolderID()))
    {
		tooltip_msg = LLTrans::getString("TooltipOutboxNotInInventory");
		return false;
    }

    // Check type: for the moment, calling cards cannot be put on the marketplace
	bool calling_card = (LLAssetType::AT_CALLINGCARD == inv_item->getType());
	if (calling_card)
	{
		tooltip_msg = LLTrans::getString("TooltipOutboxCallingCard");
		return false;
	}
	
	return true;
}

// local helper
// Returns the max tree length (in folder nodes) down from the argument folder
int get_folder_levels(LLInventoryCategory* inv_cat)
{
	LLInventoryModel::cat_array_t* cats;
	LLInventoryModel::item_array_t* items;
	gInventory.getDirectDescendentsOf(inv_cat->getUUID(), cats, items);
    
	int max_child_levels = 0;
    
	for (S32 i=0; i < cats->size(); ++i)
	{
		LLInventoryCategory* category = cats->at(i);
		max_child_levels = llmax(max_child_levels, get_folder_levels(category));
	}
    
	return 1 + max_child_levels;
}

// local helper
// Returns the distance (in folder nodes) between the ancestor and its descendant. Returns -1 if not related.
int get_folder_path_length(const LLUUID& ancestor_id, const LLUUID& descendant_id)
{
	int depth = 0;
    
	if (ancestor_id == descendant_id) return depth;
    
	const LLInventoryCategory* category = gInventory.getCategory(descendant_id);
    
	while (category)
	{
		LLUUID parent_id = category->getParentUUID();
        
		if (parent_id.isNull()) break;
        
		depth++;
        
		if (parent_id == ancestor_id) return depth;
        
		category = gInventory.getCategory(parent_id);
	}
    
	LL_WARNS("SLM") << "get_folder_path_length() couldn't trace a path from the descendant to the ancestor" << LL_ENDL;
	return -1;
}

// local helper
// Returns true if all items within the argument folder are fit for sale, false otherwise
bool has_correct_permissions_for_sale(LLInventoryCategory* cat, std::string& error_msg)
{
	LLInventoryModel::cat_array_t* cat_array;
	LLInventoryModel::item_array_t* item_array;
	gInventory.getDirectDescendentsOf(cat->getUUID(),cat_array,item_array);
    
	LLInventoryModel::item_array_t item_array_copy = *item_array;
    
	for (LLInventoryModel::item_array_t::iterator iter = item_array_copy.begin(); iter != item_array_copy.end(); iter++)
	{
		LLInventoryItem* item = *iter;
        if (!can_move_to_marketplace(item, error_msg, false))
        {
            return false;
        }
	}
    
	LLInventoryModel::cat_array_t cat_array_copy = *cat_array;
    
	for (LLInventoryModel::cat_array_t::iterator iter = cat_array_copy.begin(); iter != cat_array_copy.end(); iter++)
	{
		LLInventoryCategory* category = *iter;
		if (!has_correct_permissions_for_sale(category, error_msg))
        {
            return false;
        }
	}
    return true;
}

// Returns true if inv_item can be dropped in dest_folder, a folder nested in marketplace listings (or merchant inventory) under the root_folder root
// If returns is false, tooltip_msg contains an error message to display to the user (localized and all).
// bundle_size is the amount of sibling items that are getting moved to the marketplace at the same time.
bool can_move_item_to_marketplace(const LLInventoryCategory* root_folder, LLInventoryCategory* dest_folder, LLInventoryItem* inv_item, std::string& tooltip_msg, S32 bundle_size, bool from_paste)
{
    // Check stock folder type matches item type in marketplace listings or merchant outbox (even if of no use there for the moment)
    LLViewerInventoryCategory* view_folder = dynamic_cast<LLViewerInventoryCategory*>(dest_folder);
    bool move_in_stock = (view_folder && (view_folder->getPreferredType() == LLFolderType::FT_MARKETPLACE_STOCK));
    bool accept = (view_folder && view_folder->acceptItem(inv_item));
    if (!accept)
    {
        tooltip_msg = LLTrans::getString("TooltipOutboxMixedStock");
    }

    // Check that the item has the right type and permissions to be sold on the marketplace
    if (accept)
    {
        accept = can_move_to_marketplace(inv_item, tooltip_msg, true);
    }
    
    // Check that the total amount of items won't violate the max limit on the marketplace
    if (accept)
    {
        // If the dest folder is a stock folder, we do not count the incoming items toward the total (stock items are seen as one)
        int existing_item_count = (move_in_stock ? 0 : bundle_size);
        
        // If the dest folder is a stock folder, we do assume that the incoming items are also stock items (they should anyway)
        int existing_stock_count = (move_in_stock ? bundle_size : 0);
        
        int existing_folder_count = 0;
        
        // Get the version folder: that's where the counts start from
        const LLViewerInventoryCategory * version_folder = ((root_folder && (root_folder != dest_folder)) ? gInventory.getFirstDescendantOf(root_folder->getUUID(), dest_folder->getUUID()) : NULL);

        if (version_folder)
        {
            if (!from_paste && gInventory.isObjectDescendentOf(inv_item->getUUID(), version_folder->getUUID()))
            {
                // Clear those counts or they will be counted twice because we're already inside the version category
                existing_item_count = 0;
            }

            LLInventoryModel::cat_array_t existing_categories;
            LLInventoryModel::item_array_t existing_items;
            
            gInventory.collectDescendents(version_folder->getUUID(), existing_categories, existing_items, FALSE);
            
            existing_item_count += count_copyable_items(existing_items) + count_stock_folders(existing_categories);
            existing_stock_count += count_stock_items(existing_items);
            existing_folder_count += existing_categories.size();
            
            // If the incoming item is a nocopy (stock) item, we need to consider that it will create a stock folder
            if (!inv_item->getPermissions().allowOperationBy(PERM_COPY, gAgent.getID(), gAgent.getGroupID()) && !move_in_stock)
            {
                // Note : we do not assume that all incoming items are nocopy of different kinds...
                existing_folder_count += 1;
            }
        }
        
        if (existing_item_count > gSavedSettings.getU32("InventoryOutboxMaxItemCount"))
        {
            LLStringUtil::format_map_t args;
            U32 amount = gSavedSettings.getU32("InventoryOutboxMaxItemCount");
            args["[AMOUNT]"] = llformat("%d",amount);
            tooltip_msg = LLTrans::getString("TooltipOutboxTooManyObjects", args);
            accept = false;
        }
        else if (existing_stock_count > gSavedSettings.getU32("InventoryOutboxMaxStockItemCount"))
        {
            LLStringUtil::format_map_t args;
            U32 amount = gSavedSettings.getU32("InventoryOutboxMaxStockItemCount");
            args["[AMOUNT]"] = llformat("%d",amount);
            tooltip_msg = LLTrans::getString("TooltipOutboxTooManyStockItems", args);
            accept = false;
        }
        else if (existing_folder_count > gSavedSettings.getU32("InventoryOutboxMaxFolderCount"))
        {
            LLStringUtil::format_map_t args;
            U32 amount = gSavedSettings.getU32("InventoryOutboxMaxFolderCount");
            args["[AMOUNT]"] = llformat("%d",amount);
            tooltip_msg = LLTrans::getString("TooltipOutboxTooManyFolders", args);
            accept = false;
        }
    }

    return accept;
}

// Returns true if inv_cat can be dropped in dest_folder, a folder nested in marketplace listings (or merchant inventory) under the root_folder root
// If returns is false, tooltip_msg contains an error message to display to the user (localized and all).
// bundle_size is the amount of sibling items that are getting moved to the marketplace at the same time.
bool can_move_folder_to_marketplace(const LLInventoryCategory* root_folder, LLInventoryCategory* dest_folder, LLInventoryCategory* inv_cat, std::string& tooltip_msg, S32 bundle_size, bool check_items, bool from_paste)
{
    bool accept = true;
    
    // Compute the nested folders level we'll add into with that incoming folder
    int incoming_folder_depth = get_folder_levels(inv_cat);
    // Compute the nested folders level we're inserting ourselves in
    // Note: add 1 when inserting under a listing folder as we need to take the root listing folder in the count
    int insertion_point_folder_depth = (root_folder ? get_folder_path_length(root_folder->getUUID(), dest_folder->getUUID()) + 1 : 1);

    // Get the version folder: that's where the folders and items counts start from
    const LLViewerInventoryCategory * version_folder = (insertion_point_folder_depth >= 2 ? gInventory.getFirstDescendantOf(root_folder->getUUID(), dest_folder->getUUID()) : NULL);
    
    // Compare the whole with the nested folders depth limit
    // Note: substract 2 as we leave root and version folder out of the count threshold
    if ((incoming_folder_depth + insertion_point_folder_depth - 2) > (S32)(gSavedSettings.getU32("InventoryOutboxMaxFolderDepth")))
    {
        LLStringUtil::format_map_t args;
        U32 amount = gSavedSettings.getU32("InventoryOutboxMaxFolderDepth");
        args["[AMOUNT]"] = llformat("%d",amount);
        tooltip_msg = LLTrans::getString("TooltipOutboxFolderLevels", args);
        accept = false;
    }
    
    if (accept)
    {
        LLInventoryModel::cat_array_t descendent_categories;
        LLInventoryModel::item_array_t descendent_items;
        gInventory.collectDescendents(inv_cat->getUUID(), descendent_categories, descendent_items, FALSE);
    
        int dragged_folder_count = descendent_categories.size() + bundle_size;  // Note: We assume that we're moving a bunch of folders in. That might be wrong...
        int dragged_item_count = count_copyable_items(descendent_items) + count_stock_folders(descendent_categories);
        int dragged_stock_count = count_stock_items(descendent_items);
        int existing_item_count = 0;
        int existing_stock_count = 0;
        int existing_folder_count = 0;
    
        if (version_folder)
        {
            if (!from_paste && gInventory.isObjectDescendentOf(inv_cat->getUUID(), version_folder->getUUID()))
            {
                // Clear those counts or they will be counted twice because we're already inside the version category
                dragged_folder_count = 0;
                dragged_item_count = 0;
                dragged_stock_count = 0;
            }
        
            // Tally the total number of categories and items inside the root folder
            LLInventoryModel::cat_array_t existing_categories;
            LLInventoryModel::item_array_t existing_items;
            gInventory.collectDescendents(version_folder->getUUID(), existing_categories, existing_items, FALSE);
        
            existing_folder_count += existing_categories.size();
            existing_item_count += count_copyable_items(existing_items) + count_stock_folders(existing_categories);
            existing_stock_count += count_stock_items(existing_items);
        }
    
        const int total_folder_count = existing_folder_count + dragged_folder_count;
        const int total_item_count = existing_item_count + dragged_item_count;
        const int total_stock_count = existing_stock_count + dragged_stock_count;
    
        if (total_folder_count > gSavedSettings.getU32("InventoryOutboxMaxFolderCount"))
        {
            LLStringUtil::format_map_t args;
            U32 amount = gSavedSettings.getU32("InventoryOutboxMaxFolderCount");
            args["[AMOUNT]"] = llformat("%d",amount);
            tooltip_msg = LLTrans::getString("TooltipOutboxTooManyFolders", args);
            accept = false;
        }
        else if (total_item_count > gSavedSettings.getU32("InventoryOutboxMaxItemCount"))
        {
            LLStringUtil::format_map_t args;
            U32 amount = gSavedSettings.getU32("InventoryOutboxMaxItemCount");
            args["[AMOUNT]"] = llformat("%d",amount);
            tooltip_msg = LLTrans::getString("TooltipOutboxTooManyObjects", args);
            accept = false;
        }
        else if (total_stock_count > gSavedSettings.getU32("InventoryOutboxMaxStockItemCount"))
        {
            LLStringUtil::format_map_t args;
            U32 amount = gSavedSettings.getU32("InventoryOutboxMaxStockItemCount");
            args["[AMOUNT]"] = llformat("%d",amount);
            tooltip_msg = LLTrans::getString("TooltipOutboxTooManyStockItems", args);
            accept = false;
        }
        
        // Now check that each item in the folder can be moved in the marketplace
        if (accept && check_items)
        {
            for (S32 i=0; i < descendent_items.size(); ++i)
            {
                LLInventoryItem* item = descendent_items[i];
                if (!can_move_to_marketplace(item, tooltip_msg, false))
                {
                    accept = false;
                    break;
                }
            }
        }
    }
    
    return accept;
}

bool move_item_to_marketplacelistings(LLInventoryItem* inv_item, LLUUID dest_folder, bool copy)
{
    // Get the marketplace listings depth of the destination folder, exit with error if not under marketplace
    S32 depth = depth_nesting_in_marketplace(dest_folder);
    if (depth < 0)
    {
		LLSD subs;
		subs["[ERROR_CODE]"] = LLTrans::getString("Marketplace Error Prefix") + LLTrans::getString("Marketplace Error Not Merchant");
		LLNotificationsUtil::add("MerchantPasteFailed", subs);
        return false;
    }

    // We will collapse links into items/folders
	LLViewerInventoryItem * viewer_inv_item = (LLViewerInventoryItem *) inv_item;
	LLViewerInventoryCategory * linked_category = viewer_inv_item->getLinkedCategory();
    
	if (linked_category != NULL)
	{
        // Move the linked folder directly
		return move_folder_to_marketplacelistings(linked_category, dest_folder, copy);
	}
	else
	{
        // Grab the linked item if any
		LLViewerInventoryItem * linked_item = viewer_inv_item->getLinkedItem();
        viewer_inv_item = (linked_item != NULL ? linked_item : viewer_inv_item);
    
        // If we want to copy but the item is no copy, fail silently (this is a common case that doesn't warrant notification)
        if (copy && !viewer_inv_item->getPermissions().allowOperationBy(PERM_COPY, gAgent.getID(), gAgent.getGroupID()))
        {
            return false;
        }
        
        // Check that the agent has transfer permission on the item: this is required as a resident cannot
        // put on sale items she cannot transfer. Proceed with move if we have permission.
        std::string error_msg;
        if (can_move_to_marketplace(inv_item, error_msg, true))
        {
            // When moving an isolated item, we might need to create the folder structure to support it
            if (depth == 0)
            {
                // We need a listing folder
                dest_folder = gInventory.createNewCategory(dest_folder, LLFolderType::FT_NONE, viewer_inv_item->getName());
                depth++;
            }
            if (depth == 1)
            {
                // We need a version folder
                dest_folder = gInventory.createNewCategory(dest_folder, LLFolderType::FT_NONE, viewer_inv_item->getName());
                depth++;
            }
			LLViewerInventoryCategory* dest_cat = gInventory.getCategory(dest_folder);
            if (!viewer_inv_item->getPermissions().allowOperationBy(PERM_COPY, gAgent.getID(), gAgent.getGroupID()) &&
                (dest_cat->getPreferredType() != LLFolderType::FT_MARKETPLACE_STOCK))
            {
                // We need to create a stock folder to move a no copy item
                dest_folder = gInventory.createNewCategory(dest_folder, LLFolderType::FT_MARKETPLACE_STOCK, viewer_inv_item->getName());
                dest_cat = gInventory.getCategory(dest_folder);
                depth++;
            }
            
            // Verify we can have this item in that destination category
            if (!dest_cat->acceptItem(viewer_inv_item))
            {
                LLSD subs;
                subs["[ERROR_CODE]"] = LLTrans::getString("Marketplace Error Prefix") + LLTrans::getString("Marketplace Error Not Accepted");
                LLNotificationsUtil::add("MerchantPasteFailed", subs);
                return false;
            }
            
            // Get the parent folder of the moved item : we may have to update it
            LLUUID src_folder = viewer_inv_item->getParentUUID();

            if (copy)
            {
                // Copy the item
                LLPointer<LLInventoryCallback> cb = new LLBoostFuncInventoryCallback(boost::bind(update_folder_cb, dest_folder));
                copy_inventory_item(
                                    gAgent.getID(),
                                    viewer_inv_item->getPermissions().getOwner(),
                                    viewer_inv_item->getUUID(),
                                    dest_folder,
                                    std::string(),
                                    cb);
            }
            else
            {
                // Reparent the item
                gInventory.changeItemParent(viewer_inv_item, dest_folder, true);
            }
        }
        else
        {
            LLSD subs;
            subs["[ERROR_CODE]"] = LLTrans::getString("Marketplace Error Prefix") + error_msg;
            LLNotificationsUtil::add("MerchantPasteFailed", subs);
            return false;
        }
    }
    
    open_marketplace_listings();
    return true;
}

bool move_folder_to_marketplacelistings(LLInventoryCategory* inv_cat, const LLUUID& dest_folder, bool copy, bool move_no_copy_items)
{
    // Check that we have adequate permission on all items being moved. Proceed if we do.
    std::string error_msg;
    if (has_correct_permissions_for_sale(inv_cat, error_msg))
    {
        // Get the destination folder
        LLViewerInventoryCategory* dest_cat = gInventory.getCategory(dest_folder);

        // Check it's not a stock folder
        if (dest_cat->getPreferredType() == LLFolderType::FT_MARKETPLACE_STOCK)
        {
            LLSD subs;
            subs["[ERROR_CODE]"] = LLTrans::getString("Marketplace Error Prefix") + LLTrans::getString("Marketplace Error Not Accepted");
            LLNotificationsUtil::add("MerchantPasteFailed", subs);
            return false;
        }
        
        // Get the parent folder of the moved item : we may have to update it
        LLUUID src_folder = inv_cat->getParentUUID();

        LLViewerInventoryCategory * viewer_inv_cat = (LLViewerInventoryCategory *) inv_cat;
        if (copy)
        {
            // Copy the folder
            copy_inventory_category(&gInventory, viewer_inv_cat, dest_folder, LLUUID::null, move_no_copy_items);
        }
        else
        {
            // Reparent the folder
            gInventory.changeCategoryParent(viewer_inv_cat, dest_folder, false);
            // Check the destination folder recursively for no copy items and promote the including folders if any
            validate_marketplacelistings(dest_cat);
        }

        // Update the modified folders
        update_marketplace_category(src_folder);
        update_marketplace_category(dest_folder);
        gInventory.notifyObservers();
    }
    else
    {
        LLSD subs;
        subs["[ERROR_CODE]"] = LLTrans::getString("Marketplace Error Prefix") + error_msg;
        LLNotificationsUtil::add("MerchantPasteFailed", subs);
        return false;
    }
    
    open_marketplace_listings();
    return true;
}

bool sort_alpha(const LLViewerInventoryCategory* cat1, const LLViewerInventoryCategory* cat2)
{
	return cat1->getName().compare(cat2->getName()) < 0;
}

void dump_trace(std::string& message, S32 depth, LLError::ELevel log_level)
{
    LL_INFOS() << "validate_marketplacelistings : error = "<< log_level << ", depth = " << depth << ", message = " << message <<  LL_ENDL;
}

// Make all relevant business logic checks on the marketplace listings starting with the folder as argument.
// This function does no deletion of listings but a mere audit and raises issues to the user (through the
// optional callback cb). It also returns a boolean, true if things validate, false if issues are raised.
// The only inventory changes that are done is to move and sort folders containing no-copy items to stock folders.
bool validate_marketplacelistings(LLInventoryCategory* cat, validation_callback_t cb, bool fix_hierarchy, S32 depth)
{
#if 0
    // Used only for debug
    if (!cb)
    {
        cb =  boost::bind(&dump_trace, _1, _2, _3);
    }
#endif
    // Folder is valid unless issue is raised
    bool result = true;
    
    // Get the type and the depth of the folder
    LLViewerInventoryCategory * viewer_cat = (LLViewerInventoryCategory *) (cat);
	const LLFolderType::EType folder_type = cat->getPreferredType();
    if (depth < 0)
    {
        // If the depth argument was not provided, evaluate the depth directly
        depth = depth_nesting_in_marketplace(cat->getUUID());
    }
    if (depth < 0)
    {
        // If the folder is not under the marketplace listings root, we run validation as if it was a listing folder and prevent any hierarchy fix
        // This allows the function to be used to pre-validate a folder anywhere in the inventory
        depth = 1;
        fix_hierarchy = false;
    }
    
    // Set the indentation for print output (typically, audit button in marketplace folder floater)
    std::string indent;
    for (int i = 1; i < depth; i++)
    {
        indent += "    ";
    }

    // Check out that version folders are marketplace ready
    if (depth == 2)
    {
        std::string message;
        // Note: if we fix the hierarchy, we want to check the items individually, hence the last argument here
        if (!can_move_folder_to_marketplace(cat, cat, cat, message, 0, fix_hierarchy))
        {
            result = false;
            if (cb)
            {
                message = indent + cat->getName() + LLTrans::getString("Marketplace Validation Error") + " " + message;
                cb(message,depth,LLError::LEVEL_ERROR);
            }
        }
    }
    
    // Check out that stock folders are at the right level
    if ((folder_type == LLFolderType::FT_MARKETPLACE_STOCK) && (depth <= 2))
    {
        if (fix_hierarchy)
        {
            if (cb)
            {
                std::string message = indent + cat->getName() + LLTrans::getString("Marketplace Validation Warning") + " " + LLTrans::getString("Marketplace Validation Warning Stock");
                cb(message,depth,LLError::LEVEL_WARN);
            }
            // Nest the stock folder one level deeper in a normal folder and restart from there
            LLUUID parent_uuid = cat->getParentUUID();
            LLUUID folder_uuid = gInventory.createNewCategory(parent_uuid, LLFolderType::FT_NONE, cat->getName());
            LLInventoryCategory* new_cat = gInventory.getCategory(folder_uuid);
            gInventory.changeCategoryParent(viewer_cat, folder_uuid, false);
            result &= validate_marketplacelistings(new_cat, cb, fix_hierarchy, depth + 1);
            return result;
        }
        else
        {
            result = false;
            if (cb)
            {
                std::string message = indent + cat->getName() + LLTrans::getString("Marketplace Validation Error") + " " + LLTrans::getString("Marketplace Validation Warning Stock");
                cb(message,depth,LLError::LEVEL_ERROR);
            }
        }
    }
    
    // Item sorting and validation : sorting and moving the various stock items is complicated as the set of constraints is high
    // We need to:
    // * separate non stock items, stock items per types in different folders
    // * have stock items nested at depth 2 at least
    // * never ever move the non-stock items
    
	LLInventoryModel::cat_array_t* cat_array;
	LLInventoryModel::item_array_t* item_array;
	gInventory.getDirectDescendentsOf(cat->getUUID(),cat_array,item_array);
    
    // We use a composite (type,permission) key on that map to store UUIDs of items of same (type,permissions)
    std::map<U32, std::vector<LLUUID> > items_vector;

    // Parse the items and create vectors of item UUIDs sorting copyable items and stock items of various types
    bool has_bad_items = false;
	LLInventoryModel::item_array_t item_array_copy = *item_array;
	for (LLInventoryModel::item_array_t::iterator iter = item_array_copy.begin(); iter != item_array_copy.end(); iter++)
	{
		LLInventoryItem* item = *iter;
        LLViewerInventoryItem * viewer_inv_item = (LLViewerInventoryItem *) item;
        
        // Test but skip items that shouldn't be there to start with, raise an error message for those
        std::string error_msg;
        if (!can_move_to_marketplace(item, error_msg, false))
        {
            has_bad_items = true;
            if (cb && fix_hierarchy)
            {
                std::string message = indent + viewer_inv_item->getName() + LLTrans::getString("Marketplace Validation Error") + " " + error_msg;
                cb(message,depth,LLError::LEVEL_ERROR);
            }
            continue;
        }
        // Update the appropriate vector item for that type
        LLInventoryType::EType type = LLInventoryType::IT_COUNT;    // Default value for non stock items
        U32 perms = 0;
        if (!viewer_inv_item->getPermissions().allowOperationBy(PERM_COPY, gAgent.getID(), gAgent.getGroupID()))
        {
            // Get the item type for stock items
            type = viewer_inv_item->getInventoryType();
            perms = viewer_inv_item->getPermissions().getMaskNextOwner();
        }
        U32 key = (((U32)(type) & 0xFF) << 24) | (perms & 0xFFFFFF);
        items_vector[key].push_back(viewer_inv_item->getUUID());
	}
    
    // How many types of items? Which type is it if only one?
    S32 count = items_vector.size();
    U32 default_key = (U32)(LLInventoryType::IT_COUNT) << 24; // This is the key for any normal copyable item
    U32 unique_key = (count == 1 ? items_vector.begin()->first : default_key); // The key in the case of one item type only
    
    // If we have no items in there (only folders or empty), analyze a bit further
    if ((count == 0) && !has_bad_items)
    {
        if (cat_array->size() == 0)
        {
            // So we have no item and no folder. That's at least a warning.
            if (depth == 2)
            {
                // If this is an empty version folder, warn only (listing won't be delivered by AIS, but only AIS should unlist)
                if (cb)
                {
                    std::string message = indent + cat->getName() + LLTrans::getString("Marketplace Validation Error Empty Version");
                    cb(message,depth,LLError::LEVEL_WARN);
                }
            }
            else if ((folder_type == LLFolderType::FT_MARKETPLACE_STOCK) && (depth > 2))
            {
                // If this is a legit but empty stock folder, warn only (listing must stay searchable when out of stock)
                if (cb)
                {
                    std::string message = indent + cat->getName() + LLTrans::getString("Marketplace Validation Error Empty Stock");
                    cb(message,depth,LLError::LEVEL_WARN);
                }
            }
            else if (cb)
            {
                // We warn if there's nothing in a regular folder (may be it's an under construction listing)
                std::string message = indent + cat->getName() + LLTrans::getString("Marketplace Validation Warning Empty");
                cb(message,depth,LLError::LEVEL_WARN);
            }
        }
        else
        {
            // Done with that folder : Print out the folder name unless we already found an error here
            if (cb && result && (depth >= 1))
            {
                std::string message = indent + cat->getName() + LLTrans::getString("Marketplace Validation Log");
                cb(message,depth,LLError::LEVEL_INFO);
            }
        }
    }
    // If we have a single type of items of the right type in the right place, we're done
    else if ((count == 1) && !has_bad_items && (((unique_key == default_key) && (depth > 1)) || ((folder_type == LLFolderType::FT_MARKETPLACE_STOCK) && (depth > 2) && (cat_array->size() == 0))))
    {
        // Done with that folder : Print out the folder name unless we already found an error here
        if (cb && result && (depth >= 1))
        {
            std::string message = indent + cat->getName() + LLTrans::getString("Marketplace Validation Log");
            cb(message,depth,LLError::LEVEL_INFO);
        }
    }
    else
    {
        if (fix_hierarchy && !has_bad_items)
        {
            // Alert the user when an existing stock folder has to be split
            if ((folder_type == LLFolderType::FT_MARKETPLACE_STOCK) && ((count >= 2) || (cat_array->size() > 0)))
            {
                LLNotificationsUtil::add("AlertMerchantStockFolderSplit");
            }
            // If we have more than 1 type of items or we are at the listing level or we have stock/no stock type mismatch, wrap the items in subfolders
            if ((count > 1) || (depth == 1) ||
                ((folder_type == LLFolderType::FT_MARKETPLACE_STOCK) && (unique_key == default_key)) ||
                ((folder_type != LLFolderType::FT_MARKETPLACE_STOCK) && (unique_key != default_key)))
            {
                // Create one folder per vector at the right depth and of the right type
                std::map<U32, std::vector<LLUUID> >::iterator items_vector_it = items_vector.begin();
                while (items_vector_it != items_vector.end())
                {
                    // Create a new folder
                    LLUUID parent_uuid = (depth > 2 ? viewer_cat->getParentUUID() : viewer_cat->getUUID());
                    LLViewerInventoryItem* viewer_inv_item = gInventory.getItem(items_vector_it->second.back());
                    std::string folder_name = (depth >= 1 ? viewer_cat->getName() : viewer_inv_item->getName());
                    LLFolderType::EType new_folder_type = (items_vector_it->first == default_key ? LLFolderType::FT_NONE : LLFolderType::FT_MARKETPLACE_STOCK);
                    if (cb)
                    {
                        std::string message = "";
                        if (new_folder_type == LLFolderType::FT_MARKETPLACE_STOCK)
                        {
                            message = indent + folder_name + LLTrans::getString("Marketplace Validation Warning Create Stock");
                        }
                        else
                        {
                            message = indent + folder_name + LLTrans::getString("Marketplace Validation Warning Create Version");
                        }
                        cb(message,depth,LLError::LEVEL_WARN);
                    }
                    LLUUID folder_uuid = gInventory.createNewCategory(parent_uuid, new_folder_type, folder_name);
                    
                    // Move each item to the new folder
                    while (!items_vector_it->second.empty())
                    {
                        LLViewerInventoryItem* viewer_inv_item = gInventory.getItem(items_vector_it->second.back());
                        if (cb)
                        {
                            std::string message = indent + viewer_inv_item->getName() + LLTrans::getString("Marketplace Validation Warning Move");
                            cb(message,depth,LLError::LEVEL_WARN);
                        }
                        gInventory.changeItemParent(viewer_inv_item, folder_uuid, true);
                        items_vector_it->second.pop_back();
                    }
                    
                    // Next type
                    update_marketplace_category(parent_uuid);
                    update_marketplace_category(folder_uuid);
                    gInventory.notifyObservers();
                    items_vector_it++;
                }
            }
            // Stock folder should have no sub folder so reparent those up
            if (folder_type == LLFolderType::FT_MARKETPLACE_STOCK)
            {
                LLUUID parent_uuid = cat->getParentUUID();
                gInventory.getDirectDescendentsOf(cat->getUUID(),cat_array,item_array);
                LLInventoryModel::cat_array_t cat_array_copy = *cat_array;
                for (LLInventoryModel::cat_array_t::iterator iter = cat_array_copy.begin(); iter != cat_array_copy.end(); iter++)
                {
                    LLViewerInventoryCategory * viewer_cat = (LLViewerInventoryCategory *) (*iter);
                    gInventory.changeCategoryParent(viewer_cat, parent_uuid, false);
                    result &= validate_marketplacelistings(viewer_cat, cb, fix_hierarchy, depth);
                }
            }
        }
        else if (cb)
        {
            // We are not fixing the hierarchy but reporting problems, report everything we can find
            // Print the folder name
            if (result && (depth >= 1))
            {
                if ((folder_type == LLFolderType::FT_MARKETPLACE_STOCK) && (count >= 2))
                {
                    // Report if a stock folder contains a mix of items
                    result = false;
                    std::string message = indent + cat->getName() + LLTrans::getString("Marketplace Validation Error Mixed Stock");
                    cb(message,depth,LLError::LEVEL_ERROR);
                }
                else if ((folder_type == LLFolderType::FT_MARKETPLACE_STOCK) && (cat_array->size() != 0))
                {
                    // Report if a stock folder contains subfolders
                    result = false;
                    std::string message = indent + cat->getName() + LLTrans::getString("Marketplace Validation Error Subfolder In Stock");
                    cb(message,depth,LLError::LEVEL_ERROR);
                }
                else
                {
                    // Simply print the folder name
                    std::string message = indent + cat->getName() + LLTrans::getString("Marketplace Validation Log");
                    cb(message,depth,LLError::LEVEL_INFO);
                }
            }
            // Scan each item and report if there's a problem
            LLInventoryModel::item_array_t item_array_copy = *item_array;
            for (LLInventoryModel::item_array_t::iterator iter = item_array_copy.begin(); iter != item_array_copy.end(); iter++)
            {
                LLInventoryItem* item = *iter;
                LLViewerInventoryItem * viewer_inv_item = (LLViewerInventoryItem *) item;
                std::string error_msg;
                if (!can_move_to_marketplace(item, error_msg, false))
                {
                    // Report items that shouldn't be there to start with
                    result = false;
                    std::string message = indent + "    " + viewer_inv_item->getName() + LLTrans::getString("Marketplace Validation Error") + " " + error_msg;
                    cb(message,depth,LLError::LEVEL_ERROR);
                }
                else if ((!viewer_inv_item->getPermissions().allowOperationBy(PERM_COPY, gAgent.getID(), gAgent.getGroupID())) && (folder_type != LLFolderType::FT_MARKETPLACE_STOCK))
                {
                    // Report stock items that are misplaced
                    result = false;
                    std::string message = indent + "    " + viewer_inv_item->getName() + LLTrans::getString("Marketplace Validation Error Stock Item");
                    cb(message,depth,LLError::LEVEL_ERROR);
                }
                else if (depth == 1)
                {
                    // Report items not wrapped in version folder
                    result = false;
                    std::string message = indent + "    " + viewer_inv_item->getName() + LLTrans::getString("Marketplace Validation Warning Unwrapped Item");
                    cb(message,depth,LLError::LEVEL_ERROR);
                }
            }
        }
        
        // Clean up
        if (viewer_cat->getDescendentCount() == 0)
        {
            // Remove the current folder if it ends up empty
            if (cb)
            {
                std::string message = indent + viewer_cat->getName() + LLTrans::getString("Marketplace Validation Warning Delete");
                cb(message,depth,LLError::LEVEL_WARN);
            }
            gInventory.removeCategory(cat->getUUID());
            gInventory.notifyObservers();
            return result && !has_bad_items;
        }
    }

    // Recursion : Perform the same validation on each nested folder
    gInventory.getDirectDescendentsOf(cat->getUUID(),cat_array,item_array);
	LLInventoryModel::cat_array_t cat_array_copy = *cat_array;
    // Sort the folders in alphabetical order first
    std::sort(cat_array_copy.begin(), cat_array_copy.end(), sort_alpha);
   
	for (LLInventoryModel::cat_array_t::iterator iter = cat_array_copy.begin(); iter != cat_array_copy.end(); iter++)
	{
		LLInventoryCategory* category = *iter;
		result &= validate_marketplacelistings(category, cb, fix_hierarchy, depth + 1);
	}
    
    update_marketplace_category(cat->getUUID(), true, true);
    gInventory.notifyObservers();
    return result && !has_bad_items;
}

void change_item_parent(const LLUUID& item_id, const LLUUID& new_parent_id)
{
	LLInventoryItem* inv_item = gInventory.getItem(item_id);
	if (inv_item)
	{
		LLInventoryModel::update_list_t update;
		LLInventoryModel::LLCategoryUpdate old_folder(inv_item->getParentUUID(), -1);
		update.push_back(old_folder);
		LLInventoryModel::LLCategoryUpdate new_folder(new_parent_id, 1);
		update.push_back(new_folder);
		gInventory.accountForUpdate(update);

		LLPointer<LLViewerInventoryItem> new_item = new LLViewerInventoryItem(inv_item);
		new_item->setParent(new_parent_id);
		new_item->updateParentOnServer(FALSE);
		gInventory.updateItem(new_item);
		gInventory.notifyObservers();
	}
}

void move_items_to_folder(const LLUUID& new_cat_uuid, const uuid_vec_t& selected_uuids)
{
    for (uuid_vec_t::const_iterator it = selected_uuids.begin(); it != selected_uuids.end(); ++it)
    {
        LLInventoryItem* inv_item = gInventory.getItem(*it);
        if (inv_item)
        {
            change_item_parent(*it, new_cat_uuid);
        }
        else
        {
            LLInventoryCategory* inv_cat = gInventory.getCategory(*it);
            if (inv_cat && !LLFolderType::lookupIsProtectedType(inv_cat->getPreferredType()))
            {
                gInventory.changeCategoryParent((LLViewerInventoryCategory*)inv_cat, new_cat_uuid, false);
            }
        }
    }

    LLFloater* floater_inventory = LLFloaterReg::getInstance("inventory");
    if (!floater_inventory)
    {
        LL_WARNS() << "Could not find My Inventory floater" << LL_ENDL;
        return;
    }
    LLSidepanelInventory *sidepanel_inventory =	LLFloaterSidePanelContainer::getPanel<LLSidepanelInventory>("inventory");
    if (sidepanel_inventory)
    {
        if (sidepanel_inventory->getActivePanel())
        {
            sidepanel_inventory->getActivePanel()->setSelection(new_cat_uuid, TAKE_FOCUS_YES);
            LLFolderViewItem* fv_folder = sidepanel_inventory->getActivePanel()->getItemByID(new_cat_uuid);
            if (fv_folder)
            {
                fv_folder->setOpen(TRUE);
            }
        }
    }
}

bool is_only_cats_selected(const uuid_vec_t& selected_uuids)
{
    for (uuid_vec_t::const_iterator it = selected_uuids.begin(); it != selected_uuids.end(); ++it)
    {
        LLInventoryCategory* inv_cat = gInventory.getCategory(*it);
        if (!inv_cat)
        {
            return false;
        }
    }
    return true;
}

bool is_only_items_selected(const uuid_vec_t& selected_uuids)
{
    for (uuid_vec_t::const_iterator it = selected_uuids.begin(); it != selected_uuids.end(); ++it)
    {
        LLViewerInventoryItem* inv_item = gInventory.getItem(*it);
        if (!inv_item)
        {
            return false;
        }
    }
    return true;
}


void move_items_to_new_subfolder(const uuid_vec_t& selected_uuids, const std::string& folder_name)
{
    LLInventoryObject* first_item = gInventory.getObject(*selected_uuids.begin());
    if (!first_item)
    {
        return;
    }

    inventory_func_type func = boost::bind(&move_items_to_folder, _1, selected_uuids);
    gInventory.createNewCategory(first_item->getParentUUID(), LLFolderType::FT_NONE, folder_name, func);

}

///----------------------------------------------------------------------------
/// LLInventoryCollectFunctor implementations
///----------------------------------------------------------------------------

// static
bool LLInventoryCollectFunctor::itemTransferCommonlyAllowed(const LLInventoryItem* item)
{
	if (!item)
		return false;

	switch(item->getType())
	{
		case LLAssetType::AT_OBJECT:
		case LLAssetType::AT_BODYPART:
		case LLAssetType::AT_CLOTHING:
			if (!get_is_item_worn(item->getUUID()))
				return true;
			break;
		default:
			return true;
			break;
	}
	return false;
}

bool LLIsType::operator()(LLInventoryCategory* cat, LLInventoryItem* item)
{
	if(mType == LLAssetType::AT_CATEGORY)
	{
		if(cat) return TRUE;
	}
	if(item)
	{
		if(item->getType() == mType) return TRUE;
	}
	return FALSE;
}

bool LLIsNotType::operator()(LLInventoryCategory* cat, LLInventoryItem* item)
{
	if(mType == LLAssetType::AT_CATEGORY)
	{
		if(cat) return FALSE;
	}
	if(item)
	{
		if(item->getType() == mType) return FALSE;
		else return TRUE;
	}
	return TRUE;
}

bool LLIsOfAssetType::operator()(LLInventoryCategory* cat, LLInventoryItem* item)
{
	if(mType == LLAssetType::AT_CATEGORY)
	{
		if(cat) return TRUE;
	}
	if(item)
	{
		if(item->getActualType() == mType) return TRUE;
	}
	return FALSE;
}

bool LLIsValidItemLink::operator()(LLInventoryCategory* cat, LLInventoryItem* item)
{
	LLViewerInventoryItem *vitem = dynamic_cast<LLViewerInventoryItem*>(item);
	if (!vitem) return false;
	return (vitem->getActualType() == LLAssetType::AT_LINK  && !vitem->getIsBrokenLink());
}

bool LLIsTypeWithPermissions::operator()(LLInventoryCategory* cat, LLInventoryItem* item)
{
	if(mType == LLAssetType::AT_CATEGORY)
	{
		if(cat) 
		{
			return TRUE;
		}
	}
	if(item)
	{
		if(item->getType() == mType)
		{
			LLPermissions perm = item->getPermissions();
			if ((perm.getMaskBase() & mPerm) == mPerm)
			{
				return TRUE;
			}
		}
	}
	return FALSE;
}

bool LLBuddyCollector::operator()(LLInventoryCategory* cat,
								  LLInventoryItem* item)
{
	if(item)
	{
		if((LLAssetType::AT_CALLINGCARD == item->getType())
		   && (!item->getCreatorUUID().isNull())
		   && (item->getCreatorUUID() != gAgent.getID()))
		{
			return true;
		}
	}
	return false;
}


bool LLUniqueBuddyCollector::operator()(LLInventoryCategory* cat,
										LLInventoryItem* item)
{
	if(item)
	{
		if((LLAssetType::AT_CALLINGCARD == item->getType())
 		   && (item->getCreatorUUID().notNull())
 		   && (item->getCreatorUUID() != gAgent.getID()))
		{
			mSeen.insert(item->getCreatorUUID());
			return true;
		}
	}
	return false;
}


bool LLParticularBuddyCollector::operator()(LLInventoryCategory* cat,
											LLInventoryItem* item)
{
	if(item)
	{
		if((LLAssetType::AT_CALLINGCARD == item->getType())
		   && (item->getCreatorUUID() == mBuddyID))
		{
			return TRUE;
		}
	}
	return FALSE;
}


bool LLNameCategoryCollector::operator()(
	LLInventoryCategory* cat, LLInventoryItem* item)
{
	if(cat)
	{
		if (!LLStringUtil::compareInsensitive(mName, cat->getName()))
		{
			return true;
		}
	}
	return false;
}

bool LLFindCOFValidItems::operator()(LLInventoryCategory* cat,
									 LLInventoryItem* item)
{
	// Valid COF items are:
	// - links to wearables (body parts or clothing)
	// - links to attachments
	// - links to gestures
	// - links to ensemble folders
	LLViewerInventoryItem *linked_item = ((LLViewerInventoryItem*)item)->getLinkedItem();
	if (linked_item)
	{
		LLAssetType::EType type = linked_item->getType();
		return (type == LLAssetType::AT_CLOTHING ||
				type == LLAssetType::AT_BODYPART ||
				type == LLAssetType::AT_GESTURE ||
				type == LLAssetType::AT_OBJECT);
	}
	else
	{
		LLViewerInventoryCategory *linked_category = ((LLViewerInventoryItem*)item)->getLinkedCategory();
		// BAP remove AT_NONE support after ensembles are fully working?
		return (linked_category &&
				((linked_category->getPreferredType() == LLFolderType::FT_NONE) ||
				 (LLFolderType::lookupIsEnsembleType(linked_category->getPreferredType()))));
	}
}

bool LLFindWearables::operator()(LLInventoryCategory* cat,
								 LLInventoryItem* item)
{
	if(item)
	{
		if((item->getType() == LLAssetType::AT_CLOTHING)
		   || (item->getType() == LLAssetType::AT_BODYPART))
		{
			return TRUE;
		}
	}
	return FALSE;
}

LLFindWearablesEx::LLFindWearablesEx(bool is_worn, bool include_body_parts)
:	mIsWorn(is_worn)
,	mIncludeBodyParts(include_body_parts)
{}

bool LLFindWearablesEx::operator()(LLInventoryCategory* cat, LLInventoryItem* item)
{
	LLViewerInventoryItem *vitem = dynamic_cast<LLViewerInventoryItem*>(item);
	if (!vitem) return false;

	// Skip non-wearables.
	if (!vitem->isWearableType() && vitem->getType() != LLAssetType::AT_OBJECT && vitem->getType() != LLAssetType::AT_GESTURE)
	{
		return false;
	}

	// Skip body parts if requested.
	if (!mIncludeBodyParts && vitem->getType() == LLAssetType::AT_BODYPART)
	{
		return false;
	}

	// Skip broken links.
	if (vitem->getIsBrokenLink())
	{
		return false;
	}

	return (bool) get_is_item_worn(item->getUUID()) == mIsWorn;
}

bool LLFindWearablesOfType::operator()(LLInventoryCategory* cat, LLInventoryItem* item)
{
	if (!item) return false;
	if (item->getType() != LLAssetType::AT_CLOTHING &&
		item->getType() != LLAssetType::AT_BODYPART)
	{
		return false;
	}

	LLViewerInventoryItem *vitem = dynamic_cast<LLViewerInventoryItem*>(item);
	if (!vitem || vitem->getWearableType() != mWearableType) return false;

	return true;
}

void LLFindWearablesOfType::setType(LLWearableType::EType type)
{
	mWearableType = type;
}

bool LLFindNonRemovableObjects::operator()(LLInventoryCategory* cat, LLInventoryItem* item)
{
	if (item)
	{
		return !get_is_item_removable(&gInventory, item->getUUID());
	}
	if (cat)
	{
		return !get_is_category_removable(&gInventory, cat->getUUID());
	}

	LL_WARNS() << "Not a category and not an item?" << LL_ENDL;
	return false;
}

// [SL:KB] - Patch: UI-Misc | Checked: 2014-03-02 (Catznip-3.6)
LLFindLandmarks::LLFindLandmarks(bool fFilterDuplicates, bool fFilterSelf)
	: m_fFilterDuplicates(fFilterDuplicates)
	, m_fFilterSelf(fFilterSelf)
{
}

bool LLFindLandmarks::operator()(LLInventoryCategory* cat, LLInventoryItem* item)
{
	if ( (item) && (LLAssetType::AT_LANDMARK == item->getType()) )
	{
		if ( (m_fFilterSelf) && (gAgentID != item->getCreatorUUID()) )
		{
			return false;
		}

		if (m_fFilterDuplicates)
		{
			if (m_AssetIds.end() != std::find(m_AssetIds.begin(), m_AssetIds.end(), item->getAssetUUID()))
				return false;
			m_AssetIds.push_back(item->getAssetUUID());
		}

		return true;
	}
	return false;
}
// [/SL:KB]

///----------------------------------------------------------------------------
/// LLAssetIDMatches 
///----------------------------------------------------------------------------
bool LLAssetIDMatches::operator()(LLInventoryCategory* cat, LLInventoryItem* item)
{
	return (item && item->getAssetUUID() == mAssetID);
}

///----------------------------------------------------------------------------
/// LLLinkedItemIDMatches 
///----------------------------------------------------------------------------
bool LLLinkedItemIDMatches::operator()(LLInventoryCategory* cat, LLInventoryItem* item)
{
	return (item && 
			(item->getIsLinkType()) &&
			(item->getLinkedUUID() == mBaseItemID)); // A linked item's assetID will be the compared-to item's itemID.
}

void LLSaveFolderState::setApply(BOOL apply)
{
	mApply = apply; 
	// before generating new list of open folders, clear the old one
	if(!apply) 
	{
		clearOpenFolders(); 
	}
}

void LLSaveFolderState::doFolder(LLFolderViewFolder* folder)
{
	LLInvFVBridge* bridge = (LLInvFVBridge*)folder->getViewModelItem();
	if(!bridge) return;
	
	if(mApply)
	{
		// we're applying the open state
		LLUUID id(bridge->getUUID());
		if(mOpenFolders.find(id) != mOpenFolders.end())
		{
			if (!folder->isOpen())
			{
				folder->setOpen(TRUE);
			}
		}
		else
		{
			// keep selected filter in its current state, this is less jarring to user
			if (!folder->isSelected() && folder->isOpen())
			{
				folder->setOpen(FALSE);
			}
		}
	}
	else
	{
		// we're recording state at this point
		if(folder->isOpen())
		{
			mOpenFolders.insert(bridge->getUUID());
		}
	}
}

void LLOpenFilteredFolders::doItem(LLFolderViewItem *item)
{
	if (item->passedFilter())
	{
		item->getParentFolder()->setOpenArrangeRecursively(TRUE, LLFolderViewFolder::RECURSE_UP);
	}
}

void LLOpenFilteredFolders::doFolder(LLFolderViewFolder* folder)
{
	if (folder->LLFolderViewItem::passedFilter() && folder->getParentFolder())
	{
		folder->getParentFolder()->setOpenArrangeRecursively(TRUE, LLFolderViewFolder::RECURSE_UP);
	}
	// if this folder didn't pass the filter, and none of its descendants did
	else if (!folder->getViewModelItem()->passedFilter() && !folder->getViewModelItem()->descendantsPassedFilter())
	{
		folder->setOpenArrangeRecursively(FALSE, LLFolderViewFolder::RECURSE_NO);
	}
}

void LLSelectFirstFilteredItem::doItem(LLFolderViewItem *item)
{
	if (item->passedFilter() && !mItemSelected)
	{
		item->getRoot()->setSelection(item, FALSE, FALSE);
		if (item->getParentFolder())
		{
			item->getParentFolder()->setOpenArrangeRecursively(TRUE, LLFolderViewFolder::RECURSE_UP);
		}
		mItemSelected = TRUE;
	}
}

void LLSelectFirstFilteredItem::doFolder(LLFolderViewFolder* folder)
{
	// Skip if folder or item already found, if not filtered or if no parent (root folder is not selectable)
	if (!mFolderSelected && !mItemSelected && folder->LLFolderViewItem::passedFilter() && folder->getParentFolder())
	{
		folder->getRoot()->setSelection(folder, FALSE, FALSE);
		folder->getParentFolder()->setOpenArrangeRecursively(TRUE, LLFolderViewFolder::RECURSE_UP);
		mFolderSelected = TRUE;
	}
}

void LLOpenFoldersWithSelection::doItem(LLFolderViewItem *item)
{
	if (item->getParentFolder() && item->isSelected())
	{
		item->getParentFolder()->setOpenArrangeRecursively(TRUE, LLFolderViewFolder::RECURSE_UP);
	}
}

void LLOpenFoldersWithSelection::doFolder(LLFolderViewFolder* folder)
{
	if (folder->getParentFolder() && folder->isSelected())
	{
		folder->getParentFolder()->setOpenArrangeRecursively(TRUE, LLFolderViewFolder::RECURSE_UP);
	}
}

// Callback for doToSelected if DAMA required...
void LLInventoryAction::callback_doToSelected(const LLSD& notification, const LLSD& response, class LLInventoryModel* model, class LLFolderView* root, const std::string& action)
{
    S32 option = LLNotificationsUtil::getSelectedOption(notification, response);
    if (option == 0) // YES
    {
        doToSelected(model, root, action, FALSE);
    }
}

void LLInventoryAction::callback_copySelected(const LLSD& notification, const LLSD& response, class LLInventoryModel* model, class LLFolderView* root, const std::string& action)
{
    S32 option = LLNotificationsUtil::getSelectedOption(notification, response);
    if (option == 0) // YES, Move no copy item(s)
    {
        doToSelected(model, root, "copy_or_move_to_marketplace_listings", FALSE);
    }
    else if (option == 1) // NO, Don't move no copy item(s) (leave them behind)
    {
        doToSelected(model, root, "copy_to_marketplace_listings", FALSE);
    }
}

// Succeeds iff all selected items are bridges to objects, in which
// case returns their corresponding uuids.
bool get_selection_object_uuids(LLFolderView *root, uuid_vec_t& ids)
{
	uuid_vec_t results;
	S32 non_object = 0;
	LLFolderView::selected_items_t selectedItems = root->getSelectedItems();
	for(LLFolderView::selected_items_t::iterator it = selectedItems.begin(); it != selectedItems.end(); ++it)
	{
		LLObjectBridge *view_model = dynamic_cast<LLObjectBridge *>((*it)->getViewModelItem());

		if(view_model && view_model->getUUID().notNull())
		{
			results.push_back(view_model->getUUID());
		}
		else
		{
			non_object++;
		}
	}
	if (non_object == 0)
	{
		ids = results;
		return true;
	}
	return false;
}


void LLInventoryAction::doToSelected(LLInventoryModel* model, LLFolderView* root, const std::string& action, BOOL user_confirm)
{
	std::set<LLFolderViewItem*> selected_items = root->getSelectionList();
    
    // Prompt the user and check for authorization for some marketplace active listing edits
	if (user_confirm && (("delete" == action) || ("cut" == action) || ("rename" == action) || ("properties" == action) || ("task_properties" == action) || ("open" == action)))
    {
        std::set<LLFolderViewItem*>::iterator set_iter = selected_items.begin();
        LLFolderViewModelItemInventory * viewModel = NULL;
        for (; set_iter != selected_items.end(); ++set_iter)
        {
            viewModel = dynamic_cast<LLFolderViewModelItemInventory *>((*set_iter)->getViewModelItem());
            if (viewModel && (depth_nesting_in_marketplace(viewModel->getUUID()) >= 0))
            {
                break;
            }
        }
        if (set_iter != selected_items.end())
        {
            if ("open" == action)
            {
                if (get_can_item_be_worn(viewModel->getUUID()))
                {
                    // Wearing an object from any listing, active or not, is verbotten
                    LLNotificationsUtil::add("AlertMerchantListingCannotWear");
                    return;
                }
                // Note: we do not prompt for change when opening items (e.g. textures or note cards) on the marketplace...
            }
            else if (LLMarketplaceData::instance().isInActiveFolder(viewModel->getUUID()) ||
                     LLMarketplaceData::instance().isListedAndActive(viewModel->getUUID()))
            {
                // If item is in active listing, further confirmation is required
                if ((("cut" == action) || ("delete" == action)) && (LLMarketplaceData::instance().isListed(viewModel->getUUID()) || LLMarketplaceData::instance().isVersionFolder(viewModel->getUUID())))
                {
                    // Cut or delete of the active version folder or listing folder itself will unlist the listing so ask that question specifically
                    LLNotificationsUtil::add("ConfirmMerchantUnlist", LLSD(), LLSD(), boost::bind(&LLInventoryAction::callback_doToSelected, _1, _2, model, root, action));
                    return;
                }
                // Any other case will simply modify but not unlist a listing
                LLNotificationsUtil::add("ConfirmMerchantActiveChange", LLSD(), LLSD(), boost::bind(&LLInventoryAction::callback_doToSelected, _1, _2, model, root, action));
                return;
            }
            // Cutting or deleting a whole listing needs confirmation as SLM will be archived and inaccessible to the user
            else if (LLMarketplaceData::instance().isListed(viewModel->getUUID()) && (("cut" == action) || ("delete" == action)))
            {
                LLNotificationsUtil::add("ConfirmListingCutOrDelete", LLSD(), LLSD(), boost::bind(&LLInventoryAction::callback_doToSelected, _1, _2, model, root, action));
                return;
            }
        }
    }
    // Copying to the marketplace needs confirmation if nocopy items are involved
    if (user_confirm && ("copy_to_marketplace_listings" == action))
    {
        std::set<LLFolderViewItem*>::iterator set_iter = selected_items.begin();
        LLFolderViewModelItemInventory * viewModel = dynamic_cast<LLFolderViewModelItemInventory *>((*set_iter)->getViewModelItem());
        if (contains_nocopy_items(viewModel->getUUID()))
        {
            LLNotificationsUtil::add("ConfirmCopyToMarketplace", LLSD(), LLSD(), boost::bind(&LLInventoryAction::callback_copySelected, _1, _2, model, root, action));
            return;
        }
    }
    
    // Keep track of the marketplace folders that will need update of their status/name after the operation is performed
    buildMarketplaceFolders(root);
    
	if ("rename" == action)
	{
		root->startRenamingSelectedItem();
        // Update the marketplace listings that have been affected by the operation
        updateMarketplaceFolders();
		return;
	}
    
	if ("delete" == action)
	{
		// <FS:Ansariel> Undo delete item confirmation per-session annoyance
		//static bool sDisplayedAtSession = false;
		const LLUUID &marketplacelistings_id = gInventory.findCategoryUUIDForType(LLFolderType::FT_MARKETPLACE_LISTINGS, false);
		bool marketplacelistings_item = false;
		LLAllDescendentsPassedFilter f;
		for (std::set<LLFolderViewItem*>::iterator it = selected_items.begin(); (it != selected_items.end()) && (f.allDescendentsPassedFilter()); ++it)
		{
			if (LLFolderViewFolder* folder = dynamic_cast<LLFolderViewFolder*>(*it))
			{
				folder->applyFunctorRecursively(f);
			}
			LLFolderViewModelItemInventory * viewModel = dynamic_cast<LLFolderViewModelItemInventory *>((*it)->getViewModelItem());
			if (viewModel && gInventory.isObjectDescendentOf(viewModel->getUUID(), marketplacelistings_id))
			{
				marketplacelistings_item = true;
				break;
			}
		}
		// Fall through to the generic confirmation if the user choose to ignore the specialized one
		if ( (!f.allDescendentsPassedFilter()) && !marketplacelistings_item && (!LLNotifications::instance().getIgnored("DeleteFilteredItems")) )
		{
			LLNotificationsUtil::add("DeleteFilteredItems", LLSD(), LLSD(), boost::bind(&LLInventoryAction::onItemsRemovalConfirmation, _1, _2, root->getHandle()));
		}
		else
		{
			// <FS:Ansariel> Undo delete item confirmation per-session annoyance
			//if (!sDisplayedAtSession) // ask for the confirmation at least once per session
			//{
			//	LLNotifications::instance().setIgnored("DeleteItems", false);
			//	sDisplayedAtSession = true;
			//}
			// </FS:Ansariel>

			LLSD args;
			args["QUESTION"] = LLTrans::getString(root->getSelectedCount() > 1 ? "DeleteItems" :  "DeleteItem");
			LLNotificationsUtil::add("DeleteItems", args, LLSD(), boost::bind(&LLInventoryAction::onItemsRemovalConfirmation, _1, _2, root->getHandle()));
		}
        // Note: marketplace listings will be updated in the callback if delete confirmed
		return;
	}
	if (("copy" == action) || ("cut" == action))
	{	
		// Clear the clipboard before we start adding things on it
		LLClipboard::instance().reset();
	}
	if ("replace_links" == action)
	{
		LLSD params;
		if (root->getSelectedCount() == 1)
		{
			LLFolderViewItem* folder_item = root->getSelectedItems().front();
			LLInvFVBridge* bridge = (LLInvFVBridge*)folder_item->getViewModelItem();

			if (bridge)
			{
				LLInventoryObject* obj = bridge->getInventoryObject();
				if (obj && obj->getType() != LLAssetType::AT_CATEGORY && obj->getActualType() != LLAssetType::AT_LINK_FOLDER)
				{
					params = LLSD(obj->getUUID());
				}
			}
		}
		LLFloaterReg::showInstance("linkreplace", params);
		return;
	}
	// <FS:Ansariel> Move to default folder
	if ("move_to_default_folder" == action)
	{
		std::set<LLFolderViewItem*> selected_items = root->getSelectionList();
		std::set<LLFolderViewItem*>::iterator set_iter;
		LLUUID outbox_folder_id = model->findCategoryUUIDForType(LLFolderType::FT_OUTBOX);
		LLUUID cof_folder_id = model->findCategoryUUIDForType(LLFolderType::FT_CURRENT_OUTFIT);

		for (set_iter = selected_items.begin(); set_iter != selected_items.end(); ++set_iter)
		{
			LLFolderViewItem* folder_item = *set_iter;
			if (!folder_item)
			{
				continue;
			}

			LLInvFVBridge* bridge = (LLInvFVBridge*)folder_item->getViewModelItem();
			if (!bridge)
			{
				continue;
			}

			LLInventoryObject* obj = bridge->getInventoryObject();
			if (!obj)
			{
				continue;
			}
			
			if (obj->getActualType() == LLAssetType::AT_CATEGORY)
			{
				continue;
			}

			if (model->isObjectDescendentOf(obj->getUUID(), outbox_folder_id) ||
				model->isObjectDescendentOf(obj->getUUID(), cof_folder_id))
			{
				continue;
			}

			if (RlvFolderLocks::instance().hasLockedFolder(RLV_LOCK_ANY) &&
				!RlvFolderLocks::instance().canMoveItem(obj->getUUID(), model->findCategoryUUIDForType(LLFolderType::assetTypeToFolderType(obj->getActualType()) ) ))
			{
				continue;
			}

			LLUUID target_cat_id = model->findCategoryUUIDForType(LLFolderType::assetTypeToFolderType(obj->getActualType()));
			if (target_cat_id.notNull())
			{
				move_inventory_item(gAgentID, gAgentSessionID, obj->getUUID(), target_cat_id, obj->getName(), LLPointer<LLInventoryCallback>(NULL));
			}
		}
		return;
	}
	// </FS:Ansariel>
	// <FS:Ansariel> FIRE-11628: Option to delete broken links from AO folder
	if ("cleanup_broken_links" == action)
	{
		if (root->getSelectedCount() == 1)
		{
			LLFolderViewItem* folder_item = root->getSelectedItems().front();
			LLInvFVBridge* bridge = (LLInvFVBridge*)folder_item->getViewModelItem();

			if (bridge)
			{
				LLInventoryObject* obj = bridge->getInventoryObject();

				LLInventoryModel::cat_array_t cats;
				LLInventoryModel::item_array_t items;
				model->collectDescendents(obj->getUUID(), cats, items, FALSE);
				LLUUID trash_id = model->findCategoryUUIDForType(LLFolderType::FT_TRASH);

				BOOL old_setting = gSavedPerAccountSettings.getBOOL("LockAOFolders");
				gSavedPerAccountSettings.setBOOL("LockAOFolders", FALSE);
				for (LLInventoryModel::item_array_t::iterator it = items.begin(); it != items.end(); ++it)
				{
					if ((*it)->getIsLinkType() && LLAssetType::lookupIsLinkType((*it)->getType()))
					{
						model->removeItem((*it)->getUUID());
					}
				}
				gSavedPerAccountSettings.setBOOL("LockAOFolders", old_setting);
			}
		}
		return;
	}
	// </FS:Ansariel>

	static const std::string change_folder_string = "change_folder_type_";
	if (action.length() > change_folder_string.length() && 
		(action.compare(0,change_folder_string.length(),"change_folder_type_") == 0))
	{
		LLFolderType::EType new_folder_type = LLViewerFolderType::lookupTypeFromXUIName(action.substr(change_folder_string.length()));
		LLFolderViewModelItemInventory* inventory_item = static_cast<LLFolderViewModelItemInventory*>(root->getViewModelItem());
		LLViewerInventoryCategory *cat = model->getCategory(inventory_item->getUUID());
		if (!cat) return;
		cat->changeType(new_folder_type);
        // Update the marketplace listings that have been affected by the operation
        updateMarketplaceFolders();
		return;
	}


	LLMultiPreview* multi_previewp = NULL;
	LLMultiProperties* multi_propertiesp = NULL;

	if (("task_open" == action  || "open" == action) && selected_items.size() > 1)
	{
		bool open_multi_preview = true;

		if ("open" == action)
		{
			for (std::set<LLFolderViewItem*>::iterator set_iter = selected_items.begin(); set_iter != selected_items.end(); ++set_iter)
			{
				LLFolderViewItem* folder_item = *set_iter;
				if (folder_item)
				{
					LLInvFVBridge* bridge = dynamic_cast<LLInvFVBridge*>(folder_item->getViewModelItem());
					if (!bridge || !bridge->isMultiPreviewAllowed())
					{
						open_multi_preview = false;
						break;
					}
				}
			}
		}

		if (open_multi_preview)
		{
			multi_previewp = new LLMultiPreview();
			gFloaterView->addChild(multi_previewp);

			LLFloater::setFloaterHost(multi_previewp);
		}

	}
	else if (("task_properties" == action || "properties" == action) && selected_items.size() > 1)
	{
		multi_propertiesp = new LLMultiProperties();
		gFloaterView->addChild(multi_propertiesp);

		LLFloater::setFloaterHost(multi_propertiesp);
	}

	std::set<LLUUID> selected_uuid_set = LLAvatarActions::getInventorySelectedUUIDs();
    uuid_vec_t ids;
    std::copy(selected_uuid_set.begin(), selected_uuid_set.end(), std::back_inserter(ids));
    // Check for actions that get handled in bulk
    if (action == "wear")
    {
        wear_multiple(ids, true);
    }
    else if (action == "wear_add")
    {
        wear_multiple(ids, false);
    }
    else if (isRemoveAction(action))
    {
        LLAppearanceMgr::instance().removeItemsFromAvatar(ids);
    }
    else if ("save_selected_as" == action)
    {
        (new LLDirPickerThread(boost::bind(&LLInventoryAction::saveMultipleTextures, _1, selected_items, model), std::string()))->getFile();
    }
<<<<<<< HEAD
    // <FS:Ansariel> FIRE-22851: Show texture "Save as" file picker subsequently instead all at once
    else if (action == "save_as") // "save_as" is only available for textures as of 01/08/2018
    {
        LLPreviewTexture::saveMultiple(ids);
    }
    // </FS:Ansariel>
=======
    else if ("new_folder_from_selected" == action)
    {

        LLInventoryObject* first_item = gInventory.getObject(*ids.begin());
        if (!first_item)
        {
            return;
        }
        const LLUUID& parent_uuid = first_item->getParentUUID();
        for (uuid_vec_t::const_iterator it = ids.begin(); it != ids.end(); ++it)
        {
            LLInventoryObject *item = gInventory.getObject(*it);
            if (!item || item->getParentUUID() != parent_uuid)
            {
                LLNotificationsUtil::add("SameFolderRequired");
                return;
            }
        }
        
        LLSD args;
        args["DESC"] = LLTrans::getString("New Folder");
 
        LLNotificationsUtil::add("CreateSubfolder", args, LLSD(),
            [ids](const LLSD& notification, const LLSD& response)
        {
            S32 opt = LLNotificationsUtil::getSelectedOption(notification, response);
            if (opt == 0)
            {
                std::string settings_name = response["message"].asString();

                LLInventoryObject::correctInventoryName(settings_name);
                if (settings_name.empty())
                {
                    settings_name = LLTrans::getString("New Folder");
                }
                move_items_to_new_subfolder(ids, settings_name);
            }
        });
    }
    else if ("ungroup_folder_items" == action)
    {
        if (selected_uuid_set.size() == 1)
        {
            LLInventoryCategory* inv_cat = gInventory.getCategory(*ids.begin());
            if (!inv_cat || LLFolderType::lookupIsProtectedType(inv_cat->getPreferredType()))
            {
                return;
            }
            const LLUUID &new_cat_uuid = inv_cat->getParentUUID();
            LLInventoryModel::cat_array_t* cat_array;
            LLInventoryModel::item_array_t* item_array;
            gInventory.getDirectDescendentsOf(inv_cat->getUUID(), cat_array, item_array);
            LLInventoryModel::cat_array_t cats = *cat_array;
            LLInventoryModel::item_array_t items = *item_array;

            for (LLInventoryModel::cat_array_t::const_iterator cat_iter = cats.begin(); cat_iter != cats.end(); ++cat_iter)
            {
                LLViewerInventoryCategory* cat = *cat_iter;
                if (cat)
                {
                    gInventory.changeCategoryParent(cat, new_cat_uuid, false);
                }
            }
            for (LLInventoryModel::item_array_t::const_iterator item_iter = items.begin(); item_iter != items.end(); ++item_iter)
            {
                LLViewerInventoryItem* item = *item_iter;
                if(item)
                {
                    gInventory.changeItemParent(item, new_cat_uuid, false);
                }
            }
            gInventory.removeCategory(inv_cat->getUUID());
            gInventory.notifyObservers();
        }
    }
>>>>>>> 7cdc3e2f
    else
    {
        std::set<LLFolderViewItem*>::iterator set_iter;
        for (set_iter = selected_items.begin(); set_iter != selected_items.end(); ++set_iter)
        {
            LLFolderViewItem* folder_item = *set_iter;
            if(!folder_item) continue;
            LLInvFVBridge* bridge = (LLInvFVBridge*)folder_item->getViewModelItem();
            if(!bridge) continue;
            bridge->performAction(model, action);
        }
    }

    // Update the marketplace listings that have been affected by the operation
    updateMarketplaceFolders();
    
	LLFloater::setFloaterHost(NULL);
	if (multi_previewp)
	{
		multi_previewp->openFloater(LLSD());
	}
	else if (multi_propertiesp)
	{
		multi_propertiesp->openFloater(LLSD());
	}
}

void LLInventoryAction::saveMultipleTextures(const std::vector<std::string>& filenames, std::set<LLFolderViewItem*> selected_items, LLInventoryModel* model)
{
    gSavedSettings.setString("TextureSaveLocation", filenames[0]);
 
    LLMultiPreview* multi_previewp = new LLMultiPreview();
    gFloaterView->addChild(multi_previewp);

    LLFloater::setFloaterHost(multi_previewp);

    std::map<std::string, S32> tex_names_map;
    std::set<LLFolderViewItem*>::iterator set_iter;
   
    for (set_iter = selected_items.begin(); set_iter != selected_items.end(); ++set_iter)
    {
        LLFolderViewItem* folder_item = *set_iter;
        if(!folder_item) continue;
        LLTextureBridge* bridge = (LLTextureBridge*)folder_item->getViewModelItem();
        if(!bridge) continue;

        std::string tex_name = bridge->getName();
        if(!tex_names_map.insert(std::pair<std::string, S32>(tex_name, 0)).second) 
        { 
            tex_names_map[tex_name]++;
            bridge->setFileName(tex_name + llformat("_%.3d", tex_names_map[tex_name]));            
        }
        bridge->performAction(model, "save_selected_as");
    }

    LLFloater::setFloaterHost(NULL);
    if (multi_previewp)
    {
        multi_previewp->openFloater(LLSD());
    }
}

void LLInventoryAction::removeItemFromDND(LLFolderView* root)
{
    if(gAgent.isDoNotDisturb())
    {
        //Get selected items
        LLFolderView::selected_items_t selectedItems = root->getSelectedItems();
        LLFolderViewModelItemInventory * viewModel = NULL;

        //If user is in DND and deletes item, make sure the notification is not displayed by removing the notification
        //from DND history and .xml file. Once this is done, upon exit of DND mode the item deleted will not show a notification.
        for(LLFolderView::selected_items_t::iterator it = selectedItems.begin(); it != selectedItems.end(); ++it)
        {
            viewModel = dynamic_cast<LLFolderViewModelItemInventory *>((*it)->getViewModelItem());

            if(viewModel && viewModel->getUUID().notNull())
            {
                //Will remove the item offer notification
                LLDoNotDisturbNotificationStorage::instance().removeNotification(LLDoNotDisturbNotificationStorage::offerName, viewModel->getUUID());
            }
        }
    }
}

void LLInventoryAction::onItemsRemovalConfirmation(const LLSD& notification, const LLSD& response, LLHandle<LLFolderView> root)
{
	S32 option = LLNotificationsUtil::getSelectedOption(notification, response);
	if (option == 0 && !root.isDead() && !root.get()->isDead())
	{
		LLFolderView* folder_root = root.get();
		//Need to remove item from DND before item is removed from root folder view
		//because once removed from root folder view the item is no longer a selected item
		removeItemFromDND(folder_root);
		folder_root->removeSelectedItems();

		// Update the marketplace listings that have been affected by the operation
		updateMarketplaceFolders();
	}
}

void LLInventoryAction::buildMarketplaceFolders(LLFolderView* root)
{
    // Make a list of all marketplace folders containing the elements in the selected list
    // as well as the elements themselves.
    // Once those elements are updated (cut, delete in particular but potentially any action), their
    // containing folder will need to be updated as well as their initially containing folder. For
    // instance, moving a stock folder from a listed folder to another will require an update of the
    // target listing *and* the original listing. So we need to keep track of both.
    // Note: do not however put the marketplace listings root itself in this list or the whole marketplace data will be rebuilt.
    sMarketplaceFolders.clear();
    const LLUUID &marketplacelistings_id = gInventory.findCategoryUUIDForType(LLFolderType::FT_MARKETPLACE_LISTINGS, false);
    if (marketplacelistings_id.isNull())
    {
    	return;
    }

    std::set<LLFolderViewItem*> selected_items = root->getSelectionList();
    std::set<LLFolderViewItem*>::iterator set_iter = selected_items.begin();
    LLFolderViewModelItemInventory * viewModel = NULL;
    for (; set_iter != selected_items.end(); ++set_iter)
    {
        viewModel = dynamic_cast<LLFolderViewModelItemInventory *>((*set_iter)->getViewModelItem());
        if (!viewModel || !viewModel->getInventoryObject()) continue;
        if (gInventory.isObjectDescendentOf(viewModel->getInventoryObject()->getParentUUID(), marketplacelistings_id))
        {
            const LLUUID &parent_id = viewModel->getInventoryObject()->getParentUUID();
            if (parent_id != marketplacelistings_id)
            {
                sMarketplaceFolders.push_back(parent_id);
            }
            const LLUUID &curr_id = viewModel->getInventoryObject()->getUUID();
            if (curr_id != marketplacelistings_id)
            {
                sMarketplaceFolders.push_back(curr_id);
            }
        }
    }
    // Suppress dupes in the list so we won't update listings twice
    sMarketplaceFolders.sort();
    sMarketplaceFolders.unique();
}

void LLInventoryAction::updateMarketplaceFolders()
{
    while (!sMarketplaceFolders.empty())
    {
        update_marketplace_category(sMarketplaceFolders.back());
        sMarketplaceFolders.pop_back();
    }
}

<|MERGE_RESOLUTION|>--- conflicted
+++ resolved
@@ -2847,14 +2847,6 @@
     {
         (new LLDirPickerThread(boost::bind(&LLInventoryAction::saveMultipleTextures, _1, selected_items, model), std::string()))->getFile();
     }
-<<<<<<< HEAD
-    // <FS:Ansariel> FIRE-22851: Show texture "Save as" file picker subsequently instead all at once
-    else if (action == "save_as") // "save_as" is only available for textures as of 01/08/2018
-    {
-        LLPreviewTexture::saveMultiple(ids);
-    }
-    // </FS:Ansariel>
-=======
     else if ("new_folder_from_selected" == action)
     {
 
@@ -2930,7 +2922,12 @@
             gInventory.notifyObservers();
         }
     }
->>>>>>> 7cdc3e2f
+    // <FS:Ansariel> FIRE-22851: Show texture "Save as" file picker subsequently instead all at once
+    else if (action == "save_as") // "save_as" is only available for textures as of 01/08/2018
+    {
+        LLPreviewTexture::saveMultiple(ids);
+    }
+    // </FS:Ansariel>
     else
     {
         std::set<LLFolderViewItem*>::iterator set_iter;
