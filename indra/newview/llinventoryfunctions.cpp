--- conflicted
+++ resolved
@@ -906,7 +906,6 @@
     LLSidepanelInventory *sidepanel_inventory =	LLFloaterSidePanelContainer::getPanel<LLSidepanelInventory>("inventory");
     if (sidepanel_inventory)
     {
-<<<<<<< HEAD
         // <FS:Ansariel> FIRE-31037: "Recent" inventory filter gets reset when using "Show Original"
         //LLPanelMainInventory* main_inventory = sidepanel_inventory->getMainInventoryPanel();
         //if (main_inventory)
@@ -914,13 +913,6 @@
         //    main_inventory->resetAllItemsFilters();
         //}
         // </FS:Ansariel>
-=======
-        LLPanelMainInventory* main_inventory = sidepanel_inventory->getMainInventoryPanel();
-        if (main_inventory)
-        {
-            main_inventory->resetAllItemsFilters();
-        }
->>>>>>> 7a5381b3
         reset_inventory_filter();
 
         if (!LLFloaterReg::getTypedInstance<LLFloaterSidePanelContainer>("inventory")->isInVisibleChain())
