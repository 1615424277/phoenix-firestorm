/** 
 * @file llinventoryfunctions.cpp
 * @brief Implementation of the inventory view and associated stuff.
 *
 * $LicenseInfo:firstyear=2001&license=viewerlgpl$
 * Second Life Viewer Source Code
 * Copyright (C) 2010, Linden Research, Inc.
 * 
 * This library is free software; you can redistribute it and/or
 * modify it under the terms of the GNU Lesser General Public
 * License as published by the Free Software Foundation;
 * version 2.1 of the License only.
 * 
 * This library is distributed in the hope that it will be useful,
 * but WITHOUT ANY WARRANTY; without even the implied warranty of
 * MERCHANTABILITY or FITNESS FOR A PARTICULAR PURPOSE.  See the GNU
 * Lesser General Public License for more details.
 * 
 * You should have received a copy of the GNU Lesser General Public
 * License along with this library; if not, write to the Free Software
 * Foundation, Inc., 51 Franklin Street, Fifth Floor, Boston, MA  02110-1301  USA
 * 
 * Linden Research, Inc., 945 Battery Street, San Francisco, CA  94111  USA
 * $/LicenseInfo$
 */

#include "llviewerprecompiledheaders.h"

#include <utility> // for std::pair<>

#include "llinventoryfunctions.h"

// library includes
#include "llagent.h"
#include "llagentwearables.h"
#include "llcallingcard.h"
#include "llfloaterreg.h"
#include "llinventorydefines.h"
#include "llsdserialize.h"
#include "llfiltereditor.h"
#include "llspinctrl.h"
#include "llui.h"
#include "message.h"

// newview includes
#include "llappearancemgr.h"
#include "llappviewer.h"
#include "llavataractions.h"
#include "llclipboard.h"
#include "lldonotdisturbnotificationstorage.h"
#include "llfloatersidepanelcontainer.h"
#include "llfocusmgr.h"
#include "llfolderview.h"
#include "llgesturemgr.h"
#include "lliconctrl.h"
#include "llimview.h"
#include "llinventorybridge.h"
#include "llinventorymodel.h"
#include "llinventorypanel.h"
#include "lllineeditor.h"
#include "llmarketplacenotifications.h"
#include "llmarketplacefunctions.h"
#include "llmenugl.h"
#include "llnotificationsutil.h"
#include "llpanelmaininventory.h"
#include "llpreviewanim.h"
#include "llpreviewgesture.h"
#include "llpreviewnotecard.h"
#include "llpreviewscript.h"
#include "llpreviewsound.h"
#include "llpreviewtexture.h"
#include "llresmgr.h"
#include "llscrollbar.h"
#include "llscrollcontainer.h"
#include "llselectmgr.h"
#include "llsidepanelinventory.h"
#include "lltabcontainer.h"
#include "lltooldraganddrop.h"
#include "lltrans.h"
#include "lluictrlfactory.h"
#include "llviewermenu.h"
#include "llviewermessage.h"
#include "llviewerfoldertype.h"
#include "llviewerobjectlist.h"
#include "llviewerregion.h"
#include "llviewerwindow.h"
#include "llvoavatarself.h"
#include "llwearablelist.h"
// [RLVa:KB] - Checked: 2011-05-22 (RLVa-1.3.1a)
#include "rlvactions.h"
#include "rlvlocks.h"
// [/RLVa:KB]

#include <boost/foreach.hpp>

// Firestorm includes
#include "aoengine.h"
#include "fsfloaterwearablefavorites.h"
#include "fslslbridge.h"

BOOL LLInventoryState::sWearNewClothing = FALSE;
LLUUID LLInventoryState::sWearNewClothingTransactionID;
std::list<LLUUID> LLInventoryAction::sMarketplaceFolders;

// Helper function : callback to update a folder after inventory action happened in the background
void update_folder_cb(const LLUUID& dest_folder)
{
    LLViewerInventoryCategory* dest_cat = gInventory.getCategory(dest_folder);
    gInventory.updateCategory(dest_cat);
    gInventory.notifyObservers();
}

// Helper function : Count only the copyable items, i.e. skip the stock items (which are no copy)
S32 count_copyable_items(LLInventoryModel::item_array_t& items)
{
    S32 count = 0;
    for (LLInventoryModel::item_array_t::const_iterator it = items.begin(); it != items.end(); ++it)
    {
        LLViewerInventoryItem* item = *it;
        if (item->getPermissions().allowOperationBy(PERM_COPY, gAgent.getID(), gAgent.getGroupID()))
        {
            count++;
        }
    }
    return count;
}

// Helper function : Count only the non-copyable items, i.e. the stock items, skip the others
S32 count_stock_items(LLInventoryModel::item_array_t& items)
{
    S32 count = 0;
    for (LLInventoryModel::item_array_t::const_iterator it = items.begin(); it != items.end(); ++it)
    {
        LLViewerInventoryItem* item = *it;
        if (!item->getPermissions().allowOperationBy(PERM_COPY, gAgent.getID(), gAgent.getGroupID()))
        {
            count++;
        }
    }
    return count;
}

// Helper function : Count the number of stock folders
S32 count_stock_folders(LLInventoryModel::cat_array_t& categories)
{
    S32 count = 0;
    for (LLInventoryModel::cat_array_t::const_iterator it = categories.begin(); it != categories.end(); ++it)
    {
        LLInventoryCategory* cat = *it;
        if (cat->getPreferredType() == LLFolderType::FT_MARKETPLACE_STOCK)
        {
            count++;
        }
    }
    return count;
}

// Helper funtion : Count the number of items (not folders) in the descending hierarchy
S32 count_descendants_items(const LLUUID& cat_id)
{
	LLInventoryModel::cat_array_t* cat_array;
	LLInventoryModel::item_array_t* item_array;
	gInventory.getDirectDescendentsOf(cat_id,cat_array,item_array);
    
    S32 count = item_array->size();
    
    LLInventoryModel::cat_array_t cat_array_copy = *cat_array;
	for (LLInventoryModel::cat_array_t::iterator iter = cat_array_copy.begin(); iter != cat_array_copy.end(); iter++)
    {
		LLViewerInventoryCategory* category = *iter;
        count += count_descendants_items(category->getUUID());
    }
    
    return count;
}

// Helper function : Returns true if the hierarchy contains nocopy items
bool contains_nocopy_items(const LLUUID& id)
{
    LLInventoryCategory* cat = gInventory.getCategory(id);

    if (cat)
    {
        // Get the content
        LLInventoryModel::cat_array_t* cat_array;
        LLInventoryModel::item_array_t* item_array;
        gInventory.getDirectDescendentsOf(id,cat_array,item_array);
        
        // Check all the items: returns true upon encountering a nocopy item
        for (LLInventoryModel::item_array_t::iterator iter = item_array->begin(); iter != item_array->end(); iter++)
        {
            LLInventoryItem* item = *iter;
            LLViewerInventoryItem * inv_item = (LLViewerInventoryItem *) item;
            if (!inv_item->getPermissions().allowOperationBy(PERM_COPY, gAgent.getID(), gAgent.getGroupID()))
            {
                return true;
            }
        }
        
        // Check all the sub folders recursively
        for (LLInventoryModel::cat_array_t::iterator iter = cat_array->begin(); iter != cat_array->end(); iter++)
        {
            LLViewerInventoryCategory* cat = *iter;
            if (contains_nocopy_items(cat->getUUID()))
            {
                return true;
            }
        }
    }
    else
    {
		LLInventoryItem* item = gInventory.getItem(id);
        LLViewerInventoryItem * inv_item = (LLViewerInventoryItem *) item;
        if (!inv_item->getPermissions().allowOperationBy(PERM_COPY, gAgent.getID(), gAgent.getGroupID()))
        {
            return true;
        }
    }
    
    // Exit without meeting a nocopy item
    return false;
}

// Generates a string containing the path to the item specified by
// item_id.
void append_path(const LLUUID& id, std::string& path)
{
	std::string temp;
	const LLInventoryObject* obj = gInventory.getObject(id);
	LLUUID parent_id;
	if(obj) parent_id = obj->getParentUUID();
	std::string forward_slash("/");
	while(obj)
	{
		obj = gInventory.getCategory(parent_id);
		if(obj)
		{
			temp.assign(forward_slash + obj->getName() + temp);
			parent_id = obj->getParentUUID();
		}
	}
	path.append(temp);
}

void update_marketplace_folder_hierarchy(const LLUUID cat_id)
{
    // When changing the marketplace status of a folder, the only thing that needs to happen is
    // for all observers of the folder to, possibly, change the display label of the folder
    // so that's the only thing we change on the update mask.
    gInventory.addChangedMask(LLInventoryObserver::LABEL, cat_id);

    // Update all descendent folders down
	LLInventoryModel::cat_array_t* cat_array;
	LLInventoryModel::item_array_t* item_array;
	gInventory.getDirectDescendentsOf(cat_id,cat_array,item_array);
    
    LLInventoryModel::cat_array_t cat_array_copy = *cat_array;
    for (LLInventoryModel::cat_array_t::iterator iter = cat_array_copy.begin(); iter != cat_array_copy.end(); iter++)
    {
        LLInventoryCategory* category = *iter;
        update_marketplace_folder_hierarchy(category->getUUID());
    }
    return;
}

void update_marketplace_category(const LLUUID& cur_uuid, bool perform_consistency_enforcement)
{
    // When changing the marketplace status of an item, we usually have to change the status of all
    // folders in the same listing. This is because the display of each folder is affected by the
    // overall status of the whole listing.
    // Consequently, the only way to correctly update an item anywhere in the marketplace is to 
    // update the whole listing from its listing root.
    // This is not as bad as it seems as we only update folders, not items, and the folder nesting depth 
    // is limited to 4.
    // We also take care of degenerated cases so we don't update all folders in the inventory by mistake.

    if (cur_uuid.isNull()
        || gInventory.getCategory(cur_uuid) == NULL
        || gInventory.getCategory(cur_uuid)->getVersion() == LLViewerInventoryCategory::VERSION_UNKNOWN)
    {
        return;
    }
    
    // Grab marketplace listing data for this item
    S32 depth = depth_nesting_in_marketplace(cur_uuid);
    if (depth > 0)
    {
        // Retrieve the listing uuid this object is in
        LLUUID listing_uuid = nested_parent_id(cur_uuid, depth);
        LLViewerInventoryCategory* listing_cat = gInventory.getCategory(listing_uuid);
        bool listing_cat_loaded = listing_cat != NULL && listing_cat->getVersion() != LLViewerInventoryCategory::VERSION_UNKNOWN;
    
        // Verify marketplace data consistency for this listing
        if (perform_consistency_enforcement
            && listing_cat_loaded
            && LLMarketplaceData::instance().isListed(listing_uuid))
        {
            LLUUID version_folder_uuid = LLMarketplaceData::instance().getVersionFolder(listing_uuid);
            S32 version_depth = depth_nesting_in_marketplace(version_folder_uuid);
            if (version_folder_uuid.notNull() && (!gInventory.isObjectDescendentOf(version_folder_uuid, listing_uuid) || (version_depth != 2)))
            {
                LL_INFOS("SLM") << "Unlist and clear version folder as the version folder is not at the right place anymore!!" << LL_ENDL;
                LLMarketplaceData::instance().setVersionFolder(listing_uuid, LLUUID::null,1);
            }
            else if (version_folder_uuid.notNull()
                     && gInventory.isCategoryComplete(version_folder_uuid)
                     && LLMarketplaceData::instance().getActivationState(version_folder_uuid)
                     && (count_descendants_items(version_folder_uuid) == 0)
                     && !LLMarketplaceData::instance().isUpdating(version_folder_uuid,version_depth))
            {
                LL_INFOS("SLM") << "Unlist as the version folder is empty of any item!!" << LL_ENDL;
                LLNotificationsUtil::add("AlertMerchantVersionFolderEmpty");
                LLMarketplaceData::instance().activateListing(listing_uuid, false,1);
            }
        }
    
        // Check if the count on hand needs to be updated on SLM
        if (perform_consistency_enforcement
            && listing_cat_loaded
            && (compute_stock_count(listing_uuid) != LLMarketplaceData::instance().getCountOnHand(listing_uuid)))
        {
            LLMarketplaceData::instance().updateCountOnHand(listing_uuid,1);
        }
        // Update all descendents starting from the listing root
        update_marketplace_folder_hierarchy(listing_uuid);
    }
    else if (depth == 0)
    {
        // If this is the marketplace listings root itself, update all descendents
        if (gInventory.getCategory(cur_uuid))
        {
            update_marketplace_folder_hierarchy(cur_uuid);
        }
    }
    else
    {
        // If the folder is outside the marketplace listings root, clear its SLM data if needs be
        if (perform_consistency_enforcement && LLMarketplaceData::instance().isListed(cur_uuid))
        {
            LL_INFOS("SLM") << "Disassociate as the listing folder is not under the marketplace folder anymore!!" << LL_ENDL;
            LLMarketplaceData::instance().clearListing(cur_uuid);
        }
        // Update all descendents if this is a category
        if (gInventory.getCategory(cur_uuid))
        {
            update_marketplace_folder_hierarchy(cur_uuid);
        }
    }

    return;
}

// Iterate through the marketplace and flag for label change all categories that countain a stock folder (i.e. stock folders and embedding folders up the hierarchy)
void update_all_marketplace_count(const LLUUID& cat_id)
{
    // Get all descendent folders down
	LLInventoryModel::cat_array_t* cat_array;
	LLInventoryModel::item_array_t* item_array;
	gInventory.getDirectDescendentsOf(cat_id,cat_array,item_array);
    
    LLInventoryModel::cat_array_t cat_array_copy = *cat_array;
    for (LLInventoryModel::cat_array_t::iterator iter = cat_array_copy.begin(); iter != cat_array_copy.end(); iter++)
    {
        LLInventoryCategory* category = *iter;
        if (category->getPreferredType() == LLFolderType::FT_MARKETPLACE_STOCK)
        {
            // Listing containing stock folders needs to be updated but not others
            // Note: we take advantage of the fact that stock folder *do not* contain sub folders to avoid a recursive call here
            update_marketplace_category(category->getUUID());
        }
        else
        {
            // Explore the contained folders recursively
            update_all_marketplace_count(category->getUUID());
        }
    }
}

void update_all_marketplace_count()
{
    // Get the marketplace root and launch the recursive exploration
    const LLUUID marketplace_listings_uuid = gInventory.findCategoryUUIDForType(LLFolderType::FT_MARKETPLACE_LISTINGS, false);
    if (!marketplace_listings_uuid.isNull())
    {
        update_all_marketplace_count(marketplace_listings_uuid);
    }
    return;
}

//void rename_category(LLInventoryModel* model, const LLUUID& cat_id, const std::string& new_name)
// [RLVa:KB] - Checked: RLVa-2.3 (Give-to-#RLV)
void rename_category(LLInventoryModel* model, const LLUUID& cat_id, const std::string& new_name, LLPointer<LLInventoryCallback> cb)
// [/RLVa:KB]
{
	LLViewerInventoryCategory* cat;

	if (!model ||
		!get_is_category_renameable(model, cat_id) ||
		(cat = model->getCategory(cat_id)) == NULL ||
		cat->getName() == new_name)
	{
		return;
	}

	LLSD updates;
	updates["name"] = new_name;
// [RLVa:KB] - Checked: RLVa-2.3 (Give-to-#RLV)
	update_inventory_category(cat_id, updates, cb);
// [/RLVa:KB]
//	update_inventory_category(cat_id, updates, NULL);
}

void copy_inventory_category(LLInventoryModel* model,
							 LLViewerInventoryCategory* cat,
							 const LLUUID& parent_id,
							 const LLUUID& root_copy_id,
							 bool move_no_copy_items )
{
	// Create the initial folder
	inventory_func_type func = boost::bind(&copy_inventory_category_content, _1, model, cat, root_copy_id, move_no_copy_items);
	gInventory.createNewCategory(parent_id, LLFolderType::FT_NONE, cat->getName(), func);
}

void copy_inventory_category_content(const LLUUID& new_cat_uuid, LLInventoryModel* model, LLViewerInventoryCategory* cat, const LLUUID& root_copy_id, bool move_no_copy_items)
{
	model->notifyObservers();

	// We need to exclude the initial root of the copy to avoid recursively copying the copy, etc...
	LLUUID root_id = (root_copy_id.isNull() ? new_cat_uuid : root_copy_id);

	// Get the content of the folder
	LLInventoryModel::cat_array_t* cat_array;
	LLInventoryModel::item_array_t* item_array;
	gInventory.getDirectDescendentsOf(cat->getUUID(), cat_array, item_array);

	// If root_copy_id is null, tell the marketplace model we'll be waiting for new items to be copied over for this folder
	if (root_copy_id.isNull())
	{
		LLMarketplaceData::instance().setValidationWaiting(root_id, count_descendants_items(cat->getUUID()));
	}

	// Copy all the items
	LLInventoryModel::item_array_t item_array_copy = *item_array;
	for (LLInventoryModel::item_array_t::iterator iter = item_array_copy.begin(); iter != item_array_copy.end(); iter++)
	{
		LLInventoryItem* item = *iter;
		LLPointer<LLInventoryCallback> cb = new LLBoostFuncInventoryCallback(boost::bind(update_folder_cb, new_cat_uuid));

		if (item->getIsLinkType())
		{
			link_inventory_object(new_cat_uuid, item->getLinkedUUID(), cb);
		}
		else if (!item->getPermissions().allowOperationBy(PERM_COPY, gAgent.getID(), gAgent.getGroupID()))
		{
			// If the item is nocopy, we do nothing or, optionally, move it
			if (move_no_copy_items)
			{
				// Reparent the item
				LLViewerInventoryItem * viewer_inv_item = (LLViewerInventoryItem *)item;
				gInventory.changeItemParent(viewer_inv_item, new_cat_uuid, true);
			}
			// Decrement the count in root_id since that one item won't be copied over
			LLMarketplaceData::instance().decrementValidationWaiting(root_id);
		}
		else
		{
			copy_inventory_item(
				gAgent.getID(),
				item->getPermissions().getOwner(),
				item->getUUID(),
				new_cat_uuid,
				std::string(),
				cb);
		}
	}

	// Copy all the folders
	LLInventoryModel::cat_array_t cat_array_copy = *cat_array;
	for (LLInventoryModel::cat_array_t::iterator iter = cat_array_copy.begin(); iter != cat_array_copy.end(); iter++)
	{
		LLViewerInventoryCategory* category = *iter;
		if (category->getUUID() != root_id)
		{
			copy_inventory_category(model, category, new_cat_uuid, root_id, move_no_copy_items);
		}
	}
}

class LLInventoryCollectAllItems : public LLInventoryCollectFunctor
{
public:
	virtual bool operator()(LLInventoryCategory* cat, LLInventoryItem* item)
	{
		return true;
	}
};

BOOL get_is_parent_to_worn_item(const LLUUID& id)
{
	const LLViewerInventoryCategory* cat = gInventory.getCategory(id);
	if (!cat)
	{
		return FALSE;
	}

	LLInventoryModel::cat_array_t cats;
	LLInventoryModel::item_array_t items;
	LLInventoryCollectAllItems collect_all;
	gInventory.collectDescendentsIf(LLAppearanceMgr::instance().getCOF(), cats, items, LLInventoryModel::EXCLUDE_TRASH, collect_all);

	for (LLInventoryModel::item_array_t::const_iterator it = items.begin(); it != items.end(); ++it)
	{
		const LLViewerInventoryItem * const item = *it;

		llassert(item->getIsLinkType());

		LLUUID linked_id = item->getLinkedUUID();
		const LLViewerInventoryItem * const linked_item = gInventory.getItem(linked_id);

		if (linked_item)
		{
			LLUUID parent_id = linked_item->getParentUUID();

			while (!parent_id.isNull())
			{
				LLInventoryCategory * parent_cat = gInventory.getCategory(parent_id);

				if (cat == parent_cat)
				{
					return TRUE;
				}

				parent_id = parent_cat->getParentUUID();
			}
		}
	}

	return FALSE;
}

BOOL get_is_item_worn(const LLUUID& id)
{
	const LLViewerInventoryItem* item = gInventory.getItem(id);
	if (!item)
		return FALSE;

	// Consider the item as worn if it has links in COF.
// [SL:KB] - The code below causes problems across the board so it really just needs to go
//	if (LLAppearanceMgr::instance().isLinkedInCOF(id))
//	{
//		return TRUE;
//	}

	switch(item->getType())
	{
		case LLAssetType::AT_OBJECT:
		{
			if (isAgentAvatarValid() && gAgentAvatarp->isWearingAttachment(item->getLinkedUUID()))
				return TRUE;
			break;
		}
		case LLAssetType::AT_BODYPART:
		case LLAssetType::AT_CLOTHING:
			if(gAgentWearables.isWearingItem(item->getLinkedUUID()))
				return TRUE;
			break;
		case LLAssetType::AT_GESTURE:
			if (LLGestureMgr::instance().isGestureActive(item->getLinkedUUID()))
				return TRUE;
			break;
		default:
			break;
	}
	return FALSE;
}

BOOL get_can_item_be_worn(const LLUUID& id)
{
	const LLViewerInventoryItem* item = gInventory.getItem(id);
	if (!item)
		return FALSE;

	if (LLAppearanceMgr::instance().isLinkedInCOF(item->getLinkedUUID()))
	{
		// an item having links in COF (i.e. a worn item)
		return FALSE;
	}

	if (gInventory.isObjectDescendentOf(id, LLAppearanceMgr::instance().getCOF()))
	{
		// a non-link object in COF (should not normally happen)
		return FALSE;
	}
	
	const LLUUID trash_id = gInventory.findCategoryUUIDForType(
			LLFolderType::FT_TRASH);

	// item can't be worn if base obj in trash, see EXT-7015
	if (gInventory.isObjectDescendentOf(item->getLinkedUUID(),
			trash_id))
	{
		return false;
	}

	switch(item->getType())
	{
		case LLAssetType::AT_OBJECT:
		{
			if (isAgentAvatarValid() && gAgentAvatarp->isWearingAttachment(item->getLinkedUUID()))
			{
				// Already being worn
				return FALSE;
			}
			else
			{
				// Not being worn yet.
				return TRUE;
			}
			break;
		}
		case LLAssetType::AT_BODYPART:
		case LLAssetType::AT_CLOTHING:
			if(gAgentWearables.isWearingItem(item->getLinkedUUID()))
			{
				// Already being worn
				return FALSE;
			}
			else
			{
				// Not being worn yet.
				return TRUE;
			}
			break;
		default:
			break;
	}
	return FALSE;
}

BOOL get_is_item_removable(const LLInventoryModel* model, const LLUUID& id)
{
	if (!model)
	{
		return FALSE;
	}

	// Can't delete an item that's in the library.
	if (!model->isObjectDescendentOf(id, gInventory.getRootFolderID()))
	{
		return FALSE;
	}

	// <FS> Locked Folders
	if (
		(model->isObjectDescendentOf(id, AOEngine::instance().getAOFolder())
			&& gSavedPerAccountSettings.getBOOL("LockAOFolders"))
		||
		(model->isObjectDescendentOf(id, FSLSLBridge::instance().getBridgeFolder())
			&& gSavedPerAccountSettings.getBOOL("LockBridgeFolder"))
		||
		(model->isObjectDescendentOf(id, FSFloaterWearableFavorites::getFavoritesFolder())
			&& gSavedPerAccountSettings.getBOOL("LockWearableFavoritesFolders"))
		)
	{
		return FALSE;
	}
	// </FS> Locked Folders

	// Disable delete from COF folder; have users explicitly choose "detach/take off",
	// unless the item is not worn but in the COF (i.e. is bugged).
	if (LLAppearanceMgr::instance().getIsProtectedCOFItem(id))
	{
		if (get_is_item_worn(id))
		{
			return FALSE;
		}
	}

// [RLVa:KB] - Checked: 2011-03-29 (RLVa-1.3.0g) | Modified: RLVa-1.3.0g
	if ( (RlvActions::isRlvEnabled()) && 
		 (RlvFolderLocks::instance().hasLockedFolder(RLV_LOCK_ANY)) && (!RlvFolderLocks::instance().canRemoveItem(id)) )
	{
		return FALSE;
	}
// [/RLVa:KB]

	const LLInventoryObject *obj = model->getItem(id);
	if (obj && obj->getIsLinkType())
	{
		return TRUE;
	}
	if (get_is_item_worn(id))
	{
		return FALSE;
	}
	return TRUE;
}

bool get_is_item_editable(const LLUUID& inv_item_id)
{
	if (const LLInventoryItem* inv_item = gInventory.getLinkedItem(inv_item_id))
	{
		switch (inv_item->getType())
		{
			case LLAssetType::AT_BODYPART:
			case LLAssetType::AT_CLOTHING:
				return gAgentWearables.isWearableModifiable(inv_item_id);
			case LLAssetType::AT_OBJECT:
				return true;
			default:
                return false;;
		}
	}
	return gAgentAvatarp->getWornAttachment(inv_item_id) != nullptr;
}

void handle_item_edit(const LLUUID& inv_item_id)
{
	if (get_is_item_editable(inv_item_id))
	{
		if (const LLInventoryItem* inv_item = gInventory.getLinkedItem(inv_item_id))
		{
			switch (inv_item->getType())
			{
				case LLAssetType::AT_BODYPART:
				case LLAssetType::AT_CLOTHING:
					LLAgentWearables::editWearable(inv_item_id);
					break;
				case LLAssetType::AT_OBJECT:
					handle_attachment_edit(inv_item_id);
					break;
				default:
					break;
			}
		}
		else
		{
			handle_attachment_edit(inv_item_id);
		}
	}
}

BOOL get_is_category_removable(const LLInventoryModel* model, const LLUUID& id)
{
	// NOTE: This function doesn't check the folder's children.
	// See LLFolderBridge::isItemRemovable for a function that does
	// consider the children.

	if (!model)
	{
		return FALSE;
	}

	if (!model->isObjectDescendentOf(id, gInventory.getRootFolderID()))
	{
		return FALSE;
	}

// [RLVa:KB] - Checked: 2011-03-29 (RLVa-1.3.0g) | Modified: RLVa-1.3.0g
	if ( ((RlvActions::isRlvEnabled()) && 
		 (RlvFolderLocks::instance().hasLockedFolder(RLV_LOCK_ANY)) && (!RlvFolderLocks::instance().canRemoveFolder(id))) )
	{
		return FALSE;
	}
// [/RLVa:KB]

	// <FS> Locked Folders
	if (
		((id == AOEngine::instance().getAOFolder() || model->isObjectDescendentOf(id, AOEngine::instance().getAOFolder()))
			&& gSavedPerAccountSettings.getBOOL("LockAOFolders"))
		||
		((id == FSLSLBridge::instance().getBridgeFolder() || model->isObjectDescendentOf(id, FSLSLBridge::instance().getBridgeFolder()))
			&& gSavedPerAccountSettings.getBOOL("LockBridgeFolder"))
		||
		((id == FSFloaterWearableFavorites::getFavoritesFolder() || model->isObjectDescendentOf(id, FSFloaterWearableFavorites::getFavoritesFolder()))
			&& gSavedPerAccountSettings.getBOOL("LockWearableFavoritesFolders"))
		)
	{
		return FALSE;
	}
	// </FS> Locked Folders

	if (!isAgentAvatarValid()) return FALSE;

	const LLInventoryCategory* category = model->getCategory(id);
	if (!category)
	{
		return FALSE;
	}

	const LLFolderType::EType folder_type = category->getPreferredType();
	
	if (LLFolderType::lookupIsProtectedType(folder_type))
	{
		return FALSE;
	}

	// Can't delete the outfit that is currently being worn.
	if (folder_type == LLFolderType::FT_OUTFIT)
	{
		const LLViewerInventoryItem *base_outfit_link = LLAppearanceMgr::instance().getBaseOutfitLink();
		if (base_outfit_link && (category == base_outfit_link->getLinkedCategory()))
		{
			return FALSE;
		}
	}

	return TRUE;
}

BOOL get_is_category_renameable(const LLInventoryModel* model, const LLUUID& id)
{
	if (!model)
	{
		return FALSE;
	}

// [RLVa:KB] - Checked: 2011-03-29 (RLVa-1.3.0g) | Modified: RLVa-1.3.0g
	if ( (RlvActions::isRlvEnabled()) && (model == &gInventory) && (!RlvFolderLocks::instance().canRenameFolder(id)) )
	{
		return FALSE;
	}
// [/RLVa:KB]

	// <FS> Locked Folders
	if (
		((id == AOEngine::instance().getAOFolder() || model->isObjectDescendentOf(id, AOEngine::instance().getAOFolder()))
			&& gSavedPerAccountSettings.getBOOL("LockAOFolders"))
		||
		((id == FSLSLBridge::instance().getBridgeFolder() || model->isObjectDescendentOf(id, FSLSLBridge::instance().getBridgeFolder()))
			&& gSavedPerAccountSettings.getBOOL("LockBridgeFolder"))
		||
		((id == FSFloaterWearableFavorites::getFavoritesFolder() || model->isObjectDescendentOf(id, FSFloaterWearableFavorites::getFavoritesFolder()))
			&& gSavedPerAccountSettings.getBOOL("LockWearableFavoritesFolders"))
		)
	{
		return FALSE;
	}
	// </FS> Locked Folders

	LLViewerInventoryCategory* cat = model->getCategory(id);

	if (cat && !LLFolderType::lookupIsProtectedType(cat->getPreferredType()) &&
		cat->getOwnerID() == gAgent.getID())
	{
		return TRUE;
	}
	return FALSE;
}

void show_task_item_profile(const LLUUID& item_uuid, const LLUUID& object_id)
{
	// <FS:Ansariel> Optional legacy object properties
	//LLFloaterSidePanelContainer::showPanel("inventory", LLSD().with("id", item_uuid).with("object", object_id));
	if (gSavedSettings.getBOOL("FSUseLegacyObjectProperties"))
	{
		LLFloaterReg::showInstance("properties", LLSD().with("item_id", item_uuid).with("object_id", object_id));
	}
	else
	{
		LLFloaterSidePanelContainer::showPanel("inventory", LLSD().with("id", item_uuid).with("object", object_id));
	}
	// </FS:Ansariel>
}

void show_item_profile(const LLUUID& item_uuid)
{
	LLUUID linked_uuid = gInventory.getLinkedItemID(item_uuid);
<<<<<<< HEAD
	// <FS:Ansariel> Optional legacy object properties
	//LLFloaterSidePanelContainer::showPanel("inventory", LLSD().with("id", linked_uuid));
	if (gSavedSettings.getBOOL("FSUseLegacyObjectProperties"))
	{
		LLFloaterReg::showInstance("properties", LLSD().with("item_id", linked_uuid));
	}
	else
	{
		LLFloaterSidePanelContainer::showPanel("inventory", LLSD().with("id", linked_uuid));
	}
	// </FS:Ansariel>
}

void show_item_original(const LLUUID& item_uuid)
{
	// <FS:Ansariel> FIRE-19493: "Show Original" should open main inventory panel;
	//				 Undo SL-13826 Open a new inventory floater for "Find original" and "Show original" result
	//LLFloater* floater_inventory = LLFloaterReg::getInstance("inventory");
	//if (!floater_inventory)
	//{
	//	LL_WARNS() << "Could not find My Inventory floater" << LL_ENDL;
	//	return;
	//}

	////sidetray inventory panel
	//LLSidepanelInventory *sidepanel_inventory =	LLPanelMainInventory::newWindow()->LLFloaterSidePanelContainer::getPanel<LLSidepanelInventory>("inventory");

	//LLInventoryPanel* active_panel = LLInventoryPanel::getActiveInventoryPanel();
	//if (!active_panel) 
	//{
	//	//this may happen when there is no floatera and other panel is active in inventory tab

	//	if	(sidepanel_inventory)
	//	{
	//		sidepanel_inventory->showInventoryPanel();
	//	}
	//}
	//
	//active_panel = LLInventoryPanel::getActiveInventoryPanel();
	//if (!active_panel) 
	//{
	//	return;
	//}
	//active_panel->setSelection(gInventory.getLinkedItemID(item_uuid), TAKE_FOCUS_YES);
	//active_panel->setFocus(TRUE);

	LLFloaterReg::showInstance("inventory");
	LLSidepanelInventory* sidepanel_inventory = LLFloaterSidePanelContainer::getPanel<LLSidepanelInventory>("inventory");
	sidepanel_inventory->showInventoryPanel();
	LLPanelMainInventory* main_inventory = sidepanel_inventory->getMainInventoryPanel();
	main_inventory->showAllItemsPanel();
	main_inventory->resetFilters();
	main_inventory->onFilterEdit("");
	LLUUID linked_item_id = gInventory.getLinkedItemID(item_uuid);
	bool in_inbox = (gInventory.isObjectDescendentOf(linked_item_id, gInventory.findCategoryUUIDForType(LLFolderType::FT_INBOX)));
	bool show_inbox = gSavedSettings.getBOOL("FSShowInboxFolder"); // <FS:Ansariel> Optional hiding of Received Items folder aka Inbox

	if (in_inbox && !show_inbox)
	{
		LLInventoryPanel * inventory_panel = NULL;
		sidepanel_inventory->openInbox();
		inventory_panel = sidepanel_inventory->getInboxPanel();

		if (inventory_panel)
		{
			inventory_panel->setSelection(linked_item_id, TAKE_FOCUS_YES);
		}
	}
	else
	{
		main_inventory->getActivePanel()->setSelection(linked_item_id, TAKE_FOCUS_YES);
	}
	// </FS:Ansariel>
=======
	LLFloaterSidePanelContainer::showPanel("inventory", LLSD().with("id", linked_uuid));
}

void show_item_original(const LLUUID& item_uuid)
{
    LLFloater* floater_inventory = LLFloaterReg::getInstance("inventory");
    if (!floater_inventory)
    {
        LL_WARNS() << "Could not find My Inventory floater" << LL_ENDL;
        return;
    }
    LLSidepanelInventory *sidepanel_inventory =	LLFloaterSidePanelContainer::getPanel<LLSidepanelInventory>("inventory");
    if (sidepanel_inventory)
    {
        LLPanelMainInventory* main_inventory = sidepanel_inventory->getMainInventoryPanel();
        if (main_inventory)
        {
            main_inventory->resetFilters();
        }
        reset_inventory_filter();

        if (!LLFloaterReg::getTypedInstance<LLFloaterSidePanelContainer>("inventory")->isInVisibleChain())
        {
            LLFloaterReg::toggleInstanceOrBringToFront("inventory");
        }

        const LLUUID inbox_id = gInventory.findCategoryUUIDForType(LLFolderType::FT_INBOX);
        if (gInventory.isObjectDescendentOf(gInventory.getLinkedItemID(item_uuid), inbox_id))
        {
            if (sidepanel_inventory->getInboxPanel())
            {
                sidepanel_inventory->openInbox();
                sidepanel_inventory->getInboxPanel()->setSelection(gInventory.getLinkedItemID(item_uuid), TAKE_FOCUS_YES);
            }
        }
        else
        {
            sidepanel_inventory->selectAllItemsPanel();
            if (sidepanel_inventory->getActivePanel())
            {
                sidepanel_inventory->getActivePanel()->setSelection(gInventory.getLinkedItemID(item_uuid), TAKE_FOCUS_YES);
            }
        }
    }
>>>>>>> 1dd32bb7
}


void reset_inventory_filter()
{
	LLSidepanelInventory *sidepanel_inventory =	LLFloaterSidePanelContainer::getPanel<LLSidepanelInventory>("inventory");
	if (sidepanel_inventory)
	{
		LLPanelMainInventory* main_inventory = sidepanel_inventory->getMainInventoryPanel();
		if (main_inventory)
		{
			// <FS:Ansariel> FIRE-5160: Don't reset inventory filter when clearing search term
			main_inventory->showAllItemsPanel();
			main_inventory->resetFilters();
			// </FS:Ansariel>
			main_inventory->onFilterEdit("");
		}
	}
}

void open_marketplace_listings()
{
	LLFloaterReg::showInstance("marketplace_listings");
}

// Create a new folder in destFolderId with the same name as the item name and return the uuid of the new folder
// Note: this is used locally in various situation where we need to wrap an item into a special folder
LLUUID create_folder_for_item(LLInventoryItem* item, const LLUUID& destFolderId)
{
	llassert(item);
	llassert(destFolderId.notNull());

	LLUUID created_folder_id = gInventory.createNewCategory(destFolderId, LLFolderType::FT_NONE, item->getName());
	gInventory.notifyObservers();
    
    // *TODO : Create different notifications for the various cases
	LLNotificationsUtil::add("OutboxFolderCreated");

	return created_folder_id;
}

///----------------------------------------------------------------------------
// Marketplace functions
//
// Handles Copy and Move to or within the Marketplace listings folder.
// Handles creation of stock folders, nesting of listings and version folders,
// permission checking and listings validation.
///----------------------------------------------------------------------------

S32 depth_nesting_in_marketplace(LLUUID cur_uuid)
{
    // Get the marketplace listings root, exit with -1 (i.e. not under the marketplace listings root) if none
    const LLUUID marketplace_listings_uuid = gInventory.findCategoryUUIDForType(LLFolderType::FT_MARKETPLACE_LISTINGS, false);
    if (marketplace_listings_uuid.isNull())
    {
        return -1;
    }
    // If not a descendant of the marketplace listings root, then the nesting depth is -1 by definition
    if (!gInventory.isObjectDescendentOf(cur_uuid, marketplace_listings_uuid))
    {
        return -1;
    }
    
    // Iterate through the parents till we hit the marketplace listings root
    // Note that the marketplace listings root itself will return 0
    S32 depth = 0;
    LLInventoryObject* cur_object = gInventory.getObject(cur_uuid);
    while (cur_uuid != marketplace_listings_uuid)
    {
        depth++;
        cur_uuid = cur_object->getParentUUID();
        cur_object = gInventory.getCategory(cur_uuid);
    }
    return depth;
}

// Returns the UUID of the marketplace listing this object is in
LLUUID nested_parent_id(LLUUID cur_uuid, S32 depth)
{
    if (depth < 1)
    {
        // For objects outside the marketplace listings root (or root itself), we return a NULL UUID
        return LLUUID::null;
    }
    else if (depth == 1)
    {
        // Just under the root, we return the passed UUID itself if it's a folder, NULL otherwise (not a listing)
        LLViewerInventoryCategory* cat = gInventory.getCategory(cur_uuid);
        return (cat ? cur_uuid : LLUUID::null);
    }

    // depth > 1
    LLInventoryObject* cur_object = gInventory.getObject(cur_uuid);
    while (depth > 1)
    {
        depth--;
        cur_uuid = cur_object->getParentUUID();
        cur_object = gInventory.getCategory(cur_uuid);
    }
    return cur_uuid;
}

S32 compute_stock_count(LLUUID cat_uuid, bool force_count /* false */)
{
    // Handle the case of the folder being a stock folder immediately
    LLViewerInventoryCategory* cat = gInventory.getCategory(cat_uuid);
    if (!cat)
    {
        // Not a category so no stock count to speak of
        return COMPUTE_STOCK_INFINITE;
    }
    if (cat->getPreferredType() == LLFolderType::FT_MARKETPLACE_STOCK)
    {
        if (cat->getVersion() == LLViewerInventoryCategory::VERSION_UNKNOWN)
        {
            // If the folder is not completely fetched, we do not want to return any confusing value that could lead to unlisting
            // "COMPUTE_STOCK_NOT_EVALUATED" denotes that a stock folder has a count that cannot be evaluated at this time (folder not up to date)
            return COMPUTE_STOCK_NOT_EVALUATED;
        }
        // Note: stock folders are *not* supposed to have nested subfolders so we stop recursion here but we count only items (subfolders will be ignored)
        // Note: we *always* give a stock count for stock folders, it's useful even if the listing is unassociated
        LLInventoryModel::cat_array_t* cat_array;
        LLInventoryModel::item_array_t* item_array;
        gInventory.getDirectDescendentsOf(cat_uuid,cat_array,item_array);
        return item_array->size();
    }

    // When force_count is true, we do not do any verification of the marketplace status and simply compute
    // the stock amount based on the descendent hierarchy. This is used specifically when creating a listing.
    if (!force_count)
    {
        // Grab marketplace data for this folder
        S32 depth = depth_nesting_in_marketplace(cat_uuid);
        LLUUID listing_uuid = nested_parent_id(cat_uuid, depth);
        if (!LLMarketplaceData::instance().isListed(listing_uuid))
        {
            // If not listed, the notion of stock is meaningless so it won't be computed for any level
            return COMPUTE_STOCK_INFINITE;
        }

        LLUUID version_folder_uuid = LLMarketplaceData::instance().getVersionFolder(listing_uuid);
        // Handle the case of the first 2 levels : listing and version folders
        if (depth == 1)
        {
            if (version_folder_uuid.notNull())
            {
                // If there is a version folder, the stock value for the listing is the version folder stock
                return compute_stock_count(version_folder_uuid, true);
            }
            else
            {
                // If there's no version folder associated, the notion of stock count has no meaning
                return COMPUTE_STOCK_INFINITE;
            }
        }
        else if (depth == 2)
        {
            if (version_folder_uuid.notNull() && (version_folder_uuid != cat_uuid))
            {
                // If there is a version folder but we're not it, our stock count is meaningless
                return COMPUTE_STOCK_INFINITE;
            }
        }
    }
    
    // In all other cases, the stock count is the min of stock folders count found in the descendents
    // "COMPUTE_STOCK_NOT_EVALUATED" denotes that a stock folder in the hierarchy has a count that cannot be evaluated at this time (folder not up to date)
	LLInventoryModel::cat_array_t* cat_array;
	LLInventoryModel::item_array_t* item_array;
	gInventory.getDirectDescendentsOf(cat_uuid,cat_array,item_array);
    
    // "COMPUTE_STOCK_INFINITE" denotes a folder that doesn't countain any stock folders in its descendents
    S32 curr_count = COMPUTE_STOCK_INFINITE;

    // Note: marketplace listings have a maximum depth nesting of 4
    LLInventoryModel::cat_array_t cat_array_copy = *cat_array;
    for (LLInventoryModel::cat_array_t::iterator iter = cat_array_copy.begin(); iter != cat_array_copy.end(); iter++)
    {
        LLInventoryCategory* category = *iter;
        S32 count = compute_stock_count(category->getUUID(), true);
        if ((curr_count == COMPUTE_STOCK_INFINITE) || ((count != COMPUTE_STOCK_INFINITE) && (count < curr_count)))
        {
            curr_count = count;
        }
    }
    
    return curr_count;
}

// local helper
bool can_move_to_marketplace(LLInventoryItem* inv_item, std::string& tooltip_msg, bool resolve_links)
{
	// Collapse links directly to items/folders
	LLViewerInventoryItem * viewer_inv_item = (LLViewerInventoryItem *) inv_item;
	LLViewerInventoryItem * linked_item = viewer_inv_item->getLinkedItem();
    LLViewerInventoryCategory * linked_category = viewer_inv_item->getLinkedCategory();

    // Linked items and folders cannot be put for sale
    if (linked_category || linked_item)
    {
		tooltip_msg = LLTrans::getString("TooltipOutboxLinked");
        return false;
    }
	
    // A category is always considered as passing...
    if (linked_category != NULL)
	{
        return true;
	}
    
    // Take the linked item if necessary
    if (linked_item != NULL)
	{
		inv_item = linked_item;
	}
	
    // Check that the agent has transfer permission on the item: this is required as a resident cannot
    // put on sale items she cannot transfer. Proceed with move if we have permission.
	bool allow_transfer = inv_item->getPermissions().allowOperationBy(PERM_TRANSFER, gAgent.getID());
	if (!allow_transfer)
	{
		tooltip_msg = LLTrans::getString("TooltipOutboxNoTransfer");
		return false;
	}
    
    // Check worn/not worn status: worn items cannot be put on the marketplace
	bool worn = get_is_item_worn(inv_item->getUUID());
	if (worn)
	{
		tooltip_msg = LLTrans::getString("TooltipOutboxWorn");
		return false;
	}

    // Check library status: library items cannot be put on the marketplace
	if (!gInventory.isObjectDescendentOf(inv_item->getUUID(), gInventory.getRootFolderID()))
    {
		tooltip_msg = LLTrans::getString("TooltipOutboxNotInInventory");
		return false;
    }

    // Check type: for the moment, calling cards cannot be put on the marketplace
	bool calling_card = (LLAssetType::AT_CALLINGCARD == inv_item->getType());
	if (calling_card)
	{
		tooltip_msg = LLTrans::getString("TooltipOutboxCallingCard");
		return false;
	}
	
	return true;
}

// local helper
// Returns the max tree length (in folder nodes) down from the argument folder
int get_folder_levels(LLInventoryCategory* inv_cat)
{
	LLInventoryModel::cat_array_t* cats;
	LLInventoryModel::item_array_t* items;
	gInventory.getDirectDescendentsOf(inv_cat->getUUID(), cats, items);
    
	int max_child_levels = 0;
    
	for (S32 i=0; i < cats->size(); ++i)
	{
		LLInventoryCategory* category = cats->at(i);
		max_child_levels = llmax(max_child_levels, get_folder_levels(category));
	}
    
	return 1 + max_child_levels;
}

// local helper
// Returns the distance (in folder nodes) between the ancestor and its descendant. Returns -1 if not related.
int get_folder_path_length(const LLUUID& ancestor_id, const LLUUID& descendant_id)
{
	int depth = 0;
    
	if (ancestor_id == descendant_id) return depth;
    
	const LLInventoryCategory* category = gInventory.getCategory(descendant_id);
    
	while (category)
	{
		LLUUID parent_id = category->getParentUUID();
        
		if (parent_id.isNull()) break;
        
		depth++;
        
		if (parent_id == ancestor_id) return depth;
        
		category = gInventory.getCategory(parent_id);
	}
    
	LL_WARNS("SLM") << "get_folder_path_length() couldn't trace a path from the descendant to the ancestor" << LL_ENDL;
	return -1;
}

// local helper
// Returns true if all items within the argument folder are fit for sale, false otherwise
bool has_correct_permissions_for_sale(LLInventoryCategory* cat, std::string& error_msg)
{
	LLInventoryModel::cat_array_t* cat_array;
	LLInventoryModel::item_array_t* item_array;
	gInventory.getDirectDescendentsOf(cat->getUUID(),cat_array,item_array);
    
	LLInventoryModel::item_array_t item_array_copy = *item_array;
    
	for (LLInventoryModel::item_array_t::iterator iter = item_array_copy.begin(); iter != item_array_copy.end(); iter++)
	{
		LLInventoryItem* item = *iter;
        if (!can_move_to_marketplace(item, error_msg, false))
        {
            return false;
        }
	}
    
	LLInventoryModel::cat_array_t cat_array_copy = *cat_array;
    
	for (LLInventoryModel::cat_array_t::iterator iter = cat_array_copy.begin(); iter != cat_array_copy.end(); iter++)
	{
		LLInventoryCategory* category = *iter;
		if (!has_correct_permissions_for_sale(category, error_msg))
        {
            return false;
        }
	}
    return true;
}

// Returns true if inv_item can be dropped in dest_folder, a folder nested in marketplace listings (or merchant inventory) under the root_folder root
// If returns is false, tooltip_msg contains an error message to display to the user (localized and all).
// bundle_size is the amount of sibling items that are getting moved to the marketplace at the same time.
bool can_move_item_to_marketplace(const LLInventoryCategory* root_folder, LLInventoryCategory* dest_folder, LLInventoryItem* inv_item, std::string& tooltip_msg, S32 bundle_size, bool from_paste)
{
    // Check stock folder type matches item type in marketplace listings or merchant outbox (even if of no use there for the moment)
    LLViewerInventoryCategory* view_folder = dynamic_cast<LLViewerInventoryCategory*>(dest_folder);
    bool move_in_stock = (view_folder && (view_folder->getPreferredType() == LLFolderType::FT_MARKETPLACE_STOCK));
    bool accept = (view_folder && view_folder->acceptItem(inv_item));
    if (!accept)
    {
        tooltip_msg = LLTrans::getString("TooltipOutboxMixedStock");
    }

    // Check that the item has the right type and permissions to be sold on the marketplace
    if (accept)
    {
        accept = can_move_to_marketplace(inv_item, tooltip_msg, true);
    }
    
    // Check that the total amount of items won't violate the max limit on the marketplace
    if (accept)
    {
        // If the dest folder is a stock folder, we do not count the incoming items toward the total (stock items are seen as one)
        int existing_item_count = (move_in_stock ? 0 : bundle_size);
        
        // If the dest folder is a stock folder, we do assume that the incoming items are also stock items (they should anyway)
        int existing_stock_count = (move_in_stock ? bundle_size : 0);
        
        int existing_folder_count = 0;
        
        // Get the version folder: that's where the counts start from
        const LLViewerInventoryCategory * version_folder = ((root_folder && (root_folder != dest_folder)) ? gInventory.getFirstDescendantOf(root_folder->getUUID(), dest_folder->getUUID()) : NULL);

        if (version_folder)
        {
            if (!from_paste && gInventory.isObjectDescendentOf(inv_item->getUUID(), version_folder->getUUID()))
            {
                // Clear those counts or they will be counted twice because we're already inside the version category
                existing_item_count = 0;
            }

            LLInventoryModel::cat_array_t existing_categories;
            LLInventoryModel::item_array_t existing_items;
            
            gInventory.collectDescendents(version_folder->getUUID(), existing_categories, existing_items, FALSE);
            
            existing_item_count += count_copyable_items(existing_items) + count_stock_folders(existing_categories);
            existing_stock_count += count_stock_items(existing_items);
            existing_folder_count += existing_categories.size();
            
            // If the incoming item is a nocopy (stock) item, we need to consider that it will create a stock folder
            if (!inv_item->getPermissions().allowOperationBy(PERM_COPY, gAgent.getID(), gAgent.getGroupID()) && !move_in_stock)
            {
                // Note : we do not assume that all incoming items are nocopy of different kinds...
                existing_folder_count += 1;
            }
        }
        
        if (existing_item_count > gSavedSettings.getU32("InventoryOutboxMaxItemCount"))
        {
            LLStringUtil::format_map_t args;
            U32 amount = gSavedSettings.getU32("InventoryOutboxMaxItemCount");
            args["[AMOUNT]"] = llformat("%d",amount);
            tooltip_msg = LLTrans::getString("TooltipOutboxTooManyObjects", args);
            accept = false;
        }
        else if (existing_stock_count > gSavedSettings.getU32("InventoryOutboxMaxStockItemCount"))
        {
            LLStringUtil::format_map_t args;
            U32 amount = gSavedSettings.getU32("InventoryOutboxMaxStockItemCount");
            args["[AMOUNT]"] = llformat("%d",amount);
            tooltip_msg = LLTrans::getString("TooltipOutboxTooManyStockItems", args);
            accept = false;
        }
        else if (existing_folder_count > gSavedSettings.getU32("InventoryOutboxMaxFolderCount"))
        {
            LLStringUtil::format_map_t args;
            U32 amount = gSavedSettings.getU32("InventoryOutboxMaxFolderCount");
            args["[AMOUNT]"] = llformat("%d",amount);
            tooltip_msg = LLTrans::getString("TooltipOutboxTooManyFolders", args);
            accept = false;
        }
    }

    return accept;
}

// Returns true if inv_cat can be dropped in dest_folder, a folder nested in marketplace listings (or merchant inventory) under the root_folder root
// If returns is false, tooltip_msg contains an error message to display to the user (localized and all).
// bundle_size is the amount of sibling items that are getting moved to the marketplace at the same time.
bool can_move_folder_to_marketplace(const LLInventoryCategory* root_folder, LLInventoryCategory* dest_folder, LLInventoryCategory* inv_cat, std::string& tooltip_msg, S32 bundle_size, bool check_items, bool from_paste)
{
    bool accept = true;
    
    // Compute the nested folders level we'll add into with that incoming folder
    int incoming_folder_depth = get_folder_levels(inv_cat);
    // Compute the nested folders level we're inserting ourselves in
    // Note: add 1 when inserting under a listing folder as we need to take the root listing folder in the count
    int insertion_point_folder_depth = (root_folder ? get_folder_path_length(root_folder->getUUID(), dest_folder->getUUID()) + 1 : 1);

    // Get the version folder: that's where the folders and items counts start from
    const LLViewerInventoryCategory * version_folder = (insertion_point_folder_depth >= 2 ? gInventory.getFirstDescendantOf(root_folder->getUUID(), dest_folder->getUUID()) : NULL);
    
    // Compare the whole with the nested folders depth limit
    // Note: substract 2 as we leave root and version folder out of the count threshold
    if ((incoming_folder_depth + insertion_point_folder_depth - 2) > (S32)(gSavedSettings.getU32("InventoryOutboxMaxFolderDepth")))
    {
        LLStringUtil::format_map_t args;
        U32 amount = gSavedSettings.getU32("InventoryOutboxMaxFolderDepth");
        args["[AMOUNT]"] = llformat("%d",amount);
        tooltip_msg = LLTrans::getString("TooltipOutboxFolderLevels", args);
        accept = false;
    }
    
    if (accept)
    {
        LLInventoryModel::cat_array_t descendent_categories;
        LLInventoryModel::item_array_t descendent_items;
        gInventory.collectDescendents(inv_cat->getUUID(), descendent_categories, descendent_items, FALSE);
    
        int dragged_folder_count = descendent_categories.size() + bundle_size;  // Note: We assume that we're moving a bunch of folders in. That might be wrong...
        int dragged_item_count = count_copyable_items(descendent_items) + count_stock_folders(descendent_categories);
        int dragged_stock_count = count_stock_items(descendent_items);
        int existing_item_count = 0;
        int existing_stock_count = 0;
        int existing_folder_count = 0;
    
        if (version_folder)
        {
            if (!from_paste && gInventory.isObjectDescendentOf(inv_cat->getUUID(), version_folder->getUUID()))
            {
                // Clear those counts or they will be counted twice because we're already inside the version category
                dragged_folder_count = 0;
                dragged_item_count = 0;
                dragged_stock_count = 0;
            }
        
            // Tally the total number of categories and items inside the root folder
            LLInventoryModel::cat_array_t existing_categories;
            LLInventoryModel::item_array_t existing_items;
            gInventory.collectDescendents(version_folder->getUUID(), existing_categories, existing_items, FALSE);
        
            existing_folder_count += existing_categories.size();
            existing_item_count += count_copyable_items(existing_items) + count_stock_folders(existing_categories);
            existing_stock_count += count_stock_items(existing_items);
        }
    
        const int total_folder_count = existing_folder_count + dragged_folder_count;
        const int total_item_count = existing_item_count + dragged_item_count;
        const int total_stock_count = existing_stock_count + dragged_stock_count;
    
        if (total_folder_count > gSavedSettings.getU32("InventoryOutboxMaxFolderCount"))
        {
            LLStringUtil::format_map_t args;
            U32 amount = gSavedSettings.getU32("InventoryOutboxMaxFolderCount");
            args["[AMOUNT]"] = llformat("%d",amount);
            tooltip_msg = LLTrans::getString("TooltipOutboxTooManyFolders", args);
            accept = false;
        }
        else if (total_item_count > gSavedSettings.getU32("InventoryOutboxMaxItemCount"))
        {
            LLStringUtil::format_map_t args;
            U32 amount = gSavedSettings.getU32("InventoryOutboxMaxItemCount");
            args["[AMOUNT]"] = llformat("%d",amount);
            tooltip_msg = LLTrans::getString("TooltipOutboxTooManyObjects", args);
            accept = false;
        }
        else if (total_stock_count > gSavedSettings.getU32("InventoryOutboxMaxStockItemCount"))
        {
            LLStringUtil::format_map_t args;
            U32 amount = gSavedSettings.getU32("InventoryOutboxMaxStockItemCount");
            args["[AMOUNT]"] = llformat("%d",amount);
            tooltip_msg = LLTrans::getString("TooltipOutboxTooManyStockItems", args);
            accept = false;
        }
        
        // Now check that each item in the folder can be moved in the marketplace
        if (accept && check_items)
        {
            for (S32 i=0; i < descendent_items.size(); ++i)
            {
                LLInventoryItem* item = descendent_items[i];
                if (!can_move_to_marketplace(item, tooltip_msg, false))
                {
                    accept = false;
                    break;
                }
            }
        }
    }
    
    return accept;
}

bool move_item_to_marketplacelistings(LLInventoryItem* inv_item, LLUUID dest_folder, bool copy)
{
    // Get the marketplace listings depth of the destination folder, exit with error if not under marketplace
    S32 depth = depth_nesting_in_marketplace(dest_folder);
    if (depth < 0)
    {
		LLSD subs;
		subs["[ERROR_CODE]"] = LLTrans::getString("Marketplace Error Prefix") + LLTrans::getString("Marketplace Error Not Merchant");
		LLNotificationsUtil::add("MerchantPasteFailed", subs);
        return false;
    }

    // We will collapse links into items/folders
	LLViewerInventoryItem * viewer_inv_item = (LLViewerInventoryItem *) inv_item;
	LLViewerInventoryCategory * linked_category = viewer_inv_item->getLinkedCategory();
    
	if (linked_category != NULL)
	{
        // Move the linked folder directly
		return move_folder_to_marketplacelistings(linked_category, dest_folder, copy);
	}
	else
	{
        // Grab the linked item if any
		LLViewerInventoryItem * linked_item = viewer_inv_item->getLinkedItem();
        viewer_inv_item = (linked_item != NULL ? linked_item : viewer_inv_item);
    
        // If we want to copy but the item is no copy, fail silently (this is a common case that doesn't warrant notification)
        if (copy && !viewer_inv_item->getPermissions().allowOperationBy(PERM_COPY, gAgent.getID(), gAgent.getGroupID()))
        {
            return false;
        }
        
        // Check that the agent has transfer permission on the item: this is required as a resident cannot
        // put on sale items she cannot transfer. Proceed with move if we have permission.
        std::string error_msg;
        if (can_move_to_marketplace(inv_item, error_msg, true))
        {
            // When moving an isolated item, we might need to create the folder structure to support it
            if (depth == 0)
            {
                // We need a listing folder
                dest_folder = gInventory.createNewCategory(dest_folder, LLFolderType::FT_NONE, viewer_inv_item->getName());
                depth++;
            }
            if (depth == 1)
            {
                // We need a version folder
                dest_folder = gInventory.createNewCategory(dest_folder, LLFolderType::FT_NONE, viewer_inv_item->getName());
                depth++;
            }
			LLViewerInventoryCategory* dest_cat = gInventory.getCategory(dest_folder);
            if (!viewer_inv_item->getPermissions().allowOperationBy(PERM_COPY, gAgent.getID(), gAgent.getGroupID()) &&
                (dest_cat->getPreferredType() != LLFolderType::FT_MARKETPLACE_STOCK))
            {
                // We need to create a stock folder to move a no copy item
                dest_folder = gInventory.createNewCategory(dest_folder, LLFolderType::FT_MARKETPLACE_STOCK, viewer_inv_item->getName());
                dest_cat = gInventory.getCategory(dest_folder);
                depth++;
            }
            
            // Verify we can have this item in that destination category
            if (!dest_cat->acceptItem(viewer_inv_item))
            {
                LLSD subs;
                subs["[ERROR_CODE]"] = LLTrans::getString("Marketplace Error Prefix") + LLTrans::getString("Marketplace Error Not Accepted");
                LLNotificationsUtil::add("MerchantPasteFailed", subs);
                return false;
            }
            
            // Get the parent folder of the moved item : we may have to update it
            LLUUID src_folder = viewer_inv_item->getParentUUID();

            if (copy)
            {
                // Copy the item
                LLPointer<LLInventoryCallback> cb = new LLBoostFuncInventoryCallback(boost::bind(update_folder_cb, dest_folder));
                copy_inventory_item(
                                    gAgent.getID(),
                                    viewer_inv_item->getPermissions().getOwner(),
                                    viewer_inv_item->getUUID(),
                                    dest_folder,
                                    std::string(),
                                    cb);
            }
            else
            {
                // Reparent the item
                gInventory.changeItemParent(viewer_inv_item, dest_folder, true);
            }
        }
        else
        {
            LLSD subs;
            subs["[ERROR_CODE]"] = LLTrans::getString("Marketplace Error Prefix") + error_msg;
            LLNotificationsUtil::add("MerchantPasteFailed", subs);
            return false;
        }
    }
    
    open_marketplace_listings();
    return true;
}

bool move_folder_to_marketplacelistings(LLInventoryCategory* inv_cat, const LLUUID& dest_folder, bool copy, bool move_no_copy_items)
{
    // Check that we have adequate permission on all items being moved. Proceed if we do.
    std::string error_msg;
    if (has_correct_permissions_for_sale(inv_cat, error_msg))
    {
        // Get the destination folder
        LLViewerInventoryCategory* dest_cat = gInventory.getCategory(dest_folder);

        // Check it's not a stock folder
        if (dest_cat->getPreferredType() == LLFolderType::FT_MARKETPLACE_STOCK)
        {
            LLSD subs;
            subs["[ERROR_CODE]"] = LLTrans::getString("Marketplace Error Prefix") + LLTrans::getString("Marketplace Error Not Accepted");
            LLNotificationsUtil::add("MerchantPasteFailed", subs);
            return false;
        }
        
        // Get the parent folder of the moved item : we may have to update it
        LLUUID src_folder = inv_cat->getParentUUID();

        LLViewerInventoryCategory * viewer_inv_cat = (LLViewerInventoryCategory *) inv_cat;
        if (copy)
        {
            // Copy the folder
            copy_inventory_category(&gInventory, viewer_inv_cat, dest_folder, LLUUID::null, move_no_copy_items);
        }
        else
        {
            // Reparent the folder
            gInventory.changeCategoryParent(viewer_inv_cat, dest_folder, false);
            // Check the destination folder recursively for no copy items and promote the including folders if any
            validate_marketplacelistings(dest_cat);
        }

        // Update the modified folders
        update_marketplace_category(src_folder);
        update_marketplace_category(dest_folder);
        gInventory.notifyObservers();
    }
    else
    {
        LLSD subs;
        subs["[ERROR_CODE]"] = LLTrans::getString("Marketplace Error Prefix") + error_msg;
        LLNotificationsUtil::add("MerchantPasteFailed", subs);
        return false;
    }
    
    open_marketplace_listings();
    return true;
}

bool sort_alpha(const LLViewerInventoryCategory* cat1, const LLViewerInventoryCategory* cat2)
{
	return cat1->getName().compare(cat2->getName()) < 0;
}

void dump_trace(std::string& message, S32 depth, LLError::ELevel log_level)
{
    LL_INFOS() << "validate_marketplacelistings : error = "<< log_level << ", depth = " << depth << ", message = " << message <<  LL_ENDL;
}

// Make all relevant business logic checks on the marketplace listings starting with the folder as argument.
// This function does no deletion of listings but a mere audit and raises issues to the user (through the
// optional callback cb). It also returns a boolean, true if things validate, false if issues are raised.
// The only inventory changes that are done is to move and sort folders containing no-copy items to stock folders.
bool validate_marketplacelistings(LLInventoryCategory* cat, validation_callback_t cb, bool fix_hierarchy, S32 depth)
{
#if 0
    // Used only for debug
    if (!cb)
    {
        cb =  boost::bind(&dump_trace, _1, _2, _3);
    }
#endif
    // Folder is valid unless issue is raised
    bool result = true;
    
    // Get the type and the depth of the folder
    LLViewerInventoryCategory * viewer_cat = (LLViewerInventoryCategory *) (cat);
	const LLFolderType::EType folder_type = cat->getPreferredType();
    if (depth < 0)
    {
        // If the depth argument was not provided, evaluate the depth directly
        depth = depth_nesting_in_marketplace(cat->getUUID());
    }
    if (depth < 0)
    {
        // If the folder is not under the marketplace listings root, we run validation as if it was a listing folder and prevent any hierarchy fix
        // This allows the function to be used to pre-validate a folder anywhere in the inventory
        depth = 1;
        fix_hierarchy = false;
    }
    
    // Set the indentation for print output (typically, audit button in marketplace folder floater)
    std::string indent;
    for (int i = 1; i < depth; i++)
    {
        indent += "    ";
    }

    // Check out that version folders are marketplace ready
    if (depth == 2)
    {
        std::string message;
        // Note: if we fix the hierarchy, we want to check the items individually, hence the last argument here
        if (!can_move_folder_to_marketplace(cat, cat, cat, message, 0, fix_hierarchy))
        {
            result = false;
            if (cb)
            {
                message = indent + cat->getName() + LLTrans::getString("Marketplace Validation Error") + " " + message;
                cb(message,depth,LLError::LEVEL_ERROR);
            }
        }
    }
    
    // Check out that stock folders are at the right level
    if ((folder_type == LLFolderType::FT_MARKETPLACE_STOCK) && (depth <= 2))
    {
        if (fix_hierarchy)
        {
            if (cb)
            {
                std::string message = indent + cat->getName() + LLTrans::getString("Marketplace Validation Warning") + " " + LLTrans::getString("Marketplace Validation Warning Stock");
                cb(message,depth,LLError::LEVEL_WARN);
            }
            // Nest the stock folder one level deeper in a normal folder and restart from there
            LLUUID parent_uuid = cat->getParentUUID();
            LLUUID folder_uuid = gInventory.createNewCategory(parent_uuid, LLFolderType::FT_NONE, cat->getName());
            LLInventoryCategory* new_cat = gInventory.getCategory(folder_uuid);
            gInventory.changeCategoryParent(viewer_cat, folder_uuid, false);
            result &= validate_marketplacelistings(new_cat, cb, fix_hierarchy, depth + 1);
            return result;
        }
        else
        {
            result = false;
            if (cb)
            {
                std::string message = indent + cat->getName() + LLTrans::getString("Marketplace Validation Error") + " " + LLTrans::getString("Marketplace Validation Warning Stock");
                cb(message,depth,LLError::LEVEL_ERROR);
            }
        }
    }
    
    // Item sorting and validation : sorting and moving the various stock items is complicated as the set of constraints is high
    // We need to:
    // * separate non stock items, stock items per types in different folders
    // * have stock items nested at depth 2 at least
    // * never ever move the non-stock items
    
	LLInventoryModel::cat_array_t* cat_array;
	LLInventoryModel::item_array_t* item_array;
	gInventory.getDirectDescendentsOf(cat->getUUID(),cat_array,item_array);
    
    // We use a composite (type,permission) key on that map to store UUIDs of items of same (type,permissions)
    std::map<U32, std::vector<LLUUID> > items_vector;

    // Parse the items and create vectors of item UUIDs sorting copyable items and stock items of various types
    bool has_bad_items = false;
	LLInventoryModel::item_array_t item_array_copy = *item_array;
	for (LLInventoryModel::item_array_t::iterator iter = item_array_copy.begin(); iter != item_array_copy.end(); iter++)
	{
		LLInventoryItem* item = *iter;
        LLViewerInventoryItem * viewer_inv_item = (LLViewerInventoryItem *) item;
        
        // Test but skip items that shouldn't be there to start with, raise an error message for those
        std::string error_msg;
        if (!can_move_to_marketplace(item, error_msg, false))
        {
            has_bad_items = true;
            if (cb && fix_hierarchy)
            {
                std::string message = indent + viewer_inv_item->getName() + LLTrans::getString("Marketplace Validation Error") + " " + error_msg;
                cb(message,depth,LLError::LEVEL_ERROR);
            }
            continue;
        }
        // Update the appropriate vector item for that type
        LLInventoryType::EType type = LLInventoryType::IT_COUNT;    // Default value for non stock items
        U32 perms = 0;
        if (!viewer_inv_item->getPermissions().allowOperationBy(PERM_COPY, gAgent.getID(), gAgent.getGroupID()))
        {
            // Get the item type for stock items
            type = viewer_inv_item->getInventoryType();
            perms = viewer_inv_item->getPermissions().getMaskNextOwner();
        }
        U32 key = (((U32)(type) & 0xFF) << 24) | (perms & 0xFFFFFF);
        items_vector[key].push_back(viewer_inv_item->getUUID());
	}
    
    // How many types of items? Which type is it if only one?
    S32 count = items_vector.size();
    U32 default_key = (U32)(LLInventoryType::IT_COUNT) << 24; // This is the key for any normal copyable item
    U32 unique_key = (count == 1 ? items_vector.begin()->first : default_key); // The key in the case of one item type only
    
    // If we have no items in there (only folders or empty), analyze a bit further
    if ((count == 0) && !has_bad_items)
    {
        if (cat_array->size() == 0)
        {
            // So we have no item and no folder. That's at least a warning.
            if (depth == 2)
            {
                // If this is an empty version folder, warn only (listing won't be delivered by AIS, but only AIS should unlist)
                if (cb)
                {
                    std::string message = indent + cat->getName() + LLTrans::getString("Marketplace Validation Error Empty Version");
                    cb(message,depth,LLError::LEVEL_WARN);
                }
            }
            else if ((folder_type == LLFolderType::FT_MARKETPLACE_STOCK) && (depth > 2))
            {
                // If this is a legit but empty stock folder, warn only (listing must stay searchable when out of stock)
                if (cb)
                {
                    std::string message = indent + cat->getName() + LLTrans::getString("Marketplace Validation Error Empty Stock");
                    cb(message,depth,LLError::LEVEL_WARN);
                }
            }
            else if (cb)
            {
                // We warn if there's nothing in a regular folder (may be it's an under construction listing)
                std::string message = indent + cat->getName() + LLTrans::getString("Marketplace Validation Warning Empty");
                cb(message,depth,LLError::LEVEL_WARN);
            }
        }
        else
        {
            // Done with that folder : Print out the folder name unless we already found an error here
            if (cb && result && (depth >= 1))
            {
                std::string message = indent + cat->getName() + LLTrans::getString("Marketplace Validation Log");
                cb(message,depth,LLError::LEVEL_INFO);
            }
        }
    }
    // If we have a single type of items of the right type in the right place, we're done
    else if ((count == 1) && !has_bad_items && (((unique_key == default_key) && (depth > 1)) || ((folder_type == LLFolderType::FT_MARKETPLACE_STOCK) && (depth > 2) && (cat_array->size() == 0))))
    {
        // Done with that folder : Print out the folder name unless we already found an error here
        if (cb && result && (depth >= 1))
        {
            std::string message = indent + cat->getName() + LLTrans::getString("Marketplace Validation Log");
            cb(message,depth,LLError::LEVEL_INFO);
        }
    }
    else
    {
        if (fix_hierarchy && !has_bad_items)
        {
            // Alert the user when an existing stock folder has to be split
            if ((folder_type == LLFolderType::FT_MARKETPLACE_STOCK) && ((count >= 2) || (cat_array->size() > 0)))
            {
                LLNotificationsUtil::add("AlertMerchantStockFolderSplit");
            }
            // If we have more than 1 type of items or we are at the listing level or we have stock/no stock type mismatch, wrap the items in subfolders
            if ((count > 1) || (depth == 1) ||
                ((folder_type == LLFolderType::FT_MARKETPLACE_STOCK) && (unique_key == default_key)) ||
                ((folder_type != LLFolderType::FT_MARKETPLACE_STOCK) && (unique_key != default_key)))
            {
                // Create one folder per vector at the right depth and of the right type
                std::map<U32, std::vector<LLUUID> >::iterator items_vector_it = items_vector.begin();
                while (items_vector_it != items_vector.end())
                {
                    // Create a new folder
                    LLUUID parent_uuid = (depth > 2 ? viewer_cat->getParentUUID() : viewer_cat->getUUID());
                    LLViewerInventoryItem* viewer_inv_item = gInventory.getItem(items_vector_it->second.back());
                    std::string folder_name = (depth >= 1 ? viewer_cat->getName() : viewer_inv_item->getName());
                    LLFolderType::EType new_folder_type = (items_vector_it->first == default_key ? LLFolderType::FT_NONE : LLFolderType::FT_MARKETPLACE_STOCK);
                    if (cb)
                    {
                        std::string message = "";
                        if (new_folder_type == LLFolderType::FT_MARKETPLACE_STOCK)
                        {
                            message = indent + folder_name + LLTrans::getString("Marketplace Validation Warning Create Stock");
                        }
                        else
                        {
                            message = indent + folder_name + LLTrans::getString("Marketplace Validation Warning Create Version");
                        }
                        cb(message,depth,LLError::LEVEL_WARN);
                    }
                    LLUUID folder_uuid = gInventory.createNewCategory(parent_uuid, new_folder_type, folder_name);
                    
                    // Move each item to the new folder
                    while (!items_vector_it->second.empty())
                    {
                        LLViewerInventoryItem* viewer_inv_item = gInventory.getItem(items_vector_it->second.back());
                        if (cb)
                        {
                            std::string message = indent + viewer_inv_item->getName() + LLTrans::getString("Marketplace Validation Warning Move");
                            cb(message,depth,LLError::LEVEL_WARN);
                        }
                        gInventory.changeItemParent(viewer_inv_item, folder_uuid, true);
                        items_vector_it->second.pop_back();
                    }
                    
                    // Next type
                    update_marketplace_category(parent_uuid);
                    update_marketplace_category(folder_uuid);
                    gInventory.notifyObservers();
                    items_vector_it++;
                }
            }
            // Stock folder should have no sub folder so reparent those up
            if (folder_type == LLFolderType::FT_MARKETPLACE_STOCK)
            {
                LLUUID parent_uuid = cat->getParentUUID();
                gInventory.getDirectDescendentsOf(cat->getUUID(),cat_array,item_array);
                LLInventoryModel::cat_array_t cat_array_copy = *cat_array;
                for (LLInventoryModel::cat_array_t::iterator iter = cat_array_copy.begin(); iter != cat_array_copy.end(); iter++)
                {
                    LLViewerInventoryCategory * viewer_cat = (LLViewerInventoryCategory *) (*iter);
                    gInventory.changeCategoryParent(viewer_cat, parent_uuid, false);
                    result &= validate_marketplacelistings(viewer_cat, cb, fix_hierarchy, depth);
                }
            }
        }
        else if (cb)
        {
            // We are not fixing the hierarchy but reporting problems, report everything we can find
            // Print the folder name
            if (result && (depth >= 1))
            {
                if ((folder_type == LLFolderType::FT_MARKETPLACE_STOCK) && (count >= 2))
                {
                    // Report if a stock folder contains a mix of items
                    result = false;
                    std::string message = indent + cat->getName() + LLTrans::getString("Marketplace Validation Error Mixed Stock");
                    cb(message,depth,LLError::LEVEL_ERROR);
                }
                else if ((folder_type == LLFolderType::FT_MARKETPLACE_STOCK) && (cat_array->size() != 0))
                {
                    // Report if a stock folder contains subfolders
                    result = false;
                    std::string message = indent + cat->getName() + LLTrans::getString("Marketplace Validation Error Subfolder In Stock");
                    cb(message,depth,LLError::LEVEL_ERROR);
                }
                else
                {
                    // Simply print the folder name
                    std::string message = indent + cat->getName() + LLTrans::getString("Marketplace Validation Log");
                    cb(message,depth,LLError::LEVEL_INFO);
                }
            }
            // Scan each item and report if there's a problem
            LLInventoryModel::item_array_t item_array_copy = *item_array;
            for (LLInventoryModel::item_array_t::iterator iter = item_array_copy.begin(); iter != item_array_copy.end(); iter++)
            {
                LLInventoryItem* item = *iter;
                LLViewerInventoryItem * viewer_inv_item = (LLViewerInventoryItem *) item;
                std::string error_msg;
                if (!can_move_to_marketplace(item, error_msg, false))
                {
                    // Report items that shouldn't be there to start with
                    result = false;
                    std::string message = indent + "    " + viewer_inv_item->getName() + LLTrans::getString("Marketplace Validation Error") + " " + error_msg;
                    cb(message,depth,LLError::LEVEL_ERROR);
                }
                else if ((!viewer_inv_item->getPermissions().allowOperationBy(PERM_COPY, gAgent.getID(), gAgent.getGroupID())) && (folder_type != LLFolderType::FT_MARKETPLACE_STOCK))
                {
                    // Report stock items that are misplaced
                    result = false;
                    std::string message = indent + "    " + viewer_inv_item->getName() + LLTrans::getString("Marketplace Validation Error Stock Item");
                    cb(message,depth,LLError::LEVEL_ERROR);
                }
                else if (depth == 1)
                {
                    // Report items not wrapped in version folder
                    result = false;
                    std::string message = indent + "    " + viewer_inv_item->getName() + LLTrans::getString("Marketplace Validation Warning Unwrapped Item");
                    cb(message,depth,LLError::LEVEL_ERROR);
                }
            }
        }
        
        // Clean up
        if (viewer_cat->getDescendentCount() == 0)
        {
            // Remove the current folder if it ends up empty
            if (cb)
            {
                std::string message = indent + viewer_cat->getName() + LLTrans::getString("Marketplace Validation Warning Delete");
                cb(message,depth,LLError::LEVEL_WARN);
            }
            gInventory.removeCategory(cat->getUUID());
            gInventory.notifyObservers();
            return result && !has_bad_items;
        }
    }

    // Recursion : Perform the same validation on each nested folder
    gInventory.getDirectDescendentsOf(cat->getUUID(),cat_array,item_array);
	LLInventoryModel::cat_array_t cat_array_copy = *cat_array;
    // Sort the folders in alphabetical order first
    std::sort(cat_array_copy.begin(), cat_array_copy.end(), sort_alpha);
   
	for (LLInventoryModel::cat_array_t::iterator iter = cat_array_copy.begin(); iter != cat_array_copy.end(); iter++)
	{
		LLInventoryCategory* category = *iter;
		result &= validate_marketplacelistings(category, cb, fix_hierarchy, depth + 1);
	}
    
    update_marketplace_category(cat->getUUID());
    gInventory.notifyObservers();
    return result && !has_bad_items;
}

///----------------------------------------------------------------------------
/// LLInventoryCollectFunctor implementations
///----------------------------------------------------------------------------

// static
bool LLInventoryCollectFunctor::itemTransferCommonlyAllowed(const LLInventoryItem* item)
{
	if (!item)
		return false;

	switch(item->getType())
	{
		case LLAssetType::AT_OBJECT:
		case LLAssetType::AT_BODYPART:
		case LLAssetType::AT_CLOTHING:
			if (!get_is_item_worn(item->getUUID()))
				return true;
			break;
		default:
			return true;
			break;
	}
	return false;
}

bool LLIsType::operator()(LLInventoryCategory* cat, LLInventoryItem* item)
{
	if(mType == LLAssetType::AT_CATEGORY)
	{
		if(cat) return TRUE;
	}
	if(item)
	{
		if(item->getType() == mType) return TRUE;
	}
	return FALSE;
}

bool LLIsNotType::operator()(LLInventoryCategory* cat, LLInventoryItem* item)
{
	if(mType == LLAssetType::AT_CATEGORY)
	{
		if(cat) return FALSE;
	}
	if(item)
	{
		if(item->getType() == mType) return FALSE;
		else return TRUE;
	}
	return TRUE;
}

bool LLIsOfAssetType::operator()(LLInventoryCategory* cat, LLInventoryItem* item)
{
	if(mType == LLAssetType::AT_CATEGORY)
	{
		if(cat) return TRUE;
	}
	if(item)
	{
		if(item->getActualType() == mType) return TRUE;
	}
	return FALSE;
}

bool LLIsValidItemLink::operator()(LLInventoryCategory* cat, LLInventoryItem* item)
{
	LLViewerInventoryItem *vitem = dynamic_cast<LLViewerInventoryItem*>(item);
	if (!vitem) return false;
	return (vitem->getActualType() == LLAssetType::AT_LINK  && !vitem->getIsBrokenLink());
}

bool LLIsTypeWithPermissions::operator()(LLInventoryCategory* cat, LLInventoryItem* item)
{
	if(mType == LLAssetType::AT_CATEGORY)
	{
		if(cat) 
		{
			return TRUE;
		}
	}
	if(item)
	{
		if(item->getType() == mType)
		{
			LLPermissions perm = item->getPermissions();
			if ((perm.getMaskBase() & mPerm) == mPerm)
			{
				return TRUE;
			}
		}
	}
	return FALSE;
}

bool LLBuddyCollector::operator()(LLInventoryCategory* cat,
								  LLInventoryItem* item)
{
	if(item)
	{
		if((LLAssetType::AT_CALLINGCARD == item->getType())
		   && (!item->getCreatorUUID().isNull())
		   && (item->getCreatorUUID() != gAgent.getID()))
		{
			return true;
		}
	}
	return false;
}


bool LLUniqueBuddyCollector::operator()(LLInventoryCategory* cat,
										LLInventoryItem* item)
{
	if(item)
	{
		if((LLAssetType::AT_CALLINGCARD == item->getType())
 		   && (item->getCreatorUUID().notNull())
 		   && (item->getCreatorUUID() != gAgent.getID()))
		{
			mSeen.insert(item->getCreatorUUID());
			return true;
		}
	}
	return false;
}


bool LLParticularBuddyCollector::operator()(LLInventoryCategory* cat,
											LLInventoryItem* item)
{
	if(item)
	{
		if((LLAssetType::AT_CALLINGCARD == item->getType())
		   && (item->getCreatorUUID() == mBuddyID))
		{
			return TRUE;
		}
	}
	return FALSE;
}


bool LLNameCategoryCollector::operator()(
	LLInventoryCategory* cat, LLInventoryItem* item)
{
	if(cat)
	{
		if (!LLStringUtil::compareInsensitive(mName, cat->getName()))
		{
			return true;
		}
	}
	return false;
}

bool LLFindCOFValidItems::operator()(LLInventoryCategory* cat,
									 LLInventoryItem* item)
{
	// Valid COF items are:
	// - links to wearables (body parts or clothing)
	// - links to attachments
	// - links to gestures
	// - links to ensemble folders
	LLViewerInventoryItem *linked_item = ((LLViewerInventoryItem*)item)->getLinkedItem();
	if (linked_item)
	{
		LLAssetType::EType type = linked_item->getType();
		return (type == LLAssetType::AT_CLOTHING ||
				type == LLAssetType::AT_BODYPART ||
				type == LLAssetType::AT_GESTURE ||
				type == LLAssetType::AT_OBJECT);
	}
	else
	{
		LLViewerInventoryCategory *linked_category = ((LLViewerInventoryItem*)item)->getLinkedCategory();
		// BAP remove AT_NONE support after ensembles are fully working?
		return (linked_category &&
				((linked_category->getPreferredType() == LLFolderType::FT_NONE) ||
				 (LLFolderType::lookupIsEnsembleType(linked_category->getPreferredType()))));
	}
}

bool LLFindWearables::operator()(LLInventoryCategory* cat,
								 LLInventoryItem* item)
{
	if(item)
	{
		if((item->getType() == LLAssetType::AT_CLOTHING)
		   || (item->getType() == LLAssetType::AT_BODYPART))
		{
			return TRUE;
		}
	}
	return FALSE;
}

LLFindWearablesEx::LLFindWearablesEx(bool is_worn, bool include_body_parts)
:	mIsWorn(is_worn)
,	mIncludeBodyParts(include_body_parts)
{}

bool LLFindWearablesEx::operator()(LLInventoryCategory* cat, LLInventoryItem* item)
{
	LLViewerInventoryItem *vitem = dynamic_cast<LLViewerInventoryItem*>(item);
	if (!vitem) return false;

	// Skip non-wearables.
	if (!vitem->isWearableType() && vitem->getType() != LLAssetType::AT_OBJECT && vitem->getType() != LLAssetType::AT_GESTURE)
	{
		return false;
	}

	// Skip body parts if requested.
	if (!mIncludeBodyParts && vitem->getType() == LLAssetType::AT_BODYPART)
	{
		return false;
	}

	// Skip broken links.
	if (vitem->getIsBrokenLink())
	{
		return false;
	}

	return (bool) get_is_item_worn(item->getUUID()) == mIsWorn;
}

bool LLFindWearablesOfType::operator()(LLInventoryCategory* cat, LLInventoryItem* item)
{
	if (!item) return false;
	if (item->getType() != LLAssetType::AT_CLOTHING &&
		item->getType() != LLAssetType::AT_BODYPART)
	{
		return false;
	}

	LLViewerInventoryItem *vitem = dynamic_cast<LLViewerInventoryItem*>(item);
	if (!vitem || vitem->getWearableType() != mWearableType) return false;

	return true;
}

void LLFindWearablesOfType::setType(LLWearableType::EType type)
{
	mWearableType = type;
}

bool LLFindNonRemovableObjects::operator()(LLInventoryCategory* cat, LLInventoryItem* item)
{
	if (item)
	{
		return !get_is_item_removable(&gInventory, item->getUUID());
	}
	if (cat)
	{
		return !get_is_category_removable(&gInventory, cat->getUUID());
	}

	LL_WARNS() << "Not a category and not an item?" << LL_ENDL;
	return false;
}

// [SL:KB] - Patch: UI-Misc | Checked: 2014-03-02 (Catznip-3.6)
LLFindLandmarks::LLFindLandmarks(bool fFilterDuplicates, bool fFilterSelf)
	: m_fFilterDuplicates(fFilterDuplicates)
	, m_fFilterSelf(fFilterSelf)
{
}

bool LLFindLandmarks::operator()(LLInventoryCategory* cat, LLInventoryItem* item)
{
	if ( (item) && (LLAssetType::AT_LANDMARK == item->getType()) )
	{
		if ( (m_fFilterSelf) && (gAgentID != item->getCreatorUUID()) )
		{
			return false;
		}

		if (m_fFilterDuplicates)
		{
			if (m_AssetIds.end() != std::find(m_AssetIds.begin(), m_AssetIds.end(), item->getAssetUUID()))
				return false;
			m_AssetIds.push_back(item->getAssetUUID());
		}

		return true;
	}
	return false;
}
// [/SL:KB]

///----------------------------------------------------------------------------
/// LLAssetIDMatches 
///----------------------------------------------------------------------------
bool LLAssetIDMatches::operator()(LLInventoryCategory* cat, LLInventoryItem* item)
{
	return (item && item->getAssetUUID() == mAssetID);
}

///----------------------------------------------------------------------------
/// LLLinkedItemIDMatches 
///----------------------------------------------------------------------------
bool LLLinkedItemIDMatches::operator()(LLInventoryCategory* cat, LLInventoryItem* item)
{
	return (item && 
			(item->getIsLinkType()) &&
			(item->getLinkedUUID() == mBaseItemID)); // A linked item's assetID will be the compared-to item's itemID.
}

void LLSaveFolderState::setApply(BOOL apply)
{
	mApply = apply; 
	// before generating new list of open folders, clear the old one
	if(!apply) 
	{
		clearOpenFolders(); 
	}
}

void LLSaveFolderState::doFolder(LLFolderViewFolder* folder)
{
	LLInvFVBridge* bridge = (LLInvFVBridge*)folder->getViewModelItem();
	if(!bridge) return;
	
	if(mApply)
	{
		// we're applying the open state
		LLUUID id(bridge->getUUID());
		if(mOpenFolders.find(id) != mOpenFolders.end())
		{
			if (!folder->isOpen())
			{
				folder->setOpen(TRUE);
			}
		}
		else
		{
			// keep selected filter in its current state, this is less jarring to user
			if (!folder->isSelected() && folder->isOpen())
			{
				folder->setOpen(FALSE);
			}
		}
	}
	else
	{
		// we're recording state at this point
		if(folder->isOpen())
		{
			mOpenFolders.insert(bridge->getUUID());
		}
	}
}

void LLOpenFilteredFolders::doItem(LLFolderViewItem *item)
{
	if (item->passedFilter())
	{
		item->getParentFolder()->setOpenArrangeRecursively(TRUE, LLFolderViewFolder::RECURSE_UP);
	}
}

void LLOpenFilteredFolders::doFolder(LLFolderViewFolder* folder)
{
	if (folder->LLFolderViewItem::passedFilter() && folder->getParentFolder())
	{
		folder->getParentFolder()->setOpenArrangeRecursively(TRUE, LLFolderViewFolder::RECURSE_UP);
	}
	// if this folder didn't pass the filter, and none of its descendants did
	else if (!folder->getViewModelItem()->passedFilter() && !folder->getViewModelItem()->descendantsPassedFilter())
	{
		folder->setOpenArrangeRecursively(FALSE, LLFolderViewFolder::RECURSE_NO);
	}
}

void LLSelectFirstFilteredItem::doItem(LLFolderViewItem *item)
{
	if (item->passedFilter() && !mItemSelected)
	{
		item->getRoot()->setSelection(item, FALSE, FALSE);
		if (item->getParentFolder())
		{
			item->getParentFolder()->setOpenArrangeRecursively(TRUE, LLFolderViewFolder::RECURSE_UP);
		}
		mItemSelected = TRUE;
	}
}

void LLSelectFirstFilteredItem::doFolder(LLFolderViewFolder* folder)
{
	// Skip if folder or item already found, if not filtered or if no parent (root folder is not selectable)
	if (!mFolderSelected && !mItemSelected && folder->LLFolderViewItem::passedFilter() && folder->getParentFolder())
	{
		folder->getRoot()->setSelection(folder, FALSE, FALSE);
		folder->getParentFolder()->setOpenArrangeRecursively(TRUE, LLFolderViewFolder::RECURSE_UP);
		mFolderSelected = TRUE;
	}
}

void LLOpenFoldersWithSelection::doItem(LLFolderViewItem *item)
{
	if (item->getParentFolder() && item->isSelected())
	{
		item->getParentFolder()->setOpenArrangeRecursively(TRUE, LLFolderViewFolder::RECURSE_UP);
	}
}

void LLOpenFoldersWithSelection::doFolder(LLFolderViewFolder* folder)
{
	if (folder->getParentFolder() && folder->isSelected())
	{
		folder->getParentFolder()->setOpenArrangeRecursively(TRUE, LLFolderViewFolder::RECURSE_UP);
	}
}

// Callback for doToSelected if DAMA required...
void LLInventoryAction::callback_doToSelected(const LLSD& notification, const LLSD& response, class LLInventoryModel* model, class LLFolderView* root, const std::string& action)
{
    S32 option = LLNotificationsUtil::getSelectedOption(notification, response);
    if (option == 0) // YES
    {
        doToSelected(model, root, action, FALSE);
    }
}

void LLInventoryAction::callback_copySelected(const LLSD& notification, const LLSD& response, class LLInventoryModel* model, class LLFolderView* root, const std::string& action)
{
    S32 option = LLNotificationsUtil::getSelectedOption(notification, response);
    if (option == 0) // YES, Move no copy item(s)
    {
        doToSelected(model, root, "copy_or_move_to_marketplace_listings", FALSE);
    }
    else if (option == 1) // NO, Don't move no copy item(s) (leave them behind)
    {
        doToSelected(model, root, "copy_to_marketplace_listings", FALSE);
    }
}

// Succeeds iff all selected items are bridges to objects, in which
// case returns their corresponding uuids.
bool get_selection_object_uuids(LLFolderView *root, uuid_vec_t& ids)
{
	uuid_vec_t results;
	S32 non_object = 0;
	LLFolderView::selected_items_t selectedItems = root->getSelectedItems();
	for(LLFolderView::selected_items_t::iterator it = selectedItems.begin(); it != selectedItems.end(); ++it)
	{
		LLObjectBridge *view_model = dynamic_cast<LLObjectBridge *>((*it)->getViewModelItem());

		if(view_model && view_model->getUUID().notNull())
		{
			results.push_back(view_model->getUUID());
		}
		else
		{
			non_object++;
		}
	}
	if (non_object == 0)
	{
		ids = results;
		return true;
	}
	return false;
}


void LLInventoryAction::doToSelected(LLInventoryModel* model, LLFolderView* root, const std::string& action, BOOL user_confirm)
{
	std::set<LLFolderViewItem*> selected_items = root->getSelectionList();
    
    // Prompt the user and check for authorization for some marketplace active listing edits
	if (user_confirm && (("delete" == action) || ("cut" == action) || ("rename" == action) || ("properties" == action) || ("task_properties" == action) || ("open" == action)))
    {
        std::set<LLFolderViewItem*>::iterator set_iter = selected_items.begin();
        LLFolderViewModelItemInventory * viewModel = NULL;
        for (; set_iter != selected_items.end(); ++set_iter)
        {
            viewModel = dynamic_cast<LLFolderViewModelItemInventory *>((*set_iter)->getViewModelItem());
            if (viewModel && (depth_nesting_in_marketplace(viewModel->getUUID()) >= 0))
            {
                break;
            }
        }
        if (set_iter != selected_items.end())
        {
            if ("open" == action)
            {
                if (get_can_item_be_worn(viewModel->getUUID()))
                {
                    // Wearing an object from any listing, active or not, is verbotten
                    LLNotificationsUtil::add("AlertMerchantListingCannotWear");
                    return;
                }
                // Note: we do not prompt for change when opening items (e.g. textures or note cards) on the marketplace...
            }
            else if (LLMarketplaceData::instance().isInActiveFolder(viewModel->getUUID()) ||
                     LLMarketplaceData::instance().isListedAndActive(viewModel->getUUID()))
            {
                // If item is in active listing, further confirmation is required
                if ((("cut" == action) || ("delete" == action)) && (LLMarketplaceData::instance().isListed(viewModel->getUUID()) || LLMarketplaceData::instance().isVersionFolder(viewModel->getUUID())))
                {
                    // Cut or delete of the active version folder or listing folder itself will unlist the listing so ask that question specifically
                    LLNotificationsUtil::add("ConfirmMerchantUnlist", LLSD(), LLSD(), boost::bind(&LLInventoryAction::callback_doToSelected, _1, _2, model, root, action));
                    return;
                }
                // Any other case will simply modify but not unlist a listing
                LLNotificationsUtil::add("ConfirmMerchantActiveChange", LLSD(), LLSD(), boost::bind(&LLInventoryAction::callback_doToSelected, _1, _2, model, root, action));
                return;
            }
            // Cutting or deleting a whole listing needs confirmation as SLM will be archived and inaccessible to the user
            else if (LLMarketplaceData::instance().isListed(viewModel->getUUID()) && (("cut" == action) || ("delete" == action)))
            {
                LLNotificationsUtil::add("ConfirmListingCutOrDelete", LLSD(), LLSD(), boost::bind(&LLInventoryAction::callback_doToSelected, _1, _2, model, root, action));
                return;
            }
        }
    }
    // Copying to the marketplace needs confirmation if nocopy items are involved
    if (user_confirm && ("copy_to_marketplace_listings" == action))
    {
        std::set<LLFolderViewItem*>::iterator set_iter = selected_items.begin();
        LLFolderViewModelItemInventory * viewModel = dynamic_cast<LLFolderViewModelItemInventory *>((*set_iter)->getViewModelItem());
        if (contains_nocopy_items(viewModel->getUUID()))
        {
            LLNotificationsUtil::add("ConfirmCopyToMarketplace", LLSD(), LLSD(), boost::bind(&LLInventoryAction::callback_copySelected, _1, _2, model, root, action));
            return;
        }
    }
    
    // Keep track of the marketplace folders that will need update of their status/name after the operation is performed
    buildMarketplaceFolders(root);
    
	if ("rename" == action)
	{
		root->startRenamingSelectedItem();
        // Update the marketplace listings that have been affected by the operation
        updateMarketplaceFolders();
		return;
	}
    
	if ("delete" == action)
	{
		// <FS:Ansariel> Undo delete item confirmation per-session annoyance
		//static bool sDisplayedAtSession = false;
		const LLUUID &marketplacelistings_id = gInventory.findCategoryUUIDForType(LLFolderType::FT_MARKETPLACE_LISTINGS, false);
		bool marketplacelistings_item = false;
		LLAllDescendentsPassedFilter f;
		for (std::set<LLFolderViewItem*>::iterator it = selected_items.begin(); (it != selected_items.end()) && (f.allDescendentsPassedFilter()); ++it)
		{
			if (LLFolderViewFolder* folder = dynamic_cast<LLFolderViewFolder*>(*it))
			{
				folder->applyFunctorRecursively(f);
			}
			LLFolderViewModelItemInventory * viewModel = dynamic_cast<LLFolderViewModelItemInventory *>((*it)->getViewModelItem());
			if (viewModel && gInventory.isObjectDescendentOf(viewModel->getUUID(), marketplacelistings_id))
			{
				marketplacelistings_item = true;
				break;
			}
		}
		// Fall through to the generic confirmation if the user choose to ignore the specialized one
		if ( (!f.allDescendentsPassedFilter()) && !marketplacelistings_item && (!LLNotifications::instance().getIgnored("DeleteFilteredItems")) )
		{
			LLNotificationsUtil::add("DeleteFilteredItems", LLSD(), LLSD(), boost::bind(&LLInventoryAction::onItemsRemovalConfirmation, _1, _2, root->getHandle()));
		}
		else
		{
			// <FS:Ansariel> Undo delete item confirmation per-session annoyance
			//if (!sDisplayedAtSession) // ask for the confirmation at least once per session
			//{
			//	LLNotifications::instance().setIgnored("DeleteItems", false);
			//	sDisplayedAtSession = true;
			//}
			// </FS:Ansariel>

			LLSD args;
			args["QUESTION"] = LLTrans::getString(root->getSelectedCount() > 1 ? "DeleteItems" :  "DeleteItem");
			LLNotificationsUtil::add("DeleteItems", args, LLSD(), boost::bind(&LLInventoryAction::onItemsRemovalConfirmation, _1, _2, root->getHandle()));
		}
        // Note: marketplace listings will be updated in the callback if delete confirmed
		return;
	}
	if (("copy" == action) || ("cut" == action))
	{	
		// Clear the clipboard before we start adding things on it
		LLClipboard::instance().reset();
	}
	if ("replace_links" == action)
	{
		LLSD params;
		if (root->getSelectedCount() == 1)
		{
			LLFolderViewItem* folder_item = root->getSelectedItems().front();
			LLInvFVBridge* bridge = (LLInvFVBridge*)folder_item->getViewModelItem();

			if (bridge)
			{
				LLInventoryObject* obj = bridge->getInventoryObject();
				if (obj && obj->getType() != LLAssetType::AT_CATEGORY && obj->getActualType() != LLAssetType::AT_LINK_FOLDER)
				{
					params = LLSD(obj->getUUID());
				}
			}
		}
		LLFloaterReg::showInstance("linkreplace", params);
		return;
	}
	// <FS:Ansariel> Move to default folder
	if ("move_to_default_folder" == action)
	{
		std::set<LLFolderViewItem*> selected_items = root->getSelectionList();
		std::set<LLFolderViewItem*>::iterator set_iter;
		LLUUID outbox_folder_id = model->findCategoryUUIDForType(LLFolderType::FT_OUTBOX);
		LLUUID cof_folder_id = model->findCategoryUUIDForType(LLFolderType::FT_CURRENT_OUTFIT);

		for (set_iter = selected_items.begin(); set_iter != selected_items.end(); ++set_iter)
		{
			LLFolderViewItem* folder_item = *set_iter;
			if (!folder_item)
			{
				continue;
			}

			LLInvFVBridge* bridge = (LLInvFVBridge*)folder_item->getViewModelItem();
			if (!bridge)
			{
				continue;
			}

			LLInventoryObject* obj = bridge->getInventoryObject();
			if (!obj)
			{
				continue;
			}
			
			if (obj->getActualType() == LLAssetType::AT_CATEGORY)
			{
				continue;
			}

			if (model->isObjectDescendentOf(obj->getUUID(), outbox_folder_id) ||
				model->isObjectDescendentOf(obj->getUUID(), cof_folder_id))
			{
				continue;
			}

			if (RlvFolderLocks::instance().hasLockedFolder(RLV_LOCK_ANY) &&
				!RlvFolderLocks::instance().canMoveItem(obj->getUUID(), model->findCategoryUUIDForType(LLFolderType::assetTypeToFolderType(obj->getActualType()) ) ))
			{
				continue;
			}

			LLUUID target_cat_id = model->findCategoryUUIDForType(LLFolderType::assetTypeToFolderType(obj->getActualType()));
			if (target_cat_id.notNull())
			{
				move_inventory_item(gAgentID, gAgentSessionID, obj->getUUID(), target_cat_id, obj->getName(), LLPointer<LLInventoryCallback>(NULL));
			}
		}
		return;
	}
	// </FS:Ansariel>
	// <FS:Ansariel> FIRE-11628: Option to delete broken links from AO folder
	if ("cleanup_broken_links" == action)
	{
		if (root->getSelectedCount() == 1)
		{
			LLFolderViewItem* folder_item = root->getSelectedItems().front();
			LLInvFVBridge* bridge = (LLInvFVBridge*)folder_item->getViewModelItem();

			if (bridge)
			{
				LLInventoryObject* obj = bridge->getInventoryObject();

				LLInventoryModel::cat_array_t cats;
				LLInventoryModel::item_array_t items;
				model->collectDescendents(obj->getUUID(), cats, items, FALSE);
				LLUUID trash_id = model->findCategoryUUIDForType(LLFolderType::FT_TRASH);

				BOOL old_setting = gSavedPerAccountSettings.getBOOL("LockAOFolders");
				gSavedPerAccountSettings.setBOOL("LockAOFolders", FALSE);
				for (LLInventoryModel::item_array_t::iterator it = items.begin(); it != items.end(); ++it)
				{
					if ((*it)->getIsLinkType() && LLAssetType::lookupIsLinkType((*it)->getType()))
					{
						model->removeItem((*it)->getUUID());
					}
				}
				gSavedPerAccountSettings.setBOOL("LockAOFolders", old_setting);
			}
		}
		return;
	}
	// </FS:Ansariel>

	static const std::string change_folder_string = "change_folder_type_";
	if (action.length() > change_folder_string.length() && 
		(action.compare(0,change_folder_string.length(),"change_folder_type_") == 0))
	{
		LLFolderType::EType new_folder_type = LLViewerFolderType::lookupTypeFromXUIName(action.substr(change_folder_string.length()));
		LLFolderViewModelItemInventory* inventory_item = static_cast<LLFolderViewModelItemInventory*>(root->getViewModelItem());
		LLViewerInventoryCategory *cat = model->getCategory(inventory_item->getUUID());
		if (!cat) return;
		cat->changeType(new_folder_type);
        // Update the marketplace listings that have been affected by the operation
        updateMarketplaceFolders();
		return;
	}


	LLMultiPreview* multi_previewp = NULL;
	LLMultiProperties* multi_propertiesp = NULL;

	if (("task_open" == action  || "open" == action) && selected_items.size() > 1)
	{
		bool open_multi_preview = true;

		if ("open" == action)
		{
			for (std::set<LLFolderViewItem*>::iterator set_iter = selected_items.begin(); set_iter != selected_items.end(); ++set_iter)
			{
				LLFolderViewItem* folder_item = *set_iter;
				if (folder_item)
				{
					LLInvFVBridge* bridge = dynamic_cast<LLInvFVBridge*>(folder_item->getViewModelItem());
					if (!bridge || !bridge->isMultiPreviewAllowed())
					{
						open_multi_preview = false;
						break;
					}
				}
			}
		}

		if (open_multi_preview)
		{
			multi_previewp = new LLMultiPreview();
			gFloaterView->addChild(multi_previewp);

			LLFloater::setFloaterHost(multi_previewp);
		}

	}
	else if (("task_properties" == action || "properties" == action) && selected_items.size() > 1)
	{
		multi_propertiesp = new LLMultiProperties();
		gFloaterView->addChild(multi_propertiesp);

		LLFloater::setFloaterHost(multi_propertiesp);
	}

	std::set<LLUUID> selected_uuid_set = LLAvatarActions::getInventorySelectedUUIDs();
    uuid_vec_t ids;
    std::copy(selected_uuid_set.begin(), selected_uuid_set.end(), std::back_inserter(ids));
    // Check for actions that get handled in bulk
    if (action == "wear")
    {
        wear_multiple(ids, true);
    }
    else if (action == "wear_add")
    {
        wear_multiple(ids, false);
    }
    else if (isRemoveAction(action))
    {
        LLAppearanceMgr::instance().removeItemsFromAvatar(ids);
    }
    // <FS:Ansariel> FIRE-22851: Show texture "Save as" file picker subsequently instead all at once
    else if (action == "save_as") // "save_as" is only available for textures as of 01/08/2018
    {
        LLPreviewTexture::saveMultiple(ids);
    }
    // </FS:Ansariel>
    else
    {
        // <FS:Ansariel> Undo SL-13826 Open a new inventory floater for "Find original" and "Show original" result
        //if (action == "goto")
        //{
        //    LLSidepanelInventory *sidepanel_inventory = LLPanelMainInventory::newWindow()->LLFloaterSidePanelContainer::getPanel<LLSidepanelInventory>("inventory");
        //    if (sidepanel_inventory && sidepanel_inventory->getMainInventoryPanel())
        //    {
        //        model = sidepanel_inventory->getMainInventoryPanel()->getActivePanel()->getModel();
        //    }
        //}
        // </FS:Ansariel>
        
        std::set<LLFolderViewItem*>::iterator set_iter;
        for (set_iter = selected_items.begin(); set_iter != selected_items.end(); ++set_iter)
        {
            LLFolderViewItem* folder_item = *set_iter;
            if(!folder_item) continue;
            LLInvFVBridge* bridge = (LLInvFVBridge*)folder_item->getViewModelItem();
            if(!bridge) continue;
            bridge->performAction(model, action);
        }
    }

    // Update the marketplace listings that have been affected by the operation
    updateMarketplaceFolders();
    
	LLFloater::setFloaterHost(NULL);
	if (multi_previewp)
	{
		multi_previewp->openFloater(LLSD());
	}
	else if (multi_propertiesp)
	{
		multi_propertiesp->openFloater(LLSD());
	}
}

void LLInventoryAction::removeItemFromDND(LLFolderView* root)
{
    if(gAgent.isDoNotDisturb())
    {
        //Get selected items
        LLFolderView::selected_items_t selectedItems = root->getSelectedItems();
        LLFolderViewModelItemInventory * viewModel = NULL;

        //If user is in DND and deletes item, make sure the notification is not displayed by removing the notification
        //from DND history and .xml file. Once this is done, upon exit of DND mode the item deleted will not show a notification.
        for(LLFolderView::selected_items_t::iterator it = selectedItems.begin(); it != selectedItems.end(); ++it)
        {
            viewModel = dynamic_cast<LLFolderViewModelItemInventory *>((*it)->getViewModelItem());

            if(viewModel && viewModel->getUUID().notNull())
            {
                //Will remove the item offer notification
                LLDoNotDisturbNotificationStorage::instance().removeNotification(LLDoNotDisturbNotificationStorage::offerName, viewModel->getUUID());
            }
        }
    }
}

void LLInventoryAction::onItemsRemovalConfirmation(const LLSD& notification, const LLSD& response, LLHandle<LLFolderView> root)
{
	S32 option = LLNotificationsUtil::getSelectedOption(notification, response);
	if (option == 0 && !root.isDead() && !root.get()->isDead())
	{
		LLFolderView* folder_root = root.get();
		//Need to remove item from DND before item is removed from root folder view
		//because once removed from root folder view the item is no longer a selected item
		removeItemFromDND(folder_root);
		folder_root->removeSelectedItems();

		// Update the marketplace listings that have been affected by the operation
		updateMarketplaceFolders();
	}
}

void LLInventoryAction::buildMarketplaceFolders(LLFolderView* root)
{
    // Make a list of all marketplace folders containing the elements in the selected list
    // as well as the elements themselves.
    // Once those elements are updated (cut, delete in particular but potentially any action), their
    // containing folder will need to be updated as well as their initially containing folder. For
    // instance, moving a stock folder from a listed folder to another will require an update of the
    // target listing *and* the original listing. So we need to keep track of both.
    // Note: do not however put the marketplace listings root itself in this list or the whole marketplace data will be rebuilt.
    sMarketplaceFolders.clear();
    const LLUUID &marketplacelistings_id = gInventory.findCategoryUUIDForType(LLFolderType::FT_MARKETPLACE_LISTINGS, false);
    if (marketplacelistings_id.isNull())
    {
    	return;
    }

    std::set<LLFolderViewItem*> selected_items = root->getSelectionList();
    std::set<LLFolderViewItem*>::iterator set_iter = selected_items.begin();
    LLFolderViewModelItemInventory * viewModel = NULL;
    for (; set_iter != selected_items.end(); ++set_iter)
    {
        viewModel = dynamic_cast<LLFolderViewModelItemInventory *>((*set_iter)->getViewModelItem());
        if (!viewModel || !viewModel->getInventoryObject()) continue;
        if (gInventory.isObjectDescendentOf(viewModel->getInventoryObject()->getParentUUID(), marketplacelistings_id))
        {
            const LLUUID &parent_id = viewModel->getInventoryObject()->getParentUUID();
            if (parent_id != marketplacelistings_id)
            {
                sMarketplaceFolders.push_back(parent_id);
            }
            const LLUUID &curr_id = viewModel->getInventoryObject()->getUUID();
            if (curr_id != marketplacelistings_id)
            {
                sMarketplaceFolders.push_back(curr_id);
            }
        }
    }
    // Suppress dupes in the list so we won't update listings twice
    sMarketplaceFolders.sort();
    sMarketplaceFolders.unique();
}

void LLInventoryAction::updateMarketplaceFolders()
{
    while (!sMarketplaceFolders.empty())
    {
        update_marketplace_category(sMarketplaceFolders.back());
        sMarketplaceFolders.pop_back();
    }
}

<|MERGE_RESOLUTION|>--- conflicted
+++ resolved
@@ -866,7 +866,6 @@
 void show_item_profile(const LLUUID& item_uuid)
 {
 	LLUUID linked_uuid = gInventory.getLinkedItemID(item_uuid);
-<<<<<<< HEAD
 	// <FS:Ansariel> Optional legacy object properties
 	//LLFloaterSidePanelContainer::showPanel("inventory", LLSD().with("id", linked_uuid));
 	if (gSavedSettings.getBOOL("FSUseLegacyObjectProperties"))
@@ -882,70 +881,6 @@
 
 void show_item_original(const LLUUID& item_uuid)
 {
-	// <FS:Ansariel> FIRE-19493: "Show Original" should open main inventory panel;
-	//				 Undo SL-13826 Open a new inventory floater for "Find original" and "Show original" result
-	//LLFloater* floater_inventory = LLFloaterReg::getInstance("inventory");
-	//if (!floater_inventory)
-	//{
-	//	LL_WARNS() << "Could not find My Inventory floater" << LL_ENDL;
-	//	return;
-	//}
-
-	////sidetray inventory panel
-	//LLSidepanelInventory *sidepanel_inventory =	LLPanelMainInventory::newWindow()->LLFloaterSidePanelContainer::getPanel<LLSidepanelInventory>("inventory");
-
-	//LLInventoryPanel* active_panel = LLInventoryPanel::getActiveInventoryPanel();
-	//if (!active_panel) 
-	//{
-	//	//this may happen when there is no floatera and other panel is active in inventory tab
-
-	//	if	(sidepanel_inventory)
-	//	{
-	//		sidepanel_inventory->showInventoryPanel();
-	//	}
-	//}
-	//
-	//active_panel = LLInventoryPanel::getActiveInventoryPanel();
-	//if (!active_panel) 
-	//{
-	//	return;
-	//}
-	//active_panel->setSelection(gInventory.getLinkedItemID(item_uuid), TAKE_FOCUS_YES);
-	//active_panel->setFocus(TRUE);
-
-	LLFloaterReg::showInstance("inventory");
-	LLSidepanelInventory* sidepanel_inventory = LLFloaterSidePanelContainer::getPanel<LLSidepanelInventory>("inventory");
-	sidepanel_inventory->showInventoryPanel();
-	LLPanelMainInventory* main_inventory = sidepanel_inventory->getMainInventoryPanel();
-	main_inventory->showAllItemsPanel();
-	main_inventory->resetFilters();
-	main_inventory->onFilterEdit("");
-	LLUUID linked_item_id = gInventory.getLinkedItemID(item_uuid);
-	bool in_inbox = (gInventory.isObjectDescendentOf(linked_item_id, gInventory.findCategoryUUIDForType(LLFolderType::FT_INBOX)));
-	bool show_inbox = gSavedSettings.getBOOL("FSShowInboxFolder"); // <FS:Ansariel> Optional hiding of Received Items folder aka Inbox
-
-	if (in_inbox && !show_inbox)
-	{
-		LLInventoryPanel * inventory_panel = NULL;
-		sidepanel_inventory->openInbox();
-		inventory_panel = sidepanel_inventory->getInboxPanel();
-
-		if (inventory_panel)
-		{
-			inventory_panel->setSelection(linked_item_id, TAKE_FOCUS_YES);
-		}
-	}
-	else
-	{
-		main_inventory->getActivePanel()->setSelection(linked_item_id, TAKE_FOCUS_YES);
-	}
-	// </FS:Ansariel>
-=======
-	LLFloaterSidePanelContainer::showPanel("inventory", LLSD().with("id", linked_uuid));
-}
-
-void show_item_original(const LLUUID& item_uuid)
-{
     LLFloater* floater_inventory = LLFloaterReg::getInstance("inventory");
     if (!floater_inventory)
     {
@@ -968,7 +903,10 @@
         }
 
         const LLUUID inbox_id = gInventory.findCategoryUUIDForType(LLFolderType::FT_INBOX);
-        if (gInventory.isObjectDescendentOf(gInventory.getLinkedItemID(item_uuid), inbox_id))
+        // <FS:Ansariel> Optional hiding of Received Items folder aka Inbox
+        // if (gInventory.isObjectDescendentOf(gInventory.getLinkedItemID(item_uuid), inbox_id))
+        if (gInventory.isObjectDescendentOf(gInventory.getLinkedItemID(item_uuid), inbox_id) && !gSavedSettings.getBOOL("FSShowInboxFolder"))
+        // </FS:Ansariel>
         {
             if (sidepanel_inventory->getInboxPanel())
             {
@@ -985,7 +923,6 @@
             }
         }
     }
->>>>>>> 1dd32bb7
 }
 
 
@@ -2800,17 +2737,6 @@
     // </FS:Ansariel>
     else
     {
-        // <FS:Ansariel> Undo SL-13826 Open a new inventory floater for "Find original" and "Show original" result
-        //if (action == "goto")
-        //{
-        //    LLSidepanelInventory *sidepanel_inventory = LLPanelMainInventory::newWindow()->LLFloaterSidePanelContainer::getPanel<LLSidepanelInventory>("inventory");
-        //    if (sidepanel_inventory && sidepanel_inventory->getMainInventoryPanel())
-        //    {
-        //        model = sidepanel_inventory->getMainInventoryPanel()->getActivePanel()->getModel();
-        //    }
-        //}
-        // </FS:Ansariel>
-        
         std::set<LLFolderViewItem*>::iterator set_iter;
         for (set_iter = selected_items.begin(); set_iter != selected_items.end(); ++set_iter)
         {
