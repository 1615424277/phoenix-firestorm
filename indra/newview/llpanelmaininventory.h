--- conflicted
+++ resolved
@@ -48,12 +48,9 @@
 class LLMenuGL;
 class LLSidepanelInventory;
 class LLToggleableMenu;
-<<<<<<< HEAD
-class LLComboBox;	// <FS:Zi> Filter dropdown
-=======
 class LLFloater;
 class LLFloaterSidePanelContainer;
->>>>>>> 929f9d8d
+class LLComboBox;	// <FS:Zi> Filter dropdown
 
 //~~~~~~~~~~~~~~~~~~~~~~~~~~~~~~~~~~~~~~~~~~~~~~~~~~~~~~~~~~~~~~~~~~~~~~~~~~~~~
 // Class LLPanelMainInventory
@@ -89,13 +86,9 @@
 									   std::string& tooltip_msg);
 	/*virtual*/ void changed(U32);
 	/*virtual*/ void draw();
-<<<<<<< HEAD
-	/*virtual*/ void onVisibilityChange ( BOOL new_visibility );
+	/*virtual*/ void 	onVisibilityChange ( BOOL new_visibility );
 	// <FS:Ansariel> CTRL-F focusses local search editor
 	/*virtual*/ bool hasAccelerators() const { return true; }
-=======
-	/*virtual*/ void 	onVisibilityChange ( BOOL new_visibility );
->>>>>>> 929f9d8d
 
 	LLInventoryPanel* getPanel() { return mActivePanel; }
 	LLInventoryPanel* getActivePanel() { return mActivePanel; }
