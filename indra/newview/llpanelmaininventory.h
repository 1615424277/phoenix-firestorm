--- conflicted
+++ resolved
@@ -47,7 +47,6 @@
 class LLMenuGL;
 class LLToggleableMenu;
 class LLFloater;
-class LLFloaterSidePanelContainer;
 class LLComboBox;	// <FS:Zi> Filter dropdown
 
 //~~~~~~~~~~~~~~~~~~~~~~~~~~~~~~~~~~~~~~~~~~~~~~~~~~~~~~~~~~~~~~~~~~~~~~~~~~~~~
@@ -88,7 +87,6 @@
 	void selectAllItemsPanel();
 	// <FS:Ansariel> FIRE-19493: "Show Original" should open main inventory panel
 	void showAllItemsPanel();
-	void resetFilters();
 	// </FS:Ansariel>
 
 	const std::string& getFilterText() const { return mFilterText; }
@@ -99,11 +97,12 @@
 
 	void setFocusFilterEditor();
 
-	static LLFloaterSidePanelContainer* newWindow();
+	static void newWindow();
 
 	void toggleFindOptions();
 
-<<<<<<< HEAD
+    void resetFilters();
+
 	// <FS:Zi> Filter dropdown
 	void onFilterTypeSelected(const std::string& filter_type_name);
 	void updateFilterDropdown(const LLInventoryFilter* filter);
@@ -113,9 +112,6 @@
 
 	// <FS:Ansariel> FIRE-12808: Don't save filters during settings restore
 	static bool sSaveFilters;
-=======
-    void resetFilters();
->>>>>>> 1dd32bb7
 
 protected:
 	//
@@ -141,13 +137,8 @@
 	void doToSelected(const LLSD& userdata);
 	void closeAllFolders();
 	void doCreate(const LLSD& userdata);
-<<<<<<< HEAD
-	// <FS:Ansariel> FIRE-19493: "Show Original" should open main inventory panel
-	//void resetFilters(); // Moved to public
 
 	// <FS:Zi> Sort By menu handlers
-=======
->>>>>>> 1dd32bb7
 	void setSortBy(const LLSD& userdata);
 	BOOL isSortByChecked(const LLSD& userdata);
 	// </FS:Zi> Sort By menu handlers
