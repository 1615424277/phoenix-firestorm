--- conflicted
+++ resolved
@@ -114,7 +114,8 @@
 	void toggleFindOptions();
 
     void resetFilters();
-<<<<<<< HEAD
+    void resetAllItemsFilters();
+
     void onViewModeClick();
     void toggleViewMode();
     void onUpFolderClicked();
@@ -129,9 +130,6 @@
     bool isGalleryViewMode() { return (mViewMode == MODE_GALLERY); }
     LLUUID getCurrentSFVRoot();
     std::string getLocalizedRootName();
-=======
-    void resetAllItemsFilters();
->>>>>>> 492a11fe
 
 	// <FS:Zi> Filter dropdown
 	void onFilterTypeSelected(const std::string& filter_type_name);
