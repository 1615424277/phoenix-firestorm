--- conflicted
+++ resolved
@@ -2397,7 +2397,6 @@
 	return;
 }
 
-<<<<<<< HEAD
 // <FS:Ansariel> Prevent warning "No callback found for: 'Inventory.CustomAction' in control: Find Links"
 void LLInventoryPanel::onCustomAction(const LLSD& userdata)
 {
@@ -2409,10 +2408,7 @@
 }
 // </FS:Ansariel>
 
-BOOL LLInventoryPanel::handleKeyHere( KEY key, MASK mask )
-=======
 bool LLInventoryPanel::handleKeyHere( KEY key, MASK mask )
->>>>>>> 0fb52bd3
 {
 	bool handled = false;
 	switch (key)
