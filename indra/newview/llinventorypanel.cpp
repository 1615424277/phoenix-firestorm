--- conflicted
+++ resolved
@@ -1638,15 +1638,12 @@
 void LLInventoryPanel::openAllFolders()
 {
     mFolderRoot.get()->setOpenArrangeRecursively(true, LLFolderViewFolder::RECURSE_DOWN);
-<<<<<<< HEAD
     mFolderRoot.get()->arrangeAll();
 }
 
 void LLInventoryPanel::closeAllFolders()
 {
     mFolderRoot.get()->setOpenArrangeRecursively(false, LLFolderViewFolder::RECURSE_DOWN);
-=======
->>>>>>> ac330f63
     mFolderRoot.get()->arrangeAll();
 }
 
@@ -2410,7 +2407,6 @@
     return;
 }
 
-<<<<<<< HEAD
 // <FS:Ansariel> Prevent warning "No callback found for: 'Inventory.CustomAction' in control: Find Links"
 void LLInventoryPanel::onCustomAction(const LLSD& userdata)
 {
@@ -2424,10 +2420,6 @@
 
 bool LLInventoryPanel::handleKeyHere( KEY key, MASK mask )
 {
-=======
-bool LLInventoryPanel::handleKeyHere( KEY key, MASK mask )
-{
->>>>>>> ac330f63
     bool handled = false;
     switch (key)
     {
