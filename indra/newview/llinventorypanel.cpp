--- conflicted
+++ resolved
@@ -193,10 +193,7 @@
 	mCommitCallbackRegistrar.add("Inventory.Share",  boost::bind(&LLAvatarActions::shareWithAvatars, this));
 	mCommitCallbackRegistrar.add("Inventory.FileUploadLocation", boost::bind(&LLInventoryPanel::fileUploadLocation, this, _2));
 	mCommitCallbackRegistrar.add("Inventory.SetFavoritesFolder", boost::bind(&LLInventoryPanel::setFavoritesFolder, this, _2));
-<<<<<<< HEAD
 	mCommitCallbackRegistrar.add("Inventory.CustomAction", boost::bind(&LLInventoryPanel::onCustomAction, this, _2)); // <FS:Ansariel> Prevent warning "No callback found for: 'Inventory.CustomAction' in control: Find Links"
-=======
->>>>>>> 1dd32bb7
 }
 
 LLFolderView * LLInventoryPanel::createFolderRoot(LLUUID root_id )
@@ -403,8 +400,6 @@
 {
 	// Select the desired item (in case it wasn't loaded when the selection was requested)
 	updateSelection();
-	// <FS:Ansariel> Undo SL-13826 Open a new inventory floater for "Find original" and "Show original" result
-	//updateFolderState();
 	
 	LLPanel::draw();
 }
@@ -1340,12 +1335,7 @@
 void LLInventoryPanel::clearSelection()
 {
 	mSelectThisID.setNull();
-<<<<<<< HEAD
-	// <FS:Ansariel> Undo SL-13826 Open a new inventory floater for "Find original" and "Show original" result
-	//mOpenFolderID.setNull();
-=======
 	mFocusSelection = false;
->>>>>>> 1dd32bb7
 }
 
 LLInventoryPanel::selected_items_t LLInventoryPanel::getSelectedItems() const
@@ -1952,32 +1942,6 @@
 		setSelectionByID(mSelectThisID, mFocusSelection);
 	}
 }
-
-// <FS:Ansariel> Undo SL-13826 Open a new inventory floater for "Find original" and "Show original" result
-//void LLInventoryPanel::openFolderByID( const LLUUID& folder_id)
-//{
-//    LLFolderViewItem* itemp = getItemByID(folder_id);
-//    if(itemp && itemp->getViewModelItem())
-//    {
-//        itemp->setOpen(TRUE);
-//        mOpenFolderID.setNull();
-//        return;
-//    }
-//    else
-//    {
-//        // save the desired folder to be open later (if/when ready)
-//        mOpenFolderID = folder_id;
-//    }
-//}
-//
-//void LLInventoryPanel::updateFolderState()
-//{
-//    if (mOpenFolderID.notNull())
-//    {
-//        openFolderByID(mOpenFolderID);
-//    }
-//}
-// </FS:Ansariel>
 
 void LLInventoryPanel::doToSelected(const LLSD& userdata)
 {
