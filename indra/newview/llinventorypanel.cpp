--- conflicted
+++ resolved
@@ -326,11 +326,14 @@
     }
     
 	// <FS:Ansariel> Optional hiding of Received Items folder aka Inbox
-	if (!gSavedSettings.getBOOL("FSShowInboxFolder"))
-	{
-		getFilter().setFilterCategoryTypes(getFilter().getFilterCategoryTypes() & ~(1ULL << LLFolderType::FT_INBOX));
-	}
-	gSavedSettings.getControl("FSShowInboxFolder")->getSignal()->connect(boost::bind(&LLInventoryPanel::updateShowInboxFolder, this, _2));
+	if (getName() != "Worn Items")
+	{
+		if (!gSavedSettings.getBOOL("FSShowInboxFolder"))
+		{
+			getFilter().setFilterCategoryTypes(getFilter().getFilterCategoryTypes() & ~(1ULL << LLFolderType::FT_INBOX));
+		}
+		gSavedSettings.getControl("FSShowInboxFolder")->getSignal()->connect(boost::bind(&LLInventoryPanel::updateShowInboxFolder, this, _2));
+	}
 	// </FS:Ansariel> Optional hiding of Received Items folder aka Inbox
 
 	// set the filter for the empty folder if the debug setting is on
@@ -1625,25 +1628,16 @@
 void LLInventoryPanel::openInventoryPanelAndSetSelection(BOOL auto_open, const LLUUID& obj_id, BOOL main_panel, BOOL take_keyboard_focus, BOOL reset_filter)
 {
 	LLInventoryPanel *active_panel;
-<<<<<<< HEAD
 	bool in_inbox = (gInventory.isObjectDescendentOf(obj_id, gInventory.findCategoryUUIDForType(LLFolderType::FT_INBOX)));
 	bool show_inbox = gSavedSettings.getBOOL("FSShowInboxFolder"); // <FS:Ansariel> Optional hiding of Received Items folder aka Inbox
 
-	// <FS:Ansariel> Optional hiding of Received Items folder aka Inbox
+	// <FS:Ansariel> FIRE-22167: Make "Show in Main View" work properly
 	//if (main_panel && !in_inbox)
-	if (main_panel && (!in_inbox || show_inbox))
-	// </FS:Ansariel>
-	{
-		LLFloaterSidePanelContainer::getPanel<LLSidepanelInventory>("inventory")->selectAllItemsPanel();
-	}
-=======
-	// <FS:Ansariel> FIRE-22167: Make "Show in Main View" work properly
-	//if (main_panel)
 	//{
 	//	LLFloaterSidePanelContainer::getPanel<LLSidepanelInventory>("inventory")->selectAllItemsPanel();
 	//}
 	// </FS:Ansariel>
->>>>>>> 38171944
+
 	active_panel = LLInventoryPanel::getActiveInventoryPanel(auto_open);
 
 	if (active_panel)
