--- conflicted
+++ resolved
@@ -323,14 +323,6 @@
     // Scroller
     LLRect scroller_view_rect = getRect();
     scroller_view_rect.translate(-scroller_view_rect.mLeft, -scroller_view_rect.mBottom);
-<<<<<<< HEAD
-	// <FS:Ansariel> Pull this magic number here so inventory scroll panel
-	//               doesn't get cut off on the left side!
-	scroller_view_rect.mLeft += 2;
-	// </FS:Ansariel>
-	scroller_view_rect.mTop -= 3;
-=======
->>>>>>> 434f2ee5
     LLScrollContainer::Params scroller_params(mParams.scroll());
     scroller_params.rect(scroller_view_rect);
     mScroller = LLUICtrlFactory::create<LLFolderViewScrollContainer>(scroller_params);
