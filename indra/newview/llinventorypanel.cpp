--- conflicted
+++ resolved
@@ -1956,33 +1956,6 @@
 }
 
 /************************************************************************/
-<<<<<<< HEAD
-/* Worn Inventory Panel related class                                 */
-/************************************************************************/
-class LLInventoryWornItemsPanel;
-static LLDefaultChildRegistry::Register<LLInventoryWornItemsPanel> t_worn_inventory_panel("worn_inventory_panel");
-
-//static const LLWornInventoryBridgeBuilder WORN_ITEMS_BUILDER;
-static LLWornInventoryBridgeBuilder WORN_ITEMS_BUILDER; // <ND/> const makes GCC >= 4.6 very angry about not user defined default ctor.
-class LLInventoryWornItemsPanel : public LLInventoryPanel
-{
-public:
-	struct Params :	public LLInitParam::Block<Params, LLInventoryPanel::Params>
-	{};
-
-protected:
-	LLInventoryWornItemsPanel (const Params&);
-	friend class LLUICtrlFactory;
-};
-
-LLInventoryWornItemsPanel::LLInventoryWornItemsPanel( const Params& params)
-: LLInventoryPanel(params)
-{
-	// replace bridge builder to have necessary View bridges.
-	mInvFVBridgeBuilder = &WORN_ITEMS_BUILDER;
-}
-
-=======
 /* Asset Pre-Filtered Inventory Panel related class                     */
 /* Exchanges filter's flexibility for speed of generation and           */
 /* improved performance                                                 */
@@ -2086,7 +2059,33 @@
 
     LLInventoryPanel::itemChanged(id, mask, model_item);
 }
->>>>>>> 8740368b
+
+/************************************************************************/
+/* Worn Inventory Panel related class                                 */
+/************************************************************************/
+class LLInventoryWornItemsPanel;
+static LLDefaultChildRegistry::Register<LLInventoryWornItemsPanel> t_worn_inventory_panel("worn_inventory_panel");
+
+//static const LLWornInventoryBridgeBuilder WORN_ITEMS_BUILDER;
+static LLWornInventoryBridgeBuilder WORN_ITEMS_BUILDER; // <ND/> const makes GCC >= 4.6 very angry about not user defined default ctor.
+class LLInventoryWornItemsPanel : public LLInventoryPanel
+{
+public:
+	struct Params :	public LLInitParam::Block<Params, LLInventoryPanel::Params>
+	{};
+
+protected:
+	LLInventoryWornItemsPanel (const Params&);
+	friend class LLUICtrlFactory;
+};
+
+LLInventoryWornItemsPanel::LLInventoryWornItemsPanel( const Params& params)
+: LLInventoryPanel(params)
+{
+	// replace bridge builder to have necessary View bridges.
+	mInvFVBridgeBuilder = &WORN_ITEMS_BUILDER;
+}
+
 
 namespace LLInitParam
 {
