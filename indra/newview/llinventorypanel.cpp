--- conflicted
+++ resolved
@@ -710,88 +710,10 @@
                 buildNewViews(item_id, objectp, NULL, BUILD_ONE_FOLDER);
             }
 
-<<<<<<< HEAD
-			// Select any newly created object that has the auto rename at top of folder root set.
-			if(mFolderRoot.get()->getRoot()->needsAutoRename())
-			{
-				setSelection(item_id, false);
-			}
-			updateFolderLabel(model_item->getParentUUID());
-		}
-
-		//////////////////////////////
-		// STRUCTURE Operation
-		// This item already exists in both memory and UI.  It was probably reparented.
-		else if (model_item && view_item)
-		{
-			LLFolderViewFolder* old_parent = view_item->getParentFolder();
-			// Don't process the item if it is the root
-			if (old_parent)
-			{
-				LLFolderViewModelItemInventory* viewmodel_folder = static_cast<LLFolderViewModelItemInventory*>(old_parent->getViewModelItem());
-				LLFolderViewFolder* new_parent =   (LLFolderViewFolder*)getItemByID(model_item->getParentUUID());
-				// Item has been moved.
-				if (old_parent != new_parent)
-				{
-					if (new_parent != NULL)
-					{
-						// Item is to be moved and we found its new parent in the panel's directory, so move the item's UI.
-						view_item->addToFolder(new_parent);
-						addItemID(viewmodel_item->getUUID(), view_item);
-						if (mInventory)
-						{
-							const LLUUID trash_id = mInventory->findCategoryUUIDForType(LLFolderType::FT_TRASH);
-							if (trash_id != model_item->getParentUUID() && (mask & LLInventoryObserver::INTERNAL) && new_parent->isOpen())
-							{
-								setSelection(item_id, false);
-							}
-						}
-						updateFolderLabel(model_item->getParentUUID());
-					}
-					else 
-					{
-						// Remove the item ID before destroying the view because the view-model-item gets
-						// destroyed when the view is destroyed
-						removeItemID(viewmodel_item->getUUID());
-
-						// Item is to be moved outside the panel's directory (e.g. moved to trash for a panel that 
-						// doesn't include trash).  Just remove the item's UI.
-						view_item->destroyView();
-					}
-					if(viewmodel_folder)
-					{
-						updateFolderLabel(viewmodel_folder->getUUID());
-					}
-					old_parent->getViewModelItem()->dirtyDescendantsFilter();
-				}
-			}
-		}
-
-		//////////////////////////////
-		// REMOVE Operation
-		// This item has been removed from memory, but its associated UI element still exists.
-		else if (!model_item && view_item && viewmodel_item)
-		{
-			// Remove the item's UI.
-			LLFolderViewFolder* parent = view_item->getParentFolder();
-			removeItemID(viewmodel_item->getUUID());
-			view_item->destroyView();
-			if(parent)
-			{
-				parent->getViewModelItem()->dirtyDescendantsFilter();
-				LLFolderViewModelItemInventory* viewmodel_folder = static_cast<LLFolderViewModelItemInventory*>(parent->getViewModelItem());
-				if(viewmodel_folder)
-				{
-					updateFolderLabel(viewmodel_folder->getUUID());
-				}
-			}
-		}
-	}
-=======
             // Select any newly created object that has the auto rename at top of folder root set.
             if(mFolderRoot.get()->getRoot()->needsAutoRename())
             {
-                setSelection(item_id, FALSE);
+                setSelection(item_id, false);
             }
             updateFolderLabel(model_item->getParentUUID());
         }
@@ -820,7 +742,7 @@
                             const LLUUID trash_id = mInventory->findCategoryUUIDForType(LLFolderType::FT_TRASH);
                             if (trash_id != model_item->getParentUUID() && (mask & LLInventoryObserver::INTERNAL) && new_parent->isOpen())
                             {
-                                setSelection(item_id, FALSE);
+                                setSelection(item_id, false);
                             }
                         }
                         updateFolderLabel(model_item->getParentUUID());
@@ -864,7 +786,6 @@
             }
         }
     }
->>>>>>> c06fb4e0
 }
 
 // Called when something changed in the global model (new item, item coming through the wire, rename, move, etc...) (CHUI-849)
@@ -1085,26 +1006,6 @@
     {
         openStartFolderOrMyInventory();
     }
-<<<<<<< HEAD
-	
-	// Special case for new user login
-	if (gAgent.isFirstLogin())
-	{
-		// Auto open the user's library
-		LLFolderViewFolder* lib_folder =   getFolderByID(gInventory.getLibraryRootFolderID());
-		if (lib_folder)
-		{
-			lib_folder->setOpen(true);
-		}
-		
-		// Auto close the user's my inventory folder
-		LLFolderViewFolder* my_inv_folder =   getFolderByID(gInventory.getRootFolderID());
-		if (my_inv_folder)
-		{
-			my_inv_folder->setOpenArrangeRecursively(false, LLFolderViewFolder::RECURSE_DOWN);
-		}
-	}
-=======
 
     // Special case for new user login
     if (gAgent.isFirstLogin())
@@ -1113,17 +1014,16 @@
         LLFolderViewFolder* lib_folder =   getFolderByID(gInventory.getLibraryRootFolderID());
         if (lib_folder)
         {
-            lib_folder->setOpen(TRUE);
+            lib_folder->setOpen(true);
         }
 
         // Auto close the user's my inventory folder
         LLFolderViewFolder* my_inv_folder =   getFolderByID(gInventory.getRootFolderID());
         if (my_inv_folder)
         {
-            my_inv_folder->setOpenArrangeRecursively(FALSE, LLFolderViewFolder::RECURSE_DOWN);
-        }
-    }
->>>>>>> c06fb4e0
+            my_inv_folder->setOpenArrangeRecursively(false, LLFolderViewFolder::RECURSE_DOWN);
+        }
+    }
 }
 
 
@@ -1508,20 +1408,6 @@
 // bit of a hack to make sure the inventory is open.
 void LLInventoryPanel::openStartFolderOrMyInventory()
 {
-<<<<<<< HEAD
-	// Find My Inventory folder and open it up by name
-	for (LLView *child = mFolderRoot.get()->getFirstChild(); child; child = mFolderRoot.get()->findNextSibling(child))
-	{
-		LLFolderViewFolder *fchild = dynamic_cast<LLFolderViewFolder*>(child);
-		if (fchild
-			&& fchild->getViewModelItem()
-			&& fchild->getViewModelItem()->getName() == "My Inventory")
-		{
-			fchild->setOpen(true);
-			break;
-		}
-	}
-=======
     // Find My Inventory folder and open it up by name
     for (LLView *child = mFolderRoot.get()->getFirstChild(); child; child = mFolderRoot.get()->findNextSibling(child))
     {
@@ -1530,11 +1416,10 @@
             && fchild->getViewModelItem()
             && fchild->getViewModelItem()->getName() == "My Inventory")
         {
-            fchild->setOpen(TRUE);
+            fchild->setOpen(true);
             break;
         }
     }
->>>>>>> c06fb4e0
 }
 
 void LLInventoryPanel::onItemsCompletion()
@@ -1551,40 +1436,15 @@
     bridge->openItem();
 }
 
-<<<<<<< HEAD
-void LLInventoryPanel::unSelectAll()	
-{ 
-	mFolderRoot.get()->setSelection(NULL, false, false);
-=======
 void LLInventoryPanel::unSelectAll()
 {
-    mFolderRoot.get()->setSelection(NULL, FALSE, FALSE);
->>>>>>> c06fb4e0
+    mFolderRoot.get()->setSelection(NULL, false, false);
 }
 
 
 bool LLInventoryPanel::handleHover(S32 x, S32 y, MASK mask)
 {
-<<<<<<< HEAD
-	bool handled = LLView::handleHover(x, y, mask);
-	if(handled)
-    {
-        // getCursor gets current cursor, setCursor sets next cursor
-        // check that children didn't set own 'next' cursor
-		ECursorType cursor = getWindow()->getNextCursor();
-		if (LLInventoryModelBackgroundFetch::instance().folderFetchActive() && cursor == UI_CURSOR_ARROW)
-		{
-			// replace arrow cursor with arrow and hourglass cursor
-			getWindow()->setCursor(UI_CURSOR_WORKING);
-		}
-	}
-	else
-	{
-		getWindow()->setCursor(UI_CURSOR_ARROW);
-	}
-	return true;
-=======
-    BOOL handled = LLView::handleHover(x, y, mask);
+    bool handled = LLView::handleHover(x, y, mask);
     if(handled)
     {
         // getCursor gets current cursor, setCursor sets next cursor
@@ -1600,8 +1460,7 @@
     {
         getWindow()->setCursor(UI_CURSOR_ARROW);
     }
-    return TRUE;
->>>>>>> c06fb4e0
+    return true;
 }
 
 bool LLInventoryPanel::handleToolTip(S32 x, S32 y, MASK mask)
@@ -1671,60 +1530,6 @@
                 actionable_rect.mBottom = actionable_rect.mTop - hover_item_p->getItemHeight();
             }
 
-<<<<<<< HEAD
-			LLToolTipMgr::instance().show(LLToolTip::Params()
-					.message(hover_item_p->getToolTip())
-					.sticky_rect(actionable_rect)
-					// <FS:Ansariel> FIRE-33285: Explicit timeout for inventory thumbnail tooltips
-					//.delay_time(LLView::getTooltipTimeout())
-					.delay_time(tooltipDelay)
-					.create_callback(boost::bind(&LLInspectTextureUtil::createInventoryToolTip, _1))
-					.create_params(params));
-			return true;
-		}
-	}
-	return LLPanel::handleToolTip(x, y, mask);
-}
-
-bool LLInventoryPanel::handleDragAndDrop(S32 x, S32 y, MASK mask, bool drop,
-								   EDragAndDropType cargo_type,
-								   void* cargo_data,
-								   EAcceptance* accept,
-								   std::string& tooltip_msg)
-{
-	bool handled = false;
-
-	if (mAcceptsDragAndDrop)
-	{
-		handled = LLPanel::handleDragAndDrop(x, y, mask, drop, cargo_type, cargo_data, accept, tooltip_msg);
-
-		// If folder view is empty the (x, y) point won't be in its rect
-		// so the handler must be called explicitly.
-		// but only if was not handled before. See EXT-6746.
-		if (!handled && mParams.allow_drop_on_root && !mFolderRoot.get()->hasVisibleChildren())
-		{
-			handled = mFolderRoot.get()->handleDragAndDrop(x, y, mask, drop, cargo_type, cargo_data, accept, tooltip_msg);
-		}
-
-		if (handled)
-		{
-			mFolderRoot.get()->setDragAndDropThisFrame();
-		}
-
-		// <FS:Ansariel> FIRE-18014: Inventory window "loses" focus during drag&drop
-		if (drop)
-		{
-			LLFloater* root_floater = getParentByType<LLFloater>();
-			if (root_floater)
-			{
-				root_floater->setTransparencyType(LLUICtrl::TT_ACTIVE);
-			}
-		}
-		// </FS:Ansariel>
-	}
-
-	return handled;
-=======
             LLToolTipMgr::instance().show(LLToolTip::Params()
                     .message(hover_item_p->getToolTip())
                     .sticky_rect(actionable_rect)
@@ -1733,19 +1538,19 @@
                     .delay_time(tooltipDelay)
                     .create_callback(boost::bind(&LLInspectTextureUtil::createInventoryToolTip, _1))
                     .create_params(params));
-            return TRUE;
+            return true;
         }
     }
     return LLPanel::handleToolTip(x, y, mask);
 }
 
-BOOL LLInventoryPanel::handleDragAndDrop(S32 x, S32 y, MASK mask, BOOL drop,
+bool LLInventoryPanel::handleDragAndDrop(S32 x, S32 y, MASK mask, bool drop,
                                    EDragAndDropType cargo_type,
                                    void* cargo_data,
                                    EAcceptance* accept,
                                    std::string& tooltip_msg)
 {
-    BOOL handled = FALSE;
+    bool handled = false;
 
     if (mAcceptsDragAndDrop)
     {
@@ -1777,7 +1582,6 @@
     }
 
     return handled;
->>>>>>> c06fb4e0
 }
 
 void LLInventoryPanel::onFocusLost()
@@ -1825,45 +1629,18 @@
 
 void LLInventoryPanel::openAllFolders()
 {
-<<<<<<< HEAD
-	mFolderRoot.get()->setOpenArrangeRecursively(true, LLFolderViewFolder::RECURSE_DOWN);
-	mFolderRoot.get()->arrangeAll();
-=======
-    mFolderRoot.get()->setOpenArrangeRecursively(TRUE, LLFolderViewFolder::RECURSE_DOWN);
+    mFolderRoot.get()->setOpenArrangeRecursively(true, LLFolderViewFolder::RECURSE_DOWN);
     mFolderRoot.get()->arrangeAll();
->>>>>>> c06fb4e0
 }
 
 void LLInventoryPanel::closeAllFolders()
 {
-<<<<<<< HEAD
-	mFolderRoot.get()->setOpenArrangeRecursively(false, LLFolderViewFolder::RECURSE_DOWN);
-	mFolderRoot.get()->arrangeAll();
-=======
-    mFolderRoot.get()->setOpenArrangeRecursively(FALSE, LLFolderViewFolder::RECURSE_DOWN);
+    mFolderRoot.get()->setOpenArrangeRecursively(false, LLFolderViewFolder::RECURSE_DOWN);
     mFolderRoot.get()->arrangeAll();
->>>>>>> c06fb4e0
 }
 
 void LLInventoryPanel::setSelection(const LLUUID& obj_id, bool take_keyboard_focus)
 {
-<<<<<<< HEAD
-	// Don't select objects in COF (e.g. to prevent refocus when items are worn).
-	const LLInventoryObject *obj = mInventory->getObject(obj_id);
-	if (obj && obj->getParentUUID() == LLAppearanceMgr::instance().getCOF())
-	{
-		return;
-	}
-	setSelectionByID(obj_id, take_keyboard_focus);
-}
-
-void LLInventoryPanel::setSelectCallback(const boost::function<void (const std::deque<LLFolderViewItem*>& items, bool user_action)>& cb) 
-{ 
-	if (mFolderRoot.get())
-	{
-		mFolderRoot.get()->setSelectCallback(cb);
-	}
-=======
     // Don't select objects in COF (e.g. to prevent refocus when items are worn).
     const LLInventoryObject *obj = mInventory->getObject(obj_id);
     if (obj && obj->getParentUUID() == LLAppearanceMgr::instance().getCOF())
@@ -1873,13 +1650,12 @@
     setSelectionByID(obj_id, take_keyboard_focus);
 }
 
-void LLInventoryPanel::setSelectCallback(const boost::function<void (const std::deque<LLFolderViewItem*>& items, BOOL user_action)>& cb)
+void LLInventoryPanel::setSelectCallback(const boost::function<void (const std::deque<LLFolderViewItem*>& items, bool user_action)>& cb)
 {
     if (mFolderRoot.get())
     {
         mFolderRoot.get()->setSelectCallback(cb);
     }
->>>>>>> c06fb4e0
     mSelectionCallback = cb;
 }
 
@@ -1910,25 +1686,6 @@
                 mBuildViewsEndTime = LLTimer::getTotalSeconds() + max_time;
                 buildNewViews(id);
             }
-<<<<<<< HEAD
-			LLViewerInventoryItem* inv_item = mInventory->getItem(id);
-
-			if (inv_item && !inv_item->isFinished())
-			{
-				mCompletionObserver->watchItem(id);
-			}
-		}
-	}
-
-	LLFolderView* fv = mFolderRoot.get();
-	if (fv->needsAutoRename()) // auto-selecting a new user-created asset and preparing to rename
-	{
-		fv->setNeedsAutoRename(false);
-		if (items.size()) // new asset is visible and selected
-		{
-			fv->startRenamingSelectedItem();
-		}
-=======
             LLViewerInventoryItem* inv_item = mInventory->getItem(id);
 
             if (inv_item && !inv_item->isFinished())
@@ -1941,12 +1698,11 @@
     LLFolderView* fv = mFolderRoot.get();
     if (fv->needsAutoRename()) // auto-selecting a new user-created asset and preparing to rename
     {
-        fv->setNeedsAutoRename(FALSE);
+        fv->setNeedsAutoRename(false);
         if (items.size()) // new asset is visible and selected
         {
             fv->startRenamingSelectedItem();
         }
->>>>>>> c06fb4e0
         else
         {
             LL_DEBUGS("Inventory") << "Failed to start renemr, no items selected" << LL_ENDL;
@@ -2303,96 +2059,14 @@
 
 bool is_inventorysp_active()
 {
-<<<<<<< HEAD
-	LLSidepanelInventory *sidepanel_inventory =	LLFloaterSidePanelContainer::getPanel<LLSidepanelInventory>("inventory");
-	if (!sidepanel_inventory || !sidepanel_inventory->isInVisibleChain()) return false;
-	return sidepanel_inventory->isMainInventoryPanelActive();
-=======
     LLSidepanelInventory *sidepanel_inventory = LLFloaterSidePanelContainer::getPanel<LLSidepanelInventory>("inventory");
-    if (!sidepanel_inventory || !sidepanel_inventory->isInVisibleChain()) return FALSE;
+    if (!sidepanel_inventory || !sidepanel_inventory->isInVisibleChain()) return false;
     return sidepanel_inventory->isMainInventoryPanelActive();
->>>>>>> c06fb4e0
 }
 
 // static
 LLInventoryPanel* LLInventoryPanel::getActiveInventoryPanel(bool auto_open)
 {
-<<<<<<< HEAD
-	S32 z_min = S32_MAX;
-	LLInventoryPanel* res = NULL;
-	LLFloater* active_inv_floaterp = NULL;
-
-	LLFloater* floater_inventory = LLFloaterReg::getInstance("inventory");
-	if (!floater_inventory)
-	{
-		LL_WARNS() << "Could not find My Inventory floater" << LL_ENDL;
-		return nullptr;
-	}
-
-	LLSidepanelInventory *inventory_panel =	LLFloaterSidePanelContainer::getPanel<LLSidepanelInventory>("inventory");
-
-	// Iterate through the inventory floaters and return whichever is on top.
-	LLFloaterReg::const_instance_list_t& inst_list = LLFloaterReg::getFloaterList("inventory");
-	// <FS:Ansariel> Fix for sharing inventory when multiple inventory floaters are open:
-	//               For the secondary floaters, we have registered those as
-	//               "secondary_inventory" in LLFloaterReg, so we have to add those
-	//               instances to the instance list!
-	//for (LLFloaterReg::const_instance_list_t::const_iterator iter = inst_list.begin(); iter != inst_list.end(); ++iter)
-	LLFloaterReg::const_instance_list_t& inst_list_secondary = LLFloaterReg::getFloaterList("secondary_inventory");
-	LLFloaterReg::instance_list_t combined_list;
-	combined_list.insert(combined_list.end(), inst_list.begin(), inst_list.end());
-	combined_list.insert(combined_list.end(), inst_list_secondary.begin(), inst_list_secondary.end());
-	for (LLFloaterReg::instance_list_t::const_iterator iter = combined_list.begin(); iter != combined_list.end(); ++iter)
-	// </FS:Ansariel>
-	{
-		LLFloaterSidePanelContainer* inventory_floater = dynamic_cast<LLFloaterSidePanelContainer*>(*iter);
-
-		// <FS:Ansariel> Guard against nullpointer access violation
-		if (!inventory_floater)
-			continue;
-
-		inventory_panel = inventory_floater->findChild<LLSidepanelInventory>("main_panel");
-
-		if (inventory_floater && inventory_panel && inventory_floater->getVisible())
-		{
-			S32 z_order = gFloaterView->getZOrder(inventory_floater);
-			if (z_order < z_min)
-			{
-				res = inventory_panel->getActivePanel();
-				z_min = z_order;
-				active_inv_floaterp = inventory_floater;
-			}
-		}
-	}
-
-	// <FS:Ansariel> Show folder in new window option
-	LLFloaterReg::const_instance_list_t& inst_list_partial = LLFloaterReg::getFloaterList("fs_partial_inventory");
-	for (const auto inst : inst_list_partial)
-	{
-		if (inst->getVisible())
-		{
-			S32 z_order = gFloaterView->getZOrder(inst);
-			if (z_order < z_min)
-			{
-				res = static_cast<FSFloaterPartialInventory*>(inst)->getInventoryPanel();
-				z_min = z_order;
-				active_inv_floaterp = inst;
-			}
-		}
-	}
-	// </FS:Ansariel>
-
-	if (res)
-	{
-		// Make sure the floater is not minimized (STORM-438).
-		//if (active_inv_floaterp && active_inv_floaterp->isMinimized())
-		if (auto_open && active_inv_floaterp && active_inv_floaterp->isMinimized()) // AO: additionally only unminimize if we are told we want to see the inventory window.
-		{
-			active_inv_floaterp->setMinimized(false);
-		}
-	}	
-//	else if (auto_open)
-=======
     S32 z_min = S32_MAX;
     LLInventoryPanel* res = NULL;
     LLFloater* active_inv_floaterp = NULL;
@@ -2401,7 +2075,7 @@
     if (!floater_inventory)
     {
         LL_WARNS() << "Could not find My Inventory floater" << LL_ENDL;
-        return FALSE;
+        return nullptr;
     }
 
     LLSidepanelInventory *inventory_panel = LLFloaterSidePanelContainer::getPanel<LLSidepanelInventory>("inventory");
@@ -2463,11 +2137,10 @@
         //if (active_inv_floaterp && active_inv_floaterp->isMinimized())
         if (auto_open && active_inv_floaterp && active_inv_floaterp->isMinimized()) // AO: additionally only unminimize if we are told we want to see the inventory window.
         {
-            active_inv_floaterp->setMinimized(FALSE);
+            active_inv_floaterp->setMinimized(false);
         }
     }
 //  else if (auto_open)
->>>>>>> c06fb4e0
 // [RLVa:KB] - Checked: 2012-05-15 (RLVa-1.4.6)
     else if ( (auto_open) && (LLFloaterReg::canShowInstance(floater_inventory->getInstanceName())) )
     {
@@ -2553,48 +2226,6 @@
     }
     // </FS:Ansariel>
 
-<<<<<<< HEAD
-	LLInventoryPanel *active_panel = LLInventoryPanel::getActiveInventoryPanel(auto_open);
-	if (active_panel)
-	{
-		LL_DEBUGS("Messaging", "Inventory") << "Highlighting" << obj_id  << LL_ENDL;
-
-		if (reset_filter)
-		{
-			reset_inventory_filter();
-		}
-
-		// <FS:Ansariel> Optional hiding of Received Items folder aka Inbox
-		//if (in_inbox)
-		if (in_inbox && !show_inbox)
-		// </FS:Ansariel>
-		{
-			LLSidepanelInventory* sidepanel_inventory = LLFloaterSidePanelContainer::getPanel<LLSidepanelInventory>("inventory"); // <FS:Ansariel> Use correct inventory floater
-			sidepanel_inventory->openInbox();
-			LLInventoryPanel* inventory_panel = sidepanel_inventory->getInboxPanel();
-			if (inventory_panel)
-			{
-				inventory_panel->setSelection(obj_id, take_keyboard_focus);
-			}
-		}
-		else if (auto_open)
-		{
-			// <FS:Ansariel> FIRE-22167: Make "Show in Main View" work properly
-			//LLFloater* floater_inventory = LLFloaterReg::getInstance("inventory");
-			if (use_main_panel)
-			{
-				active_panel->getParentByType<LLTabContainer>()->selectFirstTab();
-				active_panel = getActiveInventoryPanel(false);
-			}
-			LLFloater* floater_inventory = active_panel->getParentByType<LLFloater>();
-			// </FS:Ansariel>
-			if (floater_inventory)
-			{
-				floater_inventory->setFocus(true);
-			}
-			active_panel->setSelection(obj_id, take_keyboard_focus);
-		}
-=======
     LLInventoryPanel *active_panel = LLInventoryPanel::getActiveInventoryPanel(auto_open);
     if (active_panel)
     {
@@ -2625,17 +2256,16 @@
             if (use_main_panel)
             {
                 active_panel->getParentByType<LLTabContainer>()->selectFirstTab();
-                active_panel = getActiveInventoryPanel(FALSE);
+                active_panel = getActiveInventoryPanel(false);
             }
             LLFloater* floater_inventory = active_panel->getParentByType<LLFloater>();
             // </FS:Ansariel>
             if (floater_inventory)
             {
-                floater_inventory->setFocus(TRUE);
+                floater_inventory->setFocus(true);
             }
             active_panel->setSelection(obj_id, take_keyboard_focus);
         }
->>>>>>> c06fb4e0
         else
         {
             // Created items are going to receive proper focus from callbacks
@@ -2679,15 +2309,9 @@
 
 void LLInventoryPanel::removeItemID(const LLUUID& id)
 {
-<<<<<<< HEAD
-	LLInventoryModel::cat_array_t categories;
-	LLInventoryModel::item_array_t items;
-	gInventory.collectDescendents(id, categories, items, true);
-=======
     LLInventoryModel::cat_array_t categories;
     LLInventoryModel::item_array_t items;
-    gInventory.collectDescendents(id, categories, items, TRUE);
->>>>>>> c06fb4e0
+    gInventory.collectDescendents(id, categories, items, true);
 
     mItemMap.erase(id);
 
@@ -2740,24 +2364,9 @@
         }
     }
 
-<<<<<<< HEAD
-	if(itemp && itemp->getViewModelItem() && itemp->passedFilter())
-	{
-		itemp->arrangeAndSet(true, take_keyboard_focus);
-		mSelectThisID.setNull();
-		mFocusSelection = false;
-		return;
-	}
-	else
-	{
-		// save the desired item to be selected later (if/when ready)
-		mFocusSelection = take_keyboard_focus;
-		mSelectThisID = obj_id;
-	}
-=======
     if(itemp && itemp->getViewModelItem() && itemp->passedFilter())
     {
-        itemp->arrangeAndSet(TRUE, take_keyboard_focus);
+        itemp->arrangeAndSet(true, take_keyboard_focus);
         mSelectThisID.setNull();
         mFocusSelection = false;
         return;
@@ -2768,7 +2377,6 @@
         mFocusSelection = take_keyboard_focus;
         mSelectThisID = obj_id;
     }
->>>>>>> c06fb4e0
 }
 
 void LLInventoryPanel::updateSelection()
@@ -2804,33 +2412,7 @@
 
 bool LLInventoryPanel::handleKeyHere( KEY key, MASK mask )
 {
-<<<<<<< HEAD
-	bool handled = false;
-	switch (key)
-	{
-	case KEY_RETURN:
-		// Open selected items if enter key hit on the inventory panel
-		if (mask == MASK_NONE)
-		{
-			if (mSuppressOpenItemAction)
-			{
-				LLFolderViewItem* folder_item = mFolderRoot.get()->getCurSelectedItem();
-				if(folder_item)
-				{
-					LLInvFVBridge* bridge = (LLInvFVBridge*)folder_item->getViewModelItem();
-					if(bridge && (bridge->getInventoryType() != LLInventoryType::IT_CATEGORY))
-					{
-						return handled;
-					}
-				}
-			}
-			LLInventoryAction::doToSelected(mInventory, mFolderRoot.get(), "open");
-			handled = true;
-		}
-		break;
-	case KEY_DELETE:
-=======
-    BOOL handled = FALSE;
+    bool handled = false;
     switch (key)
     {
     case KEY_RETURN:
@@ -2850,37 +2432,23 @@
                 }
             }
             LLInventoryAction::doToSelected(mInventory, mFolderRoot.get(), "open");
-            handled = TRUE;
+            handled = true;
         }
         break;
     case KEY_DELETE:
->>>>>>> c06fb4e0
 #if LL_DARWIN
     case KEY_BACKSPACE:
 #endif
-<<<<<<< HEAD
-		// Delete selected items if delete or backspace key hit on the inventory panel
-		// Note: on Mac laptop keyboards, backspace and delete are one and the same
-		if (isSelectionRemovable() && (mask == MASK_NONE))
-		{
-			LLInventoryAction::doToSelected(mInventory, mFolderRoot.get(), "delete");
-			handled = true;
-		}
-		break;
-	}
-	return handled;
-=======
         // Delete selected items if delete or backspace key hit on the inventory panel
         // Note: on Mac laptop keyboards, backspace and delete are one and the same
         if (isSelectionRemovable() && (mask == MASK_NONE))
         {
             LLInventoryAction::doToSelected(mInventory, mFolderRoot.get(), "delete");
-            handled = TRUE;
+            handled = true;
         }
         break;
     }
     return handled;
->>>>>>> c06fb4e0
 }
 
 bool LLInventoryPanel::isSelectionRemovable()
