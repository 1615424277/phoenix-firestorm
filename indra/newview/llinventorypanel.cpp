--- conflicted
+++ resolved
@@ -2062,11 +2062,16 @@
     //if (main_inventory && main_inventory->isSingleFolderMode()
     //    && use_main_panel)
     //{
-    //    main_inventory->toggleViewMode();
+    //    const LLInventoryObject *obj = gInventory.getObject(obj_id);
+    //    if (obj)
+    //    {
+    //        main_inventory->setSingleFolderViewRoot(obj->getParentUUID(), false);
+    //        main_inventory->setGallerySelection(obj_id);
+    //        return;
+    //    }
     //}
     if (!inventory_floater)
     {
-<<<<<<< HEAD
         inventory_floater = LLFloaterReg::showInstance("inventory");
     }
     if (use_main_panel && inventory_floater)
@@ -2075,15 +2080,13 @@
         LLPanelMainInventory* main_inventory = inventory_panel->getMainInventoryPanel();
         if (main_inventory && main_inventory->isSingleFolderMode())
         {
-            main_inventory->toggleViewMode();
-=======
-        const LLInventoryObject *obj = gInventory.getObject(obj_id);
-        if (obj)
-        {
-            main_inventory->setSingleFolderViewRoot(obj->getParentUUID(), false);
-            main_inventory->setGallerySelection(obj_id);
-            return;
->>>>>>> a6efb920
+            const LLInventoryObject *obj = gInventory.getObject(obj_id);
+            if (obj)
+            {
+                main_inventory->setSingleFolderViewRoot(obj->getParentUUID(), false);
+                main_inventory->setGallerySelection(obj_id);
+                return;
+            }
         }
     }
     // </FS:Ansariel>
