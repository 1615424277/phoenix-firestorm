--- conflicted
+++ resolved
@@ -2099,10 +2099,6 @@
             next_owner_perm = LLFloaterPerms::getNextOwnerPerms("Materials");
             break;
         }
-<<<<<<< HEAD
-
-=======
->>>>>>> 5d7b1b09
         default:
         {
             cb = new LLBoostFuncInventoryCallback();
@@ -2347,21 +2343,13 @@
     }
     else if ("material" == type_name)
     {
-<<<<<<< HEAD
-        const LLUUID parent_id = bridge ? bridge->getUUID() : gInventory.findCategoryUUIDForType(LLFolderType::FT_MATERIAL);
-=======
         const LLUUID parent_id = dest_id.notNull() ? dest_id : gInventory.findCategoryUUIDForType(LLFolderType::FT_MATERIAL);
->>>>>>> 5d7b1b09
         create_new_item(NEW_MATERIAL_NAME,
             parent_id,
             LLAssetType::AT_MATERIAL,
             LLInventoryType::IT_MATERIAL,
-<<<<<<< HEAD
-            PERM_ALL);	// overridden in create_new_item
-=======
             PERM_ALL,
             created_cb);	// overridden in create_new_item
->>>>>>> 5d7b1b09
     }
     else if (("sky" == type_name) || ("water" == type_name) || ("daycycle" == type_name))
     {
