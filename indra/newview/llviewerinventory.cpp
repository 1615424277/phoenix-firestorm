/** 
 * @file llviewerinventory.cpp
 * @brief Implementation of the viewer side inventory objects.
 *
 * $LicenseInfo:firstyear=2002&license=viewerlgpl$
 * Second Life Viewer Source Code
 * Copyright (C) 2014, Linden Research, Inc.
 * 
 * This library is free software; you can redistribute it and/or
 * modify it under the terms of the GNU Lesser General Public
 * License as published by the Free Software Foundation;
 * version 2.1 of the License only.
 * 
 * This library is distributed in the hope that it will be useful,
 * but WITHOUT ANY WARRANTY; without even the implied warranty of
 * MERCHANTABILITY or FITNESS FOR A PARTICULAR PURPOSE.  See the GNU
 * Lesser General Public License for more details.
 * 
 * You should have received a copy of the GNU Lesser General Public
 * License along with this library; if not, write to the Free Software
 * Foundation, Inc., 51 Franklin Street, Fifth Floor, Boston, MA  02110-1301  USA
 * 
 * Linden Research, Inc., 945 Battery Street, San Francisco, CA  94111  USA
 * $/LicenseInfo$
 */

#include "llviewerprecompiledheaders.h"
#include "llviewerinventory.h"

#include "llnotificationsutil.h"
#include "llsdserialize.h"
#include "message.h"

#include "llaisapi.h"
#include "llagent.h"
#include "llagentcamera.h"
#include "llagentwearables.h"
#include "llfloatersidepanelcontainer.h"
#include "llviewerfoldertype.h"
#include "llfloatersidepanelcontainer.h"
#include "llfolderview.h"
#include "llviewercontrol.h"
#include "llconsole.h"
#include "llinventorydefines.h"
#include "llinventoryfunctions.h"
#include "llinventorymodel.h"
#include "llinventorymodelbackgroundfetch.h"
#include "llgesturemgr.h"

#include "llinventorybridge.h"
#include "llinventorypanel.h"
#include "llfloaterinventory.h"
#include "lllandmarkactions.h"

#include "llviewerassettype.h"
#include "llviewerregion.h"
#include "llviewerobjectlist.h"
#include "llpreviewgesture.h"
#include "llviewerwindow.h"
#include "lltrans.h"
#include "llappearancemgr.h"
#include "llcommandhandler.h"
#include "llviewermessage.h"
#include "llsidepanelappearance.h"
#include "llavatarnamecache.h"
#include "llavataractions.h"
#include "lllogininstance.h"
#include "llfavoritesbar.h"
#include "llfloaterperms.h"
#include "llclipboard.h"
#include "llhttpretrypolicy.h"

// do-nothing ops for use in callbacks.
void no_op_inventory_func(const LLUUID&) {} 
void no_op_llsd_func(const LLSD&) {}
void no_op() {}

static const char * const LOG_INV("Inventory");
static const char * const LOG_LOCAL("InventoryLocalize");
static const char * const LOG_NOTECARD("copy_inventory_from_notecard");

///----------------------------------------------------------------------------
/// Helper class to store special inventory item names and their localized values.
///----------------------------------------------------------------------------
class LLLocalizedInventoryItemsDictionary : public LLSingleton<LLLocalizedInventoryItemsDictionary>
{
public:
	std::map<std::string, std::string> mInventoryItemsDict;

	LLLocalizedInventoryItemsDictionary()
	{
		mInventoryItemsDict["New Shape"]		= LLTrans::getString("New Shape");
		mInventoryItemsDict["New Skin"]			= LLTrans::getString("New Skin");
		mInventoryItemsDict["New Hair"]			= LLTrans::getString("New Hair");
		mInventoryItemsDict["New Eyes"]			= LLTrans::getString("New Eyes");
		mInventoryItemsDict["New Shirt"]		= LLTrans::getString("New Shirt");
		mInventoryItemsDict["New Pants"]		= LLTrans::getString("New Pants");
		mInventoryItemsDict["New Shoes"]		= LLTrans::getString("New Shoes");
		mInventoryItemsDict["New Socks"]		= LLTrans::getString("New Socks");
		mInventoryItemsDict["New Jacket"]		= LLTrans::getString("New Jacket");
		mInventoryItemsDict["New Gloves"]		= LLTrans::getString("New Gloves");
		mInventoryItemsDict["New Undershirt"]	= LLTrans::getString("New Undershirt");
		mInventoryItemsDict["New Underpants"]	= LLTrans::getString("New Underpants");
		mInventoryItemsDict["New Skirt"]		= LLTrans::getString("New Skirt");
		mInventoryItemsDict["New Alpha"]		= LLTrans::getString("New Alpha");
		mInventoryItemsDict["New Tattoo"]		= LLTrans::getString("New Tattoo");
		mInventoryItemsDict["New Physics"]		= LLTrans::getString("New Physics");
		mInventoryItemsDict["Invalid Wearable"] = LLTrans::getString("Invalid Wearable");

		mInventoryItemsDict["New Gesture"]		= LLTrans::getString("New Gesture");
		mInventoryItemsDict["New Script"]		= LLTrans::getString("New Script");
		mInventoryItemsDict["New Folder"]		= LLTrans::getString("New Folder");
		mInventoryItemsDict["New Note"]			= LLTrans::getString("New Note");
		mInventoryItemsDict["Contents"]			= LLTrans::getString("Contents");

		mInventoryItemsDict["Gesture"]			= LLTrans::getString("Gesture");
		mInventoryItemsDict["Male Gestures"]	= LLTrans::getString("Male Gestures");
		mInventoryItemsDict["Female Gestures"]	= LLTrans::getString("Female Gestures");
		mInventoryItemsDict["Other Gestures"]	= LLTrans::getString("Other Gestures");
		mInventoryItemsDict["Speech Gestures"]	= LLTrans::getString("Speech Gestures");
		mInventoryItemsDict["Common Gestures"]	= LLTrans::getString("Common Gestures");

		//predefined gestures

		//male
		mInventoryItemsDict["Male - Excuse me"]			= LLTrans::getString("Male - Excuse me");
		mInventoryItemsDict["Male  - Get lost"]			= LLTrans::getString("Male - Get lost"); // double space after Male. EXT-8319
		mInventoryItemsDict["Male - Blow kiss"]			= LLTrans::getString("Male - Blow kiss");
		mInventoryItemsDict["Male - Boo"]				= LLTrans::getString("Male - Boo");
		mInventoryItemsDict["Male - Bored"]				= LLTrans::getString("Male - Bored");
		mInventoryItemsDict["Male - Hey"]				= LLTrans::getString("Male - Hey");
		mInventoryItemsDict["Male - Laugh"]				= LLTrans::getString("Male - Laugh");
		mInventoryItemsDict["Male - Repulsed"]			= LLTrans::getString("Male - Repulsed");
		mInventoryItemsDict["Male - Shrug"]				= LLTrans::getString("Male - Shrug");
		mInventoryItemsDict["Male - Stick tougue out"]	= LLTrans::getString("Male - Stick tougue out");
		mInventoryItemsDict["Male - Wow"]				= LLTrans::getString("Male - Wow");

		//female
		mInventoryItemsDict["Female - Chuckle"]			= LLTrans::getString("Female - Chuckle");
		mInventoryItemsDict["Female - Cry"]				= LLTrans::getString("Female - Cry");
		mInventoryItemsDict["Female - Embarrassed"]		= LLTrans::getString("Female - Embarrassed");
		mInventoryItemsDict["Female - Excuse me"]		= LLTrans::getString("Female - Excuse me");
		mInventoryItemsDict["Female  - Get lost"]		= LLTrans::getString("Female - Get lost"); // double space after Female. EXT-8319
		mInventoryItemsDict["Female - Blow kiss"]		= LLTrans::getString("Female - Blow kiss");
		mInventoryItemsDict["Female - Boo"]				= LLTrans::getString("Female - Boo");
		mInventoryItemsDict["Female - Bored"]			= LLTrans::getString("Female - Bored");
		mInventoryItemsDict["Female - Hey"]				= LLTrans::getString("Female - Hey");
		mInventoryItemsDict["Female - Hey baby"]		= LLTrans::getString("Female - Hey baby");
		mInventoryItemsDict["Female - Laugh"]			= LLTrans::getString("Female - Laugh");
		mInventoryItemsDict["Female - Looking good"]	= LLTrans::getString("Female - Looking good");
		mInventoryItemsDict["Female - Over here"]		= LLTrans::getString("Female - Over here");
		mInventoryItemsDict["Female - Please"]			= LLTrans::getString("Female - Please");
		mInventoryItemsDict["Female - Repulsed"]		= LLTrans::getString("Female - Repulsed");
		mInventoryItemsDict["Female - Shrug"]			= LLTrans::getString("Female - Shrug");
		mInventoryItemsDict["Female - Stick tougue out"]= LLTrans::getString("Female - Stick tougue out");
		mInventoryItemsDict["Female - Wow"]				= LLTrans::getString("Female - Wow");

		//common
		mInventoryItemsDict["/bow"]						= LLTrans::getString("/bow");
		mInventoryItemsDict["/clap"]					= LLTrans::getString("/clap");
		mInventoryItemsDict["/count"]					= LLTrans::getString("/count");
		mInventoryItemsDict["/extinguish"]				= LLTrans::getString("/extinguish");
		mInventoryItemsDict["/kmb"]						= LLTrans::getString("/kmb");
		mInventoryItemsDict["/muscle"]					= LLTrans::getString("/muscle");
		mInventoryItemsDict["/no"]						= LLTrans::getString("/no");
		mInventoryItemsDict["/no!"]						= LLTrans::getString("/no!");
		mInventoryItemsDict["/paper"]					= LLTrans::getString("/paper");
		mInventoryItemsDict["/pointme"]					= LLTrans::getString("/pointme");
		mInventoryItemsDict["/pointyou"]				= LLTrans::getString("/pointyou");
		mInventoryItemsDict["/rock"]					= LLTrans::getString("/rock");
		mInventoryItemsDict["/scissor"]					= LLTrans::getString("/scissor");
		mInventoryItemsDict["/smoke"]					= LLTrans::getString("/smoke");
		mInventoryItemsDict["/stretch"]					= LLTrans::getString("/stretch");
		mInventoryItemsDict["/whistle"]					= LLTrans::getString("/whistle");
		mInventoryItemsDict["/yes"]						= LLTrans::getString("/yes");
		mInventoryItemsDict["/yes!"]					= LLTrans::getString("/yes!");
		mInventoryItemsDict["afk"]						= LLTrans::getString("afk");
		mInventoryItemsDict["dance1"]					= LLTrans::getString("dance1");
		mInventoryItemsDict["dance2"]					= LLTrans::getString("dance2");
		mInventoryItemsDict["dance3"]					= LLTrans::getString("dance3");
		mInventoryItemsDict["dance4"]					= LLTrans::getString("dance4");
		mInventoryItemsDict["dance5"]					= LLTrans::getString("dance5");
		mInventoryItemsDict["dance6"]					= LLTrans::getString("dance6");
		mInventoryItemsDict["dance7"]					= LLTrans::getString("dance7");
		mInventoryItemsDict["dance8"]					= LLTrans::getString("dance8");
	}

	/**
	 * Finds passed name in dictionary and replaces it with found localized value.
	 *
	 * @param object_name - string to be localized.
	 * @return true if passed name was found and localized, false otherwise.
	 */
	bool localizeInventoryObjectName(std::string& object_name)
	{
		LL_DEBUGS(LOG_LOCAL) << "Searching for localization: " << object_name << LL_ENDL;

		std::map<std::string, std::string>::const_iterator dictionary_iter = mInventoryItemsDict.find(object_name);

		bool found = dictionary_iter != mInventoryItemsDict.end();
		if(found)
		{
			object_name = dictionary_iter->second;
			LL_DEBUGS(LOG_LOCAL) << "Found, new name is: " << object_name << LL_ENDL;
		}
		return found;
	}
};


///----------------------------------------------------------------------------
/// Local function declarations, constants, enums, and typedefs
///----------------------------------------------------------------------------

class LLInventoryHandler : public LLCommandHandler
{
public:
	// requires trusted browser to trigger
	LLInventoryHandler() : LLCommandHandler("inventory", UNTRUSTED_THROTTLE) { }
	
	bool handle(const LLSD& params, const LLSD& query_map,
				LLMediaCtrl* web)
	{
		if (params.size() < 1)
		{
			return false;
		}

		if (!LLUI::sSettingGroups["config"]->getBOOL("EnableInventory"))
		{
				LLNotificationsUtil::add("NoInventory", LLSD(), LLSD(), std::string("SwitchToStandardSkinAndQuit"));
				return true;
		}

		// support secondlife:///app/inventory/show
		if (params[0].asString() == "show")
		{
			LLFloaterSidePanelContainer::showPanel("inventory", LLSD());
			return true;
		}

		// otherwise, we need a UUID and a verb...
		if (params.size() < 2) 
		{
			return false;
		}
		LLUUID inventory_id;
		if (!inventory_id.set(params[0], FALSE))
		{
			return false;
		}
		
		const std::string verb = params[1].asString();
		if (verb == "select")
		{
			uuid_vec_t items_to_open;
			items_to_open.push_back(inventory_id);
			//inventory_handler is just a stub, because we don't know from who this offer
			open_inventory_offer(items_to_open, "inventory_handler");
			return true;
		}
		
		return false;
	}
};
LLInventoryHandler gInventoryHandler;

///----------------------------------------------------------------------------
/// Class LLViewerInventoryItem
///----------------------------------------------------------------------------

LLViewerInventoryItem::LLViewerInventoryItem(const LLUUID& uuid,
											 const LLUUID& parent_uuid,
											 const LLPermissions& perm,
											 const LLUUID& asset_uuid,
											 LLAssetType::EType type,
											 LLInventoryType::EType inv_type,
											 const std::string& name,
											 const std::string& desc,
											 const LLSaleInfo& sale_info,
											 U32 flags,
											 time_t creation_date_utc) :
	LLInventoryItem(uuid, parent_uuid, perm, asset_uuid, type, inv_type,
					name, desc, sale_info, flags, creation_date_utc),
	mIsComplete(TRUE)
{
}

LLViewerInventoryItem::LLViewerInventoryItem(const LLUUID& item_id,
											 const LLUUID& parent_id,
											 const std::string& name,
											 LLInventoryType::EType inv_type) :
	LLInventoryItem(),
	mIsComplete(FALSE)
{
	mUUID = item_id;
	mParentUUID = parent_id;
	mInventoryType = inv_type;
	mName = name;
}

LLViewerInventoryItem::LLViewerInventoryItem() :
	LLInventoryItem(),
	mIsComplete(FALSE)
{
}

LLViewerInventoryItem::LLViewerInventoryItem(const LLViewerInventoryItem* other) :
	LLInventoryItem()
{
	copyViewerItem(other);
	if (!mIsComplete)
	{
		LL_WARNS(LOG_INV) << "LLViewerInventoryItem copy constructor for incomplete item"
						  << mUUID << LL_ENDL;
	}
}

LLViewerInventoryItem::LLViewerInventoryItem(const LLInventoryItem *other) :
	LLInventoryItem(other),
	mIsComplete(TRUE)
{
}


LLViewerInventoryItem::~LLViewerInventoryItem()
{
}

void LLViewerInventoryItem::copyViewerItem(const LLViewerInventoryItem* other)
{
	LLInventoryItem::copyItem(other);
	mIsComplete = other->mIsComplete;
	mTransactionID = other->mTransactionID;
}

// virtual
void LLViewerInventoryItem::copyItem(const LLInventoryItem *other)
{
	LLInventoryItem::copyItem(other);
	mIsComplete = true;
	mTransactionID.setNull();
}

void LLViewerInventoryItem::cloneViewerItem(LLPointer<LLViewerInventoryItem>& newitem) const
{
	newitem = new LLViewerInventoryItem(this);
	if(newitem.notNull())
	{
		LLUUID item_id;
		item_id.generate();
		newitem->setUUID(item_id);
	}
}

void LLViewerInventoryItem::updateServer(BOOL is_new) const
{
	if(!mIsComplete)
	{
		// *FIX: deal with this better.
		// If we're crashing here then the UI is incorrectly enabled.
		LL_ERRS(LOG_INV) << "LLViewerInventoryItem::updateServer() - for incomplete item"
						 << LL_ENDL;
		return;
	}
	if(gAgent.getID() != mPermissions.getOwner())
	{
		// *FIX: deal with this better.
		LL_WARNS(LOG_INV) << "LLViewerInventoryItem::updateServer() - for unowned item "
						  << ll_pretty_print_sd(this->asLLSD())
						  << LL_ENDL;
		return;
	}
	LLInventoryModel::LLCategoryUpdate up(mParentUUID, is_new ? 1 : 0);
	gInventory.accountForUpdate(up);

	LLMessageSystem* msg = gMessageSystem;
	msg->newMessageFast(_PREHASH_UpdateInventoryItem);
	msg->nextBlockFast(_PREHASH_AgentData);
	msg->addUUIDFast(_PREHASH_AgentID, gAgent.getID());
	msg->addUUIDFast(_PREHASH_SessionID, gAgent.getSessionID());
	msg->addUUIDFast(_PREHASH_TransactionID, mTransactionID);
	msg->nextBlockFast(_PREHASH_InventoryData);
	msg->addU32Fast(_PREHASH_CallbackID, 0);
	packMessage(msg);
	gAgent.sendReliableMessage();
}

void LLViewerInventoryItem::fetchFromServer(void) const
{
	if(!mIsComplete)
	{
		std::string url; 

		LLViewerRegion* region = gAgent.getRegion();
		// we have to check region. It can be null after region was destroyed. See EXT-245
		if (region)
		{
		  if (gAgent.getID() != mPermissions.getOwner())
		  {
		      url = region->getCapability("FetchLib2");
		  }
		  else
		  {	
		      url = region->getCapability("FetchInventory2");
		  }
		}
		else
		{
			LL_WARNS(LOG_INV) << "Agent Region is absent" << LL_ENDL;
		}

		if (!url.empty())
		{
			LLSD body;
			body["agent_id"]	= gAgent.getID();
			body["items"][0]["owner_id"]	= mPermissions.getOwner();
			body["items"][0]["item_id"]		= mUUID;

			LLInventoryModel::FetchItemHttpHandler * handler(new LLInventoryModel::FetchItemHttpHandler(body));
			gInventory.requestPost(true, url, body, handler, "Inventory Item");
		}
		else
		{
			LLMessageSystem* msg = gMessageSystem;
			msg->newMessage("FetchInventory");
			msg->nextBlock("AgentData");
			msg->addUUID("AgentID", gAgent.getID());
			msg->addUUID("SessionID", gAgent.getSessionID());
			msg->nextBlock("InventoryData");
			msg->addUUID("OwnerID", mPermissions.getOwner());
			msg->addUUID("ItemID", mUUID);
			gAgent.sendReliableMessage();
		}
	}
}

// virtual
BOOL LLViewerInventoryItem::unpackMessage(const LLSD& item)
{
	BOOL rv = LLInventoryItem::fromLLSD(item);

	LLLocalizedInventoryItemsDictionary::getInstance()->localizeInventoryObjectName(mName);

	mIsComplete = TRUE;
	return rv;
}

// virtual
BOOL LLViewerInventoryItem::unpackMessage(LLMessageSystem* msg, const char* block, S32 block_num)
{
	BOOL rv = LLInventoryItem::unpackMessage(msg, block, block_num);

	LLLocalizedInventoryItemsDictionary::getInstance()->localizeInventoryObjectName(mName);

	mIsComplete = TRUE;
	return rv;
}

void LLViewerInventoryItem::setTransactionID(const LLTransactionID& transaction_id)
{
	mTransactionID = transaction_id;
}

void LLViewerInventoryItem::packMessage(LLMessageSystem* msg) const
{
	msg->addUUIDFast(_PREHASH_ItemID, mUUID);
	msg->addUUIDFast(_PREHASH_FolderID, mParentUUID);
	mPermissions.packMessage(msg);
	msg->addUUIDFast(_PREHASH_TransactionID, mTransactionID);
	S8 type = static_cast<S8>(mType);
	msg->addS8Fast(_PREHASH_Type, type);
	type = static_cast<S8>(mInventoryType);
	msg->addS8Fast(_PREHASH_InvType, type);
	msg->addU32Fast(_PREHASH_Flags, mFlags);
	mSaleInfo.packMessage(msg);
	msg->addStringFast(_PREHASH_Name, mName);
	msg->addStringFast(_PREHASH_Description, mDescription);
	msg->addS32Fast(_PREHASH_CreationDate, mCreationDate);
	U32 crc = getCRC32();
	msg->addU32Fast(_PREHASH_CRC, crc);
}

// virtual
BOOL LLViewerInventoryItem::importFile(LLFILE* fp)
{
	BOOL rv = LLInventoryItem::importFile(fp);
	mIsComplete = TRUE;
	return rv;
}

// virtual
BOOL LLViewerInventoryItem::importLegacyStream(std::istream& input_stream)
{
	BOOL rv = LLInventoryItem::importLegacyStream(input_stream);
	mIsComplete = TRUE;
	return rv;
}

bool LLViewerInventoryItem::importFileLocal(LLFILE* fp)
{
	// TODO: convert all functions that return BOOL to return bool
	bool rv = (LLInventoryItem::importFile(fp) ? true : false);
	mIsComplete = false;
	return rv;
}

bool LLViewerInventoryItem::exportFileLocal(LLFILE* fp) const
{
	std::string uuid_str;
	fprintf(fp, "\tinv_item\t0\n\t{\n");
	mUUID.toString(uuid_str);
	fprintf(fp, "\t\titem_id\t%s\n", uuid_str.c_str());
	mParentUUID.toString(uuid_str);
	fprintf(fp, "\t\tparent_id\t%s\n", uuid_str.c_str());
	mPermissions.exportFile(fp);
	fprintf(fp, "\t\ttype\t%s\n", LLAssetType::lookup(mType));
	const std::string inv_type_str = LLInventoryType::lookup(mInventoryType);
	if(!inv_type_str.empty()) fprintf(fp, "\t\tinv_type\t%s\n", inv_type_str.c_str());
	fprintf(fp, "\t\tname\t%s|\n", mName.c_str());
	fprintf(fp, "\t\tcreation_date\t%d\n", (S32) mCreationDate);
	fprintf(fp,"\t}\n");
	return true;
}

void LLViewerInventoryItem::updateParentOnServer(BOOL restamp) const
{
	LLMessageSystem* msg = gMessageSystem;
	msg->newMessageFast(_PREHASH_MoveInventoryItem);
	msg->nextBlockFast(_PREHASH_AgentData);
	msg->addUUIDFast(_PREHASH_AgentID, gAgent.getID());
	msg->addUUIDFast(_PREHASH_SessionID, gAgent.getSessionID());
	msg->addBOOLFast(_PREHASH_Stamp, restamp);
	msg->nextBlockFast(_PREHASH_InventoryData);
	msg->addUUIDFast(_PREHASH_ItemID, mUUID);
	msg->addUUIDFast(_PREHASH_FolderID, mParentUUID);
	msg->addString("NewName", NULL);
	gAgent.sendReliableMessage();
}

//void LLViewerInventoryItem::setCloneCount(S32 clones)
//{
//	mClones = clones;
//}

//S32 LLViewerInventoryItem::getCloneCount() const
//{
//	return mClones;
//}

///----------------------------------------------------------------------------
/// Class LLViewerInventoryCategory
///----------------------------------------------------------------------------

LLViewerInventoryCategory::LLViewerInventoryCategory(const LLUUID& uuid,
													 const LLUUID& parent_uuid,
													 LLFolderType::EType pref,
													 const std::string& name,
													 const LLUUID& owner_id) :
	LLInventoryCategory(uuid, parent_uuid, pref, name),
	mOwnerID(owner_id),
	mVersion(LLViewerInventoryCategory::VERSION_UNKNOWN),
	mDescendentCount(LLViewerInventoryCategory::DESCENDENT_COUNT_UNKNOWN)
{
	mDescendentsRequested.reset();
}

LLViewerInventoryCategory::LLViewerInventoryCategory(const LLUUID& owner_id) :
	mOwnerID(owner_id),
	mVersion(LLViewerInventoryCategory::VERSION_UNKNOWN),
	mDescendentCount(LLViewerInventoryCategory::DESCENDENT_COUNT_UNKNOWN)
{
	mDescendentsRequested.reset();
}

LLViewerInventoryCategory::LLViewerInventoryCategory(const LLViewerInventoryCategory* other)
{
	copyViewerCategory(other);
}

LLViewerInventoryCategory::~LLViewerInventoryCategory()
{
}

void LLViewerInventoryCategory::copyViewerCategory(const LLViewerInventoryCategory* other)
{
	copyCategory(other);
	mOwnerID = other->mOwnerID;
	setVersion(other->getVersion());
	mDescendentCount = other->mDescendentCount;
	mDescendentsRequested = other->mDescendentsRequested;
}


void LLViewerInventoryCategory::packMessage(LLMessageSystem* msg) const
{
	msg->addUUIDFast(_PREHASH_FolderID, mUUID);
	msg->addUUIDFast(_PREHASH_ParentID, mParentUUID);
	S8 type = static_cast<S8>(mPreferredType);
	msg->addS8Fast(_PREHASH_Type, type);
	msg->addStringFast(_PREHASH_Name, mName);
}

void LLViewerInventoryCategory::updateParentOnServer(BOOL restamp) const
{
	LLMessageSystem* msg = gMessageSystem;
	msg->newMessageFast(_PREHASH_MoveInventoryFolder);
	msg->nextBlockFast(_PREHASH_AgentData);
	msg->addUUIDFast(_PREHASH_AgentID, gAgent.getID());
	msg->addUUIDFast(_PREHASH_SessionID, gAgent.getSessionID());

	msg->addBOOL("Stamp", restamp);
	msg->nextBlockFast(_PREHASH_InventoryData);
	msg->addUUIDFast(_PREHASH_FolderID, mUUID);
	msg->addUUIDFast(_PREHASH_ParentID, mParentUUID);
	gAgent.sendReliableMessage();
}

void LLViewerInventoryCategory::updateServer(BOOL is_new) const
{
	// communicate that change with the server.

	if (LLFolderType::lookupIsProtectedType(mPreferredType))
	{
		LLNotificationsUtil::add("CannotModifyProtectedCategories");
		return;
	}

	LLInventoryModel::LLCategoryUpdate up(mParentUUID, is_new ? 1 : 0);
	gInventory.accountForUpdate(up);

	LLMessageSystem* msg = gMessageSystem;
	msg->newMessageFast(_PREHASH_UpdateInventoryFolder);
	msg->nextBlockFast(_PREHASH_AgentData);
	msg->addUUIDFast(_PREHASH_AgentID, gAgent.getID());
	msg->addUUIDFast(_PREHASH_SessionID, gAgent.getSessionID());
	msg->nextBlockFast(_PREHASH_FolderData);
	packMessage(msg);
	gAgent.sendReliableMessage();
}

S32 LLViewerInventoryCategory::getVersion() const
{
	return mVersion;
}

void LLViewerInventoryCategory::setVersion(S32 version)
{
	mVersion = version;
}

bool LLViewerInventoryCategory::fetch()
{
	if((VERSION_UNKNOWN == getVersion())
	   && mDescendentsRequested.hasExpired())	//Expired check prevents multiple downloads.
	{
		LL_DEBUGS(LOG_INV) << "Fetching category children: " << mName << ", UUID: " << mUUID << LL_ENDL;
		const F32 FETCH_TIMER_EXPIRY = 10.0f;
		mDescendentsRequested.reset();
		mDescendentsRequested.setTimerExpirySec(FETCH_TIMER_EXPIRY);

		// bitfield
		// 1 = by date
		// 2 = folders by date
		// Need to mask off anything but the first bit.
		// This comes from LLInventoryFilter from llfolderview.h
		U32 sort_order = gSavedSettings.getU32(LLInventoryPanel::DEFAULT_SORT_ORDER) & 0x1;

		// *NOTE: For bug EXT-2879, originally commented out
		// gAgent.getRegion()->getCapability in order to use the old
		// message-based system.  This has been uncommented now that
		// AIS folks are aware of the issue and have a fix in process.
		// see ticket for details.

		std::string url;
		if (gAgent.getRegion())
		{
			url = gAgent.getRegion()->getCapability("FetchInventoryDescendents2");
		}
		else
		{
			LL_WARNS(LOG_INV) << "agent region is null" << LL_ENDL;
		}
		if (!url.empty()) //Capability found.  Build up LLSD and use it.
		{
			LLInventoryModelBackgroundFetch::instance().start(mUUID, false);			
		}
		else
		{	//Deprecated, but if we don't have a capability, use the old system.
			LL_INFOS(LOG_INV) << "FetchInventoryDescendents2 capability not found.  Using deprecated UDP message." << LL_ENDL;
			
			LLMessageSystem* msg = gMessageSystem;
			msg->newMessage("FetchInventoryDescendents");
			msg->nextBlock("AgentData");
			msg->addUUID("AgentID", gAgent.getID());
			msg->addUUID("SessionID", gAgent.getSessionID());
			msg->nextBlock("InventoryData");
			msg->addUUID("FolderID", mUUID);
			msg->addUUID("OwnerID", mOwnerID);

			msg->addS32("SortOrder", sort_order);
			msg->addBOOL("FetchFolders", FALSE);
			msg->addBOOL("FetchItems", TRUE);
			gAgent.sendReliableMessage();
		}
		return true;
	}
	return false;
}

S32 LLViewerInventoryCategory::getViewerDescendentCount() const
{
	LLInventoryModel::cat_array_t* cats;
	LLInventoryModel::item_array_t* items;
	gInventory.getDirectDescendentsOf(getUUID(), cats, items);
	S32 descendents_actual = 0;
	if(cats && items)
	{
		descendents_actual = cats->size() + items->size();
	}
	return descendents_actual;
}

bool LLViewerInventoryCategory::importFileLocal(LLFILE* fp)
{
	// *NOTE: This buffer size is hard coded into scanf() below.
	char buffer[MAX_STRING];		/* Flawfinder: ignore */
	char keyword[MAX_STRING];		/* Flawfinder: ignore */
	char valuestr[MAX_STRING];		/* Flawfinder: ignore */

	keyword[0] = '\0';
	valuestr[0] = '\0';
	while(!feof(fp))
	{
		if (fgets(buffer, MAX_STRING, fp) == NULL)
		{
			buffer[0] = '\0';
		}
		
		sscanf(	/* Flawfinder: ignore */
			buffer, " %254s %254s", keyword, valuestr); 
		if(0 == strcmp("{",keyword))
		{
			continue;
		}
		if(0 == strcmp("}", keyword))
		{
			break;
		}
		else if(0 == strcmp("cat_id", keyword))
		{
			mUUID.set(valuestr);
		}
		else if(0 == strcmp("parent_id", keyword))
		{
			mParentUUID.set(valuestr);
		}
		else if(0 == strcmp("type", keyword))
		{
			mType = LLAssetType::lookup(valuestr);
		}
		else if(0 == strcmp("pref_type", keyword))
		{
			mPreferredType = LLFolderType::lookup(valuestr);
		}
		else if(0 == strcmp("name", keyword))
		{
			//strcpy(valuestr, buffer + strlen(keyword) + 3);
			// *NOTE: Not ANSI C, but widely supported.
			sscanf(	/* Flawfinder: ignore */
				buffer, " %254s %254[^|]", keyword, valuestr);
			mName.assign(valuestr);
			LLStringUtil::replaceNonstandardASCII(mName, ' ');
			LLStringUtil::replaceChar(mName, '|', ' ');
		}
		else if(0 == strcmp("owner_id", keyword))
		{
			mOwnerID.set(valuestr);
		}
		else if(0 == strcmp("version", keyword))
		{
			sscanf(valuestr, "%d", &mVersion);
		}
		else
		{
			LL_WARNS(LOG_INV) << "unknown keyword '" << keyword
							  << "' in inventory import category "  << mUUID << LL_ENDL;
		}
	}
	return true;
}

bool LLViewerInventoryCategory::exportFileLocal(LLFILE* fp) const
{
	std::string uuid_str;
	fprintf(fp, "\tinv_category\t0\n\t{\n");
	mUUID.toString(uuid_str);
	fprintf(fp, "\t\tcat_id\t%s\n", uuid_str.c_str());
	mParentUUID.toString(uuid_str);
	fprintf(fp, "\t\tparent_id\t%s\n", uuid_str.c_str());
	fprintf(fp, "\t\ttype\t%s\n", LLAssetType::lookup(mType));
	fprintf(fp, "\t\tpref_type\t%s\n", LLFolderType::lookup(mPreferredType).c_str());
	fprintf(fp, "\t\tname\t%s|\n", mName.c_str());
	mOwnerID.toString(uuid_str);
	fprintf(fp, "\t\towner_id\t%s\n", uuid_str.c_str());
	fprintf(fp, "\t\tversion\t%d\n", mVersion);
	fprintf(fp,"\t}\n");
	return true;
}

void LLViewerInventoryCategory::determineFolderType()
{
	/* Do NOT uncomment this code.  This is for future 2.1 support of ensembles.
	llassert(FALSE);
	LLFolderType::EType original_type = getPreferredType();
	if (LLFolderType::lookupIsProtectedType(original_type))
		return;

	U64 folder_valid = 0;
	U64 folder_invalid = 0;
	LLInventoryModel::cat_array_t category_array;
	LLInventoryModel::item_array_t item_array;
	gInventory.collectDescendents(getUUID(),category_array,item_array,FALSE);

	// For ensembles
	if (category_array.empty())
	{
		for (LLInventoryModel::item_array_t::iterator item_iter = item_array.begin();
			 item_iter != item_array.end();
			 item_iter++)
		{
			const LLViewerInventoryItem *item = (*item_iter);
			if (item->getIsLinkType())
				return;
			if (item->isWearableType())
			{
				const LLWearableType::EType wearable_type = item->getWearableType();
				const std::string& wearable_name = LLWearableType::getTypeName(wearable_type);
				U64 valid_folder_types = LLViewerFolderType::lookupValidFolderTypes(wearable_name);
				folder_valid |= valid_folder_types;
				folder_invalid |= ~valid_folder_types;
			}
		}
		for (U8 i = LLFolderType::FT_ENSEMBLE_START; i <= LLFolderType::FT_ENSEMBLE_END; i++)
		{
			if ((folder_valid & (1LL << i)) &&
				!(folder_invalid & (1LL << i)))
			{
				changeType((LLFolderType::EType)i);
				return;
			}
		}
	}
	if (LLFolderType::lookupIsEnsembleType(original_type))
	{
		changeType(LLFolderType::FT_NONE);
	}
	llassert(FALSE);
	*/
}

void LLViewerInventoryCategory::changeType(LLFolderType::EType new_folder_type)
{
	const LLUUID &folder_id = getUUID();
	const LLUUID &parent_id = getParentUUID();
	const std::string &name = getName();
		
	LLMessageSystem* msg = gMessageSystem;
	msg->newMessageFast(_PREHASH_UpdateInventoryFolder);
	msg->nextBlockFast(_PREHASH_AgentData);
	msg->addUUIDFast(_PREHASH_AgentID, gAgent.getID());
	msg->addUUIDFast(_PREHASH_SessionID, gAgent.getSessionID());
	msg->nextBlockFast(_PREHASH_FolderData);
	msg->addUUIDFast(_PREHASH_FolderID, folder_id);
	msg->addUUIDFast(_PREHASH_ParentID, parent_id);
	msg->addS8Fast(_PREHASH_Type, new_folder_type);
	msg->addStringFast(_PREHASH_Name, name);
	gAgent.sendReliableMessage();

	setPreferredType(new_folder_type);
	gInventory.addChangedMask(LLInventoryObserver::LABEL, folder_id);
}

void LLViewerInventoryCategory::localizeName()
{
	LLLocalizedInventoryItemsDictionary::getInstance()->localizeInventoryObjectName(mName);
}

// virtual
BOOL LLViewerInventoryCategory::unpackMessage(const LLSD& category)
{
	BOOL rv = LLInventoryCategory::fromLLSD(category);
	localizeName();
	return rv;
}

// virtual
void LLViewerInventoryCategory::unpackMessage(LLMessageSystem* msg, const char* block, S32 block_num)
{
	LLInventoryCategory::unpackMessage(msg, block, block_num);
	localizeName();
}

///----------------------------------------------------------------------------
/// Local function definitions
///----------------------------------------------------------------------------

LLInventoryCallbackManager *LLInventoryCallbackManager::sInstance = NULL;

LLInventoryCallbackManager::LLInventoryCallbackManager() :
	mLastCallback(0)
{
	if( sInstance != NULL )
	{
		LL_WARNS(LOG_INV) << "LLInventoryCallbackManager::LLInventoryCallbackManager: unexpected multiple instances" << LL_ENDL;
		return;
	}
	sInstance = this;
}

LLInventoryCallbackManager::~LLInventoryCallbackManager()
{
	if( sInstance != this )
	{
		LL_WARNS(LOG_INV) << "LLInventoryCallbackManager::~LLInventoryCallbackManager: unexpected multiple instances" << LL_ENDL;
		return;
	}
	sInstance = NULL;
}

//static 
void LLInventoryCallbackManager::destroyClass()
{
	if (sInstance)
	{
		for (callback_map_t::iterator it = sInstance->mMap.begin(), end_it = sInstance->mMap.end(); it != end_it; ++it)
		{
			// drop LLPointer reference to callback
			it->second = NULL;
		}
		sInstance->mMap.clear();
	}
}


U32 LLInventoryCallbackManager::registerCB(LLPointer<LLInventoryCallback> cb)
{
	if (cb.isNull())
		return 0;

	mLastCallback++;
	if (!mLastCallback)
		mLastCallback++;

	mMap[mLastCallback] = cb;
	return mLastCallback;
}

void LLInventoryCallbackManager::fire(U32 callback_id, const LLUUID& item_id)
{
	if (!callback_id || item_id.isNull())
		return;

	std::map<U32, LLPointer<LLInventoryCallback> >::iterator i;

	i = mMap.find(callback_id);
	if (i != mMap.end())
	{
		(*i).second->fire(item_id);
		mMap.erase(i);
	}
}

//void rez_attachment_cb(const LLUUID& inv_item, LLViewerJointAttachment *attachmentp)
// [SL:KB] - Patch: Appearance-DnDWear | Checked: 2010-09-28 (Catznip-3.4)
void rez_attachment_cb(const LLUUID& inv_item, LLViewerJointAttachment *attachmentp, bool replace)
// [/SL:KB]
{
	if (inv_item.isNull())
		return;

	LLViewerInventoryItem *item = gInventory.getItem(inv_item);
	if (item)
	{
// [SL:KB] - Patch: Appearance-DnDWear | Checked: 2010-09-28 (Catznip-3.4)
		rez_attachment(item, attachmentp, replace);
// [/SL:KB]
//		rez_attachment(item, attachmentp);
	}
}

void activate_gesture_cb(const LLUUID& inv_item)
{
	if (inv_item.isNull())
		return;
	LLViewerInventoryItem* item = gInventory.getItem(inv_item);
	if (!item)
		return;
	if (item->getType() != LLAssetType::AT_GESTURE)
		return;

	LLGestureMgr::instance().activateGesture(inv_item);
}

void create_script_cb(const LLUUID& inv_item)
{
	if (!inv_item.isNull())
	{
		LLViewerInventoryItem* item = gInventory.getItem(inv_item);
		if (item)
		{
			LLPermissions perm = item->getPermissions();
			perm.setMaskEveryone(LLFloaterPerms::getEveryonePerms("Scripts"));
			perm.setMaskGroup(LLFloaterPerms::getGroupPerms("Scripts"));

			item->setPermissions(perm);

			item->updateServer(FALSE);
			gInventory.updateItem(item);
			gInventory.notifyObservers();
		}
	}
}

void create_gesture_cb(const LLUUID& inv_item)
{
	if (!inv_item.isNull())
	{
		LLGestureMgr::instance().activateGesture(inv_item);
	
		LLViewerInventoryItem* item = gInventory.getItem(inv_item);
		if (item)
		{
			LLPermissions perm = item->getPermissions();
			perm.setMaskEveryone(LLFloaterPerms::getEveryonePerms("Gestures"));
			perm.setMaskGroup(LLFloaterPerms::getGroupPerms("Gestures"));

			item->setPermissions(perm);

			item->updateServer(FALSE);
			gInventory.updateItem(item);
			gInventory.notifyObservers();

			LLPreviewGesture* preview = LLPreviewGesture::show(inv_item,  LLUUID::null);
			// Force to be entirely onscreen.
			gFloaterView->adjustToFitScreen(preview, FALSE);
		}
	}
}


void create_notecard_cb(const LLUUID& inv_item)
{
	if (!inv_item.isNull())
		{
		LLViewerInventoryItem* item = gInventory.getItem(inv_item);
		if (item)
		{
			LLPermissions perm = item->getPermissions();
			perm.setMaskEveryone(LLFloaterPerms::getEveryonePerms("Notecards"));
			perm.setMaskGroup(LLFloaterPerms::getGroupPerms("Notecards"));

			item->setPermissions(perm);

			item->updateServer(FALSE);
			gInventory.updateItem(item);
			gInventory.notifyObservers();
		}
	}
}

LLInventoryCallbackManager gInventoryCallbacks;

void create_inventory_item(const LLUUID& agent_id, const LLUUID& session_id,
						   const LLUUID& parent, const LLTransactionID& transaction_id,
						   const std::string& name,
						   const std::string& desc, LLAssetType::EType asset_type,
						   LLInventoryType::EType inv_type, LLWearableType::EType wtype,
						   U32 next_owner_perm,
						   LLPointer<LLInventoryCallback> cb)
{
	//check if name is equal to one of special inventory items names
	//EXT-5839
	std::string server_name = name;

	{
		std::map<std::string, std::string>::const_iterator dictionary_iter;

		for (dictionary_iter = LLLocalizedInventoryItemsDictionary::getInstance()->mInventoryItemsDict.begin();
			 dictionary_iter != LLLocalizedInventoryItemsDictionary::getInstance()->mInventoryItemsDict.end();
			 dictionary_iter++)
		{
			const std::string& localized_name = dictionary_iter->second;
			if(localized_name == name)
			{
				server_name = dictionary_iter->first;
			}
		}
	}

	LLMessageSystem* msg = gMessageSystem;
	msg->newMessageFast(_PREHASH_CreateInventoryItem);
	msg->nextBlock(_PREHASH_AgentData);
	msg->addUUIDFast(_PREHASH_AgentID, agent_id);
	msg->addUUIDFast(_PREHASH_SessionID, session_id);
	msg->nextBlock(_PREHASH_InventoryBlock);
	msg->addU32Fast(_PREHASH_CallbackID, gInventoryCallbacks.registerCB(cb));
	msg->addUUIDFast(_PREHASH_FolderID, parent);
	msg->addUUIDFast(_PREHASH_TransactionID, transaction_id);
	msg->addU32Fast(_PREHASH_NextOwnerMask, next_owner_perm);
	msg->addS8Fast(_PREHASH_Type, (S8)asset_type);
	msg->addS8Fast(_PREHASH_InvType, (S8)inv_type);
	msg->addU8Fast(_PREHASH_WearableType, (U8)wtype);
	msg->addStringFast(_PREHASH_Name, server_name);
	msg->addStringFast(_PREHASH_Description, desc);
	
	gAgent.sendReliableMessage();
}

void create_inventory_callingcard(const LLUUID& avatar_id, const LLUUID& parent /*= LLUUID::null*/, LLPointer<LLInventoryCallback> cb/*=NULL*/)
{
	std::string item_desc = avatar_id.asString();
	std::string item_name;
	gCacheName->getFullName(avatar_id, item_name);
	create_inventory_item(gAgent.getID(), gAgent.getSessionID(),
						  parent, LLTransactionID::tnull, item_name, item_desc, LLAssetType::AT_CALLINGCARD,
						  LLInventoryType::IT_CALLINGCARD, NOT_WEARABLE, PERM_MOVE | PERM_TRANSFER, cb);
}

void copy_inventory_item(
	const LLUUID& agent_id,
	const LLUUID& current_owner,
	const LLUUID& item_id,
	const LLUUID& parent_id,
	const std::string& new_name,
	LLPointer<LLInventoryCallback> cb)
{
	LLMessageSystem* msg = gMessageSystem;
	msg->newMessageFast(_PREHASH_CopyInventoryItem);
	msg->nextBlockFast(_PREHASH_AgentData);
	msg->addUUIDFast(_PREHASH_AgentID, agent_id);
	msg->addUUIDFast(_PREHASH_SessionID, gAgent.getSessionID());
	msg->nextBlockFast(_PREHASH_InventoryData);
	msg->addU32Fast(_PREHASH_CallbackID, gInventoryCallbacks.registerCB(cb));
	msg->addUUIDFast(_PREHASH_OldAgentID, current_owner);
	msg->addUUIDFast(_PREHASH_OldItemID, item_id);
	msg->addUUIDFast(_PREHASH_NewFolderID, parent_id);
	msg->addStringFast(_PREHASH_NewName, new_name);
	gAgent.sendReliableMessage();
}

// Create link to single inventory object.
void link_inventory_object(const LLUUID& category,
			 LLConstPointer<LLInventoryObject> baseobj,
			 LLPointer<LLInventoryCallback> cb)
{
	if (!baseobj)
	{
		LL_WARNS(LOG_INV) << "Attempt to link to non-existent object" << LL_ENDL;
		return;
	}

	LLInventoryObject::const_object_list_t obj_array;
	obj_array.push_back(baseobj);
	link_inventory_array(category, obj_array, cb);
}

void link_inventory_object(const LLUUID& category,
			 const LLUUID& id,
			 LLPointer<LLInventoryCallback> cb)
{
	LLConstPointer<LLInventoryObject> baseobj = gInventory.getObject(id);
	link_inventory_object(category, baseobj, cb);
}

// Create links to all listed inventory objects.
void link_inventory_array(const LLUUID& category,
			 LLInventoryObject::const_object_list_t& baseobj_array,
			 LLPointer<LLInventoryCallback> cb)
{
#ifndef LL_RELEASE_FOR_DOWNLOAD
	const LLViewerInventoryCategory *cat = gInventory.getCategory(category);
	const std::string cat_name = cat ? cat->getName() : "CAT NOT FOUND";
#endif
	LLInventoryObject::const_object_list_t::const_iterator it = baseobj_array.begin();
	LLInventoryObject::const_object_list_t::const_iterator end = baseobj_array.end();
	LLSD links = LLSD::emptyArray();
	for (; it != end; ++it)
	{
		const LLInventoryObject* baseobj = *it;
		if (!baseobj)
		{
			LL_WARNS(LOG_INV) << "attempt to link to unknown object" << LL_ENDL;
			continue;
		}

		if (!LLAssetType::lookupCanLink(baseobj->getType()))
		{
			// Fail if item can be found but is of a type that can't be linked.
			// Arguably should fail if the item can't be found too, but that could
			// be a larger behavioral change.
			LL_WARNS(LOG_INV) << "attempt to link an unlinkable object, type = " << baseobj->getActualType() << LL_ENDL;
			continue;
		}
		
		LLInventoryType::EType inv_type = LLInventoryType::IT_NONE;
		LLAssetType::EType asset_type = LLAssetType::AT_NONE;
		std::string new_desc;
		LLUUID linkee_id;
		if (dynamic_cast<const LLInventoryCategory *>(baseobj))
		{
			inv_type = LLInventoryType::IT_CATEGORY;
			asset_type = LLAssetType::AT_LINK_FOLDER;
			linkee_id = baseobj->getUUID();
		}
		else
		{
			const LLViewerInventoryItem *baseitem = dynamic_cast<const LLViewerInventoryItem *>(baseobj);
			if (baseitem)
			{
				inv_type = baseitem->getInventoryType();
				new_desc = baseitem->getActualDescription();
				switch (baseitem->getActualType())
				{
					case LLAssetType::AT_LINK:
					case LLAssetType::AT_LINK_FOLDER:
						linkee_id = baseobj->getLinkedUUID();
						asset_type = baseitem->getActualType();
						break;
					default:
						linkee_id = baseobj->getUUID();
						asset_type = LLAssetType::AT_LINK;
						break;
				}
			}
			else
			{
				LL_WARNS(LOG_INV) << "could not convert object into an item or category: " << baseobj->getUUID() << LL_ENDL;
				continue;
			}
		}

		LLSD link = LLSD::emptyMap();
		link["linked_id"] = linkee_id;
		link["type"] = (S8)asset_type;
		link["inv_type"] = (S8)inv_type;
		link["name"] = baseobj->getName();
		link["desc"] = new_desc;
		links.append(link);

#ifndef LL_RELEASE_FOR_DOWNLOAD
		LL_DEBUGS(LOG_INV) << "Linking Object [ name:" << baseobj->getName() 
						   << " UUID:" << baseobj->getUUID() 
						   << " ] into Category [ name:" << cat_name 
						   << " UUID:" << category << " ] " << LL_ENDL;
#endif
	}

	bool ais_ran = false;
//	if (AISCommand::isAPIAvailable())
// [SL:KB] - Patch: Appearance-AISFilter | Checked: 2015-03-01 (Catznip-3.7)
	if (AISCommand::isAPIAvailable( (baseobj_array.size() > 1) ? AISCommand::CMD_OBJ_LINKBATCH : AISCommand::CMD_OBJ_LINK ))
// [/SL:KB]
	{
		LLSD new_inventory = LLSD::emptyMap();
		new_inventory["links"] = links;
		LLPointer<AISCommand> cmd_ptr = new CreateInventoryCommand(category, new_inventory, cb);
		ais_ran = cmd_ptr->run_command();
	}

	if (!ais_ran)
	{
		LLMessageSystem* msg = gMessageSystem;
		for (LLSD::array_iterator iter = links.beginArray(); iter != links.endArray(); ++iter )
		{
			msg->newMessageFast(_PREHASH_LinkInventoryItem);
			msg->nextBlock(_PREHASH_AgentData);
			{
				msg->addUUIDFast(_PREHASH_AgentID, gAgent.getID());
				msg->addUUIDFast(_PREHASH_SessionID, gAgent.getSessionID());
			}
			msg->nextBlock(_PREHASH_InventoryBlock);
			{
				LLSD link = (*iter);
				msg->addU32Fast(_PREHASH_CallbackID, gInventoryCallbacks.registerCB(cb));
				msg->addUUIDFast(_PREHASH_FolderID, category);
				msg->addUUIDFast(_PREHASH_TransactionID, LLUUID::null);
				msg->addUUIDFast(_PREHASH_OldItemID, link["linked_id"].asUUID());
				msg->addS8Fast(_PREHASH_Type, link["type"].asInteger());
				msg->addS8Fast(_PREHASH_InvType, link["inv_type"].asInteger());
				msg->addStringFast(_PREHASH_Name, link["name"].asString());
				msg->addStringFast(_PREHASH_Description, link["desc"].asString());
			}
			gAgent.sendReliableMessage();
		}
	}
}

void move_inventory_item(
	const LLUUID& agent_id,
	const LLUUID& session_id,
	const LLUUID& item_id,
	const LLUUID& parent_id,
	const std::string& new_name,
	LLPointer<LLInventoryCallback> cb)
{
	LLMessageSystem* msg = gMessageSystem;
	msg->newMessageFast(_PREHASH_MoveInventoryItem);
	msg->nextBlockFast(_PREHASH_AgentData);
	msg->addUUIDFast(_PREHASH_AgentID, agent_id);
	msg->addUUIDFast(_PREHASH_SessionID, session_id);
	msg->addBOOLFast(_PREHASH_Stamp, FALSE);
	msg->nextBlockFast(_PREHASH_InventoryData);
	msg->addUUIDFast(_PREHASH_ItemID, item_id);
	msg->addUUIDFast(_PREHASH_FolderID, parent_id);
	msg->addStringFast(_PREHASH_NewName, new_name);
	gAgent.sendReliableMessage();
}

// Should call this with an update_item that's been copied and
// modified from an original source item, rather than modifying the
// source item directly.
void update_inventory_item(
	LLViewerInventoryItem *update_item,
	LLPointer<LLInventoryCallback> cb)
{
	const LLUUID& item_id = update_item->getUUID();
	bool ais_ran = false;
//	if (AISCommand::isAPIAvailable())
// [SL:KB] - Patch: Appearance-AISFilter | Checked: 2015-03-01 (Catznip-3.7)
	if (AISCommand::isAPIAvailable(AISCommand::CMD_ITEM_UPDATE))
// [/SL:KB]
	{
		LLSD updates = update_item->asLLSD();
		// Replace asset_id and/or shadow_id with transaction_id (hash_id)
		if (updates.has("asset_id"))
		{
			updates.erase("asset_id");
			updates["hash_id"] = update_item->getTransactionID();
		}
		if (updates.has("shadow_id"))
		{
			updates.erase("shadow_id");
			updates["hash_id"] = update_item->getTransactionID();
		}
		LLPointer<AISCommand> cmd_ptr = new UpdateItemCommand(item_id, updates, cb);
		ais_ran = cmd_ptr->run_command();
	}
	if (!ais_ran)
	{
		LLPointer<LLViewerInventoryItem> obj = gInventory.getItem(item_id);
		LL_DEBUGS(LOG_INV) << "item_id: [" << item_id << "] name " << (update_item ? update_item->getName() : "(NOT FOUND)") << LL_ENDL;
		if(obj)
		{
			LLMessageSystem* msg = gMessageSystem;
			msg->newMessageFast(_PREHASH_UpdateInventoryItem);
			msg->nextBlockFast(_PREHASH_AgentData);
			msg->addUUIDFast(_PREHASH_AgentID, gAgent.getID());
			msg->addUUIDFast(_PREHASH_SessionID, gAgent.getSessionID());
			msg->addUUIDFast(_PREHASH_TransactionID, update_item->getTransactionID());
			msg->nextBlockFast(_PREHASH_InventoryData);
			msg->addU32Fast(_PREHASH_CallbackID, 0);
			update_item->packMessage(msg);
			gAgent.sendReliableMessage();

			LLInventoryModel::LLCategoryUpdate up(update_item->getParentUUID(), 0);
			gInventory.accountForUpdate(up);
			gInventory.updateItem(update_item);
			if (cb)
			{
				cb->fire(item_id);
			}
		}
	}
}

// Note this only supports updating an existing item. Goes through AISv3
// code path where available. Not all uses of item->updateServer() can
// easily be switched to this paradigm.
void update_inventory_item(
	const LLUUID& item_id,
	const LLSD& updates,
	LLPointer<LLInventoryCallback> cb)
{
// [SL:KB] - Patch: Appearance-AISFilter | Checked: 2015-03-01 (Catznip-3.7)
	LLPointer<LLViewerInventoryItem> obj = gInventory.getItem(item_id);
	LL_DEBUGS("Inventory") << "item_id: [" << item_id << "] name " << (obj ? obj->getName() : "(NOT FOUND)") << LL_ENDL;
	LLPointer<LLViewerInventoryItem> new_item = NULL;

	if (obj)
	{
		new_item = new LLViewerInventoryItem(obj);
		new_item->fromLLSD(updates,false);

		LLInventoryModel::LLCategoryUpdate up(new_item->getParentUUID(), 0);
		gInventory.accountForUpdate(up);
		gInventory.updateItem(new_item);
	}
// [/SL:KB]

	bool ais_ran = false;
//	if (AISCommand::isAPIAvailable())
// [SL:KB] - Patch: Appearance-AISFilter | Checked: 2015-03-01 (Catznip-3.7)
	if (AISCommand::isAPIAvailable(AISCommand::CMD_ITEM_UPDATE))
// [/SL:KB]
	{
		LLPointer<AISCommand> cmd_ptr = new UpdateItemCommand(item_id, updates, cb);
		ais_ran = cmd_ptr->run_command();
	}
	if (!ais_ran)
	{
<<<<<<< HEAD
		LLPointer<LLViewerInventoryItem> obj = gInventory.getItem(item_id);
		LL_DEBUGS(LOG_INV) << "item_id: [" << item_id << "] name " << (obj ? obj->getName() : "(NOT FOUND)") << LL_ENDL;
		if(obj)
		{
			LLPointer<LLViewerInventoryItem> new_item(new LLViewerInventoryItem);
			new_item->copyViewerItem(obj);
			new_item->fromLLSD(updates,false);
=======
//		LLPointer<LLViewerInventoryItem> obj = gInventory.getItem(item_id);
//		LL_DEBUGS("Inventory") << "item_id: [" << item_id << "] name " << (obj ? obj->getName() : "(NOT FOUND)") << LL_ENDL;
//		if(obj)
//		{
//			LLPointer<LLViewerInventoryItem> new_item(new LLViewerInventoryItem);
//			new_item->copyViewerItem(obj);
//			new_item->fromLLSD(updates,false);
>>>>>>> 803d21dc

// [SL:KB] - Patch: Appearance-AISFilter | Checked: 2015-03-01 (Catznip-3.7)
		if (new_item)
		{
// [/SL:KB]
			LLMessageSystem* msg = gMessageSystem;
			msg->newMessageFast(_PREHASH_UpdateInventoryItem);
			msg->nextBlockFast(_PREHASH_AgentData);
			msg->addUUIDFast(_PREHASH_AgentID, gAgent.getID());
			msg->addUUIDFast(_PREHASH_SessionID, gAgent.getSessionID());
			msg->addUUIDFast(_PREHASH_TransactionID, new_item->getTransactionID());
			msg->nextBlockFast(_PREHASH_InventoryData);
			msg->addU32Fast(_PREHASH_CallbackID, 0);
			new_item->packMessage(msg);
			gAgent.sendReliableMessage();

//			LLInventoryModel::LLCategoryUpdate up(new_item->getParentUUID(), 0);
//			gInventory.accountForUpdate(up);
//			gInventory.updateItem(new_item);
			if (cb)
			{
				cb->fire(item_id);
			}
		}
	}
}

void update_inventory_category(
	const LLUUID& cat_id,
	const LLSD& updates,
	LLPointer<LLInventoryCallback> cb)
{
	LLPointer<LLViewerInventoryCategory> obj = gInventory.getCategory(cat_id);
	LL_DEBUGS(LOG_INV) << "cat_id: [" << cat_id << "] name " << (obj ? obj->getName() : "(NOT FOUND)") << LL_ENDL;
	if(obj)
	{
		if (LLFolderType::lookupIsProtectedType(obj->getPreferredType()))
		{
			LLNotificationsUtil::add("CannotModifyProtectedCategories");
			return;
		}

		LLPointer<LLViewerInventoryCategory> new_cat = new LLViewerInventoryCategory(obj);
		new_cat->fromLLSD(updates);
		// FIXME - restore this once the back-end work has been done.
//		if (AISCommand::isAPIAvailable())
// [SL:KB] - Patch: Appearance-AISFilter | Checked: 2015-03-01 (Catznip-3.7)
		if (AISCommand::isAPIAvailable(AISCommand::CMD_CAT_UPDATE))
// [/SL:KB]
		{
			LLSD new_llsd = new_cat->asLLSD();
			LLPointer<AISCommand> cmd_ptr = new UpdateCategoryCommand(cat_id, new_llsd, cb);
			cmd_ptr->run_command();
		}
		else // no cap
		{
			LLMessageSystem* msg = gMessageSystem;
			msg->newMessageFast(_PREHASH_UpdateInventoryFolder);
			msg->nextBlockFast(_PREHASH_AgentData);
			msg->addUUIDFast(_PREHASH_AgentID, gAgent.getID());
			msg->addUUIDFast(_PREHASH_SessionID, gAgent.getSessionID());
			msg->nextBlockFast(_PREHASH_FolderData);
			new_cat->packMessage(msg);
			gAgent.sendReliableMessage();

			LLInventoryModel::LLCategoryUpdate up(new_cat->getParentUUID(), 0);
			gInventory.accountForUpdate(up);
			gInventory.updateCategory(new_cat);
			if (cb)
			{
				cb->fire(cat_id);
			}
		}
	}
}

void remove_inventory_items(
	LLInventoryObject::object_list_t& items_to_kill,
	LLPointer<LLInventoryCallback> cb
	)
{
	for (LLInventoryObject::object_list_t::iterator it = items_to_kill.begin();
		 it != items_to_kill.end();
		 ++it)
	{
		remove_inventory_item(*it, cb);
	}
}

void remove_inventory_item(
	const LLUUID& item_id,
	LLPointer<LLInventoryCallback> cb,
	bool immediate_delete)
{
	LLPointer<LLInventoryObject> obj = gInventory.getItem(item_id);
	if (obj)
	{
		remove_inventory_item(obj, cb, immediate_delete);
	}
	else
	{
		LL_DEBUGS(LOG_INV) << "item_id: [" << item_id << "] name " << "(NOT FOUND)" << LL_ENDL;
	}
}

void remove_inventory_item(
	LLPointer<LLInventoryObject> obj,
	LLPointer<LLInventoryCallback> cb,
	bool immediate_delete)
{
	if(obj)
	{
		const LLUUID item_id(obj->getUUID());
<<<<<<< HEAD
		LL_DEBUGS(LOG_INV) << "item_id: [" << item_id << "] name " << obj->getName() << LL_ENDL;
		if (AISCommand::isAPIAvailable())
=======
		LL_DEBUGS("Inventory") << "item_id: [" << item_id << "] name " << obj->getName() << LL_ENDL;
//		if (AISCommand::isAPIAvailable())
// [SL:KB] - Patch: Appearance-AISFilter | Checked: 2015-03-01 (Catznip-3.7)
		if (AISCommand::isAPIAvailable(AISCommand::CMD_ITEM_REMOVE))
// [/SL:KB]
>>>>>>> 803d21dc
		{
			LLPointer<AISCommand> cmd_ptr = new RemoveItemCommand(item_id, cb);
			cmd_ptr->run_command();

			if (immediate_delete)
			{
				gInventory.onObjectDeletedFromServer(item_id);
			}
		}
		else // no cap
		{
			LLMessageSystem* msg = gMessageSystem;
			msg->newMessageFast(_PREHASH_RemoveInventoryItem);
			msg->nextBlockFast(_PREHASH_AgentData);
			msg->addUUIDFast(_PREHASH_AgentID, gAgent.getID());
			msg->addUUIDFast(_PREHASH_SessionID, gAgent.getSessionID()); 
			msg->nextBlockFast(_PREHASH_InventoryData);
			msg->addUUIDFast(_PREHASH_ItemID, item_id);
			gAgent.sendReliableMessage();

			// Update inventory and call callback immediately since
			// message-based system has no callback mechanism (!)
			gInventory.onObjectDeletedFromServer(item_id);
			if (cb)
			{
				cb->fire(item_id);
			}
		}
	}
	else
	{
		// *TODO: Clean up callback?
		LL_WARNS(LOG_INV) << "remove_inventory_item called for invalid or nonexistent item." << LL_ENDL;
	}
}

class LLRemoveCategoryOnDestroy: public LLInventoryCallback
{
public:
	LLRemoveCategoryOnDestroy(const LLUUID& cat_id, LLPointer<LLInventoryCallback> cb):
		mID(cat_id),
		mCB(cb)
	{
	}
	/* virtual */ void fire(const LLUUID& item_id) {}
	~LLRemoveCategoryOnDestroy()
	{
		LLInventoryModel::EHasChildren children = gInventory.categoryHasChildren(mID);
		if(children != LLInventoryModel::CHILDREN_NO)
		{
			LL_WARNS(LOG_INV) << "remove descendents failed, cannot remove category " << LL_ENDL;
		}
		else
		{
			remove_inventory_category(mID, mCB);
		}
	}
private:
	LLUUID mID;
	LLPointer<LLInventoryCallback> mCB;
};

void remove_inventory_category(
	const LLUUID& cat_id,
	LLPointer<LLInventoryCallback> cb)
{
	LL_DEBUGS(LOG_INV) << "cat_id: [" << cat_id << "] " << LL_ENDL;
	LLPointer<LLViewerInventoryCategory> obj = gInventory.getCategory(cat_id);
	if(obj)
	{
		if(LLFolderType::lookupIsProtectedType(obj->getPreferredType()))
		{
			LLNotificationsUtil::add("CannotRemoveProtectedCategories");
			return;
		}
//		if (AISCommand::isAPIAvailable())
// [SL:KB] - Patch: Appearance-AISFilter | Checked: 2015-03-01 (Catznip-3.7)
		if (AISCommand::isAPIAvailable(AISCommand::CMD_CAT_REMOVE))
// [/SL:KB]
		{
			LLPointer<AISCommand> cmd_ptr = new RemoveCategoryCommand(cat_id, cb);
			cmd_ptr->run_command();
		}
		else // no cap
		{
			// RemoveInventoryFolder does not remove children, so must
			// clear descendents first.
			LLInventoryModel::EHasChildren children = gInventory.categoryHasChildren(cat_id);
			if(children != LLInventoryModel::CHILDREN_NO)
			{
				LL_DEBUGS(LOG_INV) << "Will purge descendents first before deleting category " << cat_id << LL_ENDL;
				LLPointer<LLInventoryCallback> wrap_cb = new LLRemoveCategoryOnDestroy(cat_id, cb); 
				purge_descendents_of(cat_id, wrap_cb);
				return;
			}

			LLMessageSystem* msg = gMessageSystem;
			msg->newMessageFast(_PREHASH_RemoveInventoryFolder);
			msg->nextBlockFast(_PREHASH_AgentData);
			msg->addUUIDFast(_PREHASH_AgentID, gAgent.getID());
			msg->addUUIDFast(_PREHASH_SessionID, gAgent.getSessionID());
			msg->nextBlockFast(_PREHASH_FolderData);
			msg->addUUIDFast(_PREHASH_FolderID, cat_id);
			gAgent.sendReliableMessage();

			// Update inventory and call callback immediately since
			// message-based system has no callback mechanism (!)
			gInventory.onObjectDeletedFromServer(cat_id);
			if (cb)
			{
				cb->fire(cat_id);
			}
		}
	}
	else
	{
		LL_WARNS(LOG_INV) << "remove_inventory_category called for invalid or nonexistent item " << cat_id << LL_ENDL;
	}
}

void remove_inventory_object(
	const LLUUID& object_id,
	LLPointer<LLInventoryCallback> cb)
{
	if (gInventory.getCategory(object_id))
	{
		remove_inventory_category(object_id, cb);
	}
	else
	{
		remove_inventory_item(object_id, cb);
	}
}

// This is a method which collects the descendents of the id
// provided. If the category is not found, no action is
// taken. This method goes through the long winded process of
// cancelling any calling cards, removing server representation of
// folders, items, etc in a fairly efficient manner.
void purge_descendents_of(const LLUUID& id, LLPointer<LLInventoryCallback> cb)
{
	LLInventoryModel::EHasChildren children = gInventory.categoryHasChildren(id);
	if(children == LLInventoryModel::CHILDREN_NO)
	{
		LL_DEBUGS(LOG_INV) << "No descendents to purge for " << id << LL_ENDL;
		return;
	}
	LLPointer<LLViewerInventoryCategory> cat = gInventory.getCategory(id);
	if (cat.notNull())
	{
		if (LLClipboard::instance().hasContents() && LLClipboard::instance().isCutMode())
		{
			// Something on the clipboard is in "cut mode" and needs to be preserved
			LL_DEBUGS(LOG_INV) << "purge_descendents_of clipboard case " << cat->getName()
							   << " iterate and purge non hidden items" << LL_ENDL;
			LLInventoryModel::cat_array_t* categories;
			LLInventoryModel::item_array_t* items;
			// Get the list of direct descendants in tha categoy passed as argument
			gInventory.getDirectDescendentsOf(id, categories, items);
			std::vector<LLUUID> list_uuids;
			// Make a unique list with all the UUIDs of the direct descendants (items and categories are not treated differently)
			// Note: we need to do that shallow copy as purging things will invalidate the categories or items lists
			for (LLInventoryModel::cat_array_t::const_iterator it = categories->begin(); it != categories->end(); ++it)
			{
				list_uuids.push_back((*it)->getUUID());
			}
			for (LLInventoryModel::item_array_t::const_iterator it = items->begin(); it != items->end(); ++it)
			{
				list_uuids.push_back((*it)->getUUID());
			}
			// Iterate through the list and only purge the UUIDs that are not on the clipboard
			for (std::vector<LLUUID>::const_iterator it = list_uuids.begin(); it != list_uuids.end(); ++it)
			{
				if (!LLClipboard::instance().isOnClipboard(*it))
				{
					remove_inventory_object(*it, NULL);
				}
			}
		}
		else
		{
//			if (AISCommand::isAPIAvailable())
// [SL:KB] - Patch: Appearance-AISFilter | Checked: 2015-03-01 (Catznip-3.7)
			if (AISCommand::isAPIAvailable(AISCommand::CMD_CAT_PURGE))
// [/SL:KB]
			{
				LLPointer<AISCommand> cmd_ptr = new PurgeDescendentsCommand(id, cb);
				cmd_ptr->run_command();
			}
			else // no cap
			{
				// Fast purge
				LL_DEBUGS(LOG_INV) << "purge_descendents_of fast case " << cat->getName() << LL_ENDL;

				// send it upstream
				LLMessageSystem* msg = gMessageSystem;
				msg->newMessage("PurgeInventoryDescendents");
				msg->nextBlock("AgentData");
				msg->addUUID("AgentID", gAgent.getID());
				msg->addUUID("SessionID", gAgent.getSessionID());
				msg->nextBlock("InventoryData");
				msg->addUUID("FolderID", id);
				gAgent.sendReliableMessage();

				// Update model immediately because there is no callback mechanism.
				gInventory.onDescendentsPurgedFromServer(id);
				if (cb)
				{
					cb->fire(id);
				}
			}
		}
	}
}

const LLUUID get_folder_by_itemtype(const LLInventoryItem *src)
{
	LLUUID retval = LLUUID::null;
	
	if (src)
	{
		retval = gInventory.findCategoryUUIDForType(LLFolderType::assetTypeToFolderType(src->getType()));
	}
	
	return retval;
}

void copy_inventory_from_notecard(const LLUUID& destination_id,
								  const LLUUID& object_id,
								  const LLUUID& notecard_inv_id,
								  const LLInventoryItem *src,
								  U32 callback_id)
{
	if (NULL == src)
	{
		LL_WARNS(LOG_NOTECARD) << "Null pointer to item was passed for object_id "
							   << object_id << " and notecard_inv_id "
							   << notecard_inv_id << LL_ENDL;
		return;
	}

	LLViewerRegion* viewer_region = NULL;
    LLViewerObject* vo = NULL;
	if (object_id.notNull() && (vo = gObjectList.findObject(object_id)) != NULL)
    {
        viewer_region = vo->getRegion();
	}

	// Fallback to the agents region if for some reason the 
	// object isn't found in the viewer.
	if (! viewer_region)
	{
		viewer_region = gAgent.getRegion();
	}

	if (! viewer_region)
	{
        LL_WARNS(LOG_NOTECARD) << "Can't find region from object_id "
							   << object_id << " or gAgent"
							   << LL_ENDL;
        return;
    }

	// check capability to prevent a crash while LL_ERRS in LLCapabilityListener::capListener. See EXT-8459.
	std::string url = viewer_region->getCapability("CopyInventoryFromNotecard");
	if (url.empty())
	{
        LL_WARNS(LOG_NOTECARD) << "There is no 'CopyInventoryFromNotecard' capability"
							   << " for region: " << viewer_region->getName()
							   << LL_ENDL;
		return;
	}

    LLSD request, body;
    body["notecard-id"] = notecard_inv_id;
    body["object-id"] = object_id;
    body["item-id"] = src->getUUID();
	body["folder-id"] = destination_id;
    body["callback-id"] = (LLSD::Integer)callback_id;

    request["message"] = "CopyInventoryFromNotecard";
    request["payload"] = body;

    viewer_region->getCapAPI().post(request);
}

void create_new_item(const std::string& name,
				   const LLUUID& parent_id,
				   LLAssetType::EType asset_type,
				   LLInventoryType::EType inv_type,
				   U32 next_owner_perm)
{
	std::string desc;
	LLViewerAssetType::generateDescriptionFor(asset_type, desc);
	next_owner_perm = (next_owner_perm) ? next_owner_perm : PERM_MOVE | PERM_TRANSFER;

	LLPointer<LLInventoryCallback> cb = NULL;

	switch (inv_type)
	{
		case LLInventoryType::IT_LSL:
		{
			cb = new LLBoostFuncInventoryCallback(create_script_cb);
			next_owner_perm = LLFloaterPerms::getNextOwnerPerms("Scripts");
			break;
		}

		case LLInventoryType::IT_GESTURE:
		{
			cb = new LLBoostFuncInventoryCallback(create_gesture_cb);
			next_owner_perm = LLFloaterPerms::getNextOwnerPerms("Gestures");
			break;
		}

		case LLInventoryType::IT_NOTECARD:
		{
			cb = new LLBoostFuncInventoryCallback(create_notecard_cb);
			next_owner_perm = LLFloaterPerms::getNextOwnerPerms("Notecards");
			break;
		}
		default:
			break;
	}

	create_inventory_item(gAgent.getID(),
						  gAgent.getSessionID(),
						  parent_id,
						  LLTransactionID::tnull,
						  name,
						  desc,
						  asset_type,
						  inv_type,
						  NOT_WEARABLE,
						  next_owner_perm,
						  cb);
}	

void slam_inventory_folder(const LLUUID& folder_id,
						   const LLSD& contents,
						   LLPointer<LLInventoryCallback> cb)
{
//	if (AISCommand::isAPIAvailable())
// [SL:KB] - Patch: Appearance-AISFilter | Checked: 2015-03-01 (Catznip-3.7)
	if (AISCommand::isAPIAvailable(AISCommand::CMD_CAT_SLAM))
// [/SL:KB]
	{
		LL_DEBUGS(LOG_INV) << "using AISv3 to slam folder, id " << folder_id
						   << " new contents: " << ll_pretty_print_sd(contents) << LL_ENDL;
		LLPointer<AISCommand> cmd_ptr = new SlamFolderCommand(folder_id, contents, cb);
		cmd_ptr->run_command();
	}
	else // no cap
	{
		LL_DEBUGS(LOG_INV) << "using item-by-item calls to slam folder, id " << folder_id
						   << " new contents: " << ll_pretty_print_sd(contents) << LL_ENDL;
		for (LLSD::array_const_iterator it = contents.beginArray();
			 it != contents.endArray();
			 ++it)
		{
			const LLSD& item_contents = *it;
			LLViewerInventoryItem *item = new LLViewerInventoryItem;
			item->fromLLSD(item_contents);
			link_inventory_object(folder_id, item, cb);
		}
		remove_folder_contents(folder_id,false,cb);
	}
}

void remove_folder_contents(const LLUUID& category, bool keep_outfit_links,
							LLPointer<LLInventoryCallback> cb)
{
	LLInventoryModel::cat_array_t cats;
	LLInventoryModel::item_array_t items;
	gInventory.collectDescendents(category, cats, items,
								  LLInventoryModel::EXCLUDE_TRASH);
	for (S32 i = 0; i < items.size(); ++i)
	{
		LLViewerInventoryItem *item = items.at(i);
		if (keep_outfit_links && (item->getActualType() == LLAssetType::AT_LINK_FOLDER))
			continue;
		if (item->getIsLinkType())
		{
			remove_inventory_item(item->getUUID(), cb);
		}
	}
}

const std::string NEW_LSL_NAME = "New Script"; // *TODO:Translate? (probably not)
const std::string NEW_NOTECARD_NAME = "New Note"; // *TODO:Translate? (probably not)
const std::string NEW_GESTURE_NAME = "New Gesture"; // *TODO:Translate? (probably not)

// ! REFACTOR ! Really need to refactor this so that it's not a bunch of if-then statements...
void menu_create_inventory_item(LLInventoryPanel* panel, LLFolderBridge *bridge, const LLSD& userdata, const LLUUID& default_parent_uuid)
{
	std::string type_name = userdata.asString();
	
	if (("inbox" == type_name) || ("outbox" == type_name) || ("category" == type_name) || ("current" == type_name) || ("outfit" == type_name) || ("my_otfts" == type_name))
	{
		LLFolderType::EType preferred_type = LLFolderType::lookup(type_name);

		LLUUID parent_id;
		if (bridge)
		{
			parent_id = bridge->getUUID();
		}
		else if (default_parent_uuid.notNull())
		{
			parent_id = default_parent_uuid;
		}
		else
		{
			parent_id = gInventory.getRootFolderID();
		}

		LLUUID category = gInventory.createNewCategory(parent_id, preferred_type, LLStringUtil::null);
		gInventory.notifyObservers();
		panel->setSelectionByID(category, TRUE);
	}
	else if ("lsl" == type_name)
	{
		const LLUUID parent_id = bridge ? bridge->getUUID() : gInventory.findCategoryUUIDForType(LLFolderType::FT_LSL_TEXT);
		create_new_item(NEW_LSL_NAME,
					  parent_id,
					  LLAssetType::AT_LSL_TEXT,
					  LLInventoryType::IT_LSL,
					  PERM_MOVE | PERM_TRANSFER);	// overridden in create_new_item
	}
	else if ("notecard" == type_name)
	{
		const LLUUID parent_id = bridge ? bridge->getUUID() : gInventory.findCategoryUUIDForType(LLFolderType::FT_NOTECARD);
		create_new_item(NEW_NOTECARD_NAME,
					  parent_id,
					  LLAssetType::AT_NOTECARD,
					  LLInventoryType::IT_NOTECARD,
					  PERM_ALL);	// overridden in create_new_item
	}
	else if ("gesture" == type_name)
	{
		const LLUUID parent_id = bridge ? bridge->getUUID() : gInventory.findCategoryUUIDForType(LLFolderType::FT_GESTURE);
		create_new_item(NEW_GESTURE_NAME,
					  parent_id,
					  LLAssetType::AT_GESTURE,
					  LLInventoryType::IT_GESTURE,
					  PERM_ALL);	// overridden in create_new_item
	}
	else
	{
		// Use for all clothing and body parts.  Adding new wearable types requires updating LLWearableDictionary.
		LLWearableType::EType wearable_type = LLWearableType::typeNameToType(type_name);
		if (wearable_type >= LLWearableType::WT_SHAPE && wearable_type < LLWearableType::WT_COUNT)
		{
			const LLUUID parent_id = bridge ? bridge->getUUID() : LLUUID::null;
			LLAgentWearables::createWearable(wearable_type, false, parent_id);
		}
		else
		{
			LL_WARNS(LOG_INV) << "Can't create unrecognized type " << type_name << LL_ENDL;
		}
	}
	panel->getRootFolder()->setNeedsAutoRename(TRUE);	
}

LLAssetType::EType LLViewerInventoryItem::getType() const
{
	if (const LLViewerInventoryItem *linked_item = getLinkedItem())
	{
		return linked_item->getType();
	}
	if (const LLViewerInventoryCategory *linked_category = getLinkedCategory())
	{
		return linked_category->getType();
	}	
	return LLInventoryItem::getType();
}

const LLUUID& LLViewerInventoryItem::getAssetUUID() const
{
	if (const LLViewerInventoryItem *linked_item = getLinkedItem())
	{
		return linked_item->getAssetUUID();
	}

	return LLInventoryItem::getAssetUUID();
}

const LLUUID& LLViewerInventoryItem::getProtectedAssetUUID() const
{
	if (const LLViewerInventoryItem *linked_item = getLinkedItem())
	{
		return linked_item->getProtectedAssetUUID();
	}

	// check for conditions under which we may return a visible UUID to the user
	bool item_is_fullperm = getIsFullPerm();
	bool agent_is_godlike = gAgent.isGodlikeWithoutAdminMenuFakery();
	if (item_is_fullperm || agent_is_godlike)
	{
		return LLInventoryItem::getAssetUUID();
	}

	return LLUUID::null;
}

const bool LLViewerInventoryItem::getIsFullPerm() const
{
	LLPermissions item_permissions = getPermissions();

	// modify-ok & copy-ok & transfer-ok
	return ( item_permissions.allowOperationBy(PERM_MODIFY,
						   gAgent.getID(),
						   gAgent.getGroupID()) &&
		 item_permissions.allowOperationBy(PERM_COPY,
						   gAgent.getID(),
						   gAgent.getGroupID()) &&
		 item_permissions.allowOperationBy(PERM_TRANSFER,
						   gAgent.getID(),
						   gAgent.getGroupID()) );
}

const std::string& LLViewerInventoryItem::getName() const
{
	if (const LLViewerInventoryItem *linked_item = getLinkedItem())
	{
		return linked_item->getName();
	}
	if (const LLViewerInventoryCategory *linked_category = getLinkedCategory())
	{
		return linked_category->getName();
	}

	return  LLInventoryItem::getName();
}

S32 LLViewerInventoryItem::getSortField() const
{
	return LLFavoritesOrderStorage::instance().getSortIndex(mUUID);
}

//void LLViewerInventoryItem::setSortField(S32 sortField)
//{
//	LLFavoritesOrderStorage::instance().setSortIndex(mUUID, sortField);
//	getSLURL();
//}

void LLViewerInventoryItem::getSLURL()
{
	LLFavoritesOrderStorage::instance().getSLURL(mAssetUUID);
}

const LLPermissions& LLViewerInventoryItem::getPermissions() const
{
	// Use the actual permissions of the symlink, not its parent.
	return LLInventoryItem::getPermissions();	
}

const LLUUID& LLViewerInventoryItem::getCreatorUUID() const
{
	if (const LLViewerInventoryItem *linked_item = getLinkedItem())
	{
		return linked_item->getCreatorUUID();
	}

	return LLInventoryItem::getCreatorUUID();
}

const std::string& LLViewerInventoryItem::getDescription() const
{
	if (const LLViewerInventoryItem *linked_item = getLinkedItem())
	{
		return linked_item->getDescription();
	}

	return LLInventoryItem::getDescription();
}

const LLSaleInfo& LLViewerInventoryItem::getSaleInfo() const
{	
	if (const LLViewerInventoryItem *linked_item = getLinkedItem())
	{
		return linked_item->getSaleInfo();
	}

	return LLInventoryItem::getSaleInfo();
}

LLInventoryType::EType LLViewerInventoryItem::getInventoryType() const
{
	if (const LLViewerInventoryItem *linked_item = getLinkedItem())
	{
		return linked_item->getInventoryType();
	}

	// Categories don't have types.  If this item is an AT_FOLDER_LINK,
	// treat it as a category.
	if (getLinkedCategory())
	{
		return LLInventoryType::IT_CATEGORY;
	}

	return LLInventoryItem::getInventoryType();
}

U32 LLViewerInventoryItem::getFlags() const
{
	if (const LLViewerInventoryItem *linked_item = getLinkedItem())
	{
		return linked_item->getFlags();
	}
	return LLInventoryItem::getFlags();
}

bool LLViewerInventoryItem::isWearableType() const
{
	return (getInventoryType() == LLInventoryType::IT_WEARABLE);
}

LLWearableType::EType LLViewerInventoryItem::getWearableType() const
{
	if (!isWearableType())
	{
		return LLWearableType::WT_INVALID;
	}
	return LLWearableType::EType(getFlags() & LLInventoryItemFlags::II_FLAGS_WEARABLES_MASK);
}


time_t LLViewerInventoryItem::getCreationDate() const
{
	return LLInventoryItem::getCreationDate();
}

U32 LLViewerInventoryItem::getCRC32() const
{
	return LLInventoryItem::getCRC32();	
}

// *TODO: mantipov: should be removed with LMSortPrefix patch in llinventorymodel.cpp, EXT-3985
static char getSeparator() { return '@'; }
BOOL LLViewerInventoryItem::extractSortFieldAndDisplayName(const std::string& name, S32* sortField, std::string* displayName)
{
	using std::string;
	using std::stringstream;

	const char separator = getSeparator();
	const string::size_type separatorPos = name.find(separator, 0);

	BOOL result = FALSE;

	if (separatorPos < string::npos)
	{
		if (sortField)
		{
			/*
			 * The conversion from string to S32 is made this way instead of old plain
			 * atoi() to ensure portability. If on some other platform S32 will not be
			 * defined to be signed int, this conversion will still work because of
			 * operators overloading, but atoi() may fail.
			 */
			stringstream ss(name.substr(0, separatorPos));
			ss >> *sortField;
		}

		if (displayName)
		{
			*displayName = name.substr(separatorPos + 1, string::npos);
		}

		result = TRUE;
	}

	return result;
}

// This returns true if the item that this item points to 
// doesn't exist in memory (i.e. LLInventoryModel).  The baseitem
// might still be in the database but just not loaded yet.
bool LLViewerInventoryItem::getIsBrokenLink() const
{
	// If the item's type resolves to be a link, that means either:
	// A. It wasn't able to perform indirection, i.e. the baseobj doesn't exist in memory.
	// B. It's pointing to another link, which is illegal.
	return LLAssetType::lookupIsLinkType(getType());
}

LLViewerInventoryItem *LLViewerInventoryItem::getLinkedItem() const
{
	if (mType == LLAssetType::AT_LINK)
	{
		LLViewerInventoryItem *linked_item = gInventory.getItem(mAssetUUID);
		if (linked_item && linked_item->getIsLinkType())
		{
			LL_WARNS(LOG_INV) << "Warning: Accessing link to link" << LL_ENDL;
			return NULL;
		}
		return linked_item;
	}
	return NULL;
}

LLViewerInventoryCategory *LLViewerInventoryItem::getLinkedCategory() const
{
	if (mType == LLAssetType::AT_LINK_FOLDER)
	{
		LLViewerInventoryCategory *linked_category = gInventory.getCategory(mAssetUUID);
		return linked_category;
	}
	return NULL;
}

bool LLViewerInventoryItem::checkPermissionsSet(PermissionMask mask) const
{
	const LLPermissions& perm = getPermissions();
	PermissionMask curr_mask = PERM_NONE;
	if(perm.getOwner() == gAgent.getID())
	{
		curr_mask = perm.getMaskBase();
	}
	else if(gAgent.isInGroup(perm.getGroup()))
	{
		curr_mask = perm.getMaskGroup();
	}
	else
	{
		curr_mask = perm.getMaskEveryone();
	}
	return ((curr_mask & mask) == mask);
}

PermissionMask LLViewerInventoryItem::getPermissionMask() const
{
	const LLPermissions& permissions = getPermissions();

	BOOL copy = permissions.allowCopyBy(gAgent.getID());
	BOOL mod = permissions.allowModifyBy(gAgent.getID());
	BOOL xfer = permissions.allowOperationBy(PERM_TRANSFER, gAgent.getID());
	PermissionMask perm_mask = 0;
	if (copy) perm_mask |= PERM_COPY;
	if (mod)  perm_mask |= PERM_MODIFY;
	if (xfer) perm_mask |= PERM_TRANSFER;
	return perm_mask;
}

//----------

void LLViewerInventoryItem::onCallingCardNameLookup(const LLUUID& id, const std::string& name, bool is_group)
{
	rename(name);
	gInventory.addChangedMask(LLInventoryObserver::LABEL, getUUID());
	gInventory.notifyObservers();
}

class LLRegenerateLinkCollector : public LLInventoryCollectFunctor
{
public:
	LLRegenerateLinkCollector(const LLViewerInventoryItem *target_item) : mTargetItem(target_item) {}
	virtual ~LLRegenerateLinkCollector() {}
	virtual bool operator()(LLInventoryCategory* cat,
							LLInventoryItem* item)
	{
		if (item)
		{
			if ((item->getName() == mTargetItem->getName()) &&
				(item->getInventoryType() == mTargetItem->getInventoryType()) &&
				(!item->getIsLinkType()))
			{
				return true;
			}
		}
		return false;
	}
protected:
	const LLViewerInventoryItem* mTargetItem;
};

LLUUID find_possible_item_for_regeneration(const LLViewerInventoryItem *target_item)
{
	LLViewerInventoryCategory::cat_array_t cats;
	LLViewerInventoryItem::item_array_t items;

	LLRegenerateLinkCollector candidate_matches(target_item);
	gInventory.collectDescendentsIf(gInventory.getRootFolderID(),
									cats,
									items,
									LLInventoryModel::EXCLUDE_TRASH,
									candidate_matches);
	for (LLViewerInventoryItem::item_array_t::const_iterator item_iter = items.begin();
		 item_iter != items.end();
		 ++item_iter)
	{
	    const LLViewerInventoryItem *item = (*item_iter);
		if (true) return item->getUUID();
	}
	return LLUUID::null;
}

// This currently dosen't work, because the sim does not allow us 
// to change an item's assetID.
BOOL LLViewerInventoryItem::regenerateLink()
{
	const LLUUID target_item_id = find_possible_item_for_regeneration(this);
	if (target_item_id.isNull())
		return FALSE;
	LLViewerInventoryCategory::cat_array_t cats;
	LLViewerInventoryItem::item_array_t items;
	LLAssetIDMatches asset_id_matches(getAssetUUID());
	gInventory.collectDescendentsIf(gInventory.getRootFolderID(),
									cats,
									items,
									LLInventoryModel::EXCLUDE_TRASH,
									asset_id_matches);
	for (LLViewerInventoryItem::item_array_t::iterator item_iter = items.begin();
		 item_iter != items.end();
		 item_iter++)
	{
	    LLViewerInventoryItem *item = (*item_iter);
		item->setAssetUUID(target_item_id);
		item->updateServer(FALSE);
		gInventory.addChangedMask(LLInventoryObserver::REBUILD, item->getUUID());
	}
	gInventory.notifyObservers();
	return TRUE;
}

<|MERGE_RESOLUTION|>--- conflicted
+++ resolved
@@ -1384,7 +1384,7 @@
 {
 // [SL:KB] - Patch: Appearance-AISFilter | Checked: 2015-03-01 (Catznip-3.7)
 	LLPointer<LLViewerInventoryItem> obj = gInventory.getItem(item_id);
-	LL_DEBUGS("Inventory") << "item_id: [" << item_id << "] name " << (obj ? obj->getName() : "(NOT FOUND)") << LL_ENDL;
+	LL_DEBUGS(LOG_INV) << "item_id: [" << item_id << "] name " << (obj ? obj->getName() : "(NOT FOUND)") << LL_ENDL;
 	LLPointer<LLViewerInventoryItem> new_item = NULL;
 
 	if (obj)
@@ -1409,23 +1409,13 @@
 	}
 	if (!ais_ran)
 	{
-<<<<<<< HEAD
-		LLPointer<LLViewerInventoryItem> obj = gInventory.getItem(item_id);
-		LL_DEBUGS(LOG_INV) << "item_id: [" << item_id << "] name " << (obj ? obj->getName() : "(NOT FOUND)") << LL_ENDL;
-		if(obj)
-		{
-			LLPointer<LLViewerInventoryItem> new_item(new LLViewerInventoryItem);
-			new_item->copyViewerItem(obj);
-			new_item->fromLLSD(updates,false);
-=======
 //		LLPointer<LLViewerInventoryItem> obj = gInventory.getItem(item_id);
-//		LL_DEBUGS("Inventory") << "item_id: [" << item_id << "] name " << (obj ? obj->getName() : "(NOT FOUND)") << LL_ENDL;
+//		LL_DEBUGS(LOG_INV) << "item_id: [" << item_id << "] name " << (obj ? obj->getName() : "(NOT FOUND)") << LL_ENDL;
 //		if(obj)
 //		{
 //			LLPointer<LLViewerInventoryItem> new_item(new LLViewerInventoryItem);
 //			new_item->copyViewerItem(obj);
 //			new_item->fromLLSD(updates,false);
->>>>>>> 803d21dc
 
 // [SL:KB] - Patch: Appearance-AISFilter | Checked: 2015-03-01 (Catznip-3.7)
 		if (new_item)
@@ -1539,16 +1529,11 @@
 	if(obj)
 	{
 		const LLUUID item_id(obj->getUUID());
-<<<<<<< HEAD
 		LL_DEBUGS(LOG_INV) << "item_id: [" << item_id << "] name " << obj->getName() << LL_ENDL;
-		if (AISCommand::isAPIAvailable())
-=======
-		LL_DEBUGS("Inventory") << "item_id: [" << item_id << "] name " << obj->getName() << LL_ENDL;
 //		if (AISCommand::isAPIAvailable())
 // [SL:KB] - Patch: Appearance-AISFilter | Checked: 2015-03-01 (Catznip-3.7)
 		if (AISCommand::isAPIAvailable(AISCommand::CMD_ITEM_REMOVE))
 // [/SL:KB]
->>>>>>> 803d21dc
 		{
 			LLPointer<AISCommand> cmd_ptr = new RemoveItemCommand(item_id, cb);
 			cmd_ptr->run_command();
