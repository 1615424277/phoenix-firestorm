--- conflicted
+++ resolved
@@ -1266,52 +1266,10 @@
 						   << " UUID:" << category << " ] " << LL_ENDL;
 #endif
 	}
-<<<<<<< HEAD
     LLSD new_inventory = LLSD::emptyMap();
     new_inventory["links"] = links;
     AISAPI::completion_t cr = boost::bind(&doInventoryCb, cb, _1);
     AISAPI::CreateInventory(category, new_inventory, cr);
-=======
-
-	bool ais_ran = false;
-//	if (AISCommand::isAPIAvailable())
-// [SL:KB] - Patch: Appearance-AISFilter | Checked: 2015-03-01 (Catznip-3.7)
-	if (AISCommand::isAPIAvailable( (baseobj_array.size() > 1) ? AISCommand::CMD_OBJ_LINKBATCH : AISCommand::CMD_OBJ_LINK ))
-// [/SL:KB]
-	{
-		LLSD new_inventory = LLSD::emptyMap();
-		new_inventory["links"] = links;
-		LLPointer<AISCommand> cmd_ptr = new CreateInventoryCommand(category, new_inventory, cb);
-		ais_ran = cmd_ptr->run_command();
-	}
-
-	if (!ais_ran)
-	{
-		LLMessageSystem* msg = gMessageSystem;
-		for (LLSD::array_iterator iter = links.beginArray(); iter != links.endArray(); ++iter )
-		{
-			msg->newMessageFast(_PREHASH_LinkInventoryItem);
-			msg->nextBlock(_PREHASH_AgentData);
-			{
-				msg->addUUIDFast(_PREHASH_AgentID, gAgent.getID());
-				msg->addUUIDFast(_PREHASH_SessionID, gAgent.getSessionID());
-			}
-			msg->nextBlock(_PREHASH_InventoryBlock);
-			{
-				LLSD link = (*iter);
-				msg->addU32Fast(_PREHASH_CallbackID, gInventoryCallbacks.registerCB(cb));
-				msg->addUUIDFast(_PREHASH_FolderID, category);
-				msg->addUUIDFast(_PREHASH_TransactionID, LLUUID::null);
-				msg->addUUIDFast(_PREHASH_OldItemID, link["linked_id"].asUUID());
-				msg->addS8Fast(_PREHASH_Type, link["type"].asInteger());
-				msg->addS8Fast(_PREHASH_InvType, link["inv_type"].asInteger());
-				msg->addStringFast(_PREHASH_Name, link["name"].asString());
-				msg->addStringFast(_PREHASH_Description, link["desc"].asString());
-			}
-			gAgent.sendReliableMessage();
-		}
-	}
->>>>>>> 2969550d
 }
 
 void move_inventory_item(
@@ -1343,7 +1301,6 @@
 	LLPointer<LLInventoryCallback> cb)
 {
 	const LLUUID& item_id = update_item->getUUID();
-<<<<<<< HEAD
   
     LLSD updates = update_item->asLLSD();
     // Replace asset_id and/or shadow_id with transaction_id (hash_id)
@@ -1359,55 +1316,6 @@
     }
     AISAPI::completion_t cr = boost::bind(&doInventoryCb, cb, _1);
     AISAPI::UpdateItem(item_id, updates, cr);
-=======
-	bool ais_ran = false;
-//	if (AISCommand::isAPIAvailable())
-// [SL:KB] - Patch: Appearance-AISFilter | Checked: 2015-03-01 (Catznip-3.7)
-	if (AISCommand::isAPIAvailable(AISCommand::CMD_ITEM_UPDATE))
-// [/SL:KB]
-	{
-		LLSD updates = update_item->asLLSD();
-		// Replace asset_id and/or shadow_id with transaction_id (hash_id)
-		if (updates.has("asset_id"))
-		{
-			updates.erase("asset_id");
-			updates["hash_id"] = update_item->getTransactionID();
-		}
-		if (updates.has("shadow_id"))
-		{
-			updates.erase("shadow_id");
-			updates["hash_id"] = update_item->getTransactionID();
-		}
-		LLPointer<AISCommand> cmd_ptr = new UpdateItemCommand(item_id, updates, cb);
-		ais_ran = cmd_ptr->run_command();
-	}
-	if (!ais_ran)
-	{
-		LLPointer<LLViewerInventoryItem> obj = gInventory.getItem(item_id);
-		LL_DEBUGS(LOG_INV) << "item_id: [" << item_id << "] name " << (update_item ? update_item->getName() : "(NOT FOUND)") << LL_ENDL;
-		if(obj)
-		{
-			LLMessageSystem* msg = gMessageSystem;
-			msg->newMessageFast(_PREHASH_UpdateInventoryItem);
-			msg->nextBlockFast(_PREHASH_AgentData);
-			msg->addUUIDFast(_PREHASH_AgentID, gAgent.getID());
-			msg->addUUIDFast(_PREHASH_SessionID, gAgent.getSessionID());
-			msg->addUUIDFast(_PREHASH_TransactionID, update_item->getTransactionID());
-			msg->nextBlockFast(_PREHASH_InventoryData);
-			msg->addU32Fast(_PREHASH_CallbackID, 0);
-			update_item->packMessage(msg);
-			gAgent.sendReliableMessage();
-
-			LLInventoryModel::LLCategoryUpdate up(update_item->getParentUUID(), 0);
-			gInventory.accountForUpdate(up);
-			gInventory.updateItem(update_item);
-			if (cb)
-			{
-				cb->fire(item_id);
-			}
-		}
-	}
->>>>>>> 2969550d
 }
 
 // Note this only supports updating an existing item. Goes through AISv3
@@ -1418,70 +1326,8 @@
 	const LLSD& updates,
 	LLPointer<LLInventoryCallback> cb)
 {
-<<<<<<< HEAD
     AISAPI::completion_t cr = boost::bind(&doInventoryCb, cb, _1);
     AISAPI::UpdateItem(item_id, updates, cr);
-=======
-// [SL:KB] - Patch: Appearance-AISFilter | Checked: 2015-03-01 (Catznip-3.7)
-	LLPointer<LLViewerInventoryItem> obj = gInventory.getItem(item_id);
-	LL_DEBUGS(LOG_INV) << "item_id: [" << item_id << "] name " << (obj ? obj->getName() : "(NOT FOUND)") << LL_ENDL;
-	LLPointer<LLViewerInventoryItem> new_item = NULL;
-
-	if (obj)
-	{
-		new_item = new LLViewerInventoryItem(obj);
-		new_item->fromLLSD(updates,false);
-
-		LLInventoryModel::LLCategoryUpdate up(new_item->getParentUUID(), 0);
-		gInventory.accountForUpdate(up);
-		gInventory.updateItem(new_item);
-	}
-// [/SL:KB]
-
-	bool ais_ran = false;
-//	if (AISCommand::isAPIAvailable())
-// [SL:KB] - Patch: Appearance-AISFilter | Checked: 2015-03-01 (Catznip-3.7)
-	if (AISCommand::isAPIAvailable(AISCommand::CMD_ITEM_UPDATE))
-// [/SL:KB]
-	{
-		LLPointer<AISCommand> cmd_ptr = new UpdateItemCommand(item_id, updates, cb);
-		ais_ran = cmd_ptr->run_command();
-	}
-	if (!ais_ran)
-	{
-//		LLPointer<LLViewerInventoryItem> obj = gInventory.getItem(item_id);
-//		LL_DEBUGS(LOG_INV) << "item_id: [" << item_id << "] name " << (obj ? obj->getName() : "(NOT FOUND)") << LL_ENDL;
-//		if(obj)
-//		{
-//			LLPointer<LLViewerInventoryItem> new_item(new LLViewerInventoryItem);
-//			new_item->copyViewerItem(obj);
-//			new_item->fromLLSD(updates,false);
-
-// [SL:KB] - Patch: Appearance-AISFilter | Checked: 2015-03-01 (Catznip-3.7)
-		if (new_item)
-		{
-// [/SL:KB]
-			LLMessageSystem* msg = gMessageSystem;
-			msg->newMessageFast(_PREHASH_UpdateInventoryItem);
-			msg->nextBlockFast(_PREHASH_AgentData);
-			msg->addUUIDFast(_PREHASH_AgentID, gAgent.getID());
-			msg->addUUIDFast(_PREHASH_SessionID, gAgent.getSessionID());
-			msg->addUUIDFast(_PREHASH_TransactionID, new_item->getTransactionID());
-			msg->nextBlockFast(_PREHASH_InventoryData);
-			msg->addU32Fast(_PREHASH_CallbackID, 0);
-			new_item->packMessage(msg);
-			gAgent.sendReliableMessage();
-
-//			LLInventoryModel::LLCategoryUpdate up(new_item->getParentUUID(), 0);
-//			gInventory.accountForUpdate(up);
-//			gInventory.updateItem(new_item);
-			if (cb)
-			{
-				cb->fire(item_id);
-			}
-		}
-	}
->>>>>>> 2969550d
 }
 
 void update_inventory_category(
@@ -1501,41 +1347,9 @@
 
 		LLPointer<LLViewerInventoryCategory> new_cat = new LLViewerInventoryCategory(obj);
 		new_cat->fromLLSD(updates);
-<<<<<<< HEAD
         LLSD new_llsd = new_cat->asLLSD();
         AISAPI::completion_t cr = boost::bind(&doInventoryCb, cb, _1);
         AISAPI::UpdateCategory(cat_id, new_llsd, cr);
-=======
-		// FIXME - restore this once the back-end work has been done.
-//		if (AISCommand::isAPIAvailable())
-// [SL:KB] - Patch: Appearance-AISFilter | Checked: 2015-03-01 (Catznip-3.7)
-		if (AISCommand::isAPIAvailable(AISCommand::CMD_CAT_UPDATE))
-// [/SL:KB]
-		{
-			LLSD new_llsd = new_cat->asLLSD();
-			LLPointer<AISCommand> cmd_ptr = new UpdateCategoryCommand(cat_id, new_llsd, cb);
-			cmd_ptr->run_command();
-		}
-		else // no cap
-		{
-			LLMessageSystem* msg = gMessageSystem;
-			msg->newMessageFast(_PREHASH_UpdateInventoryFolder);
-			msg->nextBlockFast(_PREHASH_AgentData);
-			msg->addUUIDFast(_PREHASH_AgentID, gAgent.getID());
-			msg->addUUIDFast(_PREHASH_SessionID, gAgent.getSessionID());
-			msg->nextBlockFast(_PREHASH_FolderData);
-			new_cat->packMessage(msg);
-			gAgent.sendReliableMessage();
-
-			LLInventoryModel::LLCategoryUpdate up(new_cat->getParentUUID(), 0);
-			gInventory.accountForUpdate(up);
-			gInventory.updateCategory(new_cat);
-			if (cb)
-			{
-				cb->fire(cat_id);
-			}
-		}
->>>>>>> 2969550d
 	}
 }
 
@@ -1577,14 +1391,7 @@
 	{
 		const LLUUID item_id(obj->getUUID());
 		LL_DEBUGS(LOG_INV) << "item_id: [" << item_id << "] name " << obj->getName() << LL_ENDL;
-<<<<<<< HEAD
         if (AISAPI::isAvailable())
-=======
-//		if (AISCommand::isAPIAvailable())
-// [SL:KB] - Patch: Appearance-AISFilter | Checked: 2015-03-01 (Catznip-3.7)
-		if (AISCommand::isAPIAvailable(AISCommand::CMD_ITEM_REMOVE))
-// [/SL:KB]
->>>>>>> 2969550d
 		{
             AISAPI::completion_t cr = (cb) ? boost::bind(&doInventoryCb, cb, _1) : AISAPI::completion_t();
             AISAPI::RemoveItem(item_id, cr);
@@ -1660,49 +1467,8 @@
 			LLNotificationsUtil::add("CannotRemoveProtectedCategories");
 			return;
 		}
-<<<<<<< HEAD
         AISAPI::completion_t cr = boost::bind(&doInventoryCb, cb, _1);
         AISAPI::RemoveCategory(cat_id, cr);
-=======
-//		if (AISCommand::isAPIAvailable())
-// [SL:KB] - Patch: Appearance-AISFilter | Checked: 2015-03-01 (Catznip-3.7)
-		if (AISCommand::isAPIAvailable(AISCommand::CMD_CAT_REMOVE))
-// [/SL:KB]
-		{
-			LLPointer<AISCommand> cmd_ptr = new RemoveCategoryCommand(cat_id, cb);
-			cmd_ptr->run_command();
-		}
-		else // no cap
-		{
-			// RemoveInventoryFolder does not remove children, so must
-			// clear descendents first.
-			LLInventoryModel::EHasChildren children = gInventory.categoryHasChildren(cat_id);
-			if(children != LLInventoryModel::CHILDREN_NO)
-			{
-				LL_DEBUGS(LOG_INV) << "Will purge descendents first before deleting category " << cat_id << LL_ENDL;
-				LLPointer<LLInventoryCallback> wrap_cb = new LLRemoveCategoryOnDestroy(cat_id, cb); 
-				purge_descendents_of(cat_id, wrap_cb);
-				return;
-			}
-
-			LLMessageSystem* msg = gMessageSystem;
-			msg->newMessageFast(_PREHASH_RemoveInventoryFolder);
-			msg->nextBlockFast(_PREHASH_AgentData);
-			msg->addUUIDFast(_PREHASH_AgentID, gAgent.getID());
-			msg->addUUIDFast(_PREHASH_SessionID, gAgent.getSessionID());
-			msg->nextBlockFast(_PREHASH_FolderData);
-			msg->addUUIDFast(_PREHASH_FolderID, cat_id);
-			gAgent.sendReliableMessage();
-
-			// Update inventory and call callback immediately since
-			// message-based system has no callback mechanism (!)
-			gInventory.onObjectDeletedFromServer(cat_id);
-			if (cb)
-			{
-				cb->fire(cat_id);
-			}
-		}
->>>>>>> 2969550d
 	}
 	else
 	{
@@ -1771,14 +1537,7 @@
 		}
 		else
 		{
-<<<<<<< HEAD
             if (AISAPI::isAvailable())
-=======
-//			if (AISCommand::isAPIAvailable())
-// [SL:KB] - Patch: Appearance-AISFilter | Checked: 2015-03-01 (Catznip-3.7)
-			if (AISCommand::isAPIAvailable(AISCommand::CMD_CAT_PURGE))
-// [/SL:KB]
->>>>>>> 2969550d
 			{
                 AISAPI::completion_t cr = (cb) ? boost::bind(&doInventoryCb, cb, _1) : AISAPI::completion_t();
                 AISAPI::PurgeDescendents(id, cr);
@@ -1928,39 +1687,11 @@
 						   const LLSD& contents,
 						   LLPointer<LLInventoryCallback> cb)
 {
-<<<<<<< HEAD
     LL_DEBUGS(LOG_INV) << "using AISv3 to slam folder, id " << folder_id
                        << " new contents: " << ll_pretty_print_sd(contents) << LL_ENDL;
 
     AISAPI::completion_t cr = boost::bind(&doInventoryCb, cb, _1);
     AISAPI::SlamFolder(folder_id, contents, cr);
-=======
-//	if (AISCommand::isAPIAvailable())
-// [SL:KB] - Patch: Appearance-AISFilter | Checked: 2015-03-01 (Catznip-3.7)
-	if (AISCommand::isAPIAvailable(AISCommand::CMD_CAT_SLAM))
-// [/SL:KB]
-	{
-		LL_DEBUGS(LOG_INV) << "using AISv3 to slam folder, id " << folder_id
-						   << " new contents: " << ll_pretty_print_sd(contents) << LL_ENDL;
-		LLPointer<AISCommand> cmd_ptr = new SlamFolderCommand(folder_id, contents, cb);
-		cmd_ptr->run_command();
-	}
-	else // no cap
-	{
-		LL_DEBUGS(LOG_INV) << "using item-by-item calls to slam folder, id " << folder_id
-						   << " new contents: " << ll_pretty_print_sd(contents) << LL_ENDL;
-		for (LLSD::array_const_iterator it = contents.beginArray();
-			 it != contents.endArray();
-			 ++it)
-		{
-			const LLSD& item_contents = *it;
-			LLViewerInventoryItem *item = new LLViewerInventoryItem;
-			item->fromLLSD(item_contents);
-			link_inventory_object(folder_id, item, cb);
-		}
-		remove_folder_contents(folder_id,false,cb);
-	}
->>>>>>> 2969550d
 }
 
 void remove_folder_contents(const LLUUID& category, bool keep_outfit_links,
