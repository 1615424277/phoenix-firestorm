/** 
 * @file llviewerinventory.cpp
 * @brief Implementation of the viewer side inventory objects.
 *
 * $LicenseInfo:firstyear=2002&license=viewerlgpl$
 * Second Life Viewer Source Code
 * Copyright (C) 2014, Linden Research, Inc.
 * 
 * This library is free software; you can redistribute it and/or
 * modify it under the terms of the GNU Lesser General Public
 * License as published by the Free Software Foundation;
 * version 2.1 of the License only.
 * 
 * This library is distributed in the hope that it will be useful,
 * but WITHOUT ANY WARRANTY; without even the implied warranty of
 * MERCHANTABILITY or FITNESS FOR A PARTICULAR PURPOSE.  See the GNU
 * Lesser General Public License for more details.
 * 
 * You should have received a copy of the GNU Lesser General Public
 * License along with this library; if not, write to the Free Software
 * Foundation, Inc., 51 Franklin Street, Fifth Floor, Boston, MA  02110-1301  USA
 * 
 * Linden Research, Inc., 945 Battery Street, San Francisco, CA  94111  USA
 * $/LicenseInfo$
 */

#include "llviewerprecompiledheaders.h"
#include "llviewerinventory.h"

#include "llnotificationsutil.h"
#include "llsdserialize.h"
#include "message.h"

#include "llaisapi.h"
#include "llagent.h"
#include "llagentcamera.h"
#include "llagentwearables.h"
#include "llfloatersidepanelcontainer.h"
#include "llviewerfoldertype.h"
#include "llfloatersidepanelcontainer.h"
#include "llfolderview.h"
#include "llviewercontrol.h"
#include "llconsole.h"
#include "llinventorydefines.h"
#include "llinventoryfunctions.h"
#include "llinventorymodel.h"
#include "llinventorymodelbackgroundfetch.h"
#include "llgesturemgr.h"

#include "llinventorybridge.h"
#include "llinventorypanel.h"
#include "lllandmarkactions.h"

#include "llviewerassettype.h"
#include "llviewerregion.h"
#include "llviewerobjectlist.h"
#include "llpreviewgesture.h"
#include "llviewerwindow.h"
#include "lltrans.h"
#include "llappearancemgr.h"
#include "llcommandhandler.h"
#include "llviewermessage.h"
#include "llpanelmaininventory.h"
#include "llsidepanelappearance.h"
#include "llsidepanelinventory.h"
#include "llavatarnamecache.h"
#include "llavataractions.h"
#include "lllogininstance.h"
#include "llfavoritesbar.h"
#include "llfloaterperms.h"
#include "llclipboard.h"
#include "llhttpretrypolicy.h"
#include "llsettingsvo.h"
// [RLVa:KB] - Checked: 2014-11-02 (RLVa-1.4.11)
#include "rlvcommon.h"
// [/RLVa:KB]

// do-nothing ops for use in callbacks.
void no_op_inventory_func(const LLUUID&) {} 
void no_op_llsd_func(const LLSD&) {}
void no_op() {}

static const char * const LOG_INV("Inventory");
static const char * const LOG_LOCAL("InventoryLocalize");
static const char * const LOG_NOTECARD("copy_inventory_from_notecard");

static const std::string INV_OWNER_ID("owner_id");
static const std::string INV_VERSION("version");

#if 1
// *TODO$: LLInventoryCallback should be deprecated to conform to the new boost::bind/coroutine model.
// temp code in transition
void doInventoryCb(LLPointer<LLInventoryCallback> cb, LLUUID id)
{
    if (cb.notNull())
        cb->fire(id);
}
#endif

///----------------------------------------------------------------------------
/// Helper class to store special inventory item names and their localized values.
///----------------------------------------------------------------------------
class LLLocalizedInventoryItemsDictionary : public LLSingleton<LLLocalizedInventoryItemsDictionary>
{
	LLSINGLETON(LLLocalizedInventoryItemsDictionary);
public:
	std::map<std::string, std::string> mInventoryItemsDict;

	/**
	 * Finds passed name in dictionary and replaces it with found localized value.
	 *
	 * @param object_name - string to be localized.
	 * @return true if passed name was found and localized, false otherwise.
	 */
	bool localizeInventoryObjectName(std::string& object_name)
	{
		LL_DEBUGS(LOG_LOCAL) << "Searching for localization: " << object_name << LL_ENDL;

		std::map<std::string, std::string>::const_iterator dictionary_iter = mInventoryItemsDict.find(object_name);

		bool found = dictionary_iter != mInventoryItemsDict.end();
		if(found)
		{
			object_name = dictionary_iter->second;
			LL_DEBUGS(LOG_LOCAL) << "Found, new name is: " << object_name << LL_ENDL;
		}
		return found;
	}
};

LLLocalizedInventoryItemsDictionary::LLLocalizedInventoryItemsDictionary()
{
	mInventoryItemsDict["New Shape"]		= LLTrans::getString("New Shape");
	mInventoryItemsDict["New Skin"]			= LLTrans::getString("New Skin");
	mInventoryItemsDict["New Hair"]			= LLTrans::getString("New Hair");
	mInventoryItemsDict["New Eyes"]			= LLTrans::getString("New Eyes");
	mInventoryItemsDict["New Shirt"]		= LLTrans::getString("New Shirt");
	mInventoryItemsDict["New Pants"]		= LLTrans::getString("New Pants");
	mInventoryItemsDict["New Shoes"]		= LLTrans::getString("New Shoes");
	mInventoryItemsDict["New Socks"]		= LLTrans::getString("New Socks");
	mInventoryItemsDict["New Jacket"]		= LLTrans::getString("New Jacket");
	mInventoryItemsDict["New Gloves"]		= LLTrans::getString("New Gloves");
	mInventoryItemsDict["New Undershirt"]	= LLTrans::getString("New Undershirt");
	mInventoryItemsDict["New Underpants"]	= LLTrans::getString("New Underpants");
	mInventoryItemsDict["New Skirt"]		= LLTrans::getString("New Skirt");
	mInventoryItemsDict["New Alpha"]		= LLTrans::getString("New Alpha");
	mInventoryItemsDict["New Tattoo"]		= LLTrans::getString("New Tattoo");
	mInventoryItemsDict["New Universal"]    = LLTrans::getString("New Universal");
	mInventoryItemsDict["New Physics"]		= LLTrans::getString("New Physics");
	mInventoryItemsDict["Invalid Wearable"] = LLTrans::getString("Invalid Wearable");

	mInventoryItemsDict["New Gesture"]		= LLTrans::getString("New Gesture");
	mInventoryItemsDict["New Script"]		= LLTrans::getString("New Script");
	mInventoryItemsDict["New Folder"]		= LLTrans::getString("New Folder");
	mInventoryItemsDict["New Note"]			= LLTrans::getString("New Note");
	mInventoryItemsDict["Contents"]			= LLTrans::getString("Contents");

	mInventoryItemsDict["Gesture"]			= LLTrans::getString("Gesture");
	mInventoryItemsDict["Male Gestures"]	= LLTrans::getString("Male Gestures");
	mInventoryItemsDict["Female Gestures"]	= LLTrans::getString("Female Gestures");
	mInventoryItemsDict["Other Gestures"]	= LLTrans::getString("Other Gestures");
	mInventoryItemsDict["Speech Gestures"]	= LLTrans::getString("Speech Gestures");
	mInventoryItemsDict["Common Gestures"]	= LLTrans::getString("Common Gestures");

	//predefined gestures

	//male
	mInventoryItemsDict["Male - Excuse me"]			= LLTrans::getString("Male - Excuse me");
	mInventoryItemsDict["Male  - Get lost"]			= LLTrans::getString("Male - Get lost"); // double space after Male. EXT-8319
	mInventoryItemsDict["Male - Blow kiss"]			= LLTrans::getString("Male - Blow kiss");
	mInventoryItemsDict["Male - Boo"]				= LLTrans::getString("Male - Boo");
	mInventoryItemsDict["Male - Bored"]				= LLTrans::getString("Male - Bored");
	mInventoryItemsDict["Male - Hey"]				= LLTrans::getString("Male - Hey");
	mInventoryItemsDict["Male - Laugh"]				= LLTrans::getString("Male - Laugh");
	mInventoryItemsDict["Male - Repulsed"]			= LLTrans::getString("Male - Repulsed");
	mInventoryItemsDict["Male - Shrug"]				= LLTrans::getString("Male - Shrug");
	mInventoryItemsDict["Male - Stick tougue out"]	= LLTrans::getString("Male - Stick tougue out");
	mInventoryItemsDict["Male - Wow"]				= LLTrans::getString("Male - Wow");

	//female
	mInventoryItemsDict["Female - Chuckle"]			= LLTrans::getString("Female - Chuckle");
	mInventoryItemsDict["Female - Cry"]				= LLTrans::getString("Female - Cry");
	mInventoryItemsDict["Female - Embarrassed"]		= LLTrans::getString("Female - Embarrassed");
	mInventoryItemsDict["Female - Excuse me"]		= LLTrans::getString("Female - Excuse me");
	mInventoryItemsDict["Female  - Get lost"]		= LLTrans::getString("Female - Get lost"); // double space after Female. EXT-8319
	mInventoryItemsDict["Female - Blow kiss"]		= LLTrans::getString("Female - Blow kiss");
	mInventoryItemsDict["Female - Boo"]				= LLTrans::getString("Female - Boo");
	mInventoryItemsDict["Female - Bored"]			= LLTrans::getString("Female - Bored");
	mInventoryItemsDict["Female - Hey"]				= LLTrans::getString("Female - Hey");
	mInventoryItemsDict["Female - Hey baby"]		= LLTrans::getString("Female - Hey baby");
	mInventoryItemsDict["Female - Laugh"]			= LLTrans::getString("Female - Laugh");
	mInventoryItemsDict["Female - Looking good"]	= LLTrans::getString("Female - Looking good");
	mInventoryItemsDict["Female - Over here"]		= LLTrans::getString("Female - Over here");
	mInventoryItemsDict["Female - Please"]			= LLTrans::getString("Female - Please");
	mInventoryItemsDict["Female - Repulsed"]		= LLTrans::getString("Female - Repulsed");
	mInventoryItemsDict["Female - Shrug"]			= LLTrans::getString("Female - Shrug");
	mInventoryItemsDict["Female - Stick tougue out"]= LLTrans::getString("Female - Stick tougue out");
	mInventoryItemsDict["Female - Wow"]				= LLTrans::getString("Female - Wow");

	//common
	mInventoryItemsDict["/bow"]						= LLTrans::getString("/bow");
	mInventoryItemsDict["/clap"]					= LLTrans::getString("/clap");
	mInventoryItemsDict["/count"]					= LLTrans::getString("/count");
	mInventoryItemsDict["/extinguish"]				= LLTrans::getString("/extinguish");
	mInventoryItemsDict["/kmb"]						= LLTrans::getString("/kmb");
	mInventoryItemsDict["/muscle"]					= LLTrans::getString("/muscle");
	mInventoryItemsDict["/no"]						= LLTrans::getString("/no");
	mInventoryItemsDict["/no!"]						= LLTrans::getString("/no!");
	mInventoryItemsDict["/paper"]					= LLTrans::getString("/paper");
	mInventoryItemsDict["/pointme"]					= LLTrans::getString("/pointme");
	mInventoryItemsDict["/pointyou"]				= LLTrans::getString("/pointyou");
	mInventoryItemsDict["/rock"]					= LLTrans::getString("/rock");
	mInventoryItemsDict["/scissor"]					= LLTrans::getString("/scissor");
	mInventoryItemsDict["/smoke"]					= LLTrans::getString("/smoke");
	mInventoryItemsDict["/stretch"]					= LLTrans::getString("/stretch");
	mInventoryItemsDict["/whistle"]					= LLTrans::getString("/whistle");
	mInventoryItemsDict["/yes"]						= LLTrans::getString("/yes");
	mInventoryItemsDict["/yes!"]					= LLTrans::getString("/yes!");
	mInventoryItemsDict["afk"]						= LLTrans::getString("afk");
	mInventoryItemsDict["dance1"]					= LLTrans::getString("dance1");
	mInventoryItemsDict["dance2"]					= LLTrans::getString("dance2");
	mInventoryItemsDict["dance3"]					= LLTrans::getString("dance3");
	mInventoryItemsDict["dance4"]					= LLTrans::getString("dance4");
	mInventoryItemsDict["dance5"]					= LLTrans::getString("dance5");
	mInventoryItemsDict["dance6"]					= LLTrans::getString("dance6");
	mInventoryItemsDict["dance7"]					= LLTrans::getString("dance7");
	mInventoryItemsDict["dance8"]					= LLTrans::getString("dance8");
}

///----------------------------------------------------------------------------
/// Local function declarations, constants, enums, and typedefs
///----------------------------------------------------------------------------

class LLInventoryHandler : public LLCommandHandler
{
public:
	// requires trusted browser to trigger
	LLInventoryHandler() : LLCommandHandler("inventory", UNTRUSTED_THROTTLE) { }
	
	bool handle(const LLSD& params, const LLSD& query_map,
				LLMediaCtrl* web)
	{
		if (params.size() < 1)
		{
			return false;
		}

		if (!LLUI::getInstance()->mSettingGroups["config"]->getBOOL("EnableInventory"))
		{
				LLNotificationsUtil::add("NoInventory", LLSD(), LLSD(), std::string("SwitchToStandardSkinAndQuit"));
				return true;
		}

		// support secondlife:///app/inventory/show
		if (params[0].asString() == "show")
		{
			LLFloaterSidePanelContainer::showPanel("inventory", LLSD());
			return true;
		}

		if (params[0].asString() == "filters")
		{
			LLSidepanelInventory *sidepanel_inventory = LLFloaterSidePanelContainer::getPanel<LLSidepanelInventory>("inventory");
			if (sidepanel_inventory)
			{
				LLPanelMainInventory* main_inventory = sidepanel_inventory->getMainInventoryPanel();
				if (main_inventory)
				{
					main_inventory->toggleFindOptions();
				}
			}
			return true;
		}

		// otherwise, we need a UUID and a verb...
		if (params.size() < 2) 
		{
			return false;
		}
		LLUUID inventory_id;
		if (!inventory_id.set(params[0], FALSE))
		{
			return false;
		}
		
		const std::string verb = params[1].asString();
		if (verb == "select")
		{
			uuid_vec_t items_to_open;
			items_to_open.push_back(inventory_id);
			//inventory_handler is just a stub, because we don't know from who this offer
			// <FS:Ansariel> Always show item in inventory if we intentionally choose to do so
			//open_inventory_offer(items_to_open, "inventory_handler");
			LLInventoryPanel::openInventoryPanelAndSetSelection(TRUE, items_to_open.back());
			// </FS:Ansariel>
			return true;
		}
		
		return false;
	}
};
LLInventoryHandler gInventoryHandler;

///----------------------------------------------------------------------------
/// Class LLViewerInventoryItem
///----------------------------------------------------------------------------

LLViewerInventoryItem::LLViewerInventoryItem(const LLUUID& uuid,
											 const LLUUID& parent_uuid,
											 const LLPermissions& perm,
											 const LLUUID& asset_uuid,
											 LLAssetType::EType type,
											 LLInventoryType::EType inv_type,
											 const std::string& name,
											 const std::string& desc,
											 const LLSaleInfo& sale_info,
											 U32 flags,
											 time_t creation_date_utc) :
	LLInventoryItem(uuid, parent_uuid, perm, asset_uuid, type, inv_type,
					name, desc, sale_info, flags, creation_date_utc),
	mIsComplete(TRUE)
{
}

LLViewerInventoryItem::LLViewerInventoryItem(const LLUUID& item_id,
											 const LLUUID& parent_id,
											 const std::string& name,
											 LLInventoryType::EType inv_type) :
	LLInventoryItem(),
	mIsComplete(FALSE)
{
	mUUID = item_id;
	mParentUUID = parent_id;
	mInventoryType = inv_type;
	mName = name;
}

LLViewerInventoryItem::LLViewerInventoryItem() :
	LLInventoryItem(),
	mIsComplete(FALSE)
{
}

LLViewerInventoryItem::LLViewerInventoryItem(const LLViewerInventoryItem* other) :
	LLInventoryItem()
{
	copyViewerItem(other);
	if (!mIsComplete)
	{
		LL_WARNS(LOG_INV) << "LLViewerInventoryItem copy constructor for incomplete item"
						  << mUUID << LL_ENDL;
	}
}

LLViewerInventoryItem::LLViewerInventoryItem(const LLInventoryItem *other) :
	LLInventoryItem(other),
	mIsComplete(TRUE)
{
}


LLViewerInventoryItem::~LLViewerInventoryItem()
{
}

void LLViewerInventoryItem::copyViewerItem(const LLViewerInventoryItem* other)
{
	LLInventoryItem::copyItem(other);
	mIsComplete = other->mIsComplete;
	mTransactionID = other->mTransactionID;
}

// virtual
void LLViewerInventoryItem::copyItem(const LLInventoryItem *other)
{
	LLInventoryItem::copyItem(other);
	mIsComplete = true;
	mTransactionID.setNull();
}

void LLViewerInventoryItem::cloneViewerItem(LLPointer<LLViewerInventoryItem>& newitem) const
{
	newitem = new LLViewerInventoryItem(this);
	if(newitem.notNull())
	{
		LLUUID item_id;
		item_id.generate();
		newitem->setUUID(item_id);
	}
}

void LLViewerInventoryItem::updateServer(BOOL is_new) const
{
	if(!mIsComplete)
	{
		// *FIX: deal with this better.
		// If we're crashing here then the UI is incorrectly enabled.
		LL_WARNS(LOG_INV) << "LLViewerInventoryItem::updateServer() - for incomplete item"
						 << LL_ENDL;
                LLNotificationsUtil::add("IncompleteInventoryItem");
		return;
	}
	if(gAgent.getID() != mPermissions.getOwner())
	{
		// *FIX: deal with this better.
		LL_WARNS(LOG_INV) << "LLViewerInventoryItem::updateServer() - for unowned item "
						  << ll_pretty_print_sd(this->asLLSD())
						  << LL_ENDL;
		return;
	}
	LLInventoryModel::LLCategoryUpdate up(mParentUUID, is_new ? 1 : 0);
	gInventory.accountForUpdate(up);

	// <FS:Ansariel> [UDP-Msg]
	if (AISAPI::isAvailable())
	{
	// </FS:Ansariel> [UDP-Msg]
    LLSD updates = asLLSD();
    // Replace asset_id and/or shadow_id with transaction_id (hash_id)
    if (updates.has("asset_id"))
    {
        updates.erase("asset_id");
        if(getTransactionID().notNull())
        {
            updates["hash_id"] = getTransactionID();
        }
    }
    if (updates.has("shadow_id"))
    {
        updates.erase("shadow_id");
        if(getTransactionID().notNull())
        {
            updates["hash_id"] = getTransactionID();
        }
    }
    AISAPI::completion_t cr = boost::bind(&doInventoryCb, (LLPointer<LLInventoryCallback>)NULL, _1);
    AISAPI::UpdateItem(getUUID(), updates, cr);
	// <FS:Ansariel> [UDP-Msg]
	}
	else
	{
		LLMessageSystem* msg = gMessageSystem;
		msg->newMessageFast(_PREHASH_UpdateInventoryItem);
		msg->nextBlockFast(_PREHASH_AgentData);
		msg->addUUIDFast(_PREHASH_AgentID, gAgent.getID());
		msg->addUUIDFast(_PREHASH_SessionID, gAgent.getSessionID());
		msg->addUUIDFast(_PREHASH_TransactionID, mTransactionID);
		msg->nextBlockFast(_PREHASH_InventoryData);
		msg->addU32Fast(_PREHASH_CallbackID, 0);
		packMessage(msg);
		gAgent.sendReliableMessage();
	}
	// </FS:Ansariel> [UDP-Msg]
}

void LLViewerInventoryItem::fetchFromServer(void) const
{
	if(!mIsComplete)
	{
		std::string url; 

		LLViewerRegion* region = gAgent.getRegion();
		// we have to check region. It can be null after region was destroyed. See EXT-245
		if (region)
		{
		  if (gAgent.getID() != mPermissions.getOwner())
		  {
		      url = region->getCapability("FetchLib2");
		  }
		  else
		  {	
		      url = region->getCapability("FetchInventory2");
		  }
		}
		else
		{
			LL_WARNS(LOG_INV) << "Agent Region is absent" << LL_ENDL;
		}

		if (!url.empty())
		{
			LLSD body;
			body["agent_id"]	= gAgent.getID();
			body["items"][0]["owner_id"]	= mPermissions.getOwner();
			body["items"][0]["item_id"]		= mUUID;

            LLCore::HttpHandler::ptr_t handler(new LLInventoryModel::FetchItemHttpHandler(body));
			gInventory.requestPost(true, url, body, handler, "Inventory Item");
		}
		else
		{
			LLMessageSystem* msg = gMessageSystem;
			msg->newMessage("FetchInventory");
			msg->nextBlock("AgentData");
			msg->addUUID("AgentID", gAgent.getID());
			msg->addUUID("SessionID", gAgent.getSessionID());
			msg->nextBlock("InventoryData");
			msg->addUUID("OwnerID", mPermissions.getOwner());
			msg->addUUID("ItemID", mUUID);
			gAgent.sendReliableMessage();
		}
	}
}

// virtual
BOOL LLViewerInventoryItem::unpackMessage(const LLSD& item)
{
	BOOL rv = LLInventoryItem::fromLLSD(item);

	LLLocalizedInventoryItemsDictionary::getInstance()->localizeInventoryObjectName(mName);

	mIsComplete = TRUE;
	return rv;
}

// virtual
BOOL LLViewerInventoryItem::unpackMessage(LLMessageSystem* msg, const char* block, S32 block_num)
{
	BOOL rv = LLInventoryItem::unpackMessage(msg, block, block_num);

	LLLocalizedInventoryItemsDictionary::getInstance()->localizeInventoryObjectName(mName);

	mIsComplete = TRUE;
	return rv;
}

void LLViewerInventoryItem::setTransactionID(const LLTransactionID& transaction_id)
{
	mTransactionID = transaction_id;
}

void LLViewerInventoryItem::packMessage(LLMessageSystem* msg) const
{
	msg->addUUIDFast(_PREHASH_ItemID, mUUID);
	msg->addUUIDFast(_PREHASH_FolderID, mParentUUID);
	mPermissions.packMessage(msg);
	msg->addUUIDFast(_PREHASH_TransactionID, mTransactionID);
	S8 type = static_cast<S8>(mType);
	msg->addS8Fast(_PREHASH_Type, type);
	type = static_cast<S8>(mInventoryType);
	msg->addS8Fast(_PREHASH_InvType, type);
	msg->addU32Fast(_PREHASH_Flags, mFlags);
	mSaleInfo.packMessage(msg);
	msg->addStringFast(_PREHASH_Name, mName);
	msg->addStringFast(_PREHASH_Description, mDescription);
	msg->addS32Fast(_PREHASH_CreationDate, mCreationDate);
	U32 crc = getCRC32();
	msg->addU32Fast(_PREHASH_CRC, crc);
}

// virtual
BOOL LLViewerInventoryItem::importLegacyStream(std::istream& input_stream)
{
	BOOL rv = LLInventoryItem::importLegacyStream(input_stream);
	mIsComplete = TRUE;
	return rv;
}

void LLViewerInventoryItem::updateParentOnServer(BOOL restamp) const
{
	LLMessageSystem* msg = gMessageSystem;
	msg->newMessageFast(_PREHASH_MoveInventoryItem);
	msg->nextBlockFast(_PREHASH_AgentData);
	msg->addUUIDFast(_PREHASH_AgentID, gAgent.getID());
	msg->addUUIDFast(_PREHASH_SessionID, gAgent.getSessionID());
	msg->addBOOLFast(_PREHASH_Stamp, restamp);
	msg->nextBlockFast(_PREHASH_InventoryData);
	msg->addUUIDFast(_PREHASH_ItemID, mUUID);
	msg->addUUIDFast(_PREHASH_FolderID, mParentUUID);
	msg->addString("NewName", NULL);
	gAgent.sendReliableMessage();
}

//void LLViewerInventoryItem::setCloneCount(S32 clones)
//{
//	mClones = clones;
//}

//S32 LLViewerInventoryItem::getCloneCount() const
//{
//	return mClones;
//}

///----------------------------------------------------------------------------
/// Class LLViewerInventoryCategory
///----------------------------------------------------------------------------

LLViewerInventoryCategory::LLViewerInventoryCategory(const LLUUID& uuid,
													 const LLUUID& parent_uuid,
													 LLFolderType::EType pref,
													 const std::string& name,
													 const LLUUID& owner_id) :
	LLInventoryCategory(uuid, parent_uuid, pref, name),
	mOwnerID(owner_id),
	mVersion(LLViewerInventoryCategory::VERSION_UNKNOWN),
	mDescendentCount(LLViewerInventoryCategory::DESCENDENT_COUNT_UNKNOWN)
{
	mDescendentsRequested.reset();
}

LLViewerInventoryCategory::LLViewerInventoryCategory(const LLUUID& owner_id) :
	mOwnerID(owner_id),
	mVersion(LLViewerInventoryCategory::VERSION_UNKNOWN),
	mDescendentCount(LLViewerInventoryCategory::DESCENDENT_COUNT_UNKNOWN)
{
	mDescendentsRequested.reset();
}

LLViewerInventoryCategory::LLViewerInventoryCategory(const LLViewerInventoryCategory* other)
{
	copyViewerCategory(other);
}

LLViewerInventoryCategory::~LLViewerInventoryCategory()
{
}

void LLViewerInventoryCategory::copyViewerCategory(const LLViewerInventoryCategory* other)
{
	copyCategory(other);
	mOwnerID = other->mOwnerID;
	setVersion(other->getVersion());
	mDescendentCount = other->mDescendentCount;
	mDescendentsRequested = other->mDescendentsRequested;
}


void LLViewerInventoryCategory::packMessage(LLMessageSystem* msg) const
{
	msg->addUUIDFast(_PREHASH_FolderID, mUUID);
	msg->addUUIDFast(_PREHASH_ParentID, mParentUUID);
	S8 type = static_cast<S8>(mPreferredType);
	msg->addS8Fast(_PREHASH_Type, type);
	msg->addStringFast(_PREHASH_Name, mName);
}

void LLViewerInventoryCategory::updateParentOnServer(BOOL restamp) const
{
	LLMessageSystem* msg = gMessageSystem;
	msg->newMessageFast(_PREHASH_MoveInventoryFolder);
	msg->nextBlockFast(_PREHASH_AgentData);
	msg->addUUIDFast(_PREHASH_AgentID, gAgent.getID());
	msg->addUUIDFast(_PREHASH_SessionID, gAgent.getSessionID());

	msg->addBOOL("Stamp", restamp);
	msg->nextBlockFast(_PREHASH_InventoryData);
	msg->addUUIDFast(_PREHASH_FolderID, mUUID);
	msg->addUUIDFast(_PREHASH_ParentID, mParentUUID);
	gAgent.sendReliableMessage();
}

void LLViewerInventoryCategory::updateServer(BOOL is_new) const
{
	// communicate that change with the server.

	if (LLFolderType::lookupIsProtectedType(mPreferredType))
	{
		LLNotificationsUtil::add("CannotModifyProtectedCategories");
		return;
	}

	// <FS:Ansariel> [UDP-Msg]
	if (AISAPI::isAvailable())
	{
	// </FS:Ansariel> [UDP-Msg]
    LLSD new_llsd = asLLSD();
    AISAPI::completion_t cr = boost::bind(&doInventoryCb, (LLPointer<LLInventoryCallback>)NULL, _1);
    AISAPI::UpdateCategory(getUUID(), new_llsd, cr);
	// <FS:Ansariel> [UDP-Msg]
	}
	else
	{
		LLInventoryModel::LLCategoryUpdate up(mParentUUID, is_new ? 1 : 0);
		gInventory.accountForUpdate(up);

		LLMessageSystem* msg = gMessageSystem;
		msg->newMessageFast(_PREHASH_UpdateInventoryFolder);
		msg->nextBlockFast(_PREHASH_AgentData);
		msg->addUUIDFast(_PREHASH_AgentID, gAgent.getID());
		msg->addUUIDFast(_PREHASH_SessionID, gAgent.getSessionID());
		msg->nextBlockFast(_PREHASH_FolderData);
		packMessage(msg);
		gAgent.sendReliableMessage();
	}
	// </FS:Ansariel> [UDP-Msg]
}

S32 LLViewerInventoryCategory::getVersion() const
{
	return mVersion;
}

void LLViewerInventoryCategory::setVersion(S32 version)
{
	mVersion = version;
}

bool LLViewerInventoryCategory::fetch()
{
	if((VERSION_UNKNOWN == getVersion())
	   && mDescendentsRequested.hasExpired())	//Expired check prevents multiple downloads.
	{
		LL_DEBUGS(LOG_INV) << "Fetching category children: " << mName << ", UUID: " << mUUID << LL_ENDL;
		const F32 FETCH_TIMER_EXPIRY = 10.0f;
		mDescendentsRequested.reset();
		mDescendentsRequested.setTimerExpirySec(FETCH_TIMER_EXPIRY);


		std::string url;
		if (gAgent.getRegion())
		{
			url = gAgent.getRegion()->getCapability("FetchInventoryDescendents2");
		}
		else
		{
			LL_WARNS(LOG_INV) << "agent region is null" << LL_ENDL;
		}
		if (!url.empty()) //Capability found.  Build up LLSD and use it.
		{
			LLInventoryModelBackgroundFetch::instance().start(mUUID, false);			
		}
		// <FS:Ansariel> [UDP-Msg]
		else
		{
			// bitfield
			// 1 = by date
			// 2 = folders by date
			// Need to mask off anything but the first bit.
			// This comes from LLInventoryFilter from llfolderview.h
			U32 sort_order = gSavedSettings.getU32(LLInventoryPanel::DEFAULT_SORT_ORDER) & 0x1;
			
			LLMessageSystem* msg = gMessageSystem;
			msg->newMessage("FetchInventoryDescendents");
			msg->nextBlock("AgentData");
			msg->addUUID("AgentID", gAgent.getID());
			msg->addUUID("SessionID", gAgent.getSessionID());
			msg->nextBlock("InventoryData");
			msg->addUUID("FolderID", mUUID);
			msg->addUUID("OwnerID", mOwnerID);

			msg->addS32("SortOrder", sort_order);
			msg->addBOOL("FetchFolders", FALSE);
			msg->addBOOL("FetchItems", TRUE);
			gAgent.sendReliableMessage();
		}
		// </FS:Ansariel> [UDP-Msg]
		return true;
	}
	return false;
}

S32 LLViewerInventoryCategory::getViewerDescendentCount() const
{
	LLInventoryModel::cat_array_t* cats;
	LLInventoryModel::item_array_t* items;
	gInventory.getDirectDescendentsOf(getUUID(), cats, items);
	S32 descendents_actual = 0;
	if(cats && items)
	{
		descendents_actual = cats->size() + items->size();
	}
	return descendents_actual;
}

LLSD LLViewerInventoryCategory::exportLLSD() const
{
	LLSD cat_data = LLInventoryCategory::exportLLSD();
	cat_data[INV_OWNER_ID] = mOwnerID;
	cat_data[INV_VERSION] = mVersion;

	return cat_data;
}

bool LLViewerInventoryCategory::importLLSD(const LLSD& cat_data)
{
	LLInventoryCategory::importLLSD(cat_data);
	if (cat_data.has(INV_OWNER_ID))
	{
		mOwnerID = cat_data[INV_OWNER_ID].asUUID();
	}
	if (cat_data.has(INV_VERSION))
	{
		setVersion(cat_data[INV_VERSION].asInteger());
	}
	return true;
}

bool LLViewerInventoryCategory::acceptItem(LLInventoryItem* inv_item)
{
    if (!inv_item)
    {
        return false;
    }

    // Only stock folders have limitation on which item they will accept
    bool accept = true;
    if (getPreferredType() == LLFolderType::FT_MARKETPLACE_STOCK)
    {
        // If the item is copyable (i.e. non stock) do not accept the drop in a stock folder
        if (inv_item->getPermissions().allowOperationBy(PERM_COPY, gAgent.getID(), gAgent.getGroupID()))
        {
            accept = false;
        }
        else
        {
            LLInventoryModel::cat_array_t* cat_array;
            LLInventoryModel::item_array_t* item_array;
            gInventory.getDirectDescendentsOf(getUUID(),cat_array,item_array);
            // Destination stock folder must be empty OR types of incoming and existing items must be identical and have the same permissions
            accept = (!item_array->size() ||
                      ((item_array->at(0)->getInventoryType() == inv_item->getInventoryType()) &&
                       (item_array->at(0)->getPermissions().getMaskNextOwner() == inv_item->getPermissions().getMaskNextOwner())));
        }
    }
    return accept;
}

void LLViewerInventoryCategory::determineFolderType()
{
	/* Do NOT uncomment this code.  This is for future 2.1 support of ensembles.
	llassert(FALSE);
	LLFolderType::EType original_type = getPreferredType();
	if (LLFolderType::lookupIsProtectedType(original_type))
		return;

	U64 folder_valid = 0;
	U64 folder_invalid = 0;
	LLInventoryModel::cat_array_t category_array;
	LLInventoryModel::item_array_t item_array;
	gInventory.collectDescendents(getUUID(),category_array,item_array,FALSE);

	// For ensembles
	if (category_array.empty())
	{
		for (LLInventoryModel::item_array_t::iterator item_iter = item_array.begin();
			 item_iter != item_array.end();
			 item_iter++)
		{
			const LLViewerInventoryItem *item = (*item_iter);
			if (item->getIsLinkType())
				return;
			if (item->isWearableType())
			{
				const LLWearableType::EType wearable_type = item->getWearableType();
				const std::string& wearable_name = LLWearableType::getTypeName(wearable_type);
				U64 valid_folder_types = LLViewerFolderType::lookupValidFolderTypes(wearable_name);
				folder_valid |= valid_folder_types;
				folder_invalid |= ~valid_folder_types;
			}
		}
		for (U8 i = LLFolderType::FT_ENSEMBLE_START; i <= LLFolderType::FT_ENSEMBLE_END; i++)
		{
			if ((folder_valid & (1LL << i)) &&
				!(folder_invalid & (1LL << i)))
			{
				changeType((LLFolderType::EType)i);
				return;
			}
		}
	}
	if (LLFolderType::lookupIsEnsembleType(original_type))
	{
		changeType(LLFolderType::FT_NONE);
	}
	llassert(FALSE);
	*/
}

void LLViewerInventoryCategory::changeType(LLFolderType::EType new_folder_type)
{
	const LLUUID &folder_id = getUUID();
	const LLUUID &parent_id = getParentUUID();
	const std::string &name = getName();
		
	// <FS:Ansariel> [UDP-Msg]
	if (AISAPI::isAvailable())
	{
	// </FS:Ansariel> [UDP-Msg]
    LLPointer<LLViewerInventoryCategory> new_cat = new LLViewerInventoryCategory(folder_id,
                                                                                 parent_id,
                                                                                 new_folder_type,
                                                                                 name,
                                                                                 gAgent.getID());
        
        
    LLSD new_llsd = new_cat->asLLSD();
    AISAPI::completion_t cr = boost::bind(&doInventoryCb, (LLPointer<LLInventoryCallback>) NULL, _1);
    AISAPI::UpdateCategory(folder_id, new_llsd, cr);
	// <FS:Ansariel> [UDP-Msg]
	}
	else
	{
		LLMessageSystem* msg = gMessageSystem;
		msg->newMessageFast(_PREHASH_UpdateInventoryFolder);
		msg->nextBlockFast(_PREHASH_AgentData);
		msg->addUUIDFast(_PREHASH_AgentID, gAgent.getID());
		msg->addUUIDFast(_PREHASH_SessionID, gAgent.getSessionID());
		msg->nextBlockFast(_PREHASH_FolderData);
		msg->addUUIDFast(_PREHASH_FolderID, folder_id);
		msg->addUUIDFast(_PREHASH_ParentID, parent_id);
		msg->addS8Fast(_PREHASH_Type, new_folder_type);
		msg->addStringFast(_PREHASH_Name, name);
		gAgent.sendReliableMessage();
	}
	// </FS:Ansariel> [UDP-Msg]

	setPreferredType(new_folder_type);
	gInventory.addChangedMask(LLInventoryObserver::LABEL, folder_id);
}

void LLViewerInventoryCategory::localizeName()
{
	LLLocalizedInventoryItemsDictionary::getInstance()->localizeInventoryObjectName(mName);
}

// virtual
BOOL LLViewerInventoryCategory::unpackMessage(const LLSD& category)
{
	BOOL rv = LLInventoryCategory::fromLLSD(category);
	localizeName();
	return rv;
}

// virtual
void LLViewerInventoryCategory::unpackMessage(LLMessageSystem* msg, const char* block, S32 block_num)
{
	LLInventoryCategory::unpackMessage(msg, block, block_num);
	localizeName();
}

///----------------------------------------------------------------------------
/// Local function definitions
///----------------------------------------------------------------------------

LLInventoryCallbackManager *LLInventoryCallbackManager::sInstance = NULL;

LLInventoryCallbackManager::LLInventoryCallbackManager() :
	mLastCallback(0)
{
	if( sInstance != NULL )
	{
		LL_WARNS(LOG_INV) << "LLInventoryCallbackManager::LLInventoryCallbackManager: unexpected multiple instances" << LL_ENDL;
		return;
	}
	sInstance = this;
}

LLInventoryCallbackManager::~LLInventoryCallbackManager()
{
	if( sInstance != this )
	{
		LL_WARNS(LOG_INV) << "LLInventoryCallbackManager::~LLInventoryCallbackManager: unexpected multiple instances" << LL_ENDL;
		return;
	}
	sInstance = NULL;
}

//static 
void LLInventoryCallbackManager::destroyClass()
{
	if (sInstance)
	{
		for (callback_map_t::iterator it = sInstance->mMap.begin(), end_it = sInstance->mMap.end(); it != end_it; ++it)
		{
			// drop LLPointer reference to callback
			it->second = NULL;
		}
		sInstance->mMap.clear();
	}
}


U32 LLInventoryCallbackManager::registerCB(LLPointer<LLInventoryCallback> cb)
{
	if (cb.isNull())
		return 0;

	mLastCallback++;
	if (!mLastCallback)
		mLastCallback++;

	mMap[mLastCallback] = cb;
	return mLastCallback;
}

void LLInventoryCallbackManager::fire(U32 callback_id, const LLUUID& item_id)
{
	if (!callback_id || item_id.isNull())
		return;

	std::map<U32, LLPointer<LLInventoryCallback> >::iterator i;

	i = mMap.find(callback_id);
	if (i != mMap.end())
	{
		(*i).second->fire(item_id);
		mMap.erase(i);
	}
}

//void rez_attachment_cb(const LLUUID& inv_item, LLViewerJointAttachment *attachmentp)
// [SL:KB] - Patch: Appearance-DnDWear | Checked: 2010-09-28 (Catznip-3.4)
void rez_attachment_cb(const LLUUID& inv_item, LLViewerJointAttachment *attachmentp, bool replace)
// [/SL:KB]
{
	if (inv_item.isNull())
		return;

	LLViewerInventoryItem *item = gInventory.getItem(inv_item);
	if (item)
	{
// [SL:KB] - Patch: Appearance-DnDWear | Checked: 2010-09-28 (Catznip-3.4)
		rez_attachment(item, attachmentp, replace);
// [/SL:KB]
//		rez_attachment(item, attachmentp);
	}
}

void activate_gesture_cb(const LLUUID& inv_item)
{
	if (inv_item.isNull())
		return;
	LLViewerInventoryItem* item = gInventory.getItem(inv_item);
	if (!item)
		return;
	if (item->getType() != LLAssetType::AT_GESTURE)
		return;

	LLGestureMgr::instance().activateGesture(inv_item);
}

void set_default_permissions(LLViewerInventoryItem* item, std::string perm_type)
{
	llassert(item);
	LLPermissions perm = item->getPermissions();
	if (perm.getMaskEveryone() != LLFloaterPerms::getEveryonePerms(perm_type)
		|| perm.getMaskGroup() != LLFloaterPerms::getGroupPerms(perm_type))
	{
		perm.setMaskEveryone(LLFloaterPerms::getEveryonePerms(perm_type));
		perm.setMaskGroup(LLFloaterPerms::getGroupPerms(perm_type));

		item->setPermissions(perm);

		item->updateServer(FALSE);
	}
}

void create_script_cb(const LLUUID& inv_item)
{
	if (!inv_item.isNull())
	{
		LLViewerInventoryItem* item = gInventory.getItem(inv_item);
		if (item)
		{
			set_default_permissions(item, "Scripts");

			// item was just created, update even if permissions did not changed
			gInventory.updateItem(item);
			gInventory.notifyObservers();
		}
	}
}

void create_gesture_cb(const LLUUID& inv_item)
{
	if (!inv_item.isNull())
	{
		LLGestureMgr::instance().activateGesture(inv_item);
	
		LLViewerInventoryItem* item = gInventory.getItem(inv_item);
		if (item)
		{
			set_default_permissions(item, "Gestures");

			gInventory.updateItem(item);
			gInventory.notifyObservers();

			LLPreviewGesture* preview = LLPreviewGesture::show(inv_item,  LLUUID::null);
			// Force to be entirely onscreen.
			gFloaterView->adjustToFitScreen(preview, FALSE);
		}
	}
}


void create_notecard_cb(const LLUUID& inv_item)
{
	if (!inv_item.isNull())
		{
		LLViewerInventoryItem* item = gInventory.getItem(inv_item);
		if (item)
		{
			set_default_permissions(item, "Notecards");

			gInventory.updateItem(item);
			gInventory.notifyObservers();
		}
	}
}

LLInventoryCallbackManager gInventoryCallbacks;

void create_inventory_item(const LLUUID& agent_id, const LLUUID& session_id,
						   const LLUUID& parent, const LLTransactionID& transaction_id,
						   const std::string& name,
						   const std::string& desc, LLAssetType::EType asset_type,
						   LLInventoryType::EType inv_type, U8 subtype,
						   U32 next_owner_perm,
						   LLPointer<LLInventoryCallback> cb)
{
	//check if name is equal to one of special inventory items names
	//EXT-5839
	std::string server_name = name;

	{
		std::map<std::string, std::string>::const_iterator dictionary_iter;

		for (dictionary_iter = LLLocalizedInventoryItemsDictionary::getInstance()->mInventoryItemsDict.begin();
			 dictionary_iter != LLLocalizedInventoryItemsDictionary::getInstance()->mInventoryItemsDict.end();
			 dictionary_iter++)
		{
			const std::string& localized_name = dictionary_iter->second;
			if(localized_name == name)
			{
				server_name = dictionary_iter->first;
			}
		}
	}

	LLMessageSystem* msg = gMessageSystem;
	msg->newMessageFast(_PREHASH_CreateInventoryItem);
	msg->nextBlock(_PREHASH_AgentData);
	msg->addUUIDFast(_PREHASH_AgentID, agent_id);
	msg->addUUIDFast(_PREHASH_SessionID, session_id);
	msg->nextBlock(_PREHASH_InventoryBlock);
	msg->addU32Fast(_PREHASH_CallbackID, gInventoryCallbacks.registerCB(cb));
	msg->addUUIDFast(_PREHASH_FolderID, parent);
	msg->addUUIDFast(_PREHASH_TransactionID, transaction_id);
	msg->addU32Fast(_PREHASH_NextOwnerMask, next_owner_perm);
	msg->addS8Fast(_PREHASH_Type, (S8)asset_type);
	msg->addS8Fast(_PREHASH_InvType, (S8)inv_type);
	msg->addU8Fast(_PREHASH_WearableType, (U8)subtype);
	msg->addStringFast(_PREHASH_Name, server_name);
	msg->addStringFast(_PREHASH_Description, desc);
	
	gAgent.sendReliableMessage();
}

void create_inventory_callingcard(const LLUUID& avatar_id, const LLUUID& parent /*= LLUUID::null*/, LLPointer<LLInventoryCallback> cb/*=NULL*/)
{
	std::string item_desc = avatar_id.asString();
	LLAvatarName av_name;
	LLAvatarNameCache::get(avatar_id, &av_name);
	create_inventory_item(gAgent.getID(), gAgent.getSessionID(),
						  // <FS:Ansariel> Must provide a parent LLUUID; Default to calling card folder
						  //parent, LLTransactionID::tnull, av_name.getUserName(), item_desc, LLAssetType::AT_CALLINGCARD,
						  (parent.isNull() ? gInventory.findCategoryUUIDForType(LLFolderType::FT_CALLINGCARD) : parent), LLTransactionID::tnull, av_name.getUserName(), item_desc, LLAssetType::AT_CALLINGCARD,
						  // </FS:Ansariel>
                          LLInventoryType::IT_CALLINGCARD, NO_INV_SUBTYPE, PERM_MOVE | PERM_TRANSFER, cb);
}

void create_inventory_wearable(const LLUUID& agent_id, const LLUUID& session_id,
    const LLUUID& parent, const LLTransactionID& transaction_id,
    const std::string& name,
    const std::string& desc, LLAssetType::EType asset_type,
    LLWearableType::EType wtype,
    U32 next_owner_perm,
    LLPointer<LLInventoryCallback> cb)
{
    create_inventory_item(agent_id, session_id, parent, transaction_id,
        name, desc, asset_type, LLInventoryType::IT_WEARABLE, static_cast<U8>(wtype),
        next_owner_perm, cb);
}

void create_inventory_settings(const LLUUID& agent_id, const LLUUID& session_id,
    const LLUUID& parent, const LLTransactionID& transaction_id,
    const std::string& name,
    const std::string& desc, 
    LLSettingsType::type_e settype,
    U32 next_owner_perm,
    LLPointer<LLInventoryCallback> cb)
{
    create_inventory_item(agent_id, session_id, parent, transaction_id,
        name, desc, LLAssetType::AT_SETTINGS, LLInventoryType::IT_SETTINGS, 
        static_cast<U8>(settype), next_owner_perm, cb);
}


void copy_inventory_item(
	const LLUUID& agent_id,
	const LLUUID& current_owner,
	const LLUUID& item_id,
	const LLUUID& parent_id,
	const std::string& new_name,
	LLPointer<LLInventoryCallback> cb)
{
	LLMessageSystem* msg = gMessageSystem;
	msg->newMessageFast(_PREHASH_CopyInventoryItem);
	msg->nextBlockFast(_PREHASH_AgentData);
	msg->addUUIDFast(_PREHASH_AgentID, agent_id);
	msg->addUUIDFast(_PREHASH_SessionID, gAgent.getSessionID());
	msg->nextBlockFast(_PREHASH_InventoryData);
	msg->addU32Fast(_PREHASH_CallbackID, gInventoryCallbacks.registerCB(cb));
	msg->addUUIDFast(_PREHASH_OldAgentID, current_owner);
	msg->addUUIDFast(_PREHASH_OldItemID, item_id);
	msg->addUUIDFast(_PREHASH_NewFolderID, parent_id);
	msg->addStringFast(_PREHASH_NewName, new_name);
	gAgent.sendReliableMessage();
}

// Create link to single inventory object.
void link_inventory_object(const LLUUID& category,
			 LLConstPointer<LLInventoryObject> baseobj,
			 LLPointer<LLInventoryCallback> cb)
{
	if (!baseobj)
	{
		LL_WARNS(LOG_INV) << "Attempt to link to non-existent object" << LL_ENDL;
		return;
	}

	LLInventoryObject::const_object_list_t obj_array;
	obj_array.push_back(baseobj);
	link_inventory_array(category, obj_array, cb);
}

void link_inventory_object(const LLUUID& category,
			 const LLUUID& id,
			 LLPointer<LLInventoryCallback> cb)
{
	LLConstPointer<LLInventoryObject> baseobj = gInventory.getObject(id);
	link_inventory_object(category, baseobj, cb);
}

// Create links to all listed inventory objects.
void link_inventory_array(const LLUUID& category,
			 LLInventoryObject::const_object_list_t& baseobj_array,
			 LLPointer<LLInventoryCallback> cb)
{
#ifndef LL_RELEASE_FOR_DOWNLOAD
	const LLViewerInventoryCategory *cat = gInventory.getCategory(category);
	const std::string cat_name = cat ? cat->getName() : "CAT NOT FOUND";
#endif
	LLInventoryObject::const_object_list_t::const_iterator it = baseobj_array.begin();
	LLInventoryObject::const_object_list_t::const_iterator end = baseobj_array.end();
	LLSD links = LLSD::emptyArray();
	for (; it != end; ++it)
	{
		const LLInventoryObject* baseobj = *it;
		if (!baseobj)
		{
			LL_WARNS(LOG_INV) << "attempt to link to unknown object" << LL_ENDL;
			continue;
		}

		if (!LLAssetType::lookupCanLink(baseobj->getType()))
		{
			// Fail if item can be found but is of a type that can't be linked.
			// Arguably should fail if the item can't be found too, but that could
			// be a larger behavioral change.
			LL_WARNS(LOG_INV) << "attempt to link an unlinkable object, type = " << baseobj->getActualType() << LL_ENDL;
			continue;
		}
		
		LLInventoryType::EType inv_type = LLInventoryType::IT_NONE;
		LLAssetType::EType asset_type = LLAssetType::AT_NONE;
		std::string new_desc;
		LLUUID linkee_id;
		if (dynamic_cast<const LLInventoryCategory *>(baseobj))
		{
			inv_type = LLInventoryType::IT_CATEGORY;
			asset_type = LLAssetType::AT_LINK_FOLDER;
			linkee_id = baseobj->getUUID();
		}
		else
		{
			const LLViewerInventoryItem *baseitem = dynamic_cast<const LLViewerInventoryItem *>(baseobj);
			if (baseitem)
			{
				inv_type = baseitem->getInventoryType();
				new_desc = baseitem->getActualDescription();
				switch (baseitem->getActualType())
				{
					case LLAssetType::AT_LINK:
					case LLAssetType::AT_LINK_FOLDER:
						linkee_id = baseobj->getLinkedUUID();
						asset_type = baseitem->getActualType();
						break;
					default:
						linkee_id = baseobj->getUUID();
						asset_type = LLAssetType::AT_LINK;
						break;
				}
			}
			else
			{
				LL_WARNS(LOG_INV) << "could not convert object into an item or category: " << baseobj->getUUID() << LL_ENDL;
				continue;
			}
		}

		LLSD link = LLSD::emptyMap();
		link["linked_id"] = linkee_id;
		link["type"] = (S8)asset_type;
		link["inv_type"] = (S8)inv_type;
		link["name"] = baseobj->getName();
		link["desc"] = new_desc;
		links.append(link);

#ifndef LL_RELEASE_FOR_DOWNLOAD
		LL_DEBUGS(LOG_INV) << "Linking Object [ name:" << baseobj->getName() 
						   << " UUID:" << baseobj->getUUID() 
						   << " ] into Category [ name:" << cat_name 
						   << " UUID:" << category << " ] " << LL_ENDL;
#endif
	}
	// <FS:Ansariel> [UDP-Msg]
	if (AISAPI::isAvailable())
	{
	// </FS:Ansariel> [UDP-Msg]
    LLSD new_inventory = LLSD::emptyMap();
    new_inventory["links"] = links;
    AISAPI::completion_t cr = boost::bind(&doInventoryCb, cb, _1);
    AISAPI::CreateInventory(category, new_inventory, cr);
	// <FS:Ansariel> [UDP-Msg]
	}
	else
	{
		LLMessageSystem* msg = gMessageSystem;
		for (LLSD::array_iterator iter = links.beginArray(); iter != links.endArray(); ++iter )
		{
			msg->newMessageFast(_PREHASH_LinkInventoryItem);
			msg->nextBlock(_PREHASH_AgentData);
			{
				msg->addUUIDFast(_PREHASH_AgentID, gAgent.getID());
				msg->addUUIDFast(_PREHASH_SessionID, gAgent.getSessionID());
			}
			msg->nextBlock(_PREHASH_InventoryBlock);
			{
				LLSD link = (*iter);
				msg->addU32Fast(_PREHASH_CallbackID, gInventoryCallbacks.registerCB(cb));
				msg->addUUIDFast(_PREHASH_FolderID, category);
				msg->addUUIDFast(_PREHASH_TransactionID, LLUUID::null);
				msg->addUUIDFast(_PREHASH_OldItemID, link["linked_id"].asUUID());
				msg->addS8Fast(_PREHASH_Type, link["type"].asInteger());
				msg->addS8Fast(_PREHASH_InvType, link["inv_type"].asInteger());
				msg->addStringFast(_PREHASH_Name, link["name"].asString());
				msg->addStringFast(_PREHASH_Description, link["desc"].asString());
			}
			gAgent.sendReliableMessage();
		}
	}
	// </FS:Ansariel> [UDP-Msg]
}

void move_inventory_item(
	const LLUUID& agent_id,
	const LLUUID& session_id,
	const LLUUID& item_id,
	const LLUUID& parent_id,
	const std::string& new_name,
	LLPointer<LLInventoryCallback> cb)
{
	LLMessageSystem* msg = gMessageSystem;
	msg->newMessageFast(_PREHASH_MoveInventoryItem);
	msg->nextBlockFast(_PREHASH_AgentData);
	msg->addUUIDFast(_PREHASH_AgentID, agent_id);
	msg->addUUIDFast(_PREHASH_SessionID, session_id);
	msg->addBOOLFast(_PREHASH_Stamp, FALSE);
	msg->nextBlockFast(_PREHASH_InventoryData);
	msg->addUUIDFast(_PREHASH_ItemID, item_id);
	msg->addUUIDFast(_PREHASH_FolderID, parent_id);
	msg->addStringFast(_PREHASH_NewName, new_name);
	gAgent.sendReliableMessage();
}

// Should call this with an update_item that's been copied and
// modified from an original source item, rather than modifying the
// source item directly.
void update_inventory_item(
	LLViewerInventoryItem *update_item,
	LLPointer<LLInventoryCallback> cb)
{
	const LLUUID& item_id = update_item->getUUID();
  
	// <FS:Ansariel> [UDP-Msg]
	if (AISAPI::isAvailable())
	{
	// </FS:Ansariel> [UDP-Msg]
    LLSD updates = update_item->asLLSD();
    // Replace asset_id and/or shadow_id with transaction_id (hash_id)
    if (updates.has("asset_id"))
    {
        updates.erase("asset_id");
        if (update_item->getTransactionID().notNull())
        {
            updates["hash_id"] = update_item->getTransactionID();
        }
    }
    if (updates.has("shadow_id"))
    {
        updates.erase("shadow_id");
        if (update_item->getTransactionID().notNull())
        {
            updates["hash_id"] = update_item->getTransactionID();
        }
    }
    AISAPI::completion_t cr = boost::bind(&doInventoryCb, cb, _1);
    AISAPI::UpdateItem(item_id, updates, cr);
	// <FS:Ansariel> [UDP-Msg]
	}
	else
	{
		LLPointer<LLViewerInventoryItem> obj = gInventory.getItem(item_id);
		LL_DEBUGS(LOG_INV) << "item_id: [" << item_id << "] name " << (update_item ? update_item->getName() : "(NOT FOUND)") << LL_ENDL;
		if(obj)
		{
			LLMessageSystem* msg = gMessageSystem;
			msg->newMessageFast(_PREHASH_UpdateInventoryItem);
			msg->nextBlockFast(_PREHASH_AgentData);
			msg->addUUIDFast(_PREHASH_AgentID, gAgent.getID());
			msg->addUUIDFast(_PREHASH_SessionID, gAgent.getSessionID());
			msg->addUUIDFast(_PREHASH_TransactionID, update_item->getTransactionID());
			msg->nextBlockFast(_PREHASH_InventoryData);
			msg->addU32Fast(_PREHASH_CallbackID, 0);
			update_item->packMessage(msg);
			gAgent.sendReliableMessage();

			LLInventoryModel::LLCategoryUpdate up(update_item->getParentUUID(), 0);
			gInventory.accountForUpdate(up);
			gInventory.updateItem(update_item);
			if (cb)
			{
				cb->fire(item_id);
			}
		}
	}
	// </FS:Ansariel> [UDP-Msg]
}

// Note this only supports updating an existing item. Goes through AISv3
// code path where available. Not all uses of item->updateServer() can
// easily be switched to this paradigm.
void update_inventory_item(
	const LLUUID& item_id,
	const LLSD& updates,
	LLPointer<LLInventoryCallback> cb)
{
	// <FS:Ansariel> [UDP-Msg]
	if (AISAPI::isAvailable())
	{
	// </FS:Ansariel> [UDP-Msg]
    AISAPI::completion_t cr = boost::bind(&doInventoryCb, cb, _1);
    AISAPI::UpdateItem(item_id, updates, cr);
	// <FS:Ansariel> [UDP-Msg]
	}
	else
	{
		LLPointer<LLViewerInventoryItem> obj = gInventory.getItem(item_id);
		LL_DEBUGS(LOG_INV) << "item_id: [" << item_id << "] name " << (obj ? obj->getName() : "(NOT FOUND)") << LL_ENDL;
		if(obj)
		{
			LLPointer<LLViewerInventoryItem> new_item(new LLViewerInventoryItem);
			new_item->copyViewerItem(obj);
			new_item->fromLLSD(updates,false);

			LLMessageSystem* msg = gMessageSystem;
			msg->newMessageFast(_PREHASH_UpdateInventoryItem);
			msg->nextBlockFast(_PREHASH_AgentData);
			msg->addUUIDFast(_PREHASH_AgentID, gAgent.getID());
			msg->addUUIDFast(_PREHASH_SessionID, gAgent.getSessionID());
			msg->addUUIDFast(_PREHASH_TransactionID, new_item->getTransactionID());
			msg->nextBlockFast(_PREHASH_InventoryData);
			msg->addU32Fast(_PREHASH_CallbackID, 0);
			new_item->packMessage(msg);
			gAgent.sendReliableMessage();

			LLInventoryModel::LLCategoryUpdate up(new_item->getParentUUID(), 0);
			gInventory.accountForUpdate(up);
			gInventory.updateItem(new_item);
			if (cb)
			{
				cb->fire(item_id);
			}
		}
	}
	// </FS:Ansariel> [UDP-Msg]
}

void update_inventory_category(
	const LLUUID& cat_id,
	const LLSD& updates,
	LLPointer<LLInventoryCallback> cb)
{
	LLPointer<LLViewerInventoryCategory> obj = gInventory.getCategory(cat_id);
	LL_DEBUGS(LOG_INV) << "cat_id: [" << cat_id << "] name " << (obj ? obj->getName() : "(NOT FOUND)") << LL_ENDL;
	if(obj)
	{
		if (LLFolderType::lookupIsProtectedType(obj->getPreferredType()))
		{
			LLNotificationsUtil::add("CannotModifyProtectedCategories");
			return;
		}

		LLPointer<LLViewerInventoryCategory> new_cat = new LLViewerInventoryCategory(obj);
		new_cat->fromLLSD(updates);
		// <FS:Ansariel> [UDP-Msg]
		if (AISAPI::isAvailable())
		{
		// </FS:Ansariel> [UDP-Msg]
        LLSD new_llsd = new_cat->asLLSD();
        AISAPI::completion_t cr = boost::bind(&doInventoryCb, cb, _1);
        AISAPI::UpdateCategory(cat_id, new_llsd, cr);
		// <FS:Ansariel> [UDP-Msg]
		}
		else
		{
			LLMessageSystem* msg = gMessageSystem;
			msg->newMessageFast(_PREHASH_UpdateInventoryFolder);
			msg->nextBlockFast(_PREHASH_AgentData);
			msg->addUUIDFast(_PREHASH_AgentID, gAgent.getID());
			msg->addUUIDFast(_PREHASH_SessionID, gAgent.getSessionID());
			msg->nextBlockFast(_PREHASH_FolderData);
			new_cat->packMessage(msg);
			gAgent.sendReliableMessage();

			LLInventoryModel::LLCategoryUpdate up(new_cat->getParentUUID(), 0);
			gInventory.accountForUpdate(up);
			gInventory.updateCategory(new_cat);
			if (cb)
			{
				cb->fire(cat_id);
			}
		}
		// </FS:Ansariel> [UDP-Msg]
	}
}

void remove_inventory_items(
	LLInventoryObject::object_list_t& items_to_kill,
	LLPointer<LLInventoryCallback> cb
	)
{
	for (LLInventoryObject::object_list_t::iterator it = items_to_kill.begin();
		 it != items_to_kill.end();
		 ++it)
	{
		remove_inventory_item(*it, cb);
	}
}

void remove_inventory_item(
	const LLUUID& item_id,
	LLPointer<LLInventoryCallback> cb,
	bool immediate_delete)
{
	LLPointer<LLInventoryObject> obj = gInventory.getItem(item_id);
	if (obj)
	{
		remove_inventory_item(obj, cb, immediate_delete);
	}
	else
	{
		LL_DEBUGS(LOG_INV) << "item_id: [" << item_id << "] name " << "(NOT FOUND)" << LL_ENDL;
	}
}

void remove_inventory_item(
	LLPointer<LLInventoryObject> obj,
	LLPointer<LLInventoryCallback> cb,
	bool immediate_delete)
{
	if(obj)
	{
		const LLUUID item_id(obj->getUUID());
		LL_DEBUGS(LOG_INV) << "item_id: [" << item_id << "] name " << obj->getName() << LL_ENDL;
        if (AISAPI::isAvailable())
		{
            AISAPI::completion_t cr = (cb) ? boost::bind(&doInventoryCb, cb, _1) : AISAPI::completion_t();
            AISAPI::RemoveItem(item_id, cr);

			if (immediate_delete)
			{
				gInventory.onObjectDeletedFromServer(item_id);
			}
		}
		else // no cap
		{
			LLMessageSystem* msg = gMessageSystem;
			msg->newMessageFast(_PREHASH_RemoveInventoryItem);
			msg->nextBlockFast(_PREHASH_AgentData);
			msg->addUUIDFast(_PREHASH_AgentID, gAgent.getID());
			msg->addUUIDFast(_PREHASH_SessionID, gAgent.getSessionID()); 
			msg->nextBlockFast(_PREHASH_InventoryData);
			msg->addUUIDFast(_PREHASH_ItemID, item_id);
			gAgent.sendReliableMessage();

			// Update inventory and call callback immediately since
			// message-based system has no callback mechanism (!)
			gInventory.onObjectDeletedFromServer(item_id);
			if (cb)
			{
				cb->fire(item_id);
			}
		}
	}
	else
	{
		// *TODO: Clean up callback?
		LL_WARNS(LOG_INV) << "remove_inventory_item called for invalid or nonexistent item." << LL_ENDL;
	}
}

class LLRemoveCategoryOnDestroy: public LLInventoryCallback
{
public:
	LLRemoveCategoryOnDestroy(const LLUUID& cat_id, LLPointer<LLInventoryCallback> cb):
		mID(cat_id),
		mCB(cb)
	{
	}
	/* virtual */ void fire(const LLUUID& item_id) {}
	~LLRemoveCategoryOnDestroy()
	{
		LLInventoryModel::EHasChildren children = gInventory.categoryHasChildren(mID);
		if(children != LLInventoryModel::CHILDREN_NO)
		{
			LL_WARNS(LOG_INV) << "remove descendents failed, cannot remove category " << LL_ENDL;
		}
		else
		{
			remove_inventory_category(mID, mCB);
		}
	}
private:
	LLUUID mID;
	LLPointer<LLInventoryCallback> mCB;
};

void remove_inventory_category(
	const LLUUID& cat_id,
	LLPointer<LLInventoryCallback> cb)
{
	LL_DEBUGS(LOG_INV) << "cat_id: [" << cat_id << "] " << LL_ENDL;
	LLPointer<LLViewerInventoryCategory> obj = gInventory.getCategory(cat_id);
	if(obj)
	{
		if (!gInventory.isCategoryComplete(cat_id))
		{
			LL_WARNS() << "Removing (purging) incomplete category " << obj->getName() << LL_ENDL;
		}
		if(LLFolderType::lookupIsProtectedType(obj->getPreferredType()))
		{
			LLNotificationsUtil::add("CannotRemoveProtectedCategories");
			return;
		}
<<<<<<< HEAD
		const LLUUID fav_id = gInventory.findUserDefinedCategoryUUIDForType(LLFolderType::FT_FAVORITE);
		if ((cat_id == fav_id) || gInventory.isObjectDescendentOf(fav_id, cat_id))
		{
			gSavedPerAccountSettings.setString("FavoritesFolder", "");
		}

		// <FS:Ansariel> [UDP-Msg]
		if (AISAPI::isAvailable())
		{
		// </FS:Ansariel> [UDP-Msg]
=======
>>>>>>> 0ed270a0
        AISAPI::completion_t cr = boost::bind(&doInventoryCb, cb, _1);
        AISAPI::RemoveCategory(cat_id, cr);
		// <FS:Ansariel> [UDP-Msg]
		}
		else
		{
			// RemoveInventoryFolder does not remove children, so must
			// clear descendents first.
			LLInventoryModel::EHasChildren children = gInventory.categoryHasChildren(cat_id);
			if(children != LLInventoryModel::CHILDREN_NO)
			{
				LL_DEBUGS(LOG_INV) << "Will purge descendents first before deleting category " << cat_id << LL_ENDL;
				LLPointer<LLInventoryCallback> wrap_cb = new LLRemoveCategoryOnDestroy(cat_id, cb); 
				purge_descendents_of(cat_id, wrap_cb);
				return;
			}

			LLMessageSystem* msg = gMessageSystem;
			msg->newMessageFast(_PREHASH_RemoveInventoryFolder);
			msg->nextBlockFast(_PREHASH_AgentData);
			msg->addUUIDFast(_PREHASH_AgentID, gAgent.getID());
			msg->addUUIDFast(_PREHASH_SessionID, gAgent.getSessionID());
			msg->nextBlockFast(_PREHASH_FolderData);
			msg->addUUIDFast(_PREHASH_FolderID, cat_id);
			gAgent.sendReliableMessage();

			// Update inventory and call callback immediately since
			// message-based system has no callback mechanism (!)
			gInventory.onObjectDeletedFromServer(cat_id);
			if (cb)
			{
				cb->fire(cat_id);
			}
		}
		// </FS:Ansariel> [UDP-Msg]
	}
	else
	{
		LL_WARNS(LOG_INV) << "remove_inventory_category called for invalid or nonexistent item " << cat_id << LL_ENDL;
	}
}

void remove_inventory_object(
	const LLUUID& object_id,
	LLPointer<LLInventoryCallback> cb)
{
	if (gInventory.getCategory(object_id))
	{
		remove_inventory_category(object_id, cb);
	}
	else
	{
		remove_inventory_item(object_id, cb);
	}
}

// This is a method which collects the descendents of the id
// provided. If the category is not found, no action is
// taken. This method goes through the long winded process of
// cancelling any calling cards, removing server representation of
// folders, items, etc in a fairly efficient manner.
void purge_descendents_of(const LLUUID& id, LLPointer<LLInventoryCallback> cb)
{
	LLInventoryModel::EHasChildren children = gInventory.categoryHasChildren(id);
	if(children == LLInventoryModel::CHILDREN_NO)
	{
		LL_DEBUGS(LOG_INV) << "No descendents to purge for " << id << LL_ENDL;
		return;
	}
	LLPointer<LLViewerInventoryCategory> cat = gInventory.getCategory(id);
	if (cat.notNull())
	{
		if (LLClipboard::instance().hasContents())
		{
			// Remove items from clipboard or it will remain active even if there is nothing to paste/copy
			LLInventoryModel::cat_array_t categories;
			LLInventoryModel::item_array_t items;
			gInventory.collectDescendents(id, categories, items, TRUE);

			for (LLInventoryModel::cat_array_t::const_iterator it = categories.begin(); it != categories.end(); ++it)
			{
				if (LLClipboard::instance().isOnClipboard((*it)->getUUID()))
				{
					// No sense in removing single items, partial 'paste' will result in confusion only
					LLClipboard::instance().reset();
					break;
				}
			}
			if (LLClipboard::instance().hasContents())
			{
				for (LLInventoryModel::item_array_t::const_iterator it = items.begin(); it != items.end(); ++it)
				{
					if (LLClipboard::instance().isOnClipboard((*it)->getUUID()))
					{
						LLClipboard::instance().reset();
						break;
					}
				}
			}
		}

		if (AISAPI::isAvailable())
		{
			if (cat->getVersion() == LLViewerInventoryCategory::VERSION_UNKNOWN)
			{
				LL_WARNS() << "Purging not fetched folder: " << cat->getName() << LL_ENDL;
			}
			AISAPI::completion_t cr = (cb) ? boost::bind(&doInventoryCb, cb, _1) : AISAPI::completion_t();
			AISAPI::PurgeDescendents(id, cr);
		}
		else // no cap
		{
			// Fast purge
			LL_DEBUGS(LOG_INV) << "purge_descendents_of fast case " << cat->getName() << LL_ENDL;

			// send it upstream
			LLMessageSystem* msg = gMessageSystem;
			msg->newMessage("PurgeInventoryDescendents");
			msg->nextBlock("AgentData");
			msg->addUUID("AgentID", gAgent.getID());
			msg->addUUID("SessionID", gAgent.getSessionID());
			msg->nextBlock("InventoryData");
			msg->addUUID("FolderID", id);
			gAgent.sendReliableMessage();

			// Update model immediately because there is no callback mechanism.
			gInventory.onDescendentsPurgedFromServer(id);
			if (cb)
			{
				cb->fire(id);
			}
		}
	}
}

const LLUUID get_folder_by_itemtype(const LLInventoryItem *src)
{
	LLUUID retval = LLUUID::null;
	
	if (src)
	{
		retval = gInventory.findCategoryUUIDForType(LLFolderType::assetTypeToFolderType(src->getType()));
	}
	
	return retval;
}

void copy_inventory_from_notecard(const LLUUID& destination_id,
								  const LLUUID& object_id,
								  const LLUUID& notecard_inv_id,
								  const LLInventoryItem *src,
								  U32 callback_id)
{
	if (NULL == src)
	{
		LL_WARNS(LOG_NOTECARD) << "Null pointer to item was passed for object_id "
							   << object_id << " and notecard_inv_id "
							   << notecard_inv_id << LL_ENDL;
		return;
	}

	LLViewerRegion* viewer_region = NULL;
    LLViewerObject* vo = NULL;
	if (object_id.notNull() && (vo = gObjectList.findObject(object_id)) != NULL)
    {
        viewer_region = vo->getRegion();
	}

	// Fallback to the agents region if for some reason the 
	// object isn't found in the viewer.
	if (! viewer_region)
	{
		viewer_region = gAgent.getRegion();
	}

	if (! viewer_region)
	{
        LL_WARNS(LOG_NOTECARD) << "Can't find region from object_id "
							   << object_id << " or gAgent"
							   << LL_ENDL;
        return;
    }

    LLSD body;
    body["notecard-id"] = notecard_inv_id;
    body["object-id"] = object_id;
    body["item-id"] = src->getUUID();
	body["folder-id"] = destination_id;
    body["callback-id"] = (LLSD::Integer)callback_id;

    /// *TODO: RIDER: This posts the request under the agents policy.  
    /// When I convert the inventory over this call should be moved under that 
    /// policy as well.
    if (!gAgent.requestPostCapability("CopyInventoryFromNotecard", body))
    {
        LL_WARNS() << "SIM does not have the capability to copy from notecard." << LL_ENDL;
    }
}

void create_new_item(const std::string& name,
				   const LLUUID& parent_id,
				   LLAssetType::EType asset_type,
				   LLInventoryType::EType inv_type,
				   U32 next_owner_perm)
{
	std::string desc;
	LLViewerAssetType::generateDescriptionFor(asset_type, desc);
	next_owner_perm = (next_owner_perm) ? next_owner_perm : PERM_MOVE | PERM_TRANSFER;

	LLPointer<LLInventoryCallback> cb = NULL;

	switch (inv_type)
	{
		case LLInventoryType::IT_LSL:
		{
			cb = new LLBoostFuncInventoryCallback(create_script_cb);
			next_owner_perm = LLFloaterPerms::getNextOwnerPerms("Scripts");
			break;
		}

		case LLInventoryType::IT_GESTURE:
		{
			cb = new LLBoostFuncInventoryCallback(create_gesture_cb);
			next_owner_perm = LLFloaterPerms::getNextOwnerPerms("Gestures");
			break;
		}

		case LLInventoryType::IT_NOTECARD:
		{
			cb = new LLBoostFuncInventoryCallback(create_notecard_cb);
			next_owner_perm = LLFloaterPerms::getNextOwnerPerms("Notecards");
			break;
		}
		default:
			break;
	}

	create_inventory_item(gAgent.getID(),
						  gAgent.getSessionID(),
						  parent_id,
						  LLTransactionID::tnull,
						  name,
						  desc,
						  asset_type,
						  inv_type,
                          NO_INV_SUBTYPE,
						  next_owner_perm,
						  cb);
}	

// [RLVa:KB] - Checked: 2014-11-02 (RLVa-1.4.11)
void sync_inventory_folder(const LLUUID& folder_id, const LLInventoryModel::item_array_t& items, LLInventoryModel::item_array_t& items_to_add, LLInventoryModel::item_array_t& items_to_remove)
{
	LLInventoryModel::item_array_t curItems, newItems = items;

	// Grab the current contents
	LLInventoryModel::cat_array_t cats;
	gInventory.collectDescendents(folder_id, cats, curItems, LLInventoryModel::EXCLUDE_TRASH);

	// Purge everything in curItems that isn't part of newItems
	for (LLInventoryModel::item_array_t::const_iterator itCurItem = curItems.begin(); itCurItem != curItems.end(); ++itCurItem)
	{
		LLViewerInventoryItem* pItem = *itCurItem;
		if (std::find_if(newItems.begin(), newItems.end(), RlvPredIsEqualOrLinkedItem(pItem)) == newItems.end())
		{
			// Item doesn't exist in newItems => purge (if it's a link)
			if ( (pItem->getIsLinkType()) && 
				 // <FS:Ansariel> Commented out; causes FIRE-17217
				 //(LLAssetType::AT_LINK_FOLDER != pItem->getActualType()) && 
			     (items_to_remove.end() == std::find(items_to_remove.begin(), items_to_remove.end(), pItem)) )
			{
				items_to_remove.push_back(pItem);
			}
		}
		else
		{
			// Item exists in newItems => remove *all* occurances in newItems (removes duplicate COF links to this item as well)
			newItems.erase(std::remove_if(newItems.begin(), newItems.end(), RlvPredIsEqualOrLinkedItem(pItem)), newItems.end());
		}
	}

	// Whatever remains in newItems will need to have a link created
	for (LLInventoryModel::item_array_t::const_iterator itNewItem = newItems.begin(); itNewItem != newItems.end(); ++itNewItem)
	{
		LLViewerInventoryItem* pItem = *itNewItem;
		if (items_to_add.end() == std::find(items_to_add.begin(), items_to_add.end(), pItem))
			items_to_add.push_back(pItem);
	}
}

void link_inventory_items(const LLUUID& folder_id, const LLInventoryModel::item_array_t& items, LLPointer<LLInventoryCallback> cb)
{
	for (LLInventoryModel::item_array_t::const_iterator itItem = items.begin(); itItem != items.end(); ++itItem)
	{
		const LLViewerInventoryItem* pItem = *itItem;
		link_inventory_object(folder_id, pItem, cb);
	}
}

void remove_inventory_items(const LLInventoryModel::item_array_t& items, LLPointer<LLInventoryCallback> cb)
{
	for (LLInventoryModel::item_array_t::const_iterator itItem = items.begin(); itItem != items.end(); ++itItem)
	{
		const LLViewerInventoryItem* pItem = *itItem;
		if (pItem->getIsLinkType())
			remove_inventory_item(pItem->getUUID(), cb);
	}
}
// [/RLVa:KB]

void slam_inventory_folder(const LLUUID& folder_id,
						   const LLSD& contents,
						   LLPointer<LLInventoryCallback> cb)
{
	// <FS:Ansariel> [UDP-Msg]
	if (AISAPI::isAvailable())
	{
	// </FS:Ansariel> [UDP-Msg]
    LL_DEBUGS(LOG_INV) << "using AISv3 to slam folder, id " << folder_id
                       << " new contents: " << ll_pretty_print_sd(contents) << LL_ENDL;

    AISAPI::completion_t cr = boost::bind(&doInventoryCb, cb, _1);
    AISAPI::SlamFolder(folder_id, contents, cr);
	// <FS:Ansariel> [UDP-Msg]
	}
	else
	{
// [RLVa:KB] - Checked: 2014-11-02 (RLVa-1.4.11)
		LL_DEBUGS(LOG_INV) << "using item-by-item calls to slam folder, id " << folder_id
						   << " new contents: " << ll_pretty_print_sd(contents) << LL_ENDL;

		LLInventoryModel::item_array_t items;
		for (LLSD::array_const_iterator itItem = contents.beginArray(); itItem != contents.endArray(); ++itItem)
		{
			LLViewerInventoryItem* pItem = new LLViewerInventoryItem;
			pItem->fromLLSD(*itItem);
			items.push_back(pItem);
		}

		LLInventoryModel::item_array_t items_to_add, items_to_remove;
		sync_inventory_folder(folder_id, items, items_to_add, items_to_remove);

		link_inventory_items(folder_id, items_to_add, cb);
		remove_inventory_items(items_to_remove, cb);
// [/RLVa:KB]
//		LL_DEBUGS(LOG_INV) << "using item-by-item calls to slam folder, id " << folder_id
//						   << " new contents: " << ll_pretty_print_sd(contents) << LL_ENDL;
//		for (LLSD::array_const_iterator it = contents.beginArray();
//			 it != contents.endArray();
//			 ++it)
//		{
//			const LLSD& item_contents = *it;
//			LLViewerInventoryItem *item = new LLViewerInventoryItem;
//			item->fromLLSD(item_contents);
//			link_inventory_object(folder_id, item, cb);
//		}
//		remove_folder_contents(folder_id,false,cb);
	}
	// </FS:Ansariel> [UDP-Msg]
}

void remove_folder_contents(const LLUUID& category, bool keep_outfit_links,
							LLPointer<LLInventoryCallback> cb)
{
	LLInventoryModel::cat_array_t cats;
	LLInventoryModel::item_array_t items;
	gInventory.collectDescendents(category, cats, items,
								  LLInventoryModel::EXCLUDE_TRASH);
	for (S32 i = 0; i < items.size(); ++i)
	{
		LLViewerInventoryItem *item = items.at(i);
		if (keep_outfit_links && (item->getActualType() == LLAssetType::AT_LINK_FOLDER))
			continue;
		if (item->getIsLinkType())
		{
			remove_inventory_item(item->getUUID(), cb);
		}
	}
}

const std::string NEW_LSL_NAME = "New Script"; // *TODO:Translate? (probably not)
const std::string NEW_NOTECARD_NAME = "New Note"; // *TODO:Translate? (probably not)
const std::string NEW_GESTURE_NAME = "New Gesture"; // *TODO:Translate? (probably not)

// ! REFACTOR ! Really need to refactor this so that it's not a bunch of if-then statements...
void menu_create_inventory_item(LLInventoryPanel* panel, LLFolderBridge *bridge, const LLSD& userdata, const LLUUID& default_parent_uuid)
{
	std::string type_name = userdata.asString();
	
	if (("inbox" == type_name) || ("category" == type_name) || ("current" == type_name) || ("outfit" == type_name) || ("my_otfts" == type_name))
	{
		LLFolderType::EType preferred_type = LLFolderType::lookup(type_name);

		LLUUID parent_id;
		if (bridge)
		{
			parent_id = bridge->getUUID();
		}
		else if (default_parent_uuid.notNull())
		{
			parent_id = default_parent_uuid;
		}
		else
		{
			parent_id = gInventory.getRootFolderID();
		}

		LLUUID category = gInventory.createNewCategory(parent_id, preferred_type, LLStringUtil::null);
		gInventory.notifyObservers();
		panel->setSelectionByID(category, TRUE);
	}
	else if ("lsl" == type_name)
	{
		const LLUUID parent_id = bridge ? bridge->getUUID() : gInventory.findCategoryUUIDForType(LLFolderType::FT_LSL_TEXT);
		create_new_item(NEW_LSL_NAME,
					  parent_id,
					  LLAssetType::AT_LSL_TEXT,
					  LLInventoryType::IT_LSL,
					  PERM_MOVE | PERM_TRANSFER);	// overridden in create_new_item
	}
	else if ("notecard" == type_name)
	{
		const LLUUID parent_id = bridge ? bridge->getUUID() : gInventory.findCategoryUUIDForType(LLFolderType::FT_NOTECARD);
		create_new_item(NEW_NOTECARD_NAME,
					  parent_id,
					  LLAssetType::AT_NOTECARD,
					  LLInventoryType::IT_NOTECARD,
					  PERM_ALL);	// overridden in create_new_item
	}
	else if ("gesture" == type_name)
	{
		const LLUUID parent_id = bridge ? bridge->getUUID() : gInventory.findCategoryUUIDForType(LLFolderType::FT_GESTURE);
		create_new_item(NEW_GESTURE_NAME,
					  parent_id,
					  LLAssetType::AT_GESTURE,
					  LLInventoryType::IT_GESTURE,
					  PERM_ALL);	// overridden in create_new_item
	}
    else if (("sky" == type_name) || ("water" == type_name) || ("daycycle" == type_name))
    {
        LLSettingsType::type_e stype(LLSettingsType::ST_NONE);

        if ("sky" == type_name)
        {
            stype = LLSettingsType::ST_SKY;
        }
        else if ("water" == type_name)
        {
            stype = LLSettingsType::ST_WATER;
        }
        else if ("daycycle" == type_name)
        {
            stype = LLSettingsType::ST_DAYCYCLE;
        }
        else
        {
            LL_ERRS(LOG_INV) << "Unknown settings type: '" << type_name << "'" << LL_ENDL;
            return;
        }

        LLUUID parent_id = bridge ? bridge->getUUID() : gInventory.findCategoryUUIDForType(LLFolderType::FT_SETTINGS);

        LLSettingsVOBase::createNewInventoryItem(stype, parent_id);
    }
	else
	{
		// Use for all clothing and body parts.  Adding new wearable types requires updating LLWearableDictionary.
		LLWearableType::EType wearable_type = LLWearableType::typeNameToType(type_name);
		if (wearable_type >= LLWearableType::WT_SHAPE && wearable_type < LLWearableType::WT_COUNT)
		{
			const LLUUID parent_id = bridge ? bridge->getUUID() : LLUUID::null;
			LLAgentWearables::createWearable(wearable_type, false, parent_id);
		}
		else
		{
			LL_WARNS(LOG_INV) << "Can't create unrecognized type " << type_name << LL_ENDL;
		}
	}
	panel->getRootFolder()->setNeedsAutoRename(TRUE);	
}

LLAssetType::EType LLViewerInventoryItem::getType() const
{
	if (const LLViewerInventoryItem *linked_item = getLinkedItem())
	{
		return linked_item->getType();
	}
	if (const LLViewerInventoryCategory *linked_category = getLinkedCategory())
	{
		return linked_category->getType();
	}	
	return LLInventoryItem::getType();
}

const LLUUID& LLViewerInventoryItem::getAssetUUID() const
{
	if (const LLViewerInventoryItem *linked_item = getLinkedItem())
	{
		return linked_item->getAssetUUID();
	}

	return LLInventoryItem::getAssetUUID();
}

const LLUUID& LLViewerInventoryItem::getProtectedAssetUUID() const
{
	if (const LLViewerInventoryItem *linked_item = getLinkedItem())
	{
		return linked_item->getProtectedAssetUUID();
	}

	// check for conditions under which we may return a visible UUID to the user
	bool item_is_fullperm = getIsFullPerm();
	bool agent_is_godlike = gAgent.isGodlikeWithoutAdminMenuFakery();
	if (item_is_fullperm || agent_is_godlike)
	{
		return LLInventoryItem::getAssetUUID();
	}

	return LLUUID::null;
}

const bool LLViewerInventoryItem::getIsFullPerm() const
{
	LLPermissions item_permissions = getPermissions();

	// modify-ok & copy-ok & transfer-ok
	return ( item_permissions.allowOperationBy(PERM_MODIFY,
						   gAgent.getID(),
						   gAgent.getGroupID()) &&
		 item_permissions.allowOperationBy(PERM_COPY,
						   gAgent.getID(),
						   gAgent.getGroupID()) &&
		 item_permissions.allowOperationBy(PERM_TRANSFER,
						   gAgent.getID(),
						   gAgent.getGroupID()) );
}

const std::string& LLViewerInventoryItem::getName() const
{
	if (const LLViewerInventoryItem *linked_item = getLinkedItem())
	{
		return linked_item->getName();
	}
	if (const LLViewerInventoryCategory *linked_category = getLinkedCategory())
	{
		return linked_category->getName();
	}

	return  LLInventoryItem::getName();
}

S32 LLViewerInventoryItem::getSortField() const
{
	return LLFavoritesOrderStorage::instance().getSortIndex(mUUID);
}

//void LLViewerInventoryItem::setSortField(S32 sortField)
//{
//	LLFavoritesOrderStorage::instance().setSortIndex(mUUID, sortField);
//	getSLURL();
//}

void LLViewerInventoryItem::getSLURL()
{
	LLFavoritesOrderStorage::instance().getSLURL(mAssetUUID);
}

const LLPermissions& LLViewerInventoryItem::getPermissions() const
{
	// Use the actual permissions of the symlink, not its parent.
	return LLInventoryItem::getPermissions();	
}

const LLUUID& LLViewerInventoryItem::getCreatorUUID() const
{
	if (const LLViewerInventoryItem *linked_item = getLinkedItem())
	{
		return linked_item->getCreatorUUID();
	}

	return LLInventoryItem::getCreatorUUID();
}

const std::string& LLViewerInventoryItem::getDescription() const
{
	if (const LLViewerInventoryItem *linked_item = getLinkedItem())
	{
		return linked_item->getDescription();
	}

	return LLInventoryItem::getDescription();
}

const LLSaleInfo& LLViewerInventoryItem::getSaleInfo() const
{	
	if (const LLViewerInventoryItem *linked_item = getLinkedItem())
	{
		return linked_item->getSaleInfo();
	}

	return LLInventoryItem::getSaleInfo();
}

LLInventoryType::EType LLViewerInventoryItem::getInventoryType() const
{
	if (const LLViewerInventoryItem *linked_item = getLinkedItem())
	{
		return linked_item->getInventoryType();
	}

	// Categories don't have types.  If this item is an AT_FOLDER_LINK,
	// treat it as a category.
	if (getLinkedCategory())
	{
		return LLInventoryType::IT_CATEGORY;
	}

	return LLInventoryItem::getInventoryType();
}

U32 LLViewerInventoryItem::getFlags() const
{
	if (const LLViewerInventoryItem *linked_item = getLinkedItem())
	{
		return linked_item->getFlags();
	}
	return LLInventoryItem::getFlags();
}

bool LLViewerInventoryItem::isWearableType() const
{
	return (getInventoryType() == LLInventoryType::IT_WEARABLE);
}

LLWearableType::EType LLViewerInventoryItem::getWearableType() const
{
	if (!isWearableType())
	{
		return LLWearableType::WT_INVALID;
	}
	return LLWearableType::inventoryFlagsToWearableType(getFlags());
}

bool LLViewerInventoryItem::isSettingsType() const
{
    return (getInventoryType() == LLInventoryType::IT_SETTINGS);
}

LLSettingsType::type_e LLViewerInventoryItem::getSettingsType() const
{
    if (!isSettingsType())
    {
        return LLSettingsType::ST_NONE;
    }
    return LLSettingsType::fromInventoryFlags(getFlags());
}

time_t LLViewerInventoryItem::getCreationDate() const
{
	return LLInventoryItem::getCreationDate();
}

U32 LLViewerInventoryItem::getCRC32() const
{
	return LLInventoryItem::getCRC32();	
}

// *TODO: mantipov: should be removed with LMSortPrefix patch in llinventorymodel.cpp, EXT-3985
static char getSeparator() { return '@'; }
BOOL LLViewerInventoryItem::extractSortFieldAndDisplayName(const std::string& name, S32* sortField, std::string* displayName)
{
	using std::string;
	using std::stringstream;

	const char separator = getSeparator();
	const string::size_type separatorPos = name.find(separator, 0);

	BOOL result = FALSE;

	if (separatorPos < string::npos)
	{
		if (sortField)
		{
			/*
			 * The conversion from string to S32 is made this way instead of old plain
			 * atoi() to ensure portability. If on some other platform S32 will not be
			 * defined to be signed int, this conversion will still work because of
			 * operators overloading, but atoi() may fail.
			 */
			stringstream ss(name.substr(0, separatorPos));
			ss >> *sortField;
		}

		if (displayName)
		{
			*displayName = name.substr(separatorPos + 1, string::npos);
		}

		result = TRUE;
	}

	return result;
}

// This returns true if the item that this item points to 
// doesn't exist in memory (i.e. LLInventoryModel).  The baseitem
// might still be in the database but just not loaded yet.
bool LLViewerInventoryItem::getIsBrokenLink() const
{
	// If the item's type resolves to be a link, that means either:
	// A. It wasn't able to perform indirection, i.e. the baseobj doesn't exist in memory.
	// B. It's pointing to another link, which is illegal.
	return LLAssetType::lookupIsLinkType(getType());
}

LLViewerInventoryItem *LLViewerInventoryItem::getLinkedItem() const
{
	if (mType == LLAssetType::AT_LINK)
	{
		LLViewerInventoryItem *linked_item = gInventory.getItem(mAssetUUID);
		if (linked_item && linked_item->getIsLinkType())
		{
			LL_WARNS(LOG_INV) << "Warning: Accessing link to link" << LL_ENDL;
			return NULL;
		}
		return linked_item;
	}
	return NULL;
}

LLViewerInventoryCategory *LLViewerInventoryItem::getLinkedCategory() const
{
	if (mType == LLAssetType::AT_LINK_FOLDER)
	{
		LLViewerInventoryCategory *linked_category = gInventory.getCategory(mAssetUUID);
		return linked_category;
	}
	return NULL;
}

bool LLViewerInventoryItem::checkPermissionsSet(PermissionMask mask) const
{
	const LLPermissions& perm = getPermissions();
	PermissionMask curr_mask = PERM_NONE;
	if(perm.getOwner() == gAgent.getID())
	{
		curr_mask = perm.getMaskBase();
	}
	else if(gAgent.isInGroup(perm.getGroup()))
	{
		curr_mask = perm.getMaskGroup();
	}
	else
	{
		curr_mask = perm.getMaskEveryone();
	}
	return ((curr_mask & mask) == mask);
}

PermissionMask LLViewerInventoryItem::getPermissionMask() const
{
	const LLPermissions& permissions = getPermissions();

	BOOL copy = permissions.allowCopyBy(gAgent.getID());
	BOOL mod = permissions.allowModifyBy(gAgent.getID());
	BOOL xfer = permissions.allowOperationBy(PERM_TRANSFER, gAgent.getID());
	PermissionMask perm_mask = 0;
	if (copy) perm_mask |= PERM_COPY;
	if (mod)  perm_mask |= PERM_MODIFY;
	if (xfer) perm_mask |= PERM_TRANSFER;
	return perm_mask;
}

//----------

void LLViewerInventoryItem::onCallingCardNameLookup(const LLUUID& id, const LLAvatarName& name)
{
	rename(name.getUserName());
	gInventory.addChangedMask(LLInventoryObserver::LABEL, getUUID());
	gInventory.notifyObservers();
}

class LLRegenerateLinkCollector : public LLInventoryCollectFunctor
{
public:
	LLRegenerateLinkCollector(const LLViewerInventoryItem *target_item) : mTargetItem(target_item) {}
	virtual ~LLRegenerateLinkCollector() {}
	virtual bool operator()(LLInventoryCategory* cat,
							LLInventoryItem* item)
	{
		if (item)
		{
			if ((item->getName() == mTargetItem->getName()) &&
				(item->getInventoryType() == mTargetItem->getInventoryType()) &&
				(!item->getIsLinkType()))
			{
				return true;
			}
		}
		return false;
	}
protected:
	const LLViewerInventoryItem* mTargetItem;
};

LLUUID find_possible_item_for_regeneration(const LLViewerInventoryItem *target_item)
{
	LLViewerInventoryCategory::cat_array_t cats;
	LLViewerInventoryItem::item_array_t items;

	LLRegenerateLinkCollector candidate_matches(target_item);
	gInventory.collectDescendentsIf(gInventory.getRootFolderID(),
									cats,
									items,
									LLInventoryModel::EXCLUDE_TRASH,
									candidate_matches);
	for (LLViewerInventoryItem::item_array_t::const_iterator item_iter = items.begin();
		 item_iter != items.end();
		 ++item_iter)
	{
	    const LLViewerInventoryItem *item = (*item_iter);
		if (item) return item->getUUID();
	}
	return LLUUID::null;
}

// This currently dosen't work, because the sim does not allow us 
// to change an item's assetID.
BOOL LLViewerInventoryItem::regenerateLink()
{
	const LLUUID target_item_id = find_possible_item_for_regeneration(this);
	if (target_item_id.isNull())
		return FALSE;
	LLViewerInventoryCategory::cat_array_t cats;
	LLViewerInventoryItem::item_array_t items;
	LLAssetIDMatches asset_id_matches(getAssetUUID());
	gInventory.collectDescendentsIf(gInventory.getRootFolderID(),
									cats,
									items,
									LLInventoryModel::EXCLUDE_TRASH,
									asset_id_matches);
	for (LLViewerInventoryItem::item_array_t::iterator item_iter = items.begin();
		 item_iter != items.end();
		 item_iter++)
	{
	    LLViewerInventoryItem *item = (*item_iter);
		item->setAssetUUID(target_item_id);
		item->updateServer(FALSE);
		gInventory.addChangedMask(LLInventoryObserver::REBUILD, item->getUUID());
	}
	gInventory.notifyObservers();
	return TRUE;
}<|MERGE_RESOLUTION|>--- conflicted
+++ resolved
@@ -1654,19 +1654,11 @@
 			LLNotificationsUtil::add("CannotRemoveProtectedCategories");
 			return;
 		}
-<<<<<<< HEAD
-		const LLUUID fav_id = gInventory.findUserDefinedCategoryUUIDForType(LLFolderType::FT_FAVORITE);
-		if ((cat_id == fav_id) || gInventory.isObjectDescendentOf(fav_id, cat_id))
-		{
-			gSavedPerAccountSettings.setString("FavoritesFolder", "");
-		}
 
 		// <FS:Ansariel> [UDP-Msg]
 		if (AISAPI::isAvailable())
 		{
 		// </FS:Ansariel> [UDP-Msg]
-=======
->>>>>>> 0ed270a0
         AISAPI::completion_t cr = boost::bind(&doInventoryCb, cb, _1);
         AISAPI::RemoveCategory(cat_id, cr);
 		// <FS:Ansariel> [UDP-Msg]
