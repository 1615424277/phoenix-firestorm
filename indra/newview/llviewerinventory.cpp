/** 
 * @file llviewerinventory.cpp
 * @brief Implementation of the viewer side inventory objects.
 *
 * $LicenseInfo:firstyear=2002&license=viewerlgpl$
 * Second Life Viewer Source Code
 * Copyright (C) 2010, Linden Research, Inc.
 * 
 * This library is free software; you can redistribute it and/or
 * modify it under the terms of the GNU Lesser General Public
 * License as published by the Free Software Foundation;
 * version 2.1 of the License only.
 * 
 * This library is distributed in the hope that it will be useful,
 * but WITHOUT ANY WARRANTY; without even the implied warranty of
 * MERCHANTABILITY or FITNESS FOR A PARTICULAR PURPOSE.  See the GNU
 * Lesser General Public License for more details.
 * 
 * You should have received a copy of the GNU Lesser General Public
 * License along with this library; if not, write to the Free Software
 * Foundation, Inc., 51 Franklin Street, Fifth Floor, Boston, MA  02110-1301  USA
 * 
 * Linden Research, Inc., 945 Battery Street, San Francisco, CA  94111  USA
 * $/LicenseInfo$
 */

#include "llviewerprecompiledheaders.h"
#include "llviewerinventory.h"

#include "llnotificationsutil.h"
#include "llsdserialize.h"
#include "message.h"

#include "llagent.h"
#include "llagentcamera.h"
#include "llagentwearables.h"
#include "llfloatersidepanelcontainer.h"
#include "llviewerfoldertype.h"
#include "llfloatersidepanelcontainer.h"
#include "llfolderview.h"
#include "llviewercontrol.h"
#include "llconsole.h"
#include "llinventorydefines.h"
#include "llinventoryfunctions.h"
#include "llinventorymodel.h"
#include "llinventorymodelbackgroundfetch.h"
#include "llgesturemgr.h"

#include "llinventorybridge.h"
#include "llinventorypanel.h"
#include "llfloaterinventory.h"
#include "lllandmarkactions.h"

#include "llviewerassettype.h"
#include "llviewerregion.h"
#include "llviewerobjectlist.h"
#include "llpreviewgesture.h"
#include "llviewerwindow.h"
#include "lltrans.h"
#include "llappearancemgr.h"
#include "llcommandhandler.h"
#include "llviewermessage.h"
#include "llsidepanelappearance.h"
#include "llavatarnamecache.h"
#include "llavataractions.h"
#include "lllogininstance.h"
#include "llfavoritesbar.h"

// Two do-nothing ops for use in callbacks.
void no_op_inventory_func(const LLUUID&) {} 
void no_op() {}

///----------------------------------------------------------------------------
/// Helper class to store special inventory item names and their localized values.
///----------------------------------------------------------------------------
class LLLocalizedInventoryItemsDictionary : public LLSingleton<LLLocalizedInventoryItemsDictionary>
{
public:
	std::map<std::string, std::string> mInventoryItemsDict;

	LLLocalizedInventoryItemsDictionary()
	{
		mInventoryItemsDict["New Shape"]		= LLTrans::getString("New Shape");
		mInventoryItemsDict["New Skin"]			= LLTrans::getString("New Skin");
		mInventoryItemsDict["New Hair"]			= LLTrans::getString("New Hair");
		mInventoryItemsDict["New Eyes"]			= LLTrans::getString("New Eyes");
		mInventoryItemsDict["New Shirt"]		= LLTrans::getString("New Shirt");
		mInventoryItemsDict["New Pants"]		= LLTrans::getString("New Pants");
		mInventoryItemsDict["New Shoes"]		= LLTrans::getString("New Shoes");
		mInventoryItemsDict["New Socks"]		= LLTrans::getString("New Socks");
		mInventoryItemsDict["New Jacket"]		= LLTrans::getString("New Jacket");
		mInventoryItemsDict["New Gloves"]		= LLTrans::getString("New Gloves");
		mInventoryItemsDict["New Undershirt"]	= LLTrans::getString("New Undershirt");
		mInventoryItemsDict["New Underpants"]	= LLTrans::getString("New Underpants");
		mInventoryItemsDict["New Skirt"]		= LLTrans::getString("New Skirt");
		mInventoryItemsDict["New Alpha"]		= LLTrans::getString("New Alpha");
		mInventoryItemsDict["New Tattoo"]		= LLTrans::getString("New Tattoo");
		mInventoryItemsDict["New Physics"]		= LLTrans::getString("New Physics");
		mInventoryItemsDict["Invalid Wearable"] = LLTrans::getString("Invalid Wearable");

		mInventoryItemsDict["New Gesture"]		= LLTrans::getString("New Gesture");
		mInventoryItemsDict["New Script"]		= LLTrans::getString("New Script");
		mInventoryItemsDict["New Folder"]		= LLTrans::getString("New Folder");
		mInventoryItemsDict["New Note"]			= LLTrans::getString("New Note");
		mInventoryItemsDict["Contents"]			= LLTrans::getString("Contents");

		mInventoryItemsDict["Gesture"]			= LLTrans::getString("Gesture");
		mInventoryItemsDict["Male Gestures"]	= LLTrans::getString("Male Gestures");
		mInventoryItemsDict["Female Gestures"]	= LLTrans::getString("Female Gestures");
		mInventoryItemsDict["Other Gestures"]	= LLTrans::getString("Other Gestures");
		mInventoryItemsDict["Speech Gestures"]	= LLTrans::getString("Speech Gestures");
		mInventoryItemsDict["Common Gestures"]	= LLTrans::getString("Common Gestures");

		//predefined gestures

		//male
		mInventoryItemsDict["Male - Excuse me"]			= LLTrans::getString("Male - Excuse me");
		mInventoryItemsDict["Male  - Get lost"]			= LLTrans::getString("Male - Get lost"); // double space after Male. EXT-8319
		mInventoryItemsDict["Male - Blow kiss"]			= LLTrans::getString("Male - Blow kiss");
		mInventoryItemsDict["Male - Boo"]				= LLTrans::getString("Male - Boo");
		mInventoryItemsDict["Male - Bored"]				= LLTrans::getString("Male - Bored");
		mInventoryItemsDict["Male - Hey"]				= LLTrans::getString("Male - Hey");
		mInventoryItemsDict["Male - Laugh"]				= LLTrans::getString("Male - Laugh");
		mInventoryItemsDict["Male - Repulsed"]			= LLTrans::getString("Male - Repulsed");
		mInventoryItemsDict["Male - Shrug"]				= LLTrans::getString("Male - Shrug");
		mInventoryItemsDict["Male - Stick tougue out"]	= LLTrans::getString("Male - Stick tougue out");
		mInventoryItemsDict["Male - Wow"]				= LLTrans::getString("Male - Wow");

		//female
		mInventoryItemsDict["Female - Chuckle"]			= LLTrans::getString("Female - Chuckle");
		mInventoryItemsDict["Female - Cry"]				= LLTrans::getString("Female - Cry");
		mInventoryItemsDict["Female - Embarrassed"]		= LLTrans::getString("Female - Embarrassed");
		mInventoryItemsDict["Female - Excuse me"]		= LLTrans::getString("Female - Excuse me");
		mInventoryItemsDict["Female  - Get lost"]		= LLTrans::getString("Female - Get lost"); // double space after Female. EXT-8319
		mInventoryItemsDict["Female - Blow kiss"]		= LLTrans::getString("Female - Blow kiss");
		mInventoryItemsDict["Female - Boo"]				= LLTrans::getString("Female - Boo");
		mInventoryItemsDict["Female - Bored"]			= LLTrans::getString("Female - Bored");
		mInventoryItemsDict["Female - Hey"]				= LLTrans::getString("Female - Hey");
		mInventoryItemsDict["Female - Hey baby"]		= LLTrans::getString("Female - Hey baby");
		mInventoryItemsDict["Female - Laugh"]			= LLTrans::getString("Female - Laugh");
		mInventoryItemsDict["Female - Looking good"]	= LLTrans::getString("Female - Looking good");
		mInventoryItemsDict["Female - Over here"]		= LLTrans::getString("Female - Over here");
		mInventoryItemsDict["Female - Please"]			= LLTrans::getString("Female - Please");
		mInventoryItemsDict["Female - Repulsed"]		= LLTrans::getString("Female - Repulsed");
		mInventoryItemsDict["Female - Shrug"]			= LLTrans::getString("Female - Shrug");
		mInventoryItemsDict["Female - Stick tougue out"]= LLTrans::getString("Female - Stick tougue out");
		mInventoryItemsDict["Female - Wow"]				= LLTrans::getString("Female - Wow");

		//common
		mInventoryItemsDict["/bow"]						= LLTrans::getString("/bow");
		mInventoryItemsDict["/clap"]					= LLTrans::getString("/clap");
		mInventoryItemsDict["/count"]					= LLTrans::getString("/count");
		mInventoryItemsDict["/extinguish"]				= LLTrans::getString("/extinguish");
		mInventoryItemsDict["/kmb"]						= LLTrans::getString("/kmb");
		mInventoryItemsDict["/muscle"]					= LLTrans::getString("/muscle");
		mInventoryItemsDict["/no"]						= LLTrans::getString("/no");
		mInventoryItemsDict["/no!"]						= LLTrans::getString("/no!");
		mInventoryItemsDict["/paper"]					= LLTrans::getString("/paper");
		mInventoryItemsDict["/pointme"]					= LLTrans::getString("/pointme");
		mInventoryItemsDict["/pointyou"]				= LLTrans::getString("/pointyou");
		mInventoryItemsDict["/rock"]					= LLTrans::getString("/rock");
		mInventoryItemsDict["/scissor"]					= LLTrans::getString("/scissor");
		mInventoryItemsDict["/smoke"]					= LLTrans::getString("/smoke");
		mInventoryItemsDict["/stretch"]					= LLTrans::getString("/stretch");
		mInventoryItemsDict["/whistle"]					= LLTrans::getString("/whistle");
		mInventoryItemsDict["/yes"]						= LLTrans::getString("/yes");
		mInventoryItemsDict["/yes!"]					= LLTrans::getString("/yes!");
		mInventoryItemsDict["afk"]						= LLTrans::getString("afk");
		mInventoryItemsDict["dance1"]					= LLTrans::getString("dance1");
		mInventoryItemsDict["dance2"]					= LLTrans::getString("dance2");
		mInventoryItemsDict["dance3"]					= LLTrans::getString("dance3");
		mInventoryItemsDict["dance4"]					= LLTrans::getString("dance4");
		mInventoryItemsDict["dance5"]					= LLTrans::getString("dance5");
		mInventoryItemsDict["dance6"]					= LLTrans::getString("dance6");
		mInventoryItemsDict["dance7"]					= LLTrans::getString("dance7");
		mInventoryItemsDict["dance8"]					= LLTrans::getString("dance8");
	}

	/**
	 * Finds passed name in dictionary and replaces it with found localized value.
	 *
	 * @param object_name - string to be localized.
	 * @return true if passed name was found and localized, false otherwise.
	 */
	bool localizeInventoryObjectName(std::string& object_name)
	{
		LL_DEBUGS("InventoryLocalize") << "Searching for localization: " << object_name << LL_ENDL;

		std::map<std::string, std::string>::const_iterator dictionary_iter = mInventoryItemsDict.find(object_name);

		bool found = dictionary_iter != mInventoryItemsDict.end();
		if(found)
		{
			object_name = dictionary_iter->second;
			LL_DEBUGS("InventoryLocalize") << "Found, new name is: " << object_name << LL_ENDL;
		}
		return found;
	}
};


///----------------------------------------------------------------------------
/// Local function declarations, constants, enums, and typedefs
///----------------------------------------------------------------------------

class LLInventoryHandler : public LLCommandHandler
{
public:
	// requires trusted browser to trigger
	LLInventoryHandler() : LLCommandHandler("inventory", UNTRUSTED_THROTTLE) { }
	
	bool handle(const LLSD& params, const LLSD& query_map,
				LLMediaCtrl* web)
	{
		if (params.size() < 1)
		{
			return false;
		}

		if (!LLUI::sSettingGroups["config"]->getBOOL("EnableInventory"))
		{
				LLNotificationsUtil::add("NoInventory", LLSD(), LLSD(), std::string("SwitchToStandardSkinAndQuit"));
				return true;
		}

		// support secondlife:///app/inventory/show
		if (params[0].asString() == "show")
		{
			LLFloaterSidePanelContainer::showPanel("inventory", LLSD());
			return true;
		}

		// otherwise, we need a UUID and a verb...
		if (params.size() < 2) 
		{
			return false;
		}
		LLUUID inventory_id;
		if (!inventory_id.set(params[0], FALSE))
		{
			return false;
		}
		
		const std::string verb = params[1].asString();
		if (verb == "select")
		{
			uuid_vec_t items_to_open;
			items_to_open.push_back(inventory_id);
			//inventory_handler is just a stub, because we don't know from who this offer
			open_inventory_offer(items_to_open, "inventory_handler");
			return true;
		}
		
		return false;
	}
};
LLInventoryHandler gInventoryHandler;


///----------------------------------------------------------------------------
/// Class LLViewerInventoryItem
///----------------------------------------------------------------------------

LLViewerInventoryItem::LLViewerInventoryItem(const LLUUID& uuid,
											 const LLUUID& parent_uuid,
											 const LLPermissions& perm,
											 const LLUUID& asset_uuid,
											 LLAssetType::EType type,
											 LLInventoryType::EType inv_type,
											 const std::string& name,
											 const std::string& desc,
											 const LLSaleInfo& sale_info,
											 U32 flags,
											 time_t creation_date_utc) :
	LLInventoryItem(uuid, parent_uuid, perm, asset_uuid, type, inv_type,
					name, desc, sale_info, flags, creation_date_utc),
	mIsComplete(TRUE)
{
}

LLViewerInventoryItem::LLViewerInventoryItem(const LLUUID& item_id,
											 const LLUUID& parent_id,
											 const std::string& name,
											 LLInventoryType::EType inv_type) :
	LLInventoryItem(),
	mIsComplete(FALSE)
{
	mUUID = item_id;
	mParentUUID = parent_id;
	mInventoryType = inv_type;
	mName = name;
}

LLViewerInventoryItem::LLViewerInventoryItem() :
	LLInventoryItem(),
	mIsComplete(FALSE)
{
}

LLViewerInventoryItem::LLViewerInventoryItem(const LLViewerInventoryItem* other) :
	LLInventoryItem()
{
	copyViewerItem(other);
	if (!mIsComplete)
	{
		LL_WARNS() << "LLViewerInventoryItem copy constructor for incomplete item"
			<< mUUID << LL_ENDL;
	}
}

LLViewerInventoryItem::LLViewerInventoryItem(const LLInventoryItem *other) :
	LLInventoryItem(other),
	mIsComplete(TRUE)
{
}


LLViewerInventoryItem::~LLViewerInventoryItem()
{
}

void LLViewerInventoryItem::copyViewerItem(const LLViewerInventoryItem* other)
{
	LLInventoryItem::copyItem(other);
	mIsComplete = other->mIsComplete;
	mTransactionID = other->mTransactionID;
}

// virtual
void LLViewerInventoryItem::copyItem(const LLInventoryItem *other)
{
	LLInventoryItem::copyItem(other);
	mIsComplete = true;
	mTransactionID.setNull();
}

void LLViewerInventoryItem::cloneViewerItem(LLPointer<LLViewerInventoryItem>& newitem) const
{
	newitem = new LLViewerInventoryItem(this);
	if(newitem.notNull())
	{
		LLUUID item_id;
		item_id.generate();
		newitem->setUUID(item_id);
	}
}

void LLViewerInventoryItem::removeFromServer()
{
	LL_DEBUGS() << "Removing inventory item " << mUUID << " from server."
			 << LL_ENDL;

	LLInventoryModel::LLCategoryUpdate up(mParentUUID, -1);
	gInventory.accountForUpdate(up);

	LLMessageSystem* msg = gMessageSystem;
	msg->newMessageFast(_PREHASH_RemoveInventoryItem);
	msg->nextBlockFast(_PREHASH_AgentData);
	msg->addUUIDFast(_PREHASH_AgentID, gAgent.getID());
	msg->addUUIDFast(_PREHASH_SessionID, gAgent.getSessionID()); 
	msg->nextBlockFast(_PREHASH_InventoryData);
	msg->addUUIDFast(_PREHASH_ItemID, mUUID);
	gAgent.sendReliableMessage();
}

void LLViewerInventoryItem::updateServer(BOOL is_new) const
{
	if(!mIsComplete)
	{
		// *FIX: deal with this better.
		// If we're crashing here then the UI is incorrectly enabled.
<<<<<<< HEAD
		llwarns << "LLViewerInventoryItem::updateServer() - for incomplete item"
			   << llendl;
                LLNotificationsUtil::add("IncompleteInventoryItem");
=======
		LL_ERRS() << "LLViewerInventoryItem::updateServer() - for incomplete item"
			   << LL_ENDL;
>>>>>>> d0ef02c2
		return;
	}
	if(gAgent.getID() != mPermissions.getOwner())
	{
		// *FIX: deal with this better.
		LL_WARNS() << "LLViewerInventoryItem::updateServer() - for unowned item"
				<< LL_ENDL;
		return;
	}
	LLInventoryModel::LLCategoryUpdate up(mParentUUID, is_new ? 1 : 0);
	gInventory.accountForUpdate(up);

	LLMessageSystem* msg = gMessageSystem;
	msg->newMessageFast(_PREHASH_UpdateInventoryItem);
	msg->nextBlockFast(_PREHASH_AgentData);
	msg->addUUIDFast(_PREHASH_AgentID, gAgent.getID());
	msg->addUUIDFast(_PREHASH_SessionID, gAgent.getSessionID());
	msg->addUUIDFast(_PREHASH_TransactionID, mTransactionID);
	msg->nextBlockFast(_PREHASH_InventoryData);
	msg->addU32Fast(_PREHASH_CallbackID, 0);
	packMessage(msg);
	gAgent.sendReliableMessage();
}

void LLViewerInventoryItem::fetchFromServer(void) const
{
	if(!mIsComplete)
	{
		std::string url; 

		LLViewerRegion* region = gAgent.getRegion();
		// we have to check region. It can be null after region was destroyed. See EXT-245
		if (region)
		{
		  if(gAgent.getID() != mPermissions.getOwner())
		    {
		      url = region->getCapability("FetchLib2");
		    }
		  else
		    {	
		      url = region->getCapability("FetchInventory2");
		    }
		}
		else
		{
			LL_WARNS() << "Agent Region is absent" << LL_ENDL;
		}

		if (!url.empty())
		{
			LLSD body;
			body["agent_id"]	= gAgent.getID();
			body["items"][0]["owner_id"]	= mPermissions.getOwner();
			body["items"][0]["item_id"]		= mUUID;

			LLHTTPClient::post(url, body, new LLInventoryModel::fetchInventoryResponder(body));
		}
		else
		{
			LLMessageSystem* msg = gMessageSystem;
			msg->newMessage("FetchInventory");
			msg->nextBlock("AgentData");
			msg->addUUID("AgentID", gAgent.getID());
			msg->addUUID("SessionID", gAgent.getSessionID());
			msg->nextBlock("InventoryData");
			msg->addUUID("OwnerID", mPermissions.getOwner());
			msg->addUUID("ItemID", mUUID);
			gAgent.sendReliableMessage();
		}
	}
}

// virtual
BOOL LLViewerInventoryItem::unpackMessage(LLSD item)
{
	BOOL rv = LLInventoryItem::fromLLSD(item);

	LLLocalizedInventoryItemsDictionary::getInstance()->localizeInventoryObjectName(mName);

	mIsComplete = TRUE;
	return rv;
}

// virtual
BOOL LLViewerInventoryItem::unpackMessage(LLMessageSystem* msg, const char* block, S32 block_num)
{
	BOOL rv = LLInventoryItem::unpackMessage(msg, block, block_num);

	LLLocalizedInventoryItemsDictionary::getInstance()->localizeInventoryObjectName(mName);

	mIsComplete = TRUE;
	return rv;
}

void LLViewerInventoryItem::setTransactionID(const LLTransactionID& transaction_id)
{
	mTransactionID = transaction_id;
}
// virtual
void LLViewerInventoryItem::packMessage(LLMessageSystem* msg) const
{
	msg->addUUIDFast(_PREHASH_ItemID, mUUID);
	msg->addUUIDFast(_PREHASH_FolderID, mParentUUID);
	mPermissions.packMessage(msg);
	msg->addUUIDFast(_PREHASH_TransactionID, mTransactionID);
	S8 type = static_cast<S8>(mType);
	msg->addS8Fast(_PREHASH_Type, type);
	type = static_cast<S8>(mInventoryType);
	msg->addS8Fast(_PREHASH_InvType, type);
	msg->addU32Fast(_PREHASH_Flags, mFlags);
	mSaleInfo.packMessage(msg);
	msg->addStringFast(_PREHASH_Name, mName);
	msg->addStringFast(_PREHASH_Description, mDescription);
	msg->addS32Fast(_PREHASH_CreationDate, mCreationDate);
	U32 crc = getCRC32();
	msg->addU32Fast(_PREHASH_CRC, crc);
}
// virtual
BOOL LLViewerInventoryItem::importFile(LLFILE* fp)
{
	BOOL rv = LLInventoryItem::importFile(fp);
	mIsComplete = TRUE;
	return rv;
}

// virtual
BOOL LLViewerInventoryItem::importLegacyStream(std::istream& input_stream)
{
	BOOL rv = LLInventoryItem::importLegacyStream(input_stream);
	mIsComplete = TRUE;
	return rv;
}

bool LLViewerInventoryItem::importFileLocal(LLFILE* fp)
{
	// TODO: convert all functions that return BOOL to return bool
	bool rv = (LLInventoryItem::importFile(fp) ? true : false);
	mIsComplete = false;
	return rv;
}

bool LLViewerInventoryItem::exportFileLocal(LLFILE* fp) const
{
	std::string uuid_str;
	fprintf(fp, "\tinv_item\t0\n\t{\n");
	mUUID.toString(uuid_str);
	fprintf(fp, "\t\titem_id\t%s\n", uuid_str.c_str());
	mParentUUID.toString(uuid_str);
	fprintf(fp, "\t\tparent_id\t%s\n", uuid_str.c_str());
	mPermissions.exportFile(fp);
	fprintf(fp, "\t\ttype\t%s\n", LLAssetType::lookup(mType));
	const std::string inv_type_str = LLInventoryType::lookup(mInventoryType);
	if(!inv_type_str.empty()) fprintf(fp, "\t\tinv_type\t%s\n", inv_type_str.c_str());
	fprintf(fp, "\t\tname\t%s|\n", mName.c_str());
	fprintf(fp, "\t\tcreation_date\t%d\n", (S32) mCreationDate);
	fprintf(fp,"\t}\n");
	return true;
}

void LLViewerInventoryItem::updateParentOnServer(BOOL restamp) const
{
	LLMessageSystem* msg = gMessageSystem;
	msg->newMessageFast(_PREHASH_MoveInventoryItem);
	msg->nextBlockFast(_PREHASH_AgentData);
	msg->addUUIDFast(_PREHASH_AgentID, gAgent.getID());
	msg->addUUIDFast(_PREHASH_SessionID, gAgent.getSessionID());
	msg->addBOOLFast(_PREHASH_Stamp, restamp);
	msg->nextBlockFast(_PREHASH_InventoryData);
	msg->addUUIDFast(_PREHASH_ItemID, mUUID);
	msg->addUUIDFast(_PREHASH_FolderID, mParentUUID);
	msg->addString("NewName", NULL);
	gAgent.sendReliableMessage();
}

//void LLViewerInventoryItem::setCloneCount(S32 clones)
//{
//	mClones = clones;
//}

//S32 LLViewerInventoryItem::getCloneCount() const
//{
//	return mClones;
//}

///----------------------------------------------------------------------------
/// Class LLViewerInventoryCategory
///----------------------------------------------------------------------------

LLViewerInventoryCategory::LLViewerInventoryCategory(const LLUUID& uuid,
													 const LLUUID& parent_uuid,
													 LLFolderType::EType pref,
													 const std::string& name,
													 const LLUUID& owner_id) :
	LLInventoryCategory(uuid, parent_uuid, pref, name),
	mOwnerID(owner_id),
	mVersion(LLViewerInventoryCategory::VERSION_UNKNOWN),
	mDescendentCount(LLViewerInventoryCategory::DESCENDENT_COUNT_UNKNOWN)
{
	mDescendentsRequested.reset();
}

LLViewerInventoryCategory::LLViewerInventoryCategory(const LLUUID& owner_id) :
	mOwnerID(owner_id),
	mVersion(LLViewerInventoryCategory::VERSION_UNKNOWN),
	mDescendentCount(LLViewerInventoryCategory::DESCENDENT_COUNT_UNKNOWN)
{
	mDescendentsRequested.reset();
}

LLViewerInventoryCategory::LLViewerInventoryCategory(const LLViewerInventoryCategory* other)
{
	copyViewerCategory(other);
}

LLViewerInventoryCategory::~LLViewerInventoryCategory()
{
}

void LLViewerInventoryCategory::copyViewerCategory(const LLViewerInventoryCategory* other)
{
	copyCategory(other);
	mOwnerID = other->mOwnerID;
	setVersion(other->getVersion());
	mDescendentCount = other->mDescendentCount;
	mDescendentsRequested = other->mDescendentsRequested;
}


void LLViewerInventoryCategory::updateParentOnServer(BOOL restamp) const
{
	LLMessageSystem* msg = gMessageSystem;
	msg->newMessageFast(_PREHASH_MoveInventoryFolder);
	msg->nextBlockFast(_PREHASH_AgentData);
	msg->addUUIDFast(_PREHASH_AgentID, gAgent.getID());
	msg->addUUIDFast(_PREHASH_SessionID, gAgent.getSessionID());

	msg->addBOOL("Stamp", restamp);
	msg->nextBlockFast(_PREHASH_InventoryData);
	msg->addUUIDFast(_PREHASH_FolderID, mUUID);
	msg->addUUIDFast(_PREHASH_ParentID, mParentUUID);
	gAgent.sendReliableMessage();
}

void LLViewerInventoryCategory::updateServer(BOOL is_new) const
{
	// communicate that change with the server.

	if (LLFolderType::lookupIsProtectedType(mPreferredType))
	{
		LLNotificationsUtil::add("CannotModifyProtectedCategories");
		return;
	}

	LLInventoryModel::LLCategoryUpdate up(mParentUUID, is_new ? 1 : 0);
	gInventory.accountForUpdate(up);

	LLMessageSystem* msg = gMessageSystem;
	msg->newMessageFast(_PREHASH_UpdateInventoryFolder);
	msg->nextBlockFast(_PREHASH_AgentData);
	msg->addUUIDFast(_PREHASH_AgentID, gAgent.getID());
	msg->addUUIDFast(_PREHASH_SessionID, gAgent.getSessionID());
	msg->nextBlockFast(_PREHASH_FolderData);
	packMessage(msg);
	gAgent.sendReliableMessage();
}

void LLViewerInventoryCategory::removeFromServer( void )
{
	LL_INFOS() << "Removing inventory category " << mUUID << " from server."
			<< LL_ENDL;
	// communicate that change with the server.
	if(LLFolderType::lookupIsProtectedType(mPreferredType))
	{
		LLNotificationsUtil::add("CannotRemoveProtectedCategories");
		return;
	}

	LLInventoryModel::LLCategoryUpdate up(mParentUUID, -1);
	gInventory.accountForUpdate(up);

	LLMessageSystem* msg = gMessageSystem;
	msg->newMessageFast(_PREHASH_RemoveInventoryFolder);
	msg->nextBlockFast(_PREHASH_AgentData);
	msg->addUUIDFast(_PREHASH_AgentID, gAgent.getID());
	msg->addUUIDFast(_PREHASH_SessionID, gAgent.getSessionID());
	msg->nextBlockFast(_PREHASH_FolderData);
	msg->addUUIDFast(_PREHASH_FolderID, mUUID);
	gAgent.sendReliableMessage();
}

S32 LLViewerInventoryCategory::getVersion() const
{
	return mVersion;
}

void LLViewerInventoryCategory::setVersion(S32 version)
{
	mVersion = version;
}

bool LLViewerInventoryCategory::fetch()
{
	if((VERSION_UNKNOWN == getVersion())
	   && mDescendentsRequested.hasExpired())	//Expired check prevents multiple downloads.
	{
		LL_DEBUGS("InventoryFetch") << "Fetching category children: " << mName << ", UUID: " << mUUID << LL_ENDL;
		const F32 FETCH_TIMER_EXPIRY = 10.0f;
		mDescendentsRequested.reset();
		mDescendentsRequested.setTimerExpirySec(FETCH_TIMER_EXPIRY);

		// bitfield
		// 1 = by date
		// 2 = folders by date
		// Need to mask off anything but the first bit.
		// This comes from LLInventoryFilter from llfolderview.h
		U32 sort_order = gSavedSettings.getU32(LLInventoryPanel::DEFAULT_SORT_ORDER) & 0x1;

		// *NOTE: For bug EXT-2879, originally commented out
		// gAgent.getRegion()->getCapability in order to use the old
		// message-based system.  This has been uncommented now that
		// AIS folks are aware of the issue and have a fix in process.
		// see ticket for details.

		std::string url;
		if (gAgent.getRegion())
		{
			url = gAgent.getRegion()->getCapability("FetchInventoryDescendents2");
		}
		else
		{
			LL_WARNS() << "agent region is null" << LL_ENDL;
		}
		if (!url.empty()) //Capability found.  Build up LLSD and use it.
		{
			LLInventoryModelBackgroundFetch::instance().start(mUUID, false);			
		}
		else
		{	//Deprecated, but if we don't have a capability, use the old system.
<<<<<<< HEAD
			
			//AO: too spammy! 
			//llinfos << "FetchInventoryDescendents2 capability not found.  Using deprecated UDP message." << llendl;
=======
			LL_INFOS() << "FetchInventoryDescendents2 capability not found.  Using deprecated UDP message." << LL_ENDL;
>>>>>>> d0ef02c2
			LLMessageSystem* msg = gMessageSystem;
			msg->newMessage("FetchInventoryDescendents");
			msg->nextBlock("AgentData");
			msg->addUUID("AgentID", gAgent.getID());
			msg->addUUID("SessionID", gAgent.getSessionID());
			msg->nextBlock("InventoryData");
			msg->addUUID("FolderID", mUUID);
			msg->addUUID("OwnerID", mOwnerID);

			msg->addS32("SortOrder", sort_order);
			msg->addBOOL("FetchFolders", FALSE);
			msg->addBOOL("FetchItems", TRUE);
			gAgent.sendReliableMessage();
		}
		return true;
	}
	return false;
}

bool LLViewerInventoryCategory::importFileLocal(LLFILE* fp)
{
	// *NOTE: This buffer size is hard coded into scanf() below.
	char buffer[MAX_STRING];		/* Flawfinder: ignore */
	char keyword[MAX_STRING];		/* Flawfinder: ignore */
	char valuestr[MAX_STRING];		/* Flawfinder: ignore */

	keyword[0] = '\0';
	valuestr[0] = '\0';
	while(!feof(fp))
	{
		if (fgets(buffer, MAX_STRING, fp) == NULL)
		{
			buffer[0] = '\0';
		}
		
		sscanf(	/* Flawfinder: ignore */
			buffer, " %254s %254s", keyword, valuestr); 
		if(0 == strcmp("{",keyword))
		{
			continue;
		}
		if(0 == strcmp("}", keyword))
		{
			break;
		}
		else if(0 == strcmp("cat_id", keyword))
		{
			mUUID.set(valuestr);
		}
		else if(0 == strcmp("parent_id", keyword))
		{
			mParentUUID.set(valuestr);
		}
		else if(0 == strcmp("type", keyword))
		{
			mType = LLAssetType::lookup(valuestr);
		}
		else if(0 == strcmp("pref_type", keyword))
		{
			mPreferredType = LLFolderType::lookup(valuestr);
		}
		else if(0 == strcmp("name", keyword))
		{
			//strcpy(valuestr, buffer + strlen(keyword) + 3);
			// *NOTE: Not ANSI C, but widely supported.
			sscanf(	/* Flawfinder: ignore */
				buffer, " %254s %254[^|]", keyword, valuestr);
			mName.assign(valuestr);
			LLStringUtil::replaceNonstandardASCII(mName, ' ');
			LLStringUtil::replaceChar(mName, '|', ' ');
		}
		else if(0 == strcmp("owner_id", keyword))
		{
			mOwnerID.set(valuestr);
		}
		else if(0 == strcmp("version", keyword))
		{
			sscanf(valuestr, "%d", &mVersion);
		}
		else
		{
			LL_WARNS() << "unknown keyword '" << keyword
					<< "' in inventory import category "  << mUUID << LL_ENDL;
		}
	}
	return true;
}

bool LLViewerInventoryCategory::exportFileLocal(LLFILE* fp) const
{
	std::string uuid_str;
	fprintf(fp, "\tinv_category\t0\n\t{\n");
	mUUID.toString(uuid_str);
	fprintf(fp, "\t\tcat_id\t%s\n", uuid_str.c_str());
	mParentUUID.toString(uuid_str);
	fprintf(fp, "\t\tparent_id\t%s\n", uuid_str.c_str());
	fprintf(fp, "\t\ttype\t%s\n", LLAssetType::lookup(mType));
	fprintf(fp, "\t\tpref_type\t%s\n", LLFolderType::lookup(mPreferredType).c_str());
	fprintf(fp, "\t\tname\t%s|\n", mName.c_str());
	mOwnerID.toString(uuid_str);
	fprintf(fp, "\t\towner_id\t%s\n", uuid_str.c_str());
	fprintf(fp, "\t\tversion\t%d\n", mVersion);
	fprintf(fp,"\t}\n");
	return true;
}

void LLViewerInventoryCategory::determineFolderType()
{
	/* Do NOT uncomment this code.  This is for future 2.1 support of ensembles.
	llassert(FALSE);
	LLFolderType::EType original_type = getPreferredType();
	if (LLFolderType::lookupIsProtectedType(original_type))
		return;

	U64 folder_valid = 0;
	U64 folder_invalid = 0;
	LLInventoryModel::cat_array_t category_array;
	LLInventoryModel::item_array_t item_array;
	gInventory.collectDescendents(getUUID(),category_array,item_array,FALSE);

	// For ensembles
	if (category_array.empty())
	{
		for (LLInventoryModel::item_array_t::iterator item_iter = item_array.begin();
			 item_iter != item_array.end();
			 item_iter++)
		{
			const LLViewerInventoryItem *item = (*item_iter);
			if (item->getIsLinkType())
				return;
			if (item->isWearableType())
			{
				const LLWearableType::EType wearable_type = item->getWearableType();
				const std::string& wearable_name = LLWearableType::getTypeName(wearable_type);
				U64 valid_folder_types = LLViewerFolderType::lookupValidFolderTypes(wearable_name);
				folder_valid |= valid_folder_types;
				folder_invalid |= ~valid_folder_types;
			}
		}
		for (U8 i = LLFolderType::FT_ENSEMBLE_START; i <= LLFolderType::FT_ENSEMBLE_END; i++)
		{
			if ((folder_valid & (1LL << i)) &&
				!(folder_invalid & (1LL << i)))
			{
				changeType((LLFolderType::EType)i);
				return;
			}
		}
	}
	if (LLFolderType::lookupIsEnsembleType(original_type))
	{
		changeType(LLFolderType::FT_NONE);
	}
	llassert(FALSE);
	*/
}

void LLViewerInventoryCategory::changeType(LLFolderType::EType new_folder_type)
{
	const LLUUID &folder_id = getUUID();
	const LLUUID &parent_id = getParentUUID();
	const std::string &name = getName();
		
	LLMessageSystem* msg = gMessageSystem;
	msg->newMessageFast(_PREHASH_UpdateInventoryFolder);
	msg->nextBlockFast(_PREHASH_AgentData);
	msg->addUUIDFast(_PREHASH_AgentID, gAgent.getID());
	msg->addUUIDFast(_PREHASH_SessionID, gAgent.getSessionID());
	msg->nextBlockFast(_PREHASH_FolderData);
	msg->addUUIDFast(_PREHASH_FolderID, folder_id);
	msg->addUUIDFast(_PREHASH_ParentID, parent_id);
	msg->addS8Fast(_PREHASH_Type, new_folder_type);
	msg->addStringFast(_PREHASH_Name, name);
	gAgent.sendReliableMessage();

	setPreferredType(new_folder_type);
	gInventory.addChangedMask(LLInventoryObserver::LABEL, folder_id);
}

void LLViewerInventoryCategory::localizeName()
{
	LLLocalizedInventoryItemsDictionary::getInstance()->localizeInventoryObjectName(mName);
}

///----------------------------------------------------------------------------
/// Local function definitions
///----------------------------------------------------------------------------

LLInventoryCallbackManager *LLInventoryCallbackManager::sInstance = NULL;

LLInventoryCallbackManager::LLInventoryCallbackManager() :
	mLastCallback(0)
{
	if( sInstance != NULL )
	{
		LL_WARNS() << "LLInventoryCallbackManager::LLInventoryCallbackManager: unexpected multiple instances" << LL_ENDL;
		return;
	}
	sInstance = this;
}

LLInventoryCallbackManager::~LLInventoryCallbackManager()
{
	if( sInstance != this )
	{
		LL_WARNS() << "LLInventoryCallbackManager::~LLInventoryCallbackManager: unexpected multiple instances" << LL_ENDL;
		return;
	}
	sInstance = NULL;
}

//static 
void LLInventoryCallbackManager::destroyClass()
{
	if (sInstance)
	{
		for (callback_map_t::iterator it = sInstance->mMap.begin(), end_it = sInstance->mMap.end(); it != end_it; ++it)
		{
			// drop LLPointer reference to callback
			it->second = NULL;
		}
		sInstance->mMap.clear();
	}
}


U32 LLInventoryCallbackManager::registerCB(LLPointer<LLInventoryCallback> cb)
{
	if (cb.isNull())
		return 0;

	mLastCallback++;
	if (!mLastCallback)
		mLastCallback++;

	mMap[mLastCallback] = cb;
	return mLastCallback;
}

void LLInventoryCallbackManager::fire(U32 callback_id, const LLUUID& item_id)
{
	if (!callback_id || item_id.isNull())
		return;

	std::map<U32, LLPointer<LLInventoryCallback> >::iterator i;

	i = mMap.find(callback_id);
	if (i != mMap.end())
	{
		(*i).second->fire(item_id);
		mMap.erase(i);
	}
}

//void rez_attachment_cb(const LLUUID& inv_item, LLViewerJointAttachment *attachmentp)
// [SL:KB] - Patch: Appearance-DnDWear | Checked: 2010-09-28 (Catznip-3.4)
void rez_attachment_cb(const LLUUID& inv_item, LLViewerJointAttachment *attachmentp, bool replace)
// [/SL:KB]
{
	if (inv_item.isNull())
		return;

	LLViewerInventoryItem *item = gInventory.getItem(inv_item);
	if (item)
	{
// [SL:KB] - Patch: Appearance-DnDWear | Checked: 2010-09-28 (Catznip-3.4)
		rez_attachment(item, attachmentp, replace);
// [/SL:KB]
//		rez_attachment(item, attachmentp);
	}
}

void activate_gesture_cb(const LLUUID& inv_item)
{
	if (inv_item.isNull())
		return;
	LLViewerInventoryItem* item = gInventory.getItem(inv_item);
	if (!item)
		return;
	if (item->getType() != LLAssetType::AT_GESTURE)
		return;

	LLGestureMgr::instance().activateGesture(inv_item);
}

void create_gesture_cb(const LLUUID& inv_item)
{
	if (inv_item.isNull())
		return;

	LLGestureMgr::instance().activateGesture(inv_item);
	
	LLViewerInventoryItem* item = gInventory.getItem(inv_item);
	if (!item) return;
    gInventory.updateItem(item);
    gInventory.notifyObservers();

	LLPreviewGesture* preview = LLPreviewGesture::show(inv_item,  LLUUID::null);
	// Force to be entirely onscreen.
	gFloaterView->adjustToFitScreen(preview, FALSE);
}


LLInventoryCallbackManager gInventoryCallbacks;

void create_inventory_item(const LLUUID& agent_id, const LLUUID& session_id,
						   const LLUUID& parent, const LLTransactionID& transaction_id,
						   const std::string& name,
						   const std::string& desc, LLAssetType::EType asset_type,
						   LLInventoryType::EType inv_type, LLWearableType::EType wtype,
						   U32 next_owner_perm,
						   LLPointer<LLInventoryCallback> cb)
{
	//check if name is equal to one of special inventory items names
	//EXT-5839
	std::string server_name = name;

	{
		std::map<std::string, std::string>::const_iterator dictionary_iter;

		for (dictionary_iter = LLLocalizedInventoryItemsDictionary::getInstance()->mInventoryItemsDict.begin();
			 dictionary_iter != LLLocalizedInventoryItemsDictionary::getInstance()->mInventoryItemsDict.end();
			 dictionary_iter++)
		{
			const std::string& localized_name = dictionary_iter->second;
			if(localized_name == name)
			{
				server_name = dictionary_iter->first;
			}
		}
	}

	LLMessageSystem* msg = gMessageSystem;
	msg->newMessageFast(_PREHASH_CreateInventoryItem);
	msg->nextBlock(_PREHASH_AgentData);
	msg->addUUIDFast(_PREHASH_AgentID, agent_id);
	msg->addUUIDFast(_PREHASH_SessionID, session_id);
	msg->nextBlock(_PREHASH_InventoryBlock);
	msg->addU32Fast(_PREHASH_CallbackID, gInventoryCallbacks.registerCB(cb));
	msg->addUUIDFast(_PREHASH_FolderID, parent);
	msg->addUUIDFast(_PREHASH_TransactionID, transaction_id);
	msg->addU32Fast(_PREHASH_NextOwnerMask, next_owner_perm);
	msg->addS8Fast(_PREHASH_Type, (S8)asset_type);
	msg->addS8Fast(_PREHASH_InvType, (S8)inv_type);
	msg->addU8Fast(_PREHASH_WearableType, (U8)wtype);
	msg->addStringFast(_PREHASH_Name, server_name);
	msg->addStringFast(_PREHASH_Description, desc);
	
	gAgent.sendReliableMessage();
}

void create_inventory_callingcard(const LLUUID& avatar_id, const LLUUID& parent /*= LLUUID::null*/, LLPointer<LLInventoryCallback> cb/*=NULL*/)
{
	std::string item_desc = avatar_id.asString();
	std::string item_name;
	gCacheName->getFullName(avatar_id, item_name);
	create_inventory_item(gAgent.getID(), gAgent.getSessionID(),
						  // <FS:Ansariel> Must provide a parent LLUUID; Default to calling card folder
						  //parent, LLTransactionID::tnull, item_name, item_desc, LLAssetType::AT_CALLINGCARD,
						  (parent.isNull() ? gInventory.findCategoryUUIDForType(LLFolderType::FT_CALLINGCARD) : parent), LLTransactionID::tnull, item_name, item_desc, LLAssetType::AT_CALLINGCARD,
						  // </FS:Ansariel>
						  LLInventoryType::IT_CALLINGCARD, NOT_WEARABLE, PERM_MOVE | PERM_TRANSFER, cb);
}

void copy_inventory_item(
	const LLUUID& agent_id,
	const LLUUID& current_owner,
	const LLUUID& item_id,
	const LLUUID& parent_id,
	const std::string& new_name,
	LLPointer<LLInventoryCallback> cb)
{
	LLMessageSystem* msg = gMessageSystem;
	msg->newMessageFast(_PREHASH_CopyInventoryItem);
	msg->nextBlockFast(_PREHASH_AgentData);
	msg->addUUIDFast(_PREHASH_AgentID, agent_id);
	msg->addUUIDFast(_PREHASH_SessionID, gAgent.getSessionID());
	msg->nextBlockFast(_PREHASH_InventoryData);
	msg->addU32Fast(_PREHASH_CallbackID, gInventoryCallbacks.registerCB(cb));
	msg->addUUIDFast(_PREHASH_OldAgentID, current_owner);
	msg->addUUIDFast(_PREHASH_OldItemID, item_id);
	msg->addUUIDFast(_PREHASH_NewFolderID, parent_id);
	msg->addStringFast(_PREHASH_NewName, new_name);
	gAgent.sendReliableMessage();
}

void link_inventory_item(
	const LLUUID& agent_id,
	const LLUUID& item_id,
	const LLUUID& parent_id,
	const std::string& new_name,
	const std::string& new_description,
	const LLAssetType::EType asset_type,
	LLPointer<LLInventoryCallback> cb)
{
	const LLInventoryObject *baseobj = gInventory.getObject(item_id);
	if (!baseobj)
	{
		LL_WARNS() << "attempt to link to unknown item, linked-to-item's itemID " << item_id << LL_ENDL;
		return;
	}
	if (baseobj && baseobj->getIsLinkType())
	{
		LL_WARNS() << "attempt to create a link to a link, linked-to-item's itemID " << item_id << LL_ENDL;
		return;
	}

	if (baseobj && !LLAssetType::lookupCanLink(baseobj->getType()))
	{
		// Fail if item can be found but is of a type that can't be linked.
		// Arguably should fail if the item can't be found too, but that could
		// be a larger behavioral change.
		LL_WARNS() << "attempt to link an unlinkable item, type = " << baseobj->getActualType() << LL_ENDL;
		return;
	}
	
	LLUUID transaction_id;
	LLInventoryType::EType inv_type = LLInventoryType::IT_NONE;
	if (dynamic_cast<const LLInventoryCategory *>(baseobj))
	{
		inv_type = LLInventoryType::IT_CATEGORY;
	}
	else
	{
		const LLViewerInventoryItem *baseitem = dynamic_cast<const LLViewerInventoryItem *>(baseobj);
		if (baseitem)
		{
			inv_type = baseitem->getInventoryType();
		}
	}

#if 1 // debugging stuff
	LLViewerInventoryCategory* cat = gInventory.getCategory(parent_id);
	LL_DEBUGS() << "cat: " << cat << LL_ENDL;
	
#endif
	LLMessageSystem* msg = gMessageSystem;
	msg->newMessageFast(_PREHASH_LinkInventoryItem);
	msg->nextBlock(_PREHASH_AgentData);
	{
		msg->addUUIDFast(_PREHASH_AgentID, agent_id);
		msg->addUUIDFast(_PREHASH_SessionID, gAgent.getSessionID());
	}
	msg->nextBlock(_PREHASH_InventoryBlock);
	{
		msg->addU32Fast(_PREHASH_CallbackID, gInventoryCallbacks.registerCB(cb));
		msg->addUUIDFast(_PREHASH_FolderID, parent_id);
		msg->addUUIDFast(_PREHASH_TransactionID, transaction_id);
		msg->addUUIDFast(_PREHASH_OldItemID, item_id);
		msg->addS8Fast(_PREHASH_Type, (S8)asset_type);
		msg->addS8Fast(_PREHASH_InvType, (S8)inv_type);
		msg->addStringFast(_PREHASH_Name, new_name);
		msg->addStringFast(_PREHASH_Description, new_description);
	}
	gAgent.sendReliableMessage();
}

void move_inventory_item(
	const LLUUID& agent_id,
	const LLUUID& session_id,
	const LLUUID& item_id,
	const LLUUID& parent_id,
	const std::string& new_name,
	LLPointer<LLInventoryCallback> cb)
{
	LLMessageSystem* msg = gMessageSystem;
	msg->newMessageFast(_PREHASH_MoveInventoryItem);
	msg->nextBlockFast(_PREHASH_AgentData);
	msg->addUUIDFast(_PREHASH_AgentID, agent_id);
	msg->addUUIDFast(_PREHASH_SessionID, session_id);
	msg->addBOOLFast(_PREHASH_Stamp, FALSE);
	msg->nextBlockFast(_PREHASH_InventoryData);
	msg->addUUIDFast(_PREHASH_ItemID, item_id);
	msg->addUUIDFast(_PREHASH_FolderID, parent_id);
	msg->addStringFast(_PREHASH_NewName, new_name);
	gAgent.sendReliableMessage();
}

const LLUUID get_folder_by_itemtype(const LLInventoryItem *src)
{
	LLUUID retval = LLUUID::null;
	
	if (src)
	{
		retval = gInventory.findCategoryUUIDForType(LLFolderType::assetTypeToFolderType(src->getType()));
	}
	
	return retval;
}

void copy_inventory_from_notecard(const LLUUID& destination_id,
								  const LLUUID& object_id,
								  const LLUUID& notecard_inv_id,
								  const LLInventoryItem *src,
								  U32 callback_id)
{
	if (NULL == src)
	{
		LL_WARNS("copy_inventory_from_notecard") << "Null pointer to item was passed for object_id "
												 << object_id << " and notecard_inv_id "
												 << notecard_inv_id << LL_ENDL;
		return;
	}

	LLViewerRegion* viewer_region = NULL;
    LLViewerObject* vo = NULL;
	if (object_id.notNull() && (vo = gObjectList.findObject(object_id)) != NULL)
    {
        viewer_region = vo->getRegion();
	}

	// Fallback to the agents region if for some reason the 
	// object isn't found in the viewer.
	if (! viewer_region)
	{
		viewer_region = gAgent.getRegion();
	}

	if (! viewer_region)
	{
        LL_WARNS("copy_inventory_from_notecard") << "Can't find region from object_id "
                                                 << object_id << " or gAgent"
                                                 << LL_ENDL;
        return;
    }

	// check capability to prevent a crash while LL_ERRS in LLCapabilityListener::capListener. See EXT-8459.
	std::string url = viewer_region->getCapability("CopyInventoryFromNotecard");
	if (url.empty())
	{
        LL_WARNS("copy_inventory_from_notecard") << "There is no 'CopyInventoryFromNotecard' capability"
												 << " for region: " << viewer_region->getName()
                                                 << LL_ENDL;
		return;
	}

    LLSD request, body;
    body["notecard-id"] = notecard_inv_id;
    body["object-id"] = object_id;
    body["item-id"] = src->getUUID();
	body["folder-id"] = destination_id;
    body["callback-id"] = (LLSD::Integer)callback_id;

    request["message"] = "CopyInventoryFromNotecard";
    request["payload"] = body;

    viewer_region->getCapAPI().post(request);
}

void create_new_item(const std::string& name,
				   const LLUUID& parent_id,
				   LLAssetType::EType asset_type,
				   LLInventoryType::EType inv_type,
				   U32 next_owner_perm)
{
	std::string desc;
	LLViewerAssetType::generateDescriptionFor(asset_type, desc);
	next_owner_perm = (next_owner_perm) ? next_owner_perm : PERM_MOVE | PERM_TRANSFER;

	
	if (inv_type == LLInventoryType::IT_GESTURE)
	{
		LLPointer<LLInventoryCallback> cb = new LLBoostFuncInventoryCallback(create_gesture_cb);
		create_inventory_item(gAgent.getID(), gAgent.getSessionID(),
							  parent_id, LLTransactionID::tnull, name, desc, asset_type, inv_type,
							  NOT_WEARABLE, next_owner_perm, cb);
	}
	else
	{
		LLPointer<LLInventoryCallback> cb = NULL;
		create_inventory_item(gAgent.getID(), gAgent.getSessionID(),
							  parent_id, LLTransactionID::tnull, name, desc, asset_type, inv_type,
							  NOT_WEARABLE, next_owner_perm, cb);
	}
	
}	

const std::string NEW_LSL_NAME = "New Script"; // *TODO:Translate? (probably not)
const std::string NEW_NOTECARD_NAME = "New Note"; // *TODO:Translate? (probably not)
const std::string NEW_GESTURE_NAME = "New Gesture"; // *TODO:Translate? (probably not)

// ! REFACTOR ! Really need to refactor this so that it's not a bunch of if-then statements...
void menu_create_inventory_item(LLInventoryPanel* panel, LLFolderBridge *bridge, const LLSD& userdata, const LLUUID& default_parent_uuid)
{
	std::string type_name = userdata.asString();
	
	if (("inbox" == type_name) || ("outbox" == type_name) || ("category" == type_name) || ("current" == type_name) || ("outfit" == type_name) || ("my_otfts" == type_name))
	{
		LLFolderType::EType preferred_type = LLFolderType::lookup(type_name);

		LLUUID parent_id;
		if (bridge)
		{
			parent_id = bridge->getUUID();
		}
		else if (default_parent_uuid.notNull())
		{
			parent_id = default_parent_uuid;
		}
		else
		{
			parent_id = gInventory.getRootFolderID();
		}

		LLUUID category = gInventory.createNewCategory(parent_id, preferred_type, LLStringUtil::null);
		gInventory.notifyObservers();
		panel->setSelectionByID(category, TRUE);
	}
	else if ("lsl" == type_name)
	{
		const LLUUID parent_id = bridge ? bridge->getUUID() : gInventory.findCategoryUUIDForType(LLFolderType::FT_LSL_TEXT);
		create_new_item(NEW_LSL_NAME,
					  parent_id,
					  LLAssetType::AT_LSL_TEXT,
					  LLInventoryType::IT_LSL,
					  PERM_MOVE | PERM_TRANSFER);
	}
	else if ("notecard" == type_name)
	{
		const LLUUID parent_id = bridge ? bridge->getUUID() : gInventory.findCategoryUUIDForType(LLFolderType::FT_NOTECARD);
		create_new_item(NEW_NOTECARD_NAME,
					  parent_id,
					  LLAssetType::AT_NOTECARD,
					  LLInventoryType::IT_NOTECARD,
					  PERM_ALL);
	}
	else if ("gesture" == type_name)
	{
		const LLUUID parent_id = bridge ? bridge->getUUID() : gInventory.findCategoryUUIDForType(LLFolderType::FT_GESTURE);
		create_new_item(NEW_GESTURE_NAME,
					  parent_id,
					  LLAssetType::AT_GESTURE,
					  LLInventoryType::IT_GESTURE,
					  PERM_ALL);
	}
	else
	{
		// Use for all clothing and body parts.  Adding new wearable types requires updating LLWearableDictionary.
		LLWearableType::EType wearable_type = LLWearableType::typeNameToType(type_name);
		if (wearable_type >= LLWearableType::WT_SHAPE && wearable_type < LLWearableType::WT_COUNT)
		{
			const LLUUID parent_id = bridge ? bridge->getUUID() : LLUUID::null;
			LLAgentWearables::createWearable(wearable_type, false, parent_id);
		}
		else
		{
			LL_WARNS() << "Can't create unrecognized type " << type_name << LL_ENDL;
		}
	}
	panel->getRootFolder()->setNeedsAutoRename(TRUE);	
}

LLAssetType::EType LLViewerInventoryItem::getType() const
{
	if (const LLViewerInventoryItem *linked_item = getLinkedItem())
	{
		return linked_item->getType();
	}
	if (const LLViewerInventoryCategory *linked_category = getLinkedCategory())
	{
		return linked_category->getType();
	}	
	return LLInventoryItem::getType();
}

const LLUUID& LLViewerInventoryItem::getAssetUUID() const
{
	if (const LLViewerInventoryItem *linked_item = getLinkedItem())
	{
		return linked_item->getAssetUUID();
	}

	return LLInventoryItem::getAssetUUID();
}

const LLUUID& LLViewerInventoryItem::getProtectedAssetUUID() const
{
	if (const LLViewerInventoryItem *linked_item = getLinkedItem())
	{
		return linked_item->getProtectedAssetUUID();
	}

	// check for conditions under which we may return a visible UUID to the user
	bool item_is_fullperm = getIsFullPerm();
	bool agent_is_godlike = gAgent.isGodlikeWithoutAdminMenuFakery();
	if (item_is_fullperm || agent_is_godlike)
	{
		return LLInventoryItem::getAssetUUID();
	}

	return LLUUID::null;
}

const bool LLViewerInventoryItem::getIsFullPerm() const
{
	LLPermissions item_permissions = getPermissions();

	// modify-ok & copy-ok & transfer-ok
	return ( item_permissions.allowOperationBy(PERM_MODIFY,
						   gAgent.getID(),
						   gAgent.getGroupID()) &&
		 item_permissions.allowOperationBy(PERM_COPY,
						   gAgent.getID(),
						   gAgent.getGroupID()) &&
		 item_permissions.allowOperationBy(PERM_TRANSFER,
						   gAgent.getID(),
						   gAgent.getGroupID()) );
}

const std::string& LLViewerInventoryItem::getName() const
{
	if (const LLViewerInventoryItem *linked_item = getLinkedItem())
	{
		return linked_item->getName();
	}
	if (const LLViewerInventoryCategory *linked_category = getLinkedCategory())
	{
		return linked_category->getName();
	}

	return  LLInventoryItem::getName();
}

S32 LLViewerInventoryItem::getSortField() const
{
	return LLFavoritesOrderStorage::instance().getSortIndex(mUUID);
}

//void LLViewerInventoryItem::setSortField(S32 sortField)
//{
//	LLFavoritesOrderStorage::instance().setSortIndex(mUUID, sortField);
//	getSLURL();
//}

void LLViewerInventoryItem::getSLURL()
{
	LLFavoritesOrderStorage::instance().getSLURL(mAssetUUID);
}

const LLPermissions& LLViewerInventoryItem::getPermissions() const
{
	// Use the actual permissions of the symlink, not its parent.
	return LLInventoryItem::getPermissions();	
}

const LLUUID& LLViewerInventoryItem::getCreatorUUID() const
{
	if (const LLViewerInventoryItem *linked_item = getLinkedItem())
	{
		return linked_item->getCreatorUUID();
	}

	return LLInventoryItem::getCreatorUUID();
}

const std::string& LLViewerInventoryItem::getDescription() const
{
	if (const LLViewerInventoryItem *linked_item = getLinkedItem())
	{
		return linked_item->getDescription();
	}

	return LLInventoryItem::getDescription();
}

const LLSaleInfo& LLViewerInventoryItem::getSaleInfo() const
{	
	if (const LLViewerInventoryItem *linked_item = getLinkedItem())
	{
		return linked_item->getSaleInfo();
	}

	return LLInventoryItem::getSaleInfo();
}

LLInventoryType::EType LLViewerInventoryItem::getInventoryType() const
{
	if (const LLViewerInventoryItem *linked_item = getLinkedItem())
	{
		return linked_item->getInventoryType();
	}

	// Categories don't have types.  If this item is an AT_FOLDER_LINK,
	// treat it as a category.
	if (getLinkedCategory())
	{
		return LLInventoryType::IT_CATEGORY;
	}

	return LLInventoryItem::getInventoryType();
}

U32 LLViewerInventoryItem::getFlags() const
{
	if (const LLViewerInventoryItem *linked_item = getLinkedItem())
	{
		return linked_item->getFlags();
	}
	return LLInventoryItem::getFlags();
}

bool LLViewerInventoryItem::isWearableType() const
{
	return (getInventoryType() == LLInventoryType::IT_WEARABLE);
}

LLWearableType::EType LLViewerInventoryItem::getWearableType() const
{
	if (!isWearableType())
	{
		return LLWearableType::WT_INVALID;
	}
	return LLWearableType::EType(getFlags() & LLInventoryItemFlags::II_FLAGS_WEARABLES_MASK);
}


time_t LLViewerInventoryItem::getCreationDate() const
{
	return LLInventoryItem::getCreationDate();
}

U32 LLViewerInventoryItem::getCRC32() const
{
	return LLInventoryItem::getCRC32();	
}

// *TODO: mantipov: should be removed with LMSortPrefix patch in llinventorymodel.cpp, EXT-3985
static char getSeparator() { return '@'; }
BOOL LLViewerInventoryItem::extractSortFieldAndDisplayName(const std::string& name, S32* sortField, std::string* displayName)
{
	using std::string;
	using std::stringstream;

	const char separator = getSeparator();
	const string::size_type separatorPos = name.find(separator, 0);

	BOOL result = FALSE;

	if (separatorPos < string::npos)
	{
		if (sortField)
		{
			/*
			 * The conversion from string to S32 is made this way instead of old plain
			 * atoi() to ensure portability. If on some other platform S32 will not be
			 * defined to be signed int, this conversion will still work because of
			 * operators overloading, but atoi() may fail.
			 */
			stringstream ss(name.substr(0, separatorPos));
			ss >> *sortField;
		}

		if (displayName)
		{
			*displayName = name.substr(separatorPos + 1, string::npos);
		}

		result = TRUE;
	}

	return result;
}

// This returns true if the item that this item points to 
// doesn't exist in memory (i.e. LLInventoryModel).  The baseitem
// might still be in the database but just not loaded yet.
bool LLViewerInventoryItem::getIsBrokenLink() const
{
	// If the item's type resolves to be a link, that means either:
	// A. It wasn't able to perform indirection, i.e. the baseobj doesn't exist in memory.
	// B. It's pointing to another link, which is illegal.
	return LLAssetType::lookupIsLinkType(getType());
}

LLViewerInventoryItem *LLViewerInventoryItem::getLinkedItem() const
{
	if (mType == LLAssetType::AT_LINK)
	{
		LLViewerInventoryItem *linked_item = gInventory.getItem(mAssetUUID);
		if (linked_item && linked_item->getIsLinkType())
		{
			LL_WARNS() << "Warning: Accessing link to link" << LL_ENDL;
			return NULL;
		}
		return linked_item;
	}
	return NULL;
}

LLViewerInventoryCategory *LLViewerInventoryItem::getLinkedCategory() const
{
	if (mType == LLAssetType::AT_LINK_FOLDER)
	{
		LLViewerInventoryCategory *linked_category = gInventory.getCategory(mAssetUUID);
		return linked_category;
	}
	return NULL;
}

bool LLViewerInventoryItem::checkPermissionsSet(PermissionMask mask) const
{
	const LLPermissions& perm = getPermissions();
	PermissionMask curr_mask = PERM_NONE;
	if(perm.getOwner() == gAgent.getID())
	{
		curr_mask = perm.getMaskBase();
	}
	else if(gAgent.isInGroup(perm.getGroup()))
	{
		curr_mask = perm.getMaskGroup();
	}
	else
	{
		curr_mask = perm.getMaskEveryone();
	}
	return ((curr_mask & mask) == mask);
}

PermissionMask LLViewerInventoryItem::getPermissionMask() const
{
	const LLPermissions& permissions = getPermissions();

	BOOL copy = permissions.allowCopyBy(gAgent.getID());
	BOOL mod = permissions.allowModifyBy(gAgent.getID());
	BOOL xfer = permissions.allowOperationBy(PERM_TRANSFER, gAgent.getID());
	PermissionMask perm_mask = 0;
	if (copy) perm_mask |= PERM_COPY;
	if (mod)  perm_mask |= PERM_MODIFY;
	if (xfer) perm_mask |= PERM_TRANSFER;
	return perm_mask;
}

//----------

void LLViewerInventoryItem::onCallingCardNameLookup(const LLUUID& id, const std::string& name, bool is_group)
{
	rename(name);
	gInventory.addChangedMask(LLInventoryObserver::LABEL, getUUID());
	gInventory.notifyObservers();
}

class LLRegenerateLinkCollector : public LLInventoryCollectFunctor
{
public:
	LLRegenerateLinkCollector(const LLViewerInventoryItem *target_item) : mTargetItem(target_item) {}
	virtual ~LLRegenerateLinkCollector() {}
	virtual bool operator()(LLInventoryCategory* cat,
							LLInventoryItem* item)
	{
		if (item)
		{
			if ((item->getName() == mTargetItem->getName()) &&
				(item->getInventoryType() == mTargetItem->getInventoryType()) &&
				(!item->getIsLinkType()))
			{
				return true;
			}
		}
		return false;
	}
protected:
	const LLViewerInventoryItem* mTargetItem;
};

LLUUID find_possible_item_for_regeneration(const LLViewerInventoryItem *target_item)
{
	LLViewerInventoryCategory::cat_array_t cats;
	LLViewerInventoryItem::item_array_t items;

	LLRegenerateLinkCollector candidate_matches(target_item);
	gInventory.collectDescendentsIf(gInventory.getRootFolderID(),
									cats,
									items,
									LLInventoryModel::EXCLUDE_TRASH,
									candidate_matches);
	for (LLViewerInventoryItem::item_array_t::const_iterator item_iter = items.begin();
		 item_iter != items.end();
		 ++item_iter)
	{
	    const LLViewerInventoryItem *item = (*item_iter);
		if (true) return item->getUUID();
	}
	return LLUUID::null;
}

// This currently dosen't work, because the sim does not allow us 
// to change an item's assetID.
BOOL LLViewerInventoryItem::regenerateLink()
{
	const LLUUID target_item_id = find_possible_item_for_regeneration(this);
	if (target_item_id.isNull())
		return FALSE;
	LLViewerInventoryCategory::cat_array_t cats;
	LLViewerInventoryItem::item_array_t items;
	LLAssetIDMatches asset_id_matches(getAssetUUID());
	gInventory.collectDescendentsIf(gInventory.getRootFolderID(),
									cats,
									items,
									LLInventoryModel::EXCLUDE_TRASH,
									asset_id_matches);
	for (LLViewerInventoryItem::item_array_t::iterator item_iter = items.begin();
		 item_iter != items.end();
		 item_iter++)
	{
	    LLViewerInventoryItem *item = (*item_iter);
		item->setAssetUUID(target_item_id);
		item->updateServer(FALSE);
		gInventory.addChangedMask(LLInventoryObserver::REBUILD, item->getUUID());
	}
	gInventory.notifyObservers();
	return TRUE;
}<|MERGE_RESOLUTION|>--- conflicted
+++ resolved
@@ -369,14 +369,9 @@
 	{
 		// *FIX: deal with this better.
 		// If we're crashing here then the UI is incorrectly enabled.
-<<<<<<< HEAD
-		llwarns << "LLViewerInventoryItem::updateServer() - for incomplete item"
-			   << llendl;
+		LL_WARNS() << "LLViewerInventoryItem::updateServer() - for incomplete item"
+			   << LL_ENDL;
                 LLNotificationsUtil::add("IncompleteInventoryItem");
-=======
-		LL_ERRS() << "LLViewerInventoryItem::updateServer() - for incomplete item"
-			   << LL_ENDL;
->>>>>>> d0ef02c2
 		return;
 	}
 	if(gAgent.getID() != mPermissions.getOwner())
@@ -715,13 +710,8 @@
 		}
 		else
 		{	//Deprecated, but if we don't have a capability, use the old system.
-<<<<<<< HEAD
-			
-			//AO: too spammy! 
-			//llinfos << "FetchInventoryDescendents2 capability not found.  Using deprecated UDP message." << llendl;
-=======
-			LL_INFOS() << "FetchInventoryDescendents2 capability not found.  Using deprecated UDP message." << LL_ENDL;
->>>>>>> d0ef02c2
+			//AO: too spammy!
+			//LL_INFOS() << "FetchInventoryDescendents2 capability not found.  Using deprecated UDP message." << LL_ENDL;
 			LLMessageSystem* msg = gMessageSystem;
 			msg->newMessage("FetchInventoryDescendents");
 			msg->nextBlock("AgentData");
