--- conflicted
+++ resolved
@@ -661,14 +661,9 @@
 		}
 		else
 		{	//Deprecated, but if we don't have a capability, use the old system.
-<<<<<<< HEAD
 			
 			//AO: too spammy! 
-			// llinfos << "WebFetchInventoryDescendents capability not found.  Using deprecated UDP message." << llendl;
-			
-=======
-			llinfos << "FetchInventoryDescendents2 capability not found.  Using deprecated UDP message." << llendl;
->>>>>>> 7b0455ba
+			//llinfos << "FetchInventoryDescendents2 capability not found.  Using deprecated UDP message." << llendl;
 			LLMessageSystem* msg = gMessageSystem;
 			msg->newMessage("FetchInventoryDescendents");
 			msg->nextBlock("AgentData");
@@ -955,11 +950,7 @@
 }
 
 //RezAttachmentCallback::RezAttachmentCallback(LLViewerJointAttachment *attachmentp)
-<<<<<<< HEAD
-// [SL:KB] - Patch: Appearance-Misc | Checked: 2010-09-28 (Catznip-2.2.0a) | Added: Catznip-2.2.0a
-=======
 // [SL:KB] - Patch: Appearance-Misc | Checked: 2010-09-28 (Catznip-2.5.0a) | Added: Catznip-2.2.0a
->>>>>>> 7b0455ba
 RezAttachmentCallback::RezAttachmentCallback(LLViewerJointAttachment *attachmentp, bool replace)
 	: mAttach(attachmentp), mReplace(replace)
 // [/SL:KB]
@@ -979,11 +970,7 @@
 	if (item)
 	{
 //		rez_attachment(item, mAttach);
-<<<<<<< HEAD
-// [SL:KB] - Patch: Appearance-Misc | Checked: 2010-09-28 (Catznip-2.2.0a) | Added: Catznip-2.2.0a
-=======
 // [SL:KB] - Patch: Appearance-Misc | Checked: 2010-09-28 (Catznip-2.5.0a) | Added: Catznip-2.2.0a
->>>>>>> 7b0455ba
 		rez_attachment(item, mAttach, mReplace);
 // [/SL:KB]
 	}
