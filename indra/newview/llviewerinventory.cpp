/** 
 * @file llviewerinventory.cpp
 * @brief Implementation of the viewer side inventory objects.
 *
 * $LicenseInfo:firstyear=2002&license=viewerlgpl$
 * Second Life Viewer Source Code
 * Copyright (C) 2014, Linden Research, Inc.
 * 
 * This library is free software; you can redistribute it and/or
 * modify it under the terms of the GNU Lesser General Public
 * License as published by the Free Software Foundation;
 * version 2.1 of the License only.
 * 
 * This library is distributed in the hope that it will be useful,
 * but WITHOUT ANY WARRANTY; without even the implied warranty of
 * MERCHANTABILITY or FITNESS FOR A PARTICULAR PURPOSE.  See the GNU
 * Lesser General Public License for more details.
 * 
 * You should have received a copy of the GNU Lesser General Public
 * License along with this library; if not, write to the Free Software
 * Foundation, Inc., 51 Franklin Street, Fifth Floor, Boston, MA  02110-1301  USA
 * 
 * Linden Research, Inc., 945 Battery Street, San Francisco, CA  94111  USA
 * $/LicenseInfo$
 */

#include "llviewerprecompiledheaders.h"
#include "llviewerinventory.h"

#include "llnotificationsutil.h"
#include "llsdserialize.h"
#include "message.h"

#include "llaisapi.h"
#include "llagent.h"
#include "llagentcamera.h"
#include "llagentwearables.h"
#include "llfloatersidepanelcontainer.h"
#include "llviewerfoldertype.h"
#include "llfloatersidepanelcontainer.h"
#include "llfolderview.h"
#include "llviewercontrol.h"
#include "llconsole.h"
#include "llinventorydefines.h"
#include "llinventoryfunctions.h"
#include "llinventorymodel.h"
#include "llinventorymodelbackgroundfetch.h"
#include "llgesturemgr.h"

#include "llinventorybridge.h"
#include "llinventorypanel.h"
#include "lllandmarkactions.h"

#include "llviewerassettype.h"
#include "llviewerregion.h"
#include "llviewerobjectlist.h"
#include "llpreviewgesture.h"
#include "llviewerwindow.h"
#include "lltrans.h"
#include "llappearancemgr.h"
#include "llcommandhandler.h"
#include "llviewermessage.h"
#include "llpanelmaininventory.h"
#include "llsidepanelappearance.h"
#include "llsidepanelinventory.h"
#include "llavatarnamecache.h"
#include "llavataractions.h"
#include "lllogininstance.h"
#include "llfavoritesbar.h"
#include "llfloaterperms.h"
#include "llclipboard.h"
#include "llhttpretrypolicy.h"
<<<<<<< HEAD
// [RLVa:KB] - Checked: 2014-11-02 (RLVa-1.4.11)
#include "rlvcommon.h"
// [/RLVa:KB]
=======
#include "llsettingsvo.h"
>>>>>>> 5d3ddffd

// do-nothing ops for use in callbacks.
void no_op_inventory_func(const LLUUID&) {} 
void no_op_llsd_func(const LLSD&) {}
void no_op() {}

static const char * const LOG_INV("Inventory");
static const char * const LOG_LOCAL("InventoryLocalize");
static const char * const LOG_NOTECARD("copy_inventory_from_notecard");

#if 1
// *TODO$: LLInventoryCallback should be deprecated to conform to the new boost::bind/coroutine model.
// temp code in transition
void doInventoryCb(LLPointer<LLInventoryCallback> cb, LLUUID id)
{
    if (cb.notNull())
        cb->fire(id);
}
#endif

///----------------------------------------------------------------------------
/// Helper class to store special inventory item names and their localized values.
///----------------------------------------------------------------------------
class LLLocalizedInventoryItemsDictionary : public LLSingleton<LLLocalizedInventoryItemsDictionary>
{
	LLSINGLETON(LLLocalizedInventoryItemsDictionary);
public:
	std::map<std::string, std::string> mInventoryItemsDict;

	/**
	 * Finds passed name in dictionary and replaces it with found localized value.
	 *
	 * @param object_name - string to be localized.
	 * @return true if passed name was found and localized, false otherwise.
	 */
	bool localizeInventoryObjectName(std::string& object_name)
	{
		LL_DEBUGS(LOG_LOCAL) << "Searching for localization: " << object_name << LL_ENDL;

		std::map<std::string, std::string>::const_iterator dictionary_iter = mInventoryItemsDict.find(object_name);

		bool found = dictionary_iter != mInventoryItemsDict.end();
		if(found)
		{
			object_name = dictionary_iter->second;
			LL_DEBUGS(LOG_LOCAL) << "Found, new name is: " << object_name << LL_ENDL;
		}
		return found;
	}
};

LLLocalizedInventoryItemsDictionary::LLLocalizedInventoryItemsDictionary()
{
	mInventoryItemsDict["New Shape"]		= LLTrans::getString("New Shape");
	mInventoryItemsDict["New Skin"]			= LLTrans::getString("New Skin");
	mInventoryItemsDict["New Hair"]			= LLTrans::getString("New Hair");
	mInventoryItemsDict["New Eyes"]			= LLTrans::getString("New Eyes");
	mInventoryItemsDict["New Shirt"]		= LLTrans::getString("New Shirt");
	mInventoryItemsDict["New Pants"]		= LLTrans::getString("New Pants");
	mInventoryItemsDict["New Shoes"]		= LLTrans::getString("New Shoes");
	mInventoryItemsDict["New Socks"]		= LLTrans::getString("New Socks");
	mInventoryItemsDict["New Jacket"]		= LLTrans::getString("New Jacket");
	mInventoryItemsDict["New Gloves"]		= LLTrans::getString("New Gloves");
	mInventoryItemsDict["New Undershirt"]	= LLTrans::getString("New Undershirt");
	mInventoryItemsDict["New Underpants"]	= LLTrans::getString("New Underpants");
	mInventoryItemsDict["New Skirt"]		= LLTrans::getString("New Skirt");
	mInventoryItemsDict["New Alpha"]		= LLTrans::getString("New Alpha");
	mInventoryItemsDict["New Tattoo"]		= LLTrans::getString("New Tattoo");
	mInventoryItemsDict["New Universal"]    = LLTrans::getString("New Universal");
	mInventoryItemsDict["New Physics"]		= LLTrans::getString("New Physics");
	mInventoryItemsDict["Invalid Wearable"] = LLTrans::getString("Invalid Wearable");

	mInventoryItemsDict["New Gesture"]		= LLTrans::getString("New Gesture");
	mInventoryItemsDict["New Script"]		= LLTrans::getString("New Script");
	mInventoryItemsDict["New Folder"]		= LLTrans::getString("New Folder");
	mInventoryItemsDict["New Note"]			= LLTrans::getString("New Note");
	mInventoryItemsDict["Contents"]			= LLTrans::getString("Contents");

	mInventoryItemsDict["Gesture"]			= LLTrans::getString("Gesture");
	mInventoryItemsDict["Male Gestures"]	= LLTrans::getString("Male Gestures");
	mInventoryItemsDict["Female Gestures"]	= LLTrans::getString("Female Gestures");
	mInventoryItemsDict["Other Gestures"]	= LLTrans::getString("Other Gestures");
	mInventoryItemsDict["Speech Gestures"]	= LLTrans::getString("Speech Gestures");
	mInventoryItemsDict["Common Gestures"]	= LLTrans::getString("Common Gestures");

	//predefined gestures

	//male
	mInventoryItemsDict["Male - Excuse me"]			= LLTrans::getString("Male - Excuse me");
	mInventoryItemsDict["Male  - Get lost"]			= LLTrans::getString("Male - Get lost"); // double space after Male. EXT-8319
	mInventoryItemsDict["Male - Blow kiss"]			= LLTrans::getString("Male - Blow kiss");
	mInventoryItemsDict["Male - Boo"]				= LLTrans::getString("Male - Boo");
	mInventoryItemsDict["Male - Bored"]				= LLTrans::getString("Male - Bored");
	mInventoryItemsDict["Male - Hey"]				= LLTrans::getString("Male - Hey");
	mInventoryItemsDict["Male - Laugh"]				= LLTrans::getString("Male - Laugh");
	mInventoryItemsDict["Male - Repulsed"]			= LLTrans::getString("Male - Repulsed");
	mInventoryItemsDict["Male - Shrug"]				= LLTrans::getString("Male - Shrug");
	mInventoryItemsDict["Male - Stick tougue out"]	= LLTrans::getString("Male - Stick tougue out");
	mInventoryItemsDict["Male - Wow"]				= LLTrans::getString("Male - Wow");

	//female
	mInventoryItemsDict["Female - Chuckle"]			= LLTrans::getString("Female - Chuckle");
	mInventoryItemsDict["Female - Cry"]				= LLTrans::getString("Female - Cry");
	mInventoryItemsDict["Female - Embarrassed"]		= LLTrans::getString("Female - Embarrassed");
	mInventoryItemsDict["Female - Excuse me"]		= LLTrans::getString("Female - Excuse me");
	mInventoryItemsDict["Female  - Get lost"]		= LLTrans::getString("Female - Get lost"); // double space after Female. EXT-8319
	mInventoryItemsDict["Female - Blow kiss"]		= LLTrans::getString("Female - Blow kiss");
	mInventoryItemsDict["Female - Boo"]				= LLTrans::getString("Female - Boo");
	mInventoryItemsDict["Female - Bored"]			= LLTrans::getString("Female - Bored");
	mInventoryItemsDict["Female - Hey"]				= LLTrans::getString("Female - Hey");
	mInventoryItemsDict["Female - Hey baby"]		= LLTrans::getString("Female - Hey baby");
	mInventoryItemsDict["Female - Laugh"]			= LLTrans::getString("Female - Laugh");
	mInventoryItemsDict["Female - Looking good"]	= LLTrans::getString("Female - Looking good");
	mInventoryItemsDict["Female - Over here"]		= LLTrans::getString("Female - Over here");
	mInventoryItemsDict["Female - Please"]			= LLTrans::getString("Female - Please");
	mInventoryItemsDict["Female - Repulsed"]		= LLTrans::getString("Female - Repulsed");
	mInventoryItemsDict["Female - Shrug"]			= LLTrans::getString("Female - Shrug");
	mInventoryItemsDict["Female - Stick tougue out"]= LLTrans::getString("Female - Stick tougue out");
	mInventoryItemsDict["Female - Wow"]				= LLTrans::getString("Female - Wow");

	//common
	mInventoryItemsDict["/bow"]						= LLTrans::getString("/bow");
	mInventoryItemsDict["/clap"]					= LLTrans::getString("/clap");
	mInventoryItemsDict["/count"]					= LLTrans::getString("/count");
	mInventoryItemsDict["/extinguish"]				= LLTrans::getString("/extinguish");
	mInventoryItemsDict["/kmb"]						= LLTrans::getString("/kmb");
	mInventoryItemsDict["/muscle"]					= LLTrans::getString("/muscle");
	mInventoryItemsDict["/no"]						= LLTrans::getString("/no");
	mInventoryItemsDict["/no!"]						= LLTrans::getString("/no!");
	mInventoryItemsDict["/paper"]					= LLTrans::getString("/paper");
	mInventoryItemsDict["/pointme"]					= LLTrans::getString("/pointme");
	mInventoryItemsDict["/pointyou"]				= LLTrans::getString("/pointyou");
	mInventoryItemsDict["/rock"]					= LLTrans::getString("/rock");
	mInventoryItemsDict["/scissor"]					= LLTrans::getString("/scissor");
	mInventoryItemsDict["/smoke"]					= LLTrans::getString("/smoke");
	mInventoryItemsDict["/stretch"]					= LLTrans::getString("/stretch");
	mInventoryItemsDict["/whistle"]					= LLTrans::getString("/whistle");
	mInventoryItemsDict["/yes"]						= LLTrans::getString("/yes");
	mInventoryItemsDict["/yes!"]					= LLTrans::getString("/yes!");
	mInventoryItemsDict["afk"]						= LLTrans::getString("afk");
	mInventoryItemsDict["dance1"]					= LLTrans::getString("dance1");
	mInventoryItemsDict["dance2"]					= LLTrans::getString("dance2");
	mInventoryItemsDict["dance3"]					= LLTrans::getString("dance3");
	mInventoryItemsDict["dance4"]					= LLTrans::getString("dance4");
	mInventoryItemsDict["dance5"]					= LLTrans::getString("dance5");
	mInventoryItemsDict["dance6"]					= LLTrans::getString("dance6");
	mInventoryItemsDict["dance7"]					= LLTrans::getString("dance7");
	mInventoryItemsDict["dance8"]					= LLTrans::getString("dance8");
}

///----------------------------------------------------------------------------
/// Local function declarations, constants, enums, and typedefs
///----------------------------------------------------------------------------

class LLInventoryHandler : public LLCommandHandler
{
public:
	// requires trusted browser to trigger
	LLInventoryHandler() : LLCommandHandler("inventory", UNTRUSTED_THROTTLE) { }
	
	bool handle(const LLSD& params, const LLSD& query_map,
				LLMediaCtrl* web)
	{
		if (params.size() < 1)
		{
			return false;
		}

		if (!LLUI::getInstance()->mSettingGroups["config"]->getBOOL("EnableInventory"))
		{
				LLNotificationsUtil::add("NoInventory", LLSD(), LLSD(), std::string("SwitchToStandardSkinAndQuit"));
				return true;
		}

		// support secondlife:///app/inventory/show
		if (params[0].asString() == "show")
		{
			LLFloaterSidePanelContainer::showPanel("inventory", LLSD());
			return true;
		}

		if (params[0].asString() == "filters")
		{
			LLSidepanelInventory *sidepanel_inventory = LLFloaterSidePanelContainer::getPanel<LLSidepanelInventory>("inventory");
			if (sidepanel_inventory)
			{
				LLPanelMainInventory* main_inventory = sidepanel_inventory->getMainInventoryPanel();
				if (main_inventory)
				{
					main_inventory->toggleFindOptions();
				}
			}
			return true;
		}

		// otherwise, we need a UUID and a verb...
		if (params.size() < 2) 
		{
			return false;
		}
		LLUUID inventory_id;
		if (!inventory_id.set(params[0], FALSE))
		{
			return false;
		}
		
		const std::string verb = params[1].asString();
		if (verb == "select")
		{
			uuid_vec_t items_to_open;
			items_to_open.push_back(inventory_id);
			//inventory_handler is just a stub, because we don't know from who this offer
			open_inventory_offer(items_to_open, "inventory_handler");
			return true;
		}
		
		return false;
	}
};
LLInventoryHandler gInventoryHandler;

///----------------------------------------------------------------------------
/// Class LLViewerInventoryItem
///----------------------------------------------------------------------------

LLViewerInventoryItem::LLViewerInventoryItem(const LLUUID& uuid,
											 const LLUUID& parent_uuid,
											 const LLPermissions& perm,
											 const LLUUID& asset_uuid,
											 LLAssetType::EType type,
											 LLInventoryType::EType inv_type,
											 const std::string& name,
											 const std::string& desc,
											 const LLSaleInfo& sale_info,
											 U32 flags,
											 time_t creation_date_utc) :
	LLInventoryItem(uuid, parent_uuid, perm, asset_uuid, type, inv_type,
					name, desc, sale_info, flags, creation_date_utc),
	mIsComplete(TRUE)
{
}

LLViewerInventoryItem::LLViewerInventoryItem(const LLUUID& item_id,
											 const LLUUID& parent_id,
											 const std::string& name,
											 LLInventoryType::EType inv_type) :
	LLInventoryItem(),
	mIsComplete(FALSE)
{
	mUUID = item_id;
	mParentUUID = parent_id;
	mInventoryType = inv_type;
	mName = name;
}

LLViewerInventoryItem::LLViewerInventoryItem() :
	LLInventoryItem(),
	mIsComplete(FALSE)
{
}

LLViewerInventoryItem::LLViewerInventoryItem(const LLViewerInventoryItem* other) :
	LLInventoryItem()
{
	copyViewerItem(other);
	if (!mIsComplete)
	{
		LL_WARNS(LOG_INV) << "LLViewerInventoryItem copy constructor for incomplete item"
						  << mUUID << LL_ENDL;
	}
}

LLViewerInventoryItem::LLViewerInventoryItem(const LLInventoryItem *other) :
	LLInventoryItem(other),
	mIsComplete(TRUE)
{
}


LLViewerInventoryItem::~LLViewerInventoryItem()
{
}

void LLViewerInventoryItem::copyViewerItem(const LLViewerInventoryItem* other)
{
	LLInventoryItem::copyItem(other);
	mIsComplete = other->mIsComplete;
	mTransactionID = other->mTransactionID;
}

// virtual
void LLViewerInventoryItem::copyItem(const LLInventoryItem *other)
{
	LLInventoryItem::copyItem(other);
	mIsComplete = true;
	mTransactionID.setNull();
}

void LLViewerInventoryItem::cloneViewerItem(LLPointer<LLViewerInventoryItem>& newitem) const
{
	newitem = new LLViewerInventoryItem(this);
	if(newitem.notNull())
	{
		LLUUID item_id;
		item_id.generate();
		newitem->setUUID(item_id);
	}
}

void LLViewerInventoryItem::updateServer(BOOL is_new) const
{
	if(!mIsComplete)
	{
		// *FIX: deal with this better.
		// If we're crashing here then the UI is incorrectly enabled.
		LL_ERRS(LOG_INV) << "LLViewerInventoryItem::updateServer() - for incomplete item"
						 << LL_ENDL;
		return;
	}
	if(gAgent.getID() != mPermissions.getOwner())
	{
		// *FIX: deal with this better.
		LL_WARNS(LOG_INV) << "LLViewerInventoryItem::updateServer() - for unowned item "
						  << ll_pretty_print_sd(this->asLLSD())
						  << LL_ENDL;
		return;
	}
	LLInventoryModel::LLCategoryUpdate up(mParentUUID, is_new ? 1 : 0);
	gInventory.accountForUpdate(up);

    LLSD updates = asLLSD();
    // Replace asset_id and/or shadow_id with transaction_id (hash_id)
    if (updates.has("asset_id"))
    {
        updates.erase("asset_id");
        if(getTransactionID().notNull())
        {
            updates["hash_id"] = getTransactionID();
        }
    }
    if (updates.has("shadow_id"))
    {
        updates.erase("shadow_id");
        if(getTransactionID().notNull())
        {
            updates["hash_id"] = getTransactionID();
        }
    }
    AISAPI::completion_t cr = boost::bind(&doInventoryCb, (LLPointer<LLInventoryCallback>)NULL, _1);
    AISAPI::UpdateItem(getUUID(), updates, cr);
}

void LLViewerInventoryItem::fetchFromServer(void) const
{
	if(!mIsComplete)
	{
		std::string url; 

		LLViewerRegion* region = gAgent.getRegion();
		// we have to check region. It can be null after region was destroyed. See EXT-245
		if (region)
		{
		  if (gAgent.getID() != mPermissions.getOwner())
		  {
		      url = region->getCapability("FetchLib2");
		  }
		  else
		  {	
		      url = region->getCapability("FetchInventory2");
		  }
		}
		else
		{
			LL_WARNS(LOG_INV) << "Agent Region is absent" << LL_ENDL;
		}

		if (!url.empty())
		{
			LLSD body;
			body["agent_id"]	= gAgent.getID();
			body["items"][0]["owner_id"]	= mPermissions.getOwner();
			body["items"][0]["item_id"]		= mUUID;

            LLCore::HttpHandler::ptr_t handler(new LLInventoryModel::FetchItemHttpHandler(body));
			gInventory.requestPost(true, url, body, handler, "Inventory Item");
		}
		else
		{
			LLMessageSystem* msg = gMessageSystem;
			msg->newMessage("FetchInventory");
			msg->nextBlock("AgentData");
			msg->addUUID("AgentID", gAgent.getID());
			msg->addUUID("SessionID", gAgent.getSessionID());
			msg->nextBlock("InventoryData");
			msg->addUUID("OwnerID", mPermissions.getOwner());
			msg->addUUID("ItemID", mUUID);
			gAgent.sendReliableMessage();
		}
	}
}

// virtual
BOOL LLViewerInventoryItem::unpackMessage(const LLSD& item)
{
	BOOL rv = LLInventoryItem::fromLLSD(item);

	LLLocalizedInventoryItemsDictionary::getInstance()->localizeInventoryObjectName(mName);

	mIsComplete = TRUE;
	return rv;
}

// virtual
BOOL LLViewerInventoryItem::unpackMessage(LLMessageSystem* msg, const char* block, S32 block_num)
{
	BOOL rv = LLInventoryItem::unpackMessage(msg, block, block_num);

	LLLocalizedInventoryItemsDictionary::getInstance()->localizeInventoryObjectName(mName);

	mIsComplete = TRUE;
	return rv;
}

void LLViewerInventoryItem::setTransactionID(const LLTransactionID& transaction_id)
{
	mTransactionID = transaction_id;
}

void LLViewerInventoryItem::packMessage(LLMessageSystem* msg) const
{
	msg->addUUIDFast(_PREHASH_ItemID, mUUID);
	msg->addUUIDFast(_PREHASH_FolderID, mParentUUID);
	mPermissions.packMessage(msg);
	msg->addUUIDFast(_PREHASH_TransactionID, mTransactionID);
	S8 type = static_cast<S8>(mType);
	msg->addS8Fast(_PREHASH_Type, type);
	type = static_cast<S8>(mInventoryType);
	msg->addS8Fast(_PREHASH_InvType, type);
	msg->addU32Fast(_PREHASH_Flags, mFlags);
	mSaleInfo.packMessage(msg);
	msg->addStringFast(_PREHASH_Name, mName);
	msg->addStringFast(_PREHASH_Description, mDescription);
	msg->addS32Fast(_PREHASH_CreationDate, mCreationDate);
	U32 crc = getCRC32();
	msg->addU32Fast(_PREHASH_CRC, crc);
}

// virtual
BOOL LLViewerInventoryItem::importFile(LLFILE* fp)
{
	BOOL rv = LLInventoryItem::importFile(fp);
	mIsComplete = TRUE;
	return rv;
}

// virtual
BOOL LLViewerInventoryItem::importLegacyStream(std::istream& input_stream)
{
	BOOL rv = LLInventoryItem::importLegacyStream(input_stream);
	mIsComplete = TRUE;
	return rv;
}

bool LLViewerInventoryItem::importFileLocal(LLFILE* fp)
{
	// TODO: convert all functions that return BOOL to return bool
	bool rv = (LLInventoryItem::importFile(fp) ? true : false);
	mIsComplete = false;
	return rv;
}

bool LLViewerInventoryItem::exportFileLocal(LLFILE* fp) const
{
	std::string uuid_str;
	fprintf(fp, "\tinv_item\t0\n\t{\n");
	mUUID.toString(uuid_str);
	fprintf(fp, "\t\titem_id\t%s\n", uuid_str.c_str());
	mParentUUID.toString(uuid_str);
	fprintf(fp, "\t\tparent_id\t%s\n", uuid_str.c_str());
	mPermissions.exportFile(fp);
	fprintf(fp, "\t\ttype\t%s\n", LLAssetType::lookup(mType));
	const std::string inv_type_str = LLInventoryType::lookup(mInventoryType);
	if(!inv_type_str.empty()) fprintf(fp, "\t\tinv_type\t%s\n", inv_type_str.c_str());
	fprintf(fp, "\t\tname\t%s|\n", mName.c_str());
	fprintf(fp, "\t\tcreation_date\t%d\n", (S32) mCreationDate);
	fprintf(fp,"\t}\n");
	return true;
}

void LLViewerInventoryItem::updateParentOnServer(BOOL restamp) const
{
	LLMessageSystem* msg = gMessageSystem;
	msg->newMessageFast(_PREHASH_MoveInventoryItem);
	msg->nextBlockFast(_PREHASH_AgentData);
	msg->addUUIDFast(_PREHASH_AgentID, gAgent.getID());
	msg->addUUIDFast(_PREHASH_SessionID, gAgent.getSessionID());
	msg->addBOOLFast(_PREHASH_Stamp, restamp);
	msg->nextBlockFast(_PREHASH_InventoryData);
	msg->addUUIDFast(_PREHASH_ItemID, mUUID);
	msg->addUUIDFast(_PREHASH_FolderID, mParentUUID);
	msg->addString("NewName", NULL);
	gAgent.sendReliableMessage();
}

//void LLViewerInventoryItem::setCloneCount(S32 clones)
//{
//	mClones = clones;
//}

//S32 LLViewerInventoryItem::getCloneCount() const
//{
//	return mClones;
//}

///----------------------------------------------------------------------------
/// Class LLViewerInventoryCategory
///----------------------------------------------------------------------------

LLViewerInventoryCategory::LLViewerInventoryCategory(const LLUUID& uuid,
													 const LLUUID& parent_uuid,
													 LLFolderType::EType pref,
													 const std::string& name,
													 const LLUUID& owner_id) :
	LLInventoryCategory(uuid, parent_uuid, pref, name),
	mOwnerID(owner_id),
	mVersion(LLViewerInventoryCategory::VERSION_UNKNOWN),
	mDescendentCount(LLViewerInventoryCategory::DESCENDENT_COUNT_UNKNOWN)
{
	mDescendentsRequested.reset();
}

LLViewerInventoryCategory::LLViewerInventoryCategory(const LLUUID& owner_id) :
	mOwnerID(owner_id),
	mVersion(LLViewerInventoryCategory::VERSION_UNKNOWN),
	mDescendentCount(LLViewerInventoryCategory::DESCENDENT_COUNT_UNKNOWN)
{
	mDescendentsRequested.reset();
}

LLViewerInventoryCategory::LLViewerInventoryCategory(const LLViewerInventoryCategory* other)
{
	copyViewerCategory(other);
}

LLViewerInventoryCategory::~LLViewerInventoryCategory()
{
}

void LLViewerInventoryCategory::copyViewerCategory(const LLViewerInventoryCategory* other)
{
	copyCategory(other);
	mOwnerID = other->mOwnerID;
	setVersion(other->getVersion());
	mDescendentCount = other->mDescendentCount;
	mDescendentsRequested = other->mDescendentsRequested;
}


void LLViewerInventoryCategory::packMessage(LLMessageSystem* msg) const
{
	msg->addUUIDFast(_PREHASH_FolderID, mUUID);
	msg->addUUIDFast(_PREHASH_ParentID, mParentUUID);
	S8 type = static_cast<S8>(mPreferredType);
	msg->addS8Fast(_PREHASH_Type, type);
	msg->addStringFast(_PREHASH_Name, mName);
}

void LLViewerInventoryCategory::updateParentOnServer(BOOL restamp) const
{
	LLMessageSystem* msg = gMessageSystem;
	msg->newMessageFast(_PREHASH_MoveInventoryFolder);
	msg->nextBlockFast(_PREHASH_AgentData);
	msg->addUUIDFast(_PREHASH_AgentID, gAgent.getID());
	msg->addUUIDFast(_PREHASH_SessionID, gAgent.getSessionID());

	msg->addBOOL("Stamp", restamp);
	msg->nextBlockFast(_PREHASH_InventoryData);
	msg->addUUIDFast(_PREHASH_FolderID, mUUID);
	msg->addUUIDFast(_PREHASH_ParentID, mParentUUID);
	gAgent.sendReliableMessage();
}

void LLViewerInventoryCategory::updateServer(BOOL is_new) const
{
	// communicate that change with the server.

	if (LLFolderType::lookupIsProtectedType(mPreferredType))
	{
		LLNotificationsUtil::add("CannotModifyProtectedCategories");
		return;
	}

    LLSD new_llsd = asLLSD();
    AISAPI::completion_t cr = boost::bind(&doInventoryCb, (LLPointer<LLInventoryCallback>)NULL, _1);
    AISAPI::UpdateCategory(getUUID(), new_llsd, cr);
}

S32 LLViewerInventoryCategory::getVersion() const
{
	return mVersion;
}

void LLViewerInventoryCategory::setVersion(S32 version)
{
	mVersion = version;
}

bool LLViewerInventoryCategory::fetch()
{
	if((VERSION_UNKNOWN == getVersion())
	   && mDescendentsRequested.hasExpired())	//Expired check prevents multiple downloads.
	{
		LL_DEBUGS(LOG_INV) << "Fetching category children: " << mName << ", UUID: " << mUUID << LL_ENDL;
		const F32 FETCH_TIMER_EXPIRY = 10.0f;
		mDescendentsRequested.reset();
		mDescendentsRequested.setTimerExpirySec(FETCH_TIMER_EXPIRY);


		std::string url;
		if (gAgent.getRegion())
		{
			url = gAgent.getRegion()->getCapability("FetchInventoryDescendents2");
		}
		else
		{
			LL_WARNS(LOG_INV) << "agent region is null" << LL_ENDL;
		}
		if (!url.empty()) //Capability found.  Build up LLSD and use it.
		{
			LLInventoryModelBackgroundFetch::instance().start(mUUID, false);			
		}
		return true;
	}
	return false;
}

S32 LLViewerInventoryCategory::getViewerDescendentCount() const
{
	LLInventoryModel::cat_array_t* cats;
	LLInventoryModel::item_array_t* items;
	gInventory.getDirectDescendentsOf(getUUID(), cats, items);
	S32 descendents_actual = 0;
	if(cats && items)
	{
		descendents_actual = cats->size() + items->size();
	}
	return descendents_actual;
}

bool LLViewerInventoryCategory::importFileLocal(LLFILE* fp)
{
	// *NOTE: This buffer size is hard coded into scanf() below.
	char buffer[MAX_STRING];		/* Flawfinder: ignore */
	char keyword[MAX_STRING];		/* Flawfinder: ignore */
	char valuestr[MAX_STRING];		/* Flawfinder: ignore */

	keyword[0] = '\0';
	valuestr[0] = '\0';
	while(!feof(fp))
	{
		if (fgets(buffer, MAX_STRING, fp) == NULL)
		{
			buffer[0] = '\0';
		}
		
		sscanf(	/* Flawfinder: ignore */
			buffer, " %254s %254s", keyword, valuestr); 
		if(0 == strcmp("{",keyword))
		{
			continue;
		}
		if(0 == strcmp("}", keyword))
		{
			break;
		}
		else if(0 == strcmp("cat_id", keyword))
		{
			mUUID.set(valuestr);
		}
		else if(0 == strcmp("parent_id", keyword))
		{
			mParentUUID.set(valuestr);
		}
		else if(0 == strcmp("type", keyword))
		{
			mType = LLAssetType::lookup(valuestr);
		}
		else if(0 == strcmp("pref_type", keyword))
		{
			mPreferredType = LLFolderType::lookup(valuestr);
		}
		else if(0 == strcmp("name", keyword))
		{
			//strcpy(valuestr, buffer + strlen(keyword) + 3);
			// *NOTE: Not ANSI C, but widely supported.
			sscanf(	/* Flawfinder: ignore */
				buffer, " %254s %254[^|]", keyword, valuestr);
			mName.assign(valuestr);
			LLStringUtil::replaceNonstandardASCII(mName, ' ');
			LLStringUtil::replaceChar(mName, '|', ' ');
		}
		else if(0 == strcmp("owner_id", keyword))
		{
			mOwnerID.set(valuestr);
		}
		else if(0 == strcmp("version", keyword))
		{
			sscanf(valuestr, "%d", &mVersion);
		}
		else
		{
			LL_WARNS(LOG_INV) << "unknown keyword '" << keyword
							  << "' in inventory import category "  << mUUID << LL_ENDL;
		}
	}
	return true;
}

bool LLViewerInventoryCategory::exportFileLocal(LLFILE* fp) const
{
	std::string uuid_str;
	fprintf(fp, "\tinv_category\t0\n\t{\n");
	mUUID.toString(uuid_str);
	fprintf(fp, "\t\tcat_id\t%s\n", uuid_str.c_str());
	mParentUUID.toString(uuid_str);
	fprintf(fp, "\t\tparent_id\t%s\n", uuid_str.c_str());
	fprintf(fp, "\t\ttype\t%s\n", LLAssetType::lookup(mType));
	fprintf(fp, "\t\tpref_type\t%s\n", LLFolderType::lookup(mPreferredType).c_str());
	fprintf(fp, "\t\tname\t%s|\n", mName.c_str());
	mOwnerID.toString(uuid_str);
	fprintf(fp, "\t\towner_id\t%s\n", uuid_str.c_str());
	fprintf(fp, "\t\tversion\t%d\n", mVersion);
	fprintf(fp,"\t}\n");
	return true;
}

bool LLViewerInventoryCategory::acceptItem(LLInventoryItem* inv_item)
{
    if (!inv_item)
    {
        return false;
    }

    // Only stock folders have limitation on which item they will accept
    bool accept = true;
    if (getPreferredType() == LLFolderType::FT_MARKETPLACE_STOCK)
    {
        // If the item is copyable (i.e. non stock) do not accept the drop in a stock folder
        if (inv_item->getPermissions().allowOperationBy(PERM_COPY, gAgent.getID(), gAgent.getGroupID()))
        {
            accept = false;
        }
        else
        {
            LLInventoryModel::cat_array_t* cat_array;
            LLInventoryModel::item_array_t* item_array;
            gInventory.getDirectDescendentsOf(getUUID(),cat_array,item_array);
            // Destination stock folder must be empty OR types of incoming and existing items must be identical and have the same permissions
            accept = (!item_array->size() ||
                      ((item_array->at(0)->getInventoryType() == inv_item->getInventoryType()) &&
                       (item_array->at(0)->getPermissions().getMaskNextOwner() == inv_item->getPermissions().getMaskNextOwner())));
        }
    }
    return accept;
}

void LLViewerInventoryCategory::determineFolderType()
{
	/* Do NOT uncomment this code.  This is for future 2.1 support of ensembles.
	llassert(FALSE);
	LLFolderType::EType original_type = getPreferredType();
	if (LLFolderType::lookupIsProtectedType(original_type))
		return;

	U64 folder_valid = 0;
	U64 folder_invalid = 0;
	LLInventoryModel::cat_array_t category_array;
	LLInventoryModel::item_array_t item_array;
	gInventory.collectDescendents(getUUID(),category_array,item_array,FALSE);

	// For ensembles
	if (category_array.empty())
	{
		for (LLInventoryModel::item_array_t::iterator item_iter = item_array.begin();
			 item_iter != item_array.end();
			 item_iter++)
		{
			const LLViewerInventoryItem *item = (*item_iter);
			if (item->getIsLinkType())
				return;
			if (item->isWearableType())
			{
				const LLWearableType::EType wearable_type = item->getWearableType();
				const std::string& wearable_name = LLWearableType::getTypeName(wearable_type);
				U64 valid_folder_types = LLViewerFolderType::lookupValidFolderTypes(wearable_name);
				folder_valid |= valid_folder_types;
				folder_invalid |= ~valid_folder_types;
			}
		}
		for (U8 i = LLFolderType::FT_ENSEMBLE_START; i <= LLFolderType::FT_ENSEMBLE_END; i++)
		{
			if ((folder_valid & (1LL << i)) &&
				!(folder_invalid & (1LL << i)))
			{
				changeType((LLFolderType::EType)i);
				return;
			}
		}
	}
	if (LLFolderType::lookupIsEnsembleType(original_type))
	{
		changeType(LLFolderType::FT_NONE);
	}
	llassert(FALSE);
	*/
}

void LLViewerInventoryCategory::changeType(LLFolderType::EType new_folder_type)
{
	const LLUUID &folder_id = getUUID();
	const LLUUID &parent_id = getParentUUID();
	const std::string &name = getName();
		
    LLPointer<LLViewerInventoryCategory> new_cat = new LLViewerInventoryCategory(folder_id,
                                                                                 parent_id,
                                                                                 new_folder_type,
                                                                                 name,
                                                                                 gAgent.getID());
        
        
    LLSD new_llsd = new_cat->asLLSD();
    AISAPI::completion_t cr = boost::bind(&doInventoryCb, (LLPointer<LLInventoryCallback>) NULL, _1);
    AISAPI::UpdateCategory(folder_id, new_llsd, cr);

	setPreferredType(new_folder_type);
	gInventory.addChangedMask(LLInventoryObserver::LABEL, folder_id);
}

void LLViewerInventoryCategory::localizeName()
{
	LLLocalizedInventoryItemsDictionary::getInstance()->localizeInventoryObjectName(mName);
}

// virtual
BOOL LLViewerInventoryCategory::unpackMessage(const LLSD& category)
{
	BOOL rv = LLInventoryCategory::fromLLSD(category);
	localizeName();
	return rv;
}

// virtual
void LLViewerInventoryCategory::unpackMessage(LLMessageSystem* msg, const char* block, S32 block_num)
{
	LLInventoryCategory::unpackMessage(msg, block, block_num);
	localizeName();
}

///----------------------------------------------------------------------------
/// Local function definitions
///----------------------------------------------------------------------------

LLInventoryCallbackManager *LLInventoryCallbackManager::sInstance = NULL;

LLInventoryCallbackManager::LLInventoryCallbackManager() :
	mLastCallback(0)
{
	if( sInstance != NULL )
	{
		LL_WARNS(LOG_INV) << "LLInventoryCallbackManager::LLInventoryCallbackManager: unexpected multiple instances" << LL_ENDL;
		return;
	}
	sInstance = this;
}

LLInventoryCallbackManager::~LLInventoryCallbackManager()
{
	if( sInstance != this )
	{
		LL_WARNS(LOG_INV) << "LLInventoryCallbackManager::~LLInventoryCallbackManager: unexpected multiple instances" << LL_ENDL;
		return;
	}
	sInstance = NULL;
}

//static 
void LLInventoryCallbackManager::destroyClass()
{
	if (sInstance)
	{
		for (callback_map_t::iterator it = sInstance->mMap.begin(), end_it = sInstance->mMap.end(); it != end_it; ++it)
		{
			// drop LLPointer reference to callback
			it->second = NULL;
		}
		sInstance->mMap.clear();
	}
}


U32 LLInventoryCallbackManager::registerCB(LLPointer<LLInventoryCallback> cb)
{
	if (cb.isNull())
		return 0;

	mLastCallback++;
	if (!mLastCallback)
		mLastCallback++;

	mMap[mLastCallback] = cb;
	return mLastCallback;
}

void LLInventoryCallbackManager::fire(U32 callback_id, const LLUUID& item_id)
{
	if (!callback_id || item_id.isNull())
		return;

	std::map<U32, LLPointer<LLInventoryCallback> >::iterator i;

	i = mMap.find(callback_id);
	if (i != mMap.end())
	{
		(*i).second->fire(item_id);
		mMap.erase(i);
	}
}

//void rez_attachment_cb(const LLUUID& inv_item, LLViewerJointAttachment *attachmentp)
// [SL:KB] - Patch: Appearance-DnDWear | Checked: 2010-09-28 (Catznip-3.4)
void rez_attachment_cb(const LLUUID& inv_item, LLViewerJointAttachment *attachmentp, bool replace)
// [/SL:KB]
{
	if (inv_item.isNull())
		return;

	LLViewerInventoryItem *item = gInventory.getItem(inv_item);
	if (item)
	{
// [SL:KB] - Patch: Appearance-DnDWear | Checked: 2010-09-28 (Catznip-3.4)
		rez_attachment(item, attachmentp, replace);
// [/SL:KB]
//		rez_attachment(item, attachmentp);
	}
}

void activate_gesture_cb(const LLUUID& inv_item)
{
	if (inv_item.isNull())
		return;
	LLViewerInventoryItem* item = gInventory.getItem(inv_item);
	if (!item)
		return;
	if (item->getType() != LLAssetType::AT_GESTURE)
		return;

	LLGestureMgr::instance().activateGesture(inv_item);
}

void set_default_permissions(LLViewerInventoryItem* item, std::string perm_type)
{
	llassert(item);
	LLPermissions perm = item->getPermissions();
	if (perm.getMaskEveryone() != LLFloaterPerms::getEveryonePerms(perm_type)
		|| perm.getMaskGroup() != LLFloaterPerms::getGroupPerms(perm_type))
	{
		perm.setMaskEveryone(LLFloaterPerms::getEveryonePerms(perm_type));
		perm.setMaskGroup(LLFloaterPerms::getGroupPerms(perm_type));

		item->setPermissions(perm);

		item->updateServer(FALSE);
	}
}

void create_script_cb(const LLUUID& inv_item)
{
	if (!inv_item.isNull())
	{
		LLViewerInventoryItem* item = gInventory.getItem(inv_item);
		if (item)
		{
			set_default_permissions(item, "Scripts");

			// item was just created, update even if permissions did not changed
			gInventory.updateItem(item);
			gInventory.notifyObservers();
		}
	}
}

void create_gesture_cb(const LLUUID& inv_item)
{
	if (!inv_item.isNull())
	{
		LLGestureMgr::instance().activateGesture(inv_item);
	
		LLViewerInventoryItem* item = gInventory.getItem(inv_item);
		if (item)
		{
			set_default_permissions(item, "Gestures");

			gInventory.updateItem(item);
			gInventory.notifyObservers();

			LLPreviewGesture* preview = LLPreviewGesture::show(inv_item,  LLUUID::null);
			// Force to be entirely onscreen.
			gFloaterView->adjustToFitScreen(preview, FALSE);
		}
	}
}


void create_notecard_cb(const LLUUID& inv_item)
{
	if (!inv_item.isNull())
		{
		LLViewerInventoryItem* item = gInventory.getItem(inv_item);
		if (item)
		{
			set_default_permissions(item, "Notecards");

			gInventory.updateItem(item);
			gInventory.notifyObservers();
		}
	}
}

LLInventoryCallbackManager gInventoryCallbacks;

void create_inventory_item(const LLUUID& agent_id, const LLUUID& session_id,
						   const LLUUID& parent, const LLTransactionID& transaction_id,
						   const std::string& name,
						   const std::string& desc, LLAssetType::EType asset_type,
						   LLInventoryType::EType inv_type, U8 subtype,
						   U32 next_owner_perm,
						   LLPointer<LLInventoryCallback> cb)
{
	//check if name is equal to one of special inventory items names
	//EXT-5839
	std::string server_name = name;

	{
		std::map<std::string, std::string>::const_iterator dictionary_iter;

		for (dictionary_iter = LLLocalizedInventoryItemsDictionary::getInstance()->mInventoryItemsDict.begin();
			 dictionary_iter != LLLocalizedInventoryItemsDictionary::getInstance()->mInventoryItemsDict.end();
			 dictionary_iter++)
		{
			const std::string& localized_name = dictionary_iter->second;
			if(localized_name == name)
			{
				server_name = dictionary_iter->first;
			}
		}
	}

	LLMessageSystem* msg = gMessageSystem;
	msg->newMessageFast(_PREHASH_CreateInventoryItem);
	msg->nextBlock(_PREHASH_AgentData);
	msg->addUUIDFast(_PREHASH_AgentID, agent_id);
	msg->addUUIDFast(_PREHASH_SessionID, session_id);
	msg->nextBlock(_PREHASH_InventoryBlock);
	msg->addU32Fast(_PREHASH_CallbackID, gInventoryCallbacks.registerCB(cb));
	msg->addUUIDFast(_PREHASH_FolderID, parent);
	msg->addUUIDFast(_PREHASH_TransactionID, transaction_id);
	msg->addU32Fast(_PREHASH_NextOwnerMask, next_owner_perm);
	msg->addS8Fast(_PREHASH_Type, (S8)asset_type);
	msg->addS8Fast(_PREHASH_InvType, (S8)inv_type);
	msg->addU8Fast(_PREHASH_WearableType, (U8)subtype);
	msg->addStringFast(_PREHASH_Name, server_name);
	msg->addStringFast(_PREHASH_Description, desc);
	
	gAgent.sendReliableMessage();
}

void create_inventory_callingcard(const LLUUID& avatar_id, const LLUUID& parent /*= LLUUID::null*/, LLPointer<LLInventoryCallback> cb/*=NULL*/)
{
	std::string item_desc = avatar_id.asString();
	LLAvatarName av_name;
	LLAvatarNameCache::get(avatar_id, &av_name);
	create_inventory_item(gAgent.getID(), gAgent.getSessionID(),
						  parent, LLTransactionID::tnull, av_name.getUserName(), item_desc, LLAssetType::AT_CALLINGCARD,
                          LLInventoryType::IT_CALLINGCARD, NO_INV_SUBTYPE, PERM_MOVE | PERM_TRANSFER, cb);
}

void create_inventory_wearable(const LLUUID& agent_id, const LLUUID& session_id,
    const LLUUID& parent, const LLTransactionID& transaction_id,
    const std::string& name,
    const std::string& desc, LLAssetType::EType asset_type,
    LLWearableType::EType wtype,
    U32 next_owner_perm,
    LLPointer<LLInventoryCallback> cb)
{
    create_inventory_item(agent_id, session_id, parent, transaction_id,
        name, desc, asset_type, LLInventoryType::IT_WEARABLE, static_cast<U8>(wtype),
        next_owner_perm, cb);
}

void create_inventory_settings(const LLUUID& agent_id, const LLUUID& session_id,
    const LLUUID& parent, const LLTransactionID& transaction_id,
    const std::string& name,
    const std::string& desc, 
    LLSettingsType::type_e settype,
    U32 next_owner_perm,
    LLPointer<LLInventoryCallback> cb)
{
    create_inventory_item(agent_id, session_id, parent, transaction_id,
        name, desc, LLAssetType::AT_SETTINGS, LLInventoryType::IT_SETTINGS, 
        static_cast<U8>(settype), next_owner_perm, cb);
}


void copy_inventory_item(
	const LLUUID& agent_id,
	const LLUUID& current_owner,
	const LLUUID& item_id,
	const LLUUID& parent_id,
	const std::string& new_name,
	LLPointer<LLInventoryCallback> cb)
{
	LLMessageSystem* msg = gMessageSystem;
	msg->newMessageFast(_PREHASH_CopyInventoryItem);
	msg->nextBlockFast(_PREHASH_AgentData);
	msg->addUUIDFast(_PREHASH_AgentID, agent_id);
	msg->addUUIDFast(_PREHASH_SessionID, gAgent.getSessionID());
	msg->nextBlockFast(_PREHASH_InventoryData);
	msg->addU32Fast(_PREHASH_CallbackID, gInventoryCallbacks.registerCB(cb));
	msg->addUUIDFast(_PREHASH_OldAgentID, current_owner);
	msg->addUUIDFast(_PREHASH_OldItemID, item_id);
	msg->addUUIDFast(_PREHASH_NewFolderID, parent_id);
	msg->addStringFast(_PREHASH_NewName, new_name);
	gAgent.sendReliableMessage();
}

// Create link to single inventory object.
void link_inventory_object(const LLUUID& category,
			 LLConstPointer<LLInventoryObject> baseobj,
			 LLPointer<LLInventoryCallback> cb)
{
	if (!baseobj)
	{
		LL_WARNS(LOG_INV) << "Attempt to link to non-existent object" << LL_ENDL;
		return;
	}

	LLInventoryObject::const_object_list_t obj_array;
	obj_array.push_back(baseobj);
	link_inventory_array(category, obj_array, cb);
}

void link_inventory_object(const LLUUID& category,
			 const LLUUID& id,
			 LLPointer<LLInventoryCallback> cb)
{
	LLConstPointer<LLInventoryObject> baseobj = gInventory.getObject(id);
	link_inventory_object(category, baseobj, cb);
}

// Create links to all listed inventory objects.
void link_inventory_array(const LLUUID& category,
			 LLInventoryObject::const_object_list_t& baseobj_array,
			 LLPointer<LLInventoryCallback> cb)
{
#ifndef LL_RELEASE_FOR_DOWNLOAD
	const LLViewerInventoryCategory *cat = gInventory.getCategory(category);
	const std::string cat_name = cat ? cat->getName() : "CAT NOT FOUND";
#endif
	LLInventoryObject::const_object_list_t::const_iterator it = baseobj_array.begin();
	LLInventoryObject::const_object_list_t::const_iterator end = baseobj_array.end();
	LLSD links = LLSD::emptyArray();
	for (; it != end; ++it)
	{
		const LLInventoryObject* baseobj = *it;
		if (!baseobj)
		{
			LL_WARNS(LOG_INV) << "attempt to link to unknown object" << LL_ENDL;
			continue;
		}

		if (!LLAssetType::lookupCanLink(baseobj->getType()))
		{
			// Fail if item can be found but is of a type that can't be linked.
			// Arguably should fail if the item can't be found too, but that could
			// be a larger behavioral change.
			LL_WARNS(LOG_INV) << "attempt to link an unlinkable object, type = " << baseobj->getActualType() << LL_ENDL;
			continue;
		}
		
		LLInventoryType::EType inv_type = LLInventoryType::IT_NONE;
		LLAssetType::EType asset_type = LLAssetType::AT_NONE;
		std::string new_desc;
		LLUUID linkee_id;
		if (dynamic_cast<const LLInventoryCategory *>(baseobj))
		{
			inv_type = LLInventoryType::IT_CATEGORY;
			asset_type = LLAssetType::AT_LINK_FOLDER;
			linkee_id = baseobj->getUUID();
		}
		else
		{
			const LLViewerInventoryItem *baseitem = dynamic_cast<const LLViewerInventoryItem *>(baseobj);
			if (baseitem)
			{
				inv_type = baseitem->getInventoryType();
				new_desc = baseitem->getActualDescription();
				switch (baseitem->getActualType())
				{
					case LLAssetType::AT_LINK:
					case LLAssetType::AT_LINK_FOLDER:
						linkee_id = baseobj->getLinkedUUID();
						asset_type = baseitem->getActualType();
						break;
					default:
						linkee_id = baseobj->getUUID();
						asset_type = LLAssetType::AT_LINK;
						break;
				}
			}
			else
			{
				LL_WARNS(LOG_INV) << "could not convert object into an item or category: " << baseobj->getUUID() << LL_ENDL;
				continue;
			}
		}

		LLSD link = LLSD::emptyMap();
		link["linked_id"] = linkee_id;
		link["type"] = (S8)asset_type;
		link["inv_type"] = (S8)inv_type;
		link["name"] = baseobj->getName();
		link["desc"] = new_desc;
		links.append(link);

#ifndef LL_RELEASE_FOR_DOWNLOAD
		LL_DEBUGS(LOG_INV) << "Linking Object [ name:" << baseobj->getName() 
						   << " UUID:" << baseobj->getUUID() 
						   << " ] into Category [ name:" << cat_name 
						   << " UUID:" << category << " ] " << LL_ENDL;
#endif
	}
    LLSD new_inventory = LLSD::emptyMap();
    new_inventory["links"] = links;
    AISAPI::completion_t cr = boost::bind(&doInventoryCb, cb, _1);
    AISAPI::CreateInventory(category, new_inventory, cr);
}

void move_inventory_item(
	const LLUUID& agent_id,
	const LLUUID& session_id,
	const LLUUID& item_id,
	const LLUUID& parent_id,
	const std::string& new_name,
	LLPointer<LLInventoryCallback> cb)
{
	LLMessageSystem* msg = gMessageSystem;
	msg->newMessageFast(_PREHASH_MoveInventoryItem);
	msg->nextBlockFast(_PREHASH_AgentData);
	msg->addUUIDFast(_PREHASH_AgentID, agent_id);
	msg->addUUIDFast(_PREHASH_SessionID, session_id);
	msg->addBOOLFast(_PREHASH_Stamp, FALSE);
	msg->nextBlockFast(_PREHASH_InventoryData);
	msg->addUUIDFast(_PREHASH_ItemID, item_id);
	msg->addUUIDFast(_PREHASH_FolderID, parent_id);
	msg->addStringFast(_PREHASH_NewName, new_name);
	gAgent.sendReliableMessage();
}

// Should call this with an update_item that's been copied and
// modified from an original source item, rather than modifying the
// source item directly.
void update_inventory_item(
	LLViewerInventoryItem *update_item,
	LLPointer<LLInventoryCallback> cb)
{
	const LLUUID& item_id = update_item->getUUID();
  
    LLSD updates = update_item->asLLSD();
    // Replace asset_id and/or shadow_id with transaction_id (hash_id)
    if (updates.has("asset_id"))
    {
        updates.erase("asset_id");
        if (update_item->getTransactionID().notNull())
        {
            updates["hash_id"] = update_item->getTransactionID();
        }
    }
    if (updates.has("shadow_id"))
    {
        updates.erase("shadow_id");
        if (update_item->getTransactionID().notNull())
        {
            updates["hash_id"] = update_item->getTransactionID();
        }
    }
    AISAPI::completion_t cr = boost::bind(&doInventoryCb, cb, _1);
    AISAPI::UpdateItem(item_id, updates, cr);
}

// Note this only supports updating an existing item. Goes through AISv3
// code path where available. Not all uses of item->updateServer() can
// easily be switched to this paradigm.
void update_inventory_item(
	const LLUUID& item_id,
	const LLSD& updates,
	LLPointer<LLInventoryCallback> cb)
{
    AISAPI::completion_t cr = boost::bind(&doInventoryCb, cb, _1);
    AISAPI::UpdateItem(item_id, updates, cr);
}

void update_inventory_category(
	const LLUUID& cat_id,
	const LLSD& updates,
	LLPointer<LLInventoryCallback> cb)
{
	LLPointer<LLViewerInventoryCategory> obj = gInventory.getCategory(cat_id);
	LL_DEBUGS(LOG_INV) << "cat_id: [" << cat_id << "] name " << (obj ? obj->getName() : "(NOT FOUND)") << LL_ENDL;
	if(obj)
	{
		if (LLFolderType::lookupIsProtectedType(obj->getPreferredType()))
		{
			LLNotificationsUtil::add("CannotModifyProtectedCategories");
			return;
		}

		LLPointer<LLViewerInventoryCategory> new_cat = new LLViewerInventoryCategory(obj);
		new_cat->fromLLSD(updates);
        LLSD new_llsd = new_cat->asLLSD();
        AISAPI::completion_t cr = boost::bind(&doInventoryCb, cb, _1);
        AISAPI::UpdateCategory(cat_id, new_llsd, cr);
	}
}

void remove_inventory_items(
	LLInventoryObject::object_list_t& items_to_kill,
	LLPointer<LLInventoryCallback> cb
	)
{
	for (LLInventoryObject::object_list_t::iterator it = items_to_kill.begin();
		 it != items_to_kill.end();
		 ++it)
	{
		remove_inventory_item(*it, cb);
	}
}

void remove_inventory_item(
	const LLUUID& item_id,
	LLPointer<LLInventoryCallback> cb,
	bool immediate_delete)
{
	LLPointer<LLInventoryObject> obj = gInventory.getItem(item_id);
	if (obj)
	{
		remove_inventory_item(obj, cb, immediate_delete);
	}
	else
	{
		LL_DEBUGS(LOG_INV) << "item_id: [" << item_id << "] name " << "(NOT FOUND)" << LL_ENDL;
	}
}

void remove_inventory_item(
	LLPointer<LLInventoryObject> obj,
	LLPointer<LLInventoryCallback> cb,
	bool immediate_delete)
{
	if(obj)
	{
		const LLUUID item_id(obj->getUUID());
		LL_DEBUGS(LOG_INV) << "item_id: [" << item_id << "] name " << obj->getName() << LL_ENDL;
        if (AISAPI::isAvailable())
		{
            AISAPI::completion_t cr = (cb) ? boost::bind(&doInventoryCb, cb, _1) : AISAPI::completion_t();
            AISAPI::RemoveItem(item_id, cr);

			if (immediate_delete)
			{
				gInventory.onObjectDeletedFromServer(item_id);
			}
		}
		else // no cap
		{
			LLMessageSystem* msg = gMessageSystem;
			msg->newMessageFast(_PREHASH_RemoveInventoryItem);
			msg->nextBlockFast(_PREHASH_AgentData);
			msg->addUUIDFast(_PREHASH_AgentID, gAgent.getID());
			msg->addUUIDFast(_PREHASH_SessionID, gAgent.getSessionID()); 
			msg->nextBlockFast(_PREHASH_InventoryData);
			msg->addUUIDFast(_PREHASH_ItemID, item_id);
			gAgent.sendReliableMessage();

			// Update inventory and call callback immediately since
			// message-based system has no callback mechanism (!)
			gInventory.onObjectDeletedFromServer(item_id);
			if (cb)
			{
				cb->fire(item_id);
			}
		}
	}
	else
	{
		// *TODO: Clean up callback?
		LL_WARNS(LOG_INV) << "remove_inventory_item called for invalid or nonexistent item." << LL_ENDL;
	}
}

class LLRemoveCategoryOnDestroy: public LLInventoryCallback
{
public:
	LLRemoveCategoryOnDestroy(const LLUUID& cat_id, LLPointer<LLInventoryCallback> cb):
		mID(cat_id),
		mCB(cb)
	{
	}
	/* virtual */ void fire(const LLUUID& item_id) {}
	~LLRemoveCategoryOnDestroy()
	{
		LLInventoryModel::EHasChildren children = gInventory.categoryHasChildren(mID);
		if(children != LLInventoryModel::CHILDREN_NO)
		{
			LL_WARNS(LOG_INV) << "remove descendents failed, cannot remove category " << LL_ENDL;
		}
		else
		{
			remove_inventory_category(mID, mCB);
		}
	}
private:
	LLUUID mID;
	LLPointer<LLInventoryCallback> mCB;
};

void remove_inventory_category(
	const LLUUID& cat_id,
	LLPointer<LLInventoryCallback> cb)
{
	LL_DEBUGS(LOG_INV) << "cat_id: [" << cat_id << "] " << LL_ENDL;
	LLPointer<LLViewerInventoryCategory> obj = gInventory.getCategory(cat_id);
	if(obj)
	{
		if (!gInventory.isCategoryComplete(cat_id))
		{
			LL_WARNS() << "Removing (purging) incomplete category " << obj->getName() << LL_ENDL;
		}
		if(LLFolderType::lookupIsProtectedType(obj->getPreferredType()))
		{
			LLNotificationsUtil::add("CannotRemoveProtectedCategories");
			return;
		}
        AISAPI::completion_t cr = boost::bind(&doInventoryCb, cb, _1);
        AISAPI::RemoveCategory(cat_id, cr);
	}
	else
	{
		LL_WARNS(LOG_INV) << "remove_inventory_category called for invalid or nonexistent item " << cat_id << LL_ENDL;
	}
}

void remove_inventory_object(
	const LLUUID& object_id,
	LLPointer<LLInventoryCallback> cb)
{
	if (gInventory.getCategory(object_id))
	{
		remove_inventory_category(object_id, cb);
	}
	else
	{
		remove_inventory_item(object_id, cb);
	}
}

// This is a method which collects the descendents of the id
// provided. If the category is not found, no action is
// taken. This method goes through the long winded process of
// cancelling any calling cards, removing server representation of
// folders, items, etc in a fairly efficient manner.
void purge_descendents_of(const LLUUID& id, LLPointer<LLInventoryCallback> cb)
{
	LLInventoryModel::EHasChildren children = gInventory.categoryHasChildren(id);
	if(children == LLInventoryModel::CHILDREN_NO)
	{
		LL_DEBUGS(LOG_INV) << "No descendents to purge for " << id << LL_ENDL;
		return;
	}
	LLPointer<LLViewerInventoryCategory> cat = gInventory.getCategory(id);
	if (cat.notNull())
	{
		if (LLClipboard::instance().hasContents())
		{
			// Remove items from clipboard or it will remain active even if there is nothing to paste/copy
			LLInventoryModel::cat_array_t categories;
			LLInventoryModel::item_array_t items;
			gInventory.collectDescendents(id, categories, items, TRUE);

			for (LLInventoryModel::cat_array_t::const_iterator it = categories.begin(); it != categories.end(); ++it)
			{
				if (LLClipboard::instance().isOnClipboard((*it)->getUUID()))
				{
					// No sense in removing single items, partial 'paste' will result in confusion only
					LLClipboard::instance().reset();
					break;
				}
			}
			if (LLClipboard::instance().hasContents())
			{
				for (LLInventoryModel::item_array_t::const_iterator it = items.begin(); it != items.end(); ++it)
				{
					if (LLClipboard::instance().isOnClipboard((*it)->getUUID()))
					{
						LLClipboard::instance().reset();
						break;
					}
				}
			}
		}

		if (AISAPI::isAvailable())
		{
			if (cat->getVersion() == LLViewerInventoryCategory::VERSION_UNKNOWN)
			{
				LL_WARNS() << "Purging not fetched folder: " << cat->getName() << LL_ENDL;
			}
			AISAPI::completion_t cr = (cb) ? boost::bind(&doInventoryCb, cb, _1) : AISAPI::completion_t();
			AISAPI::PurgeDescendents(id, cr);
		}
		else // no cap
		{
			// Fast purge
			LL_DEBUGS(LOG_INV) << "purge_descendents_of fast case " << cat->getName() << LL_ENDL;

			// send it upstream
			LLMessageSystem* msg = gMessageSystem;
			msg->newMessage("PurgeInventoryDescendents");
			msg->nextBlock("AgentData");
			msg->addUUID("AgentID", gAgent.getID());
			msg->addUUID("SessionID", gAgent.getSessionID());
			msg->nextBlock("InventoryData");
			msg->addUUID("FolderID", id);
			gAgent.sendReliableMessage();

			// Update model immediately because there is no callback mechanism.
			gInventory.onDescendentsPurgedFromServer(id);
			if (cb)
			{
				cb->fire(id);
			}
		}
	}
}

const LLUUID get_folder_by_itemtype(const LLInventoryItem *src)
{
	LLUUID retval = LLUUID::null;
	
	if (src)
	{
		retval = gInventory.findCategoryUUIDForType(LLFolderType::assetTypeToFolderType(src->getType()));
	}
	
	return retval;
}

void copy_inventory_from_notecard(const LLUUID& destination_id,
								  const LLUUID& object_id,
								  const LLUUID& notecard_inv_id,
								  const LLInventoryItem *src,
								  U32 callback_id)
{
	if (NULL == src)
	{
		LL_WARNS(LOG_NOTECARD) << "Null pointer to item was passed for object_id "
							   << object_id << " and notecard_inv_id "
							   << notecard_inv_id << LL_ENDL;
		return;
	}

	LLViewerRegion* viewer_region = NULL;
    LLViewerObject* vo = NULL;
	if (object_id.notNull() && (vo = gObjectList.findObject(object_id)) != NULL)
    {
        viewer_region = vo->getRegion();
	}

	// Fallback to the agents region if for some reason the 
	// object isn't found in the viewer.
	if (! viewer_region)
	{
		viewer_region = gAgent.getRegion();
	}

	if (! viewer_region)
	{
        LL_WARNS(LOG_NOTECARD) << "Can't find region from object_id "
							   << object_id << " or gAgent"
							   << LL_ENDL;
        return;
    }

    LLSD body;
    body["notecard-id"] = notecard_inv_id;
    body["object-id"] = object_id;
    body["item-id"] = src->getUUID();
	body["folder-id"] = destination_id;
    body["callback-id"] = (LLSD::Integer)callback_id;

    /// *TODO: RIDER: This posts the request under the agents policy.  
    /// When I convert the inventory over this call should be moved under that 
    /// policy as well.
    if (!gAgent.requestPostCapability("CopyInventoryFromNotecard", body))
    {
        LL_WARNS() << "SIM does not have the capability to copy from notecard." << LL_ENDL;
    }
}

void create_new_item(const std::string& name,
				   const LLUUID& parent_id,
				   LLAssetType::EType asset_type,
				   LLInventoryType::EType inv_type,
				   U32 next_owner_perm)
{
	std::string desc;
	LLViewerAssetType::generateDescriptionFor(asset_type, desc);
	next_owner_perm = (next_owner_perm) ? next_owner_perm : PERM_MOVE | PERM_TRANSFER;

	LLPointer<LLInventoryCallback> cb = NULL;

	switch (inv_type)
	{
		case LLInventoryType::IT_LSL:
		{
			cb = new LLBoostFuncInventoryCallback(create_script_cb);
			next_owner_perm = LLFloaterPerms::getNextOwnerPerms("Scripts");
			break;
		}

		case LLInventoryType::IT_GESTURE:
		{
			cb = new LLBoostFuncInventoryCallback(create_gesture_cb);
			next_owner_perm = LLFloaterPerms::getNextOwnerPerms("Gestures");
			break;
		}

		case LLInventoryType::IT_NOTECARD:
		{
			cb = new LLBoostFuncInventoryCallback(create_notecard_cb);
			next_owner_perm = LLFloaterPerms::getNextOwnerPerms("Notecards");
			break;
		}
		default:
			break;
	}

	create_inventory_item(gAgent.getID(),
						  gAgent.getSessionID(),
						  parent_id,
						  LLTransactionID::tnull,
						  name,
						  desc,
						  asset_type,
						  inv_type,
                          NO_INV_SUBTYPE,
						  next_owner_perm,
						  cb);
}	

// [RLVa:KB] - Checked: 2014-11-02 (RLVa-1.4.11)
void sync_inventory_folder(const LLUUID& folder_id, const LLInventoryModel::item_array_t& items, LLInventoryModel::item_array_t& items_to_add, LLInventoryModel::item_array_t& items_to_remove)
{
	LLInventoryModel::item_array_t curItems, newItems = items;

	// Grab the current contents
	LLInventoryModel::cat_array_t cats;
	gInventory.collectDescendents(folder_id, cats, curItems, LLInventoryModel::EXCLUDE_TRASH);

	// Purge everything in curItems that isn't part of newItems
	for (LLInventoryModel::item_array_t::const_iterator itCurItem = curItems.begin(); itCurItem != curItems.end(); ++itCurItem)
	{
		LLViewerInventoryItem* pItem = *itCurItem;
		if (std::find_if(newItems.begin(), newItems.end(), RlvPredIsEqualOrLinkedItem(pItem)) == newItems.end())
		{
			// Item doesn't exist in newItems => purge (if it's a link)
			if ( (pItem->getIsLinkType()) && 
				 (LLAssetType::AT_LINK_FOLDER != pItem->getActualType()) && 
			     (items_to_remove.end() == std::find(items_to_remove.begin(), items_to_remove.end(), pItem)) )
			{
				items_to_remove.push_back(pItem);
			}
		}
		else
		{
			// Item exists in newItems => remove *all* occurances in newItems (removes duplicate COF links to this item as well)
			newItems.erase(std::remove_if(newItems.begin(), newItems.end(), RlvPredIsEqualOrLinkedItem(pItem)), newItems.end());
		}
	}

	// Whatever remains in newItems will need to have a link created
	for (LLInventoryModel::item_array_t::const_iterator itNewItem = newItems.begin(); itNewItem != newItems.end(); ++itNewItem)
	{
		LLViewerInventoryItem* pItem = *itNewItem;
		if (items_to_add.end() == std::find(items_to_add.begin(), items_to_add.end(), pItem))
			items_to_add.push_back(pItem);
	}
}

void link_inventory_items(const LLUUID& folder_id, const LLInventoryModel::item_array_t& items, LLPointer<LLInventoryCallback> cb)
{
	for (LLInventoryModel::item_array_t::const_iterator itItem = items.begin(); itItem != items.end(); ++itItem)
	{
		const LLViewerInventoryItem* pItem = *itItem;
		link_inventory_object(folder_id, pItem, cb);
	}
}

void remove_inventory_items(const LLInventoryModel::item_array_t& items, LLPointer<LLInventoryCallback> cb)
{
	for (LLInventoryModel::item_array_t::const_iterator itItem = items.begin(); itItem != items.end(); ++itItem)
	{
		const LLViewerInventoryItem* pItem = *itItem;
		if (pItem->getIsLinkType())
			remove_inventory_item(pItem->getUUID(), cb);
	}
}
// [/RLVa:KB]

void slam_inventory_folder(const LLUUID& folder_id,
						   const LLSD& contents,
						   LLPointer<LLInventoryCallback> cb)
{
    LL_DEBUGS(LOG_INV) << "using AISv3 to slam folder, id " << folder_id
                       << " new contents: " << ll_pretty_print_sd(contents) << LL_ENDL;

    AISAPI::completion_t cr = boost::bind(&doInventoryCb, cb, _1);
    AISAPI::SlamFolder(folder_id, contents, cr);
}

void remove_folder_contents(const LLUUID& category, bool keep_outfit_links,
							LLPointer<LLInventoryCallback> cb)
{
	LLInventoryModel::cat_array_t cats;
	LLInventoryModel::item_array_t items;
	gInventory.collectDescendents(category, cats, items,
								  LLInventoryModel::EXCLUDE_TRASH);
	for (S32 i = 0; i < items.size(); ++i)
	{
		LLViewerInventoryItem *item = items.at(i);
		if (keep_outfit_links && (item->getActualType() == LLAssetType::AT_LINK_FOLDER))
			continue;
		if (item->getIsLinkType())
		{
			remove_inventory_item(item->getUUID(), cb);
		}
	}
}

const std::string NEW_LSL_NAME = "New Script"; // *TODO:Translate? (probably not)
const std::string NEW_NOTECARD_NAME = "New Note"; // *TODO:Translate? (probably not)
const std::string NEW_GESTURE_NAME = "New Gesture"; // *TODO:Translate? (probably not)

// ! REFACTOR ! Really need to refactor this so that it's not a bunch of if-then statements...
void menu_create_inventory_item(LLInventoryPanel* panel, LLFolderBridge *bridge, const LLSD& userdata, const LLUUID& default_parent_uuid)
{
	std::string type_name = userdata.asString();
	
	if (("inbox" == type_name) || ("category" == type_name) || ("current" == type_name) || ("outfit" == type_name) || ("my_otfts" == type_name))
	{
		LLFolderType::EType preferred_type = LLFolderType::lookup(type_name);

		LLUUID parent_id;
		if (bridge)
		{
			parent_id = bridge->getUUID();
		}
		else if (default_parent_uuid.notNull())
		{
			parent_id = default_parent_uuid;
		}
		else
		{
			parent_id = gInventory.getRootFolderID();
		}

		LLUUID category = gInventory.createNewCategory(parent_id, preferred_type, LLStringUtil::null);
		gInventory.notifyObservers();
		panel->setSelectionByID(category, TRUE);
	}
	else if ("lsl" == type_name)
	{
		const LLUUID parent_id = bridge ? bridge->getUUID() : gInventory.findCategoryUUIDForType(LLFolderType::FT_LSL_TEXT);
		create_new_item(NEW_LSL_NAME,
					  parent_id,
					  LLAssetType::AT_LSL_TEXT,
					  LLInventoryType::IT_LSL,
					  PERM_MOVE | PERM_TRANSFER);	// overridden in create_new_item
	}
	else if ("notecard" == type_name)
	{
		const LLUUID parent_id = bridge ? bridge->getUUID() : gInventory.findCategoryUUIDForType(LLFolderType::FT_NOTECARD);
		create_new_item(NEW_NOTECARD_NAME,
					  parent_id,
					  LLAssetType::AT_NOTECARD,
					  LLInventoryType::IT_NOTECARD,
					  PERM_ALL);	// overridden in create_new_item
	}
	else if ("gesture" == type_name)
	{
		const LLUUID parent_id = bridge ? bridge->getUUID() : gInventory.findCategoryUUIDForType(LLFolderType::FT_GESTURE);
		create_new_item(NEW_GESTURE_NAME,
					  parent_id,
					  LLAssetType::AT_GESTURE,
					  LLInventoryType::IT_GESTURE,
					  PERM_ALL);	// overridden in create_new_item
	}
    else if (("sky" == type_name) || ("water" == type_name) || ("daycycle" == type_name))
    {
        LLSettingsType::type_e stype(LLSettingsType::ST_NONE);

        if ("sky" == type_name)
        {
            stype = LLSettingsType::ST_SKY;
        }
        else if ("water" == type_name)
        {
            stype = LLSettingsType::ST_WATER;
        }
        else if ("daycycle" == type_name)
        {
            stype = LLSettingsType::ST_DAYCYCLE;
        }
        else
        {
            LL_ERRS(LOG_INV) << "Unknown settings type: '" << type_name << "'" << LL_ENDL;
            return;
        }

        LLUUID parent_id = bridge ? bridge->getUUID() : gInventory.findCategoryUUIDForType(LLFolderType::FT_SETTINGS);

        LLSettingsVOBase::createNewInventoryItem(stype, parent_id);
    }
	else
	{
		// Use for all clothing and body parts.  Adding new wearable types requires updating LLWearableDictionary.
		LLWearableType::EType wearable_type = LLWearableType::typeNameToType(type_name);
		if (wearable_type >= LLWearableType::WT_SHAPE && wearable_type < LLWearableType::WT_COUNT)
		{
			const LLUUID parent_id = bridge ? bridge->getUUID() : LLUUID::null;
			LLAgentWearables::createWearable(wearable_type, false, parent_id);
		}
		else
		{
			LL_WARNS(LOG_INV) << "Can't create unrecognized type " << type_name << LL_ENDL;
		}
	}
	panel->getRootFolder()->setNeedsAutoRename(TRUE);	
}

LLAssetType::EType LLViewerInventoryItem::getType() const
{
	if (const LLViewerInventoryItem *linked_item = getLinkedItem())
	{
		return linked_item->getType();
	}
	if (const LLViewerInventoryCategory *linked_category = getLinkedCategory())
	{
		return linked_category->getType();
	}	
	return LLInventoryItem::getType();
}

const LLUUID& LLViewerInventoryItem::getAssetUUID() const
{
	if (const LLViewerInventoryItem *linked_item = getLinkedItem())
	{
		return linked_item->getAssetUUID();
	}

	return LLInventoryItem::getAssetUUID();
}

const LLUUID& LLViewerInventoryItem::getProtectedAssetUUID() const
{
	if (const LLViewerInventoryItem *linked_item = getLinkedItem())
	{
		return linked_item->getProtectedAssetUUID();
	}

	// check for conditions under which we may return a visible UUID to the user
	bool item_is_fullperm = getIsFullPerm();
	bool agent_is_godlike = gAgent.isGodlikeWithoutAdminMenuFakery();
	if (item_is_fullperm || agent_is_godlike)
	{
		return LLInventoryItem::getAssetUUID();
	}

	return LLUUID::null;
}

const bool LLViewerInventoryItem::getIsFullPerm() const
{
	LLPermissions item_permissions = getPermissions();

	// modify-ok & copy-ok & transfer-ok
	return ( item_permissions.allowOperationBy(PERM_MODIFY,
						   gAgent.getID(),
						   gAgent.getGroupID()) &&
		 item_permissions.allowOperationBy(PERM_COPY,
						   gAgent.getID(),
						   gAgent.getGroupID()) &&
		 item_permissions.allowOperationBy(PERM_TRANSFER,
						   gAgent.getID(),
						   gAgent.getGroupID()) );
}

const std::string& LLViewerInventoryItem::getName() const
{
	if (const LLViewerInventoryItem *linked_item = getLinkedItem())
	{
		return linked_item->getName();
	}
	if (const LLViewerInventoryCategory *linked_category = getLinkedCategory())
	{
		return linked_category->getName();
	}

	return  LLInventoryItem::getName();
}

S32 LLViewerInventoryItem::getSortField() const
{
	return LLFavoritesOrderStorage::instance().getSortIndex(mUUID);
}

//void LLViewerInventoryItem::setSortField(S32 sortField)
//{
//	LLFavoritesOrderStorage::instance().setSortIndex(mUUID, sortField);
//	getSLURL();
//}

void LLViewerInventoryItem::getSLURL()
{
	LLFavoritesOrderStorage::instance().getSLURL(mAssetUUID);
}

const LLPermissions& LLViewerInventoryItem::getPermissions() const
{
	// Use the actual permissions of the symlink, not its parent.
	return LLInventoryItem::getPermissions();	
}

const LLUUID& LLViewerInventoryItem::getCreatorUUID() const
{
	if (const LLViewerInventoryItem *linked_item = getLinkedItem())
	{
		return linked_item->getCreatorUUID();
	}

	return LLInventoryItem::getCreatorUUID();
}

const std::string& LLViewerInventoryItem::getDescription() const
{
	if (const LLViewerInventoryItem *linked_item = getLinkedItem())
	{
		return linked_item->getDescription();
	}

	return LLInventoryItem::getDescription();
}

const LLSaleInfo& LLViewerInventoryItem::getSaleInfo() const
{	
	if (const LLViewerInventoryItem *linked_item = getLinkedItem())
	{
		return linked_item->getSaleInfo();
	}

	return LLInventoryItem::getSaleInfo();
}

LLInventoryType::EType LLViewerInventoryItem::getInventoryType() const
{
	if (const LLViewerInventoryItem *linked_item = getLinkedItem())
	{
		return linked_item->getInventoryType();
	}

	// Categories don't have types.  If this item is an AT_FOLDER_LINK,
	// treat it as a category.
	if (getLinkedCategory())
	{
		return LLInventoryType::IT_CATEGORY;
	}

	return LLInventoryItem::getInventoryType();
}

U32 LLViewerInventoryItem::getFlags() const
{
	if (const LLViewerInventoryItem *linked_item = getLinkedItem())
	{
		return linked_item->getFlags();
	}
	return LLInventoryItem::getFlags();
}

bool LLViewerInventoryItem::isWearableType() const
{
	return (getInventoryType() == LLInventoryType::IT_WEARABLE);
}

LLWearableType::EType LLViewerInventoryItem::getWearableType() const
{
	if (!isWearableType())
	{
		return LLWearableType::WT_INVALID;
	}
	return LLWearableType::inventoryFlagsToWearableType(getFlags());
}

bool LLViewerInventoryItem::isSettingsType() const
{
    return (getInventoryType() == LLInventoryType::IT_SETTINGS);
}

LLSettingsType::type_e LLViewerInventoryItem::getSettingsType() const
{
    if (!isSettingsType())
    {
        return LLSettingsType::ST_NONE;
    }
    return LLSettingsType::fromInventoryFlags(getFlags());
}

time_t LLViewerInventoryItem::getCreationDate() const
{
	return LLInventoryItem::getCreationDate();
}

U32 LLViewerInventoryItem::getCRC32() const
{
	return LLInventoryItem::getCRC32();	
}

// *TODO: mantipov: should be removed with LMSortPrefix patch in llinventorymodel.cpp, EXT-3985
static char getSeparator() { return '@'; }
BOOL LLViewerInventoryItem::extractSortFieldAndDisplayName(const std::string& name, S32* sortField, std::string* displayName)
{
	using std::string;
	using std::stringstream;

	const char separator = getSeparator();
	const string::size_type separatorPos = name.find(separator, 0);

	BOOL result = FALSE;

	if (separatorPos < string::npos)
	{
		if (sortField)
		{
			/*
			 * The conversion from string to S32 is made this way instead of old plain
			 * atoi() to ensure portability. If on some other platform S32 will not be
			 * defined to be signed int, this conversion will still work because of
			 * operators overloading, but atoi() may fail.
			 */
			stringstream ss(name.substr(0, separatorPos));
			ss >> *sortField;
		}

		if (displayName)
		{
			*displayName = name.substr(separatorPos + 1, string::npos);
		}

		result = TRUE;
	}

	return result;
}

// This returns true if the item that this item points to 
// doesn't exist in memory (i.e. LLInventoryModel).  The baseitem
// might still be in the database but just not loaded yet.
bool LLViewerInventoryItem::getIsBrokenLink() const
{
	// If the item's type resolves to be a link, that means either:
	// A. It wasn't able to perform indirection, i.e. the baseobj doesn't exist in memory.
	// B. It's pointing to another link, which is illegal.
	return LLAssetType::lookupIsLinkType(getType());
}

LLViewerInventoryItem *LLViewerInventoryItem::getLinkedItem() const
{
	if (mType == LLAssetType::AT_LINK)
	{
		LLViewerInventoryItem *linked_item = gInventory.getItem(mAssetUUID);
		if (linked_item && linked_item->getIsLinkType())
		{
			LL_WARNS(LOG_INV) << "Warning: Accessing link to link" << LL_ENDL;
			return NULL;
		}
		return linked_item;
	}
	return NULL;
}

LLViewerInventoryCategory *LLViewerInventoryItem::getLinkedCategory() const
{
	if (mType == LLAssetType::AT_LINK_FOLDER)
	{
		LLViewerInventoryCategory *linked_category = gInventory.getCategory(mAssetUUID);
		return linked_category;
	}
	return NULL;
}

bool LLViewerInventoryItem::checkPermissionsSet(PermissionMask mask) const
{
	const LLPermissions& perm = getPermissions();
	PermissionMask curr_mask = PERM_NONE;
	if(perm.getOwner() == gAgent.getID())
	{
		curr_mask = perm.getMaskBase();
	}
	else if(gAgent.isInGroup(perm.getGroup()))
	{
		curr_mask = perm.getMaskGroup();
	}
	else
	{
		curr_mask = perm.getMaskEveryone();
	}
	return ((curr_mask & mask) == mask);
}

PermissionMask LLViewerInventoryItem::getPermissionMask() const
{
	const LLPermissions& permissions = getPermissions();

	BOOL copy = permissions.allowCopyBy(gAgent.getID());
	BOOL mod = permissions.allowModifyBy(gAgent.getID());
	BOOL xfer = permissions.allowOperationBy(PERM_TRANSFER, gAgent.getID());
	PermissionMask perm_mask = 0;
	if (copy) perm_mask |= PERM_COPY;
	if (mod)  perm_mask |= PERM_MODIFY;
	if (xfer) perm_mask |= PERM_TRANSFER;
	return perm_mask;
}

//----------

void LLViewerInventoryItem::onCallingCardNameLookup(const LLUUID& id, const LLAvatarName& name)
{
	rename(name.getUserName());
	gInventory.addChangedMask(LLInventoryObserver::LABEL, getUUID());
	gInventory.notifyObservers();
}

class LLRegenerateLinkCollector : public LLInventoryCollectFunctor
{
public:
	LLRegenerateLinkCollector(const LLViewerInventoryItem *target_item) : mTargetItem(target_item) {}
	virtual ~LLRegenerateLinkCollector() {}
	virtual bool operator()(LLInventoryCategory* cat,
							LLInventoryItem* item)
	{
		if (item)
		{
			if ((item->getName() == mTargetItem->getName()) &&
				(item->getInventoryType() == mTargetItem->getInventoryType()) &&
				(!item->getIsLinkType()))
			{
				return true;
			}
		}
		return false;
	}
protected:
	const LLViewerInventoryItem* mTargetItem;
};

LLUUID find_possible_item_for_regeneration(const LLViewerInventoryItem *target_item)
{
	LLViewerInventoryCategory::cat_array_t cats;
	LLViewerInventoryItem::item_array_t items;

	LLRegenerateLinkCollector candidate_matches(target_item);
	gInventory.collectDescendentsIf(gInventory.getRootFolderID(),
									cats,
									items,
									LLInventoryModel::EXCLUDE_TRASH,
									candidate_matches);
	for (LLViewerInventoryItem::item_array_t::const_iterator item_iter = items.begin();
		 item_iter != items.end();
		 ++item_iter)
	{
	    const LLViewerInventoryItem *item = (*item_iter);
		if (true) return item->getUUID();
	}
	return LLUUID::null;
}

// This currently dosen't work, because the sim does not allow us 
// to change an item's assetID.
BOOL LLViewerInventoryItem::regenerateLink()
{
	const LLUUID target_item_id = find_possible_item_for_regeneration(this);
	if (target_item_id.isNull())
		return FALSE;
	LLViewerInventoryCategory::cat_array_t cats;
	LLViewerInventoryItem::item_array_t items;
	LLAssetIDMatches asset_id_matches(getAssetUUID());
	gInventory.collectDescendentsIf(gInventory.getRootFolderID(),
									cats,
									items,
									LLInventoryModel::EXCLUDE_TRASH,
									asset_id_matches);
	for (LLViewerInventoryItem::item_array_t::iterator item_iter = items.begin();
		 item_iter != items.end();
		 item_iter++)
	{
	    LLViewerInventoryItem *item = (*item_iter);
		item->setAssetUUID(target_item_id);
		item->updateServer(FALSE);
		gInventory.addChangedMask(LLInventoryObserver::REBUILD, item->getUUID());
	}
	gInventory.notifyObservers();
	return TRUE;
}<|MERGE_RESOLUTION|>--- conflicted
+++ resolved
@@ -70,13 +70,10 @@
 #include "llfloaterperms.h"
 #include "llclipboard.h"
 #include "llhttpretrypolicy.h"
-<<<<<<< HEAD
+#include "llsettingsvo.h"
 // [RLVa:KB] - Checked: 2014-11-02 (RLVa-1.4.11)
 #include "rlvcommon.h"
 // [/RLVa:KB]
-=======
-#include "llsettingsvo.h"
->>>>>>> 5d3ddffd
 
 // do-nothing ops for use in callbacks.
 void no_op_inventory_func(const LLUUID&) {} 
