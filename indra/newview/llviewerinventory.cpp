/** 
 * @file llviewerinventory.cpp
 * @brief Implementation of the viewer side inventory objects.
 *
 * $LicenseInfo:firstyear=2002&license=viewerlgpl$
 * Second Life Viewer Source Code
 * Copyright (C) 2014, Linden Research, Inc.
 * 
 * This library is free software; you can redistribute it and/or
 * modify it under the terms of the GNU Lesser General Public
 * License as published by the Free Software Foundation;
 * version 2.1 of the License only.
 * 
 * This library is distributed in the hope that it will be useful,
 * but WITHOUT ANY WARRANTY; without even the implied warranty of
 * MERCHANTABILITY or FITNESS FOR A PARTICULAR PURPOSE.  See the GNU
 * Lesser General Public License for more details.
 * 
 * You should have received a copy of the GNU Lesser General Public
 * License along with this library; if not, write to the Free Software
 * Foundation, Inc., 51 Franklin Street, Fifth Floor, Boston, MA  02110-1301  USA
 * 
 * Linden Research, Inc., 945 Battery Street, San Francisco, CA  94111  USA
 * $/LicenseInfo$
 */

#include "llviewerprecompiledheaders.h"
#include "llviewerinventory.h"

#include "llnotificationsutil.h"
#include "llsdserialize.h"
#include "message.h"

#include "llaisapi.h"
#include "llagent.h"
#include "llagentcamera.h"
#include "llagentwearables.h"
#include "llfloatersidepanelcontainer.h"
#include "llviewerfoldertype.h"
#include "llfloatersidepanelcontainer.h"
#include "llfolderview.h"
#include "llviewercontrol.h"
#include "llconsole.h"
#include "llinventorydefines.h"
#include "llinventoryfunctions.h"
#include "llinventorymodel.h"
#include "llinventorymodelbackgroundfetch.h"
#include "llgesturemgr.h"

#include "llinventorybridge.h"
#include "llinventorypanel.h"
#include "llfloaterinventory.h"
#include "lllandmarkactions.h"

#include "llviewerassettype.h"
#include "llviewerregion.h"
#include "llviewerobjectlist.h"
#include "llpreviewgesture.h"
#include "llviewerwindow.h"
#include "lltrans.h"
#include "llappearancemgr.h"
#include "llcommandhandler.h"
#include "llviewermessage.h"
#include "llsidepanelappearance.h"
#include "llavatarnamecache.h"
#include "llavataractions.h"
#include "lllogininstance.h"
#include "llfavoritesbar.h"
#include "llfloaterperms.h"
#include "llclipboard.h"
#include "llhttpretrypolicy.h"
// [RLVa:KB] - Checked: 2014-11-02 (RLVa-1.4.11)
#include "rlvcommon.h"
// [/RLVa:KB]

// do-nothing ops for use in callbacks.
void no_op_inventory_func(const LLUUID&) {} 
void no_op_llsd_func(const LLSD&) {}
void no_op() {}

static const char * const LOG_INV("Inventory");
static const char * const LOG_LOCAL("InventoryLocalize");
static const char * const LOG_NOTECARD("copy_inventory_from_notecard");

#if 1
// *TODO$: LLInventoryCallback should be deprecated to conform to the new boost::bind/coroutine model.
// temp code in transition
void doInventoryCb(LLPointer<LLInventoryCallback> cb, LLUUID id)
{
    if (cb.notNull())
        cb->fire(id);
}
#endif

///----------------------------------------------------------------------------
/// Helper class to store special inventory item names and their localized values.
///----------------------------------------------------------------------------
class LLLocalizedInventoryItemsDictionary : public LLSingleton<LLLocalizedInventoryItemsDictionary>
{
	LLSINGLETON(LLLocalizedInventoryItemsDictionary);
public:
	std::map<std::string, std::string> mInventoryItemsDict;

	/**
	 * Finds passed name in dictionary and replaces it with found localized value.
	 *
	 * @param object_name - string to be localized.
	 * @return true if passed name was found and localized, false otherwise.
	 */
	bool localizeInventoryObjectName(std::string& object_name)
	{
		LL_DEBUGS(LOG_LOCAL) << "Searching for localization: " << object_name << LL_ENDL;

		std::map<std::string, std::string>::const_iterator dictionary_iter = mInventoryItemsDict.find(object_name);

		bool found = dictionary_iter != mInventoryItemsDict.end();
		if(found)
		{
			object_name = dictionary_iter->second;
			LL_DEBUGS(LOG_LOCAL) << "Found, new name is: " << object_name << LL_ENDL;
		}
		return found;
	}
};

LLLocalizedInventoryItemsDictionary::LLLocalizedInventoryItemsDictionary()
{
	mInventoryItemsDict["New Shape"]		= LLTrans::getString("New Shape");
	mInventoryItemsDict["New Skin"]			= LLTrans::getString("New Skin");
	mInventoryItemsDict["New Hair"]			= LLTrans::getString("New Hair");
	mInventoryItemsDict["New Eyes"]			= LLTrans::getString("New Eyes");
	mInventoryItemsDict["New Shirt"]		= LLTrans::getString("New Shirt");
	mInventoryItemsDict["New Pants"]		= LLTrans::getString("New Pants");
	mInventoryItemsDict["New Shoes"]		= LLTrans::getString("New Shoes");
	mInventoryItemsDict["New Socks"]		= LLTrans::getString("New Socks");
	mInventoryItemsDict["New Jacket"]		= LLTrans::getString("New Jacket");
	mInventoryItemsDict["New Gloves"]		= LLTrans::getString("New Gloves");
	mInventoryItemsDict["New Undershirt"]	= LLTrans::getString("New Undershirt");
	mInventoryItemsDict["New Underpants"]	= LLTrans::getString("New Underpants");
	mInventoryItemsDict["New Skirt"]		= LLTrans::getString("New Skirt");
	mInventoryItemsDict["New Alpha"]		= LLTrans::getString("New Alpha");
	mInventoryItemsDict["New Tattoo"]		= LLTrans::getString("New Tattoo");
	mInventoryItemsDict["New Physics"]		= LLTrans::getString("New Physics");
	mInventoryItemsDict["Invalid Wearable"] = LLTrans::getString("Invalid Wearable");

	mInventoryItemsDict["New Gesture"]		= LLTrans::getString("New Gesture");
	mInventoryItemsDict["New Script"]		= LLTrans::getString("New Script");
	mInventoryItemsDict["New Folder"]		= LLTrans::getString("New Folder");
	mInventoryItemsDict["New Note"]			= LLTrans::getString("New Note");
	mInventoryItemsDict["Contents"]			= LLTrans::getString("Contents");

	mInventoryItemsDict["Gesture"]			= LLTrans::getString("Gesture");
	mInventoryItemsDict["Male Gestures"]	= LLTrans::getString("Male Gestures");
	mInventoryItemsDict["Female Gestures"]	= LLTrans::getString("Female Gestures");
	mInventoryItemsDict["Other Gestures"]	= LLTrans::getString("Other Gestures");
	mInventoryItemsDict["Speech Gestures"]	= LLTrans::getString("Speech Gestures");
	mInventoryItemsDict["Common Gestures"]	= LLTrans::getString("Common Gestures");

	//predefined gestures

	//male
	mInventoryItemsDict["Male - Excuse me"]			= LLTrans::getString("Male - Excuse me");
	mInventoryItemsDict["Male  - Get lost"]			= LLTrans::getString("Male - Get lost"); // double space after Male. EXT-8319
	mInventoryItemsDict["Male - Blow kiss"]			= LLTrans::getString("Male - Blow kiss");
	mInventoryItemsDict["Male - Boo"]				= LLTrans::getString("Male - Boo");
	mInventoryItemsDict["Male - Bored"]				= LLTrans::getString("Male - Bored");
	mInventoryItemsDict["Male - Hey"]				= LLTrans::getString("Male - Hey");
	mInventoryItemsDict["Male - Laugh"]				= LLTrans::getString("Male - Laugh");
	mInventoryItemsDict["Male - Repulsed"]			= LLTrans::getString("Male - Repulsed");
	mInventoryItemsDict["Male - Shrug"]				= LLTrans::getString("Male - Shrug");
	mInventoryItemsDict["Male - Stick tougue out"]	= LLTrans::getString("Male - Stick tougue out");
	mInventoryItemsDict["Male - Wow"]				= LLTrans::getString("Male - Wow");

	//female
	mInventoryItemsDict["Female - Chuckle"]			= LLTrans::getString("Female - Chuckle");
	mInventoryItemsDict["Female - Cry"]				= LLTrans::getString("Female - Cry");
	mInventoryItemsDict["Female - Embarrassed"]		= LLTrans::getString("Female - Embarrassed");
	mInventoryItemsDict["Female - Excuse me"]		= LLTrans::getString("Female - Excuse me");
	mInventoryItemsDict["Female  - Get lost"]		= LLTrans::getString("Female - Get lost"); // double space after Female. EXT-8319
	mInventoryItemsDict["Female - Blow kiss"]		= LLTrans::getString("Female - Blow kiss");
	mInventoryItemsDict["Female - Boo"]				= LLTrans::getString("Female - Boo");
	mInventoryItemsDict["Female - Bored"]			= LLTrans::getString("Female - Bored");
	mInventoryItemsDict["Female - Hey"]				= LLTrans::getString("Female - Hey");
	mInventoryItemsDict["Female - Hey baby"]		= LLTrans::getString("Female - Hey baby");
	mInventoryItemsDict["Female - Laugh"]			= LLTrans::getString("Female - Laugh");
	mInventoryItemsDict["Female - Looking good"]	= LLTrans::getString("Female - Looking good");
	mInventoryItemsDict["Female - Over here"]		= LLTrans::getString("Female - Over here");
	mInventoryItemsDict["Female - Please"]			= LLTrans::getString("Female - Please");
	mInventoryItemsDict["Female - Repulsed"]		= LLTrans::getString("Female - Repulsed");
	mInventoryItemsDict["Female - Shrug"]			= LLTrans::getString("Female - Shrug");
	mInventoryItemsDict["Female - Stick tougue out"]= LLTrans::getString("Female - Stick tougue out");
	mInventoryItemsDict["Female - Wow"]				= LLTrans::getString("Female - Wow");

	//common
	mInventoryItemsDict["/bow"]						= LLTrans::getString("/bow");
	mInventoryItemsDict["/clap"]					= LLTrans::getString("/clap");
	mInventoryItemsDict["/count"]					= LLTrans::getString("/count");
	mInventoryItemsDict["/extinguish"]				= LLTrans::getString("/extinguish");
	mInventoryItemsDict["/kmb"]						= LLTrans::getString("/kmb");
	mInventoryItemsDict["/muscle"]					= LLTrans::getString("/muscle");
	mInventoryItemsDict["/no"]						= LLTrans::getString("/no");
	mInventoryItemsDict["/no!"]						= LLTrans::getString("/no!");
	mInventoryItemsDict["/paper"]					= LLTrans::getString("/paper");
	mInventoryItemsDict["/pointme"]					= LLTrans::getString("/pointme");
	mInventoryItemsDict["/pointyou"]				= LLTrans::getString("/pointyou");
	mInventoryItemsDict["/rock"]					= LLTrans::getString("/rock");
	mInventoryItemsDict["/scissor"]					= LLTrans::getString("/scissor");
	mInventoryItemsDict["/smoke"]					= LLTrans::getString("/smoke");
	mInventoryItemsDict["/stretch"]					= LLTrans::getString("/stretch");
	mInventoryItemsDict["/whistle"]					= LLTrans::getString("/whistle");
	mInventoryItemsDict["/yes"]						= LLTrans::getString("/yes");
	mInventoryItemsDict["/yes!"]					= LLTrans::getString("/yes!");
	mInventoryItemsDict["afk"]						= LLTrans::getString("afk");
	mInventoryItemsDict["dance1"]					= LLTrans::getString("dance1");
	mInventoryItemsDict["dance2"]					= LLTrans::getString("dance2");
	mInventoryItemsDict["dance3"]					= LLTrans::getString("dance3");
	mInventoryItemsDict["dance4"]					= LLTrans::getString("dance4");
	mInventoryItemsDict["dance5"]					= LLTrans::getString("dance5");
	mInventoryItemsDict["dance6"]					= LLTrans::getString("dance6");
	mInventoryItemsDict["dance7"]					= LLTrans::getString("dance7");
	mInventoryItemsDict["dance8"]					= LLTrans::getString("dance8");
}

///----------------------------------------------------------------------------
/// Local function declarations, constants, enums, and typedefs
///----------------------------------------------------------------------------

class LLInventoryHandler : public LLCommandHandler
{
public:
	// requires trusted browser to trigger
	LLInventoryHandler() : LLCommandHandler("inventory", UNTRUSTED_THROTTLE) { }
	
	bool handle(const LLSD& params, const LLSD& query_map,
				LLMediaCtrl* web)
	{
		if (params.size() < 1)
		{
			return false;
		}

		if (!LLUI::sSettingGroups["config"]->getBOOL("EnableInventory"))
		{
				LLNotificationsUtil::add("NoInventory", LLSD(), LLSD(), std::string("SwitchToStandardSkinAndQuit"));
				return true;
		}

		// support secondlife:///app/inventory/show
		if (params[0].asString() == "show")
		{
			LLFloaterSidePanelContainer::showPanel("inventory", LLSD());
			return true;
		}

		// otherwise, we need a UUID and a verb...
		if (params.size() < 2) 
		{
			return false;
		}
		LLUUID inventory_id;
		if (!inventory_id.set(params[0], FALSE))
		{
			return false;
		}
		
		const std::string verb = params[1].asString();
		if (verb == "select")
		{
			uuid_vec_t items_to_open;
			items_to_open.push_back(inventory_id);
			//inventory_handler is just a stub, because we don't know from who this offer
			// <FS:Ansariel> Always show item in inventory if we intentionally choose to do so
			//open_inventory_offer(items_to_open, "inventory_handler");
			LLInventoryPanel::openInventoryPanelAndSetSelection(TRUE, items_to_open.back());
			// </FS:Ansariel>
			return true;
		}
		
		return false;
	}
};
LLInventoryHandler gInventoryHandler;

///----------------------------------------------------------------------------
/// Class LLViewerInventoryItem
///----------------------------------------------------------------------------

LLViewerInventoryItem::LLViewerInventoryItem(const LLUUID& uuid,
											 const LLUUID& parent_uuid,
											 const LLPermissions& perm,
											 const LLUUID& asset_uuid,
											 LLAssetType::EType type,
											 LLInventoryType::EType inv_type,
											 const std::string& name,
											 const std::string& desc,
											 const LLSaleInfo& sale_info,
											 U32 flags,
											 time_t creation_date_utc) :
	LLInventoryItem(uuid, parent_uuid, perm, asset_uuid, type, inv_type,
					name, desc, sale_info, flags, creation_date_utc),
	mIsComplete(TRUE)
{
}

LLViewerInventoryItem::LLViewerInventoryItem(const LLUUID& item_id,
											 const LLUUID& parent_id,
											 const std::string& name,
											 LLInventoryType::EType inv_type) :
	LLInventoryItem(),
	mIsComplete(FALSE)
{
	mUUID = item_id;
	mParentUUID = parent_id;
	mInventoryType = inv_type;
	mName = name;
}

LLViewerInventoryItem::LLViewerInventoryItem() :
	LLInventoryItem(),
	mIsComplete(FALSE)
{
}

LLViewerInventoryItem::LLViewerInventoryItem(const LLViewerInventoryItem* other) :
	LLInventoryItem()
{
	copyViewerItem(other);
	if (!mIsComplete)
	{
		LL_WARNS(LOG_INV) << "LLViewerInventoryItem copy constructor for incomplete item"
						  << mUUID << LL_ENDL;
	}
}

LLViewerInventoryItem::LLViewerInventoryItem(const LLInventoryItem *other) :
	LLInventoryItem(other),
	mIsComplete(TRUE)
{
}


LLViewerInventoryItem::~LLViewerInventoryItem()
{
}

void LLViewerInventoryItem::copyViewerItem(const LLViewerInventoryItem* other)
{
	LLInventoryItem::copyItem(other);
	mIsComplete = other->mIsComplete;
	mTransactionID = other->mTransactionID;
}

// virtual
void LLViewerInventoryItem::copyItem(const LLInventoryItem *other)
{
	LLInventoryItem::copyItem(other);
	mIsComplete = true;
	mTransactionID.setNull();
}

void LLViewerInventoryItem::cloneViewerItem(LLPointer<LLViewerInventoryItem>& newitem) const
{
	newitem = new LLViewerInventoryItem(this);
	if(newitem.notNull())
	{
		LLUUID item_id;
		item_id.generate();
		newitem->setUUID(item_id);
	}
}

void LLViewerInventoryItem::updateServer(BOOL is_new) const
{
	if(!mIsComplete)
	{
		// *FIX: deal with this better.
		// If we're crashing here then the UI is incorrectly enabled.
		LL_WARNS(LOG_INV) << "LLViewerInventoryItem::updateServer() - for incomplete item"
						 << LL_ENDL;
                LLNotificationsUtil::add("IncompleteInventoryItem");
		return;
	}
	if(gAgent.getID() != mPermissions.getOwner())
	{
		// *FIX: deal with this better.
		LL_WARNS(LOG_INV) << "LLViewerInventoryItem::updateServer() - for unowned item "
						  << ll_pretty_print_sd(this->asLLSD())
						  << LL_ENDL;
		return;
	}
	LLInventoryModel::LLCategoryUpdate up(mParentUUID, is_new ? 1 : 0);
	gInventory.accountForUpdate(up);

	// <FS:Ansariel> [UDP-Msg]
	if (AISAPI::isAvailable())
	{
	// </FS:Ansariel> [UDP-Msg]
    LLSD updates = asLLSD();
    // Replace asset_id and/or shadow_id with transaction_id (hash_id)
    if (updates.has("asset_id"))
    {
        updates.erase("asset_id");
        if(getTransactionID().notNull())
        {
            updates["hash_id"] = getTransactionID();
        }
    }
    if (updates.has("shadow_id"))
    {
        updates.erase("shadow_id");
        if(getTransactionID().notNull())
        {
            updates["hash_id"] = getTransactionID();
        }
    }
    AISAPI::completion_t cr = boost::bind(&doInventoryCb, (LLPointer<LLInventoryCallback>)NULL, _1);
    AISAPI::UpdateItem(getUUID(), updates, cr);
	// <FS:Ansariel> [UDP-Msg]
	}
	else
	{
		LLMessageSystem* msg = gMessageSystem;
		msg->newMessageFast(_PREHASH_UpdateInventoryItem);
		msg->nextBlockFast(_PREHASH_AgentData);
		msg->addUUIDFast(_PREHASH_AgentID, gAgent.getID());
		msg->addUUIDFast(_PREHASH_SessionID, gAgent.getSessionID());
		msg->addUUIDFast(_PREHASH_TransactionID, mTransactionID);
		msg->nextBlockFast(_PREHASH_InventoryData);
		msg->addU32Fast(_PREHASH_CallbackID, 0);
		packMessage(msg);
		gAgent.sendReliableMessage();
	}
	// </FS:Ansariel> [UDP-Msg]
}

void LLViewerInventoryItem::fetchFromServer(void) const
{
	if(!mIsComplete)
	{
		std::string url; 

		LLViewerRegion* region = gAgent.getRegion();
		// we have to check region. It can be null after region was destroyed. See EXT-245
		if (region)
		{
		  if (gAgent.getID() != mPermissions.getOwner())
		  {
		      url = region->getCapability("FetchLib2");
		  }
		  else
		  {	
		      url = region->getCapability("FetchInventory2");
		  }
		}
		else
		{
			LL_WARNS(LOG_INV) << "Agent Region is absent" << LL_ENDL;
		}

		if (!url.empty())
		{
			LLSD body;
			body["agent_id"]	= gAgent.getID();
			body["items"][0]["owner_id"]	= mPermissions.getOwner();
			body["items"][0]["item_id"]		= mUUID;

            LLCore::HttpHandler::ptr_t handler(new LLInventoryModel::FetchItemHttpHandler(body));
			gInventory.requestPost(true, url, body, handler, "Inventory Item");
		}
		else
		{
			LLMessageSystem* msg = gMessageSystem;
			msg->newMessage("FetchInventory");
			msg->nextBlock("AgentData");
			msg->addUUID("AgentID", gAgent.getID());
			msg->addUUID("SessionID", gAgent.getSessionID());
			msg->nextBlock("InventoryData");
			msg->addUUID("OwnerID", mPermissions.getOwner());
			msg->addUUID("ItemID", mUUID);
			gAgent.sendReliableMessage();
		}
	}
}

// virtual
BOOL LLViewerInventoryItem::unpackMessage(const LLSD& item)
{
	BOOL rv = LLInventoryItem::fromLLSD(item);

	LLLocalizedInventoryItemsDictionary::getInstance()->localizeInventoryObjectName(mName);

	mIsComplete = TRUE;
	return rv;
}

// virtual
BOOL LLViewerInventoryItem::unpackMessage(LLMessageSystem* msg, const char* block, S32 block_num)
{
	BOOL rv = LLInventoryItem::unpackMessage(msg, block, block_num);

	LLLocalizedInventoryItemsDictionary::getInstance()->localizeInventoryObjectName(mName);

	mIsComplete = TRUE;
	return rv;
}

void LLViewerInventoryItem::setTransactionID(const LLTransactionID& transaction_id)
{
	mTransactionID = transaction_id;
}

void LLViewerInventoryItem::packMessage(LLMessageSystem* msg) const
{
	msg->addUUIDFast(_PREHASH_ItemID, mUUID);
	msg->addUUIDFast(_PREHASH_FolderID, mParentUUID);
	mPermissions.packMessage(msg);
	msg->addUUIDFast(_PREHASH_TransactionID, mTransactionID);
	S8 type = static_cast<S8>(mType);
	msg->addS8Fast(_PREHASH_Type, type);
	type = static_cast<S8>(mInventoryType);
	msg->addS8Fast(_PREHASH_InvType, type);
	msg->addU32Fast(_PREHASH_Flags, mFlags);
	mSaleInfo.packMessage(msg);
	msg->addStringFast(_PREHASH_Name, mName);
	msg->addStringFast(_PREHASH_Description, mDescription);
	msg->addS32Fast(_PREHASH_CreationDate, mCreationDate);
	U32 crc = getCRC32();
	msg->addU32Fast(_PREHASH_CRC, crc);
}

// virtual
BOOL LLViewerInventoryItem::importFile(LLFILE* fp)
{
	BOOL rv = LLInventoryItem::importFile(fp);
	mIsComplete = TRUE;
	return rv;
}

// virtual
BOOL LLViewerInventoryItem::importLegacyStream(std::istream& input_stream)
{
	BOOL rv = LLInventoryItem::importLegacyStream(input_stream);
	mIsComplete = TRUE;
	return rv;
}

bool LLViewerInventoryItem::importFileLocal(LLFILE* fp)
{
	// TODO: convert all functions that return BOOL to return bool
	bool rv = (LLInventoryItem::importFile(fp) ? true : false);
	mIsComplete = false;
	return rv;
}

bool LLViewerInventoryItem::exportFileLocal(LLFILE* fp) const
{
	std::string uuid_str;
	fprintf(fp, "\tinv_item\t0\n\t{\n");
	mUUID.toString(uuid_str);
	fprintf(fp, "\t\titem_id\t%s\n", uuid_str.c_str());
	mParentUUID.toString(uuid_str);
	fprintf(fp, "\t\tparent_id\t%s\n", uuid_str.c_str());
	mPermissions.exportFile(fp);
	fprintf(fp, "\t\ttype\t%s\n", LLAssetType::lookup(mType));
	const std::string inv_type_str = LLInventoryType::lookup(mInventoryType);
	if(!inv_type_str.empty()) fprintf(fp, "\t\tinv_type\t%s\n", inv_type_str.c_str());
	fprintf(fp, "\t\tname\t%s|\n", mName.c_str());
	fprintf(fp, "\t\tcreation_date\t%d\n", (S32) mCreationDate);
	fprintf(fp,"\t}\n");
	return true;
}

void LLViewerInventoryItem::updateParentOnServer(BOOL restamp) const
{
	LLMessageSystem* msg = gMessageSystem;
	msg->newMessageFast(_PREHASH_MoveInventoryItem);
	msg->nextBlockFast(_PREHASH_AgentData);
	msg->addUUIDFast(_PREHASH_AgentID, gAgent.getID());
	msg->addUUIDFast(_PREHASH_SessionID, gAgent.getSessionID());
	msg->addBOOLFast(_PREHASH_Stamp, restamp);
	msg->nextBlockFast(_PREHASH_InventoryData);
	msg->addUUIDFast(_PREHASH_ItemID, mUUID);
	msg->addUUIDFast(_PREHASH_FolderID, mParentUUID);
	msg->addString("NewName", NULL);
	gAgent.sendReliableMessage();
}

//void LLViewerInventoryItem::setCloneCount(S32 clones)
//{
//	mClones = clones;
//}

//S32 LLViewerInventoryItem::getCloneCount() const
//{
//	return mClones;
//}

///----------------------------------------------------------------------------
/// Class LLViewerInventoryCategory
///----------------------------------------------------------------------------

LLViewerInventoryCategory::LLViewerInventoryCategory(const LLUUID& uuid,
													 const LLUUID& parent_uuid,
													 LLFolderType::EType pref,
													 const std::string& name,
													 const LLUUID& owner_id) :
	LLInventoryCategory(uuid, parent_uuid, pref, name),
	mOwnerID(owner_id),
	mVersion(LLViewerInventoryCategory::VERSION_UNKNOWN),
	mDescendentCount(LLViewerInventoryCategory::DESCENDENT_COUNT_UNKNOWN)
{
	mDescendentsRequested.reset();
}

LLViewerInventoryCategory::LLViewerInventoryCategory(const LLUUID& owner_id) :
	mOwnerID(owner_id),
	mVersion(LLViewerInventoryCategory::VERSION_UNKNOWN),
	mDescendentCount(LLViewerInventoryCategory::DESCENDENT_COUNT_UNKNOWN)
{
	mDescendentsRequested.reset();
}

LLViewerInventoryCategory::LLViewerInventoryCategory(const LLViewerInventoryCategory* other)
{
	copyViewerCategory(other);
}

LLViewerInventoryCategory::~LLViewerInventoryCategory()
{
}

void LLViewerInventoryCategory::copyViewerCategory(const LLViewerInventoryCategory* other)
{
	copyCategory(other);
	mOwnerID = other->mOwnerID;
	setVersion(other->getVersion());
	mDescendentCount = other->mDescendentCount;
	mDescendentsRequested = other->mDescendentsRequested;
}


void LLViewerInventoryCategory::packMessage(LLMessageSystem* msg) const
{
	msg->addUUIDFast(_PREHASH_FolderID, mUUID);
	msg->addUUIDFast(_PREHASH_ParentID, mParentUUID);
	S8 type = static_cast<S8>(mPreferredType);
	msg->addS8Fast(_PREHASH_Type, type);
	msg->addStringFast(_PREHASH_Name, mName);
}

void LLViewerInventoryCategory::updateParentOnServer(BOOL restamp) const
{
	LLMessageSystem* msg = gMessageSystem;
	msg->newMessageFast(_PREHASH_MoveInventoryFolder);
	msg->nextBlockFast(_PREHASH_AgentData);
	msg->addUUIDFast(_PREHASH_AgentID, gAgent.getID());
	msg->addUUIDFast(_PREHASH_SessionID, gAgent.getSessionID());

	msg->addBOOL("Stamp", restamp);
	msg->nextBlockFast(_PREHASH_InventoryData);
	msg->addUUIDFast(_PREHASH_FolderID, mUUID);
	msg->addUUIDFast(_PREHASH_ParentID, mParentUUID);
	gAgent.sendReliableMessage();
}

void LLViewerInventoryCategory::updateServer(BOOL is_new) const
{
	// communicate that change with the server.

	if (LLFolderType::lookupIsProtectedType(mPreferredType))
	{
		LLNotificationsUtil::add("CannotModifyProtectedCategories");
		return;
	}

	// <FS:Ansariel> [UDP-Msg]
	if (AISAPI::isAvailable())
	{
	// </FS:Ansariel> [UDP-Msg]
    LLSD new_llsd = asLLSD();
    AISAPI::completion_t cr = boost::bind(&doInventoryCb, (LLPointer<LLInventoryCallback>)NULL, _1);
    AISAPI::UpdateCategory(getUUID(), new_llsd, cr);
	// <FS:Ansariel> [UDP-Msg]
	}
	else
	{
		LLInventoryModel::LLCategoryUpdate up(mParentUUID, is_new ? 1 : 0);
		gInventory.accountForUpdate(up);

		LLMessageSystem* msg = gMessageSystem;
		msg->newMessageFast(_PREHASH_UpdateInventoryFolder);
		msg->nextBlockFast(_PREHASH_AgentData);
		msg->addUUIDFast(_PREHASH_AgentID, gAgent.getID());
		msg->addUUIDFast(_PREHASH_SessionID, gAgent.getSessionID());
		msg->nextBlockFast(_PREHASH_FolderData);
		packMessage(msg);
		gAgent.sendReliableMessage();
	}
	// </FS:Ansariel> [UDP-Msg]
}

S32 LLViewerInventoryCategory::getVersion() const
{
	return mVersion;
}

void LLViewerInventoryCategory::setVersion(S32 version)
{
	mVersion = version;
}

bool LLViewerInventoryCategory::fetch()
{
	if((VERSION_UNKNOWN == getVersion())
	   && mDescendentsRequested.hasExpired())	//Expired check prevents multiple downloads.
	{
		LL_DEBUGS(LOG_INV) << "Fetching category children: " << mName << ", UUID: " << mUUID << LL_ENDL;
		const F32 FETCH_TIMER_EXPIRY = 10.0f;
		mDescendentsRequested.reset();
		mDescendentsRequested.setTimerExpirySec(FETCH_TIMER_EXPIRY);


		std::string url;
		if (gAgent.getRegion())
		{
			url = gAgent.getRegion()->getCapability("FetchInventoryDescendents2");
		}
		else
		{
			LL_WARNS(LOG_INV) << "agent region is null" << LL_ENDL;
		}
		if (!url.empty()) //Capability found.  Build up LLSD and use it.
		{
			LLInventoryModelBackgroundFetch::instance().start(mUUID, false);			
		}
		// <FS:Ansariel> [UDP-Msg]
		else
		{
			// bitfield
			// 1 = by date
			// 2 = folders by date
			// Need to mask off anything but the first bit.
			// This comes from LLInventoryFilter from llfolderview.h
			U32 sort_order = gSavedSettings.getU32(LLInventoryPanel::DEFAULT_SORT_ORDER) & 0x1;
			
			LLMessageSystem* msg = gMessageSystem;
			msg->newMessage("FetchInventoryDescendents");
			msg->nextBlock("AgentData");
			msg->addUUID("AgentID", gAgent.getID());
			msg->addUUID("SessionID", gAgent.getSessionID());
			msg->nextBlock("InventoryData");
			msg->addUUID("FolderID", mUUID);
			msg->addUUID("OwnerID", mOwnerID);

			msg->addS32("SortOrder", sort_order);
			msg->addBOOL("FetchFolders", FALSE);
			msg->addBOOL("FetchItems", TRUE);
			gAgent.sendReliableMessage();
		}
		// </FS:Ansariel> [UDP-Msg]
		return true;
	}
	return false;
}

S32 LLViewerInventoryCategory::getViewerDescendentCount() const
{
	LLInventoryModel::cat_array_t* cats;
	LLInventoryModel::item_array_t* items;
	gInventory.getDirectDescendentsOf(getUUID(), cats, items);
	S32 descendents_actual = 0;
	if(cats && items)
	{
		descendents_actual = cats->size() + items->size();
	}
	return descendents_actual;
}

bool LLViewerInventoryCategory::importFileLocal(LLFILE* fp)
{
	// *NOTE: This buffer size is hard coded into scanf() below.
	char buffer[MAX_STRING];		/* Flawfinder: ignore */
	char keyword[MAX_STRING];		/* Flawfinder: ignore */
	char valuestr[MAX_STRING];		/* Flawfinder: ignore */

	keyword[0] = '\0';
	valuestr[0] = '\0';
	while(!feof(fp))
	{
		if (fgets(buffer, MAX_STRING, fp) == NULL)
		{
			buffer[0] = '\0';
		}
		
		sscanf(	/* Flawfinder: ignore */
			buffer, " %254s %254s", keyword, valuestr); 
		if(0 == strcmp("{",keyword))
		{
			continue;
		}
		if(0 == strcmp("}", keyword))
		{
			break;
		}
		else if(0 == strcmp("cat_id", keyword))
		{
			mUUID.set(valuestr);
		}
		else if(0 == strcmp("parent_id", keyword))
		{
			mParentUUID.set(valuestr);
		}
		else if(0 == strcmp("type", keyword))
		{
			mType = LLAssetType::lookup(valuestr);
		}
		else if(0 == strcmp("pref_type", keyword))
		{
			mPreferredType = LLFolderType::lookup(valuestr);
		}
		else if(0 == strcmp("name", keyword))
		{
			//strcpy(valuestr, buffer + strlen(keyword) + 3);
			// *NOTE: Not ANSI C, but widely supported.
			sscanf(	/* Flawfinder: ignore */
				buffer, " %254s %254[^|]", keyword, valuestr);
			mName.assign(valuestr);
			LLStringUtil::replaceNonstandardASCII(mName, ' ');
			LLStringUtil::replaceChar(mName, '|', ' ');
		}
		else if(0 == strcmp("owner_id", keyword))
		{
			mOwnerID.set(valuestr);
		}
		else if(0 == strcmp("version", keyword))
		{
			sscanf(valuestr, "%d", &mVersion);
		}
		else
		{
			LL_WARNS(LOG_INV) << "unknown keyword '" << keyword
							  << "' in inventory import category "  << mUUID << LL_ENDL;
		}
	}
	return true;
}

bool LLViewerInventoryCategory::exportFileLocal(LLFILE* fp) const
{
	std::string uuid_str;
	fprintf(fp, "\tinv_category\t0\n\t{\n");
	mUUID.toString(uuid_str);
	fprintf(fp, "\t\tcat_id\t%s\n", uuid_str.c_str());
	mParentUUID.toString(uuid_str);
	fprintf(fp, "\t\tparent_id\t%s\n", uuid_str.c_str());
	fprintf(fp, "\t\ttype\t%s\n", LLAssetType::lookup(mType));
	fprintf(fp, "\t\tpref_type\t%s\n", LLFolderType::lookup(mPreferredType).c_str());
	fprintf(fp, "\t\tname\t%s|\n", mName.c_str());
	mOwnerID.toString(uuid_str);
	fprintf(fp, "\t\towner_id\t%s\n", uuid_str.c_str());
	fprintf(fp, "\t\tversion\t%d\n", mVersion);
	fprintf(fp,"\t}\n");
	return true;
}

bool LLViewerInventoryCategory::acceptItem(LLInventoryItem* inv_item)
{
    if (!inv_item)
    {
        return false;
    }

    // Only stock folders have limitation on which item they will accept
    bool accept = true;
    if (getPreferredType() == LLFolderType::FT_MARKETPLACE_STOCK)
    {
        // If the item is copyable (i.e. non stock) do not accept the drop in a stock folder
        if (inv_item->getPermissions().allowOperationBy(PERM_COPY, gAgent.getID(), gAgent.getGroupID()))
        {
            accept = false;
        }
        else
        {
            LLInventoryModel::cat_array_t* cat_array;
            LLInventoryModel::item_array_t* item_array;
            gInventory.getDirectDescendentsOf(getUUID(),cat_array,item_array);
            // Destination stock folder must be empty OR types of incoming and existing items must be identical and have the same permissions
            accept = (!item_array->size() ||
                      ((item_array->at(0)->getInventoryType() == inv_item->getInventoryType()) &&
                       (item_array->at(0)->getPermissions().getMaskNextOwner() == inv_item->getPermissions().getMaskNextOwner())));
        }
    }
    return accept;
}

void LLViewerInventoryCategory::determineFolderType()
{
	/* Do NOT uncomment this code.  This is for future 2.1 support of ensembles.
	llassert(FALSE);
	LLFolderType::EType original_type = getPreferredType();
	if (LLFolderType::lookupIsProtectedType(original_type))
		return;

	U64 folder_valid = 0;
	U64 folder_invalid = 0;
	LLInventoryModel::cat_array_t category_array;
	LLInventoryModel::item_array_t item_array;
	gInventory.collectDescendents(getUUID(),category_array,item_array,FALSE);

	// For ensembles
	if (category_array.empty())
	{
		for (LLInventoryModel::item_array_t::iterator item_iter = item_array.begin();
			 item_iter != item_array.end();
			 item_iter++)
		{
			const LLViewerInventoryItem *item = (*item_iter);
			if (item->getIsLinkType())
				return;
			if (item->isWearableType())
			{
				const LLWearableType::EType wearable_type = item->getWearableType();
				const std::string& wearable_name = LLWearableType::getTypeName(wearable_type);
				U64 valid_folder_types = LLViewerFolderType::lookupValidFolderTypes(wearable_name);
				folder_valid |= valid_folder_types;
				folder_invalid |= ~valid_folder_types;
			}
		}
		for (U8 i = LLFolderType::FT_ENSEMBLE_START; i <= LLFolderType::FT_ENSEMBLE_END; i++)
		{
			if ((folder_valid & (1LL << i)) &&
				!(folder_invalid & (1LL << i)))
			{
				changeType((LLFolderType::EType)i);
				return;
			}
		}
	}
	if (LLFolderType::lookupIsEnsembleType(original_type))
	{
		changeType(LLFolderType::FT_NONE);
	}
	llassert(FALSE);
	*/
}

void LLViewerInventoryCategory::changeType(LLFolderType::EType new_folder_type)
{
	const LLUUID &folder_id = getUUID();
	const LLUUID &parent_id = getParentUUID();
	const std::string &name = getName();
		
	// <FS:Ansariel> [UDP-Msg]
	if (AISAPI::isAvailable())
	{
	// </FS:Ansariel> [UDP-Msg]
    LLPointer<LLViewerInventoryCategory> new_cat = new LLViewerInventoryCategory(folder_id,
                                                                                 parent_id,
                                                                                 new_folder_type,
                                                                                 name,
                                                                                 gAgent.getID());
        
        
    LLSD new_llsd = new_cat->asLLSD();
    AISAPI::completion_t cr = boost::bind(&doInventoryCb, (LLPointer<LLInventoryCallback>) NULL, _1);
    AISAPI::UpdateCategory(folder_id, new_llsd, cr);
	// <FS:Ansariel> [UDP-Msg]
	}
	else
	{
		LLMessageSystem* msg = gMessageSystem;
		msg->newMessageFast(_PREHASH_UpdateInventoryFolder);
		msg->nextBlockFast(_PREHASH_AgentData);
		msg->addUUIDFast(_PREHASH_AgentID, gAgent.getID());
		msg->addUUIDFast(_PREHASH_SessionID, gAgent.getSessionID());
		msg->nextBlockFast(_PREHASH_FolderData);
		msg->addUUIDFast(_PREHASH_FolderID, folder_id);
		msg->addUUIDFast(_PREHASH_ParentID, parent_id);
		msg->addS8Fast(_PREHASH_Type, new_folder_type);
		msg->addStringFast(_PREHASH_Name, name);
		gAgent.sendReliableMessage();
	}
	// </FS:Ansariel> [UDP-Msg]

	setPreferredType(new_folder_type);
	gInventory.addChangedMask(LLInventoryObserver::LABEL, folder_id);
}

void LLViewerInventoryCategory::localizeName()
{
	LLLocalizedInventoryItemsDictionary::getInstance()->localizeInventoryObjectName(mName);
}

// virtual
BOOL LLViewerInventoryCategory::unpackMessage(const LLSD& category)
{
	BOOL rv = LLInventoryCategory::fromLLSD(category);
	localizeName();
	return rv;
}

// virtual
void LLViewerInventoryCategory::unpackMessage(LLMessageSystem* msg, const char* block, S32 block_num)
{
	LLInventoryCategory::unpackMessage(msg, block, block_num);
	localizeName();
}

///----------------------------------------------------------------------------
/// Local function definitions
///----------------------------------------------------------------------------

LLInventoryCallbackManager *LLInventoryCallbackManager::sInstance = NULL;

LLInventoryCallbackManager::LLInventoryCallbackManager() :
	mLastCallback(0)
{
	if( sInstance != NULL )
	{
		LL_WARNS(LOG_INV) << "LLInventoryCallbackManager::LLInventoryCallbackManager: unexpected multiple instances" << LL_ENDL;
		return;
	}
	sInstance = this;
}

LLInventoryCallbackManager::~LLInventoryCallbackManager()
{
	if( sInstance != this )
	{
		LL_WARNS(LOG_INV) << "LLInventoryCallbackManager::~LLInventoryCallbackManager: unexpected multiple instances" << LL_ENDL;
		return;
	}
	sInstance = NULL;
}

//static 
void LLInventoryCallbackManager::destroyClass()
{
	if (sInstance)
	{
		for (callback_map_t::iterator it = sInstance->mMap.begin(), end_it = sInstance->mMap.end(); it != end_it; ++it)
		{
			// drop LLPointer reference to callback
			it->second = NULL;
		}
		sInstance->mMap.clear();
	}
}


U32 LLInventoryCallbackManager::registerCB(LLPointer<LLInventoryCallback> cb)
{
	if (cb.isNull())
		return 0;

	mLastCallback++;
	if (!mLastCallback)
		mLastCallback++;

	mMap[mLastCallback] = cb;
	return mLastCallback;
}

void LLInventoryCallbackManager::fire(U32 callback_id, const LLUUID& item_id)
{
	if (!callback_id || item_id.isNull())
		return;

	std::map<U32, LLPointer<LLInventoryCallback> >::iterator i;

	i = mMap.find(callback_id);
	if (i != mMap.end())
	{
		(*i).second->fire(item_id);
		mMap.erase(i);
	}
}

//void rez_attachment_cb(const LLUUID& inv_item, LLViewerJointAttachment *attachmentp)
// [SL:KB] - Patch: Appearance-DnDWear | Checked: 2010-09-28 (Catznip-3.4)
void rez_attachment_cb(const LLUUID& inv_item, LLViewerJointAttachment *attachmentp, bool replace)
// [/SL:KB]
{
	if (inv_item.isNull())
		return;

	LLViewerInventoryItem *item = gInventory.getItem(inv_item);
	if (item)
	{
// [SL:KB] - Patch: Appearance-DnDWear | Checked: 2010-09-28 (Catznip-3.4)
		rez_attachment(item, attachmentp, replace);
// [/SL:KB]
//		rez_attachment(item, attachmentp);
	}
}

void activate_gesture_cb(const LLUUID& inv_item)
{
	if (inv_item.isNull())
		return;
	LLViewerInventoryItem* item = gInventory.getItem(inv_item);
	if (!item)
		return;
	if (item->getType() != LLAssetType::AT_GESTURE)
		return;

	LLGestureMgr::instance().activateGesture(inv_item);
}

void set_default_permissions(LLViewerInventoryItem* item, std::string perm_type)
{
	llassert(item);
	LLPermissions perm = item->getPermissions();
	if (perm.getMaskEveryone() != LLFloaterPerms::getEveryonePerms(perm_type)
		|| perm.getMaskGroup() != LLFloaterPerms::getGroupPerms(perm_type))
	{
		perm.setMaskEveryone(LLFloaterPerms::getEveryonePerms(perm_type));
		perm.setMaskGroup(LLFloaterPerms::getGroupPerms(perm_type));

		item->setPermissions(perm);

		item->updateServer(FALSE);
	}
}

void create_script_cb(const LLUUID& inv_item)
{
	if (!inv_item.isNull())
	{
		LLViewerInventoryItem* item = gInventory.getItem(inv_item);
		if (item)
		{
			set_default_permissions(item, "Scripts");

			// item was just created, update even if permissions did not changed
			gInventory.updateItem(item);
			gInventory.notifyObservers();
		}
	}
}

void create_gesture_cb(const LLUUID& inv_item)
{
	if (!inv_item.isNull())
	{
		LLGestureMgr::instance().activateGesture(inv_item);
	
		LLViewerInventoryItem* item = gInventory.getItem(inv_item);
		if (item)
		{
			set_default_permissions(item, "Gestures");

			gInventory.updateItem(item);
			gInventory.notifyObservers();

			LLPreviewGesture* preview = LLPreviewGesture::show(inv_item,  LLUUID::null);
			// Force to be entirely onscreen.
			gFloaterView->adjustToFitScreen(preview, FALSE);
		}
	}
}


void create_notecard_cb(const LLUUID& inv_item)
{
	if (!inv_item.isNull())
		{
		LLViewerInventoryItem* item = gInventory.getItem(inv_item);
		if (item)
		{
			set_default_permissions(item, "Notecards");

			gInventory.updateItem(item);
			gInventory.notifyObservers();
		}
	}
}

LLInventoryCallbackManager gInventoryCallbacks;

void create_inventory_item(const LLUUID& agent_id, const LLUUID& session_id,
						   const LLUUID& parent, const LLTransactionID& transaction_id,
						   const std::string& name,
						   const std::string& desc, LLAssetType::EType asset_type,
						   LLInventoryType::EType inv_type, LLWearableType::EType wtype,
						   U32 next_owner_perm,
						   LLPointer<LLInventoryCallback> cb)
{
	//check if name is equal to one of special inventory items names
	//EXT-5839
	std::string server_name = name;

	{
		std::map<std::string, std::string>::const_iterator dictionary_iter;

		for (dictionary_iter = LLLocalizedInventoryItemsDictionary::getInstance()->mInventoryItemsDict.begin();
			 dictionary_iter != LLLocalizedInventoryItemsDictionary::getInstance()->mInventoryItemsDict.end();
			 dictionary_iter++)
		{
			const std::string& localized_name = dictionary_iter->second;
			if(localized_name == name)
			{
				server_name = dictionary_iter->first;
			}
		}
	}

	LLMessageSystem* msg = gMessageSystem;
	msg->newMessageFast(_PREHASH_CreateInventoryItem);
	msg->nextBlock(_PREHASH_AgentData);
	msg->addUUIDFast(_PREHASH_AgentID, agent_id);
	msg->addUUIDFast(_PREHASH_SessionID, session_id);
	msg->nextBlock(_PREHASH_InventoryBlock);
	msg->addU32Fast(_PREHASH_CallbackID, gInventoryCallbacks.registerCB(cb));
	msg->addUUIDFast(_PREHASH_FolderID, parent);
	msg->addUUIDFast(_PREHASH_TransactionID, transaction_id);
	msg->addU32Fast(_PREHASH_NextOwnerMask, next_owner_perm);
	msg->addS8Fast(_PREHASH_Type, (S8)asset_type);
	msg->addS8Fast(_PREHASH_InvType, (S8)inv_type);
	msg->addU8Fast(_PREHASH_WearableType, (U8)wtype);
	msg->addStringFast(_PREHASH_Name, server_name);
	msg->addStringFast(_PREHASH_Description, desc);
	
	gAgent.sendReliableMessage();
}

void create_inventory_callingcard(const LLUUID& avatar_id, const LLUUID& parent /*= LLUUID::null*/, LLPointer<LLInventoryCallback> cb/*=NULL*/)
{
	std::string item_desc = avatar_id.asString();
	std::string item_name;
	gCacheName->getFullName(avatar_id, item_name);
	create_inventory_item(gAgent.getID(), gAgent.getSessionID(),
						  // <FS:Ansariel> Must provide a parent LLUUID; Default to calling card folder
						  //parent, LLTransactionID::tnull, item_name, item_desc, LLAssetType::AT_CALLINGCARD,
						  (parent.isNull() ? gInventory.findCategoryUUIDForType(LLFolderType::FT_CALLINGCARD) : parent), LLTransactionID::tnull, item_name, item_desc, LLAssetType::AT_CALLINGCARD,
						  // </FS:Ansariel>
						  LLInventoryType::IT_CALLINGCARD, NOT_WEARABLE, PERM_MOVE | PERM_TRANSFER, cb);
}

void copy_inventory_item(
	const LLUUID& agent_id,
	const LLUUID& current_owner,
	const LLUUID& item_id,
	const LLUUID& parent_id,
	const std::string& new_name,
	LLPointer<LLInventoryCallback> cb)
{
	LLMessageSystem* msg = gMessageSystem;
	msg->newMessageFast(_PREHASH_CopyInventoryItem);
	msg->nextBlockFast(_PREHASH_AgentData);
	msg->addUUIDFast(_PREHASH_AgentID, agent_id);
	msg->addUUIDFast(_PREHASH_SessionID, gAgent.getSessionID());
	msg->nextBlockFast(_PREHASH_InventoryData);
	msg->addU32Fast(_PREHASH_CallbackID, gInventoryCallbacks.registerCB(cb));
	msg->addUUIDFast(_PREHASH_OldAgentID, current_owner);
	msg->addUUIDFast(_PREHASH_OldItemID, item_id);
	msg->addUUIDFast(_PREHASH_NewFolderID, parent_id);
	msg->addStringFast(_PREHASH_NewName, new_name);
	gAgent.sendReliableMessage();
}

// Create link to single inventory object.
void link_inventory_object(const LLUUID& category,
			 LLConstPointer<LLInventoryObject> baseobj,
			 LLPointer<LLInventoryCallback> cb)
{
	if (!baseobj)
	{
		LL_WARNS(LOG_INV) << "Attempt to link to non-existent object" << LL_ENDL;
		return;
	}

	LLInventoryObject::const_object_list_t obj_array;
	obj_array.push_back(baseobj);
	link_inventory_array(category, obj_array, cb);
}

void link_inventory_object(const LLUUID& category,
			 const LLUUID& id,
			 LLPointer<LLInventoryCallback> cb)
{
	LLConstPointer<LLInventoryObject> baseobj = gInventory.getObject(id);
	link_inventory_object(category, baseobj, cb);
}

// Create links to all listed inventory objects.
void link_inventory_array(const LLUUID& category,
			 LLInventoryObject::const_object_list_t& baseobj_array,
			 LLPointer<LLInventoryCallback> cb)
{
#ifndef LL_RELEASE_FOR_DOWNLOAD
	const LLViewerInventoryCategory *cat = gInventory.getCategory(category);
	const std::string cat_name = cat ? cat->getName() : "CAT NOT FOUND";
#endif
	LLInventoryObject::const_object_list_t::const_iterator it = baseobj_array.begin();
	LLInventoryObject::const_object_list_t::const_iterator end = baseobj_array.end();
	LLSD links = LLSD::emptyArray();
	for (; it != end; ++it)
	{
		const LLInventoryObject* baseobj = *it;
		if (!baseobj)
		{
			LL_WARNS(LOG_INV) << "attempt to link to unknown object" << LL_ENDL;
			continue;
		}

		if (!LLAssetType::lookupCanLink(baseobj->getType()))
		{
			// Fail if item can be found but is of a type that can't be linked.
			// Arguably should fail if the item can't be found too, but that could
			// be a larger behavioral change.
			LL_WARNS(LOG_INV) << "attempt to link an unlinkable object, type = " << baseobj->getActualType() << LL_ENDL;
			continue;
		}
		
		LLInventoryType::EType inv_type = LLInventoryType::IT_NONE;
		LLAssetType::EType asset_type = LLAssetType::AT_NONE;
		std::string new_desc;
		LLUUID linkee_id;
		if (dynamic_cast<const LLInventoryCategory *>(baseobj))
		{
			inv_type = LLInventoryType::IT_CATEGORY;
			asset_type = LLAssetType::AT_LINK_FOLDER;
			linkee_id = baseobj->getUUID();
		}
		else
		{
			const LLViewerInventoryItem *baseitem = dynamic_cast<const LLViewerInventoryItem *>(baseobj);
			if (baseitem)
			{
				inv_type = baseitem->getInventoryType();
				new_desc = baseitem->getActualDescription();
				switch (baseitem->getActualType())
				{
					case LLAssetType::AT_LINK:
					case LLAssetType::AT_LINK_FOLDER:
						linkee_id = baseobj->getLinkedUUID();
						asset_type = baseitem->getActualType();
						break;
					default:
						linkee_id = baseobj->getUUID();
						asset_type = LLAssetType::AT_LINK;
						break;
				}
			}
			else
			{
				LL_WARNS(LOG_INV) << "could not convert object into an item or category: " << baseobj->getUUID() << LL_ENDL;
				continue;
			}
		}

		LLSD link = LLSD::emptyMap();
		link["linked_id"] = linkee_id;
		link["type"] = (S8)asset_type;
		link["inv_type"] = (S8)inv_type;
		link["name"] = baseobj->getName();
		link["desc"] = new_desc;
		links.append(link);

#ifndef LL_RELEASE_FOR_DOWNLOAD
		LL_DEBUGS(LOG_INV) << "Linking Object [ name:" << baseobj->getName() 
						   << " UUID:" << baseobj->getUUID() 
						   << " ] into Category [ name:" << cat_name 
						   << " UUID:" << category << " ] " << LL_ENDL;
#endif
	}
	// <FS:Ansariel> [UDP-Msg]
	if (AISAPI::isAvailable())
	{
	// </FS:Ansariel> [UDP-Msg]
    LLSD new_inventory = LLSD::emptyMap();
    new_inventory["links"] = links;
    AISAPI::completion_t cr = boost::bind(&doInventoryCb, cb, _1);
    AISAPI::CreateInventory(category, new_inventory, cr);
	// <FS:Ansariel> [UDP-Msg]
	}
	else
	{
		LLMessageSystem* msg = gMessageSystem;
		for (LLSD::array_iterator iter = links.beginArray(); iter != links.endArray(); ++iter )
		{
			msg->newMessageFast(_PREHASH_LinkInventoryItem);
			msg->nextBlock(_PREHASH_AgentData);
			{
				msg->addUUIDFast(_PREHASH_AgentID, gAgent.getID());
				msg->addUUIDFast(_PREHASH_SessionID, gAgent.getSessionID());
			}
			msg->nextBlock(_PREHASH_InventoryBlock);
			{
				LLSD link = (*iter);
				msg->addU32Fast(_PREHASH_CallbackID, gInventoryCallbacks.registerCB(cb));
				msg->addUUIDFast(_PREHASH_FolderID, category);
				msg->addUUIDFast(_PREHASH_TransactionID, LLUUID::null);
				msg->addUUIDFast(_PREHASH_OldItemID, link["linked_id"].asUUID());
				msg->addS8Fast(_PREHASH_Type, link["type"].asInteger());
				msg->addS8Fast(_PREHASH_InvType, link["inv_type"].asInteger());
				msg->addStringFast(_PREHASH_Name, link["name"].asString());
				msg->addStringFast(_PREHASH_Description, link["desc"].asString());
			}
			gAgent.sendReliableMessage();
		}
	}
	// </FS:Ansariel> [UDP-Msg]
}

void move_inventory_item(
	const LLUUID& agent_id,
	const LLUUID& session_id,
	const LLUUID& item_id,
	const LLUUID& parent_id,
	const std::string& new_name,
	LLPointer<LLInventoryCallback> cb)
{
	LLMessageSystem* msg = gMessageSystem;
	msg->newMessageFast(_PREHASH_MoveInventoryItem);
	msg->nextBlockFast(_PREHASH_AgentData);
	msg->addUUIDFast(_PREHASH_AgentID, agent_id);
	msg->addUUIDFast(_PREHASH_SessionID, session_id);
	msg->addBOOLFast(_PREHASH_Stamp, FALSE);
	msg->nextBlockFast(_PREHASH_InventoryData);
	msg->addUUIDFast(_PREHASH_ItemID, item_id);
	msg->addUUIDFast(_PREHASH_FolderID, parent_id);
	msg->addStringFast(_PREHASH_NewName, new_name);
	gAgent.sendReliableMessage();
}

// Should call this with an update_item that's been copied and
// modified from an original source item, rather than modifying the
// source item directly.
void update_inventory_item(
	LLViewerInventoryItem *update_item,
	LLPointer<LLInventoryCallback> cb)
{
	const LLUUID& item_id = update_item->getUUID();
  
	// <FS:Ansariel> [UDP-Msg]
	if (AISAPI::isAvailable())
	{
	// </FS:Ansariel> [UDP-Msg]
    LLSD updates = update_item->asLLSD();
    // Replace asset_id and/or shadow_id with transaction_id (hash_id)
    if (updates.has("asset_id"))
    {
        updates.erase("asset_id");
<<<<<<< HEAD
        // <FS:Ansariel> Check for non-null UUID as in LLViewerInventoryItem::updateServer
        //updates["hash_id"] = update_item->getTransactionID();
        if(update_item->getTransactionID().notNull())
        {
            updates["hash_id"] = update_item->getTransactionID();
        }
        // </FS:Ansariel>
=======
        if (update_item->getTransactionID().notNull())
        {
            updates["hash_id"] = update_item->getTransactionID();
        }
>>>>>>> 7dd8c1fc
    }
    if (updates.has("shadow_id"))
    {
        updates.erase("shadow_id");
<<<<<<< HEAD
        // <FS:Ansariel> Check for non-null UUID as in LLViewerInventoryItem::updateServer
        //updates["hash_id"] = update_item->getTransactionID();
        if(update_item->getTransactionID().notNull())
        {
            updates["hash_id"] = update_item->getTransactionID();
        }
        // </FS:Ansariel>
=======
        if (update_item->getTransactionID().notNull())
        {
            updates["hash_id"] = update_item->getTransactionID();
        }
>>>>>>> 7dd8c1fc
    }
    AISAPI::completion_t cr = boost::bind(&doInventoryCb, cb, _1);
    AISAPI::UpdateItem(item_id, updates, cr);
	// <FS:Ansariel> [UDP-Msg]
	}
	else
	{
		LLPointer<LLViewerInventoryItem> obj = gInventory.getItem(item_id);
		LL_DEBUGS(LOG_INV) << "item_id: [" << item_id << "] name " << (update_item ? update_item->getName() : "(NOT FOUND)") << LL_ENDL;
		if(obj)
		{
			LLMessageSystem* msg = gMessageSystem;
			msg->newMessageFast(_PREHASH_UpdateInventoryItem);
			msg->nextBlockFast(_PREHASH_AgentData);
			msg->addUUIDFast(_PREHASH_AgentID, gAgent.getID());
			msg->addUUIDFast(_PREHASH_SessionID, gAgent.getSessionID());
			msg->addUUIDFast(_PREHASH_TransactionID, update_item->getTransactionID());
			msg->nextBlockFast(_PREHASH_InventoryData);
			msg->addU32Fast(_PREHASH_CallbackID, 0);
			update_item->packMessage(msg);
			gAgent.sendReliableMessage();

			LLInventoryModel::LLCategoryUpdate up(update_item->getParentUUID(), 0);
			gInventory.accountForUpdate(up);
			gInventory.updateItem(update_item);
			if (cb)
			{
				cb->fire(item_id);
			}
		}
	}
	// </FS:Ansariel> [UDP-Msg]
}

// Note this only supports updating an existing item. Goes through AISv3
// code path where available. Not all uses of item->updateServer() can
// easily be switched to this paradigm.
void update_inventory_item(
	const LLUUID& item_id,
	const LLSD& updates,
	LLPointer<LLInventoryCallback> cb)
{
	// <FS:Ansariel> [UDP-Msg]
	if (AISAPI::isAvailable())
	{
	// </FS:Ansariel> [UDP-Msg]
    AISAPI::completion_t cr = boost::bind(&doInventoryCb, cb, _1);
    AISAPI::UpdateItem(item_id, updates, cr);
	// <FS:Ansariel> [UDP-Msg]
	}
	else
	{
		LLPointer<LLViewerInventoryItem> obj = gInventory.getItem(item_id);
		LL_DEBUGS(LOG_INV) << "item_id: [" << item_id << "] name " << (obj ? obj->getName() : "(NOT FOUND)") << LL_ENDL;
		if(obj)
		{
			LLPointer<LLViewerInventoryItem> new_item(new LLViewerInventoryItem);
			new_item->copyViewerItem(obj);
			new_item->fromLLSD(updates,false);

			LLMessageSystem* msg = gMessageSystem;
			msg->newMessageFast(_PREHASH_UpdateInventoryItem);
			msg->nextBlockFast(_PREHASH_AgentData);
			msg->addUUIDFast(_PREHASH_AgentID, gAgent.getID());
			msg->addUUIDFast(_PREHASH_SessionID, gAgent.getSessionID());
			msg->addUUIDFast(_PREHASH_TransactionID, new_item->getTransactionID());
			msg->nextBlockFast(_PREHASH_InventoryData);
			msg->addU32Fast(_PREHASH_CallbackID, 0);
			new_item->packMessage(msg);
			gAgent.sendReliableMessage();

			LLInventoryModel::LLCategoryUpdate up(new_item->getParentUUID(), 0);
			gInventory.accountForUpdate(up);
			gInventory.updateItem(new_item);
			if (cb)
			{
				cb->fire(item_id);
			}
		}
	}
	// </FS:Ansariel> [UDP-Msg]
}

void update_inventory_category(
	const LLUUID& cat_id,
	const LLSD& updates,
	LLPointer<LLInventoryCallback> cb)
{
	LLPointer<LLViewerInventoryCategory> obj = gInventory.getCategory(cat_id);
	LL_DEBUGS(LOG_INV) << "cat_id: [" << cat_id << "] name " << (obj ? obj->getName() : "(NOT FOUND)") << LL_ENDL;
	if(obj)
	{
		if (LLFolderType::lookupIsProtectedType(obj->getPreferredType()))
		{
			LLNotificationsUtil::add("CannotModifyProtectedCategories");
			return;
		}

		LLPointer<LLViewerInventoryCategory> new_cat = new LLViewerInventoryCategory(obj);
		new_cat->fromLLSD(updates);
		// <FS:Ansariel> [UDP-Msg]
		if (AISAPI::isAvailable())
		{
		// </FS:Ansariel> [UDP-Msg]
        LLSD new_llsd = new_cat->asLLSD();
        AISAPI::completion_t cr = boost::bind(&doInventoryCb, cb, _1);
        AISAPI::UpdateCategory(cat_id, new_llsd, cr);
		// <FS:Ansariel> [UDP-Msg]
		}
		else
		{
			LLMessageSystem* msg = gMessageSystem;
			msg->newMessageFast(_PREHASH_UpdateInventoryFolder);
			msg->nextBlockFast(_PREHASH_AgentData);
			msg->addUUIDFast(_PREHASH_AgentID, gAgent.getID());
			msg->addUUIDFast(_PREHASH_SessionID, gAgent.getSessionID());
			msg->nextBlockFast(_PREHASH_FolderData);
			new_cat->packMessage(msg);
			gAgent.sendReliableMessage();

			LLInventoryModel::LLCategoryUpdate up(new_cat->getParentUUID(), 0);
			gInventory.accountForUpdate(up);
			gInventory.updateCategory(new_cat);
			if (cb)
			{
				cb->fire(cat_id);
			}
		}
		// </FS:Ansariel> [UDP-Msg]
	}
}

void remove_inventory_items(
	LLInventoryObject::object_list_t& items_to_kill,
	LLPointer<LLInventoryCallback> cb
	)
{
	for (LLInventoryObject::object_list_t::iterator it = items_to_kill.begin();
		 it != items_to_kill.end();
		 ++it)
	{
		remove_inventory_item(*it, cb);
	}
}

void remove_inventory_item(
	const LLUUID& item_id,
	LLPointer<LLInventoryCallback> cb,
	bool immediate_delete)
{
	LLPointer<LLInventoryObject> obj = gInventory.getItem(item_id);
	if (obj)
	{
		remove_inventory_item(obj, cb, immediate_delete);
	}
	else
	{
		LL_DEBUGS(LOG_INV) << "item_id: [" << item_id << "] name " << "(NOT FOUND)" << LL_ENDL;
	}
}

void remove_inventory_item(
	LLPointer<LLInventoryObject> obj,
	LLPointer<LLInventoryCallback> cb,
	bool immediate_delete)
{
	if(obj)
	{
		const LLUUID item_id(obj->getUUID());
		LL_DEBUGS(LOG_INV) << "item_id: [" << item_id << "] name " << obj->getName() << LL_ENDL;
        if (AISAPI::isAvailable())
		{
            AISAPI::completion_t cr = (cb) ? boost::bind(&doInventoryCb, cb, _1) : AISAPI::completion_t();
            AISAPI::RemoveItem(item_id, cr);

			if (immediate_delete)
			{
				gInventory.onObjectDeletedFromServer(item_id);
			}
		}
		else // no cap
		{
			LLMessageSystem* msg = gMessageSystem;
			msg->newMessageFast(_PREHASH_RemoveInventoryItem);
			msg->nextBlockFast(_PREHASH_AgentData);
			msg->addUUIDFast(_PREHASH_AgentID, gAgent.getID());
			msg->addUUIDFast(_PREHASH_SessionID, gAgent.getSessionID()); 
			msg->nextBlockFast(_PREHASH_InventoryData);
			msg->addUUIDFast(_PREHASH_ItemID, item_id);
			gAgent.sendReliableMessage();

			// Update inventory and call callback immediately since
			// message-based system has no callback mechanism (!)
			gInventory.onObjectDeletedFromServer(item_id);
			if (cb)
			{
				cb->fire(item_id);
			}
		}
	}
	else
	{
		// *TODO: Clean up callback?
		LL_WARNS(LOG_INV) << "remove_inventory_item called for invalid or nonexistent item." << LL_ENDL;
	}
}

class LLRemoveCategoryOnDestroy: public LLInventoryCallback
{
public:
	LLRemoveCategoryOnDestroy(const LLUUID& cat_id, LLPointer<LLInventoryCallback> cb):
		mID(cat_id),
		mCB(cb)
	{
	}
	/* virtual */ void fire(const LLUUID& item_id) {}
	~LLRemoveCategoryOnDestroy()
	{
		LLInventoryModel::EHasChildren children = gInventory.categoryHasChildren(mID);
		if(children != LLInventoryModel::CHILDREN_NO)
		{
			LL_WARNS(LOG_INV) << "remove descendents failed, cannot remove category " << LL_ENDL;
		}
		else
		{
			remove_inventory_category(mID, mCB);
		}
	}
private:
	LLUUID mID;
	LLPointer<LLInventoryCallback> mCB;
};

void remove_inventory_category(
	const LLUUID& cat_id,
	LLPointer<LLInventoryCallback> cb)
{
	LL_DEBUGS(LOG_INV) << "cat_id: [" << cat_id << "] " << LL_ENDL;
	LLPointer<LLViewerInventoryCategory> obj = gInventory.getCategory(cat_id);
	if(obj)
	{
		if(LLFolderType::lookupIsProtectedType(obj->getPreferredType()))
		{
			LLNotificationsUtil::add("CannotRemoveProtectedCategories");
			return;
		}
		// <FS:Ansariel> [UDP-Msg]
		if (AISAPI::isAvailable())
		{
		// </FS:Ansariel> [UDP-Msg]
        AISAPI::completion_t cr = boost::bind(&doInventoryCb, cb, _1);
        AISAPI::RemoveCategory(cat_id, cr);
		// <FS:Ansariel> [UDP-Msg]
		}
		else
		{
			// RemoveInventoryFolder does not remove children, so must
			// clear descendents first.
			LLInventoryModel::EHasChildren children = gInventory.categoryHasChildren(cat_id);
			if(children != LLInventoryModel::CHILDREN_NO)
			{
				LL_DEBUGS(LOG_INV) << "Will purge descendents first before deleting category " << cat_id << LL_ENDL;
				LLPointer<LLInventoryCallback> wrap_cb = new LLRemoveCategoryOnDestroy(cat_id, cb); 
				purge_descendents_of(cat_id, wrap_cb);
				return;
			}

			LLMessageSystem* msg = gMessageSystem;
			msg->newMessageFast(_PREHASH_RemoveInventoryFolder);
			msg->nextBlockFast(_PREHASH_AgentData);
			msg->addUUIDFast(_PREHASH_AgentID, gAgent.getID());
			msg->addUUIDFast(_PREHASH_SessionID, gAgent.getSessionID());
			msg->nextBlockFast(_PREHASH_FolderData);
			msg->addUUIDFast(_PREHASH_FolderID, cat_id);
			gAgent.sendReliableMessage();

			// Update inventory and call callback immediately since
			// message-based system has no callback mechanism (!)
			gInventory.onObjectDeletedFromServer(cat_id);
			if (cb)
			{
				cb->fire(cat_id);
			}
		}
		// </FS:Ansariel> [UDP-Msg]
	}
	else
	{
		LL_WARNS(LOG_INV) << "remove_inventory_category called for invalid or nonexistent item " << cat_id << LL_ENDL;
	}
}

void remove_inventory_object(
	const LLUUID& object_id,
	LLPointer<LLInventoryCallback> cb)
{
	if (gInventory.getCategory(object_id))
	{
		remove_inventory_category(object_id, cb);
	}
	else
	{
		remove_inventory_item(object_id, cb);
	}
}

// This is a method which collects the descendents of the id
// provided. If the category is not found, no action is
// taken. This method goes through the long winded process of
// cancelling any calling cards, removing server representation of
// folders, items, etc in a fairly efficient manner.
void purge_descendents_of(const LLUUID& id, LLPointer<LLInventoryCallback> cb)
{
	LLInventoryModel::EHasChildren children = gInventory.categoryHasChildren(id);
	if(children == LLInventoryModel::CHILDREN_NO)
	{
		LL_DEBUGS(LOG_INV) << "No descendents to purge for " << id << LL_ENDL;
		return;
	}
	LLPointer<LLViewerInventoryCategory> cat = gInventory.getCategory(id);
	if (cat.notNull())
	{
		if (LLClipboard::instance().hasContents() && LLClipboard::instance().isCutMode())
		{
			// Something on the clipboard is in "cut mode" and needs to be preserved
			LL_DEBUGS(LOG_INV) << "purge_descendents_of clipboard case " << cat->getName()
							   << " iterate and purge non hidden items" << LL_ENDL;
			LLInventoryModel::cat_array_t* categories;
			LLInventoryModel::item_array_t* items;
			// Get the list of direct descendants in tha categoy passed as argument
			gInventory.getDirectDescendentsOf(id, categories, items);
			std::vector<LLUUID> list_uuids;
			// Make a unique list with all the UUIDs of the direct descendants (items and categories are not treated differently)
			// Note: we need to do that shallow copy as purging things will invalidate the categories or items lists
			for (LLInventoryModel::cat_array_t::const_iterator it = categories->begin(); it != categories->end(); ++it)
			{
				list_uuids.push_back((*it)->getUUID());
			}
			for (LLInventoryModel::item_array_t::const_iterator it = items->begin(); it != items->end(); ++it)
			{
				list_uuids.push_back((*it)->getUUID());
			}
			// Iterate through the list and only purge the UUIDs that are not on the clipboard
			for (std::vector<LLUUID>::const_iterator it = list_uuids.begin(); it != list_uuids.end(); ++it)
			{
				if (!LLClipboard::instance().isOnClipboard(*it))
				{
					remove_inventory_object(*it, NULL);
				}
			}
		}
		else
		{
            if (AISAPI::isAvailable())
			{
                AISAPI::completion_t cr = (cb) ? boost::bind(&doInventoryCb, cb, _1) : AISAPI::completion_t();
                AISAPI::PurgeDescendents(id, cr);
			}
			else // no cap
			{
				// Fast purge
				LL_DEBUGS(LOG_INV) << "purge_descendents_of fast case " << cat->getName() << LL_ENDL;

				// send it upstream
				LLMessageSystem* msg = gMessageSystem;
				msg->newMessage("PurgeInventoryDescendents");
				msg->nextBlock("AgentData");
				msg->addUUID("AgentID", gAgent.getID());
				msg->addUUID("SessionID", gAgent.getSessionID());
				msg->nextBlock("InventoryData");
				msg->addUUID("FolderID", id);
				gAgent.sendReliableMessage();

				// Update model immediately because there is no callback mechanism.
				gInventory.onDescendentsPurgedFromServer(id);
				if (cb)
				{
					cb->fire(id);
				}
			}
		}
	}
}

const LLUUID get_folder_by_itemtype(const LLInventoryItem *src)
{
	LLUUID retval = LLUUID::null;
	
	if (src)
	{
		retval = gInventory.findCategoryUUIDForType(LLFolderType::assetTypeToFolderType(src->getType()));
	}
	
	return retval;
}

void copy_inventory_from_notecard(const LLUUID& destination_id,
								  const LLUUID& object_id,
								  const LLUUID& notecard_inv_id,
								  const LLInventoryItem *src,
								  U32 callback_id)
{
	if (NULL == src)
	{
		LL_WARNS(LOG_NOTECARD) << "Null pointer to item was passed for object_id "
							   << object_id << " and notecard_inv_id "
							   << notecard_inv_id << LL_ENDL;
		return;
	}

	LLViewerRegion* viewer_region = NULL;
    LLViewerObject* vo = NULL;
	if (object_id.notNull() && (vo = gObjectList.findObject(object_id)) != NULL)
    {
        viewer_region = vo->getRegion();
	}

	// Fallback to the agents region if for some reason the 
	// object isn't found in the viewer.
	if (! viewer_region)
	{
		viewer_region = gAgent.getRegion();
	}

	if (! viewer_region)
	{
        LL_WARNS(LOG_NOTECARD) << "Can't find region from object_id "
							   << object_id << " or gAgent"
							   << LL_ENDL;
        return;
    }

    LLSD body;
    body["notecard-id"] = notecard_inv_id;
    body["object-id"] = object_id;
    body["item-id"] = src->getUUID();
	body["folder-id"] = destination_id;
    body["callback-id"] = (LLSD::Integer)callback_id;

    /// *TODO: RIDER: This posts the request under the agents policy.  
    /// When I convert the inventory over this call should be moved under that 
    /// policy as well.
    if (!gAgent.requestPostCapability("CopyInventoryFromNotecard", body))
    {
        LL_WARNS() << "SIM does not have the capability to copy from notecard." << LL_ENDL;
    }
}

void create_new_item(const std::string& name,
				   const LLUUID& parent_id,
				   LLAssetType::EType asset_type,
				   LLInventoryType::EType inv_type,
				   U32 next_owner_perm)
{
	std::string desc;
	LLViewerAssetType::generateDescriptionFor(asset_type, desc);
	next_owner_perm = (next_owner_perm) ? next_owner_perm : PERM_MOVE | PERM_TRANSFER;

	LLPointer<LLInventoryCallback> cb = NULL;

	switch (inv_type)
	{
		case LLInventoryType::IT_LSL:
		{
			cb = new LLBoostFuncInventoryCallback(create_script_cb);
			next_owner_perm = LLFloaterPerms::getNextOwnerPerms("Scripts");
			break;
		}

		case LLInventoryType::IT_GESTURE:
		{
			cb = new LLBoostFuncInventoryCallback(create_gesture_cb);
			next_owner_perm = LLFloaterPerms::getNextOwnerPerms("Gestures");
			break;
		}

		case LLInventoryType::IT_NOTECARD:
		{
			cb = new LLBoostFuncInventoryCallback(create_notecard_cb);
			next_owner_perm = LLFloaterPerms::getNextOwnerPerms("Notecards");
			break;
		}
		default:
			break;
	}

	create_inventory_item(gAgent.getID(),
						  gAgent.getSessionID(),
						  parent_id,
						  LLTransactionID::tnull,
						  name,
						  desc,
						  asset_type,
						  inv_type,
						  NOT_WEARABLE,
						  next_owner_perm,
						  cb);
}	

// [RLVa:KB] - Checked: 2014-11-02 (RLVa-1.4.11)
void sync_inventory_folder(const LLUUID& folder_id, const LLInventoryModel::item_array_t& items, LLInventoryModel::item_array_t& items_to_add, LLInventoryModel::item_array_t& items_to_remove)
{
	LLInventoryModel::item_array_t curItems, newItems = items;

	// Grab the current contents
	LLInventoryModel::cat_array_t cats;
	gInventory.collectDescendents(folder_id, cats, curItems, LLInventoryModel::EXCLUDE_TRASH);

	// Purge everything in curItems that isn't part of newItems
	for (LLInventoryModel::item_array_t::const_iterator itCurItem = curItems.begin(); itCurItem != curItems.end(); ++itCurItem)
	{
		LLViewerInventoryItem* pItem = *itCurItem;
		if (std::find_if(newItems.begin(), newItems.end(), RlvPredIsEqualOrLinkedItem(pItem)) == newItems.end())
		{
			// Item doesn't exist in newItems => purge (if it's a link)
			if ( (pItem->getIsLinkType()) && 
				 // <FS:Ansariel> Commented out; causes FIRE-17217
				 //(LLAssetType::AT_LINK_FOLDER != pItem->getActualType()) && 
			     (items_to_remove.end() == std::find(items_to_remove.begin(), items_to_remove.end(), pItem)) )
			{
				items_to_remove.push_back(pItem);
			}
		}
		else
		{
			// Item exists in newItems => remove *all* occurances in newItems (removes duplicate COF links to this item as well)
			newItems.erase(std::remove_if(newItems.begin(), newItems.end(), RlvPredIsEqualOrLinkedItem(pItem)), newItems.end());
		}
	}

	// Whatever remains in newItems will need to have a link created
	for (LLInventoryModel::item_array_t::const_iterator itNewItem = newItems.begin(); itNewItem != newItems.end(); ++itNewItem)
	{
		LLViewerInventoryItem* pItem = *itNewItem;
		if (items_to_add.end() == std::find(items_to_add.begin(), items_to_add.end(), pItem))
			items_to_add.push_back(pItem);
	}
}

void link_inventory_items(const LLUUID& folder_id, const LLInventoryModel::item_array_t& items, LLPointer<LLInventoryCallback> cb)
{
	for (LLInventoryModel::item_array_t::const_iterator itItem = items.begin(); itItem != items.end(); ++itItem)
	{
		const LLViewerInventoryItem* pItem = *itItem;
		link_inventory_object(folder_id, pItem, cb);
	}
}

void remove_inventory_items(const LLInventoryModel::item_array_t& items, LLPointer<LLInventoryCallback> cb)
{
	for (LLInventoryModel::item_array_t::const_iterator itItem = items.begin(); itItem != items.end(); ++itItem)
	{
		const LLViewerInventoryItem* pItem = *itItem;
		if (pItem->getIsLinkType())
			remove_inventory_item(pItem->getUUID(), cb);
	}
}
// [/RLVa:KB]

void slam_inventory_folder(const LLUUID& folder_id,
						   const LLSD& contents,
						   LLPointer<LLInventoryCallback> cb)
{
	// <FS:Ansariel> [UDP-Msg]
	if (AISAPI::isAvailable())
	{
	// </FS:Ansariel> [UDP-Msg]
    LL_DEBUGS(LOG_INV) << "using AISv3 to slam folder, id " << folder_id
                       << " new contents: " << ll_pretty_print_sd(contents) << LL_ENDL;

    AISAPI::completion_t cr = boost::bind(&doInventoryCb, cb, _1);
    AISAPI::SlamFolder(folder_id, contents, cr);
	// <FS:Ansariel> [UDP-Msg]
	}
	else
	{
// [RLVa:KB] - Checked: 2014-11-02 (RLVa-1.4.11)
		LL_DEBUGS(LOG_INV) << "using item-by-item calls to slam folder, id " << folder_id
						   << " new contents: " << ll_pretty_print_sd(contents) << LL_ENDL;

		LLInventoryModel::item_array_t items;
		for (LLSD::array_const_iterator itItem = contents.beginArray(); itItem != contents.endArray(); ++itItem)
		{
			LLViewerInventoryItem* pItem = new LLViewerInventoryItem;
			pItem->fromLLSD(*itItem);
			items.push_back(pItem);
		}

		LLInventoryModel::item_array_t items_to_add, items_to_remove;
		sync_inventory_folder(folder_id, items, items_to_add, items_to_remove);

		link_inventory_items(folder_id, items_to_add, cb);
		remove_inventory_items(items_to_remove, cb);
// [/RLVa:KB]
//		LL_DEBUGS(LOG_INV) << "using item-by-item calls to slam folder, id " << folder_id
//						   << " new contents: " << ll_pretty_print_sd(contents) << LL_ENDL;
//		for (LLSD::array_const_iterator it = contents.beginArray();
//			 it != contents.endArray();
//			 ++it)
//		{
//			const LLSD& item_contents = *it;
//			LLViewerInventoryItem *item = new LLViewerInventoryItem;
//			item->fromLLSD(item_contents);
//			link_inventory_object(folder_id, item, cb);
//		}
//		remove_folder_contents(folder_id,false,cb);
	}
	// </FS:Ansariel> [UDP-Msg]
}

void remove_folder_contents(const LLUUID& category, bool keep_outfit_links,
							LLPointer<LLInventoryCallback> cb)
{
	LLInventoryModel::cat_array_t cats;
	LLInventoryModel::item_array_t items;
	gInventory.collectDescendents(category, cats, items,
								  LLInventoryModel::EXCLUDE_TRASH);
	for (S32 i = 0; i < items.size(); ++i)
	{
		LLViewerInventoryItem *item = items.at(i);
		if (keep_outfit_links && (item->getActualType() == LLAssetType::AT_LINK_FOLDER))
			continue;
		if (item->getIsLinkType())
		{
			remove_inventory_item(item->getUUID(), cb);
		}
	}
}

const std::string NEW_LSL_NAME = "New Script"; // *TODO:Translate? (probably not)
const std::string NEW_NOTECARD_NAME = "New Note"; // *TODO:Translate? (probably not)
const std::string NEW_GESTURE_NAME = "New Gesture"; // *TODO:Translate? (probably not)

// ! REFACTOR ! Really need to refactor this so that it's not a bunch of if-then statements...
void menu_create_inventory_item(LLInventoryPanel* panel, LLFolderBridge *bridge, const LLSD& userdata, const LLUUID& default_parent_uuid)
{
	std::string type_name = userdata.asString();
	
	if (("inbox" == type_name) || ("outbox" == type_name) || ("category" == type_name) || ("current" == type_name) || ("outfit" == type_name) || ("my_otfts" == type_name))
	{
		LLFolderType::EType preferred_type = LLFolderType::lookup(type_name);

		LLUUID parent_id;
		if (bridge)
		{
			parent_id = bridge->getUUID();
		}
		else if (default_parent_uuid.notNull())
		{
			parent_id = default_parent_uuid;
		}
		else
		{
			parent_id = gInventory.getRootFolderID();
		}

		LLUUID category = gInventory.createNewCategory(parent_id, preferred_type, LLStringUtil::null);
		gInventory.notifyObservers();
		panel->setSelectionByID(category, TRUE);
	}
	else if ("lsl" == type_name)
	{
		const LLUUID parent_id = bridge ? bridge->getUUID() : gInventory.findCategoryUUIDForType(LLFolderType::FT_LSL_TEXT);
		create_new_item(NEW_LSL_NAME,
					  parent_id,
					  LLAssetType::AT_LSL_TEXT,
					  LLInventoryType::IT_LSL,
					  PERM_MOVE | PERM_TRANSFER);	// overridden in create_new_item
	}
	else if ("notecard" == type_name)
	{
		const LLUUID parent_id = bridge ? bridge->getUUID() : gInventory.findCategoryUUIDForType(LLFolderType::FT_NOTECARD);
		create_new_item(NEW_NOTECARD_NAME,
					  parent_id,
					  LLAssetType::AT_NOTECARD,
					  LLInventoryType::IT_NOTECARD,
					  PERM_ALL);	// overridden in create_new_item
	}
	else if ("gesture" == type_name)
	{
		const LLUUID parent_id = bridge ? bridge->getUUID() : gInventory.findCategoryUUIDForType(LLFolderType::FT_GESTURE);
		create_new_item(NEW_GESTURE_NAME,
					  parent_id,
					  LLAssetType::AT_GESTURE,
					  LLInventoryType::IT_GESTURE,
					  PERM_ALL);	// overridden in create_new_item
	}
	else
	{
		// Use for all clothing and body parts.  Adding new wearable types requires updating LLWearableDictionary.
		LLWearableType::EType wearable_type = LLWearableType::typeNameToType(type_name);
		if (wearable_type >= LLWearableType::WT_SHAPE && wearable_type < LLWearableType::WT_COUNT)
		{
			const LLUUID parent_id = bridge ? bridge->getUUID() : LLUUID::null;
			LLAgentWearables::createWearable(wearable_type, false, parent_id);
		}
		else
		{
			LL_WARNS(LOG_INV) << "Can't create unrecognized type " << type_name << LL_ENDL;
		}
	}
	panel->getRootFolder()->setNeedsAutoRename(TRUE);	
}

LLAssetType::EType LLViewerInventoryItem::getType() const
{
	if (const LLViewerInventoryItem *linked_item = getLinkedItem())
	{
		return linked_item->getType();
	}
	if (const LLViewerInventoryCategory *linked_category = getLinkedCategory())
	{
		return linked_category->getType();
	}	
	return LLInventoryItem::getType();
}

const LLUUID& LLViewerInventoryItem::getAssetUUID() const
{
	if (const LLViewerInventoryItem *linked_item = getLinkedItem())
	{
		return linked_item->getAssetUUID();
	}

	return LLInventoryItem::getAssetUUID();
}

const LLUUID& LLViewerInventoryItem::getProtectedAssetUUID() const
{
	if (const LLViewerInventoryItem *linked_item = getLinkedItem())
	{
		return linked_item->getProtectedAssetUUID();
	}

	// check for conditions under which we may return a visible UUID to the user
	bool item_is_fullperm = getIsFullPerm();
	bool agent_is_godlike = gAgent.isGodlikeWithoutAdminMenuFakery();
	if (item_is_fullperm || agent_is_godlike)
	{
		return LLInventoryItem::getAssetUUID();
	}

	return LLUUID::null;
}

const bool LLViewerInventoryItem::getIsFullPerm() const
{
	LLPermissions item_permissions = getPermissions();

	// modify-ok & copy-ok & transfer-ok
	return ( item_permissions.allowOperationBy(PERM_MODIFY,
						   gAgent.getID(),
						   gAgent.getGroupID()) &&
		 item_permissions.allowOperationBy(PERM_COPY,
						   gAgent.getID(),
						   gAgent.getGroupID()) &&
		 item_permissions.allowOperationBy(PERM_TRANSFER,
						   gAgent.getID(),
						   gAgent.getGroupID()) );
}

const std::string& LLViewerInventoryItem::getName() const
{
	if (const LLViewerInventoryItem *linked_item = getLinkedItem())
	{
		return linked_item->getName();
	}
	if (const LLViewerInventoryCategory *linked_category = getLinkedCategory())
	{
		return linked_category->getName();
	}

	return  LLInventoryItem::getName();
}

S32 LLViewerInventoryItem::getSortField() const
{
	return LLFavoritesOrderStorage::instance().getSortIndex(mUUID);
}

//void LLViewerInventoryItem::setSortField(S32 sortField)
//{
//	LLFavoritesOrderStorage::instance().setSortIndex(mUUID, sortField);
//	getSLURL();
//}

void LLViewerInventoryItem::getSLURL()
{
	LLFavoritesOrderStorage::instance().getSLURL(mAssetUUID);
}

const LLPermissions& LLViewerInventoryItem::getPermissions() const
{
	// Use the actual permissions of the symlink, not its parent.
	return LLInventoryItem::getPermissions();	
}

const LLUUID& LLViewerInventoryItem::getCreatorUUID() const
{
	if (const LLViewerInventoryItem *linked_item = getLinkedItem())
	{
		return linked_item->getCreatorUUID();
	}

	return LLInventoryItem::getCreatorUUID();
}

const std::string& LLViewerInventoryItem::getDescription() const
{
	if (const LLViewerInventoryItem *linked_item = getLinkedItem())
	{
		return linked_item->getDescription();
	}

	return LLInventoryItem::getDescription();
}

const LLSaleInfo& LLViewerInventoryItem::getSaleInfo() const
{	
	if (const LLViewerInventoryItem *linked_item = getLinkedItem())
	{
		return linked_item->getSaleInfo();
	}

	return LLInventoryItem::getSaleInfo();
}

LLInventoryType::EType LLViewerInventoryItem::getInventoryType() const
{
	if (const LLViewerInventoryItem *linked_item = getLinkedItem())
	{
		return linked_item->getInventoryType();
	}

	// Categories don't have types.  If this item is an AT_FOLDER_LINK,
	// treat it as a category.
	if (getLinkedCategory())
	{
		return LLInventoryType::IT_CATEGORY;
	}

	return LLInventoryItem::getInventoryType();
}

U32 LLViewerInventoryItem::getFlags() const
{
	if (const LLViewerInventoryItem *linked_item = getLinkedItem())
	{
		return linked_item->getFlags();
	}
	return LLInventoryItem::getFlags();
}

bool LLViewerInventoryItem::isWearableType() const
{
	return (getInventoryType() == LLInventoryType::IT_WEARABLE);
}

LLWearableType::EType LLViewerInventoryItem::getWearableType() const
{
	if (!isWearableType())
	{
		return LLWearableType::WT_INVALID;
	}
	return LLWearableType::inventoryFlagsToWearableType(getFlags());
}


time_t LLViewerInventoryItem::getCreationDate() const
{
	return LLInventoryItem::getCreationDate();
}

U32 LLViewerInventoryItem::getCRC32() const
{
	return LLInventoryItem::getCRC32();	
}

// *TODO: mantipov: should be removed with LMSortPrefix patch in llinventorymodel.cpp, EXT-3985
static char getSeparator() { return '@'; }
BOOL LLViewerInventoryItem::extractSortFieldAndDisplayName(const std::string& name, S32* sortField, std::string* displayName)
{
	using std::string;
	using std::stringstream;

	const char separator = getSeparator();
	const string::size_type separatorPos = name.find(separator, 0);

	BOOL result = FALSE;

	if (separatorPos < string::npos)
	{
		if (sortField)
		{
			/*
			 * The conversion from string to S32 is made this way instead of old plain
			 * atoi() to ensure portability. If on some other platform S32 will not be
			 * defined to be signed int, this conversion will still work because of
			 * operators overloading, but atoi() may fail.
			 */
			stringstream ss(name.substr(0, separatorPos));
			ss >> *sortField;
		}

		if (displayName)
		{
			*displayName = name.substr(separatorPos + 1, string::npos);
		}

		result = TRUE;
	}

	return result;
}

// This returns true if the item that this item points to 
// doesn't exist in memory (i.e. LLInventoryModel).  The baseitem
// might still be in the database but just not loaded yet.
bool LLViewerInventoryItem::getIsBrokenLink() const
{
	// If the item's type resolves to be a link, that means either:
	// A. It wasn't able to perform indirection, i.e. the baseobj doesn't exist in memory.
	// B. It's pointing to another link, which is illegal.
	return LLAssetType::lookupIsLinkType(getType());
}

LLViewerInventoryItem *LLViewerInventoryItem::getLinkedItem() const
{
	if (mType == LLAssetType::AT_LINK)
	{
		LLViewerInventoryItem *linked_item = gInventory.getItem(mAssetUUID);
		if (linked_item && linked_item->getIsLinkType())
		{
			LL_WARNS(LOG_INV) << "Warning: Accessing link to link" << LL_ENDL;
			return NULL;
		}
		return linked_item;
	}
	return NULL;
}

LLViewerInventoryCategory *LLViewerInventoryItem::getLinkedCategory() const
{
	if (mType == LLAssetType::AT_LINK_FOLDER)
	{
		LLViewerInventoryCategory *linked_category = gInventory.getCategory(mAssetUUID);
		return linked_category;
	}
	return NULL;
}

bool LLViewerInventoryItem::checkPermissionsSet(PermissionMask mask) const
{
	const LLPermissions& perm = getPermissions();
	PermissionMask curr_mask = PERM_NONE;
	if(perm.getOwner() == gAgent.getID())
	{
		curr_mask = perm.getMaskBase();
	}
	else if(gAgent.isInGroup(perm.getGroup()))
	{
		curr_mask = perm.getMaskGroup();
	}
	else
	{
		curr_mask = perm.getMaskEveryone();
	}
	return ((curr_mask & mask) == mask);
}

PermissionMask LLViewerInventoryItem::getPermissionMask() const
{
	const LLPermissions& permissions = getPermissions();

	BOOL copy = permissions.allowCopyBy(gAgent.getID());
	BOOL mod = permissions.allowModifyBy(gAgent.getID());
	BOOL xfer = permissions.allowOperationBy(PERM_TRANSFER, gAgent.getID());
	PermissionMask perm_mask = 0;
	if (copy) perm_mask |= PERM_COPY;
	if (mod)  perm_mask |= PERM_MODIFY;
	if (xfer) perm_mask |= PERM_TRANSFER;
	return perm_mask;
}

//----------

void LLViewerInventoryItem::onCallingCardNameLookup(const LLUUID& id, const std::string& name, bool is_group)
{
	rename(name);
	gInventory.addChangedMask(LLInventoryObserver::LABEL, getUUID());
	gInventory.notifyObservers();
}

class LLRegenerateLinkCollector : public LLInventoryCollectFunctor
{
public:
	LLRegenerateLinkCollector(const LLViewerInventoryItem *target_item) : mTargetItem(target_item) {}
	virtual ~LLRegenerateLinkCollector() {}
	virtual bool operator()(LLInventoryCategory* cat,
							LLInventoryItem* item)
	{
		if (item)
		{
			if ((item->getName() == mTargetItem->getName()) &&
				(item->getInventoryType() == mTargetItem->getInventoryType()) &&
				(!item->getIsLinkType()))
			{
				return true;
			}
		}
		return false;
	}
protected:
	const LLViewerInventoryItem* mTargetItem;
};

LLUUID find_possible_item_for_regeneration(const LLViewerInventoryItem *target_item)
{
	LLViewerInventoryCategory::cat_array_t cats;
	LLViewerInventoryItem::item_array_t items;

	LLRegenerateLinkCollector candidate_matches(target_item);
	gInventory.collectDescendentsIf(gInventory.getRootFolderID(),
									cats,
									items,
									LLInventoryModel::EXCLUDE_TRASH,
									candidate_matches);
	for (LLViewerInventoryItem::item_array_t::const_iterator item_iter = items.begin();
		 item_iter != items.end();
		 ++item_iter)
	{
	    const LLViewerInventoryItem *item = (*item_iter);
		if (true) return item->getUUID();
	}
	return LLUUID::null;
}

// This currently dosen't work, because the sim does not allow us 
// to change an item's assetID.
BOOL LLViewerInventoryItem::regenerateLink()
{
	const LLUUID target_item_id = find_possible_item_for_regeneration(this);
	if (target_item_id.isNull())
		return FALSE;
	LLViewerInventoryCategory::cat_array_t cats;
	LLViewerInventoryItem::item_array_t items;
	LLAssetIDMatches asset_id_matches(getAssetUUID());
	gInventory.collectDescendentsIf(gInventory.getRootFolderID(),
									cats,
									items,
									LLInventoryModel::EXCLUDE_TRASH,
									asset_id_matches);
	for (LLViewerInventoryItem::item_array_t::iterator item_iter = items.begin();
		 item_iter != items.end();
		 item_iter++)
	{
	    LLViewerInventoryItem *item = (*item_iter);
		item->setAssetUUID(target_item_id);
		item->updateServer(FALSE);
		gInventory.addChangedMask(LLInventoryObserver::REBUILD, item->getUUID());
	}
	gInventory.notifyObservers();
	return TRUE;
}<|MERGE_RESOLUTION|>--- conflicted
+++ resolved
@@ -1443,38 +1443,18 @@
     if (updates.has("asset_id"))
     {
         updates.erase("asset_id");
-<<<<<<< HEAD
-        // <FS:Ansariel> Check for non-null UUID as in LLViewerInventoryItem::updateServer
-        //updates["hash_id"] = update_item->getTransactionID();
-        if(update_item->getTransactionID().notNull())
-        {
-            updates["hash_id"] = update_item->getTransactionID();
-        }
-        // </FS:Ansariel>
-=======
         if (update_item->getTransactionID().notNull())
         {
             updates["hash_id"] = update_item->getTransactionID();
         }
->>>>>>> 7dd8c1fc
     }
     if (updates.has("shadow_id"))
     {
         updates.erase("shadow_id");
-<<<<<<< HEAD
-        // <FS:Ansariel> Check for non-null UUID as in LLViewerInventoryItem::updateServer
-        //updates["hash_id"] = update_item->getTransactionID();
-        if(update_item->getTransactionID().notNull())
-        {
-            updates["hash_id"] = update_item->getTransactionID();
-        }
-        // </FS:Ansariel>
-=======
         if (update_item->getTransactionID().notNull())
         {
             updates["hash_id"] = update_item->getTransactionID();
         }
->>>>>>> 7dd8c1fc
     }
     AISAPI::completion_t cr = boost::bind(&doInventoryCb, cb, _1);
     AISAPI::UpdateItem(item_id, updates, cr);
