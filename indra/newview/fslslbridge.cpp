--- conflicted
+++ resolved
@@ -108,41 +108,6 @@
 
 void FSLSLBridge::onIdle(void* userdata)
 {
-<<<<<<< HEAD
-	FSLSLBridge* instance = static_cast<FSLSLBridge*>(userdata);
-	if (instance)
-	{
-		switch (instance->mTimerResult)
-		{
-			case START_CREATION_FINISHED:
-				instance->finishCleanUpPreCreation();
-				instance->setTimerResult(NO_TIMER);
-				break;
-			case CLEANUP_FINISHED:
-				instance->finishBridge();
-				instance->setTimerResult(NO_TIMER);
-				break;
-			case REATTACH_FINISHED:
-				{
-					LLViewerInventoryItem* inv_object = gInventory.getItem(instance->mReattachBridgeUUID);
-					if (inv_object && instance->getBridge() && instance->getBridge()->getUUID() == inv_object->getUUID())
-					{
-						LLAttachmentsMgr::instance().addAttachmentRequest(inv_object->getUUID(), FS_BRIDGE_POINT, true, true);
-					}
-					instance->mReattachBridgeUUID.setNull();
-					instance->setTimerResult(NO_TIMER);
-				}
-				break;
-			case SCRIPT_UPLOAD_FINISHED:
-				instance->checkBridgeScriptName();
-				instance->setTimerResult(NO_TIMER);
-				break;
-			case NO_TIMER:
-			default:
-				break;
-		}
-	}
-=======
     FSLSLBridge* instance = static_cast<FSLSLBridge*>(userdata);
     if (instance)
     {
@@ -161,7 +126,7 @@
                     LLViewerInventoryItem* inv_object = gInventory.getItem(instance->mReattachBridgeUUID);
                     if (inv_object && instance->getBridge() && instance->getBridge()->getUUID() == inv_object->getUUID())
                     {
-                        LLAttachmentsMgr::instance().addAttachmentRequest(inv_object->getUUID(), FS_BRIDGE_POINT, TRUE, TRUE);
+                        LLAttachmentsMgr::instance().addAttachmentRequest(inv_object->getUUID(), FS_BRIDGE_POINT, true, true);
                     }
                     instance->mReattachBridgeUUID.setNull();
                     instance->setTimerResult(NO_TIMER);
@@ -176,7 +141,6 @@
                 break;
         }
     }
->>>>>>> c06fb4e0
 }
 
 void FSLSLBridge::setTimerResult(TimerResult result)
@@ -186,406 +150,6 @@
 
 bool FSLSLBridge::lslToViewer(std::string_view message, const LLUUID& fromID, const LLUUID& ownerID)
 {
-<<<<<<< HEAD
-	LL_DEBUGS("FSLSLBridge") << message << LL_ENDL;
-
-	//<FS:TS> FIRE-962: Script controls for built-in AO
-	if (message.empty() || (message[0]) != '<')
-	{
-		return false; 		// quick exit if empty or no leading <
-	}
-	size_t closebracket = message.find('>');
-	size_t firstblank = message.find(' ');
-	size_t tagend;
-	if (closebracket == std::string::npos)
-	{
-		tagend = firstblank;
-	}
-	else if (firstblank == std::string::npos)
-	{
-		tagend = closebracket;
-	}
-	else
-	{
-		tagend = (closebracket < firstblank) ? closebracket : firstblank;
-	}
-	if (tagend == std::string::npos)
-	{
-		return false;
-	}
-	std::string_view tag = message.substr(0, tagend + 1);
-	std::string ourBridge = findFSCategory().asString();
-	//</FS:TS> FIRE-962
-	
-	bool bridgeIsEnabled = gSavedSettings.getBOOL("UseLSLBridge");
-	bool status = false;
-	if (tag == "<bridgeURL>")
-	{
-		if (!bridgeIsEnabled)
-		{
-			// Hide handshake message if bridge is disabled in viewer settings but the bridge itself sent it, then quit - don't reply to the handshake
-			return true;
-		}
-
-		// brutish parsing
-		static const std::string bridge_url_tag = "<bridgeURL>";
-		static const std::string bridge_auth_tag = "<bridgeAuth>";
-		static const std::string bridge_ver_tag = "<bridgeVer>";
-		size_t urlStart  = message.find(bridge_url_tag) + bridge_url_tag.size();
-		size_t urlEnd    = message.find("</bridgeURL>");
-		size_t authStart = message.find(bridge_auth_tag) + bridge_auth_tag.size();
-		size_t authEnd   = message.find("</bridgeAuth>");
-		size_t verStart  = message.find(bridge_ver_tag) + bridge_ver_tag.size();
-		size_t verEnd    = message.find("</bridgeVer>");
-		std::string bURL = static_cast<std::string>(message.substr(urlStart,urlEnd - urlStart));
-		std::string bAuth = static_cast<std::string>(message.substr(authStart,authEnd - authStart));
-		std::string bVer = static_cast<std::string>(message.substr(verStart,verEnd - verStart));
-
-		// Verify Authorization
-		if (ourBridge != bAuth)
-		{
-			LL_WARNS("FSLSLBridge") << "BridgeURL message received from ("<< bAuth <<") , but not from our registered bridge ("<< ourBridge <<"). Ignoring." << LL_ENDL;
-			// Failing bridge authorization automatically kicks off a bridge rebuild. This correctly handles the
-			// case where a user logs in from multiple computers which cannot have the bridgeAuth ID locally 
-			// synchronized.
-			
-			
-			// If something that looks like our current bridge is attached but failed auth, detach and recreate.
-			const LLUUID catID = findFSCategory();
-			LLViewerInventoryItem* fsBridge = findInvObject(mCurrentFullName, catID);
-			if (fsBridge && get_is_item_worn(fsBridge->getUUID()))
-			{
-				mAllowDetach = true;
-				LLVOAvatarSelf::detachAttachmentIntoInventory(fsBridge->getUUID());
-				//This may have been an unfinished bridge. If so - stop the process before recreating.
-				if (getBridgeCreating())
-				{
-					setBridgeCreating(false);
-				}
-				recreateBridge();
-				return true; 
-			}
-			
-			// If something that didn't look like our current bridge failed auth, don't recreate, it might interfere with a bridge creation in progress
-			// or normal bridge startup.  Bridge creation isn't threadsafe yet.
-			return true;
-		}
-
-		// Verify Version
-		std::string receivedBridgeVersion = llformat("%s%s", FS_BRIDGE_NAME.c_str(), bVer.c_str());
-		if (receivedBridgeVersion != mCurrentFullName)
-		{
-			LL_WARNS("FSLSLBridge") << "BridgeVer message received from ("<< bAuth <<") was ("<< receivedBridgeVersion <<"), but it should be different ("<< mCurrentFullName <<"). Recreating." << LL_ENDL;
-			recreateBridge();
-			return true;
-		}
-
-		// Save the inworld UUID of this attached bridge for later checking
-		mBridgeUUID = fromID;
-		
-		// Get URL
-		mCurrentURL = bURL;
-		LL_INFOS("FSLSLBridge") << "New Bridge URL is: " << mCurrentURL << LL_ENDL;
-		
-		if (!mpBridge)
-		{
-			LLUUID catID = findFSCategory();
-			LLViewerInventoryItem* fsBridge = findInvObject(mCurrentFullName, catID);
-			mpBridge = fsBridge;
-		}
-
-		status = viewerToLSL("URL Confirmed");
-		if (!mIsFirstCallDone)
-		{
-			//on first call from bridge, confirm that we are here
-			//then check options use
-
-			if (gSavedPerAccountSettings.getF32("UseLSLFlightAssist") > 0.f)
-			{
-				viewerToLSL(llformat("UseLSLFlightAssist|%.1f", gSavedPerAccountSettings.getF32("UseLSLFlightAssist")) );
-				LLNotificationsUtil::add("FlightAssistEnabled", LLSD());
-			}
-
-			// <FS:PP> Inform user, if movelock was enabled at login
-			if (gSavedPerAccountSettings.getBOOL("UseMoveLock"))
-			{
-				updateBoolSettingValue("UseMoveLock");
-				LLNotificationsUtil::add("MovelockEnabling", LLSD());
-				make_ui_sound("UISndMovelockToggle");
-			}
-			// </FS:PP>
-
-			updateBoolSettingValue("RelockMoveLockAfterMovement");
-			updateIntegrations();
-			mIsFirstCallDone = true;
-
-		}
-		// <FS:PP> FIRE-11924: Refresh movelock position after region change (crossing/teleporting), if lock was enabled
-		// Not called right after logging in, and only if movelock was enabled during transition
-		else if (gSavedPerAccountSettings.getBOOL("UseMoveLock"))
-		{
-			make_ui_sound("UISndMovelockToggle");
-			if (!gSavedSettings.getBOOL("RelockMoveLockAfterRegionChange"))
-			{
-				// Don't call for update here and only change setting to 'false', getCommitSignal()->connect->boost in llviewercontrol.cpp will send a message to Bridge anyway
-				gSavedPerAccountSettings.setBOOL("UseMoveLock", false);
-				LLNotificationsUtil::add("MovelockDisabling", LLSD());
-			}
-			else
-			{
-				// RelockMoveLockAfterRegionChange is 'true'? Then re-lock the movelock by sending a request to Bridge for coordinates update with current 'true' from UseMoveLock
-				updateBoolSettingValue("UseMoveLock");
-			}
-		}
-		// </FS:PP>
-
-		return true;
-	}
-	else if (tag == "<bridgeRequestError/>")
-	{
-		LL_WARNS("FSLSLBridge") << "Could not obtain URL for LSL bridge." << LL_ENDL;
-		return true;
-	}
-	
-	//<FS:TS> FIRE-962: Script controls for built-in AO
-	if (fromID != mBridgeUUID || !bridgeIsEnabled)
-	{
-		return false;		// ignore if not from the bridge, or bridge is disabled
-	}
-	if (tag == "<clientAO ")
-	{
-		// <FS:Zi> do nothing when the FS AO is disabled
-		if (!gSavedPerAccountSettings.getBOOL("UseAO"))
-		{
-			return true;
-		}
-
-		status = true;
-		size_t valuepos = message.find(FS_STATE_ATTRIBUTE);
-		if (valuepos != std::string::npos)
-		{
-			// <FS:Zi> send appropriate enable/disable messages to nearby chat - FIRE-24160
-			bool aoWasPaused = gSavedPerAccountSettings.getBOOL("PauseAO");
-			bool aoStandsWasEnabled = gSavedPerAccountSettings.getBOOL("UseAOStands");
-			// </FS:Zi>
-
-			if (message.substr(valuepos + FS_STATE_ATTRIBUTE.size(), 2) == "on")
-			{
-				// <FS:Zi> Pause AO via bridge instead of switch AO on or off - FIRE-9305
-				gSavedPerAccountSettings.setBOOL("PauseAO", false);
-				gSavedPerAccountSettings.setBOOL("UseAOStands", true);
-			}
-			else if (message.substr(valuepos + FS_STATE_ATTRIBUTE.size(), 3) == "off")
-			{
-				// <FS:Zi> Pause AO via bridge instead of switch AO on or off - FIRE-9305
-				gSavedPerAccountSettings.setBOOL("PauseAO", true);
-			}
-			else if (message.substr(valuepos + FS_STATE_ATTRIBUTE.size(), 7) == "standon")
-			{
-				gSavedPerAccountSettings.setBOOL("UseAOStands", true);
-			}
-			else if (message.substr(valuepos + FS_STATE_ATTRIBUTE.size(), 8) == "standoff")
-			{
-				gSavedPerAccountSettings.setBOOL("UseAOStands", false);
-			}
-			else
-			{
-				LL_WARNS("FSLSLBridge") << "AO control - Received unknown state" << LL_ENDL;
-			}
-
-			// <FS:Zi> send appropriate enable/disable messages to nearby chat - FIRE-24160
-			std::string aoMessage;
-
-			if (aoWasPaused != gSavedPerAccountSettings.getBOOL("PauseAO"))
-			{
-				if (aoWasPaused)
-				{
-					aoMessage = LLTrans::getString("FSAOResumedScript");
-				}
-				else
-				{
-					aoMessage = LLTrans::getString("FSAOPausedScript");
-				}
-			}
-
-			if (aoStandsWasEnabled != gSavedPerAccountSettings.getBOOL("UseAOStands"))
-			{
-				if (aoStandsWasEnabled)
-				{
-					aoMessage = LLTrans::getString("FSAOStandsPausedScript");
-				}
-				else
-				{
-					aoMessage = LLTrans::getString("FSAOStandsResumedScript");
-				}
-			}
-
-			if (!aoMessage.empty())
-			{
-				LLSD args;
-				args["AO_MESSAGE"] = aoMessage;
-				LLNotificationsUtil::add("FSAOScriptedNotification", args);
-			}
-			// </FS:Zi>
-		}
-	}
-	//</FS:TS> FIRE-962
-
-	// <FS:PP> Get script info response
-	else if (tag == "<bridgeGetScriptInfo>")
-	{
-		size_t tag_size = tag.size();
-		status = true;
-		size_t getScriptInfoEnd = message.find("</bridgeGetScriptInfo>");
-		if (getScriptInfoEnd != std::string::npos)
-		{
-			std::string getScriptInfoString = static_cast<std::string>(message.substr(tag_size, getScriptInfoEnd - tag_size));
-			std::istringstream strStreamGetScriptInfo(getScriptInfoString);
-			std::string scriptInfoToken;
-			LLSD scriptInfoArray = LLSD::emptyArray();
-			S32 scriptInfoArrayCount = 0;
-			while (std::getline(strStreamGetScriptInfo, scriptInfoToken, ','))
-			{
-				LLStringUtil::trim(scriptInfoToken);
-				if (scriptInfoArrayCount == 0 || scriptInfoArrayCount == 6 || scriptInfoArrayCount == 11 || scriptInfoArrayCount == 12 || scriptInfoArrayCount == 13 || scriptInfoArrayCount == 14 || scriptInfoArrayCount == 25)
-				{
-					// First value, OBJECT_NAME, should be passed from Bridge as encoded in base64
-					// Encoding eliminates problems with special characters and commas for CSV
-					S32 base64Length = apr_base64_decode_len(scriptInfoToken.c_str());
-					if (base64Length)
-					{
-						std::vector<U8> base64VectorData;
-						base64VectorData.resize(base64Length);
-						base64Length = apr_base64_decode_binary(&base64VectorData[0], scriptInfoToken.c_str());
-						base64VectorData.resize(base64Length);
-						std::string base64FinalData(base64VectorData.begin(), base64VectorData.end());
-						scriptInfoToken = base64FinalData;
-					}
-					else
-					{
-						LL_WARNS("FSLSLBridge") << "ScriptInfo - value with index " << scriptInfoArrayCount << " cannot be decoded" << LL_ENDL;
-					}
-				}
-				scriptInfoArray.append(scriptInfoToken);
-				++scriptInfoArrayCount;
-			}
-
-			if (scriptInfoArrayCount == 6 || scriptInfoArrayCount == 27)
-			{
-				LLStringUtil::format_map_t args;
-				args["OBJECT_NAME"] = scriptInfoArray[0].asString();
-				args["OBJECT_RUNNING_SCRIPT_COUNT"] = scriptInfoArray[1].asString();
-				args["OBJECT_TOTAL_SCRIPT_COUNT"] = scriptInfoArray[2].asString();
-				args["OBJECT_SCRIPT_MEMORY"] = scriptInfoArray[3].asString();
-				args["OBJECT_SCRIPT_TIME"] = scriptInfoArray[4].asString();
-				if (scriptInfoArray[5].asString() != "0.000000")
-				{
-					LLStringUtil::format_map_t args2;
-					args2["OBJECT_CHARACTER_TIME"] = scriptInfoArray[5].asString();
-					args["PATHFINDING_TEXT"] = " " + format_string(LLTrans::getString("fsbridge_script_info_pf"), args2);
-				}
-				else
-				{
-					args["PATHFINDING_TEXT"] = "";
-				}
-				report_to_nearby_chat(format_string(LLTrans::getString("fsbridge_script_info"), args));
-				if (scriptInfoArrayCount == 27)
-				{
-					LLStringUtil::format_map_t args3;
-					args3["OBJECT_DESC"] = scriptInfoArray[6].asString();
-					args3["OBJECT_ROOT"] = scriptInfoArray[7].asString();
-					args3["OBJECT_PRIM_COUNT"] = scriptInfoArray[8].asString();
-					args3["OBJECT_PRIM_EQUIVALENCE"] = scriptInfoArray[9].asString();
-					args3["OBJECT_TOTAL_INVENTORY_COUNT"] = scriptInfoArray[10].asString();
-					args3["OBJECT_VELOCITY"] = scriptInfoArray[11].asString();
-					args3["OBJECT_POS"] = scriptInfoArray[12].asString();
-					args3["OBJECT_ROT"] = scriptInfoArray[13].asString();
-					args3["OBJECT_OMEGA"] = scriptInfoArray[14].asString();
-					args3["OBJECT_CREATOR"] = LLSLURL("agent", scriptInfoArray[15].asUUID(), "inspect").getSLURLString();
-					args3["OBJECT_OWNER"] = scriptInfoArray[16].asUUID().isNull() ? LLTrans::getString("GroupOwned") : LLSLURL("agent", scriptInfoArray[16].asUUID(), "inspect").getSLURLString();
-					args3["OBJECT_LAST_OWNER_ID"] = scriptInfoArray[17].asUUID().notNull() ? LLSLURL("agent", scriptInfoArray[17].asUUID(), "inspect").getSLURLString() : "---";
-					args3["OBJECT_REZZER_KEY"] = scriptInfoArray[18].asString();
-					args3["OBJECT_GROUP"] = scriptInfoArray[19].asUUID().notNull() ? LLSLURL("group", scriptInfoArray[19].asUUID(), "inspect").getSLURLString() : "---";
-					args3["OBJECT_CREATION_TIME"] = scriptInfoArray[20].asString();
-					args3["OBJECT_REZ_TIME"] = scriptInfoArray[21].asString();
-					args3["OBJECT_PATHFINDING_TYPE"] = scriptInfoArray[22].asString();
-					args3["OBJECT_ATTACHED_POINT"] = (scriptInfoArray[23].asInteger() < 1 || scriptInfoArray[23].asInteger() > 255) ? "---" : LLTrans::getString(LLAvatarAppearance::getAttachmentPointName(scriptInfoArray[23].asInteger()));
-					args3["OBJECT_TEMP_ATTACHED"] = scriptInfoArray[24].asInteger() == 1 ? LLTrans::getString("Yes") : LLTrans::getString("No");
-					args3["AVATAR_POS"] = scriptInfoArray[25].asString();
-					args3["INSPECTING_KEY"] = scriptInfoArray[26].asString();
-					report_to_nearby_chat(format_string(LLTrans::getString("fsbridge_script_info_ext"), args3));
-				}
-			}
-			else
-			{
-				report_to_nearby_chat(LLTrans::getString("fsbridge_error_scriptinfonotfound"));
-				LL_WARNS("FSLSLBridge") << "ScriptInfo - Object to check is invalid or out of range (warning returned by viewer, data somehow passed bridge script check)" << LL_ENDL;
-			}
-
-		}
-		else
-		{
-			report_to_nearby_chat(LLTrans::getString("fsbridge_error_scriptinfomalformed"));
-			LL_WARNS("FSLSLBridge") << "ScriptInfo - Received malformed response from bridge (missing ending tag)" << LL_ENDL;
-		}
-	}
-	// </FS:PP>
-
-	// <FS:PP> Movelock state response
-	else if (tag == "<bridgeMovelock ")
-	{
-		status = true;
-		size_t valuepos = message.find(FS_STATE_ATTRIBUTE);
-		if (valuepos != std::string::npos)
-		{
-			if (message.substr(valuepos + FS_STATE_ATTRIBUTE.size(), 1) == "1")
-			{
-				LLNotificationsUtil::add("MovelockEnabled", LLSD());
-			}
-			else if (message.substr(valuepos + FS_STATE_ATTRIBUTE.size(), 1) == "0")
-			{
-				LLNotificationsUtil::add("MovelockDisabled", LLSD());
-			}
-			else
-			{
-				LL_WARNS("FSLSLBridge") << "Movelock - Received unknown state" << LL_ENDL;
-			}
-		}
-	}
-	// </FS:PP>
-
-	// <FS:PP> Error responses handling
-	else if (tag == "<bridgeError ")
-	{
-		status = true;
-		size_t valuepos = message.find(FS_ERROR_ATTRIBUTE);
-		if (valuepos != std::string::npos)
-		{
-			if (message.substr(valuepos + FS_ERROR_ATTRIBUTE.size(), 9) == "injection")
-			{
-				report_to_nearby_chat(LLTrans::getString("fsbridge_error_injection"));
-				LL_WARNS("FSLSLBridge") << "Script injection detected" << LL_ENDL;
-			}
-			else if (message.substr(valuepos + FS_ERROR_ATTRIBUTE.size(), 18) == "scriptinfonotfound")
-			{
-				report_to_nearby_chat(LLTrans::getString("fsbridge_error_scriptinfonotfound"));
-				LL_WARNS("FSLSLBridge") << "ScriptInfo - Object to check is invalid or out of range (warning returned by bridge)" << LL_ENDL;
-			}
-			else if (message.substr(valuepos + FS_ERROR_ATTRIBUTE.size(), 7) == "wrongvm")
-			{
-				report_to_nearby_chat(LLTrans::getString("fsbridge_error_wrongvm"));
-				LL_WARNS("FSLSLBridge") << "Script is using old LSO (16 KB memory limit) instead of new Mono (64 KB memory limit) virtual machine, which creates high probability of stack-heap collision and bridge failure by running out of memory" << LL_ENDL;
-			}
-			else
-			{
-				LL_WARNS("FSLSLBridge") << "ErrorReporting - Received unknown error type" << LL_ENDL;
-			}
-		}
-	}
-	// </FS:PP>
-
-	return status;
-=======
     LL_DEBUGS("FSLSLBridge") << message << LL_ENDL;
 
     //<FS:TS> FIRE-962: Script controls for built-in AO
@@ -764,29 +328,28 @@
         if (valuepos != std::string::npos)
         {
             // <FS:Zi> send appropriate enable/disable messages to nearby chat - FIRE-24160
-            // use BOOL to satisfy windows compiler
-            BOOL aoWasPaused = gSavedPerAccountSettings.getBOOL("PauseAO");
-            BOOL aoStandsWasEnabled = gSavedPerAccountSettings.getBOOL("UseAOStands");
+            bool aoWasPaused = gSavedPerAccountSettings.getBOOL("PauseAO");
+            bool aoStandsWasEnabled = gSavedPerAccountSettings.getBOOL("UseAOStands");
             // </FS:Zi>
 
             if (message.substr(valuepos + FS_STATE_ATTRIBUTE.size(), 2) == "on")
             {
                 // <FS:Zi> Pause AO via bridge instead of switch AO on or off - FIRE-9305
-                gSavedPerAccountSettings.setBOOL("PauseAO", FALSE);
-                gSavedPerAccountSettings.setBOOL("UseAOStands", TRUE);
+                gSavedPerAccountSettings.setBOOL("PauseAO", false);
+                gSavedPerAccountSettings.setBOOL("UseAOStands", true);
             }
             else if (message.substr(valuepos + FS_STATE_ATTRIBUTE.size(), 3) == "off")
             {
                 // <FS:Zi> Pause AO via bridge instead of switch AO on or off - FIRE-9305
-                gSavedPerAccountSettings.setBOOL("PauseAO", TRUE);
+                gSavedPerAccountSettings.setBOOL("PauseAO", true);
             }
             else if (message.substr(valuepos + FS_STATE_ATTRIBUTE.size(), 7) == "standon")
             {
-                gSavedPerAccountSettings.setBOOL("UseAOStands", TRUE);
+                gSavedPerAccountSettings.setBOOL("UseAOStands", true);
             }
             else if (message.substr(valuepos + FS_STATE_ATTRIBUTE.size(), 8) == "standoff")
             {
-                gSavedPerAccountSettings.setBOOL("UseAOStands", FALSE);
+                gSavedPerAccountSettings.setBOOL("UseAOStands", false);
             }
             else
             {
@@ -985,7 +548,6 @@
     // </FS:PP>
 
     return status;
->>>>>>> c06fb4e0
 }
 
 bool FSLSLBridge::canUseBridge()
@@ -1097,44 +659,12 @@
 
 void FSLSLBridge::cleanUpPreCreation()
 {
-<<<<<<< HEAD
-	LL_INFOS("FSLSLBridge") << "Starting clean up prior creation - bridge category has been loaded" << LL_ENDL;
-
-	LLInventoryModel::cat_array_t cats;
-	LLInventoryModel::item_array_t items;
-	NameCollectFunctor namefunctor(mCurrentFullName);
-	gInventory.collectDescendentsIf(getBridgeFolder(), cats, items, false, namefunctor);
-
-	mAllowedDetachables.clear();
-	for (const auto& item : items)
-	{
-		const LLUUID& item_id = item->getUUID();
-		if (get_is_item_worn(item_id))
-		{
-			LL_INFOS("FSLSLBridge") << "Found worn object " << item_id << " bridge category - detaching..." << LL_ENDL;
-			mAllowedDetachables.push_back(item_id);
-			LLVOAvatarSelf::detachAttachmentIntoInventory(item_id);
-		}
-	}
-
-	// Immediately start with finishCleanUpPreCreation if we don't have
-	// any attachments we need to wait for until they got detached
-	if (mAllowedDetachables.size() == 0)
-	{
-		LL_INFOS("FSLSLBridge") << "Not waiting for any objects to get detached. Starting pre-creation cleanup immediately" << LL_ENDL;
-		finishCleanUpPreCreation();
-	}
-	else
-	{
-		LL_INFOS("FSLSLBridge") << "Waiting for any objects to get detached. Pre-creation cleanup will start after objects got detached" << LL_ENDL;
-	}
-=======
     LL_INFOS("FSLSLBridge") << "Starting clean up prior creation - bridge category has been loaded" << LL_ENDL;
 
     LLInventoryModel::cat_array_t cats;
     LLInventoryModel::item_array_t items;
     NameCollectFunctor namefunctor(mCurrentFullName);
-    gInventory.collectDescendentsIf(getBridgeFolder(), cats, items, FALSE, namefunctor);
+    gInventory.collectDescendentsIf(getBridgeFolder(), cats, items, false, namefunctor);
 
     mAllowedDetachables.clear();
     for (const auto& item : items)
@@ -1159,7 +689,6 @@
     {
         LL_INFOS("FSLSLBridge") << "Waiting for any objects to get detached. Pre-creation cleanup will start after objects got detached" << LL_ENDL;
     }
->>>>>>> c06fb4e0
 }
 
 // Called either by cleanUpPreCreation directly or via FSLSLBridgeStartCreationTimer
@@ -1168,17 +697,10 @@
 {
     LL_INFOS("FSLSLBridge") << "Finishing cleanup prior creation" << LL_ENDL;
 
-<<<<<<< HEAD
-	LLInventoryModel::cat_array_t cats;
-	LLInventoryModel::item_array_t items;
-	NameCollectFunctor namefunctor(mCurrentFullName);
-	gInventory.collectDescendentsIf(getBridgeFolder(), cats, items, false, namefunctor);
-=======
     LLInventoryModel::cat_array_t cats;
     LLInventoryModel::item_array_t items;
     NameCollectFunctor namefunctor(mCurrentFullName);
-    gInventory.collectDescendentsIf(getBridgeFolder(), cats, items, FALSE, namefunctor);
->>>>>>> c06fb4e0
+    gInventory.collectDescendentsIf(getBridgeFolder(), cats, items, false, namefunctor);
 
     for (const auto& item : items)
     {
@@ -1284,36 +806,6 @@
                     return;
                 }
 #endif
-<<<<<<< HEAD
-				setBridgeCreating(true);
-				mFinishCreation = false;
-				//announce yourself
-				report_to_nearby_chat(LLTrans::getString("fsbridge_creating"));
-
-				createNewBridge();
-			}
-			else
-			{
-				//TODO need versioning - see isOldBridgeVersion()
-				mpBridge = fsBridge;
-				if (!isItemAttached(mpBridge->getUUID()))
-				{
-					if (!LLAppearanceMgr::instance().getIsInCOF(mpBridge->getUUID()))
-					{
-						LL_INFOS("FSLSLBridge") << "Bridge not attached but found in inventory, reattaching..." << LL_ENDL;
-
-						//Is this a valid bridge - wear it.
-						LLAttachmentsMgr::instance().addAttachmentRequest(mpBridge->getUUID(), FS_BRIDGE_POINT, true, true);
-						//from here, the attach should report to ProcessAttach and make sure bridge is valid.
-					}
-					else
-					{
-						LL_INFOS("FSLSLBridge") << "Bridge not found but in CoF. Waiting for automatic attach..." << LL_ENDL;
-					}
-				}
-			}
-		});
-=======
                 setBridgeCreating(true);
                 mFinishCreation = false;
                 //announce yourself
@@ -1332,7 +824,7 @@
                         LL_INFOS("FSLSLBridge") << "Bridge not attached but found in inventory, reattaching..." << LL_ENDL;
 
                         //Is this a valid bridge - wear it.
-                        LLAttachmentsMgr::instance().addAttachmentRequest(mpBridge->getUUID(), FS_BRIDGE_POINT, TRUE, TRUE);
+                        LLAttachmentsMgr::instance().addAttachmentRequest(mpBridge->getUUID(), FS_BRIDGE_POINT, true, true);
                         //from here, the attach should report to ProcessAttach and make sure bridge is valid.
                     }
                     else
@@ -1342,7 +834,6 @@
                 }
             }
         });
->>>>>>> c06fb4e0
 }
 
 void FSLSLBridge::createNewBridge()
@@ -1565,82 +1056,6 @@
 
 void FSLSLBridge::processDetach(LLViewerObject* object, const LLViewerJointAttachment* attachment)
 {
-<<<<<<< HEAD
-	LL_INFOS("FSLSLBridge") << "Entering processDetach" << LL_ENDL;
-
-	// Begin cleanup part
-	uuid_vec_t::iterator found = std::find(mAllowedDetachables.begin(), mAllowedDetachables.end(), object->getAttachmentItemID());
-	if (found != mAllowedDetachables.end())
-	{
-		mAllowedDetachables.erase(found);
-		if (mAllowedDetachables.size() == 0)
-		{
-			LL_INFOS("FSLSLBridge") << "No attached objects left. Starting creation timer..." << LL_ENDL;
-			// Wait a few seconds before calling finishCleanUpPreCreation
-			// which will clean up the LSLBridge folder
-			new FSLSLBridgeStartCreationTimer();
-		}
-		return;
-	}
-	// End cleanup part
-
-	if (gSavedSettings.getBOOL("UseLSLBridge") && !mAllowDetach)
-	{
-		LL_INFOS("FSLSLBridge") << "Re-attaching bridge" << LL_ENDL;
-		LLViewerInventoryItem* inv_object = gInventory.getItem(object->getAttachmentItemID());
-		if (inv_object && FSLSLBridge::instance().mpBridge && FSLSLBridge::instance().mpBridge->getUUID() == inv_object->getUUID())
-		{
-			LLAttachmentsMgr::instance().addAttachmentRequest(inv_object->getUUID(), FS_BRIDGE_POINT, true, true);
-		}
-
-		return;
-	}
-	mAllowDetach = false;
-
-	if (gAgentAvatarp.isNull() || (!gAgentAvatarp->isSelf()) || (!attachment) || (attachment->getName() != FS_BRIDGE_ATTACHMENT_POINT_NAME))
-	{
-		LL_WARNS("FSLSLBridge") << "Couldn't detach bridge, object has wrong name or avatar wasn't self." << LL_ENDL;
-		return;
-	}
-
-	LLViewerInventoryItem* fsObject = gInventory.getItem(object->getAttachmentItemID());
-	if (!fsObject) //just in case
-	{
-		LL_WARNS("FSLSLBridge") << "Couldn't detach bridge. inventory object was NULL." << LL_ENDL;
-		return;
-	}
-
-	if (mFinishCreation)
-	{
-		LL_INFOS("FSLSLBridge") << "Bridge detached to save settings. Starting re-attach timer..." << LL_ENDL;
-		mReattachBridgeUUID = object->getAttachmentItemID();
-		new FSLSLBridgeReAttachTimer();
-		return;
-	}
-
-	//is it in the right place?
-	const LLUUID catID = findFSCategory();
-	if (catID != fsObject->getParentUUID())
-	{
-		//that was in the wrong place. It's not ours.
-		LL_WARNS("FSLSLBridge") << "Bridge seems to be the wrong inventory category. Aborting detachment." << LL_ENDL;
-		return;
-	}
-	if (mpBridge && mpBridge->getUUID() == fsObject->getUUID()) 
-	{
-		mpBridge = nullptr;
-		report_to_nearby_chat(LLTrans::getString("fsbridge_detached"));
-		mIsFirstCallDone = false;
-		if (mBridgeCreating)
-		{
-			report_to_nearby_chat(LLTrans::getString("fsbridge_warning_not_finished"));
-			setBridgeCreating(false); //in case we interrupted the creation
-			mAllowedDetachables.clear();
-		}
-	}
-
-	LL_INFOS("FSLSLBridge") << "processDetach Finished" << LL_ENDL;
-=======
     LL_INFOS("FSLSLBridge") << "Entering processDetach" << LL_ENDL;
 
     // Begin cleanup part
@@ -1665,7 +1080,7 @@
         LLViewerInventoryItem* inv_object = gInventory.getItem(object->getAttachmentItemID());
         if (inv_object && FSLSLBridge::instance().mpBridge && FSLSLBridge::instance().mpBridge->getUUID() == inv_object->getUUID())
         {
-            LLAttachmentsMgr::instance().addAttachmentRequest(inv_object->getUUID(), FS_BRIDGE_POINT, TRUE, TRUE);
+            LLAttachmentsMgr::instance().addAttachmentRequest(inv_object->getUUID(), FS_BRIDGE_POINT, true, true);
         }
 
         return;
@@ -1715,7 +1130,6 @@
     }
 
     LL_INFOS("FSLSLBridge") << "processDetach Finished" << LL_ENDL;
->>>>>>> c06fb4e0
 }
 
 void FSLSLBridge::setupBridgePrim(LLViewerObject* object)
@@ -1803,49 +1217,6 @@
 //
 void FSLSLBridgeRezCallback::fire(const LLUUID& inv_item)
 {
-<<<<<<< HEAD
-	// this is the first attach - librock got copied and worn on hand - but the ID is now real.
-	if ((FSLSLBridge::instance().getBridge() != NULL))
-	{
-		LL_INFOS("FSLSLBridge") << "Ignoring bridgerezcallback, already have bridge" << LL_ENDL;
-		return;
-	}
-
-	if (inv_item.isNull())
-	{
-		LL_INFOS("FSLSLBridge") << "Ignoring bridgerezcallback, new bridge is null" << LL_ENDL;
-		return;
-	}
-
-	if (!FSLSLBridge::instance().getBridgeCreating())
-	{
-		LL_INFOS("FSLSLBridge") << "Ignoring bridgerezcallback, we're not flagged as creating a bridge." << LL_ENDL;
-		return;
-	}
-
-	if (!isAgentAvatarValid())
-	{
-		LL_WARNS("FSLSLBridge") << "Agent is 0, bailing out" << LL_ENDL;
-		return;
-	}
-
-	LL_INFOS("FSLSLBridge") << "Bridge rez callback fired, looking for object..." << LL_ENDL;
-
-	LLViewerInventoryItem* item = gInventory.getItem(inv_item);
-
-	item->setDescription(item->getName());
-	item->setComplete(true);
-	item->updateServer(false);
-
-	gInventory.updateItem(item);
-	gInventory.notifyObservers();
-
-	//from this point on, this is our bridge - accept no substitutes!
-	FSLSLBridge::instance().setBridge(item);
-	
-	LL_INFOS("FSLSLBridge") << "Attaching bridge to the 'bridge' attachment point..." << LL_ENDL;
-	LLAttachmentsMgr::instance().addAttachmentRequest(inv_item, FS_BRIDGE_POINT, true, true);
-=======
     // this is the first attach - librock got copied and worn on hand - but the ID is now real.
     if ((FSLSLBridge::instance().getBridge() != NULL))
     {
@@ -1876,8 +1247,8 @@
     LLViewerInventoryItem* item = gInventory.getItem(inv_item);
 
     item->setDescription(item->getName());
-    item->setComplete(TRUE);
-    item->updateServer(FALSE);
+    item->setComplete(true);
+    item->updateServer(false);
 
     gInventory.updateItem(item);
     gInventory.notifyObservers();
@@ -1886,8 +1257,7 @@
     FSLSLBridge::instance().setBridge(item);
 
     LL_INFOS("FSLSLBridge") << "Attaching bridge to the 'bridge' attachment point..." << LL_ENDL;
-    LLAttachmentsMgr::instance().addAttachmentRequest(inv_item, FS_BRIDGE_POINT, TRUE, TRUE);
->>>>>>> c06fb4e0
+    LLAttachmentsMgr::instance().addAttachmentRequest(inv_item, FS_BRIDGE_POINT, true, true);
 }
 
 
@@ -2031,41 +1401,6 @@
 
 void FSLSLBridge::checkBridgeScriptName()
 {
-<<<<<<< HEAD
-	if( !mBridgeCreating )
-	{
-		LL_WARNS("FSLSLBridge") << "Bridge script length was zero, or bridge was not marked as under creation. Aborting." << LL_ENDL; 
-		return;
-	}
-
-	if (!isBridgeValid())
-	{
-		LL_WARNS("FSLSLBridge") << "Bridge not valid (anymore)" << LL_ENDL;
-		cleanUpBridge();
-		return;
-	}
-
-	if (!isAgentAvatarValid())
-	{
-		LL_WARNS("FSLSLBridge") << "No agent avatar" << LL_ENDL;
-		cleanUpBridge();
-		return;
-	}
-
-	//this is our script upload
-	LLViewerObject* obj = gAgentAvatarp->getWornAttachment(mpBridge->getUUID());
-	if (!obj)
-	{
-		//something happened to our object. Try to fail gracefully.
-		LL_WARNS("FSLSLBridge") << "Couldn't find worn bridge attachment" << LL_ENDL;
-		cleanUpBridge();
-		return;
-	}
-
-	LL_INFOS("FSLSLBridge") << "Saving script " << mScriptItemID.asString() << " in object" << LL_ENDL;
-	obj->saveScript(gInventory.getItem(mScriptItemID), true, true);
-	new FSLSLBridgeCleanupTimer();
-=======
     if( !mBridgeCreating )
     {
         LL_WARNS("FSLSLBridge") << "Bridge script length was zero, or bridge was not marked as under creation. Aborting." << LL_ENDL;
@@ -2097,9 +1432,8 @@
     }
 
     LL_INFOS("FSLSLBridge") << "Saving script " << mScriptItemID.asString() << " in object" << LL_ENDL;
-    obj->saveScript(gInventory.getItem(mScriptItemID), TRUE, true);
+    obj->saveScript(gInventory.getItem(mScriptItemID), true, true);
     new FSLSLBridgeCleanupTimer();
->>>>>>> c06fb4e0
 }
 
 void FSLSLBridge::cleanUpBridge()
@@ -2277,38 +1611,13 @@
 
 LLViewerInventoryItem* FSLSLBridge::findInvObject(const std::string& obj_name, const LLUUID& catID)
 {
-<<<<<<< HEAD
-	LLViewerInventoryCategory::cat_array_t cats;
-	LLViewerInventoryItem::item_array_t items;
-
-	LLUUID itemID;
-	NameCollectFunctor namefunctor(obj_name);
-
-	gInventory.collectDescendentsIf(catID, cats, items, false, namefunctor);
-
-	for (const auto& item : items)
-	{
-		if (!item->getIsLinkType() && (item->getType() == LLAssetType::AT_OBJECT))
-		{
-			itemID = item->getUUID();
-			break;
-		}
-	}
-
-	if (itemID.notNull())
-	{
-		LLViewerInventoryItem* item = gInventory.getItem(itemID);
-		return item;
-	}
-	return nullptr;
-=======
     LLViewerInventoryCategory::cat_array_t cats;
     LLViewerInventoryItem::item_array_t items;
 
     LLUUID itemID;
     NameCollectFunctor namefunctor(obj_name);
 
-    gInventory.collectDescendentsIf(catID, cats, items, FALSE, namefunctor);
+    gInventory.collectDescendentsIf(catID, cats, items, false, namefunctor);
 
     for (const auto& item : items)
     {
@@ -2325,40 +1634,10 @@
         return item;
     }
     return nullptr;
->>>>>>> c06fb4e0
 }
 
 void FSLSLBridge::cleanUpBridgeFolder(const std::string& nameToCleanUp)
 {
-<<<<<<< HEAD
-	//LL_INFOS("FSLSLBridge") << "Cleaning leftover scripts and bridges for folder " << nameToCleanUp << LL_ENDL;
-	
-	if (!isBridgeValid())
-	{
-		LL_WARNS("FSLSLBridge") << "Bridge no valid" << LL_ENDL;
-		return;
-	}
-
-	LLUUID catID = getBridgeFolder();
-	LLViewerInventoryCategory::cat_array_t cats;
-	LLViewerInventoryItem::item_array_t items;
-
-	//find all bridge and script duplicates and delete them
-	//NameCollectFunctor namefunctor(mCurrentFullName);
-	NameCollectFunctor namefunctor(nameToCleanUp);
-	gInventory.collectDescendentsIf(catID, cats, items, false, namefunctor);
-
-	for (const auto& item : items)
-	{
-		if (!item->getIsLinkType() && (item->getUUID() != mpBridge->getUUID()))
-		{
-			LL_INFOS("FSLSLBridge") << "Bridge folder cleanup: Deleting " << item->getName() << " (" << item->getUUID() << ")" << LL_ENDL;
-			remove_inventory_item(item->getUUID(), nullptr, true);
-		}
-	}
-
-	gInventory.notifyObservers();
-=======
     //LL_INFOS("FSLSLBridge") << "Cleaning leftover scripts and bridges for folder " << nameToCleanUp << LL_ENDL;
 
     if (!isBridgeValid())
@@ -2374,7 +1653,7 @@
     //find all bridge and script duplicates and delete them
     //NameCollectFunctor namefunctor(mCurrentFullName);
     NameCollectFunctor namefunctor(nameToCleanUp);
-    gInventory.collectDescendentsIf(catID, cats, items, FALSE, namefunctor);
+    gInventory.collectDescendentsIf(catID, cats, items, false, namefunctor);
 
     for (const auto& item : items)
     {
@@ -2386,7 +1665,6 @@
     }
 
     gInventory.notifyObservers();
->>>>>>> c06fb4e0
 }
 
 void FSLSLBridge::cleanUpBridgeFolder()
@@ -2420,25 +1698,6 @@
 
 void FSLSLBridge::detachOtherBridges()
 {
-<<<<<<< HEAD
-	LLUUID catID = getBridgeFolder();
-	LLViewerInventoryCategory::cat_array_t cats;
-	LLViewerInventoryItem::item_array_t items;
-
-	LLViewerInventoryItem* fsBridge = findInvObject(mCurrentFullName, catID);
-
-	//detach everything except current valid bridge - if any
-	gInventory.collectDescendents(catID, cats, items, false);
-
-	for (const auto& item : items)
-	{
-		if (get_is_item_worn(item->getUUID()) &&
-			((!fsBridge) || (item->getUUID() != fsBridge->getUUID())))
-		{
-			LLVOAvatarSelf::detachAttachmentIntoInventory(item->getUUID());
-		}
-	}
-=======
     LLUUID catID = getBridgeFolder();
     LLViewerInventoryCategory::cat_array_t cats;
     LLViewerInventoryItem::item_array_t items;
@@ -2446,7 +1705,7 @@
     LLViewerInventoryItem* fsBridge = findInvObject(mCurrentFullName, catID);
 
     //detach everything except current valid bridge - if any
-    gInventory.collectDescendents(catID, cats, items, FALSE);
+    gInventory.collectDescendents(catID, cats, items, false);
 
     for (const auto& item : items)
     {
@@ -2456,40 +1715,23 @@
             LLVOAvatarSelf::detachAttachmentIntoInventory(item->getUUID());
         }
     }
->>>>>>> c06fb4e0
 }
 
 bool FSLSLBridgeCleanupTimer::tick()
 {
-<<<<<<< HEAD
-	FSLSLBridge::instance().setTimerResult(FSLSLBridge::CLEANUP_FINISHED);
-	return true;
-=======
     FSLSLBridge::instance().setTimerResult(FSLSLBridge::CLEANUP_FINISHED);
-    return TRUE;
->>>>>>> c06fb4e0
+    return true;
 }
 
 bool FSLSLBridgeReAttachTimer::tick()
 {
-<<<<<<< HEAD
-	LL_INFOS("FSLSLBridge") << "Re-attaching bridge after creation..." << LL_ENDL;
-	FSLSLBridge::instance().setTimerResult(FSLSLBridge::REATTACH_FINISHED);
-	return true;
-=======
     LL_INFOS("FSLSLBridge") << "Re-attaching bridge after creation..." << LL_ENDL;
     FSLSLBridge::instance().setTimerResult(FSLSLBridge::REATTACH_FINISHED);
-    return TRUE;
->>>>>>> c06fb4e0
+    return true;
 }
 
 bool FSLSLBridgeStartCreationTimer::tick()
 {
-<<<<<<< HEAD
-	FSLSLBridge::instance().setTimerResult(FSLSLBridge::START_CREATION_FINISHED);
-	return true;
-=======
     FSLSLBridge::instance().setTimerResult(FSLSLBridge::START_CREATION_FINISHED);
-    return TRUE;
->>>>>>> c06fb4e0
+    return true;
 }