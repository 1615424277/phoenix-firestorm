--- conflicted
+++ resolved
@@ -49,20 +49,13 @@
     virtual BOOL            handleMouseUp(S32 x, S32 y, MASK mask);         // Returns to the default tool
     virtual BOOL            handleDoubleClick(S32 x, S32 y, MASK mask) = 0;
 
-<<<<<<< HEAD
-	// Map virtual functions to the currently active internal tool
-    virtual BOOL			handleHover(S32 x, S32 y, MASK mask)			{ return mCur->handleHover( x, y, mask ); }
-	virtual BOOL			handleScrollWheel(S32 x, S32 y, S32 clicks)		{ return mCur->handleScrollWheel( x, y, clicks ); }
-	virtual BOOL			handleRightMouseDown(S32 x, S32 y, MASK mask)	{ return mCur->handleRightMouseDown( x, y, mask ); }
-	// NaCl - Rightclick-mousewheel zoom
-	virtual BOOL			handleRightMouseUp(S32 x, S32 y, MASK mask)		{ return mCur->handleRightMouseUp( x, y, mask ); }
-	// NaCl End
-=======
     // Map virtual functions to the currently active internal tool
     virtual BOOL            handleHover(S32 x, S32 y, MASK mask)            { return mCur->handleHover( x, y, mask ); }
     virtual BOOL            handleScrollWheel(S32 x, S32 y, S32 clicks)     { return mCur->handleScrollWheel( x, y, clicks ); }
     virtual BOOL            handleRightMouseDown(S32 x, S32 y, MASK mask)   { return mCur->handleRightMouseDown( x, y, mask ); }
->>>>>>> 38c2a5bd
+    // NaCl - Rightclick-mousewheel zoom
+    virtual BOOL            handleRightMouseUp(S32 x, S32 y, MASK mask)     { return mCur->handleRightMouseUp( x, y, mask ); }
+    // NaCl End
 
     virtual LLViewerObject* getEditingObject()                              { return mCur->getEditingObject(); }
     virtual LLVector3d      getEditingPointGlobal()                         { return mCur->getEditingPointGlobal(); }
@@ -172,18 +165,12 @@
 
     virtual LLTool*     getOverrideTool(MASK mask) override;
 
-<<<<<<< HEAD
-	virtual LLTool*		getOverrideTool(MASK mask) override;
-	
-	static void pickCallback(const LLPickInfo& pick_info);
-
-	// <FS:Zi> Add middle mouse control for switching uniform scaling on the fly
-	virtual BOOL		handleMiddleMouseDown(S32 x, S32 y, MASK mask) override;
-	virtual BOOL		handleMiddleMouseUp(S32 x, S32 y, MASK mask) override;
-	// </FS:Zi>
-=======
-    static void pickCallback(const LLPickInfo& pick_info);
->>>>>>> 38c2a5bd
+    static void pickCallback(const LLPickInfo& pick_info);
+
+    // <FS:Zi> Add middle mouse control for switching uniform scaling on the fly
+    virtual BOOL        handleMiddleMouseDown(S32 x, S32 y, MASK mask) override;
+    virtual BOOL        handleMiddleMouseUp(S32 x, S32 y, MASK mask) override;
+    // </FS:Zi>
 };
 
 
@@ -244,34 +231,20 @@
     virtual ~LLToolCompGun();
 public:
 
-<<<<<<< HEAD
-	// Overridden from LLToolComposite
-    virtual BOOL			handleHover(S32 x, S32 y, MASK mask) override;
-	virtual BOOL			handleMouseDown(S32 x, S32 y, MASK mask) override;
-	virtual BOOL			handleDoubleClick(S32 x, S32 y, MASK mask) override;
-	virtual BOOL			handleRightMouseDown(S32 x, S32 y, MASK mask) override;
-	// NaCl - Rightclick-mousewheel zoom
-	virtual BOOL			handleRightMouseUp(S32 x, S32 y, MASK mask) override;
-	// NaCl End
-	virtual BOOL			handleMouseUp(S32 x, S32 y, MASK mask) override;
-	virtual BOOL			handleScrollWheel(S32 x, S32 y, S32 clicks) override;
-	virtual void			onMouseCaptureLost() override;
-	virtual void			handleSelect() override;
-	virtual void			handleDeselect() override;
-	virtual LLTool*			getOverrideTool(MASK mask) override { return NULL; }
-=======
     // Overridden from LLToolComposite
     virtual BOOL            handleHover(S32 x, S32 y, MASK mask) override;
     virtual BOOL            handleMouseDown(S32 x, S32 y, MASK mask) override;
     virtual BOOL            handleDoubleClick(S32 x, S32 y, MASK mask) override;
     virtual BOOL            handleRightMouseDown(S32 x, S32 y, MASK mask) override;
+    // NaCl - Rightclick-mousewheel zoom
+    virtual BOOL            handleRightMouseUp(S32 x, S32 y, MASK mask) override;
+    // NaCl End
     virtual BOOL            handleMouseUp(S32 x, S32 y, MASK mask) override;
     virtual BOOL            handleScrollWheel(S32 x, S32 y, S32 clicks) override;
     virtual void            onMouseCaptureLost() override;
     virtual void            handleSelect() override;
     virtual void            handleDeselect() override;
     virtual LLTool*         getOverrideTool(MASK mask) override { return NULL; }
->>>>>>> 38c2a5bd
 
 protected:
     LLToolGun*          mGun;
