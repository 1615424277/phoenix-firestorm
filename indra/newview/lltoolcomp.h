--- conflicted
+++ resolved
@@ -50,19 +50,11 @@
 	virtual bool			handleDoubleClick(S32 x, S32 y, MASK mask) = 0;
 
 	// Map virtual functions to the currently active internal tool
-<<<<<<< HEAD
     virtual bool			handleHover(S32 x, S32 y, MASK mask)			{ return mCur->handleHover( x, y, mask ); }
 	virtual bool			handleScrollWheel(S32 x, S32 y, S32 clicks)		{ return mCur->handleScrollWheel( x, y, clicks ); }
 	virtual bool			handleRightMouseDown(S32 x, S32 y, MASK mask)	{ return mCur->handleRightMouseDown( x, y, mask ); }
 	// NaCl - Rightclick-mousewheel zoom
 	virtual bool			handleRightMouseUp(S32 x, S32 y, MASK mask)		{ return mCur->handleRightMouseUp( x, y, mask ); }
-=======
-    virtual BOOL			handleHover(S32 x, S32 y, MASK mask)			{ return mCur->handleHover( x, y, mask ); }
-	virtual BOOL			handleScrollWheel(S32 x, S32 y, S32 clicks)		{ return mCur->handleScrollWheel( x, y, clicks ); }
-	virtual BOOL			handleRightMouseDown(S32 x, S32 y, MASK mask)	{ return mCur->handleRightMouseDown( x, y, mask ); }
-	// NaCl - Rightclick-mousewheel zoom
-	virtual BOOL			handleRightMouseUp(S32 x, S32 y, MASK mask)		{ return mCur->handleRightMouseUp( x, y, mask ); }
->>>>>>> cfdca912
 	// NaCl End
 
 	virtual LLViewerObject*	getEditingObject()								{ return mCur->getEditingObject(); }
@@ -119,19 +111,11 @@
 public:
 
 	// Overridden from LLToolComposite
-<<<<<<< HEAD
-    virtual bool		handleMouseDown(S32 x, S32 y, MASK mask);
-	virtual bool		handleMouseUp(S32 x, S32 y, MASK mask);
-    virtual bool		handleDoubleClick(S32 x, S32 y, MASK mask);
-	virtual bool		handleKey(KEY key, MASK mask);
-	virtual void		onMouseCaptureLost();
-=======
-    virtual BOOL		handleMouseDown(S32 x, S32 y, MASK mask) override;
-	virtual BOOL		handleMouseUp(S32 x, S32 y, MASK mask) override;
-    virtual BOOL		handleDoubleClick(S32 x, S32 y, MASK mask) override;
-	virtual BOOL		handleKey(KEY key, MASK mask) override;
+    virtual bool		handleMouseDown(S32 x, S32 y, MASK mask) override;
+	virtual bool		handleMouseUp(S32 x, S32 y, MASK mask) override;
+    virtual bool		handleDoubleClick(S32 x, S32 y, MASK mask) override;
+	virtual bool		handleKey(KEY key, MASK mask) override;
 	virtual void		onMouseCaptureLost() override;
->>>>>>> cfdca912
 			void		keyUp(KEY key, MASK mask);
 
 	static void pickCallback(const LLPickInfo& pick_info);
@@ -152,19 +136,11 @@
 public:
 
 	// Overridden from LLToolComposite
-<<<<<<< HEAD
-	virtual bool		handleMouseDown(S32 x, S32 y, MASK mask);
-	virtual bool		handleDoubleClick(S32 x, S32 y, MASK mask);
-	virtual bool		handleHover(S32 x, S32 y, MASK mask);
-	virtual bool		handleMouseUp(S32 x, S32 y, MASK mask);			// Returns to the default tool
-	virtual void		render();
-=======
-	virtual BOOL		handleMouseDown(S32 x, S32 y, MASK mask) override;
-	virtual BOOL		handleDoubleClick(S32 x, S32 y, MASK mask) override;
-	virtual BOOL		handleHover(S32 x, S32 y, MASK mask) override;
-	virtual BOOL		handleMouseUp(S32 x, S32 y, MASK mask) override;			// Returns to the default tool
+	virtual bool		handleMouseDown(S32 x, S32 y, MASK mask) override;
+	virtual bool		handleDoubleClick(S32 x, S32 y, MASK mask) override;
+	virtual bool		handleHover(S32 x, S32 y, MASK mask) override;
+	virtual bool		handleMouseUp(S32 x, S32 y, MASK mask) override;			// Returns to the default tool
 	virtual void		render() override;
->>>>>>> cfdca912
 
 	virtual LLTool*		getOverrideTool(MASK mask) override;
 
@@ -181,32 +157,19 @@
 public:
 
 	// Overridden from LLToolComposite
-<<<<<<< HEAD
-    virtual bool		handleMouseDown(S32 x, S32 y, MASK mask);
-    virtual bool		handleDoubleClick(S32 x, S32 y, MASK mask);
-    virtual bool		handleHover(S32 x, S32 y, MASK mask);
-	virtual bool		handleMouseUp(S32 x, S32 y, MASK mask);			// Returns to the default tool
-	virtual void		render();
-=======
-    virtual BOOL		handleMouseDown(S32 x, S32 y, MASK mask) override;
-    virtual BOOL		handleDoubleClick(S32 x, S32 y, MASK mask) override;
-    virtual BOOL		handleHover(S32 x, S32 y, MASK mask) override;
-	virtual BOOL		handleMouseUp(S32 x, S32 y, MASK mask) override;			// Returns to the default tool
+    virtual bool		handleMouseDown(S32 x, S32 y, MASK mask) override;
+    virtual bool		handleDoubleClick(S32 x, S32 y, MASK mask) override;
+    virtual bool		handleHover(S32 x, S32 y, MASK mask) override;
+	virtual bool		handleMouseUp(S32 x, S32 y, MASK mask) override;			// Returns to the default tool
 	virtual void		render() override;
->>>>>>> cfdca912
 
 	virtual LLTool*		getOverrideTool(MASK mask) override;
 	
 	static void pickCallback(const LLPickInfo& pick_info);
 
 	// <FS:Zi> Add middle mouse control for switching uniform scaling on the fly
-<<<<<<< HEAD
-	virtual bool		handleMiddleMouseDown(S32 x, S32 y, MASK mask);
-	virtual bool		handleMiddleMouseUp(S32 x, S32 y, MASK mask);
-=======
-	virtual BOOL		handleMiddleMouseDown(S32 x, S32 y, MASK mask) override;
-	virtual BOOL		handleMiddleMouseUp(S32 x, S32 y, MASK mask) override;
->>>>>>> cfdca912
+	virtual bool		handleMiddleMouseDown(S32 x, S32 y, MASK mask) override;
+	virtual bool		handleMiddleMouseUp(S32 x, S32 y, MASK mask) override;
 	// </FS:Zi>
 };
 
@@ -221,19 +184,11 @@
 public:
 
 	// Overridden from LLToolComposite
-<<<<<<< HEAD
-    virtual bool		handleMouseDown(S32 x, S32 y, MASK mask);
-    virtual bool		handleDoubleClick(S32 x, S32 y, MASK mask);
-    virtual bool		handleHover(S32 x, S32 y, MASK mask);
-	virtual bool		handleMouseUp(S32 x, S32 y, MASK mask);
-	virtual void		render();
-=======
-    virtual BOOL		handleMouseDown(S32 x, S32 y, MASK mask) override;
-    virtual BOOL		handleDoubleClick(S32 x, S32 y, MASK mask) override;
-    virtual BOOL		handleHover(S32 x, S32 y, MASK mask) override;
-	virtual BOOL		handleMouseUp(S32 x, S32 y, MASK mask) override;
+    virtual bool		handleMouseDown(S32 x, S32 y, MASK mask) override;
+    virtual bool		handleDoubleClick(S32 x, S32 y, MASK mask) override;
+    virtual bool		handleHover(S32 x, S32 y, MASK mask) override;
+	virtual bool		handleMouseUp(S32 x, S32 y, MASK mask) override;
 	virtual void		render() override;
->>>>>>> cfdca912
 
 	virtual LLTool*		getOverrideTool(MASK mask) override;
 
@@ -252,15 +207,9 @@
 public:
 
 	// Overridden from LLToolComposite
-<<<<<<< HEAD
-    virtual bool		handleMouseDown(S32 x, S32 y, MASK mask);
-    virtual bool		handleDoubleClick(S32 x, S32 y, MASK mask);
-	virtual bool		handleMouseUp(S32 x, S32 y, MASK mask);
-=======
-    virtual BOOL		handleMouseDown(S32 x, S32 y, MASK mask) override;
-    virtual BOOL		handleDoubleClick(S32 x, S32 y, MASK mask) override;
-	virtual BOOL		handleMouseUp(S32 x, S32 y, MASK mask) override;
->>>>>>> cfdca912
+    virtual bool		handleMouseDown(S32 x, S32 y, MASK mask) override;
+    virtual bool		handleDoubleClick(S32 x, S32 y, MASK mask) override;
+	virtual bool		handleMouseUp(S32 x, S32 y, MASK mask) override;
 	
 	static void pickCallback(const LLPickInfo& pick_info);
 protected:
@@ -283,35 +232,19 @@
 public:
 
 	// Overridden from LLToolComposite
-<<<<<<< HEAD
-    virtual bool			handleHover(S32 x, S32 y, MASK mask);
-	virtual bool			handleMouseDown(S32 x, S32 y, MASK mask);
-	virtual bool			handleDoubleClick(S32 x, S32 y, MASK mask);
-	virtual bool			handleRightMouseDown(S32 x, S32 y, MASK mask);
+    virtual bool			handleHover(S32 x, S32 y, MASK mask) override;
+	virtual bool			handleMouseDown(S32 x, S32 y, MASK mask) override;
+	virtual bool			handleDoubleClick(S32 x, S32 y, MASK mask) override;
+	virtual bool			handleRightMouseDown(S32 x, S32 y, MASK mask) override;
 	// NaCl - Rightclick-mousewheel zoom
-	virtual bool			handleRightMouseUp(S32 x, S32 y, MASK mask);
+	virtual bool			handleRightMouseUp(S32 x, S32 y, MASK mask) override;
 	// NaCl End
-	virtual bool			handleMouseUp(S32 x, S32 y, MASK mask);
-	virtual bool			handleScrollWheel(S32 x, S32 y, S32 clicks);
-	virtual void			onMouseCaptureLost();
-	virtual void			handleSelect();
-	virtual void			handleDeselect();
-	virtual LLTool*			getOverrideTool(MASK mask) { return NULL; }
-=======
-    virtual BOOL			handleHover(S32 x, S32 y, MASK mask) override;
-	virtual BOOL			handleMouseDown(S32 x, S32 y, MASK mask) override;
-	virtual BOOL			handleDoubleClick(S32 x, S32 y, MASK mask) override;
-	virtual BOOL			handleRightMouseDown(S32 x, S32 y, MASK mask) override;
-	// NaCl - Rightclick-mousewheel zoom
-	virtual BOOL			handleRightMouseUp(S32 x, S32 y, MASK mask) override;
-	// NaCl End
-	virtual BOOL			handleMouseUp(S32 x, S32 y, MASK mask) override;
-	virtual BOOL			handleScrollWheel(S32 x, S32 y, S32 clicks) override;
+	virtual bool			handleMouseUp(S32 x, S32 y, MASK mask) override;
+	virtual bool			handleScrollWheel(S32 x, S32 y, S32 clicks) override;
 	virtual void			onMouseCaptureLost() override;
 	virtual void			handleSelect() override;
 	virtual void			handleDeselect() override;
 	virtual LLTool*			getOverrideTool(MASK mask) override { return NULL; }
->>>>>>> cfdca912
 
 protected:
 	LLToolGun*			mGun;
