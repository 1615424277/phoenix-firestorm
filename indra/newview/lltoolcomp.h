/** 
 * @file lltoolcomp.h
 * @brief Composite tools
 *
 * $LicenseInfo:firstyear=2001&license=viewerlgpl$
 * Second Life Viewer Source Code
 * Copyright (C) 2010, Linden Research, Inc.
 * 
 * This library is free software; you can redistribute it and/or
 * modify it under the terms of the GNU Lesser General Public
 * License as published by the Free Software Foundation;
 * version 2.1 of the License only.
 * 
 * This library is distributed in the hope that it will be useful,
 * but WITHOUT ANY WARRANTY; without even the implied warranty of
 * MERCHANTABILITY or FITNESS FOR A PARTICULAR PURPOSE.  See the GNU
 * Lesser General Public License for more details.
 * 
 * You should have received a copy of the GNU Lesser General Public
 * License along with this library; if not, write to the Free Software
 * Foundation, Inc., 51 Franklin Street, Fifth Floor, Boston, MA  02110-1301  USA
 * 
 * Linden Research, Inc., 945 Battery Street, San Francisco, CA  94111  USA
 * $/LicenseInfo$
 */

#ifndef LL_TOOLCOMP_H
#define LL_TOOLCOMP_H

#include "lltool.h"

class LLManip;
class LLToolSelectRect;
class LLToolPlacer;
class LLPickInfo;

class LLView;
class LLTextBox;

//-----------------------------------------------------------------------
// LLToolComposite

class LLToolComposite : public LLTool
{
public:
	LLToolComposite(const std::string& name);

    virtual BOOL			handleMouseDown(S32 x, S32 y, MASK mask) = 0;	// Sets the current tool
    virtual BOOL			handleMouseUp(S32 x, S32 y, MASK mask);			// Returns to the default tool
	virtual BOOL			handleDoubleClick(S32 x, S32 y, MASK mask) = 0;

	// Map virtual functions to the currently active internal tool
    virtual BOOL			handleHover(S32 x, S32 y, MASK mask)			{ return mCur->handleHover( x, y, mask ); }
	virtual BOOL			handleScrollWheel(S32 x, S32 y, S32 clicks)		{ return mCur->handleScrollWheel( x, y, clicks ); }
	virtual BOOL			handleRightMouseDown(S32 x, S32 y, MASK mask)	{ return mCur->handleRightMouseDown( x, y, mask ); }
	// NaCl - Rightclick-mousewheel zoom
	virtual BOOL			handleRightMouseUp(S32 x, S32 y, MASK mask)		{ return mCur->handleRightMouseUp( x, y, mask ); }
	// NaCl End

	virtual LLViewerObject*	getEditingObject()								{ return mCur->getEditingObject(); }
	virtual LLVector3d		getEditingPointGlobal()							{ return mCur->getEditingPointGlobal(); }
	virtual BOOL			isEditing()										{ return mCur->isEditing(); }
	virtual void			stopEditing()									{ mCur->stopEditing(); mCur = mDefault; }

	virtual BOOL			clipMouseWhenDown()								{ return mCur->clipMouseWhenDown(); }

	virtual void			handleSelect();
	virtual void			handleDeselect();

	virtual void			render()										{ mCur->render(); }
	virtual void			draw()											{ mCur->draw(); }

	virtual BOOL			handleKey(KEY key, MASK mask)					{ return mCur->handleKey( key, mask ); }

	virtual void			onMouseCaptureLost();

	virtual void			screenPointToLocal(S32 screen_x, S32 screen_y, S32* local_x, S32* local_y) const
								{ mCur->screenPointToLocal(screen_x, screen_y, local_x, local_y); }

	virtual void			localPointToScreen(S32 local_x, S32 local_y, S32* screen_x, S32* screen_y) const
								{ mCur->localPointToScreen(local_x, local_y, screen_x, screen_y); }

	BOOL					isSelecting();
	LLTool*					getCurrentTool()								{ return mCur; }

protected:
	void					setCurrentTool( LLTool* new_tool );
	// In hover handler, call this to auto-switch tools
	void					setToolFromMask( MASK mask, LLTool *normal );

protected:
	LLTool*					mCur;		// The tool to which we're delegating.
	LLTool*					mDefault;
	BOOL					mSelected;
	BOOL					mMouseDown;
	LLManip*				mManip;
	LLToolSelectRect*		mSelectRect;

public:
	static const std::string sNameComp;
};


//-----------------------------------------------------------------------
// LLToolCompTranslate

class LLToolCompInspect : public LLToolComposite, public LLSingleton<LLToolCompInspect>
{
	LLSINGLETON(LLToolCompInspect);
	virtual ~LLToolCompInspect();
public:

	// Overridden from LLToolComposite
    virtual BOOL		handleMouseDown(S32 x, S32 y, MASK mask) override;
	virtual BOOL		handleMouseUp(S32 x, S32 y, MASK mask) override;
    virtual BOOL		handleDoubleClick(S32 x, S32 y, MASK mask) override;
	virtual BOOL		handleKey(KEY key, MASK mask) override;
	virtual void		onMouseCaptureLost() override;
			void		keyUp(KEY key, MASK mask);

	static void pickCallback(const LLPickInfo& pick_info);

	BOOL isToolCameraActive() const { return mIsToolCameraActive; }

private:
	BOOL mIsToolCameraActive;
};

//-----------------------------------------------------------------------
// LLToolCompTranslate

class LLToolCompTranslate : public LLToolComposite, public LLSingleton<LLToolCompTranslate>
{
	LLSINGLETON(LLToolCompTranslate);
	virtual ~LLToolCompTranslate();
public:

	// Overridden from LLToolComposite
	virtual BOOL		handleMouseDown(S32 x, S32 y, MASK mask) override;
	virtual BOOL		handleDoubleClick(S32 x, S32 y, MASK mask) override;
	virtual BOOL		handleHover(S32 x, S32 y, MASK mask) override;
	virtual BOOL		handleMouseUp(S32 x, S32 y, MASK mask) override;			// Returns to the default tool
	virtual void		render() override;

	virtual LLTool*		getOverrideTool(MASK mask) override;

	static void pickCallback(const LLPickInfo& pick_info);
};

//-----------------------------------------------------------------------
// LLToolCompScale

class LLToolCompScale : public LLToolComposite, public LLSingleton<LLToolCompScale>
{
	LLSINGLETON(LLToolCompScale);
	virtual ~LLToolCompScale();
public:

	// Overridden from LLToolComposite
    virtual BOOL		handleMouseDown(S32 x, S32 y, MASK mask) override;
    virtual BOOL		handleDoubleClick(S32 x, S32 y, MASK mask) override;
    virtual BOOL		handleHover(S32 x, S32 y, MASK mask) override;
	virtual BOOL		handleMouseUp(S32 x, S32 y, MASK mask) override;			// Returns to the default tool
	virtual void		render() override;

	virtual LLTool*		getOverrideTool(MASK mask) override;
	
	static void pickCallback(const LLPickInfo& pick_info);

	// <FS:Zi> Add middle mouse control for switching uniform scaling on the fly
	virtual BOOL		handleMiddleMouseDown(S32 x, S32 y, MASK mask);
	virtual BOOL		handleMiddleMouseUp(S32 x, S32 y, MASK mask);
	// </FS:Zi>
};


//-----------------------------------------------------------------------
// LLToolCompRotate

class LLToolCompRotate : public LLToolComposite, public LLSingleton<LLToolCompRotate>
{
	LLSINGLETON(LLToolCompRotate);
	virtual ~LLToolCompRotate();
public:

	// Overridden from LLToolComposite
    virtual BOOL		handleMouseDown(S32 x, S32 y, MASK mask) override;
    virtual BOOL		handleDoubleClick(S32 x, S32 y, MASK mask) override;
    virtual BOOL		handleHover(S32 x, S32 y, MASK mask) override;
	virtual BOOL		handleMouseUp(S32 x, S32 y, MASK mask) override;
	virtual void		render() override;

	virtual LLTool*		getOverrideTool(MASK mask) override;

	static void pickCallback(const LLPickInfo& pick_info);

protected:
};

//-----------------------------------------------------------------------
// LLToolCompCreate

class LLToolCompCreate : public LLToolComposite, public LLSingleton<LLToolCompCreate>
{
	LLSINGLETON(LLToolCompCreate);
	virtual ~LLToolCompCreate();
public:

	// Overridden from LLToolComposite
    virtual BOOL		handleMouseDown(S32 x, S32 y, MASK mask) override;
    virtual BOOL		handleDoubleClick(S32 x, S32 y, MASK mask) override;
	virtual BOOL		handleMouseUp(S32 x, S32 y, MASK mask) override;
	
	static void pickCallback(const LLPickInfo& pick_info);
protected:
	LLToolPlacer*		mPlacer;
	BOOL				mObjectPlacedOnMouseDown;
};


//-----------------------------------------------------------------------
// LLToolCompGun

class LLToolGun;
class LLToolGrabBase;
class LLToolSelect;

class LLToolCompGun : public LLToolComposite, public LLSingleton<LLToolCompGun>
{
	LLSINGLETON(LLToolCompGun);
	virtual ~LLToolCompGun();
public:

	// Overridden from LLToolComposite
<<<<<<< HEAD
    virtual BOOL			handleHover(S32 x, S32 y, MASK mask);
	virtual BOOL			handleMouseDown(S32 x, S32 y, MASK mask);
	virtual BOOL			handleDoubleClick(S32 x, S32 y, MASK mask);
	virtual BOOL			handleRightMouseDown(S32 x, S32 y, MASK mask);
	// NaCl - Rightclick-mousewheel zoom
	virtual BOOL			handleRightMouseUp(S32 x, S32 y, MASK mask);
	// NaCl End
	virtual BOOL			handleMouseUp(S32 x, S32 y, MASK mask);
	virtual BOOL			handleScrollWheel(S32 x, S32 y, S32 clicks);
	virtual void			onMouseCaptureLost();
	virtual void			handleSelect();
	virtual void			handleDeselect();
	virtual LLTool*			getOverrideTool(MASK mask) { return NULL; }
=======
    virtual BOOL			handleHover(S32 x, S32 y, MASK mask) override;
	virtual BOOL			handleMouseDown(S32 x, S32 y, MASK mask) override;
	virtual BOOL			handleDoubleClick(S32 x, S32 y, MASK mask) override;
	virtual BOOL			handleRightMouseDown(S32 x, S32 y, MASK mask) override;
	// NaCl - Rightclick-mousewheel zoom
	virtual BOOL			handleRightMouseUp(S32 x, S32 y, MASK mask) override;
	// NaCl End
	virtual BOOL			handleMouseUp(S32 x, S32 y, MASK mask) override;
	virtual BOOL			handleScrollWheel(S32 x, S32 y, S32 clicks) override;
	virtual void			onMouseCaptureLost() override;
	virtual void			handleSelect() override;
	virtual void			handleDeselect() override;
	virtual LLTool*			getOverrideTool(MASK mask) override { return NULL; }
>>>>>>> bb984bee

protected:
	LLToolGun*			mGun;
	LLToolGrabBase*		mGrab;
	LLTool*				mNull;
};


#endif  // LL_TOOLCOMP_H<|MERGE_RESOLUTION|>--- conflicted
+++ resolved
@@ -232,21 +232,6 @@
 public:
 
 	// Overridden from LLToolComposite
-<<<<<<< HEAD
-    virtual BOOL			handleHover(S32 x, S32 y, MASK mask);
-	virtual BOOL			handleMouseDown(S32 x, S32 y, MASK mask);
-	virtual BOOL			handleDoubleClick(S32 x, S32 y, MASK mask);
-	virtual BOOL			handleRightMouseDown(S32 x, S32 y, MASK mask);
-	// NaCl - Rightclick-mousewheel zoom
-	virtual BOOL			handleRightMouseUp(S32 x, S32 y, MASK mask);
-	// NaCl End
-	virtual BOOL			handleMouseUp(S32 x, S32 y, MASK mask);
-	virtual BOOL			handleScrollWheel(S32 x, S32 y, S32 clicks);
-	virtual void			onMouseCaptureLost();
-	virtual void			handleSelect();
-	virtual void			handleDeselect();
-	virtual LLTool*			getOverrideTool(MASK mask) { return NULL; }
-=======
     virtual BOOL			handleHover(S32 x, S32 y, MASK mask) override;
 	virtual BOOL			handleMouseDown(S32 x, S32 y, MASK mask) override;
 	virtual BOOL			handleDoubleClick(S32 x, S32 y, MASK mask) override;
@@ -260,7 +245,6 @@
 	virtual void			handleSelect() override;
 	virtual void			handleDeselect() override;
 	virtual LLTool*			getOverrideTool(MASK mask) override { return NULL; }
->>>>>>> bb984bee
 
 protected:
 	LLToolGun*			mGun;
