--- conflicted
+++ resolved
@@ -6135,15 +6135,6 @@
 			}
 		}
 
-<<<<<<< HEAD
-		bool wireframe_selection = (gFloaterTools && gFloaterTools->getVisible()) || LLSelectMgr::sRenderHiddenSelections;
-		F32 fogCfx = (F32)llclamp((LLSelectMgr::getInstance()->getSelectionCenterGlobal() - gAgentCamera.getCameraPositionGlobal()).magVec() / (LLSelectMgr::getInstance()->getBBoxOfSelection().getExtentLocal().magVec() * 4), 0.0, 1.0);
-
-        static LLColor4 sParentColor = LLColor4(sSilhouetteParentColor[VRED], sSilhouetteParentColor[VGREEN], sSilhouetteParentColor[VBLUE], LLSelectMgr::sHighlightAlpha);
-        static LLColor4 sChildColor = LLColor4(sSilhouetteChildColor[VRED], sSilhouetteChildColor[VGREEN], sSilhouetteChildColor[VBLUE], LLSelectMgr::sHighlightAlpha);
-
-=======
->>>>>>> b7c3a2fb
 		LLUUID focus_item_id = LLViewerMediaFocus::getInstance()->getFocusedObjectID();
 		// <FS:Ansariel> Improve selection silhouette rendering speed by Drake Arconis
 		//for (S32 pass = 0; pass < 2; pass++)
@@ -6164,76 +6155,7 @@
                     && objectp->mDrawable->getVOVolume() 
                     && objectp->mDrawable->getVOVolume()->isMesh())
                 {
-<<<<<<< HEAD
-                    //Need to because crash on ATI 3800 (and similar cards) MAINT-5018 
-                    LLGLDisable multisample(LLPipeline::RenderFSAASamples > 0 ? GL_MULTISAMPLE_ARB : 0);
-
-                    LLGLSLShader* shader = LLGLSLShader::sCurBoundShaderPtr;
-
-                    if (shader)
-                    {
-                        gDebugProgram.bind();
-                    }
-
-                    gGL.matrixMode(LLRender::MM_MODELVIEW);
-                    gGL.pushMatrix();
-
-                    BOOL is_hud_object = objectp->isHUDAttachment();
-
-                    if (objectp->mDrawable->isActive())
-                    {
-                        gGL.loadMatrix(gGLModelView);
-                        gGL.multMatrix((F32*)objectp->getRenderMatrix().mMatrix);
-                    }
-                    else if (!is_hud_object)
-                    {
-                        gGL.loadIdentity();
-                        gGL.multMatrix(gGLModelView);
-                        LLVector3 trans = objectp->getRegion()->getOriginAgent();
-                        gGL.translatef(trans.mV[0], trans.mV[1], trans.mV[2]);
-                    }
-
-                    LLColor4 hlColor = objectp->isRootEdit() ? sParentColor : sChildColor;
-                    bool bRenderHidenSelection = node->isTransient() ? false : LLSelectMgr::sRenderHiddenSelections;
-
-
-                    LLVOVolume* vobj = objectp->mDrawable->getVOVolume();
-                    if (vobj)
-                    {
-                        LLVertexBuffer::unbind();
-                        gGL.pushMatrix();
-                        gGL.multMatrix((F32*)vobj->getRelativeXform().mMatrix);
-
-                        if (objectp->mDrawable->isState(LLDrawable::RIGGED))
-                        {
-                            vobj->updateRiggedVolume();
-                        }
-                    }
-
-                    glPolygonMode(GL_FRONT_AND_BACK, GL_LINE);
-
-                    S32 num_tes = llmin((S32)objectp->getNumTEs(), (S32)objectp->getNumFaces()); // avatars have TEs but no faces
-                    for (S32 te = 0; te < num_tes; ++te)
-                    {
-                        if (node->isTESelected(te))
-                        {
-                            objectp->mDrawable->getFace(te)->renderOneWireframe(hlColor, fogCfx, wireframe_selection, bRenderHidenSelection, nullptr != shader);
-                        }
-                    }
-
-                    gGL.popMatrix();
-                    gGL.popMatrix();
-
-                    glLineWidth(1.f);
-                    glPolygonMode(GL_FRONT_AND_BACK, GL_FILL);
-
-                    if (shader)
-                    {
-                        shader->bind();
-                    }
-=======
                     renderMeshSelection_f(node, objectp);
->>>>>>> b7c3a2fb
                 }
                 else
                 {
