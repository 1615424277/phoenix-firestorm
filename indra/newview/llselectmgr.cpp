/** 
 * @file llselectmgr.cpp
 * @brief A manager for selected objects and faces.
 *
 * $LicenseInfo:firstyear=2001&license=viewerlgpl$
 * Second Life Viewer Source Code
 * Copyright (C) 2010, Linden Research, Inc.
 * 
 * This library is free software; you can redistribute it and/or
 * modify it under the terms of the GNU Lesser General Public
 * License as published by the Free Software Foundation;
 * version 2.1 of the License only.
 *  
 * This library is distributed in the hope that it will be useful,
 * but WITHOUT ANY WARRANTY; without even the implied warranty of
 * MERCHANTABILITY or FITNESS FOR A PARTICULAR PURPOSE.  See the GNU
 * Lesser General Public License for more details.
 * 
 * You should have received a copy of the GNU Lesser General Public
 * License along with this library; if not, write to the Free Software
 * Foundation, Inc., 51 Franklin Street, Fifth Floor, Boston, MA  02110-1301  USA
 * 
 * Linden Research, Inc., 945 Battery Street, San Francisco, CA  94111  USA
 * $/LicenseInfo$
 */

#include "llviewerprecompiledheaders.h"

// file include
#define LLSELECTMGR_CPP
#include "llselectmgr.h"
#include "llmaterialmgr.h"

// library includes
#include "llcachename.h"
#include "llavatarnamecache.h"
#include "lldbstrings.h"
#include "lleconomy.h"
#include "llgl.h"
#include "llmediaentry.h"
#include "llrender.h"
#include "llnotifications.h"
#include "llpermissions.h"
#include "llpermissionsflags.h"
#include "lltrans.h"
#include "llundo.h"
#include "lluuid.h"
#include "llvolume.h"
#include "llcontrolavatar.h"
#include "message.h"
#include "object_flags.h"
#include "llquaternion.h"

// viewer includes
#include "llagent.h"
#include "llagentcamera.h"
#include "llattachmentsmgr.h"
#include "llaudioengine.h" // <FS:PP> For object deletion sound
#include "llviewerwindow.h"
#include "lldrawable.h"
#include "llfloaterinspect.h"
#include "llfloaterproperties.h"
#include "llfloaterreporter.h"
#include "llfloaterreg.h"
#include "llfloatertools.h"
#include "llframetimer.h"
#include "llfocusmgr.h"
#include "llhudeffecttrail.h"
#include "llhudmanager.h"
#include "llinventorymodel.h"
#include "llmenugl.h"
#include "llmeshrepository.h"
#include "llmutelist.h"
#include "llparcel.h"
#include "llnotificationsutil.h"
#include "llsidepaneltaskinfo.h"
#include "llslurl.h"
#include "llstatusbar.h"
#include "llsurface.h"
#include "lltool.h"
#include "lltooldraganddrop.h"
#include "lltoolmgr.h"
#include "lltoolpie.h"
#include "llui.h"
#include "llviewercamera.h"
#include "llviewercontrol.h"
#include "llviewertexturelist.h"
#include "llviewermedia.h"
#include "llviewermediafocus.h"
#include "llviewermenu.h"
#include "llviewerobject.h"
#include "llviewerobjectlist.h"
#include "llviewerparcelmgr.h"
#include "llviewerregion.h"
#include "llviewerstats.h"
#include "llvoavatarself.h"
#include "llvovolume.h"
#include "pipeline.h"
#include "llviewershadermgr.h"
#include "llpanelface.h"
// [RLVa:KB] - Checked: 2011-05-22 (RLVa-1.3.1a)
#include "rlvactions.h"
#include "rlvhandler.h"
#include "rlvmodifiers.h"
// [/RLVa:KB]
// <FS:CR> Aurora Sim
#include "llviewernetwork.h"
#include "llworld.h"
// </FS:CR> Aurora Sim
#include "fsareasearch.h"
#include "llglheaders.h"
#include "fscommon.h"

LLViewerObject* getSelectedParentObject(LLViewerObject *object) ;
//
// Consts
//

const F32 SILHOUETTE_UPDATE_THRESHOLD_SQUARED = 0.02f;
const S32 MAX_SILS_PER_FRAME = 50;
const S32 MAX_OBJECTS_PER_PACKET = 254;
// For linked sets
// <FS:Ansariel> Moved to header to make them publically accessible
//const S32 MAX_CHILDREN_PER_TASK = 255;
//const S32 MAX_CHILDREN_PER_PHYSICAL_TASK = 32;
// </FS:Ansariel>

//
// Globals
//

//BOOL gDebugSelectMgr = FALSE;

//BOOL gHideSelectedObjects = FALSE;
//BOOL gAllowSelectAvatar = FALSE;

BOOL LLSelectMgr::sRectSelectInclusive = TRUE;
BOOL LLSelectMgr::sRenderHiddenSelections = TRUE;
BOOL LLSelectMgr::sRenderLightRadius = FALSE;
F32	LLSelectMgr::sHighlightThickness = 0.f;
F32	LLSelectMgr::sHighlightUScale = 0.f;
F32	LLSelectMgr::sHighlightVScale = 0.f;
F32	LLSelectMgr::sHighlightAlpha = 0.f;
F32	LLSelectMgr::sHighlightAlphaTest = 0.f;
F32	LLSelectMgr::sHighlightUAnim = 0.f;
F32	LLSelectMgr::sHighlightVAnim = 0.f;
LLColor4 LLSelectMgr::sSilhouetteParentColor;
LLColor4 LLSelectMgr::sSilhouetteChildColor;
LLColor4 LLSelectMgr::sHighlightInspectColor;
LLColor4 LLSelectMgr::sHighlightParentColor;
LLColor4 LLSelectMgr::sHighlightChildColor;
LLColor4 LLSelectMgr::sContextSilhouetteColor;

//~~~~~~~~~~~~~~~~~~~~~~~~~~~~~~~~~~~~~~~~~~~~~~~~~~~~~~~~~~~~~~~~~~~~~~~~~~~~~
// struct LLDeRezInfo
//
// Used to keep track of important derez info. 
//~~~~~~~~~~~~~~~~~~~~~~~~~~~~~~~~~~~~~~~~~~~~~~~~~~~~~~~~~~~~~~~~~~~~~~~~~~~~~

struct LLDeRezInfo
{
	EDeRezDestination mDestination;
	LLUUID mDestinationID;
	LLDeRezInfo(EDeRezDestination dest, const LLUUID& dest_id) :
		mDestination(dest), mDestinationID(dest_id) {}
};

//
// Imports
//


//
// Functions
//

void LLSelectMgr::cleanupGlobals()
{
	LLSelectMgr::getInstance()->clearSelections();
}

// Build time optimization, generate this function once here
template class LLSelectMgr* LLSingleton<class LLSelectMgr>::getInstance();
//-----------------------------------------------------------------------------
// LLSelectMgr()
//-----------------------------------------------------------------------------
LLSelectMgr::LLSelectMgr()
 : mHideSelectedObjects(LLCachedControl<bool>(gSavedSettings, "HideSelectedObjects", FALSE)),
   mRenderHighlightSelections(LLCachedControl<bool>(gSavedSettings, "RenderHighlightSelections", TRUE)),
   mAllowSelectAvatar( LLCachedControl<bool>(gSavedSettings, "AllowSelectAvatar", FALSE)),
   mDebugSelectMgr(LLCachedControl<bool>(gSavedSettings, "DebugSelectMgr", FALSE))
{
	mTEMode = FALSE;
	mTextureChannel = LLRender::DIFFUSE_MAP;
	mLastCameraPos.clearVec();

	sHighlightThickness	= gSavedSettings.getF32("SelectionHighlightThickness");
	sHighlightUScale	= gSavedSettings.getF32("SelectionHighlightUScale");
	sHighlightVScale	= gSavedSettings.getF32("SelectionHighlightVScale");
	sHighlightAlpha		= gSavedSettings.getF32("SelectionHighlightAlpha");
	sHighlightAlphaTest	= gSavedSettings.getF32("SelectionHighlightAlphaTest");
	sHighlightUAnim		= gSavedSettings.getF32("SelectionHighlightUAnim");
	sHighlightVAnim		= gSavedSettings.getF32("SelectionHighlightVAnim");

	sSilhouetteParentColor =LLUIColorTable::instance().getColor("SilhouetteParentColor");
	sSilhouetteChildColor = LLUIColorTable::instance().getColor("SilhouetteChildColor");
	sHighlightParentColor = LLUIColorTable::instance().getColor("HighlightParentColor");
	sHighlightChildColor = LLUIColorTable::instance().getColor("HighlightChildColor");
	sHighlightInspectColor = LLUIColorTable::instance().getColor("HighlightInspectColor");
	sContextSilhouetteColor = LLUIColorTable::instance().getColor("ContextSilhouetteColor")*0.5f;

	sRenderLightRadius = gSavedSettings.getBOOL("RenderLightRadius");
	
	mRenderSilhouettes = TRUE;

	mGridMode = GRID_MODE_WORLD;
	gSavedSettings.setS32("GridMode", (S32)GRID_MODE_WORLD);

	mSelectedObjects = new LLObjectSelection();
	mHoverObjects = new LLObjectSelection();
	mHighlightedObjects = new LLObjectSelection();

	mForceSelection = FALSE;
	mShowSelection = FALSE;
	
	// <FS:KC> show/hide build highlight
	mFSShowHideHighlight = FS_SHOW_HIDE_HIGHLIGHT_NORMAL;
	// </FS:KC>

}


//-----------------------------------------------------------------------------
// ~LLSelectMgr()
//-----------------------------------------------------------------------------
LLSelectMgr::~LLSelectMgr()
{
	clearSelections();
}

void LLSelectMgr::clearSelections()
{
	mHoverObjects->deleteAllNodes();
	mSelectedObjects->deleteAllNodes();
	mHighlightedObjects->deleteAllNodes();
	mRectSelectedObjects.clear();
	mGridObjects.deleteAllNodes();

	LLPipeline::setRenderHighlightTextureChannel(LLRender::DIFFUSE_MAP);
}

void LLSelectMgr::update()
{
	mSelectedObjects->cleanupNodes();
}

void LLSelectMgr::updateEffects()
{
	//keep reference grid objects active
	struct f : public LLSelectedObjectFunctor
	{
		virtual bool apply(LLViewerObject* object)
		{
			LLDrawable* drawable = object->mDrawable;
			if (drawable)
			{
				gPipeline.markMoved(drawable);
			}
			return true;
		}
	} func;
	mGridObjects.applyToObjects(&func);

	if (mEffectsTimer.getElapsedTimeF32() > 1.f)
	{
		mSelectedObjects->updateEffects();
		mEffectsTimer.reset();
	}
}

void LLSelectMgr::overrideObjectUpdates()
{
	//override any position updates from simulator on objects being edited
	struct f : public LLSelectedNodeFunctor
	{
		virtual bool apply(LLSelectNode* selectNode)
		{
			LLViewerObject* object = selectNode->getObject();
			if (object && object->permMove() && !object->isPermanentEnforced())
			{
				if (!selectNode->mLastPositionLocal.isExactlyZero())
				{
					object->setPosition(selectNode->mLastPositionLocal);
				}
				if (selectNode->mLastRotation != LLQuaternion())
				{
					object->setRotation(selectNode->mLastRotation);
				}
				if (!selectNode->mLastScale.isExactlyZero())
				{
					object->setScale(selectNode->mLastScale);
				}
			}
			return true;
		}
	} func;
	getSelection()->applyToNodes(&func);
}

//-----------------------------------------------------------------------------
// Select just the object, not any other group members.
//-----------------------------------------------------------------------------
LLObjectSelectionHandle LLSelectMgr::selectObjectOnly(LLViewerObject* object, S32 face)
{
	llassert( object );

	//remember primary object
	mSelectedObjects->mPrimaryObject = object;

	// Don't add an object that is already in the list
	if (object->isSelected() ) {
		// make sure point at position is updated
		updatePointAt();
		gEditMenuHandler = this;
		return NULL;
	}

	if (!canSelectObject(object))
	{
		//make_ui_sound("UISndInvalidOp");
		return NULL;
	}

	// LL_INFOS() << "Adding object to selected object list" << LL_ENDL;

	// Place it in the list and tag it.
	// This will refresh dialogs.
	addAsIndividual(object, face);

	// Stop the object from moving (this anticipates changes on the
	// simulator in LLTask::userSelect)
	// *FIX: shouldn't zero out these either
	object->setVelocity(LLVector3::zero);
	object->setAcceleration(LLVector3::zero);
	//object->setAngularVelocity(LLVector3::zero);
	object->resetRot();

	// Always send to simulator, so you get a copy of the 
	// permissions structure back.
	gMessageSystem->newMessageFast(_PREHASH_ObjectSelect);
	gMessageSystem->nextBlockFast(_PREHASH_AgentData);
	gMessageSystem->addUUIDFast(_PREHASH_AgentID, gAgent.getID() );
	gMessageSystem->addUUIDFast(_PREHASH_SessionID, gAgent.getSessionID());
	gMessageSystem->nextBlockFast(_PREHASH_ObjectData);
	gMessageSystem->addU32Fast(_PREHASH_ObjectLocalID, object->getLocalID() );
	LLViewerRegion* regionp = object->getRegion();
	gMessageSystem->sendReliable( regionp->getHost());

	updatePointAt();
	updateSelectionCenter();
	saveSelectedObjectTransform(SELECT_ACTION_TYPE_PICK);

	// have selection manager handle edit menu immediately after 
	// user selects an object
	if (mSelectedObjects->getObjectCount())
	{
		gEditMenuHandler = this;
	}

	return mSelectedObjects;
}

//-----------------------------------------------------------------------------
// Select the object, parents and children.
//-----------------------------------------------------------------------------
LLObjectSelectionHandle LLSelectMgr::selectObjectAndFamily(LLViewerObject* obj, BOOL add_to_end, BOOL ignore_select_owned)
{
	llassert( obj );

	//remember primary object
	mSelectedObjects->mPrimaryObject = obj;

	// This may be incorrect if things weren't family selected before... - djs 07/08/02
	// Don't add an object that is already in the list
	if (obj->isSelected() ) 
	{
		// make sure pointat position is updated
		updatePointAt();
		gEditMenuHandler = this;
		return NULL;
	}

	if (!canSelectObject(obj,ignore_select_owned))
	{
		//make_ui_sound("UISndInvalidOp");
		return NULL;
	}

	// Since we're selecting a family, start at the root, but
	// don't include an avatar.
	LLViewerObject* root = obj;
	
	while(!root->isAvatar() && root->getParent())
	{
		LLViewerObject* parent = (LLViewerObject*)root->getParent();
		if (parent->isAvatar())
		{
			break;
		}
		root = parent;
	}

	// Collect all of the objects
	std::vector<LLViewerObject*> objects;

	root->addThisAndNonJointChildren(objects);
	addAsFamily(objects, add_to_end);

	updateSelectionCenter();
	saveSelectedObjectTransform(SELECT_ACTION_TYPE_PICK);
	updatePointAt();

	dialog_refresh_all();

	// Always send to simulator, so you get a copy of the permissions
	// structure back.
	sendSelect();

	// Stop the object from moving (this anticipates changes on the
	// simulator in LLTask::userSelect)
	root->setVelocity(LLVector3::zero);
	root->setAcceleration(LLVector3::zero);
	//root->setAngularVelocity(LLVector3::zero);
	root->resetRot();

	// leave component mode
	if (gSavedSettings.getBOOL("EditLinkedParts"))
	{
		gSavedSettings.setBOOL("EditLinkedParts", FALSE);
		promoteSelectionToRoot();
	}

	// have selection manager handle edit menu immediately after 
	// user selects an object
	if (mSelectedObjects->getObjectCount())
	{
		gEditMenuHandler = this;
	}

	return mSelectedObjects;
}

//-----------------------------------------------------------------------------
// Select the object, parents and children.
//-----------------------------------------------------------------------------
LLObjectSelectionHandle LLSelectMgr::selectObjectAndFamily(const std::vector<LLViewerObject*>& object_list,
														   BOOL send_to_sim)
{
	// Collect all of the objects, children included
	std::vector<LLViewerObject*> objects;

	//clear primary object (no primary object)
	mSelectedObjects->mPrimaryObject = NULL;

	if (object_list.size() < 1)
	{
		return NULL;
	}
	
	// NOTE -- we add the objects in REVERSE ORDER 
	// to preserve the order in the mSelectedObjects list
	for (std::vector<LLViewerObject*>::const_reverse_iterator riter = object_list.rbegin();
		 riter != object_list.rend(); ++riter)
	{
		LLViewerObject *object = *riter;

		llassert( object );

		if (!canSelectObject(object)) continue;

		object->addThisAndNonJointChildren(objects);
		addAsFamily(objects);

		if( isBatchMode() )
			continue;

		// Stop the object from moving (this anticipates changes on the
		// simulator in LLTask::userSelect)
		object->setVelocity(LLVector3::zero);
		object->setAcceleration(LLVector3::zero);
		//object->setAngularVelocity(LLVector3::zero);
		object->resetRot();
	}

	if( isBatchMode() )
	{
		mShowSelection = FALSE;
		sendSelect();
		return mSelectedObjects;
	}


	updateSelectionCenter();
	saveSelectedObjectTransform(SELECT_ACTION_TYPE_PICK);
	updatePointAt();
	dialog_refresh_all();

	// Almost always send to simulator, so you get a copy of the permissions
	// structure back.
	// JC: The one case where you don't want to do this is if you're selecting
	// all the objects on a sim.
	if (send_to_sim)
	{
		sendSelect();
	}

	// leave component mode
	if (gSavedSettings.getBOOL("EditLinkedParts"))
	{		
		gSavedSettings.setBOOL("EditLinkedParts", FALSE);
		promoteSelectionToRoot();
	}

	// have selection manager handle edit menu immediately after 
	// user selects an object
	if (mSelectedObjects->getObjectCount())
	{
		gEditMenuHandler = this;
	}

	return mSelectedObjects;
}

// Use for when the simulator kills an object.  This version also
// handles informing the current tool of the object's deletion.
//
// Caller needs to call dialog_refresh_all if necessary.
BOOL LLSelectMgr::removeObjectFromSelections(const LLUUID &id)
{
	BOOL object_found = FALSE;
	LLTool *tool = NULL;

	tool = LLToolMgr::getInstance()->getCurrentTool();

	// It's possible that the tool is editing an object that is not selected
	LLViewerObject* tool_editing_object = tool->getEditingObject();
	if( tool_editing_object && tool_editing_object->mID == id)
	{
		tool->stopEditing();
		object_found = TRUE;
	}

	// Iterate through selected objects list and kill the object
	if( !object_found )
	{
		for (LLObjectSelection::iterator iter = getSelection()->begin();
			 iter != getSelection()->end(); )
		{
			LLObjectSelection::iterator curiter = iter++;
			LLViewerObject* object = (*curiter)->getObject();
			if (object->mID == id)
			{
				if (tool)
				{
					tool->stopEditing();
				}

				// lose the selection, don't tell simulator, it knows
				deselectObjectAndFamily(object, FALSE);
				object_found = TRUE;
				break; // must break here, may have removed multiple objects from list
			}
			else if (object->isAvatar() && object->getParent() && ((LLViewerObject*)object->getParent())->mID == id)
			{
				// It's possible the item being removed has an avatar sitting on it
				// So remove the avatar that is sitting on the object.
				deselectObjectAndFamily(object, FALSE);
				break; // must break here, may have removed multiple objects from list
			}
		}
	}

	return object_found;
}

bool LLSelectMgr::linkObjects()
{
	if (!LLSelectMgr::getInstance()->selectGetAllRootsValid())
	{
		LLNotificationsUtil::add("UnableToLinkWhileDownloading");
		return true;
	}

	S32 object_count = LLSelectMgr::getInstance()->getSelection()->getObjectCount();
// <FS:CR> Aurora Sim
	//if (object_count > MAX_CHILDREN_PER_TASK + 1)
	S32 object_max = LLWorld::getInstance()->getMaxLinkedPrims();

	if (object_count > object_max + 1)
// </FS:CR> Aurora Sim
	{
		LLSD args;
		args["COUNT"] = llformat("%d", object_count);
// <FS:CR> Aurora Sim
		//int max = MAX_CHILDREN_PER_TASK+1;
		int max = object_max+1;
// </FS:CR> Aurora Sim
		args["MAX"] = llformat("%d", max);
		LLNotificationsUtil::add("UnableToLinkObjects", args);
		return true;
	}

	if (LLSelectMgr::getInstance()->getSelection()->getRootObjectCount() < 2)
	{
		LLNotificationsUtil::add("CannotLinkIncompleteSet");
		return true;
	}

	if (!LLSelectMgr::getInstance()->selectGetRootsModify())
	{
		LLNotificationsUtil::add("CannotLinkModify");
		return true;
	}

	if (!LLSelectMgr::getInstance()->selectGetRootsNonPermanentEnforced())
	{
		LLNotificationsUtil::add("CannotLinkPermanent");
		return true;
	}

	LLUUID owner_id;
	std::string owner_name;
	if (!LLSelectMgr::getInstance()->selectGetOwner(owner_id, owner_name))
	{
		// we don't actually care if you're the owner, but novices are
		// the most likely to be stumped by this one, so offer the
		// easiest and most likely solution.
		LLNotificationsUtil::add("CannotLinkDifferentOwners");
		return true;
	}

	if (!LLSelectMgr::getInstance()->selectGetSameRegion())
	{
		LLNotificationsUtil::add("CannotLinkAcrossRegions");
		return true;
	}

	LLSelectMgr::getInstance()->sendLink();

	return true;
}

bool LLSelectMgr::unlinkObjects()
{

	// <FS:PP>
	if (gSavedSettings.getBOOL("FSUnlinkConfirmEnabled"))
	{
	// </FS:PP>

		S32 min_objects_for_confirm = gSavedSettings.getS32("MinObjectsForUnlinkConfirm");
		S32 unlink_object_count = mSelectedObjects->getObjectCount(); // clears out nodes with NULL objects
		if (unlink_object_count >= min_objects_for_confirm
			&& unlink_object_count > mSelectedObjects->getRootObjectCount())
		{
			// total count > root count means that there are childer inside and that there are linksets that will be unlinked
			LLNotificationsUtil::add("ConfirmUnlink", LLSD(), LLSD(), boost::bind(&LLSelectMgr::confirmUnlinkObjects, this, _1, _2));
			return true;
		}

	// <FS:PP>
	}
	// </FS:PP>

	LLSelectMgr::getInstance()->sendDelink();
	return true;
}

void LLSelectMgr::confirmUnlinkObjects(const LLSD& notification, const LLSD& response)
{
	S32 option = LLNotificationsUtil::getSelectedOption(notification, response);
	// if Cancel pressed
	if (option == 1)
	{
		return;
	}

	LLSelectMgr::getInstance()->sendDelink();
	return;
}

// in order to link, all objects must have the same owner, and the
// agent must have the ability to modify all of the objects. However,
// we're not answering that question with this method. The question
// we're answering is: does the user have a reasonable expectation
// that a link operation should work? If so, return true, false
// otherwise. this allows the handle_link method to more finely check
// the selection and give an error message when the uer has a
// reasonable expectation for the link to work, but it will fail.
//
// For animated objects, there's additional check that if the
// selection includes at least one animated object, the total mesh
// triangle count cannot exceed the designated limit.
bool LLSelectMgr::enableLinkObjects()
{
	bool new_value = false;
	// check if there are at least 2 objects selected, and that the
	// user can modify at least one of the selected objects.

	// in component mode, can't link
	if (!gSavedSettings.getBOOL("EditLinkedParts"))
	{
		if(LLSelectMgr::getInstance()->selectGetAllRootsValid() && LLSelectMgr::getInstance()->getSelection()->getRootObjectCount() >= 2)
		{
			struct f : public LLSelectedObjectFunctor
			{
				virtual bool apply(LLViewerObject* object)
				{
					LLViewerObject *root_object = (object == NULL) ? NULL : object->getRootEdit();
					return object->permModify() && !object->isPermanentEnforced() &&
						((root_object == NULL) || !root_object->isPermanentEnforced());
				}
			} func;
			const bool firstonly = true;
			new_value = LLSelectMgr::getInstance()->getSelection()->applyToRootObjects(&func, firstonly);
		}
	}
    if (!LLSelectMgr::getInstance()->getSelection()->checkAnimatedObjectLinkable())
    {
        new_value = false;
    }
// [RLVa:KB] - Checked: 2011-03-19 (RLVa-1.3.0f) | Modified: RLVa-0.2.0g
	if ( (new_value) && ((rlv_handler_t::isEnabled()) && (!RlvActions::canStand())) )
	{
		// Allow only if the avie isn't sitting on any of the selected objects
		LLObjectSelectionHandle hSel = LLSelectMgr::getInstance()->getSelection();
		RlvSelectIsSittingOn f(gAgentAvatarp);
		if (hSel->getFirstRootNode(&f, TRUE) != NULL)
			new_value = false;
	}
// [/RLVa:KB]
	return new_value;
}

bool LLSelectMgr::enableUnlinkObjects()
{
	LLViewerObject* first_editable_object = LLSelectMgr::getInstance()->getSelection()->getFirstEditableObject();
	LLViewerObject *root_object = (first_editable_object == NULL) ? NULL : first_editable_object->getRootEdit();

	bool new_value = LLSelectMgr::getInstance()->selectGetAllRootsValid() &&
		first_editable_object &&
		!first_editable_object->isAttachment() && !first_editable_object->isPermanentEnforced() &&
		((root_object == NULL) || !root_object->isPermanentEnforced());
// [RLVa:KB] - Checked: 2011-03-19 (RLVa-1.3.0f) | Modified: RLVa-0.2.0g
	if ( (new_value) && ((rlv_handler_t::isEnabled()) && (!RlvActions::canStand())) )
	{
		// Allow only if the avie isn't sitting on any of the selected objects
		LLObjectSelectionHandle hSel = LLSelectMgr::getInstance()->getSelection();
		RlvSelectIsSittingOn f(gAgentAvatarp);
		if (hSel->getFirstRootNode(&f, TRUE) != NULL)
			new_value = false;
	}
// [/RLVa:KB]
	return new_value;
}

void LLSelectMgr::deselectObjectAndFamily(LLViewerObject* object, BOOL send_to_sim, BOOL include_entire_object)
{
	// bail if nothing selected or if object wasn't selected in the first place
	if(!object) return;
	if(!object->isSelected()) return;

	// Collect all of the objects, and remove them
	std::vector<LLViewerObject*> objects;

	if (include_entire_object)
	{
		// Since we're selecting a family, start at the root, but
		// don't include an avatar.
		LLViewerObject* root = object;
	
		while(!root->isAvatar() && root->getParent())
		{
			LLViewerObject* parent = (LLViewerObject*)root->getParent();
			if (parent->isAvatar())
			{
				break;
			}
			root = parent;
		}
	
		object = root;
	}
	else
	{
		object = (LLViewerObject*)object->getRoot();
	}

	object->addThisAndAllChildren(objects);
	remove(objects);

	if (!send_to_sim) return;

	//-----------------------------------------------------------
	// Inform simulator of deselection
	//-----------------------------------------------------------
	LLViewerRegion* regionp = object->getRegion();

	BOOL start_new_message = TRUE;
	S32 select_count = 0;

	LLMessageSystem* msg = gMessageSystem;
	for (U32 i = 0; i < objects.size(); i++)
	{
		if (start_new_message)
		{
			msg->newMessageFast(_PREHASH_ObjectDeselect);
			msg->nextBlockFast(_PREHASH_AgentData);
			msg->addUUIDFast(_PREHASH_AgentID, gAgent.getID() );
			msg->addUUIDFast(_PREHASH_SessionID, gAgent.getSessionID());
			select_count++;
			start_new_message = FALSE;
		}

		msg->nextBlockFast(_PREHASH_ObjectData);
		msg->addU32Fast(_PREHASH_ObjectLocalID, (objects[i])->getLocalID());
		select_count++;

		// Zap the angular velocity, as the sim will set it to zero
		objects[i]->setAngularVelocity( 0,0,0 );
		objects[i]->setVelocity( 0,0,0 );

		if(msg->isSendFull(NULL) || select_count >= MAX_OBJECTS_PER_PACKET)
		{
			msg->sendReliable(regionp->getHost() );
			select_count = 0;
			start_new_message = TRUE;
		}
	}

	if (!start_new_message)
	{
		msg->sendReliable(regionp->getHost() );
	}

	updatePointAt();
	updateSelectionCenter();
}

void LLSelectMgr::deselectObjectOnly(LLViewerObject* object, BOOL send_to_sim)
{
	// bail if nothing selected or if object wasn't selected in the first place
	if (!object) return;
	if (!object->isSelected() ) return;

	// Zap the angular velocity, as the sim will set it to zero
	object->setAngularVelocity( 0,0,0 );
	object->setVelocity( 0,0,0 );

	if (send_to_sim)
	{
		LLViewerRegion* region = object->getRegion();
		gMessageSystem->newMessageFast(_PREHASH_ObjectDeselect);
		gMessageSystem->nextBlockFast(_PREHASH_AgentData);
		gMessageSystem->addUUIDFast(_PREHASH_AgentID, gAgent.getID() );
		gMessageSystem->addUUIDFast(_PREHASH_SessionID, gAgent.getSessionID());
		gMessageSystem->nextBlockFast(_PREHASH_ObjectData);
		gMessageSystem->addU32Fast(_PREHASH_ObjectLocalID, object->getLocalID() );
		gMessageSystem->sendReliable(region->getHost());
	}

	// This will refresh dialogs.
	remove( object );

	updatePointAt();
	updateSelectionCenter();
}


//-----------------------------------------------------------------------------
// addAsFamily
//-----------------------------------------------------------------------------

void LLSelectMgr::addAsFamily(std::vector<LLViewerObject*>& objects, BOOL add_to_end)
{
	for (std::vector<LLViewerObject*>::iterator iter = objects.begin();
		 iter != objects.end(); ++iter)
	{
		LLViewerObject* objectp = *iter;
		
		// Can't select yourself
		if (objectp->mID == gAgentID
			&& !LLSelectMgr::getInstance()->mAllowSelectAvatar)
		{
			continue;
		}

		if (!objectp->isSelected())
		{
			LLSelectNode *nodep = new LLSelectNode(objectp, TRUE);
			if (add_to_end)
			{
				mSelectedObjects->addNodeAtEnd(nodep);
			}
			else
			{
				mSelectedObjects->addNode(nodep);
			}
			objectp->setSelected(TRUE);

			if (objectp->getNumTEs() > 0)
			{
				nodep->selectAllTEs(TRUE);
				objectp->setAllTESelected(true);
			}
			else
			{
				// object has no faces, so don't mess with faces
			}
		}
		else
		{
			// we want this object to be selected for real
			// so clear transient flag
			LLSelectNode* select_node = mSelectedObjects->findNode(objectp);
			if (select_node)
			{
				select_node->setTransient(FALSE);
			}
		}
	}
	saveSelectedObjectTransform(SELECT_ACTION_TYPE_PICK);
}

//-----------------------------------------------------------------------------
// addAsIndividual() - a single object, face, etc
//-----------------------------------------------------------------------------
void LLSelectMgr::addAsIndividual(LLViewerObject *objectp, S32 face, BOOL undoable)
{
	// check to see if object is already in list
	LLSelectNode *nodep = mSelectedObjects->findNode(objectp);

	// Reset (in anticipation of being set to an appropriate value by panel refresh, if they're up)
	//
	setTextureChannel(LLRender::DIFFUSE_MAP);

	// if not in list, add it
	if (!nodep)
	{
		nodep = new LLSelectNode(objectp, TRUE);
		mSelectedObjects->addNode(nodep);
		llassert_always(nodep->getObject());
	}
	else
	{
		// make this a full-fledged selection
		nodep->setTransient(FALSE);
		// Move it to the front of the list
		mSelectedObjects->moveNodeToFront(nodep);
	}

	// Make sure the object is tagged as selected
	objectp->setSelected( TRUE );

	// And make sure we don't consider it as part of a family
	nodep->mIndividualSelection = TRUE;

	// Handle face selection
	if (objectp->getNumTEs() <= 0)
	{
		// object has no faces, so don't do anything
	}
	else if (face == SELECT_ALL_TES)
	{
		nodep->selectAllTEs(TRUE);
		objectp->setAllTESelected(true);
	}
	else if (0 <= face && face < SELECT_MAX_TES)
	{
		nodep->selectTE(face, TRUE);
		objectp->setTESelected(face, true);
	}
	else
	{
		LL_ERRS() << "LLSelectMgr::add face " << face << " out-of-range" << LL_ENDL;
		return;
	}

	saveSelectedObjectTransform(SELECT_ACTION_TYPE_PICK);
	updateSelectionCenter();
	dialog_refresh_all();
}


LLObjectSelectionHandle LLSelectMgr::setHoverObject(LLViewerObject *objectp, S32 face)
{
	if (!objectp)
	{
		mHoverObjects->deleteAllNodes();
		return NULL;
	}

	// Can't select yourself
	if (objectp->mID == gAgentID)
	{
		mHoverObjects->deleteAllNodes();
		return NULL;
	}

	// Can't select land
	if (objectp->getPCode() == LLViewerObject::LL_VO_SURFACE_PATCH)
	{
		mHoverObjects->deleteAllNodes();
		return NULL;
	}

	mHoverObjects->mPrimaryObject = objectp; 

	objectp = objectp->getRootEdit();

	// is the requested object the same as the existing hover object root?
	// NOTE: there is only ever one linked set in mHoverObjects
	if (mHoverObjects->getFirstRootObject() != objectp) 
	{

		// Collect all of the objects
		std::vector<LLViewerObject*> objects;
		objectp = objectp->getRootEdit();
		objectp->addThisAndNonJointChildren(objects);

		mHoverObjects->deleteAllNodes();
		for (std::vector<LLViewerObject*>::iterator iter = objects.begin();
			 iter != objects.end(); ++iter)
		{
			LLViewerObject* cur_objectp = *iter;
			if(!cur_objectp || cur_objectp->isDead())
			{
				continue;
			}
			LLSelectNode* nodep = new LLSelectNode(cur_objectp, FALSE);
			nodep->selectTE(face, TRUE);
			mHoverObjects->addNodeAtEnd(nodep);
		}

		requestObjectPropertiesFamily(objectp);
	}

	return mHoverObjects;
}

LLSelectNode *LLSelectMgr::getHoverNode()
{
	return mHoverObjects->getFirstRootNode();
}

LLSelectNode *LLSelectMgr::getPrimaryHoverNode()
{
	return mHoverObjects->mSelectNodeMap[mHoverObjects->mPrimaryObject];
}

// <FS:ND> Color per highlighted object
//void LLSelectMgr::highlightObjectOnly(LLViewerObject* objectp)
void LLSelectMgr::highlightObjectOnly(LLViewerObject *objectp, LLColor4 const &aColor )
// </FS:ND>
{
	if (!objectp)
	{
		return;
	}

	if (objectp->getPCode() != LL_PCODE_VOLUME)
	{
		return;
	}
	
	if ((gSavedSettings.getBOOL("SelectOwnedOnly") && !objectp->permYouOwner()) 
		|| (gSavedSettings.getBOOL("SelectMovableOnly") && (!objectp->permMove() ||  objectp->isPermanentEnforced())))
	{
		// only select my own objects
		return;
	}

	// <FS:Ansariel> FIRE-14593: Option to select only copyable objects
	if (!objectp->permCopy() && gSavedSettings.getBOOL("FSSelectCopyableOnly"))
	{
		return;
	}
	// </FS:Ansariel>

	// <FS:Ansariel> FIRE-304: Option to exclude group owned objects
	if (objectp->permGroupOwner() && !gSavedSettings.getBOOL("FSSelectIncludeGroupOwned"))
	{
		return;
	}
	// </FS:Ansariel>

	mRectSelectedObjects.insert(objectp);

	mHighlightColor[ objectp ] = aColor; // <FS:ND/> Color per highlighted object
}

void LLSelectMgr::highlightObjectAndFamily(LLViewerObject* objectp)
{
	if (!objectp)
	{
		return;
	}

	LLViewerObject* root_obj = (LLViewerObject*)objectp->getRoot();

	highlightObjectOnly(root_obj);

	LLViewerObject::const_child_list_t& child_list = root_obj->getChildren();
	for (LLViewerObject::child_list_t::const_iterator iter = child_list.begin();
		 iter != child_list.end(); iter++)
	{
		LLViewerObject* child = *iter;
		highlightObjectOnly(child);
	}
}

// Note that this ignores the "select owned only" flag
// It's also more efficient than calling the single-object version over and over.
void LLSelectMgr::highlightObjectAndFamily(const std::vector<LLViewerObject*>& objects)
{
	for (std::vector<LLViewerObject*>::const_iterator iter1 = objects.begin();
		 iter1 != objects.end(); ++iter1)
	{
		LLViewerObject* object = *iter1;

		if (!object)
		{
			continue;
		}
		if (object->getPCode() != LL_PCODE_VOLUME)
		{
			continue;
		}

		LLViewerObject* root = (LLViewerObject*)object->getRoot();
		mRectSelectedObjects.insert(root);

		LLViewerObject::const_child_list_t& child_list = root->getChildren();
		for (LLViewerObject::child_list_t::const_iterator iter2 = child_list.begin();
			 iter2 != child_list.end(); iter2++)
		{
			LLViewerObject* child = *iter2;
			mRectSelectedObjects.insert(child);
		}
	}
}

void LLSelectMgr::unhighlightObjectOnly(LLViewerObject* objectp)
{
	if (!objectp || (objectp->getPCode() != LL_PCODE_VOLUME))
	{
		return;
	}

	mRectSelectedObjects.erase(objectp);
	mHighlightColor.erase( objectp ); // <FS:ND/> Color per highlighted object
}

void LLSelectMgr::unhighlightObjectAndFamily(LLViewerObject* objectp)
{
	if (!objectp)
	{
		return;
	}

	LLViewerObject* root_obj = (LLViewerObject*)objectp->getRoot();

	unhighlightObjectOnly(root_obj);

	LLViewerObject::const_child_list_t& child_list = root_obj->getChildren();
	for (LLViewerObject::child_list_t::const_iterator iter = child_list.begin();
		 iter != child_list.end(); iter++)
	{
		LLViewerObject* child = *iter;
		unhighlightObjectOnly(child);
	}
}


void LLSelectMgr::unhighlightAll()
{
	mRectSelectedObjects.clear();
	mHighlightedObjects->deleteAllNodes();

	mHighlightColor.clear(); // <FS:ND/> Color per highlighted object
}

LLObjectSelectionHandle LLSelectMgr::selectHighlightedObjects()
{
	if (!mHighlightedObjects->getNumNodes())
	{
		return NULL;
	}

	//clear primary object
	mSelectedObjects->mPrimaryObject = NULL;

	for (LLObjectSelection::iterator iter = getHighlightedObjects()->begin();
		 iter != getHighlightedObjects()->end(); )
	{
		LLObjectSelection::iterator curiter = iter++;
	
		LLSelectNode *nodep = *curiter;
		LLViewerObject* objectp = nodep->getObject();

		if (!canSelectObject(objectp))
		{
			continue;
		}

		// already selected
		if (objectp->isSelected())
		{
			continue;
		}

		LLSelectNode* new_nodep = new LLSelectNode(*nodep);
		mSelectedObjects->addNode(new_nodep);

		// flag this object as selected
		objectp->setSelected(TRUE);
		objectp->setAllTESelected(true);

		mSelectedObjects->mSelectType = getSelectTypeForObject(objectp);

		// request properties on root objects
		if (objectp->isRootEdit())
		{
			requestObjectPropertiesFamily(objectp);
		}
	}

	// pack up messages to let sim know these objects are selected
	sendSelect();
	unhighlightAll();
	updateSelectionCenter();
	saveSelectedObjectTransform(SELECT_ACTION_TYPE_PICK);
	updatePointAt();

	if (mSelectedObjects->getObjectCount())
	{
		gEditMenuHandler = this;
	}

	return mSelectedObjects;
}

void LLSelectMgr::deselectHighlightedObjects()
{
	BOOL select_linked_set = !gSavedSettings.getBOOL("EditLinkedParts");
	for (std::set<LLPointer<LLViewerObject> >::iterator iter = mRectSelectedObjects.begin();
		 iter != mRectSelectedObjects.end(); iter++)
	{
		LLViewerObject *objectp = *iter;
		if (!select_linked_set)
		{
			deselectObjectOnly(objectp);
		}
		else
		{
			LLViewerObject* root_object = (LLViewerObject*)objectp->getRoot();
			if (root_object->isSelected())
			{
				deselectObjectAndFamily(root_object);
			}
		}
	}

	unhighlightAll();
}

void LLSelectMgr::addGridObject(LLViewerObject* objectp)
{
	LLSelectNode* nodep = new LLSelectNode(objectp, FALSE);
	mGridObjects.addNodeAtEnd(nodep);

	LLViewerObject::const_child_list_t& child_list = objectp->getChildren();
	for (LLViewerObject::child_list_t::const_iterator iter = child_list.begin();
		 iter != child_list.end(); iter++)
	{
		LLViewerObject* child = *iter;
		nodep = new LLSelectNode(child, FALSE);
		mGridObjects.addNodeAtEnd(nodep);
	}
}

void LLSelectMgr::clearGridObjects()
{
	mGridObjects.deleteAllNodes();
}

void LLSelectMgr::setGridMode(EGridMode mode)
{
	mGridMode = mode;
	gSavedSettings.setS32("GridMode", mode);
	updateSelectionCenter();
}

void LLSelectMgr::getGrid(LLVector3& origin, LLQuaternion &rotation, LLVector3 &scale, bool for_snap_guides)
{
	mGridObjects.cleanupNodes();
	
	LLViewerObject* first_grid_object = mGridObjects.getFirstObject();

	if (mGridMode == GRID_MODE_LOCAL && mSelectedObjects->getObjectCount())
	{
		//LLViewerObject* root = getSelectedParentObject(mSelectedObjects->getFirstObject());
		mGridOrigin = mSavedSelectionBBox.getCenterAgent();
		mGridScale = mSavedSelectionBBox.getExtentLocal() * 0.5f;

		// DEV-12570 Just taking the saved selection box rotation prevents
		// wild rotations of linked sets while in local grid mode
		//if(mSelectedObjects->getObjectCount() < 2 || !root || root->mDrawable.isNull())
		{
			mGridRotation = mSavedSelectionBBox.getRotation();
		}
		/*else //set to the root object
		{
			mGridRotation = root->getRenderRotation();			
		}*/
	}
	else if (mGridMode == GRID_MODE_REF_OBJECT && first_grid_object && first_grid_object->mDrawable.notNull())
	{
		LLSelectNode *node = mSelectedObjects->findNode(first_grid_object);
		if (!for_snap_guides && node)
		{
			mGridRotation = node->mSavedRotation;
		}
		else
		{
			mGridRotation = first_grid_object->getRenderRotation();
		}

		LLVector4a min_extents(F32_MAX);
		LLVector4a max_extents(-F32_MAX);
		BOOL grid_changed = FALSE;
		for (LLObjectSelection::iterator iter = mGridObjects.begin();
			 iter != mGridObjects.end(); ++iter)
		{
			LLViewerObject* object = (*iter)->getObject();
			LLDrawable* drawable = object->mDrawable;
			if (drawable)
			{
				const LLVector4a* ext = drawable->getSpatialExtents();
				update_min_max(min_extents, max_extents, ext[0]);
				update_min_max(min_extents, max_extents, ext[1]);
				grid_changed = TRUE;
			}
		}
		if (grid_changed)
		{
			LLVector4a center, size;
			center.setAdd(min_extents, max_extents);
			center.mul(0.5f);
			size.setSub(max_extents, min_extents);
			size.mul(0.5f);

			mGridOrigin.set(center.getF32ptr());
			LLDrawable* drawable = first_grid_object->mDrawable;
			if (drawable && drawable->isActive())
			{
				mGridOrigin = mGridOrigin * first_grid_object->getRenderMatrix();
			}
			mGridScale.set(size.getF32ptr());
		}
	}
	else // GRID_MODE_WORLD or just plain default
	{
		const BOOL non_root_ok = TRUE;
		LLViewerObject* first_object = mSelectedObjects->getFirstRootObject(non_root_ok);

		mGridOrigin.clearVec();
		mGridRotation.loadIdentity();

		mSelectedObjects->mSelectType = getSelectTypeForObject( first_object );

		switch (mSelectedObjects->mSelectType)
		{
		case SELECT_TYPE_ATTACHMENT:
			if (first_object && first_object->getRootEdit()->mDrawable.notNull())
			{
				// this means this object *has* to be an attachment
				LLXform* attachment_point_xform = first_object->getRootEdit()->mDrawable->mXform.getParent();
				// <FS:Ansariel> Crash fix for FIRE-15206
				if (!attachment_point_xform) break;
				mGridOrigin = attachment_point_xform->getWorldPosition();
				mGridRotation = attachment_point_xform->getWorldRotation();
				mGridScale = LLVector3(1.f, 1.f, 1.f) * gSavedSettings.getF32("GridResolution");
			}
			break;
		case SELECT_TYPE_HUD:
			// use HUD-scaled grid
			mGridScale = LLVector3(0.25f, 0.25f, 0.25f);
			break;
		case SELECT_TYPE_WORLD:
			mGridScale = LLVector3(1.f, 1.f, 1.f) * gSavedSettings.getF32("GridResolution");
			break;
		}
	}
	llassert(mGridOrigin.isFinite());

	origin = mGridOrigin;
	rotation = mGridRotation;
	scale = mGridScale;
}

//-----------------------------------------------------------------------------
// remove() - an array of objects
//-----------------------------------------------------------------------------

void LLSelectMgr::remove(std::vector<LLViewerObject*>& objects)
{
	for (std::vector<LLViewerObject*>::iterator iter = objects.begin();
		 iter != objects.end(); ++iter)
	{
		LLViewerObject* objectp = *iter;
		LLSelectNode* nodep = mSelectedObjects->findNode(objectp);
		if (nodep)
		{
			objectp->setSelected(FALSE);
			mSelectedObjects->removeNode(nodep);
			nodep = NULL;
		}
	}
	updateSelectionCenter();
	dialog_refresh_all();
}


//-----------------------------------------------------------------------------
// remove() - a single object
//-----------------------------------------------------------------------------
void LLSelectMgr::remove(LLViewerObject *objectp, S32 te, BOOL undoable)
{
	// get object node (and verify it is in the selected list)
	LLSelectNode *nodep = mSelectedObjects->findNode(objectp);
	if (!nodep)
	{
		return;
	}

	// if face = all, remove object from list
	if ((objectp->getNumTEs() <= 0) || (te == SELECT_ALL_TES))
	{
		// Remove all faces (or the object doesn't have faces) so remove the node
		mSelectedObjects->removeNode(nodep);
		nodep = NULL;
		objectp->setSelected( FALSE );
	}
	else if (0 <= te && te < SELECT_MAX_TES)
	{
		// ...valid face, check to see if it was on
		if (nodep->isTESelected(te))
		{
			nodep->selectTE(te, FALSE);
			objectp->setTESelected(te, false);
		}
		else
		{
			LL_ERRS() << "LLSelectMgr::remove - tried to remove TE " << te << " that wasn't selected" << LL_ENDL;
			return;
		}

		// ...check to see if this operation turned off all faces
		BOOL found = FALSE;
		for (S32 i = 0; i < nodep->getObject()->getNumTEs(); i++)
		{
			found = found || nodep->isTESelected(i);
		}

		// ...all faces now turned off, so remove
		if (!found)
		{
			mSelectedObjects->removeNode(nodep);
			nodep = NULL;
			objectp->setSelected( FALSE );
			// *FIXME: Doesn't update simulator that object is no longer selected
		}
	}
	else
	{
		// ...out of range face
		LL_ERRS() << "LLSelectMgr::remove - TE " << te << " out of range" << LL_ENDL;
	}

	updateSelectionCenter();
	dialog_refresh_all();
}


//-----------------------------------------------------------------------------
// removeAll()
//-----------------------------------------------------------------------------
void LLSelectMgr::removeAll()
{
	for (LLObjectSelection::iterator iter = mSelectedObjects->begin();
		 iter != mSelectedObjects->end(); iter++ )
	{
		LLViewerObject *objectp = (*iter)->getObject();
		objectp->setSelected( FALSE );
	}

	mSelectedObjects->deleteAllNodes();
	
	updateSelectionCenter();
	dialog_refresh_all();
}

//-----------------------------------------------------------------------------
// promoteSelectionToRoot()
//-----------------------------------------------------------------------------
void LLSelectMgr::promoteSelectionToRoot()
{
	std::set<LLViewerObject*> selection_set;

	BOOL selection_changed = FALSE;

	for (LLObjectSelection::iterator iter = getSelection()->begin();
		 iter != getSelection()->end(); )
	{
		LLObjectSelection::iterator curiter = iter++;
		LLSelectNode* nodep = *curiter;
		LLViewerObject* object = nodep->getObject();

		if (nodep->mIndividualSelection)
		{
			selection_changed = TRUE;
		}

		LLViewerObject* parentp = object;
		while(parentp->getParent() && !(parentp->isRootEdit()))
		{
			parentp = (LLViewerObject*)parentp->getParent();
		}
	
		selection_set.insert(parentp);
	}

	if (selection_changed)
	{
		deselectAll();

		std::set<LLViewerObject*>::iterator set_iter;
		for (set_iter = selection_set.begin(); set_iter != selection_set.end(); ++set_iter)
		{
			selectObjectAndFamily(*set_iter);
		}
	}
}

//-----------------------------------------------------------------------------
// demoteSelectionToIndividuals()
//-----------------------------------------------------------------------------
void LLSelectMgr::demoteSelectionToIndividuals()
{
	std::vector<LLViewerObject*> objects;

	for (LLObjectSelection::root_iterator iter = getSelection()->root_begin();
		 iter != getSelection()->root_end(); iter++)
	{
		LLViewerObject* object = (*iter)->getObject();
		object->addThisAndNonJointChildren(objects);
	}

	if (!objects.empty())
	{
		deselectAll();
		for (std::vector<LLViewerObject*>::iterator iter = objects.begin();
			 iter != objects.end(); ++iter)
		{
			LLViewerObject* objectp = *iter;
			selectObjectOnly(objectp);
		}
	}
}

//-----------------------------------------------------------------------------
// dump()
//-----------------------------------------------------------------------------
void LLSelectMgr::dump()
{
	LL_INFOS() << "Selection Manager: " << mSelectedObjects->getNumNodes() << " items" << LL_ENDL;

	LL_INFOS() << "TE mode " << mTEMode << LL_ENDL;

	S32 count = 0;
	for (LLObjectSelection::iterator iter = getSelection()->begin();
		 iter != getSelection()->end(); iter++ )
	{
		LLViewerObject* objectp = (*iter)->getObject();
		LL_INFOS() << "Object " << count << " type " << LLPrimitive::pCodeToString(objectp->getPCode()) << LL_ENDL;
		LL_INFOS() << "  hasLSL " << objectp->flagScripted() << LL_ENDL;
		LL_INFOS() << "  hasTouch " << objectp->flagHandleTouch() << LL_ENDL;
		LL_INFOS() << "  hasMoney " << objectp->flagTakesMoney() << LL_ENDL;
		LL_INFOS() << "  getposition " << objectp->getPosition() << LL_ENDL;
		LL_INFOS() << "  getpositionAgent " << objectp->getPositionAgent() << LL_ENDL;
		LL_INFOS() << "  getpositionRegion " << objectp->getPositionRegion() << LL_ENDL;
		LL_INFOS() << "  getpositionGlobal " << objectp->getPositionGlobal() << LL_ENDL;
		LLDrawable* drawablep = objectp->mDrawable;
		LL_INFOS() << "  " << (drawablep&& drawablep->isVisible() ? "visible" : "invisible") << LL_ENDL;
		LL_INFOS() << "  " << (drawablep&& drawablep->isState(LLDrawable::FORCE_INVISIBLE) ? "force_invisible" : "") << LL_ENDL;
		count++;
	}

	// Face iterator
	for (LLObjectSelection::iterator iter = getSelection()->begin();
		 iter != getSelection()->end(); iter++ )
	{
		LLSelectNode* node = *iter;
		LLViewerObject* objectp = node->getObject();
		if (!objectp)
			continue;
		for (S32 te = 0; te < objectp->getNumTEs(); ++te )
		{
			if (node->isTESelected(te))
			{
				LL_INFOS() << "Object " << objectp << " te " << te << LL_ENDL;
			}
		}
	}

	LL_INFOS() << mHighlightedObjects->getNumNodes() << " objects currently highlighted." << LL_ENDL;

	LL_INFOS() << "Center global " << mSelectionCenterGlobal << LL_ENDL;
}

//-----------------------------------------------------------------------------
// cleanup()
//-----------------------------------------------------------------------------
void LLSelectMgr::cleanup()
{
	mSilhouetteImagep = NULL;
}


//---------------------------------------------------------------------------
// Manipulate properties of selected objects
//---------------------------------------------------------------------------

struct LLSelectMgrSendFunctor : public LLSelectedObjectFunctor
{
	virtual bool apply(LLViewerObject* object)
	{
		if (object->permModify())
		{
			object->sendTEUpdate();
		}
		return true;
	}
};

void LLObjectSelection::applyNoCopyTextureToTEs(LLViewerInventoryItem* item)
{
	if (!item)
	{
		return;
	}
	LLViewerTexture* image = LLViewerTextureManager::getFetchedTexture(item->getAssetUUID());

	for (iterator iter = begin(); iter != end(); ++iter)
	{
		LLSelectNode* node = *iter;
		LLViewerObject* object = (*iter)->getObject();
		if (!object)
		{
			continue;
		}

		S32 num_tes = llmin((S32)object->getNumTEs(), (S32)object->getNumFaces());
		bool texture_copied = false;
		for (S32 te = 0; te < num_tes; ++te)
		{
			if (node->isTESelected(te))
			{
				//(no-copy) textures must be moved to the object's inventory only once
				// without making any copies
				if (!texture_copied)
				{
					LLToolDragAndDrop::handleDropTextureProtections(object, item, LLToolDragAndDrop::SOURCE_AGENT, LLUUID::null);
					texture_copied = true;
				}

				// apply texture for the selected faces
				add(LLStatViewer::EDIT_TEXTURE, 1);
				object->setTEImage(te, image);
				dialog_refresh_all();

				// send the update to the simulator
				object->sendTEUpdate();
			}
		}
	}
}

//-----------------------------------------------------------------------------
// selectionSetImage()
//-----------------------------------------------------------------------------
// *TODO: re-arch texture applying out of lltooldraganddrop
void LLSelectMgr::selectionSetImage(const LLUUID& imageid)
{
	// First for (no copy) textures and multiple object selection
	LLViewerInventoryItem* item = gInventory.getItem(imageid);
	if(item 
		&& !item->getPermissions().allowOperationBy(PERM_COPY, gAgent.getID())
		&& (mSelectedObjects->getNumNodes() > 1) )
	{
		LL_WARNS() << "Attempted to apply no-copy texture to multiple objects"
				<< LL_ENDL;
		return;
	}

	struct f : public LLSelectedTEFunctor
	{
		LLViewerInventoryItem* mItem;
		LLUUID mImageID;
		f(LLViewerInventoryItem* item, const LLUUID& id) : mItem(item), mImageID(id) {}
		bool apply(LLViewerObject* objectp, S32 te)
		{
		    if(objectp && !objectp->permModify())
		    {
		        return false;
		    }
		    if (mItem)
			{
				if (te == -1) // all faces
				{
					LLToolDragAndDrop::dropTextureAllFaces(objectp,
														   mItem,
														   LLToolDragAndDrop::SOURCE_AGENT,
														   LLUUID::null);
				}
				else // one face
				{
					LLToolDragAndDrop::dropTextureOneFace(objectp,
														  te,
														  mItem,
														  LLToolDragAndDrop::SOURCE_AGENT,
														  LLUUID::null);
				}
			}
			else // not an inventory item
			{
				// Texture picker defaults aren't inventory items
				// * Don't need to worry about permissions for them
				// * Can just apply the texture and be done with it.
				objectp->setTEImage(te, LLViewerTextureManager::getFetchedTexture(mImageID, FTT_DEFAULT, TRUE, LLGLTexture::BOOST_NONE, LLViewerTexture::LOD_TEXTURE));
			}
			return true;
		}
	};

	if (item && !item->getPermissions().allowOperationBy(PERM_COPY, gAgent.getID()))
	{
		getSelection()->applyNoCopyTextureToTEs(item);
	}
	else
	{
		f setfunc(item, imageid);
		getSelection()->applyToTEs(&setfunc);
	}


	struct g : public LLSelectedObjectFunctor
	{
		LLViewerInventoryItem* mItem;
		g(LLViewerInventoryItem* item) : mItem(item) {}
		virtual bool apply(LLViewerObject* object)
		{
			if (!mItem)
			{
				object->sendTEUpdate();
				// 1 particle effect per object				
				LLHUDEffectSpiral *effectp = (LLHUDEffectSpiral *)LLHUDManager::getInstance()->createViewerEffect(LLHUDObject::LL_HUD_EFFECT_BEAM, TRUE);
				effectp->setSourceObject(gAgentAvatarp);
				effectp->setTargetObject(object);
				effectp->setDuration(LL_HUD_DUR_SHORT);
				effectp->setColor(LLColor4U(gAgent.getEffectColor()));
			}
			return true;
		}
	} sendfunc(item);
	getSelection()->applyToObjects(&sendfunc);
}

//-----------------------------------------------------------------------------
// selectionSetColor()
//-----------------------------------------------------------------------------
void LLSelectMgr::selectionSetColor(const LLColor4 &color)
{
	struct f : public LLSelectedTEFunctor
	{
		LLColor4 mColor;
		f(const LLColor4& c) : mColor(c) {}
		bool apply(LLViewerObject* object, S32 te)
		{
			if (object->permModify())
			{
				object->setTEColor(te, mColor);
			}
			return true;
		}
	} setfunc(color);
	getSelection()->applyToTEs(&setfunc);
	
	LLSelectMgrSendFunctor sendfunc;
	getSelection()->applyToObjects(&sendfunc);
}

//-----------------------------------------------------------------------------
// selectionSetColorOnly()
//-----------------------------------------------------------------------------
void LLSelectMgr::selectionSetColorOnly(const LLColor4 &color)
{
	struct f : public LLSelectedTEFunctor
	{
		LLColor4 mColor;
		f(const LLColor4& c) : mColor(c) {}
		bool apply(LLViewerObject* object, S32 te)
		{
			if (object->permModify())
			{
				LLColor4 prev_color = object->getTEref(te).getColor();
				mColor.mV[VALPHA] = prev_color.mV[VALPHA];
				// update viewer side color in anticipation of update from simulator
				object->setTEColor(te, mColor);
			}
			return true;
		}
	} setfunc(color);
	getSelection()->applyToTEs(&setfunc);
	
	LLSelectMgrSendFunctor sendfunc;
	getSelection()->applyToObjects(&sendfunc);
}

//-----------------------------------------------------------------------------
// selectionSetAlphaOnly()
//-----------------------------------------------------------------------------
void LLSelectMgr::selectionSetAlphaOnly(const F32 alpha)
{
	struct f : public LLSelectedTEFunctor
	{
		F32 mAlpha;
		f(const F32& a) : mAlpha(a) {}
		bool apply(LLViewerObject* object, S32 te)
		{
			if (object->permModify())
			{
				LLColor4 prev_color = object->getTEref(te).getColor();
				prev_color.mV[VALPHA] = mAlpha;
				// update viewer side color in anticipation of update from simulator
				object->setTEColor(te, prev_color);
			}
			return true;
		}
	} setfunc(alpha);
	getSelection()->applyToTEs(&setfunc);
	
	LLSelectMgrSendFunctor sendfunc;
	getSelection()->applyToObjects(&sendfunc);
}

void LLSelectMgr::selectionRevertColors()
{
	struct f : public LLSelectedTEFunctor
	{
		LLObjectSelectionHandle mSelectedObjects;
		f(LLObjectSelectionHandle sel) : mSelectedObjects(sel) {}
		bool apply(LLViewerObject* object, S32 te)
		{
			if (object->permModify())
			{
				LLSelectNode* nodep = mSelectedObjects->findNode(object);
				if (nodep && te < (S32)nodep->mSavedColors.size())
				{
					LLColor4 color = nodep->mSavedColors[te];
					// update viewer side color in anticipation of update from simulator
					object->setTEColor(te, color);
				}
			}
			return true;
		}
	} setfunc(mSelectedObjects);
	getSelection()->applyToTEs(&setfunc);
	
	LLSelectMgrSendFunctor sendfunc;
	getSelection()->applyToObjects(&sendfunc);
}

void LLSelectMgr::selectionRevertShinyColors()
{
	struct f : public LLSelectedTEFunctor
	{
		LLObjectSelectionHandle mSelectedObjects;
		f(LLObjectSelectionHandle sel) : mSelectedObjects(sel) {}
		bool apply(LLViewerObject* object, S32 te)
		{
			if (object->permModify())
			{
				LLSelectNode* nodep = mSelectedObjects->findNode(object);
				if (nodep && te < (S32)nodep->mSavedShinyColors.size())
				{
					LLColor4 color = nodep->mSavedShinyColors[te];
					// update viewer side color in anticipation of update from simulator
					LLMaterialPtr old_mat = object->getTEref(te).getMaterialParams();
					if (!old_mat.isNull())
					{
						LLMaterialPtr new_mat = gFloaterTools->getPanelFace()->createDefaultMaterial(old_mat);
						new_mat->setSpecularLightColor(color);
						object->getTEref(te).setMaterialParams(new_mat);
						LLMaterialMgr::getInstance()->put(object->getID(), te, *new_mat);
					}
				}
			}
			return true;
		}
	} setfunc(mSelectedObjects);
	getSelection()->applyToTEs(&setfunc);

	LLSelectMgrSendFunctor sendfunc;
	getSelection()->applyToObjects(&sendfunc);
}

BOOL LLSelectMgr::selectionRevertTextures()
{
	struct f : public LLSelectedTEFunctor
	{
		LLObjectSelectionHandle mSelectedObjects;
		f(LLObjectSelectionHandle sel) : mSelectedObjects(sel) {}
		bool apply(LLViewerObject* object, S32 te)
		{
			if (object->permModify())
			{
				LLSelectNode* nodep = mSelectedObjects->findNode(object);
				if (nodep && te < (S32)nodep->mSavedTextures.size())
				{
					LLUUID id = nodep->mSavedTextures[te];
					// update textures on viewer side
					if (id.isNull())
					{
						// this was probably a no-copy texture, leave image as-is
						return FALSE;
					}
					else
					{
						object->setTEImage(te, LLViewerTextureManager::getFetchedTexture(id, FTT_DEFAULT, TRUE, LLGLTexture::BOOST_NONE, LLViewerTexture::LOD_TEXTURE));
					}
				}
			}
			return true;
		}
	} setfunc(mSelectedObjects);
	BOOL revert_successful = getSelection()->applyToTEs(&setfunc);
	
	LLSelectMgrSendFunctor sendfunc;
	getSelection()->applyToObjects(&sendfunc);

	return revert_successful;
}

void LLSelectMgr::selectionSetBumpmap(U8 bumpmap)
{
	struct f : public LLSelectedTEFunctor
	{
		U8 mBump;
		f(const U8& b) : mBump(b) {}
		bool apply(LLViewerObject* object, S32 te)
		{
			if (object->permModify())
			{
				// update viewer side color in anticipation of update from simulator
				object->setTEBumpmap(te, mBump);
			}
			return true;
		}
	} setfunc(bumpmap);
	getSelection()->applyToTEs(&setfunc);
	
	LLSelectMgrSendFunctor sendfunc;
	getSelection()->applyToObjects(&sendfunc);
}

void LLSelectMgr::selectionSetTexGen(U8 texgen)
{
	struct f : public LLSelectedTEFunctor
	{
		U8 mTexgen;
		f(const U8& t) : mTexgen(t) {}
		bool apply(LLViewerObject* object, S32 te)
		{
			if (object->permModify())
			{
				// update viewer side color in anticipation of update from simulator
				object->setTETexGen(te, mTexgen);
			}
			return true;
		}
	} setfunc(texgen);
	getSelection()->applyToTEs(&setfunc);

	LLSelectMgrSendFunctor sendfunc;
	getSelection()->applyToObjects(&sendfunc);
}


void LLSelectMgr::selectionSetShiny(U8 shiny)
{
	struct f : public LLSelectedTEFunctor
	{
		U8 mShiny;
		f(const U8& t) : mShiny(t) {}
		bool apply(LLViewerObject* object, S32 te)
		{
			if (object->permModify())
			{
				// update viewer side color in anticipation of update from simulator
				object->setTEShiny(te, mShiny);
			}
			return true;
		}
	} setfunc(shiny);
	getSelection()->applyToTEs(&setfunc);

	LLSelectMgrSendFunctor sendfunc;
	getSelection()->applyToObjects(&sendfunc);
}

void LLSelectMgr::selectionSetFullbright(U8 fullbright)
{
	struct f : public LLSelectedTEFunctor
	{
		U8 mFullbright;
		f(const U8& t) : mFullbright(t) {}
		bool apply(LLViewerObject* object, S32 te)
		{
			if (object->permModify())
			{
				// update viewer side color in anticipation of update from simulator
				object->setTEFullbright(te, mFullbright);
			}
			return true;
		}
	} setfunc(fullbright);
	getSelection()->applyToTEs(&setfunc);

	struct g : public LLSelectedObjectFunctor
	{
		U8 mFullbright;
		g(const U8& t) : mFullbright(t) {}
		virtual bool apply(LLViewerObject* object)
		{
			if (object->permModify())
			{
				object->sendTEUpdate();
				if (mFullbright)
				{
					U8 material = object->getMaterial();
					U8 mcode = material & LL_MCODE_MASK;
					if (mcode == LL_MCODE_LIGHT)
					{
						mcode = LL_MCODE_GLASS;
						material = (material & ~LL_MCODE_MASK) | mcode;
						object->setMaterial(material);
						object->sendMaterialUpdate();
					}
				}
			}
			return true;
		}
	} sendfunc(fullbright);
	getSelection()->applyToObjects(&sendfunc);
}

// This function expects media_data to be a map containing relevant
// media data name/value pairs (e.g. home_url, etc.)
void LLSelectMgr::selectionSetMedia(U8 media_type, const LLSD &media_data)
{	
	struct f : public LLSelectedTEFunctor
	{
		U8 mMediaFlags;
		const LLSD &mMediaData;
		f(const U8& t, const LLSD& d) : mMediaFlags(t), mMediaData(d) {}
		bool apply(LLViewerObject* object, S32 te)
		{
			if (object->permModify())
			{
				// If we are adding media, then check the current state of the
				// media data on this face.  
				//  - If it does not have media, AND we are NOT setting the HOME URL, then do NOT add media to this
				// face.
				//  - If it does not have media, and we ARE setting the HOME URL, add media to this face.
				//  - If it does already have media, add/update media to/on this face
				// If we are removing media, just do it (ignore the passed-in LLSD).
				if (mMediaFlags & LLTextureEntry::MF_HAS_MEDIA)
				{
					llassert(mMediaData.isMap());
					const LLTextureEntry *texture_entry = object->getTE(te);
					if (!mMediaData.isMap() ||
						((NULL != texture_entry) && !texture_entry->hasMedia() && !mMediaData.has(LLMediaEntry::HOME_URL_KEY)))
					{
						// skip adding/updating media
					}
					else {
						// Add/update media
						object->setTEMediaFlags(te, mMediaFlags);
						LLVOVolume *vo = dynamic_cast<LLVOVolume*>(object);
						llassert(NULL != vo);
						if (NULL != vo) 
						{
							vo->syncMediaData(te, mMediaData, true/*merge*/, true/*ignore_agent*/);
						}
					}
				}
				else
				{
					// delete media (or just set the flags)
					object->setTEMediaFlags(te, mMediaFlags);
				}
			}
			return true;
		}
	} setfunc(media_type, media_data);
	getSelection()->applyToTEs(&setfunc);
	
	struct f2 : public LLSelectedObjectFunctor
	{
		virtual bool apply(LLViewerObject* object)
		{
			if (object->permModify())
			{
				object->sendTEUpdate();
				LLVOVolume *vo = dynamic_cast<LLVOVolume*>(object);
				llassert(NULL != vo);
				// It's okay to skip this object if hasMedia() is false...
				// the sendTEUpdate() above would remove all media data if it were
				// there.
                if (NULL != vo && vo->hasMedia())
                {
                    // Send updated media data FOR THE ENTIRE OBJECT
                    vo->sendMediaDataUpdate();
                }
			}
			return true;
		}
	} func2;
	mSelectedObjects->applyToObjects( &func2 );
}

void LLSelectMgr::selectionSetGlow(F32 glow)
{
	struct f1 : public LLSelectedTEFunctor
	{
		F32 mGlow;
		f1(F32 glow) : mGlow(glow) {};
		bool apply(LLViewerObject* object, S32 face)
		{
			if (object->permModify())
			{
				// update viewer side color in anticipation of update from simulator
				object->setTEGlow(face, mGlow);
			}
			return true;
		}
	} func1(glow);
	mSelectedObjects->applyToTEs( &func1 );

	struct f2 : public LLSelectedObjectFunctor
	{
		virtual bool apply(LLViewerObject* object)
		{
			if (object->permModify())
			{
				object->sendTEUpdate();
			}
			return true;
		}
	} func2;
	mSelectedObjects->applyToObjects( &func2 );
}

void LLSelectMgr::selectionSetMaterialParams(LLSelectedTEMaterialFunctor* material_func, int te)
{
	struct f1 : public LLSelectedTEFunctor
	{
		LLMaterialPtr mMaterial;
		f1(LLSelectedTEMaterialFunctor* material_func, int te) : _material_func(material_func), _specific_te(te) {}

		bool apply(LLViewerObject* object, S32 te)
		{
            if (_specific_te == -1 || (te == _specific_te))
            {
			    if (object && object->permModify() && _material_func)
			    {
				    LLTextureEntry* tep = object->getTE(te);
				    if (tep)
				    {
					    LLMaterialPtr current_material = tep->getMaterialParams();
					    _material_func->apply(object, te, tep, current_material);
				    }
			    }
            }
			return true;
		}

		LLSelectedTEMaterialFunctor* _material_func;
        int _specific_te;
	} func1(material_func, te);
	mSelectedObjects->applyToTEs( &func1 );

	struct f2 : public LLSelectedObjectFunctor
	{
		virtual bool apply(LLViewerObject* object)
		{
			if (object->permModify())
			{
				object->sendTEUpdate();
			}
			return true;
		}
	} func2;
	mSelectedObjects->applyToObjects( &func2 );
}

void LLSelectMgr::selectionRemoveMaterial()
{
	struct f1 : public LLSelectedTEFunctor
	{
		bool apply(LLViewerObject* object, S32 face)
		{
			if (object->permModify())
			{
			        LL_DEBUGS("Materials") << "Removing material from object " << object->getID() << " face " << face << LL_ENDL;
				LLMaterialMgr::getInstance()->remove(object->getID(),face);
				object->setTEMaterialParams(face, NULL);
			}
			return true;
		}
	} func1;
	mSelectedObjects->applyToTEs( &func1 );

	struct f2 : public LLSelectedObjectFunctor
	{
		virtual bool apply(LLViewerObject* object)
		{
			if (object->permModify())
			{
				object->sendTEUpdate();
			}
			return true;
		}
	} func2;
	mSelectedObjects->applyToObjects( &func2 );
}


//-----------------------------------------------------------------------------
// findObjectPermissions()
//-----------------------------------------------------------------------------
LLPermissions* LLSelectMgr::findObjectPermissions(const LLViewerObject* object)
{
	for (LLObjectSelection::valid_iterator iter = getSelection()->valid_begin();
		 iter != getSelection()->valid_end(); iter++ )
	{
		LLSelectNode* nodep = *iter;
		if (nodep->getObject() == object)
		{
			return nodep->mPermissions;
		}
	}

	return NULL;
}


//-----------------------------------------------------------------------------
// selectionGetGlow()
//-----------------------------------------------------------------------------
BOOL LLSelectMgr::selectionGetGlow(F32 *glow)
{
	BOOL identical;
	F32 lglow = 0.f;
	struct f1 : public LLSelectedTEGetFunctor<F32>
	{
		F32 get(LLViewerObject* object, S32 face)
		{
			return object->getTEref(face).getGlow();
		}
	} func;
	identical = mSelectedObjects->getSelectedTEValue( &func, lglow );

	*glow = lglow;
	return identical;
}


void LLSelectMgr::selectionSetPhysicsType(U8 type)
{
	struct f : public LLSelectedObjectFunctor
	{
		U8 mType;
		f(const U8& t) : mType(t) {}
		virtual bool apply(LLViewerObject* object)
		{
			if (object->permModify())
			{
				object->setPhysicsShapeType(mType);
				object->updateFlags(TRUE);
			}
			return true;
		}
	} sendfunc(type);
	getSelection()->applyToObjects(&sendfunc);
}

void LLSelectMgr::selectionSetFriction(F32 friction)
{
	struct f : public LLSelectedObjectFunctor
	{
		F32 mFriction;
		f(const F32& friction) : mFriction(friction) {}
		virtual bool apply(LLViewerObject* object)
		{
			if (object->permModify())
			{
				object->setPhysicsFriction(mFriction);
				object->updateFlags(TRUE);
			}
			return true;
		}
	} sendfunc(friction);
	getSelection()->applyToObjects(&sendfunc);
}

void LLSelectMgr::selectionSetGravity(F32 gravity )
{
	struct f : public LLSelectedObjectFunctor
	{
		F32 mGravity;
		f(const F32& gravity) : mGravity(gravity) {}
		virtual bool apply(LLViewerObject* object)
		{
			if (object->permModify())
			{
				object->setPhysicsGravity(mGravity);
				object->updateFlags(TRUE);
			}
			return true;
		}
	} sendfunc(gravity);
	getSelection()->applyToObjects(&sendfunc);
}

void LLSelectMgr::selectionSetDensity(F32 density )
{
	struct f : public LLSelectedObjectFunctor
	{
		F32 mDensity;
		f(const F32& density ) : mDensity(density) {}
		virtual bool apply(LLViewerObject* object)
		{
			if (object->permModify())
			{
				object->setPhysicsDensity(mDensity);
				object->updateFlags(TRUE);
			}
			return true;
		}
	} sendfunc(density);
	getSelection()->applyToObjects(&sendfunc);
}

void LLSelectMgr::selectionSetRestitution(F32 restitution)
{
	struct f : public LLSelectedObjectFunctor
	{
		F32 mRestitution;
		f(const F32& restitution ) : mRestitution(restitution) {}
		virtual bool apply(LLViewerObject* object)
		{
			if (object->permModify())
			{
				object->setPhysicsRestitution(mRestitution);
				object->updateFlags(TRUE);
			}
			return true;
		}
	} sendfunc(restitution);
	getSelection()->applyToObjects(&sendfunc);
}


//-----------------------------------------------------------------------------
// selectionSetMaterial()
//-----------------------------------------------------------------------------
void LLSelectMgr::selectionSetMaterial(U8 material)
{
	struct f : public LLSelectedObjectFunctor
	{
		U8 mMaterial;
		f(const U8& t) : mMaterial(t) {}
		virtual bool apply(LLViewerObject* object)
		{
			if (object->permModify())
			{
				U8 cur_material = object->getMaterial();
				U8 material = mMaterial | (cur_material & ~LL_MCODE_MASK);
				object->setMaterial(material);
				object->sendMaterialUpdate();
			}
			return true;
		}
	} sendfunc(material);
	getSelection()->applyToObjects(&sendfunc);
}

// TRUE if all selected objects have this PCode
BOOL LLSelectMgr::selectionAllPCode(LLPCode code)
{
	struct f : public LLSelectedObjectFunctor
	{
		LLPCode mCode;
		f(const LLPCode& t) : mCode(t) {}
		virtual bool apply(LLViewerObject* object)
		{
			if (object->getPCode() != mCode)
			{
				return FALSE;
			}
			return true;
		}
	} func(code);
	BOOL res = getSelection()->applyToObjects(&func);
	return res;
}

bool LLSelectMgr::selectionGetIncludeInSearch(bool* include_in_search_out)
{
	LLViewerObject *object = mSelectedObjects->getFirstRootObject();
	if (!object) return FALSE;

	bool include_in_search = object->getIncludeInSearch();

	bool identical = true;

	for (LLObjectSelection::root_iterator iter = getSelection()->root_begin();
		 iter != getSelection()->root_end(); iter++)
	{
		LLViewerObject* object = (*iter)->getObject();

		if ( include_in_search != object->getIncludeInSearch())
		{
			identical = false;
			break;
		}
	}

	*include_in_search_out = include_in_search;
	return identical;
}

void LLSelectMgr::selectionSetIncludeInSearch(bool include_in_search)
{
	LLViewerObject* object = NULL;
	for (LLObjectSelection::root_iterator iter = getSelection()->root_begin();
		 iter != getSelection()->root_end(); iter++)
	{
		object = (*iter)->getObject();
		object->setIncludeInSearch(include_in_search);
	}
	sendListToRegions(
		"ObjectIncludeInSearch",
		packAgentAndSessionID,
		packObjectIncludeInSearch, 
        logNoOp,
		&include_in_search,
		SEND_ONLY_ROOTS);
}

BOOL LLSelectMgr::selectionGetClickAction(U8 *out_action)
{
	LLViewerObject *object = mSelectedObjects->getFirstObject();
	if (!object)
	{
		return FALSE;
	}
	
	U8 action = object->getClickAction();
	*out_action = action;

	struct f : public LLSelectedObjectFunctor
	{
		U8 mAction;
		f(const U8& t) : mAction(t) {}
		virtual bool apply(LLViewerObject* object)
		{
			if ( mAction != object->getClickAction())
			{
				return false;
			}
			return true;
		}
	} func(action);
	BOOL res = getSelection()->applyToObjects(&func);
	return res;
}

void LLSelectMgr::selectionSetClickAction(U8 action)
{
	struct f : public LLSelectedObjectFunctor
	{
		U8 mAction;
		f(const U8& t) : mAction(t) {}
		virtual bool apply(LLViewerObject* object)
		{
			object->setClickAction(mAction);
			return true;
		}
	} func(action);
	getSelection()->applyToObjects(&func);

	sendListToRegions("ObjectClickAction",
					  packAgentAndSessionID,
					  packObjectClickAction, 
                      logNoOp,
					  &action,
					  SEND_INDIVIDUALS);
}


//-----------------------------------------------------------------------------
// godlike requests
//-----------------------------------------------------------------------------

typedef std::pair<const std::string, const std::string> godlike_request_t;

void LLSelectMgr::sendGodlikeRequest(const std::string& request, const std::string& param)
{
	// If the agent is neither godlike nor an estate owner, the server
	// will reject the request.
	std::string message_type;
	if (gAgent.isGodlike())
	{
		message_type = "GodlikeMessage";
	}
	else
	{
		message_type = "EstateOwnerMessage";
	}

	godlike_request_t data(request, param);
	if(!mSelectedObjects->getRootObjectCount())
	{
		LLMessageSystem* msg = gMessageSystem;
		msg->newMessage(message_type.c_str());
		LLSelectMgr::packGodlikeHead(&data);
		gAgent.sendReliableMessage();
	}
	else
	{
		sendListToRegions(message_type, packGodlikeHead, packObjectIDAsParam, logNoOp, &data, SEND_ONLY_ROOTS);
	}
}

void LLSelectMgr::packGodlikeHead(void* user_data)
{
	LLMessageSystem* msg = gMessageSystem;
	msg->nextBlockFast(_PREHASH_AgentData);
	msg->addUUIDFast(_PREHASH_AgentID, gAgent.getID());
	msg->addUUIDFast(_PREHASH_SessionID, gAgent.getSessionID());
	msg->addUUID("TransactionID", LLUUID::null);
	godlike_request_t* data = (godlike_request_t*)user_data;
	msg->nextBlock("MethodData");
	msg->addString("Method", data->first);
	msg->addUUID("Invoice", LLUUID::null);

	// The parameters used to be restricted to either string or
	// integer. This mimics that behavior under the new 'string-only'
	// parameter list by not packing a string if there wasn't one
	// specified. The object ids will be packed in the
	// packObjectIDAsParam() method.
	if(data->second.size() > 0)
	{
		msg->nextBlock("ParamList");
		msg->addString("Parameter", data->second);
	}
}

// static
void LLSelectMgr::logNoOp(LLSelectNode* node, void *)
{
}

// static
void LLSelectMgr::logAttachmentRequest(LLSelectNode* node, void *)
{
// [SL:KB] - Patch: Appearance-SyncAttach | Checked: Catznip-3.7
//    LLAttachmentsMgr::instance().onAttachmentRequested(node->mItemID);
}

// static
void LLSelectMgr::logDetachRequest(LLSelectNode* node, void *)
{
    LLAttachmentsMgr::instance().onDetachRequested(node->mItemID);
}

// static
void LLSelectMgr::packObjectIDAsParam(LLSelectNode* node, void *)
{
	std::string buf = llformat("%u", node->getObject()->getLocalID());
	gMessageSystem->nextBlock("ParamList");
	gMessageSystem->addString("Parameter", buf);
}

//-----------------------------------------------------------------------------
// selectionTexScaleAutofit()
//-----------------------------------------------------------------------------
void LLSelectMgr::selectionTexScaleAutofit(F32 repeats_per_meter)
{
	struct f : public LLSelectedTEFunctor
	{
		F32 mRepeatsPerMeter;
		f(const F32& t) : mRepeatsPerMeter(t) {}
		bool apply(LLViewerObject* object, S32 te)
		{
			
			if (object->permModify())
			{
				// Compute S,T to axis mapping
				U32 s_axis, t_axis;
				if (!LLPrimitive::getTESTAxes(te, &s_axis, &t_axis))
				{
					return TRUE;
				}

				F32 new_s = object->getScale().mV[s_axis] * mRepeatsPerMeter;
				F32 new_t = object->getScale().mV[t_axis] * mRepeatsPerMeter;

				object->setTEScale(te, new_s, new_t);
			}
			return true;
		}
	} setfunc(repeats_per_meter);
	getSelection()->applyToTEs(&setfunc);

	LLSelectMgrSendFunctor sendfunc;
	getSelection()->applyToObjects(&sendfunc);
}



// Called at the end of a scale operation, this adjusts the textures to attempt to
// maintain a constant repeats per meter.
// BUG: Only works for flex boxes.
//-----------------------------------------------------------------------------
// adjustTexturesByScale()
//-----------------------------------------------------------------------------
void LLSelectMgr::adjustTexturesByScale(BOOL send_to_sim, BOOL stretch)
{
	for (LLObjectSelection::iterator iter = getSelection()->begin();
		 iter != getSelection()->end(); iter++)
	{
		LLSelectNode* selectNode = *iter;
		LLViewerObject* object = selectNode->getObject();

		if (!object)
		{
			continue;
		}
		
		if (!object->permModify())
		{
			continue;
		}

		if (object->getNumTEs() == 0)
		{
			continue;
		}

		BOOL send = FALSE;
		
		for (U8 te_num = 0; te_num < object->getNumTEs(); te_num++)
		{
			const LLTextureEntry* tep = object->getTE(te_num);

			// ND: Down the code there is a check if getTE did return a valid pointer (actually the pointer is fetched again there, can it change mid loop?)
			if( !tep )
				continue;

			BOOL planar = tep->getTexGen() == LLTextureEntry::TEX_GEN_PLANAR;
			if (planar == stretch)
			{
				// Figure out how S,T changed with scale operation
				U32 s_axis, t_axis;
				if (!LLPrimitive::getTESTAxes(te_num, &s_axis, &t_axis))
				{
					continue;
				}
				
				LLVector3 object_scale = object->getScale();
				LLVector3 diffuse_scale_ratio  = selectNode->mTextureScaleRatios[te_num]; 

				// We like these to track together. NORSPEC-96
				//
				LLVector3 normal_scale_ratio   = diffuse_scale_ratio; 
				LLVector3 specular_scale_ratio = diffuse_scale_ratio; 
				
				// Apply new scale to face
				if (planar)
				{
					F32 diffuse_scale_s = diffuse_scale_ratio.mV[s_axis]/object_scale.mV[s_axis];
					F32 diffuse_scale_t = diffuse_scale_ratio.mV[t_axis]/object_scale.mV[t_axis];

					F32 normal_scale_s = normal_scale_ratio.mV[s_axis]/object_scale.mV[s_axis];
					F32 normal_scale_t = normal_scale_ratio.mV[t_axis]/object_scale.mV[t_axis];

					F32 specular_scale_s = specular_scale_ratio.mV[s_axis]/object_scale.mV[s_axis];
					F32 specular_scale_t = specular_scale_ratio.mV[t_axis]/object_scale.mV[t_axis];

					object->setTEScale(te_num, diffuse_scale_s, diffuse_scale_t);

					LLTextureEntry* tep = object->getTE(te_num);

					if (tep && !tep->getMaterialParams().isNull())
					{
						LLMaterialPtr orig = tep->getMaterialParams();
						LLMaterialPtr p = gFloaterTools->getPanelFace()->createDefaultMaterial(orig);
						p->setNormalRepeat(normal_scale_s, normal_scale_t);
						p->setSpecularRepeat(specular_scale_s, specular_scale_t);

						LLMaterialMgr::getInstance()->put(object->getID(), te_num, *p);
					}
				}
				else
				{

					F32 diffuse_scale_s = diffuse_scale_ratio.mV[s_axis]*object_scale.mV[s_axis];
					F32 diffuse_scale_t = diffuse_scale_ratio.mV[t_axis]*object_scale.mV[t_axis];

					F32 normal_scale_s = normal_scale_ratio.mV[s_axis]*object_scale.mV[s_axis];
					F32 normal_scale_t = normal_scale_ratio.mV[t_axis]*object_scale.mV[t_axis];

					F32 specular_scale_s = specular_scale_ratio.mV[s_axis]*object_scale.mV[s_axis];
					F32 specular_scale_t = specular_scale_ratio.mV[t_axis]*object_scale.mV[t_axis];

					object->setTEScale(te_num, diffuse_scale_s,diffuse_scale_t);

					LLTextureEntry* tep = object->getTE(te_num);

					if (tep && !tep->getMaterialParams().isNull())
					{
						LLMaterialPtr orig = tep->getMaterialParams();
						LLMaterialPtr p = gFloaterTools->getPanelFace()->createDefaultMaterial(orig);

						p->setNormalRepeat(normal_scale_s, normal_scale_t);
						p->setSpecularRepeat(specular_scale_s, specular_scale_t);

						LLMaterialMgr::getInstance()->put(object->getID(), te_num, *p);
					}
				}
				send = send_to_sim;
			}
		}

		if (send)
		{
			object->sendTEUpdate();
		}
	}		
}

//-----------------------------------------------------------------------------
// selectGetAllRootsValid()
// Returns TRUE if the viewer has information on all selected objects
//-----------------------------------------------------------------------------
BOOL LLSelectMgr::selectGetAllRootsValid()
{
	for (LLObjectSelection::root_iterator iter = getSelection()->root_begin();
		 iter != getSelection()->root_end(); ++iter )
	{
		LLSelectNode* node = *iter;
		if( !node->mValid )
		{
			return FALSE;
		}
	}
	return TRUE;
}


//-----------------------------------------------------------------------------
// selectGetAllValid()
// Returns TRUE if the viewer has information on all selected objects
//-----------------------------------------------------------------------------
BOOL LLSelectMgr::selectGetAllValid()
{
	for (LLObjectSelection::iterator iter = getSelection()->begin();
		 iter != getSelection()->end(); ++iter )
	{
		LLSelectNode* node = *iter;
		if( !node->mValid )
		{
			return FALSE;
		}
	}
	return TRUE;
}

//-----------------------------------------------------------------------------
// selectGetAllValidAndObjectsFound() - return TRUE if selections are
// valid and objects are found.
//
// For EXT-3114 - same as selectGetModify() without the modify check.
//-----------------------------------------------------------------------------
BOOL LLSelectMgr::selectGetAllValidAndObjectsFound()
{
	for (LLObjectSelection::iterator iter = getSelection()->begin();
		 iter != getSelection()->end(); iter++ )
	{
		LLSelectNode* node = *iter;
		LLViewerObject* object = node->getObject();
		if( !object || !node->mValid )
		{
			return FALSE;
		}
	}
	return TRUE;
}

//-----------------------------------------------------------------------------
// selectGetModify() - return TRUE if current agent can modify all
// selected objects.
//-----------------------------------------------------------------------------
BOOL LLSelectMgr::selectGetModify()
{
	for (LLObjectSelection::iterator iter = getSelection()->begin();
		 iter != getSelection()->end(); iter++ )
	{
		LLSelectNode* node = *iter;
		LLViewerObject* object = node->getObject();
		if( !object || !node->mValid )
		{
			return FALSE;
		}
		if( !object->permModify() )
		{
			return FALSE;
		}
	}
	return TRUE;
}

//-----------------------------------------------------------------------------
// selectGetRootsModify() - return TRUE if current agent can modify all
// selected root objects.
//-----------------------------------------------------------------------------
BOOL LLSelectMgr::selectGetRootsModify()
{
	for (LLObjectSelection::root_iterator iter = getSelection()->root_begin();
		 iter != getSelection()->root_end(); iter++ )
	{
		LLSelectNode* node = *iter;
		LLViewerObject* object = node->getObject();
		if( !node->mValid )
		{
			return FALSE;
		}
		if( !object->permModify() )
		{
			return FALSE;
		}
	}

	return TRUE;
}

//-----------------------------------------------------------------------------
// selectGetSameRegion() - return TRUE if all objects are in same region
//-----------------------------------------------------------------------------
BOOL LLSelectMgr::selectGetSameRegion()
{
    if (getSelection()->isEmpty())
    {
        return TRUE;
    }
    LLViewerObject* object = getSelection()->getFirstObject();
    if (!object)
    {
        return FALSE;
    }
    LLViewerRegion* current_region = object->getRegion();

    for (LLObjectSelection::root_iterator iter = getSelection()->root_begin();
        iter != getSelection()->root_end(); iter++)
    {
        LLSelectNode* node = *iter;
        object = node->getObject();
        if (!node->mValid || !object || current_region != object->getRegion())
        {
            return FALSE;
        }
    }

    return TRUE;
}

//-----------------------------------------------------------------------------
// selectGetNonPermanentEnforced() - return TRUE if all objects are not
// permanent enforced
//-----------------------------------------------------------------------------
BOOL LLSelectMgr::selectGetNonPermanentEnforced()
{
	for (LLObjectSelection::iterator iter = getSelection()->begin();
		 iter != getSelection()->end(); iter++ )
	{
		LLSelectNode* node = *iter;
		LLViewerObject* object = node->getObject();
		if( !object || !node->mValid )
		{
			return FALSE;
		}
		if( object->isPermanentEnforced())
		{
			return FALSE;
		}
	}
	return TRUE;
}

//-----------------------------------------------------------------------------
// selectGetRootsNonPermanentEnforced() - return TRUE if all root objects are
// not permanent enforced
//-----------------------------------------------------------------------------
BOOL LLSelectMgr::selectGetRootsNonPermanentEnforced()
{
	for (LLObjectSelection::root_iterator iter = getSelection()->root_begin();
		 iter != getSelection()->root_end(); iter++ )
	{
		LLSelectNode* node = *iter;
		LLViewerObject* object = node->getObject();
		if( !node->mValid )
		{
			return FALSE;
		}
		if( object->isPermanentEnforced())
		{
			return FALSE;
		}
	}

	return TRUE;
}

//-----------------------------------------------------------------------------
// selectGetPermanent() - return TRUE if all objects are permanent
//-----------------------------------------------------------------------------
BOOL LLSelectMgr::selectGetPermanent()
{
	for (LLObjectSelection::iterator iter = getSelection()->begin();
		 iter != getSelection()->end(); iter++ )
	{
		LLSelectNode* node = *iter;
		LLViewerObject* object = node->getObject();
		if( !object || !node->mValid )
		{
			return FALSE;
		}
		if( !object->flagObjectPermanent())
		{
			return FALSE;
		}
	}
	return TRUE;
}

//-----------------------------------------------------------------------------
// selectGetRootsPermanent() - return TRUE if all root objects are
// permanent
//-----------------------------------------------------------------------------
BOOL LLSelectMgr::selectGetRootsPermanent()
{
	for (LLObjectSelection::root_iterator iter = getSelection()->root_begin();
		 iter != getSelection()->root_end(); iter++ )
	{
		LLSelectNode* node = *iter;
		LLViewerObject* object = node->getObject();
		if( !node->mValid )
		{
			return FALSE;
		}
		if( !object->flagObjectPermanent())
		{
			return FALSE;
		}
	}

	return TRUE;
}

//-----------------------------------------------------------------------------
// selectGetCharacter() - return TRUE if all objects are character
//-----------------------------------------------------------------------------
BOOL LLSelectMgr::selectGetCharacter()
{
	for (LLObjectSelection::iterator iter = getSelection()->begin();
		 iter != getSelection()->end(); iter++ )
	{
		LLSelectNode* node = *iter;
		LLViewerObject* object = node->getObject();
		if( !object || !node->mValid )
		{
			return FALSE;
		}
		if( !object->flagCharacter())
		{
			return FALSE;
		}
	}
	return TRUE;
}

//-----------------------------------------------------------------------------
// selectGetRootsCharacter() - return TRUE if all root objects are
// character
//-----------------------------------------------------------------------------
BOOL LLSelectMgr::selectGetRootsCharacter()
{
	for (LLObjectSelection::root_iterator iter = getSelection()->root_begin();
		 iter != getSelection()->root_end(); iter++ )
	{
		LLSelectNode* node = *iter;
		LLViewerObject* object = node->getObject();
		if( !node->mValid )
		{
			return FALSE;
		}
		if( !object->flagCharacter())
		{
			return FALSE;
		}
	}

	return TRUE;
}

//-----------------------------------------------------------------------------
// selectGetNonPathfinding() - return TRUE if all objects are not pathfinding
//-----------------------------------------------------------------------------
BOOL LLSelectMgr::selectGetNonPathfinding()
{
	for (LLObjectSelection::iterator iter = getSelection()->begin();
		 iter != getSelection()->end(); iter++ )
	{
		LLSelectNode* node = *iter;
		LLViewerObject* object = node->getObject();
		if( !object || !node->mValid )
		{
			return FALSE;
		}
		if( object->flagObjectPermanent() || object->flagCharacter())
		{
			return FALSE;
		}
	}
	return TRUE;
}

//-----------------------------------------------------------------------------
// selectGetRootsNonPathfinding() - return TRUE if all root objects are not
// pathfinding
//-----------------------------------------------------------------------------
BOOL LLSelectMgr::selectGetRootsNonPathfinding()
{
	for (LLObjectSelection::root_iterator iter = getSelection()->root_begin();
		 iter != getSelection()->root_end(); iter++ )
	{
		LLSelectNode* node = *iter;
		LLViewerObject* object = node->getObject();
		if( !node->mValid )
		{
			return FALSE;
		}
		if( object->flagObjectPermanent() || object->flagCharacter())
		{
			return FALSE;
		}
	}

	return TRUE;
}

//-----------------------------------------------------------------------------
// selectGetNonPermanent() - return TRUE if all objects are not permanent
//-----------------------------------------------------------------------------
BOOL LLSelectMgr::selectGetNonPermanent()
{
	for (LLObjectSelection::iterator iter = getSelection()->begin();
		 iter != getSelection()->end(); iter++ )
	{
		LLSelectNode* node = *iter;
		LLViewerObject* object = node->getObject();
		if( !object || !node->mValid )
		{
			return FALSE;
		}
		if( object->flagObjectPermanent())
		{
			return FALSE;
		}
	}
	return TRUE;
}

//-----------------------------------------------------------------------------
// selectGetRootsNonPermanent() - return TRUE if all root objects are not
// permanent
//-----------------------------------------------------------------------------
BOOL LLSelectMgr::selectGetRootsNonPermanent()
{
	for (LLObjectSelection::root_iterator iter = getSelection()->root_begin();
		 iter != getSelection()->root_end(); iter++ )
	{
		LLSelectNode* node = *iter;
		LLViewerObject* object = node->getObject();
		if( !node->mValid )
		{
			return FALSE;
		}
		if( object->flagObjectPermanent())
		{
			return FALSE;
		}
	}

	return TRUE;
}

//-----------------------------------------------------------------------------
// selectGetNonCharacter() - return TRUE if all objects are not character
//-----------------------------------------------------------------------------
BOOL LLSelectMgr::selectGetNonCharacter()
{
	for (LLObjectSelection::iterator iter = getSelection()->begin();
		 iter != getSelection()->end(); iter++ )
	{
		LLSelectNode* node = *iter;
		LLViewerObject* object = node->getObject();
		if( !object || !node->mValid )
		{
			return FALSE;
		}
		if( object->flagCharacter())
		{
			return FALSE;
		}
	}
	return TRUE;
}

//-----------------------------------------------------------------------------
// selectGetRootsNonCharacter() - return TRUE if all root objects are not 
// character
//-----------------------------------------------------------------------------
BOOL LLSelectMgr::selectGetRootsNonCharacter()
{
	for (LLObjectSelection::root_iterator iter = getSelection()->root_begin();
		 iter != getSelection()->root_end(); iter++ )
	{
		LLSelectNode* node = *iter;
		LLViewerObject* object = node->getObject();
		if( !node->mValid )
		{
			return FALSE;
		}
		if( object->flagCharacter())
		{
			return FALSE;
		}
	}

	return TRUE;
}


//-----------------------------------------------------------------------------
// selectGetEditableLinksets() - return TRUE if all objects are editable
//                               pathfinding linksets
//-----------------------------------------------------------------------------
BOOL LLSelectMgr::selectGetEditableLinksets()
{
	for (LLObjectSelection::iterator iter = getSelection()->begin();
		 iter != getSelection()->end(); iter++ )
	{
		LLSelectNode* node = *iter;
		LLViewerObject* object = node->getObject();
		if( !object || !node->mValid )
		{
			return FALSE;
		}
		if (object->flagUsePhysics() ||
			object->flagTemporaryOnRez() ||
			object->flagCharacter() ||
			object->flagVolumeDetect() ||
			object->flagAnimSource() ||
			(object->getRegion() != gAgent.getRegion()) ||
			(!gAgent.isGodlike() && 
			!gAgent.canManageEstate() &&
			!object->permYouOwner() &&
			!object->permMove()))
		{
			return FALSE;
		}
	}
	return TRUE;
}

//-----------------------------------------------------------------------------
// selectGetViewableCharacters() - return TRUE if all objects are characters
//                        viewable within the pathfinding characters floater
//-----------------------------------------------------------------------------
BOOL LLSelectMgr::selectGetViewableCharacters()
{
	for (LLObjectSelection::iterator iter = getSelection()->begin();
		 iter != getSelection()->end(); iter++ )
	{
		LLSelectNode* node = *iter;
		LLViewerObject* object = node->getObject();
		if( !object || !node->mValid )
		{
			return FALSE;
		}
		if( !object->flagCharacter() ||
			(object->getRegion() != gAgent.getRegion()))
		{
			return FALSE;
		}
	}
	return TRUE;
}

//-----------------------------------------------------------------------------
// selectGetRootsTransfer() - return TRUE if current agent can transfer all
// selected root objects.
//-----------------------------------------------------------------------------
BOOL LLSelectMgr::selectGetRootsTransfer()
{
	for (LLObjectSelection::root_iterator iter = getSelection()->root_begin();
		 iter != getSelection()->root_end(); iter++ )
	{
		LLSelectNode* node = *iter;
		LLViewerObject* object = node->getObject();
		if( !node->mValid )
		{
			return FALSE;
		}
		if(!object->permTransfer())
		{
			return FALSE;
		}
	}
	return TRUE;
}

//-----------------------------------------------------------------------------
// selectGetRootsCopy() - return TRUE if current agent can copy all
// selected root objects.
//-----------------------------------------------------------------------------
BOOL LLSelectMgr::selectGetRootsCopy()
{
	for (LLObjectSelection::root_iterator iter = getSelection()->root_begin();
		 iter != getSelection()->root_end(); iter++ )
	{
		LLSelectNode* node = *iter;
		LLViewerObject* object = node->getObject();
		if( !node->mValid )
		{
			return FALSE;
		}
		if(!object->permCopy())
		{
			return FALSE;
		}
	}
	return TRUE;
}

struct LLSelectGetFirstTest
{
	LLSelectGetFirstTest() : mIdentical(true), mFirst(true)	{ }
	virtual ~LLSelectGetFirstTest() { }

	// returns false to break out of the iteration.
	bool checkMatchingNode(LLSelectNode* node)
	{
		if (!node || !node->mValid)
		{
			return false;
		}

		if (mFirst)
		{
			mFirstValue = getValueFromNode(node);
			mFirst = false;
		}
		else
		{
			if ( mFirstValue != getValueFromNode(node) )
			{
				mIdentical = false;
				// stop testing once we know not all selected are identical.
				return false;
			}
		}
		// continue testing.
		return true;
	}

	bool mIdentical;
	LLUUID mFirstValue;

protected:
	virtual const LLUUID& getValueFromNode(LLSelectNode* node) = 0;

private:
	bool mFirst;
};

void LLSelectMgr::getFirst(LLSelectGetFirstTest* test)
{
	if (gSavedSettings.getBOOL("EditLinkedParts"))
	{
		for (LLObjectSelection::valid_iterator iter = getSelection()->valid_begin();
			iter != getSelection()->valid_end(); ++iter )
		{
			if (!test->checkMatchingNode(*iter))
			{
				break;
			}
		}
	}
	else
	{
		for (LLObjectSelection::root_object_iterator iter = getSelection()->root_object_begin();
			iter != getSelection()->root_object_end(); ++iter )
		{
			if (!test->checkMatchingNode(*iter))
			{
				break;
			}
		}
	}
}

//-----------------------------------------------------------------------------
// selectGetCreator()
// Creator information only applies to roots unless editing linked parts.
//-----------------------------------------------------------------------------
struct LLSelectGetFirstCreator : public LLSelectGetFirstTest
{
protected:
	virtual const LLUUID& getValueFromNode(LLSelectNode* node)
	{
		return node->mPermissions->getCreator();
	}
};

BOOL LLSelectMgr::selectGetCreator(LLUUID& result_id, std::string& name)
{
	LLSelectGetFirstCreator test;
	getFirst(&test);

	if (test.mFirstValue.isNull())
	{
		name = LLTrans::getString("AvatarNameNobody");
		return FALSE;
	}
	
	result_id = test.mFirstValue;
	
	if (test.mIdentical)
	{
		name = LLSLURL("agent", test.mFirstValue, "inspect").getSLURLString();
	}
	else
	{
		name = LLTrans::getString("AvatarNameMultiple");
	}

	return test.mIdentical;
}

//-----------------------------------------------------------------------------
// selectGetOwner()
// Owner information only applies to roots unless editing linked parts.
//-----------------------------------------------------------------------------
struct LLSelectGetFirstOwner : public LLSelectGetFirstTest
{
protected:
	virtual const LLUUID& getValueFromNode(LLSelectNode* node)
	{
		// Don't use 'getOwnership' since we return a reference, not a copy.
		// Will return LLUUID::null if unowned (which is not allowed and should never happen.)
		return node->mPermissions->isGroupOwned() ? node->mPermissions->getGroup() : node->mPermissions->getOwner();
	}
};

BOOL LLSelectMgr::selectGetOwner(LLUUID& result_id, std::string& name)
{
	LLSelectGetFirstOwner test;
	getFirst(&test);

	if (test.mFirstValue.isNull())
	{
		return FALSE;
	}

	result_id = test.mFirstValue;
	
	if (test.mIdentical)
	{
		bool group_owned = selectIsGroupOwned();
		if (group_owned)
		{
			name = LLSLURL("group", test.mFirstValue, "inspect").getSLURLString();
		}
		else
		{
			name = LLSLURL("agent", test.mFirstValue, "inspect").getSLURLString();
		}
	}
	else
	{
		name = LLTrans::getString("AvatarNameMultiple");
	}

	return test.mIdentical;
}

//-----------------------------------------------------------------------------
// selectGetLastOwner()
// Owner information only applies to roots unless editing linked parts.
//-----------------------------------------------------------------------------
struct LLSelectGetFirstLastOwner : public LLSelectGetFirstTest
{
protected:
	virtual const LLUUID& getValueFromNode(LLSelectNode* node)
	{
		return node->mPermissions->getLastOwner();
	}
};

BOOL LLSelectMgr::selectGetLastOwner(LLUUID& result_id, std::string& name)
{
	LLSelectGetFirstLastOwner test;
	getFirst(&test);

	if (test.mFirstValue.isNull())
	{
		return FALSE;
	}

	result_id = test.mFirstValue;
	
	if (test.mIdentical)
	{
		name = LLSLURL("agent", test.mFirstValue, "inspect").getSLURLString();
	}
	else
	{
		name.assign( "" );
	}

	return test.mIdentical;
}

//-----------------------------------------------------------------------------
// selectGetGroup()
// Group information only applies to roots unless editing linked parts.
//-----------------------------------------------------------------------------
struct LLSelectGetFirstGroup : public LLSelectGetFirstTest
{
protected:
	virtual const LLUUID& getValueFromNode(LLSelectNode* node)
	{
		return node->mPermissions->getGroup();
	}
};

BOOL LLSelectMgr::selectGetGroup(LLUUID& result_id)
{
	LLSelectGetFirstGroup test;
	getFirst(&test);

	result_id = test.mFirstValue;
	return test.mIdentical;
}

//-----------------------------------------------------------------------------
// selectIsGroupOwned()
// Only operates on root nodes unless editing linked parts.  
// Returns TRUE if the first selected is group owned.
//-----------------------------------------------------------------------------
struct LLSelectGetFirstGroupOwner : public LLSelectGetFirstTest
{
protected:
	virtual const LLUUID& getValueFromNode(LLSelectNode* node)
	{
		if (node->mPermissions->isGroupOwned())
		{
			return node->mPermissions->getGroup();
		}
		return LLUUID::null;
	}
};

BOOL LLSelectMgr::selectIsGroupOwned()
{
	LLSelectGetFirstGroupOwner test;
	getFirst(&test);

	return test.mFirstValue.notNull() ? TRUE : FALSE;
}

//-----------------------------------------------------------------------------
// selectGetPerm()
// Only operates on root nodes.
// Returns TRUE if all have valid data.
// mask_on has bits set to TRUE where all permissions are TRUE
// mask_off has bits set to TRUE where all permissions are FALSE
// if a bit is off both in mask_on and mask_off, the values differ within
// the selection.
//-----------------------------------------------------------------------------
BOOL LLSelectMgr::selectGetPerm(U8 which_perm, U32* mask_on, U32* mask_off)
{
	U32 mask;
	U32 mask_and	= 0xffffffff;
	U32 mask_or		= 0x00000000;
	BOOL all_valid	= FALSE;

	for (LLObjectSelection::root_iterator iter = getSelection()->root_begin();
		 iter != getSelection()->root_end(); iter++)
	{
		LLSelectNode* node = *iter;

		if (!node->mValid)
		{
			all_valid = FALSE;
			break;
		}

		all_valid = TRUE;
		
		switch( which_perm )
		{
		case PERM_BASE:
			mask = node->mPermissions->getMaskBase();
			break;
		case PERM_OWNER:
			mask = node->mPermissions->getMaskOwner();
			break;
		case PERM_GROUP:
			mask = node->mPermissions->getMaskGroup();
			break;
		case PERM_EVERYONE:
			mask = node->mPermissions->getMaskEveryone();
			break;
		case PERM_NEXT_OWNER:
			mask = node->mPermissions->getMaskNextOwner();
			break;
		default:
			mask = 0x0;
			break;
		}
		mask_and &= mask;
		mask_or	 |= mask;
	}

	if (all_valid)
	{
		// ...TRUE through all ANDs means all TRUE
		*mask_on  = mask_and;

		// ...FALSE through all ORs means all FALSE
		*mask_off = ~mask_or;
		return TRUE;
	}
	else
	{
		*mask_on  = 0;
		*mask_off = 0;
		return FALSE;
	}
}



BOOL LLSelectMgr::selectGetPermissions(LLPermissions& result_perm)
{
	BOOL first = TRUE;
	LLPermissions perm;
	for (LLObjectSelection::root_iterator iter = getSelection()->root_begin();
		 iter != getSelection()->root_end(); iter++ )
	{
		LLSelectNode* node = *iter;	
		if (!node->mValid)
		{
			return FALSE;
		}

		if (first)
		{
			perm = *(node->mPermissions);
			first = FALSE;
		}
		else
		{
			perm.accumulate(*(node->mPermissions));
		}
	}

	result_perm = perm;

	return TRUE;
}


void LLSelectMgr::selectDelete()
{
// [RLVa:KB] - Checked: 2010-03-23 (RLVa-1.2.0e) | Added: RLVa-1.2.0a
	if ( (rlv_handler_t::isEnabled()) && (!rlvCanDeleteOrReturn()) )
	{
		make_ui_sound("UISndInvalidOp");
		if (!gFloaterTools->getVisible())
			deselectAll();
		return;
	}
// [/RLVa:KB]

	S32 deleteable_count = 0;

	BOOL locked_but_deleteable_object = FALSE;
	BOOL no_copy_but_deleteable_object = FALSE;
	BOOL all_owned_by_you = TRUE;

	for (LLObjectSelection::iterator iter = getSelection()->begin();
		 iter != getSelection()->end(); iter++)
	{
		LLViewerObject* obj = (*iter)->getObject();

		if( obj->isAttachment() )
		{
			continue;
		}

		deleteable_count++;

		// Check to see if you can delete objects which are locked.
		if(!obj->permMove())
		{
			locked_but_deleteable_object = TRUE;
		}
		if(!obj->permCopy())
		{
			no_copy_but_deleteable_object = TRUE;
		}
		if(!obj->permYouOwner())
		{
			all_owned_by_you = FALSE;
		}
	}

	if( 0 == deleteable_count )
	{
		make_ui_sound("UISndInvalidOp");
		return;
	}

	LLNotification::Params params("ConfirmObjectDeleteLock");
	params.functor.function(boost::bind(&LLSelectMgr::confirmDelete, _1, _2, getSelection()));

	if(locked_but_deleteable_object ||
	   no_copy_but_deleteable_object ||
	   !all_owned_by_you)
	{
		// convert any transient pie-menu selections to full selection so this operation
		// has some context
		// NOTE: if user cancels delete operation, this will potentially leave objects selected outside of build mode
		// but this is ok, if not ideal
		convertTransient();

		//This is messy, but needed to get all english our of the UI.
		if(locked_but_deleteable_object && !no_copy_but_deleteable_object && all_owned_by_you)
		{
			//Locked only
			params.name("ConfirmObjectDeleteLock");
		}
		else if(!locked_but_deleteable_object && no_copy_but_deleteable_object && all_owned_by_you)
		{
			//No Copy only
			params.name("ConfirmObjectDeleteNoCopy");
		}
		else if(!locked_but_deleteable_object && !no_copy_but_deleteable_object && !all_owned_by_you)
		{
			//not owned only
			params.name("ConfirmObjectDeleteNoOwn");
		}
		else if(locked_but_deleteable_object && no_copy_but_deleteable_object && all_owned_by_you)
		{
			//locked and no copy
			params.name("ConfirmObjectDeleteLockNoCopy");
		}
		else if(locked_but_deleteable_object && !no_copy_but_deleteable_object && !all_owned_by_you)
		{
			//locked and not owned
			params.name("ConfirmObjectDeleteLockNoOwn");
		}
		else if(!locked_but_deleteable_object && no_copy_but_deleteable_object && !all_owned_by_you)
		{
			//no copy and not owned
			params.name("ConfirmObjectDeleteNoCopyNoOwn");
		}
		else
		{
			//locked, no copy and not owned
			params.name("ConfirmObjectDeleteLockNoCopyNoOwn");
		}
		
		LLNotifications::instance().add(params);
	}
	else
	{
		LLNotifications::instance().forceResponse(params, 0);
	}
}

// static
bool LLSelectMgr::confirmDelete(const LLSD& notification, const LLSD& response, LLObjectSelectionHandle handle)
{
	S32 option = LLNotification::getSelectedOption(notification, response);
	if (!handle->getObjectCount())
	{
		LL_WARNS() << "Nothing to delete!" << LL_ENDL;
		return false;
	}

	switch(option)
	{
	case 0:
		{
			// TODO: Make sure you have delete permissions on all of them.
			const LLUUID trash_id = gInventory.findCategoryUUIDForType(LLFolderType::FT_TRASH);
			// attempt to derez into the trash.
			LLDeRezInfo info(DRD_TRASH, trash_id);
			LLSelectMgr::getInstance()->sendListToRegions("DeRezObject",
                                                          packDeRezHeader,
                                                          packObjectLocalID,
                                                          logNoOp,
                                                          (void*) &info,
                                                          SEND_ONLY_ROOTS);
			// VEFFECT: Delete Object - one effect for all deletes
			if (LLSelectMgr::getInstance()->mSelectedObjects->mSelectType != SELECT_TYPE_HUD)
			{
				LLHUDEffectSpiral *effectp = (LLHUDEffectSpiral *)LLHUDManager::getInstance()->createViewerEffect(LLHUDObject::LL_HUD_EFFECT_POINT, TRUE);
				effectp->setPositionGlobal( LLSelectMgr::getInstance()->getSelectionCenterGlobal() );
				effectp->setColor(LLColor4U(gAgent.getEffectColor()));
				F32 duration = 0.5f;
				duration += LLSelectMgr::getInstance()->mSelectedObjects->getObjectCount() / 64.f;
				effectp->setDuration(duration);
			}
			
			// <FS:PP> Configurable UI sounds
			if (gAudiop && gSavedSettings.getBOOL("PlayModeUISndObjectDelete"))
			{
				gAudiop->triggerSound( LLUUID(gSavedSettings.getString("UISndObjectDelete")), gAgent.getID(), 1.0f, LLAudioEngine::AUDIO_TYPE_UI);
			}
			// </FS:PP> Configurable UI sounds

			gAgentCamera.setLookAt(LOOKAT_TARGET_CLEAR);

			// Keep track of how many objects have been deleted.
			add(LLStatViewer::DELETE_OBJECT, LLSelectMgr::getInstance()->mSelectedObjects->getObjectCount());
		}
		break;
	case 1:
	default:
		break;
	}
	return false;
}


void LLSelectMgr::selectForceDelete()
{
	sendListToRegions(
		"ObjectDelete",
		packDeleteHeader,
		packObjectLocalID,
        logNoOp,
		(void*)TRUE,
		SEND_ONLY_ROOTS);
}

BOOL LLSelectMgr::selectGetEditMoveLinksetPermissions(bool &move, bool &modify)
{
    move = true;
    modify = true;
    // <FS:Ansariel> gSavedSettings replacement
    //bool selecting_linked_set = !gSavedSettings.getBOOL("EditLinkedParts");
    static LLCachedControl<bool> editLinkedParts(gSavedSettings, "EditLinkedParts");
    bool selecting_linked_set = !editLinkedParts();
    // </FS:Ansariel>

    for (LLObjectSelection::iterator iter = getSelection()->begin();
        iter != getSelection()->end(); iter++)
    {
        LLSelectNode* nodep = *iter;
        LLViewerObject* object = nodep->getObject();
        if (!object || !nodep->mValid)
        {
            move = false;
            modify = false;
            return FALSE;
        }

        LLViewerObject *root_object = object->getRootEdit();
        bool this_object_movable = false;
        if (object->permMove() && !object->isPermanentEnforced() &&
            ((root_object == NULL) || !root_object->isPermanentEnforced()) &&
            (object->permModify() || selecting_linked_set))
        {
            this_object_movable = true;

// [RLVa:KB] - Checked: 2010-03-31 (RLVa-1.2.0c) | Modified: RLVa-1.0.0g
            if ( (rlv_handler_t::isEnabled()) && ((gRlvHandler.hasBehaviour(RLV_BHVR_UNSIT)) || (gRlvHandler.hasBehaviour(RLV_BHVR_SITTP))) )
            {
                if ( (isAgentAvatarValid()) && (gAgentAvatarp->isSitting()) && (gAgentAvatarp->getRoot() == object->getRootEdit()) )
                    move = modify = false;
            }
// [/RLVa:KB]
        }
        move = move && this_object_movable;
        modify = modify && object->permModify();

        // <FS:Ansariel> Optimize: Once move and modify are both false, there is no reason to continue checking - neither will become true again
        if (!move && !modify)
        {
            return TRUE;
        }
        // </FS:Ansariel>
    }

    return TRUE;
}

void LLSelectMgr::selectGetAggregateSaleInfo(U32 &num_for_sale,
											 BOOL &is_for_sale_mixed, 
											 BOOL &is_sale_price_mixed,
											 S32 &total_sale_price,
											 S32 &individual_sale_price)
{
	num_for_sale = 0;
	is_for_sale_mixed = FALSE;
	is_sale_price_mixed = FALSE;
	total_sale_price = 0;
	individual_sale_price = 0;


	// Empty set.
	if (getSelection()->root_begin() == getSelection()->root_end())
		return;
	
	LLSelectNode *node = *(getSelection()->root_begin());
	const BOOL first_node_for_sale = node->mSaleInfo.isForSale();
	const S32 first_node_sale_price = node->mSaleInfo.getSalePrice();
	
	for (LLObjectSelection::root_iterator iter = getSelection()->root_begin();
		 iter != getSelection()->root_end(); iter++)
	{
		LLSelectNode* node = *iter;
		const BOOL node_for_sale = node->mSaleInfo.isForSale();
		const S32 node_sale_price = node->mSaleInfo.getSalePrice();
		
		// Set mixed if the fields don't match the first node's fields.
		if (node_for_sale != first_node_for_sale) 
			is_for_sale_mixed = TRUE;
		if (node_sale_price != first_node_sale_price)
			is_sale_price_mixed = TRUE;
		
		if (node_for_sale)
		{
			total_sale_price += node_sale_price;
			num_for_sale ++;
		}
	}
	
	individual_sale_price = first_node_sale_price;
	if (is_for_sale_mixed)
	{
		is_sale_price_mixed = TRUE;
		individual_sale_price = 0;
	}
}

// returns TRUE if all nodes are valid. method also stores an
// accumulated sale info.
BOOL LLSelectMgr::selectGetSaleInfo(LLSaleInfo& result_sale_info)
{
	BOOL first = TRUE;
	LLSaleInfo sale_info;
	for (LLObjectSelection::root_iterator iter = getSelection()->root_begin();
		 iter != getSelection()->root_end(); iter++ )
	{
		LLSelectNode* node = *iter;	
		if (!node->mValid)
		{
			return FALSE;
		}

		if (first)
		{
			sale_info = node->mSaleInfo;
			first = FALSE;
		}
		else
		{
			sale_info.accumulate(node->mSaleInfo);
		}
	}

	result_sale_info = sale_info;

	return TRUE;
}

BOOL LLSelectMgr::selectGetAggregatePermissions(LLAggregatePermissions& result_perm)
{
	BOOL first = TRUE;
	LLAggregatePermissions perm;
	for (LLObjectSelection::root_iterator iter = getSelection()->root_begin();
		 iter != getSelection()->root_end(); iter++ )
	{
		LLSelectNode* node = *iter;	
		if (!node->mValid)
		{
			return FALSE;
		}

		if (first)
		{
			perm = node->mAggregatePerm;
			first = FALSE;
		}
		else
		{
			perm.aggregate(node->mAggregatePerm);
		}
	}

	result_perm = perm;

	return TRUE;
}

BOOL LLSelectMgr::selectGetAggregateTexturePermissions(LLAggregatePermissions& result_perm)
{
	BOOL first = TRUE;
	LLAggregatePermissions perm;
	for (LLObjectSelection::root_iterator iter = getSelection()->root_begin();
		 iter != getSelection()->root_end(); iter++ )
	{
		LLSelectNode* node = *iter;	
		if (!node->mValid)
		{
			return FALSE;
		}

		LLAggregatePermissions t_perm = node->getObject()->permYouOwner() ? node->mAggregateTexturePermOwner : node->mAggregateTexturePerm;
		if (first)
		{
			perm = t_perm;
			first = FALSE;
		}
		else
		{
			perm.aggregate(t_perm);
		}
	}

	result_perm = perm;

	return TRUE;
}


//--------------------------------------------------------------------
// Duplicate objects
//--------------------------------------------------------------------

// JC - If this doesn't work right, duplicate the selection list
// before doing anything, do a deselect, then send the duplicate
// messages.
struct LLDuplicateData
{
	LLVector3	offset;
	U32			flags;
};

void LLSelectMgr::selectDuplicate(const LLVector3& offset, BOOL select_copy)
{
//	if (mSelectedObjects->isAttachment())
// [RLVa:KB] - Checked: 2010-03-24 (RLVa-1.2.0e) | Added: RLVa-1.2.0a
	if ( (mSelectedObjects->isAttachment()) || ((rlv_handler_t::isEnabled()) && (!rlvCanDeleteOrReturn())) )
// [/RLVa:KB]
	{
		//RN: do not duplicate attachments
		make_ui_sound("UISndInvalidOp");
		return;
	}
	LLDuplicateData	data;

	data.offset = offset;
	data.flags = (select_copy ? FLAGS_CREATE_SELECTED : 0x0);

	sendListToRegions("ObjectDuplicate", packDuplicateHeader, packDuplicate, logNoOp, &data, SEND_ONLY_ROOTS);

	if (select_copy)
	{
		// the new copy will be coming in selected
		deselectAll();
	}
	else
	{
		for (LLObjectSelection::root_iterator iter = getSelection()->root_begin();
			 iter != getSelection()->root_end(); iter++ )
		{
			LLSelectNode* node = *iter;
			node->mDuplicated = TRUE;
			node->mDuplicatePos = node->getObject()->getPositionGlobal();
			node->mDuplicateRot = node->getObject()->getRotation();
		}
	}
}

void LLSelectMgr::repeatDuplicate()
{
	if (mSelectedObjects->isAttachment())
	{
		//RN: do not duplicate attachments
		make_ui_sound("UISndInvalidOp");
		return;
	}

	std::vector<LLViewerObject*> non_duplicated_objects;

	for (LLObjectSelection::root_iterator iter = getSelection()->root_begin();
		 iter != getSelection()->root_end(); iter++ )
	{
		LLSelectNode* node = *iter;	
		if (!node->mDuplicated)
		{
			non_duplicated_objects.push_back(node->getObject());
		}
	}

	// make sure only previously duplicated objects are selected
	for (std::vector<LLViewerObject*>::iterator iter = non_duplicated_objects.begin();
		 iter != non_duplicated_objects.end(); ++iter)
	{
		LLViewerObject* objectp = *iter;
		deselectObjectAndFamily(objectp);
	}
	
	// duplicate objects in place
	LLDuplicateData	data;

	data.offset = LLVector3::zero;
	data.flags = 0x0;

	sendListToRegions("ObjectDuplicate", packDuplicateHeader, packDuplicate, logNoOp, &data, SEND_ONLY_ROOTS);

	// move current selection based on delta from duplication position and update duplication position
	for (LLObjectSelection::root_iterator iter = getSelection()->root_begin();
		 iter != getSelection()->root_end(); iter++ )
	{
		LLSelectNode* node = *iter;	
		if (node->mDuplicated)
		{
			LLQuaternion cur_rot = node->getObject()->getRotation();
			LLQuaternion rot_delta = (~node->mDuplicateRot * cur_rot);
			LLQuaternion new_rot = cur_rot * rot_delta;
			LLVector3d cur_pos = node->getObject()->getPositionGlobal();
			LLVector3d new_pos = cur_pos + ((cur_pos - node->mDuplicatePos) * rot_delta);

			node->mDuplicatePos = node->getObject()->getPositionGlobal();
			node->mDuplicateRot = node->getObject()->getRotation();
			node->getObject()->setPositionGlobal(new_pos);
			node->getObject()->setRotation(new_rot);
		}
	}

	sendMultipleUpdate(UPD_ROTATION | UPD_POSITION);
}

// static 
void LLSelectMgr::packDuplicate( LLSelectNode* node, void *duplicate_data )
{
	gMessageSystem->nextBlockFast(_PREHASH_ObjectData);
	gMessageSystem->addU32Fast(_PREHASH_ObjectLocalID, node->getObject()->getLocalID());
}


//--------------------------------------------------------------------
// Duplicate On Ray
//--------------------------------------------------------------------

// Duplicates the selected objects, but places the copy along a cast
// ray.
struct LLDuplicateOnRayData
{
	LLVector3	mRayStartRegion;
	LLVector3	mRayEndRegion;
	BOOL		mBypassRaycast;
	BOOL		mRayEndIsIntersection;
	LLUUID		mRayTargetID;
	BOOL		mCopyCenters;
	BOOL		mCopyRotates;
	U32			mFlags;
};

void LLSelectMgr::selectDuplicateOnRay(const LLVector3 &ray_start_region,
									   const LLVector3 &ray_end_region,
									   BOOL bypass_raycast,
									   BOOL ray_end_is_intersection,
									   const LLUUID &ray_target_id,
									   BOOL copy_centers,
									   BOOL copy_rotates,
									   BOOL select_copy)
{
	if (mSelectedObjects->isAttachment())
	{
		// do not duplicate attachments
		make_ui_sound("UISndInvalidOp");
		return;
	}
	
	LLDuplicateOnRayData	data;

	data.mRayStartRegion	= ray_start_region;
	data.mRayEndRegion		= ray_end_region;
	data.mBypassRaycast		= bypass_raycast;
	data.mRayEndIsIntersection = ray_end_is_intersection;
	data.mRayTargetID		= ray_target_id;
	data.mCopyCenters		= copy_centers;
	data.mCopyRotates		= copy_rotates;
	data.mFlags				= (select_copy ? FLAGS_CREATE_SELECTED : 0x0);

	sendListToRegions("ObjectDuplicateOnRay", 
                      packDuplicateOnRayHead, packObjectLocalID, logNoOp, &data, SEND_ONLY_ROOTS);

	if (select_copy)
	{
		// the new copy will be coming in selected
		deselectAll();
	}
}

// static
void LLSelectMgr::packDuplicateOnRayHead(void *user_data)
{
	LLMessageSystem *msg = gMessageSystem;
	LLDuplicateOnRayData *data = (LLDuplicateOnRayData *)user_data;

	msg->nextBlockFast(_PREHASH_AgentData);
	msg->addUUIDFast(_PREHASH_AgentID, gAgent.getID() );
	msg->addUUIDFast(_PREHASH_SessionID, gAgent.getSessionID() );
	msg->addUUIDFast(_PREHASH_GroupID, FSCommon::getGroupForRezzing());
	msg->addVector3Fast(_PREHASH_RayStart, data->mRayStartRegion );
	msg->addVector3Fast(_PREHASH_RayEnd, data->mRayEndRegion );
	msg->addBOOLFast(_PREHASH_BypassRaycast, data->mBypassRaycast );
	msg->addBOOLFast(_PREHASH_RayEndIsIntersection, data->mRayEndIsIntersection );
	msg->addBOOLFast(_PREHASH_CopyCenters, data->mCopyCenters );
	msg->addBOOLFast(_PREHASH_CopyRotates, data->mCopyRotates );
	msg->addUUIDFast(_PREHASH_RayTargetID, data->mRayTargetID );
	msg->addU32Fast(_PREHASH_DuplicateFlags, data->mFlags );
}



//------------------------------------------------------------------------
// Object position, scale, rotation update, all-in-one
//------------------------------------------------------------------------

void LLSelectMgr::sendMultipleUpdate(U32 type)
{
	if (type == UPD_NONE) return;
	// send individual updates when selecting textures or individual objects
	ESendType send_type = (!gSavedSettings.getBOOL("EditLinkedParts") && !getTEMode()) ? SEND_ONLY_ROOTS : SEND_ROOTS_FIRST;
	if (send_type == SEND_ONLY_ROOTS)
	{
		// tell simulator to apply to whole linked sets
		type |= UPD_LINKED_SETS;
	}

	sendListToRegions(
		"MultipleObjectUpdate",
		packAgentAndSessionID,
		packMultipleUpdate,
        logNoOp,
		&type,
		send_type);
}

// static
void LLSelectMgr::packMultipleUpdate(LLSelectNode* node, void *user_data)
{
	LLViewerObject* object = node->getObject();
	U32	*type32 = (U32 *)user_data;
	U8 type = (U8)*type32;
	U8	data[256];

	gMessageSystem->nextBlockFast(_PREHASH_ObjectData);
	gMessageSystem->addU32Fast(_PREHASH_ObjectLocalID,	object->getLocalID() );
	gMessageSystem->addU8Fast(_PREHASH_Type, type );

	S32 offset = 0;

	// JC: You MUST pack the data in this order.  The receiving
	// routine process_multiple_update_message on simulator will
	// extract them in this order.

	if (type & UPD_POSITION)
	{
		htonmemcpy(&data[offset], &(object->getPosition().mV), MVT_LLVector3, 12); 
		offset += 12;
	}
	if (type & UPD_ROTATION)
	{
		LLQuaternion quat = object->getRotation();
		LLVector3 vec = quat.packToVector3();
		htonmemcpy(&data[offset], &(vec.mV), MVT_LLQuaternion, 12); 
		offset += 12;
	}
	if (type & UPD_SCALE)
	{
		//LL_INFOS() << "Sending object scale " << object->getScale() << LL_ENDL;
		htonmemcpy(&data[offset], &(object->getScale().mV), MVT_LLVector3, 12); 
		offset += 12;
	}
	gMessageSystem->addBinaryDataFast(_PREHASH_Data, data, offset);
}

//------------------------------------------------------------------------
// Ownership
//------------------------------------------------------------------------
struct LLOwnerData
{
	LLUUID	owner_id;
	LLUUID	group_id;
	BOOL	override;
};

void LLSelectMgr::sendOwner(const LLUUID& owner_id,
							const LLUUID& group_id,
							BOOL override)
{
	LLOwnerData data;

	data.owner_id = owner_id;
	data.group_id = group_id;
	data.override = override;

	sendListToRegions("ObjectOwner", packOwnerHead, packObjectLocalID, logNoOp, &data, SEND_ONLY_ROOTS);
}

// static
void LLSelectMgr::packOwnerHead(void *user_data)
{
	LLOwnerData *data = (LLOwnerData *)user_data;

	gMessageSystem->nextBlockFast(_PREHASH_AgentData);
	gMessageSystem->addUUIDFast(_PREHASH_AgentID, gAgent.getID() );
	gMessageSystem->addUUIDFast(_PREHASH_SessionID, gAgent.getSessionID() );
	gMessageSystem->nextBlockFast(_PREHASH_HeaderData);
	gMessageSystem->addBOOLFast(_PREHASH_Override, data->override);
	gMessageSystem->addUUIDFast(_PREHASH_OwnerID, data->owner_id);
	gMessageSystem->addUUIDFast(_PREHASH_GroupID, data->group_id);
}

//------------------------------------------------------------------------
// Group
//------------------------------------------------------------------------

void LLSelectMgr::sendGroup(const LLUUID& group_id)
{
	LLUUID local_group_id(group_id);
	sendListToRegions("ObjectGroup", packAgentAndSessionAndGroupID, packObjectLocalID, logNoOp, &local_group_id, SEND_ONLY_ROOTS);
}


//------------------------------------------------------------------------
// Buy
//------------------------------------------------------------------------

struct LLBuyData
{
	std::vector<LLViewerObject*> mObjectsSent;
	LLUUID mCategoryID;
	LLSaleInfo mSaleInfo;
};

// *NOTE: does not work for multiple object buy, which UI does not
// currently support sale info is used for verification only, if it
// doesn't match region info then sale is canceled Need to get sale
// info -as displayed in the UI- for every item.
void LLSelectMgr::sendBuy(const LLUUID& buyer_id, const LLUUID& category_id, const LLSaleInfo sale_info)
{
	LLBuyData buy;
	buy.mCategoryID = category_id;
	buy.mSaleInfo = sale_info;
	sendListToRegions("ObjectBuy", packAgentGroupAndCatID, packBuyObjectIDs, logNoOp, &buy, SEND_ONLY_ROOTS);
}

// static
void LLSelectMgr::packBuyObjectIDs(LLSelectNode* node, void* data)
{
	LLBuyData* buy = (LLBuyData*)data;

	LLViewerObject* object = node->getObject();
	if (std::find(buy->mObjectsSent.begin(), buy->mObjectsSent.end(), object) == buy->mObjectsSent.end())
	{
		buy->mObjectsSent.push_back(object);
		gMessageSystem->nextBlockFast(_PREHASH_ObjectData);
		gMessageSystem->addU32Fast(_PREHASH_ObjectLocalID, object->getLocalID() );
		gMessageSystem->addU8Fast(_PREHASH_SaleType, buy->mSaleInfo.getSaleType());
		gMessageSystem->addS32Fast(_PREHASH_SalePrice, buy->mSaleInfo.getSalePrice());
	}
}

//------------------------------------------------------------------------
// Permissions
//------------------------------------------------------------------------

struct LLPermData
{
	U8 mField;
	BOOL mSet;
	U32 mMask;
	BOOL mOverride;
};

// TODO: Make this able to fail elegantly.
void LLSelectMgr::selectionSetObjectPermissions(U8 field,
									   BOOL set,
									   U32 mask,
									   BOOL override)
{
	LLPermData data;

	data.mField = field;
	data.mSet = set;
	data.mMask = mask;
	data.mOverride = override;

	sendListToRegions("ObjectPermissions", packPermissionsHead, packPermissions, logNoOp, &data, SEND_ONLY_ROOTS);
}

void LLSelectMgr::packPermissionsHead(void* user_data)
{
	LLPermData* data = (LLPermData*)user_data;
	gMessageSystem->nextBlockFast(_PREHASH_AgentData);
	gMessageSystem->addUUIDFast(_PREHASH_AgentID, gAgent.getID());
	gMessageSystem->addUUIDFast(_PREHASH_SessionID, gAgent.getSessionID());
	gMessageSystem->nextBlockFast(_PREHASH_HeaderData);
	gMessageSystem->addBOOLFast(_PREHASH_Override, data->mOverride);
}	


// Now that you've added a bunch of objects, send a select message
// on the entire list for efficiency.
/*
void LLSelectMgr::sendSelect()
{
	LL_ERRS() << "Not implemented" << LL_ENDL;
}
*/

void LLSelectMgr::deselectAll()
{
	if (!mSelectedObjects->getNumNodes())
	{
		return;
	}
		
	// Zap the angular velocity, as the sim will set it to zero
	for (LLObjectSelection::iterator iter = mSelectedObjects->begin();
		 iter != mSelectedObjects->end(); iter++ )
	{
		LLViewerObject *objectp = (*iter)->getObject();
		objectp->setAngularVelocity( 0,0,0 );
		objectp->setVelocity( 0,0,0 );
	}

	sendListToRegions(
		"ObjectDeselect",
		packAgentAndSessionID,
		packObjectLocalID,
        logNoOp,
		NULL,
		SEND_INDIVIDUALS);

	removeAll();
	
	mLastSentSelectionCenterGlobal.clearVec();

	updatePointAt();
}

void LLSelectMgr::deselectAllForStandingUp()
{
	/*
	This function is similar deselectAll() except for the first if statement
	which was removed. This is needed as a workaround for DEV-2854
	*/

	// Zap the angular velocity, as the sim will set it to zero
	for (LLObjectSelection::iterator iter = mSelectedObjects->begin();
		 iter != mSelectedObjects->end(); iter++ )
	{
		LLViewerObject *objectp = (*iter)->getObject();
		objectp->setAngularVelocity( 0,0,0 );
		objectp->setVelocity( 0,0,0 );
	}

	sendListToRegions(
		"ObjectDeselect",
		packAgentAndSessionID,
		packObjectLocalID,
        logNoOp,
		NULL,
		SEND_INDIVIDUALS);

	removeAll();
	
	mLastSentSelectionCenterGlobal.clearVec();

	updatePointAt();
}

void LLSelectMgr::deselectUnused()
{
	// no more outstanding references to this selection
	if (mSelectedObjects->getNumRefs() == 1)
	{
		deselectAll();
	}
}

void LLSelectMgr::convertTransient()
{
	LLObjectSelection::iterator node_it;
	for (node_it = mSelectedObjects->begin(); node_it != mSelectedObjects->end(); ++node_it)
	{
		LLSelectNode *nodep = *node_it;
		nodep->setTransient(FALSE);
	}
}

void LLSelectMgr::deselectAllIfTooFar()
{
// [RLVa:KB] - Checked: RLVa-1.3.0
	if ( (!mSelectedObjects->isEmpty()) && ((gRlvHandler.hasBehaviour(RLV_BHVR_EDIT)) || (gRlvHandler.hasBehaviour(RLV_BHVR_EDITOBJ))) )
	{
		struct NotTransientOrFocusedMediaOrEditable : public LLSelectedNodeFunctor
		{
			bool apply(LLSelectNode* pNode)
			{
				const LLViewerObject* pObj = pNode->getObject();
				return (!pNode->isTransient()) && (pObj) && (!RlvActions::canEdit(pObj)) && (pObj->getID() != LLViewerMediaFocus::getInstance()->getFocusedObjectID());
			}
		} f;
		if (mSelectedObjects->getFirstRootNode(&f, TRUE))
			deselectAll();
	}
// [/RLVa:KB]

	if (mSelectedObjects->isEmpty() || mSelectedObjects->mSelectType == SELECT_TYPE_HUD)
	{
		return;
	}

// [RLVa:KB] - Checked: RLVa-1.2.0
	// [Fall-back code] Don't allow an active selection (except for HUD attachments - see above) when @interact restricted
	if (gRlvHandler.hasBehaviour(RLV_BHVR_INTERACT))
	{
		deselectAll();
		return;
	}
// [/RLVa:KB]

	// HACK: Don't deselect when we're navigating to rate an object's
	// owner or creator.  JC
	if (gMenuObject->getVisible())
	{
		return;
	}

	LLVector3d selectionCenter = getSelectionCenterGlobal();
//	if (gSavedSettings.getBOOL("LimitSelectDistance")
// [RLVa:KB] - Checked: 2010-04-11 (RLVa-1.2.0e) | Modified: RLVa-0.2.0f
	static RlvCachedBehaviourModifier<float> s_nFartouchDist(RLV_MODIFIER_FARTOUCHDIST);

	BOOL fRlvFartouch = gRlvHandler.hasBehaviour(RLV_BHVR_FARTOUCH) && LLToolMgr::instance().inEdit();
	if ( (gSavedSettings.getBOOL("LimitSelectDistance") || (fRlvFartouch) )
// [/RLVa:KB]
		&& (!mSelectedObjects->getPrimaryObject() || !mSelectedObjects->getPrimaryObject()->isAvatar())
		&& (mSelectedObjects->getPrimaryObject() != LLViewerMediaFocus::getInstance()->getFocusedObject())
		&& !mSelectedObjects->isAttachment()
		&& !selectionCenter.isExactlyZero())
	{
//		F32 deselect_dist = gSavedSettings.getF32("MaxSelectDistance");
// [RLVa:KB] - Checked: 2010-04-11 (RLVa-1.2.0e) | Modified: RLVa-0.2.0f
		F32 deselect_dist = (!fRlvFartouch) ? gSavedSettings.getF32("MaxSelectDistance") : s_nFartouchDist;
// [/RLVa:KB]
		F32 deselect_dist_sq = deselect_dist * deselect_dist;

		LLVector3d select_delta = gAgent.getPositionGlobal() - selectionCenter;
		F32 select_dist_sq = (F32) select_delta.magVecSquared();

		if (select_dist_sq > deselect_dist_sq)
		{
			if (mDebugSelectMgr)
			{
				LL_INFOS() << "Selection manager: auto-deselecting, select_dist = " << (F32) sqrt(select_dist_sq) << LL_ENDL;
				LL_INFOS() << "agent pos global = " << gAgent.getPositionGlobal() << LL_ENDL;
				LL_INFOS() << "selection pos global = " << selectionCenter << LL_ENDL;
			}

			deselectAll();
		}
	}
}


void LLSelectMgr::selectionSetObjectName(const std::string& name)
{
	std::string name_copy(name);

	// we only work correctly if 1 object is selected.
// FIRE-777
	if(mSelectedObjects->getRootObjectCount() >= 1)
//	if(mSelectedObjects->getRootObjectCount() == 1)
// /FIRE-777
	{
		sendListToRegions("ObjectName",
						  packAgentAndSessionID,
						  packObjectName,
                          logNoOp,
						  (void*)(&name_copy),
						  SEND_ONLY_ROOTS);
	}
// FIRE-777
	else if(mSelectedObjects->getObjectCount() >= 1)
//	else if(mSelectedObjects->getObjectCount() == 1)
// /FIRE-777
	{
		sendListToRegions("ObjectName",
						  packAgentAndSessionID,
						  packObjectName,
                          logNoOp,
						  (void*)(&name_copy),
						  SEND_INDIVIDUALS);
	}
}

void LLSelectMgr::selectionSetObjectDescription(const std::string& desc)
{
	std::string desc_copy(desc);

	// we only work correctly if 1 object is selected.
// FIRE-777
	if(mSelectedObjects->getRootObjectCount() >= 1)
//	if(mSelectedObjects->getRootObjectCount() == 1)
// /FIRE-777
	{
		sendListToRegions("ObjectDescription",
						  packAgentAndSessionID,
						  packObjectDescription,
                          logNoOp,
						  (void*)(&desc_copy),
						  SEND_ONLY_ROOTS);
	}
// FIRE-777
	else if(mSelectedObjects->getObjectCount() >= 1)
//	else if(mSelectedObjects->getObjectCount() == 1)
// /FIRE-777
	{
		sendListToRegions("ObjectDescription",
						  packAgentAndSessionID,
						  packObjectDescription,
                          logNoOp,
						  (void*)(&desc_copy),
						  SEND_INDIVIDUALS);
	}
}

void LLSelectMgr::selectionSetObjectCategory(const LLCategory& category)
{
	// for now, we only want to be able to set one root category at
	// a time.
	if(mSelectedObjects->getRootObjectCount() != 1) return;
	sendListToRegions("ObjectCategory",
					  packAgentAndSessionID,
					  packObjectCategory,
                      logNoOp,
					  (void*)(&category),
					  SEND_ONLY_ROOTS);
}

void LLSelectMgr::selectionSetObjectSaleInfo(const LLSaleInfo& sale_info)
{
	sendListToRegions("ObjectSaleInfo",
					  packAgentAndSessionID,
					  packObjectSaleInfo,
                      logNoOp,
					  (void*)(&sale_info),
					  SEND_ONLY_ROOTS);
}

//----------------------------------------------------------------------
// Attachments
//----------------------------------------------------------------------

void LLSelectMgr::sendAttach(U8 attachment_point, bool replace)
{
	LLViewerObject* attach_object = mSelectedObjects->getFirstRootObject();

	if (!attach_object || !isAgentAvatarValid() || mSelectedObjects->mSelectType != SELECT_TYPE_WORLD)
	{
		return;
	}

	BOOL build_mode = LLToolMgr::getInstance()->inEdit();
	// Special case: Attach to default location for this object.
	if (0 == attachment_point ||
		get_if_there(gAgentAvatarp->mAttachmentPoints, (S32)attachment_point, (LLViewerJointAttachment*)NULL))
	{
		if (!replace || attachment_point != 0)
		{
			// If we know the attachment point then we got here by clicking an
			// "Attach to..." context menu item, so we should add, not replace.
			attachment_point |= ATTACHMENT_ADD;
		}

		sendListToRegions(
			"ObjectAttach",
			packAgentIDAndSessionAndAttachment, 
			packObjectIDAndRotation, 
            logAttachmentRequest,
			&attachment_point, 
			SEND_ONLY_ROOTS );
		if (!build_mode)
		{
			// After "ObjectAttach" server will unsubscribe us from properties updates
			// so either deselect objects or resend selection after attach packet reaches server
			// In case of build_mode LLPanelObjectInventory::refresh() will deal with selection
			deselectAll();
		}
	}
}

void LLSelectMgr::sendDetach()
{
	if (!mSelectedObjects->getNumNodes() || mSelectedObjects->mSelectType == SELECT_TYPE_WORLD)
	{
		return;
	}

	sendListToRegions(
		"ObjectDetach",
		packAgentAndSessionID,
		packObjectLocalID,
        logDetachRequest,
		NULL,
		SEND_ONLY_ROOTS );
}


void LLSelectMgr::sendDropAttachment()
{
	if (!mSelectedObjects->getNumNodes() || mSelectedObjects->mSelectType == SELECT_TYPE_WORLD)
	{
		return;
	}

	sendListToRegions(
		"ObjectDrop",
		packAgentAndSessionID,
		packObjectLocalID,
        logDetachRequest,
		NULL,
		SEND_ONLY_ROOTS);
}

//----------------------------------------------------------------------
// Links
//----------------------------------------------------------------------

void LLSelectMgr::sendLink()
{
	if (!mSelectedObjects->getNumNodes())
	{
		return;
	}

	sendListToRegions(
		"ObjectLink",
		packAgentAndSessionID,
		packObjectLocalID,
        logNoOp,
		NULL,
		SEND_ONLY_ROOTS);
}

void LLSelectMgr::sendDelink()
{
	if (!mSelectedObjects->getNumNodes())
	{
		return;
	}

	struct f : public LLSelectedObjectFunctor
	{ //on delink, any modifyable object should
		f() {}

		virtual bool apply(LLViewerObject* object)
		{
			if (object->permModify())
			{
				if (object->getPhysicsShapeType() == LLViewerObject::PHYSICS_SHAPE_NONE)
				{
					object->setPhysicsShapeType(LLViewerObject::PHYSICS_SHAPE_CONVEX_HULL);
					object->updateFlags();
				}
			}
			return true;
		}
	} sendfunc;
	getSelection()->applyToObjects(&sendfunc);


	// Delink needs to send individuals so you can unlink a single object from
	// a linked set.
	sendListToRegions(
		"ObjectDelink",
		packAgentAndSessionID,
		packObjectLocalID,
        logNoOp,
		NULL,
		SEND_INDIVIDUALS);
}


//----------------------------------------------------------------------
// Hinges
//----------------------------------------------------------------------

/*
void LLSelectMgr::sendHinge(U8 type)
{
	if (!mSelectedObjects->getNumNodes())
	{
		return;
	}

	sendListToRegions(
		"ObjectHinge",
		packHingeHead,
		packObjectLocalID,
		&type,
		SEND_ONLY_ROOTS);
}


void LLSelectMgr::sendDehinge()
{
	if (!mSelectedObjects->getNumNodes())
	{
		return;
	}

	sendListToRegions(
		"ObjectDehinge",
		packAgentAndSessionID,
		packObjectLocalID,
		NULL,
		SEND_ONLY_ROOTS);
}*/

void LLSelectMgr::sendSelect()
{
	if (!mSelectedObjects->getNumNodes())
	{
		return;
	}

	sendListToRegions(
		"ObjectSelect",
		packAgentAndSessionID,
		packObjectLocalID,
        logNoOp,
		NULL,
		SEND_INDIVIDUALS);
}

// static
void LLSelectMgr::packHingeHead(void *user_data)
{
	U8	*type = (U8 *)user_data;

	gMessageSystem->nextBlockFast(_PREHASH_AgentData);
	gMessageSystem->addUUIDFast(_PREHASH_AgentID, gAgent.getID() );
	gMessageSystem->addUUIDFast(_PREHASH_SessionID, gAgent.getSessionID() );
	gMessageSystem->nextBlockFast(_PREHASH_JointType);
	gMessageSystem->addU8Fast(_PREHASH_Type, *type );
}


void LLSelectMgr::selectionDump()
{
	struct f : public LLSelectedObjectFunctor
	{
		virtual bool apply(LLViewerObject* object)
		{
			object->dump();
			return true;
		}
	} func;
	getSelection()->applyToObjects(&func);	
}

void LLSelectMgr::saveSelectedObjectColors()
{
	struct f : public LLSelectedNodeFunctor
	{
		virtual bool apply(LLSelectNode* node)
		{
			node->saveColors();
			return true;
		}
	} func;
	getSelection()->applyToNodes(&func);	
}

void LLSelectMgr::saveSelectedShinyColors()
{
	struct f : public LLSelectedNodeFunctor
	{
		virtual bool apply(LLSelectNode* node)
		{
			node->saveShinyColors();
			return true;
		}
	} func;
	getSelection()->applyToNodes(&func);
}

void LLSelectMgr::saveSelectedObjectTextures()
{
	// invalidate current selection so we update saved textures
	struct f : public LLSelectedNodeFunctor
	{
		virtual bool apply(LLSelectNode* node)
		{
			node->mValid = FALSE;
			return true;
		}
	} func;
	getSelection()->applyToNodes(&func);	

	// request object properties message to get updated permissions data
	sendSelect();
}


// This routine should be called whenever a drag is initiated.
// also need to know to which simulator to send update message
void LLSelectMgr::saveSelectedObjectTransform(EActionType action_type)
{
	if (mSelectedObjects->isEmpty())
	{
		// nothing selected, so nothing to save
		return;
	}

	struct f : public LLSelectedNodeFunctor
	{
		EActionType mActionType;
		LLSelectMgr* mManager;
		f(EActionType a, LLSelectMgr* p) : mActionType(a), mManager(p) {}
		virtual bool apply(LLSelectNode* selectNode)
		{
			LLViewerObject*	object = selectNode->getObject();
			if (!object)
			{
				return true; // skip
			}
			selectNode->mSavedPositionLocal = object->getPosition();
			if (object->isAttachment())
			{
				if (object->isRootEdit())
				{
					LLXform* parent_xform = object->mDrawable->getXform()->getParent();
					if (parent_xform)
					{
						selectNode->mSavedPositionGlobal = gAgent.getPosGlobalFromAgent((object->getPosition() * parent_xform->getWorldRotation()) + parent_xform->getWorldPosition());
					}
					else
					{
						selectNode->mSavedPositionGlobal = object->getPositionGlobal();
					}
				}
				else
				{
					LLViewerObject* attachment_root = (LLViewerObject*)object->getParent();
					LLXform* parent_xform = attachment_root ? attachment_root->mDrawable->getXform()->getParent() : NULL;
					if (parent_xform)
					{
						LLVector3 root_pos = (attachment_root->getPosition() * parent_xform->getWorldRotation()) + parent_xform->getWorldPosition();
						LLQuaternion root_rot = (attachment_root->getRotation() * parent_xform->getWorldRotation());
						selectNode->mSavedPositionGlobal = gAgent.getPosGlobalFromAgent((object->getPosition() * root_rot) + root_pos);
					}
					else
					{
						selectNode->mSavedPositionGlobal = object->getPositionGlobal();
					}
				}
				selectNode->mSavedRotation = object->getRenderRotation();
			}
			else
			{
				selectNode->mSavedPositionGlobal = object->getPositionGlobal();
				selectNode->mSavedRotation = object->getRotationRegion();
			}
		
			selectNode->mSavedScale = object->getScale();
			selectNode->saveTextureScaleRatios(mManager->mTextureChannel);			
			return true;
		}
	} func(action_type, this);
	getSelection()->applyToNodes(&func);	
	
	mSavedSelectionBBox = getBBoxOfSelection();
}

struct LLSelectMgrApplyFlags : public LLSelectedObjectFunctor
{
	LLSelectMgrApplyFlags(U32 flags, BOOL state) : mFlags(flags), mState(state) {}
	U32 mFlags;
	BOOL mState;
	virtual bool apply(LLViewerObject* object)
	{
		if ( object->permModify())
		{
			if (object->isRoot()) 		// don't send for child objects
			{
				object->setFlags( mFlags, mState);
			}
			else if (FLAGS_WORLD & mFlags && ((LLViewerObject*)object->getRoot())->isSelected())
			{
				// FLAGS_WORLD are shared by all items in linkset
				object->setFlagsWithoutUpdate(FLAGS_WORLD & mFlags, mState);
			}
		};
		return true;
	}
};

void LLSelectMgr::selectionUpdatePhysics(BOOL physics)
{
	LLSelectMgrApplyFlags func(	FLAGS_USE_PHYSICS, physics);
	getSelection()->applyToObjects(&func);	
}

void LLSelectMgr::selectionUpdateTemporary(BOOL is_temporary)
{
	LLSelectMgrApplyFlags func(	FLAGS_TEMPORARY_ON_REZ, is_temporary);
	getSelection()->applyToObjects(&func);	
}

void LLSelectMgr::selectionUpdatePhantom(BOOL is_phantom)
{
	LLSelectMgrApplyFlags func(	FLAGS_PHANTOM, is_phantom);
	getSelection()->applyToObjects(&func);	
}

//----------------------------------------------------------------------
// Helpful packing functions for sendObjectMessage()
//----------------------------------------------------------------------

// static 
void LLSelectMgr::packAgentIDAndSessionAndAttachment( void *user_data)
{
	U8 *attachment_point = (U8*)user_data;
	gMessageSystem->nextBlockFast(_PREHASH_AgentData);
	gMessageSystem->addUUIDFast(_PREHASH_AgentID, gAgent.getID() );
	gMessageSystem->addUUIDFast(_PREHASH_SessionID, gAgent.getSessionID());
	gMessageSystem->addU8Fast(_PREHASH_AttachmentPoint, *attachment_point);
}

// static
void LLSelectMgr::packAgentID(	void *user_data)
{
	gMessageSystem->nextBlockFast(_PREHASH_AgentData);
	gMessageSystem->addUUIDFast(_PREHASH_AgentID, gAgent.getID() );
}

// static
void LLSelectMgr::packAgentAndSessionID(void* user_data)
{
	gMessageSystem->nextBlockFast(_PREHASH_AgentData);
	gMessageSystem->addUUIDFast(_PREHASH_AgentID, gAgent.getID());
	gMessageSystem->addUUIDFast(_PREHASH_SessionID, gAgent.getSessionID());
}

// static
void LLSelectMgr::packAgentAndGroupID(void* user_data)
{
	LLOwnerData *data = (LLOwnerData *)user_data;

	gMessageSystem->nextBlockFast(_PREHASH_AgentData);
	gMessageSystem->addUUIDFast(_PREHASH_AgentID, data->owner_id );
	gMessageSystem->addUUIDFast(_PREHASH_GroupID, data->group_id );
}

// static
void LLSelectMgr::packAgentAndSessionAndGroupID(void* user_data)
{
	LLUUID* group_idp = (LLUUID*) user_data;
	gMessageSystem->nextBlockFast(_PREHASH_AgentData);
	gMessageSystem->addUUIDFast(_PREHASH_AgentID, gAgent.getID());
	gMessageSystem->addUUIDFast(_PREHASH_SessionID, gAgent.getSessionID());
	gMessageSystem->addUUIDFast(_PREHASH_GroupID, *group_idp);
}

// static
void LLSelectMgr::packDuplicateHeader(void* data)
{
	LLUUID group_id(FSCommon::getGroupForRezzing());
	packAgentAndSessionAndGroupID(&group_id);

	LLDuplicateData* dup_data = (LLDuplicateData*) data;

	gMessageSystem->nextBlockFast(_PREHASH_SharedData);
	gMessageSystem->addVector3Fast(_PREHASH_Offset, dup_data->offset);
	gMessageSystem->addU32Fast(_PREHASH_DuplicateFlags, dup_data->flags);
}

// static
void LLSelectMgr::packDeleteHeader(void* userdata)
{
	BOOL force = (BOOL)(intptr_t)userdata;

	gMessageSystem->nextBlockFast(_PREHASH_AgentData);
	gMessageSystem->addUUIDFast(_PREHASH_AgentID, gAgent.getID() );
	gMessageSystem->addUUIDFast(_PREHASH_SessionID, gAgent.getSessionID());
	gMessageSystem->addBOOLFast(_PREHASH_Force, force);
}

// static
void LLSelectMgr::packAgentGroupAndCatID(void* user_data)
{
	LLBuyData* buy = (LLBuyData*)user_data;
	gMessageSystem->nextBlockFast(_PREHASH_AgentData);
	gMessageSystem->addUUIDFast(_PREHASH_AgentID, gAgent.getID());
	gMessageSystem->addUUIDFast(_PREHASH_SessionID, gAgent.getSessionID());
	gMessageSystem->addUUIDFast(_PREHASH_GroupID, gAgent.getGroupID());
	gMessageSystem->addUUIDFast(_PREHASH_CategoryID, buy->mCategoryID);
}

//static
void LLSelectMgr::packDeRezHeader(void* user_data)
{
	LLDeRezInfo* info = (LLDeRezInfo*)user_data;
	gMessageSystem->nextBlockFast(_PREHASH_AgentData);
	gMessageSystem->addUUIDFast(_PREHASH_AgentID, gAgent.getID());
	gMessageSystem->addUUIDFast(_PREHASH_SessionID, gAgent.getSessionID());
	gMessageSystem->nextBlockFast(_PREHASH_AgentBlock);
	gMessageSystem->addUUIDFast(_PREHASH_GroupID, gAgent.getGroupID());
	gMessageSystem->addU8Fast(_PREHASH_Destination, (U8)info->mDestination);
	gMessageSystem->addUUIDFast(_PREHASH_DestinationID, info->mDestinationID);
	LLUUID tid;
	tid.generate();
	gMessageSystem->addUUIDFast(_PREHASH_TransactionID, tid);
	const U8 PACKET = 1;
	gMessageSystem->addU8Fast(_PREHASH_PacketCount, PACKET);
	gMessageSystem->addU8Fast(_PREHASH_PacketNumber, PACKET);
}

// static 
void LLSelectMgr::packObjectID(LLSelectNode* node, void *user_data)
{
	gMessageSystem->nextBlockFast(_PREHASH_ObjectData);
	gMessageSystem->addUUIDFast(_PREHASH_ObjectID, node->getObject()->mID );
}

void LLSelectMgr::packObjectIDAndRotation(LLSelectNode* node, void *user_data)
{
	gMessageSystem->nextBlockFast(_PREHASH_ObjectData);
	gMessageSystem->addU32Fast(_PREHASH_ObjectLocalID, node->getObject()->getLocalID() );
	gMessageSystem->addQuatFast(_PREHASH_Rotation, node->getObject()->getRotation());
}

void LLSelectMgr::packObjectClickAction(LLSelectNode* node, void *user_data)
{
	gMessageSystem->nextBlockFast(_PREHASH_ObjectData);
	gMessageSystem->addU32Fast(_PREHASH_ObjectLocalID, node->getObject()->getLocalID() );
	gMessageSystem->addU8("ClickAction", node->getObject()->getClickAction());
}

void LLSelectMgr::packObjectIncludeInSearch(LLSelectNode* node, void *user_data)
{
	gMessageSystem->nextBlockFast(_PREHASH_ObjectData);
	gMessageSystem->addU32Fast(_PREHASH_ObjectLocalID, node->getObject()->getLocalID() );
	gMessageSystem->addBOOL("IncludeInSearch", node->getObject()->getIncludeInSearch());
}

// static
void LLSelectMgr::packObjectLocalID(LLSelectNode* node, void *)
{
	gMessageSystem->nextBlockFast(_PREHASH_ObjectData);
	gMessageSystem->addU32Fast(_PREHASH_ObjectLocalID, node->getObject()->getLocalID());
}

// static
void LLSelectMgr::packObjectName(LLSelectNode* node, void* user_data)
{
	const std::string* name = (const std::string*)user_data;
	if(!name->empty())
	{
		gMessageSystem->nextBlockFast(_PREHASH_ObjectData);
		gMessageSystem->addU32Fast(_PREHASH_LocalID, node->getObject()->getLocalID());
		gMessageSystem->addStringFast(_PREHASH_Name, *name);
	}
}

// static
void LLSelectMgr::packObjectDescription(LLSelectNode* node, void* user_data)
{
	const std::string* desc = (const std::string*)user_data;
	if(desc)
	{	// Empty (non-null, but zero length) descriptions are OK
		gMessageSystem->nextBlockFast(_PREHASH_ObjectData);
		gMessageSystem->addU32Fast(_PREHASH_LocalID, node->getObject()->getLocalID());
		gMessageSystem->addStringFast(_PREHASH_Description, *desc);
	}
}

// static
void LLSelectMgr::packObjectCategory(LLSelectNode* node, void* user_data)
{
	LLCategory* category = (LLCategory*)user_data;
	if(!category) return;
	gMessageSystem->nextBlockFast(_PREHASH_ObjectData);
	gMessageSystem->addU32Fast(_PREHASH_LocalID, node->getObject()->getLocalID());
	category->packMessage(gMessageSystem);
}

// static
void LLSelectMgr::packObjectSaleInfo(LLSelectNode* node, void* user_data)
{
	LLSaleInfo* sale_info = (LLSaleInfo*)user_data;
	if(!sale_info) return;
	gMessageSystem->nextBlockFast(_PREHASH_ObjectData);
	gMessageSystem->addU32Fast(_PREHASH_LocalID, node->getObject()->getLocalID());
	sale_info->packMessage(gMessageSystem);
}

// static
void LLSelectMgr::packPhysics(LLSelectNode* node, void *user_data)
{
}

// static
void LLSelectMgr::packShape(LLSelectNode* node, void *user_data)
{
}

// static 
void LLSelectMgr::packPermissions(LLSelectNode* node, void *user_data)
{
	LLPermData *data = (LLPermData *)user_data;

	gMessageSystem->nextBlockFast(_PREHASH_ObjectData);
	gMessageSystem->addU32Fast(_PREHASH_ObjectLocalID, node->getObject()->getLocalID());

	gMessageSystem->addU8Fast(_PREHASH_Field,	data->mField);
	gMessageSystem->addBOOLFast(_PREHASH_Set,		data->mSet);
	gMessageSystem->addU32Fast(_PREHASH_Mask,		data->mMask);
}

// Utility function to send some information to every region containing
// an object on the selection list.  We want to do this to reduce the total
// number of packets sent by the viewer.
void LLSelectMgr::sendListToRegions(const std::string& message_name,
									void (*pack_header)(void *user_data), 
									void (*pack_body)(LLSelectNode* node, void *user_data), 
                                    void (*log_func)(LLSelectNode* node, void *user_data), 
									void *user_data,
									ESendType send_type)
{
	LLSelectNode* node;
	LLSelectNode* linkset_root = NULL;
	LLViewerRegion*	last_region;
	LLViewerRegion*	current_region;

	S32 objects_sent = 0;
	S32 packets_sent = 0;
	S32 objects_in_this_packet = 0;

	bool link_operation = message_name == "ObjectLink";

	//clear update override data (allow next update through)
	struct f : public LLSelectedNodeFunctor
	{
		virtual bool apply(LLSelectNode* node)
		{
			node->mLastPositionLocal.setVec(0,0,0);
			node->mLastRotation = LLQuaternion();
			node->mLastScale.setVec(0,0,0);
			return true;
		}
	} func;
	getSelection()->applyToNodes(&func);	

	std::queue<LLSelectNode*> nodes_to_send;

	struct push_all : public LLSelectedNodeFunctor
	{
		std::queue<LLSelectNode*>& nodes_to_send;
		push_all(std::queue<LLSelectNode*>& n) : nodes_to_send(n) {}
		virtual bool apply(LLSelectNode* node)
		{
			if (node->getObject())
			{
				nodes_to_send.push(node);
			}
			return true;
		}
	};
	struct push_some : public LLSelectedNodeFunctor
	{
		std::queue<LLSelectNode*>& nodes_to_send;
		bool mRoots;
		push_some(std::queue<LLSelectNode*>& n, bool roots) : nodes_to_send(n), mRoots(roots) {}
		virtual bool apply(LLSelectNode* node)
		{
			if (node->getObject())
			{
				BOOL is_root = node->getObject()->isRootEdit();
				if ((mRoots && is_root) || (!mRoots && !is_root))
				{
					nodes_to_send.push(node);
				}
			}
			return true;
		}
	};
	struct push_all  pushall(nodes_to_send);
	struct push_some pushroots(nodes_to_send, TRUE);
	struct push_some pushnonroots(nodes_to_send, FALSE);
	
	switch(send_type)
	{
	  case SEND_ONLY_ROOTS:
		  if(message_name == "ObjectBuy")
			getSelection()->applyToRootNodes(&pushroots);
		  else
			getSelection()->applyToRootNodes(&pushall);
		  
		break;
	  case SEND_INDIVIDUALS:
		getSelection()->applyToNodes(&pushall);
		break;
	  case SEND_ROOTS_FIRST:
		// first roots...
		getSelection()->applyToNodes(&pushroots);
		// then children...
		getSelection()->applyToNodes(&pushnonroots);
		break;
	  case SEND_CHILDREN_FIRST:
		// first children...
		getSelection()->applyToNodes(&pushnonroots);
		// then roots...
		getSelection()->applyToNodes(&pushroots);
		break;

	default:
		LL_ERRS() << "Bad send type " << send_type << " passed to SendListToRegions()" << LL_ENDL;
	}

	// bail if nothing selected
	if (nodes_to_send.empty())
	{
		return;
	}
	
	node = nodes_to_send.front();
	nodes_to_send.pop();

	// cache last region information
	current_region = node->getObject()->getRegion();

	// Start duplicate message
	// CRO: this isn't 
	gMessageSystem->newMessage(message_name.c_str());
	(*pack_header)(user_data);

	// For each object
	while (node != NULL)
	{
		// remember the last region, look up the current one
		last_region = current_region;
		current_region = node->getObject()->getRegion();

		// if to same simulator and message not too big
		if ((current_region == last_region)
			&& (! gMessageSystem->isSendFull(NULL))
			&& (objects_in_this_packet < MAX_OBJECTS_PER_PACKET))
		{
			if (link_operation && linkset_root == NULL)
			{
				// linksets over 254 will be split into multiple messages,
				// but we need to provide same root for all messages or we will get separate linksets
				linkset_root = node;
			}
			// add another instance of the body of the data
			(*pack_body)(node, user_data);
            // do any related logging
            (*log_func)(node, user_data);
			++objects_sent;
			++objects_in_this_packet;

			// and on to the next object
			if(nodes_to_send.empty())
			{
				node = NULL;
			}
			else
			{
				node = nodes_to_send.front();
				nodes_to_send.pop();
			}
		}
		else
		{
			// otherwise send current message and start new one
			gMessageSystem->sendReliable( last_region->getHost());
			packets_sent++;
			objects_in_this_packet = 0;

			gMessageSystem->newMessage(message_name.c_str());
			(*pack_header)(user_data);

			if (linkset_root != NULL)
			{
				if (current_region != last_region)
				{
					// root should be in one region with the child, reset it
					linkset_root = NULL;
				}
				else
				{
					// add root instance into new message
					(*pack_body)(linkset_root, user_data);
					++objects_sent;
					++objects_in_this_packet;
				}
			}

			// don't move to the next object, we still need to add the
			// body data. 
		}
	}

	// flush messages
	if (gMessageSystem->getCurrentSendTotal() > 0)
	{
		gMessageSystem->sendReliable( current_region->getHost());
		packets_sent++;
	}
	else
	{
		gMessageSystem->clearMessage();
	}

	// LL_INFOS() << "sendListToRegions " << message_name << " obj " << objects_sent << " pkt " << packets_sent << LL_ENDL;
}


//
// Network communications
//

void LLSelectMgr::requestObjectPropertiesFamily(LLViewerObject* object)
{
	LLMessageSystem* msg = gMessageSystem;

	msg->newMessageFast(_PREHASH_RequestObjectPropertiesFamily);
	msg->nextBlockFast(_PREHASH_AgentData);
	msg->addUUIDFast(_PREHASH_AgentID, gAgent.getID());
	msg->addUUIDFast(_PREHASH_SessionID, gAgent.getSessionID());
	msg->nextBlockFast(_PREHASH_ObjectData);
	msg->addU32Fast(_PREHASH_RequestFlags, 0x0 );
	msg->addUUIDFast(_PREHASH_ObjectID, object->mID );

	LLViewerRegion* regionp = object->getRegion();
	msg->sendReliable( regionp->getHost() );
}


// static
void LLSelectMgr::processObjectProperties(LLMessageSystem* msg, void** user_data)
{
	S32 i;
	S32 count = msg->getNumberOfBlocksFast(_PREHASH_ObjectData);
	for (i = 0; i < count; i++)
	{
		LLUUID id;
		msg->getUUIDFast(_PREHASH_ObjectData, _PREHASH_ObjectID, id, i);

		LLUUID creator_id;
		LLUUID owner_id;
		LLUUID group_id;
		LLUUID last_owner_id;
		U64 creation_date;
		LLUUID extra_id;
		U32 base_mask, owner_mask, group_mask, everyone_mask, next_owner_mask;
		LLSaleInfo sale_info;
		LLCategory category;
		LLAggregatePermissions ag_perms;
		LLAggregatePermissions ag_texture_perms;
		LLAggregatePermissions ag_texture_perms_owner;
		
		msg->getUUIDFast(_PREHASH_ObjectData, _PREHASH_CreatorID, creator_id, i);
		msg->getUUIDFast(_PREHASH_ObjectData, _PREHASH_OwnerID, owner_id, i);
		msg->getUUIDFast(_PREHASH_ObjectData, _PREHASH_GroupID, group_id, i);
		msg->getU64Fast(_PREHASH_ObjectData, _PREHASH_CreationDate, creation_date, i);
		msg->getU32Fast(_PREHASH_ObjectData, _PREHASH_BaseMask, base_mask, i);
		msg->getU32Fast(_PREHASH_ObjectData, _PREHASH_OwnerMask, owner_mask, i);
		msg->getU32Fast(_PREHASH_ObjectData, _PREHASH_GroupMask, group_mask, i);
		msg->getU32Fast(_PREHASH_ObjectData, _PREHASH_EveryoneMask, everyone_mask, i);
		msg->getU32Fast(_PREHASH_ObjectData, _PREHASH_NextOwnerMask, next_owner_mask, i);
		sale_info.unpackMultiMessage(msg, _PREHASH_ObjectData, i);

		ag_perms.unpackMessage(msg, _PREHASH_ObjectData, _PREHASH_AggregatePerms, i);
		ag_texture_perms.unpackMessage(msg, _PREHASH_ObjectData, _PREHASH_AggregatePermTextures, i);
		ag_texture_perms_owner.unpackMessage(msg, _PREHASH_ObjectData, _PREHASH_AggregatePermTexturesOwner, i);
		category.unpackMultiMessage(msg, _PREHASH_ObjectData, i);

		S16 inv_serial = 0;
		msg->getS16Fast(_PREHASH_ObjectData, _PREHASH_InventorySerial, inv_serial, i);

		LLUUID item_id;
		msg->getUUIDFast(_PREHASH_ObjectData, _PREHASH_ItemID, item_id, i);
		LLUUID folder_id;
		msg->getUUIDFast(_PREHASH_ObjectData, _PREHASH_FolderID, folder_id, i);
		LLUUID from_task_id;
		msg->getUUIDFast(_PREHASH_ObjectData, _PREHASH_FromTaskID, from_task_id, i);

		msg->getUUIDFast(_PREHASH_ObjectData, _PREHASH_LastOwnerID, last_owner_id, i);

		std::string name;
		msg->getStringFast(_PREHASH_ObjectData, _PREHASH_Name, name, i);
		std::string desc;
		msg->getStringFast(_PREHASH_ObjectData, _PREHASH_Description, desc, i);

		std::string touch_name;
		msg->getStringFast(_PREHASH_ObjectData, _PREHASH_TouchName, touch_name, i);
		std::string sit_name;
		msg->getStringFast(_PREHASH_ObjectData, _PREHASH_SitName, sit_name, i);

		//unpack TE IDs
		uuid_vec_t texture_ids;
		S32 size = msg->getSizeFast(_PREHASH_ObjectData, i, _PREHASH_TextureID);
		if (size > 0)
		{
			S8 packed_buffer[SELECT_MAX_TES * UUID_BYTES];
			msg->getBinaryDataFast(_PREHASH_ObjectData, _PREHASH_TextureID, packed_buffer, 0, i, SELECT_MAX_TES * UUID_BYTES);

			for (S32 buf_offset = 0; buf_offset < size; buf_offset += UUID_BYTES)
			{
				LLUUID tid;
				memcpy(tid.mData, packed_buffer + buf_offset, UUID_BYTES);		/* Flawfinder: ignore */
				texture_ids.push_back(tid);
			}
		}


		// Iterate through nodes at end, since it can be on both the regular AND hover list
		struct f : public LLSelectedNodeFunctor
		{
			LLUUID mID;
			f(const LLUUID& id) : mID(id) {}
			virtual bool apply(LLSelectNode* node)
			{
				return (node->getObject() && node->getObject()->mID == mID);
			}
		} func(id);
		LLSelectNode* node = LLSelectMgr::getInstance()->getSelection()->getFirstNode(&func);

		if (!node)
		{
			// <FS:Techwolf Lupindo> area search
			FSAreaSearch* area_search_floater = LLFloaterReg::getTypedInstance<FSAreaSearch>("area_search");
			if(!(area_search_floater && area_search_floater->isActive())) // Don't spam the log when areasearch is active.
			{
			// </FS:Techwolf Lupindo>
			LL_WARNS() << "Couldn't find object " << id << " selected." << LL_ENDL;
			// <FS:Techwolf Lupindo> area search
			}
			// </FS:Techwolf Lupindo>
		}
		else
		{
			if (node->mInventorySerial != inv_serial)
			{
				node->getObject()->dirtyInventory();
			}

			// save texture data as soon as we get texture perms first time
			if (!node->mValid)
			{
				BOOL can_copy = FALSE;
				BOOL can_transfer = FALSE;

				LLAggregatePermissions::EValue value = LLAggregatePermissions::AP_NONE;
				if(node->getObject()->permYouOwner())
				{
					value = ag_texture_perms_owner.getValue(PERM_COPY);
					if (value == LLAggregatePermissions::AP_EMPTY || value == LLAggregatePermissions::AP_ALL)
					{
						can_copy = TRUE;
					}
					value = ag_texture_perms_owner.getValue(PERM_TRANSFER);
					if (value == LLAggregatePermissions::AP_EMPTY || value == LLAggregatePermissions::AP_ALL)
					{
						can_transfer = TRUE;
					}
				}
				else
				{
					value = ag_texture_perms.getValue(PERM_COPY);
					if (value == LLAggregatePermissions::AP_EMPTY || value == LLAggregatePermissions::AP_ALL)
					{
						can_copy = TRUE;
					}
					value = ag_texture_perms.getValue(PERM_TRANSFER);
					if (value == LLAggregatePermissions::AP_EMPTY || value == LLAggregatePermissions::AP_ALL)
					{
						can_transfer = TRUE;
					}
				}

				if (can_copy && can_transfer)
				{
					// this should be the only place that saved textures is called
					node->saveTextures(texture_ids);
				}
			}

			node->mValid = TRUE;
			node->mPermissions->init(creator_id, owner_id,
									 last_owner_id, group_id);
			node->mPermissions->initMasks(base_mask, owner_mask, everyone_mask, group_mask, next_owner_mask);
			node->mCreationDate = creation_date;
			node->mItemID = item_id;
			node->mFolderID = folder_id;
			node->mFromTaskID = from_task_id;
			node->mName.assign(name);
			node->mDescription.assign(desc);
			node->mSaleInfo = sale_info;
			node->mAggregatePerm = ag_perms;
			node->mAggregateTexturePerm = ag_texture_perms;
			node->mAggregateTexturePermOwner = ag_texture_perms_owner;
			node->mCategory = category;
			node->mInventorySerial = inv_serial;
			node->mSitName.assign(sit_name);
			node->mTouchName.assign(touch_name);

			// <FS:ND> Fire for any observer interested in object properties
			LLSelectMgr::instance().firePropertyReceived( node );
			// </FS:ND>
		}
	}

	dialog_refresh_all();

	// hack for left-click buy object
	LLToolPie::selectionPropertiesReceived();
}

// static
void LLSelectMgr::processObjectPropertiesFamily(LLMessageSystem* msg, void** user_data)
{
	LLUUID id;

	U32 request_flags;
	LLUUID creator_id;
	LLUUID owner_id;
	LLUUID group_id;
	LLUUID extra_id;
	U32 base_mask, owner_mask, group_mask, everyone_mask, next_owner_mask;
	LLSaleInfo sale_info;
	LLCategory category;
	
	msg->getU32Fast(_PREHASH_ObjectData, _PREHASH_RequestFlags,	request_flags );
	msg->getUUIDFast(_PREHASH_ObjectData, _PREHASH_ObjectID,		id );
	msg->getUUIDFast(_PREHASH_ObjectData, _PREHASH_OwnerID,		owner_id );
	msg->getUUIDFast(_PREHASH_ObjectData, _PREHASH_GroupID,		group_id );
	msg->getU32Fast(_PREHASH_ObjectData, _PREHASH_BaseMask,		base_mask );
	msg->getU32Fast(_PREHASH_ObjectData, _PREHASH_OwnerMask,		owner_mask );
	msg->getU32Fast(_PREHASH_ObjectData,_PREHASH_GroupMask,		group_mask );
	msg->getU32Fast(_PREHASH_ObjectData, _PREHASH_EveryoneMask,	everyone_mask );
	msg->getU32Fast(_PREHASH_ObjectData, _PREHASH_NextOwnerMask, next_owner_mask);
	sale_info.unpackMessage(msg, _PREHASH_ObjectData);
	category.unpackMessage(msg, _PREHASH_ObjectData);

	LLUUID last_owner_id;
	msg->getUUIDFast(_PREHASH_ObjectData, _PREHASH_LastOwnerID, last_owner_id );

	// unpack name & desc
	std::string name;
	msg->getStringFast(_PREHASH_ObjectData, _PREHASH_Name, name);

	std::string desc;
	msg->getStringFast(_PREHASH_ObjectData, _PREHASH_Description, desc);

	// the reporter widget askes the server for info about picked objects
	if (request_flags & COMPLAINT_REPORT_REQUEST )
	{
		LLFloaterReporter *reporterp = LLFloaterReg::findTypedInstance<LLFloaterReporter>("reporter");
		if (reporterp)
		{
			LLAvatarName av_name;
			LLAvatarNameCache::get(owner_id, &av_name);
			reporterp->setPickedObjectProperties(name, av_name.getUserName(), owner_id);
		}
	}
	else if (request_flags & OBJECT_PAY_REQUEST)
	{
		// check if the owner of the paid object is muted
		LLMuteList::getInstance()->autoRemove(owner_id, LLMuteList::AR_MONEY);
	}

	// Now look through all of the hovered nodes
	struct f : public LLSelectedNodeFunctor
	{
		LLUUID mID;
		f(const LLUUID& id) : mID(id) {}
		virtual bool apply(LLSelectNode* node)
		{
			return (node->getObject() && node->getObject()->mID == mID);
		}
	} func(id);
	LLSelectNode* node = LLSelectMgr::getInstance()->mHoverObjects->getFirstNode(&func);

	if (node)
	{
		node->mValid = TRUE;
		node->mPermissions->init(LLUUID::null, owner_id,
								 last_owner_id, group_id);
		node->mPermissions->initMasks(base_mask, owner_mask, everyone_mask, group_mask, next_owner_mask);
		node->mSaleInfo = sale_info;
		node->mCategory = category;
		node->mName.assign(name);
		node->mDescription.assign(desc);
	}

	dialog_refresh_all();
}


// static
void LLSelectMgr::processForceObjectSelect(LLMessageSystem* msg, void**)
{
	BOOL reset_list;
	msg->getBOOL("Header", "ResetList", reset_list);

	if (reset_list)
	{
		LLSelectMgr::getInstance()->deselectAll();
	}

	LLUUID full_id;
	S32 local_id;
	LLViewerObject* object;
	std::vector<LLViewerObject*> objects;
	S32 i;
	S32 block_count = msg->getNumberOfBlocks("Data");

	for (i = 0; i < block_count; i++)
	{
		msg->getS32("Data", "LocalID", local_id, i);

		gObjectList.getUUIDFromLocal(full_id, 
									 local_id, 
									 msg->getSenderIP(),
									 msg->getSenderPort());
		object = gObjectList.findObject(full_id);
		if (object)
		{
			objects.push_back(object);
		}
	}

	// Don't select, just highlight
	LLSelectMgr::getInstance()->highlightObjectAndFamily(objects);
}

extern F32	gGLModelView[16];

void LLSelectMgr::updateSilhouettes()
{
	S32 num_sils_genned = 0;

	LLVector3d	cameraPos = gAgentCamera.getCameraPositionGlobal();
	F32 currentCameraZoom = gAgentCamera.getCurrentCameraBuildOffset();

	if (!mSilhouetteImagep)
	{
		mSilhouetteImagep = LLViewerTextureManager::getFetchedTextureFromFile("silhouette.j2c", FTT_LOCAL_FILE, TRUE, LLGLTexture::BOOST_UI);
	}

	mHighlightedObjects->cleanupNodes();

	if((cameraPos - mLastCameraPos).magVecSquared() > SILHOUETTE_UPDATE_THRESHOLD_SQUARED * currentCameraZoom * currentCameraZoom)
	{
		struct f : public LLSelectedObjectFunctor
		{
			virtual bool apply(LLViewerObject* object)
			{
				object->setChanged(LLXform::SILHOUETTE);
				return true;
			}
		} func;
		getSelection()->applyToObjects(&func);	
		
		mLastCameraPos = gAgentCamera.getCameraPositionGlobal();
	}
	
	std::vector<LLViewerObject*> changed_objects;

	updateSelectionSilhouette(mSelectedObjects, num_sils_genned, changed_objects);
	if (mRectSelectedObjects.size() > 0)
	{
		//gGLSPipelineSelection.set();

		//mSilhouetteImagep->bindTexture();
		//glAlphaFunc(GL_GREATER, sHighlightAlphaTest);

		std::set<LLViewerObject*> roots;

		// sync mHighlightedObjects with mRectSelectedObjects since the latter is rebuilt every frame and former
		// persists from frame to frame to avoid regenerating object silhouettes
		// mHighlightedObjects includes all siblings of rect selected objects

		BOOL select_linked_set = !gSavedSettings.getBOOL("EditLinkedParts");

		// generate list of roots from current object selection
		for (std::set<LLPointer<LLViewerObject> >::iterator iter = mRectSelectedObjects.begin();
			 iter != mRectSelectedObjects.end(); iter++)
		{
			LLViewerObject *objectp = *iter;
			if (select_linked_set)
			{
				LLViewerObject *rootp = (LLViewerObject*)objectp->getRoot();
				roots.insert(rootp);
			}
			else
			{
				roots.insert(objectp);
			}
		}

		// remove highlight nodes not in roots list
		std::vector<LLSelectNode*> remove_these_nodes;
		std::vector<LLViewerObject*> remove_these_roots;

		for (LLObjectSelection::iterator iter = mHighlightedObjects->begin();
			 iter != mHighlightedObjects->end(); iter++)
		{
			LLSelectNode* node = *iter;
			LLViewerObject* objectp = node->getObject();
			if (!objectp)
				continue;
			if (objectp->isRoot() || !select_linked_set)
			{
				if (roots.count(objectp) == 0)
				{
					remove_these_nodes.push_back(node);
				}
				else
				{
					remove_these_roots.push_back(objectp);
				}
			}
			else
			{
				LLViewerObject* rootp = (LLViewerObject*)objectp->getRoot();

				if (roots.count(rootp) == 0)
				{
					remove_these_nodes.push_back(node);
				}
			}
		}

		// remove all highlight nodes no longer in rectangle selection
		for (std::vector<LLSelectNode*>::iterator iter = remove_these_nodes.begin();
			 iter != remove_these_nodes.end(); ++iter)
		{
			LLSelectNode* nodep = *iter;
			mHighlightedObjects->removeNode(nodep);
		}

		// remove all root objects already being highlighted
		for (std::vector<LLViewerObject*>::iterator iter = remove_these_roots.begin();
			 iter != remove_these_roots.end(); ++iter)
		{
			LLViewerObject* objectp = *iter;
			roots.erase(objectp);
		}

		// add all new objects in rectangle selection
		for (std::set<LLViewerObject*>::iterator iter = roots.begin();
			 iter != roots.end(); iter++)
		{
			LLViewerObject* objectp = *iter;
			if (!canSelectObject(objectp))
			{
				continue;
			}

			LLSelectNode* rect_select_root_node = new LLSelectNode(objectp, TRUE);
			rect_select_root_node->selectAllTEs(TRUE);

			 // <FS:ND> Color per highlighted object
			if( mHighlightColor.find( objectp ) != mHighlightColor.end() )
				rect_select_root_node->mHighlightColor = mHighlightColor[ objectp ];
			// </FS:ND>

			if (!select_linked_set)
			{
				rect_select_root_node->mIndividualSelection = TRUE;
			}
			else
			{
				LLViewerObject::const_child_list_t& child_list = objectp->getChildren();
				for (LLViewerObject::child_list_t::const_iterator iter = child_list.begin();
					 iter != child_list.end(); iter++)
				{
					LLViewerObject* child_objectp = *iter;
				
					if (!canSelectObject(child_objectp))
					{
						continue;
					}

					LLSelectNode* rect_select_node = new LLSelectNode(child_objectp, TRUE);
					rect_select_node->selectAllTEs(TRUE);
					mHighlightedObjects->addNodeAtEnd(rect_select_node);
				}
			}

			// Add the root last, to preserve order for link operations.
			mHighlightedObjects->addNodeAtEnd(rect_select_root_node);
		}

		num_sils_genned	= 0;

		// render silhouettes for highlighted objects
		//BOOL subtracting_from_selection = (gKeyboard->currentMask(TRUE) == MASK_CONTROL);
		for (S32 pass = 0; pass < 2; pass++)
		{
			for (LLObjectSelection::iterator iter = mHighlightedObjects->begin();
				 iter != mHighlightedObjects->end(); iter++)
			{
				LLSelectNode* node = *iter;
				LLViewerObject* objectp = node->getObject();
				if (!objectp)
					continue;
				
				// do roots first, then children so that root flags are cleared ASAP
				BOOL roots_only = (pass == 0);
				BOOL is_root = objectp->isRootEdit();
				if (roots_only != is_root)
				{
					continue;
				}

				if (!node->mSilhouetteExists 
					|| objectp->isChanged(LLXform::SILHOUETTE)
					|| (objectp->getParent() && objectp->getParent()->isChanged(LLXform::SILHOUETTE)))
				{
					if (num_sils_genned++ < MAX_SILS_PER_FRAME)
					{
						generateSilhouette(node, LLViewerCamera::getInstance()->getOrigin());
						changed_objects.push_back(objectp);			
					}
					else if (objectp->isAttachment() && objectp->getRootEdit()->mDrawable.notNull())
					{
						//RN: hack for orthogonal projection of HUD attachments
						LLViewerJointAttachment* attachment_pt = (LLViewerJointAttachment*)objectp->getRootEdit()->mDrawable->getParent();
						if (attachment_pt && attachment_pt->getIsHUDAttachment())
						{
							LLVector3 camera_pos = LLVector3(-10000.f, 0.f, 0.f);
							generateSilhouette(node, camera_pos);
						}
					}
				}
				//LLColor4 highlight_color;
				//
				//if (subtracting_from_selection)
				//{
				//	node->renderOneSilhouette(LLColor4::red);
				//}
				//else if (!objectp->isSelected())
				//{
				//	highlight_color = objectp->isRoot() ? sHighlightParentColor : sHighlightChildColor;
				//	node->renderOneSilhouette(highlight_color);
				//}
			}
		}
		//mSilhouetteImagep->unbindTexture(0, GL_TEXTURE_2D);
	}
	else
	{
		mHighlightedObjects->deleteAllNodes();
	}

	for (std::vector<LLViewerObject*>::iterator iter = changed_objects.begin();
		 iter != changed_objects.end(); ++iter)
	{
		// clear flags after traversing node list (as child objects need to refer to parent flags, etc)
		LLViewerObject* objectp = *iter;
		objectp->clearChanged(LLXform::MOVED | LLXform::SILHOUETTE);
	}
	
	//gGL.setAlphaRejectSettings(LLRender::CF_DEFAULT);
}

void LLSelectMgr::updateSelectionSilhouette(LLObjectSelectionHandle object_handle, S32& num_sils_genned, std::vector<LLViewerObject*>& changed_objects)
{
	if (object_handle->getNumNodes())
	{
		//gGLSPipelineSelection.set();

		//mSilhouetteImagep->bindTexture();
		//glAlphaFunc(GL_GREATER, sHighlightAlphaTest);

		for (S32 pass = 0; pass < 2; pass++)
		{
			for (LLObjectSelection::iterator iter = object_handle->begin();
				iter != object_handle->end(); iter++)
			{
				LLSelectNode* node = *iter;
				LLViewerObject* objectp = node->getObject();
				if (!objectp)
					continue;
				// do roots first, then children so that root flags are cleared ASAP
				BOOL roots_only = (pass == 0);
				BOOL is_root = (objectp->isRootEdit());
				if (roots_only != is_root || objectp->mDrawable.isNull())
				{
					continue;
				}

				if (!node->mSilhouetteExists 
					|| objectp->isChanged(LLXform::SILHOUETTE)
					|| (objectp->getParent() && objectp->getParent()->isChanged(LLXform::SILHOUETTE)))
				{
					if (num_sils_genned++ < MAX_SILS_PER_FRAME)// && objectp->mDrawable->isVisible())
					{
						generateSilhouette(node, LLViewerCamera::getInstance()->getOrigin());
						changed_objects.push_back(objectp);
					}
					else if (objectp->isAttachment())
					{
						//RN: hack for orthogonal projection of HUD attachments
						LLViewerJointAttachment* attachment_pt = (LLViewerJointAttachment*)objectp->getRootEdit()->mDrawable->getParent();
						if (attachment_pt && attachment_pt->getIsHUDAttachment())
						{
							LLVector3 camera_pos = LLVector3(-10000.f, 0.f, 0.f);
							generateSilhouette(node, camera_pos);
						}
					}
				}
			}
		}
	}
}
void LLSelectMgr::renderSilhouettes(BOOL for_hud)
{
	// <FS:KC> show/hide build highlight
	// if (!mRenderSilhouettes || !mRenderHighlightSelections)
	if (((mFSShowHideHighlight == FS_SHOW_HIDE_HIGHLIGHT_NORMAL) && (!mRenderSilhouettes || !mRenderHighlightSelections)) || (mFSShowHideHighlight == FS_SHOW_HIDE_HIGHLIGHT_HIDE))
	// </FS:KC>
	{
		return;
	}

	gGL.getTexUnit(0)->bind(mSilhouetteImagep);
	LLGLSPipelineSelection gls_select;
	LLGLEnable blend(GL_BLEND);
	LLGLDepthTest gls_depth(GL_TRUE, GL_FALSE);

	if (isAgentAvatarValid() && for_hud)
	{
		LLBBox hud_bbox = gAgentAvatarp->getHUDBBox();

		F32 cur_zoom = gAgentCamera.mHUDCurZoom;

		// set up transform to encompass bounding box of HUD
		gGL.matrixMode(LLRender::MM_PROJECTION);
		gGL.pushMatrix();
		gGL.loadIdentity();
		F32 depth = llmax(1.f, hud_bbox.getExtentLocal().mV[VX] * 1.1f);
		gGL.ortho(-0.5f * LLViewerCamera::getInstance()->getAspect(), 0.5f * LLViewerCamera::getInstance()->getAspect(), -0.5f, 0.5f, 0.f, depth);

		gGL.matrixMode(LLRender::MM_MODELVIEW);
		gGL.pushMatrix();
		gGL.pushUIMatrix();
		gGL.loadUIIdentity();
		gGL.loadIdentity();
		gGL.loadMatrix(OGL_TO_CFR_ROTATION);		// Load Cory's favorite reference frame
		gGL.translatef(-hud_bbox.getCenterLocal().mV[VX] + (depth *0.5f), 0.f, 0.f);
		gGL.scalef(cur_zoom, cur_zoom, cur_zoom);
	}

	if (mSelectedObjects->getNumNodes())
	{
		LLUUID inspect_item_id= LLUUID::null;
		LLFloaterInspect* inspect_instance = LLFloaterReg::getTypedInstance<LLFloaterInspect>("inspect");
		if(inspect_instance && inspect_instance->getVisible())
		{
			inspect_item_id = inspect_instance->getSelectedUUID();
		}
		else
		{
			LLSidepanelTaskInfo *panel_task_info = LLSidepanelTaskInfo::getActivePanel();
			if (panel_task_info)
			{
				inspect_item_id = panel_task_info->getSelectedUUID();
			}
		}

		bool wireframe_selection = (gFloaterTools && gFloaterTools->getVisible()) || LLSelectMgr::sRenderHiddenSelections;
		F32 fogCfx = (F32)llclamp((LLSelectMgr::getInstance()->getSelectionCenterGlobal() - gAgentCamera.getCameraPositionGlobal()).magVec() / (LLSelectMgr::getInstance()->getBBoxOfSelection().getExtentLocal().magVec() * 4), 0.0, 1.0);

		LLUUID focus_item_id = LLViewerMediaFocus::getInstance()->getFocusedObjectID();
		// <FS:Ansariel> Improve selection silhouette rendering speed by Drake Arconis
		//for (S32 pass = 0; pass < 2; pass++)
		{
			for (LLObjectSelection::iterator iter = mSelectedObjects->begin();
				 iter != mSelectedObjects->end(); iter++)
			{
				LLSelectNode* node = *iter;
				LLViewerObject* objectp = node->getObject();
				if (!objectp)
					continue;

                if(getTEMode() && !node->hasSelectedTE()) 
                    continue;

                if (objectp->mDrawable 
                    && objectp->mDrawable->getVOVolume() 
                    && objectp->mDrawable->getVOVolume()->isMesh())
                {
                    S32 num_tes = llmin((S32)objectp->getNumTEs(), (S32)objectp->getNumFaces()); // avatars have TEs but no faces
                    for (S32 te = 0; te < num_tes; ++te)
                    {
                        if (!getTEMode())
                        {
                            objectp->mDrawable->getFace(te)->renderOneWireframe(
                                LLColor4(sSilhouetteParentColor[VRED], sSilhouetteParentColor[VGREEN], sSilhouetteParentColor[VBLUE], LLSelectMgr::sHighlightAlpha * 2)
                                , fogCfx, wireframe_selection, node->isTransient() ? FALSE : LLSelectMgr::sRenderHiddenSelections);
                        }
                        else if(node->isTESelected(te))
                        {
                            objectp->mDrawable->getFace(te)->renderOneWireframe(
                                LLColor4(sSilhouetteParentColor[VRED], sSilhouetteParentColor[VGREEN], sSilhouetteParentColor[VBLUE], LLSelectMgr::sHighlightAlpha * 2)
                                , fogCfx, wireframe_selection, node->isTransient() ? FALSE : LLSelectMgr::sRenderHiddenSelections);
                        }
                    }
                }
                else
                {
                    if (objectp->isHUDAttachment() != for_hud)
                    {
                        continue;
                    }
                    if (objectp->getID() == focus_item_id)
                    {
                        node->renderOneSilhouette(gFocusMgr.getFocusColor());
                    }
                    else if (objectp->getID() == inspect_item_id)
                    {
                        node->renderOneSilhouette(sHighlightInspectColor);
                    }
                    else if (node->isTransient())
                    {
                        BOOL oldHidden = LLSelectMgr::sRenderHiddenSelections;
                        LLSelectMgr::sRenderHiddenSelections = FALSE;
                        node->renderOneSilhouette(sContextSilhouetteColor);
                        LLSelectMgr::sRenderHiddenSelections = oldHidden;
                    }
                    else if (objectp->isRootEdit())
                    {
                        node->renderOneSilhouette(sSilhouetteParentColor);
                    }
                    else
                    {
                        node->renderOneSilhouette(sSilhouetteChildColor);
                    }
                }
			} //for all selected node's
		} //for pass
	}

	if (mHighlightedObjects->getNumNodes())
	{
		// render silhouettes for highlighted objects
		BOOL subtracting_from_selection = (gKeyboard->currentMask(TRUE) == MASK_CONTROL);
		for (S32 pass = 0; pass < 2; pass++)
		{
			for (LLObjectSelection::iterator iter = mHighlightedObjects->begin();
				 iter != mHighlightedObjects->end(); iter++)
			{
				LLSelectNode* node = *iter;
				LLViewerObject* objectp = node->getObject();
				if (!objectp)
					continue;
				if (objectp->isHUDAttachment() != for_hud)
				{
					continue;
				}

				if (subtracting_from_selection)
				{
					node->renderOneSilhouette(LLColor4::red);
				}
				else if (!objectp->isSelected())
				{
					LLColor4 highlight_color = objectp->isRoot() ? sHighlightParentColor : sHighlightChildColor;
					node->renderOneSilhouette(highlight_color);
				}
			}
		}
	}

	if (isAgentAvatarValid() && for_hud)
	{
		gGL.matrixMode(LLRender::MM_PROJECTION);
		gGL.popMatrix();

		gGL.matrixMode(LLRender::MM_MODELVIEW);
		gGL.popMatrix();
		gGL.popUIMatrix();
		stop_glerror();
	}

	gGL.getTexUnit(0)->unbind(LLTexUnit::TT_TEXTURE);
}

void LLSelectMgr::generateSilhouette(LLSelectNode* nodep, const LLVector3& view_point)
{
	LLViewerObject* objectp = nodep->getObject();

	if (objectp && objectp->getPCode() == LL_PCODE_VOLUME)
	{
		((LLVOVolume*)objectp)->generateSilhouette(nodep, view_point);
	}
}

//
// Utility classes
//
LLSelectNode::LLSelectNode(LLViewerObject* object, BOOL glow)
:	mObject(object),
	mIndividualSelection(FALSE),
	mTransient(FALSE),
	mValid(FALSE),
	mPermissions(new LLPermissions()),
	mInventorySerial(0),
	mSilhouetteExists(FALSE),
	mDuplicated(FALSE),
	mTESelectMask(0),
	mLastTESelected(0),
	mName(LLStringUtil::null),
	mDescription(LLStringUtil::null),
	mTouchName(LLStringUtil::null),
	mSitName(LLStringUtil::null),
	mCreationDate(0)
{
	saveColors();
	saveShinyColors();
}

LLSelectNode::LLSelectNode(const LLSelectNode& nodep)
{
	mTESelectMask = nodep.mTESelectMask;
	mLastTESelected = nodep.mLastTESelected;

	mIndividualSelection = nodep.mIndividualSelection;

	mValid = nodep.mValid;
	mTransient		= nodep.mTransient;
	mPermissions = new LLPermissions(*nodep.mPermissions);
	mSaleInfo = nodep.mSaleInfo;;
	mAggregatePerm = nodep.mAggregatePerm;
	mAggregateTexturePerm = nodep.mAggregateTexturePerm;
	mAggregateTexturePermOwner = nodep.mAggregateTexturePermOwner;
	mName = nodep.mName;
	mDescription = nodep.mDescription;
	mCategory = nodep.mCategory;
	mInventorySerial = 0;
	mSavedPositionLocal = nodep.mSavedPositionLocal;
	mSavedPositionGlobal = nodep.mSavedPositionGlobal;
	mSavedScale = nodep.mSavedScale;
	mSavedRotation = nodep.mSavedRotation;
	mDuplicated = nodep.mDuplicated;
	mDuplicatePos = nodep.mDuplicatePos;
	mDuplicateRot = nodep.mDuplicateRot;
	mItemID = nodep.mItemID;
	mFolderID = nodep.mFolderID;
	mFromTaskID = nodep.mFromTaskID;
	mTouchName = nodep.mTouchName;
	mSitName = nodep.mSitName;
	mCreationDate = nodep.mCreationDate;

	mSilhouetteVertices = nodep.mSilhouetteVertices;
	mSilhouetteNormals = nodep.mSilhouetteNormals;
	mSilhouetteExists = nodep.mSilhouetteExists;
	mObject = nodep.mObject;

	std::vector<LLColor4>::const_iterator color_iter;
	mSavedColors.clear();
	for (color_iter = nodep.mSavedColors.begin(); color_iter != nodep.mSavedColors.end(); ++color_iter)
	{
		mSavedColors.push_back(*color_iter);
	}
	mSavedShinyColors.clear();
	for (color_iter = nodep.mSavedShinyColors.begin(); color_iter != nodep.mSavedShinyColors.end(); ++color_iter)
	{
		mSavedShinyColors.push_back(*color_iter);
	}
	
	saveTextures(nodep.mSavedTextures);
}

LLSelectNode::~LLSelectNode()
{
	delete mPermissions;
	mPermissions = NULL;
}

void LLSelectNode::selectAllTEs(BOOL b)
{
	mTESelectMask = b ? TE_SELECT_MASK_ALL : 0x0;
	mLastTESelected = 0;
}

void LLSelectNode::selectTE(S32 te_index, BOOL selected)
{
	if (te_index < 0 || te_index >= SELECT_MAX_TES)
	{
		return;
	}
	S32 mask = 0x1 << te_index;
	if(selected)
	{	
		mTESelectMask |= mask;
	}
	else
	{
		mTESelectMask &= ~mask;
	}
	mLastTESelected = te_index;
}

BOOL LLSelectNode::isTESelected(S32 te_index) const
{
	if (te_index < 0 || te_index >= mObject->getNumTEs())
	{
		return FALSE;
	}
	return (mTESelectMask & (0x1 << te_index)) != 0;
}

S32 LLSelectNode::getLastSelectedTE() const
{
	if (!isTESelected(mLastTESelected))
	{
		return -1;
	}
	return mLastTESelected;
}

LLViewerObject* LLSelectNode::getObject()
{
	if (!mObject)
	{
		return NULL;
	}
	else if (mObject->isDead())
	{
		mObject = NULL;
	}
	return mObject;
}

void LLSelectNode::setObject(LLViewerObject* object)
{
	mObject = object;
}

void LLSelectNode::saveColors()
{
	if (mObject.notNull())
	{
		mSavedColors.clear();
		for (S32 i = 0; i < mObject->getNumTEs(); i++)
		{
			const LLTextureEntry &tep = mObject->getTEref(i);
			mSavedColors.push_back(tep.getColor());
		}
	}
}

void LLSelectNode::saveShinyColors()
{
	if (mObject.notNull())
	{
		mSavedShinyColors.clear();
		for (S32 i = 0; i < mObject->getNumTEs(); i++)
		{
			const LLMaterialPtr mat = mObject->getTEref(i).getMaterialParams();
			if (!mat.isNull())
			{
				mSavedShinyColors.push_back(mat->getSpecularLightColor());
			}
			else
			{
				mSavedShinyColors.push_back(LLColor4::white);
			}
		}
	}
}

void LLSelectNode::saveTextures(const uuid_vec_t& textures)
{
	if (mObject.notNull())
	{
		mSavedTextures.clear();

		for (uuid_vec_t::const_iterator texture_it = textures.begin();
			 texture_it != textures.end(); ++texture_it)
		{
			mSavedTextures.push_back(*texture_it);
		}
	}
}

void LLSelectNode::saveTextureScaleRatios(LLRender::eTexIndex index_to_query)
{
	mTextureScaleRatios.clear();

	if (mObject.notNull())
	{
		
		LLVector3 scale = mObject->getScale();

		for (U8 i = 0; i < mObject->getNumTEs(); i++)
		{
			F32 diffuse_s = 1.0f;
			F32 diffuse_t = 1.0f;
			
			LLVector3 v;
			const LLTextureEntry* tep = mObject->getTE(i);
			if (!tep)
				continue;

			U32 s_axis = VX;
			U32 t_axis = VY;
			LLPrimitive::getTESTAxes(i, &s_axis, &t_axis);

			tep->getScale(&diffuse_s,&diffuse_t);

			if (tep->getTexGen() == LLTextureEntry::TEX_GEN_PLANAR)
			{
				v.mV[s_axis] = diffuse_s*scale.mV[s_axis];
				v.mV[t_axis] = diffuse_t*scale.mV[t_axis];
				mTextureScaleRatios.push_back(v);
			}
			else
			{
				v.mV[s_axis] = diffuse_s/scale.mV[s_axis];
				v.mV[t_axis] = diffuse_t/scale.mV[t_axis];
				mTextureScaleRatios.push_back(v);
			}
		}
	}
}


// This implementation should be similar to LLTask::allowOperationOnTask
BOOL LLSelectNode::allowOperationOnNode(PermissionBit op, U64 group_proxy_power) const
{
	// Extract ownership.
	BOOL object_is_group_owned = FALSE;
	LLUUID object_owner_id;
	mPermissions->getOwnership(object_owner_id, object_is_group_owned);

	// Operations on invalid or public objects is not allowed.
	if (!mObject || (mObject->isDead()) || !mPermissions->isOwned())
	{
		return FALSE;
	}

	// The transfer permissions can never be given through proxy.
	if (PERM_TRANSFER == op)
	{
		// The owner of an agent-owned object can transfer to themselves.
		if ( !object_is_group_owned 
			&& (gAgent.getID() == object_owner_id) )
		{
			return TRUE;
		}
		else
		{
			// Otherwise check aggregate permissions.
			return mObject->permTransfer();
		}
	}

	if (PERM_MOVE == op
		|| PERM_MODIFY == op)
	{
		// only owners can move or modify their attachments
		// no proxy allowed.
		if (mObject->isAttachment() && object_owner_id != gAgent.getID())
		{
			return FALSE;
		}
	}

	// Calculate proxy_agent_id and group_id to use for permissions checks.
	// proxy_agent_id may be set to the object owner through group powers.
	// group_id can only be set to the object's group, if the agent is in that group.
	LLUUID group_id = LLUUID::null;
	LLUUID proxy_agent_id = gAgent.getID();

	// Gods can always operate.
	if (gAgent.isGodlike())
	{
		return TRUE;
	}

	// Check if the agent is in the same group as the object.
	LLUUID object_group_id = mPermissions->getGroup();
	if (object_group_id.notNull() &&
		gAgent.isInGroup(object_group_id))
	{
		// Assume the object's group during this operation.
		group_id = object_group_id;
	}

	// Only allow proxy powers for PERM_COPY if the actual agent can
	// receive the item (ie has PERM_TRANSFER permissions).
	// NOTE: op == PERM_TRANSFER has already been handled, but if
	// that ever changes we need to BLOCK proxy powers for PERM_TRANSFER.  DK 03/28/06
	if (PERM_COPY != op || mPermissions->allowTransferTo(gAgent.getID()))
	{
		// Check if the agent can assume ownership through group proxy or agent-granted proxy.
		if (   ( object_is_group_owned 
				&& gAgent.hasPowerInGroup(object_owner_id, group_proxy_power))
				// Only allow proxy for move, modify, and copy.
				|| ( (PERM_MOVE == op || PERM_MODIFY == op || PERM_COPY == op)
					&& (!object_is_group_owned
						&& gAgent.isGrantedProxy(*mPermissions))))
		{
			// This agent is able to assume the ownership role for this operation.
			proxy_agent_id = object_owner_id;
		}
	}
	
	// We now have max ownership information.
	if (PERM_OWNER == op)
	{
		// This this was just a check for ownership, we can now return the answer.
		return (proxy_agent_id == object_owner_id ? TRUE : FALSE);
	}

	// check permissions to see if the agent can operate
	return (mPermissions->allowOperationBy(op, proxy_agent_id, group_id));
}

<<<<<<< HEAD

//helper function for pushing relevant vertices from drawable to GL
void pushWireframe(LLDrawable* drawable)
{
	LLVOVolume* vobj = drawable->getVOVolume();
	if (vobj)
	{
		LLVertexBuffer::unbind();
		gGL.pushMatrix();
		gGL.multMatrix((F32*) vobj->getRelativeXform().mMatrix);

		LLVolume* volume = NULL;

		if (drawable->isState(LLDrawable::RIGGED))
		{
				vobj->updateRiggedVolume();
				volume = vobj->getRiggedVolume();
		}
		else
		{
			volume = vobj->getVolume();
		}

		if (volume)
		{
			for (S32 i = 0; i < volume->getNumVolumeFaces(); ++i)
			{
				const LLVolumeFace& face = volume->getVolumeFace(i);
				// <FS:Ansariel> Use a vbo for the static LLVertexBuffer::drawArray/Element functions; by Drake Arconis/Shyotl Kuhr
				//LLVertexBuffer::drawElements(LLRender::TRIANGLES, face.mPositions, NULL, face.mNumIndices, face.mIndices);
				LLVertexBuffer::drawElements(LLRender::TRIANGLES, face.mNumVertices, face.mPositions, NULL, face.mNumIndices, face.mIndices);
			}
		}

		gGL.popMatrix();
	}
	
}

void LLSelectNode::renderOneWireframe(const LLColor4& color) 
{
    //Need to because crash on ATI 3800 (and similar cards) MAINT-5018 
    LLGLDisable multisample(LLPipeline::RenderFSAASamples > 0 ? GL_MULTISAMPLE_ARB : 0);

    LLViewerObject* objectp = getObject();
    if (!objectp)
    {
        return;
    }

    LLDrawable* drawable = objectp->mDrawable;
    if (!drawable)
    {
        return;
    }

    LLGLSLShader* shader = LLGLSLShader::sCurBoundShaderPtr;

    if (shader)
    {
        gDebugProgram.bind();
    }

    gGL.matrixMode(LLRender::MM_MODELVIEW);
    gGL.pushMatrix();

    BOOL is_hud_object = objectp->isHUDAttachment();

    if (drawable->isActive())
    {
        gGL.loadMatrix(gGLModelView);
        gGL.multMatrix((F32*)objectp->getRenderMatrix().mMatrix);
    }
    else if (!is_hud_object)
    {
        gGL.loadIdentity();
        gGL.multMatrix(gGLModelView);
        LLVector3 trans = objectp->getRegion()->getOriginAgent();
        gGL.translatef(trans.mV[0], trans.mV[1], trans.mV[2]);
    }

    glPolygonMode(GL_FRONT_AND_BACK, GL_LINE);

    bool wireframe_selection = (gFloaterTools && gFloaterTools->getVisible()) || LLSelectMgr::sRenderHiddenSelections;

    if (LLSelectMgr::sRenderHiddenSelections)
    {
        gGL.blendFunc(LLRender::BF_SOURCE_COLOR, LLRender::BF_ONE);
        LLGLDepthTest gls_depth(GL_TRUE, GL_FALSE, GL_GEQUAL);
        if (shader)
        {
            gGL.diffuseColor4f(color.mV[VRED], color.mV[VGREEN], color.mV[VBLUE], 0.4f);
            pushWireframe(drawable);
        }
        else
        {
            // <FS:Ansariel> Don't use fixed functions when using shader renderer; found by Drake Arconis
            if (!LLGLSLShader::sNoFixedFunction)
            {
            // </FS:Ansariel>
                LLGLEnable fog(GL_FOG);
                glFogi(GL_FOG_MODE, GL_LINEAR);
                float d = (LLViewerCamera::getInstance()->getPointOfInterest() - LLViewerCamera::getInstance()->getOrigin()).magVec();
                LLColor4 fogCol = color * (F32)llclamp((LLSelectMgr::getInstance()->getSelectionCenterGlobal() - gAgentCamera.getCameraPositionGlobal()).magVec() / (LLSelectMgr::getInstance()->getBBoxOfSelection().getExtentLocal().magVec() * 4), 0.0, 1.0);
                glFogf(GL_FOG_START, d);
                glFogf(GL_FOG_END, d*(1 + (LLViewerCamera::getInstance()->getView() / LLViewerCamera::getInstance()->getDefaultFOV())));
                glFogfv(GL_FOG_COLOR, fogCol.mV);
            // <FS:Ansariel> Don't use fixed functions when using shader renderer; found by Drake Arconis
            }
            // </FS:Ansariel>

            gGL.setAlphaRejectSettings(LLRender::CF_DEFAULT);
            {
                gGL.diffuseColor4f(color.mV[VRED], color.mV[VGREEN], color.mV[VBLUE], 0.4f);
                pushWireframe(drawable);
            }
        }
    }

    gGL.flush();
    gGL.setSceneBlendType(LLRender::BT_ALPHA);

    gGL.diffuseColor4f(color.mV[VRED] * 2, color.mV[VGREEN] * 2, color.mV[VBLUE] * 2, LLSelectMgr::sHighlightAlpha * 2);

    {
        LLGLDisable depth(wireframe_selection ? 0 : GL_BLEND);
        LLGLEnable stencil(wireframe_selection ? 0 : GL_STENCIL_TEST);

        if (!wireframe_selection)
        { //modify wireframe into outline selection mode
            glStencilFunc(GL_NOTEQUAL, 2, 0xffff);
            glStencilOp(GL_KEEP, GL_KEEP, GL_KEEP);
        }

        LLGLEnable offset(GL_POLYGON_OFFSET_LINE);
        glPolygonOffset(3.f, 3.f);
        glLineWidth(5.f);
        glPolygonMode(GL_FRONT_AND_BACK, GL_LINE);
        pushWireframe(drawable);
    }

    glLineWidth(1.f);
    glPolygonMode(GL_FRONT_AND_BACK, GL_FILL);
    gGL.popMatrix();

    if (shader)
    {
        shader->bind();
    }
}

=======
>>>>>>> 986567a6
//-----------------------------------------------------------------------------
// renderOneSilhouette()
//-----------------------------------------------------------------------------
// <FS:ND> Color per highlighted object
//void LLSelectNode::renderOneSilhouette(const LLColor4 &color)
void LLSelectNode::renderOneSilhouette(const LLColor4 &aColor)
// </FS:ND>
{
	 // <FS:ND> Color per highlighted object
	LLColor4 color( aColor );
	if( this->mHighlightColor.lengthSquared() > 0 )
		color = this->mHighlightColor;
	// </FS:ND>

	LLViewerObject* objectp = getObject();
	if (!objectp)
	{
		return;
	}

	LLDrawable* drawable = objectp->mDrawable;
	if(!drawable)
	{
		return;
	}

	LLVOVolume* vobj = drawable->getVOVolume();
	if (vobj && vobj->isMesh())
	{
		//This check (if(...)) with assert here just for ensure that this situation will not happens, and can be removed later. For example on the next release.
		llassert(!"renderOneWireframe() was removed SL-10194");
		return;
	}

	if (!mSilhouetteExists)
	{
		return;
	}

	BOOL is_hud_object = objectp->isHUDAttachment();
	
	if (mSilhouetteVertices.size() == 0 || mSilhouetteNormals.size() != mSilhouetteVertices.size())
	{
		return;
	}


	LLGLSLShader* shader = LLGLSLShader::sCurBoundShaderPtr;

	if (shader)
	{ //use UI program for selection highlights (texture color modulated by vertex color)
		gUIProgram.bind();
	}

	gGL.matrixMode(LLRender::MM_MODELVIEW);
	gGL.pushMatrix();
	gGL.pushUIMatrix();
	gGL.loadUIIdentity();

	if (!is_hud_object)
	{
		gGL.loadIdentity();
		gGL.multMatrix(gGLModelView);
	}
	
	
	if (drawable->isActive())
	{
		gGL.multMatrix((F32*) objectp->getRenderMatrix().mMatrix);
	}

	LLVolume *volume = objectp->getVolume();
	if (volume)
	{
		F32 silhouette_thickness;
		if (isAgentAvatarValid() && is_hud_object)
		{
			silhouette_thickness = LLSelectMgr::sHighlightThickness / gAgentCamera.mHUDCurZoom;
		}
		else
		{
			LLVector3 view_vector = LLViewerCamera::getInstance()->getOrigin() - objectp->getRenderPosition();
			silhouette_thickness = view_vector.magVec() * LLSelectMgr::sHighlightThickness * (LLViewerCamera::getInstance()->getView() / LLViewerCamera::getInstance()->getDefaultFOV());
		}		
		F32 animationTime = (F32)LLFrameTimer::getElapsedSeconds();

		F32 u_coord = fmod(animationTime * LLSelectMgr::sHighlightUAnim, 1.f);
		F32 v_coord = 1.f - fmod(animationTime * LLSelectMgr::sHighlightVAnim, 1.f);
		F32 u_divisor = 1.f / ((F32)(mSilhouetteVertices.size() - 1));

		if (LLSelectMgr::sRenderHiddenSelections) // && gFloaterTools && gFloaterTools->getVisible())
		{
			gGL.flush();
			gGL.blendFunc(LLRender::BF_SOURCE_COLOR, LLRender::BF_ONE);
			// <FS:Ansariel> Don't use fixed functions when using shader renderer; found by Drake Arconis
			if (!LLGLSLShader::sNoFixedFunction)
			{
			// </FS:Ansariel>
				LLGLEnable fog(GL_FOG);
				glFogi(GL_FOG_MODE, GL_LINEAR);
				float d = (LLViewerCamera::getInstance()->getPointOfInterest()-LLViewerCamera::getInstance()->getOrigin()).magVec();
				LLColor4 fogCol = color * (F32)llclamp((LLSelectMgr::getInstance()->getSelectionCenterGlobal()-gAgentCamera.getCameraPositionGlobal()).magVec()/(LLSelectMgr::getInstance()->getBBoxOfSelection().getExtentLocal().magVec()*4), 0.0, 1.0);
				glFogf(GL_FOG_START, d);
				glFogf(GL_FOG_END, d*(1 + (LLViewerCamera::getInstance()->getView() / LLViewerCamera::getInstance()->getDefaultFOV())));
				glFogfv(GL_FOG_COLOR, fogCol.mV);
			// <FS:Ansariel> Don't use fixed functions when using shader renderer; found by Drake Arconis
			}
			// </FS:Ansariel>

			LLGLDepthTest gls_depth(GL_TRUE, GL_FALSE, GL_GEQUAL);
			gGL.setAlphaRejectSettings(LLRender::CF_DEFAULT);
			gGL.begin(LLRender::LINES);
			{
				gGL.color4f(color.mV[VRED], color.mV[VGREEN], color.mV[VBLUE], 0.4f);

				for(S32 i = 0; i < mSilhouetteVertices.size(); i += 2)
				{
					u_coord += u_divisor * LLSelectMgr::sHighlightUScale;
					gGL.texCoord2f( u_coord, v_coord );
					gGL.vertex3fv( mSilhouetteVertices[i].mV);
					u_coord += u_divisor * LLSelectMgr::sHighlightUScale;
					gGL.texCoord2f( u_coord, v_coord );
					gGL.vertex3fv(mSilhouetteVertices[i+1].mV);
				}
			}
            gGL.end();
			u_coord = fmod(animationTime * LLSelectMgr::sHighlightUAnim, 1.f);
		}

		gGL.flush();
		gGL.setSceneBlendType(LLRender::BT_ALPHA);
		gGL.begin(LLRender::TRIANGLES);
		{
			for(S32 i = 0; i < mSilhouetteVertices.size(); i+=2)
			{
				if (!mSilhouetteNormals[i].isFinite() ||
					!mSilhouetteNormals[i+1].isFinite())
				{ //skip skewed segments
					continue;
				}

				LLVector3 v[4];
				LLVector2 tc[4];
				v[0] = mSilhouetteVertices[i] + (mSilhouetteNormals[i] * silhouette_thickness);
				tc[0].set(u_coord, v_coord + LLSelectMgr::sHighlightVScale);

				v[1] = mSilhouetteVertices[i];
				tc[1].set(u_coord, v_coord);

				u_coord += u_divisor * LLSelectMgr::sHighlightUScale;

				v[2] = mSilhouetteVertices[i+1] + (mSilhouetteNormals[i+1] * silhouette_thickness);
				tc[2].set(u_coord, v_coord + LLSelectMgr::sHighlightVScale);
				
				v[3] = mSilhouetteVertices[i+1];
				tc[3].set(u_coord,v_coord);

				gGL.color4f(color.mV[VRED], color.mV[VGREEN], color.mV[VBLUE], 0.0f); //LLSelectMgr::sHighlightAlpha);
				gGL.texCoord2fv(tc[0].mV);
				gGL.vertex3fv( v[0].mV ); 
				
				gGL.color4f(color.mV[VRED]*2, color.mV[VGREEN]*2, color.mV[VBLUE]*2, LLSelectMgr::sHighlightAlpha*2);
				gGL.texCoord2fv( tc[1].mV );
				gGL.vertex3fv( v[1].mV );

				gGL.color4f(color.mV[VRED], color.mV[VGREEN], color.mV[VBLUE], 0.0f); //LLSelectMgr::sHighlightAlpha);
				gGL.texCoord2fv( tc[2].mV );
				gGL.vertex3fv( v[2].mV );

				gGL.vertex3fv( v[2].mV );

				gGL.color4f(color.mV[VRED]*2, color.mV[VGREEN]*2, color.mV[VBLUE]*2, LLSelectMgr::sHighlightAlpha*2);
				gGL.texCoord2fv( tc[1].mV );
				gGL.vertex3fv( v[1].mV );

				gGL.texCoord2fv( tc[3].mV );
				gGL.vertex3fv( v[3].mV );			
			}
		}
		gGL.end();
		gGL.flush();
	}
	gGL.popMatrix();
	gGL.popUIMatrix();

	if (shader)
	{
		shader->bind();
	}
}

//
// Utility Functions
//

// *DEPRECATED: See header comment.
void dialog_refresh_all()
{
	// This is the easiest place to fire the update signal, as it will
	// make cleaning up the functions below easier.  Also, sometimes entities
	// outside the selection manager change properties of selected objects
	// and call into this function.  Yuck.
	LLSelectMgr::getInstance()->mUpdateSignal();

	// *TODO: Eliminate all calls into outside classes below, make those
	// objects register with the update signal.

	gFloaterTools->dirty();

	gMenuObject->needsArrange();

	if( gMenuAttachmentSelf->getVisible() )
	{
		gMenuAttachmentSelf->arrange();
	}
	if( gMenuAttachmentOther->getVisible() )
	{
		gMenuAttachmentOther->arrange();
	}

	LLFloaterProperties::dirtyAll();

	LLFloaterInspect* inspect_instance = LLFloaterReg::getTypedInstance<LLFloaterInspect>("inspect");
	if(inspect_instance)
	{
		inspect_instance->dirty();
	}

	LLSidepanelTaskInfo *panel_task_info = LLSidepanelTaskInfo::getActivePanel();
	if (panel_task_info)
	{
		panel_task_info->dirty();
	}
}

S32 get_family_count(LLViewerObject *parent)
{
	if (!parent)
	{
		LL_WARNS() << "Trying to get_family_count on null parent!" << LL_ENDL;
	}
	S32 count = 1;	// for this object
	LLViewerObject::const_child_list_t& child_list = parent->getChildren();
	for (LLViewerObject::child_list_t::const_iterator iter = child_list.begin();
		 iter != child_list.end(); iter++)
	{
		LLViewerObject* child = *iter;

		if (!child)
		{
			LL_WARNS() << "Family object has NULL child!  Show Doug." << LL_ENDL;
		}
		else if (child->isDead())
		{
			LL_WARNS() << "Family object has dead child object.  Show Doug." << LL_ENDL;
		}
		else
		{
			if (LLSelectMgr::getInstance()->canSelectObject(child))
			{
				count += get_family_count( child );
			}
		}
	}
	return count;
}

//-----------------------------------------------------------------------------
// updateSelectionCenter
//
// FIXME this is a grab bag of functionality only some of which has to do
// with the selection center
// -----------------------------------------------------------------------------
void LLSelectMgr::updateSelectionCenter()
{
	const F32 MOVE_SELECTION_THRESHOLD = 1.f;		//  Movement threshold in meters for updating selection
													//  center (tractor beam)

	//override any object updates received
	//for selected objects
	overrideObjectUpdates();

	LLViewerObject* object = mSelectedObjects->getFirstObject();
	if (!object)
	{
		// nothing selected, probably grabbing
		// Ignore by setting to avatar origin.
		mSelectionCenterGlobal.clearVec();
		mShowSelection = FALSE;
		mSelectionBBox = LLBBox(); 
		resetAgentHUDZoom();
	}
	else
	{
		mSelectedObjects->mSelectType = getSelectTypeForObject(object);

		if (mSelectedObjects->mSelectType != SELECT_TYPE_HUD && isAgentAvatarValid())
		{
			// reset hud ZOOM
			gAgentCamera.mHUDTargetZoom = 1.f;
			gAgentCamera.mHUDCurZoom = 1.f;
		}

		mShowSelection = FALSE;
		LLBBox bbox;

		// have stuff selected
		LLVector3d select_center;
		// keep a list of jointed objects for showing the joint HUDEffects

		// Initialize the bounding box to the root prim, so the BBox orientation 
		// matches the root prim's (affecting the orientation of the manipulators). 
		bbox.addBBoxAgent( (mSelectedObjects->getFirstRootObject(TRUE))->getBoundingBoxAgent() ); 
	                 
		for (LLObjectSelection::iterator iter = mSelectedObjects->begin();
			 iter != mSelectedObjects->end(); iter++)
		{
			LLSelectNode* node = *iter;
			LLViewerObject* object = node->getObject();
			if (!object)
				continue;
			
			LLViewerObject *root = object->getRootEdit();
			if (mSelectedObjects->mSelectType == SELECT_TYPE_WORLD && // not an attachment
				!root->isChild(gAgentAvatarp) && // not the object you're sitting on
				!object->isAvatar()) // not another avatar
			{
				mShowSelection = TRUE;
			}

			bbox.addBBoxAgent( object->getBoundingBoxAgent() );
		}
		
		LLVector3 bbox_center_agent = bbox.getCenterAgent();
		mSelectionCenterGlobal = gAgent.getPosGlobalFromAgent(bbox_center_agent);
		mSelectionBBox = bbox;

	}
	
	if ( !(gAgentID == LLUUID::null)) 
	{
		LLTool		*tool = LLToolMgr::getInstance()->getCurrentTool();
		if (mShowSelection)
		{
			LLVector3d select_center_global;

			if( tool->isEditing() )
			{
				select_center_global = tool->getEditingPointGlobal();
			}
			else
			{
				select_center_global = mSelectionCenterGlobal;
			}

			// Send selection center if moved beyond threshold (used to animate tractor beam)	
			LLVector3d diff;
			diff = select_center_global - mLastSentSelectionCenterGlobal;

			if ( diff.magVecSquared() > MOVE_SELECTION_THRESHOLD*MOVE_SELECTION_THRESHOLD )
			{
				//  Transmit updated selection center 
				mLastSentSelectionCenterGlobal = select_center_global;
			}
		}
	}

	// give up edit menu if no objects selected
	if (gEditMenuHandler == this && mSelectedObjects->getObjectCount() == 0)
	{
		gEditMenuHandler = NULL;
	}

    pauseAssociatedAvatars();
}

//-----------------------------------------------------------------------------
// pauseAssociatedAvatars
//
// If the selection includes an attachment or an animated object, the
// associated avatars should pause their animations until they are no
// longer selected.
//-----------------------------------------------------------------------------
void LLSelectMgr::pauseAssociatedAvatars()
{
    mPauseRequests.clear();

    for (LLObjectSelection::iterator iter = mSelectedObjects->begin();
         iter != mSelectedObjects->end(); iter++)
    {
        LLSelectNode* node = *iter;
        LLViewerObject* object = node->getObject();
        if (!object)
            continue;
			
        mSelectedObjects->mSelectType = getSelectTypeForObject(object);

        if (mSelectedObjects->mSelectType == SELECT_TYPE_ATTACHMENT && 
            // <FS:Ansariel> Chalice Yao's pause agent on attachment selection
            //isAgentAvatarValid() && object->getParent() != NULL)
            object->getParent() != NULL)
            // </FS:Ansariel>
        {
            if (object->isAnimatedObject())
            {
                // Is an animated object attachment.
                // Pause both the control avatar and the avatar it's attached to.
                if (object->getControlAvatar())
                {
                    mPauseRequests.push_back(object->getControlAvatar()->requestPause());
                }
                // <FS:Ansariel> Chalice Yao's pause agent on attachment selection
                //mPauseRequests.push_back(gAgentAvatarp->requestPause());
                if (isAgentAvatarValid() && object->permYouOwner())
                {
                    mPauseRequests.push_back(gAgentAvatarp->requestPause());
                }
                else
                {
                    LLViewerObject* objectp = object;
                    if (objectp && objectp->isAttachment())
                    {
                        while (objectp && !objectp->isAvatar())
                        {
                            objectp = (LLViewerObject*)objectp->getParent();
                        }

                        if (objectp && objectp->isAvatar())
                        {
                            mPauseRequests.push_back(objectp->asAvatar()->requestPause());
                        }
                    }
                }
                // </FS:Ansariel>
            }
            else
            {
                // Is a regular attachment. Pause the avatar it's attached to.
                // <FS:Ansariel> Chalice Yao's pause agent on attachment selection
                //mPauseRequests.push_back(gAgentAvatarp->requestPause());
                if (isAgentAvatarValid() && object->permYouOwner())
                {
                    mPauseRequests.push_back(gAgentAvatarp->requestPause());
                }
                else
                {
                    LLViewerObject* objectp = object;
                    if (objectp && objectp->isAttachment())
                    {
                        while (objectp && !objectp->isAvatar())
                        {
                            objectp = (LLViewerObject*)objectp->getParent();
                        }

                        if (objectp && objectp->isAvatar())
                        {
                            mPauseRequests.push_back(objectp->asAvatar()->requestPause());
                        }
                    }
                }
                // </FS:Ansariel>
            }
        }
        else
        {
            if (object && object->isAnimatedObject() && object->getControlAvatar())
            {
                // Is a non-attached animated object. Pause the control avatar.
                mPauseRequests.push_back(object->getControlAvatar()->requestPause());
            }
        }
    }
}

void LLSelectMgr::updatePointAt()
{
	if (mShowSelection)
	{
		if (mSelectedObjects->getObjectCount())
		{					
			LLVector3 select_offset;
			const LLPickInfo& pick = gViewerWindow->getLastPick();
			LLViewerObject *click_object = pick.getObject();
			if (click_object && click_object->isSelected())
			{
				// clicked on another object in our selection group, use that as target
				select_offset.setVec(pick.mObjectOffset);
				select_offset.rotVec(~click_object->getRenderRotation());
		
				gAgentCamera.setPointAt(POINTAT_TARGET_SELECT, click_object, select_offset);
				gAgentCamera.setLookAt(LOOKAT_TARGET_SELECT, click_object, select_offset);
			}
			else
			{
				// didn't click on an object this time, revert to pointing at center of first object
				gAgentCamera.setPointAt(POINTAT_TARGET_SELECT, mSelectedObjects->getFirstObject());
				gAgentCamera.setLookAt(LOOKAT_TARGET_SELECT, mSelectedObjects->getFirstObject());
			}
		}
		else
		{
			gAgentCamera.setPointAt(POINTAT_TARGET_CLEAR);
			gAgentCamera.setLookAt(LOOKAT_TARGET_CLEAR);
		}
	}
	else
	{
		gAgentCamera.setPointAt(POINTAT_TARGET_CLEAR);
		gAgentCamera.setLookAt(LOOKAT_TARGET_CLEAR);
	}
}

//-----------------------------------------------------------------------------
// getBBoxOfSelection()
//-----------------------------------------------------------------------------
LLBBox LLSelectMgr::getBBoxOfSelection() const
{
	return mSelectionBBox;
}


//-----------------------------------------------------------------------------
// canUndo()
//-----------------------------------------------------------------------------
BOOL LLSelectMgr::canUndo() const
{
	// Can edit or can move
	return const_cast<LLSelectMgr*>(this)->mSelectedObjects->getFirstUndoEnabledObject() != NULL; // HACK: casting away constness - MG;
}

//-----------------------------------------------------------------------------
// undo()
//-----------------------------------------------------------------------------
void LLSelectMgr::undo()
{
	BOOL select_linked_set = !gSavedSettings.getBOOL("EditLinkedParts");
	LLUUID group_id(gAgent.getGroupID());
	sendListToRegions("Undo", packAgentAndSessionAndGroupID, packObjectID, logNoOp, &group_id, select_linked_set ? SEND_ONLY_ROOTS : SEND_CHILDREN_FIRST);
}

//-----------------------------------------------------------------------------
// canRedo()
//-----------------------------------------------------------------------------
BOOL LLSelectMgr::canRedo() const
{
	return const_cast<LLSelectMgr*>(this)->mSelectedObjects->getFirstEditableObject() != NULL; // HACK: casting away constness - MG
}

//-----------------------------------------------------------------------------
// redo()
//-----------------------------------------------------------------------------
void LLSelectMgr::redo()
{
	BOOL select_linked_set = !gSavedSettings.getBOOL("EditLinkedParts");
	LLUUID group_id(gAgent.getGroupID());
	sendListToRegions("Redo", packAgentAndSessionAndGroupID, packObjectID, logNoOp, &group_id, select_linked_set ? SEND_ONLY_ROOTS : SEND_CHILDREN_FIRST);
}

//-----------------------------------------------------------------------------
// canDoDelete()
//-----------------------------------------------------------------------------
BOOL LLSelectMgr::canDoDelete() const
{
	bool can_delete = false;
	// This function is "logically const" - it does not change state in
	// a way visible outside the selection manager.
	LLSelectMgr* self = const_cast<LLSelectMgr*>(this);
	LLViewerObject* obj = self->mSelectedObjects->getFirstDeleteableObject();
	// Note: Can only delete root objects (see getFirstDeleteableObject() for more info)
	if (obj!= NULL)
	{
		// all the faces needs to be selected
		if(self->mSelectedObjects->contains(obj,SELECT_ALL_TES ))
		{
			can_delete = true;
		}
	}
// [RLVa:KB] - Checked: 2010-03-23 (RLVa-1.2.0e) | Added: RLVa-1.2.0a
	can_delete &= (!rlv_handler_t::isEnabled()) || (rlvCanDeleteOrReturn());
// [/RLVa:KB]

	return can_delete;
}

//-----------------------------------------------------------------------------
// doDelete()
//-----------------------------------------------------------------------------
void LLSelectMgr::doDelete()
{
	selectDelete();
}

//-----------------------------------------------------------------------------
// canDeselect()
//-----------------------------------------------------------------------------
BOOL LLSelectMgr::canDeselect() const
{
	return !mSelectedObjects->isEmpty();
}

//-----------------------------------------------------------------------------
// deselect()
//-----------------------------------------------------------------------------
void LLSelectMgr::deselect()
{
	deselectAll();
}
//-----------------------------------------------------------------------------
// canDuplicate()
//-----------------------------------------------------------------------------
BOOL LLSelectMgr::canDuplicate() const
{
//	return const_cast<LLSelectMgr*>(this)->mSelectedObjects->getFirstCopyableObject() != NULL; // HACK: casting away constness - MG
// [RLVa:KB] - Checked: 2010-03-24 (RLVa-1.2.0e) | Added: RLVa-1.2.0a
	return 
		(const_cast<LLSelectMgr*>(this)->mSelectedObjects->getFirstCopyableObject() != NULL) &&
		( (!rlv_handler_t::isEnabled()) || (rlvCanDeleteOrReturn()) );
// [/RLVa:KB]
}
//-----------------------------------------------------------------------------
// duplicate()
//-----------------------------------------------------------------------------
void LLSelectMgr::duplicate()
{
	LLVector3 offset(0.5f, 0.5f, 0.f);
	selectDuplicate(offset, TRUE);
}

ESelectType LLSelectMgr::getSelectTypeForObject(LLViewerObject* object)
{
	if (!object)
	{
		return SELECT_TYPE_WORLD;
	}
	if (object->isHUDAttachment())
	{
		return SELECT_TYPE_HUD;
	}
	else if (object->isAttachment())
	{
		return SELECT_TYPE_ATTACHMENT;
	}
	else
	{
		return SELECT_TYPE_WORLD;
	}
}

void LLSelectMgr::validateSelection()
{
	struct f : public LLSelectedObjectFunctor
	{
		virtual bool apply(LLViewerObject* object)
		{
			if (!LLSelectMgr::getInstance()->canSelectObject(object))
			{
				LLSelectMgr::getInstance()->deselectObjectOnly(object);
			}
			return true;
		}
	} func;
	getSelection()->applyToObjects(&func);	
}

BOOL LLSelectMgr::canSelectObject(LLViewerObject* object, BOOL ignore_select_owned)
{
	// Never select dead objects
	if (!object || object->isDead())
	{
		return FALSE;
	}

	if (mForceSelection)
	{
		return TRUE;
	}

	if(!ignore_select_owned)
	{
		if ((gSavedSettings.getBOOL("SelectOwnedOnly") && !object->permYouOwner()) ||
				(gSavedSettings.getBOOL("SelectMovableOnly") && (!object->permMove() ||  object->isPermanentEnforced())))
		{
			// only select my own objects
			return FALSE;
		}
	}
	// <FS:Ansariel> FIRE-14593: Option to select only copyable objects
	if (!object->permCopy() && gSavedSettings.getBOOL("FSSelectCopyableOnly"))
	{
		return FALSE;
	}
	// </FS:Ansariel>
	// <FS:Ansariel> FIRE-17696: Option to select only locked objects
	if (gSavedSettings.getBOOL("FSSelectLockedOnly") && object->permMove() && !object->isPermanentEnforced())
	{
		return FALSE;
	}
	// </FS:Ansariel>

	// Can't select orphans
	if (object->isOrphaned()) return FALSE;

	// Can't select avatars
	if (object->isAvatar()) return FALSE;

	// Can't select land
	if (object->getPCode() == LLViewerObject::LL_VO_SURFACE_PATCH) return FALSE;

	ESelectType selection_type = getSelectTypeForObject(object);
	if (mSelectedObjects->getObjectCount() > 0 && mSelectedObjects->mSelectType != selection_type) return FALSE;

	return TRUE;
}

BOOL LLSelectMgr::setForceSelection(BOOL force) 
{ 
	std::swap(mForceSelection,force); 
	return force; 
}

void LLSelectMgr::resetAgentHUDZoom()
{
	gAgentCamera.mHUDTargetZoom = 1.f;
	gAgentCamera.mHUDCurZoom = 1.f;
}

void LLSelectMgr::getAgentHUDZoom(F32 &target_zoom, F32 &current_zoom) const
{
	target_zoom = gAgentCamera.mHUDTargetZoom;
	current_zoom = gAgentCamera.mHUDCurZoom;
}

void LLSelectMgr::setAgentHUDZoom(F32 target_zoom, F32 current_zoom)
{
	gAgentCamera.mHUDTargetZoom = target_zoom;
	gAgentCamera.mHUDCurZoom = current_zoom;
}

/////////////////////////////////////////////////////////////////////////////
// Object selection iterator helpers
/////////////////////////////////////////////////////////////////////////////
bool LLObjectSelection::is_root::operator()(LLSelectNode *node)
{
	LLViewerObject* object = node->getObject();
	return (object != NULL) && !node->mIndividualSelection && (object->isRootEdit());
}

bool LLObjectSelection::is_valid_root::operator()(LLSelectNode *node)
{
	LLViewerObject* object = node->getObject();
	return (object != NULL) && node->mValid && !node->mIndividualSelection && (object->isRootEdit());
}

bool LLObjectSelection::is_root_object::operator()(LLSelectNode *node)
{
	LLViewerObject* object = node->getObject();
	return (object != NULL) && (object->isRootEdit());
}

LLObjectSelection::LLObjectSelection() : 
	LLRefCount(),
	mSelectType(SELECT_TYPE_WORLD)
{
}

LLObjectSelection::~LLObjectSelection()
{
	deleteAllNodes();
}

void LLObjectSelection::cleanupNodes()
{
	for (list_t::iterator iter = mList.begin(); iter != mList.end(); )
	{
		list_t::iterator curiter = iter++;
		LLSelectNode* node = *curiter;
		if (node->getObject() == NULL || node->getObject()->isDead())
		{
			mList.erase(curiter);
			delete node;
		}
	}
}

void LLObjectSelection::updateEffects()
{
}

S32 LLObjectSelection::getNumNodes()
{
	return mList.size();
}

// <FS:Zi> Fix for crash while selecting objects with derendered child prims
bool LLObjectSelection::checkNode(LLSelectNode* nodep)
{
	if(nodep)
	{
		if(nodep->getObject())
		{
			if(!nodep->getObject()->isDead())
			{
				return true;
			}
			else
			{
				LL_WARNS("LLObjectSelection") << "skipping dead node object" << LL_ENDL;
			}
		}
		else
		{
			LL_WARNS("LLObjectSelection") << "skipping NULL node object pointer" << LL_ENDL;
		}
		mFailedNodesList.push_back(nodep);
	}
	else
	{
		LL_WARNS("LLObjectSelection") << "skipping NULL node" << LL_ENDL;
	}

	return false;
}
	// </FS:Zi>

void LLObjectSelection::addNode(LLSelectNode *nodep)
{
	// <FS:Zi> Fix for crash while selecting objects with derendered child prims
	// llassert_always(nodep->getObject() && !nodep->getObject()->isDead());
	if(!checkNode(nodep))
	{
		return;
	}
	// </FS:Zi>

	mList.push_front(nodep);
	mSelectNodeMap[nodep->getObject()] = nodep;
}

void LLObjectSelection::addNodeAtEnd(LLSelectNode *nodep)
{
	// <FS:Zi> Fix for crash while selecting objects with derendered child prims
	// llassert_always(nodep->getObject() && !nodep->getObject()->isDead());
	if(!checkNode(nodep))
	{
		return;
	}
	// </FS:Zi>

	mList.push_back(nodep);
	mSelectNodeMap[nodep->getObject()] = nodep;
}

void LLObjectSelection::moveNodeToFront(LLSelectNode *nodep)
{
	mList.remove(nodep);
	mList.push_front(nodep);
}

void LLObjectSelection::removeNode(LLSelectNode *nodep)
{
	mSelectNodeMap.erase(nodep->getObject());
	if (nodep->getObject() == mPrimaryObject)
	{
		mPrimaryObject = NULL;
	}
	nodep->setObject(NULL); // Will get erased in cleanupNodes()
	mList.remove(nodep);
}

void LLObjectSelection::deleteAllNodes()
{
	std::for_each(mList.begin(), mList.end(), DeletePointer());
	mList.clear();
	mSelectNodeMap.clear();
	mPrimaryObject = NULL;

	// <FS:Zi> Fix for crash while selecting objects with derendered child prims
	std::for_each(mFailedNodesList.begin(),mFailedNodesList.end(),DeletePointer());
	mFailedNodesList.clear();
	// </FS:Zi>
}

LLSelectNode* LLObjectSelection::findNode(LLViewerObject* objectp)
{
	std::map<LLPointer<LLViewerObject>, LLSelectNode*>::iterator found_it = mSelectNodeMap.find(objectp);
	if (found_it != mSelectNodeMap.end())
	{
		return found_it->second;
	}
	return NULL;
}

//-----------------------------------------------------------------------------
// isEmpty()
//-----------------------------------------------------------------------------
BOOL LLObjectSelection::isEmpty() const
{
	return (mList.size() == 0);
}


//-----------------------------------------------------------------------------
// getObjectCount() - returns number of non null objects
//-----------------------------------------------------------------------------
S32 LLObjectSelection::getObjectCount()
{
	cleanupNodes();
	S32 count = mList.size();

	return count;
}

F32 LLObjectSelection::getSelectedObjectCost()
{
	cleanupNodes();
	F32 cost = 0.f;

	for (list_t::iterator iter = mList.begin(); iter != mList.end(); ++iter)
	{
		LLSelectNode* node = *iter;
		LLViewerObject* object = node->getObject();
		
		if (object)
		{
			cost += object->getObjectCost();
		}
	}

	return cost;
}

F32 LLObjectSelection::getSelectedLinksetCost()
{
	cleanupNodes();
	F32 cost = 0.f;

	std::set<LLViewerObject*> me_roots;

	for (list_t::iterator iter = mList.begin(); iter != mList.end(); ++iter)
	{
		LLSelectNode* node = *iter;
		LLViewerObject* object = node->getObject();
		
		if (object && !object->isAttachment())
		{
			LLViewerObject* root = static_cast<LLViewerObject*>(object->getRoot());
			if (root)
			{
				if (me_roots.find(root) == me_roots.end())
				{
					me_roots.insert(root);
					cost += root->getLinksetCost();
				}
			}
		}
	}

	return cost;
}

F32 LLObjectSelection::getSelectedPhysicsCost()
{
	cleanupNodes();
	F32 cost = 0.f;

	for (list_t::iterator iter = mList.begin(); iter != mList.end(); ++iter)
	{
		LLSelectNode* node = *iter;
		LLViewerObject* object = node->getObject();
		
		if (object)
		{
			cost += object->getPhysicsCost();
		}
	}

	return cost;
}

F32 LLObjectSelection::getSelectedLinksetPhysicsCost()
{
	cleanupNodes();
	F32 cost = 0.f;

	std::set<LLViewerObject*> me_roots;

	for (list_t::iterator iter = mList.begin(); iter != mList.end(); ++iter)
	{
		LLSelectNode* node = *iter;
		LLViewerObject* object = node->getObject();
		
		if (object)
		{
			LLViewerObject* root = static_cast<LLViewerObject*>(object->getRoot());
			if (root)
			{
				if (me_roots.find(root) == me_roots.end())
				{
					me_roots.insert(root);
					cost += root->getLinksetPhysicsCost();
				}
			}
		}
	}

	return cost;
}

F32 LLObjectSelection::getSelectedObjectStreamingCost(S32* total_bytes, S32* visible_bytes)
{
	F32 cost = 0.f;
	for (list_t::iterator iter = mList.begin(); iter != mList.end(); ++iter)
	{
		LLSelectNode* node = *iter;
		LLViewerObject* object = node->getObject();
		
		if (object)
		{
			cost += object->getStreamingCost();

            S32 bytes = 0;
            S32 visible = 0;
            LLMeshCostData costs;
            if (object->getCostData(costs))
            {
                bytes = costs.getSizeTotal();
                visible = costs.getSizeByLOD(object->getLOD());
            }
			if (total_bytes)
			{
				*total_bytes += bytes;
			}

			if (visible_bytes)
			{
				*visible_bytes += visible;
			}
		}
	}

	return cost;
}

U32 LLObjectSelection::getSelectedObjectTriangleCount(S32* vcount)
{
	U32 count = 0;
	for (list_t::iterator iter = mList.begin(); iter != mList.end(); ++iter)
	{
		LLSelectNode* node = *iter;
		LLViewerObject* object = node->getObject();
		
		if (object)
		{
			S32 vt = 0;
			count += object->getTriangleCount(&vt);
			*vcount += vt;
		}
	}

	return count;
}

S32 LLObjectSelection::getSelectedObjectRenderCost()
{
       S32 cost = 0;
       LLVOVolume::texture_cost_t textures;
       typedef std::set<LLUUID> uuid_list_t;
       uuid_list_t computed_objects;

	   typedef std::list<LLPointer<LLViewerObject> > child_list_t;
	   typedef const child_list_t const_child_list_t;

	   // add render cost of complete linksets first, to get accurate texture counts
       for (list_t::iterator iter = mList.begin(); iter != mList.end(); ++iter)
       {
               LLSelectNode* node = *iter;
			   
               LLVOVolume* object = (LLVOVolume*)node->getObject();

               if (object && object->isRootEdit())
               {
				   cost += object->getRenderCost(textures);
				   computed_objects.insert(object->getID());

				   const_child_list_t children = object->getChildren();
				   for (const_child_list_t::const_iterator child_iter = children.begin();
						 child_iter != children.end();
						 ++child_iter)
				   {
					   LLViewerObject* child_obj = *child_iter;
					   LLVOVolume *child = dynamic_cast<LLVOVolume*>( child_obj );
					   if (child)
					   {
						   cost += child->getRenderCost(textures);
						   computed_objects.insert(child->getID());
					   }
				   }

				   for (LLVOVolume::texture_cost_t::iterator iter = textures.begin(); iter != textures.end(); ++iter)
				   {
					   // add the cost of each individual texture in the linkset
					   cost += iter->second;
				   }

				   textures.clear();
               }
       }
	
	   // add any partial linkset objects, texture cost may be slightly misleading
		for (list_t::iterator iter = mList.begin(); iter != mList.end(); ++iter)
		{
			LLSelectNode* node = *iter;
			LLVOVolume* object = (LLVOVolume*)node->getObject();

			if (object && computed_objects.find(object->getID()) == computed_objects.end()  )
			{
					cost += object->getRenderCost(textures);
					computed_objects.insert(object->getID());
			}

			for (LLVOVolume::texture_cost_t::iterator iter = textures.begin(); iter != textures.end(); ++iter)
			{
				// add the cost of each individual texture in the linkset
				cost += iter->second;
			}

			textures.clear();
		}

       return cost;
}

//-----------------------------------------------------------------------------
// getTECount()
//-----------------------------------------------------------------------------
S32 LLObjectSelection::getTECount()
{
	S32 count = 0;
	for (LLObjectSelection::iterator iter = begin(); iter != end(); iter++)
	{
		LLSelectNode* node = *iter;
		LLViewerObject* object = node->getObject();
		if (!object)
			continue;
		S32 num_tes = object->getNumTEs();
		for (S32 te = 0; te < num_tes; te++)
		{
			if (node->isTESelected(te))
			{
				++count;
			}
		}
	}
	return count;
}

//-----------------------------------------------------------------------------
// getRootObjectCount()
//-----------------------------------------------------------------------------
S32 LLObjectSelection::getRootObjectCount()
{
	S32 count = 0;
	for (LLObjectSelection::root_iterator iter = root_begin(); iter != root_end(); iter++)
	{
		++count;
	}
	return count;
}

bool LLObjectSelection::applyToObjects(LLSelectedObjectFunctor* func)
{
	bool result = true;
	for (iterator iter = begin(); iter != end(); )
	{
		iterator nextiter = iter++;
		LLViewerObject* object = (*nextiter)->getObject();
		if (!object)
			continue;
		bool r = func->apply(object);
		result = result && r;
	}
	return result;
}

bool LLObjectSelection::checkAnimatedObjectEstTris()
{
    F32 est_tris = 0;
    F32 max_tris = 0;
    S32 anim_count = 0;
	for (root_iterator iter = root_begin(); iter != root_end(); ++iter)
	{
		LLViewerObject* object = (*iter)->getObject();
		if (!object)
			continue;
        if (object->isAnimatedObject())
        {
            anim_count++;
        }
        est_tris += object->recursiveGetEstTrianglesMax();
        max_tris = llmax((F32)max_tris,(F32)object->getAnimatedObjectMaxTris());
	}
	return anim_count==0 || est_tris <= max_tris;
}

bool LLObjectSelection::checkAnimatedObjectLinkable()
{
    return checkAnimatedObjectEstTris();
}

bool LLObjectSelection::applyToRootObjects(LLSelectedObjectFunctor* func, bool firstonly)
{
	bool result = firstonly ? false : true;
	for (root_iterator iter = root_begin(); iter != root_end(); )
	{
		root_iterator nextiter = iter++;
		LLViewerObject* object = (*nextiter)->getObject();
		if (!object)
			continue;
		bool r = func->apply(object);
		if (firstonly && r)
			return true;
		else
			result = result && r;
	}
	return result;
}

bool LLObjectSelection::applyToTEs(LLSelectedTEFunctor* func, bool firstonly)
{
	bool result = firstonly ? false : true;
	for (iterator iter = begin(); iter != end(); )
	{
		iterator nextiter = iter++;
		LLSelectNode* node = *nextiter;
		LLViewerObject* object = (*nextiter)->getObject();
		if (!object)
			continue;
		S32 num_tes = llmin((S32)object->getNumTEs(), (S32)object->getNumFaces()); // avatars have TEs but no faces
		for (S32 te = 0; te < num_tes; ++te)
		{
			if (node->isTESelected(te))
			{
				bool r = func->apply(object, te);
				if (firstonly && r)
					return true;
				else
					result = result && r;
			}
		}
	}
	return result;
}

bool LLObjectSelection::applyToNodes(LLSelectedNodeFunctor *func, bool firstonly)
{
	bool result = firstonly ? false : true;
	for (iterator iter = begin(); iter != end(); )
	{
		iterator nextiter = iter++;
		LLSelectNode* node = *nextiter;
		bool r = func->apply(node);
		if (firstonly && r)
			return true;
		else
			result = result && r;
	}
	return result;
}

bool LLObjectSelection::applyToRootNodes(LLSelectedNodeFunctor *func, bool firstonly)
{
	bool result = firstonly ? false : true;
	for (root_iterator iter = root_begin(); iter != root_end(); )
	{
		root_iterator nextiter = iter++;
		LLSelectNode* node = *nextiter;
		bool r = func->apply(node);
		if (firstonly && r)
			return true;
		else
			result = result && r;
	}
	return result;
}

BOOL LLObjectSelection::isMultipleTESelected()
{
	BOOL te_selected = FALSE;
	// ...all faces
	for (LLObjectSelection::iterator iter = begin();
		 iter != end(); iter++)
	{
		LLSelectNode* nodep = *iter;
		for (S32 i = 0; i < SELECT_MAX_TES; i++)
		{
			if(nodep->isTESelected(i))
			{
				if(te_selected)
				{
					return TRUE;
				}
				te_selected = TRUE;
			}
		}
	}
	return FALSE;
}

//-----------------------------------------------------------------------------
// contains()
//-----------------------------------------------------------------------------
BOOL LLObjectSelection::contains(LLViewerObject* object)
{
	return findNode(object) != NULL;
}


//-----------------------------------------------------------------------------
// contains()
//-----------------------------------------------------------------------------
BOOL LLObjectSelection::contains(LLViewerObject* object, S32 te)
{
	if (te == SELECT_ALL_TES)
	{
		// ...all faces
		for (LLObjectSelection::iterator iter = begin();
			 iter != end(); iter++)
		{
			LLSelectNode* nodep = *iter;
			if (nodep->getObject() == object)
			{
				// Optimization
				if (nodep->getTESelectMask() == TE_SELECT_MASK_ALL)
				{
					return TRUE;
				}

				BOOL all_selected = TRUE;
				for (S32 i = 0; i < object->getNumTEs(); i++)
				{
					all_selected = all_selected && nodep->isTESelected(i);
				}
				return all_selected;
			}
		}
		return FALSE;
	}
	else
	{
		// ...one face
		for (LLObjectSelection::iterator iter = begin(); iter != end(); iter++)
		{
			LLSelectNode* nodep = *iter;
			if (nodep->getObject() == object && nodep->isTESelected(te))
			{
				return TRUE;
			}
		}
		return FALSE;
	}
}

// returns TRUE is any node is currenly worn as an attachment
BOOL LLObjectSelection::isAttachment()
{
	return (mSelectType == SELECT_TYPE_ATTACHMENT || mSelectType == SELECT_TYPE_HUD);
}

//-----------------------------------------------------------------------------
// getSelectedParentObject()
//-----------------------------------------------------------------------------
LLViewerObject* getSelectedParentObject(LLViewerObject *object)
{
	LLViewerObject *parent;
	while (object && (parent = (LLViewerObject*)object->getParent()))
	{
		if (parent->isSelected())
		{
			object = parent;
		}
		else
		{
			break;
		}
	}
	return object;
}

//-----------------------------------------------------------------------------
// getFirstNode
//-----------------------------------------------------------------------------
LLSelectNode* LLObjectSelection::getFirstNode(LLSelectedNodeFunctor* func)
{
	for (iterator iter = begin(); iter != end(); ++iter)
	{
		LLSelectNode* node = *iter;
		if (func == NULL || func->apply(node))
		{
			return node;
		}
	}
	return NULL;
}

LLSelectNode* LLObjectSelection::getFirstRootNode(LLSelectedNodeFunctor* func, BOOL non_root_ok)
{
	for (root_iterator iter = root_begin(); iter != root_end(); ++iter)
	{
		LLSelectNode* node = *iter;
		if (func == NULL || func->apply(node))
		{
			return node;
		}
	}
	if (non_root_ok)
	{
		// Get non root
		return getFirstNode(func);
	}
	return NULL;
}


//-----------------------------------------------------------------------------
// getFirstSelectedObject
//-----------------------------------------------------------------------------
LLViewerObject* LLObjectSelection::getFirstSelectedObject(LLSelectedNodeFunctor* func, BOOL get_parent)
{
	LLSelectNode* res = getFirstNode(func);
	if (res && get_parent)
	{
		return getSelectedParentObject(res->getObject());
	}
	else if (res)
	{
		return res->getObject();
	}
	return NULL;
}

//-----------------------------------------------------------------------------
// getFirstObject()
//-----------------------------------------------------------------------------
LLViewerObject* LLObjectSelection::getFirstObject()
{
	LLSelectNode* res = getFirstNode(NULL);
	return res ? res->getObject() : NULL;
}

//-----------------------------------------------------------------------------
// getFirstRootObject()
//-----------------------------------------------------------------------------
LLViewerObject* LLObjectSelection::getFirstRootObject(BOOL non_root_ok)
{
	LLSelectNode* res = getFirstRootNode(NULL, non_root_ok);
	return res ? res->getObject() : NULL;
}

//-----------------------------------------------------------------------------
// getFirstMoveableNode()
//-----------------------------------------------------------------------------
LLSelectNode* LLObjectSelection::getFirstMoveableNode(BOOL get_root_first)
{
	struct f : public LLSelectedNodeFunctor
	{
		bool apply(LLSelectNode* node)
		{
			LLViewerObject* obj = node->getObject();
			return obj && obj->permMove() && !obj->isPermanentEnforced();
		}
	} func;
	LLSelectNode* res = get_root_first ? getFirstRootNode(&func, TRUE) : getFirstNode(&func);
	return res;
}

//-----------------------------------------------------------------------------
// getFirstCopyableObject()
//-----------------------------------------------------------------------------
LLViewerObject* LLObjectSelection::getFirstCopyableObject(BOOL get_parent)
{
	struct f : public LLSelectedNodeFunctor
	{
		bool apply(LLSelectNode* node)
		{
			LLViewerObject* obj = node->getObject();
			return obj && obj->permCopy() && !obj->isAttachment();
		}
	} func;
	return getFirstSelectedObject(&func, get_parent);
}

//-----------------------------------------------------------------------------
// getFirstDeleteableObject()
//-----------------------------------------------------------------------------
LLViewerObject* LLObjectSelection::getFirstDeleteableObject()
{
	//RN: don't currently support deletion of child objects, as that requires separating them first
	// then derezzing to trash
	
	struct f : public LLSelectedNodeFunctor
	{
		bool apply(LLSelectNode* node)
		{
			LLViewerObject* obj = node->getObject();
			// you can delete an object if you are the owner
			// or you have permission to modify it.
			if( obj && !obj->isPermanentEnforced() &&
				( (obj->permModify()) ||
				(obj->permYouOwner()) ||
				(!obj->permAnyOwner())	))		// public
			{
				if( !obj->isAttachment() )
				{
					return true;
				}
			}
			return false;
		}
	} func;
	LLSelectNode* node = getFirstNode(&func);
	return node ? node->getObject() : NULL;
}

//-----------------------------------------------------------------------------
// getFirstEditableObject()
//-----------------------------------------------------------------------------
LLViewerObject* LLObjectSelection::getFirstEditableObject(BOOL get_parent)
{
	struct f : public LLSelectedNodeFunctor
	{
		bool apply(LLSelectNode* node)
		{
			LLViewerObject* obj = node->getObject();
			return obj && obj->permModify();
		}
	} func;
	return getFirstSelectedObject(&func, get_parent);
}

//-----------------------------------------------------------------------------
// getFirstMoveableObject()
//-----------------------------------------------------------------------------
LLViewerObject* LLObjectSelection::getFirstMoveableObject(BOOL get_parent)
{
	struct f : public LLSelectedNodeFunctor
	{
		bool apply(LLSelectNode* node)
		{
			LLViewerObject* obj = node->getObject();
			return obj && obj->permMove() && !obj->isPermanentEnforced();
		}
	} func;
	return getFirstSelectedObject(&func, get_parent);
}

//-----------------------------------------------------------------------------
// getFirstUndoEnabledObject()
//-----------------------------------------------------------------------------
LLViewerObject* LLObjectSelection::getFirstUndoEnabledObject(BOOL get_parent)
{
    struct f : public LLSelectedNodeFunctor
    {
        bool apply(LLSelectNode* node)
        {
            LLViewerObject* obj = node->getObject();
            return obj && (obj->permModify() || (obj->permMove() && !obj->isPermanentEnforced()));
        }
    } func;
    return getFirstSelectedObject(&func, get_parent);
}

//-----------------------------------------------------------------------------
// Position + Rotation update methods called from LLViewerJoystick
//-----------------------------------------------------------------------------
bool LLSelectMgr::selectionMove(const LLVector3& displ,
                                  F32 roll, F32 pitch, F32 yaw, U32 update_type)
{
	if (update_type == UPD_NONE)
	{
		return false;
	}
	
	LLVector3 displ_global;
	bool update_success = true;
	bool update_position = update_type & UPD_POSITION;
	bool update_rotation = update_type & UPD_ROTATION;
	const bool noedit_linked_parts = !gSavedSettings.getBOOL("EditLinkedParts");
	
	if (update_position)
	{
		// calculate the distance of the object closest to the camera origin
		F32 min_dist_squared = F32_MAX; // value will be overridden in the loop
		
		LLVector3 obj_pos;
		for (LLObjectSelection::root_iterator it = getSelection()->root_begin();
			 it != getSelection()->root_end(); ++it)
		{
			obj_pos = (*it)->getObject()->getPositionEdit();
			
			F32 obj_dist_squared = dist_vec_squared(obj_pos, LLViewerCamera::getInstance()->getOrigin());
			if (obj_dist_squared < min_dist_squared)
			{
				min_dist_squared = obj_dist_squared;
			}
		}
		
		// factor the distance into the displacement vector. This will get us
		// equally visible movements for both close and far away selections.
		F32 min_dist = sqrt((F32) sqrtf(min_dist_squared)) / 2;
		displ_global.setVec(displ.mV[0] * min_dist,
							displ.mV[1] * min_dist,
							displ.mV[2] * min_dist);

		// equates to: Displ_global = Displ * M_cam_axes_in_global_frame
		displ_global = LLViewerCamera::getInstance()->rotateToAbsolute(displ_global);
	}

	LLQuaternion new_rot;
	if (update_rotation)
	{
		// let's calculate the rotation around each camera axes 
		LLQuaternion qx(roll, LLViewerCamera::getInstance()->getAtAxis());
		LLQuaternion qy(pitch, LLViewerCamera::getInstance()->getLeftAxis());
		LLQuaternion qz(yaw, LLViewerCamera::getInstance()->getUpAxis());
		new_rot.setQuat(qx * qy * qz);
	}
	
	LLViewerObject *obj;
	S32 obj_count = getSelection()->getObjectCount();
	for (LLObjectSelection::root_iterator it = getSelection()->root_begin();
		 it != getSelection()->root_end(); ++it )
	{
		obj = (*it)->getObject();
		bool enable_pos = false, enable_rot = false;
		bool perm_move = obj->permMove() && !obj->isPermanentEnforced();
		bool perm_mod = obj->permModify();
		
		LLVector3d sel_center(getSelectionCenterGlobal());
		
		if (update_rotation)
		{
			enable_rot = perm_move 
				&& ((perm_mod && !obj->isAttachment()) || noedit_linked_parts);

			if (enable_rot)
			{
				int children_count = obj->getChildren().size();
				if (obj_count > 1 && children_count > 0)
				{
					// for linked sets, rotate around the group center
					const LLVector3 t(obj->getPositionGlobal() - sel_center);

					// Ra = T x R x T^-1
					LLMatrix4 mt;	mt.setTranslation(t);
					const LLMatrix4 mnew_rot(new_rot);
					LLMatrix4 mt_1;	mt_1.setTranslation(-t);
					mt *= mnew_rot;
					mt *= mt_1;
					
					// Rfin = Rcur * Ra
					obj->setRotation(obj->getRotationEdit() * mt.quaternion());
					displ_global += mt.getTranslation();
				}
				else
				{
					obj->setRotation(obj->getRotationEdit() * new_rot);
				}
			}
			else
			{
				update_success = false;
			}
		}

		if (update_position)
		{
			// establish if object can be moved or not
			enable_pos = perm_move && !obj->isAttachment() 
			&& (perm_mod || noedit_linked_parts);
			
			if (enable_pos)
			{
				obj->setPosition(obj->getPositionEdit() + displ_global);
			}
			else
			{
				update_success = false;
			}
		}
		
		if (enable_pos && enable_rot && obj->mDrawable.notNull())
		{
			gPipeline.markMoved(obj->mDrawable, TRUE);
		}
	}
	
	if (update_position && update_success && obj_count > 1)
	{
		updateSelectionCenter();
	}
	
	return update_success;
}

void LLSelectMgr::sendSelectionMove()
{
	LLSelectNode *node = mSelectedObjects->getFirstRootNode();
	if (node == NULL)
	{
		return;
	}
	
	//saveSelectedObjectTransform(SELECT_ACTION_TYPE_PICK);
	
	U32 update_type = UPD_POSITION | UPD_ROTATION;
	LLViewerRegion *last_region, *curr_region = node->getObject()->getRegion();
	S32 objects_in_this_packet = 0;

	// apply to linked objects if unable to select their individual parts 
	if (!gSavedSettings.getBOOL("EditLinkedParts") && !getTEMode())
	{
		// tell simulator to apply to whole linked sets
		update_type |= UPD_LINKED_SETS;
	}

	// prepare first bulk message
	gMessageSystem->newMessage("MultipleObjectUpdate");
	packAgentAndSessionID(&update_type);

	LLViewerObject *obj = NULL;
	for (LLObjectSelection::root_iterator it = getSelection()->root_begin();
		 it != getSelection()->root_end(); ++it)
	{
		obj = (*it)->getObject();

		// note: following code adapted from sendListToRegions() (@3924)
		last_region = curr_region;
		curr_region = obj->getRegion();

		// if not simulator or message too big
		if (curr_region != last_region
			|| gMessageSystem->isSendFull(NULL)
			|| objects_in_this_packet >= MAX_OBJECTS_PER_PACKET)
		{
			// send sim the current message and start new one
			gMessageSystem->sendReliable(last_region->getHost());
			objects_in_this_packet = 0;
			gMessageSystem->newMessage("MultipleObjectUpdate");
			packAgentAndSessionID(&update_type);
		}

		// add another instance of the body of data
		packMultipleUpdate(*it, &update_type);
		++objects_in_this_packet;
	}

	// flush remaining messages
	if (gMessageSystem->getCurrentSendTotal() > 0)
	{
		gMessageSystem->sendReliable(curr_region->getHost());
	}
	else
	{
		gMessageSystem->clearMessage();
	}

	//saveSelectedObjectTransform(SELECT_ACTION_TYPE_PICK);
}

// <FS:Zi> Warning when trying to duplicate while in edit linked parts/select face mode
//-----------------------------------------------------------------------------
// selectGetNoIndividual() - returns TRUE if current selection does not contain
// individual selections (edit linked parts, select face)
//-----------------------------------------------------------------------------
BOOL LLSelectMgr::selectGetNoIndividual()
{
	for (LLObjectSelection::iterator iter = getSelection()->begin();
		 iter != getSelection()->end(); iter++ )
	{
		LLSelectNode* node = *iter;
		if(node->mIndividualSelection)
		{
			return FALSE;
		}
	}
	return TRUE;
}
// </FS:Zi>

template<>
bool LLCheckIdenticalFunctor<F32>::same(const F32& a, const F32& b, const F32& tolerance)
{
    F32 delta = (a - b);
    F32 abs_delta = fabs(delta);
    return abs_delta <= tolerance;
}

#define DEF_DUMMY_CHECK_FUNCTOR(T)                                                  \
template<>                                                                          \
bool LLCheckIdenticalFunctor<T>::same(const T& a, const T& b, const T& tolerance)   \
{                                                                                   \
    (void)tolerance;                                                                \
    return a == b;                                                                  \
}

DEF_DUMMY_CHECK_FUNCTOR(LLUUID)
DEF_DUMMY_CHECK_FUNCTOR(LLGLenum)
DEF_DUMMY_CHECK_FUNCTOR(LLTextureEntry)
DEF_DUMMY_CHECK_FUNCTOR(LLTextureEntry::e_texgen)
DEF_DUMMY_CHECK_FUNCTOR(bool)
DEF_DUMMY_CHECK_FUNCTOR(U8)
DEF_DUMMY_CHECK_FUNCTOR(int)
DEF_DUMMY_CHECK_FUNCTOR(LLColor4)
DEF_DUMMY_CHECK_FUNCTOR(LLMediaEntry)
DEF_DUMMY_CHECK_FUNCTOR(LLPointer<LLMaterial>)
DEF_DUMMY_CHECK_FUNCTOR(std::string)
DEF_DUMMY_CHECK_FUNCTOR(std::vector<std::string>)

template<>
bool LLCheckIdenticalFunctor<class LLFace *>::same(class LLFace* const & a, class LLFace* const & b, class LLFace* const & tolerance)   \
{                                                                                   \
    (void)tolerance;                                                                \
    return a == b;                                                                  \
}
<|MERGE_RESOLUTION|>--- conflicted
+++ resolved
@@ -6510,160 +6510,6 @@
 	return (mPermissions->allowOperationBy(op, proxy_agent_id, group_id));
 }
 
-<<<<<<< HEAD
-
-//helper function for pushing relevant vertices from drawable to GL
-void pushWireframe(LLDrawable* drawable)
-{
-	LLVOVolume* vobj = drawable->getVOVolume();
-	if (vobj)
-	{
-		LLVertexBuffer::unbind();
-		gGL.pushMatrix();
-		gGL.multMatrix((F32*) vobj->getRelativeXform().mMatrix);
-
-		LLVolume* volume = NULL;
-
-		if (drawable->isState(LLDrawable::RIGGED))
-		{
-				vobj->updateRiggedVolume();
-				volume = vobj->getRiggedVolume();
-		}
-		else
-		{
-			volume = vobj->getVolume();
-		}
-
-		if (volume)
-		{
-			for (S32 i = 0; i < volume->getNumVolumeFaces(); ++i)
-			{
-				const LLVolumeFace& face = volume->getVolumeFace(i);
-				// <FS:Ansariel> Use a vbo for the static LLVertexBuffer::drawArray/Element functions; by Drake Arconis/Shyotl Kuhr
-				//LLVertexBuffer::drawElements(LLRender::TRIANGLES, face.mPositions, NULL, face.mNumIndices, face.mIndices);
-				LLVertexBuffer::drawElements(LLRender::TRIANGLES, face.mNumVertices, face.mPositions, NULL, face.mNumIndices, face.mIndices);
-			}
-		}
-
-		gGL.popMatrix();
-	}
-	
-}
-
-void LLSelectNode::renderOneWireframe(const LLColor4& color) 
-{
-    //Need to because crash on ATI 3800 (and similar cards) MAINT-5018 
-    LLGLDisable multisample(LLPipeline::RenderFSAASamples > 0 ? GL_MULTISAMPLE_ARB : 0);
-
-    LLViewerObject* objectp = getObject();
-    if (!objectp)
-    {
-        return;
-    }
-
-    LLDrawable* drawable = objectp->mDrawable;
-    if (!drawable)
-    {
-        return;
-    }
-
-    LLGLSLShader* shader = LLGLSLShader::sCurBoundShaderPtr;
-
-    if (shader)
-    {
-        gDebugProgram.bind();
-    }
-
-    gGL.matrixMode(LLRender::MM_MODELVIEW);
-    gGL.pushMatrix();
-
-    BOOL is_hud_object = objectp->isHUDAttachment();
-
-    if (drawable->isActive())
-    {
-        gGL.loadMatrix(gGLModelView);
-        gGL.multMatrix((F32*)objectp->getRenderMatrix().mMatrix);
-    }
-    else if (!is_hud_object)
-    {
-        gGL.loadIdentity();
-        gGL.multMatrix(gGLModelView);
-        LLVector3 trans = objectp->getRegion()->getOriginAgent();
-        gGL.translatef(trans.mV[0], trans.mV[1], trans.mV[2]);
-    }
-
-    glPolygonMode(GL_FRONT_AND_BACK, GL_LINE);
-
-    bool wireframe_selection = (gFloaterTools && gFloaterTools->getVisible()) || LLSelectMgr::sRenderHiddenSelections;
-
-    if (LLSelectMgr::sRenderHiddenSelections)
-    {
-        gGL.blendFunc(LLRender::BF_SOURCE_COLOR, LLRender::BF_ONE);
-        LLGLDepthTest gls_depth(GL_TRUE, GL_FALSE, GL_GEQUAL);
-        if (shader)
-        {
-            gGL.diffuseColor4f(color.mV[VRED], color.mV[VGREEN], color.mV[VBLUE], 0.4f);
-            pushWireframe(drawable);
-        }
-        else
-        {
-            // <FS:Ansariel> Don't use fixed functions when using shader renderer; found by Drake Arconis
-            if (!LLGLSLShader::sNoFixedFunction)
-            {
-            // </FS:Ansariel>
-                LLGLEnable fog(GL_FOG);
-                glFogi(GL_FOG_MODE, GL_LINEAR);
-                float d = (LLViewerCamera::getInstance()->getPointOfInterest() - LLViewerCamera::getInstance()->getOrigin()).magVec();
-                LLColor4 fogCol = color * (F32)llclamp((LLSelectMgr::getInstance()->getSelectionCenterGlobal() - gAgentCamera.getCameraPositionGlobal()).magVec() / (LLSelectMgr::getInstance()->getBBoxOfSelection().getExtentLocal().magVec() * 4), 0.0, 1.0);
-                glFogf(GL_FOG_START, d);
-                glFogf(GL_FOG_END, d*(1 + (LLViewerCamera::getInstance()->getView() / LLViewerCamera::getInstance()->getDefaultFOV())));
-                glFogfv(GL_FOG_COLOR, fogCol.mV);
-            // <FS:Ansariel> Don't use fixed functions when using shader renderer; found by Drake Arconis
-            }
-            // </FS:Ansariel>
-
-            gGL.setAlphaRejectSettings(LLRender::CF_DEFAULT);
-            {
-                gGL.diffuseColor4f(color.mV[VRED], color.mV[VGREEN], color.mV[VBLUE], 0.4f);
-                pushWireframe(drawable);
-            }
-        }
-    }
-
-    gGL.flush();
-    gGL.setSceneBlendType(LLRender::BT_ALPHA);
-
-    gGL.diffuseColor4f(color.mV[VRED] * 2, color.mV[VGREEN] * 2, color.mV[VBLUE] * 2, LLSelectMgr::sHighlightAlpha * 2);
-
-    {
-        LLGLDisable depth(wireframe_selection ? 0 : GL_BLEND);
-        LLGLEnable stencil(wireframe_selection ? 0 : GL_STENCIL_TEST);
-
-        if (!wireframe_selection)
-        { //modify wireframe into outline selection mode
-            glStencilFunc(GL_NOTEQUAL, 2, 0xffff);
-            glStencilOp(GL_KEEP, GL_KEEP, GL_KEEP);
-        }
-
-        LLGLEnable offset(GL_POLYGON_OFFSET_LINE);
-        glPolygonOffset(3.f, 3.f);
-        glLineWidth(5.f);
-        glPolygonMode(GL_FRONT_AND_BACK, GL_LINE);
-        pushWireframe(drawable);
-    }
-
-    glLineWidth(1.f);
-    glPolygonMode(GL_FRONT_AND_BACK, GL_FILL);
-    gGL.popMatrix();
-
-    if (shader)
-    {
-        shader->bind();
-    }
-}
-
-=======
->>>>>>> 986567a6
 //-----------------------------------------------------------------------------
 // renderOneSilhouette()
 //-----------------------------------------------------------------------------
