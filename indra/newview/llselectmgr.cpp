--- conflicted
+++ resolved
@@ -266,13 +266,8 @@
 	mHoverObjects = new LLObjectSelection();
 	mHighlightedObjects = new LLObjectSelection();
 
-<<<<<<< HEAD
 	mForceSelection = false;
 	mShowSelection = false;
-=======
-	mForceSelection = FALSE;
-	mShowSelection = FALSE;
->>>>>>> cfdca912
 	
 	// <FS:KC> show/hide build highlight
 	mFSShowHideHighlight = FS_SHOW_HIDE_HIGHLIGHT_NORMAL;
@@ -668,11 +663,7 @@
 
 	if( isBatchMode() )
 	{
-<<<<<<< HEAD
 		mShowSelection = false;
-=======
-		mShowSelection = FALSE;
->>>>>>> cfdca912
 		sendSelect();
 		return mSelectedObjects;
 	}
@@ -913,11 +904,7 @@
 		// Allow only if the avie isn't sitting on any of the selected objects
 		LLObjectSelectionHandle hSel = LLSelectMgr::getInstance()->getSelection();
 		RlvSelectIsSittingOn f(gAgentAvatarp);
-<<<<<<< HEAD
 		if (hSel->getFirstRootNode(&f, true) != NULL)
-=======
-		if (hSel->getFirstRootNode(&f, TRUE) != NULL)
->>>>>>> cfdca912
 			new_value = false;
 	}
 // [/RLVa:KB]
@@ -939,11 +926,7 @@
 		// Allow only if the avie isn't sitting on any of the selected objects
 		LLObjectSelectionHandle hSel = LLSelectMgr::getInstance()->getSelection();
 		RlvSelectIsSittingOn f(gAgentAvatarp);
-<<<<<<< HEAD
 		if (hSel->getFirstRootNode(&f, true) != NULL)
-=======
-		if (hSel->getFirstRootNode(&f, TRUE) != NULL)
->>>>>>> cfdca912
 			new_value = false;
 	}
 // [/RLVa:KB]
@@ -3147,11 +3130,7 @@
 			if( !tep )
 				continue;
 
-<<<<<<< HEAD
 			bool planar = tep->getTexGen() == LLTextureEntry::TEX_GEN_PLANAR;
-=======
-			BOOL planar = tep->getTexGen() == LLTextureEntry::TEX_GEN_PLANAR;
->>>>>>> cfdca912
 			if (planar == stretch)
 			{
 				// Figure out how S,T changed with scale operation
@@ -4308,11 +4287,7 @@
         // <FS:Ansariel> Optimize: Once move and modify are both false, there is no reason to continue checking - neither will become true again
         if (!move && !modify)
         {
-<<<<<<< HEAD
             return true;
-=======
-            return TRUE;
->>>>>>> cfdca912
         }
         // </FS:Ansariel>
     }
@@ -4966,11 +4941,7 @@
 				return (!pNode->isTransient()) && (pObj) && (!RlvActions::canEdit(pObj)) && (pObj->getID() != LLViewerMediaFocus::getInstance()->getFocusedObjectID());
 			}
 		} f;
-<<<<<<< HEAD
 		if (mSelectedObjects->getFirstRootNode(&f, true))
-=======
-		if (mSelectedObjects->getFirstRootNode(&f, TRUE))
->>>>>>> cfdca912
 			deselectAll();
 	}
 // [/RLVa:KB]
@@ -5001,11 +4972,7 @@
 // [RLVa:KB] - Checked: 2010-04-11 (RLVa-1.2.0e) | Modified: RLVa-0.2.0f
 	static RlvCachedBehaviourModifier<float> s_nFartouchDist(RLV_MODIFIER_FARTOUCHDIST);
 
-<<<<<<< HEAD
 	bool fRlvFartouch = gRlvHandler.hasBehaviour(RLV_BHVR_FARTOUCH) && LLToolMgr::instance().inEdit();
-=======
-	BOOL fRlvFartouch = gRlvHandler.hasBehaviour(RLV_BHVR_FARTOUCH) && LLToolMgr::instance().inEdit();
->>>>>>> cfdca912
 	if ( (gSavedSettings.getBOOL("LimitSelectDistance") || (fRlvFartouch) )
 // [/RLVa:KB]
 		&& (!mSelectedObjects->getPrimaryObject() || !mSelectedObjects->getPrimaryObject()->isAvatar())
@@ -7797,21 +7764,13 @@
 	// <FS:Ansariel> FIRE-14593: Option to select only copyable objects
 	if (!object->permCopy() && gSavedSettings.getBOOL("FSSelectCopyableOnly"))
 	{
-<<<<<<< HEAD
 		return false;
-=======
-		return FALSE;
->>>>>>> cfdca912
 	}
 	// </FS:Ansariel>
 	// <FS:Ansariel> FIRE-17696: Option to select only locked objects
 	if (gSavedSettings.getBOOL("FSSelectLockedOnly") && object->permMove() && !object->isPermanentEnforced())
 	{
-<<<<<<< HEAD
 		return false;
-=======
-		return FALSE;
->>>>>>> cfdca912
 	}
 	// </FS:Ansariel>
 
@@ -8890,17 +8849,10 @@
 
 // <FS:Zi> Warning when trying to duplicate while in edit linked parts/select face mode
 //-----------------------------------------------------------------------------
-<<<<<<< HEAD
 // selectGetNoIndividual() - returns true if current selection does not contain
 // individual selections (edit linked parts, select face)
 //-----------------------------------------------------------------------------
 bool LLSelectMgr::selectGetNoIndividual()
-=======
-// selectGetNoIndividual() - returns TRUE if current selection does not contain
-// individual selections (edit linked parts, select face)
-//-----------------------------------------------------------------------------
-BOOL LLSelectMgr::selectGetNoIndividual()
->>>>>>> cfdca912
 {
 	for (LLObjectSelection::iterator iter = getSelection()->begin();
 		 iter != getSelection()->end(); iter++ )
@@ -8908,17 +8860,10 @@
 		LLSelectNode* node = *iter;
 		if(node->mIndividualSelection)
 		{
-<<<<<<< HEAD
 			return false;
 		}
 	}
 	return true;
-=======
-			return FALSE;
-		}
-	}
-	return TRUE;
->>>>>>> cfdca912
 }
 // </FS:Zi>
 
