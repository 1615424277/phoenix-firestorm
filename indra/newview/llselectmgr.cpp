/** 
 * @file llselectmgr.cpp
 * @brief A manager for selected objects and faces.
 *
 * $LicenseInfo:firstyear=2001&license=viewerlgpl$
 * Second Life Viewer Source Code
 * Copyright (C) 2010, Linden Research, Inc.
 * 
 * This library is free software; you can redistribute it and/or
 * modify it under the terms of the GNU Lesser General Public
 * License as published by the Free Software Foundation;
 * version 2.1 of the License only.
 *  
 * This library is distributed in the hope that it will be useful,
 * but WITHOUT ANY WARRANTY; without even the implied warranty of
 * MERCHANTABILITY or FITNESS FOR A PARTICULAR PURPOSE.  See the GNU
 * Lesser General Public License for more details.
 * 
 * You should have received a copy of the GNU Lesser General Public
 * License along with this library; if not, write to the Free Software
 * Foundation, Inc., 51 Franklin Street, Fifth Floor, Boston, MA  02110-1301  USA
 * 
 * Linden Research, Inc., 945 Battery Street, San Francisco, CA  94111  USA
 * $/LicenseInfo$
 */

#include "llviewerprecompiledheaders.h"

// file include
#define LLSELECTMGR_CPP
#include "llselectmgr.h"
#include "llmaterialmgr.h"

// library includes
#include "llcachename.h"
#include "llavatarnamecache.h"
#include "lldbstrings.h"
#include "llgl.h"
#include "llmediaentry.h"
#include "llrender.h"
#include "llnotifications.h"
#include "llpermissions.h"
#include "llpermissionsflags.h"
#include "lltrans.h"
#include "llundo.h"
#include "lluuid.h"
#include "llvolume.h"
#include "llcontrolavatar.h"
#include "message.h"
#include "object_flags.h"
#include "llquaternion.h"

// viewer includes
#include "llagent.h"
#include "llagentcamera.h"
#include "llattachmentsmgr.h"
#include "llaudioengine.h" // <FS:PP> For object deletion sound
#include "llviewerwindow.h"
#include "lldrawable.h"
#include "llfloaterinspect.h"
#include "llfloaterproperties.h" // <FS:Ansariel> Keep legacy properties floater
#include "llfloaterreporter.h"
#include "llfloaterreg.h"
#include "llfloatertools.h"
#include "llframetimer.h"
#include "llfocusmgr.h"
#include "llgltfmateriallist.h"
#include "llhudeffecttrail.h"
#include "llhudmanager.h"
#include "llinventorymodel.h"
#include "llmenugl.h"
#include "llmeshrepository.h"
#include "llmutelist.h"
#include "llparcel.h"
#include "llnotificationsutil.h"
#include "llsidepaneltaskinfo.h"
#include "llslurl.h"
#include "llstatusbar.h"
#include "llsurface.h"
#include "lltool.h"
#include "lltooldraganddrop.h"
#include "lltoolmgr.h"
#include "lltoolpie.h"
#include "llui.h"
#include "llviewercamera.h"
#include "llviewercontrol.h"
#include "llviewertexturelist.h"
#include "llviewermedia.h"
#include "llviewermediafocus.h"
#include "llviewermenu.h"
#include "llviewerobject.h"
#include "llviewerobjectlist.h"
#include "llviewerparcelmgr.h"
#include "llviewerregion.h"
#include "llviewerstats.h"
#include "llvoavatarself.h"
#include "llvovolume.h"
#include "pipeline.h"
#include "llviewershadermgr.h"
#include "llpanelface.h"
// [RLVa:KB] - Checked: 2011-05-22 (RLVa-1.3.1a)
#include "rlvactions.h"
#include "rlvhandler.h"
#include "rlvmodifiers.h"
// [/RLVa:KB]
// <FS:CR> Aurora Sim
#include "llviewernetwork.h"
#include "llworld.h"
// </FS:CR> Aurora Sim
#include "fsareasearch.h"
#include "llglheaders.h"
#include "llinventoryobserver.h"
#include "fscommon.h"

LLViewerObject* getSelectedParentObject(LLViewerObject *object) ;
//
// Consts
//

const F32 SILHOUETTE_UPDATE_THRESHOLD_SQUARED = 0.02f;
const S32 MAX_SILS_PER_FRAME = 50;
const S32 MAX_OBJECTS_PER_PACKET = 254;
// For linked sets
// <FS:Ansariel> Moved to header to make them publically accessible
//const S32 MAX_CHILDREN_PER_TASK = 255;
//const S32 MAX_CHILDREN_PER_PHYSICAL_TASK = 32;
// </FS:Ansariel>

//
// Globals
//

//BOOL gDebugSelectMgr = FALSE;

//BOOL gHideSelectedObjects = FALSE;
//BOOL gAllowSelectAvatar = FALSE;

BOOL LLSelectMgr::sRectSelectInclusive = TRUE;
BOOL LLSelectMgr::sRenderHiddenSelections = TRUE;
BOOL LLSelectMgr::sRenderLightRadius = FALSE;
F32	LLSelectMgr::sHighlightThickness = 0.f;
F32	LLSelectMgr::sHighlightUScale = 0.f;
F32	LLSelectMgr::sHighlightVScale = 0.f;
F32	LLSelectMgr::sHighlightAlpha = 0.f;
F32	LLSelectMgr::sHighlightAlphaTest = 0.f;
F32	LLSelectMgr::sHighlightUAnim = 0.f;
F32	LLSelectMgr::sHighlightVAnim = 0.f;
LLColor4 LLSelectMgr::sSilhouetteParentColor;
LLColor4 LLSelectMgr::sSilhouetteChildColor;
LLColor4 LLSelectMgr::sHighlightInspectColor;
LLColor4 LLSelectMgr::sHighlightParentColor;
LLColor4 LLSelectMgr::sHighlightChildColor;
LLColor4 LLSelectMgr::sContextSilhouetteColor;

//~~~~~~~~~~~~~~~~~~~~~~~~~~~~~~~~~~~~~~~~~~~~~~~~~~~~~~~~~~~~~~~~~~~~~~~~~~~~~
// struct LLDeRezInfo
//
// Used to keep track of important derez info. 
//~~~~~~~~~~~~~~~~~~~~~~~~~~~~~~~~~~~~~~~~~~~~~~~~~~~~~~~~~~~~~~~~~~~~~~~~~~~~~

struct LLDeRezInfo
{
	EDeRezDestination mDestination;
	LLUUID mDestinationID;
	LLDeRezInfo(EDeRezDestination dest, const LLUUID& dest_id) :
		mDestination(dest), mDestinationID(dest_id) {}
};

//
// Imports
//

//-----------------------------------------------------------------------------
// ~LLSelectionCallbackData()
//-----------------------------------------------------------------------------

LLSelectionCallbackData::LLSelectionCallbackData()
{
    LLSelectMgr *instance = LLSelectMgr::getInstance();
    LLObjectSelectionHandle selection = instance->getSelection();
    if (!selection->getNumNodes())
    {
        return;
    }
    mSelectedObjects = new LLObjectSelection();

    for (LLObjectSelection::iterator iter = selection->begin();
        iter != selection->end();)
    {
        LLObjectSelection::iterator curiter = iter++;

        LLSelectNode *nodep = *curiter;
        LLViewerObject* objectp = nodep->getObject();

        if (!objectp)
        {
            mSelectedObjects->mSelectType = SELECT_TYPE_WORLD;
        }
        else
        {
            LLSelectNode* new_nodep = new LLSelectNode(*nodep);
            mSelectedObjects->addNode(new_nodep);

            if (objectp->isHUDAttachment())
            {
                mSelectedObjects->mSelectType = SELECT_TYPE_HUD;
            }
            else if (objectp->isAttachment())
            {
                mSelectedObjects->mSelectType = SELECT_TYPE_ATTACHMENT;
            }
            else
            {
                mSelectedObjects->mSelectType = SELECT_TYPE_WORLD;
            }
        }
    }
}


//
// Functions
//

void LLSelectMgr::cleanupGlobals()
{
	LLSelectMgr::getInstance()->clearSelections();
}

//-----------------------------------------------------------------------------
// LLSelectMgr()
//-----------------------------------------------------------------------------
LLSelectMgr::LLSelectMgr()
 : mHideSelectedObjects(LLCachedControl<bool>(gSavedSettings, "HideSelectedObjects", FALSE)),
   mRenderHighlightSelections(LLCachedControl<bool>(gSavedSettings, "RenderHighlightSelections", TRUE)),
   mAllowSelectAvatar( LLCachedControl<bool>(gSavedSettings, "AllowSelectAvatar", FALSE)),
   mDebugSelectMgr(LLCachedControl<bool>(gSavedSettings, "DebugSelectMgr", FALSE))
{
	mTEMode = FALSE;
	mTextureChannel = LLRender::DIFFUSE_MAP;
	mLastCameraPos.clearVec();

	sHighlightThickness	= gSavedSettings.getF32("SelectionHighlightThickness");
	sHighlightUScale	= gSavedSettings.getF32("SelectionHighlightUScale");
	sHighlightVScale	= gSavedSettings.getF32("SelectionHighlightVScale");
	sHighlightAlpha		= gSavedSettings.getF32("SelectionHighlightAlpha") * 2;
	sHighlightAlphaTest	= gSavedSettings.getF32("SelectionHighlightAlphaTest");
	sHighlightUAnim		= gSavedSettings.getF32("SelectionHighlightUAnim");
	sHighlightVAnim		= gSavedSettings.getF32("SelectionHighlightVAnim");

	sSilhouetteParentColor =LLUIColorTable::instance().getColor("SilhouetteParentColor");
	sSilhouetteChildColor = LLUIColorTable::instance().getColor("SilhouetteChildColor");
	sHighlightParentColor = LLUIColorTable::instance().getColor("HighlightParentColor");
	sHighlightChildColor = LLUIColorTable::instance().getColor("HighlightChildColor");
	sHighlightInspectColor = LLUIColorTable::instance().getColor("HighlightInspectColor");
	sContextSilhouetteColor = LLUIColorTable::instance().getColor("ContextSilhouetteColor")*0.5f;

	sRenderLightRadius = gSavedSettings.getBOOL("RenderLightRadius");
	
	mRenderSilhouettes = TRUE;

	mGridMode = GRID_MODE_WORLD;
	gSavedSettings.setS32("GridMode", (S32)GRID_MODE_WORLD);

	mSelectedObjects = new LLObjectSelection();
	mHoverObjects = new LLObjectSelection();
	mHighlightedObjects = new LLObjectSelection();

	mForceSelection = FALSE;
	mShowSelection = FALSE;
	
	// <FS:KC> show/hide build highlight
	mFSShowHideHighlight = FS_SHOW_HIDE_HIGHLIGHT_NORMAL;
	// </FS:KC>

}


//-----------------------------------------------------------------------------
// ~LLSelectMgr()
//-----------------------------------------------------------------------------
LLSelectMgr::~LLSelectMgr()
{
	clearSelections();
}

void LLSelectMgr::clearSelections()
{
	mHoverObjects->deleteAllNodes();
	mSelectedObjects->deleteAllNodes();
	mHighlightedObjects->deleteAllNodes();
	mRectSelectedObjects.clear();
	mGridObjects.deleteAllNodes();

	LLPipeline::setRenderHighlightTextureChannel(LLRender::DIFFUSE_MAP);
}

void LLSelectMgr::update()
{
	mSelectedObjects->cleanupNodes();
}

void LLSelectMgr::updateEffects()
{
	//keep reference grid objects active
	struct f : public LLSelectedObjectFunctor
	{
		virtual bool apply(LLViewerObject* object)
		{
			LLDrawable* drawable = object->mDrawable;
			if (drawable)
			{
				gPipeline.markMoved(drawable);
			}
			return true;
		}
	} func;
	mGridObjects.applyToObjects(&func);

	if (mEffectsTimer.getElapsedTimeF32() > 1.f)
	{
		mSelectedObjects->updateEffects();
		mEffectsTimer.reset();
	}
}

void LLSelectMgr::resetObjectOverrides()
{
    resetObjectOverrides(getSelection());
}

void LLSelectMgr::resetObjectOverrides(LLObjectSelectionHandle selected_handle)
{
    struct f : public LLSelectedNodeFunctor
    {
        f(bool a, LLSelectMgr* p) : mAvatarOverridesPersist(a), mManager(p) {}
        bool mAvatarOverridesPersist;
        LLSelectMgr* mManager;
        virtual bool apply(LLSelectNode* node)
        {
            if (mAvatarOverridesPersist)
            {
                LLViewerObject* object = node->getObject();
                if (object && !object->getParent())
                {
                    LLVOAvatar* avatar = object->asAvatar();
                    if (avatar)
                    {
                        mManager->mAvatarOverridesMap.emplace(avatar->getID(), AvatarPositionOverride(node->mLastPositionLocal, node->mLastRotation, object));
                    }
                }
            }
            node->mLastPositionLocal.setVec(0, 0, 0);
            node->mLastRotation = LLQuaternion();
            node->mLastScale.setVec(0, 0, 0);
            return true;
        }
    } func(mAllowSelectAvatar, this);

    selected_handle->applyToNodes(&func);
}

void LLSelectMgr::overrideObjectUpdates()
{
	//override any position updates from simulator on objects being edited
	struct f : public LLSelectedNodeFunctor
	{
		virtual bool apply(LLSelectNode* selectNode)
		{
			LLViewerObject* object = selectNode->getObject();
			if (object && object->permMove() && !object->isPermanentEnforced())
			{
				if (!selectNode->mLastPositionLocal.isExactlyZero())
				{
					object->setPosition(selectNode->mLastPositionLocal);
				}
				if (selectNode->mLastRotation != LLQuaternion())
				{
					object->setRotation(selectNode->mLastRotation);
				}
				if (!selectNode->mLastScale.isExactlyZero())
				{
					object->setScale(selectNode->mLastScale);
				}
			}
			return true;
		}
	} func;
	getSelection()->applyToNodes(&func);
}

void LLSelectMgr::resetAvatarOverrides()
{
    mAvatarOverridesMap.clear();
}

void LLSelectMgr::overrideAvatarUpdates()
{
    if (mAvatarOverridesMap.size() == 0)
    {
        return;
    }

    if (!mAllowSelectAvatar || !gFloaterTools)
    {
        resetAvatarOverrides();
        return;
    }

    if (!gFloaterTools->getVisible() && getSelection()->isEmpty())
    {
        // when user switches selection, floater is invisible and selection is empty
        LLToolset *toolset = LLToolMgr::getInstance()->getCurrentToolset();
        if (toolset->isShowFloaterTools()
            && toolset->isToolSelected(0)) // Pie tool
        {
            resetAvatarOverrides();
            return;
        }
    }

    // remove selected avatars from this list,
    // but set object overrides to make sure avatar won't snap back 
    struct f : public LLSelectedNodeFunctor
    {
        f(LLSelectMgr* p) : mManager(p) {}
        LLSelectMgr* mManager;
        virtual bool apply(LLSelectNode* selectNode)
        {
            LLViewerObject* object = selectNode->getObject();
            if (object && !object->getParent())
            {
                LLVOAvatar* avatar = object->asAvatar();
                if (avatar)
                {
                    uuid_av_override_map_t::iterator iter = mManager->mAvatarOverridesMap.find(avatar->getID());
                    if (iter != mManager->mAvatarOverridesMap.end())
                    {
                        if (selectNode->mLastPositionLocal.isExactlyZero())
                        {
                            selectNode->mLastPositionLocal = iter->second.mLastPositionLocal;
                        }
                        if (selectNode->mLastRotation == LLQuaternion())
                        {
                            selectNode->mLastRotation = iter->second.mLastRotation;
                        }
                        mManager->mAvatarOverridesMap.erase(iter);
                    }
                }
            }
            return true;
        }
    } func(this);
    getSelection()->applyToNodes(&func);

    // Override avatar positions
    uuid_av_override_map_t::iterator it = mAvatarOverridesMap.begin();
    while (it != mAvatarOverridesMap.end())
    {
        if (it->second.mObject->isDead())
        {
            it = mAvatarOverridesMap.erase(it);
        }
        else
        {
            if (!it->second.mLastPositionLocal.isExactlyZero())
            {
                it->second.mObject->setPosition(it->second.mLastPositionLocal);
            }
            if (it->second.mLastRotation != LLQuaternion())
            {
                it->second.mObject->setRotation(it->second.mLastRotation);
            }
            it++;
        }
    }
}

//-----------------------------------------------------------------------------
// Select just the object, not any other group members.
//-----------------------------------------------------------------------------
LLObjectSelectionHandle LLSelectMgr::selectObjectOnly(LLViewerObject* object, S32 face)
{
	llassert( object );

	//remember primary object
	mSelectedObjects->mPrimaryObject = object;

	// Don't add an object that is already in the list
	if (object->isSelected() ) {
		// make sure point at position is updated
		updatePointAt();
		gEditMenuHandler = this;
		return NULL;
	}

	if (!canSelectObject(object))
	{
		//make_ui_sound("UISndInvalidOp");
		return NULL;
	}

	// LL_INFOS() << "Adding object to selected object list" << LL_ENDL;

	// Place it in the list and tag it.
	// This will refresh dialogs.
	addAsIndividual(object, face);

	// Stop the object from moving (this anticipates changes on the
	// simulator in LLTask::userSelect)
	// *FIX: shouldn't zero out these either
	object->setVelocity(LLVector3::zero);
	object->setAcceleration(LLVector3::zero);
	//object->setAngularVelocity(LLVector3::zero);
	object->resetRot();

	// Always send to simulator, so you get a copy of the 
	// permissions structure back.
	gMessageSystem->newMessageFast(_PREHASH_ObjectSelect);
	gMessageSystem->nextBlockFast(_PREHASH_AgentData);
	gMessageSystem->addUUIDFast(_PREHASH_AgentID, gAgent.getID() );
	gMessageSystem->addUUIDFast(_PREHASH_SessionID, gAgent.getSessionID());
	gMessageSystem->nextBlockFast(_PREHASH_ObjectData);
	gMessageSystem->addU32Fast(_PREHASH_ObjectLocalID, object->getLocalID() );
	LLViewerRegion* regionp = object->getRegion();
	gMessageSystem->sendReliable( regionp->getHost());

	updatePointAt();
	updateSelectionCenter();
	saveSelectedObjectTransform(SELECT_ACTION_TYPE_PICK);

	// have selection manager handle edit menu immediately after 
	// user selects an object
	if (mSelectedObjects->getObjectCount())
	{
		gEditMenuHandler = this;
	}

	return mSelectedObjects;
}

//-----------------------------------------------------------------------------
// Select the object, parents and children.
//-----------------------------------------------------------------------------
LLObjectSelectionHandle LLSelectMgr::selectObjectAndFamily(LLViewerObject* obj, BOOL add_to_end, BOOL ignore_select_owned)
{
	llassert( obj );

	//remember primary object
	mSelectedObjects->mPrimaryObject = obj;

	// This may be incorrect if things weren't family selected before... - djs 07/08/02
	// Don't add an object that is already in the list
	if (obj->isSelected() ) 
	{
		// make sure pointat position is updated
		updatePointAt();
		gEditMenuHandler = this;
		return NULL;
	}

	if (!canSelectObject(obj,ignore_select_owned))
	{
		//make_ui_sound("UISndInvalidOp");
		return NULL;
	}

	// Since we're selecting a family, start at the root, but
	// don't include an avatar.
	LLViewerObject* root = obj;
	
	while(!root->isAvatar() && root->getParent())
	{
		LLViewerObject* parent = (LLViewerObject*)root->getParent();
		if (parent->isAvatar())
		{
			break;
		}
		root = parent;
	}

	// Collect all of the objects
	std::vector<LLViewerObject*> objects;

	root->addThisAndNonJointChildren(objects);
	addAsFamily(objects, add_to_end);

	updateSelectionCenter();
	saveSelectedObjectTransform(SELECT_ACTION_TYPE_PICK);
	updatePointAt();

	dialog_refresh_all();

	// Always send to simulator, so you get a copy of the permissions
	// structure back.
	sendSelect();

	// Stop the object from moving (this anticipates changes on the
	// simulator in LLTask::userSelect)
	root->setVelocity(LLVector3::zero);
	root->setAcceleration(LLVector3::zero);
	//root->setAngularVelocity(LLVector3::zero);
	root->resetRot();

	// leave component mode
	if (gSavedSettings.getBOOL("EditLinkedParts"))
	{
		gSavedSettings.setBOOL("EditLinkedParts", FALSE);
		promoteSelectionToRoot();
	}

	// have selection manager handle edit menu immediately after 
	// user selects an object
	if (mSelectedObjects->getObjectCount())
	{
		gEditMenuHandler = this;
	}

	return mSelectedObjects;
}

//-----------------------------------------------------------------------------
// Select the object, parents and children.
//-----------------------------------------------------------------------------
LLObjectSelectionHandle LLSelectMgr::selectObjectAndFamily(const std::vector<LLViewerObject*>& object_list,
														   BOOL send_to_sim)
{
	// Collect all of the objects, children included
	std::vector<LLViewerObject*> objects;

	//clear primary object (no primary object)
	mSelectedObjects->mPrimaryObject = NULL;

	if (object_list.size() < 1)
	{
		return NULL;
	}
	
	// NOTE -- we add the objects in REVERSE ORDER 
	// to preserve the order in the mSelectedObjects list
	for (std::vector<LLViewerObject*>::const_reverse_iterator riter = object_list.rbegin();
		 riter != object_list.rend(); ++riter)
	{
		LLViewerObject *object = *riter;

		llassert( object );

		if (!canSelectObject(object)) continue;

		object->addThisAndNonJointChildren(objects);
		addAsFamily(objects);

		if( isBatchMode() )
			continue;

		// Stop the object from moving (this anticipates changes on the
		// simulator in LLTask::userSelect)
		object->setVelocity(LLVector3::zero);
		object->setAcceleration(LLVector3::zero);
		//object->setAngularVelocity(LLVector3::zero);
		object->resetRot();
	}

	if( isBatchMode() )
	{
		mShowSelection = FALSE;
		sendSelect();
		return mSelectedObjects;
	}


	updateSelectionCenter();
	saveSelectedObjectTransform(SELECT_ACTION_TYPE_PICK);
	updatePointAt();
	dialog_refresh_all();

	// Almost always send to simulator, so you get a copy of the permissions
	// structure back.
	// JC: The one case where you don't want to do this is if you're selecting
	// all the objects on a sim.
	if (send_to_sim)
	{
		sendSelect();
	}

	// leave component mode
	if (gSavedSettings.getBOOL("EditLinkedParts"))
	{		
		gSavedSettings.setBOOL("EditLinkedParts", FALSE);
		promoteSelectionToRoot();
	}

	// have selection manager handle edit menu immediately after 
	// user selects an object
	if (mSelectedObjects->getObjectCount())
	{
		gEditMenuHandler = this;
	}

	return mSelectedObjects;
}

// Use for when the simulator kills an object.  This version also
// handles informing the current tool of the object's deletion.
//
// Caller needs to call dialog_refresh_all if necessary.
BOOL LLSelectMgr::removeObjectFromSelections(const LLUUID &id)
{
	BOOL object_found = FALSE;
	LLTool *tool = NULL;

	tool = LLToolMgr::getInstance()->getCurrentTool();

	// It's possible that the tool is editing an object that is not selected
	LLViewerObject* tool_editing_object = tool->getEditingObject();
	if( tool_editing_object && tool_editing_object->mID == id)
	{
		tool->stopEditing();
		object_found = TRUE;
	}

	// Iterate through selected objects list and kill the object
	if( !object_found )
	{
		for (LLObjectSelection::iterator iter = getSelection()->begin();
			 iter != getSelection()->end(); )
		{
			LLObjectSelection::iterator curiter = iter++;
			LLViewerObject* object = (*curiter)->getObject();
			if (object->mID == id)
			{
				if (tool)
				{
					tool->stopEditing();
				}

				// lose the selection, don't tell simulator, it knows
				deselectObjectAndFamily(object, FALSE);
				object_found = TRUE;
				break; // must break here, may have removed multiple objects from list
			}
			else if (object->isAvatar() && object->getParent() && ((LLViewerObject*)object->getParent())->mID == id)
			{
				// It's possible the item being removed has an avatar sitting on it
				// So remove the avatar that is sitting on the object.
				deselectObjectAndFamily(object, FALSE);
				break; // must break here, may have removed multiple objects from list
			}
		}
	}

	return object_found;
}

bool LLSelectMgr::linkObjects()
{
	if (!LLSelectMgr::getInstance()->selectGetAllRootsValid())
	{
		LLNotificationsUtil::add("UnableToLinkWhileDownloading");
		return true;
	}

	S32 object_count = LLSelectMgr::getInstance()->getSelection()->getObjectCount();
// <FS:CR> Aurora Sim
	//if (object_count > MAX_CHILDREN_PER_TASK + 1)
	S32 object_max = LLWorld::getInstance()->getMaxLinkedPrims();

	if (object_count > object_max + 1)
// </FS:CR> Aurora Sim
	{
		LLSD args;
		args["COUNT"] = llformat("%d", object_count);
// <FS:CR> Aurora Sim
		//int max = MAX_CHILDREN_PER_TASK+1;
		int max = object_max+1;
// </FS:CR> Aurora Sim
		args["MAX"] = llformat("%d", max);
		LLNotificationsUtil::add("UnableToLinkObjects", args);
		return true;
	}

	if (LLSelectMgr::getInstance()->getSelection()->getRootObjectCount() < 2)
	{
		LLNotificationsUtil::add("CannotLinkIncompleteSet");
		return true;
	}

	if (!LLSelectMgr::getInstance()->selectGetRootsModify())
	{
		LLNotificationsUtil::add("CannotLinkModify");
		return true;
	}

	if (!LLSelectMgr::getInstance()->selectGetRootsNonPermanentEnforced())
	{
		LLNotificationsUtil::add("CannotLinkPermanent");
		return true;
	}

	LLUUID owner_id;
	std::string owner_name;
	if (!LLSelectMgr::getInstance()->selectGetOwner(owner_id, owner_name))
	{
		// we don't actually care if you're the owner, but novices are
		// the most likely to be stumped by this one, so offer the
		// easiest and most likely solution.
		LLNotificationsUtil::add("CannotLinkDifferentOwners");
		return true;
	}

	if (!LLSelectMgr::getInstance()->selectGetSameRegion())
	{
		LLNotificationsUtil::add("CannotLinkAcrossRegions");
		return true;
	}

	LLSelectMgr::getInstance()->sendLink();

	return true;
}

bool LLSelectMgr::unlinkObjects()
{

	// <FS:PP>
	if (gSavedSettings.getBOOL("FSUnlinkConfirmEnabled"))
	{
	// </FS:PP>

		S32 min_objects_for_confirm = gSavedSettings.getS32("MinObjectsForUnlinkConfirm");
		S32 unlink_object_count = mSelectedObjects->getObjectCount(); // clears out nodes with NULL objects
		if (unlink_object_count >= min_objects_for_confirm
			&& unlink_object_count > mSelectedObjects->getRootObjectCount())
		{
			// total count > root count means that there are childer inside and that there are linksets that will be unlinked
			LLNotificationsUtil::add("ConfirmUnlink", LLSD(), LLSD(), boost::bind(&LLSelectMgr::confirmUnlinkObjects, this, _1, _2));
			return true;
		}

	// <FS:PP>
	}
	// </FS:PP>

	LLSelectMgr::getInstance()->sendDelink();
	return true;
}

void LLSelectMgr::confirmUnlinkObjects(const LLSD& notification, const LLSD& response)
{
	S32 option = LLNotificationsUtil::getSelectedOption(notification, response);
	// if Cancel pressed
	if (option == 1)
	{
		return;
	}

	LLSelectMgr::getInstance()->sendDelink();
	return;
}

// in order to link, all objects must have the same owner, and the
// agent must have the ability to modify all of the objects. However,
// we're not answering that question with this method. The question
// we're answering is: does the user have a reasonable expectation
// that a link operation should work? If so, return true, false
// otherwise. this allows the handle_link method to more finely check
// the selection and give an error message when the uer has a
// reasonable expectation for the link to work, but it will fail.
//
// For animated objects, there's additional check that if the
// selection includes at least one animated object, the total mesh
// triangle count cannot exceed the designated limit.
bool LLSelectMgr::enableLinkObjects()
{
	bool new_value = false;
	// check if there are at least 2 objects selected, and that the
	// user can modify at least one of the selected objects.

	// in component mode, can't link
	if (!gSavedSettings.getBOOL("EditLinkedParts"))
	{
		if(LLSelectMgr::getInstance()->selectGetAllRootsValid() && LLSelectMgr::getInstance()->getSelection()->getRootObjectCount() >= 2)
		{
			struct f : public LLSelectedObjectFunctor
			{
				virtual bool apply(LLViewerObject* object)
				{
					LLViewerObject *root_object = (object == NULL) ? NULL : object->getRootEdit();
					return object->permModify() && !object->isPermanentEnforced() &&
						((root_object == NULL) || !root_object->isPermanentEnforced());
				}
			} func;
			const bool firstonly = true;
			new_value = LLSelectMgr::getInstance()->getSelection()->applyToRootObjects(&func, firstonly);
		}
	}
    if (!LLSelectMgr::getInstance()->getSelection()->checkAnimatedObjectLinkable())
    {
        new_value = false;
    }
// [RLVa:KB] - Checked: 2011-03-19 (RLVa-1.3.0f) | Modified: RLVa-0.2.0g
	if ( (new_value) && ((rlv_handler_t::isEnabled()) && (!RlvActions::canStand())) )
	{
		// Allow only if the avie isn't sitting on any of the selected objects
		LLObjectSelectionHandle hSel = LLSelectMgr::getInstance()->getSelection();
		RlvSelectIsSittingOn f(gAgentAvatarp);
		if (hSel->getFirstRootNode(&f, TRUE) != NULL)
			new_value = false;
	}
// [/RLVa:KB]
	return new_value;
}

bool LLSelectMgr::enableUnlinkObjects()
{
	LLViewerObject* first_editable_object = LLSelectMgr::getInstance()->getSelection()->getFirstEditableObject();
	LLViewerObject *root_object = (first_editable_object == NULL) ? NULL : first_editable_object->getRootEdit();

	bool new_value = LLSelectMgr::getInstance()->selectGetAllRootsValid() &&
		first_editable_object &&
		!first_editable_object->isAttachment() && !first_editable_object->isPermanentEnforced() &&
		((root_object == NULL) || !root_object->isPermanentEnforced());
// [RLVa:KB] - Checked: 2011-03-19 (RLVa-1.3.0f) | Modified: RLVa-0.2.0g
	if ( (new_value) && ((rlv_handler_t::isEnabled()) && (!RlvActions::canStand())) )
	{
		// Allow only if the avie isn't sitting on any of the selected objects
		LLObjectSelectionHandle hSel = LLSelectMgr::getInstance()->getSelection();
		RlvSelectIsSittingOn f(gAgentAvatarp);
		if (hSel->getFirstRootNode(&f, TRUE) != NULL)
			new_value = false;
	}
// [/RLVa:KB]
	return new_value;
}

void LLSelectMgr::deselectObjectAndFamily(LLViewerObject* object, BOOL send_to_sim, BOOL include_entire_object)
{
	// bail if nothing selected or if object wasn't selected in the first place
	if(!object) return;
	if(!object->isSelected()) return;

	// Collect all of the objects, and remove them
	std::vector<LLViewerObject*> objects;

	if (include_entire_object)
	{
		// Since we're selecting a family, start at the root, but
		// don't include an avatar.
		LLViewerObject* root = object;
	
		while(!root->isAvatar() && root->getParent())
		{
			LLViewerObject* parent = (LLViewerObject*)root->getParent();
			if (parent->isAvatar())
			{
				break;
			}
			root = parent;
		}
	
		object = root;
	}
	else
	{
		object = (LLViewerObject*)object->getRoot();
	}

	object->addThisAndAllChildren(objects);
	remove(objects);

	if (!send_to_sim) return;

	//-----------------------------------------------------------
	// Inform simulator of deselection
	//-----------------------------------------------------------
	LLViewerRegion* regionp = object->getRegion();

	BOOL start_new_message = TRUE;
	S32 select_count = 0;

	LLMessageSystem* msg = gMessageSystem;
	for (U32 i = 0; i < objects.size(); i++)
	{
		if (start_new_message)
		{
			msg->newMessageFast(_PREHASH_ObjectDeselect);
			msg->nextBlockFast(_PREHASH_AgentData);
			msg->addUUIDFast(_PREHASH_AgentID, gAgent.getID() );
			msg->addUUIDFast(_PREHASH_SessionID, gAgent.getSessionID());
			select_count++;
			start_new_message = FALSE;
		}

		msg->nextBlockFast(_PREHASH_ObjectData);
		msg->addU32Fast(_PREHASH_ObjectLocalID, (objects[i])->getLocalID());
		select_count++;

		// Zap the angular velocity, as the sim will set it to zero
		objects[i]->setAngularVelocity( 0,0,0 );
		objects[i]->setVelocity( 0,0,0 );

		if(msg->isSendFull(NULL) || select_count >= MAX_OBJECTS_PER_PACKET)
		{
			msg->sendReliable(regionp->getHost() );
			select_count = 0;
			start_new_message = TRUE;
		}
	}

	if (!start_new_message)
	{
		msg->sendReliable(regionp->getHost() );
	}

	updatePointAt();
	updateSelectionCenter();
}

void LLSelectMgr::deselectObjectOnly(LLViewerObject* object, BOOL send_to_sim)
{
	// bail if nothing selected or if object wasn't selected in the first place
	if (!object) return;
	if (!object->isSelected() ) return;

	// Zap the angular velocity, as the sim will set it to zero
	object->setAngularVelocity( 0,0,0 );
	object->setVelocity( 0,0,0 );

	if (send_to_sim)
	{
		LLViewerRegion* region = object->getRegion();
		gMessageSystem->newMessageFast(_PREHASH_ObjectDeselect);
		gMessageSystem->nextBlockFast(_PREHASH_AgentData);
		gMessageSystem->addUUIDFast(_PREHASH_AgentID, gAgent.getID() );
		gMessageSystem->addUUIDFast(_PREHASH_SessionID, gAgent.getSessionID());
		gMessageSystem->nextBlockFast(_PREHASH_ObjectData);
		gMessageSystem->addU32Fast(_PREHASH_ObjectLocalID, object->getLocalID() );
		gMessageSystem->sendReliable(region->getHost());
	}

	// This will refresh dialogs.
	remove( object );

	updatePointAt();
	updateSelectionCenter();
}


//-----------------------------------------------------------------------------
// addAsFamily
//-----------------------------------------------------------------------------

void LLSelectMgr::addAsFamily(std::vector<LLViewerObject*>& objects, BOOL add_to_end)
{
	for (std::vector<LLViewerObject*>::iterator iter = objects.begin();
		 iter != objects.end(); ++iter)
	{
		LLViewerObject* objectp = *iter;
		
		// Can't select yourself
		if (objectp->mID == gAgentID
			&& !mAllowSelectAvatar)
		{
			continue;
		}

		if (!objectp->isSelected())
		{
			LLSelectNode *nodep = new LLSelectNode(objectp, TRUE);
			if (add_to_end)
			{
				mSelectedObjects->addNodeAtEnd(nodep);
			}
			else
			{
				mSelectedObjects->addNode(nodep);
			}
			objectp->setSelected(TRUE);

			if (objectp->getNumTEs() > 0)
			{
				nodep->selectAllTEs(TRUE);
				objectp->setAllTESelected(true);
			}
			else
			{
				// object has no faces, so don't mess with faces
			}
		}
		else
		{
			// we want this object to be selected for real
			// so clear transient flag
			LLSelectNode* select_node = mSelectedObjects->findNode(objectp);
			if (select_node)
			{
				select_node->setTransient(FALSE);
			}
		}
	}
	saveSelectedObjectTransform(SELECT_ACTION_TYPE_PICK);
}

//-----------------------------------------------------------------------------
// addAsIndividual() - a single object, face, etc
//-----------------------------------------------------------------------------
void LLSelectMgr::addAsIndividual(LLViewerObject *objectp, S32 face, BOOL undoable)
{
	// check to see if object is already in list
	LLSelectNode *nodep = mSelectedObjects->findNode(objectp);

	// if not in list, add it
	if (!nodep)
	{
		nodep = new LLSelectNode(objectp, TRUE);
		mSelectedObjects->addNode(nodep);
		llassert_always(nodep->getObject());
	}
	else
	{
		// make this a full-fledged selection
		nodep->setTransient(FALSE);
		// Move it to the front of the list
		mSelectedObjects->moveNodeToFront(nodep);
	}

	// Make sure the object is tagged as selected
	objectp->setSelected( TRUE );

	// And make sure we don't consider it as part of a family
	nodep->mIndividualSelection = TRUE;

	// Handle face selection
	if (objectp->getNumTEs() <= 0)
	{
		// object has no faces, so don't do anything
	}
	else if (face == SELECT_ALL_TES)
	{
		nodep->selectAllTEs(TRUE);
		objectp->setAllTESelected(true);
	}
	else if (0 <= face && face < SELECT_MAX_TES)
	{
		nodep->selectTE(face, TRUE);
		objectp->setTESelected(face, true);
	}
	else
	{
		LL_ERRS() << "LLSelectMgr::add face " << face << " out-of-range" << LL_ENDL;
		return;
	}

	saveSelectedObjectTransform(SELECT_ACTION_TYPE_PICK);
	updateSelectionCenter();
	dialog_refresh_all();
}


LLObjectSelectionHandle LLSelectMgr::setHoverObject(LLViewerObject *objectp, S32 face)
{
	if (!objectp)
	{
		mHoverObjects->deleteAllNodes();
		return NULL;
	}

	// Can't select yourself
	if (objectp->mID == gAgentID)
	{
		mHoverObjects->deleteAllNodes();
		return NULL;
	}

	// Can't select land
	if (objectp->getPCode() == LLViewerObject::LL_VO_SURFACE_PATCH)
	{
		mHoverObjects->deleteAllNodes();
		return NULL;
	}

	mHoverObjects->mPrimaryObject = objectp; 

	objectp = objectp->getRootEdit();

	// is the requested object the same as the existing hover object root?
	// NOTE: there is only ever one linked set in mHoverObjects
	if (mHoverObjects->getFirstRootObject() != objectp) 
	{

		// Collect all of the objects
		std::vector<LLViewerObject*> objects;
		objectp = objectp->getRootEdit();
		objectp->addThisAndNonJointChildren(objects);

		mHoverObjects->deleteAllNodes();
		for (std::vector<LLViewerObject*>::iterator iter = objects.begin();
			 iter != objects.end(); ++iter)
		{
			LLViewerObject* cur_objectp = *iter;
			if(!cur_objectp || cur_objectp->isDead())
			{
				continue;
			}
			LLSelectNode* nodep = new LLSelectNode(cur_objectp, FALSE);
			nodep->selectTE(face, TRUE);
			mHoverObjects->addNodeAtEnd(nodep);
		}

		requestObjectPropertiesFamily(objectp);
	}

	return mHoverObjects;
}

LLSelectNode *LLSelectMgr::getHoverNode()
{
	return mHoverObjects->getFirstRootNode();
}

LLSelectNode *LLSelectMgr::getPrimaryHoverNode()
{
	return mHoverObjects->mSelectNodeMap[mHoverObjects->mPrimaryObject];
}

void LLSelectMgr::highlightObjectOnly(LLViewerObject* objectp)
{
	if (!objectp)
	{
		return;
	}

	if (objectp->getPCode() != LL_PCODE_VOLUME)
	{
		return;
	}
	
    if ((gSavedSettings.getBOOL("SelectOwnedOnly") && !objectp->permYouOwner())
        || (gSavedSettings.getBOOL("SelectMovableOnly") && (!objectp->permMove() || objectp->isPermanentEnforced())))
	{
		// only select my own objects
		return;
	}

	// <FS:Ansariel> FIRE-14593: Option to select only copyable objects
	if (!objectp->permCopy() && gSavedSettings.getBOOL("FSSelectCopyableOnly"))
	{
		return;
	}
	// </FS:Ansariel>

	// <FS:Ansariel> FIRE-304: Option to exclude group owned objects
	if (objectp->permGroupOwner() && !gSavedSettings.getBOOL("FSSelectIncludeGroupOwned"))
	{
		return;
	}
	// </FS:Ansariel>

	mRectSelectedObjects.insert(objectp);
}

void LLSelectMgr::highlightObjectAndFamily(LLViewerObject* objectp)
{
	if (!objectp)
	{
		return;
	}

	LLViewerObject* root_obj = (LLViewerObject*)objectp->getRoot();

	highlightObjectOnly(root_obj);

	LLViewerObject::const_child_list_t& child_list = root_obj->getChildren();
	for (LLViewerObject::child_list_t::const_iterator iter = child_list.begin();
		 iter != child_list.end(); iter++)
	{
		LLViewerObject* child = *iter;
		highlightObjectOnly(child);
	}
}

// Note that this ignores the "select owned only" flag
// It's also more efficient than calling the single-object version over and over.
void LLSelectMgr::highlightObjectAndFamily(const std::vector<LLViewerObject*>& objects)
{
	for (std::vector<LLViewerObject*>::const_iterator iter1 = objects.begin();
		 iter1 != objects.end(); ++iter1)
	{
		LLViewerObject* object = *iter1;

		if (!object)
		{
			continue;
		}
		if (object->getPCode() != LL_PCODE_VOLUME)
		{
			continue;
		}

		LLViewerObject* root = (LLViewerObject*)object->getRoot();
		mRectSelectedObjects.insert(root);

		LLViewerObject::const_child_list_t& child_list = root->getChildren();
		for (LLViewerObject::child_list_t::const_iterator iter2 = child_list.begin();
			 iter2 != child_list.end(); iter2++)
		{
			LLViewerObject* child = *iter2;
			mRectSelectedObjects.insert(child);
		}
	}
}

void LLSelectMgr::unhighlightObjectOnly(LLViewerObject* objectp)
{
	if (!objectp || (objectp->getPCode() != LL_PCODE_VOLUME))
	{
		return;
	}

	mRectSelectedObjects.erase(objectp);
}

void LLSelectMgr::unhighlightObjectAndFamily(LLViewerObject* objectp)
{
	if (!objectp)
	{
		return;
	}

	LLViewerObject* root_obj = (LLViewerObject*)objectp->getRoot();

	unhighlightObjectOnly(root_obj);

	LLViewerObject::const_child_list_t& child_list = root_obj->getChildren();
	for (LLViewerObject::child_list_t::const_iterator iter = child_list.begin();
		 iter != child_list.end(); iter++)
	{
		LLViewerObject* child = *iter;
		unhighlightObjectOnly(child);
	}
}


void LLSelectMgr::unhighlightAll()
{
	mRectSelectedObjects.clear();
	mHighlightedObjects->deleteAllNodes();
}

LLObjectSelectionHandle LLSelectMgr::selectHighlightedObjects()
{
	if (!mHighlightedObjects->getNumNodes())
	{
		return NULL;
	}

	//clear primary object
	mSelectedObjects->mPrimaryObject = NULL;

	for (LLObjectSelection::iterator iter = getHighlightedObjects()->begin();
		 iter != getHighlightedObjects()->end(); )
	{
		LLObjectSelection::iterator curiter = iter++;
	
		LLSelectNode *nodep = *curiter;
		LLViewerObject* objectp = nodep->getObject();

		if (!canSelectObject(objectp))
		{
			continue;
		}

		// already selected
		if (objectp->isSelected())
		{
			continue;
		}

		LLSelectNode* new_nodep = new LLSelectNode(*nodep);
		mSelectedObjects->addNode(new_nodep);

		// flag this object as selected
		objectp->setSelected(TRUE);
		objectp->setAllTESelected(true);

		mSelectedObjects->mSelectType = getSelectTypeForObject(objectp);

		// request properties on root objects
		if (objectp->isRootEdit())
		{
			requestObjectPropertiesFamily(objectp);
		}
	}

	// pack up messages to let sim know these objects are selected
	sendSelect();
	unhighlightAll();
	updateSelectionCenter();
	saveSelectedObjectTransform(SELECT_ACTION_TYPE_PICK);
	updatePointAt();

	if (mSelectedObjects->getObjectCount())
	{
		gEditMenuHandler = this;
	}

	return mSelectedObjects;
}

void LLSelectMgr::deselectHighlightedObjects()
{
	BOOL select_linked_set = !gSavedSettings.getBOOL("EditLinkedParts");
	for (std::set<LLPointer<LLViewerObject> >::iterator iter = mRectSelectedObjects.begin();
		 iter != mRectSelectedObjects.end(); iter++)
	{
		LLViewerObject *objectp = *iter;
		if (!select_linked_set)
		{
			deselectObjectOnly(objectp);
		}
		else
		{
			LLViewerObject* root_object = (LLViewerObject*)objectp->getRoot();
			if (root_object->isSelected())
			{
				deselectObjectAndFamily(root_object);
			}
		}
	}

	unhighlightAll();
}

void LLSelectMgr::addGridObject(LLViewerObject* objectp)
{
	LLSelectNode* nodep = new LLSelectNode(objectp, FALSE);
	mGridObjects.addNodeAtEnd(nodep);

	LLViewerObject::const_child_list_t& child_list = objectp->getChildren();
	for (LLViewerObject::child_list_t::const_iterator iter = child_list.begin();
		 iter != child_list.end(); iter++)
	{
		LLViewerObject* child = *iter;
		nodep = new LLSelectNode(child, FALSE);
		mGridObjects.addNodeAtEnd(nodep);
	}
}

void LLSelectMgr::clearGridObjects()
{
	mGridObjects.deleteAllNodes();
}

void LLSelectMgr::setGridMode(EGridMode mode)
{
	mGridMode = mode;
	gSavedSettings.setS32("GridMode", mode);
	updateSelectionCenter();
}

void LLSelectMgr::getGrid(LLVector3& origin, LLQuaternion &rotation, LLVector3 &scale, bool for_snap_guides)
{
	mGridObjects.cleanupNodes();
	
	LLViewerObject* first_grid_object = mGridObjects.getFirstObject();

	if (mGridMode == GRID_MODE_LOCAL && mSelectedObjects->getObjectCount())
	{
		//LLViewerObject* root = getSelectedParentObject(mSelectedObjects->getFirstObject());
		mGridOrigin = mSavedSelectionBBox.getCenterAgent();
		mGridScale = mSavedSelectionBBox.getExtentLocal() * 0.5f;

		// DEV-12570 Just taking the saved selection box rotation prevents
		// wild rotations of linked sets while in local grid mode
		//if(mSelectedObjects->getObjectCount() < 2 || !root || root->mDrawable.isNull())
		{
			mGridRotation = mSavedSelectionBBox.getRotation();
		}
		/*else //set to the root object
		{
			mGridRotation = root->getRenderRotation();			
		}*/
	}
	else if (mGridMode == GRID_MODE_REF_OBJECT && first_grid_object && first_grid_object->mDrawable.notNull())
	{
		LLSelectNode *node = mSelectedObjects->findNode(first_grid_object);
		if (!for_snap_guides && node)
		{
			mGridRotation = node->mSavedRotation;
		}
		else
		{
			mGridRotation = first_grid_object->getRenderRotation();
		}

		LLVector4a min_extents(F32_MAX);
		LLVector4a max_extents(-F32_MAX);
		BOOL grid_changed = FALSE;
		for (LLObjectSelection::iterator iter = mGridObjects.begin();
			 iter != mGridObjects.end(); ++iter)
		{
			LLViewerObject* object = (*iter)->getObject();
			LLDrawable* drawable = object->mDrawable;
			if (drawable)
			{
				const LLVector4a* ext = drawable->getSpatialExtents();
				update_min_max(min_extents, max_extents, ext[0]);
				update_min_max(min_extents, max_extents, ext[1]);
				grid_changed = TRUE;
			}
		}
		if (grid_changed)
		{
			LLVector4a center, size;
			center.setAdd(min_extents, max_extents);
			center.mul(0.5f);
			size.setSub(max_extents, min_extents);
			size.mul(0.5f);

			mGridOrigin.set(center.getF32ptr());
			LLDrawable* drawable = first_grid_object->mDrawable;
			if (drawable && drawable->isActive())
			{
				mGridOrigin = mGridOrigin * first_grid_object->getRenderMatrix();
			}
			mGridScale.set(size.getF32ptr());
		}
	}
	else // GRID_MODE_WORLD or just plain default
	{
		const BOOL non_root_ok = TRUE;
		LLViewerObject* first_object = mSelectedObjects->getFirstRootObject(non_root_ok);

		mGridOrigin.clearVec();
		mGridRotation.loadIdentity();

		mSelectedObjects->mSelectType = getSelectTypeForObject( first_object );

		switch (mSelectedObjects->mSelectType)
		{
		case SELECT_TYPE_ATTACHMENT:
			if (first_object && first_object->getRootEdit()->mDrawable.notNull())
			{
				// this means this object *has* to be an attachment
				LLXform* attachment_point_xform = first_object->getRootEdit()->mDrawable->mXform.getParent();
				// <FS:Ansariel> Crash fix for FIRE-15206
				if (!attachment_point_xform) break;
				mGridOrigin = attachment_point_xform->getWorldPosition();
				mGridRotation = attachment_point_xform->getWorldRotation();
				mGridScale = LLVector3(1.f, 1.f, 1.f) * gSavedSettings.getF32("GridResolution");
			}
			break;
		case SELECT_TYPE_HUD:
			mGridScale = LLVector3(1.f, 1.f, 1.f) * llmin(gSavedSettings.getF32("GridResolution"), 0.5f);
			break;
		case SELECT_TYPE_WORLD:
			mGridScale = LLVector3(1.f, 1.f, 1.f) * gSavedSettings.getF32("GridResolution");
			break;
		}
	}
	llassert(mGridOrigin.isFinite());

	origin = mGridOrigin;
	rotation = mGridRotation;
	scale = mGridScale;
}

//-----------------------------------------------------------------------------
// remove() - an array of objects
//-----------------------------------------------------------------------------

void LLSelectMgr::remove(std::vector<LLViewerObject*>& objects)
{
	for (std::vector<LLViewerObject*>::iterator iter = objects.begin();
		 iter != objects.end(); ++iter)
	{
		LLViewerObject* objectp = *iter;
		LLSelectNode* nodep = mSelectedObjects->findNode(objectp);
		if (nodep)
		{
			objectp->setSelected(FALSE);
			mSelectedObjects->removeNode(nodep);
			nodep = NULL;
		}
	}
	updateSelectionCenter();
	dialog_refresh_all();
}


//-----------------------------------------------------------------------------
// remove() - a single object
//-----------------------------------------------------------------------------
void LLSelectMgr::remove(LLViewerObject *objectp, S32 te, BOOL undoable)
{
	// get object node (and verify it is in the selected list)
	LLSelectNode *nodep = mSelectedObjects->findNode(objectp);
	if (!nodep)
	{
		return;
	}

	// if face = all, remove object from list
	if ((objectp->getNumTEs() <= 0) || (te == SELECT_ALL_TES))
	{
		// Remove all faces (or the object doesn't have faces) so remove the node
		mSelectedObjects->removeNode(nodep);
		nodep = NULL;
		objectp->setSelected( FALSE );
	}
	else if (0 <= te && te < SELECT_MAX_TES)
	{
		// ...valid face, check to see if it was on
		if (nodep->isTESelected(te))
		{
			nodep->selectTE(te, FALSE);
			objectp->setTESelected(te, false);
		}
		else
		{
			LL_ERRS() << "LLSelectMgr::remove - tried to remove TE " << te << " that wasn't selected" << LL_ENDL;
			return;
		}

		// ...check to see if this operation turned off all faces
		BOOL found = FALSE;
		for (S32 i = 0; i < nodep->getObject()->getNumTEs(); i++)
		{
			found = found || nodep->isTESelected(i);
		}

		// ...all faces now turned off, so remove
		if (!found)
		{
			mSelectedObjects->removeNode(nodep);
			nodep = NULL;
			objectp->setSelected( FALSE );
			// *FIXME: Doesn't update simulator that object is no longer selected
		}
	}
	else
	{
		// ...out of range face
		LL_ERRS() << "LLSelectMgr::remove - TE " << te << " out of range" << LL_ENDL;
	}

	updateSelectionCenter();
	dialog_refresh_all();
}


//-----------------------------------------------------------------------------
// removeAll()
//-----------------------------------------------------------------------------
void LLSelectMgr::removeAll()
{
	for (LLObjectSelection::iterator iter = mSelectedObjects->begin();
		 iter != mSelectedObjects->end(); iter++ )
	{
		LLViewerObject *objectp = (*iter)->getObject();
		objectp->setSelected( FALSE );
	}

	mSelectedObjects->deleteAllNodes();
	
	updateSelectionCenter();
	dialog_refresh_all();
}

//-----------------------------------------------------------------------------
// promoteSelectionToRoot()
//-----------------------------------------------------------------------------
void LLSelectMgr::promoteSelectionToRoot()
{
	std::set<LLViewerObject*> selection_set;

	BOOL selection_changed = FALSE;

	for (LLObjectSelection::iterator iter = getSelection()->begin();
		 iter != getSelection()->end(); )
	{
		LLObjectSelection::iterator curiter = iter++;
		LLSelectNode* nodep = *curiter;
		LLViewerObject* object = nodep->getObject();

		if (nodep->mIndividualSelection)
		{
			selection_changed = TRUE;
		}

		LLViewerObject* parentp = object;
		while(parentp->getParent() && !(parentp->isRootEdit()))
		{
			parentp = (LLViewerObject*)parentp->getParent();
		}
	
		selection_set.insert(parentp);
	}

	if (selection_changed)
	{
		deselectAll();

		std::set<LLViewerObject*>::iterator set_iter;
		for (set_iter = selection_set.begin(); set_iter != selection_set.end(); ++set_iter)
		{
			selectObjectAndFamily(*set_iter);
		}
	}
}

//-----------------------------------------------------------------------------
// demoteSelectionToIndividuals()
//-----------------------------------------------------------------------------
void LLSelectMgr::demoteSelectionToIndividuals()
{
	std::vector<LLViewerObject*> objects;

	for (LLObjectSelection::root_iterator iter = getSelection()->root_begin();
		 iter != getSelection()->root_end(); iter++)
	{
		LLViewerObject* object = (*iter)->getObject();
		object->addThisAndNonJointChildren(objects);
	}

	if (!objects.empty())
	{
		deselectAll();
		for (std::vector<LLViewerObject*>::iterator iter = objects.begin();
			 iter != objects.end(); ++iter)
		{
			LLViewerObject* objectp = *iter;
			selectObjectOnly(objectp);
		}
	}
}

//-----------------------------------------------------------------------------
// dump()
//-----------------------------------------------------------------------------
void LLSelectMgr::dump()
{
	LL_INFOS() << "Selection Manager: " << mSelectedObjects->getNumNodes() << " items" << LL_ENDL;

	LL_INFOS() << "TE mode " << mTEMode << LL_ENDL;

	S32 count = 0;
	for (LLObjectSelection::iterator iter = getSelection()->begin();
		 iter != getSelection()->end(); iter++ )
	{
		LLViewerObject* objectp = (*iter)->getObject();
		LL_INFOS() << "Object " << count << " type " << LLPrimitive::pCodeToString(objectp->getPCode()) << LL_ENDL;
		LL_INFOS() << "  hasLSL " << objectp->flagScripted() << LL_ENDL;
		LL_INFOS() << "  hasTouch " << objectp->flagHandleTouch() << LL_ENDL;
		LL_INFOS() << "  hasMoney " << objectp->flagTakesMoney() << LL_ENDL;
		LL_INFOS() << "  getposition " << objectp->getPosition() << LL_ENDL;
		LL_INFOS() << "  getpositionAgent " << objectp->getPositionAgent() << LL_ENDL;
		LL_INFOS() << "  getpositionRegion " << objectp->getPositionRegion() << LL_ENDL;
		LL_INFOS() << "  getpositionGlobal " << objectp->getPositionGlobal() << LL_ENDL;
		LLDrawable* drawablep = objectp->mDrawable;
		LL_INFOS() << "  " << (drawablep&& drawablep->isVisible() ? "visible" : "invisible") << LL_ENDL;
		LL_INFOS() << "  " << (drawablep&& drawablep->isState(LLDrawable::FORCE_INVISIBLE) ? "force_invisible" : "") << LL_ENDL;
		count++;
	}

	// Face iterator
	for (LLObjectSelection::iterator iter = getSelection()->begin();
		 iter != getSelection()->end(); iter++ )
	{
		LLSelectNode* node = *iter;
		LLViewerObject* objectp = node->getObject();
		if (!objectp)
			continue;
		for (S32 te = 0; te < objectp->getNumTEs(); ++te )
		{
			if (node->isTESelected(te))
			{
				LL_INFOS() << "Object " << objectp << " te " << te << LL_ENDL;
			}
		}
	}

	LL_INFOS() << mHighlightedObjects->getNumNodes() << " objects currently highlighted." << LL_ENDL;

	LL_INFOS() << "Center global " << mSelectionCenterGlobal << LL_ENDL;
}

//-----------------------------------------------------------------------------
// cleanup()
//-----------------------------------------------------------------------------
void LLSelectMgr::cleanup()
{
	mSilhouetteImagep = NULL;
}


//---------------------------------------------------------------------------
// Manipulate properties of selected objects
//---------------------------------------------------------------------------

struct LLSelectMgrSendFunctor : public LLSelectedObjectFunctor
{
	virtual bool apply(LLViewerObject* object)
	{
		if (object->permModify())
		{
			object->sendTEUpdate();
		}
		return true;
	}
};

void LLObjectSelection::applyNoCopyTextureToTEs(LLViewerInventoryItem* item)
{
	if (!item)
	{
		return;
	}
	LLViewerTexture* image = LLViewerTextureManager::getFetchedTexture(item->getAssetUUID());

	for (iterator iter = begin(); iter != end(); ++iter)
	{
		LLSelectNode* node = *iter;
		LLViewerObject* object = (*iter)->getObject();
		if (!object)
		{
			continue;
		}

		S32 num_tes = llmin((S32)object->getNumTEs(), (S32)object->getNumFaces());
		bool texture_copied = false;
        bool updated = false;
		for (S32 te = 0; te < num_tes; ++te)
		{
			if (node->isTESelected(te))
			{
				//(no-copy) textures must be moved to the object's inventory only once
				// without making any copies
				if (!texture_copied)
				{
					LLToolDragAndDrop::handleDropMaterialProtections(object, item, LLToolDragAndDrop::SOURCE_AGENT, LLUUID::null);
					texture_copied = true;
				}

				// apply texture for the selected faces
				add(LLStatViewer::EDIT_TEXTURE, 1);
				object->setTEImage(te, image);
                updated = true;
			}
		}

        if (updated) // not nessesary? sendTEUpdate update supposed to be done by sendfunc
        {
            dialog_refresh_all();

            // send the update to the simulator
            object->sendTEUpdate();
        }
	}
}

bool LLObjectSelection::applyRestrictedPbrMaterialToTEs(LLViewerInventoryItem* item)
{
    if (!item)
    {
        return false;
    }

    LLUUID asset_id = item->getAssetUUID();
    if (asset_id.isNull())
    {
        asset_id = LLGLTFMaterialList::BLANK_MATERIAL_ASSET_ID;
    }

    bool material_copied_all_faces = true;

    for (iterator iter = begin(); iter != end(); ++iter)
    {
        LLSelectNode* node = *iter;
        LLViewerObject* object = (*iter)->getObject();
        if (!object)
        {
            continue;
        }

        S32 num_tes = llmin((S32)object->getNumTEs(), (S32)object->getNumFaces());
        bool material_copied = false;
        for (S32 te = 0; te < num_tes; ++te)
        {
            if (node->isTESelected(te))
            {
                //(no-copy), (no-modify), and (no-transfer) materials must be moved to the object's inventory only once
                // without making any copies
                if (!material_copied && asset_id.notNull())
                {
                    material_copied = (bool)LLToolDragAndDrop::handleDropMaterialProtections(object, item, LLToolDragAndDrop::SOURCE_AGENT, LLUUID::null);
                }
                if (!material_copied)
                {
                    // Applying the material is not possible for this object given the current inventory
					material_copied_all_faces = false;
                    break;
                }

                // apply texture for the selected faces
                // blank out most override data on the server
                //add(LLStatViewer::EDIT_TEXTURE, 1);
                object->setRenderMaterialID(te, asset_id);
            }
        }
    }

    LLGLTFMaterialList::flushUpdates();

    return material_copied_all_faces;
}


//-----------------------------------------------------------------------------
// selectionSetImage()
//-----------------------------------------------------------------------------
// *TODO: re-arch texture applying out of lltooldraganddrop
bool LLSelectMgr::selectionSetImage(const LLUUID& imageid)
{
	// First for (no copy) textures and multiple object selection
	LLViewerInventoryItem* item = gInventory.getItem(imageid);
	if(item 
		&& !item->getPermissions().allowOperationBy(PERM_COPY, gAgent.getID())
		&& (mSelectedObjects->getNumNodes() > 1) )
	{
         LL_DEBUGS() << "Attempted to apply no-copy texture " << imageid
             << " to multiple objects" << LL_ENDL;

        LLNotificationsUtil::add("FailedToApplyTextureNoCopyToMultiple");
        return false;
	}

	struct f : public LLSelectedTEFunctor
	{
		LLViewerInventoryItem* mItem;
		LLUUID mImageID;
		f(LLViewerInventoryItem* item, const LLUUID& id) : mItem(item), mImageID(id) {}
		bool apply(LLViewerObject* objectp, S32 te)
		{
		    if(!objectp || !objectp->permModify())
		    {
		        return false;
		    }

            // Might be better to run willObjectAcceptInventory
            if (mItem && objectp->isAttachment())
            {
                const LLPermissions& perm = mItem->getPermissions();
                BOOL unrestricted = ((perm.getMaskBase() & PERM_ITEM_UNRESTRICTED) == PERM_ITEM_UNRESTRICTED) ? TRUE : FALSE;
                if (!unrestricted)
                {
                    // Attachments are in world and in inventory simultaneously,
                    // at the moment server doesn't support such a situation.
                    return false;
                }
            }

		    if (mItem)
			{
                LLToolDragAndDrop::dropTextureOneFace(objectp,
                                                      te,
                                                      mItem,
                                                      LLToolDragAndDrop::SOURCE_AGENT,
                                                      LLUUID::null);
			}
			else // not an inventory item
			{
				// Texture picker defaults aren't inventory items
				// * Don't need to worry about permissions for them
				// * Can just apply the texture and be done with it.
				objectp->setTEImage(te, LLViewerTextureManager::getFetchedTexture(mImageID, FTT_DEFAULT, TRUE, LLGLTexture::BOOST_NONE, LLViewerTexture::LOD_TEXTURE));
			}

			return true;
		}
	};

	if (item && !item->getPermissions().allowOperationBy(PERM_COPY, gAgent.getID()))
	{
		getSelection()->applyNoCopyTextureToTEs(item);
	}
	else
	{
		f setfunc(item, imageid);
		getSelection()->applyToTEs(&setfunc);
	}


	struct g : public LLSelectedObjectFunctor
	{
		LLViewerInventoryItem* mItem;
		g(LLViewerInventoryItem* item) : mItem(item) {}
		virtual bool apply(LLViewerObject* object)
		{
			if (!mItem)
			{
				object->sendTEUpdate();
				// 1 particle effect per object				
				LLHUDEffectSpiral *effectp = (LLHUDEffectSpiral *)LLHUDManager::getInstance()->createViewerEffect(LLHUDObject::LL_HUD_EFFECT_BEAM, TRUE);
				effectp->setSourceObject(gAgentAvatarp);
				effectp->setTargetObject(object);
				effectp->setDuration(LL_HUD_DUR_SHORT);
				effectp->setColor(LLColor4U(gAgent.getEffectColor()));
			}
			return true;
		}
	} sendfunc(item);
	getSelection()->applyToObjects(&sendfunc);

    return true;
}

//-----------------------------------------------------------------------------
// selectionSetGLTFMaterial()
//-----------------------------------------------------------------------------
bool LLSelectMgr::selectionSetGLTFMaterial(const LLUUID& mat_id)
{
    // First for (no copy) textures and multiple object selection
    LLViewerInventoryItem* item = gInventory.getItem(mat_id);
    if (item
        && !item->getPermissions().allowOperationBy(PERM_COPY, gAgent.getID())
        && (mSelectedObjects->getNumNodes() > 1))
    {
        LL_DEBUGS() << "Attempted to apply no-copy material " << mat_id
            << "to multiple objects" << LL_ENDL;

        LLNotificationsUtil::add("FailedToApplyGLTFNoCopyToMultiple");
        return false;
    }

    struct f : public LLSelectedTEFunctor
    {
        LLViewerInventoryItem* mItem;
        LLUUID mMatId;
        bool material_copied_any_face = false;
        bool material_copied_all_faces = true;
        f(LLViewerInventoryItem* item, const LLUUID& id) : mItem(item), mMatId(id) {}
        bool apply(LLViewerObject* objectp, S32 te)
        {
            if (!objectp || !objectp->permModify())
            {
                return false;
            }
            if (mItem && objectp->isAttachment())
            {
                const LLPermissions& perm = mItem->getPermissions();
                BOOL unrestricted = ((perm.getMaskBase() & PERM_ITEM_UNRESTRICTED) == PERM_ITEM_UNRESTRICTED) ? TRUE : FALSE;
                if (!unrestricted)
                {
                    // Attachments are in world and in inventory simultaneously,
                    // at the moment server doesn't support such a situation.
                    return false;
                }
            }
            LLUUID asset_id = mMatId;
            if (mItem)
            {
                // If success, the material may be copied into the object's inventory
                BOOL success = LLToolDragAndDrop::handleDropMaterialProtections(objectp, mItem, LLToolDragAndDrop::SOURCE_AGENT, LLUUID::null);
                if (!success)
                {
                    return false;
                }
                asset_id = mItem->getAssetUUID();
                if (asset_id.isNull())
                {
                    asset_id = LLGLTFMaterialList::BLANK_MATERIAL_ASSET_ID;
                }
            }

            // Blank out most override data on the object and send to server
            objectp->setRenderMaterialID(te, asset_id);

            return true;
        }
    };

    bool success = true;
    if (item &&
            (!item->getPermissions().allowOperationBy(PERM_COPY, gAgent.getID()) ||
             !item->getPermissions().allowOperationBy(PERM_TRANSFER, gAgent.getID()) ||
             !item->getPermissions().allowOperationBy(PERM_MODIFY, gAgent.getID())
            ))
    {
        success = success && getSelection()->applyRestrictedPbrMaterialToTEs(item);
    }
    else
    {
        f setfunc(item, mat_id);
        success = success && getSelection()->applyToTEs(&setfunc);
    }

    struct g : public LLSelectedObjectFunctor
    {
        LLViewerInventoryItem* mItem;
        g(LLViewerInventoryItem* item) : mItem(item) {}
        virtual bool apply(LLViewerObject* object)
        {
            if (object && !object->permModify())
            {
                return false;
            }

            if (!mItem)
            {
                // 1 particle effect per object				
                LLHUDEffectSpiral *effectp = (LLHUDEffectSpiral *)LLHUDManager::getInstance()->createViewerEffect(LLHUDObject::LL_HUD_EFFECT_BEAM, TRUE);
                effectp->setSourceObject(gAgentAvatarp);
                effectp->setTargetObject(object);
                effectp->setDuration(LL_HUD_DUR_SHORT);
                effectp->setColor(LLColor4U(gAgent.getEffectColor()));
            }

            dialog_refresh_all();
            object->sendTEUpdate();
            return true;
        }
    } sendfunc(item);
    success = success && getSelection()->applyToObjects(&sendfunc);

    LLGLTFMaterialList::flushUpdates();

    return success;
}

//-----------------------------------------------------------------------------
// selectionSetColor()
//-----------------------------------------------------------------------------
void LLSelectMgr::selectionSetColor(const LLColor4 &color)
{
	struct f : public LLSelectedTEFunctor
	{
		LLColor4 mColor;
		f(const LLColor4& c) : mColor(c) {}
		bool apply(LLViewerObject* object, S32 te)
		{
			if (object->permModify())
			{
				object->setTEColor(te, mColor);
			}
			return true;
		}
	} setfunc(color);
	getSelection()->applyToTEs(&setfunc);
	
	LLSelectMgrSendFunctor sendfunc;
	getSelection()->applyToObjects(&sendfunc);
}

//-----------------------------------------------------------------------------
// selectionSetColorOnly()
//-----------------------------------------------------------------------------
void LLSelectMgr::selectionSetColorOnly(const LLColor4 &color)
{
	struct f : public LLSelectedTEFunctor
	{
		LLColor4 mColor;
		f(const LLColor4& c) : mColor(c) {}
		bool apply(LLViewerObject* object, S32 te)
		{
			if (object->permModify())
			{
				LLColor4 prev_color = object->getTEref(te).getColor();
				mColor.mV[VALPHA] = prev_color.mV[VALPHA];
				// update viewer side color in anticipation of update from simulator
				object->setTEColor(te, mColor);
			}
			return true;
		}
	} setfunc(color);
	getSelection()->applyToTEs(&setfunc);
	
	LLSelectMgrSendFunctor sendfunc;
	getSelection()->applyToObjects(&sendfunc);
}

//-----------------------------------------------------------------------------
// selectionSetAlphaOnly()
//-----------------------------------------------------------------------------
void LLSelectMgr::selectionSetAlphaOnly(const F32 alpha)
{
	struct f : public LLSelectedTEFunctor
	{
		F32 mAlpha;
		f(const F32& a) : mAlpha(a) {}
		bool apply(LLViewerObject* object, S32 te)
		{
			if (object->permModify())
			{
				LLColor4 prev_color = object->getTEref(te).getColor();
				prev_color.mV[VALPHA] = mAlpha;
				// update viewer side color in anticipation of update from simulator
				object->setTEColor(te, prev_color);
			}
			return true;
		}
	} setfunc(alpha);
	getSelection()->applyToTEs(&setfunc);
	
	LLSelectMgrSendFunctor sendfunc;
	getSelection()->applyToObjects(&sendfunc);
}

void LLSelectMgr::selectionRevertColors()
{
	struct f : public LLSelectedTEFunctor
	{
		LLObjectSelectionHandle mSelectedObjects;
		f(LLObjectSelectionHandle sel) : mSelectedObjects(sel) {}
		bool apply(LLViewerObject* object, S32 te)
		{
			if (object->permModify())
			{
				LLSelectNode* nodep = mSelectedObjects->findNode(object);
				if (nodep && te < (S32)nodep->mSavedColors.size())
				{
					LLColor4 color = nodep->mSavedColors[te];
					// update viewer side color in anticipation of update from simulator
					object->setTEColor(te, color);
				}
			}
			return true;
		}
	} setfunc(mSelectedObjects);
	getSelection()->applyToTEs(&setfunc);
	
	LLSelectMgrSendFunctor sendfunc;
	getSelection()->applyToObjects(&sendfunc);
}

void LLSelectMgr::selectionRevertShinyColors()
{
	struct f : public LLSelectedTEFunctor
	{
		LLObjectSelectionHandle mSelectedObjects;
		f(LLObjectSelectionHandle sel) : mSelectedObjects(sel) {}
		bool apply(LLViewerObject* object, S32 te)
		{
			if (object->permModify())
			{
				LLSelectNode* nodep = mSelectedObjects->findNode(object);
				if (nodep && te < (S32)nodep->mSavedShinyColors.size())
				{
					LLColor4 color = nodep->mSavedShinyColors[te];
					// update viewer side color in anticipation of update from simulator
					LLMaterialPtr old_mat = object->getTEref(te).getMaterialParams();
					if (!old_mat.isNull())
					{
						LLMaterialPtr new_mat = gFloaterTools->getPanelFace()->createDefaultMaterial(old_mat);
						new_mat->setSpecularLightColor(color);
						object->getTEref(te).setMaterialParams(new_mat);
						LLMaterialMgr::getInstance()->put(object->getID(), te, *new_mat);
					}
				}
			}
			return true;
		}
	} setfunc(mSelectedObjects);
	getSelection()->applyToTEs(&setfunc);

	LLSelectMgrSendFunctor sendfunc;
	getSelection()->applyToObjects(&sendfunc);
}

BOOL LLSelectMgr::selectionRevertTextures()
{
	struct f : public LLSelectedTEFunctor
	{
		LLObjectSelectionHandle mSelectedObjects;
		f(LLObjectSelectionHandle sel) : mSelectedObjects(sel) {}
		bool apply(LLViewerObject* object, S32 te)
		{
			if (object->permModify())
			{
				LLSelectNode* nodep = mSelectedObjects->findNode(object);
				if (nodep && te < (S32)nodep->mSavedTextures.size())
				{
					LLUUID id = nodep->mSavedTextures[te];
					// update textures on viewer side
					if (id.isNull())
					{
						// this was probably a no-copy texture, leave image as-is
						return FALSE;
					}
					else
					{
						object->setTEImage(te, LLViewerTextureManager::getFetchedTexture(id, FTT_DEFAULT, TRUE, LLGLTexture::BOOST_NONE, LLViewerTexture::LOD_TEXTURE));

					}
				}
			}
			return true;
		}
	} setfunc(mSelectedObjects);
	BOOL revert_successful = getSelection()->applyToTEs(&setfunc);
	
	LLSelectMgrSendFunctor sendfunc;
	getSelection()->applyToObjects(&sendfunc);

	return revert_successful;
}

void LLSelectMgr::selectionRevertGLTFMaterials()
{
    struct f : public LLSelectedTEFunctor
    {
        LLObjectSelectionHandle mSelectedObjects;
        f(LLObjectSelectionHandle sel) : mSelectedObjects(sel) {}
        bool apply(LLViewerObject* objectp, S32 te)
        {
            if (objectp && !objectp->permModify())
            {
                return false;
            }

            LLSelectNode* nodep = mSelectedObjects->findNode(objectp);
            if (nodep && te < (S32)nodep->mSavedGLTFMaterialIds.size())
            {
                // Restore base material
                LLUUID asset_id = nodep->mSavedGLTFMaterialIds[te];

                // Update material locally
                objectp->setRenderMaterialID(te, asset_id, false /*wait for LLGLTFMaterialList update*/);
                objectp->setTEGLTFMaterialOverride(te, nodep->mSavedGLTFOverrideMaterials[te]);

                // Enqueue update to server
                if (asset_id.notNull())
                {
                    // Restore overrides and base material
                    LLGLTFMaterialList::queueApply(objectp, te, asset_id, nodep->mSavedGLTFOverrideMaterials[te]);
                } 
                else
                {
                    //blank override out
                    LLGLTFMaterialList::queueApply(objectp, te, asset_id);
                }

            }
            return true;
        }
    } setfunc(mSelectedObjects);
    getSelection()->applyToTEs(&setfunc);
}

void LLSelectMgr::selectionSetBumpmap(U8 bumpmap, const LLUUID &image_id)
{
	struct f : public LLSelectedTEFunctor
	{
		U8 mBump;
		f(const U8& b) : mBump(b) {}
		bool apply(LLViewerObject* object, S32 te)
		{
			if (object->permModify())
			{
				// update viewer side color in anticipation of update from simulator
				object->setTEBumpmap(te, mBump);
			}
			return true;
		}
	} setfunc(bumpmap);

    LLViewerInventoryItem* item = gInventory.getItem(image_id);
    if(item 
        && !item->getPermissions().allowOperationBy(PERM_COPY, gAgent.getID())
        && (mSelectedObjects->getNumNodes() > 1) )
    {
        LL_WARNS() << "Attempted to apply no-copy texture to multiple objects" << LL_ENDL;
        return;
    }
    if (item && !item->getPermissions().allowOperationBy(PERM_COPY, gAgent.getID()))
    {
        LLViewerObject *object = mSelectedObjects->getFirstRootObject();
        if (!object)
        {
            return;
        }
        const LLPermissions& perm = item->getPermissions();
        BOOL unrestricted = ((perm.getMaskBase() & PERM_ITEM_UNRESTRICTED) == PERM_ITEM_UNRESTRICTED) ? TRUE : FALSE;
        BOOL attached = object->isAttachment();
        if (attached && !unrestricted)
        {
            // Attachments are in world and in inventory simultaneously,
            // at the moment server doesn't support such a situation.
            return;
        }
        LLToolDragAndDrop::handleDropMaterialProtections(object, item, LLToolDragAndDrop::SOURCE_AGENT, LLUUID::null);
    }
    getSelection()->applyToTEs(&setfunc);
	
	LLSelectMgrSendFunctor sendfunc;
	getSelection()->applyToObjects(&sendfunc);
}

void LLSelectMgr::selectionSetTexGen(U8 texgen)
{
	struct f : public LLSelectedTEFunctor
	{
		U8 mTexgen;
		f(const U8& t) : mTexgen(t) {}
		bool apply(LLViewerObject* object, S32 te)
		{
			if (object->permModify())
			{
				// update viewer side color in anticipation of update from simulator
				object->setTETexGen(te, mTexgen);
			}
			return true;
		}
	} setfunc(texgen);
	getSelection()->applyToTEs(&setfunc);

	LLSelectMgrSendFunctor sendfunc;
	getSelection()->applyToObjects(&sendfunc);
}


void LLSelectMgr::selectionSetShiny(U8 shiny, const LLUUID &image_id)
{
	struct f : public LLSelectedTEFunctor
	{
		U8 mShiny;
		f(const U8& t) : mShiny(t) {}
		bool apply(LLViewerObject* object, S32 te)
		{
			if (object->permModify())
			{
				// update viewer side color in anticipation of update from simulator
				object->setTEShiny(te, mShiny);
			}
			return true;
		}
	} setfunc(shiny);

    LLViewerInventoryItem* item = gInventory.getItem(image_id);
    if(item 
        && !item->getPermissions().allowOperationBy(PERM_COPY, gAgent.getID())
        && (mSelectedObjects->getNumNodes() > 1) )
    {
        LL_WARNS() << "Attempted to apply no-copy texture to multiple objects" << LL_ENDL;
        return;
    }
    if (item && !item->getPermissions().allowOperationBy(PERM_COPY, gAgent.getID()))
    {
        LLViewerObject *object = mSelectedObjects->getFirstRootObject();
        if (!object)
        {
            return;
        }
        const LLPermissions& perm = item->getPermissions();
        BOOL unrestricted = ((perm.getMaskBase() & PERM_ITEM_UNRESTRICTED) == PERM_ITEM_UNRESTRICTED) ? TRUE : FALSE;
        BOOL attached = object->isAttachment();
        if (attached && !unrestricted)
        {
            // Attachments are in world and in inventory simultaneously,
            // at the moment server doesn't support such a situation.
            return;
        }
        LLToolDragAndDrop::handleDropMaterialProtections(object, item, LLToolDragAndDrop::SOURCE_AGENT, LLUUID::null);
    }
    getSelection()->applyToTEs(&setfunc);

	LLSelectMgrSendFunctor sendfunc;
	getSelection()->applyToObjects(&sendfunc);
}

void LLSelectMgr::selectionSetFullbright(U8 fullbright)
{
	struct f : public LLSelectedTEFunctor
	{
		U8 mFullbright;
		f(const U8& t) : mFullbright(t) {}
		bool apply(LLViewerObject* object, S32 te)
		{
			if (object->permModify())
			{
				// update viewer side color in anticipation of update from simulator
				object->setTEFullbright(te, mFullbright);
			}
			return true;
		}
	} setfunc(fullbright);
	getSelection()->applyToTEs(&setfunc);

	struct g : public LLSelectedObjectFunctor
	{
		U8 mFullbright;
		g(const U8& t) : mFullbright(t) {}
		virtual bool apply(LLViewerObject* object)
		{
			if (object->permModify())
			{
				object->sendTEUpdate();
				if (mFullbright)
				{
					U8 material = object->getMaterial();
					U8 mcode = material & LL_MCODE_MASK;
					if (mcode == LL_MCODE_LIGHT)
					{
						mcode = LL_MCODE_GLASS;
						material = (material & ~LL_MCODE_MASK) | mcode;
						object->setMaterial(material);
						object->sendMaterialUpdate();
					}
				}
			}
			return true;
		}
	} sendfunc(fullbright);
	getSelection()->applyToObjects(&sendfunc);
}

// This function expects media_data to be a map containing relevant
// media data name/value pairs (e.g. home_url, etc.)
void LLSelectMgr::selectionSetMedia(U8 media_type, const LLSD &media_data)
{	
	struct f : public LLSelectedTEFunctor
	{
		U8 mMediaFlags;
		const LLSD &mMediaData;
		f(const U8& t, const LLSD& d) : mMediaFlags(t), mMediaData(d) {}
		bool apply(LLViewerObject* object, S32 te)
		{
			if (object->permModify())
			{
				// If we are adding media, then check the current state of the
				// media data on this face.  
				//  - If it does not have media, AND we are NOT setting the HOME URL, then do NOT add media to this
				// face.
				//  - If it does not have media, and we ARE setting the HOME URL, add media to this face.
				//  - If it does already have media, add/update media to/on this face
				// If we are removing media, just do it (ignore the passed-in LLSD).
				if (mMediaFlags & LLTextureEntry::MF_HAS_MEDIA)
				{
					llassert(mMediaData.isMap());
					const LLTextureEntry *texture_entry = object->getTE(te);
					if (!mMediaData.isMap() ||
						((NULL != texture_entry) && !texture_entry->hasMedia() && !mMediaData.has(LLMediaEntry::HOME_URL_KEY)))
					{
						// skip adding/updating media
					}
					else {
						// Add/update media
						object->setTEMediaFlags(te, mMediaFlags);
						LLVOVolume *vo = dynamic_cast<LLVOVolume*>(object);
						llassert(NULL != vo);
						if (NULL != vo) 
						{
							vo->syncMediaData(te, mMediaData, true/*merge*/, true/*ignore_agent*/);
						}
					}
				}
				else
				{
					// delete media (or just set the flags)
					object->setTEMediaFlags(te, mMediaFlags);
				}
			}
			return true;
		}
	} setfunc(media_type, media_data);
	getSelection()->applyToTEs(&setfunc);
	
	struct f2 : public LLSelectedObjectFunctor
	{
		virtual bool apply(LLViewerObject* object)
		{
			if (object->permModify())
			{
				object->sendTEUpdate();
				LLVOVolume *vo = dynamic_cast<LLVOVolume*>(object);
				llassert(NULL != vo);
				// It's okay to skip this object if hasMedia() is false...
				// the sendTEUpdate() above would remove all media data if it were
				// there.
                if (NULL != vo && vo->hasMedia())
                {
                    // Send updated media data FOR THE ENTIRE OBJECT
                    vo->sendMediaDataUpdate();
                }
			}
			return true;
		}
	} func2;
	mSelectedObjects->applyToObjects( &func2 );
}

void LLSelectMgr::selectionSetGlow(F32 glow)
{
	struct f1 : public LLSelectedTEFunctor
	{
		F32 mGlow;
		f1(F32 glow) : mGlow(glow) {};
		bool apply(LLViewerObject* object, S32 face)
		{
			if (object->permModify())
			{
				// update viewer side color in anticipation of update from simulator
				object->setTEGlow(face, mGlow);
			}
			return true;
		}
	} func1(glow);
	mSelectedObjects->applyToTEs( &func1 );

	struct f2 : public LLSelectedObjectFunctor
	{
		virtual bool apply(LLViewerObject* object)
		{
			if (object->permModify())
			{
				object->sendTEUpdate();
			}
			return true;
		}
	} func2;
	mSelectedObjects->applyToObjects( &func2 );
}

void LLSelectMgr::selectionSetMaterialParams(LLSelectedTEMaterialFunctor* material_func, int te)
{
	struct f1 : public LLSelectedTEFunctor
	{
		LLMaterialPtr mMaterial;
		f1(LLSelectedTEMaterialFunctor* material_func, int te) : _material_func(material_func), _specific_te(te) {}

		bool apply(LLViewerObject* object, S32 te)
		{
            if (_specific_te == -1 || (te == _specific_te))
            {
			    if (object && object->permModify() && _material_func)
			    {
				    LLTextureEntry* tep = object->getTE(te);
				    if (tep)
				    {
					    LLMaterialPtr current_material = tep->getMaterialParams();
					    _material_func->apply(object, te, tep, current_material);
				    }
			    }
            }
			return true;
		}

		LLSelectedTEMaterialFunctor* _material_func;
        int _specific_te;
	} func1(material_func, te);
	mSelectedObjects->applyToTEs( &func1 );

	struct f2 : public LLSelectedObjectFunctor
	{
		virtual bool apply(LLViewerObject* object)
		{
			if (object->permModify())
			{
				object->sendTEUpdate();
			}
			return true;
		}
	} func2;
	mSelectedObjects->applyToObjects( &func2 );
}

void LLSelectMgr::selectionRemoveMaterial()
{
	struct f1 : public LLSelectedTEFunctor
	{
		bool apply(LLViewerObject* object, S32 face)
		{
			if (object->permModify())
			{
			        LL_DEBUGS("Materials") << "Removing material from object " << object->getID() << " face " << face << LL_ENDL;
				LLMaterialMgr::getInstance()->remove(object->getID(),face);
				object->setTEMaterialParams(face, NULL);
			}
			return true;
		}
	} func1;
	mSelectedObjects->applyToTEs( &func1 );

	struct f2 : public LLSelectedObjectFunctor
	{
		virtual bool apply(LLViewerObject* object)
		{
			if (object->permModify())
			{
				object->sendTEUpdate();
			}
			return true;
		}
	} func2;
	mSelectedObjects->applyToObjects( &func2 );
}


//-----------------------------------------------------------------------------
// findObjectPermissions()
//-----------------------------------------------------------------------------
LLPermissions* LLSelectMgr::findObjectPermissions(const LLViewerObject* object)
{
	for (LLObjectSelection::valid_iterator iter = getSelection()->valid_begin();
		 iter != getSelection()->valid_end(); iter++ )
	{
		LLSelectNode* nodep = *iter;
		if (nodep->getObject() == object)
		{
			return nodep->mPermissions;
		}
	}

	return NULL;
}


//-----------------------------------------------------------------------------
// selectionGetGlow()
//-----------------------------------------------------------------------------
BOOL LLSelectMgr::selectionGetGlow(F32 *glow)
{
	BOOL identical;
	F32 lglow = 0.f;
	struct f1 : public LLSelectedTEGetFunctor<F32>
	{
		F32 get(LLViewerObject* object, S32 face)
		{
			return object->getTEref(face).getGlow();
		}
	} func;
	identical = mSelectedObjects->getSelectedTEValue( &func, lglow );

	*glow = lglow;
	return identical;
}


void LLSelectMgr::selectionSetPhysicsType(U8 type)
{
	struct f : public LLSelectedObjectFunctor
	{
		U8 mType;
		f(const U8& t) : mType(t) {}
		virtual bool apply(LLViewerObject* object)
		{
			if (object->permModify())
			{
				object->setPhysicsShapeType(mType);
				object->updateFlags(TRUE);
			}
			return true;
		}
	} sendfunc(type);
	getSelection()->applyToObjects(&sendfunc);
}

void LLSelectMgr::selectionSetFriction(F32 friction)
{
	struct f : public LLSelectedObjectFunctor
	{
		F32 mFriction;
		f(const F32& friction) : mFriction(friction) {}
		virtual bool apply(LLViewerObject* object)
		{
			if (object->permModify())
			{
				object->setPhysicsFriction(mFriction);
				object->updateFlags(TRUE);
			}
			return true;
		}
	} sendfunc(friction);
	getSelection()->applyToObjects(&sendfunc);
}

void LLSelectMgr::selectionSetGravity(F32 gravity )
{
	struct f : public LLSelectedObjectFunctor
	{
		F32 mGravity;
		f(const F32& gravity) : mGravity(gravity) {}
		virtual bool apply(LLViewerObject* object)
		{
			if (object->permModify())
			{
				object->setPhysicsGravity(mGravity);
				object->updateFlags(TRUE);
			}
			return true;
		}
	} sendfunc(gravity);
	getSelection()->applyToObjects(&sendfunc);
}

void LLSelectMgr::selectionSetDensity(F32 density )
{
	struct f : public LLSelectedObjectFunctor
	{
		F32 mDensity;
		f(const F32& density ) : mDensity(density) {}
		virtual bool apply(LLViewerObject* object)
		{
			if (object->permModify())
			{
				object->setPhysicsDensity(mDensity);
				object->updateFlags(TRUE);
			}
			return true;
		}
	} sendfunc(density);
	getSelection()->applyToObjects(&sendfunc);
}

void LLSelectMgr::selectionSetRestitution(F32 restitution)
{
	struct f : public LLSelectedObjectFunctor
	{
		F32 mRestitution;
		f(const F32& restitution ) : mRestitution(restitution) {}
		virtual bool apply(LLViewerObject* object)
		{
			if (object->permModify())
			{
				object->setPhysicsRestitution(mRestitution);
				object->updateFlags(TRUE);
			}
			return true;
		}
	} sendfunc(restitution);
	getSelection()->applyToObjects(&sendfunc);
}


//-----------------------------------------------------------------------------
// selectionSetMaterial()
//-----------------------------------------------------------------------------
void LLSelectMgr::selectionSetMaterial(U8 material)
{
	struct f : public LLSelectedObjectFunctor
	{
		U8 mMaterial;
		f(const U8& t) : mMaterial(t) {}
		virtual bool apply(LLViewerObject* object)
		{
			if (object->permModify())
			{
				U8 cur_material = object->getMaterial();
				U8 material = mMaterial | (cur_material & ~LL_MCODE_MASK);
				object->setMaterial(material);
				object->sendMaterialUpdate();
			}
			return true;
		}
	} sendfunc(material);
	getSelection()->applyToObjects(&sendfunc);
}

// TRUE if all selected objects have this PCode
BOOL LLSelectMgr::selectionAllPCode(LLPCode code)
{
	struct f : public LLSelectedObjectFunctor
	{
		LLPCode mCode;
		f(const LLPCode& t) : mCode(t) {}
		virtual bool apply(LLViewerObject* object)
		{
			if (object->getPCode() != mCode)
			{
				return FALSE;
			}
			return true;
		}
	} func(code);
	BOOL res = getSelection()->applyToObjects(&func);
	return res;
}

bool LLSelectMgr::selectionGetIncludeInSearch(bool* include_in_search_out)
{
	LLViewerObject *object = mSelectedObjects->getFirstRootObject();
	if (!object) return FALSE;

	bool include_in_search = object->getIncludeInSearch();

	bool identical = true;

	for (LLObjectSelection::root_iterator iter = getSelection()->root_begin();
		 iter != getSelection()->root_end(); iter++)
	{
		LLViewerObject* object = (*iter)->getObject();

		if ( include_in_search != object->getIncludeInSearch())
		{
			identical = false;
			break;
		}
	}

	*include_in_search_out = include_in_search;
	return identical;
}

void LLSelectMgr::selectionSetIncludeInSearch(bool include_in_search)
{
	LLViewerObject* object = NULL;
	for (LLObjectSelection::root_iterator iter = getSelection()->root_begin();
		 iter != getSelection()->root_end(); iter++)
	{
		object = (*iter)->getObject();
		object->setIncludeInSearch(include_in_search);
	}
	sendListToRegions(
		"ObjectIncludeInSearch",
		packAgentAndSessionID,
		packObjectIncludeInSearch, 
        logNoOp,
		&include_in_search,
		SEND_ONLY_ROOTS);
}

BOOL LLSelectMgr::selectionGetClickAction(U8 *out_action)
{
	LLViewerObject *object = mSelectedObjects->getFirstObject();
	if (!object)
	{
		return FALSE;
	}
	
	U8 action = object->getClickAction();
	*out_action = action;

	struct f : public LLSelectedObjectFunctor
	{
		U8 mAction;
		f(const U8& t) : mAction(t) {}
		virtual bool apply(LLViewerObject* object)
		{
			if ( mAction != object->getClickAction())
			{
				return false;
			}
			return true;
		}
	} func(action);
	BOOL res = getSelection()->applyToObjects(&func);
	return res;
}

void LLSelectMgr::selectionSetClickAction(U8 action)
{
	struct f : public LLSelectedObjectFunctor
	{
		U8 mAction;
		f(const U8& t) : mAction(t) {}
		virtual bool apply(LLViewerObject* object)
		{
			object->setClickAction(mAction);
			return true;
		}
	} func(action);
	getSelection()->applyToObjects(&func);

	sendListToRegions("ObjectClickAction",
					  packAgentAndSessionID,
					  packObjectClickAction, 
                      logNoOp,
					  &action,
					  SEND_INDIVIDUALS);
}


//-----------------------------------------------------------------------------
// godlike requests
//-----------------------------------------------------------------------------

typedef std::pair<const std::string, const std::string> godlike_request_t;

void LLSelectMgr::sendGodlikeRequest(const std::string& request, const std::string& param)
{
	// If the agent is neither godlike nor an estate owner, the server
	// will reject the request.
	std::string message_type;
	if (gAgent.isGodlike())
	{
		message_type = "GodlikeMessage";
	}
	else
	{
		message_type = "EstateOwnerMessage";
	}

	godlike_request_t data(request, param);
	if(!mSelectedObjects->getRootObjectCount())
	{
		LLMessageSystem* msg = gMessageSystem;
		msg->newMessage(message_type.c_str());
		LLSelectMgr::packGodlikeHead(&data);
		gAgent.sendReliableMessage();
	}
	else
	{
		sendListToRegions(message_type, packGodlikeHead, packObjectIDAsParam, logNoOp, &data, SEND_ONLY_ROOTS);
	}
}

void LLSelectMgr::packGodlikeHead(void* user_data)
{
	LLMessageSystem* msg = gMessageSystem;
	msg->nextBlockFast(_PREHASH_AgentData);
	msg->addUUIDFast(_PREHASH_AgentID, gAgent.getID());
	msg->addUUIDFast(_PREHASH_SessionID, gAgent.getSessionID());
	msg->addUUID("TransactionID", LLUUID::null);
	godlike_request_t* data = (godlike_request_t*)user_data;
	msg->nextBlock("MethodData");
	msg->addString("Method", data->first);
	msg->addUUID("Invoice", LLUUID::null);

	// The parameters used to be restricted to either string or
	// integer. This mimics that behavior under the new 'string-only'
	// parameter list by not packing a string if there wasn't one
	// specified. The object ids will be packed in the
	// packObjectIDAsParam() method.
	if(data->second.size() > 0)
	{
		msg->nextBlock("ParamList");
		msg->addString("Parameter", data->second);
	}
}

// static
void LLSelectMgr::logNoOp(LLSelectNode* node, void *)
{
}

// static
void LLSelectMgr::logAttachmentRequest(LLSelectNode* node, void *)
{
// [SL:KB] - Patch: Appearance-SyncAttach | Checked: Catznip-3.7
//    LLAttachmentsMgr::instance().onAttachmentRequested(node->mItemID);
}

// static
void LLSelectMgr::logDetachRequest(LLSelectNode* node, void *)
{
    LLAttachmentsMgr::instance().onDetachRequested(node->mItemID);
}

// static
void LLSelectMgr::packObjectIDAsParam(LLSelectNode* node, void *)
{
	std::string buf = llformat("%u", node->getObject()->getLocalID());
	gMessageSystem->nextBlock("ParamList");
	gMessageSystem->addString("Parameter", buf);
}

//-----------------------------------------------------------------------------
// selectionTexScaleAutofit()
//-----------------------------------------------------------------------------
void LLSelectMgr::selectionTexScaleAutofit(F32 repeats_per_meter)
{
	struct f : public LLSelectedTEFunctor
	{
		F32 mRepeatsPerMeter;
		f(const F32& t) : mRepeatsPerMeter(t) {}
		bool apply(LLViewerObject* object, S32 te)
		{
			
			if (object->permModify())
			{
				// Compute S,T to axis mapping
				U32 s_axis, t_axis;
				if (!LLPrimitive::getTESTAxes(te, &s_axis, &t_axis))
				{
					return TRUE;
				}

				F32 new_s = object->getScale().mV[s_axis] * mRepeatsPerMeter;
				F32 new_t = object->getScale().mV[t_axis] * mRepeatsPerMeter;

				object->setTEScale(te, new_s, new_t);
			}
			return true;
		}
	} setfunc(repeats_per_meter);
	getSelection()->applyToTEs(&setfunc);

	LLSelectMgrSendFunctor sendfunc;
	getSelection()->applyToObjects(&sendfunc);
}



// Called at the end of a scale operation, this adjusts the textures to attempt to
// maintain a constant repeats per meter.
// BUG: Only works for flex boxes.
//-----------------------------------------------------------------------------
// adjustTexturesByScale()
//-----------------------------------------------------------------------------
void LLSelectMgr::adjustTexturesByScale(BOOL send_to_sim, BOOL stretch)
{
	for (LLObjectSelection::iterator iter = getSelection()->begin();
		 iter != getSelection()->end(); iter++)
	{
		LLSelectNode* selectNode = *iter;
		LLViewerObject* object = selectNode->getObject();

		if (!object)
		{
			continue;
		}
		
		if (!object->permModify())
		{
			continue;
		}

		if (object->getNumTEs() == 0)
		{
			continue;
		}

		BOOL send = FALSE;
		
		for (U8 te_num = 0; te_num < object->getNumTEs(); te_num++)
		{
			const LLTextureEntry* tep = object->getTE(te_num);

			// ND: Down the code there is a check if getTE did return a valid pointer (actually the pointer is fetched again there, can it change mid loop?)
			if( !tep )
				continue;

			BOOL planar = tep->getTexGen() == LLTextureEntry::TEX_GEN_PLANAR;
			if (planar == stretch)
			{
				// Figure out how S,T changed with scale operation
				U32 s_axis, t_axis;
				if (!LLPrimitive::getTESTAxes(te_num, &s_axis, &t_axis))
				{
					continue;
				}
				
				LLVector3 object_scale = object->getScale();
				LLVector3 diffuse_scale_ratio  = selectNode->mTextureScaleRatios[te_num]; 

				// We like these to track together. NORSPEC-96
				//
				LLVector3 normal_scale_ratio   = diffuse_scale_ratio; 
				LLVector3 specular_scale_ratio = diffuse_scale_ratio; 
				
				// Apply new scale to face
				if (planar)
				{
					F32 diffuse_scale_s = diffuse_scale_ratio.mV[s_axis]/object_scale.mV[s_axis];
					F32 diffuse_scale_t = diffuse_scale_ratio.mV[t_axis]/object_scale.mV[t_axis];

					F32 normal_scale_s = normal_scale_ratio.mV[s_axis]/object_scale.mV[s_axis];
					F32 normal_scale_t = normal_scale_ratio.mV[t_axis]/object_scale.mV[t_axis];

					F32 specular_scale_s = specular_scale_ratio.mV[s_axis]/object_scale.mV[s_axis];
					F32 specular_scale_t = specular_scale_ratio.mV[t_axis]/object_scale.mV[t_axis];

					object->setTEScale(te_num, diffuse_scale_s, diffuse_scale_t);

					LLTextureEntry* tep = object->getTE(te_num);

					if (tep && !tep->getMaterialParams().isNull())
					{
						LLMaterialPtr orig = tep->getMaterialParams();
						LLMaterialPtr p = gFloaterTools->getPanelFace()->createDefaultMaterial(orig);
						p->setNormalRepeat(normal_scale_s, normal_scale_t);
						p->setSpecularRepeat(specular_scale_s, specular_scale_t);

						LLMaterialMgr::getInstance()->put(object->getID(), te_num, *p);
					}
				}
				else
				{

					F32 diffuse_scale_s = diffuse_scale_ratio.mV[s_axis]*object_scale.mV[s_axis];
					F32 diffuse_scale_t = diffuse_scale_ratio.mV[t_axis]*object_scale.mV[t_axis];

					F32 normal_scale_s = normal_scale_ratio.mV[s_axis]*object_scale.mV[s_axis];
					F32 normal_scale_t = normal_scale_ratio.mV[t_axis]*object_scale.mV[t_axis];

					F32 specular_scale_s = specular_scale_ratio.mV[s_axis]*object_scale.mV[s_axis];
					F32 specular_scale_t = specular_scale_ratio.mV[t_axis]*object_scale.mV[t_axis];

					object->setTEScale(te_num, diffuse_scale_s,diffuse_scale_t);

					LLTextureEntry* tep = object->getTE(te_num);

					if (tep && !tep->getMaterialParams().isNull())
					{
						LLMaterialPtr orig = tep->getMaterialParams();
						LLMaterialPtr p = gFloaterTools->getPanelFace()->createDefaultMaterial(orig);

						p->setNormalRepeat(normal_scale_s, normal_scale_t);
						p->setSpecularRepeat(specular_scale_s, specular_scale_t);

						LLMaterialMgr::getInstance()->put(object->getID(), te_num, *p);
					}
				}
				send = send_to_sim;
			}
		}

		if (send)
		{
			object->sendTEUpdate();
		}
	}		
}

//-----------------------------------------------------------------------------
// selectGetAllRootsValid()
// Returns TRUE if the viewer has information on all selected objects
//-----------------------------------------------------------------------------
BOOL LLSelectMgr::selectGetAllRootsValid()
{
	for (LLObjectSelection::root_iterator iter = getSelection()->root_begin();
		 iter != getSelection()->root_end(); ++iter )
	{
		LLSelectNode* node = *iter;
		if( !node->mValid )
		{
			return FALSE;
		}
	}
	return TRUE;
}


//-----------------------------------------------------------------------------
// selectGetAllValid()
// Returns TRUE if the viewer has information on all selected objects
//-----------------------------------------------------------------------------
BOOL LLSelectMgr::selectGetAllValid()
{
	for (LLObjectSelection::iterator iter = getSelection()->begin();
		 iter != getSelection()->end(); ++iter )
	{
		LLSelectNode* node = *iter;
		if( !node->mValid )
		{
			return FALSE;
		}
	}
	return TRUE;
}

//-----------------------------------------------------------------------------
// selectGetAllValidAndObjectsFound() - return TRUE if selections are
// valid and objects are found.
//
// For EXT-3114 - same as selectGetModify() without the modify check.
//-----------------------------------------------------------------------------
BOOL LLSelectMgr::selectGetAllValidAndObjectsFound()
{
	for (LLObjectSelection::iterator iter = getSelection()->begin();
		 iter != getSelection()->end(); iter++ )
	{
		LLSelectNode* node = *iter;
		LLViewerObject* object = node->getObject();
		if( !object || !node->mValid )
		{
			return FALSE;
		}
	}
	return TRUE;
}

//-----------------------------------------------------------------------------
// selectGetModify() - return TRUE if current agent can modify all
// selected objects.
//-----------------------------------------------------------------------------
BOOL LLSelectMgr::selectGetModify()
{
	for (LLObjectSelection::iterator iter = getSelection()->begin();
		 iter != getSelection()->end(); iter++ )
	{
		LLSelectNode* node = *iter;
		LLViewerObject* object = node->getObject();
		if( !object || !node->mValid )
		{
			return FALSE;
		}
		if( !object->permModify() )
		{
			return FALSE;
		}
	}
	return TRUE;
}

//-----------------------------------------------------------------------------
// selectGetRootsModify() - return TRUE if current agent can modify all
// selected root objects.
//-----------------------------------------------------------------------------
BOOL LLSelectMgr::selectGetRootsModify()
{
	for (LLObjectSelection::root_iterator iter = getSelection()->root_begin();
		 iter != getSelection()->root_end(); iter++ )
	{
		LLSelectNode* node = *iter;
		LLViewerObject* object = node->getObject();
		if( !node->mValid )
		{
			return FALSE;
		}
		if( !object->permModify() )
		{
			return FALSE;
		}
	}

	return TRUE;
}

//-----------------------------------------------------------------------------
// selectGetSameRegion() - return TRUE if all objects are in same region
//-----------------------------------------------------------------------------
BOOL LLSelectMgr::selectGetSameRegion()
{
    if (getSelection()->isEmpty())
    {
        return TRUE;
    }
    LLViewerObject* object = getSelection()->getFirstObject();
    if (!object)
    {
        return FALSE;
    }
    LLViewerRegion* current_region = object->getRegion();

    for (LLObjectSelection::root_iterator iter = getSelection()->root_begin();
        iter != getSelection()->root_end(); iter++)
    {
        LLSelectNode* node = *iter;
        object = node->getObject();
        if (!node->mValid || !object || current_region != object->getRegion())
        {
            return FALSE;
        }
    }

    return TRUE;
}

//-----------------------------------------------------------------------------
// selectGetNonPermanentEnforced() - return TRUE if all objects are not
// permanent enforced
//-----------------------------------------------------------------------------
BOOL LLSelectMgr::selectGetNonPermanentEnforced()
{
	for (LLObjectSelection::iterator iter = getSelection()->begin();
		 iter != getSelection()->end(); iter++ )
	{
		LLSelectNode* node = *iter;
		LLViewerObject* object = node->getObject();
		if( !object || !node->mValid )
		{
			return FALSE;
		}
		if( object->isPermanentEnforced())
		{
			return FALSE;
		}
	}
	return TRUE;
}

//-----------------------------------------------------------------------------
// selectGetRootsNonPermanentEnforced() - return TRUE if all root objects are
// not permanent enforced
//-----------------------------------------------------------------------------
BOOL LLSelectMgr::selectGetRootsNonPermanentEnforced()
{
	for (LLObjectSelection::root_iterator iter = getSelection()->root_begin();
		 iter != getSelection()->root_end(); iter++ )
	{
		LLSelectNode* node = *iter;
		LLViewerObject* object = node->getObject();
		if( !node->mValid )
		{
			return FALSE;
		}
		if( object->isPermanentEnforced())
		{
			return FALSE;
		}
	}

	return TRUE;
}

//-----------------------------------------------------------------------------
// selectGetPermanent() - return TRUE if all objects are permanent
//-----------------------------------------------------------------------------
BOOL LLSelectMgr::selectGetPermanent()
{
	for (LLObjectSelection::iterator iter = getSelection()->begin();
		 iter != getSelection()->end(); iter++ )
	{
		LLSelectNode* node = *iter;
		LLViewerObject* object = node->getObject();
		if( !object || !node->mValid )
		{
			return FALSE;
		}
		if( !object->flagObjectPermanent())
		{
			return FALSE;
		}
	}
	return TRUE;
}

//-----------------------------------------------------------------------------
// selectGetRootsPermanent() - return TRUE if all root objects are
// permanent
//-----------------------------------------------------------------------------
BOOL LLSelectMgr::selectGetRootsPermanent()
{
	for (LLObjectSelection::root_iterator iter = getSelection()->root_begin();
		 iter != getSelection()->root_end(); iter++ )
	{
		LLSelectNode* node = *iter;
		LLViewerObject* object = node->getObject();
		if( !node->mValid )
		{
			return FALSE;
		}
		if( !object->flagObjectPermanent())
		{
			return FALSE;
		}
	}

	return TRUE;
}

//-----------------------------------------------------------------------------
// selectGetCharacter() - return TRUE if all objects are character
//-----------------------------------------------------------------------------
BOOL LLSelectMgr::selectGetCharacter()
{
	for (LLObjectSelection::iterator iter = getSelection()->begin();
		 iter != getSelection()->end(); iter++ )
	{
		LLSelectNode* node = *iter;
		LLViewerObject* object = node->getObject();
		if( !object || !node->mValid )
		{
			return FALSE;
		}
		if( !object->flagCharacter())
		{
			return FALSE;
		}
	}
	return TRUE;
}

//-----------------------------------------------------------------------------
// selectGetRootsCharacter() - return TRUE if all root objects are
// character
//-----------------------------------------------------------------------------
BOOL LLSelectMgr::selectGetRootsCharacter()
{
	for (LLObjectSelection::root_iterator iter = getSelection()->root_begin();
		 iter != getSelection()->root_end(); iter++ )
	{
		LLSelectNode* node = *iter;
		LLViewerObject* object = node->getObject();
		if( !node->mValid )
		{
			return FALSE;
		}
		if( !object->flagCharacter())
		{
			return FALSE;
		}
	}

	return TRUE;
}

//-----------------------------------------------------------------------------
// selectGetNonPathfinding() - return TRUE if all objects are not pathfinding
//-----------------------------------------------------------------------------
BOOL LLSelectMgr::selectGetNonPathfinding()
{
	for (LLObjectSelection::iterator iter = getSelection()->begin();
		 iter != getSelection()->end(); iter++ )
	{
		LLSelectNode* node = *iter;
		LLViewerObject* object = node->getObject();
		if( !object || !node->mValid )
		{
			return FALSE;
		}
		if( object->flagObjectPermanent() || object->flagCharacter())
		{
			return FALSE;
		}
	}
	return TRUE;
}

//-----------------------------------------------------------------------------
// selectGetRootsNonPathfinding() - return TRUE if all root objects are not
// pathfinding
//-----------------------------------------------------------------------------
BOOL LLSelectMgr::selectGetRootsNonPathfinding()
{
	for (LLObjectSelection::root_iterator iter = getSelection()->root_begin();
		 iter != getSelection()->root_end(); iter++ )
	{
		LLSelectNode* node = *iter;
		LLViewerObject* object = node->getObject();
		if( !node->mValid )
		{
			return FALSE;
		}
		if( object->flagObjectPermanent() || object->flagCharacter())
		{
			return FALSE;
		}
	}

	return TRUE;
}

//-----------------------------------------------------------------------------
// selectGetNonPermanent() - return TRUE if all objects are not permanent
//-----------------------------------------------------------------------------
BOOL LLSelectMgr::selectGetNonPermanent()
{
	for (LLObjectSelection::iterator iter = getSelection()->begin();
		 iter != getSelection()->end(); iter++ )
	{
		LLSelectNode* node = *iter;
		LLViewerObject* object = node->getObject();
		if( !object || !node->mValid )
		{
			return FALSE;
		}
		if( object->flagObjectPermanent())
		{
			return FALSE;
		}
	}
	return TRUE;
}

//-----------------------------------------------------------------------------
// selectGetRootsNonPermanent() - return TRUE if all root objects are not
// permanent
//-----------------------------------------------------------------------------
BOOL LLSelectMgr::selectGetRootsNonPermanent()
{
	for (LLObjectSelection::root_iterator iter = getSelection()->root_begin();
		 iter != getSelection()->root_end(); iter++ )
	{
		LLSelectNode* node = *iter;
		LLViewerObject* object = node->getObject();
		if( !node->mValid )
		{
			return FALSE;
		}
		if( object->flagObjectPermanent())
		{
			return FALSE;
		}
	}

	return TRUE;
}

//-----------------------------------------------------------------------------
// selectGetNonCharacter() - return TRUE if all objects are not character
//-----------------------------------------------------------------------------
BOOL LLSelectMgr::selectGetNonCharacter()
{
	for (LLObjectSelection::iterator iter = getSelection()->begin();
		 iter != getSelection()->end(); iter++ )
	{
		LLSelectNode* node = *iter;
		LLViewerObject* object = node->getObject();
		if( !object || !node->mValid )
		{
			return FALSE;
		}
		if( object->flagCharacter())
		{
			return FALSE;
		}
	}
	return TRUE;
}

//-----------------------------------------------------------------------------
// selectGetRootsNonCharacter() - return TRUE if all root objects are not 
// character
//-----------------------------------------------------------------------------
BOOL LLSelectMgr::selectGetRootsNonCharacter()
{
	for (LLObjectSelection::root_iterator iter = getSelection()->root_begin();
		 iter != getSelection()->root_end(); iter++ )
	{
		LLSelectNode* node = *iter;
		LLViewerObject* object = node->getObject();
		if( !node->mValid )
		{
			return FALSE;
		}
		if( object->flagCharacter())
		{
			return FALSE;
		}
	}

	return TRUE;
}


//-----------------------------------------------------------------------------
// selectGetEditableLinksets() - return TRUE if all objects are editable
//                               pathfinding linksets
//-----------------------------------------------------------------------------
BOOL LLSelectMgr::selectGetEditableLinksets()
{
	for (LLObjectSelection::iterator iter = getSelection()->begin();
		 iter != getSelection()->end(); iter++ )
	{
		LLSelectNode* node = *iter;
		LLViewerObject* object = node->getObject();
		if( !object || !node->mValid )
		{
			return FALSE;
		}
		if (object->flagUsePhysics() ||
			object->flagTemporaryOnRez() ||
			object->flagCharacter() ||
			object->flagVolumeDetect() ||
			object->flagAnimSource() ||
			(object->getRegion() != gAgent.getRegion()) ||
			(!gAgent.isGodlike() && 
			!gAgent.canManageEstate() &&
			!object->permYouOwner() &&
			!object->permMove()))
		{
			return FALSE;
		}
	}
	return TRUE;
}

//-----------------------------------------------------------------------------
// selectGetViewableCharacters() - return TRUE if all objects are characters
//                        viewable within the pathfinding characters floater
//-----------------------------------------------------------------------------
BOOL LLSelectMgr::selectGetViewableCharacters()
{
	for (LLObjectSelection::iterator iter = getSelection()->begin();
		 iter != getSelection()->end(); iter++ )
	{
		LLSelectNode* node = *iter;
		LLViewerObject* object = node->getObject();
		if( !object || !node->mValid )
		{
			return FALSE;
		}
		if( !object->flagCharacter() ||
			(object->getRegion() != gAgent.getRegion()))
		{
			return FALSE;
		}
	}
	return TRUE;
}

//-----------------------------------------------------------------------------
// selectGetRootsTransfer() - return TRUE if current agent can transfer all
// selected root objects.
//-----------------------------------------------------------------------------
BOOL LLSelectMgr::selectGetRootsTransfer()
{
	for (LLObjectSelection::root_iterator iter = getSelection()->root_begin();
		 iter != getSelection()->root_end(); iter++ )
	{
		LLSelectNode* node = *iter;
		LLViewerObject* object = node->getObject();
		if( !node->mValid )
		{
			return FALSE;
		}
		if(!object->permTransfer())
		{
			return FALSE;
		}
	}
	return TRUE;
}

//-----------------------------------------------------------------------------
// selectGetRootsCopy() - return TRUE if current agent can copy all
// selected root objects.
//-----------------------------------------------------------------------------
BOOL LLSelectMgr::selectGetRootsCopy()
{
	for (LLObjectSelection::root_iterator iter = getSelection()->root_begin();
		 iter != getSelection()->root_end(); iter++ )
	{
		LLSelectNode* node = *iter;
		LLViewerObject* object = node->getObject();
		if( !node->mValid )
		{
			return FALSE;
		}
		if(!object->permCopy())
		{
			return FALSE;
		}
	}
	return TRUE;
}

struct LLSelectGetFirstTest
{
	LLSelectGetFirstTest() : mIdentical(true), mFirst(true)	{ }
	virtual ~LLSelectGetFirstTest() { }

	// returns false to break out of the iteration.
	bool checkMatchingNode(LLSelectNode* node)
	{
		if (!node || !node->mValid)
		{
			return false;
		}

		if (mFirst)
		{
			mFirstValue = getValueFromNode(node);
			mFirst = false;
		}
		else
		{
			if ( mFirstValue != getValueFromNode(node) )
			{
				mIdentical = false;
				// stop testing once we know not all selected are identical.
				return false;
			}
		}
		// continue testing.
		return true;
	}

	bool mIdentical;
	LLUUID mFirstValue;

protected:
	virtual const LLUUID& getValueFromNode(LLSelectNode* node) = 0;

private:
	bool mFirst;
};

void LLSelectMgr::getFirst(LLSelectGetFirstTest* test)
{
	if (gSavedSettings.getBOOL("EditLinkedParts"))
	{
		for (LLObjectSelection::valid_iterator iter = getSelection()->valid_begin();
			iter != getSelection()->valid_end(); ++iter )
		{
			if (!test->checkMatchingNode(*iter))
			{
				break;
			}
		}
	}
	else
	{
		for (LLObjectSelection::root_object_iterator iter = getSelection()->root_object_begin();
			iter != getSelection()->root_object_end(); ++iter )
		{
			if (!test->checkMatchingNode(*iter))
			{
				break;
			}
		}
	}
}

//-----------------------------------------------------------------------------
// selectGetCreator()
// Creator information only applies to roots unless editing linked parts.
//-----------------------------------------------------------------------------
struct LLSelectGetFirstCreator : public LLSelectGetFirstTest
{
protected:
	virtual const LLUUID& getValueFromNode(LLSelectNode* node)
	{
		return node->mPermissions->getCreator();
	}
};

BOOL LLSelectMgr::selectGetCreator(LLUUID& result_id, std::string& name)
{
	LLSelectGetFirstCreator test;
	getFirst(&test);

	if (test.mFirstValue.isNull())
	{
		name = LLTrans::getString("AvatarNameNobody");
		return FALSE;
	}
	
	result_id = test.mFirstValue;
	
	if (test.mIdentical)
	{
		name = LLSLURL("agent", test.mFirstValue, "inspect").getSLURLString();
	}
	else
	{
		name = LLTrans::getString("AvatarNameMultiple");
	}

	return test.mIdentical;
}

//-----------------------------------------------------------------------------
// selectGetOwner()
// Owner information only applies to roots unless editing linked parts.
//-----------------------------------------------------------------------------
struct LLSelectGetFirstOwner : public LLSelectGetFirstTest
{
protected:
	virtual const LLUUID& getValueFromNode(LLSelectNode* node)
	{
		// Don't use 'getOwnership' since we return a reference, not a copy.
		// Will return LLUUID::null if unowned (which is not allowed and should never happen.)
		return node->mPermissions->isGroupOwned() ? node->mPermissions->getGroup() : node->mPermissions->getOwner();
	}
};

BOOL LLSelectMgr::selectGetOwner(LLUUID& result_id, std::string& name)
{
	LLSelectGetFirstOwner test;
	getFirst(&test);

	if (test.mFirstValue.isNull())
	{
		return FALSE;
	}

	result_id = test.mFirstValue;
	
	if (test.mIdentical)
	{
		bool group_owned = selectIsGroupOwned();
		if (group_owned)
		{
			name = LLSLURL("group", test.mFirstValue, "inspect").getSLURLString();
		}
		else
		{
			name = LLSLURL("agent", test.mFirstValue, "inspect").getSLURLString();
		}
	}
	else
	{
		name = LLTrans::getString("AvatarNameMultiple");
	}

	return test.mIdentical;
}

//-----------------------------------------------------------------------------
// selectGetLastOwner()
// Owner information only applies to roots unless editing linked parts.
//-----------------------------------------------------------------------------
struct LLSelectGetFirstLastOwner : public LLSelectGetFirstTest
{
protected:
	virtual const LLUUID& getValueFromNode(LLSelectNode* node)
	{
		return node->mPermissions->getLastOwner();
	}
};

BOOL LLSelectMgr::selectGetLastOwner(LLUUID& result_id, std::string& name)
{
	LLSelectGetFirstLastOwner test;
	getFirst(&test);

	if (test.mFirstValue.isNull())
	{
		return FALSE;
	}

	result_id = test.mFirstValue;
	
	if (test.mIdentical)
	{
		name = LLSLURL("agent", test.mFirstValue, "inspect").getSLURLString();
	}
	else
	{
		name.assign( "" );
	}

	return test.mIdentical;
}

//-----------------------------------------------------------------------------
// selectGetGroup()
// Group information only applies to roots unless editing linked parts.
//-----------------------------------------------------------------------------
struct LLSelectGetFirstGroup : public LLSelectGetFirstTest
{
protected:
	virtual const LLUUID& getValueFromNode(LLSelectNode* node)
	{
		return node->mPermissions->getGroup();
	}
};

BOOL LLSelectMgr::selectGetGroup(LLUUID& result_id)
{
	LLSelectGetFirstGroup test;
	getFirst(&test);

	result_id = test.mFirstValue;
	return test.mIdentical;
}

//-----------------------------------------------------------------------------
// selectIsGroupOwned()
// Only operates on root nodes unless editing linked parts.  
// Returns TRUE if the first selected is group owned.
//-----------------------------------------------------------------------------
struct LLSelectGetFirstGroupOwner : public LLSelectGetFirstTest
{
protected:
	virtual const LLUUID& getValueFromNode(LLSelectNode* node)
	{
		if (node->mPermissions->isGroupOwned())
		{
			return node->mPermissions->getGroup();
		}
		return LLUUID::null;
	}
};

BOOL LLSelectMgr::selectIsGroupOwned()
{
	LLSelectGetFirstGroupOwner test;
	getFirst(&test);

	return test.mFirstValue.notNull() ? TRUE : FALSE;
}

//-----------------------------------------------------------------------------
// selectGetPerm()
// Only operates on root nodes.
// Returns TRUE if all have valid data.
// mask_on has bits set to TRUE where all permissions are TRUE
// mask_off has bits set to TRUE where all permissions are FALSE
// if a bit is off both in mask_on and mask_off, the values differ within
// the selection.
//-----------------------------------------------------------------------------
BOOL LLSelectMgr::selectGetPerm(U8 which_perm, U32* mask_on, U32* mask_off)
{
	U32 mask;
	U32 mask_and	= 0xffffffff;
	U32 mask_or		= 0x00000000;
	BOOL all_valid	= FALSE;

	for (LLObjectSelection::root_iterator iter = getSelection()->root_begin();
		 iter != getSelection()->root_end(); iter++)
	{
		LLSelectNode* node = *iter;

		if (!node->mValid)
		{
			all_valid = FALSE;
			break;
		}

		all_valid = TRUE;
		
		switch( which_perm )
		{
		case PERM_BASE:
			mask = node->mPermissions->getMaskBase();
			break;
		case PERM_OWNER:
			mask = node->mPermissions->getMaskOwner();
			break;
		case PERM_GROUP:
			mask = node->mPermissions->getMaskGroup();
			break;
		case PERM_EVERYONE:
			mask = node->mPermissions->getMaskEveryone();
			break;
		case PERM_NEXT_OWNER:
			mask = node->mPermissions->getMaskNextOwner();
			break;
		default:
			mask = 0x0;
			break;
		}
		mask_and &= mask;
		mask_or	 |= mask;
	}

	if (all_valid)
	{
		// ...TRUE through all ANDs means all TRUE
		*mask_on  = mask_and;

		// ...FALSE through all ORs means all FALSE
		*mask_off = ~mask_or;
		return TRUE;
	}
	else
	{
		*mask_on  = 0;
		*mask_off = 0;
		return FALSE;
	}
}



BOOL LLSelectMgr::selectGetPermissions(LLPermissions& result_perm)
{
	BOOL first = TRUE;
	LLPermissions perm;
	for (LLObjectSelection::root_iterator iter = getSelection()->root_begin();
		 iter != getSelection()->root_end(); iter++ )
	{
		LLSelectNode* node = *iter;	
		if (!node->mValid)
		{
			return FALSE;
		}

		if (first)
		{
			perm = *(node->mPermissions);
			first = FALSE;
		}
		else
		{
			perm.accumulate(*(node->mPermissions));
		}
	}

	result_perm = perm;

	return TRUE;
}


void LLSelectMgr::selectDelete()
{
// [RLVa:KB] - Checked: 2010-03-23 (RLVa-1.2.0e) | Added: RLVa-1.2.0a
	if ( (rlv_handler_t::isEnabled()) && (!rlvCanDeleteOrReturn()) )
	{
		make_ui_sound("UISndInvalidOp");
		if (!gFloaterTools->getVisible())
			deselectAll();
		return;
	}
// [/RLVa:KB]

	S32 deleteable_count = 0;

	BOOL locked_but_deleteable_object = FALSE;
	BOOL no_copy_but_deleteable_object = FALSE;
	BOOL all_owned_by_you = TRUE;

	for (LLObjectSelection::iterator iter = getSelection()->begin();
		 iter != getSelection()->end(); iter++)
	{
		LLViewerObject* obj = (*iter)->getObject();

		if( obj->isAttachment() )
		{
			continue;
		}

		deleteable_count++;

		// Check to see if you can delete objects which are locked.
		if(!obj->permMove())
		{
			locked_but_deleteable_object = TRUE;
		}
		if(!obj->permCopy())
		{
			no_copy_but_deleteable_object = TRUE;
		}
		if(!obj->permYouOwner())
		{
			all_owned_by_you = FALSE;
		}
	}

	if( 0 == deleteable_count )
	{
		make_ui_sound("UISndInvalidOp");
		return;
	}

	LLNotification::Params params("ConfirmObjectDeleteLock");
	params.functor.function(boost::bind(&LLSelectMgr::confirmDelete, _1, _2, getSelection()));

	if(locked_but_deleteable_object ||
	   no_copy_but_deleteable_object ||
	   !all_owned_by_you)
	{
		// convert any transient pie-menu selections to full selection so this operation
		// has some context
		// NOTE: if user cancels delete operation, this will potentially leave objects selected outside of build mode
		// but this is ok, if not ideal
		convertTransient();

		//This is messy, but needed to get all english our of the UI.
		if(locked_but_deleteable_object && !no_copy_but_deleteable_object && all_owned_by_you)
		{
			//Locked only
			params.name("ConfirmObjectDeleteLock");
		}
		else if(!locked_but_deleteable_object && no_copy_but_deleteable_object && all_owned_by_you)
		{
			//No Copy only
			params.name("ConfirmObjectDeleteNoCopy");
		}
		else if(!locked_but_deleteable_object && !no_copy_but_deleteable_object && !all_owned_by_you)
		{
			//not owned only
			params.name("ConfirmObjectDeleteNoOwn");
		}
		else if(locked_but_deleteable_object && no_copy_but_deleteable_object && all_owned_by_you)
		{
			//locked and no copy
			params.name("ConfirmObjectDeleteLockNoCopy");
		}
		else if(locked_but_deleteable_object && !no_copy_but_deleteable_object && !all_owned_by_you)
		{
			//locked and not owned
			params.name("ConfirmObjectDeleteLockNoOwn");
		}
		else if(!locked_but_deleteable_object && no_copy_but_deleteable_object && !all_owned_by_you)
		{
			//no copy and not owned
			params.name("ConfirmObjectDeleteNoCopyNoOwn");
		}
		else
		{
			//locked, no copy and not owned
			params.name("ConfirmObjectDeleteLockNoCopyNoOwn");
		}
		
		LLNotifications::instance().add(params);
	}
	else
	{
		LLNotifications::instance().forceResponse(params, 0);
	}
}

// static
bool LLSelectMgr::confirmDelete(const LLSD& notification, const LLSD& response, LLObjectSelectionHandle handle)
{
	S32 option = LLNotification::getSelectedOption(notification, response);
	if (!handle->getObjectCount())
	{
		LL_WARNS() << "Nothing to delete!" << LL_ENDL;
		return false;
	}

	switch(option)
	{
	case 0:
		{
			// TODO: Make sure you have delete permissions on all of them.
			const LLUUID trash_id = gInventory.findCategoryUUIDForType(LLFolderType::FT_TRASH);
			// attempt to derez into the trash.
			LLDeRezInfo info(DRD_TRASH, trash_id);
			LLSelectMgr::getInstance()->sendListToRegions("DeRezObject",
                                                          packDeRezHeader,
                                                          packObjectLocalID,
                                                          logNoOp,
                                                          (void*) &info,
                                                          SEND_ONLY_ROOTS);
			// VEFFECT: Delete Object - one effect for all deletes
			if (LLSelectMgr::getInstance()->mSelectedObjects->mSelectType != SELECT_TYPE_HUD)
			{
				LLHUDEffectSpiral *effectp = (LLHUDEffectSpiral *)LLHUDManager::getInstance()->createViewerEffect(LLHUDObject::LL_HUD_EFFECT_POINT, TRUE);
				effectp->setPositionGlobal( LLSelectMgr::getInstance()->getSelectionCenterGlobal() );
				effectp->setColor(LLColor4U(gAgent.getEffectColor()));
				F32 duration = 0.5f;
				duration += LLSelectMgr::getInstance()->mSelectedObjects->getObjectCount() / 64.f;
				effectp->setDuration(duration);
			}
			
			// <FS:PP> Configurable UI sounds
			if (gAudiop && gSavedSettings.getBOOL("PlayModeUISndObjectDelete"))
			{
				gAudiop->triggerSound( LLUUID(gSavedSettings.getString("UISndObjectDelete")), gAgent.getID(), 1.0f, LLAudioEngine::AUDIO_TYPE_UI);
			}
			// </FS:PP> Configurable UI sounds

			gAgentCamera.setLookAt(LOOKAT_TARGET_CLEAR);

			// Keep track of how many objects have been deleted.
			add(LLStatViewer::DELETE_OBJECT, LLSelectMgr::getInstance()->mSelectedObjects->getObjectCount());
		}
		break;
	case 1:
	default:
		break;
	}
	return false;
}


void LLSelectMgr::selectForceDelete()
{
	sendListToRegions(
		"ObjectDelete",
		packDeleteHeader,
		packObjectLocalID,
        logNoOp,
		(void*)TRUE,
		SEND_ONLY_ROOTS);
}

BOOL LLSelectMgr::selectGetEditMoveLinksetPermissions(bool &move, bool &modify)
{
    move = true;
    modify = true;
    // <FS:Ansariel> gSavedSettings replacement
    //bool selecting_linked_set = !gSavedSettings.getBOOL("EditLinkedParts");
    static LLCachedControl<bool> editLinkedParts(gSavedSettings, "EditLinkedParts");
    bool selecting_linked_set = !editLinkedParts();
    // </FS:Ansariel>

    for (LLObjectSelection::iterator iter = getSelection()->begin();
        iter != getSelection()->end(); iter++)
    {
        LLSelectNode* nodep = *iter;
        LLViewerObject* object = nodep->getObject();
        if (!object || !nodep->mValid)
        {
            move = false;
            modify = false;
            return FALSE;
        }

        LLViewerObject *root_object = object->getRootEdit();
        bool this_object_movable = false;
        if (object->permMove() && !object->isPermanentEnforced() &&
            ((root_object == NULL) || !root_object->isPermanentEnforced()) &&
            (object->permModify() || selecting_linked_set))
        {
            this_object_movable = true;

// [RLVa:KB] - Checked: 2010-03-31 (RLVa-1.2.0c) | Modified: RLVa-1.0.0g
            if ( (rlv_handler_t::isEnabled()) && ((gRlvHandler.hasBehaviour(RLV_BHVR_UNSIT)) || (gRlvHandler.hasBehaviour(RLV_BHVR_SITTP))) )
            {
                if ( (isAgentAvatarValid()) && (gAgentAvatarp->isSitting()) && (gAgentAvatarp->getRoot() == object->getRootEdit()) )
                    move = modify = false;
            }
// [/RLVa:KB]
        }
        move = move && this_object_movable;
        modify = modify && object->permModify();

        // <FS:Ansariel> Optimize: Once move and modify are both false, there is no reason to continue checking - neither will become true again
        if (!move && !modify)
        {
            return TRUE;
        }
        // </FS:Ansariel>
    }

    return TRUE;
}

void LLSelectMgr::selectGetAggregateSaleInfo(U32 &num_for_sale,
											 BOOL &is_for_sale_mixed, 
											 BOOL &is_sale_price_mixed,
											 S32 &total_sale_price,
											 S32 &individual_sale_price)
{
	num_for_sale = 0;
	is_for_sale_mixed = FALSE;
	is_sale_price_mixed = FALSE;
	total_sale_price = 0;
	individual_sale_price = 0;


	// Empty set.
	if (getSelection()->root_begin() == getSelection()->root_end())
		return;
	
	LLSelectNode *node = *(getSelection()->root_begin());
	const BOOL first_node_for_sale = node->mSaleInfo.isForSale();
	const S32 first_node_sale_price = node->mSaleInfo.getSalePrice();
	
	for (LLObjectSelection::root_iterator iter = getSelection()->root_begin();
		 iter != getSelection()->root_end(); iter++)
	{
		LLSelectNode* node = *iter;
		const BOOL node_for_sale = node->mSaleInfo.isForSale();
		const S32 node_sale_price = node->mSaleInfo.getSalePrice();
		
		// Set mixed if the fields don't match the first node's fields.
		if (node_for_sale != first_node_for_sale) 
			is_for_sale_mixed = TRUE;
		if (node_sale_price != first_node_sale_price)
			is_sale_price_mixed = TRUE;
		
		if (node_for_sale)
		{
			total_sale_price += node_sale_price;
			num_for_sale ++;
		}
	}
	
	individual_sale_price = first_node_sale_price;
	if (is_for_sale_mixed)
	{
		is_sale_price_mixed = TRUE;
		individual_sale_price = 0;
	}
}

// returns TRUE if all nodes are valid. method also stores an
// accumulated sale info.
BOOL LLSelectMgr::selectGetSaleInfo(LLSaleInfo& result_sale_info)
{
	BOOL first = TRUE;
	LLSaleInfo sale_info;
	for (LLObjectSelection::root_iterator iter = getSelection()->root_begin();
		 iter != getSelection()->root_end(); iter++ )
	{
		LLSelectNode* node = *iter;	
		if (!node->mValid)
		{
			return FALSE;
		}

		if (first)
		{
			sale_info = node->mSaleInfo;
			first = FALSE;
		}
		else
		{
			sale_info.accumulate(node->mSaleInfo);
		}
	}

	result_sale_info = sale_info;

	return TRUE;
}

BOOL LLSelectMgr::selectGetAggregatePermissions(LLAggregatePermissions& result_perm)
{
	BOOL first = TRUE;
	LLAggregatePermissions perm;
	for (LLObjectSelection::root_iterator iter = getSelection()->root_begin();
		 iter != getSelection()->root_end(); iter++ )
	{
		LLSelectNode* node = *iter;	
		if (!node->mValid)
		{
			return FALSE;
		}

		if (first)
		{
			perm = node->mAggregatePerm;
			first = FALSE;
		}
		else
		{
			perm.aggregate(node->mAggregatePerm);
		}
	}

	result_perm = perm;

	return TRUE;
}

BOOL LLSelectMgr::selectGetAggregateTexturePermissions(LLAggregatePermissions& result_perm)
{
	BOOL first = TRUE;
	LLAggregatePermissions perm;
	for (LLObjectSelection::root_iterator iter = getSelection()->root_begin();
		 iter != getSelection()->root_end(); iter++ )
	{
		LLSelectNode* node = *iter;	
		if (!node->mValid)
		{
			return FALSE;
		}

		LLAggregatePermissions t_perm = node->getObject()->permYouOwner() ? node->mAggregateTexturePermOwner : node->mAggregateTexturePerm;
		if (first)
		{
			perm = t_perm;
			first = FALSE;
		}
		else
		{
			perm.aggregate(t_perm);
		}
	}

	result_perm = perm;

	return TRUE;
}

BOOL LLSelectMgr::isMovableAvatarSelected()
{
	if (mAllowSelectAvatar)
	{
		return (getSelection()->getObjectCount() == 1) && (getSelection()->getFirstRootObject()->isAvatar()) && getSelection()->getFirstMoveableNode(TRUE);
	}
	return FALSE;
}

//--------------------------------------------------------------------
// Duplicate objects
//--------------------------------------------------------------------

// JC - If this doesn't work right, duplicate the selection list
// before doing anything, do a deselect, then send the duplicate
// messages.
struct LLDuplicateData
{
	LLVector3	offset;
	U32			flags;
};

void LLSelectMgr::selectDuplicate(const LLVector3& offset, BOOL select_copy)
{
//	if (mSelectedObjects->isAttachment())
// [RLVa:KB] - Checked: 2010-03-24 (RLVa-1.2.0e) | Added: RLVa-1.2.0a
	if ( (mSelectedObjects->isAttachment()) || ((rlv_handler_t::isEnabled()) && (!rlvCanDeleteOrReturn())) )
// [/RLVa:KB]
	{
		//RN: do not duplicate attachments
		make_ui_sound("UISndInvalidOp");
		return;
	}
	if (!canDuplicate())
	{
		LLSelectNode* node = getSelection()->getFirstRootNode(NULL, true);
		if (node)
		{
			LLSD args;
			args["OBJ_NAME"] = node->mName;
			LLNotificationsUtil::add("NoCopyPermsNoObject", args);
			return;
		}
	}
	LLDuplicateData	data;

	data.offset = offset;
	data.flags = (select_copy ? FLAGS_CREATE_SELECTED : 0x0);

	sendListToRegions("ObjectDuplicate", packDuplicateHeader, packDuplicate, logNoOp, &data, SEND_ONLY_ROOTS);

	if (select_copy)
	{
		// the new copy will be coming in selected
		deselectAll();
	}
	else
	{
		for (LLObjectSelection::root_iterator iter = getSelection()->root_begin();
			 iter != getSelection()->root_end(); iter++ )
		{
			LLSelectNode* node = *iter;
			node->mDuplicated = TRUE;
			node->mDuplicatePos = node->getObject()->getPositionGlobal();
			node->mDuplicateRot = node->getObject()->getRotation();
		}
	}
}

void LLSelectMgr::repeatDuplicate()
{
	if (mSelectedObjects->isAttachment())
	{
		//RN: do not duplicate attachments
		make_ui_sound("UISndInvalidOp");
		return;
	}

	std::vector<LLViewerObject*> non_duplicated_objects;

	for (LLObjectSelection::root_iterator iter = getSelection()->root_begin();
		 iter != getSelection()->root_end(); iter++ )
	{
		LLSelectNode* node = *iter;	
		if (!node->mDuplicated)
		{
			non_duplicated_objects.push_back(node->getObject());
		}
	}

	// make sure only previously duplicated objects are selected
	for (std::vector<LLViewerObject*>::iterator iter = non_duplicated_objects.begin();
		 iter != non_duplicated_objects.end(); ++iter)
	{
		LLViewerObject* objectp = *iter;
		deselectObjectAndFamily(objectp);
	}
	
	// duplicate objects in place
	LLDuplicateData	data;

	data.offset = LLVector3::zero;
	data.flags = 0x0;

	sendListToRegions("ObjectDuplicate", packDuplicateHeader, packDuplicate, logNoOp, &data, SEND_ONLY_ROOTS);

	// move current selection based on delta from duplication position and update duplication position
	for (LLObjectSelection::root_iterator iter = getSelection()->root_begin();
		 iter != getSelection()->root_end(); iter++ )
	{
		LLSelectNode* node = *iter;	
		if (node->mDuplicated)
		{
			LLQuaternion cur_rot = node->getObject()->getRotation();
			LLQuaternion rot_delta = (~node->mDuplicateRot * cur_rot);
			LLQuaternion new_rot = cur_rot * rot_delta;
			LLVector3d cur_pos = node->getObject()->getPositionGlobal();
			LLVector3d new_pos = cur_pos + ((cur_pos - node->mDuplicatePos) * rot_delta);

			node->mDuplicatePos = node->getObject()->getPositionGlobal();
			node->mDuplicateRot = node->getObject()->getRotation();
			node->getObject()->setPositionGlobal(new_pos);
			node->getObject()->setRotation(new_rot);
		}
	}

	sendMultipleUpdate(UPD_ROTATION | UPD_POSITION);
}

// static 
void LLSelectMgr::packDuplicate( LLSelectNode* node, void *duplicate_data )
{
	gMessageSystem->nextBlockFast(_PREHASH_ObjectData);
	gMessageSystem->addU32Fast(_PREHASH_ObjectLocalID, node->getObject()->getLocalID());
}


//--------------------------------------------------------------------
// Duplicate On Ray
//--------------------------------------------------------------------

// Duplicates the selected objects, but places the copy along a cast
// ray.
struct LLDuplicateOnRayData
{
	LLVector3	mRayStartRegion;
	LLVector3	mRayEndRegion;
	BOOL		mBypassRaycast;
	BOOL		mRayEndIsIntersection;
	LLUUID		mRayTargetID;
	BOOL		mCopyCenters;
	BOOL		mCopyRotates;
	U32			mFlags;
};

void LLSelectMgr::selectDuplicateOnRay(const LLVector3 &ray_start_region,
									   const LLVector3 &ray_end_region,
									   BOOL bypass_raycast,
									   BOOL ray_end_is_intersection,
									   const LLUUID &ray_target_id,
									   BOOL copy_centers,
									   BOOL copy_rotates,
									   BOOL select_copy)
{
	if (mSelectedObjects->isAttachment())
	{
		// do not duplicate attachments
		make_ui_sound("UISndInvalidOp");
		return;
	}
	
	LLDuplicateOnRayData	data;

	data.mRayStartRegion	= ray_start_region;
	data.mRayEndRegion		= ray_end_region;
	data.mBypassRaycast		= bypass_raycast;
	data.mRayEndIsIntersection = ray_end_is_intersection;
	data.mRayTargetID		= ray_target_id;
	data.mCopyCenters		= copy_centers;
	data.mCopyRotates		= copy_rotates;
	data.mFlags				= (select_copy ? FLAGS_CREATE_SELECTED : 0x0);

	sendListToRegions("ObjectDuplicateOnRay", 
                      packDuplicateOnRayHead, packObjectLocalID, logNoOp, &data, SEND_ONLY_ROOTS);

	if (select_copy)
	{
		// the new copy will be coming in selected
		deselectAll();
	}
}

// static
void LLSelectMgr::packDuplicateOnRayHead(void *user_data)
{
	LLMessageSystem *msg = gMessageSystem;
	LLDuplicateOnRayData *data = (LLDuplicateOnRayData *)user_data;

	msg->nextBlockFast(_PREHASH_AgentData);
	msg->addUUIDFast(_PREHASH_AgentID, gAgent.getID() );
	msg->addUUIDFast(_PREHASH_SessionID, gAgent.getSessionID() );
	msg->addUUIDFast(_PREHASH_GroupID, FSCommon::getGroupForRezzing());
	msg->addVector3Fast(_PREHASH_RayStart, data->mRayStartRegion );
	msg->addVector3Fast(_PREHASH_RayEnd, data->mRayEndRegion );
	msg->addBOOLFast(_PREHASH_BypassRaycast, data->mBypassRaycast );
	msg->addBOOLFast(_PREHASH_RayEndIsIntersection, data->mRayEndIsIntersection );
	msg->addBOOLFast(_PREHASH_CopyCenters, data->mCopyCenters );
	msg->addBOOLFast(_PREHASH_CopyRotates, data->mCopyRotates );
	msg->addUUIDFast(_PREHASH_RayTargetID, data->mRayTargetID );
	msg->addU32Fast(_PREHASH_DuplicateFlags, data->mFlags );
}



//------------------------------------------------------------------------
// Object position, scale, rotation update, all-in-one
//------------------------------------------------------------------------

void LLSelectMgr::sendMultipleUpdate(U32 type)
{
	if (type == UPD_NONE) return;
	// send individual updates when selecting textures or individual objects
	ESendType send_type = (!gSavedSettings.getBOOL("EditLinkedParts") && !getTEMode()) ? SEND_ONLY_ROOTS : SEND_ROOTS_FIRST;
	if (send_type == SEND_ONLY_ROOTS)
	{
		// tell simulator to apply to whole linked sets
		type |= UPD_LINKED_SETS;
	}

	sendListToRegions(
		"MultipleObjectUpdate",
		packAgentAndSessionID,
		packMultipleUpdate,
        logNoOp,
		&type,
		send_type);
}

// static
void LLSelectMgr::packMultipleUpdate(LLSelectNode* node, void *user_data)
{
	LLViewerObject* object = node->getObject();
	U32	*type32 = (U32 *)user_data;
	U8 type = (U8)*type32;
	U8	data[256];

	gMessageSystem->nextBlockFast(_PREHASH_ObjectData);
	gMessageSystem->addU32Fast(_PREHASH_ObjectLocalID,	object->getLocalID() );
	gMessageSystem->addU8Fast(_PREHASH_Type, type );

	S32 offset = 0;

	// JC: You MUST pack the data in this order.  The receiving
	// routine process_multiple_update_message on simulator will
	// extract them in this order.

	if (type & UPD_POSITION)
	{
		htolememcpy(&data[offset], &(object->getPosition().mV), MVT_LLVector3, 12); 
		offset += 12;
	}
	if (type & UPD_ROTATION)
	{
		LLQuaternion quat = object->getRotation();
		LLVector3 vec = quat.packToVector3();
		htolememcpy(&data[offset], &(vec.mV), MVT_LLQuaternion, 12); 
		offset += 12;
	}
	if (type & UPD_SCALE)
	{
		//LL_INFOS() << "Sending object scale " << object->getScale() << LL_ENDL;
		htolememcpy(&data[offset], &(object->getScale().mV), MVT_LLVector3, 12); 
		offset += 12;
	}
	gMessageSystem->addBinaryDataFast(_PREHASH_Data, data, offset);
}

//------------------------------------------------------------------------
// Ownership
//------------------------------------------------------------------------
struct LLOwnerData
{
	LLUUID	owner_id;
	LLUUID	group_id;
	BOOL	override;
};

void LLSelectMgr::sendOwner(const LLUUID& owner_id,
							const LLUUID& group_id,
							BOOL override)
{
	LLOwnerData data;

	data.owner_id = owner_id;
	data.group_id = group_id;
	data.override = override;

	sendListToRegions("ObjectOwner", packOwnerHead, packObjectLocalID, logNoOp, &data, SEND_ONLY_ROOTS);
}

// static
void LLSelectMgr::packOwnerHead(void *user_data)
{
	LLOwnerData *data = (LLOwnerData *)user_data;

	gMessageSystem->nextBlockFast(_PREHASH_AgentData);
	gMessageSystem->addUUIDFast(_PREHASH_AgentID, gAgent.getID() );
	gMessageSystem->addUUIDFast(_PREHASH_SessionID, gAgent.getSessionID() );
	gMessageSystem->nextBlockFast(_PREHASH_HeaderData);
	gMessageSystem->addBOOLFast(_PREHASH_Override, data->override);
	gMessageSystem->addUUIDFast(_PREHASH_OwnerID, data->owner_id);
	gMessageSystem->addUUIDFast(_PREHASH_GroupID, data->group_id);
}

//------------------------------------------------------------------------
// Group
//------------------------------------------------------------------------

void LLSelectMgr::sendGroup(const LLUUID& group_id)
{
	LLUUID local_group_id(group_id);
	sendListToRegions("ObjectGroup", packAgentAndSessionAndGroupID, packObjectLocalID, logNoOp, &local_group_id, SEND_ONLY_ROOTS);
}


//------------------------------------------------------------------------
// Buy
//------------------------------------------------------------------------

struct LLBuyData
{
	std::vector<LLViewerObject*> mObjectsSent;
	LLUUID mCategoryID;
	LLSaleInfo mSaleInfo;
};

// *NOTE: does not work for multiple object buy, which UI does not
// currently support sale info is used for verification only, if it
// doesn't match region info then sale is canceled Need to get sale
// info -as displayed in the UI- for every item.
void LLSelectMgr::sendBuy(const LLUUID& buyer_id, const LLUUID& category_id, const LLSaleInfo sale_info)
{
	LLBuyData buy;
	buy.mCategoryID = category_id;
	buy.mSaleInfo = sale_info;
	sendListToRegions("ObjectBuy", packAgentGroupAndCatID, packBuyObjectIDs, logNoOp, &buy, SEND_ONLY_ROOTS);
}

// static
void LLSelectMgr::packBuyObjectIDs(LLSelectNode* node, void* data)
{
	LLBuyData* buy = (LLBuyData*)data;

	LLViewerObject* object = node->getObject();
	if (std::find(buy->mObjectsSent.begin(), buy->mObjectsSent.end(), object) == buy->mObjectsSent.end())
	{
		buy->mObjectsSent.push_back(object);
		gMessageSystem->nextBlockFast(_PREHASH_ObjectData);
		gMessageSystem->addU32Fast(_PREHASH_ObjectLocalID, object->getLocalID() );
		gMessageSystem->addU8Fast(_PREHASH_SaleType, buy->mSaleInfo.getSaleType());
		gMessageSystem->addS32Fast(_PREHASH_SalePrice, buy->mSaleInfo.getSalePrice());
	}
}

//------------------------------------------------------------------------
// Permissions
//------------------------------------------------------------------------

struct LLPermData
{
	U8 mField;
	BOOL mSet;
	U32 mMask;
	BOOL mOverride;
};

// TODO: Make this able to fail elegantly.
void LLSelectMgr::selectionSetObjectPermissions(U8 field,
									   BOOL set,
									   U32 mask,
									   BOOL override)
{
	LLPermData data;

	data.mField = field;
	data.mSet = set;
	data.mMask = mask;
	data.mOverride = override;

	sendListToRegions("ObjectPermissions", packPermissionsHead, packPermissions, logNoOp, &data, SEND_ONLY_ROOTS);
}

void LLSelectMgr::packPermissionsHead(void* user_data)
{
	LLPermData* data = (LLPermData*)user_data;
	gMessageSystem->nextBlockFast(_PREHASH_AgentData);
	gMessageSystem->addUUIDFast(_PREHASH_AgentID, gAgent.getID());
	gMessageSystem->addUUIDFast(_PREHASH_SessionID, gAgent.getSessionID());
	gMessageSystem->nextBlockFast(_PREHASH_HeaderData);
	gMessageSystem->addBOOLFast(_PREHASH_Override, data->mOverride);
}	


// Now that you've added a bunch of objects, send a select message
// on the entire list for efficiency.
/*
void LLSelectMgr::sendSelect()
{
	LL_ERRS() << "Not implemented" << LL_ENDL;
}
*/

void LLSelectMgr::deselectAll()
{
	if (!mSelectedObjects->getNumNodes())
	{
		return;
	}
		
	// Zap the angular velocity, as the sim will set it to zero
	for (LLObjectSelection::iterator iter = mSelectedObjects->begin();
		 iter != mSelectedObjects->end(); iter++ )
	{
		LLViewerObject *objectp = (*iter)->getObject();
		objectp->setAngularVelocity( 0,0,0 );
		objectp->setVelocity( 0,0,0 );
	}

	sendListToRegions(
		"ObjectDeselect",
		packAgentAndSessionID,
		packObjectLocalID,
        logNoOp,
		NULL,
		SEND_INDIVIDUALS);

	removeAll();
	
	mLastSentSelectionCenterGlobal.clearVec();

	updatePointAt();
}

void LLSelectMgr::deselectAllForStandingUp()
{
	/*
	This function is similar deselectAll() except for the first if statement
	which was removed. This is needed as a workaround for DEV-2854
	*/

	// Zap the angular velocity, as the sim will set it to zero
	for (LLObjectSelection::iterator iter = mSelectedObjects->begin();
		 iter != mSelectedObjects->end(); iter++ )
	{
		LLViewerObject *objectp = (*iter)->getObject();
		objectp->setAngularVelocity( 0,0,0 );
		objectp->setVelocity( 0,0,0 );
	}

	sendListToRegions(
		"ObjectDeselect",
		packAgentAndSessionID,
		packObjectLocalID,
        logNoOp,
		NULL,
		SEND_INDIVIDUALS);

	removeAll();
	
	mLastSentSelectionCenterGlobal.clearVec();

	updatePointAt();
}

void LLSelectMgr::deselectUnused()
{
	// no more outstanding references to this selection
	if (mSelectedObjects->getNumRefs() == 1)
	{
		deselectAll();
	}
}

void LLSelectMgr::convertTransient()
{
	LLObjectSelection::iterator node_it;
	for (node_it = mSelectedObjects->begin(); node_it != mSelectedObjects->end(); ++node_it)
	{
		LLSelectNode *nodep = *node_it;
		nodep->setTransient(FALSE);
	}
}

void LLSelectMgr::deselectAllIfTooFar()
{
// [RLVa:KB] - @edit*
	// Continuously verify the selection as soon as there is at least one prim we shouldn't be able to edit
	if ( !mSelectedObjects->isEmpty() && RlvActions::isRlvEnabled() && !RlvActions::canEdit(ERlvCheckType::All) )
	{
		struct NotTransientOrFocusedMediaOrEditable : public LLSelectedNodeFunctor
		{
			bool apply(LLSelectNode* pNode)
			{
				const LLViewerObject* pObj = pNode->getObject();
				return (!pNode->isTransient()) && (pObj) && (!RlvActions::canEdit(pObj)) && (pObj->getID() != LLViewerMediaFocus::getInstance()->getFocusedObjectID());
			}
		} f;
		if (mSelectedObjects->getFirstRootNode(&f, TRUE))
			deselectAll();
	}
// [/RLVa:KB]

	if (mSelectedObjects->isEmpty() || mSelectedObjects->mSelectType == SELECT_TYPE_HUD)
	{
		return;
	}

// [RLVa:KB] - Checked: RLVa-1.2.0
	// [Fall-back code] Don't allow an active selection (except for HUD attachments - see above) when @interact restricted
	if (gRlvHandler.hasBehaviour(RLV_BHVR_INTERACT))
	{
		deselectAll();
		return;
	}
// [/RLVa:KB]

	// HACK: Don't deselect when we're navigating to rate an object's
	// owner or creator.  JC
	if (gMenuObject->getVisible())
	{
		return;
	}

	LLVector3d selectionCenter = getSelectionCenterGlobal();
//	if (gSavedSettings.getBOOL("LimitSelectDistance")
// [RLVa:KB] - Checked: 2010-04-11 (RLVa-1.2.0e) | Modified: RLVa-0.2.0f
	static RlvCachedBehaviourModifier<float> s_nFartouchDist(RLV_MODIFIER_FARTOUCHDIST);

	BOOL fRlvFartouch = gRlvHandler.hasBehaviour(RLV_BHVR_FARTOUCH) && LLToolMgr::instance().inEdit();
	if ( (gSavedSettings.getBOOL("LimitSelectDistance") || (fRlvFartouch) )
// [/RLVa:KB]
		&& (!mSelectedObjects->getPrimaryObject() || !mSelectedObjects->getPrimaryObject()->isAvatar())
		&& (mSelectedObjects->getPrimaryObject() != LLViewerMediaFocus::getInstance()->getFocusedObject())
		&& !mSelectedObjects->isAttachment()
		&& !selectionCenter.isExactlyZero())
	{
//		F32 deselect_dist = gSavedSettings.getF32("MaxSelectDistance");
// [RLVa:KB] - Checked: 2010-04-11 (RLVa-1.2.0e) | Modified: RLVa-0.2.0f
		F32 deselect_dist = (!fRlvFartouch) ? gSavedSettings.getF32("MaxSelectDistance") : s_nFartouchDist;
// [/RLVa:KB]
		F32 deselect_dist_sq = deselect_dist * deselect_dist;

		LLVector3d select_delta = gAgent.getPositionGlobal() - selectionCenter;
		F32 select_dist_sq = (F32) select_delta.magVecSquared();

		if (select_dist_sq > deselect_dist_sq)
		{
			if (mDebugSelectMgr)
			{
				LL_INFOS() << "Selection manager: auto-deselecting, select_dist = " << (F32) sqrt(select_dist_sq) << LL_ENDL;
				LL_INFOS() << "agent pos global = " << gAgent.getPositionGlobal() << LL_ENDL;
				LL_INFOS() << "selection pos global = " << selectionCenter << LL_ENDL;
			}

			deselectAll();
		}
	}
}


void LLSelectMgr::selectionSetObjectName(const std::string& name)
{
	std::string name_copy(name);

	// we only work correctly if 1 object is selected.
// FIRE-777
	if(mSelectedObjects->getRootObjectCount() >= 1)
//	if(mSelectedObjects->getRootObjectCount() == 1)
// /FIRE-777
	{
		sendListToRegions("ObjectName",
						  packAgentAndSessionID,
						  packObjectName,
                          logNoOp,
						  (void*)(&name_copy),
						  SEND_ONLY_ROOTS);
	}
// FIRE-777
	else if(mSelectedObjects->getObjectCount() >= 1)
//	else if(mSelectedObjects->getObjectCount() == 1)
// /FIRE-777
	{
		sendListToRegions("ObjectName",
						  packAgentAndSessionID,
						  packObjectName,
                          logNoOp,
						  (void*)(&name_copy),
						  SEND_INDIVIDUALS);
	}
}

void LLSelectMgr::selectionSetObjectDescription(const std::string& desc)
{
	std::string desc_copy(desc);

	// we only work correctly if 1 object is selected.
// FIRE-777
	if(mSelectedObjects->getRootObjectCount() >= 1)
//	if(mSelectedObjects->getRootObjectCount() == 1)
// /FIRE-777
	{
		sendListToRegions("ObjectDescription",
						  packAgentAndSessionID,
						  packObjectDescription,
                          logNoOp,
						  (void*)(&desc_copy),
						  SEND_ONLY_ROOTS);
	}
// FIRE-777
	else if(mSelectedObjects->getObjectCount() >= 1)
//	else if(mSelectedObjects->getObjectCount() == 1)
// /FIRE-777
	{
		sendListToRegions("ObjectDescription",
						  packAgentAndSessionID,
						  packObjectDescription,
                          logNoOp,
						  (void*)(&desc_copy),
						  SEND_INDIVIDUALS);
	}
}

void LLSelectMgr::selectionSetObjectCategory(const LLCategory& category)
{
	// for now, we only want to be able to set one root category at
	// a time.
	if(mSelectedObjects->getRootObjectCount() != 1) return;
	sendListToRegions("ObjectCategory",
					  packAgentAndSessionID,
					  packObjectCategory,
                      logNoOp,
					  (void*)(&category),
					  SEND_ONLY_ROOTS);
}

void LLSelectMgr::selectionSetObjectSaleInfo(const LLSaleInfo& sale_info)
{
	sendListToRegions("ObjectSaleInfo",
					  packAgentAndSessionID,
					  packObjectSaleInfo,
                      logNoOp,
					  (void*)(&sale_info),
					  SEND_ONLY_ROOTS);
}

//----------------------------------------------------------------------
// Attachments
//----------------------------------------------------------------------

void LLSelectMgr::sendAttach(U8 attachment_point, bool replace)
{
    sendAttach(mSelectedObjects, attachment_point, replace);
}

void LLSelectMgr::sendAttach(LLObjectSelectionHandle selection_handle, U8 attachment_point, bool replace)
{
	if (selection_handle.isNull())
	{
		return;
	}

	LLViewerObject* attach_object = selection_handle->getFirstRootObject();

	if (!attach_object || !isAgentAvatarValid() || selection_handle->mSelectType != SELECT_TYPE_WORLD)
	{
		return;
	}

	BOOL build_mode = LLToolMgr::getInstance()->inEdit();
	// Special case: Attach to default location for this object.
	if (0 == attachment_point ||
		get_if_there(gAgentAvatarp->mAttachmentPoints, (S32)attachment_point, (LLViewerJointAttachment*)NULL))
	{
		if (!replace || attachment_point != 0)
		{
			// If we know the attachment point then we got here by clicking an
			// "Attach to..." context menu item, so we should add, not replace.
			attachment_point |= ATTACHMENT_ADD;
		}

		sendListToRegions(
			selection_handle,
			"ObjectAttach",
			packAgentIDAndSessionAndAttachment, 
			packObjectIDAndRotation, 
            logAttachmentRequest,
			&attachment_point, 
			SEND_ONLY_ROOTS );
		if (!build_mode)
		{
			// After "ObjectAttach" server will unsubscribe us from properties updates
			// so either deselect objects or resend selection after attach packet reaches server
			// In case of build_mode LLPanelObjectInventory::refresh() will deal with selection
			// Still unsubscribe even in case selection_handle is not current selection
			deselectAll();
		}
	}
}

void LLSelectMgr::sendDetach()
{
	if (!mSelectedObjects->getNumNodes() || mSelectedObjects->mSelectType == SELECT_TYPE_WORLD)
	{
		return;
	}

	sendListToRegions(
		"ObjectDetach",
		packAgentAndSessionID,
		packObjectLocalID,
        logDetachRequest,
		NULL,
		SEND_ONLY_ROOTS );
}


void LLSelectMgr::sendDropAttachment()
{
	if (!mSelectedObjects->getNumNodes() || mSelectedObjects->mSelectType == SELECT_TYPE_WORLD)
	{
		return;
	}

	sendListToRegions(
		"ObjectDrop",
		packAgentAndSessionID,
		packObjectLocalID,
        logDetachRequest,
		NULL,
		SEND_ONLY_ROOTS);
}

//----------------------------------------------------------------------
// Links
//----------------------------------------------------------------------

void LLSelectMgr::sendLink()
{
	if (!mSelectedObjects->getNumNodes())
	{
		return;
	}

	sendListToRegions(
		"ObjectLink",
		packAgentAndSessionID,
		packObjectLocalID,
        logNoOp,
		NULL,
		SEND_ONLY_ROOTS);
}

void LLSelectMgr::sendDelink()
{
	if (!mSelectedObjects->getNumNodes())
	{
		return;
	}

	struct f : public LLSelectedObjectFunctor
	{ //on delink, any modifyable object should
		f() {}

		virtual bool apply(LLViewerObject* object)
		{
			if (object->permModify())
			{
				if (object->getPhysicsShapeType() == LLViewerObject::PHYSICS_SHAPE_NONE)
				{
					object->setPhysicsShapeType(LLViewerObject::PHYSICS_SHAPE_CONVEX_HULL);
					object->updateFlags();
				}
			}
			return true;
		}
	} sendfunc;
	getSelection()->applyToObjects(&sendfunc);


	// Delink needs to send individuals so you can unlink a single object from
	// a linked set.
	sendListToRegions(
		"ObjectDelink",
		packAgentAndSessionID,
		packObjectLocalID,
        logNoOp,
		NULL,
		SEND_INDIVIDUALS);
}


//----------------------------------------------------------------------
// Hinges
//----------------------------------------------------------------------

/*
void LLSelectMgr::sendHinge(U8 type)
{
	if (!mSelectedObjects->getNumNodes())
	{
		return;
	}

	sendListToRegions(
		"ObjectHinge",
		packHingeHead,
		packObjectLocalID,
		&type,
		SEND_ONLY_ROOTS);
}


void LLSelectMgr::sendDehinge()
{
	if (!mSelectedObjects->getNumNodes())
	{
		return;
	}

	sendListToRegions(
		"ObjectDehinge",
		packAgentAndSessionID,
		packObjectLocalID,
		NULL,
		SEND_ONLY_ROOTS);
}*/

void LLSelectMgr::sendSelect()
{
	if (!mSelectedObjects->getNumNodes())
	{
		return;
	}

	sendListToRegions(
		"ObjectSelect",
		packAgentAndSessionID,
		packObjectLocalID,
        logNoOp,
		NULL,
		SEND_INDIVIDUALS);
}

// static
void LLSelectMgr::packHingeHead(void *user_data)
{
	U8	*type = (U8 *)user_data;

	gMessageSystem->nextBlockFast(_PREHASH_AgentData);
	gMessageSystem->addUUIDFast(_PREHASH_AgentID, gAgent.getID() );
	gMessageSystem->addUUIDFast(_PREHASH_SessionID, gAgent.getSessionID() );
	gMessageSystem->nextBlockFast(_PREHASH_JointType);
	gMessageSystem->addU8Fast(_PREHASH_Type, *type );
}


void LLSelectMgr::selectionDump()
{
	struct f : public LLSelectedObjectFunctor
	{
		virtual bool apply(LLViewerObject* object)
		{
			object->dump();
			return true;
		}
	} func;
	getSelection()->applyToObjects(&func);	
}

void LLSelectMgr::saveSelectedObjectColors()
{
	struct f : public LLSelectedNodeFunctor
	{
		virtual bool apply(LLSelectNode* node)
		{
			node->saveColors();
			return true;
		}
	} func;
	getSelection()->applyToNodes(&func);	
}

void LLSelectMgr::saveSelectedShinyColors()
{
	struct f : public LLSelectedNodeFunctor
	{
		virtual bool apply(LLSelectNode* node)
		{
			node->saveShinyColors();
			return true;
		}
	} func;
	getSelection()->applyToNodes(&func);
}

void LLSelectMgr::saveSelectedObjectTextures()
{
	// invalidate current selection so we update saved textures
	struct f : public LLSelectedNodeFunctor
	{
		virtual bool apply(LLSelectNode* node)
		{
			node->mValid = FALSE;
			return true;
		}
	} func;
	getSelection()->applyToNodes(&func);	

	// request object properties message to get updated permissions data
	sendSelect();
}


// This routine should be called whenever a drag is initiated.
// also need to know to which simulator to send update message
void LLSelectMgr::saveSelectedObjectTransform(EActionType action_type)
{
	if (mSelectedObjects->isEmpty())
	{
		// nothing selected, so nothing to save
		return;
	}

	struct f : public LLSelectedNodeFunctor
	{
		EActionType mActionType;
		LLSelectMgr* mManager;
		f(EActionType a, LLSelectMgr* p) : mActionType(a), mManager(p) {}
		virtual bool apply(LLSelectNode* selectNode)
		{
			LLViewerObject*	object = selectNode->getObject();
			if (!object)
			{
				return true; // skip
			}
			selectNode->mSavedPositionLocal = object->getPosition();
			if (object->isAttachment())
			{
				if (object->isRootEdit())
				{
					LLXform* parent_xform = object->mDrawable->getXform()->getParent();
					if (parent_xform)
					{
						selectNode->mSavedPositionGlobal = gAgent.getPosGlobalFromAgent((object->getPosition() * parent_xform->getWorldRotation()) + parent_xform->getWorldPosition());
					}
					else
					{
						selectNode->mSavedPositionGlobal = object->getPositionGlobal();
					}
				}
				else
				{
					LLViewerObject* attachment_root = (LLViewerObject*)object->getParent();
					LLXform* parent_xform = attachment_root ? attachment_root->mDrawable->getXform()->getParent() : NULL;
					if (parent_xform)
					{
						LLVector3 root_pos = (attachment_root->getPosition() * parent_xform->getWorldRotation()) + parent_xform->getWorldPosition();
						LLQuaternion root_rot = (attachment_root->getRotation() * parent_xform->getWorldRotation());
						selectNode->mSavedPositionGlobal = gAgent.getPosGlobalFromAgent((object->getPosition() * root_rot) + root_pos);
					}
					else
					{
						selectNode->mSavedPositionGlobal = object->getPositionGlobal();
					}
				}
				selectNode->mSavedRotation = object->getRenderRotation();
			}
			else
			{
				selectNode->mSavedPositionGlobal = object->getPositionGlobal();
				selectNode->mSavedRotation = object->getRotationRegion();
			}
		
			selectNode->mSavedScale = object->getScale();
			selectNode->saveTextureScaleRatios(mManager->mTextureChannel);			
			return true;
		}
	} func(action_type, this);
	getSelection()->applyToNodes(&func);	
	
	mSavedSelectionBBox = getBBoxOfSelection();
}

struct LLSelectMgrApplyFlags : public LLSelectedObjectFunctor
{
	LLSelectMgrApplyFlags(U32 flags, BOOL state) : mFlags(flags), mState(state) {}
	U32 mFlags;
	BOOL mState;
	virtual bool apply(LLViewerObject* object)
	{
		if ( object->permModify())
		{
			if (object->isRoot()) 		// don't send for child objects
			{
				object->setFlags( mFlags, mState);
			}
			else if (FLAGS_WORLD & mFlags && ((LLViewerObject*)object->getRoot())->isSelected())
			{
				// FLAGS_WORLD are shared by all items in linkset
				object->setFlagsWithoutUpdate(FLAGS_WORLD & mFlags, mState);
			}
		};
		return true;
	}
};

void LLSelectMgr::selectionUpdatePhysics(BOOL physics)
{
	LLSelectMgrApplyFlags func(	FLAGS_USE_PHYSICS, physics);
	getSelection()->applyToObjects(&func);	
}

void LLSelectMgr::selectionUpdateTemporary(BOOL is_temporary)
{
	LLSelectMgrApplyFlags func(	FLAGS_TEMPORARY_ON_REZ, is_temporary);
	getSelection()->applyToObjects(&func);	
}

void LLSelectMgr::selectionUpdatePhantom(BOOL is_phantom)
{
	LLSelectMgrApplyFlags func(	FLAGS_PHANTOM, is_phantom);
	getSelection()->applyToObjects(&func);	
}

//----------------------------------------------------------------------
// Helpful packing functions for sendObjectMessage()
//----------------------------------------------------------------------

// static 
void LLSelectMgr::packAgentIDAndSessionAndAttachment( void *user_data)
{
	U8 *attachment_point = (U8*)user_data;
	gMessageSystem->nextBlockFast(_PREHASH_AgentData);
	gMessageSystem->addUUIDFast(_PREHASH_AgentID, gAgent.getID() );
	gMessageSystem->addUUIDFast(_PREHASH_SessionID, gAgent.getSessionID());
	gMessageSystem->addU8Fast(_PREHASH_AttachmentPoint, *attachment_point);
}

// static
void LLSelectMgr::packAgentID(	void *user_data)
{
	gMessageSystem->nextBlockFast(_PREHASH_AgentData);
	gMessageSystem->addUUIDFast(_PREHASH_AgentID, gAgent.getID() );
}

// static
void LLSelectMgr::packAgentAndSessionID(void* user_data)
{
	gMessageSystem->nextBlockFast(_PREHASH_AgentData);
	gMessageSystem->addUUIDFast(_PREHASH_AgentID, gAgent.getID());
	gMessageSystem->addUUIDFast(_PREHASH_SessionID, gAgent.getSessionID());
}

// static
void LLSelectMgr::packAgentAndGroupID(void* user_data)
{
	LLOwnerData *data = (LLOwnerData *)user_data;

	gMessageSystem->nextBlockFast(_PREHASH_AgentData);
	gMessageSystem->addUUIDFast(_PREHASH_AgentID, data->owner_id );
	gMessageSystem->addUUIDFast(_PREHASH_GroupID, data->group_id );
}

// static
void LLSelectMgr::packAgentAndSessionAndGroupID(void* user_data)
{
	LLUUID* group_idp = (LLUUID*) user_data;
	gMessageSystem->nextBlockFast(_PREHASH_AgentData);
	gMessageSystem->addUUIDFast(_PREHASH_AgentID, gAgent.getID());
	gMessageSystem->addUUIDFast(_PREHASH_SessionID, gAgent.getSessionID());
	gMessageSystem->addUUIDFast(_PREHASH_GroupID, *group_idp);
}

// static
void LLSelectMgr::packDuplicateHeader(void* data)
{
	LLUUID group_id(FSCommon::getGroupForRezzing());
	packAgentAndSessionAndGroupID(&group_id);

	LLDuplicateData* dup_data = (LLDuplicateData*) data;

	gMessageSystem->nextBlockFast(_PREHASH_SharedData);
	gMessageSystem->addVector3Fast(_PREHASH_Offset, dup_data->offset);
	gMessageSystem->addU32Fast(_PREHASH_DuplicateFlags, dup_data->flags);
}

// static
void LLSelectMgr::packDeleteHeader(void* userdata)
{
	BOOL force = (BOOL)(intptr_t)userdata;

	gMessageSystem->nextBlockFast(_PREHASH_AgentData);
	gMessageSystem->addUUIDFast(_PREHASH_AgentID, gAgent.getID() );
	gMessageSystem->addUUIDFast(_PREHASH_SessionID, gAgent.getSessionID());
	gMessageSystem->addBOOLFast(_PREHASH_Force, force);
}

// static
void LLSelectMgr::packAgentGroupAndCatID(void* user_data)
{
	LLBuyData* buy = (LLBuyData*)user_data;
	gMessageSystem->nextBlockFast(_PREHASH_AgentData);
	gMessageSystem->addUUIDFast(_PREHASH_AgentID, gAgent.getID());
	gMessageSystem->addUUIDFast(_PREHASH_SessionID, gAgent.getSessionID());
	gMessageSystem->addUUIDFast(_PREHASH_GroupID, gAgent.getGroupID());
	gMessageSystem->addUUIDFast(_PREHASH_CategoryID, buy->mCategoryID);
}

//static
void LLSelectMgr::packDeRezHeader(void* user_data)
{
	LLDeRezInfo* info = (LLDeRezInfo*)user_data;
	gMessageSystem->nextBlockFast(_PREHASH_AgentData);
	gMessageSystem->addUUIDFast(_PREHASH_AgentID, gAgent.getID());
	gMessageSystem->addUUIDFast(_PREHASH_SessionID, gAgent.getSessionID());
	gMessageSystem->nextBlockFast(_PREHASH_AgentBlock);
	gMessageSystem->addUUIDFast(_PREHASH_GroupID, gAgent.getGroupID());
	gMessageSystem->addU8Fast(_PREHASH_Destination, (U8)info->mDestination);
	gMessageSystem->addUUIDFast(_PREHASH_DestinationID, info->mDestinationID);
	LLUUID tid;
	tid.generate();
	gMessageSystem->addUUIDFast(_PREHASH_TransactionID, tid);
	const U8 PACKET = 1;
	gMessageSystem->addU8Fast(_PREHASH_PacketCount, PACKET);
	gMessageSystem->addU8Fast(_PREHASH_PacketNumber, PACKET);
}

// static 
void LLSelectMgr::packObjectID(LLSelectNode* node, void *user_data)
{
	gMessageSystem->nextBlockFast(_PREHASH_ObjectData);
	gMessageSystem->addUUIDFast(_PREHASH_ObjectID, node->getObject()->mID );
}

void LLSelectMgr::packObjectIDAndRotation(LLSelectNode* node, void *user_data)
{
	gMessageSystem->nextBlockFast(_PREHASH_ObjectData);
	gMessageSystem->addU32Fast(_PREHASH_ObjectLocalID, node->getObject()->getLocalID() );
	gMessageSystem->addQuatFast(_PREHASH_Rotation, node->getObject()->getRotation());
}

void LLSelectMgr::packObjectClickAction(LLSelectNode* node, void *user_data)
{
	gMessageSystem->nextBlockFast(_PREHASH_ObjectData);
	gMessageSystem->addU32Fast(_PREHASH_ObjectLocalID, node->getObject()->getLocalID() );
	gMessageSystem->addU8("ClickAction", node->getObject()->getClickAction());
}

void LLSelectMgr::packObjectIncludeInSearch(LLSelectNode* node, void *user_data)
{
	gMessageSystem->nextBlockFast(_PREHASH_ObjectData);
	gMessageSystem->addU32Fast(_PREHASH_ObjectLocalID, node->getObject()->getLocalID() );
	gMessageSystem->addBOOL("IncludeInSearch", node->getObject()->getIncludeInSearch());
}

// static
void LLSelectMgr::packObjectLocalID(LLSelectNode* node, void *)
{
	gMessageSystem->nextBlockFast(_PREHASH_ObjectData);
	gMessageSystem->addU32Fast(_PREHASH_ObjectLocalID, node->getObject()->getLocalID());
}

// static
void LLSelectMgr::packObjectName(LLSelectNode* node, void* user_data)
{
	const std::string* name = (const std::string*)user_data;
	if(!name->empty())
	{
		gMessageSystem->nextBlockFast(_PREHASH_ObjectData);
		gMessageSystem->addU32Fast(_PREHASH_LocalID, node->getObject()->getLocalID());
		gMessageSystem->addStringFast(_PREHASH_Name, *name);
	}
}

// static
void LLSelectMgr::packObjectDescription(LLSelectNode* node, void* user_data)
{
	const std::string* desc = (const std::string*)user_data;
	if(desc)
	{	// Empty (non-null, but zero length) descriptions are OK
		gMessageSystem->nextBlockFast(_PREHASH_ObjectData);
		gMessageSystem->addU32Fast(_PREHASH_LocalID, node->getObject()->getLocalID());
		gMessageSystem->addStringFast(_PREHASH_Description, *desc);
	}
}

// static
void LLSelectMgr::packObjectCategory(LLSelectNode* node, void* user_data)
{
	LLCategory* category = (LLCategory*)user_data;
	if(!category) return;
	gMessageSystem->nextBlockFast(_PREHASH_ObjectData);
	gMessageSystem->addU32Fast(_PREHASH_LocalID, node->getObject()->getLocalID());
	category->packMessage(gMessageSystem);
}

// static
void LLSelectMgr::packObjectSaleInfo(LLSelectNode* node, void* user_data)
{
	LLSaleInfo* sale_info = (LLSaleInfo*)user_data;
	if(!sale_info) return;
	gMessageSystem->nextBlockFast(_PREHASH_ObjectData);
	gMessageSystem->addU32Fast(_PREHASH_LocalID, node->getObject()->getLocalID());
	sale_info->packMessage(gMessageSystem);
}

// static
void LLSelectMgr::packPhysics(LLSelectNode* node, void *user_data)
{
}

// static
void LLSelectMgr::packShape(LLSelectNode* node, void *user_data)
{
}

// static 
void LLSelectMgr::packPermissions(LLSelectNode* node, void *user_data)
{
	LLPermData *data = (LLPermData *)user_data;

	gMessageSystem->nextBlockFast(_PREHASH_ObjectData);
	gMessageSystem->addU32Fast(_PREHASH_ObjectLocalID, node->getObject()->getLocalID());

	gMessageSystem->addU8Fast(_PREHASH_Field,	data->mField);
	gMessageSystem->addBOOLFast(_PREHASH_Set,		data->mSet);
	gMessageSystem->addU32Fast(_PREHASH_Mask,		data->mMask);
}

// Utility function to send some information to every region containing
// an object on the selection list.  We want to do this to reduce the total
// number of packets sent by the viewer.
void LLSelectMgr::sendListToRegions(const std::string& message_name,
									void (*pack_header)(void *user_data), 
									void (*pack_body)(LLSelectNode* node, void *user_data), 
									void (*log_func)(LLSelectNode* node, void *user_data), 
									void *user_data,
									ESendType send_type)
{
    sendListToRegions(mSelectedObjects, message_name, pack_header, pack_body, log_func, user_data, send_type);
}
void LLSelectMgr::sendListToRegions(LLObjectSelectionHandle selected_handle,
									const std::string& message_name,
									void (*pack_header)(void *user_data), 
									void (*pack_body)(LLSelectNode* node, void *user_data), 
									void (*log_func)(LLSelectNode* node, void *user_data), 
									void *user_data,
									ESendType send_type)
{
	LLSelectNode* node;
	LLSelectNode* linkset_root = NULL;
	LLViewerRegion*	last_region;
	LLViewerRegion*	current_region;

//	S32 objects_sent = 0;
//	S32 packets_sent = 0;
	S32 objects_in_this_packet = 0;

	bool link_operation = message_name == "ObjectLink";

    if (mAllowSelectAvatar)
    {
        if (selected_handle->getObjectCount() == 1
            && selected_handle->getFirstObject() != NULL
            && selected_handle->getFirstObject()->isAvatar())
        {
            // Server doesn't move avatars at the moment, it is a local debug feature,
            // but server does update position regularly, so do not drop mLastPositionLocal
            // Position override for avatar gets reset in LLAgentCamera::resetView().
        }
        else
        {
            // drop mLastPositionLocal (allow next update through)
            resetObjectOverrides(selected_handle);
        }
    }
    else
    {
        //clear update override data (allow next update through)
        resetObjectOverrides(selected_handle);
    }

	std::queue<LLSelectNode*> nodes_to_send;

	struct push_all : public LLSelectedNodeFunctor
	{
		std::queue<LLSelectNode*>& nodes_to_send;
		push_all(std::queue<LLSelectNode*>& n) : nodes_to_send(n) {}
		virtual bool apply(LLSelectNode* node)
		{
			if (node->getObject())
			{
				nodes_to_send.push(node);
			}
			return true;
		}
	};
	struct push_some : public LLSelectedNodeFunctor
	{
		std::queue<LLSelectNode*>& nodes_to_send;
		bool mRoots;
		push_some(std::queue<LLSelectNode*>& n, bool roots) : nodes_to_send(n), mRoots(roots) {}
		virtual bool apply(LLSelectNode* node)
		{
			if (node->getObject())
			{
				BOOL is_root = node->getObject()->isRootEdit();
				if ((mRoots && is_root) || (!mRoots && !is_root))
				{
					nodes_to_send.push(node);
				}
			}
			return true;
		}
	};
	struct push_all  pushall(nodes_to_send);
	struct push_some pushroots(nodes_to_send, TRUE);
	struct push_some pushnonroots(nodes_to_send, FALSE);
	
	switch(send_type)
	{
	  case SEND_ONLY_ROOTS:
		  if(message_name == "ObjectBuy")
			selected_handle->applyToRootNodes(&pushroots);
		  else
			selected_handle->applyToRootNodes(&pushall);
		  
		break;
	  case SEND_INDIVIDUALS:
		selected_handle->applyToNodes(&pushall);
		break;
	  case SEND_ROOTS_FIRST:
		// first roots...
		selected_handle->applyToNodes(&pushroots);
		// then children...
		selected_handle->applyToNodes(&pushnonroots);
		break;
	  case SEND_CHILDREN_FIRST:
		// first children...
		selected_handle->applyToNodes(&pushnonroots);
		// then roots...
		selected_handle->applyToNodes(&pushroots);
		break;

	default:
		LL_ERRS() << "Bad send type " << send_type << " passed to SendListToRegions()" << LL_ENDL;
	}

	// bail if nothing selected
	if (nodes_to_send.empty())
	{
		return;
	}
	
	node = nodes_to_send.front();
	nodes_to_send.pop();

	// cache last region information
	current_region = node->getObject()->getRegion();

	// Start duplicate message
	// CRO: this isn't 
	gMessageSystem->newMessage(message_name.c_str());
	(*pack_header)(user_data);

	// For each object
	while (node != NULL)
	{
		// remember the last region, look up the current one
		last_region = current_region;
		current_region = node->getObject()->getRegion();

		// if to same simulator and message not too big
		if ((current_region == last_region)
			&& (! gMessageSystem->isSendFull(NULL))
			&& (objects_in_this_packet < MAX_OBJECTS_PER_PACKET))
		{
			if (link_operation && linkset_root == NULL)
			{
				// linksets over 254 will be split into multiple messages,
				// but we need to provide same root for all messages or we will get separate linksets
				linkset_root = node;
			}
			// add another instance of the body of the data
			(*pack_body)(node, user_data);
            // do any related logging
            (*log_func)(node, user_data);
//			++objects_sent;
			++objects_in_this_packet;

			// and on to the next object
			if(nodes_to_send.empty())
			{
				node = NULL;
			}
			else
			{
				node = nodes_to_send.front();
				nodes_to_send.pop();
			}
		}
		else
		{
			// otherwise send current message and start new one
			gMessageSystem->sendReliable( last_region->getHost());
//			packets_sent++;
			objects_in_this_packet = 0;

			gMessageSystem->newMessage(message_name.c_str());
			(*pack_header)(user_data);

			if (linkset_root != NULL)
			{
				if (current_region != last_region)
				{
					// root should be in one region with the child, reset it
					linkset_root = NULL;
				}
				else
				{
					// add root instance into new message
					(*pack_body)(linkset_root, user_data);
//					++objects_sent;
					++objects_in_this_packet;
				}
			}

			// don't move to the next object, we still need to add the
			// body data. 
		}
	}

	// flush messages
	if (gMessageSystem->getCurrentSendTotal() > 0)
	{
		gMessageSystem->sendReliable( current_region->getHost());
//		packets_sent++;
	}
	else
	{
		gMessageSystem->clearMessage();
	}

	// LL_INFOS() << "sendListToRegions " << message_name << " obj " << objects_sent << " pkt " << packets_sent << LL_ENDL;
}


//
// Network communications
//

void LLSelectMgr::requestObjectPropertiesFamily(LLViewerObject* object)
{
	LLMessageSystem* msg = gMessageSystem;

	msg->newMessageFast(_PREHASH_RequestObjectPropertiesFamily);
	msg->nextBlockFast(_PREHASH_AgentData);
	msg->addUUIDFast(_PREHASH_AgentID, gAgent.getID());
	msg->addUUIDFast(_PREHASH_SessionID, gAgent.getSessionID());
	msg->nextBlockFast(_PREHASH_ObjectData);
	msg->addU32Fast(_PREHASH_RequestFlags, 0x0 );
	msg->addUUIDFast(_PREHASH_ObjectID, object->mID );

	LLViewerRegion* regionp = object->getRegion();
	msg->sendReliable( regionp->getHost() );
}


// static
void LLSelectMgr::processObjectProperties(LLMessageSystem* msg, void** user_data)
{
	S32 i;
	S32 count = msg->getNumberOfBlocksFast(_PREHASH_ObjectData);
	for (i = 0; i < count; i++)
	{
		LLUUID id;
		msg->getUUIDFast(_PREHASH_ObjectData, _PREHASH_ObjectID, id, i);

		LLUUID creator_id;
		LLUUID owner_id;
		LLUUID group_id;
		LLUUID last_owner_id;
		U64 creation_date;
		LLUUID extra_id;
		U32 base_mask, owner_mask, group_mask, everyone_mask, next_owner_mask;
		LLSaleInfo sale_info;
		LLCategory category;
		LLAggregatePermissions ag_perms;
		LLAggregatePermissions ag_texture_perms;
		LLAggregatePermissions ag_texture_perms_owner;
		
		msg->getUUIDFast(_PREHASH_ObjectData, _PREHASH_CreatorID, creator_id, i);
		msg->getUUIDFast(_PREHASH_ObjectData, _PREHASH_OwnerID, owner_id, i);
		msg->getUUIDFast(_PREHASH_ObjectData, _PREHASH_GroupID, group_id, i);
		msg->getU64Fast(_PREHASH_ObjectData, _PREHASH_CreationDate, creation_date, i);
		msg->getU32Fast(_PREHASH_ObjectData, _PREHASH_BaseMask, base_mask, i);
		msg->getU32Fast(_PREHASH_ObjectData, _PREHASH_OwnerMask, owner_mask, i);
		msg->getU32Fast(_PREHASH_ObjectData, _PREHASH_GroupMask, group_mask, i);
		msg->getU32Fast(_PREHASH_ObjectData, _PREHASH_EveryoneMask, everyone_mask, i);
		msg->getU32Fast(_PREHASH_ObjectData, _PREHASH_NextOwnerMask, next_owner_mask, i);
		sale_info.unpackMultiMessage(msg, _PREHASH_ObjectData, i);

		ag_perms.unpackMessage(msg, _PREHASH_ObjectData, _PREHASH_AggregatePerms, i);
		ag_texture_perms.unpackMessage(msg, _PREHASH_ObjectData, _PREHASH_AggregatePermTextures, i);
		ag_texture_perms_owner.unpackMessage(msg, _PREHASH_ObjectData, _PREHASH_AggregatePermTexturesOwner, i);
		category.unpackMultiMessage(msg, _PREHASH_ObjectData, i);

		S16 inv_serial = 0;
		msg->getS16Fast(_PREHASH_ObjectData, _PREHASH_InventorySerial, inv_serial, i);

		LLUUID item_id;
		msg->getUUIDFast(_PREHASH_ObjectData, _PREHASH_ItemID, item_id, i);
		LLUUID folder_id;
		msg->getUUIDFast(_PREHASH_ObjectData, _PREHASH_FolderID, folder_id, i);
		LLUUID from_task_id;
		msg->getUUIDFast(_PREHASH_ObjectData, _PREHASH_FromTaskID, from_task_id, i);

		msg->getUUIDFast(_PREHASH_ObjectData, _PREHASH_LastOwnerID, last_owner_id, i);

		std::string name;
		msg->getStringFast(_PREHASH_ObjectData, _PREHASH_Name, name, i);
		std::string desc;
		msg->getStringFast(_PREHASH_ObjectData, _PREHASH_Description, desc, i);

		std::string touch_name;
		msg->getStringFast(_PREHASH_ObjectData, _PREHASH_TouchName, touch_name, i);
		std::string sit_name;
		msg->getStringFast(_PREHASH_ObjectData, _PREHASH_SitName, sit_name, i);

		//unpack TE IDs
		uuid_vec_t texture_ids;
		S32 size = msg->getSizeFast(_PREHASH_ObjectData, i, _PREHASH_TextureID);
		if (size > 0)
		{
			S8 packed_buffer[SELECT_MAX_TES * UUID_BYTES];
			msg->getBinaryDataFast(_PREHASH_ObjectData, _PREHASH_TextureID, packed_buffer, 0, i, SELECT_MAX_TES * UUID_BYTES);

			for (S32 buf_offset = 0; buf_offset < size; buf_offset += UUID_BYTES)
			{
				LLUUID tid;
				memcpy(tid.mData, packed_buffer + buf_offset, UUID_BYTES);		/* Flawfinder: ignore */
				texture_ids.push_back(tid);
			}
		}


		// Iterate through nodes at end, since it can be on both the regular AND hover list
		struct f : public LLSelectedNodeFunctor
		{
			LLUUID mID;
			f(const LLUUID& id) : mID(id) {}
			virtual bool apply(LLSelectNode* node)
			{
				return (node->getObject() && node->getObject()->mID == mID);
			}
		} func(id);
		LLSelectNode* node = LLSelectMgr::getInstance()->getSelection()->getFirstNode(&func);

		if (!node)
		{
			// <FS:Techwolf Lupindo> area search
			FSAreaSearch* area_search_floater = LLFloaterReg::findTypedInstance<FSAreaSearch>("area_search");
			if (!area_search_floater || !area_search_floater->isActive()) // Don't spam the log when areasearch is active.
			{
			// </FS:Techwolf Lupindo>
			LL_WARNS() << "Couldn't find object " << id << " selected." << LL_ENDL;
			// <FS:Techwolf Lupindo> area search
			}
			// </FS:Techwolf Lupindo>
		}
		else
		{
<<<<<<< HEAD
			// <FS:Beq> FIRE-19738 Object content caching improvement
			// if (node->mInventorySerial != inv_serial && node->getObject())
			// {
			// 	node->getObject()->dirtyInventory();
			if ( node->mInventorySerial != inv_serial )
			{
				auto obj = node->getObject();
				if( obj && obj->getInventorySerial() != inv_serial )
				{
					obj->dirtyInventory();
				}
			// </FS:Beq>
=======
            // save texture data as soon as we get texture perms first time
            bool save_textures = !node->mValid;
			if (node->mInventorySerial != inv_serial && node->getObject())
			{
				node->getObject()->dirtyInventory();

                // Even if this isn't object's first udpate, inventory changed
                // and some of the applied textures might have been in inventory
                // so update texture list.
                save_textures = true;
>>>>>>> da71aa16
			}

			if (save_textures)
			{
				BOOL can_copy = FALSE;
				BOOL can_transfer = FALSE;

				LLAggregatePermissions::EValue value = LLAggregatePermissions::AP_NONE;
				if(node->getObject()->permYouOwner())
				{
					value = ag_texture_perms_owner.getValue(PERM_COPY);
					if (value == LLAggregatePermissions::AP_EMPTY || value == LLAggregatePermissions::AP_ALL)
					{
						can_copy = TRUE;
					}
					value = ag_texture_perms_owner.getValue(PERM_TRANSFER);
					if (value == LLAggregatePermissions::AP_EMPTY || value == LLAggregatePermissions::AP_ALL)
					{
						can_transfer = TRUE;
					}
				}
				else
				{
					value = ag_texture_perms.getValue(PERM_COPY);
					if (value == LLAggregatePermissions::AP_EMPTY || value == LLAggregatePermissions::AP_ALL)
					{
						can_copy = TRUE;
					}
					value = ag_texture_perms.getValue(PERM_TRANSFER);
					if (value == LLAggregatePermissions::AP_EMPTY || value == LLAggregatePermissions::AP_ALL)
					{
						can_transfer = TRUE;
					}
				}

				if (can_copy && can_transfer)
				{
					node->saveTextures(texture_ids);
				}

                if (can_copy && can_transfer && node->getObject()->getVolume())
                {
                    uuid_vec_t material_ids;
                    gltf_materials_vec_t override_materials;
                    LLVOVolume* vobjp = (LLVOVolume*)node->getObject();
                    for (int i = 0; i < vobjp->getNumTEs(); ++i)
                    {
                        material_ids.push_back(vobjp->getRenderMaterialID(i));

                        // Make a copy to ensure we won't affect live material
                        // with any potential changes nor live changes will be
                        // reflected in a saved copy.
                        // Like changes from local material (reuses pointer) or
                        // from live editor (revert mechanics might modify this)
                        LLGLTFMaterial* old_override = node->getObject()->getTE(i)->getGLTFMaterialOverride();
                        if (old_override)
                        {
                            LLPointer<LLGLTFMaterial> mat = new LLGLTFMaterial(*old_override);
                            override_materials.push_back(mat);
                        }
                        else
                        {
                            override_materials.push_back(nullptr);
                        }
                    }
                    // processObjectProperties does not include overrides so this
                    // might need to be moved to LLGLTFMaterialOverrideDispatchHandler
                    node->saveGLTFMaterials(material_ids, override_materials);
                }
			}

			node->mValid = TRUE;
			node->mPermissions->init(creator_id, owner_id,
									 last_owner_id, group_id);
			node->mPermissions->initMasks(base_mask, owner_mask, everyone_mask, group_mask, next_owner_mask);
			node->mCreationDate = creation_date;
			node->mItemID = item_id;
			node->mFolderID = folder_id;
			node->mFromTaskID = from_task_id;
			node->mName.assign(name);
			node->mDescription.assign(desc);
			node->mSaleInfo = sale_info;
			node->mAggregatePerm = ag_perms;
			node->mAggregateTexturePerm = ag_texture_perms;
			node->mAggregateTexturePermOwner = ag_texture_perms_owner;
			node->mCategory = category;
			node->mInventorySerial = inv_serial;
			node->mSitName.assign(sit_name);
			node->mTouchName.assign(touch_name);

			// <FS:ND> Fire for any observer interested in object properties
			LLSelectMgr::instance().firePropertyReceived( node );
			// </FS:ND>
		}
	}

	dialog_refresh_all();

	// hack for left-click buy object
	LLToolPie::selectionPropertiesReceived();
}

// static
void LLSelectMgr::processObjectPropertiesFamily(LLMessageSystem* msg, void** user_data)
{
	LLUUID id;

	U32 request_flags;
	LLUUID creator_id;
	LLUUID owner_id;
	LLUUID group_id;
	LLUUID extra_id;
	U32 base_mask, owner_mask, group_mask, everyone_mask, next_owner_mask;
	LLSaleInfo sale_info;
	LLCategory category;
	
	msg->getU32Fast(_PREHASH_ObjectData, _PREHASH_RequestFlags,	request_flags );
	msg->getUUIDFast(_PREHASH_ObjectData, _PREHASH_ObjectID,		id );
	msg->getUUIDFast(_PREHASH_ObjectData, _PREHASH_OwnerID,		owner_id );
	msg->getUUIDFast(_PREHASH_ObjectData, _PREHASH_GroupID,		group_id );
	msg->getU32Fast(_PREHASH_ObjectData, _PREHASH_BaseMask,		base_mask );
	msg->getU32Fast(_PREHASH_ObjectData, _PREHASH_OwnerMask,		owner_mask );
	msg->getU32Fast(_PREHASH_ObjectData,_PREHASH_GroupMask,		group_mask );
	msg->getU32Fast(_PREHASH_ObjectData, _PREHASH_EveryoneMask,	everyone_mask );
	msg->getU32Fast(_PREHASH_ObjectData, _PREHASH_NextOwnerMask, next_owner_mask);
	sale_info.unpackMessage(msg, _PREHASH_ObjectData);
	category.unpackMessage(msg, _PREHASH_ObjectData);

	LLUUID last_owner_id;
	msg->getUUIDFast(_PREHASH_ObjectData, _PREHASH_LastOwnerID, last_owner_id );

	// unpack name & desc
	std::string name;
	msg->getStringFast(_PREHASH_ObjectData, _PREHASH_Name, name);

	std::string desc;
	msg->getStringFast(_PREHASH_ObjectData, _PREHASH_Description, desc);

	// the reporter widget askes the server for info about picked objects
	if (request_flags & COMPLAINT_REPORT_REQUEST )
	{
		LLFloaterReporter *reporterp = LLFloaterReg::findTypedInstance<LLFloaterReporter>("reporter");
		if (reporterp)
		{
			LLAvatarName av_name;
			LLAvatarNameCache::get(owner_id, &av_name);
			reporterp->setPickedObjectProperties(name, av_name.getUserName(), owner_id);
		}
	}
	else if (request_flags & OBJECT_PAY_REQUEST)
	{
		// check if the owner of the paid object is muted
		LLMuteList::getInstance()->autoRemove(owner_id, LLMuteList::AR_MONEY);
	}

	// Now look through all of the hovered nodes
	struct f : public LLSelectedNodeFunctor
	{
		LLUUID mID;
		f(const LLUUID& id) : mID(id) {}
		virtual bool apply(LLSelectNode* node)
		{
			return (node->getObject() && node->getObject()->mID == mID);
		}
	} func(id);
	LLSelectNode* node = LLSelectMgr::getInstance()->mHoverObjects->getFirstNode(&func);

	if (node)
	{
		node->mValid = TRUE;
		node->mPermissions->init(LLUUID::null, owner_id,
								 last_owner_id, group_id);
		node->mPermissions->initMasks(base_mask, owner_mask, everyone_mask, group_mask, next_owner_mask);
		node->mSaleInfo = sale_info;
		node->mCategory = category;
		node->mName.assign(name);
		node->mDescription.assign(desc);
	}

	dialog_refresh_all();
}


// static
void LLSelectMgr::processForceObjectSelect(LLMessageSystem* msg, void**)
{
	BOOL reset_list;
	msg->getBOOL("Header", "ResetList", reset_list);

	if (reset_list)
	{
		LLSelectMgr::getInstance()->deselectAll();
	}

	LLUUID full_id;
	S32 local_id;
	LLViewerObject* object;
	std::vector<LLViewerObject*> objects;
	S32 i;
	S32 block_count = msg->getNumberOfBlocks("Data");

	for (i = 0; i < block_count; i++)
	{
		msg->getS32("Data", "LocalID", local_id, i);

		gObjectList.getUUIDFromLocal(full_id, 
									 local_id, 
									 msg->getSenderIP(),
									 msg->getSenderPort());
		object = gObjectList.findObject(full_id);
		if (object)
		{
			objects.push_back(object);
		}
	}

	// Don't select, just highlight
	LLSelectMgr::getInstance()->highlightObjectAndFamily(objects);
}

extern F32	gGLModelView[16];

void LLSelectMgr::updateSilhouettes()
{
	S32 num_sils_genned = 0;

	LLVector3d	cameraPos = gAgentCamera.getCameraPositionGlobal();
	F32 currentCameraZoom = gAgentCamera.getCurrentCameraBuildOffset();

	if (!mSilhouetteImagep)
	{
		mSilhouetteImagep = LLViewerTextureManager::getFetchedTextureFromFile("silhouette.j2c", FTT_LOCAL_FILE, TRUE, LLGLTexture::BOOST_UI);
	}

	mHighlightedObjects->cleanupNodes();

	if((cameraPos - mLastCameraPos).magVecSquared() > SILHOUETTE_UPDATE_THRESHOLD_SQUARED * currentCameraZoom * currentCameraZoom)
	{
		struct f : public LLSelectedObjectFunctor
		{
			virtual bool apply(LLViewerObject* object)
			{
				object->setChanged(LLXform::SILHOUETTE);
				return true;
			}
		} func;
		getSelection()->applyToObjects(&func);	
		
		mLastCameraPos = gAgentCamera.getCameraPositionGlobal();
	}
	
	std::vector<LLViewerObject*> changed_objects;

	updateSelectionSilhouette(mSelectedObjects, num_sils_genned, changed_objects);
	if (mRectSelectedObjects.size() > 0)
	{
		//gGLSPipelineSelection.set();

		//mSilhouetteImagep->bindTexture();
		//glAlphaFunc(GL_GREATER, sHighlightAlphaTest);

		std::set<LLViewerObject*> roots;

		// sync mHighlightedObjects with mRectSelectedObjects since the latter is rebuilt every frame and former
		// persists from frame to frame to avoid regenerating object silhouettes
		// mHighlightedObjects includes all siblings of rect selected objects

		BOOL select_linked_set = !gSavedSettings.getBOOL("EditLinkedParts");

		// generate list of roots from current object selection
		for (std::set<LLPointer<LLViewerObject> >::iterator iter = mRectSelectedObjects.begin();
			 iter != mRectSelectedObjects.end(); iter++)
		{
			LLViewerObject *objectp = *iter;
			if (select_linked_set)
			{
				LLViewerObject *rootp = (LLViewerObject*)objectp->getRoot();
				roots.insert(rootp);
			}
			else
			{
				roots.insert(objectp);
			}
		}

		// remove highlight nodes not in roots list
		std::vector<LLSelectNode*> remove_these_nodes;
		std::vector<LLViewerObject*> remove_these_roots;

		for (LLObjectSelection::iterator iter = mHighlightedObjects->begin();
			 iter != mHighlightedObjects->end(); iter++)
		{
			LLSelectNode* node = *iter;
			LLViewerObject* objectp = node->getObject();
			if (!objectp)
				continue;
			if (objectp->isRoot() || !select_linked_set)
			{
				if (roots.count(objectp) == 0)
				{
					remove_these_nodes.push_back(node);
				}
				else
				{
					remove_these_roots.push_back(objectp);
				}
			}
			else
			{
				LLViewerObject* rootp = (LLViewerObject*)objectp->getRoot();

				if (roots.count(rootp) == 0)
				{
					remove_these_nodes.push_back(node);
				}
			}
		}

		// remove all highlight nodes no longer in rectangle selection
		for (std::vector<LLSelectNode*>::iterator iter = remove_these_nodes.begin();
			 iter != remove_these_nodes.end(); ++iter)
		{
			LLSelectNode* nodep = *iter;
			mHighlightedObjects->removeNode(nodep);
		}

		// remove all root objects already being highlighted
		for (std::vector<LLViewerObject*>::iterator iter = remove_these_roots.begin();
			 iter != remove_these_roots.end(); ++iter)
		{
			LLViewerObject* objectp = *iter;
			roots.erase(objectp);
		}

		// add all new objects in rectangle selection
		for (std::set<LLViewerObject*>::iterator iter = roots.begin();
			 iter != roots.end(); iter++)
		{
			LLViewerObject* objectp = *iter;
			if (!canSelectObject(objectp))
			{
				continue;
			}

			LLSelectNode* rect_select_root_node = new LLSelectNode(objectp, TRUE);
			rect_select_root_node->selectAllTEs(TRUE);

			if (!select_linked_set)
			{
				rect_select_root_node->mIndividualSelection = TRUE;
			}
			else
			{
				LLViewerObject::const_child_list_t& child_list = objectp->getChildren();
				for (LLViewerObject::child_list_t::const_iterator iter = child_list.begin();
					 iter != child_list.end(); iter++)
				{
					LLViewerObject* child_objectp = *iter;
				
					if (!canSelectObject(child_objectp))
					{
						continue;
					}

					LLSelectNode* rect_select_node = new LLSelectNode(child_objectp, TRUE);
					rect_select_node->selectAllTEs(TRUE);
					mHighlightedObjects->addNodeAtEnd(rect_select_node);
				}
			}

			// Add the root last, to preserve order for link operations.
			mHighlightedObjects->addNodeAtEnd(rect_select_root_node);
		}

		num_sils_genned	= 0;

		// render silhouettes for highlighted objects
		//BOOL subtracting_from_selection = (gKeyboard->currentMask(TRUE) == MASK_CONTROL);
		for (S32 pass = 0; pass < 2; pass++)
		{
			for (LLObjectSelection::iterator iter = mHighlightedObjects->begin();
				 iter != mHighlightedObjects->end(); iter++)
			{
				LLSelectNode* node = *iter;
				LLViewerObject* objectp = node->getObject();
				if (!objectp)
					continue;
				
				// do roots first, then children so that root flags are cleared ASAP
				BOOL roots_only = (pass == 0);
				BOOL is_root = objectp->isRootEdit();
				if (roots_only != is_root)
				{
					continue;
				}

				if (!node->mSilhouetteExists 
					|| objectp->isChanged(LLXform::SILHOUETTE)
					|| (objectp->getParent() && objectp->getParent()->isChanged(LLXform::SILHOUETTE)))
				{
					if (num_sils_genned++ < MAX_SILS_PER_FRAME)
					{
						generateSilhouette(node, LLViewerCamera::getInstance()->getOrigin());
						changed_objects.push_back(objectp);			
					}
					else if (objectp->isAttachment() && objectp->getRootEdit()->mDrawable.notNull())
					{
						//RN: hack for orthogonal projection of HUD attachments
						LLViewerJointAttachment* attachment_pt = (LLViewerJointAttachment*)objectp->getRootEdit()->mDrawable->getParent();
						if (attachment_pt && attachment_pt->getIsHUDAttachment())
						{
							LLVector3 camera_pos = LLVector3(-10000.f, 0.f, 0.f);
							generateSilhouette(node, camera_pos);
						}
					}
				}
				//LLColor4 highlight_color;
				//
				//if (subtracting_from_selection)
				//{
				//	node->renderOneSilhouette(LLColor4::red);
				//}
				//else if (!objectp->isSelected())
				//{
				//	highlight_color = objectp->isRoot() ? sHighlightParentColor : sHighlightChildColor;
				//	node->renderOneSilhouette(highlight_color);
				//}
			}
		}
		//mSilhouetteImagep->unbindTexture(0, GL_TEXTURE_2D);
	}
	else
	{
		mHighlightedObjects->deleteAllNodes();
	}

	for (std::vector<LLViewerObject*>::iterator iter = changed_objects.begin();
		 iter != changed_objects.end(); ++iter)
	{
		// clear flags after traversing node list (as child objects need to refer to parent flags, etc)
		LLViewerObject* objectp = *iter;
		objectp->clearChanged(LLXform::MOVED | LLXform::SILHOUETTE);
	}
}

void LLSelectMgr::updateSelectionSilhouette(LLObjectSelectionHandle object_handle, S32& num_sils_genned, std::vector<LLViewerObject*>& changed_objects)
{
	if (object_handle->getNumNodes())
	{
		//gGLSPipelineSelection.set();

		//mSilhouetteImagep->bindTexture();
		//glAlphaFunc(GL_GREATER, sHighlightAlphaTest);

		for (S32 pass = 0; pass < 2; pass++)
		{
			for (LLObjectSelection::iterator iter = object_handle->begin();
				iter != object_handle->end(); iter++)
			{
				LLSelectNode* node = *iter;
				LLViewerObject* objectp = node->getObject();
				if (!objectp)
					continue;
				// do roots first, then children so that root flags are cleared ASAP
				BOOL roots_only = (pass == 0);
				BOOL is_root = (objectp->isRootEdit());
				if (roots_only != is_root || objectp->mDrawable.isNull())
				{
					continue;
				}

				if (!node->mSilhouetteExists 
					|| objectp->isChanged(LLXform::SILHOUETTE)
					|| (objectp->getParent() && objectp->getParent()->isChanged(LLXform::SILHOUETTE)))
				{
					if (num_sils_genned++ < MAX_SILS_PER_FRAME)// && objectp->mDrawable->isVisible())
					{
						generateSilhouette(node, LLViewerCamera::getInstance()->getOrigin());
						changed_objects.push_back(objectp);
					}
					else if (objectp->isAttachment())
					{
						//RN: hack for orthogonal projection of HUD attachments
						LLViewerJointAttachment* attachment_pt = (LLViewerJointAttachment*)objectp->getRootEdit()->mDrawable->getParent();
						if (attachment_pt && attachment_pt->getIsHUDAttachment())
						{
							LLVector3 camera_pos = LLVector3(-10000.f, 0.f, 0.f);
							generateSilhouette(node, camera_pos);
						}
					}
				}
			}
		}
	}
}
void LLSelectMgr::renderSilhouettes(BOOL for_hud)
{
	// <FS:KC> show/hide build highlight
	// if (!mRenderSilhouettes || !mRenderHighlightSelections)
	if (((mFSShowHideHighlight == FS_SHOW_HIDE_HIGHLIGHT_NORMAL) && (!mRenderSilhouettes || !mRenderHighlightSelections)) || (mFSShowHideHighlight == FS_SHOW_HIDE_HIGHLIGHT_HIDE))
	// </FS:KC>
	{
		return;
	}

	gGL.getTexUnit(0)->bind(mSilhouetteImagep);
	LLGLSPipelineSelection gls_select;
	LLGLEnable blend(GL_BLEND);
	LLGLDepthTest gls_depth(GL_TRUE, GL_FALSE);

	if (isAgentAvatarValid() && for_hud)
	{
		LLBBox hud_bbox = gAgentAvatarp->getHUDBBox();

		F32 cur_zoom = gAgentCamera.mHUDCurZoom;

		// set up transform to encompass bounding box of HUD
		F32 aspect = LLViewerCamera::getInstance()->getAspect(); // <FS:Ansariel> Performance improvement

		gGL.matrixMode(LLRender::MM_PROJECTION);
		gGL.pushMatrix();
		gGL.loadIdentity();
		F32 depth = llmax(1.f, hud_bbox.getExtentLocal().mV[VX] * 1.1f);
		// <FS:Ansariel> Performance improvement
		//gGL.ortho(-0.5f * LLViewerCamera::getInstance()->getAspect(), 0.5f * LLViewerCamera::getInstance()->getAspect(), -0.5f, 0.5f, 0.f, depth);
		gGL.ortho(-0.5f * aspect, 0.5f * aspect, -0.5f, 0.5f, 0.f, depth);

		gGL.matrixMode(LLRender::MM_MODELVIEW);
		gGL.pushMatrix();
		gGL.pushUIMatrix();
		gGL.loadUIIdentity();
		gGL.loadIdentity();
		gGL.loadMatrix(OGL_TO_CFR_ROTATION);		// Load Cory's favorite reference frame
		gGL.translatef(-hud_bbox.getCenterLocal().mV[VX] + (depth *0.5f), 0.f, 0.f);
		gGL.scalef(cur_zoom, cur_zoom, cur_zoom);
	}

	bool wireframe_selection = (gFloaterTools && gFloaterTools->getVisible()) || LLSelectMgr::sRenderHiddenSelections;
	F32 fogCfx = (F32)llclamp((getSelectionCenterGlobal() - gAgentCamera.getCameraPositionGlobal()).magVec() / (getBBoxOfSelection().getExtentLocal().magVec() * 4), 0.0, 1.0);  // <FS:Ansariel> Performance improvement

	static LLColor4 sParentColor = LLColor4(sSilhouetteParentColor[VRED], sSilhouetteParentColor[VGREEN], sSilhouetteParentColor[VBLUE], LLSelectMgr::sHighlightAlpha);
	static LLColor4 sChildColor = LLColor4(sSilhouetteChildColor[VRED], sSilhouetteChildColor[VGREEN], sSilhouetteChildColor[VBLUE], LLSelectMgr::sHighlightAlpha);

	auto renderMeshSelection_f = [fogCfx, wireframe_selection](LLSelectNode* node, LLViewerObject* objectp, LLColor4 hlColor)
	{
		LLGLSLShader* shader = LLGLSLShader::sCurBoundShaderPtr;

		if (shader)
		{
			gDebugProgram.bind();
		}

		gGL.matrixMode(LLRender::MM_MODELVIEW);
		gGL.pushMatrix();

		BOOL is_hud_object = objectp->isHUDAttachment();

		if (!is_hud_object)
		{
			gGL.loadIdentity();
			gGL.multMatrix(gGLModelView);
		}

		if (objectp->mDrawable->isActive())
		{
			gGL.multMatrix((F32*)objectp->getRenderMatrix().mMatrix);
		}
		else if (!is_hud_object)
		{
			LLVector3 trans = objectp->getRegion()->getOriginAgent();
			gGL.translatef(trans.mV[0], trans.mV[1], trans.mV[2]);
		}

		bool bRenderHidenSelection = node->isTransient() ? false : LLSelectMgr::sRenderHiddenSelections;


		LLVOVolume* vobj = objectp->mDrawable->getVOVolume();
		if (vobj)
		{
			LLVertexBuffer::unbind();
			gGL.pushMatrix();
			gGL.multMatrix((F32*)vobj->getRelativeXform().mMatrix);

			if (objectp->mDrawable->isState(LLDrawable::RIGGED))
			{
				vobj->updateRiggedVolume(true);
			}
		}

		glPolygonMode(GL_FRONT_AND_BACK, GL_LINE);

		S32 num_tes = llmin((S32)objectp->getNumTEs(), (S32)objectp->getNumFaces()); // avatars have TEs but no faces
		for (S32 te = 0; te < num_tes; ++te)
		{
			if (node->isTESelected(te))
			{
				objectp->mDrawable->getFace(te)->renderOneWireframe(hlColor, fogCfx, wireframe_selection, bRenderHidenSelection, nullptr != shader);
			}
		}

		gGL.popMatrix();
		gGL.popMatrix();

		gGL.setLineWidth(1.f); // <FS> Line width OGL core profile fix by Rye Mutt
		glPolygonMode(GL_FRONT_AND_BACK, GL_FILL);

		if (shader)
		{
			shader->bind();
		}
	};

	if (mSelectedObjects->getNumNodes())
	{
		LLUUID inspect_item_id= LLUUID::null;
		LLFloaterInspect* inspect_instance = LLFloaterReg::findTypedInstance<LLFloaterInspect>("inspect");
		if(inspect_instance && inspect_instance->getVisible())
		{
			inspect_item_id = inspect_instance->getSelectedUUID();
		}
		else
		{
			LLSidepanelTaskInfo *panel_task_info = LLSidepanelTaskInfo::getActivePanel();
			if (panel_task_info)
			{
				inspect_item_id = panel_task_info->getSelectedUUID();
			}
		}

		LLUUID focus_item_id = LLViewerMediaFocus::getInstance()->getFocusedObjectID();
		// <FS:Ansariel> Improve selection silhouette rendering speed by Drake Arconis
		//for (S32 pass = 0; pass < 2; pass++)
		{
			for (LLObjectSelection::iterator iter = mSelectedObjects->begin();
				 iter != mSelectedObjects->end(); iter++)
			{
				LLSelectNode* node = *iter;
                
                if (getTEMode() && !node->hasSelectedTE())
                    continue;

				LLViewerObject* objectp = node->getObject();
				if (!objectp)
					continue;

                if (objectp->mDrawable 
                    && objectp->mDrawable->getVOVolume() 
                    && objectp->mDrawable->getVOVolume()->isMesh())
                {
                    LLColor4 hlColor = objectp->isRootEdit() ? sParentColor : sChildColor;
                    if (objectp->getID() == inspect_item_id)
                    {
                        hlColor = sHighlightInspectColor;
                    }
                    else if (node->isTransient())
                    {
                        hlColor = sContextSilhouetteColor;
                    }
                    renderMeshSelection_f(node, objectp, hlColor);
                }
                else
                {
                    if (objectp->isHUDAttachment() != for_hud)
                    {
                        continue;
                    }
                    if (objectp->getID() == focus_item_id)
                    {
                        node->renderOneSilhouette(gFocusMgr.getFocusColor());
                    }
                    else if (objectp->getID() == inspect_item_id)
                    {
                        node->renderOneSilhouette(sHighlightInspectColor);
                    }
                    else if (node->isTransient())
                    {
                        BOOL oldHidden = LLSelectMgr::sRenderHiddenSelections;
                        LLSelectMgr::sRenderHiddenSelections = FALSE;
                        node->renderOneSilhouette(sContextSilhouetteColor);
                        LLSelectMgr::sRenderHiddenSelections = oldHidden;
                    }
                    else if (objectp->isRootEdit())
                    {
                        node->renderOneSilhouette(sSilhouetteParentColor);
                    }
                    else
                    {
                        node->renderOneSilhouette(sSilhouetteChildColor);
                    }
                }
			} //for all selected node's
		} //for pass
	}

	if (mHighlightedObjects->getNumNodes())
	{
		// render silhouettes for highlighted objects
		BOOL subtracting_from_selection = (gKeyboard->currentMask(TRUE) == MASK_CONTROL);
		for (S32 pass = 0; pass < 2; pass++)
		{
			for (LLObjectSelection::iterator iter = mHighlightedObjects->begin();
				 iter != mHighlightedObjects->end(); iter++)
			{
				LLSelectNode* node = *iter;
				LLViewerObject* objectp = node->getObject();
				if (!objectp)
					continue;
				if (objectp->isHUDAttachment() != for_hud)
				{
					continue;
				}
				
				LLColor4 highlight_color = objectp->isRoot() ? sHighlightParentColor : sHighlightChildColor;
				if (objectp->mDrawable
					&& objectp->mDrawable->getVOVolume()
					&& objectp->mDrawable->getVOVolume()->isMesh())
				{
					renderMeshSelection_f(node, objectp, subtracting_from_selection ? LLColor4::red : highlight_color);
				}
				else if (subtracting_from_selection)
				{
					node->renderOneSilhouette(LLColor4::red);
				}
				else if (!objectp->isSelected())
				{
					node->renderOneSilhouette(highlight_color);
				}
			}
		}
	}

	if (isAgentAvatarValid() && for_hud)
	{
		gGL.matrixMode(LLRender::MM_PROJECTION);
		gGL.popMatrix();

		gGL.matrixMode(LLRender::MM_MODELVIEW);
		gGL.popMatrix();
		gGL.popUIMatrix();
		stop_glerror();
	}

	gGL.getTexUnit(0)->unbind(LLTexUnit::TT_TEXTURE);
}

void LLSelectMgr::generateSilhouette(LLSelectNode* nodep, const LLVector3& view_point)
{
	LLViewerObject* objectp = nodep->getObject();

	if (objectp && objectp->getPCode() == LL_PCODE_VOLUME)
	{
		((LLVOVolume*)objectp)->generateSilhouette(nodep, view_point);
	}
}

//
// Utility classes
//
LLSelectNode::LLSelectNode(LLViewerObject* object, BOOL glow)
:	mObject(object),
	mIndividualSelection(FALSE),
	mTransient(FALSE),
	mValid(FALSE),
	mPermissions(new LLPermissions()),
	mInventorySerial(0),
	mSilhouetteExists(FALSE),
	mDuplicated(FALSE),
	mTESelectMask(0),
	mLastTESelected(0),
	mName(LLStringUtil::null),
	mDescription(LLStringUtil::null),
	mTouchName(LLStringUtil::null),
	mSitName(LLStringUtil::null),
	mCreationDate(0)
{
	saveColors();
	saveShinyColors();
}

LLSelectNode::LLSelectNode(const LLSelectNode& nodep)
{
	mTESelectMask = nodep.mTESelectMask;
	mLastTESelected = nodep.mLastTESelected;

	mIndividualSelection = nodep.mIndividualSelection;

	mValid = nodep.mValid;
	mTransient		= nodep.mTransient;
	mPermissions = new LLPermissions(*nodep.mPermissions);
	mSaleInfo = nodep.mSaleInfo;;
	mAggregatePerm = nodep.mAggregatePerm;
	mAggregateTexturePerm = nodep.mAggregateTexturePerm;
	mAggregateTexturePermOwner = nodep.mAggregateTexturePermOwner;
	mName = nodep.mName;
	mDescription = nodep.mDescription;
	mCategory = nodep.mCategory;
	mInventorySerial = 0;
	mSavedPositionLocal = nodep.mSavedPositionLocal;
	mSavedPositionGlobal = nodep.mSavedPositionGlobal;
	mSavedScale = nodep.mSavedScale;
	mSavedRotation = nodep.mSavedRotation;
	mDuplicated = nodep.mDuplicated;
	mDuplicatePos = nodep.mDuplicatePos;
	mDuplicateRot = nodep.mDuplicateRot;
	mItemID = nodep.mItemID;
	mFolderID = nodep.mFolderID;
	mFromTaskID = nodep.mFromTaskID;
	mTouchName = nodep.mTouchName;
	mSitName = nodep.mSitName;
	mCreationDate = nodep.mCreationDate;

	mSilhouetteVertices = nodep.mSilhouetteVertices;
	mSilhouetteNormals = nodep.mSilhouetteNormals;
	mSilhouetteExists = nodep.mSilhouetteExists;
	mObject = nodep.mObject;

	std::vector<LLColor4>::const_iterator color_iter;
	mSavedColors.clear();
	for (color_iter = nodep.mSavedColors.begin(); color_iter != nodep.mSavedColors.end(); ++color_iter)
	{
		mSavedColors.push_back(*color_iter);
	}
	mSavedShinyColors.clear();
	for (color_iter = nodep.mSavedShinyColors.begin(); color_iter != nodep.mSavedShinyColors.end(); ++color_iter)
	{
		mSavedShinyColors.push_back(*color_iter);
	}
	
	saveTextures(nodep.mSavedTextures);
    saveGLTFMaterials(nodep.mSavedGLTFMaterialIds, nodep.mSavedGLTFOverrideMaterials);
}

LLSelectNode::~LLSelectNode()
{
    LLSelectMgr *manager = LLSelectMgr::getInstance();
    if (manager->mAllowSelectAvatar
        && (!mLastPositionLocal.isExactlyZero()
            || mLastRotation != LLQuaternion()))
    {
        LLViewerObject* object = getObject(); //isDead() check
        if (object && !object->getParent())
        {
            LLVOAvatar* avatar = object->asAvatar();
            if (avatar)
            {
                // Avatar was moved and needs to stay that way
                manager->mAvatarOverridesMap.emplace(avatar->getID(), LLSelectMgr::AvatarPositionOverride(mLastPositionLocal, mLastRotation, object));
            }
        }
    }


	delete mPermissions;
	mPermissions = NULL;
}

void LLSelectNode::selectAllTEs(BOOL b)
{
	mTESelectMask = b ? TE_SELECT_MASK_ALL : 0x0;
	mLastTESelected = 0;
}

void LLSelectNode::selectTE(S32 te_index, BOOL selected)
{
	if (te_index < 0 || te_index >= SELECT_MAX_TES)
	{
		return;
	}
	S32 mask = 0x1 << te_index;
	if(selected)
	{	
		mTESelectMask |= mask;
	}
	else
	{
		mTESelectMask &= ~mask;
	}
	mLastTESelected = te_index;
}

BOOL LLSelectNode::isTESelected(S32 te_index) const
{
	if (te_index < 0 || te_index >= mObject->getNumTEs())
	{
		return FALSE;
	}
	return (mTESelectMask & (0x1 << te_index)) != 0;
}

S32 LLSelectNode::getLastSelectedTE() const
{
	if (!isTESelected(mLastTESelected))
	{
		return -1;
	}
	return mLastTESelected;
}

LLViewerObject* LLSelectNode::getObject()
{
	if (!mObject)
	{
		return NULL;
	}
	else if (mObject->isDead())
	{
		mObject = NULL;
	}
	return mObject;
}

void LLSelectNode::setObject(LLViewerObject* object)
{
	mObject = object;
}

void LLSelectNode::saveColors()
{
	if (mObject.notNull())
	{
		mSavedColors.clear();
		for (S32 i = 0; i < mObject->getNumTEs(); i++)
		{
			const LLTextureEntry &tep = mObject->getTEref(i);
			mSavedColors.push_back(tep.getColor());
		}
	}
}

void LLSelectNode::saveShinyColors()
{
	if (mObject.notNull())
	{
		mSavedShinyColors.clear();
		for (S32 i = 0; i < mObject->getNumTEs(); i++)
		{
			const LLMaterialPtr mat = mObject->getTEref(i).getMaterialParams();
			if (!mat.isNull())
			{
				mSavedShinyColors.push_back(mat->getSpecularLightColor());
			}
			else
			{
				mSavedShinyColors.push_back(LLColor4::white);
			}
		}
	}
}

void LLSelectNode::saveTextures(const uuid_vec_t& textures)
{
	if (mObject.notNull())
	{
		mSavedTextures.clear();

		for (uuid_vec_t::const_iterator texture_it = textures.begin();
			 texture_it != textures.end(); ++texture_it)
		{
			mSavedTextures.push_back(*texture_it);
		}
	}
}

void LLSelectNode::saveGLTFMaterials(const uuid_vec_t& materials, const gltf_materials_vec_t& override_materials)
{
    if (mObject.notNull())
    {
        mSavedGLTFMaterialIds.clear();
        mSavedGLTFOverrideMaterials.clear();

        for (uuid_vec_t::const_iterator materials_it = materials.begin();
            materials_it != materials.end(); ++materials_it)
        {
            mSavedGLTFMaterialIds.push_back(*materials_it);
        }

        for (gltf_materials_vec_t::const_iterator mat_it = override_materials.begin();
            mat_it != override_materials.end(); ++mat_it)
        {
            mSavedGLTFOverrideMaterials.push_back(*mat_it);
        }
    }
}

void LLSelectNode::saveTextureScaleRatios(LLRender::eTexIndex index_to_query)
{
	mTextureScaleRatios.clear();

	if (mObject.notNull())
	{
		
		LLVector3 scale = mObject->getScale();

		for (U8 i = 0; i < mObject->getNumTEs(); i++)
		{
			F32 diffuse_s = 1.0f;
			F32 diffuse_t = 1.0f;
			
			LLVector3 v;
			const LLTextureEntry* tep = mObject->getTE(i);
			if (!tep)
				continue;

			U32 s_axis = VX;
			U32 t_axis = VY;
			LLPrimitive::getTESTAxes(i, &s_axis, &t_axis);

			tep->getScale(&diffuse_s,&diffuse_t);

			if (tep->getTexGen() == LLTextureEntry::TEX_GEN_PLANAR)
			{
				v.mV[s_axis] = diffuse_s*scale.mV[s_axis];
				v.mV[t_axis] = diffuse_t*scale.mV[t_axis];
				mTextureScaleRatios.push_back(v);
			}
			else
			{
				v.mV[s_axis] = diffuse_s/scale.mV[s_axis];
				v.mV[t_axis] = diffuse_t/scale.mV[t_axis];
				mTextureScaleRatios.push_back(v);
			}
		}
	}
}


// This implementation should be similar to LLTask::allowOperationOnTask
BOOL LLSelectNode::allowOperationOnNode(PermissionBit op, U64 group_proxy_power) const
{
	// Extract ownership.
	BOOL object_is_group_owned = FALSE;
	LLUUID object_owner_id;
	mPermissions->getOwnership(object_owner_id, object_is_group_owned);

	// Operations on invalid or public objects is not allowed.
	if (!mObject || (mObject->isDead()) || !mPermissions->isOwned())
	{
		return FALSE;
	}

	// The transfer permissions can never be given through proxy.
	if (PERM_TRANSFER == op)
	{
		// The owner of an agent-owned object can transfer to themselves.
		if ( !object_is_group_owned 
			&& (gAgent.getID() == object_owner_id) )
		{
			return TRUE;
		}
		else
		{
			// Otherwise check aggregate permissions.
			return mObject->permTransfer();
		}
	}

	if (PERM_MOVE == op
		|| PERM_MODIFY == op)
	{
		// only owners can move or modify their attachments
		// no proxy allowed.
		if (mObject->isAttachment() && object_owner_id != gAgent.getID())
		{
			return FALSE;
		}
	}

	// Calculate proxy_agent_id and group_id to use for permissions checks.
	// proxy_agent_id may be set to the object owner through group powers.
	// group_id can only be set to the object's group, if the agent is in that group.
	LLUUID group_id = LLUUID::null;
	LLUUID proxy_agent_id = gAgent.getID();

	// Gods can always operate.
	if (gAgent.isGodlike())
	{
		return TRUE;
	}

	// Check if the agent is in the same group as the object.
	LLUUID object_group_id = mPermissions->getGroup();
	if (object_group_id.notNull() &&
		gAgent.isInGroup(object_group_id))
	{
		// Assume the object's group during this operation.
		group_id = object_group_id;
	}

	// Only allow proxy powers for PERM_COPY if the actual agent can
	// receive the item (ie has PERM_TRANSFER permissions).
	// NOTE: op == PERM_TRANSFER has already been handled, but if
	// that ever changes we need to BLOCK proxy powers for PERM_TRANSFER.  DK 03/28/06
	if (PERM_COPY != op || mPermissions->allowTransferTo(gAgent.getID()))
	{
		// Check if the agent can assume ownership through group proxy or agent-granted proxy.
		if (   ( object_is_group_owned 
				&& gAgent.hasPowerInGroup(object_owner_id, group_proxy_power))
				// Only allow proxy for move, modify, and copy.
				|| ( (PERM_MOVE == op || PERM_MODIFY == op || PERM_COPY == op)
					&& (!object_is_group_owned
						&& gAgent.isGrantedProxy(*mPermissions))))
		{
			// This agent is able to assume the ownership role for this operation.
			proxy_agent_id = object_owner_id;
		}
	}
	
	// We now have max ownership information.
	if (PERM_OWNER == op)
	{
		// This this was just a check for ownership, we can now return the answer.
		return (proxy_agent_id == object_owner_id ? TRUE : FALSE);
	}

	// check permissions to see if the agent can operate
	return (mPermissions->allowOperationBy(op, proxy_agent_id, group_id));
}

//-----------------------------------------------------------------------------
// renderOneSilhouette()
//-----------------------------------------------------------------------------
void LLSelectNode::renderOneSilhouette(const LLColor4 &color)
{
	LLViewerObject* objectp = getObject();
	if (!objectp)
	{
		return;
	}

	LLDrawable* drawable = objectp->mDrawable;
	if(!drawable)
	{
		return;
	}

	LLVOVolume* vobj = drawable->getVOVolume();
	if (vobj && vobj->isMesh())
	{
		//This check (if(...)) with assert here just for ensure that this situation will not happens, and can be removed later. For example on the next release.
		llassert(!"renderOneWireframe() was removed SL-10194");
		return;
	}

	if (!mSilhouetteExists)
	{
		return;
	}

	BOOL is_hud_object = objectp->isHUDAttachment();
	
	if (mSilhouetteVertices.size() == 0 || mSilhouetteNormals.size() != mSilhouetteVertices.size())
	{
		return;
	}


	LLGLSLShader* shader = LLGLSLShader::sCurBoundShaderPtr;

	if (shader)
	{ //use UI program for selection highlights (texture color modulated by vertex color)
		gUIProgram.bind();
	}

	gGL.matrixMode(LLRender::MM_MODELVIEW);
	gGL.pushMatrix();
	gGL.pushUIMatrix();
	gGL.loadUIIdentity();

	if (!is_hud_object)
	{
		gGL.loadIdentity();
		gGL.multMatrix(gGLModelView);
	}
	
	
	if (drawable->isActive())
	{
		gGL.multMatrix((F32*) objectp->getRenderMatrix().mMatrix);
	}

	LLVolume *volume = objectp->getVolume();
	if (volume)
	{
		// <FS:Ansariel> Performance improvement
		LLViewerCamera& camera = LLViewerCamera::instance();

		F32 silhouette_thickness;
		if (isAgentAvatarValid() && is_hud_object)
		{
			silhouette_thickness = LLSelectMgr::sHighlightThickness / gAgentCamera.mHUDCurZoom;
		}
		else
		{
			LLVector3 view_vector = camera.getOrigin() - objectp->getRenderPosition();
			silhouette_thickness = view_vector.magVec() * LLSelectMgr::sHighlightThickness * (camera.getView() / camera.getDefaultFOV());
		}		
		F32 animationTime = (F32)LLFrameTimer::getElapsedSeconds();

		F32 u_coord = fmod(animationTime * LLSelectMgr::sHighlightUAnim, 1.f);
		F32 v_coord = 1.f - fmod(animationTime * LLSelectMgr::sHighlightVAnim, 1.f);
		F32 u_divisor = 1.f / ((F32)(mSilhouetteVertices.size() - 1));

		if (LLSelectMgr::sRenderHiddenSelections) // && gFloaterTools && gFloaterTools->getVisible())
		{
			gGL.flush();
			gGL.blendFunc(LLRender::BF_SOURCE_COLOR, LLRender::BF_ONE);
			
            LLGLDepthTest gls_depth(GL_TRUE, GL_FALSE, GL_GEQUAL);
            gGL.flush();
			gGL.begin(LLRender::LINES);
			{
				gGL.color4f(color.mV[VRED], color.mV[VGREEN], color.mV[VBLUE], 0.4f);

				for(S32 i = 0; i < mSilhouetteVertices.size(); i += 2)
				{
					u_coord += u_divisor * LLSelectMgr::sHighlightUScale;
					gGL.texCoord2f( u_coord, v_coord );
					gGL.vertex3fv( mSilhouetteVertices[i].mV);
					u_coord += u_divisor * LLSelectMgr::sHighlightUScale;
					gGL.texCoord2f( u_coord, v_coord );
					gGL.vertex3fv(mSilhouetteVertices[i+1].mV);
				}
			}
            gGL.end();
			u_coord = fmod(animationTime * LLSelectMgr::sHighlightUAnim, 1.f);
		}

		gGL.flush();
		gGL.setSceneBlendType(LLRender::BT_ALPHA);
		gGL.begin(LLRender::TRIANGLES);
		{
			for(S32 i = 0; i < mSilhouetteVertices.size(); i+=2)
			{
				if (!mSilhouetteNormals[i].isFinite() ||
					!mSilhouetteNormals[i+1].isFinite())
				{ //skip skewed segments
					continue;
				}

				LLVector3 v[4];
				LLVector2 tc[4];
				v[0] = mSilhouetteVertices[i] + (mSilhouetteNormals[i] * silhouette_thickness);
				tc[0].set(u_coord, v_coord + LLSelectMgr::sHighlightVScale);

				v[1] = mSilhouetteVertices[i];
				tc[1].set(u_coord, v_coord);

				u_coord += u_divisor * LLSelectMgr::sHighlightUScale;

				v[2] = mSilhouetteVertices[i+1] + (mSilhouetteNormals[i+1] * silhouette_thickness);
				tc[2].set(u_coord, v_coord + LLSelectMgr::sHighlightVScale);
				
				v[3] = mSilhouetteVertices[i+1];
				tc[3].set(u_coord,v_coord);

				gGL.color4f(color.mV[VRED], color.mV[VGREEN], color.mV[VBLUE], 0.0f); //LLSelectMgr::sHighlightAlpha);
				gGL.texCoord2fv(tc[0].mV);
				gGL.vertex3fv( v[0].mV ); 
				
				gGL.color4f(color.mV[VRED]*2, color.mV[VGREEN]*2, color.mV[VBLUE]*2, LLSelectMgr::sHighlightAlpha);
				gGL.texCoord2fv( tc[1].mV );
				gGL.vertex3fv( v[1].mV );

				gGL.color4f(color.mV[VRED], color.mV[VGREEN], color.mV[VBLUE], 0.0f); //LLSelectMgr::sHighlightAlpha);
				gGL.texCoord2fv( tc[2].mV );
				gGL.vertex3fv( v[2].mV );

				gGL.vertex3fv( v[2].mV );

				gGL.color4f(color.mV[VRED]*2, color.mV[VGREEN]*2, color.mV[VBLUE]*2, LLSelectMgr::sHighlightAlpha);
				gGL.texCoord2fv( tc[1].mV );
				gGL.vertex3fv( v[1].mV );

				gGL.texCoord2fv( tc[3].mV );
				gGL.vertex3fv( v[3].mV );			
			}
		}
		gGL.end();
		gGL.flush();
	}
	gGL.popMatrix();
	gGL.popUIMatrix();

	if (shader)
	{
		shader->bind();
	}
}

//
// Utility Functions
//

// *DEPRECATED: See header comment.
void dialog_refresh_all()
{
	// This is the easiest place to fire the update signal, as it will
	// make cleaning up the functions below easier.  Also, sometimes entities
	// outside the selection manager change properties of selected objects
	// and call into this function.  Yuck.
	LLSelectMgr::getInstance()->mUpdateSignal();

	// *TODO: Eliminate all calls into outside classes below, make those
	// objects register with the update signal.

	gFloaterTools->dirty();

	gMenuObject->needsArrange();

	if( gMenuAttachmentSelf->getVisible() )
	{
		gMenuAttachmentSelf->arrange();
	}
	if( gMenuAttachmentOther->getVisible() )
	{
		gMenuAttachmentOther->arrange();
	}

	LLFloaterProperties::dirtyAll(); // <FS:Ansariel> Keep legacy properties floater

	LLFloaterInspect* inspect_instance = LLFloaterReg::findTypedInstance<LLFloaterInspect>("inspect");
	if(inspect_instance)
	{
		inspect_instance->dirty();
	}

	LLSidepanelTaskInfo *panel_task_info = LLSidepanelTaskInfo::getActivePanel();
	if (panel_task_info)
	{
		panel_task_info->dirty();
	}
}

S32 get_family_count(LLViewerObject *parent)
{
	if (!parent)
	{
		LL_WARNS() << "Trying to get_family_count on null parent!" << LL_ENDL;
	}
	S32 count = 1;	// for this object
	LLViewerObject::const_child_list_t& child_list = parent->getChildren();
	for (LLViewerObject::child_list_t::const_iterator iter = child_list.begin();
		 iter != child_list.end(); iter++)
	{
		LLViewerObject* child = *iter;

		if (!child)
		{
			LL_WARNS() << "Family object has NULL child!  Show Doug." << LL_ENDL;
		}
		else if (child->isDead())
		{
			LL_WARNS() << "Family object has dead child object.  Show Doug." << LL_ENDL;
		}
		else
		{
			if (LLSelectMgr::getInstance()->canSelectObject(child))
			{
				count += get_family_count( child );
			}
		}
	}
	return count;
}

//-----------------------------------------------------------------------------
// updateSelectionCenter
//
// FIXME this is a grab bag of functionality only some of which has to do
// with the selection center
// -----------------------------------------------------------------------------
void LLSelectMgr::updateSelectionCenter()
{
	const F32 MOVE_SELECTION_THRESHOLD = 1.f;		//  Movement threshold in meters for updating selection
													//  center (tractor beam)

    // override any avatar updates received
    // Works only if avatar was repositioned
    // and edit floater is visible
    overrideAvatarUpdates();
	//override any object updates received
	//for selected objects
	overrideObjectUpdates();

	LLViewerObject* object = mSelectedObjects->getFirstObject();
	if (!object)
	{
		// nothing selected, probably grabbing
		// Ignore by setting to avatar origin.
		mSelectionCenterGlobal.clearVec();
		mShowSelection = FALSE;
		mSelectionBBox = LLBBox(); 
		resetAgentHUDZoom();
	}
	else
	{
		mSelectedObjects->mSelectType = getSelectTypeForObject(object);

		if (mSelectedObjects->mSelectType != SELECT_TYPE_HUD && isAgentAvatarValid())
		{
			// reset hud ZOOM
			resetAgentHUDZoom();
		}

		mShowSelection = FALSE;
		LLBBox bbox;

		// have stuff selected
		LLVector3d select_center;
		// keep a list of jointed objects for showing the joint HUDEffects

		// Initialize the bounding box to the root prim, so the BBox orientation 
		// matches the root prim's (affecting the orientation of the manipulators). 
		bbox.addBBoxAgent( (mSelectedObjects->getFirstRootObject(TRUE))->getBoundingBoxAgent() ); 
	                 
		for (LLObjectSelection::iterator iter = mSelectedObjects->begin();
			 iter != mSelectedObjects->end(); iter++)
		{
			LLSelectNode* node = *iter;
			LLViewerObject* object = node->getObject();
			if (!object)
				continue;
			
			LLViewerObject *root = object->getRootEdit();
			if (mSelectedObjects->mSelectType == SELECT_TYPE_WORLD && // not an attachment
				!root->isChild(gAgentAvatarp) && // not the object you're sitting on
				!object->isAvatar()) // not another avatar
			{
				mShowSelection = TRUE;
			}

			bbox.addBBoxAgent( object->getBoundingBoxAgent() );
		}
		
		LLVector3 bbox_center_agent = bbox.getCenterAgent();
		mSelectionCenterGlobal = gAgent.getPosGlobalFromAgent(bbox_center_agent);
		mSelectionBBox = bbox;

	}
	
	if ( !(gAgentID == LLUUID::null)) 
	{
		LLTool		*tool = LLToolMgr::getInstance()->getCurrentTool();
		if (mShowSelection)
		{
			LLVector3d select_center_global;

			if( tool->isEditing() )
			{
				select_center_global = tool->getEditingPointGlobal();
			}
			else
			{
				select_center_global = mSelectionCenterGlobal;
			}

			// Send selection center if moved beyond threshold (used to animate tractor beam)	
			LLVector3d diff;
			diff = select_center_global - mLastSentSelectionCenterGlobal;

			if ( diff.magVecSquared() > MOVE_SELECTION_THRESHOLD*MOVE_SELECTION_THRESHOLD )
			{
				//  Transmit updated selection center 
				mLastSentSelectionCenterGlobal = select_center_global;
			}
		}
	}

	// give up edit menu if no objects selected
	if (gEditMenuHandler == this && mSelectedObjects->getObjectCount() == 0)
	{
		gEditMenuHandler = NULL;
	}

    pauseAssociatedAvatars();
}

//-----------------------------------------------------------------------------
// pauseAssociatedAvatars
//
// If the selection includes an attachment or an animated object, the
// associated avatars should pause their animations until they are no
// longer selected.
//-----------------------------------------------------------------------------
void LLSelectMgr::pauseAssociatedAvatars()
{
    mPauseRequests.clear();

    for (LLObjectSelection::iterator iter = mSelectedObjects->begin();
         iter != mSelectedObjects->end(); iter++)
    {
        LLSelectNode* node = *iter;
        LLViewerObject* object = node->getObject();
        if (!object)
            continue;
			
        mSelectedObjects->mSelectType = getSelectTypeForObject(object);

        LLVOAvatar* parent_av = NULL;
        if (mSelectedObjects->mSelectType == SELECT_TYPE_ATTACHMENT)
        {
            // Selection can be obsolete, confirm that this is an attachment
            // and find parent avatar
            parent_av = object->getAvatarAncestor();
        }

        // Can be both an attachment and animated object
        if (parent_av)
        {
            // It's an attachment. Pause the avatar it's attached to.
            mPauseRequests.push_back(parent_av->requestPause());
        }

        if (object->isAnimatedObject() && object->getControlAvatar())
        {
            // It's an animated object. Pause the control avatar.
            mPauseRequests.push_back(object->getControlAvatar()->requestPause());
        }
    }
}

void LLSelectMgr::updatePointAt()
{
	if (mShowSelection)
	{
		if (mSelectedObjects->getObjectCount())
		{					
			LLVector3 select_offset;
			const LLPickInfo& pick = gViewerWindow->getLastPick();
			LLViewerObject *click_object = pick.getObject();
			if (click_object && click_object->isSelected())
			{
				// clicked on another object in our selection group, use that as target
				select_offset.setVec(pick.mObjectOffset);
				select_offset.rotVec(~click_object->getRenderRotation());
		
				gAgentCamera.setPointAt(POINTAT_TARGET_SELECT, click_object, select_offset);
				gAgentCamera.setLookAt(LOOKAT_TARGET_SELECT, click_object, select_offset);
			}
			else
			{
				// didn't click on an object this time, revert to pointing at center of first object
				gAgentCamera.setPointAt(POINTAT_TARGET_SELECT, mSelectedObjects->getFirstObject());
				gAgentCamera.setLookAt(LOOKAT_TARGET_SELECT, mSelectedObjects->getFirstObject());
			}
		}
		else
		{
			gAgentCamera.setPointAt(POINTAT_TARGET_CLEAR);
			gAgentCamera.setLookAt(LOOKAT_TARGET_CLEAR);
		}
	}
	else
	{
		gAgentCamera.setPointAt(POINTAT_TARGET_CLEAR);
		gAgentCamera.setLookAt(LOOKAT_TARGET_CLEAR);
	}
}

//-----------------------------------------------------------------------------
// getBBoxOfSelection()
//-----------------------------------------------------------------------------
LLBBox LLSelectMgr::getBBoxOfSelection() const
{
	return mSelectionBBox;
}


//-----------------------------------------------------------------------------
// canUndo()
//-----------------------------------------------------------------------------
BOOL LLSelectMgr::canUndo() const
{
	// Can edit or can move
	return const_cast<LLSelectMgr*>(this)->mSelectedObjects->getFirstUndoEnabledObject() != NULL; // HACK: casting away constness - MG;
}

//-----------------------------------------------------------------------------
// undo()
//-----------------------------------------------------------------------------
void LLSelectMgr::undo()
{
	BOOL select_linked_set = !gSavedSettings.getBOOL("EditLinkedParts");
	LLUUID group_id(gAgent.getGroupID());
	sendListToRegions("Undo", packAgentAndSessionAndGroupID, packObjectID, logNoOp, &group_id, select_linked_set ? SEND_ONLY_ROOTS : SEND_CHILDREN_FIRST);
}

//-----------------------------------------------------------------------------
// canRedo()
//-----------------------------------------------------------------------------
BOOL LLSelectMgr::canRedo() const
{
	return const_cast<LLSelectMgr*>(this)->mSelectedObjects->getFirstEditableObject() != NULL; // HACK: casting away constness - MG
}

//-----------------------------------------------------------------------------
// redo()
//-----------------------------------------------------------------------------
void LLSelectMgr::redo()
{
	BOOL select_linked_set = !gSavedSettings.getBOOL("EditLinkedParts");
	LLUUID group_id(gAgent.getGroupID());
	sendListToRegions("Redo", packAgentAndSessionAndGroupID, packObjectID, logNoOp, &group_id, select_linked_set ? SEND_ONLY_ROOTS : SEND_CHILDREN_FIRST);
}

//-----------------------------------------------------------------------------
// canDoDelete()
//-----------------------------------------------------------------------------
BOOL LLSelectMgr::canDoDelete() const
{
	bool can_delete = false;
	// This function is "logically const" - it does not change state in
	// a way visible outside the selection manager.
	LLSelectMgr* self = const_cast<LLSelectMgr*>(this);
	LLViewerObject* obj = self->mSelectedObjects->getFirstDeleteableObject();
	// Note: Can only delete root objects (see getFirstDeleteableObject() for more info)
	if (obj!= NULL)
	{
		// all the faces needs to be selected
		if(self->mSelectedObjects->contains(obj,SELECT_ALL_TES ))
		{
			can_delete = true;
		}
	}
// [RLVa:KB] - Checked: 2010-03-23 (RLVa-1.2.0e) | Added: RLVa-1.2.0a
	can_delete &= (!rlv_handler_t::isEnabled()) || (rlvCanDeleteOrReturn());
// [/RLVa:KB]

	return can_delete;
}

//-----------------------------------------------------------------------------
// doDelete()
//-----------------------------------------------------------------------------
void LLSelectMgr::doDelete()
{
	selectDelete();
}

//-----------------------------------------------------------------------------
// canDeselect()
//-----------------------------------------------------------------------------
BOOL LLSelectMgr::canDeselect() const
{
	return !mSelectedObjects->isEmpty();
}

//-----------------------------------------------------------------------------
// deselect()
//-----------------------------------------------------------------------------
void LLSelectMgr::deselect()
{
	deselectAll();
}
//-----------------------------------------------------------------------------
// canDuplicate()
//-----------------------------------------------------------------------------
BOOL LLSelectMgr::canDuplicate() const
{
//	return const_cast<LLSelectMgr*>(this)->mSelectedObjects->getFirstCopyableObject() != NULL; // HACK: casting away constness - MG
// [RLVa:KB] - Checked: 2010-03-24 (RLVa-1.2.0e) | Added: RLVa-1.2.0a
	return 
		(const_cast<LLSelectMgr*>(this)->mSelectedObjects->getFirstCopyableObject() != NULL) &&
		( (!rlv_handler_t::isEnabled()) || (rlvCanDeleteOrReturn()) );
// [/RLVa:KB]
}
//-----------------------------------------------------------------------------
// duplicate()
//-----------------------------------------------------------------------------
void LLSelectMgr::duplicate()
{
	LLVector3 offset(0.5f, 0.5f, 0.f);
	selectDuplicate(offset, TRUE);
}

ESelectType LLSelectMgr::getSelectTypeForObject(LLViewerObject* object)
{
	if (!object)
	{
		return SELECT_TYPE_WORLD;
	}
	if (object->isHUDAttachment())
	{
		return SELECT_TYPE_HUD;
	}
	else if (object->isAttachment())
	{
		return SELECT_TYPE_ATTACHMENT;
	}
	else
	{
		return SELECT_TYPE_WORLD;
	}
}

void LLSelectMgr::validateSelection()
{
	struct f : public LLSelectedObjectFunctor
	{
		virtual bool apply(LLViewerObject* object)
		{
			if (!LLSelectMgr::getInstance()->canSelectObject(object))
			{
				LLSelectMgr::getInstance()->deselectObjectOnly(object);
			}
			return true;
		}
	} func;
	getSelection()->applyToObjects(&func);	
}

BOOL LLSelectMgr::canSelectObject(LLViewerObject* object, BOOL ignore_select_owned)
{
	// Never select dead objects
	if (!object || object->isDead())
	{
		return FALSE;
	}

	if (mForceSelection)
	{
		return TRUE;
	}

	if(!ignore_select_owned)
	{
		if ((gSavedSettings.getBOOL("SelectOwnedOnly") && !object->permYouOwner()) ||
				(gSavedSettings.getBOOL("SelectMovableOnly") && (!object->permMove() ||  object->isPermanentEnforced())))
		{
			// only select my own objects
			return FALSE;
		}
	}
	// <FS:Ansariel> FIRE-14593: Option to select only copyable objects
	if (!object->permCopy() && gSavedSettings.getBOOL("FSSelectCopyableOnly"))
	{
		return FALSE;
	}
	// </FS:Ansariel>
	// <FS:Ansariel> FIRE-17696: Option to select only locked objects
	if (gSavedSettings.getBOOL("FSSelectLockedOnly") && object->permMove() && !object->isPermanentEnforced())
	{
		return FALSE;
	}
	// </FS:Ansariel>

	// Can't select orphans
	if (object->isOrphaned()) return FALSE;

	// Can't select avatars
	if (object->isAvatar()) return FALSE;

	// Can't select land
	if (object->getPCode() == LLViewerObject::LL_VO_SURFACE_PATCH) return FALSE;

	ESelectType selection_type = getSelectTypeForObject(object);
	if (mSelectedObjects->getObjectCount() > 0 && mSelectedObjects->mSelectType != selection_type) return FALSE;

	return TRUE;
}

BOOL LLSelectMgr::setForceSelection(BOOL force) 
{ 
	std::swap(mForceSelection,force); 
	return force; 
}

void LLSelectMgr::resetAgentHUDZoom()
{
	if (gAgentCamera.mHUDTargetZoom != 1)
	{
		gAgentCamera.mHUDTargetZoom = 1.f;
		gAgentCamera.mHUDCurZoom = 1.f;
	}
}

void LLSelectMgr::getAgentHUDZoom(F32 &target_zoom, F32 &current_zoom) const
{
	target_zoom = gAgentCamera.mHUDTargetZoom;
	current_zoom = gAgentCamera.mHUDCurZoom;
}

void LLSelectMgr::setAgentHUDZoom(F32 target_zoom, F32 current_zoom)
{
	gAgentCamera.mHUDTargetZoom = target_zoom;
	gAgentCamera.mHUDCurZoom = current_zoom;
}

/////////////////////////////////////////////////////////////////////////////
// Object selection iterator helpers
/////////////////////////////////////////////////////////////////////////////
bool LLObjectSelection::is_root::operator()(LLSelectNode *node)
{
	LLViewerObject* object = node->getObject();
	return (object != NULL) && !node->mIndividualSelection && (object->isRootEdit());
}

bool LLObjectSelection::is_valid_root::operator()(LLSelectNode *node)
{
	LLViewerObject* object = node->getObject();
	return (object != NULL) && node->mValid && !node->mIndividualSelection && (object->isRootEdit());
}

bool LLObjectSelection::is_root_object::operator()(LLSelectNode *node)
{
	LLViewerObject* object = node->getObject();
	return (object != NULL) && (object->isRootEdit());
}

LLObjectSelection::LLObjectSelection() : 
	LLRefCount(),
	mSelectType(SELECT_TYPE_WORLD)
{
}

LLObjectSelection::~LLObjectSelection()
{
	deleteAllNodes();
}

void LLObjectSelection::cleanupNodes()
{
	for (list_t::iterator iter = mList.begin(); iter != mList.end(); )
	{
		list_t::iterator curiter = iter++;
		LLSelectNode* node = *curiter;
		if (node->getObject() == NULL || node->getObject()->isDead())
		{
			mList.erase(curiter);
			delete node;
		}
	}
}

void LLObjectSelection::updateEffects()
{
}

S32 LLObjectSelection::getNumNodes()
{
	return mList.size();
}

// <FS:Zi> Fix for crash while selecting objects with derendered child prims
bool LLObjectSelection::checkNode(LLSelectNode* nodep)
{
	if(nodep)
	{
		if(nodep->getObject())
		{
			if(!nodep->getObject()->isDead())
			{
				return true;
			}
			else
			{
				LL_WARNS("LLObjectSelection") << "skipping dead node object" << LL_ENDL;
			}
		}
		else
		{
			LL_WARNS("LLObjectSelection") << "skipping NULL node object pointer" << LL_ENDL;
		}
		mFailedNodesList.push_back(nodep);
	}
	else
	{
		LL_WARNS("LLObjectSelection") << "skipping NULL node" << LL_ENDL;
	}

	return false;
}
	// </FS:Zi>

void LLObjectSelection::addNode(LLSelectNode *nodep)
{
	// <FS:Zi> Fix for crash while selecting objects with derendered child prims
	// llassert_always(nodep->getObject() && !nodep->getObject()->isDead());
	if(!checkNode(nodep))
	{
		return;
	}
	// </FS:Zi>

	mList.push_front(nodep);
	mSelectNodeMap[nodep->getObject()] = nodep;
}

void LLObjectSelection::addNodeAtEnd(LLSelectNode *nodep)
{
	// <FS:Zi> Fix for crash while selecting objects with derendered child prims
	// llassert_always(nodep->getObject() && !nodep->getObject()->isDead());
	if(!checkNode(nodep))
	{
		return;
	}
	// </FS:Zi>

	mList.push_back(nodep);
	mSelectNodeMap[nodep->getObject()] = nodep;
}

void LLObjectSelection::moveNodeToFront(LLSelectNode *nodep)
{
	mList.remove(nodep);
	mList.push_front(nodep);
}

void LLObjectSelection::removeNode(LLSelectNode *nodep)
{
	mSelectNodeMap.erase(nodep->getObject());
	if (nodep->getObject() == mPrimaryObject)
	{
		mPrimaryObject = NULL;
	}
	nodep->setObject(NULL); // Will get erased in cleanupNodes()
	mList.remove(nodep);
}

void LLObjectSelection::deleteAllNodes()
{
	std::for_each(mList.begin(), mList.end(), DeletePointer());
	mList.clear();
	mSelectNodeMap.clear();
	mPrimaryObject = NULL;

	// <FS:Zi> Fix for crash while selecting objects with derendered child prims
	std::for_each(mFailedNodesList.begin(),mFailedNodesList.end(),DeletePointer());
	mFailedNodesList.clear();
	// </FS:Zi>
}

LLSelectNode* LLObjectSelection::findNode(LLViewerObject* objectp)
{
	std::map<LLPointer<LLViewerObject>, LLSelectNode*>::iterator found_it = mSelectNodeMap.find(objectp);
	if (found_it != mSelectNodeMap.end())
	{
		return found_it->second;
	}
	return NULL;
}

//-----------------------------------------------------------------------------
// isEmpty()
//-----------------------------------------------------------------------------
BOOL LLObjectSelection::isEmpty() const
{
	return (mList.size() == 0);
}


//-----------------------------------------------------------------------------
// getObjectCount() - returns number of non null objects
//-----------------------------------------------------------------------------
S32 LLObjectSelection::getObjectCount()
{
	cleanupNodes();
	S32 count = mList.size();

	return count;
}

F32 LLObjectSelection::getSelectedObjectCost()
{
	cleanupNodes();
	F32 cost = 0.f;

	for (list_t::iterator iter = mList.begin(); iter != mList.end(); ++iter)
	{
		LLSelectNode* node = *iter;
		LLViewerObject* object = node->getObject();
		
		if (object)
		{
			cost += object->getObjectCost();
		}
	}

	return cost;
}

F32 LLObjectSelection::getSelectedLinksetCost()
{
	cleanupNodes();
	F32 cost = 0.f;

	std::set<LLViewerObject*> me_roots;

	for (list_t::iterator iter = mList.begin(); iter != mList.end(); ++iter)
	{
		LLSelectNode* node = *iter;
		LLViewerObject* object = node->getObject();
		
		if (object && !object->isAttachment())
		{
			LLViewerObject* root = static_cast<LLViewerObject*>(object->getRoot());
			if (root)
			{
				if (me_roots.find(root) == me_roots.end())
				{
					me_roots.insert(root);
					cost += root->getLinksetCost();
				}
			}
		}
	}

	return cost;
}

F32 LLObjectSelection::getSelectedPhysicsCost()
{
	cleanupNodes();
	F32 cost = 0.f;

	for (list_t::iterator iter = mList.begin(); iter != mList.end(); ++iter)
	{
		LLSelectNode* node = *iter;
		LLViewerObject* object = node->getObject();
		
		if (object)
		{
			cost += object->getPhysicsCost();
		}
	}

	return cost;
}

F32 LLObjectSelection::getSelectedLinksetPhysicsCost()
{
	cleanupNodes();
	F32 cost = 0.f;

	std::set<LLViewerObject*> me_roots;

	for (list_t::iterator iter = mList.begin(); iter != mList.end(); ++iter)
	{
		LLSelectNode* node = *iter;
		LLViewerObject* object = node->getObject();
		
		if (object)
		{
			LLViewerObject* root = static_cast<LLViewerObject*>(object->getRoot());
			if (root)
			{
				if (me_roots.find(root) == me_roots.end())
				{
					me_roots.insert(root);
					cost += root->getLinksetPhysicsCost();
				}
			}
		}
	}

	return cost;
}

F32 LLObjectSelection::getSelectedObjectStreamingCost(S32* total_bytes, S32* visible_bytes)
{
	F32 cost = 0.f;
	for (list_t::iterator iter = mList.begin(); iter != mList.end(); ++iter)
	{
		LLSelectNode* node = *iter;
		LLViewerObject* object = node->getObject();
		
		if (object)
		{
			cost += object->getStreamingCost();

            S32 bytes = 0;
            S32 visible = 0;
            LLMeshCostData costs;
            if (object->getCostData(costs))
            {
                bytes = costs.getSizeTotal();
                visible = costs.getSizeByLOD(object->getLOD());
            }
			if (total_bytes)
			{
				*total_bytes += bytes;
			}

			if (visible_bytes)
			{
				*visible_bytes += visible;
			}
		}
	}

	return cost;
}

U32 LLObjectSelection::getSelectedObjectTriangleCount(S32* vcount)
{
	U32 count = 0;
	for (list_t::iterator iter = mList.begin(); iter != mList.end(); ++iter)
	{
		LLSelectNode* node = *iter;
		LLViewerObject* object = node->getObject();
		
		if (object)
		{
			S32 vt = 0;
			count += object->getTriangleCount(&vt);
			*vcount += vt;
		}
	}

	return count;
}

S32 LLObjectSelection::getSelectedObjectRenderCost()
{
       S32 cost = 0;
       LLVOVolume::texture_cost_t textures;
       typedef std::set<LLUUID> uuid_list_t;
       uuid_list_t computed_objects;

	   typedef std::list<LLPointer<LLViewerObject> > child_list_t;
	   typedef const child_list_t const_child_list_t;

	   // add render cost of complete linksets first, to get accurate texture counts
       for (list_t::iterator iter = mList.begin(); iter != mList.end(); ++iter)
       {
               LLSelectNode* node = *iter;
			   
               LLVOVolume* object = (LLVOVolume*)node->getObject();

               if (object && object->isRootEdit())
               {
				   cost += object->getRenderCost(textures);
				   computed_objects.insert(object->getID());

				   const_child_list_t children = object->getChildren();
				   for (const_child_list_t::const_iterator child_iter = children.begin();
						 child_iter != children.end();
						 ++child_iter)
				   {
					   LLViewerObject* child_obj = *child_iter;
					   LLVOVolume *child = dynamic_cast<LLVOVolume*>( child_obj );
					   if (child)
					   {
						   cost += child->getRenderCost(textures);
						   computed_objects.insert(child->getID());
					   }
				   }

				   for (LLVOVolume::texture_cost_t::iterator iter = textures.begin(); iter != textures.end(); ++iter)
				   {
					   // add the cost of each individual texture in the linkset
					   cost += LLVOVolume::getTextureCost(*iter);
				   }

				   textures.clear();
               }
       }
	
	   // add any partial linkset objects, texture cost may be slightly misleading
		for (list_t::iterator iter = mList.begin(); iter != mList.end(); ++iter)
		{
			LLSelectNode* node = *iter;
			LLVOVolume* object = (LLVOVolume*)node->getObject();

			if (object && computed_objects.find(object->getID()) == computed_objects.end()  )
			{
					cost += object->getRenderCost(textures);
					computed_objects.insert(object->getID());
			}

			for (LLVOVolume::texture_cost_t::iterator iter = textures.begin(); iter != textures.end(); ++iter)
			{
				// add the cost of each individual texture in the linkset
				cost += LLVOVolume::getTextureCost(*iter);
			}

			textures.clear();
		}

       return cost;
}

//-----------------------------------------------------------------------------
// getTECount()
//-----------------------------------------------------------------------------
S32 LLObjectSelection::getTECount()
{
	S32 count = 0;
	for (LLObjectSelection::iterator iter = begin(); iter != end(); iter++)
	{
		LLSelectNode* node = *iter;
		LLViewerObject* object = node->getObject();
		if (!object)
			continue;
		S32 num_tes = object->getNumTEs();
		for (S32 te = 0; te < num_tes; te++)
		{
			if (node->isTESelected(te))
			{
				++count;
			}
		}
	}
	return count;
}

//-----------------------------------------------------------------------------
// getRootObjectCount()
//-----------------------------------------------------------------------------
S32 LLObjectSelection::getRootObjectCount()
{
	S32 count = 0;
	for (LLObjectSelection::root_iterator iter = root_begin(); iter != root_end(); iter++)
	{
		++count;
	}
	return count;
}

bool LLObjectSelection::applyToObjects(LLSelectedObjectFunctor* func)
{
	bool result = true;
	for (iterator iter = begin(); iter != end(); )
	{
		iterator nextiter = iter++;
		LLViewerObject* object = (*nextiter)->getObject();
		if (!object)
			continue;
		bool r = func->apply(object);
		result = result && r;
	}
	return result;
}

bool LLObjectSelection::checkAnimatedObjectEstTris()
{
    F32 est_tris = 0;
    F32 max_tris = 0;
    S32 anim_count = 0;
	for (root_iterator iter = root_begin(); iter != root_end(); ++iter)
	{
		LLViewerObject* object = (*iter)->getObject();
		if (!object)
			continue;
        if (object->isAnimatedObject())
        {
            anim_count++;
        }
        est_tris += object->recursiveGetEstTrianglesMax();
        max_tris = llmax((F32)max_tris,(F32)object->getAnimatedObjectMaxTris());
	}
	return anim_count==0 || est_tris <= max_tris;
}

bool LLObjectSelection::checkAnimatedObjectLinkable()
{
    return checkAnimatedObjectEstTris();
}

bool LLObjectSelection::applyToRootObjects(LLSelectedObjectFunctor* func, bool firstonly)
{
	bool result = firstonly ? false : true;
	for (root_iterator iter = root_begin(); iter != root_end(); )
	{
		root_iterator nextiter = iter++;
		LLViewerObject* object = (*nextiter)->getObject();
		if (!object)
			continue;
		bool r = func->apply(object);
		if (firstonly && r)
			return true;
		else
			result = result && r;
	}
	return result;
}

bool LLObjectSelection::applyToTEs(LLSelectedTEFunctor* func, bool firstonly)
{
	bool result = firstonly ? false : true;
	for (iterator iter = begin(); iter != end(); )
	{
		iterator nextiter = iter++;
		LLSelectNode* node = *nextiter;
		LLViewerObject* object = (*nextiter)->getObject();
		if (!object)
			continue;
		S32 num_tes = llmin((S32)object->getNumTEs(), (S32)object->getNumFaces()); // avatars have TEs but no faces
		for (S32 te = 0; te < num_tes; ++te)
		{
			if (node->isTESelected(te))
			{
				bool r = func->apply(object, te);
				if (firstonly && r)
					return true;
				else
					result = result && r;
			}
		}
	}
	return result;
}

bool LLObjectSelection::applyToNodes(LLSelectedNodeFunctor *func, bool firstonly)
{
	bool result = firstonly ? false : true;
	for (iterator iter = begin(); iter != end(); )
	{
		iterator nextiter = iter++;
		LLSelectNode* node = *nextiter;
		bool r = func->apply(node);
		if (firstonly && r)
			return true;
		else
			result = result && r;
	}
	return result;
}

bool LLObjectSelection::applyToRootNodes(LLSelectedNodeFunctor *func, bool firstonly)
{
	bool result = firstonly ? false : true;
	for (root_iterator iter = root_begin(); iter != root_end(); )
	{
		root_iterator nextiter = iter++;
		LLSelectNode* node = *nextiter;
		bool r = func->apply(node);
		if (firstonly && r)
			return true;
		else
			result = result && r;
	}
	return result;
}

BOOL LLObjectSelection::isMultipleTESelected()
{
	BOOL te_selected = FALSE;
	// ...all faces
	for (LLObjectSelection::iterator iter = begin();
		 iter != end(); iter++)
	{
		LLSelectNode* nodep = *iter;
		for (S32 i = 0; i < SELECT_MAX_TES; i++)
		{
			if(nodep->isTESelected(i))
			{
				if(te_selected)
				{
					return TRUE;
				}
				te_selected = TRUE;
			}
		}
	}
	return FALSE;
}

//-----------------------------------------------------------------------------
// contains()
//-----------------------------------------------------------------------------
BOOL LLObjectSelection::contains(LLViewerObject* object)
{
	return findNode(object) != NULL;
}


//-----------------------------------------------------------------------------
// contains()
//-----------------------------------------------------------------------------
BOOL LLObjectSelection::contains(LLViewerObject* object, S32 te)
{
	if (te == SELECT_ALL_TES)
	{
		// ...all faces
		for (LLObjectSelection::iterator iter = begin();
			 iter != end(); iter++)
		{
			LLSelectNode* nodep = *iter;
			if (nodep->getObject() == object)
			{
				// Optimization
				if (nodep->getTESelectMask() == TE_SELECT_MASK_ALL)
				{
					return TRUE;
				}

				BOOL all_selected = TRUE;
				for (S32 i = 0; i < object->getNumTEs(); i++)
				{
					all_selected = all_selected && nodep->isTESelected(i);
				}
				return all_selected;
			}
		}
		return FALSE;
	}
	else
	{
		// ...one face
		for (LLObjectSelection::iterator iter = begin(); iter != end(); iter++)
		{
			LLSelectNode* nodep = *iter;
			if (nodep->getObject() == object && nodep->isTESelected(te))
			{
				return TRUE;
			}
		}
		return FALSE;
	}
}

// returns TRUE is any node is currenly worn as an attachment
BOOL LLObjectSelection::isAttachment()
{
	return (mSelectType == SELECT_TYPE_ATTACHMENT || mSelectType == SELECT_TYPE_HUD);
}

//-----------------------------------------------------------------------------
// getSelectedParentObject()
//-----------------------------------------------------------------------------
LLViewerObject* getSelectedParentObject(LLViewerObject *object)
{
	LLViewerObject *parent;
	while (object && (parent = (LLViewerObject*)object->getParent()))
	{
		if (parent->isSelected())
		{
			object = parent;
		}
		else
		{
			break;
		}
	}
	return object;
}

//-----------------------------------------------------------------------------
// getFirstNode
//-----------------------------------------------------------------------------
LLSelectNode* LLObjectSelection::getFirstNode(LLSelectedNodeFunctor* func)
{
	for (iterator iter = begin(); iter != end(); ++iter)
	{
		LLSelectNode* node = *iter;
		if (func == NULL || func->apply(node))
		{
			return node;
		}
	}
	return NULL;
}

LLSelectNode* LLObjectSelection::getFirstRootNode(LLSelectedNodeFunctor* func, BOOL non_root_ok)
{
	for (root_iterator iter = root_begin(); iter != root_end(); ++iter)
	{
		LLSelectNode* node = *iter;
		if (func == NULL || func->apply(node))
		{
			return node;
		}
	}
	if (non_root_ok)
	{
		// Get non root
		return getFirstNode(func);
	}
	return NULL;
}


//-----------------------------------------------------------------------------
// getFirstSelectedObject
//-----------------------------------------------------------------------------
LLViewerObject* LLObjectSelection::getFirstSelectedObject(LLSelectedNodeFunctor* func, BOOL get_parent)
{
	LLSelectNode* res = getFirstNode(func);
	if (res && get_parent)
	{
		return getSelectedParentObject(res->getObject());
	}
	else if (res)
	{
		return res->getObject();
	}
	return NULL;
}

//-----------------------------------------------------------------------------
// getFirstObject()
//-----------------------------------------------------------------------------
LLViewerObject* LLObjectSelection::getFirstObject()
{
	LLSelectNode* res = getFirstNode(NULL);
	return res ? res->getObject() : NULL;
}

//-----------------------------------------------------------------------------
// getFirstRootObject()
//-----------------------------------------------------------------------------
LLViewerObject* LLObjectSelection::getFirstRootObject(BOOL non_root_ok)
{
	LLSelectNode* res = getFirstRootNode(NULL, non_root_ok);
	return res ? res->getObject() : NULL;
}

//-----------------------------------------------------------------------------
// getFirstMoveableNode()
//-----------------------------------------------------------------------------
LLSelectNode* LLObjectSelection::getFirstMoveableNode(BOOL get_root_first)
{
	struct f : public LLSelectedNodeFunctor
	{
		bool apply(LLSelectNode* node)
		{
			LLViewerObject* obj = node->getObject();
			return obj && obj->permMove() && !obj->isPermanentEnforced();
		}
	} func;
	LLSelectNode* res = get_root_first ? getFirstRootNode(&func, TRUE) : getFirstNode(&func);
	return res;
}

//-----------------------------------------------------------------------------
// getFirstCopyableObject()
//-----------------------------------------------------------------------------
LLViewerObject* LLObjectSelection::getFirstCopyableObject(BOOL get_parent)
{
	struct f : public LLSelectedNodeFunctor
	{
		bool apply(LLSelectNode* node)
		{
			LLViewerObject* obj = node->getObject();
			return obj && obj->permCopy() && !obj->isAttachment();
		}
	} func;
	return getFirstSelectedObject(&func, get_parent);
}

//-----------------------------------------------------------------------------
// getFirstDeleteableObject()
//-----------------------------------------------------------------------------
LLViewerObject* LLObjectSelection::getFirstDeleteableObject()
{
	//RN: don't currently support deletion of child objects, as that requires separating them first
	// then derezzing to trash
	
	struct f : public LLSelectedNodeFunctor
	{
		bool apply(LLSelectNode* node)
		{
			LLViewerObject* obj = node->getObject();
			// you can delete an object if you are the owner
			// or you have permission to modify it.
			if( obj && !obj->isPermanentEnforced() &&
				( (obj->permModify()) ||
				(obj->permYouOwner()) ||
				(!obj->permAnyOwner())	))		// public
			{
				if( !obj->isAttachment() )
				{
					return true;
				}
			}
			return false;
		}
	} func;
	LLSelectNode* node = getFirstNode(&func);
	return node ? node->getObject() : NULL;
}

//-----------------------------------------------------------------------------
// getFirstEditableObject()
//-----------------------------------------------------------------------------
LLViewerObject* LLObjectSelection::getFirstEditableObject(BOOL get_parent)
{
	struct f : public LLSelectedNodeFunctor
	{
		bool apply(LLSelectNode* node)
		{
			LLViewerObject* obj = node->getObject();
			return obj && obj->permModify();
		}
	} func;
	return getFirstSelectedObject(&func, get_parent);
}

//-----------------------------------------------------------------------------
// getFirstMoveableObject()
//-----------------------------------------------------------------------------
LLViewerObject* LLObjectSelection::getFirstMoveableObject(BOOL get_parent)
{
	struct f : public LLSelectedNodeFunctor
	{
		bool apply(LLSelectNode* node)
		{
			LLViewerObject* obj = node->getObject();
			return obj && obj->permMove() && !obj->isPermanentEnforced();
		}
	} func;
	return getFirstSelectedObject(&func, get_parent);
}

//-----------------------------------------------------------------------------
// getFirstUndoEnabledObject()
//-----------------------------------------------------------------------------
LLViewerObject* LLObjectSelection::getFirstUndoEnabledObject(BOOL get_parent)
{
    struct f : public LLSelectedNodeFunctor
    {
        bool apply(LLSelectNode* node)
        {
            LLViewerObject* obj = node->getObject();
            return obj && (obj->permModify() || (obj->permMove() && !obj->isPermanentEnforced()));
        }
    } func;
    return getFirstSelectedObject(&func, get_parent);
}

//-----------------------------------------------------------------------------
// Position + Rotation update methods called from LLViewerJoystick
//-----------------------------------------------------------------------------
bool LLSelectMgr::selectionMove(const LLVector3& displ,
                                  F32 roll, F32 pitch, F32 yaw, U32 update_type)
{
	if (update_type == UPD_NONE)
	{
		return false;
	}
	
	LLVector3 displ_global;
	bool update_success = true;
	bool update_position = update_type & UPD_POSITION;
	bool update_rotation = update_type & UPD_ROTATION;
	const bool noedit_linked_parts = !gSavedSettings.getBOOL("EditLinkedParts");
	
	if (update_position)
	{
		// calculate the distance of the object closest to the camera origin
		F32 min_dist_squared = F32_MAX; // value will be overridden in the loop
		
		LLVector3 obj_pos;
		for (LLObjectSelection::root_iterator it = getSelection()->root_begin();
			 it != getSelection()->root_end(); ++it)
		{
			obj_pos = (*it)->getObject()->getPositionEdit();
			
			F32 obj_dist_squared = dist_vec_squared(obj_pos, LLViewerCamera::getInstance()->getOrigin());
			if (obj_dist_squared < min_dist_squared)
			{
				min_dist_squared = obj_dist_squared;
			}
		}
		
		// factor the distance into the displacement vector. This will get us
		// equally visible movements for both close and far away selections.
		F32 min_dist = sqrt((F32) sqrtf(min_dist_squared)) / 2;
		displ_global.setVec(displ.mV[0] * min_dist,
							displ.mV[1] * min_dist,
							displ.mV[2] * min_dist);

		// equates to: Displ_global = Displ * M_cam_axes_in_global_frame
		displ_global = LLViewerCamera::getInstance()->rotateToAbsolute(displ_global);
	}

	LLQuaternion new_rot;
	if (update_rotation)
	{
		// let's calculate the rotation around each camera axes 
		LLQuaternion qx(roll, LLViewerCamera::getInstance()->getAtAxis());
		LLQuaternion qy(pitch, LLViewerCamera::getInstance()->getLeftAxis());
		LLQuaternion qz(yaw, LLViewerCamera::getInstance()->getUpAxis());
		new_rot.setQuat(qx * qy * qz);
	}
	
	LLViewerObject *obj;
	S32 obj_count = getSelection()->getObjectCount();
	for (LLObjectSelection::root_iterator it = getSelection()->root_begin();
		 it != getSelection()->root_end(); ++it )
	{
		obj = (*it)->getObject();
		bool enable_pos = false, enable_rot = false;
		bool perm_move = obj->permMove() && !obj->isPermanentEnforced();
		bool perm_mod = obj->permModify();
		
		LLVector3d sel_center(getSelectionCenterGlobal());
		
		if (update_rotation)
		{
			enable_rot = perm_move 
				&& ((perm_mod && !obj->isAttachment()) || noedit_linked_parts);

			if (enable_rot)
			{
				int children_count = obj->getChildren().size();
				if (obj_count > 1 && children_count > 0)
				{
					// for linked sets, rotate around the group center
					const LLVector3 t(obj->getPositionGlobal() - sel_center);

					// Ra = T x R x T^-1
					LLMatrix4 mt;	mt.setTranslation(t);
					const LLMatrix4 mnew_rot(new_rot);
					LLMatrix4 mt_1;	mt_1.setTranslation(-t);
					mt *= mnew_rot;
					mt *= mt_1;
					
					// Rfin = Rcur * Ra
					obj->setRotation(obj->getRotationEdit() * mt.quaternion());
					displ_global += mt.getTranslation();
				}
				else
				{
					obj->setRotation(obj->getRotationEdit() * new_rot);
				}
			}
			else
			{
				update_success = false;
			}
		}

		if (update_position)
		{
			// establish if object can be moved or not
			enable_pos = perm_move && !obj->isAttachment() 
			&& (perm_mod || noedit_linked_parts);
			
			if (enable_pos)
			{
				obj->setPosition(obj->getPositionEdit() + displ_global);
			}
			else
			{
				update_success = false;
			}
		}
		
		if (enable_pos && enable_rot && obj->mDrawable.notNull())
		{
			gPipeline.markMoved(obj->mDrawable, TRUE);
		}
	}
	
	if (update_position && update_success && obj_count > 1)
	{
		updateSelectionCenter();
	}
	
	return update_success;
}

void LLSelectMgr::sendSelectionMove()
{
	LLSelectNode *node = mSelectedObjects->getFirstRootNode();
	if (node == NULL)
	{
		return;
	}
	
	//saveSelectedObjectTransform(SELECT_ACTION_TYPE_PICK);
	
	U32 update_type = UPD_POSITION | UPD_ROTATION;
	LLViewerRegion *last_region, *curr_region = node->getObject()->getRegion();
	S32 objects_in_this_packet = 0;

	// apply to linked objects if unable to select their individual parts 
	if (!gSavedSettings.getBOOL("EditLinkedParts") && !getTEMode())
	{
		// tell simulator to apply to whole linked sets
		update_type |= UPD_LINKED_SETS;
	}

	// prepare first bulk message
	gMessageSystem->newMessage("MultipleObjectUpdate");
	packAgentAndSessionID(&update_type);

	LLViewerObject *obj = NULL;
	for (LLObjectSelection::root_iterator it = getSelection()->root_begin();
		 it != getSelection()->root_end(); ++it)
	{
		obj = (*it)->getObject();

		// note: following code adapted from sendListToRegions() (@3924)
		last_region = curr_region;
		curr_region = obj->getRegion();

		// if not simulator or message too big
		if (curr_region != last_region
			|| gMessageSystem->isSendFull(NULL)
			|| objects_in_this_packet >= MAX_OBJECTS_PER_PACKET)
		{
			// send sim the current message and start new one
			gMessageSystem->sendReliable(last_region->getHost());
			objects_in_this_packet = 0;
			gMessageSystem->newMessage("MultipleObjectUpdate");
			packAgentAndSessionID(&update_type);
		}

		// add another instance of the body of data
		packMultipleUpdate(*it, &update_type);
		++objects_in_this_packet;
	}

	// flush remaining messages
	if (gMessageSystem->getCurrentSendTotal() > 0)
	{
		gMessageSystem->sendReliable(curr_region->getHost());
	}
	else
	{
		gMessageSystem->clearMessage();
	}

	//saveSelectedObjectTransform(SELECT_ACTION_TYPE_PICK);
}

// <FS:Zi> Warning when trying to duplicate while in edit linked parts/select face mode
//-----------------------------------------------------------------------------
// selectGetNoIndividual() - returns TRUE if current selection does not contain
// individual selections (edit linked parts, select face)
//-----------------------------------------------------------------------------
BOOL LLSelectMgr::selectGetNoIndividual()
{
	for (LLObjectSelection::iterator iter = getSelection()->begin();
		 iter != getSelection()->end(); iter++ )
	{
		LLSelectNode* node = *iter;
		if(node->mIndividualSelection)
		{
			return FALSE;
		}
	}
	return TRUE;
}
// </FS:Zi>

template<>
bool LLCheckIdenticalFunctor<F32>::same(const F32& a, const F32& b, const F32& tolerance)
{
    F32 delta = (a - b);
    F32 abs_delta = fabs(delta);
    return abs_delta <= tolerance;
}

#define DEF_DUMMY_CHECK_FUNCTOR(T)                                                  \
template<>                                                                          \
bool LLCheckIdenticalFunctor<T>::same(const T& a, const T& b, const T& tolerance)   \
{                                                                                   \
    (void)tolerance;                                                                \
    return a == b;                                                                  \
}

DEF_DUMMY_CHECK_FUNCTOR(LLUUID)
DEF_DUMMY_CHECK_FUNCTOR(LLGLenum)
DEF_DUMMY_CHECK_FUNCTOR(LLTextureEntry)
DEF_DUMMY_CHECK_FUNCTOR(LLTextureEntry::e_texgen)
DEF_DUMMY_CHECK_FUNCTOR(bool)
DEF_DUMMY_CHECK_FUNCTOR(U8)
DEF_DUMMY_CHECK_FUNCTOR(int)
DEF_DUMMY_CHECK_FUNCTOR(LLColor4)
DEF_DUMMY_CHECK_FUNCTOR(LLMediaEntry)
DEF_DUMMY_CHECK_FUNCTOR(LLPointer<LLMaterial>)
DEF_DUMMY_CHECK_FUNCTOR(LLPointer<LLGLTFMaterial>)
DEF_DUMMY_CHECK_FUNCTOR(std::string)
DEF_DUMMY_CHECK_FUNCTOR(std::vector<std::string>)

template<>
bool LLCheckIdenticalFunctor<class LLFace *>::same(class LLFace* const & a, class LLFace* const & b, class LLFace* const & tolerance)   \
{                                                                                   \
    (void)tolerance;                                                                \
    return a == b;                                                                  \
}
<|MERGE_RESOLUTION|>--- conflicted
+++ resolved
@@ -6016,7 +6016,8 @@
 		}
 		else
 		{
-<<<<<<< HEAD
+            // save texture data as soon as we get texture perms first time
+            bool save_textures = !node->mValid;
 			// <FS:Beq> FIRE-19738 Object content caching improvement
 			// if (node->mInventorySerial != inv_serial && node->getObject())
 			// {
@@ -6029,18 +6030,11 @@
 					obj->dirtyInventory();
 				}
 			// </FS:Beq>
-=======
-            // save texture data as soon as we get texture perms first time
-            bool save_textures = !node->mValid;
-			if (node->mInventorySerial != inv_serial && node->getObject())
-			{
-				node->getObject()->dirtyInventory();
 
                 // Even if this isn't object's first udpate, inventory changed
                 // and some of the applied textures might have been in inventory
                 // so update texture list.
                 save_textures = true;
->>>>>>> da71aa16
 			}
 
 			if (save_textures)
