/** 
 * @file llselectmgr.cpp
 * @brief A manager for selected objects and faces.
 *
 * $LicenseInfo:firstyear=2001&license=viewerlgpl$
 * Second Life Viewer Source Code
 * Copyright (C) 2010, Linden Research, Inc.
 * 
 * This library is free software; you can redistribute it and/or
 * modify it under the terms of the GNU Lesser General Public
 * License as published by the Free Software Foundation;
 * version 2.1 of the License only.
 *  
 * This library is distributed in the hope that it will be useful,
 * but WITHOUT ANY WARRANTY; without even the implied warranty of
 * MERCHANTABILITY or FITNESS FOR A PARTICULAR PURPOSE.  See the GNU
 * Lesser General Public License for more details.
 * 
 * You should have received a copy of the GNU Lesser General Public
 * License along with this library; if not, write to the Free Software
 * Foundation, Inc., 51 Franklin Street, Fifth Floor, Boston, MA  02110-1301  USA
 * 
 * Linden Research, Inc., 945 Battery Street, San Francisco, CA  94111  USA
 * $/LicenseInfo$
 */

#include "llviewerprecompiledheaders.h"

// file include
#define LLSELECTMGR_CPP
#include "llselectmgr.h"
#include "llmaterialmgr.h"

// library includes
#include "llcachename.h"
#include "llavatarnamecache.h"
#include "lldbstrings.h"
#include "lleconomy.h"
#include "llgl.h"
#include "llmediaentry.h"
#include "llrender.h"
#include "llnotifications.h"
#include "llpermissions.h"
#include "llpermissionsflags.h"
#include "lltrans.h"
#include "llundo.h"
#include "lluuid.h"
#include "llvolume.h"
#include "llcontrolavatar.h"
#include "message.h"
#include "object_flags.h"
#include "llquaternion.h"

// viewer includes
#include "llagent.h"
#include "llagentcamera.h"
#include "llattachmentsmgr.h"
#include "llaudioengine.h" // <FS:PP> For object deletion sound
#include "llviewerwindow.h"
#include "lldrawable.h"
#include "llfloaterinspect.h"
#include "llfloaterproperties.h"
#include "llfloaterreporter.h"
#include "llfloaterreg.h"
#include "llfloatertools.h"
#include "llframetimer.h"
#include "llfocusmgr.h"
#include "llhudeffecttrail.h"
#include "llhudmanager.h"
#include "llinventorymodel.h"
#include "llmenugl.h"
#include "llmeshrepository.h"
#include "llmutelist.h"
#include "llparcel.h"
#include "llnotificationsutil.h"
#include "llsidepaneltaskinfo.h"
#include "llslurl.h"
#include "llstatusbar.h"
#include "llsurface.h"
#include "lltool.h"
#include "lltooldraganddrop.h"
#include "lltoolmgr.h"
#include "lltoolpie.h"
#include "llui.h"
#include "llviewercamera.h"
#include "llviewercontrol.h"
#include "llviewertexturelist.h"
#include "llviewermedia.h"
#include "llviewermediafocus.h"
#include "llviewermenu.h"
#include "llviewerobject.h"
#include "llviewerobjectlist.h"
#include "llviewerparcelmgr.h"
#include "llviewerregion.h"
#include "llviewerstats.h"
#include "llvoavatarself.h"
#include "llvovolume.h"
#include "pipeline.h"
#include "llviewershadermgr.h"
#include "llpanelface.h"
// [RLVa:KB] - Checked: 2011-05-22 (RLVa-1.3.1a)
#include "rlvactions.h"
#include "rlvhandler.h"
#include "rlvhelper.h"
// [/RLVa:KB]
// <FS:CR> Aurora Sim
#include "llviewernetwork.h"
#include "llworld.h"
// </FS:CR> Aurora Sim
#include "fsareasearch.h"
#include "llglheaders.h"
#include "fscommon.h"

LLViewerObject* getSelectedParentObject(LLViewerObject *object) ;
//
// Consts
//

const F32 SILHOUETTE_UPDATE_THRESHOLD_SQUARED = 0.02f;
const S32 MAX_SILS_PER_FRAME = 50;
const S32 MAX_OBJECTS_PER_PACKET = 254;
// For linked sets
// <FS:Ansariel> Moved to header to make them publically accessible
//const S32 MAX_CHILDREN_PER_TASK = 255;
//const S32 MAX_CHILDREN_PER_PHYSICAL_TASK = 32;
// </FS:Ansariel>

//
// Globals
//

//BOOL gDebugSelectMgr = FALSE;

//BOOL gHideSelectedObjects = FALSE;
//BOOL gAllowSelectAvatar = FALSE;

BOOL LLSelectMgr::sRectSelectInclusive = TRUE;
BOOL LLSelectMgr::sRenderHiddenSelections = TRUE;
BOOL LLSelectMgr::sRenderLightRadius = FALSE;
F32	LLSelectMgr::sHighlightThickness = 0.f;
F32	LLSelectMgr::sHighlightUScale = 0.f;
F32	LLSelectMgr::sHighlightVScale = 0.f;
F32	LLSelectMgr::sHighlightAlpha = 0.f;
F32	LLSelectMgr::sHighlightAlphaTest = 0.f;
F32	LLSelectMgr::sHighlightUAnim = 0.f;
F32	LLSelectMgr::sHighlightVAnim = 0.f;
LLColor4 LLSelectMgr::sSilhouetteParentColor;
LLColor4 LLSelectMgr::sSilhouetteChildColor;
LLColor4 LLSelectMgr::sHighlightInspectColor;
LLColor4 LLSelectMgr::sHighlightParentColor;
LLColor4 LLSelectMgr::sHighlightChildColor;
LLColor4 LLSelectMgr::sContextSilhouetteColor;

static LLObjectSelection *get_null_object_selection();
template<> 
	const LLSafeHandle<LLObjectSelection>::NullFunc 
		LLSafeHandle<LLObjectSelection>::sNullFunc = get_null_object_selection;

//~~~~~~~~~~~~~~~~~~~~~~~~~~~~~~~~~~~~~~~~~~~~~~~~~~~~~~~~~~~~~~~~~~~~~~~~~~~~~
// struct LLDeRezInfo
//
// Used to keep track of important derez info. 
//~~~~~~~~~~~~~~~~~~~~~~~~~~~~~~~~~~~~~~~~~~~~~~~~~~~~~~~~~~~~~~~~~~~~~~~~~~~~~

struct LLDeRezInfo
{
	EDeRezDestination mDestination;
	LLUUID mDestinationID;
	LLDeRezInfo(EDeRezDestination dest, const LLUUID& dest_id) :
		mDestination(dest), mDestinationID(dest_id) {}
};

//
// Imports
//


static LLPointer<LLObjectSelection> sNullSelection;

//
// Functions
//

void LLSelectMgr::cleanupGlobals()
{
	sNullSelection = NULL;
	LLSelectMgr::getInstance()->clearSelections();
}

LLObjectSelection *get_null_object_selection()
{
	if (sNullSelection.isNull())
	{
		sNullSelection = new LLObjectSelection;
	}
	return sNullSelection;
}

// Build time optimization, generate this function once here
template class LLSelectMgr* LLSingleton<class LLSelectMgr>::getInstance();
//-----------------------------------------------------------------------------
// LLSelectMgr()
//-----------------------------------------------------------------------------
LLSelectMgr::LLSelectMgr()
 : mHideSelectedObjects(LLCachedControl<bool>(gSavedSettings, "HideSelectedObjects", FALSE)),
   mRenderHighlightSelections(LLCachedControl<bool>(gSavedSettings, "RenderHighlightSelections", TRUE)),
   mAllowSelectAvatar( LLCachedControl<bool>(gSavedSettings, "AllowSelectAvatar", FALSE)),
   mDebugSelectMgr(LLCachedControl<bool>(gSavedSettings, "DebugSelectMgr", FALSE))
{
	mTEMode = FALSE;
	mTextureChannel = LLRender::DIFFUSE_MAP;
	mLastCameraPos.clearVec();

	sHighlightThickness	= gSavedSettings.getF32("SelectionHighlightThickness");
	sHighlightUScale	= gSavedSettings.getF32("SelectionHighlightUScale");
	sHighlightVScale	= gSavedSettings.getF32("SelectionHighlightVScale");
	sHighlightAlpha		= gSavedSettings.getF32("SelectionHighlightAlpha");
	sHighlightAlphaTest	= gSavedSettings.getF32("SelectionHighlightAlphaTest");
	sHighlightUAnim		= gSavedSettings.getF32("SelectionHighlightUAnim");
	sHighlightVAnim		= gSavedSettings.getF32("SelectionHighlightVAnim");

	sSilhouetteParentColor =LLUIColorTable::instance().getColor("SilhouetteParentColor");
	sSilhouetteChildColor = LLUIColorTable::instance().getColor("SilhouetteChildColor");
	sHighlightParentColor = LLUIColorTable::instance().getColor("HighlightParentColor");
	sHighlightChildColor = LLUIColorTable::instance().getColor("HighlightChildColor");
	sHighlightInspectColor = LLUIColorTable::instance().getColor("HighlightInspectColor");
	sContextSilhouetteColor = LLUIColorTable::instance().getColor("ContextSilhouetteColor")*0.5f;

	sRenderLightRadius = gSavedSettings.getBOOL("RenderLightRadius");
	
	mRenderSilhouettes = TRUE;

	mGridMode = GRID_MODE_WORLD;
	gSavedSettings.setS32("GridMode", (S32)GRID_MODE_WORLD);

	mSelectedObjects = new LLObjectSelection();
	mHoverObjects = new LLObjectSelection();
	mHighlightedObjects = new LLObjectSelection();

	mForceSelection = FALSE;
	mShowSelection = FALSE;
	
	// <FS:KC> show/hide build highlight
	mFSShowHideHighlight = FS_SHOW_HIDE_HIGHLIGHT_NORMAL;
	// </FS:KC>

}


//-----------------------------------------------------------------------------
// ~LLSelectMgr()
//-----------------------------------------------------------------------------
LLSelectMgr::~LLSelectMgr()
{
	clearSelections();
}

void LLSelectMgr::clearSelections()
{
	mHoverObjects->deleteAllNodes();
	mSelectedObjects->deleteAllNodes();
	mHighlightedObjects->deleteAllNodes();
	mRectSelectedObjects.clear();
	mGridObjects.deleteAllNodes();

	LLPipeline::setRenderHighlightTextureChannel(LLRender::DIFFUSE_MAP);
}

void LLSelectMgr::update()
{
	mSelectedObjects->cleanupNodes();
}

void LLSelectMgr::updateEffects()
{
	//keep reference grid objects active
	struct f : public LLSelectedObjectFunctor
	{
		virtual bool apply(LLViewerObject* object)
		{
			LLDrawable* drawable = object->mDrawable;
			if (drawable)
			{
				gPipeline.markMoved(drawable);
			}
			return true;
		}
	} func;
	mGridObjects.applyToObjects(&func);

	if (mEffectsTimer.getElapsedTimeF32() > 1.f)
	{
		mSelectedObjects->updateEffects();
		mEffectsTimer.reset();
	}
}

void LLSelectMgr::overrideObjectUpdates()
{
	//override any position updates from simulator on objects being edited
	struct f : public LLSelectedNodeFunctor
	{
		virtual bool apply(LLSelectNode* selectNode)
		{
			LLViewerObject* object = selectNode->getObject();
			if (object && object->permMove() && !object->isPermanentEnforced())
			{
				if (!selectNode->mLastPositionLocal.isExactlyZero())
				{
					object->setPosition(selectNode->mLastPositionLocal);
				}
				if (selectNode->mLastRotation != LLQuaternion())
				{
					object->setRotation(selectNode->mLastRotation);
				}
				if (!selectNode->mLastScale.isExactlyZero())
				{
					object->setScale(selectNode->mLastScale);
				}
			}
			return true;
		}
	} func;
	getSelection()->applyToNodes(&func);
}

//-----------------------------------------------------------------------------
// Select just the object, not any other group members.
//-----------------------------------------------------------------------------
LLObjectSelectionHandle LLSelectMgr::selectObjectOnly(LLViewerObject* object, S32 face)
{
	llassert( object );

	//remember primary object
	mSelectedObjects->mPrimaryObject = object;

	// Don't add an object that is already in the list
	if (object->isSelected() ) {
		// make sure point at position is updated
		updatePointAt();
		gEditMenuHandler = this;
		return NULL;
	}

	if (!canSelectObject(object))
	{
		//make_ui_sound("UISndInvalidOp");
		return NULL;
	}

	// LL_INFOS() << "Adding object to selected object list" << LL_ENDL;

	// Place it in the list and tag it.
	// This will refresh dialogs.
	addAsIndividual(object, face);

	// Stop the object from moving (this anticipates changes on the
	// simulator in LLTask::userSelect)
	// *FIX: shouldn't zero out these either
	object->setVelocity(LLVector3::zero);
	object->setAcceleration(LLVector3::zero);
	//object->setAngularVelocity(LLVector3::zero);
	object->resetRot();

	// Always send to simulator, so you get a copy of the 
	// permissions structure back.
	gMessageSystem->newMessageFast(_PREHASH_ObjectSelect);
	gMessageSystem->nextBlockFast(_PREHASH_AgentData);
	gMessageSystem->addUUIDFast(_PREHASH_AgentID, gAgent.getID() );
	gMessageSystem->addUUIDFast(_PREHASH_SessionID, gAgent.getSessionID());
	gMessageSystem->nextBlockFast(_PREHASH_ObjectData);
	gMessageSystem->addU32Fast(_PREHASH_ObjectLocalID, object->getLocalID() );
	LLViewerRegion* regionp = object->getRegion();
	gMessageSystem->sendReliable( regionp->getHost());

	updatePointAt();
	updateSelectionCenter();
	saveSelectedObjectTransform(SELECT_ACTION_TYPE_PICK);

	// have selection manager handle edit menu immediately after 
	// user selects an object
	if (mSelectedObjects->getObjectCount())
	{
		gEditMenuHandler = this;
	}

	return mSelectedObjects;
}

//-----------------------------------------------------------------------------
// Select the object, parents and children.
//-----------------------------------------------------------------------------
LLObjectSelectionHandle LLSelectMgr::selectObjectAndFamily(LLViewerObject* obj, BOOL add_to_end, BOOL ignore_select_owned)
{
	llassert( obj );

	//remember primary object
	mSelectedObjects->mPrimaryObject = obj;

	// This may be incorrect if things weren't family selected before... - djs 07/08/02
	// Don't add an object that is already in the list
	if (obj->isSelected() ) 
	{
		// make sure pointat position is updated
		updatePointAt();
		gEditMenuHandler = this;
		return NULL;
	}

	if (!canSelectObject(obj,ignore_select_owned))
	{
		//make_ui_sound("UISndInvalidOp");
		return NULL;
	}

	// Since we're selecting a family, start at the root, but
	// don't include an avatar.
	LLViewerObject* root = obj;
	
	while(!root->isAvatar() && root->getParent())
	{
		LLViewerObject* parent = (LLViewerObject*)root->getParent();
		if (parent->isAvatar())
		{
			break;
		}
		root = parent;
	}

	// Collect all of the objects
	std::vector<LLViewerObject*> objects;

	root->addThisAndNonJointChildren(objects);
	addAsFamily(objects, add_to_end);

	updateSelectionCenter();
	saveSelectedObjectTransform(SELECT_ACTION_TYPE_PICK);
	updatePointAt();

	dialog_refresh_all();

	// Always send to simulator, so you get a copy of the permissions
	// structure back.
	sendSelect();

	// Stop the object from moving (this anticipates changes on the
	// simulator in LLTask::userSelect)
	root->setVelocity(LLVector3::zero);
	root->setAcceleration(LLVector3::zero);
	//root->setAngularVelocity(LLVector3::zero);
	root->resetRot();

	// leave component mode
	if (gSavedSettings.getBOOL("EditLinkedParts"))
	{
		gSavedSettings.setBOOL("EditLinkedParts", FALSE);
		promoteSelectionToRoot();
	}

	// have selection manager handle edit menu immediately after 
	// user selects an object
	if (mSelectedObjects->getObjectCount())
	{
		gEditMenuHandler = this;
	}

	return mSelectedObjects;
}

//-----------------------------------------------------------------------------
// Select the object, parents and children.
//-----------------------------------------------------------------------------
LLObjectSelectionHandle LLSelectMgr::selectObjectAndFamily(const std::vector<LLViewerObject*>& object_list,
														   BOOL send_to_sim)
{
	// Collect all of the objects, children included
	std::vector<LLViewerObject*> objects;

	//clear primary object (no primary object)
	mSelectedObjects->mPrimaryObject = NULL;

	if (object_list.size() < 1)
	{
		return NULL;
	}
	
	// NOTE -- we add the objects in REVERSE ORDER 
	// to preserve the order in the mSelectedObjects list
	for (std::vector<LLViewerObject*>::const_reverse_iterator riter = object_list.rbegin();
		 riter != object_list.rend(); ++riter)
	{
		LLViewerObject *object = *riter;

		llassert( object );

		if (!canSelectObject(object)) continue;

		object->addThisAndNonJointChildren(objects);
		addAsFamily(objects);

		if( isBatchMode() )
			continue;

		// Stop the object from moving (this anticipates changes on the
		// simulator in LLTask::userSelect)
		object->setVelocity(LLVector3::zero);
		object->setAcceleration(LLVector3::zero);
		//object->setAngularVelocity(LLVector3::zero);
		object->resetRot();
	}

	if( isBatchMode() )
	{
		mShowSelection = FALSE;
		sendSelect();
		return mSelectedObjects;
	}


	updateSelectionCenter();
	saveSelectedObjectTransform(SELECT_ACTION_TYPE_PICK);
	updatePointAt();
	dialog_refresh_all();

	// Almost always send to simulator, so you get a copy of the permissions
	// structure back.
	// JC: The one case where you don't want to do this is if you're selecting
	// all the objects on a sim.
	if (send_to_sim)
	{
		sendSelect();
	}

	// leave component mode
	if (gSavedSettings.getBOOL("EditLinkedParts"))
	{		
		gSavedSettings.setBOOL("EditLinkedParts", FALSE);
		promoteSelectionToRoot();
	}

	// have selection manager handle edit menu immediately after 
	// user selects an object
	if (mSelectedObjects->getObjectCount())
	{
		gEditMenuHandler = this;
	}

	return mSelectedObjects;
}

// Use for when the simulator kills an object.  This version also
// handles informing the current tool of the object's deletion.
//
// Caller needs to call dialog_refresh_all if necessary.
BOOL LLSelectMgr::removeObjectFromSelections(const LLUUID &id)
{
	BOOL object_found = FALSE;
	LLTool *tool = NULL;

	tool = LLToolMgr::getInstance()->getCurrentTool();

	// It's possible that the tool is editing an object that is not selected
	LLViewerObject* tool_editing_object = tool->getEditingObject();
	if( tool_editing_object && tool_editing_object->mID == id)
	{
		tool->stopEditing();
		object_found = TRUE;
	}

	// Iterate through selected objects list and kill the object
	if( !object_found )
	{
		for (LLObjectSelection::iterator iter = getSelection()->begin();
			 iter != getSelection()->end(); )
		{
			LLObjectSelection::iterator curiter = iter++;
			LLViewerObject* object = (*curiter)->getObject();
			if (object->mID == id)
			{
				if (tool)
				{
					tool->stopEditing();
				}

				// lose the selection, don't tell simulator, it knows
				deselectObjectAndFamily(object, FALSE);
				object_found = TRUE;
				break; // must break here, may have removed multiple objects from list
			}
			else if (object->isAvatar() && object->getParent() && ((LLViewerObject*)object->getParent())->mID == id)
			{
				// It's possible the item being removed has an avatar sitting on it
				// So remove the avatar that is sitting on the object.
				deselectObjectAndFamily(object, FALSE);
				break; // must break here, may have removed multiple objects from list
			}
		}
	}

	return object_found;
}

bool LLSelectMgr::linkObjects()
{
	if (!LLSelectMgr::getInstance()->selectGetAllRootsValid())
	{
		LLNotificationsUtil::add("UnableToLinkWhileDownloading");
		return true;
	}

	S32 object_count = LLSelectMgr::getInstance()->getSelection()->getObjectCount();
// <FS:CR> Aurora Sim
	//if (object_count > MAX_CHILDREN_PER_TASK + 1)
	S32 object_max = LLWorld::getInstance()->getMaxLinkedPrims();

	if (object_count > object_max + 1)
// </FS:CR> Aurora Sim
	{
		LLSD args;
		args["COUNT"] = llformat("%d", object_count);
// <FS:CR> Aurora Sim
		//int max = MAX_CHILDREN_PER_TASK+1;
		int max = object_max+1;
// </FS:CR> Aurora Sim
		args["MAX"] = llformat("%d", max);
		LLNotificationsUtil::add("UnableToLinkObjects", args);
		return true;
	}

	if (LLSelectMgr::getInstance()->getSelection()->getRootObjectCount() < 2)
	{
		LLNotificationsUtil::add("CannotLinkIncompleteSet");
		return true;
	}

	if (!LLSelectMgr::getInstance()->selectGetRootsModify())
	{
		LLNotificationsUtil::add("CannotLinkModify");
		return true;
	}

	if (!LLSelectMgr::getInstance()->selectGetRootsNonPermanentEnforced())
	{
		LLNotificationsUtil::add("CannotLinkPermanent");
		return true;
	}

	LLUUID owner_id;
	std::string owner_name;
	if (!LLSelectMgr::getInstance()->selectGetOwner(owner_id, owner_name))
	{
		// we don't actually care if you're the owner, but novices are
		// the most likely to be stumped by this one, so offer the
		// easiest and most likely solution.
		LLNotificationsUtil::add("CannotLinkDifferentOwners");
		return true;
	}

	if (!LLSelectMgr::getInstance()->selectGetSameRegion())
	{
		LLNotificationsUtil::add("CannotLinkAcrossRegions");
		return true;
	}

	LLSelectMgr::getInstance()->sendLink();

	return true;
}

bool LLSelectMgr::unlinkObjects()
{

	// <FS:PP>
	if (gSavedSettings.getBOOL("FSUnlinkConfirmEnabled"))
	{
	// </FS:PP>

		S32 min_objects_for_confirm = gSavedSettings.getS32("MinObjectsForUnlinkConfirm");
		S32 unlink_object_count = mSelectedObjects->getObjectCount(); // clears out nodes with NULL objects
		if (unlink_object_count >= min_objects_for_confirm
			&& unlink_object_count > mSelectedObjects->getRootObjectCount())
		{
			// total count > root count means that there are childer inside and that there are linksets that will be unlinked
			LLNotificationsUtil::add("ConfirmUnlink", LLSD(), LLSD(), boost::bind(&LLSelectMgr::confirmUnlinkObjects, this, _1, _2));
			return true;
		}

	// <FS:PP>
	}
	// </FS:PP>

	LLSelectMgr::getInstance()->sendDelink();
	return true;
}

void LLSelectMgr::confirmUnlinkObjects(const LLSD& notification, const LLSD& response)
{
	S32 option = LLNotificationsUtil::getSelectedOption(notification, response);
	// if Cancel pressed
	if (option == 1)
	{
		return;
	}

	LLSelectMgr::getInstance()->sendDelink();
	return;
}

// in order to link, all objects must have the same owner, and the
// agent must have the ability to modify all of the objects. However,
// we're not answering that question with this method. The question
// we're answering is: does the user have a reasonable expectation
// that a link operation should work? If so, return true, false
// otherwise. this allows the handle_link method to more finely check
// the selection and give an error message when the uer has a
// reasonable expectation for the link to work, but it will fail.
bool LLSelectMgr::enableLinkObjects()
{
	bool new_value = false;
	// check if there are at least 2 objects selected, and that the
	// user can modify at least one of the selected objects.

	// in component mode, can't link
	if (!gSavedSettings.getBOOL("EditLinkedParts"))
	{
		if(LLSelectMgr::getInstance()->selectGetAllRootsValid() && LLSelectMgr::getInstance()->getSelection()->getRootObjectCount() >= 2)
		{
			struct f : public LLSelectedObjectFunctor
			{
				virtual bool apply(LLViewerObject* object)
				{
					LLViewerObject *root_object = (object == NULL) ? NULL : object->getRootEdit();
					return object->permModify() && !object->isPermanentEnforced() &&
						((root_object == NULL) || !root_object->isPermanentEnforced());
				}
			} func;
			const bool firstonly = true;
			new_value = LLSelectMgr::getInstance()->getSelection()->applyToRootObjects(&func, firstonly);
		}
	}
// [RLVa:KB] - Checked: 2011-03-19 (RLVa-1.3.0f) | Modified: RLVa-0.2.0g
	if ( (new_value) && ((rlv_handler_t::isEnabled()) && (!RlvActions::canStand())) )
	{
		// Allow only if the avie isn't sitting on any of the selected objects
		LLObjectSelectionHandle hSel = LLSelectMgr::getInstance()->getSelection();
		RlvSelectIsSittingOn f(gAgentAvatarp);
		if (hSel->getFirstRootNode(&f, TRUE) != NULL)
			new_value = false;
	}
// [/RLVa:KB]
	return new_value;
}

bool LLSelectMgr::enableUnlinkObjects()
{
	LLViewerObject* first_editable_object = LLSelectMgr::getInstance()->getSelection()->getFirstEditableObject();
	LLViewerObject *root_object = (first_editable_object == NULL) ? NULL : first_editable_object->getRootEdit();

	bool new_value = LLSelectMgr::getInstance()->selectGetAllRootsValid() &&
		first_editable_object &&
		!first_editable_object->isAttachment() && !first_editable_object->isPermanentEnforced() &&
		((root_object == NULL) || !root_object->isPermanentEnforced());
// [RLVa:KB] - Checked: 2011-03-19 (RLVa-1.3.0f) | Modified: RLVa-0.2.0g
	if ( (new_value) && ((rlv_handler_t::isEnabled()) && (!RlvActions::canStand())) )
	{
		// Allow only if the avie isn't sitting on any of the selected objects
		LLObjectSelectionHandle hSel = LLSelectMgr::getInstance()->getSelection();
		RlvSelectIsSittingOn f(gAgentAvatarp);
		if (hSel->getFirstRootNode(&f, TRUE) != NULL)
			new_value = false;
	}
// [/RLVa:KB]
	return new_value;
}

void LLSelectMgr::deselectObjectAndFamily(LLViewerObject* object, BOOL send_to_sim, BOOL include_entire_object)
{
	// bail if nothing selected or if object wasn't selected in the first place
	if(!object) return;
	if(!object->isSelected()) return;

	// Collect all of the objects, and remove them
	std::vector<LLViewerObject*> objects;

	if (include_entire_object)
	{
		// Since we're selecting a family, start at the root, but
		// don't include an avatar.
		LLViewerObject* root = object;
	
		while(!root->isAvatar() && root->getParent())
		{
			LLViewerObject* parent = (LLViewerObject*)root->getParent();
			if (parent->isAvatar())
			{
				break;
			}
			root = parent;
		}
	
		object = root;
	}
	else
	{
		object = (LLViewerObject*)object->getRoot();
	}

	object->addThisAndAllChildren(objects);
	remove(objects);

	if (!send_to_sim) return;

	//-----------------------------------------------------------
	// Inform simulator of deselection
	//-----------------------------------------------------------
	LLViewerRegion* regionp = object->getRegion();

	BOOL start_new_message = TRUE;
	S32 select_count = 0;

	LLMessageSystem* msg = gMessageSystem;
	for (U32 i = 0; i < objects.size(); i++)
	{
		if (start_new_message)
		{
			msg->newMessageFast(_PREHASH_ObjectDeselect);
			msg->nextBlockFast(_PREHASH_AgentData);
			msg->addUUIDFast(_PREHASH_AgentID, gAgent.getID() );
			msg->addUUIDFast(_PREHASH_SessionID, gAgent.getSessionID());
			select_count++;
			start_new_message = FALSE;
		}

		msg->nextBlockFast(_PREHASH_ObjectData);
		msg->addU32Fast(_PREHASH_ObjectLocalID, (objects[i])->getLocalID());
		select_count++;

		// Zap the angular velocity, as the sim will set it to zero
		objects[i]->setAngularVelocity( 0,0,0 );
		objects[i]->setVelocity( 0,0,0 );

		if(msg->isSendFull(NULL) || select_count >= MAX_OBJECTS_PER_PACKET)
		{
			msg->sendReliable(regionp->getHost() );
			select_count = 0;
			start_new_message = TRUE;
		}
	}

	if (!start_new_message)
	{
		msg->sendReliable(regionp->getHost() );
	}

	updatePointAt();
	updateSelectionCenter();
}

void LLSelectMgr::deselectObjectOnly(LLViewerObject* object, BOOL send_to_sim)
{
	// bail if nothing selected or if object wasn't selected in the first place
	if (!object) return;
	if (!object->isSelected() ) return;

	// Zap the angular velocity, as the sim will set it to zero
	object->setAngularVelocity( 0,0,0 );
	object->setVelocity( 0,0,0 );

	if (send_to_sim)
	{
		LLViewerRegion* region = object->getRegion();
		gMessageSystem->newMessageFast(_PREHASH_ObjectDeselect);
		gMessageSystem->nextBlockFast(_PREHASH_AgentData);
		gMessageSystem->addUUIDFast(_PREHASH_AgentID, gAgent.getID() );
		gMessageSystem->addUUIDFast(_PREHASH_SessionID, gAgent.getSessionID());
		gMessageSystem->nextBlockFast(_PREHASH_ObjectData);
		gMessageSystem->addU32Fast(_PREHASH_ObjectLocalID, object->getLocalID() );
		gMessageSystem->sendReliable(region->getHost());
	}

	// This will refresh dialogs.
	remove( object );

	updatePointAt();
	updateSelectionCenter();
}


//-----------------------------------------------------------------------------
// addAsFamily
//-----------------------------------------------------------------------------

void LLSelectMgr::addAsFamily(std::vector<LLViewerObject*>& objects, BOOL add_to_end)
{
	for (std::vector<LLViewerObject*>::iterator iter = objects.begin();
		 iter != objects.end(); ++iter)
	{
		LLViewerObject* objectp = *iter;
		
		// Can't select yourself
		if (objectp->mID == gAgentID
			&& !LLSelectMgr::getInstance()->mAllowSelectAvatar)
		{
			continue;
		}

		if (!objectp->isSelected())
		{
			LLSelectNode *nodep = new LLSelectNode(objectp, TRUE);
			if (add_to_end)
			{
				mSelectedObjects->addNodeAtEnd(nodep);
			}
			else
			{
				mSelectedObjects->addNode(nodep);
			}
			objectp->setSelected(TRUE);

			if (objectp->getNumTEs() > 0)
			{
				nodep->selectAllTEs(TRUE);
				objectp->setAllTESelected(true);
			}
			else
			{
				// object has no faces, so don't mess with faces
			}
		}
		else
		{
			// we want this object to be selected for real
			// so clear transient flag
			LLSelectNode* select_node = mSelectedObjects->findNode(objectp);
			if (select_node)
			{
				select_node->setTransient(FALSE);
			}
		}
	}
	saveSelectedObjectTransform(SELECT_ACTION_TYPE_PICK);
}

//-----------------------------------------------------------------------------
// addAsIndividual() - a single object, face, etc
//-----------------------------------------------------------------------------
void LLSelectMgr::addAsIndividual(LLViewerObject *objectp, S32 face, BOOL undoable)
{
	// check to see if object is already in list
	LLSelectNode *nodep = mSelectedObjects->findNode(objectp);

	// Reset (in anticipation of being set to an appropriate value by panel refresh, if they're up)
	//
	setTextureChannel(LLRender::DIFFUSE_MAP);

	// if not in list, add it
	if (!nodep)
	{
		nodep = new LLSelectNode(objectp, TRUE);
		mSelectedObjects->addNode(nodep);
		llassert_always(nodep->getObject());
	}
	else
	{
		// make this a full-fledged selection
		nodep->setTransient(FALSE);
		// Move it to the front of the list
		mSelectedObjects->moveNodeToFront(nodep);
	}

	// Make sure the object is tagged as selected
	objectp->setSelected( TRUE );

	// And make sure we don't consider it as part of a family
	nodep->mIndividualSelection = TRUE;

	// Handle face selection
	if (objectp->getNumTEs() <= 0)
	{
		// object has no faces, so don't do anything
	}
	else if (face == SELECT_ALL_TES)
	{
		nodep->selectAllTEs(TRUE);
		objectp->setAllTESelected(true);
	}
	else if (0 <= face && face < SELECT_MAX_TES)
	{
		nodep->selectTE(face, TRUE);
		objectp->setTESelected(face, true);
	}
	else
	{
		LL_ERRS() << "LLSelectMgr::add face " << face << " out-of-range" << LL_ENDL;
		return;
	}

	saveSelectedObjectTransform(SELECT_ACTION_TYPE_PICK);
	updateSelectionCenter();
	dialog_refresh_all();
}


LLObjectSelectionHandle LLSelectMgr::setHoverObject(LLViewerObject *objectp, S32 face)
{
	if (!objectp)
	{
		mHoverObjects->deleteAllNodes();
		return NULL;
	}

	// Can't select yourself
	if (objectp->mID == gAgentID)
	{
		mHoverObjects->deleteAllNodes();
		return NULL;
	}

	// Can't select land
	if (objectp->getPCode() == LLViewerObject::LL_VO_SURFACE_PATCH)
	{
		mHoverObjects->deleteAllNodes();
		return NULL;
	}

	mHoverObjects->mPrimaryObject = objectp; 

	objectp = objectp->getRootEdit();

	// is the requested object the same as the existing hover object root?
	// NOTE: there is only ever one linked set in mHoverObjects
	if (mHoverObjects->getFirstRootObject() != objectp) 
	{

		// Collect all of the objects
		std::vector<LLViewerObject*> objects;
		objectp = objectp->getRootEdit();
		objectp->addThisAndNonJointChildren(objects);

		mHoverObjects->deleteAllNodes();
		for (std::vector<LLViewerObject*>::iterator iter = objects.begin();
			 iter != objects.end(); ++iter)
		{
			LLViewerObject* cur_objectp = *iter;
			if(!cur_objectp || cur_objectp->isDead())
			{
				continue;
			}
			LLSelectNode* nodep = new LLSelectNode(cur_objectp, FALSE);
			nodep->selectTE(face, TRUE);
			mHoverObjects->addNodeAtEnd(nodep);
		}

		requestObjectPropertiesFamily(objectp);
	}

	return mHoverObjects;
}

LLSelectNode *LLSelectMgr::getHoverNode()
{
	return mHoverObjects->getFirstRootNode();
}

LLSelectNode *LLSelectMgr::getPrimaryHoverNode()
{
	return mHoverObjects->mSelectNodeMap[mHoverObjects->mPrimaryObject];
}

// <FS:ND> Color per highlighted object
//void LLSelectMgr::highlightObjectOnly(LLViewerObject* objectp)
void LLSelectMgr::highlightObjectOnly(LLViewerObject *objectp, LLColor4 const &aColor )
// </FS:ND>
{
	if (!objectp)
	{
		return;
	}

	if (objectp->getPCode() != LL_PCODE_VOLUME)
	{
		return;
	}
	
	if ((gSavedSettings.getBOOL("SelectOwnedOnly") && !objectp->permYouOwner()) 
		|| (gSavedSettings.getBOOL("SelectMovableOnly") && (!objectp->permMove() ||  objectp->isPermanentEnforced())))
	{
		// only select my own objects
		return;
	}

	// <FS:Ansariel> FIRE-14593: Option to select only copyable objects
	if (!objectp->permCopy() && gSavedSettings.getBOOL("FSSelectCopyableOnly"))
	{
		return;
	}
	// </FS:Ansariel>

	// <FS:Ansariel> FIRE-304: Option to exclude group owned objects
	if (objectp->permGroupOwner() && !gSavedSettings.getBOOL("FSSelectIncludeGroupOwned"))
	{
		return;
	}
	// </FS:Ansariel>

	mRectSelectedObjects.insert(objectp);

	mHighlightColor[ objectp ] = aColor; // <FS:ND/> Color per highlighted object
}

void LLSelectMgr::highlightObjectAndFamily(LLViewerObject* objectp)
{
	if (!objectp)
	{
		return;
	}

	LLViewerObject* root_obj = (LLViewerObject*)objectp->getRoot();

	highlightObjectOnly(root_obj);

	LLViewerObject::const_child_list_t& child_list = root_obj->getChildren();
	for (LLViewerObject::child_list_t::const_iterator iter = child_list.begin();
		 iter != child_list.end(); iter++)
	{
		LLViewerObject* child = *iter;
		highlightObjectOnly(child);
	}
}

// Note that this ignores the "select owned only" flag
// It's also more efficient than calling the single-object version over and over.
void LLSelectMgr::highlightObjectAndFamily(const std::vector<LLViewerObject*>& objects)
{
	for (std::vector<LLViewerObject*>::const_iterator iter1 = objects.begin();
		 iter1 != objects.end(); ++iter1)
	{
		LLViewerObject* object = *iter1;

		if (!object)
		{
			continue;
		}
		if (object->getPCode() != LL_PCODE_VOLUME)
		{
			continue;
		}

		LLViewerObject* root = (LLViewerObject*)object->getRoot();
		mRectSelectedObjects.insert(root);

		LLViewerObject::const_child_list_t& child_list = root->getChildren();
		for (LLViewerObject::child_list_t::const_iterator iter2 = child_list.begin();
			 iter2 != child_list.end(); iter2++)
		{
			LLViewerObject* child = *iter2;
			mRectSelectedObjects.insert(child);
		}
	}
}

void LLSelectMgr::unhighlightObjectOnly(LLViewerObject* objectp)
{
	if (!objectp || (objectp->getPCode() != LL_PCODE_VOLUME))
	{
		return;
	}

	mRectSelectedObjects.erase(objectp);
	mHighlightColor.erase( objectp ); // <FS:ND/> Color per highlighted object
}

void LLSelectMgr::unhighlightObjectAndFamily(LLViewerObject* objectp)
{
	if (!objectp)
	{
		return;
	}

	LLViewerObject* root_obj = (LLViewerObject*)objectp->getRoot();

	unhighlightObjectOnly(root_obj);

	LLViewerObject::const_child_list_t& child_list = root_obj->getChildren();
	for (LLViewerObject::child_list_t::const_iterator iter = child_list.begin();
		 iter != child_list.end(); iter++)
	{
		LLViewerObject* child = *iter;
		unhighlightObjectOnly(child);
	}
}


void LLSelectMgr::unhighlightAll()
{
	mRectSelectedObjects.clear();
	mHighlightedObjects->deleteAllNodes();

	mHighlightColor.clear(); // <FS:ND/> Color per highlighted object
}

LLObjectSelectionHandle LLSelectMgr::selectHighlightedObjects()
{
	if (!mHighlightedObjects->getNumNodes())
	{
		return NULL;
	}

	//clear primary object
	mSelectedObjects->mPrimaryObject = NULL;

	for (LLObjectSelection::iterator iter = getHighlightedObjects()->begin();
		 iter != getHighlightedObjects()->end(); )
	{
		LLObjectSelection::iterator curiter = iter++;
	
		LLSelectNode *nodep = *curiter;
		LLViewerObject* objectp = nodep->getObject();

		if (!canSelectObject(objectp))
		{
			continue;
		}

		// already selected
		if (objectp->isSelected())
		{
			continue;
		}

		LLSelectNode* new_nodep = new LLSelectNode(*nodep);
		mSelectedObjects->addNode(new_nodep);

		// flag this object as selected
		objectp->setSelected(TRUE);
		objectp->setAllTESelected(true);

		mSelectedObjects->mSelectType = getSelectTypeForObject(objectp);

		// request properties on root objects
		if (objectp->isRootEdit())
		{
			requestObjectPropertiesFamily(objectp);
		}
	}

	// pack up messages to let sim know these objects are selected
	sendSelect();
	unhighlightAll();
	updateSelectionCenter();
	saveSelectedObjectTransform(SELECT_ACTION_TYPE_PICK);
	updatePointAt();

	if (mSelectedObjects->getObjectCount())
	{
		gEditMenuHandler = this;
	}

	return mSelectedObjects;
}

void LLSelectMgr::deselectHighlightedObjects()
{
	BOOL select_linked_set = !gSavedSettings.getBOOL("EditLinkedParts");
	for (std::set<LLPointer<LLViewerObject> >::iterator iter = mRectSelectedObjects.begin();
		 iter != mRectSelectedObjects.end(); iter++)
	{
		LLViewerObject *objectp = *iter;
		if (!select_linked_set)
		{
			deselectObjectOnly(objectp);
		}
		else
		{
			LLViewerObject* root_object = (LLViewerObject*)objectp->getRoot();
			if (root_object->isSelected())
			{
				deselectObjectAndFamily(root_object);
			}
		}
	}

	unhighlightAll();
}

void LLSelectMgr::addGridObject(LLViewerObject* objectp)
{
	LLSelectNode* nodep = new LLSelectNode(objectp, FALSE);
	mGridObjects.addNodeAtEnd(nodep);

	LLViewerObject::const_child_list_t& child_list = objectp->getChildren();
	for (LLViewerObject::child_list_t::const_iterator iter = child_list.begin();
		 iter != child_list.end(); iter++)
	{
		LLViewerObject* child = *iter;
		nodep = new LLSelectNode(child, FALSE);
		mGridObjects.addNodeAtEnd(nodep);
	}
}

void LLSelectMgr::clearGridObjects()
{
	mGridObjects.deleteAllNodes();
}

void LLSelectMgr::setGridMode(EGridMode mode)
{
	mGridMode = mode;
	gSavedSettings.setS32("GridMode", mode);
	updateSelectionCenter();
}

void LLSelectMgr::getGrid(LLVector3& origin, LLQuaternion &rotation, LLVector3 &scale, bool for_snap_guides)
{
	mGridObjects.cleanupNodes();
	
	LLViewerObject* first_grid_object = mGridObjects.getFirstObject();

	if (mGridMode == GRID_MODE_LOCAL && mSelectedObjects->getObjectCount())
	{
		//LLViewerObject* root = getSelectedParentObject(mSelectedObjects->getFirstObject());
		mGridOrigin = mSavedSelectionBBox.getCenterAgent();
		mGridScale = mSavedSelectionBBox.getExtentLocal() * 0.5f;

		// DEV-12570 Just taking the saved selection box rotation prevents
		// wild rotations of linked sets while in local grid mode
		//if(mSelectedObjects->getObjectCount() < 2 || !root || root->mDrawable.isNull())
		{
			mGridRotation = mSavedSelectionBBox.getRotation();
		}
		/*else //set to the root object
		{
			mGridRotation = root->getRenderRotation();			
		}*/
	}
	else if (mGridMode == GRID_MODE_REF_OBJECT && first_grid_object && first_grid_object->mDrawable.notNull())
	{
		LLSelectNode *node = mSelectedObjects->findNode(first_grid_object);
		if (!for_snap_guides && node)
		{
			mGridRotation = node->mSavedRotation;
		}
		else
		{
			mGridRotation = first_grid_object->getRenderRotation();
		}

		LLVector4a min_extents(F32_MAX);
		LLVector4a max_extents(-F32_MAX);
		BOOL grid_changed = FALSE;
		for (LLObjectSelection::iterator iter = mGridObjects.begin();
			 iter != mGridObjects.end(); ++iter)
		{
			LLViewerObject* object = (*iter)->getObject();
			LLDrawable* drawable = object->mDrawable;
			if (drawable)
			{
				const LLVector4a* ext = drawable->getSpatialExtents();
				update_min_max(min_extents, max_extents, ext[0]);
				update_min_max(min_extents, max_extents, ext[1]);
				grid_changed = TRUE;
			}
		}
		if (grid_changed)
		{
			LLVector4a center, size;
			center.setAdd(min_extents, max_extents);
			center.mul(0.5f);
			size.setSub(max_extents, min_extents);
			size.mul(0.5f);

			mGridOrigin.set(center.getF32ptr());
			LLDrawable* drawable = first_grid_object->mDrawable;
			if (drawable && drawable->isActive())
			{
				mGridOrigin = mGridOrigin * first_grid_object->getRenderMatrix();
			}
			mGridScale.set(size.getF32ptr());
		}
	}
	else // GRID_MODE_WORLD or just plain default
	{
		const BOOL non_root_ok = TRUE;
		LLViewerObject* first_object = mSelectedObjects->getFirstRootObject(non_root_ok);

		mGridOrigin.clearVec();
		mGridRotation.loadIdentity();

		mSelectedObjects->mSelectType = getSelectTypeForObject( first_object );

		switch (mSelectedObjects->mSelectType)
		{
		case SELECT_TYPE_ATTACHMENT:
			if (first_object && first_object->getRootEdit()->mDrawable.notNull())
			{
				// this means this object *has* to be an attachment
				LLXform* attachment_point_xform = first_object->getRootEdit()->mDrawable->mXform.getParent();
				// <FS:Ansariel> Crash fix for FIRE-15206
				if (!attachment_point_xform) break;
				mGridOrigin = attachment_point_xform->getWorldPosition();
				mGridRotation = attachment_point_xform->getWorldRotation();
				mGridScale = LLVector3(1.f, 1.f, 1.f) * gSavedSettings.getF32("GridResolution");
			}
			break;
		case SELECT_TYPE_HUD:
			// use HUD-scaled grid
			mGridScale = LLVector3(0.25f, 0.25f, 0.25f);
			break;
		case SELECT_TYPE_WORLD:
			mGridScale = LLVector3(1.f, 1.f, 1.f) * gSavedSettings.getF32("GridResolution");
			break;
		}
	}
	llassert(mGridOrigin.isFinite());

	origin = mGridOrigin;
	rotation = mGridRotation;
	scale = mGridScale;
}

//-----------------------------------------------------------------------------
// remove() - an array of objects
//-----------------------------------------------------------------------------

void LLSelectMgr::remove(std::vector<LLViewerObject*>& objects)
{
	for (std::vector<LLViewerObject*>::iterator iter = objects.begin();
		 iter != objects.end(); ++iter)
	{
		LLViewerObject* objectp = *iter;
		LLSelectNode* nodep = mSelectedObjects->findNode(objectp);
		if (nodep)
		{
			objectp->setSelected(FALSE);
			mSelectedObjects->removeNode(nodep);
			nodep = NULL;
		}
	}
	updateSelectionCenter();
	dialog_refresh_all();
}


//-----------------------------------------------------------------------------
// remove() - a single object
//-----------------------------------------------------------------------------
void LLSelectMgr::remove(LLViewerObject *objectp, S32 te, BOOL undoable)
{
	// get object node (and verify it is in the selected list)
	LLSelectNode *nodep = mSelectedObjects->findNode(objectp);
	if (!nodep)
	{
		return;
	}

	// if face = all, remove object from list
	if ((objectp->getNumTEs() <= 0) || (te == SELECT_ALL_TES))
	{
		// Remove all faces (or the object doesn't have faces) so remove the node
		mSelectedObjects->removeNode(nodep);
		nodep = NULL;
		objectp->setSelected( FALSE );
	}
	else if (0 <= te && te < SELECT_MAX_TES)
	{
		// ...valid face, check to see if it was on
		if (nodep->isTESelected(te))
		{
			nodep->selectTE(te, FALSE);
			objectp->setTESelected(te, false);
		}
		else
		{
			LL_ERRS() << "LLSelectMgr::remove - tried to remove TE " << te << " that wasn't selected" << LL_ENDL;
			return;
		}

		// ...check to see if this operation turned off all faces
		BOOL found = FALSE;
		for (S32 i = 0; i < nodep->getObject()->getNumTEs(); i++)
		{
			found = found || nodep->isTESelected(i);
		}

		// ...all faces now turned off, so remove
		if (!found)
		{
			mSelectedObjects->removeNode(nodep);
			nodep = NULL;
			objectp->setSelected( FALSE );
			// *FIXME: Doesn't update simulator that object is no longer selected
		}
	}
	else
	{
		// ...out of range face
		LL_ERRS() << "LLSelectMgr::remove - TE " << te << " out of range" << LL_ENDL;
	}

	updateSelectionCenter();
	dialog_refresh_all();
}


//-----------------------------------------------------------------------------
// removeAll()
//-----------------------------------------------------------------------------
void LLSelectMgr::removeAll()
{
	for (LLObjectSelection::iterator iter = mSelectedObjects->begin();
		 iter != mSelectedObjects->end(); iter++ )
	{
		LLViewerObject *objectp = (*iter)->getObject();
		objectp->setSelected( FALSE );
	}

	mSelectedObjects->deleteAllNodes();
	
	updateSelectionCenter();
	dialog_refresh_all();
}

//-----------------------------------------------------------------------------
// promoteSelectionToRoot()
//-----------------------------------------------------------------------------
void LLSelectMgr::promoteSelectionToRoot()
{
	std::set<LLViewerObject*> selection_set;

	BOOL selection_changed = FALSE;

	for (LLObjectSelection::iterator iter = getSelection()->begin();
		 iter != getSelection()->end(); )
	{
		LLObjectSelection::iterator curiter = iter++;
		LLSelectNode* nodep = *curiter;
		LLViewerObject* object = nodep->getObject();

		if (nodep->mIndividualSelection)
		{
			selection_changed = TRUE;
		}

		LLViewerObject* parentp = object;
		while(parentp->getParent() && !(parentp->isRootEdit()))
		{
			parentp = (LLViewerObject*)parentp->getParent();
		}
	
		selection_set.insert(parentp);
	}

	if (selection_changed)
	{
		deselectAll();

		std::set<LLViewerObject*>::iterator set_iter;
		for (set_iter = selection_set.begin(); set_iter != selection_set.end(); ++set_iter)
		{
			selectObjectAndFamily(*set_iter);
		}
	}
}

//-----------------------------------------------------------------------------
// demoteSelectionToIndividuals()
//-----------------------------------------------------------------------------
void LLSelectMgr::demoteSelectionToIndividuals()
{
	std::vector<LLViewerObject*> objects;

	for (LLObjectSelection::root_iterator iter = getSelection()->root_begin();
		 iter != getSelection()->root_end(); iter++)
	{
		LLViewerObject* object = (*iter)->getObject();
		object->addThisAndNonJointChildren(objects);
	}

	if (!objects.empty())
	{
		deselectAll();
		for (std::vector<LLViewerObject*>::iterator iter = objects.begin();
			 iter != objects.end(); ++iter)
		{
			LLViewerObject* objectp = *iter;
			selectObjectOnly(objectp);
		}
	}
}

//-----------------------------------------------------------------------------
// dump()
//-----------------------------------------------------------------------------
void LLSelectMgr::dump()
{
	LL_INFOS() << "Selection Manager: " << mSelectedObjects->getNumNodes() << " items" << LL_ENDL;

	LL_INFOS() << "TE mode " << mTEMode << LL_ENDL;

	S32 count = 0;
	for (LLObjectSelection::iterator iter = getSelection()->begin();
		 iter != getSelection()->end(); iter++ )
	{
		LLViewerObject* objectp = (*iter)->getObject();
		LL_INFOS() << "Object " << count << " type " << LLPrimitive::pCodeToString(objectp->getPCode()) << LL_ENDL;
		LL_INFOS() << "  hasLSL " << objectp->flagScripted() << LL_ENDL;
		LL_INFOS() << "  hasTouch " << objectp->flagHandleTouch() << LL_ENDL;
		LL_INFOS() << "  hasMoney " << objectp->flagTakesMoney() << LL_ENDL;
		LL_INFOS() << "  getposition " << objectp->getPosition() << LL_ENDL;
		LL_INFOS() << "  getpositionAgent " << objectp->getPositionAgent() << LL_ENDL;
		LL_INFOS() << "  getpositionRegion " << objectp->getPositionRegion() << LL_ENDL;
		LL_INFOS() << "  getpositionGlobal " << objectp->getPositionGlobal() << LL_ENDL;
		LLDrawable* drawablep = objectp->mDrawable;
		LL_INFOS() << "  " << (drawablep&& drawablep->isVisible() ? "visible" : "invisible") << LL_ENDL;
		LL_INFOS() << "  " << (drawablep&& drawablep->isState(LLDrawable::FORCE_INVISIBLE) ? "force_invisible" : "") << LL_ENDL;
		count++;
	}

	// Face iterator
	for (LLObjectSelection::iterator iter = getSelection()->begin();
		 iter != getSelection()->end(); iter++ )
	{
		LLSelectNode* node = *iter;
		LLViewerObject* objectp = node->getObject();
		if (!objectp)
			continue;
		for (S32 te = 0; te < objectp->getNumTEs(); ++te )
		{
			if (node->isTESelected(te))
			{
				LL_INFOS() << "Object " << objectp << " te " << te << LL_ENDL;
			}
		}
	}

	LL_INFOS() << mHighlightedObjects->getNumNodes() << " objects currently highlighted." << LL_ENDL;

	LL_INFOS() << "Center global " << mSelectionCenterGlobal << LL_ENDL;
}

//-----------------------------------------------------------------------------
// cleanup()
//-----------------------------------------------------------------------------
void LLSelectMgr::cleanup()
{
	mSilhouetteImagep = NULL;
}


//---------------------------------------------------------------------------
// Manipulate properties of selected objects
//---------------------------------------------------------------------------

struct LLSelectMgrSendFunctor : public LLSelectedObjectFunctor
{
	virtual bool apply(LLViewerObject* object)
	{
		if (object->permModify())
		{
			object->sendTEUpdate();
		}
		return true;
	}
};

void LLObjectSelection::applyNoCopyTextureToTEs(LLViewerInventoryItem* item)
{
	if (!item)
	{
		return;
	}
	LLViewerTexture* image = LLViewerTextureManager::getFetchedTexture(item->getAssetUUID());

	for (iterator iter = begin(); iter != end(); ++iter)
	{
		LLSelectNode* node = *iter;
		LLViewerObject* object = (*iter)->getObject();
		if (!object)
		{
			continue;
		}

		S32 num_tes = llmin((S32)object->getNumTEs(), (S32)object->getNumFaces());
		bool texture_copied = false;
		for (S32 te = 0; te < num_tes; ++te)
		{
			if (node->isTESelected(te))
			{
				//(no-copy) textures must be moved to the object's inventory only once
				// without making any copies
				if (!texture_copied)
				{
					LLToolDragAndDrop::handleDropTextureProtections(object, item, LLToolDragAndDrop::SOURCE_AGENT, LLUUID::null);
					texture_copied = true;
				}

				// apply texture for the selected faces
				add(LLStatViewer::EDIT_TEXTURE, 1);
				object->setTEImage(te, image);
				dialog_refresh_all();

				// send the update to the simulator
				object->sendTEUpdate();
			}
		}
	}
}

//-----------------------------------------------------------------------------
// selectionSetImage()
//-----------------------------------------------------------------------------
// *TODO: re-arch texture applying out of lltooldraganddrop
void LLSelectMgr::selectionSetImage(const LLUUID& imageid)
{
	// First for (no copy) textures and multiple object selection
	LLViewerInventoryItem* item = gInventory.getItem(imageid);
	if(item 
		&& !item->getPermissions().allowOperationBy(PERM_COPY, gAgent.getID())
		&& (mSelectedObjects->getNumNodes() > 1) )
	{
		LL_WARNS() << "Attempted to apply no-copy texture to multiple objects"
				<< LL_ENDL;
		return;
	}

	struct f : public LLSelectedTEFunctor
	{
		LLViewerInventoryItem* mItem;
		LLUUID mImageID;
		f(LLViewerInventoryItem* item, const LLUUID& id) : mItem(item), mImageID(id) {}
		bool apply(LLViewerObject* objectp, S32 te)
		{
		    if(objectp && !objectp->permModify())
		    {
		        return false;
		    }
		    if (mItem)
			{
				if (te == -1) // all faces
				{
					LLToolDragAndDrop::dropTextureAllFaces(objectp,
														   mItem,
														   LLToolDragAndDrop::SOURCE_AGENT,
														   LLUUID::null);
				}
				else // one face
				{
					LLToolDragAndDrop::dropTextureOneFace(objectp,
														  te,
														  mItem,
														  LLToolDragAndDrop::SOURCE_AGENT,
														  LLUUID::null);
				}
			}
			else // not an inventory item
			{
				// Texture picker defaults aren't inventory items
				// * Don't need to worry about permissions for them
				// * Can just apply the texture and be done with it.
				objectp->setTEImage(te, LLViewerTextureManager::getFetchedTexture(mImageID, FTT_DEFAULT, TRUE, LLGLTexture::BOOST_NONE, LLViewerTexture::LOD_TEXTURE));
			}
			return true;
		}
	};

	if (item && !item->getPermissions().allowOperationBy(PERM_COPY, gAgent.getID()))
	{
		getSelection()->applyNoCopyTextureToTEs(item);
	}
	else
	{
		f setfunc(item, imageid);
		getSelection()->applyToTEs(&setfunc);
	}


	struct g : public LLSelectedObjectFunctor
	{
		LLViewerInventoryItem* mItem;
		g(LLViewerInventoryItem* item) : mItem(item) {}
		virtual bool apply(LLViewerObject* object)
		{
			if (!mItem)
			{
				object->sendTEUpdate();
				// 1 particle effect per object				
				LLHUDEffectSpiral *effectp = (LLHUDEffectSpiral *)LLHUDManager::getInstance()->createViewerEffect(LLHUDObject::LL_HUD_EFFECT_BEAM, TRUE);
				effectp->setSourceObject(gAgentAvatarp);
				effectp->setTargetObject(object);
				effectp->setDuration(LL_HUD_DUR_SHORT);
				effectp->setColor(LLColor4U(gAgent.getEffectColor()));
			}
			return true;
		}
	} sendfunc(item);
	getSelection()->applyToObjects(&sendfunc);
}

//-----------------------------------------------------------------------------
// selectionSetColor()
//-----------------------------------------------------------------------------
void LLSelectMgr::selectionSetColor(const LLColor4 &color)
{
	struct f : public LLSelectedTEFunctor
	{
		LLColor4 mColor;
		f(const LLColor4& c) : mColor(c) {}
		bool apply(LLViewerObject* object, S32 te)
		{
			if (object->permModify())
			{
				object->setTEColor(te, mColor);
			}
			return true;
		}
	} setfunc(color);
	getSelection()->applyToTEs(&setfunc);
	
	LLSelectMgrSendFunctor sendfunc;
	getSelection()->applyToObjects(&sendfunc);
}

//-----------------------------------------------------------------------------
// selectionSetColorOnly()
//-----------------------------------------------------------------------------
void LLSelectMgr::selectionSetColorOnly(const LLColor4 &color)
{
	struct f : public LLSelectedTEFunctor
	{
		LLColor4 mColor;
		f(const LLColor4& c) : mColor(c) {}
		bool apply(LLViewerObject* object, S32 te)
		{
			if (object->permModify())
			{
				LLColor4 prev_color = object->getTE(te)->getColor();
				mColor.mV[VALPHA] = prev_color.mV[VALPHA];
				// update viewer side color in anticipation of update from simulator
				object->setTEColor(te, mColor);
			}
			return true;
		}
	} setfunc(color);
	getSelection()->applyToTEs(&setfunc);
	
	LLSelectMgrSendFunctor sendfunc;
	getSelection()->applyToObjects(&sendfunc);
}

//-----------------------------------------------------------------------------
// selectionSetAlphaOnly()
//-----------------------------------------------------------------------------
void LLSelectMgr::selectionSetAlphaOnly(const F32 alpha)
{
	struct f : public LLSelectedTEFunctor
	{
		F32 mAlpha;
		f(const F32& a) : mAlpha(a) {}
		bool apply(LLViewerObject* object, S32 te)
		{
			if (object->permModify())
			{
				LLColor4 prev_color = object->getTE(te)->getColor();
				prev_color.mV[VALPHA] = mAlpha;
				// update viewer side color in anticipation of update from simulator
				object->setTEColor(te, prev_color);
			}
			return true;
		}
	} setfunc(alpha);
	getSelection()->applyToTEs(&setfunc);
	
	LLSelectMgrSendFunctor sendfunc;
	getSelection()->applyToObjects(&sendfunc);
}

void LLSelectMgr::selectionRevertColors()
{
	struct f : public LLSelectedTEFunctor
	{
		LLObjectSelectionHandle mSelectedObjects;
		f(LLObjectSelectionHandle sel) : mSelectedObjects(sel) {}
		bool apply(LLViewerObject* object, S32 te)
		{
			if (object->permModify())
			{
				LLSelectNode* nodep = mSelectedObjects->findNode(object);
				if (nodep && te < (S32)nodep->mSavedColors.size())
				{
					LLColor4 color = nodep->mSavedColors[te];
					// update viewer side color in anticipation of update from simulator
					object->setTEColor(te, color);
				}
			}
			return true;
		}
	} setfunc(mSelectedObjects);
	getSelection()->applyToTEs(&setfunc);
	
	LLSelectMgrSendFunctor sendfunc;
	getSelection()->applyToObjects(&sendfunc);
}

void LLSelectMgr::selectionRevertShinyColors()
{
	struct f : public LLSelectedTEFunctor
	{
		LLObjectSelectionHandle mSelectedObjects;
		f(LLObjectSelectionHandle sel) : mSelectedObjects(sel) {}
		bool apply(LLViewerObject* object, S32 te)
		{
			if (object->permModify())
			{
				LLSelectNode* nodep = mSelectedObjects->findNode(object);
				if (nodep && te < (S32)nodep->mSavedShinyColors.size())
				{
					LLColor4 color = nodep->mSavedShinyColors[te];
					// update viewer side color in anticipation of update from simulator
					LLMaterialPtr old_mat = object->getTE(te)->getMaterialParams();
					if (!old_mat.isNull())
					{
						LLMaterialPtr new_mat = gFloaterTools->getPanelFace()->createDefaultMaterial(old_mat);
						new_mat->setSpecularLightColor(color);
						object->getTE(te)->setMaterialParams(new_mat);
						LLMaterialMgr::getInstance()->put(object->getID(), te, *new_mat);
					}
				}
			}
			return true;
		}
	} setfunc(mSelectedObjects);
	getSelection()->applyToTEs(&setfunc);

	LLSelectMgrSendFunctor sendfunc;
	getSelection()->applyToObjects(&sendfunc);
}

BOOL LLSelectMgr::selectionRevertTextures()
{
	struct f : public LLSelectedTEFunctor
	{
		LLObjectSelectionHandle mSelectedObjects;
		f(LLObjectSelectionHandle sel) : mSelectedObjects(sel) {}
		bool apply(LLViewerObject* object, S32 te)
		{
			if (object->permModify())
			{
				LLSelectNode* nodep = mSelectedObjects->findNode(object);
				if (nodep && te < (S32)nodep->mSavedTextures.size())
				{
					LLUUID id = nodep->mSavedTextures[te];
					// update textures on viewer side
					if (id.isNull())
					{
						// this was probably a no-copy texture, leave image as-is
						return FALSE;
					}
					else
					{
						object->setTEImage(te, LLViewerTextureManager::getFetchedTexture(id, FTT_DEFAULT, TRUE, LLGLTexture::BOOST_NONE, LLViewerTexture::LOD_TEXTURE));
					}
				}
			}
			return true;
		}
	} setfunc(mSelectedObjects);
	BOOL revert_successful = getSelection()->applyToTEs(&setfunc);
	
	LLSelectMgrSendFunctor sendfunc;
	getSelection()->applyToObjects(&sendfunc);

	return revert_successful;
}

void LLSelectMgr::selectionSetBumpmap(U8 bumpmap)
{
	struct f : public LLSelectedTEFunctor
	{
		U8 mBump;
		f(const U8& b) : mBump(b) {}
		bool apply(LLViewerObject* object, S32 te)
		{
			if (object->permModify())
			{
				// update viewer side color in anticipation of update from simulator
				object->setTEBumpmap(te, mBump);
			}
			return true;
		}
	} setfunc(bumpmap);
	getSelection()->applyToTEs(&setfunc);
	
	LLSelectMgrSendFunctor sendfunc;
	getSelection()->applyToObjects(&sendfunc);
}

void LLSelectMgr::selectionSetTexGen(U8 texgen)
{
	struct f : public LLSelectedTEFunctor
	{
		U8 mTexgen;
		f(const U8& t) : mTexgen(t) {}
		bool apply(LLViewerObject* object, S32 te)
		{
			if (object->permModify())
			{
				// update viewer side color in anticipation of update from simulator
				object->setTETexGen(te, mTexgen);
			}
			return true;
		}
	} setfunc(texgen);
	getSelection()->applyToTEs(&setfunc);

	LLSelectMgrSendFunctor sendfunc;
	getSelection()->applyToObjects(&sendfunc);
}


void LLSelectMgr::selectionSetShiny(U8 shiny)
{
	struct f : public LLSelectedTEFunctor
	{
		U8 mShiny;
		f(const U8& t) : mShiny(t) {}
		bool apply(LLViewerObject* object, S32 te)
		{
			if (object->permModify())
			{
				// update viewer side color in anticipation of update from simulator
				object->setTEShiny(te, mShiny);
			}
			return true;
		}
	} setfunc(shiny);
	getSelection()->applyToTEs(&setfunc);

	LLSelectMgrSendFunctor sendfunc;
	getSelection()->applyToObjects(&sendfunc);
}

void LLSelectMgr::selectionSetFullbright(U8 fullbright)
{
	struct f : public LLSelectedTEFunctor
	{
		U8 mFullbright;
		f(const U8& t) : mFullbright(t) {}
		bool apply(LLViewerObject* object, S32 te)
		{
			if (object->permModify())
			{
				// update viewer side color in anticipation of update from simulator
				object->setTEFullbright(te, mFullbright);
			}
			return true;
		}
	} setfunc(fullbright);
	getSelection()->applyToTEs(&setfunc);

	struct g : public LLSelectedObjectFunctor
	{
		U8 mFullbright;
		g(const U8& t) : mFullbright(t) {}
		virtual bool apply(LLViewerObject* object)
		{
			if (object->permModify())
			{
				object->sendTEUpdate();
				if (mFullbright)
				{
					U8 material = object->getMaterial();
					U8 mcode = material & LL_MCODE_MASK;
					if (mcode == LL_MCODE_LIGHT)
					{
						mcode = LL_MCODE_GLASS;
						material = (material & ~LL_MCODE_MASK) | mcode;
						object->setMaterial(material);
						object->sendMaterialUpdate();
					}
				}
			}
			return true;
		}
	} sendfunc(fullbright);
	getSelection()->applyToObjects(&sendfunc);
}

// This function expects media_data to be a map containing relevant
// media data name/value pairs (e.g. home_url, etc.)
void LLSelectMgr::selectionSetMedia(U8 media_type, const LLSD &media_data)
{	
	struct f : public LLSelectedTEFunctor
	{
		U8 mMediaFlags;
		const LLSD &mMediaData;
		f(const U8& t, const LLSD& d) : mMediaFlags(t), mMediaData(d) {}
		bool apply(LLViewerObject* object, S32 te)
		{
			if (object->permModify())
			{
				// If we are adding media, then check the current state of the
				// media data on this face.  
				//  - If it does not have media, AND we are NOT setting the HOME URL, then do NOT add media to this
				// face.
				//  - If it does not have media, and we ARE setting the HOME URL, add media to this face.
				//  - If it does already have media, add/update media to/on this face
				// If we are removing media, just do it (ignore the passed-in LLSD).
				if (mMediaFlags & LLTextureEntry::MF_HAS_MEDIA)
				{
					llassert(mMediaData.isMap());
					const LLTextureEntry *texture_entry = object->getTE(te);
					if (!mMediaData.isMap() ||
						((NULL != texture_entry) && !texture_entry->hasMedia() && !mMediaData.has(LLMediaEntry::HOME_URL_KEY)))
					{
						// skip adding/updating media
					}
					else {
						// Add/update media
						object->setTEMediaFlags(te, mMediaFlags);
						LLVOVolume *vo = dynamic_cast<LLVOVolume*>(object);
						llassert(NULL != vo);
						if (NULL != vo) 
						{
							vo->syncMediaData(te, mMediaData, true/*merge*/, true/*ignore_agent*/);
						}
					}
				}
				else
				{
					// delete media (or just set the flags)
					object->setTEMediaFlags(te, mMediaFlags);
				}
			}
			return true;
		}
	} setfunc(media_type, media_data);
	getSelection()->applyToTEs(&setfunc);
	
	struct f2 : public LLSelectedObjectFunctor
	{
		virtual bool apply(LLViewerObject* object)
		{
			if (object->permModify())
			{
				object->sendTEUpdate();
				LLVOVolume *vo = dynamic_cast<LLVOVolume*>(object);
				llassert(NULL != vo);
				// It's okay to skip this object if hasMedia() is false...
				// the sendTEUpdate() above would remove all media data if it were
				// there.
                if (NULL != vo && vo->hasMedia())
                {
                    // Send updated media data FOR THE ENTIRE OBJECT
                    vo->sendMediaDataUpdate();
                }
			}
			return true;
		}
	} func2;
	mSelectedObjects->applyToObjects( &func2 );
}

void LLSelectMgr::selectionSetGlow(F32 glow)
{
	struct f1 : public LLSelectedTEFunctor
	{
		F32 mGlow;
		f1(F32 glow) : mGlow(glow) {};
		bool apply(LLViewerObject* object, S32 face)
		{
			if (object->permModify())
			{
				// update viewer side color in anticipation of update from simulator
				object->setTEGlow(face, mGlow);
			}
			return true;
		}
	} func1(glow);
	mSelectedObjects->applyToTEs( &func1 );

	struct f2 : public LLSelectedObjectFunctor
	{
		virtual bool apply(LLViewerObject* object)
		{
			if (object->permModify())
			{
				object->sendTEUpdate();
			}
			return true;
		}
	} func2;
	mSelectedObjects->applyToObjects( &func2 );
}

void LLSelectMgr::selectionSetMaterialParams(LLSelectedTEMaterialFunctor* material_func)
{
	struct f1 : public LLSelectedTEFunctor
	{
		LLMaterialPtr mMaterial;
		f1(LLSelectedTEMaterialFunctor* material_func) : _material_func(material_func) {}

		bool apply(LLViewerObject* object, S32 face)
		{
			if (object && object->permModify() && _material_func)
			{
				LLTextureEntry* tep = object->getTE(face);
				if (tep)
				{
					LLMaterialPtr current_material = tep->getMaterialParams();
					_material_func->apply(object, face, tep, current_material);
				}
			}
			return true;
		}

		LLSelectedTEMaterialFunctor* _material_func;
	} func1(material_func);
	mSelectedObjects->applyToTEs( &func1 );

	struct f2 : public LLSelectedObjectFunctor
	{
		virtual bool apply(LLViewerObject* object)
		{
			if (object->permModify())
			{
				object->sendTEUpdate();
			}
			return true;
		}
	} func2;
	mSelectedObjects->applyToObjects( &func2 );
}

void LLSelectMgr::selectionRemoveMaterial()
{
	struct f1 : public LLSelectedTEFunctor
	{
		bool apply(LLViewerObject* object, S32 face)
		{
			if (object->permModify())
			{
			        LL_DEBUGS("Materials") << "Removing material from object " << object->getID() << " face " << face << LL_ENDL;
				LLMaterialMgr::getInstance()->remove(object->getID(),face);
				object->setTEMaterialParams(face, NULL);
			}
			return true;
		}
	} func1;
	mSelectedObjects->applyToTEs( &func1 );

	struct f2 : public LLSelectedObjectFunctor
	{
		virtual bool apply(LLViewerObject* object)
		{
			if (object->permModify())
			{
				object->sendTEUpdate();
			}
			return true;
		}
	} func2;
	mSelectedObjects->applyToObjects( &func2 );
}


//-----------------------------------------------------------------------------
// findObjectPermissions()
//-----------------------------------------------------------------------------
LLPermissions* LLSelectMgr::findObjectPermissions(const LLViewerObject* object)
{
	for (LLObjectSelection::valid_iterator iter = getSelection()->valid_begin();
		 iter != getSelection()->valid_end(); iter++ )
	{
		LLSelectNode* nodep = *iter;
		if (nodep->getObject() == object)
		{
			return nodep->mPermissions;
		}
	}

	return NULL;
}


//-----------------------------------------------------------------------------
// selectionGetGlow()
//-----------------------------------------------------------------------------
BOOL LLSelectMgr::selectionGetGlow(F32 *glow)
{
	BOOL identical;
	F32 lglow = 0.f;
	struct f1 : public LLSelectedTEGetFunctor<F32>
	{
		F32 get(LLViewerObject* object, S32 face)
		{
			return object->getTE(face)->getGlow();
		}
	} func;
	identical = mSelectedObjects->getSelectedTEValue( &func, lglow );

	*glow = lglow;
	return identical;
}


void LLSelectMgr::selectionSetPhysicsType(U8 type)
{
	struct f : public LLSelectedObjectFunctor
	{
		U8 mType;
		f(const U8& t) : mType(t) {}
		virtual bool apply(LLViewerObject* object)
		{
			if (object->permModify())
			{
				object->setPhysicsShapeType(mType);
				object->updateFlags(TRUE);
			}
			return true;
		}
	} sendfunc(type);
	getSelection()->applyToObjects(&sendfunc);
}

void LLSelectMgr::selectionSetFriction(F32 friction)
{
	struct f : public LLSelectedObjectFunctor
	{
		F32 mFriction;
		f(const F32& friction) : mFriction(friction) {}
		virtual bool apply(LLViewerObject* object)
		{
			if (object->permModify())
			{
				object->setPhysicsFriction(mFriction);
				object->updateFlags(TRUE);
			}
			return true;
		}
	} sendfunc(friction);
	getSelection()->applyToObjects(&sendfunc);
}

void LLSelectMgr::selectionSetGravity(F32 gravity )
{
	struct f : public LLSelectedObjectFunctor
	{
		F32 mGravity;
		f(const F32& gravity) : mGravity(gravity) {}
		virtual bool apply(LLViewerObject* object)
		{
			if (object->permModify())
			{
				object->setPhysicsGravity(mGravity);
				object->updateFlags(TRUE);
			}
			return true;
		}
	} sendfunc(gravity);
	getSelection()->applyToObjects(&sendfunc);
}

void LLSelectMgr::selectionSetDensity(F32 density )
{
	struct f : public LLSelectedObjectFunctor
	{
		F32 mDensity;
		f(const F32& density ) : mDensity(density) {}
		virtual bool apply(LLViewerObject* object)
		{
			if (object->permModify())
			{
				object->setPhysicsDensity(mDensity);
				object->updateFlags(TRUE);
			}
			return true;
		}
	} sendfunc(density);
	getSelection()->applyToObjects(&sendfunc);
}

void LLSelectMgr::selectionSetRestitution(F32 restitution)
{
	struct f : public LLSelectedObjectFunctor
	{
		F32 mRestitution;
		f(const F32& restitution ) : mRestitution(restitution) {}
		virtual bool apply(LLViewerObject* object)
		{
			if (object->permModify())
			{
				object->setPhysicsRestitution(mRestitution);
				object->updateFlags(TRUE);
			}
			return true;
		}
	} sendfunc(restitution);
	getSelection()->applyToObjects(&sendfunc);
}


//-----------------------------------------------------------------------------
// selectionSetMaterial()
//-----------------------------------------------------------------------------
void LLSelectMgr::selectionSetMaterial(U8 material)
{
	struct f : public LLSelectedObjectFunctor
	{
		U8 mMaterial;
		f(const U8& t) : mMaterial(t) {}
		virtual bool apply(LLViewerObject* object)
		{
			if (object->permModify())
			{
				U8 cur_material = object->getMaterial();
				U8 material = mMaterial | (cur_material & ~LL_MCODE_MASK);
				object->setMaterial(material);
				object->sendMaterialUpdate();
			}
			return true;
		}
	} sendfunc(material);
	getSelection()->applyToObjects(&sendfunc);
}

// TRUE if all selected objects have this PCode
BOOL LLSelectMgr::selectionAllPCode(LLPCode code)
{
	struct f : public LLSelectedObjectFunctor
	{
		LLPCode mCode;
		f(const LLPCode& t) : mCode(t) {}
		virtual bool apply(LLViewerObject* object)
		{
			if (object->getPCode() != mCode)
			{
				return FALSE;
			}
			return true;
		}
	} func(code);
	BOOL res = getSelection()->applyToObjects(&func);
	return res;
}

bool LLSelectMgr::selectionGetIncludeInSearch(bool* include_in_search_out)
{
	LLViewerObject *object = mSelectedObjects->getFirstRootObject();
	if (!object) return FALSE;

	bool include_in_search = object->getIncludeInSearch();

	bool identical = true;

	for (LLObjectSelection::root_iterator iter = getSelection()->root_begin();
		 iter != getSelection()->root_end(); iter++)
	{
		LLViewerObject* object = (*iter)->getObject();

		if ( include_in_search != object->getIncludeInSearch())
		{
			identical = false;
			break;
		}
	}

	*include_in_search_out = include_in_search;
	return identical;
}

void LLSelectMgr::selectionSetIncludeInSearch(bool include_in_search)
{
	LLViewerObject* object = NULL;
	for (LLObjectSelection::root_iterator iter = getSelection()->root_begin();
		 iter != getSelection()->root_end(); iter++)
	{
		object = (*iter)->getObject();
		object->setIncludeInSearch(include_in_search);
	}
	sendListToRegions(
		"ObjectIncludeInSearch",
		packAgentAndSessionID,
		packObjectIncludeInSearch, 
        logNoOp,
		&include_in_search,
		SEND_ONLY_ROOTS);
}

BOOL LLSelectMgr::selectionGetClickAction(U8 *out_action)
{
	LLViewerObject *object = mSelectedObjects->getFirstObject();
	if (!object)
	{
		return FALSE;
	}
	
	U8 action = object->getClickAction();
	*out_action = action;

	struct f : public LLSelectedObjectFunctor
	{
		U8 mAction;
		f(const U8& t) : mAction(t) {}
		virtual bool apply(LLViewerObject* object)
		{
			if ( mAction != object->getClickAction())
			{
				return false;
			}
			return true;
		}
	} func(action);
	BOOL res = getSelection()->applyToObjects(&func);
	return res;
}

void LLSelectMgr::selectionSetClickAction(U8 action)
{
	struct f : public LLSelectedObjectFunctor
	{
		U8 mAction;
		f(const U8& t) : mAction(t) {}
		virtual bool apply(LLViewerObject* object)
		{
			object->setClickAction(mAction);
			return true;
		}
	} func(action);
	getSelection()->applyToObjects(&func);

	sendListToRegions("ObjectClickAction",
					  packAgentAndSessionID,
					  packObjectClickAction, 
                      logNoOp,
					  &action,
					  SEND_INDIVIDUALS);
}


//-----------------------------------------------------------------------------
// godlike requests
//-----------------------------------------------------------------------------

typedef std::pair<const std::string, const std::string> godlike_request_t;

void LLSelectMgr::sendGodlikeRequest(const std::string& request, const std::string& param)
{
	// If the agent is neither godlike nor an estate owner, the server
	// will reject the request.
	std::string message_type;
	if (gAgent.isGodlike())
	{
		message_type = "GodlikeMessage";
	}
	else
	{
		message_type = "EstateOwnerMessage";
	}

	godlike_request_t data(request, param);
	if(!mSelectedObjects->getRootObjectCount())
	{
		LLMessageSystem* msg = gMessageSystem;
		msg->newMessage(message_type.c_str());
		LLSelectMgr::packGodlikeHead(&data);
		gAgent.sendReliableMessage();
	}
	else
	{
		sendListToRegions(message_type, packGodlikeHead, packObjectIDAsParam, logNoOp, &data, SEND_ONLY_ROOTS);
	}
}

void LLSelectMgr::packGodlikeHead(void* user_data)
{
	LLMessageSystem* msg = gMessageSystem;
	msg->nextBlockFast(_PREHASH_AgentData);
	msg->addUUIDFast(_PREHASH_AgentID, gAgent.getID());
	msg->addUUIDFast(_PREHASH_SessionID, gAgent.getSessionID());
	msg->addUUID("TransactionID", LLUUID::null);
	godlike_request_t* data = (godlike_request_t*)user_data;
	msg->nextBlock("MethodData");
	msg->addString("Method", data->first);
	msg->addUUID("Invoice", LLUUID::null);

	// The parameters used to be restricted to either string or
	// integer. This mimics that behavior under the new 'string-only'
	// parameter list by not packing a string if there wasn't one
	// specified. The object ids will be packed in the
	// packObjectIDAsParam() method.
	if(data->second.size() > 0)
	{
		msg->nextBlock("ParamList");
		msg->addString("Parameter", data->second);
	}
}

// static
void LLSelectMgr::logNoOp(LLSelectNode* node, void *)
{
}

// static
void LLSelectMgr::logAttachmentRequest(LLSelectNode* node, void *)
{
    LLAttachmentsMgr::instance().onAttachmentRequested(node->mItemID);
}

// static
void LLSelectMgr::logDetachRequest(LLSelectNode* node, void *)
{
    LLAttachmentsMgr::instance().onDetachRequested(node->mItemID);
}

// static
void LLSelectMgr::packObjectIDAsParam(LLSelectNode* node, void *)
{
	std::string buf = llformat("%u", node->getObject()->getLocalID());
	gMessageSystem->nextBlock("ParamList");
	gMessageSystem->addString("Parameter", buf);
}

//-----------------------------------------------------------------------------
// selectionTexScaleAutofit()
//-----------------------------------------------------------------------------
void LLSelectMgr::selectionTexScaleAutofit(F32 repeats_per_meter)
{
	struct f : public LLSelectedTEFunctor
	{
		F32 mRepeatsPerMeter;
		f(const F32& t) : mRepeatsPerMeter(t) {}
		bool apply(LLViewerObject* object, S32 te)
		{
			
			if (object->permModify())
			{
				// Compute S,T to axis mapping
				U32 s_axis, t_axis;
				if (!LLPrimitive::getTESTAxes(te, &s_axis, &t_axis))
				{
					return TRUE;
				}

				F32 new_s = object->getScale().mV[s_axis] * mRepeatsPerMeter;
				F32 new_t = object->getScale().mV[t_axis] * mRepeatsPerMeter;

				object->setTEScale(te, new_s, new_t);
			}
			return true;
		}
	} setfunc(repeats_per_meter);
	getSelection()->applyToTEs(&setfunc);

	LLSelectMgrSendFunctor sendfunc;
	getSelection()->applyToObjects(&sendfunc);
}



// Called at the end of a scale operation, this adjusts the textures to attempt to
// maintain a constant repeats per meter.
// BUG: Only works for flex boxes.
//-----------------------------------------------------------------------------
// adjustTexturesByScale()
//-----------------------------------------------------------------------------
void LLSelectMgr::adjustTexturesByScale(BOOL send_to_sim, BOOL stretch)
{
	for (LLObjectSelection::iterator iter = getSelection()->begin();
		 iter != getSelection()->end(); iter++)
	{
		LLSelectNode* selectNode = *iter;
		LLViewerObject* object = selectNode->getObject();

		if (!object)
		{
			continue;
		}
		
		if (!object->permModify())
		{
			continue;
		}

		if (object->getNumTEs() == 0)
		{
			continue;
		}

		BOOL send = FALSE;
		
		for (U8 te_num = 0; te_num < object->getNumTEs(); te_num++)
		{
			const LLTextureEntry* tep = object->getTE(te_num);

			BOOL planar = tep->getTexGen() == LLTextureEntry::TEX_GEN_PLANAR;
			if (planar == stretch)
			{
				// Figure out how S,T changed with scale operation
				U32 s_axis, t_axis;
				if (!LLPrimitive::getTESTAxes(te_num, &s_axis, &t_axis))
				{
					continue;
				}
				
				LLVector3 object_scale = object->getScale();
				LLVector3 diffuse_scale_ratio  = selectNode->mTextureScaleRatios[te_num]; 

				// We like these to track together. NORSPEC-96
				//
				LLVector3 normal_scale_ratio   = diffuse_scale_ratio; 
				LLVector3 specular_scale_ratio = diffuse_scale_ratio; 
				
				// Apply new scale to face
				if (planar)
				{
					F32 diffuse_scale_s = diffuse_scale_ratio.mV[s_axis]/object_scale.mV[s_axis];
					F32 diffuse_scale_t = diffuse_scale_ratio.mV[t_axis]/object_scale.mV[t_axis];

					F32 normal_scale_s = normal_scale_ratio.mV[s_axis]/object_scale.mV[s_axis];
					F32 normal_scale_t = normal_scale_ratio.mV[t_axis]/object_scale.mV[t_axis];

					F32 specular_scale_s = specular_scale_ratio.mV[s_axis]/object_scale.mV[s_axis];
					F32 specular_scale_t = specular_scale_ratio.mV[t_axis]/object_scale.mV[t_axis];

					object->setTEScale(te_num, diffuse_scale_s, diffuse_scale_t);

					LLTextureEntry* tep = object->getTE(te_num);

					if (tep && !tep->getMaterialParams().isNull())
					{
						LLMaterialPtr orig = tep->getMaterialParams();
						LLMaterialPtr p = gFloaterTools->getPanelFace()->createDefaultMaterial(orig);
						p->setNormalRepeat(normal_scale_s, normal_scale_t);
						p->setSpecularRepeat(specular_scale_s, specular_scale_t);

						LLMaterialMgr::getInstance()->put(object->getID(), te_num, *p);
					}
				}
				else
				{

					F32 diffuse_scale_s = diffuse_scale_ratio.mV[s_axis]*object_scale.mV[s_axis];
					F32 diffuse_scale_t = diffuse_scale_ratio.mV[t_axis]*object_scale.mV[t_axis];

					F32 normal_scale_s = normal_scale_ratio.mV[s_axis]*object_scale.mV[s_axis];
					F32 normal_scale_t = normal_scale_ratio.mV[t_axis]*object_scale.mV[t_axis];

					F32 specular_scale_s = specular_scale_ratio.mV[s_axis]*object_scale.mV[s_axis];
					F32 specular_scale_t = specular_scale_ratio.mV[t_axis]*object_scale.mV[t_axis];

					object->setTEScale(te_num, diffuse_scale_s,diffuse_scale_t);

					LLTextureEntry* tep = object->getTE(te_num);

					if (tep && !tep->getMaterialParams().isNull())
					{
						LLMaterialPtr orig = tep->getMaterialParams();
						LLMaterialPtr p = gFloaterTools->getPanelFace()->createDefaultMaterial(orig);

						p->setNormalRepeat(normal_scale_s, normal_scale_t);
						p->setSpecularRepeat(specular_scale_s, specular_scale_t);

						LLMaterialMgr::getInstance()->put(object->getID(), te_num, *p);
					}
				}
				send = send_to_sim;
			}
		}

		if (send)
		{
			object->sendTEUpdate();
		}
	}		
}

//-----------------------------------------------------------------------------
// selectGetAllRootsValid()
// Returns TRUE if the viewer has information on all selected objects
//-----------------------------------------------------------------------------
BOOL LLSelectMgr::selectGetAllRootsValid()
{
	for (LLObjectSelection::root_iterator iter = getSelection()->root_begin();
		 iter != getSelection()->root_end(); ++iter )
	{
		LLSelectNode* node = *iter;
		if( !node->mValid )
		{
			return FALSE;
		}
	}
	return TRUE;
}


//-----------------------------------------------------------------------------
// selectGetAllValid()
// Returns TRUE if the viewer has information on all selected objects
//-----------------------------------------------------------------------------
BOOL LLSelectMgr::selectGetAllValid()
{
	for (LLObjectSelection::iterator iter = getSelection()->begin();
		 iter != getSelection()->end(); ++iter )
	{
		LLSelectNode* node = *iter;
		if( !node->mValid )
		{
			return FALSE;
		}
	}
	return TRUE;
}

//-----------------------------------------------------------------------------
// selectGetAllValidAndObjectsFound() - return TRUE if selections are
// valid and objects are found.
//
// For EXT-3114 - same as selectGetModify() without the modify check.
//-----------------------------------------------------------------------------
BOOL LLSelectMgr::selectGetAllValidAndObjectsFound()
{
	for (LLObjectSelection::iterator iter = getSelection()->begin();
		 iter != getSelection()->end(); iter++ )
	{
		LLSelectNode* node = *iter;
		LLViewerObject* object = node->getObject();
		if( !object || !node->mValid )
		{
			return FALSE;
		}
	}
	return TRUE;
}

//-----------------------------------------------------------------------------
// selectGetModify() - return TRUE if current agent can modify all
// selected objects.
//-----------------------------------------------------------------------------
BOOL LLSelectMgr::selectGetModify()
{
	for (LLObjectSelection::iterator iter = getSelection()->begin();
		 iter != getSelection()->end(); iter++ )
	{
		LLSelectNode* node = *iter;
		LLViewerObject* object = node->getObject();
		if( !object || !node->mValid )
		{
			return FALSE;
		}
		if( !object->permModify() )
		{
			return FALSE;
		}
	}
	return TRUE;
}

//-----------------------------------------------------------------------------
// selectGetRootsModify() - return TRUE if current agent can modify all
// selected root objects.
//-----------------------------------------------------------------------------
BOOL LLSelectMgr::selectGetRootsModify()
{
	for (LLObjectSelection::root_iterator iter = getSelection()->root_begin();
		 iter != getSelection()->root_end(); iter++ )
	{
		LLSelectNode* node = *iter;
		LLViewerObject* object = node->getObject();
		if( !node->mValid )
		{
			return FALSE;
		}
		if( !object->permModify() )
		{
			return FALSE;
		}
	}

	return TRUE;
}

//-----------------------------------------------------------------------------
// selectGetSameRegion() - return TRUE if all objects are in same region
//-----------------------------------------------------------------------------
BOOL LLSelectMgr::selectGetSameRegion()
{
    if (getSelection()->isEmpty())
    {
        return TRUE;
    }
    LLViewerObject* object = getSelection()->getFirstObject();
    if (!object)
    {
        return FALSE;
    }
    LLViewerRegion* current_region = object->getRegion();

    for (LLObjectSelection::root_iterator iter = getSelection()->root_begin();
        iter != getSelection()->root_end(); iter++)
    {
        LLSelectNode* node = *iter;
        object = node->getObject();
        if (!node->mValid || !object || current_region != object->getRegion())
        {
            return FALSE;
        }
    }

    return TRUE;
}

//-----------------------------------------------------------------------------
// selectGetNonPermanentEnforced() - return TRUE if all objects are not
// permanent enforced
//-----------------------------------------------------------------------------
BOOL LLSelectMgr::selectGetNonPermanentEnforced()
{
	for (LLObjectSelection::iterator iter = getSelection()->begin();
		 iter != getSelection()->end(); iter++ )
	{
		LLSelectNode* node = *iter;
		LLViewerObject* object = node->getObject();
		if( !object || !node->mValid )
		{
			return FALSE;
		}
		if( object->isPermanentEnforced())
		{
			return FALSE;
		}
	}
	return TRUE;
}

//-----------------------------------------------------------------------------
// selectGetRootsNonPermanentEnforced() - return TRUE if all root objects are
// not permanent enforced
//-----------------------------------------------------------------------------
BOOL LLSelectMgr::selectGetRootsNonPermanentEnforced()
{
	for (LLObjectSelection::root_iterator iter = getSelection()->root_begin();
		 iter != getSelection()->root_end(); iter++ )
	{
		LLSelectNode* node = *iter;
		LLViewerObject* object = node->getObject();
		if( !node->mValid )
		{
			return FALSE;
		}
		if( object->isPermanentEnforced())
		{
			return FALSE;
		}
	}

	return TRUE;
}

//-----------------------------------------------------------------------------
// selectGetPermanent() - return TRUE if all objects are permanent
//-----------------------------------------------------------------------------
BOOL LLSelectMgr::selectGetPermanent()
{
	for (LLObjectSelection::iterator iter = getSelection()->begin();
		 iter != getSelection()->end(); iter++ )
	{
		LLSelectNode* node = *iter;
		LLViewerObject* object = node->getObject();
		if( !object || !node->mValid )
		{
			return FALSE;
		}
		if( !object->flagObjectPermanent())
		{
			return FALSE;
		}
	}
	return TRUE;
}

//-----------------------------------------------------------------------------
// selectGetRootsPermanent() - return TRUE if all root objects are
// permanent
//-----------------------------------------------------------------------------
BOOL LLSelectMgr::selectGetRootsPermanent()
{
	for (LLObjectSelection::root_iterator iter = getSelection()->root_begin();
		 iter != getSelection()->root_end(); iter++ )
	{
		LLSelectNode* node = *iter;
		LLViewerObject* object = node->getObject();
		if( !node->mValid )
		{
			return FALSE;
		}
		if( !object->flagObjectPermanent())
		{
			return FALSE;
		}
	}

	return TRUE;
}

//-----------------------------------------------------------------------------
// selectGetCharacter() - return TRUE if all objects are character
//-----------------------------------------------------------------------------
BOOL LLSelectMgr::selectGetCharacter()
{
	for (LLObjectSelection::iterator iter = getSelection()->begin();
		 iter != getSelection()->end(); iter++ )
	{
		LLSelectNode* node = *iter;
		LLViewerObject* object = node->getObject();
		if( !object || !node->mValid )
		{
			return FALSE;
		}
		if( !object->flagCharacter())
		{
			return FALSE;
		}
	}
	return TRUE;
}

//-----------------------------------------------------------------------------
// selectGetRootsCharacter() - return TRUE if all root objects are
// character
//-----------------------------------------------------------------------------
BOOL LLSelectMgr::selectGetRootsCharacter()
{
	for (LLObjectSelection::root_iterator iter = getSelection()->root_begin();
		 iter != getSelection()->root_end(); iter++ )
	{
		LLSelectNode* node = *iter;
		LLViewerObject* object = node->getObject();
		if( !node->mValid )
		{
			return FALSE;
		}
		if( !object->flagCharacter())
		{
			return FALSE;
		}
	}

	return TRUE;
}

//-----------------------------------------------------------------------------
// selectGetNonPathfinding() - return TRUE if all objects are not pathfinding
//-----------------------------------------------------------------------------
BOOL LLSelectMgr::selectGetNonPathfinding()
{
	for (LLObjectSelection::iterator iter = getSelection()->begin();
		 iter != getSelection()->end(); iter++ )
	{
		LLSelectNode* node = *iter;
		LLViewerObject* object = node->getObject();
		if( !object || !node->mValid )
		{
			return FALSE;
		}
		if( object->flagObjectPermanent() || object->flagCharacter())
		{
			return FALSE;
		}
	}
	return TRUE;
}

//-----------------------------------------------------------------------------
// selectGetRootsNonPathfinding() - return TRUE if all root objects are not
// pathfinding
//-----------------------------------------------------------------------------
BOOL LLSelectMgr::selectGetRootsNonPathfinding()
{
	for (LLObjectSelection::root_iterator iter = getSelection()->root_begin();
		 iter != getSelection()->root_end(); iter++ )
	{
		LLSelectNode* node = *iter;
		LLViewerObject* object = node->getObject();
		if( !node->mValid )
		{
			return FALSE;
		}
		if( object->flagObjectPermanent() || object->flagCharacter())
		{
			return FALSE;
		}
	}

	return TRUE;
}

//-----------------------------------------------------------------------------
// selectGetNonPermanent() - return TRUE if all objects are not permanent
//-----------------------------------------------------------------------------
BOOL LLSelectMgr::selectGetNonPermanent()
{
	for (LLObjectSelection::iterator iter = getSelection()->begin();
		 iter != getSelection()->end(); iter++ )
	{
		LLSelectNode* node = *iter;
		LLViewerObject* object = node->getObject();
		if( !object || !node->mValid )
		{
			return FALSE;
		}
		if( object->flagObjectPermanent())
		{
			return FALSE;
		}
	}
	return TRUE;
}

//-----------------------------------------------------------------------------
// selectGetRootsNonPermanent() - return TRUE if all root objects are not
// permanent
//-----------------------------------------------------------------------------
BOOL LLSelectMgr::selectGetRootsNonPermanent()
{
	for (LLObjectSelection::root_iterator iter = getSelection()->root_begin();
		 iter != getSelection()->root_end(); iter++ )
	{
		LLSelectNode* node = *iter;
		LLViewerObject* object = node->getObject();
		if( !node->mValid )
		{
			return FALSE;
		}
		if( object->flagObjectPermanent())
		{
			return FALSE;
		}
	}

	return TRUE;
}

//-----------------------------------------------------------------------------
// selectGetNonCharacter() - return TRUE if all objects are not character
//-----------------------------------------------------------------------------
BOOL LLSelectMgr::selectGetNonCharacter()
{
	for (LLObjectSelection::iterator iter = getSelection()->begin();
		 iter != getSelection()->end(); iter++ )
	{
		LLSelectNode* node = *iter;
		LLViewerObject* object = node->getObject();
		if( !object || !node->mValid )
		{
			return FALSE;
		}
		if( object->flagCharacter())
		{
			return FALSE;
		}
	}
	return TRUE;
}

//-----------------------------------------------------------------------------
// selectGetRootsNonCharacter() - return TRUE if all root objects are not 
// character
//-----------------------------------------------------------------------------
BOOL LLSelectMgr::selectGetRootsNonCharacter()
{
	for (LLObjectSelection::root_iterator iter = getSelection()->root_begin();
		 iter != getSelection()->root_end(); iter++ )
	{
		LLSelectNode* node = *iter;
		LLViewerObject* object = node->getObject();
		if( !node->mValid )
		{
			return FALSE;
		}
		if( object->flagCharacter())
		{
			return FALSE;
		}
	}

	return TRUE;
}


//-----------------------------------------------------------------------------
// selectGetEditableLinksets() - return TRUE if all objects are editable
//                               pathfinding linksets
//-----------------------------------------------------------------------------
BOOL LLSelectMgr::selectGetEditableLinksets()
{
	for (LLObjectSelection::iterator iter = getSelection()->begin();
		 iter != getSelection()->end(); iter++ )
	{
		LLSelectNode* node = *iter;
		LLViewerObject* object = node->getObject();
		if( !object || !node->mValid )
		{
			return FALSE;
		}
		if (object->flagUsePhysics() ||
			object->flagTemporaryOnRez() ||
			object->flagCharacter() ||
			object->flagVolumeDetect() ||
			object->flagAnimSource() ||
			(object->getRegion() != gAgent.getRegion()) ||
			(!gAgent.isGodlike() && 
			!gAgent.canManageEstate() &&
			!object->permYouOwner() &&
			!object->permMove()))
		{
			return FALSE;
		}
	}
	return TRUE;
}

//-----------------------------------------------------------------------------
// selectGetViewableCharacters() - return TRUE if all objects are characters
//                        viewable within the pathfinding characters floater
//-----------------------------------------------------------------------------
BOOL LLSelectMgr::selectGetViewableCharacters()
{
	for (LLObjectSelection::iterator iter = getSelection()->begin();
		 iter != getSelection()->end(); iter++ )
	{
		LLSelectNode* node = *iter;
		LLViewerObject* object = node->getObject();
		if( !object || !node->mValid )
		{
			return FALSE;
		}
		if( !object->flagCharacter() ||
			(object->getRegion() != gAgent.getRegion()))
		{
			return FALSE;
		}
	}
	return TRUE;
}

//-----------------------------------------------------------------------------
// selectGetRootsTransfer() - return TRUE if current agent can transfer all
// selected root objects.
//-----------------------------------------------------------------------------
BOOL LLSelectMgr::selectGetRootsTransfer()
{
	for (LLObjectSelection::root_iterator iter = getSelection()->root_begin();
		 iter != getSelection()->root_end(); iter++ )
	{
		LLSelectNode* node = *iter;
		LLViewerObject* object = node->getObject();
		if( !node->mValid )
		{
			return FALSE;
		}
		if(!object->permTransfer())
		{
			return FALSE;
		}
	}
	return TRUE;
}

//-----------------------------------------------------------------------------
// selectGetRootsCopy() - return TRUE if current agent can copy all
// selected root objects.
//-----------------------------------------------------------------------------
BOOL LLSelectMgr::selectGetRootsCopy()
{
	for (LLObjectSelection::root_iterator iter = getSelection()->root_begin();
		 iter != getSelection()->root_end(); iter++ )
	{
		LLSelectNode* node = *iter;
		LLViewerObject* object = node->getObject();
		if( !node->mValid )
		{
			return FALSE;
		}
		if(!object->permCopy())
		{
			return FALSE;
		}
	}
	return TRUE;
}

struct LLSelectGetFirstTest
{
	LLSelectGetFirstTest() : mIdentical(true), mFirst(true)	{ }
	virtual ~LLSelectGetFirstTest() { }

	// returns false to break out of the iteration.
	bool checkMatchingNode(LLSelectNode* node)
	{
		if (!node || !node->mValid)
		{
			return false;
		}

		if (mFirst)
		{
			mFirstValue = getValueFromNode(node);
			mFirst = false;
		}
		else
		{
			if ( mFirstValue != getValueFromNode(node) )
			{
				mIdentical = false;
				// stop testing once we know not all selected are identical.
				return false;
			}
		}
		// continue testing.
		return true;
	}

	bool mIdentical;
	LLUUID mFirstValue;

protected:
	virtual const LLUUID& getValueFromNode(LLSelectNode* node) = 0;

private:
	bool mFirst;
};

void LLSelectMgr::getFirst(LLSelectGetFirstTest* test)
{
	if (gSavedSettings.getBOOL("EditLinkedParts"))
	{
		for (LLObjectSelection::valid_iterator iter = getSelection()->valid_begin();
			iter != getSelection()->valid_end(); ++iter )
		{
			if (!test->checkMatchingNode(*iter))
			{
				break;
			}
		}
	}
	else
	{
		for (LLObjectSelection::root_object_iterator iter = getSelection()->root_object_begin();
			iter != getSelection()->root_object_end(); ++iter )
		{
			if (!test->checkMatchingNode(*iter))
			{
				break;
			}
		}
	}
}

//-----------------------------------------------------------------------------
// selectGetCreator()
// Creator information only applies to roots unless editing linked parts.
//-----------------------------------------------------------------------------
struct LLSelectGetFirstCreator : public LLSelectGetFirstTest
{
protected:
	virtual const LLUUID& getValueFromNode(LLSelectNode* node)
	{
		return node->mPermissions->getCreator();
	}
};

BOOL LLSelectMgr::selectGetCreator(LLUUID& result_id, std::string& name)
{
	LLSelectGetFirstCreator test;
	getFirst(&test);

	if (test.mFirstValue.isNull())
	{
		name = LLTrans::getString("AvatarNameNobody");
		return FALSE;
	}
	
	result_id = test.mFirstValue;
	
	if (test.mIdentical)
	{
		name = LLSLURL("agent", test.mFirstValue, "inspect").getSLURLString();
	}
	else
	{
		name = LLTrans::getString("AvatarNameMultiple");
	}

	return test.mIdentical;
}

//-----------------------------------------------------------------------------
// selectGetOwner()
// Owner information only applies to roots unless editing linked parts.
//-----------------------------------------------------------------------------
struct LLSelectGetFirstOwner : public LLSelectGetFirstTest
{
protected:
	virtual const LLUUID& getValueFromNode(LLSelectNode* node)
	{
		// Don't use 'getOwnership' since we return a reference, not a copy.
		// Will return LLUUID::null if unowned (which is not allowed and should never happen.)
		return node->mPermissions->isGroupOwned() ? node->mPermissions->getGroup() : node->mPermissions->getOwner();
	}
};

BOOL LLSelectMgr::selectGetOwner(LLUUID& result_id, std::string& name)
{
	LLSelectGetFirstOwner test;
	getFirst(&test);

	if (test.mFirstValue.isNull())
	{
		return FALSE;
	}

	result_id = test.mFirstValue;
	
	if (test.mIdentical)
	{
		bool group_owned = selectIsGroupOwned();
		if (group_owned)
		{
			name = LLSLURL("group", test.mFirstValue, "inspect").getSLURLString();
		}
		else
		{
			name = LLSLURL("agent", test.mFirstValue, "inspect").getSLURLString();
		}
	}
	else
	{
		name = LLTrans::getString("AvatarNameMultiple");
	}

	return test.mIdentical;
}

//-----------------------------------------------------------------------------
// selectGetLastOwner()
// Owner information only applies to roots unless editing linked parts.
//-----------------------------------------------------------------------------
struct LLSelectGetFirstLastOwner : public LLSelectGetFirstTest
{
protected:
	virtual const LLUUID& getValueFromNode(LLSelectNode* node)
	{
		return node->mPermissions->getLastOwner();
	}
};

BOOL LLSelectMgr::selectGetLastOwner(LLUUID& result_id, std::string& name)
{
	LLSelectGetFirstLastOwner test;
	getFirst(&test);

	if (test.mFirstValue.isNull())
	{
		return FALSE;
	}

	result_id = test.mFirstValue;
	
	if (test.mIdentical)
	{
		name = LLSLURL("agent", test.mFirstValue, "inspect").getSLURLString();
	}
	else
	{
		name.assign( "" );
	}

	return test.mIdentical;
}

//-----------------------------------------------------------------------------
// selectGetGroup()
// Group information only applies to roots unless editing linked parts.
//-----------------------------------------------------------------------------
struct LLSelectGetFirstGroup : public LLSelectGetFirstTest
{
protected:
	virtual const LLUUID& getValueFromNode(LLSelectNode* node)
	{
		return node->mPermissions->getGroup();
	}
};

BOOL LLSelectMgr::selectGetGroup(LLUUID& result_id)
{
	LLSelectGetFirstGroup test;
	getFirst(&test);

	result_id = test.mFirstValue;
	return test.mIdentical;
}

//-----------------------------------------------------------------------------
// selectIsGroupOwned()
// Only operates on root nodes unless editing linked parts.  
// Returns TRUE if the first selected is group owned.
//-----------------------------------------------------------------------------
struct LLSelectGetFirstGroupOwner : public LLSelectGetFirstTest
{
protected:
	virtual const LLUUID& getValueFromNode(LLSelectNode* node)
	{
		if (node->mPermissions->isGroupOwned())
		{
			return node->mPermissions->getGroup();
		}
		return LLUUID::null;
	}
};

BOOL LLSelectMgr::selectIsGroupOwned()
{
	LLSelectGetFirstGroupOwner test;
	getFirst(&test);

	return test.mFirstValue.notNull() ? TRUE : FALSE;
}

//-----------------------------------------------------------------------------
// selectGetPerm()
// Only operates on root nodes.
// Returns TRUE if all have valid data.
// mask_on has bits set to TRUE where all permissions are TRUE
// mask_off has bits set to TRUE where all permissions are FALSE
// if a bit is off both in mask_on and mask_off, the values differ within
// the selection.
//-----------------------------------------------------------------------------
BOOL LLSelectMgr::selectGetPerm(U8 which_perm, U32* mask_on, U32* mask_off)
{
	U32 mask;
	U32 mask_and	= 0xffffffff;
	U32 mask_or		= 0x00000000;
	BOOL all_valid	= FALSE;

	for (LLObjectSelection::root_iterator iter = getSelection()->root_begin();
		 iter != getSelection()->root_end(); iter++)
	{
		LLSelectNode* node = *iter;

		if (!node->mValid)
		{
			all_valid = FALSE;
			break;
		}

		all_valid = TRUE;
		
		switch( which_perm )
		{
		case PERM_BASE:
			mask = node->mPermissions->getMaskBase();
			break;
		case PERM_OWNER:
			mask = node->mPermissions->getMaskOwner();
			break;
		case PERM_GROUP:
			mask = node->mPermissions->getMaskGroup();
			break;
		case PERM_EVERYONE:
			mask = node->mPermissions->getMaskEveryone();
			break;
		case PERM_NEXT_OWNER:
			mask = node->mPermissions->getMaskNextOwner();
			break;
		default:
			mask = 0x0;
			break;
		}
		mask_and &= mask;
		mask_or	 |= mask;
	}

	if (all_valid)
	{
		// ...TRUE through all ANDs means all TRUE
		*mask_on  = mask_and;

		// ...FALSE through all ORs means all FALSE
		*mask_off = ~mask_or;
		return TRUE;
	}
	else
	{
		*mask_on  = 0;
		*mask_off = 0;
		return FALSE;
	}
}



BOOL LLSelectMgr::selectGetPermissions(LLPermissions& result_perm)
{
	BOOL first = TRUE;
	LLPermissions perm;
	for (LLObjectSelection::root_iterator iter = getSelection()->root_begin();
		 iter != getSelection()->root_end(); iter++ )
	{
		LLSelectNode* node = *iter;	
		if (!node->mValid)
		{
			return FALSE;
		}

		if (first)
		{
			perm = *(node->mPermissions);
			first = FALSE;
		}
		else
		{
			perm.accumulate(*(node->mPermissions));
		}
	}

	result_perm = perm;

	return TRUE;
}


void LLSelectMgr::selectDelete()
{
// [RLVa:KB] - Checked: 2010-03-23 (RLVa-1.2.0e) | Added: RLVa-1.2.0a
	if ( (rlv_handler_t::isEnabled()) && (!rlvCanDeleteOrReturn()) )
	{
		make_ui_sound("UISndInvalidOp");
		if (!gFloaterTools->getVisible())
			deselectAll();
		return;
	}
// [/RLVa:KB]

	S32 deleteable_count = 0;

	BOOL locked_but_deleteable_object = FALSE;
	BOOL no_copy_but_deleteable_object = FALSE;
	BOOL all_owned_by_you = TRUE;

	for (LLObjectSelection::iterator iter = getSelection()->begin();
		 iter != getSelection()->end(); iter++)
	{
		LLViewerObject* obj = (*iter)->getObject();

		if( obj->isAttachment() )
		{
			continue;
		}

		deleteable_count++;

		// Check to see if you can delete objects which are locked.
		if(!obj->permMove())
		{
			locked_but_deleteable_object = TRUE;
		}
		if(!obj->permCopy())
		{
			no_copy_but_deleteable_object = TRUE;
		}
		if(!obj->permYouOwner())
		{
			all_owned_by_you = FALSE;
		}
	}

	if( 0 == deleteable_count )
	{
		make_ui_sound("UISndInvalidOp");
		return;
	}

	LLNotification::Params params("ConfirmObjectDeleteLock");
	params.functor.function(boost::bind(&LLSelectMgr::confirmDelete, _1, _2, getSelection()));

	if(locked_but_deleteable_object ||
	   no_copy_but_deleteable_object ||
	   !all_owned_by_you)
	{
		// convert any transient pie-menu selections to full selection so this operation
		// has some context
		// NOTE: if user cancels delete operation, this will potentially leave objects selected outside of build mode
		// but this is ok, if not ideal
		convertTransient();

		//This is messy, but needed to get all english our of the UI.
		if(locked_but_deleteable_object && !no_copy_but_deleteable_object && all_owned_by_you)
		{
			//Locked only
			params.name("ConfirmObjectDeleteLock");
		}
		else if(!locked_but_deleteable_object && no_copy_but_deleteable_object && all_owned_by_you)
		{
			//No Copy only
			params.name("ConfirmObjectDeleteNoCopy");
		}
		else if(!locked_but_deleteable_object && !no_copy_but_deleteable_object && !all_owned_by_you)
		{
			//not owned only
			params.name("ConfirmObjectDeleteNoOwn");
		}
		else if(locked_but_deleteable_object && no_copy_but_deleteable_object && all_owned_by_you)
		{
			//locked and no copy
			params.name("ConfirmObjectDeleteLockNoCopy");
		}
		else if(locked_but_deleteable_object && !no_copy_but_deleteable_object && !all_owned_by_you)
		{
			//locked and not owned
			params.name("ConfirmObjectDeleteLockNoOwn");
		}
		else if(!locked_but_deleteable_object && no_copy_but_deleteable_object && !all_owned_by_you)
		{
			//no copy and not owned
			params.name("ConfirmObjectDeleteNoCopyNoOwn");
		}
		else
		{
			//locked, no copy and not owned
			params.name("ConfirmObjectDeleteLockNoCopyNoOwn");
		}
		
		LLNotifications::instance().add(params);
	}
	else
	{
		LLNotifications::instance().forceResponse(params, 0);
	}
}

// static
bool LLSelectMgr::confirmDelete(const LLSD& notification, const LLSD& response, LLObjectSelectionHandle handle)
{
	S32 option = LLNotification::getSelectedOption(notification, response);
	if (!handle->getObjectCount())
	{
		LL_WARNS() << "Nothing to delete!" << LL_ENDL;
		return false;
	}

	switch(option)
	{
	case 0:
		{
			// TODO: Make sure you have delete permissions on all of them.
			const LLUUID trash_id = gInventory.findCategoryUUIDForType(LLFolderType::FT_TRASH);
			// attempt to derez into the trash.
			LLDeRezInfo info(DRD_TRASH, trash_id);
			LLSelectMgr::getInstance()->sendListToRegions("DeRezObject",
                                                          packDeRezHeader,
                                                          packObjectLocalID,
                                                          logNoOp,
                                                          (void*) &info,
                                                          SEND_ONLY_ROOTS);
			// VEFFECT: Delete Object - one effect for all deletes
			if (LLSelectMgr::getInstance()->mSelectedObjects->mSelectType != SELECT_TYPE_HUD)
			{
				LLHUDEffectSpiral *effectp = (LLHUDEffectSpiral *)LLHUDManager::getInstance()->createViewerEffect(LLHUDObject::LL_HUD_EFFECT_POINT, TRUE);
				effectp->setPositionGlobal( LLSelectMgr::getInstance()->getSelectionCenterGlobal() );
				effectp->setColor(LLColor4U(gAgent.getEffectColor()));
				F32 duration = 0.5f;
				duration += LLSelectMgr::getInstance()->mSelectedObjects->getObjectCount() / 64.f;
				effectp->setDuration(duration);
			}
			
			// <FS:PP> Configurable UI sounds
			if (gAudiop && gSavedSettings.getBOOL("PlayModeUISndObjectDelete"))
			{
				gAudiop->triggerSound( LLUUID(gSavedSettings.getString("UISndObjectDelete")), gAgent.getID(), 1.0f, LLAudioEngine::AUDIO_TYPE_UI);
			}
			// </FS:PP> Configurable UI sounds

			gAgentCamera.setLookAt(LOOKAT_TARGET_CLEAR);

			// Keep track of how many objects have been deleted.
			add(LLStatViewer::DELETE_OBJECT, LLSelectMgr::getInstance()->mSelectedObjects->getObjectCount());
		}
		break;
	case 1:
	default:
		break;
	}
	return false;
}


void LLSelectMgr::selectForceDelete()
{
	sendListToRegions(
		"ObjectDelete",
		packDeleteHeader,
		packObjectLocalID,
        logNoOp,
		(void*)TRUE,
		SEND_ONLY_ROOTS);
}

void LLSelectMgr::selectGetAggregateSaleInfo(U32 &num_for_sale,
											 BOOL &is_for_sale_mixed, 
											 BOOL &is_sale_price_mixed,
											 S32 &total_sale_price,
											 S32 &individual_sale_price)
{
	num_for_sale = 0;
	is_for_sale_mixed = FALSE;
	is_sale_price_mixed = FALSE;
	total_sale_price = 0;
	individual_sale_price = 0;


	// Empty set.
	if (getSelection()->root_begin() == getSelection()->root_end())
		return;
	
	LLSelectNode *node = *(getSelection()->root_begin());
	const BOOL first_node_for_sale = node->mSaleInfo.isForSale();
	const S32 first_node_sale_price = node->mSaleInfo.getSalePrice();
	
	for (LLObjectSelection::root_iterator iter = getSelection()->root_begin();
		 iter != getSelection()->root_end(); iter++)
	{
		LLSelectNode* node = *iter;
		const BOOL node_for_sale = node->mSaleInfo.isForSale();
		const S32 node_sale_price = node->mSaleInfo.getSalePrice();
		
		// Set mixed if the fields don't match the first node's fields.
		if (node_for_sale != first_node_for_sale) 
			is_for_sale_mixed = TRUE;
		if (node_sale_price != first_node_sale_price)
			is_sale_price_mixed = TRUE;
		
		if (node_for_sale)
		{
			total_sale_price += node_sale_price;
			num_for_sale ++;
		}
	}
	
	individual_sale_price = first_node_sale_price;
	if (is_for_sale_mixed)
	{
		is_sale_price_mixed = TRUE;
		individual_sale_price = 0;
	}
}

// returns TRUE if all nodes are valid. method also stores an
// accumulated sale info.
BOOL LLSelectMgr::selectGetSaleInfo(LLSaleInfo& result_sale_info)
{
	BOOL first = TRUE;
	LLSaleInfo sale_info;
	for (LLObjectSelection::root_iterator iter = getSelection()->root_begin();
		 iter != getSelection()->root_end(); iter++ )
	{
		LLSelectNode* node = *iter;	
		if (!node->mValid)
		{
			return FALSE;
		}

		if (first)
		{
			sale_info = node->mSaleInfo;
			first = FALSE;
		}
		else
		{
			sale_info.accumulate(node->mSaleInfo);
		}
	}

	result_sale_info = sale_info;

	return TRUE;
}

BOOL LLSelectMgr::selectGetAggregatePermissions(LLAggregatePermissions& result_perm)
{
	BOOL first = TRUE;
	LLAggregatePermissions perm;
	for (LLObjectSelection::root_iterator iter = getSelection()->root_begin();
		 iter != getSelection()->root_end(); iter++ )
	{
		LLSelectNode* node = *iter;	
		if (!node->mValid)
		{
			return FALSE;
		}

		if (first)
		{
			perm = node->mAggregatePerm;
			first = FALSE;
		}
		else
		{
			perm.aggregate(node->mAggregatePerm);
		}
	}

	result_perm = perm;

	return TRUE;
}

BOOL LLSelectMgr::selectGetAggregateTexturePermissions(LLAggregatePermissions& result_perm)
{
	BOOL first = TRUE;
	LLAggregatePermissions perm;
	for (LLObjectSelection::root_iterator iter = getSelection()->root_begin();
		 iter != getSelection()->root_end(); iter++ )
	{
		LLSelectNode* node = *iter;	
		if (!node->mValid)
		{
			return FALSE;
		}

		LLAggregatePermissions t_perm = node->getObject()->permYouOwner() ? node->mAggregateTexturePermOwner : node->mAggregateTexturePerm;
		if (first)
		{
			perm = t_perm;
			first = FALSE;
		}
		else
		{
			perm.aggregate(t_perm);
		}
	}

	result_perm = perm;

	return TRUE;
}


//--------------------------------------------------------------------
// Duplicate objects
//--------------------------------------------------------------------

// JC - If this doesn't work right, duplicate the selection list
// before doing anything, do a deselect, then send the duplicate
// messages.
struct LLDuplicateData
{
	LLVector3	offset;
	U32			flags;
};

void LLSelectMgr::selectDuplicate(const LLVector3& offset, BOOL select_copy)
{
//	if (mSelectedObjects->isAttachment())
// [RLVa:KB] - Checked: 2010-03-24 (RLVa-1.2.0e) | Added: RLVa-1.2.0a
	if ( (mSelectedObjects->isAttachment()) || ((rlv_handler_t::isEnabled()) && (!rlvCanDeleteOrReturn())) )
// [/RLVa:KB]
	{
		//RN: do not duplicate attachments
		make_ui_sound("UISndInvalidOp");
		return;
	}
	LLDuplicateData	data;

	data.offset = offset;
	data.flags = (select_copy ? FLAGS_CREATE_SELECTED : 0x0);

	sendListToRegions("ObjectDuplicate", packDuplicateHeader, packDuplicate, logNoOp, &data, SEND_ONLY_ROOTS);

	if (select_copy)
	{
		// the new copy will be coming in selected
		deselectAll();
	}
	else
	{
		for (LLObjectSelection::root_iterator iter = getSelection()->root_begin();
			 iter != getSelection()->root_end(); iter++ )
		{
			LLSelectNode* node = *iter;
			node->mDuplicated = TRUE;
			node->mDuplicatePos = node->getObject()->getPositionGlobal();
			node->mDuplicateRot = node->getObject()->getRotation();
		}
	}
}

void LLSelectMgr::repeatDuplicate()
{
	if (mSelectedObjects->isAttachment())
	{
		//RN: do not duplicate attachments
		make_ui_sound("UISndInvalidOp");
		return;
	}

	std::vector<LLViewerObject*> non_duplicated_objects;

	for (LLObjectSelection::root_iterator iter = getSelection()->root_begin();
		 iter != getSelection()->root_end(); iter++ )
	{
		LLSelectNode* node = *iter;	
		if (!node->mDuplicated)
		{
			non_duplicated_objects.push_back(node->getObject());
		}
	}

	// make sure only previously duplicated objects are selected
	for (std::vector<LLViewerObject*>::iterator iter = non_duplicated_objects.begin();
		 iter != non_duplicated_objects.end(); ++iter)
	{
		LLViewerObject* objectp = *iter;
		deselectObjectAndFamily(objectp);
	}
	
	// duplicate objects in place
	LLDuplicateData	data;

	data.offset = LLVector3::zero;
	data.flags = 0x0;

	sendListToRegions("ObjectDuplicate", packDuplicateHeader, packDuplicate, logNoOp, &data, SEND_ONLY_ROOTS);

	// move current selection based on delta from duplication position and update duplication position
	for (LLObjectSelection::root_iterator iter = getSelection()->root_begin();
		 iter != getSelection()->root_end(); iter++ )
	{
		LLSelectNode* node = *iter;	
		if (node->mDuplicated)
		{
			LLQuaternion cur_rot = node->getObject()->getRotation();
			LLQuaternion rot_delta = (~node->mDuplicateRot * cur_rot);
			LLQuaternion new_rot = cur_rot * rot_delta;
			LLVector3d cur_pos = node->getObject()->getPositionGlobal();
			LLVector3d new_pos = cur_pos + ((cur_pos - node->mDuplicatePos) * rot_delta);

			node->mDuplicatePos = node->getObject()->getPositionGlobal();
			node->mDuplicateRot = node->getObject()->getRotation();
			node->getObject()->setPositionGlobal(new_pos);
			node->getObject()->setRotation(new_rot);
		}
	}

	sendMultipleUpdate(UPD_ROTATION | UPD_POSITION);
}

// static 
void LLSelectMgr::packDuplicate( LLSelectNode* node, void *duplicate_data )
{
	gMessageSystem->nextBlockFast(_PREHASH_ObjectData);
	gMessageSystem->addU32Fast(_PREHASH_ObjectLocalID, node->getObject()->getLocalID());
}


//--------------------------------------------------------------------
// Duplicate On Ray
//--------------------------------------------------------------------

// Duplicates the selected objects, but places the copy along a cast
// ray.
struct LLDuplicateOnRayData
{
	LLVector3	mRayStartRegion;
	LLVector3	mRayEndRegion;
	BOOL		mBypassRaycast;
	BOOL		mRayEndIsIntersection;
	LLUUID		mRayTargetID;
	BOOL		mCopyCenters;
	BOOL		mCopyRotates;
	U32			mFlags;
};

void LLSelectMgr::selectDuplicateOnRay(const LLVector3 &ray_start_region,
									   const LLVector3 &ray_end_region,
									   BOOL bypass_raycast,
									   BOOL ray_end_is_intersection,
									   const LLUUID &ray_target_id,
									   BOOL copy_centers,
									   BOOL copy_rotates,
									   BOOL select_copy)
{
	if (mSelectedObjects->isAttachment())
	{
		// do not duplicate attachments
		make_ui_sound("UISndInvalidOp");
		return;
	}
	
	LLDuplicateOnRayData	data;

	data.mRayStartRegion	= ray_start_region;
	data.mRayEndRegion		= ray_end_region;
	data.mBypassRaycast		= bypass_raycast;
	data.mRayEndIsIntersection = ray_end_is_intersection;
	data.mRayTargetID		= ray_target_id;
	data.mCopyCenters		= copy_centers;
	data.mCopyRotates		= copy_rotates;
	data.mFlags				= (select_copy ? FLAGS_CREATE_SELECTED : 0x0);

	sendListToRegions("ObjectDuplicateOnRay", 
                      packDuplicateOnRayHead, packObjectLocalID, logNoOp, &data, SEND_ONLY_ROOTS);

	if (select_copy)
	{
		// the new copy will be coming in selected
		deselectAll();
	}
}

// static
void LLSelectMgr::packDuplicateOnRayHead(void *user_data)
{
	LLMessageSystem *msg = gMessageSystem;
	LLDuplicateOnRayData *data = (LLDuplicateOnRayData *)user_data;

	msg->nextBlockFast(_PREHASH_AgentData);
	msg->addUUIDFast(_PREHASH_AgentID, gAgent.getID() );
	msg->addUUIDFast(_PREHASH_SessionID, gAgent.getSessionID() );
	msg->addUUIDFast(_PREHASH_GroupID, FSCommon::getGroupForRezzing());
	msg->addVector3Fast(_PREHASH_RayStart, data->mRayStartRegion );
	msg->addVector3Fast(_PREHASH_RayEnd, data->mRayEndRegion );
	msg->addBOOLFast(_PREHASH_BypassRaycast, data->mBypassRaycast );
	msg->addBOOLFast(_PREHASH_RayEndIsIntersection, data->mRayEndIsIntersection );
	msg->addBOOLFast(_PREHASH_CopyCenters, data->mCopyCenters );
	msg->addBOOLFast(_PREHASH_CopyRotates, data->mCopyRotates );
	msg->addUUIDFast(_PREHASH_RayTargetID, data->mRayTargetID );
	msg->addU32Fast(_PREHASH_DuplicateFlags, data->mFlags );
}



//------------------------------------------------------------------------
// Object position, scale, rotation update, all-in-one
//------------------------------------------------------------------------

void LLSelectMgr::sendMultipleUpdate(U32 type)
{
	if (type == UPD_NONE) return;
	// send individual updates when selecting textures or individual objects
	ESendType send_type = (!gSavedSettings.getBOOL("EditLinkedParts") && !getTEMode()) ? SEND_ONLY_ROOTS : SEND_ROOTS_FIRST;
	if (send_type == SEND_ONLY_ROOTS)
	{
		// tell simulator to apply to whole linked sets
		type |= UPD_LINKED_SETS;
	}

	sendListToRegions(
		"MultipleObjectUpdate",
		packAgentAndSessionID,
		packMultipleUpdate,
        logNoOp,
		&type,
		send_type);
}

// static
void LLSelectMgr::packMultipleUpdate(LLSelectNode* node, void *user_data)
{
	LLViewerObject* object = node->getObject();
	U32	*type32 = (U32 *)user_data;
	U8 type = (U8)*type32;
	U8	data[256];

	gMessageSystem->nextBlockFast(_PREHASH_ObjectData);
	gMessageSystem->addU32Fast(_PREHASH_ObjectLocalID,	object->getLocalID() );
	gMessageSystem->addU8Fast(_PREHASH_Type, type );

	S32 offset = 0;

	// JC: You MUST pack the data in this order.  The receiving
	// routine process_multiple_update_message on simulator will
	// extract them in this order.

	if (type & UPD_POSITION)
	{
		htonmemcpy(&data[offset], &(object->getPosition().mV), MVT_LLVector3, 12); 
		offset += 12;
	}
	if (type & UPD_ROTATION)
	{
		LLQuaternion quat = object->getRotation();
		LLVector3 vec = quat.packToVector3();
		htonmemcpy(&data[offset], &(vec.mV), MVT_LLQuaternion, 12); 
		offset += 12;
	}
	if (type & UPD_SCALE)
	{
		//LL_INFOS() << "Sending object scale " << object->getScale() << LL_ENDL;
		htonmemcpy(&data[offset], &(object->getScale().mV), MVT_LLVector3, 12); 
		offset += 12;
	}
	gMessageSystem->addBinaryDataFast(_PREHASH_Data, data, offset);
}

//------------------------------------------------------------------------
// Ownership
//------------------------------------------------------------------------
struct LLOwnerData
{
	LLUUID	owner_id;
	LLUUID	group_id;
	BOOL	override;
};

void LLSelectMgr::sendOwner(const LLUUID& owner_id,
							const LLUUID& group_id,
							BOOL override)
{
	LLOwnerData data;

	data.owner_id = owner_id;
	data.group_id = group_id;
	data.override = override;

	sendListToRegions("ObjectOwner", packOwnerHead, packObjectLocalID, logNoOp, &data, SEND_ONLY_ROOTS);
}

// static
void LLSelectMgr::packOwnerHead(void *user_data)
{
	LLOwnerData *data = (LLOwnerData *)user_data;

	gMessageSystem->nextBlockFast(_PREHASH_AgentData);
	gMessageSystem->addUUIDFast(_PREHASH_AgentID, gAgent.getID() );
	gMessageSystem->addUUIDFast(_PREHASH_SessionID, gAgent.getSessionID() );
	gMessageSystem->nextBlockFast(_PREHASH_HeaderData);
	gMessageSystem->addBOOLFast(_PREHASH_Override, data->override);
	gMessageSystem->addUUIDFast(_PREHASH_OwnerID, data->owner_id);
	gMessageSystem->addUUIDFast(_PREHASH_GroupID, data->group_id);
}

//------------------------------------------------------------------------
// Group
//------------------------------------------------------------------------

void LLSelectMgr::sendGroup(const LLUUID& group_id)
{
	LLUUID local_group_id(group_id);
	sendListToRegions("ObjectGroup", packAgentAndSessionAndGroupID, packObjectLocalID, logNoOp, &local_group_id, SEND_ONLY_ROOTS);
}


//------------------------------------------------------------------------
// Buy
//------------------------------------------------------------------------

struct LLBuyData
{
	std::vector<LLViewerObject*> mObjectsSent;
	LLUUID mCategoryID;
	LLSaleInfo mSaleInfo;
};

// *NOTE: does not work for multiple object buy, which UI does not
// currently support sale info is used for verification only, if it
// doesn't match region info then sale is canceled Need to get sale
// info -as displayed in the UI- for every item.
void LLSelectMgr::sendBuy(const LLUUID& buyer_id, const LLUUID& category_id, const LLSaleInfo sale_info)
{
	LLBuyData buy;
	buy.mCategoryID = category_id;
	buy.mSaleInfo = sale_info;
	sendListToRegions("ObjectBuy", packAgentGroupAndCatID, packBuyObjectIDs, logNoOp, &buy, SEND_ONLY_ROOTS);
}

// static
void LLSelectMgr::packBuyObjectIDs(LLSelectNode* node, void* data)
{
	LLBuyData* buy = (LLBuyData*)data;

	LLViewerObject* object = node->getObject();
	if (std::find(buy->mObjectsSent.begin(), buy->mObjectsSent.end(), object) == buy->mObjectsSent.end())
	{
		buy->mObjectsSent.push_back(object);
		gMessageSystem->nextBlockFast(_PREHASH_ObjectData);
		gMessageSystem->addU32Fast(_PREHASH_ObjectLocalID, object->getLocalID() );
		gMessageSystem->addU8Fast(_PREHASH_SaleType, buy->mSaleInfo.getSaleType());
		gMessageSystem->addS32Fast(_PREHASH_SalePrice, buy->mSaleInfo.getSalePrice());
	}
}

//------------------------------------------------------------------------
// Permissions
//------------------------------------------------------------------------

struct LLPermData
{
	U8 mField;
	BOOL mSet;
	U32 mMask;
	BOOL mOverride;
};

// TODO: Make this able to fail elegantly.
void LLSelectMgr::selectionSetObjectPermissions(U8 field,
									   BOOL set,
									   U32 mask,
									   BOOL override)
{
	LLPermData data;

	data.mField = field;
	data.mSet = set;
	data.mMask = mask;
	data.mOverride = override;

	sendListToRegions("ObjectPermissions", packPermissionsHead, packPermissions, logNoOp, &data, SEND_ONLY_ROOTS);
}

void LLSelectMgr::packPermissionsHead(void* user_data)
{
	LLPermData* data = (LLPermData*)user_data;
	gMessageSystem->nextBlockFast(_PREHASH_AgentData);
	gMessageSystem->addUUIDFast(_PREHASH_AgentID, gAgent.getID());
	gMessageSystem->addUUIDFast(_PREHASH_SessionID, gAgent.getSessionID());
	gMessageSystem->nextBlockFast(_PREHASH_HeaderData);
	gMessageSystem->addBOOLFast(_PREHASH_Override, data->mOverride);
}	


// Now that you've added a bunch of objects, send a select message
// on the entire list for efficiency.
/*
void LLSelectMgr::sendSelect()
{
	LL_ERRS() << "Not implemented" << LL_ENDL;
}
*/

void LLSelectMgr::deselectAll()
{
	if (!mSelectedObjects->getNumNodes())
	{
		return;
	}
		
	// Zap the angular velocity, as the sim will set it to zero
	for (LLObjectSelection::iterator iter = mSelectedObjects->begin();
		 iter != mSelectedObjects->end(); iter++ )
	{
		LLViewerObject *objectp = (*iter)->getObject();
		objectp->setAngularVelocity( 0,0,0 );
		objectp->setVelocity( 0,0,0 );
	}

	sendListToRegions(
		"ObjectDeselect",
		packAgentAndSessionID,
		packObjectLocalID,
        logNoOp,
		NULL,
		SEND_INDIVIDUALS);

	removeAll();
	
	mLastSentSelectionCenterGlobal.clearVec();

	updatePointAt();
}

void LLSelectMgr::deselectAllForStandingUp()
{
	/*
	This function is similar deselectAll() except for the first if statement
	which was removed. This is needed as a workaround for DEV-2854
	*/

	// Zap the angular velocity, as the sim will set it to zero
	for (LLObjectSelection::iterator iter = mSelectedObjects->begin();
		 iter != mSelectedObjects->end(); iter++ )
	{
		LLViewerObject *objectp = (*iter)->getObject();
		objectp->setAngularVelocity( 0,0,0 );
		objectp->setVelocity( 0,0,0 );
	}

	sendListToRegions(
		"ObjectDeselect",
		packAgentAndSessionID,
		packObjectLocalID,
        logNoOp,
		NULL,
		SEND_INDIVIDUALS);

	removeAll();
	
	mLastSentSelectionCenterGlobal.clearVec();

	updatePointAt();
}

void LLSelectMgr::deselectUnused()
{
	// no more outstanding references to this selection
	if (mSelectedObjects->getNumRefs() == 1)
	{
		deselectAll();
	}
}

void LLSelectMgr::convertTransient()
{
	LLObjectSelection::iterator node_it;
	for (node_it = mSelectedObjects->begin(); node_it != mSelectedObjects->end(); ++node_it)
	{
		LLSelectNode *nodep = *node_it;
		nodep->setTransient(FALSE);
	}
}

void LLSelectMgr::deselectAllIfTooFar()
{
// [RLVa:KB] - Checked: RLVa-1.3.0
	if ( (!mSelectedObjects->isEmpty()) && ((gRlvHandler.hasBehaviour(RLV_BHVR_EDIT)) || (gRlvHandler.hasBehaviour(RLV_BHVR_EDITOBJ))) )
	{
		struct NotTransientOrFocusedMediaOrEditable : public LLSelectedNodeFunctor
		{
			bool apply(LLSelectNode* pNode)
			{
				const LLViewerObject* pObj = pNode->getObject();
				return (!pNode->isTransient()) && (pObj) && (!RlvActions::canEdit(pObj)) && (pObj->getID() != LLViewerMediaFocus::getInstance()->getFocusedObjectID());
			}
		} f;
		if (mSelectedObjects->getFirstRootNode(&f, TRUE))
			deselectAll();
	}
// [/RLVa:KB]

	if (mSelectedObjects->isEmpty() || mSelectedObjects->mSelectType == SELECT_TYPE_HUD)
	{
		return;
	}

// [RLVa:KB] - Checked: RLVa-1.2.0
	// [Fall-back code] Don't allow an active selection (except for HUD attachments - see above) when @interact restricted
	if (gRlvHandler.hasBehaviour(RLV_BHVR_INTERACT))
	{
		deselectAll();
		return;
	}
// [/RLVa:KB]

	// HACK: Don't deselect when we're navigating to rate an object's
	// owner or creator.  JC
	if (gMenuObject->getVisible())
	{
		return;
	}

	LLVector3d selectionCenter = getSelectionCenterGlobal();
//	if (gSavedSettings.getBOOL("LimitSelectDistance")
// [RLVa:KB] - Checked: 2010-04-11 (RLVa-1.2.0e) | Modified: RLVa-0.2.0f
	static RlvCachedBehaviourModifier<float> s_nFartouchDist(RLV_MODIFIER_FARTOUCHDIST);

	BOOL fRlvFartouch = gRlvHandler.hasBehaviour(RLV_BHVR_FARTOUCH) && LLToolMgr::instance().inEdit();
	if ( (gSavedSettings.getBOOL("LimitSelectDistance") || (fRlvFartouch) )
// [/RLVa:KB]
		&& (!mSelectedObjects->getPrimaryObject() || !mSelectedObjects->getPrimaryObject()->isAvatar())
		&& (mSelectedObjects->getPrimaryObject() != LLViewerMediaFocus::getInstance()->getFocusedObject())
		&& !mSelectedObjects->isAttachment()
		&& !selectionCenter.isExactlyZero())
	{
//		F32 deselect_dist = gSavedSettings.getF32("MaxSelectDistance");
// [RLVa:KB] - Checked: 2010-04-11 (RLVa-1.2.0e) | Modified: RLVa-0.2.0f
		F32 deselect_dist = (!fRlvFartouch) ? gSavedSettings.getF32("MaxSelectDistance") : s_nFartouchDist;
// [/RLVa:KB]
		F32 deselect_dist_sq = deselect_dist * deselect_dist;

		LLVector3d select_delta = gAgent.getPositionGlobal() - selectionCenter;
		F32 select_dist_sq = (F32) select_delta.magVecSquared();

		if (select_dist_sq > deselect_dist_sq)
		{
			if (mDebugSelectMgr)
			{
				LL_INFOS() << "Selection manager: auto-deselecting, select_dist = " << (F32) sqrt(select_dist_sq) << LL_ENDL;
				LL_INFOS() << "agent pos global = " << gAgent.getPositionGlobal() << LL_ENDL;
				LL_INFOS() << "selection pos global = " << selectionCenter << LL_ENDL;
			}

			deselectAll();
		}
	}
}


void LLSelectMgr::selectionSetObjectName(const std::string& name)
{
	std::string name_copy(name);

	// we only work correctly if 1 object is selected.
// FIRE-777
	if(mSelectedObjects->getRootObjectCount() >= 1)
//	if(mSelectedObjects->getRootObjectCount() == 1)
// /FIRE-777
	{
		sendListToRegions("ObjectName",
						  packAgentAndSessionID,
						  packObjectName,
                          logNoOp,
						  (void*)(&name_copy),
						  SEND_ONLY_ROOTS);
	}
// FIRE-777
	else if(mSelectedObjects->getObjectCount() >= 1)
//	else if(mSelectedObjects->getObjectCount() == 1)
// /FIRE-777
	{
		sendListToRegions("ObjectName",
						  packAgentAndSessionID,
						  packObjectName,
                          logNoOp,
						  (void*)(&name_copy),
						  SEND_INDIVIDUALS);
	}
}

void LLSelectMgr::selectionSetObjectDescription(const std::string& desc)
{
	std::string desc_copy(desc);

	// we only work correctly if 1 object is selected.
// FIRE-777
	if(mSelectedObjects->getRootObjectCount() >= 1)
//	if(mSelectedObjects->getRootObjectCount() == 1)
// /FIRE-777
	{
		sendListToRegions("ObjectDescription",
						  packAgentAndSessionID,
						  packObjectDescription,
                          logNoOp,
						  (void*)(&desc_copy),
						  SEND_ONLY_ROOTS);
	}
// FIRE-777
	else if(mSelectedObjects->getObjectCount() >= 1)
//	else if(mSelectedObjects->getObjectCount() == 1)
// /FIRE-777
	{
		sendListToRegions("ObjectDescription",
						  packAgentAndSessionID,
						  packObjectDescription,
                          logNoOp,
						  (void*)(&desc_copy),
						  SEND_INDIVIDUALS);
	}
}

void LLSelectMgr::selectionSetObjectCategory(const LLCategory& category)
{
	// for now, we only want to be able to set one root category at
	// a time.
	if(mSelectedObjects->getRootObjectCount() != 1) return;
	sendListToRegions("ObjectCategory",
					  packAgentAndSessionID,
					  packObjectCategory,
                      logNoOp,
					  (void*)(&category),
					  SEND_ONLY_ROOTS);
}

void LLSelectMgr::selectionSetObjectSaleInfo(const LLSaleInfo& sale_info)
{
	sendListToRegions("ObjectSaleInfo",
					  packAgentAndSessionID,
					  packObjectSaleInfo,
                      logNoOp,
					  (void*)(&sale_info),
					  SEND_ONLY_ROOTS);
}

//----------------------------------------------------------------------
// Attachments
//----------------------------------------------------------------------

void LLSelectMgr::sendAttach(U8 attachment_point, bool replace)
{
	LLViewerObject* attach_object = mSelectedObjects->getFirstRootObject();

	if (!attach_object || !isAgentAvatarValid() || mSelectedObjects->mSelectType != SELECT_TYPE_WORLD)
	{
		return;
	}

	BOOL build_mode = LLToolMgr::getInstance()->inEdit();
	// Special case: Attach to default location for this object.
	if (0 == attachment_point ||
		get_if_there(gAgentAvatarp->mAttachmentPoints, (S32)attachment_point, (LLViewerJointAttachment*)NULL))
	{
		if (!replace || attachment_point != 0)
		{
			// If we know the attachment point then we got here by clicking an
			// "Attach to..." context menu item, so we should add, not replace.
			attachment_point |= ATTACHMENT_ADD;
		}

		sendListToRegions(
			"ObjectAttach",
			packAgentIDAndSessionAndAttachment, 
			packObjectIDAndRotation, 
            logAttachmentRequest,
			&attachment_point, 
			SEND_ONLY_ROOTS );
		if (!build_mode)
		{
			// After "ObjectAttach" server will unsubscribe us from properties updates
			// so either deselect objects or resend selection after attach packet reaches server
			// In case of build_mode LLPanelObjectInventory::refresh() will deal with selection
			deselectAll();
		}
	}
}

void LLSelectMgr::sendDetach()
{
	if (!mSelectedObjects->getNumNodes() || mSelectedObjects->mSelectType == SELECT_TYPE_WORLD)
	{
		return;
	}

	sendListToRegions(
		"ObjectDetach",
		packAgentAndSessionID,
		packObjectLocalID,
        logDetachRequest,
		NULL,
		SEND_ONLY_ROOTS );
}


void LLSelectMgr::sendDropAttachment()
{
	if (!mSelectedObjects->getNumNodes() || mSelectedObjects->mSelectType == SELECT_TYPE_WORLD)
	{
		return;
	}

	sendListToRegions(
		"ObjectDrop",
		packAgentAndSessionID,
		packObjectLocalID,
        logDetachRequest,
		NULL,
		SEND_ONLY_ROOTS);
}

//----------------------------------------------------------------------
// Links
//----------------------------------------------------------------------

void LLSelectMgr::sendLink()
{
	if (!mSelectedObjects->getNumNodes())
	{
		return;
	}

	sendListToRegions(
		"ObjectLink",
		packAgentAndSessionID,
		packObjectLocalID,
        logNoOp,
		NULL,
		SEND_ONLY_ROOTS);
}

void LLSelectMgr::sendDelink()
{
	if (!mSelectedObjects->getNumNodes())
	{
		return;
	}

	struct f : public LLSelectedObjectFunctor
	{ //on delink, any modifyable object should
		f() {}

		virtual bool apply(LLViewerObject* object)
		{
			if (object->permModify())
			{
				if (object->getPhysicsShapeType() == LLViewerObject::PHYSICS_SHAPE_NONE)
				{
					object->setPhysicsShapeType(LLViewerObject::PHYSICS_SHAPE_CONVEX_HULL);
					object->updateFlags();
				}
			}
			return true;
		}
	} sendfunc;
	getSelection()->applyToObjects(&sendfunc);


	// Delink needs to send individuals so you can unlink a single object from
	// a linked set.
	sendListToRegions(
		"ObjectDelink",
		packAgentAndSessionID,
		packObjectLocalID,
        logNoOp,
		NULL,
		SEND_INDIVIDUALS);
}


//----------------------------------------------------------------------
// Hinges
//----------------------------------------------------------------------

/*
void LLSelectMgr::sendHinge(U8 type)
{
	if (!mSelectedObjects->getNumNodes())
	{
		return;
	}

	sendListToRegions(
		"ObjectHinge",
		packHingeHead,
		packObjectLocalID,
		&type,
		SEND_ONLY_ROOTS);
}


void LLSelectMgr::sendDehinge()
{
	if (!mSelectedObjects->getNumNodes())
	{
		return;
	}

	sendListToRegions(
		"ObjectDehinge",
		packAgentAndSessionID,
		packObjectLocalID,
		NULL,
		SEND_ONLY_ROOTS);
}*/

void LLSelectMgr::sendSelect()
{
	if (!mSelectedObjects->getNumNodes())
	{
		return;
	}

	sendListToRegions(
		"ObjectSelect",
		packAgentAndSessionID,
		packObjectLocalID,
        logNoOp,
		NULL,
		SEND_INDIVIDUALS);
}

// static
void LLSelectMgr::packHingeHead(void *user_data)
{
	U8	*type = (U8 *)user_data;

	gMessageSystem->nextBlockFast(_PREHASH_AgentData);
	gMessageSystem->addUUIDFast(_PREHASH_AgentID, gAgent.getID() );
	gMessageSystem->addUUIDFast(_PREHASH_SessionID, gAgent.getSessionID() );
	gMessageSystem->nextBlockFast(_PREHASH_JointType);
	gMessageSystem->addU8Fast(_PREHASH_Type, *type );
}


void LLSelectMgr::selectionDump()
{
	struct f : public LLSelectedObjectFunctor
	{
		virtual bool apply(LLViewerObject* object)
		{
			object->dump();
			return true;
		}
	} func;
	getSelection()->applyToObjects(&func);	
}

void LLSelectMgr::saveSelectedObjectColors()
{
	struct f : public LLSelectedNodeFunctor
	{
		virtual bool apply(LLSelectNode* node)
		{
			node->saveColors();
			return true;
		}
	} func;
	getSelection()->applyToNodes(&func);	
}

void LLSelectMgr::saveSelectedShinyColors()
{
	struct f : public LLSelectedNodeFunctor
	{
		virtual bool apply(LLSelectNode* node)
		{
			node->saveShinyColors();
			return true;
		}
	} func;
	getSelection()->applyToNodes(&func);
}

void LLSelectMgr::saveSelectedObjectTextures()
{
	// invalidate current selection so we update saved textures
	struct f : public LLSelectedNodeFunctor
	{
		virtual bool apply(LLSelectNode* node)
		{
			node->mValid = FALSE;
			return true;
		}
	} func;
	getSelection()->applyToNodes(&func);	

	// request object properties message to get updated permissions data
	sendSelect();
}


// This routine should be called whenever a drag is initiated.
// also need to know to which simulator to send update message
void LLSelectMgr::saveSelectedObjectTransform(EActionType action_type)
{
	if (mSelectedObjects->isEmpty())
	{
		// nothing selected, so nothing to save
		return;
	}

	struct f : public LLSelectedNodeFunctor
	{
		EActionType mActionType;
		LLSelectMgr* mManager;
		f(EActionType a, LLSelectMgr* p) : mActionType(a), mManager(p) {}
		virtual bool apply(LLSelectNode* selectNode)
		{
			LLViewerObject*	object = selectNode->getObject();
			if (!object)
			{
				return true; // skip
			}
			selectNode->mSavedPositionLocal = object->getPosition();
			if (object->isAttachment())
			{
				if (object->isRootEdit())
				{
					LLXform* parent_xform = object->mDrawable->getXform()->getParent();
					if (parent_xform)
					{
						selectNode->mSavedPositionGlobal = gAgent.getPosGlobalFromAgent((object->getPosition() * parent_xform->getWorldRotation()) + parent_xform->getWorldPosition());
					}
					else
					{
						selectNode->mSavedPositionGlobal = object->getPositionGlobal();
					}
				}
				else
				{
					LLViewerObject* attachment_root = (LLViewerObject*)object->getParent();
					LLXform* parent_xform = attachment_root ? attachment_root->mDrawable->getXform()->getParent() : NULL;
					if (parent_xform)
					{
						LLVector3 root_pos = (attachment_root->getPosition() * parent_xform->getWorldRotation()) + parent_xform->getWorldPosition();
						LLQuaternion root_rot = (attachment_root->getRotation() * parent_xform->getWorldRotation());
						selectNode->mSavedPositionGlobal = gAgent.getPosGlobalFromAgent((object->getPosition() * root_rot) + root_pos);
					}
					else
					{
						selectNode->mSavedPositionGlobal = object->getPositionGlobal();
					}
				}
				selectNode->mSavedRotation = object->getRenderRotation();
			}
			else
			{
				selectNode->mSavedPositionGlobal = object->getPositionGlobal();
				selectNode->mSavedRotation = object->getRotationRegion();
			}
		
			selectNode->mSavedScale = object->getScale();
			selectNode->saveTextureScaleRatios(mManager->mTextureChannel);			
			return true;
		}
	} func(action_type, this);
	getSelection()->applyToNodes(&func);	
	
	mSavedSelectionBBox = getBBoxOfSelection();
}

struct LLSelectMgrApplyFlags : public LLSelectedObjectFunctor
{
	LLSelectMgrApplyFlags(U32 flags, BOOL state) : mFlags(flags), mState(state) {}
	U32 mFlags;
	BOOL mState;
	virtual bool apply(LLViewerObject* object)
	{
		if ( object->permModify())
		{
			if (object->isRoot()) 		// don't send for child objects
			{
				object->setFlags( mFlags, mState);
			}
			else if (FLAGS_WORLD & mFlags && ((LLViewerObject*)object->getRoot())->isSelected())
			{
				// FLAGS_WORLD are shared by all items in linkset
				object->setFlagsWithoutUpdate(FLAGS_WORLD & mFlags, mState);
			}
		};
		return true;
	}
};

void LLSelectMgr::selectionUpdatePhysics(BOOL physics)
{
	LLSelectMgrApplyFlags func(	FLAGS_USE_PHYSICS, physics);
	getSelection()->applyToObjects(&func);	
}

void LLSelectMgr::selectionUpdateTemporary(BOOL is_temporary)
{
	LLSelectMgrApplyFlags func(	FLAGS_TEMPORARY_ON_REZ, is_temporary);
	getSelection()->applyToObjects(&func);	
}

void LLSelectMgr::selectionUpdatePhantom(BOOL is_phantom)
{
	LLSelectMgrApplyFlags func(	FLAGS_PHANTOM, is_phantom);
	getSelection()->applyToObjects(&func);	
}

//----------------------------------------------------------------------
// Helpful packing functions for sendObjectMessage()
//----------------------------------------------------------------------

// static 
void LLSelectMgr::packAgentIDAndSessionAndAttachment( void *user_data)
{
	U8 *attachment_point = (U8*)user_data;
	gMessageSystem->nextBlockFast(_PREHASH_AgentData);
	gMessageSystem->addUUIDFast(_PREHASH_AgentID, gAgent.getID() );
	gMessageSystem->addUUIDFast(_PREHASH_SessionID, gAgent.getSessionID());
	gMessageSystem->addU8Fast(_PREHASH_AttachmentPoint, *attachment_point);
}

// static
void LLSelectMgr::packAgentID(	void *user_data)
{
	gMessageSystem->nextBlockFast(_PREHASH_AgentData);
	gMessageSystem->addUUIDFast(_PREHASH_AgentID, gAgent.getID() );
}

// static
void LLSelectMgr::packAgentAndSessionID(void* user_data)
{
	gMessageSystem->nextBlockFast(_PREHASH_AgentData);
	gMessageSystem->addUUIDFast(_PREHASH_AgentID, gAgent.getID());
	gMessageSystem->addUUIDFast(_PREHASH_SessionID, gAgent.getSessionID());
}

// static
void LLSelectMgr::packAgentAndGroupID(void* user_data)
{
	LLOwnerData *data = (LLOwnerData *)user_data;

	gMessageSystem->nextBlockFast(_PREHASH_AgentData);
	gMessageSystem->addUUIDFast(_PREHASH_AgentID, data->owner_id );
	gMessageSystem->addUUIDFast(_PREHASH_GroupID, data->group_id );
}

// static
void LLSelectMgr::packAgentAndSessionAndGroupID(void* user_data)
{
	LLUUID* group_idp = (LLUUID*) user_data;
	gMessageSystem->nextBlockFast(_PREHASH_AgentData);
	gMessageSystem->addUUIDFast(_PREHASH_AgentID, gAgent.getID());
	gMessageSystem->addUUIDFast(_PREHASH_SessionID, gAgent.getSessionID());
	gMessageSystem->addUUIDFast(_PREHASH_GroupID, *group_idp);
}

// static
void LLSelectMgr::packDuplicateHeader(void* data)
{
	LLUUID group_id(FSCommon::getGroupForRezzing());
	packAgentAndSessionAndGroupID(&group_id);

	LLDuplicateData* dup_data = (LLDuplicateData*) data;

	gMessageSystem->nextBlockFast(_PREHASH_SharedData);
	gMessageSystem->addVector3Fast(_PREHASH_Offset, dup_data->offset);
	gMessageSystem->addU32Fast(_PREHASH_DuplicateFlags, dup_data->flags);
}

// static
void LLSelectMgr::packDeleteHeader(void* userdata)
{
	BOOL force = (BOOL)(intptr_t)userdata;

	gMessageSystem->nextBlockFast(_PREHASH_AgentData);
	gMessageSystem->addUUIDFast(_PREHASH_AgentID, gAgent.getID() );
	gMessageSystem->addUUIDFast(_PREHASH_SessionID, gAgent.getSessionID());
	gMessageSystem->addBOOLFast(_PREHASH_Force, force);
}

// static
void LLSelectMgr::packAgentGroupAndCatID(void* user_data)
{
	LLBuyData* buy = (LLBuyData*)user_data;
	gMessageSystem->nextBlockFast(_PREHASH_AgentData);
	gMessageSystem->addUUIDFast(_PREHASH_AgentID, gAgent.getID());
	gMessageSystem->addUUIDFast(_PREHASH_SessionID, gAgent.getSessionID());
	gMessageSystem->addUUIDFast(_PREHASH_GroupID, gAgent.getGroupID());
	gMessageSystem->addUUIDFast(_PREHASH_CategoryID, buy->mCategoryID);
}

//static
void LLSelectMgr::packDeRezHeader(void* user_data)
{
	LLDeRezInfo* info = (LLDeRezInfo*)user_data;
	gMessageSystem->nextBlockFast(_PREHASH_AgentData);
	gMessageSystem->addUUIDFast(_PREHASH_AgentID, gAgent.getID());
	gMessageSystem->addUUIDFast(_PREHASH_SessionID, gAgent.getSessionID());
	gMessageSystem->nextBlockFast(_PREHASH_AgentBlock);
	gMessageSystem->addUUIDFast(_PREHASH_GroupID, gAgent.getGroupID());
	gMessageSystem->addU8Fast(_PREHASH_Destination, (U8)info->mDestination);
	gMessageSystem->addUUIDFast(_PREHASH_DestinationID, info->mDestinationID);
	LLUUID tid;
	tid.generate();
	gMessageSystem->addUUIDFast(_PREHASH_TransactionID, tid);
	const U8 PACKET = 1;
	gMessageSystem->addU8Fast(_PREHASH_PacketCount, PACKET);
	gMessageSystem->addU8Fast(_PREHASH_PacketNumber, PACKET);
}

// static 
void LLSelectMgr::packObjectID(LLSelectNode* node, void *user_data)
{
	gMessageSystem->nextBlockFast(_PREHASH_ObjectData);
	gMessageSystem->addUUIDFast(_PREHASH_ObjectID, node->getObject()->mID );
}

void LLSelectMgr::packObjectIDAndRotation(LLSelectNode* node, void *user_data)
{
	gMessageSystem->nextBlockFast(_PREHASH_ObjectData);
	gMessageSystem->addU32Fast(_PREHASH_ObjectLocalID, node->getObject()->getLocalID() );
	gMessageSystem->addQuatFast(_PREHASH_Rotation, node->getObject()->getRotation());
}

void LLSelectMgr::packObjectClickAction(LLSelectNode* node, void *user_data)
{
	gMessageSystem->nextBlockFast(_PREHASH_ObjectData);
	gMessageSystem->addU32Fast(_PREHASH_ObjectLocalID, node->getObject()->getLocalID() );
	gMessageSystem->addU8("ClickAction", node->getObject()->getClickAction());
}

void LLSelectMgr::packObjectIncludeInSearch(LLSelectNode* node, void *user_data)
{
	gMessageSystem->nextBlockFast(_PREHASH_ObjectData);
	gMessageSystem->addU32Fast(_PREHASH_ObjectLocalID, node->getObject()->getLocalID() );
	gMessageSystem->addBOOL("IncludeInSearch", node->getObject()->getIncludeInSearch());
}

// static
void LLSelectMgr::packObjectLocalID(LLSelectNode* node, void *)
{
	gMessageSystem->nextBlockFast(_PREHASH_ObjectData);
	gMessageSystem->addU32Fast(_PREHASH_ObjectLocalID, node->getObject()->getLocalID());
}

// static
void LLSelectMgr::packObjectName(LLSelectNode* node, void* user_data)
{
	const std::string* name = (const std::string*)user_data;
	if(!name->empty())
	{
		gMessageSystem->nextBlockFast(_PREHASH_ObjectData);
		gMessageSystem->addU32Fast(_PREHASH_LocalID, node->getObject()->getLocalID());
		gMessageSystem->addStringFast(_PREHASH_Name, *name);
	}
}

// static
void LLSelectMgr::packObjectDescription(LLSelectNode* node, void* user_data)
{
	const std::string* desc = (const std::string*)user_data;
	if(desc)
	{	// Empty (non-null, but zero length) descriptions are OK
		gMessageSystem->nextBlockFast(_PREHASH_ObjectData);
		gMessageSystem->addU32Fast(_PREHASH_LocalID, node->getObject()->getLocalID());
		gMessageSystem->addStringFast(_PREHASH_Description, *desc);
	}
}

// static
void LLSelectMgr::packObjectCategory(LLSelectNode* node, void* user_data)
{
	LLCategory* category = (LLCategory*)user_data;
	if(!category) return;
	gMessageSystem->nextBlockFast(_PREHASH_ObjectData);
	gMessageSystem->addU32Fast(_PREHASH_LocalID, node->getObject()->getLocalID());
	category->packMessage(gMessageSystem);
}

// static
void LLSelectMgr::packObjectSaleInfo(LLSelectNode* node, void* user_data)
{
	LLSaleInfo* sale_info = (LLSaleInfo*)user_data;
	if(!sale_info) return;
	gMessageSystem->nextBlockFast(_PREHASH_ObjectData);
	gMessageSystem->addU32Fast(_PREHASH_LocalID, node->getObject()->getLocalID());
	sale_info->packMessage(gMessageSystem);
}

// static
void LLSelectMgr::packPhysics(LLSelectNode* node, void *user_data)
{
}

// static
void LLSelectMgr::packShape(LLSelectNode* node, void *user_data)
{
}

// static 
void LLSelectMgr::packPermissions(LLSelectNode* node, void *user_data)
{
	LLPermData *data = (LLPermData *)user_data;

	gMessageSystem->nextBlockFast(_PREHASH_ObjectData);
	gMessageSystem->addU32Fast(_PREHASH_ObjectLocalID, node->getObject()->getLocalID());

	gMessageSystem->addU8Fast(_PREHASH_Field,	data->mField);
	gMessageSystem->addBOOLFast(_PREHASH_Set,		data->mSet);
	gMessageSystem->addU32Fast(_PREHASH_Mask,		data->mMask);
}

// Utility function to send some information to every region containing
// an object on the selection list.  We want to do this to reduce the total
// number of packets sent by the viewer.
void LLSelectMgr::sendListToRegions(const std::string& message_name,
									void (*pack_header)(void *user_data), 
									void (*pack_body)(LLSelectNode* node, void *user_data), 
                                    void (*log_func)(LLSelectNode* node, void *user_data), 
									void *user_data,
									ESendType send_type)
{
	LLSelectNode* node;
	LLSelectNode* linkset_root = NULL;
	LLViewerRegion*	last_region;
	LLViewerRegion*	current_region;

	S32 objects_sent = 0;
	S32 packets_sent = 0;
	S32 objects_in_this_packet = 0;

	bool link_operation = message_name == "ObjectLink";

	//clear update override data (allow next update through)
	struct f : public LLSelectedNodeFunctor
	{
		virtual bool apply(LLSelectNode* node)
		{
			node->mLastPositionLocal.setVec(0,0,0);
			node->mLastRotation = LLQuaternion();
			node->mLastScale.setVec(0,0,0);
			return true;
		}
	} func;
	getSelection()->applyToNodes(&func);	

	std::queue<LLSelectNode*> nodes_to_send;

	struct push_all : public LLSelectedNodeFunctor
	{
		std::queue<LLSelectNode*>& nodes_to_send;
		push_all(std::queue<LLSelectNode*>& n) : nodes_to_send(n) {}
		virtual bool apply(LLSelectNode* node)
		{
			if (node->getObject())
			{
				nodes_to_send.push(node);
			}
			return true;
		}
	};
	struct push_some : public LLSelectedNodeFunctor
	{
		std::queue<LLSelectNode*>& nodes_to_send;
		bool mRoots;
		push_some(std::queue<LLSelectNode*>& n, bool roots) : nodes_to_send(n), mRoots(roots) {}
		virtual bool apply(LLSelectNode* node)
		{
			if (node->getObject())
			{
				BOOL is_root = node->getObject()->isRootEdit();
				if ((mRoots && is_root) || (!mRoots && !is_root))
				{
					nodes_to_send.push(node);
				}
			}
			return true;
		}
	};
	struct push_all  pushall(nodes_to_send);
	struct push_some pushroots(nodes_to_send, TRUE);
	struct push_some pushnonroots(nodes_to_send, FALSE);
	
	switch(send_type)
	{
	  case SEND_ONLY_ROOTS:
		  if(message_name == "ObjectBuy")
			getSelection()->applyToRootNodes(&pushroots);
		  else
			getSelection()->applyToRootNodes(&pushall);
		  
		break;
	  case SEND_INDIVIDUALS:
		getSelection()->applyToNodes(&pushall);
		break;
	  case SEND_ROOTS_FIRST:
		// first roots...
		getSelection()->applyToNodes(&pushroots);
		// then children...
		getSelection()->applyToNodes(&pushnonroots);
		break;
	  case SEND_CHILDREN_FIRST:
		// first children...
		getSelection()->applyToNodes(&pushnonroots);
		// then roots...
		getSelection()->applyToNodes(&pushroots);
		break;

	default:
		LL_ERRS() << "Bad send type " << send_type << " passed to SendListToRegions()" << LL_ENDL;
	}

	// bail if nothing selected
	if (nodes_to_send.empty())
	{
		return;
	}
	
	node = nodes_to_send.front();
	nodes_to_send.pop();

	// cache last region information
	current_region = node->getObject()->getRegion();

	// Start duplicate message
	// CRO: this isn't 
	gMessageSystem->newMessage(message_name.c_str());
	(*pack_header)(user_data);

	// For each object
	while (node != NULL)
	{
		// remember the last region, look up the current one
		last_region = current_region;
		current_region = node->getObject()->getRegion();

		// if to same simulator and message not too big
		if ((current_region == last_region)
			&& (! gMessageSystem->isSendFull(NULL))
			&& (objects_in_this_packet < MAX_OBJECTS_PER_PACKET))
		{
			if (link_operation && linkset_root == NULL)
			{
				// linksets over 254 will be split into multiple messages,
				// but we need to provide same root for all messages or we will get separate linksets
				linkset_root = node;
			}
			// add another instance of the body of the data
			(*pack_body)(node, user_data);
            // do any related logging
            (*log_func)(node, user_data);
			++objects_sent;
			++objects_in_this_packet;

			// and on to the next object
			if(nodes_to_send.empty())
			{
				node = NULL;
			}
			else
			{
				node = nodes_to_send.front();
				nodes_to_send.pop();
			}
		}
		else
		{
			// otherwise send current message and start new one
			gMessageSystem->sendReliable( last_region->getHost());
			packets_sent++;
			objects_in_this_packet = 0;

			gMessageSystem->newMessage(message_name.c_str());
			(*pack_header)(user_data);

			if (linkset_root != NULL)
			{
				if (current_region != last_region)
				{
					// root should be in one region with the child, reset it
					linkset_root = NULL;
				}
				else
				{
					// add root instance into new message
					(*pack_body)(linkset_root, user_data);
					++objects_sent;
					++objects_in_this_packet;
				}
			}

			// don't move to the next object, we still need to add the
			// body data. 
		}
	}

	// flush messages
	if (gMessageSystem->getCurrentSendTotal() > 0)
	{
		gMessageSystem->sendReliable( current_region->getHost());
		packets_sent++;
	}
	else
	{
		gMessageSystem->clearMessage();
	}

	// LL_INFOS() << "sendListToRegions " << message_name << " obj " << objects_sent << " pkt " << packets_sent << LL_ENDL;
}


//
// Network communications
//

void LLSelectMgr::requestObjectPropertiesFamily(LLViewerObject* object)
{
	LLMessageSystem* msg = gMessageSystem;

	msg->newMessageFast(_PREHASH_RequestObjectPropertiesFamily);
	msg->nextBlockFast(_PREHASH_AgentData);
	msg->addUUIDFast(_PREHASH_AgentID, gAgent.getID());
	msg->addUUIDFast(_PREHASH_SessionID, gAgent.getSessionID());
	msg->nextBlockFast(_PREHASH_ObjectData);
	msg->addU32Fast(_PREHASH_RequestFlags, 0x0 );
	msg->addUUIDFast(_PREHASH_ObjectID, object->mID );

	LLViewerRegion* regionp = object->getRegion();
	msg->sendReliable( regionp->getHost() );
}


// static
void LLSelectMgr::processObjectProperties(LLMessageSystem* msg, void** user_data)
{
	S32 i;
	S32 count = msg->getNumberOfBlocksFast(_PREHASH_ObjectData);
	for (i = 0; i < count; i++)
	{
		LLUUID id;
		msg->getUUIDFast(_PREHASH_ObjectData, _PREHASH_ObjectID, id, i);

		LLUUID creator_id;
		LLUUID owner_id;
		LLUUID group_id;
		LLUUID last_owner_id;
		U64 creation_date;
		LLUUID extra_id;
		U32 base_mask, owner_mask, group_mask, everyone_mask, next_owner_mask;
		LLSaleInfo sale_info;
		LLCategory category;
		LLAggregatePermissions ag_perms;
		LLAggregatePermissions ag_texture_perms;
		LLAggregatePermissions ag_texture_perms_owner;
		
		msg->getUUIDFast(_PREHASH_ObjectData, _PREHASH_CreatorID, creator_id, i);
		msg->getUUIDFast(_PREHASH_ObjectData, _PREHASH_OwnerID, owner_id, i);
		msg->getUUIDFast(_PREHASH_ObjectData, _PREHASH_GroupID, group_id, i);
		msg->getU64Fast(_PREHASH_ObjectData, _PREHASH_CreationDate, creation_date, i);
		msg->getU32Fast(_PREHASH_ObjectData, _PREHASH_BaseMask, base_mask, i);
		msg->getU32Fast(_PREHASH_ObjectData, _PREHASH_OwnerMask, owner_mask, i);
		msg->getU32Fast(_PREHASH_ObjectData, _PREHASH_GroupMask, group_mask, i);
		msg->getU32Fast(_PREHASH_ObjectData, _PREHASH_EveryoneMask, everyone_mask, i);
		msg->getU32Fast(_PREHASH_ObjectData, _PREHASH_NextOwnerMask, next_owner_mask, i);
		sale_info.unpackMultiMessage(msg, _PREHASH_ObjectData, i);

		ag_perms.unpackMessage(msg, _PREHASH_ObjectData, _PREHASH_AggregatePerms, i);
		ag_texture_perms.unpackMessage(msg, _PREHASH_ObjectData, _PREHASH_AggregatePermTextures, i);
		ag_texture_perms_owner.unpackMessage(msg, _PREHASH_ObjectData, _PREHASH_AggregatePermTexturesOwner, i);
		category.unpackMultiMessage(msg, _PREHASH_ObjectData, i);

		S16 inv_serial = 0;
		msg->getS16Fast(_PREHASH_ObjectData, _PREHASH_InventorySerial, inv_serial, i);

		LLUUID item_id;
		msg->getUUIDFast(_PREHASH_ObjectData, _PREHASH_ItemID, item_id, i);
		LLUUID folder_id;
		msg->getUUIDFast(_PREHASH_ObjectData, _PREHASH_FolderID, folder_id, i);
		LLUUID from_task_id;
		msg->getUUIDFast(_PREHASH_ObjectData, _PREHASH_FromTaskID, from_task_id, i);

		msg->getUUIDFast(_PREHASH_ObjectData, _PREHASH_LastOwnerID, last_owner_id, i);

		std::string name;
		msg->getStringFast(_PREHASH_ObjectData, _PREHASH_Name, name, i);
		std::string desc;
		msg->getStringFast(_PREHASH_ObjectData, _PREHASH_Description, desc, i);

		std::string touch_name;
		msg->getStringFast(_PREHASH_ObjectData, _PREHASH_TouchName, touch_name, i);
		std::string sit_name;
		msg->getStringFast(_PREHASH_ObjectData, _PREHASH_SitName, sit_name, i);

		//unpack TE IDs
		uuid_vec_t texture_ids;
		S32 size = msg->getSizeFast(_PREHASH_ObjectData, i, _PREHASH_TextureID);
		if (size > 0)
		{
			S8 packed_buffer[SELECT_MAX_TES * UUID_BYTES];
			msg->getBinaryDataFast(_PREHASH_ObjectData, _PREHASH_TextureID, packed_buffer, 0, i, SELECT_MAX_TES * UUID_BYTES);

			for (S32 buf_offset = 0; buf_offset < size; buf_offset += UUID_BYTES)
			{
				LLUUID tid;
				memcpy(tid.mData, packed_buffer + buf_offset, UUID_BYTES);		/* Flawfinder: ignore */
				texture_ids.push_back(tid);
			}
		}


		// Iterate through nodes at end, since it can be on both the regular AND hover list
		struct f : public LLSelectedNodeFunctor
		{
			LLUUID mID;
			f(const LLUUID& id) : mID(id) {}
			virtual bool apply(LLSelectNode* node)
			{
				return (node->getObject() && node->getObject()->mID == mID);
			}
		} func(id);
		LLSelectNode* node = LLSelectMgr::getInstance()->getSelection()->getFirstNode(&func);

		if (!node)
		{
			// <FS:Techwolf Lupindo> area search
			FSAreaSearch* area_search_floater = LLFloaterReg::getTypedInstance<FSAreaSearch>("area_search");
			if(!(area_search_floater && area_search_floater->isActive())) // Don't spam the log when areasearch is active.
			{
			// </FS:Techwolf Lupindo>
			LL_WARNS() << "Couldn't find object " << id << " selected." << LL_ENDL;
			// <FS:Techwolf Lupindo> area search
			}
			// </FS:Techwolf Lupindo>
		}
		else
		{
			if (node->mInventorySerial != inv_serial)
			{
				node->getObject()->dirtyInventory();
			}

			// save texture data as soon as we get texture perms first time
			if (!node->mValid)
			{
				BOOL can_copy = FALSE;
				BOOL can_transfer = FALSE;

				LLAggregatePermissions::EValue value = LLAggregatePermissions::AP_NONE;
				if(node->getObject()->permYouOwner())
				{
					value = ag_texture_perms_owner.getValue(PERM_COPY);
					if (value == LLAggregatePermissions::AP_EMPTY || value == LLAggregatePermissions::AP_ALL)
					{
						can_copy = TRUE;
					}
					value = ag_texture_perms_owner.getValue(PERM_TRANSFER);
					if (value == LLAggregatePermissions::AP_EMPTY || value == LLAggregatePermissions::AP_ALL)
					{
						can_transfer = TRUE;
					}
				}
				else
				{
					value = ag_texture_perms.getValue(PERM_COPY);
					if (value == LLAggregatePermissions::AP_EMPTY || value == LLAggregatePermissions::AP_ALL)
					{
						can_copy = TRUE;
					}
					value = ag_texture_perms.getValue(PERM_TRANSFER);
					if (value == LLAggregatePermissions::AP_EMPTY || value == LLAggregatePermissions::AP_ALL)
					{
						can_transfer = TRUE;
					}
				}

				if (can_copy && can_transfer)
				{
					// this should be the only place that saved textures is called
					node->saveTextures(texture_ids);
				}
			}

			node->mValid = TRUE;
			node->mPermissions->init(creator_id, owner_id,
									 last_owner_id, group_id);
			node->mPermissions->initMasks(base_mask, owner_mask, everyone_mask, group_mask, next_owner_mask);
			node->mCreationDate = creation_date;
			node->mItemID = item_id;
			node->mFolderID = folder_id;
			node->mFromTaskID = from_task_id;
			node->mName.assign(name);
			node->mDescription.assign(desc);
			node->mSaleInfo = sale_info;
			node->mAggregatePerm = ag_perms;
			node->mAggregateTexturePerm = ag_texture_perms;
			node->mAggregateTexturePermOwner = ag_texture_perms_owner;
			node->mCategory = category;
			node->mInventorySerial = inv_serial;
			node->mSitName.assign(sit_name);
			node->mTouchName.assign(touch_name);

			// <FS:ND> Fire for any observer interested in object properties
			LLSelectMgr::instance().firePropertyReceived( node );
			// </FS:ND>
		}
	}

	dialog_refresh_all();

	// hack for left-click buy object
	LLToolPie::selectionPropertiesReceived();
}

// static
void LLSelectMgr::processObjectPropertiesFamily(LLMessageSystem* msg, void** user_data)
{
	LLUUID id;

	U32 request_flags;
	LLUUID creator_id;
	LLUUID owner_id;
	LLUUID group_id;
	LLUUID extra_id;
	U32 base_mask, owner_mask, group_mask, everyone_mask, next_owner_mask;
	LLSaleInfo sale_info;
	LLCategory category;
	
	msg->getU32Fast(_PREHASH_ObjectData, _PREHASH_RequestFlags,	request_flags );
	msg->getUUIDFast(_PREHASH_ObjectData, _PREHASH_ObjectID,		id );
	msg->getUUIDFast(_PREHASH_ObjectData, _PREHASH_OwnerID,		owner_id );
	msg->getUUIDFast(_PREHASH_ObjectData, _PREHASH_GroupID,		group_id );
	msg->getU32Fast(_PREHASH_ObjectData, _PREHASH_BaseMask,		base_mask );
	msg->getU32Fast(_PREHASH_ObjectData, _PREHASH_OwnerMask,		owner_mask );
	msg->getU32Fast(_PREHASH_ObjectData,_PREHASH_GroupMask,		group_mask );
	msg->getU32Fast(_PREHASH_ObjectData, _PREHASH_EveryoneMask,	everyone_mask );
	msg->getU32Fast(_PREHASH_ObjectData, _PREHASH_NextOwnerMask, next_owner_mask);
	sale_info.unpackMessage(msg, _PREHASH_ObjectData);
	category.unpackMessage(msg, _PREHASH_ObjectData);

	LLUUID last_owner_id;
	msg->getUUIDFast(_PREHASH_ObjectData, _PREHASH_LastOwnerID, last_owner_id );

	// unpack name & desc
	std::string name;
	msg->getStringFast(_PREHASH_ObjectData, _PREHASH_Name, name);

	std::string desc;
	msg->getStringFast(_PREHASH_ObjectData, _PREHASH_Description, desc);

	// the reporter widget askes the server for info about picked objects
	if (request_flags & COMPLAINT_REPORT_REQUEST )
	{
		LLFloaterReporter *reporterp = LLFloaterReg::findTypedInstance<LLFloaterReporter>("reporter");
		if (reporterp)
		{
			LLAvatarName av_name;
			LLAvatarNameCache::get(owner_id, &av_name);
			reporterp->setPickedObjectProperties(name, av_name.getUserName(), owner_id);
		}
	}
	else if (request_flags & OBJECT_PAY_REQUEST)
	{
		// check if the owner of the paid object is muted
		LLMuteList::getInstance()->autoRemove(owner_id, LLMuteList::AR_MONEY);
	}

	// Now look through all of the hovered nodes
	struct f : public LLSelectedNodeFunctor
	{
		LLUUID mID;
		f(const LLUUID& id) : mID(id) {}
		virtual bool apply(LLSelectNode* node)
		{
			return (node->getObject() && node->getObject()->mID == mID);
		}
	} func(id);
	LLSelectNode* node = LLSelectMgr::getInstance()->mHoverObjects->getFirstNode(&func);

	if (node)
	{
		node->mValid = TRUE;
		node->mPermissions->init(LLUUID::null, owner_id,
								 last_owner_id, group_id);
		node->mPermissions->initMasks(base_mask, owner_mask, everyone_mask, group_mask, next_owner_mask);
		node->mSaleInfo = sale_info;
		node->mCategory = category;
		node->mName.assign(name);
		node->mDescription.assign(desc);
	}

	dialog_refresh_all();
}


// static
void LLSelectMgr::processForceObjectSelect(LLMessageSystem* msg, void**)
{
	BOOL reset_list;
	msg->getBOOL("Header", "ResetList", reset_list);

	if (reset_list)
	{
		LLSelectMgr::getInstance()->deselectAll();
	}

	LLUUID full_id;
	S32 local_id;
	LLViewerObject* object;
	std::vector<LLViewerObject*> objects;
	S32 i;
	S32 block_count = msg->getNumberOfBlocks("Data");

	for (i = 0; i < block_count; i++)
	{
		msg->getS32("Data", "LocalID", local_id, i);

		gObjectList.getUUIDFromLocal(full_id, 
									 local_id, 
									 msg->getSenderIP(),
									 msg->getSenderPort());
		object = gObjectList.findObject(full_id);
		if (object)
		{
			objects.push_back(object);
		}
	}

	// Don't select, just highlight
	LLSelectMgr::getInstance()->highlightObjectAndFamily(objects);
}

extern F32	gGLModelView[16];

void LLSelectMgr::updateSilhouettes()
{
	S32 num_sils_genned = 0;

	LLVector3d	cameraPos = gAgentCamera.getCameraPositionGlobal();
	F32 currentCameraZoom = gAgentCamera.getCurrentCameraBuildOffset();

	if (!mSilhouetteImagep)
	{
		mSilhouetteImagep = LLViewerTextureManager::getFetchedTextureFromFile("silhouette.j2c", FTT_LOCAL_FILE, TRUE, LLGLTexture::BOOST_UI);
	}

	mHighlightedObjects->cleanupNodes();

	if((cameraPos - mLastCameraPos).magVecSquared() > SILHOUETTE_UPDATE_THRESHOLD_SQUARED * currentCameraZoom * currentCameraZoom)
	{
		struct f : public LLSelectedObjectFunctor
		{
			virtual bool apply(LLViewerObject* object)
			{
				object->setChanged(LLXform::SILHOUETTE);
				return true;
			}
		} func;
		getSelection()->applyToObjects(&func);	
		
		mLastCameraPos = gAgentCamera.getCameraPositionGlobal();
	}
	
	std::vector<LLViewerObject*> changed_objects;

	updateSelectionSilhouette(mSelectedObjects, num_sils_genned, changed_objects);
	if (mRectSelectedObjects.size() > 0)
	{
		//gGLSPipelineSelection.set();

		//mSilhouetteImagep->bindTexture();
		//glAlphaFunc(GL_GREATER, sHighlightAlphaTest);

		std::set<LLViewerObject*> roots;

		// sync mHighlightedObjects with mRectSelectedObjects since the latter is rebuilt every frame and former
		// persists from frame to frame to avoid regenerating object silhouettes
		// mHighlightedObjects includes all siblings of rect selected objects

		BOOL select_linked_set = !gSavedSettings.getBOOL("EditLinkedParts");

		// generate list of roots from current object selection
		for (std::set<LLPointer<LLViewerObject> >::iterator iter = mRectSelectedObjects.begin();
			 iter != mRectSelectedObjects.end(); iter++)
		{
			LLViewerObject *objectp = *iter;
			if (select_linked_set)
			{
				LLViewerObject *rootp = (LLViewerObject*)objectp->getRoot();
				roots.insert(rootp);
			}
			else
			{
				roots.insert(objectp);
			}
		}

		// remove highlight nodes not in roots list
		std::vector<LLSelectNode*> remove_these_nodes;
		std::vector<LLViewerObject*> remove_these_roots;

		for (LLObjectSelection::iterator iter = mHighlightedObjects->begin();
			 iter != mHighlightedObjects->end(); iter++)
		{
			LLSelectNode* node = *iter;
			LLViewerObject* objectp = node->getObject();
			if (!objectp)
				continue;
			if (objectp->isRoot() || !select_linked_set)
			{
				if (roots.count(objectp) == 0)
				{
					remove_these_nodes.push_back(node);
				}
				else
				{
					remove_these_roots.push_back(objectp);
				}
			}
			else
			{
				LLViewerObject* rootp = (LLViewerObject*)objectp->getRoot();

				if (roots.count(rootp) == 0)
				{
					remove_these_nodes.push_back(node);
				}
			}
		}

		// remove all highlight nodes no longer in rectangle selection
		for (std::vector<LLSelectNode*>::iterator iter = remove_these_nodes.begin();
			 iter != remove_these_nodes.end(); ++iter)
		{
			LLSelectNode* nodep = *iter;
			mHighlightedObjects->removeNode(nodep);
		}

		// remove all root objects already being highlighted
		for (std::vector<LLViewerObject*>::iterator iter = remove_these_roots.begin();
			 iter != remove_these_roots.end(); ++iter)
		{
			LLViewerObject* objectp = *iter;
			roots.erase(objectp);
		}

		// add all new objects in rectangle selection
		for (std::set<LLViewerObject*>::iterator iter = roots.begin();
			 iter != roots.end(); iter++)
		{
			LLViewerObject* objectp = *iter;
			if (!canSelectObject(objectp))
			{
				continue;
			}

			LLSelectNode* rect_select_root_node = new LLSelectNode(objectp, TRUE);
			rect_select_root_node->selectAllTEs(TRUE);

			 // <FS:ND> Color per highlighted object
			if( mHighlightColor.find( objectp ) != mHighlightColor.end() )
				rect_select_root_node->mHighlightColor = mHighlightColor[ objectp ];
			// </FS:ND>

			if (!select_linked_set)
			{
				rect_select_root_node->mIndividualSelection = TRUE;
			}
			else
			{
				LLViewerObject::const_child_list_t& child_list = objectp->getChildren();
				for (LLViewerObject::child_list_t::const_iterator iter = child_list.begin();
					 iter != child_list.end(); iter++)
				{
					LLViewerObject* child_objectp = *iter;
				
					if (!canSelectObject(child_objectp))
					{
						continue;
					}

					LLSelectNode* rect_select_node = new LLSelectNode(child_objectp, TRUE);
					rect_select_node->selectAllTEs(TRUE);
					mHighlightedObjects->addNodeAtEnd(rect_select_node);
				}
			}

			// Add the root last, to preserve order for link operations.
			mHighlightedObjects->addNodeAtEnd(rect_select_root_node);
		}

		num_sils_genned	= 0;

		// render silhouettes for highlighted objects
		//BOOL subtracting_from_selection = (gKeyboard->currentMask(TRUE) == MASK_CONTROL);
		for (S32 pass = 0; pass < 2; pass++)
		{
			for (LLObjectSelection::iterator iter = mHighlightedObjects->begin();
				 iter != mHighlightedObjects->end(); iter++)
			{
				LLSelectNode* node = *iter;
				LLViewerObject* objectp = node->getObject();
				if (!objectp)
					continue;
				
				// do roots first, then children so that root flags are cleared ASAP
				BOOL roots_only = (pass == 0);
				BOOL is_root = objectp->isRootEdit();
				if (roots_only != is_root)
				{
					continue;
				}

				if (!node->mSilhouetteExists 
					|| objectp->isChanged(LLXform::SILHOUETTE)
					|| (objectp->getParent() && objectp->getParent()->isChanged(LLXform::SILHOUETTE)))
				{
					if (num_sils_genned++ < MAX_SILS_PER_FRAME)
					{
						generateSilhouette(node, LLViewerCamera::getInstance()->getOrigin());
						changed_objects.push_back(objectp);			
					}
					else if (objectp->isAttachment() && objectp->getRootEdit()->mDrawable.notNull())
					{
						//RN: hack for orthogonal projection of HUD attachments
						LLViewerJointAttachment* attachment_pt = (LLViewerJointAttachment*)objectp->getRootEdit()->mDrawable->getParent();
						if (attachment_pt && attachment_pt->getIsHUDAttachment())
						{
							LLVector3 camera_pos = LLVector3(-10000.f, 0.f, 0.f);
							generateSilhouette(node, camera_pos);
						}
					}
				}
				//LLColor4 highlight_color;
				//
				//if (subtracting_from_selection)
				//{
				//	node->renderOneSilhouette(LLColor4::red);
				//}
				//else if (!objectp->isSelected())
				//{
				//	highlight_color = objectp->isRoot() ? sHighlightParentColor : sHighlightChildColor;
				//	node->renderOneSilhouette(highlight_color);
				//}
			}
		}
		//mSilhouetteImagep->unbindTexture(0, GL_TEXTURE_2D);
	}
	else
	{
		mHighlightedObjects->deleteAllNodes();
	}

	for (std::vector<LLViewerObject*>::iterator iter = changed_objects.begin();
		 iter != changed_objects.end(); ++iter)
	{
		// clear flags after traversing node list (as child objects need to refer to parent flags, etc)
		LLViewerObject* objectp = *iter;
		objectp->clearChanged(LLXform::MOVED | LLXform::SILHOUETTE);
	}
	
	//gGL.setAlphaRejectSettings(LLRender::CF_DEFAULT);
}

void LLSelectMgr::updateSelectionSilhouette(LLObjectSelectionHandle object_handle, S32& num_sils_genned, std::vector<LLViewerObject*>& changed_objects)
{
	if (object_handle->getNumNodes())
	{
		//gGLSPipelineSelection.set();

		//mSilhouetteImagep->bindTexture();
		//glAlphaFunc(GL_GREATER, sHighlightAlphaTest);

		for (S32 pass = 0; pass < 2; pass++)
		{
			for (LLObjectSelection::iterator iter = object_handle->begin();
				iter != object_handle->end(); iter++)
			{
				LLSelectNode* node = *iter;
				LLViewerObject* objectp = node->getObject();
				if (!objectp)
					continue;
				// do roots first, then children so that root flags are cleared ASAP
				BOOL roots_only = (pass == 0);
				BOOL is_root = (objectp->isRootEdit());
				if (roots_only != is_root || objectp->mDrawable.isNull())
				{
					continue;
				}

				if (!node->mSilhouetteExists 
					|| objectp->isChanged(LLXform::SILHOUETTE)
					|| (objectp->getParent() && objectp->getParent()->isChanged(LLXform::SILHOUETTE)))
				{
					if (num_sils_genned++ < MAX_SILS_PER_FRAME)// && objectp->mDrawable->isVisible())
					{
						generateSilhouette(node, LLViewerCamera::getInstance()->getOrigin());
						changed_objects.push_back(objectp);
					}
					else if (objectp->isAttachment())
					{
						//RN: hack for orthogonal projection of HUD attachments
						LLViewerJointAttachment* attachment_pt = (LLViewerJointAttachment*)objectp->getRootEdit()->mDrawable->getParent();
						if (attachment_pt && attachment_pt->getIsHUDAttachment())
						{
							LLVector3 camera_pos = LLVector3(-10000.f, 0.f, 0.f);
							generateSilhouette(node, camera_pos);
						}
					}
				}
			}
		}
	}
}
void LLSelectMgr::renderSilhouettes(BOOL for_hud)
{
	// <FS:KC> show/hide build highlight
	// if (!mRenderSilhouettes || !mRenderHighlightSelections)
	if (((mFSShowHideHighlight == FS_SHOW_HIDE_HIGHLIGHT_NORMAL) && (!mRenderSilhouettes || !mRenderHighlightSelections)) || (mFSShowHideHighlight == FS_SHOW_HIDE_HIGHLIGHT_HIDE))
	// </FS:KC>
	{
		return;
	}

	gGL.getTexUnit(0)->bind(mSilhouetteImagep);
	LLGLSPipelineSelection gls_select;
	LLGLEnable blend(GL_BLEND);
	LLGLDepthTest gls_depth(GL_TRUE, GL_FALSE);

	if (isAgentAvatarValid() && for_hud)
	{
		LLBBox hud_bbox = gAgentAvatarp->getHUDBBox();

		F32 cur_zoom = gAgentCamera.mHUDCurZoom;

		// set up transform to encompass bounding box of HUD
		gGL.matrixMode(LLRender::MM_PROJECTION);
		gGL.pushMatrix();
		gGL.loadIdentity();
		F32 depth = llmax(1.f, hud_bbox.getExtentLocal().mV[VX] * 1.1f);
		gGL.ortho(-0.5f * LLViewerCamera::getInstance()->getAspect(), 0.5f * LLViewerCamera::getInstance()->getAspect(), -0.5f, 0.5f, 0.f, depth);

		gGL.matrixMode(LLRender::MM_MODELVIEW);
		gGL.pushMatrix();
		gGL.pushUIMatrix();
		gGL.loadUIIdentity();
		gGL.loadIdentity();
		gGL.loadMatrix(OGL_TO_CFR_ROTATION);		// Load Cory's favorite reference frame
		gGL.translatef(-hud_bbox.getCenterLocal().mV[VX] + (depth *0.5f), 0.f, 0.f);
		gGL.scalef(cur_zoom, cur_zoom, cur_zoom);
	}
	if (mSelectedObjects->getNumNodes())
	{
		LLUUID inspect_item_id= LLUUID::null;
		LLFloaterInspect* inspect_instance = LLFloaterReg::getTypedInstance<LLFloaterInspect>("inspect");
		if(inspect_instance && inspect_instance->getVisible())
		{
			inspect_item_id = inspect_instance->getSelectedUUID();
		}
		else
		{
			LLSidepanelTaskInfo *panel_task_info = LLSidepanelTaskInfo::getActivePanel();
			if (panel_task_info)
			{
				inspect_item_id = panel_task_info->getSelectedUUID();
			}
		}

		LLUUID focus_item_id = LLViewerMediaFocus::getInstance()->getFocusedObjectID();
		// <FS:Ansariel> Improve selection silhouette rendering speed by Drake Arconis
		//for (S32 pass = 0; pass < 2; pass++)
		{
			for (LLObjectSelection::iterator iter = mSelectedObjects->begin();
				 iter != mSelectedObjects->end(); iter++)
			{
				LLSelectNode* node = *iter;
				LLViewerObject* objectp = node->getObject();
				if (!objectp)
					continue;
				if (objectp->isHUDAttachment() != for_hud)
				{
					continue;
				}
				if (objectp->getID() == focus_item_id)
				{
					node->renderOneSilhouette(gFocusMgr.getFocusColor());
				}
				else if(objectp->getID() == inspect_item_id)
				{
					node->renderOneSilhouette(sHighlightInspectColor);
				}
				else if (node->isTransient())
				{
					BOOL oldHidden = LLSelectMgr::sRenderHiddenSelections;
					LLSelectMgr::sRenderHiddenSelections = FALSE;
					node->renderOneSilhouette(sContextSilhouetteColor);
					LLSelectMgr::sRenderHiddenSelections = oldHidden;
				}
				else if (objectp->isRootEdit())
				{
					node->renderOneSilhouette(sSilhouetteParentColor);
				}
				else
				{
					node->renderOneSilhouette(sSilhouetteChildColor);
				}
			}
		}
	}

	if (mHighlightedObjects->getNumNodes())
	{
		// render silhouettes for highlighted objects
		BOOL subtracting_from_selection = (gKeyboard->currentMask(TRUE) == MASK_CONTROL);
		for (S32 pass = 0; pass < 2; pass++)
		{
			for (LLObjectSelection::iterator iter = mHighlightedObjects->begin();
				 iter != mHighlightedObjects->end(); iter++)
			{
				LLSelectNode* node = *iter;
				LLViewerObject* objectp = node->getObject();
				if (!objectp)
					continue;
				if (objectp->isHUDAttachment() != for_hud)
				{
					continue;
				}

				if (subtracting_from_selection)
				{
					node->renderOneSilhouette(LLColor4::red);
				}
				else if (!objectp->isSelected())
				{
					LLColor4 highlight_color = objectp->isRoot() ? sHighlightParentColor : sHighlightChildColor;
					node->renderOneSilhouette(highlight_color);
				}
			}
		}
	}

	if (isAgentAvatarValid() && for_hud)
	{
		gGL.matrixMode(LLRender::MM_PROJECTION);
		gGL.popMatrix();

		gGL.matrixMode(LLRender::MM_MODELVIEW);
		gGL.popMatrix();
		gGL.popUIMatrix();
		stop_glerror();
	}

	gGL.getTexUnit(0)->unbind(LLTexUnit::TT_TEXTURE);
}

void LLSelectMgr::generateSilhouette(LLSelectNode* nodep, const LLVector3& view_point)
{
	LLViewerObject* objectp = nodep->getObject();

	if (objectp && objectp->getPCode() == LL_PCODE_VOLUME)
	{
		((LLVOVolume*)objectp)->generateSilhouette(nodep, view_point);
	}
}

//
// Utility classes
//
LLSelectNode::LLSelectNode(LLViewerObject* object, BOOL glow)
:	mObject(object),
	mIndividualSelection(FALSE),
	mTransient(FALSE),
	mValid(FALSE),
	mPermissions(new LLPermissions()),
	mInventorySerial(0),
	mSilhouetteExists(FALSE),
	mDuplicated(FALSE),
	mTESelectMask(0),
	mLastTESelected(0),
	mName(LLStringUtil::null),
	mDescription(LLStringUtil::null),
	mTouchName(LLStringUtil::null),
	mSitName(LLStringUtil::null),
	mCreationDate(0)
{
	saveColors();
	saveShinyColors();
}

LLSelectNode::LLSelectNode(const LLSelectNode& nodep)
{
	mTESelectMask = nodep.mTESelectMask;
	mLastTESelected = nodep.mLastTESelected;

	mIndividualSelection = nodep.mIndividualSelection;

	mValid = nodep.mValid;
	mTransient		= nodep.mTransient;
	mPermissions = new LLPermissions(*nodep.mPermissions);
	mSaleInfo = nodep.mSaleInfo;;
	mAggregatePerm = nodep.mAggregatePerm;
	mAggregateTexturePerm = nodep.mAggregateTexturePerm;
	mAggregateTexturePermOwner = nodep.mAggregateTexturePermOwner;
	mName = nodep.mName;
	mDescription = nodep.mDescription;
	mCategory = nodep.mCategory;
	mInventorySerial = 0;
	mSavedPositionLocal = nodep.mSavedPositionLocal;
	mSavedPositionGlobal = nodep.mSavedPositionGlobal;
	mSavedScale = nodep.mSavedScale;
	mSavedRotation = nodep.mSavedRotation;
	mDuplicated = nodep.mDuplicated;
	mDuplicatePos = nodep.mDuplicatePos;
	mDuplicateRot = nodep.mDuplicateRot;
	mItemID = nodep.mItemID;
	mFolderID = nodep.mFolderID;
	mFromTaskID = nodep.mFromTaskID;
	mTouchName = nodep.mTouchName;
	mSitName = nodep.mSitName;
	mCreationDate = nodep.mCreationDate;

	mSilhouetteVertices = nodep.mSilhouetteVertices;
	mSilhouetteNormals = nodep.mSilhouetteNormals;
	mSilhouetteExists = nodep.mSilhouetteExists;
	mObject = nodep.mObject;

	std::vector<LLColor4>::const_iterator color_iter;
	mSavedColors.clear();
	for (color_iter = nodep.mSavedColors.begin(); color_iter != nodep.mSavedColors.end(); ++color_iter)
	{
		mSavedColors.push_back(*color_iter);
	}
	mSavedShinyColors.clear();
	for (color_iter = nodep.mSavedShinyColors.begin(); color_iter != nodep.mSavedShinyColors.end(); ++color_iter)
	{
		mSavedShinyColors.push_back(*color_iter);
	}
	
	saveTextures(nodep.mSavedTextures);
}

LLSelectNode::~LLSelectNode()
{
	delete mPermissions;
	mPermissions = NULL;
}

void LLSelectNode::selectAllTEs(BOOL b)
{
	mTESelectMask = b ? TE_SELECT_MASK_ALL : 0x0;
	mLastTESelected = 0;
}

void LLSelectNode::selectTE(S32 te_index, BOOL selected)
{
	if (te_index < 0 || te_index >= SELECT_MAX_TES)
	{
		return;
	}
	S32 mask = 0x1 << te_index;
	if(selected)
	{	
		mTESelectMask |= mask;
	}
	else
	{
		mTESelectMask &= ~mask;
	}
	mLastTESelected = te_index;
}

BOOL LLSelectNode::isTESelected(S32 te_index)
{
	if (te_index < 0 || te_index >= mObject->getNumTEs())
	{
		return FALSE;
	}
	return (mTESelectMask & (0x1 << te_index)) != 0;
}

S32 LLSelectNode::getLastSelectedTE()
{
	if (!isTESelected(mLastTESelected))
	{
		return -1;
	}
	return mLastTESelected;
}

S32 LLSelectNode::getLastOperatedTE()
{
	return mLastTESelected;
}

LLViewerObject* LLSelectNode::getObject()
{
	if (!mObject)
	{
		return NULL;
	}
	else if (mObject->isDead())
	{
		mObject = NULL;
	}
	return mObject;
}

void LLSelectNode::setObject(LLViewerObject* object)
{
	mObject = object;
}

void LLSelectNode::saveColors()
{
	if (mObject.notNull())
	{
		mSavedColors.clear();
		for (S32 i = 0; i < mObject->getNumTEs(); i++)
		{
			const LLTextureEntry* tep = mObject->getTE(i);
			mSavedColors.push_back(tep->getColor());
		}
	}
}

void LLSelectNode::saveShinyColors()
{
	if (mObject.notNull())
	{
		mSavedShinyColors.clear();
		for (S32 i = 0; i < mObject->getNumTEs(); i++)
		{
			const LLMaterialPtr mat = mObject->getTE(i)->getMaterialParams();
			if (!mat.isNull())
			{
				mSavedShinyColors.push_back(mat->getSpecularLightColor());
			}
			else
			{
				mSavedShinyColors.push_back(LLColor4::white);
			}
		}
	}
}

void LLSelectNode::saveTextures(const uuid_vec_t& textures)
{
	if (mObject.notNull())
	{
		mSavedTextures.clear();

		for (uuid_vec_t::const_iterator texture_it = textures.begin();
			 texture_it != textures.end(); ++texture_it)
		{
			mSavedTextures.push_back(*texture_it);
		}
	}
}

void LLSelectNode::saveTextureScaleRatios(LLRender::eTexIndex index_to_query)
{
	mTextureScaleRatios.clear();

	if (mObject.notNull())
	{
		
		LLVector3 scale = mObject->getScale();

		for (U8 i = 0; i < mObject->getNumTEs(); i++)
		{
			F32 diffuse_s = 1.0f;
			F32 diffuse_t = 1.0f;
			
			LLVector3 v;
			const LLTextureEntry* tep = mObject->getTE(i);
			if (!tep)
				continue;

			U32 s_axis = VX;
			U32 t_axis = VY;
			LLPrimitive::getTESTAxes(i, &s_axis, &t_axis);

			tep->getScale(&diffuse_s,&diffuse_t);

			if (tep->getTexGen() == LLTextureEntry::TEX_GEN_PLANAR)
			{
				v.mV[s_axis] = diffuse_s*scale.mV[s_axis];
				v.mV[t_axis] = diffuse_t*scale.mV[t_axis];
				mTextureScaleRatios.push_back(v);
			}
			else
			{
				v.mV[s_axis] = diffuse_s/scale.mV[s_axis];
				v.mV[t_axis] = diffuse_t/scale.mV[t_axis];
				mTextureScaleRatios.push_back(v);
			}
		}
	}
}


// This implementation should be similar to LLTask::allowOperationOnTask
BOOL LLSelectNode::allowOperationOnNode(PermissionBit op, U64 group_proxy_power) const
{
	// Extract ownership.
	BOOL object_is_group_owned = FALSE;
	LLUUID object_owner_id;
	mPermissions->getOwnership(object_owner_id, object_is_group_owned);

	// Operations on invalid or public objects is not allowed.
	if (!mObject || (mObject->isDead()) || !mPermissions->isOwned())
	{
		return FALSE;
	}

	// The transfer permissions can never be given through proxy.
	if (PERM_TRANSFER == op)
	{
		// The owner of an agent-owned object can transfer to themselves.
		if ( !object_is_group_owned 
			&& (gAgent.getID() == object_owner_id) )
		{
			return TRUE;
		}
		else
		{
			// Otherwise check aggregate permissions.
			return mObject->permTransfer();
		}
	}

	if (PERM_MOVE == op
		|| PERM_MODIFY == op)
	{
		// only owners can move or modify their attachments
		// no proxy allowed.
		if (mObject->isAttachment() && object_owner_id != gAgent.getID())
		{
			return FALSE;
		}
	}

	// Calculate proxy_agent_id and group_id to use for permissions checks.
	// proxy_agent_id may be set to the object owner through group powers.
	// group_id can only be set to the object's group, if the agent is in that group.
	LLUUID group_id = LLUUID::null;
	LLUUID proxy_agent_id = gAgent.getID();

	// Gods can always operate.
	if (gAgent.isGodlike())
	{
		return TRUE;
	}

	// Check if the agent is in the same group as the object.
	LLUUID object_group_id = mPermissions->getGroup();
	if (object_group_id.notNull() &&
		gAgent.isInGroup(object_group_id))
	{
		// Assume the object's group during this operation.
		group_id = object_group_id;
	}

	// Only allow proxy powers for PERM_COPY if the actual agent can
	// receive the item (ie has PERM_TRANSFER permissions).
	// NOTE: op == PERM_TRANSFER has already been handled, but if
	// that ever changes we need to BLOCK proxy powers for PERM_TRANSFER.  DK 03/28/06
	if (PERM_COPY != op || mPermissions->allowTransferTo(gAgent.getID()))
	{
		// Check if the agent can assume ownership through group proxy or agent-granted proxy.
		if (   ( object_is_group_owned 
				&& gAgent.hasPowerInGroup(object_owner_id, group_proxy_power))
				// Only allow proxy for move, modify, and copy.
				|| ( (PERM_MOVE == op || PERM_MODIFY == op || PERM_COPY == op)
					&& (!object_is_group_owned
						&& gAgent.isGrantedProxy(*mPermissions))))
		{
			// This agent is able to assume the ownership role for this operation.
			proxy_agent_id = object_owner_id;
		}
	}
	
	// We now have max ownership information.
	if (PERM_OWNER == op)
	{
		// This this was just a check for ownership, we can now return the answer.
		return (proxy_agent_id == object_owner_id ? TRUE : FALSE);
	}

	// check permissions to see if the agent can operate
	return (mPermissions->allowOperationBy(op, proxy_agent_id, group_id));
}


//helper function for pushing relevant vertices from drawable to GL
void pushWireframe(LLDrawable* drawable)
{
	LLVOVolume* vobj = drawable->getVOVolume();
	if (vobj)
	{
		LLVertexBuffer::unbind();
		gGL.pushMatrix();
		gGL.multMatrix((F32*) vobj->getRelativeXform().mMatrix);

		LLVolume* volume = NULL;

		if (drawable->isState(LLDrawable::RIGGED))
		{
				vobj->updateRiggedVolume();
				volume = vobj->getRiggedVolume();
		}
		else
		{
			volume = vobj->getVolume();
		}

		if (volume)
		{
			for (S32 i = 0; i < volume->getNumVolumeFaces(); ++i)
			{
				const LLVolumeFace& face = volume->getVolumeFace(i);
				// <FS:Ansariel> Use a vbo for the static LLVertexBuffer::drawArray/Element functions; by Drake Arconis/Shyotl Kuhr
				//LLVertexBuffer::drawElements(LLRender::TRIANGLES, face.mPositions, NULL, face.mNumIndices, face.mIndices);
				LLVertexBuffer::drawElements(LLRender::TRIANGLES, face.mNumVertices, face.mPositions, NULL, face.mNumIndices, face.mIndices);
			}
		}

		gGL.popMatrix();
	}
	
}

void LLSelectNode::renderOneWireframe(const LLColor4& color) 
{
	//Need to because crash on ATI 3800 (and similar cards) MAINT-5018 
	LLGLDisable multisample(LLPipeline::RenderFSAASamples > 0 ? GL_MULTISAMPLE_ARB : 0);

	LLViewerObject* objectp = getObject();
	if (!objectp)
	{
		return;
	}

	LLDrawable* drawable = objectp->mDrawable;
	if(!drawable)
	{
		return;
	}

	LLGLSLShader* shader = LLGLSLShader::sCurBoundShaderPtr;

	if (shader)
	{
		gDebugProgram.bind();
	}

	gGL.matrixMode(LLRender::MM_MODELVIEW);
	gGL.pushMatrix();
	
	BOOL is_hud_object = objectp->isHUDAttachment();

	if (drawable->isActive())
	{
		gGL.loadMatrix(gGLModelView);
		gGL.multMatrix((F32*) objectp->getRenderMatrix().mMatrix);
	}
	else if (!is_hud_object)
	{
		gGL.loadIdentity();
		gGL.multMatrix(gGLModelView);
		LLVector3 trans = objectp->getRegion()->getOriginAgent();		
		gGL.translatef(trans.mV[0], trans.mV[1], trans.mV[2]);		
	}
	
	glPolygonMode(GL_FRONT_AND_BACK, GL_LINE);
	
	if (LLSelectMgr::sRenderHiddenSelections) // && gFloaterTools && gFloaterTools->getVisible())
	{
		gGL.blendFunc(LLRender::BF_SOURCE_COLOR, LLRender::BF_ONE);
		LLGLDepthTest gls_depth(GL_TRUE, GL_FALSE, GL_GEQUAL);
		if (shader)
		{
			gGL.diffuseColor4f(color.mV[VRED], color.mV[VGREEN], color.mV[VBLUE], 0.4f);
			pushWireframe(drawable);
		}
		else
		{
			// <FS:Ansariel> Don't use fixed functions when using shader renderer; found by Drake Arconis
			if (!LLGLSLShader::sNoFixedFunction)
			{
			// </FS:Ansariel>
				LLGLEnable fog(GL_FOG);
				glFogi(GL_FOG_MODE, GL_LINEAR);
				float d = (LLViewerCamera::getInstance()->getPointOfInterest()-LLViewerCamera::getInstance()->getOrigin()).magVec();
				LLColor4 fogCol = color * (F32)llclamp((LLSelectMgr::getInstance()->getSelectionCenterGlobal()-gAgentCamera.getCameraPositionGlobal()).magVec()/(LLSelectMgr::getInstance()->getBBoxOfSelection().getExtentLocal().magVec()*4), 0.0, 1.0);
				glFogf(GL_FOG_START, d);
				glFogf(GL_FOG_END, d*(1 + (LLViewerCamera::getInstance()->getView() / LLViewerCamera::getInstance()->getDefaultFOV())));
				glFogfv(GL_FOG_COLOR, fogCol.mV);
			// <FS:Ansariel> Don't use fixed functions when using shader renderer; found by Drake Arconis
			}
			// </FS:Ansariel>

			gGL.setAlphaRejectSettings(LLRender::CF_DEFAULT);
			{
				gGL.diffuseColor4f(color.mV[VRED], color.mV[VGREEN], color.mV[VBLUE], 0.4f);
				pushWireframe(drawable);
			}
		}
	}

	gGL.flush();
	gGL.setSceneBlendType(LLRender::BT_ALPHA);

	gGL.diffuseColor4f(color.mV[VRED]*2, color.mV[VGREEN]*2, color.mV[VBLUE]*2, LLSelectMgr::sHighlightAlpha*2);
	
	LLGLEnable offset(GL_POLYGON_OFFSET_LINE);
	glPolygonOffset(3.f, 3.f);
	glLineWidth(3.f);
	pushWireframe(drawable);
	glLineWidth(1.f);
	glPolygonMode(GL_FRONT_AND_BACK, GL_FILL);
	gGL.popMatrix();

	if (shader)
	{
		shader->bind();
	}
}

//-----------------------------------------------------------------------------
// renderOneSilhouette()
//-----------------------------------------------------------------------------
// <FS:ND> Color per highlighted object
//void LLSelectNode::renderOneSilhouette(const LLColor4 &color)
void LLSelectNode::renderOneSilhouette(const LLColor4 &aColor)
// </FS:ND>
{
	 // <FS:ND> Color per highlighted object
	LLColor4 color( aColor );
	if( this->mHighlightColor.lengthSquared() > 0 )
		color = this->mHighlightColor;
	// </FS:ND>

	LLViewerObject* objectp = getObject();
	if (!objectp)
	{
		return;
	}

	LLDrawable* drawable = objectp->mDrawable;
	if(!drawable)
	{
		return;
	}

	LLVOVolume* vobj = drawable->getVOVolume();
	if (vobj && vobj->isMesh())
	{
		renderOneWireframe(color);
		return;
	}

	if (!mSilhouetteExists)
	{
		return;
	}

	BOOL is_hud_object = objectp->isHUDAttachment();
	
	if (mSilhouetteVertices.size() == 0 || mSilhouetteNormals.size() != mSilhouetteVertices.size())
	{
		return;
	}


	LLGLSLShader* shader = LLGLSLShader::sCurBoundShaderPtr;

	if (shader)
	{ //use UI program for selection highlights (texture color modulated by vertex color)
		gUIProgram.bind();
	}

	gGL.matrixMode(LLRender::MM_MODELVIEW);
	gGL.pushMatrix();
	gGL.pushUIMatrix();
	gGL.loadUIIdentity();

	if (!is_hud_object)
	{
		gGL.loadIdentity();
		gGL.multMatrix(gGLModelView);
	}
	
	
	if (drawable->isActive())
	{
		gGL.multMatrix((F32*) objectp->getRenderMatrix().mMatrix);
	}

	LLVolume *volume = objectp->getVolume();
	if (volume)
	{
		F32 silhouette_thickness;
		if (isAgentAvatarValid() && is_hud_object)
		{
			silhouette_thickness = LLSelectMgr::sHighlightThickness / gAgentCamera.mHUDCurZoom;
		}
		else
		{
			LLVector3 view_vector = LLViewerCamera::getInstance()->getOrigin() - objectp->getRenderPosition();
			silhouette_thickness = view_vector.magVec() * LLSelectMgr::sHighlightThickness * (LLViewerCamera::getInstance()->getView() / LLViewerCamera::getInstance()->getDefaultFOV());
		}		
		F32 animationTime = (F32)LLFrameTimer::getElapsedSeconds();

		F32 u_coord = fmod(animationTime * LLSelectMgr::sHighlightUAnim, 1.f);
		F32 v_coord = 1.f - fmod(animationTime * LLSelectMgr::sHighlightVAnim, 1.f);
		F32 u_divisor = 1.f / ((F32)(mSilhouetteVertices.size() - 1));

		if (LLSelectMgr::sRenderHiddenSelections) // && gFloaterTools && gFloaterTools->getVisible())
		{
			gGL.flush();
			gGL.blendFunc(LLRender::BF_SOURCE_COLOR, LLRender::BF_ONE);
			// <FS:Ansariel> Don't use fixed functions when using shader renderer; found by Drake Arconis
			if (!LLGLSLShader::sNoFixedFunction)
			{
			// </FS:Ansariel>
				LLGLEnable fog(GL_FOG);
				glFogi(GL_FOG_MODE, GL_LINEAR);
				float d = (LLViewerCamera::getInstance()->getPointOfInterest()-LLViewerCamera::getInstance()->getOrigin()).magVec();
				LLColor4 fogCol = color * (F32)llclamp((LLSelectMgr::getInstance()->getSelectionCenterGlobal()-gAgentCamera.getCameraPositionGlobal()).magVec()/(LLSelectMgr::getInstance()->getBBoxOfSelection().getExtentLocal().magVec()*4), 0.0, 1.0);
				glFogf(GL_FOG_START, d);
				glFogf(GL_FOG_END, d*(1 + (LLViewerCamera::getInstance()->getView() / LLViewerCamera::getInstance()->getDefaultFOV())));
				glFogfv(GL_FOG_COLOR, fogCol.mV);
			// <FS:Ansariel> Don't use fixed functions when using shader renderer; found by Drake Arconis
			}
			// </FS:Ansariel>

			LLGLDepthTest gls_depth(GL_TRUE, GL_FALSE, GL_GEQUAL);
			gGL.setAlphaRejectSettings(LLRender::CF_DEFAULT);
			gGL.begin(LLRender::LINES);
			{
				gGL.color4f(color.mV[VRED], color.mV[VGREEN], color.mV[VBLUE], 0.4f);

				for(S32 i = 0; i < mSilhouetteVertices.size(); i += 2)
				{
					u_coord += u_divisor * LLSelectMgr::sHighlightUScale;
					gGL.texCoord2f( u_coord, v_coord );
					gGL.vertex3fv( mSilhouetteVertices[i].mV);
					u_coord += u_divisor * LLSelectMgr::sHighlightUScale;
					gGL.texCoord2f( u_coord, v_coord );
					gGL.vertex3fv(mSilhouetteVertices[i+1].mV);
				}
			}
            gGL.end();
			u_coord = fmod(animationTime * LLSelectMgr::sHighlightUAnim, 1.f);
		}

		gGL.flush();
		gGL.setSceneBlendType(LLRender::BT_ALPHA);
		gGL.begin(LLRender::TRIANGLES);
		{
			for(S32 i = 0; i < mSilhouetteVertices.size(); i+=2)
			{
				if (!mSilhouetteNormals[i].isFinite() ||
					!mSilhouetteNormals[i+1].isFinite())
				{ //skip skewed segments
					continue;
				}

				LLVector3 v[4];
				LLVector2 tc[4];
				v[0] = mSilhouetteVertices[i] + (mSilhouetteNormals[i] * silhouette_thickness);
				tc[0].set(u_coord, v_coord + LLSelectMgr::sHighlightVScale);

				v[1] = mSilhouetteVertices[i];
				tc[1].set(u_coord, v_coord);

				u_coord += u_divisor * LLSelectMgr::sHighlightUScale;

				v[2] = mSilhouetteVertices[i+1] + (mSilhouetteNormals[i+1] * silhouette_thickness);
				tc[2].set(u_coord, v_coord + LLSelectMgr::sHighlightVScale);
				
				v[3] = mSilhouetteVertices[i+1];
				tc[3].set(u_coord,v_coord);

				gGL.color4f(color.mV[VRED], color.mV[VGREEN], color.mV[VBLUE], 0.0f); //LLSelectMgr::sHighlightAlpha);
				gGL.texCoord2fv(tc[0].mV);
				gGL.vertex3fv( v[0].mV ); 
				
				gGL.color4f(color.mV[VRED]*2, color.mV[VGREEN]*2, color.mV[VBLUE]*2, LLSelectMgr::sHighlightAlpha*2);
				gGL.texCoord2fv( tc[1].mV );
				gGL.vertex3fv( v[1].mV );

				gGL.color4f(color.mV[VRED], color.mV[VGREEN], color.mV[VBLUE], 0.0f); //LLSelectMgr::sHighlightAlpha);
				gGL.texCoord2fv( tc[2].mV );
				gGL.vertex3fv( v[2].mV );

				gGL.vertex3fv( v[2].mV );

				gGL.color4f(color.mV[VRED]*2, color.mV[VGREEN]*2, color.mV[VBLUE]*2, LLSelectMgr::sHighlightAlpha*2);
				gGL.texCoord2fv( tc[1].mV );
				gGL.vertex3fv( v[1].mV );

				gGL.texCoord2fv( tc[3].mV );
				gGL.vertex3fv( v[3].mV );			
			}
		}
		gGL.end();
		gGL.flush();
	}
	gGL.popMatrix();
	gGL.popUIMatrix();

	if (shader)
	{
		shader->bind();
	}
}

//
// Utility Functions
//

// *DEPRECATED: See header comment.
void dialog_refresh_all()
{
	// This is the easiest place to fire the update signal, as it will
	// make cleaning up the functions below easier.  Also, sometimes entities
	// outside the selection manager change properties of selected objects
	// and call into this function.  Yuck.
	LLSelectMgr::getInstance()->mUpdateSignal();

	// *TODO: Eliminate all calls into outside classes below, make those
	// objects register with the update signal.

	gFloaterTools->dirty();

	gMenuObject->needsArrange();

	if( gMenuAttachmentSelf->getVisible() )
	{
		gMenuAttachmentSelf->arrange();
	}
	if( gMenuAttachmentOther->getVisible() )
	{
		gMenuAttachmentOther->arrange();
	}

	LLFloaterProperties::dirtyAll();

	LLFloaterInspect* inspect_instance = LLFloaterReg::getTypedInstance<LLFloaterInspect>("inspect");
	if(inspect_instance)
	{
		inspect_instance->dirty();
	}

	LLSidepanelTaskInfo *panel_task_info = LLSidepanelTaskInfo::getActivePanel();
	if (panel_task_info)
	{
		panel_task_info->dirty();
	}
}

S32 get_family_count(LLViewerObject *parent)
{
	if (!parent)
	{
		LL_WARNS() << "Trying to get_family_count on null parent!" << LL_ENDL;
	}
	S32 count = 1;	// for this object
	LLViewerObject::const_child_list_t& child_list = parent->getChildren();
	for (LLViewerObject::child_list_t::const_iterator iter = child_list.begin();
		 iter != child_list.end(); iter++)
	{
		LLViewerObject* child = *iter;

		if (!child)
		{
			LL_WARNS() << "Family object has NULL child!  Show Doug." << LL_ENDL;
		}
		else if (child->isDead())
		{
			LL_WARNS() << "Family object has dead child object.  Show Doug." << LL_ENDL;
		}
		else
		{
			if (LLSelectMgr::getInstance()->canSelectObject(child))
			{
				count += get_family_count( child );
			}
		}
	}
	return count;
}

//-----------------------------------------------------------------------------
// updateSelectionCenter
//
// FIXME this is a grab bag of functionality only some of which has to do
// with the selection center
// -----------------------------------------------------------------------------
void LLSelectMgr::updateSelectionCenter()
{
	const F32 MOVE_SELECTION_THRESHOLD = 1.f;		//  Movement threshold in meters for updating selection
													//  center (tractor beam)

	//override any object updates received
	//for selected objects
	overrideObjectUpdates();

	LLViewerObject* object = mSelectedObjects->getFirstObject();
	if (!object)
	{
		// nothing selected, probably grabbing
		// Ignore by setting to avatar origin.
		mSelectionCenterGlobal.clearVec();
		mShowSelection = FALSE;
		mSelectionBBox = LLBBox(); 
		resetAgentHUDZoom();
	}
	else
	{
		mSelectedObjects->mSelectType = getSelectTypeForObject(object);

<<<<<<< HEAD
		// <FS:Ansariel> Chalice Yao's pause agent on attachment selection
		//if (mSelectedObjects->mSelectType == SELECT_TYPE_ATTACHMENT && isAgentAvatarValid() && object->getParent() != NULL)
		//{
		//	mPauseRequest = gAgentAvatarp->requestPause();
		//}
		if (mSelectedObjects->mSelectType == SELECT_TYPE_ATTACHMENT)
		{
			if (isAgentAvatarValid() && object->permYouOwner())
			{
				mPauseRequest = gAgentAvatarp->requestPause();
			}
			else
			{
				LLViewerObject* objectp = mSelectedObjects->getPrimaryObject();
				if (objectp && objectp->isAttachment())
				{
					while (objectp && !objectp->isAvatar())
					{
						objectp = (LLViewerObject*)objectp->getParent();
					}

					if (objectp && objectp->isAvatar())
					{
						mPauseRequest = objectp->asAvatar()->requestPause();
					}
				}
			}
		}
		// </FS:Ansariel>
		else
		{
			mPauseRequest = NULL;
		}

=======
>>>>>>> a634d878
		if (mSelectedObjects->mSelectType != SELECT_TYPE_HUD && isAgentAvatarValid())
		{
			// reset hud ZOOM
			gAgentCamera.mHUDTargetZoom = 1.f;
			gAgentCamera.mHUDCurZoom = 1.f;
		}

		mShowSelection = FALSE;
		LLBBox bbox;

		// have stuff selected
		LLVector3d select_center;
		// keep a list of jointed objects for showing the joint HUDEffects

		// Initialize the bounding box to the root prim, so the BBox orientation 
		// matches the root prim's (affecting the orientation of the manipulators). 
		bbox.addBBoxAgent( (mSelectedObjects->getFirstRootObject(TRUE))->getBoundingBoxAgent() ); 
	                 
		for (LLObjectSelection::iterator iter = mSelectedObjects->begin();
			 iter != mSelectedObjects->end(); iter++)
		{
			LLSelectNode* node = *iter;
			LLViewerObject* object = node->getObject();
			if (!object)
				continue;
			
			LLViewerObject *root = object->getRootEdit();
			if (mSelectedObjects->mSelectType == SELECT_TYPE_WORLD && // not an attachment
				!root->isChild(gAgentAvatarp) && // not the object you're sitting on
				!object->isAvatar()) // not another avatar
			{
				mShowSelection = TRUE;
			}

			bbox.addBBoxAgent( object->getBoundingBoxAgent() );
		}
		
		LLVector3 bbox_center_agent = bbox.getCenterAgent();
		mSelectionCenterGlobal = gAgent.getPosGlobalFromAgent(bbox_center_agent);
		mSelectionBBox = bbox;

	}
	
	if ( !(gAgentID == LLUUID::null)) 
	{
		LLTool		*tool = LLToolMgr::getInstance()->getCurrentTool();
		if (mShowSelection)
		{
			LLVector3d select_center_global;

			if( tool->isEditing() )
			{
				select_center_global = tool->getEditingPointGlobal();
			}
			else
			{
				select_center_global = mSelectionCenterGlobal;
			}

			// Send selection center if moved beyond threshold (used to animate tractor beam)	
			LLVector3d diff;
			diff = select_center_global - mLastSentSelectionCenterGlobal;

			if ( diff.magVecSquared() > MOVE_SELECTION_THRESHOLD*MOVE_SELECTION_THRESHOLD )
			{
				//  Transmit updated selection center 
				mLastSentSelectionCenterGlobal = select_center_global;
			}
		}
	}

	// give up edit menu if no objects selected
	if (gEditMenuHandler == this && mSelectedObjects->getObjectCount() == 0)
	{
		gEditMenuHandler = NULL;
	}

    pauseAssociatedAvatars();
}

//-----------------------------------------------------------------------------
// pauseAssociatedAvatars
//
// If the selection includes an attachment or an animated object, the
// associated avatars should pause their animations until they are no
// longer selected.
//-----------------------------------------------------------------------------
void LLSelectMgr::pauseAssociatedAvatars()
{
    mPauseRequests.clear();

    for (LLObjectSelection::iterator iter = mSelectedObjects->begin();
         iter != mSelectedObjects->end(); iter++)
    {
        LLSelectNode* node = *iter;
        LLViewerObject* object = node->getObject();
        if (!object)
            continue;
			
        mSelectedObjects->mSelectType = getSelectTypeForObject(object);

        if (mSelectedObjects->mSelectType == SELECT_TYPE_ATTACHMENT && 
            isAgentAvatarValid() && object->getParent() != NULL)
        {
            if (object->isAnimatedObject())
            {
                // Is an animated object attachment.
                // Pause both the control avatar and the avatar it's attached to.
                if (object->getControlAvatar())
                {
                    mPauseRequests.push_back(object->getControlAvatar()->requestPause());
                }
                mPauseRequests.push_back(gAgentAvatarp->requestPause());
            }
            else
            {
                // Is a regular attachment. Pause the avatar it's attached to.
                mPauseRequests.push_back(gAgentAvatarp->requestPause());
            }
        }
        else
        {
            if (object && object->isAnimatedObject() && object->getControlAvatar())
            {
                // Is a non-attached animated object. Pause the control avatar.
                mPauseRequests.push_back(object->getControlAvatar()->requestPause());
            }
        }
    }
}

void LLSelectMgr::updatePointAt()
{
	if (mShowSelection)
	{
		if (mSelectedObjects->getObjectCount())
		{					
			LLVector3 select_offset;
			const LLPickInfo& pick = gViewerWindow->getLastPick();
			LLViewerObject *click_object = pick.getObject();
			if (click_object && click_object->isSelected())
			{
				// clicked on another object in our selection group, use that as target
				select_offset.setVec(pick.mObjectOffset);
				select_offset.rotVec(~click_object->getRenderRotation());
		
				gAgentCamera.setPointAt(POINTAT_TARGET_SELECT, click_object, select_offset);
				gAgentCamera.setLookAt(LOOKAT_TARGET_SELECT, click_object, select_offset);
			}
			else
			{
				// didn't click on an object this time, revert to pointing at center of first object
				gAgentCamera.setPointAt(POINTAT_TARGET_SELECT, mSelectedObjects->getFirstObject());
				gAgentCamera.setLookAt(LOOKAT_TARGET_SELECT, mSelectedObjects->getFirstObject());
			}
		}
		else
		{
			gAgentCamera.setPointAt(POINTAT_TARGET_CLEAR);
			gAgentCamera.setLookAt(LOOKAT_TARGET_CLEAR);
		}
	}
	else
	{
		gAgentCamera.setPointAt(POINTAT_TARGET_CLEAR);
		gAgentCamera.setLookAt(LOOKAT_TARGET_CLEAR);
	}
}

//-----------------------------------------------------------------------------
// getBBoxOfSelection()
//-----------------------------------------------------------------------------
LLBBox LLSelectMgr::getBBoxOfSelection() const
{
	return mSelectionBBox;
}


//-----------------------------------------------------------------------------
// canUndo()
//-----------------------------------------------------------------------------
BOOL LLSelectMgr::canUndo() const
{
	// Can edit or can move
	return const_cast<LLSelectMgr*>(this)->mSelectedObjects->getFirstUndoEnabledObject() != NULL; // HACK: casting away constness - MG;
}

//-----------------------------------------------------------------------------
// undo()
//-----------------------------------------------------------------------------
void LLSelectMgr::undo()
{
	BOOL select_linked_set = !gSavedSettings.getBOOL("EditLinkedParts");
	LLUUID group_id(gAgent.getGroupID());
	sendListToRegions("Undo", packAgentAndSessionAndGroupID, packObjectID, logNoOp, &group_id, select_linked_set ? SEND_ONLY_ROOTS : SEND_CHILDREN_FIRST);
}

//-----------------------------------------------------------------------------
// canRedo()
//-----------------------------------------------------------------------------
BOOL LLSelectMgr::canRedo() const
{
	return const_cast<LLSelectMgr*>(this)->mSelectedObjects->getFirstEditableObject() != NULL; // HACK: casting away constness - MG
}

//-----------------------------------------------------------------------------
// redo()
//-----------------------------------------------------------------------------
void LLSelectMgr::redo()
{
	BOOL select_linked_set = !gSavedSettings.getBOOL("EditLinkedParts");
	LLUUID group_id(gAgent.getGroupID());
	sendListToRegions("Redo", packAgentAndSessionAndGroupID, packObjectID, logNoOp, &group_id, select_linked_set ? SEND_ONLY_ROOTS : SEND_CHILDREN_FIRST);
}

//-----------------------------------------------------------------------------
// canDoDelete()
//-----------------------------------------------------------------------------
BOOL LLSelectMgr::canDoDelete() const
{
	bool can_delete = false;
	// This function is "logically const" - it does not change state in
	// a way visible outside the selection manager.
	LLSelectMgr* self = const_cast<LLSelectMgr*>(this);
	LLViewerObject* obj = self->mSelectedObjects->getFirstDeleteableObject();
	// Note: Can only delete root objects (see getFirstDeleteableObject() for more info)
	if (obj!= NULL)
	{
		// all the faces needs to be selected
		if(self->mSelectedObjects->contains(obj,SELECT_ALL_TES ))
		{
			can_delete = true;
		}
	}
// [RLVa:KB] - Checked: 2010-03-23 (RLVa-1.2.0e) | Added: RLVa-1.2.0a
	can_delete &= (!rlv_handler_t::isEnabled()) || (rlvCanDeleteOrReturn());
// [/RLVa:KB]

	return can_delete;
}

//-----------------------------------------------------------------------------
// doDelete()
//-----------------------------------------------------------------------------
void LLSelectMgr::doDelete()
{
	selectDelete();
}

//-----------------------------------------------------------------------------
// canDeselect()
//-----------------------------------------------------------------------------
BOOL LLSelectMgr::canDeselect() const
{
	return !mSelectedObjects->isEmpty();
}

//-----------------------------------------------------------------------------
// deselect()
//-----------------------------------------------------------------------------
void LLSelectMgr::deselect()
{
	deselectAll();
}
//-----------------------------------------------------------------------------
// canDuplicate()
//-----------------------------------------------------------------------------
BOOL LLSelectMgr::canDuplicate() const
{
//	return const_cast<LLSelectMgr*>(this)->mSelectedObjects->getFirstCopyableObject() != NULL; // HACK: casting away constness - MG
// [RLVa:KB] - Checked: 2010-03-24 (RLVa-1.2.0e) | Added: RLVa-1.2.0a
	return 
		(const_cast<LLSelectMgr*>(this)->mSelectedObjects->getFirstCopyableObject() != NULL) &&
		( (!rlv_handler_t::isEnabled()) || (rlvCanDeleteOrReturn()) );
// [/RLVa:KB]
}
//-----------------------------------------------------------------------------
// duplicate()
//-----------------------------------------------------------------------------
void LLSelectMgr::duplicate()
{
	LLVector3 offset(0.5f, 0.5f, 0.f);
	selectDuplicate(offset, TRUE);
}

ESelectType LLSelectMgr::getSelectTypeForObject(LLViewerObject* object)
{
	if (!object)
	{
		return SELECT_TYPE_WORLD;
	}
	if (object->isHUDAttachment())
	{
		return SELECT_TYPE_HUD;
	}
	else if (object->isAttachment())
	{
		return SELECT_TYPE_ATTACHMENT;
	}
	else
	{
		return SELECT_TYPE_WORLD;
	}
}

void LLSelectMgr::validateSelection()
{
	struct f : public LLSelectedObjectFunctor
	{
		virtual bool apply(LLViewerObject* object)
		{
			if (!LLSelectMgr::getInstance()->canSelectObject(object))
			{
				LLSelectMgr::getInstance()->deselectObjectOnly(object);
			}
			return true;
		}
	} func;
	getSelection()->applyToObjects(&func);	
}

BOOL LLSelectMgr::canSelectObject(LLViewerObject* object, BOOL ignore_select_owned)
{
	// Never select dead objects
	if (!object || object->isDead())
	{
		return FALSE;
	}

	if (mForceSelection)
	{
		return TRUE;
	}

	if(!ignore_select_owned)
	{
		if ((gSavedSettings.getBOOL("SelectOwnedOnly") && !object->permYouOwner()) ||
				(gSavedSettings.getBOOL("SelectMovableOnly") && (!object->permMove() ||  object->isPermanentEnforced())))
		{
			// only select my own objects
			return FALSE;
		}
	}
	// <FS:Ansariel> FIRE-14593: Option to select only copyable objects
	if (!object->permCopy() && gSavedSettings.getBOOL("FSSelectCopyableOnly"))
	{
		return FALSE;
	}
	// </FS:Ansariel>
	// <FS:Ansariel> FIRE-17696: Option to select only locked objects
	if (gSavedSettings.getBOOL("FSSelectLockedOnly") && object->permMove() && !object->isPermanentEnforced())
	{
		return FALSE;
	}
	// </FS:Ansariel>

	// Can't select orphans
	if (object->isOrphaned()) return FALSE;

	// Can't select avatars
	if (object->isAvatar()) return FALSE;

	// Can't select land
	if (object->getPCode() == LLViewerObject::LL_VO_SURFACE_PATCH) return FALSE;

	ESelectType selection_type = getSelectTypeForObject(object);
	if (mSelectedObjects->getObjectCount() > 0 && mSelectedObjects->mSelectType != selection_type) return FALSE;

	return TRUE;
}

BOOL LLSelectMgr::setForceSelection(BOOL force) 
{ 
	std::swap(mForceSelection,force); 
	return force; 
}

void LLSelectMgr::resetAgentHUDZoom()
{
	gAgentCamera.mHUDTargetZoom = 1.f;
	gAgentCamera.mHUDCurZoom = 1.f;
}

void LLSelectMgr::getAgentHUDZoom(F32 &target_zoom, F32 &current_zoom) const
{
	target_zoom = gAgentCamera.mHUDTargetZoom;
	current_zoom = gAgentCamera.mHUDCurZoom;
}

void LLSelectMgr::setAgentHUDZoom(F32 target_zoom, F32 current_zoom)
{
	gAgentCamera.mHUDTargetZoom = target_zoom;
	gAgentCamera.mHUDCurZoom = current_zoom;
}

/////////////////////////////////////////////////////////////////////////////
// Object selection iterator helpers
/////////////////////////////////////////////////////////////////////////////
bool LLObjectSelection::is_root::operator()(LLSelectNode *node)
{
	LLViewerObject* object = node->getObject();
	return (object != NULL) && !node->mIndividualSelection && (object->isRootEdit());
}

bool LLObjectSelection::is_valid_root::operator()(LLSelectNode *node)
{
	LLViewerObject* object = node->getObject();
	return (object != NULL) && node->mValid && !node->mIndividualSelection && (object->isRootEdit());
}

bool LLObjectSelection::is_root_object::operator()(LLSelectNode *node)
{
	LLViewerObject* object = node->getObject();
	return (object != NULL) && (object->isRootEdit());
}

LLObjectSelection::LLObjectSelection() : 
	LLRefCount(),
	mSelectType(SELECT_TYPE_WORLD)
{
}

LLObjectSelection::~LLObjectSelection()
{
	deleteAllNodes();
}

void LLObjectSelection::cleanupNodes()
{
	for (list_t::iterator iter = mList.begin(); iter != mList.end(); )
	{
		list_t::iterator curiter = iter++;
		LLSelectNode* node = *curiter;
		if (node->getObject() == NULL || node->getObject()->isDead())
		{
			mList.erase(curiter);
			delete node;
		}
	}
}

void LLObjectSelection::updateEffects()
{
}

S32 LLObjectSelection::getNumNodes()
{
	return mList.size();
}

// <FS:Zi> Fix for crash while selecting objects with derendered child prims
bool LLObjectSelection::checkNode(LLSelectNode* nodep)
{
	if(nodep)
	{
		if(nodep->getObject())
		{
			if(!nodep->getObject()->isDead())
			{
				return true;
			}
			else
			{
				LL_WARNS("LLObjectSelection") << "skipping dead node object" << LL_ENDL;
			}
		}
		else
		{
			LL_WARNS("LLObjectSelection") << "skipping NULL node object pointer" << LL_ENDL;
		}
		mFailedNodesList.push_back(nodep);
	}
	else
	{
		LL_WARNS("LLObjectSelection") << "skipping NULL node" << LL_ENDL;
	}

	return false;
}
	// </FS:Zi>

void LLObjectSelection::addNode(LLSelectNode *nodep)
{
	// <FS:Zi> Fix for crash while selecting objects with derendered child prims
	// llassert_always(nodep->getObject() && !nodep->getObject()->isDead());
	if(!checkNode(nodep))
	{
		return;
	}
	// </FS:Zi>

	mList.push_front(nodep);
	mSelectNodeMap[nodep->getObject()] = nodep;
}

void LLObjectSelection::addNodeAtEnd(LLSelectNode *nodep)
{
	// <FS:Zi> Fix for crash while selecting objects with derendered child prims
	// llassert_always(nodep->getObject() && !nodep->getObject()->isDead());
	if(!checkNode(nodep))
	{
		return;
	}
	// </FS:Zi>

	mList.push_back(nodep);
	mSelectNodeMap[nodep->getObject()] = nodep;
}

void LLObjectSelection::moveNodeToFront(LLSelectNode *nodep)
{
	mList.remove(nodep);
	mList.push_front(nodep);
}

void LLObjectSelection::removeNode(LLSelectNode *nodep)
{
	mSelectNodeMap.erase(nodep->getObject());
	if (nodep->getObject() == mPrimaryObject)
	{
		mPrimaryObject = NULL;
	}
	nodep->setObject(NULL); // Will get erased in cleanupNodes()
	mList.remove(nodep);
}

void LLObjectSelection::deleteAllNodes()
{
	std::for_each(mList.begin(), mList.end(), DeletePointer());
	mList.clear();
	mSelectNodeMap.clear();
	mPrimaryObject = NULL;

	// <FS:Zi> Fix for crash while selecting objects with derendered child prims
	std::for_each(mFailedNodesList.begin(),mFailedNodesList.end(),DeletePointer());
	mFailedNodesList.clear();
	// </FS:Zi>
}

LLSelectNode* LLObjectSelection::findNode(LLViewerObject* objectp)
{
	std::map<LLPointer<LLViewerObject>, LLSelectNode*>::iterator found_it = mSelectNodeMap.find(objectp);
	if (found_it != mSelectNodeMap.end())
	{
		return found_it->second;
	}
	return NULL;
}

//-----------------------------------------------------------------------------
// isEmpty()
//-----------------------------------------------------------------------------
BOOL LLObjectSelection::isEmpty() const
{
	return (mList.size() == 0);
}


//-----------------------------------------------------------------------------
// getObjectCount() - returns number of non null objects
//-----------------------------------------------------------------------------
S32 LLObjectSelection::getObjectCount()
{
	cleanupNodes();
	S32 count = mList.size();

	return count;
}

F32 LLObjectSelection::getSelectedObjectCost()
{
	cleanupNodes();
	F32 cost = 0.f;

	for (list_t::iterator iter = mList.begin(); iter != mList.end(); ++iter)
	{
		LLSelectNode* node = *iter;
		LLViewerObject* object = node->getObject();
		
		if (object)
		{
			cost += object->getObjectCost();
		}
	}

	return cost;
}

F32 LLObjectSelection::getSelectedLinksetCost()
{
	cleanupNodes();
	F32 cost = 0.f;

	std::set<LLViewerObject*> me_roots;

	for (list_t::iterator iter = mList.begin(); iter != mList.end(); ++iter)
	{
		LLSelectNode* node = *iter;
		LLViewerObject* object = node->getObject();
		
		if (object && !object->isAttachment())
		{
			LLViewerObject* root = static_cast<LLViewerObject*>(object->getRoot());
			if (root)
			{
				if (me_roots.find(root) == me_roots.end())
				{
					me_roots.insert(root);
					cost += root->getLinksetCost();
				}
			}
		}
	}

	return cost;
}

F32 LLObjectSelection::getSelectedPhysicsCost()
{
	cleanupNodes();
	F32 cost = 0.f;

	for (list_t::iterator iter = mList.begin(); iter != mList.end(); ++iter)
	{
		LLSelectNode* node = *iter;
		LLViewerObject* object = node->getObject();
		
		if (object)
		{
			cost += object->getPhysicsCost();
		}
	}

	return cost;
}

F32 LLObjectSelection::getSelectedLinksetPhysicsCost()
{
	cleanupNodes();
	F32 cost = 0.f;

	std::set<LLViewerObject*> me_roots;

	for (list_t::iterator iter = mList.begin(); iter != mList.end(); ++iter)
	{
		LLSelectNode* node = *iter;
		LLViewerObject* object = node->getObject();
		
		if (object)
		{
			LLViewerObject* root = static_cast<LLViewerObject*>(object->getRoot());
			if (root)
			{
				if (me_roots.find(root) == me_roots.end())
				{
					me_roots.insert(root);
					cost += root->getLinksetPhysicsCost();
				}
			}
		}
	}

	return cost;
}

F32 LLObjectSelection::getSelectedObjectStreamingCost(S32* total_bytes, S32* visible_bytes)
{
	F32 cost = 0.f;
	for (list_t::iterator iter = mList.begin(); iter != mList.end(); ++iter)
	{
		LLSelectNode* node = *iter;
		LLViewerObject* object = node->getObject();
		
		if (object)
		{
			S32 bytes = 0;
			S32 visible = 0;
			cost += object->getStreamingCost(&bytes, &visible);

			if (total_bytes)
			{
				*total_bytes += bytes;
			}

			if (visible_bytes)
			{
				*visible_bytes += visible;
			}
		}
	}

	return cost;
}

U32 LLObjectSelection::getSelectedObjectTriangleCount(S32* vcount)
{
	U32 count = 0;
	for (list_t::iterator iter = mList.begin(); iter != mList.end(); ++iter)
	{
		LLSelectNode* node = *iter;
		LLViewerObject* object = node->getObject();
		
		if (object)
		{
			S32 vt = 0;
			count += object->getTriangleCount(&vt);
			*vcount += vt;
		}
	}

	return count;
}

S32 LLObjectSelection::getSelectedObjectRenderCost()
{
       S32 cost = 0;
       LLVOVolume::texture_cost_t textures;
       typedef std::set<LLUUID> uuid_list_t;
       uuid_list_t computed_objects;

	   typedef std::list<LLPointer<LLViewerObject> > child_list_t;
	   typedef const child_list_t const_child_list_t;

	   // add render cost of complete linksets first, to get accurate texture counts
       for (list_t::iterator iter = mList.begin(); iter != mList.end(); ++iter)
       {
               LLSelectNode* node = *iter;
			   
               LLVOVolume* object = (LLVOVolume*)node->getObject();

               if (object && object->isRootEdit())
               {
				   cost += object->getRenderCost(textures);
				   computed_objects.insert(object->getID());

				   const_child_list_t children = object->getChildren();
				   for (const_child_list_t::const_iterator child_iter = children.begin();
						 child_iter != children.end();
						 ++child_iter)
				   {
					   LLViewerObject* child_obj = *child_iter;
					   LLVOVolume *child = dynamic_cast<LLVOVolume*>( child_obj );
					   if (child)
					   {
						   cost += child->getRenderCost(textures);
						   computed_objects.insert(child->getID());
					   }
				   }

				   for (LLVOVolume::texture_cost_t::iterator iter = textures.begin(); iter != textures.end(); ++iter)
				   {
					   // add the cost of each individual texture in the linkset
					   cost += iter->second;
				   }

				   textures.clear();
               }
       }
	
	   // add any partial linkset objects, texture cost may be slightly misleading
		for (list_t::iterator iter = mList.begin(); iter != mList.end(); ++iter)
		{
			LLSelectNode* node = *iter;
			LLVOVolume* object = (LLVOVolume*)node->getObject();

			if (object && computed_objects.find(object->getID()) == computed_objects.end()  )
			{
					cost += object->getRenderCost(textures);
					computed_objects.insert(object->getID());
			}

			for (LLVOVolume::texture_cost_t::iterator iter = textures.begin(); iter != textures.end(); ++iter)
			{
				// add the cost of each individual texture in the linkset
				cost += iter->second;
			}

			textures.clear();
		}

       return cost;
}

//-----------------------------------------------------------------------------
// getTECount()
//-----------------------------------------------------------------------------
S32 LLObjectSelection::getTECount()
{
	S32 count = 0;
	for (LLObjectSelection::iterator iter = begin(); iter != end(); iter++)
	{
		LLSelectNode* node = *iter;
		LLViewerObject* object = node->getObject();
		if (!object)
			continue;
		S32 num_tes = object->getNumTEs();
		for (S32 te = 0; te < num_tes; te++)
		{
			if (node->isTESelected(te))
			{
				++count;
			}
		}
	}
	return count;
}

//-----------------------------------------------------------------------------
// getRootObjectCount()
//-----------------------------------------------------------------------------
S32 LLObjectSelection::getRootObjectCount()
{
	S32 count = 0;
	for (LLObjectSelection::root_iterator iter = root_begin(); iter != root_end(); iter++)
	{
		++count;
	}
	return count;
}

bool LLObjectSelection::applyToObjects(LLSelectedObjectFunctor* func)
{
	bool result = true;
	for (iterator iter = begin(); iter != end(); )
	{
		iterator nextiter = iter++;
		LLViewerObject* object = (*nextiter)->getObject();
		if (!object)
			continue;
		bool r = func->apply(object);
		result = result && r;
	}
	return result;
}

bool LLObjectSelection::applyToRootObjects(LLSelectedObjectFunctor* func, bool firstonly)
{
	bool result = firstonly ? false : true;
	for (root_iterator iter = root_begin(); iter != root_end(); )
	{
		root_iterator nextiter = iter++;
		LLViewerObject* object = (*nextiter)->getObject();
		if (!object)
			continue;
		bool r = func->apply(object);
		if (firstonly && r)
			return true;
		else
			result = result && r;
	}
	return result;
}

bool LLObjectSelection::applyToTEs(LLSelectedTEFunctor* func, bool firstonly)
{
	bool result = firstonly ? false : true;
	for (iterator iter = begin(); iter != end(); )
	{
		iterator nextiter = iter++;
		LLSelectNode* node = *nextiter;
		LLViewerObject* object = (*nextiter)->getObject();
		if (!object)
			continue;
		S32 num_tes = llmin((S32)object->getNumTEs(), (S32)object->getNumFaces()); // avatars have TEs but no faces
		for (S32 te = 0; te < num_tes; ++te)
		{
			if (node->isTESelected(te))
			{
				bool r = func->apply(object, te);
				if (firstonly && r)
					return true;
				else
					result = result && r;
			}
		}
	}
	return result;
}

bool LLObjectSelection::applyToNodes(LLSelectedNodeFunctor *func, bool firstonly)
{
	bool result = firstonly ? false : true;
	for (iterator iter = begin(); iter != end(); )
	{
		iterator nextiter = iter++;
		LLSelectNode* node = *nextiter;
		bool r = func->apply(node);
		if (firstonly && r)
			return true;
		else
			result = result && r;
	}
	return result;
}

bool LLObjectSelection::applyToRootNodes(LLSelectedNodeFunctor *func, bool firstonly)
{
	bool result = firstonly ? false : true;
	for (root_iterator iter = root_begin(); iter != root_end(); )
	{
		root_iterator nextiter = iter++;
		LLSelectNode* node = *nextiter;
		bool r = func->apply(node);
		if (firstonly && r)
			return true;
		else
			result = result && r;
	}
	return result;
}

BOOL LLObjectSelection::isMultipleTESelected()
{
	BOOL te_selected = FALSE;
	// ...all faces
	for (LLObjectSelection::iterator iter = begin();
		 iter != end(); iter++)
	{
		LLSelectNode* nodep = *iter;
		for (S32 i = 0; i < SELECT_MAX_TES; i++)
		{
			if(nodep->isTESelected(i))
			{
				if(te_selected)
				{
					return TRUE;
				}
				te_selected = TRUE;
			}
		}
	}
	return FALSE;
}

//-----------------------------------------------------------------------------
// contains()
//-----------------------------------------------------------------------------
BOOL LLObjectSelection::contains(LLViewerObject* object)
{
	return findNode(object) != NULL;
}


//-----------------------------------------------------------------------------
// contains()
//-----------------------------------------------------------------------------
BOOL LLObjectSelection::contains(LLViewerObject* object, S32 te)
{
	if (te == SELECT_ALL_TES)
	{
		// ...all faces
		for (LLObjectSelection::iterator iter = begin();
			 iter != end(); iter++)
		{
			LLSelectNode* nodep = *iter;
			if (nodep->getObject() == object)
			{
				// Optimization
				if (nodep->getTESelectMask() == TE_SELECT_MASK_ALL)
				{
					return TRUE;
				}

				BOOL all_selected = TRUE;
				for (S32 i = 0; i < object->getNumTEs(); i++)
				{
					all_selected = all_selected && nodep->isTESelected(i);
				}
				return all_selected;
			}
		}
		return FALSE;
	}
	else
	{
		// ...one face
		for (LLObjectSelection::iterator iter = begin(); iter != end(); iter++)
		{
			LLSelectNode* nodep = *iter;
			if (nodep->getObject() == object && nodep->isTESelected(te))
			{
				return TRUE;
			}
		}
		return FALSE;
	}
}

// returns TRUE is any node is currenly worn as an attachment
BOOL LLObjectSelection::isAttachment()
{
	return (mSelectType == SELECT_TYPE_ATTACHMENT || mSelectType == SELECT_TYPE_HUD);
}

//-----------------------------------------------------------------------------
// getSelectedParentObject()
//-----------------------------------------------------------------------------
LLViewerObject* getSelectedParentObject(LLViewerObject *object)
{
	LLViewerObject *parent;
	while (object && (parent = (LLViewerObject*)object->getParent()))
	{
		if (parent->isSelected())
		{
			object = parent;
		}
		else
		{
			break;
		}
	}
	return object;
}

//-----------------------------------------------------------------------------
// getFirstNode
//-----------------------------------------------------------------------------
LLSelectNode* LLObjectSelection::getFirstNode(LLSelectedNodeFunctor* func)
{
	for (iterator iter = begin(); iter != end(); ++iter)
	{
		LLSelectNode* node = *iter;
		if (func == NULL || func->apply(node))
		{
			return node;
		}
	}
	return NULL;
}

LLSelectNode* LLObjectSelection::getFirstRootNode(LLSelectedNodeFunctor* func, BOOL non_root_ok)
{
	for (root_iterator iter = root_begin(); iter != root_end(); ++iter)
	{
		LLSelectNode* node = *iter;
		if (func == NULL || func->apply(node))
		{
			return node;
		}
	}
	if (non_root_ok)
	{
		// Get non root
		return getFirstNode(func);
	}
	return NULL;
}


//-----------------------------------------------------------------------------
// getFirstSelectedObject
//-----------------------------------------------------------------------------
LLViewerObject* LLObjectSelection::getFirstSelectedObject(LLSelectedNodeFunctor* func, BOOL get_parent)
{
	LLSelectNode* res = getFirstNode(func);
	if (res && get_parent)
	{
		return getSelectedParentObject(res->getObject());
	}
	else if (res)
	{
		return res->getObject();
	}
	return NULL;
}

//-----------------------------------------------------------------------------
// getFirstObject()
//-----------------------------------------------------------------------------
LLViewerObject* LLObjectSelection::getFirstObject()
{
	LLSelectNode* res = getFirstNode(NULL);
	return res ? res->getObject() : NULL;
}

//-----------------------------------------------------------------------------
// getFirstRootObject()
//-----------------------------------------------------------------------------
LLViewerObject* LLObjectSelection::getFirstRootObject(BOOL non_root_ok)
{
	LLSelectNode* res = getFirstRootNode(NULL, non_root_ok);
	return res ? res->getObject() : NULL;
}

//-----------------------------------------------------------------------------
// getFirstMoveableNode()
//-----------------------------------------------------------------------------
LLSelectNode* LLObjectSelection::getFirstMoveableNode(BOOL get_root_first)
{
	struct f : public LLSelectedNodeFunctor
	{
		bool apply(LLSelectNode* node)
		{
			LLViewerObject* obj = node->getObject();
			return obj && obj->permMove() && !obj->isPermanentEnforced();
		}
	} func;
	LLSelectNode* res = get_root_first ? getFirstRootNode(&func, TRUE) : getFirstNode(&func);
	return res;
}

//-----------------------------------------------------------------------------
// getFirstCopyableObject()
//-----------------------------------------------------------------------------
LLViewerObject* LLObjectSelection::getFirstCopyableObject(BOOL get_parent)
{
	struct f : public LLSelectedNodeFunctor
	{
		bool apply(LLSelectNode* node)
		{
			LLViewerObject* obj = node->getObject();
			return obj && obj->permCopy() && !obj->isAttachment();
		}
	} func;
	return getFirstSelectedObject(&func, get_parent);
}

//-----------------------------------------------------------------------------
// getFirstDeleteableObject()
//-----------------------------------------------------------------------------
LLViewerObject* LLObjectSelection::getFirstDeleteableObject()
{
	//RN: don't currently support deletion of child objects, as that requires separating them first
	// then derezzing to trash
	
	struct f : public LLSelectedNodeFunctor
	{
		bool apply(LLSelectNode* node)
		{
			LLViewerObject* obj = node->getObject();
			// you can delete an object if you are the owner
			// or you have permission to modify it.
			if( obj && !obj->isPermanentEnforced() &&
				( (obj->permModify()) ||
				(obj->permYouOwner()) ||
				(!obj->permAnyOwner())	))		// public
			{
				if( !obj->isAttachment() )
				{
					return true;
				}
			}
			return false;
		}
	} func;
	LLSelectNode* node = getFirstNode(&func);
	return node ? node->getObject() : NULL;
}

//-----------------------------------------------------------------------------
// getFirstEditableObject()
//-----------------------------------------------------------------------------
LLViewerObject* LLObjectSelection::getFirstEditableObject(BOOL get_parent)
{
	struct f : public LLSelectedNodeFunctor
	{
		bool apply(LLSelectNode* node)
		{
			LLViewerObject* obj = node->getObject();
			return obj && obj->permModify();
		}
	} func;
	return getFirstSelectedObject(&func, get_parent);
}

//-----------------------------------------------------------------------------
// getFirstMoveableObject()
//-----------------------------------------------------------------------------
LLViewerObject* LLObjectSelection::getFirstMoveableObject(BOOL get_parent)
{
	struct f : public LLSelectedNodeFunctor
	{
		bool apply(LLSelectNode* node)
		{
			LLViewerObject* obj = node->getObject();
			return obj && obj->permMove() && !obj->isPermanentEnforced();
		}
	} func;
	return getFirstSelectedObject(&func, get_parent);
}

//-----------------------------------------------------------------------------
// getFirstUndoEnabledObject()
//-----------------------------------------------------------------------------
LLViewerObject* LLObjectSelection::getFirstUndoEnabledObject(BOOL get_parent)
{
    struct f : public LLSelectedNodeFunctor
    {
        bool apply(LLSelectNode* node)
        {
            LLViewerObject* obj = node->getObject();
            return obj && (obj->permModify() || (obj->permMove() && !obj->isPermanentEnforced()));
        }
    } func;
    return getFirstSelectedObject(&func, get_parent);
}

//-----------------------------------------------------------------------------
// Position + Rotation update methods called from LLViewerJoystick
//-----------------------------------------------------------------------------
bool LLSelectMgr::selectionMove(const LLVector3& displ,
                                  F32 roll, F32 pitch, F32 yaw, U32 update_type)
{
	if (update_type == UPD_NONE)
	{
		return false;
	}
	
	LLVector3 displ_global;
	bool update_success = true;
	bool update_position = update_type & UPD_POSITION;
	bool update_rotation = update_type & UPD_ROTATION;
	const bool noedit_linked_parts = !gSavedSettings.getBOOL("EditLinkedParts");
	
	if (update_position)
	{
		// calculate the distance of the object closest to the camera origin
		F32 min_dist_squared = F32_MAX; // value will be overridden in the loop
		
		LLVector3 obj_pos;
		for (LLObjectSelection::root_iterator it = getSelection()->root_begin();
			 it != getSelection()->root_end(); ++it)
		{
			obj_pos = (*it)->getObject()->getPositionEdit();
			
			F32 obj_dist_squared = dist_vec_squared(obj_pos, LLViewerCamera::getInstance()->getOrigin());
			if (obj_dist_squared < min_dist_squared)
			{
				min_dist_squared = obj_dist_squared;
			}
		}
		
		// factor the distance into the displacement vector. This will get us
		// equally visible movements for both close and far away selections.
		F32 min_dist = sqrt((F32) sqrtf(min_dist_squared)) / 2;
		displ_global.setVec(displ.mV[0] * min_dist,
							displ.mV[1] * min_dist,
							displ.mV[2] * min_dist);

		// equates to: Displ_global = Displ * M_cam_axes_in_global_frame
		displ_global = LLViewerCamera::getInstance()->rotateToAbsolute(displ_global);
	}

	LLQuaternion new_rot;
	if (update_rotation)
	{
		// let's calculate the rotation around each camera axes 
		LLQuaternion qx(roll, LLViewerCamera::getInstance()->getAtAxis());
		LLQuaternion qy(pitch, LLViewerCamera::getInstance()->getLeftAxis());
		LLQuaternion qz(yaw, LLViewerCamera::getInstance()->getUpAxis());
		new_rot.setQuat(qx * qy * qz);
	}
	
	LLViewerObject *obj;
	S32 obj_count = getSelection()->getObjectCount();
	for (LLObjectSelection::root_iterator it = getSelection()->root_begin();
		 it != getSelection()->root_end(); ++it )
	{
		obj = (*it)->getObject();
		bool enable_pos = false, enable_rot = false;
		bool perm_move = obj->permMove() && !obj->isPermanentEnforced();
		bool perm_mod = obj->permModify();
		
		LLVector3d sel_center(getSelectionCenterGlobal());
		
		if (update_rotation)
		{
			enable_rot = perm_move 
				&& ((perm_mod && !obj->isAttachment()) || noedit_linked_parts);

			if (enable_rot)
			{
				int children_count = obj->getChildren().size();
				if (obj_count > 1 && children_count > 0)
				{
					// for linked sets, rotate around the group center
					const LLVector3 t(obj->getPositionGlobal() - sel_center);

					// Ra = T x R x T^-1
					LLMatrix4 mt;	mt.setTranslation(t);
					const LLMatrix4 mnew_rot(new_rot);
					LLMatrix4 mt_1;	mt_1.setTranslation(-t);
					mt *= mnew_rot;
					mt *= mt_1;
					
					// Rfin = Rcur * Ra
					obj->setRotation(obj->getRotationEdit() * mt.quaternion());
					displ_global += mt.getTranslation();
				}
				else
				{
					obj->setRotation(obj->getRotationEdit() * new_rot);
				}
			}
			else
			{
				update_success = false;
			}
		}

		if (update_position)
		{
			// establish if object can be moved or not
			enable_pos = perm_move && !obj->isAttachment() 
			&& (perm_mod || noedit_linked_parts);
			
			if (enable_pos)
			{
				obj->setPosition(obj->getPositionEdit() + displ_global);
			}
			else
			{
				update_success = false;
			}
		}
		
		if (enable_pos && enable_rot && obj->mDrawable.notNull())
		{
			gPipeline.markMoved(obj->mDrawable, TRUE);
		}
	}
	
	if (update_position && update_success && obj_count > 1)
	{
		updateSelectionCenter();
	}
	
	return update_success;
}

void LLSelectMgr::sendSelectionMove()
{
	LLSelectNode *node = mSelectedObjects->getFirstRootNode();
	if (node == NULL)
	{
		return;
	}
	
	//saveSelectedObjectTransform(SELECT_ACTION_TYPE_PICK);
	
	U32 update_type = UPD_POSITION | UPD_ROTATION;
	LLViewerRegion *last_region, *curr_region = node->getObject()->getRegion();
	S32 objects_in_this_packet = 0;

	// apply to linked objects if unable to select their individual parts 
	if (!gSavedSettings.getBOOL("EditLinkedParts") && !getTEMode())
	{
		// tell simulator to apply to whole linked sets
		update_type |= UPD_LINKED_SETS;
	}

	// prepare first bulk message
	gMessageSystem->newMessage("MultipleObjectUpdate");
	packAgentAndSessionID(&update_type);

	LLViewerObject *obj = NULL;
	for (LLObjectSelection::root_iterator it = getSelection()->root_begin();
		 it != getSelection()->root_end(); ++it)
	{
		obj = (*it)->getObject();

		// note: following code adapted from sendListToRegions() (@3924)
		last_region = curr_region;
		curr_region = obj->getRegion();

		// if not simulator or message too big
		if (curr_region != last_region
			|| gMessageSystem->isSendFull(NULL)
			|| objects_in_this_packet >= MAX_OBJECTS_PER_PACKET)
		{
			// send sim the current message and start new one
			gMessageSystem->sendReliable(last_region->getHost());
			objects_in_this_packet = 0;
			gMessageSystem->newMessage("MultipleObjectUpdate");
			packAgentAndSessionID(&update_type);
		}

		// add another instance of the body of data
		packMultipleUpdate(*it, &update_type);
		++objects_in_this_packet;
	}

	// flush remaining messages
	if (gMessageSystem->getCurrentSendTotal() > 0)
	{
		gMessageSystem->sendReliable(curr_region->getHost());
	}
	else
	{
		gMessageSystem->clearMessage();
	}

	//saveSelectedObjectTransform(SELECT_ACTION_TYPE_PICK);
}

// <FS:Zi> Warning when trying to duplicate while in edit linked parts/select face mode
//-----------------------------------------------------------------------------
// selectGetNoIndividual() - returns TRUE if current selection does not contain
// individual selections (edit linked parts, select face)
//-----------------------------------------------------------------------------
BOOL LLSelectMgr::selectGetNoIndividual()
{
	for (LLObjectSelection::iterator iter = getSelection()->begin();
		 iter != getSelection()->end(); iter++ )
	{
		LLSelectNode* node = *iter;
		if(node->mIndividualSelection)
		{
			return FALSE;
		}
	}
	return TRUE;
}
// </FS:Zi><|MERGE_RESOLUTION|>--- conflicted
+++ resolved
@@ -6862,43 +6862,6 @@
 	{
 		mSelectedObjects->mSelectType = getSelectTypeForObject(object);
 
-<<<<<<< HEAD
-		// <FS:Ansariel> Chalice Yao's pause agent on attachment selection
-		//if (mSelectedObjects->mSelectType == SELECT_TYPE_ATTACHMENT && isAgentAvatarValid() && object->getParent() != NULL)
-		//{
-		//	mPauseRequest = gAgentAvatarp->requestPause();
-		//}
-		if (mSelectedObjects->mSelectType == SELECT_TYPE_ATTACHMENT)
-		{
-			if (isAgentAvatarValid() && object->permYouOwner())
-			{
-				mPauseRequest = gAgentAvatarp->requestPause();
-			}
-			else
-			{
-				LLViewerObject* objectp = mSelectedObjects->getPrimaryObject();
-				if (objectp && objectp->isAttachment())
-				{
-					while (objectp && !objectp->isAvatar())
-					{
-						objectp = (LLViewerObject*)objectp->getParent();
-					}
-
-					if (objectp && objectp->isAvatar())
-					{
-						mPauseRequest = objectp->asAvatar()->requestPause();
-					}
-				}
-			}
-		}
-		// </FS:Ansariel>
-		else
-		{
-			mPauseRequest = NULL;
-		}
-
-=======
->>>>>>> a634d878
 		if (mSelectedObjects->mSelectType != SELECT_TYPE_HUD && isAgentAvatarValid())
 		{
 			// reset hud ZOOM
