/** 
 * @file llselectmgr.cpp
 * @brief A manager for selected objects and faces.
 *
 * $LicenseInfo:firstyear=2001&license=viewerlgpl$
 * Second Life Viewer Source Code
 * Copyright (C) 2010, Linden Research, Inc.
 * 
 * This library is free software; you can redistribute it and/or
 * modify it under the terms of the GNU Lesser General Public
 * License as published by the Free Software Foundation;
 * version 2.1 of the License only.
 *  
 * This library is distributed in the hope that it will be useful,
 * but WITHOUT ANY WARRANTY; without even the implied warranty of
 * MERCHANTABILITY or FITNESS FOR A PARTICULAR PURPOSE.  See the GNU
 * Lesser General Public License for more details.
 * 
 * You should have received a copy of the GNU Lesser General Public
 * License along with this library; if not, write to the Free Software
 * Foundation, Inc., 51 Franklin Street, Fifth Floor, Boston, MA  02110-1301  USA
 * 
 * Linden Research, Inc., 945 Battery Street, San Francisco, CA  94111  USA
 * $/LicenseInfo$
 */

#include "llviewerprecompiledheaders.h"

// file include
#define LLSELECTMGR_CPP
#include "llselectmgr.h"
#include "llmaterialmgr.h"

// library includes
#include "llcachename.h"
#include "llavatarnamecache.h"
#include "lldbstrings.h"
#include "llgl.h"
#include "llmediaentry.h"
#include "llrender.h"
#include "llnotifications.h"
#include "llpermissions.h"
#include "llpermissionsflags.h"
#include "lltrans.h"
#include "llundo.h"
#include "lluuid.h"
#include "llvolume.h"
#include "llcontrolavatar.h"
#include "message.h"
#include "object_flags.h"
#include "llquaternion.h"

// viewer includes
#include "llagent.h"
#include "llagentcamera.h"
#include "llattachmentsmgr.h"
#include "llviewerwindow.h"
#include "lldrawable.h"
#include "llfloaterinspect.h"
#include "llfloaterreporter.h"
#include "llfloaterreg.h"
#include "llfloatertools.h"
#include "llframetimer.h"
#include "llfocusmgr.h"
#include "llgltfmateriallist.h"
#include "llhudeffecttrail.h"
#include "llhudmanager.h"
#include "llinventorymodel.h"
#include "llmenugl.h"
#include "llmeshrepository.h"
#include "llmutelist.h"
#include "llnotificationsutil.h"
#include "llsidepaneltaskinfo.h"
#include "llslurl.h"
#include "llstatusbar.h"
#include "llsurface.h"
#include "lltool.h"
#include "lltooldraganddrop.h"
#include "lltoolmgr.h"
#include "lltoolpie.h"
#include "llui.h"
#include "llviewercamera.h"
#include "llviewercontrol.h"
#include "llviewertexturelist.h"
#include "llviewermedia.h"
#include "llviewermediafocus.h"
#include "llviewermenu.h"
#include "llviewerobject.h"
#include "llviewerobjectlist.h"
#include "llviewerregion.h"
#include "llviewerstats.h"
#include "llvoavatarself.h"
#include "llvovolume.h"
#include "pipeline.h"
#include "llviewershadermgr.h"
#include "llpanelface.h"
#include "llglheaders.h"
#include "llinventoryobserver.h"

LLViewerObject* getSelectedParentObject(LLViewerObject *object) ;
//
// Consts
//

const F32 SILHOUETTE_UPDATE_THRESHOLD_SQUARED = 0.02f;
const S32 MAX_SILS_PER_FRAME = 50;
const S32 MAX_OBJECTS_PER_PACKET = 254;
// For linked sets
const S32 MAX_CHILDREN_PER_TASK = 255;

//
// Globals
//

//bool gDebugSelectMgr = false;

//bool gHideSelectedObjects = false;
//bool gAllowSelectAvatar = false;

bool LLSelectMgr::sRectSelectInclusive = true;
bool LLSelectMgr::sRenderHiddenSelections = true;
bool LLSelectMgr::sRenderLightRadius = false;
F32	LLSelectMgr::sHighlightThickness = 0.f;
F32	LLSelectMgr::sHighlightUScale = 0.f;
F32	LLSelectMgr::sHighlightVScale = 0.f;
F32	LLSelectMgr::sHighlightAlpha = 0.f;
F32	LLSelectMgr::sHighlightAlphaTest = 0.f;
F32	LLSelectMgr::sHighlightUAnim = 0.f;
F32	LLSelectMgr::sHighlightVAnim = 0.f;
LLColor4 LLSelectMgr::sSilhouetteParentColor;
LLColor4 LLSelectMgr::sSilhouetteChildColor;
LLColor4 LLSelectMgr::sHighlightInspectColor;
LLColor4 LLSelectMgr::sHighlightParentColor;
LLColor4 LLSelectMgr::sHighlightChildColor;
LLColor4 LLSelectMgr::sContextSilhouetteColor;

//~~~~~~~~~~~~~~~~~~~~~~~~~~~~~~~~~~~~~~~~~~~~~~~~~~~~~~~~~~~~~~~~~~~~~~~~~~~~~
// struct LLDeRezInfo
//
// Used to keep track of important derez info. 
//~~~~~~~~~~~~~~~~~~~~~~~~~~~~~~~~~~~~~~~~~~~~~~~~~~~~~~~~~~~~~~~~~~~~~~~~~~~~~

struct LLDeRezInfo
{
	EDeRezDestination mDestination;
	LLUUID mDestinationID;
	LLDeRezInfo(EDeRezDestination dest, const LLUUID& dest_id) :
		mDestination(dest), mDestinationID(dest_id) {}
};

//
// Imports
//

//-----------------------------------------------------------------------------
// ~LLSelectionCallbackData()
//-----------------------------------------------------------------------------

LLSelectionCallbackData::LLSelectionCallbackData()
{
    LLSelectMgr *instance = LLSelectMgr::getInstance();
    LLObjectSelectionHandle selection = instance->getSelection();
    if (!selection->getNumNodes())
    {
        return;
    }
    mSelectedObjects = new LLObjectSelection();

    for (LLObjectSelection::iterator iter = selection->begin();
        iter != selection->end();)
    {
        LLObjectSelection::iterator curiter = iter++;

        LLSelectNode *nodep = *curiter;
        LLViewerObject* objectp = nodep->getObject();

        if (!objectp)
        {
            mSelectedObjects->mSelectType = SELECT_TYPE_WORLD;
        }
        else
        {
            LLSelectNode* new_nodep = new LLSelectNode(*nodep);
            mSelectedObjects->addNode(new_nodep);

            if (objectp->isHUDAttachment())
            {
                mSelectedObjects->mSelectType = SELECT_TYPE_HUD;
            }
            else if (objectp->isAttachment())
            {
                mSelectedObjects->mSelectType = SELECT_TYPE_ATTACHMENT;
            }
            else
            {
                mSelectedObjects->mSelectType = SELECT_TYPE_WORLD;
            }
        }
    }
}


//
// Functions
//

void LLSelectMgr::cleanupGlobals()
{
	LLSelectMgr::getInstance()->clearSelections();
}

//-----------------------------------------------------------------------------
// LLSelectMgr()
//-----------------------------------------------------------------------------
LLSelectMgr::LLSelectMgr()
 : mHideSelectedObjects(LLCachedControl<bool>(gSavedSettings, "HideSelectedObjects", false)),
   mRenderHighlightSelections(LLCachedControl<bool>(gSavedSettings, "RenderHighlightSelections", true)),
   mAllowSelectAvatar( LLCachedControl<bool>(gSavedSettings, "AllowSelectAvatar", false)),
   mDebugSelectMgr(LLCachedControl<bool>(gSavedSettings, "DebugSelectMgr", false))
{
	mTEMode = false;
	mTextureChannel = LLRender::DIFFUSE_MAP;
	mLastCameraPos.clearVec();

	sHighlightThickness	= gSavedSettings.getF32("SelectionHighlightThickness");
	sHighlightUScale	= gSavedSettings.getF32("SelectionHighlightUScale");
	sHighlightVScale	= gSavedSettings.getF32("SelectionHighlightVScale");
	sHighlightAlpha		= gSavedSettings.getF32("SelectionHighlightAlpha") * 2;
	sHighlightAlphaTest	= gSavedSettings.getF32("SelectionHighlightAlphaTest");
	sHighlightUAnim		= gSavedSettings.getF32("SelectionHighlightUAnim");
	sHighlightVAnim		= gSavedSettings.getF32("SelectionHighlightVAnim");

	sSilhouetteParentColor =LLUIColorTable::instance().getColor("SilhouetteParentColor");
	sSilhouetteChildColor = LLUIColorTable::instance().getColor("SilhouetteChildColor");
	sHighlightParentColor = LLUIColorTable::instance().getColor("HighlightParentColor");
	sHighlightChildColor = LLUIColorTable::instance().getColor("HighlightChildColor");
	sHighlightInspectColor = LLUIColorTable::instance().getColor("HighlightInspectColor");
	sContextSilhouetteColor = LLUIColorTable::instance().getColor("ContextSilhouetteColor")*0.5f;

	sRenderLightRadius = gSavedSettings.getBOOL("RenderLightRadius");
	
	mRenderSilhouettes = true;

	mGridMode = GRID_MODE_WORLD;
	gSavedSettings.setS32("GridMode", (S32)GRID_MODE_WORLD);

	mSelectedObjects = new LLObjectSelection();
	mHoverObjects = new LLObjectSelection();
	mHighlightedObjects = new LLObjectSelection();

	mForceSelection = false;
	mShowSelection = false;
}


//-----------------------------------------------------------------------------
// ~LLSelectMgr()
//-----------------------------------------------------------------------------
LLSelectMgr::~LLSelectMgr()
{
	clearSelections();
}

void LLSelectMgr::clearSelections()
{
	mHoverObjects->deleteAllNodes();
	mSelectedObjects->deleteAllNodes();
	mHighlightedObjects->deleteAllNodes();
	mRectSelectedObjects.clear();
	mGridObjects.deleteAllNodes();

	LLPipeline::setRenderHighlightTextureChannel(LLRender::DIFFUSE_MAP);
}

void LLSelectMgr::update()
{
	mSelectedObjects->cleanupNodes();
}

void LLSelectMgr::updateEffects()
{
	//keep reference grid objects active
	struct f : public LLSelectedObjectFunctor
	{
		virtual bool apply(LLViewerObject* object)
		{
			LLDrawable* drawable = object->mDrawable;
			if (drawable)
			{
				gPipeline.markMoved(drawable);
			}
			return true;
		}
	} func;
	mGridObjects.applyToObjects(&func);

	if (mEffectsTimer.getElapsedTimeF32() > 1.f)
	{
		mSelectedObjects->updateEffects();
		mEffectsTimer.reset();
	}
}

void LLSelectMgr::resetObjectOverrides()
{
    resetObjectOverrides(getSelection());
}

void LLSelectMgr::resetObjectOverrides(LLObjectSelectionHandle selected_handle)
{
    struct f : public LLSelectedNodeFunctor
    {
        f(bool a, LLSelectMgr* p) : mAvatarOverridesPersist(a), mManager(p) {}
        bool mAvatarOverridesPersist;
        LLSelectMgr* mManager;
        virtual bool apply(LLSelectNode* node)
        {
            if (mAvatarOverridesPersist)
            {
                LLViewerObject* object = node->getObject();
                if (object && !object->getParent())
                {
                    LLVOAvatar* avatar = object->asAvatar();
                    if (avatar)
                    {
                        mManager->mAvatarOverridesMap.emplace(avatar->getID(), AvatarPositionOverride(node->mLastPositionLocal, node->mLastRotation, object));
                    }
                }
            }
            node->mLastPositionLocal.setVec(0, 0, 0);
            node->mLastRotation = LLQuaternion();
            node->mLastScale.setVec(0, 0, 0);
            return true;
        }
    } func(mAllowSelectAvatar, this);

    selected_handle->applyToNodes(&func);
}

void LLSelectMgr::overrideObjectUpdates()
{
	//override any position updates from simulator on objects being edited
	struct f : public LLSelectedNodeFunctor
	{
		virtual bool apply(LLSelectNode* selectNode)
		{
			LLViewerObject* object = selectNode->getObject();
			if (object && object->permMove() && !object->isPermanentEnforced())
			{
				if (!selectNode->mLastPositionLocal.isExactlyZero())
				{
					object->setPosition(selectNode->mLastPositionLocal);
				}
				if (selectNode->mLastRotation != LLQuaternion())
				{
					object->setRotation(selectNode->mLastRotation);
				}
				if (!selectNode->mLastScale.isExactlyZero())
				{
					object->setScale(selectNode->mLastScale);
				}
			}
			return true;
		}
	} func;
	getSelection()->applyToNodes(&func);
}

void LLSelectMgr::resetAvatarOverrides()
{
    mAvatarOverridesMap.clear();
}

void LLSelectMgr::overrideAvatarUpdates()
{
    if (mAvatarOverridesMap.size() == 0)
    {
        return;
    }

    if (!mAllowSelectAvatar || !gFloaterTools)
    {
        resetAvatarOverrides();
        return;
    }

    if (!gFloaterTools->getVisible() && getSelection()->isEmpty())
    {
        // when user switches selection, floater is invisible and selection is empty
        LLToolset *toolset = LLToolMgr::getInstance()->getCurrentToolset();
        if (toolset->isShowFloaterTools()
            && toolset->isToolSelected(0)) // Pie tool
        {
            resetAvatarOverrides();
            return;
        }
    }

    // remove selected avatars from this list,
    // but set object overrides to make sure avatar won't snap back 
    struct f : public LLSelectedNodeFunctor
    {
        f(LLSelectMgr* p) : mManager(p) {}
        LLSelectMgr* mManager;
        virtual bool apply(LLSelectNode* selectNode)
        {
            LLViewerObject* object = selectNode->getObject();
            if (object && !object->getParent())
            {
                LLVOAvatar* avatar = object->asAvatar();
                if (avatar)
                {
                    uuid_av_override_map_t::iterator iter = mManager->mAvatarOverridesMap.find(avatar->getID());
                    if (iter != mManager->mAvatarOverridesMap.end())
                    {
                        if (selectNode->mLastPositionLocal.isExactlyZero())
                        {
                            selectNode->mLastPositionLocal = iter->second.mLastPositionLocal;
                        }
                        if (selectNode->mLastRotation == LLQuaternion())
                        {
                            selectNode->mLastRotation = iter->second.mLastRotation;
                        }
                        mManager->mAvatarOverridesMap.erase(iter);
                    }
                }
            }
            return true;
        }
    } func(this);
    getSelection()->applyToNodes(&func);

    // Override avatar positions
    uuid_av_override_map_t::iterator it = mAvatarOverridesMap.begin();
    while (it != mAvatarOverridesMap.end())
    {
        if (it->second.mObject->isDead())
        {
            it = mAvatarOverridesMap.erase(it);
        }
        else
        {
            if (!it->second.mLastPositionLocal.isExactlyZero())
            {
                it->second.mObject->setPosition(it->second.mLastPositionLocal);
            }
            if (it->second.mLastRotation != LLQuaternion())
            {
                it->second.mObject->setRotation(it->second.mLastRotation);
            }
            it++;
        }
    }
}

//-----------------------------------------------------------------------------
// Select just the object, not any other group members.
//-----------------------------------------------------------------------------
LLObjectSelectionHandle LLSelectMgr::selectObjectOnly(LLViewerObject* object, S32 face)
{
	llassert( object );

	//remember primary object
	mSelectedObjects->mPrimaryObject = object;

	// Don't add an object that is already in the list
	if (object->isSelected() ) {
		// make sure point at position is updated
		updatePointAt();
		gEditMenuHandler = this;
		return NULL;
	}

	if (!canSelectObject(object))
	{
		//make_ui_sound("UISndInvalidOp");
		return NULL;
	}

	// LL_INFOS() << "Adding object to selected object list" << LL_ENDL;

	// Place it in the list and tag it.
	// This will refresh dialogs.
	addAsIndividual(object, face);

	// Stop the object from moving (this anticipates changes on the
	// simulator in LLTask::userSelect)
	// *FIX: shouldn't zero out these either
	object->setVelocity(LLVector3::zero);
	object->setAcceleration(LLVector3::zero);
	//object->setAngularVelocity(LLVector3::zero);
	object->resetRot();

	// Always send to simulator, so you get a copy of the 
	// permissions structure back.
	gMessageSystem->newMessageFast(_PREHASH_ObjectSelect);
	gMessageSystem->nextBlockFast(_PREHASH_AgentData);
	gMessageSystem->addUUIDFast(_PREHASH_AgentID, gAgent.getID() );
	gMessageSystem->addUUIDFast(_PREHASH_SessionID, gAgent.getSessionID());
	gMessageSystem->nextBlockFast(_PREHASH_ObjectData);
	gMessageSystem->addU32Fast(_PREHASH_ObjectLocalID, object->getLocalID() );
	LLViewerRegion* regionp = object->getRegion();
	gMessageSystem->sendReliable( regionp->getHost());

	updatePointAt();
	updateSelectionCenter();
	saveSelectedObjectTransform(SELECT_ACTION_TYPE_PICK);

	// have selection manager handle edit menu immediately after 
	// user selects an object
	if (mSelectedObjects->getObjectCount())
	{
		gEditMenuHandler = this;
	}

	return mSelectedObjects;
}

//-----------------------------------------------------------------------------
// Select the object, parents and children.
//-----------------------------------------------------------------------------
LLObjectSelectionHandle LLSelectMgr::selectObjectAndFamily(LLViewerObject* obj, bool add_to_end, bool ignore_select_owned)
{
	llassert( obj );

	//remember primary object
	mSelectedObjects->mPrimaryObject = obj;

	// This may be incorrect if things weren't family selected before... - djs 07/08/02
	// Don't add an object that is already in the list
	if (obj->isSelected() ) 
	{
		// make sure pointat position is updated
		updatePointAt();
		gEditMenuHandler = this;
		return NULL;
	}

	if (!canSelectObject(obj,ignore_select_owned))
	{
		//make_ui_sound("UISndInvalidOp");
		return NULL;
	}

	// Since we're selecting a family, start at the root, but
	// don't include an avatar.
	LLViewerObject* root = obj;
	
	while(!root->isAvatar() && root->getParent())
	{
		LLViewerObject* parent = (LLViewerObject*)root->getParent();
		if (parent->isAvatar())
		{
			break;
		}
		root = parent;
	}

	// Collect all of the objects
	std::vector<LLViewerObject*> objects;

	root->addThisAndNonJointChildren(objects);
	addAsFamily(objects, add_to_end);

	updateSelectionCenter();
	saveSelectedObjectTransform(SELECT_ACTION_TYPE_PICK);
	updatePointAt();

	dialog_refresh_all();

	// Always send to simulator, so you get a copy of the permissions
	// structure back.
	sendSelect();

	// Stop the object from moving (this anticipates changes on the
	// simulator in LLTask::userSelect)
	root->setVelocity(LLVector3::zero);
	root->setAcceleration(LLVector3::zero);
	//root->setAngularVelocity(LLVector3::zero);
	root->resetRot();

	// leave component mode
	if (gSavedSettings.getBOOL("EditLinkedParts"))
	{
		gSavedSettings.setBOOL("EditLinkedParts", false);
		promoteSelectionToRoot();
	}

	// have selection manager handle edit menu immediately after 
	// user selects an object
	if (mSelectedObjects->getObjectCount())
	{
		gEditMenuHandler = this;
	}

	return mSelectedObjects;
}

//-----------------------------------------------------------------------------
// Select the object, parents and children.
//-----------------------------------------------------------------------------
LLObjectSelectionHandle LLSelectMgr::selectObjectAndFamily(const std::vector<LLViewerObject*>& object_list,
														   bool send_to_sim)
{
	// Collect all of the objects, children included
	std::vector<LLViewerObject*> objects;

	//clear primary object (no primary object)
	mSelectedObjects->mPrimaryObject = NULL;

	if (object_list.size() < 1)
	{
		return NULL;
	}
	
	// NOTE -- we add the objects in REVERSE ORDER 
	// to preserve the order in the mSelectedObjects list
	for (std::vector<LLViewerObject*>::const_reverse_iterator riter = object_list.rbegin();
		 riter != object_list.rend(); ++riter)
	{
		LLViewerObject *object = *riter;

		llassert( object );

		if (!canSelectObject(object)) continue;

		object->addThisAndNonJointChildren(objects);
		addAsFamily(objects);

		// Stop the object from moving (this anticipates changes on the
		// simulator in LLTask::userSelect)
		object->setVelocity(LLVector3::zero);
		object->setAcceleration(LLVector3::zero);
		//object->setAngularVelocity(LLVector3::zero);
		object->resetRot();
	}

	updateSelectionCenter();
	saveSelectedObjectTransform(SELECT_ACTION_TYPE_PICK);
	updatePointAt();
	dialog_refresh_all();

	// Almost always send to simulator, so you get a copy of the permissions
	// structure back.
	// JC: The one case where you don't want to do this is if you're selecting
	// all the objects on a sim.
	if (send_to_sim)
	{
		sendSelect();
	}

	// leave component mode
	if (gSavedSettings.getBOOL("EditLinkedParts"))
	{		
		gSavedSettings.setBOOL("EditLinkedParts", false);
		promoteSelectionToRoot();
	}

	// have selection manager handle edit menu immediately after 
	// user selects an object
	if (mSelectedObjects->getObjectCount())
	{
		gEditMenuHandler = this;
	}

	return mSelectedObjects;
}

// Use for when the simulator kills an object.  This version also
// handles informing the current tool of the object's deletion.
//
// Caller needs to call dialog_refresh_all if necessary.
bool LLSelectMgr::removeObjectFromSelections(const LLUUID &id)
{
	bool object_found = false;
	LLTool *tool = NULL;

	tool = LLToolMgr::getInstance()->getCurrentTool();

	// It's possible that the tool is editing an object that is not selected
	LLViewerObject* tool_editing_object = tool->getEditingObject();
	if( tool_editing_object && tool_editing_object->mID == id)
	{
		tool->stopEditing();
		object_found = true;
	}

	// Iterate through selected objects list and kill the object
	if( !object_found )
	{
		for (LLObjectSelection::iterator iter = getSelection()->begin();
			 iter != getSelection()->end(); )
		{
			LLObjectSelection::iterator curiter = iter++;
			LLViewerObject* object = (*curiter)->getObject();
			if (object->mID == id)
			{
				if (tool)
				{
					tool->stopEditing();
				}

				// lose the selection, don't tell simulator, it knows
				deselectObjectAndFamily(object, false);
				object_found = true;
				break; // must break here, may have removed multiple objects from list
			}
			else if (object->isAvatar() && object->getParent() && ((LLViewerObject*)object->getParent())->mID == id)
			{
				// It's possible the item being removed has an avatar sitting on it
				// So remove the avatar that is sitting on the object.
				deselectObjectAndFamily(object, false);
				break; // must break here, may have removed multiple objects from list
			}
		}
	}

	return object_found;
}

bool LLSelectMgr::linkObjects()
{
	if (!LLSelectMgr::getInstance()->selectGetAllRootsValid())
	{
		LLNotificationsUtil::add("UnableToLinkWhileDownloading");
		return true;
	}

	S32 object_count = LLSelectMgr::getInstance()->getSelection()->getObjectCount();
	if (object_count > MAX_CHILDREN_PER_TASK + 1)
	{
		LLSD args;
		args["COUNT"] = llformat("%d", object_count);
		int max = MAX_CHILDREN_PER_TASK+1;
		args["MAX"] = llformat("%d", max);
		LLNotificationsUtil::add("UnableToLinkObjects", args);
		return true;
	}

	if (LLSelectMgr::getInstance()->getSelection()->getRootObjectCount() < 2)
	{
		LLNotificationsUtil::add("CannotLinkIncompleteSet");
		return true;
	}

	if (!LLSelectMgr::getInstance()->selectGetRootsModify())
	{
		LLNotificationsUtil::add("CannotLinkModify");
		return true;
	}

	if (!LLSelectMgr::getInstance()->selectGetRootsNonPermanentEnforced())
	{
		LLNotificationsUtil::add("CannotLinkPermanent");
		return true;
	}

	LLUUID owner_id;
	std::string owner_name;
	if (!LLSelectMgr::getInstance()->selectGetOwner(owner_id, owner_name))
	{
		// we don't actually care if you're the owner, but novices are
		// the most likely to be stumped by this one, so offer the
		// easiest and most likely solution.
		LLNotificationsUtil::add("CannotLinkDifferentOwners");
		return true;
	}

	if (!LLSelectMgr::getInstance()->selectGetSameRegion())
	{
		LLNotificationsUtil::add("CannotLinkAcrossRegions");
		return true;
	}

	LLSelectMgr::getInstance()->sendLink();

	return true;
}

bool LLSelectMgr::unlinkObjects()
{
	S32 min_objects_for_confirm = gSavedSettings.getS32("MinObjectsForUnlinkConfirm");
	S32 unlink_object_count = mSelectedObjects->getObjectCount(); // clears out nodes with NULL objects
	if (unlink_object_count >= min_objects_for_confirm
		&& unlink_object_count > mSelectedObjects->getRootObjectCount())
	{
		// total count > root count means that there are childer inside and that there are linksets that will be unlinked
		LLNotificationsUtil::add("ConfirmUnlink", LLSD(), LLSD(), boost::bind(&LLSelectMgr::confirmUnlinkObjects, this, _1, _2));
		return true;
	}

	LLSelectMgr::getInstance()->sendDelink();
	return true;
}

void LLSelectMgr::confirmUnlinkObjects(const LLSD& notification, const LLSD& response)
{
	S32 option = LLNotificationsUtil::getSelectedOption(notification, response);
	// if Cancel pressed
	if (option == 1)
	{
		return;
	}

	LLSelectMgr::getInstance()->sendDelink();
	return;
}

// in order to link, all objects must have the same owner, and the
// agent must have the ability to modify all of the objects. However,
// we're not answering that question with this method. The question
// we're answering is: does the user have a reasonable expectation
// that a link operation should work? If so, return true, false
// otherwise. this allows the handle_link method to more finely check
// the selection and give an error message when the uer has a
// reasonable expectation for the link to work, but it will fail.
//
// For animated objects, there's additional check that if the
// selection includes at least one animated object, the total mesh
// triangle count cannot exceed the designated limit.
bool LLSelectMgr::enableLinkObjects()
{
	bool new_value = false;
	// check if there are at least 2 objects selected, and that the
	// user can modify at least one of the selected objects.

	// in component mode, can't link
	if (!gSavedSettings.getBOOL("EditLinkedParts"))
	{
		if(LLSelectMgr::getInstance()->selectGetAllRootsValid() && LLSelectMgr::getInstance()->getSelection()->getRootObjectCount() >= 2)
		{
			struct f : public LLSelectedObjectFunctor
			{
				virtual bool apply(LLViewerObject* object)
				{
					LLViewerObject *root_object = (object == NULL) ? NULL : object->getRootEdit();
					return object->permModify() && !object->isPermanentEnforced() &&
						((root_object == NULL) || !root_object->isPermanentEnforced());
				}
			} func;
			const bool firstonly = true;
			new_value = LLSelectMgr::getInstance()->getSelection()->applyToRootObjects(&func, firstonly);
		}
	}
    if (!LLSelectMgr::getInstance()->getSelection()->checkAnimatedObjectLinkable())
    {
        new_value = false;
    }
	return new_value;
}

bool LLSelectMgr::enableUnlinkObjects()
{
	LLViewerObject* first_editable_object = LLSelectMgr::getInstance()->getSelection()->getFirstEditableObject();
	LLViewerObject *root_object = (first_editable_object == NULL) ? NULL : first_editable_object->getRootEdit();

	bool new_value = LLSelectMgr::getInstance()->selectGetAllRootsValid() &&
		first_editable_object &&
		!first_editable_object->isAttachment() && !first_editable_object->isPermanentEnforced() &&
		((root_object == NULL) || !root_object->isPermanentEnforced());

	return new_value;
}

void LLSelectMgr::deselectObjectAndFamily(LLViewerObject* object, bool send_to_sim, bool include_entire_object)
{
	// bail if nothing selected or if object wasn't selected in the first place
	if(!object) return;
	if(!object->isSelected()) return;

	// Collect all of the objects, and remove them
	std::vector<LLViewerObject*> objects;

	if (include_entire_object)
	{
		// Since we're selecting a family, start at the root, but
		// don't include an avatar.
		LLViewerObject* root = object;
	
		while(!root->isAvatar() && root->getParent())
		{
			LLViewerObject* parent = (LLViewerObject*)root->getParent();
			if (parent->isAvatar())
			{
				break;
			}
			root = parent;
		}
	
		object = root;
	}
	else
	{
		object = (LLViewerObject*)object->getRoot();
	}

	object->addThisAndAllChildren(objects);
	remove(objects);

	if (!send_to_sim) return;

	//-----------------------------------------------------------
	// Inform simulator of deselection
	//-----------------------------------------------------------
	LLViewerRegion* regionp = object->getRegion();

	bool start_new_message = true;
	S32 select_count = 0;

	LLMessageSystem* msg = gMessageSystem;
	for (U32 i = 0; i < objects.size(); i++)
	{
		if (start_new_message)
		{
			msg->newMessageFast(_PREHASH_ObjectDeselect);
			msg->nextBlockFast(_PREHASH_AgentData);
			msg->addUUIDFast(_PREHASH_AgentID, gAgent.getID() );
			msg->addUUIDFast(_PREHASH_SessionID, gAgent.getSessionID());
			select_count++;
			start_new_message = false;
		}

		msg->nextBlockFast(_PREHASH_ObjectData);
		msg->addU32Fast(_PREHASH_ObjectLocalID, (objects[i])->getLocalID());
		select_count++;

		// Zap the angular velocity, as the sim will set it to zero
		objects[i]->setAngularVelocity( 0,0,0 );
		objects[i]->setVelocity( 0,0,0 );

		if(msg->isSendFull(NULL) || select_count >= MAX_OBJECTS_PER_PACKET)
		{
			msg->sendReliable(regionp->getHost() );
			select_count = 0;
			start_new_message = true;
		}
	}

	if (!start_new_message)
	{
		msg->sendReliable(regionp->getHost() );
	}

	updatePointAt();
	updateSelectionCenter();
}

void LLSelectMgr::deselectObjectOnly(LLViewerObject* object, bool send_to_sim)
{
	// bail if nothing selected or if object wasn't selected in the first place
	if (!object) return;
	if (!object->isSelected() ) return;

	// Zap the angular velocity, as the sim will set it to zero
	object->setAngularVelocity( 0,0,0 );
	object->setVelocity( 0,0,0 );

	if (send_to_sim)
	{
		LLViewerRegion* region = object->getRegion();
		gMessageSystem->newMessageFast(_PREHASH_ObjectDeselect);
		gMessageSystem->nextBlockFast(_PREHASH_AgentData);
		gMessageSystem->addUUIDFast(_PREHASH_AgentID, gAgent.getID() );
		gMessageSystem->addUUIDFast(_PREHASH_SessionID, gAgent.getSessionID());
		gMessageSystem->nextBlockFast(_PREHASH_ObjectData);
		gMessageSystem->addU32Fast(_PREHASH_ObjectLocalID, object->getLocalID() );
		gMessageSystem->sendReliable(region->getHost());
	}

	// This will refresh dialogs.
	remove( object );

	updatePointAt();
	updateSelectionCenter();
}


//-----------------------------------------------------------------------------
// addAsFamily
//-----------------------------------------------------------------------------

void LLSelectMgr::addAsFamily(std::vector<LLViewerObject*>& objects, bool add_to_end)
{
	for (std::vector<LLViewerObject*>::iterator iter = objects.begin();
		 iter != objects.end(); ++iter)
	{
		LLViewerObject* objectp = *iter;
		
		// Can't select yourself
		if (objectp->mID == gAgentID
			&& !mAllowSelectAvatar)
		{
			continue;
		}

		if (!objectp->isSelected())
		{
			LLSelectNode *nodep = new LLSelectNode(objectp, true);
			if (add_to_end)
			{
				mSelectedObjects->addNodeAtEnd(nodep);
			}
			else
			{
				mSelectedObjects->addNode(nodep);
			}
			objectp->setSelected(true);

			if (objectp->getNumTEs() > 0)
			{
				nodep->selectAllTEs(true);
				objectp->setAllTESelected(true);
			}
			else
			{
				// object has no faces, so don't mess with faces
			}
		}
		else
		{
			// we want this object to be selected for real
			// so clear transient flag
			LLSelectNode* select_node = mSelectedObjects->findNode(objectp);
			if (select_node)
			{
				select_node->setTransient(false);
			}
		}
	}
	saveSelectedObjectTransform(SELECT_ACTION_TYPE_PICK);
}

//-----------------------------------------------------------------------------
// addAsIndividual() - a single object, face, etc
//-----------------------------------------------------------------------------
void LLSelectMgr::addAsIndividual(LLViewerObject *objectp, S32 face, bool undoable)
{
	// check to see if object is already in list
	LLSelectNode *nodep = mSelectedObjects->findNode(objectp);

	// if not in list, add it
	if (!nodep)
	{
		nodep = new LLSelectNode(objectp, true);
		mSelectedObjects->addNode(nodep);
		llassert_always(nodep->getObject());
	}
	else
	{
		// make this a full-fledged selection
		nodep->setTransient(false);
		// Move it to the front of the list
		mSelectedObjects->moveNodeToFront(nodep);
	}

	// Make sure the object is tagged as selected
	objectp->setSelected( true );

	// And make sure we don't consider it as part of a family
	nodep->mIndividualSelection = true;

	// Handle face selection
	if (objectp->getNumTEs() <= 0)
	{
		// object has no faces, so don't do anything
	}
	else if (face == SELECT_ALL_TES)
	{
		nodep->selectAllTEs(true);
		objectp->setAllTESelected(true);
	}
	else if (0 <= face && face < SELECT_MAX_TES)
	{
		nodep->selectTE(face, true);
		objectp->setTESelected(face, true);
	}
	else
	{
		LL_ERRS() << "LLSelectMgr::add face " << face << " out-of-range" << LL_ENDL;
		return;
	}

	saveSelectedObjectTransform(SELECT_ACTION_TYPE_PICK);
	updateSelectionCenter();
	dialog_refresh_all();
}


LLObjectSelectionHandle LLSelectMgr::setHoverObject(LLViewerObject *objectp, S32 face)
{
	if (!objectp)
	{
		mHoverObjects->deleteAllNodes();
		return NULL;
	}

	// Can't select yourself
	if (objectp->mID == gAgentID)
	{
		mHoverObjects->deleteAllNodes();
		return NULL;
	}

	// Can't select land
	if (objectp->getPCode() == LLViewerObject::LL_VO_SURFACE_PATCH)
	{
		mHoverObjects->deleteAllNodes();
		return NULL;
	}

	mHoverObjects->mPrimaryObject = objectp; 

	objectp = objectp->getRootEdit();

	// is the requested object the same as the existing hover object root?
	// NOTE: there is only ever one linked set in mHoverObjects
	if (mHoverObjects->getFirstRootObject() != objectp) 
	{

		// Collect all of the objects
		std::vector<LLViewerObject*> objects;
		objectp = objectp->getRootEdit();
		objectp->addThisAndNonJointChildren(objects);

		mHoverObjects->deleteAllNodes();
		for (std::vector<LLViewerObject*>::iterator iter = objects.begin();
			 iter != objects.end(); ++iter)
		{
			LLViewerObject* cur_objectp = *iter;
			if(!cur_objectp || cur_objectp->isDead())
			{
				continue;
			}
			LLSelectNode* nodep = new LLSelectNode(cur_objectp, false);
			nodep->selectTE(face, true);
			mHoverObjects->addNodeAtEnd(nodep);
		}

		requestObjectPropertiesFamily(objectp);
	}

	return mHoverObjects;
}

LLSelectNode *LLSelectMgr::getHoverNode()
{
	return mHoverObjects->getFirstRootNode();
}

LLSelectNode *LLSelectMgr::getPrimaryHoverNode()
{
	return mHoverObjects->mSelectNodeMap[mHoverObjects->mPrimaryObject];
}

void LLSelectMgr::highlightObjectOnly(LLViewerObject* objectp)
{
	if (!objectp)
	{
		return;
	}

	if (objectp->getPCode() != LL_PCODE_VOLUME)
	{
		return;
	}
	
    if ((gSavedSettings.getBOOL("SelectOwnedOnly") && !objectp->permYouOwner())
        || (gSavedSettings.getBOOL("SelectMovableOnly") && (!objectp->permMove() || objectp->isPermanentEnforced())))
	{
		// only select my own objects
		return;
	}

	mRectSelectedObjects.insert(objectp);
}

void LLSelectMgr::highlightObjectAndFamily(LLViewerObject* objectp)
{
	if (!objectp)
	{
		return;
	}

	LLViewerObject* root_obj = (LLViewerObject*)objectp->getRoot();

	highlightObjectOnly(root_obj);

	LLViewerObject::const_child_list_t& child_list = root_obj->getChildren();
	for (LLViewerObject::child_list_t::const_iterator iter = child_list.begin();
		 iter != child_list.end(); iter++)
	{
		LLViewerObject* child = *iter;
		highlightObjectOnly(child);
	}
}

// Note that this ignores the "select owned only" flag
// It's also more efficient than calling the single-object version over and over.
void LLSelectMgr::highlightObjectAndFamily(const std::vector<LLViewerObject*>& objects)
{
	for (std::vector<LLViewerObject*>::const_iterator iter1 = objects.begin();
		 iter1 != objects.end(); ++iter1)
	{
		LLViewerObject* object = *iter1;

		if (!object)
		{
			continue;
		}
		if (object->getPCode() != LL_PCODE_VOLUME)
		{
			continue;
		}

		LLViewerObject* root = (LLViewerObject*)object->getRoot();
		mRectSelectedObjects.insert(root);

		LLViewerObject::const_child_list_t& child_list = root->getChildren();
		for (LLViewerObject::child_list_t::const_iterator iter2 = child_list.begin();
			 iter2 != child_list.end(); iter2++)
		{
			LLViewerObject* child = *iter2;
			mRectSelectedObjects.insert(child);
		}
	}
}

void LLSelectMgr::unhighlightObjectOnly(LLViewerObject* objectp)
{
	if (!objectp || (objectp->getPCode() != LL_PCODE_VOLUME))
	{
		return;
	}

	mRectSelectedObjects.erase(objectp);
}

void LLSelectMgr::unhighlightObjectAndFamily(LLViewerObject* objectp)
{
	if (!objectp)
	{
		return;
	}

	LLViewerObject* root_obj = (LLViewerObject*)objectp->getRoot();

	unhighlightObjectOnly(root_obj);

	LLViewerObject::const_child_list_t& child_list = root_obj->getChildren();
	for (LLViewerObject::child_list_t::const_iterator iter = child_list.begin();
		 iter != child_list.end(); iter++)
	{
		LLViewerObject* child = *iter;
		unhighlightObjectOnly(child);
	}
}


void LLSelectMgr::unhighlightAll()
{
	mRectSelectedObjects.clear();
	mHighlightedObjects->deleteAllNodes();
}

LLObjectSelectionHandle LLSelectMgr::selectHighlightedObjects()
{
	if (!mHighlightedObjects->getNumNodes())
	{
		return NULL;
	}

	//clear primary object
	mSelectedObjects->mPrimaryObject = NULL;

	for (LLObjectSelection::iterator iter = getHighlightedObjects()->begin();
		 iter != getHighlightedObjects()->end(); )
	{
		LLObjectSelection::iterator curiter = iter++;
	
		LLSelectNode *nodep = *curiter;
		LLViewerObject* objectp = nodep->getObject();

		if (!canSelectObject(objectp))
		{
			continue;
		}

		// already selected
		if (objectp->isSelected())
		{
			continue;
		}

		LLSelectNode* new_nodep = new LLSelectNode(*nodep);
		mSelectedObjects->addNode(new_nodep);

		// flag this object as selected
		objectp->setSelected(true);
		objectp->setAllTESelected(true);

		mSelectedObjects->mSelectType = getSelectTypeForObject(objectp);

		// request properties on root objects
		if (objectp->isRootEdit())
		{
			requestObjectPropertiesFamily(objectp);
		}
	}

	// pack up messages to let sim know these objects are selected
	sendSelect();
	unhighlightAll();
	updateSelectionCenter();
	saveSelectedObjectTransform(SELECT_ACTION_TYPE_PICK);
	updatePointAt();

	if (mSelectedObjects->getObjectCount())
	{
		gEditMenuHandler = this;
	}

	return mSelectedObjects;
}

void LLSelectMgr::deselectHighlightedObjects()
{
	bool select_linked_set = !gSavedSettings.getBOOL("EditLinkedParts");
	for (std::set<LLPointer<LLViewerObject> >::iterator iter = mRectSelectedObjects.begin();
		 iter != mRectSelectedObjects.end(); iter++)
	{
		LLViewerObject *objectp = *iter;
		if (!select_linked_set)
		{
			deselectObjectOnly(objectp);
		}
		else
		{
			LLViewerObject* root_object = (LLViewerObject*)objectp->getRoot();
			if (root_object->isSelected())
			{
				deselectObjectAndFamily(root_object);
			}
		}
	}

	unhighlightAll();
}

void LLSelectMgr::addGridObject(LLViewerObject* objectp)
{
	LLSelectNode* nodep = new LLSelectNode(objectp, false);
	mGridObjects.addNodeAtEnd(nodep);

	LLViewerObject::const_child_list_t& child_list = objectp->getChildren();
	for (LLViewerObject::child_list_t::const_iterator iter = child_list.begin();
		 iter != child_list.end(); iter++)
	{
		LLViewerObject* child = *iter;
		nodep = new LLSelectNode(child, false);
		mGridObjects.addNodeAtEnd(nodep);
	}
}

void LLSelectMgr::clearGridObjects()
{
	mGridObjects.deleteAllNodes();
}

void LLSelectMgr::setGridMode(EGridMode mode)
{
	mGridMode = mode;
	gSavedSettings.setS32("GridMode", mode);
	updateSelectionCenter();
}

void LLSelectMgr::getGrid(LLVector3& origin, LLQuaternion &rotation, LLVector3 &scale, bool for_snap_guides)
{
	mGridObjects.cleanupNodes();
	
	LLViewerObject* first_grid_object = mGridObjects.getFirstObject();

	if (mGridMode == GRID_MODE_LOCAL && mSelectedObjects->getObjectCount())
	{
		//LLViewerObject* root = getSelectedParentObject(mSelectedObjects->getFirstObject());
		mGridOrigin = mSavedSelectionBBox.getCenterAgent();
		mGridScale = mSavedSelectionBBox.getExtentLocal() * 0.5f;

		// DEV-12570 Just taking the saved selection box rotation prevents
		// wild rotations of linked sets while in local grid mode
		//if(mSelectedObjects->getObjectCount() < 2 || !root || root->mDrawable.isNull())
		{
			mGridRotation = mSavedSelectionBBox.getRotation();
		}
		/*else //set to the root object
		{
			mGridRotation = root->getRenderRotation();			
		}*/
	}
	else if (mGridMode == GRID_MODE_REF_OBJECT && first_grid_object && first_grid_object->mDrawable.notNull())
	{
		LLSelectNode *node = mSelectedObjects->findNode(first_grid_object);
		if (!for_snap_guides && node)
		{
			mGridRotation = node->mSavedRotation;
		}
		else
		{
			mGridRotation = first_grid_object->getRenderRotation();
		}

		LLVector4a min_extents(F32_MAX);
		LLVector4a max_extents(-F32_MAX);
		bool grid_changed = false;
		for (LLObjectSelection::iterator iter = mGridObjects.begin();
			 iter != mGridObjects.end(); ++iter)
		{
			LLViewerObject* object = (*iter)->getObject();
			LLDrawable* drawable = object->mDrawable;
			if (drawable)
			{
				const LLVector4a* ext = drawable->getSpatialExtents();
				update_min_max(min_extents, max_extents, ext[0]);
				update_min_max(min_extents, max_extents, ext[1]);
				grid_changed = true;
			}
		}
		if (grid_changed)
		{
			LLVector4a center, size;
			center.setAdd(min_extents, max_extents);
			center.mul(0.5f);
			size.setSub(max_extents, min_extents);
			size.mul(0.5f);

			mGridOrigin.set(center.getF32ptr());
			LLDrawable* drawable = first_grid_object->mDrawable;
			if (drawable && drawable->isActive())
			{
				mGridOrigin = mGridOrigin * first_grid_object->getRenderMatrix();
			}
			mGridScale.set(size.getF32ptr());
		}
	}
	else // GRID_MODE_WORLD or just plain default
	{
		const bool non_root_ok = true;
		LLViewerObject* first_object = mSelectedObjects->getFirstRootObject(non_root_ok);

		mGridOrigin.clearVec();
		mGridRotation.loadIdentity();

		mSelectedObjects->mSelectType = getSelectTypeForObject( first_object );

		switch (mSelectedObjects->mSelectType)
		{
		case SELECT_TYPE_ATTACHMENT:
			if (first_object && first_object->getRootEdit()->mDrawable.notNull())
			{
				// this means this object *has* to be an attachment
				LLXform* attachment_point_xform = first_object->getRootEdit()->mDrawable->mXform.getParent();
				mGridOrigin = attachment_point_xform->getWorldPosition();
				mGridRotation = attachment_point_xform->getWorldRotation();
				mGridScale = LLVector3(1.f, 1.f, 1.f) * gSavedSettings.getF32("GridResolution");
			}
			break;
		case SELECT_TYPE_HUD:
			mGridScale = LLVector3(1.f, 1.f, 1.f) * llmin(gSavedSettings.getF32("GridResolution"), 0.5f);
			break;
		case SELECT_TYPE_WORLD:
			mGridScale = LLVector3(1.f, 1.f, 1.f) * gSavedSettings.getF32("GridResolution");
			break;
		}
	}
	llassert(mGridOrigin.isFinite());

	origin = mGridOrigin;
	rotation = mGridRotation;
	scale = mGridScale;
}

//-----------------------------------------------------------------------------
// remove() - an array of objects
//-----------------------------------------------------------------------------

void LLSelectMgr::remove(std::vector<LLViewerObject*>& objects)
{
	for (std::vector<LLViewerObject*>::iterator iter = objects.begin();
		 iter != objects.end(); ++iter)
	{
		LLViewerObject* objectp = *iter;
		LLSelectNode* nodep = mSelectedObjects->findNode(objectp);
		if (nodep)
		{
			objectp->setSelected(false);
			mSelectedObjects->removeNode(nodep);
			nodep = NULL;
		}
	}
	updateSelectionCenter();
	dialog_refresh_all();
}


//-----------------------------------------------------------------------------
// remove() - a single object
//-----------------------------------------------------------------------------
void LLSelectMgr::remove(LLViewerObject *objectp, S32 te, bool undoable)
{
	// get object node (and verify it is in the selected list)
	LLSelectNode *nodep = mSelectedObjects->findNode(objectp);
	if (!nodep)
	{
		return;
	}

	// if face = all, remove object from list
	if ((objectp->getNumTEs() <= 0) || (te == SELECT_ALL_TES))
	{
		// Remove all faces (or the object doesn't have faces) so remove the node
		mSelectedObjects->removeNode(nodep);
		nodep = NULL;
		objectp->setSelected( false );
	}
	else if (0 <= te && te < SELECT_MAX_TES)
	{
		// ...valid face, check to see if it was on
		if (nodep->isTESelected(te))
		{
			nodep->selectTE(te, false);
			objectp->setTESelected(te, false);
		}
		else
		{
			LL_ERRS() << "LLSelectMgr::remove - tried to remove TE " << te << " that wasn't selected" << LL_ENDL;
			return;
		}

		// ...check to see if this operation turned off all faces
		bool found = false;
		for (S32 i = 0; i < nodep->getObject()->getNumTEs(); i++)
		{
			found = found || nodep->isTESelected(i);
		}

		// ...all faces now turned off, so remove
		if (!found)
		{
			mSelectedObjects->removeNode(nodep);
			nodep = NULL;
			objectp->setSelected( false );
			// *FIXME: Doesn't update simulator that object is no longer selected
		}
	}
	else
	{
		// ...out of range face
		LL_ERRS() << "LLSelectMgr::remove - TE " << te << " out of range" << LL_ENDL;
	}

	updateSelectionCenter();
	dialog_refresh_all();
}


//-----------------------------------------------------------------------------
// removeAll()
//-----------------------------------------------------------------------------
void LLSelectMgr::removeAll()
{
	for (LLObjectSelection::iterator iter = mSelectedObjects->begin();
		 iter != mSelectedObjects->end(); iter++ )
	{
		LLViewerObject *objectp = (*iter)->getObject();
		objectp->setSelected( false );
	}

	mSelectedObjects->deleteAllNodes();
	
	updateSelectionCenter();
	dialog_refresh_all();
}

//-----------------------------------------------------------------------------
// promoteSelectionToRoot()
//-----------------------------------------------------------------------------
void LLSelectMgr::promoteSelectionToRoot()
{
	std::set<LLViewerObject*> selection_set;

	bool selection_changed = false;

	for (LLObjectSelection::iterator iter = getSelection()->begin();
		 iter != getSelection()->end(); )
	{
		LLObjectSelection::iterator curiter = iter++;
		LLSelectNode* nodep = *curiter;
		LLViewerObject* object = nodep->getObject();

		if (nodep->mIndividualSelection)
		{
			selection_changed = true;
		}

		LLViewerObject* parentp = object;
		while(parentp->getParent() && !(parentp->isRootEdit()))
		{
			parentp = (LLViewerObject*)parentp->getParent();
		}
	
		selection_set.insert(parentp);
	}

	if (selection_changed)
	{
		deselectAll();

		std::set<LLViewerObject*>::iterator set_iter;
		for (set_iter = selection_set.begin(); set_iter != selection_set.end(); ++set_iter)
		{
			selectObjectAndFamily(*set_iter);
		}
	}
}

//-----------------------------------------------------------------------------
// demoteSelectionToIndividuals()
//-----------------------------------------------------------------------------
void LLSelectMgr::demoteSelectionToIndividuals()
{
	std::vector<LLViewerObject*> objects;

	for (LLObjectSelection::root_iterator iter = getSelection()->root_begin();
		 iter != getSelection()->root_end(); iter++)
	{
		LLViewerObject* object = (*iter)->getObject();
		object->addThisAndNonJointChildren(objects);
	}

	if (!objects.empty())
	{
		deselectAll();
		for (std::vector<LLViewerObject*>::iterator iter = objects.begin();
			 iter != objects.end(); ++iter)
		{
			LLViewerObject* objectp = *iter;
			selectObjectOnly(objectp);
		}
	}
}

//-----------------------------------------------------------------------------
// dump()
//-----------------------------------------------------------------------------
void LLSelectMgr::dump()
{
	LL_INFOS() << "Selection Manager: " << mSelectedObjects->getNumNodes() << " items" << LL_ENDL;

	LL_INFOS() << "TE mode " << mTEMode << LL_ENDL;

	S32 count = 0;
	for (LLObjectSelection::iterator iter = getSelection()->begin();
		 iter != getSelection()->end(); iter++ )
	{
		LLViewerObject* objectp = (*iter)->getObject();
		LL_INFOS() << "Object " << count << " type " << LLPrimitive::pCodeToString(objectp->getPCode()) << LL_ENDL;
		LL_INFOS() << "  hasLSL " << objectp->flagScripted() << LL_ENDL;
		LL_INFOS() << "  hasTouch " << objectp->flagHandleTouch() << LL_ENDL;
		LL_INFOS() << "  hasMoney " << objectp->flagTakesMoney() << LL_ENDL;
		LL_INFOS() << "  getposition " << objectp->getPosition() << LL_ENDL;
		LL_INFOS() << "  getpositionAgent " << objectp->getPositionAgent() << LL_ENDL;
		LL_INFOS() << "  getpositionRegion " << objectp->getPositionRegion() << LL_ENDL;
		LL_INFOS() << "  getpositionGlobal " << objectp->getPositionGlobal() << LL_ENDL;
		LLDrawable* drawablep = objectp->mDrawable;
		LL_INFOS() << "  " << (drawablep&& drawablep->isVisible() ? "visible" : "invisible") << LL_ENDL;
		LL_INFOS() << "  " << (drawablep&& drawablep->isState(LLDrawable::FORCE_INVISIBLE) ? "force_invisible" : "") << LL_ENDL;
		count++;
	}

	// Face iterator
	for (LLObjectSelection::iterator iter = getSelection()->begin();
		 iter != getSelection()->end(); iter++ )
	{
		LLSelectNode* node = *iter;
		LLViewerObject* objectp = node->getObject();
		if (!objectp)
			continue;
		for (S32 te = 0; te < objectp->getNumTEs(); ++te )
		{
			if (node->isTESelected(te))
			{
				LL_INFOS() << "Object " << objectp << " te " << te << LL_ENDL;
			}
		}
	}

	LL_INFOS() << mHighlightedObjects->getNumNodes() << " objects currently highlighted." << LL_ENDL;

	LL_INFOS() << "Center global " << mSelectionCenterGlobal << LL_ENDL;
}

//-----------------------------------------------------------------------------
// cleanup()
//-----------------------------------------------------------------------------
void LLSelectMgr::cleanup()
{
	mSilhouetteImagep = NULL;
}


//---------------------------------------------------------------------------
// Manipulate properties of selected objects
//---------------------------------------------------------------------------

struct LLSelectMgrSendFunctor : public LLSelectedObjectFunctor
{
	virtual bool apply(LLViewerObject* object)
	{
		if (object->permModify())
		{
			object->sendTEUpdate();
		}
		return true;
	}
};

void LLObjectSelection::applyNoCopyTextureToTEs(LLViewerInventoryItem* item)
{
	if (!item)
	{
		return;
	}
	LLViewerTexture* image = LLViewerTextureManager::getFetchedTexture(item->getAssetUUID());

	for (iterator iter = begin(); iter != end(); ++iter)
	{
		LLSelectNode* node = *iter;
		LLViewerObject* object = (*iter)->getObject();
		if (!object)
		{
			continue;
		}

		S32 num_tes = llmin((S32)object->getNumTEs(), (S32)object->getNumFaces());
		bool texture_copied = false;
        bool updated = false;
		for (S32 te = 0; te < num_tes; ++te)
		{
			if (node->isTESelected(te))
			{
				//(no-copy) textures must be moved to the object's inventory only once
				// without making any copies
				if (!texture_copied)
				{
					LLToolDragAndDrop::handleDropMaterialProtections(object, item, LLToolDragAndDrop::SOURCE_AGENT, LLUUID::null);
					texture_copied = true;
				}

				// apply texture for the selected faces
				add(LLStatViewer::EDIT_TEXTURE, 1);
				object->setTEImage(te, image);
                updated = true;
			}
		}

        if (updated) // not nessesary? sendTEUpdate update supposed to be done by sendfunc
        {
            dialog_refresh_all();

            // send the update to the simulator
            object->sendTEUpdate();
        }
	}
}

bool LLObjectSelection::applyRestrictedPbrMaterialToTEs(LLViewerInventoryItem* item)
{
    if (!item)
    {
        return false;
    }

    LLUUID asset_id = item->getAssetUUID();
    if (asset_id.isNull())
    {
        asset_id = LLGLTFMaterialList::BLANK_MATERIAL_ASSET_ID;
    }

    bool material_copied_all_faces = true;

    for (iterator iter = begin(); iter != end(); ++iter)
    {
        LLSelectNode* node = *iter;
        LLViewerObject* object = (*iter)->getObject();
        if (!object)
        {
            continue;
        }

        S32 num_tes = llmin((S32)object->getNumTEs(), (S32)object->getNumFaces());
        bool material_copied = false;
        for (S32 te = 0; te < num_tes; ++te)
        {
            if (node->isTESelected(te))
            {
                //(no-copy), (no-modify), and (no-transfer) materials must be moved to the object's inventory only once
                // without making any copies
                if (!material_copied && asset_id.notNull())
                {
                    material_copied = (bool)LLToolDragAndDrop::handleDropMaterialProtections(object, item, LLToolDragAndDrop::SOURCE_AGENT, LLUUID::null);
                }
                if (!material_copied)
                {
                    // Applying the material is not possible for this object given the current inventory
					material_copied_all_faces = false;
                    break;
                }

                // apply texture for the selected faces
                // blank out most override data on the server
                //add(LLStatViewer::EDIT_TEXTURE, 1);
                object->setRenderMaterialID(te, asset_id);
            }
        }
    }

    LLGLTFMaterialList::flushUpdates();

    return material_copied_all_faces;
}


//-----------------------------------------------------------------------------
// selectionSetImage()
//-----------------------------------------------------------------------------
// *TODO: re-arch texture applying out of lltooldraganddrop
bool LLSelectMgr::selectionSetImage(const LLUUID& imageid)
{
	// First for (no copy) textures and multiple object selection
	LLViewerInventoryItem* item = gInventory.getItem(imageid);
	if(item 
		&& !item->getPermissions().allowOperationBy(PERM_COPY, gAgent.getID())
		&& (mSelectedObjects->getNumNodes() > 1) )
	{
         LL_DEBUGS() << "Attempted to apply no-copy texture " << imageid
             << " to multiple objects" << LL_ENDL;

        LLNotificationsUtil::add("FailedToApplyTextureNoCopyToMultiple");
        return false;
	}

	struct f : public LLSelectedTEFunctor
	{
		LLViewerInventoryItem* mItem;
		LLUUID mImageID;
		f(LLViewerInventoryItem* item, const LLUUID& id) : mItem(item), mImageID(id) {}
		bool apply(LLViewerObject* objectp, S32 te)
		{
		    if(!objectp || !objectp->permModify())
		    {
		        return false;
		    }

            // Might be better to run willObjectAcceptInventory
            if (mItem && objectp->isAttachment())
            {
                const LLPermissions& perm = mItem->getPermissions();
                bool unrestricted = ((perm.getMaskBase() & PERM_ITEM_UNRESTRICTED) == PERM_ITEM_UNRESTRICTED) ? true : false;
                if (!unrestricted)
                {
                    // Attachments are in world and in inventory simultaneously,
                    // at the moment server doesn't support such a situation.
                    return false;
                }
            }

		    if (mItem)
			{
                LLToolDragAndDrop::dropTextureOneFace(objectp,
                                                      te,
                                                      mItem,
                                                      LLToolDragAndDrop::SOURCE_AGENT,
                                                      LLUUID::null,
                                                      false);
			}
			else // not an inventory item
			{
				// Texture picker defaults aren't inventory items
				// * Don't need to worry about permissions for them
				// * Can just apply the texture and be done with it.
				objectp->setTEImage(te, LLViewerTextureManager::getFetchedTexture(mImageID, FTT_DEFAULT, true, LLGLTexture::BOOST_NONE, LLViewerTexture::LOD_TEXTURE));
			}

			return true;
		}
	};

	if (item && !item->getPermissions().allowOperationBy(PERM_COPY, gAgent.getID()))
	{
		getSelection()->applyNoCopyTextureToTEs(item);
	}
	else
	{
		f setfunc(item, imageid);
		getSelection()->applyToTEs(&setfunc);
	}


	struct g : public LLSelectedObjectFunctor
	{
		LLViewerInventoryItem* mItem;
		g(LLViewerInventoryItem* item) : mItem(item) {}
		virtual bool apply(LLViewerObject* object)
		{
			if (!mItem)
			{
				object->sendTEUpdate();
				// 1 particle effect per object				
				LLHUDEffectSpiral *effectp = (LLHUDEffectSpiral *)LLHUDManager::getInstance()->createViewerEffect(LLHUDObject::LL_HUD_EFFECT_BEAM, true);
				effectp->setSourceObject(gAgentAvatarp);
				effectp->setTargetObject(object);
				effectp->setDuration(LL_HUD_DUR_SHORT);
				effectp->setColor(LLColor4U(gAgent.getEffectColor()));
			}
			return true;
		}
	} sendfunc(item);
	getSelection()->applyToObjects(&sendfunc);

    return true;
}

//-----------------------------------------------------------------------------
// selectionSetGLTFMaterial()
//-----------------------------------------------------------------------------
bool LLSelectMgr::selectionSetGLTFMaterial(const LLUUID& mat_id)
{
    // First for (no copy) textures and multiple object selection
    LLViewerInventoryItem* item = gInventory.getItem(mat_id);
    if (item
        && !item->getPermissions().allowOperationBy(PERM_COPY, gAgent.getID())
        && (mSelectedObjects->getNumNodes() > 1))
    {
        LL_DEBUGS() << "Attempted to apply no-copy material " << mat_id
            << "to multiple objects" << LL_ENDL;

        LLNotificationsUtil::add("FailedToApplyGLTFNoCopyToMultiple");
        return false;
    }

    struct f : public LLSelectedTEFunctor
    {
        LLViewerInventoryItem* mItem;
        LLUUID mMatId;
        bool material_copied_any_face = false;
        bool material_copied_all_faces = true;
        f(LLViewerInventoryItem* item, const LLUUID& id) : mItem(item), mMatId(id) {}
        bool apply(LLViewerObject* objectp, S32 te)
        {
            if (!objectp || !objectp->permModify())
            {
                return false;
            }
            LLUUID asset_id = mMatId;
            if (mItem)
            {
                const LLPermissions& perm = mItem->getPermissions();
<<<<<<< HEAD
                bool unrestricted = ((perm.getMaskBase() & PERM_ITEM_UNRESTRICTED) == PERM_ITEM_UNRESTRICTED) ? true : false;
                if (!unrestricted)
=======
                bool from_library = perm.getOwner() == ALEXANDRIA_LINDEN_ID;
                if (objectp->isAttachment())
>>>>>>> 9567393f
                {
                    bool unrestricted = (perm.getMaskBase() & PERM_ITEM_UNRESTRICTED) == PERM_ITEM_UNRESTRICTED;

                    if (!unrestricted && !from_library)
                    {
                        // Attachments are in world and in inventory simultaneously,
                        // at the moment server doesn't support such a situation.
                        return false;
                    }
                }
<<<<<<< HEAD
            }
            LLUUID asset_id = mMatId;
            if (mItem)
            {
                // If success, the material may be copied into the object's inventory
                bool success = LLToolDragAndDrop::handleDropMaterialProtections(objectp, mItem, LLToolDragAndDrop::SOURCE_AGENT, LLUUID::null);
                if (!success)
=======

                if (!from_library
                    // Check if item may be copied into the object's inventory
                    && !LLToolDragAndDrop::handleDropMaterialProtections(objectp, mItem, LLToolDragAndDrop::SOURCE_AGENT, LLUUID::null))
>>>>>>> 9567393f
                {
                    return false;
                }

                asset_id = mItem->getAssetUUID();
                if (asset_id.isNull())
                {
                    asset_id = LLGLTFMaterialList::BLANK_MATERIAL_ASSET_ID;
                }
            }

            // Blank out most override data on the object and send to server
            objectp->setRenderMaterialID(te, asset_id);

            return true;
        }
    };

    bool success = true;
    if (item
        &&  (!item->getPermissions().allowOperationBy(PERM_COPY, gAgent.getID()) ||
             !item->getPermissions().allowOperationBy(PERM_TRANSFER, gAgent.getID()) ||
             !item->getPermissions().allowOperationBy(PERM_MODIFY, gAgent.getID())
            )
        && item->getPermissions().getOwner() != ALEXANDRIA_LINDEN_ID
        )
    {
        success = success && getSelection()->applyRestrictedPbrMaterialToTEs(item);
    }
    else
    {
        f setfunc(item, mat_id);
        success = success && getSelection()->applyToTEs(&setfunc);
    }

    struct g : public LLSelectedObjectFunctor
    {
        LLViewerInventoryItem* mItem;
        g(LLViewerInventoryItem* item) : mItem(item) {}
        virtual bool apply(LLViewerObject* object)
        {
            if (object && !object->permModify())
            {
                return false;
            }

            if (!mItem)
            {
                // 1 particle effect per object				
                LLHUDEffectSpiral *effectp = (LLHUDEffectSpiral *)LLHUDManager::getInstance()->createViewerEffect(LLHUDObject::LL_HUD_EFFECT_BEAM, true);
                effectp->setSourceObject(gAgentAvatarp);
                effectp->setTargetObject(object);
                effectp->setDuration(LL_HUD_DUR_SHORT);
                effectp->setColor(LLColor4U(gAgent.getEffectColor()));
            }

            dialog_refresh_all();
            object->sendTEUpdate();
            return true;
        }
    } sendfunc(item);
    success = success && getSelection()->applyToObjects(&sendfunc);

    LLGLTFMaterialList::flushUpdates();

    return success;
}

//-----------------------------------------------------------------------------
// selectionSetColor()
//-----------------------------------------------------------------------------
void LLSelectMgr::selectionSetColor(const LLColor4 &color)
{
	struct f : public LLSelectedTEFunctor
	{
		LLColor4 mColor;
		f(const LLColor4& c) : mColor(c) {}
		bool apply(LLViewerObject* object, S32 te)
		{
			if (object->permModify())
			{
				object->setTEColor(te, mColor);
			}
			return true;
		}
	} setfunc(color);
	getSelection()->applyToTEs(&setfunc);
	
	LLSelectMgrSendFunctor sendfunc;
	getSelection()->applyToObjects(&sendfunc);
}

//-----------------------------------------------------------------------------
// selectionSetColorOnly()
//-----------------------------------------------------------------------------
void LLSelectMgr::selectionSetColorOnly(const LLColor4 &color)
{
	struct f : public LLSelectedTEFunctor
	{
		LLColor4 mColor;
		f(const LLColor4& c) : mColor(c) {}
		bool apply(LLViewerObject* object, S32 te)
		{
			if (object->permModify())
			{
				LLColor4 prev_color = object->getTE(te)->getColor();
				mColor.mV[VALPHA] = prev_color.mV[VALPHA];
				// update viewer side color in anticipation of update from simulator
				object->setTEColor(te, mColor);
			}
			return true;
		}
	} setfunc(color);
	getSelection()->applyToTEs(&setfunc);
	
	LLSelectMgrSendFunctor sendfunc;
	getSelection()->applyToObjects(&sendfunc);
}

//-----------------------------------------------------------------------------
// selectionSetAlphaOnly()
//-----------------------------------------------------------------------------
void LLSelectMgr::selectionSetAlphaOnly(const F32 alpha)
{
	struct f : public LLSelectedTEFunctor
	{
		F32 mAlpha;
		f(const F32& a) : mAlpha(a) {}
		bool apply(LLViewerObject* object, S32 te)
		{
			if (object->permModify())
			{
				LLColor4 prev_color = object->getTE(te)->getColor();
				prev_color.mV[VALPHA] = mAlpha;
				// update viewer side color in anticipation of update from simulator
				object->setTEColor(te, prev_color);
			}
			return true;
		}
	} setfunc(alpha);
	getSelection()->applyToTEs(&setfunc);
	
	LLSelectMgrSendFunctor sendfunc;
	getSelection()->applyToObjects(&sendfunc);
}

void LLSelectMgr::selectionRevertColors()
{
	struct f : public LLSelectedTEFunctor
	{
		LLObjectSelectionHandle mSelectedObjects;
		f(LLObjectSelectionHandle sel) : mSelectedObjects(sel) {}
		bool apply(LLViewerObject* object, S32 te)
		{
			if (object->permModify())
			{
				LLSelectNode* nodep = mSelectedObjects->findNode(object);
				if (nodep && te < (S32)nodep->mSavedColors.size())
				{
					LLColor4 color = nodep->mSavedColors[te];
					// update viewer side color in anticipation of update from simulator
					object->setTEColor(te, color);
				}
			}
			return true;
		}
	} setfunc(mSelectedObjects);
	getSelection()->applyToTEs(&setfunc);
	
	LLSelectMgrSendFunctor sendfunc;
	getSelection()->applyToObjects(&sendfunc);
}

void LLSelectMgr::selectionRevertShinyColors()
{
	struct f : public LLSelectedTEFunctor
	{
		LLObjectSelectionHandle mSelectedObjects;
		f(LLObjectSelectionHandle sel) : mSelectedObjects(sel) {}
		bool apply(LLViewerObject* object, S32 te)
		{
			if (object->permModify())
			{
				LLSelectNode* nodep = mSelectedObjects->findNode(object);
				if (nodep && te < (S32)nodep->mSavedShinyColors.size())
				{
					LLColor4 color = nodep->mSavedShinyColors[te];
					// update viewer side color in anticipation of update from simulator
					LLMaterialPtr old_mat = object->getTE(te)->getMaterialParams();
					if (!old_mat.isNull())
					{
						LLMaterialPtr new_mat = gFloaterTools->getPanelFace()->createDefaultMaterial(old_mat);
						new_mat->setSpecularLightColor(color);
						object->getTE(te)->setMaterialParams(new_mat);
						LLMaterialMgr::getInstance()->put(object->getID(), te, *new_mat);
					}
				}
			}
			return true;
		}
	} setfunc(mSelectedObjects);
	getSelection()->applyToTEs(&setfunc);

	LLSelectMgrSendFunctor sendfunc;
	getSelection()->applyToObjects(&sendfunc);
}

bool LLSelectMgr::selectionRevertTextures()
{
	struct f : public LLSelectedTEFunctor
	{
		LLObjectSelectionHandle mSelectedObjects;
		f(LLObjectSelectionHandle sel) : mSelectedObjects(sel) {}
		bool apply(LLViewerObject* object, S32 te)
		{
			if (object->permModify())
			{
				LLSelectNode* nodep = mSelectedObjects->findNode(object);
				if (nodep && te < (S32)nodep->mSavedTextures.size())
				{
					LLUUID id = nodep->mSavedTextures[te];
					// update textures on viewer side
					if (id.isNull())
					{
						// this was probably a no-copy texture, leave image as-is
						return false;
					}
					else
					{
						object->setTEImage(te, LLViewerTextureManager::getFetchedTexture(id, FTT_DEFAULT, true, LLGLTexture::BOOST_NONE, LLViewerTexture::LOD_TEXTURE));

					}
				}
			}
			return true;
		}
	} setfunc(mSelectedObjects);
	bool revert_successful = getSelection()->applyToTEs(&setfunc);
	
	LLSelectMgrSendFunctor sendfunc;
	getSelection()->applyToObjects(&sendfunc);

	return revert_successful;
}

void LLSelectMgr::selectionRevertGLTFMaterials()
{
    struct f : public LLSelectedTEFunctor
    {
        LLObjectSelectionHandle mSelectedObjects;
        f(LLObjectSelectionHandle sel) : mSelectedObjects(sel) {}
        bool apply(LLViewerObject* objectp, S32 te)
        {
            if (objectp && !objectp->permModify())
            {
                return false;
            }

            LLSelectNode* nodep = mSelectedObjects->findNode(objectp);
            if (nodep && te < (S32)nodep->mSavedGLTFMaterialIds.size())
            {
                // Restore base material
                LLUUID asset_id = nodep->mSavedGLTFMaterialIds[te];

                // Update material locally
                objectp->setRenderMaterialID(te, asset_id, false /*wait for LLGLTFMaterialList update*/);
                objectp->setTEGLTFMaterialOverride(te, nodep->mSavedGLTFOverrideMaterials[te]);

                // Enqueue update to server
                if (asset_id.notNull())
                {
                    // Restore overrides and base material
                    LLGLTFMaterialList::queueApply(objectp, te, asset_id, nodep->mSavedGLTFOverrideMaterials[te]);
                } 
                else
                {
                    //blank override out
                    LLGLTFMaterialList::queueApply(objectp, te, asset_id);
                }

            }
            return true;
        }
    } setfunc(mSelectedObjects);
    getSelection()->applyToTEs(&setfunc);
}

void LLSelectMgr::selectionSetBumpmap(U8 bumpmap, const LLUUID &image_id)
{
	struct f : public LLSelectedTEFunctor
	{
		U8 mBump;
		f(const U8& b) : mBump(b) {}
		bool apply(LLViewerObject* object, S32 te)
		{
			if (object->permModify())
			{
				// update viewer side color in anticipation of update from simulator
				object->setTEBumpmap(te, mBump);
			}
			return true;
		}
	} setfunc(bumpmap);

    LLViewerInventoryItem* item = gInventory.getItem(image_id);
    if(item 
        && !item->getPermissions().allowOperationBy(PERM_COPY, gAgent.getID())
        && (mSelectedObjects->getNumNodes() > 1) )
    {
        LL_WARNS() << "Attempted to apply no-copy texture to multiple objects" << LL_ENDL;
        return;
    }
    if (item && !item->getPermissions().allowOperationBy(PERM_COPY, gAgent.getID()))
    {
        LLViewerObject *object = mSelectedObjects->getFirstRootObject();
        if (!object)
        {
            return;
        }
        const LLPermissions& perm = item->getPermissions();
        bool unrestricted = ((perm.getMaskBase() & PERM_ITEM_UNRESTRICTED) == PERM_ITEM_UNRESTRICTED) ? true : false;
        bool attached = object->isAttachment();
        if (attached && !unrestricted)
        {
            // Attachments are in world and in inventory simultaneously,
            // at the moment server doesn't support such a situation.
            return;
        }
        LLToolDragAndDrop::handleDropMaterialProtections(object, item, LLToolDragAndDrop::SOURCE_AGENT, LLUUID::null);
    }
    getSelection()->applyToTEs(&setfunc);
	
	LLSelectMgrSendFunctor sendfunc;
	getSelection()->applyToObjects(&sendfunc);
}

void LLSelectMgr::selectionSetTexGen(U8 texgen)
{
	struct f : public LLSelectedTEFunctor
	{
		U8 mTexgen;
		f(const U8& t) : mTexgen(t) {}
		bool apply(LLViewerObject* object, S32 te)
		{
			if (object->permModify())
			{
				// update viewer side color in anticipation of update from simulator
				object->setTETexGen(te, mTexgen);
			}
			return true;
		}
	} setfunc(texgen);
	getSelection()->applyToTEs(&setfunc);

	LLSelectMgrSendFunctor sendfunc;
	getSelection()->applyToObjects(&sendfunc);
}


void LLSelectMgr::selectionSetShiny(U8 shiny, const LLUUID &image_id)
{
	struct f : public LLSelectedTEFunctor
	{
		U8 mShiny;
		f(const U8& t) : mShiny(t) {}
		bool apply(LLViewerObject* object, S32 te)
		{
			if (object->permModify())
			{
				// update viewer side color in anticipation of update from simulator
				object->setTEShiny(te, mShiny);
			}
			return true;
		}
	} setfunc(shiny);

    LLViewerInventoryItem* item = gInventory.getItem(image_id);
    if(item 
        && !item->getPermissions().allowOperationBy(PERM_COPY, gAgent.getID())
        && (mSelectedObjects->getNumNodes() > 1) )
    {
        LL_WARNS() << "Attempted to apply no-copy texture to multiple objects" << LL_ENDL;
        return;
    }
    if (item && !item->getPermissions().allowOperationBy(PERM_COPY, gAgent.getID()))
    {
        LLViewerObject *object = mSelectedObjects->getFirstRootObject();
        if (!object)
        {
            return;
        }
        const LLPermissions& perm = item->getPermissions();
        bool unrestricted = ((perm.getMaskBase() & PERM_ITEM_UNRESTRICTED) == PERM_ITEM_UNRESTRICTED) ? true : false;
        bool attached = object->isAttachment();
        if (attached && !unrestricted)
        {
            // Attachments are in world and in inventory simultaneously,
            // at the moment server doesn't support such a situation.
            return;
        }
        LLToolDragAndDrop::handleDropMaterialProtections(object, item, LLToolDragAndDrop::SOURCE_AGENT, LLUUID::null);
    }
    getSelection()->applyToTEs(&setfunc);

	LLSelectMgrSendFunctor sendfunc;
	getSelection()->applyToObjects(&sendfunc);
}

void LLSelectMgr::selectionSetFullbright(U8 fullbright)
{
	struct f : public LLSelectedTEFunctor
	{
		U8 mFullbright;
		f(const U8& t) : mFullbright(t) {}
		bool apply(LLViewerObject* object, S32 te)
		{
			if (object->permModify())
			{
				// update viewer side color in anticipation of update from simulator
				object->setTEFullbright(te, mFullbright);
			}
			return true;
		}
	} setfunc(fullbright);
	getSelection()->applyToTEs(&setfunc);

	struct g : public LLSelectedObjectFunctor
	{
		U8 mFullbright;
		g(const U8& t) : mFullbright(t) {}
		virtual bool apply(LLViewerObject* object)
		{
			if (object->permModify())
			{
				object->sendTEUpdate();
				if (mFullbright)
				{
					U8 material = object->getMaterial();
					U8 mcode = material & LL_MCODE_MASK;
					if (mcode == LL_MCODE_LIGHT)
					{
						mcode = LL_MCODE_GLASS;
						material = (material & ~LL_MCODE_MASK) | mcode;
						object->setMaterial(material);
						object->sendMaterialUpdate();
					}
				}
			}
			return true;
		}
	} sendfunc(fullbright);
	getSelection()->applyToObjects(&sendfunc);
}

// This function expects media_data to be a map containing relevant
// media data name/value pairs (e.g. home_url, etc.)
void LLSelectMgr::selectionSetMedia(U8 media_type, const LLSD &media_data)
{	
	struct f : public LLSelectedTEFunctor
	{
		U8 mMediaFlags;
		const LLSD &mMediaData;
		f(const U8& t, const LLSD& d) : mMediaFlags(t), mMediaData(d) {}
		bool apply(LLViewerObject* object, S32 te)
		{
			if (object->permModify())
			{
				// If we are adding media, then check the current state of the
				// media data on this face.  
				//  - If it does not have media, AND we are NOT setting the HOME URL, then do NOT add media to this
				// face.
				//  - If it does not have media, and we ARE setting the HOME URL, add media to this face.
				//  - If it does already have media, add/update media to/on this face
				// If we are removing media, just do it (ignore the passed-in LLSD).
				if (mMediaFlags & LLTextureEntry::MF_HAS_MEDIA)
				{
					llassert(mMediaData.isMap());
					const LLTextureEntry *texture_entry = object->getTE(te);
					if (!mMediaData.isMap() ||
						((NULL != texture_entry) && !texture_entry->hasMedia() && !mMediaData.has(LLMediaEntry::HOME_URL_KEY)))
					{
						// skip adding/updating media
					}
					else {
						// Add/update media
						object->setTEMediaFlags(te, mMediaFlags);
						LLVOVolume *vo = dynamic_cast<LLVOVolume*>(object);
						llassert(NULL != vo);
						if (NULL != vo) 
						{
							vo->syncMediaData(te, mMediaData, true/*merge*/, true/*ignore_agent*/);
						}
					}
				}
				else
				{
					// delete media (or just set the flags)
					object->setTEMediaFlags(te, mMediaFlags);
				}
			}
			return true;
		}
	} setfunc(media_type, media_data);
	getSelection()->applyToTEs(&setfunc);
	
	struct f2 : public LLSelectedObjectFunctor
	{
		virtual bool apply(LLViewerObject* object)
		{
			if (object->permModify())
			{
				object->sendTEUpdate();
				LLVOVolume *vo = dynamic_cast<LLVOVolume*>(object);
				llassert(NULL != vo);
				// It's okay to skip this object if hasMedia() is false...
				// the sendTEUpdate() above would remove all media data if it were
				// there.
                if (NULL != vo && vo->hasMedia())
                {
                    // Send updated media data FOR THE ENTIRE OBJECT
                    vo->sendMediaDataUpdate();
                }
			}
			return true;
		}
	} func2;
	mSelectedObjects->applyToObjects( &func2 );
}

void LLSelectMgr::selectionSetGlow(F32 glow)
{
	struct f1 : public LLSelectedTEFunctor
	{
		F32 mGlow;
		f1(F32 glow) : mGlow(glow) {};
		bool apply(LLViewerObject* object, S32 face)
		{
			if (object->permModify())
			{
				// update viewer side color in anticipation of update from simulator
				object->setTEGlow(face, mGlow);
			}
			return true;
		}
	} func1(glow);
	mSelectedObjects->applyToTEs( &func1 );

	struct f2 : public LLSelectedObjectFunctor
	{
		virtual bool apply(LLViewerObject* object)
		{
			if (object->permModify())
			{
				object->sendTEUpdate();
			}
			return true;
		}
	} func2;
	mSelectedObjects->applyToObjects( &func2 );
}

void LLSelectMgr::selectionSetMaterialParams(LLSelectedTEMaterialFunctor* material_func, int te)
{
	struct f1 : public LLSelectedTEFunctor
	{
		LLMaterialPtr mMaterial;
		f1(LLSelectedTEMaterialFunctor* material_func, int te) : _material_func(material_func), _specific_te(te) {}

		bool apply(LLViewerObject* object, S32 te)
		{
            if (_specific_te == -1 || (te == _specific_te))
            {
			    if (object && object->permModify() && _material_func)
			    {
				    LLTextureEntry* tep = object->getTE(te);
				    if (tep)
				    {
					    LLMaterialPtr current_material = tep->getMaterialParams();
					    _material_func->apply(object, te, tep, current_material);
				    }
			    }
            }
			return true;
		}

		LLSelectedTEMaterialFunctor* _material_func;
        int _specific_te;
	} func1(material_func, te);
	mSelectedObjects->applyToTEs( &func1 );

	struct f2 : public LLSelectedObjectFunctor
	{
		virtual bool apply(LLViewerObject* object)
		{
			if (object->permModify())
			{
				object->sendTEUpdate();
			}
			return true;
		}
	} func2;
	mSelectedObjects->applyToObjects( &func2 );
}

void LLSelectMgr::selectionRemoveMaterial()
{
	struct f1 : public LLSelectedTEFunctor
	{
		bool apply(LLViewerObject* object, S32 face)
		{
			if (object->permModify())
			{
			        LL_DEBUGS("Materials") << "Removing material from object " << object->getID() << " face " << face << LL_ENDL;
				LLMaterialMgr::getInstance()->remove(object->getID(),face);
				object->setTEMaterialParams(face, NULL);
			}
			return true;
		}
	} func1;
	mSelectedObjects->applyToTEs( &func1 );

	struct f2 : public LLSelectedObjectFunctor
	{
		virtual bool apply(LLViewerObject* object)
		{
			if (object->permModify())
			{
				object->sendTEUpdate();
			}
			return true;
		}
	} func2;
	mSelectedObjects->applyToObjects( &func2 );
}


//-----------------------------------------------------------------------------
// findObjectPermissions()
//-----------------------------------------------------------------------------
LLPermissions* LLSelectMgr::findObjectPermissions(const LLViewerObject* object)
{
	for (LLObjectSelection::valid_iterator iter = getSelection()->valid_begin();
		 iter != getSelection()->valid_end(); iter++ )
	{
		LLSelectNode* nodep = *iter;
		if (nodep->getObject() == object)
		{
			return nodep->mPermissions;
		}
	}

	return NULL;
}


//-----------------------------------------------------------------------------
// selectionGetGlow()
//-----------------------------------------------------------------------------
bool LLSelectMgr::selectionGetGlow(F32 *glow)
{
	bool identical;
	F32 lglow = 0.f;
	struct f1 : public LLSelectedTEGetFunctor<F32>
	{
		F32 get(LLViewerObject* object, S32 face)
		{
			return object->getTE(face)->getGlow();
		}
	} func;
	identical = mSelectedObjects->getSelectedTEValue( &func, lglow );

	*glow = lglow;
	return identical;
}


void LLSelectMgr::selectionSetPhysicsType(U8 type)
{
	struct f : public LLSelectedObjectFunctor
	{
		U8 mType;
		f(const U8& t) : mType(t) {}
		virtual bool apply(LLViewerObject* object)
		{
			if (object->permModify())
			{
				object->setPhysicsShapeType(mType);
				object->updateFlags(true);
			}
			return true;
		}
	} sendfunc(type);
	getSelection()->applyToObjects(&sendfunc);
}

void LLSelectMgr::selectionSetFriction(F32 friction)
{
	struct f : public LLSelectedObjectFunctor
	{
		F32 mFriction;
		f(const F32& friction) : mFriction(friction) {}
		virtual bool apply(LLViewerObject* object)
		{
			if (object->permModify())
			{
				object->setPhysicsFriction(mFriction);
				object->updateFlags(true);
			}
			return true;
		}
	} sendfunc(friction);
	getSelection()->applyToObjects(&sendfunc);
}

void LLSelectMgr::selectionSetGravity(F32 gravity )
{
	struct f : public LLSelectedObjectFunctor
	{
		F32 mGravity;
		f(const F32& gravity) : mGravity(gravity) {}
		virtual bool apply(LLViewerObject* object)
		{
			if (object->permModify())
			{
				object->setPhysicsGravity(mGravity);
				object->updateFlags(true);
			}
			return true;
		}
	} sendfunc(gravity);
	getSelection()->applyToObjects(&sendfunc);
}

void LLSelectMgr::selectionSetDensity(F32 density )
{
	struct f : public LLSelectedObjectFunctor
	{
		F32 mDensity;
		f(const F32& density ) : mDensity(density) {}
		virtual bool apply(LLViewerObject* object)
		{
			if (object->permModify())
			{
				object->setPhysicsDensity(mDensity);
				object->updateFlags(true);
			}
			return true;
		}
	} sendfunc(density);
	getSelection()->applyToObjects(&sendfunc);
}

void LLSelectMgr::selectionSetRestitution(F32 restitution)
{
	struct f : public LLSelectedObjectFunctor
	{
		F32 mRestitution;
		f(const F32& restitution ) : mRestitution(restitution) {}
		virtual bool apply(LLViewerObject* object)
		{
			if (object->permModify())
			{
				object->setPhysicsRestitution(mRestitution);
				object->updateFlags(true);
			}
			return true;
		}
	} sendfunc(restitution);
	getSelection()->applyToObjects(&sendfunc);
}


//-----------------------------------------------------------------------------
// selectionSetMaterial()
//-----------------------------------------------------------------------------
void LLSelectMgr::selectionSetMaterial(U8 material)
{
	struct f : public LLSelectedObjectFunctor
	{
		U8 mMaterial;
		f(const U8& t) : mMaterial(t) {}
		virtual bool apply(LLViewerObject* object)
		{
			if (object->permModify())
			{
				U8 cur_material = object->getMaterial();
				U8 material = mMaterial | (cur_material & ~LL_MCODE_MASK);
				object->setMaterial(material);
				object->sendMaterialUpdate();
			}
			return true;
		}
	} sendfunc(material);
	getSelection()->applyToObjects(&sendfunc);
}

// true if all selected objects have this PCode
bool LLSelectMgr::selectionAllPCode(LLPCode code)
{
	struct f : public LLSelectedObjectFunctor
	{
		LLPCode mCode;
		f(const LLPCode& t) : mCode(t) {}
		virtual bool apply(LLViewerObject* object)
		{
			if (object->getPCode() != mCode)
			{
				return false;
			}
			return true;
		}
	} func(code);
	bool res = getSelection()->applyToObjects(&func);
	return res;
}

bool LLSelectMgr::selectionGetIncludeInSearch(bool* include_in_search_out)
{
	LLViewerObject *object = mSelectedObjects->getFirstRootObject();
	if (!object) return false;

	bool include_in_search = object->getIncludeInSearch();

	bool identical = true;

	for (LLObjectSelection::root_iterator iter = getSelection()->root_begin();
		 iter != getSelection()->root_end(); iter++)
	{
		LLViewerObject* object = (*iter)->getObject();

		if ( include_in_search != object->getIncludeInSearch())
		{
			identical = false;
			break;
		}
	}

	*include_in_search_out = include_in_search;
	return identical;
}

void LLSelectMgr::selectionSetIncludeInSearch(bool include_in_search)
{
	LLViewerObject* object = NULL;
	for (LLObjectSelection::root_iterator iter = getSelection()->root_begin();
		 iter != getSelection()->root_end(); iter++)
	{
		object = (*iter)->getObject();
		object->setIncludeInSearch(include_in_search);
	}
	sendListToRegions(
		"ObjectIncludeInSearch",
		packAgentAndSessionID,
		packObjectIncludeInSearch, 
        logNoOp,
		&include_in_search,
		SEND_ONLY_ROOTS);
}

bool LLSelectMgr::selectionGetClickAction(U8 *out_action)
{
	LLViewerObject *object = mSelectedObjects->getFirstObject();
	if (!object)
	{
		return false;
	}
	
	U8 action = object->getClickAction();
	*out_action = action;

	struct f : public LLSelectedObjectFunctor
	{
		U8 mAction;
		f(const U8& t) : mAction(t) {}
		virtual bool apply(LLViewerObject* object)
		{
			if ( mAction != object->getClickAction())
			{
				return false;
			}
			return true;
		}
	} func(action);
	bool res = getSelection()->applyToObjects(&func);
	return res;
}

void LLSelectMgr::selectionSetClickAction(U8 action)
{
	struct f : public LLSelectedObjectFunctor
	{
		U8 mAction;
		f(const U8& t) : mAction(t) {}
		virtual bool apply(LLViewerObject* object)
		{
			object->setClickAction(mAction);
			return true;
		}
	} func(action);
	getSelection()->applyToObjects(&func);

	sendListToRegions("ObjectClickAction",
					  packAgentAndSessionID,
					  packObjectClickAction, 
                      logNoOp,
					  &action,
					  SEND_INDIVIDUALS);
}


//-----------------------------------------------------------------------------
// godlike requests
//-----------------------------------------------------------------------------

typedef std::pair<const std::string, const std::string> godlike_request_t;

void LLSelectMgr::sendGodlikeRequest(const std::string& request, const std::string& param)
{
	// If the agent is neither godlike nor an estate owner, the server
	// will reject the request.
	std::string message_type;
	if (gAgent.isGodlike())
	{
		message_type = "GodlikeMessage";
	}
	else
	{
		message_type = "EstateOwnerMessage";
	}

	godlike_request_t data(request, param);
	if(!mSelectedObjects->getRootObjectCount())
	{
		LLMessageSystem* msg = gMessageSystem;
		msg->newMessage(message_type.c_str());
		LLSelectMgr::packGodlikeHead(&data);
		gAgent.sendReliableMessage();
	}
	else
	{
		sendListToRegions(message_type, packGodlikeHead, packObjectIDAsParam, logNoOp, &data, SEND_ONLY_ROOTS);
	}
}

void LLSelectMgr::packGodlikeHead(void* user_data)
{
	LLMessageSystem* msg = gMessageSystem;
	msg->nextBlockFast(_PREHASH_AgentData);
	msg->addUUIDFast(_PREHASH_AgentID, gAgent.getID());
	msg->addUUIDFast(_PREHASH_SessionID, gAgent.getSessionID());
	msg->addUUID("TransactionID", LLUUID::null);
	godlike_request_t* data = (godlike_request_t*)user_data;
	msg->nextBlock("MethodData");
	msg->addString("Method", data->first);
	msg->addUUID("Invoice", LLUUID::null);

	// The parameters used to be restricted to either string or
	// integer. This mimics that behavior under the new 'string-only'
	// parameter list by not packing a string if there wasn't one
	// specified. The object ids will be packed in the
	// packObjectIDAsParam() method.
	if(data->second.size() > 0)
	{
		msg->nextBlock("ParamList");
		msg->addString("Parameter", data->second);
	}
}

// static
void LLSelectMgr::logNoOp(LLSelectNode* node, void *)
{
}

// static
void LLSelectMgr::logAttachmentRequest(LLSelectNode* node, void *)
{
    LLAttachmentsMgr::instance().onAttachmentRequested(node->mItemID);
}

// static
void LLSelectMgr::logDetachRequest(LLSelectNode* node, void *)
{
    LLAttachmentsMgr::instance().onDetachRequested(node->mItemID);
}

// static
void LLSelectMgr::packObjectIDAsParam(LLSelectNode* node, void *)
{
	std::string buf = llformat("%u", node->getObject()->getLocalID());
	gMessageSystem->nextBlock("ParamList");
	gMessageSystem->addString("Parameter", buf);
}

//-----------------------------------------------------------------------------
// selectionTexScaleAutofit()
//-----------------------------------------------------------------------------
void LLSelectMgr::selectionTexScaleAutofit(F32 repeats_per_meter)
{
	struct f : public LLSelectedTEFunctor
	{
		F32 mRepeatsPerMeter;
		f(const F32& t) : mRepeatsPerMeter(t) {}
		bool apply(LLViewerObject* object, S32 te)
		{
			
			if (object->permModify())
			{
				// Compute S,T to axis mapping
				U32 s_axis, t_axis;
				if (!LLPrimitive::getTESTAxes(te, &s_axis, &t_axis))
				{
					return true;
				}

				F32 new_s = object->getScale().mV[s_axis] * mRepeatsPerMeter;
				F32 new_t = object->getScale().mV[t_axis] * mRepeatsPerMeter;

				object->setTEScale(te, new_s, new_t);
			}
			return true;
		}
	} setfunc(repeats_per_meter);
	getSelection()->applyToTEs(&setfunc);

	LLSelectMgrSendFunctor sendfunc;
	getSelection()->applyToObjects(&sendfunc);
}



// Called at the end of a scale operation, this adjusts the textures to attempt to
// maintain a constant repeats per meter.
// BUG: Only works for flex boxes.
//-----------------------------------------------------------------------------
// adjustTexturesByScale()
//-----------------------------------------------------------------------------
void LLSelectMgr::adjustTexturesByScale(bool send_to_sim, bool stretch)
{
	for (LLObjectSelection::iterator iter = getSelection()->begin();
		 iter != getSelection()->end(); iter++)
	{
		LLSelectNode* selectNode = *iter;
		LLViewerObject* object = selectNode->getObject();

		if (!object)
		{
			continue;
		}
		
		if (!object->permModify())
		{
			continue;
		}

		if (object->getNumTEs() == 0)
		{
			continue;
		}

		bool send = false;
		
		for (U8 te_num = 0; te_num < object->getNumTEs(); te_num++)
		{
			const LLTextureEntry* tep = object->getTE(te_num);

			bool planar = tep->getTexGen() == LLTextureEntry::TEX_GEN_PLANAR;
			if (planar == stretch)
			{
				// Figure out how S,T changed with scale operation
				U32 s_axis, t_axis;
				if (!LLPrimitive::getTESTAxes(te_num, &s_axis, &t_axis))
				{
					continue;
				}
				
				LLVector3 object_scale = object->getScale();
				LLVector3 diffuse_scale_ratio  = selectNode->mTextureScaleRatios[te_num]; 

				// We like these to track together. NORSPEC-96
				//
				LLVector3 normal_scale_ratio   = diffuse_scale_ratio; 
				LLVector3 specular_scale_ratio = diffuse_scale_ratio; 
				
				// Apply new scale to face
				if (planar)
				{
					F32 diffuse_scale_s = diffuse_scale_ratio.mV[s_axis]/object_scale.mV[s_axis];
					F32 diffuse_scale_t = diffuse_scale_ratio.mV[t_axis]/object_scale.mV[t_axis];

					F32 normal_scale_s = normal_scale_ratio.mV[s_axis]/object_scale.mV[s_axis];
					F32 normal_scale_t = normal_scale_ratio.mV[t_axis]/object_scale.mV[t_axis];

					F32 specular_scale_s = specular_scale_ratio.mV[s_axis]/object_scale.mV[s_axis];
					F32 specular_scale_t = specular_scale_ratio.mV[t_axis]/object_scale.mV[t_axis];

					object->setTEScale(te_num, diffuse_scale_s, diffuse_scale_t);

					LLTextureEntry* tep = object->getTE(te_num);

					if (tep && !tep->getMaterialParams().isNull())
					{
						LLMaterialPtr orig = tep->getMaterialParams();
						LLMaterialPtr p = gFloaterTools->getPanelFace()->createDefaultMaterial(orig);
						p->setNormalRepeat(normal_scale_s, normal_scale_t);
						p->setSpecularRepeat(specular_scale_s, specular_scale_t);

						LLMaterialMgr::getInstance()->put(object->getID(), te_num, *p);
					}
				}
				else
				{

					F32 diffuse_scale_s = diffuse_scale_ratio.mV[s_axis]*object_scale.mV[s_axis];
					F32 diffuse_scale_t = diffuse_scale_ratio.mV[t_axis]*object_scale.mV[t_axis];

					F32 normal_scale_s = normal_scale_ratio.mV[s_axis]*object_scale.mV[s_axis];
					F32 normal_scale_t = normal_scale_ratio.mV[t_axis]*object_scale.mV[t_axis];

					F32 specular_scale_s = specular_scale_ratio.mV[s_axis]*object_scale.mV[s_axis];
					F32 specular_scale_t = specular_scale_ratio.mV[t_axis]*object_scale.mV[t_axis];

					object->setTEScale(te_num, diffuse_scale_s,diffuse_scale_t);

					LLTextureEntry* tep = object->getTE(te_num);

					if (tep && !tep->getMaterialParams().isNull())
					{
						LLMaterialPtr orig = tep->getMaterialParams();
						LLMaterialPtr p = gFloaterTools->getPanelFace()->createDefaultMaterial(orig);

						p->setNormalRepeat(normal_scale_s, normal_scale_t);
						p->setSpecularRepeat(specular_scale_s, specular_scale_t);

						LLMaterialMgr::getInstance()->put(object->getID(), te_num, *p);
					}
				}
				send = send_to_sim;
			}
		}

		if (send)
		{
			object->sendTEUpdate();
		}
	}		
}

//-----------------------------------------------------------------------------
// selectGetAllRootsValid()
// Returns true if the viewer has information on all selected objects
//-----------------------------------------------------------------------------
bool LLSelectMgr::selectGetAllRootsValid()
{
	for (LLObjectSelection::root_iterator iter = getSelection()->root_begin();
		 iter != getSelection()->root_end(); ++iter )
	{
		LLSelectNode* node = *iter;
		if( !node->mValid )
		{
			return false;
		}
	}
	return true;
}


//-----------------------------------------------------------------------------
// selectGetAllValid()
// Returns true if the viewer has information on all selected objects
//-----------------------------------------------------------------------------
bool LLSelectMgr::selectGetAllValid()
{
	for (LLObjectSelection::iterator iter = getSelection()->begin();
		 iter != getSelection()->end(); ++iter )
	{
		LLSelectNode* node = *iter;
		if( !node->mValid )
		{
			return false;
		}
	}
	return true;
}

//-----------------------------------------------------------------------------
// selectGetAllValidAndObjectsFound() - return true if selections are
// valid and objects are found.
//
// For EXT-3114 - same as selectGetModify() without the modify check.
//-----------------------------------------------------------------------------
bool LLSelectMgr::selectGetAllValidAndObjectsFound()
{
	for (LLObjectSelection::iterator iter = getSelection()->begin();
		 iter != getSelection()->end(); iter++ )
	{
		LLSelectNode* node = *iter;
		LLViewerObject* object = node->getObject();
		if( !object || !node->mValid )
		{
			return false;
		}
	}
	return true;
}

//-----------------------------------------------------------------------------
// selectGetModify() - return true if current agent can modify all
// selected objects.
//-----------------------------------------------------------------------------
bool LLSelectMgr::selectGetModify()
{
	for (LLObjectSelection::iterator iter = getSelection()->begin();
		 iter != getSelection()->end(); iter++ )
	{
		LLSelectNode* node = *iter;
		LLViewerObject* object = node->getObject();
		if( !object || !node->mValid )
		{
			return false;
		}
		if( !object->permModify() )
		{
			return false;
		}
	}
	return true;
}

//-----------------------------------------------------------------------------
// selectGetRootsModify() - return true if current agent can modify all
// selected root objects.
//-----------------------------------------------------------------------------
bool LLSelectMgr::selectGetRootsModify()
{
	for (LLObjectSelection::root_iterator iter = getSelection()->root_begin();
		 iter != getSelection()->root_end(); iter++ )
	{
		LLSelectNode* node = *iter;
		LLViewerObject* object = node->getObject();
		if( !node->mValid )
		{
			return false;
		}
		if( !object->permModify() )
		{
			return false;
		}
	}

	return true;
}

//-----------------------------------------------------------------------------
// selectGetSameRegion() - return true if all objects are in same region
//-----------------------------------------------------------------------------
bool LLSelectMgr::selectGetSameRegion()
{
    if (getSelection()->isEmpty())
    {
        return true;
    }
    LLViewerObject* object = getSelection()->getFirstObject();
    if (!object)
    {
        return false;
    }
    LLViewerRegion* current_region = object->getRegion();

    for (LLObjectSelection::root_iterator iter = getSelection()->root_begin();
        iter != getSelection()->root_end(); iter++)
    {
        LLSelectNode* node = *iter;
        object = node->getObject();
        if (!node->mValid || !object || current_region != object->getRegion())
        {
            return false;
        }
    }

    return true;
}

//-----------------------------------------------------------------------------
// selectGetNonPermanentEnforced() - return true if all objects are not
// permanent enforced
//-----------------------------------------------------------------------------
bool LLSelectMgr::selectGetNonPermanentEnforced()
{
	for (LLObjectSelection::iterator iter = getSelection()->begin();
		 iter != getSelection()->end(); iter++ )
	{
		LLSelectNode* node = *iter;
		LLViewerObject* object = node->getObject();
		if( !object || !node->mValid )
		{
			return false;
		}
		if( object->isPermanentEnforced())
		{
			return false;
		}
	}
	return true;
}

//-----------------------------------------------------------------------------
// selectGetRootsNonPermanentEnforced() - return true if all root objects are
// not permanent enforced
//-----------------------------------------------------------------------------
bool LLSelectMgr::selectGetRootsNonPermanentEnforced()
{
	for (LLObjectSelection::root_iterator iter = getSelection()->root_begin();
		 iter != getSelection()->root_end(); iter++ )
	{
		LLSelectNode* node = *iter;
		LLViewerObject* object = node->getObject();
		if( !node->mValid )
		{
			return false;
		}
		if( object->isPermanentEnforced())
		{
			return false;
		}
	}

	return true;
}

//-----------------------------------------------------------------------------
// selectGetPermanent() - return true if all objects are permanent
//-----------------------------------------------------------------------------
bool LLSelectMgr::selectGetPermanent()
{
	for (LLObjectSelection::iterator iter = getSelection()->begin();
		 iter != getSelection()->end(); iter++ )
	{
		LLSelectNode* node = *iter;
		LLViewerObject* object = node->getObject();
		if( !object || !node->mValid )
		{
			return false;
		}
		if( !object->flagObjectPermanent())
		{
			return false;
		}
	}
	return true;
}

//-----------------------------------------------------------------------------
// selectGetRootsPermanent() - return true if all root objects are
// permanent
//-----------------------------------------------------------------------------
bool LLSelectMgr::selectGetRootsPermanent()
{
	for (LLObjectSelection::root_iterator iter = getSelection()->root_begin();
		 iter != getSelection()->root_end(); iter++ )
	{
		LLSelectNode* node = *iter;
		LLViewerObject* object = node->getObject();
		if( !node->mValid )
		{
			return false;
		}
		if( !object->flagObjectPermanent())
		{
			return false;
		}
	}

	return true;
}

//-----------------------------------------------------------------------------
// selectGetCharacter() - return true if all objects are character
//-----------------------------------------------------------------------------
bool LLSelectMgr::selectGetCharacter()
{
	for (LLObjectSelection::iterator iter = getSelection()->begin();
		 iter != getSelection()->end(); iter++ )
	{
		LLSelectNode* node = *iter;
		LLViewerObject* object = node->getObject();
		if( !object || !node->mValid )
		{
			return false;
		}
		if( !object->flagCharacter())
		{
			return false;
		}
	}
	return true;
}

//-----------------------------------------------------------------------------
// selectGetRootsCharacter() - return true if all root objects are
// character
//-----------------------------------------------------------------------------
bool LLSelectMgr::selectGetRootsCharacter()
{
	for (LLObjectSelection::root_iterator iter = getSelection()->root_begin();
		 iter != getSelection()->root_end(); iter++ )
	{
		LLSelectNode* node = *iter;
		LLViewerObject* object = node->getObject();
		if( !node->mValid )
		{
			return false;
		}
		if( !object->flagCharacter())
		{
			return false;
		}
	}

	return true;
}

//-----------------------------------------------------------------------------
// selectGetNonPathfinding() - return true if all objects are not pathfinding
//-----------------------------------------------------------------------------
bool LLSelectMgr::selectGetNonPathfinding()
{
	for (LLObjectSelection::iterator iter = getSelection()->begin();
		 iter != getSelection()->end(); iter++ )
	{
		LLSelectNode* node = *iter;
		LLViewerObject* object = node->getObject();
		if( !object || !node->mValid )
		{
			return false;
		}
		if( object->flagObjectPermanent() || object->flagCharacter())
		{
			return false;
		}
	}
	return true;
}

//-----------------------------------------------------------------------------
// selectGetRootsNonPathfinding() - return true if all root objects are not
// pathfinding
//-----------------------------------------------------------------------------
bool LLSelectMgr::selectGetRootsNonPathfinding()
{
	for (LLObjectSelection::root_iterator iter = getSelection()->root_begin();
		 iter != getSelection()->root_end(); iter++ )
	{
		LLSelectNode* node = *iter;
		LLViewerObject* object = node->getObject();
		if( !node->mValid )
		{
			return false;
		}
		if( object->flagObjectPermanent() || object->flagCharacter())
		{
			return false;
		}
	}

	return true;
}

//-----------------------------------------------------------------------------
// selectGetNonPermanent() - return true if all objects are not permanent
//-----------------------------------------------------------------------------
bool LLSelectMgr::selectGetNonPermanent()
{
	for (LLObjectSelection::iterator iter = getSelection()->begin();
		 iter != getSelection()->end(); iter++ )
	{
		LLSelectNode* node = *iter;
		LLViewerObject* object = node->getObject();
		if( !object || !node->mValid )
		{
			return false;
		}
		if( object->flagObjectPermanent())
		{
			return false;
		}
	}
	return true;
}

//-----------------------------------------------------------------------------
// selectGetRootsNonPermanent() - return true if all root objects are not
// permanent
//-----------------------------------------------------------------------------
bool LLSelectMgr::selectGetRootsNonPermanent()
{
	for (LLObjectSelection::root_iterator iter = getSelection()->root_begin();
		 iter != getSelection()->root_end(); iter++ )
	{
		LLSelectNode* node = *iter;
		LLViewerObject* object = node->getObject();
		if( !node->mValid )
		{
			return false;
		}
		if( object->flagObjectPermanent())
		{
			return false;
		}
	}

	return true;
}

//-----------------------------------------------------------------------------
// selectGetNonCharacter() - return true if all objects are not character
//-----------------------------------------------------------------------------
bool LLSelectMgr::selectGetNonCharacter()
{
	for (LLObjectSelection::iterator iter = getSelection()->begin();
		 iter != getSelection()->end(); iter++ )
	{
		LLSelectNode* node = *iter;
		LLViewerObject* object = node->getObject();
		if( !object || !node->mValid )
		{
			return false;
		}
		if( object->flagCharacter())
		{
			return false;
		}
	}
	return true;
}

//-----------------------------------------------------------------------------
// selectGetRootsNonCharacter() - return true if all root objects are not 
// character
//-----------------------------------------------------------------------------
bool LLSelectMgr::selectGetRootsNonCharacter()
{
	for (LLObjectSelection::root_iterator iter = getSelection()->root_begin();
		 iter != getSelection()->root_end(); iter++ )
	{
		LLSelectNode* node = *iter;
		LLViewerObject* object = node->getObject();
		if( !node->mValid )
		{
			return false;
		}
		if( object->flagCharacter())
		{
			return false;
		}
	}

	return true;
}


//-----------------------------------------------------------------------------
// selectGetEditableLinksets() - return true if all objects are editable
//                               pathfinding linksets
//-----------------------------------------------------------------------------
bool LLSelectMgr::selectGetEditableLinksets()
{
	for (LLObjectSelection::iterator iter = getSelection()->begin();
		 iter != getSelection()->end(); iter++ )
	{
		LLSelectNode* node = *iter;
		LLViewerObject* object = node->getObject();
		if( !object || !node->mValid )
		{
			return false;
		}
		if (object->flagUsePhysics() ||
			object->flagTemporaryOnRez() ||
			object->flagCharacter() ||
			object->flagVolumeDetect() ||
			object->flagAnimSource() ||
			(object->getRegion() != gAgent.getRegion()) ||
			(!gAgent.isGodlike() && 
			!gAgent.canManageEstate() &&
			!object->permYouOwner() &&
			!object->permMove()))
		{
			return false;
		}
	}
	return true;
}

//-----------------------------------------------------------------------------
// selectGetViewableCharacters() - return true if all objects are characters
//                        viewable within the pathfinding characters floater
//-----------------------------------------------------------------------------
bool LLSelectMgr::selectGetViewableCharacters()
{
	for (LLObjectSelection::iterator iter = getSelection()->begin();
		 iter != getSelection()->end(); iter++ )
	{
		LLSelectNode* node = *iter;
		LLViewerObject* object = node->getObject();
		if( !object || !node->mValid )
		{
			return false;
		}
		if( !object->flagCharacter() ||
			(object->getRegion() != gAgent.getRegion()))
		{
			return false;
		}
	}
	return true;
}

//-----------------------------------------------------------------------------
// selectGetRootsTransfer() - return true if current agent can transfer all
// selected root objects.
//-----------------------------------------------------------------------------
bool LLSelectMgr::selectGetRootsTransfer()
{
	for (LLObjectSelection::root_iterator iter = getSelection()->root_begin();
		 iter != getSelection()->root_end(); iter++ )
	{
		LLSelectNode* node = *iter;
		LLViewerObject* object = node->getObject();
		if( !node->mValid )
		{
			return false;
		}
		if(!object->permTransfer())
		{
			return false;
		}
	}
	return true;
}

//-----------------------------------------------------------------------------
// selectGetRootsCopy() - return true if current agent can copy all
// selected root objects.
//-----------------------------------------------------------------------------
bool LLSelectMgr::selectGetRootsCopy()
{
	for (LLObjectSelection::root_iterator iter = getSelection()->root_begin();
		 iter != getSelection()->root_end(); iter++ )
	{
		LLSelectNode* node = *iter;
		LLViewerObject* object = node->getObject();
		if( !node->mValid )
		{
			return false;
		}
		if(!object->permCopy())
		{
			return false;
		}
	}
	return true;
}

struct LLSelectGetFirstTest
{
	LLSelectGetFirstTest() : mIdentical(true), mFirst(true)	{ }
	virtual ~LLSelectGetFirstTest() { }

	// returns false to break out of the iteration.
	bool checkMatchingNode(LLSelectNode* node)
	{
		if (!node || !node->mValid)
		{
			return false;
		}

		if (mFirst)
		{
			mFirstValue = getValueFromNode(node);
			mFirst = false;
		}
		else
		{
			if ( mFirstValue != getValueFromNode(node) )
			{
				mIdentical = false;
				// stop testing once we know not all selected are identical.
				return false;
			}
		}
		// continue testing.
		return true;
	}

	bool mIdentical;
	LLUUID mFirstValue;

protected:
	virtual const LLUUID& getValueFromNode(LLSelectNode* node) = 0;

private:
	bool mFirst;
};

void LLSelectMgr::getFirst(LLSelectGetFirstTest* test)
{
	if (gSavedSettings.getBOOL("EditLinkedParts"))
	{
		for (LLObjectSelection::valid_iterator iter = getSelection()->valid_begin();
			iter != getSelection()->valid_end(); ++iter )
		{
			if (!test->checkMatchingNode(*iter))
			{
				break;
			}
		}
	}
	else
	{
		for (LLObjectSelection::root_object_iterator iter = getSelection()->root_object_begin();
			iter != getSelection()->root_object_end(); ++iter )
		{
			if (!test->checkMatchingNode(*iter))
			{
				break;
			}
		}
	}
}

//-----------------------------------------------------------------------------
// selectGetCreator()
// Creator information only applies to roots unless editing linked parts.
//-----------------------------------------------------------------------------
struct LLSelectGetFirstCreator : public LLSelectGetFirstTest
{
protected:
	virtual const LLUUID& getValueFromNode(LLSelectNode* node)
	{
		return node->mPermissions->getCreator();
	}
};

bool LLSelectMgr::selectGetCreator(LLUUID& result_id, std::string& name)
{
	LLSelectGetFirstCreator test;
	getFirst(&test);

	if (test.mFirstValue.isNull())
	{
		name = LLTrans::getString("AvatarNameNobody");
		return false;
	}
	
	result_id = test.mFirstValue;
	
	if (test.mIdentical)
	{
		name = LLSLURL("agent", test.mFirstValue, "inspect").getSLURLString();
	}
	else
	{
		name = LLTrans::getString("AvatarNameMultiple");
	}

	return test.mIdentical;
}

//-----------------------------------------------------------------------------
// selectGetOwner()
// Owner information only applies to roots unless editing linked parts.
//-----------------------------------------------------------------------------
struct LLSelectGetFirstOwner : public LLSelectGetFirstTest
{
protected:
	virtual const LLUUID& getValueFromNode(LLSelectNode* node)
	{
		// Don't use 'getOwnership' since we return a reference, not a copy.
		// Will return LLUUID::null if unowned (which is not allowed and should never happen.)
		return node->mPermissions->isGroupOwned() ? node->mPermissions->getGroup() : node->mPermissions->getOwner();
	}
};

bool LLSelectMgr::selectGetOwner(LLUUID& result_id, std::string& name)
{
	LLSelectGetFirstOwner test;
	getFirst(&test);

	if (test.mFirstValue.isNull())
	{
		return false;
	}

	result_id = test.mFirstValue;
	
	if (test.mIdentical)
	{
		bool group_owned = selectIsGroupOwned();
		if (group_owned)
		{
			name = LLSLURL("group", test.mFirstValue, "inspect").getSLURLString();
		}
		else
		{
			name = LLSLURL("agent", test.mFirstValue, "inspect").getSLURLString();
		}
	}
	else
	{
		name = LLTrans::getString("AvatarNameMultiple");
	}

	return test.mIdentical;
}

//-----------------------------------------------------------------------------
// selectGetLastOwner()
// Owner information only applies to roots unless editing linked parts.
//-----------------------------------------------------------------------------
struct LLSelectGetFirstLastOwner : public LLSelectGetFirstTest
{
protected:
	virtual const LLUUID& getValueFromNode(LLSelectNode* node)
	{
		return node->mPermissions->getLastOwner();
	}
};

bool LLSelectMgr::selectGetLastOwner(LLUUID& result_id, std::string& name)
{
	LLSelectGetFirstLastOwner test;
	getFirst(&test);

	if (test.mFirstValue.isNull())
	{
		return false;
	}

	result_id = test.mFirstValue;
	
	if (test.mIdentical)
	{
		name = LLSLURL("agent", test.mFirstValue, "inspect").getSLURLString();
	}
	else
	{
		name.assign( "" );
	}

	return test.mIdentical;
}

//-----------------------------------------------------------------------------
// selectGetGroup()
// Group information only applies to roots unless editing linked parts.
//-----------------------------------------------------------------------------
struct LLSelectGetFirstGroup : public LLSelectGetFirstTest
{
protected:
	virtual const LLUUID& getValueFromNode(LLSelectNode* node)
	{
		return node->mPermissions->getGroup();
	}
};

bool LLSelectMgr::selectGetGroup(LLUUID& result_id)
{
	LLSelectGetFirstGroup test;
	getFirst(&test);

	result_id = test.mFirstValue;
	return test.mIdentical;
}

//-----------------------------------------------------------------------------
// selectIsGroupOwned()
// Only operates on root nodes unless editing linked parts.  
// Returns true if the first selected is group owned.
//-----------------------------------------------------------------------------
struct LLSelectGetFirstGroupOwner : public LLSelectGetFirstTest
{
protected:
	virtual const LLUUID& getValueFromNode(LLSelectNode* node)
	{
		if (node->mPermissions->isGroupOwned())
		{
			return node->mPermissions->getGroup();
		}
		return LLUUID::null;
	}
};

bool LLSelectMgr::selectIsGroupOwned()
{
	LLSelectGetFirstGroupOwner test;
	getFirst(&test);

	return test.mFirstValue.notNull() ? true : false;
}

//-----------------------------------------------------------------------------
// selectGetPerm()
// Only operates on root nodes.
// Returns true if all have valid data.
// mask_on has bits set to true where all permissions are true
// mask_off has bits set to true where all permissions are false
// if a bit is off both in mask_on and mask_off, the values differ within
// the selection.
//-----------------------------------------------------------------------------
bool LLSelectMgr::selectGetPerm(U8 which_perm, U32* mask_on, U32* mask_off)
{
	U32 mask;
	U32 mask_and	= 0xffffffff;
	U32 mask_or		= 0x00000000;
	bool all_valid	= false;

	for (LLObjectSelection::root_iterator iter = getSelection()->root_begin();
		 iter != getSelection()->root_end(); iter++)
	{
		LLSelectNode* node = *iter;

		if (!node->mValid)
		{
			all_valid = false;
			break;
		}

		all_valid = true;
		
		switch( which_perm )
		{
		case PERM_BASE:
			mask = node->mPermissions->getMaskBase();
			break;
		case PERM_OWNER:
			mask = node->mPermissions->getMaskOwner();
			break;
		case PERM_GROUP:
			mask = node->mPermissions->getMaskGroup();
			break;
		case PERM_EVERYONE:
			mask = node->mPermissions->getMaskEveryone();
			break;
		case PERM_NEXT_OWNER:
			mask = node->mPermissions->getMaskNextOwner();
			break;
		default:
			mask = 0x0;
			break;
		}
		mask_and &= mask;
		mask_or	 |= mask;
	}

	if (all_valid)
	{
		// ...true through all ANDs means all true
		*mask_on  = mask_and;

		// ...false through all ORs means all false
		*mask_off = ~mask_or;
		return true;
	}
	else
	{
		*mask_on  = 0;
		*mask_off = 0;
		return false;
	}
}



bool LLSelectMgr::selectGetPermissions(LLPermissions& result_perm)
{
	bool first = true;
	LLPermissions perm;
	for (LLObjectSelection::root_iterator iter = getSelection()->root_begin();
		 iter != getSelection()->root_end(); iter++ )
	{
		LLSelectNode* node = *iter;	
		if (!node->mValid)
		{
			return false;
		}

		if (first)
		{
			perm = *(node->mPermissions);
			first = false;
		}
		else
		{
			perm.accumulate(*(node->mPermissions));
		}
	}

	result_perm = perm;

	return true;
}


void LLSelectMgr::selectDelete()
{
	S32 deleteable_count = 0;

	bool locked_but_deleteable_object = false;
	bool no_copy_but_deleteable_object = false;
	bool all_owned_by_you = true;

	for (LLObjectSelection::iterator iter = getSelection()->begin();
		 iter != getSelection()->end(); iter++)
	{
		LLViewerObject* obj = (*iter)->getObject();

		if( obj->isAttachment() )
		{
			continue;
		}

		deleteable_count++;

		// Check to see if you can delete objects which are locked.
		if(!obj->permMove())
		{
			locked_but_deleteable_object = true;
		}
		if(!obj->permCopy())
		{
			no_copy_but_deleteable_object = true;
		}
		if(!obj->permYouOwner())
		{
			all_owned_by_you = false;
		}
	}

	if( 0 == deleteable_count )
	{
		make_ui_sound("UISndInvalidOp");
		return;
	}

	LLNotification::Params params("ConfirmObjectDeleteLock");
	params.functor.function(boost::bind(&LLSelectMgr::confirmDelete, _1, _2, getSelection()));

	if(locked_but_deleteable_object ||
	   no_copy_but_deleteable_object ||
	   !all_owned_by_you)
	{
		// convert any transient pie-menu selections to full selection so this operation
		// has some context
		// NOTE: if user cancels delete operation, this will potentially leave objects selected outside of build mode
		// but this is ok, if not ideal
		convertTransient();

		//This is messy, but needed to get all english our of the UI.
		if(locked_but_deleteable_object && !no_copy_but_deleteable_object && all_owned_by_you)
		{
			//Locked only
			params.name("ConfirmObjectDeleteLock");
		}
		else if(!locked_but_deleteable_object && no_copy_but_deleteable_object && all_owned_by_you)
		{
			//No Copy only
			params.name("ConfirmObjectDeleteNoCopy");
		}
		else if(!locked_but_deleteable_object && !no_copy_but_deleteable_object && !all_owned_by_you)
		{
			//not owned only
			params.name("ConfirmObjectDeleteNoOwn");
		}
		else if(locked_but_deleteable_object && no_copy_but_deleteable_object && all_owned_by_you)
		{
			//locked and no copy
			params.name("ConfirmObjectDeleteLockNoCopy");
		}
		else if(locked_but_deleteable_object && !no_copy_but_deleteable_object && !all_owned_by_you)
		{
			//locked and not owned
			params.name("ConfirmObjectDeleteLockNoOwn");
		}
		else if(!locked_but_deleteable_object && no_copy_but_deleteable_object && !all_owned_by_you)
		{
			//no copy and not owned
			params.name("ConfirmObjectDeleteNoCopyNoOwn");
		}
		else
		{
			//locked, no copy and not owned
			params.name("ConfirmObjectDeleteLockNoCopyNoOwn");
		}
		
		LLNotifications::instance().add(params);
	}
	else
	{
		LLNotifications::instance().forceResponse(params, 0);
	}
}

// static
bool LLSelectMgr::confirmDelete(const LLSD& notification, const LLSD& response, LLObjectSelectionHandle handle)
{
	S32 option = LLNotification::getSelectedOption(notification, response);
	if (!handle->getObjectCount())
	{
		LL_WARNS() << "Nothing to delete!" << LL_ENDL;
		return false;
	}

	switch(option)
	{
	case 0:
		{
			// TODO: Make sure you have delete permissions on all of them.
			const LLUUID trash_id = gInventory.findCategoryUUIDForType(LLFolderType::FT_TRASH);
			// attempt to derez into the trash.
			LLDeRezInfo info(DRD_TRASH, trash_id);
			LLSelectMgr::getInstance()->sendListToRegions("DeRezObject",
                                                          packDeRezHeader,
                                                          packObjectLocalID,
                                                          logNoOp,
                                                          (void*) &info,
                                                          SEND_ONLY_ROOTS);
			// VEFFECT: Delete Object - one effect for all deletes
			if (LLSelectMgr::getInstance()->mSelectedObjects->mSelectType != SELECT_TYPE_HUD)
			{
				LLHUDEffectSpiral *effectp = (LLHUDEffectSpiral *)LLHUDManager::getInstance()->createViewerEffect(LLHUDObject::LL_HUD_EFFECT_POINT, true);
				effectp->setPositionGlobal( LLSelectMgr::getInstance()->getSelectionCenterGlobal() );
				effectp->setColor(LLColor4U(gAgent.getEffectColor()));
				F32 duration = 0.5f;
				duration += LLSelectMgr::getInstance()->mSelectedObjects->getObjectCount() / 64.f;
				effectp->setDuration(duration);
			}

			gAgentCamera.setLookAt(LOOKAT_TARGET_CLEAR);

			// Keep track of how many objects have been deleted.
			add(LLStatViewer::DELETE_OBJECT, LLSelectMgr::getInstance()->mSelectedObjects->getObjectCount());
		}
		break;
	case 1:
	default:
		break;
	}
	return false;
}


void LLSelectMgr::selectForceDelete()
{
	sendListToRegions(
		"ObjectDelete",
		packDeleteHeader,
		packObjectLocalID,
        logNoOp,
		(void*)true,
		SEND_ONLY_ROOTS);
}

bool LLSelectMgr::selectGetEditMoveLinksetPermissions(bool &move, bool &modify)
{
    move = true;
    modify = true;
    bool selecting_linked_set = !gSavedSettings.getBOOL("EditLinkedParts");

    for (LLObjectSelection::iterator iter = getSelection()->begin();
        iter != getSelection()->end(); iter++)
    {
        LLSelectNode* nodep = *iter;
        LLViewerObject* object = nodep->getObject();
        if (!object || !nodep->mValid)
        {
            move = false;
            modify = false;
            return false;
        }

        LLViewerObject *root_object = object->getRootEdit();
        bool this_object_movable = false;
        if (object->permMove() && !object->isPermanentEnforced() &&
            ((root_object == NULL) || !root_object->isPermanentEnforced()) &&
            (object->permModify() || selecting_linked_set))
        {
            this_object_movable = true;
        }
        move = move && this_object_movable;
        modify = modify && object->permModify();
    }

    return true;
}

void LLSelectMgr::selectGetAggregateSaleInfo(U32 &num_for_sale,
											 bool &is_for_sale_mixed, 
											 bool &is_sale_price_mixed,
											 S32 &total_sale_price,
											 S32 &individual_sale_price)
{
	num_for_sale = 0;
	is_for_sale_mixed = false;
	is_sale_price_mixed = false;
	total_sale_price = 0;
	individual_sale_price = 0;


	// Empty set.
	if (getSelection()->root_begin() == getSelection()->root_end())
		return;
	
	LLSelectNode *node = *(getSelection()->root_begin());
	const bool first_node_for_sale = node->mSaleInfo.isForSale();
	const S32 first_node_sale_price = node->mSaleInfo.getSalePrice();
	
	for (LLObjectSelection::root_iterator iter = getSelection()->root_begin();
		 iter != getSelection()->root_end(); iter++)
	{
		LLSelectNode* node = *iter;
		const bool node_for_sale = node->mSaleInfo.isForSale();
		const S32 node_sale_price = node->mSaleInfo.getSalePrice();
		
		// Set mixed if the fields don't match the first node's fields.
		if (node_for_sale != first_node_for_sale) 
			is_for_sale_mixed = true;
		if (node_sale_price != first_node_sale_price)
			is_sale_price_mixed = true;
		
		if (node_for_sale)
		{
			total_sale_price += node_sale_price;
			num_for_sale ++;
		}
	}
	
	individual_sale_price = first_node_sale_price;
	if (is_for_sale_mixed)
	{
		is_sale_price_mixed = true;
		individual_sale_price = 0;
	}
}

// returns true if all nodes are valid. method also stores an
// accumulated sale info.
bool LLSelectMgr::selectGetSaleInfo(LLSaleInfo& result_sale_info)
{
	bool first = true;
	LLSaleInfo sale_info;
	for (LLObjectSelection::root_iterator iter = getSelection()->root_begin();
		 iter != getSelection()->root_end(); iter++ )
	{
		LLSelectNode* node = *iter;	
		if (!node->mValid)
		{
			return false;
		}

		if (first)
		{
			sale_info = node->mSaleInfo;
			first = false;
		}
		else
		{
			sale_info.accumulate(node->mSaleInfo);
		}
	}

	result_sale_info = sale_info;

	return true;
}

bool LLSelectMgr::selectGetAggregatePermissions(LLAggregatePermissions& result_perm)
{
	bool first = true;
	LLAggregatePermissions perm;
	for (LLObjectSelection::root_iterator iter = getSelection()->root_begin();
		 iter != getSelection()->root_end(); iter++ )
	{
		LLSelectNode* node = *iter;	
		if (!node->mValid)
		{
			return false;
		}

		if (first)
		{
			perm = node->mAggregatePerm;
			first = false;
		}
		else
		{
			perm.aggregate(node->mAggregatePerm);
		}
	}

	result_perm = perm;

	return true;
}

bool LLSelectMgr::selectGetAggregateTexturePermissions(LLAggregatePermissions& result_perm)
{
	bool first = true;
	LLAggregatePermissions perm;
	for (LLObjectSelection::root_iterator iter = getSelection()->root_begin();
		 iter != getSelection()->root_end(); iter++ )
	{
		LLSelectNode* node = *iter;	
		if (!node->mValid)
		{
			return false;
		}

		LLAggregatePermissions t_perm = node->getObject()->permYouOwner() ? node->mAggregateTexturePermOwner : node->mAggregateTexturePerm;
		if (first)
		{
			perm = t_perm;
			first = false;
		}
		else
		{
			perm.aggregate(t_perm);
		}
	}

	result_perm = perm;

	return true;
}

bool LLSelectMgr::isMovableAvatarSelected()
{
	if (mAllowSelectAvatar)
	{
		return (getSelection()->getObjectCount() == 1) && (getSelection()->getFirstRootObject()->isAvatar()) && getSelection()->getFirstMoveableNode(true);
	}
	return false;
}

//--------------------------------------------------------------------
// Duplicate objects
//--------------------------------------------------------------------

// JC - If this doesn't work right, duplicate the selection list
// before doing anything, do a deselect, then send the duplicate
// messages.
struct LLDuplicateData
{
	LLVector3	offset;
	U32			flags;
};

void LLSelectMgr::selectDuplicate(const LLVector3& offset, bool select_copy)
{
	if (mSelectedObjects->isAttachment())
	{
		//RN: do not duplicate attachments
		make_ui_sound("UISndInvalidOp");
		return;
	}
	if (!canDuplicate())
	{
		LLSelectNode* node = getSelection()->getFirstRootNode(NULL, true);
		if (node)
		{
			LLSD args;
			args["OBJ_NAME"] = node->mName;
			LLNotificationsUtil::add("NoCopyPermsNoObject", args);
			return;
		}
	}
	LLDuplicateData	data;

	data.offset = offset;
	data.flags = (select_copy ? FLAGS_CREATE_SELECTED : 0x0);

	sendListToRegions("ObjectDuplicate", packDuplicateHeader, packDuplicate, logNoOp, &data, SEND_ONLY_ROOTS);

	if (select_copy)
	{
		// the new copy will be coming in selected
		deselectAll();
	}
	else
	{
		for (LLObjectSelection::root_iterator iter = getSelection()->root_begin();
			 iter != getSelection()->root_end(); iter++ )
		{
			LLSelectNode* node = *iter;
			node->mDuplicated = true;
			node->mDuplicatePos = node->getObject()->getPositionGlobal();
			node->mDuplicateRot = node->getObject()->getRotation();
		}
	}
}

void LLSelectMgr::repeatDuplicate()
{
	if (mSelectedObjects->isAttachment())
	{
		//RN: do not duplicate attachments
		make_ui_sound("UISndInvalidOp");
		return;
	}

	std::vector<LLViewerObject*> non_duplicated_objects;

	for (LLObjectSelection::root_iterator iter = getSelection()->root_begin();
		 iter != getSelection()->root_end(); iter++ )
	{
		LLSelectNode* node = *iter;	
		if (!node->mDuplicated)
		{
			non_duplicated_objects.push_back(node->getObject());
		}
	}

	// make sure only previously duplicated objects are selected
	for (std::vector<LLViewerObject*>::iterator iter = non_duplicated_objects.begin();
		 iter != non_duplicated_objects.end(); ++iter)
	{
		LLViewerObject* objectp = *iter;
		deselectObjectAndFamily(objectp);
	}
	
	// duplicate objects in place
	LLDuplicateData	data;

	data.offset = LLVector3::zero;
	data.flags = 0x0;

	sendListToRegions("ObjectDuplicate", packDuplicateHeader, packDuplicate, logNoOp, &data, SEND_ONLY_ROOTS);

	// move current selection based on delta from duplication position and update duplication position
	for (LLObjectSelection::root_iterator iter = getSelection()->root_begin();
		 iter != getSelection()->root_end(); iter++ )
	{
		LLSelectNode* node = *iter;	
		if (node->mDuplicated)
		{
			LLQuaternion cur_rot = node->getObject()->getRotation();
			LLQuaternion rot_delta = (~node->mDuplicateRot * cur_rot);
			LLQuaternion new_rot = cur_rot * rot_delta;
			LLVector3d cur_pos = node->getObject()->getPositionGlobal();
			LLVector3d new_pos = cur_pos + ((cur_pos - node->mDuplicatePos) * rot_delta);

			node->mDuplicatePos = node->getObject()->getPositionGlobal();
			node->mDuplicateRot = node->getObject()->getRotation();
			node->getObject()->setPositionGlobal(new_pos);
			node->getObject()->setRotation(new_rot);
		}
	}

	sendMultipleUpdate(UPD_ROTATION | UPD_POSITION);
}

// static 
void LLSelectMgr::packDuplicate( LLSelectNode* node, void *duplicate_data )
{
	gMessageSystem->nextBlockFast(_PREHASH_ObjectData);
	gMessageSystem->addU32Fast(_PREHASH_ObjectLocalID, node->getObject()->getLocalID());
}


//--------------------------------------------------------------------
// Duplicate On Ray
//--------------------------------------------------------------------

// Duplicates the selected objects, but places the copy along a cast
// ray.
struct LLDuplicateOnRayData
{
	LLVector3	mRayStartRegion;
	LLVector3	mRayEndRegion;
	bool		mBypassRaycast;
	bool		mRayEndIsIntersection;
	LLUUID		mRayTargetID;
	bool		mCopyCenters;
	bool		mCopyRotates;
	U32			mFlags;
};

void LLSelectMgr::selectDuplicateOnRay(const LLVector3 &ray_start_region,
									   const LLVector3 &ray_end_region,
									   bool bypass_raycast,
									   bool ray_end_is_intersection,
									   const LLUUID &ray_target_id,
									   bool copy_centers,
									   bool copy_rotates,
									   bool select_copy)
{
	if (mSelectedObjects->isAttachment())
	{
		// do not duplicate attachments
		make_ui_sound("UISndInvalidOp");
		return;
	}
	
	LLDuplicateOnRayData	data;

	data.mRayStartRegion	= ray_start_region;
	data.mRayEndRegion		= ray_end_region;
	data.mBypassRaycast		= bypass_raycast;
	data.mRayEndIsIntersection = ray_end_is_intersection;
	data.mRayTargetID		= ray_target_id;
	data.mCopyCenters		= copy_centers;
	data.mCopyRotates		= copy_rotates;
	data.mFlags				= (select_copy ? FLAGS_CREATE_SELECTED : 0x0);

	sendListToRegions("ObjectDuplicateOnRay", 
                      packDuplicateOnRayHead, packObjectLocalID, logNoOp, &data, SEND_ONLY_ROOTS);

	if (select_copy)
	{
		// the new copy will be coming in selected
		deselectAll();
	}
}

// static
void LLSelectMgr::packDuplicateOnRayHead(void *user_data)
{
	LLMessageSystem *msg = gMessageSystem;
	LLDuplicateOnRayData *data = (LLDuplicateOnRayData *)user_data;

	msg->nextBlockFast(_PREHASH_AgentData);
	msg->addUUIDFast(_PREHASH_AgentID, gAgent.getID() );
	msg->addUUIDFast(_PREHASH_SessionID, gAgent.getSessionID() );
	msg->addUUIDFast(_PREHASH_GroupID, gAgent.getGroupID() );
	msg->addVector3Fast(_PREHASH_RayStart, data->mRayStartRegion );
	msg->addVector3Fast(_PREHASH_RayEnd, data->mRayEndRegion );
	msg->addBOOLFast(_PREHASH_BypassRaycast, data->mBypassRaycast );
	msg->addBOOLFast(_PREHASH_RayEndIsIntersection, data->mRayEndIsIntersection );
	msg->addBOOLFast(_PREHASH_CopyCenters, data->mCopyCenters );
	msg->addBOOLFast(_PREHASH_CopyRotates, data->mCopyRotates );
	msg->addUUIDFast(_PREHASH_RayTargetID, data->mRayTargetID );
	msg->addU32Fast(_PREHASH_DuplicateFlags, data->mFlags );
}



//------------------------------------------------------------------------
// Object position, scale, rotation update, all-in-one
//------------------------------------------------------------------------

void LLSelectMgr::sendMultipleUpdate(U32 type)
{
	if (type == UPD_NONE) return;
	// send individual updates when selecting textures or individual objects
	ESendType send_type = (!gSavedSettings.getBOOL("EditLinkedParts") && !getTEMode()) ? SEND_ONLY_ROOTS : SEND_ROOTS_FIRST;
	if (send_type == SEND_ONLY_ROOTS)
	{
		// tell simulator to apply to whole linked sets
		type |= UPD_LINKED_SETS;
	}

	sendListToRegions(
		"MultipleObjectUpdate",
		packAgentAndSessionID,
		packMultipleUpdate,
        logNoOp,
		&type,
		send_type);
}

// static
void LLSelectMgr::packMultipleUpdate(LLSelectNode* node, void *user_data)
{
	LLViewerObject* object = node->getObject();
	U32	*type32 = (U32 *)user_data;
	U8 type = (U8)*type32;
	U8	data[256];

	gMessageSystem->nextBlockFast(_PREHASH_ObjectData);
	gMessageSystem->addU32Fast(_PREHASH_ObjectLocalID,	object->getLocalID() );
	gMessageSystem->addU8Fast(_PREHASH_Type, type );

	S32 offset = 0;

	// JC: You MUST pack the data in this order.  The receiving
	// routine process_multiple_update_message on simulator will
	// extract them in this order.

	if (type & UPD_POSITION)
	{
		htolememcpy(&data[offset], &(object->getPosition().mV), MVT_LLVector3, 12); 
		offset += 12;
	}
	if (type & UPD_ROTATION)
	{
		LLQuaternion quat = object->getRotation();
		LLVector3 vec = quat.packToVector3();
		htolememcpy(&data[offset], &(vec.mV), MVT_LLQuaternion, 12); 
		offset += 12;
	}
	if (type & UPD_SCALE)
	{
		//LL_INFOS() << "Sending object scale " << object->getScale() << LL_ENDL;
		htolememcpy(&data[offset], &(object->getScale().mV), MVT_LLVector3, 12); 
		offset += 12;
	}
	gMessageSystem->addBinaryDataFast(_PREHASH_Data, data, offset);
}

//------------------------------------------------------------------------
// Ownership
//------------------------------------------------------------------------
struct LLOwnerData
{
	LLUUID	owner_id;
	LLUUID	group_id;
	bool	override;
};

void LLSelectMgr::sendOwner(const LLUUID& owner_id,
							const LLUUID& group_id,
							bool override)
{
	LLOwnerData data;

	data.owner_id = owner_id;
	data.group_id = group_id;
	data.override = override;

	sendListToRegions("ObjectOwner", packOwnerHead, packObjectLocalID, logNoOp, &data, SEND_ONLY_ROOTS);
}

// static
void LLSelectMgr::packOwnerHead(void *user_data)
{
	LLOwnerData *data = (LLOwnerData *)user_data;

	gMessageSystem->nextBlockFast(_PREHASH_AgentData);
	gMessageSystem->addUUIDFast(_PREHASH_AgentID, gAgent.getID() );
	gMessageSystem->addUUIDFast(_PREHASH_SessionID, gAgent.getSessionID() );
	gMessageSystem->nextBlockFast(_PREHASH_HeaderData);
	gMessageSystem->addBOOLFast(_PREHASH_Override, data->override);
	gMessageSystem->addUUIDFast(_PREHASH_OwnerID, data->owner_id);
	gMessageSystem->addUUIDFast(_PREHASH_GroupID, data->group_id);
}

//------------------------------------------------------------------------
// Group
//------------------------------------------------------------------------

void LLSelectMgr::sendGroup(const LLUUID& group_id)
{
	LLUUID local_group_id(group_id);
	sendListToRegions("ObjectGroup", packAgentAndSessionAndGroupID, packObjectLocalID, logNoOp, &local_group_id, SEND_ONLY_ROOTS);
}


//------------------------------------------------------------------------
// Buy
//------------------------------------------------------------------------

struct LLBuyData
{
	std::vector<LLViewerObject*> mObjectsSent;
	LLUUID mCategoryID;
	LLSaleInfo mSaleInfo;
};

// *NOTE: does not work for multiple object buy, which UI does not
// currently support sale info is used for verification only, if it
// doesn't match region info then sale is canceled Need to get sale
// info -as displayed in the UI- for every item.
void LLSelectMgr::sendBuy(const LLUUID& buyer_id, const LLUUID& category_id, const LLSaleInfo sale_info)
{
	LLBuyData buy;
	buy.mCategoryID = category_id;
	buy.mSaleInfo = sale_info;
	sendListToRegions("ObjectBuy", packAgentGroupAndCatID, packBuyObjectIDs, logNoOp, &buy, SEND_ONLY_ROOTS);
}

// static
void LLSelectMgr::packBuyObjectIDs(LLSelectNode* node, void* data)
{
	LLBuyData* buy = (LLBuyData*)data;

	LLViewerObject* object = node->getObject();
	if (std::find(buy->mObjectsSent.begin(), buy->mObjectsSent.end(), object) == buy->mObjectsSent.end())
	{
		buy->mObjectsSent.push_back(object);
		gMessageSystem->nextBlockFast(_PREHASH_ObjectData);
		gMessageSystem->addU32Fast(_PREHASH_ObjectLocalID, object->getLocalID() );
		gMessageSystem->addU8Fast(_PREHASH_SaleType, buy->mSaleInfo.getSaleType());
		gMessageSystem->addS32Fast(_PREHASH_SalePrice, buy->mSaleInfo.getSalePrice());
	}
}

//------------------------------------------------------------------------
// Permissions
//------------------------------------------------------------------------

struct LLPermData
{
	U8 mField;
	bool mSet;
	U32 mMask;
	bool mOverride;
};

// TODO: Make this able to fail elegantly.
void LLSelectMgr::selectionSetObjectPermissions(U8 field,
									   bool set,
									   U32 mask,
									   bool override)
{
	LLPermData data;

	data.mField = field;
	data.mSet = set;
	data.mMask = mask;
	data.mOverride = override;

	sendListToRegions("ObjectPermissions", packPermissionsHead, packPermissions, logNoOp, &data, SEND_ONLY_ROOTS);
}

void LLSelectMgr::packPermissionsHead(void* user_data)
{
	LLPermData* data = (LLPermData*)user_data;
	gMessageSystem->nextBlockFast(_PREHASH_AgentData);
	gMessageSystem->addUUIDFast(_PREHASH_AgentID, gAgent.getID());
	gMessageSystem->addUUIDFast(_PREHASH_SessionID, gAgent.getSessionID());
	gMessageSystem->nextBlockFast(_PREHASH_HeaderData);
	gMessageSystem->addBOOLFast(_PREHASH_Override, data->mOverride);
}	


// Now that you've added a bunch of objects, send a select message
// on the entire list for efficiency.
/*
void LLSelectMgr::sendSelect()
{
	LL_ERRS() << "Not implemented" << LL_ENDL;
}
*/

void LLSelectMgr::deselectAll()
{
	if (!mSelectedObjects->getNumNodes())
	{
		return;
	}
		
	// Zap the angular velocity, as the sim will set it to zero
	for (LLObjectSelection::iterator iter = mSelectedObjects->begin();
		 iter != mSelectedObjects->end(); iter++ )
	{
		LLViewerObject *objectp = (*iter)->getObject();
		objectp->setAngularVelocity( 0,0,0 );
		objectp->setVelocity( 0,0,0 );
	}

	sendListToRegions(
		"ObjectDeselect",
		packAgentAndSessionID,
		packObjectLocalID,
        logNoOp,
		NULL,
		SEND_INDIVIDUALS);

	removeAll();
	
	mLastSentSelectionCenterGlobal.clearVec();

	updatePointAt();
}

void LLSelectMgr::deselectAllForStandingUp()
{
	/*
	This function is similar deselectAll() except for the first if statement
	which was removed. This is needed as a workaround for DEV-2854
	*/

	// Zap the angular velocity, as the sim will set it to zero
	for (LLObjectSelection::iterator iter = mSelectedObjects->begin();
		 iter != mSelectedObjects->end(); iter++ )
	{
		LLViewerObject *objectp = (*iter)->getObject();
		objectp->setAngularVelocity( 0,0,0 );
		objectp->setVelocity( 0,0,0 );
	}

	sendListToRegions(
		"ObjectDeselect",
		packAgentAndSessionID,
		packObjectLocalID,
        logNoOp,
		NULL,
		SEND_INDIVIDUALS);

	removeAll();
	
	mLastSentSelectionCenterGlobal.clearVec();

	updatePointAt();
}

void LLSelectMgr::deselectUnused()
{
	// no more outstanding references to this selection
	if (mSelectedObjects->getNumRefs() == 1)
	{
		deselectAll();
	}
}

void LLSelectMgr::convertTransient()
{
	LLObjectSelection::iterator node_it;
	for (node_it = mSelectedObjects->begin(); node_it != mSelectedObjects->end(); ++node_it)
	{
		LLSelectNode *nodep = *node_it;
		nodep->setTransient(false);
	}
}

void LLSelectMgr::deselectAllIfTooFar()
{
	if (mSelectedObjects->isEmpty() || mSelectedObjects->mSelectType == SELECT_TYPE_HUD)
	{
		return;
	}

	// HACK: Don't deselect when we're navigating to rate an object's
	// owner or creator.  JC
	if (gMenuObject->getVisible())
	{
		return;
	}

	LLVector3d selectionCenter = getSelectionCenterGlobal();
	if (gSavedSettings.getBOOL("LimitSelectDistance")
		&& (!mSelectedObjects->getPrimaryObject() || !mSelectedObjects->getPrimaryObject()->isAvatar())
		&& (mSelectedObjects->getPrimaryObject() != LLViewerMediaFocus::getInstance()->getFocusedObject())
		&& !mSelectedObjects->isAttachment()
		&& !selectionCenter.isExactlyZero())
	{
		F32 deselect_dist = gSavedSettings.getF32("MaxSelectDistance");
		F32 deselect_dist_sq = deselect_dist * deselect_dist;

		LLVector3d select_delta = gAgent.getPositionGlobal() - selectionCenter;
		F32 select_dist_sq = (F32) select_delta.magVecSquared();

		if (select_dist_sq > deselect_dist_sq)
		{
			if (mDebugSelectMgr)
			{
				LL_INFOS() << "Selection manager: auto-deselecting, select_dist = " << (F32) sqrt(select_dist_sq) << LL_ENDL;
				LL_INFOS() << "agent pos global = " << gAgent.getPositionGlobal() << LL_ENDL;
				LL_INFOS() << "selection pos global = " << selectionCenter << LL_ENDL;
			}

			deselectAll();
		}
	}
}


void LLSelectMgr::selectionSetObjectName(const std::string& name)
{
	std::string name_copy(name);

	// we only work correctly if 1 object is selected.
	if(mSelectedObjects->getRootObjectCount() == 1)
	{
		sendListToRegions("ObjectName",
						  packAgentAndSessionID,
						  packObjectName,
                          logNoOp,
						  (void*)(&name_copy),
						  SEND_ONLY_ROOTS);
	}
	else if(mSelectedObjects->getObjectCount() == 1)
	{
		sendListToRegions("ObjectName",
						  packAgentAndSessionID,
						  packObjectName,
                          logNoOp,
						  (void*)(&name_copy),
						  SEND_INDIVIDUALS);
	}
}

void LLSelectMgr::selectionSetObjectDescription(const std::string& desc)
{
	std::string desc_copy(desc);

	// we only work correctly if 1 object is selected.
	if(mSelectedObjects->getRootObjectCount() == 1)
	{
		sendListToRegions("ObjectDescription",
						  packAgentAndSessionID,
						  packObjectDescription,
                          logNoOp,
						  (void*)(&desc_copy),
						  SEND_ONLY_ROOTS);
	}
	else if(mSelectedObjects->getObjectCount() == 1)
	{
		sendListToRegions("ObjectDescription",
						  packAgentAndSessionID,
						  packObjectDescription,
                          logNoOp,
						  (void*)(&desc_copy),
						  SEND_INDIVIDUALS);
	}
}

void LLSelectMgr::selectionSetObjectCategory(const LLCategory& category)
{
	// for now, we only want to be able to set one root category at
	// a time.
	if(mSelectedObjects->getRootObjectCount() != 1) return;
	sendListToRegions("ObjectCategory",
					  packAgentAndSessionID,
					  packObjectCategory,
                      logNoOp,
					  (void*)(&category),
					  SEND_ONLY_ROOTS);
}

void LLSelectMgr::selectionSetObjectSaleInfo(const LLSaleInfo& sale_info)
{
	sendListToRegions("ObjectSaleInfo",
					  packAgentAndSessionID,
					  packObjectSaleInfo,
                      logNoOp,
					  (void*)(&sale_info),
					  SEND_ONLY_ROOTS);
}

//----------------------------------------------------------------------
// Attachments
//----------------------------------------------------------------------

void LLSelectMgr::sendAttach(U8 attachment_point, bool replace)
{
    sendAttach(mSelectedObjects, attachment_point, replace);
}

void LLSelectMgr::sendAttach(LLObjectSelectionHandle selection_handle, U8 attachment_point, bool replace)
{
	if (selection_handle.isNull())
	{
		return;
	}

	LLViewerObject* attach_object = selection_handle->getFirstRootObject();

	if (!attach_object || !isAgentAvatarValid() || selection_handle->mSelectType != SELECT_TYPE_WORLD)
	{
		return;
	}

	bool build_mode = LLToolMgr::getInstance()->inEdit();
	// Special case: Attach to default location for this object.
	if (0 == attachment_point ||
		get_if_there(gAgentAvatarp->mAttachmentPoints, (S32)attachment_point, (LLViewerJointAttachment*)NULL))
	{
		if (!replace || attachment_point != 0)
		{
			// If we know the attachment point then we got here by clicking an
			// "Attach to..." context menu item, so we should add, not replace.
			attachment_point |= ATTACHMENT_ADD;
		}

		sendListToRegions(
			selection_handle,
			"ObjectAttach",
			packAgentIDAndSessionAndAttachment, 
			packObjectIDAndRotation, 
            logAttachmentRequest,
			&attachment_point, 
			SEND_ONLY_ROOTS );
		if (!build_mode)
		{
			// After "ObjectAttach" server will unsubscribe us from properties updates
			// so either deselect objects or resend selection after attach packet reaches server
			// In case of build_mode LLPanelObjectInventory::refresh() will deal with selection
			// Still unsubscribe even in case selection_handle is not current selection
			deselectAll();
		}
	}
}

void LLSelectMgr::sendDetach()
{
	if (!mSelectedObjects->getNumNodes() || mSelectedObjects->mSelectType == SELECT_TYPE_WORLD)
	{
		return;
	}

	sendListToRegions(
		"ObjectDetach",
		packAgentAndSessionID,
		packObjectLocalID,
        logDetachRequest,
		NULL,
		SEND_ONLY_ROOTS );
}


void LLSelectMgr::sendDropAttachment()
{
	if (!mSelectedObjects->getNumNodes() || mSelectedObjects->mSelectType == SELECT_TYPE_WORLD)
	{
		return;
	}

	sendListToRegions(
		"ObjectDrop",
		packAgentAndSessionID,
		packObjectLocalID,
        logDetachRequest,
		NULL,
		SEND_ONLY_ROOTS);
}

//----------------------------------------------------------------------
// Links
//----------------------------------------------------------------------

void LLSelectMgr::sendLink()
{
	if (!mSelectedObjects->getNumNodes())
	{
		return;
	}

	sendListToRegions(
		"ObjectLink",
		packAgentAndSessionID,
		packObjectLocalID,
        logNoOp,
		NULL,
		SEND_ONLY_ROOTS);
}

void LLSelectMgr::sendDelink()
{
	if (!mSelectedObjects->getNumNodes())
	{
		return;
	}

	struct f : public LLSelectedObjectFunctor
	{ //on delink, any modifyable object should
		f() {}

		virtual bool apply(LLViewerObject* object)
		{
			if (object->permModify())
			{
				if (object->getPhysicsShapeType() == LLViewerObject::PHYSICS_SHAPE_NONE)
				{
					object->setPhysicsShapeType(LLViewerObject::PHYSICS_SHAPE_CONVEX_HULL);
					object->updateFlags();
				}
			}
			return true;
		}
	} sendfunc;
	getSelection()->applyToObjects(&sendfunc);


	// Delink needs to send individuals so you can unlink a single object from
	// a linked set.
	sendListToRegions(
		"ObjectDelink",
		packAgentAndSessionID,
		packObjectLocalID,
        logNoOp,
		NULL,
		SEND_INDIVIDUALS);
}


//----------------------------------------------------------------------
// Hinges
//----------------------------------------------------------------------

/*
void LLSelectMgr::sendHinge(U8 type)
{
	if (!mSelectedObjects->getNumNodes())
	{
		return;
	}

	sendListToRegions(
		"ObjectHinge",
		packHingeHead,
		packObjectLocalID,
		&type,
		SEND_ONLY_ROOTS);
}


void LLSelectMgr::sendDehinge()
{
	if (!mSelectedObjects->getNumNodes())
	{
		return;
	}

	sendListToRegions(
		"ObjectDehinge",
		packAgentAndSessionID,
		packObjectLocalID,
		NULL,
		SEND_ONLY_ROOTS);
}*/

void LLSelectMgr::sendSelect()
{
	if (!mSelectedObjects->getNumNodes())
	{
		return;
	}

	sendListToRegions(
		"ObjectSelect",
		packAgentAndSessionID,
		packObjectLocalID,
        logNoOp,
		NULL,
		SEND_INDIVIDUALS);
}

// static
void LLSelectMgr::packHingeHead(void *user_data)
{
	U8	*type = (U8 *)user_data;

	gMessageSystem->nextBlockFast(_PREHASH_AgentData);
	gMessageSystem->addUUIDFast(_PREHASH_AgentID, gAgent.getID() );
	gMessageSystem->addUUIDFast(_PREHASH_SessionID, gAgent.getSessionID() );
	gMessageSystem->nextBlockFast(_PREHASH_JointType);
	gMessageSystem->addU8Fast(_PREHASH_Type, *type );
}


void LLSelectMgr::selectionDump()
{
	struct f : public LLSelectedObjectFunctor
	{
		virtual bool apply(LLViewerObject* object)
		{
			object->dump();
			return true;
		}
	} func;
	getSelection()->applyToObjects(&func);	
}

void LLSelectMgr::saveSelectedObjectColors()
{
	struct f : public LLSelectedNodeFunctor
	{
		virtual bool apply(LLSelectNode* node)
		{
			node->saveColors();
			return true;
		}
	} func;
	getSelection()->applyToNodes(&func);	
}

void LLSelectMgr::saveSelectedShinyColors()
{
	struct f : public LLSelectedNodeFunctor
	{
		virtual bool apply(LLSelectNode* node)
		{
			node->saveShinyColors();
			return true;
		}
	} func;
	getSelection()->applyToNodes(&func);
}

void LLSelectMgr::saveSelectedObjectTextures()
{
	// invalidate current selection so we update saved textures
	struct f : public LLSelectedNodeFunctor
	{
		virtual bool apply(LLSelectNode* node)
		{
			node->mValid = false;
			return true;
		}
	} func;
	getSelection()->applyToNodes(&func);	

	// request object properties message to get updated permissions data
	sendSelect();
}


// This routine should be called whenever a drag is initiated.
// also need to know to which simulator to send update message
void LLSelectMgr::saveSelectedObjectTransform(EActionType action_type)
{
	if (mSelectedObjects->isEmpty())
	{
		// nothing selected, so nothing to save
		return;
	}

	struct f : public LLSelectedNodeFunctor
	{
		EActionType mActionType;
		LLSelectMgr* mManager;
		f(EActionType a, LLSelectMgr* p) : mActionType(a), mManager(p) {}
		virtual bool apply(LLSelectNode* selectNode)
		{
			LLViewerObject*	object = selectNode->getObject();
			if (!object)
			{
				return true; // skip
			}
			selectNode->mSavedPositionLocal = object->getPosition();
			if (object->isAttachment())
			{
				if (object->isRootEdit())
				{
					LLXform* parent_xform = object->mDrawable->getXform()->getParent();
					if (parent_xform)
					{
						selectNode->mSavedPositionGlobal = gAgent.getPosGlobalFromAgent((object->getPosition() * parent_xform->getWorldRotation()) + parent_xform->getWorldPosition());
					}
					else
					{
						selectNode->mSavedPositionGlobal = object->getPositionGlobal();
					}
				}
				else
				{
					LLViewerObject* attachment_root = (LLViewerObject*)object->getParent();
					LLXform* parent_xform = attachment_root ? attachment_root->mDrawable->getXform()->getParent() : NULL;
					if (parent_xform)
					{
						LLVector3 root_pos = (attachment_root->getPosition() * parent_xform->getWorldRotation()) + parent_xform->getWorldPosition();
						LLQuaternion root_rot = (attachment_root->getRotation() * parent_xform->getWorldRotation());
						selectNode->mSavedPositionGlobal = gAgent.getPosGlobalFromAgent((object->getPosition() * root_rot) + root_pos);
					}
					else
					{
						selectNode->mSavedPositionGlobal = object->getPositionGlobal();
					}
				}
				selectNode->mSavedRotation = object->getRenderRotation();
			}
			else
			{
				selectNode->mSavedPositionGlobal = object->getPositionGlobal();
				selectNode->mSavedRotation = object->getRotationRegion();
			}
		
			selectNode->mSavedScale = object->getScale();
			selectNode->saveTextureScaleRatios(mManager->mTextureChannel);			
			return true;
		}
	} func(action_type, this);
	getSelection()->applyToNodes(&func);	
	
	mSavedSelectionBBox = getBBoxOfSelection();
}

struct LLSelectMgrApplyFlags : public LLSelectedObjectFunctor
{
	LLSelectMgrApplyFlags(U32 flags, bool state) : mFlags(flags), mState(state) {}
	U32 mFlags;
	bool mState;
	virtual bool apply(LLViewerObject* object)
	{
		if ( object->permModify())
		{
			if (object->isRoot()) 		// don't send for child objects
			{
				object->setFlags( mFlags, mState);
			}
			else if (FLAGS_WORLD & mFlags && ((LLViewerObject*)object->getRoot())->isSelected())
			{
				// FLAGS_WORLD are shared by all items in linkset
				object->setFlagsWithoutUpdate(FLAGS_WORLD & mFlags, mState);
			}
		};
		return true;
	}
};

void LLSelectMgr::selectionUpdatePhysics(bool physics)
{
	LLSelectMgrApplyFlags func(	FLAGS_USE_PHYSICS, physics);
	getSelection()->applyToObjects(&func);	
}

void LLSelectMgr::selectionUpdateTemporary(bool is_temporary)
{
	LLSelectMgrApplyFlags func(	FLAGS_TEMPORARY_ON_REZ, is_temporary);
	getSelection()->applyToObjects(&func);	
}

void LLSelectMgr::selectionUpdatePhantom(bool is_phantom)
{
	LLSelectMgrApplyFlags func(	FLAGS_PHANTOM, is_phantom);
	getSelection()->applyToObjects(&func);	
}

//----------------------------------------------------------------------
// Helpful packing functions for sendObjectMessage()
//----------------------------------------------------------------------

// static 
void LLSelectMgr::packAgentIDAndSessionAndAttachment( void *user_data)
{
	U8 *attachment_point = (U8*)user_data;
	gMessageSystem->nextBlockFast(_PREHASH_AgentData);
	gMessageSystem->addUUIDFast(_PREHASH_AgentID, gAgent.getID() );
	gMessageSystem->addUUIDFast(_PREHASH_SessionID, gAgent.getSessionID());
	gMessageSystem->addU8Fast(_PREHASH_AttachmentPoint, *attachment_point);
}

// static
void LLSelectMgr::packAgentID(	void *user_data)
{
	gMessageSystem->nextBlockFast(_PREHASH_AgentData);
	gMessageSystem->addUUIDFast(_PREHASH_AgentID, gAgent.getID() );
}

// static
void LLSelectMgr::packAgentAndSessionID(void* user_data)
{
	gMessageSystem->nextBlockFast(_PREHASH_AgentData);
	gMessageSystem->addUUIDFast(_PREHASH_AgentID, gAgent.getID());
	gMessageSystem->addUUIDFast(_PREHASH_SessionID, gAgent.getSessionID());
}

// static
void LLSelectMgr::packAgentAndGroupID(void* user_data)
{
	LLOwnerData *data = (LLOwnerData *)user_data;

	gMessageSystem->nextBlockFast(_PREHASH_AgentData);
	gMessageSystem->addUUIDFast(_PREHASH_AgentID, data->owner_id );
	gMessageSystem->addUUIDFast(_PREHASH_GroupID, data->group_id );
}

// static
void LLSelectMgr::packAgentAndSessionAndGroupID(void* user_data)
{
	LLUUID* group_idp = (LLUUID*) user_data;
	gMessageSystem->nextBlockFast(_PREHASH_AgentData);
	gMessageSystem->addUUIDFast(_PREHASH_AgentID, gAgent.getID());
	gMessageSystem->addUUIDFast(_PREHASH_SessionID, gAgent.getSessionID());
	gMessageSystem->addUUIDFast(_PREHASH_GroupID, *group_idp);
}

// static
void LLSelectMgr::packDuplicateHeader(void* data)
{
	LLUUID group_id(gAgent.getGroupID());
	packAgentAndSessionAndGroupID(&group_id);

	LLDuplicateData* dup_data = (LLDuplicateData*) data;

	gMessageSystem->nextBlockFast(_PREHASH_SharedData);
	gMessageSystem->addVector3Fast(_PREHASH_Offset, dup_data->offset);
	gMessageSystem->addU32Fast(_PREHASH_DuplicateFlags, dup_data->flags);
}

// static
void LLSelectMgr::packDeleteHeader(void* userdata)
{
	bool force = (bool)(intptr_t)userdata;

	gMessageSystem->nextBlockFast(_PREHASH_AgentData);
	gMessageSystem->addUUIDFast(_PREHASH_AgentID, gAgent.getID() );
	gMessageSystem->addUUIDFast(_PREHASH_SessionID, gAgent.getSessionID());
	gMessageSystem->addBOOLFast(_PREHASH_Force, force);
}

// static
void LLSelectMgr::packAgentGroupAndCatID(void* user_data)
{
	LLBuyData* buy = (LLBuyData*)user_data;
	gMessageSystem->nextBlockFast(_PREHASH_AgentData);
	gMessageSystem->addUUIDFast(_PREHASH_AgentID, gAgent.getID());
	gMessageSystem->addUUIDFast(_PREHASH_SessionID, gAgent.getSessionID());
	gMessageSystem->addUUIDFast(_PREHASH_GroupID, gAgent.getGroupID());
	gMessageSystem->addUUIDFast(_PREHASH_CategoryID, buy->mCategoryID);
}

//static
void LLSelectMgr::packDeRezHeader(void* user_data)
{
	LLDeRezInfo* info = (LLDeRezInfo*)user_data;
	gMessageSystem->nextBlockFast(_PREHASH_AgentData);
	gMessageSystem->addUUIDFast(_PREHASH_AgentID, gAgent.getID());
	gMessageSystem->addUUIDFast(_PREHASH_SessionID, gAgent.getSessionID());
	gMessageSystem->nextBlockFast(_PREHASH_AgentBlock);
	gMessageSystem->addUUIDFast(_PREHASH_GroupID, gAgent.getGroupID());
	gMessageSystem->addU8Fast(_PREHASH_Destination, (U8)info->mDestination);
	gMessageSystem->addUUIDFast(_PREHASH_DestinationID, info->mDestinationID);
	LLUUID tid;
	tid.generate();
	gMessageSystem->addUUIDFast(_PREHASH_TransactionID, tid);
	const U8 PACKET = 1;
	gMessageSystem->addU8Fast(_PREHASH_PacketCount, PACKET);
	gMessageSystem->addU8Fast(_PREHASH_PacketNumber, PACKET);
}

// static 
void LLSelectMgr::packObjectID(LLSelectNode* node, void *user_data)
{
	gMessageSystem->nextBlockFast(_PREHASH_ObjectData);
	gMessageSystem->addUUIDFast(_PREHASH_ObjectID, node->getObject()->mID );
}

void LLSelectMgr::packObjectIDAndRotation(LLSelectNode* node, void *user_data)
{
	gMessageSystem->nextBlockFast(_PREHASH_ObjectData);
	gMessageSystem->addU32Fast(_PREHASH_ObjectLocalID, node->getObject()->getLocalID() );
	gMessageSystem->addQuatFast(_PREHASH_Rotation, node->getObject()->getRotation());
}

void LLSelectMgr::packObjectClickAction(LLSelectNode* node, void *user_data)
{
	gMessageSystem->nextBlockFast(_PREHASH_ObjectData);
	gMessageSystem->addU32Fast(_PREHASH_ObjectLocalID, node->getObject()->getLocalID() );
	gMessageSystem->addU8("ClickAction", node->getObject()->getClickAction());
}

void LLSelectMgr::packObjectIncludeInSearch(LLSelectNode* node, void *user_data)
{
	gMessageSystem->nextBlockFast(_PREHASH_ObjectData);
	gMessageSystem->addU32Fast(_PREHASH_ObjectLocalID, node->getObject()->getLocalID() );
	gMessageSystem->addBOOL("IncludeInSearch", node->getObject()->getIncludeInSearch());
}

// static
void LLSelectMgr::packObjectLocalID(LLSelectNode* node, void *)
{
	gMessageSystem->nextBlockFast(_PREHASH_ObjectData);
	gMessageSystem->addU32Fast(_PREHASH_ObjectLocalID, node->getObject()->getLocalID());
}

// static
void LLSelectMgr::packObjectName(LLSelectNode* node, void* user_data)
{
	const std::string* name = (const std::string*)user_data;
	if(!name->empty())
	{
		gMessageSystem->nextBlockFast(_PREHASH_ObjectData);
		gMessageSystem->addU32Fast(_PREHASH_LocalID, node->getObject()->getLocalID());
		gMessageSystem->addStringFast(_PREHASH_Name, *name);
	}
}

// static
void LLSelectMgr::packObjectDescription(LLSelectNode* node, void* user_data)
{
	const std::string* desc = (const std::string*)user_data;
	if(desc)
	{	// Empty (non-null, but zero length) descriptions are OK
		gMessageSystem->nextBlockFast(_PREHASH_ObjectData);
		gMessageSystem->addU32Fast(_PREHASH_LocalID, node->getObject()->getLocalID());
		gMessageSystem->addStringFast(_PREHASH_Description, *desc);
	}
}

// static
void LLSelectMgr::packObjectCategory(LLSelectNode* node, void* user_data)
{
	LLCategory* category = (LLCategory*)user_data;
	if(!category) return;
	gMessageSystem->nextBlockFast(_PREHASH_ObjectData);
	gMessageSystem->addU32Fast(_PREHASH_LocalID, node->getObject()->getLocalID());
	category->packMessage(gMessageSystem);
}

// static
void LLSelectMgr::packObjectSaleInfo(LLSelectNode* node, void* user_data)
{
	LLSaleInfo* sale_info = (LLSaleInfo*)user_data;
	if(!sale_info) return;
	gMessageSystem->nextBlockFast(_PREHASH_ObjectData);
	gMessageSystem->addU32Fast(_PREHASH_LocalID, node->getObject()->getLocalID());
	sale_info->packMessage(gMessageSystem);
}

// static
void LLSelectMgr::packPhysics(LLSelectNode* node, void *user_data)
{
}

// static
void LLSelectMgr::packShape(LLSelectNode* node, void *user_data)
{
}

// static 
void LLSelectMgr::packPermissions(LLSelectNode* node, void *user_data)
{
	LLPermData *data = (LLPermData *)user_data;

	gMessageSystem->nextBlockFast(_PREHASH_ObjectData);
	gMessageSystem->addU32Fast(_PREHASH_ObjectLocalID, node->getObject()->getLocalID());

	gMessageSystem->addU8Fast(_PREHASH_Field,	data->mField);
	gMessageSystem->addBOOLFast(_PREHASH_Set,		data->mSet);
	gMessageSystem->addU32Fast(_PREHASH_Mask,		data->mMask);
}

// Utility function to send some information to every region containing
// an object on the selection list.  We want to do this to reduce the total
// number of packets sent by the viewer.
void LLSelectMgr::sendListToRegions(const std::string& message_name,
									void (*pack_header)(void *user_data), 
									void (*pack_body)(LLSelectNode* node, void *user_data), 
									void (*log_func)(LLSelectNode* node, void *user_data), 
									void *user_data,
									ESendType send_type)
{
    sendListToRegions(mSelectedObjects, message_name, pack_header, pack_body, log_func, user_data, send_type);
}
void LLSelectMgr::sendListToRegions(LLObjectSelectionHandle selected_handle,
									const std::string& message_name,
									void (*pack_header)(void *user_data), 
									void (*pack_body)(LLSelectNode* node, void *user_data), 
									void (*log_func)(LLSelectNode* node, void *user_data), 
									void *user_data,
									ESendType send_type)
{
	LLSelectNode* node;
	LLSelectNode* linkset_root = NULL;
	LLViewerRegion*	last_region;
	LLViewerRegion*	current_region;
	S32 objects_in_this_packet = 0;

	bool link_operation = message_name == "ObjectLink";

    if (mAllowSelectAvatar)
    {
        if (selected_handle->getObjectCount() == 1
            && selected_handle->getFirstObject() != NULL
            && selected_handle->getFirstObject()->isAvatar())
        {
            // Server doesn't move avatars at the moment, it is a local debug feature,
            // but server does update position regularly, so do not drop mLastPositionLocal
            // Position override for avatar gets reset in LLAgentCamera::resetView().
        }
        else
        {
            // drop mLastPositionLocal (allow next update through)
            resetObjectOverrides(selected_handle);
        }
    }
    else
    {
        //clear update override data (allow next update through)
        resetObjectOverrides(selected_handle);
    }

	std::queue<LLSelectNode*> nodes_to_send;

	struct push_all : public LLSelectedNodeFunctor
	{
		std::queue<LLSelectNode*>& nodes_to_send;
		push_all(std::queue<LLSelectNode*>& n) : nodes_to_send(n) {}
		virtual bool apply(LLSelectNode* node)
		{
			if (node->getObject())
			{
				nodes_to_send.push(node);
			}
			return true;
		}
	};
	struct push_some : public LLSelectedNodeFunctor
	{
		std::queue<LLSelectNode*>& nodes_to_send;
		bool mRoots;
		push_some(std::queue<LLSelectNode*>& n, bool roots) : nodes_to_send(n), mRoots(roots) {}
		virtual bool apply(LLSelectNode* node)
		{
			if (node->getObject())
			{
				bool is_root = node->getObject()->isRootEdit();
				if ((mRoots && is_root) || (!mRoots && !is_root))
				{
					nodes_to_send.push(node);
				}
			}
			return true;
		}
	};
	struct push_all  pushall(nodes_to_send);
	struct push_some pushroots(nodes_to_send, true);
	struct push_some pushnonroots(nodes_to_send, false);
	
	switch(send_type)
	{
	  case SEND_ONLY_ROOTS:
		  if(message_name == "ObjectBuy")
			selected_handle->applyToRootNodes(&pushroots);
		  else
			selected_handle->applyToRootNodes(&pushall);
		  
		break;
	  case SEND_INDIVIDUALS:
		selected_handle->applyToNodes(&pushall);
		break;
	  case SEND_ROOTS_FIRST:
		// first roots...
		selected_handle->applyToNodes(&pushroots);
		// then children...
		selected_handle->applyToNodes(&pushnonroots);
		break;
	  case SEND_CHILDREN_FIRST:
		// first children...
		selected_handle->applyToNodes(&pushnonroots);
		// then roots...
		selected_handle->applyToNodes(&pushroots);
		break;

	default:
		LL_ERRS() << "Bad send type " << send_type << " passed to SendListToRegions()" << LL_ENDL;
	}

	// bail if nothing selected
	if (nodes_to_send.empty())
	{
		return;
	}
	
	node = nodes_to_send.front();
	nodes_to_send.pop();

	// cache last region information
	current_region = node->getObject()->getRegion();

	// Start duplicate message
	// CRO: this isn't 
	gMessageSystem->newMessage(message_name.c_str());
	(*pack_header)(user_data);

	// For each object
	while (node != NULL)
	{
		// remember the last region, look up the current one
		last_region = current_region;
		current_region = node->getObject()->getRegion();

		// if to same simulator and message not too big
		if ((current_region == last_region)
			&& (! gMessageSystem->isSendFull(NULL))
			&& (objects_in_this_packet < MAX_OBJECTS_PER_PACKET))
		{
			if (link_operation && linkset_root == NULL)
			{
				// linksets over 254 will be split into multiple messages,
				// but we need to provide same root for all messages or we will get separate linksets
				linkset_root = node;
			}
			// add another instance of the body of the data
			(*pack_body)(node, user_data);
            // do any related logging
            (*log_func)(node, user_data);
			++objects_in_this_packet;

			// and on to the next object
			if(nodes_to_send.empty())
			{
				node = NULL;
			}
			else
			{
				node = nodes_to_send.front();
				nodes_to_send.pop();
			}
		}
		else
		{
			// otherwise send current message and start new one
			gMessageSystem->sendReliable( last_region->getHost());
			objects_in_this_packet = 0;

			gMessageSystem->newMessage(message_name.c_str());
			(*pack_header)(user_data);

			if (linkset_root != NULL)
			{
				if (current_region != last_region)
				{
					// root should be in one region with the child, reset it
					linkset_root = NULL;
				}
				else
				{
					// add root instance into new message
					(*pack_body)(linkset_root, user_data);
					++objects_in_this_packet;
				}
			}

			// don't move to the next object, we still need to add the
			// body data. 
		}
	}

	// flush messages
	if (gMessageSystem->getCurrentSendTotal() > 0)
	{
		gMessageSystem->sendReliable( current_region->getHost());
	}
	else
	{
		gMessageSystem->clearMessage();
	}

	// LL_INFOS() << "sendListToRegions " << message_name << " obj " << objects_sent << " pkt " << packets_sent << LL_ENDL;
}


//
// Network communications
//

void LLSelectMgr::requestObjectPropertiesFamily(LLViewerObject* object)
{
	LLMessageSystem* msg = gMessageSystem;

	msg->newMessageFast(_PREHASH_RequestObjectPropertiesFamily);
	msg->nextBlockFast(_PREHASH_AgentData);
	msg->addUUIDFast(_PREHASH_AgentID, gAgent.getID());
	msg->addUUIDFast(_PREHASH_SessionID, gAgent.getSessionID());
	msg->nextBlockFast(_PREHASH_ObjectData);
	msg->addU32Fast(_PREHASH_RequestFlags, 0x0 );
	msg->addUUIDFast(_PREHASH_ObjectID, object->mID );

	LLViewerRegion* regionp = object->getRegion();
	msg->sendReliable( regionp->getHost() );
}


// static
void LLSelectMgr::processObjectProperties(LLMessageSystem* msg, void** user_data)
{
	S32 i;
	S32 count = msg->getNumberOfBlocksFast(_PREHASH_ObjectData);
	for (i = 0; i < count; i++)
	{
		LLUUID id;
		msg->getUUIDFast(_PREHASH_ObjectData, _PREHASH_ObjectID, id, i);

		LLUUID creator_id;
		LLUUID owner_id;
		LLUUID group_id;
		LLUUID last_owner_id;
		U64 creation_date;
		LLUUID extra_id;
		U32 base_mask, owner_mask, group_mask, everyone_mask, next_owner_mask;
		LLSaleInfo sale_info;
		LLCategory category;
		LLAggregatePermissions ag_perms;
		LLAggregatePermissions ag_texture_perms;
		LLAggregatePermissions ag_texture_perms_owner;
		
		msg->getUUIDFast(_PREHASH_ObjectData, _PREHASH_CreatorID, creator_id, i);
		msg->getUUIDFast(_PREHASH_ObjectData, _PREHASH_OwnerID, owner_id, i);
		msg->getUUIDFast(_PREHASH_ObjectData, _PREHASH_GroupID, group_id, i);
		msg->getU64Fast(_PREHASH_ObjectData, _PREHASH_CreationDate, creation_date, i);
		msg->getU32Fast(_PREHASH_ObjectData, _PREHASH_BaseMask, base_mask, i);
		msg->getU32Fast(_PREHASH_ObjectData, _PREHASH_OwnerMask, owner_mask, i);
		msg->getU32Fast(_PREHASH_ObjectData, _PREHASH_GroupMask, group_mask, i);
		msg->getU32Fast(_PREHASH_ObjectData, _PREHASH_EveryoneMask, everyone_mask, i);
		msg->getU32Fast(_PREHASH_ObjectData, _PREHASH_NextOwnerMask, next_owner_mask, i);
		sale_info.unpackMultiMessage(msg, _PREHASH_ObjectData, i);

		ag_perms.unpackMessage(msg, _PREHASH_ObjectData, _PREHASH_AggregatePerms, i);
		ag_texture_perms.unpackMessage(msg, _PREHASH_ObjectData, _PREHASH_AggregatePermTextures, i);
		ag_texture_perms_owner.unpackMessage(msg, _PREHASH_ObjectData, _PREHASH_AggregatePermTexturesOwner, i);
		category.unpackMultiMessage(msg, _PREHASH_ObjectData, i);

		S16 inv_serial = 0;
		msg->getS16Fast(_PREHASH_ObjectData, _PREHASH_InventorySerial, inv_serial, i);

		LLUUID item_id;
		msg->getUUIDFast(_PREHASH_ObjectData, _PREHASH_ItemID, item_id, i);
		LLUUID folder_id;
		msg->getUUIDFast(_PREHASH_ObjectData, _PREHASH_FolderID, folder_id, i);
		LLUUID from_task_id;
		msg->getUUIDFast(_PREHASH_ObjectData, _PREHASH_FromTaskID, from_task_id, i);

		msg->getUUIDFast(_PREHASH_ObjectData, _PREHASH_LastOwnerID, last_owner_id, i);

		std::string name;
		msg->getStringFast(_PREHASH_ObjectData, _PREHASH_Name, name, i);
		std::string desc;
		msg->getStringFast(_PREHASH_ObjectData, _PREHASH_Description, desc, i);

		std::string touch_name;
		msg->getStringFast(_PREHASH_ObjectData, _PREHASH_TouchName, touch_name, i);
		std::string sit_name;
		msg->getStringFast(_PREHASH_ObjectData, _PREHASH_SitName, sit_name, i);

		//unpack TE IDs
		uuid_vec_t texture_ids;
		S32 size = msg->getSizeFast(_PREHASH_ObjectData, i, _PREHASH_TextureID);
		if (size > 0)
		{
			S8 packed_buffer[SELECT_MAX_TES * UUID_BYTES];
			msg->getBinaryDataFast(_PREHASH_ObjectData, _PREHASH_TextureID, packed_buffer, 0, i, SELECT_MAX_TES * UUID_BYTES);

			for (S32 buf_offset = 0; buf_offset < size; buf_offset += UUID_BYTES)
			{
				LLUUID tid;
				memcpy(tid.mData, packed_buffer + buf_offset, UUID_BYTES);		/* Flawfinder: ignore */
				texture_ids.push_back(tid);
			}
		}


		// Iterate through nodes at end, since it can be on both the regular AND hover list
		struct f : public LLSelectedNodeFunctor
		{
			LLUUID mID;
			f(const LLUUID& id) : mID(id) {}
			virtual bool apply(LLSelectNode* node)
			{
				return (node->getObject() && node->getObject()->mID == mID);
			}
		} func(id);
		LLSelectNode* node = LLSelectMgr::getInstance()->getSelection()->getFirstNode(&func);

		if (!node)
		{
			LL_WARNS() << "Couldn't find object " << id << " selected." << LL_ENDL;
		}
		else
		{
            // save texture data as soon as we get texture perms first time
            bool save_textures = !node->mValid;
			if (node->mInventorySerial != inv_serial && node->getObject())
			{
				node->getObject()->dirtyInventory();

                // Even if this isn't object's first udpate, inventory changed
                // and some of the applied textures might have been in inventory
                // so update texture list.
                save_textures = true;
			}

			if (save_textures)
			{
				bool can_copy = false;
				bool can_transfer = false;

				LLAggregatePermissions::EValue value = LLAggregatePermissions::AP_NONE;
				if(node->getObject()->permYouOwner())
				{
					value = ag_texture_perms_owner.getValue(PERM_COPY);
					if (value == LLAggregatePermissions::AP_EMPTY || value == LLAggregatePermissions::AP_ALL)
					{
						can_copy = true;
					}
					value = ag_texture_perms_owner.getValue(PERM_TRANSFER);
					if (value == LLAggregatePermissions::AP_EMPTY || value == LLAggregatePermissions::AP_ALL)
					{
						can_transfer = true;
					}
				}
				else
				{
					value = ag_texture_perms.getValue(PERM_COPY);
					if (value == LLAggregatePermissions::AP_EMPTY || value == LLAggregatePermissions::AP_ALL)
					{
						can_copy = true;
					}
					value = ag_texture_perms.getValue(PERM_TRANSFER);
					if (value == LLAggregatePermissions::AP_EMPTY || value == LLAggregatePermissions::AP_ALL)
					{
						can_transfer = true;
					}
				}

				if (can_copy && can_transfer)
				{
					node->saveTextures(texture_ids);
				}

                if (can_copy && can_transfer && node->getObject()->getVolume())
                {
                    uuid_vec_t material_ids;
                    gltf_materials_vec_t override_materials;
                    LLVOVolume* vobjp = (LLVOVolume*)node->getObject();
                    for (int i = 0; i < vobjp->getNumTEs(); ++i)
                    {
                        material_ids.push_back(vobjp->getRenderMaterialID(i));

                        // Make a copy to ensure we won't affect live material
                        // with any potential changes nor live changes will be
                        // reflected in a saved copy.
                        // Like changes from local material (reuses pointer) or
                        // from live editor (revert mechanics might modify this)
                        LLGLTFMaterial* old_override = node->getObject()->getTE(i)->getGLTFMaterialOverride();
                        if (old_override)
                        {
                            LLPointer<LLGLTFMaterial> mat = new LLGLTFMaterial(*old_override);
                            override_materials.push_back(mat);
                        }
                        else
                        {
                            override_materials.push_back(nullptr);
                        }
                    }
                    // processObjectProperties does not include overrides so this
                    // might need to be moved to LLGLTFMaterialOverrideDispatchHandler
                    node->saveGLTFMaterials(material_ids, override_materials);
                }
			}

			node->mValid = true;
			node->mPermissions->init(creator_id, owner_id,
									 last_owner_id, group_id);
			node->mPermissions->initMasks(base_mask, owner_mask, everyone_mask, group_mask, next_owner_mask);
			node->mCreationDate = creation_date;
			node->mItemID = item_id;
			node->mFolderID = folder_id;
			node->mFromTaskID = from_task_id;
			node->mName.assign(name);
			node->mDescription.assign(desc);
			node->mSaleInfo = sale_info;
			node->mAggregatePerm = ag_perms;
			node->mAggregateTexturePerm = ag_texture_perms;
			node->mAggregateTexturePermOwner = ag_texture_perms_owner;
			node->mCategory = category;
			node->mInventorySerial = inv_serial;
			node->mSitName.assign(sit_name);
			node->mTouchName.assign(touch_name);
		}
	}

	dialog_refresh_all();

	// hack for left-click buy object
	LLToolPie::selectionPropertiesReceived();
}

// static
void LLSelectMgr::processObjectPropertiesFamily(LLMessageSystem* msg, void** user_data)
{
	LLUUID id;

	U32 request_flags;
	LLUUID creator_id;
	LLUUID owner_id;
	LLUUID group_id;
	LLUUID extra_id;
	U32 base_mask, owner_mask, group_mask, everyone_mask, next_owner_mask;
	LLSaleInfo sale_info;
	LLCategory category;
	
	msg->getU32Fast(_PREHASH_ObjectData, _PREHASH_RequestFlags,	request_flags );
	msg->getUUIDFast(_PREHASH_ObjectData, _PREHASH_ObjectID,		id );
	msg->getUUIDFast(_PREHASH_ObjectData, _PREHASH_OwnerID,		owner_id );
	msg->getUUIDFast(_PREHASH_ObjectData, _PREHASH_GroupID,		group_id );
	msg->getU32Fast(_PREHASH_ObjectData, _PREHASH_BaseMask,		base_mask );
	msg->getU32Fast(_PREHASH_ObjectData, _PREHASH_OwnerMask,		owner_mask );
	msg->getU32Fast(_PREHASH_ObjectData,_PREHASH_GroupMask,		group_mask );
	msg->getU32Fast(_PREHASH_ObjectData, _PREHASH_EveryoneMask,	everyone_mask );
	msg->getU32Fast(_PREHASH_ObjectData, _PREHASH_NextOwnerMask, next_owner_mask);
	sale_info.unpackMessage(msg, _PREHASH_ObjectData);
	category.unpackMessage(msg, _PREHASH_ObjectData);

	LLUUID last_owner_id;
	msg->getUUIDFast(_PREHASH_ObjectData, _PREHASH_LastOwnerID, last_owner_id );

	// unpack name & desc
	std::string name;
	msg->getStringFast(_PREHASH_ObjectData, _PREHASH_Name, name);

	std::string desc;
	msg->getStringFast(_PREHASH_ObjectData, _PREHASH_Description, desc);

	// the reporter widget askes the server for info about picked objects
	if (request_flags & COMPLAINT_REPORT_REQUEST )
	{
		LLFloaterReporter *reporterp = LLFloaterReg::findTypedInstance<LLFloaterReporter>("reporter");
		if (reporterp)
		{
			LLAvatarName av_name;
			LLAvatarNameCache::get(owner_id, &av_name);
			reporterp->setPickedObjectProperties(name, av_name.getUserName(), owner_id);
		}
	}
	else if (request_flags & OBJECT_PAY_REQUEST)
	{
		// check if the owner of the paid object is muted
		LLMuteList::getInstance()->autoRemove(owner_id, LLMuteList::AR_MONEY);
	}

	// Now look through all of the hovered nodes
	struct f : public LLSelectedNodeFunctor
	{
		LLUUID mID;
		f(const LLUUID& id) : mID(id) {}
		virtual bool apply(LLSelectNode* node)
		{
			return (node->getObject() && node->getObject()->mID == mID);
		}
	} func(id);
	LLSelectNode* node = LLSelectMgr::getInstance()->mHoverObjects->getFirstNode(&func);

	if (node)
	{
		node->mValid = true;
		node->mPermissions->init(LLUUID::null, owner_id,
								 last_owner_id, group_id);
		node->mPermissions->initMasks(base_mask, owner_mask, everyone_mask, group_mask, next_owner_mask);
		node->mSaleInfo = sale_info;
		node->mCategory = category;
		node->mName.assign(name);
		node->mDescription.assign(desc);
	}

	dialog_refresh_all();
}


// static
void LLSelectMgr::processForceObjectSelect(LLMessageSystem* msg, void**)
{
	bool reset_list;
	msg->getBOOL("Header", "ResetList", reset_list);

	if (reset_list)
	{
		LLSelectMgr::getInstance()->deselectAll();
	}

	LLUUID full_id;
	S32 local_id;
	LLViewerObject* object;
	std::vector<LLViewerObject*> objects;
	S32 i;
	S32 block_count = msg->getNumberOfBlocks("Data");

	for (i = 0; i < block_count; i++)
	{
		msg->getS32("Data", "LocalID", local_id, i);

		gObjectList.getUUIDFromLocal(full_id, 
									 local_id, 
									 msg->getSenderIP(),
									 msg->getSenderPort());
		object = gObjectList.findObject(full_id);
		if (object)
		{
			objects.push_back(object);
		}
	}

	// Don't select, just highlight
	LLSelectMgr::getInstance()->highlightObjectAndFamily(objects);
}

extern F32	gGLModelView[16];

void LLSelectMgr::updateSilhouettes()
{
	S32 num_sils_genned = 0;

	LLVector3d	cameraPos = gAgentCamera.getCameraPositionGlobal();
	F32 currentCameraZoom = gAgentCamera.getCurrentCameraBuildOffset();

	if (!mSilhouetteImagep)
	{
		mSilhouetteImagep = LLViewerTextureManager::getFetchedTextureFromFile("silhouette.j2c", FTT_LOCAL_FILE, true, LLGLTexture::BOOST_UI);
	}

	mHighlightedObjects->cleanupNodes();

	if((cameraPos - mLastCameraPos).magVecSquared() > SILHOUETTE_UPDATE_THRESHOLD_SQUARED * currentCameraZoom * currentCameraZoom)
	{
		struct f : public LLSelectedObjectFunctor
		{
			virtual bool apply(LLViewerObject* object)
			{
				object->setChanged(LLXform::SILHOUETTE);
				return true;
			}
		} func;
		getSelection()->applyToObjects(&func);	
		
		mLastCameraPos = gAgentCamera.getCameraPositionGlobal();
	}
	
	std::vector<LLViewerObject*> changed_objects;

	updateSelectionSilhouette(mSelectedObjects, num_sils_genned, changed_objects);
	if (mRectSelectedObjects.size() > 0)
	{
		//gGLSPipelineSelection.set();

		//mSilhouetteImagep->bindTexture();
		//glAlphaFunc(GL_GREATER, sHighlightAlphaTest);

		std::set<LLViewerObject*> roots;

		// sync mHighlightedObjects with mRectSelectedObjects since the latter is rebuilt every frame and former
		// persists from frame to frame to avoid regenerating object silhouettes
		// mHighlightedObjects includes all siblings of rect selected objects

		bool select_linked_set = !gSavedSettings.getBOOL("EditLinkedParts");

		// generate list of roots from current object selection
		for (std::set<LLPointer<LLViewerObject> >::iterator iter = mRectSelectedObjects.begin();
			 iter != mRectSelectedObjects.end(); iter++)
		{
			LLViewerObject *objectp = *iter;
			if (select_linked_set)
			{
				LLViewerObject *rootp = (LLViewerObject*)objectp->getRoot();
				roots.insert(rootp);
			}
			else
			{
				roots.insert(objectp);
			}
		}

		// remove highlight nodes not in roots list
		std::vector<LLSelectNode*> remove_these_nodes;
		std::vector<LLViewerObject*> remove_these_roots;

		for (LLObjectSelection::iterator iter = mHighlightedObjects->begin();
			 iter != mHighlightedObjects->end(); iter++)
		{
			LLSelectNode* node = *iter;
			LLViewerObject* objectp = node->getObject();
			if (!objectp)
				continue;
			if (objectp->isRoot() || !select_linked_set)
			{
				if (roots.count(objectp) == 0)
				{
					remove_these_nodes.push_back(node);
				}
				else
				{
					remove_these_roots.push_back(objectp);
				}
			}
			else
			{
				LLViewerObject* rootp = (LLViewerObject*)objectp->getRoot();

				if (roots.count(rootp) == 0)
				{
					remove_these_nodes.push_back(node);
				}
			}
		}

		// remove all highlight nodes no longer in rectangle selection
		for (std::vector<LLSelectNode*>::iterator iter = remove_these_nodes.begin();
			 iter != remove_these_nodes.end(); ++iter)
		{
			LLSelectNode* nodep = *iter;
			mHighlightedObjects->removeNode(nodep);
		}

		// remove all root objects already being highlighted
		for (std::vector<LLViewerObject*>::iterator iter = remove_these_roots.begin();
			 iter != remove_these_roots.end(); ++iter)
		{
			LLViewerObject* objectp = *iter;
			roots.erase(objectp);
		}

		// add all new objects in rectangle selection
		for (std::set<LLViewerObject*>::iterator iter = roots.begin();
			 iter != roots.end(); iter++)
		{
			LLViewerObject* objectp = *iter;
			if (!canSelectObject(objectp))
			{
				continue;
			}

			LLSelectNode* rect_select_root_node = new LLSelectNode(objectp, true);
			rect_select_root_node->selectAllTEs(true);

			if (!select_linked_set)
			{
				rect_select_root_node->mIndividualSelection = true;
			}
			else
			{
				LLViewerObject::const_child_list_t& child_list = objectp->getChildren();
				for (LLViewerObject::child_list_t::const_iterator iter = child_list.begin();
					 iter != child_list.end(); iter++)
				{
					LLViewerObject* child_objectp = *iter;
				
					if (!canSelectObject(child_objectp))
					{
						continue;
					}

					LLSelectNode* rect_select_node = new LLSelectNode(child_objectp, true);
					rect_select_node->selectAllTEs(true);
					mHighlightedObjects->addNodeAtEnd(rect_select_node);
				}
			}

			// Add the root last, to preserve order for link operations.
			mHighlightedObjects->addNodeAtEnd(rect_select_root_node);
		}

		num_sils_genned	= 0;

		// render silhouettes for highlighted objects
		//bool subtracting_from_selection = (gKeyboard->currentMask(true) == MASK_CONTROL);
		for (S32 pass = 0; pass < 2; pass++)
		{
			for (LLObjectSelection::iterator iter = mHighlightedObjects->begin();
				 iter != mHighlightedObjects->end(); iter++)
			{
				LLSelectNode* node = *iter;
				LLViewerObject* objectp = node->getObject();
				if (!objectp)
					continue;
				
				// do roots first, then children so that root flags are cleared ASAP
				bool roots_only = (pass == 0);
				bool is_root = objectp->isRootEdit();
				if (roots_only != is_root)
				{
					continue;
				}

				if (!node->mSilhouetteExists 
					|| objectp->isChanged(LLXform::SILHOUETTE)
					|| (objectp->getParent() && objectp->getParent()->isChanged(LLXform::SILHOUETTE)))
				{
					if (num_sils_genned++ < MAX_SILS_PER_FRAME)
					{
						generateSilhouette(node, LLViewerCamera::getInstance()->getOrigin());
						changed_objects.push_back(objectp);			
					}
					else if (objectp->isAttachment() && objectp->getRootEdit()->mDrawable.notNull())
					{
						//RN: hack for orthogonal projection of HUD attachments
						LLViewerJointAttachment* attachment_pt = (LLViewerJointAttachment*)objectp->getRootEdit()->mDrawable->getParent();
						if (attachment_pt && attachment_pt->getIsHUDAttachment())
						{
							LLVector3 camera_pos = LLVector3(-10000.f, 0.f, 0.f);
							generateSilhouette(node, camera_pos);
						}
					}
				}
				//LLColor4 highlight_color;
				//
				//if (subtracting_from_selection)
				//{
				//	node->renderOneSilhouette(LLColor4::red);
				//}
				//else if (!objectp->isSelected())
				//{
				//	highlight_color = objectp->isRoot() ? sHighlightParentColor : sHighlightChildColor;
				//	node->renderOneSilhouette(highlight_color);
				//}
			}
		}
		//mSilhouetteImagep->unbindTexture(0, GL_TEXTURE_2D);
	}
	else
	{
		mHighlightedObjects->deleteAllNodes();
	}

	for (std::vector<LLViewerObject*>::iterator iter = changed_objects.begin();
		 iter != changed_objects.end(); ++iter)
	{
		// clear flags after traversing node list (as child objects need to refer to parent flags, etc)
		LLViewerObject* objectp = *iter;
		objectp->clearChanged(LLXform::MOVED | LLXform::SILHOUETTE);
	}
}

void LLSelectMgr::updateSelectionSilhouette(LLObjectSelectionHandle object_handle, S32& num_sils_genned, std::vector<LLViewerObject*>& changed_objects)
{
	if (object_handle->getNumNodes())
	{
		//gGLSPipelineSelection.set();

		//mSilhouetteImagep->bindTexture();
		//glAlphaFunc(GL_GREATER, sHighlightAlphaTest);

		for (S32 pass = 0; pass < 2; pass++)
		{
			for (LLObjectSelection::iterator iter = object_handle->begin();
				iter != object_handle->end(); iter++)
			{
				LLSelectNode* node = *iter;
				LLViewerObject* objectp = node->getObject();
				if (!objectp)
					continue;
				// do roots first, then children so that root flags are cleared ASAP
				bool roots_only = (pass == 0);
				bool is_root = (objectp->isRootEdit());
				if (roots_only != is_root || objectp->mDrawable.isNull())
				{
					continue;
				}

				if (!node->mSilhouetteExists 
					|| objectp->isChanged(LLXform::SILHOUETTE)
					|| (objectp->getParent() && objectp->getParent()->isChanged(LLXform::SILHOUETTE)))
				{
					if (num_sils_genned++ < MAX_SILS_PER_FRAME)// && objectp->mDrawable->isVisible())
					{
						generateSilhouette(node, LLViewerCamera::getInstance()->getOrigin());
						changed_objects.push_back(objectp);
					}
					else if (objectp->isAttachment())
					{
						//RN: hack for orthogonal projection of HUD attachments
						LLViewerJointAttachment* attachment_pt = (LLViewerJointAttachment*)objectp->getRootEdit()->mDrawable->getParent();
						if (attachment_pt && attachment_pt->getIsHUDAttachment())
						{
							LLVector3 camera_pos = LLVector3(-10000.f, 0.f, 0.f);
							generateSilhouette(node, camera_pos);
						}
					}
				}
			}
		}
	}
}
void LLSelectMgr::renderSilhouettes(bool for_hud)
{
	if (!mRenderSilhouettes || !mRenderHighlightSelections)
	{
		return;
	}

	gGL.getTexUnit(0)->bind(mSilhouetteImagep);
	LLGLSPipelineSelection gls_select;
	LLGLEnable blend(GL_BLEND);
	LLGLDepthTest gls_depth(GL_TRUE, GL_FALSE);

	if (isAgentAvatarValid() && for_hud)
	{
		LLBBox hud_bbox = gAgentAvatarp->getHUDBBox();

		F32 cur_zoom = gAgentCamera.mHUDCurZoom;

		// set up transform to encompass bounding box of HUD
		gGL.matrixMode(LLRender::MM_PROJECTION);
		gGL.pushMatrix();
		gGL.loadIdentity();
		F32 depth = llmax(1.f, hud_bbox.getExtentLocal().mV[VX] * 1.1f);
		gGL.ortho(-0.5f * LLViewerCamera::getInstance()->getAspect(), 0.5f * LLViewerCamera::getInstance()->getAspect(), -0.5f, 0.5f, 0.f, depth);

		gGL.matrixMode(LLRender::MM_MODELVIEW);
		gGL.pushMatrix();
		gGL.pushUIMatrix();
		gGL.loadUIIdentity();
		gGL.loadIdentity();
		gGL.loadMatrix(OGL_TO_CFR_ROTATION);		// Load Cory's favorite reference frame
		gGL.translatef(-hud_bbox.getCenterLocal().mV[VX] + (depth *0.5f), 0.f, 0.f);
		gGL.scalef(cur_zoom, cur_zoom, cur_zoom);
	}

	bool wireframe_selection = (gFloaterTools && gFloaterTools->getVisible()) || LLSelectMgr::sRenderHiddenSelections;
	F32 fogCfx = (F32)llclamp((LLSelectMgr::getInstance()->getSelectionCenterGlobal() - gAgentCamera.getCameraPositionGlobal()).magVec() / (LLSelectMgr::getInstance()->getBBoxOfSelection().getExtentLocal().magVec() * 4), 0.0, 1.0);

	static LLColor4 sParentColor = LLColor4(sSilhouetteParentColor[VRED], sSilhouetteParentColor[VGREEN], sSilhouetteParentColor[VBLUE], LLSelectMgr::sHighlightAlpha);
	static LLColor4 sChildColor = LLColor4(sSilhouetteChildColor[VRED], sSilhouetteChildColor[VGREEN], sSilhouetteChildColor[VBLUE], LLSelectMgr::sHighlightAlpha);

	auto renderMeshSelection_f = [fogCfx, wireframe_selection](LLSelectNode* node, LLViewerObject* objectp, LLColor4 hlColor)
	{
		LLGLSLShader* shader = LLGLSLShader::sCurBoundShaderPtr;

		if (shader)
		{
			gDebugProgram.bind();
		}

		gGL.matrixMode(LLRender::MM_MODELVIEW);
		gGL.pushMatrix();

		bool is_hud_object = objectp->isHUDAttachment();

		if (!is_hud_object)
		{
			gGL.loadIdentity();
			gGL.multMatrix(gGLModelView);
		}

		if (objectp->mDrawable->isActive())
		{
			gGL.multMatrix((F32*)objectp->getRenderMatrix().mMatrix);
		}
		else if (!is_hud_object)
		{
			LLVector3 trans = objectp->getRegion()->getOriginAgent();
			gGL.translatef(trans.mV[0], trans.mV[1], trans.mV[2]);
		}

		bool bRenderHidenSelection = node->isTransient() ? false : LLSelectMgr::sRenderHiddenSelections;


		LLVOVolume* vobj = objectp->mDrawable->getVOVolume();
		if (vobj)
		{
			LLVertexBuffer::unbind();
			gGL.pushMatrix();
			gGL.multMatrix((F32*)vobj->getRelativeXform().mMatrix);

			if (objectp->mDrawable->isState(LLDrawable::RIGGED))
			{
				vobj->updateRiggedVolume(true);
			}
		}

		glPolygonMode(GL_FRONT_AND_BACK, GL_LINE);

		S32 num_tes = llmin((S32)objectp->getNumTEs(), (S32)objectp->getNumFaces()); // avatars have TEs but no faces
		for (S32 te = 0; te < num_tes; ++te)
		{
			if (node->isTESelected(te))
			{
				objectp->mDrawable->getFace(te)->renderOneWireframe(hlColor, fogCfx, wireframe_selection, bRenderHidenSelection, nullptr != shader);
			}
		}

		gGL.popMatrix();
		gGL.popMatrix();

		glLineWidth(1.f);
		glPolygonMode(GL_FRONT_AND_BACK, GL_FILL);

		if (shader)
		{
			shader->bind();
		}
	};

	if (mSelectedObjects->getNumNodes())
	{
		LLUUID inspect_item_id= LLUUID::null;
		LLFloaterInspect* inspect_instance = LLFloaterReg::getTypedInstance<LLFloaterInspect>("inspect");
		if(inspect_instance && inspect_instance->getVisible())
		{
			inspect_item_id = inspect_instance->getSelectedUUID();
		}
		else
		{
			LLSidepanelTaskInfo *panel_task_info = LLSidepanelTaskInfo::getActivePanel();
			if (panel_task_info)
			{
				inspect_item_id = panel_task_info->getSelectedUUID();
			}
		}

		LLUUID focus_item_id = LLViewerMediaFocus::getInstance()->getFocusedObjectID();
		for (S32 pass = 0; pass < 2; pass++)
		{
			for (LLObjectSelection::iterator iter = mSelectedObjects->begin();
				 iter != mSelectedObjects->end(); iter++)
			{
				LLSelectNode* node = *iter;
                
                if (getTEMode() && !node->hasSelectedTE())
                    continue;

				LLViewerObject* objectp = node->getObject();
				if (!objectp)
					continue;

                if (objectp->mDrawable 
                    && objectp->mDrawable->getVOVolume() 
                    && objectp->mDrawable->getVOVolume()->isMesh())
                {
                    LLColor4 hlColor = objectp->isRootEdit() ? sParentColor : sChildColor;
                    if (objectp->getID() == inspect_item_id)
                    {
                        hlColor = sHighlightInspectColor;
                    }
                    else if (node->isTransient())
                    {
                        hlColor = sContextSilhouetteColor;
                    }
                    renderMeshSelection_f(node, objectp, hlColor);
                }
                else
                {
                    if (objectp->isHUDAttachment() != for_hud)
                    {
                        continue;
                    }
                    if (objectp->getID() == focus_item_id)
                    {
                        node->renderOneSilhouette(gFocusMgr.getFocusColor());
                    }
                    else if (objectp->getID() == inspect_item_id)
                    {
                        node->renderOneSilhouette(sHighlightInspectColor);
                    }
                    else if (node->isTransient())
                    {
                        bool oldHidden = LLSelectMgr::sRenderHiddenSelections;
                        LLSelectMgr::sRenderHiddenSelections = false;
                        node->renderOneSilhouette(sContextSilhouetteColor);
                        LLSelectMgr::sRenderHiddenSelections = oldHidden;
                    }
                    else if (objectp->isRootEdit())
                    {
                        node->renderOneSilhouette(sSilhouetteParentColor);
                    }
                    else
                    {
                        node->renderOneSilhouette(sSilhouetteChildColor);
                    }
                }
			} //for all selected node's
		} //for pass
	}

	if (mHighlightedObjects->getNumNodes())
	{
		// render silhouettes for highlighted objects
		bool subtracting_from_selection = (gKeyboard->currentMask(true) == MASK_CONTROL);
		for (S32 pass = 0; pass < 2; pass++)
		{
			for (LLObjectSelection::iterator iter = mHighlightedObjects->begin();
				 iter != mHighlightedObjects->end(); iter++)
			{
				LLSelectNode* node = *iter;
				LLViewerObject* objectp = node->getObject();
				if (!objectp)
					continue;
				if (objectp->isHUDAttachment() != for_hud)
				{
					continue;
				}
				
				LLColor4 highlight_color = objectp->isRoot() ? sHighlightParentColor : sHighlightChildColor;
				if (objectp->mDrawable
					&& objectp->mDrawable->getVOVolume()
					&& objectp->mDrawable->getVOVolume()->isMesh())
				{
					renderMeshSelection_f(node, objectp, subtracting_from_selection ? LLColor4::red : highlight_color);
				}
				else if (subtracting_from_selection)
				{
					node->renderOneSilhouette(LLColor4::red);
				}
				else if (!objectp->isSelected())
				{
					node->renderOneSilhouette(highlight_color);
				}
			}
		}
	}

	if (isAgentAvatarValid() && for_hud)
	{
		gGL.matrixMode(LLRender::MM_PROJECTION);
		gGL.popMatrix();

		gGL.matrixMode(LLRender::MM_MODELVIEW);
		gGL.popMatrix();
		gGL.popUIMatrix();
		stop_glerror();
	}

	gGL.getTexUnit(0)->unbind(LLTexUnit::TT_TEXTURE);
}

void LLSelectMgr::generateSilhouette(LLSelectNode* nodep, const LLVector3& view_point)
{
	LLViewerObject* objectp = nodep->getObject();

	if (objectp && objectp->getPCode() == LL_PCODE_VOLUME)
	{
		((LLVOVolume*)objectp)->generateSilhouette(nodep, view_point);
	}
}

//
// Utility classes
//
LLSelectNode::LLSelectNode(LLViewerObject* object, bool glow)
:	mObject(object),
	mIndividualSelection(false),
	mTransient(false),
	mValid(false),
	mPermissions(new LLPermissions()),
	mInventorySerial(0),
	mSilhouetteExists(false),
	mDuplicated(false),
	mTESelectMask(0),
	mLastTESelected(0),
	mName(LLStringUtil::null),
	mDescription(LLStringUtil::null),
	mTouchName(LLStringUtil::null),
	mSitName(LLStringUtil::null),
	mCreationDate(0)
{
	saveColors();
	saveShinyColors();
}

LLSelectNode::LLSelectNode(const LLSelectNode& nodep)
{
	mTESelectMask = nodep.mTESelectMask;
	mLastTESelected = nodep.mLastTESelected;

	mIndividualSelection = nodep.mIndividualSelection;

	mValid = nodep.mValid;
	mTransient		= nodep.mTransient;
	mPermissions = new LLPermissions(*nodep.mPermissions);
	mSaleInfo = nodep.mSaleInfo;;
	mAggregatePerm = nodep.mAggregatePerm;
	mAggregateTexturePerm = nodep.mAggregateTexturePerm;
	mAggregateTexturePermOwner = nodep.mAggregateTexturePermOwner;
	mName = nodep.mName;
	mDescription = nodep.mDescription;
	mCategory = nodep.mCategory;
	mInventorySerial = 0;
	mSavedPositionLocal = nodep.mSavedPositionLocal;
	mSavedPositionGlobal = nodep.mSavedPositionGlobal;
	mSavedScale = nodep.mSavedScale;
	mSavedRotation = nodep.mSavedRotation;
	mDuplicated = nodep.mDuplicated;
	mDuplicatePos = nodep.mDuplicatePos;
	mDuplicateRot = nodep.mDuplicateRot;
	mItemID = nodep.mItemID;
	mFolderID = nodep.mFolderID;
	mFromTaskID = nodep.mFromTaskID;
	mTouchName = nodep.mTouchName;
	mSitName = nodep.mSitName;
	mCreationDate = nodep.mCreationDate;

	mSilhouetteVertices = nodep.mSilhouetteVertices;
	mSilhouetteNormals = nodep.mSilhouetteNormals;
	mSilhouetteExists = nodep.mSilhouetteExists;
	mObject = nodep.mObject;

	std::vector<LLColor4>::const_iterator color_iter;
	mSavedColors.clear();
	for (color_iter = nodep.mSavedColors.begin(); color_iter != nodep.mSavedColors.end(); ++color_iter)
	{
		mSavedColors.push_back(*color_iter);
	}
	mSavedShinyColors.clear();
	for (color_iter = nodep.mSavedShinyColors.begin(); color_iter != nodep.mSavedShinyColors.end(); ++color_iter)
	{
		mSavedShinyColors.push_back(*color_iter);
	}
	
	saveTextures(nodep.mSavedTextures);
    saveGLTFMaterials(nodep.mSavedGLTFMaterialIds, nodep.mSavedGLTFOverrideMaterials);
}

LLSelectNode::~LLSelectNode()
{
    LLSelectMgr *manager = LLSelectMgr::getInstance();
    if (manager->mAllowSelectAvatar
        && (!mLastPositionLocal.isExactlyZero()
            || mLastRotation != LLQuaternion()))
    {
        LLViewerObject* object = getObject(); //isDead() check
        if (object && !object->getParent())
        {
            LLVOAvatar* avatar = object->asAvatar();
            if (avatar)
            {
                // Avatar was moved and needs to stay that way
                manager->mAvatarOverridesMap.emplace(avatar->getID(), LLSelectMgr::AvatarPositionOverride(mLastPositionLocal, mLastRotation, object));
            }
        }
    }


	delete mPermissions;
	mPermissions = NULL;
}

void LLSelectNode::selectAllTEs(bool b)
{
	mTESelectMask = b ? TE_SELECT_MASK_ALL : 0x0;
	mLastTESelected = 0;
}

void LLSelectNode::selectTE(S32 te_index, bool selected)
{
	if (te_index < 0 || te_index >= SELECT_MAX_TES)
	{
		return;
	}
	S32 mask = 0x1 << te_index;
	if(selected)
	{	
		mTESelectMask |= mask;
	}
	else
	{
		mTESelectMask &= ~mask;
	}
	mLastTESelected = te_index;
}

bool LLSelectNode::isTESelected(S32 te_index) const
{
	if (te_index < 0 || te_index >= mObject->getNumTEs())
	{
		return false;
	}
	return (mTESelectMask & (0x1 << te_index)) != 0;
}

S32 LLSelectNode::getLastSelectedTE() const
{
	if (!isTESelected(mLastTESelected))
	{
		return -1;
	}
	return mLastTESelected;
}

LLViewerObject* LLSelectNode::getObject()
{
	if (!mObject)
	{
		return NULL;
	}
	else if (mObject->isDead())
	{
		mObject = NULL;
	}
	return mObject;
}

void LLSelectNode::setObject(LLViewerObject* object)
{
	mObject = object;
}

void LLSelectNode::saveColors()
{
	if (mObject.notNull())
	{
		mSavedColors.clear();
		for (S32 i = 0; i < mObject->getNumTEs(); i++)
		{
			const LLTextureEntry* tep = mObject->getTE(i);
			mSavedColors.push_back(tep->getColor());
		}
	}
}

void LLSelectNode::saveShinyColors()
{
	if (mObject.notNull())
	{
		mSavedShinyColors.clear();
		for (S32 i = 0; i < mObject->getNumTEs(); i++)
		{
			const LLMaterialPtr mat = mObject->getTE(i)->getMaterialParams();
			if (!mat.isNull())
			{
				mSavedShinyColors.push_back(mat->getSpecularLightColor());
			}
			else
			{
				mSavedShinyColors.push_back(LLColor4::white);
			}
		}
	}
}

void LLSelectNode::saveTextures(const uuid_vec_t& textures)
{
	if (mObject.notNull())
	{
		mSavedTextures.clear();

		for (uuid_vec_t::const_iterator texture_it = textures.begin();
			 texture_it != textures.end(); ++texture_it)
		{
			mSavedTextures.push_back(*texture_it);
		}
	}
}

void LLSelectNode::saveGLTFMaterials(const uuid_vec_t& materials, const gltf_materials_vec_t& override_materials)
{
    if (mObject.notNull())
    {
        mSavedGLTFMaterialIds.clear();
        mSavedGLTFOverrideMaterials.clear();

        for (uuid_vec_t::const_iterator materials_it = materials.begin();
            materials_it != materials.end(); ++materials_it)
        {
            mSavedGLTFMaterialIds.push_back(*materials_it);
        }

        for (gltf_materials_vec_t::const_iterator mat_it = override_materials.begin();
            mat_it != override_materials.end(); ++mat_it)
        {
            mSavedGLTFOverrideMaterials.push_back(*mat_it);
        }
    }
}

void LLSelectNode::saveTextureScaleRatios(LLRender::eTexIndex index_to_query)
{
	mTextureScaleRatios.clear();

	if (mObject.notNull())
	{
		
		LLVector3 scale = mObject->getScale();

		for (U8 i = 0; i < mObject->getNumTEs(); i++)
		{
			F32 diffuse_s = 1.0f;
			F32 diffuse_t = 1.0f;
			
			LLVector3 v;
			const LLTextureEntry* tep = mObject->getTE(i);
			if (!tep)
				continue;

			U32 s_axis = VX;
			U32 t_axis = VY;
			LLPrimitive::getTESTAxes(i, &s_axis, &t_axis);

			tep->getScale(&diffuse_s,&diffuse_t);

			if (tep->getTexGen() == LLTextureEntry::TEX_GEN_PLANAR)
			{
				v.mV[s_axis] = diffuse_s*scale.mV[s_axis];
				v.mV[t_axis] = diffuse_t*scale.mV[t_axis];
				mTextureScaleRatios.push_back(v);
			}
			else
			{
				v.mV[s_axis] = diffuse_s/scale.mV[s_axis];
				v.mV[t_axis] = diffuse_t/scale.mV[t_axis];
				mTextureScaleRatios.push_back(v);
			}
		}
	}
}


// This implementation should be similar to LLTask::allowOperationOnTask
bool LLSelectNode::allowOperationOnNode(PermissionBit op, U64 group_proxy_power) const
{
	// Extract ownership.
	bool object_is_group_owned = false;
	LLUUID object_owner_id;
	mPermissions->getOwnership(object_owner_id, object_is_group_owned);

	// Operations on invalid or public objects is not allowed.
	if (!mObject || (mObject->isDead()) || !mPermissions->isOwned())
	{
		return false;
	}

	// The transfer permissions can never be given through proxy.
	if (PERM_TRANSFER == op)
	{
		// The owner of an agent-owned object can transfer to themselves.
		if ( !object_is_group_owned 
			&& (gAgent.getID() == object_owner_id) )
		{
			return true;
		}
		else
		{
			// Otherwise check aggregate permissions.
			return mObject->permTransfer();
		}
	}

	if (PERM_MOVE == op
		|| PERM_MODIFY == op)
	{
		// only owners can move or modify their attachments
		// no proxy allowed.
		if (mObject->isAttachment() && object_owner_id != gAgent.getID())
		{
			return false;
		}
	}

	// Calculate proxy_agent_id and group_id to use for permissions checks.
	// proxy_agent_id may be set to the object owner through group powers.
	// group_id can only be set to the object's group, if the agent is in that group.
	LLUUID group_id = LLUUID::null;
	LLUUID proxy_agent_id = gAgent.getID();

	// Gods can always operate.
	if (gAgent.isGodlike())
	{
		return true;
	}

	// Check if the agent is in the same group as the object.
	LLUUID object_group_id = mPermissions->getGroup();
	if (object_group_id.notNull() &&
		gAgent.isInGroup(object_group_id))
	{
		// Assume the object's group during this operation.
		group_id = object_group_id;
	}

	// Only allow proxy powers for PERM_COPY if the actual agent can
	// receive the item (ie has PERM_TRANSFER permissions).
	// NOTE: op == PERM_TRANSFER has already been handled, but if
	// that ever changes we need to BLOCK proxy powers for PERM_TRANSFER.  DK 03/28/06
	if (PERM_COPY != op || mPermissions->allowTransferTo(gAgent.getID()))
	{
		// Check if the agent can assume ownership through group proxy or agent-granted proxy.
		if (   ( object_is_group_owned 
				&& gAgent.hasPowerInGroup(object_owner_id, group_proxy_power))
				// Only allow proxy for move, modify, and copy.
				|| ( (PERM_MOVE == op || PERM_MODIFY == op || PERM_COPY == op)
					&& (!object_is_group_owned
						&& gAgent.isGrantedProxy(*mPermissions))))
		{
			// This agent is able to assume the ownership role for this operation.
			proxy_agent_id = object_owner_id;
		}
	}
	
	// We now have max ownership information.
	if (PERM_OWNER == op)
	{
		// This this was just a check for ownership, we can now return the answer.
		return (proxy_agent_id == object_owner_id ? true : false);
	}

	// check permissions to see if the agent can operate
	return (mPermissions->allowOperationBy(op, proxy_agent_id, group_id));
}

//-----------------------------------------------------------------------------
// renderOneSilhouette()
//-----------------------------------------------------------------------------
void LLSelectNode::renderOneSilhouette(const LLColor4 &color)
{
	LLViewerObject* objectp = getObject();
	if (!objectp)
	{
		return;
	}

	LLDrawable* drawable = objectp->mDrawable;
	if(!drawable)
	{
		return;
	}

	LLVOVolume* vobj = drawable->getVOVolume();
	if (vobj && vobj->isMesh())
	{
		//This check (if(...)) with assert here just for ensure that this situation will not happens, and can be removed later. For example on the next release.
		llassert(!"renderOneWireframe() was removed SL-10194");
		return;
	}

	if (!mSilhouetteExists)
	{
		return;
	}

	bool is_hud_object = objectp->isHUDAttachment();
	
	if (mSilhouetteVertices.size() == 0 || mSilhouetteNormals.size() != mSilhouetteVertices.size())
	{
		return;
	}


	LLGLSLShader* shader = LLGLSLShader::sCurBoundShaderPtr;

	if (shader)
	{ //use UI program for selection highlights (texture color modulated by vertex color)
		gUIProgram.bind();
	}

	gGL.matrixMode(LLRender::MM_MODELVIEW);
	gGL.pushMatrix();
	gGL.pushUIMatrix();
	gGL.loadUIIdentity();

	if (!is_hud_object)
	{
		gGL.loadIdentity();
		gGL.multMatrix(gGLModelView);
	}
	
	
	if (drawable->isActive())
	{
		gGL.multMatrix((F32*) objectp->getRenderMatrix().mMatrix);
	}

	LLVolume *volume = objectp->getVolume();
	if (volume)
	{
		F32 silhouette_thickness;
		if (isAgentAvatarValid() && is_hud_object)
		{
			silhouette_thickness = LLSelectMgr::sHighlightThickness / gAgentCamera.mHUDCurZoom;
		}
		else
		{
			LLVector3 view_vector = LLViewerCamera::getInstance()->getOrigin() - objectp->getRenderPosition();
			silhouette_thickness = view_vector.magVec() * LLSelectMgr::sHighlightThickness * (LLViewerCamera::getInstance()->getView() / LLViewerCamera::getInstance()->getDefaultFOV());
		}		
		F32 animationTime = (F32)LLFrameTimer::getElapsedSeconds();

		F32 u_coord = fmod(animationTime * LLSelectMgr::sHighlightUAnim, 1.f);
		F32 v_coord = 1.f - fmod(animationTime * LLSelectMgr::sHighlightVAnim, 1.f);
		F32 u_divisor = 1.f / ((F32)(mSilhouetteVertices.size() - 1));

		if (LLSelectMgr::sRenderHiddenSelections) // && gFloaterTools && gFloaterTools->getVisible())
		{
			gGL.flush();
			gGL.blendFunc(LLRender::BF_SOURCE_COLOR, LLRender::BF_ONE);
			
            LLGLDepthTest gls_depth(GL_TRUE, GL_FALSE, GL_GEQUAL);
            gGL.flush();
			gGL.begin(LLRender::LINES);
			{
				gGL.color4f(color.mV[VRED], color.mV[VGREEN], color.mV[VBLUE], 0.4f);

				for(S32 i = 0; i < mSilhouetteVertices.size(); i += 2)
				{
					u_coord += u_divisor * LLSelectMgr::sHighlightUScale;
					gGL.texCoord2f( u_coord, v_coord );
					gGL.vertex3fv( mSilhouetteVertices[i].mV);
					u_coord += u_divisor * LLSelectMgr::sHighlightUScale;
					gGL.texCoord2f( u_coord, v_coord );
					gGL.vertex3fv(mSilhouetteVertices[i+1].mV);
				}
			}
            gGL.end();
			u_coord = fmod(animationTime * LLSelectMgr::sHighlightUAnim, 1.f);
		}

		gGL.flush();
		gGL.setSceneBlendType(LLRender::BT_ALPHA);
		gGL.begin(LLRender::TRIANGLES);
		{
			for(S32 i = 0; i < mSilhouetteVertices.size(); i+=2)
			{
				if (!mSilhouetteNormals[i].isFinite() ||
					!mSilhouetteNormals[i+1].isFinite())
				{ //skip skewed segments
					continue;
				}

				LLVector3 v[4];
				LLVector2 tc[4];
				v[0] = mSilhouetteVertices[i] + (mSilhouetteNormals[i] * silhouette_thickness);
				tc[0].set(u_coord, v_coord + LLSelectMgr::sHighlightVScale);

				v[1] = mSilhouetteVertices[i];
				tc[1].set(u_coord, v_coord);

				u_coord += u_divisor * LLSelectMgr::sHighlightUScale;

				v[2] = mSilhouetteVertices[i+1] + (mSilhouetteNormals[i+1] * silhouette_thickness);
				tc[2].set(u_coord, v_coord + LLSelectMgr::sHighlightVScale);
				
				v[3] = mSilhouetteVertices[i+1];
				tc[3].set(u_coord,v_coord);

				gGL.color4f(color.mV[VRED], color.mV[VGREEN], color.mV[VBLUE], 0.0f); //LLSelectMgr::sHighlightAlpha);
				gGL.texCoord2fv(tc[0].mV);
				gGL.vertex3fv( v[0].mV ); 
				
				gGL.color4f(color.mV[VRED]*2, color.mV[VGREEN]*2, color.mV[VBLUE]*2, LLSelectMgr::sHighlightAlpha);
				gGL.texCoord2fv( tc[1].mV );
				gGL.vertex3fv( v[1].mV );

				gGL.color4f(color.mV[VRED], color.mV[VGREEN], color.mV[VBLUE], 0.0f); //LLSelectMgr::sHighlightAlpha);
				gGL.texCoord2fv( tc[2].mV );
				gGL.vertex3fv( v[2].mV );

				gGL.vertex3fv( v[2].mV );

				gGL.color4f(color.mV[VRED]*2, color.mV[VGREEN]*2, color.mV[VBLUE]*2, LLSelectMgr::sHighlightAlpha);
				gGL.texCoord2fv( tc[1].mV );
				gGL.vertex3fv( v[1].mV );

				gGL.texCoord2fv( tc[3].mV );
				gGL.vertex3fv( v[3].mV );			
			}
		}
		gGL.end();
		gGL.flush();
	}
	gGL.popMatrix();
	gGL.popUIMatrix();

	if (shader)
	{
		shader->bind();
	}
}

//
// Utility Functions
//

// *DEPRECATED: See header comment.
void dialog_refresh_all()
{
	// This is the easiest place to fire the update signal, as it will
	// make cleaning up the functions below easier.  Also, sometimes entities
	// outside the selection manager change properties of selected objects
	// and call into this function.  Yuck.
	LLSelectMgr::getInstance()->mUpdateSignal();

	// *TODO: Eliminate all calls into outside classes below, make those
	// objects register with the update signal.

	gFloaterTools->dirty();

	gMenuObject->needsArrange();

	if( gMenuAttachmentSelf->getVisible() )
	{
		gMenuAttachmentSelf->arrange();
	}
	if( gMenuAttachmentOther->getVisible() )
	{
		gMenuAttachmentOther->arrange();
	}

	LLFloaterInspect* inspect_instance = LLFloaterReg::getTypedInstance<LLFloaterInspect>("inspect");
	if(inspect_instance)
	{
		inspect_instance->dirty();
	}

	LLSidepanelTaskInfo *panel_task_info = LLSidepanelTaskInfo::getActivePanel();
	if (panel_task_info)
	{
		panel_task_info->dirty();
	}
}

S32 get_family_count(LLViewerObject *parent)
{
	if (!parent)
	{
		LL_WARNS() << "Trying to get_family_count on null parent!" << LL_ENDL;
	}
	S32 count = 1;	// for this object
	LLViewerObject::const_child_list_t& child_list = parent->getChildren();
	for (LLViewerObject::child_list_t::const_iterator iter = child_list.begin();
		 iter != child_list.end(); iter++)
	{
		LLViewerObject* child = *iter;

		if (!child)
		{
			LL_WARNS() << "Family object has NULL child!  Show Doug." << LL_ENDL;
		}
		else if (child->isDead())
		{
			LL_WARNS() << "Family object has dead child object.  Show Doug." << LL_ENDL;
		}
		else
		{
			if (LLSelectMgr::getInstance()->canSelectObject(child))
			{
				count += get_family_count( child );
			}
		}
	}
	return count;
}

//-----------------------------------------------------------------------------
// updateSelectionCenter
//
// FIXME this is a grab bag of functionality only some of which has to do
// with the selection center
// -----------------------------------------------------------------------------
void LLSelectMgr::updateSelectionCenter()
{
	const F32 MOVE_SELECTION_THRESHOLD = 1.f;		//  Movement threshold in meters for updating selection
													//  center (tractor beam)

    // override any avatar updates received
    // Works only if avatar was repositioned
    // and edit floater is visible
    overrideAvatarUpdates();
	//override any object updates received
	//for selected objects
	overrideObjectUpdates();

	LLViewerObject* object = mSelectedObjects->getFirstObject();
	if (!object)
	{
		// nothing selected, probably grabbing
		// Ignore by setting to avatar origin.
		mSelectionCenterGlobal.clearVec();
		mShowSelection = false;
		mSelectionBBox = LLBBox(); 
		resetAgentHUDZoom();
	}
	else
	{
		mSelectedObjects->mSelectType = getSelectTypeForObject(object);

		if (mSelectedObjects->mSelectType != SELECT_TYPE_HUD && isAgentAvatarValid())
		{
			// reset hud ZOOM
			resetAgentHUDZoom();
		}

		mShowSelection = false;
		LLBBox bbox;

		// have stuff selected
		LLVector3d select_center;
		// keep a list of jointed objects for showing the joint HUDEffects

		// Initialize the bounding box to the root prim, so the BBox orientation 
		// matches the root prim's (affecting the orientation of the manipulators). 
		bbox.addBBoxAgent( (mSelectedObjects->getFirstRootObject(true))->getBoundingBoxAgent() ); 
	                 
		for (LLObjectSelection::iterator iter = mSelectedObjects->begin();
			 iter != mSelectedObjects->end(); iter++)
		{
			LLSelectNode* node = *iter;
			LLViewerObject* object = node->getObject();
			if (!object)
				continue;
			
			LLViewerObject *root = object->getRootEdit();
			if (mSelectedObjects->mSelectType == SELECT_TYPE_WORLD && // not an attachment
				!root->isChild(gAgentAvatarp) && // not the object you're sitting on
				!object->isAvatar()) // not another avatar
			{
				mShowSelection = true;
			}

			bbox.addBBoxAgent( object->getBoundingBoxAgent() );
		}
		
		LLVector3 bbox_center_agent = bbox.getCenterAgent();
		mSelectionCenterGlobal = gAgent.getPosGlobalFromAgent(bbox_center_agent);
		mSelectionBBox = bbox;

	}
	
	if ( !(gAgentID == LLUUID::null)) 
	{
		LLTool		*tool = LLToolMgr::getInstance()->getCurrentTool();
		if (mShowSelection)
		{
			LLVector3d select_center_global;

			if( tool->isEditing() )
			{
				select_center_global = tool->getEditingPointGlobal();
			}
			else
			{
				select_center_global = mSelectionCenterGlobal;
			}

			// Send selection center if moved beyond threshold (used to animate tractor beam)	
			LLVector3d diff;
			diff = select_center_global - mLastSentSelectionCenterGlobal;

			if ( diff.magVecSquared() > MOVE_SELECTION_THRESHOLD*MOVE_SELECTION_THRESHOLD )
			{
				//  Transmit updated selection center 
				mLastSentSelectionCenterGlobal = select_center_global;
			}
		}
	}

	// give up edit menu if no objects selected
	if (gEditMenuHandler == this && mSelectedObjects->getObjectCount() == 0)
	{
		gEditMenuHandler = NULL;
	}

    pauseAssociatedAvatars();
}

//-----------------------------------------------------------------------------
// pauseAssociatedAvatars
//
// If the selection includes an attachment or an animated object, the
// associated avatars should pause their animations until they are no
// longer selected.
//-----------------------------------------------------------------------------
void LLSelectMgr::pauseAssociatedAvatars()
{
    mPauseRequests.clear();

    for (LLObjectSelection::iterator iter = mSelectedObjects->begin();
         iter != mSelectedObjects->end(); iter++)
    {
        LLSelectNode* node = *iter;
        LLViewerObject* object = node->getObject();
        if (!object)
            continue;
			
        mSelectedObjects->mSelectType = getSelectTypeForObject(object);

        LLVOAvatar* parent_av = NULL;
        if (mSelectedObjects->mSelectType == SELECT_TYPE_ATTACHMENT)
        {
            // Selection can be obsolete, confirm that this is an attachment
            // and find parent avatar
            parent_av = object->getAvatarAncestor();
        }

        // Can be both an attachment and animated object
        if (parent_av)
        {
            // It's an attachment. Pause the avatar it's attached to.
            mPauseRequests.push_back(parent_av->requestPause());
        }

        if (object->isAnimatedObject() && object->getControlAvatar())
        {
            // It's an animated object. Pause the control avatar.
            mPauseRequests.push_back(object->getControlAvatar()->requestPause());
        }
    }
}

void LLSelectMgr::updatePointAt()
{
	if (mShowSelection)
	{
		if (mSelectedObjects->getObjectCount())
		{					
			LLVector3 select_offset;
			const LLPickInfo& pick = gViewerWindow->getLastPick();
			LLViewerObject *click_object = pick.getObject();
			if (click_object && click_object->isSelected())
			{
				// clicked on another object in our selection group, use that as target
				select_offset.setVec(pick.mObjectOffset);
				select_offset.rotVec(~click_object->getRenderRotation());
		
				gAgentCamera.setPointAt(POINTAT_TARGET_SELECT, click_object, select_offset);
				gAgentCamera.setLookAt(LOOKAT_TARGET_SELECT, click_object, select_offset);
			}
			else
			{
				// didn't click on an object this time, revert to pointing at center of first object
				gAgentCamera.setPointAt(POINTAT_TARGET_SELECT, mSelectedObjects->getFirstObject());
				gAgentCamera.setLookAt(LOOKAT_TARGET_SELECT, mSelectedObjects->getFirstObject());
			}
		}
		else
		{
			gAgentCamera.setPointAt(POINTAT_TARGET_CLEAR);
			gAgentCamera.setLookAt(LOOKAT_TARGET_CLEAR);
		}
	}
	else
	{
		gAgentCamera.setPointAt(POINTAT_TARGET_CLEAR);
		gAgentCamera.setLookAt(LOOKAT_TARGET_CLEAR);
	}
}

//-----------------------------------------------------------------------------
// getBBoxOfSelection()
//-----------------------------------------------------------------------------
LLBBox LLSelectMgr::getBBoxOfSelection() const
{
	return mSelectionBBox;
}


//-----------------------------------------------------------------------------
// canUndo()
//-----------------------------------------------------------------------------
bool LLSelectMgr::canUndo() const
{
	// Can edit or can move
	return const_cast<LLSelectMgr*>(this)->mSelectedObjects->getFirstUndoEnabledObject() != NULL; // HACK: casting away constness - MG;
}

//-----------------------------------------------------------------------------
// undo()
//-----------------------------------------------------------------------------
void LLSelectMgr::undo()
{
	bool select_linked_set = !gSavedSettings.getBOOL("EditLinkedParts");
	LLUUID group_id(gAgent.getGroupID());
	sendListToRegions("Undo", packAgentAndSessionAndGroupID, packObjectID, logNoOp, &group_id, select_linked_set ? SEND_ONLY_ROOTS : SEND_CHILDREN_FIRST);
}

//-----------------------------------------------------------------------------
// canRedo()
//-----------------------------------------------------------------------------
bool LLSelectMgr::canRedo() const
{
	return const_cast<LLSelectMgr*>(this)->mSelectedObjects->getFirstEditableObject() != NULL; // HACK: casting away constness - MG
}

//-----------------------------------------------------------------------------
// redo()
//-----------------------------------------------------------------------------
void LLSelectMgr::redo()
{
	bool select_linked_set = !gSavedSettings.getBOOL("EditLinkedParts");
	LLUUID group_id(gAgent.getGroupID());
	sendListToRegions("Redo", packAgentAndSessionAndGroupID, packObjectID, logNoOp, &group_id, select_linked_set ? SEND_ONLY_ROOTS : SEND_CHILDREN_FIRST);
}

//-----------------------------------------------------------------------------
// canDoDelete()
//-----------------------------------------------------------------------------
bool LLSelectMgr::canDoDelete() const
{
	bool can_delete = false;
	// This function is "logically const" - it does not change state in
	// a way visible outside the selection manager.
	LLSelectMgr* self = const_cast<LLSelectMgr*>(this);
	LLViewerObject* obj = self->mSelectedObjects->getFirstDeleteableObject();
	// Note: Can only delete root objects (see getFirstDeleteableObject() for more info)
	if (obj!= NULL)
	{
		// all the faces needs to be selected
		if(self->mSelectedObjects->contains(obj,SELECT_ALL_TES ))
		{
			can_delete = true;
		}
	}
	
	return can_delete;
}

//-----------------------------------------------------------------------------
// doDelete()
//-----------------------------------------------------------------------------
void LLSelectMgr::doDelete()
{
	selectDelete();
}

//-----------------------------------------------------------------------------
// canDeselect()
//-----------------------------------------------------------------------------
bool LLSelectMgr::canDeselect() const
{
	return !mSelectedObjects->isEmpty();
}

//-----------------------------------------------------------------------------
// deselect()
//-----------------------------------------------------------------------------
void LLSelectMgr::deselect()
{
	deselectAll();
}
//-----------------------------------------------------------------------------
// canDuplicate()
//-----------------------------------------------------------------------------
bool LLSelectMgr::canDuplicate() const
{
	return const_cast<LLSelectMgr*>(this)->mSelectedObjects->getFirstCopyableObject() != NULL; // HACK: casting away constness - MG
}
//-----------------------------------------------------------------------------
// duplicate()
//-----------------------------------------------------------------------------
void LLSelectMgr::duplicate()
{
	LLVector3 offset(0.5f, 0.5f, 0.f);
	selectDuplicate(offset, true);
}

ESelectType LLSelectMgr::getSelectTypeForObject(LLViewerObject* object)
{
	if (!object)
	{
		return SELECT_TYPE_WORLD;
	}
	if (object->isHUDAttachment())
	{
		return SELECT_TYPE_HUD;
	}
	else if (object->isAttachment())
	{
		return SELECT_TYPE_ATTACHMENT;
	}
	else
	{
		return SELECT_TYPE_WORLD;
	}
}

void LLSelectMgr::validateSelection()
{
	struct f : public LLSelectedObjectFunctor
	{
		virtual bool apply(LLViewerObject* object)
		{
			if (!LLSelectMgr::getInstance()->canSelectObject(object))
			{
				LLSelectMgr::getInstance()->deselectObjectOnly(object);
			}
			return true;
		}
	} func;
	getSelection()->applyToObjects(&func);	
}

bool LLSelectMgr::canSelectObject(LLViewerObject* object, bool ignore_select_owned)
{
	// Never select dead objects
	if (!object || object->isDead())
	{
		return false;
	}

	if (mForceSelection)
	{
		return true;
	}

	if(!ignore_select_owned)
	{
		if ((gSavedSettings.getBOOL("SelectOwnedOnly") && !object->permYouOwner()) ||
				(gSavedSettings.getBOOL("SelectMovableOnly") && (!object->permMove() ||  object->isPermanentEnforced())))
		{
			// only select my own objects
			return false;
		}
	}

	// Can't select orphans
	if (object->isOrphaned()) return false;

	// Can't select avatars
	if (object->isAvatar()) return false;

	// Can't select land
	if (object->getPCode() == LLViewerObject::LL_VO_SURFACE_PATCH) return false;

	ESelectType selection_type = getSelectTypeForObject(object);
	if (mSelectedObjects->getObjectCount() > 0 && mSelectedObjects->mSelectType != selection_type) return false;

	return true;
}

bool LLSelectMgr::setForceSelection(bool force) 
{ 
	std::swap(mForceSelection,force); 
	return force; 
}

void LLSelectMgr::resetAgentHUDZoom()
{
	if (gAgentCamera.mHUDTargetZoom != 1)
	{
		gAgentCamera.mHUDTargetZoom = 1.f;
		gAgentCamera.mHUDCurZoom = 1.f;
	}
}

void LLSelectMgr::getAgentHUDZoom(F32 &target_zoom, F32 &current_zoom) const
{
	target_zoom = gAgentCamera.mHUDTargetZoom;
	current_zoom = gAgentCamera.mHUDCurZoom;
}

void LLSelectMgr::setAgentHUDZoom(F32 target_zoom, F32 current_zoom)
{
	gAgentCamera.mHUDTargetZoom = target_zoom;
	gAgentCamera.mHUDCurZoom = current_zoom;
}

/////////////////////////////////////////////////////////////////////////////
// Object selection iterator helpers
/////////////////////////////////////////////////////////////////////////////
bool LLObjectSelection::is_root::operator()(LLSelectNode *node)
{
	LLViewerObject* object = node->getObject();
	return (object != NULL) && !node->mIndividualSelection && (object->isRootEdit());
}

bool LLObjectSelection::is_valid_root::operator()(LLSelectNode *node)
{
	LLViewerObject* object = node->getObject();
	return (object != NULL) && node->mValid && !node->mIndividualSelection && (object->isRootEdit());
}

bool LLObjectSelection::is_root_object::operator()(LLSelectNode *node)
{
	LLViewerObject* object = node->getObject();
	return (object != NULL) && (object->isRootEdit());
}

LLObjectSelection::LLObjectSelection() : 
	LLRefCount(),
	mSelectType(SELECT_TYPE_WORLD)
{
}

LLObjectSelection::~LLObjectSelection()
{
	deleteAllNodes();
}

void LLObjectSelection::cleanupNodes()
{
	for (list_t::iterator iter = mList.begin(); iter != mList.end(); )
	{
		list_t::iterator curiter = iter++;
		LLSelectNode* node = *curiter;
		if (node->getObject() == NULL || node->getObject()->isDead())
		{
			mList.erase(curiter);
			delete node;
		}
	}
}

void LLObjectSelection::updateEffects()
{
}

S32 LLObjectSelection::getNumNodes()
{
	return mList.size();
}

void LLObjectSelection::addNode(LLSelectNode *nodep)
{
	llassert_always(nodep->getObject() && !nodep->getObject()->isDead());
	mList.push_front(nodep);
	mSelectNodeMap[nodep->getObject()] = nodep;
}

void LLObjectSelection::addNodeAtEnd(LLSelectNode *nodep)
{
	llassert_always(nodep->getObject() && !nodep->getObject()->isDead());
	mList.push_back(nodep);
	mSelectNodeMap[nodep->getObject()] = nodep;
}

void LLObjectSelection::moveNodeToFront(LLSelectNode *nodep)
{
	mList.remove(nodep);
	mList.push_front(nodep);
}

void LLObjectSelection::removeNode(LLSelectNode *nodep)
{
	mSelectNodeMap.erase(nodep->getObject());
	if (nodep->getObject() == mPrimaryObject)
	{
		mPrimaryObject = NULL;
	}
	nodep->setObject(NULL); // Will get erased in cleanupNodes()
	mList.remove(nodep);
}

void LLObjectSelection::deleteAllNodes()
{
	std::for_each(mList.begin(), mList.end(), DeletePointer());
	mList.clear();
	mSelectNodeMap.clear();
	mPrimaryObject = NULL;
}

LLSelectNode* LLObjectSelection::findNode(LLViewerObject* objectp)
{
	std::map<LLPointer<LLViewerObject>, LLSelectNode*>::iterator found_it = mSelectNodeMap.find(objectp);
	if (found_it != mSelectNodeMap.end())
	{
		return found_it->second;
	}
	return NULL;
}

//-----------------------------------------------------------------------------
// isEmpty()
//-----------------------------------------------------------------------------
bool LLObjectSelection::isEmpty() const
{
	return (mList.size() == 0);
}


//-----------------------------------------------------------------------------
// getObjectCount() - returns number of non null objects
//-----------------------------------------------------------------------------
S32 LLObjectSelection::getObjectCount()
{
	cleanupNodes();
	S32 count = mList.size();

	return count;
}

F32 LLObjectSelection::getSelectedObjectCost()
{
	cleanupNodes();
	F32 cost = 0.f;

	for (list_t::iterator iter = mList.begin(); iter != mList.end(); ++iter)
	{
		LLSelectNode* node = *iter;
		LLViewerObject* object = node->getObject();
		
		if (object)
		{
			cost += object->getObjectCost();
		}
	}

	return cost;
}

F32 LLObjectSelection::getSelectedLinksetCost()
{
	cleanupNodes();
	F32 cost = 0.f;

	std::set<LLViewerObject*> me_roots;

	for (list_t::iterator iter = mList.begin(); iter != mList.end(); ++iter)
	{
		LLSelectNode* node = *iter;
		LLViewerObject* object = node->getObject();
		
		if (object && !object->isAttachment())
		{
			LLViewerObject* root = static_cast<LLViewerObject*>(object->getRoot());
			if (root)
			{
				if (me_roots.find(root) == me_roots.end())
				{
					me_roots.insert(root);
					cost += root->getLinksetCost();
				}
			}
		}
	}

	return cost;
}

F32 LLObjectSelection::getSelectedPhysicsCost()
{
	cleanupNodes();
	F32 cost = 0.f;

	for (list_t::iterator iter = mList.begin(); iter != mList.end(); ++iter)
	{
		LLSelectNode* node = *iter;
		LLViewerObject* object = node->getObject();
		
		if (object)
		{
			cost += object->getPhysicsCost();
		}
	}

	return cost;
}

F32 LLObjectSelection::getSelectedLinksetPhysicsCost()
{
	cleanupNodes();
	F32 cost = 0.f;

	std::set<LLViewerObject*> me_roots;

	for (list_t::iterator iter = mList.begin(); iter != mList.end(); ++iter)
	{
		LLSelectNode* node = *iter;
		LLViewerObject* object = node->getObject();
		
		if (object)
		{
			LLViewerObject* root = static_cast<LLViewerObject*>(object->getRoot());
			if (root)
			{
				if (me_roots.find(root) == me_roots.end())
				{
					me_roots.insert(root);
					cost += root->getLinksetPhysicsCost();
				}
			}
		}
	}

	return cost;
}

F32 LLObjectSelection::getSelectedObjectStreamingCost(S32* total_bytes, S32* visible_bytes)
{
	F32 cost = 0.f;
	for (list_t::iterator iter = mList.begin(); iter != mList.end(); ++iter)
	{
		LLSelectNode* node = *iter;
		LLViewerObject* object = node->getObject();
		
		if (object)
		{
			cost += object->getStreamingCost();

            S32 bytes = 0;
            S32 visible = 0;
            LLMeshCostData costs;
            if (object->getCostData(costs))
            {
                bytes = costs.getSizeTotal();
                visible = costs.getSizeByLOD(object->getLOD());
            }
			if (total_bytes)
			{
				*total_bytes += bytes;
			}

			if (visible_bytes)
			{
				*visible_bytes += visible;
			}
		}
	}

	return cost;
}

U32 LLObjectSelection::getSelectedObjectTriangleCount(S32* vcount)
{
	U32 count = 0;
	for (list_t::iterator iter = mList.begin(); iter != mList.end(); ++iter)
	{
		LLSelectNode* node = *iter;
		LLViewerObject* object = node->getObject();
		
		if (object)
		{
			S32 vt = 0;
			count += object->getTriangleCount(&vt);
			*vcount += vt;
		}
	}

	return count;
}

S32 LLObjectSelection::getSelectedObjectRenderCost()
{
       S32 cost = 0;
       LLVOVolume::texture_cost_t textures;
       typedef std::set<LLUUID> uuid_list_t;
       uuid_list_t computed_objects;

	   typedef std::list<LLPointer<LLViewerObject> > child_list_t;
	   typedef const child_list_t const_child_list_t;

	   // add render cost of complete linksets first, to get accurate texture counts
       for (list_t::iterator iter = mList.begin(); iter != mList.end(); ++iter)
       {
               LLSelectNode* node = *iter;
			   
               LLVOVolume* object = (LLVOVolume*)node->getObject();

               if (object && object->isRootEdit())
               {
				   cost += object->getRenderCost(textures);
				   computed_objects.insert(object->getID());

				   const_child_list_t children = object->getChildren();
				   for (const_child_list_t::const_iterator child_iter = children.begin();
						 child_iter != children.end();
						 ++child_iter)
				   {
					   LLViewerObject* child_obj = *child_iter;
					   LLVOVolume *child = dynamic_cast<LLVOVolume*>( child_obj );
					   if (child)
					   {
						   cost += child->getRenderCost(textures);
						   computed_objects.insert(child->getID());
					   }
				   }

				   for (LLVOVolume::texture_cost_t::iterator iter = textures.begin(); iter != textures.end(); ++iter)
				   {
					   // add the cost of each individual texture in the linkset
					   cost += LLVOVolume::getTextureCost(*iter);
				   }

				   textures.clear();
               }
       }
	
	   // add any partial linkset objects, texture cost may be slightly misleading
		for (list_t::iterator iter = mList.begin(); iter != mList.end(); ++iter)
		{
			LLSelectNode* node = *iter;
			LLVOVolume* object = (LLVOVolume*)node->getObject();

			if (object && computed_objects.find(object->getID()) == computed_objects.end()  )
			{
					cost += object->getRenderCost(textures);
					computed_objects.insert(object->getID());
			}

			for (LLVOVolume::texture_cost_t::iterator iter = textures.begin(); iter != textures.end(); ++iter)
			{
				// add the cost of each individual texture in the linkset
				cost += LLVOVolume::getTextureCost(*iter);
			}

			textures.clear();
		}

       return cost;
}

//-----------------------------------------------------------------------------
// getTECount()
//-----------------------------------------------------------------------------
S32 LLObjectSelection::getTECount()
{
	S32 count = 0;
	for (LLObjectSelection::iterator iter = begin(); iter != end(); iter++)
	{
		LLSelectNode* node = *iter;
		LLViewerObject* object = node->getObject();
		if (!object)
			continue;
		S32 num_tes = object->getNumTEs();
		for (S32 te = 0; te < num_tes; te++)
		{
			if (node->isTESelected(te))
			{
				++count;
			}
		}
	}
	return count;
}

//-----------------------------------------------------------------------------
// getRootObjectCount()
//-----------------------------------------------------------------------------
S32 LLObjectSelection::getRootObjectCount()
{
	S32 count = 0;
	for (LLObjectSelection::root_iterator iter = root_begin(); iter != root_end(); iter++)
	{
		++count;
	}
	return count;
}

bool LLObjectSelection::applyToObjects(LLSelectedObjectFunctor* func)
{
	bool result = true;
	for (iterator iter = begin(); iter != end(); )
	{
		iterator nextiter = iter++;
		LLViewerObject* object = (*nextiter)->getObject();
		if (!object)
			continue;
		bool r = func->apply(object);
		result = result && r;
	}
	return result;
}

bool LLObjectSelection::checkAnimatedObjectEstTris()
{
    F32 est_tris = 0;
    F32 max_tris = 0;
    S32 anim_count = 0;
	for (root_iterator iter = root_begin(); iter != root_end(); ++iter)
	{
		LLViewerObject* object = (*iter)->getObject();
		if (!object)
			continue;
        if (object->isAnimatedObject())
        {
            anim_count++;
        }
        est_tris += object->recursiveGetEstTrianglesMax();
        max_tris = llmax((F32)max_tris,(F32)object->getAnimatedObjectMaxTris());
	}
	return anim_count==0 || est_tris <= max_tris;
}

bool LLObjectSelection::checkAnimatedObjectLinkable()
{
    return checkAnimatedObjectEstTris();
}

bool LLObjectSelection::applyToRootObjects(LLSelectedObjectFunctor* func, bool firstonly)
{
	bool result = firstonly ? false : true;
	for (root_iterator iter = root_begin(); iter != root_end(); )
	{
		root_iterator nextiter = iter++;
		LLViewerObject* object = (*nextiter)->getObject();
		if (!object)
			continue;
		bool r = func->apply(object);
		if (firstonly && r)
			return true;
		else
			result = result && r;
	}
	return result;
}

bool LLObjectSelection::applyToTEs(LLSelectedTEFunctor* func, bool firstonly)
{
	bool result = firstonly ? false : true;
	for (iterator iter = begin(); iter != end(); )
	{
		iterator nextiter = iter++;
		LLSelectNode* node = *nextiter;
		LLViewerObject* object = (*nextiter)->getObject();
		if (!object)
			continue;
		S32 num_tes = llmin((S32)object->getNumTEs(), (S32)object->getNumFaces()); // avatars have TEs but no faces
		for (S32 te = 0; te < num_tes; ++te)
		{
			if (node->isTESelected(te))
			{
				bool r = func->apply(object, te);
				if (firstonly && r)
					return true;
				else
					result = result && r;
			}
		}
	}
	return result;
}

bool LLObjectSelection::applyToNodes(LLSelectedNodeFunctor *func, bool firstonly)
{
	bool result = firstonly ? false : true;
	for (iterator iter = begin(); iter != end(); )
	{
		iterator nextiter = iter++;
		LLSelectNode* node = *nextiter;
		bool r = func->apply(node);
		if (firstonly && r)
			return true;
		else
			result = result && r;
	}
	return result;
}

bool LLObjectSelection::applyToRootNodes(LLSelectedNodeFunctor *func, bool firstonly)
{
	bool result = firstonly ? false : true;
	for (root_iterator iter = root_begin(); iter != root_end(); )
	{
		root_iterator nextiter = iter++;
		LLSelectNode* node = *nextiter;
		bool r = func->apply(node);
		if (firstonly && r)
			return true;
		else
			result = result && r;
	}
	return result;
}

bool LLObjectSelection::isMultipleTESelected()
{
	bool te_selected = false;
	// ...all faces
	for (LLObjectSelection::iterator iter = begin();
		 iter != end(); iter++)
	{
		LLSelectNode* nodep = *iter;
		for (S32 i = 0; i < SELECT_MAX_TES; i++)
		{
			if(nodep->isTESelected(i))
			{
				if(te_selected)
				{
					return true;
				}
				te_selected = true;
			}
		}
	}
	return false;
}

//-----------------------------------------------------------------------------
// contains()
//-----------------------------------------------------------------------------
bool LLObjectSelection::contains(LLViewerObject* object)
{
	return findNode(object) != NULL;
}


//-----------------------------------------------------------------------------
// contains()
//-----------------------------------------------------------------------------
bool LLObjectSelection::contains(LLViewerObject* object, S32 te)
{
	if (te == SELECT_ALL_TES)
	{
		// ...all faces
		for (LLObjectSelection::iterator iter = begin();
			 iter != end(); iter++)
		{
			LLSelectNode* nodep = *iter;
			if (nodep->getObject() == object)
			{
				// Optimization
				if (nodep->getTESelectMask() == TE_SELECT_MASK_ALL)
				{
					return true;
				}

				bool all_selected = true;
				for (S32 i = 0; i < object->getNumTEs(); i++)
				{
					all_selected = all_selected && nodep->isTESelected(i);
				}
				return all_selected;
			}
		}
		return false;
	}
	else
	{
		// ...one face
		for (LLObjectSelection::iterator iter = begin(); iter != end(); iter++)
		{
			LLSelectNode* nodep = *iter;
			if (nodep->getObject() == object && nodep->isTESelected(te))
			{
				return true;
			}
		}
		return false;
	}
}

// returns true is any node is currenly worn as an attachment
bool LLObjectSelection::isAttachment()
{
	return (mSelectType == SELECT_TYPE_ATTACHMENT || mSelectType == SELECT_TYPE_HUD);
}

//-----------------------------------------------------------------------------
// getSelectedParentObject()
//-----------------------------------------------------------------------------
LLViewerObject* getSelectedParentObject(LLViewerObject *object)
{
	LLViewerObject *parent;
	while (object && (parent = (LLViewerObject*)object->getParent()))
	{
		if (parent->isSelected())
		{
			object = parent;
		}
		else
		{
			break;
		}
	}
	return object;
}

//-----------------------------------------------------------------------------
// getFirstNode
//-----------------------------------------------------------------------------
LLSelectNode* LLObjectSelection::getFirstNode(LLSelectedNodeFunctor* func)
{
	for (iterator iter = begin(); iter != end(); ++iter)
	{
		LLSelectNode* node = *iter;
		if (func == NULL || func->apply(node))
		{
			return node;
		}
	}
	return NULL;
}

LLSelectNode* LLObjectSelection::getFirstRootNode(LLSelectedNodeFunctor* func, bool non_root_ok)
{
	for (root_iterator iter = root_begin(); iter != root_end(); ++iter)
	{
		LLSelectNode* node = *iter;
		if (func == NULL || func->apply(node))
		{
			return node;
		}
	}
	if (non_root_ok)
	{
		// Get non root
		return getFirstNode(func);
	}
	return NULL;
}


//-----------------------------------------------------------------------------
// getFirstSelectedObject
//-----------------------------------------------------------------------------
LLViewerObject* LLObjectSelection::getFirstSelectedObject(LLSelectedNodeFunctor* func, bool get_parent)
{
	LLSelectNode* res = getFirstNode(func);
	if (res && get_parent)
	{
		return getSelectedParentObject(res->getObject());
	}
	else if (res)
	{
		return res->getObject();
	}
	return NULL;
}

//-----------------------------------------------------------------------------
// getFirstObject()
//-----------------------------------------------------------------------------
LLViewerObject* LLObjectSelection::getFirstObject()
{
	LLSelectNode* res = getFirstNode(NULL);
	return res ? res->getObject() : NULL;
}

//-----------------------------------------------------------------------------
// getFirstRootObject()
//-----------------------------------------------------------------------------
LLViewerObject* LLObjectSelection::getFirstRootObject(bool non_root_ok)
{
	LLSelectNode* res = getFirstRootNode(NULL, non_root_ok);
	return res ? res->getObject() : NULL;
}

//-----------------------------------------------------------------------------
// getFirstMoveableNode()
//-----------------------------------------------------------------------------
LLSelectNode* LLObjectSelection::getFirstMoveableNode(bool get_root_first)
{
	struct f : public LLSelectedNodeFunctor
	{
		bool apply(LLSelectNode* node)
		{
			LLViewerObject* obj = node->getObject();
			return obj && obj->permMove() && !obj->isPermanentEnforced();
		}
	} func;
	LLSelectNode* res = get_root_first ? getFirstRootNode(&func, true) : getFirstNode(&func);
	return res;
}

//-----------------------------------------------------------------------------
// getFirstCopyableObject()
//-----------------------------------------------------------------------------
LLViewerObject* LLObjectSelection::getFirstCopyableObject(bool get_parent)
{
	struct f : public LLSelectedNodeFunctor
	{
		bool apply(LLSelectNode* node)
		{
			LLViewerObject* obj = node->getObject();
			return obj && obj->permCopy() && !obj->isAttachment();
		}
	} func;
	return getFirstSelectedObject(&func, get_parent);
}

//-----------------------------------------------------------------------------
// getFirstDeleteableObject()
//-----------------------------------------------------------------------------
LLViewerObject* LLObjectSelection::getFirstDeleteableObject()
{
	//RN: don't currently support deletion of child objects, as that requires separating them first
	// then derezzing to trash
	
	struct f : public LLSelectedNodeFunctor
	{
		bool apply(LLSelectNode* node)
		{
			LLViewerObject* obj = node->getObject();
			// you can delete an object if you are the owner
			// or you have permission to modify it.
			if( obj && !obj->isPermanentEnforced() &&
				( (obj->permModify()) ||
				(obj->permYouOwner()) ||
				(!obj->permAnyOwner())	))		// public
			{
				if( !obj->isAttachment() )
				{
					return true;
				}
			}
			return false;
		}
	} func;
	LLSelectNode* node = getFirstNode(&func);
	return node ? node->getObject() : NULL;
}

//-----------------------------------------------------------------------------
// getFirstEditableObject()
//-----------------------------------------------------------------------------
LLViewerObject* LLObjectSelection::getFirstEditableObject(bool get_parent)
{
	struct f : public LLSelectedNodeFunctor
	{
		bool apply(LLSelectNode* node)
		{
			LLViewerObject* obj = node->getObject();
			return obj && obj->permModify();
		}
	} func;
	return getFirstSelectedObject(&func, get_parent);
}

//-----------------------------------------------------------------------------
// getFirstMoveableObject()
//-----------------------------------------------------------------------------
LLViewerObject* LLObjectSelection::getFirstMoveableObject(bool get_parent)
{
	struct f : public LLSelectedNodeFunctor
	{
		bool apply(LLSelectNode* node)
		{
			LLViewerObject* obj = node->getObject();
			return obj && obj->permMove() && !obj->isPermanentEnforced();
		}
	} func;
	return getFirstSelectedObject(&func, get_parent);
}

//-----------------------------------------------------------------------------
// getFirstUndoEnabledObject()
//-----------------------------------------------------------------------------
LLViewerObject* LLObjectSelection::getFirstUndoEnabledObject(bool get_parent)
{
    struct f : public LLSelectedNodeFunctor
    {
        bool apply(LLSelectNode* node)
        {
            LLViewerObject* obj = node->getObject();
            return obj && (obj->permModify() || (obj->permMove() && !obj->isPermanentEnforced()));
        }
    } func;
    return getFirstSelectedObject(&func, get_parent);
}

//-----------------------------------------------------------------------------
// Position + Rotation update methods called from LLViewerJoystick
//-----------------------------------------------------------------------------
bool LLSelectMgr::selectionMove(const LLVector3& displ,
                                  F32 roll, F32 pitch, F32 yaw, U32 update_type)
{
	if (update_type == UPD_NONE)
	{
		return false;
	}
	
	LLVector3 displ_global;
	bool update_success = true;
	bool update_position = update_type & UPD_POSITION;
	bool update_rotation = update_type & UPD_ROTATION;
	const bool noedit_linked_parts = !gSavedSettings.getBOOL("EditLinkedParts");
	
	if (update_position)
	{
		// calculate the distance of the object closest to the camera origin
		F32 min_dist_squared = F32_MAX; // value will be overridden in the loop
		
		LLVector3 obj_pos;
		for (LLObjectSelection::root_iterator it = getSelection()->root_begin();
			 it != getSelection()->root_end(); ++it)
		{
			obj_pos = (*it)->getObject()->getPositionEdit();
			
			F32 obj_dist_squared = dist_vec_squared(obj_pos, LLViewerCamera::getInstance()->getOrigin());
			if (obj_dist_squared < min_dist_squared)
			{
				min_dist_squared = obj_dist_squared;
			}
		}
		
		// factor the distance into the displacement vector. This will get us
		// equally visible movements for both close and far away selections.
		F32 min_dist = sqrt((F32) sqrtf(min_dist_squared)) / 2;
		displ_global.setVec(displ.mV[0] * min_dist,
							displ.mV[1] * min_dist,
							displ.mV[2] * min_dist);

		// equates to: Displ_global = Displ * M_cam_axes_in_global_frame
		displ_global = LLViewerCamera::getInstance()->rotateToAbsolute(displ_global);
	}

	LLQuaternion new_rot;
	if (update_rotation)
	{
		// let's calculate the rotation around each camera axes 
		LLQuaternion qx(roll, LLViewerCamera::getInstance()->getAtAxis());
		LLQuaternion qy(pitch, LLViewerCamera::getInstance()->getLeftAxis());
		LLQuaternion qz(yaw, LLViewerCamera::getInstance()->getUpAxis());
		new_rot.setQuat(qx * qy * qz);
	}
	
	LLViewerObject *obj;
	S32 obj_count = getSelection()->getObjectCount();
	for (LLObjectSelection::root_iterator it = getSelection()->root_begin();
		 it != getSelection()->root_end(); ++it )
	{
		obj = (*it)->getObject();
		bool enable_pos = false, enable_rot = false;
		bool perm_move = obj->permMove() && !obj->isPermanentEnforced();
		bool perm_mod = obj->permModify();
		
		LLVector3d sel_center(getSelectionCenterGlobal());
		
		if (update_rotation)
		{
			enable_rot = perm_move 
				&& ((perm_mod && !obj->isAttachment()) || noedit_linked_parts);

			if (enable_rot)
			{
				int children_count = obj->getChildren().size();
				if (obj_count > 1 && children_count > 0)
				{
					// for linked sets, rotate around the group center
					const LLVector3 t(obj->getPositionGlobal() - sel_center);

					// Ra = T x R x T^-1
					LLMatrix4 mt;	mt.setTranslation(t);
					const LLMatrix4 mnew_rot(new_rot);
					LLMatrix4 mt_1;	mt_1.setTranslation(-t);
					mt *= mnew_rot;
					mt *= mt_1;
					
					// Rfin = Rcur * Ra
					obj->setRotation(obj->getRotationEdit() * mt.quaternion());
					displ_global += mt.getTranslation();
				}
				else
				{
					obj->setRotation(obj->getRotationEdit() * new_rot);
				}
			}
			else
			{
				update_success = false;
			}
		}

		if (update_position)
		{
			// establish if object can be moved or not
			enable_pos = perm_move && !obj->isAttachment() 
			&& (perm_mod || noedit_linked_parts);
			
			if (enable_pos)
			{
				obj->setPosition(obj->getPositionEdit() + displ_global);
			}
			else
			{
				update_success = false;
			}
		}
		
		if (enable_pos && enable_rot && obj->mDrawable.notNull())
		{
			gPipeline.markMoved(obj->mDrawable, true);
		}
	}
	
	if (update_position && update_success && obj_count > 1)
	{
		updateSelectionCenter();
	}
	
	return update_success;
}

void LLSelectMgr::sendSelectionMove()
{
	LLSelectNode *node = mSelectedObjects->getFirstRootNode();
	if (node == NULL)
	{
		return;
	}
	
	//saveSelectedObjectTransform(SELECT_ACTION_TYPE_PICK);
	
	U32 update_type = UPD_POSITION | UPD_ROTATION;
	LLViewerRegion *last_region, *curr_region = node->getObject()->getRegion();
	S32 objects_in_this_packet = 0;

	// apply to linked objects if unable to select their individual parts 
	if (!gSavedSettings.getBOOL("EditLinkedParts") && !getTEMode())
	{
		// tell simulator to apply to whole linked sets
		update_type |= UPD_LINKED_SETS;
	}

	// prepare first bulk message
	gMessageSystem->newMessage("MultipleObjectUpdate");
	packAgentAndSessionID(&update_type);

	LLViewerObject *obj = NULL;
	for (LLObjectSelection::root_iterator it = getSelection()->root_begin();
		 it != getSelection()->root_end(); ++it)
	{
		obj = (*it)->getObject();

		// note: following code adapted from sendListToRegions() (@3924)
		last_region = curr_region;
		curr_region = obj->getRegion();

		// if not simulator or message too big
		if (curr_region != last_region
			|| gMessageSystem->isSendFull(NULL)
			|| objects_in_this_packet >= MAX_OBJECTS_PER_PACKET)
		{
			// send sim the current message and start new one
			gMessageSystem->sendReliable(last_region->getHost());
			objects_in_this_packet = 0;
			gMessageSystem->newMessage("MultipleObjectUpdate");
			packAgentAndSessionID(&update_type);
		}

		// add another instance of the body of data
		packMultipleUpdate(*it, &update_type);
		++objects_in_this_packet;
	}

	// flush remaining messages
	if (gMessageSystem->getCurrentSendTotal() > 0)
	{
		gMessageSystem->sendReliable(curr_region->getHost());
	}
	else
	{
		gMessageSystem->clearMessage();
	}

	//saveSelectedObjectTransform(SELECT_ACTION_TYPE_PICK);
}

template<>
bool LLCheckIdenticalFunctor<F32>::same(const F32& a, const F32& b, const F32& tolerance)
{
    F32 delta = (a - b);
    F32 abs_delta = fabs(delta);
    return abs_delta <= tolerance;
}

#define DEF_DUMMY_CHECK_FUNCTOR(T)                                                  \
template<>                                                                          \
bool LLCheckIdenticalFunctor<T>::same(const T& a, const T& b, const T& tolerance)   \
{                                                                                   \
    (void)tolerance;                                                                \
    return a == b;                                                                  \
}

DEF_DUMMY_CHECK_FUNCTOR(LLUUID)
DEF_DUMMY_CHECK_FUNCTOR(LLGLenum)
DEF_DUMMY_CHECK_FUNCTOR(LLTextureEntry)
DEF_DUMMY_CHECK_FUNCTOR(LLTextureEntry::e_texgen)
DEF_DUMMY_CHECK_FUNCTOR(bool)
DEF_DUMMY_CHECK_FUNCTOR(U8)
DEF_DUMMY_CHECK_FUNCTOR(int)
DEF_DUMMY_CHECK_FUNCTOR(LLColor4)
DEF_DUMMY_CHECK_FUNCTOR(LLMediaEntry)
DEF_DUMMY_CHECK_FUNCTOR(LLPointer<LLMaterial>)
DEF_DUMMY_CHECK_FUNCTOR(LLPointer<LLGLTFMaterial>)
DEF_DUMMY_CHECK_FUNCTOR(std::string)
DEF_DUMMY_CHECK_FUNCTOR(std::vector<std::string>)

template<>
bool LLCheckIdenticalFunctor<class LLFace *>::same(class LLFace* const & a, class LLFace* const & b, class LLFace* const & tolerance)   \
{                                                                                   \
    (void)tolerance;                                                                \
    return a == b;                                                                  \
}
<|MERGE_RESOLUTION|>--- conflicted
+++ resolved
@@ -1964,13 +1964,8 @@
             if (mItem)
             {
                 const LLPermissions& perm = mItem->getPermissions();
-<<<<<<< HEAD
-                bool unrestricted = ((perm.getMaskBase() & PERM_ITEM_UNRESTRICTED) == PERM_ITEM_UNRESTRICTED) ? true : false;
-                if (!unrestricted)
-=======
                 bool from_library = perm.getOwner() == ALEXANDRIA_LINDEN_ID;
                 if (objectp->isAttachment())
->>>>>>> 9567393f
                 {
                     bool unrestricted = (perm.getMaskBase() & PERM_ITEM_UNRESTRICTED) == PERM_ITEM_UNRESTRICTED;
 
@@ -1981,20 +1976,10 @@
                         return false;
                     }
                 }
-<<<<<<< HEAD
-            }
-            LLUUID asset_id = mMatId;
-            if (mItem)
-            {
-                // If success, the material may be copied into the object's inventory
-                bool success = LLToolDragAndDrop::handleDropMaterialProtections(objectp, mItem, LLToolDragAndDrop::SOURCE_AGENT, LLUUID::null);
-                if (!success)
-=======
 
                 if (!from_library
                     // Check if item may be copied into the object's inventory
                     && !LLToolDragAndDrop::handleDropMaterialProtections(objectp, mItem, LLToolDragAndDrop::SOURCE_AGENT, LLUUID::null))
->>>>>>> 9567393f
                 {
                     return false;
                 }
