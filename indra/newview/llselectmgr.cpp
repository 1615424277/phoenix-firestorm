--- conflicted
+++ resolved
@@ -97,11 +97,7 @@
 #include "llvovolume.h"
 #include "pipeline.h"
 #include "llviewershadermgr.h"
-<<<<<<< HEAD
-#include "llpanelface.h"
-=======
 // #include "llpanelface.h"  // <FS:Zi> switchable edit texture/materials panel - include not needed
->>>>>>> 4c6d8f4b
 // [RLVa:KB] - Checked: 2011-05-22 (RLVa-1.3.1a)
 #include "rlvactions.h"
 #include "rlvhandler.h"
