/** 
 * @file llselectmgr.cpp
 * @brief A manager for selected objects and faces.
 *
 * $LicenseInfo:firstyear=2001&license=viewerlgpl$
 * Second Life Viewer Source Code
 * Copyright (C) 2010, Linden Research, Inc.
 * 
 * This library is free software; you can redistribute it and/or
 * modify it under the terms of the GNU Lesser General Public
 * License as published by the Free Software Foundation;
 * version 2.1 of the License only.
 * 
 * This library is distributed in the hope that it will be useful,
 * but WITHOUT ANY WARRANTY; without even the implied warranty of
 * MERCHANTABILITY or FITNESS FOR A PARTICULAR PURPOSE.  See the GNU
 * Lesser General Public License for more details.
 * 
 * You should have received a copy of the GNU Lesser General Public
 * License along with this library; if not, write to the Free Software
 * Foundation, Inc., 51 Franklin Street, Fifth Floor, Boston, MA  02110-1301  USA
 * 
 * Linden Research, Inc., 945 Battery Street, San Francisco, CA  94111  USA
 * $/LicenseInfo$
 */

#include "llviewerprecompiledheaders.h"

// file include
#define LLSELECTMGR_CPP
#include "llselectmgr.h"

// library includes
#include "llcachename.h"
#include "lldbstrings.h"
#include "lleconomy.h"
#include "llgl.h"
#include "llmediaentry.h"
#include "llrender.h"
#include "llnotifications.h"
#include "llpermissions.h"
#include "llpermissionsflags.h"
#include "lltrans.h"
#include "llundo.h"
#include "lluuid.h"
#include "llvolume.h"
#include "message.h"
#include "object_flags.h"
#include "llquaternion.h"

// viewer includes
#include "llagent.h"
#include "llagentcamera.h"
#include "llviewerwindow.h"
#include "lldrawable.h"
#include "llfloaterinspect.h"
#include "llfloaterproperties.h"
#include "llfloaterreporter.h"
#include "llfloaterreg.h"
#include "llfloatertools.h"
#include "llframetimer.h"
#include "llfocusmgr.h"
#include "llhudeffecttrail.h"
#include "llhudmanager.h"
#include "llinventorymodel.h"
#include "llmenugl.h"
#include "llmeshrepository.h"
#include "llmutelist.h"
#include "llnotificationsutil.h"
#include "llsidepaneltaskinfo.h"
#include "llslurl.h"
#include "llstatusbar.h"
#include "llsurface.h"
#include "lltool.h"
#include "lltooldraganddrop.h"
#include "lltoolmgr.h"
#include "lltoolpie.h"
#include "llui.h"
#include "llviewercamera.h"
#include "llviewercontrol.h"
#include "llviewertexturelist.h"
#include "llviewermedia.h"
#include "llviewermediafocus.h"
#include "llviewermenu.h"
#include "llviewerobject.h"
#include "llviewerobjectlist.h"
#include "llviewerregion.h"
#include "llviewerstats.h"
#include "llvoavatarself.h"
#include "llvovolume.h"
#include "pipeline.h"
<<<<<<< HEAD
#include "llviewershadermgr.h"
=======
// [RLVa:KB] - Checked: 2011-05-22 (RLVa-1.3.1a)
#include "rlvhandler.h"
// [/RLVa:KB]
>>>>>>> 50230e73

#include "llglheaders.h"

LLViewerObject* getSelectedParentObject(LLViewerObject *object) ;
//
// Consts
//

const S32 NUM_SELECTION_UNDO_ENTRIES = 200;
const F32 SILHOUETTE_UPDATE_THRESHOLD_SQUARED = 0.02f;
const S32 MAX_ACTION_QUEUE_SIZE = 20;
const S32 MAX_SILS_PER_FRAME = 50;
const S32 MAX_OBJECTS_PER_PACKET = 254;
const S32 TE_SELECT_MASK_ALL = 0xFFFFFFFF;

//
// Globals
//

//BOOL gDebugSelectMgr = FALSE;

//BOOL gHideSelectedObjects = FALSE;
//BOOL gAllowSelectAvatar = FALSE;

BOOL LLSelectMgr::sRectSelectInclusive = TRUE;
BOOL LLSelectMgr::sRenderHiddenSelections = TRUE;
BOOL LLSelectMgr::sRenderLightRadius = FALSE;
F32	LLSelectMgr::sHighlightThickness = 0.f;
F32	LLSelectMgr::sHighlightUScale = 0.f;
F32	LLSelectMgr::sHighlightVScale = 0.f;
F32	LLSelectMgr::sHighlightAlpha = 0.f;
F32	LLSelectMgr::sHighlightAlphaTest = 0.f;
F32	LLSelectMgr::sHighlightUAnim = 0.f;
F32	LLSelectMgr::sHighlightVAnim = 0.f;
LLColor4 LLSelectMgr::sSilhouetteParentColor;
LLColor4 LLSelectMgr::sSilhouetteChildColor;
LLColor4 LLSelectMgr::sHighlightInspectColor;
LLColor4 LLSelectMgr::sHighlightParentColor;
LLColor4 LLSelectMgr::sHighlightChildColor;
LLColor4 LLSelectMgr::sContextSilhouetteColor;

static LLObjectSelection *get_null_object_selection();
template<> 
	const LLSafeHandle<LLObjectSelection>::NullFunc 
		LLSafeHandle<LLObjectSelection>::sNullFunc = get_null_object_selection;

//~~~~~~~~~~~~~~~~~~~~~~~~~~~~~~~~~~~~~~~~~~~~~~~~~~~~~~~~~~~~~~~~~~~~~~~~~~~~~
// struct LLDeRezInfo
//
// Used to keep track of important derez info. 
//~~~~~~~~~~~~~~~~~~~~~~~~~~~~~~~~~~~~~~~~~~~~~~~~~~~~~~~~~~~~~~~~~~~~~~~~~~~~~

struct LLDeRezInfo
{
	EDeRezDestination mDestination;
	LLUUID mDestinationID;
	LLDeRezInfo(EDeRezDestination dest, const LLUUID& dest_id) :
		mDestination(dest), mDestinationID(dest_id) {}
};

//
// Imports
//


static LLPointer<LLObjectSelection> sNullSelection;

//
// Functions
//

void LLSelectMgr::cleanupGlobals()
{
	sNullSelection = NULL;
	LLSelectMgr::getInstance()->clearSelections();
}

LLObjectSelection *get_null_object_selection()
{
	if (sNullSelection.isNull())
	{
		sNullSelection = new LLObjectSelection;
	}
	return sNullSelection;
}

// Build time optimization, generate this function once here
template class LLSelectMgr* LLSingleton<class LLSelectMgr>::getInstance();
//-----------------------------------------------------------------------------
// LLSelectMgr()
//-----------------------------------------------------------------------------
LLSelectMgr::LLSelectMgr()
 : mHideSelectedObjects(LLCachedControl<bool>(gSavedSettings, "HideSelectedObjects", FALSE)),
   mRenderHighlightSelections(LLCachedControl<bool>(gSavedSettings, "RenderHighlightSelections", TRUE)),
   mAllowSelectAvatar( LLCachedControl<bool>(gSavedSettings, "AllowSelectAvatar", FALSE)),
   mDebugSelectMgr(LLCachedControl<bool>(gSavedSettings, "DebugSelectMgr", FALSE))
{
	mTEMode = FALSE;
	mLastCameraPos.clearVec();

	sHighlightThickness	= gSavedSettings.getF32("SelectionHighlightThickness");
	sHighlightUScale	= gSavedSettings.getF32("SelectionHighlightUScale");
	sHighlightVScale	= gSavedSettings.getF32("SelectionHighlightVScale");
	sHighlightAlpha		= gSavedSettings.getF32("SelectionHighlightAlpha");
	sHighlightAlphaTest	= gSavedSettings.getF32("SelectionHighlightAlphaTest");
	sHighlightUAnim		= gSavedSettings.getF32("SelectionHighlightUAnim");
	sHighlightVAnim		= gSavedSettings.getF32("SelectionHighlightVAnim");

	sSilhouetteParentColor =LLUIColorTable::instance().getColor("SilhouetteParentColor");
	sSilhouetteChildColor = LLUIColorTable::instance().getColor("SilhouetteChildColor");
	sHighlightParentColor = LLUIColorTable::instance().getColor("HighlightParentColor");
	sHighlightChildColor = LLUIColorTable::instance().getColor("HighlightChildColor");
	sHighlightInspectColor = LLUIColorTable::instance().getColor("HighlightInspectColor");
	sContextSilhouetteColor = LLUIColorTable::instance().getColor("ContextSilhouetteColor")*0.5f;

	sRenderLightRadius = gSavedSettings.getBOOL("RenderLightRadius");
	
	mRenderSilhouettes = TRUE;

	mGridMode = GRID_MODE_WORLD;
	gSavedSettings.setS32("GridMode", (S32)GRID_MODE_WORLD);
	mGridValid = FALSE;

	mSelectedObjects = new LLObjectSelection();
	mHoverObjects = new LLObjectSelection();
	mHighlightedObjects = new LLObjectSelection();

	mForceSelection = FALSE;
	mShowSelection = FALSE;
}


//-----------------------------------------------------------------------------
// ~LLSelectMgr()
//-----------------------------------------------------------------------------
LLSelectMgr::~LLSelectMgr()
{
	clearSelections();
}

void LLSelectMgr::clearSelections()
{
	mHoverObjects->deleteAllNodes();
	mSelectedObjects->deleteAllNodes();
	mHighlightedObjects->deleteAllNodes();
	mRectSelectedObjects.clear();
	mGridObjects.deleteAllNodes();
}

void LLSelectMgr::update()
{
	mSelectedObjects->cleanupNodes();
}

void LLSelectMgr::updateEffects()
{
	//keep reference grid objects active
	struct f : public LLSelectedObjectFunctor
	{
		virtual bool apply(LLViewerObject* object)
		{
			LLDrawable* drawable = object->mDrawable;
			if (drawable)
			{
				gPipeline.markMoved(drawable);
			}
			return true;
		}
	} func;
	mGridObjects.applyToObjects(&func);

	if (mEffectsTimer.getElapsedTimeF32() > 1.f)
	{
		mSelectedObjects->updateEffects();
		mEffectsTimer.reset();
	}
}

void LLSelectMgr::overrideObjectUpdates()
{
	//override any position updates from simulator on objects being edited
	struct f : public LLSelectedNodeFunctor
	{
		virtual bool apply(LLSelectNode* selectNode)
		{
			LLViewerObject* object = selectNode->getObject();
			if (object && object->permMove())
			{
				if (!selectNode->mLastPositionLocal.isExactlyZero())
				{
					object->setPosition(selectNode->mLastPositionLocal);
				}
				if (selectNode->mLastRotation != LLQuaternion())
				{
					object->setRotation(selectNode->mLastRotation);
				}
				if (!selectNode->mLastScale.isExactlyZero())
				{
					object->setScale(selectNode->mLastScale);
				}
			}
			return true;
		}
	} func;
	getSelection()->applyToNodes(&func);
}

//-----------------------------------------------------------------------------
// Select just the object, not any other group members.
//-----------------------------------------------------------------------------
LLObjectSelectionHandle LLSelectMgr::selectObjectOnly(LLViewerObject* object, S32 face)
{
	llassert( object );

	//remember primary object
	mSelectedObjects->mPrimaryObject = object;

	// Don't add an object that is already in the list
	if (object->isSelected() ) {
		// make sure point at position is updated
		updatePointAt();
		gEditMenuHandler = this;
		return NULL;
	}

	if (!canSelectObject(object))
	{
		//make_ui_sound("UISndInvalidOp");
		return NULL;
	}

	// llinfos << "Adding object to selected object list" << llendl;

	// Place it in the list and tag it.
	// This will refresh dialogs.
	addAsIndividual(object, face);

	// Stop the object from moving (this anticipates changes on the
	// simulator in LLTask::userSelect)
	// *FIX: shouldn't zero out these either
	object->setVelocity(LLVector3::zero);
	object->setAcceleration(LLVector3::zero);
	//object->setAngularVelocity(LLVector3::zero);
	object->resetRot();

	// Always send to simulator, so you get a copy of the 
	// permissions structure back.
	gMessageSystem->newMessageFast(_PREHASH_ObjectSelect);
	gMessageSystem->nextBlockFast(_PREHASH_AgentData);
	gMessageSystem->addUUIDFast(_PREHASH_AgentID, gAgent.getID() );
	gMessageSystem->addUUIDFast(_PREHASH_SessionID, gAgent.getSessionID());
	gMessageSystem->nextBlockFast(_PREHASH_ObjectData);
	gMessageSystem->addU32Fast(_PREHASH_ObjectLocalID, object->getLocalID() );
	LLViewerRegion* regionp = object->getRegion();
	gMessageSystem->sendReliable( regionp->getHost());

	updatePointAt();
	updateSelectionCenter();
	saveSelectedObjectTransform(SELECT_ACTION_TYPE_PICK);

	// have selection manager handle edit menu immediately after 
	// user selects an object
	if (mSelectedObjects->getObjectCount())
	{
		gEditMenuHandler = this;
	}

	return mSelectedObjects;
}

//-----------------------------------------------------------------------------
// Select the object, parents and children.
//-----------------------------------------------------------------------------
LLObjectSelectionHandle LLSelectMgr::selectObjectAndFamily(LLViewerObject* obj, BOOL add_to_end)
{
	llassert( obj );

	//remember primary object
	mSelectedObjects->mPrimaryObject = obj;

	// This may be incorrect if things weren't family selected before... - djs 07/08/02
	// Don't add an object that is already in the list
	if (obj->isSelected() ) 
	{
		// make sure pointat position is updated
		updatePointAt();
		gEditMenuHandler = this;
		return NULL;
	}

	if (!canSelectObject(obj))
	{
		//make_ui_sound("UISndInvalidOp");
		return NULL;
	}

	// Since we're selecting a family, start at the root, but
	// don't include an avatar.
	LLViewerObject* root = obj;
	
	while(!root->isAvatar() && root->getParent() && !root->isJointChild())
	{
		LLViewerObject* parent = (LLViewerObject*)root->getParent();
		if (parent->isAvatar())
		{
			break;
		}
		root = parent;
	}

	// Collect all of the objects
	std::vector<LLViewerObject*> objects;

	root->addThisAndNonJointChildren(objects);
	addAsFamily(objects, add_to_end);

	updateSelectionCenter();
	saveSelectedObjectTransform(SELECT_ACTION_TYPE_PICK);
	updatePointAt();

	dialog_refresh_all();

	// Always send to simulator, so you get a copy of the permissions
	// structure back.
	sendSelect();

	// Stop the object from moving (this anticipates changes on the
	// simulator in LLTask::userSelect)
	root->setVelocity(LLVector3::zero);
	root->setAcceleration(LLVector3::zero);
	//root->setAngularVelocity(LLVector3::zero);
	root->resetRot();

	// leave component mode
	if (gSavedSettings.getBOOL("EditLinkedParts"))
	{
		gSavedSettings.setBOOL("EditLinkedParts", FALSE);
		promoteSelectionToRoot();
	}

	// have selection manager handle edit menu immediately after 
	// user selects an object
	if (mSelectedObjects->getObjectCount())
	{
		gEditMenuHandler = this;
	}

	return mSelectedObjects;
}

//-----------------------------------------------------------------------------
// Select the object, parents and children.
//-----------------------------------------------------------------------------
LLObjectSelectionHandle LLSelectMgr::selectObjectAndFamily(const std::vector<LLViewerObject*>& object_list,
														   BOOL send_to_sim)
{
	// Collect all of the objects, children included
	std::vector<LLViewerObject*> objects;

	//clear primary object (no primary object)
	mSelectedObjects->mPrimaryObject = NULL;

	if (object_list.size() < 1)
	{
		return NULL;
	}
	
	// NOTE -- we add the objects in REVERSE ORDER 
	// to preserve the order in the mSelectedObjects list
	for (std::vector<LLViewerObject*>::const_reverse_iterator riter = object_list.rbegin();
		 riter != object_list.rend(); ++riter)
	{
		LLViewerObject *object = *riter;

		llassert( object );

		if (!canSelectObject(object)) continue;

		object->addThisAndNonJointChildren(objects);
		addAsFamily(objects);

		// Stop the object from moving (this anticipates changes on the
		// simulator in LLTask::userSelect)
		object->setVelocity(LLVector3::zero);
		object->setAcceleration(LLVector3::zero);
		//object->setAngularVelocity(LLVector3::zero);
		object->resetRot();
	}

	updateSelectionCenter();
	saveSelectedObjectTransform(SELECT_ACTION_TYPE_PICK);
	updatePointAt();
	dialog_refresh_all();

	// Almost always send to simulator, so you get a copy of the permissions
	// structure back.
	// JC: The one case where you don't want to do this is if you're selecting
	// all the objects on a sim.
	if (send_to_sim)
	{
		sendSelect();
	}

	// leave component mode
	if (gSavedSettings.getBOOL("EditLinkedParts"))
	{		
		gSavedSettings.setBOOL("EditLinkedParts", FALSE);
		promoteSelectionToRoot();
	}

	// have selection manager handle edit menu immediately after 
	// user selects an object
	if (mSelectedObjects->getObjectCount())
	{
		gEditMenuHandler = this;
	}

	return mSelectedObjects;
}

// Use for when the simulator kills an object.  This version also
// handles informing the current tool of the object's deletion.
//
// Caller needs to call dialog_refresh_all if necessary.
BOOL LLSelectMgr::removeObjectFromSelections(const LLUUID &id)
{
	BOOL object_found = FALSE;
	LLTool *tool = NULL;

	tool = LLToolMgr::getInstance()->getCurrentTool();

	// It's possible that the tool is editing an object that is not selected
	LLViewerObject* tool_editing_object = tool->getEditingObject();
	if( tool_editing_object && tool_editing_object->mID == id)
	{
		tool->stopEditing();
		object_found = TRUE;
	}

	// Iterate through selected objects list and kill the object
	if( !object_found )
	{
		for (LLObjectSelection::iterator iter = getSelection()->begin();
			 iter != getSelection()->end(); )
		{
			LLObjectSelection::iterator curiter = iter++;
			LLViewerObject* object = (*curiter)->getObject();
			if (object->mID == id)
			{
				if (tool)
				{
					tool->stopEditing();
				}

				// lose the selection, don't tell simulator, it knows
				deselectObjectAndFamily(object, FALSE);
				object_found = TRUE;
				break; // must break here, may have removed multiple objects from list
			}
			else if (object->isAvatar() && object->getParent() && ((LLViewerObject*)object->getParent())->mID == id)
			{
				// It's possible the item being removed has an avatar sitting on it
				// So remove the avatar that is sitting on the object.
				deselectObjectAndFamily(object, FALSE);
				break; // must break here, may have removed multiple objects from list
			}
		}
	}

	return object_found;
}

bool LLSelectMgr::linkObjects()
{
	if (!LLSelectMgr::getInstance()->selectGetAllRootsValid())
	{
		LLNotificationsUtil::add("UnableToLinkWhileDownloading");
		return true;
	}

	S32 object_count = LLSelectMgr::getInstance()->getSelection()->getObjectCount();
	if (object_count > MAX_CHILDREN_PER_TASK + 1)
	{
		LLSD args;
		args["COUNT"] = llformat("%d", object_count);
		int max = MAX_CHILDREN_PER_TASK+1;
		args["MAX"] = llformat("%d", max);
		LLNotificationsUtil::add("UnableToLinkObjects", args);
		return true;
	}

	if (LLSelectMgr::getInstance()->getSelection()->getRootObjectCount() < 2)
	{
		LLNotificationsUtil::add("CannotLinkIncompleteSet");
		return true;
	}

	if (!LLSelectMgr::getInstance()->selectGetRootsModify())
	{
		LLNotificationsUtil::add("CannotLinkModify");
		return true;
	}

	LLUUID owner_id;
	std::string owner_name;
	if (!LLSelectMgr::getInstance()->selectGetOwner(owner_id, owner_name))
	{
		// we don't actually care if you're the owner, but novices are
		// the most likely to be stumped by this one, so offer the
		// easiest and most likely solution.
		LLNotificationsUtil::add("CannotLinkDifferentOwners");
		return true;
	}

	LLSelectMgr::getInstance()->sendLink();

	return true;
}

bool LLSelectMgr::unlinkObjects()
{
	LLSelectMgr::getInstance()->sendDelink();
	return true;
}

// in order to link, all objects must have the same owner, and the
// agent must have the ability to modify all of the objects. However,
// we're not answering that question with this method. The question
// we're answering is: does the user have a reasonable expectation
// that a link operation should work? If so, return true, false
// otherwise. this allows the handle_link method to more finely check
// the selection and give an error message when the uer has a
// reasonable expectation for the link to work, but it will fail.
bool LLSelectMgr::enableLinkObjects()
{
	bool new_value = false;
	// check if there are at least 2 objects selected, and that the
	// user can modify at least one of the selected objects.

	// in component mode, can't link
	if (!gSavedSettings.getBOOL("EditLinkedParts"))
	{
		if(LLSelectMgr::getInstance()->selectGetAllRootsValid() && LLSelectMgr::getInstance()->getSelection()->getRootObjectCount() >= 2)
		{
			struct f : public LLSelectedObjectFunctor
			{
				virtual bool apply(LLViewerObject* object)
				{
					return object->permModify();
				}
			} func;
			const bool firstonly = true;
			new_value = LLSelectMgr::getInstance()->getSelection()->applyToRootObjects(&func, firstonly);
		}
	}
// [RLVa:KB] - Checked: 2011-03-19 (RLVa-1.3.0f) | Modified: RLVa-0.2.0g
	if ( (new_value) && ((rlv_handler_t::isEnabled()) && (!gRlvHandler.canStand())) )
	{
		// Allow only if the avie isn't sitting on any of the selected objects
		LLObjectSelectionHandle hSel = LLSelectMgr::getInstance()->getSelection();
		RlvSelectIsSittingOn f(gAgentAvatarp);
		if (hSel->getFirstRootNode(&f, TRUE) != NULL)
			new_value = false;
	}
// [/RLVa:KB]
	return new_value;
}

bool LLSelectMgr::enableUnlinkObjects()
{
	LLViewerObject* first_editable_object = LLSelectMgr::getInstance()->getSelection()->getFirstEditableObject();

	bool new_value = LLSelectMgr::getInstance()->selectGetAllRootsValid() &&
		first_editable_object &&
		!first_editable_object->isAttachment();
// [RLVa:KB] - Checked: 2011-03-19 (RLVa-1.3.0f) | Modified: RLVa-0.2.0g
	if ( (new_value) && ((rlv_handler_t::isEnabled()) && (!gRlvHandler.canStand())) )
	{
		// Allow only if the avie isn't sitting on any of the selected objects
		LLObjectSelectionHandle hSel = LLSelectMgr::getInstance()->getSelection();
		RlvSelectIsSittingOn f(gAgentAvatarp);
		if (hSel->getFirstRootNode(&f, TRUE) != NULL)
			new_value = false;
	}
// [/RLVa:KB]
	return new_value;
}

void LLSelectMgr::deselectObjectAndFamily(LLViewerObject* object, BOOL send_to_sim, BOOL include_entire_object)
{
	// bail if nothing selected or if object wasn't selected in the first place
	if(!object) return;
	if(!object->isSelected()) return;

	// Collect all of the objects, and remove them
	std::vector<LLViewerObject*> objects;

	if (include_entire_object)
	{
		// Since we're selecting a family, start at the root, but
		// don't include an avatar.
		LLViewerObject* root = object;
	
		while(!root->isAvatar() && root->getParent() && !root->isJointChild())
		{
			LLViewerObject* parent = (LLViewerObject*)root->getParent();
			if (parent->isAvatar())
			{
				break;
			}
			root = parent;
		}
	
		object = root;
	}
	else
	{
		object = (LLViewerObject*)object->getRoot();
	}

	object->addThisAndAllChildren(objects);
	remove(objects);

	if (!send_to_sim) return;

	//-----------------------------------------------------------
	// Inform simulator of deselection
	//-----------------------------------------------------------
	LLViewerRegion* regionp = object->getRegion();

	BOOL start_new_message = TRUE;
	S32 select_count = 0;

	LLMessageSystem* msg = gMessageSystem;
	for (U32 i = 0; i < objects.size(); i++)
	{
		if (start_new_message)
		{
			msg->newMessageFast(_PREHASH_ObjectDeselect);
			msg->nextBlockFast(_PREHASH_AgentData);
			msg->addUUIDFast(_PREHASH_AgentID, gAgent.getID() );
			msg->addUUIDFast(_PREHASH_SessionID, gAgent.getSessionID());
			select_count++;
			start_new_message = FALSE;
		}

		msg->nextBlockFast(_PREHASH_ObjectData);
		msg->addU32Fast(_PREHASH_ObjectLocalID, (objects[i])->getLocalID());
		select_count++;

		// Zap the angular velocity, as the sim will set it to zero
		objects[i]->setAngularVelocity( 0,0,0 );
		objects[i]->setVelocity( 0,0,0 );

		if(msg->isSendFull(NULL) || select_count >= MAX_OBJECTS_PER_PACKET)
		{
			msg->sendReliable(regionp->getHost() );
			select_count = 0;
			start_new_message = TRUE;
		}
	}

	if (!start_new_message)
	{
		msg->sendReliable(regionp->getHost() );
	}

	updatePointAt();
	updateSelectionCenter();
}

void LLSelectMgr::deselectObjectOnly(LLViewerObject* object, BOOL send_to_sim)
{
	// bail if nothing selected or if object wasn't selected in the first place
	if (!object) return;
	if (!object->isSelected() ) return;

	// Zap the angular velocity, as the sim will set it to zero
	object->setAngularVelocity( 0,0,0 );
	object->setVelocity( 0,0,0 );

	if (send_to_sim)
	{
		LLViewerRegion* region = object->getRegion();
		gMessageSystem->newMessageFast(_PREHASH_ObjectDeselect);
		gMessageSystem->nextBlockFast(_PREHASH_AgentData);
		gMessageSystem->addUUIDFast(_PREHASH_AgentID, gAgent.getID() );
		gMessageSystem->addUUIDFast(_PREHASH_SessionID, gAgent.getSessionID());
		gMessageSystem->nextBlockFast(_PREHASH_ObjectData);
		gMessageSystem->addU32Fast(_PREHASH_ObjectLocalID, object->getLocalID() );
		gMessageSystem->sendReliable(region->getHost());
	}

	// This will refresh dialogs.
	remove( object );

	updatePointAt();
	updateSelectionCenter();
}


//-----------------------------------------------------------------------------
// addAsFamily
//-----------------------------------------------------------------------------

void LLSelectMgr::addAsFamily(std::vector<LLViewerObject*>& objects, BOOL add_to_end)
{
	for (std::vector<LLViewerObject*>::iterator iter = objects.begin();
		 iter != objects.end(); ++iter)
	{
		LLViewerObject* objectp = *iter;
		
		// Can't select yourself
		if (objectp->mID == gAgentID
			&& !LLSelectMgr::getInstance()->mAllowSelectAvatar)
		{
			continue;
		}

		if (!objectp->isSelected())
		{
			LLSelectNode *nodep = new LLSelectNode(objectp, TRUE);
			if (add_to_end)
			{
				mSelectedObjects->addNodeAtEnd(nodep);
			}
			else
			{
				mSelectedObjects->addNode(nodep);
			}
			objectp->setSelected(TRUE);

			if (objectp->getNumTEs() > 0)
			{
				nodep->selectAllTEs(TRUE);
			}
			else
			{
				// object has no faces, so don't mess with faces
			}
		}
		else
		{
			// we want this object to be selected for real
			// so clear transient flag
			LLSelectNode* select_node = mSelectedObjects->findNode(objectp);
			if (select_node)
			{
				select_node->setTransient(FALSE);
			}
		}
	}
	saveSelectedObjectTransform(SELECT_ACTION_TYPE_PICK);
}

//-----------------------------------------------------------------------------
// addAsIndividual() - a single object, face, etc
//-----------------------------------------------------------------------------
void LLSelectMgr::addAsIndividual(LLViewerObject *objectp, S32 face, BOOL undoable)
{
	// check to see if object is already in list
	LLSelectNode *nodep = mSelectedObjects->findNode(objectp);

	// if not in list, add it
	if (!nodep)
	{
		nodep = new LLSelectNode(objectp, TRUE);
		mSelectedObjects->addNode(nodep);
		llassert_always(nodep->getObject());
	}
	else
	{
		// make this a full-fledged selection
		nodep->setTransient(FALSE);
		// Move it to the front of the list
		mSelectedObjects->moveNodeToFront(nodep);
	}

	// Make sure the object is tagged as selected
	objectp->setSelected( TRUE );

	// And make sure we don't consider it as part of a family
	nodep->mIndividualSelection = TRUE;

	// Handle face selection
	if (objectp->getNumTEs() <= 0)
	{
		// object has no faces, so don't do anything
	}
	else if (face == SELECT_ALL_TES)
	{
		nodep->selectAllTEs(TRUE);
	}
	else if (0 <= face && face < SELECT_MAX_TES)
	{
		nodep->selectTE(face, TRUE);
	}
	else
	{
		llerrs << "LLSelectMgr::add face " << face << " out-of-range" << llendl;
		return;
	}

	saveSelectedObjectTransform(SELECT_ACTION_TYPE_PICK);
	updateSelectionCenter();
	dialog_refresh_all();
}


LLObjectSelectionHandle LLSelectMgr::setHoverObject(LLViewerObject *objectp, S32 face)
{
	if (!objectp)
	{
		mHoverObjects->deleteAllNodes();
		return NULL;
	}

	// Can't select yourself
	if (objectp->mID == gAgentID)
	{
		mHoverObjects->deleteAllNodes();
		return NULL;
	}

	// Can't select land
	if (objectp->getPCode() == LLViewerObject::LL_VO_SURFACE_PATCH)
	{
		mHoverObjects->deleteAllNodes();
		return NULL;
	}

	mHoverObjects->mPrimaryObject = objectp; 

	objectp = objectp->getRootEdit();

	// is the requested object the same as the existing hover object root?
	// NOTE: there is only ever one linked set in mHoverObjects
	if (mHoverObjects->getFirstRootObject() != objectp) 
	{

		// Collect all of the objects
		std::vector<LLViewerObject*> objects;
		objectp = objectp->getRootEdit();
		objectp->addThisAndNonJointChildren(objects);

		mHoverObjects->deleteAllNodes();
		for (std::vector<LLViewerObject*>::iterator iter = objects.begin();
			 iter != objects.end(); ++iter)
		{
			LLViewerObject* cur_objectp = *iter;
			LLSelectNode* nodep = new LLSelectNode(cur_objectp, FALSE);
			nodep->selectTE(face, TRUE);
			mHoverObjects->addNodeAtEnd(nodep);
		}

		requestObjectPropertiesFamily(objectp);
	}

	return mHoverObjects;
}

LLSelectNode *LLSelectMgr::getHoverNode()
{
	return mHoverObjects->getFirstRootNode();
}

LLSelectNode *LLSelectMgr::getPrimaryHoverNode()
{
	return mHoverObjects->mSelectNodeMap[mHoverObjects->mPrimaryObject];
}

void LLSelectMgr::highlightObjectOnly(LLViewerObject* objectp)
{
	if (!objectp)
	{
		return;
	}

	if (objectp->getPCode() != LL_PCODE_VOLUME)
	{
		return;
	}
	
	if ((gSavedSettings.getBOOL("SelectOwnedOnly") && !objectp->permYouOwner()) 
		|| (gSavedSettings.getBOOL("SelectMovableOnly") && !objectp->permMove()))
	{
		// only select my own objects
		return;
	}

	mRectSelectedObjects.insert(objectp);
}

void LLSelectMgr::highlightObjectAndFamily(LLViewerObject* objectp)
{
	if (!objectp)
	{
		return;
	}

	LLViewerObject* root_obj = (LLViewerObject*)objectp->getRoot();

	highlightObjectOnly(root_obj);

	LLViewerObject::const_child_list_t& child_list = root_obj->getChildren();
	for (LLViewerObject::child_list_t::const_iterator iter = child_list.begin();
		 iter != child_list.end(); iter++)
	{
		LLViewerObject* child = *iter;
		highlightObjectOnly(child);
	}
}

// Note that this ignores the "select owned only" flag
// It's also more efficient than calling the single-object version over and over.
void LLSelectMgr::highlightObjectAndFamily(const std::vector<LLViewerObject*>& objects)
{
	for (std::vector<LLViewerObject*>::const_iterator iter1 = objects.begin();
		 iter1 != objects.end(); ++iter1)
	{
		LLViewerObject* object = *iter1;

		if (!object)
		{
			continue;
		}
		if (object->getPCode() != LL_PCODE_VOLUME)
		{
			continue;
		}

		LLViewerObject* root = (LLViewerObject*)object->getRoot();
		mRectSelectedObjects.insert(root);

		LLViewerObject::const_child_list_t& child_list = root->getChildren();
		for (LLViewerObject::child_list_t::const_iterator iter2 = child_list.begin();
			 iter2 != child_list.end(); iter2++)
		{
			LLViewerObject* child = *iter2;
			mRectSelectedObjects.insert(child);
		}
	}
}

void LLSelectMgr::unhighlightObjectOnly(LLViewerObject* objectp)
{
	if (!objectp || (objectp->getPCode() != LL_PCODE_VOLUME))
	{
		return;
	}

	mRectSelectedObjects.erase(objectp);
}

void LLSelectMgr::unhighlightObjectAndFamily(LLViewerObject* objectp)
{
	if (!objectp)
	{
		return;
	}

	LLViewerObject* root_obj = (LLViewerObject*)objectp->getRoot();

	unhighlightObjectOnly(root_obj);

	LLViewerObject::const_child_list_t& child_list = root_obj->getChildren();
	for (LLViewerObject::child_list_t::const_iterator iter = child_list.begin();
		 iter != child_list.end(); iter++)
	{
		LLViewerObject* child = *iter;
		unhighlightObjectOnly(child);
	}
}


void LLSelectMgr::unhighlightAll()
{
	mRectSelectedObjects.clear();
	mHighlightedObjects->deleteAllNodes();
}

LLObjectSelectionHandle LLSelectMgr::selectHighlightedObjects()
{
	if (!mHighlightedObjects->getNumNodes())
	{
		return NULL;
	}

	//clear primary object
	mSelectedObjects->mPrimaryObject = NULL;

	for (LLObjectSelection::iterator iter = getHighlightedObjects()->begin();
		 iter != getHighlightedObjects()->end(); )
	{
		LLObjectSelection::iterator curiter = iter++;
	
		LLSelectNode *nodep = *curiter;
		LLViewerObject* objectp = nodep->getObject();

		if (!canSelectObject(objectp))
		{
			continue;
		}

		// already selected
		if (objectp->isSelected())
		{
			continue;
		}

		LLSelectNode* new_nodep = new LLSelectNode(*nodep);
		mSelectedObjects->addNode(new_nodep);

		// flag this object as selected
		objectp->setSelected(TRUE);

		mSelectedObjects->mSelectType = getSelectTypeForObject(objectp);

		// request properties on root objects
		if (objectp->isRootEdit())
		{
			requestObjectPropertiesFamily(objectp);
		}
	}

	// pack up messages to let sim know these objects are selected
	sendSelect();
	unhighlightAll();
	updateSelectionCenter();
	saveSelectedObjectTransform(SELECT_ACTION_TYPE_PICK);
	updatePointAt();

	if (mSelectedObjects->getObjectCount())
	{
		gEditMenuHandler = this;
	}

	return mSelectedObjects;
}

void LLSelectMgr::deselectHighlightedObjects()
{
	BOOL select_linked_set = !gSavedSettings.getBOOL("EditLinkedParts");
	for (std::set<LLPointer<LLViewerObject> >::iterator iter = mRectSelectedObjects.begin();
		 iter != mRectSelectedObjects.end(); iter++)
	{
		LLViewerObject *objectp = *iter;
		if (!select_linked_set)
		{
			deselectObjectOnly(objectp);
		}
		else
		{
			LLViewerObject* root_object = (LLViewerObject*)objectp->getRoot();
			if (root_object->isSelected())
			{
				deselectObjectAndFamily(root_object);
			}
		}
	}

	unhighlightAll();
}

void LLSelectMgr::addGridObject(LLViewerObject* objectp)
{
	LLSelectNode* nodep = new LLSelectNode(objectp, FALSE);
	mGridObjects.addNodeAtEnd(nodep);

	LLViewerObject::const_child_list_t& child_list = objectp->getChildren();
	for (LLViewerObject::child_list_t::const_iterator iter = child_list.begin();
		 iter != child_list.end(); iter++)
	{
		LLViewerObject* child = *iter;
		nodep = new LLSelectNode(child, FALSE);
		mGridObjects.addNodeAtEnd(nodep);
	}
}

void LLSelectMgr::clearGridObjects()
{
	mGridObjects.deleteAllNodes();
}

void LLSelectMgr::setGridMode(EGridMode mode)
{
	mGridMode = mode;
	gSavedSettings.setS32("GridMode", mode);
	updateSelectionCenter();
	mGridValid = FALSE;
}

void LLSelectMgr::getGrid(LLVector3& origin, LLQuaternion &rotation, LLVector3 &scale)
{
	mGridObjects.cleanupNodes();
	
	LLViewerObject* first_grid_object = mGridObjects.getFirstObject();

	if (mGridMode == GRID_MODE_LOCAL && mSelectedObjects->getObjectCount())
	{
		//LLViewerObject* root = getSelectedParentObject(mSelectedObjects->getFirstObject());
		LLBBox bbox = mSavedSelectionBBox;
		mGridOrigin = mSavedSelectionBBox.getCenterAgent();
		mGridScale = mSavedSelectionBBox.getExtentLocal() * 0.5f;

		// DEV-12570 Just taking the saved selection box rotation prevents
		// wild rotations of linked sets while in local grid mode
		//if(mSelectedObjects->getObjectCount() < 2 || !root || root->mDrawable.isNull())
		{
			mGridRotation = mSavedSelectionBBox.getRotation();
		}
		/*else //set to the root object
		{
			mGridRotation = root->getRenderRotation();			
		}*/
	}
	else if (mGridMode == GRID_MODE_REF_OBJECT && first_grid_object && first_grid_object->mDrawable.notNull())
	{
		mGridRotation = first_grid_object->getRenderRotation();
		LLVector3 first_grid_obj_pos = first_grid_object->getRenderPosition();

		LLVector4a min_extents(F32_MAX);
		LLVector4a max_extents(-F32_MAX);
		BOOL grid_changed = FALSE;
		for (LLObjectSelection::iterator iter = mGridObjects.begin();
			 iter != mGridObjects.end(); ++iter)
		{
			LLViewerObject* object = (*iter)->getObject();
			LLDrawable* drawable = object->mDrawable;
			if (drawable)
			{
				const LLVector4a* ext = drawable->getSpatialExtents();
				update_min_max(min_extents, max_extents, ext[0]);
				update_min_max(min_extents, max_extents, ext[1]);
				grid_changed = TRUE;
			}
		}
		if (grid_changed)
		{
			LLVector4a center, size;
			center.setAdd(min_extents, max_extents);
			center.mul(0.5f);
			size.setSub(max_extents, min_extents);
			size.mul(0.5f);

			mGridOrigin.set(center.getF32ptr());
			LLDrawable* drawable = first_grid_object->mDrawable;
			if (drawable && drawable->isActive())
			{
				mGridOrigin = mGridOrigin * first_grid_object->getRenderMatrix();
			}
			mGridScale.set(size.getF32ptr());
		}
	}
	else // GRID_MODE_WORLD or just plain default
	{
		const BOOL non_root_ok = TRUE;
		LLViewerObject* first_object = mSelectedObjects->getFirstRootObject(non_root_ok);

		mGridOrigin.clearVec();
		mGridRotation.loadIdentity();

		mSelectedObjects->mSelectType = getSelectTypeForObject( first_object );

		switch (mSelectedObjects->mSelectType)
		{
		case SELECT_TYPE_ATTACHMENT:
			if (first_object && first_object->getRootEdit()->mDrawable.notNull())
			{
				// this means this object *has* to be an attachment
				LLXform* attachment_point_xform = first_object->getRootEdit()->mDrawable->mXform.getParent();
				mGridOrigin = attachment_point_xform->getWorldPosition();
				mGridRotation = attachment_point_xform->getWorldRotation();
				mGridScale = LLVector3(1.f, 1.f, 1.f) * gSavedSettings.getF32("GridResolution");
			}
			break;
		case SELECT_TYPE_HUD:
			// use HUD-scaled grid
			mGridScale = LLVector3(0.25f, 0.25f, 0.25f);
			break;
		case SELECT_TYPE_WORLD:
			mGridScale = LLVector3(1.f, 1.f, 1.f) * gSavedSettings.getF32("GridResolution");
			break;
		}
	}
	llassert(mGridOrigin.isFinite());

	origin = mGridOrigin;
	rotation = mGridRotation;
	scale = mGridScale;
	mGridValid = TRUE;
}

//-----------------------------------------------------------------------------
// remove() - an array of objects
//-----------------------------------------------------------------------------

void LLSelectMgr::remove(std::vector<LLViewerObject*>& objects)
{
	for (std::vector<LLViewerObject*>::iterator iter = objects.begin();
		 iter != objects.end(); ++iter)
	{
		LLViewerObject* objectp = *iter;
		LLSelectNode* nodep = mSelectedObjects->findNode(objectp);
		if (nodep)
		{
			objectp->setSelected(FALSE);
			mSelectedObjects->removeNode(nodep);
			nodep = NULL;
		}
	}
	updateSelectionCenter();
	dialog_refresh_all();
}


//-----------------------------------------------------------------------------
// remove() - a single object
//-----------------------------------------------------------------------------
void LLSelectMgr::remove(LLViewerObject *objectp, S32 te, BOOL undoable)
{
	// get object node (and verify it is in the selected list)
	LLSelectNode *nodep = mSelectedObjects->findNode(objectp);
	if (!nodep)
	{
		return;
	}

	// if face = all, remove object from list
	if ((objectp->getNumTEs() <= 0) || (te == SELECT_ALL_TES))
	{
		// Remove all faces (or the object doesn't have faces) so remove the node
		mSelectedObjects->removeNode(nodep);
		nodep = NULL;
		objectp->setSelected( FALSE );
	}
	else if (0 <= te && te < SELECT_MAX_TES)
	{
		// ...valid face, check to see if it was on
		if (nodep->isTESelected(te))
		{
			nodep->selectTE(te, FALSE);
		}
		else
		{
			llerrs << "LLSelectMgr::remove - tried to remove TE " << te << " that wasn't selected" << llendl;
			return;
		}

		// ...check to see if this operation turned off all faces
		BOOL found = FALSE;
		for (S32 i = 0; i < nodep->getObject()->getNumTEs(); i++)
		{
			found = found || nodep->isTESelected(i);
		}

		// ...all faces now turned off, so remove
		if (!found)
		{
			mSelectedObjects->removeNode(nodep);
			nodep = NULL;
			objectp->setSelected( FALSE );
			// *FIXME: Doesn't update simulator that object is no longer selected
		}
	}
	else
	{
		// ...out of range face
		llerrs << "LLSelectMgr::remove - TE " << te << " out of range" << llendl;
	}

	updateSelectionCenter();
	dialog_refresh_all();
}


//-----------------------------------------------------------------------------
// removeAll()
//-----------------------------------------------------------------------------
void LLSelectMgr::removeAll()
{
	for (LLObjectSelection::iterator iter = mSelectedObjects->begin();
		 iter != mSelectedObjects->end(); iter++ )
	{
		LLViewerObject *objectp = (*iter)->getObject();
		objectp->setSelected( FALSE );
	}

	mSelectedObjects->deleteAllNodes();
	
	updateSelectionCenter();
	dialog_refresh_all();
}

//-----------------------------------------------------------------------------
// promoteSelectionToRoot()
//-----------------------------------------------------------------------------
void LLSelectMgr::promoteSelectionToRoot()
{
	std::set<LLViewerObject*> selection_set;

	BOOL selection_changed = FALSE;

	for (LLObjectSelection::iterator iter = getSelection()->begin();
		 iter != getSelection()->end(); )
	{
		LLObjectSelection::iterator curiter = iter++;
		LLSelectNode* nodep = *curiter;
		LLViewerObject* object = nodep->getObject();

		if (nodep->mIndividualSelection)
		{
			selection_changed = TRUE;
		}

		LLViewerObject* parentp = object;
		while(parentp->getParent() && !(parentp->isRootEdit() || parentp->isJointChild()))
		{
			parentp = (LLViewerObject*)parentp->getParent();
		}
	
		selection_set.insert(parentp);
	}

	if (selection_changed)
	{
		deselectAll();

		std::set<LLViewerObject*>::iterator set_iter;
		for (set_iter = selection_set.begin(); set_iter != selection_set.end(); ++set_iter)
		{
			selectObjectAndFamily(*set_iter);
		}
	}
}

//-----------------------------------------------------------------------------
// demoteSelectionToIndividuals()
//-----------------------------------------------------------------------------
void LLSelectMgr::demoteSelectionToIndividuals()
{
	std::vector<LLViewerObject*> objects;

	for (LLObjectSelection::root_iterator iter = getSelection()->root_begin();
		 iter != getSelection()->root_end(); iter++)
	{
		LLViewerObject* object = (*iter)->getObject();
		object->addThisAndNonJointChildren(objects);
	}

	if (!objects.empty())
	{
		deselectAll();
		for (std::vector<LLViewerObject*>::iterator iter = objects.begin();
			 iter != objects.end(); ++iter)
		{
			LLViewerObject* objectp = *iter;
			selectObjectOnly(objectp);
		}
	}
}

//-----------------------------------------------------------------------------
// dump()
//-----------------------------------------------------------------------------
void LLSelectMgr::dump()
{
	llinfos << "Selection Manager: " << mSelectedObjects->getNumNodes() << " items" << llendl;

	llinfos << "TE mode " << mTEMode << llendl;

	S32 count = 0;
	for (LLObjectSelection::iterator iter = getSelection()->begin();
		 iter != getSelection()->end(); iter++ )
	{
		LLViewerObject* objectp = (*iter)->getObject();
		llinfos << "Object " << count << " type " << LLPrimitive::pCodeToString(objectp->getPCode()) << llendl;
		llinfos << "  hasLSL " << objectp->flagScripted() << llendl;
		llinfos << "  hasTouch " << objectp->flagHandleTouch() << llendl;
		llinfos << "  hasMoney " << objectp->flagTakesMoney() << llendl;
		llinfos << "  getposition " << objectp->getPosition() << llendl;
		llinfos << "  getpositionAgent " << objectp->getPositionAgent() << llendl;
		llinfos << "  getpositionRegion " << objectp->getPositionRegion() << llendl;
		llinfos << "  getpositionGlobal " << objectp->getPositionGlobal() << llendl;
		LLDrawable* drawablep = objectp->mDrawable;
		llinfos << "  " << (drawablep&& drawablep->isVisible() ? "visible" : "invisible") << llendl;
		llinfos << "  " << (drawablep&& drawablep->isState(LLDrawable::FORCE_INVISIBLE) ? "force_invisible" : "") << llendl;
		count++;
	}

	// Face iterator
	for (LLObjectSelection::iterator iter = getSelection()->begin();
		 iter != getSelection()->end(); iter++ )
	{
		LLSelectNode* node = *iter;
		LLViewerObject* objectp = node->getObject();
		if (!objectp)
			continue;
		for (S32 te = 0; te < objectp->getNumTEs(); ++te )
		{
			if (node->isTESelected(te))
			{
				llinfos << "Object " << objectp << " te " << te << llendl;
			}
		}
	}

	llinfos << mHighlightedObjects->getNumNodes() << " objects currently highlighted." << llendl;

	llinfos << "Center global " << mSelectionCenterGlobal << llendl;
}

//-----------------------------------------------------------------------------
// cleanup()
//-----------------------------------------------------------------------------
void LLSelectMgr::cleanup()
{
	mSilhouetteImagep = NULL;
}


//---------------------------------------------------------------------------
// Manipulate properties of selected objects
//---------------------------------------------------------------------------

struct LLSelectMgrSendFunctor : public LLSelectedObjectFunctor
{
	virtual bool apply(LLViewerObject* object)
	{
		if (object->permModify())
		{
			object->sendTEUpdate();
		}
		return true;
	}
};

//-----------------------------------------------------------------------------
// selectionSetImage()
//-----------------------------------------------------------------------------
// *TODO: re-arch texture applying out of lltooldraganddrop
void LLSelectMgr::selectionSetImage(const LLUUID& imageid)
{
	// First for (no copy) textures and multiple object selection
	LLViewerInventoryItem* item = gInventory.getItem(imageid);
	if(item 
		&& !item->getPermissions().allowOperationBy(PERM_COPY, gAgent.getID())
		&& (mSelectedObjects->getNumNodes() > 1) )
	{
		llwarns << "Attempted to apply no-copy texture to multiple objects"
				<< llendl;
		return;
	}

	struct f : public LLSelectedTEFunctor
	{
		LLViewerInventoryItem* mItem;
		LLUUID mImageID;
		f(LLViewerInventoryItem* item, const LLUUID& id) : mItem(item), mImageID(id) {}
		bool apply(LLViewerObject* objectp, S32 te)
		{
			if (mItem)
			{
				if (te == -1) // all faces
				{
					LLToolDragAndDrop::dropTextureAllFaces(objectp,
														   mItem,
														   LLToolDragAndDrop::SOURCE_AGENT,
														   LLUUID::null);
				}
				else // one face
				{
					LLToolDragAndDrop::dropTextureOneFace(objectp,
														  te,
														  mItem,
														  LLToolDragAndDrop::SOURCE_AGENT,
														  LLUUID::null);
				}
			}
			else // not an inventory item
			{
				// Texture picker defaults aren't inventory items
				// * Don't need to worry about permissions for them
				// * Can just apply the texture and be done with it.
				objectp->setTEImage(te, LLViewerTextureManager::getFetchedTexture(mImageID, TRUE, LLViewerTexture::BOOST_NONE, LLViewerTexture::LOD_TEXTURE));
			}
			return true;
		}
	} setfunc(item, imageid);
	getSelection()->applyToTEs(&setfunc);

	struct g : public LLSelectedObjectFunctor
	{
		LLViewerInventoryItem* mItem;
		g(LLViewerInventoryItem* item) : mItem(item) {}
		virtual bool apply(LLViewerObject* object)
		{
			if (!mItem)
			{
				object->sendTEUpdate();
				// 1 particle effect per object				
				LLHUDEffectSpiral *effectp = (LLHUDEffectSpiral *)LLHUDManager::getInstance()->createViewerEffect(LLHUDObject::LL_HUD_EFFECT_BEAM, TRUE);
				effectp->setSourceObject(gAgentAvatarp);
				effectp->setTargetObject(object);
				effectp->setDuration(LL_HUD_DUR_SHORT);
				effectp->setColor(LLColor4U(gAgent.getEffectColor()));
			}
			return true;
		}
	} sendfunc(item);
	getSelection()->applyToObjects(&sendfunc);
}

//-----------------------------------------------------------------------------
// selectionSetColor()
//-----------------------------------------------------------------------------
void LLSelectMgr::selectionSetColor(const LLColor4 &color)
{
	struct f : public LLSelectedTEFunctor
	{
		LLColor4 mColor;
		f(const LLColor4& c) : mColor(c) {}
		bool apply(LLViewerObject* object, S32 te)
		{
			if (object->permModify())
			{
				object->setTEColor(te, mColor);
			}
			return true;
		}
	} setfunc(color);
	getSelection()->applyToTEs(&setfunc);
	
	LLSelectMgrSendFunctor sendfunc;
	getSelection()->applyToObjects(&sendfunc);
}

//-----------------------------------------------------------------------------
// selectionSetColorOnly()
//-----------------------------------------------------------------------------
void LLSelectMgr::selectionSetColorOnly(const LLColor4 &color)
{
	struct f : public LLSelectedTEFunctor
	{
		LLColor4 mColor;
		f(const LLColor4& c) : mColor(c) {}
		bool apply(LLViewerObject* object, S32 te)
		{
			if (object->permModify())
			{
				LLColor4 prev_color = object->getTE(te)->getColor();
				mColor.mV[VALPHA] = prev_color.mV[VALPHA];
				// update viewer side color in anticipation of update from simulator
				object->setTEColor(te, mColor);
			}
			return true;
		}
	} setfunc(color);
	getSelection()->applyToTEs(&setfunc);
	
	LLSelectMgrSendFunctor sendfunc;
	getSelection()->applyToObjects(&sendfunc);
}

//-----------------------------------------------------------------------------
// selectionSetAlphaOnly()
//-----------------------------------------------------------------------------
void LLSelectMgr::selectionSetAlphaOnly(const F32 alpha)
{
	struct f : public LLSelectedTEFunctor
	{
		F32 mAlpha;
		f(const F32& a) : mAlpha(a) {}
		bool apply(LLViewerObject* object, S32 te)
		{
			if (object->permModify())
			{
				LLColor4 prev_color = object->getTE(te)->getColor();
				prev_color.mV[VALPHA] = mAlpha;
				// update viewer side color in anticipation of update from simulator
				object->setTEColor(te, prev_color);
			}
			return true;
		}
	} setfunc(alpha);
	getSelection()->applyToTEs(&setfunc);
	
	LLSelectMgrSendFunctor sendfunc;
	getSelection()->applyToObjects(&sendfunc);
}

void LLSelectMgr::selectionRevertColors()
{
	struct f : public LLSelectedTEFunctor
	{
		LLObjectSelectionHandle mSelectedObjects;
		f(LLObjectSelectionHandle sel) : mSelectedObjects(sel) {}
		bool apply(LLViewerObject* object, S32 te)
		{
			if (object->permModify())
			{
				LLSelectNode* nodep = mSelectedObjects->findNode(object);
				if (nodep && te < (S32)nodep->mSavedColors.size())
				{
					LLColor4 color = nodep->mSavedColors[te];
					// update viewer side color in anticipation of update from simulator
					object->setTEColor(te, color);
				}
			}
			return true;
		}
	} setfunc(mSelectedObjects);
	getSelection()->applyToTEs(&setfunc);
	
	LLSelectMgrSendFunctor sendfunc;
	getSelection()->applyToObjects(&sendfunc);
}

BOOL LLSelectMgr::selectionRevertTextures()
{
	struct f : public LLSelectedTEFunctor
	{
		LLObjectSelectionHandle mSelectedObjects;
		f(LLObjectSelectionHandle sel) : mSelectedObjects(sel) {}
		bool apply(LLViewerObject* object, S32 te)
		{
			if (object->permModify())
			{
				LLSelectNode* nodep = mSelectedObjects->findNode(object);
				if (nodep && te < (S32)nodep->mSavedTextures.size())
				{
					LLUUID id = nodep->mSavedTextures[te];
					// update textures on viewer side
					if (id.isNull())
					{
						// this was probably a no-copy texture, leave image as-is
						return FALSE;
					}
					else
					{
						object->setTEImage(te, LLViewerTextureManager::getFetchedTexture(id, TRUE, LLViewerTexture::BOOST_NONE, LLViewerTexture::LOD_TEXTURE));
					}
				}
			}
			return true;
		}
	} setfunc(mSelectedObjects);
	BOOL revert_successful = getSelection()->applyToTEs(&setfunc);
	
	LLSelectMgrSendFunctor sendfunc;
	getSelection()->applyToObjects(&sendfunc);

	return revert_successful;
}

void LLSelectMgr::selectionSetBumpmap(U8 bumpmap)
{
	struct f : public LLSelectedTEFunctor
	{
		U8 mBump;
		f(const U8& b) : mBump(b) {}
		bool apply(LLViewerObject* object, S32 te)
		{
			if (object->permModify())
			{
				// update viewer side color in anticipation of update from simulator
				object->setTEBumpmap(te, mBump);
			}
			return true;
		}
	} setfunc(bumpmap);
	getSelection()->applyToTEs(&setfunc);
	
	LLSelectMgrSendFunctor sendfunc;
	getSelection()->applyToObjects(&sendfunc);
}

void LLSelectMgr::selectionSetTexGen(U8 texgen)
{
	struct f : public LLSelectedTEFunctor
	{
		U8 mTexgen;
		f(const U8& t) : mTexgen(t) {}
		bool apply(LLViewerObject* object, S32 te)
		{
			if (object->permModify())
			{
				// update viewer side color in anticipation of update from simulator
				object->setTETexGen(te, mTexgen);
			}
			return true;
		}
	} setfunc(texgen);
	getSelection()->applyToTEs(&setfunc);

	LLSelectMgrSendFunctor sendfunc;
	getSelection()->applyToObjects(&sendfunc);
}


void LLSelectMgr::selectionSetShiny(U8 shiny)
{
	struct f : public LLSelectedTEFunctor
	{
		U8 mShiny;
		f(const U8& t) : mShiny(t) {}
		bool apply(LLViewerObject* object, S32 te)
		{
			if (object->permModify())
			{
				// update viewer side color in anticipation of update from simulator
				object->setTEShiny(te, mShiny);
			}
			return true;
		}
	} setfunc(shiny);
	getSelection()->applyToTEs(&setfunc);

	LLSelectMgrSendFunctor sendfunc;
	getSelection()->applyToObjects(&sendfunc);
}

void LLSelectMgr::selectionSetFullbright(U8 fullbright)
{
	struct f : public LLSelectedTEFunctor
	{
		U8 mFullbright;
		f(const U8& t) : mFullbright(t) {}
		bool apply(LLViewerObject* object, S32 te)
		{
			if (object->permModify())
			{
				// update viewer side color in anticipation of update from simulator
				object->setTEFullbright(te, mFullbright);
			}
			return true;
		}
	} setfunc(fullbright);
	getSelection()->applyToTEs(&setfunc);

	struct g : public LLSelectedObjectFunctor
	{
		U8 mFullbright;
		g(const U8& t) : mFullbright(t) {}
		virtual bool apply(LLViewerObject* object)
		{
			if (object->permModify())
			{
				object->sendTEUpdate();
				if (mFullbright)
				{
					U8 material = object->getMaterial();
					U8 mcode = material & LL_MCODE_MASK;
					if (mcode == LL_MCODE_LIGHT)
					{
						mcode = LL_MCODE_GLASS;
						material = (material & ~LL_MCODE_MASK) | mcode;
						object->setMaterial(material);
						object->sendMaterialUpdate();
					}
				}
			}
			return true;
		}
	} sendfunc(fullbright);
	getSelection()->applyToObjects(&sendfunc);
}

// This function expects media_data to be a map containing relevant
// media data name/value pairs (e.g. home_url, etc.)
void LLSelectMgr::selectionSetMedia(U8 media_type, const LLSD &media_data)
{	
	struct f : public LLSelectedTEFunctor
	{
		U8 mMediaFlags;
		const LLSD &mMediaData;
		f(const U8& t, const LLSD& d) : mMediaFlags(t), mMediaData(d) {}
		bool apply(LLViewerObject* object, S32 te)
		{
			if (object->permModify())
			{
				// If we are adding media, then check the current state of the
				// media data on this face.  
				//  - If it does not have media, AND we are NOT setting the HOME URL, then do NOT add media to this
				// face.
				//  - If it does not have media, and we ARE setting the HOME URL, add media to this face.
				//  - If it does already have media, add/update media to/on this face
				// If we are removing media, just do it (ignore the passed-in LLSD).
				if (mMediaFlags & LLTextureEntry::MF_HAS_MEDIA)
				{
					llassert(mMediaData.isMap());
					const LLTextureEntry *texture_entry = object->getTE(te);
					if (!mMediaData.isMap() ||
						(NULL != texture_entry) && !texture_entry->hasMedia() && !mMediaData.has(LLMediaEntry::HOME_URL_KEY))
					{
						// skip adding/updating media
					}
					else {
						// Add/update media
						object->setTEMediaFlags(te, mMediaFlags);
						LLVOVolume *vo = dynamic_cast<LLVOVolume*>(object);
						llassert(NULL != vo);
						if (NULL != vo) 
						{
							vo->syncMediaData(te, mMediaData, true/*merge*/, true/*ignore_agent*/);
						}
					}
				}
				else
				{
					// delete media (or just set the flags)
					object->setTEMediaFlags(te, mMediaFlags);
				}
			}
			return true;
		}
	} setfunc(media_type, media_data);
	getSelection()->applyToTEs(&setfunc);
	
	struct f2 : public LLSelectedObjectFunctor
	{
		virtual bool apply(LLViewerObject* object)
		{
			if (object->permModify())
			{
				object->sendTEUpdate();
				LLVOVolume *vo = dynamic_cast<LLVOVolume*>(object);
				llassert(NULL != vo);
				// It's okay to skip this object if hasMedia() is false...
				// the sendTEUpdate() above would remove all media data if it were
				// there.
                if (NULL != vo && vo->hasMedia())
                {
                    // Send updated media data FOR THE ENTIRE OBJECT
                    vo->sendMediaDataUpdate();
                }
			}
			return true;
		}
	} func2;
	mSelectedObjects->applyToObjects( &func2 );
}

void LLSelectMgr::selectionSetGlow(F32 glow)
{
	struct f1 : public LLSelectedTEFunctor
	{
		F32 mGlow;
		f1(F32 glow) : mGlow(glow) {};
		bool apply(LLViewerObject* object, S32 face)
		{
			if (object->permModify())
			{
				// update viewer side color in anticipation of update from simulator
				object->setTEGlow(face, mGlow);
			}
			return true;
		}
	} func1(glow);
	mSelectedObjects->applyToTEs( &func1 );

	struct f2 : public LLSelectedObjectFunctor
	{
		virtual bool apply(LLViewerObject* object)
		{
			if (object->permModify())
			{
				object->sendTEUpdate();
			}
			return true;
		}
	} func2;
	mSelectedObjects->applyToObjects( &func2 );
}


//-----------------------------------------------------------------------------
// findObjectPermissions()
//-----------------------------------------------------------------------------
LLPermissions* LLSelectMgr::findObjectPermissions(const LLViewerObject* object)
{
	for (LLObjectSelection::valid_iterator iter = getSelection()->valid_begin();
		 iter != getSelection()->valid_end(); iter++ )
	{
		LLSelectNode* nodep = *iter;
		if (nodep->getObject() == object)
		{
			return nodep->mPermissions;
		}
	}

	return NULL;
}


//-----------------------------------------------------------------------------
// selectionGetGlow()
//-----------------------------------------------------------------------------
BOOL LLSelectMgr::selectionGetGlow(F32 *glow)
{
	BOOL identical;
	F32 lglow = 0.f;
	struct f1 : public LLSelectedTEGetFunctor<F32>
	{
		F32 get(LLViewerObject* object, S32 face)
		{
			return object->getTE(face)->getGlow();
		}
	} func;
	identical = mSelectedObjects->getSelectedTEValue( &func, lglow );

	*glow = lglow;
	return identical;
}


void LLSelectMgr::selectionSetPhysicsType(U8 type)
{
	struct f : public LLSelectedObjectFunctor
	{
		U8 mType;
		f(const U8& t) : mType(t) {}
		virtual bool apply(LLViewerObject* object)
		{
			if (object->permModify())
			{
				object->setPhysicsShapeType(mType);
				object->updateFlags(TRUE);
			}
			return true;
		}
	} sendfunc(type);
	getSelection()->applyToObjects(&sendfunc);
}

void LLSelectMgr::selectionSetFriction(F32 friction)
{
	struct f : public LLSelectedObjectFunctor
	{
		F32 mFriction;
		f(const F32& friction) : mFriction(friction) {}
		virtual bool apply(LLViewerObject* object)
		{
			if (object->permModify())
			{
				object->setPhysicsFriction(mFriction);
				object->updateFlags(TRUE);
			}
			return true;
		}
	} sendfunc(friction);
	getSelection()->applyToObjects(&sendfunc);
}

void LLSelectMgr::selectionSetGravity(F32 gravity )
{
	struct f : public LLSelectedObjectFunctor
	{
		F32 mGravity;
		f(const F32& gravity) : mGravity(gravity) {}
		virtual bool apply(LLViewerObject* object)
		{
			if (object->permModify())
			{
				object->setPhysicsGravity(mGravity);
				object->updateFlags(TRUE);
			}
			return true;
		}
	} sendfunc(gravity);
	getSelection()->applyToObjects(&sendfunc);
}

void LLSelectMgr::selectionSetDensity(F32 density )
{
	struct f : public LLSelectedObjectFunctor
	{
		F32 mDensity;
		f(const F32& density ) : mDensity(density) {}
		virtual bool apply(LLViewerObject* object)
		{
			if (object->permModify())
			{
				object->setPhysicsDensity(mDensity);
				object->updateFlags(TRUE);
			}
			return true;
		}
	} sendfunc(density);
	getSelection()->applyToObjects(&sendfunc);
}

void LLSelectMgr::selectionSetRestitution(F32 restitution)
{
	struct f : public LLSelectedObjectFunctor
	{
		F32 mRestitution;
		f(const F32& restitution ) : mRestitution(restitution) {}
		virtual bool apply(LLViewerObject* object)
		{
			if (object->permModify())
			{
				object->setPhysicsRestitution(mRestitution);
				object->updateFlags(TRUE);
			}
			return true;
		}
	} sendfunc(restitution);
	getSelection()->applyToObjects(&sendfunc);
}


//-----------------------------------------------------------------------------
// selectionSetMaterial()
//-----------------------------------------------------------------------------
void LLSelectMgr::selectionSetMaterial(U8 material)
{
	struct f : public LLSelectedObjectFunctor
	{
		U8 mMaterial;
		f(const U8& t) : mMaterial(t) {}
		virtual bool apply(LLViewerObject* object)
		{
			if (object->permModify())
			{
				U8 cur_material = object->getMaterial();
				U8 material = mMaterial | (cur_material & ~LL_MCODE_MASK);
				object->setMaterial(material);
				object->sendMaterialUpdate();
			}
			return true;
		}
	} sendfunc(material);
	getSelection()->applyToObjects(&sendfunc);
}

// TRUE if all selected objects have this PCode
BOOL LLSelectMgr::selectionAllPCode(LLPCode code)
{
	struct f : public LLSelectedObjectFunctor
	{
		LLPCode mCode;
		f(const LLPCode& t) : mCode(t) {}
		virtual bool apply(LLViewerObject* object)
		{
			if (object->getPCode() != mCode)
			{
				return FALSE;
			}
			return true;
		}
	} func(code);
	BOOL res = getSelection()->applyToObjects(&func);
	return res;
}

bool LLSelectMgr::selectionGetIncludeInSearch(bool* include_in_search_out)
{
	LLViewerObject *object = mSelectedObjects->getFirstRootObject();
	if (!object) return FALSE;

	bool include_in_search = object->getIncludeInSearch();

	bool identical = true;

	for (LLObjectSelection::root_iterator iter = getSelection()->root_begin();
		 iter != getSelection()->root_end(); iter++)
	{
		LLViewerObject* object = (*iter)->getObject();

		if ( include_in_search != object->getIncludeInSearch())
		{
			identical = false;
			break;
		}
	}

	*include_in_search_out = include_in_search;
	return identical;
}

void LLSelectMgr::selectionSetIncludeInSearch(bool include_in_search)
{
	LLViewerObject* object = NULL;
	for (LLObjectSelection::root_iterator iter = getSelection()->root_begin();
		 iter != getSelection()->root_end(); iter++)
	{
		object = (*iter)->getObject();
		object->setIncludeInSearch(include_in_search);
	}
	sendListToRegions(
		"ObjectIncludeInSearch",
		packAgentAndSessionID,
		packObjectIncludeInSearch, 
		&include_in_search,
		SEND_ONLY_ROOTS);
}

BOOL LLSelectMgr::selectionGetClickAction(U8 *out_action)
{
	LLViewerObject *object = mSelectedObjects->getFirstObject();
	if (!object)
	{
		return FALSE;
	}
	
	U8 action = object->getClickAction();
	*out_action = action;

	struct f : public LLSelectedObjectFunctor
	{
		U8 mAction;
		f(const U8& t) : mAction(t) {}
		virtual bool apply(LLViewerObject* object)
		{
			if ( mAction != object->getClickAction())
			{
				return false;
			}
			return true;
		}
	} func(action);
	BOOL res = getSelection()->applyToObjects(&func);
	return res;
}

void LLSelectMgr::selectionSetClickAction(U8 action)
{
	struct f : public LLSelectedObjectFunctor
	{
		U8 mAction;
		f(const U8& t) : mAction(t) {}
		virtual bool apply(LLViewerObject* object)
		{
			object->setClickAction(mAction);
			return true;
		}
	} func(action);
	getSelection()->applyToObjects(&func);

	sendListToRegions("ObjectClickAction",
					  packAgentAndSessionID,
					  packObjectClickAction, 
					  &action,
					  SEND_INDIVIDUALS);
}


//-----------------------------------------------------------------------------
// godlike requests
//-----------------------------------------------------------------------------

typedef std::pair<const std::string, const std::string> godlike_request_t;

void LLSelectMgr::sendGodlikeRequest(const std::string& request, const std::string& param)
{
	// If the agent is neither godlike nor an estate owner, the server
	// will reject the request.
	std::string message_type;
	if (gAgent.isGodlike())
	{
		message_type = "GodlikeMessage";
	}
	else
	{
		message_type = "EstateOwnerMessage";
	}

	godlike_request_t data(request, param);
	if(!mSelectedObjects->getRootObjectCount())
	{
		LLMessageSystem* msg = gMessageSystem;
		msg->newMessage(message_type.c_str());
		LLSelectMgr::packGodlikeHead(&data);
		gAgent.sendReliableMessage();
	}
	else
	{
		sendListToRegions(message_type, packGodlikeHead, packObjectIDAsParam, &data, SEND_ONLY_ROOTS);
	}
}

void LLSelectMgr::packGodlikeHead(void* user_data)
{
	LLMessageSystem* msg = gMessageSystem;
	msg->nextBlockFast(_PREHASH_AgentData);
	msg->addUUIDFast(_PREHASH_AgentID, gAgent.getID());
	msg->addUUIDFast(_PREHASH_SessionID, gAgent.getSessionID());
	msg->addUUID("TransactionID", LLUUID::null);
	godlike_request_t* data = (godlike_request_t*)user_data;
	msg->nextBlock("MethodData");
	msg->addString("Method", data->first);
	msg->addUUID("Invoice", LLUUID::null);

	// The parameters used to be restricted to either string or
	// integer. This mimics that behavior under the new 'string-only'
	// parameter list by not packing a string if there wasn't one
	// specified. The object ids will be packed in the
	// packObjectIDAsParam() method.
	if(data->second.size() > 0)
	{
		msg->nextBlock("ParamList");
		msg->addString("Parameter", data->second);
	}
}

// static
void LLSelectMgr::packObjectIDAsParam(LLSelectNode* node, void *)
{
	std::string buf = llformat("%u", node->getObject()->getLocalID());
	gMessageSystem->nextBlock("ParamList");
	gMessageSystem->addString("Parameter", buf);
}

//-----------------------------------------------------------------------------
// Rotation options
//-----------------------------------------------------------------------------
void LLSelectMgr::selectionResetRotation()
{
	struct f : public LLSelectedObjectFunctor
	{
		virtual bool apply(LLViewerObject* object)
		{
			LLQuaternion identity(0.f, 0.f, 0.f, 1.f);
			object->setRotation(identity);
			if (object->mDrawable.notNull())
			{
				gPipeline.markMoved(object->mDrawable, TRUE);
			}
			object->sendRotationUpdate();
			return true;
		}
	} func;
	getSelection()->applyToRootObjects(&func);
}

void LLSelectMgr::selectionRotateAroundZ(F32 degrees)
{
	LLQuaternion rot( degrees * DEG_TO_RAD, LLVector3(0,0,1) );
	struct f : public LLSelectedObjectFunctor
	{
		LLQuaternion mRot;
		f(const LLQuaternion& rot) : mRot(rot) {}
		virtual bool apply(LLViewerObject* object)
		{
			object->setRotation( object->getRotationEdit() * mRot );
			if (object->mDrawable.notNull())
			{
				gPipeline.markMoved(object->mDrawable, TRUE);
			}
			object->sendRotationUpdate();
			return true;
		}
	} func(rot);
	getSelection()->applyToRootObjects(&func);	
}


//-----------------------------------------------------------------------------
// selectionTexScaleAutofit()
//-----------------------------------------------------------------------------
void LLSelectMgr::selectionTexScaleAutofit(F32 repeats_per_meter)
{
	struct f : public LLSelectedTEFunctor
	{
		F32 mRepeatsPerMeter;
		f(const F32& t) : mRepeatsPerMeter(t) {}
		bool apply(LLViewerObject* object, S32 te)
		{
			
			if (object->permModify())
			{
				// Compute S,T to axis mapping
				U32 s_axis, t_axis;
				if (!LLPrimitive::getTESTAxes(te, &s_axis, &t_axis))
				{
					return TRUE;
				}

				F32 new_s = object->getScale().mV[s_axis] * mRepeatsPerMeter;
				F32 new_t = object->getScale().mV[t_axis] * mRepeatsPerMeter;

				object->setTEScale(te, new_s, new_t);
			}
			return true;
		}
	} setfunc(repeats_per_meter);
	getSelection()->applyToTEs(&setfunc);

	LLSelectMgrSendFunctor sendfunc;
	getSelection()->applyToObjects(&sendfunc);
}



// Called at the end of a scale operation, this adjusts the textures to attempt to
// maintain a constant repeats per meter.
// BUG: Only works for flex boxes.
//-----------------------------------------------------------------------------
// adjustTexturesByScale()
//-----------------------------------------------------------------------------
void LLSelectMgr::adjustTexturesByScale(BOOL send_to_sim, BOOL stretch)
{
	for (LLObjectSelection::iterator iter = getSelection()->begin();
		 iter != getSelection()->end(); iter++)
	{
		LLSelectNode* selectNode = *iter;
		LLViewerObject* object = selectNode->getObject();

		if (!object)
		{
			continue;
		}
		
		if (!object->permModify())
		{
			continue;
		}

		if (object->getNumTEs() == 0)
		{
			continue;
		}

		BOOL send = FALSE;
		
		for (U8 te_num = 0; te_num < object->getNumTEs(); te_num++)
		{
			const LLTextureEntry* tep = object->getTE(te_num);

			BOOL planar = tep->getTexGen() == LLTextureEntry::TEX_GEN_PLANAR;
			if (planar == stretch)
			{
				// Figure out how S,T changed with scale operation
				U32 s_axis, t_axis;
				if (!LLPrimitive::getTESTAxes(te_num, &s_axis, &t_axis))
				{
					continue;
				}
				
				LLVector3 scale_ratio = selectNode->mTextureScaleRatios[te_num]; 
				LLVector3 object_scale = object->getScale();
				
				// Apply new scale to face
				if (planar)
				{
					object->setTEScale(te_num, 1.f/object_scale.mV[s_axis]*scale_ratio.mV[s_axis],
										1.f/object_scale.mV[t_axis]*scale_ratio.mV[t_axis]);
				}
				else
				{
					object->setTEScale(te_num, scale_ratio.mV[s_axis]*object_scale.mV[s_axis],
											scale_ratio.mV[t_axis]*object_scale.mV[t_axis]);
				}
				send = send_to_sim;
			}
		}

		if (send)
		{
			object->sendTEUpdate();
		}
	}		
}

//-----------------------------------------------------------------------------
// selectGetAllRootsValid()
// Returns TRUE if the viewer has information on all selected objects
//-----------------------------------------------------------------------------
BOOL LLSelectMgr::selectGetAllRootsValid()
{
	for (LLObjectSelection::root_iterator iter = getSelection()->root_begin();
		 iter != getSelection()->root_end(); ++iter )
	{
		LLSelectNode* node = *iter;
		if( !node->mValid )
		{
			return FALSE;
		}
	}
	return TRUE;
}


//-----------------------------------------------------------------------------
// selectGetAllValid()
// Returns TRUE if the viewer has information on all selected objects
//-----------------------------------------------------------------------------
BOOL LLSelectMgr::selectGetAllValid()
{
	for (LLObjectSelection::iterator iter = getSelection()->begin();
		 iter != getSelection()->end(); ++iter )
	{
		LLSelectNode* node = *iter;
		if( !node->mValid )
		{
			return FALSE;
		}
	}
	return TRUE;
}

//-----------------------------------------------------------------------------
// selectGetAllValidAndObjectsFound() - return TRUE if selections are
// valid and objects are found.
//
// For EXT-3114 - same as selectGetModify() without the modify check.
//-----------------------------------------------------------------------------
BOOL LLSelectMgr::selectGetAllValidAndObjectsFound()
{
	for (LLObjectSelection::iterator iter = getSelection()->begin();
		 iter != getSelection()->end(); iter++ )
	{
		LLSelectNode* node = *iter;
		LLViewerObject* object = node->getObject();
		if( !object || !node->mValid )
		{
			return FALSE;
		}
	}
	return TRUE;
}

//-----------------------------------------------------------------------------
// selectGetModify() - return TRUE if current agent can modify all
// selected objects.
//-----------------------------------------------------------------------------
BOOL LLSelectMgr::selectGetModify()
{
	for (LLObjectSelection::iterator iter = getSelection()->begin();
		 iter != getSelection()->end(); iter++ )
	{
		LLSelectNode* node = *iter;
		LLViewerObject* object = node->getObject();
		if( !object || !node->mValid )
		{
			return FALSE;
		}
		if( !object->permModify() )
		{
			return FALSE;
		}
	}
	return TRUE;
}

//-----------------------------------------------------------------------------
// selectGetRootsModify() - return TRUE if current agent can modify all
// selected root objects.
//-----------------------------------------------------------------------------
BOOL LLSelectMgr::selectGetRootsModify()
{
	for (LLObjectSelection::root_iterator iter = getSelection()->root_begin();
		 iter != getSelection()->root_end(); iter++ )
	{
		LLSelectNode* node = *iter;
		LLViewerObject* object = node->getObject();
		if( !node->mValid )
		{
			return FALSE;
		}
		if( !object->permModify() )
		{
			return FALSE;
		}
	}

	return TRUE;
}


//-----------------------------------------------------------------------------
// selectGetRootsTransfer() - return TRUE if current agent can transfer all
// selected root objects.
//-----------------------------------------------------------------------------
BOOL LLSelectMgr::selectGetRootsTransfer()
{
	for (LLObjectSelection::root_iterator iter = getSelection()->root_begin();
		 iter != getSelection()->root_end(); iter++ )
	{
		LLSelectNode* node = *iter;
		LLViewerObject* object = node->getObject();
		if( !node->mValid )
		{
			return FALSE;
		}
		if(!object->permTransfer())
		{
			return FALSE;
		}
	}
	return TRUE;
}

//-----------------------------------------------------------------------------
// selectGetRootsCopy() - return TRUE if current agent can copy all
// selected root objects.
//-----------------------------------------------------------------------------
BOOL LLSelectMgr::selectGetRootsCopy()
{
	for (LLObjectSelection::root_iterator iter = getSelection()->root_begin();
		 iter != getSelection()->root_end(); iter++ )
	{
		LLSelectNode* node = *iter;
		LLViewerObject* object = node->getObject();
		if( !node->mValid )
		{
			return FALSE;
		}
		if(!object->permCopy())
		{
			return FALSE;
		}
	}
	return TRUE;
}

//-----------------------------------------------------------------------------
// selectGetCreator()
// Creator information only applies to root objects.
//-----------------------------------------------------------------------------
BOOL LLSelectMgr::selectGetCreator(LLUUID& result_id, std::string& name)
{
	BOOL identical = TRUE;
	BOOL first = TRUE;
	LLUUID first_id;
	for (LLObjectSelection::root_object_iterator iter = getSelection()->root_object_begin();
		 iter != getSelection()->root_object_end(); iter++ )
	{
		LLSelectNode* node = *iter;	
		if (!node->mValid)
		{
			return FALSE;
		}

		if (first)
		{
			first_id = node->mPermissions->getCreator();
			first = FALSE;
		}
		else
		{
			if ( !(first_id == node->mPermissions->getCreator() ) )
			{
				identical = FALSE;
				break;
			}
		}
	}
	if (first_id.isNull())
	{
		name = LLTrans::getString("AvatarNameNobody");
		return FALSE;
	}
	
	result_id = first_id;
	
	if (identical)
	{
		name = LLSLURL("agent", first_id, "inspect").getSLURLString();
	}
	else
	{
		name = LLTrans::getString("AvatarNameMultiple");
	}

	return identical;
}


//-----------------------------------------------------------------------------
// selectGetOwner()
// Owner information only applies to roots.
//-----------------------------------------------------------------------------
BOOL LLSelectMgr::selectGetOwner(LLUUID& result_id, std::string& name)
{
	BOOL identical = TRUE;
	BOOL first = TRUE;
	BOOL first_group_owned = FALSE;
	LLUUID first_id;
	for (LLObjectSelection::root_object_iterator iter = getSelection()->root_object_begin();
		 iter != getSelection()->root_object_end(); iter++ )
	{
		LLSelectNode* node = *iter;	
		if (!node->mValid)
		{
			return FALSE;
		}
		
		if (first)
		{
			node->mPermissions->getOwnership(first_id, first_group_owned);
			first = FALSE;
		}
		else
		{
			LLUUID owner_id;
			BOOL is_group_owned = FALSE;
			if (!(node->mPermissions->getOwnership(owner_id, is_group_owned))
				|| owner_id != first_id || is_group_owned != first_group_owned)
			{
				identical = FALSE;
				break;
			}
		}
	}
	if (first_id.isNull())
	{
		return FALSE;
	}

	result_id = first_id;
	
	if (identical)
	{
		BOOL public_owner = (first_id.isNull() && !first_group_owned);
		if (first_group_owned)
		{
			name = LLSLURL("group", first_id, "inspect").getSLURLString();
		}
		else if(!public_owner)
		{
			name = LLSLURL("agent", first_id, "inspect").getSLURLString();
		}
		else
		{
			name = LLTrans::getString("AvatarNameNobody");
		}
	}
	else
	{
		name = LLTrans::getString("AvatarNameMultiple");
	}

	return identical;
}


//-----------------------------------------------------------------------------
// selectGetLastOwner()
// Owner information only applies to roots.
//-----------------------------------------------------------------------------
BOOL LLSelectMgr::selectGetLastOwner(LLUUID& result_id, std::string& name)
{
	BOOL identical = TRUE;
	BOOL first = TRUE;
	LLUUID first_id;
	for (LLObjectSelection::root_object_iterator iter = getSelection()->root_object_begin();
		 iter != getSelection()->root_object_end(); iter++ )
	{
		LLSelectNode* node = *iter;	
		if (!node->mValid)
		{
			return FALSE;
		}

		if (first)
		{
			first_id = node->mPermissions->getLastOwner();
			first = FALSE;
		}
		else
		{
			if ( !(first_id == node->mPermissions->getLastOwner() ) )
			{
				identical = FALSE;
				break;
			}
		}
	}
	if (first_id.isNull())
	{
		return FALSE;
	}

	result_id = first_id;
	
	if (identical)
	{
		BOOL public_owner = (first_id.isNull());
		if(!public_owner)
		{
			name = LLSLURL("agent", first_id, "inspect").getSLURLString();
		}
		else
		{
			name.assign("Public or Group");
		}
	}
	else
	{
		name.assign( "" );
	}

	return identical;
}


//-----------------------------------------------------------------------------
// selectGetGroup()
// Group information only applies to roots.
//-----------------------------------------------------------------------------
BOOL LLSelectMgr::selectGetGroup(LLUUID& result_id)
{
	BOOL identical = TRUE;
	BOOL first = TRUE;
	LLUUID first_id;
	for (LLObjectSelection::root_object_iterator iter = getSelection()->root_object_begin();
		 iter != getSelection()->root_object_end(); iter++ )
	{
		LLSelectNode* node = *iter;	
		if (!node->mValid)
		{
			return FALSE;
		}

		if (first)
		{
			first_id = node->mPermissions->getGroup();
			first = FALSE;
		}
		else
		{
			if ( !(first_id == node->mPermissions->getGroup() ) )
			{
				identical = FALSE;
				break;
			}
		}
	}

	result_id = first_id;

	return identical;
}

//-----------------------------------------------------------------------------
// selectIsGroupOwned()
// Only operates on root nodes.  
// Returns TRUE if all have valid data and they are all group owned.
//-----------------------------------------------------------------------------
BOOL LLSelectMgr::selectIsGroupOwned()
{
	BOOL found_one = FALSE;
	for (LLObjectSelection::root_object_iterator iter = getSelection()->root_object_begin();
		 iter != getSelection()->root_object_end(); iter++ )
	{
		LLSelectNode* node = *iter;	
		if (!node->mValid)
		{
			return FALSE;
		}
		found_one = TRUE;
		if (!node->mPermissions->isGroupOwned())
		{
			return FALSE;
		}
	}	
	return found_one ? TRUE : FALSE;
}

//-----------------------------------------------------------------------------
// selectGetPerm()
// Only operates on root nodes.
// Returns TRUE if all have valid data.
// mask_on has bits set to TRUE where all permissions are TRUE
// mask_off has bits set to TRUE where all permissions are FALSE
// if a bit is off both in mask_on and mask_off, the values differ within
// the selection.
//-----------------------------------------------------------------------------
BOOL LLSelectMgr::selectGetPerm(U8 which_perm, U32* mask_on, U32* mask_off)
{
	U32 mask;
	U32 mask_and	= 0xffffffff;
	U32 mask_or		= 0x00000000;
	BOOL all_valid	= FALSE;

	for (LLObjectSelection::root_iterator iter = getSelection()->root_begin();
		 iter != getSelection()->root_end(); iter++)
	{
		LLSelectNode* node = *iter;

		if (!node->mValid)
		{
			all_valid = FALSE;
			break;
		}

		all_valid = TRUE;
		
		switch( which_perm )
		{
		case PERM_BASE:
			mask = node->mPermissions->getMaskBase();
			break;
		case PERM_OWNER:
			mask = node->mPermissions->getMaskOwner();
			break;
		case PERM_GROUP:
			mask = node->mPermissions->getMaskGroup();
			break;
		case PERM_EVERYONE:
			mask = node->mPermissions->getMaskEveryone();
			break;
		case PERM_NEXT_OWNER:
			mask = node->mPermissions->getMaskNextOwner();
			break;
		default:
			mask = 0x0;
			break;
		}
		mask_and &= mask;
		mask_or	 |= mask;
	}

	if (all_valid)
	{
		// ...TRUE through all ANDs means all TRUE
		*mask_on  = mask_and;

		// ...FALSE through all ORs means all FALSE
		*mask_off = ~mask_or;
		return TRUE;
	}
	else
	{
		*mask_on  = 0;
		*mask_off = 0;
		return FALSE;
	}
}



BOOL LLSelectMgr::selectGetPermissions(LLPermissions& result_perm)
{
	BOOL first = TRUE;
	LLPermissions perm;
	for (LLObjectSelection::root_iterator iter = getSelection()->root_begin();
		 iter != getSelection()->root_end(); iter++ )
	{
		LLSelectNode* node = *iter;	
		if (!node->mValid)
		{
			return FALSE;
		}

		if (first)
		{
			perm = *(node->mPermissions);
			first = FALSE;
		}
		else
		{
			perm.accumulate(*(node->mPermissions));
		}
	}

	result_perm = perm;

	return TRUE;
}


void LLSelectMgr::selectDelete()
{
// [RLVa:KB] - Checked: 2010-03-23 (RLVa-1.2.0e) | Added: RLVa-1.2.0a
	if ( (rlv_handler_t::isEnabled()) && (!rlvCanDeleteOrReturn()) )
	{
		make_ui_sound("UISndInvalidOp");
		if (!gFloaterTools->getVisible())
			deselectAll();
		return;
	}
// [/RLVa:KB]

	S32 deleteable_count = 0;

	BOOL locked_but_deleteable_object = FALSE;
	BOOL no_copy_but_deleteable_object = FALSE;
	BOOL all_owned_by_you = TRUE;

	for (LLObjectSelection::iterator iter = getSelection()->begin();
		 iter != getSelection()->end(); iter++)
	{
		LLViewerObject* obj = (*iter)->getObject();

		if( obj->isAttachment() )
		{
			continue;
		}

		deleteable_count++;

		// Check to see if you can delete objects which are locked.
		if(!obj->permMove())
		{
			locked_but_deleteable_object = TRUE;
		}
		if(!obj->permCopy())
		{
			no_copy_but_deleteable_object = TRUE;
		}
		if(!obj->permYouOwner())
		{
			all_owned_by_you = FALSE;
		}
	}

	if( 0 == deleteable_count )
	{
		make_ui_sound("UISndInvalidOp");
		return;
	}

	LLNotification::Params params("ConfirmObjectDeleteLock");
	params.functor.function(boost::bind(&LLSelectMgr::confirmDelete, _1, _2, getSelection()));

	if(locked_but_deleteable_object ||
	   no_copy_but_deleteable_object ||
	   !all_owned_by_you)
	{
		// convert any transient pie-menu selections to full selection so this operation
		// has some context
		// NOTE: if user cancels delete operation, this will potentially leave objects selected outside of build mode
		// but this is ok, if not ideal
		convertTransient();

		//This is messy, but needed to get all english our of the UI.
		if(locked_but_deleteable_object && !no_copy_but_deleteable_object && all_owned_by_you)
		{
			//Locked only
			params.name("ConfirmObjectDeleteLock");
		}
		else if(!locked_but_deleteable_object && no_copy_but_deleteable_object && all_owned_by_you)
		{
			//No Copy only
			params.name("ConfirmObjectDeleteNoCopy");
		}
		else if(!locked_but_deleteable_object && !no_copy_but_deleteable_object && !all_owned_by_you)
		{
			//not owned only
			params.name("ConfirmObjectDeleteNoOwn");
		}
		else if(locked_but_deleteable_object && no_copy_but_deleteable_object && all_owned_by_you)
		{
			//locked and no copy
			params.name("ConfirmObjectDeleteLockNoCopy");
		}
		else if(locked_but_deleteable_object && !no_copy_but_deleteable_object && !all_owned_by_you)
		{
			//locked and not owned
			params.name("ConfirmObjectDeleteLockNoOwn");
		}
		else if(!locked_but_deleteable_object && no_copy_but_deleteable_object && !all_owned_by_you)
		{
			//no copy and not owned
			params.name("ConfirmObjectDeleteNoCopyNoOwn");
		}
		else
		{
			//locked, no copy and not owned
			params.name("ConfirmObjectDeleteLockNoCopyNoOwn");
		}
		
		LLNotifications::instance().add(params);
	}
	else
	{
		LLNotifications::instance().forceResponse(params, 0);
	}
}

// static
bool LLSelectMgr::confirmDelete(const LLSD& notification, const LLSD& response, LLObjectSelectionHandle handle)
{
	S32 option = LLNotification::getSelectedOption(notification, response);
	if (!handle->getObjectCount())
	{
		llwarns << "Nothing to delete!" << llendl;
		return false;
	}

	switch(option)
	{
	case 0:
		{
			// TODO: Make sure you have delete permissions on all of them.
			const LLUUID trash_id = gInventory.findCategoryUUIDForType(LLFolderType::FT_TRASH);
			// attempt to derez into the trash.
			LLDeRezInfo* info = new LLDeRezInfo(DRD_TRASH, trash_id);
			LLSelectMgr::getInstance()->sendListToRegions("DeRezObject",
										  packDeRezHeader,
										  packObjectLocalID,
										  (void*)info,
										  SEND_ONLY_ROOTS);
			// VEFFECT: Delete Object - one effect for all deletes
			if (LLSelectMgr::getInstance()->mSelectedObjects->mSelectType != SELECT_TYPE_HUD)
			{
				LLHUDEffectSpiral *effectp = (LLHUDEffectSpiral *)LLHUDManager::getInstance()->createViewerEffect(LLHUDObject::LL_HUD_EFFECT_POINT, TRUE);
				effectp->setPositionGlobal( LLSelectMgr::getInstance()->getSelectionCenterGlobal() );
				effectp->setColor(LLColor4U(gAgent.getEffectColor()));
				F32 duration = 0.5f;
				duration += LLSelectMgr::getInstance()->mSelectedObjects->getObjectCount() / 64.f;
				effectp->setDuration(duration);
			}

			gAgentCamera.setLookAt(LOOKAT_TARGET_CLEAR);

			// Keep track of how many objects have been deleted.
			F64 obj_delete_count = LLViewerStats::getInstance()->getStat(LLViewerStats::ST_OBJECT_DELETE_COUNT);
			obj_delete_count += LLSelectMgr::getInstance()->mSelectedObjects->getObjectCount();
			LLViewerStats::getInstance()->setStat(LLViewerStats::ST_OBJECT_DELETE_COUNT, obj_delete_count );
		}
		break;
	case 1:
	default:
		break;
	}
	return false;
}


void LLSelectMgr::selectForceDelete()
{
	sendListToRegions(
		"ObjectDelete",
		packDeleteHeader,
		packObjectLocalID,
		(void*)TRUE,
		SEND_ONLY_ROOTS);
}

void LLSelectMgr::selectGetAggregateSaleInfo(U32 &num_for_sale,
											 BOOL &is_for_sale_mixed, 
											 BOOL &is_sale_price_mixed,
											 S32 &total_sale_price,
											 S32 &individual_sale_price)
{
	num_for_sale = 0;
	is_for_sale_mixed = FALSE;
	is_sale_price_mixed = FALSE;
	total_sale_price = 0;
	individual_sale_price = 0;


	// Empty set.
	if (getSelection()->root_begin() == getSelection()->root_end())
		return;
	
	LLSelectNode *node = *(getSelection()->root_begin());
	const BOOL first_node_for_sale = node->mSaleInfo.isForSale();
	const S32 first_node_sale_price = node->mSaleInfo.getSalePrice();
	
	for (LLObjectSelection::root_iterator iter = getSelection()->root_begin();
		 iter != getSelection()->root_end(); iter++)
	{
		LLSelectNode* node = *iter;
		const BOOL node_for_sale = node->mSaleInfo.isForSale();
		const S32 node_sale_price = node->mSaleInfo.getSalePrice();
		
		// Set mixed if the fields don't match the first node's fields.
		if (node_for_sale != first_node_for_sale) 
			is_for_sale_mixed = TRUE;
		if (node_sale_price != first_node_sale_price)
			is_sale_price_mixed = TRUE;
		
		if (node_for_sale)
		{
			total_sale_price += node_sale_price;
			num_for_sale ++;
		}
	}
	
	individual_sale_price = first_node_sale_price;
	if (is_for_sale_mixed)
	{
		is_sale_price_mixed = TRUE;
		individual_sale_price = 0;
	}
}

// returns TRUE if all nodes are valid. method also stores an
// accumulated sale info.
BOOL LLSelectMgr::selectGetSaleInfo(LLSaleInfo& result_sale_info)
{
	BOOL first = TRUE;
	LLSaleInfo sale_info;
	for (LLObjectSelection::root_iterator iter = getSelection()->root_begin();
		 iter != getSelection()->root_end(); iter++ )
	{
		LLSelectNode* node = *iter;	
		if (!node->mValid)
		{
			return FALSE;
		}

		if (first)
		{
			sale_info = node->mSaleInfo;
			first = FALSE;
		}
		else
		{
			sale_info.accumulate(node->mSaleInfo);
		}
	}

	result_sale_info = sale_info;

	return TRUE;
}

BOOL LLSelectMgr::selectGetAggregatePermissions(LLAggregatePermissions& result_perm)
{
	BOOL first = TRUE;
	LLAggregatePermissions perm;
	for (LLObjectSelection::root_iterator iter = getSelection()->root_begin();
		 iter != getSelection()->root_end(); iter++ )
	{
		LLSelectNode* node = *iter;	
		if (!node->mValid)
		{
			return FALSE;
		}

		if (first)
		{
			perm = node->mAggregatePerm;
			first = FALSE;
		}
		else
		{
			perm.aggregate(node->mAggregatePerm);
		}
	}

	result_perm = perm;

	return TRUE;
}

BOOL LLSelectMgr::selectGetAggregateTexturePermissions(LLAggregatePermissions& result_perm)
{
	BOOL first = TRUE;
	LLAggregatePermissions perm;
	for (LLObjectSelection::root_iterator iter = getSelection()->root_begin();
		 iter != getSelection()->root_end(); iter++ )
	{
		LLSelectNode* node = *iter;	
		if (!node->mValid)
		{
			return FALSE;
		}

		LLAggregatePermissions t_perm = node->getObject()->permYouOwner() ? node->mAggregateTexturePermOwner : node->mAggregateTexturePerm;
		if (first)
		{
			perm = t_perm;
			first = FALSE;
		}
		else
		{
			perm.aggregate(t_perm);
		}
	}

	result_perm = perm;

	return TRUE;
}


//--------------------------------------------------------------------
// Duplicate objects
//--------------------------------------------------------------------

// JC - If this doesn't work right, duplicate the selection list
// before doing anything, do a deselect, then send the duplicate
// messages.
struct LLDuplicateData
{
	LLVector3	offset;
	U32			flags;
};

void LLSelectMgr::selectDuplicate(const LLVector3& offset, BOOL select_copy)
{
//	if (mSelectedObjects->isAttachment())
// [RLVa:KB] - Checked: 2010-03-24 (RLVa-1.2.0e) | Added: RLVa-1.2.0a
	if ( (mSelectedObjects->isAttachment()) || ((rlv_handler_t::isEnabled()) && (!rlvCanDeleteOrReturn())) )
// [/RLVa:KB]
	{
		//RN: do not duplicate attachments
		make_ui_sound("UISndInvalidOp");
		return;
	}
	LLDuplicateData	data;

	data.offset = offset;
	data.flags = (select_copy ? FLAGS_CREATE_SELECTED : 0x0);

	sendListToRegions("ObjectDuplicate", packDuplicateHeader, packDuplicate, &data, SEND_ONLY_ROOTS);

	if (select_copy)
	{
		// the new copy will be coming in selected
		deselectAll();
	}
	else
	{
		for (LLObjectSelection::root_iterator iter = getSelection()->root_begin();
			 iter != getSelection()->root_end(); iter++ )
		{
			LLSelectNode* node = *iter;
			node->mDuplicated = TRUE;
			node->mDuplicatePos = node->getObject()->getPositionGlobal();
			node->mDuplicateRot = node->getObject()->getRotation();
		}
	}
}

void LLSelectMgr::repeatDuplicate()
{
	if (mSelectedObjects->isAttachment())
	{
		//RN: do not duplicate attachments
		make_ui_sound("UISndInvalidOp");
		return;
	}

	std::vector<LLViewerObject*> non_duplicated_objects;

	for (LLObjectSelection::root_iterator iter = getSelection()->root_begin();
		 iter != getSelection()->root_end(); iter++ )
	{
		LLSelectNode* node = *iter;	
		if (!node->mDuplicated)
		{
			non_duplicated_objects.push_back(node->getObject());
		}
	}

	// make sure only previously duplicated objects are selected
	for (std::vector<LLViewerObject*>::iterator iter = non_duplicated_objects.begin();
		 iter != non_duplicated_objects.end(); ++iter)
	{
		LLViewerObject* objectp = *iter;
		deselectObjectAndFamily(objectp);
	}
	
	// duplicate objects in place
	LLDuplicateData	data;

	data.offset = LLVector3::zero;
	data.flags = 0x0;

	sendListToRegions("ObjectDuplicate", packDuplicateHeader, packDuplicate, &data, SEND_ONLY_ROOTS);

	// move current selection based on delta from duplication position and update duplication position
	for (LLObjectSelection::root_iterator iter = getSelection()->root_begin();
		 iter != getSelection()->root_end(); iter++ )
	{
		LLSelectNode* node = *iter;	
		if (node->mDuplicated)
		{
			LLQuaternion cur_rot = node->getObject()->getRotation();
			LLQuaternion rot_delta = (~node->mDuplicateRot * cur_rot);
			LLQuaternion new_rot = cur_rot * rot_delta;
			LLVector3d cur_pos = node->getObject()->getPositionGlobal();
			LLVector3d new_pos = cur_pos + ((cur_pos - node->mDuplicatePos) * rot_delta);

			node->mDuplicatePos = node->getObject()->getPositionGlobal();
			node->mDuplicateRot = node->getObject()->getRotation();
			node->getObject()->setPositionGlobal(new_pos);
			node->getObject()->setRotation(new_rot);
		}
	}

	sendMultipleUpdate(UPD_ROTATION | UPD_POSITION);
}

// static 
void LLSelectMgr::packDuplicate( LLSelectNode* node, void *duplicate_data )
{
	gMessageSystem->nextBlockFast(_PREHASH_ObjectData);
	gMessageSystem->addU32Fast(_PREHASH_ObjectLocalID, node->getObject()->getLocalID());
}


//--------------------------------------------------------------------
// Duplicate On Ray
//--------------------------------------------------------------------

// Duplicates the selected objects, but places the copy along a cast
// ray.
struct LLDuplicateOnRayData
{
	LLVector3	mRayStartRegion;
	LLVector3	mRayEndRegion;
	BOOL		mBypassRaycast;
	BOOL		mRayEndIsIntersection;
	LLUUID		mRayTargetID;
	BOOL		mCopyCenters;
	BOOL		mCopyRotates;
	U32			mFlags;
};

void LLSelectMgr::selectDuplicateOnRay(const LLVector3 &ray_start_region,
									   const LLVector3 &ray_end_region,
									   BOOL bypass_raycast,
									   BOOL ray_end_is_intersection,
									   const LLUUID &ray_target_id,
									   BOOL copy_centers,
									   BOOL copy_rotates,
									   BOOL select_copy)
{
	if (mSelectedObjects->isAttachment())
	{
		// do not duplicate attachments
		make_ui_sound("UISndInvalidOp");
		return;
	}
	
	LLDuplicateOnRayData	data;

	data.mRayStartRegion	= ray_start_region;
	data.mRayEndRegion		= ray_end_region;
	data.mBypassRaycast		= bypass_raycast;
	data.mRayEndIsIntersection = ray_end_is_intersection;
	data.mRayTargetID		= ray_target_id;
	data.mCopyCenters		= copy_centers;
	data.mCopyRotates		= copy_rotates;
	data.mFlags				= (select_copy ? FLAGS_CREATE_SELECTED : 0x0);

	sendListToRegions("ObjectDuplicateOnRay", 
		packDuplicateOnRayHead, packObjectLocalID, &data, SEND_ONLY_ROOTS);

	if (select_copy)
	{
		// the new copy will be coming in selected
		deselectAll();
	}
}

// static
void LLSelectMgr::packDuplicateOnRayHead(void *user_data)
{
	LLMessageSystem *msg = gMessageSystem;
	LLDuplicateOnRayData *data = (LLDuplicateOnRayData *)user_data;

	msg->nextBlockFast(_PREHASH_AgentData);
	msg->addUUIDFast(_PREHASH_AgentID, gAgent.getID() );
	msg->addUUIDFast(_PREHASH_SessionID, gAgent.getSessionID() );
	msg->addUUIDFast(_PREHASH_GroupID, gAgent.getGroupID() );
	msg->addVector3Fast(_PREHASH_RayStart, data->mRayStartRegion );
	msg->addVector3Fast(_PREHASH_RayEnd, data->mRayEndRegion );
	msg->addBOOLFast(_PREHASH_BypassRaycast, data->mBypassRaycast );
	msg->addBOOLFast(_PREHASH_RayEndIsIntersection, data->mRayEndIsIntersection );
	msg->addBOOLFast(_PREHASH_CopyCenters, data->mCopyCenters );
	msg->addBOOLFast(_PREHASH_CopyRotates, data->mCopyRotates );
	msg->addUUIDFast(_PREHASH_RayTargetID, data->mRayTargetID );
	msg->addU32Fast(_PREHASH_DuplicateFlags, data->mFlags );
}



//------------------------------------------------------------------------
// Object position, scale, rotation update, all-in-one
//------------------------------------------------------------------------

void LLSelectMgr::sendMultipleUpdate(U32 type)
{
	if (type == UPD_NONE) return;
	// send individual updates when selecting textures or individual objects
	ESendType send_type = (!gSavedSettings.getBOOL("EditLinkedParts") && !getTEMode()) ? SEND_ONLY_ROOTS : SEND_ROOTS_FIRST;
	if (send_type == SEND_ONLY_ROOTS)
	{
		// tell simulator to apply to whole linked sets
		type |= UPD_LINKED_SETS;
	}

	sendListToRegions(
		"MultipleObjectUpdate",
		packAgentAndSessionID,
		packMultipleUpdate,
		&type,
		send_type);
}

// static
void LLSelectMgr::packMultipleUpdate(LLSelectNode* node, void *user_data)
{
	LLViewerObject* object = node->getObject();
	U32	*type32 = (U32 *)user_data;
	U8 type = (U8)*type32;
	U8	data[256];

	gMessageSystem->nextBlockFast(_PREHASH_ObjectData);
	gMessageSystem->addU32Fast(_PREHASH_ObjectLocalID,	object->getLocalID() );
	gMessageSystem->addU8Fast(_PREHASH_Type, type );

	S32 offset = 0;

	// JC: You MUST pack the data in this order.  The receiving
	// routine process_multiple_update_message on simulator will
	// extract them in this order.

	if (type & UPD_POSITION)
	{
		htonmemcpy(&data[offset], &(object->getPosition().mV), MVT_LLVector3, 12); 
		offset += 12;
	}
	if (type & UPD_ROTATION)
	{
		LLQuaternion quat = object->getRotation();
		LLVector3 vec = quat.packToVector3();
		htonmemcpy(&data[offset], &(vec.mV), MVT_LLQuaternion, 12); 
		offset += 12;
	}
	if (type & UPD_SCALE)
	{
		//llinfos << "Sending object scale " << object->getScale() << llendl;
		htonmemcpy(&data[offset], &(object->getScale().mV), MVT_LLVector3, 12); 
		offset += 12;
	}
	gMessageSystem->addBinaryDataFast(_PREHASH_Data, data, offset);
}

//------------------------------------------------------------------------
// Ownership
//------------------------------------------------------------------------
struct LLOwnerData
{
	LLUUID	owner_id;
	LLUUID	group_id;
	BOOL	override;
};

void LLSelectMgr::sendOwner(const LLUUID& owner_id,
							const LLUUID& group_id,
							BOOL override)
{
	LLOwnerData data;

	data.owner_id = owner_id;
	data.group_id = group_id;
	data.override = override;

	sendListToRegions("ObjectOwner", packOwnerHead, packObjectLocalID, &data, SEND_ONLY_ROOTS);
}

// static
void LLSelectMgr::packOwnerHead(void *user_data)
{
	LLOwnerData *data = (LLOwnerData *)user_data;

	gMessageSystem->nextBlockFast(_PREHASH_AgentData);
	gMessageSystem->addUUIDFast(_PREHASH_AgentID, gAgent.getID() );
	gMessageSystem->addUUIDFast(_PREHASH_SessionID, gAgent.getSessionID() );
	gMessageSystem->nextBlockFast(_PREHASH_HeaderData);
	gMessageSystem->addBOOLFast(_PREHASH_Override, data->override);
	gMessageSystem->addUUIDFast(_PREHASH_OwnerID, data->owner_id);
	gMessageSystem->addUUIDFast(_PREHASH_GroupID, data->group_id);
}

//------------------------------------------------------------------------
// Group
//------------------------------------------------------------------------

void LLSelectMgr::sendGroup(const LLUUID& group_id)
{
	LLUUID local_group_id(group_id);
	sendListToRegions("ObjectGroup", packAgentAndSessionAndGroupID, packObjectLocalID, &local_group_id, SEND_ONLY_ROOTS);
}


//------------------------------------------------------------------------
// Buy
//------------------------------------------------------------------------

struct LLBuyData
{
	std::vector<LLViewerObject*> mObjectsSent;
	LLUUID mCategoryID;
	LLSaleInfo mSaleInfo;
};

// *NOTE: does not work for multiple object buy, which UI does not
// currently support sale info is used for verification only, if it
// doesn't match region info then sale is canceled Need to get sale
// info -as displayed in the UI- for every item.
void LLSelectMgr::sendBuy(const LLUUID& buyer_id, const LLUUID& category_id, const LLSaleInfo sale_info)
{
	LLBuyData buy;
	buy.mCategoryID = category_id;
	buy.mSaleInfo = sale_info;
	sendListToRegions("ObjectBuy", packAgentGroupAndCatID, packBuyObjectIDs, &buy, SEND_ONLY_ROOTS);
}

// static
void LLSelectMgr::packBuyObjectIDs(LLSelectNode* node, void* data)
{
	LLBuyData* buy = (LLBuyData*)data;

	LLViewerObject* object = node->getObject();
	if (std::find(buy->mObjectsSent.begin(), buy->mObjectsSent.end(), object) == buy->mObjectsSent.end())
	{
		buy->mObjectsSent.push_back(object);
		gMessageSystem->nextBlockFast(_PREHASH_ObjectData);
		gMessageSystem->addU32Fast(_PREHASH_ObjectLocalID, object->getLocalID() );
		gMessageSystem->addU8Fast(_PREHASH_SaleType, buy->mSaleInfo.getSaleType());
		gMessageSystem->addS32Fast(_PREHASH_SalePrice, buy->mSaleInfo.getSalePrice());
	}
}

//------------------------------------------------------------------------
// Permissions
//------------------------------------------------------------------------

struct LLPermData
{
	U8 mField;
	BOOL mSet;
	U32 mMask;
	BOOL mOverride;
};

// TODO: Make this able to fail elegantly.
void LLSelectMgr::selectionSetObjectPermissions(U8 field,
									   BOOL set,
									   U32 mask,
									   BOOL override)
{
	LLPermData data;

	data.mField = field;
	data.mSet = set;
	data.mMask = mask;
	data.mOverride = override;

	sendListToRegions("ObjectPermissions", packPermissionsHead, packPermissions, &data, SEND_ONLY_ROOTS);
}

void LLSelectMgr::packPermissionsHead(void* user_data)
{
	LLPermData* data = (LLPermData*)user_data;
	gMessageSystem->nextBlockFast(_PREHASH_AgentData);
	gMessageSystem->addUUIDFast(_PREHASH_AgentID, gAgent.getID());
	gMessageSystem->addUUIDFast(_PREHASH_SessionID, gAgent.getSessionID());
	gMessageSystem->nextBlockFast(_PREHASH_HeaderData);
	gMessageSystem->addBOOLFast(_PREHASH_Override, data->mOverride);
}	


// Now that you've added a bunch of objects, send a select message
// on the entire list for efficiency.
/*
void LLSelectMgr::sendSelect()
{
	llerrs << "Not implemented" << llendl;
}
*/

void LLSelectMgr::deselectAll()
{
	if (!mSelectedObjects->getNumNodes())
	{
		return;
	}
		
	// Zap the angular velocity, as the sim will set it to zero
	for (LLObjectSelection::iterator iter = mSelectedObjects->begin();
		 iter != mSelectedObjects->end(); iter++ )
	{
		LLViewerObject *objectp = (*iter)->getObject();
		objectp->setAngularVelocity( 0,0,0 );
		objectp->setVelocity( 0,0,0 );
	}

	sendListToRegions(
		"ObjectDeselect",
		packAgentAndSessionID,
		packObjectLocalID,
		NULL,
		SEND_INDIVIDUALS);

	removeAll();
	
	mLastSentSelectionCenterGlobal.clearVec();

	updatePointAt();
}

void LLSelectMgr::deselectAllForStandingUp()
{
	/*
	This function is similar deselectAll() except for the first if statement
	which was removed. This is needed as a workaround for DEV-2854
	*/

	// Zap the angular velocity, as the sim will set it to zero
	for (LLObjectSelection::iterator iter = mSelectedObjects->begin();
		 iter != mSelectedObjects->end(); iter++ )
	{
		LLViewerObject *objectp = (*iter)->getObject();
		objectp->setAngularVelocity( 0,0,0 );
		objectp->setVelocity( 0,0,0 );
	}

	sendListToRegions(
		"ObjectDeselect",
		packAgentAndSessionID,
		packObjectLocalID,
		NULL,
		SEND_INDIVIDUALS);

	removeAll();
	
	mLastSentSelectionCenterGlobal.clearVec();

	updatePointAt();
}

void LLSelectMgr::deselectUnused()
{
	// no more outstanding references to this selection
	if (mSelectedObjects->getNumRefs() == 1)
	{
		deselectAll();
	}
}

void LLSelectMgr::convertTransient()
{
	LLObjectSelection::iterator node_it;
	for (node_it = mSelectedObjects->begin(); node_it != mSelectedObjects->end(); ++node_it)
	{
		LLSelectNode *nodep = *node_it;
		nodep->setTransient(FALSE);
	}
}

void LLSelectMgr::deselectAllIfTooFar()
{
// [RLVa:KB] - Checked: 2010-11-29 (RLVa-1.3.0c) | Modified: RLVa-1.3.0c
	if ( (!mSelectedObjects->isEmpty()) && ((gRlvHandler.hasBehaviour(RLV_BHVR_EDIT)) || (gRlvHandler.hasBehaviour(RLV_BHVR_EDITOBJ))) )
	{
		struct NotTransientOrFocusedMediaOrEditable : public LLSelectedNodeFunctor
		{
			bool apply(LLSelectNode* pNode)
			{
				const LLViewerObject* pObj = pNode->getObject();
				return (!pNode->isTransient()) && (pObj) && (!gRlvHandler.canEdit(pObj)) &&
					(pObj->getID() != LLViewerMediaFocus::getInstance()->getFocusedObjectID());
			}
		} f;
		if (mSelectedObjects->getFirstRootNode(&f, TRUE))
			deselectAll();
	}
// [/RLVa:KB]

	if (mSelectedObjects->isEmpty() || mSelectedObjects->mSelectType == SELECT_TYPE_HUD)
	{
		return;
	}

// [RLVa:KB] - Checked: 2010-05-03 (RLVa-1.2.0g) | Modified: RLVa-1.1.0l
#ifdef RLV_EXTENSION_CMD_INTERACT
	// [Fall-back code] Don't allow an active selection (except for HUD attachments - see above) when @interact=n restricted
	if (gRlvHandler.hasBehaviour(RLV_BHVR_INTERACT))
	{
		deselectAll();
		return;
	}
#endif // RLV_EXTENSION_CMD_INTERACT
// [/RLVa:KB]

	// HACK: Don't deselect when we're navigating to rate an object's
	// owner or creator.  JC
	if (gMenuObject->getVisible())
	{
		return;
	}

	LLVector3d selectionCenter = getSelectionCenterGlobal();
//	if (gSavedSettings.getBOOL("LimitSelectDistance")
// [RLVa:KB] - Checked: 2010-04-11 (RLVa-1.2.0e) | Modified: RLVa-0.2.0f
	BOOL fRlvFartouch = gRlvHandler.hasBehaviour(RLV_BHVR_FARTOUCH) && gFloaterTools->getVisible();
	if ( (gSavedSettings.getBOOL("LimitSelectDistance") || (fRlvFartouch) )
// [/RLVa:KB]
		&& (!mSelectedObjects->getPrimaryObject() || !mSelectedObjects->getPrimaryObject()->isAvatar())
		&& (mSelectedObjects->getPrimaryObject() != LLViewerMediaFocus::getInstance()->getFocusedObject())
		&& !mSelectedObjects->isAttachment()
		&& !selectionCenter.isExactlyZero())
	{
//		F32 deselect_dist = gSavedSettings.getF32("MaxSelectDistance");
// [RLVa:KB] - Checked: 2010-04-11 (RLVa-1.2.0e) | Modified: RLVa-0.2.0f
		F32 deselect_dist = (!fRlvFartouch) ? gSavedSettings.getF32("MaxSelectDistance") : 1.5f;
// [/RLVa:KB]
		F32 deselect_dist_sq = deselect_dist * deselect_dist;

		LLVector3d select_delta = gAgent.getPositionGlobal() - selectionCenter;
		F32 select_dist_sq = (F32) select_delta.magVecSquared();

		if (select_dist_sq > deselect_dist_sq)
		{
			if (mDebugSelectMgr)
			{
				llinfos << "Selection manager: auto-deselecting, select_dist = " << (F32) sqrt(select_dist_sq) << llendl;
				llinfos << "agent pos global = " << gAgent.getPositionGlobal() << llendl;
				llinfos << "selection pos global = " << selectionCenter << llendl;
			}

			deselectAll();
		}
	}
}


void LLSelectMgr::selectionSetObjectName(const std::string& name)
{
	// we only work correctly if 1 object is selected.
	if(mSelectedObjects->getRootObjectCount() == 1)
	{
		sendListToRegions("ObjectName",
						  packAgentAndSessionID,
						  packObjectName,
						  (void*)(new std::string(name)),
						  SEND_ONLY_ROOTS);
	}
	else if(mSelectedObjects->getObjectCount() == 1)
	{
		sendListToRegions("ObjectName",
						  packAgentAndSessionID,
						  packObjectName,
						  (void*)(new std::string(name)),
						  SEND_INDIVIDUALS);
	}
}

void LLSelectMgr::selectionSetObjectDescription(const std::string& desc)
{
	// we only work correctly if 1 object is selected.
	if(mSelectedObjects->getRootObjectCount() == 1)
	{
		sendListToRegions("ObjectDescription",
						  packAgentAndSessionID,
						  packObjectDescription,
						  (void*)(new std::string(desc)),
						  SEND_ONLY_ROOTS);
	}
	else if(mSelectedObjects->getObjectCount() == 1)
	{
		sendListToRegions("ObjectDescription",
						  packAgentAndSessionID,
						  packObjectDescription,
						  (void*)(new std::string(desc)),
						  SEND_INDIVIDUALS);
	}
}

void LLSelectMgr::selectionSetObjectCategory(const LLCategory& category)
{
	// for now, we only want to be able to set one root category at
	// a time.
	if(mSelectedObjects->getRootObjectCount() != 1) return;
	sendListToRegions("ObjectCategory",
					  packAgentAndSessionID,
					  packObjectCategory,
					  (void*)(&category),
					  SEND_ONLY_ROOTS);
}

void LLSelectMgr::selectionSetObjectSaleInfo(const LLSaleInfo& sale_info)
{
	sendListToRegions("ObjectSaleInfo",
					  packAgentAndSessionID,
					  packObjectSaleInfo,
					  (void*)(&sale_info),
					  SEND_ONLY_ROOTS);
}

//----------------------------------------------------------------------
// Attachments
//----------------------------------------------------------------------

void LLSelectMgr::sendAttach(U8 attachment_point, bool replace)
{
	LLViewerObject* attach_object = mSelectedObjects->getFirstRootObject();

	if (!attach_object || !isAgentAvatarValid() || mSelectedObjects->mSelectType != SELECT_TYPE_WORLD)
	{
		return;
	}

	BOOL build_mode = LLToolMgr::getInstance()->inEdit();
	// Special case: Attach to default location for this object.
	if (0 == attachment_point ||
		get_if_there(gAgentAvatarp->mAttachmentPoints, (S32)attachment_point, (LLViewerJointAttachment*)NULL))
	{
		if (!replace || attachment_point != 0)
		{
			// If we know the attachment point then we got here by clicking an
			// "Attach to..." context menu item, so we should add, not replace.
			attachment_point |= ATTACHMENT_ADD;
		}

		sendListToRegions(
			"ObjectAttach",
			packAgentIDAndSessionAndAttachment, 
			packObjectIDAndRotation, 
			&attachment_point, 
			SEND_ONLY_ROOTS );
		if (!build_mode)
		{
			deselectAll();
		}
	}
}

void LLSelectMgr::sendDetach()
{
	if (!mSelectedObjects->getNumNodes() || mSelectedObjects->mSelectType == SELECT_TYPE_WORLD)
	{
		return;
	}

	sendListToRegions(
		"ObjectDetach",
		packAgentAndSessionID,
		packObjectLocalID,
		NULL,
		SEND_ONLY_ROOTS );
}


void LLSelectMgr::sendDropAttachment()
{
	if (!mSelectedObjects->getNumNodes() || mSelectedObjects->mSelectType == SELECT_TYPE_WORLD)
	{
		return;
	}

	sendListToRegions(
		"ObjectDrop",
		packAgentAndSessionID,
		packObjectLocalID,
		NULL,
		SEND_ONLY_ROOTS);
}

//----------------------------------------------------------------------
// Links
//----------------------------------------------------------------------

void LLSelectMgr::sendLink()
{
	if (!mSelectedObjects->getNumNodes())
	{
		return;
	}

	sendListToRegions(
		"ObjectLink",
		packAgentAndSessionID,
		packObjectLocalID,
		NULL,
		SEND_ONLY_ROOTS);
}

void LLSelectMgr::sendDelink()
{
	if (!mSelectedObjects->getNumNodes())
	{
		return;
	}

	struct f : public LLSelectedObjectFunctor
	{ //on delink, any modifyable object should
		f() {}

		virtual bool apply(LLViewerObject* object)
		{
			if (object->permModify())
			{
				if (object->getPhysicsShapeType() == LLViewerObject::PHYSICS_SHAPE_NONE)
				{
					object->setPhysicsShapeType(LLViewerObject::PHYSICS_SHAPE_CONVEX_HULL);
					object->updateFlags();
				}
			}
			return true;
		}
	} sendfunc;
	getSelection()->applyToObjects(&sendfunc);


	// Delink needs to send individuals so you can unlink a single object from
	// a linked set.
	sendListToRegions(
		"ObjectDelink",
		packAgentAndSessionID,
		packObjectLocalID,
		NULL,
		SEND_INDIVIDUALS);
}


//----------------------------------------------------------------------
// Hinges
//----------------------------------------------------------------------

/*
void LLSelectMgr::sendHinge(U8 type)
{
	if (!mSelectedObjects->getNumNodes())
	{
		return;
	}

	sendListToRegions(
		"ObjectHinge",
		packHingeHead,
		packObjectLocalID,
		&type,
		SEND_ONLY_ROOTS);
}


void LLSelectMgr::sendDehinge()
{
	if (!mSelectedObjects->getNumNodes())
	{
		return;
	}

	sendListToRegions(
		"ObjectDehinge",
		packAgentAndSessionID,
		packObjectLocalID,
		NULL,
		SEND_ONLY_ROOTS);
}*/

void LLSelectMgr::sendSelect()
{
	if (!mSelectedObjects->getNumNodes())
	{
		return;
	}

	sendListToRegions(
		"ObjectSelect",
		packAgentAndSessionID,
		packObjectLocalID,
		NULL,
		SEND_INDIVIDUALS);
}

// static
void LLSelectMgr::packHingeHead(void *user_data)
{
	U8	*type = (U8 *)user_data;

	gMessageSystem->nextBlockFast(_PREHASH_AgentData);
	gMessageSystem->addUUIDFast(_PREHASH_AgentID, gAgent.getID() );
	gMessageSystem->addUUIDFast(_PREHASH_SessionID, gAgent.getSessionID() );
	gMessageSystem->nextBlockFast(_PREHASH_JointType);
	gMessageSystem->addU8Fast(_PREHASH_Type, *type );
}


void LLSelectMgr::selectionDump()
{
	struct f : public LLSelectedObjectFunctor
	{
		virtual bool apply(LLViewerObject* object)
		{
			object->dump();
			return true;
		}
	} func;
	getSelection()->applyToObjects(&func);	
}

void LLSelectMgr::saveSelectedObjectColors()
{
	struct f : public LLSelectedNodeFunctor
	{
		virtual bool apply(LLSelectNode* node)
		{
			node->saveColors();
			return true;
		}
	} func;
	getSelection()->applyToNodes(&func);	
}

void LLSelectMgr::saveSelectedObjectTextures()
{
	// invalidate current selection so we update saved textures
	struct f : public LLSelectedNodeFunctor
	{
		virtual bool apply(LLSelectNode* node)
		{
			node->mValid = FALSE;
			return true;
		}
	} func;
	getSelection()->applyToNodes(&func);	

	// request object properties message to get updated permissions data
	sendSelect();
}


// This routine should be called whenever a drag is initiated.
// also need to know to which simulator to send update message
void LLSelectMgr::saveSelectedObjectTransform(EActionType action_type)
{
	if (mSelectedObjects->isEmpty())
	{
		// nothing selected, so nothing to save
		return;
	}

	struct f : public LLSelectedNodeFunctor
	{
		EActionType mActionType;
		f(EActionType a) : mActionType(a) {}
		virtual bool apply(LLSelectNode* selectNode)
		{
			LLViewerObject*	object = selectNode->getObject();
			if (!object)
			{
				return true; // skip
			}
			selectNode->mSavedPositionLocal = object->getPosition();
			if (object->isAttachment())
			{
				if (object->isRootEdit())
				{
					LLXform* parent_xform = object->mDrawable->getXform()->getParent();
					if (parent_xform)
					{
						selectNode->mSavedPositionGlobal = gAgent.getPosGlobalFromAgent((object->getPosition() * parent_xform->getWorldRotation()) + parent_xform->getWorldPosition());
					}
					else
					{
						selectNode->mSavedPositionGlobal = object->getPositionGlobal();
					}
				}
				else
				{
					LLViewerObject* attachment_root = (LLViewerObject*)object->getParent();
					LLXform* parent_xform = attachment_root ? attachment_root->mDrawable->getXform()->getParent() : NULL;
					if (parent_xform)
					{
						LLVector3 root_pos = (attachment_root->getPosition() * parent_xform->getWorldRotation()) + parent_xform->getWorldPosition();
						LLQuaternion root_rot = (attachment_root->getRotation() * parent_xform->getWorldRotation());
						selectNode->mSavedPositionGlobal = gAgent.getPosGlobalFromAgent((object->getPosition() * root_rot) + root_pos);
					}
					else
					{
						selectNode->mSavedPositionGlobal = object->getPositionGlobal();
					}
				}
				selectNode->mSavedRotation = object->getRenderRotation();
			}
			else
			{
				selectNode->mSavedPositionGlobal = object->getPositionGlobal();
				selectNode->mSavedRotation = object->getRotationRegion();
			}
		
			selectNode->mSavedScale = object->getScale();
			selectNode->saveTextureScaleRatios();
			return true;
		}
	} func(action_type);
	getSelection()->applyToNodes(&func);	
	
	mSavedSelectionBBox = getBBoxOfSelection();
}

struct LLSelectMgrApplyFlags : public LLSelectedObjectFunctor
{
	LLSelectMgrApplyFlags(U32 flags, BOOL state) : mFlags(flags), mState(state) {}
	U32 mFlags;
	BOOL mState;
	virtual bool apply(LLViewerObject* object)
	{
		if ( object->permModify() &&	// preemptive permissions check
			 object->isRoot() &&		// don't send for child objects
			 !object->isJointChild())
		{
			object->setFlags( mFlags, mState);
		}
		return true;
	}
};

void LLSelectMgr::selectionUpdatePhysics(BOOL physics)
{
	LLSelectMgrApplyFlags func(	FLAGS_USE_PHYSICS, physics);
	getSelection()->applyToObjects(&func);	
}

void LLSelectMgr::selectionUpdateTemporary(BOOL is_temporary)
{
	LLSelectMgrApplyFlags func(	FLAGS_TEMPORARY_ON_REZ, is_temporary);
	getSelection()->applyToObjects(&func);	
}

void LLSelectMgr::selectionUpdatePhantom(BOOL is_phantom)
{
	LLSelectMgrApplyFlags func(	FLAGS_PHANTOM, is_phantom);
	getSelection()->applyToObjects(&func);	
}

void LLSelectMgr::selectionUpdateCastShadows(BOOL cast_shadows)
{
	LLSelectMgrApplyFlags func(	FLAGS_CAST_SHADOWS, cast_shadows);
	getSelection()->applyToObjects(&func);	
}

//----------------------------------------------------------------------
// Helpful packing functions for sendObjectMessage()
//----------------------------------------------------------------------

// static 
void LLSelectMgr::packAgentIDAndSessionAndAttachment( void *user_data)
{
	U8 *attachment_point = (U8*)user_data;
	gMessageSystem->nextBlockFast(_PREHASH_AgentData);
	gMessageSystem->addUUIDFast(_PREHASH_AgentID, gAgent.getID() );
	gMessageSystem->addUUIDFast(_PREHASH_SessionID, gAgent.getSessionID());
	gMessageSystem->addU8Fast(_PREHASH_AttachmentPoint, *attachment_point);
}

// static
void LLSelectMgr::packAgentID(	void *user_data)
{
	gMessageSystem->nextBlockFast(_PREHASH_AgentData);
	gMessageSystem->addUUIDFast(_PREHASH_AgentID, gAgent.getID() );
}

// static
void LLSelectMgr::packAgentAndSessionID(void* user_data)
{
	gMessageSystem->nextBlockFast(_PREHASH_AgentData);
	gMessageSystem->addUUIDFast(_PREHASH_AgentID, gAgent.getID());
	gMessageSystem->addUUIDFast(_PREHASH_SessionID, gAgent.getSessionID());
}

// static
void LLSelectMgr::packAgentAndGroupID(void* user_data)
{
	LLOwnerData *data = (LLOwnerData *)user_data;

	gMessageSystem->nextBlockFast(_PREHASH_AgentData);
	gMessageSystem->addUUIDFast(_PREHASH_AgentID, data->owner_id );
	gMessageSystem->addUUIDFast(_PREHASH_GroupID, data->group_id );
}

// static
void LLSelectMgr::packAgentAndSessionAndGroupID(void* user_data)
{
	LLUUID* group_idp = (LLUUID*) user_data;
	gMessageSystem->nextBlockFast(_PREHASH_AgentData);
	gMessageSystem->addUUIDFast(_PREHASH_AgentID, gAgent.getID());
	gMessageSystem->addUUIDFast(_PREHASH_SessionID, gAgent.getSessionID());
	gMessageSystem->addUUIDFast(_PREHASH_GroupID, *group_idp);
}

// static
void LLSelectMgr::packDuplicateHeader(void* data)
{
	LLUUID group_id(gAgent.getGroupID());
	packAgentAndSessionAndGroupID(&group_id);

	LLDuplicateData* dup_data = (LLDuplicateData*) data;

	gMessageSystem->nextBlockFast(_PREHASH_SharedData);
	gMessageSystem->addVector3Fast(_PREHASH_Offset, dup_data->offset);
	gMessageSystem->addU32Fast(_PREHASH_DuplicateFlags, dup_data->flags);
}

// static
void LLSelectMgr::packDeleteHeader(void* userdata)
{
	BOOL force = (BOOL)(intptr_t)userdata;

	gMessageSystem->nextBlockFast(_PREHASH_AgentData);
	gMessageSystem->addUUIDFast(_PREHASH_AgentID, gAgent.getID() );
	gMessageSystem->addUUIDFast(_PREHASH_SessionID, gAgent.getSessionID());
	gMessageSystem->addBOOLFast(_PREHASH_Force, force);
}

// static
void LLSelectMgr::packAgentGroupAndCatID(void* user_data)
{
	LLBuyData* buy = (LLBuyData*)user_data;
	gMessageSystem->nextBlockFast(_PREHASH_AgentData);
	gMessageSystem->addUUIDFast(_PREHASH_AgentID, gAgent.getID());
	gMessageSystem->addUUIDFast(_PREHASH_SessionID, gAgent.getSessionID());
	gMessageSystem->addUUIDFast(_PREHASH_GroupID, gAgent.getGroupID());
	gMessageSystem->addUUIDFast(_PREHASH_CategoryID, buy->mCategoryID);
}

//static
void LLSelectMgr::packDeRezHeader(void* user_data)
{
	LLDeRezInfo* info = (LLDeRezInfo*)user_data;
	gMessageSystem->nextBlockFast(_PREHASH_AgentData);
	gMessageSystem->addUUIDFast(_PREHASH_AgentID, gAgent.getID());
	gMessageSystem->addUUIDFast(_PREHASH_SessionID, gAgent.getSessionID());
	gMessageSystem->nextBlockFast(_PREHASH_AgentBlock);
	gMessageSystem->addUUIDFast(_PREHASH_GroupID, gAgent.getGroupID());
	gMessageSystem->addU8Fast(_PREHASH_Destination, (U8)info->mDestination);
	gMessageSystem->addUUIDFast(_PREHASH_DestinationID, info->mDestinationID);
	LLUUID tid;
	tid.generate();
	gMessageSystem->addUUIDFast(_PREHASH_TransactionID, tid);
	const U8 PACKET = 1;
	gMessageSystem->addU8Fast(_PREHASH_PacketCount, PACKET);
	gMessageSystem->addU8Fast(_PREHASH_PacketNumber, PACKET);
}

// static 
void LLSelectMgr::packObjectID(LLSelectNode* node, void *user_data)
{
	gMessageSystem->nextBlockFast(_PREHASH_ObjectData);
	gMessageSystem->addUUIDFast(_PREHASH_ObjectID, node->getObject()->mID );
}

void LLSelectMgr::packObjectIDAndRotation(LLSelectNode* node, void *user_data)
{
	gMessageSystem->nextBlockFast(_PREHASH_ObjectData);
	gMessageSystem->addU32Fast(_PREHASH_ObjectLocalID, node->getObject()->getLocalID() );
	gMessageSystem->addQuatFast(_PREHASH_Rotation, node->getObject()->getRotation());
}

void LLSelectMgr::packObjectClickAction(LLSelectNode* node, void *user_data)
{
	gMessageSystem->nextBlockFast(_PREHASH_ObjectData);
	gMessageSystem->addU32Fast(_PREHASH_ObjectLocalID, node->getObject()->getLocalID() );
	gMessageSystem->addU8("ClickAction", node->getObject()->getClickAction());
}

void LLSelectMgr::packObjectIncludeInSearch(LLSelectNode* node, void *user_data)
{
	gMessageSystem->nextBlockFast(_PREHASH_ObjectData);
	gMessageSystem->addU32Fast(_PREHASH_ObjectLocalID, node->getObject()->getLocalID() );
	gMessageSystem->addBOOL("IncludeInSearch", node->getObject()->getIncludeInSearch());
}

// static
void LLSelectMgr::packObjectLocalID(LLSelectNode* node, void *)
{
	gMessageSystem->nextBlockFast(_PREHASH_ObjectData);
	gMessageSystem->addU32Fast(_PREHASH_ObjectLocalID, node->getObject()->getLocalID());
}

// static
void LLSelectMgr::packObjectName(LLSelectNode* node, void* user_data)
{
	const std::string* name = (const std::string*)user_data;
	if(!name->empty())
	{
		gMessageSystem->nextBlockFast(_PREHASH_ObjectData);
		gMessageSystem->addU32Fast(_PREHASH_LocalID, node->getObject()->getLocalID());
		gMessageSystem->addStringFast(_PREHASH_Name, *name);
	}
	delete name;
}

// static
void LLSelectMgr::packObjectDescription(LLSelectNode* node, void* user_data)
{
	const std::string* desc = (const std::string*)user_data;
	if(!desc->empty())
	{
		gMessageSystem->nextBlockFast(_PREHASH_ObjectData);
		gMessageSystem->addU32Fast(_PREHASH_LocalID, node->getObject()->getLocalID());
		gMessageSystem->addStringFast(_PREHASH_Description, *desc);
	}
}

// static
void LLSelectMgr::packObjectCategory(LLSelectNode* node, void* user_data)
{
	LLCategory* category = (LLCategory*)user_data;
	if(!category) return;
	gMessageSystem->nextBlockFast(_PREHASH_ObjectData);
	gMessageSystem->addU32Fast(_PREHASH_LocalID, node->getObject()->getLocalID());
	category->packMessage(gMessageSystem);
}

// static
void LLSelectMgr::packObjectSaleInfo(LLSelectNode* node, void* user_data)
{
	LLSaleInfo* sale_info = (LLSaleInfo*)user_data;
	if(!sale_info) return;
	gMessageSystem->nextBlockFast(_PREHASH_ObjectData);
	gMessageSystem->addU32Fast(_PREHASH_LocalID, node->getObject()->getLocalID());
	sale_info->packMessage(gMessageSystem);
}

// static
void LLSelectMgr::packPhysics(LLSelectNode* node, void *user_data)
{
}

// static
void LLSelectMgr::packShape(LLSelectNode* node, void *user_data)
{
}

// static 
void LLSelectMgr::packPermissions(LLSelectNode* node, void *user_data)
{
	LLPermData *data = (LLPermData *)user_data;

	gMessageSystem->nextBlockFast(_PREHASH_ObjectData);
	gMessageSystem->addU32Fast(_PREHASH_ObjectLocalID, node->getObject()->getLocalID());

	gMessageSystem->addU8Fast(_PREHASH_Field,	data->mField);
	gMessageSystem->addBOOLFast(_PREHASH_Set,		data->mSet);
	gMessageSystem->addU32Fast(_PREHASH_Mask,		data->mMask);
}

// Utility function to send some information to every region containing
// an object on the selection list.  We want to do this to reduce the total
// number of packets sent by the viewer.
void LLSelectMgr::sendListToRegions(const std::string& message_name,
									void (*pack_header)(void *user_data), 
									void (*pack_body)(LLSelectNode* node, void *user_data), 
									void *user_data,
									ESendType send_type)
{
	LLSelectNode* node;
	LLViewerRegion*	last_region;
	LLViewerRegion*	current_region;

	S32 objects_sent = 0;
	S32 packets_sent = 0;
	S32 objects_in_this_packet = 0;

	//clear update override data (allow next update through)
	struct f : public LLSelectedNodeFunctor
	{
		virtual bool apply(LLSelectNode* node)
		{
			node->mLastPositionLocal.setVec(0,0,0);
			node->mLastRotation = LLQuaternion();
			node->mLastScale.setVec(0,0,0);
			return true;
		}
	} func;
	getSelection()->applyToNodes(&func);	

	std::queue<LLSelectNode*> nodes_to_send;

	struct push_all : public LLSelectedNodeFunctor
	{
		std::queue<LLSelectNode*>& nodes_to_send;
		push_all(std::queue<LLSelectNode*>& n) : nodes_to_send(n) {}
		virtual bool apply(LLSelectNode* node)
		{
			if (node->getObject())
			{
				nodes_to_send.push(node);
			}
			return true;
		}
	};
	struct push_some : public LLSelectedNodeFunctor
	{
		std::queue<LLSelectNode*>& nodes_to_send;
		bool mRoots;
		push_some(std::queue<LLSelectNode*>& n, bool roots) : nodes_to_send(n), mRoots(roots) {}
		virtual bool apply(LLSelectNode* node)
		{
			if (node->getObject())
			{
				BOOL is_root = node->getObject()->isRootEdit();
				if ((mRoots && is_root) || (!mRoots && !is_root))
				{
					nodes_to_send.push(node);
				}
			}
			return true;
		}
	};
	struct push_all  pushall(nodes_to_send);
	struct push_some pushroots(nodes_to_send, TRUE);
	struct push_some pushnonroots(nodes_to_send, FALSE);
	
	switch(send_type)
	{
	  case SEND_ONLY_ROOTS:
		  if(message_name == "ObjectBuy")
			getSelection()->applyToRootNodes(&pushroots);
		  else
			getSelection()->applyToRootNodes(&pushall);
		  
		break;
	  case SEND_INDIVIDUALS:
		getSelection()->applyToNodes(&pushall);
		break;
	  case SEND_ROOTS_FIRST:
		// first roots...
		getSelection()->applyToNodes(&pushroots);
		// then children...
		getSelection()->applyToNodes(&pushnonroots);
		break;
	  case SEND_CHILDREN_FIRST:
		// first children...
		getSelection()->applyToNodes(&pushnonroots);
		// then roots...
		getSelection()->applyToNodes(&pushroots);
		break;

	default:
		llerrs << "Bad send type " << send_type << " passed to SendListToRegions()" << llendl;
	}

	// bail if nothing selected
	if (nodes_to_send.empty())
	{
		return;
	}
	
	node = nodes_to_send.front();
	nodes_to_send.pop();

	// cache last region information
	current_region = node->getObject()->getRegion();

	// Start duplicate message
	// CRO: this isn't 
	gMessageSystem->newMessage(message_name.c_str());
	(*pack_header)(user_data);

	// For each object
	while (node != NULL)
	{
		// remember the last region, look up the current one
		last_region = current_region;
		current_region = node->getObject()->getRegion();

		// if to same simulator and message not too big
		if ((current_region == last_region)
			&& (! gMessageSystem->isSendFull(NULL))
			&& (objects_in_this_packet < MAX_OBJECTS_PER_PACKET))
		{
			// add another instance of the body of the data
			(*pack_body)(node, user_data);
			++objects_sent;
			++objects_in_this_packet;

			// and on to the next object
			if(nodes_to_send.empty())
			{
				node = NULL;
			}
			else
			{
				node = nodes_to_send.front();
				nodes_to_send.pop();
			}
		}
		else
		{
			// otherwise send current message and start new one
			gMessageSystem->sendReliable( last_region->getHost());
			packets_sent++;
			objects_in_this_packet = 0;

			gMessageSystem->newMessage(message_name.c_str());
			(*pack_header)(user_data);

			// don't move to the next object, we still need to add the
			// body data. 
		}
	}

	// flush messages
	if (gMessageSystem->getCurrentSendTotal() > 0)
	{
		gMessageSystem->sendReliable( current_region->getHost());
		packets_sent++;
	}
	else
	{
		gMessageSystem->clearMessage();
	}

	// llinfos << "sendListToRegions " << message_name << " obj " << objects_sent << " pkt " << packets_sent << llendl;
}


//
// Network communications
//

void LLSelectMgr::requestObjectPropertiesFamily(LLViewerObject* object)
{
	LLMessageSystem* msg = gMessageSystem;

	msg->newMessageFast(_PREHASH_RequestObjectPropertiesFamily);
	msg->nextBlockFast(_PREHASH_AgentData);
	msg->addUUIDFast(_PREHASH_AgentID, gAgent.getID());
	msg->addUUIDFast(_PREHASH_SessionID, gAgent.getSessionID());
	msg->nextBlockFast(_PREHASH_ObjectData);
	msg->addU32Fast(_PREHASH_RequestFlags, 0x0 );
	msg->addUUIDFast(_PREHASH_ObjectID, object->mID );

	LLViewerRegion* regionp = object->getRegion();
	msg->sendReliable( regionp->getHost() );
}


// static
void LLSelectMgr::processObjectProperties(LLMessageSystem* msg, void** user_data)
{
	S32 i;
	S32 count = msg->getNumberOfBlocksFast(_PREHASH_ObjectData);
	for (i = 0; i < count; i++)
	{
		LLUUID id;
		msg->getUUIDFast(_PREHASH_ObjectData, _PREHASH_ObjectID, id, i);

		LLUUID creator_id;
		LLUUID owner_id;
		LLUUID group_id;
		LLUUID last_owner_id;
		U64 creation_date;
		LLUUID extra_id;
		U32 base_mask, owner_mask, group_mask, everyone_mask, next_owner_mask;
		LLSaleInfo sale_info;
		LLCategory category;
		LLAggregatePermissions ag_perms;
		LLAggregatePermissions ag_texture_perms;
		LLAggregatePermissions ag_texture_perms_owner;
		
		msg->getUUIDFast(_PREHASH_ObjectData, _PREHASH_CreatorID, creator_id, i);
		msg->getUUIDFast(_PREHASH_ObjectData, _PREHASH_OwnerID, owner_id, i);
		msg->getUUIDFast(_PREHASH_ObjectData, _PREHASH_GroupID, group_id, i);
		msg->getU64Fast(_PREHASH_ObjectData, _PREHASH_CreationDate, creation_date, i);
		msg->getU32Fast(_PREHASH_ObjectData, _PREHASH_BaseMask, base_mask, i);
		msg->getU32Fast(_PREHASH_ObjectData, _PREHASH_OwnerMask, owner_mask, i);
		msg->getU32Fast(_PREHASH_ObjectData, _PREHASH_GroupMask, group_mask, i);
		msg->getU32Fast(_PREHASH_ObjectData, _PREHASH_EveryoneMask, everyone_mask, i);
		msg->getU32Fast(_PREHASH_ObjectData, _PREHASH_NextOwnerMask, next_owner_mask, i);
		sale_info.unpackMultiMessage(msg, _PREHASH_ObjectData, i);

		ag_perms.unpackMessage(msg, _PREHASH_ObjectData, _PREHASH_AggregatePerms, i);
		ag_texture_perms.unpackMessage(msg, _PREHASH_ObjectData, _PREHASH_AggregatePermTextures, i);
		ag_texture_perms_owner.unpackMessage(msg, _PREHASH_ObjectData, _PREHASH_AggregatePermTexturesOwner, i);
		category.unpackMultiMessage(msg, _PREHASH_ObjectData, i);

		S16 inv_serial = 0;
		msg->getS16Fast(_PREHASH_ObjectData, _PREHASH_InventorySerial, inv_serial, i);

		LLUUID item_id;
		msg->getUUIDFast(_PREHASH_ObjectData, _PREHASH_ItemID, item_id, i);
		LLUUID folder_id;
		msg->getUUIDFast(_PREHASH_ObjectData, _PREHASH_FolderID, folder_id, i);
		LLUUID from_task_id;
		msg->getUUIDFast(_PREHASH_ObjectData, _PREHASH_FromTaskID, from_task_id, i);

		msg->getUUIDFast(_PREHASH_ObjectData, _PREHASH_LastOwnerID, last_owner_id, i);

		std::string name;
		msg->getStringFast(_PREHASH_ObjectData, _PREHASH_Name, name, i);
		std::string desc;
		msg->getStringFast(_PREHASH_ObjectData, _PREHASH_Description, desc, i);

		std::string touch_name;
		msg->getStringFast(_PREHASH_ObjectData, _PREHASH_TouchName, touch_name, i);
		std::string sit_name;
		msg->getStringFast(_PREHASH_ObjectData, _PREHASH_SitName, sit_name, i);

		//unpack TE IDs
		uuid_vec_t texture_ids;
		S32 size = msg->getSizeFast(_PREHASH_ObjectData, i, _PREHASH_TextureID);
		if (size > 0)
		{
			S8 packed_buffer[SELECT_MAX_TES * UUID_BYTES];
			msg->getBinaryDataFast(_PREHASH_ObjectData, _PREHASH_TextureID, packed_buffer, 0, i, SELECT_MAX_TES * UUID_BYTES);

			for (S32 buf_offset = 0; buf_offset < size; buf_offset += UUID_BYTES)
			{
				LLUUID tid;
				memcpy(tid.mData, packed_buffer + buf_offset, UUID_BYTES);		/* Flawfinder: ignore */
				texture_ids.push_back(tid);
			}
		}


		// Iterate through nodes at end, since it can be on both the regular AND hover list
		struct f : public LLSelectedNodeFunctor
		{
			LLUUID mID;
			f(const LLUUID& id) : mID(id) {}
			virtual bool apply(LLSelectNode* node)
			{
				return (node->getObject() && node->getObject()->mID == mID);
			}
		} func(id);
		LLSelectNode* node = LLSelectMgr::getInstance()->getSelection()->getFirstNode(&func);

		if (node)
		{
			if (node->mInventorySerial != inv_serial)
			{
				node->getObject()->dirtyInventory();
			}

			// save texture data as soon as we get texture perms first time
			if (!node->mValid)
			{
				BOOL can_copy = FALSE;
				BOOL can_transfer = FALSE;

				LLAggregatePermissions::EValue value = LLAggregatePermissions::AP_NONE;
				if(node->getObject()->permYouOwner())
				{
					value = ag_texture_perms_owner.getValue(PERM_COPY);
					if (value == LLAggregatePermissions::AP_EMPTY || value == LLAggregatePermissions::AP_ALL)
					{
						can_copy = TRUE;
					}
					value = ag_texture_perms_owner.getValue(PERM_TRANSFER);
					if (value == LLAggregatePermissions::AP_EMPTY || value == LLAggregatePermissions::AP_ALL)
					{
						can_transfer = TRUE;
					}
				}
				else
				{
					value = ag_texture_perms.getValue(PERM_COPY);
					if (value == LLAggregatePermissions::AP_EMPTY || value == LLAggregatePermissions::AP_ALL)
					{
						can_copy = TRUE;
					}
					value = ag_texture_perms.getValue(PERM_TRANSFER);
					if (value == LLAggregatePermissions::AP_EMPTY || value == LLAggregatePermissions::AP_ALL)
					{
						can_transfer = TRUE;
					}
				}

				if (can_copy && can_transfer)
				{
					// this should be the only place that saved textures is called
					node->saveTextures(texture_ids);
				}
			}

			node->mValid = TRUE;
			node->mPermissions->init(creator_id, owner_id,
									 last_owner_id, group_id);
			node->mPermissions->initMasks(base_mask, owner_mask, everyone_mask, group_mask, next_owner_mask);
			node->mCreationDate = creation_date;
			node->mItemID = item_id;
			node->mFolderID = folder_id;
			node->mFromTaskID = from_task_id;
			node->mName.assign(name);
			node->mDescription.assign(desc);
			node->mSaleInfo = sale_info;
			node->mAggregatePerm = ag_perms;
			node->mAggregateTexturePerm = ag_texture_perms;
			node->mAggregateTexturePermOwner = ag_texture_perms_owner;
			node->mCategory = category;
			node->mInventorySerial = inv_serial;
			node->mSitName.assign(sit_name);
			node->mTouchName.assign(touch_name);
		}
	}

	dialog_refresh_all();

	// silly hack to allow 'save into inventory' 
	if(gPopupMenuView->getVisible())
	{
		gPopupMenuView->setItemEnabled(SAVE_INTO_INVENTORY,
									   enable_save_into_inventory(NULL));
	}

	// hack for left-click buy object
	LLToolPie::selectionPropertiesReceived();
}

// static
void LLSelectMgr::processObjectPropertiesFamily(LLMessageSystem* msg, void** user_data)
{
	LLUUID id;

	U32 request_flags;
	LLUUID creator_id;
	LLUUID owner_id;
	LLUUID group_id;
	LLUUID extra_id;
	U32 base_mask, owner_mask, group_mask, everyone_mask, next_owner_mask;
	LLSaleInfo sale_info;
	LLCategory category;
	
	msg->getU32Fast(_PREHASH_ObjectData, _PREHASH_RequestFlags,	request_flags );
	msg->getUUIDFast(_PREHASH_ObjectData, _PREHASH_ObjectID,		id );
	msg->getUUIDFast(_PREHASH_ObjectData, _PREHASH_OwnerID,		owner_id );
	msg->getUUIDFast(_PREHASH_ObjectData, _PREHASH_GroupID,		group_id );
	msg->getU32Fast(_PREHASH_ObjectData, _PREHASH_BaseMask,		base_mask );
	msg->getU32Fast(_PREHASH_ObjectData, _PREHASH_OwnerMask,		owner_mask );
	msg->getU32Fast(_PREHASH_ObjectData,_PREHASH_GroupMask,		group_mask );
	msg->getU32Fast(_PREHASH_ObjectData, _PREHASH_EveryoneMask,	everyone_mask );
	msg->getU32Fast(_PREHASH_ObjectData, _PREHASH_NextOwnerMask, next_owner_mask);
	sale_info.unpackMessage(msg, _PREHASH_ObjectData);
	category.unpackMessage(msg, _PREHASH_ObjectData);

	LLUUID last_owner_id;
	msg->getUUIDFast(_PREHASH_ObjectData, _PREHASH_LastOwnerID, last_owner_id );

	// unpack name & desc
	std::string name;
	msg->getStringFast(_PREHASH_ObjectData, _PREHASH_Name, name);

	std::string desc;
	msg->getStringFast(_PREHASH_ObjectData, _PREHASH_Description, desc);

	// the reporter widget askes the server for info about picked objects
	if (request_flags & COMPLAINT_REPORT_REQUEST )
	{
		LLFloaterReporter *reporterp = LLFloaterReg::findTypedInstance<LLFloaterReporter>("reporter");
		if (reporterp)
		{
			std::string fullname;
			gCacheName->getFullName(owner_id, fullname);
			reporterp->setPickedObjectProperties(name, fullname, owner_id);
		}
	}
	else if (request_flags & OBJECT_PAY_REQUEST)
	{
		// check if the owner of the paid object is muted
		LLMuteList::getInstance()->autoRemove(owner_id, LLMuteList::AR_MONEY);
	}

	// Now look through all of the hovered nodes
	struct f : public LLSelectedNodeFunctor
	{
		LLUUID mID;
		f(const LLUUID& id) : mID(id) {}
		virtual bool apply(LLSelectNode* node)
		{
			return (node->getObject() && node->getObject()->mID == mID);
		}
	} func(id);
	LLSelectNode* node = LLSelectMgr::getInstance()->mHoverObjects->getFirstNode(&func);

	if (node)
	{
		node->mValid = TRUE;
		node->mPermissions->init(LLUUID::null, owner_id,
								 last_owner_id, group_id);
		node->mPermissions->initMasks(base_mask, owner_mask, everyone_mask, group_mask, next_owner_mask);
		node->mSaleInfo = sale_info;
		node->mCategory = category;
		node->mName.assign(name);
		node->mDescription.assign(desc);
	}

	dialog_refresh_all();
}


// static
void LLSelectMgr::processForceObjectSelect(LLMessageSystem* msg, void**)
{
	BOOL reset_list;
	msg->getBOOL("Header", "ResetList", reset_list);

	if (reset_list)
	{
		LLSelectMgr::getInstance()->deselectAll();
	}

	LLUUID full_id;
	S32 local_id;
	LLViewerObject* object;
	std::vector<LLViewerObject*> objects;
	S32 i;
	S32 block_count = msg->getNumberOfBlocks("Data");

	for (i = 0; i < block_count; i++)
	{
		msg->getS32("Data", "LocalID", local_id, i);

		gObjectList.getUUIDFromLocal(full_id, 
									 local_id, 
									 msg->getSenderIP(),
									 msg->getSenderPort());
		object = gObjectList.findObject(full_id);
		if (object)
		{
			objects.push_back(object);
		}
	}

	// Don't select, just highlight
	LLSelectMgr::getInstance()->highlightObjectAndFamily(objects);
}

extern F32	gGLModelView[16];

void LLSelectMgr::updateSilhouettes()
{
	S32 num_sils_genned = 0;

	LLVector3d	cameraPos = gAgentCamera.getCameraPositionGlobal();
	F32 currentCameraZoom = gAgentCamera.getCurrentCameraBuildOffset();

	if (!mSilhouetteImagep)
	{
		mSilhouetteImagep = LLViewerTextureManager::getFetchedTextureFromFile("silhouette.j2c", TRUE, LLViewerTexture::BOOST_UI);
	}

	mHighlightedObjects->cleanupNodes();

	if((cameraPos - mLastCameraPos).magVecSquared() > SILHOUETTE_UPDATE_THRESHOLD_SQUARED * currentCameraZoom * currentCameraZoom)
	{
		struct f : public LLSelectedObjectFunctor
		{
			virtual bool apply(LLViewerObject* object)
			{
				object->setChanged(LLXform::SILHOUETTE);
				return true;
			}
		} func;
		getSelection()->applyToObjects(&func);	
		
		mLastCameraPos = gAgentCamera.getCameraPositionGlobal();
	}
	
	std::vector<LLViewerObject*> changed_objects;

	updateSelectionSilhouette(mSelectedObjects, num_sils_genned, changed_objects);
	if (mRectSelectedObjects.size() > 0)
	{
		//gGLSPipelineSelection.set();

		//mSilhouetteImagep->bindTexture();
		//glAlphaFunc(GL_GREATER, sHighlightAlphaTest);

		std::set<LLViewerObject*> roots;

		// sync mHighlightedObjects with mRectSelectedObjects since the latter is rebuilt every frame and former
		// persists from frame to frame to avoid regenerating object silhouettes
		// mHighlightedObjects includes all siblings of rect selected objects

		BOOL select_linked_set = !gSavedSettings.getBOOL("EditLinkedParts");

		// generate list of roots from current object selection
		for (std::set<LLPointer<LLViewerObject> >::iterator iter = mRectSelectedObjects.begin();
			 iter != mRectSelectedObjects.end(); iter++)
		{
			LLViewerObject *objectp = *iter;
			if (select_linked_set)
			{
				LLViewerObject *rootp = (LLViewerObject*)objectp->getRoot();
				roots.insert(rootp);
			}
			else
			{
				roots.insert(objectp);
			}
		}

		// remove highlight nodes not in roots list
		std::vector<LLSelectNode*> remove_these_nodes;
		std::vector<LLViewerObject*> remove_these_roots;

		for (LLObjectSelection::iterator iter = mHighlightedObjects->begin();
			 iter != mHighlightedObjects->end(); iter++)
		{
			LLSelectNode* node = *iter;
			LLViewerObject* objectp = node->getObject();
			if (!objectp)
				continue;
			if (objectp->isRoot() || !select_linked_set)
			{
				if (roots.count(objectp) == 0)
				{
					remove_these_nodes.push_back(node);
				}
				else
				{
					remove_these_roots.push_back(objectp);
				}
			}
			else
			{
				LLViewerObject* rootp = (LLViewerObject*)objectp->getRoot();

				if (roots.count(rootp) == 0)
				{
					remove_these_nodes.push_back(node);
				}
			}
		}

		// remove all highlight nodes no longer in rectangle selection
		for (std::vector<LLSelectNode*>::iterator iter = remove_these_nodes.begin();
			 iter != remove_these_nodes.end(); ++iter)
		{
			LLSelectNode* nodep = *iter;
			mHighlightedObjects->removeNode(nodep);
		}

		// remove all root objects already being highlighted
		for (std::vector<LLViewerObject*>::iterator iter = remove_these_roots.begin();
			 iter != remove_these_roots.end(); ++iter)
		{
			LLViewerObject* objectp = *iter;
			roots.erase(objectp);
		}

		// add all new objects in rectangle selection
		for (std::set<LLViewerObject*>::iterator iter = roots.begin();
			 iter != roots.end(); iter++)
		{
			LLViewerObject* objectp = *iter;
			if (!canSelectObject(objectp))
			{
				continue;
			}

			LLSelectNode* rect_select_root_node = new LLSelectNode(objectp, TRUE);
			rect_select_root_node->selectAllTEs(TRUE);

			if (!select_linked_set)
			{
				rect_select_root_node->mIndividualSelection = TRUE;
			}
			else
			{
				LLViewerObject::const_child_list_t& child_list = objectp->getChildren();
				for (LLViewerObject::child_list_t::const_iterator iter = child_list.begin();
					 iter != child_list.end(); iter++)
				{
					LLViewerObject* child_objectp = *iter;
				
					if (!canSelectObject(child_objectp))
					{
						continue;
					}

					LLSelectNode* rect_select_node = new LLSelectNode(child_objectp, TRUE);
					rect_select_node->selectAllTEs(TRUE);
					mHighlightedObjects->addNodeAtEnd(rect_select_node);
				}
			}

			// Add the root last, to preserve order for link operations.
			mHighlightedObjects->addNodeAtEnd(rect_select_root_node);
		}

		num_sils_genned	= 0;

		// render silhouettes for highlighted objects
		//BOOL subtracting_from_selection = (gKeyboard->currentMask(TRUE) == MASK_CONTROL);
		for (S32 pass = 0; pass < 2; pass++)
		{
			for (LLObjectSelection::iterator iter = mHighlightedObjects->begin();
				 iter != mHighlightedObjects->end(); iter++)
			{
				LLSelectNode* node = *iter;
				LLViewerObject* objectp = node->getObject();
				if (!objectp)
					continue;
				
				// do roots first, then children so that root flags are cleared ASAP
				BOOL roots_only = (pass == 0);
				BOOL is_root = objectp->isRootEdit();
				if (roots_only != is_root)
				{
					continue;
				}

				if (!node->mSilhouetteExists 
					|| objectp->isChanged(LLXform::SILHOUETTE)
					|| (objectp->getParent() && objectp->getParent()->isChanged(LLXform::SILHOUETTE)))
				{
					if (num_sils_genned++ < MAX_SILS_PER_FRAME)
					{
						generateSilhouette(node, LLViewerCamera::getInstance()->getOrigin());
						changed_objects.push_back(objectp);			
					}
					else if (objectp->isAttachment() && objectp->getRootEdit()->mDrawable.notNull())
					{
						//RN: hack for orthogonal projection of HUD attachments
						LLViewerJointAttachment* attachment_pt = (LLViewerJointAttachment*)objectp->getRootEdit()->mDrawable->getParent();
						if (attachment_pt && attachment_pt->getIsHUDAttachment())
						{
							LLVector3 camera_pos = LLVector3(-10000.f, 0.f, 0.f);
							generateSilhouette(node, camera_pos);
						}
					}
				}
				//LLColor4 highlight_color;
				//
				//if (subtracting_from_selection)
				//{
				//	node->renderOneSilhouette(LLColor4::red);
				//}
				//else if (!objectp->isSelected())
				//{
				//	highlight_color = objectp->isRoot() ? sHighlightParentColor : sHighlightChildColor;
				//	node->renderOneSilhouette(highlight_color);
				//}
			}
		}
		//mSilhouetteImagep->unbindTexture(0, GL_TEXTURE_2D);
	}
	else
	{
		mHighlightedObjects->deleteAllNodes();
	}

	for (std::vector<LLViewerObject*>::iterator iter = changed_objects.begin();
		 iter != changed_objects.end(); ++iter)
	{
		// clear flags after traversing node list (as child objects need to refer to parent flags, etc)
		LLViewerObject* objectp = *iter;
		objectp->clearChanged(LLXform::MOVED | LLXform::SILHOUETTE);
	}
	
	//gGL.setAlphaRejectSettings(LLRender::CF_DEFAULT);
}

void LLSelectMgr::updateSelectionSilhouette(LLObjectSelectionHandle object_handle, S32& num_sils_genned, std::vector<LLViewerObject*>& changed_objects)
{
	if (object_handle->getNumNodes())
	{
		//gGLSPipelineSelection.set();

		//mSilhouetteImagep->bindTexture();
		//glAlphaFunc(GL_GREATER, sHighlightAlphaTest);

		for (S32 pass = 0; pass < 2; pass++)
		{
			for (LLObjectSelection::iterator iter = object_handle->begin();
				iter != object_handle->end(); iter++)
			{
				LLSelectNode* node = *iter;
				LLViewerObject* objectp = node->getObject();
				if (!objectp)
					continue;
				// do roots first, then children so that root flags are cleared ASAP
				BOOL roots_only = (pass == 0);
				BOOL is_root = (objectp->isRootEdit());
				if (roots_only != is_root || objectp->mDrawable.isNull())
				{
					continue;
				}

				if (!node->mSilhouetteExists 
					|| objectp->isChanged(LLXform::SILHOUETTE)
					|| (objectp->getParent() && objectp->getParent()->isChanged(LLXform::SILHOUETTE)))
				{
					if (num_sils_genned++ < MAX_SILS_PER_FRAME)// && objectp->mDrawable->isVisible())
					{
						generateSilhouette(node, LLViewerCamera::getInstance()->getOrigin());
						changed_objects.push_back(objectp);
					}
					else if (objectp->isAttachment())
					{
						//RN: hack for orthogonal projection of HUD attachments
						LLViewerJointAttachment* attachment_pt = (LLViewerJointAttachment*)objectp->getRootEdit()->mDrawable->getParent();
						if (attachment_pt && attachment_pt->getIsHUDAttachment())
						{
							LLVector3 camera_pos = LLVector3(-10000.f, 0.f, 0.f);
							generateSilhouette(node, camera_pos);
						}
					}
				}
			}
		}
	}
}
void LLSelectMgr::renderSilhouettes(BOOL for_hud)
{
	if (!mRenderSilhouettes || !mRenderHighlightSelections)
	{
		return;
	}

	gGL.getTexUnit(0)->bind(mSilhouetteImagep);
	LLGLSPipelineSelection gls_select;
	LLGLEnable blend(GL_BLEND);
	LLGLDepthTest gls_depth(GL_TRUE, GL_FALSE);

	if (isAgentAvatarValid() && for_hud)
	{
		LLBBox hud_bbox = gAgentAvatarp->getHUDBBox();

		F32 cur_zoom = gAgentCamera.mHUDCurZoom;

		// set up transform to encompass bounding box of HUD
		gGL.matrixMode(LLRender::MM_PROJECTION);
		gGL.pushMatrix();
		gGL.loadIdentity();
		F32 depth = llmax(1.f, hud_bbox.getExtentLocal().mV[VX] * 1.1f);
		gGL.ortho(-0.5f * LLViewerCamera::getInstance()->getAspect(), 0.5f * LLViewerCamera::getInstance()->getAspect(), -0.5f, 0.5f, 0.f, depth);

		gGL.matrixMode(LLRender::MM_MODELVIEW);
		gGL.pushMatrix();
		gGL.pushUIMatrix();
		gGL.loadUIIdentity();
		gGL.loadIdentity();
		gGL.loadMatrix(OGL_TO_CFR_ROTATION);		// Load Cory's favorite reference frame
		gGL.translatef(-hud_bbox.getCenterLocal().mV[VX] + (depth *0.5f), 0.f, 0.f);
		gGL.scalef(cur_zoom, cur_zoom, cur_zoom);
	}
	if (mSelectedObjects->getNumNodes())
	{
		LLUUID inspect_item_id= LLUUID::null;
		LLFloaterInspect* inspect_instance = LLFloaterReg::getTypedInstance<LLFloaterInspect>("inspect");
		if(inspect_instance && inspect_instance->getVisible())
		{
			inspect_item_id = inspect_instance->getSelectedUUID();
		}
		else
		{
			LLSidepanelTaskInfo *panel_task_info = LLSidepanelTaskInfo::getActivePanel();
			if (panel_task_info)
			{
				inspect_item_id = panel_task_info->getSelectedUUID();
			}
		}

		LLUUID focus_item_id = LLViewerMediaFocus::getInstance()->getFocusedObjectID();
		for (S32 pass = 0; pass < 2; pass++)
		{
			for (LLObjectSelection::iterator iter = mSelectedObjects->begin();
				 iter != mSelectedObjects->end(); iter++)
			{
				LLSelectNode* node = *iter;
				LLViewerObject* objectp = node->getObject();
				if (!objectp)
					continue;
				if (objectp->isHUDAttachment() != for_hud)
				{
					continue;
				}
				if (objectp->getID() == focus_item_id)
				{
					node->renderOneSilhouette(gFocusMgr.getFocusColor());
				}
				else if(objectp->getID() == inspect_item_id)
				{
					node->renderOneSilhouette(sHighlightInspectColor);
				}
				else if (node->isTransient())
				{
					BOOL oldHidden = LLSelectMgr::sRenderHiddenSelections;
					LLSelectMgr::sRenderHiddenSelections = FALSE;
					node->renderOneSilhouette(sContextSilhouetteColor);
					LLSelectMgr::sRenderHiddenSelections = oldHidden;
				}
				else if (objectp->isRootEdit())
				{
					node->renderOneSilhouette(sSilhouetteParentColor);
				}
				else
				{
					node->renderOneSilhouette(sSilhouetteChildColor);
				}
			}
		}
	}

	if (mHighlightedObjects->getNumNodes())
	{
		// render silhouettes for highlighted objects
		BOOL subtracting_from_selection = (gKeyboard->currentMask(TRUE) == MASK_CONTROL);
		for (S32 pass = 0; pass < 2; pass++)
		{
			for (LLObjectSelection::iterator iter = mHighlightedObjects->begin();
				 iter != mHighlightedObjects->end(); iter++)
			{
				LLSelectNode* node = *iter;
				LLViewerObject* objectp = node->getObject();
				if (!objectp)
					continue;
				if (objectp->isHUDAttachment() != for_hud)
				{
					continue;
				}

				if (subtracting_from_selection)
				{
					node->renderOneSilhouette(LLColor4::red);
				}
				else if (!objectp->isSelected())
				{
					LLColor4 highlight_color = objectp->isRoot() ? sHighlightParentColor : sHighlightChildColor;
					node->renderOneSilhouette(highlight_color);
				}
			}
		}
	}

	if (isAgentAvatarValid() && for_hud)
	{
		gGL.matrixMode(LLRender::MM_PROJECTION);
		gGL.popMatrix();

		gGL.matrixMode(LLRender::MM_MODELVIEW);
		gGL.popMatrix();
		gGL.popUIMatrix();
		stop_glerror();
	}

	gGL.getTexUnit(0)->unbind(LLTexUnit::TT_TEXTURE);
}

void LLSelectMgr::generateSilhouette(LLSelectNode* nodep, const LLVector3& view_point)
{
	LLViewerObject* objectp = nodep->getObject();

	if (objectp && objectp->getPCode() == LL_PCODE_VOLUME)
	{
		((LLVOVolume*)objectp)->generateSilhouette(nodep, view_point);
	}
}

//
// Utility classes
//
LLSelectNode::LLSelectNode(LLViewerObject* object, BOOL glow)
:	mObject(object),
	mIndividualSelection(FALSE),
	mTransient(FALSE),
	mValid(FALSE),
	mPermissions(new LLPermissions()),
	mInventorySerial(0),
	mSilhouetteExists(FALSE),
	mDuplicated(FALSE),
	mTESelectMask(0),
	mLastTESelected(0),
	mName(LLStringUtil::null),
	mDescription(LLStringUtil::null),
	mTouchName(LLStringUtil::null),
	mSitName(LLStringUtil::null),
	mCreationDate(0)
{
	saveColors();
}

LLSelectNode::LLSelectNode(const LLSelectNode& nodep)
{
	mTESelectMask = nodep.mTESelectMask;
	mLastTESelected = nodep.mLastTESelected;

	mIndividualSelection = nodep.mIndividualSelection;

	mValid = nodep.mValid;
	mTransient		= nodep.mTransient;
	mPermissions = new LLPermissions(*nodep.mPermissions);
	mSaleInfo = nodep.mSaleInfo;;
	mAggregatePerm = nodep.mAggregatePerm;
	mAggregateTexturePerm = nodep.mAggregateTexturePerm;
	mAggregateTexturePermOwner = nodep.mAggregateTexturePermOwner;
	mName = nodep.mName;
	mDescription = nodep.mDescription;
	mCategory = nodep.mCategory;
	mInventorySerial = 0;
	mSavedPositionLocal = nodep.mSavedPositionLocal;
	mSavedPositionGlobal = nodep.mSavedPositionGlobal;
	mSavedScale = nodep.mSavedScale;
	mSavedRotation = nodep.mSavedRotation;
	mDuplicated = nodep.mDuplicated;
	mDuplicatePos = nodep.mDuplicatePos;
	mDuplicateRot = nodep.mDuplicateRot;
	mItemID = nodep.mItemID;
	mFolderID = nodep.mFolderID;
	mFromTaskID = nodep.mFromTaskID;
	mTouchName = nodep.mTouchName;
	mSitName = nodep.mSitName;
	mCreationDate = nodep.mCreationDate;

	mSilhouetteVertices = nodep.mSilhouetteVertices;
	mSilhouetteNormals = nodep.mSilhouetteNormals;
	mSilhouetteExists = nodep.mSilhouetteExists;
	mObject = nodep.mObject;

	std::vector<LLColor4>::const_iterator color_iter;
	mSavedColors.clear();
	for (color_iter = nodep.mSavedColors.begin(); color_iter != nodep.mSavedColors.end(); ++color_iter)
	{
		mSavedColors.push_back(*color_iter);
	}
	
	saveTextures(nodep.mSavedTextures);
}

LLSelectNode::~LLSelectNode()
{
	delete mPermissions;
	mPermissions = NULL;
}

void LLSelectNode::selectAllTEs(BOOL b)
{
	mTESelectMask = b ? TE_SELECT_MASK_ALL : 0x0;
	mLastTESelected = 0;
}

void LLSelectNode::selectTE(S32 te_index, BOOL selected)
{
	if (te_index < 0 || te_index >= SELECT_MAX_TES)
	{
		return;
	}
	S32 mask = 0x1 << te_index;
	if(selected)
	{	
		mTESelectMask |= mask;
	}
	else
	{
		mTESelectMask &= ~mask;
	}
	mLastTESelected = te_index;
}

BOOL LLSelectNode::isTESelected(S32 te_index)
{
	if (te_index < 0 || te_index >= mObject->getNumTEs())
	{
		return FALSE;
	}
	return (mTESelectMask & (0x1 << te_index)) != 0;
}

S32 LLSelectNode::getLastSelectedTE()
{
	if (!isTESelected(mLastTESelected))
	{
		return -1;
	}
	return mLastTESelected;
}

LLViewerObject* LLSelectNode::getObject()
{
	if (!mObject)
	{
		return NULL;
	}
	else if (mObject->isDead())
	{
		mObject = NULL;
	}
	return mObject;
}

void LLSelectNode::setObject(LLViewerObject* object)
{
	mObject = object;
}

void LLSelectNode::saveColors()
{
	if (mObject.notNull())
	{
		mSavedColors.clear();
		for (S32 i = 0; i < mObject->getNumTEs(); i++)
		{
			const LLTextureEntry* tep = mObject->getTE(i);
			mSavedColors.push_back(tep->getColor());
		}
	}
}

void LLSelectNode::saveTextures(const uuid_vec_t& textures)
{
	if (mObject.notNull())
	{
		mSavedTextures.clear();

		for (uuid_vec_t::const_iterator texture_it = textures.begin();
			 texture_it != textures.end(); ++texture_it)
		{
			mSavedTextures.push_back(*texture_it);
		}
	}
}

void LLSelectNode::saveTextureScaleRatios()
{
	mTextureScaleRatios.clear();
	if (mObject.notNull())
	{
		for (U8 i = 0; i < mObject->getNumTEs(); i++)
		{
			F32 s,t;
			const LLTextureEntry* tep = mObject->getTE(i);
			tep->getScale(&s,&t);
			U32 s_axis = 0;
			U32 t_axis = 0;

			LLPrimitive::getTESTAxes(i, &s_axis, &t_axis);

			LLVector3 v;
			LLVector3 scale = mObject->getScale();

			if (tep->getTexGen() == LLTextureEntry::TEX_GEN_PLANAR)
			{
				v.mV[s_axis] = s*scale.mV[s_axis];
				v.mV[t_axis] = t*scale.mV[t_axis];
			}
			else
			{
				v.mV[s_axis] = s/scale.mV[s_axis];
				v.mV[t_axis] = t/scale.mV[t_axis];
			}

			mTextureScaleRatios.push_back(v);
		}
	}
}


// This implementation should be similar to LLTask::allowOperationOnTask
BOOL LLSelectNode::allowOperationOnNode(PermissionBit op, U64 group_proxy_power) const
{
	// Extract ownership.
	BOOL object_is_group_owned = FALSE;
	LLUUID object_owner_id;
	mPermissions->getOwnership(object_owner_id, object_is_group_owned);

	// Operations on invalid or public objects is not allowed.
	if (!mObject || (mObject->isDead()) || !mPermissions->isOwned())
	{
		return FALSE;
	}

	// The transfer permissions can never be given through proxy.
	if (PERM_TRANSFER == op)
	{
		// The owner of an agent-owned object can transfer to themselves.
		if ( !object_is_group_owned 
			&& (gAgent.getID() == object_owner_id) )
		{
			return TRUE;
		}
		else
		{
			// Otherwise check aggregate permissions.
			return mObject->permTransfer();
		}
	}

	if (PERM_MOVE == op
		|| PERM_MODIFY == op)
	{
		// only owners can move or modify their attachments
		// no proxy allowed.
		if (mObject->isAttachment() && object_owner_id != gAgent.getID())
		{
			return FALSE;
		}
	}

	// Calculate proxy_agent_id and group_id to use for permissions checks.
	// proxy_agent_id may be set to the object owner through group powers.
	// group_id can only be set to the object's group, if the agent is in that group.
	LLUUID group_id = LLUUID::null;
	LLUUID proxy_agent_id = gAgent.getID();

	// Gods can always operate.
	if (gAgent.isGodlike())
	{
		return TRUE;
	}

	// Check if the agent is in the same group as the object.
	LLUUID object_group_id = mPermissions->getGroup();
	if (object_group_id.notNull() &&
		gAgent.isInGroup(object_group_id))
	{
		// Assume the object's group during this operation.
		group_id = object_group_id;
	}

	// Only allow proxy powers for PERM_COPY if the actual agent can
	// receive the item (ie has PERM_TRANSFER permissions).
	// NOTE: op == PERM_TRANSFER has already been handled, but if
	// that ever changes we need to BLOCK proxy powers for PERM_TRANSFER.  DK 03/28/06
	if (PERM_COPY != op || mPermissions->allowTransferTo(gAgent.getID()))
	{
		// Check if the agent can assume ownership through group proxy or agent-granted proxy.
		if (   ( object_is_group_owned 
				&& gAgent.hasPowerInGroup(object_owner_id, group_proxy_power))
				// Only allow proxy for move, modify, and copy.
				|| ( (PERM_MOVE == op || PERM_MODIFY == op || PERM_COPY == op)
					&& (!object_is_group_owned
						&& gAgent.isGrantedProxy(*mPermissions))))
		{
			// This agent is able to assume the ownership role for this operation.
			proxy_agent_id = object_owner_id;
		}
	}
	
	// We now have max ownership information.
	if (PERM_OWNER == op)
	{
		// This this was just a check for ownership, we can now return the answer.
		return (proxy_agent_id == object_owner_id ? TRUE : FALSE);
	}

	// check permissions to see if the agent can operate
	return (mPermissions->allowOperationBy(op, proxy_agent_id, group_id));
}


//helper function for pushing relevant vertices from drawable to GL
void pushWireframe(LLDrawable* drawable)
{
	if (drawable->isState(LLDrawable::RIGGED))
	{ //render straight from rigged volume if this is a rigged attachment
		LLVOVolume* vobj = drawable->getVOVolume();
		if (vobj)
		{
			vobj->updateRiggedVolume();
			LLRiggedVolume* rigged_volume = vobj->getRiggedVolume();
			if (rigged_volume)
			{
				LLVertexBuffer::unbind();
				gGL.pushMatrix();
				gGL.multMatrix((F32*) vobj->getRelativeXform().mMatrix);
				for (S32 i = 0; i < rigged_volume->getNumVolumeFaces(); ++i)
				{
					const LLVolumeFace& face = rigged_volume->getVolumeFace(i);
					LLVertexBuffer::drawElements(LLRender::TRIANGLES, face.mPositions, face.mTexCoords, face.mNumIndices, face.mIndices);
				}
				gGL.popMatrix();
			}
		}
	}
	else
	{
		for (S32 i = 0; i < drawable->getNumFaces(); ++i)
		{
			LLFace* face = drawable->getFace(i);
			if (face->verify())
			{
				pushVerts(face, LLVertexBuffer::MAP_VERTEX | LLVertexBuffer::MAP_TEXCOORD0);
			}
		}
	}
}

void LLSelectNode::renderOneWireframe(const LLColor4& color)
{
	LLViewerObject* objectp = getObject();
	if (!objectp)
	{
		return;
	}

	LLDrawable* drawable = objectp->mDrawable;
	if(!drawable)
	{
		return;
	}

	LLGLSLShader* shader = LLGLSLShader::sCurBoundShaderPtr;

	if (shader)
	{
		gHighlightProgram.bind();
	}

	gGL.matrixMode(LLRender::MM_MODELVIEW);
	gGL.pushMatrix();
	
	BOOL is_hud_object = objectp->isHUDAttachment();

	if (drawable->isActive())
	{
		gGL.loadMatrix(gGLModelView);
		gGL.multMatrix((F32*) objectp->getRenderMatrix().mMatrix);
	}
	else if (!is_hud_object)
	{
		gGL.loadIdentity();
		gGL.multMatrix(gGLModelView);
		LLVector3 trans = objectp->getRegion()->getOriginAgent();		
		gGL.translatef(trans.mV[0], trans.mV[1], trans.mV[2]);		
	}
	
	glPolygonMode(GL_FRONT_AND_BACK, GL_LINE);
	
	if (LLSelectMgr::sRenderHiddenSelections) // && gFloaterTools && gFloaterTools->getVisible())
	{
		gGL.blendFunc(LLRender::BF_SOURCE_COLOR, LLRender::BF_ONE);
		LLGLDepthTest gls_depth(GL_TRUE, GL_FALSE, GL_GEQUAL);
		if (shader)
		{
			gGL.diffuseColor4f(color.mV[VRED], color.mV[VGREEN], color.mV[VBLUE], 0.4f);
			pushWireframe(drawable);
		}
		else
		{
			LLGLEnable fog(GL_FOG);
			glFogi(GL_FOG_MODE, GL_LINEAR);
			float d = (LLViewerCamera::getInstance()->getPointOfInterest()-LLViewerCamera::getInstance()->getOrigin()).magVec();
			LLColor4 fogCol = color * (F32)llclamp((LLSelectMgr::getInstance()->getSelectionCenterGlobal()-gAgentCamera.getCameraPositionGlobal()).magVec()/(LLSelectMgr::getInstance()->getBBoxOfSelection().getExtentLocal().magVec()*4), 0.0, 1.0);
			glFogf(GL_FOG_START, d);
			glFogf(GL_FOG_END, d*(1 + (LLViewerCamera::getInstance()->getView() / LLViewerCamera::getInstance()->getDefaultFOV())));
			glFogfv(GL_FOG_COLOR, fogCol.mV);

			gGL.setAlphaRejectSettings(LLRender::CF_DEFAULT);
			{
				gGL.diffuseColor4f(color.mV[VRED], color.mV[VGREEN], color.mV[VBLUE], 0.4f);
				pushWireframe(drawable);
			}
		}
	}

	gGL.flush();
	gGL.setSceneBlendType(LLRender::BT_ALPHA);

	gGL.diffuseColor4f(color.mV[VRED]*2, color.mV[VGREEN]*2, color.mV[VBLUE]*2, LLSelectMgr::sHighlightAlpha*2);
	
	LLGLEnable offset(GL_POLYGON_OFFSET_LINE);
	glPolygonOffset(3.f, 3.f);
	glLineWidth(3.f);
	pushWireframe(drawable);
	glLineWidth(1.f);
	glPolygonMode(GL_FRONT_AND_BACK, GL_FILL);
	gGL.popMatrix();

	if (shader)
	{
		shader->bind();
	}
}

//-----------------------------------------------------------------------------
// renderOneSilhouette()
//-----------------------------------------------------------------------------
void LLSelectNode::renderOneSilhouette(const LLColor4 &color)
{
	LLViewerObject* objectp = getObject();
	if (!objectp)
	{
		return;
	}

	LLDrawable* drawable = objectp->mDrawable;
	if(!drawable)
	{
		return;
	}

	LLVOVolume* vobj = drawable->getVOVolume();
	if (vobj && vobj->isMesh())
	{
		renderOneWireframe(color);
		return;
	}

	if (!mSilhouetteExists)
	{
		return;
	}

	BOOL is_hud_object = objectp->isHUDAttachment();
	
	if (mSilhouetteVertices.size() == 0 || mSilhouetteNormals.size() != mSilhouetteVertices.size())
	{
		return;
	}


	LLGLSLShader* shader = LLGLSLShader::sCurBoundShaderPtr;

	if (shader)
	{ //switch to "solid color" program for SH-2690 -- works around driver bug causing bad triangles when rendering silhouettes
		gSolidColorProgram.bind();
	}

	gGL.matrixMode(LLRender::MM_MODELVIEW);
	gGL.pushMatrix();
	gGL.pushUIMatrix();
	gGL.loadUIIdentity();

	if (!is_hud_object)
	{
		gGL.loadIdentity();
		gGL.multMatrix(gGLModelView);
	}
	
	
	if (drawable->isActive())
	{
		gGL.multMatrix((F32*) objectp->getRenderMatrix().mMatrix);
	}

	LLVolume *volume = objectp->getVolume();
	if (volume)
	{
		F32 silhouette_thickness;
		if (isAgentAvatarValid() && is_hud_object)
		{
			silhouette_thickness = LLSelectMgr::sHighlightThickness / gAgentCamera.mHUDCurZoom;
		}
		else
		{
			LLVector3 view_vector = LLViewerCamera::getInstance()->getOrigin() - objectp->getRenderPosition();
			silhouette_thickness = view_vector.magVec() * LLSelectMgr::sHighlightThickness * (LLViewerCamera::getInstance()->getView() / LLViewerCamera::getInstance()->getDefaultFOV());
		}		
		F32 animationTime = (F32)LLFrameTimer::getElapsedSeconds();

		F32 u_coord = fmod(animationTime * LLSelectMgr::sHighlightUAnim, 1.f);
		F32 v_coord = 1.f - fmod(animationTime * LLSelectMgr::sHighlightVAnim, 1.f);
		F32 u_divisor = 1.f / ((F32)(mSilhouetteVertices.size() - 1));

		if (LLSelectMgr::sRenderHiddenSelections) // && gFloaterTools && gFloaterTools->getVisible())
		{
			gGL.flush();
			gGL.blendFunc(LLRender::BF_SOURCE_COLOR, LLRender::BF_ONE);
			LLGLEnable fog(GL_FOG);
			glFogi(GL_FOG_MODE, GL_LINEAR);
			float d = (LLViewerCamera::getInstance()->getPointOfInterest()-LLViewerCamera::getInstance()->getOrigin()).magVec();
			LLColor4 fogCol = color * (F32)llclamp((LLSelectMgr::getInstance()->getSelectionCenterGlobal()-gAgentCamera.getCameraPositionGlobal()).magVec()/(LLSelectMgr::getInstance()->getBBoxOfSelection().getExtentLocal().magVec()*4), 0.0, 1.0);
			glFogf(GL_FOG_START, d);
			glFogf(GL_FOG_END, d*(1 + (LLViewerCamera::getInstance()->getView() / LLViewerCamera::getInstance()->getDefaultFOV())));
			glFogfv(GL_FOG_COLOR, fogCol.mV);

			LLGLDepthTest gls_depth(GL_TRUE, GL_FALSE, GL_GEQUAL);
			gGL.setAlphaRejectSettings(LLRender::CF_DEFAULT);
			gGL.begin(LLRender::LINES);
			{
				for(S32 i = 0; i < mSilhouetteVertices.size(); i += 2)
				{
					u_coord += u_divisor * LLSelectMgr::sHighlightUScale;
					gGL.color4f(color.mV[VRED], color.mV[VGREEN], color.mV[VBLUE], 0.4f);
					gGL.texCoord2f( u_coord, v_coord );
					gGL.vertex3fv( mSilhouetteVertices[i].mV);
					u_coord += u_divisor * LLSelectMgr::sHighlightUScale;
					gGL.texCoord2f( u_coord, v_coord );
					gGL.vertex3fv(mSilhouetteVertices[i+1].mV);
				}
			}
            gGL.end();
			u_coord = fmod(animationTime * LLSelectMgr::sHighlightUAnim, 1.f);
		}

		gGL.flush();
		gGL.setSceneBlendType(LLRender::BT_ALPHA);
		gGL.begin(LLRender::TRIANGLES);
		{
			for(S32 i = 0; i < mSilhouetteVertices.size(); i+=2)
			{
				if (!mSilhouetteNormals[i].isFinite() ||
					!mSilhouetteNormals[i+1].isFinite())
				{ //skip skewed segments
					continue;
				}

				LLVector3 v[4];
				LLVector2 tc[4];
				v[0] = mSilhouetteVertices[i] + (mSilhouetteNormals[i] * silhouette_thickness);
				tc[0].set(u_coord, v_coord + LLSelectMgr::sHighlightVScale);

				v[1] = mSilhouetteVertices[i];
				tc[1].set(u_coord, v_coord);

				u_coord += u_divisor * LLSelectMgr::sHighlightUScale;

				v[2] = mSilhouetteVertices[i+1] + (mSilhouetteNormals[i+1] * silhouette_thickness);
				tc[2].set(u_coord, v_coord + LLSelectMgr::sHighlightVScale);
				
				v[3] = mSilhouetteVertices[i+1];
				tc[3].set(u_coord,v_coord);

				gGL.color4f(color.mV[VRED], color.mV[VGREEN], color.mV[VBLUE], 0.0f); //LLSelectMgr::sHighlightAlpha);
				gGL.texCoord2fv(tc[0].mV);
				gGL.vertex3fv( v[0].mV ); 
				
				gGL.color4f(color.mV[VRED]*2, color.mV[VGREEN]*2, color.mV[VBLUE]*2, LLSelectMgr::sHighlightAlpha*2);
				gGL.texCoord2fv( tc[1].mV );
				gGL.vertex3fv( v[1].mV );

				gGL.color4f(color.mV[VRED], color.mV[VGREEN], color.mV[VBLUE], 0.0f); //LLSelectMgr::sHighlightAlpha);
				gGL.texCoord2fv( tc[2].mV );
				gGL.vertex3fv( v[2].mV );

				gGL.vertex3fv( v[2].mV );

				gGL.color4f(color.mV[VRED]*2, color.mV[VGREEN]*2, color.mV[VBLUE]*2, LLSelectMgr::sHighlightAlpha*2);
				gGL.texCoord2fv( tc[1].mV );
				gGL.vertex3fv( v[1].mV );

				gGL.texCoord2fv( tc[3].mV );
				gGL.vertex3fv( v[3].mV );			
			}
		}
		gGL.end();
		gGL.flush();
	}
	gGL.popMatrix();
	gGL.popUIMatrix();

	if (shader)
	{
		shader->bind();
	}
}

//
// Utility Functions
//

// *DEPRECATED: See header comment.
void dialog_refresh_all()
{
	// This is the easiest place to fire the update signal, as it will
	// make cleaning up the functions below easier.  Also, sometimes entities
	// outside the selection manager change properties of selected objects
	// and call into this function.  Yuck.
	LLSelectMgr::getInstance()->mUpdateSignal();

	// *TODO: Eliminate all calls into outside classes below, make those
	// objects register with the update signal.

	gFloaterTools->dirty();

	gMenuObject->needsArrange();

	if( gMenuAttachmentSelf->getVisible() )
	{
		gMenuAttachmentSelf->arrange();
	}
	if( gMenuAttachmentOther->getVisible() )
	{
		gMenuAttachmentOther->arrange();
	}

	LLFloaterProperties::dirtyAll();

	LLFloaterInspect* inspect_instance = LLFloaterReg::getTypedInstance<LLFloaterInspect>("inspect");
	if(inspect_instance)
	{
		inspect_instance->dirty();
	}

	LLSidepanelTaskInfo *panel_task_info = LLSidepanelTaskInfo::getActivePanel();
	if (panel_task_info)
	{
		panel_task_info->dirty();
	}
}

S32 get_family_count(LLViewerObject *parent)
{
	if (!parent)
	{
		llwarns << "Trying to get_family_count on null parent!" << llendl;
	}
	S32 count = 1;	// for this object
	LLViewerObject::const_child_list_t& child_list = parent->getChildren();
	for (LLViewerObject::child_list_t::const_iterator iter = child_list.begin();
		 iter != child_list.end(); iter++)
	{
		LLViewerObject* child = *iter;

		if (!child)
		{
			llwarns << "Family object has NULL child!  Show Doug." << llendl;
		}
		else if (child->isDead())
		{
			llwarns << "Family object has dead child object.  Show Doug." << llendl;
		}
		else
		{
			if (LLSelectMgr::getInstance()->canSelectObject(child))
			{
				count += get_family_count( child );
			}
		}
	}
	return count;
}

//-----------------------------------------------------------------------------
// updateSelectionCenter
//-----------------------------------------------------------------------------
void LLSelectMgr::updateSelectionCenter()
{
	const F32 MOVE_SELECTION_THRESHOLD = 1.f;		//  Movement threshold in meters for updating selection
													//  center (tractor beam)

	//override any object updates received
	//for selected objects
	overrideObjectUpdates();

	LLViewerObject* object = mSelectedObjects->getFirstObject();
	if (!object)
	{
		// nothing selected, probably grabbing
		// Ignore by setting to avatar origin.
		mSelectionCenterGlobal.clearVec();
		mShowSelection = FALSE;
		mSelectionBBox = LLBBox(); 
		mPauseRequest = NULL;
		resetAgentHUDZoom();

	}
	else
	{
		mSelectedObjects->mSelectType = getSelectTypeForObject(object);

		if (mSelectedObjects->mSelectType == SELECT_TYPE_ATTACHMENT && isAgentAvatarValid())
		{
			mPauseRequest = gAgentAvatarp->requestPause();
		}
		else
		{
			mPauseRequest = NULL;
		}

		if (mSelectedObjects->mSelectType != SELECT_TYPE_HUD && isAgentAvatarValid())
		{
			// reset hud ZOOM
			gAgentCamera.mHUDTargetZoom = 1.f;
			gAgentCamera.mHUDCurZoom = 1.f;
		}

		mShowSelection = FALSE;
		LLBBox bbox;

		// have stuff selected
		LLVector3d select_center;
		// keep a list of jointed objects for showing the joint HUDEffects

		// Initialize the bounding box to the root prim, so the BBox orientation 
		// matches the root prim's (affecting the orientation of the manipulators). 
		bbox.addBBoxAgent( (mSelectedObjects->getFirstRootObject(TRUE))->getBoundingBoxAgent() ); 
	                 
		std::vector < LLViewerObject *> jointed_objects;

		for (LLObjectSelection::iterator iter = mSelectedObjects->begin();
			 iter != mSelectedObjects->end(); iter++)
		{
			LLSelectNode* node = *iter;
			LLViewerObject* object = node->getObject();
			if (!object)
				continue;
			
			LLViewerObject *root = object->getRootEdit();
			if (mSelectedObjects->mSelectType == SELECT_TYPE_WORLD && // not an attachment
				!root->isChild(gAgentAvatarp) && // not the object you're sitting on
				!object->isAvatar()) // not another avatar
			{
				mShowSelection = TRUE;
			}

			bbox.addBBoxAgent( object->getBoundingBoxAgent() );

			if (object->isJointChild())
			{
				jointed_objects.push_back(object);
			}
		}
		
		LLVector3 bbox_center_agent = bbox.getCenterAgent();
		mSelectionCenterGlobal = gAgent.getPosGlobalFromAgent(bbox_center_agent);
		mSelectionBBox = bbox;

	}
	
	if ( !(gAgentID == LLUUID::null)) 
	{
		LLTool		*tool = LLToolMgr::getInstance()->getCurrentTool();
		if (mShowSelection)
		{
			LLVector3d select_center_global;

			if( tool->isEditing() )
			{
				select_center_global = tool->getEditingPointGlobal();
			}
			else
			{
				select_center_global = mSelectionCenterGlobal;
			}

			// Send selection center if moved beyond threshold (used to animate tractor beam)	
			LLVector3d diff;
			diff = select_center_global - mLastSentSelectionCenterGlobal;

			if ( diff.magVecSquared() > MOVE_SELECTION_THRESHOLD*MOVE_SELECTION_THRESHOLD )
			{
				//  Transmit updated selection center 
				mLastSentSelectionCenterGlobal = select_center_global;
			}
		}
	}

	// give up edit menu if no objects selected
	if (gEditMenuHandler == this && mSelectedObjects->getObjectCount() == 0)
	{
		gEditMenuHandler = NULL;
	}
}

void LLSelectMgr::updatePointAt()
{
	if (mShowSelection)
	{
		if (mSelectedObjects->getObjectCount())
		{					
			LLVector3 select_offset;
			const LLPickInfo& pick = gViewerWindow->getLastPick();
			LLViewerObject *click_object = pick.getObject();
			if (click_object && click_object->isSelected())
			{
				// clicked on another object in our selection group, use that as target
				select_offset.setVec(pick.mObjectOffset);
				select_offset.rotVec(~click_object->getRenderRotation());
		
				gAgentCamera.setPointAt(POINTAT_TARGET_SELECT, click_object, select_offset);
				gAgentCamera.setLookAt(LOOKAT_TARGET_SELECT, click_object, select_offset);
			}
			else
			{
				// didn't click on an object this time, revert to pointing at center of first object
				gAgentCamera.setPointAt(POINTAT_TARGET_SELECT, mSelectedObjects->getFirstObject());
				gAgentCamera.setLookAt(LOOKAT_TARGET_SELECT, mSelectedObjects->getFirstObject());
			}
		}
		else
		{
			gAgentCamera.setPointAt(POINTAT_TARGET_CLEAR);
			gAgentCamera.setLookAt(LOOKAT_TARGET_CLEAR);
		}
	}
	else
	{
		gAgentCamera.setPointAt(POINTAT_TARGET_CLEAR);
		gAgentCamera.setLookAt(LOOKAT_TARGET_CLEAR);
	}
}

//-----------------------------------------------------------------------------
// getBBoxOfSelection()
//-----------------------------------------------------------------------------
LLBBox LLSelectMgr::getBBoxOfSelection() const
{
	return mSelectionBBox;
}


//-----------------------------------------------------------------------------
// canUndo()
//-----------------------------------------------------------------------------
BOOL LLSelectMgr::canUndo() const
{
	return const_cast<LLSelectMgr*>(this)->mSelectedObjects->getFirstEditableObject() != NULL; // HACK: casting away constness - MG
}

//-----------------------------------------------------------------------------
// undo()
//-----------------------------------------------------------------------------
void LLSelectMgr::undo()
{
	BOOL select_linked_set = !gSavedSettings.getBOOL("EditLinkedParts");
	LLUUID group_id(gAgent.getGroupID());
	sendListToRegions("Undo", packAgentAndSessionAndGroupID, packObjectID, &group_id, select_linked_set ? SEND_ONLY_ROOTS : SEND_CHILDREN_FIRST);
}

//-----------------------------------------------------------------------------
// canRedo()
//-----------------------------------------------------------------------------
BOOL LLSelectMgr::canRedo() const
{
	return const_cast<LLSelectMgr*>(this)->mSelectedObjects->getFirstEditableObject() != NULL; // HACK: casting away constness - MG
}

//-----------------------------------------------------------------------------
// redo()
//-----------------------------------------------------------------------------
void LLSelectMgr::redo()
{
	BOOL select_linked_set = !gSavedSettings.getBOOL("EditLinkedParts");
	LLUUID group_id(gAgent.getGroupID());
	sendListToRegions("Redo", packAgentAndSessionAndGroupID, packObjectID, &group_id, select_linked_set ? SEND_ONLY_ROOTS : SEND_CHILDREN_FIRST);
}

//-----------------------------------------------------------------------------
// canDoDelete()
//-----------------------------------------------------------------------------
BOOL LLSelectMgr::canDoDelete() const
{
	bool can_delete = false;
	// This function is "logically const" - it does not change state in
	// a way visible outside the selection manager.
	LLSelectMgr* self = const_cast<LLSelectMgr*>(this);
	LLViewerObject* obj = self->mSelectedObjects->getFirstDeleteableObject();
	// Note: Can only delete root objects (see getFirstDeleteableObject() for more info)
	if (obj!= NULL)
	{
		// all the faces needs to be selected
		if(self->mSelectedObjects->contains(obj,SELECT_ALL_TES ))
		{
			can_delete = true;
		}
	}
// [RLVa:KB] - Checked: 2010-03-23 (RLVa-1.2.0e) | Added: RLVa-1.2.0a
	can_delete &= (!rlv_handler_t::isEnabled()) || (rlvCanDeleteOrReturn());
// [/RLVa:KB]

	return can_delete;
}

//-----------------------------------------------------------------------------
// doDelete()
//-----------------------------------------------------------------------------
void LLSelectMgr::doDelete()
{
	selectDelete();
}

//-----------------------------------------------------------------------------
// canDeselect()
//-----------------------------------------------------------------------------
BOOL LLSelectMgr::canDeselect() const
{
	return !mSelectedObjects->isEmpty();
}

//-----------------------------------------------------------------------------
// deselect()
//-----------------------------------------------------------------------------
void LLSelectMgr::deselect()
{
	deselectAll();
}
//-----------------------------------------------------------------------------
// canDuplicate()
//-----------------------------------------------------------------------------
BOOL LLSelectMgr::canDuplicate() const
{
//	return const_cast<LLSelectMgr*>(this)->mSelectedObjects->getFirstCopyableObject() != NULL; // HACK: casting away constness - MG
// [RLVa:KB] - Checked: 2010-03-24 (RLVa-1.2.0e) | Added: RLVa-1.2.0a
	return 
		(const_cast<LLSelectMgr*>(this)->mSelectedObjects->getFirstCopyableObject() != NULL) &&
		( (!rlv_handler_t::isEnabled()) || (rlvCanDeleteOrReturn()) );
// [/RLVa:KB]
}
//-----------------------------------------------------------------------------
// duplicate()
//-----------------------------------------------------------------------------
void LLSelectMgr::duplicate()
{
	LLVector3 offset(0.5f, 0.5f, 0.f);
	selectDuplicate(offset, TRUE);
}

ESelectType LLSelectMgr::getSelectTypeForObject(LLViewerObject* object)
{
	if (!object)
	{
		return SELECT_TYPE_WORLD;
	}
	if (object->isHUDAttachment())
	{
		return SELECT_TYPE_HUD;
	}
	else if (object->isAttachment())
	{
		return SELECT_TYPE_ATTACHMENT;
	}
	else
	{
		return SELECT_TYPE_WORLD;
	}
}

void LLSelectMgr::validateSelection()
{
	struct f : public LLSelectedObjectFunctor
	{
		virtual bool apply(LLViewerObject* object)
		{
			if (!LLSelectMgr::getInstance()->canSelectObject(object))
			{
				LLSelectMgr::getInstance()->deselectObjectOnly(object);
			}
			return true;
		}
	} func;
	getSelection()->applyToObjects(&func);	
}

BOOL LLSelectMgr::canSelectObject(LLViewerObject* object)
{
	// Never select dead objects
	if (!object || object->isDead())
	{
		return FALSE;
	}
	
	if (mForceSelection)
	{
		return TRUE;
	}

	if ((gSavedSettings.getBOOL("SelectOwnedOnly") && !object->permYouOwner()) ||
		(gSavedSettings.getBOOL("SelectMovableOnly") && !object->permMove()))
	{
		// only select my own objects
		return FALSE;
	}

	// Can't select orphans
	if (object->isOrphaned()) return FALSE;
	
	// Can't select avatars
	if (object->isAvatar()) return FALSE;

	// Can't select land
	if (object->getPCode() == LLViewerObject::LL_VO_SURFACE_PATCH) return FALSE;

	ESelectType selection_type = getSelectTypeForObject(object);
	if (mSelectedObjects->getObjectCount() > 0 && mSelectedObjects->mSelectType != selection_type) return FALSE;

	return TRUE;
}

BOOL LLSelectMgr::setForceSelection(BOOL force) 
{ 
	std::swap(mForceSelection,force); 
	return force; 
}

void LLSelectMgr::resetAgentHUDZoom()
{
	gAgentCamera.mHUDTargetZoom = 1.f;
	gAgentCamera.mHUDCurZoom = 1.f;
}

void LLSelectMgr::getAgentHUDZoom(F32 &target_zoom, F32 &current_zoom) const
{
	target_zoom = gAgentCamera.mHUDTargetZoom;
	current_zoom = gAgentCamera.mHUDCurZoom;
}

void LLSelectMgr::setAgentHUDZoom(F32 target_zoom, F32 current_zoom)
{
	gAgentCamera.mHUDTargetZoom = target_zoom;
	gAgentCamera.mHUDCurZoom = current_zoom;
}

/////////////////////////////////////////////////////////////////////////////
// Object selection iterator helpers
/////////////////////////////////////////////////////////////////////////////
bool LLObjectSelection::is_root::operator()(LLSelectNode *node)
{
	LLViewerObject* object = node->getObject();
	return (object != NULL) && !node->mIndividualSelection && (object->isRootEdit() || object->isJointChild());
}

bool LLObjectSelection::is_valid_root::operator()(LLSelectNode *node)
{
	LLViewerObject* object = node->getObject();
	return (object != NULL) && node->mValid && !node->mIndividualSelection && (object->isRootEdit() || object->isJointChild());
}

bool LLObjectSelection::is_root_object::operator()(LLSelectNode *node)
{
	LLViewerObject* object = node->getObject();
	return (object != NULL) && (object->isRootEdit() || object->isJointChild());
}

LLObjectSelection::LLObjectSelection() : 
	LLRefCount(),
	mSelectType(SELECT_TYPE_WORLD)
{
}

LLObjectSelection::~LLObjectSelection()
{
	deleteAllNodes();
}

void LLObjectSelection::cleanupNodes()
{
	for (list_t::iterator iter = mList.begin(); iter != mList.end(); )
	{
		list_t::iterator curiter = iter++;
		LLSelectNode* node = *curiter;
		if (node->getObject() == NULL || node->getObject()->isDead())
		{
			mList.erase(curiter);
			delete node;
		}
	}
}

void LLObjectSelection::updateEffects()
{
}

S32 LLObjectSelection::getNumNodes()
{
	return mList.size();
}

void LLObjectSelection::addNode(LLSelectNode *nodep)
{
	llassert_always(nodep->getObject() && !nodep->getObject()->isDead());
	mList.push_front(nodep);
	mSelectNodeMap[nodep->getObject()] = nodep;
}

void LLObjectSelection::addNodeAtEnd(LLSelectNode *nodep)
{
	llassert_always(nodep->getObject() && !nodep->getObject()->isDead());
	mList.push_back(nodep);
	mSelectNodeMap[nodep->getObject()] = nodep;
}

void LLObjectSelection::moveNodeToFront(LLSelectNode *nodep)
{
	mList.remove(nodep);
	mList.push_front(nodep);
}

void LLObjectSelection::removeNode(LLSelectNode *nodep)
{
	mSelectNodeMap.erase(nodep->getObject());
	if (nodep->getObject() == mPrimaryObject)
	{
		mPrimaryObject = NULL;
	}
	nodep->setObject(NULL); // Will get erased in cleanupNodes()
	mList.remove(nodep);
}

void LLObjectSelection::deleteAllNodes()
{
	std::for_each(mList.begin(), mList.end(), DeletePointer());
	mList.clear();
	mSelectNodeMap.clear();
	mPrimaryObject = NULL;
}

LLSelectNode* LLObjectSelection::findNode(LLViewerObject* objectp)
{
	std::map<LLPointer<LLViewerObject>, LLSelectNode*>::iterator found_it = mSelectNodeMap.find(objectp);
	if (found_it != mSelectNodeMap.end())
	{
		return found_it->second;
	}
	return NULL;
}

//-----------------------------------------------------------------------------
// isEmpty()
//-----------------------------------------------------------------------------
BOOL LLObjectSelection::isEmpty() const
{
	return (mList.size() == 0);
}


//-----------------------------------------------------------------------------
// getObjectCount() - returns number of non null objects
//-----------------------------------------------------------------------------
S32 LLObjectSelection::getObjectCount()
{
	cleanupNodes();
	S32 count = mList.size();

	return count;
}

F32 LLObjectSelection::getSelectedObjectCost()
{
	cleanupNodes();
	F32 cost = 0.f;

	for (list_t::iterator iter = mList.begin(); iter != mList.end(); ++iter)
	{
		LLSelectNode* node = *iter;
		LLViewerObject* object = node->getObject();
		
		if (object)
		{
			cost += object->getObjectCost();
		}
	}

	return cost;
}

F32 LLObjectSelection::getSelectedLinksetCost()
{
	cleanupNodes();
	F32 cost = 0.f;

	std::set<LLViewerObject*> me_roots;

	for (list_t::iterator iter = mList.begin(); iter != mList.end(); ++iter)
	{
		LLSelectNode* node = *iter;
		LLViewerObject* object = node->getObject();
		
		if (object)
		{
			LLViewerObject* root = static_cast<LLViewerObject*>(object->getRoot());
			if (root)
			{
				if (me_roots.find(root) == me_roots.end())
				{
					me_roots.insert(root);
					cost += root->getLinksetCost();
				}
			}
		}
	}

	return cost;
}

F32 LLObjectSelection::getSelectedPhysicsCost()
{
	cleanupNodes();
	F32 cost = 0.f;

	for (list_t::iterator iter = mList.begin(); iter != mList.end(); ++iter)
	{
		LLSelectNode* node = *iter;
		LLViewerObject* object = node->getObject();
		
		if (object)
		{
			cost += object->getPhysicsCost();
		}
	}

	return cost;
}

F32 LLObjectSelection::getSelectedLinksetPhysicsCost()
{
	cleanupNodes();
	F32 cost = 0.f;

	std::set<LLViewerObject*> me_roots;

	for (list_t::iterator iter = mList.begin(); iter != mList.end(); ++iter)
	{
		LLSelectNode* node = *iter;
		LLViewerObject* object = node->getObject();
		
		if (object)
		{
			LLViewerObject* root = static_cast<LLViewerObject*>(object->getRoot());
			if (root)
			{
				if (me_roots.find(root) == me_roots.end())
				{
					me_roots.insert(root);
					cost += root->getLinksetPhysicsCost();
				}
			}
		}
	}

	return cost;
}

F32 LLObjectSelection::getSelectedObjectStreamingCost(S32* total_bytes, S32* visible_bytes)
{
	F32 cost = 0.f;
	for (list_t::iterator iter = mList.begin(); iter != mList.end(); ++iter)
	{
		LLSelectNode* node = *iter;
		LLViewerObject* object = node->getObject();
		
		if (object)
		{
			S32 bytes = 0;
			S32 visible = 0;
			cost += object->getStreamingCost(&bytes, &visible);

			if (total_bytes)
			{
				*total_bytes += bytes;
			}

			if (visible_bytes)
			{
				*visible_bytes += visible;
			}
		}
	}

	return cost;
}

U32 LLObjectSelection::getSelectedObjectTriangleCount(S32* vcount)
{
	U32 count = 0;
	for (list_t::iterator iter = mList.begin(); iter != mList.end(); ++iter)
	{
		LLSelectNode* node = *iter;
		LLViewerObject* object = node->getObject();
		
		if (object)
		{
			count += object->getTriangleCount(vcount);
		}
	}

	return count;
}

S32 LLObjectSelection::getSelectedObjectRenderCost()
{
       S32 cost = 0;
       LLVOVolume::texture_cost_t textures;
       typedef std::set<LLUUID> uuid_list_t;
       uuid_list_t computed_objects;

	   typedef std::list<LLPointer<LLViewerObject> > child_list_t;
	   typedef const child_list_t const_child_list_t;

	   // add render cost of complete linksets first, to get accurate texture counts
       for (list_t::iterator iter = mList.begin(); iter != mList.end(); ++iter)
       {
               LLSelectNode* node = *iter;
			   
               LLVOVolume* object = (LLVOVolume*)node->getObject();

               if (object && object->isRootEdit())
               {
				   cost += object->getRenderCost(textures);
				   computed_objects.insert(object->getID());

				   const_child_list_t children = object->getChildren();
				   for (const_child_list_t::const_iterator child_iter = children.begin();
						 child_iter != children.end();
						 ++child_iter)
				   {
					   LLViewerObject* child_obj = *child_iter;
					   LLVOVolume *child = dynamic_cast<LLVOVolume*>( child_obj );
					   if (child)
					   {
						   cost += child->getRenderCost(textures);
						   computed_objects.insert(child->getID());
					   }
				   }

				   for (LLVOVolume::texture_cost_t::iterator iter = textures.begin(); iter != textures.end(); ++iter)
				   {
					   // add the cost of each individual texture in the linkset
					   cost += iter->second;
				   }

				   textures.clear();
               }
       }
	
	   // add any partial linkset objects, texture cost may be slightly misleading
		for (list_t::iterator iter = mList.begin(); iter != mList.end(); ++iter)
		{
			LLSelectNode* node = *iter;
			LLVOVolume* object = (LLVOVolume*)node->getObject();

			if (object && computed_objects.find(object->getID()) == computed_objects.end()  )
			{
					cost += object->getRenderCost(textures);
					computed_objects.insert(object->getID());
			}

			for (LLVOVolume::texture_cost_t::iterator iter = textures.begin(); iter != textures.end(); ++iter)
			{
				// add the cost of each individual texture in the linkset
				cost += iter->second;
			}

			textures.clear();
		}

       return cost;
}

//-----------------------------------------------------------------------------
// getTECount()
//-----------------------------------------------------------------------------
S32 LLObjectSelection::getTECount()
{
	S32 count = 0;
	for (LLObjectSelection::iterator iter = begin(); iter != end(); iter++)
	{
		LLSelectNode* node = *iter;
		LLViewerObject* object = node->getObject();
		if (!object)
			continue;
		S32 num_tes = object->getNumTEs();
		for (S32 te = 0; te < num_tes; te++)
		{
			if (node->isTESelected(te))
			{
				++count;
			}
		}
	}
	return count;
}

//-----------------------------------------------------------------------------
// getRootObjectCount()
//-----------------------------------------------------------------------------
S32 LLObjectSelection::getRootObjectCount()
{
	S32 count = 0;
	for (LLObjectSelection::root_iterator iter = root_begin(); iter != root_end(); iter++)
	{
		++count;
	}
	return count;
}

bool LLObjectSelection::applyToObjects(LLSelectedObjectFunctor* func)
{
	bool result = true;
	for (iterator iter = begin(); iter != end(); )
	{
		iterator nextiter = iter++;
		LLViewerObject* object = (*nextiter)->getObject();
		if (!object)
			continue;
		bool r = func->apply(object);
		result = result && r;
	}
	return result;
}

bool LLObjectSelection::applyToRootObjects(LLSelectedObjectFunctor* func, bool firstonly)
{
	bool result = firstonly ? false : true;
	for (root_iterator iter = root_begin(); iter != root_end(); )
	{
		root_iterator nextiter = iter++;
		LLViewerObject* object = (*nextiter)->getObject();
		if (!object)
			continue;
		bool r = func->apply(object);
		if (firstonly && r)
			return true;
		else
			result = result && r;
	}
	return result;
}

bool LLObjectSelection::applyToTEs(LLSelectedTEFunctor* func, bool firstonly)
{
	bool result = firstonly ? false : true;
	for (iterator iter = begin(); iter != end(); )
	{
		iterator nextiter = iter++;
		LLSelectNode* node = *nextiter;
		LLViewerObject* object = (*nextiter)->getObject();
		if (!object)
			continue;
		S32 num_tes = llmin((S32)object->getNumTEs(), (S32)object->getNumFaces()); // avatars have TEs but no faces
		for (S32 te = 0; te < num_tes; ++te)
		{
			if (node->isTESelected(te))
			{
				bool r = func->apply(object, te);
				if (firstonly && r)
					return true;
				else
					result = result && r;
			}
		}
	}
	return result;
}

bool LLObjectSelection::applyToNodes(LLSelectedNodeFunctor *func, bool firstonly)
{
	bool result = firstonly ? false : true;
	for (iterator iter = begin(); iter != end(); )
	{
		iterator nextiter = iter++;
		LLSelectNode* node = *nextiter;
		bool r = func->apply(node);
		if (firstonly && r)
			return true;
		else
			result = result && r;
	}
	return result;
}

bool LLObjectSelection::applyToRootNodes(LLSelectedNodeFunctor *func, bool firstonly)
{
	bool result = firstonly ? false : true;
	for (root_iterator iter = root_begin(); iter != root_end(); )
	{
		root_iterator nextiter = iter++;
		LLSelectNode* node = *nextiter;
		bool r = func->apply(node);
		if (firstonly && r)
			return true;
		else
			result = result && r;
	}
	return result;
}

BOOL LLObjectSelection::isMultipleTESelected()
{
	BOOL te_selected = FALSE;
	// ...all faces
	for (LLObjectSelection::iterator iter = begin();
		 iter != end(); iter++)
	{
		LLSelectNode* nodep = *iter;
		for (S32 i = 0; i < SELECT_MAX_TES; i++)
		{
			if(nodep->isTESelected(i))
			{
				if(te_selected)
				{
					return TRUE;
				}
				te_selected = TRUE;
			}
		}
	}
	return FALSE;
}

//-----------------------------------------------------------------------------
// contains()
//-----------------------------------------------------------------------------
BOOL LLObjectSelection::contains(LLViewerObject* object)
{
	return findNode(object) != NULL;
}


//-----------------------------------------------------------------------------
// contains()
//-----------------------------------------------------------------------------
BOOL LLObjectSelection::contains(LLViewerObject* object, S32 te)
{
	if (te == SELECT_ALL_TES)
	{
		// ...all faces
		for (LLObjectSelection::iterator iter = begin();
			 iter != end(); iter++)
		{
			LLSelectNode* nodep = *iter;
			if (nodep->getObject() == object)
			{
				// Optimization
				if (nodep->getTESelectMask() == TE_SELECT_MASK_ALL)
				{
					return TRUE;
				}

				BOOL all_selected = TRUE;
				for (S32 i = 0; i < object->getNumTEs(); i++)
				{
					all_selected = all_selected && nodep->isTESelected(i);
				}
				return all_selected;
			}
		}
		return FALSE;
	}
	else
	{
		// ...one face
		for (LLObjectSelection::iterator iter = begin(); iter != end(); iter++)
		{
			LLSelectNode* nodep = *iter;
			if (nodep->getObject() == object && nodep->isTESelected(te))
			{
				return TRUE;
			}
		}
		return FALSE;
	}
}

// returns TRUE is any node is currenly worn as an attachment
BOOL LLObjectSelection::isAttachment()
{
	return (mSelectType == SELECT_TYPE_ATTACHMENT || mSelectType == SELECT_TYPE_HUD);
}

//-----------------------------------------------------------------------------
// getSelectedParentObject()
//-----------------------------------------------------------------------------
LLViewerObject* getSelectedParentObject(LLViewerObject *object)
{
	LLViewerObject *parent;
	while (object && (parent = (LLViewerObject*)object->getParent()))
	{
		if (parent->isSelected())
		{
			object = parent;
		}
		else
		{
			break;
		}
	}
	return object;
}

//-----------------------------------------------------------------------------
// getFirstNode
//-----------------------------------------------------------------------------
LLSelectNode* LLObjectSelection::getFirstNode(LLSelectedNodeFunctor* func)
{
	for (iterator iter = begin(); iter != end(); ++iter)
	{
		LLSelectNode* node = *iter;
		if (func == NULL || func->apply(node))
		{
			return node;
		}
	}
	return NULL;
}

LLSelectNode* LLObjectSelection::getFirstRootNode(LLSelectedNodeFunctor* func, BOOL non_root_ok)
{
	for (root_iterator iter = root_begin(); iter != root_end(); ++iter)
	{
		LLSelectNode* node = *iter;
		if (func == NULL || func->apply(node))
		{
			return node;
		}
	}
	if (non_root_ok)
	{
		// Get non root
		return getFirstNode(func);
	}
	return NULL;
}


//-----------------------------------------------------------------------------
// getFirstSelectedObject
//-----------------------------------------------------------------------------
LLViewerObject* LLObjectSelection::getFirstSelectedObject(LLSelectedNodeFunctor* func, BOOL get_parent)
{
	LLSelectNode* res = getFirstNode(func);
	if (res && get_parent)
	{
		return getSelectedParentObject(res->getObject());
	}
	else if (res)
	{
		return res->getObject();
	}
	return NULL;
}

//-----------------------------------------------------------------------------
// getFirstObject()
//-----------------------------------------------------------------------------
LLViewerObject* LLObjectSelection::getFirstObject()
{
	LLSelectNode* res = getFirstNode(NULL);
	return res ? res->getObject() : NULL;
}

//-----------------------------------------------------------------------------
// getFirstRootObject()
//-----------------------------------------------------------------------------
LLViewerObject* LLObjectSelection::getFirstRootObject(BOOL non_root_ok)
{
	LLSelectNode* res = getFirstRootNode(NULL, non_root_ok);
	return res ? res->getObject() : NULL;
}

//-----------------------------------------------------------------------------
// getFirstMoveableNode()
//-----------------------------------------------------------------------------
LLSelectNode* LLObjectSelection::getFirstMoveableNode(BOOL get_root_first)
{
	struct f : public LLSelectedNodeFunctor
	{
		bool apply(LLSelectNode* node)
		{
			LLViewerObject* obj = node->getObject();
			return obj && obj->permMove();
		}
	} func;
	LLSelectNode* res = get_root_first ? getFirstRootNode(&func, TRUE) : getFirstNode(&func);
	return res;
}

//-----------------------------------------------------------------------------
// getFirstCopyableObject()
//-----------------------------------------------------------------------------
LLViewerObject* LLObjectSelection::getFirstCopyableObject(BOOL get_parent)
{
	struct f : public LLSelectedNodeFunctor
	{
		bool apply(LLSelectNode* node)
		{
			LLViewerObject* obj = node->getObject();
			return obj && obj->permCopy() && !obj->isAttachment();
		}
	} func;
	return getFirstSelectedObject(&func, get_parent);
}

//-----------------------------------------------------------------------------
// getFirstDeleteableObject()
//-----------------------------------------------------------------------------
LLViewerObject* LLObjectSelection::getFirstDeleteableObject()
{
	//RN: don't currently support deletion of child objects, as that requires separating them first
	// then derezzing to trash
	
	struct f : public LLSelectedNodeFunctor
	{
		bool apply(LLSelectNode* node)
		{
			LLViewerObject* obj = node->getObject();
			// you can delete an object if you are the owner
			// or you have permission to modify it.
			if( obj && ( (obj->permModify()) ||
						 (obj->permYouOwner()) ||
						 (!obj->permAnyOwner())	))		// public
			{
				if( !obj->isAttachment() )
				{
					return true;
				}
			}
			return false;
		}
	} func;
	LLSelectNode* node = getFirstNode(&func);
	return node ? node->getObject() : NULL;
}

//-----------------------------------------------------------------------------
// getFirstEditableObject()
//-----------------------------------------------------------------------------
LLViewerObject* LLObjectSelection::getFirstEditableObject(BOOL get_parent)
{
	struct f : public LLSelectedNodeFunctor
	{
		bool apply(LLSelectNode* node)
		{
			LLViewerObject* obj = node->getObject();
			return obj && obj->permModify();
		}
	} func;
	return getFirstSelectedObject(&func, get_parent);
}

//-----------------------------------------------------------------------------
// getFirstMoveableObject()
//-----------------------------------------------------------------------------
LLViewerObject* LLObjectSelection::getFirstMoveableObject(BOOL get_parent)
{
	struct f : public LLSelectedNodeFunctor
	{
		bool apply(LLSelectNode* node)
		{
			LLViewerObject* obj = node->getObject();
			return obj && obj->permMove();
		}
	} func;
	return getFirstSelectedObject(&func, get_parent);
}

//-----------------------------------------------------------------------------
// Position + Rotation update methods called from LLViewerJoystick
//-----------------------------------------------------------------------------
bool LLSelectMgr::selectionMove(const LLVector3& displ,
                                  F32 roll, F32 pitch, F32 yaw, U32 update_type)
{
	if (update_type == UPD_NONE)
	{
		return false;
	}
	
	LLVector3 displ_global;
	bool update_success = true;
	bool update_position = update_type & UPD_POSITION;
	bool update_rotation = update_type & UPD_ROTATION;
	const bool noedit_linked_parts = !gSavedSettings.getBOOL("EditLinkedParts");
	
	if (update_position)
	{
		// calculate the distance of the object closest to the camera origin
		F32 min_dist_squared = F32_MAX; // value will be overridden in the loop
		
		LLVector3 obj_pos;
		for (LLObjectSelection::root_iterator it = getSelection()->root_begin();
			 it != getSelection()->root_end(); ++it)
		{
			obj_pos = (*it)->getObject()->getPositionEdit();
			
			F32 obj_dist_squared = dist_vec_squared(obj_pos, LLViewerCamera::getInstance()->getOrigin());
			if (obj_dist_squared < min_dist_squared)
			{
				min_dist_squared = obj_dist_squared;
			}
		}
		
		// factor the distance into the displacement vector. This will get us
		// equally visible movements for both close and far away selections.
		F32 min_dist = sqrt((F32) sqrtf(min_dist_squared)) / 2;
		displ_global.setVec(displ.mV[0] * min_dist,
							displ.mV[1] * min_dist,
							displ.mV[2] * min_dist);

		// equates to: Displ_global = Displ * M_cam_axes_in_global_frame
		displ_global = LLViewerCamera::getInstance()->rotateToAbsolute(displ_global);
	}

	LLQuaternion new_rot;
	if (update_rotation)
	{
		// let's calculate the rotation around each camera axes 
		LLQuaternion qx(roll, LLViewerCamera::getInstance()->getAtAxis());
		LLQuaternion qy(pitch, LLViewerCamera::getInstance()->getLeftAxis());
		LLQuaternion qz(yaw, LLViewerCamera::getInstance()->getUpAxis());
		new_rot.setQuat(qx * qy * qz);
	}
	
	LLViewerObject *obj;
	S32 obj_count = getSelection()->getObjectCount();
	for (LLObjectSelection::root_iterator it = getSelection()->root_begin();
		 it != getSelection()->root_end(); ++it )
	{
		obj = (*it)->getObject();
		bool enable_pos = false, enable_rot = false;
		bool perm_move = obj->permMove();
		bool perm_mod = obj->permModify();
		
		LLVector3d sel_center(getSelectionCenterGlobal());
		
		if (update_rotation)
		{
			enable_rot = perm_move 
				&& ((perm_mod && !obj->isAttachment()) || noedit_linked_parts);

			if (enable_rot)
			{
				int children_count = obj->getChildren().size();
				if (obj_count > 1 && children_count > 0)
				{
					// for linked sets, rotate around the group center
					const LLVector3 t(obj->getPositionGlobal() - sel_center);

					// Ra = T x R x T^-1
					LLMatrix4 mt;	mt.setTranslation(t);
					const LLMatrix4 mnew_rot(new_rot);
					LLMatrix4 mt_1;	mt_1.setTranslation(-t);
					mt *= mnew_rot;
					mt *= mt_1;
					
					// Rfin = Rcur * Ra
					obj->setRotation(obj->getRotationEdit() * mt.quaternion());
					displ_global += mt.getTranslation();
				}
				else
				{
					obj->setRotation(obj->getRotationEdit() * new_rot);
				}
			}
			else
			{
				update_success = false;
			}
		}

		if (update_position)
		{
			// establish if object can be moved or not
			enable_pos = perm_move && !obj->isAttachment() 
			&& (perm_mod || noedit_linked_parts);
			
			if (enable_pos)
			{
				obj->setPosition(obj->getPositionEdit() + displ_global);
			}
			else
			{
				update_success = false;
			}
		}
		
		if (enable_pos && enable_rot && obj->mDrawable.notNull())
		{
			gPipeline.markMoved(obj->mDrawable, TRUE);
		}
	}
	
	if (update_position && update_success && obj_count > 1)
	{
		updateSelectionCenter();
	}
	
	return update_success;
}

void LLSelectMgr::sendSelectionMove()
{
	LLSelectNode *node = mSelectedObjects->getFirstRootNode();
	if (node == NULL)
	{
		return;
	}
	
	//saveSelectedObjectTransform(SELECT_ACTION_TYPE_PICK);
	
	U32 update_type = UPD_POSITION | UPD_ROTATION;
	LLViewerRegion *last_region, *curr_region = node->getObject()->getRegion();
	S32 objects_in_this_packet = 0;

	// apply to linked objects if unable to select their individual parts 
	if (!gSavedSettings.getBOOL("EditLinkedParts") && !getTEMode())
	{
		// tell simulator to apply to whole linked sets
		update_type |= UPD_LINKED_SETS;
	}

	// prepare first bulk message
	gMessageSystem->newMessage("MultipleObjectUpdate");
	packAgentAndSessionID(&update_type);

	LLViewerObject *obj = NULL;
	for (LLObjectSelection::root_iterator it = getSelection()->root_begin();
		 it != getSelection()->root_end(); ++it)
	{
		obj = (*it)->getObject();

		// note: following code adapted from sendListToRegions() (@3924)
		last_region = curr_region;
		curr_region = obj->getRegion();

		// if not simulator or message too big
		if (curr_region != last_region
			|| gMessageSystem->isSendFull(NULL)
			|| objects_in_this_packet >= MAX_OBJECTS_PER_PACKET)
		{
			// send sim the current message and start new one
			gMessageSystem->sendReliable(last_region->getHost());
			objects_in_this_packet = 0;
			gMessageSystem->newMessage("MultipleObjectUpdate");
			packAgentAndSessionID(&update_type);
		}

		// add another instance of the body of data
		packMultipleUpdate(*it, &update_type);
		++objects_in_this_packet;
	}

	// flush remaining messages
	if (gMessageSystem->getCurrentSendTotal() > 0)
	{
		gMessageSystem->sendReliable(curr_region->getHost());
	}
	else
	{
		gMessageSystem->clearMessage();
	}

	//saveSelectedObjectTransform(SELECT_ACTION_TYPE_PICK);
}<|MERGE_RESOLUTION|>--- conflicted
+++ resolved
@@ -89,13 +89,10 @@
 #include "llvoavatarself.h"
 #include "llvovolume.h"
 #include "pipeline.h"
-<<<<<<< HEAD
 #include "llviewershadermgr.h"
-=======
 // [RLVa:KB] - Checked: 2011-05-22 (RLVa-1.3.1a)
 #include "rlvhandler.h"
 // [/RLVa:KB]
->>>>>>> 50230e73
 
 #include "llglheaders.h"
 
