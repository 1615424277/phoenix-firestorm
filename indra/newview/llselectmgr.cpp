--- conflicted
+++ resolved
@@ -65,11 +65,8 @@
 #include "llinventorymodel.h"
 #include "llmenugl.h"
 #include "llmutelist.h"
-<<<<<<< HEAD
 #include "llparcel.h"
-=======
 #include "llnotificationsutil.h"
->>>>>>> 7b0455ba
 #include "llsidepaneltaskinfo.h"
 #include "llslurl.h"
 #include "llstatusbar.h"
@@ -86,7 +83,7 @@
 #include "llviewermediafocus.h"
 #include "llviewermenu.h"
 #include "llviewerobject.h"
-#include "llviewerobjectlist.h"
+#include "llviewerobjectlist.h"
 #include "llviewerparcelmgr.h"
 #include "llviewerregion.h"
 #include "llviewerstats.h"
@@ -3350,19 +3347,19 @@
 	msg->nextBlockFast(_PREHASH_AgentData);
 	msg->addUUIDFast(_PREHASH_AgentID, gAgent.getID() );
 	msg->addUUIDFast(_PREHASH_SessionID, gAgent.getSessionID() );
-	LLUUID group_id = gAgent.getGroupID();
-	if (gSavedSettings.getBOOL("RezUnderLandGroup"))
-	{
-		LLParcel *parcel = LLViewerParcelMgr::getInstance()->getAgentParcel();
-		if (gAgent.isInGroup(parcel->getGroupID()))
-		{
-			group_id = parcel->getGroupID();
-		}
-		else if (gAgent.isInGroup(parcel->getOwnerID()))
-		{
-			group_id = parcel->getOwnerID();
-		}
-	}
+	LLUUID group_id = gAgent.getGroupID();
+	if (gSavedSettings.getBOOL("RezUnderLandGroup"))
+	{
+		LLParcel *parcel = LLViewerParcelMgr::getInstance()->getAgentParcel();
+		if (gAgent.isInGroup(parcel->getGroupID()))
+		{
+			group_id = parcel->getGroupID();
+		}
+		else if (gAgent.isInGroup(parcel->getOwnerID()))
+		{
+			group_id = parcel->getOwnerID();
+		}
+	}
 	msg->addUUIDFast(_PREHASH_GroupID, group_id);
 	msg->addVector3Fast(_PREHASH_RayStart, data->mRayStartRegion );
 	msg->addVector3Fast(_PREHASH_RayEnd, data->mRayEndRegion );
@@ -3654,17 +3651,6 @@
 
 void LLSelectMgr::deselectAllIfTooFar()
 {
-<<<<<<< HEAD
-// [RLVa:KB] - Checked: 2010-04-11 (RLVa-1.2.0e) | Added: RLVa-1.2.0e
-	if ( (gRlvHandler.hasBehaviour(RLV_BHVR_EDIT)) && (!mSelectedObjects->isEmpty()) )
-	{
-		struct NotTransientOrFocusedMedia : public LLSelectedNodeFunctor
-		{
-			bool apply(LLSelectNode* node)
-			{
-				return (node) && (node->getObject()) && 
-					( (!node->isTransient()) && (node->getObject()->getID() != LLViewerMediaFocus::getInstance()->getFocusedObjectID()) );
-=======
 // [RLVa:KB] - Checked: 2010-11-29 (RLVa-1.3.0c) | Modified: RLVa-1.3.0c
 	if ( (!mSelectedObjects->isEmpty()) && ((gRlvHandler.hasBehaviour(RLV_BHVR_EDIT)) || (gRlvHandler.hasBehaviour(RLV_BHVR_EDITOBJ))) )
 	{
@@ -3675,7 +3661,6 @@
 				const LLViewerObject* pObj = pNode->getObject();
 				return (!pNode->isTransient()) && (pObj) && (!gRlvHandler.canEdit(pObj)) &&
 					(pObj->getID() != LLViewerMediaFocus::getInstance()->getFocusedObjectID());
->>>>>>> 7b0455ba
 			}
 		} f;
 		if (mSelectedObjects->getFirstRootNode(&f, TRUE))
@@ -4182,17 +4167,17 @@
 void LLSelectMgr::packDuplicateHeader(void* data)
 {
 	LLUUID group_id(gAgent.getGroupID());
-	if (gSavedSettings.getBOOL("RezUnderLandGroup"))
-	{
-		LLParcel *parcel = LLViewerParcelMgr::getInstance()->getAgentParcel();
-		if (gAgent.isInGroup(parcel->getGroupID()))
-		{
-			group_id = parcel->getGroupID();
-		}
-		else if (gAgent.isInGroup(parcel->getOwnerID()))
-		{
-			group_id = parcel->getOwnerID();
-		}
+	if (gSavedSettings.getBOOL("RezUnderLandGroup"))
+	{
+		LLParcel *parcel = LLViewerParcelMgr::getInstance()->getAgentParcel();
+		if (gAgent.isInGroup(parcel->getGroupID()))
+		{
+			group_id = parcel->getGroupID();
+		}
+		else if (gAgent.isInGroup(parcel->getOwnerID()))
+		{
+			group_id = parcel->getOwnerID();
+		}
 	}
 	packAgentAndSessionAndGroupID(&group_id);
 
