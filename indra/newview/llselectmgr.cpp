/** 
 * @file llselectmgr.cpp
 * @brief A manager for selected objects and faces.
 *
 * $LicenseInfo:firstyear=2001&license=viewerlgpl$
 * Second Life Viewer Source Code
 * Copyright (C) 2010, Linden Research, Inc.
 * 
 * This library is free software; you can redistribute it and/or
 * modify it under the terms of the GNU Lesser General Public
 * License as published by the Free Software Foundation;
 * version 2.1 of the License only.
 *  
 * This library is distributed in the hope that it will be useful,
 * but WITHOUT ANY WARRANTY; without even the implied warranty of
 * MERCHANTABILITY or FITNESS FOR A PARTICULAR PURPOSE.  See the GNU
 * Lesser General Public License for more details.
 * 
 * You should have received a copy of the GNU Lesser General Public
 * License along with this library; if not, write to the Free Software
 * Foundation, Inc., 51 Franklin Street, Fifth Floor, Boston, MA  02110-1301  USA
 * 
 * Linden Research, Inc., 945 Battery Street, San Francisco, CA  94111  USA
 * $/LicenseInfo$
 */

#include "llviewerprecompiledheaders.h"

// file include
#define LLSELECTMGR_CPP
#include "llselectmgr.h"
#include "llmaterialmgr.h"

// library includes
#include "llcachename.h"
#include "llavatarnamecache.h"
#include "lldbstrings.h"
#include "lleconomy.h"
#include "llgl.h"
#include "llmediaentry.h"
#include "llrender.h"
#include "llnotifications.h"
#include "llpermissions.h"
#include "llpermissionsflags.h"
#include "lltrans.h"
#include "llundo.h"
#include "lluuid.h"
#include "llvolume.h"
#include "message.h"
#include "object_flags.h"
#include "llquaternion.h"

// viewer includes
#include "llagent.h"
#include "llagentcamera.h"
#include "llattachmentsmgr.h"
#include "llaudioengine.h" // <FS:PP> For object deletion sound
#include "llviewerwindow.h"
#include "lldrawable.h"
#include "llfloaterinspect.h"
#include "llfloaterproperties.h"
#include "llfloaterreporter.h"
#include "llfloaterreg.h"
#include "llfloatertools.h"
#include "llframetimer.h"
#include "llfocusmgr.h"
#include "llhudeffecttrail.h"
#include "llhudmanager.h"
#include "llinventorymodel.h"
#include "llmenugl.h"
#include "llmeshrepository.h"
#include "llmutelist.h"
#include "llparcel.h"
#include "llnotificationsutil.h"
#include "llsidepaneltaskinfo.h"
#include "llslurl.h"
#include "llstatusbar.h"
#include "llsurface.h"
#include "lltool.h"
#include "lltooldraganddrop.h"
#include "lltoolmgr.h"
#include "lltoolpie.h"
#include "llui.h"
#include "llviewercamera.h"
#include "llviewercontrol.h"
#include "llviewertexturelist.h"
#include "llviewermedia.h"
#include "llviewermediafocus.h"
#include "llviewermenu.h"
#include "llviewerobject.h"
#include "llviewerobjectlist.h"
#include "llviewerparcelmgr.h"
#include "llviewerregion.h"
#include "llviewerstats.h"
#include "llvoavatarself.h"
#include "llvovolume.h"
#include "pipeline.h"
#include "llviewershadermgr.h"
#include "llpanelface.h"
// [RLVa:KB] - Checked: 2011-05-22 (RLVa-1.3.1a)
#include "rlvactions.h"
#include "rlvhandler.h"
#include "rlvhelper.h"
// [/RLVa:KB]
// <FS:CR> Aurora Sim
#include "llviewernetwork.h"
#include "llworld.h"
// </FS:CR> Aurora Sim
#include "fsareasearch.h"
#include "llglheaders.h"
#include "fscommon.h"

LLViewerObject* getSelectedParentObject(LLViewerObject *object) ;
//
// Consts
//

const F32 SILHOUETTE_UPDATE_THRESHOLD_SQUARED = 0.02f;
const S32 MAX_SILS_PER_FRAME = 50;
const S32 MAX_OBJECTS_PER_PACKET = 254;
// For linked sets
// <FS:Ansariel> Moved to header to make them publically accessible
//const S32 MAX_CHILDREN_PER_TASK = 255;
//const S32 MAX_CHILDREN_PER_PHYSICAL_TASK = 32;
// </FS:Ansariel>

//
// Globals
//

//BOOL gDebugSelectMgr = FALSE;

//BOOL gHideSelectedObjects = FALSE;
//BOOL gAllowSelectAvatar = FALSE;

BOOL LLSelectMgr::sRectSelectInclusive = TRUE;
BOOL LLSelectMgr::sRenderHiddenSelections = TRUE;
BOOL LLSelectMgr::sRenderLightRadius = FALSE;
F32	LLSelectMgr::sHighlightThickness = 0.f;
F32	LLSelectMgr::sHighlightUScale = 0.f;
F32	LLSelectMgr::sHighlightVScale = 0.f;
F32	LLSelectMgr::sHighlightAlpha = 0.f;
F32	LLSelectMgr::sHighlightAlphaTest = 0.f;
F32	LLSelectMgr::sHighlightUAnim = 0.f;
F32	LLSelectMgr::sHighlightVAnim = 0.f;
LLColor4 LLSelectMgr::sSilhouetteParentColor;
LLColor4 LLSelectMgr::sSilhouetteChildColor;
LLColor4 LLSelectMgr::sHighlightInspectColor;
LLColor4 LLSelectMgr::sHighlightParentColor;
LLColor4 LLSelectMgr::sHighlightChildColor;
LLColor4 LLSelectMgr::sContextSilhouetteColor;

static LLObjectSelection *get_null_object_selection();
template<> 
	const LLSafeHandle<LLObjectSelection>::NullFunc 
		LLSafeHandle<LLObjectSelection>::sNullFunc = get_null_object_selection;

//~~~~~~~~~~~~~~~~~~~~~~~~~~~~~~~~~~~~~~~~~~~~~~~~~~~~~~~~~~~~~~~~~~~~~~~~~~~~~
// struct LLDeRezInfo
//
// Used to keep track of important derez info. 
//~~~~~~~~~~~~~~~~~~~~~~~~~~~~~~~~~~~~~~~~~~~~~~~~~~~~~~~~~~~~~~~~~~~~~~~~~~~~~

struct LLDeRezInfo
{
	EDeRezDestination mDestination;
	LLUUID mDestinationID;
	LLDeRezInfo(EDeRezDestination dest, const LLUUID& dest_id) :
		mDestination(dest), mDestinationID(dest_id) {}
};

//
// Imports
//


static LLPointer<LLObjectSelection> sNullSelection;

//
// Functions
//

void LLSelectMgr::cleanupGlobals()
{
	sNullSelection = NULL;
	LLSelectMgr::getInstance()->clearSelections();
}

LLObjectSelection *get_null_object_selection()
{
	if (sNullSelection.isNull())
	{
		sNullSelection = new LLObjectSelection;
	}
	return sNullSelection;
}

// Build time optimization, generate this function once here
template class LLSelectMgr* LLSingleton<class LLSelectMgr>::getInstance();
//-----------------------------------------------------------------------------
// LLSelectMgr()
//-----------------------------------------------------------------------------
LLSelectMgr::LLSelectMgr()
 : mHideSelectedObjects(LLCachedControl<bool>(gSavedSettings, "HideSelectedObjects", FALSE)),
   mRenderHighlightSelections(LLCachedControl<bool>(gSavedSettings, "RenderHighlightSelections", TRUE)),
   mAllowSelectAvatar( LLCachedControl<bool>(gSavedSettings, "AllowSelectAvatar", FALSE)),
   mDebugSelectMgr(LLCachedControl<bool>(gSavedSettings, "DebugSelectMgr", FALSE))
{
	mTEMode = FALSE;
	mTextureChannel = LLRender::DIFFUSE_MAP;
	mLastCameraPos.clearVec();

	sHighlightThickness	= gSavedSettings.getF32("SelectionHighlightThickness");
	sHighlightUScale	= gSavedSettings.getF32("SelectionHighlightUScale");
	sHighlightVScale	= gSavedSettings.getF32("SelectionHighlightVScale");
	sHighlightAlpha		= gSavedSettings.getF32("SelectionHighlightAlpha");
	sHighlightAlphaTest	= gSavedSettings.getF32("SelectionHighlightAlphaTest");
	sHighlightUAnim		= gSavedSettings.getF32("SelectionHighlightUAnim");
	sHighlightVAnim		= gSavedSettings.getF32("SelectionHighlightVAnim");

	sSilhouetteParentColor =LLUIColorTable::instance().getColor("SilhouetteParentColor");
	sSilhouetteChildColor = LLUIColorTable::instance().getColor("SilhouetteChildColor");
	sHighlightParentColor = LLUIColorTable::instance().getColor("HighlightParentColor");
	sHighlightChildColor = LLUIColorTable::instance().getColor("HighlightChildColor");
	sHighlightInspectColor = LLUIColorTable::instance().getColor("HighlightInspectColor");
	sContextSilhouetteColor = LLUIColorTable::instance().getColor("ContextSilhouetteColor")*0.5f;

	sRenderLightRadius = gSavedSettings.getBOOL("RenderLightRadius");
	
	mRenderSilhouettes = TRUE;

	mGridMode = GRID_MODE_WORLD;
	gSavedSettings.setS32("GridMode", (S32)GRID_MODE_WORLD);

	mSelectedObjects = new LLObjectSelection();
	mHoverObjects = new LLObjectSelection();
	mHighlightedObjects = new LLObjectSelection();

	mForceSelection = FALSE;
	mShowSelection = FALSE;
	
	// <FS:KC> show/hide build highlight
	mFSShowHideHighlight = FS_SHOW_HIDE_HIGHLIGHT_NORMAL;
	// </FS:KC>

}


//-----------------------------------------------------------------------------
// ~LLSelectMgr()
//-----------------------------------------------------------------------------
LLSelectMgr::~LLSelectMgr()
{
	clearSelections();
}

void LLSelectMgr::clearSelections()
{
	mHoverObjects->deleteAllNodes();
	mSelectedObjects->deleteAllNodes();
	mHighlightedObjects->deleteAllNodes();
	mRectSelectedObjects.clear();
	mGridObjects.deleteAllNodes();

	LLPipeline::setRenderHighlightTextureChannel(LLRender::DIFFUSE_MAP);
}

void LLSelectMgr::update()
{
	mSelectedObjects->cleanupNodes();
}

void LLSelectMgr::updateEffects()
{
	//keep reference grid objects active
	struct f : public LLSelectedObjectFunctor
	{
		virtual bool apply(LLViewerObject* object)
		{
			LLDrawable* drawable = object->mDrawable;
			if (drawable)
			{
				gPipeline.markMoved(drawable);
			}
			return true;
		}
	} func;
	mGridObjects.applyToObjects(&func);

	if (mEffectsTimer.getElapsedTimeF32() > 1.f)
	{
		mSelectedObjects->updateEffects();
		mEffectsTimer.reset();
	}
}

void LLSelectMgr::overrideObjectUpdates()
{
	//override any position updates from simulator on objects being edited
	struct f : public LLSelectedNodeFunctor
	{
		virtual bool apply(LLSelectNode* selectNode)
		{
			LLViewerObject* object = selectNode->getObject();
			if (object && object->permMove() && !object->isPermanentEnforced())
			{
				if (!selectNode->mLastPositionLocal.isExactlyZero())
				{
					object->setPosition(selectNode->mLastPositionLocal);
				}
				if (selectNode->mLastRotation != LLQuaternion())
				{
					object->setRotation(selectNode->mLastRotation);
				}
				if (!selectNode->mLastScale.isExactlyZero())
				{
					object->setScale(selectNode->mLastScale);
				}
			}
			return true;
		}
	} func;
	getSelection()->applyToNodes(&func);
}

//-----------------------------------------------------------------------------
// Select just the object, not any other group members.
//-----------------------------------------------------------------------------
LLObjectSelectionHandle LLSelectMgr::selectObjectOnly(LLViewerObject* object, S32 face)
{
	llassert( object );

	//remember primary object
	mSelectedObjects->mPrimaryObject = object;

	// Don't add an object that is already in the list
	if (object->isSelected() ) {
		// make sure point at position is updated
		updatePointAt();
		gEditMenuHandler = this;
		return NULL;
	}

	if (!canSelectObject(object))
	{
		//make_ui_sound("UISndInvalidOp");
		return NULL;
	}

	// LL_INFOS() << "Adding object to selected object list" << LL_ENDL;

	// Place it in the list and tag it.
	// This will refresh dialogs.
	addAsIndividual(object, face);

	// Stop the object from moving (this anticipates changes on the
	// simulator in LLTask::userSelect)
	// *FIX: shouldn't zero out these either
	object->setVelocity(LLVector3::zero);
	object->setAcceleration(LLVector3::zero);
	//object->setAngularVelocity(LLVector3::zero);
	object->resetRot();

	// Always send to simulator, so you get a copy of the 
	// permissions structure back.
	gMessageSystem->newMessageFast(_PREHASH_ObjectSelect);
	gMessageSystem->nextBlockFast(_PREHASH_AgentData);
	gMessageSystem->addUUIDFast(_PREHASH_AgentID, gAgent.getID() );
	gMessageSystem->addUUIDFast(_PREHASH_SessionID, gAgent.getSessionID());
	gMessageSystem->nextBlockFast(_PREHASH_ObjectData);
	gMessageSystem->addU32Fast(_PREHASH_ObjectLocalID, object->getLocalID() );
	LLViewerRegion* regionp = object->getRegion();
	gMessageSystem->sendReliable( regionp->getHost());

	updatePointAt();
	updateSelectionCenter();
	saveSelectedObjectTransform(SELECT_ACTION_TYPE_PICK);

	// have selection manager handle edit menu immediately after 
	// user selects an object
	if (mSelectedObjects->getObjectCount())
	{
		gEditMenuHandler = this;
	}

	return mSelectedObjects;
}

//-----------------------------------------------------------------------------
// Select the object, parents and children.
//-----------------------------------------------------------------------------
LLObjectSelectionHandle LLSelectMgr::selectObjectAndFamily(LLViewerObject* obj, BOOL add_to_end, BOOL ignore_select_owned)
{
	llassert( obj );

	//remember primary object
	mSelectedObjects->mPrimaryObject = obj;

	// This may be incorrect if things weren't family selected before... - djs 07/08/02
	// Don't add an object that is already in the list
	if (obj->isSelected() ) 
	{
		// make sure pointat position is updated
		updatePointAt();
		gEditMenuHandler = this;
		return NULL;
	}

	if (!canSelectObject(obj,ignore_select_owned))
	{
		//make_ui_sound("UISndInvalidOp");
		return NULL;
	}

	// Since we're selecting a family, start at the root, but
	// don't include an avatar.
	LLViewerObject* root = obj;
	
	while(!root->isAvatar() && root->getParent())
	{
		LLViewerObject* parent = (LLViewerObject*)root->getParent();
		if (parent->isAvatar())
		{
			break;
		}
		root = parent;
	}

	// Collect all of the objects
	std::vector<LLViewerObject*> objects;

	root->addThisAndNonJointChildren(objects);
	addAsFamily(objects, add_to_end);

	updateSelectionCenter();
	saveSelectedObjectTransform(SELECT_ACTION_TYPE_PICK);
	updatePointAt();

	dialog_refresh_all();

	// Always send to simulator, so you get a copy of the permissions
	// structure back.
	sendSelect();

	// Stop the object from moving (this anticipates changes on the
	// simulator in LLTask::userSelect)
	root->setVelocity(LLVector3::zero);
	root->setAcceleration(LLVector3::zero);
	//root->setAngularVelocity(LLVector3::zero);
	root->resetRot();

	// leave component mode
	if (gSavedSettings.getBOOL("EditLinkedParts"))
	{
		gSavedSettings.setBOOL("EditLinkedParts", FALSE);
		promoteSelectionToRoot();
	}

	// have selection manager handle edit menu immediately after 
	// user selects an object
	if (mSelectedObjects->getObjectCount())
	{
		gEditMenuHandler = this;
	}

	return mSelectedObjects;
}

//-----------------------------------------------------------------------------
// Select the object, parents and children.
//-----------------------------------------------------------------------------
LLObjectSelectionHandle LLSelectMgr::selectObjectAndFamily(const std::vector<LLViewerObject*>& object_list,
														   BOOL send_to_sim)
{
	// Collect all of the objects, children included
	std::vector<LLViewerObject*> objects;

	//clear primary object (no primary object)
	mSelectedObjects->mPrimaryObject = NULL;

	if (object_list.size() < 1)
	{
		return NULL;
	}
	
	// NOTE -- we add the objects in REVERSE ORDER 
	// to preserve the order in the mSelectedObjects list
	for (std::vector<LLViewerObject*>::const_reverse_iterator riter = object_list.rbegin();
		 riter != object_list.rend(); ++riter)
	{
		LLViewerObject *object = *riter;

		llassert( object );

		if (!canSelectObject(object)) continue;

		object->addThisAndNonJointChildren(objects);
		addAsFamily(objects);

		if( isBatchMode() )
			continue;

		// Stop the object from moving (this anticipates changes on the
		// simulator in LLTask::userSelect)
		object->setVelocity(LLVector3::zero);
		object->setAcceleration(LLVector3::zero);
		//object->setAngularVelocity(LLVector3::zero);
		object->resetRot();
	}

	if( isBatchMode() )
	{
		mShowSelection = FALSE;
		sendSelect();
		return mSelectedObjects;
	}


	updateSelectionCenter();
	saveSelectedObjectTransform(SELECT_ACTION_TYPE_PICK);
	updatePointAt();
	dialog_refresh_all();

	// Almost always send to simulator, so you get a copy of the permissions
	// structure back.
	// JC: The one case where you don't want to do this is if you're selecting
	// all the objects on a sim.
	if (send_to_sim)
	{
		sendSelect();
	}

	// leave component mode
	if (gSavedSettings.getBOOL("EditLinkedParts"))
	{		
		gSavedSettings.setBOOL("EditLinkedParts", FALSE);
		promoteSelectionToRoot();
	}

	// have selection manager handle edit menu immediately after 
	// user selects an object
	if (mSelectedObjects->getObjectCount())
	{
		gEditMenuHandler = this;
	}

	return mSelectedObjects;
}

// Use for when the simulator kills an object.  This version also
// handles informing the current tool of the object's deletion.
//
// Caller needs to call dialog_refresh_all if necessary.
BOOL LLSelectMgr::removeObjectFromSelections(const LLUUID &id)
{
	BOOL object_found = FALSE;
	LLTool *tool = NULL;

	tool = LLToolMgr::getInstance()->getCurrentTool();

	// It's possible that the tool is editing an object that is not selected
	LLViewerObject* tool_editing_object = tool->getEditingObject();
	if( tool_editing_object && tool_editing_object->mID == id)
	{
		tool->stopEditing();
		object_found = TRUE;
	}

	// Iterate through selected objects list and kill the object
	if( !object_found )
	{
		for (LLObjectSelection::iterator iter = getSelection()->begin();
			 iter != getSelection()->end(); )
		{
			LLObjectSelection::iterator curiter = iter++;
			LLViewerObject* object = (*curiter)->getObject();
			if (object->mID == id)
			{
				if (tool)
				{
					tool->stopEditing();
				}

				// lose the selection, don't tell simulator, it knows
				deselectObjectAndFamily(object, FALSE);
				object_found = TRUE;
				break; // must break here, may have removed multiple objects from list
			}
			else if (object->isAvatar() && object->getParent() && ((LLViewerObject*)object->getParent())->mID == id)
			{
				// It's possible the item being removed has an avatar sitting on it
				// So remove the avatar that is sitting on the object.
				deselectObjectAndFamily(object, FALSE);
				break; // must break here, may have removed multiple objects from list
			}
		}
	}

	return object_found;
}

bool LLSelectMgr::linkObjects()
{
	if (!LLSelectMgr::getInstance()->selectGetAllRootsValid())
	{
		LLNotificationsUtil::add("UnableToLinkWhileDownloading");
		return true;
	}

	S32 object_count = LLSelectMgr::getInstance()->getSelection()->getObjectCount();
// <FS:CR> Aurora Sim
	//if (object_count > MAX_CHILDREN_PER_TASK + 1)
	S32 object_max = LLWorld::getInstance()->getMaxLinkedPrims();

	if (object_count > object_max + 1)
// </FS:CR> Aurora Sim
	{
		LLSD args;
		args["COUNT"] = llformat("%d", object_count);
// <FS:CR> Aurora Sim
		//int max = MAX_CHILDREN_PER_TASK+1;
		int max = object_max+1;
// </FS:CR> Aurora Sim
		args["MAX"] = llformat("%d", max);
		LLNotificationsUtil::add("UnableToLinkObjects", args);
		return true;
	}

	if (LLSelectMgr::getInstance()->getSelection()->getRootObjectCount() < 2)
	{
		LLNotificationsUtil::add("CannotLinkIncompleteSet");
		return true;
	}

	if (!LLSelectMgr::getInstance()->selectGetRootsModify())
	{
		LLNotificationsUtil::add("CannotLinkModify");
		return true;
	}

	if (!LLSelectMgr::getInstance()->selectGetRootsNonPermanentEnforced())
	{
		LLNotificationsUtil::add("CannotLinkPermanent");
		return true;
	}

	LLUUID owner_id;
	std::string owner_name;
	if (!LLSelectMgr::getInstance()->selectGetOwner(owner_id, owner_name))
	{
		// we don't actually care if you're the owner, but novices are
		// the most likely to be stumped by this one, so offer the
		// easiest and most likely solution.
		LLNotificationsUtil::add("CannotLinkDifferentOwners");
		return true;
	}

	LLSelectMgr::getInstance()->sendLink();

	return true;
}

bool LLSelectMgr::unlinkObjects()
{

	// <FS:PP>
	if (gSavedSettings.getBOOL("FSUnlinkConfirmEnabled"))
	{
	// </FS:PP>

		S32 min_objects_for_confirm = gSavedSettings.getS32("MinObjectsForUnlinkConfirm");
		S32 unlink_object_count = mSelectedObjects->getObjectCount(); // clears out nodes with NULL objects
		if (unlink_object_count >= min_objects_for_confirm
			&& unlink_object_count > mSelectedObjects->getRootObjectCount())
		{
			// total count > root count means that there are childer inside and that there are linksets that will be unlinked
			LLNotificationsUtil::add("ConfirmUnlink", LLSD(), LLSD(), boost::bind(&LLSelectMgr::confirmUnlinkObjects, this, _1, _2));
			return true;
		}

	// <FS:PP>
	}
	// </FS:PP>

	LLSelectMgr::getInstance()->sendDelink();
	return true;
}

void LLSelectMgr::confirmUnlinkObjects(const LLSD& notification, const LLSD& response)
{
	S32 option = LLNotificationsUtil::getSelectedOption(notification, response);
	// if Cancel pressed
	if (option == 1)
	{
		return;
	}

	LLSelectMgr::getInstance()->sendDelink();
	return;
}

// in order to link, all objects must have the same owner, and the
// agent must have the ability to modify all of the objects. However,
// we're not answering that question with this method. The question
// we're answering is: does the user have a reasonable expectation
// that a link operation should work? If so, return true, false
// otherwise. this allows the handle_link method to more finely check
// the selection and give an error message when the uer has a
// reasonable expectation for the link to work, but it will fail.
bool LLSelectMgr::enableLinkObjects()
{
	bool new_value = false;
	// check if there are at least 2 objects selected, and that the
	// user can modify at least one of the selected objects.

	// in component mode, can't link
	if (!gSavedSettings.getBOOL("EditLinkedParts"))
	{
		if(LLSelectMgr::getInstance()->selectGetAllRootsValid() && LLSelectMgr::getInstance()->getSelection()->getRootObjectCount() >= 2)
		{
			struct f : public LLSelectedObjectFunctor
			{
				virtual bool apply(LLViewerObject* object)
				{
					LLViewerObject *root_object = (object == NULL) ? NULL : object->getRootEdit();
					return object->permModify() && !object->isPermanentEnforced() &&
						((root_object == NULL) || !root_object->isPermanentEnforced());
				}
			} func;
			const bool firstonly = true;
			new_value = LLSelectMgr::getInstance()->getSelection()->applyToRootObjects(&func, firstonly);
		}
	}
// [RLVa:KB] - Checked: 2011-03-19 (RLVa-1.3.0f) | Modified: RLVa-0.2.0g
	if ( (new_value) && ((rlv_handler_t::isEnabled()) && (!RlvActions::canStand())) )
	{
		// Allow only if the avie isn't sitting on any of the selected objects
		LLObjectSelectionHandle hSel = LLSelectMgr::getInstance()->getSelection();
		RlvSelectIsSittingOn f(gAgentAvatarp);
		if (hSel->getFirstRootNode(&f, TRUE) != NULL)
			new_value = false;
	}
// [/RLVa:KB]
	return new_value;
}

bool LLSelectMgr::enableUnlinkObjects()
{
	LLViewerObject* first_editable_object = LLSelectMgr::getInstance()->getSelection()->getFirstEditableObject();
	LLViewerObject *root_object = (first_editable_object == NULL) ? NULL : first_editable_object->getRootEdit();

	bool new_value = LLSelectMgr::getInstance()->selectGetAllRootsValid() &&
		first_editable_object &&
		!first_editable_object->isAttachment() && !first_editable_object->isPermanentEnforced() &&
		((root_object == NULL) || !root_object->isPermanentEnforced());
// [RLVa:KB] - Checked: 2011-03-19 (RLVa-1.3.0f) | Modified: RLVa-0.2.0g
	if ( (new_value) && ((rlv_handler_t::isEnabled()) && (!RlvActions::canStand())) )
	{
		// Allow only if the avie isn't sitting on any of the selected objects
		LLObjectSelectionHandle hSel = LLSelectMgr::getInstance()->getSelection();
		RlvSelectIsSittingOn f(gAgentAvatarp);
		if (hSel->getFirstRootNode(&f, TRUE) != NULL)
			new_value = false;
	}
// [/RLVa:KB]
	return new_value;
}

void LLSelectMgr::deselectObjectAndFamily(LLViewerObject* object, BOOL send_to_sim, BOOL include_entire_object)
{
	// bail if nothing selected or if object wasn't selected in the first place
	if(!object) return;
	if(!object->isSelected()) return;

	// Collect all of the objects, and remove them
	std::vector<LLViewerObject*> objects;

	if (include_entire_object)
	{
		// Since we're selecting a family, start at the root, but
		// don't include an avatar.
		LLViewerObject* root = object;
	
		while(!root->isAvatar() && root->getParent())
		{
			LLViewerObject* parent = (LLViewerObject*)root->getParent();
			if (parent->isAvatar())
			{
				break;
			}
			root = parent;
		}
	
		object = root;
	}
	else
	{
		object = (LLViewerObject*)object->getRoot();
	}

	object->addThisAndAllChildren(objects);
	remove(objects);

	if (!send_to_sim) return;

	//-----------------------------------------------------------
	// Inform simulator of deselection
	//-----------------------------------------------------------
	LLViewerRegion* regionp = object->getRegion();

	BOOL start_new_message = TRUE;
	S32 select_count = 0;

	LLMessageSystem* msg = gMessageSystem;
	for (U32 i = 0; i < objects.size(); i++)
	{
		if (start_new_message)
		{
			msg->newMessageFast(_PREHASH_ObjectDeselect);
			msg->nextBlockFast(_PREHASH_AgentData);
			msg->addUUIDFast(_PREHASH_AgentID, gAgent.getID() );
			msg->addUUIDFast(_PREHASH_SessionID, gAgent.getSessionID());
			select_count++;
			start_new_message = FALSE;
		}

		msg->nextBlockFast(_PREHASH_ObjectData);
		msg->addU32Fast(_PREHASH_ObjectLocalID, (objects[i])->getLocalID());
		select_count++;

		// Zap the angular velocity, as the sim will set it to zero
		objects[i]->setAngularVelocity( 0,0,0 );
		objects[i]->setVelocity( 0,0,0 );

		if(msg->isSendFull(NULL) || select_count >= MAX_OBJECTS_PER_PACKET)
		{
			msg->sendReliable(regionp->getHost() );
			select_count = 0;
			start_new_message = TRUE;
		}
	}

	if (!start_new_message)
	{
		msg->sendReliable(regionp->getHost() );
	}

	updatePointAt();
	updateSelectionCenter();
}

void LLSelectMgr::deselectObjectOnly(LLViewerObject* object, BOOL send_to_sim)
{
	// bail if nothing selected or if object wasn't selected in the first place
	if (!object) return;
	if (!object->isSelected() ) return;

	// Zap the angular velocity, as the sim will set it to zero
	object->setAngularVelocity( 0,0,0 );
	object->setVelocity( 0,0,0 );

	if (send_to_sim)
	{
		LLViewerRegion* region = object->getRegion();
		gMessageSystem->newMessageFast(_PREHASH_ObjectDeselect);
		gMessageSystem->nextBlockFast(_PREHASH_AgentData);
		gMessageSystem->addUUIDFast(_PREHASH_AgentID, gAgent.getID() );
		gMessageSystem->addUUIDFast(_PREHASH_SessionID, gAgent.getSessionID());
		gMessageSystem->nextBlockFast(_PREHASH_ObjectData);
		gMessageSystem->addU32Fast(_PREHASH_ObjectLocalID, object->getLocalID() );
		gMessageSystem->sendReliable(region->getHost());
	}

	// This will refresh dialogs.
	remove( object );

	updatePointAt();
	updateSelectionCenter();
}


//-----------------------------------------------------------------------------
// addAsFamily
//-----------------------------------------------------------------------------

void LLSelectMgr::addAsFamily(std::vector<LLViewerObject*>& objects, BOOL add_to_end)
{
	for (std::vector<LLViewerObject*>::iterator iter = objects.begin();
		 iter != objects.end(); ++iter)
	{
		LLViewerObject* objectp = *iter;
		
		// Can't select yourself
		if (objectp->mID == gAgentID
			&& !LLSelectMgr::getInstance()->mAllowSelectAvatar)
		{
			continue;
		}

		if (!objectp->isSelected())
		{
			LLSelectNode *nodep = new LLSelectNode(objectp, TRUE);
			if (add_to_end)
			{
				mSelectedObjects->addNodeAtEnd(nodep);
			}
			else
			{
				mSelectedObjects->addNode(nodep);
			}
			objectp->setSelected(TRUE);

			if (objectp->getNumTEs() > 0)
			{
				nodep->selectAllTEs(TRUE);
				objectp->setAllTESelected(true);
			}
			else
			{
				// object has no faces, so don't mess with faces
			}
		}
		else
		{
			// we want this object to be selected for real
			// so clear transient flag
			LLSelectNode* select_node = mSelectedObjects->findNode(objectp);
			if (select_node)
			{
				select_node->setTransient(FALSE);
			}
		}
	}
	saveSelectedObjectTransform(SELECT_ACTION_TYPE_PICK);
}

//-----------------------------------------------------------------------------
// addAsIndividual() - a single object, face, etc
//-----------------------------------------------------------------------------
void LLSelectMgr::addAsIndividual(LLViewerObject *objectp, S32 face, BOOL undoable)
{
	// check to see if object is already in list
	LLSelectNode *nodep = mSelectedObjects->findNode(objectp);

	// Reset (in anticipation of being set to an appropriate value by panel refresh, if they're up)
	//
	setTextureChannel(LLRender::DIFFUSE_MAP);

	// if not in list, add it
	if (!nodep)
	{
		nodep = new LLSelectNode(objectp, TRUE);
		mSelectedObjects->addNode(nodep);
		llassert_always(nodep->getObject());
	}
	else
	{
		// make this a full-fledged selection
		nodep->setTransient(FALSE);
		// Move it to the front of the list
		mSelectedObjects->moveNodeToFront(nodep);
	}

	// Make sure the object is tagged as selected
	objectp->setSelected( TRUE );

	// And make sure we don't consider it as part of a family
	nodep->mIndividualSelection = TRUE;

	// Handle face selection
	if (objectp->getNumTEs() <= 0)
	{
		// object has no faces, so don't do anything
	}
	else if (face == SELECT_ALL_TES)
	{
		nodep->selectAllTEs(TRUE);
		objectp->setAllTESelected(true);
	}
	else if (0 <= face && face < SELECT_MAX_TES)
	{
		nodep->selectTE(face, TRUE);
		objectp->setTESelected(face, true);
	}
	else
	{
		LL_ERRS() << "LLSelectMgr::add face " << face << " out-of-range" << LL_ENDL;
		return;
	}

	saveSelectedObjectTransform(SELECT_ACTION_TYPE_PICK);
	updateSelectionCenter();
	dialog_refresh_all();
}


LLObjectSelectionHandle LLSelectMgr::setHoverObject(LLViewerObject *objectp, S32 face)
{
	if (!objectp)
	{
		mHoverObjects->deleteAllNodes();
		return NULL;
	}

	// Can't select yourself
	if (objectp->mID == gAgentID)
	{
		mHoverObjects->deleteAllNodes();
		return NULL;
	}

	// Can't select land
	if (objectp->getPCode() == LLViewerObject::LL_VO_SURFACE_PATCH)
	{
		mHoverObjects->deleteAllNodes();
		return NULL;
	}

	mHoverObjects->mPrimaryObject = objectp; 

	objectp = objectp->getRootEdit();

	// is the requested object the same as the existing hover object root?
	// NOTE: there is only ever one linked set in mHoverObjects
	if (mHoverObjects->getFirstRootObject() != objectp) 
	{

		// Collect all of the objects
		std::vector<LLViewerObject*> objects;
		objectp = objectp->getRootEdit();
		objectp->addThisAndNonJointChildren(objects);

		mHoverObjects->deleteAllNodes();
		for (std::vector<LLViewerObject*>::iterator iter = objects.begin();
			 iter != objects.end(); ++iter)
		{
			LLViewerObject* cur_objectp = *iter;
			if(!cur_objectp || cur_objectp->isDead())
			{
				continue;
			}
			LLSelectNode* nodep = new LLSelectNode(cur_objectp, FALSE);
			nodep->selectTE(face, TRUE);
			mHoverObjects->addNodeAtEnd(nodep);
		}

		requestObjectPropertiesFamily(objectp);
	}

	return mHoverObjects;
}

LLSelectNode *LLSelectMgr::getHoverNode()
{
	return mHoverObjects->getFirstRootNode();
}

LLSelectNode *LLSelectMgr::getPrimaryHoverNode()
{
	return mHoverObjects->mSelectNodeMap[mHoverObjects->mPrimaryObject];
}

// <FS:ND> Color per highlighted object
//void LLSelectMgr::highlightObjectOnly(LLViewerObject* objectp)
void LLSelectMgr::highlightObjectOnly(LLViewerObject *objectp, LLColor4 const &aColor )
// </FS:ND>
{
	if (!objectp)
	{
		return;
	}

	if (objectp->getPCode() != LL_PCODE_VOLUME)
	{
		return;
	}
	
	if ((gSavedSettings.getBOOL("SelectOwnedOnly") && !objectp->permYouOwner()) 
		|| (gSavedSettings.getBOOL("SelectMovableOnly") && (!objectp->permMove() ||  objectp->isPermanentEnforced())))
	{
		// only select my own objects
		return;
	}

	// <FS:Ansariel> FIRE-14593: Option to select only copyable objects
	if (!objectp->permCopy() && gSavedSettings.getBOOL("FSSelectCopyableOnly"))
	{
		return;
	}
	// </FS:Ansariel>

	// <FS:Ansariel> FIRE-304: Option to exclude group owned objects
	if (objectp->permGroupOwner() && !gSavedSettings.getBOOL("FSSelectIncludeGroupOwned"))
	{
		return;
	}
	// </FS:Ansariel>

	mRectSelectedObjects.insert(objectp);

	mHighlightColor[ objectp ] = aColor; // <FS:ND/> Color per highlighted object
}

void LLSelectMgr::highlightObjectAndFamily(LLViewerObject* objectp)
{
	if (!objectp)
	{
		return;
	}

	LLViewerObject* root_obj = (LLViewerObject*)objectp->getRoot();

	highlightObjectOnly(root_obj);

	LLViewerObject::const_child_list_t& child_list = root_obj->getChildren();
	for (LLViewerObject::child_list_t::const_iterator iter = child_list.begin();
		 iter != child_list.end(); iter++)
	{
		LLViewerObject* child = *iter;
		highlightObjectOnly(child);
	}
}

// Note that this ignores the "select owned only" flag
// It's also more efficient than calling the single-object version over and over.
void LLSelectMgr::highlightObjectAndFamily(const std::vector<LLViewerObject*>& objects)
{
	for (std::vector<LLViewerObject*>::const_iterator iter1 = objects.begin();
		 iter1 != objects.end(); ++iter1)
	{
		LLViewerObject* object = *iter1;

		if (!object)
		{
			continue;
		}
		if (object->getPCode() != LL_PCODE_VOLUME)
		{
			continue;
		}

		LLViewerObject* root = (LLViewerObject*)object->getRoot();
		mRectSelectedObjects.insert(root);

		LLViewerObject::const_child_list_t& child_list = root->getChildren();
		for (LLViewerObject::child_list_t::const_iterator iter2 = child_list.begin();
			 iter2 != child_list.end(); iter2++)
		{
			LLViewerObject* child = *iter2;
			mRectSelectedObjects.insert(child);
		}
	}
}

void LLSelectMgr::unhighlightObjectOnly(LLViewerObject* objectp)
{
	if (!objectp || (objectp->getPCode() != LL_PCODE_VOLUME))
	{
		return;
	}

	mRectSelectedObjects.erase(objectp);
	mHighlightColor.erase( objectp ); // <FS:ND/> Color per highlighted object
}

void LLSelectMgr::unhighlightObjectAndFamily(LLViewerObject* objectp)
{
	if (!objectp)
	{
		return;
	}

	LLViewerObject* root_obj = (LLViewerObject*)objectp->getRoot();

	unhighlightObjectOnly(root_obj);

	LLViewerObject::const_child_list_t& child_list = root_obj->getChildren();
	for (LLViewerObject::child_list_t::const_iterator iter = child_list.begin();
		 iter != child_list.end(); iter++)
	{
		LLViewerObject* child = *iter;
		unhighlightObjectOnly(child);
	}
}


void LLSelectMgr::unhighlightAll()
{
	mRectSelectedObjects.clear();
	mHighlightedObjects->deleteAllNodes();

	mHighlightColor.clear(); // <FS:ND/> Color per highlighted object
}

LLObjectSelectionHandle LLSelectMgr::selectHighlightedObjects()
{
	if (!mHighlightedObjects->getNumNodes())
	{
		return NULL;
	}

	//clear primary object
	mSelectedObjects->mPrimaryObject = NULL;

	for (LLObjectSelection::iterator iter = getHighlightedObjects()->begin();
		 iter != getHighlightedObjects()->end(); )
	{
		LLObjectSelection::iterator curiter = iter++;
	
		LLSelectNode *nodep = *curiter;
		LLViewerObject* objectp = nodep->getObject();

		if (!canSelectObject(objectp))
		{
			continue;
		}

		// already selected
		if (objectp->isSelected())
		{
			continue;
		}

		LLSelectNode* new_nodep = new LLSelectNode(*nodep);
		mSelectedObjects->addNode(new_nodep);

		// flag this object as selected
		objectp->setSelected(TRUE);
		objectp->setAllTESelected(true);

		mSelectedObjects->mSelectType = getSelectTypeForObject(objectp);

		// request properties on root objects
		if (objectp->isRootEdit())
		{
			requestObjectPropertiesFamily(objectp);
		}
	}

	// pack up messages to let sim know these objects are selected
	sendSelect();
	unhighlightAll();
	updateSelectionCenter();
	saveSelectedObjectTransform(SELECT_ACTION_TYPE_PICK);
	updatePointAt();

	if (mSelectedObjects->getObjectCount())
	{
		gEditMenuHandler = this;
	}

	return mSelectedObjects;
}

void LLSelectMgr::deselectHighlightedObjects()
{
	BOOL select_linked_set = !gSavedSettings.getBOOL("EditLinkedParts");
	for (std::set<LLPointer<LLViewerObject> >::iterator iter = mRectSelectedObjects.begin();
		 iter != mRectSelectedObjects.end(); iter++)
	{
		LLViewerObject *objectp = *iter;
		if (!select_linked_set)
		{
			deselectObjectOnly(objectp);
		}
		else
		{
			LLViewerObject* root_object = (LLViewerObject*)objectp->getRoot();
			if (root_object->isSelected())
			{
				deselectObjectAndFamily(root_object);
			}
		}
	}

	unhighlightAll();
}

void LLSelectMgr::addGridObject(LLViewerObject* objectp)
{
	LLSelectNode* nodep = new LLSelectNode(objectp, FALSE);
	mGridObjects.addNodeAtEnd(nodep);

	LLViewerObject::const_child_list_t& child_list = objectp->getChildren();
	for (LLViewerObject::child_list_t::const_iterator iter = child_list.begin();
		 iter != child_list.end(); iter++)
	{
		LLViewerObject* child = *iter;
		nodep = new LLSelectNode(child, FALSE);
		mGridObjects.addNodeAtEnd(nodep);
	}
}

void LLSelectMgr::clearGridObjects()
{
	mGridObjects.deleteAllNodes();
}

void LLSelectMgr::setGridMode(EGridMode mode)
{
	mGridMode = mode;
	gSavedSettings.setS32("GridMode", mode);
	updateSelectionCenter();
}

void LLSelectMgr::getGrid(LLVector3& origin, LLQuaternion &rotation, LLVector3 &scale, bool for_snap_guides)
{
	mGridObjects.cleanupNodes();
	
	LLViewerObject* first_grid_object = mGridObjects.getFirstObject();

	if (mGridMode == GRID_MODE_LOCAL && mSelectedObjects->getObjectCount())
	{
		//LLViewerObject* root = getSelectedParentObject(mSelectedObjects->getFirstObject());
		mGridOrigin = mSavedSelectionBBox.getCenterAgent();
		mGridScale = mSavedSelectionBBox.getExtentLocal() * 0.5f;

		// DEV-12570 Just taking the saved selection box rotation prevents
		// wild rotations of linked sets while in local grid mode
		//if(mSelectedObjects->getObjectCount() < 2 || !root || root->mDrawable.isNull())
		{
			mGridRotation = mSavedSelectionBBox.getRotation();
		}
		/*else //set to the root object
		{
			mGridRotation = root->getRenderRotation();			
		}*/
	}
	else if (mGridMode == GRID_MODE_REF_OBJECT && first_grid_object && first_grid_object->mDrawable.notNull())
	{
		LLSelectNode *node = mSelectedObjects->findNode(first_grid_object);
		if (!for_snap_guides && node)
		{
			mGridRotation = node->mSavedRotation;
		}
		else
		{
			mGridRotation = first_grid_object->getRenderRotation();
		}

		LLVector4a min_extents(F32_MAX);
		LLVector4a max_extents(-F32_MAX);
		BOOL grid_changed = FALSE;
		for (LLObjectSelection::iterator iter = mGridObjects.begin();
			 iter != mGridObjects.end(); ++iter)
		{
			LLViewerObject* object = (*iter)->getObject();
			LLDrawable* drawable = object->mDrawable;
			if (drawable)
			{
				const LLVector4a* ext = drawable->getSpatialExtents();
				update_min_max(min_extents, max_extents, ext[0]);
				update_min_max(min_extents, max_extents, ext[1]);
				grid_changed = TRUE;
			}
		}
		if (grid_changed)
		{
			LLVector4a center, size;
			center.setAdd(min_extents, max_extents);
			center.mul(0.5f);
			size.setSub(max_extents, min_extents);
			size.mul(0.5f);

			mGridOrigin.set(center.getF32ptr());
			LLDrawable* drawable = first_grid_object->mDrawable;
			if (drawable && drawable->isActive())
			{
				mGridOrigin = mGridOrigin * first_grid_object->getRenderMatrix();
			}
			mGridScale.set(size.getF32ptr());
		}
	}
	else // GRID_MODE_WORLD or just plain default
	{
		const BOOL non_root_ok = TRUE;
		LLViewerObject* first_object = mSelectedObjects->getFirstRootObject(non_root_ok);

		mGridOrigin.clearVec();
		mGridRotation.loadIdentity();

		mSelectedObjects->mSelectType = getSelectTypeForObject( first_object );

		switch (mSelectedObjects->mSelectType)
		{
		case SELECT_TYPE_ATTACHMENT:
			if (first_object && first_object->getRootEdit()->mDrawable.notNull())
			{
				// this means this object *has* to be an attachment
				LLXform* attachment_point_xform = first_object->getRootEdit()->mDrawable->mXform.getParent();
				// <FS:Ansariel> Crash fix for FIRE-15206
				if (!attachment_point_xform) break;
				mGridOrigin = attachment_point_xform->getWorldPosition();
				mGridRotation = attachment_point_xform->getWorldRotation();
				mGridScale = LLVector3(1.f, 1.f, 1.f) * gSavedSettings.getF32("GridResolution");
			}
			break;
		case SELECT_TYPE_HUD:
			// use HUD-scaled grid
			mGridScale = LLVector3(0.25f, 0.25f, 0.25f);
			break;
		case SELECT_TYPE_WORLD:
			mGridScale = LLVector3(1.f, 1.f, 1.f) * gSavedSettings.getF32("GridResolution");
			break;
		}
	}
	llassert(mGridOrigin.isFinite());

	origin = mGridOrigin;
	rotation = mGridRotation;
	scale = mGridScale;
}

//-----------------------------------------------------------------------------
// remove() - an array of objects
//-----------------------------------------------------------------------------

void LLSelectMgr::remove(std::vector<LLViewerObject*>& objects)
{
	for (std::vector<LLViewerObject*>::iterator iter = objects.begin();
		 iter != objects.end(); ++iter)
	{
		LLViewerObject* objectp = *iter;
		LLSelectNode* nodep = mSelectedObjects->findNode(objectp);
		if (nodep)
		{
			objectp->setSelected(FALSE);
			mSelectedObjects->removeNode(nodep);
			nodep = NULL;
		}
	}
	updateSelectionCenter();
	dialog_refresh_all();
}


//-----------------------------------------------------------------------------
// remove() - a single object
//-----------------------------------------------------------------------------
void LLSelectMgr::remove(LLViewerObject *objectp, S32 te, BOOL undoable)
{
	// get object node (and verify it is in the selected list)
	LLSelectNode *nodep = mSelectedObjects->findNode(objectp);
	if (!nodep)
	{
		return;
	}

	// if face = all, remove object from list
	if ((objectp->getNumTEs() <= 0) || (te == SELECT_ALL_TES))
	{
		// Remove all faces (or the object doesn't have faces) so remove the node
		mSelectedObjects->removeNode(nodep);
		nodep = NULL;
		objectp->setSelected( FALSE );
	}
	else if (0 <= te && te < SELECT_MAX_TES)
	{
		// ...valid face, check to see if it was on
		if (nodep->isTESelected(te))
		{
			nodep->selectTE(te, FALSE);
			objectp->setTESelected(te, false);
		}
		else
		{
			LL_ERRS() << "LLSelectMgr::remove - tried to remove TE " << te << " that wasn't selected" << LL_ENDL;
			return;
		}

		// ...check to see if this operation turned off all faces
		BOOL found = FALSE;
		for (S32 i = 0; i < nodep->getObject()->getNumTEs(); i++)
		{
			found = found || nodep->isTESelected(i);
		}

		// ...all faces now turned off, so remove
		if (!found)
		{
			mSelectedObjects->removeNode(nodep);
			nodep = NULL;
			objectp->setSelected( FALSE );
			// *FIXME: Doesn't update simulator that object is no longer selected
		}
	}
	else
	{
		// ...out of range face
		LL_ERRS() << "LLSelectMgr::remove - TE " << te << " out of range" << LL_ENDL;
	}

	updateSelectionCenter();
	dialog_refresh_all();
}


//-----------------------------------------------------------------------------
// removeAll()
//-----------------------------------------------------------------------------
void LLSelectMgr::removeAll()
{
	for (LLObjectSelection::iterator iter = mSelectedObjects->begin();
		 iter != mSelectedObjects->end(); iter++ )
	{
		LLViewerObject *objectp = (*iter)->getObject();
		objectp->setSelected( FALSE );
	}

	mSelectedObjects->deleteAllNodes();
	
	updateSelectionCenter();
	dialog_refresh_all();
}

//-----------------------------------------------------------------------------
// promoteSelectionToRoot()
//-----------------------------------------------------------------------------
void LLSelectMgr::promoteSelectionToRoot()
{
	std::set<LLViewerObject*> selection_set;

	BOOL selection_changed = FALSE;

	for (LLObjectSelection::iterator iter = getSelection()->begin();
		 iter != getSelection()->end(); )
	{
		LLObjectSelection::iterator curiter = iter++;
		LLSelectNode* nodep = *curiter;
		LLViewerObject* object = nodep->getObject();

		if (nodep->mIndividualSelection)
		{
			selection_changed = TRUE;
		}

		LLViewerObject* parentp = object;
		while(parentp->getParent() && !(parentp->isRootEdit()))
		{
			parentp = (LLViewerObject*)parentp->getParent();
		}
	
		selection_set.insert(parentp);
	}

	if (selection_changed)
	{
		deselectAll();

		std::set<LLViewerObject*>::iterator set_iter;
		for (set_iter = selection_set.begin(); set_iter != selection_set.end(); ++set_iter)
		{
			selectObjectAndFamily(*set_iter);
		}
	}
}

//-----------------------------------------------------------------------------
// demoteSelectionToIndividuals()
//-----------------------------------------------------------------------------
void LLSelectMgr::demoteSelectionToIndividuals()
{
	std::vector<LLViewerObject*> objects;

	for (LLObjectSelection::root_iterator iter = getSelection()->root_begin();
		 iter != getSelection()->root_end(); iter++)
	{
		LLViewerObject* object = (*iter)->getObject();
		object->addThisAndNonJointChildren(objects);
	}

	if (!objects.empty())
	{
		deselectAll();
		for (std::vector<LLViewerObject*>::iterator iter = objects.begin();
			 iter != objects.end(); ++iter)
		{
			LLViewerObject* objectp = *iter;
			selectObjectOnly(objectp);
		}
	}
}

//-----------------------------------------------------------------------------
// dump()
//-----------------------------------------------------------------------------
void LLSelectMgr::dump()
{
	LL_INFOS() << "Selection Manager: " << mSelectedObjects->getNumNodes() << " items" << LL_ENDL;

	LL_INFOS() << "TE mode " << mTEMode << LL_ENDL;

	S32 count = 0;
	for (LLObjectSelection::iterator iter = getSelection()->begin();
		 iter != getSelection()->end(); iter++ )
	{
		LLViewerObject* objectp = (*iter)->getObject();
		LL_INFOS() << "Object " << count << " type " << LLPrimitive::pCodeToString(objectp->getPCode()) << LL_ENDL;
		LL_INFOS() << "  hasLSL " << objectp->flagScripted() << LL_ENDL;
		LL_INFOS() << "  hasTouch " << objectp->flagHandleTouch() << LL_ENDL;
		LL_INFOS() << "  hasMoney " << objectp->flagTakesMoney() << LL_ENDL;
		LL_INFOS() << "  getposition " << objectp->getPosition() << LL_ENDL;
		LL_INFOS() << "  getpositionAgent " << objectp->getPositionAgent() << LL_ENDL;
		LL_INFOS() << "  getpositionRegion " << objectp->getPositionRegion() << LL_ENDL;
		LL_INFOS() << "  getpositionGlobal " << objectp->getPositionGlobal() << LL_ENDL;
		LLDrawable* drawablep = objectp->mDrawable;
		LL_INFOS() << "  " << (drawablep&& drawablep->isVisible() ? "visible" : "invisible") << LL_ENDL;
		LL_INFOS() << "  " << (drawablep&& drawablep->isState(LLDrawable::FORCE_INVISIBLE) ? "force_invisible" : "") << LL_ENDL;
		count++;
	}

	// Face iterator
	for (LLObjectSelection::iterator iter = getSelection()->begin();
		 iter != getSelection()->end(); iter++ )
	{
		LLSelectNode* node = *iter;
		LLViewerObject* objectp = node->getObject();
		if (!objectp)
			continue;
		for (S32 te = 0; te < objectp->getNumTEs(); ++te )
		{
			if (node->isTESelected(te))
			{
				LL_INFOS() << "Object " << objectp << " te " << te << LL_ENDL;
			}
		}
	}

	LL_INFOS() << mHighlightedObjects->getNumNodes() << " objects currently highlighted." << LL_ENDL;

	LL_INFOS() << "Center global " << mSelectionCenterGlobal << LL_ENDL;
}

//-----------------------------------------------------------------------------
// cleanup()
//-----------------------------------------------------------------------------
void LLSelectMgr::cleanup()
{
	mSilhouetteImagep = NULL;
}


//---------------------------------------------------------------------------
// Manipulate properties of selected objects
//---------------------------------------------------------------------------

struct LLSelectMgrSendFunctor : public LLSelectedObjectFunctor
{
	virtual bool apply(LLViewerObject* object)
	{
		if (object->permModify())
		{
			object->sendTEUpdate();
		}
		return true;
	}
};

void LLObjectSelection::applyNoCopyTextureToTEs(LLViewerInventoryItem* item)
{
	if (!item)
	{
		return;
	}
	LLViewerTexture* image = LLViewerTextureManager::getFetchedTexture(item->getAssetUUID());

	for (iterator iter = begin(); iter != end(); ++iter)
	{
		LLSelectNode* node = *iter;
		LLViewerObject* object = (*iter)->getObject();
		if (!object)
		{
			continue;
		}

		S32 num_tes = llmin((S32)object->getNumTEs(), (S32)object->getNumFaces());
		bool texture_copied = false;
		for (S32 te = 0; te < num_tes; ++te)
		{
			if (node->isTESelected(te))
			{
				//(no-copy) textures must be moved to the object's inventory only once
				// without making any copies
				if (!texture_copied)
				{
					LLToolDragAndDrop::handleDropTextureProtections(object, item, LLToolDragAndDrop::SOURCE_AGENT, LLUUID::null);
					texture_copied = true;
				}

				// apply texture for the selected faces
				add(LLStatViewer::EDIT_TEXTURE, 1);
				object->setTEImage(te, image);
				dialog_refresh_all();

				// send the update to the simulator
				object->sendTEUpdate();
			}
		}
	}
}

//-----------------------------------------------------------------------------
// selectionSetImage()
//-----------------------------------------------------------------------------
// *TODO: re-arch texture applying out of lltooldraganddrop
void LLSelectMgr::selectionSetImage(const LLUUID& imageid)
{
	// First for (no copy) textures and multiple object selection
	LLViewerInventoryItem* item = gInventory.getItem(imageid);
	if(item 
		&& !item->getPermissions().allowOperationBy(PERM_COPY, gAgent.getID())
		&& (mSelectedObjects->getNumNodes() > 1) )
	{
		LL_WARNS() << "Attempted to apply no-copy texture to multiple objects"
				<< LL_ENDL;
		return;
	}

	struct f : public LLSelectedTEFunctor
	{
		LLViewerInventoryItem* mItem;
		LLUUID mImageID;
		f(LLViewerInventoryItem* item, const LLUUID& id) : mItem(item), mImageID(id) {}
		bool apply(LLViewerObject* objectp, S32 te)
		{
		    if(objectp && !objectp->permModify())
		    {
		        return false;
		    }
		    if (mItem)
			{
				if (te == -1) // all faces
				{
					LLToolDragAndDrop::dropTextureAllFaces(objectp,
														   mItem,
														   LLToolDragAndDrop::SOURCE_AGENT,
														   LLUUID::null);
				}
				else // one face
				{
					LLToolDragAndDrop::dropTextureOneFace(objectp,
														  te,
														  mItem,
														  LLToolDragAndDrop::SOURCE_AGENT,
														  LLUUID::null);
				}
			}
			else // not an inventory item
			{
				// Texture picker defaults aren't inventory items
				// * Don't need to worry about permissions for them
				// * Can just apply the texture and be done with it.
				objectp->setTEImage(te, LLViewerTextureManager::getFetchedTexture(mImageID, FTT_DEFAULT, TRUE, LLGLTexture::BOOST_NONE, LLViewerTexture::LOD_TEXTURE));
			}
			return true;
		}
	};

	if (item && !item->getPermissions().allowOperationBy(PERM_COPY, gAgent.getID()))
	{
		getSelection()->applyNoCopyTextureToTEs(item);
	}
	else
	{
		f setfunc(item, imageid);
		getSelection()->applyToTEs(&setfunc);
	}


	struct g : public LLSelectedObjectFunctor
	{
		LLViewerInventoryItem* mItem;
		g(LLViewerInventoryItem* item) : mItem(item) {}
		virtual bool apply(LLViewerObject* object)
		{
			if (!mItem)
			{
				object->sendTEUpdate();
				// 1 particle effect per object				
				LLHUDEffectSpiral *effectp = (LLHUDEffectSpiral *)LLHUDManager::getInstance()->createViewerEffect(LLHUDObject::LL_HUD_EFFECT_BEAM, TRUE);
				effectp->setSourceObject(gAgentAvatarp);
				effectp->setTargetObject(object);
				effectp->setDuration(LL_HUD_DUR_SHORT);
				effectp->setColor(LLColor4U(gAgent.getEffectColor()));
			}
			return true;
		}
	} sendfunc(item);
	getSelection()->applyToObjects(&sendfunc);
}

//-----------------------------------------------------------------------------
// selectionSetColor()
//-----------------------------------------------------------------------------
void LLSelectMgr::selectionSetColor(const LLColor4 &color)
{
	struct f : public LLSelectedTEFunctor
	{
		LLColor4 mColor;
		f(const LLColor4& c) : mColor(c) {}
		bool apply(LLViewerObject* object, S32 te)
		{
			if (object->permModify())
			{
				object->setTEColor(te, mColor);
			}
			return true;
		}
	} setfunc(color);
	getSelection()->applyToTEs(&setfunc);
	
	LLSelectMgrSendFunctor sendfunc;
	getSelection()->applyToObjects(&sendfunc);
}

//-----------------------------------------------------------------------------
// selectionSetColorOnly()
//-----------------------------------------------------------------------------
void LLSelectMgr::selectionSetColorOnly(const LLColor4 &color)
{
	struct f : public LLSelectedTEFunctor
	{
		LLColor4 mColor;
		f(const LLColor4& c) : mColor(c) {}
		bool apply(LLViewerObject* object, S32 te)
		{
			if (object->permModify())
			{
				LLColor4 prev_color = object->getTE(te)->getColor();
				mColor.mV[VALPHA] = prev_color.mV[VALPHA];
				// update viewer side color in anticipation of update from simulator
				object->setTEColor(te, mColor);
			}
			return true;
		}
	} setfunc(color);
	getSelection()->applyToTEs(&setfunc);
	
	LLSelectMgrSendFunctor sendfunc;
	getSelection()->applyToObjects(&sendfunc);
}

//-----------------------------------------------------------------------------
// selectionSetAlphaOnly()
//-----------------------------------------------------------------------------
void LLSelectMgr::selectionSetAlphaOnly(const F32 alpha)
{
	struct f : public LLSelectedTEFunctor
	{
		F32 mAlpha;
		f(const F32& a) : mAlpha(a) {}
		bool apply(LLViewerObject* object, S32 te)
		{
			if (object->permModify())
			{
				LLColor4 prev_color = object->getTE(te)->getColor();
				prev_color.mV[VALPHA] = mAlpha;
				// update viewer side color in anticipation of update from simulator
				object->setTEColor(te, prev_color);
			}
			return true;
		}
	} setfunc(alpha);
	getSelection()->applyToTEs(&setfunc);
	
	LLSelectMgrSendFunctor sendfunc;
	getSelection()->applyToObjects(&sendfunc);
}

void LLSelectMgr::selectionRevertColors()
{
	struct f : public LLSelectedTEFunctor
	{
		LLObjectSelectionHandle mSelectedObjects;
		f(LLObjectSelectionHandle sel) : mSelectedObjects(sel) {}
		bool apply(LLViewerObject* object, S32 te)
		{
			if (object->permModify())
			{
				LLSelectNode* nodep = mSelectedObjects->findNode(object);
				if (nodep && te < (S32)nodep->mSavedColors.size())
				{
					LLColor4 color = nodep->mSavedColors[te];
					// update viewer side color in anticipation of update from simulator
					object->setTEColor(te, color);
				}
			}
			return true;
		}
	} setfunc(mSelectedObjects);
	getSelection()->applyToTEs(&setfunc);
	
	LLSelectMgrSendFunctor sendfunc;
	getSelection()->applyToObjects(&sendfunc);
}

void LLSelectMgr::selectionRevertShinyColors()
{
	struct f : public LLSelectedTEFunctor
	{
		LLObjectSelectionHandle mSelectedObjects;
		f(LLObjectSelectionHandle sel) : mSelectedObjects(sel) {}
		bool apply(LLViewerObject* object, S32 te)
		{
			if (object->permModify())
			{
				LLSelectNode* nodep = mSelectedObjects->findNode(object);
				if (nodep && te < (S32)nodep->mSavedShinyColors.size())
				{
					LLColor4 color = nodep->mSavedShinyColors[te];
					// update viewer side color in anticipation of update from simulator
					LLMaterialPtr old_mat = object->getTE(te)->getMaterialParams();
					if (!old_mat.isNull())
					{
						LLMaterialPtr new_mat = gFloaterTools->getPanelFace()->createDefaultMaterial(old_mat);
						new_mat->setSpecularLightColor(color);
						object->getTE(te)->setMaterialParams(new_mat);
						LLMaterialMgr::getInstance()->put(object->getID(), te, *new_mat);
					}
				}
			}
			return true;
		}
	} setfunc(mSelectedObjects);
	getSelection()->applyToTEs(&setfunc);

	LLSelectMgrSendFunctor sendfunc;
	getSelection()->applyToObjects(&sendfunc);
}

BOOL LLSelectMgr::selectionRevertTextures()
{
	struct f : public LLSelectedTEFunctor
	{
		LLObjectSelectionHandle mSelectedObjects;
		f(LLObjectSelectionHandle sel) : mSelectedObjects(sel) {}
		bool apply(LLViewerObject* object, S32 te)
		{
			if (object->permModify())
			{
				LLSelectNode* nodep = mSelectedObjects->findNode(object);
				if (nodep && te < (S32)nodep->mSavedTextures.size())
				{
					LLUUID id = nodep->mSavedTextures[te];
					// update textures on viewer side
					if (id.isNull())
					{
						// this was probably a no-copy texture, leave image as-is
						return FALSE;
					}
					else
					{
						object->setTEImage(te, LLViewerTextureManager::getFetchedTexture(id, FTT_DEFAULT, TRUE, LLGLTexture::BOOST_NONE, LLViewerTexture::LOD_TEXTURE));
					}
				}
			}
			return true;
		}
	} setfunc(mSelectedObjects);
	BOOL revert_successful = getSelection()->applyToTEs(&setfunc);
	
	LLSelectMgrSendFunctor sendfunc;
	getSelection()->applyToObjects(&sendfunc);

	return revert_successful;
}

void LLSelectMgr::selectionSetBumpmap(U8 bumpmap)
{
	struct f : public LLSelectedTEFunctor
	{
		U8 mBump;
		f(const U8& b) : mBump(b) {}
		bool apply(LLViewerObject* object, S32 te)
		{
			if (object->permModify())
			{
				// update viewer side color in anticipation of update from simulator
				object->setTEBumpmap(te, mBump);
			}
			return true;
		}
	} setfunc(bumpmap);
	getSelection()->applyToTEs(&setfunc);
	
	LLSelectMgrSendFunctor sendfunc;
	getSelection()->applyToObjects(&sendfunc);
}

void LLSelectMgr::selectionSetTexGen(U8 texgen)
{
	struct f : public LLSelectedTEFunctor
	{
		U8 mTexgen;
		f(const U8& t) : mTexgen(t) {}
		bool apply(LLViewerObject* object, S32 te)
		{
			if (object->permModify())
			{
				// update viewer side color in anticipation of update from simulator
				object->setTETexGen(te, mTexgen);
			}
			return true;
		}
	} setfunc(texgen);
	getSelection()->applyToTEs(&setfunc);

	LLSelectMgrSendFunctor sendfunc;
	getSelection()->applyToObjects(&sendfunc);
}


void LLSelectMgr::selectionSetShiny(U8 shiny)
{
	struct f : public LLSelectedTEFunctor
	{
		U8 mShiny;
		f(const U8& t) : mShiny(t) {}
		bool apply(LLViewerObject* object, S32 te)
		{
			if (object->permModify())
			{
				// update viewer side color in anticipation of update from simulator
				object->setTEShiny(te, mShiny);
			}
			return true;
		}
	} setfunc(shiny);
	getSelection()->applyToTEs(&setfunc);

	LLSelectMgrSendFunctor sendfunc;
	getSelection()->applyToObjects(&sendfunc);
}

void LLSelectMgr::selectionSetFullbright(U8 fullbright)
{
	struct f : public LLSelectedTEFunctor
	{
		U8 mFullbright;
		f(const U8& t) : mFullbright(t) {}
		bool apply(LLViewerObject* object, S32 te)
		{
			if (object->permModify())
			{
				// update viewer side color in anticipation of update from simulator
				object->setTEFullbright(te, mFullbright);
			}
			return true;
		}
	} setfunc(fullbright);
	getSelection()->applyToTEs(&setfunc);

	struct g : public LLSelectedObjectFunctor
	{
		U8 mFullbright;
		g(const U8& t) : mFullbright(t) {}
		virtual bool apply(LLViewerObject* object)
		{
			if (object->permModify())
			{
				object->sendTEUpdate();
				if (mFullbright)
				{
					U8 material = object->getMaterial();
					U8 mcode = material & LL_MCODE_MASK;
					if (mcode == LL_MCODE_LIGHT)
					{
						mcode = LL_MCODE_GLASS;
						material = (material & ~LL_MCODE_MASK) | mcode;
						object->setMaterial(material);
						object->sendMaterialUpdate();
					}
				}
			}
			return true;
		}
	} sendfunc(fullbright);
	getSelection()->applyToObjects(&sendfunc);
}

// This function expects media_data to be a map containing relevant
// media data name/value pairs (e.g. home_url, etc.)
void LLSelectMgr::selectionSetMedia(U8 media_type, const LLSD &media_data)
{	
	struct f : public LLSelectedTEFunctor
	{
		U8 mMediaFlags;
		const LLSD &mMediaData;
		f(const U8& t, const LLSD& d) : mMediaFlags(t), mMediaData(d) {}
		bool apply(LLViewerObject* object, S32 te)
		{
			if (object->permModify())
			{
				// If we are adding media, then check the current state of the
				// media data on this face.  
				//  - If it does not have media, AND we are NOT setting the HOME URL, then do NOT add media to this
				// face.
				//  - If it does not have media, and we ARE setting the HOME URL, add media to this face.
				//  - If it does already have media, add/update media to/on this face
				// If we are removing media, just do it (ignore the passed-in LLSD).
				if (mMediaFlags & LLTextureEntry::MF_HAS_MEDIA)
				{
					llassert(mMediaData.isMap());
					const LLTextureEntry *texture_entry = object->getTE(te);
					if (!mMediaData.isMap() ||
						((NULL != texture_entry) && !texture_entry->hasMedia() && !mMediaData.has(LLMediaEntry::HOME_URL_KEY)))
					{
						// skip adding/updating media
					}
					else {
						// Add/update media
						object->setTEMediaFlags(te, mMediaFlags);
						LLVOVolume *vo = dynamic_cast<LLVOVolume*>(object);
						llassert(NULL != vo);
						if (NULL != vo) 
						{
							vo->syncMediaData(te, mMediaData, true/*merge*/, true/*ignore_agent*/);
						}
					}
				}
				else
				{
					// delete media (or just set the flags)
					object->setTEMediaFlags(te, mMediaFlags);
				}
			}
			return true;
		}
	} setfunc(media_type, media_data);
	getSelection()->applyToTEs(&setfunc);
	
	struct f2 : public LLSelectedObjectFunctor
	{
		virtual bool apply(LLViewerObject* object)
		{
			if (object->permModify())
			{
				object->sendTEUpdate();
				LLVOVolume *vo = dynamic_cast<LLVOVolume*>(object);
				llassert(NULL != vo);
				// It's okay to skip this object if hasMedia() is false...
				// the sendTEUpdate() above would remove all media data if it were
				// there.
                if (NULL != vo && vo->hasMedia())
                {
                    // Send updated media data FOR THE ENTIRE OBJECT
                    vo->sendMediaDataUpdate();
                }
			}
			return true;
		}
	} func2;
	mSelectedObjects->applyToObjects( &func2 );
}

void LLSelectMgr::selectionSetGlow(F32 glow)
{
	struct f1 : public LLSelectedTEFunctor
	{
		F32 mGlow;
		f1(F32 glow) : mGlow(glow) {};
		bool apply(LLViewerObject* object, S32 face)
		{
			if (object->permModify())
			{
				// update viewer side color in anticipation of update from simulator
				object->setTEGlow(face, mGlow);
			}
			return true;
		}
	} func1(glow);
	mSelectedObjects->applyToTEs( &func1 );

	struct f2 : public LLSelectedObjectFunctor
	{
		virtual bool apply(LLViewerObject* object)
		{
			if (object->permModify())
			{
				object->sendTEUpdate();
			}
			return true;
		}
	} func2;
	mSelectedObjects->applyToObjects( &func2 );
}

void LLSelectMgr::selectionSetMaterialParams(LLSelectedTEMaterialFunctor* material_func)
{
	struct f1 : public LLSelectedTEFunctor
	{
		LLMaterialPtr mMaterial;
		f1(LLSelectedTEMaterialFunctor* material_func) : _material_func(material_func) {}

		bool apply(LLViewerObject* object, S32 face)
		{
			if (object && object->permModify() && _material_func)
			{
				LLTextureEntry* tep = object->getTE(face);
				if (tep)
				{
					LLMaterialPtr current_material = tep->getMaterialParams();
					_material_func->apply(object, face, tep, current_material);
				}
			}
			return true;
		}

		LLSelectedTEMaterialFunctor* _material_func;
	} func1(material_func);
	mSelectedObjects->applyToTEs( &func1 );

	struct f2 : public LLSelectedObjectFunctor
	{
		virtual bool apply(LLViewerObject* object)
		{
			if (object->permModify())
			{
				object->sendTEUpdate();
			}
			return true;
		}
	} func2;
	mSelectedObjects->applyToObjects( &func2 );
}

void LLSelectMgr::selectionRemoveMaterial()
{
	struct f1 : public LLSelectedTEFunctor
	{
		bool apply(LLViewerObject* object, S32 face)
		{
			if (object->permModify())
			{
			        LL_DEBUGS("Materials") << "Removing material from object " << object->getID() << " face " << face << LL_ENDL;
				LLMaterialMgr::getInstance()->remove(object->getID(),face);
				object->setTEMaterialParams(face, NULL);
			}
			return true;
		}
	} func1;
	mSelectedObjects->applyToTEs( &func1 );

	struct f2 : public LLSelectedObjectFunctor
	{
		virtual bool apply(LLViewerObject* object)
		{
			if (object->permModify())
			{
				object->sendTEUpdate();
			}
			return true;
		}
	} func2;
	mSelectedObjects->applyToObjects( &func2 );
}


//-----------------------------------------------------------------------------
// findObjectPermissions()
//-----------------------------------------------------------------------------
LLPermissions* LLSelectMgr::findObjectPermissions(const LLViewerObject* object)
{
	for (LLObjectSelection::valid_iterator iter = getSelection()->valid_begin();
		 iter != getSelection()->valid_end(); iter++ )
	{
		LLSelectNode* nodep = *iter;
		if (nodep->getObject() == object)
		{
			return nodep->mPermissions;
		}
	}

	return NULL;
}


//-----------------------------------------------------------------------------
// selectionGetGlow()
//-----------------------------------------------------------------------------
BOOL LLSelectMgr::selectionGetGlow(F32 *glow)
{
	BOOL identical;
	F32 lglow = 0.f;
	struct f1 : public LLSelectedTEGetFunctor<F32>
	{
		F32 get(LLViewerObject* object, S32 face)
		{
			return object->getTE(face)->getGlow();
		}
	} func;
	identical = mSelectedObjects->getSelectedTEValue( &func, lglow );

	*glow = lglow;
	return identical;
}


void LLSelectMgr::selectionSetPhysicsType(U8 type)
{
	struct f : public LLSelectedObjectFunctor
	{
		U8 mType;
		f(const U8& t) : mType(t) {}
		virtual bool apply(LLViewerObject* object)
		{
			if (object->permModify())
			{
				object->setPhysicsShapeType(mType);
				object->updateFlags(TRUE);
			}
			return true;
		}
	} sendfunc(type);
	getSelection()->applyToObjects(&sendfunc);
}

void LLSelectMgr::selectionSetFriction(F32 friction)
{
	struct f : public LLSelectedObjectFunctor
	{
		F32 mFriction;
		f(const F32& friction) : mFriction(friction) {}
		virtual bool apply(LLViewerObject* object)
		{
			if (object->permModify())
			{
				object->setPhysicsFriction(mFriction);
				object->updateFlags(TRUE);
			}
			return true;
		}
	} sendfunc(friction);
	getSelection()->applyToObjects(&sendfunc);
}

void LLSelectMgr::selectionSetGravity(F32 gravity )
{
	struct f : public LLSelectedObjectFunctor
	{
		F32 mGravity;
		f(const F32& gravity) : mGravity(gravity) {}
		virtual bool apply(LLViewerObject* object)
		{
			if (object->permModify())
			{
				object->setPhysicsGravity(mGravity);
				object->updateFlags(TRUE);
			}
			return true;
		}
	} sendfunc(gravity);
	getSelection()->applyToObjects(&sendfunc);
}

void LLSelectMgr::selectionSetDensity(F32 density )
{
	struct f : public LLSelectedObjectFunctor
	{
		F32 mDensity;
		f(const F32& density ) : mDensity(density) {}
		virtual bool apply(LLViewerObject* object)
		{
			if (object->permModify())
			{
				object->setPhysicsDensity(mDensity);
				object->updateFlags(TRUE);
			}
			return true;
		}
	} sendfunc(density);
	getSelection()->applyToObjects(&sendfunc);
}

void LLSelectMgr::selectionSetRestitution(F32 restitution)
{
	struct f : public LLSelectedObjectFunctor
	{
		F32 mRestitution;
		f(const F32& restitution ) : mRestitution(restitution) {}
		virtual bool apply(LLViewerObject* object)
		{
			if (object->permModify())
			{
				object->setPhysicsRestitution(mRestitution);
				object->updateFlags(TRUE);
			}
			return true;
		}
	} sendfunc(restitution);
	getSelection()->applyToObjects(&sendfunc);
}


//-----------------------------------------------------------------------------
// selectionSetMaterial()
//-----------------------------------------------------------------------------
void LLSelectMgr::selectionSetMaterial(U8 material)
{
	struct f : public LLSelectedObjectFunctor
	{
		U8 mMaterial;
		f(const U8& t) : mMaterial(t) {}
		virtual bool apply(LLViewerObject* object)
		{
			if (object->permModify())
			{
				U8 cur_material = object->getMaterial();
				U8 material = mMaterial | (cur_material & ~LL_MCODE_MASK);
				object->setMaterial(material);
				object->sendMaterialUpdate();
			}
			return true;
		}
	} sendfunc(material);
	getSelection()->applyToObjects(&sendfunc);
}

// TRUE if all selected objects have this PCode
BOOL LLSelectMgr::selectionAllPCode(LLPCode code)
{
	struct f : public LLSelectedObjectFunctor
	{
		LLPCode mCode;
		f(const LLPCode& t) : mCode(t) {}
		virtual bool apply(LLViewerObject* object)
		{
			if (object->getPCode() != mCode)
			{
				return FALSE;
			}
			return true;
		}
	} func(code);
	BOOL res = getSelection()->applyToObjects(&func);
	return res;
}

bool LLSelectMgr::selectionGetIncludeInSearch(bool* include_in_search_out)
{
	LLViewerObject *object = mSelectedObjects->getFirstRootObject();
	if (!object) return FALSE;

	bool include_in_search = object->getIncludeInSearch();

	bool identical = true;

	for (LLObjectSelection::root_iterator iter = getSelection()->root_begin();
		 iter != getSelection()->root_end(); iter++)
	{
		LLViewerObject* object = (*iter)->getObject();

		if ( include_in_search != object->getIncludeInSearch())
		{
			identical = false;
			break;
		}
	}

	*include_in_search_out = include_in_search;
	return identical;
}

void LLSelectMgr::selectionSetIncludeInSearch(bool include_in_search)
{
	LLViewerObject* object = NULL;
	for (LLObjectSelection::root_iterator iter = getSelection()->root_begin();
		 iter != getSelection()->root_end(); iter++)
	{
		object = (*iter)->getObject();
		object->setIncludeInSearch(include_in_search);
	}
	sendListToRegions(
		"ObjectIncludeInSearch",
		packAgentAndSessionID,
		packObjectIncludeInSearch, 
        logNoOp,
		&include_in_search,
		SEND_ONLY_ROOTS);
}

BOOL LLSelectMgr::selectionGetClickAction(U8 *out_action)
{
	LLViewerObject *object = mSelectedObjects->getFirstObject();
	if (!object)
	{
		return FALSE;
	}
	
	U8 action = object->getClickAction();
	*out_action = action;

	struct f : public LLSelectedObjectFunctor
	{
		U8 mAction;
		f(const U8& t) : mAction(t) {}
		virtual bool apply(LLViewerObject* object)
		{
			if ( mAction != object->getClickAction())
			{
				return false;
			}
			return true;
		}
	} func(action);
	BOOL res = getSelection()->applyToObjects(&func);
	return res;
}

void LLSelectMgr::selectionSetClickAction(U8 action)
{
	struct f : public LLSelectedObjectFunctor
	{
		U8 mAction;
		f(const U8& t) : mAction(t) {}
		virtual bool apply(LLViewerObject* object)
		{
			object->setClickAction(mAction);
			return true;
		}
	} func(action);
	getSelection()->applyToObjects(&func);

	sendListToRegions("ObjectClickAction",
					  packAgentAndSessionID,
					  packObjectClickAction, 
                      logNoOp,
					  &action,
					  SEND_INDIVIDUALS);
}


//-----------------------------------------------------------------------------
// godlike requests
//-----------------------------------------------------------------------------

typedef std::pair<const std::string, const std::string> godlike_request_t;

void LLSelectMgr::sendGodlikeRequest(const std::string& request, const std::string& param)
{
	// If the agent is neither godlike nor an estate owner, the server
	// will reject the request.
	std::string message_type;
	if (gAgent.isGodlike())
	{
		message_type = "GodlikeMessage";
	}
	else
	{
		message_type = "EstateOwnerMessage";
	}

	godlike_request_t data(request, param);
	if(!mSelectedObjects->getRootObjectCount())
	{
		LLMessageSystem* msg = gMessageSystem;
		msg->newMessage(message_type.c_str());
		LLSelectMgr::packGodlikeHead(&data);
		gAgent.sendReliableMessage();
	}
	else
	{
		sendListToRegions(message_type, packGodlikeHead, packObjectIDAsParam, logNoOp, &data, SEND_ONLY_ROOTS);
	}
}

void LLSelectMgr::packGodlikeHead(void* user_data)
{
	LLMessageSystem* msg = gMessageSystem;
	msg->nextBlockFast(_PREHASH_AgentData);
	msg->addUUIDFast(_PREHASH_AgentID, gAgent.getID());
	msg->addUUIDFast(_PREHASH_SessionID, gAgent.getSessionID());
	msg->addUUID("TransactionID", LLUUID::null);
	godlike_request_t* data = (godlike_request_t*)user_data;
	msg->nextBlock("MethodData");
	msg->addString("Method", data->first);
	msg->addUUID("Invoice", LLUUID::null);

	// The parameters used to be restricted to either string or
	// integer. This mimics that behavior under the new 'string-only'
	// parameter list by not packing a string if there wasn't one
	// specified. The object ids will be packed in the
	// packObjectIDAsParam() method.
	if(data->second.size() > 0)
	{
		msg->nextBlock("ParamList");
		msg->addString("Parameter", data->second);
	}
}

// static
void LLSelectMgr::logNoOp(LLSelectNode* node, void *)
{
}

// static
void LLSelectMgr::logAttachmentRequest(LLSelectNode* node, void *)
{
    LLAttachmentsMgr::instance().onAttachmentRequested(node->mItemID);
}

// static
void LLSelectMgr::logDetachRequest(LLSelectNode* node, void *)
{
    LLAttachmentsMgr::instance().onDetachRequested(node->mItemID);
}

// static
void LLSelectMgr::packObjectIDAsParam(LLSelectNode* node, void *)
{
	std::string buf = llformat("%u", node->getObject()->getLocalID());
	gMessageSystem->nextBlock("ParamList");
	gMessageSystem->addString("Parameter", buf);
}

//-----------------------------------------------------------------------------
// selectionTexScaleAutofit()
//-----------------------------------------------------------------------------
void LLSelectMgr::selectionTexScaleAutofit(F32 repeats_per_meter)
{
	struct f : public LLSelectedTEFunctor
	{
		F32 mRepeatsPerMeter;
		f(const F32& t) : mRepeatsPerMeter(t) {}
		bool apply(LLViewerObject* object, S32 te)
		{
			
			if (object->permModify())
			{
				// Compute S,T to axis mapping
				U32 s_axis, t_axis;
				if (!LLPrimitive::getTESTAxes(te, &s_axis, &t_axis))
				{
					return TRUE;
				}

				F32 new_s = object->getScale().mV[s_axis] * mRepeatsPerMeter;
				F32 new_t = object->getScale().mV[t_axis] * mRepeatsPerMeter;

				object->setTEScale(te, new_s, new_t);
			}
			return true;
		}
	} setfunc(repeats_per_meter);
	getSelection()->applyToTEs(&setfunc);

	LLSelectMgrSendFunctor sendfunc;
	getSelection()->applyToObjects(&sendfunc);
}



// Called at the end of a scale operation, this adjusts the textures to attempt to
// maintain a constant repeats per meter.
// BUG: Only works for flex boxes.
//-----------------------------------------------------------------------------
// adjustTexturesByScale()
//-----------------------------------------------------------------------------
void LLSelectMgr::adjustTexturesByScale(BOOL send_to_sim, BOOL stretch)
{
	for (LLObjectSelection::iterator iter = getSelection()->begin();
		 iter != getSelection()->end(); iter++)
	{
		LLSelectNode* selectNode = *iter;
		LLViewerObject* object = selectNode->getObject();

		if (!object)
		{
			continue;
		}
		
		if (!object->permModify())
		{
			continue;
		}

		if (object->getNumTEs() == 0)
		{
			continue;
		}

		BOOL send = FALSE;
		
		for (U8 te_num = 0; te_num < object->getNumTEs(); te_num++)
		{
			const LLTextureEntry* tep = object->getTE(te_num);

			BOOL planar = tep->getTexGen() == LLTextureEntry::TEX_GEN_PLANAR;
			if (planar == stretch)
			{
				// Figure out how S,T changed with scale operation
				U32 s_axis, t_axis;
				if (!LLPrimitive::getTESTAxes(te_num, &s_axis, &t_axis))
				{
					continue;
				}
				
				LLVector3 object_scale = object->getScale();
				LLVector3 diffuse_scale_ratio  = selectNode->mTextureScaleRatios[te_num]; 

				// We like these to track together. NORSPEC-96
				//
				LLVector3 normal_scale_ratio   = diffuse_scale_ratio; 
				LLVector3 specular_scale_ratio = diffuse_scale_ratio; 
				
				// Apply new scale to face
				if (planar)
				{
					F32 diffuse_scale_s = diffuse_scale_ratio.mV[s_axis]/object_scale.mV[s_axis];
					F32 diffuse_scale_t = diffuse_scale_ratio.mV[t_axis]/object_scale.mV[t_axis];

					F32 normal_scale_s = normal_scale_ratio.mV[s_axis]/object_scale.mV[s_axis];
					F32 normal_scale_t = normal_scale_ratio.mV[t_axis]/object_scale.mV[t_axis];

					F32 specular_scale_s = specular_scale_ratio.mV[s_axis]/object_scale.mV[s_axis];
					F32 specular_scale_t = specular_scale_ratio.mV[t_axis]/object_scale.mV[t_axis];

					object->setTEScale(te_num, diffuse_scale_s, diffuse_scale_t);

					LLTextureEntry* tep = object->getTE(te_num);

					if (tep && !tep->getMaterialParams().isNull())
					{
						LLMaterialPtr orig = tep->getMaterialParams();
						LLMaterialPtr p = gFloaterTools->getPanelFace()->createDefaultMaterial(orig);
						p->setNormalRepeat(normal_scale_s, normal_scale_t);
						p->setSpecularRepeat(specular_scale_s, specular_scale_t);

						LLMaterialMgr::getInstance()->put(object->getID(), te_num, *p);
					}
				}
				else
				{

					F32 diffuse_scale_s = diffuse_scale_ratio.mV[s_axis]*object_scale.mV[s_axis];
					F32 diffuse_scale_t = diffuse_scale_ratio.mV[t_axis]*object_scale.mV[t_axis];

					F32 normal_scale_s = normal_scale_ratio.mV[s_axis]*object_scale.mV[s_axis];
					F32 normal_scale_t = normal_scale_ratio.mV[t_axis]*object_scale.mV[t_axis];

					F32 specular_scale_s = specular_scale_ratio.mV[s_axis]*object_scale.mV[s_axis];
					F32 specular_scale_t = specular_scale_ratio.mV[t_axis]*object_scale.mV[t_axis];

					object->setTEScale(te_num, diffuse_scale_s,diffuse_scale_t);

					LLTextureEntry* tep = object->getTE(te_num);

					if (tep && !tep->getMaterialParams().isNull())
					{
						LLMaterialPtr orig = tep->getMaterialParams();
						LLMaterialPtr p = gFloaterTools->getPanelFace()->createDefaultMaterial(orig);

						p->setNormalRepeat(normal_scale_s, normal_scale_t);
						p->setSpecularRepeat(specular_scale_s, specular_scale_t);

						LLMaterialMgr::getInstance()->put(object->getID(), te_num, *p);
					}
				}
				send = send_to_sim;
			}
		}

		if (send)
		{
			object->sendTEUpdate();
		}
	}		
}

//-----------------------------------------------------------------------------
// selectGetAllRootsValid()
// Returns TRUE if the viewer has information on all selected objects
//-----------------------------------------------------------------------------
BOOL LLSelectMgr::selectGetAllRootsValid()
{
	for (LLObjectSelection::root_iterator iter = getSelection()->root_begin();
		 iter != getSelection()->root_end(); ++iter )
	{
		LLSelectNode* node = *iter;
		if( !node->mValid )
		{
			return FALSE;
		}
	}
	return TRUE;
}


//-----------------------------------------------------------------------------
// selectGetAllValid()
// Returns TRUE if the viewer has information on all selected objects
//-----------------------------------------------------------------------------
BOOL LLSelectMgr::selectGetAllValid()
{
	for (LLObjectSelection::iterator iter = getSelection()->begin();
		 iter != getSelection()->end(); ++iter )
	{
		LLSelectNode* node = *iter;
		if( !node->mValid )
		{
			return FALSE;
		}
	}
	return TRUE;
}

//-----------------------------------------------------------------------------
// selectGetAllValidAndObjectsFound() - return TRUE if selections are
// valid and objects are found.
//
// For EXT-3114 - same as selectGetModify() without the modify check.
//-----------------------------------------------------------------------------
BOOL LLSelectMgr::selectGetAllValidAndObjectsFound()
{
	for (LLObjectSelection::iterator iter = getSelection()->begin();
		 iter != getSelection()->end(); iter++ )
	{
		LLSelectNode* node = *iter;
		LLViewerObject* object = node->getObject();
		if( !object || !node->mValid )
		{
			return FALSE;
		}
	}
	return TRUE;
}

//-----------------------------------------------------------------------------
// selectGetModify() - return TRUE if current agent can modify all
// selected objects.
//-----------------------------------------------------------------------------
BOOL LLSelectMgr::selectGetModify()
{
	for (LLObjectSelection::iterator iter = getSelection()->begin();
		 iter != getSelection()->end(); iter++ )
	{
		LLSelectNode* node = *iter;
		LLViewerObject* object = node->getObject();
		if( !object || !node->mValid )
		{
			return FALSE;
		}
		if( !object->permModify() )
		{
			return FALSE;
		}
	}
	return TRUE;
}

//-----------------------------------------------------------------------------
// selectGetRootsModify() - return TRUE if current agent can modify all
// selected root objects.
//-----------------------------------------------------------------------------
BOOL LLSelectMgr::selectGetRootsModify()
{
	for (LLObjectSelection::root_iterator iter = getSelection()->root_begin();
		 iter != getSelection()->root_end(); iter++ )
	{
		LLSelectNode* node = *iter;
		LLViewerObject* object = node->getObject();
		if( !node->mValid )
		{
			return FALSE;
		}
		if( !object->permModify() )
		{
			return FALSE;
		}
	}

	return TRUE;
}


//-----------------------------------------------------------------------------
// selectGetNonPermanentEnforced() - return TRUE if all objects are not
// permanent enforced
//-----------------------------------------------------------------------------
BOOL LLSelectMgr::selectGetNonPermanentEnforced()
{
	for (LLObjectSelection::iterator iter = getSelection()->begin();
		 iter != getSelection()->end(); iter++ )
	{
		LLSelectNode* node = *iter;
		LLViewerObject* object = node->getObject();
		if( !object || !node->mValid )
		{
			return FALSE;
		}
		if( object->isPermanentEnforced())
		{
			return FALSE;
		}
	}
	return TRUE;
}

//-----------------------------------------------------------------------------
// selectGetRootsNonPermanentEnforced() - return TRUE if all root objects are
// not permanent enforced
//-----------------------------------------------------------------------------
BOOL LLSelectMgr::selectGetRootsNonPermanentEnforced()
{
	for (LLObjectSelection::root_iterator iter = getSelection()->root_begin();
		 iter != getSelection()->root_end(); iter++ )
	{
		LLSelectNode* node = *iter;
		LLViewerObject* object = node->getObject();
		if( !node->mValid )
		{
			return FALSE;
		}
		if( object->isPermanentEnforced())
		{
			return FALSE;
		}
	}

	return TRUE;
}

//-----------------------------------------------------------------------------
// selectGetPermanent() - return TRUE if all objects are permanent
//-----------------------------------------------------------------------------
BOOL LLSelectMgr::selectGetPermanent()
{
	for (LLObjectSelection::iterator iter = getSelection()->begin();
		 iter != getSelection()->end(); iter++ )
	{
		LLSelectNode* node = *iter;
		LLViewerObject* object = node->getObject();
		if( !object || !node->mValid )
		{
			return FALSE;
		}
		if( !object->flagObjectPermanent())
		{
			return FALSE;
		}
	}
	return TRUE;
}

//-----------------------------------------------------------------------------
// selectGetRootsPermanent() - return TRUE if all root objects are
// permanent
//-----------------------------------------------------------------------------
BOOL LLSelectMgr::selectGetRootsPermanent()
{
	for (LLObjectSelection::root_iterator iter = getSelection()->root_begin();
		 iter != getSelection()->root_end(); iter++ )
	{
		LLSelectNode* node = *iter;
		LLViewerObject* object = node->getObject();
		if( !node->mValid )
		{
			return FALSE;
		}
		if( !object->flagObjectPermanent())
		{
			return FALSE;
		}
	}

	return TRUE;
}

//-----------------------------------------------------------------------------
// selectGetCharacter() - return TRUE if all objects are character
//-----------------------------------------------------------------------------
BOOL LLSelectMgr::selectGetCharacter()
{
	for (LLObjectSelection::iterator iter = getSelection()->begin();
		 iter != getSelection()->end(); iter++ )
	{
		LLSelectNode* node = *iter;
		LLViewerObject* object = node->getObject();
		if( !object || !node->mValid )
		{
			return FALSE;
		}
		if( !object->flagCharacter())
		{
			return FALSE;
		}
	}
	return TRUE;
}

//-----------------------------------------------------------------------------
// selectGetRootsCharacter() - return TRUE if all root objects are
// character
//-----------------------------------------------------------------------------
BOOL LLSelectMgr::selectGetRootsCharacter()
{
	for (LLObjectSelection::root_iterator iter = getSelection()->root_begin();
		 iter != getSelection()->root_end(); iter++ )
	{
		LLSelectNode* node = *iter;
		LLViewerObject* object = node->getObject();
		if( !node->mValid )
		{
			return FALSE;
		}
		if( !object->flagCharacter())
		{
			return FALSE;
		}
	}

	return TRUE;
}

//-----------------------------------------------------------------------------
// selectGetNonPathfinding() - return TRUE if all objects are not pathfinding
//-----------------------------------------------------------------------------
BOOL LLSelectMgr::selectGetNonPathfinding()
{
	for (LLObjectSelection::iterator iter = getSelection()->begin();
		 iter != getSelection()->end(); iter++ )
	{
		LLSelectNode* node = *iter;
		LLViewerObject* object = node->getObject();
		if( !object || !node->mValid )
		{
			return FALSE;
		}
		if( object->flagObjectPermanent() || object->flagCharacter())
		{
			return FALSE;
		}
	}
	return TRUE;
}

//-----------------------------------------------------------------------------
// selectGetRootsNonPathfinding() - return TRUE if all root objects are not
// pathfinding
//-----------------------------------------------------------------------------
BOOL LLSelectMgr::selectGetRootsNonPathfinding()
{
	for (LLObjectSelection::root_iterator iter = getSelection()->root_begin();
		 iter != getSelection()->root_end(); iter++ )
	{
		LLSelectNode* node = *iter;
		LLViewerObject* object = node->getObject();
		if( !node->mValid )
		{
			return FALSE;
		}
		if( object->flagObjectPermanent() || object->flagCharacter())
		{
			return FALSE;
		}
	}

	return TRUE;
}

//-----------------------------------------------------------------------------
// selectGetNonPermanent() - return TRUE if all objects are not permanent
//-----------------------------------------------------------------------------
BOOL LLSelectMgr::selectGetNonPermanent()
{
	for (LLObjectSelection::iterator iter = getSelection()->begin();
		 iter != getSelection()->end(); iter++ )
	{
		LLSelectNode* node = *iter;
		LLViewerObject* object = node->getObject();
		if( !object || !node->mValid )
		{
			return FALSE;
		}
		if( object->flagObjectPermanent())
		{
			return FALSE;
		}
	}
	return TRUE;
}

//-----------------------------------------------------------------------------
// selectGetRootsNonPermanent() - return TRUE if all root objects are not
// permanent
//-----------------------------------------------------------------------------
BOOL LLSelectMgr::selectGetRootsNonPermanent()
{
	for (LLObjectSelection::root_iterator iter = getSelection()->root_begin();
		 iter != getSelection()->root_end(); iter++ )
	{
		LLSelectNode* node = *iter;
		LLViewerObject* object = node->getObject();
		if( !node->mValid )
		{
			return FALSE;
		}
		if( object->flagObjectPermanent())
		{
			return FALSE;
		}
	}

	return TRUE;
}

//-----------------------------------------------------------------------------
// selectGetNonCharacter() - return TRUE if all objects are not character
//-----------------------------------------------------------------------------
BOOL LLSelectMgr::selectGetNonCharacter()
{
	for (LLObjectSelection::iterator iter = getSelection()->begin();
		 iter != getSelection()->end(); iter++ )
	{
		LLSelectNode* node = *iter;
		LLViewerObject* object = node->getObject();
		if( !object || !node->mValid )
		{
			return FALSE;
		}
		if( object->flagCharacter())
		{
			return FALSE;
		}
	}
	return TRUE;
}

//-----------------------------------------------------------------------------
// selectGetRootsNonCharacter() - return TRUE if all root objects are not 
// character
//-----------------------------------------------------------------------------
BOOL LLSelectMgr::selectGetRootsNonCharacter()
{
	for (LLObjectSelection::root_iterator iter = getSelection()->root_begin();
		 iter != getSelection()->root_end(); iter++ )
	{
		LLSelectNode* node = *iter;
		LLViewerObject* object = node->getObject();
		if( !node->mValid )
		{
			return FALSE;
		}
		if( object->flagCharacter())
		{
			return FALSE;
		}
	}

	return TRUE;
}


//-----------------------------------------------------------------------------
// selectGetEditableLinksets() - return TRUE if all objects are editable
//                               pathfinding linksets
//-----------------------------------------------------------------------------
BOOL LLSelectMgr::selectGetEditableLinksets()
{
	for (LLObjectSelection::iterator iter = getSelection()->begin();
		 iter != getSelection()->end(); iter++ )
	{
		LLSelectNode* node = *iter;
		LLViewerObject* object = node->getObject();
		if( !object || !node->mValid )
		{
			return FALSE;
		}
		if (object->flagUsePhysics() ||
			object->flagTemporaryOnRez() ||
			object->flagCharacter() ||
			object->flagVolumeDetect() ||
			object->flagAnimSource() ||
			(object->getRegion() != gAgent.getRegion()) ||
			(!gAgent.isGodlike() && 
			!gAgent.canManageEstate() &&
			!object->permYouOwner() &&
			!object->permMove()))
		{
			return FALSE;
		}
	}
	return TRUE;
}

//-----------------------------------------------------------------------------
// selectGetViewableCharacters() - return TRUE if all objects are characters
//                        viewable within the pathfinding characters floater
//-----------------------------------------------------------------------------
BOOL LLSelectMgr::selectGetViewableCharacters()
{
	for (LLObjectSelection::iterator iter = getSelection()->begin();
		 iter != getSelection()->end(); iter++ )
	{
		LLSelectNode* node = *iter;
		LLViewerObject* object = node->getObject();
		if( !object || !node->mValid )
		{
			return FALSE;
		}
		if( !object->flagCharacter() ||
			(object->getRegion() != gAgent.getRegion()))
		{
			return FALSE;
		}
	}
	return TRUE;
}

//-----------------------------------------------------------------------------
// selectGetRootsTransfer() - return TRUE if current agent can transfer all
// selected root objects.
//-----------------------------------------------------------------------------
BOOL LLSelectMgr::selectGetRootsTransfer()
{
	for (LLObjectSelection::root_iterator iter = getSelection()->root_begin();
		 iter != getSelection()->root_end(); iter++ )
	{
		LLSelectNode* node = *iter;
		LLViewerObject* object = node->getObject();
		if( !node->mValid )
		{
			return FALSE;
		}
		if(!object->permTransfer())
		{
			return FALSE;
		}
	}
	return TRUE;
}

//-----------------------------------------------------------------------------
// selectGetRootsCopy() - return TRUE if current agent can copy all
// selected root objects.
//-----------------------------------------------------------------------------
BOOL LLSelectMgr::selectGetRootsCopy()
{
	for (LLObjectSelection::root_iterator iter = getSelection()->root_begin();
		 iter != getSelection()->root_end(); iter++ )
	{
		LLSelectNode* node = *iter;
		LLViewerObject* object = node->getObject();
		if( !node->mValid )
		{
			return FALSE;
		}
		if(!object->permCopy())
		{
			return FALSE;
		}
	}
	return TRUE;
}

struct LLSelectGetFirstTest
{
	LLSelectGetFirstTest() : mIdentical(true), mFirst(true)	{ }
	virtual ~LLSelectGetFirstTest() { }

	// returns false to break out of the iteration.
	bool checkMatchingNode(LLSelectNode* node)
	{
		if (!node || !node->mValid)
		{
			return false;
		}

		if (mFirst)
		{
			mFirstValue = getValueFromNode(node);
			mFirst = false;
		}
		else
		{
			if ( mFirstValue != getValueFromNode(node) )
			{
				mIdentical = false;
				// stop testing once we know not all selected are identical.
				return false;
			}
		}
		// continue testing.
		return true;
	}

	bool mIdentical;
	LLUUID mFirstValue;

protected:
	virtual const LLUUID& getValueFromNode(LLSelectNode* node) = 0;

private:
	bool mFirst;
};

void LLSelectMgr::getFirst(LLSelectGetFirstTest* test)
{
	if (gSavedSettings.getBOOL("EditLinkedParts"))
	{
		for (LLObjectSelection::valid_iterator iter = getSelection()->valid_begin();
			iter != getSelection()->valid_end(); ++iter )
		{
			if (!test->checkMatchingNode(*iter))
			{
				break;
			}
		}
	}
	else
	{
		for (LLObjectSelection::root_object_iterator iter = getSelection()->root_object_begin();
			iter != getSelection()->root_object_end(); ++iter )
		{
			if (!test->checkMatchingNode(*iter))
			{
				break;
			}
		}
	}
}

//-----------------------------------------------------------------------------
// selectGetCreator()
// Creator information only applies to roots unless editing linked parts.
//-----------------------------------------------------------------------------
struct LLSelectGetFirstCreator : public LLSelectGetFirstTest
{
protected:
	virtual const LLUUID& getValueFromNode(LLSelectNode* node)
	{
		return node->mPermissions->getCreator();
	}
};

BOOL LLSelectMgr::selectGetCreator(LLUUID& result_id, std::string& name)
{
	LLSelectGetFirstCreator test;
	getFirst(&test);

	if (test.mFirstValue.isNull())
	{
		name = LLTrans::getString("AvatarNameNobody");
		return FALSE;
	}
	
	result_id = test.mFirstValue;
	
	if (test.mIdentical)
	{
		name = LLSLURL("agent", test.mFirstValue, "inspect").getSLURLString();
	}
	else
	{
		name = LLTrans::getString("AvatarNameMultiple");
	}

	return test.mIdentical;
}

//-----------------------------------------------------------------------------
// selectGetOwner()
// Owner information only applies to roots unless editing linked parts.
//-----------------------------------------------------------------------------
struct LLSelectGetFirstOwner : public LLSelectGetFirstTest
{
protected:
	virtual const LLUUID& getValueFromNode(LLSelectNode* node)
	{
		// Don't use 'getOwnership' since we return a reference, not a copy.
		// Will return LLUUID::null if unowned (which is not allowed and should never happen.)
		return node->mPermissions->isGroupOwned() ? node->mPermissions->getGroup() : node->mPermissions->getOwner();
	}
};

BOOL LLSelectMgr::selectGetOwner(LLUUID& result_id, std::string& name)
{
	LLSelectGetFirstOwner test;
	getFirst(&test);

	if (test.mFirstValue.isNull())
	{
		return FALSE;
	}

	result_id = test.mFirstValue;
	
	if (test.mIdentical)
	{
		bool group_owned = selectIsGroupOwned();
		if (group_owned)
		{
			name = LLSLURL("group", test.mFirstValue, "inspect").getSLURLString();
		}
		else
		{
			name = LLSLURL("agent", test.mFirstValue, "inspect").getSLURLString();
		}
	}
	else
	{
		name = LLTrans::getString("AvatarNameMultiple");
	}

	return test.mIdentical;
}

//-----------------------------------------------------------------------------
// selectGetLastOwner()
// Owner information only applies to roots unless editing linked parts.
//-----------------------------------------------------------------------------
struct LLSelectGetFirstLastOwner : public LLSelectGetFirstTest
{
protected:
	virtual const LLUUID& getValueFromNode(LLSelectNode* node)
	{
		return node->mPermissions->getLastOwner();
	}
};

BOOL LLSelectMgr::selectGetLastOwner(LLUUID& result_id, std::string& name)
{
	LLSelectGetFirstLastOwner test;
	getFirst(&test);

	if (test.mFirstValue.isNull())
	{
		return FALSE;
	}

	result_id = test.mFirstValue;
	
	if (test.mIdentical)
	{
		name = LLSLURL("agent", test.mFirstValue, "inspect").getSLURLString();
	}
	else
	{
		name.assign( "" );
	}

	return test.mIdentical;
}

//-----------------------------------------------------------------------------
// selectGetGroup()
// Group information only applies to roots unless editing linked parts.
//-----------------------------------------------------------------------------
struct LLSelectGetFirstGroup : public LLSelectGetFirstTest
{
protected:
	virtual const LLUUID& getValueFromNode(LLSelectNode* node)
	{
		return node->mPermissions->getGroup();
	}
};

BOOL LLSelectMgr::selectGetGroup(LLUUID& result_id)
{
	LLSelectGetFirstGroup test;
	getFirst(&test);

	result_id = test.mFirstValue;
	return test.mIdentical;
}

//-----------------------------------------------------------------------------
// selectIsGroupOwned()
// Only operates on root nodes unless editing linked parts.  
// Returns TRUE if the first selected is group owned.
//-----------------------------------------------------------------------------
struct LLSelectGetFirstGroupOwner : public LLSelectGetFirstTest
{
protected:
	virtual const LLUUID& getValueFromNode(LLSelectNode* node)
	{
		if (node->mPermissions->isGroupOwned())
		{
			return node->mPermissions->getGroup();
		}
		return LLUUID::null;
	}
};

BOOL LLSelectMgr::selectIsGroupOwned()
{
	LLSelectGetFirstGroupOwner test;
	getFirst(&test);

	return test.mFirstValue.notNull() ? TRUE : FALSE;
}

//-----------------------------------------------------------------------------
// selectGetPerm()
// Only operates on root nodes.
// Returns TRUE if all have valid data.
// mask_on has bits set to TRUE where all permissions are TRUE
// mask_off has bits set to TRUE where all permissions are FALSE
// if a bit is off both in mask_on and mask_off, the values differ within
// the selection.
//-----------------------------------------------------------------------------
BOOL LLSelectMgr::selectGetPerm(U8 which_perm, U32* mask_on, U32* mask_off)
{
	U32 mask;
	U32 mask_and	= 0xffffffff;
	U32 mask_or		= 0x00000000;
	BOOL all_valid	= FALSE;

	for (LLObjectSelection::root_iterator iter = getSelection()->root_begin();
		 iter != getSelection()->root_end(); iter++)
	{
		LLSelectNode* node = *iter;

		if (!node->mValid)
		{
			all_valid = FALSE;
			break;
		}

		all_valid = TRUE;
		
		switch( which_perm )
		{
		case PERM_BASE:
			mask = node->mPermissions->getMaskBase();
			break;
		case PERM_OWNER:
			mask = node->mPermissions->getMaskOwner();
			break;
		case PERM_GROUP:
			mask = node->mPermissions->getMaskGroup();
			break;
		case PERM_EVERYONE:
			mask = node->mPermissions->getMaskEveryone();
			break;
		case PERM_NEXT_OWNER:
			mask = node->mPermissions->getMaskNextOwner();
			break;
		default:
			mask = 0x0;
			break;
		}
		mask_and &= mask;
		mask_or	 |= mask;
	}

	if (all_valid)
	{
		// ...TRUE through all ANDs means all TRUE
		*mask_on  = mask_and;

		// ...FALSE through all ORs means all FALSE
		*mask_off = ~mask_or;
		return TRUE;
	}
	else
	{
		*mask_on  = 0;
		*mask_off = 0;
		return FALSE;
	}
}



BOOL LLSelectMgr::selectGetPermissions(LLPermissions& result_perm)
{
	BOOL first = TRUE;
	LLPermissions perm;
	for (LLObjectSelection::root_iterator iter = getSelection()->root_begin();
		 iter != getSelection()->root_end(); iter++ )
	{
		LLSelectNode* node = *iter;	
		if (!node->mValid)
		{
			return FALSE;
		}

		if (first)
		{
			perm = *(node->mPermissions);
			first = FALSE;
		}
		else
		{
			perm.accumulate(*(node->mPermissions));
		}
	}

	result_perm = perm;

	return TRUE;
}


void LLSelectMgr::selectDelete()
{
// [RLVa:KB] - Checked: 2010-03-23 (RLVa-1.2.0e) | Added: RLVa-1.2.0a
	if ( (rlv_handler_t::isEnabled()) && (!rlvCanDeleteOrReturn()) )
	{
		make_ui_sound("UISndInvalidOp");
		if (!gFloaterTools->getVisible())
			deselectAll();
		return;
	}
// [/RLVa:KB]

	S32 deleteable_count = 0;

	BOOL locked_but_deleteable_object = FALSE;
	BOOL no_copy_but_deleteable_object = FALSE;
	BOOL all_owned_by_you = TRUE;

	for (LLObjectSelection::iterator iter = getSelection()->begin();
		 iter != getSelection()->end(); iter++)
	{
		LLViewerObject* obj = (*iter)->getObject();

		if( obj->isAttachment() )
		{
			continue;
		}

		deleteable_count++;

		// Check to see if you can delete objects which are locked.
		if(!obj->permMove())
		{
			locked_but_deleteable_object = TRUE;
		}
		if(!obj->permCopy())
		{
			no_copy_but_deleteable_object = TRUE;
		}
		if(!obj->permYouOwner())
		{
			all_owned_by_you = FALSE;
		}
	}

	if( 0 == deleteable_count )
	{
		make_ui_sound("UISndInvalidOp");
		return;
	}

	LLNotification::Params params("ConfirmObjectDeleteLock");
	params.functor.function(boost::bind(&LLSelectMgr::confirmDelete, _1, _2, getSelection()));

	if(locked_but_deleteable_object ||
	   no_copy_but_deleteable_object ||
	   !all_owned_by_you)
	{
		// convert any transient pie-menu selections to full selection so this operation
		// has some context
		// NOTE: if user cancels delete operation, this will potentially leave objects selected outside of build mode
		// but this is ok, if not ideal
		convertTransient();

		//This is messy, but needed to get all english our of the UI.
		if(locked_but_deleteable_object && !no_copy_but_deleteable_object && all_owned_by_you)
		{
			//Locked only
			params.name("ConfirmObjectDeleteLock");
		}
		else if(!locked_but_deleteable_object && no_copy_but_deleteable_object && all_owned_by_you)
		{
			//No Copy only
			params.name("ConfirmObjectDeleteNoCopy");
		}
		else if(!locked_but_deleteable_object && !no_copy_but_deleteable_object && !all_owned_by_you)
		{
			//not owned only
			params.name("ConfirmObjectDeleteNoOwn");
		}
		else if(locked_but_deleteable_object && no_copy_but_deleteable_object && all_owned_by_you)
		{
			//locked and no copy
			params.name("ConfirmObjectDeleteLockNoCopy");
		}
		else if(locked_but_deleteable_object && !no_copy_but_deleteable_object && !all_owned_by_you)
		{
			//locked and not owned
			params.name("ConfirmObjectDeleteLockNoOwn");
		}
		else if(!locked_but_deleteable_object && no_copy_but_deleteable_object && !all_owned_by_you)
		{
			//no copy and not owned
			params.name("ConfirmObjectDeleteNoCopyNoOwn");
		}
		else
		{
			//locked, no copy and not owned
			params.name("ConfirmObjectDeleteLockNoCopyNoOwn");
		}
		
		LLNotifications::instance().add(params);
	}
	else
	{
		LLNotifications::instance().forceResponse(params, 0);
	}
}

// static
bool LLSelectMgr::confirmDelete(const LLSD& notification, const LLSD& response, LLObjectSelectionHandle handle)
{
	S32 option = LLNotification::getSelectedOption(notification, response);
	if (!handle->getObjectCount())
	{
		LL_WARNS() << "Nothing to delete!" << LL_ENDL;
		return false;
	}

	switch(option)
	{
	case 0:
		{
			// TODO: Make sure you have delete permissions on all of them.
			const LLUUID trash_id = gInventory.findCategoryUUIDForType(LLFolderType::FT_TRASH);
			// attempt to derez into the trash.
			LLDeRezInfo info(DRD_TRASH, trash_id);
			LLSelectMgr::getInstance()->sendListToRegions("DeRezObject",
                                                          packDeRezHeader,
                                                          packObjectLocalID,
                                                          logNoOp,
                                                          (void*) &info,
                                                          SEND_ONLY_ROOTS);
			// VEFFECT: Delete Object - one effect for all deletes
			if (LLSelectMgr::getInstance()->mSelectedObjects->mSelectType != SELECT_TYPE_HUD)
			{
				LLHUDEffectSpiral *effectp = (LLHUDEffectSpiral *)LLHUDManager::getInstance()->createViewerEffect(LLHUDObject::LL_HUD_EFFECT_POINT, TRUE);
				effectp->setPositionGlobal( LLSelectMgr::getInstance()->getSelectionCenterGlobal() );
				effectp->setColor(LLColor4U(gAgent.getEffectColor()));
				F32 duration = 0.5f;
				duration += LLSelectMgr::getInstance()->mSelectedObjects->getObjectCount() / 64.f;
				effectp->setDuration(duration);
			}
			
			// <FS:PP> Configurable UI sounds
			if (gAudiop && gSavedSettings.getBOOL("PlayModeUISndObjectDelete"))
			{
				gAudiop->triggerSound( LLUUID(gSavedSettings.getString("UISndObjectDelete")), gAgent.getID(), 1.0f, LLAudioEngine::AUDIO_TYPE_UI);
			}
			// </FS:PP> Configurable UI sounds

			gAgentCamera.setLookAt(LOOKAT_TARGET_CLEAR);

			// Keep track of how many objects have been deleted.
			add(LLStatViewer::DELETE_OBJECT, LLSelectMgr::getInstance()->mSelectedObjects->getObjectCount());
		}
		break;
	case 1:
	default:
		break;
	}
	return false;
}


void LLSelectMgr::selectForceDelete()
{
	sendListToRegions(
		"ObjectDelete",
		packDeleteHeader,
		packObjectLocalID,
        logNoOp,
		(void*)TRUE,
		SEND_ONLY_ROOTS);
}

void LLSelectMgr::selectGetAggregateSaleInfo(U32 &num_for_sale,
											 BOOL &is_for_sale_mixed, 
											 BOOL &is_sale_price_mixed,
											 S32 &total_sale_price,
											 S32 &individual_sale_price)
{
	num_for_sale = 0;
	is_for_sale_mixed = FALSE;
	is_sale_price_mixed = FALSE;
	total_sale_price = 0;
	individual_sale_price = 0;


	// Empty set.
	if (getSelection()->root_begin() == getSelection()->root_end())
		return;
	
	LLSelectNode *node = *(getSelection()->root_begin());
	const BOOL first_node_for_sale = node->mSaleInfo.isForSale();
	const S32 first_node_sale_price = node->mSaleInfo.getSalePrice();
	
	for (LLObjectSelection::root_iterator iter = getSelection()->root_begin();
		 iter != getSelection()->root_end(); iter++)
	{
		LLSelectNode* node = *iter;
		const BOOL node_for_sale = node->mSaleInfo.isForSale();
		const S32 node_sale_price = node->mSaleInfo.getSalePrice();
		
		// Set mixed if the fields don't match the first node's fields.
		if (node_for_sale != first_node_for_sale) 
			is_for_sale_mixed = TRUE;
		if (node_sale_price != first_node_sale_price)
			is_sale_price_mixed = TRUE;
		
		if (node_for_sale)
		{
			total_sale_price += node_sale_price;
			num_for_sale ++;
		}
	}
	
	individual_sale_price = first_node_sale_price;
	if (is_for_sale_mixed)
	{
		is_sale_price_mixed = TRUE;
		individual_sale_price = 0;
	}
}

// returns TRUE if all nodes are valid. method also stores an
// accumulated sale info.
BOOL LLSelectMgr::selectGetSaleInfo(LLSaleInfo& result_sale_info)
{
	BOOL first = TRUE;
	LLSaleInfo sale_info;
	for (LLObjectSelection::root_iterator iter = getSelection()->root_begin();
		 iter != getSelection()->root_end(); iter++ )
	{
		LLSelectNode* node = *iter;	
		if (!node->mValid)
		{
			return FALSE;
		}

		if (first)
		{
			sale_info = node->mSaleInfo;
			first = FALSE;
		}
		else
		{
			sale_info.accumulate(node->mSaleInfo);
		}
	}

	result_sale_info = sale_info;

	return TRUE;
}

BOOL LLSelectMgr::selectGetAggregatePermissions(LLAggregatePermissions& result_perm)
{
	BOOL first = TRUE;
	LLAggregatePermissions perm;
	for (LLObjectSelection::root_iterator iter = getSelection()->root_begin();
		 iter != getSelection()->root_end(); iter++ )
	{
		LLSelectNode* node = *iter;	
		if (!node->mValid)
		{
			return FALSE;
		}

		if (first)
		{
			perm = node->mAggregatePerm;
			first = FALSE;
		}
		else
		{
			perm.aggregate(node->mAggregatePerm);
		}
	}

	result_perm = perm;

	return TRUE;
}

BOOL LLSelectMgr::selectGetAggregateTexturePermissions(LLAggregatePermissions& result_perm)
{
	BOOL first = TRUE;
	LLAggregatePermissions perm;
	for (LLObjectSelection::root_iterator iter = getSelection()->root_begin();
		 iter != getSelection()->root_end(); iter++ )
	{
		LLSelectNode* node = *iter;	
		if (!node->mValid)
		{
			return FALSE;
		}

		LLAggregatePermissions t_perm = node->getObject()->permYouOwner() ? node->mAggregateTexturePermOwner : node->mAggregateTexturePerm;
		if (first)
		{
			perm = t_perm;
			first = FALSE;
		}
		else
		{
			perm.aggregate(t_perm);
		}
	}

	result_perm = perm;

	return TRUE;
}


//--------------------------------------------------------------------
// Duplicate objects
//--------------------------------------------------------------------

// JC - If this doesn't work right, duplicate the selection list
// before doing anything, do a deselect, then send the duplicate
// messages.
struct LLDuplicateData
{
	LLVector3	offset;
	U32			flags;
};

void LLSelectMgr::selectDuplicate(const LLVector3& offset, BOOL select_copy)
{
//	if (mSelectedObjects->isAttachment())
// [RLVa:KB] - Checked: 2010-03-24 (RLVa-1.2.0e) | Added: RLVa-1.2.0a
	if ( (mSelectedObjects->isAttachment()) || ((rlv_handler_t::isEnabled()) && (!rlvCanDeleteOrReturn())) )
// [/RLVa:KB]
	{
		//RN: do not duplicate attachments
		make_ui_sound("UISndInvalidOp");
		return;
	}
	LLDuplicateData	data;

	data.offset = offset;
	data.flags = (select_copy ? FLAGS_CREATE_SELECTED : 0x0);

	sendListToRegions("ObjectDuplicate", packDuplicateHeader, packDuplicate, logNoOp, &data, SEND_ONLY_ROOTS);

	if (select_copy)
	{
		// the new copy will be coming in selected
		deselectAll();
	}
	else
	{
		for (LLObjectSelection::root_iterator iter = getSelection()->root_begin();
			 iter != getSelection()->root_end(); iter++ )
		{
			LLSelectNode* node = *iter;
			node->mDuplicated = TRUE;
			node->mDuplicatePos = node->getObject()->getPositionGlobal();
			node->mDuplicateRot = node->getObject()->getRotation();
		}
	}
}

void LLSelectMgr::repeatDuplicate()
{
	if (mSelectedObjects->isAttachment())
	{
		//RN: do not duplicate attachments
		make_ui_sound("UISndInvalidOp");
		return;
	}

	std::vector<LLViewerObject*> non_duplicated_objects;

	for (LLObjectSelection::root_iterator iter = getSelection()->root_begin();
		 iter != getSelection()->root_end(); iter++ )
	{
		LLSelectNode* node = *iter;	
		if (!node->mDuplicated)
		{
			non_duplicated_objects.push_back(node->getObject());
		}
	}

	// make sure only previously duplicated objects are selected
	for (std::vector<LLViewerObject*>::iterator iter = non_duplicated_objects.begin();
		 iter != non_duplicated_objects.end(); ++iter)
	{
		LLViewerObject* objectp = *iter;
		deselectObjectAndFamily(objectp);
	}
	
	// duplicate objects in place
	LLDuplicateData	data;

	data.offset = LLVector3::zero;
	data.flags = 0x0;

	sendListToRegions("ObjectDuplicate", packDuplicateHeader, packDuplicate, logNoOp, &data, SEND_ONLY_ROOTS);

	// move current selection based on delta from duplication position and update duplication position
	for (LLObjectSelection::root_iterator iter = getSelection()->root_begin();
		 iter != getSelection()->root_end(); iter++ )
	{
		LLSelectNode* node = *iter;	
		if (node->mDuplicated)
		{
			LLQuaternion cur_rot = node->getObject()->getRotation();
			LLQuaternion rot_delta = (~node->mDuplicateRot * cur_rot);
			LLQuaternion new_rot = cur_rot * rot_delta;
			LLVector3d cur_pos = node->getObject()->getPositionGlobal();
			LLVector3d new_pos = cur_pos + ((cur_pos - node->mDuplicatePos) * rot_delta);

			node->mDuplicatePos = node->getObject()->getPositionGlobal();
			node->mDuplicateRot = node->getObject()->getRotation();
			node->getObject()->setPositionGlobal(new_pos);
			node->getObject()->setRotation(new_rot);
		}
	}

	sendMultipleUpdate(UPD_ROTATION | UPD_POSITION);
}

// static 
void LLSelectMgr::packDuplicate( LLSelectNode* node, void *duplicate_data )
{
	gMessageSystem->nextBlockFast(_PREHASH_ObjectData);
	gMessageSystem->addU32Fast(_PREHASH_ObjectLocalID, node->getObject()->getLocalID());
}


//--------------------------------------------------------------------
// Duplicate On Ray
//--------------------------------------------------------------------

// Duplicates the selected objects, but places the copy along a cast
// ray.
struct LLDuplicateOnRayData
{
	LLVector3	mRayStartRegion;
	LLVector3	mRayEndRegion;
	BOOL		mBypassRaycast;
	BOOL		mRayEndIsIntersection;
	LLUUID		mRayTargetID;
	BOOL		mCopyCenters;
	BOOL		mCopyRotates;
	U32			mFlags;
};

void LLSelectMgr::selectDuplicateOnRay(const LLVector3 &ray_start_region,
									   const LLVector3 &ray_end_region,
									   BOOL bypass_raycast,
									   BOOL ray_end_is_intersection,
									   const LLUUID &ray_target_id,
									   BOOL copy_centers,
									   BOOL copy_rotates,
									   BOOL select_copy)
{
	if (mSelectedObjects->isAttachment())
	{
		// do not duplicate attachments
		make_ui_sound("UISndInvalidOp");
		return;
	}
	
	LLDuplicateOnRayData	data;

	data.mRayStartRegion	= ray_start_region;
	data.mRayEndRegion		= ray_end_region;
	data.mBypassRaycast		= bypass_raycast;
	data.mRayEndIsIntersection = ray_end_is_intersection;
	data.mRayTargetID		= ray_target_id;
	data.mCopyCenters		= copy_centers;
	data.mCopyRotates		= copy_rotates;
	data.mFlags				= (select_copy ? FLAGS_CREATE_SELECTED : 0x0);

	sendListToRegions("ObjectDuplicateOnRay", 
                      packDuplicateOnRayHead, packObjectLocalID, logNoOp, &data, SEND_ONLY_ROOTS);

	if (select_copy)
	{
		// the new copy will be coming in selected
		deselectAll();
	}
}

// static
void LLSelectMgr::packDuplicateOnRayHead(void *user_data)
{
	LLMessageSystem *msg = gMessageSystem;
	LLDuplicateOnRayData *data = (LLDuplicateOnRayData *)user_data;

	msg->nextBlockFast(_PREHASH_AgentData);
	msg->addUUIDFast(_PREHASH_AgentID, gAgent.getID() );
	msg->addUUIDFast(_PREHASH_SessionID, gAgent.getSessionID() );
	msg->addUUIDFast(_PREHASH_GroupID, FSCommon::getGroupForRezzing());
	msg->addVector3Fast(_PREHASH_RayStart, data->mRayStartRegion );
	msg->addVector3Fast(_PREHASH_RayEnd, data->mRayEndRegion );
	msg->addBOOLFast(_PREHASH_BypassRaycast, data->mBypassRaycast );
	msg->addBOOLFast(_PREHASH_RayEndIsIntersection, data->mRayEndIsIntersection );
	msg->addBOOLFast(_PREHASH_CopyCenters, data->mCopyCenters );
	msg->addBOOLFast(_PREHASH_CopyRotates, data->mCopyRotates );
	msg->addUUIDFast(_PREHASH_RayTargetID, data->mRayTargetID );
	msg->addU32Fast(_PREHASH_DuplicateFlags, data->mFlags );
}



//------------------------------------------------------------------------
// Object position, scale, rotation update, all-in-one
//------------------------------------------------------------------------

void LLSelectMgr::sendMultipleUpdate(U32 type)
{
	if (type == UPD_NONE) return;
	// send individual updates when selecting textures or individual objects
	ESendType send_type = (!gSavedSettings.getBOOL("EditLinkedParts") && !getTEMode()) ? SEND_ONLY_ROOTS : SEND_ROOTS_FIRST;
	if (send_type == SEND_ONLY_ROOTS)
	{
		// tell simulator to apply to whole linked sets
		type |= UPD_LINKED_SETS;
	}

	sendListToRegions(
		"MultipleObjectUpdate",
		packAgentAndSessionID,
		packMultipleUpdate,
        logNoOp,
		&type,
		send_type);
}

// static
void LLSelectMgr::packMultipleUpdate(LLSelectNode* node, void *user_data)
{
	LLViewerObject* object = node->getObject();
	U32	*type32 = (U32 *)user_data;
	U8 type = (U8)*type32;
	U8	data[256];

	gMessageSystem->nextBlockFast(_PREHASH_ObjectData);
	gMessageSystem->addU32Fast(_PREHASH_ObjectLocalID,	object->getLocalID() );
	gMessageSystem->addU8Fast(_PREHASH_Type, type );

	S32 offset = 0;

	// JC: You MUST pack the data in this order.  The receiving
	// routine process_multiple_update_message on simulator will
	// extract them in this order.

	if (type & UPD_POSITION)
	{
		htonmemcpy(&data[offset], &(object->getPosition().mV), MVT_LLVector3, 12); 
		offset += 12;
	}
	if (type & UPD_ROTATION)
	{
		LLQuaternion quat = object->getRotation();
		LLVector3 vec = quat.packToVector3();
		htonmemcpy(&data[offset], &(vec.mV), MVT_LLQuaternion, 12); 
		offset += 12;
	}
	if (type & UPD_SCALE)
	{
		//LL_INFOS() << "Sending object scale " << object->getScale() << LL_ENDL;
		htonmemcpy(&data[offset], &(object->getScale().mV), MVT_LLVector3, 12); 
		offset += 12;
	}
	gMessageSystem->addBinaryDataFast(_PREHASH_Data, data, offset);
}

//------------------------------------------------------------------------
// Ownership
//------------------------------------------------------------------------
struct LLOwnerData
{
	LLUUID	owner_id;
	LLUUID	group_id;
	BOOL	override;
};

void LLSelectMgr::sendOwner(const LLUUID& owner_id,
							const LLUUID& group_id,
							BOOL override)
{
	LLOwnerData data;

	data.owner_id = owner_id;
	data.group_id = group_id;
	data.override = override;

	sendListToRegions("ObjectOwner", packOwnerHead, packObjectLocalID, logNoOp, &data, SEND_ONLY_ROOTS);
}

// static
void LLSelectMgr::packOwnerHead(void *user_data)
{
	LLOwnerData *data = (LLOwnerData *)user_data;

	gMessageSystem->nextBlockFast(_PREHASH_AgentData);
	gMessageSystem->addUUIDFast(_PREHASH_AgentID, gAgent.getID() );
	gMessageSystem->addUUIDFast(_PREHASH_SessionID, gAgent.getSessionID() );
	gMessageSystem->nextBlockFast(_PREHASH_HeaderData);
	gMessageSystem->addBOOLFast(_PREHASH_Override, data->override);
	gMessageSystem->addUUIDFast(_PREHASH_OwnerID, data->owner_id);
	gMessageSystem->addUUIDFast(_PREHASH_GroupID, data->group_id);
}

//------------------------------------------------------------------------
// Group
//------------------------------------------------------------------------

void LLSelectMgr::sendGroup(const LLUUID& group_id)
{
	LLUUID local_group_id(group_id);
	sendListToRegions("ObjectGroup", packAgentAndSessionAndGroupID, packObjectLocalID, logNoOp, &local_group_id, SEND_ONLY_ROOTS);
}


//------------------------------------------------------------------------
// Buy
//------------------------------------------------------------------------

struct LLBuyData
{
	std::vector<LLViewerObject*> mObjectsSent;
	LLUUID mCategoryID;
	LLSaleInfo mSaleInfo;
};

// *NOTE: does not work for multiple object buy, which UI does not
// currently support sale info is used for verification only, if it
// doesn't match region info then sale is canceled Need to get sale
// info -as displayed in the UI- for every item.
void LLSelectMgr::sendBuy(const LLUUID& buyer_id, const LLUUID& category_id, const LLSaleInfo sale_info)
{
	LLBuyData buy;
	buy.mCategoryID = category_id;
	buy.mSaleInfo = sale_info;
	sendListToRegions("ObjectBuy", packAgentGroupAndCatID, packBuyObjectIDs, logNoOp, &buy, SEND_ONLY_ROOTS);
}

// static
void LLSelectMgr::packBuyObjectIDs(LLSelectNode* node, void* data)
{
	LLBuyData* buy = (LLBuyData*)data;

	LLViewerObject* object = node->getObject();
	if (std::find(buy->mObjectsSent.begin(), buy->mObjectsSent.end(), object) == buy->mObjectsSent.end())
	{
		buy->mObjectsSent.push_back(object);
		gMessageSystem->nextBlockFast(_PREHASH_ObjectData);
		gMessageSystem->addU32Fast(_PREHASH_ObjectLocalID, object->getLocalID() );
		gMessageSystem->addU8Fast(_PREHASH_SaleType, buy->mSaleInfo.getSaleType());
		gMessageSystem->addS32Fast(_PREHASH_SalePrice, buy->mSaleInfo.getSalePrice());
	}
}

//------------------------------------------------------------------------
// Permissions
//------------------------------------------------------------------------

struct LLPermData
{
	U8 mField;
	BOOL mSet;
	U32 mMask;
	BOOL mOverride;
};

// TODO: Make this able to fail elegantly.
void LLSelectMgr::selectionSetObjectPermissions(U8 field,
									   BOOL set,
									   U32 mask,
									   BOOL override)
{
	LLPermData data;

	data.mField = field;
	data.mSet = set;
	data.mMask = mask;
	data.mOverride = override;

	sendListToRegions("ObjectPermissions", packPermissionsHead, packPermissions, logNoOp, &data, SEND_ONLY_ROOTS);
}

void LLSelectMgr::packPermissionsHead(void* user_data)
{
	LLPermData* data = (LLPermData*)user_data;
	gMessageSystem->nextBlockFast(_PREHASH_AgentData);
	gMessageSystem->addUUIDFast(_PREHASH_AgentID, gAgent.getID());
	gMessageSystem->addUUIDFast(_PREHASH_SessionID, gAgent.getSessionID());
	gMessageSystem->nextBlockFast(_PREHASH_HeaderData);
	gMessageSystem->addBOOLFast(_PREHASH_Override, data->mOverride);
}	


// Now that you've added a bunch of objects, send a select message
// on the entire list for efficiency.
/*
void LLSelectMgr::sendSelect()
{
	LL_ERRS() << "Not implemented" << LL_ENDL;
}
*/

void LLSelectMgr::deselectAll()
{
	if (!mSelectedObjects->getNumNodes())
	{
		return;
	}
		
	// Zap the angular velocity, as the sim will set it to zero
	for (LLObjectSelection::iterator iter = mSelectedObjects->begin();
		 iter != mSelectedObjects->end(); iter++ )
	{
		LLViewerObject *objectp = (*iter)->getObject();
		objectp->setAngularVelocity( 0,0,0 );
		objectp->setVelocity( 0,0,0 );
	}

	sendListToRegions(
		"ObjectDeselect",
		packAgentAndSessionID,
		packObjectLocalID,
        logNoOp,
		NULL,
		SEND_INDIVIDUALS);

	removeAll();
	
	mLastSentSelectionCenterGlobal.clearVec();

	updatePointAt();
}

void LLSelectMgr::deselectAllForStandingUp()
{
	/*
	This function is similar deselectAll() except for the first if statement
	which was removed. This is needed as a workaround for DEV-2854
	*/

	// Zap the angular velocity, as the sim will set it to zero
	for (LLObjectSelection::iterator iter = mSelectedObjects->begin();
		 iter != mSelectedObjects->end(); iter++ )
	{
		LLViewerObject *objectp = (*iter)->getObject();
		objectp->setAngularVelocity( 0,0,0 );
		objectp->setVelocity( 0,0,0 );
	}

	sendListToRegions(
		"ObjectDeselect",
		packAgentAndSessionID,
		packObjectLocalID,
        logNoOp,
		NULL,
		SEND_INDIVIDUALS);

	removeAll();
	
	mLastSentSelectionCenterGlobal.clearVec();

	updatePointAt();
}

void LLSelectMgr::deselectUnused()
{
	// no more outstanding references to this selection
	if (mSelectedObjects->getNumRefs() == 1)
	{
		deselectAll();
	}
}

void LLSelectMgr::convertTransient()
{
	LLObjectSelection::iterator node_it;
	for (node_it = mSelectedObjects->begin(); node_it != mSelectedObjects->end(); ++node_it)
	{
		LLSelectNode *nodep = *node_it;
		nodep->setTransient(FALSE);
	}
}

void LLSelectMgr::deselectAllIfTooFar()
{
// [RLVa:KB] - Checked: RLVa-1.3.0
	if ( (!mSelectedObjects->isEmpty()) && ((gRlvHandler.hasBehaviour(RLV_BHVR_EDIT)) || (gRlvHandler.hasBehaviour(RLV_BHVR_EDITOBJ))) )
	{
		struct NotTransientOrFocusedMediaOrEditable : public LLSelectedNodeFunctor
		{
			bool apply(LLSelectNode* pNode)
			{
				const LLViewerObject* pObj = pNode->getObject();
				return (!pNode->isTransient()) && (pObj) && (!RlvActions::canEdit(pObj)) && (pObj->getID() != LLViewerMediaFocus::getInstance()->getFocusedObjectID());
			}
		} f;
		if (mSelectedObjects->getFirstRootNode(&f, TRUE))
			deselectAll();
	}
// [/RLVa:KB]

	if (mSelectedObjects->isEmpty() || mSelectedObjects->mSelectType == SELECT_TYPE_HUD)
	{
		return;
	}

// [RLVa:KB] - Checked: RLVa-1.2.0
	// [Fall-back code] Don't allow an active selection (except for HUD attachments - see above) when @interact restricted
	if (gRlvHandler.hasBehaviour(RLV_BHVR_INTERACT))
	{
		deselectAll();
		return;
	}
// [/RLVa:KB]

	// HACK: Don't deselect when we're navigating to rate an object's
	// owner or creator.  JC
	if (gMenuObject->getVisible())
	{
		return;
	}

	LLVector3d selectionCenter = getSelectionCenterGlobal();
//	if (gSavedSettings.getBOOL("LimitSelectDistance")
// [RLVa:KB] - Checked: 2010-04-11 (RLVa-1.2.0e) | Modified: RLVa-0.2.0f
	static RlvCachedBehaviourModifier<float> s_nFartouchDist(RLV_MODIFIER_FARTOUCHDIST);

	BOOL fRlvFartouch = gRlvHandler.hasBehaviour(RLV_BHVR_FARTOUCH) && LLToolMgr::instance().inEdit();
	if ( (gSavedSettings.getBOOL("LimitSelectDistance") || (fRlvFartouch) )
// [/RLVa:KB]
		&& (!mSelectedObjects->getPrimaryObject() || !mSelectedObjects->getPrimaryObject()->isAvatar())
		&& (mSelectedObjects->getPrimaryObject() != LLViewerMediaFocus::getInstance()->getFocusedObject())
		&& !mSelectedObjects->isAttachment()
		&& !selectionCenter.isExactlyZero())
	{
//		F32 deselect_dist = gSavedSettings.getF32("MaxSelectDistance");
// [RLVa:KB] - Checked: 2010-04-11 (RLVa-1.2.0e) | Modified: RLVa-0.2.0f
		F32 deselect_dist = (!fRlvFartouch) ? gSavedSettings.getF32("MaxSelectDistance") : s_nFartouchDist;
// [/RLVa:KB]
		F32 deselect_dist_sq = deselect_dist * deselect_dist;

		LLVector3d select_delta = gAgent.getPositionGlobal() - selectionCenter;
		F32 select_dist_sq = (F32) select_delta.magVecSquared();

		if (select_dist_sq > deselect_dist_sq)
		{
			if (mDebugSelectMgr)
			{
				LL_INFOS() << "Selection manager: auto-deselecting, select_dist = " << (F32) sqrt(select_dist_sq) << LL_ENDL;
				LL_INFOS() << "agent pos global = " << gAgent.getPositionGlobal() << LL_ENDL;
				LL_INFOS() << "selection pos global = " << selectionCenter << LL_ENDL;
			}

			deselectAll();
		}
	}
}


void LLSelectMgr::selectionSetObjectName(const std::string& name)
{
	std::string name_copy(name);

	// we only work correctly if 1 object is selected.
// FIRE-777
	if(mSelectedObjects->getRootObjectCount() >= 1)
//	if(mSelectedObjects->getRootObjectCount() == 1)
// /FIRE-777
	{
		sendListToRegions("ObjectName",
						  packAgentAndSessionID,
						  packObjectName,
                          logNoOp,
						  (void*)(&name_copy),
						  SEND_ONLY_ROOTS);
	}
// FIRE-777
	else if(mSelectedObjects->getObjectCount() >= 1)
//	else if(mSelectedObjects->getObjectCount() == 1)
// /FIRE-777
	{
		sendListToRegions("ObjectName",
						  packAgentAndSessionID,
						  packObjectName,
                          logNoOp,
						  (void*)(&name_copy),
						  SEND_INDIVIDUALS);
	}
}

void LLSelectMgr::selectionSetObjectDescription(const std::string& desc)
{
	std::string desc_copy(desc);

	// we only work correctly if 1 object is selected.
// FIRE-777
	if(mSelectedObjects->getRootObjectCount() >= 1)
//	if(mSelectedObjects->getRootObjectCount() == 1)
// /FIRE-777
	{
		sendListToRegions("ObjectDescription",
						  packAgentAndSessionID,
						  packObjectDescription,
                          logNoOp,
						  (void*)(&desc_copy),
						  SEND_ONLY_ROOTS);
	}
// FIRE-777
	else if(mSelectedObjects->getObjectCount() >= 1)
//	else if(mSelectedObjects->getObjectCount() == 1)
// /FIRE-777
	{
		sendListToRegions("ObjectDescription",
						  packAgentAndSessionID,
						  packObjectDescription,
                          logNoOp,
						  (void*)(&desc_copy),
						  SEND_INDIVIDUALS);
	}
}

void LLSelectMgr::selectionSetObjectCategory(const LLCategory& category)
{
	// for now, we only want to be able to set one root category at
	// a time.
	if(mSelectedObjects->getRootObjectCount() != 1) return;
	sendListToRegions("ObjectCategory",
					  packAgentAndSessionID,
					  packObjectCategory,
                      logNoOp,
					  (void*)(&category),
					  SEND_ONLY_ROOTS);
}

void LLSelectMgr::selectionSetObjectSaleInfo(const LLSaleInfo& sale_info)
{
	sendListToRegions("ObjectSaleInfo",
					  packAgentAndSessionID,
					  packObjectSaleInfo,
                      logNoOp,
					  (void*)(&sale_info),
					  SEND_ONLY_ROOTS);
}

//----------------------------------------------------------------------
// Attachments
//----------------------------------------------------------------------

void LLSelectMgr::sendAttach(U8 attachment_point, bool replace)
{
	LLViewerObject* attach_object = mSelectedObjects->getFirstRootObject();

	if (!attach_object || !isAgentAvatarValid() || mSelectedObjects->mSelectType != SELECT_TYPE_WORLD)
	{
		return;
	}

	BOOL build_mode = LLToolMgr::getInstance()->inEdit();
	// Special case: Attach to default location for this object.
	if (0 == attachment_point ||
		get_if_there(gAgentAvatarp->mAttachmentPoints, (S32)attachment_point, (LLViewerJointAttachment*)NULL))
	{
		if (!replace || attachment_point != 0)
		{
			// If we know the attachment point then we got here by clicking an
			// "Attach to..." context menu item, so we should add, not replace.
			attachment_point |= ATTACHMENT_ADD;
		}

		sendListToRegions(
			"ObjectAttach",
			packAgentIDAndSessionAndAttachment, 
			packObjectIDAndRotation, 
            logAttachmentRequest,
			&attachment_point, 
			SEND_ONLY_ROOTS );
		if (!build_mode)
		{
			// After "ObjectAttach" server will unsubscribe us from properties updates
			// so either deselect objects or resend selection after attach packet reaches server
			// In case of build_mode LLPanelObjectInventory::refresh() will deal with selection
			deselectAll();
		}
	}
}

void LLSelectMgr::sendDetach()
{
	if (!mSelectedObjects->getNumNodes() || mSelectedObjects->mSelectType == SELECT_TYPE_WORLD)
	{
		return;
	}

	sendListToRegions(
		"ObjectDetach",
		packAgentAndSessionID,
		packObjectLocalID,
        logDetachRequest,
		NULL,
		SEND_ONLY_ROOTS );
}


void LLSelectMgr::sendDropAttachment()
{
	if (!mSelectedObjects->getNumNodes() || mSelectedObjects->mSelectType == SELECT_TYPE_WORLD)
	{
		return;
	}

	sendListToRegions(
		"ObjectDrop",
		packAgentAndSessionID,
		packObjectLocalID,
        logDetachRequest,
		NULL,
		SEND_ONLY_ROOTS);
}

//----------------------------------------------------------------------
// Links
//----------------------------------------------------------------------

void LLSelectMgr::sendLink()
{
	if (!mSelectedObjects->getNumNodes())
	{
		return;
	}

	sendListToRegions(
		"ObjectLink",
		packAgentAndSessionID,
		packObjectLocalID,
        logNoOp,
		NULL,
		SEND_ONLY_ROOTS);
}

void LLSelectMgr::sendDelink()
{
	if (!mSelectedObjects->getNumNodes())
	{
		return;
	}

	struct f : public LLSelectedObjectFunctor
	{ //on delink, any modifyable object should
		f() {}

		virtual bool apply(LLViewerObject* object)
		{
			if (object->permModify())
			{
				if (object->getPhysicsShapeType() == LLViewerObject::PHYSICS_SHAPE_NONE)
				{
					object->setPhysicsShapeType(LLViewerObject::PHYSICS_SHAPE_CONVEX_HULL);
					object->updateFlags();
				}
			}
			return true;
		}
	} sendfunc;
	getSelection()->applyToObjects(&sendfunc);


	// Delink needs to send individuals so you can unlink a single object from
	// a linked set.
	sendListToRegions(
		"ObjectDelink",
		packAgentAndSessionID,
		packObjectLocalID,
        logNoOp,
		NULL,
		SEND_INDIVIDUALS);
}


//----------------------------------------------------------------------
// Hinges
//----------------------------------------------------------------------

/*
void LLSelectMgr::sendHinge(U8 type)
{
	if (!mSelectedObjects->getNumNodes())
	{
		return;
	}

	sendListToRegions(
		"ObjectHinge",
		packHingeHead,
		packObjectLocalID,
		&type,
		SEND_ONLY_ROOTS);
}


void LLSelectMgr::sendDehinge()
{
	if (!mSelectedObjects->getNumNodes())
	{
		return;
	}

	sendListToRegions(
		"ObjectDehinge",
		packAgentAndSessionID,
		packObjectLocalID,
		NULL,
		SEND_ONLY_ROOTS);
}*/

void LLSelectMgr::sendSelect()
{
	if (!mSelectedObjects->getNumNodes())
	{
		return;
	}

	sendListToRegions(
		"ObjectSelect",
		packAgentAndSessionID,
		packObjectLocalID,
        logNoOp,
		NULL,
		SEND_INDIVIDUALS);
}

// static
void LLSelectMgr::packHingeHead(void *user_data)
{
	U8	*type = (U8 *)user_data;

	gMessageSystem->nextBlockFast(_PREHASH_AgentData);
	gMessageSystem->addUUIDFast(_PREHASH_AgentID, gAgent.getID() );
	gMessageSystem->addUUIDFast(_PREHASH_SessionID, gAgent.getSessionID() );
	gMessageSystem->nextBlockFast(_PREHASH_JointType);
	gMessageSystem->addU8Fast(_PREHASH_Type, *type );
}


void LLSelectMgr::selectionDump()
{
	struct f : public LLSelectedObjectFunctor
	{
		virtual bool apply(LLViewerObject* object)
		{
			object->dump();
			return true;
		}
	} func;
	getSelection()->applyToObjects(&func);	
}

void LLSelectMgr::saveSelectedObjectColors()
{
	struct f : public LLSelectedNodeFunctor
	{
		virtual bool apply(LLSelectNode* node)
		{
			node->saveColors();
			return true;
		}
	} func;
	getSelection()->applyToNodes(&func);	
}

void LLSelectMgr::saveSelectedShinyColors()
{
	struct f : public LLSelectedNodeFunctor
	{
		virtual bool apply(LLSelectNode* node)
		{
			node->saveShinyColors();
			return true;
		}
	} func;
	getSelection()->applyToNodes(&func);
}

void LLSelectMgr::saveSelectedObjectTextures()
{
	// invalidate current selection so we update saved textures
	struct f : public LLSelectedNodeFunctor
	{
		virtual bool apply(LLSelectNode* node)
		{
			node->mValid = FALSE;
			return true;
		}
	} func;
	getSelection()->applyToNodes(&func);	

	// request object properties message to get updated permissions data
	sendSelect();
}


// This routine should be called whenever a drag is initiated.
// also need to know to which simulator to send update message
void LLSelectMgr::saveSelectedObjectTransform(EActionType action_type)
{
	if (mSelectedObjects->isEmpty())
	{
		// nothing selected, so nothing to save
		return;
	}

	struct f : public LLSelectedNodeFunctor
	{
		EActionType mActionType;
		LLSelectMgr* mManager;
		f(EActionType a, LLSelectMgr* p) : mActionType(a), mManager(p) {}
		virtual bool apply(LLSelectNode* selectNode)
		{
			LLViewerObject*	object = selectNode->getObject();
			if (!object)
			{
				return true; // skip
			}
			selectNode->mSavedPositionLocal = object->getPosition();
			if (object->isAttachment())
			{
				if (object->isRootEdit())
				{
					LLXform* parent_xform = object->mDrawable->getXform()->getParent();
					if (parent_xform)
					{
						selectNode->mSavedPositionGlobal = gAgent.getPosGlobalFromAgent((object->getPosition() * parent_xform->getWorldRotation()) + parent_xform->getWorldPosition());
					}
					else
					{
						selectNode->mSavedPositionGlobal = object->getPositionGlobal();
					}
				}
				else
				{
					LLViewerObject* attachment_root = (LLViewerObject*)object->getParent();
					LLXform* parent_xform = attachment_root ? attachment_root->mDrawable->getXform()->getParent() : NULL;
					if (parent_xform)
					{
						LLVector3 root_pos = (attachment_root->getPosition() * parent_xform->getWorldRotation()) + parent_xform->getWorldPosition();
						LLQuaternion root_rot = (attachment_root->getRotation() * parent_xform->getWorldRotation());
						selectNode->mSavedPositionGlobal = gAgent.getPosGlobalFromAgent((object->getPosition() * root_rot) + root_pos);
					}
					else
					{
						selectNode->mSavedPositionGlobal = object->getPositionGlobal();
					}
				}
				selectNode->mSavedRotation = object->getRenderRotation();
			}
			else
			{
				selectNode->mSavedPositionGlobal = object->getPositionGlobal();
				selectNode->mSavedRotation = object->getRotationRegion();
			}
		
			selectNode->mSavedScale = object->getScale();
			selectNode->saveTextureScaleRatios(mManager->mTextureChannel);			
			return true;
		}
	} func(action_type, this);
	getSelection()->applyToNodes(&func);	
	
	mSavedSelectionBBox = getBBoxOfSelection();
}

struct LLSelectMgrApplyFlags : public LLSelectedObjectFunctor
{
	LLSelectMgrApplyFlags(U32 flags, BOOL state) : mFlags(flags), mState(state) {}
	U32 mFlags;
	BOOL mState;
	virtual bool apply(LLViewerObject* object)
	{
		if ( object->permModify())
		{
			if (object->isRoot()) 		// don't send for child objects
			{
				object->setFlags( mFlags, mState);
			}
			else if (FLAGS_WORLD & mFlags && ((LLViewerObject*)object->getRoot())->isSelected())
			{
				// FLAGS_WORLD are shared by all items in linkset
				object->setFlagsWithoutUpdate(FLAGS_WORLD & mFlags, mState);
			}
		};
		return true;
	}
};

void LLSelectMgr::selectionUpdatePhysics(BOOL physics)
{
	LLSelectMgrApplyFlags func(	FLAGS_USE_PHYSICS, physics);
	getSelection()->applyToObjects(&func);	
}

void LLSelectMgr::selectionUpdateTemporary(BOOL is_temporary)
{
	LLSelectMgrApplyFlags func(	FLAGS_TEMPORARY_ON_REZ, is_temporary);
	getSelection()->applyToObjects(&func);	
}

void LLSelectMgr::selectionUpdatePhantom(BOOL is_phantom)
{
	LLSelectMgrApplyFlags func(	FLAGS_PHANTOM, is_phantom);
	getSelection()->applyToObjects(&func);	
}

//----------------------------------------------------------------------
// Helpful packing functions for sendObjectMessage()
//----------------------------------------------------------------------

// static 
void LLSelectMgr::packAgentIDAndSessionAndAttachment( void *user_data)
{
	U8 *attachment_point = (U8*)user_data;
	gMessageSystem->nextBlockFast(_PREHASH_AgentData);
	gMessageSystem->addUUIDFast(_PREHASH_AgentID, gAgent.getID() );
	gMessageSystem->addUUIDFast(_PREHASH_SessionID, gAgent.getSessionID());
	gMessageSystem->addU8Fast(_PREHASH_AttachmentPoint, *attachment_point);
}

// static
void LLSelectMgr::packAgentID(	void *user_data)
{
	gMessageSystem->nextBlockFast(_PREHASH_AgentData);
	gMessageSystem->addUUIDFast(_PREHASH_AgentID, gAgent.getID() );
}

// static
void LLSelectMgr::packAgentAndSessionID(void* user_data)
{
	gMessageSystem->nextBlockFast(_PREHASH_AgentData);
	gMessageSystem->addUUIDFast(_PREHASH_AgentID, gAgent.getID());
	gMessageSystem->addUUIDFast(_PREHASH_SessionID, gAgent.getSessionID());
}

// static
void LLSelectMgr::packAgentAndGroupID(void* user_data)
{
	LLOwnerData *data = (LLOwnerData *)user_data;

	gMessageSystem->nextBlockFast(_PREHASH_AgentData);
	gMessageSystem->addUUIDFast(_PREHASH_AgentID, data->owner_id );
	gMessageSystem->addUUIDFast(_PREHASH_GroupID, data->group_id );
}

// static
void LLSelectMgr::packAgentAndSessionAndGroupID(void* user_data)
{
	LLUUID* group_idp = (LLUUID*) user_data;
	gMessageSystem->nextBlockFast(_PREHASH_AgentData);
	gMessageSystem->addUUIDFast(_PREHASH_AgentID, gAgent.getID());
	gMessageSystem->addUUIDFast(_PREHASH_SessionID, gAgent.getSessionID());
	gMessageSystem->addUUIDFast(_PREHASH_GroupID, *group_idp);
}

// static
void LLSelectMgr::packDuplicateHeader(void* data)
{
	LLUUID group_id(FSCommon::getGroupForRezzing());
	packAgentAndSessionAndGroupID(&group_id);

	LLDuplicateData* dup_data = (LLDuplicateData*) data;

	gMessageSystem->nextBlockFast(_PREHASH_SharedData);
	gMessageSystem->addVector3Fast(_PREHASH_Offset, dup_data->offset);
	gMessageSystem->addU32Fast(_PREHASH_DuplicateFlags, dup_data->flags);
}

// static
void LLSelectMgr::packDeleteHeader(void* userdata)
{
	BOOL force = (BOOL)(intptr_t)userdata;

	gMessageSystem->nextBlockFast(_PREHASH_AgentData);
	gMessageSystem->addUUIDFast(_PREHASH_AgentID, gAgent.getID() );
	gMessageSystem->addUUIDFast(_PREHASH_SessionID, gAgent.getSessionID());
	gMessageSystem->addBOOLFast(_PREHASH_Force, force);
}

// static
void LLSelectMgr::packAgentGroupAndCatID(void* user_data)
{
	LLBuyData* buy = (LLBuyData*)user_data;
	gMessageSystem->nextBlockFast(_PREHASH_AgentData);
	gMessageSystem->addUUIDFast(_PREHASH_AgentID, gAgent.getID());
	gMessageSystem->addUUIDFast(_PREHASH_SessionID, gAgent.getSessionID());
	gMessageSystem->addUUIDFast(_PREHASH_GroupID, gAgent.getGroupID());
	gMessageSystem->addUUIDFast(_PREHASH_CategoryID, buy->mCategoryID);
}

//static
void LLSelectMgr::packDeRezHeader(void* user_data)
{
	LLDeRezInfo* info = (LLDeRezInfo*)user_data;
	gMessageSystem->nextBlockFast(_PREHASH_AgentData);
	gMessageSystem->addUUIDFast(_PREHASH_AgentID, gAgent.getID());
	gMessageSystem->addUUIDFast(_PREHASH_SessionID, gAgent.getSessionID());
	gMessageSystem->nextBlockFast(_PREHASH_AgentBlock);
	gMessageSystem->addUUIDFast(_PREHASH_GroupID, gAgent.getGroupID());
	gMessageSystem->addU8Fast(_PREHASH_Destination, (U8)info->mDestination);
	gMessageSystem->addUUIDFast(_PREHASH_DestinationID, info->mDestinationID);
	LLUUID tid;
	tid.generate();
	gMessageSystem->addUUIDFast(_PREHASH_TransactionID, tid);
	const U8 PACKET = 1;
	gMessageSystem->addU8Fast(_PREHASH_PacketCount, PACKET);
	gMessageSystem->addU8Fast(_PREHASH_PacketNumber, PACKET);
}

// static 
void LLSelectMgr::packObjectID(LLSelectNode* node, void *user_data)
{
	gMessageSystem->nextBlockFast(_PREHASH_ObjectData);
	gMessageSystem->addUUIDFast(_PREHASH_ObjectID, node->getObject()->mID );
}

void LLSelectMgr::packObjectIDAndRotation(LLSelectNode* node, void *user_data)
{
	gMessageSystem->nextBlockFast(_PREHASH_ObjectData);
	gMessageSystem->addU32Fast(_PREHASH_ObjectLocalID, node->getObject()->getLocalID() );
	gMessageSystem->addQuatFast(_PREHASH_Rotation, node->getObject()->getRotation());
}

void LLSelectMgr::packObjectClickAction(LLSelectNode* node, void *user_data)
{
	gMessageSystem->nextBlockFast(_PREHASH_ObjectData);
	gMessageSystem->addU32Fast(_PREHASH_ObjectLocalID, node->getObject()->getLocalID() );
	gMessageSystem->addU8("ClickAction", node->getObject()->getClickAction());
}

void LLSelectMgr::packObjectIncludeInSearch(LLSelectNode* node, void *user_data)
{
	gMessageSystem->nextBlockFast(_PREHASH_ObjectData);
	gMessageSystem->addU32Fast(_PREHASH_ObjectLocalID, node->getObject()->getLocalID() );
	gMessageSystem->addBOOL("IncludeInSearch", node->getObject()->getIncludeInSearch());
}

// static
void LLSelectMgr::packObjectLocalID(LLSelectNode* node, void *)
{
	gMessageSystem->nextBlockFast(_PREHASH_ObjectData);
	gMessageSystem->addU32Fast(_PREHASH_ObjectLocalID, node->getObject()->getLocalID());
}

// static
void LLSelectMgr::packObjectName(LLSelectNode* node, void* user_data)
{
	const std::string* name = (const std::string*)user_data;
	if(!name->empty())
	{
		gMessageSystem->nextBlockFast(_PREHASH_ObjectData);
		gMessageSystem->addU32Fast(_PREHASH_LocalID, node->getObject()->getLocalID());
		gMessageSystem->addStringFast(_PREHASH_Name, *name);
	}
}

// static
void LLSelectMgr::packObjectDescription(LLSelectNode* node, void* user_data)
{
	const std::string* desc = (const std::string*)user_data;
	if(desc)
	{	// Empty (non-null, but zero length) descriptions are OK
		gMessageSystem->nextBlockFast(_PREHASH_ObjectData);
		gMessageSystem->addU32Fast(_PREHASH_LocalID, node->getObject()->getLocalID());
		gMessageSystem->addStringFast(_PREHASH_Description, *desc);
	}
}

// static
void LLSelectMgr::packObjectCategory(LLSelectNode* node, void* user_data)
{
	LLCategory* category = (LLCategory*)user_data;
	if(!category) return;
	gMessageSystem->nextBlockFast(_PREHASH_ObjectData);
	gMessageSystem->addU32Fast(_PREHASH_LocalID, node->getObject()->getLocalID());
	category->packMessage(gMessageSystem);
}

// static
void LLSelectMgr::packObjectSaleInfo(LLSelectNode* node, void* user_data)
{
	LLSaleInfo* sale_info = (LLSaleInfo*)user_data;
	if(!sale_info) return;
	gMessageSystem->nextBlockFast(_PREHASH_ObjectData);
	gMessageSystem->addU32Fast(_PREHASH_LocalID, node->getObject()->getLocalID());
	sale_info->packMessage(gMessageSystem);
}

// static
void LLSelectMgr::packPhysics(LLSelectNode* node, void *user_data)
{
}

// static
void LLSelectMgr::packShape(LLSelectNode* node, void *user_data)
{
}

// static 
void LLSelectMgr::packPermissions(LLSelectNode* node, void *user_data)
{
	LLPermData *data = (LLPermData *)user_data;

	gMessageSystem->nextBlockFast(_PREHASH_ObjectData);
	gMessageSystem->addU32Fast(_PREHASH_ObjectLocalID, node->getObject()->getLocalID());

	gMessageSystem->addU8Fast(_PREHASH_Field,	data->mField);
	gMessageSystem->addBOOLFast(_PREHASH_Set,		data->mSet);
	gMessageSystem->addU32Fast(_PREHASH_Mask,		data->mMask);
}

// Utility function to send some information to every region containing
// an object on the selection list.  We want to do this to reduce the total
// number of packets sent by the viewer.
void LLSelectMgr::sendListToRegions(const std::string& message_name,
									void (*pack_header)(void *user_data), 
									void (*pack_body)(LLSelectNode* node, void *user_data), 
                                    void (*log_func)(LLSelectNode* node, void *user_data), 
									void *user_data,
									ESendType send_type)
{
	LLSelectNode* node;
	LLSelectNode* linkset_root = NULL;
	LLViewerRegion*	last_region;
	LLViewerRegion*	current_region;

	S32 objects_sent = 0;
	S32 packets_sent = 0;
	S32 objects_in_this_packet = 0;

	bool link_operation = message_name == "ObjectLink";

	//clear update override data (allow next update through)
	struct f : public LLSelectedNodeFunctor
	{
		virtual bool apply(LLSelectNode* node)
		{
			node->mLastPositionLocal.setVec(0,0,0);
			node->mLastRotation = LLQuaternion();
			node->mLastScale.setVec(0,0,0);
			return true;
		}
	} func;
	getSelection()->applyToNodes(&func);	

	std::queue<LLSelectNode*> nodes_to_send;

	struct push_all : public LLSelectedNodeFunctor
	{
		std::queue<LLSelectNode*>& nodes_to_send;
		push_all(std::queue<LLSelectNode*>& n) : nodes_to_send(n) {}
		virtual bool apply(LLSelectNode* node)
		{
			if (node->getObject())
			{
				nodes_to_send.push(node);
			}
			return true;
		}
	};
	struct push_some : public LLSelectedNodeFunctor
	{
		std::queue<LLSelectNode*>& nodes_to_send;
		bool mRoots;
		push_some(std::queue<LLSelectNode*>& n, bool roots) : nodes_to_send(n), mRoots(roots) {}
		virtual bool apply(LLSelectNode* node)
		{
			if (node->getObject())
			{
				BOOL is_root = node->getObject()->isRootEdit();
				if ((mRoots && is_root) || (!mRoots && !is_root))
				{
					nodes_to_send.push(node);
				}
			}
			return true;
		}
	};
	struct push_all  pushall(nodes_to_send);
	struct push_some pushroots(nodes_to_send, TRUE);
	struct push_some pushnonroots(nodes_to_send, FALSE);
	
	switch(send_type)
	{
	  case SEND_ONLY_ROOTS:
		  if(message_name == "ObjectBuy")
			getSelection()->applyToRootNodes(&pushroots);
		  else
			getSelection()->applyToRootNodes(&pushall);
		  
		break;
	  case SEND_INDIVIDUALS:
		getSelection()->applyToNodes(&pushall);
		break;
	  case SEND_ROOTS_FIRST:
		// first roots...
		getSelection()->applyToNodes(&pushroots);
		// then children...
		getSelection()->applyToNodes(&pushnonroots);
		break;
	  case SEND_CHILDREN_FIRST:
		// first children...
		getSelection()->applyToNodes(&pushnonroots);
		// then roots...
		getSelection()->applyToNodes(&pushroots);
		break;

	default:
		LL_ERRS() << "Bad send type " << send_type << " passed to SendListToRegions()" << LL_ENDL;
	}

	// bail if nothing selected
	if (nodes_to_send.empty())
	{
		return;
	}
	
	node = nodes_to_send.front();
	nodes_to_send.pop();

	// cache last region information
	current_region = node->getObject()->getRegion();

	// Start duplicate message
	// CRO: this isn't 
	gMessageSystem->newMessage(message_name.c_str());
	(*pack_header)(user_data);

	// For each object
	while (node != NULL)
	{
		// remember the last region, look up the current one
		last_region = current_region;
		current_region = node->getObject()->getRegion();

		// if to same simulator and message not too big
		if ((current_region == last_region)
			&& (! gMessageSystem->isSendFull(NULL))
			&& (objects_in_this_packet < MAX_OBJECTS_PER_PACKET))
		{
			if (link_operation && linkset_root == NULL)
			{
				// linksets over 254 will be split into multiple messages,
				// but we need to provide same root for all messages or we will get separate linksets
				linkset_root = node;
			}
			// add another instance of the body of the data
			(*pack_body)(node, user_data);
            // do any related logging
            (*log_func)(node, user_data);
			++objects_sent;
			++objects_in_this_packet;

			// and on to the next object
			if(nodes_to_send.empty())
			{
				node = NULL;
			}
			else
			{
				node = nodes_to_send.front();
				nodes_to_send.pop();
			}
		}
		else
		{
			// otherwise send current message and start new one
			gMessageSystem->sendReliable( last_region->getHost());
			packets_sent++;
			objects_in_this_packet = 0;

			gMessageSystem->newMessage(message_name.c_str());
			(*pack_header)(user_data);

			if (linkset_root != NULL)
			{
				if (current_region != last_region)
				{
					// root should be in one region with the child, reset it
					linkset_root = NULL;
				}
				else
				{
					// add root instance into new message
					(*pack_body)(linkset_root, user_data);
					++objects_sent;
					++objects_in_this_packet;
				}
			}

			// don't move to the next object, we still need to add the
			// body data. 
		}
	}

	// flush messages
	if (gMessageSystem->getCurrentSendTotal() > 0)
	{
		gMessageSystem->sendReliable( current_region->getHost());
		packets_sent++;
	}
	else
	{
		gMessageSystem->clearMessage();
	}

	// LL_INFOS() << "sendListToRegions " << message_name << " obj " << objects_sent << " pkt " << packets_sent << LL_ENDL;
}


//
// Network communications
//

void LLSelectMgr::requestObjectPropertiesFamily(LLViewerObject* object)
{
	LLMessageSystem* msg = gMessageSystem;

	msg->newMessageFast(_PREHASH_RequestObjectPropertiesFamily);
	msg->nextBlockFast(_PREHASH_AgentData);
	msg->addUUIDFast(_PREHASH_AgentID, gAgent.getID());
	msg->addUUIDFast(_PREHASH_SessionID, gAgent.getSessionID());
	msg->nextBlockFast(_PREHASH_ObjectData);
	msg->addU32Fast(_PREHASH_RequestFlags, 0x0 );
	msg->addUUIDFast(_PREHASH_ObjectID, object->mID );

	LLViewerRegion* regionp = object->getRegion();
	msg->sendReliable( regionp->getHost() );
}


// static
void LLSelectMgr::processObjectProperties(LLMessageSystem* msg, void** user_data)
{
	S32 i;
	S32 count = msg->getNumberOfBlocksFast(_PREHASH_ObjectData);
	for (i = 0; i < count; i++)
	{
		LLUUID id;
		msg->getUUIDFast(_PREHASH_ObjectData, _PREHASH_ObjectID, id, i);

		LLUUID creator_id;
		LLUUID owner_id;
		LLUUID group_id;
		LLUUID last_owner_id;
		U64 creation_date;
		LLUUID extra_id;
		U32 base_mask, owner_mask, group_mask, everyone_mask, next_owner_mask;
		LLSaleInfo sale_info;
		LLCategory category;
		LLAggregatePermissions ag_perms;
		LLAggregatePermissions ag_texture_perms;
		LLAggregatePermissions ag_texture_perms_owner;
		
		msg->getUUIDFast(_PREHASH_ObjectData, _PREHASH_CreatorID, creator_id, i);
		msg->getUUIDFast(_PREHASH_ObjectData, _PREHASH_OwnerID, owner_id, i);
		msg->getUUIDFast(_PREHASH_ObjectData, _PREHASH_GroupID, group_id, i);
		msg->getU64Fast(_PREHASH_ObjectData, _PREHASH_CreationDate, creation_date, i);
		msg->getU32Fast(_PREHASH_ObjectData, _PREHASH_BaseMask, base_mask, i);
		msg->getU32Fast(_PREHASH_ObjectData, _PREHASH_OwnerMask, owner_mask, i);
		msg->getU32Fast(_PREHASH_ObjectData, _PREHASH_GroupMask, group_mask, i);
		msg->getU32Fast(_PREHASH_ObjectData, _PREHASH_EveryoneMask, everyone_mask, i);
		msg->getU32Fast(_PREHASH_ObjectData, _PREHASH_NextOwnerMask, next_owner_mask, i);
		sale_info.unpackMultiMessage(msg, _PREHASH_ObjectData, i);

		ag_perms.unpackMessage(msg, _PREHASH_ObjectData, _PREHASH_AggregatePerms, i);
		ag_texture_perms.unpackMessage(msg, _PREHASH_ObjectData, _PREHASH_AggregatePermTextures, i);
		ag_texture_perms_owner.unpackMessage(msg, _PREHASH_ObjectData, _PREHASH_AggregatePermTexturesOwner, i);
		category.unpackMultiMessage(msg, _PREHASH_ObjectData, i);

		S16 inv_serial = 0;
		msg->getS16Fast(_PREHASH_ObjectData, _PREHASH_InventorySerial, inv_serial, i);

		LLUUID item_id;
		msg->getUUIDFast(_PREHASH_ObjectData, _PREHASH_ItemID, item_id, i);
		LLUUID folder_id;
		msg->getUUIDFast(_PREHASH_ObjectData, _PREHASH_FolderID, folder_id, i);
		LLUUID from_task_id;
		msg->getUUIDFast(_PREHASH_ObjectData, _PREHASH_FromTaskID, from_task_id, i);

		msg->getUUIDFast(_PREHASH_ObjectData, _PREHASH_LastOwnerID, last_owner_id, i);

		std::string name;
		msg->getStringFast(_PREHASH_ObjectData, _PREHASH_Name, name, i);
		std::string desc;
		msg->getStringFast(_PREHASH_ObjectData, _PREHASH_Description, desc, i);

		std::string touch_name;
		msg->getStringFast(_PREHASH_ObjectData, _PREHASH_TouchName, touch_name, i);
		std::string sit_name;
		msg->getStringFast(_PREHASH_ObjectData, _PREHASH_SitName, sit_name, i);

		//unpack TE IDs
		uuid_vec_t texture_ids;
		S32 size = msg->getSizeFast(_PREHASH_ObjectData, i, _PREHASH_TextureID);
		if (size > 0)
		{
			S8 packed_buffer[SELECT_MAX_TES * UUID_BYTES];
			msg->getBinaryDataFast(_PREHASH_ObjectData, _PREHASH_TextureID, packed_buffer, 0, i, SELECT_MAX_TES * UUID_BYTES);

			for (S32 buf_offset = 0; buf_offset < size; buf_offset += UUID_BYTES)
			{
				LLUUID tid;
				memcpy(tid.mData, packed_buffer + buf_offset, UUID_BYTES);		/* Flawfinder: ignore */
				texture_ids.push_back(tid);
			}
		}


		// Iterate through nodes at end, since it can be on both the regular AND hover list
		struct f : public LLSelectedNodeFunctor
		{
			LLUUID mID;
			f(const LLUUID& id) : mID(id) {}
			virtual bool apply(LLSelectNode* node)
			{
				return (node->getObject() && node->getObject()->mID == mID);
			}
		} func(id);
		LLSelectNode* node = LLSelectMgr::getInstance()->getSelection()->getFirstNode(&func);

		if (!node)
		{
			// <FS:Techwolf Lupindo> area search
			FSAreaSearch* area_search_floater = LLFloaterReg::getTypedInstance<FSAreaSearch>("area_search");
			if(!(area_search_floater && area_search_floater->isActive())) // Don't spam the log when areasearch is active.
			{
			// </FS:Techwolf Lupindo>
			LL_WARNS() << "Couldn't find object " << id << " selected." << LL_ENDL;
			// <FS:Techwolf Lupindo> area search
			}
			// </FS:Techwolf Lupindo>
		}
		else
		{
			if (node->mInventorySerial != inv_serial)
			{
				node->getObject()->dirtyInventory();
			}

			// save texture data as soon as we get texture perms first time
			if (!node->mValid)
			{
				BOOL can_copy = FALSE;
				BOOL can_transfer = FALSE;

				LLAggregatePermissions::EValue value = LLAggregatePermissions::AP_NONE;
				if(node->getObject()->permYouOwner())
				{
					value = ag_texture_perms_owner.getValue(PERM_COPY);
					if (value == LLAggregatePermissions::AP_EMPTY || value == LLAggregatePermissions::AP_ALL)
					{
						can_copy = TRUE;
					}
					value = ag_texture_perms_owner.getValue(PERM_TRANSFER);
					if (value == LLAggregatePermissions::AP_EMPTY || value == LLAggregatePermissions::AP_ALL)
					{
						can_transfer = TRUE;
					}
				}
				else
				{
					value = ag_texture_perms.getValue(PERM_COPY);
					if (value == LLAggregatePermissions::AP_EMPTY || value == LLAggregatePermissions::AP_ALL)
					{
						can_copy = TRUE;
					}
					value = ag_texture_perms.getValue(PERM_TRANSFER);
					if (value == LLAggregatePermissions::AP_EMPTY || value == LLAggregatePermissions::AP_ALL)
					{
						can_transfer = TRUE;
					}
				}

				if (can_copy && can_transfer)
				{
					// this should be the only place that saved textures is called
					node->saveTextures(texture_ids);
				}
			}

			node->mValid = TRUE;
			node->mPermissions->init(creator_id, owner_id,
									 last_owner_id, group_id);
			node->mPermissions->initMasks(base_mask, owner_mask, everyone_mask, group_mask, next_owner_mask);
			node->mCreationDate = creation_date;
			node->mItemID = item_id;
			node->mFolderID = folder_id;
			node->mFromTaskID = from_task_id;
			node->mName.assign(name);
			node->mDescription.assign(desc);
			node->mSaleInfo = sale_info;
			node->mAggregatePerm = ag_perms;
			node->mAggregateTexturePerm = ag_texture_perms;
			node->mAggregateTexturePermOwner = ag_texture_perms_owner;
			node->mCategory = category;
			node->mInventorySerial = inv_serial;
			node->mSitName.assign(sit_name);
			node->mTouchName.assign(touch_name);

			// <FS:ND> Fire for any observer interested in object properties
			LLSelectMgr::instance().firePropertyReceived( node );
			// </FS:ND>
		}
	}

	dialog_refresh_all();

	// hack for left-click buy object
	LLToolPie::selectionPropertiesReceived();
}

// static
void LLSelectMgr::processObjectPropertiesFamily(LLMessageSystem* msg, void** user_data)
{
	LLUUID id;

	U32 request_flags;
	LLUUID creator_id;
	LLUUID owner_id;
	LLUUID group_id;
	LLUUID extra_id;
	U32 base_mask, owner_mask, group_mask, everyone_mask, next_owner_mask;
	LLSaleInfo sale_info;
	LLCategory category;
	
	msg->getU32Fast(_PREHASH_ObjectData, _PREHASH_RequestFlags,	request_flags );
	msg->getUUIDFast(_PREHASH_ObjectData, _PREHASH_ObjectID,		id );
	msg->getUUIDFast(_PREHASH_ObjectData, _PREHASH_OwnerID,		owner_id );
	msg->getUUIDFast(_PREHASH_ObjectData, _PREHASH_GroupID,		group_id );
	msg->getU32Fast(_PREHASH_ObjectData, _PREHASH_BaseMask,		base_mask );
	msg->getU32Fast(_PREHASH_ObjectData, _PREHASH_OwnerMask,		owner_mask );
	msg->getU32Fast(_PREHASH_ObjectData,_PREHASH_GroupMask,		group_mask );
	msg->getU32Fast(_PREHASH_ObjectData, _PREHASH_EveryoneMask,	everyone_mask );
	msg->getU32Fast(_PREHASH_ObjectData, _PREHASH_NextOwnerMask, next_owner_mask);
	sale_info.unpackMessage(msg, _PREHASH_ObjectData);
	category.unpackMessage(msg, _PREHASH_ObjectData);

	LLUUID last_owner_id;
	msg->getUUIDFast(_PREHASH_ObjectData, _PREHASH_LastOwnerID, last_owner_id );

	// unpack name & desc
	std::string name;
	msg->getStringFast(_PREHASH_ObjectData, _PREHASH_Name, name);

	std::string desc;
	msg->getStringFast(_PREHASH_ObjectData, _PREHASH_Description, desc);

	// the reporter widget askes the server for info about picked objects
	if (request_flags & COMPLAINT_REPORT_REQUEST )
	{
		LLFloaterReporter *reporterp = LLFloaterReg::findTypedInstance<LLFloaterReporter>("reporter");
		if (reporterp)
		{
			LLAvatarName av_name;
			LLAvatarNameCache::get(owner_id, &av_name);
			reporterp->setPickedObjectProperties(name, av_name.getUserName(), owner_id);
		}
	}
	else if (request_flags & OBJECT_PAY_REQUEST)
	{
		// check if the owner of the paid object is muted
		LLMuteList::getInstance()->autoRemove(owner_id, LLMuteList::AR_MONEY);
	}

	// Now look through all of the hovered nodes
	struct f : public LLSelectedNodeFunctor
	{
		LLUUID mID;
		f(const LLUUID& id) : mID(id) {}
		virtual bool apply(LLSelectNode* node)
		{
			return (node->getObject() && node->getObject()->mID == mID);
		}
	} func(id);
	LLSelectNode* node = LLSelectMgr::getInstance()->mHoverObjects->getFirstNode(&func);

	if (node)
	{
		node->mValid = TRUE;
		node->mPermissions->init(LLUUID::null, owner_id,
								 last_owner_id, group_id);
		node->mPermissions->initMasks(base_mask, owner_mask, everyone_mask, group_mask, next_owner_mask);
		node->mSaleInfo = sale_info;
		node->mCategory = category;
		node->mName.assign(name);
		node->mDescription.assign(desc);
	}

	dialog_refresh_all();
}


// static
void LLSelectMgr::processForceObjectSelect(LLMessageSystem* msg, void**)
{
	BOOL reset_list;
	msg->getBOOL("Header", "ResetList", reset_list);

	if (reset_list)
	{
		LLSelectMgr::getInstance()->deselectAll();
	}

	LLUUID full_id;
	S32 local_id;
	LLViewerObject* object;
	std::vector<LLViewerObject*> objects;
	S32 i;
	S32 block_count = msg->getNumberOfBlocks("Data");

	for (i = 0; i < block_count; i++)
	{
		msg->getS32("Data", "LocalID", local_id, i);

		gObjectList.getUUIDFromLocal(full_id, 
									 local_id, 
									 msg->getSenderIP(),
									 msg->getSenderPort());
		object = gObjectList.findObject(full_id);
		if (object)
		{
			objects.push_back(object);
		}
	}

	// Don't select, just highlight
	LLSelectMgr::getInstance()->highlightObjectAndFamily(objects);
}

extern F32	gGLModelView[16];

void LLSelectMgr::updateSilhouettes()
{
	S32 num_sils_genned = 0;

	LLVector3d	cameraPos = gAgentCamera.getCameraPositionGlobal();
	F32 currentCameraZoom = gAgentCamera.getCurrentCameraBuildOffset();

	if (!mSilhouetteImagep)
	{
		mSilhouetteImagep = LLViewerTextureManager::getFetchedTextureFromFile("silhouette.j2c", FTT_LOCAL_FILE, TRUE, LLGLTexture::BOOST_UI);
	}

	mHighlightedObjects->cleanupNodes();

	if((cameraPos - mLastCameraPos).magVecSquared() > SILHOUETTE_UPDATE_THRESHOLD_SQUARED * currentCameraZoom * currentCameraZoom)
	{
		struct f : public LLSelectedObjectFunctor
		{
			virtual bool apply(LLViewerObject* object)
			{
				object->setChanged(LLXform::SILHOUETTE);
				return true;
			}
		} func;
		getSelection()->applyToObjects(&func);	
		
		mLastCameraPos = gAgentCamera.getCameraPositionGlobal();
	}
	
	std::vector<LLViewerObject*> changed_objects;

	updateSelectionSilhouette(mSelectedObjects, num_sils_genned, changed_objects);
	if (mRectSelectedObjects.size() > 0)
	{
		//gGLSPipelineSelection.set();

		//mSilhouetteImagep->bindTexture();
		//glAlphaFunc(GL_GREATER, sHighlightAlphaTest);

		std::set<LLViewerObject*> roots;

		// sync mHighlightedObjects with mRectSelectedObjects since the latter is rebuilt every frame and former
		// persists from frame to frame to avoid regenerating object silhouettes
		// mHighlightedObjects includes all siblings of rect selected objects

		BOOL select_linked_set = !gSavedSettings.getBOOL("EditLinkedParts");

		// generate list of roots from current object selection
		for (std::set<LLPointer<LLViewerObject> >::iterator iter = mRectSelectedObjects.begin();
			 iter != mRectSelectedObjects.end(); iter++)
		{
			LLViewerObject *objectp = *iter;
			if (select_linked_set)
			{
				LLViewerObject *rootp = (LLViewerObject*)objectp->getRoot();
				roots.insert(rootp);
			}
			else
			{
				roots.insert(objectp);
			}
		}

		// remove highlight nodes not in roots list
		std::vector<LLSelectNode*> remove_these_nodes;
		std::vector<LLViewerObject*> remove_these_roots;

		for (LLObjectSelection::iterator iter = mHighlightedObjects->begin();
			 iter != mHighlightedObjects->end(); iter++)
		{
			LLSelectNode* node = *iter;
			LLViewerObject* objectp = node->getObject();
			if (!objectp)
				continue;
			if (objectp->isRoot() || !select_linked_set)
			{
				if (roots.count(objectp) == 0)
				{
					remove_these_nodes.push_back(node);
				}
				else
				{
					remove_these_roots.push_back(objectp);
				}
			}
			else
			{
				LLViewerObject* rootp = (LLViewerObject*)objectp->getRoot();

				if (roots.count(rootp) == 0)
				{
					remove_these_nodes.push_back(node);
				}
			}
		}

		// remove all highlight nodes no longer in rectangle selection
		for (std::vector<LLSelectNode*>::iterator iter = remove_these_nodes.begin();
			 iter != remove_these_nodes.end(); ++iter)
		{
			LLSelectNode* nodep = *iter;
			mHighlightedObjects->removeNode(nodep);
		}

		// remove all root objects already being highlighted
		for (std::vector<LLViewerObject*>::iterator iter = remove_these_roots.begin();
			 iter != remove_these_roots.end(); ++iter)
		{
			LLViewerObject* objectp = *iter;
			roots.erase(objectp);
		}

		// add all new objects in rectangle selection
		for (std::set<LLViewerObject*>::iterator iter = roots.begin();
			 iter != roots.end(); iter++)
		{
			LLViewerObject* objectp = *iter;
			if (!canSelectObject(objectp))
			{
				continue;
			}

			LLSelectNode* rect_select_root_node = new LLSelectNode(objectp, TRUE);
			rect_select_root_node->selectAllTEs(TRUE);

			 // <FS:ND> Color per highlighted object
			if( mHighlightColor.find( objectp ) != mHighlightColor.end() )
				rect_select_root_node->mHighlightColor = mHighlightColor[ objectp ];
			// </FS:ND>

			if (!select_linked_set)
			{
				rect_select_root_node->mIndividualSelection = TRUE;
			}
			else
			{
				LLViewerObject::const_child_list_t& child_list = objectp->getChildren();
				for (LLViewerObject::child_list_t::const_iterator iter = child_list.begin();
					 iter != child_list.end(); iter++)
				{
					LLViewerObject* child_objectp = *iter;
				
					if (!canSelectObject(child_objectp))
					{
						continue;
					}

					LLSelectNode* rect_select_node = new LLSelectNode(child_objectp, TRUE);
					rect_select_node->selectAllTEs(TRUE);
					mHighlightedObjects->addNodeAtEnd(rect_select_node);
				}
			}

			// Add the root last, to preserve order for link operations.
			mHighlightedObjects->addNodeAtEnd(rect_select_root_node);
		}

		num_sils_genned	= 0;

		// render silhouettes for highlighted objects
		//BOOL subtracting_from_selection = (gKeyboard->currentMask(TRUE) == MASK_CONTROL);
		for (S32 pass = 0; pass < 2; pass++)
		{
			for (LLObjectSelection::iterator iter = mHighlightedObjects->begin();
				 iter != mHighlightedObjects->end(); iter++)
			{
				LLSelectNode* node = *iter;
				LLViewerObject* objectp = node->getObject();
				if (!objectp)
					continue;
				
				// do roots first, then children so that root flags are cleared ASAP
				BOOL roots_only = (pass == 0);
				BOOL is_root = objectp->isRootEdit();
				if (roots_only != is_root)
				{
					continue;
				}

				if (!node->mSilhouetteExists 
					|| objectp->isChanged(LLXform::SILHOUETTE)
					|| (objectp->getParent() && objectp->getParent()->isChanged(LLXform::SILHOUETTE)))
				{
					if (num_sils_genned++ < MAX_SILS_PER_FRAME)
					{
						generateSilhouette(node, LLViewerCamera::getInstance()->getOrigin());
						changed_objects.push_back(objectp);			
					}
					else if (objectp->isAttachment() && objectp->getRootEdit()->mDrawable.notNull())
					{
						//RN: hack for orthogonal projection of HUD attachments
						LLViewerJointAttachment* attachment_pt = (LLViewerJointAttachment*)objectp->getRootEdit()->mDrawable->getParent();
						if (attachment_pt && attachment_pt->getIsHUDAttachment())
						{
							LLVector3 camera_pos = LLVector3(-10000.f, 0.f, 0.f);
							generateSilhouette(node, camera_pos);
						}
					}
				}
				//LLColor4 highlight_color;
				//
				//if (subtracting_from_selection)
				//{
				//	node->renderOneSilhouette(LLColor4::red);
				//}
				//else if (!objectp->isSelected())
				//{
				//	highlight_color = objectp->isRoot() ? sHighlightParentColor : sHighlightChildColor;
				//	node->renderOneSilhouette(highlight_color);
				//}
			}
		}
		//mSilhouetteImagep->unbindTexture(0, GL_TEXTURE_2D);
	}
	else
	{
		mHighlightedObjects->deleteAllNodes();
	}

	for (std::vector<LLViewerObject*>::iterator iter = changed_objects.begin();
		 iter != changed_objects.end(); ++iter)
	{
		// clear flags after traversing node list (as child objects need to refer to parent flags, etc)
		LLViewerObject* objectp = *iter;
		objectp->clearChanged(LLXform::MOVED | LLXform::SILHOUETTE);
	}
	
	//gGL.setAlphaRejectSettings(LLRender::CF_DEFAULT);
}

void LLSelectMgr::updateSelectionSilhouette(LLObjectSelectionHandle object_handle, S32& num_sils_genned, std::vector<LLViewerObject*>& changed_objects)
{
	if (object_handle->getNumNodes())
	{
		//gGLSPipelineSelection.set();

		//mSilhouetteImagep->bindTexture();
		//glAlphaFunc(GL_GREATER, sHighlightAlphaTest);

		for (S32 pass = 0; pass < 2; pass++)
		{
			for (LLObjectSelection::iterator iter = object_handle->begin();
				iter != object_handle->end(); iter++)
			{
				LLSelectNode* node = *iter;
				LLViewerObject* objectp = node->getObject();
				if (!objectp)
					continue;
				// do roots first, then children so that root flags are cleared ASAP
				BOOL roots_only = (pass == 0);
				BOOL is_root = (objectp->isRootEdit());
				if (roots_only != is_root || objectp->mDrawable.isNull())
				{
					continue;
				}

				if (!node->mSilhouetteExists 
					|| objectp->isChanged(LLXform::SILHOUETTE)
					|| (objectp->getParent() && objectp->getParent()->isChanged(LLXform::SILHOUETTE)))
				{
					if (num_sils_genned++ < MAX_SILS_PER_FRAME)// && objectp->mDrawable->isVisible())
					{
						generateSilhouette(node, LLViewerCamera::getInstance()->getOrigin());
						changed_objects.push_back(objectp);
					}
					else if (objectp->isAttachment())
					{
						//RN: hack for orthogonal projection of HUD attachments
						LLViewerJointAttachment* attachment_pt = (LLViewerJointAttachment*)objectp->getRootEdit()->mDrawable->getParent();
						if (attachment_pt && attachment_pt->getIsHUDAttachment())
						{
							LLVector3 camera_pos = LLVector3(-10000.f, 0.f, 0.f);
							generateSilhouette(node, camera_pos);
						}
					}
				}
			}
		}
	}
}
void LLSelectMgr::renderSilhouettes(BOOL for_hud)
{
	// <FS:KC> show/hide build highlight
	// if (!mRenderSilhouettes || !mRenderHighlightSelections)
	if (((mFSShowHideHighlight == FS_SHOW_HIDE_HIGHLIGHT_NORMAL) && (!mRenderSilhouettes || !mRenderHighlightSelections)) || (mFSShowHideHighlight == FS_SHOW_HIDE_HIGHLIGHT_HIDE))
	// </FS:KC>
	{
		return;
	}

	gGL.getTexUnit(0)->bind(mSilhouetteImagep);
	LLGLSPipelineSelection gls_select;
	LLGLEnable blend(GL_BLEND);
	LLGLDepthTest gls_depth(GL_TRUE, GL_FALSE);

	if (isAgentAvatarValid() && for_hud)
	{
		LLBBox hud_bbox = gAgentAvatarp->getHUDBBox();

		F32 cur_zoom = gAgentCamera.mHUDCurZoom;

		// set up transform to encompass bounding box of HUD
		gGL.matrixMode(LLRender::MM_PROJECTION);
		gGL.pushMatrix();
		gGL.loadIdentity();
		F32 depth = llmax(1.f, hud_bbox.getExtentLocal().mV[VX] * 1.1f);
		gGL.ortho(-0.5f * LLViewerCamera::getInstance()->getAspect(), 0.5f * LLViewerCamera::getInstance()->getAspect(), -0.5f, 0.5f, 0.f, depth);

		gGL.matrixMode(LLRender::MM_MODELVIEW);
		gGL.pushMatrix();
		gGL.pushUIMatrix();
		gGL.loadUIIdentity();
		gGL.loadIdentity();
		gGL.loadMatrix(OGL_TO_CFR_ROTATION);		// Load Cory's favorite reference frame
		gGL.translatef(-hud_bbox.getCenterLocal().mV[VX] + (depth *0.5f), 0.f, 0.f);
		gGL.scalef(cur_zoom, cur_zoom, cur_zoom);
	}
	if (mSelectedObjects->getNumNodes())
	{
		LLUUID inspect_item_id= LLUUID::null;
		LLFloaterInspect* inspect_instance = LLFloaterReg::getTypedInstance<LLFloaterInspect>("inspect");
		if(inspect_instance && inspect_instance->getVisible())
		{
			inspect_item_id = inspect_instance->getSelectedUUID();
		}
		else
		{
			LLSidepanelTaskInfo *panel_task_info = LLSidepanelTaskInfo::getActivePanel();
			if (panel_task_info)
			{
				inspect_item_id = panel_task_info->getSelectedUUID();
			}
		}

		LLUUID focus_item_id = LLViewerMediaFocus::getInstance()->getFocusedObjectID();
		for (S32 pass = 0; pass < 2; pass++)
		{
			for (LLObjectSelection::iterator iter = mSelectedObjects->begin();
				 iter != mSelectedObjects->end(); iter++)
			{
				LLSelectNode* node = *iter;
				LLViewerObject* objectp = node->getObject();
				if (!objectp)
					continue;
				if (objectp->isHUDAttachment() != for_hud)
				{
					continue;
				}
				if (objectp->getID() == focus_item_id)
				{
					node->renderOneSilhouette(gFocusMgr.getFocusColor());
				}
				else if(objectp->getID() == inspect_item_id)
				{
					node->renderOneSilhouette(sHighlightInspectColor);
				}
				else if (node->isTransient())
				{
					BOOL oldHidden = LLSelectMgr::sRenderHiddenSelections;
					LLSelectMgr::sRenderHiddenSelections = FALSE;
					node->renderOneSilhouette(sContextSilhouetteColor);
					LLSelectMgr::sRenderHiddenSelections = oldHidden;
				}
				else if (objectp->isRootEdit())
				{
					node->renderOneSilhouette(sSilhouetteParentColor);
				}
				else
				{
					node->renderOneSilhouette(sSilhouetteChildColor);
				}
			}
		}
	}

	if (mHighlightedObjects->getNumNodes())
	{
		// render silhouettes for highlighted objects
		BOOL subtracting_from_selection = (gKeyboard->currentMask(TRUE) == MASK_CONTROL);
		for (S32 pass = 0; pass < 2; pass++)
		{
			for (LLObjectSelection::iterator iter = mHighlightedObjects->begin();
				 iter != mHighlightedObjects->end(); iter++)
			{
				LLSelectNode* node = *iter;
				LLViewerObject* objectp = node->getObject();
				if (!objectp)
					continue;
				if (objectp->isHUDAttachment() != for_hud)
				{
					continue;
				}

				if (subtracting_from_selection)
				{
					node->renderOneSilhouette(LLColor4::red);
				}
				else if (!objectp->isSelected())
				{
					LLColor4 highlight_color = objectp->isRoot() ? sHighlightParentColor : sHighlightChildColor;
					node->renderOneSilhouette(highlight_color);
				}
			}
		}
	}

	if (isAgentAvatarValid() && for_hud)
	{
		gGL.matrixMode(LLRender::MM_PROJECTION);
		gGL.popMatrix();

		gGL.matrixMode(LLRender::MM_MODELVIEW);
		gGL.popMatrix();
		gGL.popUIMatrix();
		stop_glerror();
	}

	gGL.getTexUnit(0)->unbind(LLTexUnit::TT_TEXTURE);
}

void LLSelectMgr::generateSilhouette(LLSelectNode* nodep, const LLVector3& view_point)
{
	LLViewerObject* objectp = nodep->getObject();

	if (objectp && objectp->getPCode() == LL_PCODE_VOLUME)
	{
		((LLVOVolume*)objectp)->generateSilhouette(nodep, view_point);
	}
}

//
// Utility classes
//
LLSelectNode::LLSelectNode(LLViewerObject* object, BOOL glow)
:	mObject(object),
	mIndividualSelection(FALSE),
	mTransient(FALSE),
	mValid(FALSE),
	mPermissions(new LLPermissions()),
	mInventorySerial(0),
	mSilhouetteExists(FALSE),
	mDuplicated(FALSE),
	mTESelectMask(0),
	mLastTESelected(0),
	mName(LLStringUtil::null),
	mDescription(LLStringUtil::null),
	mTouchName(LLStringUtil::null),
	mSitName(LLStringUtil::null),
	mCreationDate(0)
{
	saveColors();
	saveShinyColors();
}

LLSelectNode::LLSelectNode(const LLSelectNode& nodep)
{
	mTESelectMask = nodep.mTESelectMask;
	mLastTESelected = nodep.mLastTESelected;

	mIndividualSelection = nodep.mIndividualSelection;

	mValid = nodep.mValid;
	mTransient		= nodep.mTransient;
	mPermissions = new LLPermissions(*nodep.mPermissions);
	mSaleInfo = nodep.mSaleInfo;;
	mAggregatePerm = nodep.mAggregatePerm;
	mAggregateTexturePerm = nodep.mAggregateTexturePerm;
	mAggregateTexturePermOwner = nodep.mAggregateTexturePermOwner;
	mName = nodep.mName;
	mDescription = nodep.mDescription;
	mCategory = nodep.mCategory;
	mInventorySerial = 0;
	mSavedPositionLocal = nodep.mSavedPositionLocal;
	mSavedPositionGlobal = nodep.mSavedPositionGlobal;
	mSavedScale = nodep.mSavedScale;
	mSavedRotation = nodep.mSavedRotation;
	mDuplicated = nodep.mDuplicated;
	mDuplicatePos = nodep.mDuplicatePos;
	mDuplicateRot = nodep.mDuplicateRot;
	mItemID = nodep.mItemID;
	mFolderID = nodep.mFolderID;
	mFromTaskID = nodep.mFromTaskID;
	mTouchName = nodep.mTouchName;
	mSitName = nodep.mSitName;
	mCreationDate = nodep.mCreationDate;

	mSilhouetteVertices = nodep.mSilhouetteVertices;
	mSilhouetteNormals = nodep.mSilhouetteNormals;
	mSilhouetteExists = nodep.mSilhouetteExists;
	mObject = nodep.mObject;

	std::vector<LLColor4>::const_iterator color_iter;
	mSavedColors.clear();
	for (color_iter = nodep.mSavedColors.begin(); color_iter != nodep.mSavedColors.end(); ++color_iter)
	{
		mSavedColors.push_back(*color_iter);
	}
	mSavedShinyColors.clear();
	for (color_iter = nodep.mSavedShinyColors.begin(); color_iter != nodep.mSavedShinyColors.end(); ++color_iter)
	{
		mSavedShinyColors.push_back(*color_iter);
	}
	
	saveTextures(nodep.mSavedTextures);
}

LLSelectNode::~LLSelectNode()
{
	delete mPermissions;
	mPermissions = NULL;
}

void LLSelectNode::selectAllTEs(BOOL b)
{
	mTESelectMask = b ? TE_SELECT_MASK_ALL : 0x0;
	mLastTESelected = 0;
}

void LLSelectNode::selectTE(S32 te_index, BOOL selected)
{
	if (te_index < 0 || te_index >= SELECT_MAX_TES)
	{
		return;
	}
	S32 mask = 0x1 << te_index;
	if(selected)
	{	
		mTESelectMask |= mask;
	}
	else
	{
		mTESelectMask &= ~mask;
	}
	mLastTESelected = te_index;
}

BOOL LLSelectNode::isTESelected(S32 te_index)
{
	if (te_index < 0 || te_index >= mObject->getNumTEs())
	{
		return FALSE;
	}
	return (mTESelectMask & (0x1 << te_index)) != 0;
}

S32 LLSelectNode::getLastSelectedTE()
{
	if (!isTESelected(mLastTESelected))
	{
		return -1;
	}
	return mLastTESelected;
}

S32 LLSelectNode::getLastOperatedTE()
{
	return mLastTESelected;
}

LLViewerObject* LLSelectNode::getObject()
{
	if (!mObject)
	{
		return NULL;
	}
	else if (mObject->isDead())
	{
		mObject = NULL;
	}
	return mObject;
}

void LLSelectNode::setObject(LLViewerObject* object)
{
	mObject = object;
}

void LLSelectNode::saveColors()
{
	if (mObject.notNull())
	{
		mSavedColors.clear();
		for (S32 i = 0; i < mObject->getNumTEs(); i++)
		{
			const LLTextureEntry* tep = mObject->getTE(i);
			mSavedColors.push_back(tep->getColor());
		}
	}
}

void LLSelectNode::saveShinyColors()
{
	if (mObject.notNull())
	{
		mSavedShinyColors.clear();
		for (S32 i = 0; i < mObject->getNumTEs(); i++)
		{
			const LLMaterialPtr mat = mObject->getTE(i)->getMaterialParams();
			if (!mat.isNull())
			{
				mSavedShinyColors.push_back(mat->getSpecularLightColor());
			}
			else
			{
				mSavedShinyColors.push_back(LLColor4::white);
			}
		}
	}
}

void LLSelectNode::saveTextures(const uuid_vec_t& textures)
{
	if (mObject.notNull())
	{
		mSavedTextures.clear();

		for (uuid_vec_t::const_iterator texture_it = textures.begin();
			 texture_it != textures.end(); ++texture_it)
		{
			mSavedTextures.push_back(*texture_it);
		}
	}
}

void LLSelectNode::saveTextureScaleRatios(LLRender::eTexIndex index_to_query)
{
	mTextureScaleRatios.clear();

	if (mObject.notNull())
	{
		
		LLVector3 scale = mObject->getScale();

		for (U8 i = 0; i < mObject->getNumTEs(); i++)
		{
			F32 diffuse_s = 1.0f;
			F32 diffuse_t = 1.0f;
			
			LLVector3 v;
			const LLTextureEntry* tep = mObject->getTE(i);
			if (!tep)
				continue;

			U32 s_axis = VX;
			U32 t_axis = VY;
			LLPrimitive::getTESTAxes(i, &s_axis, &t_axis);

			tep->getScale(&diffuse_s,&diffuse_t);

			if (tep->getTexGen() == LLTextureEntry::TEX_GEN_PLANAR)
			{
				v.mV[s_axis] = diffuse_s*scale.mV[s_axis];
				v.mV[t_axis] = diffuse_t*scale.mV[t_axis];
				mTextureScaleRatios.push_back(v);
			}
			else
			{
				v.mV[s_axis] = diffuse_s/scale.mV[s_axis];
				v.mV[t_axis] = diffuse_t/scale.mV[t_axis];
				mTextureScaleRatios.push_back(v);
			}
		}
	}
}


// This implementation should be similar to LLTask::allowOperationOnTask
BOOL LLSelectNode::allowOperationOnNode(PermissionBit op, U64 group_proxy_power) const
{
	// Extract ownership.
	BOOL object_is_group_owned = FALSE;
	LLUUID object_owner_id;
	mPermissions->getOwnership(object_owner_id, object_is_group_owned);

	// Operations on invalid or public objects is not allowed.
	if (!mObject || (mObject->isDead()) || !mPermissions->isOwned())
	{
		return FALSE;
	}

	// The transfer permissions can never be given through proxy.
	if (PERM_TRANSFER == op)
	{
		// The owner of an agent-owned object can transfer to themselves.
		if ( !object_is_group_owned 
			&& (gAgent.getID() == object_owner_id) )
		{
			return TRUE;
		}
		else
		{
			// Otherwise check aggregate permissions.
			return mObject->permTransfer();
		}
	}

	if (PERM_MOVE == op
		|| PERM_MODIFY == op)
	{
		// only owners can move or modify their attachments
		// no proxy allowed.
		if (mObject->isAttachment() && object_owner_id != gAgent.getID())
		{
			return FALSE;
		}
	}

	// Calculate proxy_agent_id and group_id to use for permissions checks.
	// proxy_agent_id may be set to the object owner through group powers.
	// group_id can only be set to the object's group, if the agent is in that group.
	LLUUID group_id = LLUUID::null;
	LLUUID proxy_agent_id = gAgent.getID();

	// Gods can always operate.
	if (gAgent.isGodlike())
	{
		return TRUE;
	}

	// Check if the agent is in the same group as the object.
	LLUUID object_group_id = mPermissions->getGroup();
	if (object_group_id.notNull() &&
		gAgent.isInGroup(object_group_id))
	{
		// Assume the object's group during this operation.
		group_id = object_group_id;
	}

	// Only allow proxy powers for PERM_COPY if the actual agent can
	// receive the item (ie has PERM_TRANSFER permissions).
	// NOTE: op == PERM_TRANSFER has already been handled, but if
	// that ever changes we need to BLOCK proxy powers for PERM_TRANSFER.  DK 03/28/06
	if (PERM_COPY != op || mPermissions->allowTransferTo(gAgent.getID()))
	{
		// Check if the agent can assume ownership through group proxy or agent-granted proxy.
		if (   ( object_is_group_owned 
				&& gAgent.hasPowerInGroup(object_owner_id, group_proxy_power))
				// Only allow proxy for move, modify, and copy.
				|| ( (PERM_MOVE == op || PERM_MODIFY == op || PERM_COPY == op)
					&& (!object_is_group_owned
						&& gAgent.isGrantedProxy(*mPermissions))))
		{
			// This agent is able to assume the ownership role for this operation.
			proxy_agent_id = object_owner_id;
		}
	}
	
	// We now have max ownership information.
	if (PERM_OWNER == op)
	{
		// This this was just a check for ownership, we can now return the answer.
		return (proxy_agent_id == object_owner_id ? TRUE : FALSE);
	}

	// check permissions to see if the agent can operate
	return (mPermissions->allowOperationBy(op, proxy_agent_id, group_id));
}


//helper function for pushing relevant vertices from drawable to GL
void pushWireframe(LLDrawable* drawable)
{
	LLVOVolume* vobj = drawable->getVOVolume();
	if (vobj)
	{
		LLVertexBuffer::unbind();
		gGL.pushMatrix();
		gGL.multMatrix((F32*) vobj->getRelativeXform().mMatrix);

		LLVolume* volume = NULL;

		if (drawable->isState(LLDrawable::RIGGED))
		{
				vobj->updateRiggedVolume();
				volume = vobj->getRiggedVolume();
		}
		else
		{
			volume = vobj->getVolume();
		}

		if (volume)
		{
			for (S32 i = 0; i < volume->getNumVolumeFaces(); ++i)
			{
				const LLVolumeFace& face = volume->getVolumeFace(i);
				LLVertexBuffer::drawElements(LLRender::TRIANGLES, face.mPositions, NULL, face.mNumIndices, face.mIndices);
			}
		}

		gGL.popMatrix();
	}
	
}

void LLSelectNode::renderOneWireframe(const LLColor4& color) 
{
	//Need to because crash on ATI 3800 (and similar cards) MAINT-5018 
	LLGLDisable multisample(LLPipeline::RenderFSAASamples > 0 ? GL_MULTISAMPLE_ARB : 0);

	LLViewerObject* objectp = getObject();
	if (!objectp)
	{
		return;
	}

	LLDrawable* drawable = objectp->mDrawable;
	if(!drawable)
	{
		return;
	}

	LLGLSLShader* shader = LLGLSLShader::sCurBoundShaderPtr;

	if (shader)
	{
		gDebugProgram.bind();
	}

	gGL.matrixMode(LLRender::MM_MODELVIEW);
	gGL.pushMatrix();
	
	BOOL is_hud_object = objectp->isHUDAttachment();

	if (drawable->isActive())
	{
		gGL.loadMatrix(gGLModelView);
		gGL.multMatrix((F32*) objectp->getRenderMatrix().mMatrix);
	}
	else if (!is_hud_object)
	{
		gGL.loadIdentity();
		gGL.multMatrix(gGLModelView);
		LLVector3 trans = objectp->getRegion()->getOriginAgent();		
		gGL.translatef(trans.mV[0], trans.mV[1], trans.mV[2]);		
	}
	
	glPolygonMode(GL_FRONT_AND_BACK, GL_LINE);
	
	if (LLSelectMgr::sRenderHiddenSelections) // && gFloaterTools && gFloaterTools->getVisible())
	{
		gGL.blendFunc(LLRender::BF_SOURCE_COLOR, LLRender::BF_ONE);
		LLGLDepthTest gls_depth(GL_TRUE, GL_FALSE, GL_GEQUAL);
		if (shader)
		{
			gGL.diffuseColor4f(color.mV[VRED], color.mV[VGREEN], color.mV[VBLUE], 0.4f);
			pushWireframe(drawable);
		}
		else
		{
			LLGLEnable fog(GL_FOG);
			glFogi(GL_FOG_MODE, GL_LINEAR);
			float d = (LLViewerCamera::getInstance()->getPointOfInterest()-LLViewerCamera::getInstance()->getOrigin()).magVec();
			LLColor4 fogCol = color * (F32)llclamp((LLSelectMgr::getInstance()->getSelectionCenterGlobal()-gAgentCamera.getCameraPositionGlobal()).magVec()/(LLSelectMgr::getInstance()->getBBoxOfSelection().getExtentLocal().magVec()*4), 0.0, 1.0);
			glFogf(GL_FOG_START, d);
			glFogf(GL_FOG_END, d*(1 + (LLViewerCamera::getInstance()->getView() / LLViewerCamera::getInstance()->getDefaultFOV())));
			glFogfv(GL_FOG_COLOR, fogCol.mV);

			gGL.setAlphaRejectSettings(LLRender::CF_DEFAULT);
			{
				gGL.diffuseColor4f(color.mV[VRED], color.mV[VGREEN], color.mV[VBLUE], 0.4f);
				pushWireframe(drawable);
			}
		}
	}

	gGL.flush();
	gGL.setSceneBlendType(LLRender::BT_ALPHA);

	gGL.diffuseColor4f(color.mV[VRED]*2, color.mV[VGREEN]*2, color.mV[VBLUE]*2, LLSelectMgr::sHighlightAlpha*2);
	
	LLGLEnable offset(GL_POLYGON_OFFSET_LINE);
	glPolygonOffset(3.f, 3.f);
	glLineWidth(3.f);
	pushWireframe(drawable);
	glLineWidth(1.f);
	glPolygonMode(GL_FRONT_AND_BACK, GL_FILL);
	gGL.popMatrix();

	if (shader)
	{
		shader->bind();
	}
}

//-----------------------------------------------------------------------------
// renderOneSilhouette()
//-----------------------------------------------------------------------------
// <FS:ND> Color per highlighted object
//void LLSelectNode::renderOneSilhouette(const LLColor4 &color)
void LLSelectNode::renderOneSilhouette(const LLColor4 &aColor)
// </FS:ND>
{
	 // <FS:ND> Color per highlighted object
	LLColor4 color( aColor );
	if( this->mHighlightColor.lengthSquared() > 0 )
		color = this->mHighlightColor;
	// </FS:ND>

	LLViewerObject* objectp = getObject();
	if (!objectp)
	{
		return;
	}

	LLDrawable* drawable = objectp->mDrawable;
	if(!drawable)
	{
		return;
	}

	LLVOVolume* vobj = drawable->getVOVolume();
	if (vobj && vobj->isMesh())
	{
		renderOneWireframe(color);
		return;
	}

	if (!mSilhouetteExists)
	{
		return;
	}

	BOOL is_hud_object = objectp->isHUDAttachment();
	
	if (mSilhouetteVertices.size() == 0 || mSilhouetteNormals.size() != mSilhouetteVertices.size())
	{
		return;
	}


	LLGLSLShader* shader = LLGLSLShader::sCurBoundShaderPtr;

	if (shader)
	{ //use UI program for selection highlights (texture color modulated by vertex color)
		gUIProgram.bind();
	}

	gGL.matrixMode(LLRender::MM_MODELVIEW);
	gGL.pushMatrix();
	gGL.pushUIMatrix();
	gGL.loadUIIdentity();

	if (!is_hud_object)
	{
		gGL.loadIdentity();
		gGL.multMatrix(gGLModelView);
	}
	
	
	if (drawable->isActive())
	{
		gGL.multMatrix((F32*) objectp->getRenderMatrix().mMatrix);
	}

	LLVolume *volume = objectp->getVolume();
	if (volume)
	{
		F32 silhouette_thickness;
		if (isAgentAvatarValid() && is_hud_object)
		{
			silhouette_thickness = LLSelectMgr::sHighlightThickness / gAgentCamera.mHUDCurZoom;
		}
		else
		{
			LLVector3 view_vector = LLViewerCamera::getInstance()->getOrigin() - objectp->getRenderPosition();
			silhouette_thickness = view_vector.magVec() * LLSelectMgr::sHighlightThickness * (LLViewerCamera::getInstance()->getView() / LLViewerCamera::getInstance()->getDefaultFOV());
		}		
		F32 animationTime = (F32)LLFrameTimer::getElapsedSeconds();

		F32 u_coord = fmod(animationTime * LLSelectMgr::sHighlightUAnim, 1.f);
		F32 v_coord = 1.f - fmod(animationTime * LLSelectMgr::sHighlightVAnim, 1.f);
		F32 u_divisor = 1.f / ((F32)(mSilhouetteVertices.size() - 1));

		if (LLSelectMgr::sRenderHiddenSelections) // && gFloaterTools && gFloaterTools->getVisible())
		{
			gGL.flush();
			gGL.blendFunc(LLRender::BF_SOURCE_COLOR, LLRender::BF_ONE);
			LLGLEnable fog(GL_FOG);
			glFogi(GL_FOG_MODE, GL_LINEAR);
			float d = (LLViewerCamera::getInstance()->getPointOfInterest()-LLViewerCamera::getInstance()->getOrigin()).magVec();
			LLColor4 fogCol = color * (F32)llclamp((LLSelectMgr::getInstance()->getSelectionCenterGlobal()-gAgentCamera.getCameraPositionGlobal()).magVec()/(LLSelectMgr::getInstance()->getBBoxOfSelection().getExtentLocal().magVec()*4), 0.0, 1.0);
			glFogf(GL_FOG_START, d);
			glFogf(GL_FOG_END, d*(1 + (LLViewerCamera::getInstance()->getView() / LLViewerCamera::getInstance()->getDefaultFOV())));
			glFogfv(GL_FOG_COLOR, fogCol.mV);

			LLGLDepthTest gls_depth(GL_TRUE, GL_FALSE, GL_GEQUAL);
			gGL.setAlphaRejectSettings(LLRender::CF_DEFAULT);
			gGL.begin(LLRender::LINES);
			{
				gGL.color4f(color.mV[VRED], color.mV[VGREEN], color.mV[VBLUE], 0.4f);

				for(S32 i = 0; i < mSilhouetteVertices.size(); i += 2)
				{
					u_coord += u_divisor * LLSelectMgr::sHighlightUScale;
					gGL.texCoord2f( u_coord, v_coord );
					gGL.vertex3fv( mSilhouetteVertices[i].mV);
					u_coord += u_divisor * LLSelectMgr::sHighlightUScale;
					gGL.texCoord2f( u_coord, v_coord );
					gGL.vertex3fv(mSilhouetteVertices[i+1].mV);
				}
			}
            gGL.end();
			u_coord = fmod(animationTime * LLSelectMgr::sHighlightUAnim, 1.f);
		}

		gGL.flush();
		gGL.setSceneBlendType(LLRender::BT_ALPHA);
		gGL.begin(LLRender::TRIANGLES);
		{
			for(S32 i = 0; i < mSilhouetteVertices.size(); i+=2)
			{
				if (!mSilhouetteNormals[i].isFinite() ||
					!mSilhouetteNormals[i+1].isFinite())
				{ //skip skewed segments
					continue;
				}

				LLVector3 v[4];
				LLVector2 tc[4];
				v[0] = mSilhouetteVertices[i] + (mSilhouetteNormals[i] * silhouette_thickness);
				tc[0].set(u_coord, v_coord + LLSelectMgr::sHighlightVScale);

				v[1] = mSilhouetteVertices[i];
				tc[1].set(u_coord, v_coord);

				u_coord += u_divisor * LLSelectMgr::sHighlightUScale;

				v[2] = mSilhouetteVertices[i+1] + (mSilhouetteNormals[i+1] * silhouette_thickness);
				tc[2].set(u_coord, v_coord + LLSelectMgr::sHighlightVScale);
				
				v[3] = mSilhouetteVertices[i+1];
				tc[3].set(u_coord,v_coord);

				gGL.color4f(color.mV[VRED], color.mV[VGREEN], color.mV[VBLUE], 0.0f); //LLSelectMgr::sHighlightAlpha);
				gGL.texCoord2fv(tc[0].mV);
				gGL.vertex3fv( v[0].mV ); 
				
				gGL.color4f(color.mV[VRED]*2, color.mV[VGREEN]*2, color.mV[VBLUE]*2, LLSelectMgr::sHighlightAlpha*2);
				gGL.texCoord2fv( tc[1].mV );
				gGL.vertex3fv( v[1].mV );

				gGL.color4f(color.mV[VRED], color.mV[VGREEN], color.mV[VBLUE], 0.0f); //LLSelectMgr::sHighlightAlpha);
				gGL.texCoord2fv( tc[2].mV );
				gGL.vertex3fv( v[2].mV );

				gGL.vertex3fv( v[2].mV );

				gGL.color4f(color.mV[VRED]*2, color.mV[VGREEN]*2, color.mV[VBLUE]*2, LLSelectMgr::sHighlightAlpha*2);
				gGL.texCoord2fv( tc[1].mV );
				gGL.vertex3fv( v[1].mV );

				gGL.texCoord2fv( tc[3].mV );
				gGL.vertex3fv( v[3].mV );			
			}
		}
		gGL.end();
		gGL.flush();
	}
	gGL.popMatrix();
	gGL.popUIMatrix();

	if (shader)
	{
		shader->bind();
	}
}

//
// Utility Functions
//

// *DEPRECATED: See header comment.
void dialog_refresh_all()
{
	// This is the easiest place to fire the update signal, as it will
	// make cleaning up the functions below easier.  Also, sometimes entities
	// outside the selection manager change properties of selected objects
	// and call into this function.  Yuck.
	LLSelectMgr::getInstance()->mUpdateSignal();

	// *TODO: Eliminate all calls into outside classes below, make those
	// objects register with the update signal.

	gFloaterTools->dirty();

	gMenuObject->needsArrange();

	if( gMenuAttachmentSelf->getVisible() )
	{
		gMenuAttachmentSelf->arrange();
	}
	if( gMenuAttachmentOther->getVisible() )
	{
		gMenuAttachmentOther->arrange();
	}

	LLFloaterProperties::dirtyAll();

	LLFloaterInspect* inspect_instance = LLFloaterReg::getTypedInstance<LLFloaterInspect>("inspect");
	if(inspect_instance)
	{
		inspect_instance->dirty();
	}

	LLSidepanelTaskInfo *panel_task_info = LLSidepanelTaskInfo::getActivePanel();
	if (panel_task_info)
	{
		panel_task_info->dirty();
	}
}

S32 get_family_count(LLViewerObject *parent)
{
	if (!parent)
	{
		LL_WARNS() << "Trying to get_family_count on null parent!" << LL_ENDL;
	}
	S32 count = 1;	// for this object
	LLViewerObject::const_child_list_t& child_list = parent->getChildren();
	for (LLViewerObject::child_list_t::const_iterator iter = child_list.begin();
		 iter != child_list.end(); iter++)
	{
		LLViewerObject* child = *iter;

		if (!child)
		{
			LL_WARNS() << "Family object has NULL child!  Show Doug." << LL_ENDL;
		}
		else if (child->isDead())
		{
			LL_WARNS() << "Family object has dead child object.  Show Doug." << LL_ENDL;
		}
		else
		{
			if (LLSelectMgr::getInstance()->canSelectObject(child))
			{
				count += get_family_count( child );
			}
		}
	}
	return count;
}

//-----------------------------------------------------------------------------
// updateSelectionCenter
//-----------------------------------------------------------------------------
void LLSelectMgr::updateSelectionCenter()
{
	const F32 MOVE_SELECTION_THRESHOLD = 1.f;		//  Movement threshold in meters for updating selection
													//  center (tractor beam)

	//override any object updates received
	//for selected objects
	overrideObjectUpdates();

	LLViewerObject* object = mSelectedObjects->getFirstObject();
	if (!object)
	{
		// nothing selected, probably grabbing
		// Ignore by setting to avatar origin.
		mSelectionCenterGlobal.clearVec();
		mShowSelection = FALSE;
		mSelectionBBox = LLBBox(); 
		mPauseRequest = NULL;
		resetAgentHUDZoom();

	}
	else
	{
		mSelectedObjects->mSelectType = getSelectTypeForObject(object);

<<<<<<< HEAD
		// <FS:Ansariel> Chalice Yao's pause agent on attachment selection
		//if (mSelectedObjects->mSelectType == SELECT_TYPE_ATTACHMENT && isAgentAvatarValid())
		//{
		//	mPauseRequest = gAgentAvatarp->requestPause();
		//}
		if (mSelectedObjects->mSelectType == SELECT_TYPE_ATTACHMENT)
=======
		if (mSelectedObjects->mSelectType == SELECT_TYPE_ATTACHMENT && isAgentAvatarValid() && object->getParent() != NULL)
>>>>>>> 6c80f736
		{
			if (isAgentAvatarValid() && object->permYouOwner())
			{
				mPauseRequest = gAgentAvatarp->requestPause();
			}
			else
			{
				LLViewerObject* objectp = mSelectedObjects->getPrimaryObject();
				if (objectp && objectp->isAttachment())
				{
					while (objectp && !objectp->isAvatar())
					{
						objectp = (LLViewerObject*)objectp->getParent();
					}

					if (objectp && objectp->isAvatar())
					{
						mPauseRequest = objectp->asAvatar()->requestPause();
					}
				}
			}
		}
		// </FS:Ansariel>
		else
		{
			mPauseRequest = NULL;
		}

		if (mSelectedObjects->mSelectType != SELECT_TYPE_HUD && isAgentAvatarValid())
		{
			// reset hud ZOOM
			gAgentCamera.mHUDTargetZoom = 1.f;
			gAgentCamera.mHUDCurZoom = 1.f;
		}

		mShowSelection = FALSE;
		LLBBox bbox;

		// have stuff selected
		LLVector3d select_center;
		// keep a list of jointed objects for showing the joint HUDEffects

		// Initialize the bounding box to the root prim, so the BBox orientation 
		// matches the root prim's (affecting the orientation of the manipulators). 
		bbox.addBBoxAgent( (mSelectedObjects->getFirstRootObject(TRUE))->getBoundingBoxAgent() ); 
	                 
		for (LLObjectSelection::iterator iter = mSelectedObjects->begin();
			 iter != mSelectedObjects->end(); iter++)
		{
			LLSelectNode* node = *iter;
			LLViewerObject* object = node->getObject();
			if (!object)
				continue;
			
			LLViewerObject *root = object->getRootEdit();
			if (mSelectedObjects->mSelectType == SELECT_TYPE_WORLD && // not an attachment
				!root->isChild(gAgentAvatarp) && // not the object you're sitting on
				!object->isAvatar()) // not another avatar
			{
				mShowSelection = TRUE;
			}

			bbox.addBBoxAgent( object->getBoundingBoxAgent() );
		}
		
		LLVector3 bbox_center_agent = bbox.getCenterAgent();
		mSelectionCenterGlobal = gAgent.getPosGlobalFromAgent(bbox_center_agent);
		mSelectionBBox = bbox;

	}
	
	if ( !(gAgentID == LLUUID::null)) 
	{
		LLTool		*tool = LLToolMgr::getInstance()->getCurrentTool();
		if (mShowSelection)
		{
			LLVector3d select_center_global;

			if( tool->isEditing() )
			{
				select_center_global = tool->getEditingPointGlobal();
			}
			else
			{
				select_center_global = mSelectionCenterGlobal;
			}

			// Send selection center if moved beyond threshold (used to animate tractor beam)	
			LLVector3d diff;
			diff = select_center_global - mLastSentSelectionCenterGlobal;

			if ( diff.magVecSquared() > MOVE_SELECTION_THRESHOLD*MOVE_SELECTION_THRESHOLD )
			{
				//  Transmit updated selection center 
				mLastSentSelectionCenterGlobal = select_center_global;
			}
		}
	}

	// give up edit menu if no objects selected
	if (gEditMenuHandler == this && mSelectedObjects->getObjectCount() == 0)
	{
		gEditMenuHandler = NULL;
	}
}

void LLSelectMgr::updatePointAt()
{
	if (mShowSelection)
	{
		if (mSelectedObjects->getObjectCount())
		{					
			LLVector3 select_offset;
			const LLPickInfo& pick = gViewerWindow->getLastPick();
			LLViewerObject *click_object = pick.getObject();
			if (click_object && click_object->isSelected())
			{
				// clicked on another object in our selection group, use that as target
				select_offset.setVec(pick.mObjectOffset);
				select_offset.rotVec(~click_object->getRenderRotation());
		
				gAgentCamera.setPointAt(POINTAT_TARGET_SELECT, click_object, select_offset);
				gAgentCamera.setLookAt(LOOKAT_TARGET_SELECT, click_object, select_offset);
			}
			else
			{
				// didn't click on an object this time, revert to pointing at center of first object
				gAgentCamera.setPointAt(POINTAT_TARGET_SELECT, mSelectedObjects->getFirstObject());
				gAgentCamera.setLookAt(LOOKAT_TARGET_SELECT, mSelectedObjects->getFirstObject());
			}
		}
		else
		{
			gAgentCamera.setPointAt(POINTAT_TARGET_CLEAR);
			gAgentCamera.setLookAt(LOOKAT_TARGET_CLEAR);
		}
	}
	else
	{
		gAgentCamera.setPointAt(POINTAT_TARGET_CLEAR);
		gAgentCamera.setLookAt(LOOKAT_TARGET_CLEAR);
	}
}

//-----------------------------------------------------------------------------
// getBBoxOfSelection()
//-----------------------------------------------------------------------------
LLBBox LLSelectMgr::getBBoxOfSelection() const
{
	return mSelectionBBox;
}


//-----------------------------------------------------------------------------
// canUndo()
//-----------------------------------------------------------------------------
BOOL LLSelectMgr::canUndo() const
{
	// Can edit or can move
	return const_cast<LLSelectMgr*>(this)->mSelectedObjects->getFirstUndoEnabledObject() != NULL; // HACK: casting away constness - MG;
}

//-----------------------------------------------------------------------------
// undo()
//-----------------------------------------------------------------------------
void LLSelectMgr::undo()
{
	BOOL select_linked_set = !gSavedSettings.getBOOL("EditLinkedParts");
	LLUUID group_id(gAgent.getGroupID());
	sendListToRegions("Undo", packAgentAndSessionAndGroupID, packObjectID, logNoOp, &group_id, select_linked_set ? SEND_ONLY_ROOTS : SEND_CHILDREN_FIRST);
}

//-----------------------------------------------------------------------------
// canRedo()
//-----------------------------------------------------------------------------
BOOL LLSelectMgr::canRedo() const
{
	return const_cast<LLSelectMgr*>(this)->mSelectedObjects->getFirstEditableObject() != NULL; // HACK: casting away constness - MG
}

//-----------------------------------------------------------------------------
// redo()
//-----------------------------------------------------------------------------
void LLSelectMgr::redo()
{
	BOOL select_linked_set = !gSavedSettings.getBOOL("EditLinkedParts");
	LLUUID group_id(gAgent.getGroupID());
	sendListToRegions("Redo", packAgentAndSessionAndGroupID, packObjectID, logNoOp, &group_id, select_linked_set ? SEND_ONLY_ROOTS : SEND_CHILDREN_FIRST);
}

//-----------------------------------------------------------------------------
// canDoDelete()
//-----------------------------------------------------------------------------
BOOL LLSelectMgr::canDoDelete() const
{
	bool can_delete = false;
	// This function is "logically const" - it does not change state in
	// a way visible outside the selection manager.
	LLSelectMgr* self = const_cast<LLSelectMgr*>(this);
	LLViewerObject* obj = self->mSelectedObjects->getFirstDeleteableObject();
	// Note: Can only delete root objects (see getFirstDeleteableObject() for more info)
	if (obj!= NULL)
	{
		// all the faces needs to be selected
		if(self->mSelectedObjects->contains(obj,SELECT_ALL_TES ))
		{
			can_delete = true;
		}
	}
// [RLVa:KB] - Checked: 2010-03-23 (RLVa-1.2.0e) | Added: RLVa-1.2.0a
	can_delete &= (!rlv_handler_t::isEnabled()) || (rlvCanDeleteOrReturn());
// [/RLVa:KB]

	return can_delete;
}

//-----------------------------------------------------------------------------
// doDelete()
//-----------------------------------------------------------------------------
void LLSelectMgr::doDelete()
{
	selectDelete();
}

//-----------------------------------------------------------------------------
// canDeselect()
//-----------------------------------------------------------------------------
BOOL LLSelectMgr::canDeselect() const
{
	return !mSelectedObjects->isEmpty();
}

//-----------------------------------------------------------------------------
// deselect()
//-----------------------------------------------------------------------------
void LLSelectMgr::deselect()
{
	deselectAll();
}
//-----------------------------------------------------------------------------
// canDuplicate()
//-----------------------------------------------------------------------------
BOOL LLSelectMgr::canDuplicate() const
{
//	return const_cast<LLSelectMgr*>(this)->mSelectedObjects->getFirstCopyableObject() != NULL; // HACK: casting away constness - MG
// [RLVa:KB] - Checked: 2010-03-24 (RLVa-1.2.0e) | Added: RLVa-1.2.0a
	return 
		(const_cast<LLSelectMgr*>(this)->mSelectedObjects->getFirstCopyableObject() != NULL) &&
		( (!rlv_handler_t::isEnabled()) || (rlvCanDeleteOrReturn()) );
// [/RLVa:KB]
}
//-----------------------------------------------------------------------------
// duplicate()
//-----------------------------------------------------------------------------
void LLSelectMgr::duplicate()
{
	LLVector3 offset(0.5f, 0.5f, 0.f);
	selectDuplicate(offset, TRUE);
}

ESelectType LLSelectMgr::getSelectTypeForObject(LLViewerObject* object)
{
	if (!object)
	{
		return SELECT_TYPE_WORLD;
	}
	if (object->isHUDAttachment())
	{
		return SELECT_TYPE_HUD;
	}
	else if (object->isAttachment())
	{
		return SELECT_TYPE_ATTACHMENT;
	}
	else
	{
		return SELECT_TYPE_WORLD;
	}
}

void LLSelectMgr::validateSelection()
{
	struct f : public LLSelectedObjectFunctor
	{
		virtual bool apply(LLViewerObject* object)
		{
			if (!LLSelectMgr::getInstance()->canSelectObject(object))
			{
				LLSelectMgr::getInstance()->deselectObjectOnly(object);
			}
			return true;
		}
	} func;
	getSelection()->applyToObjects(&func);	
}

BOOL LLSelectMgr::canSelectObject(LLViewerObject* object, BOOL ignore_select_owned)
{
	// Never select dead objects
	if (!object || object->isDead())
	{
		return FALSE;
	}

	if (mForceSelection)
	{
		return TRUE;
	}

	if(!ignore_select_owned)
	{
		if ((gSavedSettings.getBOOL("SelectOwnedOnly") && !object->permYouOwner()) ||
				(gSavedSettings.getBOOL("SelectMovableOnly") && (!object->permMove() ||  object->isPermanentEnforced())))
		{
			// only select my own objects
			return FALSE;
		}
	}
	// <FS:Ansariel> FIRE-14593: Option to select only copyable objects
	if (!object->permCopy() && gSavedSettings.getBOOL("FSSelectCopyableOnly"))
	{
		return FALSE;
	}
	// </FS:Ansariel>
	// <FS:Ansariel> FIRE-17696: Option to select only locked objects
	if (gSavedSettings.getBOOL("FSSelectLockedOnly") && object->permMove() && !object->isPermanentEnforced())
	{
		return FALSE;
	}
	// </FS:Ansariel>

	// Can't select orphans
	if (object->isOrphaned()) return FALSE;

	// Can't select avatars
	if (object->isAvatar()) return FALSE;

	// Can't select land
	if (object->getPCode() == LLViewerObject::LL_VO_SURFACE_PATCH) return FALSE;

	ESelectType selection_type = getSelectTypeForObject(object);
	if (mSelectedObjects->getObjectCount() > 0 && mSelectedObjects->mSelectType != selection_type) return FALSE;

	return TRUE;
}

BOOL LLSelectMgr::setForceSelection(BOOL force) 
{ 
	std::swap(mForceSelection,force); 
	return force; 
}

void LLSelectMgr::resetAgentHUDZoom()
{
	gAgentCamera.mHUDTargetZoom = 1.f;
	gAgentCamera.mHUDCurZoom = 1.f;
}

void LLSelectMgr::getAgentHUDZoom(F32 &target_zoom, F32 &current_zoom) const
{
	target_zoom = gAgentCamera.mHUDTargetZoom;
	current_zoom = gAgentCamera.mHUDCurZoom;
}

void LLSelectMgr::setAgentHUDZoom(F32 target_zoom, F32 current_zoom)
{
	gAgentCamera.mHUDTargetZoom = target_zoom;
	gAgentCamera.mHUDCurZoom = current_zoom;
}

/////////////////////////////////////////////////////////////////////////////
// Object selection iterator helpers
/////////////////////////////////////////////////////////////////////////////
bool LLObjectSelection::is_root::operator()(LLSelectNode *node)
{
	LLViewerObject* object = node->getObject();
	return (object != NULL) && !node->mIndividualSelection && (object->isRootEdit());
}

bool LLObjectSelection::is_valid_root::operator()(LLSelectNode *node)
{
	LLViewerObject* object = node->getObject();
	return (object != NULL) && node->mValid && !node->mIndividualSelection && (object->isRootEdit());
}

bool LLObjectSelection::is_root_object::operator()(LLSelectNode *node)
{
	LLViewerObject* object = node->getObject();
	return (object != NULL) && (object->isRootEdit());
}

LLObjectSelection::LLObjectSelection() : 
	LLRefCount(),
	mSelectType(SELECT_TYPE_WORLD)
{
}

LLObjectSelection::~LLObjectSelection()
{
	deleteAllNodes();
}

void LLObjectSelection::cleanupNodes()
{
	for (list_t::iterator iter = mList.begin(); iter != mList.end(); )
	{
		list_t::iterator curiter = iter++;
		LLSelectNode* node = *curiter;
		if (node->getObject() == NULL || node->getObject()->isDead())
		{
			mList.erase(curiter);
			delete node;
		}
	}
}

void LLObjectSelection::updateEffects()
{
}

S32 LLObjectSelection::getNumNodes()
{
	return mList.size();
}

// <FS:Zi> Fix for crash while selecting objects with derendered child prims
bool LLObjectSelection::checkNode(LLSelectNode* nodep)
{
	if(nodep)
	{
		if(nodep->getObject())
		{
			if(!nodep->getObject()->isDead())
			{
				return true;
			}
			else
			{
				LL_WARNS("LLObjectSelection") << "skipping dead node object" << LL_ENDL;
			}
		}
		else
		{
			LL_WARNS("LLObjectSelection") << "skipping NULL node object pointer" << LL_ENDL;
		}
		mFailedNodesList.push_back(nodep);
	}
	else
	{
		LL_WARNS("LLObjectSelection") << "skipping NULL node" << LL_ENDL;
	}

	return false;
}
	// </FS:Zi>

void LLObjectSelection::addNode(LLSelectNode *nodep)
{
	// <FS:Zi> Fix for crash while selecting objects with derendered child prims
	// llassert_always(nodep->getObject() && !nodep->getObject()->isDead());
	if(!checkNode(nodep))
	{
		return;
	}
	// </FS:Zi>

	mList.push_front(nodep);
	mSelectNodeMap[nodep->getObject()] = nodep;
}

void LLObjectSelection::addNodeAtEnd(LLSelectNode *nodep)
{
	// <FS:Zi> Fix for crash while selecting objects with derendered child prims
	// llassert_always(nodep->getObject() && !nodep->getObject()->isDead());
	if(!checkNode(nodep))
	{
		return;
	}
	// </FS:Zi>

	mList.push_back(nodep);
	mSelectNodeMap[nodep->getObject()] = nodep;
}

void LLObjectSelection::moveNodeToFront(LLSelectNode *nodep)
{
	mList.remove(nodep);
	mList.push_front(nodep);
}

void LLObjectSelection::removeNode(LLSelectNode *nodep)
{
	mSelectNodeMap.erase(nodep->getObject());
	if (nodep->getObject() == mPrimaryObject)
	{
		mPrimaryObject = NULL;
	}
	nodep->setObject(NULL); // Will get erased in cleanupNodes()
	mList.remove(nodep);
}

void LLObjectSelection::deleteAllNodes()
{
	std::for_each(mList.begin(), mList.end(), DeletePointer());
	mList.clear();
	mSelectNodeMap.clear();
	mPrimaryObject = NULL;

	// <FS:Zi> Fix for crash while selecting objects with derendered child prims
	std::for_each(mFailedNodesList.begin(),mFailedNodesList.end(),DeletePointer());
	mFailedNodesList.clear();
	// </FS:Zi>
}

LLSelectNode* LLObjectSelection::findNode(LLViewerObject* objectp)
{
	std::map<LLPointer<LLViewerObject>, LLSelectNode*>::iterator found_it = mSelectNodeMap.find(objectp);
	if (found_it != mSelectNodeMap.end())
	{
		return found_it->second;
	}
	return NULL;
}

//-----------------------------------------------------------------------------
// isEmpty()
//-----------------------------------------------------------------------------
BOOL LLObjectSelection::isEmpty() const
{
	return (mList.size() == 0);
}


//-----------------------------------------------------------------------------
// getObjectCount() - returns number of non null objects
//-----------------------------------------------------------------------------
S32 LLObjectSelection::getObjectCount()
{
	cleanupNodes();
	S32 count = mList.size();

	return count;
}

F32 LLObjectSelection::getSelectedObjectCost()
{
	cleanupNodes();
	F32 cost = 0.f;

	for (list_t::iterator iter = mList.begin(); iter != mList.end(); ++iter)
	{
		LLSelectNode* node = *iter;
		LLViewerObject* object = node->getObject();
		
		if (object)
		{
			cost += object->getObjectCost();
		}
	}

	return cost;
}

F32 LLObjectSelection::getSelectedLinksetCost()
{
	cleanupNodes();
	F32 cost = 0.f;

	std::set<LLViewerObject*> me_roots;

	for (list_t::iterator iter = mList.begin(); iter != mList.end(); ++iter)
	{
		LLSelectNode* node = *iter;
		LLViewerObject* object = node->getObject();
		
		if (object && !object->isAttachment())
		{
			LLViewerObject* root = static_cast<LLViewerObject*>(object->getRoot());
			if (root)
			{
				if (me_roots.find(root) == me_roots.end())
				{
					me_roots.insert(root);
					cost += root->getLinksetCost();
				}
			}
		}
	}

	return cost;
}

F32 LLObjectSelection::getSelectedPhysicsCost()
{
	cleanupNodes();
	F32 cost = 0.f;

	for (list_t::iterator iter = mList.begin(); iter != mList.end(); ++iter)
	{
		LLSelectNode* node = *iter;
		LLViewerObject* object = node->getObject();
		
		if (object)
		{
			cost += object->getPhysicsCost();
		}
	}

	return cost;
}

F32 LLObjectSelection::getSelectedLinksetPhysicsCost()
{
	cleanupNodes();
	F32 cost = 0.f;

	std::set<LLViewerObject*> me_roots;

	for (list_t::iterator iter = mList.begin(); iter != mList.end(); ++iter)
	{
		LLSelectNode* node = *iter;
		LLViewerObject* object = node->getObject();
		
		if (object)
		{
			LLViewerObject* root = static_cast<LLViewerObject*>(object->getRoot());
			if (root)
			{
				if (me_roots.find(root) == me_roots.end())
				{
					me_roots.insert(root);
					cost += root->getLinksetPhysicsCost();
				}
			}
		}
	}

	return cost;
}

F32 LLObjectSelection::getSelectedObjectStreamingCost(S32* total_bytes, S32* visible_bytes)
{
	F32 cost = 0.f;
	for (list_t::iterator iter = mList.begin(); iter != mList.end(); ++iter)
	{
		LLSelectNode* node = *iter;
		LLViewerObject* object = node->getObject();
		
		if (object)
		{
			S32 bytes = 0;
			S32 visible = 0;
			cost += object->getStreamingCost(&bytes, &visible);

			if (total_bytes)
			{
				*total_bytes += bytes;
			}

			if (visible_bytes)
			{
				*visible_bytes += visible;
			}
		}
	}

	return cost;
}

U32 LLObjectSelection::getSelectedObjectTriangleCount(S32* vcount)
{
	U32 count = 0;
	for (list_t::iterator iter = mList.begin(); iter != mList.end(); ++iter)
	{
		LLSelectNode* node = *iter;
		LLViewerObject* object = node->getObject();
		
		if (object)
		{
			S32 vt = 0;
			count += object->getTriangleCount(&vt);
			*vcount += vt;
		}
	}

	return count;
}

S32 LLObjectSelection::getSelectedObjectRenderCost()
{
       S32 cost = 0;
       LLVOVolume::texture_cost_t textures;
       typedef std::set<LLUUID> uuid_list_t;
       uuid_list_t computed_objects;

	   typedef std::list<LLPointer<LLViewerObject> > child_list_t;
	   typedef const child_list_t const_child_list_t;

	   // add render cost of complete linksets first, to get accurate texture counts
       for (list_t::iterator iter = mList.begin(); iter != mList.end(); ++iter)
       {
               LLSelectNode* node = *iter;
			   
               LLVOVolume* object = (LLVOVolume*)node->getObject();

               if (object && object->isRootEdit())
               {
				   cost += object->getRenderCost(textures);
				   computed_objects.insert(object->getID());

				   const_child_list_t children = object->getChildren();
				   for (const_child_list_t::const_iterator child_iter = children.begin();
						 child_iter != children.end();
						 ++child_iter)
				   {
					   LLViewerObject* child_obj = *child_iter;
					   LLVOVolume *child = dynamic_cast<LLVOVolume*>( child_obj );
					   if (child)
					   {
						   cost += child->getRenderCost(textures);
						   computed_objects.insert(child->getID());
					   }
				   }

				   for (LLVOVolume::texture_cost_t::iterator iter = textures.begin(); iter != textures.end(); ++iter)
				   {
					   // add the cost of each individual texture in the linkset
					   cost += iter->second;
				   }

				   textures.clear();
               }
       }
	
	   // add any partial linkset objects, texture cost may be slightly misleading
		for (list_t::iterator iter = mList.begin(); iter != mList.end(); ++iter)
		{
			LLSelectNode* node = *iter;
			LLVOVolume* object = (LLVOVolume*)node->getObject();

			if (object && computed_objects.find(object->getID()) == computed_objects.end()  )
			{
					cost += object->getRenderCost(textures);
					computed_objects.insert(object->getID());
			}

			for (LLVOVolume::texture_cost_t::iterator iter = textures.begin(); iter != textures.end(); ++iter)
			{
				// add the cost of each individual texture in the linkset
				cost += iter->second;
			}

			textures.clear();
		}

       return cost;
}

//-----------------------------------------------------------------------------
// getTECount()
//-----------------------------------------------------------------------------
S32 LLObjectSelection::getTECount()
{
	S32 count = 0;
	for (LLObjectSelection::iterator iter = begin(); iter != end(); iter++)
	{
		LLSelectNode* node = *iter;
		LLViewerObject* object = node->getObject();
		if (!object)
			continue;
		S32 num_tes = object->getNumTEs();
		for (S32 te = 0; te < num_tes; te++)
		{
			if (node->isTESelected(te))
			{
				++count;
			}
		}
	}
	return count;
}

//-----------------------------------------------------------------------------
// getRootObjectCount()
//-----------------------------------------------------------------------------
S32 LLObjectSelection::getRootObjectCount()
{
	S32 count = 0;
	for (LLObjectSelection::root_iterator iter = root_begin(); iter != root_end(); iter++)
	{
		++count;
	}
	return count;
}

bool LLObjectSelection::applyToObjects(LLSelectedObjectFunctor* func)
{
	bool result = true;
	for (iterator iter = begin(); iter != end(); )
	{
		iterator nextiter = iter++;
		LLViewerObject* object = (*nextiter)->getObject();
		if (!object)
			continue;
		bool r = func->apply(object);
		result = result && r;
	}
	return result;
}

bool LLObjectSelection::applyToRootObjects(LLSelectedObjectFunctor* func, bool firstonly)
{
	bool result = firstonly ? false : true;
	for (root_iterator iter = root_begin(); iter != root_end(); )
	{
		root_iterator nextiter = iter++;
		LLViewerObject* object = (*nextiter)->getObject();
		if (!object)
			continue;
		bool r = func->apply(object);
		if (firstonly && r)
			return true;
		else
			result = result && r;
	}
	return result;
}

bool LLObjectSelection::applyToTEs(LLSelectedTEFunctor* func, bool firstonly)
{
	bool result = firstonly ? false : true;
	for (iterator iter = begin(); iter != end(); )
	{
		iterator nextiter = iter++;
		LLSelectNode* node = *nextiter;
		LLViewerObject* object = (*nextiter)->getObject();
		if (!object)
			continue;
		S32 num_tes = llmin((S32)object->getNumTEs(), (S32)object->getNumFaces()); // avatars have TEs but no faces
		for (S32 te = 0; te < num_tes; ++te)
		{
			if (node->isTESelected(te))
			{
				bool r = func->apply(object, te);
				if (firstonly && r)
					return true;
				else
					result = result && r;
			}
		}
	}
	return result;
}

bool LLObjectSelection::applyToNodes(LLSelectedNodeFunctor *func, bool firstonly)
{
	bool result = firstonly ? false : true;
	for (iterator iter = begin(); iter != end(); )
	{
		iterator nextiter = iter++;
		LLSelectNode* node = *nextiter;
		bool r = func->apply(node);
		if (firstonly && r)
			return true;
		else
			result = result && r;
	}
	return result;
}

bool LLObjectSelection::applyToRootNodes(LLSelectedNodeFunctor *func, bool firstonly)
{
	bool result = firstonly ? false : true;
	for (root_iterator iter = root_begin(); iter != root_end(); )
	{
		root_iterator nextiter = iter++;
		LLSelectNode* node = *nextiter;
		bool r = func->apply(node);
		if (firstonly && r)
			return true;
		else
			result = result && r;
	}
	return result;
}

BOOL LLObjectSelection::isMultipleTESelected()
{
	BOOL te_selected = FALSE;
	// ...all faces
	for (LLObjectSelection::iterator iter = begin();
		 iter != end(); iter++)
	{
		LLSelectNode* nodep = *iter;
		for (S32 i = 0; i < SELECT_MAX_TES; i++)
		{
			if(nodep->isTESelected(i))
			{
				if(te_selected)
				{
					return TRUE;
				}
				te_selected = TRUE;
			}
		}
	}
	return FALSE;
}

//-----------------------------------------------------------------------------
// contains()
//-----------------------------------------------------------------------------
BOOL LLObjectSelection::contains(LLViewerObject* object)
{
	return findNode(object) != NULL;
}


//-----------------------------------------------------------------------------
// contains()
//-----------------------------------------------------------------------------
BOOL LLObjectSelection::contains(LLViewerObject* object, S32 te)
{
	if (te == SELECT_ALL_TES)
	{
		// ...all faces
		for (LLObjectSelection::iterator iter = begin();
			 iter != end(); iter++)
		{
			LLSelectNode* nodep = *iter;
			if (nodep->getObject() == object)
			{
				// Optimization
				if (nodep->getTESelectMask() == TE_SELECT_MASK_ALL)
				{
					return TRUE;
				}

				BOOL all_selected = TRUE;
				for (S32 i = 0; i < object->getNumTEs(); i++)
				{
					all_selected = all_selected && nodep->isTESelected(i);
				}
				return all_selected;
			}
		}
		return FALSE;
	}
	else
	{
		// ...one face
		for (LLObjectSelection::iterator iter = begin(); iter != end(); iter++)
		{
			LLSelectNode* nodep = *iter;
			if (nodep->getObject() == object && nodep->isTESelected(te))
			{
				return TRUE;
			}
		}
		return FALSE;
	}
}

// returns TRUE is any node is currenly worn as an attachment
BOOL LLObjectSelection::isAttachment()
{
	return (mSelectType == SELECT_TYPE_ATTACHMENT || mSelectType == SELECT_TYPE_HUD);
}

//-----------------------------------------------------------------------------
// getSelectedParentObject()
//-----------------------------------------------------------------------------
LLViewerObject* getSelectedParentObject(LLViewerObject *object)
{
	LLViewerObject *parent;
	while (object && (parent = (LLViewerObject*)object->getParent()))
	{
		if (parent->isSelected())
		{
			object = parent;
		}
		else
		{
			break;
		}
	}
	return object;
}

//-----------------------------------------------------------------------------
// getFirstNode
//-----------------------------------------------------------------------------
LLSelectNode* LLObjectSelection::getFirstNode(LLSelectedNodeFunctor* func)
{
	for (iterator iter = begin(); iter != end(); ++iter)
	{
		LLSelectNode* node = *iter;
		if (func == NULL || func->apply(node))
		{
			return node;
		}
	}
	return NULL;
}

LLSelectNode* LLObjectSelection::getFirstRootNode(LLSelectedNodeFunctor* func, BOOL non_root_ok)
{
	for (root_iterator iter = root_begin(); iter != root_end(); ++iter)
	{
		LLSelectNode* node = *iter;
		if (func == NULL || func->apply(node))
		{
			return node;
		}
	}
	if (non_root_ok)
	{
		// Get non root
		return getFirstNode(func);
	}
	return NULL;
}


//-----------------------------------------------------------------------------
// getFirstSelectedObject
//-----------------------------------------------------------------------------
LLViewerObject* LLObjectSelection::getFirstSelectedObject(LLSelectedNodeFunctor* func, BOOL get_parent)
{
	LLSelectNode* res = getFirstNode(func);
	if (res && get_parent)
	{
		return getSelectedParentObject(res->getObject());
	}
	else if (res)
	{
		return res->getObject();
	}
	return NULL;
}

//-----------------------------------------------------------------------------
// getFirstObject()
//-----------------------------------------------------------------------------
LLViewerObject* LLObjectSelection::getFirstObject()
{
	LLSelectNode* res = getFirstNode(NULL);
	return res ? res->getObject() : NULL;
}

//-----------------------------------------------------------------------------
// getFirstRootObject()
//-----------------------------------------------------------------------------
LLViewerObject* LLObjectSelection::getFirstRootObject(BOOL non_root_ok)
{
	LLSelectNode* res = getFirstRootNode(NULL, non_root_ok);
	return res ? res->getObject() : NULL;
}

//-----------------------------------------------------------------------------
// getFirstMoveableNode()
//-----------------------------------------------------------------------------
LLSelectNode* LLObjectSelection::getFirstMoveableNode(BOOL get_root_first)
{
	struct f : public LLSelectedNodeFunctor
	{
		bool apply(LLSelectNode* node)
		{
			LLViewerObject* obj = node->getObject();
			return obj && obj->permMove() && !obj->isPermanentEnforced();
		}
	} func;
	LLSelectNode* res = get_root_first ? getFirstRootNode(&func, TRUE) : getFirstNode(&func);
	return res;
}

//-----------------------------------------------------------------------------
// getFirstCopyableObject()
//-----------------------------------------------------------------------------
LLViewerObject* LLObjectSelection::getFirstCopyableObject(BOOL get_parent)
{
	struct f : public LLSelectedNodeFunctor
	{
		bool apply(LLSelectNode* node)
		{
			LLViewerObject* obj = node->getObject();
			return obj && obj->permCopy() && !obj->isAttachment();
		}
	} func;
	return getFirstSelectedObject(&func, get_parent);
}

//-----------------------------------------------------------------------------
// getFirstDeleteableObject()
//-----------------------------------------------------------------------------
LLViewerObject* LLObjectSelection::getFirstDeleteableObject()
{
	//RN: don't currently support deletion of child objects, as that requires separating them first
	// then derezzing to trash
	
	struct f : public LLSelectedNodeFunctor
	{
		bool apply(LLSelectNode* node)
		{
			LLViewerObject* obj = node->getObject();
			// you can delete an object if you are the owner
			// or you have permission to modify it.
			if( obj && !obj->isPermanentEnforced() &&
				( (obj->permModify()) ||
				(obj->permYouOwner()) ||
				(!obj->permAnyOwner())	))		// public
			{
				if( !obj->isAttachment() )
				{
					return true;
				}
			}
			return false;
		}
	} func;
	LLSelectNode* node = getFirstNode(&func);
	return node ? node->getObject() : NULL;
}

//-----------------------------------------------------------------------------
// getFirstEditableObject()
//-----------------------------------------------------------------------------
LLViewerObject* LLObjectSelection::getFirstEditableObject(BOOL get_parent)
{
	struct f : public LLSelectedNodeFunctor
	{
		bool apply(LLSelectNode* node)
		{
			LLViewerObject* obj = node->getObject();
			return obj && obj->permModify();
		}
	} func;
	return getFirstSelectedObject(&func, get_parent);
}

//-----------------------------------------------------------------------------
// getFirstMoveableObject()
//-----------------------------------------------------------------------------
LLViewerObject* LLObjectSelection::getFirstMoveableObject(BOOL get_parent)
{
	struct f : public LLSelectedNodeFunctor
	{
		bool apply(LLSelectNode* node)
		{
			LLViewerObject* obj = node->getObject();
			return obj && obj->permMove() && !obj->isPermanentEnforced();
		}
	} func;
	return getFirstSelectedObject(&func, get_parent);
}

//-----------------------------------------------------------------------------
// getFirstUndoEnabledObject()
//-----------------------------------------------------------------------------
LLViewerObject* LLObjectSelection::getFirstUndoEnabledObject(BOOL get_parent)
{
    struct f : public LLSelectedNodeFunctor
    {
        bool apply(LLSelectNode* node)
        {
            LLViewerObject* obj = node->getObject();
            return obj && (obj->permModify() || (obj->permMove() && !obj->isPermanentEnforced()));
        }
    } func;
    return getFirstSelectedObject(&func, get_parent);
}

//-----------------------------------------------------------------------------
// Position + Rotation update methods called from LLViewerJoystick
//-----------------------------------------------------------------------------
bool LLSelectMgr::selectionMove(const LLVector3& displ,
                                  F32 roll, F32 pitch, F32 yaw, U32 update_type)
{
	if (update_type == UPD_NONE)
	{
		return false;
	}
	
	LLVector3 displ_global;
	bool update_success = true;
	bool update_position = update_type & UPD_POSITION;
	bool update_rotation = update_type & UPD_ROTATION;
	const bool noedit_linked_parts = !gSavedSettings.getBOOL("EditLinkedParts");
	
	if (update_position)
	{
		// calculate the distance of the object closest to the camera origin
		F32 min_dist_squared = F32_MAX; // value will be overridden in the loop
		
		LLVector3 obj_pos;
		for (LLObjectSelection::root_iterator it = getSelection()->root_begin();
			 it != getSelection()->root_end(); ++it)
		{
			obj_pos = (*it)->getObject()->getPositionEdit();
			
			F32 obj_dist_squared = dist_vec_squared(obj_pos, LLViewerCamera::getInstance()->getOrigin());
			if (obj_dist_squared < min_dist_squared)
			{
				min_dist_squared = obj_dist_squared;
			}
		}
		
		// factor the distance into the displacement vector. This will get us
		// equally visible movements for both close and far away selections.
		F32 min_dist = sqrt((F32) sqrtf(min_dist_squared)) / 2;
		displ_global.setVec(displ.mV[0] * min_dist,
							displ.mV[1] * min_dist,
							displ.mV[2] * min_dist);

		// equates to: Displ_global = Displ * M_cam_axes_in_global_frame
		displ_global = LLViewerCamera::getInstance()->rotateToAbsolute(displ_global);
	}

	LLQuaternion new_rot;
	if (update_rotation)
	{
		// let's calculate the rotation around each camera axes 
		LLQuaternion qx(roll, LLViewerCamera::getInstance()->getAtAxis());
		LLQuaternion qy(pitch, LLViewerCamera::getInstance()->getLeftAxis());
		LLQuaternion qz(yaw, LLViewerCamera::getInstance()->getUpAxis());
		new_rot.setQuat(qx * qy * qz);
	}
	
	LLViewerObject *obj;
	S32 obj_count = getSelection()->getObjectCount();
	for (LLObjectSelection::root_iterator it = getSelection()->root_begin();
		 it != getSelection()->root_end(); ++it )
	{
		obj = (*it)->getObject();
		bool enable_pos = false, enable_rot = false;
		bool perm_move = obj->permMove() && !obj->isPermanentEnforced();
		bool perm_mod = obj->permModify();
		
		LLVector3d sel_center(getSelectionCenterGlobal());
		
		if (update_rotation)
		{
			enable_rot = perm_move 
				&& ((perm_mod && !obj->isAttachment()) || noedit_linked_parts);

			if (enable_rot)
			{
				int children_count = obj->getChildren().size();
				if (obj_count > 1 && children_count > 0)
				{
					// for linked sets, rotate around the group center
					const LLVector3 t(obj->getPositionGlobal() - sel_center);

					// Ra = T x R x T^-1
					LLMatrix4 mt;	mt.setTranslation(t);
					const LLMatrix4 mnew_rot(new_rot);
					LLMatrix4 mt_1;	mt_1.setTranslation(-t);
					mt *= mnew_rot;
					mt *= mt_1;
					
					// Rfin = Rcur * Ra
					obj->setRotation(obj->getRotationEdit() * mt.quaternion());
					displ_global += mt.getTranslation();
				}
				else
				{
					obj->setRotation(obj->getRotationEdit() * new_rot);
				}
			}
			else
			{
				update_success = false;
			}
		}

		if (update_position)
		{
			// establish if object can be moved or not
			enable_pos = perm_move && !obj->isAttachment() 
			&& (perm_mod || noedit_linked_parts);
			
			if (enable_pos)
			{
				obj->setPosition(obj->getPositionEdit() + displ_global);
			}
			else
			{
				update_success = false;
			}
		}
		
		if (enable_pos && enable_rot && obj->mDrawable.notNull())
		{
			gPipeline.markMoved(obj->mDrawable, TRUE);
		}
	}
	
	if (update_position && update_success && obj_count > 1)
	{
		updateSelectionCenter();
	}
	
	return update_success;
}

void LLSelectMgr::sendSelectionMove()
{
	LLSelectNode *node = mSelectedObjects->getFirstRootNode();
	if (node == NULL)
	{
		return;
	}
	
	//saveSelectedObjectTransform(SELECT_ACTION_TYPE_PICK);
	
	U32 update_type = UPD_POSITION | UPD_ROTATION;
	LLViewerRegion *last_region, *curr_region = node->getObject()->getRegion();
	S32 objects_in_this_packet = 0;

	// apply to linked objects if unable to select their individual parts 
	if (!gSavedSettings.getBOOL("EditLinkedParts") && !getTEMode())
	{
		// tell simulator to apply to whole linked sets
		update_type |= UPD_LINKED_SETS;
	}

	// prepare first bulk message
	gMessageSystem->newMessage("MultipleObjectUpdate");
	packAgentAndSessionID(&update_type);

	LLViewerObject *obj = NULL;
	for (LLObjectSelection::root_iterator it = getSelection()->root_begin();
		 it != getSelection()->root_end(); ++it)
	{
		obj = (*it)->getObject();

		// note: following code adapted from sendListToRegions() (@3924)
		last_region = curr_region;
		curr_region = obj->getRegion();

		// if not simulator or message too big
		if (curr_region != last_region
			|| gMessageSystem->isSendFull(NULL)
			|| objects_in_this_packet >= MAX_OBJECTS_PER_PACKET)
		{
			// send sim the current message and start new one
			gMessageSystem->sendReliable(last_region->getHost());
			objects_in_this_packet = 0;
			gMessageSystem->newMessage("MultipleObjectUpdate");
			packAgentAndSessionID(&update_type);
		}

		// add another instance of the body of data
		packMultipleUpdate(*it, &update_type);
		++objects_in_this_packet;
	}

	// flush remaining messages
	if (gMessageSystem->getCurrentSendTotal() > 0)
	{
		gMessageSystem->sendReliable(curr_region->getHost());
	}
	else
	{
		gMessageSystem->clearMessage();
	}

	//saveSelectedObjectTransform(SELECT_ACTION_TYPE_PICK);
}

// <FS:Zi> Warning when trying to duplicate while in edit linked parts/select face mode
//-----------------------------------------------------------------------------
// selectGetNoIndividual() - returns TRUE if current selection does not contain
// individual selections (edit linked parts, select face)
//-----------------------------------------------------------------------------
BOOL LLSelectMgr::selectGetNoIndividual()
{
	for (LLObjectSelection::iterator iter = getSelection()->begin();
		 iter != getSelection()->end(); iter++ )
	{
		LLSelectNode* node = *iter;
		if(node->mIndividualSelection)
		{
			return FALSE;
		}
	}
	return TRUE;
}
// </FS:Zi><|MERGE_RESOLUTION|>--- conflicted
+++ resolved
@@ -6808,16 +6808,12 @@
 	{
 		mSelectedObjects->mSelectType = getSelectTypeForObject(object);
 
-<<<<<<< HEAD
 		// <FS:Ansariel> Chalice Yao's pause agent on attachment selection
-		//if (mSelectedObjects->mSelectType == SELECT_TYPE_ATTACHMENT && isAgentAvatarValid())
+		//if (mSelectedObjects->mSelectType == SELECT_TYPE_ATTACHMENT && isAgentAvatarValid() && object->getParent() != NULL)
 		//{
 		//	mPauseRequest = gAgentAvatarp->requestPause();
 		//}
 		if (mSelectedObjects->mSelectType == SELECT_TYPE_ATTACHMENT)
-=======
-		if (mSelectedObjects->mSelectType == SELECT_TYPE_ATTACHMENT && isAgentAvatarValid() && object->getParent() != NULL)
->>>>>>> 6c80f736
 		{
 			if (isAgentAvatarValid() && object->permYouOwner())
 			{
