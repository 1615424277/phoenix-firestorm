/** 
 * @file llselectmgr.cpp
 * @brief A manager for selected objects and faces.
 *
 * $LicenseInfo:firstyear=2001&license=viewerlgpl$
 * Second Life Viewer Source Code
 * Copyright (C) 2010, Linden Research, Inc.
 * 
 * This library is free software; you can redistribute it and/or
 * modify it under the terms of the GNU Lesser General Public
 * License as published by the Free Software Foundation;
 * version 2.1 of the License only.
 *  
 * This library is distributed in the hope that it will be useful,
 * but WITHOUT ANY WARRANTY; without even the implied warranty of
 * MERCHANTABILITY or FITNESS FOR A PARTICULAR PURPOSE.  See the GNU
 * Lesser General Public License for more details.
 * 
 * You should have received a copy of the GNU Lesser General Public
 * License along with this library; if not, write to the Free Software
 * Foundation, Inc., 51 Franklin Street, Fifth Floor, Boston, MA  02110-1301  USA
 * 
 * Linden Research, Inc., 945 Battery Street, San Francisco, CA  94111  USA
 * $/LicenseInfo$
 */

#include "llviewerprecompiledheaders.h"

// file include
#define LLSELECTMGR_CPP
#include "llselectmgr.h"
#include "llmaterialmgr.h"

// library includes
#include "llcachename.h"
#include "llavatarnamecache.h"
#include "lldbstrings.h"
#include "llgl.h"
#include "llmediaentry.h"
#include "llrender.h"
#include "llnotifications.h"
#include "llpermissions.h"
#include "llpermissionsflags.h"
#include "lltrans.h"
#include "llundo.h"
#include "lluuid.h"
#include "llvolume.h"
#include "llcontrolavatar.h"
#include "message.h"
#include "object_flags.h"
#include "llquaternion.h"

// viewer includes
#include "llagent.h"
#include "llagentcamera.h"
#include "llattachmentsmgr.h"
#include "llaudioengine.h" // <FS:PP> For object deletion sound
#include "llviewerwindow.h"
#include "lldrawable.h"
#include "llfloaterinspect.h"
#include "llfloaterproperties.h" // <FS:Ansariel> Keep legacy properties floater
#include "llfloaterreporter.h"
#include "llfloaterreg.h"
#include "llfloatertools.h"
#include "llframetimer.h"
#include "llfocusmgr.h"
#include "llgltfmateriallist.h"
#include "llhudeffecttrail.h"
#include "llhudmanager.h"
#include "llinventorymodel.h"
#include "llmenugl.h"
#include "llmeshrepository.h"
#include "llmutelist.h"
#include "llparcel.h"
#include "llnotificationsutil.h"
#include "llsidepaneltaskinfo.h"
#include "llslurl.h"
#include "llstatusbar.h"
#include "llsurface.h"
#include "lltool.h"
#include "lltooldraganddrop.h"
#include "lltoolmgr.h"
#include "lltoolpie.h"
#include "llui.h"
#include "llviewercamera.h"
#include "llviewercontrol.h"
#include "llviewertexturelist.h"
#include "llviewermedia.h"
#include "llviewermediafocus.h"
#include "llviewermenu.h"
#include "llviewerobject.h"
#include "llviewerobjectlist.h"
#include "llviewerparcelmgr.h"
#include "llviewerregion.h"
#include "llviewerstats.h"
#include "llvoavatarself.h"
#include "llvovolume.h"
#include "pipeline.h"
#include "llviewershadermgr.h"
#include "llpanelface.h"
// [RLVa:KB] - Checked: 2011-05-22 (RLVa-1.3.1a)
#include "rlvactions.h"
#include "rlvhandler.h"
#include "rlvmodifiers.h"
// [/RLVa:KB]
// <FS:CR> Aurora Sim
#include "llviewernetwork.h"
#include "llworld.h"
// </FS:CR> Aurora Sim
#include "fsareasearch.h"
#include "llglheaders.h"
#include "llinventoryobserver.h"
#include "fscommon.h"

LLViewerObject* getSelectedParentObject(LLViewerObject *object) ;
//
// Consts
//

const F32 SILHOUETTE_UPDATE_THRESHOLD_SQUARED = 0.02f;
const S32 MAX_SILS_PER_FRAME = 50;
const S32 MAX_OBJECTS_PER_PACKET = 254;
// For linked sets
// <FS:Ansariel> Moved to header to make them publically accessible
//const S32 MAX_CHILDREN_PER_TASK = 255;
//const S32 MAX_CHILDREN_PER_PHYSICAL_TASK = 32;
// </FS:Ansariel>

//
// Globals
//

//bool gDebugSelectMgr = false;

//bool gHideSelectedObjects = false;
//bool gAllowSelectAvatar = false;

bool LLSelectMgr::sRectSelectInclusive = true;
bool LLSelectMgr::sRenderHiddenSelections = true;
bool LLSelectMgr::sRenderLightRadius = false;
F32	LLSelectMgr::sHighlightThickness = 0.f;
F32	LLSelectMgr::sHighlightUScale = 0.f;
F32	LLSelectMgr::sHighlightVScale = 0.f;
F32	LLSelectMgr::sHighlightAlpha = 0.f;
F32	LLSelectMgr::sHighlightAlphaTest = 0.f;
F32	LLSelectMgr::sHighlightUAnim = 0.f;
F32	LLSelectMgr::sHighlightVAnim = 0.f;
LLColor4 LLSelectMgr::sSilhouetteParentColor;
LLColor4 LLSelectMgr::sSilhouetteChildColor;
LLColor4 LLSelectMgr::sHighlightInspectColor;
LLColor4 LLSelectMgr::sHighlightParentColor;
LLColor4 LLSelectMgr::sHighlightChildColor;
LLColor4 LLSelectMgr::sContextSilhouetteColor;

//~~~~~~~~~~~~~~~~~~~~~~~~~~~~~~~~~~~~~~~~~~~~~~~~~~~~~~~~~~~~~~~~~~~~~~~~~~~~~
// struct LLDeRezInfo
//
// Used to keep track of important derez info. 
//~~~~~~~~~~~~~~~~~~~~~~~~~~~~~~~~~~~~~~~~~~~~~~~~~~~~~~~~~~~~~~~~~~~~~~~~~~~~~

struct LLDeRezInfo
{
	EDeRezDestination mDestination;
	LLUUID mDestinationID;
	LLDeRezInfo(EDeRezDestination dest, const LLUUID& dest_id) :
		mDestination(dest), mDestinationID(dest_id) {}
};

//
// Imports
//

//-----------------------------------------------------------------------------
// ~LLSelectionCallbackData()
//-----------------------------------------------------------------------------

LLSelectionCallbackData::LLSelectionCallbackData()
{
    LLSelectMgr *instance = LLSelectMgr::getInstance();
    LLObjectSelectionHandle selection = instance->getSelection();
    if (!selection->getNumNodes())
    {
        return;
    }
    mSelectedObjects = new LLObjectSelection();

    for (LLObjectSelection::iterator iter = selection->begin();
        iter != selection->end();)
    {
        LLObjectSelection::iterator curiter = iter++;

        LLSelectNode *nodep = *curiter;
        LLViewerObject* objectp = nodep->getObject();

        if (!objectp)
        {
            mSelectedObjects->mSelectType = SELECT_TYPE_WORLD;
        }
        else
        {
            LLSelectNode* new_nodep = new LLSelectNode(*nodep);
            mSelectedObjects->addNode(new_nodep);

            if (objectp->isHUDAttachment())
            {
                mSelectedObjects->mSelectType = SELECT_TYPE_HUD;
            }
            else if (objectp->isAttachment())
            {
                mSelectedObjects->mSelectType = SELECT_TYPE_ATTACHMENT;
            }
            else
            {
                mSelectedObjects->mSelectType = SELECT_TYPE_WORLD;
            }
        }
    }
}


//
// Functions
//

void LLSelectMgr::cleanupGlobals()
{
	LLSelectMgr::getInstance()->clearSelections();
}

//-----------------------------------------------------------------------------
// LLSelectMgr()
//-----------------------------------------------------------------------------
LLSelectMgr::LLSelectMgr()
 : mHideSelectedObjects(LLCachedControl<bool>(gSavedSettings, "HideSelectedObjects", false)),
   mRenderHighlightSelections(LLCachedControl<bool>(gSavedSettings, "RenderHighlightSelections", true)),
   mAllowSelectAvatar( LLCachedControl<bool>(gSavedSettings, "AllowSelectAvatar", false)),
   mDebugSelectMgr(LLCachedControl<bool>(gSavedSettings, "DebugSelectMgr", false))
{
	mTEMode = false;
	mTextureChannel = LLRender::DIFFUSE_MAP;
	mLastCameraPos.clearVec();

	sHighlightThickness	= gSavedSettings.getF32("SelectionHighlightThickness");
	sHighlightUScale	= gSavedSettings.getF32("SelectionHighlightUScale");
	sHighlightVScale	= gSavedSettings.getF32("SelectionHighlightVScale");
	sHighlightAlpha		= gSavedSettings.getF32("SelectionHighlightAlpha") * 2;
	sHighlightAlphaTest	= gSavedSettings.getF32("SelectionHighlightAlphaTest");
	sHighlightUAnim		= gSavedSettings.getF32("SelectionHighlightUAnim");
	sHighlightVAnim		= gSavedSettings.getF32("SelectionHighlightVAnim");

	sSilhouetteParentColor =LLUIColorTable::instance().getColor("SilhouetteParentColor");
	sSilhouetteChildColor = LLUIColorTable::instance().getColor("SilhouetteChildColor");
	sHighlightParentColor = LLUIColorTable::instance().getColor("HighlightParentColor");
	sHighlightChildColor = LLUIColorTable::instance().getColor("HighlightChildColor");
	sHighlightInspectColor = LLUIColorTable::instance().getColor("HighlightInspectColor");
	sContextSilhouetteColor = LLUIColorTable::instance().getColor("ContextSilhouetteColor")*0.5f;

	sRenderLightRadius = gSavedSettings.getBOOL("RenderLightRadius");
	
	mRenderSilhouettes = true;

	mGridMode = GRID_MODE_WORLD;
	gSavedSettings.setS32("GridMode", (S32)GRID_MODE_WORLD);

	mSelectedObjects = new LLObjectSelection();
	mHoverObjects = new LLObjectSelection();
	mHighlightedObjects = new LLObjectSelection();

<<<<<<< HEAD
	mForceSelection = FALSE;
	mShowSelection = FALSE;
	
	// <FS:KC> show/hide build highlight
	mFSShowHideHighlight = FS_SHOW_HIDE_HIGHLIGHT_NORMAL;
	// </FS:KC>

=======
	mForceSelection = false;
	mShowSelection = false;
>>>>>>> 7704c263
}


//-----------------------------------------------------------------------------
// ~LLSelectMgr()
//-----------------------------------------------------------------------------
LLSelectMgr::~LLSelectMgr()
{
	clearSelections();
}

void LLSelectMgr::clearSelections()
{
	mHoverObjects->deleteAllNodes();
	mSelectedObjects->deleteAllNodes();
	mHighlightedObjects->deleteAllNodes();
	mRectSelectedObjects.clear();
	mGridObjects.deleteAllNodes();

	LLPipeline::setRenderHighlightTextureChannel(LLRender::DIFFUSE_MAP);
}

void LLSelectMgr::update()
{
	mSelectedObjects->cleanupNodes();
}

void LLSelectMgr::updateEffects()
{
	//keep reference grid objects active
	struct f : public LLSelectedObjectFunctor
	{
		virtual bool apply(LLViewerObject* object)
		{
			LLDrawable* drawable = object->mDrawable;
			if (drawable)
			{
				gPipeline.markMoved(drawable);
			}
			return true;
		}
	} func;
	mGridObjects.applyToObjects(&func);

	if (mEffectsTimer.getElapsedTimeF32() > 1.f)
	{
		mSelectedObjects->updateEffects();
		mEffectsTimer.reset();
	}
}

void LLSelectMgr::resetObjectOverrides()
{
    resetObjectOverrides(getSelection());
}

void LLSelectMgr::resetObjectOverrides(LLObjectSelectionHandle selected_handle)
{
    struct f : public LLSelectedNodeFunctor
    {
        f(bool a, LLSelectMgr* p) : mAvatarOverridesPersist(a), mManager(p) {}
        bool mAvatarOverridesPersist;
        LLSelectMgr* mManager;
        virtual bool apply(LLSelectNode* node)
        {
            if (mAvatarOverridesPersist)
            {
                LLViewerObject* object = node->getObject();
                if (object && !object->getParent())
                {
                    LLVOAvatar* avatar = object->asAvatar();
                    if (avatar)
                    {
                        mManager->mAvatarOverridesMap.emplace(avatar->getID(), AvatarPositionOverride(node->mLastPositionLocal, node->mLastRotation, object));
                    }
                }
            }
            node->mLastPositionLocal.setVec(0, 0, 0);
            node->mLastRotation = LLQuaternion();
            node->mLastScale.setVec(0, 0, 0);
            return true;
        }
    } func(mAllowSelectAvatar, this);

    selected_handle->applyToNodes(&func);
}

void LLSelectMgr::overrideObjectUpdates()
{
	//override any position updates from simulator on objects being edited
	struct f : public LLSelectedNodeFunctor
	{
		virtual bool apply(LLSelectNode* selectNode)
		{
			LLViewerObject* object = selectNode->getObject();
			if (object && object->permMove() && !object->isPermanentEnforced())
			{
				if (!selectNode->mLastPositionLocal.isExactlyZero())
				{
					object->setPosition(selectNode->mLastPositionLocal);
				}
				if (selectNode->mLastRotation != LLQuaternion())
				{
					object->setRotation(selectNode->mLastRotation);
				}
				if (!selectNode->mLastScale.isExactlyZero())
				{
					object->setScale(selectNode->mLastScale);
				}
			}
			return true;
		}
	} func;
	getSelection()->applyToNodes(&func);
}

void LLSelectMgr::resetAvatarOverrides()
{
    mAvatarOverridesMap.clear();
}

void LLSelectMgr::overrideAvatarUpdates()
{
    if (mAvatarOverridesMap.size() == 0)
    {
        return;
    }

    if (!mAllowSelectAvatar || !gFloaterTools)
    {
        resetAvatarOverrides();
        return;
    }

    if (!gFloaterTools->getVisible() && getSelection()->isEmpty())
    {
        // when user switches selection, floater is invisible and selection is empty
        LLToolset *toolset = LLToolMgr::getInstance()->getCurrentToolset();
        if (toolset->isShowFloaterTools()
            && toolset->isToolSelected(0)) // Pie tool
        {
            resetAvatarOverrides();
            return;
        }
    }

    // remove selected avatars from this list,
    // but set object overrides to make sure avatar won't snap back 
    struct f : public LLSelectedNodeFunctor
    {
        f(LLSelectMgr* p) : mManager(p) {}
        LLSelectMgr* mManager;
        virtual bool apply(LLSelectNode* selectNode)
        {
            LLViewerObject* object = selectNode->getObject();
            if (object && !object->getParent())
            {
                LLVOAvatar* avatar = object->asAvatar();
                if (avatar)
                {
                    uuid_av_override_map_t::iterator iter = mManager->mAvatarOverridesMap.find(avatar->getID());
                    if (iter != mManager->mAvatarOverridesMap.end())
                    {
                        if (selectNode->mLastPositionLocal.isExactlyZero())
                        {
                            selectNode->mLastPositionLocal = iter->second.mLastPositionLocal;
                        }
                        if (selectNode->mLastRotation == LLQuaternion())
                        {
                            selectNode->mLastRotation = iter->second.mLastRotation;
                        }
                        mManager->mAvatarOverridesMap.erase(iter);
                    }
                }
            }
            return true;
        }
    } func(this);
    getSelection()->applyToNodes(&func);

    // Override avatar positions
    uuid_av_override_map_t::iterator it = mAvatarOverridesMap.begin();
    while (it != mAvatarOverridesMap.end())
    {
        if (it->second.mObject->isDead())
        {
            it = mAvatarOverridesMap.erase(it);
        }
        else
        {
            if (!it->second.mLastPositionLocal.isExactlyZero())
            {
                it->second.mObject->setPosition(it->second.mLastPositionLocal);
            }
            if (it->second.mLastRotation != LLQuaternion())
            {
                it->second.mObject->setRotation(it->second.mLastRotation);
            }
            it++;
        }
    }
}

//-----------------------------------------------------------------------------
// Select just the object, not any other group members.
//-----------------------------------------------------------------------------
LLObjectSelectionHandle LLSelectMgr::selectObjectOnly(LLViewerObject* object, S32 face)
{
	llassert( object );

	//remember primary object
	mSelectedObjects->mPrimaryObject = object;

	// Don't add an object that is already in the list
	if (object->isSelected() ) {
		// make sure point at position is updated
		updatePointAt();
		gEditMenuHandler = this;
		return NULL;
	}

	if (!canSelectObject(object))
	{
		//make_ui_sound("UISndInvalidOp");
		return NULL;
	}

	// LL_INFOS() << "Adding object to selected object list" << LL_ENDL;

	// Place it in the list and tag it.
	// This will refresh dialogs.
	addAsIndividual(object, face);

	// Stop the object from moving (this anticipates changes on the
	// simulator in LLTask::userSelect)
	// *FIX: shouldn't zero out these either
	object->setVelocity(LLVector3::zero);
	object->setAcceleration(LLVector3::zero);
	//object->setAngularVelocity(LLVector3::zero);
	object->resetRot();

	// Always send to simulator, so you get a copy of the 
	// permissions structure back.
	gMessageSystem->newMessageFast(_PREHASH_ObjectSelect);
	gMessageSystem->nextBlockFast(_PREHASH_AgentData);
	gMessageSystem->addUUIDFast(_PREHASH_AgentID, gAgent.getID() );
	gMessageSystem->addUUIDFast(_PREHASH_SessionID, gAgent.getSessionID());
	gMessageSystem->nextBlockFast(_PREHASH_ObjectData);
	gMessageSystem->addU32Fast(_PREHASH_ObjectLocalID, object->getLocalID() );
	LLViewerRegion* regionp = object->getRegion();
	gMessageSystem->sendReliable( regionp->getHost());

	updatePointAt();
	updateSelectionCenter();
	saveSelectedObjectTransform(SELECT_ACTION_TYPE_PICK);

	// have selection manager handle edit menu immediately after 
	// user selects an object
	if (mSelectedObjects->getObjectCount())
	{
		gEditMenuHandler = this;
	}

	return mSelectedObjects;
}

//-----------------------------------------------------------------------------
// Select the object, parents and children.
//-----------------------------------------------------------------------------
LLObjectSelectionHandle LLSelectMgr::selectObjectAndFamily(LLViewerObject* obj, bool add_to_end, bool ignore_select_owned)
{
	llassert( obj );

	//remember primary object
	mSelectedObjects->mPrimaryObject = obj;

	// This may be incorrect if things weren't family selected before... - djs 07/08/02
	// Don't add an object that is already in the list
	if (obj->isSelected() ) 
	{
		// make sure pointat position is updated
		updatePointAt();
		gEditMenuHandler = this;
		return NULL;
	}

	if (!canSelectObject(obj,ignore_select_owned))
	{
		//make_ui_sound("UISndInvalidOp");
		return NULL;
	}

	// Since we're selecting a family, start at the root, but
	// don't include an avatar.
	LLViewerObject* root = obj;
	
	while(!root->isAvatar() && root->getParent())
	{
		LLViewerObject* parent = (LLViewerObject*)root->getParent();
		if (parent->isAvatar())
		{
			break;
		}
		root = parent;
	}

	// Collect all of the objects
	std::vector<LLViewerObject*> objects;

	root->addThisAndNonJointChildren(objects);
	addAsFamily(objects, add_to_end);

	updateSelectionCenter();
	saveSelectedObjectTransform(SELECT_ACTION_TYPE_PICK);
	updatePointAt();

	dialog_refresh_all();

	// Always send to simulator, so you get a copy of the permissions
	// structure back.
	sendSelect();

	// Stop the object from moving (this anticipates changes on the
	// simulator in LLTask::userSelect)
	root->setVelocity(LLVector3::zero);
	root->setAcceleration(LLVector3::zero);
	//root->setAngularVelocity(LLVector3::zero);
	root->resetRot();

	// leave component mode
	if (gSavedSettings.getBOOL("EditLinkedParts"))
	{
		gSavedSettings.setBOOL("EditLinkedParts", false);
		promoteSelectionToRoot();
	}

	// have selection manager handle edit menu immediately after 
	// user selects an object
	if (mSelectedObjects->getObjectCount())
	{
		gEditMenuHandler = this;
	}

	return mSelectedObjects;
}

//-----------------------------------------------------------------------------
// Select the object, parents and children.
//-----------------------------------------------------------------------------
LLObjectSelectionHandle LLSelectMgr::selectObjectAndFamily(const std::vector<LLViewerObject*>& object_list,
														   bool send_to_sim)
{
	// Collect all of the objects, children included
	std::vector<LLViewerObject*> objects;

	//clear primary object (no primary object)
	mSelectedObjects->mPrimaryObject = NULL;

	if (object_list.size() < 1)
	{
		return NULL;
	}
	
	// NOTE -- we add the objects in REVERSE ORDER 
	// to preserve the order in the mSelectedObjects list
	for (std::vector<LLViewerObject*>::const_reverse_iterator riter = object_list.rbegin();
		 riter != object_list.rend(); ++riter)
	{
		LLViewerObject *object = *riter;

		llassert( object );

		if (!canSelectObject(object)) continue;

		object->addThisAndNonJointChildren(objects);
		addAsFamily(objects);

		if( isBatchMode() )
			continue;

		// Stop the object from moving (this anticipates changes on the
		// simulator in LLTask::userSelect)
		object->setVelocity(LLVector3::zero);
		object->setAcceleration(LLVector3::zero);
		//object->setAngularVelocity(LLVector3::zero);
		object->resetRot();
	}

	if( isBatchMode() )
	{
		mShowSelection = FALSE;
		sendSelect();
		return mSelectedObjects;
	}


	updateSelectionCenter();
	saveSelectedObjectTransform(SELECT_ACTION_TYPE_PICK);
	updatePointAt();
	dialog_refresh_all();

	// Almost always send to simulator, so you get a copy of the permissions
	// structure back.
	// JC: The one case where you don't want to do this is if you're selecting
	// all the objects on a sim.
	if (send_to_sim)
	{
		sendSelect();
	}

	// leave component mode
	if (gSavedSettings.getBOOL("EditLinkedParts"))
	{		
		gSavedSettings.setBOOL("EditLinkedParts", false);
		promoteSelectionToRoot();
	}

	// have selection manager handle edit menu immediately after 
	// user selects an object
	if (mSelectedObjects->getObjectCount())
	{
		gEditMenuHandler = this;
	}

	return mSelectedObjects;
}

// Use for when the simulator kills an object.  This version also
// handles informing the current tool of the object's deletion.
//
// Caller needs to call dialog_refresh_all if necessary.
bool LLSelectMgr::removeObjectFromSelections(const LLUUID &id)
{
	bool object_found = false;
	LLTool *tool = NULL;

	tool = LLToolMgr::getInstance()->getCurrentTool();

	// It's possible that the tool is editing an object that is not selected
	LLViewerObject* tool_editing_object = tool->getEditingObject();
	if( tool_editing_object && tool_editing_object->mID == id)
	{
		tool->stopEditing();
		object_found = true;
	}

	// Iterate through selected objects list and kill the object
	if( !object_found )
	{
		for (LLObjectSelection::iterator iter = getSelection()->begin();
			 iter != getSelection()->end(); )
		{
			LLObjectSelection::iterator curiter = iter++;
			LLViewerObject* object = (*curiter)->getObject();
			if (object->mID == id)
			{
				if (tool)
				{
					tool->stopEditing();
				}

				// lose the selection, don't tell simulator, it knows
				deselectObjectAndFamily(object, false);
				object_found = true;
				break; // must break here, may have removed multiple objects from list
			}
			else if (object->isAvatar() && object->getParent() && ((LLViewerObject*)object->getParent())->mID == id)
			{
				// It's possible the item being removed has an avatar sitting on it
				// So remove the avatar that is sitting on the object.
				deselectObjectAndFamily(object, false);
				break; // must break here, may have removed multiple objects from list
			}
		}
	}

	return object_found;
}

bool LLSelectMgr::linkObjects()
{
	if (!LLSelectMgr::getInstance()->selectGetAllRootsValid())
	{
		LLNotificationsUtil::add("UnableToLinkWhileDownloading");
		return true;
	}

	S32 object_count = LLSelectMgr::getInstance()->getSelection()->getObjectCount();
// <FS:CR> Aurora Sim
	//if (object_count > MAX_CHILDREN_PER_TASK + 1)
	S32 object_max = LLWorld::getInstance()->getMaxLinkedPrims();

	if (object_count > object_max + 1)
// </FS:CR> Aurora Sim
	{
		LLSD args;
		args["COUNT"] = llformat("%d", object_count);
// <FS:CR> Aurora Sim
		//int max = MAX_CHILDREN_PER_TASK+1;
		int max = object_max+1;
// </FS:CR> Aurora Sim
		args["MAX"] = llformat("%d", max);
		LLNotificationsUtil::add("UnableToLinkObjects", args);
		return true;
	}

	if (LLSelectMgr::getInstance()->getSelection()->getRootObjectCount() < 2)
	{
		LLNotificationsUtil::add("CannotLinkIncompleteSet");
		return true;
	}

	if (!LLSelectMgr::getInstance()->selectGetRootsModify())
	{
		LLNotificationsUtil::add("CannotLinkModify");
		return true;
	}

	if (!LLSelectMgr::getInstance()->selectGetRootsNonPermanentEnforced())
	{
		LLNotificationsUtil::add("CannotLinkPermanent");
		return true;
	}

	LLUUID owner_id;
	std::string owner_name;
	if (!LLSelectMgr::getInstance()->selectGetOwner(owner_id, owner_name))
	{
		// we don't actually care if you're the owner, but novices are
		// the most likely to be stumped by this one, so offer the
		// easiest and most likely solution.
		LLNotificationsUtil::add("CannotLinkDifferentOwners");
		return true;
	}

	if (!LLSelectMgr::getInstance()->selectGetSameRegion())
	{
		LLNotificationsUtil::add("CannotLinkAcrossRegions");
		return true;
	}

	LLSelectMgr::getInstance()->sendLink();

	return true;
}

bool LLSelectMgr::unlinkObjects()
{

	// <FS:PP>
	if (gSavedSettings.getBOOL("FSUnlinkConfirmEnabled"))
	{
	// </FS:PP>

		S32 min_objects_for_confirm = gSavedSettings.getS32("MinObjectsForUnlinkConfirm");
		S32 unlink_object_count = mSelectedObjects->getObjectCount(); // clears out nodes with NULL objects
		if (unlink_object_count >= min_objects_for_confirm
			&& unlink_object_count > mSelectedObjects->getRootObjectCount())
		{
			// total count > root count means that there are childer inside and that there are linksets that will be unlinked
			LLNotificationsUtil::add("ConfirmUnlink", LLSD(), LLSD(), boost::bind(&LLSelectMgr::confirmUnlinkObjects, this, _1, _2));
			return true;
		}

	// <FS:PP>
	}
	// </FS:PP>

	LLSelectMgr::getInstance()->sendDelink();
	return true;
}

void LLSelectMgr::confirmUnlinkObjects(const LLSD& notification, const LLSD& response)
{
	S32 option = LLNotificationsUtil::getSelectedOption(notification, response);
	// if Cancel pressed
	if (option == 1)
	{
		return;
	}

	LLSelectMgr::getInstance()->sendDelink();
	return;
}

// in order to link, all objects must have the same owner, and the
// agent must have the ability to modify all of the objects. However,
// we're not answering that question with this method. The question
// we're answering is: does the user have a reasonable expectation
// that a link operation should work? If so, return true, false
// otherwise. this allows the handle_link method to more finely check
// the selection and give an error message when the uer has a
// reasonable expectation for the link to work, but it will fail.
//
// For animated objects, there's additional check that if the
// selection includes at least one animated object, the total mesh
// triangle count cannot exceed the designated limit.
bool LLSelectMgr::enableLinkObjects()
{
	bool new_value = false;
	// check if there are at least 2 objects selected, and that the
	// user can modify at least one of the selected objects.

	// in component mode, can't link
	if (!gSavedSettings.getBOOL("EditLinkedParts"))
	{
		if(LLSelectMgr::getInstance()->selectGetAllRootsValid() && LLSelectMgr::getInstance()->getSelection()->getRootObjectCount() >= 2)
		{
			struct f : public LLSelectedObjectFunctor
			{
				virtual bool apply(LLViewerObject* object)
				{
					LLViewerObject *root_object = (object == NULL) ? NULL : object->getRootEdit();
					return object->permModify() && !object->isPermanentEnforced() &&
						((root_object == NULL) || !root_object->isPermanentEnforced());
				}
			} func;
			const bool firstonly = true;
			new_value = LLSelectMgr::getInstance()->getSelection()->applyToRootObjects(&func, firstonly);
		}
	}
    if (!LLSelectMgr::getInstance()->getSelection()->checkAnimatedObjectLinkable())
    {
        new_value = false;
    }
// [RLVa:KB] - Checked: 2011-03-19 (RLVa-1.3.0f) | Modified: RLVa-0.2.0g
	if ( (new_value) && ((rlv_handler_t::isEnabled()) && (!RlvActions::canStand())) )
	{
		// Allow only if the avie isn't sitting on any of the selected objects
		LLObjectSelectionHandle hSel = LLSelectMgr::getInstance()->getSelection();
		RlvSelectIsSittingOn f(gAgentAvatarp);
		if (hSel->getFirstRootNode(&f, TRUE) != NULL)
			new_value = false;
	}
// [/RLVa:KB]
	return new_value;
}

bool LLSelectMgr::enableUnlinkObjects()
{
	LLViewerObject* first_editable_object = LLSelectMgr::getInstance()->getSelection()->getFirstEditableObject();
	LLViewerObject *root_object = (first_editable_object == NULL) ? NULL : first_editable_object->getRootEdit();

	bool new_value = LLSelectMgr::getInstance()->selectGetAllRootsValid() &&
		first_editable_object &&
		!first_editable_object->isAttachment() && !first_editable_object->isPermanentEnforced() &&
		((root_object == NULL) || !root_object->isPermanentEnforced());
// [RLVa:KB] - Checked: 2011-03-19 (RLVa-1.3.0f) | Modified: RLVa-0.2.0g
	if ( (new_value) && ((rlv_handler_t::isEnabled()) && (!RlvActions::canStand())) )
	{
		// Allow only if the avie isn't sitting on any of the selected objects
		LLObjectSelectionHandle hSel = LLSelectMgr::getInstance()->getSelection();
		RlvSelectIsSittingOn f(gAgentAvatarp);
		if (hSel->getFirstRootNode(&f, TRUE) != NULL)
			new_value = false;
	}
// [/RLVa:KB]
	return new_value;
}

void LLSelectMgr::deselectObjectAndFamily(LLViewerObject* object, bool send_to_sim, bool include_entire_object)
{
	// bail if nothing selected or if object wasn't selected in the first place
	if(!object) return;
	if(!object->isSelected()) return;

	// Collect all of the objects, and remove them
	std::vector<LLViewerObject*> objects;

	if (include_entire_object)
	{
		// Since we're selecting a family, start at the root, but
		// don't include an avatar.
		LLViewerObject* root = object;
	
		while(!root->isAvatar() && root->getParent())
		{
			LLViewerObject* parent = (LLViewerObject*)root->getParent();
			if (parent->isAvatar())
			{
				break;
			}
			root = parent;
		}
	
		object = root;
	}
	else
	{
		object = (LLViewerObject*)object->getRoot();
	}

	object->addThisAndAllChildren(objects);
	remove(objects);

	if (!send_to_sim) return;

	//-----------------------------------------------------------
	// Inform simulator of deselection
	//-----------------------------------------------------------
	LLViewerRegion* regionp = object->getRegion();

	bool start_new_message = true;
	S32 select_count = 0;

	LLMessageSystem* msg = gMessageSystem;
	for (U32 i = 0; i < objects.size(); i++)
	{
		if (start_new_message)
		{
			msg->newMessageFast(_PREHASH_ObjectDeselect);
			msg->nextBlockFast(_PREHASH_AgentData);
			msg->addUUIDFast(_PREHASH_AgentID, gAgent.getID() );
			msg->addUUIDFast(_PREHASH_SessionID, gAgent.getSessionID());
			select_count++;
			start_new_message = false;
		}

		msg->nextBlockFast(_PREHASH_ObjectData);
		msg->addU32Fast(_PREHASH_ObjectLocalID, (objects[i])->getLocalID());
		select_count++;

		// Zap the angular velocity, as the sim will set it to zero
		objects[i]->setAngularVelocity( 0,0,0 );
		objects[i]->setVelocity( 0,0,0 );

		if(msg->isSendFull(NULL) || select_count >= MAX_OBJECTS_PER_PACKET)
		{
			msg->sendReliable(regionp->getHost() );
			select_count = 0;
			start_new_message = true;
		}
	}

	if (!start_new_message)
	{
		msg->sendReliable(regionp->getHost() );
	}

	updatePointAt();
	updateSelectionCenter();
}

void LLSelectMgr::deselectObjectOnly(LLViewerObject* object, bool send_to_sim)
{
	// bail if nothing selected or if object wasn't selected in the first place
	if (!object) return;
	if (!object->isSelected() ) return;

	// Zap the angular velocity, as the sim will set it to zero
	object->setAngularVelocity( 0,0,0 );
	object->setVelocity( 0,0,0 );

	if (send_to_sim)
	{
		LLViewerRegion* region = object->getRegion();
		gMessageSystem->newMessageFast(_PREHASH_ObjectDeselect);
		gMessageSystem->nextBlockFast(_PREHASH_AgentData);
		gMessageSystem->addUUIDFast(_PREHASH_AgentID, gAgent.getID() );
		gMessageSystem->addUUIDFast(_PREHASH_SessionID, gAgent.getSessionID());
		gMessageSystem->nextBlockFast(_PREHASH_ObjectData);
		gMessageSystem->addU32Fast(_PREHASH_ObjectLocalID, object->getLocalID() );
		gMessageSystem->sendReliable(region->getHost());
	}

	// This will refresh dialogs.
	remove( object );

	updatePointAt();
	updateSelectionCenter();
}


//-----------------------------------------------------------------------------
// addAsFamily
//-----------------------------------------------------------------------------

void LLSelectMgr::addAsFamily(std::vector<LLViewerObject*>& objects, bool add_to_end)
{
	for (std::vector<LLViewerObject*>::iterator iter = objects.begin();
		 iter != objects.end(); ++iter)
	{
		LLViewerObject* objectp = *iter;
		
		// Can't select yourself
		if (objectp->mID == gAgentID
			&& !mAllowSelectAvatar)
		{
			continue;
		}

		if (!objectp->isSelected())
		{
			LLSelectNode *nodep = new LLSelectNode(objectp, true);
			if (add_to_end)
			{
				mSelectedObjects->addNodeAtEnd(nodep);
			}
			else
			{
				mSelectedObjects->addNode(nodep);
			}
			objectp->setSelected(true);

			if (objectp->getNumTEs() > 0)
			{
				nodep->selectAllTEs(true);
				objectp->setAllTESelected(true);
			}
			else
			{
				// object has no faces, so don't mess with faces
			}
		}
		else
		{
			// we want this object to be selected for real
			// so clear transient flag
			LLSelectNode* select_node = mSelectedObjects->findNode(objectp);
			if (select_node)
			{
				select_node->setTransient(false);
			}
		}
	}
	saveSelectedObjectTransform(SELECT_ACTION_TYPE_PICK);
}

//-----------------------------------------------------------------------------
// addAsIndividual() - a single object, face, etc
//-----------------------------------------------------------------------------
void LLSelectMgr::addAsIndividual(LLViewerObject *objectp, S32 face, bool undoable)
{
	// check to see if object is already in list
	LLSelectNode *nodep = mSelectedObjects->findNode(objectp);

	// if not in list, add it
	if (!nodep)
	{
		nodep = new LLSelectNode(objectp, true);
		mSelectedObjects->addNode(nodep);
		llassert_always(nodep->getObject());
	}
	else
	{
		// make this a full-fledged selection
		nodep->setTransient(false);
		// Move it to the front of the list
		mSelectedObjects->moveNodeToFront(nodep);
	}

	// Make sure the object is tagged as selected
	objectp->setSelected( true );

	// And make sure we don't consider it as part of a family
	nodep->mIndividualSelection = true;

	// Handle face selection
	if (objectp->getNumTEs() <= 0)
	{
		// object has no faces, so don't do anything
	}
	else if (face == SELECT_ALL_TES)
	{
		nodep->selectAllTEs(true);
		objectp->setAllTESelected(true);
	}
	else if (0 <= face && face < SELECT_MAX_TES)
	{
		nodep->selectTE(face, true);
		objectp->setTESelected(face, true);
	}
	else
	{
		LL_ERRS() << "LLSelectMgr::add face " << face << " out-of-range" << LL_ENDL;
		return;
	}

	saveSelectedObjectTransform(SELECT_ACTION_TYPE_PICK);
	updateSelectionCenter();
	dialog_refresh_all();
}


LLObjectSelectionHandle LLSelectMgr::setHoverObject(LLViewerObject *objectp, S32 face)
{
	if (!objectp)
	{
		mHoverObjects->deleteAllNodes();
		return NULL;
	}

	// Can't select yourself
	if (objectp->mID == gAgentID)
	{
		mHoverObjects->deleteAllNodes();
		return NULL;
	}

	// Can't select land
	if (objectp->getPCode() == LLViewerObject::LL_VO_SURFACE_PATCH)
	{
		mHoverObjects->deleteAllNodes();
		return NULL;
	}

	mHoverObjects->mPrimaryObject = objectp; 

	objectp = objectp->getRootEdit();

	// is the requested object the same as the existing hover object root?
	// NOTE: there is only ever one linked set in mHoverObjects
	if (mHoverObjects->getFirstRootObject() != objectp) 
	{

		// Collect all of the objects
		std::vector<LLViewerObject*> objects;
		objectp = objectp->getRootEdit();
		objectp->addThisAndNonJointChildren(objects);

		mHoverObjects->deleteAllNodes();
		for (std::vector<LLViewerObject*>::iterator iter = objects.begin();
			 iter != objects.end(); ++iter)
		{
			LLViewerObject* cur_objectp = *iter;
			if(!cur_objectp || cur_objectp->isDead())
			{
				continue;
			}
			LLSelectNode* nodep = new LLSelectNode(cur_objectp, false);
			nodep->selectTE(face, true);
			mHoverObjects->addNodeAtEnd(nodep);
		}

		requestObjectPropertiesFamily(objectp);
	}

	return mHoverObjects;
}

LLSelectNode *LLSelectMgr::getHoverNode()
{
	return mHoverObjects->getFirstRootNode();
}

LLSelectNode *LLSelectMgr::getPrimaryHoverNode()
{
	return mHoverObjects->mSelectNodeMap[mHoverObjects->mPrimaryObject];
}

void LLSelectMgr::highlightObjectOnly(LLViewerObject* objectp)
{
	if (!objectp)
	{
		return;
	}

	if (objectp->getPCode() != LL_PCODE_VOLUME)
	{
		return;
	}
	
    if ((gSavedSettings.getBOOL("SelectOwnedOnly") && !objectp->permYouOwner())
        || (gSavedSettings.getBOOL("SelectMovableOnly") && (!objectp->permMove() || objectp->isPermanentEnforced())))
	{
		// only select my own objects
		return;
	}

	// <FS:Ansariel> FIRE-14593: Option to select only copyable objects
	if (!objectp->permCopy() && gSavedSettings.getBOOL("FSSelectCopyableOnly"))
	{
		return;
	}
	// </FS:Ansariel>

	// <FS:Ansariel> FIRE-304: Option to exclude group owned objects
	if (objectp->permGroupOwner() && !gSavedSettings.getBOOL("FSSelectIncludeGroupOwned"))
	{
		return;
	}
	// </FS:Ansariel>

	mRectSelectedObjects.insert(objectp);
}

void LLSelectMgr::highlightObjectAndFamily(LLViewerObject* objectp)
{
	if (!objectp)
	{
		return;
	}

	LLViewerObject* root_obj = (LLViewerObject*)objectp->getRoot();

	highlightObjectOnly(root_obj);

	LLViewerObject::const_child_list_t& child_list = root_obj->getChildren();
	for (LLViewerObject::child_list_t::const_iterator iter = child_list.begin();
		 iter != child_list.end(); iter++)
	{
		LLViewerObject* child = *iter;
		highlightObjectOnly(child);
	}
}

// Note that this ignores the "select owned only" flag
// It's also more efficient than calling the single-object version over and over.
void LLSelectMgr::highlightObjectAndFamily(const std::vector<LLViewerObject*>& objects)
{
	for (std::vector<LLViewerObject*>::const_iterator iter1 = objects.begin();
		 iter1 != objects.end(); ++iter1)
	{
		LLViewerObject* object = *iter1;

		if (!object)
		{
			continue;
		}
		if (object->getPCode() != LL_PCODE_VOLUME)
		{
			continue;
		}

		LLViewerObject* root = (LLViewerObject*)object->getRoot();
		mRectSelectedObjects.insert(root);

		LLViewerObject::const_child_list_t& child_list = root->getChildren();
		for (LLViewerObject::child_list_t::const_iterator iter2 = child_list.begin();
			 iter2 != child_list.end(); iter2++)
		{
			LLViewerObject* child = *iter2;
			mRectSelectedObjects.insert(child);
		}
	}
}

void LLSelectMgr::unhighlightObjectOnly(LLViewerObject* objectp)
{
	if (!objectp || (objectp->getPCode() != LL_PCODE_VOLUME))
	{
		return;
	}

	mRectSelectedObjects.erase(objectp);
}

void LLSelectMgr::unhighlightObjectAndFamily(LLViewerObject* objectp)
{
	if (!objectp)
	{
		return;
	}

	LLViewerObject* root_obj = (LLViewerObject*)objectp->getRoot();

	unhighlightObjectOnly(root_obj);

	LLViewerObject::const_child_list_t& child_list = root_obj->getChildren();
	for (LLViewerObject::child_list_t::const_iterator iter = child_list.begin();
		 iter != child_list.end(); iter++)
	{
		LLViewerObject* child = *iter;
		unhighlightObjectOnly(child);
	}
}


void LLSelectMgr::unhighlightAll()
{
	mRectSelectedObjects.clear();
	mHighlightedObjects->deleteAllNodes();
}

LLObjectSelectionHandle LLSelectMgr::selectHighlightedObjects()
{
	if (!mHighlightedObjects->getNumNodes())
	{
		return NULL;
	}

	//clear primary object
	mSelectedObjects->mPrimaryObject = NULL;

	for (LLObjectSelection::iterator iter = getHighlightedObjects()->begin();
		 iter != getHighlightedObjects()->end(); )
	{
		LLObjectSelection::iterator curiter = iter++;
	
		LLSelectNode *nodep = *curiter;
		LLViewerObject* objectp = nodep->getObject();

		if (!canSelectObject(objectp))
		{
			continue;
		}

		// already selected
		if (objectp->isSelected())
		{
			continue;
		}

		LLSelectNode* new_nodep = new LLSelectNode(*nodep);
		mSelectedObjects->addNode(new_nodep);

		// flag this object as selected
		objectp->setSelected(true);
		objectp->setAllTESelected(true);

		mSelectedObjects->mSelectType = getSelectTypeForObject(objectp);

		// request properties on root objects
		if (objectp->isRootEdit())
		{
			requestObjectPropertiesFamily(objectp);
		}
	}

	// pack up messages to let sim know these objects are selected
	sendSelect();
	unhighlightAll();
	updateSelectionCenter();
	saveSelectedObjectTransform(SELECT_ACTION_TYPE_PICK);
	updatePointAt();

	if (mSelectedObjects->getObjectCount())
	{
		gEditMenuHandler = this;
	}

	return mSelectedObjects;
}

void LLSelectMgr::deselectHighlightedObjects()
{
	bool select_linked_set = !gSavedSettings.getBOOL("EditLinkedParts");
	for (std::set<LLPointer<LLViewerObject> >::iterator iter = mRectSelectedObjects.begin();
		 iter != mRectSelectedObjects.end(); iter++)
	{
		LLViewerObject *objectp = *iter;
		if (!select_linked_set)
		{
			deselectObjectOnly(objectp);
		}
		else
		{
			LLViewerObject* root_object = (LLViewerObject*)objectp->getRoot();
			if (root_object->isSelected())
			{
				deselectObjectAndFamily(root_object);
			}
		}
	}

	unhighlightAll();
}

void LLSelectMgr::addGridObject(LLViewerObject* objectp)
{
	LLSelectNode* nodep = new LLSelectNode(objectp, false);
	mGridObjects.addNodeAtEnd(nodep);

	LLViewerObject::const_child_list_t& child_list = objectp->getChildren();
	for (LLViewerObject::child_list_t::const_iterator iter = child_list.begin();
		 iter != child_list.end(); iter++)
	{
		LLViewerObject* child = *iter;
		nodep = new LLSelectNode(child, false);
		mGridObjects.addNodeAtEnd(nodep);
	}
}

void LLSelectMgr::clearGridObjects()
{
	mGridObjects.deleteAllNodes();
}

void LLSelectMgr::setGridMode(EGridMode mode)
{
	mGridMode = mode;
	gSavedSettings.setS32("GridMode", mode);
	updateSelectionCenter();
}

void LLSelectMgr::getGrid(LLVector3& origin, LLQuaternion &rotation, LLVector3 &scale, bool for_snap_guides)
{
	mGridObjects.cleanupNodes();
	
	LLViewerObject* first_grid_object = mGridObjects.getFirstObject();

	if (mGridMode == GRID_MODE_LOCAL && mSelectedObjects->getObjectCount())
	{
		//LLViewerObject* root = getSelectedParentObject(mSelectedObjects->getFirstObject());
		mGridOrigin = mSavedSelectionBBox.getCenterAgent();
		mGridScale = mSavedSelectionBBox.getExtentLocal() * 0.5f;

		// DEV-12570 Just taking the saved selection box rotation prevents
		// wild rotations of linked sets while in local grid mode
		//if(mSelectedObjects->getObjectCount() < 2 || !root || root->mDrawable.isNull())
		{
			mGridRotation = mSavedSelectionBBox.getRotation();
		}
		/*else //set to the root object
		{
			mGridRotation = root->getRenderRotation();			
		}*/
	}
	else if (mGridMode == GRID_MODE_REF_OBJECT && first_grid_object && first_grid_object->mDrawable.notNull())
	{
		LLSelectNode *node = mSelectedObjects->findNode(first_grid_object);
		if (!for_snap_guides && node)
		{
			mGridRotation = node->mSavedRotation;
		}
		else
		{
			mGridRotation = first_grid_object->getRenderRotation();
		}

		LLVector4a min_extents(F32_MAX);
		LLVector4a max_extents(-F32_MAX);
		bool grid_changed = false;
		for (LLObjectSelection::iterator iter = mGridObjects.begin();
			 iter != mGridObjects.end(); ++iter)
		{
			LLViewerObject* object = (*iter)->getObject();
			LLDrawable* drawable = object->mDrawable;
			if (drawable)
			{
				const LLVector4a* ext = drawable->getSpatialExtents();
				update_min_max(min_extents, max_extents, ext[0]);
				update_min_max(min_extents, max_extents, ext[1]);
				grid_changed = true;
			}
		}
		if (grid_changed)
		{
			LLVector4a center, size;
			center.setAdd(min_extents, max_extents);
			center.mul(0.5f);
			size.setSub(max_extents, min_extents);
			size.mul(0.5f);

			mGridOrigin.set(center.getF32ptr());
			LLDrawable* drawable = first_grid_object->mDrawable;
			if (drawable && drawable->isActive())
			{
				mGridOrigin = mGridOrigin * first_grid_object->getRenderMatrix();
			}
			mGridScale.set(size.getF32ptr());
		}
	}
	else // GRID_MODE_WORLD or just plain default
	{
		const bool non_root_ok = true;
		LLViewerObject* first_object = mSelectedObjects->getFirstRootObject(non_root_ok);

		mGridOrigin.clearVec();
		mGridRotation.loadIdentity();

		mSelectedObjects->mSelectType = getSelectTypeForObject( first_object );

		switch (mSelectedObjects->mSelectType)
		{
		case SELECT_TYPE_ATTACHMENT:
			if (first_object && first_object->getRootEdit()->mDrawable.notNull())
			{
				// this means this object *has* to be an attachment
				LLXform* attachment_point_xform = first_object->getRootEdit()->mDrawable->mXform.getParent();
				// <FS:Ansariel> Crash fix for FIRE-15206
				if (!attachment_point_xform) break;
				mGridOrigin = attachment_point_xform->getWorldPosition();
				mGridRotation = attachment_point_xform->getWorldRotation();
				mGridScale = LLVector3(1.f, 1.f, 1.f) * gSavedSettings.getF32("GridResolution");
			}
			break;
		case SELECT_TYPE_HUD:
			mGridScale = LLVector3(1.f, 1.f, 1.f) * llmin(gSavedSettings.getF32("GridResolution"), 0.5f);
			break;
		case SELECT_TYPE_WORLD:
			mGridScale = LLVector3(1.f, 1.f, 1.f) * gSavedSettings.getF32("GridResolution");
			break;
		}
	}
	llassert(mGridOrigin.isFinite());

	origin = mGridOrigin;
	rotation = mGridRotation;
	scale = mGridScale;
}

//-----------------------------------------------------------------------------
// remove() - an array of objects
//-----------------------------------------------------------------------------

void LLSelectMgr::remove(std::vector<LLViewerObject*>& objects)
{
	for (std::vector<LLViewerObject*>::iterator iter = objects.begin();
		 iter != objects.end(); ++iter)
	{
		LLViewerObject* objectp = *iter;
		LLSelectNode* nodep = mSelectedObjects->findNode(objectp);
		if (nodep)
		{
			objectp->setSelected(false);
			mSelectedObjects->removeNode(nodep);
			nodep = NULL;
		}
	}
	updateSelectionCenter();
	dialog_refresh_all();
}


//-----------------------------------------------------------------------------
// remove() - a single object
//-----------------------------------------------------------------------------
void LLSelectMgr::remove(LLViewerObject *objectp, S32 te, bool undoable)
{
	// get object node (and verify it is in the selected list)
	LLSelectNode *nodep = mSelectedObjects->findNode(objectp);
	if (!nodep)
	{
		return;
	}

	// if face = all, remove object from list
	if ((objectp->getNumTEs() <= 0) || (te == SELECT_ALL_TES))
	{
		// Remove all faces (or the object doesn't have faces) so remove the node
		mSelectedObjects->removeNode(nodep);
		nodep = NULL;
		objectp->setSelected( false );
	}
	else if (0 <= te && te < SELECT_MAX_TES)
	{
		// ...valid face, check to see if it was on
		if (nodep->isTESelected(te))
		{
			nodep->selectTE(te, false);
			objectp->setTESelected(te, false);
		}
		else
		{
			LL_ERRS() << "LLSelectMgr::remove - tried to remove TE " << te << " that wasn't selected" << LL_ENDL;
			return;
		}

		// ...check to see if this operation turned off all faces
		bool found = false;
		for (S32 i = 0; i < nodep->getObject()->getNumTEs(); i++)
		{
			found = found || nodep->isTESelected(i);
		}

		// ...all faces now turned off, so remove
		if (!found)
		{
			mSelectedObjects->removeNode(nodep);
			nodep = NULL;
			objectp->setSelected( false );
			// *FIXME: Doesn't update simulator that object is no longer selected
		}
	}
	else
	{
		// ...out of range face
		LL_ERRS() << "LLSelectMgr::remove - TE " << te << " out of range" << LL_ENDL;
	}

	updateSelectionCenter();
	dialog_refresh_all();
}


//-----------------------------------------------------------------------------
// removeAll()
//-----------------------------------------------------------------------------
void LLSelectMgr::removeAll()
{
	for (LLObjectSelection::iterator iter = mSelectedObjects->begin();
		 iter != mSelectedObjects->end(); iter++ )
	{
		LLViewerObject *objectp = (*iter)->getObject();
		objectp->setSelected( false );
	}

	mSelectedObjects->deleteAllNodes();
	
	updateSelectionCenter();
	dialog_refresh_all();
}

//-----------------------------------------------------------------------------
// promoteSelectionToRoot()
//-----------------------------------------------------------------------------
void LLSelectMgr::promoteSelectionToRoot()
{
	std::set<LLViewerObject*> selection_set;

	bool selection_changed = false;

	for (LLObjectSelection::iterator iter = getSelection()->begin();
		 iter != getSelection()->end(); )
	{
		LLObjectSelection::iterator curiter = iter++;
		LLSelectNode* nodep = *curiter;
		LLViewerObject* object = nodep->getObject();

		if (nodep->mIndividualSelection)
		{
			selection_changed = true;
		}

		LLViewerObject* parentp = object;
		while(parentp->getParent() && !(parentp->isRootEdit()))
		{
			parentp = (LLViewerObject*)parentp->getParent();
		}
	
		selection_set.insert(parentp);
	}

	if (selection_changed)
	{
		deselectAll();

		std::set<LLViewerObject*>::iterator set_iter;
		for (set_iter = selection_set.begin(); set_iter != selection_set.end(); ++set_iter)
		{
			selectObjectAndFamily(*set_iter);
		}
	}
}

//-----------------------------------------------------------------------------
// demoteSelectionToIndividuals()
//-----------------------------------------------------------------------------
void LLSelectMgr::demoteSelectionToIndividuals()
{
	std::vector<LLViewerObject*> objects;

	for (LLObjectSelection::root_iterator iter = getSelection()->root_begin();
		 iter != getSelection()->root_end(); iter++)
	{
		LLViewerObject* object = (*iter)->getObject();
		object->addThisAndNonJointChildren(objects);
	}

	if (!objects.empty())
	{
		deselectAll();
		for (std::vector<LLViewerObject*>::iterator iter = objects.begin();
			 iter != objects.end(); ++iter)
		{
			LLViewerObject* objectp = *iter;
			selectObjectOnly(objectp);
		}
	}
}

//-----------------------------------------------------------------------------
// dump()
//-----------------------------------------------------------------------------
void LLSelectMgr::dump()
{
	LL_INFOS() << "Selection Manager: " << mSelectedObjects->getNumNodes() << " items" << LL_ENDL;

	LL_INFOS() << "TE mode " << mTEMode << LL_ENDL;

	S32 count = 0;
	for (LLObjectSelection::iterator iter = getSelection()->begin();
		 iter != getSelection()->end(); iter++ )
	{
		LLViewerObject* objectp = (*iter)->getObject();
		LL_INFOS() << "Object " << count << " type " << LLPrimitive::pCodeToString(objectp->getPCode()) << LL_ENDL;
		LL_INFOS() << "  hasLSL " << objectp->flagScripted() << LL_ENDL;
		LL_INFOS() << "  hasTouch " << objectp->flagHandleTouch() << LL_ENDL;
		LL_INFOS() << "  hasMoney " << objectp->flagTakesMoney() << LL_ENDL;
		LL_INFOS() << "  getposition " << objectp->getPosition() << LL_ENDL;
		LL_INFOS() << "  getpositionAgent " << objectp->getPositionAgent() << LL_ENDL;
		LL_INFOS() << "  getpositionRegion " << objectp->getPositionRegion() << LL_ENDL;
		LL_INFOS() << "  getpositionGlobal " << objectp->getPositionGlobal() << LL_ENDL;
		LLDrawable* drawablep = objectp->mDrawable;
		LL_INFOS() << "  " << (drawablep&& drawablep->isVisible() ? "visible" : "invisible") << LL_ENDL;
		LL_INFOS() << "  " << (drawablep&& drawablep->isState(LLDrawable::FORCE_INVISIBLE) ? "force_invisible" : "") << LL_ENDL;
		count++;
	}

	// Face iterator
	for (LLObjectSelection::iterator iter = getSelection()->begin();
		 iter != getSelection()->end(); iter++ )
	{
		LLSelectNode* node = *iter;
		LLViewerObject* objectp = node->getObject();
		if (!objectp)
			continue;
		for (S32 te = 0; te < objectp->getNumTEs(); ++te )
		{
			if (node->isTESelected(te))
			{
				LL_INFOS() << "Object " << objectp << " te " << te << LL_ENDL;
			}
		}
	}

	LL_INFOS() << mHighlightedObjects->getNumNodes() << " objects currently highlighted." << LL_ENDL;

	LL_INFOS() << "Center global " << mSelectionCenterGlobal << LL_ENDL;
}

//-----------------------------------------------------------------------------
// cleanup()
//-----------------------------------------------------------------------------
void LLSelectMgr::cleanup()
{
	mSilhouetteImagep = NULL;
}


//---------------------------------------------------------------------------
// Manipulate properties of selected objects
//---------------------------------------------------------------------------

struct LLSelectMgrSendFunctor : public LLSelectedObjectFunctor
{
	virtual bool apply(LLViewerObject* object)
	{
		if (object->permModify())
		{
			object->sendTEUpdate();
		}
		return true;
	}
};

void LLObjectSelection::applyNoCopyTextureToTEs(LLViewerInventoryItem* item)
{
	if (!item)
	{
		return;
	}
	LLViewerTexture* image = LLViewerTextureManager::getFetchedTexture(item->getAssetUUID());

	for (iterator iter = begin(); iter != end(); ++iter)
	{
		LLSelectNode* node = *iter;
		LLViewerObject* object = (*iter)->getObject();
		if (!object)
		{
			continue;
		}

		S32 num_tes = llmin((S32)object->getNumTEs(), (S32)object->getNumFaces());
		bool texture_copied = false;
        bool updated = false;
		for (S32 te = 0; te < num_tes; ++te)
		{
			if (node->isTESelected(te))
			{
				//(no-copy) textures must be moved to the object's inventory only once
				// without making any copies
				if (!texture_copied)
				{
					LLToolDragAndDrop::handleDropMaterialProtections(object, item, LLToolDragAndDrop::SOURCE_AGENT, LLUUID::null);
					texture_copied = true;
				}

				// apply texture for the selected faces
				add(LLStatViewer::EDIT_TEXTURE, 1);
				object->setTEImage(te, image);
                updated = true;
			}
		}

        if (updated) // not nessesary? sendTEUpdate update supposed to be done by sendfunc
        {
            dialog_refresh_all();

            // send the update to the simulator
            object->sendTEUpdate();
        }
	}
}

bool LLObjectSelection::applyRestrictedPbrMaterialToTEs(LLViewerInventoryItem* item)
{
    if (!item)
    {
        return false;
    }

    LLUUID asset_id = item->getAssetUUID();
    if (asset_id.isNull())
    {
        asset_id = LLGLTFMaterialList::BLANK_MATERIAL_ASSET_ID;
    }

    bool material_copied_all_faces = true;

    for (iterator iter = begin(); iter != end(); ++iter)
    {
        LLSelectNode* node = *iter;
        LLViewerObject* object = (*iter)->getObject();
        if (!object)
        {
            continue;
        }

        S32 num_tes = llmin((S32)object->getNumTEs(), (S32)object->getNumFaces());
        bool material_copied = false;
        for (S32 te = 0; te < num_tes; ++te)
        {
            if (node->isTESelected(te))
            {
                //(no-copy), (no-modify), and (no-transfer) materials must be moved to the object's inventory only once
                // without making any copies
                if (!material_copied && asset_id.notNull())
                {
                    material_copied = (bool)LLToolDragAndDrop::handleDropMaterialProtections(object, item, LLToolDragAndDrop::SOURCE_AGENT, LLUUID::null);
                }
                if (!material_copied)
                {
                    // Applying the material is not possible for this object given the current inventory
					material_copied_all_faces = false;
                    break;
                }

                // apply texture for the selected faces
                // blank out most override data on the server
                //add(LLStatViewer::EDIT_TEXTURE, 1);
                object->setRenderMaterialID(te, asset_id);
            }
        }
    }

    LLGLTFMaterialList::flushUpdates();

    return material_copied_all_faces;
}


//-----------------------------------------------------------------------------
// selectionSetImage()
//-----------------------------------------------------------------------------
// *TODO: re-arch texture applying out of lltooldraganddrop
bool LLSelectMgr::selectionSetImage(const LLUUID& imageid)
{
	// First for (no copy) textures and multiple object selection
	LLViewerInventoryItem* item = gInventory.getItem(imageid);
	if(item 
		&& !item->getPermissions().allowOperationBy(PERM_COPY, gAgent.getID())
		&& (mSelectedObjects->getNumNodes() > 1) )
	{
         LL_DEBUGS() << "Attempted to apply no-copy texture " << imageid
             << " to multiple objects" << LL_ENDL;

        LLNotificationsUtil::add("FailedToApplyTextureNoCopyToMultiple");
        return false;
	}

	struct f : public LLSelectedTEFunctor
	{
		LLViewerInventoryItem* mItem;
		LLUUID mImageID;
		f(LLViewerInventoryItem* item, const LLUUID& id) : mItem(item), mImageID(id) {}
		bool apply(LLViewerObject* objectp, S32 te)
		{
		    if(!objectp || !objectp->permModify())
		    {
		        return false;
		    }

            // Might be better to run willObjectAcceptInventory
            if (mItem && objectp->isAttachment())
            {
                const LLPermissions& perm = mItem->getPermissions();
                bool unrestricted = ((perm.getMaskBase() & PERM_ITEM_UNRESTRICTED) == PERM_ITEM_UNRESTRICTED) ? true : false;
                if (!unrestricted)
                {
                    // Attachments are in world and in inventory simultaneously,
                    // at the moment server doesn't support such a situation.
                    return false;
                }
            }

		    if (mItem)
			{
                LLToolDragAndDrop::dropTextureOneFace(objectp,
                                                      te,
                                                      mItem,
                                                      LLToolDragAndDrop::SOURCE_AGENT,
                                                      LLUUID::null);
			}
			else // not an inventory item
			{
				// Texture picker defaults aren't inventory items
				// * Don't need to worry about permissions for them
				// * Can just apply the texture and be done with it.
				objectp->setTEImage(te, LLViewerTextureManager::getFetchedTexture(mImageID, FTT_DEFAULT, true, LLGLTexture::BOOST_NONE, LLViewerTexture::LOD_TEXTURE));
			}

			return true;
		}
	};

	if (item && !item->getPermissions().allowOperationBy(PERM_COPY, gAgent.getID()))
	{
		getSelection()->applyNoCopyTextureToTEs(item);
	}
	else
	{
		f setfunc(item, imageid);
		getSelection()->applyToTEs(&setfunc);
	}


	struct g : public LLSelectedObjectFunctor
	{
		LLViewerInventoryItem* mItem;
		g(LLViewerInventoryItem* item) : mItem(item) {}
		virtual bool apply(LLViewerObject* object)
		{
			if (!mItem)
			{
				object->sendTEUpdate();
				// 1 particle effect per object				
				LLHUDEffectSpiral *effectp = (LLHUDEffectSpiral *)LLHUDManager::getInstance()->createViewerEffect(LLHUDObject::LL_HUD_EFFECT_BEAM, true);
				effectp->setSourceObject(gAgentAvatarp);
				effectp->setTargetObject(object);
				effectp->setDuration(LL_HUD_DUR_SHORT);
				effectp->setColor(LLColor4U(gAgent.getEffectColor()));
			}
			return true;
		}
	} sendfunc(item);
	getSelection()->applyToObjects(&sendfunc);

    return true;
}

//-----------------------------------------------------------------------------
// selectionSetGLTFMaterial()
//-----------------------------------------------------------------------------
bool LLSelectMgr::selectionSetGLTFMaterial(const LLUUID& mat_id)
{
    // First for (no copy) textures and multiple object selection
    LLViewerInventoryItem* item = gInventory.getItem(mat_id);
    if (item
        && !item->getPermissions().allowOperationBy(PERM_COPY, gAgent.getID())
        && (mSelectedObjects->getNumNodes() > 1))
    {
        LL_DEBUGS() << "Attempted to apply no-copy material " << mat_id
            << "to multiple objects" << LL_ENDL;

        LLNotificationsUtil::add("FailedToApplyGLTFNoCopyToMultiple");
        return false;
    }

    struct f : public LLSelectedTEFunctor
    {
        LLViewerInventoryItem* mItem;
        LLUUID mMatId;
        bool material_copied_any_face = false;
        bool material_copied_all_faces = true;
        f(LLViewerInventoryItem* item, const LLUUID& id) : mItem(item), mMatId(id) {}
        bool apply(LLViewerObject* objectp, S32 te)
        {
            if (!objectp || !objectp->permModify())
            {
                return false;
            }
            if (mItem && objectp->isAttachment())
            {
                const LLPermissions& perm = mItem->getPermissions();
                bool unrestricted = ((perm.getMaskBase() & PERM_ITEM_UNRESTRICTED) == PERM_ITEM_UNRESTRICTED) ? true : false;
                if (!unrestricted)
                {
                    // Attachments are in world and in inventory simultaneously,
                    // at the moment server doesn't support such a situation.
                    return false;
                }
            }
            LLUUID asset_id = mMatId;
            if (mItem)
            {
                // If success, the material may be copied into the object's inventory
                bool success = LLToolDragAndDrop::handleDropMaterialProtections(objectp, mItem, LLToolDragAndDrop::SOURCE_AGENT, LLUUID::null);
                if (!success)
                {
                    return false;
                }
                asset_id = mItem->getAssetUUID();
                if (asset_id.isNull())
                {
                    asset_id = LLGLTFMaterialList::BLANK_MATERIAL_ASSET_ID;
                }
            }

            // Blank out most override data on the object and send to server
            objectp->setRenderMaterialID(te, asset_id);

            return true;
        }
    };

    bool success = true;
    if (item &&
            (!item->getPermissions().allowOperationBy(PERM_COPY, gAgent.getID()) ||
             !item->getPermissions().allowOperationBy(PERM_TRANSFER, gAgent.getID()) ||
             !item->getPermissions().allowOperationBy(PERM_MODIFY, gAgent.getID())
            ))
    {
        success = success && getSelection()->applyRestrictedPbrMaterialToTEs(item);
    }
    else
    {
        f setfunc(item, mat_id);
        success = success && getSelection()->applyToTEs(&setfunc);
    }

    struct g : public LLSelectedObjectFunctor
    {
        LLViewerInventoryItem* mItem;
        g(LLViewerInventoryItem* item) : mItem(item) {}
        virtual bool apply(LLViewerObject* object)
        {
            if (object && !object->permModify())
            {
                return false;
            }

            if (!mItem)
            {
                // 1 particle effect per object				
                LLHUDEffectSpiral *effectp = (LLHUDEffectSpiral *)LLHUDManager::getInstance()->createViewerEffect(LLHUDObject::LL_HUD_EFFECT_BEAM, true);
                effectp->setSourceObject(gAgentAvatarp);
                effectp->setTargetObject(object);
                effectp->setDuration(LL_HUD_DUR_SHORT);
                effectp->setColor(LLColor4U(gAgent.getEffectColor()));
            }

            dialog_refresh_all();
            object->sendTEUpdate();
            return true;
        }
    } sendfunc(item);
    success = success && getSelection()->applyToObjects(&sendfunc);

    LLGLTFMaterialList::flushUpdates();

    return success;
}

//-----------------------------------------------------------------------------
// selectionSetColor()
//-----------------------------------------------------------------------------
void LLSelectMgr::selectionSetColor(const LLColor4 &color)
{
	struct f : public LLSelectedTEFunctor
	{
		LLColor4 mColor;
		f(const LLColor4& c) : mColor(c) {}
		bool apply(LLViewerObject* object, S32 te)
		{
			if (object->permModify())
			{
				object->setTEColor(te, mColor);
			}
			return true;
		}
	} setfunc(color);
	getSelection()->applyToTEs(&setfunc);
	
	LLSelectMgrSendFunctor sendfunc;
	getSelection()->applyToObjects(&sendfunc);
}

//-----------------------------------------------------------------------------
// selectionSetColorOnly()
//-----------------------------------------------------------------------------
void LLSelectMgr::selectionSetColorOnly(const LLColor4 &color)
{
	struct f : public LLSelectedTEFunctor
	{
		LLColor4 mColor;
		f(const LLColor4& c) : mColor(c) {}
		bool apply(LLViewerObject* object, S32 te)
		{
			if (object->permModify())
			{
				LLColor4 prev_color = object->getTEref(te).getColor();
				mColor.mV[VALPHA] = prev_color.mV[VALPHA];
				// update viewer side color in anticipation of update from simulator
				object->setTEColor(te, mColor);
			}
			return true;
		}
	} setfunc(color);
	getSelection()->applyToTEs(&setfunc);
	
	LLSelectMgrSendFunctor sendfunc;
	getSelection()->applyToObjects(&sendfunc);
}

//-----------------------------------------------------------------------------
// selectionSetAlphaOnly()
//-----------------------------------------------------------------------------
void LLSelectMgr::selectionSetAlphaOnly(const F32 alpha)
{
	struct f : public LLSelectedTEFunctor
	{
		F32 mAlpha;
		f(const F32& a) : mAlpha(a) {}
		bool apply(LLViewerObject* object, S32 te)
		{
			if (object->permModify())
			{
				LLColor4 prev_color = object->getTEref(te).getColor();
				prev_color.mV[VALPHA] = mAlpha;
				// update viewer side color in anticipation of update from simulator
				object->setTEColor(te, prev_color);
			}
			return true;
		}
	} setfunc(alpha);
	getSelection()->applyToTEs(&setfunc);
	
	LLSelectMgrSendFunctor sendfunc;
	getSelection()->applyToObjects(&sendfunc);
}

void LLSelectMgr::selectionRevertColors()
{
	struct f : public LLSelectedTEFunctor
	{
		LLObjectSelectionHandle mSelectedObjects;
		f(LLObjectSelectionHandle sel) : mSelectedObjects(sel) {}
		bool apply(LLViewerObject* object, S32 te)
		{
			if (object->permModify())
			{
				LLSelectNode* nodep = mSelectedObjects->findNode(object);
				if (nodep && te < (S32)nodep->mSavedColors.size())
				{
					LLColor4 color = nodep->mSavedColors[te];
					// update viewer side color in anticipation of update from simulator
					object->setTEColor(te, color);
				}
			}
			return true;
		}
	} setfunc(mSelectedObjects);
	getSelection()->applyToTEs(&setfunc);
	
	LLSelectMgrSendFunctor sendfunc;
	getSelection()->applyToObjects(&sendfunc);
}

void LLSelectMgr::selectionRevertShinyColors()
{
	struct f : public LLSelectedTEFunctor
	{
		LLObjectSelectionHandle mSelectedObjects;
		f(LLObjectSelectionHandle sel) : mSelectedObjects(sel) {}
		bool apply(LLViewerObject* object, S32 te)
		{
			if (object->permModify())
			{
				LLSelectNode* nodep = mSelectedObjects->findNode(object);
				if (nodep && te < (S32)nodep->mSavedShinyColors.size())
				{
					LLColor4 color = nodep->mSavedShinyColors[te];
					// update viewer side color in anticipation of update from simulator
					LLMaterialPtr old_mat = object->getTEref(te).getMaterialParams();
					if (!old_mat.isNull())
					{
						LLMaterialPtr new_mat = gFloaterTools->getPanelFace()->createDefaultMaterial(old_mat);
						new_mat->setSpecularLightColor(color);
						object->getTEref(te).setMaterialParams(new_mat);
						LLMaterialMgr::getInstance()->put(object->getID(), te, *new_mat);
					}
				}
			}
			return true;
		}
	} setfunc(mSelectedObjects);
	getSelection()->applyToTEs(&setfunc);

	LLSelectMgrSendFunctor sendfunc;
	getSelection()->applyToObjects(&sendfunc);
}

bool LLSelectMgr::selectionRevertTextures()
{
	struct f : public LLSelectedTEFunctor
	{
		LLObjectSelectionHandle mSelectedObjects;
		f(LLObjectSelectionHandle sel) : mSelectedObjects(sel) {}
		bool apply(LLViewerObject* object, S32 te)
		{
			if (object->permModify())
			{
				LLSelectNode* nodep = mSelectedObjects->findNode(object);
				if (nodep && te < (S32)nodep->mSavedTextures.size())
				{
					LLUUID id = nodep->mSavedTextures[te];
					// update textures on viewer side
					if (id.isNull())
					{
						// this was probably a no-copy texture, leave image as-is
						return false;
					}
					else
					{
						object->setTEImage(te, LLViewerTextureManager::getFetchedTexture(id, FTT_DEFAULT, true, LLGLTexture::BOOST_NONE, LLViewerTexture::LOD_TEXTURE));

					}
				}
			}
			return true;
		}
	} setfunc(mSelectedObjects);
	bool revert_successful = getSelection()->applyToTEs(&setfunc);
	
	LLSelectMgrSendFunctor sendfunc;
	getSelection()->applyToObjects(&sendfunc);

	return revert_successful;
}

void LLSelectMgr::selectionRevertGLTFMaterials()
{
    struct f : public LLSelectedTEFunctor
    {
        LLObjectSelectionHandle mSelectedObjects;
        f(LLObjectSelectionHandle sel) : mSelectedObjects(sel) {}
        bool apply(LLViewerObject* objectp, S32 te)
        {
            if (objectp && !objectp->permModify())
            {
                return false;
            }

            LLSelectNode* nodep = mSelectedObjects->findNode(objectp);
            if (nodep && te < (S32)nodep->mSavedGLTFMaterialIds.size())
            {
                // Restore base material
                LLUUID asset_id = nodep->mSavedGLTFMaterialIds[te];

                // Update material locally
                objectp->setRenderMaterialID(te, asset_id, false /*wait for LLGLTFMaterialList update*/);
                objectp->setTEGLTFMaterialOverride(te, nodep->mSavedGLTFOverrideMaterials[te]);

                // Enqueue update to server
                if (asset_id.notNull())
                {
                    // Restore overrides and base material
                    LLGLTFMaterialList::queueApply(objectp, te, asset_id, nodep->mSavedGLTFOverrideMaterials[te]);
                } 
                else
                {
                    //blank override out
                    LLGLTFMaterialList::queueApply(objectp, te, asset_id);
                }

            }
            return true;
        }
    } setfunc(mSelectedObjects);
    getSelection()->applyToTEs(&setfunc);
}

void LLSelectMgr::selectionSetBumpmap(U8 bumpmap, const LLUUID &image_id)
{
	struct f : public LLSelectedTEFunctor
	{
		U8 mBump;
		f(const U8& b) : mBump(b) {}
		bool apply(LLViewerObject* object, S32 te)
		{
			if (object->permModify())
			{
				// update viewer side color in anticipation of update from simulator
				object->setTEBumpmap(te, mBump);
			}
			return true;
		}
	} setfunc(bumpmap);

    LLViewerInventoryItem* item = gInventory.getItem(image_id);
    if(item 
        && !item->getPermissions().allowOperationBy(PERM_COPY, gAgent.getID())
        && (mSelectedObjects->getNumNodes() > 1) )
    {
        LL_WARNS() << "Attempted to apply no-copy texture to multiple objects" << LL_ENDL;
        return;
    }
    if (item && !item->getPermissions().allowOperationBy(PERM_COPY, gAgent.getID()))
    {
        LLViewerObject *object = mSelectedObjects->getFirstRootObject();
        if (!object)
        {
            return;
        }
        const LLPermissions& perm = item->getPermissions();
        bool unrestricted = ((perm.getMaskBase() & PERM_ITEM_UNRESTRICTED) == PERM_ITEM_UNRESTRICTED) ? true : false;
        bool attached = object->isAttachment();
        if (attached && !unrestricted)
        {
            // Attachments are in world and in inventory simultaneously,
            // at the moment server doesn't support such a situation.
            return;
        }
        LLToolDragAndDrop::handleDropMaterialProtections(object, item, LLToolDragAndDrop::SOURCE_AGENT, LLUUID::null);
    }
    getSelection()->applyToTEs(&setfunc);
	
	LLSelectMgrSendFunctor sendfunc;
	getSelection()->applyToObjects(&sendfunc);
}

void LLSelectMgr::selectionSetTexGen(U8 texgen)
{
	struct f : public LLSelectedTEFunctor
	{
		U8 mTexgen;
		f(const U8& t) : mTexgen(t) {}
		bool apply(LLViewerObject* object, S32 te)
		{
			if (object->permModify())
			{
				// update viewer side color in anticipation of update from simulator
				object->setTETexGen(te, mTexgen);
			}
			return true;
		}
	} setfunc(texgen);
	getSelection()->applyToTEs(&setfunc);

	LLSelectMgrSendFunctor sendfunc;
	getSelection()->applyToObjects(&sendfunc);
}


void LLSelectMgr::selectionSetShiny(U8 shiny, const LLUUID &image_id)
{
	struct f : public LLSelectedTEFunctor
	{
		U8 mShiny;
		f(const U8& t) : mShiny(t) {}
		bool apply(LLViewerObject* object, S32 te)
		{
			if (object->permModify())
			{
				// update viewer side color in anticipation of update from simulator
				object->setTEShiny(te, mShiny);
			}
			return true;
		}
	} setfunc(shiny);

    LLViewerInventoryItem* item = gInventory.getItem(image_id);
    if(item 
        && !item->getPermissions().allowOperationBy(PERM_COPY, gAgent.getID())
        && (mSelectedObjects->getNumNodes() > 1) )
    {
        LL_WARNS() << "Attempted to apply no-copy texture to multiple objects" << LL_ENDL;
        return;
    }
    if (item && !item->getPermissions().allowOperationBy(PERM_COPY, gAgent.getID()))
    {
        LLViewerObject *object = mSelectedObjects->getFirstRootObject();
        if (!object)
        {
            return;
        }
        const LLPermissions& perm = item->getPermissions();
        bool unrestricted = ((perm.getMaskBase() & PERM_ITEM_UNRESTRICTED) == PERM_ITEM_UNRESTRICTED) ? true : false;
        bool attached = object->isAttachment();
        if (attached && !unrestricted)
        {
            // Attachments are in world and in inventory simultaneously,
            // at the moment server doesn't support such a situation.
            return;
        }
        LLToolDragAndDrop::handleDropMaterialProtections(object, item, LLToolDragAndDrop::SOURCE_AGENT, LLUUID::null);
    }
    getSelection()->applyToTEs(&setfunc);

	LLSelectMgrSendFunctor sendfunc;
	getSelection()->applyToObjects(&sendfunc);
}

void LLSelectMgr::selectionSetFullbright(U8 fullbright)
{
	struct f : public LLSelectedTEFunctor
	{
		U8 mFullbright;
		f(const U8& t) : mFullbright(t) {}
		bool apply(LLViewerObject* object, S32 te)
		{
			if (object->permModify())
			{
				// update viewer side color in anticipation of update from simulator
				object->setTEFullbright(te, mFullbright);
			}
			return true;
		}
	} setfunc(fullbright);
	getSelection()->applyToTEs(&setfunc);

	struct g : public LLSelectedObjectFunctor
	{
		U8 mFullbright;
		g(const U8& t) : mFullbright(t) {}
		virtual bool apply(LLViewerObject* object)
		{
			if (object->permModify())
			{
				object->sendTEUpdate();
				if (mFullbright)
				{
					U8 material = object->getMaterial();
					U8 mcode = material & LL_MCODE_MASK;
					if (mcode == LL_MCODE_LIGHT)
					{
						mcode = LL_MCODE_GLASS;
						material = (material & ~LL_MCODE_MASK) | mcode;
						object->setMaterial(material);
						object->sendMaterialUpdate();
					}
				}
			}
			return true;
		}
	} sendfunc(fullbright);
	getSelection()->applyToObjects(&sendfunc);
}

// This function expects media_data to be a map containing relevant
// media data name/value pairs (e.g. home_url, etc.)
void LLSelectMgr::selectionSetMedia(U8 media_type, const LLSD &media_data)
{	
	struct f : public LLSelectedTEFunctor
	{
		U8 mMediaFlags;
		const LLSD &mMediaData;
		f(const U8& t, const LLSD& d) : mMediaFlags(t), mMediaData(d) {}
		bool apply(LLViewerObject* object, S32 te)
		{
			if (object->permModify())
			{
				// If we are adding media, then check the current state of the
				// media data on this face.  
				//  - If it does not have media, AND we are NOT setting the HOME URL, then do NOT add media to this
				// face.
				//  - If it does not have media, and we ARE setting the HOME URL, add media to this face.
				//  - If it does already have media, add/update media to/on this face
				// If we are removing media, just do it (ignore the passed-in LLSD).
				if (mMediaFlags & LLTextureEntry::MF_HAS_MEDIA)
				{
					llassert(mMediaData.isMap());
					const LLTextureEntry *texture_entry = object->getTE(te);
					if (!mMediaData.isMap() ||
						((NULL != texture_entry) && !texture_entry->hasMedia() && !mMediaData.has(LLMediaEntry::HOME_URL_KEY)))
					{
						// skip adding/updating media
					}
					else {
						// Add/update media
						object->setTEMediaFlags(te, mMediaFlags);
						LLVOVolume *vo = dynamic_cast<LLVOVolume*>(object);
						llassert(NULL != vo);
						if (NULL != vo) 
						{
							vo->syncMediaData(te, mMediaData, true/*merge*/, true/*ignore_agent*/);
						}
					}
				}
				else
				{
					// delete media (or just set the flags)
					object->setTEMediaFlags(te, mMediaFlags);
				}
			}
			return true;
		}
	} setfunc(media_type, media_data);
	getSelection()->applyToTEs(&setfunc);
	
	struct f2 : public LLSelectedObjectFunctor
	{
		virtual bool apply(LLViewerObject* object)
		{
			if (object->permModify())
			{
				object->sendTEUpdate();
				LLVOVolume *vo = dynamic_cast<LLVOVolume*>(object);
				llassert(NULL != vo);
				// It's okay to skip this object if hasMedia() is false...
				// the sendTEUpdate() above would remove all media data if it were
				// there.
                if (NULL != vo && vo->hasMedia())
                {
                    // Send updated media data FOR THE ENTIRE OBJECT
                    vo->sendMediaDataUpdate();
                }
			}
			return true;
		}
	} func2;
	mSelectedObjects->applyToObjects( &func2 );
}

void LLSelectMgr::selectionSetGlow(F32 glow)
{
	struct f1 : public LLSelectedTEFunctor
	{
		F32 mGlow;
		f1(F32 glow) : mGlow(glow) {};
		bool apply(LLViewerObject* object, S32 face)
		{
			if (object->permModify())
			{
				// update viewer side color in anticipation of update from simulator
				object->setTEGlow(face, mGlow);
			}
			return true;
		}
	} func1(glow);
	mSelectedObjects->applyToTEs( &func1 );

	struct f2 : public LLSelectedObjectFunctor
	{
		virtual bool apply(LLViewerObject* object)
		{
			if (object->permModify())
			{
				object->sendTEUpdate();
			}
			return true;
		}
	} func2;
	mSelectedObjects->applyToObjects( &func2 );
}

void LLSelectMgr::selectionSetMaterialParams(LLSelectedTEMaterialFunctor* material_func, int te)
{
	struct f1 : public LLSelectedTEFunctor
	{
		LLMaterialPtr mMaterial;
		f1(LLSelectedTEMaterialFunctor* material_func, int te) : _material_func(material_func), _specific_te(te) {}

		bool apply(LLViewerObject* object, S32 te)
		{
            if (_specific_te == -1 || (te == _specific_te))
            {
			    if (object && object->permModify() && _material_func)
			    {
				    LLTextureEntry* tep = object->getTE(te);
				    if (tep)
				    {
					    LLMaterialPtr current_material = tep->getMaterialParams();
					    _material_func->apply(object, te, tep, current_material);
				    }
			    }
            }
			return true;
		}

		LLSelectedTEMaterialFunctor* _material_func;
        int _specific_te;
	} func1(material_func, te);
	mSelectedObjects->applyToTEs( &func1 );

	struct f2 : public LLSelectedObjectFunctor
	{
		virtual bool apply(LLViewerObject* object)
		{
			if (object->permModify())
			{
				object->sendTEUpdate();
			}
			return true;
		}
	} func2;
	mSelectedObjects->applyToObjects( &func2 );
}

void LLSelectMgr::selectionRemoveMaterial()
{
	struct f1 : public LLSelectedTEFunctor
	{
		bool apply(LLViewerObject* object, S32 face)
		{
			if (object->permModify())
			{
			        LL_DEBUGS("Materials") << "Removing material from object " << object->getID() << " face " << face << LL_ENDL;
				LLMaterialMgr::getInstance()->remove(object->getID(),face);
				object->setTEMaterialParams(face, NULL);
			}
			return true;
		}
	} func1;
	mSelectedObjects->applyToTEs( &func1 );

	struct f2 : public LLSelectedObjectFunctor
	{
		virtual bool apply(LLViewerObject* object)
		{
			if (object->permModify())
			{
				object->sendTEUpdate();
			}
			return true;
		}
	} func2;
	mSelectedObjects->applyToObjects( &func2 );
}


//-----------------------------------------------------------------------------
// findObjectPermissions()
//-----------------------------------------------------------------------------
LLPermissions* LLSelectMgr::findObjectPermissions(const LLViewerObject* object)
{
	for (LLObjectSelection::valid_iterator iter = getSelection()->valid_begin();
		 iter != getSelection()->valid_end(); iter++ )
	{
		LLSelectNode* nodep = *iter;
		if (nodep->getObject() == object)
		{
			return nodep->mPermissions;
		}
	}

	return NULL;
}


//-----------------------------------------------------------------------------
// selectionGetGlow()
//-----------------------------------------------------------------------------
bool LLSelectMgr::selectionGetGlow(F32 *glow)
{
	bool identical;
	F32 lglow = 0.f;
	struct f1 : public LLSelectedTEGetFunctor<F32>
	{
		F32 get(LLViewerObject* object, S32 face)
		{
			return object->getTEref(face).getGlow();
		}
	} func;
	identical = mSelectedObjects->getSelectedTEValue( &func, lglow );

	*glow = lglow;
	return identical;
}


void LLSelectMgr::selectionSetPhysicsType(U8 type)
{
	struct f : public LLSelectedObjectFunctor
	{
		U8 mType;
		f(const U8& t) : mType(t) {}
		virtual bool apply(LLViewerObject* object)
		{
			if (object->permModify())
			{
				object->setPhysicsShapeType(mType);
				object->updateFlags(true);
			}
			return true;
		}
	} sendfunc(type);
	getSelection()->applyToObjects(&sendfunc);
}

void LLSelectMgr::selectionSetFriction(F32 friction)
{
	struct f : public LLSelectedObjectFunctor
	{
		F32 mFriction;
		f(const F32& friction) : mFriction(friction) {}
		virtual bool apply(LLViewerObject* object)
		{
			if (object->permModify())
			{
				object->setPhysicsFriction(mFriction);
				object->updateFlags(true);
			}
			return true;
		}
	} sendfunc(friction);
	getSelection()->applyToObjects(&sendfunc);
}

void LLSelectMgr::selectionSetGravity(F32 gravity )
{
	struct f : public LLSelectedObjectFunctor
	{
		F32 mGravity;
		f(const F32& gravity) : mGravity(gravity) {}
		virtual bool apply(LLViewerObject* object)
		{
			if (object->permModify())
			{
				object->setPhysicsGravity(mGravity);
				object->updateFlags(true);
			}
			return true;
		}
	} sendfunc(gravity);
	getSelection()->applyToObjects(&sendfunc);
}

void LLSelectMgr::selectionSetDensity(F32 density )
{
	struct f : public LLSelectedObjectFunctor
	{
		F32 mDensity;
		f(const F32& density ) : mDensity(density) {}
		virtual bool apply(LLViewerObject* object)
		{
			if (object->permModify())
			{
				object->setPhysicsDensity(mDensity);
				object->updateFlags(true);
			}
			return true;
		}
	} sendfunc(density);
	getSelection()->applyToObjects(&sendfunc);
}

void LLSelectMgr::selectionSetRestitution(F32 restitution)
{
	struct f : public LLSelectedObjectFunctor
	{
		F32 mRestitution;
		f(const F32& restitution ) : mRestitution(restitution) {}
		virtual bool apply(LLViewerObject* object)
		{
			if (object->permModify())
			{
				object->setPhysicsRestitution(mRestitution);
				object->updateFlags(true);
			}
			return true;
		}
	} sendfunc(restitution);
	getSelection()->applyToObjects(&sendfunc);
}


//-----------------------------------------------------------------------------
// selectionSetMaterial()
//-----------------------------------------------------------------------------
void LLSelectMgr::selectionSetMaterial(U8 material)
{
	struct f : public LLSelectedObjectFunctor
	{
		U8 mMaterial;
		f(const U8& t) : mMaterial(t) {}
		virtual bool apply(LLViewerObject* object)
		{
			if (object->permModify())
			{
				U8 cur_material = object->getMaterial();
				U8 material = mMaterial | (cur_material & ~LL_MCODE_MASK);
				object->setMaterial(material);
				object->sendMaterialUpdate();
			}
			return true;
		}
	} sendfunc(material);
	getSelection()->applyToObjects(&sendfunc);
}

// true if all selected objects have this PCode
bool LLSelectMgr::selectionAllPCode(LLPCode code)
{
	struct f : public LLSelectedObjectFunctor
	{
		LLPCode mCode;
		f(const LLPCode& t) : mCode(t) {}
		virtual bool apply(LLViewerObject* object)
		{
			if (object->getPCode() != mCode)
			{
				return false;
			}
			return true;
		}
	} func(code);
	bool res = getSelection()->applyToObjects(&func);
	return res;
}

bool LLSelectMgr::selectionGetIncludeInSearch(bool* include_in_search_out)
{
	LLViewerObject *object = mSelectedObjects->getFirstRootObject();
	if (!object) return false;

	bool include_in_search = object->getIncludeInSearch();

	bool identical = true;

	for (LLObjectSelection::root_iterator iter = getSelection()->root_begin();
		 iter != getSelection()->root_end(); iter++)
	{
		LLViewerObject* object = (*iter)->getObject();

		if ( include_in_search != object->getIncludeInSearch())
		{
			identical = false;
			break;
		}
	}

	*include_in_search_out = include_in_search;
	return identical;
}

void LLSelectMgr::selectionSetIncludeInSearch(bool include_in_search)
{
	LLViewerObject* object = NULL;
	for (LLObjectSelection::root_iterator iter = getSelection()->root_begin();
		 iter != getSelection()->root_end(); iter++)
	{
		object = (*iter)->getObject();
		object->setIncludeInSearch(include_in_search);
	}
	sendListToRegions(
		"ObjectIncludeInSearch",
		packAgentAndSessionID,
		packObjectIncludeInSearch, 
        logNoOp,
		&include_in_search,
		SEND_ONLY_ROOTS);
}

bool LLSelectMgr::selectionGetClickAction(U8 *out_action)
{
	LLViewerObject *object = mSelectedObjects->getFirstObject();
	if (!object)
	{
		return false;
	}
	
	U8 action = object->getClickAction();
	*out_action = action;

	struct f : public LLSelectedObjectFunctor
	{
		U8 mAction;
		f(const U8& t) : mAction(t) {}
		virtual bool apply(LLViewerObject* object)
		{
			if ( mAction != object->getClickAction())
			{
				return false;
			}
			return true;
		}
	} func(action);
	bool res = getSelection()->applyToObjects(&func);
	return res;
}

void LLSelectMgr::selectionSetClickAction(U8 action)
{
	struct f : public LLSelectedObjectFunctor
	{
		U8 mAction;
		f(const U8& t) : mAction(t) {}
		virtual bool apply(LLViewerObject* object)
		{
			object->setClickAction(mAction);
			return true;
		}
	} func(action);
	getSelection()->applyToObjects(&func);

	sendListToRegions("ObjectClickAction",
					  packAgentAndSessionID,
					  packObjectClickAction, 
                      logNoOp,
					  &action,
					  SEND_INDIVIDUALS);
}


//-----------------------------------------------------------------------------
// godlike requests
//-----------------------------------------------------------------------------

typedef std::pair<const std::string, const std::string> godlike_request_t;

void LLSelectMgr::sendGodlikeRequest(const std::string& request, const std::string& param)
{
	// If the agent is neither godlike nor an estate owner, the server
	// will reject the request.
	std::string message_type;
	if (gAgent.isGodlike())
	{
		message_type = "GodlikeMessage";
	}
	else
	{
		message_type = "EstateOwnerMessage";
	}

	godlike_request_t data(request, param);
	if(!mSelectedObjects->getRootObjectCount())
	{
		LLMessageSystem* msg = gMessageSystem;
		msg->newMessage(message_type.c_str());
		LLSelectMgr::packGodlikeHead(&data);
		gAgent.sendReliableMessage();
	}
	else
	{
		sendListToRegions(message_type, packGodlikeHead, packObjectIDAsParam, logNoOp, &data, SEND_ONLY_ROOTS);
	}
}

void LLSelectMgr::packGodlikeHead(void* user_data)
{
	LLMessageSystem* msg = gMessageSystem;
	msg->nextBlockFast(_PREHASH_AgentData);
	msg->addUUIDFast(_PREHASH_AgentID, gAgent.getID());
	msg->addUUIDFast(_PREHASH_SessionID, gAgent.getSessionID());
	msg->addUUID("TransactionID", LLUUID::null);
	godlike_request_t* data = (godlike_request_t*)user_data;
	msg->nextBlock("MethodData");
	msg->addString("Method", data->first);
	msg->addUUID("Invoice", LLUUID::null);

	// The parameters used to be restricted to either string or
	// integer. This mimics that behavior under the new 'string-only'
	// parameter list by not packing a string if there wasn't one
	// specified. The object ids will be packed in the
	// packObjectIDAsParam() method.
	if(data->second.size() > 0)
	{
		msg->nextBlock("ParamList");
		msg->addString("Parameter", data->second);
	}
}

// static
void LLSelectMgr::logNoOp(LLSelectNode* node, void *)
{
}

// static
void LLSelectMgr::logAttachmentRequest(LLSelectNode* node, void *)
{
// [SL:KB] - Patch: Appearance-SyncAttach | Checked: Catznip-3.7
//    LLAttachmentsMgr::instance().onAttachmentRequested(node->mItemID);
}

// static
void LLSelectMgr::logDetachRequest(LLSelectNode* node, void *)
{
    LLAttachmentsMgr::instance().onDetachRequested(node->mItemID);
}

// static
void LLSelectMgr::packObjectIDAsParam(LLSelectNode* node, void *)
{
	std::string buf = llformat("%u", node->getObject()->getLocalID());
	gMessageSystem->nextBlock("ParamList");
	gMessageSystem->addString("Parameter", buf);
}

//-----------------------------------------------------------------------------
// selectionTexScaleAutofit()
//-----------------------------------------------------------------------------
void LLSelectMgr::selectionTexScaleAutofit(F32 repeats_per_meter)
{
	struct f : public LLSelectedTEFunctor
	{
		F32 mRepeatsPerMeter;
		f(const F32& t) : mRepeatsPerMeter(t) {}
		bool apply(LLViewerObject* object, S32 te)
		{
			
			if (object->permModify())
			{
				// Compute S,T to axis mapping
				U32 s_axis, t_axis;
				if (!LLPrimitive::getTESTAxes(te, &s_axis, &t_axis))
				{
					return true;
				}

				F32 new_s = object->getScale().mV[s_axis] * mRepeatsPerMeter;
				F32 new_t = object->getScale().mV[t_axis] * mRepeatsPerMeter;

				object->setTEScale(te, new_s, new_t);
			}
			return true;
		}
	} setfunc(repeats_per_meter);
	getSelection()->applyToTEs(&setfunc);

	LLSelectMgrSendFunctor sendfunc;
	getSelection()->applyToObjects(&sendfunc);
}



// Called at the end of a scale operation, this adjusts the textures to attempt to
// maintain a constant repeats per meter.
// BUG: Only works for flex boxes.
//-----------------------------------------------------------------------------
// adjustTexturesByScale()
//-----------------------------------------------------------------------------
void LLSelectMgr::adjustTexturesByScale(bool send_to_sim, bool stretch)
{
	for (LLObjectSelection::iterator iter = getSelection()->begin();
		 iter != getSelection()->end(); iter++)
	{
		LLSelectNode* selectNode = *iter;
		LLViewerObject* object = selectNode->getObject();

		if (!object)
		{
			continue;
		}
		
		if (!object->permModify())
		{
			continue;
		}

		if (object->getNumTEs() == 0)
		{
			continue;
		}

		bool send = false;
		
		for (U8 te_num = 0; te_num < object->getNumTEs(); te_num++)
		{
			const LLTextureEntry* tep = object->getTE(te_num);

<<<<<<< HEAD
			// ND: Down the code there is a check if getTE did return a valid pointer (actually the pointer is fetched again there, can it change mid loop?)
			if( !tep )
				continue;

			BOOL planar = tep->getTexGen() == LLTextureEntry::TEX_GEN_PLANAR;
=======
			bool planar = tep->getTexGen() == LLTextureEntry::TEX_GEN_PLANAR;
>>>>>>> 7704c263
			if (planar == stretch)
			{
				// Figure out how S,T changed with scale operation
				U32 s_axis, t_axis;
				if (!LLPrimitive::getTESTAxes(te_num, &s_axis, &t_axis))
				{
					continue;
				}
				
				LLVector3 object_scale = object->getScale();
				LLVector3 diffuse_scale_ratio  = selectNode->mTextureScaleRatios[te_num]; 

				// We like these to track together. NORSPEC-96
				//
				LLVector3 normal_scale_ratio   = diffuse_scale_ratio; 
				LLVector3 specular_scale_ratio = diffuse_scale_ratio; 
				
				// Apply new scale to face
				if (planar)
				{
					F32 diffuse_scale_s = diffuse_scale_ratio.mV[s_axis]/object_scale.mV[s_axis];
					F32 diffuse_scale_t = diffuse_scale_ratio.mV[t_axis]/object_scale.mV[t_axis];

					F32 normal_scale_s = normal_scale_ratio.mV[s_axis]/object_scale.mV[s_axis];
					F32 normal_scale_t = normal_scale_ratio.mV[t_axis]/object_scale.mV[t_axis];

					F32 specular_scale_s = specular_scale_ratio.mV[s_axis]/object_scale.mV[s_axis];
					F32 specular_scale_t = specular_scale_ratio.mV[t_axis]/object_scale.mV[t_axis];

					object->setTEScale(te_num, diffuse_scale_s, diffuse_scale_t);

					LLTextureEntry* tep = object->getTE(te_num);

					if (tep && !tep->getMaterialParams().isNull())
					{
						LLMaterialPtr orig = tep->getMaterialParams();
						LLMaterialPtr p = gFloaterTools->getPanelFace()->createDefaultMaterial(orig);
						p->setNormalRepeat(normal_scale_s, normal_scale_t);
						p->setSpecularRepeat(specular_scale_s, specular_scale_t);

						LLMaterialMgr::getInstance()->put(object->getID(), te_num, *p);
					}
				}
				else
				{

					F32 diffuse_scale_s = diffuse_scale_ratio.mV[s_axis]*object_scale.mV[s_axis];
					F32 diffuse_scale_t = diffuse_scale_ratio.mV[t_axis]*object_scale.mV[t_axis];

					F32 normal_scale_s = normal_scale_ratio.mV[s_axis]*object_scale.mV[s_axis];
					F32 normal_scale_t = normal_scale_ratio.mV[t_axis]*object_scale.mV[t_axis];

					F32 specular_scale_s = specular_scale_ratio.mV[s_axis]*object_scale.mV[s_axis];
					F32 specular_scale_t = specular_scale_ratio.mV[t_axis]*object_scale.mV[t_axis];

					object->setTEScale(te_num, diffuse_scale_s,diffuse_scale_t);

					LLTextureEntry* tep = object->getTE(te_num);

					if (tep && !tep->getMaterialParams().isNull())
					{
						LLMaterialPtr orig = tep->getMaterialParams();
						LLMaterialPtr p = gFloaterTools->getPanelFace()->createDefaultMaterial(orig);

						p->setNormalRepeat(normal_scale_s, normal_scale_t);
						p->setSpecularRepeat(specular_scale_s, specular_scale_t);

						LLMaterialMgr::getInstance()->put(object->getID(), te_num, *p);
					}
				}
				send = send_to_sim;
			}
		}

		if (send)
		{
			object->sendTEUpdate();
		}
	}		
}

//-----------------------------------------------------------------------------
// selectGetAllRootsValid()
// Returns true if the viewer has information on all selected objects
//-----------------------------------------------------------------------------
bool LLSelectMgr::selectGetAllRootsValid()
{
	for (LLObjectSelection::root_iterator iter = getSelection()->root_begin();
		 iter != getSelection()->root_end(); ++iter )
	{
		LLSelectNode* node = *iter;
		if( !node->mValid )
		{
			return false;
		}
	}
	return true;
}


//-----------------------------------------------------------------------------
// selectGetAllValid()
// Returns true if the viewer has information on all selected objects
//-----------------------------------------------------------------------------
bool LLSelectMgr::selectGetAllValid()
{
	for (LLObjectSelection::iterator iter = getSelection()->begin();
		 iter != getSelection()->end(); ++iter )
	{
		LLSelectNode* node = *iter;
		if( !node->mValid )
		{
			return false;
		}
	}
	return true;
}

//-----------------------------------------------------------------------------
// selectGetAllValidAndObjectsFound() - return true if selections are
// valid and objects are found.
//
// For EXT-3114 - same as selectGetModify() without the modify check.
//-----------------------------------------------------------------------------
bool LLSelectMgr::selectGetAllValidAndObjectsFound()
{
	for (LLObjectSelection::iterator iter = getSelection()->begin();
		 iter != getSelection()->end(); iter++ )
	{
		LLSelectNode* node = *iter;
		LLViewerObject* object = node->getObject();
		if( !object || !node->mValid )
		{
			return false;
		}
	}
	return true;
}

//-----------------------------------------------------------------------------
// selectGetModify() - return true if current agent can modify all
// selected objects.
//-----------------------------------------------------------------------------
bool LLSelectMgr::selectGetModify()
{
	for (LLObjectSelection::iterator iter = getSelection()->begin();
		 iter != getSelection()->end(); iter++ )
	{
		LLSelectNode* node = *iter;
		LLViewerObject* object = node->getObject();
		if( !object || !node->mValid )
		{
			return false;
		}
		if( !object->permModify() )
		{
			return false;
		}
	}
	return true;
}

//-----------------------------------------------------------------------------
// selectGetRootsModify() - return true if current agent can modify all
// selected root objects.
//-----------------------------------------------------------------------------
bool LLSelectMgr::selectGetRootsModify()
{
	for (LLObjectSelection::root_iterator iter = getSelection()->root_begin();
		 iter != getSelection()->root_end(); iter++ )
	{
		LLSelectNode* node = *iter;
		LLViewerObject* object = node->getObject();
		if( !node->mValid )
		{
			return false;
		}
		if( !object->permModify() )
		{
			return false;
		}
	}

	return true;
}

//-----------------------------------------------------------------------------
// selectGetSameRegion() - return true if all objects are in same region
//-----------------------------------------------------------------------------
bool LLSelectMgr::selectGetSameRegion()
{
    if (getSelection()->isEmpty())
    {
        return true;
    }
    LLViewerObject* object = getSelection()->getFirstObject();
    if (!object)
    {
        return false;
    }
    LLViewerRegion* current_region = object->getRegion();

    for (LLObjectSelection::root_iterator iter = getSelection()->root_begin();
        iter != getSelection()->root_end(); iter++)
    {
        LLSelectNode* node = *iter;
        object = node->getObject();
        if (!node->mValid || !object || current_region != object->getRegion())
        {
            return false;
        }
    }

    return true;
}

//-----------------------------------------------------------------------------
// selectGetNonPermanentEnforced() - return true if all objects are not
// permanent enforced
//-----------------------------------------------------------------------------
bool LLSelectMgr::selectGetNonPermanentEnforced()
{
	for (LLObjectSelection::iterator iter = getSelection()->begin();
		 iter != getSelection()->end(); iter++ )
	{
		LLSelectNode* node = *iter;
		LLViewerObject* object = node->getObject();
		if( !object || !node->mValid )
		{
			return false;
		}
		if( object->isPermanentEnforced())
		{
			return false;
		}
	}
	return true;
}

//-----------------------------------------------------------------------------
// selectGetRootsNonPermanentEnforced() - return true if all root objects are
// not permanent enforced
//-----------------------------------------------------------------------------
bool LLSelectMgr::selectGetRootsNonPermanentEnforced()
{
	for (LLObjectSelection::root_iterator iter = getSelection()->root_begin();
		 iter != getSelection()->root_end(); iter++ )
	{
		LLSelectNode* node = *iter;
		LLViewerObject* object = node->getObject();
		if( !node->mValid )
		{
			return false;
		}
		if( object->isPermanentEnforced())
		{
			return false;
		}
	}

	return true;
}

//-----------------------------------------------------------------------------
// selectGetPermanent() - return true if all objects are permanent
//-----------------------------------------------------------------------------
bool LLSelectMgr::selectGetPermanent()
{
	for (LLObjectSelection::iterator iter = getSelection()->begin();
		 iter != getSelection()->end(); iter++ )
	{
		LLSelectNode* node = *iter;
		LLViewerObject* object = node->getObject();
		if( !object || !node->mValid )
		{
			return false;
		}
		if( !object->flagObjectPermanent())
		{
			return false;
		}
	}
	return true;
}

//-----------------------------------------------------------------------------
// selectGetRootsPermanent() - return true if all root objects are
// permanent
//-----------------------------------------------------------------------------
bool LLSelectMgr::selectGetRootsPermanent()
{
	for (LLObjectSelection::root_iterator iter = getSelection()->root_begin();
		 iter != getSelection()->root_end(); iter++ )
	{
		LLSelectNode* node = *iter;
		LLViewerObject* object = node->getObject();
		if( !node->mValid )
		{
			return false;
		}
		if( !object->flagObjectPermanent())
		{
			return false;
		}
	}

	return true;
}

//-----------------------------------------------------------------------------
// selectGetCharacter() - return true if all objects are character
//-----------------------------------------------------------------------------
bool LLSelectMgr::selectGetCharacter()
{
	for (LLObjectSelection::iterator iter = getSelection()->begin();
		 iter != getSelection()->end(); iter++ )
	{
		LLSelectNode* node = *iter;
		LLViewerObject* object = node->getObject();
		if( !object || !node->mValid )
		{
			return false;
		}
		if( !object->flagCharacter())
		{
			return false;
		}
	}
	return true;
}

//-----------------------------------------------------------------------------
// selectGetRootsCharacter() - return true if all root objects are
// character
//-----------------------------------------------------------------------------
bool LLSelectMgr::selectGetRootsCharacter()
{
	for (LLObjectSelection::root_iterator iter = getSelection()->root_begin();
		 iter != getSelection()->root_end(); iter++ )
	{
		LLSelectNode* node = *iter;
		LLViewerObject* object = node->getObject();
		if( !node->mValid )
		{
			return false;
		}
		if( !object->flagCharacter())
		{
			return false;
		}
	}

	return true;
}

//-----------------------------------------------------------------------------
// selectGetNonPathfinding() - return true if all objects are not pathfinding
//-----------------------------------------------------------------------------
bool LLSelectMgr::selectGetNonPathfinding()
{
	for (LLObjectSelection::iterator iter = getSelection()->begin();
		 iter != getSelection()->end(); iter++ )
	{
		LLSelectNode* node = *iter;
		LLViewerObject* object = node->getObject();
		if( !object || !node->mValid )
		{
			return false;
		}
		if( object->flagObjectPermanent() || object->flagCharacter())
		{
			return false;
		}
	}
	return true;
}

//-----------------------------------------------------------------------------
// selectGetRootsNonPathfinding() - return true if all root objects are not
// pathfinding
//-----------------------------------------------------------------------------
bool LLSelectMgr::selectGetRootsNonPathfinding()
{
	for (LLObjectSelection::root_iterator iter = getSelection()->root_begin();
		 iter != getSelection()->root_end(); iter++ )
	{
		LLSelectNode* node = *iter;
		LLViewerObject* object = node->getObject();
		if( !node->mValid )
		{
			return false;
		}
		if( object->flagObjectPermanent() || object->flagCharacter())
		{
			return false;
		}
	}

	return true;
}

//-----------------------------------------------------------------------------
// selectGetNonPermanent() - return true if all objects are not permanent
//-----------------------------------------------------------------------------
bool LLSelectMgr::selectGetNonPermanent()
{
	for (LLObjectSelection::iterator iter = getSelection()->begin();
		 iter != getSelection()->end(); iter++ )
	{
		LLSelectNode* node = *iter;
		LLViewerObject* object = node->getObject();
		if( !object || !node->mValid )
		{
			return false;
		}
		if( object->flagObjectPermanent())
		{
			return false;
		}
	}
	return true;
}

//-----------------------------------------------------------------------------
// selectGetRootsNonPermanent() - return true if all root objects are not
// permanent
//-----------------------------------------------------------------------------
bool LLSelectMgr::selectGetRootsNonPermanent()
{
	for (LLObjectSelection::root_iterator iter = getSelection()->root_begin();
		 iter != getSelection()->root_end(); iter++ )
	{
		LLSelectNode* node = *iter;
		LLViewerObject* object = node->getObject();
		if( !node->mValid )
		{
			return false;
		}
		if( object->flagObjectPermanent())
		{
			return false;
		}
	}

	return true;
}

//-----------------------------------------------------------------------------
// selectGetNonCharacter() - return true if all objects are not character
//-----------------------------------------------------------------------------
bool LLSelectMgr::selectGetNonCharacter()
{
	for (LLObjectSelection::iterator iter = getSelection()->begin();
		 iter != getSelection()->end(); iter++ )
	{
		LLSelectNode* node = *iter;
		LLViewerObject* object = node->getObject();
		if( !object || !node->mValid )
		{
			return false;
		}
		if( object->flagCharacter())
		{
			return false;
		}
	}
	return true;
}

//-----------------------------------------------------------------------------
// selectGetRootsNonCharacter() - return true if all root objects are not 
// character
//-----------------------------------------------------------------------------
bool LLSelectMgr::selectGetRootsNonCharacter()
{
	for (LLObjectSelection::root_iterator iter = getSelection()->root_begin();
		 iter != getSelection()->root_end(); iter++ )
	{
		LLSelectNode* node = *iter;
		LLViewerObject* object = node->getObject();
		if( !node->mValid )
		{
			return false;
		}
		if( object->flagCharacter())
		{
			return false;
		}
	}

	return true;
}


//-----------------------------------------------------------------------------
// selectGetEditableLinksets() - return true if all objects are editable
//                               pathfinding linksets
//-----------------------------------------------------------------------------
bool LLSelectMgr::selectGetEditableLinksets()
{
	for (LLObjectSelection::iterator iter = getSelection()->begin();
		 iter != getSelection()->end(); iter++ )
	{
		LLSelectNode* node = *iter;
		LLViewerObject* object = node->getObject();
		if( !object || !node->mValid )
		{
			return false;
		}
		if (object->flagUsePhysics() ||
			object->flagTemporaryOnRez() ||
			object->flagCharacter() ||
			object->flagVolumeDetect() ||
			object->flagAnimSource() ||
			(object->getRegion() != gAgent.getRegion()) ||
			(!gAgent.isGodlike() && 
			!gAgent.canManageEstate() &&
			!object->permYouOwner() &&
			!object->permMove()))
		{
			return false;
		}
	}
	return true;
}

//-----------------------------------------------------------------------------
// selectGetViewableCharacters() - return true if all objects are characters
//                        viewable within the pathfinding characters floater
//-----------------------------------------------------------------------------
bool LLSelectMgr::selectGetViewableCharacters()
{
	for (LLObjectSelection::iterator iter = getSelection()->begin();
		 iter != getSelection()->end(); iter++ )
	{
		LLSelectNode* node = *iter;
		LLViewerObject* object = node->getObject();
		if( !object || !node->mValid )
		{
			return false;
		}
		if( !object->flagCharacter() ||
			(object->getRegion() != gAgent.getRegion()))
		{
			return false;
		}
	}
	return true;
}

//-----------------------------------------------------------------------------
// selectGetRootsTransfer() - return true if current agent can transfer all
// selected root objects.
//-----------------------------------------------------------------------------
bool LLSelectMgr::selectGetRootsTransfer()
{
	for (LLObjectSelection::root_iterator iter = getSelection()->root_begin();
		 iter != getSelection()->root_end(); iter++ )
	{
		LLSelectNode* node = *iter;
		LLViewerObject* object = node->getObject();
		if( !node->mValid )
		{
			return false;
		}
		if(!object->permTransfer())
		{
			return false;
		}
	}
	return true;
}

//-----------------------------------------------------------------------------
// selectGetRootsCopy() - return true if current agent can copy all
// selected root objects.
//-----------------------------------------------------------------------------
bool LLSelectMgr::selectGetRootsCopy()
{
	for (LLObjectSelection::root_iterator iter = getSelection()->root_begin();
		 iter != getSelection()->root_end(); iter++ )
	{
		LLSelectNode* node = *iter;
		LLViewerObject* object = node->getObject();
		if( !node->mValid )
		{
			return false;
		}
		if(!object->permCopy())
		{
			return false;
		}
	}
	return true;
}

struct LLSelectGetFirstTest
{
	LLSelectGetFirstTest() : mIdentical(true), mFirst(true)	{ }
	virtual ~LLSelectGetFirstTest() { }

	// returns false to break out of the iteration.
	bool checkMatchingNode(LLSelectNode* node)
	{
		if (!node || !node->mValid)
		{
			return false;
		}

		if (mFirst)
		{
			mFirstValue = getValueFromNode(node);
			mFirst = false;
		}
		else
		{
			if ( mFirstValue != getValueFromNode(node) )
			{
				mIdentical = false;
				// stop testing once we know not all selected are identical.
				return false;
			}
		}
		// continue testing.
		return true;
	}

	bool mIdentical;
	LLUUID mFirstValue;

protected:
	virtual const LLUUID& getValueFromNode(LLSelectNode* node) = 0;

private:
	bool mFirst;
};

void LLSelectMgr::getFirst(LLSelectGetFirstTest* test)
{
	if (gSavedSettings.getBOOL("EditLinkedParts"))
	{
		for (LLObjectSelection::valid_iterator iter = getSelection()->valid_begin();
			iter != getSelection()->valid_end(); ++iter )
		{
			if (!test->checkMatchingNode(*iter))
			{
				break;
			}
		}
	}
	else
	{
		for (LLObjectSelection::root_object_iterator iter = getSelection()->root_object_begin();
			iter != getSelection()->root_object_end(); ++iter )
		{
			if (!test->checkMatchingNode(*iter))
			{
				break;
			}
		}
	}
}

//-----------------------------------------------------------------------------
// selectGetCreator()
// Creator information only applies to roots unless editing linked parts.
//-----------------------------------------------------------------------------
struct LLSelectGetFirstCreator : public LLSelectGetFirstTest
{
protected:
	virtual const LLUUID& getValueFromNode(LLSelectNode* node)
	{
		return node->mPermissions->getCreator();
	}
};

bool LLSelectMgr::selectGetCreator(LLUUID& result_id, std::string& name)
{
	LLSelectGetFirstCreator test;
	getFirst(&test);

	if (test.mFirstValue.isNull())
	{
		name = LLTrans::getString("AvatarNameNobody");
		return false;
	}
	
	result_id = test.mFirstValue;
	
	if (test.mIdentical)
	{
		name = LLSLURL("agent", test.mFirstValue, "inspect").getSLURLString();
	}
	else
	{
		name = LLTrans::getString("AvatarNameMultiple");
	}

	return test.mIdentical;
}

//-----------------------------------------------------------------------------
// selectGetOwner()
// Owner information only applies to roots unless editing linked parts.
//-----------------------------------------------------------------------------
struct LLSelectGetFirstOwner : public LLSelectGetFirstTest
{
protected:
	virtual const LLUUID& getValueFromNode(LLSelectNode* node)
	{
		// Don't use 'getOwnership' since we return a reference, not a copy.
		// Will return LLUUID::null if unowned (which is not allowed and should never happen.)
		return node->mPermissions->isGroupOwned() ? node->mPermissions->getGroup() : node->mPermissions->getOwner();
	}
};

bool LLSelectMgr::selectGetOwner(LLUUID& result_id, std::string& name)
{
	LLSelectGetFirstOwner test;
	getFirst(&test);

	if (test.mFirstValue.isNull())
	{
		return false;
	}

	result_id = test.mFirstValue;
	
	if (test.mIdentical)
	{
		bool group_owned = selectIsGroupOwned();
		if (group_owned)
		{
			name = LLSLURL("group", test.mFirstValue, "inspect").getSLURLString();
		}
		else
		{
			name = LLSLURL("agent", test.mFirstValue, "inspect").getSLURLString();
		}
	}
	else
	{
		name = LLTrans::getString("AvatarNameMultiple");
	}

	return test.mIdentical;
}

//-----------------------------------------------------------------------------
// selectGetLastOwner()
// Owner information only applies to roots unless editing linked parts.
//-----------------------------------------------------------------------------
struct LLSelectGetFirstLastOwner : public LLSelectGetFirstTest
{
protected:
	virtual const LLUUID& getValueFromNode(LLSelectNode* node)
	{
		return node->mPermissions->getLastOwner();
	}
};

bool LLSelectMgr::selectGetLastOwner(LLUUID& result_id, std::string& name)
{
	LLSelectGetFirstLastOwner test;
	getFirst(&test);

	if (test.mFirstValue.isNull())
	{
		return false;
	}

	result_id = test.mFirstValue;
	
	if (test.mIdentical)
	{
		name = LLSLURL("agent", test.mFirstValue, "inspect").getSLURLString();
	}
	else
	{
		name.assign( "" );
	}

	return test.mIdentical;
}

//-----------------------------------------------------------------------------
// selectGetGroup()
// Group information only applies to roots unless editing linked parts.
//-----------------------------------------------------------------------------
struct LLSelectGetFirstGroup : public LLSelectGetFirstTest
{
protected:
	virtual const LLUUID& getValueFromNode(LLSelectNode* node)
	{
		return node->mPermissions->getGroup();
	}
};

bool LLSelectMgr::selectGetGroup(LLUUID& result_id)
{
	LLSelectGetFirstGroup test;
	getFirst(&test);

	result_id = test.mFirstValue;
	return test.mIdentical;
}

//-----------------------------------------------------------------------------
// selectIsGroupOwned()
// Only operates on root nodes unless editing linked parts.  
// Returns true if the first selected is group owned.
//-----------------------------------------------------------------------------
struct LLSelectGetFirstGroupOwner : public LLSelectGetFirstTest
{
protected:
	virtual const LLUUID& getValueFromNode(LLSelectNode* node)
	{
		if (node->mPermissions->isGroupOwned())
		{
			return node->mPermissions->getGroup();
		}
		return LLUUID::null;
	}
};

bool LLSelectMgr::selectIsGroupOwned()
{
	LLSelectGetFirstGroupOwner test;
	getFirst(&test);

	return test.mFirstValue.notNull() ? true : false;
}

//-----------------------------------------------------------------------------
// selectGetPerm()
// Only operates on root nodes.
// Returns true if all have valid data.
// mask_on has bits set to true where all permissions are true
// mask_off has bits set to true where all permissions are false
// if a bit is off both in mask_on and mask_off, the values differ within
// the selection.
//-----------------------------------------------------------------------------
bool LLSelectMgr::selectGetPerm(U8 which_perm, U32* mask_on, U32* mask_off)
{
	U32 mask;
	U32 mask_and	= 0xffffffff;
	U32 mask_or		= 0x00000000;
	bool all_valid	= false;

	for (LLObjectSelection::root_iterator iter = getSelection()->root_begin();
		 iter != getSelection()->root_end(); iter++)
	{
		LLSelectNode* node = *iter;

		if (!node->mValid)
		{
			all_valid = false;
			break;
		}

		all_valid = true;
		
		switch( which_perm )
		{
		case PERM_BASE:
			mask = node->mPermissions->getMaskBase();
			break;
		case PERM_OWNER:
			mask = node->mPermissions->getMaskOwner();
			break;
		case PERM_GROUP:
			mask = node->mPermissions->getMaskGroup();
			break;
		case PERM_EVERYONE:
			mask = node->mPermissions->getMaskEveryone();
			break;
		case PERM_NEXT_OWNER:
			mask = node->mPermissions->getMaskNextOwner();
			break;
		default:
			mask = 0x0;
			break;
		}
		mask_and &= mask;
		mask_or	 |= mask;
	}

	if (all_valid)
	{
		// ...true through all ANDs means all true
		*mask_on  = mask_and;

		// ...false through all ORs means all false
		*mask_off = ~mask_or;
		return true;
	}
	else
	{
		*mask_on  = 0;
		*mask_off = 0;
		return false;
	}
}



bool LLSelectMgr::selectGetPermissions(LLPermissions& result_perm)
{
	bool first = true;
	LLPermissions perm;
	for (LLObjectSelection::root_iterator iter = getSelection()->root_begin();
		 iter != getSelection()->root_end(); iter++ )
	{
		LLSelectNode* node = *iter;	
		if (!node->mValid)
		{
			return false;
		}

		if (first)
		{
			perm = *(node->mPermissions);
			first = false;
		}
		else
		{
			perm.accumulate(*(node->mPermissions));
		}
	}

	result_perm = perm;

	return true;
}


void LLSelectMgr::selectDelete()
{
// [RLVa:KB] - Checked: 2010-03-23 (RLVa-1.2.0e) | Added: RLVa-1.2.0a
	if ( (rlv_handler_t::isEnabled()) && (!rlvCanDeleteOrReturn()) )
	{
		make_ui_sound("UISndInvalidOp");
		if (!gFloaterTools->getVisible())
			deselectAll();
		return;
	}
// [/RLVa:KB]

	S32 deleteable_count = 0;

	bool locked_but_deleteable_object = false;
	bool no_copy_but_deleteable_object = false;
	bool all_owned_by_you = true;

	for (LLObjectSelection::iterator iter = getSelection()->begin();
		 iter != getSelection()->end(); iter++)
	{
		LLViewerObject* obj = (*iter)->getObject();

		if( obj->isAttachment() )
		{
			continue;
		}

		deleteable_count++;

		// Check to see if you can delete objects which are locked.
		if(!obj->permMove())
		{
			locked_but_deleteable_object = true;
		}
		if(!obj->permCopy())
		{
			no_copy_but_deleteable_object = true;
		}
		if(!obj->permYouOwner())
		{
			all_owned_by_you = false;
		}
	}

	if( 0 == deleteable_count )
	{
		make_ui_sound("UISndInvalidOp");
		return;
	}

	LLNotification::Params params("ConfirmObjectDeleteLock");
	params.functor.function(boost::bind(&LLSelectMgr::confirmDelete, _1, _2, getSelection()));

	if(locked_but_deleteable_object ||
	   no_copy_but_deleteable_object ||
	   !all_owned_by_you)
	{
		// convert any transient pie-menu selections to full selection so this operation
		// has some context
		// NOTE: if user cancels delete operation, this will potentially leave objects selected outside of build mode
		// but this is ok, if not ideal
		convertTransient();

		//This is messy, but needed to get all english our of the UI.
		if(locked_but_deleteable_object && !no_copy_but_deleteable_object && all_owned_by_you)
		{
			//Locked only
			params.name("ConfirmObjectDeleteLock");
		}
		else if(!locked_but_deleteable_object && no_copy_but_deleteable_object && all_owned_by_you)
		{
			//No Copy only
			params.name("ConfirmObjectDeleteNoCopy");
		}
		else if(!locked_but_deleteable_object && !no_copy_but_deleteable_object && !all_owned_by_you)
		{
			//not owned only
			params.name("ConfirmObjectDeleteNoOwn");
		}
		else if(locked_but_deleteable_object && no_copy_but_deleteable_object && all_owned_by_you)
		{
			//locked and no copy
			params.name("ConfirmObjectDeleteLockNoCopy");
		}
		else if(locked_but_deleteable_object && !no_copy_but_deleteable_object && !all_owned_by_you)
		{
			//locked and not owned
			params.name("ConfirmObjectDeleteLockNoOwn");
		}
		else if(!locked_but_deleteable_object && no_copy_but_deleteable_object && !all_owned_by_you)
		{
			//no copy and not owned
			params.name("ConfirmObjectDeleteNoCopyNoOwn");
		}
		else
		{
			//locked, no copy and not owned
			params.name("ConfirmObjectDeleteLockNoCopyNoOwn");
		}
		
		LLNotifications::instance().add(params);
	}
	else
	{
		LLNotifications::instance().forceResponse(params, 0);
	}
}

// static
bool LLSelectMgr::confirmDelete(const LLSD& notification, const LLSD& response, LLObjectSelectionHandle handle)
{
	S32 option = LLNotification::getSelectedOption(notification, response);
	if (!handle->getObjectCount())
	{
		LL_WARNS() << "Nothing to delete!" << LL_ENDL;
		return false;
	}

	switch(option)
	{
	case 0:
		{
			// TODO: Make sure you have delete permissions on all of them.
			const LLUUID trash_id = gInventory.findCategoryUUIDForType(LLFolderType::FT_TRASH);
			// attempt to derez into the trash.
			LLDeRezInfo info(DRD_TRASH, trash_id);
			LLSelectMgr::getInstance()->sendListToRegions("DeRezObject",
                                                          packDeRezHeader,
                                                          packObjectLocalID,
                                                          logNoOp,
                                                          (void*) &info,
                                                          SEND_ONLY_ROOTS);
			// VEFFECT: Delete Object - one effect for all deletes
			if (LLSelectMgr::getInstance()->mSelectedObjects->mSelectType != SELECT_TYPE_HUD)
			{
				LLHUDEffectSpiral *effectp = (LLHUDEffectSpiral *)LLHUDManager::getInstance()->createViewerEffect(LLHUDObject::LL_HUD_EFFECT_POINT, true);
				effectp->setPositionGlobal( LLSelectMgr::getInstance()->getSelectionCenterGlobal() );
				effectp->setColor(LLColor4U(gAgent.getEffectColor()));
				F32 duration = 0.5f;
				duration += LLSelectMgr::getInstance()->mSelectedObjects->getObjectCount() / 64.f;
				effectp->setDuration(duration);
			}
			
			// <FS:PP> Configurable UI sounds
			if (gAudiop && gSavedSettings.getBOOL("PlayModeUISndObjectDelete"))
			{
				gAudiop->triggerSound( LLUUID(gSavedSettings.getString("UISndObjectDelete")), gAgent.getID(), 1.0f, LLAudioEngine::AUDIO_TYPE_UI);
			}
			// </FS:PP> Configurable UI sounds

			gAgentCamera.setLookAt(LOOKAT_TARGET_CLEAR);

			// Keep track of how many objects have been deleted.
			add(LLStatViewer::DELETE_OBJECT, LLSelectMgr::getInstance()->mSelectedObjects->getObjectCount());
		}
		break;
	case 1:
	default:
		break;
	}
	return false;
}


void LLSelectMgr::selectForceDelete()
{
	sendListToRegions(
		"ObjectDelete",
		packDeleteHeader,
		packObjectLocalID,
        logNoOp,
		(void*)true,
		SEND_ONLY_ROOTS);
}

bool LLSelectMgr::selectGetEditMoveLinksetPermissions(bool &move, bool &modify)
{
    move = true;
    modify = true;
    // <FS:Ansariel> gSavedSettings replacement
    //bool selecting_linked_set = !gSavedSettings.getBOOL("EditLinkedParts");
    static LLCachedControl<bool> editLinkedParts(gSavedSettings, "EditLinkedParts");
    bool selecting_linked_set = !editLinkedParts();
    // </FS:Ansariel>

    for (LLObjectSelection::iterator iter = getSelection()->begin();
        iter != getSelection()->end(); iter++)
    {
        LLSelectNode* nodep = *iter;
        LLViewerObject* object = nodep->getObject();
        if (!object || !nodep->mValid)
        {
            move = false;
            modify = false;
            return false;
        }

        LLViewerObject *root_object = object->getRootEdit();
        bool this_object_movable = false;
        if (object->permMove() && !object->isPermanentEnforced() &&
            ((root_object == NULL) || !root_object->isPermanentEnforced()) &&
            (object->permModify() || selecting_linked_set))
        {
            this_object_movable = true;

// [RLVa:KB] - Checked: 2010-03-31 (RLVa-1.2.0c) | Modified: RLVa-1.0.0g
            if ( (rlv_handler_t::isEnabled()) && ((gRlvHandler.hasBehaviour(RLV_BHVR_UNSIT)) || (gRlvHandler.hasBehaviour(RLV_BHVR_SITTP))) )
            {
                if ( (isAgentAvatarValid()) && (gAgentAvatarp->isSitting()) && (gAgentAvatarp->getRoot() == object->getRootEdit()) )
                    move = modify = false;
            }
// [/RLVa:KB]
        }
        move = move && this_object_movable;
        modify = modify && object->permModify();

        // <FS:Ansariel> Optimize: Once move and modify are both false, there is no reason to continue checking - neither will become true again
        if (!move && !modify)
        {
            return TRUE;
        }
        // </FS:Ansariel>
    }

    return true;
}

void LLSelectMgr::selectGetAggregateSaleInfo(U32 &num_for_sale,
											 bool &is_for_sale_mixed, 
											 bool &is_sale_price_mixed,
											 S32 &total_sale_price,
											 S32 &individual_sale_price)
{
	num_for_sale = 0;
	is_for_sale_mixed = false;
	is_sale_price_mixed = false;
	total_sale_price = 0;
	individual_sale_price = 0;


	// Empty set.
	if (getSelection()->root_begin() == getSelection()->root_end())
		return;
	
	LLSelectNode *node = *(getSelection()->root_begin());
	const bool first_node_for_sale = node->mSaleInfo.isForSale();
	const S32 first_node_sale_price = node->mSaleInfo.getSalePrice();
	
	for (LLObjectSelection::root_iterator iter = getSelection()->root_begin();
		 iter != getSelection()->root_end(); iter++)
	{
		LLSelectNode* node = *iter;
		const bool node_for_sale = node->mSaleInfo.isForSale();
		const S32 node_sale_price = node->mSaleInfo.getSalePrice();
		
		// Set mixed if the fields don't match the first node's fields.
		if (node_for_sale != first_node_for_sale) 
			is_for_sale_mixed = true;
		if (node_sale_price != first_node_sale_price)
			is_sale_price_mixed = true;
		
		if (node_for_sale)
		{
			total_sale_price += node_sale_price;
			num_for_sale ++;
		}
	}
	
	individual_sale_price = first_node_sale_price;
	if (is_for_sale_mixed)
	{
		is_sale_price_mixed = true;
		individual_sale_price = 0;
	}
}

// returns true if all nodes are valid. method also stores an
// accumulated sale info.
bool LLSelectMgr::selectGetSaleInfo(LLSaleInfo& result_sale_info)
{
	bool first = true;
	LLSaleInfo sale_info;
	for (LLObjectSelection::root_iterator iter = getSelection()->root_begin();
		 iter != getSelection()->root_end(); iter++ )
	{
		LLSelectNode* node = *iter;	
		if (!node->mValid)
		{
			return false;
		}

		if (first)
		{
			sale_info = node->mSaleInfo;
			first = false;
		}
		else
		{
			sale_info.accumulate(node->mSaleInfo);
		}
	}

	result_sale_info = sale_info;

	return true;
}

bool LLSelectMgr::selectGetAggregatePermissions(LLAggregatePermissions& result_perm)
{
	bool first = true;
	LLAggregatePermissions perm;
	for (LLObjectSelection::root_iterator iter = getSelection()->root_begin();
		 iter != getSelection()->root_end(); iter++ )
	{
		LLSelectNode* node = *iter;	
		if (!node->mValid)
		{
			return false;
		}

		if (first)
		{
			perm = node->mAggregatePerm;
			first = false;
		}
		else
		{
			perm.aggregate(node->mAggregatePerm);
		}
	}

	result_perm = perm;

	return true;
}

bool LLSelectMgr::selectGetAggregateTexturePermissions(LLAggregatePermissions& result_perm)
{
	bool first = true;
	LLAggregatePermissions perm;
	for (LLObjectSelection::root_iterator iter = getSelection()->root_begin();
		 iter != getSelection()->root_end(); iter++ )
	{
		LLSelectNode* node = *iter;	
		if (!node->mValid)
		{
			return false;
		}

		LLAggregatePermissions t_perm = node->getObject()->permYouOwner() ? node->mAggregateTexturePermOwner : node->mAggregateTexturePerm;
		if (first)
		{
			perm = t_perm;
			first = false;
		}
		else
		{
			perm.aggregate(t_perm);
		}
	}

	result_perm = perm;

	return true;
}

bool LLSelectMgr::isMovableAvatarSelected()
{
	if (mAllowSelectAvatar)
	{
		return (getSelection()->getObjectCount() == 1) && (getSelection()->getFirstRootObject()->isAvatar()) && getSelection()->getFirstMoveableNode(true);
	}
	return false;
}

//--------------------------------------------------------------------
// Duplicate objects
//--------------------------------------------------------------------

// JC - If this doesn't work right, duplicate the selection list
// before doing anything, do a deselect, then send the duplicate
// messages.
struct LLDuplicateData
{
	LLVector3	offset;
	U32			flags;
};

void LLSelectMgr::selectDuplicate(const LLVector3& offset, bool select_copy)
{
//	if (mSelectedObjects->isAttachment())
// [RLVa:KB] - Checked: 2010-03-24 (RLVa-1.2.0e) | Added: RLVa-1.2.0a
	if ( (mSelectedObjects->isAttachment()) || ((rlv_handler_t::isEnabled()) && (!rlvCanDeleteOrReturn())) )
// [/RLVa:KB]
	{
		//RN: do not duplicate attachments
		make_ui_sound("UISndInvalidOp");
		return;
	}
	if (!canDuplicate())
	{
		LLSelectNode* node = getSelection()->getFirstRootNode(NULL, true);
		if (node)
		{
			LLSD args;
			args["OBJ_NAME"] = node->mName;
			LLNotificationsUtil::add("NoCopyPermsNoObject", args);
			return;
		}
	}
	LLDuplicateData	data;

	data.offset = offset;
	data.flags = (select_copy ? FLAGS_CREATE_SELECTED : 0x0);

	sendListToRegions("ObjectDuplicate", packDuplicateHeader, packDuplicate, logNoOp, &data, SEND_ONLY_ROOTS);

	if (select_copy)
	{
		// the new copy will be coming in selected
		deselectAll();
	}
	else
	{
		for (LLObjectSelection::root_iterator iter = getSelection()->root_begin();
			 iter != getSelection()->root_end(); iter++ )
		{
			LLSelectNode* node = *iter;
			node->mDuplicated = true;
			node->mDuplicatePos = node->getObject()->getPositionGlobal();
			node->mDuplicateRot = node->getObject()->getRotation();
		}
	}
}

void LLSelectMgr::repeatDuplicate()
{
	if (mSelectedObjects->isAttachment())
	{
		//RN: do not duplicate attachments
		make_ui_sound("UISndInvalidOp");
		return;
	}

	std::vector<LLViewerObject*> non_duplicated_objects;

	for (LLObjectSelection::root_iterator iter = getSelection()->root_begin();
		 iter != getSelection()->root_end(); iter++ )
	{
		LLSelectNode* node = *iter;	
		if (!node->mDuplicated)
		{
			non_duplicated_objects.push_back(node->getObject());
		}
	}

	// make sure only previously duplicated objects are selected
	for (std::vector<LLViewerObject*>::iterator iter = non_duplicated_objects.begin();
		 iter != non_duplicated_objects.end(); ++iter)
	{
		LLViewerObject* objectp = *iter;
		deselectObjectAndFamily(objectp);
	}
	
	// duplicate objects in place
	LLDuplicateData	data;

	data.offset = LLVector3::zero;
	data.flags = 0x0;

	sendListToRegions("ObjectDuplicate", packDuplicateHeader, packDuplicate, logNoOp, &data, SEND_ONLY_ROOTS);

	// move current selection based on delta from duplication position and update duplication position
	for (LLObjectSelection::root_iterator iter = getSelection()->root_begin();
		 iter != getSelection()->root_end(); iter++ )
	{
		LLSelectNode* node = *iter;	
		if (node->mDuplicated)
		{
			LLQuaternion cur_rot = node->getObject()->getRotation();
			LLQuaternion rot_delta = (~node->mDuplicateRot * cur_rot);
			LLQuaternion new_rot = cur_rot * rot_delta;
			LLVector3d cur_pos = node->getObject()->getPositionGlobal();
			LLVector3d new_pos = cur_pos + ((cur_pos - node->mDuplicatePos) * rot_delta);

			node->mDuplicatePos = node->getObject()->getPositionGlobal();
			node->mDuplicateRot = node->getObject()->getRotation();
			node->getObject()->setPositionGlobal(new_pos);
			node->getObject()->setRotation(new_rot);
		}
	}

	sendMultipleUpdate(UPD_ROTATION | UPD_POSITION);
}

// static 
void LLSelectMgr::packDuplicate( LLSelectNode* node, void *duplicate_data )
{
	gMessageSystem->nextBlockFast(_PREHASH_ObjectData);
	gMessageSystem->addU32Fast(_PREHASH_ObjectLocalID, node->getObject()->getLocalID());
}


//--------------------------------------------------------------------
// Duplicate On Ray
//--------------------------------------------------------------------

// Duplicates the selected objects, but places the copy along a cast
// ray.
struct LLDuplicateOnRayData
{
	LLVector3	mRayStartRegion;
	LLVector3	mRayEndRegion;
	bool		mBypassRaycast;
	bool		mRayEndIsIntersection;
	LLUUID		mRayTargetID;
	bool		mCopyCenters;
	bool		mCopyRotates;
	U32			mFlags;
};

void LLSelectMgr::selectDuplicateOnRay(const LLVector3 &ray_start_region,
									   const LLVector3 &ray_end_region,
									   bool bypass_raycast,
									   bool ray_end_is_intersection,
									   const LLUUID &ray_target_id,
									   bool copy_centers,
									   bool copy_rotates,
									   bool select_copy)
{
	if (mSelectedObjects->isAttachment())
	{
		// do not duplicate attachments
		make_ui_sound("UISndInvalidOp");
		return;
	}
	
	LLDuplicateOnRayData	data;

	data.mRayStartRegion	= ray_start_region;
	data.mRayEndRegion		= ray_end_region;
	data.mBypassRaycast		= bypass_raycast;
	data.mRayEndIsIntersection = ray_end_is_intersection;
	data.mRayTargetID		= ray_target_id;
	data.mCopyCenters		= copy_centers;
	data.mCopyRotates		= copy_rotates;
	data.mFlags				= (select_copy ? FLAGS_CREATE_SELECTED : 0x0);

	sendListToRegions("ObjectDuplicateOnRay", 
                      packDuplicateOnRayHead, packObjectLocalID, logNoOp, &data, SEND_ONLY_ROOTS);

	if (select_copy)
	{
		// the new copy will be coming in selected
		deselectAll();
	}
}

// static
void LLSelectMgr::packDuplicateOnRayHead(void *user_data)
{
	LLMessageSystem *msg = gMessageSystem;
	LLDuplicateOnRayData *data = (LLDuplicateOnRayData *)user_data;

	msg->nextBlockFast(_PREHASH_AgentData);
	msg->addUUIDFast(_PREHASH_AgentID, gAgent.getID() );
	msg->addUUIDFast(_PREHASH_SessionID, gAgent.getSessionID() );
	msg->addUUIDFast(_PREHASH_GroupID, FSCommon::getGroupForRezzing());
	msg->addVector3Fast(_PREHASH_RayStart, data->mRayStartRegion );
	msg->addVector3Fast(_PREHASH_RayEnd, data->mRayEndRegion );
	msg->addBOOLFast(_PREHASH_BypassRaycast, data->mBypassRaycast );
	msg->addBOOLFast(_PREHASH_RayEndIsIntersection, data->mRayEndIsIntersection );
	msg->addBOOLFast(_PREHASH_CopyCenters, data->mCopyCenters );
	msg->addBOOLFast(_PREHASH_CopyRotates, data->mCopyRotates );
	msg->addUUIDFast(_PREHASH_RayTargetID, data->mRayTargetID );
	msg->addU32Fast(_PREHASH_DuplicateFlags, data->mFlags );
}



//------------------------------------------------------------------------
// Object position, scale, rotation update, all-in-one
//------------------------------------------------------------------------

void LLSelectMgr::sendMultipleUpdate(U32 type)
{
	if (type == UPD_NONE) return;
	// send individual updates when selecting textures or individual objects
	ESendType send_type = (!gSavedSettings.getBOOL("EditLinkedParts") && !getTEMode()) ? SEND_ONLY_ROOTS : SEND_ROOTS_FIRST;
	if (send_type == SEND_ONLY_ROOTS)
	{
		// tell simulator to apply to whole linked sets
		type |= UPD_LINKED_SETS;
	}

	sendListToRegions(
		"MultipleObjectUpdate",
		packAgentAndSessionID,
		packMultipleUpdate,
        logNoOp,
		&type,
		send_type);
}

// static
void LLSelectMgr::packMultipleUpdate(LLSelectNode* node, void *user_data)
{
	LLViewerObject* object = node->getObject();
	U32	*type32 = (U32 *)user_data;
	U8 type = (U8)*type32;
	U8	data[256];

	gMessageSystem->nextBlockFast(_PREHASH_ObjectData);
	gMessageSystem->addU32Fast(_PREHASH_ObjectLocalID,	object->getLocalID() );
	gMessageSystem->addU8Fast(_PREHASH_Type, type );

	S32 offset = 0;

	// JC: You MUST pack the data in this order.  The receiving
	// routine process_multiple_update_message on simulator will
	// extract them in this order.

	if (type & UPD_POSITION)
	{
		htolememcpy(&data[offset], &(object->getPosition().mV), MVT_LLVector3, 12); 
		offset += 12;
	}
	if (type & UPD_ROTATION)
	{
		LLQuaternion quat = object->getRotation();
		LLVector3 vec = quat.packToVector3();
		htolememcpy(&data[offset], &(vec.mV), MVT_LLQuaternion, 12); 
		offset += 12;
	}
	if (type & UPD_SCALE)
	{
		//LL_INFOS() << "Sending object scale " << object->getScale() << LL_ENDL;
		htolememcpy(&data[offset], &(object->getScale().mV), MVT_LLVector3, 12); 
		offset += 12;
	}
	gMessageSystem->addBinaryDataFast(_PREHASH_Data, data, offset);
}

//------------------------------------------------------------------------
// Ownership
//------------------------------------------------------------------------
struct LLOwnerData
{
	LLUUID	owner_id;
	LLUUID	group_id;
	bool	override;
};

void LLSelectMgr::sendOwner(const LLUUID& owner_id,
							const LLUUID& group_id,
							bool override)
{
	LLOwnerData data;

	data.owner_id = owner_id;
	data.group_id = group_id;
	data.override = override;

	sendListToRegions("ObjectOwner", packOwnerHead, packObjectLocalID, logNoOp, &data, SEND_ONLY_ROOTS);
}

// static
void LLSelectMgr::packOwnerHead(void *user_data)
{
	LLOwnerData *data = (LLOwnerData *)user_data;

	gMessageSystem->nextBlockFast(_PREHASH_AgentData);
	gMessageSystem->addUUIDFast(_PREHASH_AgentID, gAgent.getID() );
	gMessageSystem->addUUIDFast(_PREHASH_SessionID, gAgent.getSessionID() );
	gMessageSystem->nextBlockFast(_PREHASH_HeaderData);
	gMessageSystem->addBOOLFast(_PREHASH_Override, data->override);
	gMessageSystem->addUUIDFast(_PREHASH_OwnerID, data->owner_id);
	gMessageSystem->addUUIDFast(_PREHASH_GroupID, data->group_id);
}

//------------------------------------------------------------------------
// Group
//------------------------------------------------------------------------

void LLSelectMgr::sendGroup(const LLUUID& group_id)
{
	LLUUID local_group_id(group_id);
	sendListToRegions("ObjectGroup", packAgentAndSessionAndGroupID, packObjectLocalID, logNoOp, &local_group_id, SEND_ONLY_ROOTS);
}


//------------------------------------------------------------------------
// Buy
//------------------------------------------------------------------------

struct LLBuyData
{
	std::vector<LLViewerObject*> mObjectsSent;
	LLUUID mCategoryID;
	LLSaleInfo mSaleInfo;
};

// *NOTE: does not work for multiple object buy, which UI does not
// currently support sale info is used for verification only, if it
// doesn't match region info then sale is canceled Need to get sale
// info -as displayed in the UI- for every item.
void LLSelectMgr::sendBuy(const LLUUID& buyer_id, const LLUUID& category_id, const LLSaleInfo sale_info)
{
	LLBuyData buy;
	buy.mCategoryID = category_id;
	buy.mSaleInfo = sale_info;
	sendListToRegions("ObjectBuy", packAgentGroupAndCatID, packBuyObjectIDs, logNoOp, &buy, SEND_ONLY_ROOTS);
}

// static
void LLSelectMgr::packBuyObjectIDs(LLSelectNode* node, void* data)
{
	LLBuyData* buy = (LLBuyData*)data;

	LLViewerObject* object = node->getObject();
	if (std::find(buy->mObjectsSent.begin(), buy->mObjectsSent.end(), object) == buy->mObjectsSent.end())
	{
		buy->mObjectsSent.push_back(object);
		gMessageSystem->nextBlockFast(_PREHASH_ObjectData);
		gMessageSystem->addU32Fast(_PREHASH_ObjectLocalID, object->getLocalID() );
		gMessageSystem->addU8Fast(_PREHASH_SaleType, buy->mSaleInfo.getSaleType());
		gMessageSystem->addS32Fast(_PREHASH_SalePrice, buy->mSaleInfo.getSalePrice());
	}
}

//------------------------------------------------------------------------
// Permissions
//------------------------------------------------------------------------

struct LLPermData
{
	U8 mField;
	bool mSet;
	U32 mMask;
	bool mOverride;
};

// TODO: Make this able to fail elegantly.
void LLSelectMgr::selectionSetObjectPermissions(U8 field,
									   bool set,
									   U32 mask,
									   bool override)
{
	LLPermData data;

	data.mField = field;
	data.mSet = set;
	data.mMask = mask;
	data.mOverride = override;

	sendListToRegions("ObjectPermissions", packPermissionsHead, packPermissions, logNoOp, &data, SEND_ONLY_ROOTS);
}

void LLSelectMgr::packPermissionsHead(void* user_data)
{
	LLPermData* data = (LLPermData*)user_data;
	gMessageSystem->nextBlockFast(_PREHASH_AgentData);
	gMessageSystem->addUUIDFast(_PREHASH_AgentID, gAgent.getID());
	gMessageSystem->addUUIDFast(_PREHASH_SessionID, gAgent.getSessionID());
	gMessageSystem->nextBlockFast(_PREHASH_HeaderData);
	gMessageSystem->addBOOLFast(_PREHASH_Override, data->mOverride);
}	


// Now that you've added a bunch of objects, send a select message
// on the entire list for efficiency.
/*
void LLSelectMgr::sendSelect()
{
	LL_ERRS() << "Not implemented" << LL_ENDL;
}
*/

void LLSelectMgr::deselectAll()
{
	if (!mSelectedObjects->getNumNodes())
	{
		return;
	}
		
	// Zap the angular velocity, as the sim will set it to zero
	for (LLObjectSelection::iterator iter = mSelectedObjects->begin();
		 iter != mSelectedObjects->end(); iter++ )
	{
		LLViewerObject *objectp = (*iter)->getObject();
		objectp->setAngularVelocity( 0,0,0 );
		objectp->setVelocity( 0,0,0 );
	}

	sendListToRegions(
		"ObjectDeselect",
		packAgentAndSessionID,
		packObjectLocalID,
        logNoOp,
		NULL,
		SEND_INDIVIDUALS);

	removeAll();
	
	mLastSentSelectionCenterGlobal.clearVec();

	updatePointAt();
}

void LLSelectMgr::deselectAllForStandingUp()
{
	/*
	This function is similar deselectAll() except for the first if statement
	which was removed. This is needed as a workaround for DEV-2854
	*/

	// Zap the angular velocity, as the sim will set it to zero
	for (LLObjectSelection::iterator iter = mSelectedObjects->begin();
		 iter != mSelectedObjects->end(); iter++ )
	{
		LLViewerObject *objectp = (*iter)->getObject();
		objectp->setAngularVelocity( 0,0,0 );
		objectp->setVelocity( 0,0,0 );
	}

	sendListToRegions(
		"ObjectDeselect",
		packAgentAndSessionID,
		packObjectLocalID,
        logNoOp,
		NULL,
		SEND_INDIVIDUALS);

	removeAll();
	
	mLastSentSelectionCenterGlobal.clearVec();

	updatePointAt();
}

void LLSelectMgr::deselectUnused()
{
	// no more outstanding references to this selection
	if (mSelectedObjects->getNumRefs() == 1)
	{
		deselectAll();
	}
}

void LLSelectMgr::convertTransient()
{
	LLObjectSelection::iterator node_it;
	for (node_it = mSelectedObjects->begin(); node_it != mSelectedObjects->end(); ++node_it)
	{
		LLSelectNode *nodep = *node_it;
		nodep->setTransient(false);
	}
}

void LLSelectMgr::deselectAllIfTooFar()
{
// [RLVa:KB] - @edit*
	// Continuously verify the selection as soon as there is at least one prim we shouldn't be able to edit
	if ( !mSelectedObjects->isEmpty() && RlvActions::isRlvEnabled() && !RlvActions::canEdit(ERlvCheckType::All) )
	{
		struct NotTransientOrFocusedMediaOrEditable : public LLSelectedNodeFunctor
		{
			bool apply(LLSelectNode* pNode)
			{
				const LLViewerObject* pObj = pNode->getObject();
				return (!pNode->isTransient()) && (pObj) && (!RlvActions::canEdit(pObj)) && (pObj->getID() != LLViewerMediaFocus::getInstance()->getFocusedObjectID());
			}
		} f;
		if (mSelectedObjects->getFirstRootNode(&f, TRUE))
			deselectAll();
	}
// [/RLVa:KB]

	if (mSelectedObjects->isEmpty() || mSelectedObjects->mSelectType == SELECT_TYPE_HUD)
	{
		return;
	}

// [RLVa:KB] - Checked: RLVa-1.2.0
	// [Fall-back code] Don't allow an active selection (except for HUD attachments - see above) when @interact restricted
	if (gRlvHandler.hasBehaviour(RLV_BHVR_INTERACT))
	{
		deselectAll();
		return;
	}
// [/RLVa:KB]

	// HACK: Don't deselect when we're navigating to rate an object's
	// owner or creator.  JC
	if (gMenuObject->getVisible())
	{
		return;
	}

	LLVector3d selectionCenter = getSelectionCenterGlobal();
//	if (gSavedSettings.getBOOL("LimitSelectDistance")
// [RLVa:KB] - Checked: 2010-04-11 (RLVa-1.2.0e) | Modified: RLVa-0.2.0f
	static RlvCachedBehaviourModifier<float> s_nFartouchDist(RLV_MODIFIER_FARTOUCHDIST);

	BOOL fRlvFartouch = gRlvHandler.hasBehaviour(RLV_BHVR_FARTOUCH) && LLToolMgr::instance().inEdit();
	if ( (gSavedSettings.getBOOL("LimitSelectDistance") || (fRlvFartouch) )
// [/RLVa:KB]
		&& (!mSelectedObjects->getPrimaryObject() || !mSelectedObjects->getPrimaryObject()->isAvatar())
		&& (mSelectedObjects->getPrimaryObject() != LLViewerMediaFocus::getInstance()->getFocusedObject())
		&& !mSelectedObjects->isAttachment()
		&& !selectionCenter.isExactlyZero())
	{
//		F32 deselect_dist = gSavedSettings.getF32("MaxSelectDistance");
// [RLVa:KB] - Checked: 2010-04-11 (RLVa-1.2.0e) | Modified: RLVa-0.2.0f
		F32 deselect_dist = (!fRlvFartouch) ? gSavedSettings.getF32("MaxSelectDistance") : s_nFartouchDist;
// [/RLVa:KB]
		F32 deselect_dist_sq = deselect_dist * deselect_dist;

		LLVector3d select_delta = gAgent.getPositionGlobal() - selectionCenter;
		F32 select_dist_sq = (F32) select_delta.magVecSquared();

		if (select_dist_sq > deselect_dist_sq)
		{
			if (mDebugSelectMgr)
			{
				LL_INFOS() << "Selection manager: auto-deselecting, select_dist = " << (F32) sqrt(select_dist_sq) << LL_ENDL;
				LL_INFOS() << "agent pos global = " << gAgent.getPositionGlobal() << LL_ENDL;
				LL_INFOS() << "selection pos global = " << selectionCenter << LL_ENDL;
			}

			deselectAll();
		}
	}
}


void LLSelectMgr::selectionSetObjectName(const std::string& name)
{
	std::string name_copy(name);

	// we only work correctly if 1 object is selected.
// FIRE-777
	if(mSelectedObjects->getRootObjectCount() >= 1)
//	if(mSelectedObjects->getRootObjectCount() == 1)
// /FIRE-777
	{
		sendListToRegions("ObjectName",
						  packAgentAndSessionID,
						  packObjectName,
                          logNoOp,
						  (void*)(&name_copy),
						  SEND_ONLY_ROOTS);
	}
// FIRE-777
	else if(mSelectedObjects->getObjectCount() >= 1)
//	else if(mSelectedObjects->getObjectCount() == 1)
// /FIRE-777
	{
		sendListToRegions("ObjectName",
						  packAgentAndSessionID,
						  packObjectName,
                          logNoOp,
						  (void*)(&name_copy),
						  SEND_INDIVIDUALS);
	}
}

void LLSelectMgr::selectionSetObjectDescription(const std::string& desc)
{
	std::string desc_copy(desc);

	// we only work correctly if 1 object is selected.
// FIRE-777
	if(mSelectedObjects->getRootObjectCount() >= 1)
//	if(mSelectedObjects->getRootObjectCount() == 1)
// /FIRE-777
	{
		sendListToRegions("ObjectDescription",
						  packAgentAndSessionID,
						  packObjectDescription,
                          logNoOp,
						  (void*)(&desc_copy),
						  SEND_ONLY_ROOTS);
	}
// FIRE-777
	else if(mSelectedObjects->getObjectCount() >= 1)
//	else if(mSelectedObjects->getObjectCount() == 1)
// /FIRE-777
	{
		sendListToRegions("ObjectDescription",
						  packAgentAndSessionID,
						  packObjectDescription,
                          logNoOp,
						  (void*)(&desc_copy),
						  SEND_INDIVIDUALS);
	}
}

void LLSelectMgr::selectionSetObjectCategory(const LLCategory& category)
{
	// for now, we only want to be able to set one root category at
	// a time.
	if(mSelectedObjects->getRootObjectCount() != 1) return;
	sendListToRegions("ObjectCategory",
					  packAgentAndSessionID,
					  packObjectCategory,
                      logNoOp,
					  (void*)(&category),
					  SEND_ONLY_ROOTS);
}

void LLSelectMgr::selectionSetObjectSaleInfo(const LLSaleInfo& sale_info)
{
	sendListToRegions("ObjectSaleInfo",
					  packAgentAndSessionID,
					  packObjectSaleInfo,
                      logNoOp,
					  (void*)(&sale_info),
					  SEND_ONLY_ROOTS);
}

//----------------------------------------------------------------------
// Attachments
//----------------------------------------------------------------------

void LLSelectMgr::sendAttach(U8 attachment_point, bool replace)
{
    sendAttach(mSelectedObjects, attachment_point, replace);
}

void LLSelectMgr::sendAttach(LLObjectSelectionHandle selection_handle, U8 attachment_point, bool replace)
{
	if (selection_handle.isNull())
	{
		return;
	}

	LLViewerObject* attach_object = selection_handle->getFirstRootObject();

	if (!attach_object || !isAgentAvatarValid() || selection_handle->mSelectType != SELECT_TYPE_WORLD)
	{
		return;
	}

	bool build_mode = LLToolMgr::getInstance()->inEdit();
	// Special case: Attach to default location for this object.
	if (0 == attachment_point ||
		get_if_there(gAgentAvatarp->mAttachmentPoints, (S32)attachment_point, (LLViewerJointAttachment*)NULL))
	{
		if (!replace || attachment_point != 0)
		{
			// If we know the attachment point then we got here by clicking an
			// "Attach to..." context menu item, so we should add, not replace.
			attachment_point |= ATTACHMENT_ADD;
		}

		sendListToRegions(
			selection_handle,
			"ObjectAttach",
			packAgentIDAndSessionAndAttachment, 
			packObjectIDAndRotation, 
            logAttachmentRequest,
			&attachment_point, 
			SEND_ONLY_ROOTS );
		if (!build_mode)
		{
			// After "ObjectAttach" server will unsubscribe us from properties updates
			// so either deselect objects or resend selection after attach packet reaches server
			// In case of build_mode LLPanelObjectInventory::refresh() will deal with selection
			// Still unsubscribe even in case selection_handle is not current selection
			deselectAll();
		}
	}
}

void LLSelectMgr::sendDetach()
{
	if (!mSelectedObjects->getNumNodes() || mSelectedObjects->mSelectType == SELECT_TYPE_WORLD)
	{
		return;
	}

	sendListToRegions(
		"ObjectDetach",
		packAgentAndSessionID,
		packObjectLocalID,
        logDetachRequest,
		NULL,
		SEND_ONLY_ROOTS );
}


void LLSelectMgr::sendDropAttachment()
{
	if (!mSelectedObjects->getNumNodes() || mSelectedObjects->mSelectType == SELECT_TYPE_WORLD)
	{
		return;
	}

	sendListToRegions(
		"ObjectDrop",
		packAgentAndSessionID,
		packObjectLocalID,
        logDetachRequest,
		NULL,
		SEND_ONLY_ROOTS);
}

//----------------------------------------------------------------------
// Links
//----------------------------------------------------------------------

void LLSelectMgr::sendLink()
{
	if (!mSelectedObjects->getNumNodes())
	{
		return;
	}

	sendListToRegions(
		"ObjectLink",
		packAgentAndSessionID,
		packObjectLocalID,
        logNoOp,
		NULL,
		SEND_ONLY_ROOTS);
}

void LLSelectMgr::sendDelink()
{
	if (!mSelectedObjects->getNumNodes())
	{
		return;
	}

	struct f : public LLSelectedObjectFunctor
	{ //on delink, any modifyable object should
		f() {}

		virtual bool apply(LLViewerObject* object)
		{
			if (object->permModify())
			{
				if (object->getPhysicsShapeType() == LLViewerObject::PHYSICS_SHAPE_NONE)
				{
					object->setPhysicsShapeType(LLViewerObject::PHYSICS_SHAPE_CONVEX_HULL);
					object->updateFlags();
				}
			}
			return true;
		}
	} sendfunc;
	getSelection()->applyToObjects(&sendfunc);


	// Delink needs to send individuals so you can unlink a single object from
	// a linked set.
	sendListToRegions(
		"ObjectDelink",
		packAgentAndSessionID,
		packObjectLocalID,
        logNoOp,
		NULL,
		SEND_INDIVIDUALS);
}


//----------------------------------------------------------------------
// Hinges
//----------------------------------------------------------------------

/*
void LLSelectMgr::sendHinge(U8 type)
{
	if (!mSelectedObjects->getNumNodes())
	{
		return;
	}

	sendListToRegions(
		"ObjectHinge",
		packHingeHead,
		packObjectLocalID,
		&type,
		SEND_ONLY_ROOTS);
}


void LLSelectMgr::sendDehinge()
{
	if (!mSelectedObjects->getNumNodes())
	{
		return;
	}

	sendListToRegions(
		"ObjectDehinge",
		packAgentAndSessionID,
		packObjectLocalID,
		NULL,
		SEND_ONLY_ROOTS);
}*/

void LLSelectMgr::sendSelect()
{
	if (!mSelectedObjects->getNumNodes())
	{
		return;
	}

	sendListToRegions(
		"ObjectSelect",
		packAgentAndSessionID,
		packObjectLocalID,
        logNoOp,
		NULL,
		SEND_INDIVIDUALS);
}

// static
void LLSelectMgr::packHingeHead(void *user_data)
{
	U8	*type = (U8 *)user_data;

	gMessageSystem->nextBlockFast(_PREHASH_AgentData);
	gMessageSystem->addUUIDFast(_PREHASH_AgentID, gAgent.getID() );
	gMessageSystem->addUUIDFast(_PREHASH_SessionID, gAgent.getSessionID() );
	gMessageSystem->nextBlockFast(_PREHASH_JointType);
	gMessageSystem->addU8Fast(_PREHASH_Type, *type );
}


void LLSelectMgr::selectionDump()
{
	struct f : public LLSelectedObjectFunctor
	{
		virtual bool apply(LLViewerObject* object)
		{
			object->dump();
			return true;
		}
	} func;
	getSelection()->applyToObjects(&func);	
}

void LLSelectMgr::saveSelectedObjectColors()
{
	struct f : public LLSelectedNodeFunctor
	{
		virtual bool apply(LLSelectNode* node)
		{
			node->saveColors();
			return true;
		}
	} func;
	getSelection()->applyToNodes(&func);	
}

void LLSelectMgr::saveSelectedShinyColors()
{
	struct f : public LLSelectedNodeFunctor
	{
		virtual bool apply(LLSelectNode* node)
		{
			node->saveShinyColors();
			return true;
		}
	} func;
	getSelection()->applyToNodes(&func);
}

void LLSelectMgr::saveSelectedObjectTextures()
{
	// invalidate current selection so we update saved textures
	struct f : public LLSelectedNodeFunctor
	{
		virtual bool apply(LLSelectNode* node)
		{
			node->mValid = false;
			return true;
		}
	} func;
	getSelection()->applyToNodes(&func);	

	// request object properties message to get updated permissions data
	sendSelect();
}


// This routine should be called whenever a drag is initiated.
// also need to know to which simulator to send update message
void LLSelectMgr::saveSelectedObjectTransform(EActionType action_type)
{
	if (mSelectedObjects->isEmpty())
	{
		// nothing selected, so nothing to save
		return;
	}

	struct f : public LLSelectedNodeFunctor
	{
		EActionType mActionType;
		LLSelectMgr* mManager;
		f(EActionType a, LLSelectMgr* p) : mActionType(a), mManager(p) {}
		virtual bool apply(LLSelectNode* selectNode)
		{
			LLViewerObject*	object = selectNode->getObject();
			if (!object)
			{
				return true; // skip
			}
			selectNode->mSavedPositionLocal = object->getPosition();
			if (object->isAttachment())
			{
				if (object->isRootEdit())
				{
					LLXform* parent_xform = object->mDrawable->getXform()->getParent();
					if (parent_xform)
					{
						selectNode->mSavedPositionGlobal = gAgent.getPosGlobalFromAgent((object->getPosition() * parent_xform->getWorldRotation()) + parent_xform->getWorldPosition());
					}
					else
					{
						selectNode->mSavedPositionGlobal = object->getPositionGlobal();
					}
				}
				else
				{
					LLViewerObject* attachment_root = (LLViewerObject*)object->getParent();
					LLXform* parent_xform = attachment_root ? attachment_root->mDrawable->getXform()->getParent() : NULL;
					if (parent_xform)
					{
						LLVector3 root_pos = (attachment_root->getPosition() * parent_xform->getWorldRotation()) + parent_xform->getWorldPosition();
						LLQuaternion root_rot = (attachment_root->getRotation() * parent_xform->getWorldRotation());
						selectNode->mSavedPositionGlobal = gAgent.getPosGlobalFromAgent((object->getPosition() * root_rot) + root_pos);
					}
					else
					{
						selectNode->mSavedPositionGlobal = object->getPositionGlobal();
					}
				}
				selectNode->mSavedRotation = object->getRenderRotation();
			}
			else
			{
				selectNode->mSavedPositionGlobal = object->getPositionGlobal();
				selectNode->mSavedRotation = object->getRotationRegion();
			}
		
			selectNode->mSavedScale = object->getScale();
			selectNode->saveTextureScaleRatios(mManager->mTextureChannel);			
			return true;
		}
	} func(action_type, this);
	getSelection()->applyToNodes(&func);	
	
	mSavedSelectionBBox = getBBoxOfSelection();
}

struct LLSelectMgrApplyFlags : public LLSelectedObjectFunctor
{
	LLSelectMgrApplyFlags(U32 flags, bool state) : mFlags(flags), mState(state) {}
	U32 mFlags;
	bool mState;
	virtual bool apply(LLViewerObject* object)
	{
		if ( object->permModify())
		{
			if (object->isRoot()) 		// don't send for child objects
			{
				object->setFlags( mFlags, mState);
			}
			else if (FLAGS_WORLD & mFlags && ((LLViewerObject*)object->getRoot())->isSelected())
			{
				// FLAGS_WORLD are shared by all items in linkset
				object->setFlagsWithoutUpdate(FLAGS_WORLD & mFlags, mState);
			}
		};
		return true;
	}
};

void LLSelectMgr::selectionUpdatePhysics(bool physics)
{
	LLSelectMgrApplyFlags func(	FLAGS_USE_PHYSICS, physics);
	getSelection()->applyToObjects(&func);	
}

void LLSelectMgr::selectionUpdateTemporary(bool is_temporary)
{
	LLSelectMgrApplyFlags func(	FLAGS_TEMPORARY_ON_REZ, is_temporary);
	getSelection()->applyToObjects(&func);	
}

void LLSelectMgr::selectionUpdatePhantom(bool is_phantom)
{
	LLSelectMgrApplyFlags func(	FLAGS_PHANTOM, is_phantom);
	getSelection()->applyToObjects(&func);	
}

//----------------------------------------------------------------------
// Helpful packing functions for sendObjectMessage()
//----------------------------------------------------------------------

// static 
void LLSelectMgr::packAgentIDAndSessionAndAttachment( void *user_data)
{
	U8 *attachment_point = (U8*)user_data;
	gMessageSystem->nextBlockFast(_PREHASH_AgentData);
	gMessageSystem->addUUIDFast(_PREHASH_AgentID, gAgent.getID() );
	gMessageSystem->addUUIDFast(_PREHASH_SessionID, gAgent.getSessionID());
	gMessageSystem->addU8Fast(_PREHASH_AttachmentPoint, *attachment_point);
}

// static
void LLSelectMgr::packAgentID(	void *user_data)
{
	gMessageSystem->nextBlockFast(_PREHASH_AgentData);
	gMessageSystem->addUUIDFast(_PREHASH_AgentID, gAgent.getID() );
}

// static
void LLSelectMgr::packAgentAndSessionID(void* user_data)
{
	gMessageSystem->nextBlockFast(_PREHASH_AgentData);
	gMessageSystem->addUUIDFast(_PREHASH_AgentID, gAgent.getID());
	gMessageSystem->addUUIDFast(_PREHASH_SessionID, gAgent.getSessionID());
}

// static
void LLSelectMgr::packAgentAndGroupID(void* user_data)
{
	LLOwnerData *data = (LLOwnerData *)user_data;

	gMessageSystem->nextBlockFast(_PREHASH_AgentData);
	gMessageSystem->addUUIDFast(_PREHASH_AgentID, data->owner_id );
	gMessageSystem->addUUIDFast(_PREHASH_GroupID, data->group_id );
}

// static
void LLSelectMgr::packAgentAndSessionAndGroupID(void* user_data)
{
	LLUUID* group_idp = (LLUUID*) user_data;
	gMessageSystem->nextBlockFast(_PREHASH_AgentData);
	gMessageSystem->addUUIDFast(_PREHASH_AgentID, gAgent.getID());
	gMessageSystem->addUUIDFast(_PREHASH_SessionID, gAgent.getSessionID());
	gMessageSystem->addUUIDFast(_PREHASH_GroupID, *group_idp);
}

// static
void LLSelectMgr::packDuplicateHeader(void* data)
{
	LLUUID group_id(FSCommon::getGroupForRezzing());
	packAgentAndSessionAndGroupID(&group_id);

	LLDuplicateData* dup_data = (LLDuplicateData*) data;

	gMessageSystem->nextBlockFast(_PREHASH_SharedData);
	gMessageSystem->addVector3Fast(_PREHASH_Offset, dup_data->offset);
	gMessageSystem->addU32Fast(_PREHASH_DuplicateFlags, dup_data->flags);
}

// static
void LLSelectMgr::packDeleteHeader(void* userdata)
{
	bool force = (bool)(intptr_t)userdata;

	gMessageSystem->nextBlockFast(_PREHASH_AgentData);
	gMessageSystem->addUUIDFast(_PREHASH_AgentID, gAgent.getID() );
	gMessageSystem->addUUIDFast(_PREHASH_SessionID, gAgent.getSessionID());
	gMessageSystem->addBOOLFast(_PREHASH_Force, force);
}

// static
void LLSelectMgr::packAgentGroupAndCatID(void* user_data)
{
	LLBuyData* buy = (LLBuyData*)user_data;
	gMessageSystem->nextBlockFast(_PREHASH_AgentData);
	gMessageSystem->addUUIDFast(_PREHASH_AgentID, gAgent.getID());
	gMessageSystem->addUUIDFast(_PREHASH_SessionID, gAgent.getSessionID());
	gMessageSystem->addUUIDFast(_PREHASH_GroupID, gAgent.getGroupID());
	gMessageSystem->addUUIDFast(_PREHASH_CategoryID, buy->mCategoryID);
}

//static
void LLSelectMgr::packDeRezHeader(void* user_data)
{
	LLDeRezInfo* info = (LLDeRezInfo*)user_data;
	gMessageSystem->nextBlockFast(_PREHASH_AgentData);
	gMessageSystem->addUUIDFast(_PREHASH_AgentID, gAgent.getID());
	gMessageSystem->addUUIDFast(_PREHASH_SessionID, gAgent.getSessionID());
	gMessageSystem->nextBlockFast(_PREHASH_AgentBlock);
	gMessageSystem->addUUIDFast(_PREHASH_GroupID, gAgent.getGroupID());
	gMessageSystem->addU8Fast(_PREHASH_Destination, (U8)info->mDestination);
	gMessageSystem->addUUIDFast(_PREHASH_DestinationID, info->mDestinationID);
	LLUUID tid;
	tid.generate();
	gMessageSystem->addUUIDFast(_PREHASH_TransactionID, tid);
	const U8 PACKET = 1;
	gMessageSystem->addU8Fast(_PREHASH_PacketCount, PACKET);
	gMessageSystem->addU8Fast(_PREHASH_PacketNumber, PACKET);
}

// static 
void LLSelectMgr::packObjectID(LLSelectNode* node, void *user_data)
{
	gMessageSystem->nextBlockFast(_PREHASH_ObjectData);
	gMessageSystem->addUUIDFast(_PREHASH_ObjectID, node->getObject()->mID );
}

void LLSelectMgr::packObjectIDAndRotation(LLSelectNode* node, void *user_data)
{
	gMessageSystem->nextBlockFast(_PREHASH_ObjectData);
	gMessageSystem->addU32Fast(_PREHASH_ObjectLocalID, node->getObject()->getLocalID() );
	gMessageSystem->addQuatFast(_PREHASH_Rotation, node->getObject()->getRotation());
}

void LLSelectMgr::packObjectClickAction(LLSelectNode* node, void *user_data)
{
	gMessageSystem->nextBlockFast(_PREHASH_ObjectData);
	gMessageSystem->addU32Fast(_PREHASH_ObjectLocalID, node->getObject()->getLocalID() );
	gMessageSystem->addU8("ClickAction", node->getObject()->getClickAction());
}

void LLSelectMgr::packObjectIncludeInSearch(LLSelectNode* node, void *user_data)
{
	gMessageSystem->nextBlockFast(_PREHASH_ObjectData);
	gMessageSystem->addU32Fast(_PREHASH_ObjectLocalID, node->getObject()->getLocalID() );
	gMessageSystem->addBOOL("IncludeInSearch", node->getObject()->getIncludeInSearch());
}

// static
void LLSelectMgr::packObjectLocalID(LLSelectNode* node, void *)
{
	gMessageSystem->nextBlockFast(_PREHASH_ObjectData);
	gMessageSystem->addU32Fast(_PREHASH_ObjectLocalID, node->getObject()->getLocalID());
}

// static
void LLSelectMgr::packObjectName(LLSelectNode* node, void* user_data)
{
	const std::string* name = (const std::string*)user_data;
	if(!name->empty())
	{
		gMessageSystem->nextBlockFast(_PREHASH_ObjectData);
		gMessageSystem->addU32Fast(_PREHASH_LocalID, node->getObject()->getLocalID());
		gMessageSystem->addStringFast(_PREHASH_Name, *name);
	}
}

// static
void LLSelectMgr::packObjectDescription(LLSelectNode* node, void* user_data)
{
	const std::string* desc = (const std::string*)user_data;
	if(desc)
	{	// Empty (non-null, but zero length) descriptions are OK
		gMessageSystem->nextBlockFast(_PREHASH_ObjectData);
		gMessageSystem->addU32Fast(_PREHASH_LocalID, node->getObject()->getLocalID());
		gMessageSystem->addStringFast(_PREHASH_Description, *desc);
	}
}

// static
void LLSelectMgr::packObjectCategory(LLSelectNode* node, void* user_data)
{
	LLCategory* category = (LLCategory*)user_data;
	if(!category) return;
	gMessageSystem->nextBlockFast(_PREHASH_ObjectData);
	gMessageSystem->addU32Fast(_PREHASH_LocalID, node->getObject()->getLocalID());
	category->packMessage(gMessageSystem);
}

// static
void LLSelectMgr::packObjectSaleInfo(LLSelectNode* node, void* user_data)
{
	LLSaleInfo* sale_info = (LLSaleInfo*)user_data;
	if(!sale_info) return;
	gMessageSystem->nextBlockFast(_PREHASH_ObjectData);
	gMessageSystem->addU32Fast(_PREHASH_LocalID, node->getObject()->getLocalID());
	sale_info->packMessage(gMessageSystem);
}

// static
void LLSelectMgr::packPhysics(LLSelectNode* node, void *user_data)
{
}

// static
void LLSelectMgr::packShape(LLSelectNode* node, void *user_data)
{
}

// static 
void LLSelectMgr::packPermissions(LLSelectNode* node, void *user_data)
{
	LLPermData *data = (LLPermData *)user_data;

	gMessageSystem->nextBlockFast(_PREHASH_ObjectData);
	gMessageSystem->addU32Fast(_PREHASH_ObjectLocalID, node->getObject()->getLocalID());

	gMessageSystem->addU8Fast(_PREHASH_Field,	data->mField);
	gMessageSystem->addBOOLFast(_PREHASH_Set,		data->mSet);
	gMessageSystem->addU32Fast(_PREHASH_Mask,		data->mMask);
}

// Utility function to send some information to every region containing
// an object on the selection list.  We want to do this to reduce the total
// number of packets sent by the viewer.
void LLSelectMgr::sendListToRegions(const std::string& message_name,
									void (*pack_header)(void *user_data), 
									void (*pack_body)(LLSelectNode* node, void *user_data), 
									void (*log_func)(LLSelectNode* node, void *user_data), 
									void *user_data,
									ESendType send_type)
{
    sendListToRegions(mSelectedObjects, message_name, pack_header, pack_body, log_func, user_data, send_type);
}
void LLSelectMgr::sendListToRegions(LLObjectSelectionHandle selected_handle,
									const std::string& message_name,
									void (*pack_header)(void *user_data), 
									void (*pack_body)(LLSelectNode* node, void *user_data), 
									void (*log_func)(LLSelectNode* node, void *user_data), 
									void *user_data,
									ESendType send_type)
{
	LLSelectNode* node;
	LLSelectNode* linkset_root = NULL;
	LLViewerRegion*	last_region;
	LLViewerRegion*	current_region;

//	S32 objects_sent = 0;
//	S32 packets_sent = 0;
	S32 objects_in_this_packet = 0;

	bool link_operation = message_name == "ObjectLink";

    if (mAllowSelectAvatar)
    {
        if (selected_handle->getObjectCount() == 1
            && selected_handle->getFirstObject() != NULL
            && selected_handle->getFirstObject()->isAvatar())
        {
            // Server doesn't move avatars at the moment, it is a local debug feature,
            // but server does update position regularly, so do not drop mLastPositionLocal
            // Position override for avatar gets reset in LLAgentCamera::resetView().
        }
        else
        {
            // drop mLastPositionLocal (allow next update through)
            resetObjectOverrides(selected_handle);
        }
    }
    else
    {
        //clear update override data (allow next update through)
        resetObjectOverrides(selected_handle);
    }

	std::queue<LLSelectNode*> nodes_to_send;

	struct push_all : public LLSelectedNodeFunctor
	{
		std::queue<LLSelectNode*>& nodes_to_send;
		push_all(std::queue<LLSelectNode*>& n) : nodes_to_send(n) {}
		virtual bool apply(LLSelectNode* node)
		{
			if (node->getObject())
			{
				nodes_to_send.push(node);
			}
			return true;
		}
	};
	struct push_some : public LLSelectedNodeFunctor
	{
		std::queue<LLSelectNode*>& nodes_to_send;
		bool mRoots;
		push_some(std::queue<LLSelectNode*>& n, bool roots) : nodes_to_send(n), mRoots(roots) {}
		virtual bool apply(LLSelectNode* node)
		{
			if (node->getObject())
			{
				bool is_root = node->getObject()->isRootEdit();
				if ((mRoots && is_root) || (!mRoots && !is_root))
				{
					nodes_to_send.push(node);
				}
			}
			return true;
		}
	};
	struct push_all  pushall(nodes_to_send);
	struct push_some pushroots(nodes_to_send, true);
	struct push_some pushnonroots(nodes_to_send, false);
	
	switch(send_type)
	{
	  case SEND_ONLY_ROOTS:
		  if(message_name == "ObjectBuy")
			selected_handle->applyToRootNodes(&pushroots);
		  else
			selected_handle->applyToRootNodes(&pushall);
		  
		break;
	  case SEND_INDIVIDUALS:
		selected_handle->applyToNodes(&pushall);
		break;
	  case SEND_ROOTS_FIRST:
		// first roots...
		selected_handle->applyToNodes(&pushroots);
		// then children...
		selected_handle->applyToNodes(&pushnonroots);
		break;
	  case SEND_CHILDREN_FIRST:
		// first children...
		selected_handle->applyToNodes(&pushnonroots);
		// then roots...
		selected_handle->applyToNodes(&pushroots);
		break;

	default:
		LL_ERRS() << "Bad send type " << send_type << " passed to SendListToRegions()" << LL_ENDL;
	}

	// bail if nothing selected
	if (nodes_to_send.empty())
	{
		return;
	}
	
	node = nodes_to_send.front();
	nodes_to_send.pop();

	// cache last region information
	current_region = node->getObject()->getRegion();

	// Start duplicate message
	// CRO: this isn't 
	gMessageSystem->newMessage(message_name.c_str());
	(*pack_header)(user_data);

	// For each object
	while (node != NULL)
	{
		// remember the last region, look up the current one
		last_region = current_region;
		current_region = node->getObject()->getRegion();

		// if to same simulator and message not too big
		if ((current_region == last_region)
			&& (! gMessageSystem->isSendFull(NULL))
			&& (objects_in_this_packet < MAX_OBJECTS_PER_PACKET))
		{
			if (link_operation && linkset_root == NULL)
			{
				// linksets over 254 will be split into multiple messages,
				// but we need to provide same root for all messages or we will get separate linksets
				linkset_root = node;
			}
			// add another instance of the body of the data
			(*pack_body)(node, user_data);
            // do any related logging
            (*log_func)(node, user_data);
//			++objects_sent;
			++objects_in_this_packet;

			// and on to the next object
			if(nodes_to_send.empty())
			{
				node = NULL;
			}
			else
			{
				node = nodes_to_send.front();
				nodes_to_send.pop();
			}
		}
		else
		{
			// otherwise send current message and start new one
			gMessageSystem->sendReliable( last_region->getHost());
//			packets_sent++;
			objects_in_this_packet = 0;

			gMessageSystem->newMessage(message_name.c_str());
			(*pack_header)(user_data);

			if (linkset_root != NULL)
			{
				if (current_region != last_region)
				{
					// root should be in one region with the child, reset it
					linkset_root = NULL;
				}
				else
				{
					// add root instance into new message
					(*pack_body)(linkset_root, user_data);
//					++objects_sent;
					++objects_in_this_packet;
				}
			}

			// don't move to the next object, we still need to add the
			// body data. 
		}
	}

	// flush messages
	if (gMessageSystem->getCurrentSendTotal() > 0)
	{
		gMessageSystem->sendReliable( current_region->getHost());
//		packets_sent++;
	}
	else
	{
		gMessageSystem->clearMessage();
	}

	// LL_INFOS() << "sendListToRegions " << message_name << " obj " << objects_sent << " pkt " << packets_sent << LL_ENDL;
}


//
// Network communications
//

void LLSelectMgr::requestObjectPropertiesFamily(LLViewerObject* object)
{
	LLMessageSystem* msg = gMessageSystem;

	msg->newMessageFast(_PREHASH_RequestObjectPropertiesFamily);
	msg->nextBlockFast(_PREHASH_AgentData);
	msg->addUUIDFast(_PREHASH_AgentID, gAgent.getID());
	msg->addUUIDFast(_PREHASH_SessionID, gAgent.getSessionID());
	msg->nextBlockFast(_PREHASH_ObjectData);
	msg->addU32Fast(_PREHASH_RequestFlags, 0x0 );
	msg->addUUIDFast(_PREHASH_ObjectID, object->mID );

	LLViewerRegion* regionp = object->getRegion();
	msg->sendReliable( regionp->getHost() );
}


// static
void LLSelectMgr::processObjectProperties(LLMessageSystem* msg, void** user_data)
{
	S32 i;
	S32 count = msg->getNumberOfBlocksFast(_PREHASH_ObjectData);
	for (i = 0; i < count; i++)
	{
		LLUUID id;
		msg->getUUIDFast(_PREHASH_ObjectData, _PREHASH_ObjectID, id, i);

		LLUUID creator_id;
		LLUUID owner_id;
		LLUUID group_id;
		LLUUID last_owner_id;
		U64 creation_date;
		LLUUID extra_id;
		U32 base_mask, owner_mask, group_mask, everyone_mask, next_owner_mask;
		LLSaleInfo sale_info;
		LLCategory category;
		LLAggregatePermissions ag_perms;
		LLAggregatePermissions ag_texture_perms;
		LLAggregatePermissions ag_texture_perms_owner;
		
		msg->getUUIDFast(_PREHASH_ObjectData, _PREHASH_CreatorID, creator_id, i);
		msg->getUUIDFast(_PREHASH_ObjectData, _PREHASH_OwnerID, owner_id, i);
		msg->getUUIDFast(_PREHASH_ObjectData, _PREHASH_GroupID, group_id, i);
		msg->getU64Fast(_PREHASH_ObjectData, _PREHASH_CreationDate, creation_date, i);
		msg->getU32Fast(_PREHASH_ObjectData, _PREHASH_BaseMask, base_mask, i);
		msg->getU32Fast(_PREHASH_ObjectData, _PREHASH_OwnerMask, owner_mask, i);
		msg->getU32Fast(_PREHASH_ObjectData, _PREHASH_GroupMask, group_mask, i);
		msg->getU32Fast(_PREHASH_ObjectData, _PREHASH_EveryoneMask, everyone_mask, i);
		msg->getU32Fast(_PREHASH_ObjectData, _PREHASH_NextOwnerMask, next_owner_mask, i);
		sale_info.unpackMultiMessage(msg, _PREHASH_ObjectData, i);

		ag_perms.unpackMessage(msg, _PREHASH_ObjectData, _PREHASH_AggregatePerms, i);
		ag_texture_perms.unpackMessage(msg, _PREHASH_ObjectData, _PREHASH_AggregatePermTextures, i);
		ag_texture_perms_owner.unpackMessage(msg, _PREHASH_ObjectData, _PREHASH_AggregatePermTexturesOwner, i);
		category.unpackMultiMessage(msg, _PREHASH_ObjectData, i);

		S16 inv_serial = 0;
		msg->getS16Fast(_PREHASH_ObjectData, _PREHASH_InventorySerial, inv_serial, i);

		LLUUID item_id;
		msg->getUUIDFast(_PREHASH_ObjectData, _PREHASH_ItemID, item_id, i);
		LLUUID folder_id;
		msg->getUUIDFast(_PREHASH_ObjectData, _PREHASH_FolderID, folder_id, i);
		LLUUID from_task_id;
		msg->getUUIDFast(_PREHASH_ObjectData, _PREHASH_FromTaskID, from_task_id, i);

		msg->getUUIDFast(_PREHASH_ObjectData, _PREHASH_LastOwnerID, last_owner_id, i);

		std::string name;
		msg->getStringFast(_PREHASH_ObjectData, _PREHASH_Name, name, i);
		std::string desc;
		msg->getStringFast(_PREHASH_ObjectData, _PREHASH_Description, desc, i);

		std::string touch_name;
		msg->getStringFast(_PREHASH_ObjectData, _PREHASH_TouchName, touch_name, i);
		std::string sit_name;
		msg->getStringFast(_PREHASH_ObjectData, _PREHASH_SitName, sit_name, i);

		//unpack TE IDs
		uuid_vec_t texture_ids;
		S32 size = msg->getSizeFast(_PREHASH_ObjectData, i, _PREHASH_TextureID);
		if (size > 0)
		{
			S8 packed_buffer[SELECT_MAX_TES * UUID_BYTES];
			msg->getBinaryDataFast(_PREHASH_ObjectData, _PREHASH_TextureID, packed_buffer, 0, i, SELECT_MAX_TES * UUID_BYTES);

			for (S32 buf_offset = 0; buf_offset < size; buf_offset += UUID_BYTES)
			{
				LLUUID tid;
				memcpy(tid.mData, packed_buffer + buf_offset, UUID_BYTES);		/* Flawfinder: ignore */
				texture_ids.push_back(tid);
			}
		}


		// Iterate through nodes at end, since it can be on both the regular AND hover list
		struct f : public LLSelectedNodeFunctor
		{
			LLUUID mID;
			f(const LLUUID& id) : mID(id) {}
			virtual bool apply(LLSelectNode* node)
			{
				return (node->getObject() && node->getObject()->mID == mID);
			}
		} func(id);
		LLSelectNode* node = LLSelectMgr::getInstance()->getSelection()->getFirstNode(&func);

		if (!node)
		{
			// <FS:Techwolf Lupindo> area search
			FSAreaSearch* area_search_floater = LLFloaterReg::findTypedInstance<FSAreaSearch>("area_search");
			if (!area_search_floater || !area_search_floater->isActive()) // Don't spam the log when areasearch is active.
			{
			// </FS:Techwolf Lupindo>
			LL_WARNS() << "Couldn't find object " << id << " selected." << LL_ENDL;
			// <FS:Techwolf Lupindo> area search
			}
			// </FS:Techwolf Lupindo>
		}
		else
		{
            // save texture data as soon as we get texture perms first time
            bool save_textures = !node->mValid;
			// <FS:Beq> FIRE-19738 Object content caching improvement
			// if (node->mInventorySerial != inv_serial && node->getObject())
			// {
			// 	node->getObject()->dirtyInventory();
			if ( node->mInventorySerial != inv_serial )
			{
				auto obj = node->getObject();
				if( obj && obj->getInventorySerial() != inv_serial )
				{
					obj->dirtyInventory();
				}
			// </FS:Beq>

                // Even if this isn't object's first udpate, inventory changed
                // and some of the applied textures might have been in inventory
                // so update texture list.
                save_textures = true;
			}

			if (save_textures)
			{
				bool can_copy = false;
				bool can_transfer = false;

				LLAggregatePermissions::EValue value = LLAggregatePermissions::AP_NONE;
				if(node->getObject()->permYouOwner())
				{
					value = ag_texture_perms_owner.getValue(PERM_COPY);
					if (value == LLAggregatePermissions::AP_EMPTY || value == LLAggregatePermissions::AP_ALL)
					{
						can_copy = true;
					}
					value = ag_texture_perms_owner.getValue(PERM_TRANSFER);
					if (value == LLAggregatePermissions::AP_EMPTY || value == LLAggregatePermissions::AP_ALL)
					{
						can_transfer = true;
					}
				}
				else
				{
					value = ag_texture_perms.getValue(PERM_COPY);
					if (value == LLAggregatePermissions::AP_EMPTY || value == LLAggregatePermissions::AP_ALL)
					{
						can_copy = true;
					}
					value = ag_texture_perms.getValue(PERM_TRANSFER);
					if (value == LLAggregatePermissions::AP_EMPTY || value == LLAggregatePermissions::AP_ALL)
					{
						can_transfer = true;
					}
				}

				if (can_copy && can_transfer)
				{
					node->saveTextures(texture_ids);
				}

                if (can_copy && can_transfer && node->getObject()->getVolume())
                {
                    uuid_vec_t material_ids;
                    gltf_materials_vec_t override_materials;
                    LLVOVolume* vobjp = (LLVOVolume*)node->getObject();
                    for (int i = 0; i < vobjp->getNumTEs(); ++i)
                    {
                        material_ids.push_back(vobjp->getRenderMaterialID(i));

                        // Make a copy to ensure we won't affect live material
                        // with any potential changes nor live changes will be
                        // reflected in a saved copy.
                        // Like changes from local material (reuses pointer) or
                        // from live editor (revert mechanics might modify this)
                        LLGLTFMaterial* old_override = node->getObject()->getTE(i)->getGLTFMaterialOverride();
                        if (old_override)
                        {
                            LLPointer<LLGLTFMaterial> mat = new LLGLTFMaterial(*old_override);
                            override_materials.push_back(mat);
                        }
                        else
                        {
                            override_materials.push_back(nullptr);
                        }
                    }
                    // processObjectProperties does not include overrides so this
                    // might need to be moved to LLGLTFMaterialOverrideDispatchHandler
                    node->saveGLTFMaterials(material_ids, override_materials);
                }
			}

			node->mValid = true;
			node->mPermissions->init(creator_id, owner_id,
									 last_owner_id, group_id);
			node->mPermissions->initMasks(base_mask, owner_mask, everyone_mask, group_mask, next_owner_mask);
			node->mCreationDate = creation_date;
			node->mItemID = item_id;
			node->mFolderID = folder_id;
			node->mFromTaskID = from_task_id;
			node->mName.assign(name);
			node->mDescription.assign(desc);
			node->mSaleInfo = sale_info;
			node->mAggregatePerm = ag_perms;
			node->mAggregateTexturePerm = ag_texture_perms;
			node->mAggregateTexturePermOwner = ag_texture_perms_owner;
			node->mCategory = category;
			node->mInventorySerial = inv_serial;
			node->mSitName.assign(sit_name);
			node->mTouchName.assign(touch_name);

			// <FS:ND> Fire for any observer interested in object properties
			LLSelectMgr::instance().firePropertyReceived( node );
			// </FS:ND>
		}
	}

	dialog_refresh_all();

	// hack for left-click buy object
	LLToolPie::selectionPropertiesReceived();
}

// static
void LLSelectMgr::processObjectPropertiesFamily(LLMessageSystem* msg, void** user_data)
{
	LLUUID id;

	U32 request_flags;
	LLUUID creator_id;
	LLUUID owner_id;
	LLUUID group_id;
	LLUUID extra_id;
	U32 base_mask, owner_mask, group_mask, everyone_mask, next_owner_mask;
	LLSaleInfo sale_info;
	LLCategory category;
	
	msg->getU32Fast(_PREHASH_ObjectData, _PREHASH_RequestFlags,	request_flags );
	msg->getUUIDFast(_PREHASH_ObjectData, _PREHASH_ObjectID,		id );
	msg->getUUIDFast(_PREHASH_ObjectData, _PREHASH_OwnerID,		owner_id );
	msg->getUUIDFast(_PREHASH_ObjectData, _PREHASH_GroupID,		group_id );
	msg->getU32Fast(_PREHASH_ObjectData, _PREHASH_BaseMask,		base_mask );
	msg->getU32Fast(_PREHASH_ObjectData, _PREHASH_OwnerMask,		owner_mask );
	msg->getU32Fast(_PREHASH_ObjectData,_PREHASH_GroupMask,		group_mask );
	msg->getU32Fast(_PREHASH_ObjectData, _PREHASH_EveryoneMask,	everyone_mask );
	msg->getU32Fast(_PREHASH_ObjectData, _PREHASH_NextOwnerMask, next_owner_mask);
	sale_info.unpackMessage(msg, _PREHASH_ObjectData);
	category.unpackMessage(msg, _PREHASH_ObjectData);

	LLUUID last_owner_id;
	msg->getUUIDFast(_PREHASH_ObjectData, _PREHASH_LastOwnerID, last_owner_id );

	// unpack name & desc
	std::string name;
	msg->getStringFast(_PREHASH_ObjectData, _PREHASH_Name, name);

	std::string desc;
	msg->getStringFast(_PREHASH_ObjectData, _PREHASH_Description, desc);

	// the reporter widget askes the server for info about picked objects
	if (request_flags & COMPLAINT_REPORT_REQUEST )
	{
		LLFloaterReporter *reporterp = LLFloaterReg::findTypedInstance<LLFloaterReporter>("reporter");
		if (reporterp)
		{
			LLAvatarName av_name;
			LLAvatarNameCache::get(owner_id, &av_name);
			reporterp->setPickedObjectProperties(name, av_name.getUserName(), owner_id);
		}
	}
	else if (request_flags & OBJECT_PAY_REQUEST)
	{
		// check if the owner of the paid object is muted
		LLMuteList::getInstance()->autoRemove(owner_id, LLMuteList::AR_MONEY);
	}

	// Now look through all of the hovered nodes
	struct f : public LLSelectedNodeFunctor
	{
		LLUUID mID;
		f(const LLUUID& id) : mID(id) {}
		virtual bool apply(LLSelectNode* node)
		{
			return (node->getObject() && node->getObject()->mID == mID);
		}
	} func(id);
	LLSelectNode* node = LLSelectMgr::getInstance()->mHoverObjects->getFirstNode(&func);

	if (node)
	{
		node->mValid = true;
		node->mPermissions->init(LLUUID::null, owner_id,
								 last_owner_id, group_id);
		node->mPermissions->initMasks(base_mask, owner_mask, everyone_mask, group_mask, next_owner_mask);
		node->mSaleInfo = sale_info;
		node->mCategory = category;
		node->mName.assign(name);
		node->mDescription.assign(desc);
	}

	dialog_refresh_all();
}


// static
void LLSelectMgr::processForceObjectSelect(LLMessageSystem* msg, void**)
{
	bool reset_list;
	msg->getBOOL("Header", "ResetList", reset_list);

	if (reset_list)
	{
		LLSelectMgr::getInstance()->deselectAll();
	}

	LLUUID full_id;
	S32 local_id;
	LLViewerObject* object;
	std::vector<LLViewerObject*> objects;
	S32 i;
	S32 block_count = msg->getNumberOfBlocks("Data");

	for (i = 0; i < block_count; i++)
	{
		msg->getS32("Data", "LocalID", local_id, i);

		gObjectList.getUUIDFromLocal(full_id, 
									 local_id, 
									 msg->getSenderIP(),
									 msg->getSenderPort());
		object = gObjectList.findObject(full_id);
		if (object)
		{
			objects.push_back(object);
		}
	}

	// Don't select, just highlight
	LLSelectMgr::getInstance()->highlightObjectAndFamily(objects);
}

extern F32	gGLModelView[16];

void LLSelectMgr::updateSilhouettes()
{
	S32 num_sils_genned = 0;

	LLVector3d	cameraPos = gAgentCamera.getCameraPositionGlobal();
	F32 currentCameraZoom = gAgentCamera.getCurrentCameraBuildOffset();

	if (!mSilhouetteImagep)
	{
		mSilhouetteImagep = LLViewerTextureManager::getFetchedTextureFromFile("silhouette.j2c", FTT_LOCAL_FILE, true, LLGLTexture::BOOST_UI);
	}

	mHighlightedObjects->cleanupNodes();

	if((cameraPos - mLastCameraPos).magVecSquared() > SILHOUETTE_UPDATE_THRESHOLD_SQUARED * currentCameraZoom * currentCameraZoom)
	{
		struct f : public LLSelectedObjectFunctor
		{
			virtual bool apply(LLViewerObject* object)
			{
				object->setChanged(LLXform::SILHOUETTE);
				return true;
			}
		} func;
		getSelection()->applyToObjects(&func);	
		
		mLastCameraPos = gAgentCamera.getCameraPositionGlobal();
	}
	
	std::vector<LLViewerObject*> changed_objects;

	updateSelectionSilhouette(mSelectedObjects, num_sils_genned, changed_objects);
	if (mRectSelectedObjects.size() > 0)
	{
		//gGLSPipelineSelection.set();

		//mSilhouetteImagep->bindTexture();
		//glAlphaFunc(GL_GREATER, sHighlightAlphaTest);

		std::set<LLViewerObject*> roots;

		// sync mHighlightedObjects with mRectSelectedObjects since the latter is rebuilt every frame and former
		// persists from frame to frame to avoid regenerating object silhouettes
		// mHighlightedObjects includes all siblings of rect selected objects

		bool select_linked_set = !gSavedSettings.getBOOL("EditLinkedParts");

		// generate list of roots from current object selection
		for (std::set<LLPointer<LLViewerObject> >::iterator iter = mRectSelectedObjects.begin();
			 iter != mRectSelectedObjects.end(); iter++)
		{
			LLViewerObject *objectp = *iter;
			if (select_linked_set)
			{
				LLViewerObject *rootp = (LLViewerObject*)objectp->getRoot();
				roots.insert(rootp);
			}
			else
			{
				roots.insert(objectp);
			}
		}

		// remove highlight nodes not in roots list
		std::vector<LLSelectNode*> remove_these_nodes;
		std::vector<LLViewerObject*> remove_these_roots;

		for (LLObjectSelection::iterator iter = mHighlightedObjects->begin();
			 iter != mHighlightedObjects->end(); iter++)
		{
			LLSelectNode* node = *iter;
			LLViewerObject* objectp = node->getObject();
			if (!objectp)
				continue;
			if (objectp->isRoot() || !select_linked_set)
			{
				if (roots.count(objectp) == 0)
				{
					remove_these_nodes.push_back(node);
				}
				else
				{
					remove_these_roots.push_back(objectp);
				}
			}
			else
			{
				LLViewerObject* rootp = (LLViewerObject*)objectp->getRoot();

				if (roots.count(rootp) == 0)
				{
					remove_these_nodes.push_back(node);
				}
			}
		}

		// remove all highlight nodes no longer in rectangle selection
		for (std::vector<LLSelectNode*>::iterator iter = remove_these_nodes.begin();
			 iter != remove_these_nodes.end(); ++iter)
		{
			LLSelectNode* nodep = *iter;
			mHighlightedObjects->removeNode(nodep);
		}

		// remove all root objects already being highlighted
		for (std::vector<LLViewerObject*>::iterator iter = remove_these_roots.begin();
			 iter != remove_these_roots.end(); ++iter)
		{
			LLViewerObject* objectp = *iter;
			roots.erase(objectp);
		}

		// add all new objects in rectangle selection
		for (std::set<LLViewerObject*>::iterator iter = roots.begin();
			 iter != roots.end(); iter++)
		{
			LLViewerObject* objectp = *iter;
			if (!canSelectObject(objectp))
			{
				continue;
			}

			LLSelectNode* rect_select_root_node = new LLSelectNode(objectp, true);
			rect_select_root_node->selectAllTEs(true);

			if (!select_linked_set)
			{
				rect_select_root_node->mIndividualSelection = true;
			}
			else
			{
				LLViewerObject::const_child_list_t& child_list = objectp->getChildren();
				for (LLViewerObject::child_list_t::const_iterator iter = child_list.begin();
					 iter != child_list.end(); iter++)
				{
					LLViewerObject* child_objectp = *iter;
				
					if (!canSelectObject(child_objectp))
					{
						continue;
					}

					LLSelectNode* rect_select_node = new LLSelectNode(child_objectp, true);
					rect_select_node->selectAllTEs(true);
					mHighlightedObjects->addNodeAtEnd(rect_select_node);
				}
			}

			// Add the root last, to preserve order for link operations.
			mHighlightedObjects->addNodeAtEnd(rect_select_root_node);
		}

		num_sils_genned	= 0;

		// render silhouettes for highlighted objects
		//bool subtracting_from_selection = (gKeyboard->currentMask(true) == MASK_CONTROL);
		for (S32 pass = 0; pass < 2; pass++)
		{
			for (LLObjectSelection::iterator iter = mHighlightedObjects->begin();
				 iter != mHighlightedObjects->end(); iter++)
			{
				LLSelectNode* node = *iter;
				LLViewerObject* objectp = node->getObject();
				if (!objectp)
					continue;
				
				// do roots first, then children so that root flags are cleared ASAP
				bool roots_only = (pass == 0);
				bool is_root = objectp->isRootEdit();
				if (roots_only != is_root)
				{
					continue;
				}

				if (!node->mSilhouetteExists 
					|| objectp->isChanged(LLXform::SILHOUETTE)
					|| (objectp->getParent() && objectp->getParent()->isChanged(LLXform::SILHOUETTE)))
				{
					if (num_sils_genned++ < MAX_SILS_PER_FRAME)
					{
						generateSilhouette(node, LLViewerCamera::getInstance()->getOrigin());
						changed_objects.push_back(objectp);			
					}
					else if (objectp->isAttachment() && objectp->getRootEdit()->mDrawable.notNull())
					{
						//RN: hack for orthogonal projection of HUD attachments
						LLViewerJointAttachment* attachment_pt = (LLViewerJointAttachment*)objectp->getRootEdit()->mDrawable->getParent();
						if (attachment_pt && attachment_pt->getIsHUDAttachment())
						{
							LLVector3 camera_pos = LLVector3(-10000.f, 0.f, 0.f);
							generateSilhouette(node, camera_pos);
						}
					}
				}
				//LLColor4 highlight_color;
				//
				//if (subtracting_from_selection)
				//{
				//	node->renderOneSilhouette(LLColor4::red);
				//}
				//else if (!objectp->isSelected())
				//{
				//	highlight_color = objectp->isRoot() ? sHighlightParentColor : sHighlightChildColor;
				//	node->renderOneSilhouette(highlight_color);
				//}
			}
		}
		//mSilhouetteImagep->unbindTexture(0, GL_TEXTURE_2D);
	}
	else
	{
		mHighlightedObjects->deleteAllNodes();
	}

	for (std::vector<LLViewerObject*>::iterator iter = changed_objects.begin();
		 iter != changed_objects.end(); ++iter)
	{
		// clear flags after traversing node list (as child objects need to refer to parent flags, etc)
		LLViewerObject* objectp = *iter;
		objectp->clearChanged(LLXform::MOVED | LLXform::SILHOUETTE);
	}
}

void LLSelectMgr::updateSelectionSilhouette(LLObjectSelectionHandle object_handle, S32& num_sils_genned, std::vector<LLViewerObject*>& changed_objects)
{
	if (object_handle->getNumNodes())
	{
		//gGLSPipelineSelection.set();

		//mSilhouetteImagep->bindTexture();
		//glAlphaFunc(GL_GREATER, sHighlightAlphaTest);

		for (S32 pass = 0; pass < 2; pass++)
		{
			for (LLObjectSelection::iterator iter = object_handle->begin();
				iter != object_handle->end(); iter++)
			{
				LLSelectNode* node = *iter;
				LLViewerObject* objectp = node->getObject();
				if (!objectp)
					continue;
				// do roots first, then children so that root flags are cleared ASAP
				bool roots_only = (pass == 0);
				bool is_root = (objectp->isRootEdit());
				if (roots_only != is_root || objectp->mDrawable.isNull())
				{
					continue;
				}

				if (!node->mSilhouetteExists 
					|| objectp->isChanged(LLXform::SILHOUETTE)
					|| (objectp->getParent() && objectp->getParent()->isChanged(LLXform::SILHOUETTE)))
				{
					if (num_sils_genned++ < MAX_SILS_PER_FRAME)// && objectp->mDrawable->isVisible())
					{
						generateSilhouette(node, LLViewerCamera::getInstance()->getOrigin());
						changed_objects.push_back(objectp);
					}
					else if (objectp->isAttachment())
					{
						//RN: hack for orthogonal projection of HUD attachments
						LLViewerJointAttachment* attachment_pt = (LLViewerJointAttachment*)objectp->getRootEdit()->mDrawable->getParent();
						if (attachment_pt && attachment_pt->getIsHUDAttachment())
						{
							LLVector3 camera_pos = LLVector3(-10000.f, 0.f, 0.f);
							generateSilhouette(node, camera_pos);
						}
					}
				}
			}
		}
	}
}
void LLSelectMgr::renderSilhouettes(bool for_hud)
{
	// <FS:KC> show/hide build highlight
	// if (!mRenderSilhouettes || !mRenderHighlightSelections)
	if (((mFSShowHideHighlight == FS_SHOW_HIDE_HIGHLIGHT_NORMAL) && (!mRenderSilhouettes || !mRenderHighlightSelections)) || (mFSShowHideHighlight == FS_SHOW_HIDE_HIGHLIGHT_HIDE))
	// </FS:KC>
	{
		return;
	}

	gGL.getTexUnit(0)->bind(mSilhouetteImagep);
	LLGLSPipelineSelection gls_select;
	LLGLEnable blend(GL_BLEND);
	LLGLDepthTest gls_depth(GL_TRUE, GL_FALSE);

	if (isAgentAvatarValid() && for_hud)
	{
		LLBBox hud_bbox = gAgentAvatarp->getHUDBBox();

		F32 cur_zoom = gAgentCamera.mHUDCurZoom;

		// set up transform to encompass bounding box of HUD
		F32 aspect = LLViewerCamera::getInstance()->getAspect(); // <FS:Ansariel> Performance improvement

		gGL.matrixMode(LLRender::MM_PROJECTION);
		gGL.pushMatrix();
		gGL.loadIdentity();
		F32 depth = llmax(1.f, hud_bbox.getExtentLocal().mV[VX] * 1.1f);
		// <FS:Ansariel> Performance improvement
		//gGL.ortho(-0.5f * LLViewerCamera::getInstance()->getAspect(), 0.5f * LLViewerCamera::getInstance()->getAspect(), -0.5f, 0.5f, 0.f, depth);
		gGL.ortho(-0.5f * aspect, 0.5f * aspect, -0.5f, 0.5f, 0.f, depth);

		gGL.matrixMode(LLRender::MM_MODELVIEW);
		gGL.pushMatrix();
		gGL.pushUIMatrix();
		gGL.loadUIIdentity();
		gGL.loadIdentity();
		gGL.loadMatrix(OGL_TO_CFR_ROTATION);		// Load Cory's favorite reference frame
		gGL.translatef(-hud_bbox.getCenterLocal().mV[VX] + (depth *0.5f), 0.f, 0.f);
		gGL.scalef(cur_zoom, cur_zoom, cur_zoom);
	}

	bool wireframe_selection = (gFloaterTools && gFloaterTools->getVisible()) || LLSelectMgr::sRenderHiddenSelections;
	F32 fogCfx = (F32)llclamp((getSelectionCenterGlobal() - gAgentCamera.getCameraPositionGlobal()).magVec() / (getBBoxOfSelection().getExtentLocal().magVec() * 4), 0.0, 1.0);  // <FS:Ansariel> Performance improvement

	static LLColor4 sParentColor = LLColor4(sSilhouetteParentColor[VRED], sSilhouetteParentColor[VGREEN], sSilhouetteParentColor[VBLUE], LLSelectMgr::sHighlightAlpha);
	static LLColor4 sChildColor = LLColor4(sSilhouetteChildColor[VRED], sSilhouetteChildColor[VGREEN], sSilhouetteChildColor[VBLUE], LLSelectMgr::sHighlightAlpha);

	auto renderMeshSelection_f = [fogCfx, wireframe_selection](LLSelectNode* node, LLViewerObject* objectp, LLColor4 hlColor)
	{
		LLGLSLShader* shader = LLGLSLShader::sCurBoundShaderPtr;

		if (shader)
		{
			gDebugProgram.bind();
		}

		gGL.matrixMode(LLRender::MM_MODELVIEW);
		gGL.pushMatrix();

		bool is_hud_object = objectp->isHUDAttachment();

		if (!is_hud_object)
		{
			gGL.loadIdentity();
			gGL.multMatrix(gGLModelView);
		}

		if (objectp->mDrawable->isActive())
		{
			gGL.multMatrix((F32*)objectp->getRenderMatrix().mMatrix);
		}
		else if (!is_hud_object)
		{
			LLVector3 trans = objectp->getRegion()->getOriginAgent();
			gGL.translatef(trans.mV[0], trans.mV[1], trans.mV[2]);
		}

		bool bRenderHidenSelection = node->isTransient() ? false : LLSelectMgr::sRenderHiddenSelections;


		LLVOVolume* vobj = objectp->mDrawable->getVOVolume();
		if (vobj)
		{
			LLVertexBuffer::unbind();
			gGL.pushMatrix();
			gGL.multMatrix((F32*)vobj->getRelativeXform().mMatrix);

			if (objectp->mDrawable->isState(LLDrawable::RIGGED))
			{
				vobj->updateRiggedVolume(true);
			}
		}

		glPolygonMode(GL_FRONT_AND_BACK, GL_LINE);

		S32 num_tes = llmin((S32)objectp->getNumTEs(), (S32)objectp->getNumFaces()); // avatars have TEs but no faces
		for (S32 te = 0; te < num_tes; ++te)
		{
			if (node->isTESelected(te))
			{
				objectp->mDrawable->getFace(te)->renderOneWireframe(hlColor, fogCfx, wireframe_selection, bRenderHidenSelection, nullptr != shader);
			}
		}

		gGL.popMatrix();
		gGL.popMatrix();

		gGL.setLineWidth(1.f); // <FS> Line width OGL core profile fix by Rye Mutt
		glPolygonMode(GL_FRONT_AND_BACK, GL_FILL);

		if (shader)
		{
			shader->bind();
		}
	};

	if (mSelectedObjects->getNumNodes())
	{
		LLUUID inspect_item_id= LLUUID::null;
		LLFloaterInspect* inspect_instance = LLFloaterReg::findTypedInstance<LLFloaterInspect>("inspect");
		if(inspect_instance && inspect_instance->getVisible())
		{
			inspect_item_id = inspect_instance->getSelectedUUID();
		}
		else
		{
			LLSidepanelTaskInfo *panel_task_info = LLSidepanelTaskInfo::getActivePanel();
			if (panel_task_info)
			{
				inspect_item_id = panel_task_info->getSelectedUUID();
			}
		}

		LLUUID focus_item_id = LLViewerMediaFocus::getInstance()->getFocusedObjectID();
		// <FS:Ansariel> Improve selection silhouette rendering speed by Drake Arconis
		//for (S32 pass = 0; pass < 2; pass++)
		{
			for (LLObjectSelection::iterator iter = mSelectedObjects->begin();
				 iter != mSelectedObjects->end(); iter++)
			{
				LLSelectNode* node = *iter;
                
                if (getTEMode() && !node->hasSelectedTE())
                    continue;

				LLViewerObject* objectp = node->getObject();
				if (!objectp)
					continue;

                if (objectp->mDrawable 
                    && objectp->mDrawable->getVOVolume() 
                    && objectp->mDrawable->getVOVolume()->isMesh())
                {
                    LLColor4 hlColor = objectp->isRootEdit() ? sParentColor : sChildColor;
                    if (objectp->getID() == inspect_item_id)
                    {
                        hlColor = sHighlightInspectColor;
                    }
                    else if (node->isTransient())
                    {
                        hlColor = sContextSilhouetteColor;
                    }
                    renderMeshSelection_f(node, objectp, hlColor);
                }
                else
                {
                    if (objectp->isHUDAttachment() != for_hud)
                    {
                        continue;
                    }
                    if (objectp->getID() == focus_item_id)
                    {
                        node->renderOneSilhouette(gFocusMgr.getFocusColor());
                    }
                    else if (objectp->getID() == inspect_item_id)
                    {
                        node->renderOneSilhouette(sHighlightInspectColor);
                    }
                    else if (node->isTransient())
                    {
                        bool oldHidden = LLSelectMgr::sRenderHiddenSelections;
                        LLSelectMgr::sRenderHiddenSelections = false;
                        node->renderOneSilhouette(sContextSilhouetteColor);
                        LLSelectMgr::sRenderHiddenSelections = oldHidden;
                    }
                    else if (objectp->isRootEdit())
                    {
                        node->renderOneSilhouette(sSilhouetteParentColor);
                    }
                    else
                    {
                        node->renderOneSilhouette(sSilhouetteChildColor);
                    }
                }
			} //for all selected node's
		} //for pass
	}

	if (mHighlightedObjects->getNumNodes())
	{
		// render silhouettes for highlighted objects
		bool subtracting_from_selection = (gKeyboard->currentMask(true) == MASK_CONTROL);
		for (S32 pass = 0; pass < 2; pass++)
		{
			for (LLObjectSelection::iterator iter = mHighlightedObjects->begin();
				 iter != mHighlightedObjects->end(); iter++)
			{
				LLSelectNode* node = *iter;
				LLViewerObject* objectp = node->getObject();
				if (!objectp)
					continue;
				if (objectp->isHUDAttachment() != for_hud)
				{
					continue;
				}
				
				LLColor4 highlight_color = objectp->isRoot() ? sHighlightParentColor : sHighlightChildColor;
				if (objectp->mDrawable
					&& objectp->mDrawable->getVOVolume()
					&& objectp->mDrawable->getVOVolume()->isMesh())
				{
					renderMeshSelection_f(node, objectp, subtracting_from_selection ? LLColor4::red : highlight_color);
				}
				else if (subtracting_from_selection)
				{
					node->renderOneSilhouette(LLColor4::red);
				}
				else if (!objectp->isSelected())
				{
					node->renderOneSilhouette(highlight_color);
				}
			}
		}
	}

	if (isAgentAvatarValid() && for_hud)
	{
		gGL.matrixMode(LLRender::MM_PROJECTION);
		gGL.popMatrix();

		gGL.matrixMode(LLRender::MM_MODELVIEW);
		gGL.popMatrix();
		gGL.popUIMatrix();
		stop_glerror();
	}

	gGL.getTexUnit(0)->unbind(LLTexUnit::TT_TEXTURE);
}

void LLSelectMgr::generateSilhouette(LLSelectNode* nodep, const LLVector3& view_point)
{
	LLViewerObject* objectp = nodep->getObject();

	if (objectp && objectp->getPCode() == LL_PCODE_VOLUME)
	{
		((LLVOVolume*)objectp)->generateSilhouette(nodep, view_point);
	}
}

//
// Utility classes
//
LLSelectNode::LLSelectNode(LLViewerObject* object, bool glow)
:	mObject(object),
	mIndividualSelection(false),
	mTransient(false),
	mValid(false),
	mPermissions(new LLPermissions()),
	mInventorySerial(0),
	mSilhouetteExists(false),
	mDuplicated(false),
	mTESelectMask(0),
	mLastTESelected(0),
	mName(LLStringUtil::null),
	mDescription(LLStringUtil::null),
	mTouchName(LLStringUtil::null),
	mSitName(LLStringUtil::null),
	mCreationDate(0)
{
	saveColors();
	saveShinyColors();
}

LLSelectNode::LLSelectNode(const LLSelectNode& nodep)
{
	mTESelectMask = nodep.mTESelectMask;
	mLastTESelected = nodep.mLastTESelected;

	mIndividualSelection = nodep.mIndividualSelection;

	mValid = nodep.mValid;
	mTransient		= nodep.mTransient;
	mPermissions = new LLPermissions(*nodep.mPermissions);
	mSaleInfo = nodep.mSaleInfo;;
	mAggregatePerm = nodep.mAggregatePerm;
	mAggregateTexturePerm = nodep.mAggregateTexturePerm;
	mAggregateTexturePermOwner = nodep.mAggregateTexturePermOwner;
	mName = nodep.mName;
	mDescription = nodep.mDescription;
	mCategory = nodep.mCategory;
	mInventorySerial = 0;
	mSavedPositionLocal = nodep.mSavedPositionLocal;
	mSavedPositionGlobal = nodep.mSavedPositionGlobal;
	mSavedScale = nodep.mSavedScale;
	mSavedRotation = nodep.mSavedRotation;
	mDuplicated = nodep.mDuplicated;
	mDuplicatePos = nodep.mDuplicatePos;
	mDuplicateRot = nodep.mDuplicateRot;
	mItemID = nodep.mItemID;
	mFolderID = nodep.mFolderID;
	mFromTaskID = nodep.mFromTaskID;
	mTouchName = nodep.mTouchName;
	mSitName = nodep.mSitName;
	mCreationDate = nodep.mCreationDate;

	mSilhouetteVertices = nodep.mSilhouetteVertices;
	mSilhouetteNormals = nodep.mSilhouetteNormals;
	mSilhouetteExists = nodep.mSilhouetteExists;
	mObject = nodep.mObject;

	std::vector<LLColor4>::const_iterator color_iter;
	mSavedColors.clear();
	for (color_iter = nodep.mSavedColors.begin(); color_iter != nodep.mSavedColors.end(); ++color_iter)
	{
		mSavedColors.push_back(*color_iter);
	}
	mSavedShinyColors.clear();
	for (color_iter = nodep.mSavedShinyColors.begin(); color_iter != nodep.mSavedShinyColors.end(); ++color_iter)
	{
		mSavedShinyColors.push_back(*color_iter);
	}
	
	saveTextures(nodep.mSavedTextures);
    saveGLTFMaterials(nodep.mSavedGLTFMaterialIds, nodep.mSavedGLTFOverrideMaterials);
}

LLSelectNode::~LLSelectNode()
{
    LLSelectMgr *manager = LLSelectMgr::getInstance();
    if (manager->mAllowSelectAvatar
        && (!mLastPositionLocal.isExactlyZero()
            || mLastRotation != LLQuaternion()))
    {
        LLViewerObject* object = getObject(); //isDead() check
        if (object && !object->getParent())
        {
            LLVOAvatar* avatar = object->asAvatar();
            if (avatar)
            {
                // Avatar was moved and needs to stay that way
                manager->mAvatarOverridesMap.emplace(avatar->getID(), LLSelectMgr::AvatarPositionOverride(mLastPositionLocal, mLastRotation, object));
            }
        }
    }


	delete mPermissions;
	mPermissions = NULL;
}

void LLSelectNode::selectAllTEs(bool b)
{
	mTESelectMask = b ? TE_SELECT_MASK_ALL : 0x0;
	mLastTESelected = 0;
}

void LLSelectNode::selectTE(S32 te_index, bool selected)
{
	if (te_index < 0 || te_index >= SELECT_MAX_TES)
	{
		return;
	}
	S32 mask = 0x1 << te_index;
	if(selected)
	{	
		mTESelectMask |= mask;
	}
	else
	{
		mTESelectMask &= ~mask;
	}
	mLastTESelected = te_index;
}

bool LLSelectNode::isTESelected(S32 te_index) const
{
	if (te_index < 0 || te_index >= mObject->getNumTEs())
	{
		return false;
	}
	return (mTESelectMask & (0x1 << te_index)) != 0;
}

S32 LLSelectNode::getLastSelectedTE() const
{
	if (!isTESelected(mLastTESelected))
	{
		return -1;
	}
	return mLastTESelected;
}

LLViewerObject* LLSelectNode::getObject()
{
	if (!mObject)
	{
		return NULL;
	}
	else if (mObject->isDead())
	{
		mObject = NULL;
	}
	return mObject;
}

void LLSelectNode::setObject(LLViewerObject* object)
{
	mObject = object;
}

void LLSelectNode::saveColors()
{
	if (mObject.notNull())
	{
		mSavedColors.clear();
		for (S32 i = 0; i < mObject->getNumTEs(); i++)
		{
			const LLTextureEntry &tep = mObject->getTEref(i);
			mSavedColors.push_back(tep.getColor());
		}
	}
}

void LLSelectNode::saveShinyColors()
{
	if (mObject.notNull())
	{
		mSavedShinyColors.clear();
		for (S32 i = 0; i < mObject->getNumTEs(); i++)
		{
			const LLMaterialPtr mat = mObject->getTEref(i).getMaterialParams();
			if (!mat.isNull())
			{
				mSavedShinyColors.push_back(mat->getSpecularLightColor());
			}
			else
			{
				mSavedShinyColors.push_back(LLColor4::white);
			}
		}
	}
}

void LLSelectNode::saveTextures(const uuid_vec_t& textures)
{
	if (mObject.notNull())
	{
		mSavedTextures.clear();

		for (uuid_vec_t::const_iterator texture_it = textures.begin();
			 texture_it != textures.end(); ++texture_it)
		{
			mSavedTextures.push_back(*texture_it);
		}
	}
}

void LLSelectNode::saveGLTFMaterials(const uuid_vec_t& materials, const gltf_materials_vec_t& override_materials)
{
    if (mObject.notNull())
    {
        mSavedGLTFMaterialIds.clear();
        mSavedGLTFOverrideMaterials.clear();

        for (uuid_vec_t::const_iterator materials_it = materials.begin();
            materials_it != materials.end(); ++materials_it)
        {
            mSavedGLTFMaterialIds.push_back(*materials_it);
        }

        for (gltf_materials_vec_t::const_iterator mat_it = override_materials.begin();
            mat_it != override_materials.end(); ++mat_it)
        {
            mSavedGLTFOverrideMaterials.push_back(*mat_it);
        }
    }
}

void LLSelectNode::saveTextureScaleRatios(LLRender::eTexIndex index_to_query)
{
	mTextureScaleRatios.clear();

	if (mObject.notNull())
	{
		
		LLVector3 scale = mObject->getScale();

		for (U8 i = 0; i < mObject->getNumTEs(); i++)
		{
			F32 diffuse_s = 1.0f;
			F32 diffuse_t = 1.0f;
			
			LLVector3 v;
			const LLTextureEntry* tep = mObject->getTE(i);
			if (!tep)
				continue;

			U32 s_axis = VX;
			U32 t_axis = VY;
			LLPrimitive::getTESTAxes(i, &s_axis, &t_axis);

			tep->getScale(&diffuse_s,&diffuse_t);

			if (tep->getTexGen() == LLTextureEntry::TEX_GEN_PLANAR)
			{
				v.mV[s_axis] = diffuse_s*scale.mV[s_axis];
				v.mV[t_axis] = diffuse_t*scale.mV[t_axis];
				mTextureScaleRatios.push_back(v);
			}
			else
			{
				v.mV[s_axis] = diffuse_s/scale.mV[s_axis];
				v.mV[t_axis] = diffuse_t/scale.mV[t_axis];
				mTextureScaleRatios.push_back(v);
			}
		}
	}
}


// This implementation should be similar to LLTask::allowOperationOnTask
bool LLSelectNode::allowOperationOnNode(PermissionBit op, U64 group_proxy_power) const
{
	// Extract ownership.
	bool object_is_group_owned = false;
	LLUUID object_owner_id;
	mPermissions->getOwnership(object_owner_id, object_is_group_owned);

	// Operations on invalid or public objects is not allowed.
	if (!mObject || (mObject->isDead()) || !mPermissions->isOwned())
	{
		return false;
	}

	// The transfer permissions can never be given through proxy.
	if (PERM_TRANSFER == op)
	{
		// The owner of an agent-owned object can transfer to themselves.
		if ( !object_is_group_owned 
			&& (gAgent.getID() == object_owner_id) )
		{
			return true;
		}
		else
		{
			// Otherwise check aggregate permissions.
			return mObject->permTransfer();
		}
	}

	if (PERM_MOVE == op
		|| PERM_MODIFY == op)
	{
		// only owners can move or modify their attachments
		// no proxy allowed.
		if (mObject->isAttachment() && object_owner_id != gAgent.getID())
		{
			return false;
		}
	}

	// Calculate proxy_agent_id and group_id to use for permissions checks.
	// proxy_agent_id may be set to the object owner through group powers.
	// group_id can only be set to the object's group, if the agent is in that group.
	LLUUID group_id = LLUUID::null;
	LLUUID proxy_agent_id = gAgent.getID();

	// Gods can always operate.
	if (gAgent.isGodlike())
	{
		return true;
	}

	// Check if the agent is in the same group as the object.
	LLUUID object_group_id = mPermissions->getGroup();
	if (object_group_id.notNull() &&
		gAgent.isInGroup(object_group_id))
	{
		// Assume the object's group during this operation.
		group_id = object_group_id;
	}

	// Only allow proxy powers for PERM_COPY if the actual agent can
	// receive the item (ie has PERM_TRANSFER permissions).
	// NOTE: op == PERM_TRANSFER has already been handled, but if
	// that ever changes we need to BLOCK proxy powers for PERM_TRANSFER.  DK 03/28/06
	if (PERM_COPY != op || mPermissions->allowTransferTo(gAgent.getID()))
	{
		// Check if the agent can assume ownership through group proxy or agent-granted proxy.
		if (   ( object_is_group_owned 
				&& gAgent.hasPowerInGroup(object_owner_id, group_proxy_power))
				// Only allow proxy for move, modify, and copy.
				|| ( (PERM_MOVE == op || PERM_MODIFY == op || PERM_COPY == op)
					&& (!object_is_group_owned
						&& gAgent.isGrantedProxy(*mPermissions))))
		{
			// This agent is able to assume the ownership role for this operation.
			proxy_agent_id = object_owner_id;
		}
	}
	
	// We now have max ownership information.
	if (PERM_OWNER == op)
	{
		// This this was just a check for ownership, we can now return the answer.
		return (proxy_agent_id == object_owner_id ? true : false);
	}

	// check permissions to see if the agent can operate
	return (mPermissions->allowOperationBy(op, proxy_agent_id, group_id));
}

//-----------------------------------------------------------------------------
// renderOneSilhouette()
//-----------------------------------------------------------------------------
void LLSelectNode::renderOneSilhouette(const LLColor4 &color)
{
	LLViewerObject* objectp = getObject();
	if (!objectp)
	{
		return;
	}

	LLDrawable* drawable = objectp->mDrawable;
	if(!drawable)
	{
		return;
	}

	LLVOVolume* vobj = drawable->getVOVolume();
	if (vobj && vobj->isMesh())
	{
		//This check (if(...)) with assert here just for ensure that this situation will not happens, and can be removed later. For example on the next release.
		llassert(!"renderOneWireframe() was removed SL-10194");
		return;
	}

	if (!mSilhouetteExists)
	{
		return;
	}

	bool is_hud_object = objectp->isHUDAttachment();
	
	if (mSilhouetteVertices.size() == 0 || mSilhouetteNormals.size() != mSilhouetteVertices.size())
	{
		return;
	}


	LLGLSLShader* shader = LLGLSLShader::sCurBoundShaderPtr;

	if (shader)
	{ //use UI program for selection highlights (texture color modulated by vertex color)
		gUIProgram.bind();
	}

	gGL.matrixMode(LLRender::MM_MODELVIEW);
	gGL.pushMatrix();
	gGL.pushUIMatrix();
	gGL.loadUIIdentity();

	if (!is_hud_object)
	{
		gGL.loadIdentity();
		gGL.multMatrix(gGLModelView);
	}
	
	
	if (drawable->isActive())
	{
		gGL.multMatrix((F32*) objectp->getRenderMatrix().mMatrix);
	}

	LLVolume *volume = objectp->getVolume();
	if (volume)
	{
		// <FS:Ansariel> Performance improvement
		LLViewerCamera& camera = LLViewerCamera::instance();

		F32 silhouette_thickness;
		if (isAgentAvatarValid() && is_hud_object)
		{
			silhouette_thickness = LLSelectMgr::sHighlightThickness / gAgentCamera.mHUDCurZoom;
		}
		else
		{
			LLVector3 view_vector = camera.getOrigin() - objectp->getRenderPosition();
			silhouette_thickness = view_vector.magVec() * LLSelectMgr::sHighlightThickness * (camera.getView() / camera.getDefaultFOV());
		}		
		F32 animationTime = (F32)LLFrameTimer::getElapsedSeconds();

		F32 u_coord = fmod(animationTime * LLSelectMgr::sHighlightUAnim, 1.f);
		F32 v_coord = 1.f - fmod(animationTime * LLSelectMgr::sHighlightVAnim, 1.f);
		F32 u_divisor = 1.f / ((F32)(mSilhouetteVertices.size() - 1));

		if (LLSelectMgr::sRenderHiddenSelections) // && gFloaterTools && gFloaterTools->getVisible())
		{
			gGL.flush();
			gGL.blendFunc(LLRender::BF_SOURCE_COLOR, LLRender::BF_ONE);
			
            LLGLDepthTest gls_depth(GL_TRUE, GL_FALSE, GL_GEQUAL);
            gGL.flush();
			gGL.begin(LLRender::LINES);
			{
				gGL.color4f(color.mV[VRED], color.mV[VGREEN], color.mV[VBLUE], 0.4f);

				for(S32 i = 0; i < mSilhouetteVertices.size(); i += 2)
				{
					u_coord += u_divisor * LLSelectMgr::sHighlightUScale;
					gGL.texCoord2f( u_coord, v_coord );
					gGL.vertex3fv( mSilhouetteVertices[i].mV);
					u_coord += u_divisor * LLSelectMgr::sHighlightUScale;
					gGL.texCoord2f( u_coord, v_coord );
					gGL.vertex3fv(mSilhouetteVertices[i+1].mV);
				}
			}
            gGL.end();
			u_coord = fmod(animationTime * LLSelectMgr::sHighlightUAnim, 1.f);
		}

		gGL.flush();
		gGL.setSceneBlendType(LLRender::BT_ALPHA);
		gGL.begin(LLRender::TRIANGLES);
		{
			for(S32 i = 0; i < mSilhouetteVertices.size(); i+=2)
			{
				if (!mSilhouetteNormals[i].isFinite() ||
					!mSilhouetteNormals[i+1].isFinite())
				{ //skip skewed segments
					continue;
				}

				LLVector3 v[4];
				LLVector2 tc[4];
				v[0] = mSilhouetteVertices[i] + (mSilhouetteNormals[i] * silhouette_thickness);
				tc[0].set(u_coord, v_coord + LLSelectMgr::sHighlightVScale);

				v[1] = mSilhouetteVertices[i];
				tc[1].set(u_coord, v_coord);

				u_coord += u_divisor * LLSelectMgr::sHighlightUScale;

				v[2] = mSilhouetteVertices[i+1] + (mSilhouetteNormals[i+1] * silhouette_thickness);
				tc[2].set(u_coord, v_coord + LLSelectMgr::sHighlightVScale);
				
				v[3] = mSilhouetteVertices[i+1];
				tc[3].set(u_coord,v_coord);

				gGL.color4f(color.mV[VRED], color.mV[VGREEN], color.mV[VBLUE], 0.0f); //LLSelectMgr::sHighlightAlpha);
				gGL.texCoord2fv(tc[0].mV);
				gGL.vertex3fv( v[0].mV ); 
				
				gGL.color4f(color.mV[VRED]*2, color.mV[VGREEN]*2, color.mV[VBLUE]*2, LLSelectMgr::sHighlightAlpha);
				gGL.texCoord2fv( tc[1].mV );
				gGL.vertex3fv( v[1].mV );

				gGL.color4f(color.mV[VRED], color.mV[VGREEN], color.mV[VBLUE], 0.0f); //LLSelectMgr::sHighlightAlpha);
				gGL.texCoord2fv( tc[2].mV );
				gGL.vertex3fv( v[2].mV );

				gGL.vertex3fv( v[2].mV );

				gGL.color4f(color.mV[VRED]*2, color.mV[VGREEN]*2, color.mV[VBLUE]*2, LLSelectMgr::sHighlightAlpha);
				gGL.texCoord2fv( tc[1].mV );
				gGL.vertex3fv( v[1].mV );

				gGL.texCoord2fv( tc[3].mV );
				gGL.vertex3fv( v[3].mV );			
			}
		}
		gGL.end();
		gGL.flush();
	}
	gGL.popMatrix();
	gGL.popUIMatrix();

	if (shader)
	{
		shader->bind();
	}
}

//
// Utility Functions
//

// *DEPRECATED: See header comment.
void dialog_refresh_all()
{
	// This is the easiest place to fire the update signal, as it will
	// make cleaning up the functions below easier.  Also, sometimes entities
	// outside the selection manager change properties of selected objects
	// and call into this function.  Yuck.
	LLSelectMgr::getInstance()->mUpdateSignal();

	// *TODO: Eliminate all calls into outside classes below, make those
	// objects register with the update signal.

	gFloaterTools->dirty();

	gMenuObject->needsArrange();

	if( gMenuAttachmentSelf->getVisible() )
	{
		gMenuAttachmentSelf->arrange();
	}
	if( gMenuAttachmentOther->getVisible() )
	{
		gMenuAttachmentOther->arrange();
	}

	LLFloaterProperties::dirtyAll(); // <FS:Ansariel> Keep legacy properties floater

	LLFloaterInspect* inspect_instance = LLFloaterReg::findTypedInstance<LLFloaterInspect>("inspect");
	if(inspect_instance)
	{
		inspect_instance->dirty();
	}

	LLSidepanelTaskInfo *panel_task_info = LLSidepanelTaskInfo::getActivePanel();
	if (panel_task_info)
	{
		panel_task_info->dirty();
	}
}

S32 get_family_count(LLViewerObject *parent)
{
	if (!parent)
	{
		LL_WARNS() << "Trying to get_family_count on null parent!" << LL_ENDL;
	}
	S32 count = 1;	// for this object
	LLViewerObject::const_child_list_t& child_list = parent->getChildren();
	for (LLViewerObject::child_list_t::const_iterator iter = child_list.begin();
		 iter != child_list.end(); iter++)
	{
		LLViewerObject* child = *iter;

		if (!child)
		{
			LL_WARNS() << "Family object has NULL child!  Show Doug." << LL_ENDL;
		}
		else if (child->isDead())
		{
			LL_WARNS() << "Family object has dead child object.  Show Doug." << LL_ENDL;
		}
		else
		{
			if (LLSelectMgr::getInstance()->canSelectObject(child))
			{
				count += get_family_count( child );
			}
		}
	}
	return count;
}

//-----------------------------------------------------------------------------
// updateSelectionCenter
//
// FIXME this is a grab bag of functionality only some of which has to do
// with the selection center
// -----------------------------------------------------------------------------
void LLSelectMgr::updateSelectionCenter()
{
	const F32 MOVE_SELECTION_THRESHOLD = 1.f;		//  Movement threshold in meters for updating selection
													//  center (tractor beam)

    // override any avatar updates received
    // Works only if avatar was repositioned
    // and edit floater is visible
    overrideAvatarUpdates();
	//override any object updates received
	//for selected objects
	overrideObjectUpdates();

	LLViewerObject* object = mSelectedObjects->getFirstObject();
	if (!object)
	{
		// nothing selected, probably grabbing
		// Ignore by setting to avatar origin.
		mSelectionCenterGlobal.clearVec();
		mShowSelection = false;
		mSelectionBBox = LLBBox(); 
		resetAgentHUDZoom();
	}
	else
	{
		mSelectedObjects->mSelectType = getSelectTypeForObject(object);

		if (mSelectedObjects->mSelectType != SELECT_TYPE_HUD && isAgentAvatarValid())
		{
			// reset hud ZOOM
			resetAgentHUDZoom();
		}

		mShowSelection = false;
		LLBBox bbox;

		// have stuff selected
		LLVector3d select_center;
		// keep a list of jointed objects for showing the joint HUDEffects

		// Initialize the bounding box to the root prim, so the BBox orientation 
		// matches the root prim's (affecting the orientation of the manipulators). 
		bbox.addBBoxAgent( (mSelectedObjects->getFirstRootObject(true))->getBoundingBoxAgent() ); 
	                 
		for (LLObjectSelection::iterator iter = mSelectedObjects->begin();
			 iter != mSelectedObjects->end(); iter++)
		{
			LLSelectNode* node = *iter;
			LLViewerObject* object = node->getObject();
			if (!object)
				continue;
			
			LLViewerObject *root = object->getRootEdit();
			if (mSelectedObjects->mSelectType == SELECT_TYPE_WORLD && // not an attachment
				!root->isChild(gAgentAvatarp) && // not the object you're sitting on
				!object->isAvatar()) // not another avatar
			{
				mShowSelection = true;
			}

			bbox.addBBoxAgent( object->getBoundingBoxAgent() );
		}
		
		LLVector3 bbox_center_agent = bbox.getCenterAgent();
		mSelectionCenterGlobal = gAgent.getPosGlobalFromAgent(bbox_center_agent);
		mSelectionBBox = bbox;

	}
	
	if ( !(gAgentID == LLUUID::null)) 
	{
		LLTool		*tool = LLToolMgr::getInstance()->getCurrentTool();
		if (mShowSelection)
		{
			LLVector3d select_center_global;

			if( tool->isEditing() )
			{
				select_center_global = tool->getEditingPointGlobal();
			}
			else
			{
				select_center_global = mSelectionCenterGlobal;
			}

			// Send selection center if moved beyond threshold (used to animate tractor beam)	
			LLVector3d diff;
			diff = select_center_global - mLastSentSelectionCenterGlobal;

			if ( diff.magVecSquared() > MOVE_SELECTION_THRESHOLD*MOVE_SELECTION_THRESHOLD )
			{
				//  Transmit updated selection center 
				mLastSentSelectionCenterGlobal = select_center_global;
			}
		}
	}

	// give up edit menu if no objects selected
	if (gEditMenuHandler == this && mSelectedObjects->getObjectCount() == 0)
	{
		gEditMenuHandler = NULL;
	}

    pauseAssociatedAvatars();
}

//-----------------------------------------------------------------------------
// pauseAssociatedAvatars
//
// If the selection includes an attachment or an animated object, the
// associated avatars should pause their animations until they are no
// longer selected.
//-----------------------------------------------------------------------------
void LLSelectMgr::pauseAssociatedAvatars()
{
    mPauseRequests.clear();

    for (LLObjectSelection::iterator iter = mSelectedObjects->begin();
         iter != mSelectedObjects->end(); iter++)
    {
        LLSelectNode* node = *iter;
        LLViewerObject* object = node->getObject();
        if (!object)
            continue;
			
        mSelectedObjects->mSelectType = getSelectTypeForObject(object);

        LLVOAvatar* parent_av = NULL;
        if (mSelectedObjects->mSelectType == SELECT_TYPE_ATTACHMENT)
        {
            // Selection can be obsolete, confirm that this is an attachment
            // and find parent avatar
            parent_av = object->getAvatarAncestor();
        }

        // Can be both an attachment and animated object
        if (parent_av)
        {
            // It's an attachment. Pause the avatar it's attached to.
            mPauseRequests.push_back(parent_av->requestPause());
        }

        if (object->isAnimatedObject() && object->getControlAvatar())
        {
            // It's an animated object. Pause the control avatar.
            mPauseRequests.push_back(object->getControlAvatar()->requestPause());
        }
    }
}

void LLSelectMgr::updatePointAt()
{
	if (mShowSelection)
	{
		if (mSelectedObjects->getObjectCount())
		{					
			LLVector3 select_offset;
			const LLPickInfo& pick = gViewerWindow->getLastPick();
			LLViewerObject *click_object = pick.getObject();
			if (click_object && click_object->isSelected())
			{
				// clicked on another object in our selection group, use that as target
				select_offset.setVec(pick.mObjectOffset);
				select_offset.rotVec(~click_object->getRenderRotation());
		
				gAgentCamera.setPointAt(POINTAT_TARGET_SELECT, click_object, select_offset);
				gAgentCamera.setLookAt(LOOKAT_TARGET_SELECT, click_object, select_offset);
			}
			else
			{
				// didn't click on an object this time, revert to pointing at center of first object
				gAgentCamera.setPointAt(POINTAT_TARGET_SELECT, mSelectedObjects->getFirstObject());
				gAgentCamera.setLookAt(LOOKAT_TARGET_SELECT, mSelectedObjects->getFirstObject());
			}
		}
		else
		{
			gAgentCamera.setPointAt(POINTAT_TARGET_CLEAR);
			gAgentCamera.setLookAt(LOOKAT_TARGET_CLEAR);
		}
	}
	else
	{
		gAgentCamera.setPointAt(POINTAT_TARGET_CLEAR);
		gAgentCamera.setLookAt(LOOKAT_TARGET_CLEAR);
	}
}

//-----------------------------------------------------------------------------
// getBBoxOfSelection()
//-----------------------------------------------------------------------------
LLBBox LLSelectMgr::getBBoxOfSelection() const
{
	return mSelectionBBox;
}


//-----------------------------------------------------------------------------
// canUndo()
//-----------------------------------------------------------------------------
bool LLSelectMgr::canUndo() const
{
	// Can edit or can move
	return const_cast<LLSelectMgr*>(this)->mSelectedObjects->getFirstUndoEnabledObject() != NULL; // HACK: casting away constness - MG;
}

//-----------------------------------------------------------------------------
// undo()
//-----------------------------------------------------------------------------
void LLSelectMgr::undo()
{
	bool select_linked_set = !gSavedSettings.getBOOL("EditLinkedParts");
	LLUUID group_id(gAgent.getGroupID());
	sendListToRegions("Undo", packAgentAndSessionAndGroupID, packObjectID, logNoOp, &group_id, select_linked_set ? SEND_ONLY_ROOTS : SEND_CHILDREN_FIRST);
}

//-----------------------------------------------------------------------------
// canRedo()
//-----------------------------------------------------------------------------
bool LLSelectMgr::canRedo() const
{
	return const_cast<LLSelectMgr*>(this)->mSelectedObjects->getFirstEditableObject() != NULL; // HACK: casting away constness - MG
}

//-----------------------------------------------------------------------------
// redo()
//-----------------------------------------------------------------------------
void LLSelectMgr::redo()
{
	bool select_linked_set = !gSavedSettings.getBOOL("EditLinkedParts");
	LLUUID group_id(gAgent.getGroupID());
	sendListToRegions("Redo", packAgentAndSessionAndGroupID, packObjectID, logNoOp, &group_id, select_linked_set ? SEND_ONLY_ROOTS : SEND_CHILDREN_FIRST);
}

//-----------------------------------------------------------------------------
// canDoDelete()
//-----------------------------------------------------------------------------
bool LLSelectMgr::canDoDelete() const
{
	bool can_delete = false;
	// This function is "logically const" - it does not change state in
	// a way visible outside the selection manager.
	LLSelectMgr* self = const_cast<LLSelectMgr*>(this);
	LLViewerObject* obj = self->mSelectedObjects->getFirstDeleteableObject();
	// Note: Can only delete root objects (see getFirstDeleteableObject() for more info)
	if (obj!= NULL)
	{
		// all the faces needs to be selected
		if(self->mSelectedObjects->contains(obj,SELECT_ALL_TES ))
		{
			can_delete = true;
		}
	}
// [RLVa:KB] - Checked: 2010-03-23 (RLVa-1.2.0e) | Added: RLVa-1.2.0a
	can_delete &= (!rlv_handler_t::isEnabled()) || (rlvCanDeleteOrReturn());
// [/RLVa:KB]

	return can_delete;
}

//-----------------------------------------------------------------------------
// doDelete()
//-----------------------------------------------------------------------------
void LLSelectMgr::doDelete()
{
	selectDelete();
}

//-----------------------------------------------------------------------------
// canDeselect()
//-----------------------------------------------------------------------------
bool LLSelectMgr::canDeselect() const
{
	return !mSelectedObjects->isEmpty();
}

//-----------------------------------------------------------------------------
// deselect()
//-----------------------------------------------------------------------------
void LLSelectMgr::deselect()
{
	deselectAll();
}
//-----------------------------------------------------------------------------
// canDuplicate()
//-----------------------------------------------------------------------------
bool LLSelectMgr::canDuplicate() const
{
//	return const_cast<LLSelectMgr*>(this)->mSelectedObjects->getFirstCopyableObject() != NULL; // HACK: casting away constness - MG
// [RLVa:KB] - Checked: 2010-03-24 (RLVa-1.2.0e) | Added: RLVa-1.2.0a
	return 
		(const_cast<LLSelectMgr*>(this)->mSelectedObjects->getFirstCopyableObject() != NULL) &&
		( (!rlv_handler_t::isEnabled()) || (rlvCanDeleteOrReturn()) );
// [/RLVa:KB]
}
//-----------------------------------------------------------------------------
// duplicate()
//-----------------------------------------------------------------------------
void LLSelectMgr::duplicate()
{
	LLVector3 offset(0.5f, 0.5f, 0.f);
	selectDuplicate(offset, true);
}

ESelectType LLSelectMgr::getSelectTypeForObject(LLViewerObject* object)
{
	if (!object)
	{
		return SELECT_TYPE_WORLD;
	}
	if (object->isHUDAttachment())
	{
		return SELECT_TYPE_HUD;
	}
	else if (object->isAttachment())
	{
		return SELECT_TYPE_ATTACHMENT;
	}
	else
	{
		return SELECT_TYPE_WORLD;
	}
}

void LLSelectMgr::validateSelection()
{
	struct f : public LLSelectedObjectFunctor
	{
		virtual bool apply(LLViewerObject* object)
		{
			if (!LLSelectMgr::getInstance()->canSelectObject(object))
			{
				LLSelectMgr::getInstance()->deselectObjectOnly(object);
			}
			return true;
		}
	} func;
	getSelection()->applyToObjects(&func);	
}

bool LLSelectMgr::canSelectObject(LLViewerObject* object, bool ignore_select_owned)
{
	// Never select dead objects
	if (!object || object->isDead())
	{
		return false;
	}

	if (mForceSelection)
	{
		return true;
	}

	if(!ignore_select_owned)
	{
		if ((gSavedSettings.getBOOL("SelectOwnedOnly") && !object->permYouOwner()) ||
				(gSavedSettings.getBOOL("SelectMovableOnly") && (!object->permMove() ||  object->isPermanentEnforced())))
		{
			// only select my own objects
			return false;
		}
	}
	// <FS:Ansariel> FIRE-14593: Option to select only copyable objects
	if (!object->permCopy() && gSavedSettings.getBOOL("FSSelectCopyableOnly"))
	{
		return FALSE;
	}
	// </FS:Ansariel>
	// <FS:Ansariel> FIRE-17696: Option to select only locked objects
	if (gSavedSettings.getBOOL("FSSelectLockedOnly") && object->permMove() && !object->isPermanentEnforced())
	{
		return FALSE;
	}
	// </FS:Ansariel>

	// Can't select orphans
	if (object->isOrphaned()) return false;

	// Can't select avatars
	if (object->isAvatar()) return false;

	// Can't select land
	if (object->getPCode() == LLViewerObject::LL_VO_SURFACE_PATCH) return false;

	ESelectType selection_type = getSelectTypeForObject(object);
	if (mSelectedObjects->getObjectCount() > 0 && mSelectedObjects->mSelectType != selection_type) return false;

	return true;
}

bool LLSelectMgr::setForceSelection(bool force) 
{ 
	std::swap(mForceSelection,force); 
	return force; 
}

void LLSelectMgr::resetAgentHUDZoom()
{
	if (gAgentCamera.mHUDTargetZoom != 1)
	{
		gAgentCamera.mHUDTargetZoom = 1.f;
		gAgentCamera.mHUDCurZoom = 1.f;
	}
}

void LLSelectMgr::getAgentHUDZoom(F32 &target_zoom, F32 &current_zoom) const
{
	target_zoom = gAgentCamera.mHUDTargetZoom;
	current_zoom = gAgentCamera.mHUDCurZoom;
}

void LLSelectMgr::setAgentHUDZoom(F32 target_zoom, F32 current_zoom)
{
	gAgentCamera.mHUDTargetZoom = target_zoom;
	gAgentCamera.mHUDCurZoom = current_zoom;
}

/////////////////////////////////////////////////////////////////////////////
// Object selection iterator helpers
/////////////////////////////////////////////////////////////////////////////
bool LLObjectSelection::is_root::operator()(LLSelectNode *node)
{
	LLViewerObject* object = node->getObject();
	return (object != NULL) && !node->mIndividualSelection && (object->isRootEdit());
}

bool LLObjectSelection::is_valid_root::operator()(LLSelectNode *node)
{
	LLViewerObject* object = node->getObject();
	return (object != NULL) && node->mValid && !node->mIndividualSelection && (object->isRootEdit());
}

bool LLObjectSelection::is_root_object::operator()(LLSelectNode *node)
{
	LLViewerObject* object = node->getObject();
	return (object != NULL) && (object->isRootEdit());
}

LLObjectSelection::LLObjectSelection() : 
	LLRefCount(),
	mSelectType(SELECT_TYPE_WORLD)
{
}

LLObjectSelection::~LLObjectSelection()
{
	deleteAllNodes();
}

void LLObjectSelection::cleanupNodes()
{
	for (list_t::iterator iter = mList.begin(); iter != mList.end(); )
	{
		list_t::iterator curiter = iter++;
		LLSelectNode* node = *curiter;
		if (node->getObject() == NULL || node->getObject()->isDead())
		{
			mList.erase(curiter);
			delete node;
		}
	}
}

void LLObjectSelection::updateEffects()
{
}

S32 LLObjectSelection::getNumNodes()
{
	return mList.size();
}

// <FS:Zi> Fix for crash while selecting objects with derendered child prims
bool LLObjectSelection::checkNode(LLSelectNode* nodep)
{
	if(nodep)
	{
		if(nodep->getObject())
		{
			if(!nodep->getObject()->isDead())
			{
				return true;
			}
			else
			{
				LL_WARNS("LLObjectSelection") << "skipping dead node object" << LL_ENDL;
			}
		}
		else
		{
			LL_WARNS("LLObjectSelection") << "skipping NULL node object pointer" << LL_ENDL;
		}
		mFailedNodesList.push_back(nodep);
	}
	else
	{
		LL_WARNS("LLObjectSelection") << "skipping NULL node" << LL_ENDL;
	}

	return false;
}
	// </FS:Zi>

void LLObjectSelection::addNode(LLSelectNode *nodep)
{
	// <FS:Zi> Fix for crash while selecting objects with derendered child prims
	// llassert_always(nodep->getObject() && !nodep->getObject()->isDead());
	if(!checkNode(nodep))
	{
		return;
	}
	// </FS:Zi>

	mList.push_front(nodep);
	mSelectNodeMap[nodep->getObject()] = nodep;
}

void LLObjectSelection::addNodeAtEnd(LLSelectNode *nodep)
{
	// <FS:Zi> Fix for crash while selecting objects with derendered child prims
	// llassert_always(nodep->getObject() && !nodep->getObject()->isDead());
	if(!checkNode(nodep))
	{
		return;
	}
	// </FS:Zi>

	mList.push_back(nodep);
	mSelectNodeMap[nodep->getObject()] = nodep;
}

void LLObjectSelection::moveNodeToFront(LLSelectNode *nodep)
{
	mList.remove(nodep);
	mList.push_front(nodep);
}

void LLObjectSelection::removeNode(LLSelectNode *nodep)
{
	mSelectNodeMap.erase(nodep->getObject());
	if (nodep->getObject() == mPrimaryObject)
	{
		mPrimaryObject = NULL;
	}
	nodep->setObject(NULL); // Will get erased in cleanupNodes()
	mList.remove(nodep);
}

void LLObjectSelection::deleteAllNodes()
{
	std::for_each(mList.begin(), mList.end(), DeletePointer());
	mList.clear();
	mSelectNodeMap.clear();
	mPrimaryObject = NULL;

	// <FS:Zi> Fix for crash while selecting objects with derendered child prims
	std::for_each(mFailedNodesList.begin(),mFailedNodesList.end(),DeletePointer());
	mFailedNodesList.clear();
	// </FS:Zi>
}

LLSelectNode* LLObjectSelection::findNode(LLViewerObject* objectp)
{
	std::map<LLPointer<LLViewerObject>, LLSelectNode*>::iterator found_it = mSelectNodeMap.find(objectp);
	if (found_it != mSelectNodeMap.end())
	{
		return found_it->second;
	}
	return NULL;
}

//-----------------------------------------------------------------------------
// isEmpty()
//-----------------------------------------------------------------------------
bool LLObjectSelection::isEmpty() const
{
	return (mList.size() == 0);
}


//-----------------------------------------------------------------------------
// getObjectCount() - returns number of non null objects
//-----------------------------------------------------------------------------
S32 LLObjectSelection::getObjectCount()
{
	cleanupNodes();
	S32 count = mList.size();

	return count;
}

F32 LLObjectSelection::getSelectedObjectCost()
{
	cleanupNodes();
	F32 cost = 0.f;

	for (list_t::iterator iter = mList.begin(); iter != mList.end(); ++iter)
	{
		LLSelectNode* node = *iter;
		LLViewerObject* object = node->getObject();
		
		if (object)
		{
			cost += object->getObjectCost();
		}
	}

	return cost;
}

F32 LLObjectSelection::getSelectedLinksetCost()
{
	cleanupNodes();
	F32 cost = 0.f;

	std::set<LLViewerObject*> me_roots;

	for (list_t::iterator iter = mList.begin(); iter != mList.end(); ++iter)
	{
		LLSelectNode* node = *iter;
		LLViewerObject* object = node->getObject();
		
		if (object && !object->isAttachment())
		{
			LLViewerObject* root = static_cast<LLViewerObject*>(object->getRoot());
			if (root)
			{
				if (me_roots.find(root) == me_roots.end())
				{
					me_roots.insert(root);
					cost += root->getLinksetCost();
				}
			}
		}
	}

	return cost;
}

F32 LLObjectSelection::getSelectedPhysicsCost()
{
	cleanupNodes();
	F32 cost = 0.f;

	for (list_t::iterator iter = mList.begin(); iter != mList.end(); ++iter)
	{
		LLSelectNode* node = *iter;
		LLViewerObject* object = node->getObject();
		
		if (object)
		{
			cost += object->getPhysicsCost();
		}
	}

	return cost;
}

F32 LLObjectSelection::getSelectedLinksetPhysicsCost()
{
	cleanupNodes();
	F32 cost = 0.f;

	std::set<LLViewerObject*> me_roots;

	for (list_t::iterator iter = mList.begin(); iter != mList.end(); ++iter)
	{
		LLSelectNode* node = *iter;
		LLViewerObject* object = node->getObject();
		
		if (object)
		{
			LLViewerObject* root = static_cast<LLViewerObject*>(object->getRoot());
			if (root)
			{
				if (me_roots.find(root) == me_roots.end())
				{
					me_roots.insert(root);
					cost += root->getLinksetPhysicsCost();
				}
			}
		}
	}

	return cost;
}

F32 LLObjectSelection::getSelectedObjectStreamingCost(S32* total_bytes, S32* visible_bytes)
{
	F32 cost = 0.f;
	for (list_t::iterator iter = mList.begin(); iter != mList.end(); ++iter)
	{
		LLSelectNode* node = *iter;
		LLViewerObject* object = node->getObject();
		
		if (object)
		{
			cost += object->getStreamingCost();

            S32 bytes = 0;
            S32 visible = 0;
            LLMeshCostData costs;
            if (object->getCostData(costs))
            {
                bytes = costs.getSizeTotal();
                visible = costs.getSizeByLOD(object->getLOD());
            }
			if (total_bytes)
			{
				*total_bytes += bytes;
			}

			if (visible_bytes)
			{
				*visible_bytes += visible;
			}
		}
	}

	return cost;
}

U32 LLObjectSelection::getSelectedObjectTriangleCount(S32* vcount)
{
	U32 count = 0;
	for (list_t::iterator iter = mList.begin(); iter != mList.end(); ++iter)
	{
		LLSelectNode* node = *iter;
		LLViewerObject* object = node->getObject();
		
		if (object)
		{
			S32 vt = 0;
			count += object->getTriangleCount(&vt);
			*vcount += vt;
		}
	}

	return count;
}

S32 LLObjectSelection::getSelectedObjectRenderCost()
{
       S32 cost = 0;
       LLVOVolume::texture_cost_t textures;
       typedef std::set<LLUUID> uuid_list_t;
       uuid_list_t computed_objects;

	   typedef std::list<LLPointer<LLViewerObject> > child_list_t;
	   typedef const child_list_t const_child_list_t;

	   // add render cost of complete linksets first, to get accurate texture counts
       for (list_t::iterator iter = mList.begin(); iter != mList.end(); ++iter)
       {
               LLSelectNode* node = *iter;
			   
               LLVOVolume* object = (LLVOVolume*)node->getObject();

               if (object && object->isRootEdit())
               {
				   cost += object->getRenderCost(textures);
				   computed_objects.insert(object->getID());

				   const_child_list_t children = object->getChildren();
				   for (const_child_list_t::const_iterator child_iter = children.begin();
						 child_iter != children.end();
						 ++child_iter)
				   {
					   LLViewerObject* child_obj = *child_iter;
					   LLVOVolume *child = dynamic_cast<LLVOVolume*>( child_obj );
					   if (child)
					   {
						   cost += child->getRenderCost(textures);
						   computed_objects.insert(child->getID());
					   }
				   }

				   for (LLVOVolume::texture_cost_t::iterator iter = textures.begin(); iter != textures.end(); ++iter)
				   {
					   // add the cost of each individual texture in the linkset
					   cost += LLVOVolume::getTextureCost(*iter);
				   }

				   textures.clear();
               }
       }
	
	   // add any partial linkset objects, texture cost may be slightly misleading
		for (list_t::iterator iter = mList.begin(); iter != mList.end(); ++iter)
		{
			LLSelectNode* node = *iter;
			LLVOVolume* object = (LLVOVolume*)node->getObject();

			if (object && computed_objects.find(object->getID()) == computed_objects.end()  )
			{
					cost += object->getRenderCost(textures);
					computed_objects.insert(object->getID());
			}

			for (LLVOVolume::texture_cost_t::iterator iter = textures.begin(); iter != textures.end(); ++iter)
			{
				// add the cost of each individual texture in the linkset
				cost += LLVOVolume::getTextureCost(*iter);
			}

			textures.clear();
		}

       return cost;
}

//-----------------------------------------------------------------------------
// getTECount()
//-----------------------------------------------------------------------------
S32 LLObjectSelection::getTECount()
{
	S32 count = 0;
	for (LLObjectSelection::iterator iter = begin(); iter != end(); iter++)
	{
		LLSelectNode* node = *iter;
		LLViewerObject* object = node->getObject();
		if (!object)
			continue;
		S32 num_tes = object->getNumTEs();
		for (S32 te = 0; te < num_tes; te++)
		{
			if (node->isTESelected(te))
			{
				++count;
			}
		}
	}
	return count;
}

//-----------------------------------------------------------------------------
// getRootObjectCount()
//-----------------------------------------------------------------------------
S32 LLObjectSelection::getRootObjectCount()
{
	S32 count = 0;
	for (LLObjectSelection::root_iterator iter = root_begin(); iter != root_end(); iter++)
	{
		++count;
	}
	return count;
}

bool LLObjectSelection::applyToObjects(LLSelectedObjectFunctor* func)
{
	bool result = true;
	for (iterator iter = begin(); iter != end(); )
	{
		iterator nextiter = iter++;
		LLViewerObject* object = (*nextiter)->getObject();
		if (!object)
			continue;
		bool r = func->apply(object);
		result = result && r;
	}
	return result;
}

bool LLObjectSelection::checkAnimatedObjectEstTris()
{
    F32 est_tris = 0;
    F32 max_tris = 0;
    S32 anim_count = 0;
	for (root_iterator iter = root_begin(); iter != root_end(); ++iter)
	{
		LLViewerObject* object = (*iter)->getObject();
		if (!object)
			continue;
        if (object->isAnimatedObject())
        {
            anim_count++;
        }
        est_tris += object->recursiveGetEstTrianglesMax();
        max_tris = llmax((F32)max_tris,(F32)object->getAnimatedObjectMaxTris());
	}
	return anim_count==0 || est_tris <= max_tris;
}

bool LLObjectSelection::checkAnimatedObjectLinkable()
{
    return checkAnimatedObjectEstTris();
}

bool LLObjectSelection::applyToRootObjects(LLSelectedObjectFunctor* func, bool firstonly)
{
	bool result = firstonly ? false : true;
	for (root_iterator iter = root_begin(); iter != root_end(); )
	{
		root_iterator nextiter = iter++;
		LLViewerObject* object = (*nextiter)->getObject();
		if (!object)
			continue;
		bool r = func->apply(object);
		if (firstonly && r)
			return true;
		else
			result = result && r;
	}
	return result;
}

bool LLObjectSelection::applyToTEs(LLSelectedTEFunctor* func, bool firstonly)
{
	bool result = firstonly ? false : true;
	for (iterator iter = begin(); iter != end(); )
	{
		iterator nextiter = iter++;
		LLSelectNode* node = *nextiter;
		LLViewerObject* object = (*nextiter)->getObject();
		if (!object)
			continue;
		S32 num_tes = llmin((S32)object->getNumTEs(), (S32)object->getNumFaces()); // avatars have TEs but no faces
		for (S32 te = 0; te < num_tes; ++te)
		{
			if (node->isTESelected(te))
			{
				bool r = func->apply(object, te);
				if (firstonly && r)
					return true;
				else
					result = result && r;
			}
		}
	}
	return result;
}

bool LLObjectSelection::applyToNodes(LLSelectedNodeFunctor *func, bool firstonly)
{
	bool result = firstonly ? false : true;
	for (iterator iter = begin(); iter != end(); )
	{
		iterator nextiter = iter++;
		LLSelectNode* node = *nextiter;
		bool r = func->apply(node);
		if (firstonly && r)
			return true;
		else
			result = result && r;
	}
	return result;
}

bool LLObjectSelection::applyToRootNodes(LLSelectedNodeFunctor *func, bool firstonly)
{
	bool result = firstonly ? false : true;
	for (root_iterator iter = root_begin(); iter != root_end(); )
	{
		root_iterator nextiter = iter++;
		LLSelectNode* node = *nextiter;
		bool r = func->apply(node);
		if (firstonly && r)
			return true;
		else
			result = result && r;
	}
	return result;
}

bool LLObjectSelection::isMultipleTESelected()
{
	bool te_selected = false;
	// ...all faces
	for (LLObjectSelection::iterator iter = begin();
		 iter != end(); iter++)
	{
		LLSelectNode* nodep = *iter;
		for (S32 i = 0; i < SELECT_MAX_TES; i++)
		{
			if(nodep->isTESelected(i))
			{
				if(te_selected)
				{
					return true;
				}
				te_selected = true;
			}
		}
	}
	return false;
}

//-----------------------------------------------------------------------------
// contains()
//-----------------------------------------------------------------------------
bool LLObjectSelection::contains(LLViewerObject* object)
{
	return findNode(object) != NULL;
}


//-----------------------------------------------------------------------------
// contains()
//-----------------------------------------------------------------------------
bool LLObjectSelection::contains(LLViewerObject* object, S32 te)
{
	if (te == SELECT_ALL_TES)
	{
		// ...all faces
		for (LLObjectSelection::iterator iter = begin();
			 iter != end(); iter++)
		{
			LLSelectNode* nodep = *iter;
			if (nodep->getObject() == object)
			{
				// Optimization
				if (nodep->getTESelectMask() == TE_SELECT_MASK_ALL)
				{
					return true;
				}

				bool all_selected = true;
				for (S32 i = 0; i < object->getNumTEs(); i++)
				{
					all_selected = all_selected && nodep->isTESelected(i);
				}
				return all_selected;
			}
		}
		return false;
	}
	else
	{
		// ...one face
		for (LLObjectSelection::iterator iter = begin(); iter != end(); iter++)
		{
			LLSelectNode* nodep = *iter;
			if (nodep->getObject() == object && nodep->isTESelected(te))
			{
				return true;
			}
		}
		return false;
	}
}

// returns true is any node is currenly worn as an attachment
bool LLObjectSelection::isAttachment()
{
	return (mSelectType == SELECT_TYPE_ATTACHMENT || mSelectType == SELECT_TYPE_HUD);
}

//-----------------------------------------------------------------------------
// getSelectedParentObject()
//-----------------------------------------------------------------------------
LLViewerObject* getSelectedParentObject(LLViewerObject *object)
{
	LLViewerObject *parent;
	while (object && (parent = (LLViewerObject*)object->getParent()))
	{
		if (parent->isSelected())
		{
			object = parent;
		}
		else
		{
			break;
		}
	}
	return object;
}

//-----------------------------------------------------------------------------
// getFirstNode
//-----------------------------------------------------------------------------
LLSelectNode* LLObjectSelection::getFirstNode(LLSelectedNodeFunctor* func)
{
	for (iterator iter = begin(); iter != end(); ++iter)
	{
		LLSelectNode* node = *iter;
		if (func == NULL || func->apply(node))
		{
			return node;
		}
	}
	return NULL;
}

LLSelectNode* LLObjectSelection::getFirstRootNode(LLSelectedNodeFunctor* func, bool non_root_ok)
{
	for (root_iterator iter = root_begin(); iter != root_end(); ++iter)
	{
		LLSelectNode* node = *iter;
		if (func == NULL || func->apply(node))
		{
			return node;
		}
	}
	if (non_root_ok)
	{
		// Get non root
		return getFirstNode(func);
	}
	return NULL;
}


//-----------------------------------------------------------------------------
// getFirstSelectedObject
//-----------------------------------------------------------------------------
LLViewerObject* LLObjectSelection::getFirstSelectedObject(LLSelectedNodeFunctor* func, bool get_parent)
{
	LLSelectNode* res = getFirstNode(func);
	if (res && get_parent)
	{
		return getSelectedParentObject(res->getObject());
	}
	else if (res)
	{
		return res->getObject();
	}
	return NULL;
}

//-----------------------------------------------------------------------------
// getFirstObject()
//-----------------------------------------------------------------------------
LLViewerObject* LLObjectSelection::getFirstObject()
{
	LLSelectNode* res = getFirstNode(NULL);
	return res ? res->getObject() : NULL;
}

//-----------------------------------------------------------------------------
// getFirstRootObject()
//-----------------------------------------------------------------------------
LLViewerObject* LLObjectSelection::getFirstRootObject(bool non_root_ok)
{
	LLSelectNode* res = getFirstRootNode(NULL, non_root_ok);
	return res ? res->getObject() : NULL;
}

//-----------------------------------------------------------------------------
// getFirstMoveableNode()
//-----------------------------------------------------------------------------
LLSelectNode* LLObjectSelection::getFirstMoveableNode(bool get_root_first)
{
	struct f : public LLSelectedNodeFunctor
	{
		bool apply(LLSelectNode* node)
		{
			LLViewerObject* obj = node->getObject();
			return obj && obj->permMove() && !obj->isPermanentEnforced();
		}
	} func;
	LLSelectNode* res = get_root_first ? getFirstRootNode(&func, true) : getFirstNode(&func);
	return res;
}

//-----------------------------------------------------------------------------
// getFirstCopyableObject()
//-----------------------------------------------------------------------------
LLViewerObject* LLObjectSelection::getFirstCopyableObject(bool get_parent)
{
	struct f : public LLSelectedNodeFunctor
	{
		bool apply(LLSelectNode* node)
		{
			LLViewerObject* obj = node->getObject();
			return obj && obj->permCopy() && !obj->isAttachment();
		}
	} func;
	return getFirstSelectedObject(&func, get_parent);
}

//-----------------------------------------------------------------------------
// getFirstDeleteableObject()
//-----------------------------------------------------------------------------
LLViewerObject* LLObjectSelection::getFirstDeleteableObject()
{
	//RN: don't currently support deletion of child objects, as that requires separating them first
	// then derezzing to trash
	
	struct f : public LLSelectedNodeFunctor
	{
		bool apply(LLSelectNode* node)
		{
			LLViewerObject* obj = node->getObject();
			// you can delete an object if you are the owner
			// or you have permission to modify it.
			if( obj && !obj->isPermanentEnforced() &&
				( (obj->permModify()) ||
				(obj->permYouOwner()) ||
				(!obj->permAnyOwner())	))		// public
			{
				if( !obj->isAttachment() )
				{
					return true;
				}
			}
			return false;
		}
	} func;
	LLSelectNode* node = getFirstNode(&func);
	return node ? node->getObject() : NULL;
}

//-----------------------------------------------------------------------------
// getFirstEditableObject()
//-----------------------------------------------------------------------------
LLViewerObject* LLObjectSelection::getFirstEditableObject(bool get_parent)
{
	struct f : public LLSelectedNodeFunctor
	{
		bool apply(LLSelectNode* node)
		{
			LLViewerObject* obj = node->getObject();
			return obj && obj->permModify();
		}
	} func;
	return getFirstSelectedObject(&func, get_parent);
}

//-----------------------------------------------------------------------------
// getFirstMoveableObject()
//-----------------------------------------------------------------------------
LLViewerObject* LLObjectSelection::getFirstMoveableObject(bool get_parent)
{
	struct f : public LLSelectedNodeFunctor
	{
		bool apply(LLSelectNode* node)
		{
			LLViewerObject* obj = node->getObject();
			return obj && obj->permMove() && !obj->isPermanentEnforced();
		}
	} func;
	return getFirstSelectedObject(&func, get_parent);
}

//-----------------------------------------------------------------------------
// getFirstUndoEnabledObject()
//-----------------------------------------------------------------------------
LLViewerObject* LLObjectSelection::getFirstUndoEnabledObject(bool get_parent)
{
    struct f : public LLSelectedNodeFunctor
    {
        bool apply(LLSelectNode* node)
        {
            LLViewerObject* obj = node->getObject();
            return obj && (obj->permModify() || (obj->permMove() && !obj->isPermanentEnforced()));
        }
    } func;
    return getFirstSelectedObject(&func, get_parent);
}

//-----------------------------------------------------------------------------
// Position + Rotation update methods called from LLViewerJoystick
//-----------------------------------------------------------------------------
bool LLSelectMgr::selectionMove(const LLVector3& displ,
                                  F32 roll, F32 pitch, F32 yaw, U32 update_type)
{
	if (update_type == UPD_NONE)
	{
		return false;
	}
	
	LLVector3 displ_global;
	bool update_success = true;
	bool update_position = update_type & UPD_POSITION;
	bool update_rotation = update_type & UPD_ROTATION;
	const bool noedit_linked_parts = !gSavedSettings.getBOOL("EditLinkedParts");
	
	if (update_position)
	{
		// calculate the distance of the object closest to the camera origin
		F32 min_dist_squared = F32_MAX; // value will be overridden in the loop
		
		LLVector3 obj_pos;
		for (LLObjectSelection::root_iterator it = getSelection()->root_begin();
			 it != getSelection()->root_end(); ++it)
		{
			obj_pos = (*it)->getObject()->getPositionEdit();
			
			F32 obj_dist_squared = dist_vec_squared(obj_pos, LLViewerCamera::getInstance()->getOrigin());
			if (obj_dist_squared < min_dist_squared)
			{
				min_dist_squared = obj_dist_squared;
			}
		}
		
		// factor the distance into the displacement vector. This will get us
		// equally visible movements for both close and far away selections.
		F32 min_dist = sqrt((F32) sqrtf(min_dist_squared)) / 2;
		displ_global.setVec(displ.mV[0] * min_dist,
							displ.mV[1] * min_dist,
							displ.mV[2] * min_dist);

		// equates to: Displ_global = Displ * M_cam_axes_in_global_frame
		displ_global = LLViewerCamera::getInstance()->rotateToAbsolute(displ_global);
	}

	LLQuaternion new_rot;
	if (update_rotation)
	{
		// let's calculate the rotation around each camera axes 
		LLQuaternion qx(roll, LLViewerCamera::getInstance()->getAtAxis());
		LLQuaternion qy(pitch, LLViewerCamera::getInstance()->getLeftAxis());
		LLQuaternion qz(yaw, LLViewerCamera::getInstance()->getUpAxis());
		new_rot.setQuat(qx * qy * qz);
	}
	
	LLViewerObject *obj;
	S32 obj_count = getSelection()->getObjectCount();
	for (LLObjectSelection::root_iterator it = getSelection()->root_begin();
		 it != getSelection()->root_end(); ++it )
	{
		obj = (*it)->getObject();
		bool enable_pos = false, enable_rot = false;
		bool perm_move = obj->permMove() && !obj->isPermanentEnforced();
		bool perm_mod = obj->permModify();
		
		LLVector3d sel_center(getSelectionCenterGlobal());
		
		if (update_rotation)
		{
			enable_rot = perm_move 
				&& ((perm_mod && !obj->isAttachment()) || noedit_linked_parts);

			if (enable_rot)
			{
				int children_count = obj->getChildren().size();
				if (obj_count > 1 && children_count > 0)
				{
					// for linked sets, rotate around the group center
					const LLVector3 t(obj->getPositionGlobal() - sel_center);

					// Ra = T x R x T^-1
					LLMatrix4 mt;	mt.setTranslation(t);
					const LLMatrix4 mnew_rot(new_rot);
					LLMatrix4 mt_1;	mt_1.setTranslation(-t);
					mt *= mnew_rot;
					mt *= mt_1;
					
					// Rfin = Rcur * Ra
					obj->setRotation(obj->getRotationEdit() * mt.quaternion());
					displ_global += mt.getTranslation();
				}
				else
				{
					obj->setRotation(obj->getRotationEdit() * new_rot);
				}
			}
			else
			{
				update_success = false;
			}
		}

		if (update_position)
		{
			// establish if object can be moved or not
			enable_pos = perm_move && !obj->isAttachment() 
			&& (perm_mod || noedit_linked_parts);
			
			if (enable_pos)
			{
				obj->setPosition(obj->getPositionEdit() + displ_global);
			}
			else
			{
				update_success = false;
			}
		}
		
		if (enable_pos && enable_rot && obj->mDrawable.notNull())
		{
			gPipeline.markMoved(obj->mDrawable, true);
		}
	}
	
	if (update_position && update_success && obj_count > 1)
	{
		updateSelectionCenter();
	}
	
	return update_success;
}

void LLSelectMgr::sendSelectionMove()
{
	LLSelectNode *node = mSelectedObjects->getFirstRootNode();
	if (node == NULL)
	{
		return;
	}
	
	//saveSelectedObjectTransform(SELECT_ACTION_TYPE_PICK);
	
	U32 update_type = UPD_POSITION | UPD_ROTATION;
	LLViewerRegion *last_region, *curr_region = node->getObject()->getRegion();
	S32 objects_in_this_packet = 0;

	// apply to linked objects if unable to select their individual parts 
	if (!gSavedSettings.getBOOL("EditLinkedParts") && !getTEMode())
	{
		// tell simulator to apply to whole linked sets
		update_type |= UPD_LINKED_SETS;
	}

	// prepare first bulk message
	gMessageSystem->newMessage("MultipleObjectUpdate");
	packAgentAndSessionID(&update_type);

	LLViewerObject *obj = NULL;
	for (LLObjectSelection::root_iterator it = getSelection()->root_begin();
		 it != getSelection()->root_end(); ++it)
	{
		obj = (*it)->getObject();

		// note: following code adapted from sendListToRegions() (@3924)
		last_region = curr_region;
		curr_region = obj->getRegion();

		// if not simulator or message too big
		if (curr_region != last_region
			|| gMessageSystem->isSendFull(NULL)
			|| objects_in_this_packet >= MAX_OBJECTS_PER_PACKET)
		{
			// send sim the current message and start new one
			gMessageSystem->sendReliable(last_region->getHost());
			objects_in_this_packet = 0;
			gMessageSystem->newMessage("MultipleObjectUpdate");
			packAgentAndSessionID(&update_type);
		}

		// add another instance of the body of data
		packMultipleUpdate(*it, &update_type);
		++objects_in_this_packet;
	}

	// flush remaining messages
	if (gMessageSystem->getCurrentSendTotal() > 0)
	{
		gMessageSystem->sendReliable(curr_region->getHost());
	}
	else
	{
		gMessageSystem->clearMessage();
	}

	//saveSelectedObjectTransform(SELECT_ACTION_TYPE_PICK);
}

// <FS:Zi> Warning when trying to duplicate while in edit linked parts/select face mode
//-----------------------------------------------------------------------------
// selectGetNoIndividual() - returns TRUE if current selection does not contain
// individual selections (edit linked parts, select face)
//-----------------------------------------------------------------------------
BOOL LLSelectMgr::selectGetNoIndividual()
{
	for (LLObjectSelection::iterator iter = getSelection()->begin();
		 iter != getSelection()->end(); iter++ )
	{
		LLSelectNode* node = *iter;
		if(node->mIndividualSelection)
		{
			return FALSE;
		}
	}
	return TRUE;
}
// </FS:Zi>

template<>
bool LLCheckIdenticalFunctor<F32>::same(const F32& a, const F32& b, const F32& tolerance)
{
    F32 delta = (a - b);
    F32 abs_delta = fabs(delta);
    return abs_delta <= tolerance;
}

#define DEF_DUMMY_CHECK_FUNCTOR(T)                                                  \
template<>                                                                          \
bool LLCheckIdenticalFunctor<T>::same(const T& a, const T& b, const T& tolerance)   \
{                                                                                   \
    (void)tolerance;                                                                \
    return a == b;                                                                  \
}

DEF_DUMMY_CHECK_FUNCTOR(LLUUID)
DEF_DUMMY_CHECK_FUNCTOR(LLGLenum)
DEF_DUMMY_CHECK_FUNCTOR(LLTextureEntry)
DEF_DUMMY_CHECK_FUNCTOR(LLTextureEntry::e_texgen)
DEF_DUMMY_CHECK_FUNCTOR(bool)
DEF_DUMMY_CHECK_FUNCTOR(U8)
DEF_DUMMY_CHECK_FUNCTOR(int)
DEF_DUMMY_CHECK_FUNCTOR(LLColor4)
DEF_DUMMY_CHECK_FUNCTOR(LLMediaEntry)
DEF_DUMMY_CHECK_FUNCTOR(LLPointer<LLMaterial>)
DEF_DUMMY_CHECK_FUNCTOR(LLPointer<LLGLTFMaterial>)
DEF_DUMMY_CHECK_FUNCTOR(std::string)
DEF_DUMMY_CHECK_FUNCTOR(std::vector<std::string>)

template<>
bool LLCheckIdenticalFunctor<class LLFace *>::same(class LLFace* const & a, class LLFace* const & b, class LLFace* const & tolerance)   \
{                                                                                   \
    (void)tolerance;                                                                \
    return a == b;                                                                  \
}
<|MERGE_RESOLUTION|>--- conflicted
+++ resolved
@@ -266,18 +266,13 @@
 	mHoverObjects = new LLObjectSelection();
 	mHighlightedObjects = new LLObjectSelection();
 
-<<<<<<< HEAD
-	mForceSelection = FALSE;
-	mShowSelection = FALSE;
+	mForceSelection = false;
+	mShowSelection = false;
 	
 	// <FS:KC> show/hide build highlight
 	mFSShowHideHighlight = FS_SHOW_HIDE_HIGHLIGHT_NORMAL;
 	// </FS:KC>
 
-=======
-	mForceSelection = false;
-	mShowSelection = false;
->>>>>>> 7704c263
 }
 
 
@@ -668,7 +663,7 @@
 
 	if( isBatchMode() )
 	{
-		mShowSelection = FALSE;
+		mShowSelection = false;
 		sendSelect();
 		return mSelectedObjects;
 	}
@@ -909,7 +904,7 @@
 		// Allow only if the avie isn't sitting on any of the selected objects
 		LLObjectSelectionHandle hSel = LLSelectMgr::getInstance()->getSelection();
 		RlvSelectIsSittingOn f(gAgentAvatarp);
-		if (hSel->getFirstRootNode(&f, TRUE) != NULL)
+		if (hSel->getFirstRootNode(&f, true) != NULL)
 			new_value = false;
 	}
 // [/RLVa:KB]
@@ -931,7 +926,7 @@
 		// Allow only if the avie isn't sitting on any of the selected objects
 		LLObjectSelectionHandle hSel = LLSelectMgr::getInstance()->getSelection();
 		RlvSelectIsSittingOn f(gAgentAvatarp);
-		if (hSel->getFirstRootNode(&f, TRUE) != NULL)
+		if (hSel->getFirstRootNode(&f, true) != NULL)
 			new_value = false;
 	}
 // [/RLVa:KB]
@@ -3131,15 +3126,11 @@
 		{
 			const LLTextureEntry* tep = object->getTE(te_num);
 
-<<<<<<< HEAD
 			// ND: Down the code there is a check if getTE did return a valid pointer (actually the pointer is fetched again there, can it change mid loop?)
 			if( !tep )
 				continue;
 
-			BOOL planar = tep->getTexGen() == LLTextureEntry::TEX_GEN_PLANAR;
-=======
 			bool planar = tep->getTexGen() == LLTextureEntry::TEX_GEN_PLANAR;
->>>>>>> 7704c263
 			if (planar == stretch)
 			{
 				// Figure out how S,T changed with scale operation
@@ -4296,7 +4287,7 @@
         // <FS:Ansariel> Optimize: Once move and modify are both false, there is no reason to continue checking - neither will become true again
         if (!move && !modify)
         {
-            return TRUE;
+            return true;
         }
         // </FS:Ansariel>
     }
@@ -4950,7 +4941,7 @@
 				return (!pNode->isTransient()) && (pObj) && (!RlvActions::canEdit(pObj)) && (pObj->getID() != LLViewerMediaFocus::getInstance()->getFocusedObjectID());
 			}
 		} f;
-		if (mSelectedObjects->getFirstRootNode(&f, TRUE))
+		if (mSelectedObjects->getFirstRootNode(&f, true))
 			deselectAll();
 	}
 // [/RLVa:KB]
@@ -4981,7 +4972,7 @@
 // [RLVa:KB] - Checked: 2010-04-11 (RLVa-1.2.0e) | Modified: RLVa-0.2.0f
 	static RlvCachedBehaviourModifier<float> s_nFartouchDist(RLV_MODIFIER_FARTOUCHDIST);
 
-	BOOL fRlvFartouch = gRlvHandler.hasBehaviour(RLV_BHVR_FARTOUCH) && LLToolMgr::instance().inEdit();
+	bool fRlvFartouch = gRlvHandler.hasBehaviour(RLV_BHVR_FARTOUCH) && LLToolMgr::instance().inEdit();
 	if ( (gSavedSettings.getBOOL("LimitSelectDistance") || (fRlvFartouch) )
 // [/RLVa:KB]
 		&& (!mSelectedObjects->getPrimaryObject() || !mSelectedObjects->getPrimaryObject()->isAvatar())
@@ -7780,13 +7771,13 @@
 	// <FS:Ansariel> FIRE-14593: Option to select only copyable objects
 	if (!object->permCopy() && gSavedSettings.getBOOL("FSSelectCopyableOnly"))
 	{
-		return FALSE;
+		return false;
 	}
 	// </FS:Ansariel>
 	// <FS:Ansariel> FIRE-17696: Option to select only locked objects
 	if (gSavedSettings.getBOOL("FSSelectLockedOnly") && object->permMove() && !object->isPermanentEnforced())
 	{
-		return FALSE;
+		return false;
 	}
 	// </FS:Ansariel>
 
@@ -8865,10 +8856,10 @@
 
 // <FS:Zi> Warning when trying to duplicate while in edit linked parts/select face mode
 //-----------------------------------------------------------------------------
-// selectGetNoIndividual() - returns TRUE if current selection does not contain
+// selectGetNoIndividual() - returns true if current selection does not contain
 // individual selections (edit linked parts, select face)
 //-----------------------------------------------------------------------------
-BOOL LLSelectMgr::selectGetNoIndividual()
+bool LLSelectMgr::selectGetNoIndividual()
 {
 	for (LLObjectSelection::iterator iter = getSelection()->begin();
 		 iter != getSelection()->end(); iter++ )
@@ -8876,10 +8867,10 @@
 		LLSelectNode* node = *iter;
 		if(node->mIndividualSelection)
 		{
-			return FALSE;
-		}
-	}
-	return TRUE;
+			return false;
+		}
+	}
+	return true;
 }
 // </FS:Zi>
 
