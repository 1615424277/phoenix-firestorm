/** 
 * @file llselectmgr.cpp
 * @brief A manager for selected objects and faces.
 *
 * $LicenseInfo:firstyear=2001&license=viewerlgpl$
 * Second Life Viewer Source Code
 * Copyright (C) 2010, Linden Research, Inc.
 * 
 * This library is free software; you can redistribute it and/or
 * modify it under the terms of the GNU Lesser General Public
 * License as published by the Free Software Foundation;
 * version 2.1 of the License only.
 *  
 * This library is distributed in the hope that it will be useful,
 * but WITHOUT ANY WARRANTY; without even the implied warranty of
 * MERCHANTABILITY or FITNESS FOR A PARTICULAR PURPOSE.  See the GNU
 * Lesser General Public License for more details.
 * 
 * You should have received a copy of the GNU Lesser General Public
 * License along with this library; if not, write to the Free Software
 * Foundation, Inc., 51 Franklin Street, Fifth Floor, Boston, MA  02110-1301  USA
 * 
 * Linden Research, Inc., 945 Battery Street, San Francisco, CA  94111  USA
 * $/LicenseInfo$
 */

#include "llviewerprecompiledheaders.h"

// file include
#define LLSELECTMGR_CPP
#include "llselectmgr.h"
#include "llmaterialmgr.h"

// library includes
#include "llcachename.h"
#include "llavatarnamecache.h"
#include "lldbstrings.h"
#include "lleconomy.h"
#include "llgl.h"
#include "llmediaentry.h"
#include "llrender.h"
#include "llnotifications.h"
#include "llpermissions.h"
#include "llpermissionsflags.h"
#include "lltrans.h"
#include "llundo.h"
#include "lluuid.h"
#include "llvolume.h"
#include "llcontrolavatar.h"
#include "message.h"
#include "object_flags.h"
#include "llquaternion.h"

// viewer includes
#include "llagent.h"
#include "llagentcamera.h"
#include "llattachmentsmgr.h"
#include "llaudioengine.h" // <FS:PP> For object deletion sound
#include "llviewerwindow.h"
#include "lldrawable.h"
#include "llfloaterinspect.h"
#include "llfloaterproperties.h"
#include "llfloaterreporter.h"
#include "llfloaterreg.h"
#include "llfloatertools.h"
#include "llframetimer.h"
#include "llfocusmgr.h"
#include "llhudeffecttrail.h"
#include "llhudmanager.h"
#include "llinventorymodel.h"
#include "llmenugl.h"
#include "llmeshrepository.h"
#include "llmutelist.h"
#include "llparcel.h"
#include "llnotificationsutil.h"
#include "llsidepaneltaskinfo.h"
#include "llslurl.h"
#include "llstatusbar.h"
#include "llsurface.h"
#include "lltool.h"
#include "lltooldraganddrop.h"
#include "lltoolmgr.h"
#include "lltoolpie.h"
#include "llui.h"
#include "llviewercamera.h"
#include "llviewercontrol.h"
#include "llviewertexturelist.h"
#include "llviewermedia.h"
#include "llviewermediafocus.h"
#include "llviewermenu.h"
#include "llviewerobject.h"
#include "llviewerobjectlist.h"
#include "llviewerparcelmgr.h"
#include "llviewerregion.h"
#include "llviewerstats.h"
#include "llvoavatarself.h"
#include "llvovolume.h"
#include "pipeline.h"
#include "llviewershadermgr.h"
#include "llpanelface.h"
// [RLVa:KB] - Checked: 2011-05-22 (RLVa-1.3.1a)
#include "rlvactions.h"
#include "rlvhandler.h"
#include "rlvmodifiers.h"
// [/RLVa:KB]
// <FS:CR> Aurora Sim
#include "llviewernetwork.h"
#include "llworld.h"
// </FS:CR> Aurora Sim
#include "fsareasearch.h"
#include "llglheaders.h"
#include "fscommon.h"

LLViewerObject* getSelectedParentObject(LLViewerObject *object) ;
//
// Consts
//

const F32 SILHOUETTE_UPDATE_THRESHOLD_SQUARED = 0.02f;
const S32 MAX_SILS_PER_FRAME = 50;
const S32 MAX_OBJECTS_PER_PACKET = 254;
// For linked sets
// <FS:Ansariel> Moved to header to make them publically accessible
//const S32 MAX_CHILDREN_PER_TASK = 255;
//const S32 MAX_CHILDREN_PER_PHYSICAL_TASK = 32;
// </FS:Ansariel>

//
// Globals
//

//BOOL gDebugSelectMgr = FALSE;

//BOOL gHideSelectedObjects = FALSE;
//BOOL gAllowSelectAvatar = FALSE;

BOOL LLSelectMgr::sRectSelectInclusive = TRUE;
BOOL LLSelectMgr::sRenderHiddenSelections = TRUE;
BOOL LLSelectMgr::sRenderLightRadius = FALSE;
F32	LLSelectMgr::sHighlightThickness = 0.f;
F32	LLSelectMgr::sHighlightUScale = 0.f;
F32	LLSelectMgr::sHighlightVScale = 0.f;
F32	LLSelectMgr::sHighlightAlpha = 0.f;
F32	LLSelectMgr::sHighlightAlphaTest = 0.f;
F32	LLSelectMgr::sHighlightUAnim = 0.f;
F32	LLSelectMgr::sHighlightVAnim = 0.f;
LLColor4 LLSelectMgr::sSilhouetteParentColor;
LLColor4 LLSelectMgr::sSilhouetteChildColor;
LLColor4 LLSelectMgr::sHighlightInspectColor;
LLColor4 LLSelectMgr::sHighlightParentColor;
LLColor4 LLSelectMgr::sHighlightChildColor;
LLColor4 LLSelectMgr::sContextSilhouetteColor;

//~~~~~~~~~~~~~~~~~~~~~~~~~~~~~~~~~~~~~~~~~~~~~~~~~~~~~~~~~~~~~~~~~~~~~~~~~~~~~
// struct LLDeRezInfo
//
// Used to keep track of important derez info. 
//~~~~~~~~~~~~~~~~~~~~~~~~~~~~~~~~~~~~~~~~~~~~~~~~~~~~~~~~~~~~~~~~~~~~~~~~~~~~~

struct LLDeRezInfo
{
	EDeRezDestination mDestination;
	LLUUID mDestinationID;
	LLDeRezInfo(EDeRezDestination dest, const LLUUID& dest_id) :
		mDestination(dest), mDestinationID(dest_id) {}
};

//
// Imports
//


//
// Functions
//

void LLSelectMgr::cleanupGlobals()
{
	LLSelectMgr::getInstance()->clearSelections();
}

// Build time optimization, generate this function once here
template class LLSelectMgr* LLSingleton<class LLSelectMgr>::getInstance();
//-----------------------------------------------------------------------------
// LLSelectMgr()
//-----------------------------------------------------------------------------
LLSelectMgr::LLSelectMgr()
 : mHideSelectedObjects(LLCachedControl<bool>(gSavedSettings, "HideSelectedObjects", FALSE)),
   mRenderHighlightSelections(LLCachedControl<bool>(gSavedSettings, "RenderHighlightSelections", TRUE)),
   mAllowSelectAvatar( LLCachedControl<bool>(gSavedSettings, "AllowSelectAvatar", FALSE)),
   mDebugSelectMgr(LLCachedControl<bool>(gSavedSettings, "DebugSelectMgr", FALSE))
{
	mTEMode = FALSE;
	mTextureChannel = LLRender::DIFFUSE_MAP;
	mLastCameraPos.clearVec();

	sHighlightThickness	= gSavedSettings.getF32("SelectionHighlightThickness");
	sHighlightUScale	= gSavedSettings.getF32("SelectionHighlightUScale");
	sHighlightVScale	= gSavedSettings.getF32("SelectionHighlightVScale");
	sHighlightAlpha		= gSavedSettings.getF32("SelectionHighlightAlpha") * 2;
	sHighlightAlphaTest	= gSavedSettings.getF32("SelectionHighlightAlphaTest");
	sHighlightUAnim		= gSavedSettings.getF32("SelectionHighlightUAnim");
	sHighlightVAnim		= gSavedSettings.getF32("SelectionHighlightVAnim");

	sSilhouetteParentColor =LLUIColorTable::instance().getColor("SilhouetteParentColor");
	sSilhouetteChildColor = LLUIColorTable::instance().getColor("SilhouetteChildColor");
	sHighlightParentColor = LLUIColorTable::instance().getColor("HighlightParentColor");
	sHighlightChildColor = LLUIColorTable::instance().getColor("HighlightChildColor");
	sHighlightInspectColor = LLUIColorTable::instance().getColor("HighlightInspectColor");
	sContextSilhouetteColor = LLUIColorTable::instance().getColor("ContextSilhouetteColor")*0.5f;

	sRenderLightRadius = gSavedSettings.getBOOL("RenderLightRadius");
	
	mRenderSilhouettes = TRUE;

	mGridMode = GRID_MODE_WORLD;
	gSavedSettings.setS32("GridMode", (S32)GRID_MODE_WORLD);

	mSelectedObjects = new LLObjectSelection();
	mHoverObjects = new LLObjectSelection();
	mHighlightedObjects = new LLObjectSelection();

	mForceSelection = FALSE;
	mShowSelection = FALSE;
	
	// <FS:KC> show/hide build highlight
	mFSShowHideHighlight = FS_SHOW_HIDE_HIGHLIGHT_NORMAL;
	// </FS:KC>

}


//-----------------------------------------------------------------------------
// ~LLSelectMgr()
//-----------------------------------------------------------------------------
LLSelectMgr::~LLSelectMgr()
{
	clearSelections();
}

void LLSelectMgr::clearSelections()
{
	mHoverObjects->deleteAllNodes();
	mSelectedObjects->deleteAllNodes();
	mHighlightedObjects->deleteAllNodes();
	mRectSelectedObjects.clear();
	mGridObjects.deleteAllNodes();

	LLPipeline::setRenderHighlightTextureChannel(LLRender::DIFFUSE_MAP);
}

void LLSelectMgr::update()
{
	mSelectedObjects->cleanupNodes();
}

void LLSelectMgr::updateEffects()
{
	//keep reference grid objects active
	struct f : public LLSelectedObjectFunctor
	{
		virtual bool apply(LLViewerObject* object)
		{
			LLDrawable* drawable = object->mDrawable;
			if (drawable)
			{
				gPipeline.markMoved(drawable);
			}
			return true;
		}
	} func;
	mGridObjects.applyToObjects(&func);

	if (mEffectsTimer.getElapsedTimeF32() > 1.f)
	{
		mSelectedObjects->updateEffects();
		mEffectsTimer.reset();
	}
}

void LLSelectMgr::overrideObjectUpdates()
{
	//override any position updates from simulator on objects being edited
	struct f : public LLSelectedNodeFunctor
	{
		virtual bool apply(LLSelectNode* selectNode)
		{
			LLViewerObject* object = selectNode->getObject();
			if (object && object->permMove() && !object->isPermanentEnforced())
			{
				if (!selectNode->mLastPositionLocal.isExactlyZero())
				{
					object->setPosition(selectNode->mLastPositionLocal);
				}
				if (selectNode->mLastRotation != LLQuaternion())
				{
					object->setRotation(selectNode->mLastRotation);
				}
				if (!selectNode->mLastScale.isExactlyZero())
				{
					object->setScale(selectNode->mLastScale);
				}
			}
			return true;
		}
	} func;
	getSelection()->applyToNodes(&func);
}

//-----------------------------------------------------------------------------
// Select just the object, not any other group members.
//-----------------------------------------------------------------------------
LLObjectSelectionHandle LLSelectMgr::selectObjectOnly(LLViewerObject* object, S32 face)
{
	llassert( object );

	//remember primary object
	mSelectedObjects->mPrimaryObject = object;

	// Don't add an object that is already in the list
	if (object->isSelected() ) {
		// make sure point at position is updated
		updatePointAt();
		gEditMenuHandler = this;
		return NULL;
	}

	if (!canSelectObject(object))
	{
		//make_ui_sound("UISndInvalidOp");
		return NULL;
	}

	// LL_INFOS() << "Adding object to selected object list" << LL_ENDL;

	// Place it in the list and tag it.
	// This will refresh dialogs.
	addAsIndividual(object, face);

	// Stop the object from moving (this anticipates changes on the
	// simulator in LLTask::userSelect)
	// *FIX: shouldn't zero out these either
	object->setVelocity(LLVector3::zero);
	object->setAcceleration(LLVector3::zero);
	//object->setAngularVelocity(LLVector3::zero);
	object->resetRot();

	// Always send to simulator, so you get a copy of the 
	// permissions structure back.
	gMessageSystem->newMessageFast(_PREHASH_ObjectSelect);
	gMessageSystem->nextBlockFast(_PREHASH_AgentData);
	gMessageSystem->addUUIDFast(_PREHASH_AgentID, gAgent.getID() );
	gMessageSystem->addUUIDFast(_PREHASH_SessionID, gAgent.getSessionID());
	gMessageSystem->nextBlockFast(_PREHASH_ObjectData);
	gMessageSystem->addU32Fast(_PREHASH_ObjectLocalID, object->getLocalID() );
	LLViewerRegion* regionp = object->getRegion();
	gMessageSystem->sendReliable( regionp->getHost());

	updatePointAt();
	updateSelectionCenter();
	saveSelectedObjectTransform(SELECT_ACTION_TYPE_PICK);

	// have selection manager handle edit menu immediately after 
	// user selects an object
	if (mSelectedObjects->getObjectCount())
	{
		gEditMenuHandler = this;
	}

	return mSelectedObjects;
}

//-----------------------------------------------------------------------------
// Select the object, parents and children.
//-----------------------------------------------------------------------------
LLObjectSelectionHandle LLSelectMgr::selectObjectAndFamily(LLViewerObject* obj, BOOL add_to_end, BOOL ignore_select_owned)
{
	llassert( obj );

	//remember primary object
	mSelectedObjects->mPrimaryObject = obj;

	// This may be incorrect if things weren't family selected before... - djs 07/08/02
	// Don't add an object that is already in the list
	if (obj->isSelected() ) 
	{
		// make sure pointat position is updated
		updatePointAt();
		gEditMenuHandler = this;
		return NULL;
	}

	if (!canSelectObject(obj,ignore_select_owned))
	{
		//make_ui_sound("UISndInvalidOp");
		return NULL;
	}

	// Since we're selecting a family, start at the root, but
	// don't include an avatar.
	LLViewerObject* root = obj;
	
	while(!root->isAvatar() && root->getParent())
	{
		LLViewerObject* parent = (LLViewerObject*)root->getParent();
		if (parent->isAvatar())
		{
			break;
		}
		root = parent;
	}

	// Collect all of the objects
	std::vector<LLViewerObject*> objects;

	root->addThisAndNonJointChildren(objects);
	addAsFamily(objects, add_to_end);

	updateSelectionCenter();
	saveSelectedObjectTransform(SELECT_ACTION_TYPE_PICK);
	updatePointAt();

	dialog_refresh_all();

	// Always send to simulator, so you get a copy of the permissions
	// structure back.
	sendSelect();

	// Stop the object from moving (this anticipates changes on the
	// simulator in LLTask::userSelect)
	root->setVelocity(LLVector3::zero);
	root->setAcceleration(LLVector3::zero);
	//root->setAngularVelocity(LLVector3::zero);
	root->resetRot();

	// leave component mode
	if (gSavedSettings.getBOOL("EditLinkedParts"))
	{
		gSavedSettings.setBOOL("EditLinkedParts", FALSE);
		promoteSelectionToRoot();
	}

	// have selection manager handle edit menu immediately after 
	// user selects an object
	if (mSelectedObjects->getObjectCount())
	{
		gEditMenuHandler = this;
	}

	return mSelectedObjects;
}

//-----------------------------------------------------------------------------
// Select the object, parents and children.
//-----------------------------------------------------------------------------
LLObjectSelectionHandle LLSelectMgr::selectObjectAndFamily(const std::vector<LLViewerObject*>& object_list,
														   BOOL send_to_sim)
{
	// Collect all of the objects, children included
	std::vector<LLViewerObject*> objects;

	//clear primary object (no primary object)
	mSelectedObjects->mPrimaryObject = NULL;

	if (object_list.size() < 1)
	{
		return NULL;
	}
	
	// NOTE -- we add the objects in REVERSE ORDER 
	// to preserve the order in the mSelectedObjects list
	for (std::vector<LLViewerObject*>::const_reverse_iterator riter = object_list.rbegin();
		 riter != object_list.rend(); ++riter)
	{
		LLViewerObject *object = *riter;

		llassert( object );

		if (!canSelectObject(object)) continue;

		object->addThisAndNonJointChildren(objects);
		addAsFamily(objects);

		if( isBatchMode() )
			continue;

		// Stop the object from moving (this anticipates changes on the
		// simulator in LLTask::userSelect)
		object->setVelocity(LLVector3::zero);
		object->setAcceleration(LLVector3::zero);
		//object->setAngularVelocity(LLVector3::zero);
		object->resetRot();
	}

	if( isBatchMode() )
	{
		mShowSelection = FALSE;
		sendSelect();
		return mSelectedObjects;
	}


	updateSelectionCenter();
	saveSelectedObjectTransform(SELECT_ACTION_TYPE_PICK);
	updatePointAt();
	dialog_refresh_all();

	// Almost always send to simulator, so you get a copy of the permissions
	// structure back.
	// JC: The one case where you don't want to do this is if you're selecting
	// all the objects on a sim.
	if (send_to_sim)
	{
		sendSelect();
	}

	// leave component mode
	if (gSavedSettings.getBOOL("EditLinkedParts"))
	{		
		gSavedSettings.setBOOL("EditLinkedParts", FALSE);
		promoteSelectionToRoot();
	}

	// have selection manager handle edit menu immediately after 
	// user selects an object
	if (mSelectedObjects->getObjectCount())
	{
		gEditMenuHandler = this;
	}

	return mSelectedObjects;
}

// Use for when the simulator kills an object.  This version also
// handles informing the current tool of the object's deletion.
//
// Caller needs to call dialog_refresh_all if necessary.
BOOL LLSelectMgr::removeObjectFromSelections(const LLUUID &id)
{
	BOOL object_found = FALSE;
	LLTool *tool = NULL;

	tool = LLToolMgr::getInstance()->getCurrentTool();

	// It's possible that the tool is editing an object that is not selected
	LLViewerObject* tool_editing_object = tool->getEditingObject();
	if( tool_editing_object && tool_editing_object->mID == id)
	{
		tool->stopEditing();
		object_found = TRUE;
	}

	// Iterate through selected objects list and kill the object
	if( !object_found )
	{
		for (LLObjectSelection::iterator iter = getSelection()->begin();
			 iter != getSelection()->end(); )
		{
			LLObjectSelection::iterator curiter = iter++;
			LLViewerObject* object = (*curiter)->getObject();
			if (object->mID == id)
			{
				if (tool)
				{
					tool->stopEditing();
				}

				// lose the selection, don't tell simulator, it knows
				deselectObjectAndFamily(object, FALSE);
				object_found = TRUE;
				break; // must break here, may have removed multiple objects from list
			}
			else if (object->isAvatar() && object->getParent() && ((LLViewerObject*)object->getParent())->mID == id)
			{
				// It's possible the item being removed has an avatar sitting on it
				// So remove the avatar that is sitting on the object.
				deselectObjectAndFamily(object, FALSE);
				break; // must break here, may have removed multiple objects from list
			}
		}
	}

	return object_found;
}

bool LLSelectMgr::linkObjects()
{
	if (!LLSelectMgr::getInstance()->selectGetAllRootsValid())
	{
		LLNotificationsUtil::add("UnableToLinkWhileDownloading");
		return true;
	}

	S32 object_count = LLSelectMgr::getInstance()->getSelection()->getObjectCount();
// <FS:CR> Aurora Sim
	//if (object_count > MAX_CHILDREN_PER_TASK + 1)
	S32 object_max = LLWorld::getInstance()->getMaxLinkedPrims();

	if (object_count > object_max + 1)
// </FS:CR> Aurora Sim
	{
		LLSD args;
		args["COUNT"] = llformat("%d", object_count);
// <FS:CR> Aurora Sim
		//int max = MAX_CHILDREN_PER_TASK+1;
		int max = object_max+1;
// </FS:CR> Aurora Sim
		args["MAX"] = llformat("%d", max);
		LLNotificationsUtil::add("UnableToLinkObjects", args);
		return true;
	}

	if (LLSelectMgr::getInstance()->getSelection()->getRootObjectCount() < 2)
	{
		LLNotificationsUtil::add("CannotLinkIncompleteSet");
		return true;
	}

	if (!LLSelectMgr::getInstance()->selectGetRootsModify())
	{
		LLNotificationsUtil::add("CannotLinkModify");
		return true;
	}

	if (!LLSelectMgr::getInstance()->selectGetRootsNonPermanentEnforced())
	{
		LLNotificationsUtil::add("CannotLinkPermanent");
		return true;
	}

	LLUUID owner_id;
	std::string owner_name;
	if (!LLSelectMgr::getInstance()->selectGetOwner(owner_id, owner_name))
	{
		// we don't actually care if you're the owner, but novices are
		// the most likely to be stumped by this one, so offer the
		// easiest and most likely solution.
		LLNotificationsUtil::add("CannotLinkDifferentOwners");
		return true;
	}

	if (!LLSelectMgr::getInstance()->selectGetSameRegion())
	{
		LLNotificationsUtil::add("CannotLinkAcrossRegions");
		return true;
	}

	LLSelectMgr::getInstance()->sendLink();

	return true;
}

bool LLSelectMgr::unlinkObjects()
{

	// <FS:PP>
	if (gSavedSettings.getBOOL("FSUnlinkConfirmEnabled"))
	{
	// </FS:PP>

		S32 min_objects_for_confirm = gSavedSettings.getS32("MinObjectsForUnlinkConfirm");
		S32 unlink_object_count = mSelectedObjects->getObjectCount(); // clears out nodes with NULL objects
		if (unlink_object_count >= min_objects_for_confirm
			&& unlink_object_count > mSelectedObjects->getRootObjectCount())
		{
			// total count > root count means that there are childer inside and that there are linksets that will be unlinked
			LLNotificationsUtil::add("ConfirmUnlink", LLSD(), LLSD(), boost::bind(&LLSelectMgr::confirmUnlinkObjects, this, _1, _2));
			return true;
		}

	// <FS:PP>
	}
	// </FS:PP>

	LLSelectMgr::getInstance()->sendDelink();
	return true;
}

void LLSelectMgr::confirmUnlinkObjects(const LLSD& notification, const LLSD& response)
{
	S32 option = LLNotificationsUtil::getSelectedOption(notification, response);
	// if Cancel pressed
	if (option == 1)
	{
		return;
	}

	LLSelectMgr::getInstance()->sendDelink();
	return;
}

// in order to link, all objects must have the same owner, and the
// agent must have the ability to modify all of the objects. However,
// we're not answering that question with this method. The question
// we're answering is: does the user have a reasonable expectation
// that a link operation should work? If so, return true, false
// otherwise. this allows the handle_link method to more finely check
// the selection and give an error message when the uer has a
// reasonable expectation for the link to work, but it will fail.
//
// For animated objects, there's additional check that if the
// selection includes at least one animated object, the total mesh
// triangle count cannot exceed the designated limit.
bool LLSelectMgr::enableLinkObjects()
{
	bool new_value = false;
	// check if there are at least 2 objects selected, and that the
	// user can modify at least one of the selected objects.

	// in component mode, can't link
	if (!gSavedSettings.getBOOL("EditLinkedParts"))
	{
		if(LLSelectMgr::getInstance()->selectGetAllRootsValid() && LLSelectMgr::getInstance()->getSelection()->getRootObjectCount() >= 2)
		{
			struct f : public LLSelectedObjectFunctor
			{
				virtual bool apply(LLViewerObject* object)
				{
					LLViewerObject *root_object = (object == NULL) ? NULL : object->getRootEdit();
					return object->permModify() && !object->isPermanentEnforced() &&
						((root_object == NULL) || !root_object->isPermanentEnforced());
				}
			} func;
			const bool firstonly = true;
			new_value = LLSelectMgr::getInstance()->getSelection()->applyToRootObjects(&func, firstonly);
		}
	}
    if (!LLSelectMgr::getInstance()->getSelection()->checkAnimatedObjectLinkable())
    {
        new_value = false;
    }
// [RLVa:KB] - Checked: 2011-03-19 (RLVa-1.3.0f) | Modified: RLVa-0.2.0g
	if ( (new_value) && ((rlv_handler_t::isEnabled()) && (!RlvActions::canStand())) )
	{
		// Allow only if the avie isn't sitting on any of the selected objects
		LLObjectSelectionHandle hSel = LLSelectMgr::getInstance()->getSelection();
		RlvSelectIsSittingOn f(gAgentAvatarp);
		if (hSel->getFirstRootNode(&f, TRUE) != NULL)
			new_value = false;
	}
// [/RLVa:KB]
	return new_value;
}

bool LLSelectMgr::enableUnlinkObjects()
{
	LLViewerObject* first_editable_object = LLSelectMgr::getInstance()->getSelection()->getFirstEditableObject();
	LLViewerObject *root_object = (first_editable_object == NULL) ? NULL : first_editable_object->getRootEdit();

	bool new_value = LLSelectMgr::getInstance()->selectGetAllRootsValid() &&
		first_editable_object &&
		!first_editable_object->isAttachment() && !first_editable_object->isPermanentEnforced() &&
		((root_object == NULL) || !root_object->isPermanentEnforced());
// [RLVa:KB] - Checked: 2011-03-19 (RLVa-1.3.0f) | Modified: RLVa-0.2.0g
	if ( (new_value) && ((rlv_handler_t::isEnabled()) && (!RlvActions::canStand())) )
	{
		// Allow only if the avie isn't sitting on any of the selected objects
		LLObjectSelectionHandle hSel = LLSelectMgr::getInstance()->getSelection();
		RlvSelectIsSittingOn f(gAgentAvatarp);
		if (hSel->getFirstRootNode(&f, TRUE) != NULL)
			new_value = false;
	}
// [/RLVa:KB]
	return new_value;
}

void LLSelectMgr::deselectObjectAndFamily(LLViewerObject* object, BOOL send_to_sim, BOOL include_entire_object)
{
	// bail if nothing selected or if object wasn't selected in the first place
	if(!object) return;
	if(!object->isSelected()) return;

	// Collect all of the objects, and remove them
	std::vector<LLViewerObject*> objects;

	if (include_entire_object)
	{
		// Since we're selecting a family, start at the root, but
		// don't include an avatar.
		LLViewerObject* root = object;
	
		while(!root->isAvatar() && root->getParent())
		{
			LLViewerObject* parent = (LLViewerObject*)root->getParent();
			if (parent->isAvatar())
			{
				break;
			}
			root = parent;
		}
	
		object = root;
	}
	else
	{
		object = (LLViewerObject*)object->getRoot();
	}

	object->addThisAndAllChildren(objects);
	remove(objects);

	if (!send_to_sim) return;

	//-----------------------------------------------------------
	// Inform simulator of deselection
	//-----------------------------------------------------------
	LLViewerRegion* regionp = object->getRegion();

	BOOL start_new_message = TRUE;
	S32 select_count = 0;

	LLMessageSystem* msg = gMessageSystem;
	for (U32 i = 0; i < objects.size(); i++)
	{
		if (start_new_message)
		{
			msg->newMessageFast(_PREHASH_ObjectDeselect);
			msg->nextBlockFast(_PREHASH_AgentData);
			msg->addUUIDFast(_PREHASH_AgentID, gAgent.getID() );
			msg->addUUIDFast(_PREHASH_SessionID, gAgent.getSessionID());
			select_count++;
			start_new_message = FALSE;
		}

		msg->nextBlockFast(_PREHASH_ObjectData);
		msg->addU32Fast(_PREHASH_ObjectLocalID, (objects[i])->getLocalID());
		select_count++;

		// Zap the angular velocity, as the sim will set it to zero
		objects[i]->setAngularVelocity( 0,0,0 );
		objects[i]->setVelocity( 0,0,0 );

		if(msg->isSendFull(NULL) || select_count >= MAX_OBJECTS_PER_PACKET)
		{
			msg->sendReliable(regionp->getHost() );
			select_count = 0;
			start_new_message = TRUE;
		}
	}

	if (!start_new_message)
	{
		msg->sendReliable(regionp->getHost() );
	}

	updatePointAt();
	updateSelectionCenter();
}

void LLSelectMgr::deselectObjectOnly(LLViewerObject* object, BOOL send_to_sim)
{
	// bail if nothing selected or if object wasn't selected in the first place
	if (!object) return;
	if (!object->isSelected() ) return;

	// Zap the angular velocity, as the sim will set it to zero
	object->setAngularVelocity( 0,0,0 );
	object->setVelocity( 0,0,0 );

	if (send_to_sim)
	{
		LLViewerRegion* region = object->getRegion();
		gMessageSystem->newMessageFast(_PREHASH_ObjectDeselect);
		gMessageSystem->nextBlockFast(_PREHASH_AgentData);
		gMessageSystem->addUUIDFast(_PREHASH_AgentID, gAgent.getID() );
		gMessageSystem->addUUIDFast(_PREHASH_SessionID, gAgent.getSessionID());
		gMessageSystem->nextBlockFast(_PREHASH_ObjectData);
		gMessageSystem->addU32Fast(_PREHASH_ObjectLocalID, object->getLocalID() );
		gMessageSystem->sendReliable(region->getHost());
	}

	// This will refresh dialogs.
	remove( object );

	updatePointAt();
	updateSelectionCenter();
}


//-----------------------------------------------------------------------------
// addAsFamily
//-----------------------------------------------------------------------------

void LLSelectMgr::addAsFamily(std::vector<LLViewerObject*>& objects, BOOL add_to_end)
{
	for (std::vector<LLViewerObject*>::iterator iter = objects.begin();
		 iter != objects.end(); ++iter)
	{
		LLViewerObject* objectp = *iter;
		
		// Can't select yourself
		if (objectp->mID == gAgentID
			&& !LLSelectMgr::getInstance()->mAllowSelectAvatar)
		{
			continue;
		}

		if (!objectp->isSelected())
		{
			LLSelectNode *nodep = new LLSelectNode(objectp, TRUE);
			if (add_to_end)
			{
				mSelectedObjects->addNodeAtEnd(nodep);
			}
			else
			{
				mSelectedObjects->addNode(nodep);
			}
			objectp->setSelected(TRUE);

			if (objectp->getNumTEs() > 0)
			{
				nodep->selectAllTEs(TRUE);
				objectp->setAllTESelected(true);
			}
			else
			{
				// object has no faces, so don't mess with faces
			}
		}
		else
		{
			// we want this object to be selected for real
			// so clear transient flag
			LLSelectNode* select_node = mSelectedObjects->findNode(objectp);
			if (select_node)
			{
				select_node->setTransient(FALSE);
			}
		}
	}
	saveSelectedObjectTransform(SELECT_ACTION_TYPE_PICK);
}

//-----------------------------------------------------------------------------
// addAsIndividual() - a single object, face, etc
//-----------------------------------------------------------------------------
void LLSelectMgr::addAsIndividual(LLViewerObject *objectp, S32 face, BOOL undoable)
{
	// check to see if object is already in list
	LLSelectNode *nodep = mSelectedObjects->findNode(objectp);

	// Reset (in anticipation of being set to an appropriate value by panel refresh, if they're up)
	//
	setTextureChannel(LLRender::DIFFUSE_MAP);

	// if not in list, add it
	if (!nodep)
	{
		nodep = new LLSelectNode(objectp, TRUE);
		mSelectedObjects->addNode(nodep);
		llassert_always(nodep->getObject());
	}
	else
	{
		// make this a full-fledged selection
		nodep->setTransient(FALSE);
		// Move it to the front of the list
		mSelectedObjects->moveNodeToFront(nodep);
	}

	// Make sure the object is tagged as selected
	objectp->setSelected( TRUE );

	// And make sure we don't consider it as part of a family
	nodep->mIndividualSelection = TRUE;

	// Handle face selection
	if (objectp->getNumTEs() <= 0)
	{
		// object has no faces, so don't do anything
	}
	else if (face == SELECT_ALL_TES)
	{
		nodep->selectAllTEs(TRUE);
		objectp->setAllTESelected(true);
	}
	else if (0 <= face && face < SELECT_MAX_TES)
	{
		nodep->selectTE(face, TRUE);
		objectp->setTESelected(face, true);
	}
	else
	{
		LL_ERRS() << "LLSelectMgr::add face " << face << " out-of-range" << LL_ENDL;
		return;
	}

	saveSelectedObjectTransform(SELECT_ACTION_TYPE_PICK);
	updateSelectionCenter();
	dialog_refresh_all();
}


LLObjectSelectionHandle LLSelectMgr::setHoverObject(LLViewerObject *objectp, S32 face)
{
	if (!objectp)
	{
		mHoverObjects->deleteAllNodes();
		return NULL;
	}

	// Can't select yourself
	if (objectp->mID == gAgentID)
	{
		mHoverObjects->deleteAllNodes();
		return NULL;
	}

	// Can't select land
	if (objectp->getPCode() == LLViewerObject::LL_VO_SURFACE_PATCH)
	{
		mHoverObjects->deleteAllNodes();
		return NULL;
	}

	mHoverObjects->mPrimaryObject = objectp; 

	objectp = objectp->getRootEdit();

	// is the requested object the same as the existing hover object root?
	// NOTE: there is only ever one linked set in mHoverObjects
	if (mHoverObjects->getFirstRootObject() != objectp) 
	{

		// Collect all of the objects
		std::vector<LLViewerObject*> objects;
		objectp = objectp->getRootEdit();
		objectp->addThisAndNonJointChildren(objects);

		mHoverObjects->deleteAllNodes();
		for (std::vector<LLViewerObject*>::iterator iter = objects.begin();
			 iter != objects.end(); ++iter)
		{
			LLViewerObject* cur_objectp = *iter;
			if(!cur_objectp || cur_objectp->isDead())
			{
				continue;
			}
			LLSelectNode* nodep = new LLSelectNode(cur_objectp, FALSE);
			nodep->selectTE(face, TRUE);
			mHoverObjects->addNodeAtEnd(nodep);
		}

		requestObjectPropertiesFamily(objectp);
	}

	return mHoverObjects;
}

LLSelectNode *LLSelectMgr::getHoverNode()
{
	return mHoverObjects->getFirstRootNode();
}

LLSelectNode *LLSelectMgr::getPrimaryHoverNode()
{
	return mHoverObjects->mSelectNodeMap[mHoverObjects->mPrimaryObject];
}

// <FS:ND> Color per highlighted object
//void LLSelectMgr::highlightObjectOnly(LLViewerObject* objectp)
void LLSelectMgr::highlightObjectOnly(LLViewerObject *objectp, LLColor4 const &aColor )
// </FS:ND>
{
	if (!objectp)
	{
		return;
	}

	if (objectp->getPCode() != LL_PCODE_VOLUME)
	{
		return;
	}
	
	if ((gSavedSettings.getBOOL("SelectOwnedOnly") && !objectp->permYouOwner()) 
		|| (gSavedSettings.getBOOL("SelectMovableOnly") && (!objectp->permMove() ||  objectp->isPermanentEnforced())))
	{
		// only select my own objects
		return;
	}

	// <FS:Ansariel> FIRE-14593: Option to select only copyable objects
	if (!objectp->permCopy() && gSavedSettings.getBOOL("FSSelectCopyableOnly"))
	{
		return;
	}
	// </FS:Ansariel>

	// <FS:Ansariel> FIRE-304: Option to exclude group owned objects
	if (objectp->permGroupOwner() && !gSavedSettings.getBOOL("FSSelectIncludeGroupOwned"))
	{
		return;
	}
	// </FS:Ansariel>

	mRectSelectedObjects.insert(objectp);

	mHighlightColor[ objectp ] = aColor; // <FS:ND/> Color per highlighted object
}

void LLSelectMgr::highlightObjectAndFamily(LLViewerObject* objectp)
{
	if (!objectp)
	{
		return;
	}

	LLViewerObject* root_obj = (LLViewerObject*)objectp->getRoot();

	highlightObjectOnly(root_obj);

	LLViewerObject::const_child_list_t& child_list = root_obj->getChildren();
	for (LLViewerObject::child_list_t::const_iterator iter = child_list.begin();
		 iter != child_list.end(); iter++)
	{
		LLViewerObject* child = *iter;
		highlightObjectOnly(child);
	}
}

// Note that this ignores the "select owned only" flag
// It's also more efficient than calling the single-object version over and over.
void LLSelectMgr::highlightObjectAndFamily(const std::vector<LLViewerObject*>& objects)
{
	for (std::vector<LLViewerObject*>::const_iterator iter1 = objects.begin();
		 iter1 != objects.end(); ++iter1)
	{
		LLViewerObject* object = *iter1;

		if (!object)
		{
			continue;
		}
		if (object->getPCode() != LL_PCODE_VOLUME)
		{
			continue;
		}

		LLViewerObject* root = (LLViewerObject*)object->getRoot();
		mRectSelectedObjects.insert(root);

		LLViewerObject::const_child_list_t& child_list = root->getChildren();
		for (LLViewerObject::child_list_t::const_iterator iter2 = child_list.begin();
			 iter2 != child_list.end(); iter2++)
		{
			LLViewerObject* child = *iter2;
			mRectSelectedObjects.insert(child);
		}
	}
}

void LLSelectMgr::unhighlightObjectOnly(LLViewerObject* objectp)
{
	if (!objectp || (objectp->getPCode() != LL_PCODE_VOLUME))
	{
		return;
	}

	mRectSelectedObjects.erase(objectp);
	mHighlightColor.erase( objectp ); // <FS:ND/> Color per highlighted object
}

void LLSelectMgr::unhighlightObjectAndFamily(LLViewerObject* objectp)
{
	if (!objectp)
	{
		return;
	}

	LLViewerObject* root_obj = (LLViewerObject*)objectp->getRoot();

	unhighlightObjectOnly(root_obj);

	LLViewerObject::const_child_list_t& child_list = root_obj->getChildren();
	for (LLViewerObject::child_list_t::const_iterator iter = child_list.begin();
		 iter != child_list.end(); iter++)
	{
		LLViewerObject* child = *iter;
		unhighlightObjectOnly(child);
	}
}


void LLSelectMgr::unhighlightAll()
{
	mRectSelectedObjects.clear();
	mHighlightedObjects->deleteAllNodes();

	mHighlightColor.clear(); // <FS:ND/> Color per highlighted object
}

LLObjectSelectionHandle LLSelectMgr::selectHighlightedObjects()
{
	if (!mHighlightedObjects->getNumNodes())
	{
		return NULL;
	}

	//clear primary object
	mSelectedObjects->mPrimaryObject = NULL;

	for (LLObjectSelection::iterator iter = getHighlightedObjects()->begin();
		 iter != getHighlightedObjects()->end(); )
	{
		LLObjectSelection::iterator curiter = iter++;
	
		LLSelectNode *nodep = *curiter;
		LLViewerObject* objectp = nodep->getObject();

		if (!canSelectObject(objectp))
		{
			continue;
		}

		// already selected
		if (objectp->isSelected())
		{
			continue;
		}

		LLSelectNode* new_nodep = new LLSelectNode(*nodep);
		mSelectedObjects->addNode(new_nodep);

		// flag this object as selected
		objectp->setSelected(TRUE);
		objectp->setAllTESelected(true);

		mSelectedObjects->mSelectType = getSelectTypeForObject(objectp);

		// request properties on root objects
		if (objectp->isRootEdit())
		{
			requestObjectPropertiesFamily(objectp);
		}
	}

	// pack up messages to let sim know these objects are selected
	sendSelect();
	unhighlightAll();
	updateSelectionCenter();
	saveSelectedObjectTransform(SELECT_ACTION_TYPE_PICK);
	updatePointAt();

	if (mSelectedObjects->getObjectCount())
	{
		gEditMenuHandler = this;
	}

	return mSelectedObjects;
}

void LLSelectMgr::deselectHighlightedObjects()
{
	BOOL select_linked_set = !gSavedSettings.getBOOL("EditLinkedParts");
	for (std::set<LLPointer<LLViewerObject> >::iterator iter = mRectSelectedObjects.begin();
		 iter != mRectSelectedObjects.end(); iter++)
	{
		LLViewerObject *objectp = *iter;
		if (!select_linked_set)
		{
			deselectObjectOnly(objectp);
		}
		else
		{
			LLViewerObject* root_object = (LLViewerObject*)objectp->getRoot();
			if (root_object->isSelected())
			{
				deselectObjectAndFamily(root_object);
			}
		}
	}

	unhighlightAll();
}

void LLSelectMgr::addGridObject(LLViewerObject* objectp)
{
	LLSelectNode* nodep = new LLSelectNode(objectp, FALSE);
	mGridObjects.addNodeAtEnd(nodep);

	LLViewerObject::const_child_list_t& child_list = objectp->getChildren();
	for (LLViewerObject::child_list_t::const_iterator iter = child_list.begin();
		 iter != child_list.end(); iter++)
	{
		LLViewerObject* child = *iter;
		nodep = new LLSelectNode(child, FALSE);
		mGridObjects.addNodeAtEnd(nodep);
	}
}

void LLSelectMgr::clearGridObjects()
{
	mGridObjects.deleteAllNodes();
}

void LLSelectMgr::setGridMode(EGridMode mode)
{
	mGridMode = mode;
	gSavedSettings.setS32("GridMode", mode);
	updateSelectionCenter();
}

void LLSelectMgr::getGrid(LLVector3& origin, LLQuaternion &rotation, LLVector3 &scale, bool for_snap_guides)
{
	mGridObjects.cleanupNodes();
	
	LLViewerObject* first_grid_object = mGridObjects.getFirstObject();

	if (mGridMode == GRID_MODE_LOCAL && mSelectedObjects->getObjectCount())
	{
		//LLViewerObject* root = getSelectedParentObject(mSelectedObjects->getFirstObject());
		mGridOrigin = mSavedSelectionBBox.getCenterAgent();
		mGridScale = mSavedSelectionBBox.getExtentLocal() * 0.5f;

		// DEV-12570 Just taking the saved selection box rotation prevents
		// wild rotations of linked sets while in local grid mode
		//if(mSelectedObjects->getObjectCount() < 2 || !root || root->mDrawable.isNull())
		{
			mGridRotation = mSavedSelectionBBox.getRotation();
		}
		/*else //set to the root object
		{
			mGridRotation = root->getRenderRotation();			
		}*/
	}
	else if (mGridMode == GRID_MODE_REF_OBJECT && first_grid_object && first_grid_object->mDrawable.notNull())
	{
		LLSelectNode *node = mSelectedObjects->findNode(first_grid_object);
		if (!for_snap_guides && node)
		{
			mGridRotation = node->mSavedRotation;
		}
		else
		{
			mGridRotation = first_grid_object->getRenderRotation();
		}

		LLVector4a min_extents(F32_MAX);
		LLVector4a max_extents(-F32_MAX);
		BOOL grid_changed = FALSE;
		for (LLObjectSelection::iterator iter = mGridObjects.begin();
			 iter != mGridObjects.end(); ++iter)
		{
			LLViewerObject* object = (*iter)->getObject();
			LLDrawable* drawable = object->mDrawable;
			if (drawable)
			{
				const LLVector4a* ext = drawable->getSpatialExtents();
				update_min_max(min_extents, max_extents, ext[0]);
				update_min_max(min_extents, max_extents, ext[1]);
				grid_changed = TRUE;
			}
		}
		if (grid_changed)
		{
			LLVector4a center, size;
			center.setAdd(min_extents, max_extents);
			center.mul(0.5f);
			size.setSub(max_extents, min_extents);
			size.mul(0.5f);

			mGridOrigin.set(center.getF32ptr());
			LLDrawable* drawable = first_grid_object->mDrawable;
			if (drawable && drawable->isActive())
			{
				mGridOrigin = mGridOrigin * first_grid_object->getRenderMatrix();
			}
			mGridScale.set(size.getF32ptr());
		}
	}
	else // GRID_MODE_WORLD or just plain default
	{
		const BOOL non_root_ok = TRUE;
		LLViewerObject* first_object = mSelectedObjects->getFirstRootObject(non_root_ok);

		mGridOrigin.clearVec();
		mGridRotation.loadIdentity();

		mSelectedObjects->mSelectType = getSelectTypeForObject( first_object );

		switch (mSelectedObjects->mSelectType)
		{
		case SELECT_TYPE_ATTACHMENT:
			if (first_object && first_object->getRootEdit()->mDrawable.notNull())
			{
				// this means this object *has* to be an attachment
				LLXform* attachment_point_xform = first_object->getRootEdit()->mDrawable->mXform.getParent();
				// <FS:Ansariel> Crash fix for FIRE-15206
				if (!attachment_point_xform) break;
				mGridOrigin = attachment_point_xform->getWorldPosition();
				mGridRotation = attachment_point_xform->getWorldRotation();
				mGridScale = LLVector3(1.f, 1.f, 1.f) * gSavedSettings.getF32("GridResolution");
			}
			break;
		case SELECT_TYPE_HUD:
			// use HUD-scaled grid
			mGridScale = LLVector3(0.25f, 0.25f, 0.25f);
			break;
		case SELECT_TYPE_WORLD:
			mGridScale = LLVector3(1.f, 1.f, 1.f) * gSavedSettings.getF32("GridResolution");
			break;
		}
	}
	llassert(mGridOrigin.isFinite());

	origin = mGridOrigin;
	rotation = mGridRotation;
	scale = mGridScale;
}

//-----------------------------------------------------------------------------
// remove() - an array of objects
//-----------------------------------------------------------------------------

void LLSelectMgr::remove(std::vector<LLViewerObject*>& objects)
{
	for (std::vector<LLViewerObject*>::iterator iter = objects.begin();
		 iter != objects.end(); ++iter)
	{
		LLViewerObject* objectp = *iter;
		LLSelectNode* nodep = mSelectedObjects->findNode(objectp);
		if (nodep)
		{
			objectp->setSelected(FALSE);
			mSelectedObjects->removeNode(nodep);
			nodep = NULL;
		}
	}
	updateSelectionCenter();
	dialog_refresh_all();
}


//-----------------------------------------------------------------------------
// remove() - a single object
//-----------------------------------------------------------------------------
void LLSelectMgr::remove(LLViewerObject *objectp, S32 te, BOOL undoable)
{
	// get object node (and verify it is in the selected list)
	LLSelectNode *nodep = mSelectedObjects->findNode(objectp);
	if (!nodep)
	{
		return;
	}

	// if face = all, remove object from list
	if ((objectp->getNumTEs() <= 0) || (te == SELECT_ALL_TES))
	{
		// Remove all faces (or the object doesn't have faces) so remove the node
		mSelectedObjects->removeNode(nodep);
		nodep = NULL;
		objectp->setSelected( FALSE );
	}
	else if (0 <= te && te < SELECT_MAX_TES)
	{
		// ...valid face, check to see if it was on
		if (nodep->isTESelected(te))
		{
			nodep->selectTE(te, FALSE);
			objectp->setTESelected(te, false);
		}
		else
		{
			LL_ERRS() << "LLSelectMgr::remove - tried to remove TE " << te << " that wasn't selected" << LL_ENDL;
			return;
		}

		// ...check to see if this operation turned off all faces
		BOOL found = FALSE;
		for (S32 i = 0; i < nodep->getObject()->getNumTEs(); i++)
		{
			found = found || nodep->isTESelected(i);
		}

		// ...all faces now turned off, so remove
		if (!found)
		{
			mSelectedObjects->removeNode(nodep);
			nodep = NULL;
			objectp->setSelected( FALSE );
			// *FIXME: Doesn't update simulator that object is no longer selected
		}
	}
	else
	{
		// ...out of range face
		LL_ERRS() << "LLSelectMgr::remove - TE " << te << " out of range" << LL_ENDL;
	}

	updateSelectionCenter();
	dialog_refresh_all();
}


//-----------------------------------------------------------------------------
// removeAll()
//-----------------------------------------------------------------------------
void LLSelectMgr::removeAll()
{
	for (LLObjectSelection::iterator iter = mSelectedObjects->begin();
		 iter != mSelectedObjects->end(); iter++ )
	{
		LLViewerObject *objectp = (*iter)->getObject();
		objectp->setSelected( FALSE );
	}

	mSelectedObjects->deleteAllNodes();
	
	updateSelectionCenter();
	dialog_refresh_all();
}

//-----------------------------------------------------------------------------
// promoteSelectionToRoot()
//-----------------------------------------------------------------------------
void LLSelectMgr::promoteSelectionToRoot()
{
	std::set<LLViewerObject*> selection_set;

	BOOL selection_changed = FALSE;

	for (LLObjectSelection::iterator iter = getSelection()->begin();
		 iter != getSelection()->end(); )
	{
		LLObjectSelection::iterator curiter = iter++;
		LLSelectNode* nodep = *curiter;
		LLViewerObject* object = nodep->getObject();

		if (nodep->mIndividualSelection)
		{
			selection_changed = TRUE;
		}

		LLViewerObject* parentp = object;
		while(parentp->getParent() && !(parentp->isRootEdit()))
		{
			parentp = (LLViewerObject*)parentp->getParent();
		}
	
		selection_set.insert(parentp);
	}

	if (selection_changed)
	{
		deselectAll();

		std::set<LLViewerObject*>::iterator set_iter;
		for (set_iter = selection_set.begin(); set_iter != selection_set.end(); ++set_iter)
		{
			selectObjectAndFamily(*set_iter);
		}
	}
}

//-----------------------------------------------------------------------------
// demoteSelectionToIndividuals()
//-----------------------------------------------------------------------------
void LLSelectMgr::demoteSelectionToIndividuals()
{
	std::vector<LLViewerObject*> objects;

	for (LLObjectSelection::root_iterator iter = getSelection()->root_begin();
		 iter != getSelection()->root_end(); iter++)
	{
		LLViewerObject* object = (*iter)->getObject();
		object->addThisAndNonJointChildren(objects);
	}

	if (!objects.empty())
	{
		deselectAll();
		for (std::vector<LLViewerObject*>::iterator iter = objects.begin();
			 iter != objects.end(); ++iter)
		{
			LLViewerObject* objectp = *iter;
			selectObjectOnly(objectp);
		}
	}
}

//-----------------------------------------------------------------------------
// dump()
//-----------------------------------------------------------------------------
void LLSelectMgr::dump()
{
	LL_INFOS() << "Selection Manager: " << mSelectedObjects->getNumNodes() << " items" << LL_ENDL;

	LL_INFOS() << "TE mode " << mTEMode << LL_ENDL;

	S32 count = 0;
	for (LLObjectSelection::iterator iter = getSelection()->begin();
		 iter != getSelection()->end(); iter++ )
	{
		LLViewerObject* objectp = (*iter)->getObject();
		LL_INFOS() << "Object " << count << " type " << LLPrimitive::pCodeToString(objectp->getPCode()) << LL_ENDL;
		LL_INFOS() << "  hasLSL " << objectp->flagScripted() << LL_ENDL;
		LL_INFOS() << "  hasTouch " << objectp->flagHandleTouch() << LL_ENDL;
		LL_INFOS() << "  hasMoney " << objectp->flagTakesMoney() << LL_ENDL;
		LL_INFOS() << "  getposition " << objectp->getPosition() << LL_ENDL;
		LL_INFOS() << "  getpositionAgent " << objectp->getPositionAgent() << LL_ENDL;
		LL_INFOS() << "  getpositionRegion " << objectp->getPositionRegion() << LL_ENDL;
		LL_INFOS() << "  getpositionGlobal " << objectp->getPositionGlobal() << LL_ENDL;
		LLDrawable* drawablep = objectp->mDrawable;
		LL_INFOS() << "  " << (drawablep&& drawablep->isVisible() ? "visible" : "invisible") << LL_ENDL;
		LL_INFOS() << "  " << (drawablep&& drawablep->isState(LLDrawable::FORCE_INVISIBLE) ? "force_invisible" : "") << LL_ENDL;
		count++;
	}

	// Face iterator
	for (LLObjectSelection::iterator iter = getSelection()->begin();
		 iter != getSelection()->end(); iter++ )
	{
		LLSelectNode* node = *iter;
		LLViewerObject* objectp = node->getObject();
		if (!objectp)
			continue;
		for (S32 te = 0; te < objectp->getNumTEs(); ++te )
		{
			if (node->isTESelected(te))
			{
				LL_INFOS() << "Object " << objectp << " te " << te << LL_ENDL;
			}
		}
	}

	LL_INFOS() << mHighlightedObjects->getNumNodes() << " objects currently highlighted." << LL_ENDL;

	LL_INFOS() << "Center global " << mSelectionCenterGlobal << LL_ENDL;
}

//-----------------------------------------------------------------------------
// cleanup()
//-----------------------------------------------------------------------------
void LLSelectMgr::cleanup()
{
	mSilhouetteImagep = NULL;
}


//---------------------------------------------------------------------------
// Manipulate properties of selected objects
//---------------------------------------------------------------------------

struct LLSelectMgrSendFunctor : public LLSelectedObjectFunctor
{
	virtual bool apply(LLViewerObject* object)
	{
		if (object->permModify())
		{
			object->sendTEUpdate();
		}
		return true;
	}
};

void LLObjectSelection::applyNoCopyTextureToTEs(LLViewerInventoryItem* item)
{
	if (!item)
	{
		return;
	}
	LLViewerTexture* image = LLViewerTextureManager::getFetchedTexture(item->getAssetUUID());

	for (iterator iter = begin(); iter != end(); ++iter)
	{
		LLSelectNode* node = *iter;
		LLViewerObject* object = (*iter)->getObject();
		if (!object)
		{
			continue;
		}

		S32 num_tes = llmin((S32)object->getNumTEs(), (S32)object->getNumFaces());
		bool texture_copied = false;
		for (S32 te = 0; te < num_tes; ++te)
		{
			if (node->isTESelected(te))
			{
				//(no-copy) textures must be moved to the object's inventory only once
				// without making any copies
				if (!texture_copied)
				{
					LLToolDragAndDrop::handleDropTextureProtections(object, item, LLToolDragAndDrop::SOURCE_AGENT, LLUUID::null);
					texture_copied = true;
				}

				// apply texture for the selected faces
				add(LLStatViewer::EDIT_TEXTURE, 1);
				object->setTEImage(te, image);
				dialog_refresh_all();

				// send the update to the simulator
				object->sendTEUpdate();
			}
		}
	}
}

//-----------------------------------------------------------------------------
// selectionSetImage()
//-----------------------------------------------------------------------------
// *TODO: re-arch texture applying out of lltooldraganddrop
void LLSelectMgr::selectionSetImage(const LLUUID& imageid)
{
	// First for (no copy) textures and multiple object selection
	LLViewerInventoryItem* item = gInventory.getItem(imageid);
	if(item 
		&& !item->getPermissions().allowOperationBy(PERM_COPY, gAgent.getID())
		&& (mSelectedObjects->getNumNodes() > 1) )
	{
		LL_WARNS() << "Attempted to apply no-copy texture to multiple objects"
				<< LL_ENDL;
		return;
	}

	struct f : public LLSelectedTEFunctor
	{
		LLViewerInventoryItem* mItem;
		LLUUID mImageID;
		f(LLViewerInventoryItem* item, const LLUUID& id) : mItem(item), mImageID(id) {}
		bool apply(LLViewerObject* objectp, S32 te)
		{
		    if(objectp && !objectp->permModify())
		    {
		        return false;
		    }
		    if (mItem)
			{
				if (te == -1) // all faces
				{
					LLToolDragAndDrop::dropTextureAllFaces(objectp,
														   mItem,
														   LLToolDragAndDrop::SOURCE_AGENT,
														   LLUUID::null);
				}
				else // one face
				{
					LLToolDragAndDrop::dropTextureOneFace(objectp,
														  te,
														  mItem,
														  LLToolDragAndDrop::SOURCE_AGENT,
														  LLUUID::null);
				}
			}
			else // not an inventory item
			{
				// Texture picker defaults aren't inventory items
				// * Don't need to worry about permissions for them
				// * Can just apply the texture and be done with it.
				objectp->setTEImage(te, LLViewerTextureManager::getFetchedTexture(mImageID, FTT_DEFAULT, TRUE, LLGLTexture::BOOST_NONE, LLViewerTexture::LOD_TEXTURE));
			}
			return true;
		}
	};

	if (item && !item->getPermissions().allowOperationBy(PERM_COPY, gAgent.getID()))
	{
		getSelection()->applyNoCopyTextureToTEs(item);
	}
	else
	{
		f setfunc(item, imageid);
		getSelection()->applyToTEs(&setfunc);
	}


	struct g : public LLSelectedObjectFunctor
	{
		LLViewerInventoryItem* mItem;
		g(LLViewerInventoryItem* item) : mItem(item) {}
		virtual bool apply(LLViewerObject* object)
		{
			if (!mItem)
			{
				object->sendTEUpdate();
				// 1 particle effect per object				
				LLHUDEffectSpiral *effectp = (LLHUDEffectSpiral *)LLHUDManager::getInstance()->createViewerEffect(LLHUDObject::LL_HUD_EFFECT_BEAM, TRUE);
				effectp->setSourceObject(gAgentAvatarp);
				effectp->setTargetObject(object);
				effectp->setDuration(LL_HUD_DUR_SHORT);
				effectp->setColor(LLColor4U(gAgent.getEffectColor()));
			}
			return true;
		}
	} sendfunc(item);
	getSelection()->applyToObjects(&sendfunc);
}

//-----------------------------------------------------------------------------
// selectionSetColor()
//-----------------------------------------------------------------------------
void LLSelectMgr::selectionSetColor(const LLColor4 &color)
{
	struct f : public LLSelectedTEFunctor
	{
		LLColor4 mColor;
		f(const LLColor4& c) : mColor(c) {}
		bool apply(LLViewerObject* object, S32 te)
		{
			if (object->permModify())
			{
				object->setTEColor(te, mColor);
			}
			return true;
		}
	} setfunc(color);
	getSelection()->applyToTEs(&setfunc);
	
	LLSelectMgrSendFunctor sendfunc;
	getSelection()->applyToObjects(&sendfunc);
}

//-----------------------------------------------------------------------------
// selectionSetColorOnly()
//-----------------------------------------------------------------------------
void LLSelectMgr::selectionSetColorOnly(const LLColor4 &color)
{
	struct f : public LLSelectedTEFunctor
	{
		LLColor4 mColor;
		f(const LLColor4& c) : mColor(c) {}
		bool apply(LLViewerObject* object, S32 te)
		{
			if (object->permModify())
			{
				LLColor4 prev_color = object->getTEref(te).getColor();
				mColor.mV[VALPHA] = prev_color.mV[VALPHA];
				// update viewer side color in anticipation of update from simulator
				object->setTEColor(te, mColor);
			}
			return true;
		}
	} setfunc(color);
	getSelection()->applyToTEs(&setfunc);
	
	LLSelectMgrSendFunctor sendfunc;
	getSelection()->applyToObjects(&sendfunc);
}

//-----------------------------------------------------------------------------
// selectionSetAlphaOnly()
//-----------------------------------------------------------------------------
void LLSelectMgr::selectionSetAlphaOnly(const F32 alpha)
{
	struct f : public LLSelectedTEFunctor
	{
		F32 mAlpha;
		f(const F32& a) : mAlpha(a) {}
		bool apply(LLViewerObject* object, S32 te)
		{
			if (object->permModify())
			{
				LLColor4 prev_color = object->getTEref(te).getColor();
				prev_color.mV[VALPHA] = mAlpha;
				// update viewer side color in anticipation of update from simulator
				object->setTEColor(te, prev_color);
			}
			return true;
		}
	} setfunc(alpha);
	getSelection()->applyToTEs(&setfunc);
	
	LLSelectMgrSendFunctor sendfunc;
	getSelection()->applyToObjects(&sendfunc);
}

void LLSelectMgr::selectionRevertColors()
{
	struct f : public LLSelectedTEFunctor
	{
		LLObjectSelectionHandle mSelectedObjects;
		f(LLObjectSelectionHandle sel) : mSelectedObjects(sel) {}
		bool apply(LLViewerObject* object, S32 te)
		{
			if (object->permModify())
			{
				LLSelectNode* nodep = mSelectedObjects->findNode(object);
				if (nodep && te < (S32)nodep->mSavedColors.size())
				{
					LLColor4 color = nodep->mSavedColors[te];
					// update viewer side color in anticipation of update from simulator
					object->setTEColor(te, color);
				}
			}
			return true;
		}
	} setfunc(mSelectedObjects);
	getSelection()->applyToTEs(&setfunc);
	
	LLSelectMgrSendFunctor sendfunc;
	getSelection()->applyToObjects(&sendfunc);
}

void LLSelectMgr::selectionRevertShinyColors()
{
	struct f : public LLSelectedTEFunctor
	{
		LLObjectSelectionHandle mSelectedObjects;
		f(LLObjectSelectionHandle sel) : mSelectedObjects(sel) {}
		bool apply(LLViewerObject* object, S32 te)
		{
			if (object->permModify())
			{
				LLSelectNode* nodep = mSelectedObjects->findNode(object);
				if (nodep && te < (S32)nodep->mSavedShinyColors.size())
				{
					LLColor4 color = nodep->mSavedShinyColors[te];
					// update viewer side color in anticipation of update from simulator
					LLMaterialPtr old_mat = object->getTEref(te).getMaterialParams();
					if (!old_mat.isNull())
					{
						LLMaterialPtr new_mat = gFloaterTools->getPanelFace()->createDefaultMaterial(old_mat);
						new_mat->setSpecularLightColor(color);
						object->getTEref(te).setMaterialParams(new_mat);
						LLMaterialMgr::getInstance()->put(object->getID(), te, *new_mat);
					}
				}
			}
			return true;
		}
	} setfunc(mSelectedObjects);
	getSelection()->applyToTEs(&setfunc);

	LLSelectMgrSendFunctor sendfunc;
	getSelection()->applyToObjects(&sendfunc);
}

BOOL LLSelectMgr::selectionRevertTextures()
{
	struct f : public LLSelectedTEFunctor
	{
		LLObjectSelectionHandle mSelectedObjects;
		f(LLObjectSelectionHandle sel) : mSelectedObjects(sel) {}
		bool apply(LLViewerObject* object, S32 te)
		{
			if (object->permModify())
			{
				LLSelectNode* nodep = mSelectedObjects->findNode(object);
				if (nodep && te < (S32)nodep->mSavedTextures.size())
				{
					LLUUID id = nodep->mSavedTextures[te];
					// update textures on viewer side
					if (id.isNull())
					{
						// this was probably a no-copy texture, leave image as-is
						return FALSE;
					}
					else
					{
						object->setTEImage(te, LLViewerTextureManager::getFetchedTexture(id, FTT_DEFAULT, TRUE, LLGLTexture::BOOST_NONE, LLViewerTexture::LOD_TEXTURE));
					}
				}
			}
			return true;
		}
	} setfunc(mSelectedObjects);
	BOOL revert_successful = getSelection()->applyToTEs(&setfunc);
	
	LLSelectMgrSendFunctor sendfunc;
	getSelection()->applyToObjects(&sendfunc);

	return revert_successful;
}

void LLSelectMgr::selectionSetBumpmap(U8 bumpmap)
{
	struct f : public LLSelectedTEFunctor
	{
		U8 mBump;
		f(const U8& b) : mBump(b) {}
		bool apply(LLViewerObject* object, S32 te)
		{
			if (object->permModify())
			{
				// update viewer side color in anticipation of update from simulator
				object->setTEBumpmap(te, mBump);
			}
			return true;
		}
	} setfunc(bumpmap);
	getSelection()->applyToTEs(&setfunc);
	
	LLSelectMgrSendFunctor sendfunc;
	getSelection()->applyToObjects(&sendfunc);
}

void LLSelectMgr::selectionSetTexGen(U8 texgen)
{
	struct f : public LLSelectedTEFunctor
	{
		U8 mTexgen;
		f(const U8& t) : mTexgen(t) {}
		bool apply(LLViewerObject* object, S32 te)
		{
			if (object->permModify())
			{
				// update viewer side color in anticipation of update from simulator
				object->setTETexGen(te, mTexgen);
			}
			return true;
		}
	} setfunc(texgen);
	getSelection()->applyToTEs(&setfunc);

	LLSelectMgrSendFunctor sendfunc;
	getSelection()->applyToObjects(&sendfunc);
}


void LLSelectMgr::selectionSetShiny(U8 shiny)
{
	struct f : public LLSelectedTEFunctor
	{
		U8 mShiny;
		f(const U8& t) : mShiny(t) {}
		bool apply(LLViewerObject* object, S32 te)
		{
			if (object->permModify())
			{
				// update viewer side color in anticipation of update from simulator
				object->setTEShiny(te, mShiny);
			}
			return true;
		}
	} setfunc(shiny);
	getSelection()->applyToTEs(&setfunc);

	LLSelectMgrSendFunctor sendfunc;
	getSelection()->applyToObjects(&sendfunc);
}

void LLSelectMgr::selectionSetFullbright(U8 fullbright)
{
	struct f : public LLSelectedTEFunctor
	{
		U8 mFullbright;
		f(const U8& t) : mFullbright(t) {}
		bool apply(LLViewerObject* object, S32 te)
		{
			if (object->permModify())
			{
				// update viewer side color in anticipation of update from simulator
				object->setTEFullbright(te, mFullbright);
			}
			return true;
		}
	} setfunc(fullbright);
	getSelection()->applyToTEs(&setfunc);

	struct g : public LLSelectedObjectFunctor
	{
		U8 mFullbright;
		g(const U8& t) : mFullbright(t) {}
		virtual bool apply(LLViewerObject* object)
		{
			if (object->permModify())
			{
				object->sendTEUpdate();
				if (mFullbright)
				{
					U8 material = object->getMaterial();
					U8 mcode = material & LL_MCODE_MASK;
					if (mcode == LL_MCODE_LIGHT)
					{
						mcode = LL_MCODE_GLASS;
						material = (material & ~LL_MCODE_MASK) | mcode;
						object->setMaterial(material);
						object->sendMaterialUpdate();
					}
				}
			}
			return true;
		}
	} sendfunc(fullbright);
	getSelection()->applyToObjects(&sendfunc);
}

// This function expects media_data to be a map containing relevant
// media data name/value pairs (e.g. home_url, etc.)
void LLSelectMgr::selectionSetMedia(U8 media_type, const LLSD &media_data)
{	
	struct f : public LLSelectedTEFunctor
	{
		U8 mMediaFlags;
		const LLSD &mMediaData;
		f(const U8& t, const LLSD& d) : mMediaFlags(t), mMediaData(d) {}
		bool apply(LLViewerObject* object, S32 te)
		{
			if (object->permModify())
			{
				// If we are adding media, then check the current state of the
				// media data on this face.  
				//  - If it does not have media, AND we are NOT setting the HOME URL, then do NOT add media to this
				// face.
				//  - If it does not have media, and we ARE setting the HOME URL, add media to this face.
				//  - If it does already have media, add/update media to/on this face
				// If we are removing media, just do it (ignore the passed-in LLSD).
				if (mMediaFlags & LLTextureEntry::MF_HAS_MEDIA)
				{
					llassert(mMediaData.isMap());
					const LLTextureEntry *texture_entry = object->getTE(te);
					if (!mMediaData.isMap() ||
						((NULL != texture_entry) && !texture_entry->hasMedia() && !mMediaData.has(LLMediaEntry::HOME_URL_KEY)))
					{
						// skip adding/updating media
					}
					else {
						// Add/update media
						object->setTEMediaFlags(te, mMediaFlags);
						LLVOVolume *vo = dynamic_cast<LLVOVolume*>(object);
						llassert(NULL != vo);
						if (NULL != vo) 
						{
							vo->syncMediaData(te, mMediaData, true/*merge*/, true/*ignore_agent*/);
						}
					}
				}
				else
				{
					// delete media (or just set the flags)
					object->setTEMediaFlags(te, mMediaFlags);
				}
			}
			return true;
		}
	} setfunc(media_type, media_data);
	getSelection()->applyToTEs(&setfunc);
	
	struct f2 : public LLSelectedObjectFunctor
	{
		virtual bool apply(LLViewerObject* object)
		{
			if (object->permModify())
			{
				object->sendTEUpdate();
				LLVOVolume *vo = dynamic_cast<LLVOVolume*>(object);
				llassert(NULL != vo);
				// It's okay to skip this object if hasMedia() is false...
				// the sendTEUpdate() above would remove all media data if it were
				// there.
                if (NULL != vo && vo->hasMedia())
                {
                    // Send updated media data FOR THE ENTIRE OBJECT
                    vo->sendMediaDataUpdate();
                }
			}
			return true;
		}
	} func2;
	mSelectedObjects->applyToObjects( &func2 );
}

void LLSelectMgr::selectionSetGlow(F32 glow)
{
	struct f1 : public LLSelectedTEFunctor
	{
		F32 mGlow;
		f1(F32 glow) : mGlow(glow) {};
		bool apply(LLViewerObject* object, S32 face)
		{
			if (object->permModify())
			{
				// update viewer side color in anticipation of update from simulator
				object->setTEGlow(face, mGlow);
			}
			return true;
		}
	} func1(glow);
	mSelectedObjects->applyToTEs( &func1 );

	struct f2 : public LLSelectedObjectFunctor
	{
		virtual bool apply(LLViewerObject* object)
		{
			if (object->permModify())
			{
				object->sendTEUpdate();
			}
			return true;
		}
	} func2;
	mSelectedObjects->applyToObjects( &func2 );
}

void LLSelectMgr::selectionSetMaterialParams(LLSelectedTEMaterialFunctor* material_func, int te)
{
	struct f1 : public LLSelectedTEFunctor
	{
		LLMaterialPtr mMaterial;
		f1(LLSelectedTEMaterialFunctor* material_func, int te) : _material_func(material_func), _specific_te(te) {}

		bool apply(LLViewerObject* object, S32 te)
		{
            if (_specific_te == -1 || (te == _specific_te))
            {
			    if (object && object->permModify() && _material_func)
			    {
				    LLTextureEntry* tep = object->getTE(te);
				    if (tep)
				    {
					    LLMaterialPtr current_material = tep->getMaterialParams();
					    _material_func->apply(object, te, tep, current_material);
				    }
			    }
            }
			return true;
		}

		LLSelectedTEMaterialFunctor* _material_func;
        int _specific_te;
	} func1(material_func, te);
	mSelectedObjects->applyToTEs( &func1 );

	struct f2 : public LLSelectedObjectFunctor
	{
		virtual bool apply(LLViewerObject* object)
		{
			if (object->permModify())
			{
				object->sendTEUpdate();
			}
			return true;
		}
	} func2;
	mSelectedObjects->applyToObjects( &func2 );
}

void LLSelectMgr::selectionRemoveMaterial()
{
	struct f1 : public LLSelectedTEFunctor
	{
		bool apply(LLViewerObject* object, S32 face)
		{
			if (object->permModify())
			{
			        LL_DEBUGS("Materials") << "Removing material from object " << object->getID() << " face " << face << LL_ENDL;
				LLMaterialMgr::getInstance()->remove(object->getID(),face);
				object->setTEMaterialParams(face, NULL);
			}
			return true;
		}
	} func1;
	mSelectedObjects->applyToTEs( &func1 );

	struct f2 : public LLSelectedObjectFunctor
	{
		virtual bool apply(LLViewerObject* object)
		{
			if (object->permModify())
			{
				object->sendTEUpdate();
			}
			return true;
		}
	} func2;
	mSelectedObjects->applyToObjects( &func2 );
}


//-----------------------------------------------------------------------------
// findObjectPermissions()
//-----------------------------------------------------------------------------
LLPermissions* LLSelectMgr::findObjectPermissions(const LLViewerObject* object)
{
	for (LLObjectSelection::valid_iterator iter = getSelection()->valid_begin();
		 iter != getSelection()->valid_end(); iter++ )
	{
		LLSelectNode* nodep = *iter;
		if (nodep->getObject() == object)
		{
			return nodep->mPermissions;
		}
	}

	return NULL;
}


//-----------------------------------------------------------------------------
// selectionGetGlow()
//-----------------------------------------------------------------------------
BOOL LLSelectMgr::selectionGetGlow(F32 *glow)
{
	BOOL identical;
	F32 lglow = 0.f;
	struct f1 : public LLSelectedTEGetFunctor<F32>
	{
		F32 get(LLViewerObject* object, S32 face)
		{
			return object->getTEref(face).getGlow();
		}
	} func;
	identical = mSelectedObjects->getSelectedTEValue( &func, lglow );

	*glow = lglow;
	return identical;
}


void LLSelectMgr::selectionSetPhysicsType(U8 type)
{
	struct f : public LLSelectedObjectFunctor
	{
		U8 mType;
		f(const U8& t) : mType(t) {}
		virtual bool apply(LLViewerObject* object)
		{
			if (object->permModify())
			{
				object->setPhysicsShapeType(mType);
				object->updateFlags(TRUE);
			}
			return true;
		}
	} sendfunc(type);
	getSelection()->applyToObjects(&sendfunc);
}

void LLSelectMgr::selectionSetFriction(F32 friction)
{
	struct f : public LLSelectedObjectFunctor
	{
		F32 mFriction;
		f(const F32& friction) : mFriction(friction) {}
		virtual bool apply(LLViewerObject* object)
		{
			if (object->permModify())
			{
				object->setPhysicsFriction(mFriction);
				object->updateFlags(TRUE);
			}
			return true;
		}
	} sendfunc(friction);
	getSelection()->applyToObjects(&sendfunc);
}

void LLSelectMgr::selectionSetGravity(F32 gravity )
{
	struct f : public LLSelectedObjectFunctor
	{
		F32 mGravity;
		f(const F32& gravity) : mGravity(gravity) {}
		virtual bool apply(LLViewerObject* object)
		{
			if (object->permModify())
			{
				object->setPhysicsGravity(mGravity);
				object->updateFlags(TRUE);
			}
			return true;
		}
	} sendfunc(gravity);
	getSelection()->applyToObjects(&sendfunc);
}

void LLSelectMgr::selectionSetDensity(F32 density )
{
	struct f : public LLSelectedObjectFunctor
	{
		F32 mDensity;
		f(const F32& density ) : mDensity(density) {}
		virtual bool apply(LLViewerObject* object)
		{
			if (object->permModify())
			{
				object->setPhysicsDensity(mDensity);
				object->updateFlags(TRUE);
			}
			return true;
		}
	} sendfunc(density);
	getSelection()->applyToObjects(&sendfunc);
}

void LLSelectMgr::selectionSetRestitution(F32 restitution)
{
	struct f : public LLSelectedObjectFunctor
	{
		F32 mRestitution;
		f(const F32& restitution ) : mRestitution(restitution) {}
		virtual bool apply(LLViewerObject* object)
		{
			if (object->permModify())
			{
				object->setPhysicsRestitution(mRestitution);
				object->updateFlags(TRUE);
			}
			return true;
		}
	} sendfunc(restitution);
	getSelection()->applyToObjects(&sendfunc);
}


//-----------------------------------------------------------------------------
// selectionSetMaterial()
//-----------------------------------------------------------------------------
void LLSelectMgr::selectionSetMaterial(U8 material)
{
	struct f : public LLSelectedObjectFunctor
	{
		U8 mMaterial;
		f(const U8& t) : mMaterial(t) {}
		virtual bool apply(LLViewerObject* object)
		{
			if (object->permModify())
			{
				U8 cur_material = object->getMaterial();
				U8 material = mMaterial | (cur_material & ~LL_MCODE_MASK);
				object->setMaterial(material);
				object->sendMaterialUpdate();
			}
			return true;
		}
	} sendfunc(material);
	getSelection()->applyToObjects(&sendfunc);
}

// TRUE if all selected objects have this PCode
BOOL LLSelectMgr::selectionAllPCode(LLPCode code)
{
	struct f : public LLSelectedObjectFunctor
	{
		LLPCode mCode;
		f(const LLPCode& t) : mCode(t) {}
		virtual bool apply(LLViewerObject* object)
		{
			if (object->getPCode() != mCode)
			{
				return FALSE;
			}
			return true;
		}
	} func(code);
	BOOL res = getSelection()->applyToObjects(&func);
	return res;
}

bool LLSelectMgr::selectionGetIncludeInSearch(bool* include_in_search_out)
{
	LLViewerObject *object = mSelectedObjects->getFirstRootObject();
	if (!object) return FALSE;

	bool include_in_search = object->getIncludeInSearch();

	bool identical = true;

	for (LLObjectSelection::root_iterator iter = getSelection()->root_begin();
		 iter != getSelection()->root_end(); iter++)
	{
		LLViewerObject* object = (*iter)->getObject();

		if ( include_in_search != object->getIncludeInSearch())
		{
			identical = false;
			break;
		}
	}

	*include_in_search_out = include_in_search;
	return identical;
}

void LLSelectMgr::selectionSetIncludeInSearch(bool include_in_search)
{
	LLViewerObject* object = NULL;
	for (LLObjectSelection::root_iterator iter = getSelection()->root_begin();
		 iter != getSelection()->root_end(); iter++)
	{
		object = (*iter)->getObject();
		object->setIncludeInSearch(include_in_search);
	}
	sendListToRegions(
		"ObjectIncludeInSearch",
		packAgentAndSessionID,
		packObjectIncludeInSearch, 
        logNoOp,
		&include_in_search,
		SEND_ONLY_ROOTS);
}

BOOL LLSelectMgr::selectionGetClickAction(U8 *out_action)
{
	LLViewerObject *object = mSelectedObjects->getFirstObject();
	if (!object)
	{
		return FALSE;
	}
	
	U8 action = object->getClickAction();
	*out_action = action;

	struct f : public LLSelectedObjectFunctor
	{
		U8 mAction;
		f(const U8& t) : mAction(t) {}
		virtual bool apply(LLViewerObject* object)
		{
			if ( mAction != object->getClickAction())
			{
				return false;
			}
			return true;
		}
	} func(action);
	BOOL res = getSelection()->applyToObjects(&func);
	return res;
}

void LLSelectMgr::selectionSetClickAction(U8 action)
{
	struct f : public LLSelectedObjectFunctor
	{
		U8 mAction;
		f(const U8& t) : mAction(t) {}
		virtual bool apply(LLViewerObject* object)
		{
			object->setClickAction(mAction);
			return true;
		}
	} func(action);
	getSelection()->applyToObjects(&func);

	sendListToRegions("ObjectClickAction",
					  packAgentAndSessionID,
					  packObjectClickAction, 
                      logNoOp,
					  &action,
					  SEND_INDIVIDUALS);
}


//-----------------------------------------------------------------------------
// godlike requests
//-----------------------------------------------------------------------------

typedef std::pair<const std::string, const std::string> godlike_request_t;

void LLSelectMgr::sendGodlikeRequest(const std::string& request, const std::string& param)
{
	// If the agent is neither godlike nor an estate owner, the server
	// will reject the request.
	std::string message_type;
	if (gAgent.isGodlike())
	{
		message_type = "GodlikeMessage";
	}
	else
	{
		message_type = "EstateOwnerMessage";
	}

	godlike_request_t data(request, param);
	if(!mSelectedObjects->getRootObjectCount())
	{
		LLMessageSystem* msg = gMessageSystem;
		msg->newMessage(message_type.c_str());
		LLSelectMgr::packGodlikeHead(&data);
		gAgent.sendReliableMessage();
	}
	else
	{
		sendListToRegions(message_type, packGodlikeHead, packObjectIDAsParam, logNoOp, &data, SEND_ONLY_ROOTS);
	}
}

void LLSelectMgr::packGodlikeHead(void* user_data)
{
	LLMessageSystem* msg = gMessageSystem;
	msg->nextBlockFast(_PREHASH_AgentData);
	msg->addUUIDFast(_PREHASH_AgentID, gAgent.getID());
	msg->addUUIDFast(_PREHASH_SessionID, gAgent.getSessionID());
	msg->addUUID("TransactionID", LLUUID::null);
	godlike_request_t* data = (godlike_request_t*)user_data;
	msg->nextBlock("MethodData");
	msg->addString("Method", data->first);
	msg->addUUID("Invoice", LLUUID::null);

	// The parameters used to be restricted to either string or
	// integer. This mimics that behavior under the new 'string-only'
	// parameter list by not packing a string if there wasn't one
	// specified. The object ids will be packed in the
	// packObjectIDAsParam() method.
	if(data->second.size() > 0)
	{
		msg->nextBlock("ParamList");
		msg->addString("Parameter", data->second);
	}
}

// static
void LLSelectMgr::logNoOp(LLSelectNode* node, void *)
{
}

// static
void LLSelectMgr::logAttachmentRequest(LLSelectNode* node, void *)
{
// [SL:KB] - Patch: Appearance-SyncAttach | Checked: Catznip-3.7
//    LLAttachmentsMgr::instance().onAttachmentRequested(node->mItemID);
}

// static
void LLSelectMgr::logDetachRequest(LLSelectNode* node, void *)
{
    LLAttachmentsMgr::instance().onDetachRequested(node->mItemID);
}

// static
void LLSelectMgr::packObjectIDAsParam(LLSelectNode* node, void *)
{
	std::string buf = llformat("%u", node->getObject()->getLocalID());
	gMessageSystem->nextBlock("ParamList");
	gMessageSystem->addString("Parameter", buf);
}

//-----------------------------------------------------------------------------
// selectionTexScaleAutofit()
//-----------------------------------------------------------------------------
void LLSelectMgr::selectionTexScaleAutofit(F32 repeats_per_meter)
{
	struct f : public LLSelectedTEFunctor
	{
		F32 mRepeatsPerMeter;
		f(const F32& t) : mRepeatsPerMeter(t) {}
		bool apply(LLViewerObject* object, S32 te)
		{
			
			if (object->permModify())
			{
				// Compute S,T to axis mapping
				U32 s_axis, t_axis;
				if (!LLPrimitive::getTESTAxes(te, &s_axis, &t_axis))
				{
					return TRUE;
				}

				F32 new_s = object->getScale().mV[s_axis] * mRepeatsPerMeter;
				F32 new_t = object->getScale().mV[t_axis] * mRepeatsPerMeter;

				object->setTEScale(te, new_s, new_t);
			}
			return true;
		}
	} setfunc(repeats_per_meter);
	getSelection()->applyToTEs(&setfunc);

	LLSelectMgrSendFunctor sendfunc;
	getSelection()->applyToObjects(&sendfunc);
}



// Called at the end of a scale operation, this adjusts the textures to attempt to
// maintain a constant repeats per meter.
// BUG: Only works for flex boxes.
//-----------------------------------------------------------------------------
// adjustTexturesByScale()
//-----------------------------------------------------------------------------
void LLSelectMgr::adjustTexturesByScale(BOOL send_to_sim, BOOL stretch)
{
	for (LLObjectSelection::iterator iter = getSelection()->begin();
		 iter != getSelection()->end(); iter++)
	{
		LLSelectNode* selectNode = *iter;
		LLViewerObject* object = selectNode->getObject();

		if (!object)
		{
			continue;
		}
		
		if (!object->permModify())
		{
			continue;
		}

		if (object->getNumTEs() == 0)
		{
			continue;
		}

		BOOL send = FALSE;
		
		for (U8 te_num = 0; te_num < object->getNumTEs(); te_num++)
		{
			const LLTextureEntry* tep = object->getTE(te_num);

			// ND: Down the code there is a check if getTE did return a valid pointer (actually the pointer is fetched again there, can it change mid loop?)
			if( !tep )
				continue;

			BOOL planar = tep->getTexGen() == LLTextureEntry::TEX_GEN_PLANAR;
			if (planar == stretch)
			{
				// Figure out how S,T changed with scale operation
				U32 s_axis, t_axis;
				if (!LLPrimitive::getTESTAxes(te_num, &s_axis, &t_axis))
				{
					continue;
				}
				
				LLVector3 object_scale = object->getScale();
				LLVector3 diffuse_scale_ratio  = selectNode->mTextureScaleRatios[te_num]; 

				// We like these to track together. NORSPEC-96
				//
				LLVector3 normal_scale_ratio   = diffuse_scale_ratio; 
				LLVector3 specular_scale_ratio = diffuse_scale_ratio; 
				
				// Apply new scale to face
				if (planar)
				{
					F32 diffuse_scale_s = diffuse_scale_ratio.mV[s_axis]/object_scale.mV[s_axis];
					F32 diffuse_scale_t = diffuse_scale_ratio.mV[t_axis]/object_scale.mV[t_axis];

					F32 normal_scale_s = normal_scale_ratio.mV[s_axis]/object_scale.mV[s_axis];
					F32 normal_scale_t = normal_scale_ratio.mV[t_axis]/object_scale.mV[t_axis];

					F32 specular_scale_s = specular_scale_ratio.mV[s_axis]/object_scale.mV[s_axis];
					F32 specular_scale_t = specular_scale_ratio.mV[t_axis]/object_scale.mV[t_axis];

					object->setTEScale(te_num, diffuse_scale_s, diffuse_scale_t);

					LLTextureEntry* tep = object->getTE(te_num);

					if (tep && !tep->getMaterialParams().isNull())
					{
						LLMaterialPtr orig = tep->getMaterialParams();
						LLMaterialPtr p = gFloaterTools->getPanelFace()->createDefaultMaterial(orig);
						p->setNormalRepeat(normal_scale_s, normal_scale_t);
						p->setSpecularRepeat(specular_scale_s, specular_scale_t);

						LLMaterialMgr::getInstance()->put(object->getID(), te_num, *p);
					}
				}
				else
				{

					F32 diffuse_scale_s = diffuse_scale_ratio.mV[s_axis]*object_scale.mV[s_axis];
					F32 diffuse_scale_t = diffuse_scale_ratio.mV[t_axis]*object_scale.mV[t_axis];

					F32 normal_scale_s = normal_scale_ratio.mV[s_axis]*object_scale.mV[s_axis];
					F32 normal_scale_t = normal_scale_ratio.mV[t_axis]*object_scale.mV[t_axis];

					F32 specular_scale_s = specular_scale_ratio.mV[s_axis]*object_scale.mV[s_axis];
					F32 specular_scale_t = specular_scale_ratio.mV[t_axis]*object_scale.mV[t_axis];

					object->setTEScale(te_num, diffuse_scale_s,diffuse_scale_t);

					LLTextureEntry* tep = object->getTE(te_num);

					if (tep && !tep->getMaterialParams().isNull())
					{
						LLMaterialPtr orig = tep->getMaterialParams();
						LLMaterialPtr p = gFloaterTools->getPanelFace()->createDefaultMaterial(orig);

						p->setNormalRepeat(normal_scale_s, normal_scale_t);
						p->setSpecularRepeat(specular_scale_s, specular_scale_t);

						LLMaterialMgr::getInstance()->put(object->getID(), te_num, *p);
					}
				}
				send = send_to_sim;
			}
		}

		if (send)
		{
			object->sendTEUpdate();
		}
	}		
}

//-----------------------------------------------------------------------------
// selectGetAllRootsValid()
// Returns TRUE if the viewer has information on all selected objects
//-----------------------------------------------------------------------------
BOOL LLSelectMgr::selectGetAllRootsValid()
{
	for (LLObjectSelection::root_iterator iter = getSelection()->root_begin();
		 iter != getSelection()->root_end(); ++iter )
	{
		LLSelectNode* node = *iter;
		if( !node->mValid )
		{
			return FALSE;
		}
	}
	return TRUE;
}


//-----------------------------------------------------------------------------
// selectGetAllValid()
// Returns TRUE if the viewer has information on all selected objects
//-----------------------------------------------------------------------------
BOOL LLSelectMgr::selectGetAllValid()
{
	for (LLObjectSelection::iterator iter = getSelection()->begin();
		 iter != getSelection()->end(); ++iter )
	{
		LLSelectNode* node = *iter;
		if( !node->mValid )
		{
			return FALSE;
		}
	}
	return TRUE;
}

//-----------------------------------------------------------------------------
// selectGetAllValidAndObjectsFound() - return TRUE if selections are
// valid and objects are found.
//
// For EXT-3114 - same as selectGetModify() without the modify check.
//-----------------------------------------------------------------------------
BOOL LLSelectMgr::selectGetAllValidAndObjectsFound()
{
	for (LLObjectSelection::iterator iter = getSelection()->begin();
		 iter != getSelection()->end(); iter++ )
	{
		LLSelectNode* node = *iter;
		LLViewerObject* object = node->getObject();
		if( !object || !node->mValid )
		{
			return FALSE;
		}
	}
	return TRUE;
}

//-----------------------------------------------------------------------------
// selectGetModify() - return TRUE if current agent can modify all
// selected objects.
//-----------------------------------------------------------------------------
BOOL LLSelectMgr::selectGetModify()
{
	for (LLObjectSelection::iterator iter = getSelection()->begin();
		 iter != getSelection()->end(); iter++ )
	{
		LLSelectNode* node = *iter;
		LLViewerObject* object = node->getObject();
		if( !object || !node->mValid )
		{
			return FALSE;
		}
		if( !object->permModify() )
		{
			return FALSE;
		}
	}
	return TRUE;
}

//-----------------------------------------------------------------------------
// selectGetRootsModify() - return TRUE if current agent can modify all
// selected root objects.
//-----------------------------------------------------------------------------
BOOL LLSelectMgr::selectGetRootsModify()
{
	for (LLObjectSelection::root_iterator iter = getSelection()->root_begin();
		 iter != getSelection()->root_end(); iter++ )
	{
		LLSelectNode* node = *iter;
		LLViewerObject* object = node->getObject();
		if( !node->mValid )
		{
			return FALSE;
		}
		if( !object->permModify() )
		{
			return FALSE;
		}
	}

	return TRUE;
}

//-----------------------------------------------------------------------------
// selectGetSameRegion() - return TRUE if all objects are in same region
//-----------------------------------------------------------------------------
BOOL LLSelectMgr::selectGetSameRegion()
{
    if (getSelection()->isEmpty())
    {
        return TRUE;
    }
    LLViewerObject* object = getSelection()->getFirstObject();
    if (!object)
    {
        return FALSE;
    }
    LLViewerRegion* current_region = object->getRegion();

    for (LLObjectSelection::root_iterator iter = getSelection()->root_begin();
        iter != getSelection()->root_end(); iter++)
    {
        LLSelectNode* node = *iter;
        object = node->getObject();
        if (!node->mValid || !object || current_region != object->getRegion())
        {
            return FALSE;
        }
    }

    return TRUE;
}

//-----------------------------------------------------------------------------
// selectGetNonPermanentEnforced() - return TRUE if all objects are not
// permanent enforced
//-----------------------------------------------------------------------------
BOOL LLSelectMgr::selectGetNonPermanentEnforced()
{
	for (LLObjectSelection::iterator iter = getSelection()->begin();
		 iter != getSelection()->end(); iter++ )
	{
		LLSelectNode* node = *iter;
		LLViewerObject* object = node->getObject();
		if( !object || !node->mValid )
		{
			return FALSE;
		}
		if( object->isPermanentEnforced())
		{
			return FALSE;
		}
	}
	return TRUE;
}

//-----------------------------------------------------------------------------
// selectGetRootsNonPermanentEnforced() - return TRUE if all root objects are
// not permanent enforced
//-----------------------------------------------------------------------------
BOOL LLSelectMgr::selectGetRootsNonPermanentEnforced()
{
	for (LLObjectSelection::root_iterator iter = getSelection()->root_begin();
		 iter != getSelection()->root_end(); iter++ )
	{
		LLSelectNode* node = *iter;
		LLViewerObject* object = node->getObject();
		if( !node->mValid )
		{
			return FALSE;
		}
		if( object->isPermanentEnforced())
		{
			return FALSE;
		}
	}

	return TRUE;
}

//-----------------------------------------------------------------------------
// selectGetPermanent() - return TRUE if all objects are permanent
//-----------------------------------------------------------------------------
BOOL LLSelectMgr::selectGetPermanent()
{
	for (LLObjectSelection::iterator iter = getSelection()->begin();
		 iter != getSelection()->end(); iter++ )
	{
		LLSelectNode* node = *iter;
		LLViewerObject* object = node->getObject();
		if( !object || !node->mValid )
		{
			return FALSE;
		}
		if( !object->flagObjectPermanent())
		{
			return FALSE;
		}
	}
	return TRUE;
}

//-----------------------------------------------------------------------------
// selectGetRootsPermanent() - return TRUE if all root objects are
// permanent
//-----------------------------------------------------------------------------
BOOL LLSelectMgr::selectGetRootsPermanent()
{
	for (LLObjectSelection::root_iterator iter = getSelection()->root_begin();
		 iter != getSelection()->root_end(); iter++ )
	{
		LLSelectNode* node = *iter;
		LLViewerObject* object = node->getObject();
		if( !node->mValid )
		{
			return FALSE;
		}
		if( !object->flagObjectPermanent())
		{
			return FALSE;
		}
	}

	return TRUE;
}

//-----------------------------------------------------------------------------
// selectGetCharacter() - return TRUE if all objects are character
//-----------------------------------------------------------------------------
BOOL LLSelectMgr::selectGetCharacter()
{
	for (LLObjectSelection::iterator iter = getSelection()->begin();
		 iter != getSelection()->end(); iter++ )
	{
		LLSelectNode* node = *iter;
		LLViewerObject* object = node->getObject();
		if( !object || !node->mValid )
		{
			return FALSE;
		}
		if( !object->flagCharacter())
		{
			return FALSE;
		}
	}
	return TRUE;
}

//-----------------------------------------------------------------------------
// selectGetRootsCharacter() - return TRUE if all root objects are
// character
//-----------------------------------------------------------------------------
BOOL LLSelectMgr::selectGetRootsCharacter()
{
	for (LLObjectSelection::root_iterator iter = getSelection()->root_begin();
		 iter != getSelection()->root_end(); iter++ )
	{
		LLSelectNode* node = *iter;
		LLViewerObject* object = node->getObject();
		if( !node->mValid )
		{
			return FALSE;
		}
		if( !object->flagCharacter())
		{
			return FALSE;
		}
	}

	return TRUE;
}

//-----------------------------------------------------------------------------
// selectGetNonPathfinding() - return TRUE if all objects are not pathfinding
//-----------------------------------------------------------------------------
BOOL LLSelectMgr::selectGetNonPathfinding()
{
	for (LLObjectSelection::iterator iter = getSelection()->begin();
		 iter != getSelection()->end(); iter++ )
	{
		LLSelectNode* node = *iter;
		LLViewerObject* object = node->getObject();
		if( !object || !node->mValid )
		{
			return FALSE;
		}
		if( object->flagObjectPermanent() || object->flagCharacter())
		{
			return FALSE;
		}
	}
	return TRUE;
}

//-----------------------------------------------------------------------------
// selectGetRootsNonPathfinding() - return TRUE if all root objects are not
// pathfinding
//-----------------------------------------------------------------------------
BOOL LLSelectMgr::selectGetRootsNonPathfinding()
{
	for (LLObjectSelection::root_iterator iter = getSelection()->root_begin();
		 iter != getSelection()->root_end(); iter++ )
	{
		LLSelectNode* node = *iter;
		LLViewerObject* object = node->getObject();
		if( !node->mValid )
		{
			return FALSE;
		}
		if( object->flagObjectPermanent() || object->flagCharacter())
		{
			return FALSE;
		}
	}

	return TRUE;
}

//-----------------------------------------------------------------------------
// selectGetNonPermanent() - return TRUE if all objects are not permanent
//-----------------------------------------------------------------------------
BOOL LLSelectMgr::selectGetNonPermanent()
{
	for (LLObjectSelection::iterator iter = getSelection()->begin();
		 iter != getSelection()->end(); iter++ )
	{
		LLSelectNode* node = *iter;
		LLViewerObject* object = node->getObject();
		if( !object || !node->mValid )
		{
			return FALSE;
		}
		if( object->flagObjectPermanent())
		{
			return FALSE;
		}
	}
	return TRUE;
}

//-----------------------------------------------------------------------------
// selectGetRootsNonPermanent() - return TRUE if all root objects are not
// permanent
//-----------------------------------------------------------------------------
BOOL LLSelectMgr::selectGetRootsNonPermanent()
{
	for (LLObjectSelection::root_iterator iter = getSelection()->root_begin();
		 iter != getSelection()->root_end(); iter++ )
	{
		LLSelectNode* node = *iter;
		LLViewerObject* object = node->getObject();
		if( !node->mValid )
		{
			return FALSE;
		}
		if( object->flagObjectPermanent())
		{
			return FALSE;
		}
	}

	return TRUE;
}

//-----------------------------------------------------------------------------
// selectGetNonCharacter() - return TRUE if all objects are not character
//-----------------------------------------------------------------------------
BOOL LLSelectMgr::selectGetNonCharacter()
{
	for (LLObjectSelection::iterator iter = getSelection()->begin();
		 iter != getSelection()->end(); iter++ )
	{
		LLSelectNode* node = *iter;
		LLViewerObject* object = node->getObject();
		if( !object || !node->mValid )
		{
			return FALSE;
		}
		if( object->flagCharacter())
		{
			return FALSE;
		}
	}
	return TRUE;
}

//-----------------------------------------------------------------------------
// selectGetRootsNonCharacter() - return TRUE if all root objects are not 
// character
//-----------------------------------------------------------------------------
BOOL LLSelectMgr::selectGetRootsNonCharacter()
{
	for (LLObjectSelection::root_iterator iter = getSelection()->root_begin();
		 iter != getSelection()->root_end(); iter++ )
	{
		LLSelectNode* node = *iter;
		LLViewerObject* object = node->getObject();
		if( !node->mValid )
		{
			return FALSE;
		}
		if( object->flagCharacter())
		{
			return FALSE;
		}
	}

	return TRUE;
}


//-----------------------------------------------------------------------------
// selectGetEditableLinksets() - return TRUE if all objects are editable
//                               pathfinding linksets
//-----------------------------------------------------------------------------
BOOL LLSelectMgr::selectGetEditableLinksets()
{
	for (LLObjectSelection::iterator iter = getSelection()->begin();
		 iter != getSelection()->end(); iter++ )
	{
		LLSelectNode* node = *iter;
		LLViewerObject* object = node->getObject();
		if( !object || !node->mValid )
		{
			return FALSE;
		}
		if (object->flagUsePhysics() ||
			object->flagTemporaryOnRez() ||
			object->flagCharacter() ||
			object->flagVolumeDetect() ||
			object->flagAnimSource() ||
			(object->getRegion() != gAgent.getRegion()) ||
			(!gAgent.isGodlike() && 
			!gAgent.canManageEstate() &&
			!object->permYouOwner() &&
			!object->permMove()))
		{
			return FALSE;
		}
	}
	return TRUE;
}

//-----------------------------------------------------------------------------
// selectGetViewableCharacters() - return TRUE if all objects are characters
//                        viewable within the pathfinding characters floater
//-----------------------------------------------------------------------------
BOOL LLSelectMgr::selectGetViewableCharacters()
{
	for (LLObjectSelection::iterator iter = getSelection()->begin();
		 iter != getSelection()->end(); iter++ )
	{
		LLSelectNode* node = *iter;
		LLViewerObject* object = node->getObject();
		if( !object || !node->mValid )
		{
			return FALSE;
		}
		if( !object->flagCharacter() ||
			(object->getRegion() != gAgent.getRegion()))
		{
			return FALSE;
		}
	}
	return TRUE;
}

//-----------------------------------------------------------------------------
// selectGetRootsTransfer() - return TRUE if current agent can transfer all
// selected root objects.
//-----------------------------------------------------------------------------
BOOL LLSelectMgr::selectGetRootsTransfer()
{
	for (LLObjectSelection::root_iterator iter = getSelection()->root_begin();
		 iter != getSelection()->root_end(); iter++ )
	{
		LLSelectNode* node = *iter;
		LLViewerObject* object = node->getObject();
		if( !node->mValid )
		{
			return FALSE;
		}
		if(!object->permTransfer())
		{
			return FALSE;
		}
	}
	return TRUE;
}

//-----------------------------------------------------------------------------
// selectGetRootsCopy() - return TRUE if current agent can copy all
// selected root objects.
//-----------------------------------------------------------------------------
BOOL LLSelectMgr::selectGetRootsCopy()
{
	for (LLObjectSelection::root_iterator iter = getSelection()->root_begin();
		 iter != getSelection()->root_end(); iter++ )
	{
		LLSelectNode* node = *iter;
		LLViewerObject* object = node->getObject();
		if( !node->mValid )
		{
			return FALSE;
		}
		if(!object->permCopy())
		{
			return FALSE;
		}
	}
	return TRUE;
}

struct LLSelectGetFirstTest
{
	LLSelectGetFirstTest() : mIdentical(true), mFirst(true)	{ }
	virtual ~LLSelectGetFirstTest() { }

	// returns false to break out of the iteration.
	bool checkMatchingNode(LLSelectNode* node)
	{
		if (!node || !node->mValid)
		{
			return false;
		}

		if (mFirst)
		{
			mFirstValue = getValueFromNode(node);
			mFirst = false;
		}
		else
		{
			if ( mFirstValue != getValueFromNode(node) )
			{
				mIdentical = false;
				// stop testing once we know not all selected are identical.
				return false;
			}
		}
		// continue testing.
		return true;
	}

	bool mIdentical;
	LLUUID mFirstValue;

protected:
	virtual const LLUUID& getValueFromNode(LLSelectNode* node) = 0;

private:
	bool mFirst;
};

void LLSelectMgr::getFirst(LLSelectGetFirstTest* test)
{
	if (gSavedSettings.getBOOL("EditLinkedParts"))
	{
		for (LLObjectSelection::valid_iterator iter = getSelection()->valid_begin();
			iter != getSelection()->valid_end(); ++iter )
		{
			if (!test->checkMatchingNode(*iter))
			{
				break;
			}
		}
	}
	else
	{
		for (LLObjectSelection::root_object_iterator iter = getSelection()->root_object_begin();
			iter != getSelection()->root_object_end(); ++iter )
		{
			if (!test->checkMatchingNode(*iter))
			{
				break;
			}
		}
	}
}

//-----------------------------------------------------------------------------
// selectGetCreator()
// Creator information only applies to roots unless editing linked parts.
//-----------------------------------------------------------------------------
struct LLSelectGetFirstCreator : public LLSelectGetFirstTest
{
protected:
	virtual const LLUUID& getValueFromNode(LLSelectNode* node)
	{
		return node->mPermissions->getCreator();
	}
};

BOOL LLSelectMgr::selectGetCreator(LLUUID& result_id, std::string& name)
{
	LLSelectGetFirstCreator test;
	getFirst(&test);

	if (test.mFirstValue.isNull())
	{
		name = LLTrans::getString("AvatarNameNobody");
		return FALSE;
	}
	
	result_id = test.mFirstValue;
	
	if (test.mIdentical)
	{
		name = LLSLURL("agent", test.mFirstValue, "inspect").getSLURLString();
	}
	else
	{
		name = LLTrans::getString("AvatarNameMultiple");
	}

	return test.mIdentical;
}

//-----------------------------------------------------------------------------
// selectGetOwner()
// Owner information only applies to roots unless editing linked parts.
//-----------------------------------------------------------------------------
struct LLSelectGetFirstOwner : public LLSelectGetFirstTest
{
protected:
	virtual const LLUUID& getValueFromNode(LLSelectNode* node)
	{
		// Don't use 'getOwnership' since we return a reference, not a copy.
		// Will return LLUUID::null if unowned (which is not allowed and should never happen.)
		return node->mPermissions->isGroupOwned() ? node->mPermissions->getGroup() : node->mPermissions->getOwner();
	}
};

BOOL LLSelectMgr::selectGetOwner(LLUUID& result_id, std::string& name)
{
	LLSelectGetFirstOwner test;
	getFirst(&test);

	if (test.mFirstValue.isNull())
	{
		return FALSE;
	}

	result_id = test.mFirstValue;
	
	if (test.mIdentical)
	{
		bool group_owned = selectIsGroupOwned();
		if (group_owned)
		{
			name = LLSLURL("group", test.mFirstValue, "inspect").getSLURLString();
		}
		else
		{
			name = LLSLURL("agent", test.mFirstValue, "inspect").getSLURLString();
		}
	}
	else
	{
		name = LLTrans::getString("AvatarNameMultiple");
	}

	return test.mIdentical;
}

//-----------------------------------------------------------------------------
// selectGetLastOwner()
// Owner information only applies to roots unless editing linked parts.
//-----------------------------------------------------------------------------
struct LLSelectGetFirstLastOwner : public LLSelectGetFirstTest
{
protected:
	virtual const LLUUID& getValueFromNode(LLSelectNode* node)
	{
		return node->mPermissions->getLastOwner();
	}
};

BOOL LLSelectMgr::selectGetLastOwner(LLUUID& result_id, std::string& name)
{
	LLSelectGetFirstLastOwner test;
	getFirst(&test);

	if (test.mFirstValue.isNull())
	{
		return FALSE;
	}

	result_id = test.mFirstValue;
	
	if (test.mIdentical)
	{
		name = LLSLURL("agent", test.mFirstValue, "inspect").getSLURLString();
	}
	else
	{
		name.assign( "" );
	}

	return test.mIdentical;
}

//-----------------------------------------------------------------------------
// selectGetGroup()
// Group information only applies to roots unless editing linked parts.
//-----------------------------------------------------------------------------
struct LLSelectGetFirstGroup : public LLSelectGetFirstTest
{
protected:
	virtual const LLUUID& getValueFromNode(LLSelectNode* node)
	{
		return node->mPermissions->getGroup();
	}
};

BOOL LLSelectMgr::selectGetGroup(LLUUID& result_id)
{
	LLSelectGetFirstGroup test;
	getFirst(&test);

	result_id = test.mFirstValue;
	return test.mIdentical;
}

//-----------------------------------------------------------------------------
// selectIsGroupOwned()
// Only operates on root nodes unless editing linked parts.  
// Returns TRUE if the first selected is group owned.
//-----------------------------------------------------------------------------
struct LLSelectGetFirstGroupOwner : public LLSelectGetFirstTest
{
protected:
	virtual const LLUUID& getValueFromNode(LLSelectNode* node)
	{
		if (node->mPermissions->isGroupOwned())
		{
			return node->mPermissions->getGroup();
		}
		return LLUUID::null;
	}
};

BOOL LLSelectMgr::selectIsGroupOwned()
{
	LLSelectGetFirstGroupOwner test;
	getFirst(&test);

	return test.mFirstValue.notNull() ? TRUE : FALSE;
}

//-----------------------------------------------------------------------------
// selectGetPerm()
// Only operates on root nodes.
// Returns TRUE if all have valid data.
// mask_on has bits set to TRUE where all permissions are TRUE
// mask_off has bits set to TRUE where all permissions are FALSE
// if a bit is off both in mask_on and mask_off, the values differ within
// the selection.
//-----------------------------------------------------------------------------
BOOL LLSelectMgr::selectGetPerm(U8 which_perm, U32* mask_on, U32* mask_off)
{
	U32 mask;
	U32 mask_and	= 0xffffffff;
	U32 mask_or		= 0x00000000;
	BOOL all_valid	= FALSE;

	for (LLObjectSelection::root_iterator iter = getSelection()->root_begin();
		 iter != getSelection()->root_end(); iter++)
	{
		LLSelectNode* node = *iter;

		if (!node->mValid)
		{
			all_valid = FALSE;
			break;
		}

		all_valid = TRUE;
		
		switch( which_perm )
		{
		case PERM_BASE:
			mask = node->mPermissions->getMaskBase();
			break;
		case PERM_OWNER:
			mask = node->mPermissions->getMaskOwner();
			break;
		case PERM_GROUP:
			mask = node->mPermissions->getMaskGroup();
			break;
		case PERM_EVERYONE:
			mask = node->mPermissions->getMaskEveryone();
			break;
		case PERM_NEXT_OWNER:
			mask = node->mPermissions->getMaskNextOwner();
			break;
		default:
			mask = 0x0;
			break;
		}
		mask_and &= mask;
		mask_or	 |= mask;
	}

	if (all_valid)
	{
		// ...TRUE through all ANDs means all TRUE
		*mask_on  = mask_and;

		// ...FALSE through all ORs means all FALSE
		*mask_off = ~mask_or;
		return TRUE;
	}
	else
	{
		*mask_on  = 0;
		*mask_off = 0;
		return FALSE;
	}
}



BOOL LLSelectMgr::selectGetPermissions(LLPermissions& result_perm)
{
	BOOL first = TRUE;
	LLPermissions perm;
	for (LLObjectSelection::root_iterator iter = getSelection()->root_begin();
		 iter != getSelection()->root_end(); iter++ )
	{
		LLSelectNode* node = *iter;	
		if (!node->mValid)
		{
			return FALSE;
		}

		if (first)
		{
			perm = *(node->mPermissions);
			first = FALSE;
		}
		else
		{
			perm.accumulate(*(node->mPermissions));
		}
	}

	result_perm = perm;

	return TRUE;
}


void LLSelectMgr::selectDelete()
{
// [RLVa:KB] - Checked: 2010-03-23 (RLVa-1.2.0e) | Added: RLVa-1.2.0a
	if ( (rlv_handler_t::isEnabled()) && (!rlvCanDeleteOrReturn()) )
	{
		make_ui_sound("UISndInvalidOp");
		if (!gFloaterTools->getVisible())
			deselectAll();
		return;
	}
// [/RLVa:KB]

	S32 deleteable_count = 0;

	BOOL locked_but_deleteable_object = FALSE;
	BOOL no_copy_but_deleteable_object = FALSE;
	BOOL all_owned_by_you = TRUE;

	for (LLObjectSelection::iterator iter = getSelection()->begin();
		 iter != getSelection()->end(); iter++)
	{
		LLViewerObject* obj = (*iter)->getObject();

		if( obj->isAttachment() )
		{
			continue;
		}

		deleteable_count++;

		// Check to see if you can delete objects which are locked.
		if(!obj->permMove())
		{
			locked_but_deleteable_object = TRUE;
		}
		if(!obj->permCopy())
		{
			no_copy_but_deleteable_object = TRUE;
		}
		if(!obj->permYouOwner())
		{
			all_owned_by_you = FALSE;
		}
	}

	if( 0 == deleteable_count )
	{
		make_ui_sound("UISndInvalidOp");
		return;
	}

	LLNotification::Params params("ConfirmObjectDeleteLock");
	params.functor.function(boost::bind(&LLSelectMgr::confirmDelete, _1, _2, getSelection()));

	if(locked_but_deleteable_object ||
	   no_copy_but_deleteable_object ||
	   !all_owned_by_you)
	{
		// convert any transient pie-menu selections to full selection so this operation
		// has some context
		// NOTE: if user cancels delete operation, this will potentially leave objects selected outside of build mode
		// but this is ok, if not ideal
		convertTransient();

		//This is messy, but needed to get all english our of the UI.
		if(locked_but_deleteable_object && !no_copy_but_deleteable_object && all_owned_by_you)
		{
			//Locked only
			params.name("ConfirmObjectDeleteLock");
		}
		else if(!locked_but_deleteable_object && no_copy_but_deleteable_object && all_owned_by_you)
		{
			//No Copy only
			params.name("ConfirmObjectDeleteNoCopy");
		}
		else if(!locked_but_deleteable_object && !no_copy_but_deleteable_object && !all_owned_by_you)
		{
			//not owned only
			params.name("ConfirmObjectDeleteNoOwn");
		}
		else if(locked_but_deleteable_object && no_copy_but_deleteable_object && all_owned_by_you)
		{
			//locked and no copy
			params.name("ConfirmObjectDeleteLockNoCopy");
		}
		else if(locked_but_deleteable_object && !no_copy_but_deleteable_object && !all_owned_by_you)
		{
			//locked and not owned
			params.name("ConfirmObjectDeleteLockNoOwn");
		}
		else if(!locked_but_deleteable_object && no_copy_but_deleteable_object && !all_owned_by_you)
		{
			//no copy and not owned
			params.name("ConfirmObjectDeleteNoCopyNoOwn");
		}
		else
		{
			//locked, no copy and not owned
			params.name("ConfirmObjectDeleteLockNoCopyNoOwn");
		}
		
		LLNotifications::instance().add(params);
	}
	else
	{
		LLNotifications::instance().forceResponse(params, 0);
	}
}

// static
bool LLSelectMgr::confirmDelete(const LLSD& notification, const LLSD& response, LLObjectSelectionHandle handle)
{
	S32 option = LLNotification::getSelectedOption(notification, response);
	if (!handle->getObjectCount())
	{
		LL_WARNS() << "Nothing to delete!" << LL_ENDL;
		return false;
	}

	switch(option)
	{
	case 0:
		{
			// TODO: Make sure you have delete permissions on all of them.
			const LLUUID trash_id = gInventory.findCategoryUUIDForType(LLFolderType::FT_TRASH);
			// attempt to derez into the trash.
			LLDeRezInfo info(DRD_TRASH, trash_id);
			LLSelectMgr::getInstance()->sendListToRegions("DeRezObject",
                                                          packDeRezHeader,
                                                          packObjectLocalID,
                                                          logNoOp,
                                                          (void*) &info,
                                                          SEND_ONLY_ROOTS);
			// VEFFECT: Delete Object - one effect for all deletes
			if (LLSelectMgr::getInstance()->mSelectedObjects->mSelectType != SELECT_TYPE_HUD)
			{
				LLHUDEffectSpiral *effectp = (LLHUDEffectSpiral *)LLHUDManager::getInstance()->createViewerEffect(LLHUDObject::LL_HUD_EFFECT_POINT, TRUE);
				effectp->setPositionGlobal( LLSelectMgr::getInstance()->getSelectionCenterGlobal() );
				effectp->setColor(LLColor4U(gAgent.getEffectColor()));
				F32 duration = 0.5f;
				duration += LLSelectMgr::getInstance()->mSelectedObjects->getObjectCount() / 64.f;
				effectp->setDuration(duration);
			}
			
			// <FS:PP> Configurable UI sounds
			if (gAudiop && gSavedSettings.getBOOL("PlayModeUISndObjectDelete"))
			{
				gAudiop->triggerSound( LLUUID(gSavedSettings.getString("UISndObjectDelete")), gAgent.getID(), 1.0f, LLAudioEngine::AUDIO_TYPE_UI);
			}
			// </FS:PP> Configurable UI sounds

			gAgentCamera.setLookAt(LOOKAT_TARGET_CLEAR);

			// Keep track of how many objects have been deleted.
			add(LLStatViewer::DELETE_OBJECT, LLSelectMgr::getInstance()->mSelectedObjects->getObjectCount());
		}
		break;
	case 1:
	default:
		break;
	}
	return false;
}


void LLSelectMgr::selectForceDelete()
{
	sendListToRegions(
		"ObjectDelete",
		packDeleteHeader,
		packObjectLocalID,
        logNoOp,
		(void*)TRUE,
		SEND_ONLY_ROOTS);
}

BOOL LLSelectMgr::selectGetEditMoveLinksetPermissions(bool &move, bool &modify)
{
    move = true;
    modify = true;
    // <FS:Ansariel> gSavedSettings replacement
    //bool selecting_linked_set = !gSavedSettings.getBOOL("EditLinkedParts");
    static LLCachedControl<bool> editLinkedParts(gSavedSettings, "EditLinkedParts");
    bool selecting_linked_set = !editLinkedParts();
    // </FS:Ansariel>

    for (LLObjectSelection::iterator iter = getSelection()->begin();
        iter != getSelection()->end(); iter++)
    {
        LLSelectNode* nodep = *iter;
        LLViewerObject* object = nodep->getObject();
        if (!object || !nodep->mValid)
        {
            move = false;
            modify = false;
            return FALSE;
        }

        LLViewerObject *root_object = object->getRootEdit();
        bool this_object_movable = false;
        if (object->permMove() && !object->isPermanentEnforced() &&
            ((root_object == NULL) || !root_object->isPermanentEnforced()) &&
            (object->permModify() || selecting_linked_set))
        {
            this_object_movable = true;

// [RLVa:KB] - Checked: 2010-03-31 (RLVa-1.2.0c) | Modified: RLVa-1.0.0g
            if ( (rlv_handler_t::isEnabled()) && ((gRlvHandler.hasBehaviour(RLV_BHVR_UNSIT)) || (gRlvHandler.hasBehaviour(RLV_BHVR_SITTP))) )
            {
                if ( (isAgentAvatarValid()) && (gAgentAvatarp->isSitting()) && (gAgentAvatarp->getRoot() == object->getRootEdit()) )
                    move = modify = false;
            }
// [/RLVa:KB]
        }
        move = move && this_object_movable;
        modify = modify && object->permModify();

        // <FS:Ansariel> Optimize: Once move and modify are both false, there is no reason to continue checking - neither will become true again
        if (!move && !modify)
        {
            return TRUE;
        }
        // </FS:Ansariel>
    }

    return TRUE;
}

void LLSelectMgr::selectGetAggregateSaleInfo(U32 &num_for_sale,
											 BOOL &is_for_sale_mixed, 
											 BOOL &is_sale_price_mixed,
											 S32 &total_sale_price,
											 S32 &individual_sale_price)
{
	num_for_sale = 0;
	is_for_sale_mixed = FALSE;
	is_sale_price_mixed = FALSE;
	total_sale_price = 0;
	individual_sale_price = 0;


	// Empty set.
	if (getSelection()->root_begin() == getSelection()->root_end())
		return;
	
	LLSelectNode *node = *(getSelection()->root_begin());
	const BOOL first_node_for_sale = node->mSaleInfo.isForSale();
	const S32 first_node_sale_price = node->mSaleInfo.getSalePrice();
	
	for (LLObjectSelection::root_iterator iter = getSelection()->root_begin();
		 iter != getSelection()->root_end(); iter++)
	{
		LLSelectNode* node = *iter;
		const BOOL node_for_sale = node->mSaleInfo.isForSale();
		const S32 node_sale_price = node->mSaleInfo.getSalePrice();
		
		// Set mixed if the fields don't match the first node's fields.
		if (node_for_sale != first_node_for_sale) 
			is_for_sale_mixed = TRUE;
		if (node_sale_price != first_node_sale_price)
			is_sale_price_mixed = TRUE;
		
		if (node_for_sale)
		{
			total_sale_price += node_sale_price;
			num_for_sale ++;
		}
	}
	
	individual_sale_price = first_node_sale_price;
	if (is_for_sale_mixed)
	{
		is_sale_price_mixed = TRUE;
		individual_sale_price = 0;
	}
}

// returns TRUE if all nodes are valid. method also stores an
// accumulated sale info.
BOOL LLSelectMgr::selectGetSaleInfo(LLSaleInfo& result_sale_info)
{
	BOOL first = TRUE;
	LLSaleInfo sale_info;
	for (LLObjectSelection::root_iterator iter = getSelection()->root_begin();
		 iter != getSelection()->root_end(); iter++ )
	{
		LLSelectNode* node = *iter;	
		if (!node->mValid)
		{
			return FALSE;
		}

		if (first)
		{
			sale_info = node->mSaleInfo;
			first = FALSE;
		}
		else
		{
			sale_info.accumulate(node->mSaleInfo);
		}
	}

	result_sale_info = sale_info;

	return TRUE;
}

BOOL LLSelectMgr::selectGetAggregatePermissions(LLAggregatePermissions& result_perm)
{
	BOOL first = TRUE;
	LLAggregatePermissions perm;
	for (LLObjectSelection::root_iterator iter = getSelection()->root_begin();
		 iter != getSelection()->root_end(); iter++ )
	{
		LLSelectNode* node = *iter;	
		if (!node->mValid)
		{
			return FALSE;
		}

		if (first)
		{
			perm = node->mAggregatePerm;
			first = FALSE;
		}
		else
		{
			perm.aggregate(node->mAggregatePerm);
		}
	}

	result_perm = perm;

	return TRUE;
}

BOOL LLSelectMgr::selectGetAggregateTexturePermissions(LLAggregatePermissions& result_perm)
{
	BOOL first = TRUE;
	LLAggregatePermissions perm;
	for (LLObjectSelection::root_iterator iter = getSelection()->root_begin();
		 iter != getSelection()->root_end(); iter++ )
	{
		LLSelectNode* node = *iter;	
		if (!node->mValid)
		{
			return FALSE;
		}

		LLAggregatePermissions t_perm = node->getObject()->permYouOwner() ? node->mAggregateTexturePermOwner : node->mAggregateTexturePerm;
		if (first)
		{
			perm = t_perm;
			first = FALSE;
		}
		else
		{
			perm.aggregate(t_perm);
		}
	}

	result_perm = perm;

	return TRUE;
}

BOOL LLSelectMgr::isSelfAvatarSelected()
{
	if (mAllowSelectAvatar)
	{
		return (getSelection()->getObjectCount() == 1) && (getSelection()->getFirstRootObject() == gAgentAvatarp);
	}
	return FALSE;
}

//--------------------------------------------------------------------
// Duplicate objects
//--------------------------------------------------------------------

// JC - If this doesn't work right, duplicate the selection list
// before doing anything, do a deselect, then send the duplicate
// messages.
struct LLDuplicateData
{
	LLVector3	offset;
	U32			flags;
};

void LLSelectMgr::selectDuplicate(const LLVector3& offset, BOOL select_copy)
{
//	if (mSelectedObjects->isAttachment())
// [RLVa:KB] - Checked: 2010-03-24 (RLVa-1.2.0e) | Added: RLVa-1.2.0a
	if ( (mSelectedObjects->isAttachment()) || ((rlv_handler_t::isEnabled()) && (!rlvCanDeleteOrReturn())) )
// [/RLVa:KB]
	{
		//RN: do not duplicate attachments
		make_ui_sound("UISndInvalidOp");
		return;
	}
	LLDuplicateData	data;

	data.offset = offset;
	data.flags = (select_copy ? FLAGS_CREATE_SELECTED : 0x0);

	sendListToRegions("ObjectDuplicate", packDuplicateHeader, packDuplicate, logNoOp, &data, SEND_ONLY_ROOTS);

	if (select_copy)
	{
		// the new copy will be coming in selected
		deselectAll();
	}
	else
	{
		for (LLObjectSelection::root_iterator iter = getSelection()->root_begin();
			 iter != getSelection()->root_end(); iter++ )
		{
			LLSelectNode* node = *iter;
			node->mDuplicated = TRUE;
			node->mDuplicatePos = node->getObject()->getPositionGlobal();
			node->mDuplicateRot = node->getObject()->getRotation();
		}
	}
}

void LLSelectMgr::repeatDuplicate()
{
	if (mSelectedObjects->isAttachment())
	{
		//RN: do not duplicate attachments
		make_ui_sound("UISndInvalidOp");
		return;
	}

	std::vector<LLViewerObject*> non_duplicated_objects;

	for (LLObjectSelection::root_iterator iter = getSelection()->root_begin();
		 iter != getSelection()->root_end(); iter++ )
	{
		LLSelectNode* node = *iter;	
		if (!node->mDuplicated)
		{
			non_duplicated_objects.push_back(node->getObject());
		}
	}

	// make sure only previously duplicated objects are selected
	for (std::vector<LLViewerObject*>::iterator iter = non_duplicated_objects.begin();
		 iter != non_duplicated_objects.end(); ++iter)
	{
		LLViewerObject* objectp = *iter;
		deselectObjectAndFamily(objectp);
	}
	
	// duplicate objects in place
	LLDuplicateData	data;

	data.offset = LLVector3::zero;
	data.flags = 0x0;

	sendListToRegions("ObjectDuplicate", packDuplicateHeader, packDuplicate, logNoOp, &data, SEND_ONLY_ROOTS);

	// move current selection based on delta from duplication position and update duplication position
	for (LLObjectSelection::root_iterator iter = getSelection()->root_begin();
		 iter != getSelection()->root_end(); iter++ )
	{
		LLSelectNode* node = *iter;	
		if (node->mDuplicated)
		{
			LLQuaternion cur_rot = node->getObject()->getRotation();
			LLQuaternion rot_delta = (~node->mDuplicateRot * cur_rot);
			LLQuaternion new_rot = cur_rot * rot_delta;
			LLVector3d cur_pos = node->getObject()->getPositionGlobal();
			LLVector3d new_pos = cur_pos + ((cur_pos - node->mDuplicatePos) * rot_delta);

			node->mDuplicatePos = node->getObject()->getPositionGlobal();
			node->mDuplicateRot = node->getObject()->getRotation();
			node->getObject()->setPositionGlobal(new_pos);
			node->getObject()->setRotation(new_rot);
		}
	}

	sendMultipleUpdate(UPD_ROTATION | UPD_POSITION);
}

// static 
void LLSelectMgr::packDuplicate( LLSelectNode* node, void *duplicate_data )
{
	gMessageSystem->nextBlockFast(_PREHASH_ObjectData);
	gMessageSystem->addU32Fast(_PREHASH_ObjectLocalID, node->getObject()->getLocalID());
}


//--------------------------------------------------------------------
// Duplicate On Ray
//--------------------------------------------------------------------

// Duplicates the selected objects, but places the copy along a cast
// ray.
struct LLDuplicateOnRayData
{
	LLVector3	mRayStartRegion;
	LLVector3	mRayEndRegion;
	BOOL		mBypassRaycast;
	BOOL		mRayEndIsIntersection;
	LLUUID		mRayTargetID;
	BOOL		mCopyCenters;
	BOOL		mCopyRotates;
	U32			mFlags;
};

void LLSelectMgr::selectDuplicateOnRay(const LLVector3 &ray_start_region,
									   const LLVector3 &ray_end_region,
									   BOOL bypass_raycast,
									   BOOL ray_end_is_intersection,
									   const LLUUID &ray_target_id,
									   BOOL copy_centers,
									   BOOL copy_rotates,
									   BOOL select_copy)
{
	if (mSelectedObjects->isAttachment())
	{
		// do not duplicate attachments
		make_ui_sound("UISndInvalidOp");
		return;
	}
	
	LLDuplicateOnRayData	data;

	data.mRayStartRegion	= ray_start_region;
	data.mRayEndRegion		= ray_end_region;
	data.mBypassRaycast		= bypass_raycast;
	data.mRayEndIsIntersection = ray_end_is_intersection;
	data.mRayTargetID		= ray_target_id;
	data.mCopyCenters		= copy_centers;
	data.mCopyRotates		= copy_rotates;
	data.mFlags				= (select_copy ? FLAGS_CREATE_SELECTED : 0x0);

	sendListToRegions("ObjectDuplicateOnRay", 
                      packDuplicateOnRayHead, packObjectLocalID, logNoOp, &data, SEND_ONLY_ROOTS);

	if (select_copy)
	{
		// the new copy will be coming in selected
		deselectAll();
	}
}

// static
void LLSelectMgr::packDuplicateOnRayHead(void *user_data)
{
	LLMessageSystem *msg = gMessageSystem;
	LLDuplicateOnRayData *data = (LLDuplicateOnRayData *)user_data;

	msg->nextBlockFast(_PREHASH_AgentData);
	msg->addUUIDFast(_PREHASH_AgentID, gAgent.getID() );
	msg->addUUIDFast(_PREHASH_SessionID, gAgent.getSessionID() );
	msg->addUUIDFast(_PREHASH_GroupID, FSCommon::getGroupForRezzing());
	msg->addVector3Fast(_PREHASH_RayStart, data->mRayStartRegion );
	msg->addVector3Fast(_PREHASH_RayEnd, data->mRayEndRegion );
	msg->addBOOLFast(_PREHASH_BypassRaycast, data->mBypassRaycast );
	msg->addBOOLFast(_PREHASH_RayEndIsIntersection, data->mRayEndIsIntersection );
	msg->addBOOLFast(_PREHASH_CopyCenters, data->mCopyCenters );
	msg->addBOOLFast(_PREHASH_CopyRotates, data->mCopyRotates );
	msg->addUUIDFast(_PREHASH_RayTargetID, data->mRayTargetID );
	msg->addU32Fast(_PREHASH_DuplicateFlags, data->mFlags );
}



//------------------------------------------------------------------------
// Object position, scale, rotation update, all-in-one
//------------------------------------------------------------------------

void LLSelectMgr::sendMultipleUpdate(U32 type)
{
	if (type == UPD_NONE) return;
	// send individual updates when selecting textures or individual objects
	ESendType send_type = (!gSavedSettings.getBOOL("EditLinkedParts") && !getTEMode()) ? SEND_ONLY_ROOTS : SEND_ROOTS_FIRST;
	if (send_type == SEND_ONLY_ROOTS)
	{
		// tell simulator to apply to whole linked sets
		type |= UPD_LINKED_SETS;
	}

	sendListToRegions(
		"MultipleObjectUpdate",
		packAgentAndSessionID,
		packMultipleUpdate,
        logNoOp,
		&type,
		send_type);
}

// static
void LLSelectMgr::packMultipleUpdate(LLSelectNode* node, void *user_data)
{
	LLViewerObject* object = node->getObject();
	U32	*type32 = (U32 *)user_data;
	U8 type = (U8)*type32;
	U8	data[256];

	gMessageSystem->nextBlockFast(_PREHASH_ObjectData);
	gMessageSystem->addU32Fast(_PREHASH_ObjectLocalID,	object->getLocalID() );
	gMessageSystem->addU8Fast(_PREHASH_Type, type );

	S32 offset = 0;

	// JC: You MUST pack the data in this order.  The receiving
	// routine process_multiple_update_message on simulator will
	// extract them in this order.

	if (type & UPD_POSITION)
	{
		htonmemcpy(&data[offset], &(object->getPosition().mV), MVT_LLVector3, 12); 
		offset += 12;
	}
	if (type & UPD_ROTATION)
	{
		LLQuaternion quat = object->getRotation();
		LLVector3 vec = quat.packToVector3();
		htonmemcpy(&data[offset], &(vec.mV), MVT_LLQuaternion, 12); 
		offset += 12;
	}
	if (type & UPD_SCALE)
	{
		//LL_INFOS() << "Sending object scale " << object->getScale() << LL_ENDL;
		htonmemcpy(&data[offset], &(object->getScale().mV), MVT_LLVector3, 12); 
		offset += 12;
	}
	gMessageSystem->addBinaryDataFast(_PREHASH_Data, data, offset);
}

//------------------------------------------------------------------------
// Ownership
//------------------------------------------------------------------------
struct LLOwnerData
{
	LLUUID	owner_id;
	LLUUID	group_id;
	BOOL	override;
};

void LLSelectMgr::sendOwner(const LLUUID& owner_id,
							const LLUUID& group_id,
							BOOL override)
{
	LLOwnerData data;

	data.owner_id = owner_id;
	data.group_id = group_id;
	data.override = override;

	sendListToRegions("ObjectOwner", packOwnerHead, packObjectLocalID, logNoOp, &data, SEND_ONLY_ROOTS);
}

// static
void LLSelectMgr::packOwnerHead(void *user_data)
{
	LLOwnerData *data = (LLOwnerData *)user_data;

	gMessageSystem->nextBlockFast(_PREHASH_AgentData);
	gMessageSystem->addUUIDFast(_PREHASH_AgentID, gAgent.getID() );
	gMessageSystem->addUUIDFast(_PREHASH_SessionID, gAgent.getSessionID() );
	gMessageSystem->nextBlockFast(_PREHASH_HeaderData);
	gMessageSystem->addBOOLFast(_PREHASH_Override, data->override);
	gMessageSystem->addUUIDFast(_PREHASH_OwnerID, data->owner_id);
	gMessageSystem->addUUIDFast(_PREHASH_GroupID, data->group_id);
}

//------------------------------------------------------------------------
// Group
//------------------------------------------------------------------------

void LLSelectMgr::sendGroup(const LLUUID& group_id)
{
	LLUUID local_group_id(group_id);
	sendListToRegions("ObjectGroup", packAgentAndSessionAndGroupID, packObjectLocalID, logNoOp, &local_group_id, SEND_ONLY_ROOTS);
}


//------------------------------------------------------------------------
// Buy
//------------------------------------------------------------------------

struct LLBuyData
{
	std::vector<LLViewerObject*> mObjectsSent;
	LLUUID mCategoryID;
	LLSaleInfo mSaleInfo;
};

// *NOTE: does not work for multiple object buy, which UI does not
// currently support sale info is used for verification only, if it
// doesn't match region info then sale is canceled Need to get sale
// info -as displayed in the UI- for every item.
void LLSelectMgr::sendBuy(const LLUUID& buyer_id, const LLUUID& category_id, const LLSaleInfo sale_info)
{
	LLBuyData buy;
	buy.mCategoryID = category_id;
	buy.mSaleInfo = sale_info;
	sendListToRegions("ObjectBuy", packAgentGroupAndCatID, packBuyObjectIDs, logNoOp, &buy, SEND_ONLY_ROOTS);
}

// static
void LLSelectMgr::packBuyObjectIDs(LLSelectNode* node, void* data)
{
	LLBuyData* buy = (LLBuyData*)data;

	LLViewerObject* object = node->getObject();
	if (std::find(buy->mObjectsSent.begin(), buy->mObjectsSent.end(), object) == buy->mObjectsSent.end())
	{
		buy->mObjectsSent.push_back(object);
		gMessageSystem->nextBlockFast(_PREHASH_ObjectData);
		gMessageSystem->addU32Fast(_PREHASH_ObjectLocalID, object->getLocalID() );
		gMessageSystem->addU8Fast(_PREHASH_SaleType, buy->mSaleInfo.getSaleType());
		gMessageSystem->addS32Fast(_PREHASH_SalePrice, buy->mSaleInfo.getSalePrice());
	}
}

//------------------------------------------------------------------------
// Permissions
//------------------------------------------------------------------------

struct LLPermData
{
	U8 mField;
	BOOL mSet;
	U32 mMask;
	BOOL mOverride;
};

// TODO: Make this able to fail elegantly.
void LLSelectMgr::selectionSetObjectPermissions(U8 field,
									   BOOL set,
									   U32 mask,
									   BOOL override)
{
	LLPermData data;

	data.mField = field;
	data.mSet = set;
	data.mMask = mask;
	data.mOverride = override;

	sendListToRegions("ObjectPermissions", packPermissionsHead, packPermissions, logNoOp, &data, SEND_ONLY_ROOTS);
}

void LLSelectMgr::packPermissionsHead(void* user_data)
{
	LLPermData* data = (LLPermData*)user_data;
	gMessageSystem->nextBlockFast(_PREHASH_AgentData);
	gMessageSystem->addUUIDFast(_PREHASH_AgentID, gAgent.getID());
	gMessageSystem->addUUIDFast(_PREHASH_SessionID, gAgent.getSessionID());
	gMessageSystem->nextBlockFast(_PREHASH_HeaderData);
	gMessageSystem->addBOOLFast(_PREHASH_Override, data->mOverride);
}	


// Now that you've added a bunch of objects, send a select message
// on the entire list for efficiency.
/*
void LLSelectMgr::sendSelect()
{
	LL_ERRS() << "Not implemented" << LL_ENDL;
}
*/

void LLSelectMgr::deselectAll()
{
	if (!mSelectedObjects->getNumNodes())
	{
		return;
	}
		
	// Zap the angular velocity, as the sim will set it to zero
	for (LLObjectSelection::iterator iter = mSelectedObjects->begin();
		 iter != mSelectedObjects->end(); iter++ )
	{
		LLViewerObject *objectp = (*iter)->getObject();
		objectp->setAngularVelocity( 0,0,0 );
		objectp->setVelocity( 0,0,0 );
	}

	sendListToRegions(
		"ObjectDeselect",
		packAgentAndSessionID,
		packObjectLocalID,
        logNoOp,
		NULL,
		SEND_INDIVIDUALS);

	removeAll();
	
	mLastSentSelectionCenterGlobal.clearVec();

	updatePointAt();
}

void LLSelectMgr::deselectAllForStandingUp()
{
	/*
	This function is similar deselectAll() except for the first if statement
	which was removed. This is needed as a workaround for DEV-2854
	*/

	// Zap the angular velocity, as the sim will set it to zero
	for (LLObjectSelection::iterator iter = mSelectedObjects->begin();
		 iter != mSelectedObjects->end(); iter++ )
	{
		LLViewerObject *objectp = (*iter)->getObject();
		objectp->setAngularVelocity( 0,0,0 );
		objectp->setVelocity( 0,0,0 );
	}

	sendListToRegions(
		"ObjectDeselect",
		packAgentAndSessionID,
		packObjectLocalID,
        logNoOp,
		NULL,
		SEND_INDIVIDUALS);

	removeAll();
	
	mLastSentSelectionCenterGlobal.clearVec();

	updatePointAt();
}

void LLSelectMgr::deselectUnused()
{
	// no more outstanding references to this selection
	if (mSelectedObjects->getNumRefs() == 1)
	{
		deselectAll();
	}
}

void LLSelectMgr::convertTransient()
{
	LLObjectSelection::iterator node_it;
	for (node_it = mSelectedObjects->begin(); node_it != mSelectedObjects->end(); ++node_it)
	{
		LLSelectNode *nodep = *node_it;
		nodep->setTransient(FALSE);
	}
}

void LLSelectMgr::deselectAllIfTooFar()
{
// [RLVa:KB] - Checked: RLVa-1.3.0
	if ( (!mSelectedObjects->isEmpty()) && ((gRlvHandler.hasBehaviour(RLV_BHVR_EDIT)) || (gRlvHandler.hasBehaviour(RLV_BHVR_EDITOBJ))) )
	{
		struct NotTransientOrFocusedMediaOrEditable : public LLSelectedNodeFunctor
		{
			bool apply(LLSelectNode* pNode)
			{
				const LLViewerObject* pObj = pNode->getObject();
				return (!pNode->isTransient()) && (pObj) && (!RlvActions::canEdit(pObj)) && (pObj->getID() != LLViewerMediaFocus::getInstance()->getFocusedObjectID());
			}
		} f;
		if (mSelectedObjects->getFirstRootNode(&f, TRUE))
			deselectAll();
	}
// [/RLVa:KB]

	if (mSelectedObjects->isEmpty() || mSelectedObjects->mSelectType == SELECT_TYPE_HUD)
	{
		return;
	}

// [RLVa:KB] - Checked: RLVa-1.2.0
	// [Fall-back code] Don't allow an active selection (except for HUD attachments - see above) when @interact restricted
	if (gRlvHandler.hasBehaviour(RLV_BHVR_INTERACT))
	{
		deselectAll();
		return;
	}
// [/RLVa:KB]

	// HACK: Don't deselect when we're navigating to rate an object's
	// owner or creator.  JC
	if (gMenuObject->getVisible())
	{
		return;
	}

	LLVector3d selectionCenter = getSelectionCenterGlobal();
//	if (gSavedSettings.getBOOL("LimitSelectDistance")
// [RLVa:KB] - Checked: 2010-04-11 (RLVa-1.2.0e) | Modified: RLVa-0.2.0f
	static RlvCachedBehaviourModifier<float> s_nFartouchDist(RLV_MODIFIER_FARTOUCHDIST);

	BOOL fRlvFartouch = gRlvHandler.hasBehaviour(RLV_BHVR_FARTOUCH) && LLToolMgr::instance().inEdit();
	if ( (gSavedSettings.getBOOL("LimitSelectDistance") || (fRlvFartouch) )
// [/RLVa:KB]
		&& (!mSelectedObjects->getPrimaryObject() || !mSelectedObjects->getPrimaryObject()->isAvatar())
		&& (mSelectedObjects->getPrimaryObject() != LLViewerMediaFocus::getInstance()->getFocusedObject())
		&& !mSelectedObjects->isAttachment()
		&& !selectionCenter.isExactlyZero())
	{
//		F32 deselect_dist = gSavedSettings.getF32("MaxSelectDistance");
// [RLVa:KB] - Checked: 2010-04-11 (RLVa-1.2.0e) | Modified: RLVa-0.2.0f
		F32 deselect_dist = (!fRlvFartouch) ? gSavedSettings.getF32("MaxSelectDistance") : s_nFartouchDist;
// [/RLVa:KB]
		F32 deselect_dist_sq = deselect_dist * deselect_dist;

		LLVector3d select_delta = gAgent.getPositionGlobal() - selectionCenter;
		F32 select_dist_sq = (F32) select_delta.magVecSquared();

		if (select_dist_sq > deselect_dist_sq)
		{
			if (mDebugSelectMgr)
			{
				LL_INFOS() << "Selection manager: auto-deselecting, select_dist = " << (F32) sqrt(select_dist_sq) << LL_ENDL;
				LL_INFOS() << "agent pos global = " << gAgent.getPositionGlobal() << LL_ENDL;
				LL_INFOS() << "selection pos global = " << selectionCenter << LL_ENDL;
			}

			deselectAll();
		}
	}
}


void LLSelectMgr::selectionSetObjectName(const std::string& name)
{
	std::string name_copy(name);

	// we only work correctly if 1 object is selected.
// FIRE-777
	if(mSelectedObjects->getRootObjectCount() >= 1)
//	if(mSelectedObjects->getRootObjectCount() == 1)
// /FIRE-777
	{
		sendListToRegions("ObjectName",
						  packAgentAndSessionID,
						  packObjectName,
                          logNoOp,
						  (void*)(&name_copy),
						  SEND_ONLY_ROOTS);
	}
// FIRE-777
	else if(mSelectedObjects->getObjectCount() >= 1)
//	else if(mSelectedObjects->getObjectCount() == 1)
// /FIRE-777
	{
		sendListToRegions("ObjectName",
						  packAgentAndSessionID,
						  packObjectName,
                          logNoOp,
						  (void*)(&name_copy),
						  SEND_INDIVIDUALS);
	}
}

void LLSelectMgr::selectionSetObjectDescription(const std::string& desc)
{
	std::string desc_copy(desc);

	// we only work correctly if 1 object is selected.
// FIRE-777
	if(mSelectedObjects->getRootObjectCount() >= 1)
//	if(mSelectedObjects->getRootObjectCount() == 1)
// /FIRE-777
	{
		sendListToRegions("ObjectDescription",
						  packAgentAndSessionID,
						  packObjectDescription,
                          logNoOp,
						  (void*)(&desc_copy),
						  SEND_ONLY_ROOTS);
	}
// FIRE-777
	else if(mSelectedObjects->getObjectCount() >= 1)
//	else if(mSelectedObjects->getObjectCount() == 1)
// /FIRE-777
	{
		sendListToRegions("ObjectDescription",
						  packAgentAndSessionID,
						  packObjectDescription,
                          logNoOp,
						  (void*)(&desc_copy),
						  SEND_INDIVIDUALS);
	}
}

void LLSelectMgr::selectionSetObjectCategory(const LLCategory& category)
{
	// for now, we only want to be able to set one root category at
	// a time.
	if(mSelectedObjects->getRootObjectCount() != 1) return;
	sendListToRegions("ObjectCategory",
					  packAgentAndSessionID,
					  packObjectCategory,
                      logNoOp,
					  (void*)(&category),
					  SEND_ONLY_ROOTS);
}

void LLSelectMgr::selectionSetObjectSaleInfo(const LLSaleInfo& sale_info)
{
	sendListToRegions("ObjectSaleInfo",
					  packAgentAndSessionID,
					  packObjectSaleInfo,
                      logNoOp,
					  (void*)(&sale_info),
					  SEND_ONLY_ROOTS);
}

//----------------------------------------------------------------------
// Attachments
//----------------------------------------------------------------------

void LLSelectMgr::sendAttach(U8 attachment_point, bool replace)
{
	LLViewerObject* attach_object = mSelectedObjects->getFirstRootObject();

	if (!attach_object || !isAgentAvatarValid() || mSelectedObjects->mSelectType != SELECT_TYPE_WORLD)
	{
		return;
	}

	BOOL build_mode = LLToolMgr::getInstance()->inEdit();
	// Special case: Attach to default location for this object.
	if (0 == attachment_point ||
		get_if_there(gAgentAvatarp->mAttachmentPoints, (S32)attachment_point, (LLViewerJointAttachment*)NULL))
	{
		if (!replace || attachment_point != 0)
		{
			// If we know the attachment point then we got here by clicking an
			// "Attach to..." context menu item, so we should add, not replace.
			attachment_point |= ATTACHMENT_ADD;
		}

		sendListToRegions(
			"ObjectAttach",
			packAgentIDAndSessionAndAttachment, 
			packObjectIDAndRotation, 
            logAttachmentRequest,
			&attachment_point, 
			SEND_ONLY_ROOTS );
		if (!build_mode)
		{
			// After "ObjectAttach" server will unsubscribe us from properties updates
			// so either deselect objects or resend selection after attach packet reaches server
			// In case of build_mode LLPanelObjectInventory::refresh() will deal with selection
			deselectAll();
		}
	}
}

void LLSelectMgr::sendDetach()
{
	if (!mSelectedObjects->getNumNodes() || mSelectedObjects->mSelectType == SELECT_TYPE_WORLD)
	{
		return;
	}

	sendListToRegions(
		"ObjectDetach",
		packAgentAndSessionID,
		packObjectLocalID,
        logDetachRequest,
		NULL,
		SEND_ONLY_ROOTS );
}


void LLSelectMgr::sendDropAttachment()
{
	if (!mSelectedObjects->getNumNodes() || mSelectedObjects->mSelectType == SELECT_TYPE_WORLD)
	{
		return;
	}

	sendListToRegions(
		"ObjectDrop",
		packAgentAndSessionID,
		packObjectLocalID,
        logDetachRequest,
		NULL,
		SEND_ONLY_ROOTS);
}

//----------------------------------------------------------------------
// Links
//----------------------------------------------------------------------

void LLSelectMgr::sendLink()
{
	if (!mSelectedObjects->getNumNodes())
	{
		return;
	}

	sendListToRegions(
		"ObjectLink",
		packAgentAndSessionID,
		packObjectLocalID,
        logNoOp,
		NULL,
		SEND_ONLY_ROOTS);
}

void LLSelectMgr::sendDelink()
{
	if (!mSelectedObjects->getNumNodes())
	{
		return;
	}

	struct f : public LLSelectedObjectFunctor
	{ //on delink, any modifyable object should
		f() {}

		virtual bool apply(LLViewerObject* object)
		{
			if (object->permModify())
			{
				if (object->getPhysicsShapeType() == LLViewerObject::PHYSICS_SHAPE_NONE)
				{
					object->setPhysicsShapeType(LLViewerObject::PHYSICS_SHAPE_CONVEX_HULL);
					object->updateFlags();
				}
			}
			return true;
		}
	} sendfunc;
	getSelection()->applyToObjects(&sendfunc);


	// Delink needs to send individuals so you can unlink a single object from
	// a linked set.
	sendListToRegions(
		"ObjectDelink",
		packAgentAndSessionID,
		packObjectLocalID,
        logNoOp,
		NULL,
		SEND_INDIVIDUALS);
}


//----------------------------------------------------------------------
// Hinges
//----------------------------------------------------------------------

/*
void LLSelectMgr::sendHinge(U8 type)
{
	if (!mSelectedObjects->getNumNodes())
	{
		return;
	}

	sendListToRegions(
		"ObjectHinge",
		packHingeHead,
		packObjectLocalID,
		&type,
		SEND_ONLY_ROOTS);
}


void LLSelectMgr::sendDehinge()
{
	if (!mSelectedObjects->getNumNodes())
	{
		return;
	}

	sendListToRegions(
		"ObjectDehinge",
		packAgentAndSessionID,
		packObjectLocalID,
		NULL,
		SEND_ONLY_ROOTS);
}*/

void LLSelectMgr::sendSelect()
{
	if (!mSelectedObjects->getNumNodes())
	{
		return;
	}

	sendListToRegions(
		"ObjectSelect",
		packAgentAndSessionID,
		packObjectLocalID,
        logNoOp,
		NULL,
		SEND_INDIVIDUALS);
}

// static
void LLSelectMgr::packHingeHead(void *user_data)
{
	U8	*type = (U8 *)user_data;

	gMessageSystem->nextBlockFast(_PREHASH_AgentData);
	gMessageSystem->addUUIDFast(_PREHASH_AgentID, gAgent.getID() );
	gMessageSystem->addUUIDFast(_PREHASH_SessionID, gAgent.getSessionID() );
	gMessageSystem->nextBlockFast(_PREHASH_JointType);
	gMessageSystem->addU8Fast(_PREHASH_Type, *type );
}


void LLSelectMgr::selectionDump()
{
	struct f : public LLSelectedObjectFunctor
	{
		virtual bool apply(LLViewerObject* object)
		{
			object->dump();
			return true;
		}
	} func;
	getSelection()->applyToObjects(&func);	
}

void LLSelectMgr::saveSelectedObjectColors()
{
	struct f : public LLSelectedNodeFunctor
	{
		virtual bool apply(LLSelectNode* node)
		{
			node->saveColors();
			return true;
		}
	} func;
	getSelection()->applyToNodes(&func);	
}

void LLSelectMgr::saveSelectedShinyColors()
{
	struct f : public LLSelectedNodeFunctor
	{
		virtual bool apply(LLSelectNode* node)
		{
			node->saveShinyColors();
			return true;
		}
	} func;
	getSelection()->applyToNodes(&func);
}

void LLSelectMgr::saveSelectedObjectTextures()
{
	// invalidate current selection so we update saved textures
	struct f : public LLSelectedNodeFunctor
	{
		virtual bool apply(LLSelectNode* node)
		{
			node->mValid = FALSE;
			return true;
		}
	} func;
	getSelection()->applyToNodes(&func);	

	// request object properties message to get updated permissions data
	sendSelect();
}


// This routine should be called whenever a drag is initiated.
// also need to know to which simulator to send update message
void LLSelectMgr::saveSelectedObjectTransform(EActionType action_type)
{
	if (mSelectedObjects->isEmpty())
	{
		// nothing selected, so nothing to save
		return;
	}

	struct f : public LLSelectedNodeFunctor
	{
		EActionType mActionType;
		LLSelectMgr* mManager;
		f(EActionType a, LLSelectMgr* p) : mActionType(a), mManager(p) {}
		virtual bool apply(LLSelectNode* selectNode)
		{
			LLViewerObject*	object = selectNode->getObject();
			if (!object)
			{
				return true; // skip
			}
			selectNode->mSavedPositionLocal = object->getPosition();
			if (object->isAttachment())
			{
				if (object->isRootEdit())
				{
					LLXform* parent_xform = object->mDrawable->getXform()->getParent();
					if (parent_xform)
					{
						selectNode->mSavedPositionGlobal = gAgent.getPosGlobalFromAgent((object->getPosition() * parent_xform->getWorldRotation()) + parent_xform->getWorldPosition());
					}
					else
					{
						selectNode->mSavedPositionGlobal = object->getPositionGlobal();
					}
				}
				else
				{
					LLViewerObject* attachment_root = (LLViewerObject*)object->getParent();
					LLXform* parent_xform = attachment_root ? attachment_root->mDrawable->getXform()->getParent() : NULL;
					if (parent_xform)
					{
						LLVector3 root_pos = (attachment_root->getPosition() * parent_xform->getWorldRotation()) + parent_xform->getWorldPosition();
						LLQuaternion root_rot = (attachment_root->getRotation() * parent_xform->getWorldRotation());
						selectNode->mSavedPositionGlobal = gAgent.getPosGlobalFromAgent((object->getPosition() * root_rot) + root_pos);
					}
					else
					{
						selectNode->mSavedPositionGlobal = object->getPositionGlobal();
					}
				}
				selectNode->mSavedRotation = object->getRenderRotation();
			}
			else
			{
				selectNode->mSavedPositionGlobal = object->getPositionGlobal();
				selectNode->mSavedRotation = object->getRotationRegion();
			}
		
			selectNode->mSavedScale = object->getScale();
			selectNode->saveTextureScaleRatios(mManager->mTextureChannel);			
			return true;
		}
	} func(action_type, this);
	getSelection()->applyToNodes(&func);	
	
	mSavedSelectionBBox = getBBoxOfSelection();
}

struct LLSelectMgrApplyFlags : public LLSelectedObjectFunctor
{
	LLSelectMgrApplyFlags(U32 flags, BOOL state) : mFlags(flags), mState(state) {}
	U32 mFlags;
	BOOL mState;
	virtual bool apply(LLViewerObject* object)
	{
		if ( object->permModify())
		{
			if (object->isRoot()) 		// don't send for child objects
			{
				object->setFlags( mFlags, mState);
			}
			else if (FLAGS_WORLD & mFlags && ((LLViewerObject*)object->getRoot())->isSelected())
			{
				// FLAGS_WORLD are shared by all items in linkset
				object->setFlagsWithoutUpdate(FLAGS_WORLD & mFlags, mState);
			}
		};
		return true;
	}
};

void LLSelectMgr::selectionUpdatePhysics(BOOL physics)
{
	LLSelectMgrApplyFlags func(	FLAGS_USE_PHYSICS, physics);
	getSelection()->applyToObjects(&func);	
}

void LLSelectMgr::selectionUpdateTemporary(BOOL is_temporary)
{
	LLSelectMgrApplyFlags func(	FLAGS_TEMPORARY_ON_REZ, is_temporary);
	getSelection()->applyToObjects(&func);	
}

void LLSelectMgr::selectionUpdatePhantom(BOOL is_phantom)
{
	LLSelectMgrApplyFlags func(	FLAGS_PHANTOM, is_phantom);
	getSelection()->applyToObjects(&func);	
}

//----------------------------------------------------------------------
// Helpful packing functions for sendObjectMessage()
//----------------------------------------------------------------------

// static 
void LLSelectMgr::packAgentIDAndSessionAndAttachment( void *user_data)
{
	U8 *attachment_point = (U8*)user_data;
	gMessageSystem->nextBlockFast(_PREHASH_AgentData);
	gMessageSystem->addUUIDFast(_PREHASH_AgentID, gAgent.getID() );
	gMessageSystem->addUUIDFast(_PREHASH_SessionID, gAgent.getSessionID());
	gMessageSystem->addU8Fast(_PREHASH_AttachmentPoint, *attachment_point);
}

// static
void LLSelectMgr::packAgentID(	void *user_data)
{
	gMessageSystem->nextBlockFast(_PREHASH_AgentData);
	gMessageSystem->addUUIDFast(_PREHASH_AgentID, gAgent.getID() );
}

// static
void LLSelectMgr::packAgentAndSessionID(void* user_data)
{
	gMessageSystem->nextBlockFast(_PREHASH_AgentData);
	gMessageSystem->addUUIDFast(_PREHASH_AgentID, gAgent.getID());
	gMessageSystem->addUUIDFast(_PREHASH_SessionID, gAgent.getSessionID());
}

// static
void LLSelectMgr::packAgentAndGroupID(void* user_data)
{
	LLOwnerData *data = (LLOwnerData *)user_data;

	gMessageSystem->nextBlockFast(_PREHASH_AgentData);
	gMessageSystem->addUUIDFast(_PREHASH_AgentID, data->owner_id );
	gMessageSystem->addUUIDFast(_PREHASH_GroupID, data->group_id );
}

// static
void LLSelectMgr::packAgentAndSessionAndGroupID(void* user_data)
{
	LLUUID* group_idp = (LLUUID*) user_data;
	gMessageSystem->nextBlockFast(_PREHASH_AgentData);
	gMessageSystem->addUUIDFast(_PREHASH_AgentID, gAgent.getID());
	gMessageSystem->addUUIDFast(_PREHASH_SessionID, gAgent.getSessionID());
	gMessageSystem->addUUIDFast(_PREHASH_GroupID, *group_idp);
}

// static
void LLSelectMgr::packDuplicateHeader(void* data)
{
	LLUUID group_id(FSCommon::getGroupForRezzing());
	packAgentAndSessionAndGroupID(&group_id);

	LLDuplicateData* dup_data = (LLDuplicateData*) data;

	gMessageSystem->nextBlockFast(_PREHASH_SharedData);
	gMessageSystem->addVector3Fast(_PREHASH_Offset, dup_data->offset);
	gMessageSystem->addU32Fast(_PREHASH_DuplicateFlags, dup_data->flags);
}

// static
void LLSelectMgr::packDeleteHeader(void* userdata)
{
	BOOL force = (BOOL)(intptr_t)userdata;

	gMessageSystem->nextBlockFast(_PREHASH_AgentData);
	gMessageSystem->addUUIDFast(_PREHASH_AgentID, gAgent.getID() );
	gMessageSystem->addUUIDFast(_PREHASH_SessionID, gAgent.getSessionID());
	gMessageSystem->addBOOLFast(_PREHASH_Force, force);
}

// static
void LLSelectMgr::packAgentGroupAndCatID(void* user_data)
{
	LLBuyData* buy = (LLBuyData*)user_data;
	gMessageSystem->nextBlockFast(_PREHASH_AgentData);
	gMessageSystem->addUUIDFast(_PREHASH_AgentID, gAgent.getID());
	gMessageSystem->addUUIDFast(_PREHASH_SessionID, gAgent.getSessionID());
	gMessageSystem->addUUIDFast(_PREHASH_GroupID, gAgent.getGroupID());
	gMessageSystem->addUUIDFast(_PREHASH_CategoryID, buy->mCategoryID);
}

//static
void LLSelectMgr::packDeRezHeader(void* user_data)
{
	LLDeRezInfo* info = (LLDeRezInfo*)user_data;
	gMessageSystem->nextBlockFast(_PREHASH_AgentData);
	gMessageSystem->addUUIDFast(_PREHASH_AgentID, gAgent.getID());
	gMessageSystem->addUUIDFast(_PREHASH_SessionID, gAgent.getSessionID());
	gMessageSystem->nextBlockFast(_PREHASH_AgentBlock);
	gMessageSystem->addUUIDFast(_PREHASH_GroupID, gAgent.getGroupID());
	gMessageSystem->addU8Fast(_PREHASH_Destination, (U8)info->mDestination);
	gMessageSystem->addUUIDFast(_PREHASH_DestinationID, info->mDestinationID);
	LLUUID tid;
	tid.generate();
	gMessageSystem->addUUIDFast(_PREHASH_TransactionID, tid);
	const U8 PACKET = 1;
	gMessageSystem->addU8Fast(_PREHASH_PacketCount, PACKET);
	gMessageSystem->addU8Fast(_PREHASH_PacketNumber, PACKET);
}

// static 
void LLSelectMgr::packObjectID(LLSelectNode* node, void *user_data)
{
	gMessageSystem->nextBlockFast(_PREHASH_ObjectData);
	gMessageSystem->addUUIDFast(_PREHASH_ObjectID, node->getObject()->mID );
}

void LLSelectMgr::packObjectIDAndRotation(LLSelectNode* node, void *user_data)
{
	gMessageSystem->nextBlockFast(_PREHASH_ObjectData);
	gMessageSystem->addU32Fast(_PREHASH_ObjectLocalID, node->getObject()->getLocalID() );
	gMessageSystem->addQuatFast(_PREHASH_Rotation, node->getObject()->getRotation());
}

void LLSelectMgr::packObjectClickAction(LLSelectNode* node, void *user_data)
{
	gMessageSystem->nextBlockFast(_PREHASH_ObjectData);
	gMessageSystem->addU32Fast(_PREHASH_ObjectLocalID, node->getObject()->getLocalID() );
	gMessageSystem->addU8("ClickAction", node->getObject()->getClickAction());
}

void LLSelectMgr::packObjectIncludeInSearch(LLSelectNode* node, void *user_data)
{
	gMessageSystem->nextBlockFast(_PREHASH_ObjectData);
	gMessageSystem->addU32Fast(_PREHASH_ObjectLocalID, node->getObject()->getLocalID() );
	gMessageSystem->addBOOL("IncludeInSearch", node->getObject()->getIncludeInSearch());
}

// static
void LLSelectMgr::packObjectLocalID(LLSelectNode* node, void *)
{
	gMessageSystem->nextBlockFast(_PREHASH_ObjectData);
	gMessageSystem->addU32Fast(_PREHASH_ObjectLocalID, node->getObject()->getLocalID());
}

// static
void LLSelectMgr::packObjectName(LLSelectNode* node, void* user_data)
{
	const std::string* name = (const std::string*)user_data;
	if(!name->empty())
	{
		gMessageSystem->nextBlockFast(_PREHASH_ObjectData);
		gMessageSystem->addU32Fast(_PREHASH_LocalID, node->getObject()->getLocalID());
		gMessageSystem->addStringFast(_PREHASH_Name, *name);
	}
}

// static
void LLSelectMgr::packObjectDescription(LLSelectNode* node, void* user_data)
{
	const std::string* desc = (const std::string*)user_data;
	if(desc)
	{	// Empty (non-null, but zero length) descriptions are OK
		gMessageSystem->nextBlockFast(_PREHASH_ObjectData);
		gMessageSystem->addU32Fast(_PREHASH_LocalID, node->getObject()->getLocalID());
		gMessageSystem->addStringFast(_PREHASH_Description, *desc);
	}
}

// static
void LLSelectMgr::packObjectCategory(LLSelectNode* node, void* user_data)
{
	LLCategory* category = (LLCategory*)user_data;
	if(!category) return;
	gMessageSystem->nextBlockFast(_PREHASH_ObjectData);
	gMessageSystem->addU32Fast(_PREHASH_LocalID, node->getObject()->getLocalID());
	category->packMessage(gMessageSystem);
}

// static
void LLSelectMgr::packObjectSaleInfo(LLSelectNode* node, void* user_data)
{
	LLSaleInfo* sale_info = (LLSaleInfo*)user_data;
	if(!sale_info) return;
	gMessageSystem->nextBlockFast(_PREHASH_ObjectData);
	gMessageSystem->addU32Fast(_PREHASH_LocalID, node->getObject()->getLocalID());
	sale_info->packMessage(gMessageSystem);
}

// static
void LLSelectMgr::packPhysics(LLSelectNode* node, void *user_data)
{
}

// static
void LLSelectMgr::packShape(LLSelectNode* node, void *user_data)
{
}

// static 
void LLSelectMgr::packPermissions(LLSelectNode* node, void *user_data)
{
	LLPermData *data = (LLPermData *)user_data;

	gMessageSystem->nextBlockFast(_PREHASH_ObjectData);
	gMessageSystem->addU32Fast(_PREHASH_ObjectLocalID, node->getObject()->getLocalID());

	gMessageSystem->addU8Fast(_PREHASH_Field,	data->mField);
	gMessageSystem->addBOOLFast(_PREHASH_Set,		data->mSet);
	gMessageSystem->addU32Fast(_PREHASH_Mask,		data->mMask);
}

// Utility function to send some information to every region containing
// an object on the selection list.  We want to do this to reduce the total
// number of packets sent by the viewer.
void LLSelectMgr::sendListToRegions(const std::string& message_name,
									void (*pack_header)(void *user_data), 
									void (*pack_body)(LLSelectNode* node, void *user_data), 
                                    void (*log_func)(LLSelectNode* node, void *user_data), 
									void *user_data,
									ESendType send_type)
{
	LLSelectNode* node;
	LLSelectNode* linkset_root = NULL;
	LLViewerRegion*	last_region;
	LLViewerRegion*	current_region;

	S32 objects_sent = 0;
	S32 packets_sent = 0;
	S32 objects_in_this_packet = 0;

	bool link_operation = message_name == "ObjectLink";

	//clear update override data (allow next update through)
	struct f : public LLSelectedNodeFunctor
	{
		virtual bool apply(LLSelectNode* node)
		{
			node->mLastPositionLocal.setVec(0,0,0);
			node->mLastRotation = LLQuaternion();
			node->mLastScale.setVec(0,0,0);
			return true;
		}
	} func;
	getSelection()->applyToNodes(&func);	

	std::queue<LLSelectNode*> nodes_to_send;

	struct push_all : public LLSelectedNodeFunctor
	{
		std::queue<LLSelectNode*>& nodes_to_send;
		push_all(std::queue<LLSelectNode*>& n) : nodes_to_send(n) {}
		virtual bool apply(LLSelectNode* node)
		{
			if (node->getObject())
			{
				nodes_to_send.push(node);
			}
			return true;
		}
	};
	struct push_some : public LLSelectedNodeFunctor
	{
		std::queue<LLSelectNode*>& nodes_to_send;
		bool mRoots;
		push_some(std::queue<LLSelectNode*>& n, bool roots) : nodes_to_send(n), mRoots(roots) {}
		virtual bool apply(LLSelectNode* node)
		{
			if (node->getObject())
			{
				BOOL is_root = node->getObject()->isRootEdit();
				if ((mRoots && is_root) || (!mRoots && !is_root))
				{
					nodes_to_send.push(node);
				}
			}
			return true;
		}
	};
	struct push_all  pushall(nodes_to_send);
	struct push_some pushroots(nodes_to_send, TRUE);
	struct push_some pushnonroots(nodes_to_send, FALSE);
	
	switch(send_type)
	{
	  case SEND_ONLY_ROOTS:
		  if(message_name == "ObjectBuy")
			getSelection()->applyToRootNodes(&pushroots);
		  else
			getSelection()->applyToRootNodes(&pushall);
		  
		break;
	  case SEND_INDIVIDUALS:
		getSelection()->applyToNodes(&pushall);
		break;
	  case SEND_ROOTS_FIRST:
		// first roots...
		getSelection()->applyToNodes(&pushroots);
		// then children...
		getSelection()->applyToNodes(&pushnonroots);
		break;
	  case SEND_CHILDREN_FIRST:
		// first children...
		getSelection()->applyToNodes(&pushnonroots);
		// then roots...
		getSelection()->applyToNodes(&pushroots);
		break;

	default:
		LL_ERRS() << "Bad send type " << send_type << " passed to SendListToRegions()" << LL_ENDL;
	}

	// bail if nothing selected
	if (nodes_to_send.empty())
	{
		return;
	}
	
	node = nodes_to_send.front();
	nodes_to_send.pop();

	// cache last region information
	current_region = node->getObject()->getRegion();

	// Start duplicate message
	// CRO: this isn't 
	gMessageSystem->newMessage(message_name.c_str());
	(*pack_header)(user_data);

	// For each object
	while (node != NULL)
	{
		// remember the last region, look up the current one
		last_region = current_region;
		current_region = node->getObject()->getRegion();

		// if to same simulator and message not too big
		if ((current_region == last_region)
			&& (! gMessageSystem->isSendFull(NULL))
			&& (objects_in_this_packet < MAX_OBJECTS_PER_PACKET))
		{
			if (link_operation && linkset_root == NULL)
			{
				// linksets over 254 will be split into multiple messages,
				// but we need to provide same root for all messages or we will get separate linksets
				linkset_root = node;
			}
			// add another instance of the body of the data
			(*pack_body)(node, user_data);
            // do any related logging
            (*log_func)(node, user_data);
			++objects_sent;
			++objects_in_this_packet;

			// and on to the next object
			if(nodes_to_send.empty())
			{
				node = NULL;
			}
			else
			{
				node = nodes_to_send.front();
				nodes_to_send.pop();
			}
		}
		else
		{
			// otherwise send current message and start new one
			gMessageSystem->sendReliable( last_region->getHost());
			packets_sent++;
			objects_in_this_packet = 0;

			gMessageSystem->newMessage(message_name.c_str());
			(*pack_header)(user_data);

			if (linkset_root != NULL)
			{
				if (current_region != last_region)
				{
					// root should be in one region with the child, reset it
					linkset_root = NULL;
				}
				else
				{
					// add root instance into new message
					(*pack_body)(linkset_root, user_data);
					++objects_sent;
					++objects_in_this_packet;
				}
			}

			// don't move to the next object, we still need to add the
			// body data. 
		}
	}

	// flush messages
	if (gMessageSystem->getCurrentSendTotal() > 0)
	{
		gMessageSystem->sendReliable( current_region->getHost());
		packets_sent++;
	}
	else
	{
		gMessageSystem->clearMessage();
	}

	// LL_INFOS() << "sendListToRegions " << message_name << " obj " << objects_sent << " pkt " << packets_sent << LL_ENDL;
}


//
// Network communications
//

void LLSelectMgr::requestObjectPropertiesFamily(LLViewerObject* object)
{
	LLMessageSystem* msg = gMessageSystem;

	msg->newMessageFast(_PREHASH_RequestObjectPropertiesFamily);
	msg->nextBlockFast(_PREHASH_AgentData);
	msg->addUUIDFast(_PREHASH_AgentID, gAgent.getID());
	msg->addUUIDFast(_PREHASH_SessionID, gAgent.getSessionID());
	msg->nextBlockFast(_PREHASH_ObjectData);
	msg->addU32Fast(_PREHASH_RequestFlags, 0x0 );
	msg->addUUIDFast(_PREHASH_ObjectID, object->mID );

	LLViewerRegion* regionp = object->getRegion();
	msg->sendReliable( regionp->getHost() );
}


// static
void LLSelectMgr::processObjectProperties(LLMessageSystem* msg, void** user_data)
{
	S32 i;
	S32 count = msg->getNumberOfBlocksFast(_PREHASH_ObjectData);
	for (i = 0; i < count; i++)
	{
		LLUUID id;
		msg->getUUIDFast(_PREHASH_ObjectData, _PREHASH_ObjectID, id, i);

		LLUUID creator_id;
		LLUUID owner_id;
		LLUUID group_id;
		LLUUID last_owner_id;
		U64 creation_date;
		LLUUID extra_id;
		U32 base_mask, owner_mask, group_mask, everyone_mask, next_owner_mask;
		LLSaleInfo sale_info;
		LLCategory category;
		LLAggregatePermissions ag_perms;
		LLAggregatePermissions ag_texture_perms;
		LLAggregatePermissions ag_texture_perms_owner;
		
		msg->getUUIDFast(_PREHASH_ObjectData, _PREHASH_CreatorID, creator_id, i);
		msg->getUUIDFast(_PREHASH_ObjectData, _PREHASH_OwnerID, owner_id, i);
		msg->getUUIDFast(_PREHASH_ObjectData, _PREHASH_GroupID, group_id, i);
		msg->getU64Fast(_PREHASH_ObjectData, _PREHASH_CreationDate, creation_date, i);
		msg->getU32Fast(_PREHASH_ObjectData, _PREHASH_BaseMask, base_mask, i);
		msg->getU32Fast(_PREHASH_ObjectData, _PREHASH_OwnerMask, owner_mask, i);
		msg->getU32Fast(_PREHASH_ObjectData, _PREHASH_GroupMask, group_mask, i);
		msg->getU32Fast(_PREHASH_ObjectData, _PREHASH_EveryoneMask, everyone_mask, i);
		msg->getU32Fast(_PREHASH_ObjectData, _PREHASH_NextOwnerMask, next_owner_mask, i);
		sale_info.unpackMultiMessage(msg, _PREHASH_ObjectData, i);

		ag_perms.unpackMessage(msg, _PREHASH_ObjectData, _PREHASH_AggregatePerms, i);
		ag_texture_perms.unpackMessage(msg, _PREHASH_ObjectData, _PREHASH_AggregatePermTextures, i);
		ag_texture_perms_owner.unpackMessage(msg, _PREHASH_ObjectData, _PREHASH_AggregatePermTexturesOwner, i);
		category.unpackMultiMessage(msg, _PREHASH_ObjectData, i);

		S16 inv_serial = 0;
		msg->getS16Fast(_PREHASH_ObjectData, _PREHASH_InventorySerial, inv_serial, i);

		LLUUID item_id;
		msg->getUUIDFast(_PREHASH_ObjectData, _PREHASH_ItemID, item_id, i);
		LLUUID folder_id;
		msg->getUUIDFast(_PREHASH_ObjectData, _PREHASH_FolderID, folder_id, i);
		LLUUID from_task_id;
		msg->getUUIDFast(_PREHASH_ObjectData, _PREHASH_FromTaskID, from_task_id, i);

		msg->getUUIDFast(_PREHASH_ObjectData, _PREHASH_LastOwnerID, last_owner_id, i);

		std::string name;
		msg->getStringFast(_PREHASH_ObjectData, _PREHASH_Name, name, i);
		std::string desc;
		msg->getStringFast(_PREHASH_ObjectData, _PREHASH_Description, desc, i);

		std::string touch_name;
		msg->getStringFast(_PREHASH_ObjectData, _PREHASH_TouchName, touch_name, i);
		std::string sit_name;
		msg->getStringFast(_PREHASH_ObjectData, _PREHASH_SitName, sit_name, i);

		//unpack TE IDs
		uuid_vec_t texture_ids;
		S32 size = msg->getSizeFast(_PREHASH_ObjectData, i, _PREHASH_TextureID);
		if (size > 0)
		{
			S8 packed_buffer[SELECT_MAX_TES * UUID_BYTES];
			msg->getBinaryDataFast(_PREHASH_ObjectData, _PREHASH_TextureID, packed_buffer, 0, i, SELECT_MAX_TES * UUID_BYTES);

			for (S32 buf_offset = 0; buf_offset < size; buf_offset += UUID_BYTES)
			{
				LLUUID tid;
				memcpy(tid.mData, packed_buffer + buf_offset, UUID_BYTES);		/* Flawfinder: ignore */
				texture_ids.push_back(tid);
			}
		}


		// Iterate through nodes at end, since it can be on both the regular AND hover list
		struct f : public LLSelectedNodeFunctor
		{
			LLUUID mID;
			f(const LLUUID& id) : mID(id) {}
			virtual bool apply(LLSelectNode* node)
			{
				return (node->getObject() && node->getObject()->mID == mID);
			}
		} func(id);
		LLSelectNode* node = LLSelectMgr::getInstance()->getSelection()->getFirstNode(&func);

		if (!node)
		{
			// <FS:Techwolf Lupindo> area search
			FSAreaSearch* area_search_floater = LLFloaterReg::getTypedInstance<FSAreaSearch>("area_search");
			if(!(area_search_floater && area_search_floater->isActive())) // Don't spam the log when areasearch is active.
			{
			// </FS:Techwolf Lupindo>
			LL_WARNS() << "Couldn't find object " << id << " selected." << LL_ENDL;
			// <FS:Techwolf Lupindo> area search
			}
			// </FS:Techwolf Lupindo>
		}
		else
		{
			if (node->mInventorySerial != inv_serial)
			{
				node->getObject()->dirtyInventory();
			}

			// save texture data as soon as we get texture perms first time
			if (!node->mValid)
			{
				BOOL can_copy = FALSE;
				BOOL can_transfer = FALSE;

				LLAggregatePermissions::EValue value = LLAggregatePermissions::AP_NONE;
				if(node->getObject()->permYouOwner())
				{
					value = ag_texture_perms_owner.getValue(PERM_COPY);
					if (value == LLAggregatePermissions::AP_EMPTY || value == LLAggregatePermissions::AP_ALL)
					{
						can_copy = TRUE;
					}
					value = ag_texture_perms_owner.getValue(PERM_TRANSFER);
					if (value == LLAggregatePermissions::AP_EMPTY || value == LLAggregatePermissions::AP_ALL)
					{
						can_transfer = TRUE;
					}
				}
				else
				{
					value = ag_texture_perms.getValue(PERM_COPY);
					if (value == LLAggregatePermissions::AP_EMPTY || value == LLAggregatePermissions::AP_ALL)
					{
						can_copy = TRUE;
					}
					value = ag_texture_perms.getValue(PERM_TRANSFER);
					if (value == LLAggregatePermissions::AP_EMPTY || value == LLAggregatePermissions::AP_ALL)
					{
						can_transfer = TRUE;
					}
				}

				if (can_copy && can_transfer)
				{
					// this should be the only place that saved textures is called
					node->saveTextures(texture_ids);
				}
			}

			node->mValid = TRUE;
			node->mPermissions->init(creator_id, owner_id,
									 last_owner_id, group_id);
			node->mPermissions->initMasks(base_mask, owner_mask, everyone_mask, group_mask, next_owner_mask);
			node->mCreationDate = creation_date;
			node->mItemID = item_id;
			node->mFolderID = folder_id;
			node->mFromTaskID = from_task_id;
			node->mName.assign(name);
			node->mDescription.assign(desc);
			node->mSaleInfo = sale_info;
			node->mAggregatePerm = ag_perms;
			node->mAggregateTexturePerm = ag_texture_perms;
			node->mAggregateTexturePermOwner = ag_texture_perms_owner;
			node->mCategory = category;
			node->mInventorySerial = inv_serial;
			node->mSitName.assign(sit_name);
			node->mTouchName.assign(touch_name);

			// <FS:ND> Fire for any observer interested in object properties
			LLSelectMgr::instance().firePropertyReceived( node );
			// </FS:ND>
		}
	}

	dialog_refresh_all();

	// hack for left-click buy object
	LLToolPie::selectionPropertiesReceived();
}

// static
void LLSelectMgr::processObjectPropertiesFamily(LLMessageSystem* msg, void** user_data)
{
	LLUUID id;

	U32 request_flags;
	LLUUID creator_id;
	LLUUID owner_id;
	LLUUID group_id;
	LLUUID extra_id;
	U32 base_mask, owner_mask, group_mask, everyone_mask, next_owner_mask;
	LLSaleInfo sale_info;
	LLCategory category;
	
	msg->getU32Fast(_PREHASH_ObjectData, _PREHASH_RequestFlags,	request_flags );
	msg->getUUIDFast(_PREHASH_ObjectData, _PREHASH_ObjectID,		id );
	msg->getUUIDFast(_PREHASH_ObjectData, _PREHASH_OwnerID,		owner_id );
	msg->getUUIDFast(_PREHASH_ObjectData, _PREHASH_GroupID,		group_id );
	msg->getU32Fast(_PREHASH_ObjectData, _PREHASH_BaseMask,		base_mask );
	msg->getU32Fast(_PREHASH_ObjectData, _PREHASH_OwnerMask,		owner_mask );
	msg->getU32Fast(_PREHASH_ObjectData,_PREHASH_GroupMask,		group_mask );
	msg->getU32Fast(_PREHASH_ObjectData, _PREHASH_EveryoneMask,	everyone_mask );
	msg->getU32Fast(_PREHASH_ObjectData, _PREHASH_NextOwnerMask, next_owner_mask);
	sale_info.unpackMessage(msg, _PREHASH_ObjectData);
	category.unpackMessage(msg, _PREHASH_ObjectData);

	LLUUID last_owner_id;
	msg->getUUIDFast(_PREHASH_ObjectData, _PREHASH_LastOwnerID, last_owner_id );

	// unpack name & desc
	std::string name;
	msg->getStringFast(_PREHASH_ObjectData, _PREHASH_Name, name);

	std::string desc;
	msg->getStringFast(_PREHASH_ObjectData, _PREHASH_Description, desc);

	// the reporter widget askes the server for info about picked objects
	if (request_flags & COMPLAINT_REPORT_REQUEST )
	{
		LLFloaterReporter *reporterp = LLFloaterReg::findTypedInstance<LLFloaterReporter>("reporter");
		if (reporterp)
		{
			LLAvatarName av_name;
			LLAvatarNameCache::get(owner_id, &av_name);
			reporterp->setPickedObjectProperties(name, av_name.getUserName(), owner_id);
		}
	}
	else if (request_flags & OBJECT_PAY_REQUEST)
	{
		// check if the owner of the paid object is muted
		LLMuteList::getInstance()->autoRemove(owner_id, LLMuteList::AR_MONEY);
	}

	// Now look through all of the hovered nodes
	struct f : public LLSelectedNodeFunctor
	{
		LLUUID mID;
		f(const LLUUID& id) : mID(id) {}
		virtual bool apply(LLSelectNode* node)
		{
			return (node->getObject() && node->getObject()->mID == mID);
		}
	} func(id);
	LLSelectNode* node = LLSelectMgr::getInstance()->mHoverObjects->getFirstNode(&func);

	if (node)
	{
		node->mValid = TRUE;
		node->mPermissions->init(LLUUID::null, owner_id,
								 last_owner_id, group_id);
		node->mPermissions->initMasks(base_mask, owner_mask, everyone_mask, group_mask, next_owner_mask);
		node->mSaleInfo = sale_info;
		node->mCategory = category;
		node->mName.assign(name);
		node->mDescription.assign(desc);
	}

	dialog_refresh_all();
}


// static
void LLSelectMgr::processForceObjectSelect(LLMessageSystem* msg, void**)
{
	BOOL reset_list;
	msg->getBOOL("Header", "ResetList", reset_list);

	if (reset_list)
	{
		LLSelectMgr::getInstance()->deselectAll();
	}

	LLUUID full_id;
	S32 local_id;
	LLViewerObject* object;
	std::vector<LLViewerObject*> objects;
	S32 i;
	S32 block_count = msg->getNumberOfBlocks("Data");

	for (i = 0; i < block_count; i++)
	{
		msg->getS32("Data", "LocalID", local_id, i);

		gObjectList.getUUIDFromLocal(full_id, 
									 local_id, 
									 msg->getSenderIP(),
									 msg->getSenderPort());
		object = gObjectList.findObject(full_id);
		if (object)
		{
			objects.push_back(object);
		}
	}

	// Don't select, just highlight
	LLSelectMgr::getInstance()->highlightObjectAndFamily(objects);
}

extern F32	gGLModelView[16];

void LLSelectMgr::updateSilhouettes()
{
	S32 num_sils_genned = 0;

	LLVector3d	cameraPos = gAgentCamera.getCameraPositionGlobal();
	F32 currentCameraZoom = gAgentCamera.getCurrentCameraBuildOffset();

	if (!mSilhouetteImagep)
	{
		mSilhouetteImagep = LLViewerTextureManager::getFetchedTextureFromFile("silhouette.j2c", FTT_LOCAL_FILE, TRUE, LLGLTexture::BOOST_UI);
	}

	mHighlightedObjects->cleanupNodes();

	if((cameraPos - mLastCameraPos).magVecSquared() > SILHOUETTE_UPDATE_THRESHOLD_SQUARED * currentCameraZoom * currentCameraZoom)
	{
		struct f : public LLSelectedObjectFunctor
		{
			virtual bool apply(LLViewerObject* object)
			{
				object->setChanged(LLXform::SILHOUETTE);
				return true;
			}
		} func;
		getSelection()->applyToObjects(&func);	
		
		mLastCameraPos = gAgentCamera.getCameraPositionGlobal();
	}
	
	std::vector<LLViewerObject*> changed_objects;

	updateSelectionSilhouette(mSelectedObjects, num_sils_genned, changed_objects);
	if (mRectSelectedObjects.size() > 0)
	{
		//gGLSPipelineSelection.set();

		//mSilhouetteImagep->bindTexture();
		//glAlphaFunc(GL_GREATER, sHighlightAlphaTest);

		std::set<LLViewerObject*> roots;

		// sync mHighlightedObjects with mRectSelectedObjects since the latter is rebuilt every frame and former
		// persists from frame to frame to avoid regenerating object silhouettes
		// mHighlightedObjects includes all siblings of rect selected objects

		BOOL select_linked_set = !gSavedSettings.getBOOL("EditLinkedParts");

		// generate list of roots from current object selection
		for (std::set<LLPointer<LLViewerObject> >::iterator iter = mRectSelectedObjects.begin();
			 iter != mRectSelectedObjects.end(); iter++)
		{
			LLViewerObject *objectp = *iter;
			if (select_linked_set)
			{
				LLViewerObject *rootp = (LLViewerObject*)objectp->getRoot();
				roots.insert(rootp);
			}
			else
			{
				roots.insert(objectp);
			}
		}

		// remove highlight nodes not in roots list
		std::vector<LLSelectNode*> remove_these_nodes;
		std::vector<LLViewerObject*> remove_these_roots;

		for (LLObjectSelection::iterator iter = mHighlightedObjects->begin();
			 iter != mHighlightedObjects->end(); iter++)
		{
			LLSelectNode* node = *iter;
			LLViewerObject* objectp = node->getObject();
			if (!objectp)
				continue;
			if (objectp->isRoot() || !select_linked_set)
			{
				if (roots.count(objectp) == 0)
				{
					remove_these_nodes.push_back(node);
				}
				else
				{
					remove_these_roots.push_back(objectp);
				}
			}
			else
			{
				LLViewerObject* rootp = (LLViewerObject*)objectp->getRoot();

				if (roots.count(rootp) == 0)
				{
					remove_these_nodes.push_back(node);
				}
			}
		}

		// remove all highlight nodes no longer in rectangle selection
		for (std::vector<LLSelectNode*>::iterator iter = remove_these_nodes.begin();
			 iter != remove_these_nodes.end(); ++iter)
		{
			LLSelectNode* nodep = *iter;
			mHighlightedObjects->removeNode(nodep);
		}

		// remove all root objects already being highlighted
		for (std::vector<LLViewerObject*>::iterator iter = remove_these_roots.begin();
			 iter != remove_these_roots.end(); ++iter)
		{
			LLViewerObject* objectp = *iter;
			roots.erase(objectp);
		}

		// add all new objects in rectangle selection
		for (std::set<LLViewerObject*>::iterator iter = roots.begin();
			 iter != roots.end(); iter++)
		{
			LLViewerObject* objectp = *iter;
			if (!canSelectObject(objectp))
			{
				continue;
			}

			LLSelectNode* rect_select_root_node = new LLSelectNode(objectp, TRUE);
			rect_select_root_node->selectAllTEs(TRUE);

			 // <FS:ND> Color per highlighted object
			if( mHighlightColor.find( objectp ) != mHighlightColor.end() )
				rect_select_root_node->mHighlightColor = mHighlightColor[ objectp ];
			// </FS:ND>

			if (!select_linked_set)
			{
				rect_select_root_node->mIndividualSelection = TRUE;
			}
			else
			{
				LLViewerObject::const_child_list_t& child_list = objectp->getChildren();
				for (LLViewerObject::child_list_t::const_iterator iter = child_list.begin();
					 iter != child_list.end(); iter++)
				{
					LLViewerObject* child_objectp = *iter;
				
					if (!canSelectObject(child_objectp))
					{
						continue;
					}

					LLSelectNode* rect_select_node = new LLSelectNode(child_objectp, TRUE);
					rect_select_node->selectAllTEs(TRUE);
					mHighlightedObjects->addNodeAtEnd(rect_select_node);
				}
			}

			// Add the root last, to preserve order for link operations.
			mHighlightedObjects->addNodeAtEnd(rect_select_root_node);
		}

		num_sils_genned	= 0;

		// render silhouettes for highlighted objects
		//BOOL subtracting_from_selection = (gKeyboard->currentMask(TRUE) == MASK_CONTROL);
		for (S32 pass = 0; pass < 2; pass++)
		{
			for (LLObjectSelection::iterator iter = mHighlightedObjects->begin();
				 iter != mHighlightedObjects->end(); iter++)
			{
				LLSelectNode* node = *iter;
				LLViewerObject* objectp = node->getObject();
				if (!objectp)
					continue;
				
				// do roots first, then children so that root flags are cleared ASAP
				BOOL roots_only = (pass == 0);
				BOOL is_root = objectp->isRootEdit();
				if (roots_only != is_root)
				{
					continue;
				}

				if (!node->mSilhouetteExists 
					|| objectp->isChanged(LLXform::SILHOUETTE)
					|| (objectp->getParent() && objectp->getParent()->isChanged(LLXform::SILHOUETTE)))
				{
					if (num_sils_genned++ < MAX_SILS_PER_FRAME)
					{
						generateSilhouette(node, LLViewerCamera::getInstance()->getOrigin());
						changed_objects.push_back(objectp);			
					}
					else if (objectp->isAttachment() && objectp->getRootEdit()->mDrawable.notNull())
					{
						//RN: hack for orthogonal projection of HUD attachments
						LLViewerJointAttachment* attachment_pt = (LLViewerJointAttachment*)objectp->getRootEdit()->mDrawable->getParent();
						if (attachment_pt && attachment_pt->getIsHUDAttachment())
						{
							LLVector3 camera_pos = LLVector3(-10000.f, 0.f, 0.f);
							generateSilhouette(node, camera_pos);
						}
					}
				}
				//LLColor4 highlight_color;
				//
				//if (subtracting_from_selection)
				//{
				//	node->renderOneSilhouette(LLColor4::red);
				//}
				//else if (!objectp->isSelected())
				//{
				//	highlight_color = objectp->isRoot() ? sHighlightParentColor : sHighlightChildColor;
				//	node->renderOneSilhouette(highlight_color);
				//}
			}
		}
		//mSilhouetteImagep->unbindTexture(0, GL_TEXTURE_2D);
	}
	else
	{
		mHighlightedObjects->deleteAllNodes();
	}

	for (std::vector<LLViewerObject*>::iterator iter = changed_objects.begin();
		 iter != changed_objects.end(); ++iter)
	{
		// clear flags after traversing node list (as child objects need to refer to parent flags, etc)
		LLViewerObject* objectp = *iter;
		objectp->clearChanged(LLXform::MOVED | LLXform::SILHOUETTE);
	}
	
	//gGL.setAlphaRejectSettings(LLRender::CF_DEFAULT);
}

void LLSelectMgr::updateSelectionSilhouette(LLObjectSelectionHandle object_handle, S32& num_sils_genned, std::vector<LLViewerObject*>& changed_objects)
{
	if (object_handle->getNumNodes())
	{
		//gGLSPipelineSelection.set();

		//mSilhouetteImagep->bindTexture();
		//glAlphaFunc(GL_GREATER, sHighlightAlphaTest);

		for (S32 pass = 0; pass < 2; pass++)
		{
			for (LLObjectSelection::iterator iter = object_handle->begin();
				iter != object_handle->end(); iter++)
			{
				LLSelectNode* node = *iter;
				LLViewerObject* objectp = node->getObject();
				if (!objectp)
					continue;
				// do roots first, then children so that root flags are cleared ASAP
				BOOL roots_only = (pass == 0);
				BOOL is_root = (objectp->isRootEdit());
				if (roots_only != is_root || objectp->mDrawable.isNull())
				{
					continue;
				}

				if (!node->mSilhouetteExists 
					|| objectp->isChanged(LLXform::SILHOUETTE)
					|| (objectp->getParent() && objectp->getParent()->isChanged(LLXform::SILHOUETTE)))
				{
					if (num_sils_genned++ < MAX_SILS_PER_FRAME)// && objectp->mDrawable->isVisible())
					{
						generateSilhouette(node, LLViewerCamera::getInstance()->getOrigin());
						changed_objects.push_back(objectp);
					}
					else if (objectp->isAttachment())
					{
						//RN: hack for orthogonal projection of HUD attachments
						LLViewerJointAttachment* attachment_pt = (LLViewerJointAttachment*)objectp->getRootEdit()->mDrawable->getParent();
						if (attachment_pt && attachment_pt->getIsHUDAttachment())
						{
							LLVector3 camera_pos = LLVector3(-10000.f, 0.f, 0.f);
							generateSilhouette(node, camera_pos);
						}
					}
				}
			}
		}
	}
}
void LLSelectMgr::renderSilhouettes(BOOL for_hud)
{
	// <FS:KC> show/hide build highlight
	// if (!mRenderSilhouettes || !mRenderHighlightSelections)
	if (((mFSShowHideHighlight == FS_SHOW_HIDE_HIGHLIGHT_NORMAL) && (!mRenderSilhouettes || !mRenderHighlightSelections)) || (mFSShowHideHighlight == FS_SHOW_HIDE_HIGHLIGHT_HIDE))
	// </FS:KC>
	{
		return;
	}

	gGL.getTexUnit(0)->bind(mSilhouetteImagep);
	LLGLSPipelineSelection gls_select;
	LLGLEnable blend(GL_BLEND);
	LLGLDepthTest gls_depth(GL_TRUE, GL_FALSE);

	if (isAgentAvatarValid() && for_hud)
	{
		LLBBox hud_bbox = gAgentAvatarp->getHUDBBox();

		F32 cur_zoom = gAgentCamera.mHUDCurZoom;

		// set up transform to encompass bounding box of HUD
		gGL.matrixMode(LLRender::MM_PROJECTION);
		gGL.pushMatrix();
		gGL.loadIdentity();
		F32 depth = llmax(1.f, hud_bbox.getExtentLocal().mV[VX] * 1.1f);
		gGL.ortho(-0.5f * LLViewerCamera::getInstance()->getAspect(), 0.5f * LLViewerCamera::getInstance()->getAspect(), -0.5f, 0.5f, 0.f, depth);

		gGL.matrixMode(LLRender::MM_MODELVIEW);
		gGL.pushMatrix();
		gGL.pushUIMatrix();
		gGL.loadUIIdentity();
		gGL.loadIdentity();
		gGL.loadMatrix(OGL_TO_CFR_ROTATION);		// Load Cory's favorite reference frame
		gGL.translatef(-hud_bbox.getCenterLocal().mV[VX] + (depth *0.5f), 0.f, 0.f);
		gGL.scalef(cur_zoom, cur_zoom, cur_zoom);
	}

	if (mSelectedObjects->getNumNodes())
	{
		LLUUID inspect_item_id= LLUUID::null;
		LLFloaterInspect* inspect_instance = LLFloaterReg::getTypedInstance<LLFloaterInspect>("inspect");
		if(inspect_instance && inspect_instance->getVisible())
		{
			inspect_item_id = inspect_instance->getSelectedUUID();
		}
		else
		{
			LLSidepanelTaskInfo *panel_task_info = LLSidepanelTaskInfo::getActivePanel();
			if (panel_task_info)
			{
				inspect_item_id = panel_task_info->getSelectedUUID();
			}
		}

		bool wireframe_selection = (gFloaterTools && gFloaterTools->getVisible()) || LLSelectMgr::sRenderHiddenSelections;
		F32 fogCfx = (F32)llclamp((LLSelectMgr::getInstance()->getSelectionCenterGlobal() - gAgentCamera.getCameraPositionGlobal()).magVec() / (LLSelectMgr::getInstance()->getBBoxOfSelection().getExtentLocal().magVec() * 4), 0.0, 1.0);

        static LLColor4 sParentColor = LLColor4(sSilhouetteParentColor[VRED], sSilhouetteParentColor[VGREEN], sSilhouetteParentColor[VBLUE], LLSelectMgr::sHighlightAlpha);
        static LLColor4 sChildColor = LLColor4(sSilhouetteChildColor[VRED], sSilhouetteChildColor[VGREEN], sSilhouetteChildColor[VBLUE], LLSelectMgr::sHighlightAlpha);

		LLUUID focus_item_id = LLViewerMediaFocus::getInstance()->getFocusedObjectID();
		// <FS:Ansariel> Improve selection silhouette rendering speed by Drake Arconis
		//for (S32 pass = 0; pass < 2; pass++)
		{
			for (LLObjectSelection::iterator iter = mSelectedObjects->begin();
				 iter != mSelectedObjects->end(); iter++)
			{
				LLSelectNode* node = *iter;
                
                if (getTEMode() && !node->hasSelectedTE())
                    continue;

				LLViewerObject* objectp = node->getObject();
				if (!objectp)
					continue;

                if (objectp->mDrawable 
                    && objectp->mDrawable->getVOVolume() 
                    && objectp->mDrawable->getVOVolume()->isMesh())
                {
                    //Need to because crash on ATI 3800 (and similar cards) MAINT-5018 
                    LLGLDisable multisample(LLPipeline::RenderFSAASamples > 0 ? GL_MULTISAMPLE_ARB : 0);

                    LLGLSLShader* shader = LLGLSLShader::sCurBoundShaderPtr;

                    if (shader)
<<<<<<< HEAD
                    {
                        gDebugProgram.bind();
                    }

                    gGL.matrixMode(LLRender::MM_MODELVIEW);
                    gGL.pushMatrix();

                    BOOL is_hud_object = objectp->isHUDAttachment();

                    if (objectp->mDrawable->isActive())
                    {
                        gGL.loadMatrix(gGLModelView);
                        gGL.multMatrix((F32*)objectp->getRenderMatrix().mMatrix);
                    }
                    else if (!is_hud_object)
                    {
                        gGL.loadIdentity();
                        gGL.multMatrix(gGLModelView);
                        LLVector3 trans = objectp->getRegion()->getOriginAgent();
                        gGL.translatef(trans.mV[0], trans.mV[1], trans.mV[2]);
                    }

                    LLColor4 hlColor = objectp->isRootEdit() ? sParentColor : sChildColor;
                    bool bRenderHidenSelection = node->isTransient() ? false : LLSelectMgr::sRenderHiddenSelections;


                    LLVOVolume* vobj = objectp->mDrawable->getVOVolume();
                    if (vobj)
                    {
=======
                    {
                        gDebugProgram.bind();
                    }

                    gGL.matrixMode(LLRender::MM_MODELVIEW);
                    gGL.pushMatrix();

                    BOOL is_hud_object = objectp->isHUDAttachment();

                    if (objectp->mDrawable->isActive())
                    {
                        gGL.loadMatrix(gGLModelView);
                        gGL.multMatrix((F32*)objectp->getRenderMatrix().mMatrix);
                    }
                    else if (!is_hud_object)
                    {
                        gGL.loadIdentity();
                        gGL.multMatrix(gGLModelView);
                        LLVector3 trans = objectp->getRegion()->getOriginAgent();
                        gGL.translatef(trans.mV[0], trans.mV[1], trans.mV[2]);
                    }

                    LLColor4 hlColor = objectp->isRootEdit() ? sParentColor : sChildColor;
                    bool bRenderHidenSelection = node->isTransient() ? false : LLSelectMgr::sRenderHiddenSelections;


                    LLVOVolume* vobj = objectp->mDrawable->getVOVolume();
                    if (vobj)
                    {
>>>>>>> 0aa38a6c
                        LLVertexBuffer::unbind();
                        gGL.pushMatrix();
                        gGL.multMatrix((F32*)vobj->getRelativeXform().mMatrix);

                        if (objectp->mDrawable->isState(LLDrawable::RIGGED))
                        {
                            vobj->updateRiggedVolume();
                        }
                    }

                    glPolygonMode(GL_FRONT_AND_BACK, GL_LINE);

                    S32 num_tes = llmin((S32)objectp->getNumTEs(), (S32)objectp->getNumFaces()); // avatars have TEs but no faces
                    for (S32 te = 0; te < num_tes; ++te)
                    {
                        if (node->isTESelected(te))
                        {
                            objectp->mDrawable->getFace(te)->renderOneWireframe(hlColor, fogCfx, wireframe_selection, bRenderHidenSelection, nullptr != shader);
                        }
                    }

                    gGL.popMatrix();
                    gGL.popMatrix();

                    glLineWidth(1.f);
                    glPolygonMode(GL_FRONT_AND_BACK, GL_FILL);

                    if (shader)
                    {
                        shader->bind();
                    }
                }
                else
                {
                    if (objectp->isHUDAttachment() != for_hud)
                    {
                        continue;
                    }
                    if (objectp->getID() == focus_item_id)
                    {
                        node->renderOneSilhouette(gFocusMgr.getFocusColor());
                    }
                    else if (objectp->getID() == inspect_item_id)
                    {
                        node->renderOneSilhouette(sHighlightInspectColor);
                    }
                    else if (node->isTransient())
                    {
                        BOOL oldHidden = LLSelectMgr::sRenderHiddenSelections;
                        LLSelectMgr::sRenderHiddenSelections = FALSE;
                        node->renderOneSilhouette(sContextSilhouetteColor);
                        LLSelectMgr::sRenderHiddenSelections = oldHidden;
                    }
                    else if (objectp->isRootEdit())
                    {
                        node->renderOneSilhouette(sSilhouetteParentColor);
                    }
                    else
                    {
                        node->renderOneSilhouette(sSilhouetteChildColor);
                    }
                }
			} //for all selected node's
		} //for pass
	}

	if (mHighlightedObjects->getNumNodes())
	{
		// render silhouettes for highlighted objects
		BOOL subtracting_from_selection = (gKeyboard->currentMask(TRUE) == MASK_CONTROL);
		for (S32 pass = 0; pass < 2; pass++)
		{
			for (LLObjectSelection::iterator iter = mHighlightedObjects->begin();
				 iter != mHighlightedObjects->end(); iter++)
			{
				LLSelectNode* node = *iter;
				LLViewerObject* objectp = node->getObject();
				if (!objectp)
					continue;
				if (objectp->isHUDAttachment() != for_hud)
				{
					continue;
				}

				if (subtracting_from_selection)
				{
					node->renderOneSilhouette(LLColor4::red);
				}
				else if (!objectp->isSelected())
				{
					LLColor4 highlight_color = objectp->isRoot() ? sHighlightParentColor : sHighlightChildColor;
					node->renderOneSilhouette(highlight_color);
				}
			}
		}
	}

	if (isAgentAvatarValid() && for_hud)
	{
		gGL.matrixMode(LLRender::MM_PROJECTION);
		gGL.popMatrix();

		gGL.matrixMode(LLRender::MM_MODELVIEW);
		gGL.popMatrix();
		gGL.popUIMatrix();
		stop_glerror();
	}

	gGL.getTexUnit(0)->unbind(LLTexUnit::TT_TEXTURE);
}

void LLSelectMgr::generateSilhouette(LLSelectNode* nodep, const LLVector3& view_point)
{
	LLViewerObject* objectp = nodep->getObject();

	if (objectp && objectp->getPCode() == LL_PCODE_VOLUME)
	{
		((LLVOVolume*)objectp)->generateSilhouette(nodep, view_point);
	}
}

//
// Utility classes
//
LLSelectNode::LLSelectNode(LLViewerObject* object, BOOL glow)
:	mObject(object),
	mIndividualSelection(FALSE),
	mTransient(FALSE),
	mValid(FALSE),
	mPermissions(new LLPermissions()),
	mInventorySerial(0),
	mSilhouetteExists(FALSE),
	mDuplicated(FALSE),
	mTESelectMask(0),
	mLastTESelected(0),
	mName(LLStringUtil::null),
	mDescription(LLStringUtil::null),
	mTouchName(LLStringUtil::null),
	mSitName(LLStringUtil::null),
	mCreationDate(0)
{
	saveColors();
	saveShinyColors();
}

LLSelectNode::LLSelectNode(const LLSelectNode& nodep)
{
	mTESelectMask = nodep.mTESelectMask;
	mLastTESelected = nodep.mLastTESelected;

	mIndividualSelection = nodep.mIndividualSelection;

	mValid = nodep.mValid;
	mTransient		= nodep.mTransient;
	mPermissions = new LLPermissions(*nodep.mPermissions);
	mSaleInfo = nodep.mSaleInfo;;
	mAggregatePerm = nodep.mAggregatePerm;
	mAggregateTexturePerm = nodep.mAggregateTexturePerm;
	mAggregateTexturePermOwner = nodep.mAggregateTexturePermOwner;
	mName = nodep.mName;
	mDescription = nodep.mDescription;
	mCategory = nodep.mCategory;
	mInventorySerial = 0;
	mSavedPositionLocal = nodep.mSavedPositionLocal;
	mSavedPositionGlobal = nodep.mSavedPositionGlobal;
	mSavedScale = nodep.mSavedScale;
	mSavedRotation = nodep.mSavedRotation;
	mDuplicated = nodep.mDuplicated;
	mDuplicatePos = nodep.mDuplicatePos;
	mDuplicateRot = nodep.mDuplicateRot;
	mItemID = nodep.mItemID;
	mFolderID = nodep.mFolderID;
	mFromTaskID = nodep.mFromTaskID;
	mTouchName = nodep.mTouchName;
	mSitName = nodep.mSitName;
	mCreationDate = nodep.mCreationDate;

	mSilhouetteVertices = nodep.mSilhouetteVertices;
	mSilhouetteNormals = nodep.mSilhouetteNormals;
	mSilhouetteExists = nodep.mSilhouetteExists;
	mObject = nodep.mObject;

	std::vector<LLColor4>::const_iterator color_iter;
	mSavedColors.clear();
	for (color_iter = nodep.mSavedColors.begin(); color_iter != nodep.mSavedColors.end(); ++color_iter)
	{
		mSavedColors.push_back(*color_iter);
	}
	mSavedShinyColors.clear();
	for (color_iter = nodep.mSavedShinyColors.begin(); color_iter != nodep.mSavedShinyColors.end(); ++color_iter)
	{
		mSavedShinyColors.push_back(*color_iter);
	}
	
	saveTextures(nodep.mSavedTextures);
}

LLSelectNode::~LLSelectNode()
{
	delete mPermissions;
	mPermissions = NULL;
}

void LLSelectNode::selectAllTEs(BOOL b)
{
	mTESelectMask = b ? TE_SELECT_MASK_ALL : 0x0;
	mLastTESelected = 0;
}

void LLSelectNode::selectTE(S32 te_index, BOOL selected)
{
	if (te_index < 0 || te_index >= SELECT_MAX_TES)
	{
		return;
	}
	S32 mask = 0x1 << te_index;
	if(selected)
	{	
		mTESelectMask |= mask;
	}
	else
	{
		mTESelectMask &= ~mask;
	}
	mLastTESelected = te_index;
}

BOOL LLSelectNode::isTESelected(S32 te_index) const
{
	if (te_index < 0 || te_index >= mObject->getNumTEs())
	{
		return FALSE;
	}
	return (mTESelectMask & (0x1 << te_index)) != 0;
}

S32 LLSelectNode::getLastSelectedTE() const
{
	if (!isTESelected(mLastTESelected))
	{
		return -1;
	}
	return mLastTESelected;
}

LLViewerObject* LLSelectNode::getObject()
{
	if (!mObject)
	{
		return NULL;
	}
	else if (mObject->isDead())
	{
		mObject = NULL;
	}
	return mObject;
}

void LLSelectNode::setObject(LLViewerObject* object)
{
	mObject = object;
}

void LLSelectNode::saveColors()
{
	if (mObject.notNull())
	{
		mSavedColors.clear();
		for (S32 i = 0; i < mObject->getNumTEs(); i++)
		{
			const LLTextureEntry &tep = mObject->getTEref(i);
			mSavedColors.push_back(tep.getColor());
		}
	}
}

void LLSelectNode::saveShinyColors()
{
	if (mObject.notNull())
	{
		mSavedShinyColors.clear();
		for (S32 i = 0; i < mObject->getNumTEs(); i++)
		{
			const LLMaterialPtr mat = mObject->getTEref(i).getMaterialParams();
			if (!mat.isNull())
			{
				mSavedShinyColors.push_back(mat->getSpecularLightColor());
			}
			else
			{
				mSavedShinyColors.push_back(LLColor4::white);
			}
		}
	}
}

void LLSelectNode::saveTextures(const uuid_vec_t& textures)
{
	if (mObject.notNull())
	{
		mSavedTextures.clear();

		for (uuid_vec_t::const_iterator texture_it = textures.begin();
			 texture_it != textures.end(); ++texture_it)
		{
			mSavedTextures.push_back(*texture_it);
		}
	}
}

void LLSelectNode::saveTextureScaleRatios(LLRender::eTexIndex index_to_query)
{
	mTextureScaleRatios.clear();

	if (mObject.notNull())
	{
		
		LLVector3 scale = mObject->getScale();

		for (U8 i = 0; i < mObject->getNumTEs(); i++)
		{
			F32 diffuse_s = 1.0f;
			F32 diffuse_t = 1.0f;
			
			LLVector3 v;
			const LLTextureEntry* tep = mObject->getTE(i);
			if (!tep)
				continue;

			U32 s_axis = VX;
			U32 t_axis = VY;
			LLPrimitive::getTESTAxes(i, &s_axis, &t_axis);

			tep->getScale(&diffuse_s,&diffuse_t);

			if (tep->getTexGen() == LLTextureEntry::TEX_GEN_PLANAR)
			{
				v.mV[s_axis] = diffuse_s*scale.mV[s_axis];
				v.mV[t_axis] = diffuse_t*scale.mV[t_axis];
				mTextureScaleRatios.push_back(v);
			}
			else
			{
				v.mV[s_axis] = diffuse_s/scale.mV[s_axis];
				v.mV[t_axis] = diffuse_t/scale.mV[t_axis];
				mTextureScaleRatios.push_back(v);
			}
		}
	}
}


// This implementation should be similar to LLTask::allowOperationOnTask
BOOL LLSelectNode::allowOperationOnNode(PermissionBit op, U64 group_proxy_power) const
{
	// Extract ownership.
	BOOL object_is_group_owned = FALSE;
	LLUUID object_owner_id;
	mPermissions->getOwnership(object_owner_id, object_is_group_owned);

	// Operations on invalid or public objects is not allowed.
	if (!mObject || (mObject->isDead()) || !mPermissions->isOwned())
	{
		return FALSE;
	}

	// The transfer permissions can never be given through proxy.
	if (PERM_TRANSFER == op)
	{
		// The owner of an agent-owned object can transfer to themselves.
		if ( !object_is_group_owned 
			&& (gAgent.getID() == object_owner_id) )
		{
			return TRUE;
		}
		else
		{
			// Otherwise check aggregate permissions.
			return mObject->permTransfer();
		}
	}

	if (PERM_MOVE == op
		|| PERM_MODIFY == op)
	{
		// only owners can move or modify their attachments
		// no proxy allowed.
		if (mObject->isAttachment() && object_owner_id != gAgent.getID())
		{
			return FALSE;
		}
	}

	// Calculate proxy_agent_id and group_id to use for permissions checks.
	// proxy_agent_id may be set to the object owner through group powers.
	// group_id can only be set to the object's group, if the agent is in that group.
	LLUUID group_id = LLUUID::null;
	LLUUID proxy_agent_id = gAgent.getID();

	// Gods can always operate.
	if (gAgent.isGodlike())
	{
		return TRUE;
	}

	// Check if the agent is in the same group as the object.
	LLUUID object_group_id = mPermissions->getGroup();
	if (object_group_id.notNull() &&
		gAgent.isInGroup(object_group_id))
	{
		// Assume the object's group during this operation.
		group_id = object_group_id;
	}

	// Only allow proxy powers for PERM_COPY if the actual agent can
	// receive the item (ie has PERM_TRANSFER permissions).
	// NOTE: op == PERM_TRANSFER has already been handled, but if
	// that ever changes we need to BLOCK proxy powers for PERM_TRANSFER.  DK 03/28/06
	if (PERM_COPY != op || mPermissions->allowTransferTo(gAgent.getID()))
	{
		// Check if the agent can assume ownership through group proxy or agent-granted proxy.
		if (   ( object_is_group_owned 
				&& gAgent.hasPowerInGroup(object_owner_id, group_proxy_power))
				// Only allow proxy for move, modify, and copy.
				|| ( (PERM_MOVE == op || PERM_MODIFY == op || PERM_COPY == op)
					&& (!object_is_group_owned
						&& gAgent.isGrantedProxy(*mPermissions))))
		{
			// This agent is able to assume the ownership role for this operation.
			proxy_agent_id = object_owner_id;
		}
	}
	
	// We now have max ownership information.
	if (PERM_OWNER == op)
	{
		// This this was just a check for ownership, we can now return the answer.
		return (proxy_agent_id == object_owner_id ? TRUE : FALSE);
	}

	// check permissions to see if the agent can operate
	return (mPermissions->allowOperationBy(op, proxy_agent_id, group_id));
}

//-----------------------------------------------------------------------------
// renderOneSilhouette()
//-----------------------------------------------------------------------------
// <FS:ND> Color per highlighted object
//void LLSelectNode::renderOneSilhouette(const LLColor4 &color)
void LLSelectNode::renderOneSilhouette(const LLColor4 &aColor)
// </FS:ND>
{
	 // <FS:ND> Color per highlighted object
	LLColor4 color( aColor );
	if( this->mHighlightColor.lengthSquared() > 0 )
		color = this->mHighlightColor;
	// </FS:ND>

	LLViewerObject* objectp = getObject();
	if (!objectp)
	{
		return;
	}

	LLDrawable* drawable = objectp->mDrawable;
	if(!drawable)
	{
		return;
	}

	LLVOVolume* vobj = drawable->getVOVolume();
	if (vobj && vobj->isMesh())
	{
		//This check (if(...)) with assert here just for ensure that this situation will not happens, and can be removed later. For example on the next release.
		llassert(!"renderOneWireframe() was removed SL-10194");
		return;
	}

	if (!mSilhouetteExists)
	{
		return;
	}

	BOOL is_hud_object = objectp->isHUDAttachment();
	
	if (mSilhouetteVertices.size() == 0 || mSilhouetteNormals.size() != mSilhouetteVertices.size())
	{
		return;
	}


	LLGLSLShader* shader = LLGLSLShader::sCurBoundShaderPtr;

	if (shader)
	{ //use UI program for selection highlights (texture color modulated by vertex color)
		gUIProgram.bind();
	}

	gGL.matrixMode(LLRender::MM_MODELVIEW);
	gGL.pushMatrix();
	gGL.pushUIMatrix();
	gGL.loadUIIdentity();

	if (!is_hud_object)
	{
		gGL.loadIdentity();
		gGL.multMatrix(gGLModelView);
	}
	
	
	if (drawable->isActive())
	{
		gGL.multMatrix((F32*) objectp->getRenderMatrix().mMatrix);
	}

	LLVolume *volume = objectp->getVolume();
	if (volume)
	{
		F32 silhouette_thickness;
		if (isAgentAvatarValid() && is_hud_object)
		{
			silhouette_thickness = LLSelectMgr::sHighlightThickness / gAgentCamera.mHUDCurZoom;
		}
		else
		{
			LLVector3 view_vector = LLViewerCamera::getInstance()->getOrigin() - objectp->getRenderPosition();
			silhouette_thickness = view_vector.magVec() * LLSelectMgr::sHighlightThickness * (LLViewerCamera::getInstance()->getView() / LLViewerCamera::getInstance()->getDefaultFOV());
		}		
		F32 animationTime = (F32)LLFrameTimer::getElapsedSeconds();

		F32 u_coord = fmod(animationTime * LLSelectMgr::sHighlightUAnim, 1.f);
		F32 v_coord = 1.f - fmod(animationTime * LLSelectMgr::sHighlightVAnim, 1.f);
		F32 u_divisor = 1.f / ((F32)(mSilhouetteVertices.size() - 1));

		if (LLSelectMgr::sRenderHiddenSelections) // && gFloaterTools && gFloaterTools->getVisible())
		{
			gGL.flush();
			gGL.blendFunc(LLRender::BF_SOURCE_COLOR, LLRender::BF_ONE);
			// <FS:Ansariel> Don't use fixed functions when using shader renderer; found by Drake Arconis
			if (!LLGLSLShader::sNoFixedFunction)
			{
			// </FS:Ansariel>
				LLGLEnable fog(GL_FOG);
				glFogi(GL_FOG_MODE, GL_LINEAR);
				float d = (LLViewerCamera::getInstance()->getPointOfInterest()-LLViewerCamera::getInstance()->getOrigin()).magVec();
				LLColor4 fogCol = color * (F32)llclamp((LLSelectMgr::getInstance()->getSelectionCenterGlobal()-gAgentCamera.getCameraPositionGlobal()).magVec()/(LLSelectMgr::getInstance()->getBBoxOfSelection().getExtentLocal().magVec()*4), 0.0, 1.0);
				glFogf(GL_FOG_START, d);
				glFogf(GL_FOG_END, d*(1 + (LLViewerCamera::getInstance()->getView() / LLViewerCamera::getInstance()->getDefaultFOV())));
				glFogfv(GL_FOG_COLOR, fogCol.mV);
			// <FS:Ansariel> Don't use fixed functions when using shader renderer; found by Drake Arconis
			}
			// </FS:Ansariel>

			LLGLDepthTest gls_depth(GL_TRUE, GL_FALSE, GL_GEQUAL);
			gGL.setAlphaRejectSettings(LLRender::CF_DEFAULT);
			gGL.begin(LLRender::LINES);
			{
				gGL.color4f(color.mV[VRED], color.mV[VGREEN], color.mV[VBLUE], 0.4f);

				for(S32 i = 0; i < mSilhouetteVertices.size(); i += 2)
				{
					u_coord += u_divisor * LLSelectMgr::sHighlightUScale;
					gGL.texCoord2f( u_coord, v_coord );
					gGL.vertex3fv( mSilhouetteVertices[i].mV);
					u_coord += u_divisor * LLSelectMgr::sHighlightUScale;
					gGL.texCoord2f( u_coord, v_coord );
					gGL.vertex3fv(mSilhouetteVertices[i+1].mV);
				}
			}
            gGL.end();
			u_coord = fmod(animationTime * LLSelectMgr::sHighlightUAnim, 1.f);
		}

		gGL.flush();
		gGL.setSceneBlendType(LLRender::BT_ALPHA);
		gGL.begin(LLRender::TRIANGLES);
		{
			for(S32 i = 0; i < mSilhouetteVertices.size(); i+=2)
			{
				if (!mSilhouetteNormals[i].isFinite() ||
					!mSilhouetteNormals[i+1].isFinite())
				{ //skip skewed segments
					continue;
				}

				LLVector3 v[4];
				LLVector2 tc[4];
				v[0] = mSilhouetteVertices[i] + (mSilhouetteNormals[i] * silhouette_thickness);
				tc[0].set(u_coord, v_coord + LLSelectMgr::sHighlightVScale);

				v[1] = mSilhouetteVertices[i];
				tc[1].set(u_coord, v_coord);

				u_coord += u_divisor * LLSelectMgr::sHighlightUScale;

				v[2] = mSilhouetteVertices[i+1] + (mSilhouetteNormals[i+1] * silhouette_thickness);
				tc[2].set(u_coord, v_coord + LLSelectMgr::sHighlightVScale);
				
				v[3] = mSilhouetteVertices[i+1];
				tc[3].set(u_coord,v_coord);

				gGL.color4f(color.mV[VRED], color.mV[VGREEN], color.mV[VBLUE], 0.0f); //LLSelectMgr::sHighlightAlpha);
				gGL.texCoord2fv(tc[0].mV);
				gGL.vertex3fv( v[0].mV ); 
				
				gGL.color4f(color.mV[VRED]*2, color.mV[VGREEN]*2, color.mV[VBLUE]*2, LLSelectMgr::sHighlightAlpha);
				gGL.texCoord2fv( tc[1].mV );
				gGL.vertex3fv( v[1].mV );

				gGL.color4f(color.mV[VRED], color.mV[VGREEN], color.mV[VBLUE], 0.0f); //LLSelectMgr::sHighlightAlpha);
				gGL.texCoord2fv( tc[2].mV );
				gGL.vertex3fv( v[2].mV );

				gGL.vertex3fv( v[2].mV );

				gGL.color4f(color.mV[VRED]*2, color.mV[VGREEN]*2, color.mV[VBLUE]*2, LLSelectMgr::sHighlightAlpha);
				gGL.texCoord2fv( tc[1].mV );
				gGL.vertex3fv( v[1].mV );

				gGL.texCoord2fv( tc[3].mV );
				gGL.vertex3fv( v[3].mV );			
			}
		}
		gGL.end();
		gGL.flush();
	}
	gGL.popMatrix();
	gGL.popUIMatrix();

	if (shader)
	{
		shader->bind();
	}
}

//
// Utility Functions
//

// *DEPRECATED: See header comment.
void dialog_refresh_all()
{
	// This is the easiest place to fire the update signal, as it will
	// make cleaning up the functions below easier.  Also, sometimes entities
	// outside the selection manager change properties of selected objects
	// and call into this function.  Yuck.
	LLSelectMgr::getInstance()->mUpdateSignal();

	// *TODO: Eliminate all calls into outside classes below, make those
	// objects register with the update signal.

	gFloaterTools->dirty();

	gMenuObject->needsArrange();

	if( gMenuAttachmentSelf->getVisible() )
	{
		gMenuAttachmentSelf->arrange();
	}
	if( gMenuAttachmentOther->getVisible() )
	{
		gMenuAttachmentOther->arrange();
	}

	LLFloaterProperties::dirtyAll();

	LLFloaterInspect* inspect_instance = LLFloaterReg::getTypedInstance<LLFloaterInspect>("inspect");
	if(inspect_instance)
	{
		inspect_instance->dirty();
	}

	LLSidepanelTaskInfo *panel_task_info = LLSidepanelTaskInfo::getActivePanel();
	if (panel_task_info)
	{
		panel_task_info->dirty();
	}
}

S32 get_family_count(LLViewerObject *parent)
{
	if (!parent)
	{
		LL_WARNS() << "Trying to get_family_count on null parent!" << LL_ENDL;
	}
	S32 count = 1;	// for this object
	LLViewerObject::const_child_list_t& child_list = parent->getChildren();
	for (LLViewerObject::child_list_t::const_iterator iter = child_list.begin();
		 iter != child_list.end(); iter++)
	{
		LLViewerObject* child = *iter;

		if (!child)
		{
			LL_WARNS() << "Family object has NULL child!  Show Doug." << LL_ENDL;
		}
		else if (child->isDead())
		{
			LL_WARNS() << "Family object has dead child object.  Show Doug." << LL_ENDL;
		}
		else
		{
			if (LLSelectMgr::getInstance()->canSelectObject(child))
			{
				count += get_family_count( child );
			}
		}
	}
	return count;
}

//-----------------------------------------------------------------------------
// updateSelectionCenter
//
// FIXME this is a grab bag of functionality only some of which has to do
// with the selection center
// -----------------------------------------------------------------------------
void LLSelectMgr::updateSelectionCenter()
{
	const F32 MOVE_SELECTION_THRESHOLD = 1.f;		//  Movement threshold in meters for updating selection
													//  center (tractor beam)

	//override any object updates received
	//for selected objects
	overrideObjectUpdates();

	LLViewerObject* object = mSelectedObjects->getFirstObject();
	if (!object)
	{
		// nothing selected, probably grabbing
		// Ignore by setting to avatar origin.
		mSelectionCenterGlobal.clearVec();
		mShowSelection = FALSE;
		mSelectionBBox = LLBBox(); 
		resetAgentHUDZoom();
	}
	else
	{
		mSelectedObjects->mSelectType = getSelectTypeForObject(object);

		if (mSelectedObjects->mSelectType != SELECT_TYPE_HUD && isAgentAvatarValid())
		{
			// reset hud ZOOM
			gAgentCamera.mHUDTargetZoom = 1.f;
			gAgentCamera.mHUDCurZoom = 1.f;
		}

		mShowSelection = FALSE;
		LLBBox bbox;

		// have stuff selected
		LLVector3d select_center;
		// keep a list of jointed objects for showing the joint HUDEffects

		// Initialize the bounding box to the root prim, so the BBox orientation 
		// matches the root prim's (affecting the orientation of the manipulators). 
		bbox.addBBoxAgent( (mSelectedObjects->getFirstRootObject(TRUE))->getBoundingBoxAgent() ); 
	                 
		for (LLObjectSelection::iterator iter = mSelectedObjects->begin();
			 iter != mSelectedObjects->end(); iter++)
		{
			LLSelectNode* node = *iter;
			LLViewerObject* object = node->getObject();
			if (!object)
				continue;
			
			LLViewerObject *root = object->getRootEdit();
			if (mSelectedObjects->mSelectType == SELECT_TYPE_WORLD && // not an attachment
				!root->isChild(gAgentAvatarp) && // not the object you're sitting on
				!object->isAvatar()) // not another avatar
			{
				mShowSelection = TRUE;
			}

			bbox.addBBoxAgent( object->getBoundingBoxAgent() );
		}
		
		LLVector3 bbox_center_agent = bbox.getCenterAgent();
		mSelectionCenterGlobal = gAgent.getPosGlobalFromAgent(bbox_center_agent);
		mSelectionBBox = bbox;

	}
	
	if ( !(gAgentID == LLUUID::null)) 
	{
		LLTool		*tool = LLToolMgr::getInstance()->getCurrentTool();
		if (mShowSelection)
		{
			LLVector3d select_center_global;

			if( tool->isEditing() )
			{
				select_center_global = tool->getEditingPointGlobal();
			}
			else
			{
				select_center_global = mSelectionCenterGlobal;
			}

			// Send selection center if moved beyond threshold (used to animate tractor beam)	
			LLVector3d diff;
			diff = select_center_global - mLastSentSelectionCenterGlobal;

			if ( diff.magVecSquared() > MOVE_SELECTION_THRESHOLD*MOVE_SELECTION_THRESHOLD )
			{
				//  Transmit updated selection center 
				mLastSentSelectionCenterGlobal = select_center_global;
			}
		}
	}

	// give up edit menu if no objects selected
	if (gEditMenuHandler == this && mSelectedObjects->getObjectCount() == 0)
	{
		gEditMenuHandler = NULL;
	}

    pauseAssociatedAvatars();
}

//-----------------------------------------------------------------------------
// pauseAssociatedAvatars
//
// If the selection includes an attachment or an animated object, the
// associated avatars should pause their animations until they are no
// longer selected.
//-----------------------------------------------------------------------------
void LLSelectMgr::pauseAssociatedAvatars()
{
    mPauseRequests.clear();

    for (LLObjectSelection::iterator iter = mSelectedObjects->begin();
         iter != mSelectedObjects->end(); iter++)
    {
        LLSelectNode* node = *iter;
        LLViewerObject* object = node->getObject();
        if (!object)
            continue;
			
        mSelectedObjects->mSelectType = getSelectTypeForObject(object);

        if (mSelectedObjects->mSelectType == SELECT_TYPE_ATTACHMENT && 
            // <FS:Ansariel> Chalice Yao's pause agent on attachment selection
            //isAgentAvatarValid() && object->getParent() != NULL)
            object->getParent() != NULL)
            // </FS:Ansariel>
        {
            if (object->isAnimatedObject())
            {
                // Is an animated object attachment.
                // Pause both the control avatar and the avatar it's attached to.
                if (object->getControlAvatar())
                {
                    mPauseRequests.push_back(object->getControlAvatar()->requestPause());
                }
                // <FS:Ansariel> Chalice Yao's pause agent on attachment selection
                //mPauseRequests.push_back(gAgentAvatarp->requestPause());
                if (isAgentAvatarValid() && object->permYouOwner())
                {
                    mPauseRequests.push_back(gAgentAvatarp->requestPause());
                }
                else
                {
                    LLViewerObject* objectp = object;
                    if (objectp && objectp->isAttachment())
                    {
                        while (objectp && !objectp->isAvatar())
                        {
                            objectp = (LLViewerObject*)objectp->getParent();
                        }

                        if (objectp && objectp->isAvatar())
                        {
                            mPauseRequests.push_back(objectp->asAvatar()->requestPause());
                        }
                    }
                }
                // </FS:Ansariel>
            }
            else
            {
                // Is a regular attachment. Pause the avatar it's attached to.
                // <FS:Ansariel> Chalice Yao's pause agent on attachment selection
                //mPauseRequests.push_back(gAgentAvatarp->requestPause());
                if (isAgentAvatarValid() && object->permYouOwner())
                {
                    mPauseRequests.push_back(gAgentAvatarp->requestPause());
                }
                else
                {
                    LLViewerObject* objectp = object;
                    if (objectp && objectp->isAttachment())
                    {
                        while (objectp && !objectp->isAvatar())
                        {
                            objectp = (LLViewerObject*)objectp->getParent();
                        }

                        if (objectp && objectp->isAvatar())
                        {
                            mPauseRequests.push_back(objectp->asAvatar()->requestPause());
                        }
                    }
                }
                // </FS:Ansariel>
            }
        }
        else
        {
            if (object && object->isAnimatedObject() && object->getControlAvatar())
            {
                // Is a non-attached animated object. Pause the control avatar.
                mPauseRequests.push_back(object->getControlAvatar()->requestPause());
            }
        }
    }
}

void LLSelectMgr::updatePointAt()
{
	if (mShowSelection)
	{
		if (mSelectedObjects->getObjectCount())
		{					
			LLVector3 select_offset;
			const LLPickInfo& pick = gViewerWindow->getLastPick();
			LLViewerObject *click_object = pick.getObject();
			if (click_object && click_object->isSelected())
			{
				// clicked on another object in our selection group, use that as target
				select_offset.setVec(pick.mObjectOffset);
				select_offset.rotVec(~click_object->getRenderRotation());
		
				gAgentCamera.setPointAt(POINTAT_TARGET_SELECT, click_object, select_offset);
				gAgentCamera.setLookAt(LOOKAT_TARGET_SELECT, click_object, select_offset);
			}
			else
			{
				// didn't click on an object this time, revert to pointing at center of first object
				gAgentCamera.setPointAt(POINTAT_TARGET_SELECT, mSelectedObjects->getFirstObject());
				gAgentCamera.setLookAt(LOOKAT_TARGET_SELECT, mSelectedObjects->getFirstObject());
			}
		}
		else
		{
			gAgentCamera.setPointAt(POINTAT_TARGET_CLEAR);
			gAgentCamera.setLookAt(LOOKAT_TARGET_CLEAR);
		}
	}
	else
	{
		gAgentCamera.setPointAt(POINTAT_TARGET_CLEAR);
		gAgentCamera.setLookAt(LOOKAT_TARGET_CLEAR);
	}
}

//-----------------------------------------------------------------------------
// getBBoxOfSelection()
//-----------------------------------------------------------------------------
LLBBox LLSelectMgr::getBBoxOfSelection() const
{
	return mSelectionBBox;
}


//-----------------------------------------------------------------------------
// canUndo()
//-----------------------------------------------------------------------------
BOOL LLSelectMgr::canUndo() const
{
	// Can edit or can move
	return const_cast<LLSelectMgr*>(this)->mSelectedObjects->getFirstUndoEnabledObject() != NULL; // HACK: casting away constness - MG;
}

//-----------------------------------------------------------------------------
// undo()
//-----------------------------------------------------------------------------
void LLSelectMgr::undo()
{
	BOOL select_linked_set = !gSavedSettings.getBOOL("EditLinkedParts");
	LLUUID group_id(gAgent.getGroupID());
	sendListToRegions("Undo", packAgentAndSessionAndGroupID, packObjectID, logNoOp, &group_id, select_linked_set ? SEND_ONLY_ROOTS : SEND_CHILDREN_FIRST);
}

//-----------------------------------------------------------------------------
// canRedo()
//-----------------------------------------------------------------------------
BOOL LLSelectMgr::canRedo() const
{
	return const_cast<LLSelectMgr*>(this)->mSelectedObjects->getFirstEditableObject() != NULL; // HACK: casting away constness - MG
}

//-----------------------------------------------------------------------------
// redo()
//-----------------------------------------------------------------------------
void LLSelectMgr::redo()
{
	BOOL select_linked_set = !gSavedSettings.getBOOL("EditLinkedParts");
	LLUUID group_id(gAgent.getGroupID());
	sendListToRegions("Redo", packAgentAndSessionAndGroupID, packObjectID, logNoOp, &group_id, select_linked_set ? SEND_ONLY_ROOTS : SEND_CHILDREN_FIRST);
}

//-----------------------------------------------------------------------------
// canDoDelete()
//-----------------------------------------------------------------------------
BOOL LLSelectMgr::canDoDelete() const
{
	bool can_delete = false;
	// This function is "logically const" - it does not change state in
	// a way visible outside the selection manager.
	LLSelectMgr* self = const_cast<LLSelectMgr*>(this);
	LLViewerObject* obj = self->mSelectedObjects->getFirstDeleteableObject();
	// Note: Can only delete root objects (see getFirstDeleteableObject() for more info)
	if (obj!= NULL)
	{
		// all the faces needs to be selected
		if(self->mSelectedObjects->contains(obj,SELECT_ALL_TES ))
		{
			can_delete = true;
		}
	}
// [RLVa:KB] - Checked: 2010-03-23 (RLVa-1.2.0e) | Added: RLVa-1.2.0a
	can_delete &= (!rlv_handler_t::isEnabled()) || (rlvCanDeleteOrReturn());
// [/RLVa:KB]

	return can_delete;
}

//-----------------------------------------------------------------------------
// doDelete()
//-----------------------------------------------------------------------------
void LLSelectMgr::doDelete()
{
	selectDelete();
}

//-----------------------------------------------------------------------------
// canDeselect()
//-----------------------------------------------------------------------------
BOOL LLSelectMgr::canDeselect() const
{
	return !mSelectedObjects->isEmpty();
}

//-----------------------------------------------------------------------------
// deselect()
//-----------------------------------------------------------------------------
void LLSelectMgr::deselect()
{
	deselectAll();
}
//-----------------------------------------------------------------------------
// canDuplicate()
//-----------------------------------------------------------------------------
BOOL LLSelectMgr::canDuplicate() const
{
//	return const_cast<LLSelectMgr*>(this)->mSelectedObjects->getFirstCopyableObject() != NULL; // HACK: casting away constness - MG
// [RLVa:KB] - Checked: 2010-03-24 (RLVa-1.2.0e) | Added: RLVa-1.2.0a
	return 
		(const_cast<LLSelectMgr*>(this)->mSelectedObjects->getFirstCopyableObject() != NULL) &&
		( (!rlv_handler_t::isEnabled()) || (rlvCanDeleteOrReturn()) );
// [/RLVa:KB]
}
//-----------------------------------------------------------------------------
// duplicate()
//-----------------------------------------------------------------------------
void LLSelectMgr::duplicate()
{
	LLVector3 offset(0.5f, 0.5f, 0.f);
	selectDuplicate(offset, TRUE);
}

ESelectType LLSelectMgr::getSelectTypeForObject(LLViewerObject* object)
{
	if (!object)
	{
		return SELECT_TYPE_WORLD;
	}
	if (object->isHUDAttachment())
	{
		return SELECT_TYPE_HUD;
	}
	else if (object->isAttachment())
	{
		return SELECT_TYPE_ATTACHMENT;
	}
	else
	{
		return SELECT_TYPE_WORLD;
	}
}

void LLSelectMgr::validateSelection()
{
	struct f : public LLSelectedObjectFunctor
	{
		virtual bool apply(LLViewerObject* object)
		{
			if (!LLSelectMgr::getInstance()->canSelectObject(object))
			{
				LLSelectMgr::getInstance()->deselectObjectOnly(object);
			}
			return true;
		}
	} func;
	getSelection()->applyToObjects(&func);	
}

BOOL LLSelectMgr::canSelectObject(LLViewerObject* object, BOOL ignore_select_owned)
{
	// Never select dead objects
	if (!object || object->isDead())
	{
		return FALSE;
	}

	if (mForceSelection)
	{
		return TRUE;
	}

	if(!ignore_select_owned)
	{
		if ((gSavedSettings.getBOOL("SelectOwnedOnly") && !object->permYouOwner()) ||
				(gSavedSettings.getBOOL("SelectMovableOnly") && (!object->permMove() ||  object->isPermanentEnforced())))
		{
			// only select my own objects
			return FALSE;
		}
	}
	// <FS:Ansariel> FIRE-14593: Option to select only copyable objects
	if (!object->permCopy() && gSavedSettings.getBOOL("FSSelectCopyableOnly"))
	{
		return FALSE;
	}
	// </FS:Ansariel>
	// <FS:Ansariel> FIRE-17696: Option to select only locked objects
	if (gSavedSettings.getBOOL("FSSelectLockedOnly") && object->permMove() && !object->isPermanentEnforced())
	{
		return FALSE;
	}
	// </FS:Ansariel>

	// Can't select orphans
	if (object->isOrphaned()) return FALSE;

	// Can't select avatars
	if (object->isAvatar()) return FALSE;

	// Can't select land
	if (object->getPCode() == LLViewerObject::LL_VO_SURFACE_PATCH) return FALSE;

	ESelectType selection_type = getSelectTypeForObject(object);
	if (mSelectedObjects->getObjectCount() > 0 && mSelectedObjects->mSelectType != selection_type) return FALSE;

	return TRUE;
}

BOOL LLSelectMgr::setForceSelection(BOOL force) 
{ 
	std::swap(mForceSelection,force); 
	return force; 
}

void LLSelectMgr::resetAgentHUDZoom()
{
	gAgentCamera.mHUDTargetZoom = 1.f;
	gAgentCamera.mHUDCurZoom = 1.f;
}

void LLSelectMgr::getAgentHUDZoom(F32 &target_zoom, F32 &current_zoom) const
{
	target_zoom = gAgentCamera.mHUDTargetZoom;
	current_zoom = gAgentCamera.mHUDCurZoom;
}

void LLSelectMgr::setAgentHUDZoom(F32 target_zoom, F32 current_zoom)
{
	gAgentCamera.mHUDTargetZoom = target_zoom;
	gAgentCamera.mHUDCurZoom = current_zoom;
}

/////////////////////////////////////////////////////////////////////////////
// Object selection iterator helpers
/////////////////////////////////////////////////////////////////////////////
bool LLObjectSelection::is_root::operator()(LLSelectNode *node)
{
	LLViewerObject* object = node->getObject();
	return (object != NULL) && !node->mIndividualSelection && (object->isRootEdit());
}

bool LLObjectSelection::is_valid_root::operator()(LLSelectNode *node)
{
	LLViewerObject* object = node->getObject();
	return (object != NULL) && node->mValid && !node->mIndividualSelection && (object->isRootEdit());
}

bool LLObjectSelection::is_root_object::operator()(LLSelectNode *node)
{
	LLViewerObject* object = node->getObject();
	return (object != NULL) && (object->isRootEdit());
}

LLObjectSelection::LLObjectSelection() : 
	LLRefCount(),
	mSelectType(SELECT_TYPE_WORLD)
{
}

LLObjectSelection::~LLObjectSelection()
{
	deleteAllNodes();
}

void LLObjectSelection::cleanupNodes()
{
	for (list_t::iterator iter = mList.begin(); iter != mList.end(); )
	{
		list_t::iterator curiter = iter++;
		LLSelectNode* node = *curiter;
		if (node->getObject() == NULL || node->getObject()->isDead())
		{
			mList.erase(curiter);
			delete node;
		}
	}
}

void LLObjectSelection::updateEffects()
{
}

S32 LLObjectSelection::getNumNodes()
{
	return mList.size();
}

// <FS:Zi> Fix for crash while selecting objects with derendered child prims
bool LLObjectSelection::checkNode(LLSelectNode* nodep)
{
	if(nodep)
	{
		if(nodep->getObject())
		{
			if(!nodep->getObject()->isDead())
			{
				return true;
			}
			else
			{
				LL_WARNS("LLObjectSelection") << "skipping dead node object" << LL_ENDL;
			}
		}
		else
		{
			LL_WARNS("LLObjectSelection") << "skipping NULL node object pointer" << LL_ENDL;
		}
		mFailedNodesList.push_back(nodep);
	}
	else
	{
		LL_WARNS("LLObjectSelection") << "skipping NULL node" << LL_ENDL;
	}

	return false;
}
	// </FS:Zi>

void LLObjectSelection::addNode(LLSelectNode *nodep)
{
	// <FS:Zi> Fix for crash while selecting objects with derendered child prims
	// llassert_always(nodep->getObject() && !nodep->getObject()->isDead());
	if(!checkNode(nodep))
	{
		return;
	}
	// </FS:Zi>

	mList.push_front(nodep);
	mSelectNodeMap[nodep->getObject()] = nodep;
}

void LLObjectSelection::addNodeAtEnd(LLSelectNode *nodep)
{
	// <FS:Zi> Fix for crash while selecting objects with derendered child prims
	// llassert_always(nodep->getObject() && !nodep->getObject()->isDead());
	if(!checkNode(nodep))
	{
		return;
	}
	// </FS:Zi>

	mList.push_back(nodep);
	mSelectNodeMap[nodep->getObject()] = nodep;
}

void LLObjectSelection::moveNodeToFront(LLSelectNode *nodep)
{
	mList.remove(nodep);
	mList.push_front(nodep);
}

void LLObjectSelection::removeNode(LLSelectNode *nodep)
{
	mSelectNodeMap.erase(nodep->getObject());
	if (nodep->getObject() == mPrimaryObject)
	{
		mPrimaryObject = NULL;
	}
	nodep->setObject(NULL); // Will get erased in cleanupNodes()
	mList.remove(nodep);
}

void LLObjectSelection::deleteAllNodes()
{
	std::for_each(mList.begin(), mList.end(), DeletePointer());
	mList.clear();
	mSelectNodeMap.clear();
	mPrimaryObject = NULL;

	// <FS:Zi> Fix for crash while selecting objects with derendered child prims
	std::for_each(mFailedNodesList.begin(),mFailedNodesList.end(),DeletePointer());
	mFailedNodesList.clear();
	// </FS:Zi>
}

LLSelectNode* LLObjectSelection::findNode(LLViewerObject* objectp)
{
	std::map<LLPointer<LLViewerObject>, LLSelectNode*>::iterator found_it = mSelectNodeMap.find(objectp);
	if (found_it != mSelectNodeMap.end())
	{
		return found_it->second;
	}
	return NULL;
}

//-----------------------------------------------------------------------------
// isEmpty()
//-----------------------------------------------------------------------------
BOOL LLObjectSelection::isEmpty() const
{
	return (mList.size() == 0);
}


//-----------------------------------------------------------------------------
// getObjectCount() - returns number of non null objects
//-----------------------------------------------------------------------------
S32 LLObjectSelection::getObjectCount()
{
	cleanupNodes();
	S32 count = mList.size();

	return count;
}

F32 LLObjectSelection::getSelectedObjectCost()
{
	cleanupNodes();
	F32 cost = 0.f;

	for (list_t::iterator iter = mList.begin(); iter != mList.end(); ++iter)
	{
		LLSelectNode* node = *iter;
		LLViewerObject* object = node->getObject();
		
		if (object)
		{
			cost += object->getObjectCost();
		}
	}

	return cost;
}

F32 LLObjectSelection::getSelectedLinksetCost()
{
	cleanupNodes();
	F32 cost = 0.f;

	std::set<LLViewerObject*> me_roots;

	for (list_t::iterator iter = mList.begin(); iter != mList.end(); ++iter)
	{
		LLSelectNode* node = *iter;
		LLViewerObject* object = node->getObject();
		
		if (object && !object->isAttachment())
		{
			LLViewerObject* root = static_cast<LLViewerObject*>(object->getRoot());
			if (root)
			{
				if (me_roots.find(root) == me_roots.end())
				{
					me_roots.insert(root);
					cost += root->getLinksetCost();
				}
			}
		}
	}

	return cost;
}

F32 LLObjectSelection::getSelectedPhysicsCost()
{
	cleanupNodes();
	F32 cost = 0.f;

	for (list_t::iterator iter = mList.begin(); iter != mList.end(); ++iter)
	{
		LLSelectNode* node = *iter;
		LLViewerObject* object = node->getObject();
		
		if (object)
		{
			cost += object->getPhysicsCost();
		}
	}

	return cost;
}

F32 LLObjectSelection::getSelectedLinksetPhysicsCost()
{
	cleanupNodes();
	F32 cost = 0.f;

	std::set<LLViewerObject*> me_roots;

	for (list_t::iterator iter = mList.begin(); iter != mList.end(); ++iter)
	{
		LLSelectNode* node = *iter;
		LLViewerObject* object = node->getObject();
		
		if (object)
		{
			LLViewerObject* root = static_cast<LLViewerObject*>(object->getRoot());
			if (root)
			{
				if (me_roots.find(root) == me_roots.end())
				{
					me_roots.insert(root);
					cost += root->getLinksetPhysicsCost();
				}
			}
		}
	}

	return cost;
}

F32 LLObjectSelection::getSelectedObjectStreamingCost(S32* total_bytes, S32* visible_bytes)
{
	F32 cost = 0.f;
	for (list_t::iterator iter = mList.begin(); iter != mList.end(); ++iter)
	{
		LLSelectNode* node = *iter;
		LLViewerObject* object = node->getObject();
		
		if (object)
		{
			cost += object->getStreamingCost();

            S32 bytes = 0;
            S32 visible = 0;
            LLMeshCostData costs;
            if (object->getCostData(costs))
            {
                bytes = costs.getSizeTotal();
                visible = costs.getSizeByLOD(object->getLOD());
            }
			if (total_bytes)
			{
				*total_bytes += bytes;
			}

			if (visible_bytes)
			{
				*visible_bytes += visible;
			}
		}
	}

	return cost;
}

U32 LLObjectSelection::getSelectedObjectTriangleCount(S32* vcount)
{
	U32 count = 0;
	for (list_t::iterator iter = mList.begin(); iter != mList.end(); ++iter)
	{
		LLSelectNode* node = *iter;
		LLViewerObject* object = node->getObject();
		
		if (object)
		{
			S32 vt = 0;
			count += object->getTriangleCount(&vt);
			*vcount += vt;
		}
	}

	return count;
}

S32 LLObjectSelection::getSelectedObjectRenderCost()
{
       S32 cost = 0;
       LLVOVolume::texture_cost_t textures;
       typedef std::set<LLUUID> uuid_list_t;
       uuid_list_t computed_objects;

	   typedef std::list<LLPointer<LLViewerObject> > child_list_t;
	   typedef const child_list_t const_child_list_t;

	   // add render cost of complete linksets first, to get accurate texture counts
       for (list_t::iterator iter = mList.begin(); iter != mList.end(); ++iter)
       {
               LLSelectNode* node = *iter;
			   
               LLVOVolume* object = (LLVOVolume*)node->getObject();

               if (object && object->isRootEdit())
               {
				   cost += object->getRenderCost(textures);
				   computed_objects.insert(object->getID());

				   const_child_list_t children = object->getChildren();
				   for (const_child_list_t::const_iterator child_iter = children.begin();
						 child_iter != children.end();
						 ++child_iter)
				   {
					   LLViewerObject* child_obj = *child_iter;
					   LLVOVolume *child = dynamic_cast<LLVOVolume*>( child_obj );
					   if (child)
					   {
						   cost += child->getRenderCost(textures);
						   computed_objects.insert(child->getID());
					   }
				   }

				   for (LLVOVolume::texture_cost_t::iterator iter = textures.begin(); iter != textures.end(); ++iter)
				   {
					   // add the cost of each individual texture in the linkset
					   cost += iter->second;
				   }

				   textures.clear();
               }
       }
	
	   // add any partial linkset objects, texture cost may be slightly misleading
		for (list_t::iterator iter = mList.begin(); iter != mList.end(); ++iter)
		{
			LLSelectNode* node = *iter;
			LLVOVolume* object = (LLVOVolume*)node->getObject();

			if (object && computed_objects.find(object->getID()) == computed_objects.end()  )
			{
					cost += object->getRenderCost(textures);
					computed_objects.insert(object->getID());
			}

			for (LLVOVolume::texture_cost_t::iterator iter = textures.begin(); iter != textures.end(); ++iter)
			{
				// add the cost of each individual texture in the linkset
				cost += iter->second;
			}

			textures.clear();
		}

       return cost;
}

//-----------------------------------------------------------------------------
// getTECount()
//-----------------------------------------------------------------------------
S32 LLObjectSelection::getTECount()
{
	S32 count = 0;
	for (LLObjectSelection::iterator iter = begin(); iter != end(); iter++)
	{
		LLSelectNode* node = *iter;
		LLViewerObject* object = node->getObject();
		if (!object)
			continue;
		S32 num_tes = object->getNumTEs();
		for (S32 te = 0; te < num_tes; te++)
		{
			if (node->isTESelected(te))
			{
				++count;
			}
		}
	}
	return count;
}

//-----------------------------------------------------------------------------
// getRootObjectCount()
//-----------------------------------------------------------------------------
S32 LLObjectSelection::getRootObjectCount()
{
	S32 count = 0;
	for (LLObjectSelection::root_iterator iter = root_begin(); iter != root_end(); iter++)
	{
		++count;
	}
	return count;
}

bool LLObjectSelection::applyToObjects(LLSelectedObjectFunctor* func)
{
	bool result = true;
	for (iterator iter = begin(); iter != end(); )
	{
		iterator nextiter = iter++;
		LLViewerObject* object = (*nextiter)->getObject();
		if (!object)
			continue;
		bool r = func->apply(object);
		result = result && r;
	}
	return result;
}

bool LLObjectSelection::checkAnimatedObjectEstTris()
{
    F32 est_tris = 0;
    F32 max_tris = 0;
    S32 anim_count = 0;
	for (root_iterator iter = root_begin(); iter != root_end(); ++iter)
	{
		LLViewerObject* object = (*iter)->getObject();
		if (!object)
			continue;
        if (object->isAnimatedObject())
        {
            anim_count++;
        }
        est_tris += object->recursiveGetEstTrianglesMax();
        max_tris = llmax((F32)max_tris,(F32)object->getAnimatedObjectMaxTris());
	}
	return anim_count==0 || est_tris <= max_tris;
}

bool LLObjectSelection::checkAnimatedObjectLinkable()
{
    return checkAnimatedObjectEstTris();
}

bool LLObjectSelection::applyToRootObjects(LLSelectedObjectFunctor* func, bool firstonly)
{
	bool result = firstonly ? false : true;
	for (root_iterator iter = root_begin(); iter != root_end(); )
	{
		root_iterator nextiter = iter++;
		LLViewerObject* object = (*nextiter)->getObject();
		if (!object)
			continue;
		bool r = func->apply(object);
		if (firstonly && r)
			return true;
		else
			result = result && r;
	}
	return result;
}

bool LLObjectSelection::applyToTEs(LLSelectedTEFunctor* func, bool firstonly)
{
	bool result = firstonly ? false : true;
	for (iterator iter = begin(); iter != end(); )
	{
		iterator nextiter = iter++;
		LLSelectNode* node = *nextiter;
		LLViewerObject* object = (*nextiter)->getObject();
		if (!object)
			continue;
		S32 num_tes = llmin((S32)object->getNumTEs(), (S32)object->getNumFaces()); // avatars have TEs but no faces
		for (S32 te = 0; te < num_tes; ++te)
		{
			if (node->isTESelected(te))
			{
				bool r = func->apply(object, te);
				if (firstonly && r)
					return true;
				else
					result = result && r;
			}
		}
	}
	return result;
}

bool LLObjectSelection::applyToNodes(LLSelectedNodeFunctor *func, bool firstonly)
{
	bool result = firstonly ? false : true;
	for (iterator iter = begin(); iter != end(); )
	{
		iterator nextiter = iter++;
		LLSelectNode* node = *nextiter;
		bool r = func->apply(node);
		if (firstonly && r)
			return true;
		else
			result = result && r;
	}
	return result;
}

bool LLObjectSelection::applyToRootNodes(LLSelectedNodeFunctor *func, bool firstonly)
{
	bool result = firstonly ? false : true;
	for (root_iterator iter = root_begin(); iter != root_end(); )
	{
		root_iterator nextiter = iter++;
		LLSelectNode* node = *nextiter;
		bool r = func->apply(node);
		if (firstonly && r)
			return true;
		else
			result = result && r;
	}
	return result;
}

BOOL LLObjectSelection::isMultipleTESelected()
{
	BOOL te_selected = FALSE;
	// ...all faces
	for (LLObjectSelection::iterator iter = begin();
		 iter != end(); iter++)
	{
		LLSelectNode* nodep = *iter;
		for (S32 i = 0; i < SELECT_MAX_TES; i++)
		{
			if(nodep->isTESelected(i))
			{
				if(te_selected)
				{
					return TRUE;
				}
				te_selected = TRUE;
			}
		}
	}
	return FALSE;
}

//-----------------------------------------------------------------------------
// contains()
//-----------------------------------------------------------------------------
BOOL LLObjectSelection::contains(LLViewerObject* object)
{
	return findNode(object) != NULL;
}


//-----------------------------------------------------------------------------
// contains()
//-----------------------------------------------------------------------------
BOOL LLObjectSelection::contains(LLViewerObject* object, S32 te)
{
	if (te == SELECT_ALL_TES)
	{
		// ...all faces
		for (LLObjectSelection::iterator iter = begin();
			 iter != end(); iter++)
		{
			LLSelectNode* nodep = *iter;
			if (nodep->getObject() == object)
			{
				// Optimization
				if (nodep->getTESelectMask() == TE_SELECT_MASK_ALL)
				{
					return TRUE;
				}

				BOOL all_selected = TRUE;
				for (S32 i = 0; i < object->getNumTEs(); i++)
				{
					all_selected = all_selected && nodep->isTESelected(i);
				}
				return all_selected;
			}
		}
		return FALSE;
	}
	else
	{
		// ...one face
		for (LLObjectSelection::iterator iter = begin(); iter != end(); iter++)
		{
			LLSelectNode* nodep = *iter;
			if (nodep->getObject() == object && nodep->isTESelected(te))
			{
				return TRUE;
			}
		}
		return FALSE;
	}
}

// returns TRUE is any node is currenly worn as an attachment
BOOL LLObjectSelection::isAttachment()
{
	return (mSelectType == SELECT_TYPE_ATTACHMENT || mSelectType == SELECT_TYPE_HUD);
}

//-----------------------------------------------------------------------------
// getSelectedParentObject()
//-----------------------------------------------------------------------------
LLViewerObject* getSelectedParentObject(LLViewerObject *object)
{
	LLViewerObject *parent;
	while (object && (parent = (LLViewerObject*)object->getParent()))
	{
		if (parent->isSelected())
		{
			object = parent;
		}
		else
		{
			break;
		}
	}
	return object;
}

//-----------------------------------------------------------------------------
// getFirstNode
//-----------------------------------------------------------------------------
LLSelectNode* LLObjectSelection::getFirstNode(LLSelectedNodeFunctor* func)
{
	for (iterator iter = begin(); iter != end(); ++iter)
	{
		LLSelectNode* node = *iter;
		if (func == NULL || func->apply(node))
		{
			return node;
		}
	}
	return NULL;
}

LLSelectNode* LLObjectSelection::getFirstRootNode(LLSelectedNodeFunctor* func, BOOL non_root_ok)
{
	for (root_iterator iter = root_begin(); iter != root_end(); ++iter)
	{
		LLSelectNode* node = *iter;
		if (func == NULL || func->apply(node))
		{
			return node;
		}
	}
	if (non_root_ok)
	{
		// Get non root
		return getFirstNode(func);
	}
	return NULL;
}


//-----------------------------------------------------------------------------
// getFirstSelectedObject
//-----------------------------------------------------------------------------
LLViewerObject* LLObjectSelection::getFirstSelectedObject(LLSelectedNodeFunctor* func, BOOL get_parent)
{
	LLSelectNode* res = getFirstNode(func);
	if (res && get_parent)
	{
		return getSelectedParentObject(res->getObject());
	}
	else if (res)
	{
		return res->getObject();
	}
	return NULL;
}

//-----------------------------------------------------------------------------
// getFirstObject()
//-----------------------------------------------------------------------------
LLViewerObject* LLObjectSelection::getFirstObject()
{
	LLSelectNode* res = getFirstNode(NULL);
	return res ? res->getObject() : NULL;
}

//-----------------------------------------------------------------------------
// getFirstRootObject()
//-----------------------------------------------------------------------------
LLViewerObject* LLObjectSelection::getFirstRootObject(BOOL non_root_ok)
{
	LLSelectNode* res = getFirstRootNode(NULL, non_root_ok);
	return res ? res->getObject() : NULL;
}

//-----------------------------------------------------------------------------
// getFirstMoveableNode()
//-----------------------------------------------------------------------------
LLSelectNode* LLObjectSelection::getFirstMoveableNode(BOOL get_root_first)
{
	struct f : public LLSelectedNodeFunctor
	{
		bool apply(LLSelectNode* node)
		{
			LLViewerObject* obj = node->getObject();
			return obj && obj->permMove() && !obj->isPermanentEnforced();
		}
	} func;
	LLSelectNode* res = get_root_first ? getFirstRootNode(&func, TRUE) : getFirstNode(&func);
	return res;
}

//-----------------------------------------------------------------------------
// getFirstCopyableObject()
//-----------------------------------------------------------------------------
LLViewerObject* LLObjectSelection::getFirstCopyableObject(BOOL get_parent)
{
	struct f : public LLSelectedNodeFunctor
	{
		bool apply(LLSelectNode* node)
		{
			LLViewerObject* obj = node->getObject();
			return obj && obj->permCopy() && !obj->isAttachment();
		}
	} func;
	return getFirstSelectedObject(&func, get_parent);
}

//-----------------------------------------------------------------------------
// getFirstDeleteableObject()
//-----------------------------------------------------------------------------
LLViewerObject* LLObjectSelection::getFirstDeleteableObject()
{
	//RN: don't currently support deletion of child objects, as that requires separating them first
	// then derezzing to trash
	
	struct f : public LLSelectedNodeFunctor
	{
		bool apply(LLSelectNode* node)
		{
			LLViewerObject* obj = node->getObject();
			// you can delete an object if you are the owner
			// or you have permission to modify it.
			if( obj && !obj->isPermanentEnforced() &&
				( (obj->permModify()) ||
				(obj->permYouOwner()) ||
				(!obj->permAnyOwner())	))		// public
			{
				if( !obj->isAttachment() )
				{
					return true;
				}
			}
			return false;
		}
	} func;
	LLSelectNode* node = getFirstNode(&func);
	return node ? node->getObject() : NULL;
}

//-----------------------------------------------------------------------------
// getFirstEditableObject()
//-----------------------------------------------------------------------------
LLViewerObject* LLObjectSelection::getFirstEditableObject(BOOL get_parent)
{
	struct f : public LLSelectedNodeFunctor
	{
		bool apply(LLSelectNode* node)
		{
			LLViewerObject* obj = node->getObject();
			return obj && obj->permModify();
		}
	} func;
	return getFirstSelectedObject(&func, get_parent);
}

//-----------------------------------------------------------------------------
// getFirstMoveableObject()
//-----------------------------------------------------------------------------
LLViewerObject* LLObjectSelection::getFirstMoveableObject(BOOL get_parent)
{
	struct f : public LLSelectedNodeFunctor
	{
		bool apply(LLSelectNode* node)
		{
			LLViewerObject* obj = node->getObject();
			return obj && obj->permMove() && !obj->isPermanentEnforced();
		}
	} func;
	return getFirstSelectedObject(&func, get_parent);
}

//-----------------------------------------------------------------------------
// getFirstUndoEnabledObject()
//-----------------------------------------------------------------------------
LLViewerObject* LLObjectSelection::getFirstUndoEnabledObject(BOOL get_parent)
{
    struct f : public LLSelectedNodeFunctor
    {
        bool apply(LLSelectNode* node)
        {
            LLViewerObject* obj = node->getObject();
            return obj && (obj->permModify() || (obj->permMove() && !obj->isPermanentEnforced()));
        }
    } func;
    return getFirstSelectedObject(&func, get_parent);
}

//-----------------------------------------------------------------------------
// Position + Rotation update methods called from LLViewerJoystick
//-----------------------------------------------------------------------------
bool LLSelectMgr::selectionMove(const LLVector3& displ,
                                  F32 roll, F32 pitch, F32 yaw, U32 update_type)
{
	if (update_type == UPD_NONE)
	{
		return false;
	}
	
	LLVector3 displ_global;
	bool update_success = true;
	bool update_position = update_type & UPD_POSITION;
	bool update_rotation = update_type & UPD_ROTATION;
	const bool noedit_linked_parts = !gSavedSettings.getBOOL("EditLinkedParts");
	
	if (update_position)
	{
		// calculate the distance of the object closest to the camera origin
		F32 min_dist_squared = F32_MAX; // value will be overridden in the loop
		
		LLVector3 obj_pos;
		for (LLObjectSelection::root_iterator it = getSelection()->root_begin();
			 it != getSelection()->root_end(); ++it)
		{
			obj_pos = (*it)->getObject()->getPositionEdit();
			
			F32 obj_dist_squared = dist_vec_squared(obj_pos, LLViewerCamera::getInstance()->getOrigin());
			if (obj_dist_squared < min_dist_squared)
			{
				min_dist_squared = obj_dist_squared;
			}
		}
		
		// factor the distance into the displacement vector. This will get us
		// equally visible movements for both close and far away selections.
		F32 min_dist = sqrt((F32) sqrtf(min_dist_squared)) / 2;
		displ_global.setVec(displ.mV[0] * min_dist,
							displ.mV[1] * min_dist,
							displ.mV[2] * min_dist);

		// equates to: Displ_global = Displ * M_cam_axes_in_global_frame
		displ_global = LLViewerCamera::getInstance()->rotateToAbsolute(displ_global);
	}

	LLQuaternion new_rot;
	if (update_rotation)
	{
		// let's calculate the rotation around each camera axes 
		LLQuaternion qx(roll, LLViewerCamera::getInstance()->getAtAxis());
		LLQuaternion qy(pitch, LLViewerCamera::getInstance()->getLeftAxis());
		LLQuaternion qz(yaw, LLViewerCamera::getInstance()->getUpAxis());
		new_rot.setQuat(qx * qy * qz);
	}
	
	LLViewerObject *obj;
	S32 obj_count = getSelection()->getObjectCount();
	for (LLObjectSelection::root_iterator it = getSelection()->root_begin();
		 it != getSelection()->root_end(); ++it )
	{
		obj = (*it)->getObject();
		bool enable_pos = false, enable_rot = false;
		bool perm_move = obj->permMove() && !obj->isPermanentEnforced();
		bool perm_mod = obj->permModify();
		
		LLVector3d sel_center(getSelectionCenterGlobal());
		
		if (update_rotation)
		{
			enable_rot = perm_move 
				&& ((perm_mod && !obj->isAttachment()) || noedit_linked_parts);

			if (enable_rot)
			{
				int children_count = obj->getChildren().size();
				if (obj_count > 1 && children_count > 0)
				{
					// for linked sets, rotate around the group center
					const LLVector3 t(obj->getPositionGlobal() - sel_center);

					// Ra = T x R x T^-1
					LLMatrix4 mt;	mt.setTranslation(t);
					const LLMatrix4 mnew_rot(new_rot);
					LLMatrix4 mt_1;	mt_1.setTranslation(-t);
					mt *= mnew_rot;
					mt *= mt_1;
					
					// Rfin = Rcur * Ra
					obj->setRotation(obj->getRotationEdit() * mt.quaternion());
					displ_global += mt.getTranslation();
				}
				else
				{
					obj->setRotation(obj->getRotationEdit() * new_rot);
				}
			}
			else
			{
				update_success = false;
			}
		}

		if (update_position)
		{
			// establish if object can be moved or not
			enable_pos = perm_move && !obj->isAttachment() 
			&& (perm_mod || noedit_linked_parts);
			
			if (enable_pos)
			{
				obj->setPosition(obj->getPositionEdit() + displ_global);
			}
			else
			{
				update_success = false;
			}
		}
		
		if (enable_pos && enable_rot && obj->mDrawable.notNull())
		{
			gPipeline.markMoved(obj->mDrawable, TRUE);
		}
	}
	
	if (update_position && update_success && obj_count > 1)
	{
		updateSelectionCenter();
	}
	
	return update_success;
}

void LLSelectMgr::sendSelectionMove()
{
	LLSelectNode *node = mSelectedObjects->getFirstRootNode();
	if (node == NULL)
	{
		return;
	}
	
	//saveSelectedObjectTransform(SELECT_ACTION_TYPE_PICK);
	
	U32 update_type = UPD_POSITION | UPD_ROTATION;
	LLViewerRegion *last_region, *curr_region = node->getObject()->getRegion();
	S32 objects_in_this_packet = 0;

	// apply to linked objects if unable to select their individual parts 
	if (!gSavedSettings.getBOOL("EditLinkedParts") && !getTEMode())
	{
		// tell simulator to apply to whole linked sets
		update_type |= UPD_LINKED_SETS;
	}

	// prepare first bulk message
	gMessageSystem->newMessage("MultipleObjectUpdate");
	packAgentAndSessionID(&update_type);

	LLViewerObject *obj = NULL;
	for (LLObjectSelection::root_iterator it = getSelection()->root_begin();
		 it != getSelection()->root_end(); ++it)
	{
		obj = (*it)->getObject();

		// note: following code adapted from sendListToRegions() (@3924)
		last_region = curr_region;
		curr_region = obj->getRegion();

		// if not simulator or message too big
		if (curr_region != last_region
			|| gMessageSystem->isSendFull(NULL)
			|| objects_in_this_packet >= MAX_OBJECTS_PER_PACKET)
		{
			// send sim the current message and start new one
			gMessageSystem->sendReliable(last_region->getHost());
			objects_in_this_packet = 0;
			gMessageSystem->newMessage("MultipleObjectUpdate");
			packAgentAndSessionID(&update_type);
		}

		// add another instance of the body of data
		packMultipleUpdate(*it, &update_type);
		++objects_in_this_packet;
	}

	// flush remaining messages
	if (gMessageSystem->getCurrentSendTotal() > 0)
	{
		gMessageSystem->sendReliable(curr_region->getHost());
	}
	else
	{
		gMessageSystem->clearMessage();
	}

	//saveSelectedObjectTransform(SELECT_ACTION_TYPE_PICK);
}

// <FS:Zi> Warning when trying to duplicate while in edit linked parts/select face mode
//-----------------------------------------------------------------------------
// selectGetNoIndividual() - returns TRUE if current selection does not contain
// individual selections (edit linked parts, select face)
//-----------------------------------------------------------------------------
BOOL LLSelectMgr::selectGetNoIndividual()
{
	for (LLObjectSelection::iterator iter = getSelection()->begin();
		 iter != getSelection()->end(); iter++ )
	{
		LLSelectNode* node = *iter;
		if(node->mIndividualSelection)
		{
			return FALSE;
		}
	}
	return TRUE;
}
// </FS:Zi>

template<>
bool LLCheckIdenticalFunctor<F32>::same(const F32& a, const F32& b, const F32& tolerance)
{
    F32 delta = (a - b);
    F32 abs_delta = fabs(delta);
    return abs_delta <= tolerance;
}

#define DEF_DUMMY_CHECK_FUNCTOR(T)                                                  \
template<>                                                                          \
bool LLCheckIdenticalFunctor<T>::same(const T& a, const T& b, const T& tolerance)   \
{                                                                                   \
    (void)tolerance;                                                                \
    return a == b;                                                                  \
}

DEF_DUMMY_CHECK_FUNCTOR(LLUUID)
DEF_DUMMY_CHECK_FUNCTOR(LLGLenum)
DEF_DUMMY_CHECK_FUNCTOR(LLTextureEntry)
DEF_DUMMY_CHECK_FUNCTOR(LLTextureEntry::e_texgen)
DEF_DUMMY_CHECK_FUNCTOR(bool)
DEF_DUMMY_CHECK_FUNCTOR(U8)
DEF_DUMMY_CHECK_FUNCTOR(int)
DEF_DUMMY_CHECK_FUNCTOR(LLColor4)
DEF_DUMMY_CHECK_FUNCTOR(LLMediaEntry)
DEF_DUMMY_CHECK_FUNCTOR(LLPointer<LLMaterial>)
DEF_DUMMY_CHECK_FUNCTOR(std::string)
DEF_DUMMY_CHECK_FUNCTOR(std::vector<std::string>)

template<>
bool LLCheckIdenticalFunctor<class LLFace *>::same(class LLFace* const & a, class LLFace* const & b, class LLFace* const & tolerance)   \
{                                                                                   \
    (void)tolerance;                                                                \
    return a == b;                                                                  \
}
<|MERGE_RESOLUTION|>--- conflicted
+++ resolved
@@ -6099,7 +6099,6 @@
                     LLGLSLShader* shader = LLGLSLShader::sCurBoundShaderPtr;
 
                     if (shader)
-<<<<<<< HEAD
                     {
                         gDebugProgram.bind();
                     }
@@ -6129,37 +6128,6 @@
                     LLVOVolume* vobj = objectp->mDrawable->getVOVolume();
                     if (vobj)
                     {
-=======
-                    {
-                        gDebugProgram.bind();
-                    }
-
-                    gGL.matrixMode(LLRender::MM_MODELVIEW);
-                    gGL.pushMatrix();
-
-                    BOOL is_hud_object = objectp->isHUDAttachment();
-
-                    if (objectp->mDrawable->isActive())
-                    {
-                        gGL.loadMatrix(gGLModelView);
-                        gGL.multMatrix((F32*)objectp->getRenderMatrix().mMatrix);
-                    }
-                    else if (!is_hud_object)
-                    {
-                        gGL.loadIdentity();
-                        gGL.multMatrix(gGLModelView);
-                        LLVector3 trans = objectp->getRegion()->getOriginAgent();
-                        gGL.translatef(trans.mV[0], trans.mV[1], trans.mV[2]);
-                    }
-
-                    LLColor4 hlColor = objectp->isRootEdit() ? sParentColor : sChildColor;
-                    bool bRenderHidenSelection = node->isTransient() ? false : LLSelectMgr::sRenderHiddenSelections;
-
-
-                    LLVOVolume* vobj = objectp->mDrawable->getVOVolume();
-                    if (vobj)
-                    {
->>>>>>> 0aa38a6c
                         LLVertexBuffer::unbind();
                         gGL.pushMatrix();
                         gGL.multMatrix((F32*)vobj->getRelativeXform().mMatrix);
