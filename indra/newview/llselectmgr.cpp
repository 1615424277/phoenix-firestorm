--- conflicted
+++ resolved
@@ -1997,11 +1997,7 @@
 			if (object->permModify())
 			{
 				object->setPhysicsShapeType(mType);
-<<<<<<< HEAD
-				object->updateFlags();
-=======
 				object->updateFlags(TRUE);
->>>>>>> eef9016c
 			}
 			return true;
 		}
@@ -2020,11 +2016,7 @@
 			if (object->permModify())
 			{
 				object->setPhysicsFriction(mFriction);
-<<<<<<< HEAD
-				object->updateFlags();
-=======
 				object->updateFlags(TRUE);
->>>>>>> eef9016c
 			}
 			return true;
 		}
@@ -2043,11 +2035,7 @@
 			if (object->permModify())
 			{
 				object->setPhysicsGravity(mGravity);
-<<<<<<< HEAD
-				object->updateFlags();
-=======
 				object->updateFlags(TRUE);
->>>>>>> eef9016c
 			}
 			return true;
 		}
@@ -2066,11 +2054,7 @@
 			if (object->permModify())
 			{
 				object->setPhysicsDensity(mDensity);
-<<<<<<< HEAD
-				object->updateFlags();
-=======
 				object->updateFlags(TRUE);
->>>>>>> eef9016c
 			}
 			return true;
 		}
@@ -2089,11 +2073,7 @@
 			if (object->permModify())
 			{
 				object->setPhysicsRestitution(mRestitution);
-<<<<<<< HEAD
-				object->updateFlags();
-=======
 				object->updateFlags(TRUE);
->>>>>>> eef9016c
 			}
 			return true;
 		}
