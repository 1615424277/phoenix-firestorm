--- conflicted
+++ resolved
@@ -268,14 +268,11 @@
 
 	mForceSelection = false;
 	mShowSelection = false;
-<<<<<<< HEAD
 	
 	// <FS:KC> show/hide build highlight
 	mFSShowHideHighlight = FS_SHOW_HIDE_HIGHLIGHT_NORMAL;
 	// </FS:KC>
 
-=======
->>>>>>> 1c2cf6a0
 }
 
 
@@ -1989,7 +1986,6 @@
         return false;
 	}
 
-<<<<<<< HEAD
     // <FS:Beq> Allow editing of non-PBR materials in-situ
 	// struct f : public LLSelectedTEFunctor
 	// {
@@ -2037,54 +2033,6 @@
 	// 	}
 	// };
     // </FS:Beq>
-=======
-	struct f : public LLSelectedTEFunctor
-	{
-		LLViewerInventoryItem* mItem;
-		LLUUID mImageID;
-		f(LLViewerInventoryItem* item, const LLUUID& id) : mItem(item), mImageID(id) {}
-		bool apply(LLViewerObject* objectp, S32 te)
-		{
-		    if(!objectp || !objectp->permModify())
-		    {
-		        return false;
-		    }
-
-            // Might be better to run willObjectAcceptInventory
-            if (mItem && objectp->isAttachment())
-            {
-                const LLPermissions& perm = mItem->getPermissions();
-                bool unrestricted = (perm.getMaskBase() & PERM_ITEM_UNRESTRICTED) == PERM_ITEM_UNRESTRICTED;
-                if (!unrestricted)
-                {
-                    // Attachments are in world and in inventory simultaneously,
-                    // at the moment server doesn't support such a situation.
-                    return false;
-                }
-            }
-
-		    if (mItem)
-			{
-                LLToolDragAndDrop::dropTextureOneFace(objectp,
-                                                      te,
-                                                      mItem,
-                                                      LLToolDragAndDrop::SOURCE_AGENT,
-                                                      LLUUID::null,
-                                                      false);
-			}
-			else // not an inventory item
-			{
-				// Texture picker defaults aren't inventory items
-				// * Don't need to worry about permissions for them
-				// * Can just apply the texture and be done with it.
-				objectp->setTEImage(te, LLViewerTextureManager::getFetchedTexture(mImageID, FTT_DEFAULT, true, LLGLTexture::BOOST_NONE, LLViewerTexture::LOD_TEXTURE));
-			}
-
-			return true;
-		}
-	};
-
->>>>>>> 1c2cf6a0
 	if (item && !item->getPermissions().allowOperationBy(PERM_COPY, gAgent.getID()))
 	{
 		getSelection()->applyNoCopyTextureToTEs(item);
@@ -3252,13 +3200,10 @@
 		{
 			const LLTextureEntry* tep = object->getTE(te_num);
 
-<<<<<<< HEAD
 			// ND: Down the code there is a check if getTE did return a valid pointer (actually the pointer is fetched again there, can it change mid loop?)
 			if( !tep )
 				continue;
 
-=======
->>>>>>> 1c2cf6a0
 			bool planar = tep->getTexGen() == LLTextureEntry::TEX_GEN_PLANAR;
 			if (planar == stretch)
 			{
