/** 
 * @file llfloaterbump.h
 * @brief Floater showing recent bumps, hits with objects, pushes, etc.
 * @author Cory Ondrejka, James Cook
 *
 * $LicenseInfo:firstyear=2003&license=viewerlgpl$
 * Second Life Viewer Source Code
 * Copyright (C) 2010, Linden Research, Inc.
 * 
 * This library is free software; you can redistribute it and/or
 * modify it under the terms of the GNU Lesser General Public
 * License as published by the Free Software Foundation;
 * version 2.1 of the License only.
 * 
 * This library is distributed in the hope that it will be useful,
 * but WITHOUT ANY WARRANTY; without even the implied warranty of
 * MERCHANTABILITY or FITNESS FOR A PARTICULAR PURPOSE.  See the GNU
 * Lesser General Public License for more details.
 * 
 * You should have received a copy of the GNU Lesser General Public
 * License along with this library; if not, write to the Free Software
 * Foundation, Inc., 51 Franklin Street, Fifth Floor, Boston, MA  02110-1301  USA
 * 
 * Linden Research, Inc., 945 Battery Street, San Francisco, CA  94111  USA
 * $/LicenseInfo$
 */

#ifndef LL_LLFLOATERBUMP_H
#define LL_LLFLOATERBUMP_H

#include "llfloater.h"
<<<<<<< HEAD
#include "lllistcontextmenu.h"
=======
#include "llmenugl.h"
>>>>>>> a647b8f1

class LLMeanCollisionData;
class LLScrollListCtrl;

class LLFloaterBump 
: public LLFloater
{
	friend class LLFloaterReg;
protected:
	void add(LLScrollListCtrl* list, LLMeanCollisionData *mcd);
	void onScrollListRightClicked(LLUICtrl* ctrl, S32 x, S32 y);

public:
	/*virtual*/	BOOL postBuild();
	/*virtual*/ void onOpen(const LLSD& key);
	// <FS:Ansariel> FIRE-13888: Add copy function to bumps list
	BOOL postBuild();

	// <FS:Ansariel> Instant bump list floater update
	/*virtual*/ void draw();
	void setDirty() { mDirty = true; }
	
	void startIM();
	void startCall();
	void reportAbuse();
	void showProfile();
	void addFriend();
	void inviteToGroup();
	bool enableAddFriend();
	void muteAvatar();
	void payAvatar();
	void zoomInAvatar();
	bool enableMute();

private:
	
	LLFloaterBump(const LLSD& key);
	virtual ~LLFloaterBump();

<<<<<<< HEAD
	// <FS:Ansariel> Instant bump list floater update
	void updateList();
	bool mDirty;
};

// <FS:Ansariel> FIRE-13888: Add copy function to bumps list
class FSBumpListMenu : public LLListContextMenu
{
public:
	/*virtual*/ LLContextMenu* createMenu();
private:
	void onContextMenuItemClick(const LLSD& userdata);
	bool onContextMenuItemEnable(const LLSD& userdata);
=======
	LLScrollListCtrl* mList;
	LLMenuGL* mPopupMenu;
	LLUUID mItemUUID;

	typedef std::map<LLUUID, std::string> uuid_map_t;
	uuid_map_t mNames;

>>>>>>> a647b8f1
};

extern FSBumpListMenu gFSBumpListMenu;
// </FS:Ansariel>
#endif<|MERGE_RESOLUTION|>--- conflicted
+++ resolved
@@ -29,14 +29,12 @@
 #define LL_LLFLOATERBUMP_H
 
 #include "llfloater.h"
-<<<<<<< HEAD
+#include "llmenugl.h"
 #include "lllistcontextmenu.h"
-=======
-#include "llmenugl.h"
->>>>>>> a647b8f1
 
 class LLMeanCollisionData;
 class LLScrollListCtrl;
+class FSScrollListCtrl;
 
 class LLFloaterBump 
 : public LLFloater
@@ -49,8 +47,6 @@
 public:
 	/*virtual*/	BOOL postBuild();
 	/*virtual*/ void onOpen(const LLSD& key);
-	// <FS:Ansariel> FIRE-13888: Add copy function to bumps list
-	BOOL postBuild();
 
 	// <FS:Ansariel> Instant bump list floater update
 	/*virtual*/ void draw();
@@ -73,10 +69,19 @@
 	LLFloaterBump(const LLSD& key);
 	virtual ~LLFloaterBump();
 
-<<<<<<< HEAD
+	// <FS:Ansariel> Instant bump list floater update
+	//LLScrollListCtrl* mList;
+	FSScrollListCtrl* mList;
+	LLMenuGL* mPopupMenu;
+	LLUUID mItemUUID;
+
 	// <FS:Ansariel> Instant bump list floater update
 	void updateList();
 	bool mDirty;
+
+	typedef std::map<LLUUID, std::string> uuid_map_t;
+	uuid_map_t mNames;
+
 };
 
 // <FS:Ansariel> FIRE-13888: Add copy function to bumps list
@@ -87,15 +92,6 @@
 private:
 	void onContextMenuItemClick(const LLSD& userdata);
 	bool onContextMenuItemEnable(const LLSD& userdata);
-=======
-	LLScrollListCtrl* mList;
-	LLMenuGL* mPopupMenu;
-	LLUUID mItemUUID;
-
-	typedef std::map<LLUUID, std::string> uuid_map_t;
-	uuid_map_t mNames;
-
->>>>>>> a647b8f1
 };
 
 extern FSBumpListMenu gFSBumpListMenu;
