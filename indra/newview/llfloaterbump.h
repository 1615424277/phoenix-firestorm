--- conflicted
+++ resolved
@@ -45,31 +45,6 @@
     void onScrollListRightClicked(LLUICtrl* ctrl, S32 x, S32 y);
 
 public:
-<<<<<<< HEAD
-	bool postBuild() override;
-	void onOpen(const LLSD& key) override;
-
-	// <FS:Ansariel> Instant bump list floater update
-	/*virtual*/ void draw();
-	void setDirty() { mDirty = true; }
-	
-	static LLFloaterBump* getInstance();
-
-	// <FS:Ansariel> Instant bump list floater update
-	//void populateCollisionList();
-
-	void startIM();
-	void startCall();
-	void reportAbuse();
-	void showProfile();
-	void addFriend();
-	void inviteToGroup();
-	bool enableAddFriend();
-	void muteAvatar();
-	void payAvatar();
-	void zoomInAvatar();
-	bool enableMute();
-=======
     bool postBuild() override;
     void onOpen(const LLSD& key) override;
 
@@ -93,24 +68,9 @@
     void payAvatar();
     void zoomInAvatar();
     bool enableMute();
->>>>>>> 1a8a5404
 
 private:
 
-<<<<<<< HEAD
-	// <FS:Ansariel> Improved bump list
-	//LLScrollListCtrl* mList;
-	//LLHandle<LLContextMenu> mPopupMenuHandle;
-	//LLUUID mItemUUID;
-
-	//typedef std::map<LLUUID, std::string> uuid_map_t;
-	//uuid_map_t mNames;
-	FSScrollListCtrl* mList;
-
-	void updateList();
-	bool mDirty;
-	// </FS:Ansariel>
-=======
     LLFloaterBump(const LLSD& key);
     virtual ~LLFloaterBump();
 
@@ -126,24 +86,16 @@
     void updateList();
     bool mDirty;
     // </FS:Ansariel>
->>>>>>> 1a8a5404
 };
 
 // <FS:Ansariel> FIRE-13888: Add copy function to bumps list
 class FSBumpListMenu : public LLListContextMenu
 {
 public:
-<<<<<<< HEAD
-	/*virtual*/ LLContextMenu* createMenu();
-private:
-	void onContextMenuItemClick(const LLSD& userdata);
-	bool onContextMenuItemEnable(const LLSD& userdata);
-=======
     /*virtual*/ LLContextMenu* createMenu();
 private:
     void onContextMenuItemClick(const LLSD& userdata);
     bool onContextMenuItemEnable(const LLSD& userdata);
->>>>>>> 1a8a5404
 };
 
 extern FSBumpListMenu gFSBumpListMenu;
