/**
 * @file llpaneloutfitsinventory.h
 * @brief Outfits inventory panel
 * class definition
 *
 * $LicenseInfo:firstyear=2009&license=viewerlgpl$
 * Second Life Viewer Source Code
 * Copyright (C) 2010, Linden Research, Inc.
 * 
 * This library is free software; you can redistribute it and/or
 * modify it under the terms of the GNU Lesser General Public
 * License as published by the Free Software Foundation;
 * version 2.1 of the License only.
 * 
 * This library is distributed in the hope that it will be useful,
 * but WITHOUT ANY WARRANTY; without even the implied warranty of
 * MERCHANTABILITY or FITNESS FOR A PARTICULAR PURPOSE.  See the GNU
 * Lesser General Public License for more details.
 * 
 * You should have received a copy of the GNU Lesser General Public
 * License along with this library; if not, write to the Free Software
 * Foundation, Inc., 51 Franklin Street, Fifth Floor, Boston, MA  02110-1301  USA
 * 
 * Linden Research, Inc., 945 Battery Street, San Francisco, CA  94111  USA
 * $/LicenseInfo$
 */

#ifndef LL_LLPANELOUTFITSINVENTORY_H
#define LL_LLPANELOUTFITSINVENTORY_H

#include "llpanel.h"

class LLOutfitGallery;
class LLOutfitsList;
class LLOutfitListGearMenuBase;
class LLPanelAppearanceTab;
class LLPanelWearing;
class LLMenuGL;
class LLSidepanelAppearance;
class LLTabContainer;

class LLPanelOutfitsInventory : public LLPanel
{
	LOG_CLASS(LLPanelOutfitsInventory);
public:
	LLPanelOutfitsInventory();
	virtual ~LLPanelOutfitsInventory();

	/*virtual*/ BOOL postBuild();
	/*virtual*/ void onOpen(const LLSD& key);
	
	void onSearchEdit(const std::string& string);
	void onSave();
	void saveOutfit(bool as_new = false);
	
	bool onSaveCommit(const LLSD& notification, const LLSD& response);

	static LLSidepanelAppearance* getAppearanceSP();

	static LLPanelOutfitsInventory* findInstance();

	void openApearanceTab(const std::string& tab_name);

protected:
	void updateVerbs();

private:
	LLTabContainer*			mAppearanceTabs;
	std::string 			mFilterSubString;
<<<<<<< HEAD
// [SL:KB] - Patch: Viewer-Build | Checked: Catznip-6.6
	std::unique_ptr<LLSaveOutfitComboBtn> mSaveComboBtn;
// [/SL:KB]
//	std::auto_ptr<LLSaveOutfitComboBtn> mSaveComboBtn;
=======
>>>>>>> d1b52bd9

	//////////////////////////////////////////////////////////////////////////////////
	// tab panels                                                                   //
protected:
	void 					initTabPanels();
	void 					onTabChange();
	bool 					isCOFPanelActive() const;
	bool 					isOutfitsListPanelActive() const;
	bool 					isOutfitsGalleryPanelActive() const;

private:
	LLPanelAppearanceTab*	mActivePanel;
	LLOutfitsList*			mMyOutfitsPanel;
    LLOutfitGallery*        mOutfitGalleryPanel;
	LLPanelWearing*			mCurrentOutfitPanel;

	// tab panels                                                                   //
	//////////////////////////////////////////////////////////////////////////////////

	//////////////////////////////////////////////////////////////////////////////////
	// List Commands                                                                //
protected:
	void initListCommandsHandlers();
	void updateListCommands();
	void onWearButtonClick();
	void showGearMenu();
	void onTrashButtonClick();
	bool isActionEnabled(const LLSD& userdata);
	void setWearablesLoading(bool val);
	void onWearablesLoaded();
	void onWearablesLoading();
private:
	LLPanel*					mListCommands;
	LLMenuGL*					mMenuAdd;
	// List Commands                                                                //
	//////////////////////////////////////////////////////////////////////////////////

	bool mInitialized;
};

#endif //LL_LLPANELOUTFITSINVENTORY_H<|MERGE_RESOLUTION|>--- conflicted
+++ resolved
@@ -67,13 +67,6 @@
 private:
 	LLTabContainer*			mAppearanceTabs;
 	std::string 			mFilterSubString;
-<<<<<<< HEAD
-// [SL:KB] - Patch: Viewer-Build | Checked: Catznip-6.6
-	std::unique_ptr<LLSaveOutfitComboBtn> mSaveComboBtn;
-// [/SL:KB]
-//	std::auto_ptr<LLSaveOutfitComboBtn> mSaveComboBtn;
-=======
->>>>>>> d1b52bd9
 
 	//////////////////////////////////////////////////////////////////////////////////
 	// tab panels                                                                   //
