/**
 * @file llpaneloutfitsinventory.h
 * @brief Outfits inventory panel
 * class definition
 *
 * $LicenseInfo:firstyear=2009&license=viewerlgpl$
 * Second Life Viewer Source Code
 * Copyright (C) 2010, Linden Research, Inc.
 * 
 * This library is free software; you can redistribute it and/or
 * modify it under the terms of the GNU Lesser General Public
 * License as published by the Free Software Foundation;
 * version 2.1 of the License only.
 * 
 * This library is distributed in the hope that it will be useful,
 * but WITHOUT ANY WARRANTY; without even the implied warranty of
 * MERCHANTABILITY or FITNESS FOR A PARTICULAR PURPOSE.  See the GNU
 * Lesser General Public License for more details.
 * 
 * You should have received a copy of the GNU Lesser General Public
 * License along with this library; if not, write to the Free Software
 * Foundation, Inc., 51 Franklin Street, Fifth Floor, Boston, MA  02110-1301  USA
 * 
 * Linden Research, Inc., 945 Battery Street, San Francisco, CA  94111  USA
 * $/LicenseInfo$
 */

#ifndef LL_LLPANELOUTFITSINVENTORY_H
#define LL_LLPANELOUTFITSINVENTORY_H

#include "llpanel.h"

class LLOutfitGallery;
class LLOutfitsList;
class LLOutfitListGearMenuBase;
class LLPanelAppearanceTab;
class LLPanelWearing;
class LLMenuGL;
class LLSidepanelAppearance;
class LLTabContainer;
class LLInventoryCategoriesObserver; // <FS:Ansariel> FIRE-17626: Attachment count in appearance floater

class LLPanelOutfitsInventory : public LLPanel
{
	LOG_CLASS(LLPanelOutfitsInventory);
public:
	LLPanelOutfitsInventory();
	virtual ~LLPanelOutfitsInventory();

	/*virtual*/ BOOL postBuild();
	/*virtual*/ void onOpen(const LLSD& key);
	
	void onSearchEdit(const std::string& string);
	void onSave();
	void saveOutfit(bool as_new = false);
	
	bool onSaveCommit(const LLSD& notification, const LLSD& response);

	static LLSidepanelAppearance* getAppearanceSP();

// [RLVa:KB] - Checked: 2010-08-24 (RLVa-1.4.0a) | Added: RLVa-1.2.1a
	LLTabContainer* getAppearanceTabs()		{ return mAppearanceTabs; }
	LLOutfitsList*  getMyOutfitsPanel()		{ return mMyOutfitsPanel; }
	LLPanelWearing* getCurrentOutfitPanel()	{ return mCurrentOutfitPanel; }
// [/RLVa:KB]

	static LLPanelOutfitsInventory* findInstance();

	void openApearanceTab(const std::string& tab_name);

<<<<<<< HEAD
=======
    bool isCOFPanelActive() const;

>>>>>>> 4c6d8f4b
	// <FS:Ansariel> Show avatar complexity in appearance floater
	void updateAvatarComplexity(U32 complexity, const std::map<LLUUID, U32>& item_complexity, const std::map<LLUUID, U32>& temp_item_complexity, U32 body_parts_complexity);

protected:
	void updateVerbs();

private:
	LLTabContainer*			mAppearanceTabs;

	// <FS:Ansariel> FIRE-17626: Attachment count in appearance floater
	LLInventoryCategoriesObserver* mCategoriesObserver;
	void onCOFChanged();
	// </FS:Ansariel>

	//////////////////////////////////////////////////////////////////////////////////
	// tab panels                                                                   //
protected:
	void 					initTabPanels();
	void 					onTabChange();
	bool 					isOutfitsListPanelActive() const;
	bool 					isOutfitsGalleryPanelActive() const;

private:
	LLPanelAppearanceTab*	mActivePanel;
	LLOutfitsList*			mMyOutfitsPanel;
    LLOutfitGallery*        mOutfitGalleryPanel;
	LLPanelWearing*			mCurrentOutfitPanel;

	// tab panels                                                                   //
	//////////////////////////////////////////////////////////////////////////////////

	//////////////////////////////////////////////////////////////////////////////////
	// List Commands                                                                //
protected:
	void initListCommandsHandlers();
	void updateListCommands();
	void onWearButtonClick();
	void showGearMenu();
	void onTrashButtonClick();
	bool isActionEnabled(const LLSD& userdata);
	void setWearablesLoading(bool val);
	void onWearablesLoaded();
	void onWearablesLoading();
private:
	LLPanel*					mListCommands;
	LLMenuGL*					mMenuAdd;
	// List Commands                                                                //
	//////////////////////////////////////////////////////////////////////////////////

	bool mInitialized;
};

#endif //LL_LLPANELOUTFITSINVENTORY_H<|MERGE_RESOLUTION|>--- conflicted
+++ resolved
@@ -68,11 +68,8 @@
 
 	void openApearanceTab(const std::string& tab_name);
 
-<<<<<<< HEAD
-=======
     bool isCOFPanelActive() const;
 
->>>>>>> 4c6d8f4b
 	// <FS:Ansariel> Show avatar complexity in appearance floater
 	void updateAvatarComplexity(U32 complexity, const std::map<LLUUID, U32>& item_complexity, const std::map<LLUUID, U32>& temp_item_complexity, U32 body_parts_complexity);
 
