--- conflicted
+++ resolved
@@ -50,34 +50,13 @@
     /*virtual*/ bool postBuild();
     /*virtual*/ void onOpen(const LLSD& key);
 
-<<<<<<< HEAD
-	/*virtual*/ bool postBuild();
-	/*virtual*/ void onOpen(const LLSD& key);
-	
-	void onSearchEdit(const std::string& string);
-	void onSave();
-	void saveOutfit(bool as_new = false);
-	
-	bool onSaveCommit(const LLSD& notification, const LLSD& response);
-=======
     void onSearchEdit(const std::string& string);
     void onSave();
     void saveOutfit(bool as_new = false);
->>>>>>> 1a8a5404
 
     bool onSaveCommit(const LLSD& notification, const LLSD& response);
 
-<<<<<<< HEAD
-// [RLVa:KB] - Checked: 2010-08-24 (RLVa-1.4.0a) | Added: RLVa-1.2.1a
-	LLTabContainer* getAppearanceTabs()		{ return mAppearanceTabs; }
-	LLOutfitsList*  getMyOutfitsPanel()		{ return mMyOutfitsPanel; }
-	LLPanelWearing* getCurrentOutfitPanel()	{ return mCurrentOutfitPanel; }
-// [/RLVa:KB]
-
-	static LLPanelOutfitsInventory* findInstance();
-=======
     static LLSidepanelAppearance* getAppearanceSP();
->>>>>>> 1a8a5404
 
 // [RLVa:KB] - Checked: 2010-08-24 (RLVa-1.4.0a) | Added: RLVa-1.2.1a
     LLTabContainer* getAppearanceTabs()     { return mAppearanceTabs; }
@@ -91,13 +70,8 @@
 
     bool isCOFPanelActive() const;
 
-<<<<<<< HEAD
-	// <FS:Ansariel> Show avatar complexity in appearance floater
-	void updateAvatarComplexity(U32 complexity, const std::map<LLUUID, U32>& item_complexity, const std::map<LLUUID, U32>& temp_item_complexity, U32 body_parts_complexity);
-=======
     // <FS:Ansariel> Show avatar complexity in appearance floater
     void updateAvatarComplexity(U32 complexity, const std::map<LLUUID, U32>& item_complexity, const std::map<LLUUID, U32>& temp_item_complexity, U32 body_parts_complexity);
->>>>>>> 1a8a5404
 
 protected:
     void updateVerbs();
@@ -110,18 +84,8 @@
     void onCOFChanged();
     // </FS:Ansariel>
 
-<<<<<<< HEAD
-	// <FS:Ansariel> FIRE-17626: Attachment count in appearance floater
-	LLInventoryCategoriesObserver* mCategoriesObserver;
-	void onCOFChanged();
-	// </FS:Ansariel>
-
-	//////////////////////////////////////////////////////////////////////////////////
-	// tab panels                                                                   //
-=======
     //////////////////////////////////////////////////////////////////////////////////
     // tab panels                                                                   //
->>>>>>> 1a8a5404
 protected:
     void                    initTabPanels();
     void                    onTabChange();
