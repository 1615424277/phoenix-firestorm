--- conflicted
+++ resolved
@@ -1,175 +1,111 @@
-/**
- * @file llviewerjointattachment.h
- * @brief Implementation of LLViewerJointAttachment class
- *
- * $LicenseInfo:firstyear=2002&license=viewerlgpl$
- * Second Life Viewer Source Code
- * Copyright (C) 2010, Linden Research, Inc.
- *
- * This library is free software; you can redistribute it and/or
- * modify it under the terms of the GNU Lesser General Public
- * License as published by the Free Software Foundation;
- * version 2.1 of the License only.
- *
- * This library is distributed in the hope that it will be useful,
- * but WITHOUT ANY WARRANTY; without even the implied warranty of
- * MERCHANTABILITY or FITNESS FOR A PARTICULAR PURPOSE.  See the GNU
- * Lesser General Public License for more details.
- *
- * You should have received a copy of the GNU Lesser General Public
- * License along with this library; if not, write to the Free Software
- * Foundation, Inc., 51 Franklin Street, Fifth Floor, Boston, MA  02110-1301  USA
- *
- * Linden Research, Inc., 945 Battery Street, San Francisco, CA  94111  USA
- * $/LicenseInfo$
- */
-
-#ifndef LL_LLVIEWERJOINTATTACHMENT_H
-#define LL_LLVIEWERJOINTATTACHMENT_H
-
-//-----------------------------------------------------------------------------
-// Header Files
-//-----------------------------------------------------------------------------
-#include "llviewerjoint.h"
-#include "llstring.h"
-#include "lluuid.h"
-
-class LLDrawable;
-class LLViewerObject;
-
-//-----------------------------------------------------------------------------
-// class LLViewerJointAttachment
-//-----------------------------------------------------------------------------
-class LLViewerJointAttachment :
-    public LLViewerJoint
-{
-public:
-<<<<<<< HEAD
-	LLViewerJointAttachment();
-	virtual ~LLViewerJointAttachment();
-
-	// Returns true if this object is transparent.
-	// This is used to determine in which order to draw objects.
-	bool isTransparent() override;
-
-	// Draws the shape attached to a joint.
-	// Called by render().
-	U32 drawShape( F32 pixelArea, bool first_pass, bool is_dummy ) override;
-	
-	bool updateLOD(F32 pixel_area, bool activate) override;
-
-	//
-	// accessors
-	//
-
-	void setPieSlice(S32 pie_slice) { mPieSlice = pie_slice; }	
-	void setVisibleInFirstPerson(bool visibility) { mVisibleInFirst = visibility; }
-	bool getVisibleInFirstPerson() const { return mVisibleInFirst; }
-	void setGroup(S32 group) { mGroup = group; }
-	void setOriginalPosition(LLVector3 &position);
-	void setAttachmentVisibility(bool visible);
-	void setIsHUDAttachment(bool is_hud) { mIsHUDAttachment = is_hud; }
-	bool getIsHUDAttachment() const { return mIsHUDAttachment; }
-
-	bool isAnimatable() const override { return false; }
-
-	S32 getGroup() const { return mGroup; }
-	S32 getPieSlice() const { return mPieSlice; }
-	S32	getNumObjects() const { return mAttachedObjects.size(); }
-	S32	getNumAnimatedObjects() const;
-
-	void clampObjectPosition();
-
-	//
-	// unique methods
-	//
-	bool addObject(LLViewerObject* object);
-	void removeObject(LLViewerObject *object);
-
-	// 
-	// attachments operations
-	//
-	bool isObjectAttached(const LLViewerObject *viewer_object) const;
-	const LLViewerObject *getAttachedObject(const LLUUID &object_id) const;
-	LLViewerObject *getAttachedObject(const LLUUID &object_id);
-
-	// list of attachments for this joint
-	typedef std::vector<LLPointer<LLViewerObject> > attachedobjs_vec_t;
-	attachedobjs_vec_t mAttachedObjects;
-=======
-    LLViewerJointAttachment();
-    virtual ~LLViewerJointAttachment();
-
-    //virtual U32 render( F32 pixelArea );  // Returns triangle count
-
-    // Returns true if this object is transparent.
-    // This is used to determine in which order to draw objects.
-    /*virtual*/ BOOL isTransparent();
-
-    // Draws the shape attached to a joint.
-    // Called by render().
-    /*virtual*/ U32 drawShape( F32 pixelArea, BOOL first_pass, BOOL is_dummy );
-
-    /*virtual*/ BOOL updateLOD(F32 pixel_area, BOOL activate);
-
-    //
-    // accessors
-    //
-
-    void setPieSlice(S32 pie_slice) { mPieSlice = pie_slice; }
-    void setVisibleInFirstPerson(BOOL visibility) { mVisibleInFirst = visibility; }
-    BOOL getVisibleInFirstPerson() const { return mVisibleInFirst; }
-    void setGroup(S32 group) { mGroup = group; }
-    void setOriginalPosition(LLVector3 &position);
-    void setAttachmentVisibility(BOOL visible);
-    void setIsHUDAttachment(BOOL is_hud) { mIsHUDAttachment = is_hud; }
-    BOOL getIsHUDAttachment() const { return mIsHUDAttachment; }
-
-    BOOL isAnimatable() const { return FALSE; }
-
-    S32 getGroup() const { return mGroup; }
-    S32 getPieSlice() const { return mPieSlice; }
-    S32 getNumObjects() const { return mAttachedObjects.size(); }
-    S32 getNumAnimatedObjects() const;
-
-    void clampObjectPosition();
-
-    //
-    // unique methods
-    //
-    BOOL addObject(LLViewerObject* object);
-    void removeObject(LLViewerObject *object);
-
-    //
-    // attachments operations
-    //
-    BOOL isObjectAttached(const LLViewerObject *viewer_object) const;
-    const LLViewerObject *getAttachedObject(const LLUUID &object_id) const;
-    LLViewerObject *getAttachedObject(const LLUUID &object_id);
-
-    // list of attachments for this joint
-    typedef std::vector<LLPointer<LLViewerObject> > attachedobjs_vec_t;
-    attachedobjs_vec_t mAttachedObjects;
->>>>>>> e1623bb2
-
-protected:
-    void calcLOD();
-    void setupDrawable(LLViewerObject *object);
-
-private:
-<<<<<<< HEAD
-	bool			mVisibleInFirst;
-	LLVector3		mOriginalPos;
-	S32				mGroup;
-	bool			mIsHUDAttachment;
-	S32				mPieSlice;
-=======
-    BOOL            mVisibleInFirst;
-    LLVector3       mOriginalPos;
-    S32             mGroup;
-    BOOL            mIsHUDAttachment;
-    S32             mPieSlice;
->>>>>>> e1623bb2
-};
-
-#endif // LL_LLVIEWERJOINTATTACHMENT_H+/**
+ * @file llviewerjointattachment.h
+ * @brief Implementation of LLViewerJointAttachment class
+ *
+ * $LicenseInfo:firstyear=2002&license=viewerlgpl$
+ * Second Life Viewer Source Code
+ * Copyright (C) 2010, Linden Research, Inc.
+ *
+ * This library is free software; you can redistribute it and/or
+ * modify it under the terms of the GNU Lesser General Public
+ * License as published by the Free Software Foundation;
+ * version 2.1 of the License only.
+ *
+ * This library is distributed in the hope that it will be useful,
+ * but WITHOUT ANY WARRANTY; without even the implied warranty of
+ * MERCHANTABILITY or FITNESS FOR A PARTICULAR PURPOSE.  See the GNU
+ * Lesser General Public License for more details.
+ *
+ * You should have received a copy of the GNU Lesser General Public
+ * License along with this library; if not, write to the Free Software
+ * Foundation, Inc., 51 Franklin Street, Fifth Floor, Boston, MA  02110-1301  USA
+ *
+ * Linden Research, Inc., 945 Battery Street, San Francisco, CA  94111  USA
+ * $/LicenseInfo$
+ */
+
+#ifndef LL_LLVIEWERJOINTATTACHMENT_H
+#define LL_LLVIEWERJOINTATTACHMENT_H
+
+//-----------------------------------------------------------------------------
+// Header Files
+//-----------------------------------------------------------------------------
+#include "llviewerjoint.h"
+#include "llstring.h"
+#include "lluuid.h"
+
+class LLDrawable;
+class LLViewerObject;
+
+//-----------------------------------------------------------------------------
+// class LLViewerJointAttachment
+//-----------------------------------------------------------------------------
+class LLViewerJointAttachment :
+    public LLViewerJoint
+{
+public:
+    LLViewerJointAttachment();
+    virtual ~LLViewerJointAttachment();
+
+    // Returns true if this object is transparent.
+    // This is used to determine in which order to draw objects.
+    bool isTransparent() override;
+
+    // Draws the shape attached to a joint.
+    // Called by render().
+    U32 drawShape( F32 pixelArea, bool first_pass, bool is_dummy ) override;
+
+    bool updateLOD(F32 pixel_area, bool activate) override;
+
+    //
+    // accessors
+    //
+
+    void setPieSlice(S32 pie_slice) { mPieSlice = pie_slice; }
+    void setVisibleInFirstPerson(bool visibility) { mVisibleInFirst = visibility; }
+    bool getVisibleInFirstPerson() const { return mVisibleInFirst; }
+    void setGroup(S32 group) { mGroup = group; }
+    void setOriginalPosition(LLVector3 &position);
+    void setAttachmentVisibility(bool visible);
+    void setIsHUDAttachment(bool is_hud) { mIsHUDAttachment = is_hud; }
+    bool getIsHUDAttachment() const { return mIsHUDAttachment; }
+
+    bool isAnimatable() const override { return false; }
+
+    S32 getGroup() const { return mGroup; }
+    S32 getPieSlice() const { return mPieSlice; }
+    S32 getNumObjects() const { return mAttachedObjects.size(); }
+    S32 getNumAnimatedObjects() const;
+
+    void clampObjectPosition();
+
+    //
+    // unique methods
+    //
+    bool addObject(LLViewerObject* object);
+    void removeObject(LLViewerObject *object);
+
+    //
+    // attachments operations
+    //
+    bool isObjectAttached(const LLViewerObject *viewer_object) const;
+    const LLViewerObject *getAttachedObject(const LLUUID &object_id) const;
+    LLViewerObject *getAttachedObject(const LLUUID &object_id);
+
+    // list of attachments for this joint
+    typedef std::vector<LLPointer<LLViewerObject> > attachedobjs_vec_t;
+    attachedobjs_vec_t mAttachedObjects;
+
+protected:
+    void calcLOD();
+    void setupDrawable(LLViewerObject *object);
+
+private:
+    bool            mVisibleInFirst;
+    LLVector3       mOriginalPos;
+    S32             mGroup;
+    bool            mIsHUDAttachment;
+    S32             mPieSlice;
+};
+
+#endif // LL_LLVIEWERJOINTATTACHMENT_H