--- conflicted
+++ resolved
@@ -47,88 +47,33 @@
     public LLViewerJoint
 {
 public:
-<<<<<<< HEAD
-	LLViewerJointAttachment();
-	virtual ~LLViewerJointAttachment();
-
-	// Returns true if this object is transparent.
-	// This is used to determine in which order to draw objects.
-	bool isTransparent() override;
-
-	// Draws the shape attached to a joint.
-	// Called by render().
-	U32 drawShape( F32 pixelArea, bool first_pass, bool is_dummy ) override;
-	
-	bool updateLOD(F32 pixel_area, bool activate) override;
-
-	//
-	// accessors
-	//
-
-	void setPieSlice(S32 pie_slice) { mPieSlice = pie_slice; }	
-	void setVisibleInFirstPerson(bool visibility) { mVisibleInFirst = visibility; }
-	bool getVisibleInFirstPerson() const { return mVisibleInFirst; }
-	void setGroup(S32 group) { mGroup = group; }
-	void setOriginalPosition(LLVector3 &position);
-	void setAttachmentVisibility(bool visible);
-	void setIsHUDAttachment(bool is_hud) { mIsHUDAttachment = is_hud; }
-	bool getIsHUDAttachment() const { return mIsHUDAttachment; }
-
-	bool isAnimatable() const override { return false; }
-
-	S32 getGroup() const { return mGroup; }
-	S32 getPieSlice() const { return mPieSlice; }
-	S32	getNumObjects() const { return mAttachedObjects.size(); }
-	S32	getNumAnimatedObjects() const;
-
-	void clampObjectPosition();
-
-	//
-	// unique methods
-	//
-	bool addObject(LLViewerObject* object);
-	void removeObject(LLViewerObject *object);
-
-	// 
-	// attachments operations
-	//
-	bool isObjectAttached(const LLViewerObject *viewer_object) const;
-	const LLViewerObject *getAttachedObject(const LLUUID &object_id) const;
-	LLViewerObject *getAttachedObject(const LLUUID &object_id);
-
-	// list of attachments for this joint
-	typedef std::vector<LLPointer<LLViewerObject> > attachedobjs_vec_t;
-	attachedobjs_vec_t mAttachedObjects;
-=======
     LLViewerJointAttachment();
     virtual ~LLViewerJointAttachment();
 
-    //virtual U32 render( F32 pixelArea );  // Returns triangle count
-
     // Returns true if this object is transparent.
     // This is used to determine in which order to draw objects.
-    /*virtual*/ BOOL isTransparent();
+    bool isTransparent() override;
 
     // Draws the shape attached to a joint.
     // Called by render().
-    /*virtual*/ U32 drawShape( F32 pixelArea, BOOL first_pass, BOOL is_dummy );
+    U32 drawShape( F32 pixelArea, bool first_pass, bool is_dummy ) override;
 
-    /*virtual*/ BOOL updateLOD(F32 pixel_area, BOOL activate);
+    bool updateLOD(F32 pixel_area, bool activate) override;
 
     //
     // accessors
     //
 
     void setPieSlice(S32 pie_slice) { mPieSlice = pie_slice; }
-    void setVisibleInFirstPerson(BOOL visibility) { mVisibleInFirst = visibility; }
-    BOOL getVisibleInFirstPerson() const { return mVisibleInFirst; }
+    void setVisibleInFirstPerson(bool visibility) { mVisibleInFirst = visibility; }
+    bool getVisibleInFirstPerson() const { return mVisibleInFirst; }
     void setGroup(S32 group) { mGroup = group; }
     void setOriginalPosition(LLVector3 &position);
-    void setAttachmentVisibility(BOOL visible);
-    void setIsHUDAttachment(BOOL is_hud) { mIsHUDAttachment = is_hud; }
-    BOOL getIsHUDAttachment() const { return mIsHUDAttachment; }
+    void setAttachmentVisibility(bool visible);
+    void setIsHUDAttachment(bool is_hud) { mIsHUDAttachment = is_hud; }
+    bool getIsHUDAttachment() const { return mIsHUDAttachment; }
 
-    BOOL isAnimatable() const { return FALSE; }
+    bool isAnimatable() const override { return false; }
 
     S32 getGroup() const { return mGroup; }
     S32 getPieSlice() const { return mPieSlice; }
@@ -140,39 +85,30 @@
     //
     // unique methods
     //
-    BOOL addObject(LLViewerObject* object);
+    bool addObject(LLViewerObject* object);
     void removeObject(LLViewerObject *object);
 
     //
     // attachments operations
     //
-    BOOL isObjectAttached(const LLViewerObject *viewer_object) const;
+    bool isObjectAttached(const LLViewerObject *viewer_object) const;
     const LLViewerObject *getAttachedObject(const LLUUID &object_id) const;
     LLViewerObject *getAttachedObject(const LLUUID &object_id);
 
     // list of attachments for this joint
     typedef std::vector<LLPointer<LLViewerObject> > attachedobjs_vec_t;
     attachedobjs_vec_t mAttachedObjects;
->>>>>>> c06fb4e0
 
 protected:
     void calcLOD();
     void setupDrawable(LLViewerObject *object);
 
 private:
-<<<<<<< HEAD
-	bool			mVisibleInFirst;
-	LLVector3		mOriginalPos;
-	S32				mGroup;
-	bool			mIsHUDAttachment;
-	S32				mPieSlice;
-=======
-    BOOL            mVisibleInFirst;
+    bool            mVisibleInFirst;
     LLVector3       mOriginalPos;
     S32             mGroup;
-    BOOL            mIsHUDAttachment;
+    bool            mIsHUDAttachment;
     S32             mPieSlice;
->>>>>>> c06fb4e0
 };
 
 #endif // LL_LLVIEWERJOINTATTACHMENT_H