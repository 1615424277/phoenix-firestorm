/**
 * @file lldebugmessagebox.h
 * @brief Debug message box.
 *
 * $LicenseInfo:firstyear=2002&license=viewerlgpl$
 * Second Life Viewer Source Code
 * Copyright (C) 2010, Linden Research, Inc.
 *
 * This library is free software; you can redistribute it and/or
 * modify it under the terms of the GNU Lesser General Public
 * License as published by the Free Software Foundation;
 * version 2.1 of the License only.
 *
 * This library is distributed in the hope that it will be useful,
 * but WITHOUT ANY WARRANTY; without even the implied warranty of
 * MERCHANTABILITY or FITNESS FOR A PARTICULAR PURPOSE.  See the GNU
 * Lesser General Public License for more details.
 *
 * You should have received a copy of the GNU Lesser General Public
 * License along with this library; if not, write to the Free Software
 * Foundation, Inc., 51 Franklin Street, Fifth Floor, Boston, MA  02110-1301  USA
 *
 * Linden Research, Inc., 945 Battery Street, San Francisco, CA  94111  USA
 * $/LicenseInfo$
 */


#ifndef LL_LLDEBUGMESSAGEBOX_H
#define LL_LLDEBUGMESSAGEBOX_H

#include "llfloater.h"
#include "v3math.h"
#include "lltextbox.h"
#include "llstring.h"
#include "llframetimer.h"
#include <vector>
#include <map>

class LLSliderCtrl;

//----------------------------------------------------------------------------
// LLDebugVarMessageBox
//----------------------------------------------------------------------------

typedef enum e_debug_var_type
{
    VAR_TYPE_F32,
    VAR_TYPE_S32,
    VAR_TYPE_VEC2,
    VAR_TYPE_VEC3,
    VAR_TYPE_VEC4,
    VAR_TYPE_COUNT
} EDebugVarType;

class LLDebugVarMessageBox : public LLFloater
{
protected:
    LLDebugVarMessageBox(const std::string& title, EDebugVarType var_type, void *var);
    ~LLDebugVarMessageBox();

    static LLDebugVarMessageBox* show(const std::string& title, EDebugVarType var_type, void *var);
    void sliderChanged(const LLSD& data);
    void onAnimateClicked(const LLSD& data);

public:
    static void show(const std::string& title, F32 *var, F32 max_value = 100.f, F32 increment = 0.1f);
    static void show(const std::string& title, S32 *var, S32 max_value = 255, S32 increment = 1);
    static void show(const std::string& title, LLVector2 *var, LLVector2 max_value = LLVector2(100.f, 100.f), LLVector2 increment = LLVector2(0.1f, 0.1f));
    static void show(const std::string& title, LLVector3 *var, LLVector3 max_value = LLVector3(100.f, 100.f, 100.f), LLVector3 increment = LLVector3(0.1f, 0.1f, 0.1f));
    //static void show(const std::string& title, LLVector4 *var, LLVector4 max_value = LLVector4(100.f, 100.f, 100.f, 100.f), LLVector4 increment = LLVector4(0.1f, 0.1f, 0.1f, 0.1f));

    virtual void    draw();

protected:
<<<<<<< HEAD
	EDebugVarType	mVarType;
	void*			mVarData;
	LLSliderCtrl*	mSlider1;
	LLSliderCtrl*	mSlider2;
	LLSliderCtrl*	mSlider3;
	LLButton*		mAnimateButton;
	LLTextBox*		mText;
	std::string		mTitle;
	bool			mAnimate;
=======
    EDebugVarType   mVarType;
    void*           mVarData;
    LLSliderCtrl*   mSlider1;
    LLSliderCtrl*   mSlider2;
    LLSliderCtrl*   mSlider3;
    LLButton*       mAnimateButton;
    LLTextBox*      mText;
    std::string     mTitle;
    BOOL            mAnimate;
>>>>>>> c06fb4e0

    static std::map<std::string, LLDebugVarMessageBox*> sInstances;
};

#endif // LL_LLMESSAGEBOX_H<|MERGE_RESOLUTION|>--- conflicted
+++ resolved
@@ -72,17 +72,6 @@
     virtual void    draw();
 
 protected:
-<<<<<<< HEAD
-	EDebugVarType	mVarType;
-	void*			mVarData;
-	LLSliderCtrl*	mSlider1;
-	LLSliderCtrl*	mSlider2;
-	LLSliderCtrl*	mSlider3;
-	LLButton*		mAnimateButton;
-	LLTextBox*		mText;
-	std::string		mTitle;
-	bool			mAnimate;
-=======
     EDebugVarType   mVarType;
     void*           mVarData;
     LLSliderCtrl*   mSlider1;
@@ -91,8 +80,7 @@
     LLButton*       mAnimateButton;
     LLTextBox*      mText;
     std::string     mTitle;
-    BOOL            mAnimate;
->>>>>>> c06fb4e0
+    bool            mAnimate;
 
     static std::map<std::string, LLDebugVarMessageBox*> sInstances;
 };
