--- conflicted
+++ resolved
@@ -130,13 +130,8 @@
                 const LLWString ltext = utf8str_to_wstring(llformat("%d", line.mLineNum ));
                 bool is_cur_line = cursor_line == line.mLineNum;
                 const U8 style = is_cur_line ? LLFontGL::BOLD : LLFontGL::NORMAL;
-<<<<<<< HEAD
-                const LLColor4 fg_color = is_cur_line ? mCursorColor : mReadOnlyFgColor;
+                const LLColor4& fg_color = is_cur_line ? mCursorColor : mReadOnlyFgColor;
                 getFont()->render(
-=======
-                const LLColor4& fg_color = is_cur_line ? mCursorColor : mReadOnlyFgColor;
-                getScriptFont()->render(
->>>>>>> db376f2a
                                  ltext, // string to draw
                                  0, // begin offset
                                  UI_TEXTEDITOR_LINE_NUMBER_MARGIN - 2, // x
@@ -192,7 +187,7 @@
         for (size_t i = 0; i < count; i++)
         {
             std::string name = utf8str_trim(funcs[i]);
-            mKeywords.addToken(LLKeywordToken::TT_WORD, name, color, tooltips[i] );
+            mKeywords.addToken(LLKeywordToken::TT_WORD, name, LLUIColor(color), tooltips[i] );
         }
         segment_vec_t segment_list;
         LLStyleConstSP style = new LLStyle(LLStyle::Params().font(getFont()).color(mDefaultColor.get()));
