--- conflicted
+++ resolved
@@ -60,7 +60,8 @@
 
 BOOL LLScriptEditor::postBuild()
 {
-    gSavedSettings.getControl("LSLFontSizeName")->getCommitSignal()->connect(boost::bind(&LLScriptEditor::onFontSizeChange, this));
+    // <FS:Ansariel> FIRE-20818: User-selectable font and size for script editor
+    //gSavedSettings.getControl("LSLFontSizeName")->getCommitSignal()->connect(boost::bind(&LLScriptEditor::onFontSizeChange, this));
     return LLTextEditor::postBuild();
 }
 
@@ -126,18 +127,11 @@
 			// draw the line numbers
 			if(line.mLineNum != last_line_num && line.mRect.mTop <= scrolled_view_rect.mTop)
 			{
-<<<<<<< HEAD
-				// <FS:Ansariel> Script editor ignoring font selection
-				//const LLFontGL *num_font = LLFontGL::getFontMonospace();
-				const LLFontGL *num_font = getFont();
-				// </FS:Ansariel>
-=======
->>>>>>> c71da80d
 				const LLWString ltext = utf8str_to_wstring(llformat("%d", line.mLineNum ));
 				BOOL is_cur_line = cursor_line == line.mLineNum;
 				const U8 style = is_cur_line ? LLFontGL::BOLD : LLFontGL::NORMAL;
 				const LLColor4 fg_color = is_cur_line ? mCursorColor : mReadOnlyFgColor;
-                getScriptFont()->render(
+                getFont()->render(
 								 ltext, // string to draw
 								 0, // begin offset
 								 UI_TEXTEDITOR_LINE_NUMBER_MARGIN - 2, // x
@@ -165,7 +159,9 @@
     LL_PROFILE_ZONE_SCOPED;
 	mKeywords.processTokens();
 	
-    LLStyleConstSP style = new LLStyle(LLStyle::Params().font(getScriptFont()).color(mDefaultColor.get()));
+    // <FS:Ansariel> FIRE-20818: User-selectable font and size for script editor
+    //LLStyleConstSP style = new LLStyle(LLStyle::Params().font(getScriptFont()).color(mDefaultColor.get()));
+    LLStyleConstSP style = new LLStyle(LLStyle::Params().font(getFont()).color(mDefaultColor.get()));
 
 	segment_vec_t segment_list;
     mKeywords.findSegments(&segment_list, getWText(), *this, style);
@@ -194,7 +190,8 @@
 			mKeywords.addToken(LLKeywordToken::TT_WORD, name, color, tooltips[i] );
 		}
 		segment_vec_t segment_list;
-		mKeywords.findSegments(&segment_list, getWText(), mDefaultColor.get(), *this);
+        LLStyleConstSP style = new LLStyle(LLStyle::Params().font(getFont()).color(mDefaultColor.get()));
+		mKeywords.findSegments(&segment_list, getWText(), *this, style);
 
 		mSegments.clear();
 		segment_set_t::iterator insert_it = mSegments.begin();
@@ -212,7 +209,9 @@
 	{
         LL_PROFILE_ZONE_SCOPED;
 
-        LLStyleConstSP style = new LLStyle(LLStyle::Params().font(getScriptFont()).color(mDefaultColor.get()));
+        // <FS:Ansariel> FIRE-20818: User-selectable font and size for script editor
+        //LLStyleConstSP style = new LLStyle(LLStyle::Params().font(getScriptFont()).color(mDefaultColor.get()));
+        LLStyleConstSP style = new LLStyle(LLStyle::Params().font(getFont()).color(mDefaultColor.get()));
 
 		// HACK:  No non-ascii keywords for now
 		segment_vec_t segment_list;
@@ -267,7 +266,28 @@
 	}
 }
 
-<<<<<<< HEAD
+// <FS:Ansariel> FIRE-20818: User-selectable font and size for script editor
+//std::string LLScriptEditor::getScriptFontSize()
+//{ 
+//    static LLCachedControl<std::string> size_name(gSavedSettings, "LSLFontSizeName", "Monospace");
+//    return size_name;
+//}
+//
+//LLFontGL* LLScriptEditor::getScriptFont()
+//{
+//    std::string font_size_name = mUseDefaultFontSize ? "Monospace" : getScriptFontSize();
+//    return LLFontGL::getFont(LLFontDescriptor("Monospace", font_size_name, 0));
+//}
+//
+//void LLScriptEditor::onFontSizeChange() 
+//{
+//    if (!mUseDefaultFontSize)
+//    {
+//        needsReflow();
+//    }
+//}
+// </FS:Ansariel>
+
 // <FS> Improved Home-key behavior
 //virtual
 void LLScriptEditor::startOfLine()
@@ -318,25 +338,4 @@
 
 	return LLTextEditor::handleKeyHere(key, mask);
 }
-// </FS:Ansariel>
-=======
-std::string LLScriptEditor::getScriptFontSize()
-{ 
-    static LLCachedControl<std::string> size_name(gSavedSettings, "LSLFontSizeName", "Monospace");
-    return size_name;
-}
-
-LLFontGL* LLScriptEditor::getScriptFont()
-{
-    std::string font_size_name = mUseDefaultFontSize ? "Monospace" : getScriptFontSize();
-    return LLFontGL::getFont(LLFontDescriptor("Monospace", font_size_name, 0));
-}
-
-void LLScriptEditor::onFontSizeChange() 
-{
-    if (!mUseDefaultFontSize)
-    {
-        needsReflow();
-    }
-}
->>>>>>> c71da80d
+// </FS:Ansariel>