
/**
 * @file llviewertexture.cpp
 * @brief Object which handles a received image (and associated texture(s))
 *
 * $LicenseInfo:firstyear=2000&license=viewerlgpl$
 * Second Life Viewer Source Code
 * Copyright (C) 2010, Linden Research, Inc.
 *
 * This library is free software; you can redistribute it and/or
 * modify it under the terms of the GNU Lesser General Public
 * License as published by the Free Software Foundation;
 * version 2.1 of the License only.
 *
 * This library is distributed in the hope that it will be useful,
 * but WITHOUT ANY WARRANTY; without even the implied warranty of
 * MERCHANTABILITY or FITNESS FOR A PARTICULAR PURPOSE.  See the GNU
 * Lesser General Public License for more details.
 *
 * You should have received a copy of the GNU Lesser General Public
 * License along with this library; if not, write to the Free Software
 * Foundation, Inc., 51 Franklin Street, Fifth Floor, Boston, MA  02110-1301  USA
 *
 * Linden Research, Inc., 945 Battery Street, San Francisco, CA  94111  USA
 * $/LicenseInfo$
 */

#include "llviewerprecompiledheaders.h"

#include "llviewertexture.h"

// Library includes
#include "llmath.h"
#include "llerror.h"
#include "llgl.h"
#include "llglheaders.h"
#include "llhost.h"
#include "llimage.h"
#include "llimagebmp.h"
#include "llimagej2c.h"
#include "llimagetga.h"
#include "llstl.h"
#include "message.h"
#include "lltimer.h"

// viewer includes
#include "llimagegl.h"
#include "lldrawpool.h"
#include "lltexturefetch.h"
#include "llviewertexturelist.h"
#include "llviewercontrol.h"
#include "pipeline.h"
#include "llappviewer.h"
#include "llface.h"
#include "llviewercamera.h"
#include "lltextureentry.h"
#include "lltexturemanagerbridge.h"
#include "llmediaentry.h"
#include "llvovolume.h"
#include "llviewermedia.h"
#include "lltexturecache.h"
#include "llviewerwindow.h"
#include "llwindow.h"
///////////////////////////////////////////////////////////////////////////////

<<<<<<< HEAD
#include "llmimetypes.h"

// extern
const S32Megabytes gMinVideoRam(32);
// <FS:Ansariel> Texture memory management
//const S32Megabytes gMaxVideoRam(512);
S32Megabytes gMaxVideoRam(512);
// </FS:Ansariel>


=======
>>>>>>> c8310aae
// statics
LLPointer<LLViewerTexture>        LLViewerTexture::sNullImagep = nullptr;
LLPointer<LLViewerTexture>        LLViewerTexture::sBlackImagep = nullptr;
LLPointer<LLViewerTexture>        LLViewerTexture::sCheckerBoardImagep = nullptr;
LLPointer<LLViewerFetchedTexture> LLViewerFetchedTexture::sMissingAssetImagep = nullptr;
LLPointer<LLViewerFetchedTexture> LLViewerFetchedTexture::sWhiteImagep = nullptr;
LLPointer<LLViewerFetchedTexture> LLViewerFetchedTexture::sDefaultImagep = nullptr;
LLPointer<LLViewerFetchedTexture> LLViewerFetchedTexture::sSmokeImagep = nullptr;
LLPointer<LLViewerFetchedTexture> LLViewerFetchedTexture::sFlatNormalImagep = nullptr;
LLPointer<LLViewerFetchedTexture> LLViewerFetchedTexture::sDefaultIrradiancePBRp;
// [SL:KB] - Patch: Render-TextureToggle (Catznip-4.0)
LLPointer<LLViewerFetchedTexture> LLViewerFetchedTexture::sDefaultDiffuseImagep = NULL;
// [/SL:KB]
LLViewerMediaTexture::media_map_t LLViewerMediaTexture::sMediaMap;
LLTexturePipelineTester* LLViewerTextureManager::sTesterp = nullptr;
F32 LLViewerFetchedTexture::sMaxVirtualSize = 8192.f*8192.f;

const std::string sTesterName("TextureTester");

S32 LLViewerTexture::sImageCount = 0;
S32 LLViewerTexture::sRawCount = 0;
S32 LLViewerTexture::sAuxCount = 0;
LLFrameTimer LLViewerTexture::sEvaluationTimer;
F32 LLViewerTexture::sDesiredDiscardBias = 0.f;

S32 LLViewerTexture::sMaxSculptRez = 128; //max sculpt image size
constexpr S32 MAX_CACHED_RAW_IMAGE_AREA = 64 * 64;
const S32 MAX_CACHED_RAW_SCULPT_IMAGE_AREA = LLViewerTexture::sMaxSculptRez * LLViewerTexture::sMaxSculptRez;
constexpr S32 MAX_CACHED_RAW_TERRAIN_IMAGE_AREA = 128 * 128;
constexpr S32 DEFAULT_ICON_DIMENSIONS = 32;
constexpr S32 DEFAULT_THUMBNAIL_DIMENSIONS = 256;
U32 LLViewerTexture::sMinLargeImageSize = 65536; //256 * 256.
U32 LLViewerTexture::sMaxSmallImageSize = MAX_CACHED_RAW_IMAGE_AREA;
bool LLViewerTexture::sFreezeImageUpdates = false;
F32 LLViewerTexture::sCurrentTime = 0.0f;

constexpr F32 MEMORY_CHECK_WAIT_TIME = 1.0f;
constexpr F32 MIN_VRAM_BUDGET = 768.f;
F32 LLViewerTexture::sFreeVRAMMegabytes = MIN_VRAM_BUDGET;

LLViewerTexture::EDebugTexels LLViewerTexture::sDebugTexelsMode = LLViewerTexture::DEBUG_TEXELS_OFF;

const F64 log_2 = log(2.0);

/*const*/ U32 DESIRED_NORMAL_TEXTURE_SIZE = (U32)LLViewerFetchedTexture::MAX_IMAGE_SIZE_DEFAULT; // <FS:Ansariel> Max texture resolution

LLUUID LLViewerTexture::sInvisiprimTexture1 = LLUUID::null;
LLUUID LLViewerTexture::sInvisiprimTexture2 = LLUUID::null;
#define TEX_INVISIPRIM1 "e97cf410-8e61-7005-ec06-629eba4cd1fb"
#define TEX_INVISIPRIM2 "38b86f85-2575-52a9-a531-23108d8da837"


//----------------------------------------------------------------------------------------------
//namespace: LLViewerTextureAccess
//----------------------------------------------------------------------------------------------

LLLoadedCallbackEntry::LLLoadedCallbackEntry(loaded_callback_func cb,
                      S32 discard_level,
                      bool need_imageraw, // Needs image raw for the callback
                      void* userdata,
                      LLLoadedCallbackEntry::source_callback_list_t* src_callback_list,
                      LLViewerFetchedTexture* target,
                      bool pause)
    : mCallback(cb),
      mLastUsedDiscard(MAX_DISCARD_LEVEL+1),
      mDesiredDiscard(discard_level),
      mNeedsImageRaw(need_imageraw),
      mUserData(userdata),
      mSourceCallbackList(src_callback_list),
      mPaused(pause)
{
    if(mSourceCallbackList)
    {
        mSourceCallbackList->insert(LLTextureKey(target->getID(), (ETexListType)target->getTextureListType()));
    }
}

LLLoadedCallbackEntry::~LLLoadedCallbackEntry()
{
}

void LLLoadedCallbackEntry::removeTexture(LLViewerFetchedTexture* tex)
{
    if (mSourceCallbackList && tex)
    {
        mSourceCallbackList->erase(LLTextureKey(tex->getID(), (ETexListType)tex->getTextureListType()));
    }
}

//static
void LLLoadedCallbackEntry::cleanUpCallbackList(LLLoadedCallbackEntry::source_callback_list_t* callback_list)
{
    //clear texture callbacks.
    if(callback_list && !callback_list->empty())
    {
        for(LLLoadedCallbackEntry::source_callback_list_t::iterator iter = callback_list->begin();
                iter != callback_list->end(); ++iter)
        {
            LLViewerFetchedTexture* tex = gTextureList.findImage(*iter);
            if(tex)
            {
                tex->deleteCallbackEntry(callback_list);
            }
        }
        callback_list->clear();
    }
}

LLViewerMediaTexture* LLViewerTextureManager::createMediaTexture(const LLUUID &media_id, bool usemipmaps, LLImageGL* gl_image)
{
    return new LLViewerMediaTexture(media_id, usemipmaps, gl_image);
}

void LLViewerTextureManager::findFetchedTextures(const LLUUID& id, std::vector<LLViewerFetchedTexture*> &output)
{
    return gTextureList.findTexturesByID(id, output);
}

void  LLViewerTextureManager::findTextures(const LLUUID& id, std::vector<LLViewerTexture*> &output)
{
    LL_PROFILE_ZONE_SCOPED_CATEGORY_TEXTURE;
    std::vector<LLViewerFetchedTexture*> fetched_output;
    gTextureList.findTexturesByID(id, fetched_output);
    std::vector<LLViewerFetchedTexture*>::iterator iter = fetched_output.begin();
    while (iter != fetched_output.end())
    {
        output.push_back(*iter);
        iter++;
    }

    //search media texture list
    if (output.empty())
    {
        LLViewerTexture* tex;
        tex = LLViewerTextureManager::findMediaTexture(id);
        if (tex)
        {
            output.push_back(tex);
        }
    }

}

LLViewerFetchedTexture* LLViewerTextureManager::findFetchedTexture(const LLUUID& id, S32 tex_type)
{
    LL_PROFILE_ZONE_SCOPED_CATEGORY_TEXTURE;
    return gTextureList.findImage(id, (ETexListType)tex_type);
}

LLViewerMediaTexture* LLViewerTextureManager::findMediaTexture(const LLUUID &media_id)
{
    return LLViewerMediaTexture::findMediaTexture(media_id);
}

LLViewerMediaTexture*  LLViewerTextureManager::getMediaTexture(const LLUUID& id, bool usemipmaps, LLImageGL* gl_image)
{
    LLViewerMediaTexture* tex = LLViewerMediaTexture::findMediaTexture(id);
    if(!tex)
    {
        tex = LLViewerTextureManager::createMediaTexture(id, usemipmaps, gl_image);
    }

    tex->initVirtualSize();

    return tex;
}

LLViewerFetchedTexture* LLViewerTextureManager::staticCastToFetchedTexture(LLTexture* tex, bool report_error)
{
    if(!tex)
    {
        return NULL;
    }

    S8 type = tex->getType();
    if(type == LLViewerTexture::FETCHED_TEXTURE || type == LLViewerTexture::LOD_TEXTURE)
    {
        return static_cast<LLViewerFetchedTexture*>(tex);
    }

    if(report_error)
    {
        LL_ERRS() << "not a fetched texture type: " << type << LL_ENDL;
    }

    return NULL;
}

LLPointer<LLViewerTexture> LLViewerTextureManager::getLocalTexture(bool usemipmaps, bool generate_gl_tex)
{
    LLPointer<LLViewerTexture> tex = new LLViewerTexture(usemipmaps);
    if(generate_gl_tex)
    {
        tex->generateGLTexture();
        tex->setCategory(LLGLTexture::LOCAL);
    }
    return tex;
}
LLPointer<LLViewerTexture> LLViewerTextureManager::getLocalTexture(const LLUUID& id, bool usemipmaps, bool generate_gl_tex)
{
    LLPointer<LLViewerTexture> tex = new LLViewerTexture(id, usemipmaps);
    if(generate_gl_tex)
    {
        tex->generateGLTexture();
        tex->setCategory(LLGLTexture::LOCAL);
    }
    return tex;
}
LLPointer<LLViewerTexture> LLViewerTextureManager::getLocalTexture(const LLImageRaw* raw, bool usemipmaps)
{
    LLPointer<LLViewerTexture> tex = new LLViewerTexture(raw, usemipmaps);
    tex->setCategory(LLGLTexture::LOCAL);
    return tex;
}
LLPointer<LLViewerTexture> LLViewerTextureManager::getLocalTexture(const U32 width, const U32 height, const U8 components, bool usemipmaps, bool generate_gl_tex)
{
    LLPointer<LLViewerTexture> tex = new LLViewerTexture(width, height, components, usemipmaps);
    if(generate_gl_tex)
    {
        tex->generateGLTexture();
        tex->setCategory(LLGLTexture::LOCAL);
    }
    return tex;
}

LLViewerFetchedTexture* LLViewerTextureManager::getFetchedTexture(const LLImageRaw* raw, FTType type, bool usemipmaps)
{
    LLImageDataSharedLock lock(raw);
    LLViewerFetchedTexture* ret = new LLViewerFetchedTexture(raw, type, usemipmaps);
    gTextureList.addImage(ret, TEX_LIST_STANDARD);
    return ret;
}

LLViewerFetchedTexture* LLViewerTextureManager::getFetchedTexture(
                                                   const LLUUID &image_id,
                                                   FTType f_type,
                                                   bool usemipmaps,
                                                   LLViewerTexture::EBoostLevel boost_priority,
                                                   S8 texture_type,
                                                   LLGLint internal_format,
                                                   LLGLenum primary_format,
                                                   LLHost request_from_host)
{
    return gTextureList.getImage(image_id, f_type, usemipmaps, boost_priority, texture_type, internal_format, primary_format, request_from_host);
}

LLViewerFetchedTexture* LLViewerTextureManager::getFetchedTextureFromFile(
                                                   const std::string& filename,
                                                   FTType f_type,
                                                   bool usemipmaps,
                                                   LLViewerTexture::EBoostLevel boost_priority,
                                                   S8 texture_type,
                                                   LLGLint internal_format,
                                                   LLGLenum primary_format,
                                                   const LLUUID& force_id)
{
    return gTextureList.getImageFromFile(filename, f_type, usemipmaps, boost_priority, texture_type, internal_format, primary_format, force_id);
}

//static
LLViewerFetchedTexture* LLViewerTextureManager::getFetchedTextureFromUrl(const std::string& url,
                                     FTType f_type,
                                     bool usemipmaps,
                                     LLViewerTexture::EBoostLevel boost_priority,
                                     S8 texture_type,
                                     LLGLint internal_format,
                                     LLGLenum primary_format,
                                     const LLUUID& force_id
                                     )
{
    return gTextureList.getImageFromUrl(url, f_type, usemipmaps, boost_priority, texture_type, internal_format, primary_format, force_id);
}

//static
LLImageRaw* LLViewerTextureManager::getRawImageFromMemory(const U8* data, U32 size, std::string_view mimetype)
{
    return gTextureList.getRawImageFromMemory(data, size, mimetype);
}

//static
LLViewerFetchedTexture* LLViewerTextureManager::getFetchedTextureFromMemory(const U8* data, U32 size, std::string_view mimetype)
{
    return gTextureList.getImageFromMemory(data, size, mimetype);
}

LLViewerFetchedTexture* LLViewerTextureManager::getFetchedTextureFromHost(const LLUUID& image_id, FTType f_type, LLHost host)
{
    return gTextureList.getImageFromHost(image_id, f_type, host);
}

// Create a bridge to the viewer texture manager.
class LLViewerTextureManagerBridge : public LLTextureManagerBridge
{
    /*virtual*/ LLPointer<LLGLTexture> getLocalTexture(bool usemipmaps = true, bool generate_gl_tex = true)
    {
        return LLViewerTextureManager::getLocalTexture(usemipmaps, generate_gl_tex);
    }

    /*virtual*/ LLPointer<LLGLTexture> getLocalTexture(const U32 width, const U32 height, const U8 components, bool usemipmaps, bool generate_gl_tex = true)
    {
        return LLViewerTextureManager::getLocalTexture(width, height, components, usemipmaps, generate_gl_tex);
    }

    /*virtual*/ LLGLTexture* getFetchedTexture(const LLUUID &image_id)
    {
        return LLViewerTextureManager::getFetchedTexture(image_id);
    }
};


void LLViewerTextureManager::init()
{
    {
        LLPointer<LLImageRaw> raw = new LLImageRaw(1,1,3);
        raw->clear(0x77, 0x77, 0x77, 0xFF);
        LLViewerTexture::sNullImagep = LLViewerTextureManager::getLocalTexture(raw.get(), true);
    }

    const S32 dim = 128;
    LLPointer<LLImageRaw> image_raw = new LLImageRaw(dim,dim,3);
    U8* data = image_raw->getData();

    memset(data, 0, dim * dim * 3);
    LLViewerTexture::sBlackImagep = LLViewerTextureManager::getLocalTexture(image_raw.get(), true);

#if 1
    LLPointer<LLViewerFetchedTexture> imagep = LLViewerTextureManager::getFetchedTexture(IMG_DEFAULT);
    LLViewerFetchedTexture::sDefaultImagep = imagep;

    for (S32 i = 0; i<dim; i++)
    {
        for (S32 j = 0; j<dim; j++)
        {
#if 0
            const S32 border = 2;
            if (i<border || j<border || i>=(dim-border) || j>=(dim-border))
            {
                *data++ = 0xff;
                *data++ = 0xff;
                *data++ = 0xff;
            }
            else
#endif
            {
                *data++ = 0x7f;
                *data++ = 0x7f;
                *data++ = 0x7f;
            }
        }
    }
    imagep->createGLTexture(0, image_raw);
    image_raw = NULL;
#else
    LLViewerFetchedTexture::sDefaultImagep = LLViewerTextureManager::getFetchedTexture(IMG_DEFAULT, true, LLGLTexture::BOOST_UI);
#endif
    LLViewerFetchedTexture::sDefaultImagep->dontDiscard();
    LLViewerFetchedTexture::sDefaultImagep->setCategory(LLGLTexture::OTHER);

    image_raw = new LLImageRaw(32,32,3);
    data = image_raw->getData();

    for (S32 i = 0; i < (32*32*3); i+=3)
    {
        S32 x = (i % (32*3)) / (3*16);
        S32 y = i / (32*3*16);
        U8 color = ((x + y) % 2) * 255;
        data[i] = color;
        data[i+1] = color;
        data[i+2] = color;
    }

    LLViewerTexture::sCheckerBoardImagep = LLViewerTextureManager::getLocalTexture(image_raw.get(), true);

    LLViewerTexture::initClass();

    // Create a texture manager bridge.
    gTextureManagerBridgep = new LLViewerTextureManagerBridge;

    if (LLMetricPerformanceTesterBasic::isMetricLogRequested(sTesterName) && !LLMetricPerformanceTesterBasic::getTester(sTesterName))
    {
        sTesterp = new LLTexturePipelineTester();
        if (!sTesterp->isValid())
        {
            delete sTesterp;
            sTesterp = NULL;
        }
    }
}

void LLViewerTextureManager::cleanup()
{
    stop_glerror();

    delete gTextureManagerBridgep;
    LLImageGL::sDefaultGLTexture = NULL;
    LLViewerTexture::sNullImagep = NULL;
    LLViewerTexture::sBlackImagep = NULL;
    LLViewerTexture::sCheckerBoardImagep = NULL;
    LLViewerFetchedTexture::sDefaultImagep = NULL;
    LLViewerFetchedTexture::sSmokeImagep = NULL;
    LLViewerFetchedTexture::sMissingAssetImagep = NULL;
    LLTexUnit::sWhiteTexture = 0;
    LLViewerFetchedTexture::sWhiteImagep = NULL;

    LLViewerFetchedTexture::sFlatNormalImagep = NULL;
    LLViewerFetchedTexture::sDefaultIrradiancePBRp = NULL;

    LLViewerMediaTexture::cleanUpClass();
}

//----------------------------------------------------------------------------------------------
//----------------------------------------------------------------------------------------------
//start of LLViewerTexture
//----------------------------------------------------------------------------------------------
// static
void LLViewerTexture::initClass()
{
    LLImageGL::sDefaultGLTexture = LLViewerFetchedTexture::sDefaultImagep->getGLTexture();

    if (sInvisiprimTexture1.isNull())
    {
        sInvisiprimTexture1 = LLUUID(TEX_INVISIPRIM1);
    }
    if (sInvisiprimTexture2.isNull())
    {
        sInvisiprimTexture2 = LLUUID(TEX_INVISIPRIM2);
    }
}

//static
void LLViewerTexture::updateClass()
{
    LL_PROFILE_ZONE_SCOPED_CATEGORY_TEXTURE;
    sCurrentTime = gFrameTimeSeconds;

    LLTexturePipelineTester* tester = (LLTexturePipelineTester*)LLMetricPerformanceTesterBasic::getTester(sTesterName);
    if (tester)
    {
        tester->update();
    }

    LLViewerMediaTexture::updateClass();

    static LLCachedControl<U32> max_vram_budget(gSavedSettings, "RenderMaxVRAMBudget", 0);

    F64 texture_bytes_alloc = LLImageGL::getTextureBytesAllocated() / 1024.0 / 512.0;
    F64 vertex_bytes_alloc = LLVertexBuffer::getBytesAllocated() / 1024.0 / 512.0;
    F64 render_bytes_alloc = LLRenderTarget::sBytesAllocated / 1024.0 / 512.0;

    // get an estimate of how much video memory we're using
    // NOTE: our metrics miss about half the vram we use, so this biases high but turns out to typically be within 5% of the real number
    F32 used = (F32)ll_round(texture_bytes_alloc + vertex_bytes_alloc + render_bytes_alloc);

    F32 budget = max_vram_budget == 0 ? (F32)gGLManager.mVRAM : (F32)max_vram_budget;

    // try to leave half a GB for everyone else, but keep at least 768MB for ourselves
    F32 target = llmax(budget - 512.f, MIN_VRAM_BUDGET);
    sFreeVRAMMegabytes = target - used;

    F32 over_pct = (used - target) / target;

    bool is_low = over_pct > 0.f;

    if (isSystemMemoryLow())
    {
        is_low = true;
        // System RAM is low -> ramp up discard bias over time to free memory
        if (sEvaluationTimer.getElapsedTimeF32() > MEMORY_CHECK_WAIT_TIME)
        {
            static LLCachedControl<F32> low_mem_min_discard_increment(gSavedSettings, "RenderLowMemMinDiscardIncrement", .1f);
            sDesiredDiscardBias += (F32) low_mem_min_discard_increment * (F32) gFrameIntervalSeconds;
            sEvaluationTimer.reset();
        }
    }
    else
    {
        sDesiredDiscardBias = llmax(sDesiredDiscardBias, 1.f + over_pct);

        if (sDesiredDiscardBias > 1.f && over_pct < 0.f)
        {
            sDesiredDiscardBias -= gFrameIntervalSeconds * 0.01f;
        }
    }

    static bool was_low = false;
    if (is_low && !was_low)
    {
        LL_WARNS() << "Low system memory detected, emergency downrezzing off screen textures" << LL_ENDL;
        sDesiredDiscardBias = llmax(sDesiredDiscardBias, 1.5f);

        for (auto image : gTextureList)
        {
            gTextureList.updateImageDecodePriority(image);
        }
    }

    was_low = is_low;

    sDesiredDiscardBias = llclamp(sDesiredDiscardBias, 1.f, 3.f);

    LLViewerTexture::sFreezeImageUpdates = false;
}

//static
bool LLViewerTexture::isSystemMemoryLow()
{
    static LLFrameTimer timer;
    static U32Megabytes physical_res = U32Megabytes(U32_MAX);

    static LLCachedControl<U32> min_free_main_memory(gSavedSettings, "RenderMinFreeMainMemoryThreshold", 512);
    const U32Megabytes MIN_FREE_MAIN_MEMORY(min_free_main_memory);

    if (timer.getElapsedTimeF32() < MEMORY_CHECK_WAIT_TIME) //call this once per second.
    {
        return physical_res < MIN_FREE_MAIN_MEMORY;
    }

    timer.reset();

    LLMemory::updateMemoryInfo();
    physical_res = LLMemory::getAvailableMemKB();
    return physical_res < MIN_FREE_MAIN_MEMORY;
}

//end of static functions
//-------------------------------------------------------------------------------------------
const U32 LLViewerTexture::sCurrentFileVersion = 1;

LLViewerTexture::LLViewerTexture(bool usemipmaps) :
    LLGLTexture(usemipmaps)
{
    init(true);

    mID.generate();
    sImageCount++;
}

LLViewerTexture::LLViewerTexture(const LLUUID& id, bool usemipmaps) :
    LLGLTexture(usemipmaps),
    mID(id)
{
    init(true);

    sImageCount++;
}

LLViewerTexture::LLViewerTexture(const U32 width, const U32 height, const U8 components, bool usemipmaps)  :
    LLGLTexture(width, height, components, usemipmaps)
{
    init(true);

    mID.generate();
    sImageCount++;
}

LLViewerTexture::LLViewerTexture(const LLImageRaw* raw, bool usemipmaps) :
    LLGLTexture(raw, usemipmaps)
{
    init(true);

    mID.generate();
    sImageCount++;
}

LLViewerTexture::~LLViewerTexture()
{
    // LL_DEBUGS("Avatar") << mID << LL_ENDL;
    cleanup();
    sImageCount--;
}

// virtual
void LLViewerTexture::init(bool firstinit)
{
    mMaxVirtualSize = 0.f;
    mMaxVirtualSizeResetInterval = 1;
    mMaxVirtualSizeResetCounter = mMaxVirtualSizeResetInterval;
    mParcelMedia = NULL;

    memset(&mNumVolumes, 0, sizeof(U32)* LLRender::NUM_VOLUME_TEXTURE_CHANNELS);
    mVolumeList[LLRender::LIGHT_TEX].clear();
    mVolumeList[LLRender::SCULPT_TEX].clear();

    for (U32 i = 0; i < LLRender::NUM_TEXTURE_CHANNELS; i++)
    {
        mNumFaces[i] = 0;
        mFaceList[i].clear();
    }

    mMainQueue  = LL::WorkQueue::getInstance("mainloop");
    mImageQueue = LL::WorkQueue::getInstance("LLImageGL");
}

//virtual
S8 LLViewerTexture::getType() const
{
    return LLViewerTexture::LOCAL_TEXTURE;
}

void LLViewerTexture::cleanup()
{
    if (LLAppViewer::getTextureFetch())
    {
        LLAppViewer::getTextureFetch()->updateRequestPriority(mID, 0.f);
    }

    mFaceList[LLRender::DIFFUSE_MAP].clear();
    mFaceList[LLRender::NORMAL_MAP].clear();
    mFaceList[LLRender::SPECULAR_MAP].clear();
    mVolumeList[LLRender::LIGHT_TEX].clear();
    mVolumeList[LLRender::SCULPT_TEX].clear();
}

// virtual
void LLViewerTexture::dump()
{
    LL_PROFILE_ZONE_SCOPED_CATEGORY_TEXTURE;
    LLGLTexture::dump();

    LL_INFOS() << "LLViewerTexture"
            << " mID " << mID
            << LL_ENDL;
}

void LLViewerTexture::setBoostLevel(S32 level)
{
    if(mBoostLevel != level)
    {
        mBoostLevel = level;
        if(mBoostLevel != LLViewerTexture::BOOST_NONE &&
            mBoostLevel != LLViewerTexture::BOOST_SELECTED &&
            mBoostLevel != LLViewerTexture::BOOST_ICON &&
            mBoostLevel != LLViewerTexture::BOOST_THUMBNAIL)
        {
            setNoDelete();
        }
    }

    // strongly encourage anything boosted to load at full res
    if (mBoostLevel >= LLViewerTexture::BOOST_HIGH)
    {
        mMaxVirtualSize = 2048.f * 2048.f;
    }
}

bool LLViewerTexture::isActiveFetching()
{
    return false;
}

bool LLViewerTexture::bindDebugImage(const S32 stage)
{
    LL_PROFILE_ZONE_SCOPED_CATEGORY_TEXTURE;
    if (stage < 0) return false;

    bool res = true;
    if (LLViewerTexture::sCheckerBoardImagep.notNull() && (this != LLViewerTexture::sCheckerBoardImagep.get()))
    {
        res = gGL.getTexUnit(stage)->bind(LLViewerTexture::sCheckerBoardImagep);
    }

    if(!res)
    {
        return bindDefaultImage(stage);
    }

    return res;
}

bool LLViewerTexture::bindDefaultImage(S32 stage)
{
    LL_PROFILE_ZONE_SCOPED_CATEGORY_TEXTURE;
    if (stage < 0) return false;

    bool res = true;
    if (LLViewerFetchedTexture::sDefaultImagep.notNull() && (this != LLViewerFetchedTexture::sDefaultImagep.get()))
    {
        // use default if we've got it
        res = gGL.getTexUnit(stage)->bind(LLViewerFetchedTexture::sDefaultImagep);
    }
    if (!res && LLViewerTexture::sNullImagep.notNull() && (this != LLViewerTexture::sNullImagep))
    {
        res = gGL.getTexUnit(stage)->bind(LLViewerTexture::sNullImagep);
    }
    if (!res)
    {
        LL_WARNS() << "LLViewerTexture::bindDefaultImage failed." << LL_ENDL;
    }
    stop_glerror();

    LLTexturePipelineTester* tester = (LLTexturePipelineTester*)LLMetricPerformanceTesterBasic::getTester(sTesterName);
    if (tester)
    {
        tester->updateGrayTextureBinding();
    }
    return res;
}

//virtual
bool LLViewerTexture::isMissingAsset()const
{
    return false;
}

//virtual
void LLViewerTexture::forceImmediateUpdate()
{
}

void LLViewerTexture::addTextureStats(F32 virtual_size, bool needs_gltexture) const
{
    LL_PROFILE_ZONE_SCOPED_CATEGORY_TEXTURE;
    if(needs_gltexture)
    {
        mNeedsGLTexture = true;
    }

    virtual_size = llmin(virtual_size, LLViewerFetchedTexture::sMaxVirtualSize);

    if (virtual_size > mMaxVirtualSize)
    {
        mMaxVirtualSize = virtual_size;
    }
}

void LLViewerTexture::resetTextureStats()
{
    mMaxVirtualSize = 0.0f;
    mMaxVirtualSizeResetCounter = 0;
}

//virtual
F32 LLViewerTexture::getMaxVirtualSize()
{
    return mMaxVirtualSize;
}

//virtual
void LLViewerTexture::setKnownDrawSize(S32 width, S32 height)
{
    //nothing here.
}

//virtual
void LLViewerTexture::addFace(U32 ch, LLFace* facep)
{
    LL_PROFILE_ZONE_SCOPED_CATEGORY_TEXTURE;
    llassert(ch < LLRender::NUM_TEXTURE_CHANNELS);

    if(mNumFaces[ch] >= mFaceList[ch].size())
    {
        mFaceList[ch].resize(2 * mNumFaces[ch] + 1);
    }
    mFaceList[ch][mNumFaces[ch]] = facep;
    facep->setIndexInTex(ch, mNumFaces[ch]);
    mNumFaces[ch]++;
    mLastFaceListUpdateTimer.reset();
}

//virtual
void LLViewerTexture::removeFace(U32 ch, LLFace* facep)
{
    LL_PROFILE_ZONE_SCOPED_CATEGORY_TEXTURE;
    llassert(ch < LLRender::NUM_TEXTURE_CHANNELS);

    if(mNumFaces[ch] > 1)
    {
        S32 index = facep->getIndexInTex(ch);
        llassert(index < (S32)mFaceList[ch].size());
        llassert(index < (S32)mNumFaces[ch]);
        mFaceList[ch][index] = mFaceList[ch][--mNumFaces[ch]];
        mFaceList[ch][index]->setIndexInTex(ch, index);
    }
    else
    {
        mFaceList[ch].clear();
        mNumFaces[ch] = 0;
    }
    mLastFaceListUpdateTimer.reset();
}

S32 LLViewerTexture::getTotalNumFaces() const
{
    S32 ret = 0;

    for (U32 i = 0; i < LLRender::NUM_TEXTURE_CHANNELS; ++i)
    {
        ret += mNumFaces[i];
    }

    return ret;
}

S32 LLViewerTexture::getNumFaces(U32 ch) const
{
    llassert(ch < LLRender::NUM_TEXTURE_CHANNELS);
    return mNumFaces[ch];
}


//virtual
void LLViewerTexture::addVolume(U32 ch, LLVOVolume* volumep)
{
    LL_PROFILE_ZONE_SCOPED_CATEGORY_TEXTURE;
    if (mNumVolumes[ch] >= mVolumeList[ch].size())
    {
        mVolumeList[ch].resize(2 * mNumVolumes[ch] + 1);
    }
    mVolumeList[ch][mNumVolumes[ch]] = volumep;
    volumep->setIndexInTex(ch, mNumVolumes[ch]);
    mNumVolumes[ch]++;
    mLastVolumeListUpdateTimer.reset();
}

//virtual
void LLViewerTexture::removeVolume(U32 ch, LLVOVolume* volumep)
{
    LL_PROFILE_ZONE_SCOPED_CATEGORY_TEXTURE;
    if (mNumVolumes[ch] > 1)
    {
        S32 index = volumep->getIndexInTex(ch);
        llassert(index < (S32)mVolumeList[ch].size());
        llassert(index < (S32)mNumVolumes[ch]);
        mVolumeList[ch][index] = mVolumeList[ch][--mNumVolumes[ch]];
        mVolumeList[ch][index]->setIndexInTex(ch, index);
    }
    else
    {
        mVolumeList[ch].clear();
        mNumVolumes[ch] = 0;
    }
    mLastVolumeListUpdateTimer.reset();
}

S32 LLViewerTexture::getNumVolumes(U32 ch) const
{
    return mNumVolumes[ch];
}

void LLViewerTexture::reorganizeFaceList()
{
    LL_PROFILE_ZONE_SCOPED_CATEGORY_TEXTURE;
    static const F32 MAX_WAIT_TIME = 20.f; // seconds
    static const U32 MAX_EXTRA_BUFFER_SIZE = 4;

    if(mLastFaceListUpdateTimer.getElapsedTimeF32() < MAX_WAIT_TIME)
    {
        return;
    }

    for (U32 i = 0; i < LLRender::NUM_TEXTURE_CHANNELS; ++i)
    {
        if(mNumFaces[i] + MAX_EXTRA_BUFFER_SIZE > mFaceList[i].size())
    {
        return;
    }

        mFaceList[i].erase(mFaceList[i].begin() + mNumFaces[i], mFaceList[i].end());
    }

    mLastFaceListUpdateTimer.reset();
}

void LLViewerTexture::reorganizeVolumeList()
{
    LL_PROFILE_ZONE_SCOPED_CATEGORY_TEXTURE;
    static const F32 MAX_WAIT_TIME = 20.f; // seconds
    static const U32 MAX_EXTRA_BUFFER_SIZE = 4;


    for (U32 i = 0; i < LLRender::NUM_VOLUME_TEXTURE_CHANNELS; ++i)
    {
        if (mNumVolumes[i] + MAX_EXTRA_BUFFER_SIZE > mVolumeList[i].size())
        {
            return;
        }
    }

    if(mLastVolumeListUpdateTimer.getElapsedTimeF32() < MAX_WAIT_TIME)
    {
        return;
    }

    mLastVolumeListUpdateTimer.reset();
    for (U32 i = 0; i < LLRender::NUM_VOLUME_TEXTURE_CHANNELS; ++i)
    {
        mVolumeList[i].erase(mVolumeList[i].begin() + mNumVolumes[i], mVolumeList[i].end());
    }
}

bool LLViewerTexture::isLargeImage()
{
    return  (S32)mTexelsPerImage > LLViewerTexture::sMinLargeImageSize;
}

bool LLViewerTexture::isInvisiprim()
{
    return isInvisiprim(mID);
}

//static
bool LLViewerTexture::isInvisiprim(LLUUID id)
{
    return (id == sInvisiprimTexture1) || (id == sInvisiprimTexture2);
}

//virtual
void LLViewerTexture::updateBindStatsForTester()
{
    LLTexturePipelineTester* tester = (LLTexturePipelineTester*)LLMetricPerformanceTesterBasic::getTester(sTesterName);
    if (tester)
    {
        tester->updateTextureBindingStats(this);
    }
}

//----------------------------------------------------------------------------------------------
//end of LLViewerTexture
//----------------------------------------------------------------------------------------------

const std::string& fttype_to_string(const FTType& fttype)
{
    static const std::string ftt_unknown("FTT_UNKNOWN");
    static const std::string ftt_default("FTT_DEFAULT");
    static const std::string ftt_server_bake("FTT_SERVER_BAKE");
    static const std::string ftt_host_bake("FTT_HOST_BAKE");
    static const std::string ftt_map_tile("FTT_MAP_TILE");
    static const std::string ftt_local_file("FTT_LOCAL_FILE");
    static const std::string ftt_error("FTT_ERROR");
    switch(fttype)
    {
        case FTT_UNKNOWN: return ftt_unknown; break;
        case FTT_DEFAULT: return ftt_default; break;
        case FTT_SERVER_BAKE: return ftt_server_bake; break;
        case FTT_HOST_BAKE: return ftt_host_bake; break;
        case FTT_MAP_TILE: return ftt_map_tile; break;
        case FTT_LOCAL_FILE: return ftt_local_file; break;
    }
    return ftt_error;
}

//----------------------------------------------------------------------------------------------
//start of LLViewerFetchedTexture
//----------------------------------------------------------------------------------------------

//static
LLViewerFetchedTexture* LLViewerFetchedTexture::getSmokeImage()
{
    if (sSmokeImagep.isNull())
    {
        sSmokeImagep = LLViewerTextureManager::getFetchedTexture(IMG_SMOKE);
    }

    sSmokeImagep->addTextureStats(1024.f * 1024.f);

    return sSmokeImagep;
}

LLViewerFetchedTexture::LLViewerFetchedTexture(const LLUUID& id, FTType f_type, const LLHost& host, bool usemipmaps)
    : LLViewerTexture(id, usemipmaps),
    mTargetHost(host)
{
    init(true);
    mFTType = f_type;
    if (mFTType == FTT_HOST_BAKE)
    {
        // <FS:Ansariel> [Legacy Bake]
        //LL_WARNS() << "Unsupported fetch type " << mFTType << LL_ENDL;
        mCanUseHTTP = false;
        // </FS:Ansariel> [Legacy Bake]
    }
    generateGLTexture();
}

LLViewerFetchedTexture::LLViewerFetchedTexture(const LLImageRaw* raw, FTType f_type, bool usemipmaps)
    : LLViewerTexture(raw, usemipmaps)
{
    init(true);
    mFTType = f_type;
}

LLViewerFetchedTexture::LLViewerFetchedTexture(const std::string& url, FTType f_type, const LLUUID& id, bool usemipmaps)
    : LLViewerTexture(id, usemipmaps),
    mUrl(url)
{
    init(true);
    mFTType = f_type;
    generateGLTexture();
}

void LLViewerFetchedTexture::init(bool firstinit)
{
    mOrigWidth = 0;
    mOrigHeight = 0;
    mHasAux = false;
    mNeedsAux = false;
    mRequestedDiscardLevel = -1;
    mRequestedDownloadPriority = 0.f;
    mFullyLoaded = false;
    mCanUseHTTP = true;
    mDesiredDiscardLevel = MAX_DISCARD_LEVEL + 1;
    mMinDesiredDiscardLevel = MAX_DISCARD_LEVEL + 1;

    mDecodingAux = false;

    mKnownDrawWidth = 0;
    mKnownDrawHeight = 0;
    mKnownDrawSizeChanged = false;

    if (firstinit)
    {
        mInImageList = 0;
    }

    // Only set mIsMissingAsset true when we know for certain that the database
    // does not contain this image.
    mIsMissingAsset = false;

    mLoadedCallbackDesiredDiscardLevel = S8_MAX;
    mPauseLoadedCallBacks = false;

    mNeedsCreateTexture = false;

    mIsRawImageValid = false;
    mRawDiscardLevel = INVALID_DISCARD_LEVEL;
    mMinDiscardLevel = 0;

    mHasFetcher = false;
    mIsFetching = false;
    mFetchState = 0;
    mFetchPriority = 0;
    mDownloadProgress = 0.f;
    mFetchDeltaTime = 999999.f;
    mRequestDeltaTime = 0.f;
    mForSculpt = false;
    mIsFetched = false;
    mInFastCacheList = false;

    mSavedRawImage = NULL;
    mForceToSaveRawImage  = false;
    mSaveRawImage = false;
    mSavedRawDiscardLevel = -1;
    mDesiredSavedRawDiscardLevel = -1;
    mLastReferencedSavedRawImageTime = 0.0f;
    mKeptSavedRawImageTime = 0.f;
    mLastCallBackActiveTime = 0.f;
    mForceCallbackFetch = false;
    mInDebug = false;
    mUnremovable = false;

    mFTType = FTT_UNKNOWN;
}

LLViewerFetchedTexture::~LLViewerFetchedTexture()
{
    assert_main_thread();
    //*NOTE getTextureFetch can return NULL when Viewer is shutting down.
    // This is due to LLWearableList is singleton and is destroyed after
    // LLAppViewer::cleanup() was called. (see ticket EXT-177)
    if (mHasFetcher && LLAppViewer::getTextureFetch())
    {
        LLAppViewer::getTextureFetch()->deleteRequest(getID(), true);
    }
    cleanup();
}

//virtual
S8 LLViewerFetchedTexture::getType() const
{
    return LLViewerTexture::FETCHED_TEXTURE;
}

FTType LLViewerFetchedTexture::getFTType() const
{
    return mFTType;
}

void LLViewerFetchedTexture::cleanup()
{
    LL_PROFILE_ZONE_SCOPED_CATEGORY_TEXTURE;
    for(callback_list_t::iterator iter = mLoadedCallbackList.begin();
        iter != mLoadedCallbackList.end(); )
    {
        LLLoadedCallbackEntry *entryp = *iter++;
        // We never finished loading the image.  Indicate failure.
        // Note: this allows mLoadedCallbackUserData to be cleaned up.
        entryp->mCallback( false, this, NULL, NULL, 0, true, entryp->mUserData );
        entryp->removeTexture(this);
        delete entryp;
    }
    mLoadedCallbackList.clear();
    mNeedsAux = false;

    // Clean up image data
    destroyRawImage();
    mSavedRawImage = NULL;
    mSavedRawDiscardLevel = -1;
}

//access the fast cache
void LLViewerFetchedTexture::loadFromFastCache()
{
    LL_PROFILE_ZONE_SCOPED_CATEGORY_TEXTURE;
    if(!mInFastCacheList)
    {
        return; //no need to access the fast cache.
    }
    mInFastCacheList = false;

    add(LLTextureFetch::sCacheAttempt, 1.0);

    LLTimer fastCacheTimer;
    mRawImage = LLAppViewer::getTextureCache()->readFromFastCache(getID(), mRawDiscardLevel);
    if(mRawImage.notNull())
    {
        F32 cachReadTime = fastCacheTimer.getElapsedTimeF32();

        add(LLTextureFetch::sCacheHit, 1.0);
        record(LLTextureFetch::sCacheHitRate, LLUnits::Ratio::fromValue(1));
        sample(LLTextureFetch::sCacheReadLatency, cachReadTime);

        mFullWidth  = mRawImage->getWidth()  << mRawDiscardLevel;
        mFullHeight = mRawImage->getHeight() << mRawDiscardLevel;
        setTexelsPerImage();

        if(mFullWidth > MAX_IMAGE_SIZE || mFullHeight > MAX_IMAGE_SIZE)
        {
            //discard all oversized textures.
            destroyRawImage();
            LL_WARNS() << "oversized, setting as missing" << LL_ENDL;
            setIsMissingAsset();
            mRawDiscardLevel = INVALID_DISCARD_LEVEL;
        }
        else
        {
            if (mBoostLevel == LLGLTexture::BOOST_ICON)
            {
                // Shouldn't do anything usefull since texures in fast cache are 16x16,
                // it is here in case fast cache changes.
                S32 expected_width = mKnownDrawWidth > 0 ? mKnownDrawWidth : DEFAULT_ICON_DIMENSIONS;
                S32 expected_height = mKnownDrawHeight > 0 ? mKnownDrawHeight : DEFAULT_ICON_DIMENSIONS;
                if (mRawImage && (mRawImage->getWidth() > expected_width || mRawImage->getHeight() > expected_height))
                {
                    // scale oversized icon, no need to give more work to gl
                    mRawImage->scale(expected_width, expected_height);
                }
            }

            if (mBoostLevel == LLGLTexture::BOOST_THUMBNAIL)
            {
                S32 expected_width = mKnownDrawWidth > 0 ? mKnownDrawWidth : DEFAULT_THUMBNAIL_DIMENSIONS;
                S32 expected_height = mKnownDrawHeight > 0 ? mKnownDrawHeight : DEFAULT_THUMBNAIL_DIMENSIONS;
                if (mRawImage && (mRawImage->getWidth() > expected_width || mRawImage->getHeight() > expected_height))
                {
                    // scale oversized icon, no need to give more work to gl
                    mRawImage->scale(expected_width, expected_height);
                }
            }

            mRequestedDiscardLevel = mDesiredDiscardLevel + 1;
            mIsRawImageValid = true;
            addToCreateTexture();
        }
    }
    else
    {
        record(LLTextureFetch::sCacheHitRate, LLUnits::Ratio::fromValue(0));
    }
}

void LLViewerFetchedTexture::setForSculpt()
{
    static const S32 MAX_INTERVAL = 8; //frames

    forceToSaveRawImage(0, F32_MAX);

    setBoostLevel(llmax((S32)getBoostLevel(),
        (S32)LLGLTexture::BOOST_SCULPTED));

    mForSculpt = true;
    if(isForSculptOnly() && hasGLTexture() && !getBoundRecently())
    {
        destroyGLTexture(); //sculpt image does not need gl texture.
        mTextureState = ACTIVE;
    }
    setMaxVirtualSizeResetInterval(MAX_INTERVAL);
}

bool LLViewerFetchedTexture::isForSculptOnly() const
{
    return mForSculpt && !mNeedsGLTexture;
}

bool LLViewerFetchedTexture::isDeleted()
{
    return mTextureState == DELETED;
}

bool LLViewerFetchedTexture::isInactive()
{
    return mTextureState == INACTIVE;
}

bool LLViewerFetchedTexture::isDeletionCandidate()
{
    return mTextureState == DELETION_CANDIDATE;
}

void LLViewerFetchedTexture::setDeletionCandidate()
{
    if(mGLTexturep.notNull() && mGLTexturep->getTexName() && (mTextureState == INACTIVE))
    {
        mTextureState = DELETION_CANDIDATE;
    }
}

//set the texture inactive
void LLViewerFetchedTexture::setInactive()
{
    if(mTextureState == ACTIVE && mGLTexturep.notNull() && mGLTexturep->getTexName() && !mGLTexturep->getBoundRecently())
    {
        mTextureState = INACTIVE;
    }
}

bool LLViewerFetchedTexture::isFullyLoaded() const
{
    // Unfortunately, the boolean "mFullyLoaded" is never updated correctly so we use that logic
    // to check if the texture is there and completely downloaded
    return (mFullWidth != 0) && (mFullHeight != 0) && !mIsFetching && !mHasFetcher;
}


// virtual
void LLViewerFetchedTexture::dump()
{
    LLViewerTexture::dump();

    LL_INFOS() << "Dump : " << mID
            << ", mIsMissingAsset = " << (S32)mIsMissingAsset
            << ", mFullWidth = " << (S32)mFullWidth
            << ", mFullHeight = " << (S32)mFullHeight
            << ", mOrigWidth = " << (S32)mOrigWidth
            << ", mOrigHeight = " << (S32)mOrigHeight
            << LL_ENDL;
    LL_INFOS() << "     : "
            << " mFullyLoaded = " << (S32)mFullyLoaded
            << ", mFetchState = " << (S32)mFetchState
            << ", mFetchPriority = " << (S32)mFetchPriority
            << ", mDownloadProgress = " << (F32)mDownloadProgress
            << LL_ENDL;
    LL_INFOS() << "     : "
            << " mHasFetcher = " << (S32)mHasFetcher
            << ", mIsFetching = " << (S32)mIsFetching
            << ", mIsFetched = " << (S32)mIsFetched
            << ", mBoostLevel = " << (S32)mBoostLevel
            << LL_ENDL;
}

///////////////////////////////////////////////////////////////////////////////
// ONLY called from LLViewerFetchedTextureList
void LLViewerFetchedTexture::destroyTexture()
{
    LL_PROFILE_ZONE_SCOPED_CATEGORY_TEXTURE;

    if (mNeedsCreateTexture)//return if in the process of generating a new texture.
    {
        return;
    }

    //LL_DEBUGS("Avatar") << mID << LL_ENDL;
    destroyGLTexture();
    mFullyLoaded = false;
}

void LLViewerFetchedTexture::addToCreateTexture()
{
    LL_PROFILE_ZONE_SCOPED_CATEGORY_TEXTURE;
    bool force_update = false;
    if (getComponents() != mRawImage->getComponents())
    {
        // We've changed the number of components, so we need to move any
        // objects using this pool to a different pool.
        mComponents = mRawImage->getComponents();
        mGLTexturep->setComponents(mComponents);
        force_update = true;

        for (U32 j = 0; j < LLRender::NUM_TEXTURE_CHANNELS; ++j)
        {
            llassert(mNumFaces[j] <= mFaceList[j].size());

            for(U32 i = 0; i < mNumFaces[j]; i++)
            {
                mFaceList[j][i]->dirtyTexture();
            }
        }

        mSavedRawDiscardLevel = -1;
        mSavedRawImage = NULL;
    }

    if(isForSculptOnly())
    {
        //just update some variables, not to create a real GL texture.
        createGLTexture(mRawDiscardLevel, mRawImage, 0, false);
        mNeedsCreateTexture = false;
        destroyRawImage();
    }
    else if(!force_update && getDiscardLevel() > -1 && getDiscardLevel() <= mRawDiscardLevel)
    {
        mNeedsCreateTexture = false;
        destroyRawImage();
    }
    else
    {
        LL_PROFILE_ZONE_SCOPED_CATEGORY_TEXTURE;
#if 1
        //
        //if mRequestedDiscardLevel > mDesiredDiscardLevel, we assume the required image res keep going up,
        //so do not scale down the over qualified image.
        //Note: scaling down image is expensensive. Do it only when very necessary.
        //
        if(mRequestedDiscardLevel <= mDesiredDiscardLevel && !mForceToSaveRawImage)
        {
            U32 w = mFullWidth >> mRawDiscardLevel;
            U32 h = mFullHeight >> mRawDiscardLevel;

            //if big image, do not load extra data
            //scale it down to size >= LLViewerTexture::sMinLargeImageSize
            if(w * h > LLViewerTexture::sMinLargeImageSize)
            {
                S32 d_level = llmin(mRequestedDiscardLevel, (S32)mDesiredDiscardLevel) - mRawDiscardLevel;

                if(d_level > 0)
                {
                    S32 i = 0;
                    while((d_level > 0) && ((w >> i) * (h >> i) > LLViewerTexture::sMinLargeImageSize))
                    {
                        i++;
                        d_level--;
                    }
                    if(i > 0)
                    {
                        mRawDiscardLevel += i;
                        if(mRawDiscardLevel >= getDiscardLevel() && getDiscardLevel() > 0)
                        {
                            mNeedsCreateTexture = false;
                            destroyRawImage();
                            return;
                        }

                        {
                            //make a duplicate in case somebody else is using this raw image
                            mRawImage = mRawImage->scaled(w >> i, h >> i);
                        }
                    }
                }
            }
        }
#endif
        scheduleCreateTexture();
    }
    return;
}

// ONLY called from LLViewerTextureList
bool LLViewerFetchedTexture::preCreateTexture(S32 usename/*= 0*/)
{
    LL_PROFILE_ZONE_SCOPED_CATEGORY_TEXTURE;
#if LL_IMAGEGL_THREAD_CHECK
    mGLTexturep->checkActiveThread();
#endif

    if (!mNeedsCreateTexture)
    {
        destroyRawImage();
        return false;
    }
    mNeedsCreateTexture = false;

    if (mRawImage.isNull())
    {
        LL_ERRS() << "LLViewerTexture trying to create texture with no Raw Image" << LL_ENDL;
    }
    if (mRawImage->isBufferInvalid())
    {
        LL_WARNS() << "Can't create a texture: invalid image data" << LL_ENDL;
        destroyRawImage();
        return false;
    }
    //  LL_INFOS() << llformat("IMAGE Creating (%d) [%d x %d] Bytes: %d ",
    //                      mRawDiscardLevel,
    //                      mRawImage->getWidth(), mRawImage->getHeight(),mRawImage->getDataSize())
    //          << mID.getString() << LL_ENDL;

    // <FS:Techwolf Lupindo> texture comment metadata reader
    if (!mRawImage->mComment.empty())
    {
        std::string comment = mRawImage->mComment;
        mComment["comment"] = comment;
        std::size_t position = 0;
        std::size_t length = comment.length();
        while (position < length)
        {
            std::size_t equals_position = comment.find("=", position);
            if (equals_position != std::string::npos)
            {
                std::string type = comment.substr(position, equals_position - position);
                position = comment.find("&", position);
                if (position != std::string::npos)
                {
                    mComment[type] = comment.substr(equals_position + 1, position - (equals_position + 1));
                    position++;
                }
                else
                {
                    mComment[type] = comment.substr(equals_position + 1, length - (equals_position + 1));
                }
            }
            else
            {
                position = equals_position;
            }
        }
    }
    // </FS:Techwolf Lupindo>

    bool res = true;

    // store original size only for locally-sourced images
    if (mUrl.compare(0, 7, "file://") == 0)
    {
        mOrigWidth = mRawImage->getWidth();
        mOrigHeight = mRawImage->getHeight();

        // This is only safe because it's a local image and fetcher doesn't use raw data
        // from local images, but this might become unsafe in case of changes to fetcher
        if (mBoostLevel == BOOST_PREVIEW)
        {
            mRawImage->biasedScaleToPowerOfTwo(1024);
        }
        else
        { // leave black border, do not scale image content
            mRawImage->expandToPowerOfTwo(MAX_IMAGE_SIZE, false);
        }

        mFullWidth = mRawImage->getWidth();
        mFullHeight = mRawImage->getHeight();
        setTexelsPerImage();
    }
    else
    {
        mOrigWidth = mFullWidth;
        mOrigHeight = mFullHeight;
    }

    bool size_okay = true;

    S32 discard_level = mRawDiscardLevel;
    if (mRawDiscardLevel < 0)
    {
        LL_DEBUGS() << "Negative raw discard level when creating image: " << mRawDiscardLevel << LL_ENDL;
        discard_level = 0;
    }

    U32 raw_width = mRawImage->getWidth() << discard_level;
    U32 raw_height = mRawImage->getHeight() << discard_level;

    if (raw_width > MAX_IMAGE_SIZE || raw_height > MAX_IMAGE_SIZE)
    {
        LL_INFOS() << "Width or height is greater than " << MAX_IMAGE_SIZE << ": (" << raw_width << "," << raw_height << ")" << LL_ENDL;
        size_okay = false;
    }

    if (!LLImageGL::checkSize(mRawImage->getWidth(), mRawImage->getHeight()))
    {
        // A non power-of-two image was uploaded (through a non standard client)
        LL_INFOS() << "Non power of two width or height: (" << mRawImage->getWidth() << "," << mRawImage->getHeight() << ")" << LL_ENDL;
        size_okay = false;
    }

    if (!size_okay)
    {
        // An inappropriately-sized image was uploaded (through a non standard client)
        // We treat these images as missing assets which causes them to
        // be renderd as 'missing image' and to stop requesting data
        LL_WARNS() << "!size_ok, setting as missing" << LL_ENDL;
        setIsMissingAsset();
        destroyRawImage();
        return false;
    }

    if (mGLTexturep->getHasExplicitFormat())
    {
        LLGLenum format = mGLTexturep->getPrimaryFormat();
        S8 components = mRawImage->getComponents();
        if ((format == GL_RGBA && components < 4)
            || (format == GL_RGB && components < 3))
        {
            LL_WARNS() << "Can't create a texture " << mID << ": invalid image format " << std::hex << format << " vs components " << (U32)components << LL_ENDL;
            // Was expecting specific format but raw texture has insufficient components for
            // such format, using such texture will result in crash or will display wrongly
            // if we change format. Texture might be corrupted server side, so just set as
            // missing and clear cashed texture (do not cause reload loop, will retry&recover
            // during new session)
            setIsMissingAsset();
            destroyRawImage();
            LLAppViewer::getTextureCache()->removeFromCache(mID);
            return false;
        }
    }

    return res;
}

bool LLViewerFetchedTexture::createTexture(S32 usename/*= 0*/)
{
    if (!mNeedsCreateTexture)
    {
        return false;
    }

    bool res = mGLTexturep->createGLTexture(mRawDiscardLevel, mRawImage, usename, true, mBoostLevel);

    return res;
}

void LLViewerFetchedTexture::postCreateTexture()
{
    LL_PROFILE_ZONE_SCOPED_CATEGORY_TEXTURE;
    if (!mNeedsCreateTexture)
    {
        return;
    }
#if LL_IMAGEGL_THREAD_CHECK
    mGLTexturep->checkActiveThread();
#endif

    setActive();

    if (!needsToSaveRawImage())
    {
        mNeedsAux = false;
        destroyRawImage();
    }

    mNeedsCreateTexture = false;
}

void LLViewerFetchedTexture::scheduleCreateTexture()
{
    LL_PROFILE_ZONE_SCOPED_CATEGORY_TEXTURE;

    if (!mNeedsCreateTexture)
    {
        mNeedsCreateTexture = true;
        if (preCreateTexture())
        {
#if LL_IMAGEGL_THREAD_CHECK
            //grab a copy of the raw image data to make sure it isn't modified pending texture creation
            U8* data = mRawImage->getData();
            U8* data_copy = nullptr;
            S32 size = mRawImage->getDataSize();
            if (data != nullptr && size > 0)
            {
                data_copy = new U8[size];
                memcpy(data_copy, data, size);
            }
#endif
            mNeedsCreateTexture = true;
            auto mainq = LLImageGLThread::sEnabledTextures ? mMainQueue.lock() : nullptr;
            if (mainq)
            {
                ref();
                mainq->postTo(
                    mImageQueue,
                    // work to be done on LLImageGL worker thread
#if LL_IMAGEGL_THREAD_CHECK
                    [this, data, data_copy, size]()
                    {
                        mGLTexturep->mActiveThread = LLThread::currentID();
                        //verify data is unmodified
                        llassert(data == mRawImage->getData());
                        llassert(mRawImage->getDataSize() == size);
                        llassert(memcmp(data, data_copy, size) == 0);
#else
                    [this]()
                    {
#endif
                        //actually create the texture on a background thread
                        createTexture();

#if LL_IMAGEGL_THREAD_CHECK
                        //verify data is unmodified
                        llassert(data == mRawImage->getData());
                        llassert(mRawImage->getDataSize() == size);
                        llassert(memcmp(data, data_copy, size) == 0);
#endif
                    },
                    // callback to be run on main thread
#if LL_IMAGEGL_THREAD_CHECK
                        [this, data, data_copy, size]()
                    {
                        mGLTexturep->mActiveThread = LLThread::currentID();
                        llassert(data == mRawImage->getData());
                        llassert(mRawImage->getDataSize() == size);
                        llassert(memcmp(data, data_copy, size) == 0);
                        delete[] data_copy;
#else
                        [this]()
                        {
#endif
                        //finalize on main thread
                        postCreateTexture();
                        unref();
                    });
            }
            else
            {
                if (!mCreatePending)
                {
                    mCreatePending = true;
                    gTextureList.mCreateTextureList.push(this);
                }
            }
        }
    }
}

// Call with 0,0 to turn this feature off.
//virtual
void LLViewerFetchedTexture::setKnownDrawSize(S32 width, S32 height)
{
    LL_PROFILE_ZONE_SCOPED_CATEGORY_TEXTURE;
    if(mKnownDrawWidth < width || mKnownDrawHeight < height)
    {
        mKnownDrawWidth = llmax(mKnownDrawWidth, width);
        mKnownDrawHeight = llmax(mKnownDrawHeight, height);

        mKnownDrawSizeChanged = true;
        mFullyLoaded = false;
    }
    addTextureStats((F32)(mKnownDrawWidth * mKnownDrawHeight));
}

void LLViewerFetchedTexture::setDebugText(const std::string& text)
{
    for (U32 i = 0; i < LLRender::NUM_TEXTURE_CHANNELS; ++i)
    {
        for (S32 fi = 0; fi < getNumFaces(i); ++fi)
        {
            LLFace* facep = (*(getFaceList(i)))[fi];

            if (facep)
            {
                LLDrawable* drawable = facep->getDrawable();
                if (drawable)
                {
                    drawable->getVObj()->setDebugText(text);
                }
            }
        }
    }
}

extern bool gCubeSnapshot;

//virtual
void LLViewerFetchedTexture::processTextureStats()
{
    LL_PROFILE_ZONE_SCOPED_CATEGORY_TEXTURE;
    llassert(!gCubeSnapshot);  // should only be called when the main camera is active
    llassert(!LLPipeline::sShadowRender);

    if(mFullyLoaded)
    {
        if(mDesiredDiscardLevel > mMinDesiredDiscardLevel)//need to load more
        {
            mDesiredDiscardLevel = llmin(mDesiredDiscardLevel, mMinDesiredDiscardLevel);
            mFullyLoaded = false;
        }
        //setDebugText("fully loaded");
    }
    else
    {
        updateVirtualSize();

        static LLCachedControl<bool> textures_fullres(gSavedSettings,"TextureLoadFullRes", false);

        if (textures_fullres)
        {
            mDesiredDiscardLevel = 0;
        }
        else if (mDontDiscard && (mBoostLevel == LLGLTexture::BOOST_ICON || mBoostLevel == LLGLTexture::BOOST_THUMBNAIL))
        {
            if (mFullWidth > MAX_IMAGE_SIZE_DEFAULT || mFullHeight > MAX_IMAGE_SIZE_DEFAULT)
            {
                mDesiredDiscardLevel = 1; // MAX_IMAGE_SIZE_DEFAULT = 2048 and max size ever is 4096
            }
            else
            {
                mDesiredDiscardLevel = 0;
            }
        }
        else if(!mFullWidth || !mFullHeight)
        {
            mDesiredDiscardLevel =  llmin(getMaxDiscardLevel(), (S32)mLoadedCallbackDesiredDiscardLevel);
        }
        else
        {
            U32 desired_size = MAX_IMAGE_SIZE_DEFAULT; // MAX_IMAGE_SIZE_DEFAULT = 2048 and max size ever is 4096
            // <FS:Ansariel> Keep restriction on "fetched" (seems to be HUD) textures as well
            if (mBoostLevel <= LLGLTexture::BOOST_SCULPTED)
            {
                desired_size = DESIRED_NORMAL_TEXTURE_SIZE;
            }
            // </FS:Ansariel>
            if(!mKnownDrawWidth || !mKnownDrawHeight || (S32)mFullWidth <= mKnownDrawWidth || (S32)mFullHeight <= mKnownDrawHeight)
            {
                if (mFullWidth > desired_size || mFullHeight > desired_size)
                {
                    mDesiredDiscardLevel = 1;
                }
                else
                {
                    mDesiredDiscardLevel = 0;
                }
            }
            else if(mKnownDrawSizeChanged)//known draw size is set
            {
                mDesiredDiscardLevel = (S8)llmin(log((F32)mFullWidth / mKnownDrawWidth) / log_2,
                                                     log((F32)mFullHeight / mKnownDrawHeight) / log_2);
                mDesiredDiscardLevel =  llclamp(mDesiredDiscardLevel, (S8)0, (S8)getMaxDiscardLevel());
                mDesiredDiscardLevel = llmin(mDesiredDiscardLevel, mMinDesiredDiscardLevel);
            }
            mKnownDrawSizeChanged = false;

            if(getDiscardLevel() >= 0 && (getDiscardLevel() <= mDesiredDiscardLevel))
            {
                mFullyLoaded = true;
            }
        }
    }

    if(mForceToSaveRawImage && mDesiredSavedRawDiscardLevel >= 0) //force to refetch the texture.
    {
        mDesiredDiscardLevel = llmin(mDesiredDiscardLevel, (S8)mDesiredSavedRawDiscardLevel);
        if(getDiscardLevel() < 0 || getDiscardLevel() > mDesiredDiscardLevel)
        {
            mFullyLoaded = false;
        }
    }
}

//============================================================================

void LLViewerFetchedTexture::updateVirtualSize()
{
    LL_PROFILE_ZONE_SCOPED_CATEGORY_TEXTURE;
    reorganizeFaceList();
    reorganizeVolumeList();
}

S32 LLViewerFetchedTexture::getCurrentDiscardLevelForFetching()
{
    S32 current_discard = getDiscardLevel();
    if(mForceToSaveRawImage)
    {
        if(mSavedRawDiscardLevel < 0 || current_discard < 0)
        {
            current_discard = -1;
        }
        else
        {
            current_discard = llmax(current_discard, mSavedRawDiscardLevel);
        }
    }

    return current_discard;
}

bool LLViewerFetchedTexture::setDebugFetching(S32 debug_level)
{
    if(debug_level < 0)
    {
        mInDebug = false;
        return false;
    }
    mInDebug = true;

    mDesiredDiscardLevel = debug_level;

    return true;
}

bool LLViewerFetchedTexture::isActiveFetching()
{
    static LLCachedControl<bool> monitor_enabled(gSavedSettings,"DebugShowTextureInfo");

    return mFetchState > 7 && mFetchState < 10 && monitor_enabled; //in state of WAIT_HTTP_REQ or DECODE_IMAGE.
}

void LLViewerFetchedTexture::setBoostLevel(S32 level)
{
    LLViewerTexture::setBoostLevel(level);

    if (level >= LLViewerTexture::BOOST_HIGH)
    {
        mDesiredDiscardLevel = 0;
    }
}

bool LLViewerFetchedTexture::updateFetch()
{
    LL_PROFILE_ZONE_SCOPED_CATEGORY_TEXTURE;
    static LLCachedControl<bool> textures_decode_disabled(gSavedSettings,"TextureDecodeDisabled", false);

    if(textures_decode_disabled) // don't fetch the surface textures in wireframe mode
    {
        return false;
    }

    mFetchState = 0;
    mFetchPriority = 0;
    mFetchDeltaTime = 999999.f;
    mRequestDeltaTime = 999999.f;

#ifndef LL_RELEASE_FOR_DOWNLOAD
    if (mID == LLAppViewer::getTextureFetch()->mDebugID)
    {
        LLAppViewer::getTextureFetch()->mDebugCount++; // for setting breakpoints
    }
#endif

    if (mNeedsCreateTexture)
    {
        LL_PROFILE_ZONE_NAMED_CATEGORY_TEXTURE("vftuf - needs create");
        // We may be fetching still (e.g. waiting on write)
        // but don't check until we've processed the raw data we have
        return false;
    }
    if (mIsMissingAsset)
    {
        LL_PROFILE_ZONE_NAMED_CATEGORY_TEXTURE("vftuf - missing asset");
        llassert(!mHasFetcher);
        return false; // skip
    }
    if (!mLoadedCallbackList.empty() && mRawImage.notNull())
    {
        LL_PROFILE_ZONE_NAMED_CATEGORY_TEXTURE("vftuf - callback pending");
        return false; // process any raw image data in callbacks before replacing
    }
    if(mInFastCacheList)
    {
        LL_PROFILE_ZONE_NAMED_CATEGORY_TEXTURE("vftuf - in fast cache");
        return false;
    }
    if (mGLTexturep.isNull())
    { // fix for crash inside getCurrentDiscardLevelForFetching (shouldn't happen but appears to be happening)
        llassert(false);
        return false;
    }

    S32 current_discard = getCurrentDiscardLevelForFetching();
    S32 desired_discard = getDesiredDiscardLevel();
    F32 decode_priority = mMaxVirtualSize;

    if (mIsFetching)
    {
        LL_PROFILE_ZONE_NAMED_CATEGORY_TEXTURE("vftuf - is fetching");
        // Sets mRawDiscardLevel, mRawImage, mAuxRawImage
        S32 fetch_discard = current_discard;

        if (mRawImage.notNull()) sRawCount--;
        if (mAuxRawImage.notNull()) sAuxCount--;
        // keep in mind that fetcher still might need raw image, don't modify original
        bool finished = LLAppViewer::getTextureFetch()->getRequestFinished(getID(), fetch_discard, mRawImage, mAuxRawImage,
                                                                           mLastHttpGetStatus);
        if (mRawImage.notNull()) sRawCount++;
        if (mAuxRawImage.notNull())
        {
            mHasAux = true;
            sAuxCount++;
        }
        if (finished)
        {
            mIsFetching = false;
            mLastFetchState = -1;
            mLastPacketTimer.reset();
        }
        else
        {
            mFetchState = LLAppViewer::getTextureFetch()->getFetchState(mID, mDownloadProgress, mRequestedDownloadPriority,
                                                                        mFetchPriority, mFetchDeltaTime, mRequestDeltaTime, mCanUseHTTP);
        }

        // We may have data ready regardless of whether or not we are finished (e.g. waiting on write)
        if (mRawImage.notNull())
        {
            LL_PROFILE_ZONE_NAMED_CATEGORY_TEXTURE("vftuf - has raw image");
            LLTexturePipelineTester* tester = (LLTexturePipelineTester*)LLMetricPerformanceTesterBasic::getTester(sTesterName);
            if (tester)
            {
                mIsFetched = true;
                tester->updateTextureLoadingStats(this, mRawImage, LLAppViewer::getTextureFetch()->isFromLocalCache(mID));
            }
            mRawDiscardLevel = fetch_discard;
            if ((mRawImage->getDataSize() > 0 && mRawDiscardLevel >= 0) &&
                (current_discard < 0 || mRawDiscardLevel < current_discard))
            {
                LL_PROFILE_ZONE_NAMED_CATEGORY_TEXTURE("vftuf - data good");
                mFullWidth = mRawImage->getWidth() << mRawDiscardLevel;
                mFullHeight = mRawImage->getHeight() << mRawDiscardLevel;
                setTexelsPerImage();

                if(mFullWidth > MAX_IMAGE_SIZE || mFullHeight > MAX_IMAGE_SIZE)
                {
                    //discard all oversized textures.
                    LL_INFOS() << "Discarding oversized texture, width= "
                        << mFullWidth << ", height= "
                        << mFullHeight << LL_ENDL;
                    destroyRawImage();
                    LL_WARNS() << "oversize, setting as missing" << LL_ENDL;
                    setIsMissingAsset();
                    mRawDiscardLevel = INVALID_DISCARD_LEVEL;
                    mIsFetching = false;
                    mLastPacketTimer.reset();
                }
                else
                {
                    mIsRawImageValid = true;
                    addToCreateTexture();
                }

                if (mBoostLevel == LLGLTexture::BOOST_ICON)
                {
                    S32 expected_width = mKnownDrawWidth > 0 ? mKnownDrawWidth : DEFAULT_ICON_DIMENSIONS;
                    S32 expected_height = mKnownDrawHeight > 0 ? mKnownDrawHeight : DEFAULT_ICON_DIMENSIONS;
                    if (mRawImage && (mRawImage->getWidth() > expected_width || mRawImage->getHeight() > expected_height))
                    {
                        // scale oversized icon, no need to give more work to gl
                        // since we got mRawImage from thread worker and image may be in use (ex: writing cache), make a copy
                        mRawImage = mRawImage->scaled(expected_width, expected_height);
                    }
                }

                if (mBoostLevel == LLGLTexture::BOOST_THUMBNAIL)
                {
                    S32 expected_width = mKnownDrawWidth > 0 ? mKnownDrawWidth : DEFAULT_THUMBNAIL_DIMENSIONS;
                    S32 expected_height = mKnownDrawHeight > 0 ? mKnownDrawHeight : DEFAULT_THUMBNAIL_DIMENSIONS;
                    if (mRawImage && (mRawImage->getWidth() > expected_width || mRawImage->getHeight() > expected_height))
                    {
                        // scale oversized icon, no need to give more work to gl
                        // since we got mRawImage from thread worker and image may be in use (ex: writing cache), make a copy
                        mRawImage = mRawImage->scaled(expected_width, expected_height);
                    }
                }

                return true;
            }
            else
            {
                LL_PROFILE_ZONE_NAMED_CATEGORY_TEXTURE("vftuf - data not needed");
                // Data is ready but we don't need it
                // (received it already while fetcher was writing to disk)
                destroyRawImage();
                return false; // done
            }
        }

        if (!mIsFetching)
        {
            if ((decode_priority > 0) && (mRawDiscardLevel < 0 || mRawDiscardLevel == INVALID_DISCARD_LEVEL))
            {
                // We finished but received no data
                if (getDiscardLevel() < 0)
                {
                    if (getFTType() != FTT_MAP_TILE)
                    {
                        LL_WARNS() << mID
                                << " Fetch failure, setting as missing, decode_priority " << decode_priority
                                << " mRawDiscardLevel " << mRawDiscardLevel
                                << " current_discard " << current_discard
                                << " stats " << mLastHttpGetStatus.toHex()
                                << LL_ENDL;
                    }
                    setIsMissingAsset();
                    desired_discard = -1;
                }
                else
                {
                    //LL_WARNS() << mID << ": Setting min discard to " << current_discard << LL_ENDL;
                    if(current_discard >= 0)
                    {
                        mMinDiscardLevel = current_discard;
                        //desired_discard = current_discard;
                    }
                    else
                    {
                        S32 dis_level = getDiscardLevel();
                        mMinDiscardLevel = dis_level;
                        //desired_discard = dis_level;
                    }
                }
                destroyRawImage();
            }
            else if (mRawImage.notNull())
            {
                // We have data, but our fetch failed to return raw data
                // *TODO: FIgure out why this is happening and fix it
                destroyRawImage();
            }
        }
        else
        {
            static const F32 MAX_HOLD_TIME = 5.0f; //seconds to wait before canceling fecthing if decode_priority is 0.f.
            if(decode_priority > 0.0f || mStopFetchingTimer.getElapsedTimeF32() > MAX_HOLD_TIME)
            {
                mStopFetchingTimer.reset();
                LLAppViewer::getTextureFetch()->updateRequestPriority(mID, decode_priority);
            }
        }
    }

    desired_discard = llmin(desired_discard, getMaxDiscardLevel());

    bool make_request = true;
    if (decode_priority <= 0)
    {
        LL_PROFILE_ZONE_NAMED_CATEGORY_TEXTURE("vftuf - priority <= 0");
        make_request = false;
    }
    else if(mDesiredDiscardLevel > getMaxDiscardLevel())
    {
        LL_PROFILE_ZONE_NAMED_CATEGORY_TEXTURE("vftuf - desired > max");
        make_request = false;
    }
    else  if (mNeedsCreateTexture || mIsMissingAsset)
    {
        LL_PROFILE_ZONE_NAMED_CATEGORY_TEXTURE("vftuf - create or missing");
        make_request = false;
    }
    else if (current_discard >= 0 && current_discard <= mMinDiscardLevel)
    {
        LL_PROFILE_ZONE_NAMED_CATEGORY_TEXTURE("vftuf - current < min");
        make_request = false;
    }

    if (make_request)
    {
        if (mIsFetching)
        {
            // already requested a higher resolution mip
            if (mRequestedDiscardLevel <= desired_discard)
            {
                LL_PROFILE_ZONE_NAMED_CATEGORY_TEXTURE("vftuf - requested < desired");
                make_request = false;
            }
        }
        else
        {
            // already at a higher resolution mip, don't discard
            if (current_discard >= 0 && current_discard <= desired_discard)
            {
                LL_PROFILE_ZONE_NAMED_CATEGORY_TEXTURE("vftuf - current <= desired");
                make_request = false;
            }
        }
    }

    if (make_request)
    {
        LL_PROFILE_ZONE_NAMED_CATEGORY_TEXTURE("vftuf - make request");
        S32 w=0, h=0, c=0;
        if (getDiscardLevel() >= 0)
        {
            w = mGLTexturep->getWidth(0);
            h = mGLTexturep->getHeight(0);
            c = mComponents;
        }

        // <FS:Ansariel> Replace frequently called gSavedSettings
        //const U32 override_tex_discard_level = gSavedSettings.getU32("TextureDiscardLevel");
        static LLCachedControl<U32> sTextureDiscardLevel(gSavedSettings, "TextureDiscardLevel");
        const U32 override_tex_discard_level = sTextureDiscardLevel();
        // </FS:Ansariel>
        if (override_tex_discard_level != 0)
        {
            desired_discard = override_tex_discard_level;
        }

        // bypass texturefetch directly by pulling from LLTextureCache
        S32 fetch_request_discard = -1;
        fetch_request_discard = LLAppViewer::getTextureFetch()->createRequest(mFTType, mUrl, getID(), getTargetHost(), decode_priority,
                                                                              w, h, c, desired_discard, needsAux(), mCanUseHTTP);

        if (fetch_request_discard >= 0)
        {
            LL_PROFILE_ZONE_NAMED_CATEGORY_TEXTURE("vftuf - request created");
            mHasFetcher = true;
            mIsFetching = true;
            // in some cases createRequest can modify discard, as an example
            // bake textures are always at discard 0
            mRequestedDiscardLevel = llmin(desired_discard, fetch_request_discard);
            mFetchState = LLAppViewer::getTextureFetch()->getFetchState(mID, mDownloadProgress, mRequestedDownloadPriority,
                                                       mFetchPriority, mFetchDeltaTime, mRequestDeltaTime, mCanUseHTTP);
        }

        // If createRequest() failed, that means one of two things:
        // 1. We're finishing up a request for this UUID, so we
        //    should wait for it to complete
        // 2. We've failed a request for this UUID, so there is
        //    no need to create another request
    }
    else if (mHasFetcher && !mIsFetching)
    {
        // Only delete requests that haven't received any network data
        // for a while.  Note - this is the normal mechanism for
        // deleting requests, not just a place to handle timeouts.
        const F32 FETCH_IDLE_TIME = 0.1f;
        if (mLastPacketTimer.getElapsedTimeF32() > FETCH_IDLE_TIME)
        {
            LL_DEBUGS("Texture") << "exceeded idle time " << FETCH_IDLE_TIME << ", deleting request: " << getID() << LL_ENDL;
            LLAppViewer::getTextureFetch()->deleteRequest(getID(), true);
            mHasFetcher = false;
        }
    }

    return mIsFetching;
}

void LLViewerFetchedTexture::clearFetchedResults()
{
    // <FS:Ansariel> For texture refresh
    mIsMissingAsset = false;

    if(mNeedsCreateTexture || mIsFetching)
    {
        return;
    }

    cleanup();
    destroyGLTexture();

    if(getDiscardLevel() >= 0) //sculpty texture, force to invalidate
    {
        mGLTexturep->forceToInvalidateGLTexture();
    }
}

void LLViewerFetchedTexture::forceToDeleteRequest()
{
    if (mHasFetcher)
    {
        mHasFetcher = false;
        mIsFetching = false;
    }

    resetTextureStats();

    mDesiredDiscardLevel = getMaxDiscardLevel() + 1;
}

void LLViewerFetchedTexture::setIsMissingAsset(bool is_missing)
{
    if (is_missing == mIsMissingAsset)
    {
        return;
    }
    if (is_missing)
    {
        if (mUrl.empty())
        {
            LL_WARNS() << mID << ": Marking image as missing" << LL_ENDL;
        }
        else
        {
            // This may or may not be an error - it is normal to have no
            // map tile on an empty region, but bad if we're failing on a
            // server bake texture.
            if (getFTType() != FTT_MAP_TILE)
            {
                LL_WARNS() << mUrl << ": Marking image as missing" << LL_ENDL;
            }
        }
        if (mHasFetcher)
        {
            LLAppViewer::getTextureFetch()->deleteRequest(getID(), true);
            mHasFetcher = false;
            mIsFetching = false;
            mLastPacketTimer.reset();
            mFetchState = 0;
            mFetchPriority = 0;
        }
    }
    else
    {
        LL_INFOS() << mID << ": un-flagging missing asset" << LL_ENDL;
    }
    mIsMissingAsset = is_missing;
}

void LLViewerFetchedTexture::setLoadedCallback( loaded_callback_func loaded_callback,
                                       S32 discard_level, bool keep_imageraw, bool needs_aux, void* userdata,
                                       LLLoadedCallbackEntry::source_callback_list_t* src_callback_list, bool pause)
{
    //
    // Don't do ANYTHING here, just add it to the global callback list
    //
    if (mLoadedCallbackList.empty())
    {
        // Put in list to call this->doLoadedCallbacks() periodically
        gTextureList.mCallbackList.insert(this);
        mLoadedCallbackDesiredDiscardLevel = (S8)discard_level;
    }
    else
    {
        mLoadedCallbackDesiredDiscardLevel = llmin(mLoadedCallbackDesiredDiscardLevel, (S8)discard_level);
    }

    if(mPauseLoadedCallBacks)
    {
        if(!pause)
        {
            unpauseLoadedCallbacks(src_callback_list);
        }
    }
    else if(pause)
    {
        pauseLoadedCallbacks(src_callback_list);
    }

    LLLoadedCallbackEntry* entryp = new LLLoadedCallbackEntry(loaded_callback, discard_level, keep_imageraw, userdata, src_callback_list, this, pause);
    mLoadedCallbackList.push_back(entryp);

    mNeedsAux |= needs_aux;
    if(keep_imageraw)
    {
        mSaveRawImage = true;
    }
    if (mNeedsAux && mAuxRawImage.isNull() && getDiscardLevel() >= 0)
    {
        if(mHasAux)
        {
            //trigger a refetch
            forceToRefetchTexture();
        }
        else
        {
            // We need aux data, but we've already loaded the image, and it didn't have any
            LL_WARNS() << "No aux data available for callback for image:" << getID() << LL_ENDL;
        }
    }
    mLastCallBackActiveTime = sCurrentTime ;
        mLastReferencedSavedRawImageTime = sCurrentTime;
}

void LLViewerFetchedTexture::clearCallbackEntryList()
{
    if(mLoadedCallbackList.empty())
    {
        return;
    }

    for(callback_list_t::iterator iter = mLoadedCallbackList.begin();
            iter != mLoadedCallbackList.end(); )
    {
        LLLoadedCallbackEntry *entryp = *iter;

        // We never finished loading the image.  Indicate failure.
        // Note: this allows mLoadedCallbackUserData to be cleaned up.
        entryp->mCallback(false, this, NULL, NULL, 0, true, entryp->mUserData);
        iter = mLoadedCallbackList.erase(iter);
        delete entryp;
    }
    gTextureList.mCallbackList.erase(this);

    mLoadedCallbackDesiredDiscardLevel = S8_MAX;
    if(needsToSaveRawImage())
    {
        destroySavedRawImage();
    }

    return;
}

void LLViewerFetchedTexture::deleteCallbackEntry(const LLLoadedCallbackEntry::source_callback_list_t* callback_list)
{
    if(mLoadedCallbackList.empty() || !callback_list)
    {
        return;
    }

    S32 desired_discard = S8_MAX;
    S32 desired_raw_discard = INVALID_DISCARD_LEVEL;
    for(callback_list_t::iterator iter = mLoadedCallbackList.begin();
            iter != mLoadedCallbackList.end(); )
    {
        LLLoadedCallbackEntry *entryp = *iter;
        if(entryp->mSourceCallbackList == callback_list)
        {
            // We never finished loading the image.  Indicate failure.
            // Note: this allows mLoadedCallbackUserData to be cleaned up.
            entryp->mCallback(false, this, NULL, NULL, 0, true, entryp->mUserData);
            iter = mLoadedCallbackList.erase(iter);
            delete entryp;
        }
        else
        {
            ++iter;

            desired_discard = llmin(desired_discard, entryp->mDesiredDiscard);
            if(entryp->mNeedsImageRaw)
            {
                desired_raw_discard = llmin(desired_raw_discard, entryp->mDesiredDiscard);
            }
        }
    }

    mLoadedCallbackDesiredDiscardLevel = desired_discard;
    if (mLoadedCallbackList.empty())
    {
        // If we have no callbacks, take us off of the image callback list.
        gTextureList.mCallbackList.erase(this);

        if(needsToSaveRawImage())
        {
            destroySavedRawImage();
        }
    }
    else if(needsToSaveRawImage() && mBoostLevel != LLGLTexture::BOOST_PREVIEW)
    {
        if(desired_raw_discard != INVALID_DISCARD_LEVEL)
        {
            mDesiredSavedRawDiscardLevel = desired_raw_discard;
        }
        else
        {
            destroySavedRawImage();
        }
    }
}

void LLViewerFetchedTexture::unpauseLoadedCallbacks(const LLLoadedCallbackEntry::source_callback_list_t* callback_list)
{
    if(!callback_list)
{
        mPauseLoadedCallBacks = false;
        return;
    }

    bool need_raw = false;
    for(callback_list_t::iterator iter = mLoadedCallbackList.begin();
            iter != mLoadedCallbackList.end(); )
    {
        LLLoadedCallbackEntry *entryp = *iter++;
        if(entryp->mSourceCallbackList == callback_list)
        {
            entryp->mPaused = false;
            if(entryp->mNeedsImageRaw)
            {
                need_raw = true;
            }
        }
    }
    mPauseLoadedCallBacks = false ;
    mLastCallBackActiveTime = sCurrentTime ;
    mForceCallbackFetch = true;
    if(need_raw)
    {
        mSaveRawImage = true;
    }
}

void LLViewerFetchedTexture::pauseLoadedCallbacks(const LLLoadedCallbackEntry::source_callback_list_t* callback_list)
{
    if(!callback_list)
{
        return;
    }

    bool paused = true;

    for(callback_list_t::iterator iter = mLoadedCallbackList.begin();
            iter != mLoadedCallbackList.end(); )
    {
        LLLoadedCallbackEntry *entryp = *iter++;
        if(entryp->mSourceCallbackList == callback_list)
        {
            entryp->mPaused = true;
        }
        else if(!entryp->mPaused)
        {
            paused = false;
        }
    }

    if(paused)
    {
        mPauseLoadedCallBacks = true;//when set, loaded callback is paused.
        resetTextureStats();
        mSaveRawImage = false;
    }
}

bool LLViewerFetchedTexture::doLoadedCallbacks()
{
    LL_PROFILE_ZONE_SCOPED_CATEGORY_TEXTURE;
    static const F32 MAX_INACTIVE_TIME = 900.f ; //seconds
    static const F32 MAX_IDLE_WAIT_TIME = 5.f ; //seconds

    if (mNeedsCreateTexture)
    {
        return false;
    }
    if(mPauseLoadedCallBacks)
    {
        destroyRawImage();
        return false; //paused
    }
    if(sCurrentTime - mLastCallBackActiveTime > MAX_INACTIVE_TIME && !mIsFetching)
    {
        if (mFTType == FTT_SERVER_BAKE)
        {
            //output some debug info
            LL_INFOS() << "baked texture: " << mID << "clears all call backs due to inactivity." << LL_ENDL;
            LL_INFOS() << mUrl << LL_ENDL;
            LL_INFOS() << "current discard: " << getDiscardLevel() << " current discard for fetch: " << getCurrentDiscardLevelForFetching() <<
                " Desired discard: " << getDesiredDiscardLevel() << "decode Pri: " << mMaxVirtualSize << LL_ENDL;
        }

        clearCallbackEntryList() ; //remove all callbacks.
        return false ;
    }

    bool res = false;

    if (isMissingAsset())
    {
        if (mFTType == FTT_SERVER_BAKE)
        {
            //output some debug info
            LL_INFOS() << "baked texture: " << mID << "is missing." << LL_ENDL;
            LL_INFOS() << mUrl << LL_ENDL;
        }

        for(callback_list_t::iterator iter = mLoadedCallbackList.begin();
            iter != mLoadedCallbackList.end(); )
        {
            LLLoadedCallbackEntry *entryp = *iter++;
            // We never finished loading the image.  Indicate failure.
            // Note: this allows mLoadedCallbackUserData to be cleaned up.
            entryp->mCallback(false, this, NULL, NULL, 0, true, entryp->mUserData);
            delete entryp;
        }
        mLoadedCallbackList.clear();

        // Remove ourself from the global list of textures with callbacks
        gTextureList.mCallbackList.erase(this);
        return false;
    }

    S32 gl_discard = getDiscardLevel();

    // If we don't have a legit GL image, set it to be lower than the worst discard level
    if (gl_discard == -1)
    {
        gl_discard = MAX_DISCARD_LEVEL + 1;
    }

    //
    // Determine the quality levels of textures that we can provide to callbacks
    // and whether we need to do decompression/readback to get it
    //
    S32 current_raw_discard = MAX_DISCARD_LEVEL + 1; // We can always do a readback to get a raw discard
    S32 best_raw_discard = gl_discard;  // Current GL quality level
    S32 current_aux_discard = MAX_DISCARD_LEVEL + 1;
    S32 best_aux_discard = MAX_DISCARD_LEVEL + 1;

    if (mIsRawImageValid)
    {
        // If we have an existing raw image, we have a baseline for the raw and auxiliary quality levels.
        best_raw_discard = llmin(best_raw_discard, mRawDiscardLevel);
        best_aux_discard = llmin(best_aux_discard, mRawDiscardLevel); // We always decode the aux when we decode the base raw
        current_aux_discard = llmin(current_aux_discard, best_aux_discard);
    }
    else
    {
        // We have no data at all, we need to get it
        // Do this by forcing the best aux discard to be 0.
        best_aux_discard = 0;
    }


    //
    // See if any of the callbacks would actually run using the data that we can provide,
    // and also determine if we need to perform any readbacks or decodes.
    //
    bool run_gl_callbacks = false;
    bool run_raw_callbacks = false;
    bool need_readback = false;

    for(callback_list_t::iterator iter = mLoadedCallbackList.begin();
        iter != mLoadedCallbackList.end(); )
    {
        LLLoadedCallbackEntry *entryp = *iter++;

        if (entryp->mNeedsImageRaw)
        {
            if (mNeedsAux)
            {
                //
                // Need raw and auxiliary channels
                //
                if (entryp->mLastUsedDiscard > current_aux_discard)
                {
                    // We have useful data, run the callbacks
                    run_raw_callbacks = true;
                }
            }
            else
            {
                if (entryp->mLastUsedDiscard > current_raw_discard)
                {
                    // We have useful data, just run the callbacks
                    run_raw_callbacks = true;
                }
                else if (entryp->mLastUsedDiscard > best_raw_discard)
                {
                    // We can readback data, and then run the callbacks
                    need_readback = true;
                    run_raw_callbacks = true;
                }
            }
        }
        else
        {
            // Needs just GL
            if (entryp->mLastUsedDiscard > gl_discard)
            {
                // We have enough data, run this callback requiring GL data
                run_gl_callbacks = true;
            }
        }
    }

    //
    // Run raw/auxiliary data callbacks
    //
    if (run_raw_callbacks && mIsRawImageValid && (mRawDiscardLevel <= getMaxDiscardLevel()))
    {
        // Do callbacks which require raw image data.
        //LL_INFOS() << "doLoadedCallbacks raw for " << getID() << LL_ENDL;

        // Call each party interested in the raw data.
        for(callback_list_t::iterator iter = mLoadedCallbackList.begin();
            iter != mLoadedCallbackList.end(); )
        {
            callback_list_t::iterator curiter = iter++;
            LLLoadedCallbackEntry *entryp = *curiter;
            if (entryp->mNeedsImageRaw && (entryp->mLastUsedDiscard > mRawDiscardLevel))
            {
                // If we've loaded all the data there is to load or we've loaded enough
                // to satisfy the interested party, then this is the last time that
                // we're going to call them.

                mLastCallBackActiveTime = sCurrentTime;
                if(mNeedsAux && mAuxRawImage.isNull())
                {
                    LL_WARNS() << "Raw Image with no Aux Data for callback" << LL_ENDL;
                }
                bool final = mRawDiscardLevel <= entryp->mDesiredDiscard;
                //LL_INFOS() << "Running callback for " << getID() << LL_ENDL;
                //LL_INFOS() << mRawImage->getWidth() << "x" << mRawImage->getHeight() << LL_ENDL;
                entryp->mLastUsedDiscard = mRawDiscardLevel;
                entryp->mCallback(true, this, mRawImage, mAuxRawImage, mRawDiscardLevel, final, entryp->mUserData);
                if (final)
                {
                    iter = mLoadedCallbackList.erase(curiter);
                    delete entryp;
                }
                res = true;
            }
        }
    }

    //
    // Run GL callbacks
    //
    if (run_gl_callbacks && (gl_discard <= getMaxDiscardLevel()))
    {
        //LL_INFOS() << "doLoadedCallbacks GL for " << getID() << LL_ENDL;

        // Call the callbacks interested in GL data.
        for(callback_list_t::iterator iter = mLoadedCallbackList.begin();
            iter != mLoadedCallbackList.end(); )
        {
            callback_list_t::iterator curiter = iter++;
            LLLoadedCallbackEntry *entryp = *curiter;
            if (!entryp->mNeedsImageRaw && (entryp->mLastUsedDiscard > gl_discard))
            {
                mLastCallBackActiveTime = sCurrentTime;
                bool final = gl_discard <= entryp->mDesiredDiscard;
                entryp->mLastUsedDiscard = gl_discard;
                entryp->mCallback(true, this, NULL, NULL, gl_discard, final, entryp->mUserData);
                if (final)
                {
                    iter = mLoadedCallbackList.erase(curiter);
                    delete entryp;
                }
                res = true;
            }
        }
    }

    // Done with any raw image data at this point (will be re-created if we still have callbacks)
    destroyRawImage();

    //
    // If we have no callbacks, take us off of the image callback list.
    //
    if (mLoadedCallbackList.empty())
    {
        gTextureList.mCallbackList.erase(this);
    }
    else if(!res && mForceCallbackFetch && sCurrentTime - mLastCallBackActiveTime > MAX_IDLE_WAIT_TIME && !mIsFetching)
    {
        //wait for long enough but no fetching request issued, force one.
        forceToRefetchTexture(mLoadedCallbackDesiredDiscardLevel, 5.f);
        mForceCallbackFetch = false; //fire once.
    }

    return res;
}

//virtual
void LLViewerFetchedTexture::forceImmediateUpdate()
{
    //only immediately update a deleted texture which is now being re-used.
    if(!isDeleted())
    {
        return;
    }
    //if already called forceImmediateUpdate()
    if(mInImageList && mMaxVirtualSize == LLViewerFetchedTexture::sMaxVirtualSize)
    {
        return;
    }

    gTextureList.forceImmediateUpdate(this);
    return;
}

bool LLViewerFetchedTexture::needsToSaveRawImage()
{
    return mForceToSaveRawImage || mSaveRawImage;
}

void LLViewerFetchedTexture::destroyRawImage()
{
    LL_PROFILE_ZONE_SCOPED_CATEGORY_TEXTURE;
    if (mAuxRawImage.notNull() && !needsToSaveRawImage())
    {
        sAuxCount--;
        mAuxRawImage = NULL;
    }

    if (mRawImage.notNull())
    {
        sRawCount--;

        if(mIsRawImageValid)
        {
            if(needsToSaveRawImage())
            {
                saveRawImage();
            }
        }

        mRawImage = NULL;

        mIsRawImageValid = false;
        mRawDiscardLevel = INVALID_DISCARD_LEVEL;
    }
}

void LLViewerFetchedTexture::saveRawImage()
{
    LL_PROFILE_ZONE_SCOPED_CATEGORY_TEXTURE;
    if(mRawImage.isNull() || mRawImage == mSavedRawImage || (mSavedRawDiscardLevel >= 0 && mSavedRawDiscardLevel <= mRawDiscardLevel))
    {
        return;
    }

    LLImageDataSharedLock lock(mRawImage);

    mSavedRawDiscardLevel = mRawDiscardLevel;
    if (mBoostLevel == LLGLTexture::BOOST_ICON)
    {
        S32 expected_width = mKnownDrawWidth > 0 ? mKnownDrawWidth : DEFAULT_ICON_DIMENSIONS;
        S32 expected_height = mKnownDrawHeight > 0 ? mKnownDrawHeight : DEFAULT_ICON_DIMENSIONS;
        if (mRawImage->getWidth() > expected_width || mRawImage->getHeight() > expected_height)
        {
            mSavedRawImage = new LLImageRaw(expected_width, expected_height, mRawImage->getComponents());
            mSavedRawImage->copyScaled(mRawImage);
        }
        else
        {
            mSavedRawImage = new LLImageRaw(mRawImage->getData(), mRawImage->getWidth(), mRawImage->getHeight(), mRawImage->getComponents());
        }
    }
    else if (mBoostLevel == LLGLTexture::BOOST_THUMBNAIL)
    {
        S32 expected_width = mKnownDrawWidth > 0 ? mKnownDrawWidth : DEFAULT_THUMBNAIL_DIMENSIONS;
        S32 expected_height = mKnownDrawHeight > 0 ? mKnownDrawHeight : DEFAULT_THUMBNAIL_DIMENSIONS;
        if (mRawImage->getWidth() > expected_width || mRawImage->getHeight() > expected_height)
        {
            mSavedRawImage = new LLImageRaw(expected_width, expected_height, mRawImage->getComponents());
            mSavedRawImage->copyScaled(mRawImage);
        }
        else
        {
            mSavedRawImage = new LLImageRaw(mRawImage->getData(), mRawImage->getWidth(), mRawImage->getHeight(), mRawImage->getComponents());
        }
    }
    else if (mBoostLevel == LLGLTexture::BOOST_SCULPTED)
    {
        S32 expected_width = mKnownDrawWidth > 0 ? mKnownDrawWidth : sMaxSculptRez;
        S32 expected_height = mKnownDrawHeight > 0 ? mKnownDrawHeight : sMaxSculptRez;
        if (mRawImage->getWidth() > expected_width || mRawImage->getHeight() > expected_height)
        {
            mSavedRawImage = new LLImageRaw(expected_width, expected_height, mRawImage->getComponents());
            mSavedRawImage->copyScaled(mRawImage);
        }
        else
        {
            mSavedRawImage = new LLImageRaw(mRawImage->getData(), mRawImage->getWidth(), mRawImage->getHeight(), mRawImage->getComponents());
        }
    }
    else
    {
        mSavedRawImage = new LLImageRaw(mRawImage->getData(), mRawImage->getWidth(), mRawImage->getHeight(), mRawImage->getComponents());
    }

    if(mForceToSaveRawImage && mSavedRawDiscardLevel <= mDesiredSavedRawDiscardLevel)
    {
        mForceToSaveRawImage = false;
    }

    mLastReferencedSavedRawImageTime = sCurrentTime;
}

//force to refetch the texture to the discard level
void LLViewerFetchedTexture::forceToRefetchTexture(S32 desired_discard, F32 kept_time)
{
    if(mForceToSaveRawImage)
    {
        desired_discard = llmin(desired_discard, mDesiredSavedRawDiscardLevel);
        kept_time = llmax(kept_time, mKeptSavedRawImageTime);
    }

    //trigger a new fetch.
    mForceToSaveRawImage = true ;
    mDesiredSavedRawDiscardLevel = desired_discard ;
    mKeptSavedRawImageTime = kept_time ;
    mLastReferencedSavedRawImageTime = sCurrentTime ;
    mSavedRawImage = NULL ;
    mSavedRawDiscardLevel = -1 ;
}

void LLViewerFetchedTexture::forceToSaveRawImage(S32 desired_discard, F32 kept_time)
{
    mKeptSavedRawImageTime = kept_time;
    mLastReferencedSavedRawImageTime = sCurrentTime;

    if(mSavedRawDiscardLevel > -1 && mSavedRawDiscardLevel <= desired_discard)
    {
        return; //raw imge is ready.
    }

    if(!mForceToSaveRawImage || mDesiredSavedRawDiscardLevel < 0 || mDesiredSavedRawDiscardLevel > desired_discard)
    {
        mForceToSaveRawImage = true;
        mDesiredSavedRawDiscardLevel = desired_discard;
    }
}

void LLViewerFetchedTexture::readbackRawImage()
{
    LL_PROFILE_ZONE_SCOPED_CATEGORY_TEXTURE;

    if (mGLTexturep.notNull() && mGLTexturep->getTexName() != 0 && mRawImage.isNull())
    {
        mRawImage = new LLImageRaw();
        if (!mGLTexturep->readBackRaw(-1, mRawImage, false))
        {
            mRawImage = nullptr;
        }
    }
}

void LLViewerFetchedTexture::destroySavedRawImage()
{
    if(mLastReferencedSavedRawImageTime < mKeptSavedRawImageTime)
    {
        return; //keep the saved raw image.
    }

    mForceToSaveRawImage  = false;
    mSaveRawImage = false;

    clearCallbackEntryList();

    mSavedRawImage = NULL ;
    mForceToSaveRawImage  = false ;
    mSaveRawImage = false ;
    mSavedRawDiscardLevel = -1 ;
    mDesiredSavedRawDiscardLevel = -1 ;
    mLastReferencedSavedRawImageTime = 0.0f ;
    mKeptSavedRawImageTime = 0.f ;

    if(mAuxRawImage.notNull())
    {
        sAuxCount--;
        mAuxRawImage = NULL;
    }
}

LLImageRaw* LLViewerFetchedTexture::getSavedRawImage()
{
    mLastReferencedSavedRawImageTime = sCurrentTime;

    return mSavedRawImage;
}

const LLImageRaw* LLViewerFetchedTexture::getSavedRawImage() const
{
    return mSavedRawImage;
}

bool LLViewerFetchedTexture::hasSavedRawImage() const
{
    return mSavedRawImage.notNull();
}

F32 LLViewerFetchedTexture::getElapsedLastReferencedSavedRawImageTime() const
{
    return sCurrentTime - mLastReferencedSavedRawImageTime;
}

//----------------------------------------------------------------------------------------------
//end of LLViewerFetchedTexture
//----------------------------------------------------------------------------------------------

//----------------------------------------------------------------------------------------------
//start of LLViewerLODTexture
//----------------------------------------------------------------------------------------------
LLViewerLODTexture::LLViewerLODTexture(const LLUUID& id, FTType f_type, const LLHost& host, bool usemipmaps)
    : LLViewerFetchedTexture(id, f_type, host, usemipmaps)
{
    init(true);
}

LLViewerLODTexture::LLViewerLODTexture(const std::string& url, FTType f_type, const LLUUID& id, bool usemipmaps)
    : LLViewerFetchedTexture(url, f_type, id, usemipmaps)
{
    init(true);
}

void LLViewerLODTexture::init(bool firstinit)
{
    mTexelsPerImage = 64*64;
    mDiscardVirtualSize = 0.f;
    mCalculatedDiscardLevel = -1.f;
}

//virtual
S8 LLViewerLODTexture::getType() const
{
    return LLViewerTexture::LOD_TEXTURE;
}

bool LLViewerLODTexture::isUpdateFrozen()
{
    return LLViewerTexture::sFreezeImageUpdates;
}

// This is gauranteed to get called periodically for every texture
//virtual
void LLViewerLODTexture::processTextureStats()
{
    LL_PROFILE_ZONE_SCOPED_CATEGORY_TEXTURE;
    updateVirtualSize();

    bool did_downscale = false;

    static LLCachedControl<bool> textures_fullres(gSavedSettings,"TextureLoadFullRes", false);

    { // restrict texture resolution to download based on RenderMaxTextureResolution
        static LLCachedControl<U32> max_texture_resolution(gSavedSettings, "RenderMaxTextureResolution", 2048);
        // sanity clamp debug setting to avoid settings hack shenanigans
        F32 tex_res = (F32)llclamp((S32)max_texture_resolution, 512, 2048);
        tex_res *= tex_res;
        mMaxVirtualSize = llmin(mMaxVirtualSize, tex_res);
    }

    if (textures_fullres)
    {
        mDesiredDiscardLevel = 0;
    }
    // Generate the request priority and render priority
    else if (mDontDiscard || !mUseMipMaps)
    {
        mDesiredDiscardLevel = 0;
        if (mFullWidth > MAX_IMAGE_SIZE_DEFAULT || mFullHeight > MAX_IMAGE_SIZE_DEFAULT)
            mDesiredDiscardLevel = 1; // MAX_IMAGE_SIZE_DEFAULT = 2048 and max size ever is 4096
    }
    else if (mBoostLevel < LLGLTexture::BOOST_HIGH && mMaxVirtualSize <= 10.f)
    {
        // If the image has not been significantly visible in a while, we don't want it
        mDesiredDiscardLevel = llmin(mMinDesiredDiscardLevel, (S8)(MAX_DISCARD_LEVEL + 1));
    }
    else if (!mFullWidth  || !mFullHeight)
    {
        mDesiredDiscardLevel =  getMaxDiscardLevel();
    }
    else
    {
        //static const F64 log_2 = log(2.0);
        static const F64 log_4 = log(4.0);

        F32 discard_level = 0.f;

        // If we know the output width and height, we can force the discard
        // level to the correct value, and thus not decode more texture
        // data than we need to.
        if (mKnownDrawWidth && mKnownDrawHeight)
        {
            S32 draw_texels = mKnownDrawWidth * mKnownDrawHeight;
            draw_texels = llclamp(draw_texels, MIN_IMAGE_AREA, MAX_IMAGE_AREA);

            // Use log_4 because we're in square-pixel space, so an image
            // with twice the width and twice the height will have mTexelsPerImage
            // 4 * draw_size
            discard_level = (F32)(log(mTexelsPerImage / draw_texels) / log_4);
        }
        else
        {
            // Calculate the required scale factor of the image using pixels per texel
            discard_level = (F32)(log(mTexelsPerImage / mMaxVirtualSize) / log_4);
            mDiscardVirtualSize = mMaxVirtualSize;
            mCalculatedDiscardLevel = discard_level;
        }

        discard_level = floorf(discard_level);

        F32 min_discard = 0.f;
        U32 desired_size = MAX_IMAGE_SIZE_DEFAULT; // MAX_IMAGE_SIZE_DEFAULT = 2048 and max size ever is 4096
        if (mBoostLevel <= LLGLTexture::BOOST_SCULPTED)
        {
            desired_size = DESIRED_NORMAL_TEXTURE_SIZE;
        }
        if (mFullWidth > desired_size || mFullHeight > desired_size)
            min_discard = 1.f;

        discard_level = llclamp(discard_level, min_discard, (F32)MAX_DISCARD_LEVEL);

        // Can't go higher than the max discard level
        mDesiredDiscardLevel = llmin(getMaxDiscardLevel() + 1, (S32)discard_level);
        // Clamp to min desired discard
        mDesiredDiscardLevel = llmin(mMinDesiredDiscardLevel, mDesiredDiscardLevel);

        //
        // At this point we've calculated the quality level that we want,
        // if possible.  Now we check to see if we have it, and take the
        // proper action if we don't.
        //

        S32 current_discard = getDiscardLevel();
        if (mBoostLevel < LLGLTexture::BOOST_AVATAR_BAKED)
        {
            if (current_discard < mDesiredDiscardLevel && !mForceToSaveRawImage)
            { // should scale down
                scaleDown();
            }
        }

        if (isUpdateFrozen() // we are out of memory and nearing max allowed bias
            && mBoostLevel < LLGLTexture::BOOST_SCULPTED
            && mDesiredDiscardLevel < current_discard)
        {
            // stop requesting more
            mDesiredDiscardLevel = current_discard;
        }
    }

    if(mForceToSaveRawImage && mDesiredSavedRawDiscardLevel >= 0)
    {
        mDesiredDiscardLevel = llmin(mDesiredDiscardLevel, (S8)mDesiredSavedRawDiscardLevel);
    }

    // selection manager will immediately reset BOOST_SELECTED but never unsets it
    // unset it immediately after we consume it
    if (getBoostLevel() == BOOST_SELECTED)
    {
        setBoostLevel(BOOST_NONE);
    }
}

extern LLGLSLShader gCopyProgram;

bool LLViewerLODTexture::scaleDown()
{
    if (mGLTexturep.isNull() || !mGLTexturep->getHasGLTexture())
    {
        return false;
    }

    if (!mDownScalePending)
    {
        mDownScalePending = true;
        gTextureList.mDownScaleQueue.push(this);
    }

    return true;
}

//----------------------------------------------------------------------------------------------
//end of LLViewerLODTexture
//----------------------------------------------------------------------------------------------

//----------------------------------------------------------------------------------------------
//start of LLViewerMediaTexture
//----------------------------------------------------------------------------------------------
//static
void LLViewerMediaTexture::updateClass()
{
    LL_PROFILE_ZONE_SCOPED_CATEGORY_TEXTURE;
    static const F32 MAX_INACTIVE_TIME = 30.f;

#if 0
    //force to play media.
    gSavedSettings.setBOOL("AudioStreamingMedia", true);
#endif

    for(media_map_t::iterator iter = sMediaMap.begin(); iter != sMediaMap.end(); )
    {
        LLViewerMediaTexture* mediap = iter->second;

        if(mediap->getNumRefs() == 1) //one reference by sMediaMap
        {
            //
            //Note: delay some time to delete the media textures to stop endlessly creating and immediately removing media texture.
            //
            if(mediap->getLastReferencedTimer()->getElapsedTimeF32() > MAX_INACTIVE_TIME)
            {
                media_map_t::iterator cur = iter++;
                sMediaMap.erase(cur);
                continue;
            }
        }
        ++iter;
    }
}

//static
void LLViewerMediaTexture::removeMediaImplFromTexture(const LLUUID& media_id)
{
    LLViewerMediaTexture* media_tex = findMediaTexture(media_id);
    if(media_tex)
    {
        media_tex->invalidateMediaImpl();
    }
}

//static
void LLViewerMediaTexture::cleanUpClass()
{
    sMediaMap.clear();
}

//static
LLViewerMediaTexture* LLViewerMediaTexture::findMediaTexture(const LLUUID& media_id)
{
    media_map_t::iterator iter = sMediaMap.find(media_id);
    if(iter == sMediaMap.end())
    {
        return NULL;
    }

    LLViewerMediaTexture* media_tex = iter->second;
    media_tex->setMediaImpl();
    media_tex->getLastReferencedTimer()->reset();

    return media_tex;
}

LLViewerMediaTexture::LLViewerMediaTexture(const LLUUID& id, bool usemipmaps, LLImageGL* gl_image)
    : LLViewerTexture(id, usemipmaps),
    mMediaImplp(NULL),
    mUpdateVirtualSizeTime(0)
{
    sMediaMap.insert(std::make_pair(id, this));

    mGLTexturep = gl_image;

    if(mGLTexturep.isNull())
    {
        generateGLTexture();
    }

    mGLTexturep->setAllowCompression(false);

    mGLTexturep->setNeedsAlphaAndPickMask(false);

    mIsPlaying = false;

    setMediaImpl();

    setCategory(LLGLTexture::MEDIA);

    LLViewerTexture* tex = gTextureList.findImage(mID, TEX_LIST_STANDARD);
    if(tex) //this media is a parcel media for tex.
    {
        tex->setParcelMedia(this);
    }
}

//virtual
LLViewerMediaTexture::~LLViewerMediaTexture()
{
    LLViewerTexture* tex = gTextureList.findImage(mID, TEX_LIST_STANDARD);
    if(tex) //this media is a parcel media for tex.
    {
        tex->setParcelMedia(NULL);
    }
}

void LLViewerMediaTexture::reinit(bool usemipmaps /* = true */)
{
    llassert(mGLTexturep.notNull());

    mUseMipMaps = usemipmaps;
    getLastReferencedTimer()->reset();
    mGLTexturep->setUseMipMaps(mUseMipMaps);
    mGLTexturep->setNeedsAlphaAndPickMask(false);
}

void LLViewerMediaTexture::setUseMipMaps(bool mipmap)
{
    mUseMipMaps = mipmap;

    if(mGLTexturep.notNull())
    {
        mGLTexturep->setUseMipMaps(mipmap);
    }
}

//virtual
S8 LLViewerMediaTexture::getType() const
{
    return LLViewerTexture::MEDIA_TEXTURE;
}

void LLViewerMediaTexture::invalidateMediaImpl()
{
    mMediaImplp = NULL;
}

void LLViewerMediaTexture::setMediaImpl()
{
    if(!mMediaImplp)
    {
        mMediaImplp = LLViewerMedia::getInstance()->getMediaImplFromTextureID(mID);
    }
}

//return true if all faces to reference to this media texture are found
//Note: mMediaFaceList is valid only for the current instant
//      because it does not check the face validity after the current frame.
bool LLViewerMediaTexture::findFaces()
{
    mMediaFaceList.clear();

    bool ret = true;

    LLViewerTexture* tex = gTextureList.findImage(mID, TEX_LIST_STANDARD);
    if(tex) //this media is a parcel media for tex.
    {
        for (U32 ch = 0; ch < LLRender::NUM_TEXTURE_CHANNELS; ++ch)
        {
            const ll_face_list_t* face_list = tex->getFaceList(ch);
            U32 end = tex->getNumFaces(ch);
        for(U32 i = 0; i < end; i++)
        {
            if ((*face_list)[i]->isMediaAllowed())
            {
                mMediaFaceList.push_back((*face_list)[i]);
            }
        }
    }
    }

    if(!mMediaImplp)
    {
        return true;
    }

    //for media on a face.
    const std::list< LLVOVolume* >* obj_list = mMediaImplp->getObjectList();
    std::list< LLVOVolume* >::const_iterator iter = obj_list->begin();
    for(; iter != obj_list->end(); ++iter)
    {
        LLVOVolume* obj = *iter;
        if (obj->isDead())
        {
            // Isn't supposed to happen, objects are supposed to detach
            // themselves on markDead()
            // If this happens, viewer is likely to crash
            llassert(0);
            LL_WARNS() << "Dead object in mMediaImplp's object list" << LL_ENDL;
            ret = false;
            continue;
        }

        if (obj->mDrawable.isNull() || obj->mDrawable->isDead())
        {
            ret = false;
            continue;
        }

        S32 face_id = -1;
        S32 num_faces = obj->mDrawable->getNumFaces();
        while((face_id = obj->getFaceIndexWithMediaImpl(mMediaImplp, face_id)) > -1 && face_id < num_faces)
        {
            LLFace* facep = obj->mDrawable->getFace(face_id);
            if(facep)
            {
                mMediaFaceList.push_back(facep);
            }
            else
            {
                ret = false;
            }
        }
    }

    return ret;
}

void LLViewerMediaTexture::initVirtualSize()
{
    if(mIsPlaying)
    {
        return;
    }

    findFaces();
    for(std::list< LLFace* >::iterator iter = mMediaFaceList.begin(); iter!= mMediaFaceList.end(); ++iter)
    {
        addTextureStats((*iter)->getVirtualSize());
    }
}

void LLViewerMediaTexture::addMediaToFace(LLFace* facep)
{
    if(facep)
    {
        facep->setHasMedia(true);
    }
    if(!mIsPlaying)
    {
        return; //no need to add the face because the media is not in playing.
    }

    switchTexture(LLRender::DIFFUSE_MAP, facep);
}

void LLViewerMediaTexture::removeMediaFromFace(LLFace* facep)
{
    if(!facep)
    {
        return;
    }
    facep->setHasMedia(false);

    if(!mIsPlaying)
    {
        return; //no need to remove the face because the media is not in playing.
    }

    mIsPlaying = false; //set to remove the media from the face.
    switchTexture(LLRender::DIFFUSE_MAP, facep);
    mIsPlaying = true; //set the flag back.

    if(getTotalNumFaces() < 1) //no face referencing to this media
    {
        stopPlaying();
    }
}

//virtual
void LLViewerMediaTexture::addFace(U32 ch, LLFace* facep)
{
    LLViewerTexture::addFace(ch, facep);

    const LLTextureEntry* te = facep->getTextureEntry();
    if(te && te->getID().notNull())
    {
        LLViewerTexture* tex = gTextureList.findImage(te->getID(), TEX_LIST_STANDARD);
        if(tex)
        {
// [SL:KB] - Patch: Render-TextureToggle (Catznip-5.2)
            // See LLViewerMediaTexture::removeFace()
            if (facep->isDefaultTexture(ch))
            {
                return;
            }
// [/SL:KB]

            mTextureList.push_back(tex);//increase the reference number by one for tex to avoid deleting it.
            return;
        }
    }

    //check if it is a parcel media
    if(facep->getTexture() && facep->getTexture() != this && facep->getTexture()->getID() == mID)
    {
        mTextureList.push_back(facep->getTexture()); //a parcel media.
        return;
    }

    if(te && te->getID().notNull()) //should have a texture
    {
        LL_WARNS_ONCE() << "The face's texture " << te->getID() << " is not valid. Face must have a valid texture before media texture." << LL_ENDL;
        // This might break the object, but it likely isn't a 'recoverable' situation.
        LLViewerFetchedTexture* tex = LLViewerTextureManager::getFetchedTexture(te->getID());
        mTextureList.push_back(tex);
    }
}

//virtual
//void LLViewerMediaTexture::removeFace(U32 ch, LLFace* facep)
// [SL:KB] - Patch: Render-TextureToggle (Catznip-5.2)
void LLViewerMediaTexture::removeFace(U32 channel, LLFace* facep)
// [/SL:KB]
{
// [SL:KB] - Patch: Render-TextureToggle (Catznip-5.2)
    LLViewerTexture::removeFace(channel, facep);
// [/SL:KB]
//  LLViewerTexture::removeFace(ch, facep);

    const LLTextureEntry* te = facep->getTextureEntry();
    if(te && te->getID().notNull())
    {
        LLViewerTexture* tex = gTextureList.findImage(te->getID(), TEX_LIST_STANDARD);
        if(tex)
        {
            for(std::list< LLPointer<LLViewerTexture> >::iterator iter = mTextureList.begin();
                iter != mTextureList.end(); ++iter)
            {
                if(*iter == tex)
                {
// [SL:KB] - Patch: Render-TextureToggle (Catznip-5.2)
                    // Switching to the default texture results in clearing the media textures on all prims;
                    // a side-effect is that we loose out on the reference to the original (non-media)
                    // texture potentially letting it dissapear from memory if this was the only reference to it
                    // (which is harmless, it just means we'll need to grab it from the cache or refetch it but
                    // the LL - debug - code at the bottom of addFace/removeFace disagrees so we'll hang on
                    // to it (and then block readding it a seond time higher up)
                    if (facep->isDefaultTexture(channel))
                    {
                        return;
                    }
// [/SL:KB]
                    mTextureList.erase(iter); //decrease the reference number for tex by one.
                    return;
                }
            }

            std::vector<const LLTextureEntry*> te_list;

            for (U32 ch = 0; ch < 3; ++ch)
            {
            //
            //we have some trouble here: the texture of the face is changed.
            //we need to find the former texture, and remove it from the list to avoid memory leaking.

                llassert(mNumFaces[ch] <= mFaceList[ch].size());

                for(U32 j = 0; j < mNumFaces[ch]; j++)
                {
                    te_list.push_back(mFaceList[ch][j]->getTextureEntry());//all textures are in use.
                }
            }

            if (te_list.empty())
            {
                mTextureList.clear();
                return;
            }

            auto end = te_list.size();

            for(std::list< LLPointer<LLViewerTexture> >::iterator iter = mTextureList.begin();
                iter != mTextureList.end(); ++iter)
            {
                size_t i = 0;

                for(i = 0; i < end; i++)
                {
                    if(te_list[i] && te_list[i]->getID() == (*iter)->getID())//the texture is in use.
                    {
                        te_list[i] = NULL;
                        break;
                    }
                }
                if(i == end) //no hit for this texture, remove it.
                {
// [SL:KB] - Patch: Render-TextureToggle (Catznip-5.2)
                    // See above
                    if (facep->isDefaultTexture(channel))
                    {
                        return;
                    }
// [/SL:KB]
                    mTextureList.erase(iter); //decrease the reference number for tex by one.
                    return;
                }
            }
        }
    }

    //check if it is a parcel media
    for(std::list< LLPointer<LLViewerTexture> >::iterator iter = mTextureList.begin();
                iter != mTextureList.end(); ++iter)
    {
        if((*iter)->getID() == mID)
        {
            mTextureList.erase(iter); //decrease the reference number for tex by one.
            return;
        }
    }

    if(te && te->getID().notNull()) //should have a texture but none found
    {
        LL_ERRS() << "mTextureList texture reference number is corrupted. Texture id: " << te->getID() << " List size: " << (U32)mTextureList.size() << LL_ENDL;
    }
}

void LLViewerMediaTexture::stopPlaying()
{
    // Don't stop the media impl playing here -- this breaks non-inworld media (login screen, search, and media browser).
//  if(mMediaImplp)
//  {
//      mMediaImplp->stop();
//  }
    mIsPlaying = false;
}

void LLViewerMediaTexture::switchTexture(U32 ch, LLFace* facep)
{
    if(facep)
    {
        //check if another media is playing on this face.
        if(facep->getTexture() && facep->getTexture() != this
            && facep->getTexture()->getType() == LLViewerTexture::MEDIA_TEXTURE)
        {
            if(mID == facep->getTexture()->getID()) //this is a parcel media
            {
                return; //let the prim media win.
            }
        }

        if(mIsPlaying) //old textures switch to the media texture
        {
            facep->switchTexture(ch, this);
        }
        else //switch to old textures.
        {
            const LLTextureEntry* te = facep->getTextureEntry();
            if(te)
            {
                LLViewerTexture* tex = te->getID().notNull() ? gTextureList.findImage(te->getID(), TEX_LIST_STANDARD) : NULL;
                if(!tex && te->getID() != mID)//try parcel media.
                {
                    tex = gTextureList.findImage(mID, TEX_LIST_STANDARD);
                }
                if(!tex)
                {
                    tex = LLViewerFetchedTexture::sDefaultImagep;
                }
                facep->switchTexture(ch, tex);
            }
        }
    }
}

void LLViewerMediaTexture::setPlaying(bool playing)
{
    if(!mMediaImplp)
    {
        return;
    }
    if(!playing && !mIsPlaying)
    {
        return; //media is already off
    }

    if(playing == mIsPlaying && !mMediaImplp->isUpdated())
    {
        return; //nothing has changed since last time.
    }

    mIsPlaying = playing;
    if(mIsPlaying) //is about to play this media
    {
        if(findFaces())
        {
            //about to update all faces.
            mMediaImplp->setUpdated(false);
        }

        if(mMediaFaceList.empty())//no face pointing to this media
        {
            stopPlaying();
            return;
        }

        for(std::list< LLFace* >::iterator iter = mMediaFaceList.begin(); iter!= mMediaFaceList.end(); ++iter)
        {
            LLFace* facep = *iter;
            const LLTextureEntry* te = facep->getTextureEntry();
            if (te->getGLTFMaterial())
            {
                // PBR material, switch emissive and basecolor
                switchTexture(LLRender::EMISSIVE_MAP, *iter);
                switchTexture(LLRender::BASECOLOR_MAP, *iter);
            }
            else
            {
                // blinn-phong material, switch diffuse map only
                switchTexture(LLRender::DIFFUSE_MAP, *iter);
            }
        }
    }
    else //stop playing this media
    {
        U32 ch = LLRender::DIFFUSE_MAP;

        llassert(mNumFaces[ch] <= mFaceList[ch].size());
        for(U32 i = mNumFaces[ch]; i; i--)
        {
            switchTexture(ch, mFaceList[ch][i - 1]); //current face could be removed in this function.
        }
    }
    return;
}

//virtual
F32 LLViewerMediaTexture::getMaxVirtualSize()
{
    if(LLFrameTimer::getFrameCount() == mUpdateVirtualSizeTime)
    {
        return mMaxVirtualSize;
    }
    mUpdateVirtualSizeTime = LLFrameTimer::getFrameCount();

    if(!mMaxVirtualSizeResetCounter)
    {
        addTextureStats(0.f, false);//reset
    }

    if(mIsPlaying) //media is playing
    {
        for (U32 ch = 0; ch < LLRender::NUM_TEXTURE_CHANNELS; ++ch)
        {
            llassert(mNumFaces[ch] <= mFaceList[ch].size());
            for(U32 i = 0; i < mNumFaces[ch]; i++)
            {
                LLFace* facep = mFaceList[ch][i];
            if(facep->getDrawable()->isRecentlyVisible())
            {
                addTextureStats(facep->getVirtualSize());
            }
        }
    }
    }
    else //media is not in playing
    {
        findFaces();

        if(!mMediaFaceList.empty())
        {
            for(std::list< LLFace* >::iterator iter = mMediaFaceList.begin(); iter!= mMediaFaceList.end(); ++iter)
            {
                LLFace* facep = *iter;
                if(facep->getDrawable()->isRecentlyVisible())
                {
                    addTextureStats(facep->getVirtualSize());
                }
            }
        }
    }

    if(mMaxVirtualSizeResetCounter > 0)
    {
        mMaxVirtualSizeResetCounter--;
    }
    reorganizeFaceList();
    reorganizeVolumeList();

    return mMaxVirtualSize;
}
//----------------------------------------------------------------------------------------------
//end of LLViewerMediaTexture
//----------------------------------------------------------------------------------------------

//----------------------------------------------------------------------------------------------
//start of LLTexturePipelineTester
//----------------------------------------------------------------------------------------------
LLTexturePipelineTester::LLTexturePipelineTester() : LLMetricPerformanceTesterWithSession(sTesterName)
{
    addMetric("TotalBytesLoaded");
    addMetric("TotalBytesLoadedFromCache");
    addMetric("TotalBytesLoadedForLargeImage");
    addMetric("TotalBytesLoadedForSculpties");
    addMetric("StartFetchingTime");
    addMetric("TotalGrayTime");
    addMetric("TotalStablizingTime");
    addMetric("StartTimeLoadingSculpties");
    addMetric("EndTimeLoadingSculpties");

    addMetric("Time");
    addMetric("TotalBytesBound");
    addMetric("TotalBytesBoundForLargeImage");
    addMetric("PercentageBytesBound");

    mTotalBytesLoaded = (S32Bytes)0;
    mTotalBytesLoadedFromCache = (S32Bytes)0;
    mTotalBytesLoadedForLargeImage = (S32Bytes)0;
    mTotalBytesLoadedForSculpties = (S32Bytes)0;

    reset();
}

LLTexturePipelineTester::~LLTexturePipelineTester()
{
    LLViewerTextureManager::sTesterp = NULL;
}

void LLTexturePipelineTester::update()
{
    mLastTotalBytesUsed = mTotalBytesUsed;
    mLastTotalBytesUsedForLargeImage = mTotalBytesUsedForLargeImage;
    mTotalBytesUsed = (S32Bytes)0;
    mTotalBytesUsedForLargeImage = (S32Bytes)0;

    if(LLAppViewer::getTextureFetch()->getNumRequests() > 0) //fetching list is not empty
    {
        if(mPause)
        {
            //start a new fetching session
            reset();
            mStartFetchingTime = LLImageGL::sLastFrameTime;
            mPause = false;
        }

        //update total gray time
        if(mUsingDefaultTexture)
        {
            mUsingDefaultTexture = false;
            mTotalGrayTime = LLImageGL::sLastFrameTime - mStartFetchingTime;
        }

        //update the stablizing timer.
        updateStablizingTime();

        outputTestResults();
    }
    else if(!mPause)
    {
        //stop the current fetching session
        mPause = true;
        outputTestResults();
        reset();
    }
}

void LLTexturePipelineTester::reset()
{
    mPause = true;

    mUsingDefaultTexture = false;
    mStartStablizingTime = 0.0f;
    mEndStablizingTime = 0.0f;

    mTotalBytesUsed = (S32Bytes)0;
    mTotalBytesUsedForLargeImage = (S32Bytes)0;
    mLastTotalBytesUsed = (S32Bytes)0;
    mLastTotalBytesUsedForLargeImage = (S32Bytes)0;

    mStartFetchingTime = 0.0f;

    mTotalGrayTime = 0.0f;
    mTotalStablizingTime = 0.0f;

    mStartTimeLoadingSculpties = 1.0f;
    mEndTimeLoadingSculpties = 0.0f;
}

//virtual
void LLTexturePipelineTester::outputTestRecord(LLSD *sd)
{
    std::string currentLabel = getCurrentLabelName();
    (*sd)[currentLabel]["TotalBytesLoaded"]              = (LLSD::Integer)mTotalBytesLoaded.value();
    (*sd)[currentLabel]["TotalBytesLoadedFromCache"]     = (LLSD::Integer)mTotalBytesLoadedFromCache.value();
    (*sd)[currentLabel]["TotalBytesLoadedForLargeImage"] = (LLSD::Integer)mTotalBytesLoadedForLargeImage.value();
    (*sd)[currentLabel]["TotalBytesLoadedForSculpties"]  = (LLSD::Integer)mTotalBytesLoadedForSculpties.value();

    (*sd)[currentLabel]["StartFetchingTime"]             = (LLSD::Real)mStartFetchingTime;
    (*sd)[currentLabel]["TotalGrayTime"]                 = (LLSD::Real)mTotalGrayTime;
    (*sd)[currentLabel]["TotalStablizingTime"]           = (LLSD::Real)mTotalStablizingTime;

    (*sd)[currentLabel]["StartTimeLoadingSculpties"]     = (LLSD::Real)mStartTimeLoadingSculpties;
    (*sd)[currentLabel]["EndTimeLoadingSculpties"]       = (LLSD::Real)mEndTimeLoadingSculpties;

    (*sd)[currentLabel]["Time"]                          = LLImageGL::sLastFrameTime;
    (*sd)[currentLabel]["TotalBytesBound"]               = (LLSD::Integer)mLastTotalBytesUsed.value();
    (*sd)[currentLabel]["TotalBytesBoundForLargeImage"]  = (LLSD::Integer)mLastTotalBytesUsedForLargeImage.value();
    (*sd)[currentLabel]["PercentageBytesBound"]          = (LLSD::Real)(100.f * mLastTotalBytesUsed / mTotalBytesLoaded);
}

void LLTexturePipelineTester::updateTextureBindingStats(const LLViewerTexture* imagep)
{
    U32Bytes mem_size = imagep->getTextureMemory();
    mTotalBytesUsed += mem_size;

    if(MIN_LARGE_IMAGE_AREA <= (U32)(mem_size.value() / (U32)imagep->getComponents()))
    {
        mTotalBytesUsedForLargeImage += mem_size;
    }
}

void LLTexturePipelineTester::updateTextureLoadingStats(const LLViewerFetchedTexture* imagep, const LLImageRaw* raw_imagep, bool from_cache)
{
    U32Bytes data_size = (U32Bytes)raw_imagep->getDataSize();
    mTotalBytesLoaded += data_size;

    if(from_cache)
    {
        mTotalBytesLoadedFromCache += data_size;
    }

    if(MIN_LARGE_IMAGE_AREA <= (U32)(data_size.value() / (U32)raw_imagep->getComponents()))
    {
        mTotalBytesLoadedForLargeImage += data_size;
    }

    if(imagep->forSculpt())
    {
        mTotalBytesLoadedForSculpties += data_size;

        if(mStartTimeLoadingSculpties > mEndTimeLoadingSculpties)
        {
            mStartTimeLoadingSculpties = LLImageGL::sLastFrameTime;
        }
        mEndTimeLoadingSculpties = LLImageGL::sLastFrameTime;
    }
}

void LLTexturePipelineTester::updateGrayTextureBinding()
{
    mUsingDefaultTexture = true;
}

void LLTexturePipelineTester::setStablizingTime()
{
    if(mStartStablizingTime <= mStartFetchingTime)
    {
        mStartStablizingTime = LLImageGL::sLastFrameTime;
    }
    mEndStablizingTime = LLImageGL::sLastFrameTime;
}

void LLTexturePipelineTester::updateStablizingTime()
{
    if(mStartStablizingTime > mStartFetchingTime)
    {
        F32 t = mEndStablizingTime - mStartStablizingTime;

        if(t > F_ALMOST_ZERO && (t - mTotalStablizingTime) < F_ALMOST_ZERO)
        {
            //already stablized
            mTotalStablizingTime = LLImageGL::sLastFrameTime - mStartStablizingTime;

            //cancel the timer
            mStartStablizingTime = 0.f;
            mEndStablizingTime = 0.f;
        }
        else
        {
            mTotalStablizingTime = t;
        }
    }
    mTotalStablizingTime = 0.f;
}

//virtual
void LLTexturePipelineTester::compareTestSessions(llofstream* os)
{
    LLTexturePipelineTester::LLTextureTestSession* base_sessionp = dynamic_cast<LLTexturePipelineTester::LLTextureTestSession*>(mBaseSessionp);
    LLTexturePipelineTester::LLTextureTestSession* current_sessionp = dynamic_cast<LLTexturePipelineTester::LLTextureTestSession*>(mCurrentSessionp);
    if(!base_sessionp || !current_sessionp)
    {
        LL_ERRS() << "type of test session does not match!" << LL_ENDL;
    }

    //compare and output the comparison
    *os << llformat("%s\n", getTesterName().c_str());
    *os << llformat("AggregateResults\n");

    compareTestResults(os, "TotalGrayTime", base_sessionp->mTotalGrayTime, current_sessionp->mTotalGrayTime);
    compareTestResults(os, "TotalStablizingTime", base_sessionp->mTotalStablizingTime, current_sessionp->mTotalStablizingTime);
    compareTestResults(os, "StartTimeLoadingSculpties", base_sessionp->mStartTimeLoadingSculpties, current_sessionp->mStartTimeLoadingSculpties);
    compareTestResults(os, "TotalTimeLoadingSculpties", base_sessionp->mTotalTimeLoadingSculpties, current_sessionp->mTotalTimeLoadingSculpties);

    compareTestResults(os, "TotalBytesLoaded", base_sessionp->mTotalBytesLoaded, current_sessionp->mTotalBytesLoaded);
    compareTestResults(os, "TotalBytesLoadedFromCache", base_sessionp->mTotalBytesLoadedFromCache, current_sessionp->mTotalBytesLoadedFromCache);
    compareTestResults(os, "TotalBytesLoadedForLargeImage", base_sessionp->mTotalBytesLoadedForLargeImage, current_sessionp->mTotalBytesLoadedForLargeImage);
    compareTestResults(os, "TotalBytesLoadedForSculpties", base_sessionp->mTotalBytesLoadedForSculpties, current_sessionp->mTotalBytesLoadedForSculpties);

    *os << llformat("InstantResults\n");
    S32 size = llmin(base_sessionp->mInstantPerformanceListCounter, current_sessionp->mInstantPerformanceListCounter);
    for(S32 i = 0; i < size; i++)
    {
        *os << llformat("Time(B-T)-%.4f-%.4f\n", base_sessionp->mInstantPerformanceList[i].mTime, current_sessionp->mInstantPerformanceList[i].mTime);

        compareTestResults(os, "AverageBytesUsedPerSecond", base_sessionp->mInstantPerformanceList[i].mAverageBytesUsedPerSecond,
            current_sessionp->mInstantPerformanceList[i].mAverageBytesUsedPerSecond);

        compareTestResults(os, "AverageBytesUsedForLargeImagePerSecond", base_sessionp->mInstantPerformanceList[i].mAverageBytesUsedForLargeImagePerSecond,
            current_sessionp->mInstantPerformanceList[i].mAverageBytesUsedForLargeImagePerSecond);

        compareTestResults(os, "AveragePercentageBytesUsedPerSecond", base_sessionp->mInstantPerformanceList[i].mAveragePercentageBytesUsedPerSecond,
            current_sessionp->mInstantPerformanceList[i].mAveragePercentageBytesUsedPerSecond);
    }

    if(size < base_sessionp->mInstantPerformanceListCounter)
    {
        for(S32 i = size; i < base_sessionp->mInstantPerformanceListCounter; i++)
        {
            *os << llformat("Time(B-T)-%.4f- \n", base_sessionp->mInstantPerformanceList[i].mTime);

            *os << llformat(", AverageBytesUsedPerSecond, %d, N/A \n", base_sessionp->mInstantPerformanceList[i].mAverageBytesUsedPerSecond);
            *os << llformat(", AverageBytesUsedForLargeImagePerSecond, %d, N/A \n", base_sessionp->mInstantPerformanceList[i].mAverageBytesUsedForLargeImagePerSecond);
            *os << llformat(", AveragePercentageBytesUsedPerSecond, %.4f, N/A \n", base_sessionp->mInstantPerformanceList[i].mAveragePercentageBytesUsedPerSecond);
        }
    }
    else if(size < current_sessionp->mInstantPerformanceListCounter)
    {
        for(S32 i = size; i < current_sessionp->mInstantPerformanceListCounter; i++)
        {
            *os << llformat("Time(B-T)- -%.4f\n", current_sessionp->mInstantPerformanceList[i].mTime);

            *os << llformat(", AverageBytesUsedPerSecond, N/A, %d\n", current_sessionp->mInstantPerformanceList[i].mAverageBytesUsedPerSecond);
            *os << llformat(", AverageBytesUsedForLargeImagePerSecond, N/A, %d\n", current_sessionp->mInstantPerformanceList[i].mAverageBytesUsedForLargeImagePerSecond);
            *os << llformat(", AveragePercentageBytesUsedPerSecond, N/A, %.4f\n", current_sessionp->mInstantPerformanceList[i].mAveragePercentageBytesUsedPerSecond);
        }
    }
}

//virtual
LLMetricPerformanceTesterWithSession::LLTestSession* LLTexturePipelineTester::loadTestSession(LLSD* log)
{
    LLTexturePipelineTester::LLTextureTestSession* sessionp = new LLTexturePipelineTester::LLTextureTestSession();
    if(!sessionp)
    {
        return NULL;
    }

    F32 total_gray_time = 0.f;
    F32 total_stablizing_time = 0.f;
    F32 total_loading_sculpties_time = 0.f;

    F32 start_fetching_time = -1.f;
    F32 start_fetching_sculpties_time = 0.f;

    F32 last_time = 0.0f;
    S32 frame_count = 0;

    sessionp->mInstantPerformanceListCounter = 0;
    sessionp->mInstantPerformanceList.resize(128);
    sessionp->mInstantPerformanceList[sessionp->mInstantPerformanceListCounter].mAverageBytesUsedPerSecond = 0;
    sessionp->mInstantPerformanceList[sessionp->mInstantPerformanceListCounter].mAverageBytesUsedForLargeImagePerSecond = 0;
    sessionp->mInstantPerformanceList[sessionp->mInstantPerformanceListCounter].mAveragePercentageBytesUsedPerSecond = 0.f;
    sessionp->mInstantPerformanceList[sessionp->mInstantPerformanceListCounter].mTime = 0.f;

    //load a session
    std::string currentLabel = getCurrentLabelName();
    bool in_log = (*log).has(currentLabel);
    while (in_log)
    {
        LLSD::String label = currentLabel;

        if(sessionp->mInstantPerformanceListCounter >= (S32)sessionp->mInstantPerformanceList.size())
        {
            sessionp->mInstantPerformanceList.resize(sessionp->mInstantPerformanceListCounter + 128);
        }

        //time
        F32 start_time = (F32)(*log)[label]["StartFetchingTime"].asReal();
        F32 cur_time   = (F32)(*log)[label]["Time"].asReal();
        if(start_time - start_fetching_time > F_ALMOST_ZERO) //fetching has paused for a while
        {
            sessionp->mTotalGrayTime += total_gray_time;
            sessionp->mTotalStablizingTime += total_stablizing_time;

            sessionp->mStartTimeLoadingSculpties = start_fetching_sculpties_time;
            sessionp->mTotalTimeLoadingSculpties += total_loading_sculpties_time;

            start_fetching_time = start_time;
            total_gray_time = 0.f;
            total_stablizing_time = 0.f;
            total_loading_sculpties_time = 0.f;
        }
        else
        {
            total_gray_time = (F32)(*log)[label]["TotalGrayTime"].asReal();
            total_stablizing_time = (F32)(*log)[label]["TotalStablizingTime"].asReal();

            total_loading_sculpties_time = (F32)(*log)[label]["EndTimeLoadingSculpties"].asReal() - (F32)(*log)[label]["StartTimeLoadingSculpties"].asReal();
            if(start_fetching_sculpties_time < 0.f && total_loading_sculpties_time > 0.f)
            {
                start_fetching_sculpties_time = (F32)(*log)[label]["StartTimeLoadingSculpties"].asReal();
            }
        }

        //total loaded bytes
        sessionp->mTotalBytesLoaded = (*log)[label]["TotalBytesLoaded"].asInteger();
        sessionp->mTotalBytesLoadedFromCache = (*log)[label]["TotalBytesLoadedFromCache"].asInteger();
        sessionp->mTotalBytesLoadedForLargeImage = (*log)[label]["TotalBytesLoadedForLargeImage"].asInteger();
        sessionp->mTotalBytesLoadedForSculpties = (*log)[label]["TotalBytesLoadedForSculpties"].asInteger();

        //instant metrics
        sessionp->mInstantPerformanceList[sessionp->mInstantPerformanceListCounter].mAverageBytesUsedPerSecond +=
            (*log)[label]["TotalBytesBound"].asInteger();
        sessionp->mInstantPerformanceList[sessionp->mInstantPerformanceListCounter].mAverageBytesUsedForLargeImagePerSecond +=
            (*log)[label]["TotalBytesBoundForLargeImage"].asInteger();
        sessionp->mInstantPerformanceList[sessionp->mInstantPerformanceListCounter].mAveragePercentageBytesUsedPerSecond +=
            (F32)(*log)[label]["PercentageBytesBound"].asReal();
        frame_count++;
        if(cur_time - last_time >= 1.0f)
        {
            sessionp->mInstantPerformanceList[sessionp->mInstantPerformanceListCounter].mAverageBytesUsedPerSecond /= frame_count;
            sessionp->mInstantPerformanceList[sessionp->mInstantPerformanceListCounter].mAverageBytesUsedForLargeImagePerSecond /= frame_count;
            sessionp->mInstantPerformanceList[sessionp->mInstantPerformanceListCounter].mAveragePercentageBytesUsedPerSecond /= frame_count;
            sessionp->mInstantPerformanceList[sessionp->mInstantPerformanceListCounter].mTime = last_time;

            frame_count = 0;
            last_time = cur_time;
            sessionp->mInstantPerformanceListCounter++;
            sessionp->mInstantPerformanceList[sessionp->mInstantPerformanceListCounter].mAverageBytesUsedPerSecond = 0;
            sessionp->mInstantPerformanceList[sessionp->mInstantPerformanceListCounter].mAverageBytesUsedForLargeImagePerSecond = 0;
            sessionp->mInstantPerformanceList[sessionp->mInstantPerformanceListCounter].mAveragePercentageBytesUsedPerSecond = 0.f;
            sessionp->mInstantPerformanceList[sessionp->mInstantPerformanceListCounter].mTime = 0.f;
        }
        // Next label
        incrementCurrentCount();
        currentLabel = getCurrentLabelName();
        in_log = (*log).has(currentLabel);
    }

    sessionp->mTotalGrayTime += total_gray_time;
    sessionp->mTotalStablizingTime += total_stablizing_time;

    if(sessionp->mStartTimeLoadingSculpties < 0.f)
    {
        sessionp->mStartTimeLoadingSculpties = start_fetching_sculpties_time;
    }
    sessionp->mTotalTimeLoadingSculpties += total_loading_sculpties_time;

    return sessionp;
}

LLTexturePipelineTester::LLTextureTestSession::LLTextureTestSession()
{
    reset();
}
LLTexturePipelineTester::LLTextureTestSession::~LLTextureTestSession()
{
}
void LLTexturePipelineTester::LLTextureTestSession::reset()
{
    mTotalGrayTime = 0.0f;
    mTotalStablizingTime = 0.0f;

    mStartTimeLoadingSculpties = 0.0f;
    mTotalTimeLoadingSculpties = 0.0f;

    mTotalBytesLoaded = 0;
    mTotalBytesLoadedFromCache = 0;
    mTotalBytesLoadedForLargeImage = 0;
    mTotalBytesLoadedForSculpties = 0;

    mInstantPerformanceListCounter = 0;
}
//----------------------------------------------------------------------------------------------
//end of LLTexturePipelineTester
//----------------------------------------------------------------------------------------------
<|MERGE_RESOLUTION|>--- conflicted
+++ resolved
@@ -63,19 +63,6 @@
 #include "llwindow.h"
 ///////////////////////////////////////////////////////////////////////////////
 
-<<<<<<< HEAD
-#include "llmimetypes.h"
-
-// extern
-const S32Megabytes gMinVideoRam(32);
-// <FS:Ansariel> Texture memory management
-//const S32Megabytes gMaxVideoRam(512);
-S32Megabytes gMaxVideoRam(512);
-// </FS:Ansariel>
-
-
-=======
->>>>>>> c8310aae
 // statics
 LLPointer<LLViewerTexture>        LLViewerTexture::sNullImagep = nullptr;
 LLPointer<LLViewerTexture>        LLViewerTexture::sBlackImagep = nullptr;
