/** 
 * @file llviewertexture.cpp
 * @brief Object which handles a received image (and associated texture(s))
 *
 * $LicenseInfo:firstyear=2000&license=viewerlgpl$
 * Second Life Viewer Source Code
 * Copyright (C) 2010, Linden Research, Inc.
 * 
 * This library is free software; you can redistribute it and/or
 * modify it under the terms of the GNU Lesser General Public
 * License as published by the Free Software Foundation;
 * version 2.1 of the License only.
 * 
 * This library is distributed in the hope that it will be useful,
 * but WITHOUT ANY WARRANTY; without even the implied warranty of
 * MERCHANTABILITY or FITNESS FOR A PARTICULAR PURPOSE.  See the GNU
 * Lesser General Public License for more details.
 * 
 * You should have received a copy of the GNU Lesser General Public
 * License along with this library; if not, write to the Free Software
 * Foundation, Inc., 51 Franklin Street, Fifth Floor, Boston, MA  02110-1301  USA
 * 
 * Linden Research, Inc., 945 Battery Street, San Francisco, CA  94111  USA
 * $/LicenseInfo$
 */

#include "llviewerprecompiledheaders.h"

#include "llviewertexture.h"

// Library includes
#include "imageids.h"
#include "llmath.h"
#include "llerror.h"
#include "llgl.h"
#include "llglheaders.h"
#include "llhost.h"
#include "llimage.h"
#include "llimagebmp.h"
#include "llimagej2c.h"
#include "llimagetga.h"
#include "llstl.h"
#include "llvfile.h"
#include "llvfs.h"
#include "message.h"
#include "lltimer.h"

// viewer includes
#include "llimagegl.h"
#include "lldrawpool.h"
#include "lltexturefetch.h"
#include "llviewertexturelist.h"
#include "llviewercontrol.h"
#include "pipeline.h"
#include "llappviewer.h"
#include "llface.h"
#include "llviewercamera.h"
#include "lltextureatlas.h"
#include "lltextureatlasmanager.h"
#include "lltextureentry.h"
#include "lltexturemanagerbridge.h"
#include "llmediaentry.h"
#include "llvovolume.h"
#include "llviewermedia.h"
#include "lltexturecache.h"
///////////////////////////////////////////////////////////////////////////////

// extern
const LLUnit<LLUnits::Mibibytes, S32> gMinVideoRam = 32;
const LLUnit<LLUnits::Mibibytes, S32> gMaxVideoRam = 512;


// statics
LLPointer<LLViewerTexture>        LLViewerTexture::sNullImagep = NULL;
LLPointer<LLViewerTexture>        LLViewerTexture::sBlackImagep = NULL;
LLPointer<LLViewerTexture>        LLViewerTexture::sCheckerBoardImagep = NULL;
LLPointer<LLViewerFetchedTexture> LLViewerFetchedTexture::sMissingAssetImagep = NULL;
LLPointer<LLViewerFetchedTexture> LLViewerFetchedTexture::sWhiteImagep = NULL;
LLPointer<LLViewerFetchedTexture> LLViewerFetchedTexture::sDefaultImagep = NULL;
LLPointer<LLViewerFetchedTexture> LLViewerFetchedTexture::sSmokeImagep = NULL;
LLViewerMediaTexture::media_map_t LLViewerMediaTexture::sMediaMap ;
LLTexturePipelineTester* LLViewerTextureManager::sTesterp = NULL ;
const std::string sTesterName("TextureTester");

S32 LLViewerTexture::sImageCount = 0;
S32 LLViewerTexture::sRawCount = 0;
S32 LLViewerTexture::sAuxCount = 0;
LLFrameTimer LLViewerTexture::sEvaluationTimer;
F32 LLViewerTexture::sDesiredDiscardBias = 0.f;
F32 LLViewerTexture::sDesiredDiscardScale = 1.1f;
LLUnit<LLUnits::Bytes, S32> LLViewerTexture::sBoundTextureMemory = 0;
LLUnit<LLUnits::Bytes, S32> LLViewerTexture::sTotalTextureMemory = 0;
LLUnit<LLUnits::Mibibytes, S32> LLViewerTexture::sMaxBoundTextureMem = 0;
LLUnit<LLUnits::Mibibytes, S32> LLViewerTexture::sMaxTotalTextureMem = 0;
LLUnit<LLUnits::Bytes, S32> LLViewerTexture::sMaxDesiredTextureMem = 0 ;
S8  LLViewerTexture::sCameraMovingDiscardBias = 0 ;
F32 LLViewerTexture::sCameraMovingBias = 0.0f ;
S32 LLViewerTexture::sMaxSculptRez = 128 ; //max sculpt image size
const S32 MAX_CACHED_RAW_IMAGE_AREA = 64 * 64 ;
const S32 MAX_CACHED_RAW_SCULPT_IMAGE_AREA = LLViewerTexture::sMaxSculptRez * LLViewerTexture::sMaxSculptRez ;
const S32 MAX_CACHED_RAW_TERRAIN_IMAGE_AREA = 128 * 128 ;
S32 LLViewerTexture::sMinLargeImageSize = 65536 ; //256 * 256.
S32 LLViewerTexture::sMaxSmallImageSize = MAX_CACHED_RAW_IMAGE_AREA ;
BOOL LLViewerTexture::sFreezeImageScalingDown = FALSE ;
F32 LLViewerTexture::sCurrentTime = 0.0f ;
BOOL LLViewerTexture::sUseTextureAtlas        = FALSE ;
F32  LLViewerTexture::sTexelPixelRatio = 1.0f;

LLViewerTexture::EDebugTexels LLViewerTexture::sDebugTexelsMode = LLViewerTexture::DEBUG_TEXELS_OFF;

const F32 desired_discard_bias_min = -2.0f; // -max number of levels to improve image quality by
const F32 desired_discard_bias_max = (F32)MAX_DISCARD_LEVEL; // max number of levels to reduce image quality by
const F64 log_2 = log(2.0);

//----------------------------------------------------------------------------------------------
//namespace: LLViewerTextureAccess
//----------------------------------------------------------------------------------------------

LLLoadedCallbackEntry::LLLoadedCallbackEntry(loaded_callback_func cb,
					  S32 discard_level,
					  BOOL need_imageraw, // Needs image raw for the callback
					  void* userdata,
					  LLLoadedCallbackEntry::source_callback_list_t* src_callback_list,
					  LLViewerFetchedTexture* target,
					  BOOL pause) 
	: mCallback(cb),
	  mLastUsedDiscard(MAX_DISCARD_LEVEL+1),
	  mDesiredDiscard(discard_level),
	  mNeedsImageRaw(need_imageraw),
	  mUserData(userdata),
	  mSourceCallbackList(src_callback_list),
	  mPaused(pause)
{
	if(mSourceCallbackList)
	{
		mSourceCallbackList->insert(target->getID());
	}
}

LLLoadedCallbackEntry::~LLLoadedCallbackEntry()
{
}

void LLLoadedCallbackEntry::removeTexture(LLViewerFetchedTexture* tex)
{
	if(mSourceCallbackList)
	{
		mSourceCallbackList->erase(tex->getID()) ;
	}
}

//static 
void LLLoadedCallbackEntry::cleanUpCallbackList(LLLoadedCallbackEntry::source_callback_list_t* callback_list)
{
	//clear texture callbacks.
	if(callback_list && !callback_list->empty())
	{
		for(LLLoadedCallbackEntry::source_callback_list_t::iterator iter = callback_list->begin();
				iter != callback_list->end(); ++iter)
		{
			LLViewerFetchedTexture* tex = gTextureList.findImage(*iter) ;
			if(tex)
			{
				tex->deleteCallbackEntry(callback_list) ;			
			}
		}
		callback_list->clear() ;
	}
}

LLViewerMediaTexture* LLViewerTextureManager::createMediaTexture(const LLUUID &media_id, BOOL usemipmaps, LLImageGL* gl_image)
{
	return new LLViewerMediaTexture(media_id, usemipmaps, gl_image) ;		
}
 
LLViewerTexture*  LLViewerTextureManager::findTexture(const LLUUID& id) 
{
	LLViewerTexture* tex ;
	//search fetched texture list
	tex = gTextureList.findImage(id) ;
	
	//search media texture list
	if(!tex)
	{
		tex = LLViewerTextureManager::findMediaTexture(id) ;
	}
	return tex ;
}

LLViewerFetchedTexture*  LLViewerTextureManager::findFetchedTexture(const LLUUID& id) 
{
	return gTextureList.findImage(id);
}

LLViewerMediaTexture* LLViewerTextureManager::findMediaTexture(const LLUUID &media_id)
{
	return LLViewerMediaTexture::findMediaTexture(media_id) ;	
}

LLViewerMediaTexture*  LLViewerTextureManager::getMediaTexture(const LLUUID& id, BOOL usemipmaps, LLImageGL* gl_image) 
{
	LLViewerMediaTexture* tex = LLViewerMediaTexture::findMediaTexture(id) ;	
	if(!tex)
	{
		tex = LLViewerTextureManager::createMediaTexture(id, usemipmaps, gl_image) ;
	}

	tex->initVirtualSize() ;

	return tex ;
}

LLViewerFetchedTexture* LLViewerTextureManager::staticCastToFetchedTexture(LLTexture* tex, BOOL report_error)
{
	if(!tex)
	{
		return NULL ;
	}

	S8 type = tex->getType() ;
	if(type == LLViewerTexture::FETCHED_TEXTURE || type == LLViewerTexture::LOD_TEXTURE)
	{
		return static_cast<LLViewerFetchedTexture*>(tex) ;
	}

	if(report_error)
	{
		llerrs << "not a fetched texture type: " << type << llendl ;
	}

	return NULL ;
}

LLPointer<LLViewerTexture> LLViewerTextureManager::getLocalTexture(BOOL usemipmaps, BOOL generate_gl_tex)
{
	LLPointer<LLViewerTexture> tex = new LLViewerTexture(usemipmaps) ;
	if(generate_gl_tex)
	{
		tex->generateGLTexture() ;
		tex->setCategory(LLGLTexture::LOCAL) ;
	}
	return tex ;
}
LLPointer<LLViewerTexture> LLViewerTextureManager::getLocalTexture(const LLUUID& id, BOOL usemipmaps, BOOL generate_gl_tex) 
{
	LLPointer<LLViewerTexture> tex = new LLViewerTexture(id, usemipmaps) ;
	if(generate_gl_tex)
	{
		tex->generateGLTexture() ;
		tex->setCategory(LLGLTexture::LOCAL) ;
	}
	return tex ;
}
LLPointer<LLViewerTexture> LLViewerTextureManager::getLocalTexture(const LLImageRaw* raw, BOOL usemipmaps) 
{
	LLPointer<LLViewerTexture> tex = new LLViewerTexture(raw, usemipmaps) ;
	tex->setCategory(LLGLTexture::LOCAL) ;
	return tex ;
}
LLPointer<LLViewerTexture> LLViewerTextureManager::getLocalTexture(const U32 width, const U32 height, const U8 components, BOOL usemipmaps, BOOL generate_gl_tex) 
{
	LLPointer<LLViewerTexture> tex = new LLViewerTexture(width, height, components, usemipmaps) ;
	if(generate_gl_tex)
	{
		tex->generateGLTexture() ;
		tex->setCategory(LLGLTexture::LOCAL) ;
	}
	return tex ;
}

LLViewerFetchedTexture* LLViewerTextureManager::getFetchedTexture(
	                                               const LLUUID &image_id,											       
												   FTType f_type,
												   BOOL usemipmaps,
												   LLViewerTexture::EBoostLevel boost_priority,
												   S8 texture_type,
												   LLGLint internal_format,
												   LLGLenum primary_format,
												   LLHost request_from_host)
{
	return gTextureList.getImage(image_id, f_type, usemipmaps, boost_priority, texture_type, internal_format, primary_format, request_from_host) ;
}
	
LLViewerFetchedTexture* LLViewerTextureManager::getFetchedTextureFromFile(
	                                               const std::string& filename,
												   FTType f_type,
												   BOOL usemipmaps,
												   LLViewerTexture::EBoostLevel boost_priority,
												   S8 texture_type,
												   LLGLint internal_format,
												   LLGLenum primary_format, 
												   const LLUUID& force_id)
{
	return gTextureList.getImageFromFile(filename, f_type, usemipmaps, boost_priority, texture_type, internal_format, primary_format, force_id) ;
}

//static 
LLViewerFetchedTexture* LLViewerTextureManager::getFetchedTextureFromUrl(const std::string& url,
									 FTType f_type,
									 BOOL usemipmaps,
									 LLViewerTexture::EBoostLevel boost_priority,
									 S8 texture_type,
									 LLGLint internal_format,
									 LLGLenum primary_format,
									 const LLUUID& force_id
									 )
{
	return gTextureList.getImageFromUrl(url, f_type, usemipmaps, boost_priority, texture_type, internal_format, primary_format, force_id) ;
}

LLViewerFetchedTexture* LLViewerTextureManager::getFetchedTextureFromHost(const LLUUID& image_id, FTType f_type, LLHost host) 
{
	return gTextureList.getImageFromHost(image_id, f_type, host) ;
}

// Create a bridge to the viewer texture manager.
class LLViewerTextureManagerBridge : public LLTextureManagerBridge
{
	/*virtual*/ LLPointer<LLGLTexture> getLocalTexture(BOOL usemipmaps = TRUE, BOOL generate_gl_tex = TRUE)
	{
		return LLViewerTextureManager::getLocalTexture(usemipmaps, generate_gl_tex);
	}

	/*virtual*/ LLPointer<LLGLTexture> getLocalTexture(const U32 width, const U32 height, const U8 components, BOOL usemipmaps, BOOL generate_gl_tex = TRUE)
	{
		return LLViewerTextureManager::getLocalTexture(width, height, components, usemipmaps, generate_gl_tex);
	}

	/*virtual*/ LLGLTexture* getFetchedTexture(const LLUUID &image_id)
	{
		return LLViewerTextureManager::getFetchedTexture(image_id);
	}
};


void LLViewerTextureManager::init()
{
	{
		LLPointer<LLImageRaw> raw = new LLImageRaw(1,1,3);
		raw->clear(0x77, 0x77, 0x77, 0xFF);
		LLViewerTexture::sNullImagep = LLViewerTextureManager::getLocalTexture(raw.get(), TRUE) ;
	}

	const S32 dim = 128;
	LLPointer<LLImageRaw> image_raw = new LLImageRaw(dim,dim,3);
	U8* data = image_raw->getData();
	
	memset(data, 0, dim * dim * 3) ;
	LLViewerTexture::sBlackImagep = LLViewerTextureManager::getLocalTexture(image_raw.get(), TRUE) ;

#if 1
	LLPointer<LLViewerFetchedTexture> imagep = LLViewerTextureManager::getFetchedTexture(IMG_DEFAULT);
	LLViewerFetchedTexture::sDefaultImagep = imagep;
	
	for (S32 i = 0; i<dim; i++)
	{
		for (S32 j = 0; j<dim; j++)
		{
#if 0
			const S32 border = 2;
			if (i<border || j<border || i>=(dim-border) || j>=(dim-border))
			{
				*data++ = 0xff;
				*data++ = 0xff;
				*data++ = 0xff;
			}
			else
#endif
			{
				*data++ = 0x7f;
				*data++ = 0x7f;
				*data++ = 0x7f;
			}
		}
	}
	imagep->createGLTexture(0, image_raw);
	//cache the raw image
	imagep->setCachedRawImage(0, image_raw) ;
	image_raw = NULL;
#else
 	LLViewerFetchedTexture::sDefaultImagep = LLViewerTextureManager::getFetchedTexture(IMG_DEFAULT, TRUE, LLGLTexture::BOOST_UI);
#endif
	LLViewerFetchedTexture::sDefaultImagep->dontDiscard();
	LLViewerFetchedTexture::sDefaultImagep->setCategory(LLGLTexture::OTHER) ;

 	LLViewerFetchedTexture::sSmokeImagep = LLViewerTextureManager::getFetchedTexture(IMG_SMOKE, FTT_DEFAULT, TRUE, LLGLTexture::BOOST_UI);
	LLViewerFetchedTexture::sSmokeImagep->setNoDelete() ;

	image_raw = new LLImageRaw(32,32,3);
	data = image_raw->getData();

	for (S32 i = 0; i < (32*32*3); i+=3)
	{
		S32 x = (i % (32*3)) / (3*16);
		S32 y = i / (32*3*16);
		U8 color = ((x + y) % 2) * 255;
		data[i] = color;
		data[i+1] = color;
		data[i+2] = color;
	}

	LLViewerTexture::sCheckerBoardImagep = LLViewerTextureManager::getLocalTexture(image_raw.get(), TRUE);

	LLViewerTexture::initClass() ;
	
	// Create a texture manager bridge.
	gTextureManagerBridgep = new LLViewerTextureManagerBridge;

	if (LLMetricPerformanceTesterBasic::isMetricLogRequested(sTesterName) && !LLMetricPerformanceTesterBasic::getTester(sTesterName))
	{
		sTesterp = new LLTexturePipelineTester() ;
		if (!sTesterp->isValid())
		{
			delete sTesterp;
			sTesterp = NULL;
		}
	}
}

void LLViewerTextureManager::cleanup()
{
	stop_glerror();

	delete gTextureManagerBridgep;
	LLImageGL::sDefaultGLTexture = NULL ;
	LLViewerTexture::sNullImagep = NULL;
	LLViewerTexture::sBlackImagep = NULL;
	LLViewerTexture::sCheckerBoardImagep = NULL;
	LLViewerFetchedTexture::sDefaultImagep = NULL;	
	LLViewerFetchedTexture::sSmokeImagep = NULL;
	LLViewerFetchedTexture::sMissingAssetImagep = NULL;
	LLViewerFetchedTexture::sWhiteImagep = NULL;

	LLViewerMediaTexture::cleanUpClass() ;	
}

//----------------------------------------------------------------------------------------------
//----------------------------------------------------------------------------------------------
//start of LLViewerTexture
//----------------------------------------------------------------------------------------------
// static
void LLViewerTexture::initClass()
{
	LLImageGL::sDefaultGLTexture = LLViewerFetchedTexture::sDefaultImagep->getGLTexture() ;
	
	if(gSavedSettings.getBOOL("TextureFetchDebuggerEnabled"))
	{
		sTexelPixelRatio = gSavedSettings.getF32("TexelPixelRatio");
	}
}

// tuning params
const F32 discard_bias_delta = .25f;
const F32 discard_delta_time = 0.5f;
const S32 min_non_tex_system_mem = (128<<20); // 128 MB
// non-const (used externally
F32 texmem_lower_bound_scale = 0.85f;
F32 texmem_middle_bound_scale = 0.925f;

static LLFastTimer::DeclareTimer FTM_TEXTURE_MEMORY_CHECK("Memory Check");

//static 
bool LLViewerTexture::isMemoryForTextureLow()
{
	const F32 WAIT_TIME = 1.0f ; //second
	static LLFrameTimer timer ;

	if(timer.getElapsedTimeF32() < WAIT_TIME) //call this once per second.
	{
		return false;
	}
	timer.reset() ;

	LLFastTimer t(FTM_TEXTURE_MEMORY_CHECK);

	const S32 MIN_FREE_TEXTURE_MEMORY = 5 ; //MB
	const S32 MIN_FREE_MAIN_MEMORy = 100 ; //MB	

	bool low_mem = false ;
	if (gGLManager.mHasATIMemInfo)
	{
		S32 meminfo[4];
		glGetIntegerv(GL_TEXTURE_FREE_MEMORY_ATI, meminfo);

		if(meminfo[0] / 1024 < MIN_FREE_TEXTURE_MEMORY)
		{
			low_mem = true ;
		}

		if(!low_mem) //check main memory, only works for windows.
		{
			LLMemory::updateMemoryInfo() ;
			if(LLMemory::getAvailableMemKB() / 1024 < MIN_FREE_MAIN_MEMORy)
			{
				low_mem = true ;
			}
		}
	}
#if 0  //ignore nVidia cards
	else if (gGLManager.mHasNVXMemInfo)
	{
		S32 free_memory;
		glGetIntegerv(GL_GPU_MEMORY_INFO_CURRENT_AVAILABLE_VIDMEM_NVX, &free_memory);
		
		if(free_memory / 1024 < MIN_FREE_TEXTURE_MEMORY)
		{
			low_mem = true ;
		}
	}
#endif	

	return low_mem ;
}

static LLFastTimer::DeclareTimer FTM_TEXTURE_UPDATE_MEDIA("Media");
static LLFastTimer::DeclareTimer FTM_TEXTURE_UPDATE_TEST("Test");

//static
void LLViewerTexture::updateClass(const F32 velocity, const F32 angular_velocity)
{
	sCurrentTime = gFrameTimeSeconds ;

	LLTexturePipelineTester* tester = (LLTexturePipelineTester*)LLMetricPerformanceTesterBasic::getTester(sTesterName);
	if (tester)
	{
		LLFastTimer t(FTM_TEXTURE_UPDATE_TEST);
		tester->update() ;
	}

	{
		LLFastTimer t(FTM_TEXTURE_UPDATE_MEDIA);
		LLViewerMediaTexture::updateClass() ;
	}

	sBoundTextureMemory = LLImageGL::sBoundTextureMemory;//in bytes
	sTotalTextureMemory = LLImageGL::sGlobalTextureMemory;//in bytes
	sMaxBoundTextureMem = gTextureList.getMaxResidentTexMem();//in MB	
	sMaxTotalTextureMem = gTextureList.getMaxTotalTextureMem() ;//in MB
	sMaxDesiredTextureMem = sMaxTotalTextureMem ; //in Bytes, by default and when total used texture memory is small.

	if (sBoundTextureMemory >= sMaxBoundTextureMem ||
		sTotalTextureMemory >= sMaxTotalTextureMem)
	{
		//when texture memory overflows, lower down the threshold to release the textures more aggressively.
		sMaxDesiredTextureMem = llmin(sMaxDesiredTextureMem * 0.75f, LLUnit<LLUnits::Bytes, S32>(gMaxVideoRam));
	
		// If we are using more texture memory than we should,
		// scale up the desired discard level
		if (sEvaluationTimer.getElapsedTimeF32() > discard_delta_time)
		{
			sDesiredDiscardBias += discard_bias_delta;
			sEvaluationTimer.reset();
		}
	}
	else if(sEvaluationTimer.getElapsedTimeF32() > discard_delta_time && isMemoryForTextureLow())
	{
		sDesiredDiscardBias += discard_bias_delta;
		sEvaluationTimer.reset();
	}
	else if (sDesiredDiscardBias > 0.0f &&
			 sBoundTextureMemory < sMaxBoundTextureMem * texmem_lower_bound_scale &&
			 sTotalTextureMemory < sMaxTotalTextureMem * texmem_lower_bound_scale)
	{			 
		// If we are using less texture memory than we should,
		// scale down the desired discard level
		if (sEvaluationTimer.getElapsedTimeF32() > discard_delta_time)
		{
			sDesiredDiscardBias -= discard_bias_delta;
			sEvaluationTimer.reset();
		}
	}
	sDesiredDiscardBias = llclamp(sDesiredDiscardBias, desired_discard_bias_min, desired_discard_bias_max);
	LLViewerTexture::sUseTextureAtlas = gSavedSettings.getBOOL("EnableTextureAtlas") ;
	
	F32 camera_moving_speed = LLViewerCamera::getInstance()->getAverageSpeed() ;
	F32 camera_angular_speed = LLViewerCamera::getInstance()->getAverageAngularSpeed();
	sCameraMovingBias = llmax(0.2f * camera_moving_speed, 2.0f * camera_angular_speed - 1);
	sCameraMovingDiscardBias = (S8)(sCameraMovingBias);

	LLViewerTexture::sFreezeImageScalingDown = (sBoundTextureMemory < 0.75f * sMaxBoundTextureMem * texmem_middle_bound_scale) &&
				(sTotalTextureMemory < 0.75f * sMaxTotalTextureMem * texmem_middle_bound_scale) ;
}

//end of static functions
//-------------------------------------------------------------------------------------------
const U32 LLViewerTexture::sCurrentFileVersion = 1;

LLViewerTexture::LLViewerTexture(BOOL usemipmaps) :
	LLGLTexture(usemipmaps)
{
	init(true);

	mID.generate();
	sImageCount++;
}

LLViewerTexture::LLViewerTexture(const LLUUID& id, BOOL usemipmaps) :
	LLGLTexture(usemipmaps),
	mID(id)
{
	init(true);
	
	sImageCount++;
}

LLViewerTexture::LLViewerTexture(const U32 width, const U32 height, const U8 components, BOOL usemipmaps)  :
	LLGLTexture(width, height, components, usemipmaps)
{
	init(true);

	mID.generate();
	sImageCount++;
}

LLViewerTexture::LLViewerTexture(const LLImageRaw* raw, BOOL usemipmaps) :
	LLGLTexture(raw, usemipmaps)
{
	init(true);
	
	mID.generate();
	sImageCount++;
}

LLViewerTexture::~LLViewerTexture()
{
	// LL_DEBUGS("Avatar") << mID << llendl;
	cleanup();
	sImageCount--;
}

// virtual
void LLViewerTexture::init(bool firstinit)
{
	mSelectedTime = 0.f;
	mMaxVirtualSize = 0.f;
	mMaxVirtualSizeResetInterval = 1;
	mMaxVirtualSizeResetCounter = mMaxVirtualSizeResetInterval ;
	mAdditionalDecodePriority = 0.f ;	
	mParcelMedia = NULL ;
	mNumFaces = 0 ;
	mNumVolumes = 0;
	mFaceList.clear() ;
	mVolumeList.clear();
}

//virtual 
S8 LLViewerTexture::getType() const
{
	return LLViewerTexture::LOCAL_TEXTURE ;
}

void LLViewerTexture::cleanup()
{
	mFaceList.clear() ;
	mVolumeList.clear();
}

// virtual
void LLViewerTexture::dump()
{
	LLGLTexture::dump();

	llinfos << "LLViewerTexture"
			<< " mID " << mID
			<< llendl;
}

void LLViewerTexture::setBoostLevel(S32 level)
{
	if(mBoostLevel != level)
	{
		mBoostLevel = level ;
		if(mBoostLevel != LLViewerTexture::BOOST_NONE && 
			mBoostLevel != LLViewerTexture::BOOST_SELECTED)
		{
			setNoDelete() ;		
		}
	}

	if (mBoostLevel == LLViewerTexture::BOOST_SELECTED)
	{
		mSelectedTime = gFrameTimeSeconds;
	}
}

<<<<<<< HEAD
=======
bool LLViewerTexture::isActiveFetching()
{
	return false;
}

bool LLViewerTexture::bindDebugImage(const S32 stage)
{
	if (stage < 0) return false;

	bool res = true;
	if (LLViewerTexture::sCheckerBoardImagep.notNull() && (this != LLViewerTexture::sCheckerBoardImagep.get()))
	{
		res = gGL.getTexUnit(stage)->bind(LLViewerTexture::sCheckerBoardImagep);
	}

	if(!res)
	{
		return bindDefaultImage(stage);
	}

	return res;
}

>>>>>>> a74b5dfa
bool LLViewerTexture::bindDefaultImage(S32 stage) 
{
	if (stage < 0) return false;

	bool res = true;
	if (LLViewerFetchedTexture::sDefaultImagep.notNull() && (this != LLViewerFetchedTexture::sDefaultImagep.get()))
	{
		// use default if we've got it
		res = gGL.getTexUnit(stage)->bind(LLViewerFetchedTexture::sDefaultImagep);
	}
	if (!res && LLViewerTexture::sNullImagep.notNull() && (this != LLViewerTexture::sNullImagep))
	{
		res = gGL.getTexUnit(stage)->bind(LLViewerTexture::sNullImagep);
	}
	if (!res)
	{
		llwarns << "LLViewerTexture::bindDefaultImage failed." << llendl;
	}
	stop_glerror();

	//check if there is cached raw image and switch to it if possible
	switchToCachedImage() ;

	LLTexturePipelineTester* tester = (LLTexturePipelineTester*)LLMetricPerformanceTesterBasic::getTester(sTesterName);
	if (tester)
	{
		tester->updateGrayTextureBinding() ;
	}
	return res;
}

//virtual 
BOOL LLViewerTexture::isMissingAsset()const		
{ 
	return FALSE; 
}

//virtual 
void LLViewerTexture::forceImmediateUpdate() 
{
}

void LLViewerTexture::addTextureStats(F32 virtual_size, BOOL needs_gltexture) const 
{
	if(needs_gltexture)
	{
		mNeedsGLTexture = TRUE ;
	}

	virtual_size *= sTexelPixelRatio;
	if(!mMaxVirtualSizeResetCounter)
	{
		//flag to reset the values because the old values are used.
		resetMaxVirtualSizeResetCounter() ;
		mMaxVirtualSize = virtual_size;		
		mAdditionalDecodePriority = 0.f ;	
		mNeedsGLTexture = needs_gltexture ;
	}
	else if (virtual_size > mMaxVirtualSize)
	{
		mMaxVirtualSize = virtual_size;
	}	
}

void LLViewerTexture::resetTextureStats()
{
	mMaxVirtualSize = 0.0f ;
	mAdditionalDecodePriority = 0.f ;	
	mMaxVirtualSizeResetCounter = 0 ;
}

//virtual 
F32 LLViewerTexture::getMaxVirtualSize()
{
	return mMaxVirtualSize ;
}

//virtual 
void LLViewerTexture::setKnownDrawSize(S32 width, S32 height)
{
	//nothing here.
}

//virtual
void LLViewerTexture::addFace(LLFace* facep) 
{
	if(mNumFaces >= mFaceList.size())
	{
		mFaceList.resize(2 * mNumFaces + 1) ;		
	}
	mFaceList[mNumFaces] = facep ;
	facep->setIndexInTex(mNumFaces) ;
	mNumFaces++ ;
	mLastFaceListUpdateTimer.reset() ;
}

//virtual
void LLViewerTexture::removeFace(LLFace* facep) 
{
	if(mNumFaces > 1)
	{
		S32 index = facep->getIndexInTex() ; 
		mFaceList[index] = mFaceList[--mNumFaces] ;
		mFaceList[index]->setIndexInTex(index) ;
	}
	else 
	{
		mFaceList.clear() ;
		mNumFaces = 0 ;
	}
	mLastFaceListUpdateTimer.reset() ;
}

S32 LLViewerTexture::getNumFaces() const
{
	return mNumFaces ;
}


//virtual
void LLViewerTexture::addVolume(LLVOVolume* volumep) 
{
	if( mNumVolumes >= mVolumeList.size())
	{
		mVolumeList.resize(2 * mNumVolumes + 1) ;		
	}
	mVolumeList[mNumVolumes] = volumep ;
	volumep->setIndexInTex(mNumVolumes) ;
	mNumVolumes++ ;
	mLastVolumeListUpdateTimer.reset() ;
}

//virtual
void LLViewerTexture::removeVolume(LLVOVolume* volumep) 
{
	if(mNumVolumes > 1)
	{
		S32 index = volumep->getIndexInTex() ; 
		mVolumeList[index] = mVolumeList[--mNumVolumes] ;
		mVolumeList[index]->setIndexInTex(index) ;
	}
	else 
	{
		mVolumeList.clear() ;
		mNumVolumes = 0 ;
	}
	mLastVolumeListUpdateTimer.reset() ;
}

S32 LLViewerTexture::getNumVolumes() const
{
	return mNumVolumes ;
}

void LLViewerTexture::reorganizeFaceList()
{
	static const F32 MAX_WAIT_TIME = 20.f; // seconds
	static const U32 MAX_EXTRA_BUFFER_SIZE = 4 ;

	if(mNumFaces + MAX_EXTRA_BUFFER_SIZE > mFaceList.size())
	{
		return ;
	}

	if(mLastFaceListUpdateTimer.getElapsedTimeF32() < MAX_WAIT_TIME)
	{
		return ;
	}

	mLastFaceListUpdateTimer.reset() ;
	mFaceList.erase(mFaceList.begin() + mNumFaces, mFaceList.end());
}

void LLViewerTexture::reorganizeVolumeList()
{
	static const F32 MAX_WAIT_TIME = 20.f; // seconds
	static const U32 MAX_EXTRA_BUFFER_SIZE = 4 ;

	if(mNumVolumes + MAX_EXTRA_BUFFER_SIZE > mVolumeList.size())
	{
		return ;
	}

	if(mLastVolumeListUpdateTimer.getElapsedTimeF32() < MAX_WAIT_TIME)
	{
		return ;
	}

	mLastVolumeListUpdateTimer.reset() ;
	mVolumeList.erase(mVolumeList.begin() + mNumVolumes, mVolumeList.end());
}

//virtual
void LLViewerTexture::switchToCachedImage()
{
	//nothing here.
}

//virtual
void LLViewerTexture::setCachedRawImage(S32 discard_level, LLImageRaw* imageraw)
{
	//nothing here.
}

<<<<<<< HEAD
=======
BOOL LLViewerTexture::setSubImageFromFrameBuffer(S32 fb_x, S32 fb_y, S32 x_pos, S32 y_pos, S32 width, S32 height)
{
	llassert(mGLTexturep.notNull()) ;
	return mGLTexturep->setSubImageFromFrameBuffer(fb_x, fb_y, x_pos, y_pos, width, height);
}

void LLViewerTexture::setExplicitFormat(LLGLint internal_format, LLGLenum primary_format, LLGLenum type_format, BOOL swap_bytes)
{
	llassert(mGLTexturep.notNull()) ;
	
	mGLTexturep->setExplicitFormat(internal_format, primary_format, type_format, swap_bytes) ;
}
void LLViewerTexture::setAddressMode(LLTexUnit::eTextureAddressMode mode)
{
	llassert(mGLTexturep.notNull()) ;
	mGLTexturep->setAddressMode(mode) ;
}
void LLViewerTexture::setFilteringOption(LLTexUnit::eTextureFilterOptions option)
{
	llassert(mGLTexturep.notNull()) ;
	mGLTexturep->setFilteringOption(option) ;
}

//virtual
S32	LLViewerTexture::getWidth(S32 discard_level) const
{
	llassert(mGLTexturep.notNull()) ;
	return mGLTexturep->getWidth(discard_level) ;
}

//virtual
S32	LLViewerTexture::getHeight(S32 discard_level) const
{
	llassert(mGLTexturep.notNull()) ;
	return mGLTexturep->getHeight(discard_level) ;
}

S32 LLViewerTexture::getMaxDiscardLevel() const
{
	llassert(mGLTexturep.notNull()) ;
	return mGLTexturep->getMaxDiscardLevel() ;
}
S32 LLViewerTexture::getDiscardLevel() const
{
	llassert(mGLTexturep.notNull()) ;
	return mGLTexturep->getDiscardLevel() ;
}
S8  LLViewerTexture::getComponents() const 
{ 
	llassert(mGLTexturep.notNull()) ;
	
	return mGLTexturep->getComponents() ;
}

LLGLuint LLViewerTexture::getTexName() const 
{ 
	llassert(mGLTexturep.notNull()) ;

	return mGLTexturep->getTexName() ; 
}

BOOL LLViewerTexture::hasGLTexture() const 
{
	if(mGLTexturep.notNull())
	{
		return mGLTexturep->getHasGLTexture() ;
	}
	return FALSE ;
}

BOOL LLViewerTexture::getBoundRecently() const
{
	if(mGLTexturep.notNull())
	{
		return mGLTexturep->getBoundRecently() ;
	}
	return FALSE ;
}

LLTexUnit::eTextureType LLViewerTexture::getTarget(void) const
{
	llassert(mGLTexturep.notNull()) ;
	return mGLTexturep->getTarget() ;
}

BOOL LLViewerTexture::setSubImage(const LLImageRaw* imageraw, S32 x_pos, S32 y_pos, S32 width, S32 height)
{
	llassert(mGLTexturep.notNull()) ;

	return mGLTexturep->setSubImage(imageraw, x_pos, y_pos, width, height) ;
}

BOOL LLViewerTexture::setSubImage(const U8* datap, S32 data_width, S32 data_height, S32 x_pos, S32 y_pos, S32 width, S32 height)
{
	llassert(mGLTexturep.notNull()) ;

	return mGLTexturep->setSubImage(datap, data_width, data_height, x_pos, y_pos, width, height) ;
}

void LLViewerTexture::setGLTextureCreated (bool initialized)
{
	llassert(mGLTexturep.notNull()) ;

	mGLTexturep->setGLTextureCreated (initialized) ;
}

void  LLViewerTexture::setCategory(S32 category) 
{
	llassert(mGLTexturep.notNull()) ;

	mGLTexturep->setCategory(category) ;
}

LLTexUnit::eTextureAddressMode LLViewerTexture::getAddressMode(void) const
{
	llassert(mGLTexturep.notNull()) ;

	return mGLTexturep->getAddressMode() ;
}

S32 LLViewerTexture::getTextureMemory() const
{
	llassert(mGLTexturep.notNull()) ;

	return mGLTexturep->mTextureMemory ;
}

LLGLenum LLViewerTexture::getPrimaryFormat() const
{
	llassert(mGLTexturep.notNull()) ;

	return mGLTexturep->getPrimaryFormat() ;
}

BOOL LLViewerTexture::getIsAlphaMask() const
{
	llassert(mGLTexturep.notNull()) ;

	return mGLTexturep->getIsAlphaMask() ;
}

BOOL LLViewerTexture::getMask(const LLVector2 &tc)
{
	llassert(mGLTexturep.notNull()) ;

	return mGLTexturep->getMask(tc) ;
}

F32 LLViewerTexture::getTimePassedSinceLastBound()
{
	llassert(mGLTexturep.notNull()) ;

	return mGLTexturep->getTimePassedSinceLastBound() ;
}
BOOL LLViewerTexture::getMissed() const 
{
	llassert(mGLTexturep.notNull()) ;

	return mGLTexturep->getMissed() ;
}

BOOL LLViewerTexture::isJustBound() const
{
	llassert(mGLTexturep.notNull()) ;

	return mGLTexturep->isJustBound() ;
}

void LLViewerTexture::forceUpdateBindStats(void) const
{
	llassert(mGLTexturep.notNull()) ;

	return mGLTexturep->forceUpdateBindStats() ;
}

U32 LLViewerTexture::getTexelsInAtlas() const
{
	llassert(mGLTexturep.notNull()) ;

	return mGLTexturep->getTexelsInAtlas() ;
}

U32 LLViewerTexture::getTexelsInGLTexture() const
{
	llassert(mGLTexturep.notNull()) ;

	return mGLTexturep->getTexelsInGLTexture() ;
}

BOOL LLViewerTexture::isGLTextureCreated() const
{
	llassert(mGLTexturep.notNull()) ;

	return mGLTexturep->isGLTextureCreated() ;
}

S32  LLViewerTexture::getDiscardLevelInAtlas() const
{
	llassert(mGLTexturep.notNull()) ;

	return mGLTexturep->getDiscardLevelInAtlas() ;
}

void LLViewerTexture::destroyGLTexture() 
{
	if(mGLTexturep.notNull() && mGLTexturep->getHasGLTexture())
	{
		mGLTexturep->destroyGLTexture() ;
		mTextureState = DELETED ;	
	}	
}

void LLViewerTexture::setTexelsPerImage()
{
	S32 fullwidth = llmin(mFullWidth,(S32)MAX_IMAGE_SIZE_DEFAULT);
	S32 fullheight = llmin(mFullHeight,(S32)MAX_IMAGE_SIZE_DEFAULT);
	mTexelsPerImage = (F32)fullwidth * fullheight;
}

>>>>>>> a74b5dfa
BOOL LLViewerTexture::isLargeImage()
{
	return  (S32)mTexelsPerImage > LLViewerTexture::sMinLargeImageSize ;
}

//virtual 
void LLViewerTexture::updateBindStatsForTester()
{
	LLTexturePipelineTester* tester = (LLTexturePipelineTester*)LLMetricPerformanceTesterBasic::getTester(sTesterName);
	if (tester)
	{
		tester->updateTextureBindingStats(this) ;
	}
}

//----------------------------------------------------------------------------------------------
//end of LLViewerTexture
//----------------------------------------------------------------------------------------------

//----------------------------------------------------------------------------------------------
//start of LLViewerFetchedTexture
//----------------------------------------------------------------------------------------------

LLViewerFetchedTexture::LLViewerFetchedTexture(const LLUUID& id, FTType f_type, const LLHost& host, BOOL usemipmaps)
	: LLViewerTexture(id, usemipmaps),
	mTargetHost(host)
{
	init(TRUE) ;
	mFTType = f_type;
	if (mFTType == FTT_HOST_BAKE)
	{
		mCanUseHTTP = false;
	}
	generateGLTexture() ;
}
	
LLViewerFetchedTexture::LLViewerFetchedTexture(const LLImageRaw* raw, FTType f_type, BOOL usemipmaps)
	: LLViewerTexture(raw, usemipmaps)
{
	init(TRUE) ;
	mFTType = f_type;
}
	
LLViewerFetchedTexture::LLViewerFetchedTexture(const std::string& url, FTType f_type, const LLUUID& id, BOOL usemipmaps)
	: LLViewerTexture(id, usemipmaps),
	mUrl(url)
{
	init(TRUE) ;
	mFTType = f_type;
	generateGLTexture() ;
}

void LLViewerFetchedTexture::init(bool firstinit)
{
	mOrigWidth = 0;
	mOrigHeight = 0;
	mNeedsAux = FALSE;
	mRequestedDiscardLevel = -1;
	mRequestedDownloadPriority = 0.f;
	mFullyLoaded = FALSE;
	mCanUseHTTP = true ;
	mDesiredDiscardLevel = MAX_DISCARD_LEVEL + 1;
	mMinDesiredDiscardLevel = MAX_DISCARD_LEVEL + 1;
	
	mDecodingAux = FALSE;

	mKnownDrawWidth = 0;
	mKnownDrawHeight = 0;
	mKnownDrawSizeChanged = FALSE ;

	if (firstinit)
	{
		mDecodePriority = 0.f;
		mInImageList = 0;
	}

	// Only set mIsMissingAsset true when we know for certain that the database
	// does not contain this image.
	mIsMissingAsset = FALSE;

	mLoadedCallbackDesiredDiscardLevel = S8_MAX;
	mPauseLoadedCallBacks = FALSE ;

	mNeedsCreateTexture = FALSE;
	
	mIsRawImageValid = FALSE;
	mRawDiscardLevel = INVALID_DISCARD_LEVEL;
	mMinDiscardLevel = 0;

	mHasFetcher = FALSE;
	mIsFetching = FALSE;
	mFetchState = 0;
	mFetchPriority = 0;
	mDownloadProgress = 0.f;
	mFetchDeltaTime = 999999.f;
	mRequestDeltaTime = 0.f;
	mForSculpt = FALSE ;
	mIsFetched = FALSE ;
	mInFastCacheList = FALSE;

	mCachedRawImage = NULL ;
	mCachedRawDiscardLevel = -1 ;
	mCachedRawImageReady = FALSE ;

	mSavedRawImage = NULL ;
	mForceToSaveRawImage  = FALSE ;
	mSaveRawImage = FALSE ;
	mSavedRawDiscardLevel = -1 ;
	mDesiredSavedRawDiscardLevel = -1 ;
	mLastReferencedSavedRawImageTime = 0.0f ;
	mKeptSavedRawImageTime = 0.f ;
	mLastCallBackActiveTime = 0.f;

	mInDebug = FALSE;

	mFTType = FTT_UNKNOWN;
}

LLViewerFetchedTexture::~LLViewerFetchedTexture()
{
	//*NOTE getTextureFetch can return NULL when Viewer is shutting down.
	// This is due to LLWearableList is singleton and is destroyed after 
	// LLAppViewer::cleanup() was called. (see ticket EXT-177)
	if (mHasFetcher && LLAppViewer::getTextureFetch())
	{
		LLAppViewer::getTextureFetch()->deleteRequest(getID(), true);
	}
	cleanup();	
}

//virtual 
S8 LLViewerFetchedTexture::getType() const
{
	return LLViewerTexture::FETCHED_TEXTURE ;
}

FTType LLViewerFetchedTexture::getFTType() const
{
	return mFTType;
}

void LLViewerFetchedTexture::cleanup()
{
	for(callback_list_t::iterator iter = mLoadedCallbackList.begin();
		iter != mLoadedCallbackList.end(); )
	{
		LLLoadedCallbackEntry *entryp = *iter++;
		// We never finished loading the image.  Indicate failure.
		// Note: this allows mLoadedCallbackUserData to be cleaned up.
		entryp->mCallback( FALSE, this, NULL, NULL, 0, TRUE, entryp->mUserData );
		entryp->removeTexture(this) ;
		delete entryp;
	}
	mLoadedCallbackList.clear();
	mNeedsAux = FALSE;
	
	// Clean up image data
	destroyRawImage();
	mCachedRawImage = NULL ;
	mCachedRawDiscardLevel = -1 ;
	mCachedRawImageReady = FALSE ;
	mSavedRawImage = NULL ;
	mSavedRawDiscardLevel = -1;
}

//access the fast cache
void LLViewerFetchedTexture::loadFromFastCache()
{
	if(!mInFastCacheList)
	{
		return; //no need to access the fast cache.
	}
	mInFastCacheList = FALSE;

	mRawImage = LLAppViewer::getTextureCache()->readFromFastCache(getID(), mRawDiscardLevel) ;
	if(mRawImage.notNull())
	{
		mFullWidth = mRawImage->getWidth() << mRawDiscardLevel;
		mFullHeight = mRawImage->getHeight() << mRawDiscardLevel;
		setTexelsPerImage();

		if(mFullWidth > MAX_IMAGE_SIZE || mFullHeight > MAX_IMAGE_SIZE)
		{ 
			//discard all oversized textures.
			destroyRawImage();
			llwarns << "oversized, setting as missing" << llendl;
			setIsMissingAsset();
			mRawDiscardLevel = INVALID_DISCARD_LEVEL ;
		}
		else
		{
			mRequestedDiscardLevel = mDesiredDiscardLevel + 1;
			mIsRawImageValid = TRUE;			
			addToCreateTexture() ;
		}
	}
}

void LLViewerFetchedTexture::setForSculpt()
{
	static const S32 MAX_INTERVAL = 8 ; //frames

	mForSculpt = TRUE ;
	if(isForSculptOnly() && hasGLTexture() && !getBoundRecently())
	{
		destroyGLTexture() ; //sculpt image does not need gl texture.
		mTextureState = ACTIVE;
	}
	checkCachedRawSculptImage() ;
	setMaxVirtualSizeResetInterval(MAX_INTERVAL) ;
}

BOOL LLViewerFetchedTexture::isForSculptOnly() const
{
	return mForSculpt && !mNeedsGLTexture ;
}

BOOL LLViewerFetchedTexture::isDeleted()  
{ 
	return mTextureState == DELETED ; 
}

BOOL LLViewerFetchedTexture::isInactive()  
{ 
	return mTextureState == INACTIVE ; 
}

BOOL LLViewerFetchedTexture::isDeletionCandidate()  
{ 
	return mTextureState == DELETION_CANDIDATE ; 
}

void LLViewerFetchedTexture::setDeletionCandidate()  
{ 
	if(mGLTexturep.notNull() && mGLTexturep->getTexName() && (mTextureState == INACTIVE))
	{
		mTextureState = DELETION_CANDIDATE ;		
	}
}

//set the texture inactive
void LLViewerFetchedTexture::setInactive()
{
	if(mTextureState == ACTIVE && mGLTexturep.notNull() && mGLTexturep->getTexName() && !mGLTexturep->getBoundRecently())
	{
		mTextureState = INACTIVE ; 
	}
}

BOOL LLViewerFetchedTexture::isFullyLoaded() const
{
	// Unfortunately, the boolean "mFullyLoaded" is never updated correctly so we use that logic
	// to check if the texture is there and completely downloaded
	return (mFullWidth != 0) && (mFullHeight != 0) && !mIsFetching && !mHasFetcher;
}


// virtual
void LLViewerFetchedTexture::dump()
{
	LLViewerTexture::dump();

	llinfos << "Dump : " << mID 
			<< ", mIsMissingAsset = " << (S32)mIsMissingAsset
			<< ", mFullWidth = " << (S32)mFullWidth
			<< ", mFullHeight = " << (S32)mFullHeight
			<< ", mOrigWidth = " << (S32)mOrigWidth
			<< ", mOrigHeight = " << (S32)mOrigHeight
			<< llendl;
	llinfos << "     : " 
			<< " mFullyLoaded = " << (S32)mFullyLoaded
			<< ", mFetchState = " << (S32)mFetchState
			<< ", mFetchPriority = " << (S32)mFetchPriority
			<< ", mDownloadProgress = " << (F32)mDownloadProgress
			<< llendl;
	llinfos << "     : " 
			<< " mHasFetcher = " << (S32)mHasFetcher
			<< ", mIsFetching = " << (S32)mIsFetching
			<< ", mIsFetched = " << (S32)mIsFetched
			<< ", mBoostLevel = " << (S32)mBoostLevel
			<< llendl;
}

///////////////////////////////////////////////////////////////////////////////
// ONLY called from LLViewerFetchedTextureList
void LLViewerFetchedTexture::destroyTexture() 
{
	//if(LLImageGL::sGlobalTextureMemoryInBytes < sMaxDesiredTextureMemInBytes)//not ready to release unused memory.
	//{
	//	return ;
	//}
	if (mNeedsCreateTexture)//return if in the process of generating a new texture.
	{
		return ;
	}

	//LL_DEBUGS("Avatar") << mID << llendl;
	destroyGLTexture() ;
	mFullyLoaded = FALSE ;
}

void LLViewerFetchedTexture::addToCreateTexture()
{
	bool force_update = false ;
	if (getComponents() != mRawImage->getComponents())
	{
		// We've changed the number of components, so we need to move any
		// objects using this pool to a different pool.
		mComponents = mRawImage->getComponents();
		mGLTexturep->setComponents(mComponents) ;
		force_update = true ;

		for(U32 i = 0 ; i < mNumFaces ; i++)
		{
			mFaceList[i]->dirtyTexture() ;
		}

		//discard the cached raw image and the saved raw image
		mCachedRawImageReady = FALSE ;
		mCachedRawDiscardLevel = -1 ;
		mCachedRawImage = NULL ;
		mSavedRawDiscardLevel = -1 ;
		mSavedRawImage = NULL ;
	}	

	if(isForSculptOnly())
	{
		//just update some variables, not to create a real GL texture.
		createGLTexture(mRawDiscardLevel, mRawImage, 0, FALSE) ;
		mNeedsCreateTexture = FALSE ;
		destroyRawImage();
	}
	else if(!force_update && getDiscardLevel() > -1 && getDiscardLevel() <= mRawDiscardLevel)
	{
		mNeedsCreateTexture = FALSE ;
		destroyRawImage();
	}
	else
	{	
#if 1
		//
		//if mRequestedDiscardLevel > mDesiredDiscardLevel, we assume the required image res keep going up,
		//so do not scale down the over qualified image.
		//Note: scaling down image is expensensive. Do it only when very necessary.
		//
		if(mRequestedDiscardLevel <= mDesiredDiscardLevel && !mForceToSaveRawImage)
		{
			S32 w = mFullWidth >> mRawDiscardLevel;
			S32 h = mFullHeight >> mRawDiscardLevel;

			//if big image, do not load extra data
			//scale it down to size >= LLViewerTexture::sMinLargeImageSize
			if(w * h > LLViewerTexture::sMinLargeImageSize)
			{
				S32 d_level = llmin(mRequestedDiscardLevel, (S32)mDesiredDiscardLevel) - mRawDiscardLevel ;
				
				if(d_level > 0)
				{
					S32 i = 0 ;
					while((d_level > 0) && ((w >> i) * (h >> i) > LLViewerTexture::sMinLargeImageSize))
					{
						i++;
						d_level--;
					}
					if(i > 0)
					{
						mRawDiscardLevel += i ;
						if(mRawDiscardLevel >= getDiscardLevel() && getDiscardLevel() > 0)
						{
							mNeedsCreateTexture = FALSE ;
							destroyRawImage();
							return ;
						}
						mRawImage->scale(w >> i, h >> i) ;					
					}
				}
			}
		}
#endif
		mNeedsCreateTexture = TRUE;
		gTextureList.mCreateTextureList.insert(this);
	}	
	return ;
}

// ONLY called from LLViewerTextureList
BOOL LLViewerFetchedTexture::createTexture(S32 usename/*= 0*/)
{
	if (!mNeedsCreateTexture)
	{
		destroyRawImage();
		return FALSE;
	}
	mNeedsCreateTexture	= FALSE;
	if (mRawImage.isNull())
	{
		llerrs << "LLViewerTexture trying to create texture with no Raw Image" << llendl;
	}
// 	llinfos << llformat("IMAGE Creating (%d) [%d x %d] Bytes: %d ",
// 						mRawDiscardLevel, 
// 						mRawImage->getWidth(), mRawImage->getHeight(),mRawImage->getDataSize())
// 			<< mID.getString() << llendl;
	BOOL res = TRUE;

	// store original size only for locally-sourced images
	if (mUrl.compare(0, 7, "file://") == 0)
	{
		mOrigWidth = mRawImage->getWidth();
		mOrigHeight = mRawImage->getHeight();

			
		if (mBoostLevel == BOOST_PREVIEW)
		{ 
			mRawImage->biasedScaleToPowerOfTwo(1024);
		}
		else
		{ // leave black border, do not scale image content
			mRawImage->expandToPowerOfTwo(MAX_IMAGE_SIZE, FALSE);
		}
		
		mFullWidth = mRawImage->getWidth();
		mFullHeight = mRawImage->getHeight();
		setTexelsPerImage();
	}
	else
	{
		mOrigWidth = mFullWidth;
		mOrigHeight = mFullHeight;
	}

	bool size_okay = true;
	
	U32 raw_width = mRawImage->getWidth() << mRawDiscardLevel;
	U32 raw_height = mRawImage->getHeight() << mRawDiscardLevel;
	if( raw_width > MAX_IMAGE_SIZE || raw_height > MAX_IMAGE_SIZE )
	{
		llinfos << "Width or height is greater than " << MAX_IMAGE_SIZE << ": (" << raw_width << "," << raw_height << ")" << llendl;
		size_okay = false;
	}
	
	if (!LLImageGL::checkSize(mRawImage->getWidth(), mRawImage->getHeight()))
	{
		// A non power-of-two image was uploaded (through a non standard client)
		llinfos << "Non power of two width or height: (" << mRawImage->getWidth() << "," << mRawImage->getHeight() << ")" << llendl;
		size_okay = false;
	}
	
	if( !size_okay )
	{
		// An inappropriately-sized image was uploaded (through a non standard client)
		// We treat these images as missing assets which causes them to
		// be renderd as 'missing image' and to stop requesting data
		llwarns << "!size_ok, setting as missing" << llendl;
		setIsMissingAsset();
		destroyRawImage();
		return FALSE;
	}
	
	if(!(res = insertToAtlas()))
	{
		res = mGLTexturep->createGLTexture(mRawDiscardLevel, mRawImage, usename, TRUE, mBoostLevel);
		resetFaceAtlas() ;
	}
	setActive() ;

	if (!needsToSaveRawImage())
	{
		mNeedsAux = FALSE;
		destroyRawImage();
	}
	return res;
}

// Call with 0,0 to turn this feature off.
//virtual
void LLViewerFetchedTexture::setKnownDrawSize(S32 width, S32 height)
{
	if(mKnownDrawWidth < width || mKnownDrawHeight < height)
	{
		mKnownDrawWidth = llmax(mKnownDrawWidth, width) ;
		mKnownDrawHeight = llmax(mKnownDrawHeight, height) ;

		mKnownDrawSizeChanged = TRUE ;
		mFullyLoaded = FALSE ;
	}
	addTextureStats((F32)(mKnownDrawWidth * mKnownDrawHeight));
}

//virtual
void LLViewerFetchedTexture::processTextureStats()
{
	if(mFullyLoaded)
	{		
		if(mDesiredDiscardLevel > mMinDesiredDiscardLevel)//need to load more
		{
			mDesiredDiscardLevel = llmin(mDesiredDiscardLevel, mMinDesiredDiscardLevel) ;
			mFullyLoaded = FALSE ;
		}
	}
	else
	{
		updateVirtualSize() ;
		
		static LLCachedControl<bool> textures_fullres(gSavedSettings,"TextureLoadFullRes");
		
		if (textures_fullres)
		{
			mDesiredDiscardLevel = 0;
		}
		else if(!mFullWidth || !mFullHeight)
		{
			mDesiredDiscardLevel = 	llmin(getMaxDiscardLevel(), (S32)mLoadedCallbackDesiredDiscardLevel) ;
		}
		else
		{	
			if(!mKnownDrawWidth || !mKnownDrawHeight || mFullWidth <= mKnownDrawWidth || mFullHeight <= mKnownDrawHeight)
			{
				if (mFullWidth > MAX_IMAGE_SIZE_DEFAULT || mFullHeight > MAX_IMAGE_SIZE_DEFAULT)
				{
					mDesiredDiscardLevel = 1; // MAX_IMAGE_SIZE_DEFAULT = 1024 and max size ever is 2048
				}
				else
				{
					mDesiredDiscardLevel = 0;
				}
			}
			else if(mKnownDrawSizeChanged)//known draw size is set
			{			
				mDesiredDiscardLevel = (S8)llmin(log((F32)mFullWidth / mKnownDrawWidth) / log_2, 
													 log((F32)mFullHeight / mKnownDrawHeight) / log_2) ;
				mDesiredDiscardLevel = 	llclamp(mDesiredDiscardLevel, (S8)0, (S8)getMaxDiscardLevel()) ;
				mDesiredDiscardLevel = llmin(mDesiredDiscardLevel, mMinDesiredDiscardLevel) ;
			}
			mKnownDrawSizeChanged = FALSE ;
		
			if(getDiscardLevel() >= 0 && (getDiscardLevel() <= mDesiredDiscardLevel))
			{
				mFullyLoaded = TRUE ;
			}
		}
	}

	if(mForceToSaveRawImage && mDesiredSavedRawDiscardLevel >= 0) //force to refetch the texture.
	{
		mDesiredDiscardLevel = llmin(mDesiredDiscardLevel, (S8)mDesiredSavedRawDiscardLevel) ;
		if(getDiscardLevel() < 0 || getDiscardLevel() > mDesiredDiscardLevel)
		{
			mFullyLoaded = FALSE ;
		}
	}
}

const F32 MAX_PRIORITY_PIXEL                         = 999.f ;     //pixel area
const F32 PRIORITY_BOOST_LEVEL_FACTOR                = 1000.f ;    //boost level
const F32 PRIORITY_DELTA_DISCARD_LEVEL_FACTOR        = 100000.f ;  //delta discard
const S32 MAX_DELTA_DISCARD_LEVEL_FOR_PRIORITY       = 4 ;
const F32 PRIORITY_ADDITIONAL_FACTOR                 = 1000000.f ; //additional 
const S32 MAX_ADDITIONAL_LEVEL_FOR_PRIORITY          = 8 ;
const F32 PRIORITY_BOOST_HIGH_FACTOR                 = 10000000.f ;//boost high
F32 LLViewerFetchedTexture::calcDecodePriority()
{
#ifndef LL_RELEASE_FOR_DOWNLOAD
	if (mID == LLAppViewer::getTextureFetch()->mDebugID)
	{
		LLAppViewer::getTextureFetch()->mDebugCount++; // for setting breakpoints
	}
#endif
	
	if (mNeedsCreateTexture)
	{
		return mDecodePriority; // no change while waiting to create
	}
	if(mFullyLoaded && !mForceToSaveRawImage)//already loaded for static texture
	{
		return -1.0f ; //alreay fetched
	}

	S32 cur_discard = getCurrentDiscardLevelForFetching();
	bool have_all_data = (cur_discard >= 0 && (cur_discard <= mDesiredDiscardLevel));
	F32 pixel_priority = (F32) sqrt(mMaxVirtualSize);

	F32 priority = 0.f;

	if (mIsMissingAsset)
	{
		priority = 0.0f;
	}
	else if(mDesiredDiscardLevel >= cur_discard && cur_discard > -1)
	{
		priority = -2.0f ;
	}
	else if(mCachedRawDiscardLevel > -1 && mDesiredDiscardLevel >= mCachedRawDiscardLevel)
	{
		priority = -3.0f;
	}
	else if (mDesiredDiscardLevel > getMaxDiscardLevel())
	{
		// Don't decode anything we don't need
		priority = -4.0f;
	}
	else if ((mBoostLevel == LLGLTexture::BOOST_UI || mBoostLevel == LLGLTexture::BOOST_ICON) && !have_all_data)
	{
		priority = 1.f;
	}
	else if (pixel_priority < 0.001f && !have_all_data)
	{
		// Not on screen but we might want some data
		if (mBoostLevel > BOOST_HIGH)
		{
			// Always want high boosted images
			priority = 1.f;
		}
		else
		{
			priority = -5.f; //stop fetching
		}
	}
	else if (cur_discard < 0)
	{
		//texture does not have any data, so we don't know the size of the image, treat it like 32 * 32.
		// priority range = 100,000 - 500,000
		static const F64 log_2 = log(2.0);
		F32 desired = (F32)(log(32.0/pixel_priority) / log_2);
		S32 ddiscard = MAX_DISCARD_LEVEL - (S32)desired;
		ddiscard = llclamp(ddiscard, 0, MAX_DELTA_DISCARD_LEVEL_FOR_PRIORITY);
		priority = (ddiscard + 1) * PRIORITY_DELTA_DISCARD_LEVEL_FACTOR;
		setAdditionalDecodePriority(0.1f) ;//boost the textures without any data so far.
	}
	else if ((mMinDiscardLevel > 0) && (cur_discard <= mMinDiscardLevel))
	{
		// larger mips are corrupted
		priority = -6.0f;
	}
	else
	{
		// priority range = 100,000 - 500,000
		S32 desired_discard = mDesiredDiscardLevel;
		if (!isJustBound() && mCachedRawImageReady)
		{
			if(mBoostLevel < BOOST_HIGH)
			{
				// We haven't rendered this in a while, de-prioritize it
				desired_discard += 2;
			}
			else
			{
				// We haven't rendered this in the last half second, and we have a cached raw image, leave the desired discard as-is
				desired_discard = cur_discard;
			}
		}

		S32 ddiscard = cur_discard - desired_discard;
		ddiscard = llclamp(ddiscard, -1, MAX_DELTA_DISCARD_LEVEL_FOR_PRIORITY);
		priority = (ddiscard + 1) * PRIORITY_DELTA_DISCARD_LEVEL_FACTOR;		
	}

	// Priority Formula:
	// BOOST_HIGH  +  ADDITIONAL PRI + DELTA DISCARD + BOOST LEVEL + PIXELS
	// [10,000,000] + [1,000,000-9,000,000]  + [100,000-500,000]   + [1-20,000]  + [0-999]
	if (priority > 0.0f)
	{
		bool large_enough = mCachedRawImageReady && ((S32)mTexelsPerImage > sMinLargeImageSize) ;
		if(large_enough)
		{
			//Note: 
			//to give small, low-priority textures some chance to be fetched, 
			//cut the priority in half if the texture size is larger than 256 * 256 and has a 64*64 ready.
			priority *= 0.5f ; 
		}

		pixel_priority = llclamp(pixel_priority, 0.0f, MAX_PRIORITY_PIXEL); 

		priority += pixel_priority + PRIORITY_BOOST_LEVEL_FACTOR * mBoostLevel;

		if ( mBoostLevel > BOOST_HIGH)
		{
			if(mBoostLevel > BOOST_SUPER_HIGH)
			{
				//for very important textures, always grant the highest priority.
				priority += PRIORITY_BOOST_HIGH_FACTOR;
			}
			else if(mCachedRawImageReady)
			{
				//Note: 
				//to give small, low-priority textures some chance to be fetched, 
				//if high priority texture has a 64*64 ready, lower its fetching priority.
				setAdditionalDecodePriority(0.5f) ;
			}
			else
			{
				priority += PRIORITY_BOOST_HIGH_FACTOR;
			}
		}		

		if(mAdditionalDecodePriority > 0.0f)
		{
			// priority range += 1,000,000.f-9,000,000.f
			F32 additional = PRIORITY_ADDITIONAL_FACTOR * (1.0 + mAdditionalDecodePriority * MAX_ADDITIONAL_LEVEL_FOR_PRIORITY);
			if(large_enough)
			{
				//Note: 
				//to give small, low-priority textures some chance to be fetched, 
				//cut the additional priority to a quarter if the texture size is larger than 256 * 256 and has a 64*64 ready.
				additional *= 0.25f ;
			}
			priority += additional;
		}
	}
	return priority;
}

//static
F32 LLViewerFetchedTexture::maxDecodePriority()
{
	static const F32 max_priority = PRIORITY_BOOST_HIGH_FACTOR +                           //boost_high
		PRIORITY_ADDITIONAL_FACTOR * (MAX_ADDITIONAL_LEVEL_FOR_PRIORITY + 1) +             //additional (view dependent factors)
		PRIORITY_DELTA_DISCARD_LEVEL_FACTOR * (MAX_DELTA_DISCARD_LEVEL_FOR_PRIORITY + 1) + //delta discard
		PRIORITY_BOOST_LEVEL_FACTOR * (BOOST_MAX_LEVEL - 1) +                              //boost level
		MAX_PRIORITY_PIXEL + 1.0f ;                                                        //pixel area.
	
	return max_priority ;
}

//============================================================================

void LLViewerFetchedTexture::setDecodePriority(F32 priority)
{
	mDecodePriority = priority;

	if(mDecodePriority < F_ALMOST_ZERO)
	{
		mStopFetchingTimer.reset() ;
	}
}

void LLViewerFetchedTexture::setAdditionalDecodePriority(F32 priority)
{
	priority = llclamp(priority, 0.f, 1.f);
	if(mAdditionalDecodePriority < priority)
	{
		mAdditionalDecodePriority = priority;
	}
}

void LLViewerFetchedTexture::updateVirtualSize() 
{	
	if(!mMaxVirtualSizeResetCounter)
	{
		addTextureStats(0.f, FALSE) ;//reset
	}

	for(U32 i = 0 ; i < mNumFaces ; i++)
	{				
		LLFace* facep = mFaceList[i] ;
		if( facep )
		{
			LLDrawable* drawable = facep->getDrawable();
			if (drawable)
			{
				if(drawable->isRecentlyVisible())
				{
					if (getBoostLevel() == LLViewerTexture::BOOST_NONE && 
						drawable->getVObj() && drawable->getVObj()->isSelected())
					{
						setBoostLevel(LLViewerTexture::BOOST_SELECTED);
					}
					addTextureStats(facep->getVirtualSize()) ;
					setAdditionalDecodePriority(facep->getImportanceToCamera()) ;
				}
			}
		}
	}

	//reset whether or not a face was selected after 10 seconds
	const F32 SELECTION_RESET_TIME = 10.f;

	if (getBoostLevel() ==  LLViewerTexture::BOOST_SELECTED && 
		gFrameTimeSeconds - mSelectedTime > SELECTION_RESET_TIME)
	{
		setBoostLevel(LLViewerTexture::BOOST_NONE);
	}

	if(mMaxVirtualSizeResetCounter > 0)
	{
		mMaxVirtualSizeResetCounter--;
	}
	reorganizeFaceList() ;
	reorganizeVolumeList();
}

S32 LLViewerFetchedTexture::getCurrentDiscardLevelForFetching()
{
	S32 current_discard = getDiscardLevel() ;
	if(mForceToSaveRawImage)
	{
		if(mSavedRawDiscardLevel < 0 || current_discard < 0)
		{
			current_discard = -1 ;
		}
		else
		{
			current_discard = llmax(current_discard, mSavedRawDiscardLevel) ;
		}		
	}

	return current_discard ;
}

bool LLViewerFetchedTexture::setDebugFetching(S32 debug_level)
{
	if(debug_level < 0)
	{
		mInDebug = FALSE;
		return false;
	}
	mInDebug = TRUE;

	mDesiredDiscardLevel = debug_level;	

	return true;
}

bool LLViewerFetchedTexture::isActiveFetching()
{
	static LLCachedControl<bool> monitor_enabled(gSavedSettings,"DebugShowTextureInfo");

	return mFetchState > 7 && mFetchState < 10 && monitor_enabled; //in state of WAIT_HTTP_REQ or DECODE_IMAGE.
}

bool LLViewerFetchedTexture::updateFetch()
{
	static LLCachedControl<bool> textures_decode_disabled(gSavedSettings,"TextureDecodeDisabled");
	static LLCachedControl<F32>  sCameraMotionThreshold(gSavedSettings,"TextureCameraMotionThreshold");
	static LLCachedControl<S32>  sCameraMotionBoost(gSavedSettings,"TextureCameraMotionBoost");
	if(textures_decode_disabled)
	{
		return false ;
	}

	mFetchState = 0;
	mFetchPriority = 0;
	mFetchDeltaTime = 999999.f;
	mRequestDeltaTime = 999999.f;

#ifndef LL_RELEASE_FOR_DOWNLOAD
	if (mID == LLAppViewer::getTextureFetch()->mDebugID)
	{
		LLAppViewer::getTextureFetch()->mDebugCount++; // for setting breakpoints
	}
#endif

	if (mNeedsCreateTexture)
	{
		// We may be fetching still (e.g. waiting on write)
		// but don't check until we've processed the raw data we have
		return false;
	}
	if (mIsMissingAsset)
	{
		llassert_always(!mHasFetcher);
		return false; // skip
	}
	if (!mLoadedCallbackList.empty() && mRawImage.notNull())
	{
		return false; // process any raw image data in callbacks before replacing
	}
	if(mInFastCacheList)
	{
		return false;
	}
	
	S32 current_discard = getCurrentDiscardLevelForFetching() ;
	S32 desired_discard = getDesiredDiscardLevel();
	F32 decode_priority = getDecodePriority();
	decode_priority = llclamp(decode_priority, 0.0f, maxDecodePriority());

	if (mIsFetching)
	{
		// Sets mRawDiscardLevel, mRawImage, mAuxRawImage
		S32 fetch_discard = current_discard;
		
		if (mRawImage.notNull()) sRawCount--;
		if (mAuxRawImage.notNull()) sAuxCount--;
		bool finished = LLAppViewer::getTextureFetch()->getRequestFinished(getID(), fetch_discard, mRawImage, mAuxRawImage);
		if (mRawImage.notNull()) sRawCount++;
		if (mAuxRawImage.notNull()) sAuxCount++;
		if (finished)
		{
			mIsFetching = FALSE;
			mLastPacketTimer.reset() ;
		}
		else
		{
			mFetchState = LLAppViewer::getTextureFetch()->getFetchState(mID, mDownloadProgress, mRequestedDownloadPriority,
																		mFetchPriority, mFetchDeltaTime, mRequestDeltaTime, mCanUseHTTP);
		}
		
		// We may have data ready regardless of whether or not we are finished (e.g. waiting on write)
		if (mRawImage.notNull())
		{
			LLTexturePipelineTester* tester = (LLTexturePipelineTester*)LLMetricPerformanceTesterBasic::getTester(sTesterName);
			if (tester)
			{
				mIsFetched = TRUE ;
				tester->updateTextureLoadingStats(this, mRawImage, LLAppViewer::getTextureFetch()->isFromLocalCache(mID)) ;
			}
			mRawDiscardLevel = fetch_discard;
			if ((mRawImage->getDataSize() > 0 && mRawDiscardLevel >= 0) &&
				(current_discard < 0 || mRawDiscardLevel < current_discard))
			{
				mFullWidth = mRawImage->getWidth() << mRawDiscardLevel;
				mFullHeight = mRawImage->getHeight() << mRawDiscardLevel;
				setTexelsPerImage();

				if(mFullWidth > MAX_IMAGE_SIZE || mFullHeight > MAX_IMAGE_SIZE)
				{ 
					//discard all oversized textures.
					destroyRawImage();
					llwarns << "oversize, setting as missing" << llendl;
					setIsMissingAsset();
					mRawDiscardLevel = INVALID_DISCARD_LEVEL ;
					mIsFetching = FALSE ;
					mLastPacketTimer.reset();
				}
				else
				{
					mIsRawImageValid = TRUE;			
					addToCreateTexture() ;
				}

				return TRUE ;
			}
			else
			{
				// Data is ready but we don't need it
				// (received it already while fetcher was writing to disk)
				destroyRawImage();
				return false; // done
			}
		}
		
		if (!mIsFetching)
		{
			if ((decode_priority > 0) && (mRawDiscardLevel < 0 || mRawDiscardLevel == INVALID_DISCARD_LEVEL))
			{
				// We finished but received no data
				if (current_discard < 0)
				{
					llwarns << "!mIsFetching, setting as missing, decode_priority " << decode_priority
							<< " mRawDiscardLevel " << mRawDiscardLevel
							<< " current_discard " << current_discard
							<< llendl;
					setIsMissingAsset();
					desired_discard = -1;
				}
				else
				{
					//llwarns << mID << ": Setting min discard to " << current_discard << llendl;
					mMinDiscardLevel = current_discard;
					desired_discard = current_discard;
				}
				destroyRawImage();
			}
			else if (mRawImage.notNull())
			{
				// We have data, but our fetch failed to return raw data
				// *TODO: FIgure out why this is happening and fix it
				destroyRawImage();
			}
		}
		else
		{
// 			// Useful debugging code for undesired deprioritization of textures.
// 			if (decode_priority <= 0.0f && desired_discard >= 0 && desired_discard < current_discard)
// 			{
// 				llinfos << "Calling updateRequestPriority() with decode_priority = 0.0f" << llendl;
// 				calcDecodePriority();
// 			}
			static const F32 MAX_HOLD_TIME = 5.0f ; //seconds to wait before canceling fecthing if decode_priority is 0.f.
			if(decode_priority > 0.0f || mStopFetchingTimer.getElapsedTimeF32() > MAX_HOLD_TIME)
			{
				mStopFetchingTimer.reset() ;
				LLAppViewer::getTextureFetch()->updateRequestPriority(mID, decode_priority);
			}
		}
	}

	bool make_request = true;	
	if (decode_priority <= 0)
	{
		make_request = false;
	}
	else if(mDesiredDiscardLevel > getMaxDiscardLevel())
	{
		make_request = false;
	}
	else if (mNeedsCreateTexture || mIsMissingAsset)
	{
		make_request = false;
	}
	else if (current_discard >= 0 && current_discard <= mMinDiscardLevel)
	{
		make_request = false;
	}
	else if(mCachedRawImage.notNull() && (current_discard < 0 || current_discard > mCachedRawDiscardLevel))
	{
		make_request = false;
		switchToCachedImage() ; //use the cached raw data first
	}
	//else if (!isJustBound() && mCachedRawImageReady)
	//{
	//	make_request = false;
	//}
	
	if (make_request)
	{
		// Load the texture progressively: we try not to rush to the desired discard too fast.
		// If the camera is not moving, we do not tweak the discard level notch by notch but go to the desired discard with larger boosted steps
		// This mitigates the "textures stay blurry" problem when loading while not killing the texture memory while moving around
		S32 delta_level = (mBoostLevel > LLGLTexture::BOOST_NONE) ? 2 : 1 ; 
		if (current_discard < 0)
		{
			desired_discard = llmax(desired_discard, getMaxDiscardLevel() - delta_level);
		}
		else if (LLViewerTexture::sCameraMovingBias < sCameraMotionThreshold)
		{
			desired_discard = llmax(desired_discard, current_discard - sCameraMotionBoost);
		}
        else
        {
			desired_discard = llmax(desired_discard, current_discard - delta_level);
        }

		if (mIsFetching)
		{
			if (mRequestedDiscardLevel <= desired_discard)
			{
				make_request = false;
			}
		}
		else
		{
			if (current_discard >= 0 && current_discard <= desired_discard)
			{
				make_request = false;
			}
		}
	}
	
	if (make_request)
	{
		S32 w=0, h=0, c=0;
		if (getDiscardLevel() >= 0)
		{
			w = mGLTexturep->getWidth(0);
			h = mGLTexturep->getHeight(0);
			c = mComponents;
		}

		const U32 override_tex_discard_level = gSavedSettings.getU32("TextureDiscardLevel");
		if (override_tex_discard_level != 0)
		{
			desired_discard = override_tex_discard_level;
		}
		
		// bypass texturefetch directly by pulling from LLTextureCache
		bool fetch_request_created = false;
		fetch_request_created = LLAppViewer::getTextureFetch()->createRequest(mFTType, mUrl, getID(), getTargetHost(), decode_priority,
																			  w, h, c, desired_discard, needsAux(), mCanUseHTTP);
		
		if (fetch_request_created)
		{
			mHasFetcher = TRUE;
			mIsFetching = TRUE;
			mRequestedDiscardLevel = desired_discard;
			mFetchState = LLAppViewer::getTextureFetch()->getFetchState(mID, mDownloadProgress, mRequestedDownloadPriority,
													   mFetchPriority, mFetchDeltaTime, mRequestDeltaTime, mCanUseHTTP);
		}

		// if createRequest() failed, we're finishing up a request for this UUID,
		// wait for it to complete
	}
	else if (mHasFetcher && !mIsFetching)
	{
		// Only delete requests that haven't received any network data
		// for a while.  Note - this is the normal mechanism for
		// deleting requests, not just a place to handle timeouts.
		const F32 FETCH_IDLE_TIME = 5.f;
		if (mLastPacketTimer.getElapsedTimeF32() > FETCH_IDLE_TIME)
		{
 			LL_DEBUGS("Texture") << "exceeded idle time " << FETCH_IDLE_TIME << ", deleting request: " << getID() << llendl;
			LLAppViewer::getTextureFetch()->deleteRequest(getID(), true);
			mHasFetcher = FALSE;
		}
	}
	
	llassert_always(mRawImage.notNull() || (!mNeedsCreateTexture && !mIsRawImageValid));
	
	return mIsFetching ? true : false;
}

void LLViewerFetchedTexture::clearFetchedResults()
{
	if(mNeedsCreateTexture || mIsFetching)
	{
		return ;
	}
	
	cleanup();
	destroyGLTexture();

	if(getDiscardLevel() >= 0) //sculpty texture, force to invalidate
	{
		mGLTexturep->forceToInvalidateGLTexture();
	}
}

void LLViewerFetchedTexture::forceToDeleteRequest()
{
	if (mHasFetcher)
	{
		mHasFetcher = FALSE;
		mIsFetching = FALSE ;
	}
		
	resetTextureStats();

	mDesiredDiscardLevel = getMaxDiscardLevel() + 1;
}

void LLViewerFetchedTexture::setIsMissingAsset()
{
	if (mUrl.empty())
	{
		llwarns << mID << ": Marking image as missing" << llendl;
	}
	else
	{
		// This may or may not be an error - it is normal to have no
		// map tile on an empty region, but bad if we're failing on a
		// server bake texture.
		llwarns << mUrl << ": Marking image as missing" << llendl;
	}
	if (mHasFetcher)
	{
		LLAppViewer::getTextureFetch()->deleteRequest(getID(), true);
		mHasFetcher = FALSE;
		mIsFetching = FALSE;
		mLastPacketTimer.reset();
		mFetchState = 0;
		mFetchPriority = 0;
	}
	mIsMissingAsset = TRUE;
}

void LLViewerFetchedTexture::setLoadedCallback( loaded_callback_func loaded_callback,
									   S32 discard_level, BOOL keep_imageraw, BOOL needs_aux, void* userdata, 
									   LLLoadedCallbackEntry::source_callback_list_t* src_callback_list, BOOL pause)
{
	//
	// Don't do ANYTHING here, just add it to the global callback list
	//
	if (mLoadedCallbackList.empty())
	{
		// Put in list to call this->doLoadedCallbacks() periodically
		gTextureList.mCallbackList.insert(this);
		mLoadedCallbackDesiredDiscardLevel = (S8)discard_level;
	}
	else
	{
		mLoadedCallbackDesiredDiscardLevel = llmin(mLoadedCallbackDesiredDiscardLevel, (S8)discard_level) ;
	}

	if(mPauseLoadedCallBacks)
	{
		if(!pause)
		{
			unpauseLoadedCallbacks(src_callback_list) ;
		}
	}
	else if(pause)
	{
		pauseLoadedCallbacks(src_callback_list) ;
	}

	LLLoadedCallbackEntry* entryp = new LLLoadedCallbackEntry(loaded_callback, discard_level, keep_imageraw, userdata, src_callback_list, this, pause);
	mLoadedCallbackList.push_back(entryp);	

	mNeedsAux |= needs_aux;
	if(keep_imageraw)
	{
		mSaveRawImage = TRUE ;
	}
	if (mNeedsAux && mAuxRawImage.isNull() && getDiscardLevel() >= 0)
	{
		// We need aux data, but we've already loaded the image, and it didn't have any
		llwarns << "No aux data available for callback for image:" << getID() << llendl;
	}
	mLastCallBackActiveTime = sCurrentTime ;
}

void LLViewerFetchedTexture::clearCallbackEntryList()
{
	if(mLoadedCallbackList.empty())
	{
		return ;
	}

	for(callback_list_t::iterator iter = mLoadedCallbackList.begin();
			iter != mLoadedCallbackList.end(); )
	{
		LLLoadedCallbackEntry *entryp = *iter;
			
		// We never finished loading the image.  Indicate failure.
		// Note: this allows mLoadedCallbackUserData to be cleaned up.
		entryp->mCallback(FALSE, this, NULL, NULL, 0, TRUE, entryp->mUserData);
		iter = mLoadedCallbackList.erase(iter) ;
		delete entryp;
	}
	gTextureList.mCallbackList.erase(this);
		
	mLoadedCallbackDesiredDiscardLevel = S8_MAX ;
	if(needsToSaveRawImage())
	{
		destroySavedRawImage() ;
	}

	return ;
}

void LLViewerFetchedTexture::deleteCallbackEntry(const LLLoadedCallbackEntry::source_callback_list_t* callback_list)
{
	if(mLoadedCallbackList.empty() || !callback_list)
	{
		return ;
	}

	S32 desired_discard = S8_MAX ;
	S32 desired_raw_discard = INVALID_DISCARD_LEVEL ;
	for(callback_list_t::iterator iter = mLoadedCallbackList.begin();
			iter != mLoadedCallbackList.end(); )
	{
		LLLoadedCallbackEntry *entryp = *iter;
		if(entryp->mSourceCallbackList == callback_list)
		{
			// We never finished loading the image.  Indicate failure.
			// Note: this allows mLoadedCallbackUserData to be cleaned up.
			entryp->mCallback(FALSE, this, NULL, NULL, 0, TRUE, entryp->mUserData);
			iter = mLoadedCallbackList.erase(iter) ;
			delete entryp;
		}
		else
		{
			++iter;

			desired_discard = llmin(desired_discard, entryp->mDesiredDiscard) ;
			if(entryp->mNeedsImageRaw)
			{
				desired_raw_discard = llmin(desired_raw_discard, entryp->mDesiredDiscard) ;
			}
		}
	}

	mLoadedCallbackDesiredDiscardLevel = desired_discard;
	if (mLoadedCallbackList.empty())
	{
		// If we have no callbacks, take us off of the image callback list.
		gTextureList.mCallbackList.erase(this);
		
		if(needsToSaveRawImage())
		{
			destroySavedRawImage() ;
		}
	}
	else if(needsToSaveRawImage() && mBoostLevel != LLGLTexture::BOOST_PREVIEW)
	{
		if(desired_raw_discard != INVALID_DISCARD_LEVEL)
		{
			mDesiredSavedRawDiscardLevel = desired_raw_discard ;
		}
		else
		{
			destroySavedRawImage() ;
		}
	}
}

void LLViewerFetchedTexture::unpauseLoadedCallbacks(const LLLoadedCallbackEntry::source_callback_list_t* callback_list)
{
	if(!callback_list)
{
		mPauseLoadedCallBacks = FALSE ;
		return ;
	}

	BOOL need_raw = FALSE ;
	for(callback_list_t::iterator iter = mLoadedCallbackList.begin();
			iter != mLoadedCallbackList.end(); )
	{
		LLLoadedCallbackEntry *entryp = *iter++;
		if(entryp->mSourceCallbackList == callback_list)
		{
			entryp->mPaused = FALSE ;
			if(entryp->mNeedsImageRaw)
			{
				need_raw = TRUE ;
			}
		}
	}
	mPauseLoadedCallBacks = FALSE ;
	mLastCallBackActiveTime = sCurrentTime ;
	if(need_raw)
	{
		mSaveRawImage = TRUE ;
	}
}

void LLViewerFetchedTexture::pauseLoadedCallbacks(const LLLoadedCallbackEntry::source_callback_list_t* callback_list)
{
	if(!callback_list)
{
		return ;
	}

	bool paused = true ;

	for(callback_list_t::iterator iter = mLoadedCallbackList.begin();
			iter != mLoadedCallbackList.end(); )
	{
		LLLoadedCallbackEntry *entryp = *iter++;
		if(entryp->mSourceCallbackList == callback_list)
		{
			entryp->mPaused = TRUE ;
		}
		else if(!entryp->mPaused)
		{
			paused = false ;
		}
	}

	if(paused)
	{
		mPauseLoadedCallBacks = TRUE ;//when set, loaded callback is paused.
		resetTextureStats();
		mSaveRawImage = FALSE ;
	}
}

bool LLViewerFetchedTexture::doLoadedCallbacks()
{
	static const F32 MAX_INACTIVE_TIME = 900.f ; //seconds

	if (mNeedsCreateTexture)
	{
		return false;
	}
	if(mPauseLoadedCallBacks)
	{
		destroyRawImage();
		return false; //paused
	}	
	if(sCurrentTime - mLastCallBackActiveTime > MAX_INACTIVE_TIME && !mIsFetching)
	{
		clearCallbackEntryList() ; //remove all callbacks.
		return false ;
	}

	bool res = false;
	
	if (isMissingAsset())
	{
		for(callback_list_t::iterator iter = mLoadedCallbackList.begin();
			iter != mLoadedCallbackList.end(); )
		{
			LLLoadedCallbackEntry *entryp = *iter++;
			// We never finished loading the image.  Indicate failure.
			// Note: this allows mLoadedCallbackUserData to be cleaned up.
			entryp->mCallback(FALSE, this, NULL, NULL, 0, TRUE, entryp->mUserData);
			delete entryp;
		}
		mLoadedCallbackList.clear();

		// Remove ourself from the global list of textures with callbacks
		gTextureList.mCallbackList.erase(this);
		return false ;
	}	

	S32 gl_discard = getDiscardLevel();

	// If we don't have a legit GL image, set it to be lower than the worst discard level
	if (gl_discard == -1)
	{
		gl_discard = MAX_DISCARD_LEVEL + 1;
	}

	//
	// Determine the quality levels of textures that we can provide to callbacks
	// and whether we need to do decompression/readback to get it
	//
	S32 current_raw_discard = MAX_DISCARD_LEVEL + 1; // We can always do a readback to get a raw discard
	S32 best_raw_discard = gl_discard;	// Current GL quality level
	S32 current_aux_discard = MAX_DISCARD_LEVEL + 1;
	S32 best_aux_discard = MAX_DISCARD_LEVEL + 1;

	if (mIsRawImageValid)
	{
		// If we have an existing raw image, we have a baseline for the raw and auxiliary quality levels.
		best_raw_discard = llmin(best_raw_discard, mRawDiscardLevel);
		best_aux_discard = llmin(best_aux_discard, mRawDiscardLevel); // We always decode the aux when we decode the base raw
		current_aux_discard = llmin(current_aux_discard, best_aux_discard);
	}
	else
	{
		// We have no data at all, we need to get it
		// Do this by forcing the best aux discard to be 0.
		best_aux_discard = 0;
	}


	//
	// See if any of the callbacks would actually run using the data that we can provide,
	// and also determine if we need to perform any readbacks or decodes.
	//
	bool run_gl_callbacks = false;
	bool run_raw_callbacks = false;
	bool need_readback = false;

	for(callback_list_t::iterator iter = mLoadedCallbackList.begin();
		iter != mLoadedCallbackList.end(); )
	{
		LLLoadedCallbackEntry *entryp = *iter++;
	
		if (entryp->mNeedsImageRaw)
		{
			if (mNeedsAux)
			{
				//
				// Need raw and auxiliary channels
				//
				if (entryp->mLastUsedDiscard > current_aux_discard)
				{
					// We have useful data, run the callbacks
					run_raw_callbacks = true;
				}
			}
			else
			{
				if (entryp->mLastUsedDiscard > current_raw_discard)
				{
					// We have useful data, just run the callbacks
					run_raw_callbacks = true;
				}
				else if (entryp->mLastUsedDiscard > best_raw_discard)
				{
					// We can readback data, and then run the callbacks
					need_readback = true;
					run_raw_callbacks = true;
				}
			}
		}
		else
		{
			// Needs just GL
			if (entryp->mLastUsedDiscard > gl_discard)
			{
				// We have enough data, run this callback requiring GL data
				run_gl_callbacks = true;
			}
		}
	}

	//
	// Do a readback if required, OR start off a texture decode
	//
	if (need_readback && (getMaxDiscardLevel() > gl_discard))
	{
		// Do a readback to get the GL data into the raw image
		// We have GL data.

		destroyRawImage();
		reloadRawImage(mLoadedCallbackDesiredDiscardLevel);
		llassert_always(mRawImage.notNull());
		llassert_always(!mNeedsAux || mAuxRawImage.notNull());
	}

	//
	// Run raw/auxiliary data callbacks
	//
	if (run_raw_callbacks && mIsRawImageValid && (mRawDiscardLevel <= getMaxDiscardLevel()))
	{
		// Do callbacks which require raw image data.
		//llinfos << "doLoadedCallbacks raw for " << getID() << llendl;

		// Call each party interested in the raw data.
		for(callback_list_t::iterator iter = mLoadedCallbackList.begin();
			iter != mLoadedCallbackList.end(); )
		{
			callback_list_t::iterator curiter = iter++;
			LLLoadedCallbackEntry *entryp = *curiter;
			if (entryp->mNeedsImageRaw && (entryp->mLastUsedDiscard > mRawDiscardLevel))
			{
				// If we've loaded all the data there is to load or we've loaded enough
				// to satisfy the interested party, then this is the last time that
				// we're going to call them.

				mLastCallBackActiveTime = sCurrentTime ;
				//llassert_always(mRawImage.notNull());
				if(mNeedsAux && mAuxRawImage.isNull())
				{
					llwarns << "Raw Image with no Aux Data for callback" << llendl;
				}
				BOOL final = mRawDiscardLevel <= entryp->mDesiredDiscard ? TRUE : FALSE;
				//llinfos << "Running callback for " << getID() << llendl;
				//llinfos << mRawImage->getWidth() << "x" << mRawImage->getHeight() << llendl;
				entryp->mLastUsedDiscard = mRawDiscardLevel;
				entryp->mCallback(TRUE, this, mRawImage, mAuxRawImage, mRawDiscardLevel, final, entryp->mUserData);
				if (final)
				{
					iter = mLoadedCallbackList.erase(curiter);
					delete entryp;
				}
				res = true;
			}
		}
	}

	//
	// Run GL callbacks
	//
	if (run_gl_callbacks && (gl_discard <= getMaxDiscardLevel()))
	{
		//llinfos << "doLoadedCallbacks GL for " << getID() << llendl;

		// Call the callbacks interested in GL data.
		for(callback_list_t::iterator iter = mLoadedCallbackList.begin();
			iter != mLoadedCallbackList.end(); )
		{
			callback_list_t::iterator curiter = iter++;
			LLLoadedCallbackEntry *entryp = *curiter;
			if (!entryp->mNeedsImageRaw && (entryp->mLastUsedDiscard > gl_discard))
			{
				mLastCallBackActiveTime = sCurrentTime ;
				BOOL final = gl_discard <= entryp->mDesiredDiscard ? TRUE : FALSE;
				entryp->mLastUsedDiscard = gl_discard;
				entryp->mCallback(TRUE, this, NULL, NULL, gl_discard, final, entryp->mUserData);
				if (final)
				{
					iter = mLoadedCallbackList.erase(curiter);
					delete entryp;
				}
				res = true;
			}
		}
	}

	//
	// If we have no callbacks, take us off of the image callback list.
	//
	if (mLoadedCallbackList.empty())
	{
		gTextureList.mCallbackList.erase(this);
	}

	// Done with any raw image data at this point (will be re-created if we still have callbacks)
	destroyRawImage();
	
	return res;
}

//virtual
void LLViewerFetchedTexture::forceImmediateUpdate()
{
	//only immediately update a deleted texture which is now being re-used.
	if(!isDeleted())
	{
		return ;
	}
	//if already called forceImmediateUpdate()
	if(mInImageList && mDecodePriority == LLViewerFetchedTexture::maxDecodePriority())
	{
		return ;
	}

	gTextureList.forceImmediateUpdate(this) ;
	return ;
}

LLImageRaw* LLViewerFetchedTexture::reloadRawImage(S8 discard_level)
{
	llassert_always(mGLTexturep.notNull()) ;
	llassert_always(discard_level >= 0);
	llassert_always(mComponents > 0);

	if (mRawImage.notNull())
	{
		//mRawImage is in use by somebody else, do not delete it.
		return NULL ;
	}

	if(mSavedRawDiscardLevel >= 0 && mSavedRawDiscardLevel <= discard_level)
	{
		if(mSavedRawDiscardLevel != discard_level)
		{
			mRawImage = new LLImageRaw(getWidth(discard_level), getHeight(discard_level), getComponents()) ;
			mRawImage->copy(getSavedRawImage()) ;
		}
		else
		{
			mRawImage = getSavedRawImage() ;
		}
		mRawDiscardLevel = discard_level ;
	}
	else
	{		
		//force to fetch raw image again if cached raw image is not good enough.
		if(mCachedRawDiscardLevel > discard_level)
		{
			mRawImage = mCachedRawImage ;
			mRawDiscardLevel = mCachedRawDiscardLevel;
		}
		else //cached raw image is good enough, copy it.
		{
			if(mCachedRawDiscardLevel != discard_level)
			{
				mRawImage = new LLImageRaw(getWidth(discard_level), getHeight(discard_level), getComponents()) ;
				mRawImage->copy(mCachedRawImage) ;
			}
			else
			{
				mRawImage = mCachedRawImage ;
			}
			mRawDiscardLevel = discard_level ;
		}
	}
	mIsRawImageValid = TRUE ;
	sRawCount++;	
	
	return mRawImage;
}

bool LLViewerFetchedTexture::needsToSaveRawImage()
{
	return mForceToSaveRawImage || mSaveRawImage ;
}

void LLViewerFetchedTexture::destroyRawImage()
{	
	if (mAuxRawImage.notNull())
	{
		sAuxCount--;
		mAuxRawImage = NULL;
	}

	if (mRawImage.notNull()) 
	{
		sRawCount--;		

		if(mIsRawImageValid)
		{
			if(needsToSaveRawImage())
			{
				saveRawImage() ;
			}		
			setCachedRawImage() ;
		}
		
		mRawImage = NULL;
	
		mIsRawImageValid = FALSE;
		mRawDiscardLevel = INVALID_DISCARD_LEVEL;
	}
}

//use the mCachedRawImage to (re)generate the gl texture.
//virtual
void LLViewerFetchedTexture::switchToCachedImage()
{
	if(mCachedRawImage.notNull())
	{
		mRawImage = mCachedRawImage ;
						
		if (getComponents() != mRawImage->getComponents())
		{
			// We've changed the number of components, so we need to move any
			// objects using this pool to a different pool.
			mComponents = mRawImage->getComponents();
			mGLTexturep->setComponents(mComponents) ;
			gTextureList.dirtyImage(this);
		}			

		mIsRawImageValid = TRUE;
		mRawDiscardLevel = mCachedRawDiscardLevel ;
		gTextureList.mCreateTextureList.insert(this);
		mNeedsCreateTexture = TRUE;		
	}
}

//cache the imageraw forcefully.
//virtual 
void LLViewerFetchedTexture::setCachedRawImage(S32 discard_level, LLImageRaw* imageraw) 
{
	if(imageraw != mRawImage.get())
	{
		mCachedRawImage = imageraw ;
		mCachedRawDiscardLevel = discard_level ;
		mCachedRawImageReady = TRUE ;
	}
}

void LLViewerFetchedTexture::setCachedRawImage()
{	
	if(mRawImage == mCachedRawImage)
	{
		return ;
	}
	if(!mIsRawImageValid)
	{
		return ;
	}

	if(mCachedRawImageReady)
	{
		return ;
	}

	if(mCachedRawDiscardLevel < 0 || mCachedRawDiscardLevel > mRawDiscardLevel)
	{
		S32 i = 0 ;
		S32 w = mRawImage->getWidth() ;
		S32 h = mRawImage->getHeight() ;

		S32 max_size = MAX_CACHED_RAW_IMAGE_AREA ;
		if(LLGLTexture::BOOST_TERRAIN == mBoostLevel)
		{
			max_size = MAX_CACHED_RAW_TERRAIN_IMAGE_AREA ;
		}		
		if(mForSculpt)
		{
			max_size = MAX_CACHED_RAW_SCULPT_IMAGE_AREA ;
			mCachedRawImageReady = !mRawDiscardLevel ;
		}
		else
		{
			mCachedRawImageReady = (!mRawDiscardLevel || ((w * h) >= max_size)) ;
		}

		while(((w >> i) * (h >> i)) > max_size)
		{
			++i ;
		}
		
		if(i)
		{
			if(!(w >> i) || !(h >> i))
			{
				--i ;
			}
			
			mRawImage->scale(w >> i, h >> i) ;
		}
		mCachedRawImage = mRawImage ;
		mRawDiscardLevel += i ;
		mCachedRawDiscardLevel = mRawDiscardLevel ;			
	}
}

void LLViewerFetchedTexture::checkCachedRawSculptImage()
{
	if(mCachedRawImageReady && mCachedRawDiscardLevel > 0)
	{
		if(getDiscardLevel() != 0)
		{
			mCachedRawImageReady = FALSE ;
		}
		else if(isForSculptOnly())
		{
			resetTextureStats() ; //do not update this image any more.
		}
	}
}

void LLViewerFetchedTexture::saveRawImage() 
{
	if(mRawImage.isNull() || mRawImage == mSavedRawImage || (mSavedRawDiscardLevel >= 0 && mSavedRawDiscardLevel <= mRawDiscardLevel))
	{
		return ;
	}

	mSavedRawDiscardLevel = mRawDiscardLevel ;
	mSavedRawImage = new LLImageRaw(mRawImage->getData(), mRawImage->getWidth(), mRawImage->getHeight(), mRawImage->getComponents()) ;

	if(mForceToSaveRawImage && mSavedRawDiscardLevel <= mDesiredSavedRawDiscardLevel)
	{
		mForceToSaveRawImage = FALSE ;
	}

	mLastReferencedSavedRawImageTime = sCurrentTime ;
}

void LLViewerFetchedTexture::forceToSaveRawImage(S32 desired_discard, F32 kept_time) 
{ 
	mKeptSavedRawImageTime = kept_time ;
	mLastReferencedSavedRawImageTime = sCurrentTime ;

	if(mSavedRawDiscardLevel > -1 && mSavedRawDiscardLevel <= desired_discard)
	{
		return ; //raw imge is ready.
	}

	if(!mForceToSaveRawImage || mDesiredSavedRawDiscardLevel < 0 || mDesiredSavedRawDiscardLevel > desired_discard)
	{
		mForceToSaveRawImage = TRUE ;
		mDesiredSavedRawDiscardLevel = desired_discard ;
	
		//copy from the cached raw image if exists.
		if(mCachedRawImage.notNull() && mRawImage.isNull() )
		{
			mRawImage = mCachedRawImage ;
			mRawDiscardLevel = mCachedRawDiscardLevel ;

			saveRawImage() ;

			mRawImage = NULL ;
			mRawDiscardLevel = INVALID_DISCARD_LEVEL ;
		}		
	}
}
void LLViewerFetchedTexture::destroySavedRawImage()
{
	if(mLastReferencedSavedRawImageTime < mKeptSavedRawImageTime)
	{
		return ; //keep the saved raw image.
	}

	mForceToSaveRawImage  = FALSE ;
	mSaveRawImage = FALSE ;

	clearCallbackEntryList() ;
	
	mSavedRawImage = NULL ;
	mForceToSaveRawImage  = FALSE ;
	mSaveRawImage = FALSE ;
	mSavedRawDiscardLevel = -1 ;
	mDesiredSavedRawDiscardLevel = -1 ;
	mLastReferencedSavedRawImageTime = 0.0f ;
	mKeptSavedRawImageTime = 0.f ;
}

LLImageRaw* LLViewerFetchedTexture::getSavedRawImage() 
{
	mLastReferencedSavedRawImageTime = sCurrentTime ;

	return mSavedRawImage ;
}
	
BOOL LLViewerFetchedTexture::hasSavedRawImage() const
{
	return mSavedRawImage.notNull() ;
}
	
F32 LLViewerFetchedTexture::getElapsedLastReferencedSavedRawImageTime() const
{ 
	return sCurrentTime - mLastReferencedSavedRawImageTime ;
}
//----------------------------------------------------------------------------------------------
//atlasing
//----------------------------------------------------------------------------------------------
void LLViewerFetchedTexture::resetFaceAtlas()
{
	//Nothing should be done here.
}

//invalidate all atlas slots for this image.
void LLViewerFetchedTexture::invalidateAtlas(BOOL rebuild_geom)
{
	for(U32 i = 0 ; i < mNumFaces ; i++)
	{
		LLFace* facep = mFaceList[i] ;
		facep->removeAtlas() ;
		if(rebuild_geom && facep->getDrawable() && facep->getDrawable()->getSpatialGroup())
		{
			facep->getDrawable()->getSpatialGroup()->setState(LLSpatialGroup::GEOM_DIRTY);
		}
	}
}

BOOL LLViewerFetchedTexture::insertToAtlas()
{
	if(!LLViewerTexture::sUseTextureAtlas)
	{
		return FALSE ;
	}
	if(getNumFaces() < 1)
	{
		return FALSE ;
	}						
	if(mGLTexturep->getDiscardLevelInAtlas() > 0 && mRawDiscardLevel >= mGLTexturep->getDiscardLevelInAtlas())
	{
		return FALSE ;
	}
	if(!LLTextureAtlasManager::getInstance()->canAddToAtlas(mRawImage->getWidth(), mRawImage->getHeight(), mRawImage->getComponents(), mGLTexturep->getTexTarget()))
	{
		return FALSE ;
	}

	BOOL ret = TRUE ;//if ret is set to false, will generate a gl texture for this image.
	S32 raw_w = mRawImage->getWidth() ;
	S32 raw_h = mRawImage->getHeight() ;
	F32 xscale = 1.0f, yscale = 1.0f ;
	LLPointer<LLTextureAtlasSlot> slot_infop;
	LLTextureAtlasSlot* cur_slotp ;//no need to be smart pointer.
	LLSpatialGroup* groupp ;
	LLFace* facep;

	//if the atlas slot pointers for some faces are null, process them later.
	ll_face_list_t waiting_list ;
	for(U32 i = 0 ; i < mNumFaces ; i++)
	{
		{
			facep = mFaceList[i] ;			
			
			//face can not use atlas.
			if(!facep->canUseAtlas())
			{
				if(facep->getAtlasInfo())
				{
					facep->removeAtlas() ;	
				}
				ret = FALSE ;
				continue ;
			}

			//the atlas slot is updated
			slot_infop = facep->getAtlasInfo() ;
			groupp = facep->getDrawable()->getSpatialGroup() ;	

			if(slot_infop) 
			{
				if(slot_infop->getSpatialGroup() != groupp)
				{
					if((cur_slotp = groupp->getCurUpdatingSlot(this))) //switch slot
					{
						facep->setAtlasInfo(cur_slotp) ;
						facep->setAtlasInUse(TRUE) ;
						continue ;
					}
					else //do not forget to update slot_infop->getSpatialGroup().
					{
						LLSpatialGroup* gp = slot_infop->getSpatialGroup() ;
						gp->setCurUpdatingTime(gFrameCount) ;
						gp->setCurUpdatingTexture(this) ;
						gp->setCurUpdatingSlot(slot_infop) ;
					}
				}
				else //same group
				{
					if(gFrameCount && slot_infop->getUpdatedTime() == gFrameCount)//slot is just updated
					{
						facep->setAtlasInUse(TRUE) ;
						continue ;
					}
				}
			}				
			else
			{
				//if the slot is null, wait to process them later.
				waiting_list.push_back(facep) ;
				continue ;
			}
						
			//----------
			//insert to atlas
			if(!slot_infop->getAtlas()->insertSubTexture(mGLTexturep, mRawDiscardLevel, mRawImage, slot_infop->getSlotCol(), slot_infop->getSlotRow()))			
			{
				
				//the texture does not qualify to add to atlas, do not bother to try for other faces.
				//invalidateAtlas();
				return FALSE ;
			}
			
			//update texture scale		
			slot_infop->getAtlas()->getTexCoordScale(raw_w, raw_h, xscale, yscale) ;
			slot_infop->setTexCoordScale(xscale, yscale) ;
			slot_infop->setValid() ;
			slot_infop->setUpdatedTime(gFrameCount) ;
			
			//update spatial group atlas info
			groupp->setCurUpdatingTime(gFrameCount) ;
			groupp->setCurUpdatingTexture(this) ;
			groupp->setCurUpdatingSlot(slot_infop) ;

			//make the face to switch to the atlas.
			facep->setAtlasInUse(TRUE) ;
		}
	}

	//process the waiting_list
	for(std::vector<LLFace*>::iterator iter = waiting_list.begin(); iter != waiting_list.end(); ++iter)
	{
		facep = (LLFace*)*iter ;	
		groupp = facep->getDrawable()->getSpatialGroup() ;

		//check if this texture already inserted to atlas for this group
		if((cur_slotp = groupp->getCurUpdatingSlot(this)))
		{
			facep->setAtlasInfo(cur_slotp) ;
			facep->setAtlasInUse(TRUE) ;		
			continue ;
		}

		//need to reserve a slot from atlas
		slot_infop = LLTextureAtlasManager::getInstance()->reserveAtlasSlot(llmax(mFullWidth, mFullHeight), getComponents(), groupp, this) ;	

		facep->setAtlasInfo(slot_infop) ;
		
		groupp->setCurUpdatingTime(gFrameCount) ;
		groupp->setCurUpdatingTexture(this) ;
		groupp->setCurUpdatingSlot(slot_infop) ;

		//slot allocation failed.
		if(!slot_infop || !slot_infop->getAtlas())
		{			
			ret = FALSE ;
			facep->setAtlasInUse(FALSE) ;
			continue ;
		}
				
		//insert to atlas
		if(!slot_infop->getAtlas()->insertSubTexture(mGLTexturep, mRawDiscardLevel, mRawImage, slot_infop->getSlotCol(), slot_infop->getSlotRow()))
		{
			//the texture does not qualify to add to atlas, do not bother to try for other faces.
			ret = FALSE ;
			//invalidateAtlas();
			break ; 
		}
		
		//update texture scale		
		slot_infop->getAtlas()->getTexCoordScale(raw_w, raw_h, xscale, yscale) ;
		slot_infop->setTexCoordScale(xscale, yscale) ;
		slot_infop->setValid() ;
		slot_infop->setUpdatedTime(gFrameCount) ;

		//make the face to switch to the atlas.
		facep->setAtlasInUse(TRUE) ;
	}
	
	return ret ;
}

//----------------------------------------------------------------------------------------------
//end of LLViewerFetchedTexture
//----------------------------------------------------------------------------------------------

//----------------------------------------------------------------------------------------------
//start of LLViewerLODTexture
//----------------------------------------------------------------------------------------------
LLViewerLODTexture::LLViewerLODTexture(const LLUUID& id, FTType f_type, const LLHost& host, BOOL usemipmaps)
	: LLViewerFetchedTexture(id, f_type, host, usemipmaps)
{
	init(TRUE) ;
}

LLViewerLODTexture::LLViewerLODTexture(const std::string& url, FTType f_type, const LLUUID& id, BOOL usemipmaps)
	: LLViewerFetchedTexture(url, f_type, id, usemipmaps)
{
	init(TRUE) ;
}

void LLViewerLODTexture::init(bool firstinit)
{
	mTexelsPerImage = 64.f*64.f;
	mDiscardVirtualSize = 0.f;
	mCalculatedDiscardLevel = -1.f;
}

//virtual 
S8 LLViewerLODTexture::getType() const
{
	return LLViewerTexture::LOD_TEXTURE ;
}

BOOL LLViewerLODTexture::isUpdateFrozen()
{
	return LLViewerTexture::sFreezeImageScalingDown && !getDiscardLevel() ;
}

// This is gauranteed to get called periodically for every texture
//virtual
void LLViewerLODTexture::processTextureStats()
{
	updateVirtualSize() ;
	
	static LLCachedControl<bool> textures_fullres(gSavedSettings,"TextureLoadFullRes");
	
	if (textures_fullres)
	{
		mDesiredDiscardLevel = 0;
	}
	// Generate the request priority and render priority
	else if (mDontDiscard || !mUseMipMaps)
	{
		mDesiredDiscardLevel = 0;
		if (mFullWidth > MAX_IMAGE_SIZE_DEFAULT || mFullHeight > MAX_IMAGE_SIZE_DEFAULT)
			mDesiredDiscardLevel = 1; // MAX_IMAGE_SIZE_DEFAULT = 1024 and max size ever is 2048
	}
	else if (mBoostLevel < LLGLTexture::BOOST_HIGH && mMaxVirtualSize <= 10.f)
	{
		// If the image has not been significantly visible in a while, we don't want it
		mDesiredDiscardLevel = llmin(mMinDesiredDiscardLevel, (S8)(MAX_DISCARD_LEVEL + 1));
	}
	else if (!mFullWidth  || !mFullHeight)
	{
		mDesiredDiscardLevel = 	getMaxDiscardLevel() ;
	}
	else
	{
		//static const F64 log_2 = log(2.0);
		static const F64 log_4 = log(4.0);

		F32 discard_level = 0.f;

		// If we know the output width and height, we can force the discard
		// level to the correct value, and thus not decode more texture
		// data than we need to.
		if (mKnownDrawWidth && mKnownDrawHeight)
		{
			S32 draw_texels = mKnownDrawWidth * mKnownDrawHeight;

			// Use log_4 because we're in square-pixel space, so an image
			// with twice the width and twice the height will have mTexelsPerImage
			// 4 * draw_size
			discard_level = (F32)(log(mTexelsPerImage/draw_texels) / log_4);
		}
		else
		{
			if(isLargeImage() && !isJustBound() && mAdditionalDecodePriority < 0.3f)
			{
				//if is a big image and not being used recently, nor close to the view point, do not load hi-res data.
				mMaxVirtualSize = llmin(mMaxVirtualSize, (F32)LLViewerTexture::sMinLargeImageSize) ;
			}

			if ((mCalculatedDiscardLevel >= 0.f) &&
				(llabs(mMaxVirtualSize - mDiscardVirtualSize) < mMaxVirtualSize*.20f))
			{
				// < 20% change in virtual size = no change in desired discard
				discard_level = mCalculatedDiscardLevel; 
			}
			else
			{
				// Calculate the required scale factor of the image using pixels per texel
				discard_level = (F32)(log(mTexelsPerImage/mMaxVirtualSize) / log_4);
				mDiscardVirtualSize = mMaxVirtualSize;
				mCalculatedDiscardLevel = discard_level;
			}
		}
		if (mBoostLevel < LLGLTexture::BOOST_SCULPTED)
		{
			discard_level += sDesiredDiscardBias;
			discard_level *= sDesiredDiscardScale; // scale
			discard_level += sCameraMovingDiscardBias ;
		}
		discard_level = floorf(discard_level);

		F32 min_discard = 0.f;
		if (mFullWidth > MAX_IMAGE_SIZE_DEFAULT || mFullHeight > MAX_IMAGE_SIZE_DEFAULT)
			min_discard = 1.f; // MAX_IMAGE_SIZE_DEFAULT = 1024 and max size ever is 2048

		discard_level = llclamp(discard_level, min_discard, (F32)MAX_DISCARD_LEVEL);
		
		// Can't go higher than the max discard level
		mDesiredDiscardLevel = llmin(getMaxDiscardLevel() + 1, (S32)discard_level);
		// Clamp to min desired discard
		mDesiredDiscardLevel = llmin(mMinDesiredDiscardLevel, mDesiredDiscardLevel);

		//
		// At this point we've calculated the quality level that we want,
		// if possible.  Now we check to see if we have it, and take the
		// proper action if we don't.
		//

		S32 current_discard = getDiscardLevel();
		if (sDesiredDiscardBias > 0.0f && mBoostLevel < LLGLTexture::BOOST_SCULPTED && current_discard >= 0)
		{
			if(desired_discard_bias_max <= sDesiredDiscardBias && !mForceToSaveRawImage)
			{
				//needs to release texture memory urgently
				scaleDown() ;
			}
			// Limit the amount of GL memory bound each frame
			else if ( sBoundTextureMemory > sMaxBoundTextureMem * texmem_middle_bound_scale &&
				(!getBoundRecently() || mDesiredDiscardLevel >= mCachedRawDiscardLevel))
			{
				scaleDown() ;
			}
			// Only allow GL to have 2x the video card memory
			else if ( sTotalTextureMemory > sMaxTotalTextureMem * texmem_middle_bound_scale &&
				(!getBoundRecently() || mDesiredDiscardLevel >= mCachedRawDiscardLevel))
			{
				scaleDown() ;
				
			}
		}
	}

	if(mForceToSaveRawImage && mDesiredSavedRawDiscardLevel >= 0)
	{
		mDesiredDiscardLevel = llmin(mDesiredDiscardLevel, (S8)mDesiredSavedRawDiscardLevel) ;
	}
	else if(LLPipeline::sMemAllocationThrottled)//release memory of large textures by decrease their resolutions.
	{
		if(scaleDown())
		{
			mDesiredDiscardLevel = mCachedRawDiscardLevel ;
		}
	}
}

bool LLViewerLODTexture::scaleDown()
{
	if(hasGLTexture() && mCachedRawDiscardLevel > getDiscardLevel())
	{		
		switchToCachedImage() ;	

		LLTexturePipelineTester* tester = (LLTexturePipelineTester*)LLMetricPerformanceTesterBasic::getTester(sTesterName);
		if (tester)
		{
			tester->setStablizingTime() ;
		}

		return true ;
	}
	return false ;
}
//----------------------------------------------------------------------------------------------
//end of LLViewerLODTexture
//----------------------------------------------------------------------------------------------

//----------------------------------------------------------------------------------------------
//start of LLViewerMediaTexture
//----------------------------------------------------------------------------------------------
//static
void LLViewerMediaTexture::updateClass()
{
	static const F32 MAX_INACTIVE_TIME = 30.f ;

#if 0
	//force to play media.
	gSavedSettings.setBOOL("AudioStreamingMedia", true) ;
#endif

	for(media_map_t::iterator iter = sMediaMap.begin() ; iter != sMediaMap.end(); )
	{
		LLViewerMediaTexture* mediap = iter->second;	
		
		if(mediap->getNumRefs() == 1) //one reference by sMediaMap
		{
			//
			//Note: delay some time to delete the media textures to stop endlessly creating and immediately removing media texture.
			//
			if(mediap->getLastReferencedTimer()->getElapsedTimeF32() > MAX_INACTIVE_TIME)
			{
				media_map_t::iterator cur = iter++ ;
				sMediaMap.erase(cur) ;
				continue ;
			}
		}
		++iter ;
	}
}

//static 
void LLViewerMediaTexture::removeMediaImplFromTexture(const LLUUID& media_id) 
{
	LLViewerMediaTexture* media_tex = findMediaTexture(media_id) ;
	if(media_tex)
	{
		media_tex->invalidateMediaImpl() ;
	}
}

//static
void LLViewerMediaTexture::cleanUpClass()
{
	sMediaMap.clear() ;
}

//static
LLViewerMediaTexture* LLViewerMediaTexture::findMediaTexture(const LLUUID& media_id)
{
	media_map_t::iterator iter = sMediaMap.find(media_id);
	if(iter == sMediaMap.end())
	{
		return NULL;
	}

	LLViewerMediaTexture* media_tex = iter->second ;
	media_tex->setMediaImpl() ;
	media_tex->getLastReferencedTimer()->reset() ;

	return media_tex;
}

LLViewerMediaTexture::LLViewerMediaTexture(const LLUUID& id, BOOL usemipmaps, LLImageGL* gl_image) 
	: LLViewerTexture(id, usemipmaps),
	mMediaImplp(NULL),
	mUpdateVirtualSizeTime(0)
{
	sMediaMap.insert(std::make_pair(id, this));

	mGLTexturep = gl_image ;

	if(mGLTexturep.isNull())
	{
		generateGLTexture() ;
	}

	mGLTexturep->setAllowCompression(false);

	mGLTexturep->setNeedsAlphaAndPickMask(FALSE) ;

	mIsPlaying = FALSE ;

	setMediaImpl() ;

	setCategory(LLGLTexture::MEDIA) ;
	
	LLViewerTexture* tex = gTextureList.findImage(mID) ;
	if(tex) //this media is a parcel media for tex.
	{
		tex->setParcelMedia(this) ;
	}
}

//virtual 
LLViewerMediaTexture::~LLViewerMediaTexture() 
{	
	LLViewerTexture* tex = gTextureList.findImage(mID) ;
	if(tex) //this media is a parcel media for tex.
	{
		tex->setParcelMedia(NULL) ;
	}
}

void LLViewerMediaTexture::reinit(BOOL usemipmaps /* = TRUE */)
{
	llassert(mGLTexturep.notNull()) ;

	mUseMipMaps = usemipmaps ;
	getLastReferencedTimer()->reset() ;
	mGLTexturep->setUseMipMaps(mUseMipMaps) ;
	mGLTexturep->setNeedsAlphaAndPickMask(FALSE) ;
}

void LLViewerMediaTexture::setUseMipMaps(BOOL mipmap) 
{
	mUseMipMaps = mipmap;

	if(mGLTexturep.notNull())
	{
		mGLTexturep->setUseMipMaps(mipmap) ;
	}
}

//virtual 
S8 LLViewerMediaTexture::getType() const
{
	return LLViewerTexture::MEDIA_TEXTURE ;
}

void LLViewerMediaTexture::invalidateMediaImpl() 
{
	mMediaImplp = NULL ;
}

void LLViewerMediaTexture::setMediaImpl()
{
	if(!mMediaImplp)
	{
		mMediaImplp = LLViewerMedia::getMediaImplFromTextureID(mID) ;
	}
}

//return true if all faces to reference to this media texture are found
//Note: mMediaFaceList is valid only for the current instant 
//      because it does not check the face validity after the current frame.
BOOL LLViewerMediaTexture::findFaces()
{	
	mMediaFaceList.clear() ;

	BOOL ret = TRUE ;
	
	LLViewerTexture* tex = gTextureList.findImage(mID) ;
	if(tex) //this media is a parcel media for tex.
	{
		const ll_face_list_t* face_list = tex->getFaceList() ;
		U32 end = tex->getNumFaces() ;
		for(U32 i = 0 ; i < end ; i++)
		{
			mMediaFaceList.push_back((*face_list)[i]) ;
		}
	}
	
	if(!mMediaImplp)
	{
		return TRUE ; 
	}

	//for media on a face.
	const std::list< LLVOVolume* >* obj_list = mMediaImplp->getObjectList() ;
	std::list< LLVOVolume* >::const_iterator iter = obj_list->begin() ;
	for(; iter != obj_list->end(); ++iter)
	{
		LLVOVolume* obj = *iter ;
		if(obj->mDrawable.isNull())
		{
			ret = FALSE ;
			continue ;
		}

		S32 face_id = -1 ;
		S32 num_faces = obj->mDrawable->getNumFaces() ;
		while((face_id = obj->getFaceIndexWithMediaImpl(mMediaImplp, face_id)) > -1 && face_id < num_faces)
		{
			LLFace* facep = obj->mDrawable->getFace(face_id) ;
			if(facep)
			{
				mMediaFaceList.push_back(facep) ;
			}
			else
			{
				ret = FALSE ;
			}
		}
	}

	return ret ;
}

void LLViewerMediaTexture::initVirtualSize()
{
	if(mIsPlaying)
	{
		return ;
	}

	findFaces() ;
	for(std::list< LLFace* >::iterator iter = mMediaFaceList.begin(); iter!= mMediaFaceList.end(); ++iter)
	{
		addTextureStats((*iter)->getVirtualSize()) ;
	}
}

void LLViewerMediaTexture::addMediaToFace(LLFace* facep) 
{
	if(facep)
	{
		facep->setHasMedia(true) ;
	}
	if(!mIsPlaying)
	{
		return ; //no need to add the face because the media is not in playing.
	}

	switchTexture(facep) ;
}
	
void LLViewerMediaTexture::removeMediaFromFace(LLFace* facep) 
{
	if(!facep)
	{
		return ;
	}
	facep->setHasMedia(false) ;

	if(!mIsPlaying)
	{
		return ; //no need to remove the face because the media is not in playing.
	}	

	mIsPlaying = FALSE ; //set to remove the media from the face.
	switchTexture(facep) ;
	mIsPlaying = TRUE ; //set the flag back.

	if(getNumFaces() < 1) //no face referencing to this media
	{
		stopPlaying() ;
	}
}

//virtual 
void LLViewerMediaTexture::addFace(LLFace* facep) 
{
	LLViewerTexture::addFace(facep) ;

	const LLTextureEntry* te = facep->getTextureEntry() ;
	if(te && te->getID().notNull())
	{
		LLViewerTexture* tex = gTextureList.findImage(te->getID()) ;
		if(tex)
		{
			mTextureList.push_back(tex) ;//increase the reference number by one for tex to avoid deleting it.
			return ;
		}
	}

	//check if it is a parcel media
	if(facep->getTexture() && facep->getTexture() != this && facep->getTexture()->getID() == mID)
	{
		mTextureList.push_back(facep->getTexture()) ; //a parcel media.
		return ;
	}
	
	if(te && te->getID().notNull()) //should have a texture
	{
		llerrs << "The face does not have a valid texture before media texture." << llendl ;
	}
}

//virtual 
void LLViewerMediaTexture::removeFace(LLFace* facep) 
{
	LLViewerTexture::removeFace(facep) ;

	const LLTextureEntry* te = facep->getTextureEntry() ;
	if(te && te->getID().notNull())
	{
		LLViewerTexture* tex = gTextureList.findImage(te->getID()) ;
		if(tex)
		{
			for(std::list< LLPointer<LLViewerTexture> >::iterator iter = mTextureList.begin();
				iter != mTextureList.end(); ++iter)
			{
				if(*iter == tex)
				{
					mTextureList.erase(iter) ; //decrease the reference number for tex by one.
					return ;
				}
			}

			//
			//we have some trouble here: the texture of the face is changed.
			//we need to find the former texture, and remove it from the list to avoid memory leaking.
			if(!mNumFaces)
			{
				mTextureList.clear() ;
				return ;
			}
			S32 end = getNumFaces() ;
			std::vector<const LLTextureEntry*> te_list(end) ;
			S32 i = 0 ;			
			for(U32 j = 0 ; j < mNumFaces ; j++)
			{
				te_list[i++] = mFaceList[j]->getTextureEntry() ;//all textures are in use.
			}
			for(std::list< LLPointer<LLViewerTexture> >::iterator iter = mTextureList.begin();
				iter != mTextureList.end(); ++iter)
			{
				for(i = 0 ; i < end ; i++)
				{
					if(te_list[i] && te_list[i]->getID() == (*iter)->getID())//the texture is in use.
					{
						te_list[i] = NULL ;
						break ;
					}
				}
				if(i == end) //no hit for this texture, remove it.
				{
					mTextureList.erase(iter) ; //decrease the reference number for tex by one.
					return ;
				}
			}
		}
	}

	//check if it is a parcel media
	for(std::list< LLPointer<LLViewerTexture> >::iterator iter = mTextureList.begin();
				iter != mTextureList.end(); ++iter)
	{
		if((*iter)->getID() == mID)
		{
			mTextureList.erase(iter) ; //decrease the reference number for tex by one.
			return ;
		}
	}

	if(te && te->getID().notNull()) //should have a texture
	{
		llerrs << "mTextureList texture reference number is corrupted." << llendl ;
	}
}

void LLViewerMediaTexture::stopPlaying()
{
	// Don't stop the media impl playing here -- this breaks non-inworld media (login screen, search, and media browser).
//	if(mMediaImplp)
//	{
//		mMediaImplp->stop() ;
//	}
	mIsPlaying = FALSE ;			
}

void LLViewerMediaTexture::switchTexture(LLFace* facep)
{
	if(facep)
	{
		//check if another media is playing on this face.
		if(facep->getTexture() && facep->getTexture() != this 
			&& facep->getTexture()->getType() == LLViewerTexture::MEDIA_TEXTURE)
		{
			if(mID == facep->getTexture()->getID()) //this is a parcel media
			{
				return ; //let the prim media win.
			}
		}

		if(mIsPlaying) //old textures switch to the media texture
		{
			facep->switchTexture(this) ;
		}
		else //switch to old textures.
		{
			const LLTextureEntry* te = facep->getTextureEntry() ;
			if(te)
			{
				LLViewerTexture* tex = te->getID().notNull() ? gTextureList.findImage(te->getID()) : NULL ;
				if(!tex && te->getID() != mID)//try parcel media.
				{
					tex = gTextureList.findImage(mID) ;
				}
				if(!tex)
				{
					tex = LLViewerFetchedTexture::sDefaultImagep ;
				}
				facep->switchTexture(tex) ;
			}
		}
	}
}

void LLViewerMediaTexture::setPlaying(BOOL playing) 
{
	if(!mMediaImplp)
	{
		return ; 
	}
	if(!playing && !mIsPlaying)
	{
		return ; //media is already off
	}

	if(playing == mIsPlaying && !mMediaImplp->isUpdated())
	{
		return ; //nothing has changed since last time.
	}	

	mIsPlaying = playing ;
	if(mIsPlaying) //is about to play this media
	{
		if(findFaces())
		{
			//about to update all faces.
			mMediaImplp->setUpdated(FALSE) ;
		}

		if(mMediaFaceList.empty())//no face pointing to this media
		{
			stopPlaying() ;
			return ;
		}

		for(std::list< LLFace* >::iterator iter = mMediaFaceList.begin(); iter!= mMediaFaceList.end(); ++iter)
		{
			switchTexture(*iter) ;
		}
	}
	else //stop playing this media
	{
		for(U32 i = mNumFaces ; i ; i--)
		{
			switchTexture(mFaceList[i - 1]) ; //current face could be removed in this function.
		}
	}
	return ;
}

//virtual 
F32 LLViewerMediaTexture::getMaxVirtualSize() 
{	
	if(LLFrameTimer::getFrameCount() == mUpdateVirtualSizeTime)
	{
		return mMaxVirtualSize ;
	}
	mUpdateVirtualSizeTime = LLFrameTimer::getFrameCount() ;

	if(!mMaxVirtualSizeResetCounter)
	{
		addTextureStats(0.f, FALSE) ;//reset
	}

	if(mIsPlaying) //media is playing
	{
		for(U32 i = 0 ; i < mNumFaces ; i++)
		{
			LLFace* facep = mFaceList[i] ;
			if(facep->getDrawable()->isRecentlyVisible())
			{
				addTextureStats(facep->getVirtualSize()) ;
			}
		}		
	}
	else //media is not in playing
	{
		findFaces() ;
	
		if(!mMediaFaceList.empty())
		{
			for(std::list< LLFace* >::iterator iter = mMediaFaceList.begin(); iter!= mMediaFaceList.end(); ++iter)
			{
				LLFace* facep = *iter ;
				if(facep->getDrawable()->isRecentlyVisible())
				{
					addTextureStats(facep->getVirtualSize()) ;
				}
			}
		}
	}

	if(mMaxVirtualSizeResetCounter > 0)
	{
		mMaxVirtualSizeResetCounter--;
	}
	reorganizeFaceList() ;
	reorganizeVolumeList();

	return mMaxVirtualSize ;
}
//----------------------------------------------------------------------------------------------
//end of LLViewerMediaTexture
//----------------------------------------------------------------------------------------------

//----------------------------------------------------------------------------------------------
//start of LLTexturePipelineTester
//----------------------------------------------------------------------------------------------
LLTexturePipelineTester::LLTexturePipelineTester() : LLMetricPerformanceTesterWithSession(sTesterName) 
{
	addMetric("TotalBytesLoaded") ;
	addMetric("TotalBytesLoadedFromCache") ;
	addMetric("TotalBytesLoadedForLargeImage") ;
	addMetric("TotalBytesLoadedForSculpties") ;
	addMetric("StartFetchingTime") ;
	addMetric("TotalGrayTime") ;
	addMetric("TotalStablizingTime") ;
	addMetric("StartTimeLoadingSculpties") ;
	addMetric("EndTimeLoadingSculpties") ;

	addMetric("Time") ;
	addMetric("TotalBytesBound") ;
	addMetric("TotalBytesBoundForLargeImage") ;
	addMetric("PercentageBytesBound") ;
	
	mTotalBytesLoaded = 0 ;
	mTotalBytesLoadedFromCache = 0 ;	
	mTotalBytesLoadedForLargeImage = 0 ;
	mTotalBytesLoadedForSculpties = 0 ;

	reset() ;
}

LLTexturePipelineTester::~LLTexturePipelineTester()
{
	LLViewerTextureManager::sTesterp = NULL;
}

void LLTexturePipelineTester::update()
{
	mLastTotalBytesUsed = mTotalBytesUsed ;
	mLastTotalBytesUsedForLargeImage = mTotalBytesUsedForLargeImage ;
	mTotalBytesUsed = 0 ;
	mTotalBytesUsedForLargeImage = 0 ;
	
	if(LLAppViewer::getTextureFetch()->getNumRequests() > 0) //fetching list is not empty
	{
		if(mPause)
		{
			//start a new fetching session
			reset() ;
			mStartFetchingTime = LLImageGL::sLastFrameTime ;
			mPause = FALSE ;
		}

		//update total gray time		
		if(mUsingDefaultTexture)
		{
			mUsingDefaultTexture = FALSE ;
			mTotalGrayTime = LLImageGL::sLastFrameTime - mStartFetchingTime ;		
		}

		//update the stablizing timer.
		updateStablizingTime() ;

		outputTestResults() ;
	}
	else if(!mPause)
	{
		//stop the current fetching session
		mPause = TRUE ;
		outputTestResults() ;
		reset() ;
	}		
}
	
void LLTexturePipelineTester::reset() 
{
	mPause = TRUE ;

	mUsingDefaultTexture = FALSE ;
	mStartStablizingTime = 0.0f ;
	mEndStablizingTime = 0.0f ;

	mTotalBytesUsed = 0 ;
	mTotalBytesUsedForLargeImage = 0 ;
	mLastTotalBytesUsed = 0 ;
	mLastTotalBytesUsedForLargeImage = 0 ;
	
	mStartFetchingTime = 0.0f ;
	
	mTotalGrayTime = 0.0f ;
	mTotalStablizingTime = 0.0f ;

	mStartTimeLoadingSculpties = 1.0f ;
	mEndTimeLoadingSculpties = 0.0f ;
}

//virtual 
void LLTexturePipelineTester::outputTestRecord(LLSD *sd) 
{	
	std::string currentLabel = getCurrentLabelName();
	(*sd)[currentLabel]["TotalBytesLoaded"]              = (LLSD::Integer)mTotalBytesLoaded ;
	(*sd)[currentLabel]["TotalBytesLoadedFromCache"]     = (LLSD::Integer)mTotalBytesLoadedFromCache ;
	(*sd)[currentLabel]["TotalBytesLoadedForLargeImage"] = (LLSD::Integer)mTotalBytesLoadedForLargeImage ;
	(*sd)[currentLabel]["TotalBytesLoadedForSculpties"]  = (LLSD::Integer)mTotalBytesLoadedForSculpties ;

	(*sd)[currentLabel]["StartFetchingTime"]             = (LLSD::Real)mStartFetchingTime ;
	(*sd)[currentLabel]["TotalGrayTime"]                 = (LLSD::Real)mTotalGrayTime ;
	(*sd)[currentLabel]["TotalStablizingTime"]           = (LLSD::Real)mTotalStablizingTime ;

	(*sd)[currentLabel]["StartTimeLoadingSculpties"]     = (LLSD::Real)mStartTimeLoadingSculpties ;
	(*sd)[currentLabel]["EndTimeLoadingSculpties"]       = (LLSD::Real)mEndTimeLoadingSculpties ;

	(*sd)[currentLabel]["Time"]                          = LLImageGL::sLastFrameTime ;
	(*sd)[currentLabel]["TotalBytesBound"]               = (LLSD::Integer)mLastTotalBytesUsed ;
	(*sd)[currentLabel]["TotalBytesBoundForLargeImage"]  = (LLSD::Integer)mLastTotalBytesUsedForLargeImage ;
	(*sd)[currentLabel]["PercentageBytesBound"]          = (LLSD::Real)(100.f * mLastTotalBytesUsed / mTotalBytesLoaded) ;
}

void LLTexturePipelineTester::updateTextureBindingStats(const LLViewerTexture* imagep) 
{
	U32 mem_size = (U32)imagep->getTextureMemory() ;
	mTotalBytesUsed += mem_size ; 

	if(MIN_LARGE_IMAGE_AREA <= (U32)(mem_size / (U32)imagep->getComponents()))
	{
		mTotalBytesUsedForLargeImage += mem_size ;
	}
}
	
void LLTexturePipelineTester::updateTextureLoadingStats(const LLViewerFetchedTexture* imagep, const LLImageRaw* raw_imagep, BOOL from_cache) 
{
	U32 data_size = (U32)raw_imagep->getDataSize() ;
	mTotalBytesLoaded += data_size ;

	if(from_cache)
	{
		mTotalBytesLoadedFromCache += data_size ;
	}

	if(MIN_LARGE_IMAGE_AREA <= (U32)(data_size / (U32)raw_imagep->getComponents()))
	{
		mTotalBytesLoadedForLargeImage += data_size ;
	}

	if(imagep->forSculpt())
	{
		mTotalBytesLoadedForSculpties += data_size ;

		if(mStartTimeLoadingSculpties > mEndTimeLoadingSculpties)
		{
			mStartTimeLoadingSculpties = LLImageGL::sLastFrameTime ;
		}
		mEndTimeLoadingSculpties = LLImageGL::sLastFrameTime ;
	}
}

void LLTexturePipelineTester::updateGrayTextureBinding()
{
	mUsingDefaultTexture = TRUE ;
}

void LLTexturePipelineTester::setStablizingTime()
{
	if(mStartStablizingTime <= mStartFetchingTime)
	{
		mStartStablizingTime = LLImageGL::sLastFrameTime ;
	}
	mEndStablizingTime = LLImageGL::sLastFrameTime ;
}

void LLTexturePipelineTester::updateStablizingTime()
{
	if(mStartStablizingTime > mStartFetchingTime)
	{
		F32 t = mEndStablizingTime - mStartStablizingTime ;

		if(t > F_ALMOST_ZERO && (t - mTotalStablizingTime) < F_ALMOST_ZERO)
		{
			//already stablized
			mTotalStablizingTime = LLImageGL::sLastFrameTime - mStartStablizingTime ;

			//cancel the timer
			mStartStablizingTime = 0.f ;
			mEndStablizingTime = 0.f ;
		}
		else
		{
			mTotalStablizingTime = t ;
		}
	}
	mTotalStablizingTime = 0.f ;
}

//virtual 
void LLTexturePipelineTester::compareTestSessions(std::ofstream* os) 
{	
	LLTexturePipelineTester::LLTextureTestSession* base_sessionp = dynamic_cast<LLTexturePipelineTester::LLTextureTestSession*>(mBaseSessionp) ;
	LLTexturePipelineTester::LLTextureTestSession* current_sessionp = dynamic_cast<LLTexturePipelineTester::LLTextureTestSession*>(mCurrentSessionp) ;
	if(!base_sessionp || !current_sessionp)
	{
		llerrs << "type of test session does not match!" << llendl ;
	}

	//compare and output the comparison
	*os << llformat("%s\n", getTesterName().c_str()) ;
	*os << llformat("AggregateResults\n") ;

	compareTestResults(os, "TotalFetchingTime", base_sessionp->mTotalFetchingTime, current_sessionp->mTotalFetchingTime) ;
	compareTestResults(os, "TotalGrayTime", base_sessionp->mTotalGrayTime, current_sessionp->mTotalGrayTime) ;
	compareTestResults(os, "TotalStablizingTime", base_sessionp->mTotalStablizingTime, current_sessionp->mTotalStablizingTime);
	compareTestResults(os, "StartTimeLoadingSculpties", base_sessionp->mStartTimeLoadingSculpties, current_sessionp->mStartTimeLoadingSculpties) ;		
	compareTestResults(os, "TotalTimeLoadingSculpties", base_sessionp->mTotalTimeLoadingSculpties, current_sessionp->mTotalTimeLoadingSculpties) ;
	
	compareTestResults(os, "TotalBytesLoaded", base_sessionp->mTotalBytesLoaded, current_sessionp->mTotalBytesLoaded) ;
	compareTestResults(os, "TotalBytesLoadedFromCache", base_sessionp->mTotalBytesLoadedFromCache, current_sessionp->mTotalBytesLoadedFromCache) ;
	compareTestResults(os, "TotalBytesLoadedForLargeImage", base_sessionp->mTotalBytesLoadedForLargeImage, current_sessionp->mTotalBytesLoadedForLargeImage) ;
	compareTestResults(os, "TotalBytesLoadedForSculpties", base_sessionp->mTotalBytesLoadedForSculpties, current_sessionp->mTotalBytesLoadedForSculpties) ;
		
	*os << llformat("InstantResults\n") ;
	S32 size = llmin(base_sessionp->mInstantPerformanceListCounter, current_sessionp->mInstantPerformanceListCounter) ;
	for(S32 i = 0 ; i < size ; i++)
	{
		*os << llformat("Time(B-T)-%.4f-%.4f\n", base_sessionp->mInstantPerformanceList[i].mTime, current_sessionp->mInstantPerformanceList[i].mTime) ;

		compareTestResults(os, "AverageBytesUsedPerSecond", base_sessionp->mInstantPerformanceList[i].mAverageBytesUsedPerSecond,
			current_sessionp->mInstantPerformanceList[i].mAverageBytesUsedPerSecond) ;
			
		compareTestResults(os, "AverageBytesUsedForLargeImagePerSecond", base_sessionp->mInstantPerformanceList[i].mAverageBytesUsedForLargeImagePerSecond,
			current_sessionp->mInstantPerformanceList[i].mAverageBytesUsedForLargeImagePerSecond) ;
			
		compareTestResults(os, "AveragePercentageBytesUsedPerSecond", base_sessionp->mInstantPerformanceList[i].mAveragePercentageBytesUsedPerSecond,
			current_sessionp->mInstantPerformanceList[i].mAveragePercentageBytesUsedPerSecond) ;
	}
	
	if(size < base_sessionp->mInstantPerformanceListCounter)
	{
		for(S32 i = size ; i < base_sessionp->mInstantPerformanceListCounter ; i++)
		{
			*os << llformat("Time(B-T)-%.4f- \n", base_sessionp->mInstantPerformanceList[i].mTime) ;

			*os << llformat(", AverageBytesUsedPerSecond, %d, N/A \n", base_sessionp->mInstantPerformanceList[i].mAverageBytesUsedPerSecond) ;
			*os << llformat(", AverageBytesUsedForLargeImagePerSecond, %d, N/A \n", base_sessionp->mInstantPerformanceList[i].mAverageBytesUsedForLargeImagePerSecond) ;				
			*os << llformat(", AveragePercentageBytesUsedPerSecond, %.4f, N/A \n", base_sessionp->mInstantPerformanceList[i].mAveragePercentageBytesUsedPerSecond) ;			
		}
	}
	else if(size < current_sessionp->mInstantPerformanceListCounter)
	{
		for(S32 i = size ; i < current_sessionp->mInstantPerformanceListCounter ; i++)
		{
			*os << llformat("Time(B-T)- -%.4f\n", current_sessionp->mInstantPerformanceList[i].mTime) ;

			*os << llformat(", AverageBytesUsedPerSecond, N/A, %d\n", current_sessionp->mInstantPerformanceList[i].mAverageBytesUsedPerSecond) ;
			*os << llformat(", AverageBytesUsedForLargeImagePerSecond, N/A, %d\n", current_sessionp->mInstantPerformanceList[i].mAverageBytesUsedForLargeImagePerSecond) ;				
			*os << llformat(", AveragePercentageBytesUsedPerSecond, N/A, %.4f\n", current_sessionp->mInstantPerformanceList[i].mAveragePercentageBytesUsedPerSecond) ;			
		}
	}
}

//virtual 
LLMetricPerformanceTesterWithSession::LLTestSession* LLTexturePipelineTester::loadTestSession(LLSD* log)
{
	LLTexturePipelineTester::LLTextureTestSession* sessionp = new LLTexturePipelineTester::LLTextureTestSession() ;
	if(!sessionp)
	{
		return NULL ;
	}
	
	F32 total_fetching_time = 0.f ;
	F32 total_gray_time = 0.f ;
	F32 total_stablizing_time = 0.f ;
	F32 total_loading_sculpties_time = 0.f ;

	F32 start_fetching_time = -1.f ;
	F32 start_fetching_sculpties_time = 0.f ;

	F32 last_time = 0.0f ;
	S32 frame_count = 0 ;

	sessionp->mInstantPerformanceListCounter = 0 ;
	sessionp->mInstantPerformanceList.resize(128) ;
	sessionp->mInstantPerformanceList[sessionp->mInstantPerformanceListCounter].mAverageBytesUsedPerSecond = 0 ;
	sessionp->mInstantPerformanceList[sessionp->mInstantPerformanceListCounter].mAverageBytesUsedForLargeImagePerSecond = 0 ;
	sessionp->mInstantPerformanceList[sessionp->mInstantPerformanceListCounter].mAveragePercentageBytesUsedPerSecond = 0.f ;
	sessionp->mInstantPerformanceList[sessionp->mInstantPerformanceListCounter].mTime = 0.f ;
	
	//load a session
	std::string currentLabel = getCurrentLabelName();
	BOOL in_log = (*log).has(currentLabel) ;
	while (in_log)
	{
		LLSD::String label = currentLabel ;		

		if(sessionp->mInstantPerformanceListCounter >= (S32)sessionp->mInstantPerformanceList.size())
		{
			sessionp->mInstantPerformanceList.resize(sessionp->mInstantPerformanceListCounter + 128) ;
		}
		
		//time
		F32 start_time = (*log)[label]["StartFetchingTime"].asReal() ;
		F32 cur_time   = (*log)[label]["Time"].asReal() ;
		if(start_time - start_fetching_time > F_ALMOST_ZERO) //fetching has paused for a while
		{
			sessionp->mTotalFetchingTime += total_fetching_time ;
			sessionp->mTotalGrayTime += total_gray_time ;
			sessionp->mTotalStablizingTime += total_stablizing_time ;

			sessionp->mStartTimeLoadingSculpties = start_fetching_sculpties_time ; 
			sessionp->mTotalTimeLoadingSculpties += total_loading_sculpties_time ;

			start_fetching_time = start_time ;
			total_fetching_time = 0.0f ;
			total_gray_time = 0.f ;
			total_stablizing_time = 0.f ;
			total_loading_sculpties_time = 0.f ;
		}
		else
		{
			total_fetching_time = cur_time - start_time ;
			total_gray_time = (*log)[label]["TotalGrayTime"].asReal() ;
			total_stablizing_time = (*log)[label]["TotalStablizingTime"].asReal() ;

			total_loading_sculpties_time = (*log)[label]["EndTimeLoadingSculpties"].asReal() - (*log)[label]["StartTimeLoadingSculpties"].asReal() ;
			if(start_fetching_sculpties_time < 0.f && total_loading_sculpties_time > 0.f)
			{
				start_fetching_sculpties_time = (*log)[label]["StartTimeLoadingSculpties"].asReal() ;
			}			
		}
		
		//total loaded bytes
		sessionp->mTotalBytesLoaded = (*log)[label]["TotalBytesLoaded"].asInteger() ; 
		sessionp->mTotalBytesLoadedFromCache = (*log)[label]["TotalBytesLoadedFromCache"].asInteger() ;
		sessionp->mTotalBytesLoadedForLargeImage = (*log)[label]["TotalBytesLoadedForLargeImage"].asInteger() ;
		sessionp->mTotalBytesLoadedForSculpties = (*log)[label]["TotalBytesLoadedForSculpties"].asInteger() ; 

		//instant metrics			
		sessionp->mInstantPerformanceList[sessionp->mInstantPerformanceListCounter].mAverageBytesUsedPerSecond +=
			(*log)[label]["TotalBytesBound"].asInteger() ;
		sessionp->mInstantPerformanceList[sessionp->mInstantPerformanceListCounter].mAverageBytesUsedForLargeImagePerSecond +=
			(*log)[label]["TotalBytesBoundForLargeImage"].asInteger() ;
		sessionp->mInstantPerformanceList[sessionp->mInstantPerformanceListCounter].mAveragePercentageBytesUsedPerSecond +=
			(*log)[label]["PercentageBytesBound"].asReal() ;
		frame_count++ ;
		if(cur_time - last_time >= 1.0f)
		{
			sessionp->mInstantPerformanceList[sessionp->mInstantPerformanceListCounter].mAverageBytesUsedPerSecond /= frame_count ;
			sessionp->mInstantPerformanceList[sessionp->mInstantPerformanceListCounter].mAverageBytesUsedForLargeImagePerSecond /= frame_count ;
			sessionp->mInstantPerformanceList[sessionp->mInstantPerformanceListCounter].mAveragePercentageBytesUsedPerSecond /= frame_count ;
			sessionp->mInstantPerformanceList[sessionp->mInstantPerformanceListCounter].mTime = last_time ;

			frame_count = 0 ;
			last_time = cur_time ;
			sessionp->mInstantPerformanceListCounter++ ;
			sessionp->mInstantPerformanceList[sessionp->mInstantPerformanceListCounter].mAverageBytesUsedPerSecond = 0 ;
			sessionp->mInstantPerformanceList[sessionp->mInstantPerformanceListCounter].mAverageBytesUsedForLargeImagePerSecond = 0 ;
			sessionp->mInstantPerformanceList[sessionp->mInstantPerformanceListCounter].mAveragePercentageBytesUsedPerSecond = 0.f ;
			sessionp->mInstantPerformanceList[sessionp->mInstantPerformanceListCounter].mTime = 0.f ;
		}
		// Next label
		incrementCurrentCount() ;
		currentLabel = getCurrentLabelName();
		in_log = (*log).has(currentLabel) ;
	}

	sessionp->mTotalFetchingTime += total_fetching_time ;
	sessionp->mTotalGrayTime += total_gray_time ;
	sessionp->mTotalStablizingTime += total_stablizing_time ;

	if(sessionp->mStartTimeLoadingSculpties < 0.f)
	{
		sessionp->mStartTimeLoadingSculpties = start_fetching_sculpties_time ; 
	}
	sessionp->mTotalTimeLoadingSculpties += total_loading_sculpties_time ;

	return sessionp;
}

LLTexturePipelineTester::LLTextureTestSession::LLTextureTestSession() 
{
	reset() ;
}
LLTexturePipelineTester::LLTextureTestSession::~LLTextureTestSession() 
{
}
void LLTexturePipelineTester::LLTextureTestSession::reset() 
{
	mTotalFetchingTime = 0.0f ;

	mTotalGrayTime = 0.0f ;
	mTotalStablizingTime = 0.0f ;

	mStartTimeLoadingSculpties = 0.0f ; 
	mTotalTimeLoadingSculpties = 0.0f ;

	mTotalBytesLoaded = 0 ; 
	mTotalBytesLoadedFromCache = 0 ;
	mTotalBytesLoadedForLargeImage = 0 ;
	mTotalBytesLoadedForSculpties = 0 ; 

	mInstantPerformanceListCounter = 0 ;
}
//----------------------------------------------------------------------------------------------
//end of LLTexturePipelineTester
//----------------------------------------------------------------------------------------------
<|MERGE_RESOLUTION|>--- conflicted
+++ resolved
@@ -282,7 +282,7 @@
 }
 	
 LLViewerFetchedTexture* LLViewerTextureManager::getFetchedTextureFromFile(
-	                                               const std::string& filename,
+	                                               const std::string& filename,												   
 												   FTType f_type,
 												   BOOL usemipmaps,
 												   LLViewerTexture::EBoostLevel boost_priority,
@@ -295,7 +295,7 @@
 }
 
 //static 
-LLViewerFetchedTexture* LLViewerTextureManager::getFetchedTextureFromUrl(const std::string& url,
+LLViewerFetchedTexture* LLViewerTextureManager::getFetchedTextureFromUrl(const std::string& url,									 
 									 FTType f_type,
 									 BOOL usemipmaps,
 									 LLViewerTexture::EBoostLevel boost_priority,
@@ -402,7 +402,7 @@
 	LLViewerTexture::sCheckerBoardImagep = LLViewerTextureManager::getLocalTexture(image_raw.get(), TRUE);
 
 	LLViewerTexture::initClass() ;
-	
+
 	// Create a texture manager bridge.
 	gTextureManagerBridgep = new LLViewerTextureManagerBridge;
 
@@ -681,10 +681,9 @@
 	{
 		mSelectedTime = gFrameTimeSeconds;
 	}
-}
-
-<<<<<<< HEAD
-=======
+
+}
+
 bool LLViewerTexture::isActiveFetching()
 {
 	return false;
@@ -708,7 +707,6 @@
 	return res;
 }
 
->>>>>>> a74b5dfa
 bool LLViewerTexture::bindDefaultImage(S32 stage) 
 {
 	if (stage < 0) return false;
@@ -913,228 +911,6 @@
 	//nothing here.
 }
 
-<<<<<<< HEAD
-=======
-BOOL LLViewerTexture::setSubImageFromFrameBuffer(S32 fb_x, S32 fb_y, S32 x_pos, S32 y_pos, S32 width, S32 height)
-{
-	llassert(mGLTexturep.notNull()) ;
-	return mGLTexturep->setSubImageFromFrameBuffer(fb_x, fb_y, x_pos, y_pos, width, height);
-}
-
-void LLViewerTexture::setExplicitFormat(LLGLint internal_format, LLGLenum primary_format, LLGLenum type_format, BOOL swap_bytes)
-{
-	llassert(mGLTexturep.notNull()) ;
-	
-	mGLTexturep->setExplicitFormat(internal_format, primary_format, type_format, swap_bytes) ;
-}
-void LLViewerTexture::setAddressMode(LLTexUnit::eTextureAddressMode mode)
-{
-	llassert(mGLTexturep.notNull()) ;
-	mGLTexturep->setAddressMode(mode) ;
-}
-void LLViewerTexture::setFilteringOption(LLTexUnit::eTextureFilterOptions option)
-{
-	llassert(mGLTexturep.notNull()) ;
-	mGLTexturep->setFilteringOption(option) ;
-}
-
-//virtual
-S32	LLViewerTexture::getWidth(S32 discard_level) const
-{
-	llassert(mGLTexturep.notNull()) ;
-	return mGLTexturep->getWidth(discard_level) ;
-}
-
-//virtual
-S32	LLViewerTexture::getHeight(S32 discard_level) const
-{
-	llassert(mGLTexturep.notNull()) ;
-	return mGLTexturep->getHeight(discard_level) ;
-}
-
-S32 LLViewerTexture::getMaxDiscardLevel() const
-{
-	llassert(mGLTexturep.notNull()) ;
-	return mGLTexturep->getMaxDiscardLevel() ;
-}
-S32 LLViewerTexture::getDiscardLevel() const
-{
-	llassert(mGLTexturep.notNull()) ;
-	return mGLTexturep->getDiscardLevel() ;
-}
-S8  LLViewerTexture::getComponents() const 
-{ 
-	llassert(mGLTexturep.notNull()) ;
-	
-	return mGLTexturep->getComponents() ;
-}
-
-LLGLuint LLViewerTexture::getTexName() const 
-{ 
-	llassert(mGLTexturep.notNull()) ;
-
-	return mGLTexturep->getTexName() ; 
-}
-
-BOOL LLViewerTexture::hasGLTexture() const 
-{
-	if(mGLTexturep.notNull())
-	{
-		return mGLTexturep->getHasGLTexture() ;
-	}
-	return FALSE ;
-}
-
-BOOL LLViewerTexture::getBoundRecently() const
-{
-	if(mGLTexturep.notNull())
-	{
-		return mGLTexturep->getBoundRecently() ;
-	}
-	return FALSE ;
-}
-
-LLTexUnit::eTextureType LLViewerTexture::getTarget(void) const
-{
-	llassert(mGLTexturep.notNull()) ;
-	return mGLTexturep->getTarget() ;
-}
-
-BOOL LLViewerTexture::setSubImage(const LLImageRaw* imageraw, S32 x_pos, S32 y_pos, S32 width, S32 height)
-{
-	llassert(mGLTexturep.notNull()) ;
-
-	return mGLTexturep->setSubImage(imageraw, x_pos, y_pos, width, height) ;
-}
-
-BOOL LLViewerTexture::setSubImage(const U8* datap, S32 data_width, S32 data_height, S32 x_pos, S32 y_pos, S32 width, S32 height)
-{
-	llassert(mGLTexturep.notNull()) ;
-
-	return mGLTexturep->setSubImage(datap, data_width, data_height, x_pos, y_pos, width, height) ;
-}
-
-void LLViewerTexture::setGLTextureCreated (bool initialized)
-{
-	llassert(mGLTexturep.notNull()) ;
-
-	mGLTexturep->setGLTextureCreated (initialized) ;
-}
-
-void  LLViewerTexture::setCategory(S32 category) 
-{
-	llassert(mGLTexturep.notNull()) ;
-
-	mGLTexturep->setCategory(category) ;
-}
-
-LLTexUnit::eTextureAddressMode LLViewerTexture::getAddressMode(void) const
-{
-	llassert(mGLTexturep.notNull()) ;
-
-	return mGLTexturep->getAddressMode() ;
-}
-
-S32 LLViewerTexture::getTextureMemory() const
-{
-	llassert(mGLTexturep.notNull()) ;
-
-	return mGLTexturep->mTextureMemory ;
-}
-
-LLGLenum LLViewerTexture::getPrimaryFormat() const
-{
-	llassert(mGLTexturep.notNull()) ;
-
-	return mGLTexturep->getPrimaryFormat() ;
-}
-
-BOOL LLViewerTexture::getIsAlphaMask() const
-{
-	llassert(mGLTexturep.notNull()) ;
-
-	return mGLTexturep->getIsAlphaMask() ;
-}
-
-BOOL LLViewerTexture::getMask(const LLVector2 &tc)
-{
-	llassert(mGLTexturep.notNull()) ;
-
-	return mGLTexturep->getMask(tc) ;
-}
-
-F32 LLViewerTexture::getTimePassedSinceLastBound()
-{
-	llassert(mGLTexturep.notNull()) ;
-
-	return mGLTexturep->getTimePassedSinceLastBound() ;
-}
-BOOL LLViewerTexture::getMissed() const 
-{
-	llassert(mGLTexturep.notNull()) ;
-
-	return mGLTexturep->getMissed() ;
-}
-
-BOOL LLViewerTexture::isJustBound() const
-{
-	llassert(mGLTexturep.notNull()) ;
-
-	return mGLTexturep->isJustBound() ;
-}
-
-void LLViewerTexture::forceUpdateBindStats(void) const
-{
-	llassert(mGLTexturep.notNull()) ;
-
-	return mGLTexturep->forceUpdateBindStats() ;
-}
-
-U32 LLViewerTexture::getTexelsInAtlas() const
-{
-	llassert(mGLTexturep.notNull()) ;
-
-	return mGLTexturep->getTexelsInAtlas() ;
-}
-
-U32 LLViewerTexture::getTexelsInGLTexture() const
-{
-	llassert(mGLTexturep.notNull()) ;
-
-	return mGLTexturep->getTexelsInGLTexture() ;
-}
-
-BOOL LLViewerTexture::isGLTextureCreated() const
-{
-	llassert(mGLTexturep.notNull()) ;
-
-	return mGLTexturep->isGLTextureCreated() ;
-}
-
-S32  LLViewerTexture::getDiscardLevelInAtlas() const
-{
-	llassert(mGLTexturep.notNull()) ;
-
-	return mGLTexturep->getDiscardLevelInAtlas() ;
-}
-
-void LLViewerTexture::destroyGLTexture() 
-{
-	if(mGLTexturep.notNull() && mGLTexturep->getHasGLTexture())
-	{
-		mGLTexturep->destroyGLTexture() ;
-		mTextureState = DELETED ;	
-	}	
-}
-
-void LLViewerTexture::setTexelsPerImage()
-{
-	S32 fullwidth = llmin(mFullWidth,(S32)MAX_IMAGE_SIZE_DEFAULT);
-	S32 fullheight = llmin(mFullHeight,(S32)MAX_IMAGE_SIZE_DEFAULT);
-	mTexelsPerImage = (F32)fullwidth * fullheight;
-}
-
->>>>>>> a74b5dfa
 BOOL LLViewerTexture::isLargeImage()
 {
 	return  (S32)mTexelsPerImage > LLViewerTexture::sMinLargeImageSize ;
@@ -1430,7 +1206,7 @@
 	{
 		return ;
 	}
-
+	
 	//LL_DEBUGS("Avatar") << mID << llendl;
 	destroyGLTexture() ;
 	mFullyLoaded = FALSE ;
