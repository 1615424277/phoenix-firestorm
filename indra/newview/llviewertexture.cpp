--- conflicted
+++ resolved
@@ -1,6004 +1,4108 @@
-<<<<<<< HEAD
-
-/** 
-=======
-/**
->>>>>>> e1623bb2
- * @file llviewertexture.cpp
- * @brief Object which handles a received image (and associated texture(s))
- *
- * $LicenseInfo:firstyear=2000&license=viewerlgpl$
- * Second Life Viewer Source Code
- * Copyright (C) 2010, Linden Research, Inc.
- *
- * This library is free software; you can redistribute it and/or
- * modify it under the terms of the GNU Lesser General Public
- * License as published by the Free Software Foundation;
- * version 2.1 of the License only.
- *
- * This library is distributed in the hope that it will be useful,
- * but WITHOUT ANY WARRANTY; without even the implied warranty of
- * MERCHANTABILITY or FITNESS FOR A PARTICULAR PURPOSE.  See the GNU
- * Lesser General Public License for more details.
- *
- * You should have received a copy of the GNU Lesser General Public
- * License along with this library; if not, write to the Free Software
- * Foundation, Inc., 51 Franklin Street, Fifth Floor, Boston, MA  02110-1301  USA
- *
- * Linden Research, Inc., 945 Battery Street, San Francisco, CA  94111  USA
- * $/LicenseInfo$
- */
-
-#include "llviewerprecompiledheaders.h"
-
-#include "llviewertexture.h"
-
-// Library includes
-#include "llmath.h"
-#include "llerror.h"
-#include "llgl.h"
-#include "llglheaders.h"
-#include "llhost.h"
-#include "llimage.h"
-#include "llimagebmp.h"
-#include "llimagej2c.h"
-#include "llimagetga.h"
-#include "llstl.h"
-#include "message.h"
-#include "lltimer.h"
-
-// viewer includes
-#include "llimagegl.h"
-#include "lldrawpool.h"
-#include "lltexturefetch.h"
-#include "llviewertexturelist.h"
-#include "llviewercontrol.h"
-#include "pipeline.h"
-#include "llappviewer.h"
-#include "llface.h"
-#include "llviewercamera.h"
-#include "lltextureentry.h"
-#include "lltexturemanagerbridge.h"
-#include "llmediaentry.h"
-#include "llvovolume.h"
-#include "llviewermedia.h"
-#include "lltexturecache.h"
-#include "llviewerwindow.h"
-#include "llwindow.h"
-///////////////////////////////////////////////////////////////////////////////
-
-// extern
-const S32Megabytes gMinVideoRam(32);
-const S32Megabytes gMaxVideoRam(512);
-
-
-// statics
-LLPointer<LLViewerTexture>        LLViewerTexture::sNullImagep = NULL;
-LLPointer<LLViewerTexture>        LLViewerTexture::sBlackImagep = NULL;
-LLPointer<LLViewerTexture>        LLViewerTexture::sCheckerBoardImagep = NULL;
-LLPointer<LLViewerFetchedTexture> LLViewerFetchedTexture::sMissingAssetImagep = NULL;
-LLPointer<LLViewerFetchedTexture> LLViewerFetchedTexture::sWhiteImagep = NULL;
-LLPointer<LLViewerFetchedTexture> LLViewerFetchedTexture::sDefaultImagep = NULL;
-LLPointer<LLViewerFetchedTexture> LLViewerFetchedTexture::sSmokeImagep = NULL;
-LLPointer<LLViewerFetchedTexture> LLViewerFetchedTexture::sFlatNormalImagep = NULL;
-LLPointer<LLViewerFetchedTexture> LLViewerFetchedTexture::sDefaultIrradiancePBRp;
-LLViewerMediaTexture::media_map_t LLViewerMediaTexture::sMediaMap;
-LLTexturePipelineTester* LLViewerTextureManager::sTesterp = NULL;
-F32 LLViewerFetchedTexture::sMaxVirtualSize = 8192.f*8192.f;
-
-const std::string sTesterName("TextureTester");
-
-S32 LLViewerTexture::sImageCount = 0;
-S32 LLViewerTexture::sRawCount = 0;
-S32 LLViewerTexture::sAuxCount = 0;
-LLFrameTimer LLViewerTexture::sEvaluationTimer;
-F32 LLViewerTexture::sDesiredDiscardBias = 0.f;
-F32 LLViewerTexture::sDesiredDiscardScale = 1.1f;
-S32 LLViewerTexture::sMaxSculptRez = 128; //max sculpt image size
-const S32 MAX_CACHED_RAW_IMAGE_AREA = 64 * 64;
-const S32 MAX_CACHED_RAW_SCULPT_IMAGE_AREA = LLViewerTexture::sMaxSculptRez * LLViewerTexture::sMaxSculptRez;
-const S32 MAX_CACHED_RAW_TERRAIN_IMAGE_AREA = 128 * 128;
-const S32 DEFAULT_ICON_DIMENSIONS = 32;
-const S32 DEFAULT_THUMBNAIL_DIMENSIONS = 256;
-U32 LLViewerTexture::sMinLargeImageSize = 65536; //256 * 256.
-U32 LLViewerTexture::sMaxSmallImageSize = MAX_CACHED_RAW_IMAGE_AREA;
-bool LLViewerTexture::sFreezeImageUpdates = false;
-F32 LLViewerTexture::sCurrentTime = 0.0f;
-
-constexpr F32 MIN_VRAM_BUDGET = 768.f;
-F32 LLViewerTexture::sFreeVRAMMegabytes = MIN_VRAM_BUDGET;
-
-LLViewerTexture::EDebugTexels LLViewerTexture::sDebugTexelsMode = LLViewerTexture::DEBUG_TEXELS_OFF;
-
-const F64 log_2 = log(2.0);
-
-#if ADDRESS_SIZE == 32
-const U32 DESIRED_NORMAL_TEXTURE_SIZE = (U32)LLViewerFetchedTexture::MAX_IMAGE_SIZE_DEFAULT / 2;
-#else
-const U32 DESIRED_NORMAL_TEXTURE_SIZE = (U32)LLViewerFetchedTexture::MAX_IMAGE_SIZE_DEFAULT;
-#endif
-
-//----------------------------------------------------------------------------------------------
-//namespace: LLViewerTextureAccess
-//----------------------------------------------------------------------------------------------
-
-LLLoadedCallbackEntry::LLLoadedCallbackEntry(loaded_callback_func cb,
-<<<<<<< HEAD
-					  S32 discard_level,
-					  bool need_imageraw, // Needs image raw for the callback
-					  void* userdata,
-					  LLLoadedCallbackEntry::source_callback_list_t* src_callback_list,
-					  LLViewerFetchedTexture* target,
-					  bool pause) 
-	: mCallback(cb),
-	  mLastUsedDiscard(MAX_DISCARD_LEVEL+1),
-	  mDesiredDiscard(discard_level),
-	  mNeedsImageRaw(need_imageraw),
-	  mUserData(userdata),
-	  mSourceCallbackList(src_callback_list),
-	  mPaused(pause)
-{
-	if(mSourceCallbackList)
-	{
-=======
-                      S32 discard_level,
-                      BOOL need_imageraw, // Needs image raw for the callback
-                      void* userdata,
-                      LLLoadedCallbackEntry::source_callback_list_t* src_callback_list,
-                      LLViewerFetchedTexture* target,
-                      BOOL pause)
-    : mCallback(cb),
-      mLastUsedDiscard(MAX_DISCARD_LEVEL+1),
-      mDesiredDiscard(discard_level),
-      mNeedsImageRaw(need_imageraw),
-      mUserData(userdata),
-      mSourceCallbackList(src_callback_list),
-      mPaused(pause)
-{
-    if(mSourceCallbackList)
-    {
->>>>>>> e1623bb2
-        mSourceCallbackList->insert(LLTextureKey(target->getID(), (ETexListType)target->getTextureListType()));
-    }
-}
-
-LLLoadedCallbackEntry::~LLLoadedCallbackEntry()
-{
-}
-
-void LLLoadedCallbackEntry::removeTexture(LLViewerFetchedTexture* tex)
-{
-<<<<<<< HEAD
-	if (mSourceCallbackList && tex)
-	{
-		mSourceCallbackList->erase(LLTextureKey(tex->getID(), (ETexListType)tex->getTextureListType()));
-	}
-=======
-    if(mSourceCallbackList)
-    {
-        mSourceCallbackList->erase(LLTextureKey(tex->getID(), (ETexListType)tex->getTextureListType()));
-    }
->>>>>>> e1623bb2
-}
-
-//static
-void LLLoadedCallbackEntry::cleanUpCallbackList(LLLoadedCallbackEntry::source_callback_list_t* callback_list)
-{
-    //clear texture callbacks.
-    if(callback_list && !callback_list->empty())
-    {
-        for(LLLoadedCallbackEntry::source_callback_list_t::iterator iter = callback_list->begin();
-                iter != callback_list->end(); ++iter)
-        {
-            LLViewerFetchedTexture* tex = gTextureList.findImage(*iter);
-            if(tex)
-            {
-                tex->deleteCallbackEntry(callback_list);
-            }
-        }
-        callback_list->clear();
-    }
-}
-
-LLViewerMediaTexture* LLViewerTextureManager::createMediaTexture(const LLUUID &media_id, bool usemipmaps, LLImageGL* gl_image)
-{
-    return new LLViewerMediaTexture(media_id, usemipmaps, gl_image);
-}
-
-void LLViewerTextureManager::findFetchedTextures(const LLUUID& id, std::vector<LLViewerFetchedTexture*> &output)
-{
-    return gTextureList.findTexturesByID(id, output);
-}
-
-void  LLViewerTextureManager::findTextures(const LLUUID& id, std::vector<LLViewerTexture*> &output)
-{
-    LL_PROFILE_ZONE_SCOPED_CATEGORY_TEXTURE;
-    std::vector<LLViewerFetchedTexture*> fetched_output;
-    gTextureList.findTexturesByID(id, fetched_output);
-    std::vector<LLViewerFetchedTexture*>::iterator iter = fetched_output.begin();
-    while (iter != fetched_output.end())
-    {
-        output.push_back(*iter);
-        iter++;
-    }
-
-    //search media texture list
-    if (output.empty())
-    {
-        LLViewerTexture* tex;
-        tex = LLViewerTextureManager::findMediaTexture(id);
-        if (tex)
-        {
-            output.push_back(tex);
-        }
-    }
-
-}
-
-LLViewerFetchedTexture* LLViewerTextureManager::findFetchedTexture(const LLUUID& id, S32 tex_type)
-{
-    LL_PROFILE_ZONE_SCOPED_CATEGORY_TEXTURE;
-    return gTextureList.findImage(id, (ETexListType)tex_type);
-}
-
-LLViewerMediaTexture* LLViewerTextureManager::findMediaTexture(const LLUUID &media_id)
-{
-    return LLViewerMediaTexture::findMediaTexture(media_id);
-}
-
-<<<<<<< HEAD
-LLViewerMediaTexture*  LLViewerTextureManager::getMediaTexture(const LLUUID& id, bool usemipmaps, LLImageGL* gl_image) 
-=======
-LLViewerMediaTexture*  LLViewerTextureManager::getMediaTexture(const LLUUID& id, BOOL usemipmaps, LLImageGL* gl_image)
->>>>>>> e1623bb2
-{
-    LLViewerMediaTexture* tex = LLViewerMediaTexture::findMediaTexture(id);
-    if(!tex)
-    {
-        tex = LLViewerTextureManager::createMediaTexture(id, usemipmaps, gl_image);
-    }
-
-    tex->initVirtualSize();
-
-    return tex;
-}
-
-LLViewerFetchedTexture* LLViewerTextureManager::staticCastToFetchedTexture(LLTexture* tex, bool report_error)
-{
-    if(!tex)
-    {
-        return NULL;
-    }
-
-    S8 type = tex->getType();
-    if(type == LLViewerTexture::FETCHED_TEXTURE || type == LLViewerTexture::LOD_TEXTURE)
-    {
-        return static_cast<LLViewerFetchedTexture*>(tex);
-    }
-
-    if(report_error)
-    {
-        LL_ERRS() << "not a fetched texture type: " << type << LL_ENDL;
-    }
-
-    return NULL;
-}
-
-LLPointer<LLViewerTexture> LLViewerTextureManager::getLocalTexture(bool usemipmaps, bool generate_gl_tex)
-{
-    LLPointer<LLViewerTexture> tex = new LLViewerTexture(usemipmaps);
-    if(generate_gl_tex)
-    {
-        tex->generateGLTexture();
-        tex->setCategory(LLGLTexture::LOCAL);
-    }
-    return tex;
-}
-<<<<<<< HEAD
-LLPointer<LLViewerTexture> LLViewerTextureManager::getLocalTexture(const LLUUID& id, bool usemipmaps, bool generate_gl_tex) 
-=======
-LLPointer<LLViewerTexture> LLViewerTextureManager::getLocalTexture(const LLUUID& id, BOOL usemipmaps, BOOL generate_gl_tex)
->>>>>>> e1623bb2
-{
-    LLPointer<LLViewerTexture> tex = new LLViewerTexture(id, usemipmaps);
-    if(generate_gl_tex)
-    {
-        tex->generateGLTexture();
-        tex->setCategory(LLGLTexture::LOCAL);
-    }
-    return tex;
-}
-<<<<<<< HEAD
-LLPointer<LLViewerTexture> LLViewerTextureManager::getLocalTexture(const LLImageRaw* raw, bool usemipmaps) 
-=======
-LLPointer<LLViewerTexture> LLViewerTextureManager::getLocalTexture(const LLImageRaw* raw, BOOL usemipmaps)
->>>>>>> e1623bb2
-{
-    LLPointer<LLViewerTexture> tex = new LLViewerTexture(raw, usemipmaps);
-    tex->setCategory(LLGLTexture::LOCAL);
-    return tex;
-}
-<<<<<<< HEAD
-LLPointer<LLViewerTexture> LLViewerTextureManager::getLocalTexture(const U32 width, const U32 height, const U8 components, bool usemipmaps, bool generate_gl_tex) 
-=======
-LLPointer<LLViewerTexture> LLViewerTextureManager::getLocalTexture(const U32 width, const U32 height, const U8 components, BOOL usemipmaps, BOOL generate_gl_tex)
->>>>>>> e1623bb2
-{
-    LLPointer<LLViewerTexture> tex = new LLViewerTexture(width, height, components, usemipmaps);
-    if(generate_gl_tex)
-    {
-        tex->generateGLTexture();
-        tex->setCategory(LLGLTexture::LOCAL);
-    }
-    return tex;
-}
-
-LLViewerFetchedTexture* LLViewerTextureManager::getFetchedTexture(const LLImageRaw* raw, FTType type, bool usemipmaps)
-{
-    LLImageDataSharedLock lock(raw);
-    LLViewerFetchedTexture* ret = new LLViewerFetchedTexture(raw, type, usemipmaps);
-    gTextureList.addImage(ret, TEX_LIST_STANDARD);
-    return ret;
-}
-
-LLViewerFetchedTexture* LLViewerTextureManager::getFetchedTexture(
-<<<<<<< HEAD
-	                                               const LLUUID &image_id,											       
-												   FTType f_type,
-												   bool usemipmaps,
-												   LLViewerTexture::EBoostLevel boost_priority,
-												   S8 texture_type,
-												   LLGLint internal_format,
-												   LLGLenum primary_format,
-												   LLHost request_from_host)
-{
-	return gTextureList.getImage(image_id, f_type, usemipmaps, boost_priority, texture_type, internal_format, primary_format, request_from_host);
-}
-	
-LLViewerFetchedTexture* LLViewerTextureManager::getFetchedTextureFromFile(
-	                                               const std::string& filename,
-												   FTType f_type,
-												   bool usemipmaps,
-												   LLViewerTexture::EBoostLevel boost_priority,
-												   S8 texture_type,
-												   LLGLint internal_format,
-												   LLGLenum primary_format, 
-												   const LLUUID& force_id)
-=======
-                                                   const LLUUID &image_id,
-                                                   FTType f_type,
-                                                   BOOL usemipmaps,
-                                                   LLViewerTexture::EBoostLevel boost_priority,
-                                                   S8 texture_type,
-                                                   LLGLint internal_format,
-                                                   LLGLenum primary_format,
-                                                   LLHost request_from_host)
-{
-    return gTextureList.getImage(image_id, f_type, usemipmaps, boost_priority, texture_type, internal_format, primary_format, request_from_host);
-}
-
-LLViewerFetchedTexture* LLViewerTextureManager::getFetchedTextureFromFile(
-                                                   const std::string& filename,
-                                                   FTType f_type,
-                                                   BOOL usemipmaps,
-                                                   LLViewerTexture::EBoostLevel boost_priority,
-                                                   S8 texture_type,
-                                                   LLGLint internal_format,
-                                                   LLGLenum primary_format,
-                                                   const LLUUID& force_id)
->>>>>>> e1623bb2
-{
-    return gTextureList.getImageFromFile(filename, f_type, usemipmaps, boost_priority, texture_type, internal_format, primary_format, force_id);
-}
-
-//static
-LLViewerFetchedTexture* LLViewerTextureManager::getFetchedTextureFromUrl(const std::string& url,
-<<<<<<< HEAD
-									 FTType f_type,
-									 bool usemipmaps,
-									 LLViewerTexture::EBoostLevel boost_priority,
-									 S8 texture_type,
-									 LLGLint internal_format,
-									 LLGLenum primary_format,
-									 const LLUUID& force_id
-									 )
-=======
-                                     FTType f_type,
-                                     BOOL usemipmaps,
-                                     LLViewerTexture::EBoostLevel boost_priority,
-                                     S8 texture_type,
-                                     LLGLint internal_format,
-                                     LLGLenum primary_format,
-                                     const LLUUID& force_id
-                                     )
->>>>>>> e1623bb2
-{
-    return gTextureList.getImageFromUrl(url, f_type, usemipmaps, boost_priority, texture_type, internal_format, primary_format, force_id);
-}
-
-LLViewerFetchedTexture* LLViewerTextureManager::getFetchedTextureFromHost(const LLUUID& image_id, FTType f_type, LLHost host)
-{
-    return gTextureList.getImageFromHost(image_id, f_type, host);
-}
-
-// Create a bridge to the viewer texture manager.
-class LLViewerTextureManagerBridge : public LLTextureManagerBridge
-{
-<<<<<<< HEAD
-	/*virtual*/ LLPointer<LLGLTexture> getLocalTexture(bool usemipmaps = true, bool generate_gl_tex = true)
-	{
-		return LLViewerTextureManager::getLocalTexture(usemipmaps, generate_gl_tex);
-	}
-
-	/*virtual*/ LLPointer<LLGLTexture> getLocalTexture(const U32 width, const U32 height, const U8 components, bool usemipmaps, bool generate_gl_tex = true)
-	{
-		return LLViewerTextureManager::getLocalTexture(width, height, components, usemipmaps, generate_gl_tex);
-	}
-=======
-    /*virtual*/ LLPointer<LLGLTexture> getLocalTexture(BOOL usemipmaps = TRUE, BOOL generate_gl_tex = TRUE)
-    {
-        return LLViewerTextureManager::getLocalTexture(usemipmaps, generate_gl_tex);
-    }
-
-    /*virtual*/ LLPointer<LLGLTexture> getLocalTexture(const U32 width, const U32 height, const U8 components, BOOL usemipmaps, BOOL generate_gl_tex = TRUE)
-    {
-        return LLViewerTextureManager::getLocalTexture(width, height, components, usemipmaps, generate_gl_tex);
-    }
->>>>>>> e1623bb2
-
-    /*virtual*/ LLGLTexture* getFetchedTexture(const LLUUID &image_id)
-    {
-        return LLViewerTextureManager::getFetchedTexture(image_id);
-    }
-};
-
-
-void LLViewerTextureManager::init()
-{
-<<<<<<< HEAD
-	{
-		LLPointer<LLImageRaw> raw = new LLImageRaw(1,1,3);
-		raw->clear(0x77, 0x77, 0x77, 0xFF);
-		LLViewerTexture::sNullImagep = LLViewerTextureManager::getLocalTexture(raw.get(), true);
-	}
-
-	const S32 dim = 128;
-	LLPointer<LLImageRaw> image_raw = new LLImageRaw(dim,dim,3);
-	U8* data = image_raw->getData();
-	
-	memset(data, 0, dim * dim * 3);
-	LLViewerTexture::sBlackImagep = LLViewerTextureManager::getLocalTexture(image_raw.get(), true);
-=======
-    {
-        LLPointer<LLImageRaw> raw = new LLImageRaw(1,1,3);
-        raw->clear(0x77, 0x77, 0x77, 0xFF);
-        LLViewerTexture::sNullImagep = LLViewerTextureManager::getLocalTexture(raw.get(), TRUE);
-    }
-
-    const S32 dim = 128;
-    LLPointer<LLImageRaw> image_raw = new LLImageRaw(dim,dim,3);
-    U8* data = image_raw->getData();
-
-    memset(data, 0, dim * dim * 3);
-    LLViewerTexture::sBlackImagep = LLViewerTextureManager::getLocalTexture(image_raw.get(), TRUE);
->>>>>>> e1623bb2
-
-#if 1
-    LLPointer<LLViewerFetchedTexture> imagep = LLViewerTextureManager::getFetchedTexture(IMG_DEFAULT);
-    LLViewerFetchedTexture::sDefaultImagep = imagep;
-
-    for (S32 i = 0; i<dim; i++)
-    {
-        for (S32 j = 0; j<dim; j++)
-        {
-#if 0
-            const S32 border = 2;
-            if (i<border || j<border || i>=(dim-border) || j>=(dim-border))
-            {
-                *data++ = 0xff;
-                *data++ = 0xff;
-                *data++ = 0xff;
-            }
-            else
-#endif
-            {
-                *data++ = 0x7f;
-                *data++ = 0x7f;
-                *data++ = 0x7f;
-            }
-        }
-    }
-    imagep->createGLTexture(0, image_raw);
-    //cache the raw image
-    imagep->setCachedRawImage(0, image_raw);
-    image_raw = NULL;
-#else
-<<<<<<< HEAD
- 	LLViewerFetchedTexture::sDefaultImagep = LLViewerTextureManager::getFetchedTexture(IMG_DEFAULT, true, LLGLTexture::BOOST_UI);
-#endif
-	LLViewerFetchedTexture::sDefaultImagep->dontDiscard();
-	LLViewerFetchedTexture::sDefaultImagep->setCategory(LLGLTexture::OTHER);
-
-	image_raw = new LLImageRaw(32,32,3);
-	data = image_raw->getData();
-
-	for (S32 i = 0; i < (32*32*3); i+=3)
-	{
-		S32 x = (i % (32*3)) / (3*16);
-		S32 y = i / (32*3*16);
-		U8 color = ((x + y) % 2) * 255;
-		data[i] = color;
-		data[i+1] = color;
-		data[i+2] = color;
-	}
-
-	LLViewerTexture::sCheckerBoardImagep = LLViewerTextureManager::getLocalTexture(image_raw.get(), true);
-
-	LLViewerTexture::initClass();
-	
-	// Create a texture manager bridge.
-	gTextureManagerBridgep = new LLViewerTextureManagerBridge;
-
-	if (LLMetricPerformanceTesterBasic::isMetricLogRequested(sTesterName) && !LLMetricPerformanceTesterBasic::getTester(sTesterName))
-	{
-		sTesterp = new LLTexturePipelineTester();
-		if (!sTesterp->isValid())
-		{
-			delete sTesterp;
-			sTesterp = NULL;
-		}
-	}
-=======
-    LLViewerFetchedTexture::sDefaultImagep = LLViewerTextureManager::getFetchedTexture(IMG_DEFAULT, TRUE, LLGLTexture::BOOST_UI);
-#endif
-    LLViewerFetchedTexture::sDefaultImagep->dontDiscard();
-    LLViewerFetchedTexture::sDefaultImagep->setCategory(LLGLTexture::OTHER);
-
-    image_raw = new LLImageRaw(32,32,3);
-    data = image_raw->getData();
-
-    for (S32 i = 0; i < (32*32*3); i+=3)
-    {
-        S32 x = (i % (32*3)) / (3*16);
-        S32 y = i / (32*3*16);
-        U8 color = ((x + y) % 2) * 255;
-        data[i] = color;
-        data[i+1] = color;
-        data[i+2] = color;
-    }
-
-    LLViewerTexture::sCheckerBoardImagep = LLViewerTextureManager::getLocalTexture(image_raw.get(), TRUE);
-
-    LLViewerTexture::initClass();
-
-    // Create a texture manager bridge.
-    gTextureManagerBridgep = new LLViewerTextureManagerBridge;
-
-    if (LLMetricPerformanceTesterBasic::isMetricLogRequested(sTesterName) && !LLMetricPerformanceTesterBasic::getTester(sTesterName))
-    {
-        sTesterp = new LLTexturePipelineTester();
-        if (!sTesterp->isValid())
-        {
-            delete sTesterp;
-            sTesterp = NULL;
-        }
-    }
->>>>>>> e1623bb2
-}
-
-void LLViewerTextureManager::cleanup()
-{
-    stop_glerror();
-
-    delete gTextureManagerBridgep;
-    LLImageGL::sDefaultGLTexture = NULL;
-    LLViewerTexture::sNullImagep = NULL;
-    LLViewerTexture::sBlackImagep = NULL;
-    LLViewerTexture::sCheckerBoardImagep = NULL;
-    LLViewerFetchedTexture::sDefaultImagep = NULL;
-    LLViewerFetchedTexture::sSmokeImagep = NULL;
-    LLViewerFetchedTexture::sMissingAssetImagep = NULL;
-    LLTexUnit::sWhiteTexture = 0;
-    LLViewerFetchedTexture::sWhiteImagep = NULL;
-
-    LLViewerFetchedTexture::sFlatNormalImagep = NULL;
-    LLViewerFetchedTexture::sDefaultIrradiancePBRp = NULL;
-
-    LLViewerMediaTexture::cleanUpClass();
-}
-
-//----------------------------------------------------------------------------------------------
-//----------------------------------------------------------------------------------------------
-//start of LLViewerTexture
-//----------------------------------------------------------------------------------------------
-// static
-void LLViewerTexture::initClass()
-{
-    LLImageGL::sDefaultGLTexture = LLViewerFetchedTexture::sDefaultImagep->getGLTexture();
-}
-
-// non-const (used externally
-F32 texmem_lower_bound_scale = 0.85f;
-F32 texmem_middle_bound_scale = 0.925f;
-
-<<<<<<< HEAD
-=======
-//static
-bool LLViewerTexture::isMemoryForTextureLow()
-{
-    LL_PROFILE_ZONE_SCOPED_CATEGORY_TEXTURE;
-    // Note: we need to figure out a better source for 'min' values,
-    // what is free for low end at minimal settings is 'nothing left'
-    // for higher end gpus at high settings.
-    const S32Megabytes MIN_FREE_TEXTURE_MEMORY(20);
-    const S32Megabytes MIN_FREE_MAIN_MEMORY(100);
-
-    S32Megabytes gpu;
-    S32Megabytes physical;
-    getGPUMemoryForTextures(gpu, physical);
-
-    return (gpu < MIN_FREE_TEXTURE_MEMORY); // || (physical < MIN_FREE_MAIN_MEMORY);
-}
-
-//static
-void LLViewerTexture::getGPUMemoryForTextures(S32Megabytes &gpu, S32Megabytes &physical)
-{
-    LL_PROFILE_ZONE_SCOPED_CATEGORY_TEXTURE;
-    static LLFrameTimer timer;
-
-    static S32Megabytes gpu_res = S32Megabytes(S32_MAX);
-    static S32Megabytes physical_res = S32Megabytes(S32_MAX);
-
-    if (timer.getElapsedTimeF32() < GPU_MEMORY_CHECK_WAIT_TIME) //call this once per second.
-    {
-        gpu = gpu_res;
-        physical = physical_res;
-        return;
-    }
-    timer.reset();
-
-    {
-        gpu_res = (S32Megabytes)gViewerWindow->getWindow()->getAvailableVRAMMegabytes();
-
-        //check main memory, only works for windows and macos.
-        LLMemory::updateMemoryInfo();
-        physical_res = LLMemory::getAvailableMemKB();
-
-        gpu = gpu_res;
-        physical = physical_res;
-    }
-}
-
->>>>>>> e1623bb2
-//static
-void LLViewerTexture::updateClass()
-{
-    LL_PROFILE_ZONE_SCOPED_CATEGORY_TEXTURE;
-    sCurrentTime = gFrameTimeSeconds;
-
-    LLTexturePipelineTester* tester = (LLTexturePipelineTester*)LLMetricPerformanceTesterBasic::getTester(sTesterName);
-    if (tester)
-    {
-        tester->update();
-    }
-
-    LLViewerMediaTexture::updateClass();
-
-    static LLCachedControl<U32> max_vram_budget(gSavedSettings, "RenderMaxVRAMBudget", 0);
-
-<<<<<<< HEAD
-	F64 texture_bytes_alloc = LLImageGL::getTextureBytesAllocated() / 1024.0 / 512.0;
-	F64 vertex_bytes_alloc = LLVertexBuffer::getBytesAllocated() / 1024.0 / 512.0;
-    F64 render_bytes_alloc = LLRenderTarget::sBytesAllocated / 1024.0 / 512.0;
-=======
-    F64 texture_bytes_alloc = LLImageGL::getTextureBytesAllocated() / 1024.0 / 512.0;
-    F64 vertex_bytes_alloc = LLVertexBuffer::getBytesAllocated() / 1024.0 / 512.0;
->>>>>>> e1623bb2
-
-    // get an estimate of how much video memory we're using
-    // NOTE: our metrics miss about half the vram we use, so this biases high but turns out to typically be within 5% of the real number
-<<<<<<< HEAD
-	F32 used = (F32)ll_round(texture_bytes_alloc + vertex_bytes_alloc + render_bytes_alloc);
-    
-=======
-    F32 used = (F32)ll_round(texture_bytes_alloc + vertex_bytes_alloc);
-
->>>>>>> e1623bb2
-    F32 budget = max_vram_budget == 0 ? gGLManager.mVRAM : max_vram_budget;
-
-    // try to leave half a GB for everyone else, but keep at least 768MB for ourselves
-    F32 target = llmax(budget - 512.f, MIN_VRAM_BUDGET);
-    sFreeVRAMMegabytes = target - used;
-
-    F32 over_pct = llmax((used-target) / target, 0.f);
-    sDesiredDiscardBias = llmax(sDesiredDiscardBias, 1.f + over_pct);
-
-    if (sDesiredDiscardBias > 1.f)
-    {
-        sDesiredDiscardBias -= gFrameIntervalSeconds * 0.01;
-    }
-
-    LLViewerTexture::sFreezeImageUpdates = false; // sDesiredDiscardBias > (desired_discard_bias_max - 1.0f);
-}
-
-//end of static functions
-//-------------------------------------------------------------------------------------------
-const U32 LLViewerTexture::sCurrentFileVersion = 1;
-
-<<<<<<< HEAD
-LLViewerTexture::LLViewerTexture(bool usemipmaps) :
-	LLGLTexture(usemipmaps)
-=======
-LLViewerTexture::LLViewerTexture(BOOL usemipmaps) :
-    LLGLTexture(usemipmaps)
->>>>>>> e1623bb2
-{
-    init(true);
-
-    mID.generate();
-    sImageCount++;
-}
-
-<<<<<<< HEAD
-LLViewerTexture::LLViewerTexture(const LLUUID& id, bool usemipmaps) :
-	LLGLTexture(usemipmaps),
-	mID(id)
-=======
-LLViewerTexture::LLViewerTexture(const LLUUID& id, BOOL usemipmaps) :
-    LLGLTexture(usemipmaps),
-    mID(id)
->>>>>>> e1623bb2
-{
-    init(true);
-
-    sImageCount++;
-}
-
-<<<<<<< HEAD
-LLViewerTexture::LLViewerTexture(const U32 width, const U32 height, const U8 components, bool usemipmaps)  :
-	LLGLTexture(width, height, components, usemipmaps)
-=======
-LLViewerTexture::LLViewerTexture(const U32 width, const U32 height, const U8 components, BOOL usemipmaps)  :
-    LLGLTexture(width, height, components, usemipmaps)
->>>>>>> e1623bb2
-{
-    init(true);
-
-    mID.generate();
-    sImageCount++;
-}
-
-<<<<<<< HEAD
-LLViewerTexture::LLViewerTexture(const LLImageRaw* raw, bool usemipmaps) :
-	LLGLTexture(raw, usemipmaps)
-=======
-LLViewerTexture::LLViewerTexture(const LLImageRaw* raw, BOOL usemipmaps) :
-    LLGLTexture(raw, usemipmaps)
->>>>>>> e1623bb2
-{
-    init(true);
-
-    mID.generate();
-    sImageCount++;
-}
-
-LLViewerTexture::~LLViewerTexture()
-{
-    // LL_DEBUGS("Avatar") << mID << LL_ENDL;
-    cleanup();
-    sImageCount--;
-}
-
-// virtual
-void LLViewerTexture::init(bool firstinit)
-{
-    mMaxVirtualSize = 0.f;
-    mMaxVirtualSizeResetInterval = 1;
-    mMaxVirtualSizeResetCounter = mMaxVirtualSizeResetInterval;
-    mParcelMedia = NULL;
-
-    memset(&mNumVolumes, 0, sizeof(U32)* LLRender::NUM_VOLUME_TEXTURE_CHANNELS);
-    mFaceList[LLRender::DIFFUSE_MAP].clear();
-    mFaceList[LLRender::NORMAL_MAP].clear();
-    mFaceList[LLRender::SPECULAR_MAP].clear();
-    mNumFaces[LLRender::DIFFUSE_MAP] =
-    mNumFaces[LLRender::NORMAL_MAP] =
-    mNumFaces[LLRender::SPECULAR_MAP] = 0;
-
-    mVolumeList[LLRender::LIGHT_TEX].clear();
-    mVolumeList[LLRender::SCULPT_TEX].clear();
-
-    mMainQueue  = LL::WorkQueue::getInstance("mainloop");
-    mImageQueue = LL::WorkQueue::getInstance("LLImageGL");
-}
-
-//virtual
-S8 LLViewerTexture::getType() const
-{
-    return LLViewerTexture::LOCAL_TEXTURE;
-}
-
-void LLViewerTexture::cleanup()
-{
-    if (LLAppViewer::getTextureFetch())
-    {
-        LLAppViewer::getTextureFetch()->updateRequestPriority(mID, 0.f);
-    }
-
-    mFaceList[LLRender::DIFFUSE_MAP].clear();
-    mFaceList[LLRender::NORMAL_MAP].clear();
-    mFaceList[LLRender::SPECULAR_MAP].clear();
-    mVolumeList[LLRender::LIGHT_TEX].clear();
-    mVolumeList[LLRender::SCULPT_TEX].clear();
-}
-
-// virtual
-void LLViewerTexture::dump()
-{
-    LL_PROFILE_ZONE_SCOPED_CATEGORY_TEXTURE;
-    LLGLTexture::dump();
-
-    LL_INFOS() << "LLViewerTexture"
-            << " mID " << mID
-            << LL_ENDL;
-}
-
-void LLViewerTexture::setBoostLevel(S32 level)
-{
-    if(mBoostLevel != level)
-    {
-        mBoostLevel = level;
-        if(mBoostLevel != LLViewerTexture::BOOST_NONE &&
-            mBoostLevel != LLViewerTexture::BOOST_SELECTED &&
-            mBoostLevel != LLViewerTexture::BOOST_ICON &&
-            mBoostLevel != LLViewerTexture::BOOST_THUMBNAIL)
-        {
-            setNoDelete();
-        }
-    }
-
-    // strongly encourage anything boosted to load at full res
-    if (mBoostLevel >= LLViewerTexture::BOOST_HIGH)
-    {
-        mMaxVirtualSize = 2048.f * 2048.f;
-    }
-}
-
-bool LLViewerTexture::isActiveFetching()
-{
-    return false;
-}
-
-bool LLViewerTexture::bindDebugImage(const S32 stage)
-{
-    LL_PROFILE_ZONE_SCOPED_CATEGORY_TEXTURE;
-    if (stage < 0) return false;
-
-    bool res = true;
-    if (LLViewerTexture::sCheckerBoardImagep.notNull() && (this != LLViewerTexture::sCheckerBoardImagep.get()))
-    {
-        res = gGL.getTexUnit(stage)->bind(LLViewerTexture::sCheckerBoardImagep);
-    }
-
-    if(!res)
-    {
-        return bindDefaultImage(stage);
-    }
-
-    return res;
-}
-
-bool LLViewerTexture::bindDefaultImage(S32 stage)
-{
-    LL_PROFILE_ZONE_SCOPED_CATEGORY_TEXTURE;
-    if (stage < 0) return false;
-
-    bool res = true;
-    if (LLViewerFetchedTexture::sDefaultImagep.notNull() && (this != LLViewerFetchedTexture::sDefaultImagep.get()))
-    {
-        // use default if we've got it
-        res = gGL.getTexUnit(stage)->bind(LLViewerFetchedTexture::sDefaultImagep);
-    }
-    if (!res && LLViewerTexture::sNullImagep.notNull() && (this != LLViewerTexture::sNullImagep))
-    {
-        res = gGL.getTexUnit(stage)->bind(LLViewerTexture::sNullImagep);
-    }
-    if (!res)
-    {
-        LL_WARNS() << "LLViewerTexture::bindDefaultImage failed." << LL_ENDL;
-    }
-    stop_glerror();
-
-    //check if there is cached raw image and switch to it if possible
-    switchToCachedImage();
-
-    LLTexturePipelineTester* tester = (LLTexturePipelineTester*)LLMetricPerformanceTesterBasic::getTester(sTesterName);
-    if (tester)
-    {
-        tester->updateGrayTextureBinding();
-    }
-    return res;
-}
-
-<<<<<<< HEAD
-//virtual 
-bool LLViewerTexture::isMissingAsset()const		
-{ 
-	return false; 
-=======
-//virtual
-BOOL LLViewerTexture::isMissingAsset()const
-{
-    return FALSE;
->>>>>>> e1623bb2
-}
-
-//virtual
-void LLViewerTexture::forceImmediateUpdate()
-{
-}
-
-<<<<<<< HEAD
-void LLViewerTexture::addTextureStats(F32 virtual_size, bool needs_gltexture) const 
-{
-    LL_PROFILE_ZONE_SCOPED_CATEGORY_TEXTURE;
-	if(needs_gltexture)
-	{
-		mNeedsGLTexture = true;
-	}
-=======
-void LLViewerTexture::addTextureStats(F32 virtual_size, BOOL needs_gltexture) const
-{
-    LL_PROFILE_ZONE_SCOPED_CATEGORY_TEXTURE;
-    if(needs_gltexture)
-    {
-        mNeedsGLTexture = TRUE;
-    }
->>>>>>> e1623bb2
-
-    virtual_size = llmin(virtual_size, LLViewerFetchedTexture::sMaxVirtualSize);
-
-    if (virtual_size > mMaxVirtualSize)
-    {
-        mMaxVirtualSize = virtual_size;
-    }
-}
-
-void LLViewerTexture::resetTextureStats()
-{
-    mMaxVirtualSize = 0.0f;
-    mMaxVirtualSizeResetCounter = 0;
-}
-
-//virtual
-F32 LLViewerTexture::getMaxVirtualSize()
-{
-    return mMaxVirtualSize;
-}
-
-//virtual
-void LLViewerTexture::setKnownDrawSize(S32 width, S32 height)
-{
-    //nothing here.
-}
-
-//virtual
-void LLViewerTexture::addFace(U32 ch, LLFace* facep)
-{
-    LL_PROFILE_ZONE_SCOPED_CATEGORY_TEXTURE;
-    llassert(ch < LLRender::NUM_TEXTURE_CHANNELS);
-
-    if(mNumFaces[ch] >= mFaceList[ch].size())
-    {
-        mFaceList[ch].resize(2 * mNumFaces[ch] + 1);
-    }
-    mFaceList[ch][mNumFaces[ch]] = facep;
-    facep->setIndexInTex(ch, mNumFaces[ch]);
-    mNumFaces[ch]++;
-    mLastFaceListUpdateTimer.reset();
-}
-
-//virtual
-void LLViewerTexture::removeFace(U32 ch, LLFace* facep)
-{
-    LL_PROFILE_ZONE_SCOPED_CATEGORY_TEXTURE;
-    llassert(ch < LLRender::NUM_TEXTURE_CHANNELS);
-
-    if(mNumFaces[ch] > 1)
-    {
-        S32 index = facep->getIndexInTex(ch);
-        llassert(index < mFaceList[ch].size());
-        llassert(index < mNumFaces[ch]);
-        mFaceList[ch][index] = mFaceList[ch][--mNumFaces[ch]];
-        mFaceList[ch][index]->setIndexInTex(ch, index);
-    }
-    else
-    {
-        mFaceList[ch].clear();
-        mNumFaces[ch] = 0;
-    }
-    mLastFaceListUpdateTimer.reset();
-}
-
-S32 LLViewerTexture::getTotalNumFaces() const
-{
-    S32 ret = 0;
-
-    for (U32 i = 0; i < LLRender::NUM_TEXTURE_CHANNELS; ++i)
-    {
-        ret += mNumFaces[i];
-    }
-
-    return ret;
-}
-
-S32 LLViewerTexture::getNumFaces(U32 ch) const
-{
-    llassert(ch < LLRender::NUM_TEXTURE_CHANNELS);
-    return mNumFaces[ch];
-}
-
-
-//virtual
-void LLViewerTexture::addVolume(U32 ch, LLVOVolume* volumep)
-{
-    LL_PROFILE_ZONE_SCOPED_CATEGORY_TEXTURE;
-    if (mNumVolumes[ch] >= mVolumeList[ch].size())
-    {
-        mVolumeList[ch].resize(2 * mNumVolumes[ch] + 1);
-    }
-    mVolumeList[ch][mNumVolumes[ch]] = volumep;
-    volumep->setIndexInTex(ch, mNumVolumes[ch]);
-    mNumVolumes[ch]++;
-    mLastVolumeListUpdateTimer.reset();
-}
-
-//virtual
-void LLViewerTexture::removeVolume(U32 ch, LLVOVolume* volumep)
-{
-    LL_PROFILE_ZONE_SCOPED_CATEGORY_TEXTURE;
-    if (mNumVolumes[ch] > 1)
-    {
-        S32 index = volumep->getIndexInTex(ch);
-        llassert(index < mVolumeList[ch].size());
-        llassert(index < mNumVolumes[ch]);
-        mVolumeList[ch][index] = mVolumeList[ch][--mNumVolumes[ch]];
-        mVolumeList[ch][index]->setIndexInTex(ch, index);
-    }
-    else
-    {
-        mVolumeList[ch].clear();
-        mNumVolumes[ch] = 0;
-    }
-    mLastVolumeListUpdateTimer.reset();
-}
-
-S32 LLViewerTexture::getNumVolumes(U32 ch) const
-{
-    return mNumVolumes[ch];
-}
-
-void LLViewerTexture::reorganizeFaceList()
-{
-    LL_PROFILE_ZONE_SCOPED_CATEGORY_TEXTURE;
-    static const F32 MAX_WAIT_TIME = 20.f; // seconds
-    static const U32 MAX_EXTRA_BUFFER_SIZE = 4;
-
-    if(mLastFaceListUpdateTimer.getElapsedTimeF32() < MAX_WAIT_TIME)
-    {
-        return;
-    }
-
-    for (U32 i = 0; i < LLRender::NUM_TEXTURE_CHANNELS; ++i)
-    {
-        if(mNumFaces[i] + MAX_EXTRA_BUFFER_SIZE > mFaceList[i].size())
-    {
-        return;
-    }
-
-        mFaceList[i].erase(mFaceList[i].begin() + mNumFaces[i], mFaceList[i].end());
-    }
-
-    mLastFaceListUpdateTimer.reset();
-}
-
-void LLViewerTexture::reorganizeVolumeList()
-{
-    LL_PROFILE_ZONE_SCOPED_CATEGORY_TEXTURE;
-    static const F32 MAX_WAIT_TIME = 20.f; // seconds
-    static const U32 MAX_EXTRA_BUFFER_SIZE = 4;
-
-
-    for (U32 i = 0; i < LLRender::NUM_VOLUME_TEXTURE_CHANNELS; ++i)
-    {
-        if (mNumVolumes[i] + MAX_EXTRA_BUFFER_SIZE > mVolumeList[i].size())
-        {
-            return;
-        }
-    }
-
-    if(mLastVolumeListUpdateTimer.getElapsedTimeF32() < MAX_WAIT_TIME)
-    {
-        return;
-    }
-
-    mLastVolumeListUpdateTimer.reset();
-    for (U32 i = 0; i < LLRender::NUM_VOLUME_TEXTURE_CHANNELS; ++i)
-    {
-        mVolumeList[i].erase(mVolumeList[i].begin() + mNumVolumes[i], mVolumeList[i].end());
-    }
-}
-
-//virtual
-void LLViewerTexture::switchToCachedImage()
-{
-    //nothing here.
-}
-
-//virtual
-void LLViewerTexture::setCachedRawImage(S32 discard_level, LLImageRaw* imageraw)
-{
-    //nothing here.
-}
-
-bool LLViewerTexture::isLargeImage()
-{
-    return  (S32)mTexelsPerImage > LLViewerTexture::sMinLargeImageSize;
-}
-
-//virtual
-void LLViewerTexture::updateBindStatsForTester()
-{
-    LLTexturePipelineTester* tester = (LLTexturePipelineTester*)LLMetricPerformanceTesterBasic::getTester(sTesterName);
-    if (tester)
-    {
-        tester->updateTextureBindingStats(this);
-    }
-}
-
-//----------------------------------------------------------------------------------------------
-//end of LLViewerTexture
-//----------------------------------------------------------------------------------------------
-
-const std::string& fttype_to_string(const FTType& fttype)
-{
-    static const std::string ftt_unknown("FTT_UNKNOWN");
-    static const std::string ftt_default("FTT_DEFAULT");
-    static const std::string ftt_server_bake("FTT_SERVER_BAKE");
-    static const std::string ftt_host_bake("FTT_HOST_BAKE");
-    static const std::string ftt_map_tile("FTT_MAP_TILE");
-    static const std::string ftt_local_file("FTT_LOCAL_FILE");
-    static const std::string ftt_error("FTT_ERROR");
-    switch(fttype)
-    {
-        case FTT_UNKNOWN: return ftt_unknown; break;
-        case FTT_DEFAULT: return ftt_default; break;
-        case FTT_SERVER_BAKE: return ftt_server_bake; break;
-        case FTT_HOST_BAKE: return ftt_host_bake; break;
-        case FTT_MAP_TILE: return ftt_map_tile; break;
-        case FTT_LOCAL_FILE: return ftt_local_file; break;
-    }
-    return ftt_error;
-}
-
-//----------------------------------------------------------------------------------------------
-//start of LLViewerFetchedTexture
-//----------------------------------------------------------------------------------------------
-
-//static
-LLViewerFetchedTexture* LLViewerFetchedTexture::getSmokeImage()
-{
-    if (sSmokeImagep.isNull())
-    {
-        sSmokeImagep = LLViewerTextureManager::getFetchedTexture(IMG_SMOKE);
-    }
-
-    sSmokeImagep->addTextureStats(1024.f * 1024.f);
-
-    return sSmokeImagep;
-}
-
-<<<<<<< HEAD
-LLViewerFetchedTexture::LLViewerFetchedTexture(const LLUUID& id, FTType f_type, const LLHost& host, bool usemipmaps)
-	: LLViewerTexture(id, usemipmaps),
-	mTargetHost(host)
-{
-	init(true);
-	mFTType = f_type;
-	if (mFTType == FTT_HOST_BAKE)
-	{
-		LL_WARNS() << "Unsupported fetch type " << mFTType << LL_ENDL;
-	}
-	generateGLTexture();
-}
-	
-LLViewerFetchedTexture::LLViewerFetchedTexture(const LLImageRaw* raw, FTType f_type, bool usemipmaps)
-	: LLViewerTexture(raw, usemipmaps)
-{
-	init(true);
-	mFTType = f_type;
-}
-	
-LLViewerFetchedTexture::LLViewerFetchedTexture(const std::string& url, FTType f_type, const LLUUID& id, bool usemipmaps)
-	: LLViewerTexture(id, usemipmaps),
-	mUrl(url)
-{
-	init(true);
-	mFTType = f_type;
-	generateGLTexture();
-=======
-LLViewerFetchedTexture::LLViewerFetchedTexture(const LLUUID& id, FTType f_type, const LLHost& host, BOOL usemipmaps)
-    : LLViewerTexture(id, usemipmaps),
-    mTargetHost(host)
-{
-    init(TRUE);
-    mFTType = f_type;
-    if (mFTType == FTT_HOST_BAKE)
-    {
-        LL_WARNS() << "Unsupported fetch type " << mFTType << LL_ENDL;
-    }
-    generateGLTexture();
-}
-
-LLViewerFetchedTexture::LLViewerFetchedTexture(const LLImageRaw* raw, FTType f_type, BOOL usemipmaps)
-    : LLViewerTexture(raw, usemipmaps)
-{
-    init(TRUE);
-    mFTType = f_type;
-}
-
-LLViewerFetchedTexture::LLViewerFetchedTexture(const std::string& url, FTType f_type, const LLUUID& id, BOOL usemipmaps)
-    : LLViewerTexture(id, usemipmaps),
-    mUrl(url)
-{
-    init(TRUE);
-    mFTType = f_type;
-    generateGLTexture();
->>>>>>> e1623bb2
-}
-
-void LLViewerFetchedTexture::init(bool firstinit)
-{
-<<<<<<< HEAD
-	mOrigWidth = 0;
-	mOrigHeight = 0;
-	mHasAux = false;
-	mNeedsAux = false;
-	mRequestedDiscardLevel = -1;
-	mRequestedDownloadPriority = 0.f;
-	mFullyLoaded = false;
-	mCanUseHTTP = true;
-	mDesiredDiscardLevel = MAX_DISCARD_LEVEL + 1;
-	mMinDesiredDiscardLevel = MAX_DISCARD_LEVEL + 1;
-	
-	mDecodingAux = false;
-
-	mKnownDrawWidth = 0;
-	mKnownDrawHeight = 0;
-	mKnownDrawSizeChanged = false;
-
-	if (firstinit)
-	{
-		mInImageList = 0;
-	}
-
-	// Only set mIsMissingAsset true when we know for certain that the database
-	// does not contain this image.
-	mIsMissingAsset = false;
-
-	mLoadedCallbackDesiredDiscardLevel = S8_MAX;
-	mPauseLoadedCallBacks = false;
-
-	mNeedsCreateTexture = false;
-	
-	mIsRawImageValid = false;
-	mRawDiscardLevel = INVALID_DISCARD_LEVEL;
-	mMinDiscardLevel = 0;
-
-	mHasFetcher = false;
-	mIsFetching = false;
-	mFetchState = 0;
-	mFetchPriority = 0;
-	mDownloadProgress = 0.f;
-	mFetchDeltaTime = 999999.f;
-	mRequestDeltaTime = 0.f;
-	mForSculpt = false;
-	mIsFetched = false;
-	mInFastCacheList = false;
-
-	mCachedRawImage = NULL;
-	mCachedRawDiscardLevel = -1;
-	mCachedRawImageReady = false;
-
-	mSavedRawImage = NULL;
-	mForceToSaveRawImage  = false;
-	mSaveRawImage = false;
-	mSavedRawDiscardLevel = -1;
-	mDesiredSavedRawDiscardLevel = -1;
-	mLastReferencedSavedRawImageTime = 0.0f;
-	mKeptSavedRawImageTime = 0.f;
-	mLastCallBackActiveTime = 0.f;
-	mForceCallbackFetch = false;
-	mInDebug = false;
-	mUnremovable = false;
-
-	mFTType = FTT_UNKNOWN;
-=======
-    mOrigWidth = 0;
-    mOrigHeight = 0;
-    mHasAux = FALSE;
-    mNeedsAux = FALSE;
-    mRequestedDiscardLevel = -1;
-    mRequestedDownloadPriority = 0.f;
-    mFullyLoaded = FALSE;
-    mCanUseHTTP = true;
-    mDesiredDiscardLevel = MAX_DISCARD_LEVEL + 1;
-    mMinDesiredDiscardLevel = MAX_DISCARD_LEVEL + 1;
-
-    mDecodingAux = FALSE;
-
-    mKnownDrawWidth = 0;
-    mKnownDrawHeight = 0;
-    mKnownDrawSizeChanged = FALSE;
-
-    if (firstinit)
-    {
-        mInImageList = 0;
-    }
-
-    // Only set mIsMissingAsset true when we know for certain that the database
-    // does not contain this image.
-    mIsMissingAsset = FALSE;
-
-    mLoadedCallbackDesiredDiscardLevel = S8_MAX;
-    mPauseLoadedCallBacks = FALSE;
-
-    mNeedsCreateTexture = false;
-
-    mIsRawImageValid = FALSE;
-    mRawDiscardLevel = INVALID_DISCARD_LEVEL;
-    mMinDiscardLevel = 0;
-
-    mHasFetcher = FALSE;
-    mIsFetching = FALSE;
-    mFetchState = 0;
-    mFetchPriority = 0;
-    mDownloadProgress = 0.f;
-    mFetchDeltaTime = 999999.f;
-    mRequestDeltaTime = 0.f;
-    mForSculpt = FALSE;
-    mIsFetched = FALSE;
-    mInFastCacheList = FALSE;
-
-    mCachedRawImage = NULL;
-    mCachedRawDiscardLevel = -1;
-    mCachedRawImageReady = FALSE;
-
-    mSavedRawImage = NULL;
-    mForceToSaveRawImage  = FALSE;
-    mSaveRawImage = FALSE;
-    mSavedRawDiscardLevel = -1;
-    mDesiredSavedRawDiscardLevel = -1;
-    mLastReferencedSavedRawImageTime = 0.0f;
-    mKeptSavedRawImageTime = 0.f;
-    mLastCallBackActiveTime = 0.f;
-    mForceCallbackFetch = FALSE;
-    mInDebug = FALSE;
-    mUnremovable = FALSE;
-
-    mFTType = FTT_UNKNOWN;
->>>>>>> e1623bb2
-}
-
-LLViewerFetchedTexture::~LLViewerFetchedTexture()
-{
-    assert_main_thread();
-    //*NOTE getTextureFetch can return NULL when Viewer is shutting down.
-    // This is due to LLWearableList is singleton and is destroyed after
-    // LLAppViewer::cleanup() was called. (see ticket EXT-177)
-    if (mHasFetcher && LLAppViewer::getTextureFetch())
-    {
-        LLAppViewer::getTextureFetch()->deleteRequest(getID(), true);
-    }
-    cleanup();
-}
-
-//virtual
-S8 LLViewerFetchedTexture::getType() const
-{
-    return LLViewerTexture::FETCHED_TEXTURE;
-}
-
-FTType LLViewerFetchedTexture::getFTType() const
-{
-    return mFTType;
-}
-
-void LLViewerFetchedTexture::cleanup()
-{
-    LL_PROFILE_ZONE_SCOPED_CATEGORY_TEXTURE;
-<<<<<<< HEAD
-	for(callback_list_t::iterator iter = mLoadedCallbackList.begin();
-		iter != mLoadedCallbackList.end(); )
-	{
-		LLLoadedCallbackEntry *entryp = *iter++;
-		// We never finished loading the image.  Indicate failure.
-		// Note: this allows mLoadedCallbackUserData to be cleaned up.
-		entryp->mCallback( false, this, NULL, NULL, 0, true, entryp->mUserData );
-		entryp->removeTexture(this);
-		delete entryp;
-	}
-	mLoadedCallbackList.clear();
-	mNeedsAux = false;
-	
-	// Clean up image data
-	destroyRawImage();
-	mCachedRawImage = NULL;
-	mCachedRawDiscardLevel = -1;
-	mCachedRawImageReady = false;
-	mSavedRawImage = NULL;
-	mSavedRawDiscardLevel = -1;
-=======
-    for(callback_list_t::iterator iter = mLoadedCallbackList.begin();
-        iter != mLoadedCallbackList.end(); )
-    {
-        LLLoadedCallbackEntry *entryp = *iter++;
-        // We never finished loading the image.  Indicate failure.
-        // Note: this allows mLoadedCallbackUserData to be cleaned up.
-        entryp->mCallback( FALSE, this, NULL, NULL, 0, TRUE, entryp->mUserData );
-        entryp->removeTexture(this);
-        delete entryp;
-    }
-    mLoadedCallbackList.clear();
-    mNeedsAux = FALSE;
-
-    // Clean up image data
-    destroyRawImage();
-    mCachedRawImage = NULL;
-    mCachedRawDiscardLevel = -1;
-    mCachedRawImageReady = FALSE;
-    mSavedRawImage = NULL;
-    mSavedRawDiscardLevel = -1;
->>>>>>> e1623bb2
-}
-
-//access the fast cache
-void LLViewerFetchedTexture::loadFromFastCache()
-{
-    LL_PROFILE_ZONE_SCOPED_CATEGORY_TEXTURE;
-<<<<<<< HEAD
-	if(!mInFastCacheList)
-	{
-		return; //no need to access the fast cache.
-	}
-	mInFastCacheList = false;
-=======
-    if(!mInFastCacheList)
-    {
-        return; //no need to access the fast cache.
-    }
-    mInFastCacheList = FALSE;
->>>>>>> e1623bb2
-
-    add(LLTextureFetch::sCacheAttempt, 1.0);
-
-    LLTimer fastCacheTimer;
-    mRawImage = LLAppViewer::getTextureCache()->readFromFastCache(getID(), mRawDiscardLevel);
-    if(mRawImage.notNull())
-    {
-        F32 cachReadTime = fastCacheTimer.getElapsedTimeF32();
-
-        add(LLTextureFetch::sCacheHit, 1.0);
-        record(LLTextureFetch::sCacheHitRate, LLUnits::Ratio::fromValue(1));
-        sample(LLTextureFetch::sCacheReadLatency, cachReadTime);
-
-        mFullWidth = mRawImage->getWidth() << mRawDiscardLevel;
-        mFullHeight = mRawImage->getHeight() << mRawDiscardLevel;
-        setTexelsPerImage();
-
-        if(mFullWidth > MAX_IMAGE_SIZE || mFullHeight > MAX_IMAGE_SIZE)
-        {
-            //discard all oversized textures.
-            destroyRawImage();
-            LL_WARNS() << "oversized, setting as missing" << LL_ENDL;
-            setIsMissingAsset();
-            mRawDiscardLevel = INVALID_DISCARD_LEVEL;
-        }
-        else
-        {
-            if (mBoostLevel == LLGLTexture::BOOST_ICON)
-            {
-                // Shouldn't do anything usefull since texures in fast cache are 16x16,
-                // it is here in case fast cache changes.
-                S32 expected_width = mKnownDrawWidth > 0 ? mKnownDrawWidth : DEFAULT_ICON_DIMENSIONS;
-                S32 expected_height = mKnownDrawHeight > 0 ? mKnownDrawHeight : DEFAULT_ICON_DIMENSIONS;
-                if (mRawImage && (mRawImage->getWidth() > expected_width || mRawImage->getHeight() > expected_height))
-                {
-                    // scale oversized icon, no need to give more work to gl
-                    mRawImage->scale(expected_width, expected_height);
-                }
-            }
-
-            if (mBoostLevel == LLGLTexture::BOOST_THUMBNAIL)
-            {
-                S32 expected_width = mKnownDrawWidth > 0 ? mKnownDrawWidth : DEFAULT_THUMBNAIL_DIMENSIONS;
-                S32 expected_height = mKnownDrawHeight > 0 ? mKnownDrawHeight : DEFAULT_THUMBNAIL_DIMENSIONS;
-                if (mRawImage && (mRawImage->getWidth() > expected_width || mRawImage->getHeight() > expected_height))
-                {
-                    // scale oversized icon, no need to give more work to gl
-                    mRawImage->scale(expected_width, expected_height);
-                }
-            }
-
-<<<<<<< HEAD
-			mRequestedDiscardLevel = mDesiredDiscardLevel + 1;
-			mIsRawImageValid = true;			
-			addToCreateTexture();
-		}
-	}
-=======
-            mRequestedDiscardLevel = mDesiredDiscardLevel + 1;
-            mIsRawImageValid = TRUE;
-            addToCreateTexture();
-        }
-    }
->>>>>>> e1623bb2
-    else
-    {
-        record(LLTextureFetch::sCacheHitRate, LLUnits::Ratio::fromValue(0));
-    }
-}
-
-void LLViewerFetchedTexture::setForSculpt()
-{
-    static const S32 MAX_INTERVAL = 8; //frames
-
-<<<<<<< HEAD
-	mForSculpt = true;
-	if(isForSculptOnly() && hasGLTexture() && !getBoundRecently())
-	{
-		destroyGLTexture(); //sculpt image does not need gl texture.
-		mTextureState = ACTIVE;
-	}
-	checkCachedRawSculptImage();
-	setMaxVirtualSizeResetInterval(MAX_INTERVAL);
-=======
-    mForSculpt = TRUE;
-    if(isForSculptOnly() && hasGLTexture() && !getBoundRecently())
-    {
-        destroyGLTexture(); //sculpt image does not need gl texture.
-        mTextureState = ACTIVE;
-    }
-    checkCachedRawSculptImage();
-    setMaxVirtualSizeResetInterval(MAX_INTERVAL);
->>>>>>> e1623bb2
-}
-
-bool LLViewerFetchedTexture::isForSculptOnly() const
-{
-    return mForSculpt && !mNeedsGLTexture;
-}
-
-<<<<<<< HEAD
-bool LLViewerFetchedTexture::isDeleted()  
-{ 
-	return mTextureState == DELETED; 
-}
-
-bool LLViewerFetchedTexture::isInactive()  
-{ 
-	return mTextureState == INACTIVE; 
-}
-
-bool LLViewerFetchedTexture::isDeletionCandidate()  
-{ 
-	return mTextureState == DELETION_CANDIDATE; 
-=======
-BOOL LLViewerFetchedTexture::isDeleted()
-{
-    return mTextureState == DELETED;
-}
-
-BOOL LLViewerFetchedTexture::isInactive()
-{
-    return mTextureState == INACTIVE;
-}
-
-BOOL LLViewerFetchedTexture::isDeletionCandidate()
-{
-    return mTextureState == DELETION_CANDIDATE;
->>>>>>> e1623bb2
-}
-
-void LLViewerFetchedTexture::setDeletionCandidate()
-{
-    if(mGLTexturep.notNull() && mGLTexturep->getTexName() && (mTextureState == INACTIVE))
-    {
-        mTextureState = DELETION_CANDIDATE;
-    }
-}
-
-//set the texture inactive
-void LLViewerFetchedTexture::setInactive()
-{
-    if(mTextureState == ACTIVE && mGLTexturep.notNull() && mGLTexturep->getTexName() && !mGLTexturep->getBoundRecently())
-    {
-        mTextureState = INACTIVE;
-    }
-}
-
-bool LLViewerFetchedTexture::isFullyLoaded() const
-{
-    // Unfortunately, the boolean "mFullyLoaded" is never updated correctly so we use that logic
-    // to check if the texture is there and completely downloaded
-    return (mFullWidth != 0) && (mFullHeight != 0) && !mIsFetching && !mHasFetcher;
-}
-
-
-// virtual
-void LLViewerFetchedTexture::dump()
-{
-    LLViewerTexture::dump();
-
-    LL_INFOS() << "Dump : " << mID
-            << ", mIsMissingAsset = " << (S32)mIsMissingAsset
-            << ", mFullWidth = " << (S32)mFullWidth
-            << ", mFullHeight = " << (S32)mFullHeight
-            << ", mOrigWidth = " << (S32)mOrigWidth
-            << ", mOrigHeight = " << (S32)mOrigHeight
-            << LL_ENDL;
-    LL_INFOS() << "     : "
-            << " mFullyLoaded = " << (S32)mFullyLoaded
-            << ", mFetchState = " << (S32)mFetchState
-            << ", mFetchPriority = " << (S32)mFetchPriority
-            << ", mDownloadProgress = " << (F32)mDownloadProgress
-            << LL_ENDL;
-    LL_INFOS() << "     : "
-            << " mHasFetcher = " << (S32)mHasFetcher
-            << ", mIsFetching = " << (S32)mIsFetching
-            << ", mIsFetched = " << (S32)mIsFetched
-            << ", mBoostLevel = " << (S32)mBoostLevel
-            << LL_ENDL;
-}
-
-///////////////////////////////////////////////////////////////////////////////
-// ONLY called from LLViewerFetchedTextureList
-void LLViewerFetchedTexture::destroyTexture()
-{
-    LL_PROFILE_ZONE_SCOPED_CATEGORY_TEXTURE;
-
-    if (mNeedsCreateTexture)//return if in the process of generating a new texture.
-    {
-        return;
-    }
-
-<<<<<<< HEAD
-	//LL_DEBUGS("Avatar") << mID << LL_ENDL;
-	destroyGLTexture();
-	mFullyLoaded = false;
-=======
-    //LL_DEBUGS("Avatar") << mID << LL_ENDL;
-    destroyGLTexture();
-    mFullyLoaded = FALSE;
->>>>>>> e1623bb2
-}
-
-void LLViewerFetchedTexture::addToCreateTexture()
-{
-    LL_PROFILE_ZONE_SCOPED_CATEGORY_TEXTURE;
-<<<<<<< HEAD
-	bool force_update = false;
-	if (getComponents() != mRawImage->getComponents())
-	{
-		// We've changed the number of components, so we need to move any
-		// objects using this pool to a different pool.
-		mComponents = mRawImage->getComponents();
-		mGLTexturep->setComponents(mComponents);
-		force_update = true;
-
-		for (U32 j = 0; j < LLRender::NUM_TEXTURE_CHANNELS; ++j)
-		{
-			llassert(mNumFaces[j] <= mFaceList[j].size());
-
-			for(U32 i = 0; i < mNumFaces[j]; i++)
-			{
-				mFaceList[j][i]->dirtyTexture();
-			}
-		}
-
-		//discard the cached raw image and the saved raw image
-		mCachedRawImageReady = false;
-		mCachedRawDiscardLevel = -1;
-		mCachedRawImage = NULL;
-		mSavedRawDiscardLevel = -1;
-		mSavedRawImage = NULL;
-	}	
-
-	if(isForSculptOnly())
-	{
-		//just update some variables, not to create a real GL texture.
-		createGLTexture(mRawDiscardLevel, mRawImage, 0, false);
-		mNeedsCreateTexture = false;
-		destroyRawImage();
-	}
-	else if(!force_update && getDiscardLevel() > -1 && getDiscardLevel() <= mRawDiscardLevel)
-	{
-		mNeedsCreateTexture = false;
-		destroyRawImage();
-	}
-	else
-	{	
-=======
-    bool force_update = false;
-    if (getComponents() != mRawImage->getComponents())
-    {
-        // We've changed the number of components, so we need to move any
-        // objects using this pool to a different pool.
-        mComponents = mRawImage->getComponents();
-        mGLTexturep->setComponents(mComponents);
-        force_update = true;
-
-        for (U32 j = 0; j < LLRender::NUM_TEXTURE_CHANNELS; ++j)
-        {
-            llassert(mNumFaces[j] <= mFaceList[j].size());
-
-            for(U32 i = 0; i < mNumFaces[j]; i++)
-            {
-                mFaceList[j][i]->dirtyTexture();
-            }
-        }
-
-        //discard the cached raw image and the saved raw image
-        mCachedRawImageReady = FALSE;
-        mCachedRawDiscardLevel = -1;
-        mCachedRawImage = NULL;
-        mSavedRawDiscardLevel = -1;
-        mSavedRawImage = NULL;
-    }
-
-    if(isForSculptOnly())
-    {
-        //just update some variables, not to create a real GL texture.
-        createGLTexture(mRawDiscardLevel, mRawImage, 0, FALSE);
-        mNeedsCreateTexture = false;
-        destroyRawImage();
-    }
-    else if(!force_update && getDiscardLevel() > -1 && getDiscardLevel() <= mRawDiscardLevel)
-    {
-        mNeedsCreateTexture = false;
-        destroyRawImage();
-    }
-    else
-    {
->>>>>>> e1623bb2
-        LL_PROFILE_ZONE_SCOPED_CATEGORY_TEXTURE;
-#if 1
-        //
-        //if mRequestedDiscardLevel > mDesiredDiscardLevel, we assume the required image res keep going up,
-        //so do not scale down the over qualified image.
-        //Note: scaling down image is expensensive. Do it only when very necessary.
-        //
-        if(mRequestedDiscardLevel <= mDesiredDiscardLevel && !mForceToSaveRawImage)
-        {
-            S32 w = mFullWidth >> mRawDiscardLevel;
-            S32 h = mFullHeight >> mRawDiscardLevel;
-
-            //if big image, do not load extra data
-            //scale it down to size >= LLViewerTexture::sMinLargeImageSize
-            if(w * h > LLViewerTexture::sMinLargeImageSize)
-            {
-                S32 d_level = llmin(mRequestedDiscardLevel, (S32)mDesiredDiscardLevel) - mRawDiscardLevel;
-
-                if(d_level > 0)
-                {
-                    S32 i = 0;
-                    while((d_level > 0) && ((w >> i) * (h >> i) > LLViewerTexture::sMinLargeImageSize))
-                    {
-                        i++;
-                        d_level--;
-                    }
-                    if(i > 0)
-                    {
-                        mRawDiscardLevel += i;
-                        if(mRawDiscardLevel >= getDiscardLevel() && getDiscardLevel() > 0)
-                        {
-                            mNeedsCreateTexture = false;
-                            destroyRawImage();
-                            return;
-                        }
-
-                        {
-                            //make a duplicate in case somebody else is using this raw image
-                            mRawImage = mRawImage->scaled(w >> i, h >> i);
-                        }
-                    }
-                }
-            }
-        }
-#endif
-        scheduleCreateTexture();
-    }
-    return;
-}
-
-// ONLY called from LLViewerTextureList
-bool LLViewerFetchedTexture::preCreateTexture(S32 usename/*= 0*/)
-{
-    LL_PROFILE_ZONE_SCOPED_CATEGORY_TEXTURE;
-#if LL_IMAGEGL_THREAD_CHECK
-    mGLTexturep->checkActiveThread();
-#endif
-
-    if (!mNeedsCreateTexture)
-    {
-        destroyRawImage();
-        return false;
-    }
-    mNeedsCreateTexture = false;
-
-    if (mRawImage.isNull())
-    {
-        LL_ERRS() << "LLViewerTexture trying to create texture with no Raw Image" << LL_ENDL;
-    }
-    if (mRawImage->isBufferInvalid())
-    {
-        LL_WARNS() << "Can't create a texture: invalid image data" << LL_ENDL;
-        destroyRawImage();
-        return false;
-    }
-<<<<<<< HEAD
-    // 	LL_INFOS() << llformat("IMAGE Creating (%d) [%d x %d] Bytes: %d ",
-    // 						mRawDiscardLevel, 
-    // 						mRawImage->getWidth(), mRawImage->getHeight(),mRawImage->getDataSize())
-    // 			<< mID.getString() << LL_ENDL;
-    bool res = true;
-=======
-    //  LL_INFOS() << llformat("IMAGE Creating (%d) [%d x %d] Bytes: %d ",
-    //                      mRawDiscardLevel,
-    //                      mRawImage->getWidth(), mRawImage->getHeight(),mRawImage->getDataSize())
-    //          << mID.getString() << LL_ENDL;
-    BOOL res = TRUE;
->>>>>>> e1623bb2
-
-    // store original size only for locally-sourced images
-    if (mUrl.compare(0, 7, "file://") == 0)
-    {
-        mOrigWidth = mRawImage->getWidth();
-        mOrigHeight = mRawImage->getHeight();
-
-        // This is only safe because it's a local image and fetcher doesn't use raw data
-        // from local images, but this might become unsafe in case of changes to fetcher
-        if (mBoostLevel == BOOST_PREVIEW)
-        {
-            mRawImage->biasedScaleToPowerOfTwo(1024);
-        }
-        else
-        { // leave black border, do not scale image content
-            mRawImage->expandToPowerOfTwo(MAX_IMAGE_SIZE, false);
-        }
-
-        mFullWidth = mRawImage->getWidth();
-        mFullHeight = mRawImage->getHeight();
-        setTexelsPerImage();
-    }
-    else
-    {
-        mOrigWidth = mFullWidth;
-        mOrigHeight = mFullHeight;
-    }
-
-    bool size_okay = true;
-
-    S32 discard_level = mRawDiscardLevel;
-    if (mRawDiscardLevel < 0)
-    {
-        LL_DEBUGS() << "Negative raw discard level when creating image: " << mRawDiscardLevel << LL_ENDL;
-        discard_level = 0;
-    }
-
-    U32 raw_width = mRawImage->getWidth() << discard_level;
-    U32 raw_height = mRawImage->getHeight() << discard_level;
-
-    if (raw_width > MAX_IMAGE_SIZE || raw_height > MAX_IMAGE_SIZE)
-    {
-        LL_INFOS() << "Width or height is greater than " << MAX_IMAGE_SIZE << ": (" << raw_width << "," << raw_height << ")" << LL_ENDL;
-        size_okay = false;
-    }
-
-    if (!LLImageGL::checkSize(mRawImage->getWidth(), mRawImage->getHeight()))
-    {
-        // A non power-of-two image was uploaded (through a non standard client)
-        LL_INFOS() << "Non power of two width or height: (" << mRawImage->getWidth() << "," << mRawImage->getHeight() << ")" << LL_ENDL;
-        size_okay = false;
-    }
-
-    if (!size_okay)
-    {
-        // An inappropriately-sized image was uploaded (through a non standard client)
-        // We treat these images as missing assets which causes them to
-        // be renderd as 'missing image' and to stop requesting data
-        LL_WARNS() << "!size_ok, setting as missing" << LL_ENDL;
-        setIsMissingAsset();
-        destroyRawImage();
-        return false;
-    }
-
-    if (mGLTexturep->getHasExplicitFormat())
-    {
-        LLGLenum format = mGLTexturep->getPrimaryFormat();
-        S8 components = mRawImage->getComponents();
-        if ((format == GL_RGBA && components < 4)
-            || (format == GL_RGB && components < 3))
-        {
-            LL_WARNS() << "Can't create a texture " << mID << ": invalid image format " << std::hex << format << " vs components " << (U32)components << LL_ENDL;
-            // Was expecting specific format but raw texture has insufficient components for
-            // such format, using such texture will result in crash or will display wrongly
-            // if we change format. Texture might be corrupted server side, so just set as
-            // missing and clear cashed texture (do not cause reload loop, will retry&recover
-            // during new session)
-            setIsMissingAsset();
-            destroyRawImage();
-            LLAppViewer::getTextureCache()->removeFromCache(mID);
-            return false;
-        }
-    }
-
-    return res;
-}
-
-bool LLViewerFetchedTexture::createTexture(S32 usename/*= 0*/)
-{
-    if (!mNeedsCreateTexture)
-    {
-        return false;
-    }
-
-<<<<<<< HEAD
-	bool res = mGLTexturep->createGLTexture(mRawDiscardLevel, mRawImage, usename, true, mBoostLevel);
-    
-	return res;
-=======
-    BOOL res = mGLTexturep->createGLTexture(mRawDiscardLevel, mRawImage, usename, TRUE, mBoostLevel);
-
-    return res;
->>>>>>> e1623bb2
-}
-
-void LLViewerFetchedTexture::postCreateTexture()
-{
-    LL_PROFILE_ZONE_SCOPED_CATEGORY_TEXTURE;
-    if (!mNeedsCreateTexture)
-    {
-        return;
-    }
-#if LL_IMAGEGL_THREAD_CHECK
-    mGLTexturep->checkActiveThread();
-#endif
-
-    setActive();
-
-    if (!needsToSaveRawImage())
-    {
-        mNeedsAux = false;
-        destroyRawImage();
-    }
-
-    mNeedsCreateTexture = false;
-}
-
-void LLViewerFetchedTexture::scheduleCreateTexture()
-{
-    LL_PROFILE_ZONE_SCOPED_CATEGORY_TEXTURE;
-
-    if (!mNeedsCreateTexture)
-    {
-        mNeedsCreateTexture = true;
-        if (preCreateTexture())
-        {
-#if LL_IMAGEGL_THREAD_CHECK
-            //grab a copy of the raw image data to make sure it isn't modified pending texture creation
-            U8* data = mRawImage->getData();
-            U8* data_copy = nullptr;
-            S32 size = mRawImage->getDataSize();
-            if (data != nullptr && size > 0)
-            {
-                data_copy = new U8[size];
-                memcpy(data_copy, data, size);
-            }
-#endif
-            mNeedsCreateTexture = true;
-            auto mainq = LLImageGLThread::sEnabledTextures ? mMainQueue.lock() : nullptr;
-            if (mainq)
-            {
-                ref();
-                mainq->postTo(
-                    mImageQueue,
-                    // work to be done on LLImageGL worker thread
-#if LL_IMAGEGL_THREAD_CHECK
-                    [this, data, data_copy, size]()
-                    {
-                        mGLTexturep->mActiveThread = LLThread::currentID();
-                        //verify data is unmodified
-                        llassert(data == mRawImage->getData());
-                        llassert(mRawImage->getDataSize() == size);
-                        llassert(memcmp(data, data_copy, size) == 0);
-#else
-                    [this]()
-                    {
-#endif
-                        //actually create the texture on a background thread
-                        createTexture();
-
-#if LL_IMAGEGL_THREAD_CHECK
-                        //verify data is unmodified
-                        llassert(data == mRawImage->getData());
-                        llassert(mRawImage->getDataSize() == size);
-                        llassert(memcmp(data, data_copy, size) == 0);
-#endif
-                    },
-                    // callback to be run on main thread
-#if LL_IMAGEGL_THREAD_CHECK
-                        [this, data, data_copy, size]()
-                    {
-                        mGLTexturep->mActiveThread = LLThread::currentID();
-                        llassert(data == mRawImage->getData());
-                        llassert(mRawImage->getDataSize() == size);
-                        llassert(memcmp(data, data_copy, size) == 0);
-                        delete[] data_copy;
-#else
-                        [this]()
-                        {
-#endif
-                        //finalize on main thread
-                        postCreateTexture();
-                        unref();
-                    });
-            }
-            else
-            {
-                gTextureList.mCreateTextureList.insert(this);
-            }
-        }
-    }
-}
-
-// Call with 0,0 to turn this feature off.
-//virtual
-void LLViewerFetchedTexture::setKnownDrawSize(S32 width, S32 height)
-{
-    LL_PROFILE_ZONE_SCOPED_CATEGORY_TEXTURE;
-    if(mKnownDrawWidth < width || mKnownDrawHeight < height)
-    {
-        mKnownDrawWidth = llmax(mKnownDrawWidth, width);
-        mKnownDrawHeight = llmax(mKnownDrawHeight, height);
-
-<<<<<<< HEAD
-		mKnownDrawSizeChanged = true;
-		mFullyLoaded = false;
-	}
-	addTextureStats((F32)(mKnownDrawWidth * mKnownDrawHeight));
-=======
-        mKnownDrawSizeChanged = TRUE;
-        mFullyLoaded = FALSE;
-    }
-    addTextureStats((F32)(mKnownDrawWidth * mKnownDrawHeight));
->>>>>>> e1623bb2
-}
-
-void LLViewerFetchedTexture::setDebugText(const std::string& text)
-{
-    for (U32 ch = 0; ch < LLRender::NUM_TEXTURE_CHANNELS; ++ch)
-    {
-        llassert(mNumFaces[ch] <= mFaceList[ch].size());
-
-        for (U32 i = 0; i < mNumFaces[ch]; i++)
-        {
-            LLFace* facep = mFaceList[ch][i];
-            if (facep)
-            {
-                LLDrawable* drawable = facep->getDrawable();
-                if (drawable)
-                {
-                    drawable->getVObj()->setDebugText(text);
-                }
-            }
-        }
-    }
-}
-
-//virtual
-void LLViewerFetchedTexture::processTextureStats()
-{
-    LL_PROFILE_ZONE_SCOPED_CATEGORY_TEXTURE;
-<<<<<<< HEAD
-	if(mFullyLoaded)
-	{		
-		if(mDesiredDiscardLevel > mMinDesiredDiscardLevel)//need to load more
-		{
-			mDesiredDiscardLevel = llmin(mDesiredDiscardLevel, mMinDesiredDiscardLevel);
-			mFullyLoaded = false;
-		}
-=======
-    if(mFullyLoaded)
-    {
-        if(mDesiredDiscardLevel > mMinDesiredDiscardLevel)//need to load more
-        {
-            mDesiredDiscardLevel = llmin(mDesiredDiscardLevel, mMinDesiredDiscardLevel);
-            mFullyLoaded = FALSE;
-        }
->>>>>>> e1623bb2
-        //setDebugText("fully loaded");
-    }
-    else
-    {
-        updateVirtualSize();
-
-        static LLCachedControl<bool> textures_fullres(gSavedSettings,"TextureLoadFullRes", false);
-
-        if (textures_fullres)
-        {
-            mDesiredDiscardLevel = 0;
-        }
-        else if (mDontDiscard && (mBoostLevel == LLGLTexture::BOOST_ICON || mBoostLevel == LLGLTexture::BOOST_THUMBNAIL))
-        {
-            if (mFullWidth > MAX_IMAGE_SIZE_DEFAULT || mFullHeight > MAX_IMAGE_SIZE_DEFAULT)
-            {
-                mDesiredDiscardLevel = 1; // MAX_IMAGE_SIZE_DEFAULT = 1024 and max size ever is 2048
-            }
-            else
-            {
-                mDesiredDiscardLevel = 0;
-            }
-        }
-<<<<<<< HEAD
-		else if(!mFullWidth || !mFullHeight)
-		{
-			mDesiredDiscardLevel = 	llmin(getMaxDiscardLevel(), (S32)mLoadedCallbackDesiredDiscardLevel);
-		}
-		else
-		{
-			U32 desired_size = MAX_IMAGE_SIZE_DEFAULT; // MAX_IMAGE_SIZE_DEFAULT = 1024 and max size ever is 2048
-			if(!mKnownDrawWidth || !mKnownDrawHeight || mFullWidth <= mKnownDrawWidth || mFullHeight <= mKnownDrawHeight)
-			{
-				if (mFullWidth > desired_size || mFullHeight > desired_size)
-				{
-					mDesiredDiscardLevel = 1;
-				}
-				else
-				{
-					mDesiredDiscardLevel = 0;
-				}
-			}
-			else if(mKnownDrawSizeChanged)//known draw size is set
-			{			
-				mDesiredDiscardLevel = (S8)llmin(log((F32)mFullWidth / mKnownDrawWidth) / log_2, 
-													 log((F32)mFullHeight / mKnownDrawHeight) / log_2);
-				mDesiredDiscardLevel = 	llclamp(mDesiredDiscardLevel, (S8)0, (S8)getMaxDiscardLevel());
-				mDesiredDiscardLevel = llmin(mDesiredDiscardLevel, mMinDesiredDiscardLevel);
-			}
-			mKnownDrawSizeChanged = false;
-		
-			if(getDiscardLevel() >= 0 && (getDiscardLevel() <= mDesiredDiscardLevel))
-			{
-				mFullyLoaded = true;
-			}
-		}
-	}
-
-	if(mForceToSaveRawImage && mDesiredSavedRawDiscardLevel >= 0) //force to refetch the texture.
-	{
-		mDesiredDiscardLevel = llmin(mDesiredDiscardLevel, (S8)mDesiredSavedRawDiscardLevel);
-		if(getDiscardLevel() < 0 || getDiscardLevel() > mDesiredDiscardLevel)
-		{
-			mFullyLoaded = false;
-		}
-	}
-}
-
-//============================================================================
-
-void LLViewerFetchedTexture::updateVirtualSize() 
-{	
-    LL_PROFILE_ZONE_SCOPED_CATEGORY_TEXTURE;
-	reorganizeFaceList();
-	reorganizeVolumeList();
-=======
-        else if(!mFullWidth || !mFullHeight)
-        {
-            mDesiredDiscardLevel =  llmin(getMaxDiscardLevel(), (S32)mLoadedCallbackDesiredDiscardLevel);
-        }
-        else
-        {
-            U32 desired_size = MAX_IMAGE_SIZE_DEFAULT; // MAX_IMAGE_SIZE_DEFAULT = 1024 and max size ever is 2048
-            if(!mKnownDrawWidth || !mKnownDrawHeight || mFullWidth <= mKnownDrawWidth || mFullHeight <= mKnownDrawHeight)
-            {
-                if (mFullWidth > desired_size || mFullHeight > desired_size)
-                {
-                    mDesiredDiscardLevel = 1;
-                }
-                else
-                {
-                    mDesiredDiscardLevel = 0;
-                }
-            }
-            else if(mKnownDrawSizeChanged)//known draw size is set
-            {
-                mDesiredDiscardLevel = (S8)llmin(log((F32)mFullWidth / mKnownDrawWidth) / log_2,
-                                                     log((F32)mFullHeight / mKnownDrawHeight) / log_2);
-                mDesiredDiscardLevel =  llclamp(mDesiredDiscardLevel, (S8)0, (S8)getMaxDiscardLevel());
-                mDesiredDiscardLevel = llmin(mDesiredDiscardLevel, mMinDesiredDiscardLevel);
-            }
-            mKnownDrawSizeChanged = FALSE;
-
-            if(getDiscardLevel() >= 0 && (getDiscardLevel() <= mDesiredDiscardLevel))
-            {
-                mFullyLoaded = TRUE;
-            }
-        }
-    }
-
-    if(mForceToSaveRawImage && mDesiredSavedRawDiscardLevel >= 0) //force to refetch the texture.
-    {
-        mDesiredDiscardLevel = llmin(mDesiredDiscardLevel, (S8)mDesiredSavedRawDiscardLevel);
-        if(getDiscardLevel() < 0 || getDiscardLevel() > mDesiredDiscardLevel)
-        {
-            mFullyLoaded = FALSE;
-        }
-    }
-}
-
-//============================================================================
-
-void LLViewerFetchedTexture::updateVirtualSize()
-{
-    LL_PROFILE_ZONE_SCOPED_CATEGORY_TEXTURE;
-    reorganizeFaceList();
-    reorganizeVolumeList();
->>>>>>> e1623bb2
-}
-
-S32 LLViewerFetchedTexture::getCurrentDiscardLevelForFetching()
-{
-<<<<<<< HEAD
-	S32 current_discard = getDiscardLevel();
-	if(mForceToSaveRawImage)
-	{
-		if(mSavedRawDiscardLevel < 0 || current_discard < 0)
-		{
-			current_discard = -1;
-		}
-		else
-		{
-			current_discard = llmax(current_discard, mSavedRawDiscardLevel);
-		}		
-	}
-
-	return current_discard;
-=======
-    S32 current_discard = getDiscardLevel();
-    if(mForceToSaveRawImage)
-    {
-        if(mSavedRawDiscardLevel < 0 || current_discard < 0)
-        {
-            current_discard = -1;
-        }
-        else
-        {
-            current_discard = llmax(current_discard, mSavedRawDiscardLevel);
-        }
-    }
-
-    return current_discard;
->>>>>>> e1623bb2
-}
-
-bool LLViewerFetchedTexture::setDebugFetching(S32 debug_level)
-{
-<<<<<<< HEAD
-	if(debug_level < 0)
-	{
-		mInDebug = false;
-		return false;
-	}
-	mInDebug = true;
-=======
-    if(debug_level < 0)
-    {
-        mInDebug = FALSE;
-        return false;
-    }
-    mInDebug = TRUE;
->>>>>>> e1623bb2
-
-    mDesiredDiscardLevel = debug_level;
-
-    return true;
-}
-
-bool LLViewerFetchedTexture::isActiveFetching()
-{
-    static LLCachedControl<bool> monitor_enabled(gSavedSettings,"DebugShowTextureInfo");
-
-    return mFetchState > 7 && mFetchState < 10 && monitor_enabled; //in state of WAIT_HTTP_REQ or DECODE_IMAGE.
-}
-
-void LLViewerFetchedTexture::setBoostLevel(S32 level)
-{
-    LLViewerTexture::setBoostLevel(level);
-
-    if (level >= LLViewerTexture::BOOST_HIGH)
-    {
-        mDesiredDiscardLevel = 0;
-    }
-}
-
-bool LLViewerFetchedTexture::updateFetch()
-{
-    LL_PROFILE_ZONE_SCOPED_CATEGORY_TEXTURE;
-    static LLCachedControl<bool> textures_decode_disabled(gSavedSettings,"TextureDecodeDisabled", false);
-
-    if(textures_decode_disabled) // don't fetch the surface textures in wireframe mode
-    {
-        return false;
-    }
-
-    mFetchState = 0;
-    mFetchPriority = 0;
-    mFetchDeltaTime = 999999.f;
-    mRequestDeltaTime = 999999.f;
-
-#ifndef LL_RELEASE_FOR_DOWNLOAD
-    if (mID == LLAppViewer::getTextureFetch()->mDebugID)
-    {
-        LLAppViewer::getTextureFetch()->mDebugCount++; // for setting breakpoints
-    }
-#endif
-
-    if (mNeedsCreateTexture)
-    {
-        LL_PROFILE_ZONE_NAMED_CATEGORY_TEXTURE("vftuf - needs create");
-        // We may be fetching still (e.g. waiting on write)
-        // but don't check until we've processed the raw data we have
-        return false;
-    }
-    if (mIsMissingAsset)
-    {
-        LL_PROFILE_ZONE_NAMED_CATEGORY_TEXTURE("vftuf - missing asset");
-        llassert(!mHasFetcher);
-        return false; // skip
-    }
-    if (!mLoadedCallbackList.empty() && mRawImage.notNull())
-    {
-        LL_PROFILE_ZONE_NAMED_CATEGORY_TEXTURE("vftuf - callback pending");
-        return false; // process any raw image data in callbacks before replacing
-    }
-    if(mInFastCacheList)
-    {
-        LL_PROFILE_ZONE_NAMED_CATEGORY_TEXTURE("vftuf - in fast cache");
-        return false;
-    }
-    if (mGLTexturep.isNull())
-    { // fix for crash inside getCurrentDiscardLevelForFetching (shouldn't happen but appears to be happening)
-        llassert(false);
-        return false;
-    }
-
-    S32 current_discard = getCurrentDiscardLevelForFetching();
-    S32 desired_discard = getDesiredDiscardLevel();
-    F32 decode_priority = mMaxVirtualSize;
-
-    if (mIsFetching)
-    {
-        LL_PROFILE_ZONE_NAMED_CATEGORY_TEXTURE("vftuf - is fetching");
-<<<<<<< HEAD
-		// Sets mRawDiscardLevel, mRawImage, mAuxRawImage
-		S32 fetch_discard = current_discard;
-		
-		if (mRawImage.notNull()) sRawCount--;
-		if (mAuxRawImage.notNull()) sAuxCount--;
-		// keep in mind that fetcher still might need raw image, don't modify original
-		bool finished = LLAppViewer::getTextureFetch()->getRequestFinished(getID(), fetch_discard, mRawImage, mAuxRawImage,
-																		   mLastHttpGetStatus);
-		if (mRawImage.notNull()) sRawCount++;
-		if (mAuxRawImage.notNull())
-		{
-			mHasAux = true;
-			sAuxCount++;
-		}
-		if (finished)
-		{
-			mIsFetching = false;
-=======
-        // Sets mRawDiscardLevel, mRawImage, mAuxRawImage
-        S32 fetch_discard = current_discard;
-
-        if (mRawImage.notNull()) sRawCount--;
-        if (mAuxRawImage.notNull()) sAuxCount--;
-        // keep in mind that fetcher still might need raw image, don't modify original
-        bool finished = LLAppViewer::getTextureFetch()->getRequestFinished(getID(), fetch_discard, mRawImage, mAuxRawImage,
-                                                                           mLastHttpGetStatus);
-        if (mRawImage.notNull()) sRawCount++;
-        if (mAuxRawImage.notNull())
-        {
-            mHasAux = TRUE;
-            sAuxCount++;
-        }
-        if (finished)
-        {
-            mIsFetching = FALSE;
->>>>>>> e1623bb2
-            mLastFetchState = -1;
-            mLastPacketTimer.reset();
-        }
-        else
-        {
-            mFetchState = LLAppViewer::getTextureFetch()->getFetchState(mID, mDownloadProgress, mRequestedDownloadPriority,
-                                                                        mFetchPriority, mFetchDeltaTime, mRequestDeltaTime, mCanUseHTTP);
-        }
-
-        // We may have data ready regardless of whether or not we are finished (e.g. waiting on write)
-        if (mRawImage.notNull())
-        {
-            LL_PROFILE_ZONE_NAMED_CATEGORY_TEXTURE("vftuf - has raw image");
-<<<<<<< HEAD
-			LLTexturePipelineTester* tester = (LLTexturePipelineTester*)LLMetricPerformanceTesterBasic::getTester(sTesterName);
-			if (tester)
-			{
-				mIsFetched = true;
-				tester->updateTextureLoadingStats(this, mRawImage, LLAppViewer::getTextureFetch()->isFromLocalCache(mID));
-			}
-			mRawDiscardLevel = fetch_discard;
-			if ((mRawImage->getDataSize() > 0 && mRawDiscardLevel >= 0) &&
-				(current_discard < 0 || mRawDiscardLevel < current_discard))
-			{
-                LL_PROFILE_ZONE_NAMED_CATEGORY_TEXTURE("vftuf - data good");
-				mFullWidth = mRawImage->getWidth() << mRawDiscardLevel;
-				mFullHeight = mRawImage->getHeight() << mRawDiscardLevel;
-				setTexelsPerImage();
-
-				if(mFullWidth > MAX_IMAGE_SIZE || mFullHeight > MAX_IMAGE_SIZE)
-				{ 
-					//discard all oversized textures.
-					destroyRawImage();
-					LL_WARNS() << "oversize, setting as missing" << LL_ENDL;
-					setIsMissingAsset();
-					mRawDiscardLevel = INVALID_DISCARD_LEVEL;
-					mIsFetching = false;
-					mLastPacketTimer.reset();
-				}
-				else
-				{
-					mIsRawImageValid = true;
-					addToCreateTexture();
-				}
-=======
-            LLTexturePipelineTester* tester = (LLTexturePipelineTester*)LLMetricPerformanceTesterBasic::getTester(sTesterName);
-            if (tester)
-            {
-                mIsFetched = TRUE;
-                tester->updateTextureLoadingStats(this, mRawImage, LLAppViewer::getTextureFetch()->isFromLocalCache(mID));
-            }
-            mRawDiscardLevel = fetch_discard;
-            if ((mRawImage->getDataSize() > 0 && mRawDiscardLevel >= 0) &&
-                (current_discard < 0 || mRawDiscardLevel < current_discard))
-            {
-                LL_PROFILE_ZONE_NAMED_CATEGORY_TEXTURE("vftuf - data good");
-                mFullWidth = mRawImage->getWidth() << mRawDiscardLevel;
-                mFullHeight = mRawImage->getHeight() << mRawDiscardLevel;
-                setTexelsPerImage();
-
-                if(mFullWidth > MAX_IMAGE_SIZE || mFullHeight > MAX_IMAGE_SIZE)
-                {
-                    //discard all oversized textures.
-                    destroyRawImage();
-                    LL_WARNS() << "oversize, setting as missing" << LL_ENDL;
-                    setIsMissingAsset();
-                    mRawDiscardLevel = INVALID_DISCARD_LEVEL;
-                    mIsFetching = FALSE;
-                    mLastPacketTimer.reset();
-                }
-                else
-                {
-                    mIsRawImageValid = TRUE;
-                    addToCreateTexture();
-                }
->>>>>>> e1623bb2
-
-                if (mBoostLevel == LLGLTexture::BOOST_ICON)
-                {
-                    S32 expected_width = mKnownDrawWidth > 0 ? mKnownDrawWidth : DEFAULT_ICON_DIMENSIONS;
-                    S32 expected_height = mKnownDrawHeight > 0 ? mKnownDrawHeight : DEFAULT_ICON_DIMENSIONS;
-                    if (mRawImage && (mRawImage->getWidth() > expected_width || mRawImage->getHeight() > expected_height))
-                    {
-                        // scale oversized icon, no need to give more work to gl
-                        // since we got mRawImage from thread worker and image may be in use (ex: writing cache), make a copy
-                        mRawImage = mRawImage->scaled(expected_width, expected_height);
-                    }
-                }
-
-                if (mBoostLevel == LLGLTexture::BOOST_THUMBNAIL)
-                {
-                    S32 expected_width = mKnownDrawWidth > 0 ? mKnownDrawWidth : DEFAULT_THUMBNAIL_DIMENSIONS;
-                    S32 expected_height = mKnownDrawHeight > 0 ? mKnownDrawHeight : DEFAULT_THUMBNAIL_DIMENSIONS;
-                    if (mRawImage && (mRawImage->getWidth() > expected_width || mRawImage->getHeight() > expected_height))
-                    {
-                        // scale oversized icon, no need to give more work to gl
-                        // since we got mRawImage from thread worker and image may be in use (ex: writing cache), make a copy
-                        mRawImage = mRawImage->scaled(expected_width, expected_height);
-                    }
-                }
-
-<<<<<<< HEAD
-				return true;
-			}
-			else
-			{
-=======
-                return TRUE;
-            }
-            else
-            {
->>>>>>> e1623bb2
-                LL_PROFILE_ZONE_NAMED_CATEGORY_TEXTURE("vftuf - data not needed");
-                // Data is ready but we don't need it
-                // (received it already while fetcher was writing to disk)
-                destroyRawImage();
-                return false; // done
-            }
-        }
-
-        if (!mIsFetching)
-        {
-            if ((decode_priority > 0) && (mRawDiscardLevel < 0 || mRawDiscardLevel == INVALID_DISCARD_LEVEL))
-            {
-                // We finished but received no data
-                if (getDiscardLevel() < 0)
-                {
-                    if (getFTType() != FTT_MAP_TILE)
-                    {
-                        LL_WARNS() << mID
-                                << " Fetch failure, setting as missing, decode_priority " << decode_priority
-                                << " mRawDiscardLevel " << mRawDiscardLevel
-                                << " current_discard " << current_discard
-                                << " stats " << mLastHttpGetStatus.toHex()
-                                << LL_ENDL;
-                    }
-                    setIsMissingAsset();
-                    desired_discard = -1;
-                }
-                else
-                {
-                    //LL_WARNS() << mID << ": Setting min discard to " << current_discard << LL_ENDL;
-                    if(current_discard >= 0)
-                    {
-                        mMinDiscardLevel = current_discard;
-                        //desired_discard = current_discard;
-                    }
-                    else
-                    {
-                        S32 dis_level = getDiscardLevel();
-                        mMinDiscardLevel = dis_level;
-                        //desired_discard = dis_level;
-                    }
-                }
-                destroyRawImage();
-            }
-            else if (mRawImage.notNull())
-            {
-                // We have data, but our fetch failed to return raw data
-                // *TODO: FIgure out why this is happening and fix it
-                destroyRawImage();
-            }
-        }
-        else
-        {
-            static const F32 MAX_HOLD_TIME = 5.0f; //seconds to wait before canceling fecthing if decode_priority is 0.f.
-            if(decode_priority > 0.0f || mStopFetchingTimer.getElapsedTimeF32() > MAX_HOLD_TIME)
-            {
-                mStopFetchingTimer.reset();
-                LLAppViewer::getTextureFetch()->updateRequestPriority(mID, decode_priority);
-            }
-        }
-    }
-
-    desired_discard = llmin(desired_discard, getMaxDiscardLevel());
-
-    bool make_request = true;
-    if (decode_priority <= 0)
-    {
-        LL_PROFILE_ZONE_NAMED_CATEGORY_TEXTURE("vftuf - priority <= 0");
-        make_request = false;
-    }
-    else if(mDesiredDiscardLevel > getMaxDiscardLevel())
-    {
-        LL_PROFILE_ZONE_NAMED_CATEGORY_TEXTURE("vftuf - desired > max");
-        make_request = false;
-    }
-    else  if (mNeedsCreateTexture || mIsMissingAsset)
-    {
-        LL_PROFILE_ZONE_NAMED_CATEGORY_TEXTURE("vftuf - create or missing");
-        make_request = false;
-    }
-    else if (current_discard >= 0 && current_discard <= mMinDiscardLevel)
-    {
-        LL_PROFILE_ZONE_NAMED_CATEGORY_TEXTURE("vftuf - current < min");
-        make_request = false;
-    }
-    else if(mCachedRawImage.notNull() // can be empty
-            && mCachedRawImageReady
-            && (current_discard < 0 || current_discard > mCachedRawDiscardLevel))
-    {
-        make_request = false;
-        switchToCachedImage(); //use the cached raw data first
-    }
-
-    if (make_request)
-    {
-        if (mIsFetching)
-        {
-            // already requested a higher resolution mip
-            if (mRequestedDiscardLevel <= desired_discard)
-            {
-                LL_PROFILE_ZONE_NAMED_CATEGORY_TEXTURE("vftuf - requested < desired");
-                make_request = false;
-            }
-        }
-        else
-        {
-            // already at a higher resolution mip, don't discard
-            if (current_discard >= 0 && current_discard <= desired_discard)
-            {
-                LL_PROFILE_ZONE_NAMED_CATEGORY_TEXTURE("vftuf - current <= desired");
-                make_request = false;
-            }
-        }
-    }
-
-    if (make_request)
-    {
-        LL_PROFILE_ZONE_NAMED_CATEGORY_TEXTURE("vftuf - make request");
-        S32 w=0, h=0, c=0;
-        if (getDiscardLevel() >= 0)
-        {
-            w = mGLTexturep->getWidth(0);
-            h = mGLTexturep->getHeight(0);
-            c = mComponents;
-        }
-
-        const U32 override_tex_discard_level = gSavedSettings.getU32("TextureDiscardLevel");
-        if (override_tex_discard_level != 0)
-        {
-            desired_discard = override_tex_discard_level;
-        }
-
-        // bypass texturefetch directly by pulling from LLTextureCache
-        S32 fetch_request_discard = -1;
-        fetch_request_discard = LLAppViewer::getTextureFetch()->createRequest(mFTType, mUrl, getID(), getTargetHost(), decode_priority,
-                                                                              w, h, c, desired_discard, needsAux(), mCanUseHTTP);
-
-        if (fetch_request_discard >= 0)
-        {
-            LL_PROFILE_ZONE_NAMED_CATEGORY_TEXTURE("vftuf - request created");
-<<<<<<< HEAD
-			mHasFetcher = true;
-			mIsFetching = true;
-=======
-            mHasFetcher = TRUE;
-            mIsFetching = TRUE;
->>>>>>> e1623bb2
-            // in some cases createRequest can modify discard, as an example
-            // bake textures are always at discard 0
-            mRequestedDiscardLevel = llmin(desired_discard, fetch_request_discard);
-            mFetchState = LLAppViewer::getTextureFetch()->getFetchState(mID, mDownloadProgress, mRequestedDownloadPriority,
-                                                       mFetchPriority, mFetchDeltaTime, mRequestDeltaTime, mCanUseHTTP);
-        }
-
-        // If createRequest() failed, that means one of two things:
-        // 1. We're finishing up a request for this UUID, so we
-        //    should wait for it to complete
-        // 2. We've failed a request for this UUID, so there is
-        //    no need to create another request
-<<<<<<< HEAD
-	}
-	else if (mHasFetcher && !mIsFetching)
-	{
-		// Only delete requests that haven't received any network data
-		// for a while.  Note - this is the normal mechanism for
-		// deleting requests, not just a place to handle timeouts.
-		const F32 FETCH_IDLE_TIME = 0.1f;
-		if (mLastPacketTimer.getElapsedTimeF32() > FETCH_IDLE_TIME)
-		{
- 			LL_DEBUGS("Texture") << "exceeded idle time " << FETCH_IDLE_TIME << ", deleting request: " << getID() << LL_ENDL;
-			LLAppViewer::getTextureFetch()->deleteRequest(getID(), true);
-			mHasFetcher = false;
-		}
-	}
-	
-	return mIsFetching;
-=======
-    }
-    else if (mHasFetcher && !mIsFetching)
-    {
-        // Only delete requests that haven't received any network data
-        // for a while.  Note - this is the normal mechanism for
-        // deleting requests, not just a place to handle timeouts.
-        const F32 FETCH_IDLE_TIME = 0.1f;
-        if (mLastPacketTimer.getElapsedTimeF32() > FETCH_IDLE_TIME)
-        {
-            LL_DEBUGS("Texture") << "exceeded idle time " << FETCH_IDLE_TIME << ", deleting request: " << getID() << LL_ENDL;
-            LLAppViewer::getTextureFetch()->deleteRequest(getID(), true);
-            mHasFetcher = FALSE;
-        }
-    }
-
-    return mIsFetching ? true : false;
->>>>>>> e1623bb2
-}
-
-void LLViewerFetchedTexture::clearFetchedResults()
-{
-    if(mNeedsCreateTexture || mIsFetching)
-    {
-        return;
-    }
-
-    cleanup();
-    destroyGLTexture();
-
-    if(getDiscardLevel() >= 0) //sculpty texture, force to invalidate
-    {
-        mGLTexturep->forceToInvalidateGLTexture();
-    }
-}
-
-void LLViewerFetchedTexture::forceToDeleteRequest()
-{
-<<<<<<< HEAD
-	if (mHasFetcher)
-	{
-		mHasFetcher = false;
-		mIsFetching = false;
-	}
-		
-	resetTextureStats();
-=======
-    if (mHasFetcher)
-    {
-        mHasFetcher = FALSE;
-        mIsFetching = FALSE;
-    }
->>>>>>> e1623bb2
-
-    resetTextureStats();
-
-    mDesiredDiscardLevel = getMaxDiscardLevel() + 1;
-}
-
-void LLViewerFetchedTexture::setIsMissingAsset(bool is_missing)
-{
-<<<<<<< HEAD
-	if (is_missing == mIsMissingAsset)
-	{
-		return;
-	}
-	if (is_missing)
-	{
-		if (mUrl.empty())
-		{
-			LL_WARNS() << mID << ": Marking image as missing" << LL_ENDL;
-		}
-		else
-		{
-			// This may or may not be an error - it is normal to have no
-			// map tile on an empty region, but bad if we're failing on a
-			// server bake texture.
-			if (getFTType() != FTT_MAP_TILE)
-			{
-				LL_WARNS() << mUrl << ": Marking image as missing" << LL_ENDL;
-			}
-		}
-		if (mHasFetcher)
-		{
-			LLAppViewer::getTextureFetch()->deleteRequest(getID(), true);
-			mHasFetcher = false;
-			mIsFetching = false;
-			mLastPacketTimer.reset();
-			mFetchState = 0;
-			mFetchPriority = 0;
-		}
-	}
-	else
-	{
-		LL_INFOS() << mID << ": un-flagging missing asset" << LL_ENDL;
-	}
-	mIsMissingAsset = is_missing;
-}
-
-void LLViewerFetchedTexture::setLoadedCallback( loaded_callback_func loaded_callback,
-									   S32 discard_level, bool keep_imageraw, bool needs_aux, void* userdata, 
-									   LLLoadedCallbackEntry::source_callback_list_t* src_callback_list, bool pause)
-{
-	//
-	// Don't do ANYTHING here, just add it to the global callback list
-	//
-	if (mLoadedCallbackList.empty())
-	{
-		// Put in list to call this->doLoadedCallbacks() periodically
-		gTextureList.mCallbackList.insert(this);
-		mLoadedCallbackDesiredDiscardLevel = (S8)discard_level;
-	}
-	else
-	{
-		mLoadedCallbackDesiredDiscardLevel = llmin(mLoadedCallbackDesiredDiscardLevel, (S8)discard_level);
-	}
-
-	if(mPauseLoadedCallBacks)
-	{
-		if(!pause)
-		{
-			unpauseLoadedCallbacks(src_callback_list);
-		}
-	}
-	else if(pause)
-	{
-		pauseLoadedCallbacks(src_callback_list);
-	}
-
-	LLLoadedCallbackEntry* entryp = new LLLoadedCallbackEntry(loaded_callback, discard_level, keep_imageraw, userdata, src_callback_list, this, pause);
-	mLoadedCallbackList.push_back(entryp);	
-
-	mNeedsAux |= needs_aux;
-	if(keep_imageraw)
-	{
-		mSaveRawImage = true;
-	}
-	if (mNeedsAux && mAuxRawImage.isNull() && getDiscardLevel() >= 0)
-	{
-		if(mHasAux)
-		{
-			//trigger a refetch
-			forceToRefetchTexture();
-		}
-		else
-		{
-			// We need aux data, but we've already loaded the image, and it didn't have any
-			LL_WARNS() << "No aux data available for callback for image:" << getID() << LL_ENDL;
-		}
-	}
-	mLastCallBackActiveTime = sCurrentTime ;
-=======
-    if (is_missing == mIsMissingAsset)
-    {
-        return;
-    }
-    if (is_missing)
-    {
-        if (mUrl.empty())
-        {
-            LL_WARNS() << mID << ": Marking image as missing" << LL_ENDL;
-        }
-        else
-        {
-            // This may or may not be an error - it is normal to have no
-            // map tile on an empty region, but bad if we're failing on a
-            // server bake texture.
-            if (getFTType() != FTT_MAP_TILE)
-            {
-                LL_WARNS() << mUrl << ": Marking image as missing" << LL_ENDL;
-            }
-        }
-        if (mHasFetcher)
-        {
-            LLAppViewer::getTextureFetch()->deleteRequest(getID(), true);
-            mHasFetcher = FALSE;
-            mIsFetching = FALSE;
-            mLastPacketTimer.reset();
-            mFetchState = 0;
-            mFetchPriority = 0;
-        }
-    }
-    else
-    {
-        LL_INFOS() << mID << ": un-flagging missing asset" << LL_ENDL;
-    }
-    mIsMissingAsset = is_missing;
-}
-
-void LLViewerFetchedTexture::setLoadedCallback( loaded_callback_func loaded_callback,
-                                       S32 discard_level, BOOL keep_imageraw, BOOL needs_aux, void* userdata,
-                                       LLLoadedCallbackEntry::source_callback_list_t* src_callback_list, BOOL pause)
-{
-    //
-    // Don't do ANYTHING here, just add it to the global callback list
-    //
-    if (mLoadedCallbackList.empty())
-    {
-        // Put in list to call this->doLoadedCallbacks() periodically
-        gTextureList.mCallbackList.insert(this);
-        mLoadedCallbackDesiredDiscardLevel = (S8)discard_level;
-    }
-    else
-    {
-        mLoadedCallbackDesiredDiscardLevel = llmin(mLoadedCallbackDesiredDiscardLevel, (S8)discard_level);
-    }
-
-    if(mPauseLoadedCallBacks)
-    {
-        if(!pause)
-        {
-            unpauseLoadedCallbacks(src_callback_list);
-        }
-    }
-    else if(pause)
-    {
-        pauseLoadedCallbacks(src_callback_list);
-    }
-
-    LLLoadedCallbackEntry* entryp = new LLLoadedCallbackEntry(loaded_callback, discard_level, keep_imageraw, userdata, src_callback_list, this, pause);
-    mLoadedCallbackList.push_back(entryp);
-
-    mNeedsAux |= needs_aux;
-    if(keep_imageraw)
-    {
-        mSaveRawImage = TRUE;
-    }
-    if (mNeedsAux && mAuxRawImage.isNull() && getDiscardLevel() >= 0)
-    {
-        if(mHasAux)
-        {
-            //trigger a refetch
-            forceToRefetchTexture();
-        }
-        else
-        {
-            // We need aux data, but we've already loaded the image, and it didn't have any
-            LL_WARNS() << "No aux data available for callback for image:" << getID() << LL_ENDL;
-        }
-    }
-    mLastCallBackActiveTime = sCurrentTime ;
->>>>>>> e1623bb2
-        mLastReferencedSavedRawImageTime = sCurrentTime;
-}
-
-void LLViewerFetchedTexture::clearCallbackEntryList()
-{
-<<<<<<< HEAD
-	if(mLoadedCallbackList.empty())
-	{
-		return;
-	}
-
-	for(callback_list_t::iterator iter = mLoadedCallbackList.begin();
-			iter != mLoadedCallbackList.end(); )
-	{
-		LLLoadedCallbackEntry *entryp = *iter;
-			
-		// We never finished loading the image.  Indicate failure.
-		// Note: this allows mLoadedCallbackUserData to be cleaned up.
-		entryp->mCallback(false, this, NULL, NULL, 0, true, entryp->mUserData);
-		iter = mLoadedCallbackList.erase(iter);
-		delete entryp;
-	}
-	gTextureList.mCallbackList.erase(this);
-		
-	mLoadedCallbackDesiredDiscardLevel = S8_MAX;
-	if(needsToSaveRawImage())
-	{
-		destroySavedRawImage();
-	}
-
-	return;
-=======
-    if(mLoadedCallbackList.empty())
-    {
-        return;
-    }
-
-    for(callback_list_t::iterator iter = mLoadedCallbackList.begin();
-            iter != mLoadedCallbackList.end(); )
-    {
-        LLLoadedCallbackEntry *entryp = *iter;
-
-        // We never finished loading the image.  Indicate failure.
-        // Note: this allows mLoadedCallbackUserData to be cleaned up.
-        entryp->mCallback(FALSE, this, NULL, NULL, 0, TRUE, entryp->mUserData);
-        iter = mLoadedCallbackList.erase(iter);
-        delete entryp;
-    }
-    gTextureList.mCallbackList.erase(this);
-
-    mLoadedCallbackDesiredDiscardLevel = S8_MAX;
-    if(needsToSaveRawImage())
-    {
-        destroySavedRawImage();
-    }
-
-    return;
->>>>>>> e1623bb2
-}
-
-void LLViewerFetchedTexture::deleteCallbackEntry(const LLLoadedCallbackEntry::source_callback_list_t* callback_list)
-{
-<<<<<<< HEAD
-	if(mLoadedCallbackList.empty() || !callback_list)
-	{
-		return;
-	}
-
-	S32 desired_discard = S8_MAX;
-	S32 desired_raw_discard = INVALID_DISCARD_LEVEL;
-	for(callback_list_t::iterator iter = mLoadedCallbackList.begin();
-			iter != mLoadedCallbackList.end(); )
-	{
-		LLLoadedCallbackEntry *entryp = *iter;
-		if(entryp->mSourceCallbackList == callback_list)
-		{
-			// We never finished loading the image.  Indicate failure.
-			// Note: this allows mLoadedCallbackUserData to be cleaned up.
-			entryp->mCallback(false, this, NULL, NULL, 0, true, entryp->mUserData);
-			iter = mLoadedCallbackList.erase(iter);
-			delete entryp;
-		}
-		else
-		{
-			++iter;
-
-			desired_discard = llmin(desired_discard, entryp->mDesiredDiscard);
-			if(entryp->mNeedsImageRaw)
-			{
-				desired_raw_discard = llmin(desired_raw_discard, entryp->mDesiredDiscard);
-			}
-		}
-	}
-
-	mLoadedCallbackDesiredDiscardLevel = desired_discard;
-	if (mLoadedCallbackList.empty())
-	{
-		// If we have no callbacks, take us off of the image callback list.
-		gTextureList.mCallbackList.erase(this);
-		
-		if(needsToSaveRawImage())
-		{
-			destroySavedRawImage();
-		}
-	}
-	else if(needsToSaveRawImage() && mBoostLevel != LLGLTexture::BOOST_PREVIEW)
-	{
-		if(desired_raw_discard != INVALID_DISCARD_LEVEL)
-		{
-			mDesiredSavedRawDiscardLevel = desired_raw_discard;
-		}
-		else
-		{
-			destroySavedRawImage();
-		}
-	}
-=======
-    if(mLoadedCallbackList.empty() || !callback_list)
-    {
-        return;
-    }
-
-    S32 desired_discard = S8_MAX;
-    S32 desired_raw_discard = INVALID_DISCARD_LEVEL;
-    for(callback_list_t::iterator iter = mLoadedCallbackList.begin();
-            iter != mLoadedCallbackList.end(); )
-    {
-        LLLoadedCallbackEntry *entryp = *iter;
-        if(entryp->mSourceCallbackList == callback_list)
-        {
-            // We never finished loading the image.  Indicate failure.
-            // Note: this allows mLoadedCallbackUserData to be cleaned up.
-            entryp->mCallback(FALSE, this, NULL, NULL, 0, TRUE, entryp->mUserData);
-            iter = mLoadedCallbackList.erase(iter);
-            delete entryp;
-        }
-        else
-        {
-            ++iter;
-
-            desired_discard = llmin(desired_discard, entryp->mDesiredDiscard);
-            if(entryp->mNeedsImageRaw)
-            {
-                desired_raw_discard = llmin(desired_raw_discard, entryp->mDesiredDiscard);
-            }
-        }
-    }
-
-    mLoadedCallbackDesiredDiscardLevel = desired_discard;
-    if (mLoadedCallbackList.empty())
-    {
-        // If we have no callbacks, take us off of the image callback list.
-        gTextureList.mCallbackList.erase(this);
-
-        if(needsToSaveRawImage())
-        {
-            destroySavedRawImage();
-        }
-    }
-    else if(needsToSaveRawImage() && mBoostLevel != LLGLTexture::BOOST_PREVIEW)
-    {
-        if(desired_raw_discard != INVALID_DISCARD_LEVEL)
-        {
-            mDesiredSavedRawDiscardLevel = desired_raw_discard;
-        }
-        else
-        {
-            destroySavedRawImage();
-        }
-    }
->>>>>>> e1623bb2
-}
-
-void LLViewerFetchedTexture::unpauseLoadedCallbacks(const LLLoadedCallbackEntry::source_callback_list_t* callback_list)
-{
-<<<<<<< HEAD
-	if(!callback_list)
-{
-		mPauseLoadedCallBacks = false;
-		return;
-	}
-
-	bool need_raw = false;
-	for(callback_list_t::iterator iter = mLoadedCallbackList.begin();
-			iter != mLoadedCallbackList.end(); )
-	{
-		LLLoadedCallbackEntry *entryp = *iter++;
-		if(entryp->mSourceCallbackList == callback_list)
-		{
-			entryp->mPaused = false;
-			if(entryp->mNeedsImageRaw)
-			{
-				need_raw = true;
-			}
-		}
-	}
-	mPauseLoadedCallBacks = false ;
-	mLastCallBackActiveTime = sCurrentTime ;
-	mForceCallbackFetch = true;
-	if(need_raw)
-	{
-		mSaveRawImage = true;
-	}
-=======
-    if(!callback_list)
-{
-        mPauseLoadedCallBacks = FALSE;
-        return;
-    }
-
-    BOOL need_raw = FALSE;
-    for(callback_list_t::iterator iter = mLoadedCallbackList.begin();
-            iter != mLoadedCallbackList.end(); )
-    {
-        LLLoadedCallbackEntry *entryp = *iter++;
-        if(entryp->mSourceCallbackList == callback_list)
-        {
-            entryp->mPaused = FALSE;
-            if(entryp->mNeedsImageRaw)
-            {
-                need_raw = TRUE;
-            }
-        }
-    }
-    mPauseLoadedCallBacks = FALSE ;
-    mLastCallBackActiveTime = sCurrentTime ;
-    mForceCallbackFetch = TRUE;
-    if(need_raw)
-    {
-        mSaveRawImage = TRUE;
-    }
->>>>>>> e1623bb2
-}
-
-void LLViewerFetchedTexture::pauseLoadedCallbacks(const LLLoadedCallbackEntry::source_callback_list_t* callback_list)
-{
-    if(!callback_list)
-{
-        return;
-    }
-
-    bool paused = true;
-
-<<<<<<< HEAD
-	for(callback_list_t::iterator iter = mLoadedCallbackList.begin();
-			iter != mLoadedCallbackList.end(); )
-	{
-		LLLoadedCallbackEntry *entryp = *iter++;
-		if(entryp->mSourceCallbackList == callback_list)
-		{
-			entryp->mPaused = true;
-		}
-		else if(!entryp->mPaused)
-		{
-			paused = false;
-		}
-	}
-
-	if(paused)
-	{
-		mPauseLoadedCallBacks = true;//when set, loaded callback is paused.
-		resetTextureStats();
-		mSaveRawImage = false;
-	}
-=======
-    for(callback_list_t::iterator iter = mLoadedCallbackList.begin();
-            iter != mLoadedCallbackList.end(); )
-    {
-        LLLoadedCallbackEntry *entryp = *iter++;
-        if(entryp->mSourceCallbackList == callback_list)
-        {
-            entryp->mPaused = TRUE;
-        }
-        else if(!entryp->mPaused)
-        {
-            paused = false;
-        }
-    }
-
-    if(paused)
-    {
-        mPauseLoadedCallBacks = TRUE;//when set, loaded callback is paused.
-        resetTextureStats();
-        mSaveRawImage = FALSE;
-    }
->>>>>>> e1623bb2
-}
-
-bool LLViewerFetchedTexture::doLoadedCallbacks()
-{
-    LL_PROFILE_ZONE_SCOPED_CATEGORY_TEXTURE;
-<<<<<<< HEAD
-	static const F32 MAX_INACTIVE_TIME = 900.f ; //seconds
-	static const F32 MAX_IDLE_WAIT_TIME = 5.f ; //seconds
-
-	if (mNeedsCreateTexture)
-	{
-		return false;
-	}
-	if(mPauseLoadedCallBacks)
-	{
-		destroyRawImage();
-		return false; //paused
-	}	
-	if(sCurrentTime - mLastCallBackActiveTime > MAX_INACTIVE_TIME && !mIsFetching)
-	{
-		if (mFTType == FTT_SERVER_BAKE)
-		{
-			//output some debug info
-			LL_INFOS() << "baked texture: " << mID << "clears all call backs due to inactivity." << LL_ENDL;
-			LL_INFOS() << mUrl << LL_ENDL;
-			LL_INFOS() << "current discard: " << getDiscardLevel() << " current discard for fetch: " << getCurrentDiscardLevelForFetching() <<
-				" Desired discard: " << getDesiredDiscardLevel() << "decode Pri: " << mMaxVirtualSize << LL_ENDL;
-		}
-
-		clearCallbackEntryList() ; //remove all callbacks.
-		return false ;
-	}
-
-	bool res = false;
-	
-	if (isMissingAsset())
-	{
-		if (mFTType == FTT_SERVER_BAKE)
-		{
-			//output some debug info
-			LL_INFOS() << "baked texture: " << mID << "is missing." << LL_ENDL;
-			LL_INFOS() << mUrl << LL_ENDL;
-		}
-
-		for(callback_list_t::iterator iter = mLoadedCallbackList.begin();
-			iter != mLoadedCallbackList.end(); )
-		{
-			LLLoadedCallbackEntry *entryp = *iter++;
-			// We never finished loading the image.  Indicate failure.
-			// Note: this allows mLoadedCallbackUserData to be cleaned up.
-			entryp->mCallback(false, this, NULL, NULL, 0, true, entryp->mUserData);
-			delete entryp;
-		}
-		mLoadedCallbackList.clear();
-
-		// Remove ourself from the global list of textures with callbacks
-		gTextureList.mCallbackList.erase(this);
-		return false;
-	}	
-
-	S32 gl_discard = getDiscardLevel();
-
-	// If we don't have a legit GL image, set it to be lower than the worst discard level
-	if (gl_discard == -1)
-	{
-		gl_discard = MAX_DISCARD_LEVEL + 1;
-	}
-
-	//
-	// Determine the quality levels of textures that we can provide to callbacks
-	// and whether we need to do decompression/readback to get it
-	//
-	S32 current_raw_discard = MAX_DISCARD_LEVEL + 1; // We can always do a readback to get a raw discard
-	S32 best_raw_discard = gl_discard;	// Current GL quality level
-	S32 current_aux_discard = MAX_DISCARD_LEVEL + 1;
-	S32 best_aux_discard = MAX_DISCARD_LEVEL + 1;
-
-	if (mIsRawImageValid)
-	{
-		// If we have an existing raw image, we have a baseline for the raw and auxiliary quality levels.
-		best_raw_discard = llmin(best_raw_discard, mRawDiscardLevel);
-		best_aux_discard = llmin(best_aux_discard, mRawDiscardLevel); // We always decode the aux when we decode the base raw
-		current_aux_discard = llmin(current_aux_discard, best_aux_discard);
-	}
-	else
-	{
-		// We have no data at all, we need to get it
-		// Do this by forcing the best aux discard to be 0.
-		best_aux_discard = 0;
-	}
-
-
-	//
-	// See if any of the callbacks would actually run using the data that we can provide,
-	// and also determine if we need to perform any readbacks or decodes.
-	//
-	bool run_gl_callbacks = false;
-	bool run_raw_callbacks = false;
-	bool need_readback = false;
-
-	for(callback_list_t::iterator iter = mLoadedCallbackList.begin();
-		iter != mLoadedCallbackList.end(); )
-	{
-		LLLoadedCallbackEntry *entryp = *iter++;
-	
-		if (entryp->mNeedsImageRaw)
-		{
-			if (mNeedsAux)
-			{
-				//
-				// Need raw and auxiliary channels
-				//
-				if (entryp->mLastUsedDiscard > current_aux_discard)
-				{
-					// We have useful data, run the callbacks
-					run_raw_callbacks = true;
-				}
-			}
-			else
-			{
-				if (entryp->mLastUsedDiscard > current_raw_discard)
-				{
-					// We have useful data, just run the callbacks
-					run_raw_callbacks = true;
-				}
-				else if (entryp->mLastUsedDiscard > best_raw_discard)
-				{
-					// We can readback data, and then run the callbacks
-					need_readback = true;
-					run_raw_callbacks = true;
-				}
-			}
-		}
-		else
-		{
-			// Needs just GL
-			if (entryp->mLastUsedDiscard > gl_discard)
-			{
-				// We have enough data, run this callback requiring GL data
-				run_gl_callbacks = true;
-			}
-		}
-	}
-
-	//
-	// Do a readback if required, OR start off a texture decode
-	//
-	if (need_readback && (getMaxDiscardLevel() > gl_discard))
-	{
-		// Do a readback to get the GL data into the raw image
-		// We have GL data.
-
-		destroyRawImage();
-		reloadRawImage(mLoadedCallbackDesiredDiscardLevel);
-		llassert(mRawImage.notNull());
-		llassert(!mNeedsAux || mAuxRawImage.notNull());
-	}
-
-	//
-	// Run raw/auxiliary data callbacks
-	//
-	if (run_raw_callbacks && mIsRawImageValid && (mRawDiscardLevel <= getMaxDiscardLevel()))
-	{
-		// Do callbacks which require raw image data.
-		//LL_INFOS() << "doLoadedCallbacks raw for " << getID() << LL_ENDL;
-
-		// Call each party interested in the raw data.
-		for(callback_list_t::iterator iter = mLoadedCallbackList.begin();
-			iter != mLoadedCallbackList.end(); )
-		{
-			callback_list_t::iterator curiter = iter++;
-			LLLoadedCallbackEntry *entryp = *curiter;
-			if (entryp->mNeedsImageRaw && (entryp->mLastUsedDiscard > mRawDiscardLevel))
-			{
-				// If we've loaded all the data there is to load or we've loaded enough
-				// to satisfy the interested party, then this is the last time that
-				// we're going to call them.
-
-				mLastCallBackActiveTime = sCurrentTime;
-				if(mNeedsAux && mAuxRawImage.isNull())
-				{
-					LL_WARNS() << "Raw Image with no Aux Data for callback" << LL_ENDL;
-				}
-				bool final = mRawDiscardLevel <= entryp->mDesiredDiscard;
-				//LL_INFOS() << "Running callback for " << getID() << LL_ENDL;
-				//LL_INFOS() << mRawImage->getWidth() << "x" << mRawImage->getHeight() << LL_ENDL;
-				entryp->mLastUsedDiscard = mRawDiscardLevel;
-				entryp->mCallback(true, this, mRawImage, mAuxRawImage, mRawDiscardLevel, final, entryp->mUserData);
-				if (final)
-				{
-					iter = mLoadedCallbackList.erase(curiter);
-					delete entryp;
-				}
-				res = true;
-			}
-		}
-	}
-
-	//
-	// Run GL callbacks
-	//
-	if (run_gl_callbacks && (gl_discard <= getMaxDiscardLevel()))
-	{
-		//LL_INFOS() << "doLoadedCallbacks GL for " << getID() << LL_ENDL;
-
-		// Call the callbacks interested in GL data.
-		for(callback_list_t::iterator iter = mLoadedCallbackList.begin();
-			iter != mLoadedCallbackList.end(); )
-		{
-			callback_list_t::iterator curiter = iter++;
-			LLLoadedCallbackEntry *entryp = *curiter;
-			if (!entryp->mNeedsImageRaw && (entryp->mLastUsedDiscard > gl_discard))
-			{
-				mLastCallBackActiveTime = sCurrentTime;
-				bool final = gl_discard <= entryp->mDesiredDiscard;
-				entryp->mLastUsedDiscard = gl_discard;
-				entryp->mCallback(true, this, NULL, NULL, gl_discard, final, entryp->mUserData);
-				if (final)
-				{
-					iter = mLoadedCallbackList.erase(curiter);
-					delete entryp;
-				}
-				res = true;
-			}
-		}
-	}
-
-	// Done with any raw image data at this point (will be re-created if we still have callbacks)
-	destroyRawImage();
-
-	//
-	// If we have no callbacks, take us off of the image callback list.
-	//
-	if (mLoadedCallbackList.empty())
-	{
-		gTextureList.mCallbackList.erase(this);
-	}
-	else if(!res && mForceCallbackFetch && sCurrentTime - mLastCallBackActiveTime > MAX_IDLE_WAIT_TIME && !mIsFetching)
-	{
-		//wait for long enough but no fetching request issued, force one.
-		forceToRefetchTexture(mLoadedCallbackDesiredDiscardLevel, 5.f);
-		mForceCallbackFetch = false; //fire once.
-	}
-
-	return res;
-=======
-    static const F32 MAX_INACTIVE_TIME = 900.f ; //seconds
-    static const F32 MAX_IDLE_WAIT_TIME = 5.f ; //seconds
-
-    if (mNeedsCreateTexture)
-    {
-        return false;
-    }
-    if(mPauseLoadedCallBacks)
-    {
-        destroyRawImage();
-        return false; //paused
-    }
-    if(sCurrentTime - mLastCallBackActiveTime > MAX_INACTIVE_TIME && !mIsFetching)
-    {
-        if (mFTType == FTT_SERVER_BAKE)
-        {
-            //output some debug info
-            LL_INFOS() << "baked texture: " << mID << "clears all call backs due to inactivity." << LL_ENDL;
-            LL_INFOS() << mUrl << LL_ENDL;
-            LL_INFOS() << "current discard: " << getDiscardLevel() << " current discard for fetch: " << getCurrentDiscardLevelForFetching() <<
-                " Desired discard: " << getDesiredDiscardLevel() << "decode Pri: " << mMaxVirtualSize << LL_ENDL;
-        }
-
-        clearCallbackEntryList() ; //remove all callbacks.
-        return false ;
-    }
-
-    bool res = false;
-
-    if (isMissingAsset())
-    {
-        if (mFTType == FTT_SERVER_BAKE)
-        {
-            //output some debug info
-            LL_INFOS() << "baked texture: " << mID << "is missing." << LL_ENDL;
-            LL_INFOS() << mUrl << LL_ENDL;
-        }
-
-        for(callback_list_t::iterator iter = mLoadedCallbackList.begin();
-            iter != mLoadedCallbackList.end(); )
-        {
-            LLLoadedCallbackEntry *entryp = *iter++;
-            // We never finished loading the image.  Indicate failure.
-            // Note: this allows mLoadedCallbackUserData to be cleaned up.
-            entryp->mCallback(FALSE, this, NULL, NULL, 0, TRUE, entryp->mUserData);
-            delete entryp;
-        }
-        mLoadedCallbackList.clear();
-
-        // Remove ourself from the global list of textures with callbacks
-        gTextureList.mCallbackList.erase(this);
-        return false;
-    }
-
-    S32 gl_discard = getDiscardLevel();
-
-    // If we don't have a legit GL image, set it to be lower than the worst discard level
-    if (gl_discard == -1)
-    {
-        gl_discard = MAX_DISCARD_LEVEL + 1;
-    }
-
-    //
-    // Determine the quality levels of textures that we can provide to callbacks
-    // and whether we need to do decompression/readback to get it
-    //
-    S32 current_raw_discard = MAX_DISCARD_LEVEL + 1; // We can always do a readback to get a raw discard
-    S32 best_raw_discard = gl_discard;  // Current GL quality level
-    S32 current_aux_discard = MAX_DISCARD_LEVEL + 1;
-    S32 best_aux_discard = MAX_DISCARD_LEVEL + 1;
-
-    if (mIsRawImageValid)
-    {
-        // If we have an existing raw image, we have a baseline for the raw and auxiliary quality levels.
-        best_raw_discard = llmin(best_raw_discard, mRawDiscardLevel);
-        best_aux_discard = llmin(best_aux_discard, mRawDiscardLevel); // We always decode the aux when we decode the base raw
-        current_aux_discard = llmin(current_aux_discard, best_aux_discard);
-    }
-    else
-    {
-        // We have no data at all, we need to get it
-        // Do this by forcing the best aux discard to be 0.
-        best_aux_discard = 0;
-    }
-
-
-    //
-    // See if any of the callbacks would actually run using the data that we can provide,
-    // and also determine if we need to perform any readbacks or decodes.
-    //
-    bool run_gl_callbacks = false;
-    bool run_raw_callbacks = false;
-    bool need_readback = false;
-
-    for(callback_list_t::iterator iter = mLoadedCallbackList.begin();
-        iter != mLoadedCallbackList.end(); )
-    {
-        LLLoadedCallbackEntry *entryp = *iter++;
-
-        if (entryp->mNeedsImageRaw)
-        {
-            if (mNeedsAux)
-            {
-                //
-                // Need raw and auxiliary channels
-                //
-                if (entryp->mLastUsedDiscard > current_aux_discard)
-                {
-                    // We have useful data, run the callbacks
-                    run_raw_callbacks = true;
-                }
-            }
-            else
-            {
-                if (entryp->mLastUsedDiscard > current_raw_discard)
-                {
-                    // We have useful data, just run the callbacks
-                    run_raw_callbacks = true;
-                }
-                else if (entryp->mLastUsedDiscard > best_raw_discard)
-                {
-                    // We can readback data, and then run the callbacks
-                    need_readback = true;
-                    run_raw_callbacks = true;
-                }
-            }
-        }
-        else
-        {
-            // Needs just GL
-            if (entryp->mLastUsedDiscard > gl_discard)
-            {
-                // We have enough data, run this callback requiring GL data
-                run_gl_callbacks = true;
-            }
-        }
-    }
-
-    //
-    // Do a readback if required, OR start off a texture decode
-    //
-    if (need_readback && (getMaxDiscardLevel() > gl_discard))
-    {
-        // Do a readback to get the GL data into the raw image
-        // We have GL data.
-
-        destroyRawImage();
-        reloadRawImage(mLoadedCallbackDesiredDiscardLevel);
-        llassert(mRawImage.notNull());
-        llassert(!mNeedsAux || mAuxRawImage.notNull());
-    }
-
-    //
-    // Run raw/auxiliary data callbacks
-    //
-    if (run_raw_callbacks && mIsRawImageValid && (mRawDiscardLevel <= getMaxDiscardLevel()))
-    {
-        // Do callbacks which require raw image data.
-        //LL_INFOS() << "doLoadedCallbacks raw for " << getID() << LL_ENDL;
-
-        // Call each party interested in the raw data.
-        for(callback_list_t::iterator iter = mLoadedCallbackList.begin();
-            iter != mLoadedCallbackList.end(); )
-        {
-            callback_list_t::iterator curiter = iter++;
-            LLLoadedCallbackEntry *entryp = *curiter;
-            if (entryp->mNeedsImageRaw && (entryp->mLastUsedDiscard > mRawDiscardLevel))
-            {
-                // If we've loaded all the data there is to load or we've loaded enough
-                // to satisfy the interested party, then this is the last time that
-                // we're going to call them.
-
-                mLastCallBackActiveTime = sCurrentTime;
-                if(mNeedsAux && mAuxRawImage.isNull())
-                {
-                    LL_WARNS() << "Raw Image with no Aux Data for callback" << LL_ENDL;
-                }
-                BOOL final = mRawDiscardLevel <= entryp->mDesiredDiscard ? TRUE : FALSE;
-                //LL_INFOS() << "Running callback for " << getID() << LL_ENDL;
-                //LL_INFOS() << mRawImage->getWidth() << "x" << mRawImage->getHeight() << LL_ENDL;
-                entryp->mLastUsedDiscard = mRawDiscardLevel;
-                entryp->mCallback(TRUE, this, mRawImage, mAuxRawImage, mRawDiscardLevel, final, entryp->mUserData);
-                if (final)
-                {
-                    iter = mLoadedCallbackList.erase(curiter);
-                    delete entryp;
-                }
-                res = true;
-            }
-        }
-    }
-
-    //
-    // Run GL callbacks
-    //
-    if (run_gl_callbacks && (gl_discard <= getMaxDiscardLevel()))
-    {
-        //LL_INFOS() << "doLoadedCallbacks GL for " << getID() << LL_ENDL;
-
-        // Call the callbacks interested in GL data.
-        for(callback_list_t::iterator iter = mLoadedCallbackList.begin();
-            iter != mLoadedCallbackList.end(); )
-        {
-            callback_list_t::iterator curiter = iter++;
-            LLLoadedCallbackEntry *entryp = *curiter;
-            if (!entryp->mNeedsImageRaw && (entryp->mLastUsedDiscard > gl_discard))
-            {
-                mLastCallBackActiveTime = sCurrentTime;
-                BOOL final = gl_discard <= entryp->mDesiredDiscard ? TRUE : FALSE;
-                entryp->mLastUsedDiscard = gl_discard;
-                entryp->mCallback(TRUE, this, NULL, NULL, gl_discard, final, entryp->mUserData);
-                if (final)
-                {
-                    iter = mLoadedCallbackList.erase(curiter);
-                    delete entryp;
-                }
-                res = true;
-            }
-        }
-    }
-
-    // Done with any raw image data at this point (will be re-created if we still have callbacks)
-    destroyRawImage();
-
-    //
-    // If we have no callbacks, take us off of the image callback list.
-    //
-    if (mLoadedCallbackList.empty())
-    {
-        gTextureList.mCallbackList.erase(this);
-    }
-    else if(!res && mForceCallbackFetch && sCurrentTime - mLastCallBackActiveTime > MAX_IDLE_WAIT_TIME && !mIsFetching)
-    {
-        //wait for long enough but no fetching request issued, force one.
-        forceToRefetchTexture(mLoadedCallbackDesiredDiscardLevel, 5.f);
-        mForceCallbackFetch = FALSE; //fire once.
-    }
-
-    return res;
->>>>>>> e1623bb2
-}
-
-//virtual
-void LLViewerFetchedTexture::forceImmediateUpdate()
-{
-    //only immediately update a deleted texture which is now being re-used.
-    if(!isDeleted())
-    {
-        return;
-    }
-    //if already called forceImmediateUpdate()
-    if(mInImageList && mMaxVirtualSize == LLViewerFetchedTexture::sMaxVirtualSize)
-    {
-        return;
-    }
-
-    gTextureList.forceImmediateUpdate(this);
-    return;
-}
-
-LLImageRaw* LLViewerFetchedTexture::reloadRawImage(S8 discard_level)
-{
-    llassert(mGLTexturep.notNull());
-    llassert(discard_level >= 0);
-    llassert(mComponents > 0);
-
-    if (mRawImage.notNull())
-    {
-        //mRawImage is in use by somebody else, do not delete it.
-        return NULL;
-    }
-
-    if(mSavedRawDiscardLevel >= 0 && mSavedRawDiscardLevel <= discard_level)
-    {
-        if (mSavedRawDiscardLevel != discard_level
-            && mBoostLevel != BOOST_ICON
-            && mBoostLevel != BOOST_THUMBNAIL)
-<<<<<<< HEAD
-		{
-			mRawImage = new LLImageRaw(getWidth(discard_level), getHeight(discard_level), getComponents());
-			mRawImage->copy(getSavedRawImage());
-		}
-		else
-		{
-			mRawImage = getSavedRawImage();
-		}
-		mRawDiscardLevel = discard_level;
-	}
-	else
-	{		
-		//force to fetch raw image again if cached raw image is not good enough.
-		if(mCachedRawDiscardLevel > discard_level)
-		{
-			mRawImage = mCachedRawImage;
-			mRawDiscardLevel = mCachedRawDiscardLevel;
-		}
-		else //cached raw image is good enough, copy it.
-		{
-			if(mCachedRawDiscardLevel != discard_level)
-			{
-				mRawImage = new LLImageRaw(getWidth(discard_level), getHeight(discard_level), getComponents());
-				mRawImage->copy(mCachedRawImage);
-			}
-			else
-			{
-				mRawImage = mCachedRawImage;
-			}
-			mRawDiscardLevel = discard_level;
-		}
-	}
-	mIsRawImageValid = true;
-	sRawCount++;	
-	
-	return mRawImage;
-=======
-        {
-            mRawImage = new LLImageRaw(getWidth(discard_level), getHeight(discard_level), getComponents());
-            mRawImage->copy(getSavedRawImage());
-        }
-        else
-        {
-            mRawImage = getSavedRawImage();
-        }
-        mRawDiscardLevel = discard_level;
-    }
-    else
-    {
-        //force to fetch raw image again if cached raw image is not good enough.
-        if(mCachedRawDiscardLevel > discard_level)
-        {
-            mRawImage = mCachedRawImage;
-            mRawDiscardLevel = mCachedRawDiscardLevel;
-        }
-        else //cached raw image is good enough, copy it.
-        {
-            if(mCachedRawDiscardLevel != discard_level)
-            {
-                mRawImage = new LLImageRaw(getWidth(discard_level), getHeight(discard_level), getComponents());
-                mRawImage->copy(mCachedRawImage);
-            }
-            else
-            {
-                mRawImage = mCachedRawImage;
-            }
-            mRawDiscardLevel = discard_level;
-        }
-    }
-    mIsRawImageValid = TRUE;
-    sRawCount++;
-
-    return mRawImage;
->>>>>>> e1623bb2
-}
-
-bool LLViewerFetchedTexture::needsToSaveRawImage()
-{
-    return mForceToSaveRawImage || mSaveRawImage;
-}
-
-void LLViewerFetchedTexture::destroyRawImage()
-{
-    LL_PROFILE_ZONE_SCOPED_CATEGORY_TEXTURE;
-<<<<<<< HEAD
-	if (mAuxRawImage.notNull() && !needsToSaveRawImage())
-	{
-		sAuxCount--;
-		mAuxRawImage = NULL;
-	}
-
-	if (mRawImage.notNull()) 
-	{
-		sRawCount--;		
-
-		if(mIsRawImageValid)
-		{
-			if(needsToSaveRawImage())
-			{
-				saveRawImage();
-			}		
-			setCachedRawImage();
-		}
-		
-		mRawImage = NULL;
-	
-		mIsRawImageValid = false;
-		mRawDiscardLevel = INVALID_DISCARD_LEVEL;
-	}
-=======
-    if (mAuxRawImage.notNull() && !needsToSaveRawImage())
-    {
-        sAuxCount--;
-        mAuxRawImage = NULL;
-    }
-
-    if (mRawImage.notNull())
-    {
-        sRawCount--;
-
-        if(mIsRawImageValid)
-        {
-            if(needsToSaveRawImage())
-            {
-                saveRawImage();
-            }
-            setCachedRawImage();
-        }
-
-        mRawImage = NULL;
-
-        mIsRawImageValid = FALSE;
-        mRawDiscardLevel = INVALID_DISCARD_LEVEL;
-    }
->>>>>>> e1623bb2
-}
-
-//use the mCachedRawImage to (re)generate the gl texture.
-//virtual
-void LLViewerFetchedTexture::switchToCachedImage()
-{
-    LL_PROFILE_ZONE_SCOPED_CATEGORY_TEXTURE;
-    if(mCachedRawImage.notNull() &&
-        !mNeedsCreateTexture) // <--- texture creation is pending, don't step on it
-<<<<<<< HEAD
-	{
-		mRawImage = mCachedRawImage;
-						
-		if (getComponents() != mRawImage->getComponents())
-		{
-			// We've changed the number of components, so we need to move any
-			// objects using this pool to a different pool.
-			mComponents = mRawImage->getComponents();
-			mGLTexturep->setComponents(mComponents);
-			gTextureList.dirtyImage(this);
-		}
-
-		mIsRawImageValid = true;
-		mRawDiscardLevel = mCachedRawDiscardLevel;
-=======
-    {
-        mRawImage = mCachedRawImage;
-
-        if (getComponents() != mRawImage->getComponents())
-        {
-            // We've changed the number of components, so we need to move any
-            // objects using this pool to a different pool.
-            mComponents = mRawImage->getComponents();
-            mGLTexturep->setComponents(mComponents);
-            gTextureList.dirtyImage(this);
-        }
-
-        mIsRawImageValid = TRUE;
-        mRawDiscardLevel = mCachedRawDiscardLevel;
->>>>>>> e1623bb2
-
-        scheduleCreateTexture();
-    }
-}
-
-//cache the imageraw forcefully.
-//virtual
-void LLViewerFetchedTexture::setCachedRawImage(S32 discard_level, LLImageRaw* imageraw)
-{
-    if(imageraw != mRawImage.get())
-    {
-        if (mBoostLevel == LLGLTexture::BOOST_ICON)
-        {
-            S32 expected_width = mKnownDrawWidth > 0 ? mKnownDrawWidth : DEFAULT_ICON_DIMENSIONS;
-            S32 expected_height = mKnownDrawHeight > 0 ? mKnownDrawHeight : DEFAULT_ICON_DIMENSIONS;
-            if (mRawImage->getWidth() > expected_width || mRawImage->getHeight() > expected_height)
-            {
-                mCachedRawImage = new LLImageRaw(expected_width, expected_height, imageraw->getComponents());
-                mCachedRawImage->copyScaled(imageraw);
-            }
-            else
-            {
-                mCachedRawImage = imageraw;
-            }
-        }
-        else if (mBoostLevel == LLGLTexture::BOOST_THUMBNAIL)
-        {
-            S32 expected_width = mKnownDrawWidth > 0 ? mKnownDrawWidth : DEFAULT_THUMBNAIL_DIMENSIONS;
-            S32 expected_height = mKnownDrawHeight > 0 ? mKnownDrawHeight : DEFAULT_THUMBNAIL_DIMENSIONS;
-            if (mRawImage->getWidth() > expected_width || mRawImage->getHeight() > expected_height)
-            {
-                mCachedRawImage = new LLImageRaw(expected_width, expected_height, imageraw->getComponents());
-                mCachedRawImage->copyScaled(imageraw);
-            }
-            else
-            {
-                mCachedRawImage = imageraw;
-            }
-        }
-        else
-        {
-            mCachedRawImage = imageraw;
-        }
-<<<<<<< HEAD
-		mCachedRawDiscardLevel = discard_level;
-		mCachedRawImageReady = true;
-	}
-=======
-        mCachedRawDiscardLevel = discard_level;
-        mCachedRawImageReady = TRUE;
-    }
->>>>>>> e1623bb2
-}
-
-void LLViewerFetchedTexture::setCachedRawImage()
-{
-    LL_PROFILE_ZONE_SCOPED_CATEGORY_TEXTURE;
-    if(mRawImage == mCachedRawImage)
-    {
-        return;
-    }
-    if(!mIsRawImageValid)
-    {
-        return;
-    }
-
-    if(mCachedRawImageReady)
-    {
-        return;
-    }
-
-    if(mCachedRawDiscardLevel < 0 || mCachedRawDiscardLevel > mRawDiscardLevel)
-    {
-        S32 i = 0;
-        S32 w = mRawImage->getWidth();
-        S32 h = mRawImage->getHeight();
-
-        S32 max_size = MAX_CACHED_RAW_IMAGE_AREA;
-        if(LLGLTexture::BOOST_TERRAIN == mBoostLevel)
-        {
-            max_size = MAX_CACHED_RAW_TERRAIN_IMAGE_AREA;
-        }
-        if(mForSculpt)
-        {
-            max_size = MAX_CACHED_RAW_SCULPT_IMAGE_AREA;
-            mCachedRawImageReady = !mRawDiscardLevel;
-        }
-        else
-        {
-            mCachedRawImageReady = (!mRawDiscardLevel || ((w * h) >= max_size));
-        }
-
-        while(((w >> i) * (h >> i)) > max_size)
-        {
-            ++i;
-        }
-
-        if(i)
-        {
-            if(!(w >> i) || !(h >> i))
-            {
-                --i;
-            }
-
-            {
-                //make a duplicate in case somebody else is using this raw image
-                mRawImage = mRawImage->scaled(w >> i, h >> i);
-            }
-        }
-        mCachedRawImage = mRawImage;
-        mRawDiscardLevel += i;
-        mCachedRawDiscardLevel = mRawDiscardLevel;
-    }
-}
-
-void LLViewerFetchedTexture::checkCachedRawSculptImage()
-{
-<<<<<<< HEAD
-	if(mCachedRawImageReady && mCachedRawDiscardLevel > 0)
-	{
-		if(getDiscardLevel() != 0)
-		{
-			mCachedRawImageReady = false;
-		}
-		else if(isForSculptOnly())
-		{
-			resetTextureStats(); //do not update this image any more.
-		}
-	}
-=======
-    if(mCachedRawImageReady && mCachedRawDiscardLevel > 0)
-    {
-        if(getDiscardLevel() != 0)
-        {
-            mCachedRawImageReady = FALSE;
-        }
-        else if(isForSculptOnly())
-        {
-            resetTextureStats(); //do not update this image any more.
-        }
-    }
->>>>>>> e1623bb2
-}
-
-void LLViewerFetchedTexture::saveRawImage()
-{
-    LL_PROFILE_ZONE_SCOPED_CATEGORY_TEXTURE;
-    if(mRawImage.isNull() || mRawImage == mSavedRawImage || (mSavedRawDiscardLevel >= 0 && mSavedRawDiscardLevel <= mRawDiscardLevel))
-    {
-        return;
-    }
-
-<<<<<<< HEAD
-    LLImageDataSharedLock lock(mRawImage);
-
-	mSavedRawDiscardLevel = mRawDiscardLevel;
-=======
-    mSavedRawDiscardLevel = mRawDiscardLevel;
->>>>>>> e1623bb2
-    if (mBoostLevel == LLGLTexture::BOOST_ICON)
-    {
-        S32 expected_width = mKnownDrawWidth > 0 ? mKnownDrawWidth : DEFAULT_ICON_DIMENSIONS;
-        S32 expected_height = mKnownDrawHeight > 0 ? mKnownDrawHeight : DEFAULT_ICON_DIMENSIONS;
-        if (mRawImage->getWidth() > expected_width || mRawImage->getHeight() > expected_height)
-        {
-            mSavedRawImage = new LLImageRaw(expected_width, expected_height, mRawImage->getComponents());
-            mSavedRawImage->copyScaled(mRawImage);
-        }
-        else
-        {
-            mSavedRawImage = new LLImageRaw(mRawImage->getData(), mRawImage->getWidth(), mRawImage->getHeight(), mRawImage->getComponents());
-        }
-    }
-    else if (mBoostLevel == LLGLTexture::BOOST_THUMBNAIL)
-    {
-        S32 expected_width = mKnownDrawWidth > 0 ? mKnownDrawWidth : DEFAULT_THUMBNAIL_DIMENSIONS;
-        S32 expected_height = mKnownDrawHeight > 0 ? mKnownDrawHeight : DEFAULT_THUMBNAIL_DIMENSIONS;
-        if (mRawImage->getWidth() > expected_width || mRawImage->getHeight() > expected_height)
-        {
-            mSavedRawImage = new LLImageRaw(expected_width, expected_height, mRawImage->getComponents());
-            mSavedRawImage->copyScaled(mRawImage);
-        }
-        else
-        {
-            mSavedRawImage = new LLImageRaw(mRawImage->getData(), mRawImage->getWidth(), mRawImage->getHeight(), mRawImage->getComponents());
-        }
-    }
-    else
-    {
-        mSavedRawImage = new LLImageRaw(mRawImage->getData(), mRawImage->getWidth(), mRawImage->getHeight(), mRawImage->getComponents());
-    }
-
-<<<<<<< HEAD
-	if(mForceToSaveRawImage && mSavedRawDiscardLevel <= mDesiredSavedRawDiscardLevel)
-	{
-		mForceToSaveRawImage = false;
-	}
-=======
-    if(mForceToSaveRawImage && mSavedRawDiscardLevel <= mDesiredSavedRawDiscardLevel)
-    {
-        mForceToSaveRawImage = FALSE;
-    }
->>>>>>> e1623bb2
-
-    mLastReferencedSavedRawImageTime = sCurrentTime;
-}
-
-//force to refetch the texture to the discard level
-void LLViewerFetchedTexture::forceToRefetchTexture(S32 desired_discard, F32 kept_time)
-{
-<<<<<<< HEAD
-	if(mForceToSaveRawImage)
-	{
-		desired_discard = llmin(desired_discard, mDesiredSavedRawDiscardLevel);
-		kept_time = llmax(kept_time, mKeptSavedRawImageTime);
-	}
-
-	//trigger a new fetch.
-	mForceToSaveRawImage = true ;
-	mDesiredSavedRawDiscardLevel = desired_discard ;
-	mKeptSavedRawImageTime = kept_time ;
-	mLastReferencedSavedRawImageTime = sCurrentTime ;
-	mSavedRawImage = NULL ;
-	mSavedRawDiscardLevel = -1 ;
-}
-
-void LLViewerFetchedTexture::forceToSaveRawImage(S32 desired_discard, F32 kept_time) 
-{ 
-	mKeptSavedRawImageTime = kept_time;
-	mLastReferencedSavedRawImageTime = sCurrentTime;
-
-	if(mSavedRawDiscardLevel > -1 && mSavedRawDiscardLevel <= desired_discard)
-	{
-		return; //raw imge is ready.
-	}
-
-	if(!mForceToSaveRawImage || mDesiredSavedRawDiscardLevel < 0 || mDesiredSavedRawDiscardLevel > desired_discard)
-	{
-		mForceToSaveRawImage = true;
-		mDesiredSavedRawDiscardLevel = desired_discard;
-	
-		//copy from the cached raw image if exists.
-		if(mCachedRawImage.notNull() && mRawImage.isNull() )
-		{
-			mRawImage = mCachedRawImage;
-			mRawDiscardLevel = mCachedRawDiscardLevel;
-
-			saveRawImage();
-
-			mRawImage = NULL;
-			mRawDiscardLevel = INVALID_DISCARD_LEVEL;
-		}		
-	}
-=======
-    if(mForceToSaveRawImage)
-    {
-        desired_discard = llmin(desired_discard, mDesiredSavedRawDiscardLevel);
-        kept_time = llmax(kept_time, mKeptSavedRawImageTime);
-    }
-
-    //trigger a new fetch.
-    mForceToSaveRawImage = TRUE ;
-    mDesiredSavedRawDiscardLevel = desired_discard ;
-    mKeptSavedRawImageTime = kept_time ;
-    mLastReferencedSavedRawImageTime = sCurrentTime ;
-    mSavedRawImage = NULL ;
-    mSavedRawDiscardLevel = -1 ;
-}
-
-void LLViewerFetchedTexture::forceToSaveRawImage(S32 desired_discard, F32 kept_time)
-{
-    mKeptSavedRawImageTime = kept_time;
-    mLastReferencedSavedRawImageTime = sCurrentTime;
-
-    if(mSavedRawDiscardLevel > -1 && mSavedRawDiscardLevel <= desired_discard)
-    {
-        return; //raw imge is ready.
-    }
-
-    if(!mForceToSaveRawImage || mDesiredSavedRawDiscardLevel < 0 || mDesiredSavedRawDiscardLevel > desired_discard)
-    {
-        mForceToSaveRawImage = TRUE;
-        mDesiredSavedRawDiscardLevel = desired_discard;
-
-        //copy from the cached raw image if exists.
-        if(mCachedRawImage.notNull() && mRawImage.isNull() )
-        {
-            mRawImage = mCachedRawImage;
-            mRawDiscardLevel = mCachedRawDiscardLevel;
-
-            saveRawImage();
-
-            mRawImage = NULL;
-            mRawDiscardLevel = INVALID_DISCARD_LEVEL;
-        }
-    }
->>>>>>> e1623bb2
-}
-void LLViewerFetchedTexture::destroySavedRawImage()
-{
-    if(mLastReferencedSavedRawImageTime < mKeptSavedRawImageTime)
-    {
-        return; //keep the saved raw image.
-    }
-
-    mForceToSaveRawImage  = FALSE;
-    mSaveRawImage = FALSE;
-
-    clearCallbackEntryList();
-
-<<<<<<< HEAD
-	mForceToSaveRawImage  = false;
-	mSaveRawImage = false;
-
-	clearCallbackEntryList();
-	
-	mSavedRawImage = NULL ;
-	mForceToSaveRawImage  = false ;
-	mSaveRawImage = false ;
-	mSavedRawDiscardLevel = -1 ;
-	mDesiredSavedRawDiscardLevel = -1 ;
-	mLastReferencedSavedRawImageTime = 0.0f ;
-	mKeptSavedRawImageTime = 0.f ;
-	
-	if(mAuxRawImage.notNull())
-	{
-		sAuxCount--;
-		mAuxRawImage = NULL;
-	}
-=======
-    mSavedRawImage = NULL ;
-    mForceToSaveRawImage  = FALSE ;
-    mSaveRawImage = FALSE ;
-    mSavedRawDiscardLevel = -1 ;
-    mDesiredSavedRawDiscardLevel = -1 ;
-    mLastReferencedSavedRawImageTime = 0.0f ;
-    mKeptSavedRawImageTime = 0.f ;
-
-    if(mAuxRawImage.notNull())
-    {
-        sAuxCount--;
-        mAuxRawImage = NULL;
-    }
->>>>>>> e1623bb2
-}
-
-LLImageRaw* LLViewerFetchedTexture::getSavedRawImage()
-{
-    mLastReferencedSavedRawImageTime = sCurrentTime;
-
-    return mSavedRawImage;
-}
-<<<<<<< HEAD
-	
-bool LLViewerFetchedTexture::hasSavedRawImage() const
-=======
-
-BOOL LLViewerFetchedTexture::hasSavedRawImage() const
->>>>>>> e1623bb2
-{
-    return mSavedRawImage.notNull();
-}
-
-F32 LLViewerFetchedTexture::getElapsedLastReferencedSavedRawImageTime() const
-{
-    return sCurrentTime - mLastReferencedSavedRawImageTime;
-}
-
-//----------------------------------------------------------------------------------------------
-//end of LLViewerFetchedTexture
-//----------------------------------------------------------------------------------------------
-
-//----------------------------------------------------------------------------------------------
-//start of LLViewerLODTexture
-//----------------------------------------------------------------------------------------------
-<<<<<<< HEAD
-LLViewerLODTexture::LLViewerLODTexture(const LLUUID& id, FTType f_type, const LLHost& host, bool usemipmaps)
-	: LLViewerFetchedTexture(id, f_type, host, usemipmaps)
-{
-	init(true);
-}
-
-LLViewerLODTexture::LLViewerLODTexture(const std::string& url, FTType f_type, const LLUUID& id, bool usemipmaps)
-	: LLViewerFetchedTexture(url, f_type, id, usemipmaps)
-{
-	init(true);
-=======
-LLViewerLODTexture::LLViewerLODTexture(const LLUUID& id, FTType f_type, const LLHost& host, BOOL usemipmaps)
-    : LLViewerFetchedTexture(id, f_type, host, usemipmaps)
-{
-    init(TRUE);
-}
-
-LLViewerLODTexture::LLViewerLODTexture(const std::string& url, FTType f_type, const LLUUID& id, BOOL usemipmaps)
-    : LLViewerFetchedTexture(url, f_type, id, usemipmaps)
-{
-    init(TRUE);
->>>>>>> e1623bb2
-}
-
-void LLViewerLODTexture::init(bool firstinit)
-{
-    mTexelsPerImage = 64.f*64.f;
-    mDiscardVirtualSize = 0.f;
-    mCalculatedDiscardLevel = -1.f;
-}
-
-//virtual
-S8 LLViewerLODTexture::getType() const
-{
-    return LLViewerTexture::LOD_TEXTURE;
-}
-
-bool LLViewerLODTexture::isUpdateFrozen()
-{
-    return LLViewerTexture::sFreezeImageUpdates;
-}
-
-// This is gauranteed to get called periodically for every texture
-//virtual
-void LLViewerLODTexture::processTextureStats()
-{
-    LL_PROFILE_ZONE_SCOPED_CATEGORY_TEXTURE;
-    updateVirtualSize();
-
-    static LLCachedControl<bool> textures_fullres(gSavedSettings,"TextureLoadFullRes", false);
-
-    if (textures_fullres)
-    {
-        mDesiredDiscardLevel = 0;
-    }
-    // Generate the request priority and render priority
-    else if (mDontDiscard || !mUseMipMaps)
-    {
-        mDesiredDiscardLevel = 0;
-        if (mFullWidth > MAX_IMAGE_SIZE_DEFAULT || mFullHeight > MAX_IMAGE_SIZE_DEFAULT)
-            mDesiredDiscardLevel = 1; // MAX_IMAGE_SIZE_DEFAULT = 1024 and max size ever is 2048
-    }
-    else if (mBoostLevel < LLGLTexture::BOOST_HIGH && mMaxVirtualSize <= 10.f)
-    {
-        // If the image has not been significantly visible in a while, we don't want it
-        mDesiredDiscardLevel = llmin(mMinDesiredDiscardLevel, (S8)(MAX_DISCARD_LEVEL + 1));
-    }
-    else if (!mFullWidth  || !mFullHeight)
-    {
-        mDesiredDiscardLevel =  getMaxDiscardLevel();
-    }
-    else
-    {
-        //static const F64 log_2 = log(2.0);
-        static const F64 log_4 = log(4.0);
-
-        F32 discard_level = 0.f;
-
-        // If we know the output width and height, we can force the discard
-        // level to the correct value, and thus not decode more texture
-        // data than we need to.
-        if (mKnownDrawWidth && mKnownDrawHeight)
-        {
-            S32 draw_texels = mKnownDrawWidth * mKnownDrawHeight;
-            draw_texels = llclamp(draw_texels, MIN_IMAGE_AREA, MAX_IMAGE_AREA);
-
-            // Use log_4 because we're in square-pixel space, so an image
-            // with twice the width and twice the height will have mTexelsPerImage
-            // 4 * draw_size
-            discard_level = (F32)(log(mTexelsPerImage / draw_texels) / log_4);
-        }
-        else
-        {
-            // Calculate the required scale factor of the image using pixels per texel
-            discard_level = (F32)(log(mTexelsPerImage / mMaxVirtualSize) / log_4);
-            mDiscardVirtualSize = mMaxVirtualSize;
-            mCalculatedDiscardLevel = discard_level;
-        }
-        if (mBoostLevel < LLGLTexture::BOOST_SCULPTED)
-        {
-            discard_level *= sDesiredDiscardScale; // scale (default 1.1f)
-        }
-        discard_level = floorf(discard_level);
-
-        F32 min_discard = 0.f;
-        U32 desired_size = MAX_IMAGE_SIZE_DEFAULT; // MAX_IMAGE_SIZE_DEFAULT = 1024 and max size ever is 2048
-        if (mBoostLevel <= LLGLTexture::BOOST_SCULPTED)
-        {
-            desired_size = DESIRED_NORMAL_TEXTURE_SIZE;
-        }
-        if (mFullWidth > desired_size || mFullHeight > desired_size)
-            min_discard = 1.f;
-
-        discard_level = llclamp(discard_level, min_discard, (F32)MAX_DISCARD_LEVEL);
-
-        // Can't go higher than the max discard level
-        mDesiredDiscardLevel = llmin(getMaxDiscardLevel() + 1, (S32)discard_level);
-        // Clamp to min desired discard
-        mDesiredDiscardLevel = llmin(mMinDesiredDiscardLevel, mDesiredDiscardLevel);
-
-        //
-        // At this point we've calculated the quality level that we want,
-        // if possible.  Now we check to see if we have it, and take the
-        // proper action if we don't.
-        //
-
-        S32 current_discard = getDiscardLevel();
-        if (mBoostLevel < LLGLTexture::BOOST_AVATAR_BAKED &&
-            current_discard >= 0)
-        {
-            if (current_discard < (mDesiredDiscardLevel-1) && !mForceToSaveRawImage)
-            { // should scale down
-                scaleDown();
-            }
-        }
-
-        if (isUpdateFrozen() // we are out of memory and nearing max allowed bias
-            && mBoostLevel < LLGLTexture::BOOST_SCULPTED
-            && mDesiredDiscardLevel < current_discard)
-        {
-            // stop requesting more
-            mDesiredDiscardLevel = current_discard;
-        }
-    }
-
-    if(mForceToSaveRawImage && mDesiredSavedRawDiscardLevel >= 0)
-    {
-        mDesiredDiscardLevel = llmin(mDesiredDiscardLevel, (S8)mDesiredSavedRawDiscardLevel);
-    }
-
-    // decay max virtual size over time
-    mMaxVirtualSize *= 0.8f;
-
-    // selection manager will immediately reset BOOST_SELECTED but never unsets it
-    // unset it immediately after we consume it
-    if (getBoostLevel() == BOOST_SELECTED)
-    {
-        setBoostLevel(BOOST_NONE);
-    }
-}
-
-bool LLViewerLODTexture::scaleDown()
-{
-    if(hasGLTexture() && mCachedRawDiscardLevel > getDiscardLevel())
-    {
-        switchToCachedImage();
-
-        LLTexturePipelineTester* tester = (LLTexturePipelineTester*)LLMetricPerformanceTesterBasic::getTester(sTesterName);
-        if (tester)
-        {
-            tester->setStablizingTime();
-        }
-
-        return true;
-    }
-    return false;
-}
-//----------------------------------------------------------------------------------------------
-//end of LLViewerLODTexture
-//----------------------------------------------------------------------------------------------
-
-//----------------------------------------------------------------------------------------------
-//start of LLViewerMediaTexture
-//----------------------------------------------------------------------------------------------
-//static
-void LLViewerMediaTexture::updateClass()
-{
-    LL_PROFILE_ZONE_SCOPED_CATEGORY_TEXTURE;
-    static const F32 MAX_INACTIVE_TIME = 30.f;
-
-#if 0
-    //force to play media.
-    gSavedSettings.setBOOL("AudioStreamingMedia", true);
-#endif
-
-    for(media_map_t::iterator iter = sMediaMap.begin(); iter != sMediaMap.end(); )
-    {
-        LLViewerMediaTexture* mediap = iter->second;
-
-        if(mediap->getNumRefs() == 1) //one reference by sMediaMap
-        {
-            //
-            //Note: delay some time to delete the media textures to stop endlessly creating and immediately removing media texture.
-            //
-            if(mediap->getLastReferencedTimer()->getElapsedTimeF32() > MAX_INACTIVE_TIME)
-            {
-                media_map_t::iterator cur = iter++;
-                sMediaMap.erase(cur);
-                continue;
-            }
-        }
-        ++iter;
-    }
-}
-
-//static
-void LLViewerMediaTexture::removeMediaImplFromTexture(const LLUUID& media_id)
-{
-    LLViewerMediaTexture* media_tex = findMediaTexture(media_id);
-    if(media_tex)
-    {
-        media_tex->invalidateMediaImpl();
-    }
-}
-
-//static
-void LLViewerMediaTexture::cleanUpClass()
-{
-    sMediaMap.clear();
-}
-
-//static
-LLViewerMediaTexture* LLViewerMediaTexture::findMediaTexture(const LLUUID& media_id)
-{
-    media_map_t::iterator iter = sMediaMap.find(media_id);
-    if(iter == sMediaMap.end())
-    {
-        return NULL;
-    }
-
-    LLViewerMediaTexture* media_tex = iter->second;
-    media_tex->setMediaImpl();
-    media_tex->getLastReferencedTimer()->reset();
-
-    return media_tex;
-}
-
-<<<<<<< HEAD
-LLViewerMediaTexture::LLViewerMediaTexture(const LLUUID& id, bool usemipmaps, LLImageGL* gl_image) 
-	: LLViewerTexture(id, usemipmaps),
-	mMediaImplp(NULL),
-	mUpdateVirtualSizeTime(0)
-=======
-LLViewerMediaTexture::LLViewerMediaTexture(const LLUUID& id, BOOL usemipmaps, LLImageGL* gl_image)
-    : LLViewerTexture(id, usemipmaps),
-    mMediaImplp(NULL),
-    mUpdateVirtualSizeTime(0)
->>>>>>> e1623bb2
-{
-    sMediaMap.insert(std::make_pair(id, this));
-
-    mGLTexturep = gl_image;
-
-    if(mGLTexturep.isNull())
-    {
-        generateGLTexture();
-    }
-
-    mGLTexturep->setAllowCompression(false);
-
-<<<<<<< HEAD
-	mGLTexturep->setNeedsAlphaAndPickMask(false);
-
-	mIsPlaying = false;
-=======
-    mGLTexturep->setNeedsAlphaAndPickMask(FALSE);
-
-    mIsPlaying = FALSE;
->>>>>>> e1623bb2
-
-    setMediaImpl();
-
-    setCategory(LLGLTexture::MEDIA);
-
-    LLViewerTexture* tex = gTextureList.findImage(mID, TEX_LIST_STANDARD);
-    if(tex) //this media is a parcel media for tex.
-    {
-        tex->setParcelMedia(this);
-    }
-}
-
-<<<<<<< HEAD
-void LLViewerMediaTexture::reinit(bool usemipmaps /* = true */)
-=======
-//virtual
-LLViewerMediaTexture::~LLViewerMediaTexture()
->>>>>>> e1623bb2
-{
-    LLViewerTexture* tex = gTextureList.findImage(mID, TEX_LIST_STANDARD);
-    if(tex) //this media is a parcel media for tex.
-    {
-        tex->setParcelMedia(NULL);
-    }
-}
-
-<<<<<<< HEAD
-	mUseMipMaps = usemipmaps;
-	getLastReferencedTimer()->reset();
-	mGLTexturep->setUseMipMaps(mUseMipMaps);
-	mGLTexturep->setNeedsAlphaAndPickMask(false);
-}
-
-void LLViewerMediaTexture::setUseMipMaps(bool mipmap) 
-=======
-void LLViewerMediaTexture::reinit(BOOL usemipmaps /* = TRUE */)
-{
-    llassert(mGLTexturep.notNull());
-
-    mUseMipMaps = usemipmaps;
-    getLastReferencedTimer()->reset();
-    mGLTexturep->setUseMipMaps(mUseMipMaps);
-    mGLTexturep->setNeedsAlphaAndPickMask(FALSE);
-}
-
-void LLViewerMediaTexture::setUseMipMaps(BOOL mipmap)
->>>>>>> e1623bb2
-{
-    mUseMipMaps = mipmap;
-
-    if(mGLTexturep.notNull())
-    {
-        mGLTexturep->setUseMipMaps(mipmap);
-    }
-}
-
-//virtual
-S8 LLViewerMediaTexture::getType() const
-{
-    return LLViewerTexture::MEDIA_TEXTURE;
-}
-
-void LLViewerMediaTexture::invalidateMediaImpl()
-{
-    mMediaImplp = NULL;
-}
-
-void LLViewerMediaTexture::setMediaImpl()
-{
-    if(!mMediaImplp)
-    {
-        mMediaImplp = LLViewerMedia::getInstance()->getMediaImplFromTextureID(mID);
-    }
-}
-
-//return true if all faces to reference to this media texture are found
-//Note: mMediaFaceList is valid only for the current instant
-//      because it does not check the face validity after the current frame.
-<<<<<<< HEAD
-bool LLViewerMediaTexture::findFaces()
-{	
-	mMediaFaceList.clear();
-
-	bool ret = true;
-	
-	LLViewerTexture* tex = gTextureList.findImage(mID, TEX_LIST_STANDARD);
-	if(tex) //this media is a parcel media for tex.
-	{
-		for (U32 ch = 0; ch < LLRender::NUM_TEXTURE_CHANNELS; ++ch)
-		{
-			const ll_face_list_t* face_list = tex->getFaceList(ch);
-			U32 end = tex->getNumFaces(ch);
-		for(U32 i = 0; i < end; i++)
-		{
-			if ((*face_list)[i]->isMediaAllowed())
-			{
-				mMediaFaceList.push_back((*face_list)[i]);
-			}
-		}
-	}
-	}
-	
-	if(!mMediaImplp)
-	{
-		return true; 
-	}
-
-	//for media on a face.
-	const std::list< LLVOVolume* >* obj_list = mMediaImplp->getObjectList();
-	std::list< LLVOVolume* >::const_iterator iter = obj_list->begin();
-	for(; iter != obj_list->end(); ++iter)
-	{
-		LLVOVolume* obj = *iter;
-=======
-BOOL LLViewerMediaTexture::findFaces()
-{
-    mMediaFaceList.clear();
-
-    BOOL ret = TRUE;
-
-    LLViewerTexture* tex = gTextureList.findImage(mID, TEX_LIST_STANDARD);
-    if(tex) //this media is a parcel media for tex.
-    {
-        for (U32 ch = 0; ch < LLRender::NUM_TEXTURE_CHANNELS; ++ch)
-        {
-            const ll_face_list_t* face_list = tex->getFaceList(ch);
-            U32 end = tex->getNumFaces(ch);
-        for(U32 i = 0; i < end; i++)
-        {
-            if ((*face_list)[i]->isMediaAllowed())
-            {
-                mMediaFaceList.push_back((*face_list)[i]);
-            }
-        }
-    }
-    }
-
-    if(!mMediaImplp)
-    {
-        return TRUE;
-    }
-
-    //for media on a face.
-    const std::list< LLVOVolume* >* obj_list = mMediaImplp->getObjectList();
-    std::list< LLVOVolume* >::const_iterator iter = obj_list->begin();
-    for(; iter != obj_list->end(); ++iter)
-    {
-        LLVOVolume* obj = *iter;
->>>>>>> e1623bb2
-        if (obj->isDead())
-        {
-            // Isn't supposed to happen, objects are supposed to detach
-            // themselves on markDead()
-            // If this happens, viewer is likely to crash
-            llassert(0);
-            LL_WARNS() << "Dead object in mMediaImplp's object list" << LL_ENDL;
-            ret = false;
-            continue;
-        }
-
-        if (obj->mDrawable.isNull() || obj->mDrawable->isDead())
-        {
-            ret = false;
-            continue;
-        }
-
-<<<<<<< HEAD
-		S32 face_id = -1;
-		S32 num_faces = obj->mDrawable->getNumFaces();
-		while((face_id = obj->getFaceIndexWithMediaImpl(mMediaImplp, face_id)) > -1 && face_id < num_faces)
-		{
-			LLFace* facep = obj->mDrawable->getFace(face_id);
-			if(facep)
-			{
-				mMediaFaceList.push_back(facep);
-			}
-			else
-			{
-				ret = false;
-			}
-		}
-	}
-
-	return ret;
-=======
-        S32 face_id = -1;
-        S32 num_faces = obj->mDrawable->getNumFaces();
-        while((face_id = obj->getFaceIndexWithMediaImpl(mMediaImplp, face_id)) > -1 && face_id < num_faces)
-        {
-            LLFace* facep = obj->mDrawable->getFace(face_id);
-            if(facep)
-            {
-                mMediaFaceList.push_back(facep);
-            }
-            else
-            {
-                ret = FALSE;
-            }
-        }
-    }
-
-    return ret;
->>>>>>> e1623bb2
-}
-
-void LLViewerMediaTexture::initVirtualSize()
-{
-<<<<<<< HEAD
-	if(mIsPlaying)
-	{
-		return;
-	}
-
-	findFaces();
-	for(std::list< LLFace* >::iterator iter = mMediaFaceList.begin(); iter!= mMediaFaceList.end(); ++iter)
-	{
-		addTextureStats((*iter)->getVirtualSize());
-	}
-}
-
-void LLViewerMediaTexture::addMediaToFace(LLFace* facep) 
-{
-	if(facep)
-	{
-		facep->setHasMedia(true);
-	}
-	if(!mIsPlaying)
-	{
-		return; //no need to add the face because the media is not in playing.
-	}
-
-	switchTexture(LLRender::DIFFUSE_MAP, facep);
-}
-	
-void LLViewerMediaTexture::removeMediaFromFace(LLFace* facep) 
-{
-	if(!facep)
-	{
-		return;
-	}
-	facep->setHasMedia(false);
-
-	if(!mIsPlaying)
-	{
-		return; //no need to remove the face because the media is not in playing.
-	}	
-
-	mIsPlaying = false; //set to remove the media from the face.
-	switchTexture(LLRender::DIFFUSE_MAP, facep);
-	mIsPlaying = true; //set the flag back.
-
-	if(getTotalNumFaces() < 1) //no face referencing to this media
-	{
-		stopPlaying();
-	}
-}
-
-//virtual 
-void LLViewerMediaTexture::addFace(U32 ch, LLFace* facep) 
-{
-	LLViewerTexture::addFace(ch, facep);
-
-	const LLTextureEntry* te = facep->getTextureEntry();
-	if(te && te->getID().notNull())
-	{
-		LLViewerTexture* tex = gTextureList.findImage(te->getID(), TEX_LIST_STANDARD);
-		if(tex)
-		{
-			mTextureList.push_back(tex);//increase the reference number by one for tex to avoid deleting it.
-			return;
-		}
-	}
-
-	//check if it is a parcel media
-	if(facep->getTexture() && facep->getTexture() != this && facep->getTexture()->getID() == mID)
-	{
-		mTextureList.push_back(facep->getTexture()); //a parcel media.
-		return;
-	}
-	
-	if(te && te->getID().notNull()) //should have a texture
-	{
-=======
-    if(mIsPlaying)
-    {
-        return;
-    }
-
-    findFaces();
-    for(std::list< LLFace* >::iterator iter = mMediaFaceList.begin(); iter!= mMediaFaceList.end(); ++iter)
-    {
-        addTextureStats((*iter)->getVirtualSize());
-    }
-}
-
-void LLViewerMediaTexture::addMediaToFace(LLFace* facep)
-{
-    if(facep)
-    {
-        facep->setHasMedia(true);
-    }
-    if(!mIsPlaying)
-    {
-        return; //no need to add the face because the media is not in playing.
-    }
-
-    switchTexture(LLRender::DIFFUSE_MAP, facep);
-}
-
-void LLViewerMediaTexture::removeMediaFromFace(LLFace* facep)
-{
-    if(!facep)
-    {
-        return;
-    }
-    facep->setHasMedia(false);
-
-    if(!mIsPlaying)
-    {
-        return; //no need to remove the face because the media is not in playing.
-    }
-
-    mIsPlaying = FALSE; //set to remove the media from the face.
-    switchTexture(LLRender::DIFFUSE_MAP, facep);
-    mIsPlaying = TRUE; //set the flag back.
-
-    if(getTotalNumFaces() < 1) //no face referencing to this media
-    {
-        stopPlaying();
-    }
-}
-
-//virtual
-void LLViewerMediaTexture::addFace(U32 ch, LLFace* facep)
-{
-    LLViewerTexture::addFace(ch, facep);
-
-    const LLTextureEntry* te = facep->getTextureEntry();
-    if(te && te->getID().notNull())
-    {
-        LLViewerTexture* tex = gTextureList.findImage(te->getID(), TEX_LIST_STANDARD);
-        if(tex)
-        {
-            mTextureList.push_back(tex);//increase the reference number by one for tex to avoid deleting it.
-            return;
-        }
-    }
-
-    //check if it is a parcel media
-    if(facep->getTexture() && facep->getTexture() != this && facep->getTexture()->getID() == mID)
-    {
-        mTextureList.push_back(facep->getTexture()); //a parcel media.
-        return;
-    }
-
-    if(te && te->getID().notNull()) //should have a texture
-    {
->>>>>>> e1623bb2
-        LL_WARNS_ONCE() << "The face's texture " << te->getID() << " is not valid. Face must have a valid texture before media texture." << LL_ENDL;
-        // This might break the object, but it likely isn't a 'recoverable' situation.
-        LLViewerFetchedTexture* tex = LLViewerTextureManager::getFetchedTexture(te->getID());
-        mTextureList.push_back(tex);
-    }
-}
-
-//virtual
-void LLViewerMediaTexture::removeFace(U32 ch, LLFace* facep)
-{
-    LLViewerTexture::removeFace(ch, facep);
-
-    const LLTextureEntry* te = facep->getTextureEntry();
-    if(te && te->getID().notNull())
-    {
-        LLViewerTexture* tex = gTextureList.findImage(te->getID(), TEX_LIST_STANDARD);
-        if(tex)
-        {
-            for(std::list< LLPointer<LLViewerTexture> >::iterator iter = mTextureList.begin();
-                iter != mTextureList.end(); ++iter)
-            {
-                if(*iter == tex)
-                {
-                    mTextureList.erase(iter); //decrease the reference number for tex by one.
-                    return;
-                }
-            }
-
-            std::vector<const LLTextureEntry*> te_list;
-
-            for (U32 ch = 0; ch < 3; ++ch)
-            {
-            //
-            //we have some trouble here: the texture of the face is changed.
-            //we need to find the former texture, and remove it from the list to avoid memory leaking.
-
-                llassert(mNumFaces[ch] <= mFaceList[ch].size());
-
-                for(U32 j = 0; j < mNumFaces[ch]; j++)
-                {
-                    te_list.push_back(mFaceList[ch][j]->getTextureEntry());//all textures are in use.
-                }
-            }
-
-            if (te_list.empty())
-            {
-                mTextureList.clear();
-                return;
-            }
-
-            S32 end = te_list.size();
-
-            for(std::list< LLPointer<LLViewerTexture> >::iterator iter = mTextureList.begin();
-                iter != mTextureList.end(); ++iter)
-            {
-                S32 i = 0;
-
-                for(i = 0; i < end; i++)
-                {
-                    if(te_list[i] && te_list[i]->getID() == (*iter)->getID())//the texture is in use.
-                    {
-                        te_list[i] = NULL;
-                        break;
-                    }
-                }
-                if(i == end) //no hit for this texture, remove it.
-                {
-                    mTextureList.erase(iter); //decrease the reference number for tex by one.
-                    return;
-                }
-            }
-        }
-    }
-
-    //check if it is a parcel media
-    for(std::list< LLPointer<LLViewerTexture> >::iterator iter = mTextureList.begin();
-                iter != mTextureList.end(); ++iter)
-    {
-        if((*iter)->getID() == mID)
-        {
-            mTextureList.erase(iter); //decrease the reference number for tex by one.
-            return;
-        }
-    }
-
-    if(te && te->getID().notNull()) //should have a texture but none found
-    {
-        LL_ERRS() << "mTextureList texture reference number is corrupted. Texture id: " << te->getID() << " List size: " << (U32)mTextureList.size() << LL_ENDL;
-    }
-}
-
-void LLViewerMediaTexture::stopPlaying()
-{
-<<<<<<< HEAD
-	// Don't stop the media impl playing here -- this breaks non-inworld media (login screen, search, and media browser).
-//	if(mMediaImplp)
-//	{
-//		mMediaImplp->stop();
-//	}
-	mIsPlaying = false;			
-=======
-    // Don't stop the media impl playing here -- this breaks non-inworld media (login screen, search, and media browser).
-//  if(mMediaImplp)
-//  {
-//      mMediaImplp->stop();
-//  }
-    mIsPlaying = FALSE;
->>>>>>> e1623bb2
-}
-
-void LLViewerMediaTexture::switchTexture(U32 ch, LLFace* facep)
-{
-<<<<<<< HEAD
-	if(facep)
-	{
-		//check if another media is playing on this face.
-		if(facep->getTexture() && facep->getTexture() != this 
-			&& facep->getTexture()->getType() == LLViewerTexture::MEDIA_TEXTURE)
-		{
-			if(mID == facep->getTexture()->getID()) //this is a parcel media
-			{
-				return; //let the prim media win.
-			}
-		}
-
-		if(mIsPlaying) //old textures switch to the media texture
-		{
-			facep->switchTexture(ch, this);
-		}
-		else //switch to old textures.
-		{
-			const LLTextureEntry* te = facep->getTextureEntry();
-			if(te)
-			{
-				LLViewerTexture* tex = te->getID().notNull() ? gTextureList.findImage(te->getID(), TEX_LIST_STANDARD) : NULL;
-				if(!tex && te->getID() != mID)//try parcel media.
-				{
-					tex = gTextureList.findImage(mID, TEX_LIST_STANDARD);
-				}
-				if(!tex)
-				{
-					tex = LLViewerFetchedTexture::sDefaultImagep;
-				}
-				facep->switchTexture(ch, tex);
-			}
-		}
-	}
-}
-
-void LLViewerMediaTexture::setPlaying(bool playing) 
-{
-	if(!mMediaImplp)
-	{
-		return; 
-	}
-	if(!playing && !mIsPlaying)
-	{
-		return; //media is already off
-	}
-
-	if(playing == mIsPlaying && !mMediaImplp->isUpdated())
-	{
-		return; //nothing has changed since last time.
-	}	
-
-	mIsPlaying = playing;
-	if(mIsPlaying) //is about to play this media
-	{
-		if(findFaces())
-		{
-			//about to update all faces.
-			mMediaImplp->setUpdated(false);
-		}
-
-		if(mMediaFaceList.empty())//no face pointing to this media
-		{
-			stopPlaying();
-			return;
-		}
-
-		for(std::list< LLFace* >::iterator iter = mMediaFaceList.begin(); iter!= mMediaFaceList.end(); ++iter)
-		{
-			switchTexture(LLRender::DIFFUSE_MAP, *iter);
-		}
-	}
-	else //stop playing this media
-	{
-		U32 ch = LLRender::DIFFUSE_MAP;
-		
-		llassert(mNumFaces[ch] <= mFaceList[ch].size());
-		for(U32 i = mNumFaces[ch]; i; i--)
-		{
-			switchTexture(ch, mFaceList[ch][i - 1]); //current face could be removed in this function.
-		}
-	}
-	return;
-}
-
-//virtual 
-F32 LLViewerMediaTexture::getMaxVirtualSize() 
-{	
-	if(LLFrameTimer::getFrameCount() == mUpdateVirtualSizeTime)
-	{
-		return mMaxVirtualSize;
-	}
-	mUpdateVirtualSizeTime = LLFrameTimer::getFrameCount();
-
-	if(!mMaxVirtualSizeResetCounter)
-	{
-		addTextureStats(0.f, false);//reset
-	}
-
-	if(mIsPlaying) //media is playing
-	{
-		for (U32 ch = 0; ch < LLRender::NUM_TEXTURE_CHANNELS; ++ch)
-		{
-			llassert(mNumFaces[ch] <= mFaceList[ch].size());
-			for(U32 i = 0; i < mNumFaces[ch]; i++)
-			{
-				LLFace* facep = mFaceList[ch][i];
-			if(facep->getDrawable()->isRecentlyVisible())
-			{
-				addTextureStats(facep->getVirtualSize());
-			}
-		}		
-	}
-	}
-	else //media is not in playing
-	{
-		findFaces();
-	
-		if(!mMediaFaceList.empty())
-		{
-			for(std::list< LLFace* >::iterator iter = mMediaFaceList.begin(); iter!= mMediaFaceList.end(); ++iter)
-			{
-				LLFace* facep = *iter;
-				if(facep->getDrawable()->isRecentlyVisible())
-				{
-					addTextureStats(facep->getVirtualSize());
-				}
-			}
-		}
-	}
-
-	if(mMaxVirtualSizeResetCounter > 0)
-	{
-		mMaxVirtualSizeResetCounter--;
-	}
-	reorganizeFaceList();
-	reorganizeVolumeList();
-
-	return mMaxVirtualSize;
-=======
-    if(facep)
-    {
-        //check if another media is playing on this face.
-        if(facep->getTexture() && facep->getTexture() != this
-            && facep->getTexture()->getType() == LLViewerTexture::MEDIA_TEXTURE)
-        {
-            if(mID == facep->getTexture()->getID()) //this is a parcel media
-            {
-                return; //let the prim media win.
-            }
-        }
-
-        if(mIsPlaying) //old textures switch to the media texture
-        {
-            facep->switchTexture(ch, this);
-        }
-        else //switch to old textures.
-        {
-            const LLTextureEntry* te = facep->getTextureEntry();
-            if(te)
-            {
-                LLViewerTexture* tex = te->getID().notNull() ? gTextureList.findImage(te->getID(), TEX_LIST_STANDARD) : NULL;
-                if(!tex && te->getID() != mID)//try parcel media.
-                {
-                    tex = gTextureList.findImage(mID, TEX_LIST_STANDARD);
-                }
-                if(!tex)
-                {
-                    tex = LLViewerFetchedTexture::sDefaultImagep;
-                }
-                facep->switchTexture(ch, tex);
-            }
-        }
-    }
-}
-
-void LLViewerMediaTexture::setPlaying(BOOL playing)
-{
-    if(!mMediaImplp)
-    {
-        return;
-    }
-    if(!playing && !mIsPlaying)
-    {
-        return; //media is already off
-    }
-
-    if(playing == mIsPlaying && !mMediaImplp->isUpdated())
-    {
-        return; //nothing has changed since last time.
-    }
-
-    mIsPlaying = playing;
-    if(mIsPlaying) //is about to play this media
-    {
-        if(findFaces())
-        {
-            //about to update all faces.
-            mMediaImplp->setUpdated(FALSE);
-        }
-
-        if(mMediaFaceList.empty())//no face pointing to this media
-        {
-            stopPlaying();
-            return;
-        }
-
-        for(std::list< LLFace* >::iterator iter = mMediaFaceList.begin(); iter!= mMediaFaceList.end(); ++iter)
-        {
-            switchTexture(LLRender::DIFFUSE_MAP, *iter);
-        }
-    }
-    else //stop playing this media
-    {
-        U32 ch = LLRender::DIFFUSE_MAP;
-
-        llassert(mNumFaces[ch] <= mFaceList[ch].size());
-        for(U32 i = mNumFaces[ch]; i; i--)
-        {
-            switchTexture(ch, mFaceList[ch][i - 1]); //current face could be removed in this function.
-        }
-    }
-    return;
-}
-
-//virtual
-F32 LLViewerMediaTexture::getMaxVirtualSize()
-{
-    if(LLFrameTimer::getFrameCount() == mUpdateVirtualSizeTime)
-    {
-        return mMaxVirtualSize;
-    }
-    mUpdateVirtualSizeTime = LLFrameTimer::getFrameCount();
-
-    if(!mMaxVirtualSizeResetCounter)
-    {
-        addTextureStats(0.f, FALSE);//reset
-    }
-
-    if(mIsPlaying) //media is playing
-    {
-        for (U32 ch = 0; ch < LLRender::NUM_TEXTURE_CHANNELS; ++ch)
-        {
-            llassert(mNumFaces[ch] <= mFaceList[ch].size());
-            for(U32 i = 0; i < mNumFaces[ch]; i++)
-            {
-                LLFace* facep = mFaceList[ch][i];
-            if(facep->getDrawable()->isRecentlyVisible())
-            {
-                addTextureStats(facep->getVirtualSize());
-            }
-        }
-    }
-    }
-    else //media is not in playing
-    {
-        findFaces();
-
-        if(!mMediaFaceList.empty())
-        {
-            for(std::list< LLFace* >::iterator iter = mMediaFaceList.begin(); iter!= mMediaFaceList.end(); ++iter)
-            {
-                LLFace* facep = *iter;
-                if(facep->getDrawable()->isRecentlyVisible())
-                {
-                    addTextureStats(facep->getVirtualSize());
-                }
-            }
-        }
-    }
-
-    if(mMaxVirtualSizeResetCounter > 0)
-    {
-        mMaxVirtualSizeResetCounter--;
-    }
-    reorganizeFaceList();
-    reorganizeVolumeList();
-
-    return mMaxVirtualSize;
->>>>>>> e1623bb2
-}
-//----------------------------------------------------------------------------------------------
-//end of LLViewerMediaTexture
-//----------------------------------------------------------------------------------------------
-
-//----------------------------------------------------------------------------------------------
-//start of LLTexturePipelineTester
-//----------------------------------------------------------------------------------------------
-LLTexturePipelineTester::LLTexturePipelineTester() : LLMetricPerformanceTesterWithSession(sTesterName)
-{
-    addMetric("TotalBytesLoaded");
-    addMetric("TotalBytesLoadedFromCache");
-    addMetric("TotalBytesLoadedForLargeImage");
-    addMetric("TotalBytesLoadedForSculpties");
-    addMetric("StartFetchingTime");
-    addMetric("TotalGrayTime");
-    addMetric("TotalStablizingTime");
-    addMetric("StartTimeLoadingSculpties");
-    addMetric("EndTimeLoadingSculpties");
-
-    addMetric("Time");
-    addMetric("TotalBytesBound");
-    addMetric("TotalBytesBoundForLargeImage");
-    addMetric("PercentageBytesBound");
-
-    mTotalBytesLoaded = (S32Bytes)0;
-    mTotalBytesLoadedFromCache = (S32Bytes)0;
-    mTotalBytesLoadedForLargeImage = (S32Bytes)0;
-    mTotalBytesLoadedForSculpties = (S32Bytes)0;
-
-    reset();
-}
-
-LLTexturePipelineTester::~LLTexturePipelineTester()
-{
-    LLViewerTextureManager::sTesterp = NULL;
-}
-
-void LLTexturePipelineTester::update()
-{
-<<<<<<< HEAD
-	mLastTotalBytesUsed = mTotalBytesUsed;
-	mLastTotalBytesUsedForLargeImage = mTotalBytesUsedForLargeImage;
-	mTotalBytesUsed = (S32Bytes)0;
-	mTotalBytesUsedForLargeImage = (S32Bytes)0;
-	
-	if(LLAppViewer::getTextureFetch()->getNumRequests() > 0) //fetching list is not empty
-	{
-		if(mPause)
-		{
-			//start a new fetching session
-			reset();
-			mStartFetchingTime = LLImageGL::sLastFrameTime;
-			mPause = false;
-		}
-
-		//update total gray time		
-		if(mUsingDefaultTexture)
-		{
-			mUsingDefaultTexture = false;
-			mTotalGrayTime = LLImageGL::sLastFrameTime - mStartFetchingTime;		
-		}
-
-		//update the stablizing timer.
-		updateStablizingTime();
-
-		outputTestResults();
-	}
-	else if(!mPause)
-	{
-		//stop the current fetching session
-		mPause = true;
-		outputTestResults();
-		reset();
-	}		
-}
-	
-void LLTexturePipelineTester::reset() 
-{
-	mPause = true;
-
-	mUsingDefaultTexture = false;
-	mStartStablizingTime = 0.0f;
-	mEndStablizingTime = 0.0f;
-
-	mTotalBytesUsed = (S32Bytes)0;
-	mTotalBytesUsedForLargeImage = (S32Bytes)0;
-	mLastTotalBytesUsed = (S32Bytes)0;
-	mLastTotalBytesUsedForLargeImage = (S32Bytes)0;
-	
-	mStartFetchingTime = 0.0f;
-	
-	mTotalGrayTime = 0.0f;
-	mTotalStablizingTime = 0.0f;
-
-	mStartTimeLoadingSculpties = 1.0f;
-	mEndTimeLoadingSculpties = 0.0f;
-}
-
-//virtual 
-void LLTexturePipelineTester::outputTestRecord(LLSD *sd) 
-{	
-	std::string currentLabel = getCurrentLabelName();
-	(*sd)[currentLabel]["TotalBytesLoaded"]              = (LLSD::Integer)mTotalBytesLoaded.value();
-	(*sd)[currentLabel]["TotalBytesLoadedFromCache"]     = (LLSD::Integer)mTotalBytesLoadedFromCache.value();
-	(*sd)[currentLabel]["TotalBytesLoadedForLargeImage"] = (LLSD::Integer)mTotalBytesLoadedForLargeImage.value();
-	(*sd)[currentLabel]["TotalBytesLoadedForSculpties"]  = (LLSD::Integer)mTotalBytesLoadedForSculpties.value();
-
-	(*sd)[currentLabel]["StartFetchingTime"]             = (LLSD::Real)mStartFetchingTime;
-	(*sd)[currentLabel]["TotalGrayTime"]                 = (LLSD::Real)mTotalGrayTime;
-	(*sd)[currentLabel]["TotalStablizingTime"]           = (LLSD::Real)mTotalStablizingTime;
-
-	(*sd)[currentLabel]["StartTimeLoadingSculpties"]     = (LLSD::Real)mStartTimeLoadingSculpties;
-	(*sd)[currentLabel]["EndTimeLoadingSculpties"]       = (LLSD::Real)mEndTimeLoadingSculpties;
-
-	(*sd)[currentLabel]["Time"]                          = LLImageGL::sLastFrameTime;
-	(*sd)[currentLabel]["TotalBytesBound"]               = (LLSD::Integer)mLastTotalBytesUsed.value();
-	(*sd)[currentLabel]["TotalBytesBoundForLargeImage"]  = (LLSD::Integer)mLastTotalBytesUsedForLargeImage.value();
-	(*sd)[currentLabel]["PercentageBytesBound"]          = (LLSD::Real)(100.f * mLastTotalBytesUsed / mTotalBytesLoaded);
-}
-
-void LLTexturePipelineTester::updateTextureBindingStats(const LLViewerTexture* imagep) 
-{
-	U32Bytes mem_size = imagep->getTextureMemory();
-	mTotalBytesUsed += mem_size; 
-
-	if(MIN_LARGE_IMAGE_AREA <= (U32)(mem_size.value() / (U32)imagep->getComponents()))
-	{
-		mTotalBytesUsedForLargeImage += mem_size;
-	}
-}
-	
-void LLTexturePipelineTester::updateTextureLoadingStats(const LLViewerFetchedTexture* imagep, const LLImageRaw* raw_imagep, bool from_cache) 
-{
-	U32Bytes data_size = (U32Bytes)raw_imagep->getDataSize();
-	mTotalBytesLoaded += data_size;
-
-	if(from_cache)
-	{
-		mTotalBytesLoadedFromCache += data_size;
-	}
-
-	if(MIN_LARGE_IMAGE_AREA <= (U32)(data_size.value() / (U32)raw_imagep->getComponents()))
-	{
-		mTotalBytesLoadedForLargeImage += data_size;
-	}
-
-	if(imagep->forSculpt())
-	{
-		mTotalBytesLoadedForSculpties += data_size;
-
-		if(mStartTimeLoadingSculpties > mEndTimeLoadingSculpties)
-		{
-			mStartTimeLoadingSculpties = LLImageGL::sLastFrameTime;
-		}
-		mEndTimeLoadingSculpties = LLImageGL::sLastFrameTime;
-	}
-=======
-    mLastTotalBytesUsed = mTotalBytesUsed;
-    mLastTotalBytesUsedForLargeImage = mTotalBytesUsedForLargeImage;
-    mTotalBytesUsed = (S32Bytes)0;
-    mTotalBytesUsedForLargeImage = (S32Bytes)0;
-
-    if(LLAppViewer::getTextureFetch()->getNumRequests() > 0) //fetching list is not empty
-    {
-        if(mPause)
-        {
-            //start a new fetching session
-            reset();
-            mStartFetchingTime = LLImageGL::sLastFrameTime;
-            mPause = FALSE;
-        }
-
-        //update total gray time
-        if(mUsingDefaultTexture)
-        {
-            mUsingDefaultTexture = FALSE;
-            mTotalGrayTime = LLImageGL::sLastFrameTime - mStartFetchingTime;
-        }
-
-        //update the stablizing timer.
-        updateStablizingTime();
-
-        outputTestResults();
-    }
-    else if(!mPause)
-    {
-        //stop the current fetching session
-        mPause = TRUE;
-        outputTestResults();
-        reset();
-    }
-}
-
-void LLTexturePipelineTester::reset()
-{
-    mPause = TRUE;
-
-    mUsingDefaultTexture = FALSE;
-    mStartStablizingTime = 0.0f;
-    mEndStablizingTime = 0.0f;
-
-    mTotalBytesUsed = (S32Bytes)0;
-    mTotalBytesUsedForLargeImage = (S32Bytes)0;
-    mLastTotalBytesUsed = (S32Bytes)0;
-    mLastTotalBytesUsedForLargeImage = (S32Bytes)0;
-
-    mStartFetchingTime = 0.0f;
-
-    mTotalGrayTime = 0.0f;
-    mTotalStablizingTime = 0.0f;
-
-    mStartTimeLoadingSculpties = 1.0f;
-    mEndTimeLoadingSculpties = 0.0f;
-}
-
-//virtual
-void LLTexturePipelineTester::outputTestRecord(LLSD *sd)
-{
-    std::string currentLabel = getCurrentLabelName();
-    (*sd)[currentLabel]["TotalBytesLoaded"]              = (LLSD::Integer)mTotalBytesLoaded.value();
-    (*sd)[currentLabel]["TotalBytesLoadedFromCache"]     = (LLSD::Integer)mTotalBytesLoadedFromCache.value();
-    (*sd)[currentLabel]["TotalBytesLoadedForLargeImage"] = (LLSD::Integer)mTotalBytesLoadedForLargeImage.value();
-    (*sd)[currentLabel]["TotalBytesLoadedForSculpties"]  = (LLSD::Integer)mTotalBytesLoadedForSculpties.value();
-
-    (*sd)[currentLabel]["StartFetchingTime"]             = (LLSD::Real)mStartFetchingTime;
-    (*sd)[currentLabel]["TotalGrayTime"]                 = (LLSD::Real)mTotalGrayTime;
-    (*sd)[currentLabel]["TotalStablizingTime"]           = (LLSD::Real)mTotalStablizingTime;
-
-    (*sd)[currentLabel]["StartTimeLoadingSculpties"]     = (LLSD::Real)mStartTimeLoadingSculpties;
-    (*sd)[currentLabel]["EndTimeLoadingSculpties"]       = (LLSD::Real)mEndTimeLoadingSculpties;
-
-    (*sd)[currentLabel]["Time"]                          = LLImageGL::sLastFrameTime;
-    (*sd)[currentLabel]["TotalBytesBound"]               = (LLSD::Integer)mLastTotalBytesUsed.value();
-    (*sd)[currentLabel]["TotalBytesBoundForLargeImage"]  = (LLSD::Integer)mLastTotalBytesUsedForLargeImage.value();
-    (*sd)[currentLabel]["PercentageBytesBound"]          = (LLSD::Real)(100.f * mLastTotalBytesUsed / mTotalBytesLoaded);
-}
-
-void LLTexturePipelineTester::updateTextureBindingStats(const LLViewerTexture* imagep)
-{
-    U32Bytes mem_size = imagep->getTextureMemory();
-    mTotalBytesUsed += mem_size;
-
-    if(MIN_LARGE_IMAGE_AREA <= (U32)(mem_size.value() / (U32)imagep->getComponents()))
-    {
-        mTotalBytesUsedForLargeImage += mem_size;
-    }
-}
-
-void LLTexturePipelineTester::updateTextureLoadingStats(const LLViewerFetchedTexture* imagep, const LLImageRaw* raw_imagep, BOOL from_cache)
-{
-    U32Bytes data_size = (U32Bytes)raw_imagep->getDataSize();
-    mTotalBytesLoaded += data_size;
-
-    if(from_cache)
-    {
-        mTotalBytesLoadedFromCache += data_size;
-    }
-
-    if(MIN_LARGE_IMAGE_AREA <= (U32)(data_size.value() / (U32)raw_imagep->getComponents()))
-    {
-        mTotalBytesLoadedForLargeImage += data_size;
-    }
-
-    if(imagep->forSculpt())
-    {
-        mTotalBytesLoadedForSculpties += data_size;
-
-        if(mStartTimeLoadingSculpties > mEndTimeLoadingSculpties)
-        {
-            mStartTimeLoadingSculpties = LLImageGL::sLastFrameTime;
-        }
-        mEndTimeLoadingSculpties = LLImageGL::sLastFrameTime;
-    }
->>>>>>> e1623bb2
-}
-
-void LLTexturePipelineTester::updateGrayTextureBinding()
-{
-<<<<<<< HEAD
-	mUsingDefaultTexture = true;
-=======
-    mUsingDefaultTexture = TRUE;
->>>>>>> e1623bb2
-}
-
-void LLTexturePipelineTester::setStablizingTime()
-{
-    if(mStartStablizingTime <= mStartFetchingTime)
-    {
-        mStartStablizingTime = LLImageGL::sLastFrameTime;
-    }
-    mEndStablizingTime = LLImageGL::sLastFrameTime;
-}
-
-void LLTexturePipelineTester::updateStablizingTime()
-{
-    if(mStartStablizingTime > mStartFetchingTime)
-    {
-        F32 t = mEndStablizingTime - mStartStablizingTime;
-
-        if(t > F_ALMOST_ZERO && (t - mTotalStablizingTime) < F_ALMOST_ZERO)
-        {
-            //already stablized
-            mTotalStablizingTime = LLImageGL::sLastFrameTime - mStartStablizingTime;
-
-            //cancel the timer
-            mStartStablizingTime = 0.f;
-            mEndStablizingTime = 0.f;
-        }
-        else
-        {
-            mTotalStablizingTime = t;
-        }
-    }
-    mTotalStablizingTime = 0.f;
-}
-
-//virtual
-void LLTexturePipelineTester::compareTestSessions(llofstream* os)
-{
-    LLTexturePipelineTester::LLTextureTestSession* base_sessionp = dynamic_cast<LLTexturePipelineTester::LLTextureTestSession*>(mBaseSessionp);
-    LLTexturePipelineTester::LLTextureTestSession* current_sessionp = dynamic_cast<LLTexturePipelineTester::LLTextureTestSession*>(mCurrentSessionp);
-    if(!base_sessionp || !current_sessionp)
-    {
-        LL_ERRS() << "type of test session does not match!" << LL_ENDL;
-    }
-
-    //compare and output the comparison
-    *os << llformat("%s\n", getTesterName().c_str());
-    *os << llformat("AggregateResults\n");
-
-    compareTestResults(os, "TotalGrayTime", base_sessionp->mTotalGrayTime, current_sessionp->mTotalGrayTime);
-    compareTestResults(os, "TotalStablizingTime", base_sessionp->mTotalStablizingTime, current_sessionp->mTotalStablizingTime);
-    compareTestResults(os, "StartTimeLoadingSculpties", base_sessionp->mStartTimeLoadingSculpties, current_sessionp->mStartTimeLoadingSculpties);
-    compareTestResults(os, "TotalTimeLoadingSculpties", base_sessionp->mTotalTimeLoadingSculpties, current_sessionp->mTotalTimeLoadingSculpties);
-
-    compareTestResults(os, "TotalBytesLoaded", base_sessionp->mTotalBytesLoaded, current_sessionp->mTotalBytesLoaded);
-    compareTestResults(os, "TotalBytesLoadedFromCache", base_sessionp->mTotalBytesLoadedFromCache, current_sessionp->mTotalBytesLoadedFromCache);
-    compareTestResults(os, "TotalBytesLoadedForLargeImage", base_sessionp->mTotalBytesLoadedForLargeImage, current_sessionp->mTotalBytesLoadedForLargeImage);
-    compareTestResults(os, "TotalBytesLoadedForSculpties", base_sessionp->mTotalBytesLoadedForSculpties, current_sessionp->mTotalBytesLoadedForSculpties);
-
-    *os << llformat("InstantResults\n");
-    S32 size = llmin(base_sessionp->mInstantPerformanceListCounter, current_sessionp->mInstantPerformanceListCounter);
-    for(S32 i = 0; i < size; i++)
-    {
-        *os << llformat("Time(B-T)-%.4f-%.4f\n", base_sessionp->mInstantPerformanceList[i].mTime, current_sessionp->mInstantPerformanceList[i].mTime);
-
-        compareTestResults(os, "AverageBytesUsedPerSecond", base_sessionp->mInstantPerformanceList[i].mAverageBytesUsedPerSecond,
-            current_sessionp->mInstantPerformanceList[i].mAverageBytesUsedPerSecond);
-
-        compareTestResults(os, "AverageBytesUsedForLargeImagePerSecond", base_sessionp->mInstantPerformanceList[i].mAverageBytesUsedForLargeImagePerSecond,
-            current_sessionp->mInstantPerformanceList[i].mAverageBytesUsedForLargeImagePerSecond);
-
-        compareTestResults(os, "AveragePercentageBytesUsedPerSecond", base_sessionp->mInstantPerformanceList[i].mAveragePercentageBytesUsedPerSecond,
-            current_sessionp->mInstantPerformanceList[i].mAveragePercentageBytesUsedPerSecond);
-    }
-
-    if(size < base_sessionp->mInstantPerformanceListCounter)
-    {
-        for(S32 i = size; i < base_sessionp->mInstantPerformanceListCounter; i++)
-        {
-            *os << llformat("Time(B-T)-%.4f- \n", base_sessionp->mInstantPerformanceList[i].mTime);
-
-            *os << llformat(", AverageBytesUsedPerSecond, %d, N/A \n", base_sessionp->mInstantPerformanceList[i].mAverageBytesUsedPerSecond);
-            *os << llformat(", AverageBytesUsedForLargeImagePerSecond, %d, N/A \n", base_sessionp->mInstantPerformanceList[i].mAverageBytesUsedForLargeImagePerSecond);
-            *os << llformat(", AveragePercentageBytesUsedPerSecond, %.4f, N/A \n", base_sessionp->mInstantPerformanceList[i].mAveragePercentageBytesUsedPerSecond);
-        }
-    }
-    else if(size < current_sessionp->mInstantPerformanceListCounter)
-    {
-        for(S32 i = size; i < current_sessionp->mInstantPerformanceListCounter; i++)
-        {
-            *os << llformat("Time(B-T)- -%.4f\n", current_sessionp->mInstantPerformanceList[i].mTime);
-
-            *os << llformat(", AverageBytesUsedPerSecond, N/A, %d\n", current_sessionp->mInstantPerformanceList[i].mAverageBytesUsedPerSecond);
-            *os << llformat(", AverageBytesUsedForLargeImagePerSecond, N/A, %d\n", current_sessionp->mInstantPerformanceList[i].mAverageBytesUsedForLargeImagePerSecond);
-            *os << llformat(", AveragePercentageBytesUsedPerSecond, N/A, %.4f\n", current_sessionp->mInstantPerformanceList[i].mAveragePercentageBytesUsedPerSecond);
-        }
-    }
-}
-
-//virtual
-LLMetricPerformanceTesterWithSession::LLTestSession* LLTexturePipelineTester::loadTestSession(LLSD* log)
-{
-<<<<<<< HEAD
-	LLTexturePipelineTester::LLTextureTestSession* sessionp = new LLTexturePipelineTester::LLTextureTestSession();
-	if(!sessionp)
-	{
-		return NULL;
-	}
-	
-	F32 total_gray_time = 0.f;
-	F32 total_stablizing_time = 0.f;
-	F32 total_loading_sculpties_time = 0.f;
-
-	F32 start_fetching_time = -1.f;
-	F32 start_fetching_sculpties_time = 0.f;
-
-	F32 last_time = 0.0f;
-	S32 frame_count = 0;
-
-	sessionp->mInstantPerformanceListCounter = 0;
-	sessionp->mInstantPerformanceList.resize(128);
-	sessionp->mInstantPerformanceList[sessionp->mInstantPerformanceListCounter].mAverageBytesUsedPerSecond = 0;
-	sessionp->mInstantPerformanceList[sessionp->mInstantPerformanceListCounter].mAverageBytesUsedForLargeImagePerSecond = 0;
-	sessionp->mInstantPerformanceList[sessionp->mInstantPerformanceListCounter].mAveragePercentageBytesUsedPerSecond = 0.f;
-	sessionp->mInstantPerformanceList[sessionp->mInstantPerformanceListCounter].mTime = 0.f;
-	
-	//load a session
-	std::string currentLabel = getCurrentLabelName();
-	bool in_log = (*log).has(currentLabel);
-	while (in_log)
-	{
-		LLSD::String label = currentLabel;		
-
-		if(sessionp->mInstantPerformanceListCounter >= (S32)sessionp->mInstantPerformanceList.size())
-		{
-			sessionp->mInstantPerformanceList.resize(sessionp->mInstantPerformanceListCounter + 128);
-		}
-		
-		//time
-		F32 start_time = (*log)[label]["StartFetchingTime"].asReal();
-		F32 cur_time   = (*log)[label]["Time"].asReal();
-		if(start_time - start_fetching_time > F_ALMOST_ZERO) //fetching has paused for a while
-		{
-			sessionp->mTotalGrayTime += total_gray_time;
-			sessionp->mTotalStablizingTime += total_stablizing_time;
-
-			sessionp->mStartTimeLoadingSculpties = start_fetching_sculpties_time; 
-			sessionp->mTotalTimeLoadingSculpties += total_loading_sculpties_time;
-
-			start_fetching_time = start_time;
-			total_gray_time = 0.f;
-			total_stablizing_time = 0.f;
-			total_loading_sculpties_time = 0.f;
-		}
-		else
-		{
-			total_gray_time = (*log)[label]["TotalGrayTime"].asReal();
-			total_stablizing_time = (*log)[label]["TotalStablizingTime"].asReal();
-
-			total_loading_sculpties_time = (*log)[label]["EndTimeLoadingSculpties"].asReal() - (*log)[label]["StartTimeLoadingSculpties"].asReal();
-			if(start_fetching_sculpties_time < 0.f && total_loading_sculpties_time > 0.f)
-			{
-				start_fetching_sculpties_time = (*log)[label]["StartTimeLoadingSculpties"].asReal();
-			}			
-		}
-		
-		//total loaded bytes
-		sessionp->mTotalBytesLoaded = (*log)[label]["TotalBytesLoaded"].asInteger(); 
-		sessionp->mTotalBytesLoadedFromCache = (*log)[label]["TotalBytesLoadedFromCache"].asInteger();
-		sessionp->mTotalBytesLoadedForLargeImage = (*log)[label]["TotalBytesLoadedForLargeImage"].asInteger();
-		sessionp->mTotalBytesLoadedForSculpties = (*log)[label]["TotalBytesLoadedForSculpties"].asInteger(); 
-
-		//instant metrics			
-		sessionp->mInstantPerformanceList[sessionp->mInstantPerformanceListCounter].mAverageBytesUsedPerSecond +=
-			(*log)[label]["TotalBytesBound"].asInteger();
-		sessionp->mInstantPerformanceList[sessionp->mInstantPerformanceListCounter].mAverageBytesUsedForLargeImagePerSecond +=
-			(*log)[label]["TotalBytesBoundForLargeImage"].asInteger();
-		sessionp->mInstantPerformanceList[sessionp->mInstantPerformanceListCounter].mAveragePercentageBytesUsedPerSecond +=
-			(*log)[label]["PercentageBytesBound"].asReal();
-		frame_count++;
-		if(cur_time - last_time >= 1.0f)
-		{
-			sessionp->mInstantPerformanceList[sessionp->mInstantPerformanceListCounter].mAverageBytesUsedPerSecond /= frame_count;
-			sessionp->mInstantPerformanceList[sessionp->mInstantPerformanceListCounter].mAverageBytesUsedForLargeImagePerSecond /= frame_count;
-			sessionp->mInstantPerformanceList[sessionp->mInstantPerformanceListCounter].mAveragePercentageBytesUsedPerSecond /= frame_count;
-			sessionp->mInstantPerformanceList[sessionp->mInstantPerformanceListCounter].mTime = last_time;
-
-			frame_count = 0;
-			last_time = cur_time;
-			sessionp->mInstantPerformanceListCounter++;
-			sessionp->mInstantPerformanceList[sessionp->mInstantPerformanceListCounter].mAverageBytesUsedPerSecond = 0;
-			sessionp->mInstantPerformanceList[sessionp->mInstantPerformanceListCounter].mAverageBytesUsedForLargeImagePerSecond = 0;
-			sessionp->mInstantPerformanceList[sessionp->mInstantPerformanceListCounter].mAveragePercentageBytesUsedPerSecond = 0.f;
-			sessionp->mInstantPerformanceList[sessionp->mInstantPerformanceListCounter].mTime = 0.f;
-		}
-		// Next label
-		incrementCurrentCount();
-		currentLabel = getCurrentLabelName();
-		in_log = (*log).has(currentLabel);
-	}
-
-	sessionp->mTotalGrayTime += total_gray_time;
-	sessionp->mTotalStablizingTime += total_stablizing_time;
-
-	if(sessionp->mStartTimeLoadingSculpties < 0.f)
-	{
-		sessionp->mStartTimeLoadingSculpties = start_fetching_sculpties_time; 
-	}
-	sessionp->mTotalTimeLoadingSculpties += total_loading_sculpties_time;
-
-	return sessionp;
-}
-
-LLTexturePipelineTester::LLTextureTestSession::LLTextureTestSession() 
-{
-	reset();
-}
-LLTexturePipelineTester::LLTextureTestSession::~LLTextureTestSession() 
-{
-}
-void LLTexturePipelineTester::LLTextureTestSession::reset() 
-{
-	mTotalGrayTime = 0.0f;
-	mTotalStablizingTime = 0.0f;
-
-	mStartTimeLoadingSculpties = 0.0f; 
-	mTotalTimeLoadingSculpties = 0.0f;
-
-	mTotalBytesLoaded = 0; 
-	mTotalBytesLoadedFromCache = 0;
-	mTotalBytesLoadedForLargeImage = 0;
-	mTotalBytesLoadedForSculpties = 0; 
-
-	mInstantPerformanceListCounter = 0;
-=======
-    LLTexturePipelineTester::LLTextureTestSession* sessionp = new LLTexturePipelineTester::LLTextureTestSession();
-    if(!sessionp)
-    {
-        return NULL;
-    }
-
-    F32 total_gray_time = 0.f;
-    F32 total_stablizing_time = 0.f;
-    F32 total_loading_sculpties_time = 0.f;
-
-    F32 start_fetching_time = -1.f;
-    F32 start_fetching_sculpties_time = 0.f;
-
-    F32 last_time = 0.0f;
-    S32 frame_count = 0;
-
-    sessionp->mInstantPerformanceListCounter = 0;
-    sessionp->mInstantPerformanceList.resize(128);
-    sessionp->mInstantPerformanceList[sessionp->mInstantPerformanceListCounter].mAverageBytesUsedPerSecond = 0;
-    sessionp->mInstantPerformanceList[sessionp->mInstantPerformanceListCounter].mAverageBytesUsedForLargeImagePerSecond = 0;
-    sessionp->mInstantPerformanceList[sessionp->mInstantPerformanceListCounter].mAveragePercentageBytesUsedPerSecond = 0.f;
-    sessionp->mInstantPerformanceList[sessionp->mInstantPerformanceListCounter].mTime = 0.f;
-
-    //load a session
-    std::string currentLabel = getCurrentLabelName();
-    BOOL in_log = (*log).has(currentLabel);
-    while (in_log)
-    {
-        LLSD::String label = currentLabel;
-
-        if(sessionp->mInstantPerformanceListCounter >= (S32)sessionp->mInstantPerformanceList.size())
-        {
-            sessionp->mInstantPerformanceList.resize(sessionp->mInstantPerformanceListCounter + 128);
-        }
-
-        //time
-        F32 start_time = (*log)[label]["StartFetchingTime"].asReal();
-        F32 cur_time   = (*log)[label]["Time"].asReal();
-        if(start_time - start_fetching_time > F_ALMOST_ZERO) //fetching has paused for a while
-        {
-            sessionp->mTotalGrayTime += total_gray_time;
-            sessionp->mTotalStablizingTime += total_stablizing_time;
-
-            sessionp->mStartTimeLoadingSculpties = start_fetching_sculpties_time;
-            sessionp->mTotalTimeLoadingSculpties += total_loading_sculpties_time;
-
-            start_fetching_time = start_time;
-            total_gray_time = 0.f;
-            total_stablizing_time = 0.f;
-            total_loading_sculpties_time = 0.f;
-        }
-        else
-        {
-            total_gray_time = (*log)[label]["TotalGrayTime"].asReal();
-            total_stablizing_time = (*log)[label]["TotalStablizingTime"].asReal();
-
-            total_loading_sculpties_time = (*log)[label]["EndTimeLoadingSculpties"].asReal() - (*log)[label]["StartTimeLoadingSculpties"].asReal();
-            if(start_fetching_sculpties_time < 0.f && total_loading_sculpties_time > 0.f)
-            {
-                start_fetching_sculpties_time = (*log)[label]["StartTimeLoadingSculpties"].asReal();
-            }
-        }
-
-        //total loaded bytes
-        sessionp->mTotalBytesLoaded = (*log)[label]["TotalBytesLoaded"].asInteger();
-        sessionp->mTotalBytesLoadedFromCache = (*log)[label]["TotalBytesLoadedFromCache"].asInteger();
-        sessionp->mTotalBytesLoadedForLargeImage = (*log)[label]["TotalBytesLoadedForLargeImage"].asInteger();
-        sessionp->mTotalBytesLoadedForSculpties = (*log)[label]["TotalBytesLoadedForSculpties"].asInteger();
-
-        //instant metrics
-        sessionp->mInstantPerformanceList[sessionp->mInstantPerformanceListCounter].mAverageBytesUsedPerSecond +=
-            (*log)[label]["TotalBytesBound"].asInteger();
-        sessionp->mInstantPerformanceList[sessionp->mInstantPerformanceListCounter].mAverageBytesUsedForLargeImagePerSecond +=
-            (*log)[label]["TotalBytesBoundForLargeImage"].asInteger();
-        sessionp->mInstantPerformanceList[sessionp->mInstantPerformanceListCounter].mAveragePercentageBytesUsedPerSecond +=
-            (*log)[label]["PercentageBytesBound"].asReal();
-        frame_count++;
-        if(cur_time - last_time >= 1.0f)
-        {
-            sessionp->mInstantPerformanceList[sessionp->mInstantPerformanceListCounter].mAverageBytesUsedPerSecond /= frame_count;
-            sessionp->mInstantPerformanceList[sessionp->mInstantPerformanceListCounter].mAverageBytesUsedForLargeImagePerSecond /= frame_count;
-            sessionp->mInstantPerformanceList[sessionp->mInstantPerformanceListCounter].mAveragePercentageBytesUsedPerSecond /= frame_count;
-            sessionp->mInstantPerformanceList[sessionp->mInstantPerformanceListCounter].mTime = last_time;
-
-            frame_count = 0;
-            last_time = cur_time;
-            sessionp->mInstantPerformanceListCounter++;
-            sessionp->mInstantPerformanceList[sessionp->mInstantPerformanceListCounter].mAverageBytesUsedPerSecond = 0;
-            sessionp->mInstantPerformanceList[sessionp->mInstantPerformanceListCounter].mAverageBytesUsedForLargeImagePerSecond = 0;
-            sessionp->mInstantPerformanceList[sessionp->mInstantPerformanceListCounter].mAveragePercentageBytesUsedPerSecond = 0.f;
-            sessionp->mInstantPerformanceList[sessionp->mInstantPerformanceListCounter].mTime = 0.f;
-        }
-        // Next label
-        incrementCurrentCount();
-        currentLabel = getCurrentLabelName();
-        in_log = (*log).has(currentLabel);
-    }
-
-    sessionp->mTotalGrayTime += total_gray_time;
-    sessionp->mTotalStablizingTime += total_stablizing_time;
-
-    if(sessionp->mStartTimeLoadingSculpties < 0.f)
-    {
-        sessionp->mStartTimeLoadingSculpties = start_fetching_sculpties_time;
-    }
-    sessionp->mTotalTimeLoadingSculpties += total_loading_sculpties_time;
-
-    return sessionp;
-}
-
-LLTexturePipelineTester::LLTextureTestSession::LLTextureTestSession()
-{
-    reset();
-}
-LLTexturePipelineTester::LLTextureTestSession::~LLTextureTestSession()
-{
-}
-void LLTexturePipelineTester::LLTextureTestSession::reset()
-{
-    mTotalGrayTime = 0.0f;
-    mTotalStablizingTime = 0.0f;
-
-    mStartTimeLoadingSculpties = 0.0f;
-    mTotalTimeLoadingSculpties = 0.0f;
-
-    mTotalBytesLoaded = 0;
-    mTotalBytesLoadedFromCache = 0;
-    mTotalBytesLoadedForLargeImage = 0;
-    mTotalBytesLoadedForSculpties = 0;
-
-    mInstantPerformanceListCounter = 0;
->>>>>>> e1623bb2
-}
-//----------------------------------------------------------------------------------------------
-//end of LLTexturePipelineTester
-//----------------------------------------------------------------------------------------------
+
+/**
+ * @file llviewertexture.cpp
+ * @brief Object which handles a received image (and associated texture(s))
+ *
+ * $LicenseInfo:firstyear=2000&license=viewerlgpl$
+ * Second Life Viewer Source Code
+ * Copyright (C) 2010, Linden Research, Inc.
+ *
+ * This library is free software; you can redistribute it and/or
+ * modify it under the terms of the GNU Lesser General Public
+ * License as published by the Free Software Foundation;
+ * version 2.1 of the License only.
+ *
+ * This library is distributed in the hope that it will be useful,
+ * but WITHOUT ANY WARRANTY; without even the implied warranty of
+ * MERCHANTABILITY or FITNESS FOR A PARTICULAR PURPOSE.  See the GNU
+ * Lesser General Public License for more details.
+ *
+ * You should have received a copy of the GNU Lesser General Public
+ * License along with this library; if not, write to the Free Software
+ * Foundation, Inc., 51 Franklin Street, Fifth Floor, Boston, MA  02110-1301  USA
+ *
+ * Linden Research, Inc., 945 Battery Street, San Francisco, CA  94111  USA
+ * $/LicenseInfo$
+ */
+
+#include "llviewerprecompiledheaders.h"
+
+#include "llviewertexture.h"
+
+// Library includes
+#include "llmath.h"
+#include "llerror.h"
+#include "llgl.h"
+#include "llglheaders.h"
+#include "llhost.h"
+#include "llimage.h"
+#include "llimagebmp.h"
+#include "llimagej2c.h"
+#include "llimagetga.h"
+#include "llstl.h"
+#include "message.h"
+#include "lltimer.h"
+
+// viewer includes
+#include "llimagegl.h"
+#include "lldrawpool.h"
+#include "lltexturefetch.h"
+#include "llviewertexturelist.h"
+#include "llviewercontrol.h"
+#include "pipeline.h"
+#include "llappviewer.h"
+#include "llface.h"
+#include "llviewercamera.h"
+#include "lltextureentry.h"
+#include "lltexturemanagerbridge.h"
+#include "llmediaentry.h"
+#include "llvovolume.h"
+#include "llviewermedia.h"
+#include "lltexturecache.h"
+#include "llviewerwindow.h"
+#include "llwindow.h"
+///////////////////////////////////////////////////////////////////////////////
+
+// extern
+const S32Megabytes gMinVideoRam(32);
+const S32Megabytes gMaxVideoRam(512);
+
+
+// statics
+LLPointer<LLViewerTexture>        LLViewerTexture::sNullImagep = NULL;
+LLPointer<LLViewerTexture>        LLViewerTexture::sBlackImagep = NULL;
+LLPointer<LLViewerTexture>        LLViewerTexture::sCheckerBoardImagep = NULL;
+LLPointer<LLViewerFetchedTexture> LLViewerFetchedTexture::sMissingAssetImagep = NULL;
+LLPointer<LLViewerFetchedTexture> LLViewerFetchedTexture::sWhiteImagep = NULL;
+LLPointer<LLViewerFetchedTexture> LLViewerFetchedTexture::sDefaultImagep = NULL;
+LLPointer<LLViewerFetchedTexture> LLViewerFetchedTexture::sSmokeImagep = NULL;
+LLPointer<LLViewerFetchedTexture> LLViewerFetchedTexture::sFlatNormalImagep = NULL;
+LLPointer<LLViewerFetchedTexture> LLViewerFetchedTexture::sDefaultIrradiancePBRp;
+LLViewerMediaTexture::media_map_t LLViewerMediaTexture::sMediaMap;
+LLTexturePipelineTester* LLViewerTextureManager::sTesterp = NULL;
+F32 LLViewerFetchedTexture::sMaxVirtualSize = 8192.f*8192.f;
+
+const std::string sTesterName("TextureTester");
+
+S32 LLViewerTexture::sImageCount = 0;
+S32 LLViewerTexture::sRawCount = 0;
+S32 LLViewerTexture::sAuxCount = 0;
+LLFrameTimer LLViewerTexture::sEvaluationTimer;
+F32 LLViewerTexture::sDesiredDiscardBias = 0.f;
+F32 LLViewerTexture::sDesiredDiscardScale = 1.1f;
+S32 LLViewerTexture::sMaxSculptRez = 128; //max sculpt image size
+const S32 MAX_CACHED_RAW_IMAGE_AREA = 64 * 64;
+const S32 MAX_CACHED_RAW_SCULPT_IMAGE_AREA = LLViewerTexture::sMaxSculptRez * LLViewerTexture::sMaxSculptRez;
+const S32 MAX_CACHED_RAW_TERRAIN_IMAGE_AREA = 128 * 128;
+const S32 DEFAULT_ICON_DIMENSIONS = 32;
+const S32 DEFAULT_THUMBNAIL_DIMENSIONS = 256;
+U32 LLViewerTexture::sMinLargeImageSize = 65536; //256 * 256.
+U32 LLViewerTexture::sMaxSmallImageSize = MAX_CACHED_RAW_IMAGE_AREA;
+bool LLViewerTexture::sFreezeImageUpdates = false;
+F32 LLViewerTexture::sCurrentTime = 0.0f;
+
+constexpr F32 MIN_VRAM_BUDGET = 768.f;
+F32 LLViewerTexture::sFreeVRAMMegabytes = MIN_VRAM_BUDGET;
+
+LLViewerTexture::EDebugTexels LLViewerTexture::sDebugTexelsMode = LLViewerTexture::DEBUG_TEXELS_OFF;
+
+const F64 log_2 = log(2.0);
+
+#if ADDRESS_SIZE == 32
+const U32 DESIRED_NORMAL_TEXTURE_SIZE = (U32)LLViewerFetchedTexture::MAX_IMAGE_SIZE_DEFAULT / 2;
+#else
+const U32 DESIRED_NORMAL_TEXTURE_SIZE = (U32)LLViewerFetchedTexture::MAX_IMAGE_SIZE_DEFAULT;
+#endif
+
+//----------------------------------------------------------------------------------------------
+//namespace: LLViewerTextureAccess
+//----------------------------------------------------------------------------------------------
+
+LLLoadedCallbackEntry::LLLoadedCallbackEntry(loaded_callback_func cb,
+                      S32 discard_level,
+                      bool need_imageraw, // Needs image raw for the callback
+                      void* userdata,
+                      LLLoadedCallbackEntry::source_callback_list_t* src_callback_list,
+                      LLViewerFetchedTexture* target,
+                      bool pause)
+    : mCallback(cb),
+      mLastUsedDiscard(MAX_DISCARD_LEVEL+1),
+      mDesiredDiscard(discard_level),
+      mNeedsImageRaw(need_imageraw),
+      mUserData(userdata),
+      mSourceCallbackList(src_callback_list),
+      mPaused(pause)
+{
+    if(mSourceCallbackList)
+    {
+        mSourceCallbackList->insert(LLTextureKey(target->getID(), (ETexListType)target->getTextureListType()));
+    }
+}
+
+LLLoadedCallbackEntry::~LLLoadedCallbackEntry()
+{
+}
+
+void LLLoadedCallbackEntry::removeTexture(LLViewerFetchedTexture* tex)
+{
+    if (mSourceCallbackList && tex)
+    {
+        mSourceCallbackList->erase(LLTextureKey(tex->getID(), (ETexListType)tex->getTextureListType()));
+    }
+}
+
+//static
+void LLLoadedCallbackEntry::cleanUpCallbackList(LLLoadedCallbackEntry::source_callback_list_t* callback_list)
+{
+    //clear texture callbacks.
+    if(callback_list && !callback_list->empty())
+    {
+        for(LLLoadedCallbackEntry::source_callback_list_t::iterator iter = callback_list->begin();
+                iter != callback_list->end(); ++iter)
+        {
+            LLViewerFetchedTexture* tex = gTextureList.findImage(*iter);
+            if(tex)
+            {
+                tex->deleteCallbackEntry(callback_list);
+            }
+        }
+        callback_list->clear();
+    }
+}
+
+LLViewerMediaTexture* LLViewerTextureManager::createMediaTexture(const LLUUID &media_id, bool usemipmaps, LLImageGL* gl_image)
+{
+    return new LLViewerMediaTexture(media_id, usemipmaps, gl_image);
+}
+
+void LLViewerTextureManager::findFetchedTextures(const LLUUID& id, std::vector<LLViewerFetchedTexture*> &output)
+{
+    return gTextureList.findTexturesByID(id, output);
+}
+
+void  LLViewerTextureManager::findTextures(const LLUUID& id, std::vector<LLViewerTexture*> &output)
+{
+    LL_PROFILE_ZONE_SCOPED_CATEGORY_TEXTURE;
+    std::vector<LLViewerFetchedTexture*> fetched_output;
+    gTextureList.findTexturesByID(id, fetched_output);
+    std::vector<LLViewerFetchedTexture*>::iterator iter = fetched_output.begin();
+    while (iter != fetched_output.end())
+    {
+        output.push_back(*iter);
+        iter++;
+    }
+
+    //search media texture list
+    if (output.empty())
+    {
+        LLViewerTexture* tex;
+        tex = LLViewerTextureManager::findMediaTexture(id);
+        if (tex)
+        {
+            output.push_back(tex);
+        }
+    }
+
+}
+
+LLViewerFetchedTexture* LLViewerTextureManager::findFetchedTexture(const LLUUID& id, S32 tex_type)
+{
+    LL_PROFILE_ZONE_SCOPED_CATEGORY_TEXTURE;
+    return gTextureList.findImage(id, (ETexListType)tex_type);
+}
+
+LLViewerMediaTexture* LLViewerTextureManager::findMediaTexture(const LLUUID &media_id)
+{
+    return LLViewerMediaTexture::findMediaTexture(media_id);
+}
+
+LLViewerMediaTexture*  LLViewerTextureManager::getMediaTexture(const LLUUID& id, bool usemipmaps, LLImageGL* gl_image)
+{
+    LLViewerMediaTexture* tex = LLViewerMediaTexture::findMediaTexture(id);
+    if(!tex)
+    {
+        tex = LLViewerTextureManager::createMediaTexture(id, usemipmaps, gl_image);
+    }
+
+    tex->initVirtualSize();
+
+    return tex;
+}
+
+LLViewerFetchedTexture* LLViewerTextureManager::staticCastToFetchedTexture(LLTexture* tex, bool report_error)
+{
+    if(!tex)
+    {
+        return NULL;
+    }
+
+    S8 type = tex->getType();
+    if(type == LLViewerTexture::FETCHED_TEXTURE || type == LLViewerTexture::LOD_TEXTURE)
+    {
+        return static_cast<LLViewerFetchedTexture*>(tex);
+    }
+
+    if(report_error)
+    {
+        LL_ERRS() << "not a fetched texture type: " << type << LL_ENDL;
+    }
+
+    return NULL;
+}
+
+LLPointer<LLViewerTexture> LLViewerTextureManager::getLocalTexture(bool usemipmaps, bool generate_gl_tex)
+{
+    LLPointer<LLViewerTexture> tex = new LLViewerTexture(usemipmaps);
+    if(generate_gl_tex)
+    {
+        tex->generateGLTexture();
+        tex->setCategory(LLGLTexture::LOCAL);
+    }
+    return tex;
+}
+LLPointer<LLViewerTexture> LLViewerTextureManager::getLocalTexture(const LLUUID& id, bool usemipmaps, bool generate_gl_tex)
+{
+    LLPointer<LLViewerTexture> tex = new LLViewerTexture(id, usemipmaps);
+    if(generate_gl_tex)
+    {
+        tex->generateGLTexture();
+        tex->setCategory(LLGLTexture::LOCAL);
+    }
+    return tex;
+}
+LLPointer<LLViewerTexture> LLViewerTextureManager::getLocalTexture(const LLImageRaw* raw, bool usemipmaps)
+{
+    LLPointer<LLViewerTexture> tex = new LLViewerTexture(raw, usemipmaps);
+    tex->setCategory(LLGLTexture::LOCAL);
+    return tex;
+}
+LLPointer<LLViewerTexture> LLViewerTextureManager::getLocalTexture(const U32 width, const U32 height, const U8 components, bool usemipmaps, bool generate_gl_tex)
+{
+    LLPointer<LLViewerTexture> tex = new LLViewerTexture(width, height, components, usemipmaps);
+    if(generate_gl_tex)
+    {
+        tex->generateGLTexture();
+        tex->setCategory(LLGLTexture::LOCAL);
+    }
+    return tex;
+}
+
+LLViewerFetchedTexture* LLViewerTextureManager::getFetchedTexture(const LLImageRaw* raw, FTType type, bool usemipmaps)
+{
+    LLImageDataSharedLock lock(raw);
+    LLViewerFetchedTexture* ret = new LLViewerFetchedTexture(raw, type, usemipmaps);
+    gTextureList.addImage(ret, TEX_LIST_STANDARD);
+    return ret;
+}
+
+LLViewerFetchedTexture* LLViewerTextureManager::getFetchedTexture(
+                                                   const LLUUID &image_id,
+                                                   FTType f_type,
+                                                   bool usemipmaps,
+                                                   LLViewerTexture::EBoostLevel boost_priority,
+                                                   S8 texture_type,
+                                                   LLGLint internal_format,
+                                                   LLGLenum primary_format,
+                                                   LLHost request_from_host)
+{
+    return gTextureList.getImage(image_id, f_type, usemipmaps, boost_priority, texture_type, internal_format, primary_format, request_from_host);
+}
+
+LLViewerFetchedTexture* LLViewerTextureManager::getFetchedTextureFromFile(
+                                                   const std::string& filename,
+                                                   FTType f_type,
+                                                   bool usemipmaps,
+                                                   LLViewerTexture::EBoostLevel boost_priority,
+                                                   S8 texture_type,
+                                                   LLGLint internal_format,
+                                                   LLGLenum primary_format,
+                                                   const LLUUID& force_id)
+{
+    return gTextureList.getImageFromFile(filename, f_type, usemipmaps, boost_priority, texture_type, internal_format, primary_format, force_id);
+}
+
+//static
+LLViewerFetchedTexture* LLViewerTextureManager::getFetchedTextureFromUrl(const std::string& url,
+                                     FTType f_type,
+                                     bool usemipmaps,
+                                     LLViewerTexture::EBoostLevel boost_priority,
+                                     S8 texture_type,
+                                     LLGLint internal_format,
+                                     LLGLenum primary_format,
+                                     const LLUUID& force_id
+                                     )
+{
+    return gTextureList.getImageFromUrl(url, f_type, usemipmaps, boost_priority, texture_type, internal_format, primary_format, force_id);
+}
+
+LLViewerFetchedTexture* LLViewerTextureManager::getFetchedTextureFromHost(const LLUUID& image_id, FTType f_type, LLHost host)
+{
+    return gTextureList.getImageFromHost(image_id, f_type, host);
+}
+
+// Create a bridge to the viewer texture manager.
+class LLViewerTextureManagerBridge : public LLTextureManagerBridge
+{
+    /*virtual*/ LLPointer<LLGLTexture> getLocalTexture(bool usemipmaps = true, bool generate_gl_tex = true)
+    {
+        return LLViewerTextureManager::getLocalTexture(usemipmaps, generate_gl_tex);
+    }
+
+    /*virtual*/ LLPointer<LLGLTexture> getLocalTexture(const U32 width, const U32 height, const U8 components, bool usemipmaps, bool generate_gl_tex = true)
+    {
+        return LLViewerTextureManager::getLocalTexture(width, height, components, usemipmaps, generate_gl_tex);
+    }
+
+    /*virtual*/ LLGLTexture* getFetchedTexture(const LLUUID &image_id)
+    {
+        return LLViewerTextureManager::getFetchedTexture(image_id);
+    }
+};
+
+
+void LLViewerTextureManager::init()
+{
+    {
+        LLPointer<LLImageRaw> raw = new LLImageRaw(1,1,3);
+        raw->clear(0x77, 0x77, 0x77, 0xFF);
+        LLViewerTexture::sNullImagep = LLViewerTextureManager::getLocalTexture(raw.get(), true);
+    }
+
+    const S32 dim = 128;
+    LLPointer<LLImageRaw> image_raw = new LLImageRaw(dim,dim,3);
+    U8* data = image_raw->getData();
+
+    memset(data, 0, dim * dim * 3);
+    LLViewerTexture::sBlackImagep = LLViewerTextureManager::getLocalTexture(image_raw.get(), true);
+
+#if 1
+    LLPointer<LLViewerFetchedTexture> imagep = LLViewerTextureManager::getFetchedTexture(IMG_DEFAULT);
+    LLViewerFetchedTexture::sDefaultImagep = imagep;
+
+    for (S32 i = 0; i<dim; i++)
+    {
+        for (S32 j = 0; j<dim; j++)
+        {
+#if 0
+            const S32 border = 2;
+            if (i<border || j<border || i>=(dim-border) || j>=(dim-border))
+            {
+                *data++ = 0xff;
+                *data++ = 0xff;
+                *data++ = 0xff;
+            }
+            else
+#endif
+            {
+                *data++ = 0x7f;
+                *data++ = 0x7f;
+                *data++ = 0x7f;
+            }
+        }
+    }
+    imagep->createGLTexture(0, image_raw);
+    //cache the raw image
+    imagep->setCachedRawImage(0, image_raw);
+    image_raw = NULL;
+#else
+    LLViewerFetchedTexture::sDefaultImagep = LLViewerTextureManager::getFetchedTexture(IMG_DEFAULT, true, LLGLTexture::BOOST_UI);
+#endif
+    LLViewerFetchedTexture::sDefaultImagep->dontDiscard();
+    LLViewerFetchedTexture::sDefaultImagep->setCategory(LLGLTexture::OTHER);
+
+    image_raw = new LLImageRaw(32,32,3);
+    data = image_raw->getData();
+
+    for (S32 i = 0; i < (32*32*3); i+=3)
+    {
+        S32 x = (i % (32*3)) / (3*16);
+        S32 y = i / (32*3*16);
+        U8 color = ((x + y) % 2) * 255;
+        data[i] = color;
+        data[i+1] = color;
+        data[i+2] = color;
+    }
+
+    LLViewerTexture::sCheckerBoardImagep = LLViewerTextureManager::getLocalTexture(image_raw.get(), true);
+
+    LLViewerTexture::initClass();
+
+    // Create a texture manager bridge.
+    gTextureManagerBridgep = new LLViewerTextureManagerBridge;
+
+    if (LLMetricPerformanceTesterBasic::isMetricLogRequested(sTesterName) && !LLMetricPerformanceTesterBasic::getTester(sTesterName))
+    {
+        sTesterp = new LLTexturePipelineTester();
+        if (!sTesterp->isValid())
+        {
+            delete sTesterp;
+            sTesterp = NULL;
+        }
+    }
+}
+
+void LLViewerTextureManager::cleanup()
+{
+    stop_glerror();
+
+    delete gTextureManagerBridgep;
+    LLImageGL::sDefaultGLTexture = NULL;
+    LLViewerTexture::sNullImagep = NULL;
+    LLViewerTexture::sBlackImagep = NULL;
+    LLViewerTexture::sCheckerBoardImagep = NULL;
+    LLViewerFetchedTexture::sDefaultImagep = NULL;
+    LLViewerFetchedTexture::sSmokeImagep = NULL;
+    LLViewerFetchedTexture::sMissingAssetImagep = NULL;
+    LLTexUnit::sWhiteTexture = 0;
+    LLViewerFetchedTexture::sWhiteImagep = NULL;
+
+    LLViewerFetchedTexture::sFlatNormalImagep = NULL;
+    LLViewerFetchedTexture::sDefaultIrradiancePBRp = NULL;
+
+    LLViewerMediaTexture::cleanUpClass();
+}
+
+//----------------------------------------------------------------------------------------------
+//----------------------------------------------------------------------------------------------
+//start of LLViewerTexture
+//----------------------------------------------------------------------------------------------
+// static
+void LLViewerTexture::initClass()
+{
+    LLImageGL::sDefaultGLTexture = LLViewerFetchedTexture::sDefaultImagep->getGLTexture();
+}
+
+// non-const (used externally
+F32 texmem_lower_bound_scale = 0.85f;
+F32 texmem_middle_bound_scale = 0.925f;
+
+//static
+void LLViewerTexture::updateClass()
+{
+    LL_PROFILE_ZONE_SCOPED_CATEGORY_TEXTURE;
+    sCurrentTime = gFrameTimeSeconds;
+
+    LLTexturePipelineTester* tester = (LLTexturePipelineTester*)LLMetricPerformanceTesterBasic::getTester(sTesterName);
+    if (tester)
+    {
+        tester->update();
+    }
+
+    LLViewerMediaTexture::updateClass();
+
+    static LLCachedControl<U32> max_vram_budget(gSavedSettings, "RenderMaxVRAMBudget", 0);
+
+    F64 texture_bytes_alloc = LLImageGL::getTextureBytesAllocated() / 1024.0 / 512.0;
+    F64 vertex_bytes_alloc = LLVertexBuffer::getBytesAllocated() / 1024.0 / 512.0;
+    F64 render_bytes_alloc = LLRenderTarget::sBytesAllocated / 1024.0 / 512.0;
+
+    // get an estimate of how much video memory we're using
+    // NOTE: our metrics miss about half the vram we use, so this biases high but turns out to typically be within 5% of the real number
+    F32 used = (F32)ll_round(texture_bytes_alloc + vertex_bytes_alloc + render_bytes_alloc);
+
+    F32 budget = max_vram_budget == 0 ? gGLManager.mVRAM : max_vram_budget;
+
+    // try to leave half a GB for everyone else, but keep at least 768MB for ourselves
+    F32 target = llmax(budget - 512.f, MIN_VRAM_BUDGET);
+    sFreeVRAMMegabytes = target - used;
+
+    F32 over_pct = llmax((used-target) / target, 0.f);
+    sDesiredDiscardBias = llmax(sDesiredDiscardBias, 1.f + over_pct);
+
+    if (sDesiredDiscardBias > 1.f)
+    {
+        sDesiredDiscardBias -= gFrameIntervalSeconds * 0.01;
+    }
+
+    LLViewerTexture::sFreezeImageUpdates = false; // sDesiredDiscardBias > (desired_discard_bias_max - 1.0f);
+}
+
+//end of static functions
+//-------------------------------------------------------------------------------------------
+const U32 LLViewerTexture::sCurrentFileVersion = 1;
+
+LLViewerTexture::LLViewerTexture(bool usemipmaps) :
+    LLGLTexture(usemipmaps)
+{
+    init(true);
+
+    mID.generate();
+    sImageCount++;
+}
+
+LLViewerTexture::LLViewerTexture(const LLUUID& id, bool usemipmaps) :
+    LLGLTexture(usemipmaps),
+    mID(id)
+{
+    init(true);
+
+    sImageCount++;
+}
+
+LLViewerTexture::LLViewerTexture(const U32 width, const U32 height, const U8 components, bool usemipmaps)  :
+    LLGLTexture(width, height, components, usemipmaps)
+{
+    init(true);
+
+    mID.generate();
+    sImageCount++;
+}
+
+LLViewerTexture::LLViewerTexture(const LLImageRaw* raw, bool usemipmaps) :
+    LLGLTexture(raw, usemipmaps)
+{
+    init(true);
+
+    mID.generate();
+    sImageCount++;
+}
+
+LLViewerTexture::~LLViewerTexture()
+{
+    // LL_DEBUGS("Avatar") << mID << LL_ENDL;
+    cleanup();
+    sImageCount--;
+}
+
+// virtual
+void LLViewerTexture::init(bool firstinit)
+{
+    mMaxVirtualSize = 0.f;
+    mMaxVirtualSizeResetInterval = 1;
+    mMaxVirtualSizeResetCounter = mMaxVirtualSizeResetInterval;
+    mParcelMedia = NULL;
+
+    memset(&mNumVolumes, 0, sizeof(U32)* LLRender::NUM_VOLUME_TEXTURE_CHANNELS);
+    mFaceList[LLRender::DIFFUSE_MAP].clear();
+    mFaceList[LLRender::NORMAL_MAP].clear();
+    mFaceList[LLRender::SPECULAR_MAP].clear();
+    mNumFaces[LLRender::DIFFUSE_MAP] =
+    mNumFaces[LLRender::NORMAL_MAP] =
+    mNumFaces[LLRender::SPECULAR_MAP] = 0;
+
+    mVolumeList[LLRender::LIGHT_TEX].clear();
+    mVolumeList[LLRender::SCULPT_TEX].clear();
+
+    mMainQueue  = LL::WorkQueue::getInstance("mainloop");
+    mImageQueue = LL::WorkQueue::getInstance("LLImageGL");
+}
+
+//virtual
+S8 LLViewerTexture::getType() const
+{
+    return LLViewerTexture::LOCAL_TEXTURE;
+}
+
+void LLViewerTexture::cleanup()
+{
+    if (LLAppViewer::getTextureFetch())
+    {
+        LLAppViewer::getTextureFetch()->updateRequestPriority(mID, 0.f);
+    }
+
+    mFaceList[LLRender::DIFFUSE_MAP].clear();
+    mFaceList[LLRender::NORMAL_MAP].clear();
+    mFaceList[LLRender::SPECULAR_MAP].clear();
+    mVolumeList[LLRender::LIGHT_TEX].clear();
+    mVolumeList[LLRender::SCULPT_TEX].clear();
+}
+
+// virtual
+void LLViewerTexture::dump()
+{
+    LL_PROFILE_ZONE_SCOPED_CATEGORY_TEXTURE;
+    LLGLTexture::dump();
+
+    LL_INFOS() << "LLViewerTexture"
+            << " mID " << mID
+            << LL_ENDL;
+}
+
+void LLViewerTexture::setBoostLevel(S32 level)
+{
+    if(mBoostLevel != level)
+    {
+        mBoostLevel = level;
+        if(mBoostLevel != LLViewerTexture::BOOST_NONE &&
+            mBoostLevel != LLViewerTexture::BOOST_SELECTED &&
+            mBoostLevel != LLViewerTexture::BOOST_ICON &&
+            mBoostLevel != LLViewerTexture::BOOST_THUMBNAIL)
+        {
+            setNoDelete();
+        }
+    }
+
+    // strongly encourage anything boosted to load at full res
+    if (mBoostLevel >= LLViewerTexture::BOOST_HIGH)
+    {
+        mMaxVirtualSize = 2048.f * 2048.f;
+    }
+}
+
+bool LLViewerTexture::isActiveFetching()
+{
+    return false;
+}
+
+bool LLViewerTexture::bindDebugImage(const S32 stage)
+{
+    LL_PROFILE_ZONE_SCOPED_CATEGORY_TEXTURE;
+    if (stage < 0) return false;
+
+    bool res = true;
+    if (LLViewerTexture::sCheckerBoardImagep.notNull() && (this != LLViewerTexture::sCheckerBoardImagep.get()))
+    {
+        res = gGL.getTexUnit(stage)->bind(LLViewerTexture::sCheckerBoardImagep);
+    }
+
+    if(!res)
+    {
+        return bindDefaultImage(stage);
+    }
+
+    return res;
+}
+
+bool LLViewerTexture::bindDefaultImage(S32 stage)
+{
+    LL_PROFILE_ZONE_SCOPED_CATEGORY_TEXTURE;
+    if (stage < 0) return false;
+
+    bool res = true;
+    if (LLViewerFetchedTexture::sDefaultImagep.notNull() && (this != LLViewerFetchedTexture::sDefaultImagep.get()))
+    {
+        // use default if we've got it
+        res = gGL.getTexUnit(stage)->bind(LLViewerFetchedTexture::sDefaultImagep);
+    }
+    if (!res && LLViewerTexture::sNullImagep.notNull() && (this != LLViewerTexture::sNullImagep))
+    {
+        res = gGL.getTexUnit(stage)->bind(LLViewerTexture::sNullImagep);
+    }
+    if (!res)
+    {
+        LL_WARNS() << "LLViewerTexture::bindDefaultImage failed." << LL_ENDL;
+    }
+    stop_glerror();
+
+    //check if there is cached raw image and switch to it if possible
+    switchToCachedImage();
+
+    LLTexturePipelineTester* tester = (LLTexturePipelineTester*)LLMetricPerformanceTesterBasic::getTester(sTesterName);
+    if (tester)
+    {
+        tester->updateGrayTextureBinding();
+    }
+    return res;
+}
+
+//virtual
+bool LLViewerTexture::isMissingAsset()const
+{
+    return false;
+}
+
+//virtual
+void LLViewerTexture::forceImmediateUpdate()
+{
+}
+
+void LLViewerTexture::addTextureStats(F32 virtual_size, bool needs_gltexture) const
+{
+    LL_PROFILE_ZONE_SCOPED_CATEGORY_TEXTURE;
+    if(needs_gltexture)
+    {
+        mNeedsGLTexture = true;
+    }
+
+    virtual_size = llmin(virtual_size, LLViewerFetchedTexture::sMaxVirtualSize);
+
+    if (virtual_size > mMaxVirtualSize)
+    {
+        mMaxVirtualSize = virtual_size;
+    }
+}
+
+void LLViewerTexture::resetTextureStats()
+{
+    mMaxVirtualSize = 0.0f;
+    mMaxVirtualSizeResetCounter = 0;
+}
+
+//virtual
+F32 LLViewerTexture::getMaxVirtualSize()
+{
+    return mMaxVirtualSize;
+}
+
+//virtual
+void LLViewerTexture::setKnownDrawSize(S32 width, S32 height)
+{
+    //nothing here.
+}
+
+//virtual
+void LLViewerTexture::addFace(U32 ch, LLFace* facep)
+{
+    LL_PROFILE_ZONE_SCOPED_CATEGORY_TEXTURE;
+    llassert(ch < LLRender::NUM_TEXTURE_CHANNELS);
+
+    if(mNumFaces[ch] >= mFaceList[ch].size())
+    {
+        mFaceList[ch].resize(2 * mNumFaces[ch] + 1);
+    }
+    mFaceList[ch][mNumFaces[ch]] = facep;
+    facep->setIndexInTex(ch, mNumFaces[ch]);
+    mNumFaces[ch]++;
+    mLastFaceListUpdateTimer.reset();
+}
+
+//virtual
+void LLViewerTexture::removeFace(U32 ch, LLFace* facep)
+{
+    LL_PROFILE_ZONE_SCOPED_CATEGORY_TEXTURE;
+    llassert(ch < LLRender::NUM_TEXTURE_CHANNELS);
+
+    if(mNumFaces[ch] > 1)
+    {
+        S32 index = facep->getIndexInTex(ch);
+        llassert(index < mFaceList[ch].size());
+        llassert(index < mNumFaces[ch]);
+        mFaceList[ch][index] = mFaceList[ch][--mNumFaces[ch]];
+        mFaceList[ch][index]->setIndexInTex(ch, index);
+    }
+    else
+    {
+        mFaceList[ch].clear();
+        mNumFaces[ch] = 0;
+    }
+    mLastFaceListUpdateTimer.reset();
+}
+
+S32 LLViewerTexture::getTotalNumFaces() const
+{
+    S32 ret = 0;
+
+    for (U32 i = 0; i < LLRender::NUM_TEXTURE_CHANNELS; ++i)
+    {
+        ret += mNumFaces[i];
+    }
+
+    return ret;
+}
+
+S32 LLViewerTexture::getNumFaces(U32 ch) const
+{
+    llassert(ch < LLRender::NUM_TEXTURE_CHANNELS);
+    return mNumFaces[ch];
+}
+
+
+//virtual
+void LLViewerTexture::addVolume(U32 ch, LLVOVolume* volumep)
+{
+    LL_PROFILE_ZONE_SCOPED_CATEGORY_TEXTURE;
+    if (mNumVolumes[ch] >= mVolumeList[ch].size())
+    {
+        mVolumeList[ch].resize(2 * mNumVolumes[ch] + 1);
+    }
+    mVolumeList[ch][mNumVolumes[ch]] = volumep;
+    volumep->setIndexInTex(ch, mNumVolumes[ch]);
+    mNumVolumes[ch]++;
+    mLastVolumeListUpdateTimer.reset();
+}
+
+//virtual
+void LLViewerTexture::removeVolume(U32 ch, LLVOVolume* volumep)
+{
+    LL_PROFILE_ZONE_SCOPED_CATEGORY_TEXTURE;
+    if (mNumVolumes[ch] > 1)
+    {
+        S32 index = volumep->getIndexInTex(ch);
+        llassert(index < mVolumeList[ch].size());
+        llassert(index < mNumVolumes[ch]);
+        mVolumeList[ch][index] = mVolumeList[ch][--mNumVolumes[ch]];
+        mVolumeList[ch][index]->setIndexInTex(ch, index);
+    }
+    else
+    {
+        mVolumeList[ch].clear();
+        mNumVolumes[ch] = 0;
+    }
+    mLastVolumeListUpdateTimer.reset();
+}
+
+S32 LLViewerTexture::getNumVolumes(U32 ch) const
+{
+    return mNumVolumes[ch];
+}
+
+void LLViewerTexture::reorganizeFaceList()
+{
+    LL_PROFILE_ZONE_SCOPED_CATEGORY_TEXTURE;
+    static const F32 MAX_WAIT_TIME = 20.f; // seconds
+    static const U32 MAX_EXTRA_BUFFER_SIZE = 4;
+
+    if(mLastFaceListUpdateTimer.getElapsedTimeF32() < MAX_WAIT_TIME)
+    {
+        return;
+    }
+
+    for (U32 i = 0; i < LLRender::NUM_TEXTURE_CHANNELS; ++i)
+    {
+        if(mNumFaces[i] + MAX_EXTRA_BUFFER_SIZE > mFaceList[i].size())
+    {
+        return;
+    }
+
+        mFaceList[i].erase(mFaceList[i].begin() + mNumFaces[i], mFaceList[i].end());
+    }
+
+    mLastFaceListUpdateTimer.reset();
+}
+
+void LLViewerTexture::reorganizeVolumeList()
+{
+    LL_PROFILE_ZONE_SCOPED_CATEGORY_TEXTURE;
+    static const F32 MAX_WAIT_TIME = 20.f; // seconds
+    static const U32 MAX_EXTRA_BUFFER_SIZE = 4;
+
+
+    for (U32 i = 0; i < LLRender::NUM_VOLUME_TEXTURE_CHANNELS; ++i)
+    {
+        if (mNumVolumes[i] + MAX_EXTRA_BUFFER_SIZE > mVolumeList[i].size())
+        {
+            return;
+        }
+    }
+
+    if(mLastVolumeListUpdateTimer.getElapsedTimeF32() < MAX_WAIT_TIME)
+    {
+        return;
+    }
+
+    mLastVolumeListUpdateTimer.reset();
+    for (U32 i = 0; i < LLRender::NUM_VOLUME_TEXTURE_CHANNELS; ++i)
+    {
+        mVolumeList[i].erase(mVolumeList[i].begin() + mNumVolumes[i], mVolumeList[i].end());
+    }
+}
+
+//virtual
+void LLViewerTexture::switchToCachedImage()
+{
+    //nothing here.
+}
+
+//virtual
+void LLViewerTexture::setCachedRawImage(S32 discard_level, LLImageRaw* imageraw)
+{
+    //nothing here.
+}
+
+bool LLViewerTexture::isLargeImage()
+{
+    return  (S32)mTexelsPerImage > LLViewerTexture::sMinLargeImageSize;
+}
+
+//virtual
+void LLViewerTexture::updateBindStatsForTester()
+{
+    LLTexturePipelineTester* tester = (LLTexturePipelineTester*)LLMetricPerformanceTesterBasic::getTester(sTesterName);
+    if (tester)
+    {
+        tester->updateTextureBindingStats(this);
+    }
+}
+
+//----------------------------------------------------------------------------------------------
+//end of LLViewerTexture
+//----------------------------------------------------------------------------------------------
+
+const std::string& fttype_to_string(const FTType& fttype)
+{
+    static const std::string ftt_unknown("FTT_UNKNOWN");
+    static const std::string ftt_default("FTT_DEFAULT");
+    static const std::string ftt_server_bake("FTT_SERVER_BAKE");
+    static const std::string ftt_host_bake("FTT_HOST_BAKE");
+    static const std::string ftt_map_tile("FTT_MAP_TILE");
+    static const std::string ftt_local_file("FTT_LOCAL_FILE");
+    static const std::string ftt_error("FTT_ERROR");
+    switch(fttype)
+    {
+        case FTT_UNKNOWN: return ftt_unknown; break;
+        case FTT_DEFAULT: return ftt_default; break;
+        case FTT_SERVER_BAKE: return ftt_server_bake; break;
+        case FTT_HOST_BAKE: return ftt_host_bake; break;
+        case FTT_MAP_TILE: return ftt_map_tile; break;
+        case FTT_LOCAL_FILE: return ftt_local_file; break;
+    }
+    return ftt_error;
+}
+
+//----------------------------------------------------------------------------------------------
+//start of LLViewerFetchedTexture
+//----------------------------------------------------------------------------------------------
+
+//static
+LLViewerFetchedTexture* LLViewerFetchedTexture::getSmokeImage()
+{
+    if (sSmokeImagep.isNull())
+    {
+        sSmokeImagep = LLViewerTextureManager::getFetchedTexture(IMG_SMOKE);
+    }
+
+    sSmokeImagep->addTextureStats(1024.f * 1024.f);
+
+    return sSmokeImagep;
+}
+
+LLViewerFetchedTexture::LLViewerFetchedTexture(const LLUUID& id, FTType f_type, const LLHost& host, bool usemipmaps)
+    : LLViewerTexture(id, usemipmaps),
+    mTargetHost(host)
+{
+    init(true);
+    mFTType = f_type;
+    if (mFTType == FTT_HOST_BAKE)
+    {
+        LL_WARNS() << "Unsupported fetch type " << mFTType << LL_ENDL;
+    }
+    generateGLTexture();
+}
+
+LLViewerFetchedTexture::LLViewerFetchedTexture(const LLImageRaw* raw, FTType f_type, bool usemipmaps)
+    : LLViewerTexture(raw, usemipmaps)
+{
+    init(true);
+    mFTType = f_type;
+}
+
+LLViewerFetchedTexture::LLViewerFetchedTexture(const std::string& url, FTType f_type, const LLUUID& id, bool usemipmaps)
+    : LLViewerTexture(id, usemipmaps),
+    mUrl(url)
+{
+    init(true);
+    mFTType = f_type;
+    generateGLTexture();
+}
+
+void LLViewerFetchedTexture::init(bool firstinit)
+{
+    mOrigWidth = 0;
+    mOrigHeight = 0;
+    mHasAux = false;
+    mNeedsAux = false;
+    mRequestedDiscardLevel = -1;
+    mRequestedDownloadPriority = 0.f;
+    mFullyLoaded = false;
+    mCanUseHTTP = true;
+    mDesiredDiscardLevel = MAX_DISCARD_LEVEL + 1;
+    mMinDesiredDiscardLevel = MAX_DISCARD_LEVEL + 1;
+
+    mDecodingAux = false;
+
+    mKnownDrawWidth = 0;
+    mKnownDrawHeight = 0;
+    mKnownDrawSizeChanged = false;
+
+    if (firstinit)
+    {
+        mInImageList = 0;
+    }
+
+    // Only set mIsMissingAsset true when we know for certain that the database
+    // does not contain this image.
+    mIsMissingAsset = false;
+
+    mLoadedCallbackDesiredDiscardLevel = S8_MAX;
+    mPauseLoadedCallBacks = false;
+
+    mNeedsCreateTexture = false;
+
+    mIsRawImageValid = false;
+    mRawDiscardLevel = INVALID_DISCARD_LEVEL;
+    mMinDiscardLevel = 0;
+
+    mHasFetcher = false;
+    mIsFetching = false;
+    mFetchState = 0;
+    mFetchPriority = 0;
+    mDownloadProgress = 0.f;
+    mFetchDeltaTime = 999999.f;
+    mRequestDeltaTime = 0.f;
+    mForSculpt = false;
+    mIsFetched = false;
+    mInFastCacheList = false;
+
+    mCachedRawImage = NULL;
+    mCachedRawDiscardLevel = -1;
+    mCachedRawImageReady = false;
+
+    mSavedRawImage = NULL;
+    mForceToSaveRawImage  = false;
+    mSaveRawImage = false;
+    mSavedRawDiscardLevel = -1;
+    mDesiredSavedRawDiscardLevel = -1;
+    mLastReferencedSavedRawImageTime = 0.0f;
+    mKeptSavedRawImageTime = 0.f;
+    mLastCallBackActiveTime = 0.f;
+    mForceCallbackFetch = false;
+    mInDebug = false;
+    mUnremovable = false;
+
+    mFTType = FTT_UNKNOWN;
+}
+
+LLViewerFetchedTexture::~LLViewerFetchedTexture()
+{
+    assert_main_thread();
+    //*NOTE getTextureFetch can return NULL when Viewer is shutting down.
+    // This is due to LLWearableList is singleton and is destroyed after
+    // LLAppViewer::cleanup() was called. (see ticket EXT-177)
+    if (mHasFetcher && LLAppViewer::getTextureFetch())
+    {
+        LLAppViewer::getTextureFetch()->deleteRequest(getID(), true);
+    }
+    cleanup();
+}
+
+//virtual
+S8 LLViewerFetchedTexture::getType() const
+{
+    return LLViewerTexture::FETCHED_TEXTURE;
+}
+
+FTType LLViewerFetchedTexture::getFTType() const
+{
+    return mFTType;
+}
+
+void LLViewerFetchedTexture::cleanup()
+{
+    LL_PROFILE_ZONE_SCOPED_CATEGORY_TEXTURE;
+    for(callback_list_t::iterator iter = mLoadedCallbackList.begin();
+        iter != mLoadedCallbackList.end(); )
+    {
+        LLLoadedCallbackEntry *entryp = *iter++;
+        // We never finished loading the image.  Indicate failure.
+        // Note: this allows mLoadedCallbackUserData to be cleaned up.
+        entryp->mCallback( false, this, NULL, NULL, 0, true, entryp->mUserData );
+        entryp->removeTexture(this);
+        delete entryp;
+    }
+    mLoadedCallbackList.clear();
+    mNeedsAux = false;
+
+    // Clean up image data
+    destroyRawImage();
+    mCachedRawImage = NULL;
+    mCachedRawDiscardLevel = -1;
+    mCachedRawImageReady = false;
+    mSavedRawImage = NULL;
+    mSavedRawDiscardLevel = -1;
+}
+
+//access the fast cache
+void LLViewerFetchedTexture::loadFromFastCache()
+{
+    LL_PROFILE_ZONE_SCOPED_CATEGORY_TEXTURE;
+    if(!mInFastCacheList)
+    {
+        return; //no need to access the fast cache.
+    }
+    mInFastCacheList = false;
+
+    add(LLTextureFetch::sCacheAttempt, 1.0);
+
+    LLTimer fastCacheTimer;
+    mRawImage = LLAppViewer::getTextureCache()->readFromFastCache(getID(), mRawDiscardLevel);
+    if(mRawImage.notNull())
+    {
+        F32 cachReadTime = fastCacheTimer.getElapsedTimeF32();
+
+        add(LLTextureFetch::sCacheHit, 1.0);
+        record(LLTextureFetch::sCacheHitRate, LLUnits::Ratio::fromValue(1));
+        sample(LLTextureFetch::sCacheReadLatency, cachReadTime);
+
+        mFullWidth = mRawImage->getWidth() << mRawDiscardLevel;
+        mFullHeight = mRawImage->getHeight() << mRawDiscardLevel;
+        setTexelsPerImage();
+
+        if(mFullWidth > MAX_IMAGE_SIZE || mFullHeight > MAX_IMAGE_SIZE)
+        {
+            //discard all oversized textures.
+            destroyRawImage();
+            LL_WARNS() << "oversized, setting as missing" << LL_ENDL;
+            setIsMissingAsset();
+            mRawDiscardLevel = INVALID_DISCARD_LEVEL;
+        }
+        else
+        {
+            if (mBoostLevel == LLGLTexture::BOOST_ICON)
+            {
+                // Shouldn't do anything usefull since texures in fast cache are 16x16,
+                // it is here in case fast cache changes.
+                S32 expected_width = mKnownDrawWidth > 0 ? mKnownDrawWidth : DEFAULT_ICON_DIMENSIONS;
+                S32 expected_height = mKnownDrawHeight > 0 ? mKnownDrawHeight : DEFAULT_ICON_DIMENSIONS;
+                if (mRawImage && (mRawImage->getWidth() > expected_width || mRawImage->getHeight() > expected_height))
+                {
+                    // scale oversized icon, no need to give more work to gl
+                    mRawImage->scale(expected_width, expected_height);
+                }
+            }
+
+            if (mBoostLevel == LLGLTexture::BOOST_THUMBNAIL)
+            {
+                S32 expected_width = mKnownDrawWidth > 0 ? mKnownDrawWidth : DEFAULT_THUMBNAIL_DIMENSIONS;
+                S32 expected_height = mKnownDrawHeight > 0 ? mKnownDrawHeight : DEFAULT_THUMBNAIL_DIMENSIONS;
+                if (mRawImage && (mRawImage->getWidth() > expected_width || mRawImage->getHeight() > expected_height))
+                {
+                    // scale oversized icon, no need to give more work to gl
+                    mRawImage->scale(expected_width, expected_height);
+                }
+            }
+
+            mRequestedDiscardLevel = mDesiredDiscardLevel + 1;
+            mIsRawImageValid = true;
+            addToCreateTexture();
+        }
+    }
+    else
+    {
+        record(LLTextureFetch::sCacheHitRate, LLUnits::Ratio::fromValue(0));
+    }
+}
+
+void LLViewerFetchedTexture::setForSculpt()
+{
+    static const S32 MAX_INTERVAL = 8; //frames
+
+    mForSculpt = true;
+    if(isForSculptOnly() && hasGLTexture() && !getBoundRecently())
+    {
+        destroyGLTexture(); //sculpt image does not need gl texture.
+        mTextureState = ACTIVE;
+    }
+    checkCachedRawSculptImage();
+    setMaxVirtualSizeResetInterval(MAX_INTERVAL);
+}
+
+bool LLViewerFetchedTexture::isForSculptOnly() const
+{
+    return mForSculpt && !mNeedsGLTexture;
+}
+
+bool LLViewerFetchedTexture::isDeleted()
+{
+    return mTextureState == DELETED;
+}
+
+bool LLViewerFetchedTexture::isInactive()
+{
+    return mTextureState == INACTIVE;
+}
+
+bool LLViewerFetchedTexture::isDeletionCandidate()
+{
+    return mTextureState == DELETION_CANDIDATE;
+}
+
+void LLViewerFetchedTexture::setDeletionCandidate()
+{
+    if(mGLTexturep.notNull() && mGLTexturep->getTexName() && (mTextureState == INACTIVE))
+    {
+        mTextureState = DELETION_CANDIDATE;
+    }
+}
+
+//set the texture inactive
+void LLViewerFetchedTexture::setInactive()
+{
+    if(mTextureState == ACTIVE && mGLTexturep.notNull() && mGLTexturep->getTexName() && !mGLTexturep->getBoundRecently())
+    {
+        mTextureState = INACTIVE;
+    }
+}
+
+bool LLViewerFetchedTexture::isFullyLoaded() const
+{
+    // Unfortunately, the boolean "mFullyLoaded" is never updated correctly so we use that logic
+    // to check if the texture is there and completely downloaded
+    return (mFullWidth != 0) && (mFullHeight != 0) && !mIsFetching && !mHasFetcher;
+}
+
+
+// virtual
+void LLViewerFetchedTexture::dump()
+{
+    LLViewerTexture::dump();
+
+    LL_INFOS() << "Dump : " << mID
+            << ", mIsMissingAsset = " << (S32)mIsMissingAsset
+            << ", mFullWidth = " << (S32)mFullWidth
+            << ", mFullHeight = " << (S32)mFullHeight
+            << ", mOrigWidth = " << (S32)mOrigWidth
+            << ", mOrigHeight = " << (S32)mOrigHeight
+            << LL_ENDL;
+    LL_INFOS() << "     : "
+            << " mFullyLoaded = " << (S32)mFullyLoaded
+            << ", mFetchState = " << (S32)mFetchState
+            << ", mFetchPriority = " << (S32)mFetchPriority
+            << ", mDownloadProgress = " << (F32)mDownloadProgress
+            << LL_ENDL;
+    LL_INFOS() << "     : "
+            << " mHasFetcher = " << (S32)mHasFetcher
+            << ", mIsFetching = " << (S32)mIsFetching
+            << ", mIsFetched = " << (S32)mIsFetched
+            << ", mBoostLevel = " << (S32)mBoostLevel
+            << LL_ENDL;
+}
+
+///////////////////////////////////////////////////////////////////////////////
+// ONLY called from LLViewerFetchedTextureList
+void LLViewerFetchedTexture::destroyTexture()
+{
+    LL_PROFILE_ZONE_SCOPED_CATEGORY_TEXTURE;
+
+    if (mNeedsCreateTexture)//return if in the process of generating a new texture.
+    {
+        return;
+    }
+
+    //LL_DEBUGS("Avatar") << mID << LL_ENDL;
+    destroyGLTexture();
+    mFullyLoaded = false;
+}
+
+void LLViewerFetchedTexture::addToCreateTexture()
+{
+    LL_PROFILE_ZONE_SCOPED_CATEGORY_TEXTURE;
+    bool force_update = false;
+    if (getComponents() != mRawImage->getComponents())
+    {
+        // We've changed the number of components, so we need to move any
+        // objects using this pool to a different pool.
+        mComponents = mRawImage->getComponents();
+        mGLTexturep->setComponents(mComponents);
+        force_update = true;
+
+        for (U32 j = 0; j < LLRender::NUM_TEXTURE_CHANNELS; ++j)
+        {
+            llassert(mNumFaces[j] <= mFaceList[j].size());
+
+            for(U32 i = 0; i < mNumFaces[j]; i++)
+            {
+                mFaceList[j][i]->dirtyTexture();
+            }
+        }
+
+        //discard the cached raw image and the saved raw image
+        mCachedRawImageReady = false;
+        mCachedRawDiscardLevel = -1;
+        mCachedRawImage = NULL;
+        mSavedRawDiscardLevel = -1;
+        mSavedRawImage = NULL;
+    }
+
+    if(isForSculptOnly())
+    {
+        //just update some variables, not to create a real GL texture.
+        createGLTexture(mRawDiscardLevel, mRawImage, 0, false);
+        mNeedsCreateTexture = false;
+        destroyRawImage();
+    }
+    else if(!force_update && getDiscardLevel() > -1 && getDiscardLevel() <= mRawDiscardLevel)
+    {
+        mNeedsCreateTexture = false;
+        destroyRawImage();
+    }
+    else
+    {
+        LL_PROFILE_ZONE_SCOPED_CATEGORY_TEXTURE;
+#if 1
+        //
+        //if mRequestedDiscardLevel > mDesiredDiscardLevel, we assume the required image res keep going up,
+        //so do not scale down the over qualified image.
+        //Note: scaling down image is expensensive. Do it only when very necessary.
+        //
+        if(mRequestedDiscardLevel <= mDesiredDiscardLevel && !mForceToSaveRawImage)
+        {
+            S32 w = mFullWidth >> mRawDiscardLevel;
+            S32 h = mFullHeight >> mRawDiscardLevel;
+
+            //if big image, do not load extra data
+            //scale it down to size >= LLViewerTexture::sMinLargeImageSize
+            if(w * h > LLViewerTexture::sMinLargeImageSize)
+            {
+                S32 d_level = llmin(mRequestedDiscardLevel, (S32)mDesiredDiscardLevel) - mRawDiscardLevel;
+
+                if(d_level > 0)
+                {
+                    S32 i = 0;
+                    while((d_level > 0) && ((w >> i) * (h >> i) > LLViewerTexture::sMinLargeImageSize))
+                    {
+                        i++;
+                        d_level--;
+                    }
+                    if(i > 0)
+                    {
+                        mRawDiscardLevel += i;
+                        if(mRawDiscardLevel >= getDiscardLevel() && getDiscardLevel() > 0)
+                        {
+                            mNeedsCreateTexture = false;
+                            destroyRawImage();
+                            return;
+                        }
+
+                        {
+                            //make a duplicate in case somebody else is using this raw image
+                            mRawImage = mRawImage->scaled(w >> i, h >> i);
+                        }
+                    }
+                }
+            }
+        }
+#endif
+        scheduleCreateTexture();
+    }
+    return;
+}
+
+// ONLY called from LLViewerTextureList
+bool LLViewerFetchedTexture::preCreateTexture(S32 usename/*= 0*/)
+{
+    LL_PROFILE_ZONE_SCOPED_CATEGORY_TEXTURE;
+#if LL_IMAGEGL_THREAD_CHECK
+    mGLTexturep->checkActiveThread();
+#endif
+
+    if (!mNeedsCreateTexture)
+    {
+        destroyRawImage();
+        return false;
+    }
+    mNeedsCreateTexture = false;
+
+    if (mRawImage.isNull())
+    {
+        LL_ERRS() << "LLViewerTexture trying to create texture with no Raw Image" << LL_ENDL;
+    }
+    if (mRawImage->isBufferInvalid())
+    {
+        LL_WARNS() << "Can't create a texture: invalid image data" << LL_ENDL;
+        destroyRawImage();
+        return false;
+    }
+    //  LL_INFOS() << llformat("IMAGE Creating (%d) [%d x %d] Bytes: %d ",
+    //                      mRawDiscardLevel,
+    //                      mRawImage->getWidth(), mRawImage->getHeight(),mRawImage->getDataSize())
+    //          << mID.getString() << LL_ENDL;
+    bool res = true;
+
+    // store original size only for locally-sourced images
+    if (mUrl.compare(0, 7, "file://") == 0)
+    {
+        mOrigWidth = mRawImage->getWidth();
+        mOrigHeight = mRawImage->getHeight();
+
+        // This is only safe because it's a local image and fetcher doesn't use raw data
+        // from local images, but this might become unsafe in case of changes to fetcher
+        if (mBoostLevel == BOOST_PREVIEW)
+        {
+            mRawImage->biasedScaleToPowerOfTwo(1024);
+        }
+        else
+        { // leave black border, do not scale image content
+            mRawImage->expandToPowerOfTwo(MAX_IMAGE_SIZE, false);
+        }
+
+        mFullWidth = mRawImage->getWidth();
+        mFullHeight = mRawImage->getHeight();
+        setTexelsPerImage();
+    }
+    else
+    {
+        mOrigWidth = mFullWidth;
+        mOrigHeight = mFullHeight;
+    }
+
+    bool size_okay = true;
+
+    S32 discard_level = mRawDiscardLevel;
+    if (mRawDiscardLevel < 0)
+    {
+        LL_DEBUGS() << "Negative raw discard level when creating image: " << mRawDiscardLevel << LL_ENDL;
+        discard_level = 0;
+    }
+
+    U32 raw_width = mRawImage->getWidth() << discard_level;
+    U32 raw_height = mRawImage->getHeight() << discard_level;
+
+    if (raw_width > MAX_IMAGE_SIZE || raw_height > MAX_IMAGE_SIZE)
+    {
+        LL_INFOS() << "Width or height is greater than " << MAX_IMAGE_SIZE << ": (" << raw_width << "," << raw_height << ")" << LL_ENDL;
+        size_okay = false;
+    }
+
+    if (!LLImageGL::checkSize(mRawImage->getWidth(), mRawImage->getHeight()))
+    {
+        // A non power-of-two image was uploaded (through a non standard client)
+        LL_INFOS() << "Non power of two width or height: (" << mRawImage->getWidth() << "," << mRawImage->getHeight() << ")" << LL_ENDL;
+        size_okay = false;
+    }
+
+    if (!size_okay)
+    {
+        // An inappropriately-sized image was uploaded (through a non standard client)
+        // We treat these images as missing assets which causes them to
+        // be renderd as 'missing image' and to stop requesting data
+        LL_WARNS() << "!size_ok, setting as missing" << LL_ENDL;
+        setIsMissingAsset();
+        destroyRawImage();
+        return false;
+    }
+
+    if (mGLTexturep->getHasExplicitFormat())
+    {
+        LLGLenum format = mGLTexturep->getPrimaryFormat();
+        S8 components = mRawImage->getComponents();
+        if ((format == GL_RGBA && components < 4)
+            || (format == GL_RGB && components < 3))
+        {
+            LL_WARNS() << "Can't create a texture " << mID << ": invalid image format " << std::hex << format << " vs components " << (U32)components << LL_ENDL;
+            // Was expecting specific format but raw texture has insufficient components for
+            // such format, using such texture will result in crash or will display wrongly
+            // if we change format. Texture might be corrupted server side, so just set as
+            // missing and clear cashed texture (do not cause reload loop, will retry&recover
+            // during new session)
+            setIsMissingAsset();
+            destroyRawImage();
+            LLAppViewer::getTextureCache()->removeFromCache(mID);
+            return false;
+        }
+    }
+
+    return res;
+}
+
+bool LLViewerFetchedTexture::createTexture(S32 usename/*= 0*/)
+{
+    if (!mNeedsCreateTexture)
+    {
+        return false;
+    }
+
+    bool res = mGLTexturep->createGLTexture(mRawDiscardLevel, mRawImage, usename, true, mBoostLevel);
+
+    return res;
+}
+
+void LLViewerFetchedTexture::postCreateTexture()
+{
+    LL_PROFILE_ZONE_SCOPED_CATEGORY_TEXTURE;
+    if (!mNeedsCreateTexture)
+    {
+        return;
+    }
+#if LL_IMAGEGL_THREAD_CHECK
+    mGLTexturep->checkActiveThread();
+#endif
+
+    setActive();
+
+    if (!needsToSaveRawImage())
+    {
+        mNeedsAux = false;
+        destroyRawImage();
+    }
+
+    mNeedsCreateTexture = false;
+}
+
+void LLViewerFetchedTexture::scheduleCreateTexture()
+{
+    LL_PROFILE_ZONE_SCOPED_CATEGORY_TEXTURE;
+
+    if (!mNeedsCreateTexture)
+    {
+        mNeedsCreateTexture = true;
+        if (preCreateTexture())
+        {
+#if LL_IMAGEGL_THREAD_CHECK
+            //grab a copy of the raw image data to make sure it isn't modified pending texture creation
+            U8* data = mRawImage->getData();
+            U8* data_copy = nullptr;
+            S32 size = mRawImage->getDataSize();
+            if (data != nullptr && size > 0)
+            {
+                data_copy = new U8[size];
+                memcpy(data_copy, data, size);
+            }
+#endif
+            mNeedsCreateTexture = true;
+            auto mainq = LLImageGLThread::sEnabledTextures ? mMainQueue.lock() : nullptr;
+            if (mainq)
+            {
+                ref();
+                mainq->postTo(
+                    mImageQueue,
+                    // work to be done on LLImageGL worker thread
+#if LL_IMAGEGL_THREAD_CHECK
+                    [this, data, data_copy, size]()
+                    {
+                        mGLTexturep->mActiveThread = LLThread::currentID();
+                        //verify data is unmodified
+                        llassert(data == mRawImage->getData());
+                        llassert(mRawImage->getDataSize() == size);
+                        llassert(memcmp(data, data_copy, size) == 0);
+#else
+                    [this]()
+                    {
+#endif
+                        //actually create the texture on a background thread
+                        createTexture();
+
+#if LL_IMAGEGL_THREAD_CHECK
+                        //verify data is unmodified
+                        llassert(data == mRawImage->getData());
+                        llassert(mRawImage->getDataSize() == size);
+                        llassert(memcmp(data, data_copy, size) == 0);
+#endif
+                    },
+                    // callback to be run on main thread
+#if LL_IMAGEGL_THREAD_CHECK
+                        [this, data, data_copy, size]()
+                    {
+                        mGLTexturep->mActiveThread = LLThread::currentID();
+                        llassert(data == mRawImage->getData());
+                        llassert(mRawImage->getDataSize() == size);
+                        llassert(memcmp(data, data_copy, size) == 0);
+                        delete[] data_copy;
+#else
+                        [this]()
+                        {
+#endif
+                        //finalize on main thread
+                        postCreateTexture();
+                        unref();
+                    });
+            }
+            else
+            {
+                gTextureList.mCreateTextureList.insert(this);
+            }
+        }
+    }
+}
+
+// Call with 0,0 to turn this feature off.
+//virtual
+void LLViewerFetchedTexture::setKnownDrawSize(S32 width, S32 height)
+{
+    LL_PROFILE_ZONE_SCOPED_CATEGORY_TEXTURE;
+    if(mKnownDrawWidth < width || mKnownDrawHeight < height)
+    {
+        mKnownDrawWidth = llmax(mKnownDrawWidth, width);
+        mKnownDrawHeight = llmax(mKnownDrawHeight, height);
+
+        mKnownDrawSizeChanged = true;
+        mFullyLoaded = false;
+    }
+    addTextureStats((F32)(mKnownDrawWidth * mKnownDrawHeight));
+}
+
+void LLViewerFetchedTexture::setDebugText(const std::string& text)
+{
+    for (U32 ch = 0; ch < LLRender::NUM_TEXTURE_CHANNELS; ++ch)
+    {
+        llassert(mNumFaces[ch] <= mFaceList[ch].size());
+
+        for (U32 i = 0; i < mNumFaces[ch]; i++)
+        {
+            LLFace* facep = mFaceList[ch][i];
+            if (facep)
+            {
+                LLDrawable* drawable = facep->getDrawable();
+                if (drawable)
+                {
+                    drawable->getVObj()->setDebugText(text);
+                }
+            }
+        }
+    }
+}
+
+//virtual
+void LLViewerFetchedTexture::processTextureStats()
+{
+    LL_PROFILE_ZONE_SCOPED_CATEGORY_TEXTURE;
+    if(mFullyLoaded)
+    {
+        if(mDesiredDiscardLevel > mMinDesiredDiscardLevel)//need to load more
+        {
+            mDesiredDiscardLevel = llmin(mDesiredDiscardLevel, mMinDesiredDiscardLevel);
+            mFullyLoaded = false;
+        }
+        //setDebugText("fully loaded");
+    }
+    else
+    {
+        updateVirtualSize();
+
+        static LLCachedControl<bool> textures_fullres(gSavedSettings,"TextureLoadFullRes", false);
+
+        if (textures_fullres)
+        {
+            mDesiredDiscardLevel = 0;
+        }
+        else if (mDontDiscard && (mBoostLevel == LLGLTexture::BOOST_ICON || mBoostLevel == LLGLTexture::BOOST_THUMBNAIL))
+        {
+            if (mFullWidth > MAX_IMAGE_SIZE_DEFAULT || mFullHeight > MAX_IMAGE_SIZE_DEFAULT)
+            {
+                mDesiredDiscardLevel = 1; // MAX_IMAGE_SIZE_DEFAULT = 1024 and max size ever is 2048
+            }
+            else
+            {
+                mDesiredDiscardLevel = 0;
+            }
+        }
+        else if(!mFullWidth || !mFullHeight)
+        {
+            mDesiredDiscardLevel =  llmin(getMaxDiscardLevel(), (S32)mLoadedCallbackDesiredDiscardLevel);
+        }
+        else
+        {
+            U32 desired_size = MAX_IMAGE_SIZE_DEFAULT; // MAX_IMAGE_SIZE_DEFAULT = 1024 and max size ever is 2048
+            if(!mKnownDrawWidth || !mKnownDrawHeight || mFullWidth <= mKnownDrawWidth || mFullHeight <= mKnownDrawHeight)
+            {
+                if (mFullWidth > desired_size || mFullHeight > desired_size)
+                {
+                    mDesiredDiscardLevel = 1;
+                }
+                else
+                {
+                    mDesiredDiscardLevel = 0;
+                }
+            }
+            else if(mKnownDrawSizeChanged)//known draw size is set
+            {
+                mDesiredDiscardLevel = (S8)llmin(log((F32)mFullWidth / mKnownDrawWidth) / log_2,
+                                                     log((F32)mFullHeight / mKnownDrawHeight) / log_2);
+                mDesiredDiscardLevel =  llclamp(mDesiredDiscardLevel, (S8)0, (S8)getMaxDiscardLevel());
+                mDesiredDiscardLevel = llmin(mDesiredDiscardLevel, mMinDesiredDiscardLevel);
+            }
+            mKnownDrawSizeChanged = false;
+
+            if(getDiscardLevel() >= 0 && (getDiscardLevel() <= mDesiredDiscardLevel))
+            {
+                mFullyLoaded = true;
+            }
+        }
+    }
+
+    if(mForceToSaveRawImage && mDesiredSavedRawDiscardLevel >= 0) //force to refetch the texture.
+    {
+        mDesiredDiscardLevel = llmin(mDesiredDiscardLevel, (S8)mDesiredSavedRawDiscardLevel);
+        if(getDiscardLevel() < 0 || getDiscardLevel() > mDesiredDiscardLevel)
+        {
+            mFullyLoaded = false;
+        }
+    }
+}
+
+//============================================================================
+
+void LLViewerFetchedTexture::updateVirtualSize()
+{
+    LL_PROFILE_ZONE_SCOPED_CATEGORY_TEXTURE;
+    reorganizeFaceList();
+    reorganizeVolumeList();
+}
+
+S32 LLViewerFetchedTexture::getCurrentDiscardLevelForFetching()
+{
+    S32 current_discard = getDiscardLevel();
+    if(mForceToSaveRawImage)
+    {
+        if(mSavedRawDiscardLevel < 0 || current_discard < 0)
+        {
+            current_discard = -1;
+        }
+        else
+        {
+            current_discard = llmax(current_discard, mSavedRawDiscardLevel);
+        }
+    }
+
+    return current_discard;
+}
+
+bool LLViewerFetchedTexture::setDebugFetching(S32 debug_level)
+{
+    if(debug_level < 0)
+    {
+        mInDebug = false;
+        return false;
+    }
+    mInDebug = true;
+
+    mDesiredDiscardLevel = debug_level;
+
+    return true;
+}
+
+bool LLViewerFetchedTexture::isActiveFetching()
+{
+    static LLCachedControl<bool> monitor_enabled(gSavedSettings,"DebugShowTextureInfo");
+
+    return mFetchState > 7 && mFetchState < 10 && monitor_enabled; //in state of WAIT_HTTP_REQ or DECODE_IMAGE.
+}
+
+void LLViewerFetchedTexture::setBoostLevel(S32 level)
+{
+    LLViewerTexture::setBoostLevel(level);
+
+    if (level >= LLViewerTexture::BOOST_HIGH)
+    {
+        mDesiredDiscardLevel = 0;
+    }
+}
+
+bool LLViewerFetchedTexture::updateFetch()
+{
+    LL_PROFILE_ZONE_SCOPED_CATEGORY_TEXTURE;
+    static LLCachedControl<bool> textures_decode_disabled(gSavedSettings,"TextureDecodeDisabled", false);
+
+    if(textures_decode_disabled) // don't fetch the surface textures in wireframe mode
+    {
+        return false;
+    }
+
+    mFetchState = 0;
+    mFetchPriority = 0;
+    mFetchDeltaTime = 999999.f;
+    mRequestDeltaTime = 999999.f;
+
+#ifndef LL_RELEASE_FOR_DOWNLOAD
+    if (mID == LLAppViewer::getTextureFetch()->mDebugID)
+    {
+        LLAppViewer::getTextureFetch()->mDebugCount++; // for setting breakpoints
+    }
+#endif
+
+    if (mNeedsCreateTexture)
+    {
+        LL_PROFILE_ZONE_NAMED_CATEGORY_TEXTURE("vftuf - needs create");
+        // We may be fetching still (e.g. waiting on write)
+        // but don't check until we've processed the raw data we have
+        return false;
+    }
+    if (mIsMissingAsset)
+    {
+        LL_PROFILE_ZONE_NAMED_CATEGORY_TEXTURE("vftuf - missing asset");
+        llassert(!mHasFetcher);
+        return false; // skip
+    }
+    if (!mLoadedCallbackList.empty() && mRawImage.notNull())
+    {
+        LL_PROFILE_ZONE_NAMED_CATEGORY_TEXTURE("vftuf - callback pending");
+        return false; // process any raw image data in callbacks before replacing
+    }
+    if(mInFastCacheList)
+    {
+        LL_PROFILE_ZONE_NAMED_CATEGORY_TEXTURE("vftuf - in fast cache");
+        return false;
+    }
+    if (mGLTexturep.isNull())
+    { // fix for crash inside getCurrentDiscardLevelForFetching (shouldn't happen but appears to be happening)
+        llassert(false);
+        return false;
+    }
+
+    S32 current_discard = getCurrentDiscardLevelForFetching();
+    S32 desired_discard = getDesiredDiscardLevel();
+    F32 decode_priority = mMaxVirtualSize;
+
+    if (mIsFetching)
+    {
+        LL_PROFILE_ZONE_NAMED_CATEGORY_TEXTURE("vftuf - is fetching");
+        // Sets mRawDiscardLevel, mRawImage, mAuxRawImage
+        S32 fetch_discard = current_discard;
+
+        if (mRawImage.notNull()) sRawCount--;
+        if (mAuxRawImage.notNull()) sAuxCount--;
+        // keep in mind that fetcher still might need raw image, don't modify original
+        bool finished = LLAppViewer::getTextureFetch()->getRequestFinished(getID(), fetch_discard, mRawImage, mAuxRawImage,
+                                                                           mLastHttpGetStatus);
+        if (mRawImage.notNull()) sRawCount++;
+        if (mAuxRawImage.notNull())
+        {
+            mHasAux = true;
+            sAuxCount++;
+        }
+        if (finished)
+        {
+            mIsFetching = false;
+            mLastFetchState = -1;
+            mLastPacketTimer.reset();
+        }
+        else
+        {
+            mFetchState = LLAppViewer::getTextureFetch()->getFetchState(mID, mDownloadProgress, mRequestedDownloadPriority,
+                                                                        mFetchPriority, mFetchDeltaTime, mRequestDeltaTime, mCanUseHTTP);
+        }
+
+        // We may have data ready regardless of whether or not we are finished (e.g. waiting on write)
+        if (mRawImage.notNull())
+        {
+            LL_PROFILE_ZONE_NAMED_CATEGORY_TEXTURE("vftuf - has raw image");
+            LLTexturePipelineTester* tester = (LLTexturePipelineTester*)LLMetricPerformanceTesterBasic::getTester(sTesterName);
+            if (tester)
+            {
+                mIsFetched = true;
+                tester->updateTextureLoadingStats(this, mRawImage, LLAppViewer::getTextureFetch()->isFromLocalCache(mID));
+            }
+            mRawDiscardLevel = fetch_discard;
+            if ((mRawImage->getDataSize() > 0 && mRawDiscardLevel >= 0) &&
+                (current_discard < 0 || mRawDiscardLevel < current_discard))
+            {
+                LL_PROFILE_ZONE_NAMED_CATEGORY_TEXTURE("vftuf - data good");
+                mFullWidth = mRawImage->getWidth() << mRawDiscardLevel;
+                mFullHeight = mRawImage->getHeight() << mRawDiscardLevel;
+                setTexelsPerImage();
+
+                if(mFullWidth > MAX_IMAGE_SIZE || mFullHeight > MAX_IMAGE_SIZE)
+                {
+                    //discard all oversized textures.
+                    destroyRawImage();
+                    LL_WARNS() << "oversize, setting as missing" << LL_ENDL;
+                    setIsMissingAsset();
+                    mRawDiscardLevel = INVALID_DISCARD_LEVEL;
+                    mIsFetching = false;
+                    mLastPacketTimer.reset();
+                }
+                else
+                {
+                    mIsRawImageValid = true;
+                    addToCreateTexture();
+                }
+
+                if (mBoostLevel == LLGLTexture::BOOST_ICON)
+                {
+                    S32 expected_width = mKnownDrawWidth > 0 ? mKnownDrawWidth : DEFAULT_ICON_DIMENSIONS;
+                    S32 expected_height = mKnownDrawHeight > 0 ? mKnownDrawHeight : DEFAULT_ICON_DIMENSIONS;
+                    if (mRawImage && (mRawImage->getWidth() > expected_width || mRawImage->getHeight() > expected_height))
+                    {
+                        // scale oversized icon, no need to give more work to gl
+                        // since we got mRawImage from thread worker and image may be in use (ex: writing cache), make a copy
+                        mRawImage = mRawImage->scaled(expected_width, expected_height);
+                    }
+                }
+
+                if (mBoostLevel == LLGLTexture::BOOST_THUMBNAIL)
+                {
+                    S32 expected_width = mKnownDrawWidth > 0 ? mKnownDrawWidth : DEFAULT_THUMBNAIL_DIMENSIONS;
+                    S32 expected_height = mKnownDrawHeight > 0 ? mKnownDrawHeight : DEFAULT_THUMBNAIL_DIMENSIONS;
+                    if (mRawImage && (mRawImage->getWidth() > expected_width || mRawImage->getHeight() > expected_height))
+                    {
+                        // scale oversized icon, no need to give more work to gl
+                        // since we got mRawImage from thread worker and image may be in use (ex: writing cache), make a copy
+                        mRawImage = mRawImage->scaled(expected_width, expected_height);
+                    }
+                }
+
+                return true;
+            }
+            else
+            {
+                LL_PROFILE_ZONE_NAMED_CATEGORY_TEXTURE("vftuf - data not needed");
+                // Data is ready but we don't need it
+                // (received it already while fetcher was writing to disk)
+                destroyRawImage();
+                return false; // done
+            }
+        }
+
+        if (!mIsFetching)
+        {
+            if ((decode_priority > 0) && (mRawDiscardLevel < 0 || mRawDiscardLevel == INVALID_DISCARD_LEVEL))
+            {
+                // We finished but received no data
+                if (getDiscardLevel() < 0)
+                {
+                    if (getFTType() != FTT_MAP_TILE)
+                    {
+                        LL_WARNS() << mID
+                                << " Fetch failure, setting as missing, decode_priority " << decode_priority
+                                << " mRawDiscardLevel " << mRawDiscardLevel
+                                << " current_discard " << current_discard
+                                << " stats " << mLastHttpGetStatus.toHex()
+                                << LL_ENDL;
+                    }
+                    setIsMissingAsset();
+                    desired_discard = -1;
+                }
+                else
+                {
+                    //LL_WARNS() << mID << ": Setting min discard to " << current_discard << LL_ENDL;
+                    if(current_discard >= 0)
+                    {
+                        mMinDiscardLevel = current_discard;
+                        //desired_discard = current_discard;
+                    }
+                    else
+                    {
+                        S32 dis_level = getDiscardLevel();
+                        mMinDiscardLevel = dis_level;
+                        //desired_discard = dis_level;
+                    }
+                }
+                destroyRawImage();
+            }
+            else if (mRawImage.notNull())
+            {
+                // We have data, but our fetch failed to return raw data
+                // *TODO: FIgure out why this is happening and fix it
+                destroyRawImage();
+            }
+        }
+        else
+        {
+            static const F32 MAX_HOLD_TIME = 5.0f; //seconds to wait before canceling fecthing if decode_priority is 0.f.
+            if(decode_priority > 0.0f || mStopFetchingTimer.getElapsedTimeF32() > MAX_HOLD_TIME)
+            {
+                mStopFetchingTimer.reset();
+                LLAppViewer::getTextureFetch()->updateRequestPriority(mID, decode_priority);
+            }
+        }
+    }
+
+    desired_discard = llmin(desired_discard, getMaxDiscardLevel());
+
+    bool make_request = true;
+    if (decode_priority <= 0)
+    {
+        LL_PROFILE_ZONE_NAMED_CATEGORY_TEXTURE("vftuf - priority <= 0");
+        make_request = false;
+    }
+    else if(mDesiredDiscardLevel > getMaxDiscardLevel())
+    {
+        LL_PROFILE_ZONE_NAMED_CATEGORY_TEXTURE("vftuf - desired > max");
+        make_request = false;
+    }
+    else  if (mNeedsCreateTexture || mIsMissingAsset)
+    {
+        LL_PROFILE_ZONE_NAMED_CATEGORY_TEXTURE("vftuf - create or missing");
+        make_request = false;
+    }
+    else if (current_discard >= 0 && current_discard <= mMinDiscardLevel)
+    {
+        LL_PROFILE_ZONE_NAMED_CATEGORY_TEXTURE("vftuf - current < min");
+        make_request = false;
+    }
+    else if(mCachedRawImage.notNull() // can be empty
+            && mCachedRawImageReady
+            && (current_discard < 0 || current_discard > mCachedRawDiscardLevel))
+    {
+        make_request = false;
+        switchToCachedImage(); //use the cached raw data first
+    }
+
+    if (make_request)
+    {
+        if (mIsFetching)
+        {
+            // already requested a higher resolution mip
+            if (mRequestedDiscardLevel <= desired_discard)
+            {
+                LL_PROFILE_ZONE_NAMED_CATEGORY_TEXTURE("vftuf - requested < desired");
+                make_request = false;
+            }
+        }
+        else
+        {
+            // already at a higher resolution mip, don't discard
+            if (current_discard >= 0 && current_discard <= desired_discard)
+            {
+                LL_PROFILE_ZONE_NAMED_CATEGORY_TEXTURE("vftuf - current <= desired");
+                make_request = false;
+            }
+        }
+    }
+
+    if (make_request)
+    {
+        LL_PROFILE_ZONE_NAMED_CATEGORY_TEXTURE("vftuf - make request");
+        S32 w=0, h=0, c=0;
+        if (getDiscardLevel() >= 0)
+        {
+            w = mGLTexturep->getWidth(0);
+            h = mGLTexturep->getHeight(0);
+            c = mComponents;
+        }
+
+        const U32 override_tex_discard_level = gSavedSettings.getU32("TextureDiscardLevel");
+        if (override_tex_discard_level != 0)
+        {
+            desired_discard = override_tex_discard_level;
+        }
+
+        // bypass texturefetch directly by pulling from LLTextureCache
+        S32 fetch_request_discard = -1;
+        fetch_request_discard = LLAppViewer::getTextureFetch()->createRequest(mFTType, mUrl, getID(), getTargetHost(), decode_priority,
+                                                                              w, h, c, desired_discard, needsAux(), mCanUseHTTP);
+
+        if (fetch_request_discard >= 0)
+        {
+            LL_PROFILE_ZONE_NAMED_CATEGORY_TEXTURE("vftuf - request created");
+            mHasFetcher = true;
+            mIsFetching = true;
+            // in some cases createRequest can modify discard, as an example
+            // bake textures are always at discard 0
+            mRequestedDiscardLevel = llmin(desired_discard, fetch_request_discard);
+            mFetchState = LLAppViewer::getTextureFetch()->getFetchState(mID, mDownloadProgress, mRequestedDownloadPriority,
+                                                       mFetchPriority, mFetchDeltaTime, mRequestDeltaTime, mCanUseHTTP);
+        }
+
+        // If createRequest() failed, that means one of two things:
+        // 1. We're finishing up a request for this UUID, so we
+        //    should wait for it to complete
+        // 2. We've failed a request for this UUID, so there is
+        //    no need to create another request
+    }
+    else if (mHasFetcher && !mIsFetching)
+    {
+        // Only delete requests that haven't received any network data
+        // for a while.  Note - this is the normal mechanism for
+        // deleting requests, not just a place to handle timeouts.
+        const F32 FETCH_IDLE_TIME = 0.1f;
+        if (mLastPacketTimer.getElapsedTimeF32() > FETCH_IDLE_TIME)
+        {
+            LL_DEBUGS("Texture") << "exceeded idle time " << FETCH_IDLE_TIME << ", deleting request: " << getID() << LL_ENDL;
+            LLAppViewer::getTextureFetch()->deleteRequest(getID(), true);
+            mHasFetcher = false;
+        }
+    }
+
+    return mIsFetching;
+}
+
+void LLViewerFetchedTexture::clearFetchedResults()
+{
+    if(mNeedsCreateTexture || mIsFetching)
+    {
+        return;
+    }
+
+    cleanup();
+    destroyGLTexture();
+
+    if(getDiscardLevel() >= 0) //sculpty texture, force to invalidate
+    {
+        mGLTexturep->forceToInvalidateGLTexture();
+    }
+}
+
+void LLViewerFetchedTexture::forceToDeleteRequest()
+{
+    if (mHasFetcher)
+    {
+        mHasFetcher = false;
+        mIsFetching = false;
+    }
+
+    resetTextureStats();
+
+    mDesiredDiscardLevel = getMaxDiscardLevel() + 1;
+}
+
+void LLViewerFetchedTexture::setIsMissingAsset(bool is_missing)
+{
+    if (is_missing == mIsMissingAsset)
+    {
+        return;
+    }
+    if (is_missing)
+    {
+        if (mUrl.empty())
+        {
+            LL_WARNS() << mID << ": Marking image as missing" << LL_ENDL;
+        }
+        else
+        {
+            // This may or may not be an error - it is normal to have no
+            // map tile on an empty region, but bad if we're failing on a
+            // server bake texture.
+            if (getFTType() != FTT_MAP_TILE)
+            {
+                LL_WARNS() << mUrl << ": Marking image as missing" << LL_ENDL;
+            }
+        }
+        if (mHasFetcher)
+        {
+            LLAppViewer::getTextureFetch()->deleteRequest(getID(), true);
+            mHasFetcher = false;
+            mIsFetching = false;
+            mLastPacketTimer.reset();
+            mFetchState = 0;
+            mFetchPriority = 0;
+        }
+    }
+    else
+    {
+        LL_INFOS() << mID << ": un-flagging missing asset" << LL_ENDL;
+    }
+    mIsMissingAsset = is_missing;
+}
+
+void LLViewerFetchedTexture::setLoadedCallback( loaded_callback_func loaded_callback,
+                                       S32 discard_level, bool keep_imageraw, bool needs_aux, void* userdata,
+                                       LLLoadedCallbackEntry::source_callback_list_t* src_callback_list, bool pause)
+{
+    //
+    // Don't do ANYTHING here, just add it to the global callback list
+    //
+    if (mLoadedCallbackList.empty())
+    {
+        // Put in list to call this->doLoadedCallbacks() periodically
+        gTextureList.mCallbackList.insert(this);
+        mLoadedCallbackDesiredDiscardLevel = (S8)discard_level;
+    }
+    else
+    {
+        mLoadedCallbackDesiredDiscardLevel = llmin(mLoadedCallbackDesiredDiscardLevel, (S8)discard_level);
+    }
+
+    if(mPauseLoadedCallBacks)
+    {
+        if(!pause)
+        {
+            unpauseLoadedCallbacks(src_callback_list);
+        }
+    }
+    else if(pause)
+    {
+        pauseLoadedCallbacks(src_callback_list);
+    }
+
+    LLLoadedCallbackEntry* entryp = new LLLoadedCallbackEntry(loaded_callback, discard_level, keep_imageraw, userdata, src_callback_list, this, pause);
+    mLoadedCallbackList.push_back(entryp);
+
+    mNeedsAux |= needs_aux;
+    if(keep_imageraw)
+    {
+        mSaveRawImage = true;
+    }
+    if (mNeedsAux && mAuxRawImage.isNull() && getDiscardLevel() >= 0)
+    {
+        if(mHasAux)
+        {
+            //trigger a refetch
+            forceToRefetchTexture();
+        }
+        else
+        {
+            // We need aux data, but we've already loaded the image, and it didn't have any
+            LL_WARNS() << "No aux data available for callback for image:" << getID() << LL_ENDL;
+        }
+    }
+    mLastCallBackActiveTime = sCurrentTime ;
+        mLastReferencedSavedRawImageTime = sCurrentTime;
+}
+
+void LLViewerFetchedTexture::clearCallbackEntryList()
+{
+    if(mLoadedCallbackList.empty())
+    {
+        return;
+    }
+
+    for(callback_list_t::iterator iter = mLoadedCallbackList.begin();
+            iter != mLoadedCallbackList.end(); )
+    {
+        LLLoadedCallbackEntry *entryp = *iter;
+
+        // We never finished loading the image.  Indicate failure.
+        // Note: this allows mLoadedCallbackUserData to be cleaned up.
+        entryp->mCallback(false, this, NULL, NULL, 0, true, entryp->mUserData);
+        iter = mLoadedCallbackList.erase(iter);
+        delete entryp;
+    }
+    gTextureList.mCallbackList.erase(this);
+
+    mLoadedCallbackDesiredDiscardLevel = S8_MAX;
+    if(needsToSaveRawImage())
+    {
+        destroySavedRawImage();
+    }
+
+    return;
+}
+
+void LLViewerFetchedTexture::deleteCallbackEntry(const LLLoadedCallbackEntry::source_callback_list_t* callback_list)
+{
+    if(mLoadedCallbackList.empty() || !callback_list)
+    {
+        return;
+    }
+
+    S32 desired_discard = S8_MAX;
+    S32 desired_raw_discard = INVALID_DISCARD_LEVEL;
+    for(callback_list_t::iterator iter = mLoadedCallbackList.begin();
+            iter != mLoadedCallbackList.end(); )
+    {
+        LLLoadedCallbackEntry *entryp = *iter;
+        if(entryp->mSourceCallbackList == callback_list)
+        {
+            // We never finished loading the image.  Indicate failure.
+            // Note: this allows mLoadedCallbackUserData to be cleaned up.
+            entryp->mCallback(false, this, NULL, NULL, 0, true, entryp->mUserData);
+            iter = mLoadedCallbackList.erase(iter);
+            delete entryp;
+        }
+        else
+        {
+            ++iter;
+
+            desired_discard = llmin(desired_discard, entryp->mDesiredDiscard);
+            if(entryp->mNeedsImageRaw)
+            {
+                desired_raw_discard = llmin(desired_raw_discard, entryp->mDesiredDiscard);
+            }
+        }
+    }
+
+    mLoadedCallbackDesiredDiscardLevel = desired_discard;
+    if (mLoadedCallbackList.empty())
+    {
+        // If we have no callbacks, take us off of the image callback list.
+        gTextureList.mCallbackList.erase(this);
+
+        if(needsToSaveRawImage())
+        {
+            destroySavedRawImage();
+        }
+    }
+    else if(needsToSaveRawImage() && mBoostLevel != LLGLTexture::BOOST_PREVIEW)
+    {
+        if(desired_raw_discard != INVALID_DISCARD_LEVEL)
+        {
+            mDesiredSavedRawDiscardLevel = desired_raw_discard;
+        }
+        else
+        {
+            destroySavedRawImage();
+        }
+    }
+}
+
+void LLViewerFetchedTexture::unpauseLoadedCallbacks(const LLLoadedCallbackEntry::source_callback_list_t* callback_list)
+{
+    if(!callback_list)
+{
+        mPauseLoadedCallBacks = false;
+        return;
+    }
+
+    bool need_raw = false;
+    for(callback_list_t::iterator iter = mLoadedCallbackList.begin();
+            iter != mLoadedCallbackList.end(); )
+    {
+        LLLoadedCallbackEntry *entryp = *iter++;
+        if(entryp->mSourceCallbackList == callback_list)
+        {
+            entryp->mPaused = false;
+            if(entryp->mNeedsImageRaw)
+            {
+                need_raw = true;
+            }
+        }
+    }
+    mPauseLoadedCallBacks = false ;
+    mLastCallBackActiveTime = sCurrentTime ;
+    mForceCallbackFetch = true;
+    if(need_raw)
+    {
+        mSaveRawImage = true;
+    }
+}
+
+void LLViewerFetchedTexture::pauseLoadedCallbacks(const LLLoadedCallbackEntry::source_callback_list_t* callback_list)
+{
+    if(!callback_list)
+{
+        return;
+    }
+
+    bool paused = true;
+
+    for(callback_list_t::iterator iter = mLoadedCallbackList.begin();
+            iter != mLoadedCallbackList.end(); )
+    {
+        LLLoadedCallbackEntry *entryp = *iter++;
+        if(entryp->mSourceCallbackList == callback_list)
+        {
+            entryp->mPaused = true;
+        }
+        else if(!entryp->mPaused)
+        {
+            paused = false;
+        }
+    }
+
+    if(paused)
+    {
+        mPauseLoadedCallBacks = true;//when set, loaded callback is paused.
+        resetTextureStats();
+        mSaveRawImage = false;
+    }
+}
+
+bool LLViewerFetchedTexture::doLoadedCallbacks()
+{
+    LL_PROFILE_ZONE_SCOPED_CATEGORY_TEXTURE;
+    static const F32 MAX_INACTIVE_TIME = 900.f ; //seconds
+    static const F32 MAX_IDLE_WAIT_TIME = 5.f ; //seconds
+
+    if (mNeedsCreateTexture)
+    {
+        return false;
+    }
+    if(mPauseLoadedCallBacks)
+    {
+        destroyRawImage();
+        return false; //paused
+    }
+    if(sCurrentTime - mLastCallBackActiveTime > MAX_INACTIVE_TIME && !mIsFetching)
+    {
+        if (mFTType == FTT_SERVER_BAKE)
+        {
+            //output some debug info
+            LL_INFOS() << "baked texture: " << mID << "clears all call backs due to inactivity." << LL_ENDL;
+            LL_INFOS() << mUrl << LL_ENDL;
+            LL_INFOS() << "current discard: " << getDiscardLevel() << " current discard for fetch: " << getCurrentDiscardLevelForFetching() <<
+                " Desired discard: " << getDesiredDiscardLevel() << "decode Pri: " << mMaxVirtualSize << LL_ENDL;
+        }
+
+        clearCallbackEntryList() ; //remove all callbacks.
+        return false ;
+    }
+
+    bool res = false;
+
+    if (isMissingAsset())
+    {
+        if (mFTType == FTT_SERVER_BAKE)
+        {
+            //output some debug info
+            LL_INFOS() << "baked texture: " << mID << "is missing." << LL_ENDL;
+            LL_INFOS() << mUrl << LL_ENDL;
+        }
+
+        for(callback_list_t::iterator iter = mLoadedCallbackList.begin();
+            iter != mLoadedCallbackList.end(); )
+        {
+            LLLoadedCallbackEntry *entryp = *iter++;
+            // We never finished loading the image.  Indicate failure.
+            // Note: this allows mLoadedCallbackUserData to be cleaned up.
+            entryp->mCallback(false, this, NULL, NULL, 0, true, entryp->mUserData);
+            delete entryp;
+        }
+        mLoadedCallbackList.clear();
+
+        // Remove ourself from the global list of textures with callbacks
+        gTextureList.mCallbackList.erase(this);
+        return false;
+    }
+
+    S32 gl_discard = getDiscardLevel();
+
+    // If we don't have a legit GL image, set it to be lower than the worst discard level
+    if (gl_discard == -1)
+    {
+        gl_discard = MAX_DISCARD_LEVEL + 1;
+    }
+
+    //
+    // Determine the quality levels of textures that we can provide to callbacks
+    // and whether we need to do decompression/readback to get it
+    //
+    S32 current_raw_discard = MAX_DISCARD_LEVEL + 1; // We can always do a readback to get a raw discard
+    S32 best_raw_discard = gl_discard;  // Current GL quality level
+    S32 current_aux_discard = MAX_DISCARD_LEVEL + 1;
+    S32 best_aux_discard = MAX_DISCARD_LEVEL + 1;
+
+    if (mIsRawImageValid)
+    {
+        // If we have an existing raw image, we have a baseline for the raw and auxiliary quality levels.
+        best_raw_discard = llmin(best_raw_discard, mRawDiscardLevel);
+        best_aux_discard = llmin(best_aux_discard, mRawDiscardLevel); // We always decode the aux when we decode the base raw
+        current_aux_discard = llmin(current_aux_discard, best_aux_discard);
+    }
+    else
+    {
+        // We have no data at all, we need to get it
+        // Do this by forcing the best aux discard to be 0.
+        best_aux_discard = 0;
+    }
+
+
+    //
+    // See if any of the callbacks would actually run using the data that we can provide,
+    // and also determine if we need to perform any readbacks or decodes.
+    //
+    bool run_gl_callbacks = false;
+    bool run_raw_callbacks = false;
+    bool need_readback = false;
+
+    for(callback_list_t::iterator iter = mLoadedCallbackList.begin();
+        iter != mLoadedCallbackList.end(); )
+    {
+        LLLoadedCallbackEntry *entryp = *iter++;
+
+        if (entryp->mNeedsImageRaw)
+        {
+            if (mNeedsAux)
+            {
+                //
+                // Need raw and auxiliary channels
+                //
+                if (entryp->mLastUsedDiscard > current_aux_discard)
+                {
+                    // We have useful data, run the callbacks
+                    run_raw_callbacks = true;
+                }
+            }
+            else
+            {
+                if (entryp->mLastUsedDiscard > current_raw_discard)
+                {
+                    // We have useful data, just run the callbacks
+                    run_raw_callbacks = true;
+                }
+                else if (entryp->mLastUsedDiscard > best_raw_discard)
+                {
+                    // We can readback data, and then run the callbacks
+                    need_readback = true;
+                    run_raw_callbacks = true;
+                }
+            }
+        }
+        else
+        {
+            // Needs just GL
+            if (entryp->mLastUsedDiscard > gl_discard)
+            {
+                // We have enough data, run this callback requiring GL data
+                run_gl_callbacks = true;
+            }
+        }
+    }
+
+    //
+    // Do a readback if required, OR start off a texture decode
+    //
+    if (need_readback && (getMaxDiscardLevel() > gl_discard))
+    {
+        // Do a readback to get the GL data into the raw image
+        // We have GL data.
+
+        destroyRawImage();
+        reloadRawImage(mLoadedCallbackDesiredDiscardLevel);
+        llassert(mRawImage.notNull());
+        llassert(!mNeedsAux || mAuxRawImage.notNull());
+    }
+
+    //
+    // Run raw/auxiliary data callbacks
+    //
+    if (run_raw_callbacks && mIsRawImageValid && (mRawDiscardLevel <= getMaxDiscardLevel()))
+    {
+        // Do callbacks which require raw image data.
+        //LL_INFOS() << "doLoadedCallbacks raw for " << getID() << LL_ENDL;
+
+        // Call each party interested in the raw data.
+        for(callback_list_t::iterator iter = mLoadedCallbackList.begin();
+            iter != mLoadedCallbackList.end(); )
+        {
+            callback_list_t::iterator curiter = iter++;
+            LLLoadedCallbackEntry *entryp = *curiter;
+            if (entryp->mNeedsImageRaw && (entryp->mLastUsedDiscard > mRawDiscardLevel))
+            {
+                // If we've loaded all the data there is to load or we've loaded enough
+                // to satisfy the interested party, then this is the last time that
+                // we're going to call them.
+
+                mLastCallBackActiveTime = sCurrentTime;
+                if(mNeedsAux && mAuxRawImage.isNull())
+                {
+                    LL_WARNS() << "Raw Image with no Aux Data for callback" << LL_ENDL;
+                }
+                bool final = mRawDiscardLevel <= entryp->mDesiredDiscard;
+                //LL_INFOS() << "Running callback for " << getID() << LL_ENDL;
+                //LL_INFOS() << mRawImage->getWidth() << "x" << mRawImage->getHeight() << LL_ENDL;
+                entryp->mLastUsedDiscard = mRawDiscardLevel;
+                entryp->mCallback(true, this, mRawImage, mAuxRawImage, mRawDiscardLevel, final, entryp->mUserData);
+                if (final)
+                {
+                    iter = mLoadedCallbackList.erase(curiter);
+                    delete entryp;
+                }
+                res = true;
+            }
+        }
+    }
+
+    //
+    // Run GL callbacks
+    //
+    if (run_gl_callbacks && (gl_discard <= getMaxDiscardLevel()))
+    {
+        //LL_INFOS() << "doLoadedCallbacks GL for " << getID() << LL_ENDL;
+
+        // Call the callbacks interested in GL data.
+        for(callback_list_t::iterator iter = mLoadedCallbackList.begin();
+            iter != mLoadedCallbackList.end(); )
+        {
+            callback_list_t::iterator curiter = iter++;
+            LLLoadedCallbackEntry *entryp = *curiter;
+            if (!entryp->mNeedsImageRaw && (entryp->mLastUsedDiscard > gl_discard))
+            {
+                mLastCallBackActiveTime = sCurrentTime;
+                bool final = gl_discard <= entryp->mDesiredDiscard;
+                entryp->mLastUsedDiscard = gl_discard;
+                entryp->mCallback(true, this, NULL, NULL, gl_discard, final, entryp->mUserData);
+                if (final)
+                {
+                    iter = mLoadedCallbackList.erase(curiter);
+                    delete entryp;
+                }
+                res = true;
+            }
+        }
+    }
+
+    // Done with any raw image data at this point (will be re-created if we still have callbacks)
+    destroyRawImage();
+
+    //
+    // If we have no callbacks, take us off of the image callback list.
+    //
+    if (mLoadedCallbackList.empty())
+    {
+        gTextureList.mCallbackList.erase(this);
+    }
+    else if(!res && mForceCallbackFetch && sCurrentTime - mLastCallBackActiveTime > MAX_IDLE_WAIT_TIME && !mIsFetching)
+    {
+        //wait for long enough but no fetching request issued, force one.
+        forceToRefetchTexture(mLoadedCallbackDesiredDiscardLevel, 5.f);
+        mForceCallbackFetch = false; //fire once.
+    }
+
+    return res;
+}
+
+//virtual
+void LLViewerFetchedTexture::forceImmediateUpdate()
+{
+    //only immediately update a deleted texture which is now being re-used.
+    if(!isDeleted())
+    {
+        return;
+    }
+    //if already called forceImmediateUpdate()
+    if(mInImageList && mMaxVirtualSize == LLViewerFetchedTexture::sMaxVirtualSize)
+    {
+        return;
+    }
+
+    gTextureList.forceImmediateUpdate(this);
+    return;
+}
+
+LLImageRaw* LLViewerFetchedTexture::reloadRawImage(S8 discard_level)
+{
+    llassert(mGLTexturep.notNull());
+    llassert(discard_level >= 0);
+    llassert(mComponents > 0);
+
+    if (mRawImage.notNull())
+    {
+        //mRawImage is in use by somebody else, do not delete it.
+        return NULL;
+    }
+
+    if(mSavedRawDiscardLevel >= 0 && mSavedRawDiscardLevel <= discard_level)
+    {
+        if (mSavedRawDiscardLevel != discard_level
+            && mBoostLevel != BOOST_ICON
+            && mBoostLevel != BOOST_THUMBNAIL)
+        {
+            mRawImage = new LLImageRaw(getWidth(discard_level), getHeight(discard_level), getComponents());
+            mRawImage->copy(getSavedRawImage());
+        }
+        else
+        {
+            mRawImage = getSavedRawImage();
+        }
+        mRawDiscardLevel = discard_level;
+    }
+    else
+    {
+        //force to fetch raw image again if cached raw image is not good enough.
+        if(mCachedRawDiscardLevel > discard_level)
+        {
+            mRawImage = mCachedRawImage;
+            mRawDiscardLevel = mCachedRawDiscardLevel;
+        }
+        else //cached raw image is good enough, copy it.
+        {
+            if(mCachedRawDiscardLevel != discard_level)
+            {
+                mRawImage = new LLImageRaw(getWidth(discard_level), getHeight(discard_level), getComponents());
+                mRawImage->copy(mCachedRawImage);
+            }
+            else
+            {
+                mRawImage = mCachedRawImage;
+            }
+            mRawDiscardLevel = discard_level;
+        }
+    }
+    mIsRawImageValid = true;
+    sRawCount++;
+
+    return mRawImage;
+}
+
+bool LLViewerFetchedTexture::needsToSaveRawImage()
+{
+    return mForceToSaveRawImage || mSaveRawImage;
+}
+
+void LLViewerFetchedTexture::destroyRawImage()
+{
+    LL_PROFILE_ZONE_SCOPED_CATEGORY_TEXTURE;
+    if (mAuxRawImage.notNull() && !needsToSaveRawImage())
+    {
+        sAuxCount--;
+        mAuxRawImage = NULL;
+    }
+
+    if (mRawImage.notNull())
+    {
+        sRawCount--;
+
+        if(mIsRawImageValid)
+        {
+            if(needsToSaveRawImage())
+            {
+                saveRawImage();
+            }
+            setCachedRawImage();
+        }
+
+        mRawImage = NULL;
+
+        mIsRawImageValid = false;
+        mRawDiscardLevel = INVALID_DISCARD_LEVEL;
+    }
+}
+
+//use the mCachedRawImage to (re)generate the gl texture.
+//virtual
+void LLViewerFetchedTexture::switchToCachedImage()
+{
+    LL_PROFILE_ZONE_SCOPED_CATEGORY_TEXTURE;
+    if(mCachedRawImage.notNull() &&
+        !mNeedsCreateTexture) // <--- texture creation is pending, don't step on it
+    {
+        mRawImage = mCachedRawImage;
+
+        if (getComponents() != mRawImage->getComponents())
+        {
+            // We've changed the number of components, so we need to move any
+            // objects using this pool to a different pool.
+            mComponents = mRawImage->getComponents();
+            mGLTexturep->setComponents(mComponents);
+            gTextureList.dirtyImage(this);
+        }
+
+        mIsRawImageValid = true;
+        mRawDiscardLevel = mCachedRawDiscardLevel;
+
+        scheduleCreateTexture();
+    }
+}
+
+//cache the imageraw forcefully.
+//virtual
+void LLViewerFetchedTexture::setCachedRawImage(S32 discard_level, LLImageRaw* imageraw)
+{
+    if(imageraw != mRawImage.get())
+    {
+        if (mBoostLevel == LLGLTexture::BOOST_ICON)
+        {
+            S32 expected_width = mKnownDrawWidth > 0 ? mKnownDrawWidth : DEFAULT_ICON_DIMENSIONS;
+            S32 expected_height = mKnownDrawHeight > 0 ? mKnownDrawHeight : DEFAULT_ICON_DIMENSIONS;
+            if (mRawImage->getWidth() > expected_width || mRawImage->getHeight() > expected_height)
+            {
+                mCachedRawImage = new LLImageRaw(expected_width, expected_height, imageraw->getComponents());
+                mCachedRawImage->copyScaled(imageraw);
+            }
+            else
+            {
+                mCachedRawImage = imageraw;
+            }
+        }
+        else if (mBoostLevel == LLGLTexture::BOOST_THUMBNAIL)
+        {
+            S32 expected_width = mKnownDrawWidth > 0 ? mKnownDrawWidth : DEFAULT_THUMBNAIL_DIMENSIONS;
+            S32 expected_height = mKnownDrawHeight > 0 ? mKnownDrawHeight : DEFAULT_THUMBNAIL_DIMENSIONS;
+            if (mRawImage->getWidth() > expected_width || mRawImage->getHeight() > expected_height)
+            {
+                mCachedRawImage = new LLImageRaw(expected_width, expected_height, imageraw->getComponents());
+                mCachedRawImage->copyScaled(imageraw);
+            }
+            else
+            {
+                mCachedRawImage = imageraw;
+            }
+        }
+        else
+        {
+            mCachedRawImage = imageraw;
+        }
+        mCachedRawDiscardLevel = discard_level;
+        mCachedRawImageReady = true;
+    }
+}
+
+void LLViewerFetchedTexture::setCachedRawImage()
+{
+    LL_PROFILE_ZONE_SCOPED_CATEGORY_TEXTURE;
+    if(mRawImage == mCachedRawImage)
+    {
+        return;
+    }
+    if(!mIsRawImageValid)
+    {
+        return;
+    }
+
+    if(mCachedRawImageReady)
+    {
+        return;
+    }
+
+    if(mCachedRawDiscardLevel < 0 || mCachedRawDiscardLevel > mRawDiscardLevel)
+    {
+        S32 i = 0;
+        S32 w = mRawImage->getWidth();
+        S32 h = mRawImage->getHeight();
+
+        S32 max_size = MAX_CACHED_RAW_IMAGE_AREA;
+        if(LLGLTexture::BOOST_TERRAIN == mBoostLevel)
+        {
+            max_size = MAX_CACHED_RAW_TERRAIN_IMAGE_AREA;
+        }
+        if(mForSculpt)
+        {
+            max_size = MAX_CACHED_RAW_SCULPT_IMAGE_AREA;
+            mCachedRawImageReady = !mRawDiscardLevel;
+        }
+        else
+        {
+            mCachedRawImageReady = (!mRawDiscardLevel || ((w * h) >= max_size));
+        }
+
+        while(((w >> i) * (h >> i)) > max_size)
+        {
+            ++i;
+        }
+
+        if(i)
+        {
+            if(!(w >> i) || !(h >> i))
+            {
+                --i;
+            }
+
+            {
+                //make a duplicate in case somebody else is using this raw image
+                mRawImage = mRawImage->scaled(w >> i, h >> i);
+            }
+        }
+        mCachedRawImage = mRawImage;
+        mRawDiscardLevel += i;
+        mCachedRawDiscardLevel = mRawDiscardLevel;
+    }
+}
+
+void LLViewerFetchedTexture::checkCachedRawSculptImage()
+{
+    if(mCachedRawImageReady && mCachedRawDiscardLevel > 0)
+    {
+        if(getDiscardLevel() != 0)
+        {
+            mCachedRawImageReady = false;
+        }
+        else if(isForSculptOnly())
+        {
+            resetTextureStats(); //do not update this image any more.
+        }
+    }
+}
+
+void LLViewerFetchedTexture::saveRawImage()
+{
+    LL_PROFILE_ZONE_SCOPED_CATEGORY_TEXTURE;
+    if(mRawImage.isNull() || mRawImage == mSavedRawImage || (mSavedRawDiscardLevel >= 0 && mSavedRawDiscardLevel <= mRawDiscardLevel))
+    {
+        return;
+    }
+
+    LLImageDataSharedLock lock(mRawImage);
+
+    mSavedRawDiscardLevel = mRawDiscardLevel;
+    if (mBoostLevel == LLGLTexture::BOOST_ICON)
+    {
+        S32 expected_width = mKnownDrawWidth > 0 ? mKnownDrawWidth : DEFAULT_ICON_DIMENSIONS;
+        S32 expected_height = mKnownDrawHeight > 0 ? mKnownDrawHeight : DEFAULT_ICON_DIMENSIONS;
+        if (mRawImage->getWidth() > expected_width || mRawImage->getHeight() > expected_height)
+        {
+            mSavedRawImage = new LLImageRaw(expected_width, expected_height, mRawImage->getComponents());
+            mSavedRawImage->copyScaled(mRawImage);
+        }
+        else
+        {
+            mSavedRawImage = new LLImageRaw(mRawImage->getData(), mRawImage->getWidth(), mRawImage->getHeight(), mRawImage->getComponents());
+        }
+    }
+    else if (mBoostLevel == LLGLTexture::BOOST_THUMBNAIL)
+    {
+        S32 expected_width = mKnownDrawWidth > 0 ? mKnownDrawWidth : DEFAULT_THUMBNAIL_DIMENSIONS;
+        S32 expected_height = mKnownDrawHeight > 0 ? mKnownDrawHeight : DEFAULT_THUMBNAIL_DIMENSIONS;
+        if (mRawImage->getWidth() > expected_width || mRawImage->getHeight() > expected_height)
+        {
+            mSavedRawImage = new LLImageRaw(expected_width, expected_height, mRawImage->getComponents());
+            mSavedRawImage->copyScaled(mRawImage);
+        }
+        else
+        {
+            mSavedRawImage = new LLImageRaw(mRawImage->getData(), mRawImage->getWidth(), mRawImage->getHeight(), mRawImage->getComponents());
+        }
+    }
+    else
+    {
+        mSavedRawImage = new LLImageRaw(mRawImage->getData(), mRawImage->getWidth(), mRawImage->getHeight(), mRawImage->getComponents());
+    }
+
+    if(mForceToSaveRawImage && mSavedRawDiscardLevel <= mDesiredSavedRawDiscardLevel)
+    {
+        mForceToSaveRawImage = false;
+    }
+
+    mLastReferencedSavedRawImageTime = sCurrentTime;
+}
+
+//force to refetch the texture to the discard level
+void LLViewerFetchedTexture::forceToRefetchTexture(S32 desired_discard, F32 kept_time)
+{
+    if(mForceToSaveRawImage)
+    {
+        desired_discard = llmin(desired_discard, mDesiredSavedRawDiscardLevel);
+        kept_time = llmax(kept_time, mKeptSavedRawImageTime);
+    }
+
+    //trigger a new fetch.
+    mForceToSaveRawImage = true ;
+    mDesiredSavedRawDiscardLevel = desired_discard ;
+    mKeptSavedRawImageTime = kept_time ;
+    mLastReferencedSavedRawImageTime = sCurrentTime ;
+    mSavedRawImage = NULL ;
+    mSavedRawDiscardLevel = -1 ;
+}
+
+void LLViewerFetchedTexture::forceToSaveRawImage(S32 desired_discard, F32 kept_time)
+{
+    mKeptSavedRawImageTime = kept_time;
+    mLastReferencedSavedRawImageTime = sCurrentTime;
+
+    if(mSavedRawDiscardLevel > -1 && mSavedRawDiscardLevel <= desired_discard)
+    {
+        return; //raw imge is ready.
+    }
+
+    if(!mForceToSaveRawImage || mDesiredSavedRawDiscardLevel < 0 || mDesiredSavedRawDiscardLevel > desired_discard)
+    {
+        mForceToSaveRawImage = true;
+        mDesiredSavedRawDiscardLevel = desired_discard;
+
+        //copy from the cached raw image if exists.
+        if(mCachedRawImage.notNull() && mRawImage.isNull() )
+        {
+            mRawImage = mCachedRawImage;
+            mRawDiscardLevel = mCachedRawDiscardLevel;
+
+            saveRawImage();
+
+            mRawImage = NULL;
+            mRawDiscardLevel = INVALID_DISCARD_LEVEL;
+        }
+    }
+}
+void LLViewerFetchedTexture::destroySavedRawImage()
+{
+    if(mLastReferencedSavedRawImageTime < mKeptSavedRawImageTime)
+    {
+        return; //keep the saved raw image.
+    }
+
+    mForceToSaveRawImage  = false;
+    mSaveRawImage = false;
+
+    clearCallbackEntryList();
+
+    mSavedRawImage = NULL ;
+    mForceToSaveRawImage  = false ;
+    mSaveRawImage = false ;
+    mSavedRawDiscardLevel = -1 ;
+    mDesiredSavedRawDiscardLevel = -1 ;
+    mLastReferencedSavedRawImageTime = 0.0f ;
+    mKeptSavedRawImageTime = 0.f ;
+
+    if(mAuxRawImage.notNull())
+    {
+        sAuxCount--;
+        mAuxRawImage = NULL;
+    }
+}
+
+LLImageRaw* LLViewerFetchedTexture::getSavedRawImage()
+{
+    mLastReferencedSavedRawImageTime = sCurrentTime;
+
+    return mSavedRawImage;
+}
+
+bool LLViewerFetchedTexture::hasSavedRawImage() const
+{
+    return mSavedRawImage.notNull();
+}
+
+F32 LLViewerFetchedTexture::getElapsedLastReferencedSavedRawImageTime() const
+{
+    return sCurrentTime - mLastReferencedSavedRawImageTime;
+}
+
+//----------------------------------------------------------------------------------------------
+//end of LLViewerFetchedTexture
+//----------------------------------------------------------------------------------------------
+
+//----------------------------------------------------------------------------------------------
+//start of LLViewerLODTexture
+//----------------------------------------------------------------------------------------------
+LLViewerLODTexture::LLViewerLODTexture(const LLUUID& id, FTType f_type, const LLHost& host, bool usemipmaps)
+    : LLViewerFetchedTexture(id, f_type, host, usemipmaps)
+{
+    init(true);
+}
+
+LLViewerLODTexture::LLViewerLODTexture(const std::string& url, FTType f_type, const LLUUID& id, bool usemipmaps)
+    : LLViewerFetchedTexture(url, f_type, id, usemipmaps)
+{
+    init(true);
+}
+
+void LLViewerLODTexture::init(bool firstinit)
+{
+    mTexelsPerImage = 64.f*64.f;
+    mDiscardVirtualSize = 0.f;
+    mCalculatedDiscardLevel = -1.f;
+}
+
+//virtual
+S8 LLViewerLODTexture::getType() const
+{
+    return LLViewerTexture::LOD_TEXTURE;
+}
+
+bool LLViewerLODTexture::isUpdateFrozen()
+{
+    return LLViewerTexture::sFreezeImageUpdates;
+}
+
+// This is gauranteed to get called periodically for every texture
+//virtual
+void LLViewerLODTexture::processTextureStats()
+{
+    LL_PROFILE_ZONE_SCOPED_CATEGORY_TEXTURE;
+    updateVirtualSize();
+
+    static LLCachedControl<bool> textures_fullres(gSavedSettings,"TextureLoadFullRes", false);
+
+    if (textures_fullres)
+    {
+        mDesiredDiscardLevel = 0;
+    }
+    // Generate the request priority and render priority
+    else if (mDontDiscard || !mUseMipMaps)
+    {
+        mDesiredDiscardLevel = 0;
+        if (mFullWidth > MAX_IMAGE_SIZE_DEFAULT || mFullHeight > MAX_IMAGE_SIZE_DEFAULT)
+            mDesiredDiscardLevel = 1; // MAX_IMAGE_SIZE_DEFAULT = 1024 and max size ever is 2048
+    }
+    else if (mBoostLevel < LLGLTexture::BOOST_HIGH && mMaxVirtualSize <= 10.f)
+    {
+        // If the image has not been significantly visible in a while, we don't want it
+        mDesiredDiscardLevel = llmin(mMinDesiredDiscardLevel, (S8)(MAX_DISCARD_LEVEL + 1));
+    }
+    else if (!mFullWidth  || !mFullHeight)
+    {
+        mDesiredDiscardLevel =  getMaxDiscardLevel();
+    }
+    else
+    {
+        //static const F64 log_2 = log(2.0);
+        static const F64 log_4 = log(4.0);
+
+        F32 discard_level = 0.f;
+
+        // If we know the output width and height, we can force the discard
+        // level to the correct value, and thus not decode more texture
+        // data than we need to.
+        if (mKnownDrawWidth && mKnownDrawHeight)
+        {
+            S32 draw_texels = mKnownDrawWidth * mKnownDrawHeight;
+            draw_texels = llclamp(draw_texels, MIN_IMAGE_AREA, MAX_IMAGE_AREA);
+
+            // Use log_4 because we're in square-pixel space, so an image
+            // with twice the width and twice the height will have mTexelsPerImage
+            // 4 * draw_size
+            discard_level = (F32)(log(mTexelsPerImage / draw_texels) / log_4);
+        }
+        else
+        {
+            // Calculate the required scale factor of the image using pixels per texel
+            discard_level = (F32)(log(mTexelsPerImage / mMaxVirtualSize) / log_4);
+            mDiscardVirtualSize = mMaxVirtualSize;
+            mCalculatedDiscardLevel = discard_level;
+        }
+        if (mBoostLevel < LLGLTexture::BOOST_SCULPTED)
+        {
+            discard_level *= sDesiredDiscardScale; // scale (default 1.1f)
+        }
+        discard_level = floorf(discard_level);
+
+        F32 min_discard = 0.f;
+        U32 desired_size = MAX_IMAGE_SIZE_DEFAULT; // MAX_IMAGE_SIZE_DEFAULT = 1024 and max size ever is 2048
+        if (mBoostLevel <= LLGLTexture::BOOST_SCULPTED)
+        {
+            desired_size = DESIRED_NORMAL_TEXTURE_SIZE;
+        }
+        if (mFullWidth > desired_size || mFullHeight > desired_size)
+            min_discard = 1.f;
+
+        discard_level = llclamp(discard_level, min_discard, (F32)MAX_DISCARD_LEVEL);
+
+        // Can't go higher than the max discard level
+        mDesiredDiscardLevel = llmin(getMaxDiscardLevel() + 1, (S32)discard_level);
+        // Clamp to min desired discard
+        mDesiredDiscardLevel = llmin(mMinDesiredDiscardLevel, mDesiredDiscardLevel);
+
+        //
+        // At this point we've calculated the quality level that we want,
+        // if possible.  Now we check to see if we have it, and take the
+        // proper action if we don't.
+        //
+
+        S32 current_discard = getDiscardLevel();
+        if (mBoostLevel < LLGLTexture::BOOST_AVATAR_BAKED &&
+            current_discard >= 0)
+        {
+            if (current_discard < (mDesiredDiscardLevel-1) && !mForceToSaveRawImage)
+            { // should scale down
+                scaleDown();
+            }
+        }
+
+        if (isUpdateFrozen() // we are out of memory and nearing max allowed bias
+            && mBoostLevel < LLGLTexture::BOOST_SCULPTED
+            && mDesiredDiscardLevel < current_discard)
+        {
+            // stop requesting more
+            mDesiredDiscardLevel = current_discard;
+        }
+    }
+
+    if(mForceToSaveRawImage && mDesiredSavedRawDiscardLevel >= 0)
+    {
+        mDesiredDiscardLevel = llmin(mDesiredDiscardLevel, (S8)mDesiredSavedRawDiscardLevel);
+    }
+
+    // decay max virtual size over time
+    mMaxVirtualSize *= 0.8f;
+
+    // selection manager will immediately reset BOOST_SELECTED but never unsets it
+    // unset it immediately after we consume it
+    if (getBoostLevel() == BOOST_SELECTED)
+    {
+        setBoostLevel(BOOST_NONE);
+    }
+}
+
+bool LLViewerLODTexture::scaleDown()
+{
+    if(hasGLTexture() && mCachedRawDiscardLevel > getDiscardLevel())
+    {
+        switchToCachedImage();
+
+        LLTexturePipelineTester* tester = (LLTexturePipelineTester*)LLMetricPerformanceTesterBasic::getTester(sTesterName);
+        if (tester)
+        {
+            tester->setStablizingTime();
+        }
+
+        return true;
+    }
+    return false;
+}
+//----------------------------------------------------------------------------------------------
+//end of LLViewerLODTexture
+//----------------------------------------------------------------------------------------------
+
+//----------------------------------------------------------------------------------------------
+//start of LLViewerMediaTexture
+//----------------------------------------------------------------------------------------------
+//static
+void LLViewerMediaTexture::updateClass()
+{
+    LL_PROFILE_ZONE_SCOPED_CATEGORY_TEXTURE;
+    static const F32 MAX_INACTIVE_TIME = 30.f;
+
+#if 0
+    //force to play media.
+    gSavedSettings.setBOOL("AudioStreamingMedia", true);
+#endif
+
+    for(media_map_t::iterator iter = sMediaMap.begin(); iter != sMediaMap.end(); )
+    {
+        LLViewerMediaTexture* mediap = iter->second;
+
+        if(mediap->getNumRefs() == 1) //one reference by sMediaMap
+        {
+            //
+            //Note: delay some time to delete the media textures to stop endlessly creating and immediately removing media texture.
+            //
+            if(mediap->getLastReferencedTimer()->getElapsedTimeF32() > MAX_INACTIVE_TIME)
+            {
+                media_map_t::iterator cur = iter++;
+                sMediaMap.erase(cur);
+                continue;
+            }
+        }
+        ++iter;
+    }
+}
+
+//static
+void LLViewerMediaTexture::removeMediaImplFromTexture(const LLUUID& media_id)
+{
+    LLViewerMediaTexture* media_tex = findMediaTexture(media_id);
+    if(media_tex)
+    {
+        media_tex->invalidateMediaImpl();
+    }
+}
+
+//static
+void LLViewerMediaTexture::cleanUpClass()
+{
+    sMediaMap.clear();
+}
+
+//static
+LLViewerMediaTexture* LLViewerMediaTexture::findMediaTexture(const LLUUID& media_id)
+{
+    media_map_t::iterator iter = sMediaMap.find(media_id);
+    if(iter == sMediaMap.end())
+    {
+        return NULL;
+    }
+
+    LLViewerMediaTexture* media_tex = iter->second;
+    media_tex->setMediaImpl();
+    media_tex->getLastReferencedTimer()->reset();
+
+    return media_tex;
+}
+
+LLViewerMediaTexture::LLViewerMediaTexture(const LLUUID& id, bool usemipmaps, LLImageGL* gl_image)
+    : LLViewerTexture(id, usemipmaps),
+    mMediaImplp(NULL),
+    mUpdateVirtualSizeTime(0)
+{
+    sMediaMap.insert(std::make_pair(id, this));
+
+    mGLTexturep = gl_image;
+
+    if(mGLTexturep.isNull())
+    {
+        generateGLTexture();
+    }
+
+    mGLTexturep->setAllowCompression(false);
+
+    mGLTexturep->setNeedsAlphaAndPickMask(false);
+
+    mIsPlaying = false;
+
+    setMediaImpl();
+
+    setCategory(LLGLTexture::MEDIA);
+
+    LLViewerTexture* tex = gTextureList.findImage(mID, TEX_LIST_STANDARD);
+    if(tex) //this media is a parcel media for tex.
+    {
+        tex->setParcelMedia(this);
+    }
+}
+
+//virtual
+LLViewerMediaTexture::~LLViewerMediaTexture()
+{
+    LLViewerTexture* tex = gTextureList.findImage(mID, TEX_LIST_STANDARD);
+    if(tex) //this media is a parcel media for tex.
+    {
+        tex->setParcelMedia(NULL);
+    }
+}
+
+void LLViewerMediaTexture::reinit(bool usemipmaps /* = true */)
+{
+    llassert(mGLTexturep.notNull());
+
+    mUseMipMaps = usemipmaps;
+    getLastReferencedTimer()->reset();
+    mGLTexturep->setUseMipMaps(mUseMipMaps);
+    mGLTexturep->setNeedsAlphaAndPickMask(false);
+}
+
+void LLViewerMediaTexture::setUseMipMaps(bool mipmap)
+{
+    mUseMipMaps = mipmap;
+
+    if(mGLTexturep.notNull())
+    {
+        mGLTexturep->setUseMipMaps(mipmap);
+    }
+}
+
+//virtual
+S8 LLViewerMediaTexture::getType() const
+{
+    return LLViewerTexture::MEDIA_TEXTURE;
+}
+
+void LLViewerMediaTexture::invalidateMediaImpl()
+{
+    mMediaImplp = NULL;
+}
+
+void LLViewerMediaTexture::setMediaImpl()
+{
+    if(!mMediaImplp)
+    {
+        mMediaImplp = LLViewerMedia::getInstance()->getMediaImplFromTextureID(mID);
+    }
+}
+
+//return true if all faces to reference to this media texture are found
+//Note: mMediaFaceList is valid only for the current instant
+//      because it does not check the face validity after the current frame.
+bool LLViewerMediaTexture::findFaces()
+{
+    mMediaFaceList.clear();
+
+    bool ret = true;
+
+    LLViewerTexture* tex = gTextureList.findImage(mID, TEX_LIST_STANDARD);
+    if(tex) //this media is a parcel media for tex.
+    {
+        for (U32 ch = 0; ch < LLRender::NUM_TEXTURE_CHANNELS; ++ch)
+        {
+            const ll_face_list_t* face_list = tex->getFaceList(ch);
+            U32 end = tex->getNumFaces(ch);
+        for(U32 i = 0; i < end; i++)
+        {
+            if ((*face_list)[i]->isMediaAllowed())
+            {
+                mMediaFaceList.push_back((*face_list)[i]);
+            }
+        }
+    }
+    }
+
+    if(!mMediaImplp)
+    {
+        return true;
+    }
+
+    //for media on a face.
+    const std::list< LLVOVolume* >* obj_list = mMediaImplp->getObjectList();
+    std::list< LLVOVolume* >::const_iterator iter = obj_list->begin();
+    for(; iter != obj_list->end(); ++iter)
+    {
+        LLVOVolume* obj = *iter;
+        if (obj->isDead())
+        {
+            // Isn't supposed to happen, objects are supposed to detach
+            // themselves on markDead()
+            // If this happens, viewer is likely to crash
+            llassert(0);
+            LL_WARNS() << "Dead object in mMediaImplp's object list" << LL_ENDL;
+            ret = false;
+            continue;
+        }
+
+        if (obj->mDrawable.isNull() || obj->mDrawable->isDead())
+        {
+            ret = false;
+            continue;
+        }
+
+        S32 face_id = -1;
+        S32 num_faces = obj->mDrawable->getNumFaces();
+        while((face_id = obj->getFaceIndexWithMediaImpl(mMediaImplp, face_id)) > -1 && face_id < num_faces)
+        {
+            LLFace* facep = obj->mDrawable->getFace(face_id);
+            if(facep)
+            {
+                mMediaFaceList.push_back(facep);
+            }
+            else
+            {
+                ret = false;
+            }
+        }
+    }
+
+    return ret;
+}
+
+void LLViewerMediaTexture::initVirtualSize()
+{
+    if(mIsPlaying)
+    {
+        return;
+    }
+
+    findFaces();
+    for(std::list< LLFace* >::iterator iter = mMediaFaceList.begin(); iter!= mMediaFaceList.end(); ++iter)
+    {
+        addTextureStats((*iter)->getVirtualSize());
+    }
+}
+
+void LLViewerMediaTexture::addMediaToFace(LLFace* facep)
+{
+    if(facep)
+    {
+        facep->setHasMedia(true);
+    }
+    if(!mIsPlaying)
+    {
+        return; //no need to add the face because the media is not in playing.
+    }
+
+    switchTexture(LLRender::DIFFUSE_MAP, facep);
+}
+
+void LLViewerMediaTexture::removeMediaFromFace(LLFace* facep)
+{
+    if(!facep)
+    {
+        return;
+    }
+    facep->setHasMedia(false);
+
+    if(!mIsPlaying)
+    {
+        return; //no need to remove the face because the media is not in playing.
+    }
+
+    mIsPlaying = false; //set to remove the media from the face.
+    switchTexture(LLRender::DIFFUSE_MAP, facep);
+    mIsPlaying = true; //set the flag back.
+
+    if(getTotalNumFaces() < 1) //no face referencing to this media
+    {
+        stopPlaying();
+    }
+}
+
+//virtual
+void LLViewerMediaTexture::addFace(U32 ch, LLFace* facep)
+{
+    LLViewerTexture::addFace(ch, facep);
+
+    const LLTextureEntry* te = facep->getTextureEntry();
+    if(te && te->getID().notNull())
+    {
+        LLViewerTexture* tex = gTextureList.findImage(te->getID(), TEX_LIST_STANDARD);
+        if(tex)
+        {
+            mTextureList.push_back(tex);//increase the reference number by one for tex to avoid deleting it.
+            return;
+        }
+    }
+
+    //check if it is a parcel media
+    if(facep->getTexture() && facep->getTexture() != this && facep->getTexture()->getID() == mID)
+    {
+        mTextureList.push_back(facep->getTexture()); //a parcel media.
+        return;
+    }
+
+    if(te && te->getID().notNull()) //should have a texture
+    {
+        LL_WARNS_ONCE() << "The face's texture " << te->getID() << " is not valid. Face must have a valid texture before media texture." << LL_ENDL;
+        // This might break the object, but it likely isn't a 'recoverable' situation.
+        LLViewerFetchedTexture* tex = LLViewerTextureManager::getFetchedTexture(te->getID());
+        mTextureList.push_back(tex);
+    }
+}
+
+//virtual
+void LLViewerMediaTexture::removeFace(U32 ch, LLFace* facep)
+{
+    LLViewerTexture::removeFace(ch, facep);
+
+    const LLTextureEntry* te = facep->getTextureEntry();
+    if(te && te->getID().notNull())
+    {
+        LLViewerTexture* tex = gTextureList.findImage(te->getID(), TEX_LIST_STANDARD);
+        if(tex)
+        {
+            for(std::list< LLPointer<LLViewerTexture> >::iterator iter = mTextureList.begin();
+                iter != mTextureList.end(); ++iter)
+            {
+                if(*iter == tex)
+                {
+                    mTextureList.erase(iter); //decrease the reference number for tex by one.
+                    return;
+                }
+            }
+
+            std::vector<const LLTextureEntry*> te_list;
+
+            for (U32 ch = 0; ch < 3; ++ch)
+            {
+            //
+            //we have some trouble here: the texture of the face is changed.
+            //we need to find the former texture, and remove it from the list to avoid memory leaking.
+
+                llassert(mNumFaces[ch] <= mFaceList[ch].size());
+
+                for(U32 j = 0; j < mNumFaces[ch]; j++)
+                {
+                    te_list.push_back(mFaceList[ch][j]->getTextureEntry());//all textures are in use.
+                }
+            }
+
+            if (te_list.empty())
+            {
+                mTextureList.clear();
+                return;
+            }
+
+            S32 end = te_list.size();
+
+            for(std::list< LLPointer<LLViewerTexture> >::iterator iter = mTextureList.begin();
+                iter != mTextureList.end(); ++iter)
+            {
+                S32 i = 0;
+
+                for(i = 0; i < end; i++)
+                {
+                    if(te_list[i] && te_list[i]->getID() == (*iter)->getID())//the texture is in use.
+                    {
+                        te_list[i] = NULL;
+                        break;
+                    }
+                }
+                if(i == end) //no hit for this texture, remove it.
+                {
+                    mTextureList.erase(iter); //decrease the reference number for tex by one.
+                    return;
+                }
+            }
+        }
+    }
+
+    //check if it is a parcel media
+    for(std::list< LLPointer<LLViewerTexture> >::iterator iter = mTextureList.begin();
+                iter != mTextureList.end(); ++iter)
+    {
+        if((*iter)->getID() == mID)
+        {
+            mTextureList.erase(iter); //decrease the reference number for tex by one.
+            return;
+        }
+    }
+
+    if(te && te->getID().notNull()) //should have a texture but none found
+    {
+        LL_ERRS() << "mTextureList texture reference number is corrupted. Texture id: " << te->getID() << " List size: " << (U32)mTextureList.size() << LL_ENDL;
+    }
+}
+
+void LLViewerMediaTexture::stopPlaying()
+{
+    // Don't stop the media impl playing here -- this breaks non-inworld media (login screen, search, and media browser).
+//  if(mMediaImplp)
+//  {
+//      mMediaImplp->stop();
+//  }
+    mIsPlaying = false;
+}
+
+void LLViewerMediaTexture::switchTexture(U32 ch, LLFace* facep)
+{
+    if(facep)
+    {
+        //check if another media is playing on this face.
+        if(facep->getTexture() && facep->getTexture() != this
+            && facep->getTexture()->getType() == LLViewerTexture::MEDIA_TEXTURE)
+        {
+            if(mID == facep->getTexture()->getID()) //this is a parcel media
+            {
+                return; //let the prim media win.
+            }
+        }
+
+        if(mIsPlaying) //old textures switch to the media texture
+        {
+            facep->switchTexture(ch, this);
+        }
+        else //switch to old textures.
+        {
+            const LLTextureEntry* te = facep->getTextureEntry();
+            if(te)
+            {
+                LLViewerTexture* tex = te->getID().notNull() ? gTextureList.findImage(te->getID(), TEX_LIST_STANDARD) : NULL;
+                if(!tex && te->getID() != mID)//try parcel media.
+                {
+                    tex = gTextureList.findImage(mID, TEX_LIST_STANDARD);
+                }
+                if(!tex)
+                {
+                    tex = LLViewerFetchedTexture::sDefaultImagep;
+                }
+                facep->switchTexture(ch, tex);
+            }
+        }
+    }
+}
+
+void LLViewerMediaTexture::setPlaying(bool playing)
+{
+    if(!mMediaImplp)
+    {
+        return;
+    }
+    if(!playing && !mIsPlaying)
+    {
+        return; //media is already off
+    }
+
+    if(playing == mIsPlaying && !mMediaImplp->isUpdated())
+    {
+        return; //nothing has changed since last time.
+    }
+
+    mIsPlaying = playing;
+    if(mIsPlaying) //is about to play this media
+    {
+        if(findFaces())
+        {
+            //about to update all faces.
+            mMediaImplp->setUpdated(false);
+        }
+
+        if(mMediaFaceList.empty())//no face pointing to this media
+        {
+            stopPlaying();
+            return;
+        }
+
+        for(std::list< LLFace* >::iterator iter = mMediaFaceList.begin(); iter!= mMediaFaceList.end(); ++iter)
+        {
+            switchTexture(LLRender::DIFFUSE_MAP, *iter);
+        }
+    }
+    else //stop playing this media
+    {
+        U32 ch = LLRender::DIFFUSE_MAP;
+
+        llassert(mNumFaces[ch] <= mFaceList[ch].size());
+        for(U32 i = mNumFaces[ch]; i; i--)
+        {
+            switchTexture(ch, mFaceList[ch][i - 1]); //current face could be removed in this function.
+        }
+    }
+    return;
+}
+
+//virtual
+F32 LLViewerMediaTexture::getMaxVirtualSize()
+{
+    if(LLFrameTimer::getFrameCount() == mUpdateVirtualSizeTime)
+    {
+        return mMaxVirtualSize;
+    }
+    mUpdateVirtualSizeTime = LLFrameTimer::getFrameCount();
+
+    if(!mMaxVirtualSizeResetCounter)
+    {
+        addTextureStats(0.f, false);//reset
+    }
+
+    if(mIsPlaying) //media is playing
+    {
+        for (U32 ch = 0; ch < LLRender::NUM_TEXTURE_CHANNELS; ++ch)
+        {
+            llassert(mNumFaces[ch] <= mFaceList[ch].size());
+            for(U32 i = 0; i < mNumFaces[ch]; i++)
+            {
+                LLFace* facep = mFaceList[ch][i];
+            if(facep->getDrawable()->isRecentlyVisible())
+            {
+                addTextureStats(facep->getVirtualSize());
+            }
+        }
+    }
+    }
+    else //media is not in playing
+    {
+        findFaces();
+
+        if(!mMediaFaceList.empty())
+        {
+            for(std::list< LLFace* >::iterator iter = mMediaFaceList.begin(); iter!= mMediaFaceList.end(); ++iter)
+            {
+                LLFace* facep = *iter;
+                if(facep->getDrawable()->isRecentlyVisible())
+                {
+                    addTextureStats(facep->getVirtualSize());
+                }
+            }
+        }
+    }
+
+    if(mMaxVirtualSizeResetCounter > 0)
+    {
+        mMaxVirtualSizeResetCounter--;
+    }
+    reorganizeFaceList();
+    reorganizeVolumeList();
+
+    return mMaxVirtualSize;
+}
+//----------------------------------------------------------------------------------------------
+//end of LLViewerMediaTexture
+//----------------------------------------------------------------------------------------------
+
+//----------------------------------------------------------------------------------------------
+//start of LLTexturePipelineTester
+//----------------------------------------------------------------------------------------------
+LLTexturePipelineTester::LLTexturePipelineTester() : LLMetricPerformanceTesterWithSession(sTesterName)
+{
+    addMetric("TotalBytesLoaded");
+    addMetric("TotalBytesLoadedFromCache");
+    addMetric("TotalBytesLoadedForLargeImage");
+    addMetric("TotalBytesLoadedForSculpties");
+    addMetric("StartFetchingTime");
+    addMetric("TotalGrayTime");
+    addMetric("TotalStablizingTime");
+    addMetric("StartTimeLoadingSculpties");
+    addMetric("EndTimeLoadingSculpties");
+
+    addMetric("Time");
+    addMetric("TotalBytesBound");
+    addMetric("TotalBytesBoundForLargeImage");
+    addMetric("PercentageBytesBound");
+
+    mTotalBytesLoaded = (S32Bytes)0;
+    mTotalBytesLoadedFromCache = (S32Bytes)0;
+    mTotalBytesLoadedForLargeImage = (S32Bytes)0;
+    mTotalBytesLoadedForSculpties = (S32Bytes)0;
+
+    reset();
+}
+
+LLTexturePipelineTester::~LLTexturePipelineTester()
+{
+    LLViewerTextureManager::sTesterp = NULL;
+}
+
+void LLTexturePipelineTester::update()
+{
+    mLastTotalBytesUsed = mTotalBytesUsed;
+    mLastTotalBytesUsedForLargeImage = mTotalBytesUsedForLargeImage;
+    mTotalBytesUsed = (S32Bytes)0;
+    mTotalBytesUsedForLargeImage = (S32Bytes)0;
+
+    if(LLAppViewer::getTextureFetch()->getNumRequests() > 0) //fetching list is not empty
+    {
+        if(mPause)
+        {
+            //start a new fetching session
+            reset();
+            mStartFetchingTime = LLImageGL::sLastFrameTime;
+            mPause = false;
+        }
+
+        //update total gray time
+        if(mUsingDefaultTexture)
+        {
+            mUsingDefaultTexture = false;
+            mTotalGrayTime = LLImageGL::sLastFrameTime - mStartFetchingTime;
+        }
+
+        //update the stablizing timer.
+        updateStablizingTime();
+
+        outputTestResults();
+    }
+    else if(!mPause)
+    {
+        //stop the current fetching session
+        mPause = true;
+        outputTestResults();
+        reset();
+    }
+}
+
+void LLTexturePipelineTester::reset()
+{
+    mPause = true;
+
+    mUsingDefaultTexture = false;
+    mStartStablizingTime = 0.0f;
+    mEndStablizingTime = 0.0f;
+
+    mTotalBytesUsed = (S32Bytes)0;
+    mTotalBytesUsedForLargeImage = (S32Bytes)0;
+    mLastTotalBytesUsed = (S32Bytes)0;
+    mLastTotalBytesUsedForLargeImage = (S32Bytes)0;
+
+    mStartFetchingTime = 0.0f;
+
+    mTotalGrayTime = 0.0f;
+    mTotalStablizingTime = 0.0f;
+
+    mStartTimeLoadingSculpties = 1.0f;
+    mEndTimeLoadingSculpties = 0.0f;
+}
+
+//virtual
+void LLTexturePipelineTester::outputTestRecord(LLSD *sd)
+{
+    std::string currentLabel = getCurrentLabelName();
+    (*sd)[currentLabel]["TotalBytesLoaded"]              = (LLSD::Integer)mTotalBytesLoaded.value();
+    (*sd)[currentLabel]["TotalBytesLoadedFromCache"]     = (LLSD::Integer)mTotalBytesLoadedFromCache.value();
+    (*sd)[currentLabel]["TotalBytesLoadedForLargeImage"] = (LLSD::Integer)mTotalBytesLoadedForLargeImage.value();
+    (*sd)[currentLabel]["TotalBytesLoadedForSculpties"]  = (LLSD::Integer)mTotalBytesLoadedForSculpties.value();
+
+    (*sd)[currentLabel]["StartFetchingTime"]             = (LLSD::Real)mStartFetchingTime;
+    (*sd)[currentLabel]["TotalGrayTime"]                 = (LLSD::Real)mTotalGrayTime;
+    (*sd)[currentLabel]["TotalStablizingTime"]           = (LLSD::Real)mTotalStablizingTime;
+
+    (*sd)[currentLabel]["StartTimeLoadingSculpties"]     = (LLSD::Real)mStartTimeLoadingSculpties;
+    (*sd)[currentLabel]["EndTimeLoadingSculpties"]       = (LLSD::Real)mEndTimeLoadingSculpties;
+
+    (*sd)[currentLabel]["Time"]                          = LLImageGL::sLastFrameTime;
+    (*sd)[currentLabel]["TotalBytesBound"]               = (LLSD::Integer)mLastTotalBytesUsed.value();
+    (*sd)[currentLabel]["TotalBytesBoundForLargeImage"]  = (LLSD::Integer)mLastTotalBytesUsedForLargeImage.value();
+    (*sd)[currentLabel]["PercentageBytesBound"]          = (LLSD::Real)(100.f * mLastTotalBytesUsed / mTotalBytesLoaded);
+}
+
+void LLTexturePipelineTester::updateTextureBindingStats(const LLViewerTexture* imagep)
+{
+    U32Bytes mem_size = imagep->getTextureMemory();
+    mTotalBytesUsed += mem_size;
+
+    if(MIN_LARGE_IMAGE_AREA <= (U32)(mem_size.value() / (U32)imagep->getComponents()))
+    {
+        mTotalBytesUsedForLargeImage += mem_size;
+    }
+}
+
+void LLTexturePipelineTester::updateTextureLoadingStats(const LLViewerFetchedTexture* imagep, const LLImageRaw* raw_imagep, bool from_cache)
+{
+    U32Bytes data_size = (U32Bytes)raw_imagep->getDataSize();
+    mTotalBytesLoaded += data_size;
+
+    if(from_cache)
+    {
+        mTotalBytesLoadedFromCache += data_size;
+    }
+
+    if(MIN_LARGE_IMAGE_AREA <= (U32)(data_size.value() / (U32)raw_imagep->getComponents()))
+    {
+        mTotalBytesLoadedForLargeImage += data_size;
+    }
+
+    if(imagep->forSculpt())
+    {
+        mTotalBytesLoadedForSculpties += data_size;
+
+        if(mStartTimeLoadingSculpties > mEndTimeLoadingSculpties)
+        {
+            mStartTimeLoadingSculpties = LLImageGL::sLastFrameTime;
+        }
+        mEndTimeLoadingSculpties = LLImageGL::sLastFrameTime;
+    }
+}
+
+void LLTexturePipelineTester::updateGrayTextureBinding()
+{
+    mUsingDefaultTexture = true;
+}
+
+void LLTexturePipelineTester::setStablizingTime()
+{
+    if(mStartStablizingTime <= mStartFetchingTime)
+    {
+        mStartStablizingTime = LLImageGL::sLastFrameTime;
+    }
+    mEndStablizingTime = LLImageGL::sLastFrameTime;
+}
+
+void LLTexturePipelineTester::updateStablizingTime()
+{
+    if(mStartStablizingTime > mStartFetchingTime)
+    {
+        F32 t = mEndStablizingTime - mStartStablizingTime;
+
+        if(t > F_ALMOST_ZERO && (t - mTotalStablizingTime) < F_ALMOST_ZERO)
+        {
+            //already stablized
+            mTotalStablizingTime = LLImageGL::sLastFrameTime - mStartStablizingTime;
+
+            //cancel the timer
+            mStartStablizingTime = 0.f;
+            mEndStablizingTime = 0.f;
+        }
+        else
+        {
+            mTotalStablizingTime = t;
+        }
+    }
+    mTotalStablizingTime = 0.f;
+}
+
+//virtual
+void LLTexturePipelineTester::compareTestSessions(llofstream* os)
+{
+    LLTexturePipelineTester::LLTextureTestSession* base_sessionp = dynamic_cast<LLTexturePipelineTester::LLTextureTestSession*>(mBaseSessionp);
+    LLTexturePipelineTester::LLTextureTestSession* current_sessionp = dynamic_cast<LLTexturePipelineTester::LLTextureTestSession*>(mCurrentSessionp);
+    if(!base_sessionp || !current_sessionp)
+    {
+        LL_ERRS() << "type of test session does not match!" << LL_ENDL;
+    }
+
+    //compare and output the comparison
+    *os << llformat("%s\n", getTesterName().c_str());
+    *os << llformat("AggregateResults\n");
+
+    compareTestResults(os, "TotalGrayTime", base_sessionp->mTotalGrayTime, current_sessionp->mTotalGrayTime);
+    compareTestResults(os, "TotalStablizingTime", base_sessionp->mTotalStablizingTime, current_sessionp->mTotalStablizingTime);
+    compareTestResults(os, "StartTimeLoadingSculpties", base_sessionp->mStartTimeLoadingSculpties, current_sessionp->mStartTimeLoadingSculpties);
+    compareTestResults(os, "TotalTimeLoadingSculpties", base_sessionp->mTotalTimeLoadingSculpties, current_sessionp->mTotalTimeLoadingSculpties);
+
+    compareTestResults(os, "TotalBytesLoaded", base_sessionp->mTotalBytesLoaded, current_sessionp->mTotalBytesLoaded);
+    compareTestResults(os, "TotalBytesLoadedFromCache", base_sessionp->mTotalBytesLoadedFromCache, current_sessionp->mTotalBytesLoadedFromCache);
+    compareTestResults(os, "TotalBytesLoadedForLargeImage", base_sessionp->mTotalBytesLoadedForLargeImage, current_sessionp->mTotalBytesLoadedForLargeImage);
+    compareTestResults(os, "TotalBytesLoadedForSculpties", base_sessionp->mTotalBytesLoadedForSculpties, current_sessionp->mTotalBytesLoadedForSculpties);
+
+    *os << llformat("InstantResults\n");
+    S32 size = llmin(base_sessionp->mInstantPerformanceListCounter, current_sessionp->mInstantPerformanceListCounter);
+    for(S32 i = 0; i < size; i++)
+    {
+        *os << llformat("Time(B-T)-%.4f-%.4f\n", base_sessionp->mInstantPerformanceList[i].mTime, current_sessionp->mInstantPerformanceList[i].mTime);
+
+        compareTestResults(os, "AverageBytesUsedPerSecond", base_sessionp->mInstantPerformanceList[i].mAverageBytesUsedPerSecond,
+            current_sessionp->mInstantPerformanceList[i].mAverageBytesUsedPerSecond);
+
+        compareTestResults(os, "AverageBytesUsedForLargeImagePerSecond", base_sessionp->mInstantPerformanceList[i].mAverageBytesUsedForLargeImagePerSecond,
+            current_sessionp->mInstantPerformanceList[i].mAverageBytesUsedForLargeImagePerSecond);
+
+        compareTestResults(os, "AveragePercentageBytesUsedPerSecond", base_sessionp->mInstantPerformanceList[i].mAveragePercentageBytesUsedPerSecond,
+            current_sessionp->mInstantPerformanceList[i].mAveragePercentageBytesUsedPerSecond);
+    }
+
+    if(size < base_sessionp->mInstantPerformanceListCounter)
+    {
+        for(S32 i = size; i < base_sessionp->mInstantPerformanceListCounter; i++)
+        {
+            *os << llformat("Time(B-T)-%.4f- \n", base_sessionp->mInstantPerformanceList[i].mTime);
+
+            *os << llformat(", AverageBytesUsedPerSecond, %d, N/A \n", base_sessionp->mInstantPerformanceList[i].mAverageBytesUsedPerSecond);
+            *os << llformat(", AverageBytesUsedForLargeImagePerSecond, %d, N/A \n", base_sessionp->mInstantPerformanceList[i].mAverageBytesUsedForLargeImagePerSecond);
+            *os << llformat(", AveragePercentageBytesUsedPerSecond, %.4f, N/A \n", base_sessionp->mInstantPerformanceList[i].mAveragePercentageBytesUsedPerSecond);
+        }
+    }
+    else if(size < current_sessionp->mInstantPerformanceListCounter)
+    {
+        for(S32 i = size; i < current_sessionp->mInstantPerformanceListCounter; i++)
+        {
+            *os << llformat("Time(B-T)- -%.4f\n", current_sessionp->mInstantPerformanceList[i].mTime);
+
+            *os << llformat(", AverageBytesUsedPerSecond, N/A, %d\n", current_sessionp->mInstantPerformanceList[i].mAverageBytesUsedPerSecond);
+            *os << llformat(", AverageBytesUsedForLargeImagePerSecond, N/A, %d\n", current_sessionp->mInstantPerformanceList[i].mAverageBytesUsedForLargeImagePerSecond);
+            *os << llformat(", AveragePercentageBytesUsedPerSecond, N/A, %.4f\n", current_sessionp->mInstantPerformanceList[i].mAveragePercentageBytesUsedPerSecond);
+        }
+    }
+}
+
+//virtual
+LLMetricPerformanceTesterWithSession::LLTestSession* LLTexturePipelineTester::loadTestSession(LLSD* log)
+{
+    LLTexturePipelineTester::LLTextureTestSession* sessionp = new LLTexturePipelineTester::LLTextureTestSession();
+    if(!sessionp)
+    {
+        return NULL;
+    }
+
+    F32 total_gray_time = 0.f;
+    F32 total_stablizing_time = 0.f;
+    F32 total_loading_sculpties_time = 0.f;
+
+    F32 start_fetching_time = -1.f;
+    F32 start_fetching_sculpties_time = 0.f;
+
+    F32 last_time = 0.0f;
+    S32 frame_count = 0;
+
+    sessionp->mInstantPerformanceListCounter = 0;
+    sessionp->mInstantPerformanceList.resize(128);
+    sessionp->mInstantPerformanceList[sessionp->mInstantPerformanceListCounter].mAverageBytesUsedPerSecond = 0;
+    sessionp->mInstantPerformanceList[sessionp->mInstantPerformanceListCounter].mAverageBytesUsedForLargeImagePerSecond = 0;
+    sessionp->mInstantPerformanceList[sessionp->mInstantPerformanceListCounter].mAveragePercentageBytesUsedPerSecond = 0.f;
+    sessionp->mInstantPerformanceList[sessionp->mInstantPerformanceListCounter].mTime = 0.f;
+
+    //load a session
+    std::string currentLabel = getCurrentLabelName();
+    bool in_log = (*log).has(currentLabel);
+    while (in_log)
+    {
+        LLSD::String label = currentLabel;
+
+        if(sessionp->mInstantPerformanceListCounter >= (S32)sessionp->mInstantPerformanceList.size())
+        {
+            sessionp->mInstantPerformanceList.resize(sessionp->mInstantPerformanceListCounter + 128);
+        }
+
+        //time
+        F32 start_time = (*log)[label]["StartFetchingTime"].asReal();
+        F32 cur_time   = (*log)[label]["Time"].asReal();
+        if(start_time - start_fetching_time > F_ALMOST_ZERO) //fetching has paused for a while
+        {
+            sessionp->mTotalGrayTime += total_gray_time;
+            sessionp->mTotalStablizingTime += total_stablizing_time;
+
+            sessionp->mStartTimeLoadingSculpties = start_fetching_sculpties_time;
+            sessionp->mTotalTimeLoadingSculpties += total_loading_sculpties_time;
+
+            start_fetching_time = start_time;
+            total_gray_time = 0.f;
+            total_stablizing_time = 0.f;
+            total_loading_sculpties_time = 0.f;
+        }
+        else
+        {
+            total_gray_time = (*log)[label]["TotalGrayTime"].asReal();
+            total_stablizing_time = (*log)[label]["TotalStablizingTime"].asReal();
+
+            total_loading_sculpties_time = (*log)[label]["EndTimeLoadingSculpties"].asReal() - (*log)[label]["StartTimeLoadingSculpties"].asReal();
+            if(start_fetching_sculpties_time < 0.f && total_loading_sculpties_time > 0.f)
+            {
+                start_fetching_sculpties_time = (*log)[label]["StartTimeLoadingSculpties"].asReal();
+            }
+        }
+
+        //total loaded bytes
+        sessionp->mTotalBytesLoaded = (*log)[label]["TotalBytesLoaded"].asInteger();
+        sessionp->mTotalBytesLoadedFromCache = (*log)[label]["TotalBytesLoadedFromCache"].asInteger();
+        sessionp->mTotalBytesLoadedForLargeImage = (*log)[label]["TotalBytesLoadedForLargeImage"].asInteger();
+        sessionp->mTotalBytesLoadedForSculpties = (*log)[label]["TotalBytesLoadedForSculpties"].asInteger();
+
+        //instant metrics
+        sessionp->mInstantPerformanceList[sessionp->mInstantPerformanceListCounter].mAverageBytesUsedPerSecond +=
+            (*log)[label]["TotalBytesBound"].asInteger();
+        sessionp->mInstantPerformanceList[sessionp->mInstantPerformanceListCounter].mAverageBytesUsedForLargeImagePerSecond +=
+            (*log)[label]["TotalBytesBoundForLargeImage"].asInteger();
+        sessionp->mInstantPerformanceList[sessionp->mInstantPerformanceListCounter].mAveragePercentageBytesUsedPerSecond +=
+            (*log)[label]["PercentageBytesBound"].asReal();
+        frame_count++;
+        if(cur_time - last_time >= 1.0f)
+        {
+            sessionp->mInstantPerformanceList[sessionp->mInstantPerformanceListCounter].mAverageBytesUsedPerSecond /= frame_count;
+            sessionp->mInstantPerformanceList[sessionp->mInstantPerformanceListCounter].mAverageBytesUsedForLargeImagePerSecond /= frame_count;
+            sessionp->mInstantPerformanceList[sessionp->mInstantPerformanceListCounter].mAveragePercentageBytesUsedPerSecond /= frame_count;
+            sessionp->mInstantPerformanceList[sessionp->mInstantPerformanceListCounter].mTime = last_time;
+
+            frame_count = 0;
+            last_time = cur_time;
+            sessionp->mInstantPerformanceListCounter++;
+            sessionp->mInstantPerformanceList[sessionp->mInstantPerformanceListCounter].mAverageBytesUsedPerSecond = 0;
+            sessionp->mInstantPerformanceList[sessionp->mInstantPerformanceListCounter].mAverageBytesUsedForLargeImagePerSecond = 0;
+            sessionp->mInstantPerformanceList[sessionp->mInstantPerformanceListCounter].mAveragePercentageBytesUsedPerSecond = 0.f;
+            sessionp->mInstantPerformanceList[sessionp->mInstantPerformanceListCounter].mTime = 0.f;
+        }
+        // Next label
+        incrementCurrentCount();
+        currentLabel = getCurrentLabelName();
+        in_log = (*log).has(currentLabel);
+    }
+
+    sessionp->mTotalGrayTime += total_gray_time;
+    sessionp->mTotalStablizingTime += total_stablizing_time;
+
+    if(sessionp->mStartTimeLoadingSculpties < 0.f)
+    {
+        sessionp->mStartTimeLoadingSculpties = start_fetching_sculpties_time;
+    }
+    sessionp->mTotalTimeLoadingSculpties += total_loading_sculpties_time;
+
+    return sessionp;
+}
+
+LLTexturePipelineTester::LLTextureTestSession::LLTextureTestSession()
+{
+    reset();
+}
+LLTexturePipelineTester::LLTextureTestSession::~LLTextureTestSession()
+{
+}
+void LLTexturePipelineTester::LLTextureTestSession::reset()
+{
+    mTotalGrayTime = 0.0f;
+    mTotalStablizingTime = 0.0f;
+
+    mStartTimeLoadingSculpties = 0.0f;
+    mTotalTimeLoadingSculpties = 0.0f;
+
+    mTotalBytesLoaded = 0;
+    mTotalBytesLoadedFromCache = 0;
+    mTotalBytesLoadedForLargeImage = 0;
+    mTotalBytesLoadedForSculpties = 0;
+
+    mInstantPerformanceListCounter = 0;
+}
+//----------------------------------------------------------------------------------------------
+//end of LLTexturePipelineTester
+//----------------------------------------------------------------------------------------------
+