
/**
 * @file llviewertexture.cpp
 * @brief Object which handles a received image (and associated texture(s))
 *
 * $LicenseInfo:firstyear=2000&license=viewerlgpl$
 * Second Life Viewer Source Code
 * Copyright (C) 2010, Linden Research, Inc.
 *
 * This library is free software; you can redistribute it and/or
 * modify it under the terms of the GNU Lesser General Public
 * License as published by the Free Software Foundation;
 * version 2.1 of the License only.
 *
 * This library is distributed in the hope that it will be useful,
 * but WITHOUT ANY WARRANTY; without even the implied warranty of
 * MERCHANTABILITY or FITNESS FOR A PARTICULAR PURPOSE.  See the GNU
 * Lesser General Public License for more details.
 *
 * You should have received a copy of the GNU Lesser General Public
 * License along with this library; if not, write to the Free Software
 * Foundation, Inc., 51 Franklin Street, Fifth Floor, Boston, MA  02110-1301  USA
 *
 * Linden Research, Inc., 945 Battery Street, San Francisco, CA  94111  USA
 * $/LicenseInfo$
 */

#include "llviewerprecompiledheaders.h"

#include "llviewertexture.h"

// Library includes
#include "llmath.h"
#include "llerror.h"
#include "llgl.h"
#include "llglheaders.h"
#include "llhost.h"
#include "llimage.h"
#include "llimagebmp.h"
#include "llimagej2c.h"
#include "llimagetga.h"
#include "llstl.h"
#include "message.h"
#include "lltimer.h"

// viewer includes
#include "llimagegl.h"
#include "lldrawpool.h"
#include "lltexturefetch.h"
#include "llviewertexturelist.h"
#include "llviewercontrol.h"
#include "pipeline.h"
#include "llappviewer.h"
#include "llface.h"
#include "llviewercamera.h"
#include "lltextureentry.h"
#include "lltexturemanagerbridge.h"
#include "llmediaentry.h"
#include "llvovolume.h"
#include "llviewermedia.h"
#include "lltexturecache.h"
#include "llviewerwindow.h"
#include "llwindow.h"
///////////////////////////////////////////////////////////////////////////////

// statics
LLPointer<LLViewerTexture>        LLViewerTexture::sNullImagep = nullptr;
LLPointer<LLViewerTexture>        LLViewerTexture::sBlackImagep = nullptr;
LLPointer<LLViewerTexture>        LLViewerTexture::sCheckerBoardImagep = nullptr;
LLPointer<LLViewerFetchedTexture> LLViewerFetchedTexture::sMissingAssetImagep = nullptr;
LLPointer<LLViewerFetchedTexture> LLViewerFetchedTexture::sWhiteImagep = nullptr;
LLPointer<LLViewerFetchedTexture> LLViewerFetchedTexture::sDefaultImagep = nullptr;
LLPointer<LLViewerFetchedTexture> LLViewerFetchedTexture::sSmokeImagep = nullptr;
LLPointer<LLViewerFetchedTexture> LLViewerFetchedTexture::sFlatNormalImagep = nullptr;
LLPointer<LLViewerFetchedTexture> LLViewerFetchedTexture::sDefaultIrradiancePBRp;
// [SL:KB] - Patch: Render-TextureToggle (Catznip-4.0)
LLPointer<LLViewerFetchedTexture> LLViewerFetchedTexture::sDefaultDiffuseImagep = NULL;
// [/SL:KB]
LLViewerMediaTexture::media_map_t LLViewerMediaTexture::sMediaMap;
LLTexturePipelineTester* LLViewerTextureManager::sTesterp = nullptr;
F32 LLViewerFetchedTexture::sMaxVirtualSize = 8192.f*8192.f;

const std::string sTesterName("TextureTester");

S32 LLViewerTexture::sImageCount = 0;
S32 LLViewerTexture::sRawCount = 0;
S32 LLViewerTexture::sAuxCount = 0;
LLFrameTimer LLViewerTexture::sEvaluationTimer;
F32 LLViewerTexture::sDesiredDiscardBias = 0.f;

S32 LLViewerTexture::sMaxSculptRez = 128; //max sculpt image size
constexpr S32 MAX_CACHED_RAW_IMAGE_AREA = 64 * 64;
const S32 MAX_CACHED_RAW_SCULPT_IMAGE_AREA = LLViewerTexture::sMaxSculptRez * LLViewerTexture::sMaxSculptRez;
constexpr S32 MAX_CACHED_RAW_TERRAIN_IMAGE_AREA = 128 * 128;
constexpr S32 DEFAULT_ICON_DIMENSIONS = 32;
constexpr S32 DEFAULT_THUMBNAIL_DIMENSIONS = 256;
U32 LLViewerTexture::sMinLargeImageSize = 65536; //256 * 256.
U32 LLViewerTexture::sMaxSmallImageSize = MAX_CACHED_RAW_IMAGE_AREA;
bool LLViewerTexture::sFreezeImageUpdates = false;
F32 LLViewerTexture::sCurrentTime = 0.0f;

constexpr F32 MEMORY_CHECK_WAIT_TIME = 1.0f;
constexpr F32 MIN_VRAM_BUDGET = 768.f;
F32 LLViewerTexture::sFreeVRAMMegabytes = MIN_VRAM_BUDGET;

LLViewerTexture::EDebugTexels LLViewerTexture::sDebugTexelsMode = LLViewerTexture::DEBUG_TEXELS_OFF;

const F64 log_2 = log(2.0);

/*const*/ U32 DESIRED_NORMAL_TEXTURE_SIZE = (U32)LLViewerFetchedTexture::MAX_IMAGE_SIZE_DEFAULT; // <FS:Ansariel> Max texture resolution

LLUUID LLViewerTexture::sInvisiprimTexture1 = LLUUID::null;
LLUUID LLViewerTexture::sInvisiprimTexture2 = LLUUID::null;
#define TEX_INVISIPRIM1 "e97cf410-8e61-7005-ec06-629eba4cd1fb"
#define TEX_INVISIPRIM2 "38b86f85-2575-52a9-a531-23108d8da837"


//----------------------------------------------------------------------------------------------
//namespace: LLViewerTextureAccess
//----------------------------------------------------------------------------------------------

LLLoadedCallbackEntry::LLLoadedCallbackEntry(loaded_callback_func cb,
                      S32 discard_level,
                      bool need_imageraw, // Needs image raw for the callback
                      void* userdata,
                      LLLoadedCallbackEntry::source_callback_list_t* src_callback_list,
                      LLViewerFetchedTexture* target,
                      bool pause)
    : mCallback(cb),
      mLastUsedDiscard(MAX_DISCARD_LEVEL+1),
      mDesiredDiscard(discard_level),
      mNeedsImageRaw(need_imageraw),
      mUserData(userdata),
      mSourceCallbackList(src_callback_list),
      mPaused(pause)
{
    if(mSourceCallbackList)
    {
        mSourceCallbackList->insert(LLTextureKey(target->getID(), (ETexListType)target->getTextureListType()));
    }
}

LLLoadedCallbackEntry::~LLLoadedCallbackEntry()
{
}

void LLLoadedCallbackEntry::removeTexture(LLViewerFetchedTexture* tex)
{
    if (mSourceCallbackList && tex)
    {
        mSourceCallbackList->erase(LLTextureKey(tex->getID(), (ETexListType)tex->getTextureListType()));
    }
}

//static
void LLLoadedCallbackEntry::cleanUpCallbackList(LLLoadedCallbackEntry::source_callback_list_t* callback_list)
{
    //clear texture callbacks.
    if(callback_list && !callback_list->empty())
    {
        for(LLLoadedCallbackEntry::source_callback_list_t::iterator iter = callback_list->begin();
                iter != callback_list->end(); ++iter)
        {
            LLViewerFetchedTexture* tex = gTextureList.findImage(*iter);
            if(tex)
            {
                tex->deleteCallbackEntry(callback_list);
            }
        }
        callback_list->clear();
    }
}

LLViewerMediaTexture* LLViewerTextureManager::createMediaTexture(const LLUUID &media_id, bool usemipmaps, LLImageGL* gl_image)
{
    return new LLViewerMediaTexture(media_id, usemipmaps, gl_image);
}

void LLViewerTextureManager::findFetchedTextures(const LLUUID& id, std::vector<LLViewerFetchedTexture*> &output)
{
    return gTextureList.findTexturesByID(id, output);
}

void  LLViewerTextureManager::findTextures(const LLUUID& id, std::vector<LLViewerTexture*> &output)
{
    LL_PROFILE_ZONE_SCOPED_CATEGORY_TEXTURE;
    std::vector<LLViewerFetchedTexture*> fetched_output;
    gTextureList.findTexturesByID(id, fetched_output);
    std::vector<LLViewerFetchedTexture*>::iterator iter = fetched_output.begin();
    while (iter != fetched_output.end())
    {
        output.push_back(*iter);
        iter++;
    }

    //search media texture list
    if (output.empty())
    {
        LLViewerTexture* tex;
        tex = LLViewerTextureManager::findMediaTexture(id);
        if (tex)
        {
            output.push_back(tex);
        }
    }

}

LLViewerFetchedTexture* LLViewerTextureManager::findFetchedTexture(const LLUUID& id, S32 tex_type)
{
    LL_PROFILE_ZONE_SCOPED_CATEGORY_TEXTURE;
    return gTextureList.findImage(id, (ETexListType)tex_type);
}

LLViewerMediaTexture* LLViewerTextureManager::findMediaTexture(const LLUUID &media_id)
{
    return LLViewerMediaTexture::findMediaTexture(media_id);
}

LLViewerMediaTexture*  LLViewerTextureManager::getMediaTexture(const LLUUID& id, bool usemipmaps, LLImageGL* gl_image)
{
    LLViewerMediaTexture* tex = LLViewerMediaTexture::findMediaTexture(id);
    if(!tex)
    {
        tex = LLViewerTextureManager::createMediaTexture(id, usemipmaps, gl_image);
    }

    tex->initVirtualSize();

    return tex;
}

LLViewerFetchedTexture* LLViewerTextureManager::staticCastToFetchedTexture(LLTexture* tex, bool report_error)
{
    if(!tex)
    {
        return NULL;
    }

    S8 type = tex->getType();
    if(type == LLViewerTexture::FETCHED_TEXTURE || type == LLViewerTexture::LOD_TEXTURE)
    {
        return static_cast<LLViewerFetchedTexture*>(tex);
    }

    if(report_error)
    {
        LL_ERRS() << "not a fetched texture type: " << type << LL_ENDL;
    }

    return NULL;
}

LLPointer<LLViewerTexture> LLViewerTextureManager::getLocalTexture(bool usemipmaps, bool generate_gl_tex)
{
    LLPointer<LLViewerTexture> tex = new LLViewerTexture(usemipmaps);
    if(generate_gl_tex)
    {
        tex->generateGLTexture();
        tex->setCategory(LLGLTexture::LOCAL);
    }
    return tex;
}
LLPointer<LLViewerTexture> LLViewerTextureManager::getLocalTexture(const LLUUID& id, bool usemipmaps, bool generate_gl_tex)
{
    LLPointer<LLViewerTexture> tex = new LLViewerTexture(id, usemipmaps);
    if(generate_gl_tex)
    {
        tex->generateGLTexture();
        tex->setCategory(LLGLTexture::LOCAL);
    }
    return tex;
}
LLPointer<LLViewerTexture> LLViewerTextureManager::getLocalTexture(const LLImageRaw* raw, bool usemipmaps)
{
    LLPointer<LLViewerTexture> tex = new LLViewerTexture(raw, usemipmaps);
    tex->setCategory(LLGLTexture::LOCAL);
    return tex;
}
LLPointer<LLViewerTexture> LLViewerTextureManager::getLocalTexture(const U32 width, const U32 height, const U8 components, bool usemipmaps, bool generate_gl_tex)
{
    LLPointer<LLViewerTexture> tex = new LLViewerTexture(width, height, components, usemipmaps);
    if(generate_gl_tex)
    {
        tex->generateGLTexture();
        tex->setCategory(LLGLTexture::LOCAL);
    }
    return tex;
}

LLViewerFetchedTexture* LLViewerTextureManager::getFetchedTexture(const LLImageRaw* raw, FTType type, bool usemipmaps)
{
    LLImageDataSharedLock lock(raw);
    LLViewerFetchedTexture* ret = new LLViewerFetchedTexture(raw, type, usemipmaps);
    gTextureList.addImage(ret, TEX_LIST_STANDARD);
    return ret;
}

LLViewerFetchedTexture* LLViewerTextureManager::getFetchedTexture(
                                                   const LLUUID &image_id,
                                                   FTType f_type,
                                                   bool usemipmaps,
                                                   LLViewerTexture::EBoostLevel boost_priority,
                                                   S8 texture_type,
                                                   LLGLint internal_format,
                                                   LLGLenum primary_format,
                                                   LLHost request_from_host)
{
    return gTextureList.getImage(image_id, f_type, usemipmaps, boost_priority, texture_type, internal_format, primary_format, request_from_host);
}

LLViewerFetchedTexture* LLViewerTextureManager::getFetchedTextureFromFile(
                                                   const std::string& filename,
                                                   FTType f_type,
                                                   bool usemipmaps,
                                                   LLViewerTexture::EBoostLevel boost_priority,
                                                   S8 texture_type,
                                                   LLGLint internal_format,
                                                   LLGLenum primary_format,
                                                   const LLUUID& force_id)
{
    return gTextureList.getImageFromFile(filename, f_type, usemipmaps, boost_priority, texture_type, internal_format, primary_format, force_id);
}

//static
LLViewerFetchedTexture* LLViewerTextureManager::getFetchedTextureFromUrl(const std::string& url,
                                     FTType f_type,
                                     bool usemipmaps,
                                     LLViewerTexture::EBoostLevel boost_priority,
                                     S8 texture_type,
                                     LLGLint internal_format,
                                     LLGLenum primary_format,
                                     const LLUUID& force_id
                                     )
{
    return gTextureList.getImageFromUrl(url, f_type, usemipmaps, boost_priority, texture_type, internal_format, primary_format, force_id);
}

//static
LLImageRaw* LLViewerTextureManager::getRawImageFromMemory(const U8* data, U32 size, std::string_view mimetype)
{
    return gTextureList.getRawImageFromMemory(data, size, mimetype);
}

//static
LLViewerFetchedTexture* LLViewerTextureManager::getFetchedTextureFromMemory(const U8* data, U32 size, std::string_view mimetype)
{
    return gTextureList.getImageFromMemory(data, size, mimetype);
}

LLViewerFetchedTexture* LLViewerTextureManager::getFetchedTextureFromHost(const LLUUID& image_id, FTType f_type, LLHost host)
{
    return gTextureList.getImageFromHost(image_id, f_type, host);
}

// Create a bridge to the viewer texture manager.
class LLViewerTextureManagerBridge : public LLTextureManagerBridge
{
    /*virtual*/ LLPointer<LLGLTexture> getLocalTexture(bool usemipmaps = true, bool generate_gl_tex = true)
    {
        return LLViewerTextureManager::getLocalTexture(usemipmaps, generate_gl_tex);
    }

    /*virtual*/ LLPointer<LLGLTexture> getLocalTexture(const U32 width, const U32 height, const U8 components, bool usemipmaps, bool generate_gl_tex = true)
    {
        return LLViewerTextureManager::getLocalTexture(width, height, components, usemipmaps, generate_gl_tex);
    }

    /*virtual*/ LLGLTexture* getFetchedTexture(const LLUUID &image_id)
    {
        return LLViewerTextureManager::getFetchedTexture(image_id);
    }
};


void LLViewerTextureManager::init()
{
    {
        LLPointer<LLImageRaw> raw = new LLImageRaw(1,1,3);
        raw->clear(0x77, 0x77, 0x77, 0xFF);
        LLViewerTexture::sNullImagep = LLViewerTextureManager::getLocalTexture(raw.get(), true);
    }

    const S32 dim = 128;
    LLPointer<LLImageRaw> image_raw = new LLImageRaw(dim,dim,3);
    U8* data = image_raw->getData();

    memset(data, 0, dim * dim * 3);
    LLViewerTexture::sBlackImagep = LLViewerTextureManager::getLocalTexture(image_raw.get(), true);

#if 1
    LLPointer<LLViewerFetchedTexture> imagep = LLViewerTextureManager::getFetchedTexture(IMG_DEFAULT);
    LLViewerFetchedTexture::sDefaultImagep = imagep;

    for (S32 i = 0; i<dim; i++)
    {
        for (S32 j = 0; j<dim; j++)
        {
#if 0
            const S32 border = 2;
            if (i<border || j<border || i>=(dim-border) || j>=(dim-border))
            {
                *data++ = 0xff;
                *data++ = 0xff;
                *data++ = 0xff;
            }
            else
#endif
            {
                *data++ = 0x7f;
                *data++ = 0x7f;
                *data++ = 0x7f;
            }
        }
    }
    imagep->createGLTexture(0, image_raw);
    image_raw = NULL;
#else
    LLViewerFetchedTexture::sDefaultImagep = LLViewerTextureManager::getFetchedTexture(IMG_DEFAULT, true, LLGLTexture::BOOST_UI);
#endif
    LLViewerFetchedTexture::sDefaultImagep->dontDiscard();
    LLViewerFetchedTexture::sDefaultImagep->setCategory(LLGLTexture::OTHER);

    image_raw = new LLImageRaw(32,32,3);
    data = image_raw->getData();

    for (S32 i = 0; i < (32*32*3); i+=3)
    {
        S32 x = (i % (32*3)) / (3*16);
        S32 y = i / (32*3*16);
        U8 color = ((x + y) % 2) * 255;
        data[i] = color;
        data[i+1] = color;
        data[i+2] = color;
    }

    LLViewerTexture::sCheckerBoardImagep = LLViewerTextureManager::getLocalTexture(image_raw.get(), true);

    LLViewerTexture::initClass();

    // Create a texture manager bridge.
    gTextureManagerBridgep = new LLViewerTextureManagerBridge;

    if (LLMetricPerformanceTesterBasic::isMetricLogRequested(sTesterName) && !LLMetricPerformanceTesterBasic::getTester(sTesterName))
    {
        sTesterp = new LLTexturePipelineTester();
        if (!sTesterp->isValid())
        {
            delete sTesterp;
            sTesterp = NULL;
        }
    }
}

void LLViewerTextureManager::cleanup()
{
    stop_glerror();

    delete gTextureManagerBridgep;
    LLImageGL::sDefaultGLTexture = NULL;
    LLViewerTexture::sNullImagep = NULL;
    LLViewerTexture::sBlackImagep = NULL;
    LLViewerTexture::sCheckerBoardImagep = NULL;
    LLViewerFetchedTexture::sDefaultImagep = NULL;
    LLViewerFetchedTexture::sSmokeImagep = NULL;
    LLViewerFetchedTexture::sMissingAssetImagep = NULL;
    LLTexUnit::sWhiteTexture = 0;
    LLViewerFetchedTexture::sWhiteImagep = NULL;

    LLViewerFetchedTexture::sFlatNormalImagep = NULL;
    LLViewerFetchedTexture::sDefaultIrradiancePBRp = NULL;

    LLViewerMediaTexture::cleanUpClass();
}

//----------------------------------------------------------------------------------------------
//----------------------------------------------------------------------------------------------
//start of LLViewerTexture
//----------------------------------------------------------------------------------------------
// static
void LLViewerTexture::initClass()
{
    LLImageGL::sDefaultGLTexture = LLViewerFetchedTexture::sDefaultImagep->getGLTexture();

<<<<<<< HEAD
    if (sInvisiprimTexture1.isNull())
    {
        sInvisiprimTexture1 = LLUUID(TEX_INVISIPRIM1);
    }
    if (sInvisiprimTexture2.isNull())
    {
        sInvisiprimTexture2 = LLUUID(TEX_INVISIPRIM2);
    }
}

=======
>>>>>>> daa24016
//static
void LLViewerTexture::updateClass()
{
    LL_PROFILE_ZONE_SCOPED_CATEGORY_TEXTURE;
    sCurrentTime = gFrameTimeSeconds;

    LLTexturePipelineTester* tester = (LLTexturePipelineTester*)LLMetricPerformanceTesterBasic::getTester(sTesterName);
    if (tester)
    {
        tester->update();
    }

    LLViewerMediaTexture::updateClass();

    static LLCachedControl<U32> max_vram_budget(gSavedSettings, "RenderMaxVRAMBudget", 0);

    F64 texture_bytes_alloc = LLImageGL::getTextureBytesAllocated() / 1024.0 / 512.0;
    F64 vertex_bytes_alloc = LLVertexBuffer::getBytesAllocated() / 1024.0 / 512.0;
    F64 render_bytes_alloc = LLRenderTarget::sBytesAllocated / 1024.0 / 512.0;

    // get an estimate of how much video memory we're using
    // NOTE: our metrics miss about half the vram we use, so this biases high but turns out to typically be within 5% of the real number
    F32 used = (F32)ll_round(texture_bytes_alloc + vertex_bytes_alloc + render_bytes_alloc);

    F32 budget = max_vram_budget == 0 ? (F32)gGLManager.mVRAM : (F32)max_vram_budget;

    // try to leave half a GB for everyone else, but keep at least 768MB for ourselves
    F32 target = llmax(budget - 512.f, MIN_VRAM_BUDGET);
    sFreeVRAMMegabytes = llmax(target - used, 0.f);

    F32 over_pct = (used - target) / target;

    bool is_low = over_pct > 0.f;

    if (isSystemMemoryLow())
    {
        is_low = true;
        // System RAM is low -> ramp up discard bias over time to free memory
        LL_DEBUGS("TextureMemory") << "System memory is low, use more aggressive discard bias." << LL_ENDL;
        if (sEvaluationTimer.getElapsedTimeF32() > MEMORY_CHECK_WAIT_TIME)
        {
            static LLCachedControl<F32> low_mem_min_discard_increment(gSavedSettings, "RenderLowMemMinDiscardIncrement", .1f);
            sDesiredDiscardBias += (F32) low_mem_min_discard_increment * (F32) gFrameIntervalSeconds;
            sEvaluationTimer.reset();
        }
    }
    else
    {
        LL_DEBUGS("TextureMemory") << "System memory is plentiful, act normally." << LL_ENDL;
        sDesiredDiscardBias = llmax(sDesiredDiscardBias, 1.f + over_pct);

<<<<<<< HEAD
=======
    F32 over_pct = (used - target) / target;

    bool is_low = over_pct > 0.f;

    if (isSystemMemoryLow())
    {
        is_low = true;
        // System RAM is low -> ramp up discard bias over time to free memory
        if (sEvaluationTimer.getElapsedTimeF32() > MEMORY_CHECK_WAIT_TIME)
        {
            static LLCachedControl<F32> low_mem_min_discard_increment(gSavedSettings, "RenderLowMemMinDiscardIncrement", .1f);
            sDesiredDiscardBias += (F32) low_mem_min_discard_increment * (F32) gFrameIntervalSeconds;
            sEvaluationTimer.reset();
        }
    }
    else
    {
        sDesiredDiscardBias = llmax(sDesiredDiscardBias, 1.f + over_pct);

>>>>>>> daa24016
        if (sDesiredDiscardBias > 1.f && over_pct < 0.f)
        {
            sDesiredDiscardBias -= gFrameIntervalSeconds * 0.01f;
        }
    }
<<<<<<< HEAD

    static bool was_low = false;
    if (is_low && !was_low)
    {
        LL_WARNS() << "Low system memory detected, emergency downrezzing off screen textures" << LL_ENDL;
        sDesiredDiscardBias = llmax(sDesiredDiscardBias, 1.5f);

        for (auto image : gTextureList)
        {
            gTextureList.updateImageDecodePriority(image);
        }
    }

    was_low = is_low;

    sDesiredDiscardBias = llclamp(sDesiredDiscardBias, 1.f, 3.f);

    LLViewerTexture::sFreezeImageUpdates = false;
}

//static
bool LLViewerTexture::isSystemMemoryLow()
{
    static LLFrameTimer timer;
    static U32Megabytes physical_res = U32Megabytes(U32_MAX);

    static LLCachedControl<U32> min_free_main_memory(gSavedSettings, "RenderMinFreeMainMemoryThreshold", 512);
    const U32Megabytes MIN_FREE_MAIN_MEMORY(min_free_main_memory);

    if (timer.getElapsedTimeF32() < MEMORY_CHECK_WAIT_TIME) //call this once per second.
    {
        return physical_res < MIN_FREE_MAIN_MEMORY;
    }

=======

    static bool was_low = false;
    if (is_low && !was_low)
    {
        LL_WARNS() << "Low system memory detected, emergency downrezzing off screen textures" << LL_ENDL;
        sDesiredDiscardBias = llmax(sDesiredDiscardBias, 1.5f);

        for (auto& image : gTextureList)
        {
            gTextureList.updateImageDecodePriority(image, false /*will modify gTextureList otherwise!*/);
        }
    }

    was_low = is_low;

    sDesiredDiscardBias = llclamp(sDesiredDiscardBias, 1.f, 3.f);

    LLViewerTexture::sFreezeImageUpdates = false;
}

//static
bool LLViewerTexture::isSystemMemoryLow()
{
    static LLFrameTimer timer;
    static U32Megabytes physical_res = U32Megabytes(U32_MAX);

    static LLCachedControl<U32> min_free_main_memory(gSavedSettings, "RenderMinFreeMainMemoryThreshold", 512);
    const U32Megabytes MIN_FREE_MAIN_MEMORY(min_free_main_memory);

    if (timer.getElapsedTimeF32() < MEMORY_CHECK_WAIT_TIME) //call this once per second.
    {
        return physical_res < MIN_FREE_MAIN_MEMORY;
    }

>>>>>>> daa24016
    timer.reset();

    LLMemory::updateMemoryInfo();
    physical_res = LLMemory::getAvailableMemKB();
    return physical_res < MIN_FREE_MAIN_MEMORY;
}

//end of static functions
//-------------------------------------------------------------------------------------------
const U32 LLViewerTexture::sCurrentFileVersion = 1;

LLViewerTexture::LLViewerTexture(bool usemipmaps) :
    LLGLTexture(usemipmaps)
{
    init(true);

    mID.generate();
    sImageCount++;
}

LLViewerTexture::LLViewerTexture(const LLUUID& id, bool usemipmaps) :
    LLGLTexture(usemipmaps),
    mID(id)
{
    init(true);

    sImageCount++;
}

LLViewerTexture::LLViewerTexture(const U32 width, const U32 height, const U8 components, bool usemipmaps)  :
    LLGLTexture(width, height, components, usemipmaps)
{
    init(true);

    mID.generate();
    sImageCount++;
}

LLViewerTexture::LLViewerTexture(const LLImageRaw* raw, bool usemipmaps) :
    LLGLTexture(raw, usemipmaps)
{
    init(true);

    mID.generate();
    sImageCount++;
}

LLViewerTexture::~LLViewerTexture()
{
    // LL_DEBUGS("Avatar") << mID << LL_ENDL;
    cleanup();
    sImageCount--;
}

// virtual
void LLViewerTexture::init(bool firstinit)
{
    mMaxVirtualSize = 0.f;
    mMaxVirtualSizeResetInterval = 1;
    mMaxVirtualSizeResetCounter = mMaxVirtualSizeResetInterval;
    mParcelMedia = NULL;

    memset(&mNumVolumes, 0, sizeof(U32)* LLRender::NUM_VOLUME_TEXTURE_CHANNELS);
    mVolumeList[LLRender::LIGHT_TEX].clear();
    mVolumeList[LLRender::SCULPT_TEX].clear();

    for (U32 i = 0; i < LLRender::NUM_TEXTURE_CHANNELS; i++)
    {
        mNumFaces[i] = 0;
        mFaceList[i].clear();
    }

    mMainQueue  = LL::WorkQueue::getInstance("mainloop");
    mImageQueue = LL::WorkQueue::getInstance("LLImageGL");
}

//virtual
S8 LLViewerTexture::getType() const
{
    return LLViewerTexture::LOCAL_TEXTURE;
}

void LLViewerTexture::cleanup()
{
    if (LLAppViewer::getTextureFetch())
    {
        LLAppViewer::getTextureFetch()->updateRequestPriority(mID, 0.f);
    }

    mFaceList[LLRender::DIFFUSE_MAP].clear();
    mFaceList[LLRender::NORMAL_MAP].clear();
    mFaceList[LLRender::SPECULAR_MAP].clear();
    mVolumeList[LLRender::LIGHT_TEX].clear();
    mVolumeList[LLRender::SCULPT_TEX].clear();
}

// virtual
void LLViewerTexture::dump()
{
    LL_PROFILE_ZONE_SCOPED_CATEGORY_TEXTURE;
    LLGLTexture::dump();

    LL_INFOS() << "LLViewerTexture"
            << " mID " << mID
            << LL_ENDL;
}

void LLViewerTexture::setBoostLevel(S32 level)
{
    if(mBoostLevel != level)
    {
        mBoostLevel = level;
        if(mBoostLevel != LLViewerTexture::BOOST_NONE &&
            mBoostLevel != LLViewerTexture::BOOST_SELECTED &&
            mBoostLevel != LLViewerTexture::BOOST_ICON &&
            mBoostLevel != LLViewerTexture::BOOST_THUMBNAIL)
        {
            setNoDelete();
        }
    }

    // strongly encourage anything boosted to load at full res
    if (mBoostLevel >= LLViewerTexture::BOOST_HIGH)
    {
        mMaxVirtualSize = 2048.f * 2048.f;
    }
}

bool LLViewerTexture::isActiveFetching()
{
    return false;
}

bool LLViewerTexture::bindDebugImage(const S32 stage)
{
    LL_PROFILE_ZONE_SCOPED_CATEGORY_TEXTURE;
    if (stage < 0) return false;

    bool res = true;
    if (LLViewerTexture::sCheckerBoardImagep.notNull() && (this != LLViewerTexture::sCheckerBoardImagep.get()))
    {
        res = gGL.getTexUnit(stage)->bind(LLViewerTexture::sCheckerBoardImagep);
    }

    if(!res)
    {
        return bindDefaultImage(stage);
    }

    return res;
}

bool LLViewerTexture::bindDefaultImage(S32 stage)
{
    LL_PROFILE_ZONE_SCOPED_CATEGORY_TEXTURE;
    if (stage < 0) return false;

    bool res = true;
    if (LLViewerFetchedTexture::sDefaultImagep.notNull() && (this != LLViewerFetchedTexture::sDefaultImagep.get()))
    {
        // use default if we've got it
        res = gGL.getTexUnit(stage)->bind(LLViewerFetchedTexture::sDefaultImagep);
    }
    if (!res && LLViewerTexture::sNullImagep.notNull() && (this != LLViewerTexture::sNullImagep))
    {
        res = gGL.getTexUnit(stage)->bind(LLViewerTexture::sNullImagep);
    }
    if (!res)
    {
        LL_WARNS() << "LLViewerTexture::bindDefaultImage failed." << LL_ENDL;
    }
    stop_glerror();

    LLTexturePipelineTester* tester = (LLTexturePipelineTester*)LLMetricPerformanceTesterBasic::getTester(sTesterName);
    if (tester)
    {
        tester->updateGrayTextureBinding();
    }
    return res;
}

//virtual
bool LLViewerTexture::isMissingAsset()const
{
    return false;
}

//virtual
void LLViewerTexture::forceImmediateUpdate()
{
}

void LLViewerTexture::addTextureStats(F32 virtual_size, bool needs_gltexture) const
{
    LL_PROFILE_ZONE_SCOPED_CATEGORY_TEXTURE;
    if(needs_gltexture)
    {
        mNeedsGLTexture = true;
    }

    virtual_size = llmin(virtual_size, LLViewerFetchedTexture::sMaxVirtualSize);

    if (virtual_size > mMaxVirtualSize)
    {
        mMaxVirtualSize = virtual_size;
    }
}

void LLViewerTexture::resetTextureStats()
{
    mMaxVirtualSize = 0.0f;
    mMaxVirtualSizeResetCounter = 0;
}

//virtual
F32 LLViewerTexture::getMaxVirtualSize()
{
    return mMaxVirtualSize;
}

//virtual
void LLViewerTexture::setKnownDrawSize(S32 width, S32 height)
{
    //nothing here.
}

//virtual
void LLViewerTexture::addFace(U32 ch, LLFace* facep)
{
    LL_PROFILE_ZONE_SCOPED_CATEGORY_TEXTURE;
    llassert(ch < LLRender::NUM_TEXTURE_CHANNELS);

    if(mNumFaces[ch] >= mFaceList[ch].size())
    {
        mFaceList[ch].resize(2 * mNumFaces[ch] + 1);
    }
    mFaceList[ch][mNumFaces[ch]] = facep;
    facep->setIndexInTex(ch, mNumFaces[ch]);
    mNumFaces[ch]++;
    mLastFaceListUpdateTimer.reset();
}

//virtual
void LLViewerTexture::removeFace(U32 ch, LLFace* facep)
{
    LL_PROFILE_ZONE_SCOPED_CATEGORY_TEXTURE;
    llassert(ch < LLRender::NUM_TEXTURE_CHANNELS);

    if(mNumFaces[ch] > 1)
    {
        S32 index = facep->getIndexInTex(ch);
        llassert(index < (S32)mFaceList[ch].size());
        llassert(index < (S32)mNumFaces[ch]);
        mFaceList[ch][index] = mFaceList[ch][--mNumFaces[ch]];
        mFaceList[ch][index]->setIndexInTex(ch, index);
    }
    else
    {
        mFaceList[ch].clear();
        mNumFaces[ch] = 0;
    }
    mLastFaceListUpdateTimer.reset();
}

S32 LLViewerTexture::getTotalNumFaces() const
{
    S32 ret = 0;

    for (U32 i = 0; i < LLRender::NUM_TEXTURE_CHANNELS; ++i)
    {
        ret += mNumFaces[i];
    }

    return ret;
}

S32 LLViewerTexture::getNumFaces(U32 ch) const
{
    llassert(ch < LLRender::NUM_TEXTURE_CHANNELS);
    return mNumFaces[ch];
}


//virtual
void LLViewerTexture::addVolume(U32 ch, LLVOVolume* volumep)
{
    LL_PROFILE_ZONE_SCOPED_CATEGORY_TEXTURE;
    if (mNumVolumes[ch] >= mVolumeList[ch].size())
    {
        mVolumeList[ch].resize(2 * mNumVolumes[ch] + 1);
    }
    mVolumeList[ch][mNumVolumes[ch]] = volumep;
    volumep->setIndexInTex(ch, mNumVolumes[ch]);
    mNumVolumes[ch]++;
    mLastVolumeListUpdateTimer.reset();
}

//virtual
void LLViewerTexture::removeVolume(U32 ch, LLVOVolume* volumep)
{
    LL_PROFILE_ZONE_SCOPED_CATEGORY_TEXTURE;
    if (mNumVolumes[ch] > 1)
    {
        S32 index = volumep->getIndexInTex(ch);
        llassert(index < (S32)mVolumeList[ch].size());
        llassert(index < (S32)mNumVolumes[ch]);
        mVolumeList[ch][index] = mVolumeList[ch][--mNumVolumes[ch]];
        mVolumeList[ch][index]->setIndexInTex(ch, index);
    }
    else
    {
        mVolumeList[ch].clear();
        mNumVolumes[ch] = 0;
    }
    mLastVolumeListUpdateTimer.reset();
}

S32 LLViewerTexture::getNumVolumes(U32 ch) const
{
    return mNumVolumes[ch];
}

void LLViewerTexture::reorganizeFaceList()
{
    LL_PROFILE_ZONE_SCOPED_CATEGORY_TEXTURE;
    static const F32 MAX_WAIT_TIME = 20.f; // seconds
    static const U32 MAX_EXTRA_BUFFER_SIZE = 4;

    if(mLastFaceListUpdateTimer.getElapsedTimeF32() < MAX_WAIT_TIME)
    {
        return;
    }

    for (U32 i = 0; i < LLRender::NUM_TEXTURE_CHANNELS; ++i)
    {
        if(mNumFaces[i] + MAX_EXTRA_BUFFER_SIZE > mFaceList[i].size())
    {
        return;
    }

        mFaceList[i].erase(mFaceList[i].begin() + mNumFaces[i], mFaceList[i].end());
    }

    mLastFaceListUpdateTimer.reset();
}

void LLViewerTexture::reorganizeVolumeList()
{
    LL_PROFILE_ZONE_SCOPED_CATEGORY_TEXTURE;
    static const F32 MAX_WAIT_TIME = 20.f; // seconds
    static const U32 MAX_EXTRA_BUFFER_SIZE = 4;


    for (U32 i = 0; i < LLRender::NUM_VOLUME_TEXTURE_CHANNELS; ++i)
    {
        if (mNumVolumes[i] + MAX_EXTRA_BUFFER_SIZE > mVolumeList[i].size())
        {
            return;
        }
    }

    if(mLastVolumeListUpdateTimer.getElapsedTimeF32() < MAX_WAIT_TIME)
    {
        return;
    }

    mLastVolumeListUpdateTimer.reset();
    for (U32 i = 0; i < LLRender::NUM_VOLUME_TEXTURE_CHANNELS; ++i)
    {
        mVolumeList[i].erase(mVolumeList[i].begin() + mNumVolumes[i], mVolumeList[i].end());
    }
}

bool LLViewerTexture::isLargeImage()
<<<<<<< HEAD
{
    return  (S32)mTexelsPerImage > LLViewerTexture::sMinLargeImageSize;
}

bool LLViewerTexture::isInvisiprim()
{
    return isInvisiprim(mID);
}

//static
bool LLViewerTexture::isInvisiprim(LLUUID id)
=======
>>>>>>> daa24016
{
    return (id == sInvisiprimTexture1) || (id == sInvisiprimTexture2);
}

//virtual
void LLViewerTexture::updateBindStatsForTester()
{
    LLTexturePipelineTester* tester = (LLTexturePipelineTester*)LLMetricPerformanceTesterBasic::getTester(sTesterName);
    if (tester)
    {
        tester->updateTextureBindingStats(this);
    }
}

//----------------------------------------------------------------------------------------------
//end of LLViewerTexture
//----------------------------------------------------------------------------------------------

const std::string& fttype_to_string(const FTType& fttype)
{
    static const std::string ftt_unknown("FTT_UNKNOWN");
    static const std::string ftt_default("FTT_DEFAULT");
    static const std::string ftt_server_bake("FTT_SERVER_BAKE");
    static const std::string ftt_host_bake("FTT_HOST_BAKE");
    static const std::string ftt_map_tile("FTT_MAP_TILE");
    static const std::string ftt_local_file("FTT_LOCAL_FILE");
    static const std::string ftt_error("FTT_ERROR");
    switch(fttype)
    {
        case FTT_UNKNOWN: return ftt_unknown; break;
        case FTT_DEFAULT: return ftt_default; break;
        case FTT_SERVER_BAKE: return ftt_server_bake; break;
        case FTT_HOST_BAKE: return ftt_host_bake; break;
        case FTT_MAP_TILE: return ftt_map_tile; break;
        case FTT_LOCAL_FILE: return ftt_local_file; break;
    }
    return ftt_error;
}

//----------------------------------------------------------------------------------------------
//start of LLViewerFetchedTexture
//----------------------------------------------------------------------------------------------

//static
LLViewerFetchedTexture* LLViewerFetchedTexture::getSmokeImage()
{
    if (sSmokeImagep.isNull())
    {
        sSmokeImagep = LLViewerTextureManager::getFetchedTexture(IMG_SMOKE);
    }

    sSmokeImagep->addTextureStats(1024.f * 1024.f);

    return sSmokeImagep;
}

LLViewerFetchedTexture::LLViewerFetchedTexture(const LLUUID& id, FTType f_type, const LLHost& host, bool usemipmaps)
    : LLViewerTexture(id, usemipmaps),
    mTargetHost(host)
{
    init(true);
    mFTType = f_type;
    if (mFTType == FTT_HOST_BAKE)
    {
        // <FS:Ansariel> [Legacy Bake]
        //LL_WARNS() << "Unsupported fetch type " << mFTType << LL_ENDL;
        mCanUseHTTP = false;
        // </FS:Ansariel> [Legacy Bake]
    }
    generateGLTexture();
}

LLViewerFetchedTexture::LLViewerFetchedTexture(const LLImageRaw* raw, FTType f_type, bool usemipmaps)
    : LLViewerTexture(raw, usemipmaps)
{
    init(true);
    mFTType = f_type;
}

LLViewerFetchedTexture::LLViewerFetchedTexture(const std::string& url, FTType f_type, const LLUUID& id, bool usemipmaps)
    : LLViewerTexture(id, usemipmaps),
    mUrl(url)
{
    init(true);
    mFTType = f_type;
    generateGLTexture();
}

void LLViewerFetchedTexture::init(bool firstinit)
{
    mOrigWidth = 0;
    mOrigHeight = 0;
    mHasAux = false;
    mNeedsAux = false;
    mRequestedDiscardLevel = -1;
    mRequestedDownloadPriority = 0.f;
    mFullyLoaded = false;
    mCanUseHTTP = true;
    mDesiredDiscardLevel = MAX_DISCARD_LEVEL + 1;
    mMinDesiredDiscardLevel = MAX_DISCARD_LEVEL + 1;

    mDecodingAux = false;

    mKnownDrawWidth = 0;
    mKnownDrawHeight = 0;
    mKnownDrawSizeChanged = false;

    if (firstinit)
    {
        mInImageList = 0;
    }

    // Only set mIsMissingAsset true when we know for certain that the database
    // does not contain this image.
    mIsMissingAsset = false;

    mLoadedCallbackDesiredDiscardLevel = S8_MAX;
    mPauseLoadedCallBacks = false;

    mNeedsCreateTexture = false;

    mIsRawImageValid = false;
    mRawDiscardLevel = INVALID_DISCARD_LEVEL;
    mMinDiscardLevel = 0;

    mHasFetcher = false;
    mIsFetching = false;
    mFetchState = 0;
    mFetchPriority = 0;
    mDownloadProgress = 0.f;
    mFetchDeltaTime = 999999.f;
    mRequestDeltaTime = 0.f;
    mForSculpt = false;
    mIsFetched = false;
    mInFastCacheList = false;

    mSavedRawImage = NULL;
    mForceToSaveRawImage  = false;
    mSaveRawImage = false;
    mSavedRawDiscardLevel = -1;
    mDesiredSavedRawDiscardLevel = -1;
    mLastReferencedSavedRawImageTime = 0.0f;
    mKeptSavedRawImageTime = 0.f;
    mLastCallBackActiveTime = 0.f;
    mForceCallbackFetch = false;
    mInDebug = false;
    mUnremovable = false;

    mFTType = FTT_UNKNOWN;
}

LLViewerFetchedTexture::~LLViewerFetchedTexture()
{
    assert_main_thread();
    //*NOTE getTextureFetch can return NULL when Viewer is shutting down.
    // This is due to LLWearableList is singleton and is destroyed after
    // LLAppViewer::cleanup() was called. (see ticket EXT-177)
    if (mHasFetcher && LLAppViewer::getTextureFetch())
    {
        LLAppViewer::getTextureFetch()->deleteRequest(getID(), true);
    }
    cleanup();
}

//virtual
S8 LLViewerFetchedTexture::getType() const
{
    return LLViewerTexture::FETCHED_TEXTURE;
}

FTType LLViewerFetchedTexture::getFTType() const
{
    return mFTType;
}

void LLViewerFetchedTexture::cleanup()
{
    LL_PROFILE_ZONE_SCOPED_CATEGORY_TEXTURE;
    for(callback_list_t::iterator iter = mLoadedCallbackList.begin();
        iter != mLoadedCallbackList.end(); )
    {
        LLLoadedCallbackEntry *entryp = *iter++;
        // We never finished loading the image.  Indicate failure.
        // Note: this allows mLoadedCallbackUserData to be cleaned up.
        entryp->mCallback( false, this, NULL, NULL, 0, true, entryp->mUserData );
        entryp->removeTexture(this);
        delete entryp;
    }
    mLoadedCallbackList.clear();
    mNeedsAux = false;

    // Clean up image data
    destroyRawImage();
    mSavedRawImage = NULL;
    mSavedRawDiscardLevel = -1;
}

//access the fast cache
void LLViewerFetchedTexture::loadFromFastCache()
{
    LL_PROFILE_ZONE_SCOPED_CATEGORY_TEXTURE;
    if(!mInFastCacheList)
    {
        return; //no need to access the fast cache.
    }
    mInFastCacheList = false;

    add(LLTextureFetch::sCacheAttempt, 1.0);

    LLTimer fastCacheTimer;
    mRawImage = LLAppViewer::getTextureCache()->readFromFastCache(getID(), mRawDiscardLevel);
    if(mRawImage.notNull())
    {
        F32 cachReadTime = fastCacheTimer.getElapsedTimeF32();

        add(LLTextureFetch::sCacheHit, 1.0);
        record(LLTextureFetch::sCacheHitRate, LLUnits::Ratio::fromValue(1));
        sample(LLTextureFetch::sCacheReadLatency, cachReadTime);

        mFullWidth  = mRawImage->getWidth()  << mRawDiscardLevel;
        mFullHeight = mRawImage->getHeight() << mRawDiscardLevel;
        setTexelsPerImage();

        if(mFullWidth > MAX_IMAGE_SIZE || mFullHeight > MAX_IMAGE_SIZE)
        {
            //discard all oversized textures.
            destroyRawImage();
            LL_WARNS() << "oversized, setting as missing" << LL_ENDL;
            setIsMissingAsset();
            mRawDiscardLevel = INVALID_DISCARD_LEVEL;
        }
        else
        {
            if (mBoostLevel == LLGLTexture::BOOST_ICON)
            {
                // Shouldn't do anything usefull since texures in fast cache are 16x16,
                // it is here in case fast cache changes.
                S32 expected_width = mKnownDrawWidth > 0 ? mKnownDrawWidth : DEFAULT_ICON_DIMENSIONS;
                S32 expected_height = mKnownDrawHeight > 0 ? mKnownDrawHeight : DEFAULT_ICON_DIMENSIONS;
                if (mRawImage && (mRawImage->getWidth() > expected_width || mRawImage->getHeight() > expected_height))
                {
                    // scale oversized icon, no need to give more work to gl
                    mRawImage->scale(expected_width, expected_height);
                }
            }

            if (mBoostLevel == LLGLTexture::BOOST_THUMBNAIL)
            {
                S32 expected_width = mKnownDrawWidth > 0 ? mKnownDrawWidth : DEFAULT_THUMBNAIL_DIMENSIONS;
                S32 expected_height = mKnownDrawHeight > 0 ? mKnownDrawHeight : DEFAULT_THUMBNAIL_DIMENSIONS;
                if (mRawImage && (mRawImage->getWidth() > expected_width || mRawImage->getHeight() > expected_height))
                {
                    // scale oversized icon, no need to give more work to gl
                    mRawImage->scale(expected_width, expected_height);
                }
            }

            mRequestedDiscardLevel = mDesiredDiscardLevel + 1;
            mIsRawImageValid = true;
            addToCreateTexture();
        }
    }
    else
    {
        record(LLTextureFetch::sCacheHitRate, LLUnits::Ratio::fromValue(0));
    }
}

void LLViewerFetchedTexture::setForSculpt()
{
    static const S32 MAX_INTERVAL = 8; //frames

    forceToSaveRawImage(0, F32_MAX);

    setBoostLevel(llmax((S32)getBoostLevel(),
        (S32)LLGLTexture::BOOST_SCULPTED));

    mForSculpt = true;
    if(isForSculptOnly() && hasGLTexture() && !getBoundRecently())
    {
        destroyGLTexture(); //sculpt image does not need gl texture.
        mTextureState = ACTIVE;
    }
    setMaxVirtualSizeResetInterval(MAX_INTERVAL);
}

bool LLViewerFetchedTexture::isForSculptOnly() const
{
    return mForSculpt && !mNeedsGLTexture;
}

bool LLViewerFetchedTexture::isDeleted()
{
    return mTextureState == DELETED;
}

bool LLViewerFetchedTexture::isInactive()
{
    return mTextureState == INACTIVE;
}

bool LLViewerFetchedTexture::isDeletionCandidate()
{
    return mTextureState == DELETION_CANDIDATE;
}

void LLViewerFetchedTexture::setDeletionCandidate()
{
    if(mGLTexturep.notNull() && mGLTexturep->getTexName() && (mTextureState == INACTIVE))
    {
        mTextureState = DELETION_CANDIDATE;
    }
}

//set the texture inactive
void LLViewerFetchedTexture::setInactive()
{
    if(mTextureState == ACTIVE && mGLTexturep.notNull() && mGLTexturep->getTexName() && !mGLTexturep->getBoundRecently())
    {
        mTextureState = INACTIVE;
    }
}

bool LLViewerFetchedTexture::isFullyLoaded() const
{
    // Unfortunately, the boolean "mFullyLoaded" is never updated correctly so we use that logic
    // to check if the texture is there and completely downloaded
    return (mFullWidth != 0) && (mFullHeight != 0) && !mIsFetching && !mHasFetcher;
}


// virtual
void LLViewerFetchedTexture::dump()
{
    LLViewerTexture::dump();

    LL_INFOS() << "Dump : " << mID
            << ", mIsMissingAsset = " << (S32)mIsMissingAsset
            << ", mFullWidth = " << (S32)mFullWidth
            << ", mFullHeight = " << (S32)mFullHeight
            << ", mOrigWidth = " << (S32)mOrigWidth
            << ", mOrigHeight = " << (S32)mOrigHeight
            << LL_ENDL;
    LL_INFOS() << "     : "
            << " mFullyLoaded = " << (S32)mFullyLoaded
            << ", mFetchState = " << (S32)mFetchState
            << ", mFetchPriority = " << (S32)mFetchPriority
            << ", mDownloadProgress = " << (F32)mDownloadProgress
            << LL_ENDL;
    LL_INFOS() << "     : "
            << " mHasFetcher = " << (S32)mHasFetcher
            << ", mIsFetching = " << (S32)mIsFetching
            << ", mIsFetched = " << (S32)mIsFetched
            << ", mBoostLevel = " << (S32)mBoostLevel
            << LL_ENDL;
}

///////////////////////////////////////////////////////////////////////////////
// ONLY called from LLViewerFetchedTextureList
void LLViewerFetchedTexture::destroyTexture()
{
    LL_PROFILE_ZONE_SCOPED_CATEGORY_TEXTURE;

    if (mNeedsCreateTexture)//return if in the process of generating a new texture.
    {
        return;
    }

    //LL_DEBUGS("Avatar") << mID << LL_ENDL;
    destroyGLTexture();
    mFullyLoaded = false;
}

void LLViewerFetchedTexture::addToCreateTexture()
{
    LL_PROFILE_ZONE_SCOPED_CATEGORY_TEXTURE;
    bool force_update = false;
    if (getComponents() != mRawImage->getComponents())
    {
        // We've changed the number of components, so we need to move any
        // objects using this pool to a different pool.
        mComponents = mRawImage->getComponents();
        mGLTexturep->setComponents(mComponents);
        force_update = true;

        for (U32 j = 0; j < LLRender::NUM_TEXTURE_CHANNELS; ++j)
        {
            llassert(mNumFaces[j] <= mFaceList[j].size());

            for(U32 i = 0; i < mNumFaces[j]; i++)
            {
                mFaceList[j][i]->dirtyTexture();
            }
        }

        mSavedRawDiscardLevel = -1;
        mSavedRawImage = NULL;
    }

    if(isForSculptOnly())
    {
        //just update some variables, not to create a real GL texture.
        createGLTexture(mRawDiscardLevel, mRawImage, 0, false);
        mNeedsCreateTexture = false;
        destroyRawImage();
    }
    else if(!force_update && getDiscardLevel() > -1 && getDiscardLevel() <= mRawDiscardLevel)
    {
        mNeedsCreateTexture = false;
        destroyRawImage();
    }
    else
    {
        LL_PROFILE_ZONE_SCOPED_CATEGORY_TEXTURE;
#if 1
        //
        //if mRequestedDiscardLevel > mDesiredDiscardLevel, we assume the required image res keep going up,
        //so do not scale down the over qualified image.
        //Note: scaling down image is expensensive. Do it only when very necessary.
        //
        if(mRequestedDiscardLevel <= mDesiredDiscardLevel && !mForceToSaveRawImage)
        {
            U32 w = mFullWidth >> mRawDiscardLevel;
            U32 h = mFullHeight >> mRawDiscardLevel;

            //if big image, do not load extra data
            //scale it down to size >= LLViewerTexture::sMinLargeImageSize
            if(w * h > LLViewerTexture::sMinLargeImageSize)
            {
                S32 d_level = llmin(mRequestedDiscardLevel, (S32)mDesiredDiscardLevel) - mRawDiscardLevel;

                if(d_level > 0)
                {
                    S32 i = 0;
                    while((d_level > 0) && ((w >> i) * (h >> i) > LLViewerTexture::sMinLargeImageSize))
                    {
                        i++;
                        d_level--;
                    }
                    if(i > 0)
                    {
                        mRawDiscardLevel += i;
                        if(mRawDiscardLevel >= getDiscardLevel() && getDiscardLevel() > 0)
                        {
                            mNeedsCreateTexture = false;
                            destroyRawImage();
                            return;
                        }

                        {
                            //make a duplicate in case somebody else is using this raw image
                            mRawImage = mRawImage->scaled(w >> i, h >> i);
                        }
                    }
                }
            }
        }
#endif
        scheduleCreateTexture();
    }
    return;
}

// ONLY called from LLViewerTextureList
bool LLViewerFetchedTexture::preCreateTexture(S32 usename/*= 0*/)
{
    LL_PROFILE_ZONE_SCOPED_CATEGORY_TEXTURE;
#if LL_IMAGEGL_THREAD_CHECK
    mGLTexturep->checkActiveThread();
#endif

    if (!mNeedsCreateTexture)
    {
        destroyRawImage();
        return false;
    }
    mNeedsCreateTexture = false;

    if (mRawImage.isNull())
    {
        LL_ERRS() << "LLViewerTexture trying to create texture with no Raw Image" << LL_ENDL;
    }
    if (mRawImage->isBufferInvalid())
    {
        LL_WARNS() << "Can't create a texture: invalid image data" << LL_ENDL;
        destroyRawImage();
        return false;
    }
    //  LL_INFOS() << llformat("IMAGE Creating (%d) [%d x %d] Bytes: %d ",
    //                      mRawDiscardLevel,
    //                      mRawImage->getWidth(), mRawImage->getHeight(),mRawImage->getDataSize())
    //          << mID.getString() << LL_ENDL;

    // <FS:Techwolf Lupindo> texture comment metadata reader
    if (!mRawImage->mComment.empty())
    {
        std::string comment = mRawImage->mComment;
        mComment["comment"] = comment;
        std::size_t position = 0;
        std::size_t length = comment.length();
        while (position < length)
        {
            std::size_t equals_position = comment.find("=", position);
            if (equals_position != std::string::npos)
            {
                std::string type = comment.substr(position, equals_position - position);
                position = comment.find("&", position);
                if (position != std::string::npos)
                {
                    mComment[type] = comment.substr(equals_position + 1, position - (equals_position + 1));
                    position++;
                }
                else
                {
                    mComment[type] = comment.substr(equals_position + 1, length - (equals_position + 1));
                }
            }
            else
            {
                position = equals_position;
            }
        }
    }
    // </FS:Techwolf Lupindo>

    bool res = true;

    // store original size only for locally-sourced images
    if (mUrl.compare(0, 7, "file://") == 0)
    {
        mOrigWidth = mRawImage->getWidth();
        mOrigHeight = mRawImage->getHeight();

        // This is only safe because it's a local image and fetcher doesn't use raw data
        // from local images, but this might become unsafe in case of changes to fetcher
        if (mBoostLevel == BOOST_PREVIEW)
        {
            mRawImage->biasedScaleToPowerOfTwo(1024);
        }
        else
        { // leave black border, do not scale image content
            mRawImage->expandToPowerOfTwo(MAX_IMAGE_SIZE, false);
        }

        mFullWidth = mRawImage->getWidth();
        mFullHeight = mRawImage->getHeight();
        setTexelsPerImage();
    }
    else
    {
        mOrigWidth = mFullWidth;
        mOrigHeight = mFullHeight;
    }

    bool size_okay = true;

    S32 discard_level = mRawDiscardLevel;
    if (mRawDiscardLevel < 0)
    {
        LL_DEBUGS() << "Negative raw discard level when creating image: " << mRawDiscardLevel << LL_ENDL;
        discard_level = 0;
    }

    U32 raw_width = mRawImage->getWidth() << discard_level;
    U32 raw_height = mRawImage->getHeight() << discard_level;

    if (raw_width > MAX_IMAGE_SIZE || raw_height > MAX_IMAGE_SIZE)
    {
        LL_INFOS() << "Width or height is greater than " << MAX_IMAGE_SIZE << ": (" << raw_width << "," << raw_height << ")" << LL_ENDL;
        size_okay = false;
    }

    if (!LLImageGL::checkSize(mRawImage->getWidth(), mRawImage->getHeight()))
    {
        // A non power-of-two image was uploaded (through a non standard client)
        LL_INFOS() << "Non power of two width or height: (" << mRawImage->getWidth() << "," << mRawImage->getHeight() << ")" << LL_ENDL;
        size_okay = false;
    }

    if (!size_okay)
    {
        // An inappropriately-sized image was uploaded (through a non standard client)
        // We treat these images as missing assets which causes them to
        // be renderd as 'missing image' and to stop requesting data
        LL_WARNS() << "!size_ok, setting as missing" << LL_ENDL;
        setIsMissingAsset();
        destroyRawImage();
        return false;
    }

    if (mGLTexturep->getHasExplicitFormat())
    {
        LLGLenum format = mGLTexturep->getPrimaryFormat();
        S8 components = mRawImage->getComponents();
        if ((format == GL_RGBA && components < 4)
            || (format == GL_RGB && components < 3))
        {
            LL_WARNS() << "Can't create a texture " << mID << ": invalid image format " << std::hex << format << " vs components " << (U32)components << LL_ENDL;
            // Was expecting specific format but raw texture has insufficient components for
            // such format, using such texture will result in crash or will display wrongly
            // if we change format. Texture might be corrupted server side, so just set as
            // missing and clear cashed texture (do not cause reload loop, will retry&recover
            // during new session)
            setIsMissingAsset();
            destroyRawImage();
            LLAppViewer::getTextureCache()->removeFromCache(mID);
            return false;
        }
    }

    return res;
}

bool LLViewerFetchedTexture::createTexture(S32 usename/*= 0*/)
{
    if (!mNeedsCreateTexture)
    {
        return false;
    }

    bool res = mGLTexturep->createGLTexture(mRawDiscardLevel, mRawImage, usename, true, mBoostLevel);

    return res;
}

void LLViewerFetchedTexture::postCreateTexture()
{
    LL_PROFILE_ZONE_SCOPED_CATEGORY_TEXTURE;
    if (!mNeedsCreateTexture)
    {
        return;
    }
#if LL_IMAGEGL_THREAD_CHECK
    mGLTexturep->checkActiveThread();
#endif

    setActive();

    if (!needsToSaveRawImage())
    {
        mNeedsAux = false;
        destroyRawImage();
    }

    mNeedsCreateTexture = false;
}

void LLViewerFetchedTexture::scheduleCreateTexture()
{
    LL_PROFILE_ZONE_SCOPED_CATEGORY_TEXTURE;

    if (!mNeedsCreateTexture)
    {
        mNeedsCreateTexture = true;
        if (preCreateTexture())
        {
#if LL_IMAGEGL_THREAD_CHECK
            //grab a copy of the raw image data to make sure it isn't modified pending texture creation
            U8* data = mRawImage->getData();
            U8* data_copy = nullptr;
            S32 size = mRawImage->getDataSize();
            if (data != nullptr && size > 0)
            {
                data_copy = new U8[size];
                memcpy(data_copy, data, size);
            }
#endif
            mNeedsCreateTexture = true;
            auto mainq = LLImageGLThread::sEnabledTextures ? mMainQueue.lock() : nullptr;
            if (mainq)
            {
                ref();
                mainq->postTo(
                    mImageQueue,
                    // work to be done on LLImageGL worker thread
#if LL_IMAGEGL_THREAD_CHECK
                    [this, data, data_copy, size]()
                    {
                        mGLTexturep->mActiveThread = LLThread::currentID();
                        //verify data is unmodified
                        llassert(data == mRawImage->getData());
                        llassert(mRawImage->getDataSize() == size);
                        llassert(memcmp(data, data_copy, size) == 0);
#else
                    [this]()
                    {
#endif
                        //actually create the texture on a background thread
                        createTexture();

#if LL_IMAGEGL_THREAD_CHECK
                        //verify data is unmodified
                        llassert(data == mRawImage->getData());
                        llassert(mRawImage->getDataSize() == size);
                        llassert(memcmp(data, data_copy, size) == 0);
#endif
                    },
                    // callback to be run on main thread
#if LL_IMAGEGL_THREAD_CHECK
                        [this, data, data_copy, size]()
                    {
                        mGLTexturep->mActiveThread = LLThread::currentID();
                        llassert(data == mRawImage->getData());
                        llassert(mRawImage->getDataSize() == size);
                        llassert(memcmp(data, data_copy, size) == 0);
                        delete[] data_copy;
#else
                        [this]()
                        {
#endif
                        //finalize on main thread
                        postCreateTexture();
                        unref();
                    });
            }
            else
            {
                if (!mCreatePending)
                {
                    mCreatePending = true;
                    gTextureList.mCreateTextureList.push(this);
                }
            }
        }
    }
}

// Call with 0,0 to turn this feature off.
//virtual
void LLViewerFetchedTexture::setKnownDrawSize(S32 width, S32 height)
{
    LL_PROFILE_ZONE_SCOPED_CATEGORY_TEXTURE;
    if(mKnownDrawWidth < width || mKnownDrawHeight < height)
    {
        mKnownDrawWidth = llmax(mKnownDrawWidth, width);
        mKnownDrawHeight = llmax(mKnownDrawHeight, height);

        mKnownDrawSizeChanged = true;
        mFullyLoaded = false;
    }
    addTextureStats((F32)(mKnownDrawWidth * mKnownDrawHeight));
}

void LLViewerFetchedTexture::setDebugText(const std::string& text)
{
    for (U32 i = 0; i < LLRender::NUM_TEXTURE_CHANNELS; ++i)
    {
        for (S32 fi = 0; fi < getNumFaces(i); ++fi)
        {
            LLFace* facep = (*(getFaceList(i)))[fi];

            if (facep)
            {
                LLDrawable* drawable = facep->getDrawable();
                if (drawable)
                {
                    drawable->getVObj()->setDebugText(text);
                }
            }
        }
    }
}

extern bool gCubeSnapshot;

//virtual
void LLViewerFetchedTexture::processTextureStats()
{
    LL_PROFILE_ZONE_SCOPED_CATEGORY_TEXTURE;
    llassert(!gCubeSnapshot);  // should only be called when the main camera is active
    llassert(!LLPipeline::sShadowRender);

    if(mFullyLoaded)
    {
        if(mDesiredDiscardLevel > mMinDesiredDiscardLevel)//need to load more
        {
            mDesiredDiscardLevel = llmin(mDesiredDiscardLevel, mMinDesiredDiscardLevel);
            mFullyLoaded = false;
        }
        //setDebugText("fully loaded");
    }
    else
    {
        updateVirtualSize();

        static LLCachedControl<bool> textures_fullres(gSavedSettings,"TextureLoadFullRes", false);

        if (textures_fullres)
        {
            mDesiredDiscardLevel = 0;
        }
        else if (mDontDiscard && (mBoostLevel == LLGLTexture::BOOST_ICON || mBoostLevel == LLGLTexture::BOOST_THUMBNAIL))
        {
            if (mFullWidth > MAX_IMAGE_SIZE_DEFAULT || mFullHeight > MAX_IMAGE_SIZE_DEFAULT)
            {
                mDesiredDiscardLevel = 1; // MAX_IMAGE_SIZE_DEFAULT = 2048 and max size ever is 4096
            }
            else
            {
                mDesiredDiscardLevel = 0;
            }
        }
        else if(!mFullWidth || !mFullHeight)
        {
            mDesiredDiscardLevel =  llmin(getMaxDiscardLevel(), (S32)mLoadedCallbackDesiredDiscardLevel);
        }
        else
        {
            U32 desired_size = MAX_IMAGE_SIZE_DEFAULT; // MAX_IMAGE_SIZE_DEFAULT = 2048 and max size ever is 4096
            // <FS:Ansariel> Keep restriction on "fetched" (seems to be HUD) textures as well
            if (mBoostLevel <= LLGLTexture::BOOST_SCULPTED)
            {
                desired_size = DESIRED_NORMAL_TEXTURE_SIZE;
            }
            // </FS:Ansariel>
            if(!mKnownDrawWidth || !mKnownDrawHeight || (S32)mFullWidth <= mKnownDrawWidth || (S32)mFullHeight <= mKnownDrawHeight)
            {
                if (mFullWidth > desired_size || mFullHeight > desired_size)
                {
                    mDesiredDiscardLevel = 1;
                }
                else
                {
                    mDesiredDiscardLevel = 0;
                }
            }
            else if(mKnownDrawSizeChanged)//known draw size is set
            {
                mDesiredDiscardLevel = (S8)llmin(log((F32)mFullWidth / mKnownDrawWidth) / log_2,
                                                     log((F32)mFullHeight / mKnownDrawHeight) / log_2);
                mDesiredDiscardLevel =  llclamp(mDesiredDiscardLevel, (S8)0, (S8)getMaxDiscardLevel());
                mDesiredDiscardLevel = llmin(mDesiredDiscardLevel, mMinDesiredDiscardLevel);
            }
            mKnownDrawSizeChanged = false;

            if(getDiscardLevel() >= 0 && (getDiscardLevel() <= mDesiredDiscardLevel))
            {
                mFullyLoaded = true;
            }
        }
    }

    if(mForceToSaveRawImage && mDesiredSavedRawDiscardLevel >= 0) //force to refetch the texture.
    {
        mDesiredDiscardLevel = llmin(mDesiredDiscardLevel, (S8)mDesiredSavedRawDiscardLevel);
        if(getDiscardLevel() < 0 || getDiscardLevel() > mDesiredDiscardLevel)
        {
            mFullyLoaded = false;
        }
    }
}

//============================================================================

void LLViewerFetchedTexture::updateVirtualSize()
{
    LL_PROFILE_ZONE_SCOPED_CATEGORY_TEXTURE;
    reorganizeFaceList();
    reorganizeVolumeList();
}

S32 LLViewerFetchedTexture::getCurrentDiscardLevelForFetching()
{
    S32 current_discard = getDiscardLevel();
    if(mForceToSaveRawImage)
    {
        if(mSavedRawDiscardLevel < 0 || current_discard < 0)
        {
            current_discard = -1;
        }
        else
        {
            current_discard = llmax(current_discard, mSavedRawDiscardLevel);
        }
    }

    return current_discard;
}

bool LLViewerFetchedTexture::setDebugFetching(S32 debug_level)
{
    if(debug_level < 0)
    {
        mInDebug = false;
        return false;
    }
    mInDebug = true;

    mDesiredDiscardLevel = debug_level;

    return true;
}

bool LLViewerFetchedTexture::isActiveFetching()
{
    static LLCachedControl<bool> monitor_enabled(gSavedSettings,"DebugShowTextureInfo");

    return mFetchState > 7 && mFetchState < 10 && monitor_enabled; //in state of WAIT_HTTP_REQ or DECODE_IMAGE.
}

void LLViewerFetchedTexture::setBoostLevel(S32 level)
{
    LLViewerTexture::setBoostLevel(level);

    if (level >= LLViewerTexture::BOOST_HIGH)
    {
        mDesiredDiscardLevel = 0;
    }
}

bool LLViewerFetchedTexture::updateFetch()
{
    LL_PROFILE_ZONE_SCOPED_CATEGORY_TEXTURE;
    static LLCachedControl<bool> textures_decode_disabled(gSavedSettings,"TextureDecodeDisabled", false);

    if(textures_decode_disabled) // don't fetch the surface textures in wireframe mode
    {
        return false;
    }

    mFetchState = 0;
    mFetchPriority = 0;
    mFetchDeltaTime = 999999.f;
    mRequestDeltaTime = 999999.f;

#ifndef LL_RELEASE_FOR_DOWNLOAD
    if (mID == LLAppViewer::getTextureFetch()->mDebugID)
    {
        LLAppViewer::getTextureFetch()->mDebugCount++; // for setting breakpoints
    }
#endif

    if (mNeedsCreateTexture)
    {
        LL_PROFILE_ZONE_NAMED_CATEGORY_TEXTURE("vftuf - needs create");
        // We may be fetching still (e.g. waiting on write)
        // but don't check until we've processed the raw data we have
        return false;
    }
    if (mIsMissingAsset)
    {
        LL_PROFILE_ZONE_NAMED_CATEGORY_TEXTURE("vftuf - missing asset");
        llassert(!mHasFetcher);
        return false; // skip
    }
    if (!mLoadedCallbackList.empty() && mRawImage.notNull())
    {
        LL_PROFILE_ZONE_NAMED_CATEGORY_TEXTURE("vftuf - callback pending");
        return false; // process any raw image data in callbacks before replacing
    }
    if(mInFastCacheList)
    {
        LL_PROFILE_ZONE_NAMED_CATEGORY_TEXTURE("vftuf - in fast cache");
        return false;
    }
    if (mGLTexturep.isNull())
    { // fix for crash inside getCurrentDiscardLevelForFetching (shouldn't happen but appears to be happening)
        llassert(false);
        return false;
    }

    S32 current_discard = getCurrentDiscardLevelForFetching();
    S32 desired_discard = getDesiredDiscardLevel();
    F32 decode_priority = mMaxVirtualSize;

    if (mIsFetching)
    {
        LL_PROFILE_ZONE_NAMED_CATEGORY_TEXTURE("vftuf - is fetching");
        // Sets mRawDiscardLevel, mRawImage, mAuxRawImage
        S32 fetch_discard = current_discard;

        if (mRawImage.notNull()) sRawCount--;
        if (mAuxRawImage.notNull()) sAuxCount--;
        // keep in mind that fetcher still might need raw image, don't modify original
        bool finished = LLAppViewer::getTextureFetch()->getRequestFinished(getID(), fetch_discard, mRawImage, mAuxRawImage,
                                                                           mLastHttpGetStatus);
        if (mRawImage.notNull()) sRawCount++;
        if (mAuxRawImage.notNull())
        {
            mHasAux = true;
            sAuxCount++;
        }
        if (finished)
        {
            mIsFetching = false;
            mLastFetchState = -1;
            mLastPacketTimer.reset();
        }
        else
        {
            mFetchState = LLAppViewer::getTextureFetch()->getFetchState(mID, mDownloadProgress, mRequestedDownloadPriority,
                                                                        mFetchPriority, mFetchDeltaTime, mRequestDeltaTime, mCanUseHTTP);
        }

        // We may have data ready regardless of whether or not we are finished (e.g. waiting on write)
        if (mRawImage.notNull())
        {
            LL_PROFILE_ZONE_NAMED_CATEGORY_TEXTURE("vftuf - has raw image");
            LLTexturePipelineTester* tester = (LLTexturePipelineTester*)LLMetricPerformanceTesterBasic::getTester(sTesterName);
            if (tester)
            {
                mIsFetched = true;
                tester->updateTextureLoadingStats(this, mRawImage, LLAppViewer::getTextureFetch()->isFromLocalCache(mID));
            }
            mRawDiscardLevel = fetch_discard;
            if ((mRawImage->getDataSize() > 0 && mRawDiscardLevel >= 0) &&
                (current_discard < 0 || mRawDiscardLevel < current_discard))
            {
                LL_PROFILE_ZONE_NAMED_CATEGORY_TEXTURE("vftuf - data good");
                mFullWidth = mRawImage->getWidth() << mRawDiscardLevel;
                mFullHeight = mRawImage->getHeight() << mRawDiscardLevel;
                setTexelsPerImage();

                if(mFullWidth > MAX_IMAGE_SIZE || mFullHeight > MAX_IMAGE_SIZE)
                {
                    //discard all oversized textures.
                    LL_INFOS() << "Discarding oversized texture, width= "
                        << mFullWidth << ", height= "
                        << mFullHeight << LL_ENDL;
                    destroyRawImage();
                    LL_WARNS() << "oversize, setting as missing" << LL_ENDL;
                    setIsMissingAsset();
                    mRawDiscardLevel = INVALID_DISCARD_LEVEL;
                    mIsFetching = false;
                    mLastPacketTimer.reset();
                }
                else
                {
                    mIsRawImageValid = true;
                    addToCreateTexture();
                }

                if (mBoostLevel == LLGLTexture::BOOST_ICON)
                {
                    S32 expected_width = mKnownDrawWidth > 0 ? mKnownDrawWidth : DEFAULT_ICON_DIMENSIONS;
                    S32 expected_height = mKnownDrawHeight > 0 ? mKnownDrawHeight : DEFAULT_ICON_DIMENSIONS;
                    if (mRawImage && (mRawImage->getWidth() > expected_width || mRawImage->getHeight() > expected_height))
                    {
                        // scale oversized icon, no need to give more work to gl
                        // since we got mRawImage from thread worker and image may be in use (ex: writing cache), make a copy
                        mRawImage = mRawImage->scaled(expected_width, expected_height);
                    }
                }

                if (mBoostLevel == LLGLTexture::BOOST_THUMBNAIL)
                {
                    S32 expected_width = mKnownDrawWidth > 0 ? mKnownDrawWidth : DEFAULT_THUMBNAIL_DIMENSIONS;
                    S32 expected_height = mKnownDrawHeight > 0 ? mKnownDrawHeight : DEFAULT_THUMBNAIL_DIMENSIONS;
                    if (mRawImage && (mRawImage->getWidth() > expected_width || mRawImage->getHeight() > expected_height))
                    {
                        // scale oversized icon, no need to give more work to gl
                        // since we got mRawImage from thread worker and image may be in use (ex: writing cache), make a copy
                        mRawImage = mRawImage->scaled(expected_width, expected_height);
                    }
                }

                return true;
            }
            else
            {
                LL_PROFILE_ZONE_NAMED_CATEGORY_TEXTURE("vftuf - data not needed");
                // Data is ready but we don't need it
                // (received it already while fetcher was writing to disk)
                destroyRawImage();
                return false; // done
            }
        }

        if (!mIsFetching)
        {
            if ((decode_priority > 0) && (mRawDiscardLevel < 0 || mRawDiscardLevel == INVALID_DISCARD_LEVEL))
            {
                // We finished but received no data
                if (getDiscardLevel() < 0)
                {
                    if (getFTType() != FTT_MAP_TILE)
                    {
                        LL_WARNS() << mID
                                << " Fetch failure, setting as missing, decode_priority " << decode_priority
                                << " mRawDiscardLevel " << mRawDiscardLevel
                                << " current_discard " << current_discard
                                << " stats " << mLastHttpGetStatus.toHex()
                                << LL_ENDL;
                    }
                    setIsMissingAsset();
                    desired_discard = -1;
                }
                else
                {
                    //LL_WARNS() << mID << ": Setting min discard to " << current_discard << LL_ENDL;
                    if(current_discard >= 0)
                    {
                        mMinDiscardLevel = current_discard;
                        //desired_discard = current_discard;
                    }
                    else
                    {
                        S32 dis_level = getDiscardLevel();
                        mMinDiscardLevel = dis_level;
                        //desired_discard = dis_level;
                    }
                }
                destroyRawImage();
            }
            else if (mRawImage.notNull())
            {
                // We have data, but our fetch failed to return raw data
                // *TODO: FIgure out why this is happening and fix it
                destroyRawImage();
            }
        }
        else
        {
            static const F32 MAX_HOLD_TIME = 5.0f; //seconds to wait before canceling fecthing if decode_priority is 0.f.
            if(decode_priority > 0.0f || mStopFetchingTimer.getElapsedTimeF32() > MAX_HOLD_TIME)
            {
                mStopFetchingTimer.reset();
                LLAppViewer::getTextureFetch()->updateRequestPriority(mID, decode_priority);
            }
        }
    }

    desired_discard = llmin(desired_discard, getMaxDiscardLevel());

    bool make_request = true;
    if (decode_priority <= 0)
    {
        LL_PROFILE_ZONE_NAMED_CATEGORY_TEXTURE("vftuf - priority <= 0");
        make_request = false;
    }
    else if(mDesiredDiscardLevel > getMaxDiscardLevel())
    {
        LL_PROFILE_ZONE_NAMED_CATEGORY_TEXTURE("vftuf - desired > max");
        make_request = false;
    }
    else  if (mNeedsCreateTexture || mIsMissingAsset)
    {
        LL_PROFILE_ZONE_NAMED_CATEGORY_TEXTURE("vftuf - create or missing");
        make_request = false;
    }
    else if (current_discard >= 0 && current_discard <= mMinDiscardLevel)
    {
        LL_PROFILE_ZONE_NAMED_CATEGORY_TEXTURE("vftuf - current < min");
        make_request = false;
    }

    if (make_request)
    {
        if (mIsFetching)
        {
            // already requested a higher resolution mip
            if (mRequestedDiscardLevel <= desired_discard)
            {
                LL_PROFILE_ZONE_NAMED_CATEGORY_TEXTURE("vftuf - requested < desired");
                make_request = false;
            }
        }
        else
        {
            // already at a higher resolution mip, don't discard
            if (current_discard >= 0 && current_discard <= desired_discard)
            {
                LL_PROFILE_ZONE_NAMED_CATEGORY_TEXTURE("vftuf - current <= desired");
                make_request = false;
            }
        }
    }

    if (make_request)
    {
        LL_PROFILE_ZONE_NAMED_CATEGORY_TEXTURE("vftuf - make request");
        S32 w=0, h=0, c=0;
        if (getDiscardLevel() >= 0)
        {
            w = mGLTexturep->getWidth(0);
            h = mGLTexturep->getHeight(0);
            c = mComponents;
        }

        // <FS:Ansariel> Replace frequently called gSavedSettings
        //const U32 override_tex_discard_level = gSavedSettings.getU32("TextureDiscardLevel");
        static LLCachedControl<U32> sTextureDiscardLevel(gSavedSettings, "TextureDiscardLevel");
        const U32 override_tex_discard_level = sTextureDiscardLevel();
        // </FS:Ansariel>
        if (override_tex_discard_level != 0)
        {
            desired_discard = override_tex_discard_level;
        }

        // bypass texturefetch directly by pulling from LLTextureCache
        S32 fetch_request_discard = -1;
        fetch_request_discard = LLAppViewer::getTextureFetch()->createRequest(mFTType, mUrl, getID(), getTargetHost(), decode_priority,
                                                                              w, h, c, desired_discard, needsAux(), mCanUseHTTP);

        if (fetch_request_discard >= 0)
        {
            LL_PROFILE_ZONE_NAMED_CATEGORY_TEXTURE("vftuf - request created");
            mHasFetcher = true;
            mIsFetching = true;
            // in some cases createRequest can modify discard, as an example
            // bake textures are always at discard 0
            mRequestedDiscardLevel = llmin(desired_discard, fetch_request_discard);
            mFetchState = LLAppViewer::getTextureFetch()->getFetchState(mID, mDownloadProgress, mRequestedDownloadPriority,
                                                       mFetchPriority, mFetchDeltaTime, mRequestDeltaTime, mCanUseHTTP);
        }

        // If createRequest() failed, that means one of two things:
        // 1. We're finishing up a request for this UUID, so we
        //    should wait for it to complete
        // 2. We've failed a request for this UUID, so there is
        //    no need to create another request
    }
    else if (mHasFetcher && !mIsFetching)
    {
        // Only delete requests that haven't received any network data
        // for a while.  Note - this is the normal mechanism for
        // deleting requests, not just a place to handle timeouts.
        const F32 FETCH_IDLE_TIME = 0.1f;
        if (mLastPacketTimer.getElapsedTimeF32() > FETCH_IDLE_TIME)
        {
            LL_DEBUGS("Texture") << "exceeded idle time " << FETCH_IDLE_TIME << ", deleting request: " << getID() << LL_ENDL;
            LLAppViewer::getTextureFetch()->deleteRequest(getID(), true);
            mHasFetcher = false;
        }
    }

    return mIsFetching;
}

void LLViewerFetchedTexture::clearFetchedResults()
{
    // <FS:Ansariel> For texture refresh
    mIsMissingAsset = false;

    if(mNeedsCreateTexture || mIsFetching)
    {
        return;
    }

    cleanup();
    destroyGLTexture();

    if(getDiscardLevel() >= 0) //sculpty texture, force to invalidate
    {
        mGLTexturep->forceToInvalidateGLTexture();
    }
}

void LLViewerFetchedTexture::forceToDeleteRequest()
{
    if (mHasFetcher)
    {
        mHasFetcher = false;
        mIsFetching = false;
    }

    resetTextureStats();

    mDesiredDiscardLevel = getMaxDiscardLevel() + 1;
}

void LLViewerFetchedTexture::setIsMissingAsset(bool is_missing)
{
    if (is_missing == mIsMissingAsset)
    {
        return;
    }
    if (is_missing)
    {
        if (mUrl.empty())
        {
            LL_WARNS() << mID << ": Marking image as missing" << LL_ENDL;
        }
        else
        {
            // This may or may not be an error - it is normal to have no
            // map tile on an empty region, but bad if we're failing on a
            // server bake texture.
            if (getFTType() != FTT_MAP_TILE)
            {
                LL_WARNS() << mUrl << ": Marking image as missing" << LL_ENDL;
            }
        }
        if (mHasFetcher)
        {
            LLAppViewer::getTextureFetch()->deleteRequest(getID(), true);
            mHasFetcher = false;
            mIsFetching = false;
            mLastPacketTimer.reset();
            mFetchState = 0;
            mFetchPriority = 0;
        }
    }
    else
    {
        LL_INFOS() << mID << ": un-flagging missing asset" << LL_ENDL;
    }
    mIsMissingAsset = is_missing;
}

void LLViewerFetchedTexture::setLoadedCallback( loaded_callback_func loaded_callback,
                                       S32 discard_level, bool keep_imageraw, bool needs_aux, void* userdata,
                                       LLLoadedCallbackEntry::source_callback_list_t* src_callback_list, bool pause)
{
    //
    // Don't do ANYTHING here, just add it to the global callback list
    //
    if (mLoadedCallbackList.empty())
    {
        // Put in list to call this->doLoadedCallbacks() periodically
        gTextureList.mCallbackList.insert(this);
        mLoadedCallbackDesiredDiscardLevel = (S8)discard_level;
    }
    else
    {
        mLoadedCallbackDesiredDiscardLevel = llmin(mLoadedCallbackDesiredDiscardLevel, (S8)discard_level);
    }

    if(mPauseLoadedCallBacks)
    {
        if(!pause)
        {
            unpauseLoadedCallbacks(src_callback_list);
        }
    }
    else if(pause)
    {
        pauseLoadedCallbacks(src_callback_list);
    }

    LLLoadedCallbackEntry* entryp = new LLLoadedCallbackEntry(loaded_callback, discard_level, keep_imageraw, userdata, src_callback_list, this, pause);
    mLoadedCallbackList.push_back(entryp);

    mNeedsAux |= needs_aux;
    if(keep_imageraw)
    {
        mSaveRawImage = true;
    }
    if (mNeedsAux && mAuxRawImage.isNull() && getDiscardLevel() >= 0)
    {
        if(mHasAux)
        {
            //trigger a refetch
            forceToRefetchTexture();
        }
        else
        {
            // We need aux data, but we've already loaded the image, and it didn't have any
            LL_WARNS() << "No aux data available for callback for image:" << getID() << LL_ENDL;
        }
    }
    mLastCallBackActiveTime = sCurrentTime ;
        mLastReferencedSavedRawImageTime = sCurrentTime;
}

void LLViewerFetchedTexture::clearCallbackEntryList()
{
    if(mLoadedCallbackList.empty())
    {
        return;
    }

    for(callback_list_t::iterator iter = mLoadedCallbackList.begin();
            iter != mLoadedCallbackList.end(); )
    {
        LLLoadedCallbackEntry *entryp = *iter;

        // We never finished loading the image.  Indicate failure.
        // Note: this allows mLoadedCallbackUserData to be cleaned up.
        entryp->mCallback(false, this, NULL, NULL, 0, true, entryp->mUserData);
        iter = mLoadedCallbackList.erase(iter);
        delete entryp;
    }
    gTextureList.mCallbackList.erase(this);

    mLoadedCallbackDesiredDiscardLevel = S8_MAX;
    if(needsToSaveRawImage())
    {
        destroySavedRawImage();
    }

    return;
}

void LLViewerFetchedTexture::deleteCallbackEntry(const LLLoadedCallbackEntry::source_callback_list_t* callback_list)
{
    if(mLoadedCallbackList.empty() || !callback_list)
    {
        return;
    }

    S32 desired_discard = S8_MAX;
    S32 desired_raw_discard = INVALID_DISCARD_LEVEL;
    for(callback_list_t::iterator iter = mLoadedCallbackList.begin();
            iter != mLoadedCallbackList.end(); )
    {
        LLLoadedCallbackEntry *entryp = *iter;
        if(entryp->mSourceCallbackList == callback_list)
        {
            // We never finished loading the image.  Indicate failure.
            // Note: this allows mLoadedCallbackUserData to be cleaned up.
            entryp->mCallback(false, this, NULL, NULL, 0, true, entryp->mUserData);
            iter = mLoadedCallbackList.erase(iter);
            delete entryp;
        }
        else
        {
            ++iter;

            desired_discard = llmin(desired_discard, entryp->mDesiredDiscard);
            if(entryp->mNeedsImageRaw)
            {
                desired_raw_discard = llmin(desired_raw_discard, entryp->mDesiredDiscard);
            }
        }
    }

    mLoadedCallbackDesiredDiscardLevel = desired_discard;
    if (mLoadedCallbackList.empty())
    {
        // If we have no callbacks, take us off of the image callback list.
        gTextureList.mCallbackList.erase(this);

        if(needsToSaveRawImage())
        {
            destroySavedRawImage();
        }
    }
    else if(needsToSaveRawImage() && mBoostLevel != LLGLTexture::BOOST_PREVIEW)
    {
        if(desired_raw_discard != INVALID_DISCARD_LEVEL)
        {
            mDesiredSavedRawDiscardLevel = desired_raw_discard;
        }
        else
        {
            destroySavedRawImage();
        }
    }
}

void LLViewerFetchedTexture::unpauseLoadedCallbacks(const LLLoadedCallbackEntry::source_callback_list_t* callback_list)
{
    if(!callback_list)
{
        mPauseLoadedCallBacks = false;
        return;
    }

    bool need_raw = false;
    for(callback_list_t::iterator iter = mLoadedCallbackList.begin();
            iter != mLoadedCallbackList.end(); )
    {
        LLLoadedCallbackEntry *entryp = *iter++;
        if(entryp->mSourceCallbackList == callback_list)
        {
            entryp->mPaused = false;
            if(entryp->mNeedsImageRaw)
            {
                need_raw = true;
            }
        }
    }
    mPauseLoadedCallBacks = false ;
    mLastCallBackActiveTime = sCurrentTime ;
    mForceCallbackFetch = true;
    if(need_raw)
    {
        mSaveRawImage = true;
    }
}

void LLViewerFetchedTexture::pauseLoadedCallbacks(const LLLoadedCallbackEntry::source_callback_list_t* callback_list)
{
    if(!callback_list)
{
        return;
    }

    bool paused = true;

    for(callback_list_t::iterator iter = mLoadedCallbackList.begin();
            iter != mLoadedCallbackList.end(); )
    {
        LLLoadedCallbackEntry *entryp = *iter++;
        if(entryp->mSourceCallbackList == callback_list)
        {
            entryp->mPaused = true;
        }
        else if(!entryp->mPaused)
        {
            paused = false;
        }
    }

    if(paused)
    {
        mPauseLoadedCallBacks = true;//when set, loaded callback is paused.
        resetTextureStats();
        mSaveRawImage = false;
    }
}

bool LLViewerFetchedTexture::doLoadedCallbacks()
{
    LL_PROFILE_ZONE_SCOPED_CATEGORY_TEXTURE;
    static const F32 MAX_INACTIVE_TIME = 900.f ; //seconds
    static const F32 MAX_IDLE_WAIT_TIME = 5.f ; //seconds

    if (mNeedsCreateTexture)
    {
        return false;
    }
    if(mPauseLoadedCallBacks)
    {
        destroyRawImage();
        return false; //paused
    }
    if(sCurrentTime - mLastCallBackActiveTime > MAX_INACTIVE_TIME && !mIsFetching)
    {
        if (mFTType == FTT_SERVER_BAKE)
        {
            //output some debug info
            LL_INFOS() << "baked texture: " << mID << "clears all call backs due to inactivity." << LL_ENDL;
            LL_INFOS() << mUrl << LL_ENDL;
            LL_INFOS() << "current discard: " << getDiscardLevel() << " current discard for fetch: " << getCurrentDiscardLevelForFetching() <<
                " Desired discard: " << getDesiredDiscardLevel() << "decode Pri: " << mMaxVirtualSize << LL_ENDL;
        }

        clearCallbackEntryList() ; //remove all callbacks.
        return false ;
    }

    bool res = false;

    if (isMissingAsset())
    {
        if (mFTType == FTT_SERVER_BAKE)
        {
            //output some debug info
            LL_INFOS() << "baked texture: " << mID << "is missing." << LL_ENDL;
            LL_INFOS() << mUrl << LL_ENDL;
        }

        for(callback_list_t::iterator iter = mLoadedCallbackList.begin();
            iter != mLoadedCallbackList.end(); )
        {
            LLLoadedCallbackEntry *entryp = *iter++;
            // We never finished loading the image.  Indicate failure.
            // Note: this allows mLoadedCallbackUserData to be cleaned up.
            entryp->mCallback(false, this, NULL, NULL, 0, true, entryp->mUserData);
            delete entryp;
        }
        mLoadedCallbackList.clear();

        // Remove ourself from the global list of textures with callbacks
        gTextureList.mCallbackList.erase(this);
        return false;
    }

    S32 gl_discard = getDiscardLevel();

    // If we don't have a legit GL image, set it to be lower than the worst discard level
    if (gl_discard == -1)
    {
        gl_discard = MAX_DISCARD_LEVEL + 1;
    }

    //
    // Determine the quality levels of textures that we can provide to callbacks
    // and whether we need to do decompression/readback to get it
    //
    S32 current_raw_discard = MAX_DISCARD_LEVEL + 1; // We can always do a readback to get a raw discard
    S32 best_raw_discard = gl_discard;  // Current GL quality level
    S32 current_aux_discard = MAX_DISCARD_LEVEL + 1;
    S32 best_aux_discard = MAX_DISCARD_LEVEL + 1;

    if (mIsRawImageValid)
    {
        // If we have an existing raw image, we have a baseline for the raw and auxiliary quality levels.
        best_raw_discard = llmin(best_raw_discard, mRawDiscardLevel);
        best_aux_discard = llmin(best_aux_discard, mRawDiscardLevel); // We always decode the aux when we decode the base raw
        current_aux_discard = llmin(current_aux_discard, best_aux_discard);
    }
    else
    {
        // We have no data at all, we need to get it
        // Do this by forcing the best aux discard to be 0.
        best_aux_discard = 0;
    }


    //
    // See if any of the callbacks would actually run using the data that we can provide,
    // and also determine if we need to perform any readbacks or decodes.
    //
    bool run_gl_callbacks = false;
    bool run_raw_callbacks = false;
    bool need_readback = false;

    for(callback_list_t::iterator iter = mLoadedCallbackList.begin();
        iter != mLoadedCallbackList.end(); )
    {
        LLLoadedCallbackEntry *entryp = *iter++;

        if (entryp->mNeedsImageRaw)
        {
            if (mNeedsAux)
            {
                //
                // Need raw and auxiliary channels
                //
                if (entryp->mLastUsedDiscard > current_aux_discard)
                {
                    // We have useful data, run the callbacks
                    run_raw_callbacks = true;
                }
            }
            else
            {
                if (entryp->mLastUsedDiscard > current_raw_discard)
                {
                    // We have useful data, just run the callbacks
                    run_raw_callbacks = true;
                }
                else if (entryp->mLastUsedDiscard > best_raw_discard)
                {
                    // We can readback data, and then run the callbacks
                    need_readback = true;
                    run_raw_callbacks = true;
                }
            }
        }
        else
        {
            // Needs just GL
            if (entryp->mLastUsedDiscard > gl_discard)
            {
                // We have enough data, run this callback requiring GL data
                run_gl_callbacks = true;
            }
        }
    }

    //
    // Run raw/auxiliary data callbacks
    //
    if (run_raw_callbacks && mIsRawImageValid && (mRawDiscardLevel <= getMaxDiscardLevel()))
    {
        // Do callbacks which require raw image data.
        //LL_INFOS() << "doLoadedCallbacks raw for " << getID() << LL_ENDL;

        // Call each party interested in the raw data.
        for(callback_list_t::iterator iter = mLoadedCallbackList.begin();
            iter != mLoadedCallbackList.end(); )
        {
            callback_list_t::iterator curiter = iter++;
            LLLoadedCallbackEntry *entryp = *curiter;
            if (entryp->mNeedsImageRaw && (entryp->mLastUsedDiscard > mRawDiscardLevel))
            {
                // If we've loaded all the data there is to load or we've loaded enough
                // to satisfy the interested party, then this is the last time that
                // we're going to call them.

                mLastCallBackActiveTime = sCurrentTime;
                if(mNeedsAux && mAuxRawImage.isNull())
                {
                    LL_WARNS() << "Raw Image with no Aux Data for callback" << LL_ENDL;
                }
                bool final = mRawDiscardLevel <= entryp->mDesiredDiscard;
                //LL_INFOS() << "Running callback for " << getID() << LL_ENDL;
                //LL_INFOS() << mRawImage->getWidth() << "x" << mRawImage->getHeight() << LL_ENDL;
                entryp->mLastUsedDiscard = mRawDiscardLevel;
                entryp->mCallback(true, this, mRawImage, mAuxRawImage, mRawDiscardLevel, final, entryp->mUserData);
                if (final)
                {
                    iter = mLoadedCallbackList.erase(curiter);
                    delete entryp;
                }
                res = true;
            }
        }
    }

    //
    // Run GL callbacks
    //
    if (run_gl_callbacks && (gl_discard <= getMaxDiscardLevel()))
    {
        //LL_INFOS() << "doLoadedCallbacks GL for " << getID() << LL_ENDL;

        // Call the callbacks interested in GL data.
        for(callback_list_t::iterator iter = mLoadedCallbackList.begin();
            iter != mLoadedCallbackList.end(); )
        {
            callback_list_t::iterator curiter = iter++;
            LLLoadedCallbackEntry *entryp = *curiter;
            if (!entryp->mNeedsImageRaw && (entryp->mLastUsedDiscard > gl_discard))
            {
                mLastCallBackActiveTime = sCurrentTime;
                bool final = gl_discard <= entryp->mDesiredDiscard;
                entryp->mLastUsedDiscard = gl_discard;
                entryp->mCallback(true, this, NULL, NULL, gl_discard, final, entryp->mUserData);
                if (final)
                {
                    iter = mLoadedCallbackList.erase(curiter);
                    delete entryp;
                }
                res = true;
            }
        }
    }

    // Done with any raw image data at this point (will be re-created if we still have callbacks)
    destroyRawImage();

    //
    // If we have no callbacks, take us off of the image callback list.
    //
    if (mLoadedCallbackList.empty())
    {
        gTextureList.mCallbackList.erase(this);
    }
    else if(!res && mForceCallbackFetch && sCurrentTime - mLastCallBackActiveTime > MAX_IDLE_WAIT_TIME && !mIsFetching)
    {
        //wait for long enough but no fetching request issued, force one.
        forceToRefetchTexture(mLoadedCallbackDesiredDiscardLevel, 5.f);
        mForceCallbackFetch = false; //fire once.
    }

    return res;
}

//virtual
void LLViewerFetchedTexture::forceImmediateUpdate()
{
    //only immediately update a deleted texture which is now being re-used.
    if(!isDeleted())
    {
        return;
    }
    //if already called forceImmediateUpdate()
    if(mInImageList && mMaxVirtualSize == LLViewerFetchedTexture::sMaxVirtualSize)
    {
        return;
    }

    gTextureList.forceImmediateUpdate(this);
    return;
}

bool LLViewerFetchedTexture::needsToSaveRawImage()
{
    return mForceToSaveRawImage || mSaveRawImage;
}

void LLViewerFetchedTexture::destroyRawImage()
{
    LL_PROFILE_ZONE_SCOPED_CATEGORY_TEXTURE;
    if (mAuxRawImage.notNull() && !needsToSaveRawImage())
    {
        sAuxCount--;
        mAuxRawImage = NULL;
    }

    if (mRawImage.notNull())
    {
        sRawCount--;

        if(mIsRawImageValid)
        {
            if(needsToSaveRawImage())
            {
                saveRawImage();
            }
        }

        mRawImage = NULL;

        mIsRawImageValid = false;
        mRawDiscardLevel = INVALID_DISCARD_LEVEL;
    }
}

void LLViewerFetchedTexture::saveRawImage()
{
    LL_PROFILE_ZONE_SCOPED_CATEGORY_TEXTURE;
    if(mRawImage.isNull() || mRawImage == mSavedRawImage || (mSavedRawDiscardLevel >= 0 && mSavedRawDiscardLevel <= mRawDiscardLevel))
    {
        return;
    }

    LLImageDataSharedLock lock(mRawImage);

    mSavedRawDiscardLevel = mRawDiscardLevel;
    if (mBoostLevel == LLGLTexture::BOOST_ICON)
    {
        S32 expected_width = mKnownDrawWidth > 0 ? mKnownDrawWidth : DEFAULT_ICON_DIMENSIONS;
        S32 expected_height = mKnownDrawHeight > 0 ? mKnownDrawHeight : DEFAULT_ICON_DIMENSIONS;
        if (mRawImage->getWidth() > expected_width || mRawImage->getHeight() > expected_height)
        {
            mSavedRawImage = new LLImageRaw(expected_width, expected_height, mRawImage->getComponents());
            mSavedRawImage->copyScaled(mRawImage);
        }
        else
        {
            mSavedRawImage = new LLImageRaw(mRawImage->getData(), mRawImage->getWidth(), mRawImage->getHeight(), mRawImage->getComponents());
        }
    }
    else if (mBoostLevel == LLGLTexture::BOOST_THUMBNAIL)
    {
        S32 expected_width = mKnownDrawWidth > 0 ? mKnownDrawWidth : DEFAULT_THUMBNAIL_DIMENSIONS;
        S32 expected_height = mKnownDrawHeight > 0 ? mKnownDrawHeight : DEFAULT_THUMBNAIL_DIMENSIONS;
        if (mRawImage->getWidth() > expected_width || mRawImage->getHeight() > expected_height)
        {
            mSavedRawImage = new LLImageRaw(expected_width, expected_height, mRawImage->getComponents());
            mSavedRawImage->copyScaled(mRawImage);
        }
        else
        {
            mSavedRawImage = new LLImageRaw(mRawImage->getData(), mRawImage->getWidth(), mRawImage->getHeight(), mRawImage->getComponents());
        }
    }
    else if (mBoostLevel == LLGLTexture::BOOST_SCULPTED)
    {
        S32 expected_width = mKnownDrawWidth > 0 ? mKnownDrawWidth : sMaxSculptRez;
        S32 expected_height = mKnownDrawHeight > 0 ? mKnownDrawHeight : sMaxSculptRez;
        if (mRawImage->getWidth() > expected_width || mRawImage->getHeight() > expected_height)
        {
            mSavedRawImage = new LLImageRaw(expected_width, expected_height, mRawImage->getComponents());
            mSavedRawImage->copyScaled(mRawImage);
        }
        else
        {
            mSavedRawImage = new LLImageRaw(mRawImage->getData(), mRawImage->getWidth(), mRawImage->getHeight(), mRawImage->getComponents());
        }
    }
    else
    {
        mSavedRawImage = new LLImageRaw(mRawImage->getData(), mRawImage->getWidth(), mRawImage->getHeight(), mRawImage->getComponents());
    }

    if(mForceToSaveRawImage && mSavedRawDiscardLevel <= mDesiredSavedRawDiscardLevel)
    {
        mForceToSaveRawImage = false;
    }

    mLastReferencedSavedRawImageTime = sCurrentTime;
}

//force to refetch the texture to the discard level
void LLViewerFetchedTexture::forceToRefetchTexture(S32 desired_discard, F32 kept_time)
{
    if(mForceToSaveRawImage)
    {
        desired_discard = llmin(desired_discard, mDesiredSavedRawDiscardLevel);
        kept_time = llmax(kept_time, mKeptSavedRawImageTime);
    }

    //trigger a new fetch.
    mForceToSaveRawImage = true ;
    mDesiredSavedRawDiscardLevel = desired_discard ;
    mKeptSavedRawImageTime = kept_time ;
    mLastReferencedSavedRawImageTime = sCurrentTime ;
    mSavedRawImage = NULL ;
    mSavedRawDiscardLevel = -1 ;
}

void LLViewerFetchedTexture::forceToSaveRawImage(S32 desired_discard, F32 kept_time)
{
    mKeptSavedRawImageTime = kept_time;
    mLastReferencedSavedRawImageTime = sCurrentTime;

    if(mSavedRawDiscardLevel > -1 && mSavedRawDiscardLevel <= desired_discard)
    {
        return; //raw imge is ready.
    }

    if(!mForceToSaveRawImage || mDesiredSavedRawDiscardLevel < 0 || mDesiredSavedRawDiscardLevel > desired_discard)
    {
        mForceToSaveRawImage = true;
        mDesiredSavedRawDiscardLevel = desired_discard;
    }
}

void LLViewerFetchedTexture::readbackRawImage()
{
    LL_PROFILE_ZONE_SCOPED_CATEGORY_TEXTURE;

    if (mGLTexturep.notNull() && mGLTexturep->getTexName() != 0 && mRawImage.isNull())
    {
        mRawImage = new LLImageRaw();
        if (!mGLTexturep->readBackRaw(-1, mRawImage, false))
        {
            mRawImage = nullptr;
        }
    }
}

void LLViewerFetchedTexture::destroySavedRawImage()
{
    if(mLastReferencedSavedRawImageTime < mKeptSavedRawImageTime)
    {
        return; //keep the saved raw image.
    }

    mForceToSaveRawImage  = false;
    mSaveRawImage = false;

    clearCallbackEntryList();

    mSavedRawImage = NULL ;
    mForceToSaveRawImage  = false ;
    mSaveRawImage = false ;
    mSavedRawDiscardLevel = -1 ;
    mDesiredSavedRawDiscardLevel = -1 ;
    mLastReferencedSavedRawImageTime = 0.0f ;
    mKeptSavedRawImageTime = 0.f ;

    if(mAuxRawImage.notNull())
    {
        sAuxCount--;
        mAuxRawImage = NULL;
    }
}

LLImageRaw* LLViewerFetchedTexture::getSavedRawImage()
{
    mLastReferencedSavedRawImageTime = sCurrentTime;

    return mSavedRawImage;
}

const LLImageRaw* LLViewerFetchedTexture::getSavedRawImage() const
{
    return mSavedRawImage;
}

bool LLViewerFetchedTexture::hasSavedRawImage() const
{
    return mSavedRawImage.notNull();
}

F32 LLViewerFetchedTexture::getElapsedLastReferencedSavedRawImageTime() const
{
    return sCurrentTime - mLastReferencedSavedRawImageTime;
}

//----------------------------------------------------------------------------------------------
//end of LLViewerFetchedTexture
//----------------------------------------------------------------------------------------------

//----------------------------------------------------------------------------------------------
//start of LLViewerLODTexture
//----------------------------------------------------------------------------------------------
LLViewerLODTexture::LLViewerLODTexture(const LLUUID& id, FTType f_type, const LLHost& host, bool usemipmaps)
    : LLViewerFetchedTexture(id, f_type, host, usemipmaps)
{
    init(true);
}

LLViewerLODTexture::LLViewerLODTexture(const std::string& url, FTType f_type, const LLUUID& id, bool usemipmaps)
    : LLViewerFetchedTexture(url, f_type, id, usemipmaps)
{
    init(true);
}

void LLViewerLODTexture::init(bool firstinit)
{
    mTexelsPerImage = 64*64;
    mDiscardVirtualSize = 0.f;
    mCalculatedDiscardLevel = -1.f;
}

//virtual
S8 LLViewerLODTexture::getType() const
{
    return LLViewerTexture::LOD_TEXTURE;
}

bool LLViewerLODTexture::isUpdateFrozen()
{
    return LLViewerTexture::sFreezeImageUpdates;
}

// This is gauranteed to get called periodically for every texture
//virtual
void LLViewerLODTexture::processTextureStats()
{
    LL_PROFILE_ZONE_SCOPED_CATEGORY_TEXTURE;
    updateVirtualSize();

    bool did_downscale = false;

    static LLCachedControl<bool> textures_fullres(gSavedSettings,"TextureLoadFullRes", false);

    { // restrict texture resolution to download based on RenderMaxTextureResolution
        static LLCachedControl<U32> max_texture_resolution(gSavedSettings, "RenderMaxTextureResolution", 2048);
        // sanity clamp debug setting to avoid settings hack shenanigans
        F32 tex_res = (F32)llclamp((S32)max_texture_resolution, 512, 2048);
        tex_res *= tex_res;
        mMaxVirtualSize = llmin(mMaxVirtualSize, tex_res);
    }

    if (textures_fullres)
    {
        mDesiredDiscardLevel = 0;
    }
    // Generate the request priority and render priority
    else if (mDontDiscard || !mUseMipMaps)
    {
        mDesiredDiscardLevel = 0;
        if (mFullWidth > MAX_IMAGE_SIZE_DEFAULT || mFullHeight > MAX_IMAGE_SIZE_DEFAULT)
            mDesiredDiscardLevel = 1; // MAX_IMAGE_SIZE_DEFAULT = 2048 and max size ever is 4096
    }
    else if (mBoostLevel < LLGLTexture::BOOST_HIGH && mMaxVirtualSize <= 10.f)
    {
        // If the image has not been significantly visible in a while, we don't want it
        mDesiredDiscardLevel = llmin(mMinDesiredDiscardLevel, (S8)(MAX_DISCARD_LEVEL + 1));
    }
    else if (!mFullWidth  || !mFullHeight)
    {
        mDesiredDiscardLevel =  getMaxDiscardLevel();
    }
    else
    {
        //static const F64 log_2 = log(2.0);
        static const F64 log_4 = log(4.0);

        F32 discard_level = 0.f;

        // If we know the output width and height, we can force the discard
        // level to the correct value, and thus not decode more texture
        // data than we need to.
        if (mKnownDrawWidth && mKnownDrawHeight)
        {
            S32 draw_texels = mKnownDrawWidth * mKnownDrawHeight;
            draw_texels = llclamp(draw_texels, MIN_IMAGE_AREA, MAX_IMAGE_AREA);

            // Use log_4 because we're in square-pixel space, so an image
            // with twice the width and twice the height will have mTexelsPerImage
            // 4 * draw_size
            discard_level = (F32)(log(mTexelsPerImage / draw_texels) / log_4);
        }
        else
        {
            // Calculate the required scale factor of the image using pixels per texel
            discard_level = (F32)(log(mTexelsPerImage / mMaxVirtualSize) / log_4);
            mDiscardVirtualSize = mMaxVirtualSize;
            mCalculatedDiscardLevel = discard_level;
        }

        discard_level = floorf(discard_level);

        F32 min_discard = 0.f;
        U32 desired_size = MAX_IMAGE_SIZE_DEFAULT; // MAX_IMAGE_SIZE_DEFAULT = 2048 and max size ever is 4096
        if (mBoostLevel <= LLGLTexture::BOOST_SCULPTED)
        {
            desired_size = DESIRED_NORMAL_TEXTURE_SIZE;
        }
        if (mFullWidth > desired_size || mFullHeight > desired_size)
            min_discard = 1.f;

        discard_level = llclamp(discard_level, min_discard, (F32)MAX_DISCARD_LEVEL);

        // Can't go higher than the max discard level
        mDesiredDiscardLevel = llmin(getMaxDiscardLevel() + 1, (S32)discard_level);
        // Clamp to min desired discard
        mDesiredDiscardLevel = llmin(mMinDesiredDiscardLevel, mDesiredDiscardLevel);

        //
        // At this point we've calculated the quality level that we want,
        // if possible.  Now we check to see if we have it, and take the
        // proper action if we don't.
        //

        S32 current_discard = getDiscardLevel();
        if (mBoostLevel < LLGLTexture::BOOST_AVATAR_BAKED)
        {
            if (current_discard < mDesiredDiscardLevel && !mForceToSaveRawImage)
            { // should scale down
                scaleDown();
            }
        }

        if (isUpdateFrozen() // we are out of memory and nearing max allowed bias
            && mBoostLevel < LLGLTexture::BOOST_SCULPTED
            && mDesiredDiscardLevel < current_discard)
        {
            // stop requesting more
            mDesiredDiscardLevel = current_discard;
        }
    }

    if(mForceToSaveRawImage && mDesiredSavedRawDiscardLevel >= 0)
    {
        mDesiredDiscardLevel = llmin(mDesiredDiscardLevel, (S8)mDesiredSavedRawDiscardLevel);
    }

    // selection manager will immediately reset BOOST_SELECTED but never unsets it
    // unset it immediately after we consume it
    if (getBoostLevel() == BOOST_SELECTED)
    {
        setBoostLevel(BOOST_NONE);
    }
}

extern LLGLSLShader gCopyProgram;

bool LLViewerLODTexture::scaleDown()
{
    if (mGLTexturep.isNull() || !mGLTexturep->getHasGLTexture())
    {
        return false;
    }

    if (!mDownScalePending)
    {
        mDownScalePending = true;
        gTextureList.mDownScaleQueue.push(this);
    }

    return true;
}

//----------------------------------------------------------------------------------------------
//end of LLViewerLODTexture
//----------------------------------------------------------------------------------------------

//----------------------------------------------------------------------------------------------
//start of LLViewerMediaTexture
//----------------------------------------------------------------------------------------------
//static
void LLViewerMediaTexture::updateClass()
{
    LL_PROFILE_ZONE_SCOPED_CATEGORY_TEXTURE;
    static const F32 MAX_INACTIVE_TIME = 30.f;

#if 0
    //force to play media.
    gSavedSettings.setBOOL("AudioStreamingMedia", true);
#endif

    for(media_map_t::iterator iter = sMediaMap.begin(); iter != sMediaMap.end(); )
    {
        LLViewerMediaTexture* mediap = iter->second;

        if(mediap->getNumRefs() == 1) //one reference by sMediaMap
        {
            //
            //Note: delay some time to delete the media textures to stop endlessly creating and immediately removing media texture.
            //
            if(mediap->getLastReferencedTimer()->getElapsedTimeF32() > MAX_INACTIVE_TIME)
            {
                media_map_t::iterator cur = iter++;
                sMediaMap.erase(cur);
                continue;
            }
        }
        ++iter;
    }
}

//static
void LLViewerMediaTexture::removeMediaImplFromTexture(const LLUUID& media_id)
{
    LLViewerMediaTexture* media_tex = findMediaTexture(media_id);
    if(media_tex)
    {
        media_tex->invalidateMediaImpl();
    }
}

//static
void LLViewerMediaTexture::cleanUpClass()
{
    sMediaMap.clear();
}

//static
LLViewerMediaTexture* LLViewerMediaTexture::findMediaTexture(const LLUUID& media_id)
{
    media_map_t::iterator iter = sMediaMap.find(media_id);
    if(iter == sMediaMap.end())
    {
        return NULL;
    }

    LLViewerMediaTexture* media_tex = iter->second;
    media_tex->setMediaImpl();
    media_tex->getLastReferencedTimer()->reset();

    return media_tex;
}

LLViewerMediaTexture::LLViewerMediaTexture(const LLUUID& id, bool usemipmaps, LLImageGL* gl_image)
    : LLViewerTexture(id, usemipmaps),
    mMediaImplp(NULL),
    mUpdateVirtualSizeTime(0)
{
    sMediaMap.insert(std::make_pair(id, this));

    mGLTexturep = gl_image;

    if(mGLTexturep.isNull())
    {
        generateGLTexture();
    }

    mGLTexturep->setAllowCompression(false);

    mGLTexturep->setNeedsAlphaAndPickMask(false);

    mIsPlaying = false;

    setMediaImpl();

    setCategory(LLGLTexture::MEDIA);

    LLViewerTexture* tex = gTextureList.findImage(mID, TEX_LIST_STANDARD);
    if(tex) //this media is a parcel media for tex.
    {
        tex->setParcelMedia(this);
    }
}

//virtual
LLViewerMediaTexture::~LLViewerMediaTexture()
{
    LLViewerTexture* tex = gTextureList.findImage(mID, TEX_LIST_STANDARD);
    if(tex) //this media is a parcel media for tex.
    {
        tex->setParcelMedia(NULL);
    }
}

void LLViewerMediaTexture::reinit(bool usemipmaps /* = true */)
{
    llassert(mGLTexturep.notNull());

    mUseMipMaps = usemipmaps;
    getLastReferencedTimer()->reset();
    mGLTexturep->setUseMipMaps(mUseMipMaps);
    mGLTexturep->setNeedsAlphaAndPickMask(false);
}

void LLViewerMediaTexture::setUseMipMaps(bool mipmap)
{
    mUseMipMaps = mipmap;

    if(mGLTexturep.notNull())
    {
        mGLTexturep->setUseMipMaps(mipmap);
    }
}

//virtual
S8 LLViewerMediaTexture::getType() const
{
    return LLViewerTexture::MEDIA_TEXTURE;
}

void LLViewerMediaTexture::invalidateMediaImpl()
{
    mMediaImplp = NULL;
}

void LLViewerMediaTexture::setMediaImpl()
{
    if(!mMediaImplp)
    {
        mMediaImplp = LLViewerMedia::getInstance()->getMediaImplFromTextureID(mID);
    }
}

//return true if all faces to reference to this media texture are found
//Note: mMediaFaceList is valid only for the current instant
//      because it does not check the face validity after the current frame.
bool LLViewerMediaTexture::findFaces()
{
    mMediaFaceList.clear();

    bool ret = true;

    LLViewerTexture* tex = gTextureList.findImage(mID, TEX_LIST_STANDARD);
    if(tex) //this media is a parcel media for tex.
    {
        for (U32 ch = 0; ch < LLRender::NUM_TEXTURE_CHANNELS; ++ch)
        {
            const ll_face_list_t* face_list = tex->getFaceList(ch);
            U32 end = tex->getNumFaces(ch);
        for(U32 i = 0; i < end; i++)
        {
            if ((*face_list)[i]->isMediaAllowed())
            {
                mMediaFaceList.push_back((*face_list)[i]);
            }
        }
    }
    }

    if(!mMediaImplp)
    {
        return true;
    }

    //for media on a face.
    const std::list< LLVOVolume* >* obj_list = mMediaImplp->getObjectList();
    std::list< LLVOVolume* >::const_iterator iter = obj_list->begin();
    for(; iter != obj_list->end(); ++iter)
    {
        LLVOVolume* obj = *iter;
        if (obj->isDead())
        {
            // Isn't supposed to happen, objects are supposed to detach
            // themselves on markDead()
            // If this happens, viewer is likely to crash
            llassert(0);
            LL_WARNS() << "Dead object in mMediaImplp's object list" << LL_ENDL;
            ret = false;
            continue;
        }

        if (obj->mDrawable.isNull() || obj->mDrawable->isDead())
        {
            ret = false;
            continue;
        }

        S32 face_id = -1;
        S32 num_faces = obj->mDrawable->getNumFaces();
        while((face_id = obj->getFaceIndexWithMediaImpl(mMediaImplp, face_id)) > -1 && face_id < num_faces)
        {
            LLFace* facep = obj->mDrawable->getFace(face_id);
            if(facep)
            {
                mMediaFaceList.push_back(facep);
            }
            else
            {
                ret = false;
            }
        }
    }

    return ret;
}

void LLViewerMediaTexture::initVirtualSize()
{
    if(mIsPlaying)
    {
        return;
    }

    findFaces();
    for(std::list< LLFace* >::iterator iter = mMediaFaceList.begin(); iter!= mMediaFaceList.end(); ++iter)
    {
        addTextureStats((*iter)->getVirtualSize());
    }
}

void LLViewerMediaTexture::addMediaToFace(LLFace* facep)
{
    if(facep)
    {
        facep->setHasMedia(true);
    }
    if(!mIsPlaying)
    {
        return; //no need to add the face because the media is not in playing.
    }

    switchTexture(LLRender::DIFFUSE_MAP, facep);
}

void LLViewerMediaTexture::removeMediaFromFace(LLFace* facep)
{
    if(!facep)
    {
        return;
    }
    facep->setHasMedia(false);

    if(!mIsPlaying)
    {
        return; //no need to remove the face because the media is not in playing.
    }

    mIsPlaying = false; //set to remove the media from the face.
    switchTexture(LLRender::DIFFUSE_MAP, facep);
    mIsPlaying = true; //set the flag back.

    if(getTotalNumFaces() < 1) //no face referencing to this media
    {
        stopPlaying();
    }
}

//virtual
void LLViewerMediaTexture::addFace(U32 ch, LLFace* facep)
{
    LLViewerTexture::addFace(ch, facep);

    const LLTextureEntry* te = facep->getTextureEntry();
    if(te && te->getID().notNull())
    {
        LLViewerTexture* tex = gTextureList.findImage(te->getID(), TEX_LIST_STANDARD);
        if(tex)
        {
// [SL:KB] - Patch: Render-TextureToggle (Catznip-5.2)
            // See LLViewerMediaTexture::removeFace()
            if (facep->isDefaultTexture(ch))
            {
                return;
            }
// [/SL:KB]

            mTextureList.push_back(tex);//increase the reference number by one for tex to avoid deleting it.
            return;
        }
    }

    //check if it is a parcel media
    if(facep->getTexture() && facep->getTexture() != this && facep->getTexture()->getID() == mID)
    {
        mTextureList.push_back(facep->getTexture()); //a parcel media.
        return;
    }

    if(te && te->getID().notNull()) //should have a texture
    {
        LL_WARNS_ONCE() << "The face's texture " << te->getID() << " is not valid. Face must have a valid texture before media texture." << LL_ENDL;
        // This might break the object, but it likely isn't a 'recoverable' situation.
        LLViewerFetchedTexture* tex = LLViewerTextureManager::getFetchedTexture(te->getID());
        mTextureList.push_back(tex);
    }
}

//virtual
//void LLViewerMediaTexture::removeFace(U32 ch, LLFace* facep)
// [SL:KB] - Patch: Render-TextureToggle (Catznip-5.2)
void LLViewerMediaTexture::removeFace(U32 channel, LLFace* facep)
// [/SL:KB]
{
// [SL:KB] - Patch: Render-TextureToggle (Catznip-5.2)
    LLViewerTexture::removeFace(channel, facep);
// [/SL:KB]
//  LLViewerTexture::removeFace(ch, facep);

    const LLTextureEntry* te = facep->getTextureEntry();
    if(te && te->getID().notNull())
    {
        LLViewerTexture* tex = gTextureList.findImage(te->getID(), TEX_LIST_STANDARD);
        if(tex)
        {
            for(std::list< LLPointer<LLViewerTexture> >::iterator iter = mTextureList.begin();
                iter != mTextureList.end(); ++iter)
            {
                if(*iter == tex)
                {
// [SL:KB] - Patch: Render-TextureToggle (Catznip-5.2)
                    // Switching to the default texture results in clearing the media textures on all prims;
                    // a side-effect is that we loose out on the reference to the original (non-media)
                    // texture potentially letting it dissapear from memory if this was the only reference to it
                    // (which is harmless, it just means we'll need to grab it from the cache or refetch it but
                    // the LL - debug - code at the bottom of addFace/removeFace disagrees so we'll hang on
                    // to it (and then block readding it a seond time higher up)
                    if (facep->isDefaultTexture(channel))
                    {
                        return;
                    }
// [/SL:KB]
                    mTextureList.erase(iter); //decrease the reference number for tex by one.
                    return;
                }
            }

            std::vector<const LLTextureEntry*> te_list;

            for (U32 ch = 0; ch < 3; ++ch)
            {
            //
            //we have some trouble here: the texture of the face is changed.
            //we need to find the former texture, and remove it from the list to avoid memory leaking.

                llassert(mNumFaces[ch] <= mFaceList[ch].size());

                for(U32 j = 0; j < mNumFaces[ch]; j++)
                {
                    te_list.push_back(mFaceList[ch][j]->getTextureEntry());//all textures are in use.
                }
            }

            if (te_list.empty())
            {
                mTextureList.clear();
                return;
            }

            auto end = te_list.size();

            for(std::list< LLPointer<LLViewerTexture> >::iterator iter = mTextureList.begin();
                iter != mTextureList.end(); ++iter)
            {
                size_t i = 0;

                for(i = 0; i < end; i++)
                {
                    if(te_list[i] && te_list[i]->getID() == (*iter)->getID())//the texture is in use.
                    {
                        te_list[i] = NULL;
                        break;
                    }
                }
                if(i == end) //no hit for this texture, remove it.
                {
// [SL:KB] - Patch: Render-TextureToggle (Catznip-5.2)
                    // See above
                    if (facep->isDefaultTexture(channel))
                    {
                        return;
                    }
// [/SL:KB]
                    mTextureList.erase(iter); //decrease the reference number for tex by one.
                    return;
                }
            }
        }
    }

    //check if it is a parcel media
    for(std::list< LLPointer<LLViewerTexture> >::iterator iter = mTextureList.begin();
                iter != mTextureList.end(); ++iter)
    {
        if((*iter)->getID() == mID)
        {
            mTextureList.erase(iter); //decrease the reference number for tex by one.
            return;
        }
    }

    if(te && te->getID().notNull()) //should have a texture but none found
    {
        LL_ERRS() << "mTextureList texture reference number is corrupted. Texture id: " << te->getID() << " List size: " << (U32)mTextureList.size() << LL_ENDL;
    }
}

void LLViewerMediaTexture::stopPlaying()
{
    // Don't stop the media impl playing here -- this breaks non-inworld media (login screen, search, and media browser).
//  if(mMediaImplp)
//  {
//      mMediaImplp->stop();
//  }
    mIsPlaying = false;
}

void LLViewerMediaTexture::switchTexture(U32 ch, LLFace* facep)
{
    if(facep)
    {
        //check if another media is playing on this face.
        if(facep->getTexture() && facep->getTexture() != this
            && facep->getTexture()->getType() == LLViewerTexture::MEDIA_TEXTURE)
        {
            if(mID == facep->getTexture()->getID()) //this is a parcel media
            {
                return; //let the prim media win.
            }
        }

        if(mIsPlaying) //old textures switch to the media texture
        {
            facep->switchTexture(ch, this);
        }
        else //switch to old textures.
        {
            const LLTextureEntry* te = facep->getTextureEntry();
            if(te)
            {
                LLViewerTexture* tex = te->getID().notNull() ? gTextureList.findImage(te->getID(), TEX_LIST_STANDARD) : NULL;
                if(!tex && te->getID() != mID)//try parcel media.
                {
                    tex = gTextureList.findImage(mID, TEX_LIST_STANDARD);
                }
                if(!tex)
                {
                    tex = LLViewerFetchedTexture::sDefaultImagep;
                }
                facep->switchTexture(ch, tex);
            }
        }
    }
}

void LLViewerMediaTexture::setPlaying(bool playing)
{
    if(!mMediaImplp)
    {
        return;
    }
    if(!playing && !mIsPlaying)
    {
        return; //media is already off
    }

    if(playing == mIsPlaying && !mMediaImplp->isUpdated())
    {
        return; //nothing has changed since last time.
    }

    mIsPlaying = playing;
    if(mIsPlaying) //is about to play this media
    {
        if(findFaces())
        {
            //about to update all faces.
            mMediaImplp->setUpdated(false);
        }

        if(mMediaFaceList.empty())//no face pointing to this media
        {
            stopPlaying();
            return;
        }

        for(std::list< LLFace* >::iterator iter = mMediaFaceList.begin(); iter!= mMediaFaceList.end(); ++iter)
        {
            LLFace* facep = *iter;
            const LLTextureEntry* te = facep->getTextureEntry();
            if (te->getGLTFMaterial())
            {
                // PBR material, switch emissive and basecolor
                switchTexture(LLRender::EMISSIVE_MAP, *iter);
                switchTexture(LLRender::BASECOLOR_MAP, *iter);
            }
            else
            {
                // blinn-phong material, switch diffuse map only
                switchTexture(LLRender::DIFFUSE_MAP, *iter);
            }
        }
    }
    else //stop playing this media
    {
        U32 ch = LLRender::DIFFUSE_MAP;

        llassert(mNumFaces[ch] <= mFaceList[ch].size());
        for(U32 i = mNumFaces[ch]; i; i--)
        {
            switchTexture(ch, mFaceList[ch][i - 1]); //current face could be removed in this function.
        }
    }
    return;
}

//virtual
F32 LLViewerMediaTexture::getMaxVirtualSize()
{
    if(LLFrameTimer::getFrameCount() == mUpdateVirtualSizeTime)
    {
        return mMaxVirtualSize;
    }
    mUpdateVirtualSizeTime = LLFrameTimer::getFrameCount();

    if(!mMaxVirtualSizeResetCounter)
    {
        addTextureStats(0.f, false);//reset
    }

    if(mIsPlaying) //media is playing
    {
        for (U32 ch = 0; ch < LLRender::NUM_TEXTURE_CHANNELS; ++ch)
        {
            llassert(mNumFaces[ch] <= mFaceList[ch].size());
            for(U32 i = 0; i < mNumFaces[ch]; i++)
            {
                LLFace* facep = mFaceList[ch][i];
            if(facep->getDrawable()->isRecentlyVisible())
            {
                addTextureStats(facep->getVirtualSize());
            }
        }
    }
    }
    else //media is not in playing
    {
        findFaces();

        if(!mMediaFaceList.empty())
        {
            for(std::list< LLFace* >::iterator iter = mMediaFaceList.begin(); iter!= mMediaFaceList.end(); ++iter)
            {
                LLFace* facep = *iter;
                if(facep->getDrawable()->isRecentlyVisible())
                {
                    addTextureStats(facep->getVirtualSize());
                }
            }
        }
    }

    if(mMaxVirtualSizeResetCounter > 0)
    {
        mMaxVirtualSizeResetCounter--;
    }
    reorganizeFaceList();
    reorganizeVolumeList();

    return mMaxVirtualSize;
}
//----------------------------------------------------------------------------------------------
//end of LLViewerMediaTexture
//----------------------------------------------------------------------------------------------

//----------------------------------------------------------------------------------------------
//start of LLTexturePipelineTester
//----------------------------------------------------------------------------------------------
LLTexturePipelineTester::LLTexturePipelineTester() : LLMetricPerformanceTesterWithSession(sTesterName)
{
    addMetric("TotalBytesLoaded");
    addMetric("TotalBytesLoadedFromCache");
    addMetric("TotalBytesLoadedForLargeImage");
    addMetric("TotalBytesLoadedForSculpties");
    addMetric("StartFetchingTime");
    addMetric("TotalGrayTime");
    addMetric("TotalStablizingTime");
    addMetric("StartTimeLoadingSculpties");
    addMetric("EndTimeLoadingSculpties");

    addMetric("Time");
    addMetric("TotalBytesBound");
    addMetric("TotalBytesBoundForLargeImage");
    addMetric("PercentageBytesBound");

    mTotalBytesLoaded = (S32Bytes)0;
    mTotalBytesLoadedFromCache = (S32Bytes)0;
    mTotalBytesLoadedForLargeImage = (S32Bytes)0;
    mTotalBytesLoadedForSculpties = (S32Bytes)0;

    reset();
}

LLTexturePipelineTester::~LLTexturePipelineTester()
{
    LLViewerTextureManager::sTesterp = NULL;
}

void LLTexturePipelineTester::update()
{
    mLastTotalBytesUsed = mTotalBytesUsed;
    mLastTotalBytesUsedForLargeImage = mTotalBytesUsedForLargeImage;
    mTotalBytesUsed = (S32Bytes)0;
    mTotalBytesUsedForLargeImage = (S32Bytes)0;

    if(LLAppViewer::getTextureFetch()->getNumRequests() > 0) //fetching list is not empty
    {
        if(mPause)
        {
            //start a new fetching session
            reset();
            mStartFetchingTime = LLImageGL::sLastFrameTime;
            mPause = false;
        }

        //update total gray time
        if(mUsingDefaultTexture)
        {
            mUsingDefaultTexture = false;
            mTotalGrayTime = LLImageGL::sLastFrameTime - mStartFetchingTime;
        }

        //update the stablizing timer.
        updateStablizingTime();

        outputTestResults();
    }
    else if(!mPause)
    {
        //stop the current fetching session
        mPause = true;
        outputTestResults();
        reset();
    }
}

void LLTexturePipelineTester::reset()
{
    mPause = true;

    mUsingDefaultTexture = false;
    mStartStablizingTime = 0.0f;
    mEndStablizingTime = 0.0f;

    mTotalBytesUsed = (S32Bytes)0;
    mTotalBytesUsedForLargeImage = (S32Bytes)0;
    mLastTotalBytesUsed = (S32Bytes)0;
    mLastTotalBytesUsedForLargeImage = (S32Bytes)0;

    mStartFetchingTime = 0.0f;

    mTotalGrayTime = 0.0f;
    mTotalStablizingTime = 0.0f;

    mStartTimeLoadingSculpties = 1.0f;
    mEndTimeLoadingSculpties = 0.0f;
}

//virtual
void LLTexturePipelineTester::outputTestRecord(LLSD *sd)
{
    std::string currentLabel = getCurrentLabelName();
    (*sd)[currentLabel]["TotalBytesLoaded"]              = (LLSD::Integer)mTotalBytesLoaded.value();
    (*sd)[currentLabel]["TotalBytesLoadedFromCache"]     = (LLSD::Integer)mTotalBytesLoadedFromCache.value();
    (*sd)[currentLabel]["TotalBytesLoadedForLargeImage"] = (LLSD::Integer)mTotalBytesLoadedForLargeImage.value();
    (*sd)[currentLabel]["TotalBytesLoadedForSculpties"]  = (LLSD::Integer)mTotalBytesLoadedForSculpties.value();

    (*sd)[currentLabel]["StartFetchingTime"]             = (LLSD::Real)mStartFetchingTime;
    (*sd)[currentLabel]["TotalGrayTime"]                 = (LLSD::Real)mTotalGrayTime;
    (*sd)[currentLabel]["TotalStablizingTime"]           = (LLSD::Real)mTotalStablizingTime;

    (*sd)[currentLabel]["StartTimeLoadingSculpties"]     = (LLSD::Real)mStartTimeLoadingSculpties;
    (*sd)[currentLabel]["EndTimeLoadingSculpties"]       = (LLSD::Real)mEndTimeLoadingSculpties;

    (*sd)[currentLabel]["Time"]                          = LLImageGL::sLastFrameTime;
    (*sd)[currentLabel]["TotalBytesBound"]               = (LLSD::Integer)mLastTotalBytesUsed.value();
    (*sd)[currentLabel]["TotalBytesBoundForLargeImage"]  = (LLSD::Integer)mLastTotalBytesUsedForLargeImage.value();
    (*sd)[currentLabel]["PercentageBytesBound"]          = (LLSD::Real)(100.f * mLastTotalBytesUsed / mTotalBytesLoaded);
}

void LLTexturePipelineTester::updateTextureBindingStats(const LLViewerTexture* imagep)
{
    U32Bytes mem_size = imagep->getTextureMemory();
    mTotalBytesUsed += mem_size;

    if(MIN_LARGE_IMAGE_AREA <= (U32)(mem_size.value() / (U32)imagep->getComponents()))
    {
        mTotalBytesUsedForLargeImage += mem_size;
    }
}

void LLTexturePipelineTester::updateTextureLoadingStats(const LLViewerFetchedTexture* imagep, const LLImageRaw* raw_imagep, bool from_cache)
{
    U32Bytes data_size = (U32Bytes)raw_imagep->getDataSize();
    mTotalBytesLoaded += data_size;

    if(from_cache)
    {
        mTotalBytesLoadedFromCache += data_size;
    }

    if(MIN_LARGE_IMAGE_AREA <= (U32)(data_size.value() / (U32)raw_imagep->getComponents()))
    {
        mTotalBytesLoadedForLargeImage += data_size;
    }

    if(imagep->forSculpt())
    {
        mTotalBytesLoadedForSculpties += data_size;

        if(mStartTimeLoadingSculpties > mEndTimeLoadingSculpties)
        {
            mStartTimeLoadingSculpties = LLImageGL::sLastFrameTime;
        }
        mEndTimeLoadingSculpties = LLImageGL::sLastFrameTime;
    }
}

void LLTexturePipelineTester::updateGrayTextureBinding()
{
    mUsingDefaultTexture = true;
}

void LLTexturePipelineTester::setStablizingTime()
{
    if(mStartStablizingTime <= mStartFetchingTime)
    {
        mStartStablizingTime = LLImageGL::sLastFrameTime;
    }
    mEndStablizingTime = LLImageGL::sLastFrameTime;
}

void LLTexturePipelineTester::updateStablizingTime()
{
    if(mStartStablizingTime > mStartFetchingTime)
    {
        F32 t = mEndStablizingTime - mStartStablizingTime;

        if(t > F_ALMOST_ZERO && (t - mTotalStablizingTime) < F_ALMOST_ZERO)
        {
            //already stablized
            mTotalStablizingTime = LLImageGL::sLastFrameTime - mStartStablizingTime;

            //cancel the timer
            mStartStablizingTime = 0.f;
            mEndStablizingTime = 0.f;
        }
        else
        {
            mTotalStablizingTime = t;
        }
    }
    mTotalStablizingTime = 0.f;
}

//virtual
void LLTexturePipelineTester::compareTestSessions(llofstream* os)
{
    LLTexturePipelineTester::LLTextureTestSession* base_sessionp = dynamic_cast<LLTexturePipelineTester::LLTextureTestSession*>(mBaseSessionp);
    LLTexturePipelineTester::LLTextureTestSession* current_sessionp = dynamic_cast<LLTexturePipelineTester::LLTextureTestSession*>(mCurrentSessionp);
    if(!base_sessionp || !current_sessionp)
    {
        LL_ERRS() << "type of test session does not match!" << LL_ENDL;
    }

    //compare and output the comparison
    *os << llformat("%s\n", getTesterName().c_str());
    *os << llformat("AggregateResults\n");

    compareTestResults(os, "TotalGrayTime", base_sessionp->mTotalGrayTime, current_sessionp->mTotalGrayTime);
    compareTestResults(os, "TotalStablizingTime", base_sessionp->mTotalStablizingTime, current_sessionp->mTotalStablizingTime);
    compareTestResults(os, "StartTimeLoadingSculpties", base_sessionp->mStartTimeLoadingSculpties, current_sessionp->mStartTimeLoadingSculpties);
    compareTestResults(os, "TotalTimeLoadingSculpties", base_sessionp->mTotalTimeLoadingSculpties, current_sessionp->mTotalTimeLoadingSculpties);

    compareTestResults(os, "TotalBytesLoaded", base_sessionp->mTotalBytesLoaded, current_sessionp->mTotalBytesLoaded);
    compareTestResults(os, "TotalBytesLoadedFromCache", base_sessionp->mTotalBytesLoadedFromCache, current_sessionp->mTotalBytesLoadedFromCache);
    compareTestResults(os, "TotalBytesLoadedForLargeImage", base_sessionp->mTotalBytesLoadedForLargeImage, current_sessionp->mTotalBytesLoadedForLargeImage);
    compareTestResults(os, "TotalBytesLoadedForSculpties", base_sessionp->mTotalBytesLoadedForSculpties, current_sessionp->mTotalBytesLoadedForSculpties);

    *os << llformat("InstantResults\n");
    S32 size = llmin(base_sessionp->mInstantPerformanceListCounter, current_sessionp->mInstantPerformanceListCounter);
    for(S32 i = 0; i < size; i++)
    {
        *os << llformat("Time(B-T)-%.4f-%.4f\n", base_sessionp->mInstantPerformanceList[i].mTime, current_sessionp->mInstantPerformanceList[i].mTime);

        compareTestResults(os, "AverageBytesUsedPerSecond", base_sessionp->mInstantPerformanceList[i].mAverageBytesUsedPerSecond,
            current_sessionp->mInstantPerformanceList[i].mAverageBytesUsedPerSecond);

        compareTestResults(os, "AverageBytesUsedForLargeImagePerSecond", base_sessionp->mInstantPerformanceList[i].mAverageBytesUsedForLargeImagePerSecond,
            current_sessionp->mInstantPerformanceList[i].mAverageBytesUsedForLargeImagePerSecond);

        compareTestResults(os, "AveragePercentageBytesUsedPerSecond", base_sessionp->mInstantPerformanceList[i].mAveragePercentageBytesUsedPerSecond,
            current_sessionp->mInstantPerformanceList[i].mAveragePercentageBytesUsedPerSecond);
    }

    if(size < base_sessionp->mInstantPerformanceListCounter)
    {
        for(S32 i = size; i < base_sessionp->mInstantPerformanceListCounter; i++)
        {
            *os << llformat("Time(B-T)-%.4f- \n", base_sessionp->mInstantPerformanceList[i].mTime);

            *os << llformat(", AverageBytesUsedPerSecond, %d, N/A \n", base_sessionp->mInstantPerformanceList[i].mAverageBytesUsedPerSecond);
            *os << llformat(", AverageBytesUsedForLargeImagePerSecond, %d, N/A \n", base_sessionp->mInstantPerformanceList[i].mAverageBytesUsedForLargeImagePerSecond);
            *os << llformat(", AveragePercentageBytesUsedPerSecond, %.4f, N/A \n", base_sessionp->mInstantPerformanceList[i].mAveragePercentageBytesUsedPerSecond);
        }
    }
    else if(size < current_sessionp->mInstantPerformanceListCounter)
    {
        for(S32 i = size; i < current_sessionp->mInstantPerformanceListCounter; i++)
        {
            *os << llformat("Time(B-T)- -%.4f\n", current_sessionp->mInstantPerformanceList[i].mTime);

            *os << llformat(", AverageBytesUsedPerSecond, N/A, %d\n", current_sessionp->mInstantPerformanceList[i].mAverageBytesUsedPerSecond);
            *os << llformat(", AverageBytesUsedForLargeImagePerSecond, N/A, %d\n", current_sessionp->mInstantPerformanceList[i].mAverageBytesUsedForLargeImagePerSecond);
            *os << llformat(", AveragePercentageBytesUsedPerSecond, N/A, %.4f\n", current_sessionp->mInstantPerformanceList[i].mAveragePercentageBytesUsedPerSecond);
        }
    }
}

//virtual
LLMetricPerformanceTesterWithSession::LLTestSession* LLTexturePipelineTester::loadTestSession(LLSD* log)
{
    LLTexturePipelineTester::LLTextureTestSession* sessionp = new LLTexturePipelineTester::LLTextureTestSession();
    if(!sessionp)
    {
        return NULL;
    }

    F32 total_gray_time = 0.f;
    F32 total_stablizing_time = 0.f;
    F32 total_loading_sculpties_time = 0.f;

    F32 start_fetching_time = -1.f;
    F32 start_fetching_sculpties_time = 0.f;

    F32 last_time = 0.0f;
    S32 frame_count = 0;

    sessionp->mInstantPerformanceListCounter = 0;
    sessionp->mInstantPerformanceList.resize(128);
    sessionp->mInstantPerformanceList[sessionp->mInstantPerformanceListCounter].mAverageBytesUsedPerSecond = 0;
    sessionp->mInstantPerformanceList[sessionp->mInstantPerformanceListCounter].mAverageBytesUsedForLargeImagePerSecond = 0;
    sessionp->mInstantPerformanceList[sessionp->mInstantPerformanceListCounter].mAveragePercentageBytesUsedPerSecond = 0.f;
    sessionp->mInstantPerformanceList[sessionp->mInstantPerformanceListCounter].mTime = 0.f;

    //load a session
    std::string currentLabel = getCurrentLabelName();
    bool in_log = (*log).has(currentLabel);
    while (in_log)
    {
        LLSD::String label = currentLabel;

        if(sessionp->mInstantPerformanceListCounter >= (S32)sessionp->mInstantPerformanceList.size())
        {
            sessionp->mInstantPerformanceList.resize(sessionp->mInstantPerformanceListCounter + 128);
        }

        //time
        F32 start_time = (F32)(*log)[label]["StartFetchingTime"].asReal();
        F32 cur_time   = (F32)(*log)[label]["Time"].asReal();
        if(start_time - start_fetching_time > F_ALMOST_ZERO) //fetching has paused for a while
        {
            sessionp->mTotalGrayTime += total_gray_time;
            sessionp->mTotalStablizingTime += total_stablizing_time;

            sessionp->mStartTimeLoadingSculpties = start_fetching_sculpties_time;
            sessionp->mTotalTimeLoadingSculpties += total_loading_sculpties_time;

            start_fetching_time = start_time;
            total_gray_time = 0.f;
            total_stablizing_time = 0.f;
            total_loading_sculpties_time = 0.f;
        }
        else
        {
            total_gray_time = (F32)(*log)[label]["TotalGrayTime"].asReal();
            total_stablizing_time = (F32)(*log)[label]["TotalStablizingTime"].asReal();

            total_loading_sculpties_time = (F32)(*log)[label]["EndTimeLoadingSculpties"].asReal() - (F32)(*log)[label]["StartTimeLoadingSculpties"].asReal();
            if(start_fetching_sculpties_time < 0.f && total_loading_sculpties_time > 0.f)
            {
                start_fetching_sculpties_time = (F32)(*log)[label]["StartTimeLoadingSculpties"].asReal();
            }
        }

        //total loaded bytes
        sessionp->mTotalBytesLoaded = (*log)[label]["TotalBytesLoaded"].asInteger();
        sessionp->mTotalBytesLoadedFromCache = (*log)[label]["TotalBytesLoadedFromCache"].asInteger();
        sessionp->mTotalBytesLoadedForLargeImage = (*log)[label]["TotalBytesLoadedForLargeImage"].asInteger();
        sessionp->mTotalBytesLoadedForSculpties = (*log)[label]["TotalBytesLoadedForSculpties"].asInteger();

        //instant metrics
        sessionp->mInstantPerformanceList[sessionp->mInstantPerformanceListCounter].mAverageBytesUsedPerSecond +=
            (*log)[label]["TotalBytesBound"].asInteger();
        sessionp->mInstantPerformanceList[sessionp->mInstantPerformanceListCounter].mAverageBytesUsedForLargeImagePerSecond +=
            (*log)[label]["TotalBytesBoundForLargeImage"].asInteger();
        sessionp->mInstantPerformanceList[sessionp->mInstantPerformanceListCounter].mAveragePercentageBytesUsedPerSecond +=
            (F32)(*log)[label]["PercentageBytesBound"].asReal();
        frame_count++;
        if(cur_time - last_time >= 1.0f)
        {
            sessionp->mInstantPerformanceList[sessionp->mInstantPerformanceListCounter].mAverageBytesUsedPerSecond /= frame_count;
            sessionp->mInstantPerformanceList[sessionp->mInstantPerformanceListCounter].mAverageBytesUsedForLargeImagePerSecond /= frame_count;
            sessionp->mInstantPerformanceList[sessionp->mInstantPerformanceListCounter].mAveragePercentageBytesUsedPerSecond /= frame_count;
            sessionp->mInstantPerformanceList[sessionp->mInstantPerformanceListCounter].mTime = last_time;

            frame_count = 0;
            last_time = cur_time;
            sessionp->mInstantPerformanceListCounter++;
            sessionp->mInstantPerformanceList[sessionp->mInstantPerformanceListCounter].mAverageBytesUsedPerSecond = 0;
            sessionp->mInstantPerformanceList[sessionp->mInstantPerformanceListCounter].mAverageBytesUsedForLargeImagePerSecond = 0;
            sessionp->mInstantPerformanceList[sessionp->mInstantPerformanceListCounter].mAveragePercentageBytesUsedPerSecond = 0.f;
            sessionp->mInstantPerformanceList[sessionp->mInstantPerformanceListCounter].mTime = 0.f;
        }
        // Next label
        incrementCurrentCount();
        currentLabel = getCurrentLabelName();
        in_log = (*log).has(currentLabel);
    }

    sessionp->mTotalGrayTime += total_gray_time;
    sessionp->mTotalStablizingTime += total_stablizing_time;

    if(sessionp->mStartTimeLoadingSculpties < 0.f)
    {
        sessionp->mStartTimeLoadingSculpties = start_fetching_sculpties_time;
    }
    sessionp->mTotalTimeLoadingSculpties += total_loading_sculpties_time;

    return sessionp;
}

LLTexturePipelineTester::LLTextureTestSession::LLTextureTestSession()
{
    reset();
}
LLTexturePipelineTester::LLTextureTestSession::~LLTextureTestSession()
{
}
void LLTexturePipelineTester::LLTextureTestSession::reset()
{
    mTotalGrayTime = 0.0f;
    mTotalStablizingTime = 0.0f;

    mStartTimeLoadingSculpties = 0.0f;
    mTotalTimeLoadingSculpties = 0.0f;

    mTotalBytesLoaded = 0;
    mTotalBytesLoadedFromCache = 0;
    mTotalBytesLoadedForLargeImage = 0;
    mTotalBytesLoadedForSculpties = 0;

    mInstantPerformanceListCounter = 0;
}
//----------------------------------------------------------------------------------------------
//end of LLTexturePipelineTester
//----------------------------------------------------------------------------------------------
<|MERGE_RESOLUTION|>--- conflicted
+++ resolved
@@ -482,7 +482,6 @@
 {
     LLImageGL::sDefaultGLTexture = LLViewerFetchedTexture::sDefaultImagep->getGLTexture();
 
-<<<<<<< HEAD
     if (sInvisiprimTexture1.isNull())
     {
         sInvisiprimTexture1 = LLUUID(TEX_INVISIPRIM1);
@@ -493,8 +492,6 @@
     }
 }
 
-=======
->>>>>>> daa24016
 //static
 void LLViewerTexture::updateClass()
 {
@@ -546,34 +543,11 @@
         LL_DEBUGS("TextureMemory") << "System memory is plentiful, act normally." << LL_ENDL;
         sDesiredDiscardBias = llmax(sDesiredDiscardBias, 1.f + over_pct);
 
-<<<<<<< HEAD
-=======
-    F32 over_pct = (used - target) / target;
-
-    bool is_low = over_pct > 0.f;
-
-    if (isSystemMemoryLow())
-    {
-        is_low = true;
-        // System RAM is low -> ramp up discard bias over time to free memory
-        if (sEvaluationTimer.getElapsedTimeF32() > MEMORY_CHECK_WAIT_TIME)
-        {
-            static LLCachedControl<F32> low_mem_min_discard_increment(gSavedSettings, "RenderLowMemMinDiscardIncrement", .1f);
-            sDesiredDiscardBias += (F32) low_mem_min_discard_increment * (F32) gFrameIntervalSeconds;
-            sEvaluationTimer.reset();
-        }
-    }
-    else
-    {
-        sDesiredDiscardBias = llmax(sDesiredDiscardBias, 1.f + over_pct);
-
->>>>>>> daa24016
         if (sDesiredDiscardBias > 1.f && over_pct < 0.f)
         {
             sDesiredDiscardBias -= gFrameIntervalSeconds * 0.01f;
         }
     }
-<<<<<<< HEAD
 
     static bool was_low = false;
     if (is_low && !was_low)
@@ -581,9 +555,9 @@
         LL_WARNS() << "Low system memory detected, emergency downrezzing off screen textures" << LL_ENDL;
         sDesiredDiscardBias = llmax(sDesiredDiscardBias, 1.5f);
 
-        for (auto image : gTextureList)
-        {
-            gTextureList.updateImageDecodePriority(image);
+        for (auto& image : gTextureList)
+        {
+            gTextureList.updateImageDecodePriority(image, false /*will modify gTextureList otherwise!*/);
         }
     }
 
@@ -608,42 +582,6 @@
         return physical_res < MIN_FREE_MAIN_MEMORY;
     }
 
-=======
-
-    static bool was_low = false;
-    if (is_low && !was_low)
-    {
-        LL_WARNS() << "Low system memory detected, emergency downrezzing off screen textures" << LL_ENDL;
-        sDesiredDiscardBias = llmax(sDesiredDiscardBias, 1.5f);
-
-        for (auto& image : gTextureList)
-        {
-            gTextureList.updateImageDecodePriority(image, false /*will modify gTextureList otherwise!*/);
-        }
-    }
-
-    was_low = is_low;
-
-    sDesiredDiscardBias = llclamp(sDesiredDiscardBias, 1.f, 3.f);
-
-    LLViewerTexture::sFreezeImageUpdates = false;
-}
-
-//static
-bool LLViewerTexture::isSystemMemoryLow()
-{
-    static LLFrameTimer timer;
-    static U32Megabytes physical_res = U32Megabytes(U32_MAX);
-
-    static LLCachedControl<U32> min_free_main_memory(gSavedSettings, "RenderMinFreeMainMemoryThreshold", 512);
-    const U32Megabytes MIN_FREE_MAIN_MEMORY(min_free_main_memory);
-
-    if (timer.getElapsedTimeF32() < MEMORY_CHECK_WAIT_TIME) //call this once per second.
-    {
-        return physical_res < MIN_FREE_MAIN_MEMORY;
-    }
-
->>>>>>> daa24016
     timer.reset();
 
     LLMemory::updateMemoryInfo();
@@ -1018,7 +956,6 @@
 }
 
 bool LLViewerTexture::isLargeImage()
-<<<<<<< HEAD
 {
     return  (S32)mTexelsPerImage > LLViewerTexture::sMinLargeImageSize;
 }
@@ -1030,8 +967,6 @@
 
 //static
 bool LLViewerTexture::isInvisiprim(LLUUID id)
-=======
->>>>>>> daa24016
 {
     return (id == sInvisiprimTexture1) || (id == sInvisiprimTexture2);
 }
