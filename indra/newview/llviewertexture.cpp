
/**
 * @file llviewertexture.cpp
 * @brief Object which handles a received image (and associated texture(s))
 *
 * $LicenseInfo:firstyear=2000&license=viewerlgpl$
 * Second Life Viewer Source Code
 * Copyright (C) 2010, Linden Research, Inc.
 *
 * This library is free software; you can redistribute it and/or
 * modify it under the terms of the GNU Lesser General Public
 * License as published by the Free Software Foundation;
 * version 2.1 of the License only.
 *
 * This library is distributed in the hope that it will be useful,
 * but WITHOUT ANY WARRANTY; without even the implied warranty of
 * MERCHANTABILITY or FITNESS FOR A PARTICULAR PURPOSE.  See the GNU
 * Lesser General Public License for more details.
 *
 * You should have received a copy of the GNU Lesser General Public
 * License along with this library; if not, write to the Free Software
 * Foundation, Inc., 51 Franklin Street, Fifth Floor, Boston, MA  02110-1301  USA
 *
 * Linden Research, Inc., 945 Battery Street, San Francisco, CA  94111  USA
 * $/LicenseInfo$
 */

#include "llviewerprecompiledheaders.h"

#include "llviewertexture.h"

// Library includes
#include "llmath.h"
#include "llerror.h"
#include "llgl.h"
#include "llglheaders.h"
#include "llhost.h"
#include "llimage.h"
#include "llimagebmp.h"
#include "llimagej2c.h"
#include "llimagetga.h"
#include "llstl.h"
#include "message.h"
#include "lltimer.h"

// viewer includes
#include "llimagegl.h"
#include "lldrawpool.h"
#include "lltexturefetch.h"
#include "llviewertexturelist.h"
#include "llviewercontrol.h"
#include "pipeline.h"
#include "llappviewer.h"
#include "llface.h"
#include "llviewercamera.h"
#include "lltextureentry.h"
#include "lltexturemanagerbridge.h"
#include "llmediaentry.h"
#include "llvovolume.h"
#include "llviewermedia.h"
#include "lltexturecache.h"
#include "llviewerwindow.h"
#include "llwindow.h"
///////////////////////////////////////////////////////////////////////////////

#include "llmimetypes.h"

// extern
const S32Megabytes gMinVideoRam(32);
// <FS:Ansariel> Texture memory management
//const S32Megabytes gMaxVideoRam(512);
S32Megabytes gMaxVideoRam(512);
// </FS:Ansariel>


// statics
LLPointer<LLViewerTexture>        LLViewerTexture::sNullImagep = NULL;
LLPointer<LLViewerTexture>        LLViewerTexture::sBlackImagep = NULL;
LLPointer<LLViewerTexture>        LLViewerTexture::sCheckerBoardImagep = NULL;
LLPointer<LLViewerFetchedTexture> LLViewerFetchedTexture::sMissingAssetImagep = NULL;
LLPointer<LLViewerFetchedTexture> LLViewerFetchedTexture::sWhiteImagep = NULL;
LLPointer<LLViewerFetchedTexture> LLViewerFetchedTexture::sDefaultImagep = NULL;
LLPointer<LLViewerFetchedTexture> LLViewerFetchedTexture::sSmokeImagep = NULL;
LLPointer<LLViewerFetchedTexture> LLViewerFetchedTexture::sFlatNormalImagep = NULL;
LLPointer<LLViewerFetchedTexture> LLViewerFetchedTexture::sDefaultIrradiancePBRp;
// [SL:KB] - Patch: Render-TextureToggle (Catznip-4.0)
LLPointer<LLViewerFetchedTexture> LLViewerFetchedTexture::sDefaultDiffuseImagep = NULL;
// [/SL:KB]
LLViewerMediaTexture::media_map_t LLViewerMediaTexture::sMediaMap;
LLTexturePipelineTester* LLViewerTextureManager::sTesterp = NULL;
F32 LLViewerFetchedTexture::sMaxVirtualSize = 8192.f*8192.f;

const std::string sTesterName("TextureTester");

S32 LLViewerTexture::sImageCount = 0;
S32 LLViewerTexture::sRawCount = 0;
S32 LLViewerTexture::sAuxCount = 0;
LLFrameTimer LLViewerTexture::sEvaluationTimer;
F32 LLViewerTexture::sDesiredDiscardBias = 0.f;
F32 LLViewerTexture::sDesiredDiscardScale = 1.1f;
S32 LLViewerTexture::sMaxSculptRez = 128; //max sculpt image size
const S32 MAX_CACHED_RAW_IMAGE_AREA = 64 * 64;
const S32 MAX_CACHED_RAW_SCULPT_IMAGE_AREA = LLViewerTexture::sMaxSculptRez * LLViewerTexture::sMaxSculptRez;
const S32 MAX_CACHED_RAW_TERRAIN_IMAGE_AREA = 128 * 128;
const S32 DEFAULT_ICON_DIMENSIONS = 32;
const S32 DEFAULT_THUMBNAIL_DIMENSIONS = 256;
U32 LLViewerTexture::sMinLargeImageSize = 65536; //256 * 256.
U32 LLViewerTexture::sMaxSmallImageSize = MAX_CACHED_RAW_IMAGE_AREA;
bool LLViewerTexture::sFreezeImageUpdates = false;
F32 LLViewerTexture::sCurrentTime = 0.0f;

constexpr F32 MEMORY_CHECK_WAIT_TIME = 1.0f;
constexpr F32 MIN_VRAM_BUDGET = 768.f;
F32 LLViewerTexture::sFreeVRAMMegabytes = MIN_VRAM_BUDGET;

LLViewerTexture::EDebugTexels LLViewerTexture::sDebugTexelsMode = LLViewerTexture::DEBUG_TEXELS_OFF;

const F64 log_2 = log(2.0);

/*const*/ U32 DESIRED_NORMAL_TEXTURE_SIZE = (U32)LLViewerFetchedTexture::MAX_IMAGE_SIZE_DEFAULT; // <FS:Ansariel> Max texture resolution

LLUUID LLViewerTexture::sInvisiprimTexture1 = LLUUID::null;
LLUUID LLViewerTexture::sInvisiprimTexture2 = LLUUID::null;
#define TEX_INVISIPRIM1 "e97cf410-8e61-7005-ec06-629eba4cd1fb"
#define TEX_INVISIPRIM2 "38b86f85-2575-52a9-a531-23108d8da837"


//----------------------------------------------------------------------------------------------
//namespace: LLViewerTextureAccess
//----------------------------------------------------------------------------------------------

LLLoadedCallbackEntry::LLLoadedCallbackEntry(loaded_callback_func cb,
                      S32 discard_level,
                      bool need_imageraw, // Needs image raw for the callback
                      void* userdata,
                      LLLoadedCallbackEntry::source_callback_list_t* src_callback_list,
                      LLViewerFetchedTexture* target,
                      bool pause)
    : mCallback(cb),
      mLastUsedDiscard(MAX_DISCARD_LEVEL+1),
      mDesiredDiscard(discard_level),
      mNeedsImageRaw(need_imageraw),
      mUserData(userdata),
      mSourceCallbackList(src_callback_list),
      mPaused(pause)
{
    if(mSourceCallbackList)
    {
        mSourceCallbackList->insert(LLTextureKey(target->getID(), (ETexListType)target->getTextureListType()));
    }
}

LLLoadedCallbackEntry::~LLLoadedCallbackEntry()
{
}

void LLLoadedCallbackEntry::removeTexture(LLViewerFetchedTexture* tex)
{
    if (mSourceCallbackList && tex)
    {
        mSourceCallbackList->erase(LLTextureKey(tex->getID(), (ETexListType)tex->getTextureListType()));
    }
}

//static
void LLLoadedCallbackEntry::cleanUpCallbackList(LLLoadedCallbackEntry::source_callback_list_t* callback_list)
{
    //clear texture callbacks.
    if(callback_list && !callback_list->empty())
    {
        for(LLLoadedCallbackEntry::source_callback_list_t::iterator iter = callback_list->begin();
                iter != callback_list->end(); ++iter)
        {
            LLViewerFetchedTexture* tex = gTextureList.findImage(*iter);
            if(tex)
            {
                tex->deleteCallbackEntry(callback_list);
            }
        }
        callback_list->clear();
    }
}

LLViewerMediaTexture* LLViewerTextureManager::createMediaTexture(const LLUUID &media_id, bool usemipmaps, LLImageGL* gl_image)
{
    return new LLViewerMediaTexture(media_id, usemipmaps, gl_image);
}

void LLViewerTextureManager::findFetchedTextures(const LLUUID& id, std::vector<LLViewerFetchedTexture*> &output)
{
    return gTextureList.findTexturesByID(id, output);
}

void  LLViewerTextureManager::findTextures(const LLUUID& id, std::vector<LLViewerTexture*> &output)
{
    LL_PROFILE_ZONE_SCOPED_CATEGORY_TEXTURE;
    std::vector<LLViewerFetchedTexture*> fetched_output;
    gTextureList.findTexturesByID(id, fetched_output);
    std::vector<LLViewerFetchedTexture*>::iterator iter = fetched_output.begin();
    while (iter != fetched_output.end())
    {
        output.push_back(*iter);
        iter++;
    }

    //search media texture list
    if (output.empty())
    {
        LLViewerTexture* tex;
        tex = LLViewerTextureManager::findMediaTexture(id);
        if (tex)
        {
            output.push_back(tex);
        }
    }

}

LLViewerFetchedTexture* LLViewerTextureManager::findFetchedTexture(const LLUUID& id, S32 tex_type)
{
    LL_PROFILE_ZONE_SCOPED_CATEGORY_TEXTURE;
    return gTextureList.findImage(id, (ETexListType)tex_type);
}

LLViewerMediaTexture* LLViewerTextureManager::findMediaTexture(const LLUUID &media_id)
{
    return LLViewerMediaTexture::findMediaTexture(media_id);
}

LLViewerMediaTexture*  LLViewerTextureManager::getMediaTexture(const LLUUID& id, bool usemipmaps, LLImageGL* gl_image)
{
    LLViewerMediaTexture* tex = LLViewerMediaTexture::findMediaTexture(id);
    if(!tex)
    {
        tex = LLViewerTextureManager::createMediaTexture(id, usemipmaps, gl_image);
    }

    tex->initVirtualSize();

    return tex;
}

LLViewerFetchedTexture* LLViewerTextureManager::staticCastToFetchedTexture(LLTexture* tex, bool report_error)
{
    if(!tex)
    {
        return NULL;
    }

    S8 type = tex->getType();
    if(type == LLViewerTexture::FETCHED_TEXTURE || type == LLViewerTexture::LOD_TEXTURE)
    {
        return static_cast<LLViewerFetchedTexture*>(tex);
    }

    if(report_error)
    {
        LL_ERRS() << "not a fetched texture type: " << type << LL_ENDL;
    }

    return NULL;
}

LLPointer<LLViewerTexture> LLViewerTextureManager::getLocalTexture(bool usemipmaps, bool generate_gl_tex)
{
    LLPointer<LLViewerTexture> tex = new LLViewerTexture(usemipmaps);
    if(generate_gl_tex)
    {
        tex->generateGLTexture();
        tex->setCategory(LLGLTexture::LOCAL);
    }
    return tex;
}
LLPointer<LLViewerTexture> LLViewerTextureManager::getLocalTexture(const LLUUID& id, bool usemipmaps, bool generate_gl_tex)
{
    LLPointer<LLViewerTexture> tex = new LLViewerTexture(id, usemipmaps);
    if(generate_gl_tex)
    {
        tex->generateGLTexture();
        tex->setCategory(LLGLTexture::LOCAL);
    }
    return tex;
}
LLPointer<LLViewerTexture> LLViewerTextureManager::getLocalTexture(const LLImageRaw* raw, bool usemipmaps)
{
    LLPointer<LLViewerTexture> tex = new LLViewerTexture(raw, usemipmaps);
    tex->setCategory(LLGLTexture::LOCAL);
    return tex;
}
LLPointer<LLViewerTexture> LLViewerTextureManager::getLocalTexture(const U32 width, const U32 height, const U8 components, bool usemipmaps, bool generate_gl_tex)
{
    LLPointer<LLViewerTexture> tex = new LLViewerTexture(width, height, components, usemipmaps);
    if(generate_gl_tex)
    {
        tex->generateGLTexture();
        tex->setCategory(LLGLTexture::LOCAL);
    }
    return tex;
}

LLViewerFetchedTexture* LLViewerTextureManager::getFetchedTexture(const LLImageRaw* raw, FTType type, bool usemipmaps)
{
    LLImageDataSharedLock lock(raw);
    LLViewerFetchedTexture* ret = new LLViewerFetchedTexture(raw, type, usemipmaps);
    gTextureList.addImage(ret, TEX_LIST_STANDARD);
    return ret;
}

LLViewerFetchedTexture* LLViewerTextureManager::getFetchedTexture(
                                                   const LLUUID &image_id,
                                                   FTType f_type,
                                                   bool usemipmaps,
                                                   LLViewerTexture::EBoostLevel boost_priority,
                                                   S8 texture_type,
                                                   LLGLint internal_format,
                                                   LLGLenum primary_format,
                                                   LLHost request_from_host)
{
    return gTextureList.getImage(image_id, f_type, usemipmaps, boost_priority, texture_type, internal_format, primary_format, request_from_host);
}

LLViewerFetchedTexture* LLViewerTextureManager::getFetchedTextureFromFile(
                                                   const std::string& filename,
                                                   FTType f_type,
                                                   bool usemipmaps,
                                                   LLViewerTexture::EBoostLevel boost_priority,
                                                   S8 texture_type,
                                                   LLGLint internal_format,
                                                   LLGLenum primary_format,
                                                   const LLUUID& force_id)
{
    return gTextureList.getImageFromFile(filename, f_type, usemipmaps, boost_priority, texture_type, internal_format, primary_format, force_id);
}

//static
LLViewerFetchedTexture* LLViewerTextureManager::getFetchedTextureFromUrl(const std::string& url,
                                     FTType f_type,
                                     bool usemipmaps,
                                     LLViewerTexture::EBoostLevel boost_priority,
                                     S8 texture_type,
                                     LLGLint internal_format,
                                     LLGLenum primary_format,
                                     const LLUUID& force_id
                                     )
{
    return gTextureList.getImageFromUrl(url, f_type, usemipmaps, boost_priority, texture_type, internal_format, primary_format, force_id);
}

//static
LLImageRaw* LLViewerTextureManager::getRawImageFromMemory(const U8* data, U32 size, std::string_view mimetype)
{
    return gTextureList.getRawImageFromMemory(data, size, mimetype);
}

//static
LLViewerFetchedTexture* LLViewerTextureManager::getFetchedTextureFromMemory(const U8* data, U32 size, std::string_view mimetype)
{
    return gTextureList.getImageFromMemory(data, size, mimetype);
}

LLViewerFetchedTexture* LLViewerTextureManager::getFetchedTextureFromHost(const LLUUID& image_id, FTType f_type, LLHost host)
{
    return gTextureList.getImageFromHost(image_id, f_type, host);
}

// Create a bridge to the viewer texture manager.
class LLViewerTextureManagerBridge : public LLTextureManagerBridge
{
    /*virtual*/ LLPointer<LLGLTexture> getLocalTexture(bool usemipmaps = true, bool generate_gl_tex = true)
    {
        return LLViewerTextureManager::getLocalTexture(usemipmaps, generate_gl_tex);
    }

    /*virtual*/ LLPointer<LLGLTexture> getLocalTexture(const U32 width, const U32 height, const U8 components, bool usemipmaps, bool generate_gl_tex = true)
    {
        return LLViewerTextureManager::getLocalTexture(width, height, components, usemipmaps, generate_gl_tex);
    }

    /*virtual*/ LLGLTexture* getFetchedTexture(const LLUUID &image_id)
    {
        return LLViewerTextureManager::getFetchedTexture(image_id);
    }
};


void LLViewerTextureManager::init()
{
    {
        LLPointer<LLImageRaw> raw = new LLImageRaw(1,1,3);
        raw->clear(0x77, 0x77, 0x77, 0xFF);
        LLViewerTexture::sNullImagep = LLViewerTextureManager::getLocalTexture(raw.get(), true);
    }

    const S32 dim = 128;
    LLPointer<LLImageRaw> image_raw = new LLImageRaw(dim,dim,3);
    U8* data = image_raw->getData();

    memset(data, 0, dim * dim * 3);
    LLViewerTexture::sBlackImagep = LLViewerTextureManager::getLocalTexture(image_raw.get(), true);

#if 1
    LLPointer<LLViewerFetchedTexture> imagep = LLViewerTextureManager::getFetchedTexture(IMG_DEFAULT);
    LLViewerFetchedTexture::sDefaultImagep = imagep;

    for (S32 i = 0; i<dim; i++)
    {
        for (S32 j = 0; j<dim; j++)
        {
#if 0
            const S32 border = 2;
            if (i<border || j<border || i>=(dim-border) || j>=(dim-border))
            {
                *data++ = 0xff;
                *data++ = 0xff;
                *data++ = 0xff;
            }
            else
#endif
            {
                *data++ = 0x7f;
                *data++ = 0x7f;
                *data++ = 0x7f;
            }
        }
    }
    imagep->createGLTexture(0, image_raw);
    image_raw = NULL;
#else
    LLViewerFetchedTexture::sDefaultImagep = LLViewerTextureManager::getFetchedTexture(IMG_DEFAULT, true, LLGLTexture::BOOST_UI);
#endif
    LLViewerFetchedTexture::sDefaultImagep->dontDiscard();
    LLViewerFetchedTexture::sDefaultImagep->setCategory(LLGLTexture::OTHER);

    image_raw = new LLImageRaw(32,32,3);
    data = image_raw->getData();

    for (S32 i = 0; i < (32*32*3); i+=3)
    {
        S32 x = (i % (32*3)) / (3*16);
        S32 y = i / (32*3*16);
        U8 color = ((x + y) % 2) * 255;
        data[i] = color;
        data[i+1] = color;
        data[i+2] = color;
    }

    LLViewerTexture::sCheckerBoardImagep = LLViewerTextureManager::getLocalTexture(image_raw.get(), true);

    LLViewerTexture::initClass();

    // Create a texture manager bridge.
    gTextureManagerBridgep = new LLViewerTextureManagerBridge;

    if (LLMetricPerformanceTesterBasic::isMetricLogRequested(sTesterName) && !LLMetricPerformanceTesterBasic::getTester(sTesterName))
    {
        sTesterp = new LLTexturePipelineTester();
        if (!sTesterp->isValid())
        {
            delete sTesterp;
            sTesterp = NULL;
        }
    }
}

void LLViewerTextureManager::cleanup()
{
    stop_glerror();

    delete gTextureManagerBridgep;
    LLImageGL::sDefaultGLTexture = NULL;
    LLViewerTexture::sNullImagep = NULL;
    LLViewerTexture::sBlackImagep = NULL;
    LLViewerTexture::sCheckerBoardImagep = NULL;
    LLViewerFetchedTexture::sDefaultImagep = NULL;
    LLViewerFetchedTexture::sSmokeImagep = NULL;
    LLViewerFetchedTexture::sMissingAssetImagep = NULL;
    LLTexUnit::sWhiteTexture = 0;
    LLViewerFetchedTexture::sWhiteImagep = NULL;

    LLViewerFetchedTexture::sFlatNormalImagep = NULL;
    LLViewerFetchedTexture::sDefaultIrradiancePBRp = NULL;

    LLViewerMediaTexture::cleanUpClass();
}

//----------------------------------------------------------------------------------------------
//----------------------------------------------------------------------------------------------
//start of LLViewerTexture
//----------------------------------------------------------------------------------------------
// static
void LLViewerTexture::initClass()
{
    LLImageGL::sDefaultGLTexture = LLViewerFetchedTexture::sDefaultImagep->getGLTexture();

    if (sInvisiprimTexture1.isNull())
    {
        sInvisiprimTexture1 = LLUUID(TEX_INVISIPRIM1);
    }
    if (sInvisiprimTexture2.isNull())
    {
        sInvisiprimTexture2 = LLUUID(TEX_INVISIPRIM2);
    }
}

<<<<<<< HEAD
// non-const (used externally
F32 texmem_lower_bound_scale = 0.85f;
F32 texmem_middle_bound_scale = 0.925f;

bool LLViewerTexture::isMemoryForTextureLow()
// <FS:Ansariel> Restrict texture memory by available physical system memory
static bool isSystemMemoryForTextureLow()
{
    static LLFrameTimer timer;
    static S32Megabytes physical_res = S32Megabytes(S32_MAX);

    static LLCachedControl<S32> fs_min_free_main_memory(gSavedSettings, "FSMinFreeMainMemoryTextureDiscardThreshold");
    const S32Megabytes MIN_FREE_MAIN_MEMORY(fs_min_free_main_memory);

    if (timer.getElapsedTimeF32() < GPU_MEMORY_CHECK_WAIT_TIME) //call this once per second.
    {
        return physical_res < MIN_FREE_MAIN_MEMORY;
    }

    timer.reset();

    //check main memory, only works for windows.
    LLMemory::updateMemoryInfo();
    physical_res = LLMemory::getAvailableMemKB();
    return physical_res < MIN_FREE_MAIN_MEMORY;
}
// </FS:Ansariel>

=======
>>>>>>> e32f6426
//static
void LLViewerTexture::updateClass()
{
    LL_PROFILE_ZONE_SCOPED_CATEGORY_TEXTURE;
    sCurrentTime = gFrameTimeSeconds;

    LLTexturePipelineTester* tester = (LLTexturePipelineTester*)LLMetricPerformanceTesterBasic::getTester(sTesterName);
    if (tester)
    {
        tester->update();
    }

    LLViewerMediaTexture::updateClass();

    static LLCachedControl<U32> max_vram_budget(gSavedSettings, "RenderMaxVRAMBudget", 0);

    F64 texture_bytes_alloc = LLImageGL::getTextureBytesAllocated() / 1024.0 / 512.0;
    F64 vertex_bytes_alloc = LLVertexBuffer::getBytesAllocated() / 1024.0 / 512.0;
    F64 render_bytes_alloc = LLRenderTarget::sBytesAllocated / 1024.0 / 512.0;

    // get an estimate of how much video memory we're using
    // NOTE: our metrics miss about half the vram we use, so this biases high but turns out to typically be within 5% of the real number
    F32 used = (F32)ll_round(texture_bytes_alloc + vertex_bytes_alloc + render_bytes_alloc);

    F32 budget = max_vram_budget == 0 ? gGLManager.mVRAM : max_vram_budget;

    // try to leave half a GB for everyone else, but keep at least 768MB for ourselves
    F32 target = llmax(budget - 512.f, MIN_VRAM_BUDGET);
    sFreeVRAMMegabytes = target - used;

    F32 over_pct = llmax((used-target) / target, 0.f);
<<<<<<< HEAD
    // <FS:Ansariel> Restrict texture memory by available physical system memory
    //sDesiredDiscardBias = llmax(sDesiredDiscardBias, 1.f + over_pct);

    //if (sDesiredDiscardBias > 1.f)
    //{
    //    sDesiredDiscardBias -= gFrameIntervalSeconds * 0.01;
    //}

    if (isSystemMemoryForTextureLow())
    {
        // System RAM is low -> ramp up discard bias over time to free memory
        if (sEvaluationTimer.getElapsedTimeF32() > GPU_MEMORY_CHECK_WAIT_TIME)
        {
            sDesiredDiscardBias += llmax(.1f, over_pct); // add at least 10% over-percentage
=======

    if (isSystemMemoryLow())
    {
        // System RAM is low -> ramp up discard bias over time to free memory
        if (sEvaluationTimer.getElapsedTimeF32() > MEMORY_CHECK_WAIT_TIME)
        {
            static LLCachedControl<F32> low_mem_min_discard_increment(gSavedSettings, "RenderLowMemMinDiscardIncrement", .1f);
            sDesiredDiscardBias += llmax(low_mem_min_discard_increment, over_pct);
>>>>>>> e32f6426
            sEvaluationTimer.reset();
        }
    }
    else
<<<<<<< HEAD
    {
        sDesiredDiscardBias = llmax(sDesiredDiscardBias, 1.f + over_pct);

        if (sDesiredDiscardBias > 1.f)
        {
            sDesiredDiscardBias -= gFrameIntervalSeconds * 0.01;
        }
=======
    {
        sDesiredDiscardBias = llmax(sDesiredDiscardBias, 1.f + over_pct);

        if (sDesiredDiscardBias > 1.f)
        {
            sDesiredDiscardBias -= gFrameIntervalSeconds * 0.01;
        }
    }

    LLViewerTexture::sFreezeImageUpdates = false;
}

//static
bool LLViewerTexture::isSystemMemoryLow()
{
    static LLFrameTimer timer;
    static U32Megabytes physical_res = U32Megabytes(U32_MAX);

    static LLCachedControl<U32> min_free_main_memory(gSavedSettings, "RenderMinFreeMainMemoryThreshold", 512);
    const U32Megabytes MIN_FREE_MAIN_MEMORY(min_free_main_memory);

    if (timer.getElapsedTimeF32() < MEMORY_CHECK_WAIT_TIME) //call this once per second.
    {
        return physical_res < MIN_FREE_MAIN_MEMORY;
>>>>>>> e32f6426
    }
    // </FS:Ansariel>

    timer.reset();

    LLMemory::updateMemoryInfo();
    physical_res = LLMemory::getAvailableMemKB();
    return physical_res < MIN_FREE_MAIN_MEMORY;
}

//end of static functions
//-------------------------------------------------------------------------------------------
const U32 LLViewerTexture::sCurrentFileVersion = 1;

LLViewerTexture::LLViewerTexture(bool usemipmaps) :
    LLGLTexture(usemipmaps)
{
    init(true);

    mID.generate();
    sImageCount++;
}

LLViewerTexture::LLViewerTexture(const LLUUID& id, bool usemipmaps) :
    LLGLTexture(usemipmaps),
    mID(id)
{
    init(true);

    sImageCount++;
}

LLViewerTexture::LLViewerTexture(const U32 width, const U32 height, const U8 components, bool usemipmaps)  :
    LLGLTexture(width, height, components, usemipmaps)
{
    init(true);

    mID.generate();
    sImageCount++;
}

LLViewerTexture::LLViewerTexture(const LLImageRaw* raw, bool usemipmaps) :
    LLGLTexture(raw, usemipmaps)
{
    init(true);

    mID.generate();
    sImageCount++;
}

LLViewerTexture::~LLViewerTexture()
{
    // LL_DEBUGS("Avatar") << mID << LL_ENDL;
    cleanup();
    sImageCount--;
}

// virtual
void LLViewerTexture::init(bool firstinit)
{
    mMaxVirtualSize = 0.f;
    mMaxVirtualSizeResetInterval = 1;
    mMaxVirtualSizeResetCounter = mMaxVirtualSizeResetInterval;
    mParcelMedia = NULL;

    memset(&mNumVolumes, 0, sizeof(U32)* LLRender::NUM_VOLUME_TEXTURE_CHANNELS);
    mFaceList[LLRender::DIFFUSE_MAP].clear();
    mFaceList[LLRender::NORMAL_MAP].clear();
    mFaceList[LLRender::SPECULAR_MAP].clear();
    mNumFaces[LLRender::DIFFUSE_MAP] =
    mNumFaces[LLRender::NORMAL_MAP] =
    mNumFaces[LLRender::SPECULAR_MAP] = 0;

    mVolumeList[LLRender::LIGHT_TEX].clear();
    mVolumeList[LLRender::SCULPT_TEX].clear();

    mMainQueue  = LL::WorkQueue::getInstance("mainloop");
    mImageQueue = LL::WorkQueue::getInstance("LLImageGL");
}

//virtual
S8 LLViewerTexture::getType() const
{
    return LLViewerTexture::LOCAL_TEXTURE;
}

void LLViewerTexture::cleanup()
{
    if (LLAppViewer::getTextureFetch())
    {
        LLAppViewer::getTextureFetch()->updateRequestPriority(mID, 0.f);
    }

    mFaceList[LLRender::DIFFUSE_MAP].clear();
    mFaceList[LLRender::NORMAL_MAP].clear();
    mFaceList[LLRender::SPECULAR_MAP].clear();
    mVolumeList[LLRender::LIGHT_TEX].clear();
    mVolumeList[LLRender::SCULPT_TEX].clear();
}

// virtual
void LLViewerTexture::dump()
{
    LL_PROFILE_ZONE_SCOPED_CATEGORY_TEXTURE;
    LLGLTexture::dump();

    LL_INFOS() << "LLViewerTexture"
            << " mID " << mID
            << LL_ENDL;
}

void LLViewerTexture::setBoostLevel(S32 level)
{
    if(mBoostLevel != level)
    {
        mBoostLevel = level;
        if(mBoostLevel != LLViewerTexture::BOOST_NONE &&
            mBoostLevel != LLViewerTexture::BOOST_SELECTED &&
            mBoostLevel != LLViewerTexture::BOOST_ICON &&
            mBoostLevel != LLViewerTexture::BOOST_THUMBNAIL)
        {
            setNoDelete();
        }
    }

    // strongly encourage anything boosted to load at full res
    if (mBoostLevel >= LLViewerTexture::BOOST_HIGH)
    {
        mMaxVirtualSize = 2048.f * 2048.f;
    }
}

bool LLViewerTexture::isActiveFetching()
{
    return false;
}

bool LLViewerTexture::bindDebugImage(const S32 stage)
{
    LL_PROFILE_ZONE_SCOPED_CATEGORY_TEXTURE;
    if (stage < 0) return false;

    bool res = true;
    if (LLViewerTexture::sCheckerBoardImagep.notNull() && (this != LLViewerTexture::sCheckerBoardImagep.get()))
    {
        res = gGL.getTexUnit(stage)->bind(LLViewerTexture::sCheckerBoardImagep);
    }

    if(!res)
    {
        return bindDefaultImage(stage);
    }

    return res;
}

bool LLViewerTexture::bindDefaultImage(S32 stage)
{
    LL_PROFILE_ZONE_SCOPED_CATEGORY_TEXTURE;
    if (stage < 0) return false;

    bool res = true;
    if (LLViewerFetchedTexture::sDefaultImagep.notNull() && (this != LLViewerFetchedTexture::sDefaultImagep.get()))
    {
        // use default if we've got it
        res = gGL.getTexUnit(stage)->bind(LLViewerFetchedTexture::sDefaultImagep);
    }
    if (!res && LLViewerTexture::sNullImagep.notNull() && (this != LLViewerTexture::sNullImagep))
    {
        res = gGL.getTexUnit(stage)->bind(LLViewerTexture::sNullImagep);
    }
    if (!res)
    {
        LL_WARNS() << "LLViewerTexture::bindDefaultImage failed." << LL_ENDL;
    }
    stop_glerror();

    LLTexturePipelineTester* tester = (LLTexturePipelineTester*)LLMetricPerformanceTesterBasic::getTester(sTesterName);
    if (tester)
    {
        tester->updateGrayTextureBinding();
    }
    return res;
}

//virtual
bool LLViewerTexture::isMissingAsset()const
{
    return false;
}

//virtual
void LLViewerTexture::forceImmediateUpdate()
{
}

void LLViewerTexture::addTextureStats(F32 virtual_size, bool needs_gltexture) const
{
    LL_PROFILE_ZONE_SCOPED_CATEGORY_TEXTURE;
    if(needs_gltexture)
    {
        mNeedsGLTexture = true;
    }

    virtual_size = llmin(virtual_size, LLViewerFetchedTexture::sMaxVirtualSize);

    if (virtual_size > mMaxVirtualSize)
    {
        mMaxVirtualSize = virtual_size;
    }
}

void LLViewerTexture::resetTextureStats()
{
    mMaxVirtualSize = 0.0f;
    mMaxVirtualSizeResetCounter = 0;
}

//virtual
F32 LLViewerTexture::getMaxVirtualSize()
{
    return mMaxVirtualSize;
}

//virtual
void LLViewerTexture::setKnownDrawSize(S32 width, S32 height)
{
    //nothing here.
}

//virtual
void LLViewerTexture::addFace(U32 ch, LLFace* facep)
{
    LL_PROFILE_ZONE_SCOPED_CATEGORY_TEXTURE;
    llassert(ch < LLRender::NUM_TEXTURE_CHANNELS);

    if(mNumFaces[ch] >= mFaceList[ch].size())
    {
        mFaceList[ch].resize(2 * mNumFaces[ch] + 1);
    }
    mFaceList[ch][mNumFaces[ch]] = facep;
    facep->setIndexInTex(ch, mNumFaces[ch]);
    mNumFaces[ch]++;
    mLastFaceListUpdateTimer.reset();
}

//virtual
void LLViewerTexture::removeFace(U32 ch, LLFace* facep)
{
    LL_PROFILE_ZONE_SCOPED_CATEGORY_TEXTURE;
    llassert(ch < LLRender::NUM_TEXTURE_CHANNELS);

    if(mNumFaces[ch] > 1)
    {
        S32 index = facep->getIndexInTex(ch);
        llassert(index < (S32)mFaceList[ch].size());
        llassert(index < (S32)mNumFaces[ch]);
        mFaceList[ch][index] = mFaceList[ch][--mNumFaces[ch]];
        mFaceList[ch][index]->setIndexInTex(ch, index);
    }
    else
    {
        mFaceList[ch].clear();
        mNumFaces[ch] = 0;
    }
    mLastFaceListUpdateTimer.reset();
}

S32 LLViewerTexture::getTotalNumFaces() const
{
    S32 ret = 0;

    for (U32 i = 0; i < LLRender::NUM_TEXTURE_CHANNELS; ++i)
    {
        ret += mNumFaces[i];
    }

    return ret;
}

S32 LLViewerTexture::getNumFaces(U32 ch) const
{
    llassert(ch < LLRender::NUM_TEXTURE_CHANNELS);
    return mNumFaces[ch];
}


//virtual
void LLViewerTexture::addVolume(U32 ch, LLVOVolume* volumep)
{
    LL_PROFILE_ZONE_SCOPED_CATEGORY_TEXTURE;
    if (mNumVolumes[ch] >= mVolumeList[ch].size())
    {
        mVolumeList[ch].resize(2 * mNumVolumes[ch] + 1);
    }
    mVolumeList[ch][mNumVolumes[ch]] = volumep;
    volumep->setIndexInTex(ch, mNumVolumes[ch]);
    mNumVolumes[ch]++;
    mLastVolumeListUpdateTimer.reset();
}

//virtual
void LLViewerTexture::removeVolume(U32 ch, LLVOVolume* volumep)
{
    LL_PROFILE_ZONE_SCOPED_CATEGORY_TEXTURE;
    if (mNumVolumes[ch] > 1)
    {
        S32 index = volumep->getIndexInTex(ch);
        llassert(index < (S32)mVolumeList[ch].size());
        llassert(index < (S32)mNumVolumes[ch]);
        mVolumeList[ch][index] = mVolumeList[ch][--mNumVolumes[ch]];
        mVolumeList[ch][index]->setIndexInTex(ch, index);
    }
    else
    {
        mVolumeList[ch].clear();
        mNumVolumes[ch] = 0;
    }
    mLastVolumeListUpdateTimer.reset();
}

S32 LLViewerTexture::getNumVolumes(U32 ch) const
{
    return mNumVolumes[ch];
}

void LLViewerTexture::reorganizeFaceList()
{
    LL_PROFILE_ZONE_SCOPED_CATEGORY_TEXTURE;
    static const F32 MAX_WAIT_TIME = 20.f; // seconds
    static const U32 MAX_EXTRA_BUFFER_SIZE = 4;

    if(mLastFaceListUpdateTimer.getElapsedTimeF32() < MAX_WAIT_TIME)
    {
        return;
    }

    for (U32 i = 0; i < LLRender::NUM_TEXTURE_CHANNELS; ++i)
    {
        if(mNumFaces[i] + MAX_EXTRA_BUFFER_SIZE > mFaceList[i].size())
    {
        return;
    }

        mFaceList[i].erase(mFaceList[i].begin() + mNumFaces[i], mFaceList[i].end());
    }

    mLastFaceListUpdateTimer.reset();
}

void LLViewerTexture::reorganizeVolumeList()
{
    LL_PROFILE_ZONE_SCOPED_CATEGORY_TEXTURE;
    static const F32 MAX_WAIT_TIME = 20.f; // seconds
    static const U32 MAX_EXTRA_BUFFER_SIZE = 4;


    for (U32 i = 0; i < LLRender::NUM_VOLUME_TEXTURE_CHANNELS; ++i)
    {
        if (mNumVolumes[i] + MAX_EXTRA_BUFFER_SIZE > mVolumeList[i].size())
        {
            return;
        }
    }

    if(mLastVolumeListUpdateTimer.getElapsedTimeF32() < MAX_WAIT_TIME)
    {
        return;
    }

    mLastVolumeListUpdateTimer.reset();
    for (U32 i = 0; i < LLRender::NUM_VOLUME_TEXTURE_CHANNELS; ++i)
    {
        mVolumeList[i].erase(mVolumeList[i].begin() + mNumVolumes[i], mVolumeList[i].end());
    }
}

bool LLViewerTexture::isLargeImage()
{
    return  (S32)mTexelsPerImage > LLViewerTexture::sMinLargeImageSize;
}

bool LLViewerTexture::isInvisiprim()
{
    return isInvisiprim(mID);
}

//static
bool LLViewerTexture::isInvisiprim(LLUUID id)
{
    return (id == sInvisiprimTexture1) || (id == sInvisiprimTexture2);
}

//virtual
void LLViewerTexture::updateBindStatsForTester()
{
    LLTexturePipelineTester* tester = (LLTexturePipelineTester*)LLMetricPerformanceTesterBasic::getTester(sTesterName);
    if (tester)
    {
        tester->updateTextureBindingStats(this);
    }
}

//----------------------------------------------------------------------------------------------
//end of LLViewerTexture
//----------------------------------------------------------------------------------------------

const std::string& fttype_to_string(const FTType& fttype)
{
    static const std::string ftt_unknown("FTT_UNKNOWN");
    static const std::string ftt_default("FTT_DEFAULT");
    static const std::string ftt_server_bake("FTT_SERVER_BAKE");
    static const std::string ftt_host_bake("FTT_HOST_BAKE");
    static const std::string ftt_map_tile("FTT_MAP_TILE");
    static const std::string ftt_local_file("FTT_LOCAL_FILE");
    static const std::string ftt_error("FTT_ERROR");
    switch(fttype)
    {
        case FTT_UNKNOWN: return ftt_unknown; break;
        case FTT_DEFAULT: return ftt_default; break;
        case FTT_SERVER_BAKE: return ftt_server_bake; break;
        case FTT_HOST_BAKE: return ftt_host_bake; break;
        case FTT_MAP_TILE: return ftt_map_tile; break;
        case FTT_LOCAL_FILE: return ftt_local_file; break;
    }
    return ftt_error;
}

//----------------------------------------------------------------------------------------------
//start of LLViewerFetchedTexture
//----------------------------------------------------------------------------------------------

//static
LLViewerFetchedTexture* LLViewerFetchedTexture::getSmokeImage()
{
    if (sSmokeImagep.isNull())
    {
        sSmokeImagep = LLViewerTextureManager::getFetchedTexture(IMG_SMOKE);
    }

    sSmokeImagep->addTextureStats(1024.f * 1024.f);

    return sSmokeImagep;
}

LLViewerFetchedTexture::LLViewerFetchedTexture(const LLUUID& id, FTType f_type, const LLHost& host, bool usemipmaps)
    : LLViewerTexture(id, usemipmaps),
    mTargetHost(host)
{
    init(true);
    mFTType = f_type;
    if (mFTType == FTT_HOST_BAKE)
    {
        // <FS:Ansariel> [Legacy Bake]
        //LL_WARNS() << "Unsupported fetch type " << mFTType << LL_ENDL;
        mCanUseHTTP = false;
        // </FS:Ansariel> [Legacy Bake]
    }
    generateGLTexture();
}

LLViewerFetchedTexture::LLViewerFetchedTexture(const LLImageRaw* raw, FTType f_type, bool usemipmaps)
    : LLViewerTexture(raw, usemipmaps)
{
    init(true);
    mFTType = f_type;
}

LLViewerFetchedTexture::LLViewerFetchedTexture(const std::string& url, FTType f_type, const LLUUID& id, bool usemipmaps)
    : LLViewerTexture(id, usemipmaps),
    mUrl(url)
{
    init(true);
    mFTType = f_type;
    generateGLTexture();
}

void LLViewerFetchedTexture::init(bool firstinit)
{
    mOrigWidth = 0;
    mOrigHeight = 0;
    mHasAux = false;
    mNeedsAux = false;
    mRequestedDiscardLevel = -1;
    mRequestedDownloadPriority = 0.f;
    mFullyLoaded = false;
    mCanUseHTTP = true;
    mDesiredDiscardLevel = MAX_DISCARD_LEVEL + 1;
    mMinDesiredDiscardLevel = MAX_DISCARD_LEVEL + 1;

    mDecodingAux = false;

    mKnownDrawWidth = 0;
    mKnownDrawHeight = 0;
    mKnownDrawSizeChanged = false;

    if (firstinit)
    {
        mInImageList = 0;
    }

    // Only set mIsMissingAsset true when we know for certain that the database
    // does not contain this image.
    mIsMissingAsset = false;

    mLoadedCallbackDesiredDiscardLevel = S8_MAX;
    mPauseLoadedCallBacks = false;

    mNeedsCreateTexture = false;

    mIsRawImageValid = false;
    mRawDiscardLevel = INVALID_DISCARD_LEVEL;
    mMinDiscardLevel = 0;

    mHasFetcher = false;
    mIsFetching = false;
    mFetchState = 0;
    mFetchPriority = 0;
    mDownloadProgress = 0.f;
    mFetchDeltaTime = 999999.f;
    mRequestDeltaTime = 0.f;
    mForSculpt = false;
    mIsFetched = false;
    mInFastCacheList = false;

    mSavedRawImage = NULL;
    mForceToSaveRawImage  = false;
    mSaveRawImage = false;
    mSavedRawDiscardLevel = -1;
    mDesiredSavedRawDiscardLevel = -1;
    mLastReferencedSavedRawImageTime = 0.0f;
    mKeptSavedRawImageTime = 0.f;
    mLastCallBackActiveTime = 0.f;
    mForceCallbackFetch = false;
    mInDebug = false;
    mUnremovable = false;

    mFTType = FTT_UNKNOWN;
}

LLViewerFetchedTexture::~LLViewerFetchedTexture()
{
    assert_main_thread();
    //*NOTE getTextureFetch can return NULL when Viewer is shutting down.
    // This is due to LLWearableList is singleton and is destroyed after
    // LLAppViewer::cleanup() was called. (see ticket EXT-177)
    if (mHasFetcher && LLAppViewer::getTextureFetch())
    {
        LLAppViewer::getTextureFetch()->deleteRequest(getID(), true);
    }
    cleanup();
}

//virtual
S8 LLViewerFetchedTexture::getType() const
{
    return LLViewerTexture::FETCHED_TEXTURE;
}

FTType LLViewerFetchedTexture::getFTType() const
{
    return mFTType;
}

void LLViewerFetchedTexture::cleanup()
{
    LL_PROFILE_ZONE_SCOPED_CATEGORY_TEXTURE;
    for(callback_list_t::iterator iter = mLoadedCallbackList.begin();
        iter != mLoadedCallbackList.end(); )
    {
        LLLoadedCallbackEntry *entryp = *iter++;
        // We never finished loading the image.  Indicate failure.
        // Note: this allows mLoadedCallbackUserData to be cleaned up.
        entryp->mCallback( false, this, NULL, NULL, 0, true, entryp->mUserData );
        entryp->removeTexture(this);
        delete entryp;
    }
    mLoadedCallbackList.clear();
    mNeedsAux = false;

    // Clean up image data
    destroyRawImage();
    mSavedRawImage = NULL;
    mSavedRawDiscardLevel = -1;
}

//access the fast cache
void LLViewerFetchedTexture::loadFromFastCache()
{
    LL_PROFILE_ZONE_SCOPED_CATEGORY_TEXTURE;
    if(!mInFastCacheList)
    {
        return; //no need to access the fast cache.
    }
    mInFastCacheList = false;

    add(LLTextureFetch::sCacheAttempt, 1.0);

    LLTimer fastCacheTimer;
    mRawImage = LLAppViewer::getTextureCache()->readFromFastCache(getID(), mRawDiscardLevel);
    if(mRawImage.notNull())
    {
        F32 cachReadTime = fastCacheTimer.getElapsedTimeF32();

        add(LLTextureFetch::sCacheHit, 1.0);
        record(LLTextureFetch::sCacheHitRate, LLUnits::Ratio::fromValue(1));
        sample(LLTextureFetch::sCacheReadLatency, cachReadTime);

        mFullWidth  = mRawImage->getWidth()  << mRawDiscardLevel;
        mFullHeight = mRawImage->getHeight() << mRawDiscardLevel;
        setTexelsPerImage();

        if(mFullWidth > MAX_IMAGE_SIZE || mFullHeight > MAX_IMAGE_SIZE)
        {
            //discard all oversized textures.
            destroyRawImage();
            LL_WARNS() << "oversized, setting as missing" << LL_ENDL;
            setIsMissingAsset();
            mRawDiscardLevel = INVALID_DISCARD_LEVEL;
        }
        else
        {
            if (mBoostLevel == LLGLTexture::BOOST_ICON)
            {
                // Shouldn't do anything usefull since texures in fast cache are 16x16,
                // it is here in case fast cache changes.
                S32 expected_width = mKnownDrawWidth > 0 ? mKnownDrawWidth : DEFAULT_ICON_DIMENSIONS;
                S32 expected_height = mKnownDrawHeight > 0 ? mKnownDrawHeight : DEFAULT_ICON_DIMENSIONS;
                if (mRawImage && (mRawImage->getWidth() > expected_width || mRawImage->getHeight() > expected_height))
                {
                    // scale oversized icon, no need to give more work to gl
                    mRawImage->scale(expected_width, expected_height);
                }
            }

            if (mBoostLevel == LLGLTexture::BOOST_THUMBNAIL)
            {
                S32 expected_width = mKnownDrawWidth > 0 ? mKnownDrawWidth : DEFAULT_THUMBNAIL_DIMENSIONS;
                S32 expected_height = mKnownDrawHeight > 0 ? mKnownDrawHeight : DEFAULT_THUMBNAIL_DIMENSIONS;
                if (mRawImage && (mRawImage->getWidth() > expected_width || mRawImage->getHeight() > expected_height))
                {
                    // scale oversized icon, no need to give more work to gl
                    mRawImage->scale(expected_width, expected_height);
                }
            }

            mRequestedDiscardLevel = mDesiredDiscardLevel + 1;
            mIsRawImageValid = true;
            addToCreateTexture();
        }
    }
    else
    {
        record(LLTextureFetch::sCacheHitRate, LLUnits::Ratio::fromValue(0));
    }
}

void LLViewerFetchedTexture::setForSculpt()
{
    static const S32 MAX_INTERVAL = 8; //frames

    forceToSaveRawImage(0, F32_MAX);

    setBoostLevel(llmax((S32)getBoostLevel(),
        (S32)LLGLTexture::BOOST_SCULPTED));

    mForSculpt = true;
    if(isForSculptOnly() && hasGLTexture() && !getBoundRecently())
    {
        destroyGLTexture(); //sculpt image does not need gl texture.
        mTextureState = ACTIVE;
    }
    setMaxVirtualSizeResetInterval(MAX_INTERVAL);
}

bool LLViewerFetchedTexture::isForSculptOnly() const
{
    return mForSculpt && !mNeedsGLTexture;
}

bool LLViewerFetchedTexture::isDeleted()
{
    return mTextureState == DELETED;
}

bool LLViewerFetchedTexture::isInactive()
{
    return mTextureState == INACTIVE;
}

bool LLViewerFetchedTexture::isDeletionCandidate()
{
    return mTextureState == DELETION_CANDIDATE;
}

void LLViewerFetchedTexture::setDeletionCandidate()
{
    if(mGLTexturep.notNull() && mGLTexturep->getTexName() && (mTextureState == INACTIVE))
    {
        mTextureState = DELETION_CANDIDATE;
    }
}

//set the texture inactive
void LLViewerFetchedTexture::setInactive()
{
    if(mTextureState == ACTIVE && mGLTexturep.notNull() && mGLTexturep->getTexName() && !mGLTexturep->getBoundRecently())
    {
        mTextureState = INACTIVE;
    }
}

bool LLViewerFetchedTexture::isFullyLoaded() const
{
    // Unfortunately, the boolean "mFullyLoaded" is never updated correctly so we use that logic
    // to check if the texture is there and completely downloaded
    return (mFullWidth != 0) && (mFullHeight != 0) && !mIsFetching && !mHasFetcher;
}


// virtual
void LLViewerFetchedTexture::dump()
{
    LLViewerTexture::dump();

    LL_INFOS() << "Dump : " << mID
            << ", mIsMissingAsset = " << (S32)mIsMissingAsset
            << ", mFullWidth = " << (S32)mFullWidth
            << ", mFullHeight = " << (S32)mFullHeight
            << ", mOrigWidth = " << (S32)mOrigWidth
            << ", mOrigHeight = " << (S32)mOrigHeight
            << LL_ENDL;
    LL_INFOS() << "     : "
            << " mFullyLoaded = " << (S32)mFullyLoaded
            << ", mFetchState = " << (S32)mFetchState
            << ", mFetchPriority = " << (S32)mFetchPriority
            << ", mDownloadProgress = " << (F32)mDownloadProgress
            << LL_ENDL;
    LL_INFOS() << "     : "
            << " mHasFetcher = " << (S32)mHasFetcher
            << ", mIsFetching = " << (S32)mIsFetching
            << ", mIsFetched = " << (S32)mIsFetched
            << ", mBoostLevel = " << (S32)mBoostLevel
            << LL_ENDL;
}

///////////////////////////////////////////////////////////////////////////////
// ONLY called from LLViewerFetchedTextureList
void LLViewerFetchedTexture::destroyTexture()
{
    LL_PROFILE_ZONE_SCOPED_CATEGORY_TEXTURE;

    if (mNeedsCreateTexture)//return if in the process of generating a new texture.
    {
        return;
    }

    //LL_DEBUGS("Avatar") << mID << LL_ENDL;
    destroyGLTexture();
    mFullyLoaded = false;
}

void LLViewerFetchedTexture::addToCreateTexture()
{
    LL_PROFILE_ZONE_SCOPED_CATEGORY_TEXTURE;
    bool force_update = false;
    if (getComponents() != mRawImage->getComponents())
    {
        // We've changed the number of components, so we need to move any
        // objects using this pool to a different pool.
        mComponents = mRawImage->getComponents();
        mGLTexturep->setComponents(mComponents);
        force_update = true;

        for (U32 j = 0; j < LLRender::NUM_TEXTURE_CHANNELS; ++j)
        {
            llassert(mNumFaces[j] <= mFaceList[j].size());

            for(U32 i = 0; i < mNumFaces[j]; i++)
            {
                mFaceList[j][i]->dirtyTexture();
            }
        }

        mSavedRawDiscardLevel = -1;
        mSavedRawImage = NULL;
    }

    if(isForSculptOnly())
    {
        //just update some variables, not to create a real GL texture.
        createGLTexture(mRawDiscardLevel, mRawImage, 0, false);
        mNeedsCreateTexture = false;
        destroyRawImage();
    }
    else if(!force_update && getDiscardLevel() > -1 && getDiscardLevel() <= mRawDiscardLevel)
    {
        mNeedsCreateTexture = false;
        destroyRawImage();
    }
    else
    {
        LL_PROFILE_ZONE_SCOPED_CATEGORY_TEXTURE;
#if 1
        //
        //if mRequestedDiscardLevel > mDesiredDiscardLevel, we assume the required image res keep going up,
        //so do not scale down the over qualified image.
        //Note: scaling down image is expensensive. Do it only when very necessary.
        //
        if(mRequestedDiscardLevel <= mDesiredDiscardLevel && !mForceToSaveRawImage)
        {
            U32 w = mFullWidth >> mRawDiscardLevel;
            U32 h = mFullHeight >> mRawDiscardLevel;

            //if big image, do not load extra data
            //scale it down to size >= LLViewerTexture::sMinLargeImageSize
            if(w * h > LLViewerTexture::sMinLargeImageSize)
            {
                S32 d_level = llmin(mRequestedDiscardLevel, (S32)mDesiredDiscardLevel) - mRawDiscardLevel;

                if(d_level > 0)
                {
                    S32 i = 0;
                    while((d_level > 0) && ((w >> i) * (h >> i) > LLViewerTexture::sMinLargeImageSize))
                    {
                        i++;
                        d_level--;
                    }
                    if(i > 0)
                    {
                        mRawDiscardLevel += i;
                        if(mRawDiscardLevel >= getDiscardLevel() && getDiscardLevel() > 0)
                        {
                            mNeedsCreateTexture = false;
                            destroyRawImage();
                            return;
                        }

                        {
                            //make a duplicate in case somebody else is using this raw image
                            mRawImage = mRawImage->scaled(w >> i, h >> i);
                        }
                    }
                }
            }
        }
#endif
        scheduleCreateTexture();
    }
    return;
}

// ONLY called from LLViewerTextureList
bool LLViewerFetchedTexture::preCreateTexture(S32 usename/*= 0*/)
{
    LL_PROFILE_ZONE_SCOPED_CATEGORY_TEXTURE;
#if LL_IMAGEGL_THREAD_CHECK
    mGLTexturep->checkActiveThread();
#endif

    if (!mNeedsCreateTexture)
    {
        destroyRawImage();
        return false;
    }
    mNeedsCreateTexture = false;

    if (mRawImage.isNull())
    {
        LL_ERRS() << "LLViewerTexture trying to create texture with no Raw Image" << LL_ENDL;
    }
    if (mRawImage->isBufferInvalid())
    {
        LL_WARNS() << "Can't create a texture: invalid image data" << LL_ENDL;
        destroyRawImage();
        return false;
    }
    //  LL_INFOS() << llformat("IMAGE Creating (%d) [%d x %d] Bytes: %d ",
    //                      mRawDiscardLevel,
    //                      mRawImage->getWidth(), mRawImage->getHeight(),mRawImage->getDataSize())
    //          << mID.getString() << LL_ENDL;

    // <FS:Techwolf Lupindo> texture comment metadata reader
    if (!mRawImage->mComment.empty())
    {
        std::string comment = mRawImage->mComment;
        mComment["comment"] = comment;
        std::size_t position = 0;
        std::size_t length = comment.length();
        while (position < length)
        {
            std::size_t equals_position = comment.find("=", position);
            if (equals_position != std::string::npos)
            {
                std::string type = comment.substr(position, equals_position - position);
                position = comment.find("&", position);
                if (position != std::string::npos)
                {
                    mComment[type] = comment.substr(equals_position + 1, position - (equals_position + 1));
                    position++;
                }
                else
                {
                    mComment[type] = comment.substr(equals_position + 1, length - (equals_position + 1));
                }
            }
            else
            {
                position = equals_position;
            }
        }
    }
    // </FS:Techwolf Lupindo>

    bool res = true;

    // store original size only for locally-sourced images
    if (mUrl.compare(0, 7, "file://") == 0)
    {
        mOrigWidth = mRawImage->getWidth();
        mOrigHeight = mRawImage->getHeight();

        // This is only safe because it's a local image and fetcher doesn't use raw data
        // from local images, but this might become unsafe in case of changes to fetcher
        if (mBoostLevel == BOOST_PREVIEW)
        {
            mRawImage->biasedScaleToPowerOfTwo(1024);
        }
        else
        { // leave black border, do not scale image content
            mRawImage->expandToPowerOfTwo(MAX_IMAGE_SIZE, false);
        }

        mFullWidth = mRawImage->getWidth();
        mFullHeight = mRawImage->getHeight();
        setTexelsPerImage();
    }
    else
    {
        mOrigWidth = mFullWidth;
        mOrigHeight = mFullHeight;
    }

    bool size_okay = true;

    S32 discard_level = mRawDiscardLevel;
    if (mRawDiscardLevel < 0)
    {
        LL_DEBUGS() << "Negative raw discard level when creating image: " << mRawDiscardLevel << LL_ENDL;
        discard_level = 0;
    }

    U32 raw_width = mRawImage->getWidth() << discard_level;
    U32 raw_height = mRawImage->getHeight() << discard_level;

    if (raw_width > MAX_IMAGE_SIZE || raw_height > MAX_IMAGE_SIZE)
    {
        LL_INFOS() << "Width or height is greater than " << MAX_IMAGE_SIZE << ": (" << raw_width << "," << raw_height << ")" << LL_ENDL;
        size_okay = false;
    }

    if (!LLImageGL::checkSize(mRawImage->getWidth(), mRawImage->getHeight()))
    {
        // A non power-of-two image was uploaded (through a non standard client)
        LL_INFOS() << "Non power of two width or height: (" << mRawImage->getWidth() << "," << mRawImage->getHeight() << ")" << LL_ENDL;
        size_okay = false;
    }

    if (!size_okay)
    {
        // An inappropriately-sized image was uploaded (through a non standard client)
        // We treat these images as missing assets which causes them to
        // be renderd as 'missing image' and to stop requesting data
        LL_WARNS() << "!size_ok, setting as missing" << LL_ENDL;
        setIsMissingAsset();
        destroyRawImage();
        return false;
    }

    if (mGLTexturep->getHasExplicitFormat())
    {
        LLGLenum format = mGLTexturep->getPrimaryFormat();
        S8 components = mRawImage->getComponents();
        if ((format == GL_RGBA && components < 4)
            || (format == GL_RGB && components < 3))
        {
            LL_WARNS() << "Can't create a texture " << mID << ": invalid image format " << std::hex << format << " vs components " << (U32)components << LL_ENDL;
            // Was expecting specific format but raw texture has insufficient components for
            // such format, using such texture will result in crash or will display wrongly
            // if we change format. Texture might be corrupted server side, so just set as
            // missing and clear cashed texture (do not cause reload loop, will retry&recover
            // during new session)
            setIsMissingAsset();
            destroyRawImage();
            LLAppViewer::getTextureCache()->removeFromCache(mID);
            return false;
        }
    }

    return res;
}

bool LLViewerFetchedTexture::createTexture(S32 usename/*= 0*/)
{
    if (!mNeedsCreateTexture)
    {
        return false;
    }

    bool res = mGLTexturep->createGLTexture(mRawDiscardLevel, mRawImage, usename, true, mBoostLevel);

    return res;
}

void LLViewerFetchedTexture::postCreateTexture()
{
    LL_PROFILE_ZONE_SCOPED_CATEGORY_TEXTURE;
    if (!mNeedsCreateTexture)
    {
        return;
    }
#if LL_IMAGEGL_THREAD_CHECK
    mGLTexturep->checkActiveThread();
#endif

    setActive();

    if (!needsToSaveRawImage())
    {
        mNeedsAux = false;
        destroyRawImage();
    }

    mNeedsCreateTexture = false;
}

void LLViewerFetchedTexture::scheduleCreateTexture()
{
    LL_PROFILE_ZONE_SCOPED_CATEGORY_TEXTURE;

    if (!mNeedsCreateTexture)
    {
        mNeedsCreateTexture = true;
        if (preCreateTexture())
        {
#if LL_IMAGEGL_THREAD_CHECK
            //grab a copy of the raw image data to make sure it isn't modified pending texture creation
            U8* data = mRawImage->getData();
            U8* data_copy = nullptr;
            S32 size = mRawImage->getDataSize();
            if (data != nullptr && size > 0)
            {
                data_copy = new U8[size];
                memcpy(data_copy, data, size);
            }
#endif
            mNeedsCreateTexture = true;
            auto mainq = LLImageGLThread::sEnabledTextures ? mMainQueue.lock() : nullptr;
            if (mainq)
            {
                ref();
                mainq->postTo(
                    mImageQueue,
                    // work to be done on LLImageGL worker thread
#if LL_IMAGEGL_THREAD_CHECK
                    [this, data, data_copy, size]()
                    {
                        mGLTexturep->mActiveThread = LLThread::currentID();
                        //verify data is unmodified
                        llassert(data == mRawImage->getData());
                        llassert(mRawImage->getDataSize() == size);
                        llassert(memcmp(data, data_copy, size) == 0);
#else
                    [this]()
                    {
#endif
                        //actually create the texture on a background thread
                        createTexture();

#if LL_IMAGEGL_THREAD_CHECK
                        //verify data is unmodified
                        llassert(data == mRawImage->getData());
                        llassert(mRawImage->getDataSize() == size);
                        llassert(memcmp(data, data_copy, size) == 0);
#endif
                    },
                    // callback to be run on main thread
#if LL_IMAGEGL_THREAD_CHECK
                        [this, data, data_copy, size]()
                    {
                        mGLTexturep->mActiveThread = LLThread::currentID();
                        llassert(data == mRawImage->getData());
                        llassert(mRawImage->getDataSize() == size);
                        llassert(memcmp(data, data_copy, size) == 0);
                        delete[] data_copy;
#else
                        [this]()
                        {
#endif
                        //finalize on main thread
                        postCreateTexture();
                        unref();
                    });
            }
            else
            {
                gTextureList.mCreateTextureList.insert(this);
            }
        }
    }
}

// Call with 0,0 to turn this feature off.
//virtual
void LLViewerFetchedTexture::setKnownDrawSize(S32 width, S32 height)
{
    LL_PROFILE_ZONE_SCOPED_CATEGORY_TEXTURE;
    if(mKnownDrawWidth < width || mKnownDrawHeight < height)
    {
        mKnownDrawWidth = llmax(mKnownDrawWidth, width);
        mKnownDrawHeight = llmax(mKnownDrawHeight, height);

        mKnownDrawSizeChanged = true;
        mFullyLoaded = false;
    }
    addTextureStats((F32)(mKnownDrawWidth * mKnownDrawHeight));
}

void LLViewerFetchedTexture::setDebugText(const std::string& text)
{
    for (U32 ch = 0; ch < LLRender::NUM_TEXTURE_CHANNELS; ++ch)
    {
        llassert(mNumFaces[ch] <= mFaceList[ch].size());

        for (U32 i = 0; i < mNumFaces[ch]; i++)
        {
            LLFace* facep = mFaceList[ch][i];
            if (facep)
            {
                LLDrawable* drawable = facep->getDrawable();
                if (drawable)
                {
                    drawable->getVObj()->setDebugText(text);
                }
            }
        }
    }
}

//virtual
void LLViewerFetchedTexture::processTextureStats()
{
    LL_PROFILE_ZONE_SCOPED_CATEGORY_TEXTURE;
    if(mFullyLoaded)
    {
        if(mDesiredDiscardLevel > mMinDesiredDiscardLevel)//need to load more
        {
            mDesiredDiscardLevel = llmin(mDesiredDiscardLevel, mMinDesiredDiscardLevel);
            mFullyLoaded = false;
        }
        //setDebugText("fully loaded");
    }
    else
    {
        updateVirtualSize();

        static LLCachedControl<bool> textures_fullres(gSavedSettings,"TextureLoadFullRes", false);

        if (textures_fullres)
        {
            mDesiredDiscardLevel = 0;
        }
        else if (mDontDiscard && (mBoostLevel == LLGLTexture::BOOST_ICON || mBoostLevel == LLGLTexture::BOOST_THUMBNAIL))
        {
            if (mFullWidth > MAX_IMAGE_SIZE_DEFAULT || mFullHeight > MAX_IMAGE_SIZE_DEFAULT)
            {
                mDesiredDiscardLevel = 1; // MAX_IMAGE_SIZE_DEFAULT = 2048 and max size ever is 4096
            }
            else
            {
                mDesiredDiscardLevel = 0;
            }
        }
        else if(!mFullWidth || !mFullHeight)
        {
            mDesiredDiscardLevel =  llmin(getMaxDiscardLevel(), (S32)mLoadedCallbackDesiredDiscardLevel);
        }
        else
        {
            U32 desired_size = MAX_IMAGE_SIZE_DEFAULT; // MAX_IMAGE_SIZE_DEFAULT = 2048 and max size ever is 4096
            // <FS:Ansariel> Keep restriction on "fetched" (seems to be HUD) textures as well
            if (mBoostLevel <= LLGLTexture::BOOST_SCULPTED)
            {
                desired_size = DESIRED_NORMAL_TEXTURE_SIZE;
            }
            // </FS:Ansariel>
            if(!mKnownDrawWidth || !mKnownDrawHeight || (S32)mFullWidth <= mKnownDrawWidth || (S32)mFullHeight <= mKnownDrawHeight)
            {
                if (mFullWidth > desired_size || mFullHeight > desired_size)
                {
                    mDesiredDiscardLevel = 1;
                }
                else
                {
                    mDesiredDiscardLevel = 0;
                }
            }
            else if(mKnownDrawSizeChanged)//known draw size is set
            {
                mDesiredDiscardLevel = (S8)llmin(log((F32)mFullWidth / mKnownDrawWidth) / log_2,
                                                     log((F32)mFullHeight / mKnownDrawHeight) / log_2);
                mDesiredDiscardLevel =  llclamp(mDesiredDiscardLevel, (S8)0, (S8)getMaxDiscardLevel());
                mDesiredDiscardLevel = llmin(mDesiredDiscardLevel, mMinDesiredDiscardLevel);
            }
            mKnownDrawSizeChanged = false;

            if(getDiscardLevel() >= 0 && (getDiscardLevel() <= mDesiredDiscardLevel))
            {
                mFullyLoaded = true;
            }
        }
    }

    if(mForceToSaveRawImage && mDesiredSavedRawDiscardLevel >= 0) //force to refetch the texture.
    {
        mDesiredDiscardLevel = llmin(mDesiredDiscardLevel, (S8)mDesiredSavedRawDiscardLevel);
        if(getDiscardLevel() < 0 || getDiscardLevel() > mDesiredDiscardLevel)
        {
            mFullyLoaded = false;
        }
    }
}

//============================================================================

void LLViewerFetchedTexture::updateVirtualSize()
{
    LL_PROFILE_ZONE_SCOPED_CATEGORY_TEXTURE;
    reorganizeFaceList();
    reorganizeVolumeList();
}

S32 LLViewerFetchedTexture::getCurrentDiscardLevelForFetching()
{
    S32 current_discard = getDiscardLevel();
    if(mForceToSaveRawImage)
    {
        if(mSavedRawDiscardLevel < 0 || current_discard < 0)
        {
            current_discard = -1;
        }
        else
        {
            current_discard = llmax(current_discard, mSavedRawDiscardLevel);
        }
    }

    return current_discard;
}

bool LLViewerFetchedTexture::setDebugFetching(S32 debug_level)
{
    if(debug_level < 0)
    {
        mInDebug = false;
        return false;
    }
    mInDebug = true;

    mDesiredDiscardLevel = debug_level;

    return true;
}

bool LLViewerFetchedTexture::isActiveFetching()
{
    static LLCachedControl<bool> monitor_enabled(gSavedSettings,"DebugShowTextureInfo");

    return mFetchState > 7 && mFetchState < 10 && monitor_enabled; //in state of WAIT_HTTP_REQ or DECODE_IMAGE.
}

void LLViewerFetchedTexture::setBoostLevel(S32 level)
{
    LLViewerTexture::setBoostLevel(level);

    if (level >= LLViewerTexture::BOOST_HIGH)
    {
        mDesiredDiscardLevel = 0;
    }
}

bool LLViewerFetchedTexture::updateFetch()
{
    LL_PROFILE_ZONE_SCOPED_CATEGORY_TEXTURE;
    static LLCachedControl<bool> textures_decode_disabled(gSavedSettings,"TextureDecodeDisabled", false);

    if(textures_decode_disabled) // don't fetch the surface textures in wireframe mode
    {
        return false;
    }

    mFetchState = 0;
    mFetchPriority = 0;
    mFetchDeltaTime = 999999.f;
    mRequestDeltaTime = 999999.f;

#ifndef LL_RELEASE_FOR_DOWNLOAD
    if (mID == LLAppViewer::getTextureFetch()->mDebugID)
    {
        LLAppViewer::getTextureFetch()->mDebugCount++; // for setting breakpoints
    }
#endif

    if (mNeedsCreateTexture)
    {
        LL_PROFILE_ZONE_NAMED_CATEGORY_TEXTURE("vftuf - needs create");
        // We may be fetching still (e.g. waiting on write)
        // but don't check until we've processed the raw data we have
        return false;
    }
    if (mIsMissingAsset)
    {
        LL_PROFILE_ZONE_NAMED_CATEGORY_TEXTURE("vftuf - missing asset");
        llassert(!mHasFetcher);
        return false; // skip
    }
    if (!mLoadedCallbackList.empty() && mRawImage.notNull())
    {
        LL_PROFILE_ZONE_NAMED_CATEGORY_TEXTURE("vftuf - callback pending");
        return false; // process any raw image data in callbacks before replacing
    }
    if(mInFastCacheList)
    {
        LL_PROFILE_ZONE_NAMED_CATEGORY_TEXTURE("vftuf - in fast cache");
        return false;
    }
    if (mGLTexturep.isNull())
    { // fix for crash inside getCurrentDiscardLevelForFetching (shouldn't happen but appears to be happening)
        llassert(false);
        return false;
    }

    S32 current_discard = getCurrentDiscardLevelForFetching();
    S32 desired_discard = getDesiredDiscardLevel();
    F32 decode_priority = mMaxVirtualSize;

    if (mIsFetching)
    {
        LL_PROFILE_ZONE_NAMED_CATEGORY_TEXTURE("vftuf - is fetching");
        // Sets mRawDiscardLevel, mRawImage, mAuxRawImage
        S32 fetch_discard = current_discard;

        if (mRawImage.notNull()) sRawCount--;
        if (mAuxRawImage.notNull()) sAuxCount--;
        // keep in mind that fetcher still might need raw image, don't modify original
        bool finished = LLAppViewer::getTextureFetch()->getRequestFinished(getID(), fetch_discard, mRawImage, mAuxRawImage,
                                                                           mLastHttpGetStatus);
        if (mRawImage.notNull()) sRawCount++;
        if (mAuxRawImage.notNull())
        {
            mHasAux = true;
            sAuxCount++;
        }
        if (finished)
        {
            mIsFetching = false;
            mLastFetchState = -1;
            mLastPacketTimer.reset();
        }
        else
        {
            mFetchState = LLAppViewer::getTextureFetch()->getFetchState(mID, mDownloadProgress, mRequestedDownloadPriority,
                                                                        mFetchPriority, mFetchDeltaTime, mRequestDeltaTime, mCanUseHTTP);
        }

        // We may have data ready regardless of whether or not we are finished (e.g. waiting on write)
        if (mRawImage.notNull())
        {
            LL_PROFILE_ZONE_NAMED_CATEGORY_TEXTURE("vftuf - has raw image");
            LLTexturePipelineTester* tester = (LLTexturePipelineTester*)LLMetricPerformanceTesterBasic::getTester(sTesterName);
            if (tester)
            {
                mIsFetched = true;
                tester->updateTextureLoadingStats(this, mRawImage, LLAppViewer::getTextureFetch()->isFromLocalCache(mID));
            }
            mRawDiscardLevel = fetch_discard;
            if ((mRawImage->getDataSize() > 0 && mRawDiscardLevel >= 0) &&
                (current_discard < 0 || mRawDiscardLevel < current_discard))
            {
                LL_PROFILE_ZONE_NAMED_CATEGORY_TEXTURE("vftuf - data good");
                mFullWidth = mRawImage->getWidth() << mRawDiscardLevel;
                mFullHeight = mRawImage->getHeight() << mRawDiscardLevel;
                setTexelsPerImage();

                if(mFullWidth > MAX_IMAGE_SIZE || mFullHeight > MAX_IMAGE_SIZE)
                {
                    //discard all oversized textures.
                    LL_INFOS() << "Discarding oversized texture, width= "
                        << mFullWidth << ", height= "
                        << mFullHeight << LL_ENDL;
                    destroyRawImage();
                    LL_WARNS() << "oversize, setting as missing" << LL_ENDL;
                    setIsMissingAsset();
                    mRawDiscardLevel = INVALID_DISCARD_LEVEL;
                    mIsFetching = false;
                    mLastPacketTimer.reset();
                }
                else
                {
                    mIsRawImageValid = true;
                    addToCreateTexture();
                }

                if (mBoostLevel == LLGLTexture::BOOST_ICON)
                {
                    S32 expected_width = mKnownDrawWidth > 0 ? mKnownDrawWidth : DEFAULT_ICON_DIMENSIONS;
                    S32 expected_height = mKnownDrawHeight > 0 ? mKnownDrawHeight : DEFAULT_ICON_DIMENSIONS;
                    if (mRawImage && (mRawImage->getWidth() > expected_width || mRawImage->getHeight() > expected_height))
                    {
                        // scale oversized icon, no need to give more work to gl
                        // since we got mRawImage from thread worker and image may be in use (ex: writing cache), make a copy
                        mRawImage = mRawImage->scaled(expected_width, expected_height);
                    }
                }

                if (mBoostLevel == LLGLTexture::BOOST_THUMBNAIL)
                {
                    S32 expected_width = mKnownDrawWidth > 0 ? mKnownDrawWidth : DEFAULT_THUMBNAIL_DIMENSIONS;
                    S32 expected_height = mKnownDrawHeight > 0 ? mKnownDrawHeight : DEFAULT_THUMBNAIL_DIMENSIONS;
                    if (mRawImage && (mRawImage->getWidth() > expected_width || mRawImage->getHeight() > expected_height))
                    {
                        // scale oversized icon, no need to give more work to gl
                        // since we got mRawImage from thread worker and image may be in use (ex: writing cache), make a copy
                        mRawImage = mRawImage->scaled(expected_width, expected_height);
                    }
                }

                return true;
            }
            else
            {
                LL_PROFILE_ZONE_NAMED_CATEGORY_TEXTURE("vftuf - data not needed");
                // Data is ready but we don't need it
                // (received it already while fetcher was writing to disk)
                destroyRawImage();
                return false; // done
            }
        }

        if (!mIsFetching)
        {
            if ((decode_priority > 0) && (mRawDiscardLevel < 0 || mRawDiscardLevel == INVALID_DISCARD_LEVEL))
            {
                // We finished but received no data
                if (getDiscardLevel() < 0)
                {
                    if (getFTType() != FTT_MAP_TILE)
                    {
                        LL_WARNS() << mID
                                << " Fetch failure, setting as missing, decode_priority " << decode_priority
                                << " mRawDiscardLevel " << mRawDiscardLevel
                                << " current_discard " << current_discard
                                << " stats " << mLastHttpGetStatus.toHex()
                                << LL_ENDL;
                    }
                    setIsMissingAsset();
                    desired_discard = -1;
                }
                else
                {
                    //LL_WARNS() << mID << ": Setting min discard to " << current_discard << LL_ENDL;
                    if(current_discard >= 0)
                    {
                        mMinDiscardLevel = current_discard;
                        //desired_discard = current_discard;
                    }
                    else
                    {
                        S32 dis_level = getDiscardLevel();
                        mMinDiscardLevel = dis_level;
                        //desired_discard = dis_level;
                    }
                }
                destroyRawImage();
            }
            else if (mRawImage.notNull())
            {
                // We have data, but our fetch failed to return raw data
                // *TODO: FIgure out why this is happening and fix it
                destroyRawImage();
            }
        }
        else
        {
            static const F32 MAX_HOLD_TIME = 5.0f; //seconds to wait before canceling fecthing if decode_priority is 0.f.
            if(decode_priority > 0.0f || mStopFetchingTimer.getElapsedTimeF32() > MAX_HOLD_TIME)
            {
                mStopFetchingTimer.reset();
                LLAppViewer::getTextureFetch()->updateRequestPriority(mID, decode_priority);
            }
        }
    }

    desired_discard = llmin(desired_discard, getMaxDiscardLevel());

    bool make_request = true;
    if (decode_priority <= 0)
    {
        LL_PROFILE_ZONE_NAMED_CATEGORY_TEXTURE("vftuf - priority <= 0");
        make_request = false;
    }
    else if(mDesiredDiscardLevel > getMaxDiscardLevel())
    {
        LL_PROFILE_ZONE_NAMED_CATEGORY_TEXTURE("vftuf - desired > max");
        make_request = false;
    }
    else  if (mNeedsCreateTexture || mIsMissingAsset)
    {
        LL_PROFILE_ZONE_NAMED_CATEGORY_TEXTURE("vftuf - create or missing");
        make_request = false;
    }
    else if (current_discard >= 0 && current_discard <= mMinDiscardLevel)
    {
        LL_PROFILE_ZONE_NAMED_CATEGORY_TEXTURE("vftuf - current < min");
        make_request = false;
    }

    if (make_request)
    {
        if (mIsFetching)
        {
            // already requested a higher resolution mip
            if (mRequestedDiscardLevel <= desired_discard)
            {
                LL_PROFILE_ZONE_NAMED_CATEGORY_TEXTURE("vftuf - requested < desired");
                make_request = false;
            }
        }
        else
        {
            // already at a higher resolution mip, don't discard
            if (current_discard >= 0 && current_discard <= desired_discard)
            {
                LL_PROFILE_ZONE_NAMED_CATEGORY_TEXTURE("vftuf - current <= desired");
                make_request = false;
            }
        }
    }

    if (make_request)
    {
        LL_PROFILE_ZONE_NAMED_CATEGORY_TEXTURE("vftuf - make request");
        S32 w=0, h=0, c=0;
        if (getDiscardLevel() >= 0)
        {
            w = mGLTexturep->getWidth(0);
            h = mGLTexturep->getHeight(0);
            c = mComponents;
        }

        // <FS:Ansariel> Replace frequently called gSavedSettings
        //const U32 override_tex_discard_level = gSavedSettings.getU32("TextureDiscardLevel");
        static LLCachedControl<U32> sTextureDiscardLevel(gSavedSettings, "TextureDiscardLevel");
        const U32 override_tex_discard_level = sTextureDiscardLevel();
        // </FS:Ansariel>
        if (override_tex_discard_level != 0)
        {
            desired_discard = override_tex_discard_level;
        }

        // bypass texturefetch directly by pulling from LLTextureCache
        S32 fetch_request_discard = -1;
        fetch_request_discard = LLAppViewer::getTextureFetch()->createRequest(mFTType, mUrl, getID(), getTargetHost(), decode_priority,
                                                                              w, h, c, desired_discard, needsAux(), mCanUseHTTP);

        if (fetch_request_discard >= 0)
        {
            LL_PROFILE_ZONE_NAMED_CATEGORY_TEXTURE("vftuf - request created");
            mHasFetcher = true;
            mIsFetching = true;
            // in some cases createRequest can modify discard, as an example
            // bake textures are always at discard 0
            mRequestedDiscardLevel = llmin(desired_discard, fetch_request_discard);
            mFetchState = LLAppViewer::getTextureFetch()->getFetchState(mID, mDownloadProgress, mRequestedDownloadPriority,
                                                       mFetchPriority, mFetchDeltaTime, mRequestDeltaTime, mCanUseHTTP);
        }

        // If createRequest() failed, that means one of two things:
        // 1. We're finishing up a request for this UUID, so we
        //    should wait for it to complete
        // 2. We've failed a request for this UUID, so there is
        //    no need to create another request
    }
    else if (mHasFetcher && !mIsFetching)
    {
        // Only delete requests that haven't received any network data
        // for a while.  Note - this is the normal mechanism for
        // deleting requests, not just a place to handle timeouts.
        const F32 FETCH_IDLE_TIME = 0.1f;
        if (mLastPacketTimer.getElapsedTimeF32() > FETCH_IDLE_TIME)
        {
            LL_DEBUGS("Texture") << "exceeded idle time " << FETCH_IDLE_TIME << ", deleting request: " << getID() << LL_ENDL;
            LLAppViewer::getTextureFetch()->deleteRequest(getID(), true);
            mHasFetcher = false;
        }
    }

    return mIsFetching;
}

void LLViewerFetchedTexture::clearFetchedResults()
{
    // <FS:Ansariel> For texture refresh
    mIsMissingAsset = false;

    if(mNeedsCreateTexture || mIsFetching)
    {
        return;
    }

    cleanup();
    destroyGLTexture();

    if(getDiscardLevel() >= 0) //sculpty texture, force to invalidate
    {
        mGLTexturep->forceToInvalidateGLTexture();
    }
}

void LLViewerFetchedTexture::forceToDeleteRequest()
{
    if (mHasFetcher)
    {
        mHasFetcher = false;
        mIsFetching = false;
    }

    resetTextureStats();

    mDesiredDiscardLevel = getMaxDiscardLevel() + 1;
}

void LLViewerFetchedTexture::setIsMissingAsset(bool is_missing)
{
    if (is_missing == mIsMissingAsset)
    {
        return;
    }
    if (is_missing)
    {
        if (mUrl.empty())
        {
            LL_WARNS() << mID << ": Marking image as missing" << LL_ENDL;
        }
        else
        {
            // This may or may not be an error - it is normal to have no
            // map tile on an empty region, but bad if we're failing on a
            // server bake texture.
            if (getFTType() != FTT_MAP_TILE)
            {
                LL_WARNS() << mUrl << ": Marking image as missing" << LL_ENDL;
            }
        }
        if (mHasFetcher)
        {
            LLAppViewer::getTextureFetch()->deleteRequest(getID(), true);
            mHasFetcher = false;
            mIsFetching = false;
            mLastPacketTimer.reset();
            mFetchState = 0;
            mFetchPriority = 0;
        }
    }
    else
    {
        LL_INFOS() << mID << ": un-flagging missing asset" << LL_ENDL;
    }
    mIsMissingAsset = is_missing;
}

void LLViewerFetchedTexture::setLoadedCallback( loaded_callback_func loaded_callback,
                                       S32 discard_level, bool keep_imageraw, bool needs_aux, void* userdata,
                                       LLLoadedCallbackEntry::source_callback_list_t* src_callback_list, bool pause)
{
    //
    // Don't do ANYTHING here, just add it to the global callback list
    //
    if (mLoadedCallbackList.empty())
    {
        // Put in list to call this->doLoadedCallbacks() periodically
        gTextureList.mCallbackList.insert(this);
        mLoadedCallbackDesiredDiscardLevel = (S8)discard_level;
    }
    else
    {
        mLoadedCallbackDesiredDiscardLevel = llmin(mLoadedCallbackDesiredDiscardLevel, (S8)discard_level);
    }

    if(mPauseLoadedCallBacks)
    {
        if(!pause)
        {
            unpauseLoadedCallbacks(src_callback_list);
        }
    }
    else if(pause)
    {
        pauseLoadedCallbacks(src_callback_list);
    }

    LLLoadedCallbackEntry* entryp = new LLLoadedCallbackEntry(loaded_callback, discard_level, keep_imageraw, userdata, src_callback_list, this, pause);
    mLoadedCallbackList.push_back(entryp);

    mNeedsAux |= needs_aux;
    if(keep_imageraw)
    {
        mSaveRawImage = true;
    }
    if (mNeedsAux && mAuxRawImage.isNull() && getDiscardLevel() >= 0)
    {
        if(mHasAux)
        {
            //trigger a refetch
            forceToRefetchTexture();
        }
        else
        {
            // We need aux data, but we've already loaded the image, and it didn't have any
            LL_WARNS() << "No aux data available for callback for image:" << getID() << LL_ENDL;
        }
    }
    mLastCallBackActiveTime = sCurrentTime ;
        mLastReferencedSavedRawImageTime = sCurrentTime;
}

void LLViewerFetchedTexture::clearCallbackEntryList()
{
    if(mLoadedCallbackList.empty())
    {
        return;
    }

    for(callback_list_t::iterator iter = mLoadedCallbackList.begin();
            iter != mLoadedCallbackList.end(); )
    {
        LLLoadedCallbackEntry *entryp = *iter;

        // We never finished loading the image.  Indicate failure.
        // Note: this allows mLoadedCallbackUserData to be cleaned up.
        entryp->mCallback(false, this, NULL, NULL, 0, true, entryp->mUserData);
        iter = mLoadedCallbackList.erase(iter);
        delete entryp;
    }
    gTextureList.mCallbackList.erase(this);

    mLoadedCallbackDesiredDiscardLevel = S8_MAX;
    if(needsToSaveRawImage())
    {
        destroySavedRawImage();
    }

    return;
}

void LLViewerFetchedTexture::deleteCallbackEntry(const LLLoadedCallbackEntry::source_callback_list_t* callback_list)
{
    if(mLoadedCallbackList.empty() || !callback_list)
    {
        return;
    }

    S32 desired_discard = S8_MAX;
    S32 desired_raw_discard = INVALID_DISCARD_LEVEL;
    for(callback_list_t::iterator iter = mLoadedCallbackList.begin();
            iter != mLoadedCallbackList.end(); )
    {
        LLLoadedCallbackEntry *entryp = *iter;
        if(entryp->mSourceCallbackList == callback_list)
        {
            // We never finished loading the image.  Indicate failure.
            // Note: this allows mLoadedCallbackUserData to be cleaned up.
            entryp->mCallback(false, this, NULL, NULL, 0, true, entryp->mUserData);
            iter = mLoadedCallbackList.erase(iter);
            delete entryp;
        }
        else
        {
            ++iter;

            desired_discard = llmin(desired_discard, entryp->mDesiredDiscard);
            if(entryp->mNeedsImageRaw)
            {
                desired_raw_discard = llmin(desired_raw_discard, entryp->mDesiredDiscard);
            }
        }
    }

    mLoadedCallbackDesiredDiscardLevel = desired_discard;
    if (mLoadedCallbackList.empty())
    {
        // If we have no callbacks, take us off of the image callback list.
        gTextureList.mCallbackList.erase(this);

        if(needsToSaveRawImage())
        {
            destroySavedRawImage();
        }
    }
    else if(needsToSaveRawImage() && mBoostLevel != LLGLTexture::BOOST_PREVIEW)
    {
        if(desired_raw_discard != INVALID_DISCARD_LEVEL)
        {
            mDesiredSavedRawDiscardLevel = desired_raw_discard;
        }
        else
        {
            destroySavedRawImage();
        }
    }
}

void LLViewerFetchedTexture::unpauseLoadedCallbacks(const LLLoadedCallbackEntry::source_callback_list_t* callback_list)
{
    if(!callback_list)
{
        mPauseLoadedCallBacks = false;
        return;
    }

    bool need_raw = false;
    for(callback_list_t::iterator iter = mLoadedCallbackList.begin();
            iter != mLoadedCallbackList.end(); )
    {
        LLLoadedCallbackEntry *entryp = *iter++;
        if(entryp->mSourceCallbackList == callback_list)
        {
            entryp->mPaused = false;
            if(entryp->mNeedsImageRaw)
            {
                need_raw = true;
            }
        }
    }
    mPauseLoadedCallBacks = false ;
    mLastCallBackActiveTime = sCurrentTime ;
    mForceCallbackFetch = true;
    if(need_raw)
    {
        mSaveRawImage = true;
    }
}

void LLViewerFetchedTexture::pauseLoadedCallbacks(const LLLoadedCallbackEntry::source_callback_list_t* callback_list)
{
    if(!callback_list)
{
        return;
    }

    bool paused = true;

    for(callback_list_t::iterator iter = mLoadedCallbackList.begin();
            iter != mLoadedCallbackList.end(); )
    {
        LLLoadedCallbackEntry *entryp = *iter++;
        if(entryp->mSourceCallbackList == callback_list)
        {
            entryp->mPaused = true;
        }
        else if(!entryp->mPaused)
        {
            paused = false;
        }
    }

    if(paused)
    {
        mPauseLoadedCallBacks = true;//when set, loaded callback is paused.
        resetTextureStats();
        mSaveRawImage = false;
    }
}

bool LLViewerFetchedTexture::doLoadedCallbacks()
{
    LL_PROFILE_ZONE_SCOPED_CATEGORY_TEXTURE;
    static const F32 MAX_INACTIVE_TIME = 900.f ; //seconds
    static const F32 MAX_IDLE_WAIT_TIME = 5.f ; //seconds

    if (mNeedsCreateTexture)
    {
        return false;
    }
    if(mPauseLoadedCallBacks)
    {
        destroyRawImage();
        return false; //paused
    }
    if(sCurrentTime - mLastCallBackActiveTime > MAX_INACTIVE_TIME && !mIsFetching)
    {
        if (mFTType == FTT_SERVER_BAKE)
        {
            //output some debug info
            LL_INFOS() << "baked texture: " << mID << "clears all call backs due to inactivity." << LL_ENDL;
            LL_INFOS() << mUrl << LL_ENDL;
            LL_INFOS() << "current discard: " << getDiscardLevel() << " current discard for fetch: " << getCurrentDiscardLevelForFetching() <<
                " Desired discard: " << getDesiredDiscardLevel() << "decode Pri: " << mMaxVirtualSize << LL_ENDL;
        }

        clearCallbackEntryList() ; //remove all callbacks.
        return false ;
    }

    bool res = false;

    if (isMissingAsset())
    {
        if (mFTType == FTT_SERVER_BAKE)
        {
            //output some debug info
            LL_INFOS() << "baked texture: " << mID << "is missing." << LL_ENDL;
            LL_INFOS() << mUrl << LL_ENDL;
        }

        for(callback_list_t::iterator iter = mLoadedCallbackList.begin();
            iter != mLoadedCallbackList.end(); )
        {
            LLLoadedCallbackEntry *entryp = *iter++;
            // We never finished loading the image.  Indicate failure.
            // Note: this allows mLoadedCallbackUserData to be cleaned up.
            entryp->mCallback(false, this, NULL, NULL, 0, true, entryp->mUserData);
            delete entryp;
        }
        mLoadedCallbackList.clear();

        // Remove ourself from the global list of textures with callbacks
        gTextureList.mCallbackList.erase(this);
        return false;
    }

    S32 gl_discard = getDiscardLevel();

    // If we don't have a legit GL image, set it to be lower than the worst discard level
    if (gl_discard == -1)
    {
        gl_discard = MAX_DISCARD_LEVEL + 1;
    }

    //
    // Determine the quality levels of textures that we can provide to callbacks
    // and whether we need to do decompression/readback to get it
    //
    S32 current_raw_discard = MAX_DISCARD_LEVEL + 1; // We can always do a readback to get a raw discard
    S32 best_raw_discard = gl_discard;  // Current GL quality level
    S32 current_aux_discard = MAX_DISCARD_LEVEL + 1;
    S32 best_aux_discard = MAX_DISCARD_LEVEL + 1;

    if (mIsRawImageValid)
    {
        // If we have an existing raw image, we have a baseline for the raw and auxiliary quality levels.
        best_raw_discard = llmin(best_raw_discard, mRawDiscardLevel);
        best_aux_discard = llmin(best_aux_discard, mRawDiscardLevel); // We always decode the aux when we decode the base raw
        current_aux_discard = llmin(current_aux_discard, best_aux_discard);
    }
    else
    {
        // We have no data at all, we need to get it
        // Do this by forcing the best aux discard to be 0.
        best_aux_discard = 0;
    }


    //
    // See if any of the callbacks would actually run using the data that we can provide,
    // and also determine if we need to perform any readbacks or decodes.
    //
    bool run_gl_callbacks = false;
    bool run_raw_callbacks = false;
    bool need_readback = false;

    for(callback_list_t::iterator iter = mLoadedCallbackList.begin();
        iter != mLoadedCallbackList.end(); )
    {
        LLLoadedCallbackEntry *entryp = *iter++;

        if (entryp->mNeedsImageRaw)
        {
            if (mNeedsAux)
            {
                //
                // Need raw and auxiliary channels
                //
                if (entryp->mLastUsedDiscard > current_aux_discard)
                {
                    // We have useful data, run the callbacks
                    run_raw_callbacks = true;
                }
            }
            else
            {
                if (entryp->mLastUsedDiscard > current_raw_discard)
                {
                    // We have useful data, just run the callbacks
                    run_raw_callbacks = true;
                }
                else if (entryp->mLastUsedDiscard > best_raw_discard)
                {
                    // We can readback data, and then run the callbacks
                    need_readback = true;
                    run_raw_callbacks = true;
                }
            }
        }
        else
        {
            // Needs just GL
            if (entryp->mLastUsedDiscard > gl_discard)
            {
                // We have enough data, run this callback requiring GL data
                run_gl_callbacks = true;
            }
        }
    }

    //
    // Run raw/auxiliary data callbacks
    //
    if (run_raw_callbacks && mIsRawImageValid && (mRawDiscardLevel <= getMaxDiscardLevel()))
    {
        // Do callbacks which require raw image data.
        //LL_INFOS() << "doLoadedCallbacks raw for " << getID() << LL_ENDL;

        // Call each party interested in the raw data.
        for(callback_list_t::iterator iter = mLoadedCallbackList.begin();
            iter != mLoadedCallbackList.end(); )
        {
            callback_list_t::iterator curiter = iter++;
            LLLoadedCallbackEntry *entryp = *curiter;
            if (entryp->mNeedsImageRaw && (entryp->mLastUsedDiscard > mRawDiscardLevel))
            {
                // If we've loaded all the data there is to load or we've loaded enough
                // to satisfy the interested party, then this is the last time that
                // we're going to call them.

                mLastCallBackActiveTime = sCurrentTime;
                if(mNeedsAux && mAuxRawImage.isNull())
                {
                    LL_WARNS() << "Raw Image with no Aux Data for callback" << LL_ENDL;
                }
                bool final = mRawDiscardLevel <= entryp->mDesiredDiscard;
                //LL_INFOS() << "Running callback for " << getID() << LL_ENDL;
                //LL_INFOS() << mRawImage->getWidth() << "x" << mRawImage->getHeight() << LL_ENDL;
                entryp->mLastUsedDiscard = mRawDiscardLevel;
                entryp->mCallback(true, this, mRawImage, mAuxRawImage, mRawDiscardLevel, final, entryp->mUserData);
                if (final)
                {
                    iter = mLoadedCallbackList.erase(curiter);
                    delete entryp;
                }
                res = true;
            }
        }
    }

    //
    // Run GL callbacks
    //
    if (run_gl_callbacks && (gl_discard <= getMaxDiscardLevel()))
    {
        //LL_INFOS() << "doLoadedCallbacks GL for " << getID() << LL_ENDL;

        // Call the callbacks interested in GL data.
        for(callback_list_t::iterator iter = mLoadedCallbackList.begin();
            iter != mLoadedCallbackList.end(); )
        {
            callback_list_t::iterator curiter = iter++;
            LLLoadedCallbackEntry *entryp = *curiter;
            if (!entryp->mNeedsImageRaw && (entryp->mLastUsedDiscard > gl_discard))
            {
                mLastCallBackActiveTime = sCurrentTime;
                bool final = gl_discard <= entryp->mDesiredDiscard;
                entryp->mLastUsedDiscard = gl_discard;
                entryp->mCallback(true, this, NULL, NULL, gl_discard, final, entryp->mUserData);
                if (final)
                {
                    iter = mLoadedCallbackList.erase(curiter);
                    delete entryp;
                }
                res = true;
            }
        }
    }

    // Done with any raw image data at this point (will be re-created if we still have callbacks)
    destroyRawImage();

    //
    // If we have no callbacks, take us off of the image callback list.
    //
    if (mLoadedCallbackList.empty())
    {
        gTextureList.mCallbackList.erase(this);
    }
    else if(!res && mForceCallbackFetch && sCurrentTime - mLastCallBackActiveTime > MAX_IDLE_WAIT_TIME && !mIsFetching)
    {
        //wait for long enough but no fetching request issued, force one.
        forceToRefetchTexture(mLoadedCallbackDesiredDiscardLevel, 5.f);
        mForceCallbackFetch = false; //fire once.
    }

    return res;
}

//virtual
void LLViewerFetchedTexture::forceImmediateUpdate()
{
    //only immediately update a deleted texture which is now being re-used.
    if(!isDeleted())
    {
        return;
    }
    //if already called forceImmediateUpdate()
    if(mInImageList && mMaxVirtualSize == LLViewerFetchedTexture::sMaxVirtualSize)
    {
        return;
    }

    gTextureList.forceImmediateUpdate(this);
    return;
}

bool LLViewerFetchedTexture::needsToSaveRawImage()
{
    return mForceToSaveRawImage || mSaveRawImage;
}

void LLViewerFetchedTexture::destroyRawImage()
{
    LL_PROFILE_ZONE_SCOPED_CATEGORY_TEXTURE;
    if (mAuxRawImage.notNull() && !needsToSaveRawImage())
    {
        sAuxCount--;
        mAuxRawImage = NULL;
    }

    if (mRawImage.notNull())
    {
        sRawCount--;

        if(mIsRawImageValid)
        {
            if(needsToSaveRawImage())
            {
                saveRawImage();
            }
        }

        mRawImage = NULL;

        mIsRawImageValid = false;
        mRawDiscardLevel = INVALID_DISCARD_LEVEL;
    }
}

void LLViewerFetchedTexture::saveRawImage()
{
    LL_PROFILE_ZONE_SCOPED_CATEGORY_TEXTURE;
    if(mRawImage.isNull() || mRawImage == mSavedRawImage || (mSavedRawDiscardLevel >= 0 && mSavedRawDiscardLevel <= mRawDiscardLevel))
    {
        return;
    }

    LLImageDataSharedLock lock(mRawImage);

    mSavedRawDiscardLevel = mRawDiscardLevel;
    if (mBoostLevel == LLGLTexture::BOOST_ICON)
    {
        S32 expected_width = mKnownDrawWidth > 0 ? mKnownDrawWidth : DEFAULT_ICON_DIMENSIONS;
        S32 expected_height = mKnownDrawHeight > 0 ? mKnownDrawHeight : DEFAULT_ICON_DIMENSIONS;
        if (mRawImage->getWidth() > expected_width || mRawImage->getHeight() > expected_height)
        {
            mSavedRawImage = new LLImageRaw(expected_width, expected_height, mRawImage->getComponents());
            mSavedRawImage->copyScaled(mRawImage);
        }
        else
        {
            mSavedRawImage = new LLImageRaw(mRawImage->getData(), mRawImage->getWidth(), mRawImage->getHeight(), mRawImage->getComponents());
        }
    }
    else if (mBoostLevel == LLGLTexture::BOOST_THUMBNAIL)
    {
        S32 expected_width = mKnownDrawWidth > 0 ? mKnownDrawWidth : DEFAULT_THUMBNAIL_DIMENSIONS;
        S32 expected_height = mKnownDrawHeight > 0 ? mKnownDrawHeight : DEFAULT_THUMBNAIL_DIMENSIONS;
        if (mRawImage->getWidth() > expected_width || mRawImage->getHeight() > expected_height)
        {
            mSavedRawImage = new LLImageRaw(expected_width, expected_height, mRawImage->getComponents());
            mSavedRawImage->copyScaled(mRawImage);
        }
        else
        {
            mSavedRawImage = new LLImageRaw(mRawImage->getData(), mRawImage->getWidth(), mRawImage->getHeight(), mRawImage->getComponents());
        }
    }
    else if (mBoostLevel == LLGLTexture::BOOST_SCULPTED)
    {
        S32 expected_width = mKnownDrawWidth > 0 ? mKnownDrawWidth : sMaxSculptRez;
        S32 expected_height = mKnownDrawHeight > 0 ? mKnownDrawHeight : sMaxSculptRez;
        if (mRawImage->getWidth() > expected_width || mRawImage->getHeight() > expected_height)
        {
            mSavedRawImage = new LLImageRaw(expected_width, expected_height, mRawImage->getComponents());
            mSavedRawImage->copyScaled(mRawImage);
        }
        else
        {
            mSavedRawImage = new LLImageRaw(mRawImage->getData(), mRawImage->getWidth(), mRawImage->getHeight(), mRawImage->getComponents());
        }
    }
    else
    {
        mSavedRawImage = new LLImageRaw(mRawImage->getData(), mRawImage->getWidth(), mRawImage->getHeight(), mRawImage->getComponents());
    }

    if(mForceToSaveRawImage && mSavedRawDiscardLevel <= mDesiredSavedRawDiscardLevel)
    {
        mForceToSaveRawImage = false;
    }

    mLastReferencedSavedRawImageTime = sCurrentTime;
}

//force to refetch the texture to the discard level
void LLViewerFetchedTexture::forceToRefetchTexture(S32 desired_discard, F32 kept_time)
{
    if(mForceToSaveRawImage)
    {
        desired_discard = llmin(desired_discard, mDesiredSavedRawDiscardLevel);
        kept_time = llmax(kept_time, mKeptSavedRawImageTime);
    }

    //trigger a new fetch.
    mForceToSaveRawImage = true ;
    mDesiredSavedRawDiscardLevel = desired_discard ;
    mKeptSavedRawImageTime = kept_time ;
    mLastReferencedSavedRawImageTime = sCurrentTime ;
    mSavedRawImage = NULL ;
    mSavedRawDiscardLevel = -1 ;
}

void LLViewerFetchedTexture::forceToSaveRawImage(S32 desired_discard, F32 kept_time)
{
    mKeptSavedRawImageTime = kept_time;
    mLastReferencedSavedRawImageTime = sCurrentTime;

    if(mSavedRawDiscardLevel > -1 && mSavedRawDiscardLevel <= desired_discard)
    {
        return; //raw imge is ready.
    }

    if(!mForceToSaveRawImage || mDesiredSavedRawDiscardLevel < 0 || mDesiredSavedRawDiscardLevel > desired_discard)
    {
        mForceToSaveRawImage = true;
        mDesiredSavedRawDiscardLevel = desired_discard;
    }
}

void LLViewerFetchedTexture::readbackRawImage()
{
    LL_PROFILE_ZONE_SCOPED_CATEGORY_TEXTURE;

    if (mGLTexturep.notNull() && mGLTexturep->getTexName() != 0 && mRawImage.isNull())
    {
        mRawImage = new LLImageRaw();
        if (!mGLTexturep->readBackRaw(-1, mRawImage, false))
        {
            mRawImage = nullptr;
        }
    }
}

void LLViewerFetchedTexture::destroySavedRawImage()
{
    if(mLastReferencedSavedRawImageTime < mKeptSavedRawImageTime)
    {
        return; //keep the saved raw image.
    }

    mForceToSaveRawImage  = false;
    mSaveRawImage = false;

    clearCallbackEntryList();

    mSavedRawImage = NULL ;
    mForceToSaveRawImage  = false ;
    mSaveRawImage = false ;
    mSavedRawDiscardLevel = -1 ;
    mDesiredSavedRawDiscardLevel = -1 ;
    mLastReferencedSavedRawImageTime = 0.0f ;
    mKeptSavedRawImageTime = 0.f ;

    if(mAuxRawImage.notNull())
    {
        sAuxCount--;
        mAuxRawImage = NULL;
    }
}

LLImageRaw* LLViewerFetchedTexture::getSavedRawImage()
{
    mLastReferencedSavedRawImageTime = sCurrentTime;

    return mSavedRawImage;
}

const LLImageRaw* LLViewerFetchedTexture::getSavedRawImage() const
{
    return mSavedRawImage;
}

bool LLViewerFetchedTexture::hasSavedRawImage() const
{
    return mSavedRawImage.notNull();
}

F32 LLViewerFetchedTexture::getElapsedLastReferencedSavedRawImageTime() const
{
    return sCurrentTime - mLastReferencedSavedRawImageTime;
}

//----------------------------------------------------------------------------------------------
//end of LLViewerFetchedTexture
//----------------------------------------------------------------------------------------------

//----------------------------------------------------------------------------------------------
//start of LLViewerLODTexture
//----------------------------------------------------------------------------------------------
LLViewerLODTexture::LLViewerLODTexture(const LLUUID& id, FTType f_type, const LLHost& host, bool usemipmaps)
    : LLViewerFetchedTexture(id, f_type, host, usemipmaps)
{
    init(true);
}

LLViewerLODTexture::LLViewerLODTexture(const std::string& url, FTType f_type, const LLUUID& id, bool usemipmaps)
    : LLViewerFetchedTexture(url, f_type, id, usemipmaps)
{
    init(true);
}

void LLViewerLODTexture::init(bool firstinit)
{
    mTexelsPerImage = 64.f*64.f;
    mDiscardVirtualSize = 0.f;
    mCalculatedDiscardLevel = -1.f;
}

//virtual
S8 LLViewerLODTexture::getType() const
{
    return LLViewerTexture::LOD_TEXTURE;
}

bool LLViewerLODTexture::isUpdateFrozen()
{
    return LLViewerTexture::sFreezeImageUpdates;
}

// This is gauranteed to get called periodically for every texture
//virtual
void LLViewerLODTexture::processTextureStats()
{
    LL_PROFILE_ZONE_SCOPED_CATEGORY_TEXTURE;
    updateVirtualSize();

    static LLCachedControl<bool> textures_fullres(gSavedSettings,"TextureLoadFullRes", false);

    { // restrict texture resolution to download based on RenderMaxTextureResolution
        static LLCachedControl<U32> max_texture_resolution(gSavedSettings, "RenderMaxTextureResolution", 2048);
        // sanity clamp debug setting to avoid settings hack shenanigans
        F32 tex_res = (F32)llclamp((S32)max_texture_resolution, 512, 2048);
        tex_res *= tex_res;
        mMaxVirtualSize = llmin(mMaxVirtualSize, tex_res);
    }

    if (textures_fullres)
    {
        mDesiredDiscardLevel = 0;
    }
    // Generate the request priority and render priority
    else if (mDontDiscard || !mUseMipMaps)
    {
        mDesiredDiscardLevel = 0;
        if (mFullWidth > MAX_IMAGE_SIZE_DEFAULT || mFullHeight > MAX_IMAGE_SIZE_DEFAULT)
            mDesiredDiscardLevel = 1; // MAX_IMAGE_SIZE_DEFAULT = 2048 and max size ever is 4096
    }
    else if (mBoostLevel < LLGLTexture::BOOST_HIGH && mMaxVirtualSize <= 10.f)
    {
        // If the image has not been significantly visible in a while, we don't want it
        mDesiredDiscardLevel = llmin(mMinDesiredDiscardLevel, (S8)(MAX_DISCARD_LEVEL + 1));
    }
    else if (!mFullWidth  || !mFullHeight)
    {
        mDesiredDiscardLevel =  getMaxDiscardLevel();
    }
    else
    {
        //static const F64 log_2 = log(2.0);
        static const F64 log_4 = log(4.0);

        F32 discard_level = 0.f;

        // If we know the output width and height, we can force the discard
        // level to the correct value, and thus not decode more texture
        // data than we need to.
        if (mKnownDrawWidth && mKnownDrawHeight)
        {
            S32 draw_texels = mKnownDrawWidth * mKnownDrawHeight;
            draw_texels = llclamp(draw_texels, MIN_IMAGE_AREA, MAX_IMAGE_AREA);

            // Use log_4 because we're in square-pixel space, so an image
            // with twice the width and twice the height will have mTexelsPerImage
            // 4 * draw_size
            discard_level = (F32)(log(mTexelsPerImage / draw_texels) / log_4);
        }
        else
        {
            // Calculate the required scale factor of the image using pixels per texel
            discard_level = (F32)(log(mTexelsPerImage / mMaxVirtualSize) / log_4);
            mDiscardVirtualSize = mMaxVirtualSize;
            mCalculatedDiscardLevel = discard_level;
        }
        if (mBoostLevel < LLGLTexture::BOOST_SCULPTED)
        {
            discard_level *= sDesiredDiscardScale; // scale (default 1.1f)
        }
        discard_level = floorf(discard_level);

        F32 min_discard = 0.f;
        U32 desired_size = MAX_IMAGE_SIZE_DEFAULT; // MAX_IMAGE_SIZE_DEFAULT = 2048 and max size ever is 4096
        if (mBoostLevel <= LLGLTexture::BOOST_SCULPTED)
        {
            desired_size = DESIRED_NORMAL_TEXTURE_SIZE;
        }
        if (mFullWidth > desired_size || mFullHeight > desired_size)
            min_discard = 1.f;

        discard_level = llclamp(discard_level, min_discard, (F32)MAX_DISCARD_LEVEL);

        // Can't go higher than the max discard level
        mDesiredDiscardLevel = llmin(getMaxDiscardLevel() + 1, (S32)discard_level);
        // Clamp to min desired discard
        mDesiredDiscardLevel = llmin(mMinDesiredDiscardLevel, mDesiredDiscardLevel);

        //
        // At this point we've calculated the quality level that we want,
        // if possible.  Now we check to see if we have it, and take the
        // proper action if we don't.
        //

        S32 current_discard = getDiscardLevel();
        if (mBoostLevel < LLGLTexture::BOOST_AVATAR_BAKED &&
            current_discard >= 0)
        {
            if (current_discard < (mDesiredDiscardLevel-1) && !mForceToSaveRawImage)
            { // should scale down
                scaleDown();
            }
        }

        if (isUpdateFrozen() // we are out of memory and nearing max allowed bias
            && mBoostLevel < LLGLTexture::BOOST_SCULPTED
            && mDesiredDiscardLevel < current_discard)
        {
            // stop requesting more
            mDesiredDiscardLevel = current_discard;
        }
    }

    if(mForceToSaveRawImage && mDesiredSavedRawDiscardLevel >= 0)
    {
        mDesiredDiscardLevel = llmin(mDesiredDiscardLevel, (S8)mDesiredSavedRawDiscardLevel);
    }

    // decay max virtual size over time
    mMaxVirtualSize *= 0.8f;

    // selection manager will immediately reset BOOST_SELECTED but never unsets it
    // unset it immediately after we consume it
    if (getBoostLevel() == BOOST_SELECTED)
    {
        setBoostLevel(BOOST_NONE);
    }
}

bool LLViewerLODTexture::scaleDown()
{
    if (mGLTexturep.isNull())
    {
        return false;
    }

    return mGLTexturep->scaleDown(mDesiredDiscardLevel);
}

//----------------------------------------------------------------------------------------------
//end of LLViewerLODTexture
//----------------------------------------------------------------------------------------------

//----------------------------------------------------------------------------------------------
//start of LLViewerMediaTexture
//----------------------------------------------------------------------------------------------
//static
void LLViewerMediaTexture::updateClass()
{
    LL_PROFILE_ZONE_SCOPED_CATEGORY_TEXTURE;
    static const F32 MAX_INACTIVE_TIME = 30.f;

#if 0
    //force to play media.
    gSavedSettings.setBOOL("AudioStreamingMedia", true);
#endif

    for(media_map_t::iterator iter = sMediaMap.begin(); iter != sMediaMap.end(); )
    {
        LLViewerMediaTexture* mediap = iter->second;

        if(mediap->getNumRefs() == 1) //one reference by sMediaMap
        {
            //
            //Note: delay some time to delete the media textures to stop endlessly creating and immediately removing media texture.
            //
            if(mediap->getLastReferencedTimer()->getElapsedTimeF32() > MAX_INACTIVE_TIME)
            {
                media_map_t::iterator cur = iter++;
                sMediaMap.erase(cur);
                continue;
            }
        }
        ++iter;
    }
}

//static
void LLViewerMediaTexture::removeMediaImplFromTexture(const LLUUID& media_id)
{
    LLViewerMediaTexture* media_tex = findMediaTexture(media_id);
    if(media_tex)
    {
        media_tex->invalidateMediaImpl();
    }
}

//static
void LLViewerMediaTexture::cleanUpClass()
{
    sMediaMap.clear();
}

//static
LLViewerMediaTexture* LLViewerMediaTexture::findMediaTexture(const LLUUID& media_id)
{
    media_map_t::iterator iter = sMediaMap.find(media_id);
    if(iter == sMediaMap.end())
    {
        return NULL;
    }

    LLViewerMediaTexture* media_tex = iter->second;
    media_tex->setMediaImpl();
    media_tex->getLastReferencedTimer()->reset();

    return media_tex;
}

LLViewerMediaTexture::LLViewerMediaTexture(const LLUUID& id, bool usemipmaps, LLImageGL* gl_image)
    : LLViewerTexture(id, usemipmaps),
    mMediaImplp(NULL),
    mUpdateVirtualSizeTime(0)
{
    sMediaMap.insert(std::make_pair(id, this));

    mGLTexturep = gl_image;

    if(mGLTexturep.isNull())
    {
        generateGLTexture();
    }

    mGLTexturep->setAllowCompression(false);

    mGLTexturep->setNeedsAlphaAndPickMask(false);

    mIsPlaying = false;

    setMediaImpl();

    setCategory(LLGLTexture::MEDIA);

    LLViewerTexture* tex = gTextureList.findImage(mID, TEX_LIST_STANDARD);
    if(tex) //this media is a parcel media for tex.
    {
        tex->setParcelMedia(this);
    }
}

//virtual
LLViewerMediaTexture::~LLViewerMediaTexture()
{
    LLViewerTexture* tex = gTextureList.findImage(mID, TEX_LIST_STANDARD);
    if(tex) //this media is a parcel media for tex.
    {
        tex->setParcelMedia(NULL);
    }
}

void LLViewerMediaTexture::reinit(bool usemipmaps /* = true */)
{
    llassert(mGLTexturep.notNull());

    mUseMipMaps = usemipmaps;
    getLastReferencedTimer()->reset();
    mGLTexturep->setUseMipMaps(mUseMipMaps);
    mGLTexturep->setNeedsAlphaAndPickMask(false);
}

void LLViewerMediaTexture::setUseMipMaps(bool mipmap)
{
    mUseMipMaps = mipmap;

    if(mGLTexturep.notNull())
    {
        mGLTexturep->setUseMipMaps(mipmap);
    }
}

//virtual
S8 LLViewerMediaTexture::getType() const
{
    return LLViewerTexture::MEDIA_TEXTURE;
}

void LLViewerMediaTexture::invalidateMediaImpl()
{
    mMediaImplp = NULL;
}

void LLViewerMediaTexture::setMediaImpl()
{
    if(!mMediaImplp)
    {
        mMediaImplp = LLViewerMedia::getInstance()->getMediaImplFromTextureID(mID);
    }
}

//return true if all faces to reference to this media texture are found
//Note: mMediaFaceList is valid only for the current instant
//      because it does not check the face validity after the current frame.
bool LLViewerMediaTexture::findFaces()
{
    mMediaFaceList.clear();

    bool ret = true;

    LLViewerTexture* tex = gTextureList.findImage(mID, TEX_LIST_STANDARD);
    if(tex) //this media is a parcel media for tex.
    {
        for (U32 ch = 0; ch < LLRender::NUM_TEXTURE_CHANNELS; ++ch)
        {
            const ll_face_list_t* face_list = tex->getFaceList(ch);
            U32 end = tex->getNumFaces(ch);
        for(U32 i = 0; i < end; i++)
        {
            if ((*face_list)[i]->isMediaAllowed())
            {
                mMediaFaceList.push_back((*face_list)[i]);
            }
        }
    }
    }

    if(!mMediaImplp)
    {
        return true;
    }

    //for media on a face.
    const std::list< LLVOVolume* >* obj_list = mMediaImplp->getObjectList();
    std::list< LLVOVolume* >::const_iterator iter = obj_list->begin();
    for(; iter != obj_list->end(); ++iter)
    {
        LLVOVolume* obj = *iter;
        if (obj->isDead())
        {
            // Isn't supposed to happen, objects are supposed to detach
            // themselves on markDead()
            // If this happens, viewer is likely to crash
            llassert(0);
            LL_WARNS() << "Dead object in mMediaImplp's object list" << LL_ENDL;
            ret = false;
            continue;
        }

        if (obj->mDrawable.isNull() || obj->mDrawable->isDead())
        {
            ret = false;
            continue;
        }

        S32 face_id = -1;
        S32 num_faces = obj->mDrawable->getNumFaces();
        while((face_id = obj->getFaceIndexWithMediaImpl(mMediaImplp, face_id)) > -1 && face_id < num_faces)
        {
            LLFace* facep = obj->mDrawable->getFace(face_id);
            if(facep)
            {
                mMediaFaceList.push_back(facep);
            }
            else
            {
                ret = false;
            }
        }
    }

    return ret;
}

void LLViewerMediaTexture::initVirtualSize()
{
    if(mIsPlaying)
    {
        return;
    }

    findFaces();
    for(std::list< LLFace* >::iterator iter = mMediaFaceList.begin(); iter!= mMediaFaceList.end(); ++iter)
    {
        addTextureStats((*iter)->getVirtualSize());
    }
}

void LLViewerMediaTexture::addMediaToFace(LLFace* facep)
{
    if(facep)
    {
        facep->setHasMedia(true);
    }
    if(!mIsPlaying)
    {
        return; //no need to add the face because the media is not in playing.
    }

    switchTexture(LLRender::DIFFUSE_MAP, facep);
}

void LLViewerMediaTexture::removeMediaFromFace(LLFace* facep)
{
    if(!facep)
    {
        return;
    }
    facep->setHasMedia(false);

    if(!mIsPlaying)
    {
        return; //no need to remove the face because the media is not in playing.
    }

    mIsPlaying = false; //set to remove the media from the face.
    switchTexture(LLRender::DIFFUSE_MAP, facep);
    mIsPlaying = true; //set the flag back.

    if(getTotalNumFaces() < 1) //no face referencing to this media
    {
        stopPlaying();
    }
}

//virtual
void LLViewerMediaTexture::addFace(U32 ch, LLFace* facep)
{
    LLViewerTexture::addFace(ch, facep);

    const LLTextureEntry* te = facep->getTextureEntry();
    if(te && te->getID().notNull())
    {
        LLViewerTexture* tex = gTextureList.findImage(te->getID(), TEX_LIST_STANDARD);
        if(tex)
        {
// [SL:KB] - Patch: Render-TextureToggle (Catznip-5.2)
            // See LLViewerMediaTexture::removeFace()
            if (facep->isDefaultTexture(ch))
            {
                return;
            }
// [/SL:KB]

            mTextureList.push_back(tex);//increase the reference number by one for tex to avoid deleting it.
            return;
        }
    }

    //check if it is a parcel media
    if(facep->getTexture() && facep->getTexture() != this && facep->getTexture()->getID() == mID)
    {
        mTextureList.push_back(facep->getTexture()); //a parcel media.
        return;
    }

    if(te && te->getID().notNull()) //should have a texture
    {
        LL_WARNS_ONCE() << "The face's texture " << te->getID() << " is not valid. Face must have a valid texture before media texture." << LL_ENDL;
        // This might break the object, but it likely isn't a 'recoverable' situation.
        LLViewerFetchedTexture* tex = LLViewerTextureManager::getFetchedTexture(te->getID());
        mTextureList.push_back(tex);
    }
}

//virtual
//void LLViewerMediaTexture::removeFace(U32 ch, LLFace* facep)
// [SL:KB] - Patch: Render-TextureToggle (Catznip-5.2)
void LLViewerMediaTexture::removeFace(U32 channel, LLFace* facep)
// [/SL:KB]
{
// [SL:KB] - Patch: Render-TextureToggle (Catznip-5.2)
    LLViewerTexture::removeFace(channel, facep);
// [/SL:KB]
//  LLViewerTexture::removeFace(ch, facep);

    const LLTextureEntry* te = facep->getTextureEntry();
    if(te && te->getID().notNull())
    {
        LLViewerTexture* tex = gTextureList.findImage(te->getID(), TEX_LIST_STANDARD);
        if(tex)
        {
            for(std::list< LLPointer<LLViewerTexture> >::iterator iter = mTextureList.begin();
                iter != mTextureList.end(); ++iter)
            {
                if(*iter == tex)
                {
// [SL:KB] - Patch: Render-TextureToggle (Catznip-5.2)
                    // Switching to the default texture results in clearing the media textures on all prims;
                    // a side-effect is that we loose out on the reference to the original (non-media)
                    // texture potentially letting it dissapear from memory if this was the only reference to it
                    // (which is harmless, it just means we'll need to grab it from the cache or refetch it but
                    // the LL - debug - code at the bottom of addFace/removeFace disagrees so we'll hang on
                    // to it (and then block readding it a seond time higher up)
                    if (facep->isDefaultTexture(channel))
                    {
                        return;
                    }
// [/SL:KB]
                    mTextureList.erase(iter); //decrease the reference number for tex by one.
                    return;
                }
            }

            std::vector<const LLTextureEntry*> te_list;

            for (U32 ch = 0; ch < 3; ++ch)
            {
            //
            //we have some trouble here: the texture of the face is changed.
            //we need to find the former texture, and remove it from the list to avoid memory leaking.

                llassert(mNumFaces[ch] <= mFaceList[ch].size());

                for(U32 j = 0; j < mNumFaces[ch]; j++)
                {
                    te_list.push_back(mFaceList[ch][j]->getTextureEntry());//all textures are in use.
                }
            }

            if (te_list.empty())
            {
                mTextureList.clear();
                return;
            }

            auto end = te_list.size();

            for(std::list< LLPointer<LLViewerTexture> >::iterator iter = mTextureList.begin();
                iter != mTextureList.end(); ++iter)
            {
                size_t i = 0;

                for(i = 0; i < end; i++)
                {
                    if(te_list[i] && te_list[i]->getID() == (*iter)->getID())//the texture is in use.
                    {
                        te_list[i] = NULL;
                        break;
                    }
                }
                if(i == end) //no hit for this texture, remove it.
                {
// [SL:KB] - Patch: Render-TextureToggle (Catznip-5.2)
                    // See above
                    if (facep->isDefaultTexture(channel))
                    {
                        return;
                    }
// [/SL:KB]
                    mTextureList.erase(iter); //decrease the reference number for tex by one.
                    return;
                }
            }
        }
    }

    //check if it is a parcel media
    for(std::list< LLPointer<LLViewerTexture> >::iterator iter = mTextureList.begin();
                iter != mTextureList.end(); ++iter)
    {
        if((*iter)->getID() == mID)
        {
            mTextureList.erase(iter); //decrease the reference number for tex by one.
            return;
        }
    }

    if(te && te->getID().notNull()) //should have a texture but none found
    {
        LL_ERRS() << "mTextureList texture reference number is corrupted. Texture id: " << te->getID() << " List size: " << (U32)mTextureList.size() << LL_ENDL;
    }
}

void LLViewerMediaTexture::stopPlaying()
{
    // Don't stop the media impl playing here -- this breaks non-inworld media (login screen, search, and media browser).
//  if(mMediaImplp)
//  {
//      mMediaImplp->stop();
//  }
    mIsPlaying = false;
}

void LLViewerMediaTexture::switchTexture(U32 ch, LLFace* facep)
{
    if(facep)
    {
        //check if another media is playing on this face.
        if(facep->getTexture() && facep->getTexture() != this
            && facep->getTexture()->getType() == LLViewerTexture::MEDIA_TEXTURE)
        {
            if(mID == facep->getTexture()->getID()) //this is a parcel media
            {
                return; //let the prim media win.
            }
        }

        if(mIsPlaying) //old textures switch to the media texture
        {
            facep->switchTexture(ch, this);
        }
        else //switch to old textures.
        {
            const LLTextureEntry* te = facep->getTextureEntry();
            if(te)
            {
                LLViewerTexture* tex = te->getID().notNull() ? gTextureList.findImage(te->getID(), TEX_LIST_STANDARD) : NULL;
                if(!tex && te->getID() != mID)//try parcel media.
                {
                    tex = gTextureList.findImage(mID, TEX_LIST_STANDARD);
                }
                if(!tex)
                {
                    tex = LLViewerFetchedTexture::sDefaultImagep;
                }
                facep->switchTexture(ch, tex);
            }
        }
    }
}

void LLViewerMediaTexture::setPlaying(bool playing)
{
    if(!mMediaImplp)
    {
        return;
    }
    if(!playing && !mIsPlaying)
    {
        return; //media is already off
    }

    if(playing == mIsPlaying && !mMediaImplp->isUpdated())
    {
        return; //nothing has changed since last time.
    }

    mIsPlaying = playing;
    if(mIsPlaying) //is about to play this media
    {
        if(findFaces())
        {
            //about to update all faces.
            mMediaImplp->setUpdated(false);
        }

        if(mMediaFaceList.empty())//no face pointing to this media
        {
            stopPlaying();
            return;
        }

        for(std::list< LLFace* >::iterator iter = mMediaFaceList.begin(); iter!= mMediaFaceList.end(); ++iter)
        {
            switchTexture(LLRender::DIFFUSE_MAP, *iter);
        }
    }
    else //stop playing this media
    {
        U32 ch = LLRender::DIFFUSE_MAP;

        llassert(mNumFaces[ch] <= mFaceList[ch].size());
        for(U32 i = mNumFaces[ch]; i; i--)
        {
            switchTexture(ch, mFaceList[ch][i - 1]); //current face could be removed in this function.
        }
    }
    return;
}

//virtual
F32 LLViewerMediaTexture::getMaxVirtualSize()
{
    if(LLFrameTimer::getFrameCount() == mUpdateVirtualSizeTime)
    {
        return mMaxVirtualSize;
    }
    mUpdateVirtualSizeTime = LLFrameTimer::getFrameCount();

    if(!mMaxVirtualSizeResetCounter)
    {
        addTextureStats(0.f, false);//reset
    }

    if(mIsPlaying) //media is playing
    {
        for (U32 ch = 0; ch < LLRender::NUM_TEXTURE_CHANNELS; ++ch)
        {
            llassert(mNumFaces[ch] <= mFaceList[ch].size());
            for(U32 i = 0; i < mNumFaces[ch]; i++)
            {
                LLFace* facep = mFaceList[ch][i];
            if(facep->getDrawable()->isRecentlyVisible())
            {
                addTextureStats(facep->getVirtualSize());
            }
        }
    }
    }
    else //media is not in playing
    {
        findFaces();

        if(!mMediaFaceList.empty())
        {
            for(std::list< LLFace* >::iterator iter = mMediaFaceList.begin(); iter!= mMediaFaceList.end(); ++iter)
            {
                LLFace* facep = *iter;
                if(facep->getDrawable()->isRecentlyVisible())
                {
                    addTextureStats(facep->getVirtualSize());
                }
            }
        }
    }

    if(mMaxVirtualSizeResetCounter > 0)
    {
        mMaxVirtualSizeResetCounter--;
    }
    reorganizeFaceList();
    reorganizeVolumeList();

    return mMaxVirtualSize;
}
//----------------------------------------------------------------------------------------------
//end of LLViewerMediaTexture
//----------------------------------------------------------------------------------------------

//----------------------------------------------------------------------------------------------
//start of LLTexturePipelineTester
//----------------------------------------------------------------------------------------------
LLTexturePipelineTester::LLTexturePipelineTester() : LLMetricPerformanceTesterWithSession(sTesterName)
{
    addMetric("TotalBytesLoaded");
    addMetric("TotalBytesLoadedFromCache");
    addMetric("TotalBytesLoadedForLargeImage");
    addMetric("TotalBytesLoadedForSculpties");
    addMetric("StartFetchingTime");
    addMetric("TotalGrayTime");
    addMetric("TotalStablizingTime");
    addMetric("StartTimeLoadingSculpties");
    addMetric("EndTimeLoadingSculpties");

    addMetric("Time");
    addMetric("TotalBytesBound");
    addMetric("TotalBytesBoundForLargeImage");
    addMetric("PercentageBytesBound");

    mTotalBytesLoaded = (S32Bytes)0;
    mTotalBytesLoadedFromCache = (S32Bytes)0;
    mTotalBytesLoadedForLargeImage = (S32Bytes)0;
    mTotalBytesLoadedForSculpties = (S32Bytes)0;

    reset();
}

LLTexturePipelineTester::~LLTexturePipelineTester()
{
    LLViewerTextureManager::sTesterp = NULL;
}

void LLTexturePipelineTester::update()
{
    mLastTotalBytesUsed = mTotalBytesUsed;
    mLastTotalBytesUsedForLargeImage = mTotalBytesUsedForLargeImage;
    mTotalBytesUsed = (S32Bytes)0;
    mTotalBytesUsedForLargeImage = (S32Bytes)0;

    if(LLAppViewer::getTextureFetch()->getNumRequests() > 0) //fetching list is not empty
    {
        if(mPause)
        {
            //start a new fetching session
            reset();
            mStartFetchingTime = LLImageGL::sLastFrameTime;
            mPause = false;
        }

        //update total gray time
        if(mUsingDefaultTexture)
        {
            mUsingDefaultTexture = false;
            mTotalGrayTime = LLImageGL::sLastFrameTime - mStartFetchingTime;
        }

        //update the stablizing timer.
        updateStablizingTime();

        outputTestResults();
    }
    else if(!mPause)
    {
        //stop the current fetching session
        mPause = true;
        outputTestResults();
        reset();
    }
}

void LLTexturePipelineTester::reset()
{
    mPause = true;

    mUsingDefaultTexture = false;
    mStartStablizingTime = 0.0f;
    mEndStablizingTime = 0.0f;

    mTotalBytesUsed = (S32Bytes)0;
    mTotalBytesUsedForLargeImage = (S32Bytes)0;
    mLastTotalBytesUsed = (S32Bytes)0;
    mLastTotalBytesUsedForLargeImage = (S32Bytes)0;

    mStartFetchingTime = 0.0f;

    mTotalGrayTime = 0.0f;
    mTotalStablizingTime = 0.0f;

    mStartTimeLoadingSculpties = 1.0f;
    mEndTimeLoadingSculpties = 0.0f;
}

//virtual
void LLTexturePipelineTester::outputTestRecord(LLSD *sd)
{
    std::string currentLabel = getCurrentLabelName();
    (*sd)[currentLabel]["TotalBytesLoaded"]              = (LLSD::Integer)mTotalBytesLoaded.value();
    (*sd)[currentLabel]["TotalBytesLoadedFromCache"]     = (LLSD::Integer)mTotalBytesLoadedFromCache.value();
    (*sd)[currentLabel]["TotalBytesLoadedForLargeImage"] = (LLSD::Integer)mTotalBytesLoadedForLargeImage.value();
    (*sd)[currentLabel]["TotalBytesLoadedForSculpties"]  = (LLSD::Integer)mTotalBytesLoadedForSculpties.value();

    (*sd)[currentLabel]["StartFetchingTime"]             = (LLSD::Real)mStartFetchingTime;
    (*sd)[currentLabel]["TotalGrayTime"]                 = (LLSD::Real)mTotalGrayTime;
    (*sd)[currentLabel]["TotalStablizingTime"]           = (LLSD::Real)mTotalStablizingTime;

    (*sd)[currentLabel]["StartTimeLoadingSculpties"]     = (LLSD::Real)mStartTimeLoadingSculpties;
    (*sd)[currentLabel]["EndTimeLoadingSculpties"]       = (LLSD::Real)mEndTimeLoadingSculpties;

    (*sd)[currentLabel]["Time"]                          = LLImageGL::sLastFrameTime;
    (*sd)[currentLabel]["TotalBytesBound"]               = (LLSD::Integer)mLastTotalBytesUsed.value();
    (*sd)[currentLabel]["TotalBytesBoundForLargeImage"]  = (LLSD::Integer)mLastTotalBytesUsedForLargeImage.value();
    (*sd)[currentLabel]["PercentageBytesBound"]          = (LLSD::Real)(100.f * mLastTotalBytesUsed / mTotalBytesLoaded);
}

void LLTexturePipelineTester::updateTextureBindingStats(const LLViewerTexture* imagep)
{
    U32Bytes mem_size = imagep->getTextureMemory();
    mTotalBytesUsed += mem_size;

    if(MIN_LARGE_IMAGE_AREA <= (U32)(mem_size.value() / (U32)imagep->getComponents()))
    {
        mTotalBytesUsedForLargeImage += mem_size;
    }
}

void LLTexturePipelineTester::updateTextureLoadingStats(const LLViewerFetchedTexture* imagep, const LLImageRaw* raw_imagep, bool from_cache)
{
    U32Bytes data_size = (U32Bytes)raw_imagep->getDataSize();
    mTotalBytesLoaded += data_size;

    if(from_cache)
    {
        mTotalBytesLoadedFromCache += data_size;
    }

    if(MIN_LARGE_IMAGE_AREA <= (U32)(data_size.value() / (U32)raw_imagep->getComponents()))
    {
        mTotalBytesLoadedForLargeImage += data_size;
    }

    if(imagep->forSculpt())
    {
        mTotalBytesLoadedForSculpties += data_size;

        if(mStartTimeLoadingSculpties > mEndTimeLoadingSculpties)
        {
            mStartTimeLoadingSculpties = LLImageGL::sLastFrameTime;
        }
        mEndTimeLoadingSculpties = LLImageGL::sLastFrameTime;
    }
}

void LLTexturePipelineTester::updateGrayTextureBinding()
{
    mUsingDefaultTexture = true;
}

void LLTexturePipelineTester::setStablizingTime()
{
    if(mStartStablizingTime <= mStartFetchingTime)
    {
        mStartStablizingTime = LLImageGL::sLastFrameTime;
    }
    mEndStablizingTime = LLImageGL::sLastFrameTime;
}

void LLTexturePipelineTester::updateStablizingTime()
{
    if(mStartStablizingTime > mStartFetchingTime)
    {
        F32 t = mEndStablizingTime - mStartStablizingTime;

        if(t > F_ALMOST_ZERO && (t - mTotalStablizingTime) < F_ALMOST_ZERO)
        {
            //already stablized
            mTotalStablizingTime = LLImageGL::sLastFrameTime - mStartStablizingTime;

            //cancel the timer
            mStartStablizingTime = 0.f;
            mEndStablizingTime = 0.f;
        }
        else
        {
            mTotalStablizingTime = t;
        }
    }
    mTotalStablizingTime = 0.f;
}

//virtual
void LLTexturePipelineTester::compareTestSessions(llofstream* os)
{
    LLTexturePipelineTester::LLTextureTestSession* base_sessionp = dynamic_cast<LLTexturePipelineTester::LLTextureTestSession*>(mBaseSessionp);
    LLTexturePipelineTester::LLTextureTestSession* current_sessionp = dynamic_cast<LLTexturePipelineTester::LLTextureTestSession*>(mCurrentSessionp);
    if(!base_sessionp || !current_sessionp)
    {
        LL_ERRS() << "type of test session does not match!" << LL_ENDL;
    }

    //compare and output the comparison
    *os << llformat("%s\n", getTesterName().c_str());
    *os << llformat("AggregateResults\n");

    compareTestResults(os, "TotalGrayTime", base_sessionp->mTotalGrayTime, current_sessionp->mTotalGrayTime);
    compareTestResults(os, "TotalStablizingTime", base_sessionp->mTotalStablizingTime, current_sessionp->mTotalStablizingTime);
    compareTestResults(os, "StartTimeLoadingSculpties", base_sessionp->mStartTimeLoadingSculpties, current_sessionp->mStartTimeLoadingSculpties);
    compareTestResults(os, "TotalTimeLoadingSculpties", base_sessionp->mTotalTimeLoadingSculpties, current_sessionp->mTotalTimeLoadingSculpties);

    compareTestResults(os, "TotalBytesLoaded", base_sessionp->mTotalBytesLoaded, current_sessionp->mTotalBytesLoaded);
    compareTestResults(os, "TotalBytesLoadedFromCache", base_sessionp->mTotalBytesLoadedFromCache, current_sessionp->mTotalBytesLoadedFromCache);
    compareTestResults(os, "TotalBytesLoadedForLargeImage", base_sessionp->mTotalBytesLoadedForLargeImage, current_sessionp->mTotalBytesLoadedForLargeImage);
    compareTestResults(os, "TotalBytesLoadedForSculpties", base_sessionp->mTotalBytesLoadedForSculpties, current_sessionp->mTotalBytesLoadedForSculpties);

    *os << llformat("InstantResults\n");
    S32 size = llmin(base_sessionp->mInstantPerformanceListCounter, current_sessionp->mInstantPerformanceListCounter);
    for(S32 i = 0; i < size; i++)
    {
        *os << llformat("Time(B-T)-%.4f-%.4f\n", base_sessionp->mInstantPerformanceList[i].mTime, current_sessionp->mInstantPerformanceList[i].mTime);

        compareTestResults(os, "AverageBytesUsedPerSecond", base_sessionp->mInstantPerformanceList[i].mAverageBytesUsedPerSecond,
            current_sessionp->mInstantPerformanceList[i].mAverageBytesUsedPerSecond);

        compareTestResults(os, "AverageBytesUsedForLargeImagePerSecond", base_sessionp->mInstantPerformanceList[i].mAverageBytesUsedForLargeImagePerSecond,
            current_sessionp->mInstantPerformanceList[i].mAverageBytesUsedForLargeImagePerSecond);

        compareTestResults(os, "AveragePercentageBytesUsedPerSecond", base_sessionp->mInstantPerformanceList[i].mAveragePercentageBytesUsedPerSecond,
            current_sessionp->mInstantPerformanceList[i].mAveragePercentageBytesUsedPerSecond);
    }

    if(size < base_sessionp->mInstantPerformanceListCounter)
    {
        for(S32 i = size; i < base_sessionp->mInstantPerformanceListCounter; i++)
        {
            *os << llformat("Time(B-T)-%.4f- \n", base_sessionp->mInstantPerformanceList[i].mTime);

            *os << llformat(", AverageBytesUsedPerSecond, %d, N/A \n", base_sessionp->mInstantPerformanceList[i].mAverageBytesUsedPerSecond);
            *os << llformat(", AverageBytesUsedForLargeImagePerSecond, %d, N/A \n", base_sessionp->mInstantPerformanceList[i].mAverageBytesUsedForLargeImagePerSecond);
            *os << llformat(", AveragePercentageBytesUsedPerSecond, %.4f, N/A \n", base_sessionp->mInstantPerformanceList[i].mAveragePercentageBytesUsedPerSecond);
        }
    }
    else if(size < current_sessionp->mInstantPerformanceListCounter)
    {
        for(S32 i = size; i < current_sessionp->mInstantPerformanceListCounter; i++)
        {
            *os << llformat("Time(B-T)- -%.4f\n", current_sessionp->mInstantPerformanceList[i].mTime);

            *os << llformat(", AverageBytesUsedPerSecond, N/A, %d\n", current_sessionp->mInstantPerformanceList[i].mAverageBytesUsedPerSecond);
            *os << llformat(", AverageBytesUsedForLargeImagePerSecond, N/A, %d\n", current_sessionp->mInstantPerformanceList[i].mAverageBytesUsedForLargeImagePerSecond);
            *os << llformat(", AveragePercentageBytesUsedPerSecond, N/A, %.4f\n", current_sessionp->mInstantPerformanceList[i].mAveragePercentageBytesUsedPerSecond);
        }
    }
}

//virtual
LLMetricPerformanceTesterWithSession::LLTestSession* LLTexturePipelineTester::loadTestSession(LLSD* log)
{
    LLTexturePipelineTester::LLTextureTestSession* sessionp = new LLTexturePipelineTester::LLTextureTestSession();
    if(!sessionp)
    {
        return NULL;
    }

    F32 total_gray_time = 0.f;
    F32 total_stablizing_time = 0.f;
    F32 total_loading_sculpties_time = 0.f;

    F32 start_fetching_time = -1.f;
    F32 start_fetching_sculpties_time = 0.f;

    F32 last_time = 0.0f;
    S32 frame_count = 0;

    sessionp->mInstantPerformanceListCounter = 0;
    sessionp->mInstantPerformanceList.resize(128);
    sessionp->mInstantPerformanceList[sessionp->mInstantPerformanceListCounter].mAverageBytesUsedPerSecond = 0;
    sessionp->mInstantPerformanceList[sessionp->mInstantPerformanceListCounter].mAverageBytesUsedForLargeImagePerSecond = 0;
    sessionp->mInstantPerformanceList[sessionp->mInstantPerformanceListCounter].mAveragePercentageBytesUsedPerSecond = 0.f;
    sessionp->mInstantPerformanceList[sessionp->mInstantPerformanceListCounter].mTime = 0.f;

    //load a session
    std::string currentLabel = getCurrentLabelName();
    bool in_log = (*log).has(currentLabel);
    while (in_log)
    {
        LLSD::String label = currentLabel;

        if(sessionp->mInstantPerformanceListCounter >= (S32)sessionp->mInstantPerformanceList.size())
        {
            sessionp->mInstantPerformanceList.resize(sessionp->mInstantPerformanceListCounter + 128);
        }

        //time
        F32 start_time = (*log)[label]["StartFetchingTime"].asReal();
        F32 cur_time   = (*log)[label]["Time"].asReal();
        if(start_time - start_fetching_time > F_ALMOST_ZERO) //fetching has paused for a while
        {
            sessionp->mTotalGrayTime += total_gray_time;
            sessionp->mTotalStablizingTime += total_stablizing_time;

            sessionp->mStartTimeLoadingSculpties = start_fetching_sculpties_time;
            sessionp->mTotalTimeLoadingSculpties += total_loading_sculpties_time;

            start_fetching_time = start_time;
            total_gray_time = 0.f;
            total_stablizing_time = 0.f;
            total_loading_sculpties_time = 0.f;
        }
        else
        {
            total_gray_time = (*log)[label]["TotalGrayTime"].asReal();
            total_stablizing_time = (*log)[label]["TotalStablizingTime"].asReal();

            total_loading_sculpties_time = (*log)[label]["EndTimeLoadingSculpties"].asReal() - (*log)[label]["StartTimeLoadingSculpties"].asReal();
            if(start_fetching_sculpties_time < 0.f && total_loading_sculpties_time > 0.f)
            {
                start_fetching_sculpties_time = (*log)[label]["StartTimeLoadingSculpties"].asReal();
            }
        }

        //total loaded bytes
        sessionp->mTotalBytesLoaded = (*log)[label]["TotalBytesLoaded"].asInteger();
        sessionp->mTotalBytesLoadedFromCache = (*log)[label]["TotalBytesLoadedFromCache"].asInteger();
        sessionp->mTotalBytesLoadedForLargeImage = (*log)[label]["TotalBytesLoadedForLargeImage"].asInteger();
        sessionp->mTotalBytesLoadedForSculpties = (*log)[label]["TotalBytesLoadedForSculpties"].asInteger();

        //instant metrics
        sessionp->mInstantPerformanceList[sessionp->mInstantPerformanceListCounter].mAverageBytesUsedPerSecond +=
            (*log)[label]["TotalBytesBound"].asInteger();
        sessionp->mInstantPerformanceList[sessionp->mInstantPerformanceListCounter].mAverageBytesUsedForLargeImagePerSecond +=
            (*log)[label]["TotalBytesBoundForLargeImage"].asInteger();
        sessionp->mInstantPerformanceList[sessionp->mInstantPerformanceListCounter].mAveragePercentageBytesUsedPerSecond +=
            (*log)[label]["PercentageBytesBound"].asReal();
        frame_count++;
        if(cur_time - last_time >= 1.0f)
        {
            sessionp->mInstantPerformanceList[sessionp->mInstantPerformanceListCounter].mAverageBytesUsedPerSecond /= frame_count;
            sessionp->mInstantPerformanceList[sessionp->mInstantPerformanceListCounter].mAverageBytesUsedForLargeImagePerSecond /= frame_count;
            sessionp->mInstantPerformanceList[sessionp->mInstantPerformanceListCounter].mAveragePercentageBytesUsedPerSecond /= frame_count;
            sessionp->mInstantPerformanceList[sessionp->mInstantPerformanceListCounter].mTime = last_time;

            frame_count = 0;
            last_time = cur_time;
            sessionp->mInstantPerformanceListCounter++;
            sessionp->mInstantPerformanceList[sessionp->mInstantPerformanceListCounter].mAverageBytesUsedPerSecond = 0;
            sessionp->mInstantPerformanceList[sessionp->mInstantPerformanceListCounter].mAverageBytesUsedForLargeImagePerSecond = 0;
            sessionp->mInstantPerformanceList[sessionp->mInstantPerformanceListCounter].mAveragePercentageBytesUsedPerSecond = 0.f;
            sessionp->mInstantPerformanceList[sessionp->mInstantPerformanceListCounter].mTime = 0.f;
        }
        // Next label
        incrementCurrentCount();
        currentLabel = getCurrentLabelName();
        in_log = (*log).has(currentLabel);
    }

    sessionp->mTotalGrayTime += total_gray_time;
    sessionp->mTotalStablizingTime += total_stablizing_time;

    if(sessionp->mStartTimeLoadingSculpties < 0.f)
    {
        sessionp->mStartTimeLoadingSculpties = start_fetching_sculpties_time;
    }
    sessionp->mTotalTimeLoadingSculpties += total_loading_sculpties_time;

    return sessionp;
}

LLTexturePipelineTester::LLTextureTestSession::LLTextureTestSession()
{
    reset();
}
LLTexturePipelineTester::LLTextureTestSession::~LLTextureTestSession()
{
}
void LLTexturePipelineTester::LLTextureTestSession::reset()
{
    mTotalGrayTime = 0.0f;
    mTotalStablizingTime = 0.0f;

    mStartTimeLoadingSculpties = 0.0f;
    mTotalTimeLoadingSculpties = 0.0f;

    mTotalBytesLoaded = 0;
    mTotalBytesLoadedFromCache = 0;
    mTotalBytesLoadedForLargeImage = 0;
    mTotalBytesLoadedForSculpties = 0;

    mInstantPerformanceListCounter = 0;
}
//----------------------------------------------------------------------------------------------
//end of LLTexturePipelineTester
//----------------------------------------------------------------------------------------------
<|MERGE_RESOLUTION|>--- conflicted
+++ resolved
@@ -502,37 +502,6 @@
     }
 }
 
-<<<<<<< HEAD
-// non-const (used externally
-F32 texmem_lower_bound_scale = 0.85f;
-F32 texmem_middle_bound_scale = 0.925f;
-
-bool LLViewerTexture::isMemoryForTextureLow()
-// <FS:Ansariel> Restrict texture memory by available physical system memory
-static bool isSystemMemoryForTextureLow()
-{
-    static LLFrameTimer timer;
-    static S32Megabytes physical_res = S32Megabytes(S32_MAX);
-
-    static LLCachedControl<S32> fs_min_free_main_memory(gSavedSettings, "FSMinFreeMainMemoryTextureDiscardThreshold");
-    const S32Megabytes MIN_FREE_MAIN_MEMORY(fs_min_free_main_memory);
-
-    if (timer.getElapsedTimeF32() < GPU_MEMORY_CHECK_WAIT_TIME) //call this once per second.
-    {
-        return physical_res < MIN_FREE_MAIN_MEMORY;
-    }
-
-    timer.reset();
-
-    //check main memory, only works for windows.
-    LLMemory::updateMemoryInfo();
-    physical_res = LLMemory::getAvailableMemKB();
-    return physical_res < MIN_FREE_MAIN_MEMORY;
-}
-// </FS:Ansariel>
-
-=======
->>>>>>> e32f6426
 //static
 void LLViewerTexture::updateClass()
 {
@@ -564,22 +533,6 @@
     sFreeVRAMMegabytes = target - used;
 
     F32 over_pct = llmax((used-target) / target, 0.f);
-<<<<<<< HEAD
-    // <FS:Ansariel> Restrict texture memory by available physical system memory
-    //sDesiredDiscardBias = llmax(sDesiredDiscardBias, 1.f + over_pct);
-
-    //if (sDesiredDiscardBias > 1.f)
-    //{
-    //    sDesiredDiscardBias -= gFrameIntervalSeconds * 0.01;
-    //}
-
-    if (isSystemMemoryForTextureLow())
-    {
-        // System RAM is low -> ramp up discard bias over time to free memory
-        if (sEvaluationTimer.getElapsedTimeF32() > GPU_MEMORY_CHECK_WAIT_TIME)
-        {
-            sDesiredDiscardBias += llmax(.1f, over_pct); // add at least 10% over-percentage
-=======
 
     if (isSystemMemoryLow())
     {
@@ -588,20 +541,10 @@
         {
             static LLCachedControl<F32> low_mem_min_discard_increment(gSavedSettings, "RenderLowMemMinDiscardIncrement", .1f);
             sDesiredDiscardBias += llmax(low_mem_min_discard_increment, over_pct);
->>>>>>> e32f6426
             sEvaluationTimer.reset();
         }
     }
     else
-<<<<<<< HEAD
-    {
-        sDesiredDiscardBias = llmax(sDesiredDiscardBias, 1.f + over_pct);
-
-        if (sDesiredDiscardBias > 1.f)
-        {
-            sDesiredDiscardBias -= gFrameIntervalSeconds * 0.01;
-        }
-=======
     {
         sDesiredDiscardBias = llmax(sDesiredDiscardBias, 1.f + over_pct);
 
@@ -626,9 +569,7 @@
     if (timer.getElapsedTimeF32() < MEMORY_CHECK_WAIT_TIME) //call this once per second.
     {
         return physical_res < MIN_FREE_MAIN_MEMORY;
->>>>>>> e32f6426
-    }
-    // </FS:Ansariel>
+    }
 
     timer.reset();
 
