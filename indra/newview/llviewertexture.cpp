--- conflicted
+++ resolved
@@ -1980,16 +1980,7 @@
 	for(U32 i = 0 ; i < mNumFaces ; i++)
 	{				
 		LLFace* facep = mFaceList[i] ;
-<<<<<<< HEAD
-		// <FS:ND> Make sure we have a drawable before calling any method on it
-		if( !ndIsValidPtr(facep) || !facep->getDrawable() )
-			continue;
-		// </FS:ND>
-
-		if(facep->getDrawable()->isRecentlyVisible())
-=======
 		if( facep && facep->getDrawable() && facep->getDrawable()->isRecentlyVisible())
->>>>>>> 2206653f
 		{
 			addTextureStats(facep->getVirtualSize()) ;
 			setAdditionalDecodePriority(facep->getImportanceToCamera()) ;
