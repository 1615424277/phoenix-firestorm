/** 
 * @file llviewertexture.cpp
 * @brief Object which handles a received image (and associated texture(s))
 *
 * $LicenseInfo:firstyear=2000&license=viewerlgpl$
 * Second Life Viewer Source Code
 * Copyright (C) 2010, Linden Research, Inc.
 * 
 * This library is free software; you can redistribute it and/or
 * modify it under the terms of the GNU Lesser General Public
 * License as published by the Free Software Foundation;
 * version 2.1 of the License only.
 * 
 * This library is distributed in the hope that it will be useful,
 * but WITHOUT ANY WARRANTY; without even the implied warranty of
 * MERCHANTABILITY or FITNESS FOR A PARTICULAR PURPOSE.  See the GNU
 * Lesser General Public License for more details.
 * 
 * You should have received a copy of the GNU Lesser General Public
 * License along with this library; if not, write to the Free Software
 * Foundation, Inc., 51 Franklin Street, Fifth Floor, Boston, MA  02110-1301  USA
 * 
 * Linden Research, Inc., 945 Battery Street, San Francisco, CA  94111  USA
 * $/LicenseInfo$
 */

#include "llviewerprecompiledheaders.h"

#include "llviewertexture.h"

// Library includes
#include "llmath.h"
#include "llerror.h"
#include "llgl.h"
#include "llglheaders.h"
#include "llhost.h"
#include "llimage.h"
#include "llimagebmp.h"
#include "llimagej2c.h"
#include "llimagetga.h"
#include "llstl.h"
#include "message.h"
#include "lltimer.h"

// viewer includes
#include "llimagegl.h"
#include "lldrawpool.h"
#include "lltexturefetch.h"
#include "llviewertexturelist.h"
#include "llviewercontrol.h"
#include "pipeline.h"
#include "llappviewer.h"
#include "llface.h"
#include "llviewercamera.h"
#include "lltextureentry.h"
#include "lltexturemanagerbridge.h"
#include "llmediaentry.h"
#include "llvovolume.h"
#include "llviewermedia.h"
#include "lltexturecache.h"
#include "llviewerwindow.h"
#include "llwindow.h"
///////////////////////////////////////////////////////////////////////////////

#include "llmimetypes.h"

// extern
const S32Megabytes gMinVideoRam(32);
// <FS:Ansariel> Texture memory management
//const S32Megabytes gMaxVideoRam(512);
S32Megabytes gMaxVideoRam(512);
// </FS:Ansariel>


// statics
LLPointer<LLViewerTexture>        LLViewerTexture::sNullImagep = NULL;
LLPointer<LLViewerTexture>        LLViewerTexture::sBlackImagep = NULL;
LLPointer<LLViewerTexture>        LLViewerTexture::sCheckerBoardImagep = NULL;
LLPointer<LLViewerFetchedTexture> LLViewerFetchedTexture::sMissingAssetImagep = NULL;
LLPointer<LLViewerFetchedTexture> LLViewerFetchedTexture::sWhiteImagep = NULL;
LLPointer<LLViewerFetchedTexture> LLViewerFetchedTexture::sDefaultImagep = NULL;
LLPointer<LLViewerFetchedTexture> LLViewerFetchedTexture::sSmokeImagep = NULL;
LLPointer<LLViewerFetchedTexture> LLViewerFetchedTexture::sFlatNormalImagep = NULL;
LLPointer<LLViewerFetchedTexture> LLViewerFetchedTexture::sDefaultIrradiancePBRp;
// [SL:KB] - Patch: Render-TextureToggle (Catznip-4.0)
LLPointer<LLViewerFetchedTexture> LLViewerFetchedTexture::sDefaultDiffuseImagep = NULL;
// [/SL:KB]
LLViewerMediaTexture::media_map_t LLViewerMediaTexture::sMediaMap;
LLTexturePipelineTester* LLViewerTextureManager::sTesterp = NULL;
F32 LLViewerFetchedTexture::sMaxVirtualSize = 8192.f*8192.f;

const std::string sTesterName("TextureTester");

S32 LLViewerTexture::sImageCount = 0;
S32 LLViewerTexture::sRawCount = 0;
S32 LLViewerTexture::sAuxCount = 0;
LLFrameTimer LLViewerTexture::sEvaluationTimer;
F32 LLViewerTexture::sDesiredDiscardBias = 0.f;
F32 LLViewerTexture::sDesiredDiscardScale = 1.1f;
S32 LLViewerTexture::sMaxSculptRez = 128; //max sculpt image size
const S32 MAX_CACHED_RAW_IMAGE_AREA = 64 * 64;
const S32 MAX_CACHED_RAW_SCULPT_IMAGE_AREA = LLViewerTexture::sMaxSculptRez * LLViewerTexture::sMaxSculptRez;
const S32 MAX_CACHED_RAW_TERRAIN_IMAGE_AREA = 128 * 128;
const S32 DEFAULT_ICON_DIMENTIONS = 32;
U32 LLViewerTexture::sMinLargeImageSize = 65536; //256 * 256.
U32 LLViewerTexture::sMaxSmallImageSize = MAX_CACHED_RAW_IMAGE_AREA;
bool LLViewerTexture::sFreezeImageUpdates = false;
F32 LLViewerTexture::sCurrentTime = 0.0f;

LLViewerTexture::EDebugTexels LLViewerTexture::sDebugTexelsMode = LLViewerTexture::DEBUG_TEXELS_OFF;

const F64 log_2 = log(2.0);

#if ADDRESS_SIZE == 32
/*const*/ U32 DESIRED_NORMAL_TEXTURE_SIZE = (U32)LLViewerFetchedTexture::MAX_IMAGE_SIZE_DEFAULT / 2; // <FS:Ansariel> Max texture resolution
#else
/*const*/ U32 DESIRED_NORMAL_TEXTURE_SIZE = (U32)LLViewerFetchedTexture::MAX_IMAGE_SIZE_DEFAULT; // <FS:Ansariel> Max texture resolution
#endif

LLUUID LLViewerTexture::sInvisiprimTexture1 = LLUUID::null;
LLUUID LLViewerTexture::sInvisiprimTexture2 = LLUUID::null;
#define TEX_INVISIPRIM1 "e97cf410-8e61-7005-ec06-629eba4cd1fb"
#define TEX_INVISIPRIM2 "38b86f85-2575-52a9-a531-23108d8da837"


//----------------------------------------------------------------------------------------------
//namespace: LLViewerTextureAccess
//----------------------------------------------------------------------------------------------

LLLoadedCallbackEntry::LLLoadedCallbackEntry(loaded_callback_func cb,
					  S32 discard_level,
					  BOOL need_imageraw, // Needs image raw for the callback
					  void* userdata,
					  LLLoadedCallbackEntry::source_callback_list_t* src_callback_list,
					  LLViewerFetchedTexture* target,
					  BOOL pause) 
	: mCallback(cb),
	  mLastUsedDiscard(MAX_DISCARD_LEVEL+1),
	  mDesiredDiscard(discard_level),
	  mNeedsImageRaw(need_imageraw),
	  mUserData(userdata),
	  mSourceCallbackList(src_callback_list),
	  mPaused(pause)
{
	if(mSourceCallbackList)
	{
        mSourceCallbackList->insert(LLTextureKey(target->getID(), (ETexListType)target->getTextureListType()));
	}
}

LLLoadedCallbackEntry::~LLLoadedCallbackEntry()
{
}

void LLLoadedCallbackEntry::removeTexture(LLViewerFetchedTexture* tex)
{
	if(mSourceCallbackList)
	{
		mSourceCallbackList->erase(LLTextureKey(tex->getID(), (ETexListType)tex->getTextureListType()));
	}
}

//static 
void LLLoadedCallbackEntry::cleanUpCallbackList(LLLoadedCallbackEntry::source_callback_list_t* callback_list)
{
	//clear texture callbacks.
	if(callback_list && !callback_list->empty())
	{
		for(LLLoadedCallbackEntry::source_callback_list_t::iterator iter = callback_list->begin();
				iter != callback_list->end(); ++iter)
		{
			LLViewerFetchedTexture* tex = gTextureList.findImage(*iter);
			if(tex)
			{
				tex->deleteCallbackEntry(callback_list);			
			}
		}
		callback_list->clear();
	}
}

LLViewerMediaTexture* LLViewerTextureManager::createMediaTexture(const LLUUID &media_id, BOOL usemipmaps, LLImageGL* gl_image)
{
	return new LLViewerMediaTexture(media_id, usemipmaps, gl_image);		
}

void LLViewerTextureManager::findFetchedTextures(const LLUUID& id, std::vector<LLViewerFetchedTexture*> &output)
{
    return gTextureList.findTexturesByID(id, output);
}

void  LLViewerTextureManager::findTextures(const LLUUID& id, std::vector<LLViewerTexture*> &output)
{
    LL_PROFILE_ZONE_SCOPED_CATEGORY_TEXTURE;
    std::vector<LLViewerFetchedTexture*> fetched_output;
    gTextureList.findTexturesByID(id, fetched_output);
    std::vector<LLViewerFetchedTexture*>::iterator iter = fetched_output.begin();
    while (iter != fetched_output.end())
    {
        output.push_back(*iter);
        iter++;
    }

    //search media texture list
    if (output.empty())
    {
        LLViewerTexture* tex;
        tex = LLViewerTextureManager::findMediaTexture(id);
        if (tex)
        {
            output.push_back(tex);
        }
    }

}

LLViewerFetchedTexture* LLViewerTextureManager::findFetchedTexture(const LLUUID& id, S32 tex_type)
{
    LL_PROFILE_ZONE_SCOPED_CATEGORY_TEXTURE;
    return gTextureList.findImage(id, (ETexListType)tex_type);
}

LLViewerMediaTexture* LLViewerTextureManager::findMediaTexture(const LLUUID &media_id)
{
	return LLViewerMediaTexture::findMediaTexture(media_id);	
}

LLViewerMediaTexture*  LLViewerTextureManager::getMediaTexture(const LLUUID& id, BOOL usemipmaps, LLImageGL* gl_image) 
{
	LLViewerMediaTexture* tex = LLViewerMediaTexture::findMediaTexture(id);	
	if(!tex)
	{
		tex = LLViewerTextureManager::createMediaTexture(id, usemipmaps, gl_image);
	}

	tex->initVirtualSize();

	return tex;
}

LLViewerFetchedTexture* LLViewerTextureManager::staticCastToFetchedTexture(LLTexture* tex, BOOL report_error)
{
	if(!tex)
	{
		return NULL;
	}

	S8 type = tex->getType();
	if(type == LLViewerTexture::FETCHED_TEXTURE || type == LLViewerTexture::LOD_TEXTURE)
	{
		return static_cast<LLViewerFetchedTexture*>(tex);
	}

	if(report_error)
	{
		LL_ERRS() << "not a fetched texture type: " << type << LL_ENDL;
	}

	return NULL;
}

LLPointer<LLViewerTexture> LLViewerTextureManager::getLocalTexture(BOOL usemipmaps, BOOL generate_gl_tex)
{
	LLPointer<LLViewerTexture> tex = new LLViewerTexture(usemipmaps);
	if(generate_gl_tex)
	{
		tex->generateGLTexture();
		tex->setCategory(LLGLTexture::LOCAL);
	}
	return tex;
}
LLPointer<LLViewerTexture> LLViewerTextureManager::getLocalTexture(const LLUUID& id, BOOL usemipmaps, BOOL generate_gl_tex) 
{
	LLPointer<LLViewerTexture> tex = new LLViewerTexture(id, usemipmaps);
	if(generate_gl_tex)
	{
		tex->generateGLTexture();
		tex->setCategory(LLGLTexture::LOCAL);
	}
	return tex;
}
LLPointer<LLViewerTexture> LLViewerTextureManager::getLocalTexture(const LLImageRaw* raw, BOOL usemipmaps) 
{
	LLPointer<LLViewerTexture> tex = new LLViewerTexture(raw, usemipmaps);
	tex->setCategory(LLGLTexture::LOCAL);
	return tex;
}
LLPointer<LLViewerTexture> LLViewerTextureManager::getLocalTexture(const U32 width, const U32 height, const U8 components, BOOL usemipmaps, BOOL generate_gl_tex) 
{
	LLPointer<LLViewerTexture> tex = new LLViewerTexture(width, height, components, usemipmaps);
	if(generate_gl_tex)
	{
		tex->generateGLTexture();
		tex->setCategory(LLGLTexture::LOCAL);
	}
	return tex;
}

LLViewerFetchedTexture* LLViewerTextureManager::getFetchedTexture(const LLImageRaw* raw, FTType type, bool usemipmaps)
{
    LLViewerFetchedTexture* ret = new LLViewerFetchedTexture(raw, type, usemipmaps);
    gTextureList.addImage(ret, TEX_LIST_STANDARD);
    return ret;
}

LLViewerFetchedTexture* LLViewerTextureManager::getFetchedTexture(
	                                               const LLUUID &image_id,											       
												   FTType f_type,
												   BOOL usemipmaps,
												   LLViewerTexture::EBoostLevel boost_priority,
												   S8 texture_type,
												   LLGLint internal_format,
												   LLGLenum primary_format,
												   LLHost request_from_host)
{
	return gTextureList.getImage(image_id, f_type, usemipmaps, boost_priority, texture_type, internal_format, primary_format, request_from_host);
}
	
LLViewerFetchedTexture* LLViewerTextureManager::getFetchedTextureFromFile(
	                                               const std::string& filename,
												   FTType f_type,
												   BOOL usemipmaps,
												   LLViewerTexture::EBoostLevel boost_priority,
												   S8 texture_type,
												   LLGLint internal_format,
												   LLGLenum primary_format, 
												   const LLUUID& force_id)
{
	return gTextureList.getImageFromFile(filename, f_type, usemipmaps, boost_priority, texture_type, internal_format, primary_format, force_id);
}

//static 
LLViewerFetchedTexture* LLViewerTextureManager::getFetchedTextureFromUrl(const std::string& url,
									 FTType f_type,
									 BOOL usemipmaps,
									 LLViewerTexture::EBoostLevel boost_priority,
									 S8 texture_type,
									 LLGLint internal_format,
									 LLGLenum primary_format,
									 const LLUUID& force_id
									 )
{
	return gTextureList.getImageFromUrl(url, f_type, usemipmaps, boost_priority, texture_type, internal_format, primary_format, force_id);
}

LLViewerFetchedTexture* LLViewerTextureManager::getFetchedTextureFromHost(const LLUUID& image_id, FTType f_type, LLHost host) 
{
	return gTextureList.getImageFromHost(image_id, f_type, host);
}

// Create a bridge to the viewer texture manager.
class LLViewerTextureManagerBridge : public LLTextureManagerBridge
{
	/*virtual*/ LLPointer<LLGLTexture> getLocalTexture(BOOL usemipmaps = TRUE, BOOL generate_gl_tex = TRUE)
	{
		return LLViewerTextureManager::getLocalTexture(usemipmaps, generate_gl_tex);
	}

	/*virtual*/ LLPointer<LLGLTexture> getLocalTexture(const U32 width, const U32 height, const U8 components, BOOL usemipmaps, BOOL generate_gl_tex = TRUE)
	{
		return LLViewerTextureManager::getLocalTexture(width, height, components, usemipmaps, generate_gl_tex);
	}

	/*virtual*/ LLGLTexture* getFetchedTexture(const LLUUID &image_id)
	{
		return LLViewerTextureManager::getFetchedTexture(image_id);
	}
};


void LLViewerTextureManager::init()
{
	{
		LLPointer<LLImageRaw> raw = new LLImageRaw(1,1,3);
		raw->clear(0x77, 0x77, 0x77, 0xFF);
		LLViewerTexture::sNullImagep = LLViewerTextureManager::getLocalTexture(raw.get(), TRUE);
	}

	const S32 dim = 128;
	LLPointer<LLImageRaw> image_raw = new LLImageRaw(dim,dim,3);
	U8* data = image_raw->getData();
	
	memset(data, 0, dim * dim * 3);
	LLViewerTexture::sBlackImagep = LLViewerTextureManager::getLocalTexture(image_raw.get(), TRUE);

#if 1
	LLPointer<LLViewerFetchedTexture> imagep = LLViewerTextureManager::getFetchedTexture(IMG_DEFAULT);
	LLViewerFetchedTexture::sDefaultImagep = imagep;
	
	for (S32 i = 0; i<dim; i++)
	{
		for (S32 j = 0; j<dim; j++)
		{
#if 0
			const S32 border = 2;
			if (i<border || j<border || i>=(dim-border) || j>=(dim-border))
			{
				*data++ = 0xff;
				*data++ = 0xff;
				*data++ = 0xff;
			}
			else
#endif
			{
				*data++ = 0x7f;
				*data++ = 0x7f;
				*data++ = 0x7f;
			}
		}
	}
	imagep->createGLTexture(0, image_raw);
	//cache the raw image
	imagep->setCachedRawImage(0, image_raw);
	image_raw = NULL;
#else
 	LLViewerFetchedTexture::sDefaultImagep = LLViewerTextureManager::getFetchedTexture(IMG_DEFAULT, TRUE, LLGLTexture::BOOST_UI);
#endif
	LLViewerFetchedTexture::sDefaultImagep->dontDiscard();
	LLViewerFetchedTexture::sDefaultImagep->setCategory(LLGLTexture::OTHER);

	image_raw = new LLImageRaw(32,32,3);
	data = image_raw->getData();

	for (S32 i = 0; i < (32*32*3); i+=3)
	{
		S32 x = (i % (32*3)) / (3*16);
		S32 y = i / (32*3*16);
		U8 color = ((x + y) % 2) * 255;
		data[i] = color;
		data[i+1] = color;
		data[i+2] = color;
	}

	LLViewerTexture::sCheckerBoardImagep = LLViewerTextureManager::getLocalTexture(image_raw.get(), TRUE);

	LLViewerTexture::initClass();
	
	// Create a texture manager bridge.
	gTextureManagerBridgep = new LLViewerTextureManagerBridge;

	if (LLMetricPerformanceTesterBasic::isMetricLogRequested(sTesterName) && !LLMetricPerformanceTesterBasic::getTester(sTesterName))
	{
		sTesterp = new LLTexturePipelineTester();
		if (!sTesterp->isValid())
		{
			delete sTesterp;
			sTesterp = NULL;
		}
	}
}

void LLViewerTextureManager::cleanup()
{
	stop_glerror();

	delete gTextureManagerBridgep;
	LLImageGL::sDefaultGLTexture = NULL;
	LLViewerTexture::sNullImagep = NULL;
	LLViewerTexture::sBlackImagep = NULL;
	LLViewerTexture::sCheckerBoardImagep = NULL;
	LLViewerFetchedTexture::sDefaultImagep = NULL;	
	LLViewerFetchedTexture::sSmokeImagep = NULL;
	LLViewerFetchedTexture::sMissingAssetImagep = NULL;
	LLTexUnit::sWhiteTexture = 0;
	LLViewerFetchedTexture::sWhiteImagep = NULL;
	
	LLViewerFetchedTexture::sFlatNormalImagep = NULL;
	LLViewerFetchedTexture::sDefaultIrradiancePBRp = NULL;

	LLViewerMediaTexture::cleanUpClass();	
}

//----------------------------------------------------------------------------------------------
//----------------------------------------------------------------------------------------------
//start of LLViewerTexture
//----------------------------------------------------------------------------------------------
// static
void LLViewerTexture::initClass()
{
	LLImageGL::sDefaultGLTexture = LLViewerFetchedTexture::sDefaultImagep->getGLTexture();

	if (sInvisiprimTexture1.isNull())
	{
		sInvisiprimTexture1 = LLUUID(TEX_INVISIPRIM1);
	}
	if (sInvisiprimTexture2.isNull())
	{
		sInvisiprimTexture2 = LLUUID(TEX_INVISIPRIM2);
	}
}

// tuning params
const F32 GPU_MEMORY_CHECK_WAIT_TIME = 1.0f;
// non-const (used externally
F32 texmem_lower_bound_scale = 0.85f;
F32 texmem_middle_bound_scale = 0.925f;

//static 
bool LLViewerTexture::isMemoryForTextureLow()
{
    LL_PROFILE_ZONE_SCOPED_CATEGORY_TEXTURE;
    // <FS:ND> Disable memory checking on request
    static LLCachedControl<bool> FSDisableMemCheck(gSavedSettings, "FSDisableAMDTextureMemoryCheck");
    if (FSDisableMemCheck)
        return false;
    // </FS:ND>

    // Note: we need to figure out a better source for 'min' values,
    // what is free for low end at minimal settings is 'nothing left'
    // for higher end gpus at high settings.
    const S32Megabytes MIN_FREE_TEXTURE_MEMORY(20);
    const S32Megabytes MIN_FREE_MAIN_MEMORY(100);

    S32Megabytes gpu;
    S32Megabytes physical;
    getGPUMemoryForTextures(gpu, physical);

    return (gpu < MIN_FREE_TEXTURE_MEMORY); // || (physical < MIN_FREE_MAIN_MEMORY);
}

//static
bool LLViewerTexture::isMemoryForTextureSuficientlyFree()
{
    LL_PROFILE_ZONE_SCOPED_CATEGORY_TEXTURE;
    const S32Megabytes DESIRED_FREE_TEXTURE_MEMORY(50);
    const S32Megabytes DESIRED_FREE_MAIN_MEMORY(200);

    S32Megabytes gpu;
    S32Megabytes physical;
    getGPUMemoryForTextures(gpu, physical);

    return (gpu > DESIRED_FREE_TEXTURE_MEMORY); // && (physical > DESIRED_FREE_MAIN_MEMORY);
}

//static
void LLViewerTexture::getGPUMemoryForTextures(S32Megabytes &gpu, S32Megabytes &physical)
{
    LL_PROFILE_ZONE_SCOPED_CATEGORY_TEXTURE;
    static LLFrameTimer timer;

    static S32Megabytes gpu_res = S32Megabytes(S32_MAX);
    static S32Megabytes physical_res = S32Megabytes(S32_MAX);
    
    if (timer.getElapsedTimeF32() < GPU_MEMORY_CHECK_WAIT_TIME) //call this once per second.
    {
        gpu = gpu_res;
        physical = physical_res;
        return;
    }
    timer.reset();

    {
        gpu_res = (S32Megabytes)gViewerWindow->getWindow()->getAvailableVRAMMegabytes();
        
        //check main memory, only works for windows and macos.
        LLMemory::updateMemoryInfo();
        physical_res = LLMemory::getAvailableMemKB();

        gpu = gpu_res;
        physical = physical_res;
    }
}

//static
void LLViewerTexture::updateClass()
{
    LL_PROFILE_ZONE_SCOPED_CATEGORY_TEXTURE;
	sCurrentTime = gFrameTimeSeconds;

	LLTexturePipelineTester* tester = (LLTexturePipelineTester*)LLMetricPerformanceTesterBasic::getTester(sTesterName);
	if (tester)
	{
		tester->update();
	}

	LLViewerMediaTexture::updateClass();

<<<<<<< HEAD
	// <FS:Ansariel> Option to limit max texture memory
	//if(isMemoryForTextureLow())
	static LLCachedControl<U32> fsMaxTexMem(gSavedSettings, "FSMaxTexMemory");
	if ((fsMaxTexMem > 0 && LLImageGL::getTextureBytesAllocated() > ((U64)fsMaxTexMem * 1024 * 1024 * 0.75)) || isMemoryForTextureLow())
	// </FS:Ansariel>
	{
		// Note: isMemoryForTextureLow() uses 1s delay, make sure we waited enough for it to recheck
		if (sEvaluationTimer.getElapsedTimeF32() > GPU_MEMORY_CHECK_WAIT_TIME)
		{
			sDesiredDiscardBias += discard_bias_delta;
		LL_DEBUGS() << "new bias " << sDesiredDiscardBias
				<< LL_ENDL;

			sEvaluationTimer.reset();
		}
	}
	else if (sDesiredDiscardBias > 0.0f
			 && isMemoryForTextureSuficientlyFree())
	{
		// If we are using less texture memory than we should,
		// scale down the desired discard level
		if (sEvaluationTimer.getElapsedTimeF32() > discard_delta_time)
		{
			sDesiredDiscardBias -= discard_bias_delta;
			sEvaluationTimer.reset();
		}
	}
	sDesiredDiscardBias = llclamp(sDesiredDiscardBias, desired_discard_bias_min, desired_discard_bias_max);
=======
    static LLCachedControl<U32> max_vram_budget(gSavedSettings, "RenderMaxVRAMBudget", 0);

    // get an estimate of how much video memory we're using 
    // NOTE: our metrics miss about half the vram we use, so this biases high but turns out to typically be within 5% of the real number
    F32 used = (LLImageGL::getTextureBytesAllocated() + LLVertexBuffer::getBytesAllocated()) / 1024 / 512;
    
    F32 budget = max_vram_budget == 0 ? gGLManager.mVRAM : max_vram_budget;

    // try to leave half a GB for everyone else, but keep at least 768MB for ourselves
    F32 target = llmax(budget - 512.f, 768.f);

    F32 over_pct = llmax((used-target) / target, 0.f);
    sDesiredDiscardBias = llmax(sDesiredDiscardBias, 1.f + over_pct);
>>>>>>> 0cfbf682

    if (sDesiredDiscardBias > 1.f)
    {
        sDesiredDiscardBias -= gFrameIntervalSeconds * 0.01;
    }

    LLViewerTexture::sFreezeImageUpdates = false; // sDesiredDiscardBias > (desired_discard_bias_max - 1.0f);
}

//end of static functions
//-------------------------------------------------------------------------------------------
const U32 LLViewerTexture::sCurrentFileVersion = 1;

LLViewerTexture::LLViewerTexture(BOOL usemipmaps) :
	LLGLTexture(usemipmaps)
{
	init(true);

	mID.generate();
	sImageCount++;
}

LLViewerTexture::LLViewerTexture(const LLUUID& id, BOOL usemipmaps) :
	LLGLTexture(usemipmaps),
	mID(id)
{
	init(true);
	
	sImageCount++;
}

LLViewerTexture::LLViewerTexture(const U32 width, const U32 height, const U8 components, BOOL usemipmaps)  :
	LLGLTexture(width, height, components, usemipmaps)
{
	init(true);

	mID.generate();
	sImageCount++;
}

LLViewerTexture::LLViewerTexture(const LLImageRaw* raw, BOOL usemipmaps) :
	LLGLTexture(raw, usemipmaps)
{
	init(true);
	
	mID.generate();
	sImageCount++;
}

LLViewerTexture::~LLViewerTexture()
{
	// LL_DEBUGS("Avatar") << mID << LL_ENDL;
	cleanup();
	sImageCount--;
}

// virtual
void LLViewerTexture::init(bool firstinit)
{
	mMaxVirtualSize = 0.f;
	mMaxVirtualSizeResetInterval = 1;
	mMaxVirtualSizeResetCounter = mMaxVirtualSizeResetInterval;
	mParcelMedia = NULL;
	
	memset(&mNumVolumes, 0, sizeof(U32)* LLRender::NUM_VOLUME_TEXTURE_CHANNELS);
	mFaceList[LLRender::DIFFUSE_MAP].clear();
	mFaceList[LLRender::NORMAL_MAP].clear();
	mFaceList[LLRender::SPECULAR_MAP].clear();
	mNumFaces[LLRender::DIFFUSE_MAP] = 
	mNumFaces[LLRender::NORMAL_MAP] = 
	mNumFaces[LLRender::SPECULAR_MAP] = 0;
	
	mVolumeList[LLRender::LIGHT_TEX].clear();
	mVolumeList[LLRender::SCULPT_TEX].clear();

	mMainQueue	= LL::WorkQueue::getInstance("mainloop");
	mImageQueue = LL::WorkQueue::getInstance("LLImageGL");
}

//virtual 
S8 LLViewerTexture::getType() const
{
	return LLViewerTexture::LOCAL_TEXTURE;
}

void LLViewerTexture::cleanup()
{
    if (LLAppViewer::getTextureFetch())
    {
        LLAppViewer::getTextureFetch()->updateRequestPriority(mID, 0.f);
    }

	mFaceList[LLRender::DIFFUSE_MAP].clear();
	mFaceList[LLRender::NORMAL_MAP].clear();
	mFaceList[LLRender::SPECULAR_MAP].clear();
	mVolumeList[LLRender::LIGHT_TEX].clear();
	mVolumeList[LLRender::SCULPT_TEX].clear();
}

// virtual
void LLViewerTexture::dump()
{
    LL_PROFILE_ZONE_SCOPED_CATEGORY_TEXTURE;
	LLGLTexture::dump();

	LL_INFOS() << "LLViewerTexture"
			<< " mID " << mID
			<< LL_ENDL;
}

void LLViewerTexture::setBoostLevel(S32 level)
{
	if(mBoostLevel != level)
	{
		mBoostLevel = level;
		if(mBoostLevel != LLViewerTexture::BOOST_NONE && 
			mBoostLevel != LLViewerTexture::BOOST_SELECTED && 
			mBoostLevel != LLViewerTexture::BOOST_ICON)
		{
			setNoDelete();		
		}
	}

    // strongly encourage anything boosted to load at full res
    if (mBoostLevel >= LLViewerTexture::BOOST_HIGH)
    {
        mMaxVirtualSize = 2048.f * 2048.f;
    }
}

bool LLViewerTexture::isActiveFetching()
{
	return false;
}

bool LLViewerTexture::bindDebugImage(const S32 stage)
{
    LL_PROFILE_ZONE_SCOPED_CATEGORY_TEXTURE;
	if (stage < 0) return false;

	bool res = true;
	if (LLViewerTexture::sCheckerBoardImagep.notNull() && (this != LLViewerTexture::sCheckerBoardImagep.get()))
	{
		res = gGL.getTexUnit(stage)->bind(LLViewerTexture::sCheckerBoardImagep);
	}

	if(!res)
	{
		return bindDefaultImage(stage);
	}

	return res;
}

bool LLViewerTexture::bindDefaultImage(S32 stage) 
{
    LL_PROFILE_ZONE_SCOPED_CATEGORY_TEXTURE;
	if (stage < 0) return false;

	bool res = true;
	if (LLViewerFetchedTexture::sDefaultImagep.notNull() && (this != LLViewerFetchedTexture::sDefaultImagep.get()))
	{
		// use default if we've got it
		res = gGL.getTexUnit(stage)->bind(LLViewerFetchedTexture::sDefaultImagep);
	}
	if (!res && LLViewerTexture::sNullImagep.notNull() && (this != LLViewerTexture::sNullImagep))
	{
		res = gGL.getTexUnit(stage)->bind(LLViewerTexture::sNullImagep);
	}
	if (!res)
	{
		LL_WARNS() << "LLViewerTexture::bindDefaultImage failed." << LL_ENDL;
	}
	stop_glerror();

	//check if there is cached raw image and switch to it if possible
	switchToCachedImage();

	LLTexturePipelineTester* tester = (LLTexturePipelineTester*)LLMetricPerformanceTesterBasic::getTester(sTesterName);
	if (tester)
	{
		tester->updateGrayTextureBinding();
	}
	return res;
}

//virtual 
BOOL LLViewerTexture::isMissingAsset()const		
{ 
	return FALSE; 
}

//virtual 
void LLViewerTexture::forceImmediateUpdate() 
{
}

void LLViewerTexture::addTextureStats(F32 virtual_size, BOOL needs_gltexture) const 
{
    LL_PROFILE_ZONE_SCOPED_CATEGORY_TEXTURE;
	if(needs_gltexture)
	{
		mNeedsGLTexture = TRUE;
	}

    virtual_size = llmin(virtual_size, LLViewerFetchedTexture::sMaxVirtualSize);

	if (virtual_size > mMaxVirtualSize)
	{
		mMaxVirtualSize = virtual_size;
	}
}

void LLViewerTexture::resetTextureStats()
{
	mMaxVirtualSize = 0.0f;
	mMaxVirtualSizeResetCounter = 0;
}

//virtual 
F32 LLViewerTexture::getMaxVirtualSize()
{
	return mMaxVirtualSize;
}

//virtual 
void LLViewerTexture::setKnownDrawSize(S32 width, S32 height)
{
	//nothing here.
}

//virtual
void LLViewerTexture::addFace(U32 ch, LLFace* facep) 
{
    LL_PROFILE_ZONE_SCOPED_CATEGORY_TEXTURE;
	llassert(ch < LLRender::NUM_TEXTURE_CHANNELS);

	if(mNumFaces[ch] >= mFaceList[ch].size())
	{
		mFaceList[ch].resize(2 * mNumFaces[ch] + 1);		
	}
	mFaceList[ch][mNumFaces[ch]] = facep;
	facep->setIndexInTex(ch, mNumFaces[ch]);
	mNumFaces[ch]++;
	mLastFaceListUpdateTimer.reset();
}

//virtual
void LLViewerTexture::removeFace(U32 ch, LLFace* facep) 
{
    LL_PROFILE_ZONE_SCOPED_CATEGORY_TEXTURE;
	llassert(ch < LLRender::NUM_TEXTURE_CHANNELS);

	if(mNumFaces[ch] > 1)
	{
		S32 index = facep->getIndexInTex(ch); 
		llassert(index < mFaceList[ch].size());
		llassert(index < mNumFaces[ch]);
		mFaceList[ch][index] = mFaceList[ch][--mNumFaces[ch]];
		mFaceList[ch][index]->setIndexInTex(ch, index);
	}
	else 
	{
		mFaceList[ch].clear();
		mNumFaces[ch] = 0;
	}
	mLastFaceListUpdateTimer.reset();
}

S32 LLViewerTexture::getTotalNumFaces() const
{
	S32 ret = 0;

	for (U32 i = 0; i < LLRender::NUM_TEXTURE_CHANNELS; ++i)
	{
		ret += mNumFaces[i];
	}

	return ret;
}

S32 LLViewerTexture::getNumFaces(U32 ch) const
{
	llassert(ch < LLRender::NUM_TEXTURE_CHANNELS);
	return mNumFaces[ch];
}


//virtual
void LLViewerTexture::addVolume(U32 ch, LLVOVolume* volumep)
{
    LL_PROFILE_ZONE_SCOPED_CATEGORY_TEXTURE;
	if (mNumVolumes[ch] >= mVolumeList[ch].size())
	{
		mVolumeList[ch].resize(2 * mNumVolumes[ch] + 1);
	}
	mVolumeList[ch][mNumVolumes[ch]] = volumep;
	volumep->setIndexInTex(ch, mNumVolumes[ch]);
	mNumVolumes[ch]++;
	mLastVolumeListUpdateTimer.reset();
}

//virtual
void LLViewerTexture::removeVolume(U32 ch, LLVOVolume* volumep)
{
    LL_PROFILE_ZONE_SCOPED_CATEGORY_TEXTURE;
	if (mNumVolumes[ch] > 1)
	{
		S32 index = volumep->getIndexInTex(ch); 
		llassert(index < mVolumeList[ch].size());
		llassert(index < mNumVolumes[ch]);
		mVolumeList[ch][index] = mVolumeList[ch][--mNumVolumes[ch]];
		mVolumeList[ch][index]->setIndexInTex(ch, index);
	}
	else 
	{
		mVolumeList[ch].clear();
		mNumVolumes[ch] = 0;
	}
	mLastVolumeListUpdateTimer.reset();
}

S32 LLViewerTexture::getNumVolumes(U32 ch) const
{
	return mNumVolumes[ch];
}

void LLViewerTexture::reorganizeFaceList()
{
    LL_PROFILE_ZONE_SCOPED_CATEGORY_TEXTURE;
	static const F32 MAX_WAIT_TIME = 20.f; // seconds
	static const U32 MAX_EXTRA_BUFFER_SIZE = 4;

	if(mLastFaceListUpdateTimer.getElapsedTimeF32() < MAX_WAIT_TIME)
	{
		return;
	}

	for (U32 i = 0; i < LLRender::NUM_TEXTURE_CHANNELS; ++i)
	{
		if(mNumFaces[i] + MAX_EXTRA_BUFFER_SIZE > mFaceList[i].size())
	{
		return;
	}

		mFaceList[i].erase(mFaceList[i].begin() + mNumFaces[i], mFaceList[i].end());
	}
	
	mLastFaceListUpdateTimer.reset();
}

void LLViewerTexture::reorganizeVolumeList()
{
    LL_PROFILE_ZONE_SCOPED_CATEGORY_TEXTURE;
	static const F32 MAX_WAIT_TIME = 20.f; // seconds
	static const U32 MAX_EXTRA_BUFFER_SIZE = 4;


	for (U32 i = 0; i < LLRender::NUM_VOLUME_TEXTURE_CHANNELS; ++i)
	{
		if (mNumVolumes[i] + MAX_EXTRA_BUFFER_SIZE > mVolumeList[i].size())
		{
			return;
		}
	}

	if(mLastVolumeListUpdateTimer.getElapsedTimeF32() < MAX_WAIT_TIME)
	{
		return;
	}

	mLastVolumeListUpdateTimer.reset();
	for (U32 i = 0; i < LLRender::NUM_VOLUME_TEXTURE_CHANNELS; ++i)
	{
		mVolumeList[i].erase(mVolumeList[i].begin() + mNumVolumes[i], mVolumeList[i].end());
	}
}

//virtual
void LLViewerTexture::switchToCachedImage()
{
	//nothing here.
}

//virtual
void LLViewerTexture::setCachedRawImage(S32 discard_level, LLImageRaw* imageraw)
{
	//nothing here.
}

BOOL LLViewerTexture::isLargeImage()
{
	return  (S32)mTexelsPerImage > LLViewerTexture::sMinLargeImageSize;
}

bool LLViewerTexture::isInvisiprim()
{
	return isInvisiprim(mID);
}

//static
bool LLViewerTexture::isInvisiprim(LLUUID id)
{
	return (id == sInvisiprimTexture1) || (id == sInvisiprimTexture2);
}

//virtual 
void LLViewerTexture::updateBindStatsForTester()
{
	LLTexturePipelineTester* tester = (LLTexturePipelineTester*)LLMetricPerformanceTesterBasic::getTester(sTesterName);
	if (tester)
	{
		tester->updateTextureBindingStats(this);
	}
}

//----------------------------------------------------------------------------------------------
//end of LLViewerTexture
//----------------------------------------------------------------------------------------------

const std::string& fttype_to_string(const FTType& fttype)
{
	static const std::string ftt_unknown("FTT_UNKNOWN");
	static const std::string ftt_default("FTT_DEFAULT");
	static const std::string ftt_server_bake("FTT_SERVER_BAKE");
	static const std::string ftt_host_bake("FTT_HOST_BAKE");
	static const std::string ftt_map_tile("FTT_MAP_TILE");
	static const std::string ftt_local_file("FTT_LOCAL_FILE");
	static const std::string ftt_error("FTT_ERROR");
	switch(fttype)
	{
		case FTT_UNKNOWN: return ftt_unknown; break;
		case FTT_DEFAULT: return ftt_default; break;
		case FTT_SERVER_BAKE: return ftt_server_bake; break;
		case FTT_HOST_BAKE: return ftt_host_bake; break;
		case FTT_MAP_TILE: return ftt_map_tile; break;
		case FTT_LOCAL_FILE: return ftt_local_file; break;
	}
	return ftt_error;
}

//----------------------------------------------------------------------------------------------
//start of LLViewerFetchedTexture
//----------------------------------------------------------------------------------------------

//static 
LLViewerFetchedTexture* LLViewerFetchedTexture::getSmokeImage()
{
    if (sSmokeImagep.isNull())
    {
        sSmokeImagep = LLViewerTextureManager::getFetchedTexture(IMG_SMOKE);
    }

    sSmokeImagep->addTextureStats(1024.f * 1024.f);

    return sSmokeImagep;
}

LLViewerFetchedTexture::LLViewerFetchedTexture(const LLUUID& id, FTType f_type, const LLHost& host, BOOL usemipmaps)
	: LLViewerTexture(id, usemipmaps),
	mTargetHost(host)
{
	init(TRUE);
	mFTType = f_type;
	if (mFTType == FTT_HOST_BAKE)
	{
		// <FS:Ansariel> [Legacy Bake]
		//LL_WARNS() << "Unsupported fetch type " << mFTType << LL_ENDL;
		mCanUseHTTP = false;
		// </FS:Ansariel> [Legacy Bake]
	}
	generateGLTexture();
}
	
LLViewerFetchedTexture::LLViewerFetchedTexture(const LLImageRaw* raw, FTType f_type, BOOL usemipmaps)
	: LLViewerTexture(raw, usemipmaps)
{
	init(TRUE);
	mFTType = f_type;
}
	
LLViewerFetchedTexture::LLViewerFetchedTexture(const std::string& url, FTType f_type, const LLUUID& id, BOOL usemipmaps)
	: LLViewerTexture(id, usemipmaps),
	mUrl(url)
{
	init(TRUE);
	mFTType = f_type;
	generateGLTexture();
}

void LLViewerFetchedTexture::init(bool firstinit)
{
	mOrigWidth = 0;
	mOrigHeight = 0;
	mHasAux = FALSE;
	mNeedsAux = FALSE;
	mRequestedDiscardLevel = -1;
	mRequestedDownloadPriority = 0.f;
	mFullyLoaded = FALSE;
	mCanUseHTTP = true;
	mDesiredDiscardLevel = MAX_DISCARD_LEVEL + 1;
	mMinDesiredDiscardLevel = MAX_DISCARD_LEVEL + 1;
	
	mDecodingAux = FALSE;

	mKnownDrawWidth = 0;
	mKnownDrawHeight = 0;
	mKnownDrawSizeChanged = FALSE;

	if (firstinit)
	{
		mInImageList = 0;
	}

	// Only set mIsMissingAsset true when we know for certain that the database
	// does not contain this image.
	mIsMissingAsset = FALSE;

	mLoadedCallbackDesiredDiscardLevel = S8_MAX;
	mPauseLoadedCallBacks = FALSE;

	mNeedsCreateTexture = FALSE;
	
	mIsRawImageValid = FALSE;
	mRawDiscardLevel = INVALID_DISCARD_LEVEL;
	mMinDiscardLevel = 0;

	mHasFetcher = FALSE;
	mIsFetching = FALSE;
	mFetchState = 0;
	mFetchPriority = 0;
	mDownloadProgress = 0.f;
	mFetchDeltaTime = 999999.f;
	mRequestDeltaTime = 0.f;
	mForSculpt = FALSE;
	mIsFetched = FALSE;
	mInFastCacheList = FALSE;

	mCachedRawImage = NULL;
	mCachedRawDiscardLevel = -1;
	mCachedRawImageReady = FALSE;

	mSavedRawImage = NULL;
	mForceToSaveRawImage  = FALSE;
	mSaveRawImage = FALSE;
	mSavedRawDiscardLevel = -1;
	mDesiredSavedRawDiscardLevel = -1;
	mLastReferencedSavedRawImageTime = 0.0f;
	mKeptSavedRawImageTime = 0.f;
	mLastCallBackActiveTime = 0.f;
	mForceCallbackFetch = FALSE;
	mInDebug = FALSE;
	mUnremovable = FALSE;

	mFTType = FTT_UNKNOWN;
}

LLViewerFetchedTexture::~LLViewerFetchedTexture()
{
    assert_main_thread();
	//*NOTE getTextureFetch can return NULL when Viewer is shutting down.
	// This is due to LLWearableList is singleton and is destroyed after 
	// LLAppViewer::cleanup() was called. (see ticket EXT-177)
	if (mHasFetcher && LLAppViewer::getTextureFetch())
	{
		LLAppViewer::getTextureFetch()->deleteRequest(getID(), true);
	}
	cleanup();	
}

//virtual 
S8 LLViewerFetchedTexture::getType() const
{
	return LLViewerTexture::FETCHED_TEXTURE;
}

FTType LLViewerFetchedTexture::getFTType() const
{
	return mFTType;
}

void LLViewerFetchedTexture::cleanup()
{
    LL_PROFILE_ZONE_SCOPED_CATEGORY_TEXTURE;
	for(callback_list_t::iterator iter = mLoadedCallbackList.begin();
		iter != mLoadedCallbackList.end(); )
	{
		LLLoadedCallbackEntry *entryp = *iter++;
		// We never finished loading the image.  Indicate failure.
		// Note: this allows mLoadedCallbackUserData to be cleaned up.
		entryp->mCallback( FALSE, this, NULL, NULL, 0, TRUE, entryp->mUserData );
		entryp->removeTexture(this);
		delete entryp;
	}
	mLoadedCallbackList.clear();
	mNeedsAux = FALSE;
	
	// Clean up image data
	destroyRawImage();
	mCachedRawImage = NULL;
	mCachedRawDiscardLevel = -1;
	mCachedRawImageReady = FALSE;
	mSavedRawImage = NULL;
	mSavedRawDiscardLevel = -1;
}

//access the fast cache
void LLViewerFetchedTexture::loadFromFastCache()
{
    LL_PROFILE_ZONE_SCOPED_CATEGORY_TEXTURE;
	if(!mInFastCacheList)
	{
		return; //no need to access the fast cache.
	}
    mInFastCacheList = FALSE;

    add(LLTextureFetch::sCacheAttempt, 1.0);

    LLTimer fastCacheTimer;
	mRawImage = LLAppViewer::getTextureCache()->readFromFastCache(getID(), mRawDiscardLevel);
	if(mRawImage.notNull())
	{
        F32 cachReadTime = fastCacheTimer.getElapsedTimeF32();

        add(LLTextureFetch::sCacheHit, 1.0);
        record(LLTextureFetch::sCacheHitRate, LLUnits::Ratio::fromValue(1));
        sample(LLTextureFetch::sCacheReadLatency, cachReadTime);

		mFullWidth  = mRawImage->getWidth()  << mRawDiscardLevel;
		mFullHeight = mRawImage->getHeight() << mRawDiscardLevel;
		setTexelsPerImage();

		if(mFullWidth > MAX_IMAGE_SIZE || mFullHeight > MAX_IMAGE_SIZE)
		{ 
			//discard all oversized textures.
			destroyRawImage();
			LL_WARNS() << "oversized, setting as missing" << LL_ENDL;
			setIsMissingAsset();
			mRawDiscardLevel = INVALID_DISCARD_LEVEL;
		}
		else
		{
            if (mBoostLevel == LLGLTexture::BOOST_ICON)
            {
                // Shouldn't do anything usefull since texures in fast cache are 16x16,
                // it is here in case fast cache changes.
                S32 expected_width = mKnownDrawWidth > 0 ? mKnownDrawWidth : DEFAULT_ICON_DIMENTIONS;
                S32 expected_height = mKnownDrawHeight > 0 ? mKnownDrawHeight : DEFAULT_ICON_DIMENTIONS;
                if (mRawImage && (mRawImage->getWidth() > expected_width || mRawImage->getHeight() > expected_height))
                {
                    // scale oversized icon, no need to give more work to gl
                    mRawImage->scale(expected_width, expected_height);
                }
            }

			mRequestedDiscardLevel = mDesiredDiscardLevel + 1;
			mIsRawImageValid = TRUE;			
			addToCreateTexture();
		}
	}
    else
    {
        record(LLTextureFetch::sCacheHitRate, LLUnits::Ratio::fromValue(0));
    }
}

void LLViewerFetchedTexture::setForSculpt()
{
	static const S32 MAX_INTERVAL = 8; //frames

	mForSculpt = TRUE;
	if(isForSculptOnly() && hasGLTexture() && !getBoundRecently())
	{
		destroyGLTexture(); //sculpt image does not need gl texture.
		mTextureState = ACTIVE;
	}
	checkCachedRawSculptImage();
	setMaxVirtualSizeResetInterval(MAX_INTERVAL);
}

BOOL LLViewerFetchedTexture::isForSculptOnly() const
{
	return mForSculpt && !mNeedsGLTexture;
}

BOOL LLViewerFetchedTexture::isDeleted()  
{ 
	return mTextureState == DELETED; 
}

BOOL LLViewerFetchedTexture::isInactive()  
{ 
	return mTextureState == INACTIVE; 
}

BOOL LLViewerFetchedTexture::isDeletionCandidate()  
{ 
	return mTextureState == DELETION_CANDIDATE; 
}

void LLViewerFetchedTexture::setDeletionCandidate()  
{ 
	if(mGLTexturep.notNull() && mGLTexturep->getTexName() && (mTextureState == INACTIVE))
	{
		mTextureState = DELETION_CANDIDATE;		
	}
}

//set the texture inactive
void LLViewerFetchedTexture::setInactive()
{
	if(mTextureState == ACTIVE && mGLTexturep.notNull() && mGLTexturep->getTexName() && !mGLTexturep->getBoundRecently())
	{
		mTextureState = INACTIVE; 
	}
}

BOOL LLViewerFetchedTexture::isFullyLoaded() const
{
	// Unfortunately, the boolean "mFullyLoaded" is never updated correctly so we use that logic
	// to check if the texture is there and completely downloaded
	return (mFullWidth != 0) && (mFullHeight != 0) && !mIsFetching && !mHasFetcher;
}


// virtual
void LLViewerFetchedTexture::dump()
{
	LLViewerTexture::dump();

	LL_INFOS() << "Dump : " << mID 
			<< ", mIsMissingAsset = " << (S32)mIsMissingAsset
			<< ", mFullWidth = " << (S32)mFullWidth
			<< ", mFullHeight = " << (S32)mFullHeight
			<< ", mOrigWidth = " << (S32)mOrigWidth
			<< ", mOrigHeight = " << (S32)mOrigHeight
			<< LL_ENDL;
	LL_INFOS() << "     : " 
			<< " mFullyLoaded = " << (S32)mFullyLoaded
			<< ", mFetchState = " << (S32)mFetchState
			<< ", mFetchPriority = " << (S32)mFetchPriority
			<< ", mDownloadProgress = " << (F32)mDownloadProgress
			<< LL_ENDL;
	LL_INFOS() << "     : " 
			<< " mHasFetcher = " << (S32)mHasFetcher
			<< ", mIsFetching = " << (S32)mIsFetching
			<< ", mIsFetched = " << (S32)mIsFetched
			<< ", mBoostLevel = " << (S32)mBoostLevel
			<< LL_ENDL;
}

///////////////////////////////////////////////////////////////////////////////
// ONLY called from LLViewerFetchedTextureList
void LLViewerFetchedTexture::destroyTexture() 
{
    LL_PROFILE_ZONE_SCOPED_CATEGORY_TEXTURE;

	if (mNeedsCreateTexture)//return if in the process of generating a new texture.
	{
		return;
	}

	//LL_DEBUGS("Avatar") << mID << LL_ENDL;
	destroyGLTexture();
	mFullyLoaded = FALSE;
}

void LLViewerFetchedTexture::addToCreateTexture()
{
    LL_PROFILE_ZONE_SCOPED_CATEGORY_TEXTURE;
	bool force_update = false;
	if (getComponents() != mRawImage->getComponents())
	{
		// We've changed the number of components, so we need to move any
		// objects using this pool to a different pool.
		mComponents = mRawImage->getComponents();
		mGLTexturep->setComponents(mComponents);
		force_update = true;

		for (U32 j = 0; j < LLRender::NUM_TEXTURE_CHANNELS; ++j)
		{
			llassert(mNumFaces[j] <= mFaceList[j].size());

			for(U32 i = 0; i < mNumFaces[j]; i++)
			{
				mFaceList[j][i]->dirtyTexture();
			}
		}

		//discard the cached raw image and the saved raw image
		mCachedRawImageReady = FALSE;
		mCachedRawDiscardLevel = -1;
		mCachedRawImage = NULL;
		mSavedRawDiscardLevel = -1;
		mSavedRawImage = NULL;
	}	

	if(isForSculptOnly())
	{
		//just update some variables, not to create a real GL texture.
		createGLTexture(mRawDiscardLevel, mRawImage, 0, FALSE);
		mNeedsCreateTexture = FALSE;
		destroyRawImage();
	}
	else if(!force_update && getDiscardLevel() > -1 && getDiscardLevel() <= mRawDiscardLevel)
	{
		mNeedsCreateTexture = FALSE;
		destroyRawImage();
	}
	else
	{	
        LL_PROFILE_ZONE_SCOPED_CATEGORY_TEXTURE;
#if 1
		//
		//if mRequestedDiscardLevel > mDesiredDiscardLevel, we assume the required image res keep going up,
		//so do not scale down the over qualified image.
		//Note: scaling down image is expensensive. Do it only when very necessary.
		//
		if(mRequestedDiscardLevel <= mDesiredDiscardLevel && !mForceToSaveRawImage)
		{
			S32 w = mFullWidth >> mRawDiscardLevel;
			S32 h = mFullHeight >> mRawDiscardLevel;

			//if big image, do not load extra data
			//scale it down to size >= LLViewerTexture::sMinLargeImageSize
			if(w * h > LLViewerTexture::sMinLargeImageSize)
			{
				S32 d_level = llmin(mRequestedDiscardLevel, (S32)mDesiredDiscardLevel) - mRawDiscardLevel;
				
				if(d_level > 0)
				{
					S32 i = 0;
					while((d_level > 0) && ((w >> i) * (h >> i) > LLViewerTexture::sMinLargeImageSize))
					{
						i++;
						d_level--;
					}
					if(i > 0)
					{
						mRawDiscardLevel += i;
						if(mRawDiscardLevel >= getDiscardLevel() && getDiscardLevel() > 0)
						{
							mNeedsCreateTexture = FALSE;
							destroyRawImage();
							return;
						}

						{
							//make a duplicate in case somebody else is using this raw image
							mRawImage = mRawImage->scaled(w >> i, h >> i);
						}
					}
				}
			}
		}
#endif
        scheduleCreateTexture();
	}
	return;
}

// ONLY called from LLViewerTextureList
BOOL LLViewerFetchedTexture::preCreateTexture(S32 usename/*= 0*/)
{
    LL_PROFILE_ZONE_SCOPED_CATEGORY_TEXTURE;
#if LL_IMAGEGL_THREAD_CHECK
    mGLTexturep->checkActiveThread();
#endif

    if (!mNeedsCreateTexture)
    {
        destroyRawImage();
        return FALSE;
    }
    mNeedsCreateTexture = FALSE;

    if (mRawImage.isNull())
    {
        LL_ERRS() << "LLViewerTexture trying to create texture with no Raw Image" << LL_ENDL;
    }
    if (mRawImage->isBufferInvalid())
    {
        LL_WARNS() << "Can't create a texture: invalid image data" << LL_ENDL;
        destroyRawImage();
        return FALSE;
    }
    // 	LL_INFOS() << llformat("IMAGE Creating (%d) [%d x %d] Bytes: %d ",
    // 						mRawDiscardLevel, 
    // 						mRawImage->getWidth(), mRawImage->getHeight(),mRawImage->getDataSize())
    // 			<< mID.getString() << LL_ENDL;

    // <FS:Techwolf Lupindo> texture comment metadata reader
    if (!mRawImage->mComment.empty())
    {
        std::string comment = mRawImage->mComment;
        mComment["comment"] = comment;
        std::size_t position = 0;
        std::size_t length = comment.length();
        while (position < length)
        {
            std::size_t equals_position = comment.find("=", position);
            if (equals_position != std::string::npos)
            {
                std::string type = comment.substr(position, equals_position - position);
                position = comment.find("&", position);
                if (position != std::string::npos)
                {
                    mComment[type] = comment.substr(equals_position + 1, position - (equals_position + 1));
                    position++;
                }
                else
                {
                    mComment[type] = comment.substr(equals_position + 1, length - (equals_position + 1));
                }
            }
            else
            {
                position = equals_position;
            }
        }
    }
    // </FS:Techwolf Lupindo>

    BOOL res = TRUE;

    // store original size only for locally-sourced images
    if (mUrl.compare(0, 7, "file://") == 0)
    {
        mOrigWidth = mRawImage->getWidth();
        mOrigHeight = mRawImage->getHeight();

        // This is only safe because it's a local image and fetcher doesn't use raw data
        // from local images, but this might become unsafe in case of changes to fetcher
        if (mBoostLevel == BOOST_PREVIEW)
        {
            mRawImage->biasedScaleToPowerOfTwo(1024);
        }
        else
        { // leave black border, do not scale image content
            mRawImage->expandToPowerOfTwo(MAX_IMAGE_SIZE, FALSE);
        }

        mFullWidth = mRawImage->getWidth();
        mFullHeight = mRawImage->getHeight();
        setTexelsPerImage();
    }
    else
    {
        mOrigWidth = mFullWidth;
        mOrigHeight = mFullHeight;
    }

    bool size_okay = true;

    S32 discard_level = mRawDiscardLevel;
    if (mRawDiscardLevel < 0)
    {
        LL_DEBUGS() << "Negative raw discard level when creating image: " << mRawDiscardLevel << LL_ENDL;
        discard_level = 0;
    }

    U32 raw_width = mRawImage->getWidth() << discard_level;
    U32 raw_height = mRawImage->getHeight() << discard_level;

    if (raw_width > MAX_IMAGE_SIZE || raw_height > MAX_IMAGE_SIZE)
    {
        LL_INFOS() << "Width or height is greater than " << MAX_IMAGE_SIZE << ": (" << raw_width << "," << raw_height << ")" << LL_ENDL;
        size_okay = false;
    }

    if (!LLImageGL::checkSize(mRawImage->getWidth(), mRawImage->getHeight()))
    {
        // A non power-of-two image was uploaded (through a non standard client)
        LL_INFOS() << "Non power of two width or height: (" << mRawImage->getWidth() << "," << mRawImage->getHeight() << ")" << LL_ENDL;
        size_okay = false;
    }

    if (!size_okay)
    {
        // An inappropriately-sized image was uploaded (through a non standard client)
        // We treat these images as missing assets which causes them to
        // be renderd as 'missing image' and to stop requesting data
        LL_WARNS() << "!size_ok, setting as missing" << LL_ENDL;
        setIsMissingAsset();
        destroyRawImage();
        return FALSE;
    }

    if (mGLTexturep->getHasExplicitFormat())
    {
        LLGLenum format = mGLTexturep->getPrimaryFormat();
        S8 components = mRawImage->getComponents();
        if ((format == GL_RGBA && components < 4)
            || (format == GL_RGB && components < 3))
        {
            LL_WARNS() << "Can't create a texture " << mID << ": invalid image format " << std::hex << format << " vs components " << (U32)components << LL_ENDL;
            // Was expecting specific format but raw texture has insufficient components for
            // such format, using such texture will result in crash or will display wrongly
            // if we change format. Texture might be corrupted server side, so just set as
            // missing and clear cashed texture (do not cause reload loop, will retry&recover
            // during new session)
            setIsMissingAsset();
            destroyRawImage();
            LLAppViewer::getTextureCache()->removeFromCache(mID);
            return FALSE;
        }
    }

    return res;
}

BOOL LLViewerFetchedTexture::createTexture(S32 usename/*= 0*/)
{
    if (!mNeedsCreateTexture)
    {
        return FALSE;
    }

	BOOL res = mGLTexturep->createGLTexture(mRawDiscardLevel, mRawImage, usename, TRUE, mBoostLevel);
    
	return res;
}

void LLViewerFetchedTexture::postCreateTexture()
{
    LL_PROFILE_ZONE_SCOPED_CATEGORY_TEXTURE;
    if (!mNeedsCreateTexture)
    {
        return;
    }
#if LL_IMAGEGL_THREAD_CHECK
    mGLTexturep->checkActiveThread();
#endif

    setActive();

    if (!needsToSaveRawImage())
    {
        mNeedsAux = FALSE;
        destroyRawImage();
    }

    mNeedsCreateTexture = FALSE;
}

void LLViewerFetchedTexture::scheduleCreateTexture()
{
    LL_PROFILE_ZONE_SCOPED_CATEGORY_TEXTURE;

    if (!mNeedsCreateTexture)
    {
        mNeedsCreateTexture = TRUE;
        if (preCreateTexture())
        {
#if LL_IMAGEGL_THREAD_CHECK
            //grab a copy of the raw image data to make sure it isn't modified pending texture creation
            U8* data = mRawImage->getData();
            U8* data_copy = nullptr;
            S32 size = mRawImage->getDataSize();
            if (data != nullptr && size > 0)
            {
                data_copy = new U8[size];
                memcpy(data_copy, data, size);
            }
#endif
            mNeedsCreateTexture = TRUE;
            auto mainq = LLImageGLThread::sEnabled ? mMainQueue.lock() : nullptr;
            if (mainq)
            {
                ref();
                mainq->postTo(
                    mImageQueue,
                    // work to be done on LLImageGL worker thread
#if LL_IMAGEGL_THREAD_CHECK
                    [this, data, data_copy, size]()
                    {
                        mGLTexturep->mActiveThread = LLThread::currentID();
                        //verify data is unmodified
                        llassert(data == mRawImage->getData());
                        llassert(mRawImage->getDataSize() == size);
                        llassert(memcmp(data, data_copy, size) == 0);
#else
                    [this]()
                    {
#endif
                        //actually create the texture on a background thread
                        createTexture();

#if LL_IMAGEGL_THREAD_CHECK
                        //verify data is unmodified
                        llassert(data == mRawImage->getData());
                        llassert(mRawImage->getDataSize() == size);
                        llassert(memcmp(data, data_copy, size) == 0);
#endif
                    },
                    // callback to be run on main thread
#if LL_IMAGEGL_THREAD_CHECK
                        [this, data, data_copy, size]()
                    {
                        mGLTexturep->mActiveThread = LLThread::currentID();
                        llassert(data == mRawImage->getData());
                        llassert(mRawImage->getDataSize() == size);
                        llassert(memcmp(data, data_copy, size) == 0);
                        delete[] data_copy;
#else
                        [this]()
                        {
#endif
                        //finalize on main thread
                        postCreateTexture();
                        unref();
                    });
            }
            else
            {
                gTextureList.mCreateTextureList.insert(this);
            }
        }
    }
}

// Call with 0,0 to turn this feature off.
//virtual
void LLViewerFetchedTexture::setKnownDrawSize(S32 width, S32 height)
{
    LL_PROFILE_ZONE_SCOPED_CATEGORY_TEXTURE;
	if(mKnownDrawWidth < width || mKnownDrawHeight < height)
	{
		mKnownDrawWidth = llmax(mKnownDrawWidth, width);
		mKnownDrawHeight = llmax(mKnownDrawHeight, height);

		mKnownDrawSizeChanged = TRUE;
		mFullyLoaded = FALSE;
	}
	addTextureStats((F32)(mKnownDrawWidth * mKnownDrawHeight));
}

void LLViewerFetchedTexture::setDebugText(const std::string& text)
{
    for (U32 ch = 0; ch < LLRender::NUM_TEXTURE_CHANNELS; ++ch)
    {
        llassert(mNumFaces[ch] <= mFaceList[ch].size());

        for (U32 i = 0; i < mNumFaces[ch]; i++)
        {
            LLFace* facep = mFaceList[ch][i];
            if (facep)
            {
                LLDrawable* drawable = facep->getDrawable();
                if (drawable)
                {
                    drawable->getVObj()->setDebugText(text);
                }
            }
        }
    }
}

//virtual
void LLViewerFetchedTexture::processTextureStats()
{
    LL_PROFILE_ZONE_SCOPED_CATEGORY_TEXTURE;
	if(mFullyLoaded)
	{		
		if(mDesiredDiscardLevel > mMinDesiredDiscardLevel)//need to load more
		{
			mDesiredDiscardLevel = llmin(mDesiredDiscardLevel, mMinDesiredDiscardLevel);
			mFullyLoaded = FALSE;
		}
        //setDebugText("fully loaded");
	}
	else
	{
		updateVirtualSize();
		
		static LLCachedControl<bool> textures_fullres(gSavedSettings,"TextureLoadFullRes", false);
		
		if (textures_fullres)
		{
			mDesiredDiscardLevel = 0;
		}
        else if (mDontDiscard && mBoostLevel == LLGLTexture::BOOST_ICON)
        {
            if (mFullWidth > MAX_IMAGE_SIZE_DEFAULT || mFullHeight > MAX_IMAGE_SIZE_DEFAULT)
            {
                mDesiredDiscardLevel = 1; // MAX_IMAGE_SIZE_DEFAULT = 1024 and max size ever is 2048
            }
            else
            {
                mDesiredDiscardLevel = 0;
            }
        }
		else if(!mFullWidth || !mFullHeight)
		{
			mDesiredDiscardLevel = 	llmin(getMaxDiscardLevel(), (S32)mLoadedCallbackDesiredDiscardLevel);
		}
		else
		{
			U32 desired_size = MAX_IMAGE_SIZE_DEFAULT; // MAX_IMAGE_SIZE_DEFAULT = 1024 and max size ever is 2048
			// <FS:Ansariel> Keep restriction on "fetched" (seems to be HUD) textures as well
			if (mBoostLevel <= LLGLTexture::BOOST_SCULPTED)
			{
				desired_size = DESIRED_NORMAL_TEXTURE_SIZE;
			}
			// </FS:Ansariel>
			if(!mKnownDrawWidth || !mKnownDrawHeight || mFullWidth <= mKnownDrawWidth || mFullHeight <= mKnownDrawHeight)
			{
				if (mFullWidth > desired_size || mFullHeight > desired_size)
				{
					mDesiredDiscardLevel = 1;
				}
				else
				{
					mDesiredDiscardLevel = 0;
				}
			}
			else if(mKnownDrawSizeChanged)//known draw size is set
			{			
				mDesiredDiscardLevel = (S8)llmin(log((F32)mFullWidth / mKnownDrawWidth) / log_2, 
													 log((F32)mFullHeight / mKnownDrawHeight) / log_2);
				mDesiredDiscardLevel = 	llclamp(mDesiredDiscardLevel, (S8)0, (S8)getMaxDiscardLevel());
				mDesiredDiscardLevel = llmin(mDesiredDiscardLevel, mMinDesiredDiscardLevel);
			}
			mKnownDrawSizeChanged = FALSE;
		
			if(getDiscardLevel() >= 0 && (getDiscardLevel() <= mDesiredDiscardLevel))
			{
				mFullyLoaded = TRUE;
			}
		}
	}

	if(mForceToSaveRawImage && mDesiredSavedRawDiscardLevel >= 0) //force to refetch the texture.
	{
		mDesiredDiscardLevel = llmin(mDesiredDiscardLevel, (S8)mDesiredSavedRawDiscardLevel);
		if(getDiscardLevel() < 0 || getDiscardLevel() > mDesiredDiscardLevel)
		{
			mFullyLoaded = FALSE;
		}
	}
}

//============================================================================

void LLViewerFetchedTexture::updateVirtualSize() 
{	
    LL_PROFILE_ZONE_SCOPED_CATEGORY_TEXTURE;
	reorganizeFaceList();
	reorganizeVolumeList();
}

S32 LLViewerFetchedTexture::getCurrentDiscardLevelForFetching()
{
	S32 current_discard = getDiscardLevel();
	if(mForceToSaveRawImage)
	{
		if(mSavedRawDiscardLevel < 0 || current_discard < 0)
		{
			current_discard = -1;
		}
		else
		{
			current_discard = llmax(current_discard, mSavedRawDiscardLevel);
		}		
	}

	return current_discard;
}

bool LLViewerFetchedTexture::setDebugFetching(S32 debug_level)
{
	if(debug_level < 0)
	{
		mInDebug = FALSE;
		return false;
	}
	mInDebug = TRUE;

	mDesiredDiscardLevel = debug_level;	

	return true;
}

bool LLViewerFetchedTexture::isActiveFetching()
{
	static LLCachedControl<bool> monitor_enabled(gSavedSettings,"DebugShowTextureInfo");

	return mFetchState > 7 && mFetchState < 10 && monitor_enabled; //in state of WAIT_HTTP_REQ or DECODE_IMAGE.
}

void LLViewerFetchedTexture::setBoostLevel(S32 level)
{
    LLViewerTexture::setBoostLevel(level);

    if (level >= LLViewerTexture::BOOST_HIGH)
    {
        mDesiredDiscardLevel = 0;
    }
}

bool LLViewerFetchedTexture::updateFetch()
{
    LL_PROFILE_ZONE_SCOPED_CATEGORY_TEXTURE;
	static LLCachedControl<bool> textures_decode_disabled(gSavedSettings,"TextureDecodeDisabled", false);
<<<<<<< HEAD
	static LLCachedControl<F32>  sCameraMotionThreshold(gSavedSettings,"TextureCameraMotionThreshold", 0.2f);
	static LLCachedControl<S32>  sCameraMotionBoost(gSavedSettings,"TextureCameraMotionBoost", 3);
=======
	
>>>>>>> 0cfbf682
	if(textures_decode_disabled) // don't fetch the surface textures in wireframe mode
	{
		return false;
	}

	mFetchState = 0;
	mFetchPriority = 0;
	mFetchDeltaTime = 999999.f;
	mRequestDeltaTime = 999999.f;

#ifndef LL_RELEASE_FOR_DOWNLOAD
	if (mID == LLAppViewer::getTextureFetch()->mDebugID)
	{
		LLAppViewer::getTextureFetch()->mDebugCount++; // for setting breakpoints
	}
#endif

	if (mNeedsCreateTexture)
	{
        LL_PROFILE_ZONE_NAMED_CATEGORY_TEXTURE("vftuf - needs create");
		// We may be fetching still (e.g. waiting on write)
		// but don't check until we've processed the raw data we have
		return false;
	}
	if (mIsMissingAsset)
	{
        LL_PROFILE_ZONE_NAMED_CATEGORY_TEXTURE("vftuf - missing asset");
		llassert_always(!mHasFetcher);
		return false; // skip
	}
	if (!mLoadedCallbackList.empty() && mRawImage.notNull())
	{
        LL_PROFILE_ZONE_NAMED_CATEGORY_TEXTURE("vftuf - callback pending");
		return false; // process any raw image data in callbacks before replacing
	}
	if(mInFastCacheList)
	{
        LL_PROFILE_ZONE_NAMED_CATEGORY_TEXTURE("vftuf - in fast cache");
		return false;
	}
    if (mGLTexturep.isNull())
    { // fix for crash inside getCurrentDiscardLevelForFetching (shouldn't happen but appears to be happening)
        llassert(false);
        return false;
    }
	
	S32 current_discard = getCurrentDiscardLevelForFetching();
	S32 desired_discard = getDesiredDiscardLevel();
	F32 decode_priority = mMaxVirtualSize;

	if (mIsFetching)
	{
        LL_PROFILE_ZONE_NAMED_CATEGORY_TEXTURE("vftuf - is fetching");
		// Sets mRawDiscardLevel, mRawImage, mAuxRawImage
		S32 fetch_discard = current_discard;
		
		if (mRawImage.notNull()) sRawCount--;
		if (mAuxRawImage.notNull()) sAuxCount--;
		// keep in mind that fetcher still might need raw image, don't modify original
		bool finished = LLAppViewer::getTextureFetch()->getRequestFinished(getID(), fetch_discard, mRawImage, mAuxRawImage,
																		   mLastHttpGetStatus);
		if (mRawImage.notNull()) sRawCount++;
		if (mAuxRawImage.notNull())
		{
			mHasAux = TRUE;
			sAuxCount++;
		}
		if (finished)
		{
			mIsFetching = FALSE;
            mLastFetchState = -1;
			mLastPacketTimer.reset();
		}
		else
		{
			mFetchState = LLAppViewer::getTextureFetch()->getFetchState(mID, mDownloadProgress, mRequestedDownloadPriority,
																		mFetchPriority, mFetchDeltaTime, mRequestDeltaTime, mCanUseHTTP);
		}
		
		// We may have data ready regardless of whether or not we are finished (e.g. waiting on write)
		if (mRawImage.notNull())
		{
            LL_PROFILE_ZONE_NAMED_CATEGORY_TEXTURE("vftuf - has raw image");
			LLTexturePipelineTester* tester = (LLTexturePipelineTester*)LLMetricPerformanceTesterBasic::getTester(sTesterName);
			if (tester)
			{
				mIsFetched = TRUE;
				tester->updateTextureLoadingStats(this, mRawImage, LLAppViewer::getTextureFetch()->isFromLocalCache(mID));
			}
            mRawDiscardLevel = fetch_discard;
			if ((mRawImage->getDataSize() > 0 && mRawDiscardLevel >= 0) &&
				(current_discard < 0 || mRawDiscardLevel < current_discard))
			{
                LL_PROFILE_ZONE_NAMED_CATEGORY_TEXTURE("vftuf - data good");
				mFullWidth = mRawImage->getWidth() << mRawDiscardLevel;
				mFullHeight = mRawImage->getHeight() << mRawDiscardLevel;
				setTexelsPerImage();

				if(mFullWidth > MAX_IMAGE_SIZE || mFullHeight > MAX_IMAGE_SIZE)
				{ 
					//discard all oversized textures.
					LL_INFOS() << "Discarding oversized texture, width= "
						<< mFullWidth << ", height= "
						<< mFullHeight << LL_ENDL;
					destroyRawImage();
					LL_WARNS() << "oversize, setting as missing" << LL_ENDL;
					setIsMissingAsset();
					mRawDiscardLevel = INVALID_DISCARD_LEVEL;
					mIsFetching = FALSE;
					mLastPacketTimer.reset();
				}
				else
				{
					mIsRawImageValid = TRUE;
					addToCreateTexture();
				}

                if (mBoostLevel == LLGLTexture::BOOST_ICON)
                {
                    S32 expected_width = mKnownDrawWidth > 0 ? mKnownDrawWidth : DEFAULT_ICON_DIMENTIONS;
                    S32 expected_height = mKnownDrawHeight > 0 ? mKnownDrawHeight : DEFAULT_ICON_DIMENTIONS;
                    if (mRawImage && (mRawImage->getWidth() > expected_width || mRawImage->getHeight() > expected_height))
                    {
                        // scale oversized icon, no need to give more work to gl
                        // since we got mRawImage from thread worker and image may be in use (ex: writing cache), make a copy
                        mRawImage = mRawImage->scaled(expected_width, expected_height);
                    }
                }

				return TRUE;
			}
			else
			{
                LL_PROFILE_ZONE_NAMED_CATEGORY_TEXTURE("vftuf - data not needed");
				// Data is ready but we don't need it
				// (received it already while fetcher was writing to disk)
				destroyRawImage();
				return false; // done
			}
		}
		
		if (!mIsFetching)
		{
			if ((decode_priority > 0) && (mRawDiscardLevel < 0 || mRawDiscardLevel == INVALID_DISCARD_LEVEL))
			{
				// We finished but received no data
				if (getDiscardLevel() < 0)
				{
					if (getFTType() != FTT_MAP_TILE)
					{
						LL_WARNS() << mID
								<< " Fetch failure, setting as missing, decode_priority " << decode_priority
								<< " mRawDiscardLevel " << mRawDiscardLevel
								<< " current_discard " << current_discard
								<< " stats " << mLastHttpGetStatus.toHex()
								<< LL_ENDL;
					}
					setIsMissingAsset();
					desired_discard = -1;
				}
				else
				{
					//LL_WARNS() << mID << ": Setting min discard to " << current_discard << LL_ENDL;
					if(current_discard >= 0)
					{
						mMinDiscardLevel = current_discard;
						//desired_discard = current_discard;
					}
					else
					{
						S32 dis_level = getDiscardLevel();
						mMinDiscardLevel = dis_level;
						//desired_discard = dis_level;
					}
				}
				destroyRawImage();
			}
			else if (mRawImage.notNull())
			{
				// We have data, but our fetch failed to return raw data
				// *TODO: FIgure out why this is happening and fix it
				destroyRawImage();
			}
		}
		else
		{
			static const F32 MAX_HOLD_TIME = 5.0f; //seconds to wait before canceling fecthing if decode_priority is 0.f.
			if(decode_priority > 0.0f || mStopFetchingTimer.getElapsedTimeF32() > MAX_HOLD_TIME)
			{
				mStopFetchingTimer.reset();
				LLAppViewer::getTextureFetch()->updateRequestPriority(mID, decode_priority);
			}
		}
	}

    desired_discard = llmin(desired_discard, getMaxDiscardLevel());

	bool make_request = true;	
	if (decode_priority <= 0)
	{
        LL_PROFILE_ZONE_NAMED_CATEGORY_TEXTURE("vftuf - priority <= 0");
		make_request = false;
	}
	else if(mDesiredDiscardLevel > getMaxDiscardLevel())
	{
        LL_PROFILE_ZONE_NAMED_CATEGORY_TEXTURE("vftuf - desired > max");
		make_request = false;
	}
	else  if (mNeedsCreateTexture || mIsMissingAsset)
	{
        LL_PROFILE_ZONE_NAMED_CATEGORY_TEXTURE("vftuf - create or missing");
		make_request = false;
	}
	else if (current_discard >= 0 && current_discard <= mMinDiscardLevel)
	{
        LL_PROFILE_ZONE_NAMED_CATEGORY_TEXTURE("vftuf - current < min");
		make_request = false;
	}
	else if(mCachedRawImage.notNull() // can be empty
			&& mCachedRawImageReady
			&& (current_discard < 0 || current_discard > mCachedRawDiscardLevel))
	{
		make_request = false;
		switchToCachedImage(); //use the cached raw data first
	}
	
	if (make_request)
	{
		if (mIsFetching)
		{
            // already requested a higher resolution mip
			if (mRequestedDiscardLevel <= desired_discard)
			{
                LL_PROFILE_ZONE_NAMED_CATEGORY_TEXTURE("vftuf - requested < desired");
				make_request = false;
			}
		}
		else
		{
            // already at a higher resolution mip, don't discard
			if (current_discard >= 0 && current_discard <= desired_discard)
			{
                LL_PROFILE_ZONE_NAMED_CATEGORY_TEXTURE("vftuf - current <= desired");
				make_request = false;
			}
		}
	}
	
	if (make_request)
	{
        LL_PROFILE_ZONE_NAMED_CATEGORY_TEXTURE("vftuf - make request");
		S32 w=0, h=0, c=0;
		if (getDiscardLevel() >= 0)
		{
			w = mGLTexturep->getWidth(0);
			h = mGLTexturep->getHeight(0);
			c = mComponents;
		}

		// <FS:Ansariel> Replace frequently called gSavedSettings
		//const U32 override_tex_discard_level = gSavedSettings.getU32("TextureDiscardLevel");
		static LLCachedControl<U32> sTextureDiscardLevel(gSavedSettings, "TextureDiscardLevel");
		const U32 override_tex_discard_level = sTextureDiscardLevel();
		// </FS:Ansariel>
		if (override_tex_discard_level != 0)
		{
			desired_discard = override_tex_discard_level;
		}
		
		// bypass texturefetch directly by pulling from LLTextureCache
		S32 fetch_request_discard = -1;
        fetch_request_discard = LLAppViewer::getTextureFetch()->createRequest(mFTType, mUrl, getID(), getTargetHost(), decode_priority,
																			  w, h, c, desired_discard, needsAux(), mCanUseHTTP);
		
		if (fetch_request_discard >= 0)
		{
            LL_PROFILE_ZONE_NAMED_CATEGORY_TEXTURE("vftuf - request created");
			mHasFetcher = TRUE;
			mIsFetching = TRUE;
            // in some cases createRequest can modify discard, as an example
            // bake textures are always at discard 0
            mRequestedDiscardLevel = llmin(desired_discard, fetch_request_discard);
			mFetchState = LLAppViewer::getTextureFetch()->getFetchState(mID, mDownloadProgress, mRequestedDownloadPriority,
													   mFetchPriority, mFetchDeltaTime, mRequestDeltaTime, mCanUseHTTP);
		}

        // If createRequest() failed, that means one of two things:
        // 1. We're finishing up a request for this UUID, so we
        //    should wait for it to complete
        // 2. We've failed a request for this UUID, so there is
        //    no need to create another request
	}
	else if (mHasFetcher && !mIsFetching)
	{
		// Only delete requests that haven't received any network data
		// for a while.  Note - this is the normal mechanism for
		// deleting requests, not just a place to handle timeouts.
		const F32 FETCH_IDLE_TIME = 0.1f;
		if (mLastPacketTimer.getElapsedTimeF32() > FETCH_IDLE_TIME)
		{
 			LL_DEBUGS("Texture") << "exceeded idle time " << FETCH_IDLE_TIME << ", deleting request: " << getID() << LL_ENDL;
			LLAppViewer::getTextureFetch()->deleteRequest(getID(), true);
			mHasFetcher = FALSE;
		}
	}
	
	llassert_always(mRawImage.notNull() || (!mNeedsCreateTexture && !mIsRawImageValid));
	
	return mIsFetching ? true : false;
}

void LLViewerFetchedTexture::clearFetchedResults()
{
	// <FS:Ansariel> For texture refresh
	mIsMissingAsset = FALSE;

	if(mNeedsCreateTexture || mIsFetching)
	{
		return;
	}

	cleanup();
	destroyGLTexture();

	if(getDiscardLevel() >= 0) //sculpty texture, force to invalidate
	{
		mGLTexturep->forceToInvalidateGLTexture();
	}
}

void LLViewerFetchedTexture::forceToDeleteRequest()
{
	if (mHasFetcher)
	{
		mHasFetcher = FALSE;
		mIsFetching = FALSE;
	}
		
	resetTextureStats();

	mDesiredDiscardLevel = getMaxDiscardLevel() + 1;
}

void LLViewerFetchedTexture::setIsMissingAsset(BOOL is_missing)
{
	if (is_missing == mIsMissingAsset)
	{
		return;
	}
	if (is_missing)
	{
		if (mUrl.empty())
		{
			LL_WARNS() << mID << ": Marking image as missing" << LL_ENDL;
		}
		else
		{
			// This may or may not be an error - it is normal to have no
			// map tile on an empty region, but bad if we're failing on a
			// server bake texture.
			if (getFTType() != FTT_MAP_TILE)
			{
				LL_WARNS() << mUrl << ": Marking image as missing" << LL_ENDL;
			}
		}
		if (mHasFetcher)
		{
			LLAppViewer::getTextureFetch()->deleteRequest(getID(), true);
			mHasFetcher = FALSE;
			mIsFetching = FALSE;
			mLastPacketTimer.reset();
			mFetchState = 0;
			mFetchPriority = 0;
		}
	}
	else
	{
		LL_INFOS() << mID << ": un-flagging missing asset" << LL_ENDL;
	}
	mIsMissingAsset = is_missing;
}

void LLViewerFetchedTexture::setLoadedCallback( loaded_callback_func loaded_callback,
									   S32 discard_level, BOOL keep_imageraw, BOOL needs_aux, void* userdata, 
									   LLLoadedCallbackEntry::source_callback_list_t* src_callback_list, BOOL pause)
{
	//
	// Don't do ANYTHING here, just add it to the global callback list
	//
	if (mLoadedCallbackList.empty())
	{
		// Put in list to call this->doLoadedCallbacks() periodically
		gTextureList.mCallbackList.insert(this);
		mLoadedCallbackDesiredDiscardLevel = (S8)discard_level;
	}
	else
	{
		mLoadedCallbackDesiredDiscardLevel = llmin(mLoadedCallbackDesiredDiscardLevel, (S8)discard_level);
	}

	if(mPauseLoadedCallBacks)
	{
		if(!pause)
		{
			unpauseLoadedCallbacks(src_callback_list);
		}
	}
	else if(pause)
	{
		pauseLoadedCallbacks(src_callback_list);
	}

	LLLoadedCallbackEntry* entryp = new LLLoadedCallbackEntry(loaded_callback, discard_level, keep_imageraw, userdata, src_callback_list, this, pause);
	mLoadedCallbackList.push_back(entryp);	

	mNeedsAux |= needs_aux;
	if(keep_imageraw)
	{
		mSaveRawImage = TRUE;
	}
	if (mNeedsAux && mAuxRawImage.isNull() && getDiscardLevel() >= 0)
	{
		if(mHasAux)
		{
			//trigger a refetch
			forceToRefetchTexture();
		}
		else
		{
			// We need aux data, but we've already loaded the image, and it didn't have any
			LL_WARNS() << "No aux data available for callback for image:" << getID() << LL_ENDL;
		}
	}
	mLastCallBackActiveTime = sCurrentTime ;
        mLastReferencedSavedRawImageTime = sCurrentTime;
}

void LLViewerFetchedTexture::clearCallbackEntryList()
{
	if(mLoadedCallbackList.empty())
	{
		return;
	}

	for(callback_list_t::iterator iter = mLoadedCallbackList.begin();
			iter != mLoadedCallbackList.end(); )
	{
		LLLoadedCallbackEntry *entryp = *iter;
			
		// We never finished loading the image.  Indicate failure.
		// Note: this allows mLoadedCallbackUserData to be cleaned up.
		entryp->mCallback(FALSE, this, NULL, NULL, 0, TRUE, entryp->mUserData);
		iter = mLoadedCallbackList.erase(iter);
		delete entryp;
	}
	gTextureList.mCallbackList.erase(this);
		
	mLoadedCallbackDesiredDiscardLevel = S8_MAX;
	if(needsToSaveRawImage())
	{
		destroySavedRawImage();
	}

	return;
}

void LLViewerFetchedTexture::deleteCallbackEntry(const LLLoadedCallbackEntry::source_callback_list_t* callback_list)
{
	if(mLoadedCallbackList.empty() || !callback_list)
	{
		return;
	}

	S32 desired_discard = S8_MAX;
	S32 desired_raw_discard = INVALID_DISCARD_LEVEL;
	for(callback_list_t::iterator iter = mLoadedCallbackList.begin();
			iter != mLoadedCallbackList.end(); )
	{
		LLLoadedCallbackEntry *entryp = *iter;
		if(entryp->mSourceCallbackList == callback_list)
		{
			// We never finished loading the image.  Indicate failure.
			// Note: this allows mLoadedCallbackUserData to be cleaned up.
			entryp->mCallback(FALSE, this, NULL, NULL, 0, TRUE, entryp->mUserData);
			iter = mLoadedCallbackList.erase(iter);
			delete entryp;
		}
		else
		{
			++iter;

			desired_discard = llmin(desired_discard, entryp->mDesiredDiscard);
			if(entryp->mNeedsImageRaw)
			{
				desired_raw_discard = llmin(desired_raw_discard, entryp->mDesiredDiscard);
			}
		}
	}

	mLoadedCallbackDesiredDiscardLevel = desired_discard;
	if (mLoadedCallbackList.empty())
	{
		// If we have no callbacks, take us off of the image callback list.
		gTextureList.mCallbackList.erase(this);
		
		if(needsToSaveRawImage())
		{
			destroySavedRawImage();
		}
	}
	else if(needsToSaveRawImage() && mBoostLevel != LLGLTexture::BOOST_PREVIEW)
	{
		if(desired_raw_discard != INVALID_DISCARD_LEVEL)
		{
			mDesiredSavedRawDiscardLevel = desired_raw_discard;
		}
		else
		{
			destroySavedRawImage();
		}
	}
}

void LLViewerFetchedTexture::unpauseLoadedCallbacks(const LLLoadedCallbackEntry::source_callback_list_t* callback_list)
{
	if(!callback_list)
{
		mPauseLoadedCallBacks = FALSE;
		return;
	}

	BOOL need_raw = FALSE;
	for(callback_list_t::iterator iter = mLoadedCallbackList.begin();
			iter != mLoadedCallbackList.end(); )
	{
		LLLoadedCallbackEntry *entryp = *iter++;
		if(entryp->mSourceCallbackList == callback_list)
		{
			entryp->mPaused = FALSE;
			if(entryp->mNeedsImageRaw)
			{
				need_raw = TRUE;
			}
		}
	}
	mPauseLoadedCallBacks = FALSE ;
	mLastCallBackActiveTime = sCurrentTime ;
	mForceCallbackFetch = TRUE;
	if(need_raw)
	{
		mSaveRawImage = TRUE;
	}
}

void LLViewerFetchedTexture::pauseLoadedCallbacks(const LLLoadedCallbackEntry::source_callback_list_t* callback_list)
{
	if(!callback_list)
{
		return;
	}

	bool paused = true;

	for(callback_list_t::iterator iter = mLoadedCallbackList.begin();
			iter != mLoadedCallbackList.end(); )
	{
		LLLoadedCallbackEntry *entryp = *iter++;
		if(entryp->mSourceCallbackList == callback_list)
		{
			entryp->mPaused = TRUE;
		}
		else if(!entryp->mPaused)
		{
			paused = false;
		}
	}

	if(paused)
	{
		mPauseLoadedCallBacks = TRUE;//when set, loaded callback is paused.
		resetTextureStats();
		mSaveRawImage = FALSE;
	}
}

bool LLViewerFetchedTexture::doLoadedCallbacks()
{
    LL_PROFILE_ZONE_SCOPED_CATEGORY_TEXTURE;
	static const F32 MAX_INACTIVE_TIME = 900.f ; //seconds
	static const F32 MAX_IDLE_WAIT_TIME = 5.f ; //seconds

	if (mNeedsCreateTexture)
	{
		return false;
	}
	if(mPauseLoadedCallBacks)
	{
		destroyRawImage();
		return false; //paused
	}	
	if(sCurrentTime - mLastCallBackActiveTime > MAX_INACTIVE_TIME && !mIsFetching)
	{
		if (mFTType == FTT_SERVER_BAKE)
		{
			//output some debug info
			LL_INFOS() << "baked texture: " << mID << "clears all call backs due to inactivity." << LL_ENDL;
			LL_INFOS() << mUrl << LL_ENDL;
			LL_INFOS() << "current discard: " << getDiscardLevel() << " current discard for fetch: " << getCurrentDiscardLevelForFetching() <<
				" Desired discard: " << getDesiredDiscardLevel() << "decode Pri: " << mMaxVirtualSize << LL_ENDL;
		}

		clearCallbackEntryList() ; //remove all callbacks.
		return false ;
	}

	bool res = false;
	
	if (isMissingAsset())
	{
		if (mFTType == FTT_SERVER_BAKE)
		{
			//output some debug info
			LL_INFOS() << "baked texture: " << mID << "is missing." << LL_ENDL;
			LL_INFOS() << mUrl << LL_ENDL;
		}

		for(callback_list_t::iterator iter = mLoadedCallbackList.begin();
			iter != mLoadedCallbackList.end(); )
		{
			LLLoadedCallbackEntry *entryp = *iter++;
			// We never finished loading the image.  Indicate failure.
			// Note: this allows mLoadedCallbackUserData to be cleaned up.
			entryp->mCallback(FALSE, this, NULL, NULL, 0, TRUE, entryp->mUserData);
			delete entryp;
		}
		mLoadedCallbackList.clear();

		// Remove ourself from the global list of textures with callbacks
		gTextureList.mCallbackList.erase(this);
		return false;
	}	

	S32 gl_discard = getDiscardLevel();

	// If we don't have a legit GL image, set it to be lower than the worst discard level
	if (gl_discard == -1)
	{
		gl_discard = MAX_DISCARD_LEVEL + 1;
	}

	//
	// Determine the quality levels of textures that we can provide to callbacks
	// and whether we need to do decompression/readback to get it
	//
	S32 current_raw_discard = MAX_DISCARD_LEVEL + 1; // We can always do a readback to get a raw discard
	S32 best_raw_discard = gl_discard;	// Current GL quality level
	S32 current_aux_discard = MAX_DISCARD_LEVEL + 1;
	S32 best_aux_discard = MAX_DISCARD_LEVEL + 1;

	if (mIsRawImageValid)
	{
		// If we have an existing raw image, we have a baseline for the raw and auxiliary quality levels.
		best_raw_discard = llmin(best_raw_discard, mRawDiscardLevel);
		best_aux_discard = llmin(best_aux_discard, mRawDiscardLevel); // We always decode the aux when we decode the base raw
		current_aux_discard = llmin(current_aux_discard, best_aux_discard);
	}
	else
	{
		// We have no data at all, we need to get it
		// Do this by forcing the best aux discard to be 0.
		best_aux_discard = 0;
	}


	//
	// See if any of the callbacks would actually run using the data that we can provide,
	// and also determine if we need to perform any readbacks or decodes.
	//
	bool run_gl_callbacks = false;
	bool run_raw_callbacks = false;
	bool need_readback = false;

	for(callback_list_t::iterator iter = mLoadedCallbackList.begin();
		iter != mLoadedCallbackList.end(); )
	{
		LLLoadedCallbackEntry *entryp = *iter++;
	
		if (entryp->mNeedsImageRaw)
		{
			if (mNeedsAux)
			{
				//
				// Need raw and auxiliary channels
				//
				if (entryp->mLastUsedDiscard > current_aux_discard)
				{
					// We have useful data, run the callbacks
					run_raw_callbacks = true;
				}
			}
			else
			{
				if (entryp->mLastUsedDiscard > current_raw_discard)
				{
					// We have useful data, just run the callbacks
					run_raw_callbacks = true;
				}
				else if (entryp->mLastUsedDiscard > best_raw_discard)
				{
					// We can readback data, and then run the callbacks
					need_readback = true;
					run_raw_callbacks = true;
				}
			}
		}
		else
		{
			// Needs just GL
			if (entryp->mLastUsedDiscard > gl_discard)
			{
				// We have enough data, run this callback requiring GL data
				run_gl_callbacks = true;
			}
		}
	}

	//
	// Do a readback if required, OR start off a texture decode
	//
	if (need_readback && (getMaxDiscardLevel() > gl_discard))
	{
		// Do a readback to get the GL data into the raw image
		// We have GL data.

		destroyRawImage();
		reloadRawImage(mLoadedCallbackDesiredDiscardLevel);
		llassert_always(mRawImage.notNull());
		llassert_always(!mNeedsAux || mAuxRawImage.notNull());
	}

	//
	// Run raw/auxiliary data callbacks
	//
	if (run_raw_callbacks && mIsRawImageValid && (mRawDiscardLevel <= getMaxDiscardLevel()))
	{
		// Do callbacks which require raw image data.
		//LL_INFOS() << "doLoadedCallbacks raw for " << getID() << LL_ENDL;

		// Call each party interested in the raw data.
		for(callback_list_t::iterator iter = mLoadedCallbackList.begin();
			iter != mLoadedCallbackList.end(); )
		{
			callback_list_t::iterator curiter = iter++;
			LLLoadedCallbackEntry *entryp = *curiter;
			if (entryp->mNeedsImageRaw && (entryp->mLastUsedDiscard > mRawDiscardLevel))
			{
				// If we've loaded all the data there is to load or we've loaded enough
				// to satisfy the interested party, then this is the last time that
				// we're going to call them.

				mLastCallBackActiveTime = sCurrentTime;
				//llassert_always(mRawImage.notNull());
				if(mNeedsAux && mAuxRawImage.isNull())
				{
					LL_WARNS() << "Raw Image with no Aux Data for callback" << LL_ENDL;
				}
				BOOL final = mRawDiscardLevel <= entryp->mDesiredDiscard ? TRUE : FALSE;
				//LL_INFOS() << "Running callback for " << getID() << LL_ENDL;
				//LL_INFOS() << mRawImage->getWidth() << "x" << mRawImage->getHeight() << LL_ENDL;
				entryp->mLastUsedDiscard = mRawDiscardLevel;
				entryp->mCallback(TRUE, this, mRawImage, mAuxRawImage, mRawDiscardLevel, final, entryp->mUserData);
				if (final)
				{
					iter = mLoadedCallbackList.erase(curiter);
					delete entryp;
				}
				res = true;
			}
		}
	}

	//
	// Run GL callbacks
	//
	if (run_gl_callbacks && (gl_discard <= getMaxDiscardLevel()))
	{
		//LL_INFOS() << "doLoadedCallbacks GL for " << getID() << LL_ENDL;

		// Call the callbacks interested in GL data.
		for(callback_list_t::iterator iter = mLoadedCallbackList.begin();
			iter != mLoadedCallbackList.end(); )
		{
			callback_list_t::iterator curiter = iter++;
			LLLoadedCallbackEntry *entryp = *curiter;
			if (!entryp->mNeedsImageRaw && (entryp->mLastUsedDiscard > gl_discard))
			{
				mLastCallBackActiveTime = sCurrentTime;
				BOOL final = gl_discard <= entryp->mDesiredDiscard ? TRUE : FALSE;
				entryp->mLastUsedDiscard = gl_discard;
				entryp->mCallback(TRUE, this, NULL, NULL, gl_discard, final, entryp->mUserData);
				if (final)
				{
					iter = mLoadedCallbackList.erase(curiter);
					delete entryp;
				}
				res = true;
			}
		}
	}

	// Done with any raw image data at this point (will be re-created if we still have callbacks)
	destroyRawImage();

	//
	// If we have no callbacks, take us off of the image callback list.
	//
	if (mLoadedCallbackList.empty())
	{
		gTextureList.mCallbackList.erase(this);
	}
	else if(!res && mForceCallbackFetch && sCurrentTime - mLastCallBackActiveTime > MAX_IDLE_WAIT_TIME && !mIsFetching)
	{
		//wait for long enough but no fetching request issued, force one.
		forceToRefetchTexture(mLoadedCallbackDesiredDiscardLevel, 5.f);
		mForceCallbackFetch = FALSE; //fire once.
	}

	return res;
}

//virtual
void LLViewerFetchedTexture::forceImmediateUpdate()
{
	//only immediately update a deleted texture which is now being re-used.
	if(!isDeleted())
	{
		return;
	}
	//if already called forceImmediateUpdate()
	if(mInImageList && mMaxVirtualSize == LLViewerFetchedTexture::sMaxVirtualSize)
	{
		return;
	}

	gTextureList.forceImmediateUpdate(this);
	return;
}

LLImageRaw* LLViewerFetchedTexture::reloadRawImage(S8 discard_level)
{
	llassert_always(mGLTexturep.notNull());
	llassert_always(discard_level >= 0);
	llassert_always(mComponents > 0);

	if (mRawImage.notNull())
	{
		//mRawImage is in use by somebody else, do not delete it.
		return NULL;
	}

	if(mSavedRawDiscardLevel >= 0 && mSavedRawDiscardLevel <= discard_level)
	{
		if (mSavedRawDiscardLevel != discard_level && mBoostLevel != BOOST_ICON)
		{
			mRawImage = new LLImageRaw(getWidth(discard_level), getHeight(discard_level), getComponents());
			mRawImage->copy(getSavedRawImage());
		}
		else
		{
			mRawImage = getSavedRawImage();
		}
		mRawDiscardLevel = discard_level;
	}
	else
	{		
		//force to fetch raw image again if cached raw image is not good enough.
		if(mCachedRawDiscardLevel > discard_level)
		{
			mRawImage = mCachedRawImage;
			mRawDiscardLevel = mCachedRawDiscardLevel;
		}
		else //cached raw image is good enough, copy it.
		{
			if(mCachedRawDiscardLevel != discard_level)
			{
				mRawImage = new LLImageRaw(getWidth(discard_level), getHeight(discard_level), getComponents());
				mRawImage->copy(mCachedRawImage);
			}
			else
			{
				mRawImage = mCachedRawImage;
			}
			mRawDiscardLevel = discard_level;
		}
	}
	mIsRawImageValid = TRUE;
	sRawCount++;	
	
	return mRawImage;
}

bool LLViewerFetchedTexture::needsToSaveRawImage()
{
	return mForceToSaveRawImage || mSaveRawImage;
}

void LLViewerFetchedTexture::destroyRawImage()
{	
    LL_PROFILE_ZONE_SCOPED_CATEGORY_TEXTURE;
	if (mAuxRawImage.notNull() && !needsToSaveRawImage())
	{
		sAuxCount--;
		mAuxRawImage = NULL;
	}

	if (mRawImage.notNull()) 
	{
		sRawCount--;		

		if(mIsRawImageValid)
		{
			if(needsToSaveRawImage())
			{
				saveRawImage();
			}		
			setCachedRawImage();
		}
		
		mRawImage = NULL;
	
		mIsRawImageValid = FALSE;
		mRawDiscardLevel = INVALID_DISCARD_LEVEL;
	}
}

//use the mCachedRawImage to (re)generate the gl texture.
//virtual
void LLViewerFetchedTexture::switchToCachedImage()
{
    LL_PROFILE_ZONE_SCOPED_CATEGORY_TEXTURE;
	if(mCachedRawImage.notNull() && 
        !mNeedsCreateTexture) // <--- texture creation is pending, don't step on it
	{
		mRawImage = mCachedRawImage;
						
		if (getComponents() != mRawImage->getComponents())
		{
			// We've changed the number of components, so we need to move any
			// objects using this pool to a different pool.
			mComponents = mRawImage->getComponents();
			mGLTexturep->setComponents(mComponents);
			gTextureList.dirtyImage(this);
		}

		mIsRawImageValid = TRUE;
		mRawDiscardLevel = mCachedRawDiscardLevel;

        scheduleCreateTexture();
	}
}

//cache the imageraw forcefully.
//virtual 
void LLViewerFetchedTexture::setCachedRawImage(S32 discard_level, LLImageRaw* imageraw) 
{
	if(imageraw != mRawImage.get())
    {
        if (mBoostLevel == LLGLTexture::BOOST_ICON)
        {
            S32 expected_width = mKnownDrawWidth > 0 ? mKnownDrawWidth : DEFAULT_ICON_DIMENTIONS;
            S32 expected_height = mKnownDrawHeight > 0 ? mKnownDrawHeight : DEFAULT_ICON_DIMENTIONS;
            if (mRawImage->getWidth() > expected_width || mRawImage->getHeight() > expected_height)
            {
                mCachedRawImage = new LLImageRaw(expected_width, expected_height, imageraw->getComponents());
                mCachedRawImage->copyScaled(imageraw);
            }
            else
            {
                mCachedRawImage = imageraw;
            }
        }
        else
        {
            mCachedRawImage = imageraw;
        }
		mCachedRawDiscardLevel = discard_level;
		mCachedRawImageReady = TRUE;
	}
}

void LLViewerFetchedTexture::setCachedRawImage()
{	
    LL_PROFILE_ZONE_SCOPED_CATEGORY_TEXTURE;
	if(mRawImage == mCachedRawImage)
	{
		return;
	}
	if(!mIsRawImageValid)
	{
		return;
	}

	if(mCachedRawImageReady)
	{
		return;
	}

	if(mCachedRawDiscardLevel < 0 || mCachedRawDiscardLevel > mRawDiscardLevel)
	{
		S32 i = 0;
		S32 w = mRawImage->getWidth();
		S32 h = mRawImage->getHeight();

		S32 max_size = MAX_CACHED_RAW_IMAGE_AREA;
		if(LLGLTexture::BOOST_TERRAIN == mBoostLevel)
		{
			max_size = MAX_CACHED_RAW_TERRAIN_IMAGE_AREA;
		}		
		if(mForSculpt)
		{
			max_size = MAX_CACHED_RAW_SCULPT_IMAGE_AREA;
			mCachedRawImageReady = !mRawDiscardLevel;
		}
		else
		{
			mCachedRawImageReady = (!mRawDiscardLevel || ((w * h) >= max_size));
		}

		while(((w >> i) * (h >> i)) > max_size)
		{
			++i;
		}
		
		if(i)
		{
			if(!(w >> i) || !(h >> i))
			{
				--i;
			}
			
			{
				//make a duplicate in case somebody else is using this raw image
				mRawImage = mRawImage->scaled(w >> i, h >> i);
			}
		}
		mCachedRawImage = mRawImage;
		mRawDiscardLevel += i;
		mCachedRawDiscardLevel = mRawDiscardLevel;			
	}
}

void LLViewerFetchedTexture::checkCachedRawSculptImage()
{
	if(mCachedRawImageReady && mCachedRawDiscardLevel > 0)
	{
		if(getDiscardLevel() != 0)
		{
			mCachedRawImageReady = FALSE;
		}
		else if(isForSculptOnly())
		{
			resetTextureStats(); //do not update this image any more.
		}
	}
}

void LLViewerFetchedTexture::saveRawImage() 
{
    LL_PROFILE_ZONE_SCOPED_CATEGORY_TEXTURE;
	if(mRawImage.isNull() || mRawImage == mSavedRawImage || (mSavedRawDiscardLevel >= 0 && mSavedRawDiscardLevel <= mRawDiscardLevel))
	{
		return;
	}

	mSavedRawDiscardLevel = mRawDiscardLevel;
    if (mBoostLevel == LLGLTexture::BOOST_ICON)
    {
        S32 expected_width = mKnownDrawWidth > 0 ? mKnownDrawWidth : DEFAULT_ICON_DIMENTIONS;
        S32 expected_height = mKnownDrawHeight > 0 ? mKnownDrawHeight : DEFAULT_ICON_DIMENTIONS;
        if (mRawImage->getWidth() > expected_width || mRawImage->getHeight() > expected_height)
        {
            mSavedRawImage = new LLImageRaw(expected_width, expected_height, mRawImage->getComponents());
            mSavedRawImage->copyScaled(mRawImage);
        }
        else
        {
            mSavedRawImage = new LLImageRaw(mRawImage->getData(), mRawImage->getWidth(), mRawImage->getHeight(), mRawImage->getComponents());
        }
    }
    else
    {
        mSavedRawImage = new LLImageRaw(mRawImage->getData(), mRawImage->getWidth(), mRawImage->getHeight(), mRawImage->getComponents());
    }

	if(mForceToSaveRawImage && mSavedRawDiscardLevel <= mDesiredSavedRawDiscardLevel)
	{
		mForceToSaveRawImage = FALSE;
	}

	mLastReferencedSavedRawImageTime = sCurrentTime;
}

//force to refetch the texture to the discard level 
void LLViewerFetchedTexture::forceToRefetchTexture(S32 desired_discard, F32 kept_time)
{
	if(mForceToSaveRawImage)
	{
		desired_discard = llmin(desired_discard, mDesiredSavedRawDiscardLevel);
		kept_time = llmax(kept_time, mKeptSavedRawImageTime);
	}

	//trigger a new fetch.
	mForceToSaveRawImage = TRUE ;
	mDesiredSavedRawDiscardLevel = desired_discard ;
	mKeptSavedRawImageTime = kept_time ;
	mLastReferencedSavedRawImageTime = sCurrentTime ;
	mSavedRawImage = NULL ;
	mSavedRawDiscardLevel = -1 ;
}

void LLViewerFetchedTexture::forceToSaveRawImage(S32 desired_discard, F32 kept_time) 
{ 
	mKeptSavedRawImageTime = kept_time;
	mLastReferencedSavedRawImageTime = sCurrentTime;

	if(mSavedRawDiscardLevel > -1 && mSavedRawDiscardLevel <= desired_discard)
	{
		return; //raw imge is ready.
	}

	if(!mForceToSaveRawImage || mDesiredSavedRawDiscardLevel < 0 || mDesiredSavedRawDiscardLevel > desired_discard)
	{
		mForceToSaveRawImage = TRUE;
		mDesiredSavedRawDiscardLevel = desired_discard;
	
		//copy from the cached raw image if exists.
		if(mCachedRawImage.notNull() && mRawImage.isNull() )
		{
			mRawImage = mCachedRawImage;
			mRawDiscardLevel = mCachedRawDiscardLevel;

			saveRawImage();

			mRawImage = NULL;
			mRawDiscardLevel = INVALID_DISCARD_LEVEL;
		}		
	}
}
void LLViewerFetchedTexture::destroySavedRawImage()
{
	if(mLastReferencedSavedRawImageTime < mKeptSavedRawImageTime)
	{
		return; //keep the saved raw image.
	}

	mForceToSaveRawImage  = FALSE;
	mSaveRawImage = FALSE;

	clearCallbackEntryList();
	
	mSavedRawImage = NULL ;
	mForceToSaveRawImage  = FALSE ;
	mSaveRawImage = FALSE ;
	mSavedRawDiscardLevel = -1 ;
	mDesiredSavedRawDiscardLevel = -1 ;
	mLastReferencedSavedRawImageTime = 0.0f ;
	mKeptSavedRawImageTime = 0.f ;
	
	if(mAuxRawImage.notNull())
	{
		sAuxCount--;
		mAuxRawImage = NULL;
	}
}

LLImageRaw* LLViewerFetchedTexture::getSavedRawImage() 
{
	mLastReferencedSavedRawImageTime = sCurrentTime;

	return mSavedRawImage;
}
	
BOOL LLViewerFetchedTexture::hasSavedRawImage() const
{
	return mSavedRawImage.notNull();
}
	
F32 LLViewerFetchedTexture::getElapsedLastReferencedSavedRawImageTime() const
{ 
	return sCurrentTime - mLastReferencedSavedRawImageTime;
}

//----------------------------------------------------------------------------------------------
//end of LLViewerFetchedTexture
//----------------------------------------------------------------------------------------------

//----------------------------------------------------------------------------------------------
//start of LLViewerLODTexture
//----------------------------------------------------------------------------------------------
LLViewerLODTexture::LLViewerLODTexture(const LLUUID& id, FTType f_type, const LLHost& host, BOOL usemipmaps)
	: LLViewerFetchedTexture(id, f_type, host, usemipmaps)
{
	init(TRUE);
}

LLViewerLODTexture::LLViewerLODTexture(const std::string& url, FTType f_type, const LLUUID& id, BOOL usemipmaps)
	: LLViewerFetchedTexture(url, f_type, id, usemipmaps)
{
	init(TRUE);
}

void LLViewerLODTexture::init(bool firstinit)
{
	mTexelsPerImage = 64.f*64.f;
	mDiscardVirtualSize = 0.f;
	mCalculatedDiscardLevel = -1.f;
}

//virtual 
S8 LLViewerLODTexture::getType() const
{
	return LLViewerTexture::LOD_TEXTURE;
}

bool LLViewerLODTexture::isUpdateFrozen()
{
	return LLViewerTexture::sFreezeImageUpdates;
}

// This is gauranteed to get called periodically for every texture
//virtual
void LLViewerLODTexture::processTextureStats()
{
    LL_PROFILE_ZONE_SCOPED_CATEGORY_TEXTURE;
	updateVirtualSize();
	
	static LLCachedControl<bool> textures_fullres(gSavedSettings,"TextureLoadFullRes", false);
	
	if (textures_fullres)
	{
		mDesiredDiscardLevel = 0;
	}
	// Generate the request priority and render priority
	else if (mDontDiscard || !mUseMipMaps)
	{
		mDesiredDiscardLevel = 0;
		if (mFullWidth > MAX_IMAGE_SIZE_DEFAULT || mFullHeight > MAX_IMAGE_SIZE_DEFAULT)
			mDesiredDiscardLevel = 1; // MAX_IMAGE_SIZE_DEFAULT = 1024 and max size ever is 2048
	}
	else if (mBoostLevel < LLGLTexture::BOOST_HIGH && mMaxVirtualSize <= 10.f)
	{
		// If the image has not been significantly visible in a while, we don't want it
		mDesiredDiscardLevel = llmin(mMinDesiredDiscardLevel, (S8)(MAX_DISCARD_LEVEL + 1));
	}
	else if (!mFullWidth  || !mFullHeight)
	{
		mDesiredDiscardLevel = 	getMaxDiscardLevel();
	}
    else
    {
        //static const F64 log_2 = log(2.0);
        static const F64 log_4 = log(4.0);

        F32 discard_level = 0.f;

        // If we know the output width and height, we can force the discard
        // level to the correct value, and thus not decode more texture
        // data than we need to.
        if (mKnownDrawWidth && mKnownDrawHeight)
        {
            S32 draw_texels = mKnownDrawWidth * mKnownDrawHeight;
            draw_texels = llclamp(draw_texels, MIN_IMAGE_AREA, MAX_IMAGE_AREA);

            // Use log_4 because we're in square-pixel space, so an image
            // with twice the width and twice the height will have mTexelsPerImage
            // 4 * draw_size
            discard_level = (F32)(log(mTexelsPerImage / draw_texels) / log_4);
        }
        else
        {
            // Calculate the required scale factor of the image using pixels per texel
            discard_level = (F32)(log(mTexelsPerImage / mMaxVirtualSize) / log_4);
            mDiscardVirtualSize = mMaxVirtualSize;
            mCalculatedDiscardLevel = discard_level;
        }
        if (mBoostLevel < LLGLTexture::BOOST_SCULPTED)
        {
            discard_level *= sDesiredDiscardScale; // scale (default 1.1f)
        }
        discard_level = floorf(discard_level);

        F32 min_discard = 0.f;
        U32 desired_size = MAX_IMAGE_SIZE_DEFAULT; // MAX_IMAGE_SIZE_DEFAULT = 1024 and max size ever is 2048
        if (mBoostLevel <= LLGLTexture::BOOST_SCULPTED)
        {
            desired_size = DESIRED_NORMAL_TEXTURE_SIZE;
        }
        if (mFullWidth > desired_size || mFullHeight > desired_size)
            min_discard = 1.f;

        discard_level = llclamp(discard_level, min_discard, (F32)MAX_DISCARD_LEVEL);

        // Can't go higher than the max discard level
        mDesiredDiscardLevel = llmin(getMaxDiscardLevel() + 1, (S32)discard_level);
        // Clamp to min desired discard
        mDesiredDiscardLevel = llmin(mMinDesiredDiscardLevel, mDesiredDiscardLevel);

        //
        // At this point we've calculated the quality level that we want,
        // if possible.  Now we check to see if we have it, and take the
        // proper action if we don't.
        //

        S32 current_discard = getDiscardLevel();
        if (mBoostLevel < LLGLTexture::BOOST_SCULPTED && current_discard >= 0)
        {
            if (current_discard < (mDesiredDiscardLevel-1) && !mForceToSaveRawImage)
            { // should scale down
                scaleDown();
            }
        }

		if (isUpdateFrozen() // we are out of memory and nearing max allowed bias
			&& mBoostLevel < LLGLTexture::BOOST_SCULPTED
			&& mDesiredDiscardLevel < current_discard)
		{
			// stop requesting more
			mDesiredDiscardLevel = current_discard;
		}
	}

	if(mForceToSaveRawImage && mDesiredSavedRawDiscardLevel >= 0)
	{
		mDesiredDiscardLevel = llmin(mDesiredDiscardLevel, (S8)mDesiredSavedRawDiscardLevel);
	}

    // decay max virtual size over time
    mMaxVirtualSize *= 0.8f;

    // selection manager will immediately reset BOOST_SELECTED but never unsets it
    // unset it immediately after we consume it
    if (getBoostLevel() == BOOST_SELECTED)
    {
        setBoostLevel(BOOST_NONE);
    }
}

bool LLViewerLODTexture::scaleDown()
{
	if(hasGLTexture() && mCachedRawDiscardLevel > getDiscardLevel())
	{		
		switchToCachedImage();	

		LLTexturePipelineTester* tester = (LLTexturePipelineTester*)LLMetricPerformanceTesterBasic::getTester(sTesterName);
		if (tester)
		{
			tester->setStablizingTime();
		}

		return true;
	}
	return false;
}
//----------------------------------------------------------------------------------------------
//end of LLViewerLODTexture
//----------------------------------------------------------------------------------------------

//----------------------------------------------------------------------------------------------
//start of LLViewerMediaTexture
//----------------------------------------------------------------------------------------------
//static
void LLViewerMediaTexture::updateClass()
{
    LL_PROFILE_ZONE_SCOPED_CATEGORY_TEXTURE;
	static const F32 MAX_INACTIVE_TIME = 30.f;

#if 0
	//force to play media.
	gSavedSettings.setBOOL("AudioStreamingMedia", true);
#endif

	for(media_map_t::iterator iter = sMediaMap.begin(); iter != sMediaMap.end(); )
	{
		LLViewerMediaTexture* mediap = iter->second;	
		
		if(mediap->getNumRefs() == 1) //one reference by sMediaMap
		{
			//
			//Note: delay some time to delete the media textures to stop endlessly creating and immediately removing media texture.
			//
			if(mediap->getLastReferencedTimer()->getElapsedTimeF32() > MAX_INACTIVE_TIME)
			{
				media_map_t::iterator cur = iter++;
				sMediaMap.erase(cur);
				continue;
			}
		}
		++iter;
	}
}

//static 
void LLViewerMediaTexture::removeMediaImplFromTexture(const LLUUID& media_id) 
{
	LLViewerMediaTexture* media_tex = findMediaTexture(media_id);
	if(media_tex)
	{
		media_tex->invalidateMediaImpl();
	}
}

//static
void LLViewerMediaTexture::cleanUpClass()
{
	sMediaMap.clear();
}

//static
LLViewerMediaTexture* LLViewerMediaTexture::findMediaTexture(const LLUUID& media_id)
{
	media_map_t::iterator iter = sMediaMap.find(media_id);
	if(iter == sMediaMap.end())
	{
		return NULL;
	}

	LLViewerMediaTexture* media_tex = iter->second;
	media_tex->setMediaImpl();
	media_tex->getLastReferencedTimer()->reset();

	return media_tex;
}

LLViewerMediaTexture::LLViewerMediaTexture(const LLUUID& id, BOOL usemipmaps, LLImageGL* gl_image) 
	: LLViewerTexture(id, usemipmaps),
	mMediaImplp(NULL),
	mUpdateVirtualSizeTime(0)
{
	sMediaMap.insert(std::make_pair(id, this));

	mGLTexturep = gl_image;

	if(mGLTexturep.isNull())
	{
		generateGLTexture();
	}

	mGLTexturep->setAllowCompression(false);

	mGLTexturep->setNeedsAlphaAndPickMask(FALSE);

	mIsPlaying = FALSE;

	setMediaImpl();

	setCategory(LLGLTexture::MEDIA);
	
	LLViewerTexture* tex = gTextureList.findImage(mID, TEX_LIST_STANDARD);
	if(tex) //this media is a parcel media for tex.
	{
		tex->setParcelMedia(this);
	}
}

//virtual 
LLViewerMediaTexture::~LLViewerMediaTexture() 
{	
	LLViewerTexture* tex = gTextureList.findImage(mID, TEX_LIST_STANDARD);
	if(tex) //this media is a parcel media for tex.
	{
		tex->setParcelMedia(NULL);
	}
}

void LLViewerMediaTexture::reinit(BOOL usemipmaps /* = TRUE */)
{
	llassert(mGLTexturep.notNull());

	mUseMipMaps = usemipmaps;
	getLastReferencedTimer()->reset();
	mGLTexturep->setUseMipMaps(mUseMipMaps);
	mGLTexturep->setNeedsAlphaAndPickMask(FALSE);
}

void LLViewerMediaTexture::setUseMipMaps(BOOL mipmap) 
{
	mUseMipMaps = mipmap;

	if(mGLTexturep.notNull())
	{
		mGLTexturep->setUseMipMaps(mipmap);
	}
}

//virtual 
S8 LLViewerMediaTexture::getType() const
{
	return LLViewerTexture::MEDIA_TEXTURE;
}

void LLViewerMediaTexture::invalidateMediaImpl() 
{
	mMediaImplp = NULL;
}

void LLViewerMediaTexture::setMediaImpl()
{
	if(!mMediaImplp)
	{
		mMediaImplp = LLViewerMedia::getInstance()->getMediaImplFromTextureID(mID);
	}
}

//return true if all faces to reference to this media texture are found
//Note: mMediaFaceList is valid only for the current instant 
//      because it does not check the face validity after the current frame.
BOOL LLViewerMediaTexture::findFaces()
{	
	mMediaFaceList.clear();

	BOOL ret = TRUE;
	
	LLViewerTexture* tex = gTextureList.findImage(mID, TEX_LIST_STANDARD);
	if(tex) //this media is a parcel media for tex.
	{
		for (U32 ch = 0; ch < LLRender::NUM_TEXTURE_CHANNELS; ++ch)
		{
			const ll_face_list_t* face_list = tex->getFaceList(ch);
			U32 end = tex->getNumFaces(ch);
		for(U32 i = 0; i < end; i++)
		{
			if ((*face_list)[i]->isMediaAllowed())
			{
				mMediaFaceList.push_back((*face_list)[i]);
			}
		}
	}
	}
	
	if(!mMediaImplp)
	{
		return TRUE; 
	}

	//for media on a face.
	const std::list< LLVOVolume* >* obj_list = mMediaImplp->getObjectList();
	std::list< LLVOVolume* >::const_iterator iter = obj_list->begin();
	for(; iter != obj_list->end(); ++iter)
	{
		LLVOVolume* obj = *iter;
        if (obj->isDead())
        {
            // Isn't supposed to happen, objects are supposed to detach
            // themselves on markDead()
            // If this happens, viewer is likely to crash
            llassert(0);
            LL_WARNS() << "Dead object in mMediaImplp's object list" << LL_ENDL;
            ret = FALSE;
            continue;
        }

        if (obj->mDrawable.isNull() || obj->mDrawable->isDead())
        {
            ret = FALSE;
            continue;
        }

		S32 face_id = -1;
		S32 num_faces = obj->mDrawable->getNumFaces();
		while((face_id = obj->getFaceIndexWithMediaImpl(mMediaImplp, face_id)) > -1 && face_id < num_faces)
		{
			LLFace* facep = obj->mDrawable->getFace(face_id);
			if(facep)
			{
				mMediaFaceList.push_back(facep);
			}
			else
			{
				ret = FALSE;
			}
		}
	}

	return ret;
}

void LLViewerMediaTexture::initVirtualSize()
{
	if(mIsPlaying)
	{
		return;
	}

	findFaces();
	for(std::list< LLFace* >::iterator iter = mMediaFaceList.begin(); iter!= mMediaFaceList.end(); ++iter)
	{
		addTextureStats((*iter)->getVirtualSize());
	}
}

void LLViewerMediaTexture::addMediaToFace(LLFace* facep) 
{
	if(facep)
	{
		facep->setHasMedia(true);
	}
	if(!mIsPlaying)
	{
		return; //no need to add the face because the media is not in playing.
	}

	switchTexture(LLRender::DIFFUSE_MAP, facep);
}
	
void LLViewerMediaTexture::removeMediaFromFace(LLFace* facep) 
{
	if(!facep)
	{
		return;
	}
	facep->setHasMedia(false);

	if(!mIsPlaying)
	{
		return; //no need to remove the face because the media is not in playing.
	}	

	mIsPlaying = FALSE; //set to remove the media from the face.
	switchTexture(LLRender::DIFFUSE_MAP, facep);
	mIsPlaying = TRUE; //set the flag back.

	if(getTotalNumFaces() < 1) //no face referencing to this media
	{
		stopPlaying();
	}
}

//virtual 
void LLViewerMediaTexture::addFace(U32 ch, LLFace* facep) 
{
	LLViewerTexture::addFace(ch, facep);

	const LLTextureEntry* te = facep->getTextureEntry();
	if(te && te->getID().notNull())
	{
		LLViewerTexture* tex = gTextureList.findImage(te->getID(), TEX_LIST_STANDARD);
		if(tex)
		{
// [SL:KB] - Patch: Render-TextureToggle (Catznip-5.2)
			// See LLViewerMediaTexture::removeFace()
			if (facep->isDefaultTexture(ch))
			{
				return;
			}
// [/SL:KB]

			mTextureList.push_back(tex);//increase the reference number by one for tex to avoid deleting it.
			return;
		}
	}

	//check if it is a parcel media
	if(facep->getTexture() && facep->getTexture() != this && facep->getTexture()->getID() == mID)
	{
		mTextureList.push_back(facep->getTexture()); //a parcel media.
		return;
	}
	
	if(te && te->getID().notNull()) //should have a texture
	{
		LL_ERRS() << "The face does not have a valid texture before media texture." << LL_ENDL;
	}
}

//virtual 
//void LLViewerMediaTexture::removeFace(U32 ch, LLFace* facep) 
// [SL:KB] - Patch: Render-TextureToggle (Catznip-5.2)
void LLViewerMediaTexture::removeFace(U32 channel, LLFace* facep) 
// [/SL:KB]
{
// [SL:KB] - Patch: Render-TextureToggle (Catznip-5.2)
	LLViewerTexture::removeFace(channel, facep);
// [/SL:KB]
//	LLViewerTexture::removeFace(ch, facep);

	const LLTextureEntry* te = facep->getTextureEntry();
	if(te && te->getID().notNull())
	{
		LLViewerTexture* tex = gTextureList.findImage(te->getID(), TEX_LIST_STANDARD);
		if(tex)
		{
			for(std::list< LLPointer<LLViewerTexture> >::iterator iter = mTextureList.begin();
				iter != mTextureList.end(); ++iter)
			{
				if(*iter == tex)
				{
// [SL:KB] - Patch: Render-TextureToggle (Catznip-5.2)
					// Switching to the default texture results in clearing the media textures on all prims;
					// a side-effect is that we loose out on the reference to the original (non-media)
					// texture potentially letting it dissapear from memory if this was the only reference to it
					// (which is harmless, it just means we'll need to grab it from the cache or refetch it but
					// the LL - debug - code at the bottom of addFace/removeFace disagrees so we'll hang on
					// to it (and then block readding it a seond time higher up)
					if (facep->isDefaultTexture(channel))
					{
						return;
					}
// [/SL:KB]
					mTextureList.erase(iter); //decrease the reference number for tex by one.
					return;
				}
			}

			std::vector<const LLTextureEntry*> te_list;
			
			for (U32 ch = 0; ch < 3; ++ch)
			{
			//
			//we have some trouble here: the texture of the face is changed.
			//we need to find the former texture, and remove it from the list to avoid memory leaking.
				
				llassert(mNumFaces[ch] <= mFaceList[ch].size());

				for(U32 j = 0; j < mNumFaces[ch]; j++)
				{
					te_list.push_back(mFaceList[ch][j]->getTextureEntry());//all textures are in use.
				}
			}

			if (te_list.empty())
			{
				mTextureList.clear();
				return;
			}

			S32 end = te_list.size();

			for(std::list< LLPointer<LLViewerTexture> >::iterator iter = mTextureList.begin();
				iter != mTextureList.end(); ++iter)
			{
				S32 i = 0;

				for(i = 0; i < end; i++)
				{
					if(te_list[i] && te_list[i]->getID() == (*iter)->getID())//the texture is in use.
					{
						te_list[i] = NULL;
						break;
					}
				}
				if(i == end) //no hit for this texture, remove it.
				{
// [SL:KB] - Patch: Render-TextureToggle (Catznip-5.2)
					// See above
					if (facep->isDefaultTexture(channel))
					{
						return;
					}
// [/SL:KB]
					mTextureList.erase(iter); //decrease the reference number for tex by one.
					return;
				}
			}
		}
	}

	//check if it is a parcel media
	for(std::list< LLPointer<LLViewerTexture> >::iterator iter = mTextureList.begin();
				iter != mTextureList.end(); ++iter)
	{
		if((*iter)->getID() == mID)
		{
			mTextureList.erase(iter); //decrease the reference number for tex by one.
			return;
		}
	}

	if(te && te->getID().notNull()) //should have a texture but none found
	{
		LL_ERRS() << "mTextureList texture reference number is corrupted. Texture id: " << te->getID() << " List size: " << (U32)mTextureList.size() << LL_ENDL;
	}
}

void LLViewerMediaTexture::stopPlaying()
{
	// Don't stop the media impl playing here -- this breaks non-inworld media (login screen, search, and media browser).
//	if(mMediaImplp)
//	{
//		mMediaImplp->stop();
//	}
	mIsPlaying = FALSE;			
}

void LLViewerMediaTexture::switchTexture(U32 ch, LLFace* facep)
{
	if(facep)
	{
		//check if another media is playing on this face.
		if(facep->getTexture() && facep->getTexture() != this 
			&& facep->getTexture()->getType() == LLViewerTexture::MEDIA_TEXTURE)
		{
			if(mID == facep->getTexture()->getID()) //this is a parcel media
			{
				return; //let the prim media win.
			}
		}

		if(mIsPlaying) //old textures switch to the media texture
		{
			facep->switchTexture(ch, this);
		}
		else //switch to old textures.
		{
			const LLTextureEntry* te = facep->getTextureEntry();
			if(te)
			{
				LLViewerTexture* tex = te->getID().notNull() ? gTextureList.findImage(te->getID(), TEX_LIST_STANDARD) : NULL;
				if(!tex && te->getID() != mID)//try parcel media.
				{
					tex = gTextureList.findImage(mID, TEX_LIST_STANDARD);
				}
				if(!tex)
				{
					tex = LLViewerFetchedTexture::sDefaultImagep;
				}
				facep->switchTexture(ch, tex);
			}
		}
	}
}

void LLViewerMediaTexture::setPlaying(BOOL playing) 
{
	if(!mMediaImplp)
	{
		return; 
	}
	if(!playing && !mIsPlaying)
	{
		return; //media is already off
	}

	if(playing == mIsPlaying && !mMediaImplp->isUpdated())
	{
		return; //nothing has changed since last time.
	}	

	mIsPlaying = playing;
	if(mIsPlaying) //is about to play this media
	{
		if(findFaces())
		{
			//about to update all faces.
			mMediaImplp->setUpdated(FALSE);
		}

		if(mMediaFaceList.empty())//no face pointing to this media
		{
			stopPlaying();
			return;
		}

		for(std::list< LLFace* >::iterator iter = mMediaFaceList.begin(); iter!= mMediaFaceList.end(); ++iter)
		{
			switchTexture(LLRender::DIFFUSE_MAP, *iter);
		}
	}
	else //stop playing this media
	{
		U32 ch = LLRender::DIFFUSE_MAP;
		
		llassert(mNumFaces[ch] <= mFaceList[ch].size());
		for(U32 i = mNumFaces[ch]; i; i--)
		{
			switchTexture(ch, mFaceList[ch][i - 1]); //current face could be removed in this function.
		}
	}
	return;
}

//virtual 
F32 LLViewerMediaTexture::getMaxVirtualSize() 
{	
	if(LLFrameTimer::getFrameCount() == mUpdateVirtualSizeTime)
	{
		return mMaxVirtualSize;
	}
	mUpdateVirtualSizeTime = LLFrameTimer::getFrameCount();

	if(!mMaxVirtualSizeResetCounter)
	{
		addTextureStats(0.f, FALSE);//reset
	}

	if(mIsPlaying) //media is playing
	{
		for (U32 ch = 0; ch < LLRender::NUM_TEXTURE_CHANNELS; ++ch)
		{
			llassert(mNumFaces[ch] <= mFaceList[ch].size());
			for(U32 i = 0; i < mNumFaces[ch]; i++)
			{
				LLFace* facep = mFaceList[ch][i];
			if(facep->getDrawable()->isRecentlyVisible())
			{
				addTextureStats(facep->getVirtualSize());
			}
		}		
	}
	}
	else //media is not in playing
	{
		findFaces();
	
		if(!mMediaFaceList.empty())
		{
			for(std::list< LLFace* >::iterator iter = mMediaFaceList.begin(); iter!= mMediaFaceList.end(); ++iter)
			{
				LLFace* facep = *iter;
				if(facep->getDrawable()->isRecentlyVisible())
				{
					addTextureStats(facep->getVirtualSize());
				}
			}
		}
	}

	if(mMaxVirtualSizeResetCounter > 0)
	{
		mMaxVirtualSizeResetCounter--;
	}
	reorganizeFaceList();
	reorganizeVolumeList();

	return mMaxVirtualSize;
}
//----------------------------------------------------------------------------------------------
//end of LLViewerMediaTexture
//----------------------------------------------------------------------------------------------

//----------------------------------------------------------------------------------------------
//start of LLTexturePipelineTester
//----------------------------------------------------------------------------------------------
LLTexturePipelineTester::LLTexturePipelineTester() : LLMetricPerformanceTesterWithSession(sTesterName) 
{
	addMetric("TotalBytesLoaded");
	addMetric("TotalBytesLoadedFromCache");
	addMetric("TotalBytesLoadedForLargeImage");
	addMetric("TotalBytesLoadedForSculpties");
	addMetric("StartFetchingTime");
	addMetric("TotalGrayTime");
	addMetric("TotalStablizingTime");
	addMetric("StartTimeLoadingSculpties");
	addMetric("EndTimeLoadingSculpties");

	addMetric("Time");
	addMetric("TotalBytesBound");
	addMetric("TotalBytesBoundForLargeImage");
	addMetric("PercentageBytesBound");
	
	mTotalBytesLoaded = (S32Bytes)0;
	mTotalBytesLoadedFromCache = (S32Bytes)0;	
	mTotalBytesLoadedForLargeImage = (S32Bytes)0;
	mTotalBytesLoadedForSculpties = (S32Bytes)0;

	reset();
}

LLTexturePipelineTester::~LLTexturePipelineTester()
{
	LLViewerTextureManager::sTesterp = NULL;
}

void LLTexturePipelineTester::update()
{
	mLastTotalBytesUsed = mTotalBytesUsed;
	mLastTotalBytesUsedForLargeImage = mTotalBytesUsedForLargeImage;
	mTotalBytesUsed = (S32Bytes)0;
	mTotalBytesUsedForLargeImage = (S32Bytes)0;
	
	if(LLAppViewer::getTextureFetch()->getNumRequests() > 0) //fetching list is not empty
	{
		if(mPause)
		{
			//start a new fetching session
			reset();
			mStartFetchingTime = LLImageGL::sLastFrameTime;
			mPause = FALSE;
		}

		//update total gray time		
		if(mUsingDefaultTexture)
		{
			mUsingDefaultTexture = FALSE;
			mTotalGrayTime = LLImageGL::sLastFrameTime - mStartFetchingTime;		
		}

		//update the stablizing timer.
		updateStablizingTime();

		outputTestResults();
	}
	else if(!mPause)
	{
		//stop the current fetching session
		mPause = TRUE;
		outputTestResults();
		reset();
	}		
}
	
void LLTexturePipelineTester::reset() 
{
	mPause = TRUE;

	mUsingDefaultTexture = FALSE;
	mStartStablizingTime = 0.0f;
	mEndStablizingTime = 0.0f;

	mTotalBytesUsed = (S32Bytes)0;
	mTotalBytesUsedForLargeImage = (S32Bytes)0;
	mLastTotalBytesUsed = (S32Bytes)0;
	mLastTotalBytesUsedForLargeImage = (S32Bytes)0;
	
	mStartFetchingTime = 0.0f;
	
	mTotalGrayTime = 0.0f;
	mTotalStablizingTime = 0.0f;

	mStartTimeLoadingSculpties = 1.0f;
	mEndTimeLoadingSculpties = 0.0f;
}

//virtual 
void LLTexturePipelineTester::outputTestRecord(LLSD *sd) 
{	
	std::string currentLabel = getCurrentLabelName();
	(*sd)[currentLabel]["TotalBytesLoaded"]              = (LLSD::Integer)mTotalBytesLoaded.value();
	(*sd)[currentLabel]["TotalBytesLoadedFromCache"]     = (LLSD::Integer)mTotalBytesLoadedFromCache.value();
	(*sd)[currentLabel]["TotalBytesLoadedForLargeImage"] = (LLSD::Integer)mTotalBytesLoadedForLargeImage.value();
	(*sd)[currentLabel]["TotalBytesLoadedForSculpties"]  = (LLSD::Integer)mTotalBytesLoadedForSculpties.value();

	(*sd)[currentLabel]["StartFetchingTime"]             = (LLSD::Real)mStartFetchingTime;
	(*sd)[currentLabel]["TotalGrayTime"]                 = (LLSD::Real)mTotalGrayTime;
	(*sd)[currentLabel]["TotalStablizingTime"]           = (LLSD::Real)mTotalStablizingTime;

	(*sd)[currentLabel]["StartTimeLoadingSculpties"]     = (LLSD::Real)mStartTimeLoadingSculpties;
	(*sd)[currentLabel]["EndTimeLoadingSculpties"]       = (LLSD::Real)mEndTimeLoadingSculpties;

	(*sd)[currentLabel]["Time"]                          = LLImageGL::sLastFrameTime;
	(*sd)[currentLabel]["TotalBytesBound"]               = (LLSD::Integer)mLastTotalBytesUsed.value();
	(*sd)[currentLabel]["TotalBytesBoundForLargeImage"]  = (LLSD::Integer)mLastTotalBytesUsedForLargeImage.value();
	(*sd)[currentLabel]["PercentageBytesBound"]          = (LLSD::Real)(100.f * mLastTotalBytesUsed / mTotalBytesLoaded);
}

void LLTexturePipelineTester::updateTextureBindingStats(const LLViewerTexture* imagep) 
{
	U32Bytes mem_size = imagep->getTextureMemory();
	mTotalBytesUsed += mem_size; 

	if(MIN_LARGE_IMAGE_AREA <= (U32)(mem_size.value() / (U32)imagep->getComponents()))
	{
		mTotalBytesUsedForLargeImage += mem_size;
	}
}
	
void LLTexturePipelineTester::updateTextureLoadingStats(const LLViewerFetchedTexture* imagep, const LLImageRaw* raw_imagep, BOOL from_cache) 
{
	U32Bytes data_size = (U32Bytes)raw_imagep->getDataSize();
	mTotalBytesLoaded += data_size;

	if(from_cache)
	{
		mTotalBytesLoadedFromCache += data_size;
	}

	if(MIN_LARGE_IMAGE_AREA <= (U32)(data_size.value() / (U32)raw_imagep->getComponents()))
	{
		mTotalBytesLoadedForLargeImage += data_size;
	}

	if(imagep->forSculpt())
	{
		mTotalBytesLoadedForSculpties += data_size;

		if(mStartTimeLoadingSculpties > mEndTimeLoadingSculpties)
		{
			mStartTimeLoadingSculpties = LLImageGL::sLastFrameTime;
		}
		mEndTimeLoadingSculpties = LLImageGL::sLastFrameTime;
	}
}

void LLTexturePipelineTester::updateGrayTextureBinding()
{
	mUsingDefaultTexture = TRUE;
}

void LLTexturePipelineTester::setStablizingTime()
{
	if(mStartStablizingTime <= mStartFetchingTime)
	{
		mStartStablizingTime = LLImageGL::sLastFrameTime;
	}
	mEndStablizingTime = LLImageGL::sLastFrameTime;
}

void LLTexturePipelineTester::updateStablizingTime()
{
	if(mStartStablizingTime > mStartFetchingTime)
	{
		F32 t = mEndStablizingTime - mStartStablizingTime;

		if(t > F_ALMOST_ZERO && (t - mTotalStablizingTime) < F_ALMOST_ZERO)
		{
			//already stablized
			mTotalStablizingTime = LLImageGL::sLastFrameTime - mStartStablizingTime;

			//cancel the timer
			mStartStablizingTime = 0.f;
			mEndStablizingTime = 0.f;
		}
		else
		{
			mTotalStablizingTime = t;
		}
	}
	mTotalStablizingTime = 0.f;
}

//virtual 
void LLTexturePipelineTester::compareTestSessions(llofstream* os) 
{	
	LLTexturePipelineTester::LLTextureTestSession* base_sessionp = dynamic_cast<LLTexturePipelineTester::LLTextureTestSession*>(mBaseSessionp);
	LLTexturePipelineTester::LLTextureTestSession* current_sessionp = dynamic_cast<LLTexturePipelineTester::LLTextureTestSession*>(mCurrentSessionp);
	if(!base_sessionp || !current_sessionp)
	{
		LL_ERRS() << "type of test session does not match!" << LL_ENDL;
	}

	//compare and output the comparison
	*os << llformat("%s\n", getTesterName().c_str());
	*os << llformat("AggregateResults\n");

	compareTestResults(os, "TotalGrayTime", base_sessionp->mTotalGrayTime, current_sessionp->mTotalGrayTime);
	compareTestResults(os, "TotalStablizingTime", base_sessionp->mTotalStablizingTime, current_sessionp->mTotalStablizingTime);
	compareTestResults(os, "StartTimeLoadingSculpties", base_sessionp->mStartTimeLoadingSculpties, current_sessionp->mStartTimeLoadingSculpties);		
	compareTestResults(os, "TotalTimeLoadingSculpties", base_sessionp->mTotalTimeLoadingSculpties, current_sessionp->mTotalTimeLoadingSculpties);
	
	compareTestResults(os, "TotalBytesLoaded", base_sessionp->mTotalBytesLoaded, current_sessionp->mTotalBytesLoaded);
	compareTestResults(os, "TotalBytesLoadedFromCache", base_sessionp->mTotalBytesLoadedFromCache, current_sessionp->mTotalBytesLoadedFromCache);
	compareTestResults(os, "TotalBytesLoadedForLargeImage", base_sessionp->mTotalBytesLoadedForLargeImage, current_sessionp->mTotalBytesLoadedForLargeImage);
	compareTestResults(os, "TotalBytesLoadedForSculpties", base_sessionp->mTotalBytesLoadedForSculpties, current_sessionp->mTotalBytesLoadedForSculpties);
		
	*os << llformat("InstantResults\n");
	S32 size = llmin(base_sessionp->mInstantPerformanceListCounter, current_sessionp->mInstantPerformanceListCounter);
	for(S32 i = 0; i < size; i++)
	{
		*os << llformat("Time(B-T)-%.4f-%.4f\n", base_sessionp->mInstantPerformanceList[i].mTime, current_sessionp->mInstantPerformanceList[i].mTime);

		compareTestResults(os, "AverageBytesUsedPerSecond", base_sessionp->mInstantPerformanceList[i].mAverageBytesUsedPerSecond,
			current_sessionp->mInstantPerformanceList[i].mAverageBytesUsedPerSecond);
			
		compareTestResults(os, "AverageBytesUsedForLargeImagePerSecond", base_sessionp->mInstantPerformanceList[i].mAverageBytesUsedForLargeImagePerSecond,
			current_sessionp->mInstantPerformanceList[i].mAverageBytesUsedForLargeImagePerSecond);
			
		compareTestResults(os, "AveragePercentageBytesUsedPerSecond", base_sessionp->mInstantPerformanceList[i].mAveragePercentageBytesUsedPerSecond,
			current_sessionp->mInstantPerformanceList[i].mAveragePercentageBytesUsedPerSecond);
	}
	
	if(size < base_sessionp->mInstantPerformanceListCounter)
	{
		for(S32 i = size; i < base_sessionp->mInstantPerformanceListCounter; i++)
		{
			*os << llformat("Time(B-T)-%.4f- \n", base_sessionp->mInstantPerformanceList[i].mTime);

			*os << llformat(", AverageBytesUsedPerSecond, %d, N/A \n", base_sessionp->mInstantPerformanceList[i].mAverageBytesUsedPerSecond);
			*os << llformat(", AverageBytesUsedForLargeImagePerSecond, %d, N/A \n", base_sessionp->mInstantPerformanceList[i].mAverageBytesUsedForLargeImagePerSecond);				
			*os << llformat(", AveragePercentageBytesUsedPerSecond, %.4f, N/A \n", base_sessionp->mInstantPerformanceList[i].mAveragePercentageBytesUsedPerSecond);			
		}
	}
	else if(size < current_sessionp->mInstantPerformanceListCounter)
	{
		for(S32 i = size; i < current_sessionp->mInstantPerformanceListCounter; i++)
		{
			*os << llformat("Time(B-T)- -%.4f\n", current_sessionp->mInstantPerformanceList[i].mTime);

			*os << llformat(", AverageBytesUsedPerSecond, N/A, %d\n", current_sessionp->mInstantPerformanceList[i].mAverageBytesUsedPerSecond);
			*os << llformat(", AverageBytesUsedForLargeImagePerSecond, N/A, %d\n", current_sessionp->mInstantPerformanceList[i].mAverageBytesUsedForLargeImagePerSecond);				
			*os << llformat(", AveragePercentageBytesUsedPerSecond, N/A, %.4f\n", current_sessionp->mInstantPerformanceList[i].mAveragePercentageBytesUsedPerSecond);			
		}
	}
}

//virtual 
LLMetricPerformanceTesterWithSession::LLTestSession* LLTexturePipelineTester::loadTestSession(LLSD* log)
{
	LLTexturePipelineTester::LLTextureTestSession* sessionp = new LLTexturePipelineTester::LLTextureTestSession();
	if(!sessionp)
	{
		return NULL;
	}
	
	F32 total_gray_time = 0.f;
	F32 total_stablizing_time = 0.f;
	F32 total_loading_sculpties_time = 0.f;

	F32 start_fetching_time = -1.f;
	F32 start_fetching_sculpties_time = 0.f;

	F32 last_time = 0.0f;
	S32 frame_count = 0;

	sessionp->mInstantPerformanceListCounter = 0;
	sessionp->mInstantPerformanceList.resize(128);
	sessionp->mInstantPerformanceList[sessionp->mInstantPerformanceListCounter].mAverageBytesUsedPerSecond = 0;
	sessionp->mInstantPerformanceList[sessionp->mInstantPerformanceListCounter].mAverageBytesUsedForLargeImagePerSecond = 0;
	sessionp->mInstantPerformanceList[sessionp->mInstantPerformanceListCounter].mAveragePercentageBytesUsedPerSecond = 0.f;
	sessionp->mInstantPerformanceList[sessionp->mInstantPerformanceListCounter].mTime = 0.f;
	
	//load a session
	std::string currentLabel = getCurrentLabelName();
	BOOL in_log = (*log).has(currentLabel);
	while (in_log)
	{
		LLSD::String label = currentLabel;		

		if(sessionp->mInstantPerformanceListCounter >= (S32)sessionp->mInstantPerformanceList.size())
		{
			sessionp->mInstantPerformanceList.resize(sessionp->mInstantPerformanceListCounter + 128);
		}
		
		//time
		F32 start_time = (*log)[label]["StartFetchingTime"].asReal();
		F32 cur_time   = (*log)[label]["Time"].asReal();
		if(start_time - start_fetching_time > F_ALMOST_ZERO) //fetching has paused for a while
		{
			sessionp->mTotalGrayTime += total_gray_time;
			sessionp->mTotalStablizingTime += total_stablizing_time;

			sessionp->mStartTimeLoadingSculpties = start_fetching_sculpties_time; 
			sessionp->mTotalTimeLoadingSculpties += total_loading_sculpties_time;

			start_fetching_time = start_time;
			total_gray_time = 0.f;
			total_stablizing_time = 0.f;
			total_loading_sculpties_time = 0.f;
		}
		else
		{
			total_gray_time = (*log)[label]["TotalGrayTime"].asReal();
			total_stablizing_time = (*log)[label]["TotalStablizingTime"].asReal();

			total_loading_sculpties_time = (*log)[label]["EndTimeLoadingSculpties"].asReal() - (*log)[label]["StartTimeLoadingSculpties"].asReal();
			if(start_fetching_sculpties_time < 0.f && total_loading_sculpties_time > 0.f)
			{
				start_fetching_sculpties_time = (*log)[label]["StartTimeLoadingSculpties"].asReal();
			}			
		}
		
		//total loaded bytes
		sessionp->mTotalBytesLoaded = (*log)[label]["TotalBytesLoaded"].asInteger(); 
		sessionp->mTotalBytesLoadedFromCache = (*log)[label]["TotalBytesLoadedFromCache"].asInteger();
		sessionp->mTotalBytesLoadedForLargeImage = (*log)[label]["TotalBytesLoadedForLargeImage"].asInteger();
		sessionp->mTotalBytesLoadedForSculpties = (*log)[label]["TotalBytesLoadedForSculpties"].asInteger(); 

		//instant metrics			
		sessionp->mInstantPerformanceList[sessionp->mInstantPerformanceListCounter].mAverageBytesUsedPerSecond +=
			(*log)[label]["TotalBytesBound"].asInteger();
		sessionp->mInstantPerformanceList[sessionp->mInstantPerformanceListCounter].mAverageBytesUsedForLargeImagePerSecond +=
			(*log)[label]["TotalBytesBoundForLargeImage"].asInteger();
		sessionp->mInstantPerformanceList[sessionp->mInstantPerformanceListCounter].mAveragePercentageBytesUsedPerSecond +=
			(*log)[label]["PercentageBytesBound"].asReal();
		frame_count++;
		if(cur_time - last_time >= 1.0f)
		{
			sessionp->mInstantPerformanceList[sessionp->mInstantPerformanceListCounter].mAverageBytesUsedPerSecond /= frame_count;
			sessionp->mInstantPerformanceList[sessionp->mInstantPerformanceListCounter].mAverageBytesUsedForLargeImagePerSecond /= frame_count;
			sessionp->mInstantPerformanceList[sessionp->mInstantPerformanceListCounter].mAveragePercentageBytesUsedPerSecond /= frame_count;
			sessionp->mInstantPerformanceList[sessionp->mInstantPerformanceListCounter].mTime = last_time;

			frame_count = 0;
			last_time = cur_time;
			sessionp->mInstantPerformanceListCounter++;
			sessionp->mInstantPerformanceList[sessionp->mInstantPerformanceListCounter].mAverageBytesUsedPerSecond = 0;
			sessionp->mInstantPerformanceList[sessionp->mInstantPerformanceListCounter].mAverageBytesUsedForLargeImagePerSecond = 0;
			sessionp->mInstantPerformanceList[sessionp->mInstantPerformanceListCounter].mAveragePercentageBytesUsedPerSecond = 0.f;
			sessionp->mInstantPerformanceList[sessionp->mInstantPerformanceListCounter].mTime = 0.f;
		}
		// Next label
		incrementCurrentCount();
		currentLabel = getCurrentLabelName();
		in_log = (*log).has(currentLabel);
	}

	sessionp->mTotalGrayTime += total_gray_time;
	sessionp->mTotalStablizingTime += total_stablizing_time;

	if(sessionp->mStartTimeLoadingSculpties < 0.f)
	{
		sessionp->mStartTimeLoadingSculpties = start_fetching_sculpties_time; 
	}
	sessionp->mTotalTimeLoadingSculpties += total_loading_sculpties_time;

	return sessionp;
}

LLTexturePipelineTester::LLTextureTestSession::LLTextureTestSession() 
{
	reset();
}
LLTexturePipelineTester::LLTextureTestSession::~LLTextureTestSession() 
{
}
void LLTexturePipelineTester::LLTextureTestSession::reset() 
{
	mTotalGrayTime = 0.0f;
	mTotalStablizingTime = 0.0f;

	mStartTimeLoadingSculpties = 0.0f; 
	mTotalTimeLoadingSculpties = 0.0f;

	mTotalBytesLoaded = 0; 
	mTotalBytesLoadedFromCache = 0;
	mTotalBytesLoadedForLargeImage = 0;
	mTotalBytesLoadedForSculpties = 0; 

	mInstantPerformanceListCounter = 0;
}
//----------------------------------------------------------------------------------------------
//end of LLTexturePipelineTester
//----------------------------------------------------------------------------------------------
<|MERGE_RESOLUTION|>--- conflicted
+++ resolved
@@ -575,36 +575,6 @@
 
 	LLViewerMediaTexture::updateClass();
 
-<<<<<<< HEAD
-	// <FS:Ansariel> Option to limit max texture memory
-	//if(isMemoryForTextureLow())
-	static LLCachedControl<U32> fsMaxTexMem(gSavedSettings, "FSMaxTexMemory");
-	if ((fsMaxTexMem > 0 && LLImageGL::getTextureBytesAllocated() > ((U64)fsMaxTexMem * 1024 * 1024 * 0.75)) || isMemoryForTextureLow())
-	// </FS:Ansariel>
-	{
-		// Note: isMemoryForTextureLow() uses 1s delay, make sure we waited enough for it to recheck
-		if (sEvaluationTimer.getElapsedTimeF32() > GPU_MEMORY_CHECK_WAIT_TIME)
-		{
-			sDesiredDiscardBias += discard_bias_delta;
-		LL_DEBUGS() << "new bias " << sDesiredDiscardBias
-				<< LL_ENDL;
-
-			sEvaluationTimer.reset();
-		}
-	}
-	else if (sDesiredDiscardBias > 0.0f
-			 && isMemoryForTextureSuficientlyFree())
-	{
-		// If we are using less texture memory than we should,
-		// scale down the desired discard level
-		if (sEvaluationTimer.getElapsedTimeF32() > discard_delta_time)
-		{
-			sDesiredDiscardBias -= discard_bias_delta;
-			sEvaluationTimer.reset();
-		}
-	}
-	sDesiredDiscardBias = llclamp(sDesiredDiscardBias, desired_discard_bias_min, desired_discard_bias_max);
-=======
     static LLCachedControl<U32> max_vram_budget(gSavedSettings, "RenderMaxVRAMBudget", 0);
 
     // get an estimate of how much video memory we're using 
@@ -618,7 +588,6 @@
 
     F32 over_pct = llmax((used-target) / target, 0.f);
     sDesiredDiscardBias = llmax(sDesiredDiscardBias, 1.f + over_pct);
->>>>>>> 0cfbf682
 
     if (sDesiredDiscardBias > 1.f)
     {
@@ -1923,12 +1892,7 @@
 {
     LL_PROFILE_ZONE_SCOPED_CATEGORY_TEXTURE;
 	static LLCachedControl<bool> textures_decode_disabled(gSavedSettings,"TextureDecodeDisabled", false);
-<<<<<<< HEAD
-	static LLCachedControl<F32>  sCameraMotionThreshold(gSavedSettings,"TextureCameraMotionThreshold", 0.2f);
-	static LLCachedControl<S32>  sCameraMotionBoost(gSavedSettings,"TextureCameraMotionBoost", 3);
-=======
-	
->>>>>>> 0cfbf682
+	
 	if(textures_decode_disabled) // don't fetch the surface textures in wireframe mode
 	{
 		return false;
