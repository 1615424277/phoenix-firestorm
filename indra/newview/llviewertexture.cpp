
/**
 * @file llviewertexture.cpp
 * @brief Object which handles a received image (and associated texture(s))
 *
 * $LicenseInfo:firstyear=2000&license=viewerlgpl$
 * Second Life Viewer Source Code
 * Copyright (C) 2010, Linden Research, Inc.
 *
 * This library is free software; you can redistribute it and/or
 * modify it under the terms of the GNU Lesser General Public
 * License as published by the Free Software Foundation;
 * version 2.1 of the License only.
 *
 * This library is distributed in the hope that it will be useful,
 * but WITHOUT ANY WARRANTY; without even the implied warranty of
 * MERCHANTABILITY or FITNESS FOR A PARTICULAR PURPOSE.  See the GNU
 * Lesser General Public License for more details.
 *
 * You should have received a copy of the GNU Lesser General Public
 * License along with this library; if not, write to the Free Software
 * Foundation, Inc., 51 Franklin Street, Fifth Floor, Boston, MA  02110-1301  USA
 *
 * Linden Research, Inc., 945 Battery Street, San Francisco, CA  94111  USA
 * $/LicenseInfo$
 */

#include "llviewerprecompiledheaders.h"

#include "llviewertexture.h"

// Library includes
#include "llmath.h"
#include "llerror.h"
#include "llgl.h"
#include "llglheaders.h"
#include "llhost.h"
#include "llimage.h"
#include "llimagebmp.h"
#include "llimagej2c.h"
#include "llimagetga.h"
#include "llstl.h"
#include "message.h"
#include "lltimer.h"

// viewer includes
#include "llimagegl.h"
#include "lldrawpool.h"
#include "lltexturefetch.h"
#include "llviewertexturelist.h"
#include "llviewercontrol.h"
#include "pipeline.h"
#include "llappviewer.h"
#include "llface.h"
#include "llviewercamera.h"
#include "lltextureentry.h"
#include "lltexturemanagerbridge.h"
#include "llmediaentry.h"
#include "llvovolume.h"
#include "llviewermedia.h"
#include "lltexturecache.h"
#include "llviewerwindow.h"
#include "llwindow.h"
///////////////////////////////////////////////////////////////////////////////

#include "llmimetypes.h"

// extern
const S32Megabytes gMinVideoRam(32);
// <FS:Ansariel> Texture memory management
//const S32Megabytes gMaxVideoRam(512);
S32Megabytes gMaxVideoRam(512);
// </FS:Ansariel>


// statics
LLPointer<LLViewerTexture>        LLViewerTexture::sNullImagep = NULL;
LLPointer<LLViewerTexture>        LLViewerTexture::sBlackImagep = NULL;
LLPointer<LLViewerTexture>        LLViewerTexture::sCheckerBoardImagep = NULL;
LLPointer<LLViewerFetchedTexture> LLViewerFetchedTexture::sMissingAssetImagep = NULL;
LLPointer<LLViewerFetchedTexture> LLViewerFetchedTexture::sWhiteImagep = NULL;
LLPointer<LLViewerFetchedTexture> LLViewerFetchedTexture::sDefaultImagep = NULL;
LLPointer<LLViewerFetchedTexture> LLViewerFetchedTexture::sSmokeImagep = NULL;
LLPointer<LLViewerFetchedTexture> LLViewerFetchedTexture::sFlatNormalImagep = NULL;
LLPointer<LLViewerFetchedTexture> LLViewerFetchedTexture::sDefaultIrradiancePBRp;
// [SL:KB] - Patch: Render-TextureToggle (Catznip-4.0)
LLPointer<LLViewerFetchedTexture> LLViewerFetchedTexture::sDefaultDiffuseImagep = NULL;
// [/SL:KB]
LLViewerMediaTexture::media_map_t LLViewerMediaTexture::sMediaMap;
LLTexturePipelineTester* LLViewerTextureManager::sTesterp = NULL;
F32 LLViewerFetchedTexture::sMaxVirtualSize = 8192.f*8192.f;

const std::string sTesterName("TextureTester");

S32 LLViewerTexture::sImageCount = 0;
S32 LLViewerTexture::sRawCount = 0;
S32 LLViewerTexture::sAuxCount = 0;
LLFrameTimer LLViewerTexture::sEvaluationTimer;
F32 LLViewerTexture::sDesiredDiscardBias = 0.f;
F32 LLViewerTexture::sDesiredDiscardScale = 1.1f;
S32 LLViewerTexture::sMaxSculptRez = 128; //max sculpt image size
const S32 MAX_CACHED_RAW_IMAGE_AREA = 64 * 64;
const S32 MAX_CACHED_RAW_SCULPT_IMAGE_AREA = LLViewerTexture::sMaxSculptRez * LLViewerTexture::sMaxSculptRez;
const S32 MAX_CACHED_RAW_TERRAIN_IMAGE_AREA = 128 * 128;
const S32 DEFAULT_ICON_DIMENSIONS = 32;
const S32 DEFAULT_THUMBNAIL_DIMENSIONS = 256;
U32 LLViewerTexture::sMinLargeImageSize = 65536; //256 * 256.
U32 LLViewerTexture::sMaxSmallImageSize = MAX_CACHED_RAW_IMAGE_AREA;
bool LLViewerTexture::sFreezeImageUpdates = false;
F32 LLViewerTexture::sCurrentTime = 0.0f;

constexpr F32 MIN_VRAM_BUDGET = 768.f;
F32 LLViewerTexture::sFreeVRAMMegabytes = MIN_VRAM_BUDGET;

LLViewerTexture::EDebugTexels LLViewerTexture::sDebugTexelsMode = LLViewerTexture::DEBUG_TEXELS_OFF;

const F64 log_2 = log(2.0);

/*const*/ U32 DESIRED_NORMAL_TEXTURE_SIZE = (U32)LLViewerFetchedTexture::MAX_IMAGE_SIZE_DEFAULT; // <FS:Ansariel> Max texture resolution

LLUUID LLViewerTexture::sInvisiprimTexture1 = LLUUID::null;
LLUUID LLViewerTexture::sInvisiprimTexture2 = LLUUID::null;
#define TEX_INVISIPRIM1 "e97cf410-8e61-7005-ec06-629eba4cd1fb"
#define TEX_INVISIPRIM2 "38b86f85-2575-52a9-a531-23108d8da837"


//----------------------------------------------------------------------------------------------
//namespace: LLViewerTextureAccess
//----------------------------------------------------------------------------------------------

LLLoadedCallbackEntry::LLLoadedCallbackEntry(loaded_callback_func cb,
                      S32 discard_level,
                      bool need_imageraw, // Needs image raw for the callback
                      void* userdata,
                      LLLoadedCallbackEntry::source_callback_list_t* src_callback_list,
                      LLViewerFetchedTexture* target,
                      bool pause)
    : mCallback(cb),
      mLastUsedDiscard(MAX_DISCARD_LEVEL+1),
      mDesiredDiscard(discard_level),
      mNeedsImageRaw(need_imageraw),
      mUserData(userdata),
      mSourceCallbackList(src_callback_list),
      mPaused(pause)
{
    if(mSourceCallbackList)
    {
        mSourceCallbackList->insert(LLTextureKey(target->getID(), (ETexListType)target->getTextureListType()));
    }
}

LLLoadedCallbackEntry::~LLLoadedCallbackEntry()
{
}

void LLLoadedCallbackEntry::removeTexture(LLViewerFetchedTexture* tex)
{
    if (mSourceCallbackList && tex)
    {
        mSourceCallbackList->erase(LLTextureKey(tex->getID(), (ETexListType)tex->getTextureListType()));
    }
}

//static
void LLLoadedCallbackEntry::cleanUpCallbackList(LLLoadedCallbackEntry::source_callback_list_t* callback_list)
{
    //clear texture callbacks.
    if(callback_list && !callback_list->empty())
    {
        for(LLLoadedCallbackEntry::source_callback_list_t::iterator iter = callback_list->begin();
                iter != callback_list->end(); ++iter)
        {
            LLViewerFetchedTexture* tex = gTextureList.findImage(*iter);
            if(tex)
            {
                tex->deleteCallbackEntry(callback_list);
            }
        }
        callback_list->clear();
    }
}

LLViewerMediaTexture* LLViewerTextureManager::createMediaTexture(const LLUUID &media_id, bool usemipmaps, LLImageGL* gl_image)
{
    return new LLViewerMediaTexture(media_id, usemipmaps, gl_image);
}

void LLViewerTextureManager::findFetchedTextures(const LLUUID& id, std::vector<LLViewerFetchedTexture*> &output)
{
    return gTextureList.findTexturesByID(id, output);
}

void  LLViewerTextureManager::findTextures(const LLUUID& id, std::vector<LLViewerTexture*> &output)
{
    LL_PROFILE_ZONE_SCOPED_CATEGORY_TEXTURE;
    std::vector<LLViewerFetchedTexture*> fetched_output;
    gTextureList.findTexturesByID(id, fetched_output);
    std::vector<LLViewerFetchedTexture*>::iterator iter = fetched_output.begin();
    while (iter != fetched_output.end())
    {
        output.push_back(*iter);
        iter++;
    }

    //search media texture list
    if (output.empty())
    {
        LLViewerTexture* tex;
        tex = LLViewerTextureManager::findMediaTexture(id);
        if (tex)
        {
            output.push_back(tex);
        }
    }

}

LLViewerFetchedTexture* LLViewerTextureManager::findFetchedTexture(const LLUUID& id, S32 tex_type)
{
    LL_PROFILE_ZONE_SCOPED_CATEGORY_TEXTURE;
    return gTextureList.findImage(id, (ETexListType)tex_type);
}

LLViewerMediaTexture* LLViewerTextureManager::findMediaTexture(const LLUUID &media_id)
{
    return LLViewerMediaTexture::findMediaTexture(media_id);
}

LLViewerMediaTexture*  LLViewerTextureManager::getMediaTexture(const LLUUID& id, bool usemipmaps, LLImageGL* gl_image)
{
    LLViewerMediaTexture* tex = LLViewerMediaTexture::findMediaTexture(id);
    if(!tex)
    {
        tex = LLViewerTextureManager::createMediaTexture(id, usemipmaps, gl_image);
    }

    tex->initVirtualSize();

    return tex;
}

LLViewerFetchedTexture* LLViewerTextureManager::staticCastToFetchedTexture(LLTexture* tex, bool report_error)
{
    if(!tex)
    {
        return NULL;
    }

    S8 type = tex->getType();
    if(type == LLViewerTexture::FETCHED_TEXTURE || type == LLViewerTexture::LOD_TEXTURE)
    {
        return static_cast<LLViewerFetchedTexture*>(tex);
    }

    if(report_error)
    {
        LL_ERRS() << "not a fetched texture type: " << type << LL_ENDL;
    }

    return NULL;
}

LLPointer<LLViewerTexture> LLViewerTextureManager::getLocalTexture(bool usemipmaps, bool generate_gl_tex)
{
    LLPointer<LLViewerTexture> tex = new LLViewerTexture(usemipmaps);
    if(generate_gl_tex)
    {
        tex->generateGLTexture();
        tex->setCategory(LLGLTexture::LOCAL);
    }
    return tex;
}
LLPointer<LLViewerTexture> LLViewerTextureManager::getLocalTexture(const LLUUID& id, bool usemipmaps, bool generate_gl_tex)
{
    LLPointer<LLViewerTexture> tex = new LLViewerTexture(id, usemipmaps);
    if(generate_gl_tex)
    {
        tex->generateGLTexture();
        tex->setCategory(LLGLTexture::LOCAL);
    }
    return tex;
}
LLPointer<LLViewerTexture> LLViewerTextureManager::getLocalTexture(const LLImageRaw* raw, bool usemipmaps)
{
    LLPointer<LLViewerTexture> tex = new LLViewerTexture(raw, usemipmaps);
    tex->setCategory(LLGLTexture::LOCAL);
    return tex;
}
LLPointer<LLViewerTexture> LLViewerTextureManager::getLocalTexture(const U32 width, const U32 height, const U8 components, bool usemipmaps, bool generate_gl_tex)
{
    LLPointer<LLViewerTexture> tex = new LLViewerTexture(width, height, components, usemipmaps);
    if(generate_gl_tex)
    {
        tex->generateGLTexture();
        tex->setCategory(LLGLTexture::LOCAL);
    }
    return tex;
}

LLViewerFetchedTexture* LLViewerTextureManager::getFetchedTexture(const LLImageRaw* raw, FTType type, bool usemipmaps)
{
    LLImageDataSharedLock lock(raw);
    LLViewerFetchedTexture* ret = new LLViewerFetchedTexture(raw, type, usemipmaps);
    gTextureList.addImage(ret, TEX_LIST_STANDARD);
    return ret;
}

LLViewerFetchedTexture* LLViewerTextureManager::getFetchedTexture(
                                                   const LLUUID &image_id,
                                                   FTType f_type,
                                                   bool usemipmaps,
                                                   LLViewerTexture::EBoostLevel boost_priority,
                                                   S8 texture_type,
                                                   LLGLint internal_format,
                                                   LLGLenum primary_format,
                                                   LLHost request_from_host)
{
    return gTextureList.getImage(image_id, f_type, usemipmaps, boost_priority, texture_type, internal_format, primary_format, request_from_host);
}

LLViewerFetchedTexture* LLViewerTextureManager::getFetchedTextureFromFile(
                                                   const std::string& filename,
                                                   FTType f_type,
                                                   bool usemipmaps,
                                                   LLViewerTexture::EBoostLevel boost_priority,
                                                   S8 texture_type,
                                                   LLGLint internal_format,
                                                   LLGLenum primary_format,
                                                   const LLUUID& force_id)
{
    return gTextureList.getImageFromFile(filename, f_type, usemipmaps, boost_priority, texture_type, internal_format, primary_format, force_id);
}

//static
LLViewerFetchedTexture* LLViewerTextureManager::getFetchedTextureFromUrl(const std::string& url,
                                     FTType f_type,
                                     bool usemipmaps,
                                     LLViewerTexture::EBoostLevel boost_priority,
                                     S8 texture_type,
                                     LLGLint internal_format,
                                     LLGLenum primary_format,
                                     const LLUUID& force_id
                                     )
{
    return gTextureList.getImageFromUrl(url, f_type, usemipmaps, boost_priority, texture_type, internal_format, primary_format, force_id);
}

//static
LLImageRaw* LLViewerTextureManager::getRawImageFromMemory(const U8* data, U32 size, std::string_view mimetype)
{
    return gTextureList.getRawImageFromMemory(data, size, mimetype);
}

//static
LLViewerFetchedTexture* LLViewerTextureManager::getFetchedTextureFromMemory(const U8* data, U32 size, std::string_view mimetype)
{
    return gTextureList.getImageFromMemory(data, size, mimetype);
}

LLViewerFetchedTexture* LLViewerTextureManager::getFetchedTextureFromHost(const LLUUID& image_id, FTType f_type, LLHost host)
{
    return gTextureList.getImageFromHost(image_id, f_type, host);
}

// Create a bridge to the viewer texture manager.
class LLViewerTextureManagerBridge : public LLTextureManagerBridge
{
    /*virtual*/ LLPointer<LLGLTexture> getLocalTexture(bool usemipmaps = true, bool generate_gl_tex = true)
    {
        return LLViewerTextureManager::getLocalTexture(usemipmaps, generate_gl_tex);
    }

    /*virtual*/ LLPointer<LLGLTexture> getLocalTexture(const U32 width, const U32 height, const U8 components, bool usemipmaps, bool generate_gl_tex = true)
    {
        return LLViewerTextureManager::getLocalTexture(width, height, components, usemipmaps, generate_gl_tex);
    }

    /*virtual*/ LLGLTexture* getFetchedTexture(const LLUUID &image_id)
    {
        return LLViewerTextureManager::getFetchedTexture(image_id);
    }
};


void LLViewerTextureManager::init()
{
    {
        LLPointer<LLImageRaw> raw = new LLImageRaw(1,1,3);
        raw->clear(0x77, 0x77, 0x77, 0xFF);
        LLViewerTexture::sNullImagep = LLViewerTextureManager::getLocalTexture(raw.get(), true);
    }

    const S32 dim = 128;
    LLPointer<LLImageRaw> image_raw = new LLImageRaw(dim,dim,3);
    U8* data = image_raw->getData();

    memset(data, 0, dim * dim * 3);
    LLViewerTexture::sBlackImagep = LLViewerTextureManager::getLocalTexture(image_raw.get(), true);

#if 1
    LLPointer<LLViewerFetchedTexture> imagep = LLViewerTextureManager::getFetchedTexture(IMG_DEFAULT);
    LLViewerFetchedTexture::sDefaultImagep = imagep;

    for (S32 i = 0; i<dim; i++)
    {
        for (S32 j = 0; j<dim; j++)
        {
#if 0
            const S32 border = 2;
            if (i<border || j<border || i>=(dim-border) || j>=(dim-border))
            {
                *data++ = 0xff;
                *data++ = 0xff;
                *data++ = 0xff;
            }
            else
#endif
            {
                *data++ = 0x7f;
                *data++ = 0x7f;
                *data++ = 0x7f;
            }
        }
    }
    imagep->createGLTexture(0, image_raw);
    //cache the raw image
    imagep->setCachedRawImage(0, image_raw);
    image_raw = NULL;
#else
    LLViewerFetchedTexture::sDefaultImagep = LLViewerTextureManager::getFetchedTexture(IMG_DEFAULT, true, LLGLTexture::BOOST_UI);
#endif
    LLViewerFetchedTexture::sDefaultImagep->dontDiscard();
    LLViewerFetchedTexture::sDefaultImagep->setCategory(LLGLTexture::OTHER);

    image_raw = new LLImageRaw(32,32,3);
    data = image_raw->getData();

    for (S32 i = 0; i < (32*32*3); i+=3)
    {
        S32 x = (i % (32*3)) / (3*16);
        S32 y = i / (32*3*16);
        U8 color = ((x + y) % 2) * 255;
        data[i] = color;
        data[i+1] = color;
        data[i+2] = color;
    }

    LLViewerTexture::sCheckerBoardImagep = LLViewerTextureManager::getLocalTexture(image_raw.get(), true);

    LLViewerTexture::initClass();

    // Create a texture manager bridge.
    gTextureManagerBridgep = new LLViewerTextureManagerBridge;

    if (LLMetricPerformanceTesterBasic::isMetricLogRequested(sTesterName) && !LLMetricPerformanceTesterBasic::getTester(sTesterName))
    {
        sTesterp = new LLTexturePipelineTester();
        if (!sTesterp->isValid())
        {
            delete sTesterp;
            sTesterp = NULL;
        }
    }
}

void LLViewerTextureManager::cleanup()
{
    stop_glerror();

    delete gTextureManagerBridgep;
    LLImageGL::sDefaultGLTexture = NULL;
    LLViewerTexture::sNullImagep = NULL;
    LLViewerTexture::sBlackImagep = NULL;
    LLViewerTexture::sCheckerBoardImagep = NULL;
    LLViewerFetchedTexture::sDefaultImagep = NULL;
    LLViewerFetchedTexture::sSmokeImagep = NULL;
    LLViewerFetchedTexture::sMissingAssetImagep = NULL;
    LLTexUnit::sWhiteTexture = 0;
    LLViewerFetchedTexture::sWhiteImagep = NULL;

    LLViewerFetchedTexture::sFlatNormalImagep = NULL;
    LLViewerFetchedTexture::sDefaultIrradiancePBRp = NULL;

    LLViewerMediaTexture::cleanUpClass();
}

//----------------------------------------------------------------------------------------------
//----------------------------------------------------------------------------------------------
//start of LLViewerTexture
//----------------------------------------------------------------------------------------------
// static
void LLViewerTexture::initClass()
{
    LLImageGL::sDefaultGLTexture = LLViewerFetchedTexture::sDefaultImagep->getGLTexture();

    if (sInvisiprimTexture1.isNull())
    {
        sInvisiprimTexture1 = LLUUID(TEX_INVISIPRIM1);
    }
    if (sInvisiprimTexture2.isNull())
    {
        sInvisiprimTexture2 = LLUUID(TEX_INVISIPRIM2);
    }
}

// non-const (used externally
F32 texmem_lower_bound_scale = 0.85f;
F32 texmem_middle_bound_scale = 0.925f;

//static
<<<<<<< HEAD
=======
bool LLViewerTexture::isMemoryForTextureLow()
{
    LL_PROFILE_ZONE_SCOPED_CATEGORY_TEXTURE;
    // <FS:ND> Disable memory checking on request
    static LLCachedControl<bool> FSDisableMemCheck(gSavedSettings, "FSDisableAMDTextureMemoryCheck");
    if (FSDisableMemCheck)
        return false;
    // </FS:ND>

    // Note: we need to figure out a better source for 'min' values,
    // what is free for low end at minimal settings is 'nothing left'
    // for higher end gpus at high settings.
    const S32Megabytes MIN_FREE_TEXTURE_MEMORY(20);
    const S32Megabytes MIN_FREE_MAIN_MEMORY(100);

    S32Megabytes gpu;
    S32Megabytes physical;
    getGPUMemoryForTextures(gpu, physical);

    return (gpu < MIN_FREE_TEXTURE_MEMORY); // || (physical < MIN_FREE_MAIN_MEMORY);
}

//static
void LLViewerTexture::getGPUMemoryForTextures(S32Megabytes &gpu, S32Megabytes &physical)
{
    LL_PROFILE_ZONE_SCOPED_CATEGORY_TEXTURE;
    static LLFrameTimer timer;

    static S32Megabytes gpu_res = S32Megabytes(S32_MAX);
    static S32Megabytes physical_res = S32Megabytes(S32_MAX);

    if (timer.getElapsedTimeF32() < GPU_MEMORY_CHECK_WAIT_TIME) //call this once per second.
    {
        gpu = gpu_res;
        physical = physical_res;
        return;
    }
    timer.reset();

    {
        gpu_res = (S32Megabytes)gViewerWindow->getWindow()->getAvailableVRAMMegabytes();

        //check main memory, only works for windows and macos.
        LLMemory::updateMemoryInfo();
        physical_res = LLMemory::getAvailableMemKB();

        gpu = gpu_res;
        physical = physical_res;
    }
}

// <FS:Ansariel> Restrict texture memory by available physical system memory
static bool isSystemMemoryForTextureLow()
{
    static LLFrameTimer timer;
    static S32Megabytes physical_res = S32Megabytes(S32_MAX);

    static LLCachedControl<S32> fs_min_free_main_memory(gSavedSettings, "FSMinFreeMainMemoryTextureDiscardThreshold");
    const S32Megabytes MIN_FREE_MAIN_MEMORY(fs_min_free_main_memory);

    if (timer.getElapsedTimeF32() < GPU_MEMORY_CHECK_WAIT_TIME) //call this once per second.
    {
        return physical_res < MIN_FREE_MAIN_MEMORY;
    }

    timer.reset();

    //check main memory, only works for windows.
    LLMemory::updateMemoryInfo();
    physical_res = LLMemory::getAvailableMemKB();
    return physical_res < MIN_FREE_MAIN_MEMORY;
}
// </FS:Ansariel>

//static
>>>>>>> 795f421e
void LLViewerTexture::updateClass()
{
    LL_PROFILE_ZONE_SCOPED_CATEGORY_TEXTURE;
    sCurrentTime = gFrameTimeSeconds;

    LLTexturePipelineTester* tester = (LLTexturePipelineTester*)LLMetricPerformanceTesterBasic::getTester(sTesterName);
    if (tester)
    {
        tester->update();
    }

    LLViewerMediaTexture::updateClass();

    static LLCachedControl<U32> max_vram_budget(gSavedSettings, "RenderMaxVRAMBudget", 0);

    F64 texture_bytes_alloc = LLImageGL::getTextureBytesAllocated() / 1024.0 / 512.0;
    F64 vertex_bytes_alloc = LLVertexBuffer::getBytesAllocated() / 1024.0 / 512.0;
    F64 render_bytes_alloc = LLRenderTarget::sBytesAllocated / 1024.0 / 512.0;

    // get an estimate of how much video memory we're using
    // NOTE: our metrics miss about half the vram we use, so this biases high but turns out to typically be within 5% of the real number
    F32 used = (F32)ll_round(texture_bytes_alloc + vertex_bytes_alloc + render_bytes_alloc);

    F32 budget = max_vram_budget == 0 ? gGLManager.mVRAM : max_vram_budget;

    // try to leave half a GB for everyone else, but keep at least 768MB for ourselves
    F32 target = llmax(budget - 512.f, MIN_VRAM_BUDGET);
    sFreeVRAMMegabytes = target - used;

    F32 over_pct = llmax((used-target) / target, 0.f);
    // <FS:Ansariel> Restrict texture memory by available physical system memory
    //sDesiredDiscardBias = llmax(sDesiredDiscardBias, 1.f + over_pct);

    //if (sDesiredDiscardBias > 1.f)
    //{
    //    sDesiredDiscardBias -= gFrameIntervalSeconds * 0.01;
    //}

    if (isSystemMemoryForTextureLow())
    {
        // System RAM is low -> ramp up discard bias over time to free memory
        if (sEvaluationTimer.getElapsedTimeF32() > GPU_MEMORY_CHECK_WAIT_TIME)
        {
            sDesiredDiscardBias += llmax(.1f, over_pct); // add at least 10% over-percentage
            sEvaluationTimer.reset();
        }
    }
    else
    {
        sDesiredDiscardBias = llmax(sDesiredDiscardBias, 1.f + over_pct);

        if (sDesiredDiscardBias > 1.f)
        {
            sDesiredDiscardBias -= gFrameIntervalSeconds * 0.01;
        }
    }
    // </FS:Ansariel>

    LLViewerTexture::sFreezeImageUpdates = false; // sDesiredDiscardBias > (desired_discard_bias_max - 1.0f);
}

//end of static functions
//-------------------------------------------------------------------------------------------
const U32 LLViewerTexture::sCurrentFileVersion = 1;

LLViewerTexture::LLViewerTexture(bool usemipmaps) :
    LLGLTexture(usemipmaps)
{
    init(true);

    mID.generate();
    sImageCount++;
}

LLViewerTexture::LLViewerTexture(const LLUUID& id, bool usemipmaps) :
    LLGLTexture(usemipmaps),
    mID(id)
{
    init(true);

    sImageCount++;
}

LLViewerTexture::LLViewerTexture(const U32 width, const U32 height, const U8 components, bool usemipmaps)  :
    LLGLTexture(width, height, components, usemipmaps)
{
    init(true);

    mID.generate();
    sImageCount++;
}

LLViewerTexture::LLViewerTexture(const LLImageRaw* raw, bool usemipmaps) :
    LLGLTexture(raw, usemipmaps)
{
    init(true);

    mID.generate();
    sImageCount++;
}

LLViewerTexture::~LLViewerTexture()
{
    // LL_DEBUGS("Avatar") << mID << LL_ENDL;
    cleanup();
    sImageCount--;
}

// virtual
void LLViewerTexture::init(bool firstinit)
{
    mMaxVirtualSize = 0.f;
    mMaxVirtualSizeResetInterval = 1;
    mMaxVirtualSizeResetCounter = mMaxVirtualSizeResetInterval;
    mParcelMedia = NULL;

    memset(&mNumVolumes, 0, sizeof(U32)* LLRender::NUM_VOLUME_TEXTURE_CHANNELS);
    mFaceList[LLRender::DIFFUSE_MAP].clear();
    mFaceList[LLRender::NORMAL_MAP].clear();
    mFaceList[LLRender::SPECULAR_MAP].clear();
    mNumFaces[LLRender::DIFFUSE_MAP] =
    mNumFaces[LLRender::NORMAL_MAP] =
    mNumFaces[LLRender::SPECULAR_MAP] = 0;

    mVolumeList[LLRender::LIGHT_TEX].clear();
    mVolumeList[LLRender::SCULPT_TEX].clear();

    mMainQueue  = LL::WorkQueue::getInstance("mainloop");
    mImageQueue = LL::WorkQueue::getInstance("LLImageGL");
}

//virtual
S8 LLViewerTexture::getType() const
{
    return LLViewerTexture::LOCAL_TEXTURE;
}

void LLViewerTexture::cleanup()
{
    if (LLAppViewer::getTextureFetch())
    {
        LLAppViewer::getTextureFetch()->updateRequestPriority(mID, 0.f);
    }

    mFaceList[LLRender::DIFFUSE_MAP].clear();
    mFaceList[LLRender::NORMAL_MAP].clear();
    mFaceList[LLRender::SPECULAR_MAP].clear();
    mVolumeList[LLRender::LIGHT_TEX].clear();
    mVolumeList[LLRender::SCULPT_TEX].clear();
}

// virtual
void LLViewerTexture::dump()
{
    LL_PROFILE_ZONE_SCOPED_CATEGORY_TEXTURE;
    LLGLTexture::dump();

    LL_INFOS() << "LLViewerTexture"
            << " mID " << mID
            << LL_ENDL;
}

void LLViewerTexture::setBoostLevel(S32 level)
{
    if(mBoostLevel != level)
    {
        mBoostLevel = level;
        if(mBoostLevel != LLViewerTexture::BOOST_NONE &&
            mBoostLevel != LLViewerTexture::BOOST_SELECTED &&
            mBoostLevel != LLViewerTexture::BOOST_ICON &&
            mBoostLevel != LLViewerTexture::BOOST_THUMBNAIL)
        {
            setNoDelete();
        }
    }

    // strongly encourage anything boosted to load at full res
    if (mBoostLevel >= LLViewerTexture::BOOST_HIGH)
    {
        mMaxVirtualSize = 2048.f * 2048.f;
    }
}

bool LLViewerTexture::isActiveFetching()
{
    return false;
}

bool LLViewerTexture::bindDebugImage(const S32 stage)
{
    LL_PROFILE_ZONE_SCOPED_CATEGORY_TEXTURE;
    if (stage < 0) return false;

    bool res = true;
    if (LLViewerTexture::sCheckerBoardImagep.notNull() && (this != LLViewerTexture::sCheckerBoardImagep.get()))
    {
        res = gGL.getTexUnit(stage)->bind(LLViewerTexture::sCheckerBoardImagep);
    }

    if(!res)
    {
        return bindDefaultImage(stage);
    }

    return res;
}

bool LLViewerTexture::bindDefaultImage(S32 stage)
{
    LL_PROFILE_ZONE_SCOPED_CATEGORY_TEXTURE;
    if (stage < 0) return false;

    bool res = true;
    if (LLViewerFetchedTexture::sDefaultImagep.notNull() && (this != LLViewerFetchedTexture::sDefaultImagep.get()))
    {
        // use default if we've got it
        res = gGL.getTexUnit(stage)->bind(LLViewerFetchedTexture::sDefaultImagep);
    }
    if (!res && LLViewerTexture::sNullImagep.notNull() && (this != LLViewerTexture::sNullImagep))
    {
        res = gGL.getTexUnit(stage)->bind(LLViewerTexture::sNullImagep);
    }
    if (!res)
    {
        LL_WARNS() << "LLViewerTexture::bindDefaultImage failed." << LL_ENDL;
    }
    stop_glerror();

    //check if there is cached raw image and switch to it if possible
    switchToCachedImage();

    LLTexturePipelineTester* tester = (LLTexturePipelineTester*)LLMetricPerformanceTesterBasic::getTester(sTesterName);
    if (tester)
    {
        tester->updateGrayTextureBinding();
    }
    return res;
}

//virtual
bool LLViewerTexture::isMissingAsset()const
{
    return false;
}

//virtual
void LLViewerTexture::forceImmediateUpdate()
{
}

void LLViewerTexture::addTextureStats(F32 virtual_size, bool needs_gltexture) const
{
    LL_PROFILE_ZONE_SCOPED_CATEGORY_TEXTURE;
    if(needs_gltexture)
    {
        mNeedsGLTexture = true;
    }

    virtual_size = llmin(virtual_size, LLViewerFetchedTexture::sMaxVirtualSize);

    if (virtual_size > mMaxVirtualSize)
    {
        mMaxVirtualSize = virtual_size;
    }
}

void LLViewerTexture::resetTextureStats()
{
    mMaxVirtualSize = 0.0f;
    mMaxVirtualSizeResetCounter = 0;
}

//virtual
F32 LLViewerTexture::getMaxVirtualSize()
{
    return mMaxVirtualSize;
}

//virtual
void LLViewerTexture::setKnownDrawSize(S32 width, S32 height)
{
    //nothing here.
}

//virtual
void LLViewerTexture::addFace(U32 ch, LLFace* facep)
{
    LL_PROFILE_ZONE_SCOPED_CATEGORY_TEXTURE;
    llassert(ch < LLRender::NUM_TEXTURE_CHANNELS);

    if(mNumFaces[ch] >= mFaceList[ch].size())
    {
        mFaceList[ch].resize(2 * mNumFaces[ch] + 1);
    }
    mFaceList[ch][mNumFaces[ch]] = facep;
    facep->setIndexInTex(ch, mNumFaces[ch]);
    mNumFaces[ch]++;
    mLastFaceListUpdateTimer.reset();
}

//virtual
void LLViewerTexture::removeFace(U32 ch, LLFace* facep)
{
    LL_PROFILE_ZONE_SCOPED_CATEGORY_TEXTURE;
    llassert(ch < LLRender::NUM_TEXTURE_CHANNELS);

    if(mNumFaces[ch] > 1)
    {
        S32 index = facep->getIndexInTex(ch);
        llassert(index < (S32)mFaceList[ch].size());
        llassert(index < (S32)mNumFaces[ch]);
        mFaceList[ch][index] = mFaceList[ch][--mNumFaces[ch]];
        mFaceList[ch][index]->setIndexInTex(ch, index);
    }
    else
    {
        mFaceList[ch].clear();
        mNumFaces[ch] = 0;
    }
    mLastFaceListUpdateTimer.reset();
}

S32 LLViewerTexture::getTotalNumFaces() const
{
    S32 ret = 0;

    for (U32 i = 0; i < LLRender::NUM_TEXTURE_CHANNELS; ++i)
    {
        ret += mNumFaces[i];
    }

    return ret;
}

S32 LLViewerTexture::getNumFaces(U32 ch) const
{
    llassert(ch < LLRender::NUM_TEXTURE_CHANNELS);
    return mNumFaces[ch];
}


//virtual
void LLViewerTexture::addVolume(U32 ch, LLVOVolume* volumep)
{
    LL_PROFILE_ZONE_SCOPED_CATEGORY_TEXTURE;
    if (mNumVolumes[ch] >= mVolumeList[ch].size())
    {
        mVolumeList[ch].resize(2 * mNumVolumes[ch] + 1);
    }
    mVolumeList[ch][mNumVolumes[ch]] = volumep;
    volumep->setIndexInTex(ch, mNumVolumes[ch]);
    mNumVolumes[ch]++;
    mLastVolumeListUpdateTimer.reset();
}

//virtual
void LLViewerTexture::removeVolume(U32 ch, LLVOVolume* volumep)
{
    LL_PROFILE_ZONE_SCOPED_CATEGORY_TEXTURE;
    if (mNumVolumes[ch] > 1)
    {
        S32 index = volumep->getIndexInTex(ch);
        llassert(index < (S32)mVolumeList[ch].size());
        llassert(index < (S32)mNumVolumes[ch]);
        mVolumeList[ch][index] = mVolumeList[ch][--mNumVolumes[ch]];
        mVolumeList[ch][index]->setIndexInTex(ch, index);
    }
    else
    {
        mVolumeList[ch].clear();
        mNumVolumes[ch] = 0;
    }
    mLastVolumeListUpdateTimer.reset();
}

S32 LLViewerTexture::getNumVolumes(U32 ch) const
{
    return mNumVolumes[ch];
}

void LLViewerTexture::reorganizeFaceList()
{
    LL_PROFILE_ZONE_SCOPED_CATEGORY_TEXTURE;
    static const F32 MAX_WAIT_TIME = 20.f; // seconds
    static const U32 MAX_EXTRA_BUFFER_SIZE = 4;

    if(mLastFaceListUpdateTimer.getElapsedTimeF32() < MAX_WAIT_TIME)
    {
        return;
    }

    for (U32 i = 0; i < LLRender::NUM_TEXTURE_CHANNELS; ++i)
    {
        if(mNumFaces[i] + MAX_EXTRA_BUFFER_SIZE > mFaceList[i].size())
    {
        return;
    }

        mFaceList[i].erase(mFaceList[i].begin() + mNumFaces[i], mFaceList[i].end());
    }

    mLastFaceListUpdateTimer.reset();
}

void LLViewerTexture::reorganizeVolumeList()
{
    LL_PROFILE_ZONE_SCOPED_CATEGORY_TEXTURE;
    static const F32 MAX_WAIT_TIME = 20.f; // seconds
    static const U32 MAX_EXTRA_BUFFER_SIZE = 4;


    for (U32 i = 0; i < LLRender::NUM_VOLUME_TEXTURE_CHANNELS; ++i)
    {
        if (mNumVolumes[i] + MAX_EXTRA_BUFFER_SIZE > mVolumeList[i].size())
        {
            return;
        }
    }

    if(mLastVolumeListUpdateTimer.getElapsedTimeF32() < MAX_WAIT_TIME)
    {
        return;
    }

    mLastVolumeListUpdateTimer.reset();
    for (U32 i = 0; i < LLRender::NUM_VOLUME_TEXTURE_CHANNELS; ++i)
    {
        mVolumeList[i].erase(mVolumeList[i].begin() + mNumVolumes[i], mVolumeList[i].end());
    }
}

//virtual
void LLViewerTexture::switchToCachedImage()
{
    //nothing here.
}

//virtual
void LLViewerTexture::setCachedRawImage(S32 discard_level, LLImageRaw* imageraw)
{
    //nothing here.
}

bool LLViewerTexture::isLargeImage()
{
    return  (S32)mTexelsPerImage > LLViewerTexture::sMinLargeImageSize;
}

bool LLViewerTexture::isInvisiprim()
{
    return isInvisiprim(mID);
}

//static
bool LLViewerTexture::isInvisiprim(LLUUID id)
{
    return (id == sInvisiprimTexture1) || (id == sInvisiprimTexture2);
}

//virtual
void LLViewerTexture::updateBindStatsForTester()
{
    LLTexturePipelineTester* tester = (LLTexturePipelineTester*)LLMetricPerformanceTesterBasic::getTester(sTesterName);
    if (tester)
    {
        tester->updateTextureBindingStats(this);
    }
}

//----------------------------------------------------------------------------------------------
//end of LLViewerTexture
//----------------------------------------------------------------------------------------------

const std::string& fttype_to_string(const FTType& fttype)
{
    static const std::string ftt_unknown("FTT_UNKNOWN");
    static const std::string ftt_default("FTT_DEFAULT");
    static const std::string ftt_server_bake("FTT_SERVER_BAKE");
    static const std::string ftt_host_bake("FTT_HOST_BAKE");
    static const std::string ftt_map_tile("FTT_MAP_TILE");
    static const std::string ftt_local_file("FTT_LOCAL_FILE");
    static const std::string ftt_error("FTT_ERROR");
    switch(fttype)
    {
        case FTT_UNKNOWN: return ftt_unknown; break;
        case FTT_DEFAULT: return ftt_default; break;
        case FTT_SERVER_BAKE: return ftt_server_bake; break;
        case FTT_HOST_BAKE: return ftt_host_bake; break;
        case FTT_MAP_TILE: return ftt_map_tile; break;
        case FTT_LOCAL_FILE: return ftt_local_file; break;
    }
    return ftt_error;
}

//----------------------------------------------------------------------------------------------
//start of LLViewerFetchedTexture
//----------------------------------------------------------------------------------------------

//static
LLViewerFetchedTexture* LLViewerFetchedTexture::getSmokeImage()
{
    if (sSmokeImagep.isNull())
    {
        sSmokeImagep = LLViewerTextureManager::getFetchedTexture(IMG_SMOKE);
    }

    sSmokeImagep->addTextureStats(1024.f * 1024.f);

    return sSmokeImagep;
}

LLViewerFetchedTexture::LLViewerFetchedTexture(const LLUUID& id, FTType f_type, const LLHost& host, bool usemipmaps)
    : LLViewerTexture(id, usemipmaps),
    mTargetHost(host)
{
    init(true);
    mFTType = f_type;
    if (mFTType == FTT_HOST_BAKE)
    {
        // <FS:Ansariel> [Legacy Bake]
        //LL_WARNS() << "Unsupported fetch type " << mFTType << LL_ENDL;
        mCanUseHTTP = false;
        // </FS:Ansariel> [Legacy Bake]
    }
    generateGLTexture();
}

LLViewerFetchedTexture::LLViewerFetchedTexture(const LLImageRaw* raw, FTType f_type, bool usemipmaps)
    : LLViewerTexture(raw, usemipmaps)
{
    init(true);
    mFTType = f_type;
}

LLViewerFetchedTexture::LLViewerFetchedTexture(const std::string& url, FTType f_type, const LLUUID& id, bool usemipmaps)
    : LLViewerTexture(id, usemipmaps),
    mUrl(url)
{
    init(true);
    mFTType = f_type;
    generateGLTexture();
}

void LLViewerFetchedTexture::init(bool firstinit)
{
    mOrigWidth = 0;
    mOrigHeight = 0;
    mHasAux = false;
    mNeedsAux = false;
    mRequestedDiscardLevel = -1;
    mRequestedDownloadPriority = 0.f;
    mFullyLoaded = false;
    mCanUseHTTP = true;
    mDesiredDiscardLevel = MAX_DISCARD_LEVEL + 1;
    mMinDesiredDiscardLevel = MAX_DISCARD_LEVEL + 1;

    mDecodingAux = false;

    mKnownDrawWidth = 0;
    mKnownDrawHeight = 0;
    mKnownDrawSizeChanged = false;

    if (firstinit)
    {
        mInImageList = 0;
    }

    // Only set mIsMissingAsset true when we know for certain that the database
    // does not contain this image.
    mIsMissingAsset = false;

    mLoadedCallbackDesiredDiscardLevel = S8_MAX;
    mPauseLoadedCallBacks = false;

    mNeedsCreateTexture = false;

    mIsRawImageValid = false;
    mRawDiscardLevel = INVALID_DISCARD_LEVEL;
    mMinDiscardLevel = 0;

    mHasFetcher = false;
    mIsFetching = false;
    mFetchState = 0;
    mFetchPriority = 0;
    mDownloadProgress = 0.f;
    mFetchDeltaTime = 999999.f;
    mRequestDeltaTime = 0.f;
    mForSculpt = false;
    mIsFetched = false;
    mInFastCacheList = false;

    mCachedRawImage = NULL;
    mCachedRawDiscardLevel = -1;
    mCachedRawImageReady = false;

    mSavedRawImage = NULL;
    mForceToSaveRawImage  = false;
    mSaveRawImage = false;
    mSavedRawDiscardLevel = -1;
    mDesiredSavedRawDiscardLevel = -1;
    mLastReferencedSavedRawImageTime = 0.0f;
    mKeptSavedRawImageTime = 0.f;
    mLastCallBackActiveTime = 0.f;
    mForceCallbackFetch = false;
    mInDebug = false;
    mUnremovable = false;

    mFTType = FTT_UNKNOWN;
}

LLViewerFetchedTexture::~LLViewerFetchedTexture()
{
    assert_main_thread();
    //*NOTE getTextureFetch can return NULL when Viewer is shutting down.
    // This is due to LLWearableList is singleton and is destroyed after
    // LLAppViewer::cleanup() was called. (see ticket EXT-177)
    if (mHasFetcher && LLAppViewer::getTextureFetch())
    {
        LLAppViewer::getTextureFetch()->deleteRequest(getID(), true);
    }
    cleanup();
}

//virtual
S8 LLViewerFetchedTexture::getType() const
{
    return LLViewerTexture::FETCHED_TEXTURE;
}

FTType LLViewerFetchedTexture::getFTType() const
{
    return mFTType;
}

void LLViewerFetchedTexture::cleanup()
{
    LL_PROFILE_ZONE_SCOPED_CATEGORY_TEXTURE;
    for(callback_list_t::iterator iter = mLoadedCallbackList.begin();
        iter != mLoadedCallbackList.end(); )
    {
        LLLoadedCallbackEntry *entryp = *iter++;
        // We never finished loading the image.  Indicate failure.
        // Note: this allows mLoadedCallbackUserData to be cleaned up.
        entryp->mCallback( false, this, NULL, NULL, 0, true, entryp->mUserData );
        entryp->removeTexture(this);
        delete entryp;
    }
    mLoadedCallbackList.clear();
    mNeedsAux = false;

    // Clean up image data
    destroyRawImage();
    mCachedRawImage = NULL;
    mCachedRawDiscardLevel = -1;
    mCachedRawImageReady = false;
    mSavedRawImage = NULL;
    mSavedRawDiscardLevel = -1;
}

//access the fast cache
void LLViewerFetchedTexture::loadFromFastCache()
{
    LL_PROFILE_ZONE_SCOPED_CATEGORY_TEXTURE;
    if(!mInFastCacheList)
    {
        return; //no need to access the fast cache.
    }
    mInFastCacheList = false;

    add(LLTextureFetch::sCacheAttempt, 1.0);

    LLTimer fastCacheTimer;
    mRawImage = LLAppViewer::getTextureCache()->readFromFastCache(getID(), mRawDiscardLevel);
    if(mRawImage.notNull())
    {
        F32 cachReadTime = fastCacheTimer.getElapsedTimeF32();

        add(LLTextureFetch::sCacheHit, 1.0);
        record(LLTextureFetch::sCacheHitRate, LLUnits::Ratio::fromValue(1));
        sample(LLTextureFetch::sCacheReadLatency, cachReadTime);

        mFullWidth  = mRawImage->getWidth()  << mRawDiscardLevel;
        mFullHeight = mRawImage->getHeight() << mRawDiscardLevel;
        setTexelsPerImage();

        if(mFullWidth > MAX_IMAGE_SIZE || mFullHeight > MAX_IMAGE_SIZE)
        {
            //discard all oversized textures.
            destroyRawImage();
            LL_WARNS() << "oversized, setting as missing" << LL_ENDL;
            setIsMissingAsset();
            mRawDiscardLevel = INVALID_DISCARD_LEVEL;
        }
        else
        {
            if (mBoostLevel == LLGLTexture::BOOST_ICON)
            {
                // Shouldn't do anything usefull since texures in fast cache are 16x16,
                // it is here in case fast cache changes.
                S32 expected_width = mKnownDrawWidth > 0 ? mKnownDrawWidth : DEFAULT_ICON_DIMENSIONS;
                S32 expected_height = mKnownDrawHeight > 0 ? mKnownDrawHeight : DEFAULT_ICON_DIMENSIONS;
                if (mRawImage && (mRawImage->getWidth() > expected_width || mRawImage->getHeight() > expected_height))
                {
                    // scale oversized icon, no need to give more work to gl
                    mRawImage->scale(expected_width, expected_height);
                }
            }

            if (mBoostLevel == LLGLTexture::BOOST_THUMBNAIL)
            {
                S32 expected_width = mKnownDrawWidth > 0 ? mKnownDrawWidth : DEFAULT_THUMBNAIL_DIMENSIONS;
                S32 expected_height = mKnownDrawHeight > 0 ? mKnownDrawHeight : DEFAULT_THUMBNAIL_DIMENSIONS;
                if (mRawImage && (mRawImage->getWidth() > expected_width || mRawImage->getHeight() > expected_height))
                {
                    // scale oversized icon, no need to give more work to gl
                    mRawImage->scale(expected_width, expected_height);
                }
            }

            mRequestedDiscardLevel = mDesiredDiscardLevel + 1;
            mIsRawImageValid = true;
            addToCreateTexture();
        }
    }
    else
    {
        record(LLTextureFetch::sCacheHitRate, LLUnits::Ratio::fromValue(0));
    }
}

void LLViewerFetchedTexture::setForSculpt()
{
    static const S32 MAX_INTERVAL = 8; //frames

    mForSculpt = true;
    if(isForSculptOnly() && hasGLTexture() && !getBoundRecently())
    {
        destroyGLTexture(); //sculpt image does not need gl texture.
        mTextureState = ACTIVE;
    }
    checkCachedRawSculptImage();
    setMaxVirtualSizeResetInterval(MAX_INTERVAL);
}

bool LLViewerFetchedTexture::isForSculptOnly() const
{
    return mForSculpt && !mNeedsGLTexture;
}

bool LLViewerFetchedTexture::isDeleted()
{
    return mTextureState == DELETED;
}

bool LLViewerFetchedTexture::isInactive()
{
    return mTextureState == INACTIVE;
}

bool LLViewerFetchedTexture::isDeletionCandidate()
{
    return mTextureState == DELETION_CANDIDATE;
}

void LLViewerFetchedTexture::setDeletionCandidate()
{
    if(mGLTexturep.notNull() && mGLTexturep->getTexName() && (mTextureState == INACTIVE))
    {
        mTextureState = DELETION_CANDIDATE;
    }
}

//set the texture inactive
void LLViewerFetchedTexture::setInactive()
{
    if(mTextureState == ACTIVE && mGLTexturep.notNull() && mGLTexturep->getTexName() && !mGLTexturep->getBoundRecently())
    {
        mTextureState = INACTIVE;
    }
}

bool LLViewerFetchedTexture::isFullyLoaded() const
{
    // Unfortunately, the boolean "mFullyLoaded" is never updated correctly so we use that logic
    // to check if the texture is there and completely downloaded
    return (mFullWidth != 0) && (mFullHeight != 0) && !mIsFetching && !mHasFetcher;
}


// virtual
void LLViewerFetchedTexture::dump()
{
    LLViewerTexture::dump();

    LL_INFOS() << "Dump : " << mID
            << ", mIsMissingAsset = " << (S32)mIsMissingAsset
            << ", mFullWidth = " << (S32)mFullWidth
            << ", mFullHeight = " << (S32)mFullHeight
            << ", mOrigWidth = " << (S32)mOrigWidth
            << ", mOrigHeight = " << (S32)mOrigHeight
            << LL_ENDL;
    LL_INFOS() << "     : "
            << " mFullyLoaded = " << (S32)mFullyLoaded
            << ", mFetchState = " << (S32)mFetchState
            << ", mFetchPriority = " << (S32)mFetchPriority
            << ", mDownloadProgress = " << (F32)mDownloadProgress
            << LL_ENDL;
    LL_INFOS() << "     : "
            << " mHasFetcher = " << (S32)mHasFetcher
            << ", mIsFetching = " << (S32)mIsFetching
            << ", mIsFetched = " << (S32)mIsFetched
            << ", mBoostLevel = " << (S32)mBoostLevel
            << LL_ENDL;
}

///////////////////////////////////////////////////////////////////////////////
// ONLY called from LLViewerFetchedTextureList
void LLViewerFetchedTexture::destroyTexture()
{
    LL_PROFILE_ZONE_SCOPED_CATEGORY_TEXTURE;

    if (mNeedsCreateTexture)//return if in the process of generating a new texture.
    {
        return;
    }

    //LL_DEBUGS("Avatar") << mID << LL_ENDL;
    destroyGLTexture();
    mFullyLoaded = false;
}

void LLViewerFetchedTexture::addToCreateTexture()
{
    LL_PROFILE_ZONE_SCOPED_CATEGORY_TEXTURE;
    bool force_update = false;
    if (getComponents() != mRawImage->getComponents())
    {
        // We've changed the number of components, so we need to move any
        // objects using this pool to a different pool.
        mComponents = mRawImage->getComponents();
        mGLTexturep->setComponents(mComponents);
        force_update = true;

        for (U32 j = 0; j < LLRender::NUM_TEXTURE_CHANNELS; ++j)
        {
            llassert(mNumFaces[j] <= mFaceList[j].size());

            for(U32 i = 0; i < mNumFaces[j]; i++)
            {
                mFaceList[j][i]->dirtyTexture();
            }
        }

        //discard the cached raw image and the saved raw image
        mCachedRawImageReady = false;
        mCachedRawDiscardLevel = -1;
        mCachedRawImage = NULL;
        mSavedRawDiscardLevel = -1;
        mSavedRawImage = NULL;
    }

    if(isForSculptOnly())
    {
        //just update some variables, not to create a real GL texture.
        createGLTexture(mRawDiscardLevel, mRawImage, 0, false);
        mNeedsCreateTexture = false;
        destroyRawImage();
    }
    else if(!force_update && getDiscardLevel() > -1 && getDiscardLevel() <= mRawDiscardLevel)
    {
        mNeedsCreateTexture = false;
        destroyRawImage();
    }
    else
    {
        LL_PROFILE_ZONE_SCOPED_CATEGORY_TEXTURE;
#if 1
        //
        //if mRequestedDiscardLevel > mDesiredDiscardLevel, we assume the required image res keep going up,
        //so do not scale down the over qualified image.
        //Note: scaling down image is expensensive. Do it only when very necessary.
        //
        if(mRequestedDiscardLevel <= mDesiredDiscardLevel && !mForceToSaveRawImage)
        {
            U32 w = mFullWidth >> mRawDiscardLevel;
            U32 h = mFullHeight >> mRawDiscardLevel;

            //if big image, do not load extra data
            //scale it down to size >= LLViewerTexture::sMinLargeImageSize
            if(w * h > LLViewerTexture::sMinLargeImageSize)
            {
                S32 d_level = llmin(mRequestedDiscardLevel, (S32)mDesiredDiscardLevel) - mRawDiscardLevel;

                if(d_level > 0)
                {
                    S32 i = 0;
                    while((d_level > 0) && ((w >> i) * (h >> i) > LLViewerTexture::sMinLargeImageSize))
                    {
                        i++;
                        d_level--;
                    }
                    if(i > 0)
                    {
                        mRawDiscardLevel += i;
                        if(mRawDiscardLevel >= getDiscardLevel() && getDiscardLevel() > 0)
                        {
                            mNeedsCreateTexture = false;
                            destroyRawImage();
                            return;
                        }

                        {
                            //make a duplicate in case somebody else is using this raw image
                            mRawImage = mRawImage->scaled(w >> i, h >> i);
                        }
                    }
                }
            }
        }
#endif
        scheduleCreateTexture();
    }
    return;
}

// ONLY called from LLViewerTextureList
bool LLViewerFetchedTexture::preCreateTexture(S32 usename/*= 0*/)
{
    LL_PROFILE_ZONE_SCOPED_CATEGORY_TEXTURE;
#if LL_IMAGEGL_THREAD_CHECK
    mGLTexturep->checkActiveThread();
#endif

    if (!mNeedsCreateTexture)
    {
        destroyRawImage();
        return false;
    }
    mNeedsCreateTexture = false;

    if (mRawImage.isNull())
    {
        LL_ERRS() << "LLViewerTexture trying to create texture with no Raw Image" << LL_ENDL;
    }
    if (mRawImage->isBufferInvalid())
    {
        LL_WARNS() << "Can't create a texture: invalid image data" << LL_ENDL;
        destroyRawImage();
        return false;
    }
    //  LL_INFOS() << llformat("IMAGE Creating (%d) [%d x %d] Bytes: %d ",
    //                      mRawDiscardLevel,
    //                      mRawImage->getWidth(), mRawImage->getHeight(),mRawImage->getDataSize())
    //          << mID.getString() << LL_ENDL;

    // <FS:Techwolf Lupindo> texture comment metadata reader
    if (!mRawImage->mComment.empty())
    {
        std::string comment = mRawImage->mComment;
        mComment["comment"] = comment;
        std::size_t position = 0;
        std::size_t length = comment.length();
        while (position < length)
        {
            std::size_t equals_position = comment.find("=", position);
            if (equals_position != std::string::npos)
            {
                std::string type = comment.substr(position, equals_position - position);
                position = comment.find("&", position);
                if (position != std::string::npos)
                {
                    mComment[type] = comment.substr(equals_position + 1, position - (equals_position + 1));
                    position++;
                }
                else
                {
                    mComment[type] = comment.substr(equals_position + 1, length - (equals_position + 1));
                }
            }
            else
            {
                position = equals_position;
            }
        }
    }
    // </FS:Techwolf Lupindo>

    bool res = true;

    // store original size only for locally-sourced images
    if (mUrl.compare(0, 7, "file://") == 0)
    {
        mOrigWidth = mRawImage->getWidth();
        mOrigHeight = mRawImage->getHeight();

        // This is only safe because it's a local image and fetcher doesn't use raw data
        // from local images, but this might become unsafe in case of changes to fetcher
        if (mBoostLevel == BOOST_PREVIEW)
        {
            mRawImage->biasedScaleToPowerOfTwo(1024);
        }
        else
        { // leave black border, do not scale image content
            mRawImage->expandToPowerOfTwo(MAX_IMAGE_SIZE, false);
        }

        mFullWidth = mRawImage->getWidth();
        mFullHeight = mRawImage->getHeight();
        setTexelsPerImage();
    }
    else
    {
        mOrigWidth = mFullWidth;
        mOrigHeight = mFullHeight;
    }

    bool size_okay = true;

    S32 discard_level = mRawDiscardLevel;
    if (mRawDiscardLevel < 0)
    {
        LL_DEBUGS() << "Negative raw discard level when creating image: " << mRawDiscardLevel << LL_ENDL;
        discard_level = 0;
    }

    U32 raw_width = mRawImage->getWidth() << discard_level;
    U32 raw_height = mRawImage->getHeight() << discard_level;

    if (raw_width > MAX_IMAGE_SIZE || raw_height > MAX_IMAGE_SIZE)
    {
        LL_INFOS() << "Width or height is greater than " << MAX_IMAGE_SIZE << ": (" << raw_width << "," << raw_height << ")" << LL_ENDL;
        size_okay = false;
    }

    if (!LLImageGL::checkSize(mRawImage->getWidth(), mRawImage->getHeight()))
    {
        // A non power-of-two image was uploaded (through a non standard client)
        LL_INFOS() << "Non power of two width or height: (" << mRawImage->getWidth() << "," << mRawImage->getHeight() << ")" << LL_ENDL;
        size_okay = false;
    }

    if (!size_okay)
    {
        // An inappropriately-sized image was uploaded (through a non standard client)
        // We treat these images as missing assets which causes them to
        // be renderd as 'missing image' and to stop requesting data
        LL_WARNS() << "!size_ok, setting as missing" << LL_ENDL;
        setIsMissingAsset();
        destroyRawImage();
        return false;
    }

    if (mGLTexturep->getHasExplicitFormat())
    {
        LLGLenum format = mGLTexturep->getPrimaryFormat();
        S8 components = mRawImage->getComponents();
        if ((format == GL_RGBA && components < 4)
            || (format == GL_RGB && components < 3))
        {
            LL_WARNS() << "Can't create a texture " << mID << ": invalid image format " << std::hex << format << " vs components " << (U32)components << LL_ENDL;
            // Was expecting specific format but raw texture has insufficient components for
            // such format, using such texture will result in crash or will display wrongly
            // if we change format. Texture might be corrupted server side, so just set as
            // missing and clear cashed texture (do not cause reload loop, will retry&recover
            // during new session)
            setIsMissingAsset();
            destroyRawImage();
            LLAppViewer::getTextureCache()->removeFromCache(mID);
            return false;
        }
    }

    return res;
}

bool LLViewerFetchedTexture::createTexture(S32 usename/*= 0*/)
{
    if (!mNeedsCreateTexture)
    {
        return false;
    }

    bool res = mGLTexturep->createGLTexture(mRawDiscardLevel, mRawImage, usename, true, mBoostLevel);

    return res;
}

void LLViewerFetchedTexture::postCreateTexture()
{
    LL_PROFILE_ZONE_SCOPED_CATEGORY_TEXTURE;
    if (!mNeedsCreateTexture)
    {
        return;
    }
#if LL_IMAGEGL_THREAD_CHECK
    mGLTexturep->checkActiveThread();
#endif

    setActive();

    if (!needsToSaveRawImage())
    {
        mNeedsAux = false;
        destroyRawImage();
    }

    mNeedsCreateTexture = false;
}

void LLViewerFetchedTexture::scheduleCreateTexture()
{
    LL_PROFILE_ZONE_SCOPED_CATEGORY_TEXTURE;

    if (!mNeedsCreateTexture)
    {
        mNeedsCreateTexture = true;
        if (preCreateTexture())
        {
#if LL_IMAGEGL_THREAD_CHECK
            //grab a copy of the raw image data to make sure it isn't modified pending texture creation
            U8* data = mRawImage->getData();
            U8* data_copy = nullptr;
            S32 size = mRawImage->getDataSize();
            if (data != nullptr && size > 0)
            {
                data_copy = new U8[size];
                memcpy(data_copy, data, size);
            }
#endif
            mNeedsCreateTexture = true;
            auto mainq = LLImageGLThread::sEnabledTextures ? mMainQueue.lock() : nullptr;
            if (mainq)
            {
                ref();
                mainq->postTo(
                    mImageQueue,
                    // work to be done on LLImageGL worker thread
#if LL_IMAGEGL_THREAD_CHECK
                    [this, data, data_copy, size]()
                    {
                        mGLTexturep->mActiveThread = LLThread::currentID();
                        //verify data is unmodified
                        llassert(data == mRawImage->getData());
                        llassert(mRawImage->getDataSize() == size);
                        llassert(memcmp(data, data_copy, size) == 0);
#else
                    [this]()
                    {
#endif
                        //actually create the texture on a background thread
                        createTexture();

#if LL_IMAGEGL_THREAD_CHECK
                        //verify data is unmodified
                        llassert(data == mRawImage->getData());
                        llassert(mRawImage->getDataSize() == size);
                        llassert(memcmp(data, data_copy, size) == 0);
#endif
                    },
                    // callback to be run on main thread
#if LL_IMAGEGL_THREAD_CHECK
                        [this, data, data_copy, size]()
                    {
                        mGLTexturep->mActiveThread = LLThread::currentID();
                        llassert(data == mRawImage->getData());
                        llassert(mRawImage->getDataSize() == size);
                        llassert(memcmp(data, data_copy, size) == 0);
                        delete[] data_copy;
#else
                        [this]()
                        {
#endif
                        //finalize on main thread
                        postCreateTexture();
                        unref();
                    });
            }
            else
            {
                gTextureList.mCreateTextureList.insert(this);
            }
        }
    }
}

// Call with 0,0 to turn this feature off.
//virtual
void LLViewerFetchedTexture::setKnownDrawSize(S32 width, S32 height)
{
    LL_PROFILE_ZONE_SCOPED_CATEGORY_TEXTURE;
    if(mKnownDrawWidth < width || mKnownDrawHeight < height)
    {
        mKnownDrawWidth = llmax(mKnownDrawWidth, width);
        mKnownDrawHeight = llmax(mKnownDrawHeight, height);

        mKnownDrawSizeChanged = true;
        mFullyLoaded = false;
    }
    addTextureStats((F32)(mKnownDrawWidth * mKnownDrawHeight));
}

void LLViewerFetchedTexture::setDebugText(const std::string& text)
{
    for (U32 ch = 0; ch < LLRender::NUM_TEXTURE_CHANNELS; ++ch)
    {
        llassert(mNumFaces[ch] <= mFaceList[ch].size());

        for (U32 i = 0; i < mNumFaces[ch]; i++)
        {
            LLFace* facep = mFaceList[ch][i];
            if (facep)
            {
                LLDrawable* drawable = facep->getDrawable();
                if (drawable)
                {
                    drawable->getVObj()->setDebugText(text);
                }
            }
        }
    }
}

//virtual
void LLViewerFetchedTexture::processTextureStats()
{
    LL_PROFILE_ZONE_SCOPED_CATEGORY_TEXTURE;
    if(mFullyLoaded)
    {
        if(mDesiredDiscardLevel > mMinDesiredDiscardLevel)//need to load more
        {
            mDesiredDiscardLevel = llmin(mDesiredDiscardLevel, mMinDesiredDiscardLevel);
            mFullyLoaded = false;
        }
        //setDebugText("fully loaded");
    }
    else
    {
        updateVirtualSize();

        static LLCachedControl<bool> textures_fullres(gSavedSettings,"TextureLoadFullRes", false);

        if (textures_fullres)
        {
            mDesiredDiscardLevel = 0;
        }
        else if (mDontDiscard && (mBoostLevel == LLGLTexture::BOOST_ICON || mBoostLevel == LLGLTexture::BOOST_THUMBNAIL))
        {
            if (mFullWidth > MAX_IMAGE_SIZE_DEFAULT || mFullHeight > MAX_IMAGE_SIZE_DEFAULT)
            {
                mDesiredDiscardLevel = 1; // MAX_IMAGE_SIZE_DEFAULT = 2048 and max size ever is 4096
            }
            else
            {
                mDesiredDiscardLevel = 0;
            }
        }
        else if(!mFullWidth || !mFullHeight)
        {
            mDesiredDiscardLevel =  llmin(getMaxDiscardLevel(), (S32)mLoadedCallbackDesiredDiscardLevel);
        }
        else
        {
            U32 desired_size = MAX_IMAGE_SIZE_DEFAULT; // MAX_IMAGE_SIZE_DEFAULT = 2048 and max size ever is 4096
            // <FS:Ansariel> Keep restriction on "fetched" (seems to be HUD) textures as well
            if (mBoostLevel <= LLGLTexture::BOOST_SCULPTED)
            {
                desired_size = DESIRED_NORMAL_TEXTURE_SIZE;
            }
            // </FS:Ansariel>
            if(!mKnownDrawWidth || !mKnownDrawHeight || (S32)mFullWidth <= mKnownDrawWidth || (S32)mFullHeight <= mKnownDrawHeight)
            {
                if (mFullWidth > desired_size || mFullHeight > desired_size)
                {
                    mDesiredDiscardLevel = 1;
                }
                else
                {
                    mDesiredDiscardLevel = 0;
                }
            }
            else if(mKnownDrawSizeChanged)//known draw size is set
            {
                mDesiredDiscardLevel = (S8)llmin(log((F32)mFullWidth / mKnownDrawWidth) / log_2,
                                                     log((F32)mFullHeight / mKnownDrawHeight) / log_2);
                mDesiredDiscardLevel =  llclamp(mDesiredDiscardLevel, (S8)0, (S8)getMaxDiscardLevel());
                mDesiredDiscardLevel = llmin(mDesiredDiscardLevel, mMinDesiredDiscardLevel);
            }
            mKnownDrawSizeChanged = false;

            if(getDiscardLevel() >= 0 && (getDiscardLevel() <= mDesiredDiscardLevel))
            {
                mFullyLoaded = true;
            }
        }
    }

    if(mForceToSaveRawImage && mDesiredSavedRawDiscardLevel >= 0) //force to refetch the texture.
    {
        mDesiredDiscardLevel = llmin(mDesiredDiscardLevel, (S8)mDesiredSavedRawDiscardLevel);
        if(getDiscardLevel() < 0 || getDiscardLevel() > mDesiredDiscardLevel)
        {
            mFullyLoaded = false;
        }
    }
}

//============================================================================

void LLViewerFetchedTexture::updateVirtualSize()
{
    LL_PROFILE_ZONE_SCOPED_CATEGORY_TEXTURE;
    reorganizeFaceList();
    reorganizeVolumeList();
}

S32 LLViewerFetchedTexture::getCurrentDiscardLevelForFetching()
{
    S32 current_discard = getDiscardLevel();
    if(mForceToSaveRawImage)
    {
        if(mSavedRawDiscardLevel < 0 || current_discard < 0)
        {
            current_discard = -1;
        }
        else
        {
            current_discard = llmax(current_discard, mSavedRawDiscardLevel);
        }
    }

    return current_discard;
}

bool LLViewerFetchedTexture::setDebugFetching(S32 debug_level)
{
    if(debug_level < 0)
    {
        mInDebug = false;
        return false;
    }
    mInDebug = true;

    mDesiredDiscardLevel = debug_level;

    return true;
}

bool LLViewerFetchedTexture::isActiveFetching()
{
    static LLCachedControl<bool> monitor_enabled(gSavedSettings,"DebugShowTextureInfo");

    return mFetchState > 7 && mFetchState < 10 && monitor_enabled; //in state of WAIT_HTTP_REQ or DECODE_IMAGE.
}

void LLViewerFetchedTexture::setBoostLevel(S32 level)
{
    LLViewerTexture::setBoostLevel(level);

    if (level >= LLViewerTexture::BOOST_HIGH)
    {
        mDesiredDiscardLevel = 0;
    }
}

bool LLViewerFetchedTexture::updateFetch()
{
    LL_PROFILE_ZONE_SCOPED_CATEGORY_TEXTURE;
    static LLCachedControl<bool> textures_decode_disabled(gSavedSettings,"TextureDecodeDisabled", false);

    if(textures_decode_disabled) // don't fetch the surface textures in wireframe mode
    {
        return false;
    }

    mFetchState = 0;
    mFetchPriority = 0;
    mFetchDeltaTime = 999999.f;
    mRequestDeltaTime = 999999.f;

#ifndef LL_RELEASE_FOR_DOWNLOAD
    if (mID == LLAppViewer::getTextureFetch()->mDebugID)
    {
        LLAppViewer::getTextureFetch()->mDebugCount++; // for setting breakpoints
    }
#endif

    if (mNeedsCreateTexture)
    {
        LL_PROFILE_ZONE_NAMED_CATEGORY_TEXTURE("vftuf - needs create");
        // We may be fetching still (e.g. waiting on write)
        // but don't check until we've processed the raw data we have
        return false;
    }
    if (mIsMissingAsset)
    {
        LL_PROFILE_ZONE_NAMED_CATEGORY_TEXTURE("vftuf - missing asset");
        llassert(!mHasFetcher);
        return false; // skip
    }
    if (!mLoadedCallbackList.empty() && mRawImage.notNull())
    {
        LL_PROFILE_ZONE_NAMED_CATEGORY_TEXTURE("vftuf - callback pending");
        return false; // process any raw image data in callbacks before replacing
    }
    if(mInFastCacheList)
    {
        LL_PROFILE_ZONE_NAMED_CATEGORY_TEXTURE("vftuf - in fast cache");
        return false;
    }
    if (mGLTexturep.isNull())
    { // fix for crash inside getCurrentDiscardLevelForFetching (shouldn't happen but appears to be happening)
        llassert(false);
        return false;
    }

    S32 current_discard = getCurrentDiscardLevelForFetching();
    S32 desired_discard = getDesiredDiscardLevel();
    F32 decode_priority = mMaxVirtualSize;

    if (mIsFetching)
    {
        LL_PROFILE_ZONE_NAMED_CATEGORY_TEXTURE("vftuf - is fetching");
        // Sets mRawDiscardLevel, mRawImage, mAuxRawImage
        S32 fetch_discard = current_discard;

        if (mRawImage.notNull()) sRawCount--;
        if (mAuxRawImage.notNull()) sAuxCount--;
        // keep in mind that fetcher still might need raw image, don't modify original
        bool finished = LLAppViewer::getTextureFetch()->getRequestFinished(getID(), fetch_discard, mRawImage, mAuxRawImage,
                                                                           mLastHttpGetStatus);
        if (mRawImage.notNull()) sRawCount++;
        if (mAuxRawImage.notNull())
        {
            mHasAux = true;
            sAuxCount++;
        }
        if (finished)
        {
            mIsFetching = false;
            mLastFetchState = -1;
            mLastPacketTimer.reset();
        }
        else
        {
            mFetchState = LLAppViewer::getTextureFetch()->getFetchState(mID, mDownloadProgress, mRequestedDownloadPriority,
                                                                        mFetchPriority, mFetchDeltaTime, mRequestDeltaTime, mCanUseHTTP);
        }

        // We may have data ready regardless of whether or not we are finished (e.g. waiting on write)
        if (mRawImage.notNull())
        {
            LL_PROFILE_ZONE_NAMED_CATEGORY_TEXTURE("vftuf - has raw image");
            LLTexturePipelineTester* tester = (LLTexturePipelineTester*)LLMetricPerformanceTesterBasic::getTester(sTesterName);
            if (tester)
            {
                mIsFetched = true;
                tester->updateTextureLoadingStats(this, mRawImage, LLAppViewer::getTextureFetch()->isFromLocalCache(mID));
            }
            mRawDiscardLevel = fetch_discard;
            if ((mRawImage->getDataSize() > 0 && mRawDiscardLevel >= 0) &&
                (current_discard < 0 || mRawDiscardLevel < current_discard))
            {
                LL_PROFILE_ZONE_NAMED_CATEGORY_TEXTURE("vftuf - data good");
                mFullWidth = mRawImage->getWidth() << mRawDiscardLevel;
                mFullHeight = mRawImage->getHeight() << mRawDiscardLevel;
                setTexelsPerImage();

                if(mFullWidth > MAX_IMAGE_SIZE || mFullHeight > MAX_IMAGE_SIZE)
                {
                    //discard all oversized textures.
                    LL_INFOS() << "Discarding oversized texture, width= "
                        << mFullWidth << ", height= "
                        << mFullHeight << LL_ENDL;
                    destroyRawImage();
                    LL_WARNS() << "oversize, setting as missing" << LL_ENDL;
                    setIsMissingAsset();
                    mRawDiscardLevel = INVALID_DISCARD_LEVEL;
                    mIsFetching = false;
                    mLastPacketTimer.reset();
                }
                else
                {
                    mIsRawImageValid = true;
                    addToCreateTexture();
                }

                if (mBoostLevel == LLGLTexture::BOOST_ICON)
                {
                    S32 expected_width = mKnownDrawWidth > 0 ? mKnownDrawWidth : DEFAULT_ICON_DIMENSIONS;
                    S32 expected_height = mKnownDrawHeight > 0 ? mKnownDrawHeight : DEFAULT_ICON_DIMENSIONS;
                    if (mRawImage && (mRawImage->getWidth() > expected_width || mRawImage->getHeight() > expected_height))
                    {
                        // scale oversized icon, no need to give more work to gl
                        // since we got mRawImage from thread worker and image may be in use (ex: writing cache), make a copy
                        mRawImage = mRawImage->scaled(expected_width, expected_height);
                    }
                }

                if (mBoostLevel == LLGLTexture::BOOST_THUMBNAIL)
                {
                    S32 expected_width = mKnownDrawWidth > 0 ? mKnownDrawWidth : DEFAULT_THUMBNAIL_DIMENSIONS;
                    S32 expected_height = mKnownDrawHeight > 0 ? mKnownDrawHeight : DEFAULT_THUMBNAIL_DIMENSIONS;
                    if (mRawImage && (mRawImage->getWidth() > expected_width || mRawImage->getHeight() > expected_height))
                    {
                        // scale oversized icon, no need to give more work to gl
                        // since we got mRawImage from thread worker and image may be in use (ex: writing cache), make a copy
                        mRawImage = mRawImage->scaled(expected_width, expected_height);
                    }
                }

                return true;
            }
            else
            {
                LL_PROFILE_ZONE_NAMED_CATEGORY_TEXTURE("vftuf - data not needed");
                // Data is ready but we don't need it
                // (received it already while fetcher was writing to disk)
                destroyRawImage();
                return false; // done
            }
        }

        if (!mIsFetching)
        {
            if ((decode_priority > 0) && (mRawDiscardLevel < 0 || mRawDiscardLevel == INVALID_DISCARD_LEVEL))
            {
                // We finished but received no data
                if (getDiscardLevel() < 0)
                {
                    if (getFTType() != FTT_MAP_TILE)
                    {
                        LL_WARNS() << mID
                                << " Fetch failure, setting as missing, decode_priority " << decode_priority
                                << " mRawDiscardLevel " << mRawDiscardLevel
                                << " current_discard " << current_discard
                                << " stats " << mLastHttpGetStatus.toHex()
                                << LL_ENDL;
                    }
                    setIsMissingAsset();
                    desired_discard = -1;
                }
                else
                {
                    //LL_WARNS() << mID << ": Setting min discard to " << current_discard << LL_ENDL;
                    if(current_discard >= 0)
                    {
                        mMinDiscardLevel = current_discard;
                        //desired_discard = current_discard;
                    }
                    else
                    {
                        S32 dis_level = getDiscardLevel();
                        mMinDiscardLevel = dis_level;
                        //desired_discard = dis_level;
                    }
                }
                destroyRawImage();
            }
            else if (mRawImage.notNull())
            {
                // We have data, but our fetch failed to return raw data
                // *TODO: FIgure out why this is happening and fix it
                destroyRawImage();
            }
        }
        else
        {
            static const F32 MAX_HOLD_TIME = 5.0f; //seconds to wait before canceling fecthing if decode_priority is 0.f.
            if(decode_priority > 0.0f || mStopFetchingTimer.getElapsedTimeF32() > MAX_HOLD_TIME)
            {
                mStopFetchingTimer.reset();
                LLAppViewer::getTextureFetch()->updateRequestPriority(mID, decode_priority);
            }
        }
    }

    desired_discard = llmin(desired_discard, getMaxDiscardLevel());

    bool make_request = true;
    if (decode_priority <= 0)
    {
        LL_PROFILE_ZONE_NAMED_CATEGORY_TEXTURE("vftuf - priority <= 0");
        make_request = false;
    }
    else if(mDesiredDiscardLevel > getMaxDiscardLevel())
    {
        LL_PROFILE_ZONE_NAMED_CATEGORY_TEXTURE("vftuf - desired > max");
        make_request = false;
    }
    else  if (mNeedsCreateTexture || mIsMissingAsset)
    {
        LL_PROFILE_ZONE_NAMED_CATEGORY_TEXTURE("vftuf - create or missing");
        make_request = false;
    }
    else if (current_discard >= 0 && current_discard <= mMinDiscardLevel)
    {
        LL_PROFILE_ZONE_NAMED_CATEGORY_TEXTURE("vftuf - current < min");
        make_request = false;
    }
    else if(mCachedRawImage.notNull() // can be empty
            && mCachedRawImageReady
            && (current_discard < 0 || current_discard > mCachedRawDiscardLevel))
    {
        make_request = false;
        switchToCachedImage(); //use the cached raw data first
    }

    if (make_request)
    {
        if (mIsFetching)
        {
            // already requested a higher resolution mip
            if (mRequestedDiscardLevel <= desired_discard)
            {
                LL_PROFILE_ZONE_NAMED_CATEGORY_TEXTURE("vftuf - requested < desired");
                make_request = false;
            }
        }
        else
        {
            // already at a higher resolution mip, don't discard
            if (current_discard >= 0 && current_discard <= desired_discard)
            {
                LL_PROFILE_ZONE_NAMED_CATEGORY_TEXTURE("vftuf - current <= desired");
                make_request = false;
            }
        }
    }

    if (make_request)
    {
        LL_PROFILE_ZONE_NAMED_CATEGORY_TEXTURE("vftuf - make request");
        S32 w=0, h=0, c=0;
        if (getDiscardLevel() >= 0)
        {
            w = mGLTexturep->getWidth(0);
            h = mGLTexturep->getHeight(0);
            c = mComponents;
        }

        // <FS:Ansariel> Replace frequently called gSavedSettings
        //const U32 override_tex_discard_level = gSavedSettings.getU32("TextureDiscardLevel");
        static LLCachedControl<U32> sTextureDiscardLevel(gSavedSettings, "TextureDiscardLevel");
        const U32 override_tex_discard_level = sTextureDiscardLevel();
        // </FS:Ansariel>
        if (override_tex_discard_level != 0)
        {
            desired_discard = override_tex_discard_level;
        }

        // bypass texturefetch directly by pulling from LLTextureCache
        S32 fetch_request_discard = -1;
        fetch_request_discard = LLAppViewer::getTextureFetch()->createRequest(mFTType, mUrl, getID(), getTargetHost(), decode_priority,
                                                                              w, h, c, desired_discard, needsAux(), mCanUseHTTP);

        if (fetch_request_discard >= 0)
        {
            LL_PROFILE_ZONE_NAMED_CATEGORY_TEXTURE("vftuf - request created");
            mHasFetcher = true;
            mIsFetching = true;
            // in some cases createRequest can modify discard, as an example
            // bake textures are always at discard 0
            mRequestedDiscardLevel = llmin(desired_discard, fetch_request_discard);
            mFetchState = LLAppViewer::getTextureFetch()->getFetchState(mID, mDownloadProgress, mRequestedDownloadPriority,
                                                       mFetchPriority, mFetchDeltaTime, mRequestDeltaTime, mCanUseHTTP);
        }

        // If createRequest() failed, that means one of two things:
        // 1. We're finishing up a request for this UUID, so we
        //    should wait for it to complete
        // 2. We've failed a request for this UUID, so there is
        //    no need to create another request
    }
    else if (mHasFetcher && !mIsFetching)
    {
        // Only delete requests that haven't received any network data
        // for a while.  Note - this is the normal mechanism for
        // deleting requests, not just a place to handle timeouts.
        const F32 FETCH_IDLE_TIME = 0.1f;
        if (mLastPacketTimer.getElapsedTimeF32() > FETCH_IDLE_TIME)
        {
            LL_DEBUGS("Texture") << "exceeded idle time " << FETCH_IDLE_TIME << ", deleting request: " << getID() << LL_ENDL;
            LLAppViewer::getTextureFetch()->deleteRequest(getID(), true);
            mHasFetcher = false;
        }
    }

    return mIsFetching;
}

void LLViewerFetchedTexture::clearFetchedResults()
{
    // <FS:Ansariel> For texture refresh
    mIsMissingAsset = false;

    if(mNeedsCreateTexture || mIsFetching)
    {
        return;
    }

    cleanup();
    destroyGLTexture();

    if(getDiscardLevel() >= 0) //sculpty texture, force to invalidate
    {
        mGLTexturep->forceToInvalidateGLTexture();
    }
}

void LLViewerFetchedTexture::forceToDeleteRequest()
{
    if (mHasFetcher)
    {
        mHasFetcher = false;
        mIsFetching = false;
    }

    resetTextureStats();

    mDesiredDiscardLevel = getMaxDiscardLevel() + 1;
}

void LLViewerFetchedTexture::setIsMissingAsset(bool is_missing)
{
    if (is_missing == mIsMissingAsset)
    {
        return;
    }
    if (is_missing)
    {
        if (mUrl.empty())
        {
            LL_WARNS() << mID << ": Marking image as missing" << LL_ENDL;
        }
        else
        {
            // This may or may not be an error - it is normal to have no
            // map tile on an empty region, but bad if we're failing on a
            // server bake texture.
            if (getFTType() != FTT_MAP_TILE)
            {
                LL_WARNS() << mUrl << ": Marking image as missing" << LL_ENDL;
            }
        }
        if (mHasFetcher)
        {
            LLAppViewer::getTextureFetch()->deleteRequest(getID(), true);
            mHasFetcher = false;
            mIsFetching = false;
            mLastPacketTimer.reset();
            mFetchState = 0;
            mFetchPriority = 0;
        }
    }
    else
    {
        LL_INFOS() << mID << ": un-flagging missing asset" << LL_ENDL;
    }
    mIsMissingAsset = is_missing;
}

void LLViewerFetchedTexture::setLoadedCallback( loaded_callback_func loaded_callback,
                                       S32 discard_level, bool keep_imageraw, bool needs_aux, void* userdata,
                                       LLLoadedCallbackEntry::source_callback_list_t* src_callback_list, bool pause)
{
    //
    // Don't do ANYTHING here, just add it to the global callback list
    //
    if (mLoadedCallbackList.empty())
    {
        // Put in list to call this->doLoadedCallbacks() periodically
        gTextureList.mCallbackList.insert(this);
        mLoadedCallbackDesiredDiscardLevel = (S8)discard_level;
    }
    else
    {
        mLoadedCallbackDesiredDiscardLevel = llmin(mLoadedCallbackDesiredDiscardLevel, (S8)discard_level);
    }

    if(mPauseLoadedCallBacks)
    {
        if(!pause)
        {
            unpauseLoadedCallbacks(src_callback_list);
        }
    }
    else if(pause)
    {
        pauseLoadedCallbacks(src_callback_list);
    }

    LLLoadedCallbackEntry* entryp = new LLLoadedCallbackEntry(loaded_callback, discard_level, keep_imageraw, userdata, src_callback_list, this, pause);
    mLoadedCallbackList.push_back(entryp);

    mNeedsAux |= needs_aux;
    if(keep_imageraw)
    {
        mSaveRawImage = true;
    }
    if (mNeedsAux && mAuxRawImage.isNull() && getDiscardLevel() >= 0)
    {
        if(mHasAux)
        {
            //trigger a refetch
            forceToRefetchTexture();
        }
        else
        {
            // We need aux data, but we've already loaded the image, and it didn't have any
            LL_WARNS() << "No aux data available for callback for image:" << getID() << LL_ENDL;
        }
    }
    mLastCallBackActiveTime = sCurrentTime ;
        mLastReferencedSavedRawImageTime = sCurrentTime;
}

void LLViewerFetchedTexture::clearCallbackEntryList()
{
    if(mLoadedCallbackList.empty())
    {
        return;
    }

    for(callback_list_t::iterator iter = mLoadedCallbackList.begin();
            iter != mLoadedCallbackList.end(); )
    {
        LLLoadedCallbackEntry *entryp = *iter;

        // We never finished loading the image.  Indicate failure.
        // Note: this allows mLoadedCallbackUserData to be cleaned up.
        entryp->mCallback(false, this, NULL, NULL, 0, true, entryp->mUserData);
        iter = mLoadedCallbackList.erase(iter);
        delete entryp;
    }
    gTextureList.mCallbackList.erase(this);

    mLoadedCallbackDesiredDiscardLevel = S8_MAX;
    if(needsToSaveRawImage())
    {
        destroySavedRawImage();
    }

    return;
}

void LLViewerFetchedTexture::deleteCallbackEntry(const LLLoadedCallbackEntry::source_callback_list_t* callback_list)
{
    if(mLoadedCallbackList.empty() || !callback_list)
    {
        return;
    }

    S32 desired_discard = S8_MAX;
    S32 desired_raw_discard = INVALID_DISCARD_LEVEL;
    for(callback_list_t::iterator iter = mLoadedCallbackList.begin();
            iter != mLoadedCallbackList.end(); )
    {
        LLLoadedCallbackEntry *entryp = *iter;
        if(entryp->mSourceCallbackList == callback_list)
        {
            // We never finished loading the image.  Indicate failure.
            // Note: this allows mLoadedCallbackUserData to be cleaned up.
            entryp->mCallback(false, this, NULL, NULL, 0, true, entryp->mUserData);
            iter = mLoadedCallbackList.erase(iter);
            delete entryp;
        }
        else
        {
            ++iter;

            desired_discard = llmin(desired_discard, entryp->mDesiredDiscard);
            if(entryp->mNeedsImageRaw)
            {
                desired_raw_discard = llmin(desired_raw_discard, entryp->mDesiredDiscard);
            }
        }
    }

    mLoadedCallbackDesiredDiscardLevel = desired_discard;
    if (mLoadedCallbackList.empty())
    {
        // If we have no callbacks, take us off of the image callback list.
        gTextureList.mCallbackList.erase(this);

        if(needsToSaveRawImage())
        {
            destroySavedRawImage();
        }
    }
    else if(needsToSaveRawImage() && mBoostLevel != LLGLTexture::BOOST_PREVIEW)
    {
        if(desired_raw_discard != INVALID_DISCARD_LEVEL)
        {
            mDesiredSavedRawDiscardLevel = desired_raw_discard;
        }
        else
        {
            destroySavedRawImage();
        }
    }
}

void LLViewerFetchedTexture::unpauseLoadedCallbacks(const LLLoadedCallbackEntry::source_callback_list_t* callback_list)
{
    if(!callback_list)
{
        mPauseLoadedCallBacks = false;
        return;
    }

    bool need_raw = false;
    for(callback_list_t::iterator iter = mLoadedCallbackList.begin();
            iter != mLoadedCallbackList.end(); )
    {
        LLLoadedCallbackEntry *entryp = *iter++;
        if(entryp->mSourceCallbackList == callback_list)
        {
            entryp->mPaused = false;
            if(entryp->mNeedsImageRaw)
            {
                need_raw = true;
            }
        }
    }
    mPauseLoadedCallBacks = false ;
    mLastCallBackActiveTime = sCurrentTime ;
    mForceCallbackFetch = true;
    if(need_raw)
    {
        mSaveRawImage = true;
    }
}

void LLViewerFetchedTexture::pauseLoadedCallbacks(const LLLoadedCallbackEntry::source_callback_list_t* callback_list)
{
    if(!callback_list)
{
        return;
    }

    bool paused = true;

    for(callback_list_t::iterator iter = mLoadedCallbackList.begin();
            iter != mLoadedCallbackList.end(); )
    {
        LLLoadedCallbackEntry *entryp = *iter++;
        if(entryp->mSourceCallbackList == callback_list)
        {
            entryp->mPaused = true;
        }
        else if(!entryp->mPaused)
        {
            paused = false;
        }
    }

    if(paused)
    {
        mPauseLoadedCallBacks = true;//when set, loaded callback is paused.
        resetTextureStats();
        mSaveRawImage = false;
    }
}

bool LLViewerFetchedTexture::doLoadedCallbacks()
{
    LL_PROFILE_ZONE_SCOPED_CATEGORY_TEXTURE;
    static const F32 MAX_INACTIVE_TIME = 900.f ; //seconds
    static const F32 MAX_IDLE_WAIT_TIME = 5.f ; //seconds

    if (mNeedsCreateTexture)
    {
        return false;
    }
    if(mPauseLoadedCallBacks)
    {
        destroyRawImage();
        return false; //paused
    }
    if(sCurrentTime - mLastCallBackActiveTime > MAX_INACTIVE_TIME && !mIsFetching)
    {
        if (mFTType == FTT_SERVER_BAKE)
        {
            //output some debug info
            LL_INFOS() << "baked texture: " << mID << "clears all call backs due to inactivity." << LL_ENDL;
            LL_INFOS() << mUrl << LL_ENDL;
            LL_INFOS() << "current discard: " << getDiscardLevel() << " current discard for fetch: " << getCurrentDiscardLevelForFetching() <<
                " Desired discard: " << getDesiredDiscardLevel() << "decode Pri: " << mMaxVirtualSize << LL_ENDL;
        }

        clearCallbackEntryList() ; //remove all callbacks.
        return false ;
    }

    bool res = false;

    if (isMissingAsset())
    {
        if (mFTType == FTT_SERVER_BAKE)
        {
            //output some debug info
            LL_INFOS() << "baked texture: " << mID << "is missing." << LL_ENDL;
            LL_INFOS() << mUrl << LL_ENDL;
        }

        for(callback_list_t::iterator iter = mLoadedCallbackList.begin();
            iter != mLoadedCallbackList.end(); )
        {
            LLLoadedCallbackEntry *entryp = *iter++;
            // We never finished loading the image.  Indicate failure.
            // Note: this allows mLoadedCallbackUserData to be cleaned up.
            entryp->mCallback(false, this, NULL, NULL, 0, true, entryp->mUserData);
            delete entryp;
        }
        mLoadedCallbackList.clear();

        // Remove ourself from the global list of textures with callbacks
        gTextureList.mCallbackList.erase(this);
        return false;
    }

    S32 gl_discard = getDiscardLevel();

    // If we don't have a legit GL image, set it to be lower than the worst discard level
    if (gl_discard == -1)
    {
        gl_discard = MAX_DISCARD_LEVEL + 1;
    }

    //
    // Determine the quality levels of textures that we can provide to callbacks
    // and whether we need to do decompression/readback to get it
    //
    S32 current_raw_discard = MAX_DISCARD_LEVEL + 1; // We can always do a readback to get a raw discard
    S32 best_raw_discard = gl_discard;  // Current GL quality level
    S32 current_aux_discard = MAX_DISCARD_LEVEL + 1;
    S32 best_aux_discard = MAX_DISCARD_LEVEL + 1;

    if (mIsRawImageValid)
    {
        // If we have an existing raw image, we have a baseline for the raw and auxiliary quality levels.
        best_raw_discard = llmin(best_raw_discard, mRawDiscardLevel);
        best_aux_discard = llmin(best_aux_discard, mRawDiscardLevel); // We always decode the aux when we decode the base raw
        current_aux_discard = llmin(current_aux_discard, best_aux_discard);
    }
    else
    {
        // We have no data at all, we need to get it
        // Do this by forcing the best aux discard to be 0.
        best_aux_discard = 0;
    }


    //
    // See if any of the callbacks would actually run using the data that we can provide,
    // and also determine if we need to perform any readbacks or decodes.
    //
    bool run_gl_callbacks = false;
    bool run_raw_callbacks = false;
    bool need_readback = false;

    for(callback_list_t::iterator iter = mLoadedCallbackList.begin();
        iter != mLoadedCallbackList.end(); )
    {
        LLLoadedCallbackEntry *entryp = *iter++;

        if (entryp->mNeedsImageRaw)
        {
            if (mNeedsAux)
            {
                //
                // Need raw and auxiliary channels
                //
                if (entryp->mLastUsedDiscard > current_aux_discard)
                {
                    // We have useful data, run the callbacks
                    run_raw_callbacks = true;
                }
            }
            else
            {
                if (entryp->mLastUsedDiscard > current_raw_discard)
                {
                    // We have useful data, just run the callbacks
                    run_raw_callbacks = true;
                }
                else if (entryp->mLastUsedDiscard > best_raw_discard)
                {
                    // We can readback data, and then run the callbacks
                    need_readback = true;
                    run_raw_callbacks = true;
                }
            }
        }
        else
        {
            // Needs just GL
            if (entryp->mLastUsedDiscard > gl_discard)
            {
                // We have enough data, run this callback requiring GL data
                run_gl_callbacks = true;
            }
        }
    }

    //
    // Do a readback if required, OR start off a texture decode
    //
    if (need_readback && (getMaxDiscardLevel() > gl_discard))
    {
        // Do a readback to get the GL data into the raw image
        // We have GL data.

        destroyRawImage();
        reloadRawImage(mLoadedCallbackDesiredDiscardLevel);
        llassert(mRawImage.notNull());
        llassert(!mNeedsAux || mAuxRawImage.notNull());
    }

    //
    // Run raw/auxiliary data callbacks
    //
    if (run_raw_callbacks && mIsRawImageValid && (mRawDiscardLevel <= getMaxDiscardLevel()))
    {
        // Do callbacks which require raw image data.
        //LL_INFOS() << "doLoadedCallbacks raw for " << getID() << LL_ENDL;

        // Call each party interested in the raw data.
        for(callback_list_t::iterator iter = mLoadedCallbackList.begin();
            iter != mLoadedCallbackList.end(); )
        {
            callback_list_t::iterator curiter = iter++;
            LLLoadedCallbackEntry *entryp = *curiter;
            if (entryp->mNeedsImageRaw && (entryp->mLastUsedDiscard > mRawDiscardLevel))
            {
                // If we've loaded all the data there is to load or we've loaded enough
                // to satisfy the interested party, then this is the last time that
                // we're going to call them.

                mLastCallBackActiveTime = sCurrentTime;
                if(mNeedsAux && mAuxRawImage.isNull())
                {
                    LL_WARNS() << "Raw Image with no Aux Data for callback" << LL_ENDL;
                }
                bool final = mRawDiscardLevel <= entryp->mDesiredDiscard;
                //LL_INFOS() << "Running callback for " << getID() << LL_ENDL;
                //LL_INFOS() << mRawImage->getWidth() << "x" << mRawImage->getHeight() << LL_ENDL;
                entryp->mLastUsedDiscard = mRawDiscardLevel;
                entryp->mCallback(true, this, mRawImage, mAuxRawImage, mRawDiscardLevel, final, entryp->mUserData);
                if (final)
                {
                    iter = mLoadedCallbackList.erase(curiter);
                    delete entryp;
                }
                res = true;
            }
        }
    }

    //
    // Run GL callbacks
    //
    if (run_gl_callbacks && (gl_discard <= getMaxDiscardLevel()))
    {
        //LL_INFOS() << "doLoadedCallbacks GL for " << getID() << LL_ENDL;

        // Call the callbacks interested in GL data.
        for(callback_list_t::iterator iter = mLoadedCallbackList.begin();
            iter != mLoadedCallbackList.end(); )
        {
            callback_list_t::iterator curiter = iter++;
            LLLoadedCallbackEntry *entryp = *curiter;
            if (!entryp->mNeedsImageRaw && (entryp->mLastUsedDiscard > gl_discard))
            {
                mLastCallBackActiveTime = sCurrentTime;
                bool final = gl_discard <= entryp->mDesiredDiscard;
                entryp->mLastUsedDiscard = gl_discard;
                entryp->mCallback(true, this, NULL, NULL, gl_discard, final, entryp->mUserData);
                if (final)
                {
                    iter = mLoadedCallbackList.erase(curiter);
                    delete entryp;
                }
                res = true;
            }
        }
    }

    // Done with any raw image data at this point (will be re-created if we still have callbacks)
    destroyRawImage();

    //
    // If we have no callbacks, take us off of the image callback list.
    //
    if (mLoadedCallbackList.empty())
    {
        gTextureList.mCallbackList.erase(this);
    }
    else if(!res && mForceCallbackFetch && sCurrentTime - mLastCallBackActiveTime > MAX_IDLE_WAIT_TIME && !mIsFetching)
    {
        //wait for long enough but no fetching request issued, force one.
        forceToRefetchTexture(mLoadedCallbackDesiredDiscardLevel, 5.f);
        mForceCallbackFetch = false; //fire once.
    }

    return res;
}

//virtual
void LLViewerFetchedTexture::forceImmediateUpdate()
{
    //only immediately update a deleted texture which is now being re-used.
    if(!isDeleted())
    {
        return;
    }
    //if already called forceImmediateUpdate()
    if(mInImageList && mMaxVirtualSize == LLViewerFetchedTexture::sMaxVirtualSize)
    {
        return;
    }

    gTextureList.forceImmediateUpdate(this);
    return;
}

LLImageRaw* LLViewerFetchedTexture::reloadRawImage(S8 discard_level)
{
    llassert(mGLTexturep.notNull());
    llassert(discard_level >= 0);
    llassert(mComponents > 0);

    if (mRawImage.notNull())
    {
        //mRawImage is in use by somebody else, do not delete it.
        return NULL;
    }

    if(mSavedRawDiscardLevel >= 0 && mSavedRawDiscardLevel <= discard_level)
    {
        if (mSavedRawDiscardLevel != discard_level
            && mBoostLevel != BOOST_ICON
            && mBoostLevel != BOOST_THUMBNAIL)
        {
            mRawImage = new LLImageRaw(getWidth(discard_level), getHeight(discard_level), getComponents());
            mRawImage->copy(getSavedRawImage());
        }
        else
        {
            mRawImage = getSavedRawImage();
        }
        mRawDiscardLevel = discard_level;
    }
    else
    {
        //force to fetch raw image again if cached raw image is not good enough.
        if(mCachedRawDiscardLevel > discard_level)
        {
            mRawImage = mCachedRawImage;
            mRawDiscardLevel = mCachedRawDiscardLevel;
        }
        else //cached raw image is good enough, copy it.
        {
            if(mCachedRawDiscardLevel != discard_level)
            {
                mRawImage = new LLImageRaw(getWidth(discard_level), getHeight(discard_level), getComponents());
                mRawImage->copy(mCachedRawImage);
            }
            else
            {
                mRawImage = mCachedRawImage;
            }
            mRawDiscardLevel = discard_level;
        }
    }
    mIsRawImageValid = true;
    sRawCount++;

    return mRawImage;
}

bool LLViewerFetchedTexture::needsToSaveRawImage()
{
    return mForceToSaveRawImage || mSaveRawImage;
}

void LLViewerFetchedTexture::destroyRawImage()
{
    LL_PROFILE_ZONE_SCOPED_CATEGORY_TEXTURE;
    if (mAuxRawImage.notNull() && !needsToSaveRawImage())
    {
        sAuxCount--;
        mAuxRawImage = NULL;
    }

    if (mRawImage.notNull())
    {
        sRawCount--;

        if(mIsRawImageValid)
        {
            if(needsToSaveRawImage())
            {
                saveRawImage();
            }
            setCachedRawImage();
        }

        mRawImage = NULL;

        mIsRawImageValid = false;
        mRawDiscardLevel = INVALID_DISCARD_LEVEL;
    }
}

//use the mCachedRawImage to (re)generate the gl texture.
//virtual
void LLViewerFetchedTexture::switchToCachedImage()
{
    LL_PROFILE_ZONE_SCOPED_CATEGORY_TEXTURE;
    if(mCachedRawImage.notNull() &&
        !mNeedsCreateTexture) // <--- texture creation is pending, don't step on it
    {
        mRawImage = mCachedRawImage;

        if (getComponents() != mRawImage->getComponents())
        {
            // We've changed the number of components, so we need to move any
            // objects using this pool to a different pool.
            mComponents = mRawImage->getComponents();
            mGLTexturep->setComponents(mComponents);
            gTextureList.dirtyImage(this);
        }

        mIsRawImageValid = true;
        mRawDiscardLevel = mCachedRawDiscardLevel;

        scheduleCreateTexture();
    }
}

//cache the imageraw forcefully.
//virtual
void LLViewerFetchedTexture::setCachedRawImage(S32 discard_level, LLImageRaw* imageraw)
{
    if(imageraw != mRawImage.get())
    {
        if (mBoostLevel == LLGLTexture::BOOST_ICON)
        {
            S32 expected_width = mKnownDrawWidth > 0 ? mKnownDrawWidth : DEFAULT_ICON_DIMENSIONS;
            S32 expected_height = mKnownDrawHeight > 0 ? mKnownDrawHeight : DEFAULT_ICON_DIMENSIONS;
            if (mRawImage->getWidth() > expected_width || mRawImage->getHeight() > expected_height)
            {
                mCachedRawImage = new LLImageRaw(expected_width, expected_height, imageraw->getComponents());
                mCachedRawImage->copyScaled(imageraw);
            }
            else
            {
                mCachedRawImage = imageraw;
            }
        }
        else if (mBoostLevel == LLGLTexture::BOOST_THUMBNAIL)
        {
            S32 expected_width = mKnownDrawWidth > 0 ? mKnownDrawWidth : DEFAULT_THUMBNAIL_DIMENSIONS;
            S32 expected_height = mKnownDrawHeight > 0 ? mKnownDrawHeight : DEFAULT_THUMBNAIL_DIMENSIONS;
            if (mRawImage->getWidth() > expected_width || mRawImage->getHeight() > expected_height)
            {
                mCachedRawImage = new LLImageRaw(expected_width, expected_height, imageraw->getComponents());
                mCachedRawImage->copyScaled(imageraw);
            }
            else
            {
                mCachedRawImage = imageraw;
            }
        }
        else
        {
            mCachedRawImage = imageraw;
        }
        mCachedRawDiscardLevel = discard_level;
        mCachedRawImageReady = true;
    }
}

void LLViewerFetchedTexture::setCachedRawImage()
{
    LL_PROFILE_ZONE_SCOPED_CATEGORY_TEXTURE;
    if(mRawImage == mCachedRawImage)
    {
        return;
    }
    if(!mIsRawImageValid)
    {
        return;
    }

    if(mCachedRawImageReady)
    {
        return;
    }

    if(mCachedRawDiscardLevel < 0 || mCachedRawDiscardLevel > mRawDiscardLevel)
    {
        S32 i = 0;
        S32 w = mRawImage->getWidth();
        S32 h = mRawImage->getHeight();

        S32 max_size = MAX_CACHED_RAW_IMAGE_AREA;
        if(LLGLTexture::BOOST_TERRAIN == mBoostLevel)
        {
            max_size = MAX_CACHED_RAW_TERRAIN_IMAGE_AREA;
        }
        if(mForSculpt)
        {
            max_size = MAX_CACHED_RAW_SCULPT_IMAGE_AREA;
            mCachedRawImageReady = !mRawDiscardLevel;
        }
        else
        {
            mCachedRawImageReady = (!mRawDiscardLevel || ((w * h) >= max_size));
        }

        while(((w >> i) * (h >> i)) > max_size)
        {
            ++i;
        }

        if(i)
        {
            if(!(w >> i) || !(h >> i))
            {
                --i;
            }

            {
                //make a duplicate in case somebody else is using this raw image
                mRawImage = mRawImage->scaled(w >> i, h >> i);
            }
        }
        mCachedRawImage = mRawImage;
        mRawDiscardLevel += i;
        mCachedRawDiscardLevel = mRawDiscardLevel;
    }
}

void LLViewerFetchedTexture::checkCachedRawSculptImage()
{
    if(mCachedRawImageReady && mCachedRawDiscardLevel > 0)
    {
        if(getDiscardLevel() != 0)
        {
            mCachedRawImageReady = false;
        }
        else if(isForSculptOnly())
        {
            resetTextureStats(); //do not update this image any more.
        }
    }
}

void LLViewerFetchedTexture::saveRawImage()
{
    LL_PROFILE_ZONE_SCOPED_CATEGORY_TEXTURE;
    if(mRawImage.isNull() || mRawImage == mSavedRawImage || (mSavedRawDiscardLevel >= 0 && mSavedRawDiscardLevel <= mRawDiscardLevel))
    {
        return;
    }

    LLImageDataSharedLock lock(mRawImage);

    mSavedRawDiscardLevel = mRawDiscardLevel;
    if (mBoostLevel == LLGLTexture::BOOST_ICON)
    {
        S32 expected_width = mKnownDrawWidth > 0 ? mKnownDrawWidth : DEFAULT_ICON_DIMENSIONS;
        S32 expected_height = mKnownDrawHeight > 0 ? mKnownDrawHeight : DEFAULT_ICON_DIMENSIONS;
        if (mRawImage->getWidth() > expected_width || mRawImage->getHeight() > expected_height)
        {
            mSavedRawImage = new LLImageRaw(expected_width, expected_height, mRawImage->getComponents());
            mSavedRawImage->copyScaled(mRawImage);
        }
        else
        {
            mSavedRawImage = new LLImageRaw(mRawImage->getData(), mRawImage->getWidth(), mRawImage->getHeight(), mRawImage->getComponents());
        }
    }
    else if (mBoostLevel == LLGLTexture::BOOST_THUMBNAIL)
    {
        S32 expected_width = mKnownDrawWidth > 0 ? mKnownDrawWidth : DEFAULT_THUMBNAIL_DIMENSIONS;
        S32 expected_height = mKnownDrawHeight > 0 ? mKnownDrawHeight : DEFAULT_THUMBNAIL_DIMENSIONS;
        if (mRawImage->getWidth() > expected_width || mRawImage->getHeight() > expected_height)
        {
            mSavedRawImage = new LLImageRaw(expected_width, expected_height, mRawImage->getComponents());
            mSavedRawImage->copyScaled(mRawImage);
        }
        else
        {
            mSavedRawImage = new LLImageRaw(mRawImage->getData(), mRawImage->getWidth(), mRawImage->getHeight(), mRawImage->getComponents());
        }
    }
    else
    {
        mSavedRawImage = new LLImageRaw(mRawImage->getData(), mRawImage->getWidth(), mRawImage->getHeight(), mRawImage->getComponents());
    }

    if(mForceToSaveRawImage && mSavedRawDiscardLevel <= mDesiredSavedRawDiscardLevel)
    {
        mForceToSaveRawImage = false;
    }

    mLastReferencedSavedRawImageTime = sCurrentTime;
}

//force to refetch the texture to the discard level
void LLViewerFetchedTexture::forceToRefetchTexture(S32 desired_discard, F32 kept_time)
{
    if(mForceToSaveRawImage)
    {
        desired_discard = llmin(desired_discard, mDesiredSavedRawDiscardLevel);
        kept_time = llmax(kept_time, mKeptSavedRawImageTime);
    }

    //trigger a new fetch.
    mForceToSaveRawImage = true ;
    mDesiredSavedRawDiscardLevel = desired_discard ;
    mKeptSavedRawImageTime = kept_time ;
    mLastReferencedSavedRawImageTime = sCurrentTime ;
    mSavedRawImage = NULL ;
    mSavedRawDiscardLevel = -1 ;
}

void LLViewerFetchedTexture::forceToSaveRawImage(S32 desired_discard, F32 kept_time)
{
    mKeptSavedRawImageTime = kept_time;
    mLastReferencedSavedRawImageTime = sCurrentTime;

    if(mSavedRawDiscardLevel > -1 && mSavedRawDiscardLevel <= desired_discard)
    {
        return; //raw imge is ready.
    }

    if(!mForceToSaveRawImage || mDesiredSavedRawDiscardLevel < 0 || mDesiredSavedRawDiscardLevel > desired_discard)
    {
        mForceToSaveRawImage = true;
        mDesiredSavedRawDiscardLevel = desired_discard;

        //copy from the cached raw image if exists.
        if(mCachedRawImage.notNull() && mRawImage.isNull() )
        {
            mRawImage = mCachedRawImage;
            mRawDiscardLevel = mCachedRawDiscardLevel;

            saveRawImage();

            mRawImage = NULL;
            mRawDiscardLevel = INVALID_DISCARD_LEVEL;
        }
    }
}
void LLViewerFetchedTexture::destroySavedRawImage()
{
    if(mLastReferencedSavedRawImageTime < mKeptSavedRawImageTime)
    {
        return; //keep the saved raw image.
    }

    mForceToSaveRawImage  = false;
    mSaveRawImage = false;

    clearCallbackEntryList();

    mSavedRawImage = NULL ;
    mForceToSaveRawImage  = false ;
    mSaveRawImage = false ;
    mSavedRawDiscardLevel = -1 ;
    mDesiredSavedRawDiscardLevel = -1 ;
    mLastReferencedSavedRawImageTime = 0.0f ;
    mKeptSavedRawImageTime = 0.f ;

    if(mAuxRawImage.notNull())
    {
        sAuxCount--;
        mAuxRawImage = NULL;
    }
}

LLImageRaw* LLViewerFetchedTexture::getSavedRawImage()
{
    mLastReferencedSavedRawImageTime = sCurrentTime;

    return mSavedRawImage;
}

bool LLViewerFetchedTexture::hasSavedRawImage() const
{
    return mSavedRawImage.notNull();
}

F32 LLViewerFetchedTexture::getElapsedLastReferencedSavedRawImageTime() const
{
    return sCurrentTime - mLastReferencedSavedRawImageTime;
}

//----------------------------------------------------------------------------------------------
//end of LLViewerFetchedTexture
//----------------------------------------------------------------------------------------------

//----------------------------------------------------------------------------------------------
//start of LLViewerLODTexture
//----------------------------------------------------------------------------------------------
LLViewerLODTexture::LLViewerLODTexture(const LLUUID& id, FTType f_type, const LLHost& host, bool usemipmaps)
    : LLViewerFetchedTexture(id, f_type, host, usemipmaps)
{
    init(true);
}

LLViewerLODTexture::LLViewerLODTexture(const std::string& url, FTType f_type, const LLUUID& id, bool usemipmaps)
    : LLViewerFetchedTexture(url, f_type, id, usemipmaps)
{
    init(true);
}

void LLViewerLODTexture::init(bool firstinit)
{
    mTexelsPerImage = 64.f*64.f;
    mDiscardVirtualSize = 0.f;
    mCalculatedDiscardLevel = -1.f;
}

//virtual
S8 LLViewerLODTexture::getType() const
{
    return LLViewerTexture::LOD_TEXTURE;
}

bool LLViewerLODTexture::isUpdateFrozen()
{
    return LLViewerTexture::sFreezeImageUpdates;
}

// This is gauranteed to get called periodically for every texture
//virtual
void LLViewerLODTexture::processTextureStats()
{
    LL_PROFILE_ZONE_SCOPED_CATEGORY_TEXTURE;
    updateVirtualSize();

    static LLCachedControl<bool> textures_fullres(gSavedSettings,"TextureLoadFullRes", false);

    { // restrict texture resolution to download based on RenderMaxTextureResolution
        static LLCachedControl<U32> max_texture_resolution(gSavedSettings, "RenderMaxTextureResolution", 2048);
        // sanity clamp debug setting to avoid settings hack shenanigans
        F32 tex_res = (F32)llclamp((S32)max_texture_resolution, 512, 2048);
        tex_res *= tex_res;
        mMaxVirtualSize = llmin(mMaxVirtualSize, tex_res);
    }

    if (textures_fullres)
    {
        mDesiredDiscardLevel = 0;
    }
    // Generate the request priority and render priority
    else if (mDontDiscard || !mUseMipMaps)
    {
        mDesiredDiscardLevel = 0;
        if (mFullWidth > MAX_IMAGE_SIZE_DEFAULT || mFullHeight > MAX_IMAGE_SIZE_DEFAULT)
            mDesiredDiscardLevel = 1; // MAX_IMAGE_SIZE_DEFAULT = 2048 and max size ever is 4096
    }
    else if (mBoostLevel < LLGLTexture::BOOST_HIGH && mMaxVirtualSize <= 10.f)
    {
        // If the image has not been significantly visible in a while, we don't want it
        mDesiredDiscardLevel = llmin(mMinDesiredDiscardLevel, (S8)(MAX_DISCARD_LEVEL + 1));
    }
    else if (!mFullWidth  || !mFullHeight)
    {
        mDesiredDiscardLevel =  getMaxDiscardLevel();
    }
    else
    {
        //static const F64 log_2 = log(2.0);
        static const F64 log_4 = log(4.0);

        F32 discard_level = 0.f;

        // If we know the output width and height, we can force the discard
        // level to the correct value, and thus not decode more texture
        // data than we need to.
        if (mKnownDrawWidth && mKnownDrawHeight)
        {
            S32 draw_texels = mKnownDrawWidth * mKnownDrawHeight;
            draw_texels = llclamp(draw_texels, MIN_IMAGE_AREA, MAX_IMAGE_AREA);

            // Use log_4 because we're in square-pixel space, so an image
            // with twice the width and twice the height will have mTexelsPerImage
            // 4 * draw_size
            discard_level = (F32)(log(mTexelsPerImage / draw_texels) / log_4);
        }
        else
        {
            // Calculate the required scale factor of the image using pixels per texel
            discard_level = (F32)(log(mTexelsPerImage / mMaxVirtualSize) / log_4);
            mDiscardVirtualSize = mMaxVirtualSize;
            mCalculatedDiscardLevel = discard_level;
        }
        if (mBoostLevel < LLGLTexture::BOOST_SCULPTED)
        {
            discard_level *= sDesiredDiscardScale; // scale (default 1.1f)
        }
        discard_level = floorf(discard_level);

        F32 min_discard = 0.f;
        U32 desired_size = MAX_IMAGE_SIZE_DEFAULT; // MAX_IMAGE_SIZE_DEFAULT = 2048 and max size ever is 4096
        if (mBoostLevel <= LLGLTexture::BOOST_SCULPTED)
        {
            desired_size = DESIRED_NORMAL_TEXTURE_SIZE;
        }
        if (mFullWidth > desired_size || mFullHeight > desired_size)
            min_discard = 1.f;

        discard_level = llclamp(discard_level, min_discard, (F32)MAX_DISCARD_LEVEL);

        // Can't go higher than the max discard level
        mDesiredDiscardLevel = llmin(getMaxDiscardLevel() + 1, (S32)discard_level);
        // Clamp to min desired discard
        mDesiredDiscardLevel = llmin(mMinDesiredDiscardLevel, mDesiredDiscardLevel);

        //
        // At this point we've calculated the quality level that we want,
        // if possible.  Now we check to see if we have it, and take the
        // proper action if we don't.
        //

        S32 current_discard = getDiscardLevel();
        if (mBoostLevel < LLGLTexture::BOOST_AVATAR_BAKED &&
            current_discard >= 0)
        {
            if (current_discard < (mDesiredDiscardLevel-1) && !mForceToSaveRawImage)
            { // should scale down
                scaleDown();
            }
        }

        if (isUpdateFrozen() // we are out of memory and nearing max allowed bias
            && mBoostLevel < LLGLTexture::BOOST_SCULPTED
            && mDesiredDiscardLevel < current_discard)
        {
            // stop requesting more
            mDesiredDiscardLevel = current_discard;
        }
    }

    if(mForceToSaveRawImage && mDesiredSavedRawDiscardLevel >= 0)
    {
        mDesiredDiscardLevel = llmin(mDesiredDiscardLevel, (S8)mDesiredSavedRawDiscardLevel);
    }

    // decay max virtual size over time
    mMaxVirtualSize *= 0.8f;

    // selection manager will immediately reset BOOST_SELECTED but never unsets it
    // unset it immediately after we consume it
    if (getBoostLevel() == BOOST_SELECTED)
    {
        setBoostLevel(BOOST_NONE);
    }
}

bool LLViewerLODTexture::scaleDown()
{
    if(hasGLTexture() && mCachedRawDiscardLevel > getDiscardLevel())
    {
        switchToCachedImage();

        LLTexturePipelineTester* tester = (LLTexturePipelineTester*)LLMetricPerformanceTesterBasic::getTester(sTesterName);
        if (tester)
        {
            tester->setStablizingTime();
        }

        return true;
    }
    return false;
}
//----------------------------------------------------------------------------------------------
//end of LLViewerLODTexture
//----------------------------------------------------------------------------------------------

//----------------------------------------------------------------------------------------------
//start of LLViewerMediaTexture
//----------------------------------------------------------------------------------------------
//static
void LLViewerMediaTexture::updateClass()
{
    LL_PROFILE_ZONE_SCOPED_CATEGORY_TEXTURE;
    static const F32 MAX_INACTIVE_TIME = 30.f;

#if 0
    //force to play media.
    gSavedSettings.setBOOL("AudioStreamingMedia", true);
#endif

    for(media_map_t::iterator iter = sMediaMap.begin(); iter != sMediaMap.end(); )
    {
        LLViewerMediaTexture* mediap = iter->second;

        if(mediap->getNumRefs() == 1) //one reference by sMediaMap
        {
            //
            //Note: delay some time to delete the media textures to stop endlessly creating and immediately removing media texture.
            //
            if(mediap->getLastReferencedTimer()->getElapsedTimeF32() > MAX_INACTIVE_TIME)
            {
                media_map_t::iterator cur = iter++;
                sMediaMap.erase(cur);
                continue;
            }
        }
        ++iter;
    }
}

//static
void LLViewerMediaTexture::removeMediaImplFromTexture(const LLUUID& media_id)
{
    LLViewerMediaTexture* media_tex = findMediaTexture(media_id);
    if(media_tex)
    {
        media_tex->invalidateMediaImpl();
    }
}

//static
void LLViewerMediaTexture::cleanUpClass()
{
    sMediaMap.clear();
}

//static
LLViewerMediaTexture* LLViewerMediaTexture::findMediaTexture(const LLUUID& media_id)
{
    media_map_t::iterator iter = sMediaMap.find(media_id);
    if(iter == sMediaMap.end())
    {
        return NULL;
    }

    LLViewerMediaTexture* media_tex = iter->second;
    media_tex->setMediaImpl();
    media_tex->getLastReferencedTimer()->reset();

    return media_tex;
}

LLViewerMediaTexture::LLViewerMediaTexture(const LLUUID& id, bool usemipmaps, LLImageGL* gl_image)
    : LLViewerTexture(id, usemipmaps),
    mMediaImplp(NULL),
    mUpdateVirtualSizeTime(0)
{
    sMediaMap.insert(std::make_pair(id, this));

    mGLTexturep = gl_image;

    if(mGLTexturep.isNull())
    {
        generateGLTexture();
    }

    mGLTexturep->setAllowCompression(false);

    mGLTexturep->setNeedsAlphaAndPickMask(false);

    mIsPlaying = false;

    setMediaImpl();

    setCategory(LLGLTexture::MEDIA);

    LLViewerTexture* tex = gTextureList.findImage(mID, TEX_LIST_STANDARD);
    if(tex) //this media is a parcel media for tex.
    {
        tex->setParcelMedia(this);
    }
}

//virtual
LLViewerMediaTexture::~LLViewerMediaTexture()
{
    LLViewerTexture* tex = gTextureList.findImage(mID, TEX_LIST_STANDARD);
    if(tex) //this media is a parcel media for tex.
    {
        tex->setParcelMedia(NULL);
    }
}

void LLViewerMediaTexture::reinit(bool usemipmaps /* = true */)
{
    llassert(mGLTexturep.notNull());

    mUseMipMaps = usemipmaps;
    getLastReferencedTimer()->reset();
    mGLTexturep->setUseMipMaps(mUseMipMaps);
    mGLTexturep->setNeedsAlphaAndPickMask(false);
}

void LLViewerMediaTexture::setUseMipMaps(bool mipmap)
{
    mUseMipMaps = mipmap;

    if(mGLTexturep.notNull())
    {
        mGLTexturep->setUseMipMaps(mipmap);
    }
}

//virtual
S8 LLViewerMediaTexture::getType() const
{
    return LLViewerTexture::MEDIA_TEXTURE;
}

void LLViewerMediaTexture::invalidateMediaImpl()
{
    mMediaImplp = NULL;
}

void LLViewerMediaTexture::setMediaImpl()
{
    if(!mMediaImplp)
    {
        mMediaImplp = LLViewerMedia::getInstance()->getMediaImplFromTextureID(mID);
    }
}

//return true if all faces to reference to this media texture are found
//Note: mMediaFaceList is valid only for the current instant
//      because it does not check the face validity after the current frame.
bool LLViewerMediaTexture::findFaces()
{
    mMediaFaceList.clear();

    bool ret = true;

    LLViewerTexture* tex = gTextureList.findImage(mID, TEX_LIST_STANDARD);
    if(tex) //this media is a parcel media for tex.
    {
        for (U32 ch = 0; ch < LLRender::NUM_TEXTURE_CHANNELS; ++ch)
        {
            const ll_face_list_t* face_list = tex->getFaceList(ch);
            U32 end = tex->getNumFaces(ch);
        for(U32 i = 0; i < end; i++)
        {
            if ((*face_list)[i]->isMediaAllowed())
            {
                mMediaFaceList.push_back((*face_list)[i]);
            }
        }
    }
    }

    if(!mMediaImplp)
    {
        return true;
    }

    //for media on a face.
    const std::list< LLVOVolume* >* obj_list = mMediaImplp->getObjectList();
    std::list< LLVOVolume* >::const_iterator iter = obj_list->begin();
    for(; iter != obj_list->end(); ++iter)
    {
        LLVOVolume* obj = *iter;
        if (obj->isDead())
        {
            // Isn't supposed to happen, objects are supposed to detach
            // themselves on markDead()
            // If this happens, viewer is likely to crash
            llassert(0);
            LL_WARNS() << "Dead object in mMediaImplp's object list" << LL_ENDL;
            ret = false;
            continue;
        }

        if (obj->mDrawable.isNull() || obj->mDrawable->isDead())
        {
            ret = false;
            continue;
        }

        S32 face_id = -1;
        S32 num_faces = obj->mDrawable->getNumFaces();
        while((face_id = obj->getFaceIndexWithMediaImpl(mMediaImplp, face_id)) > -1 && face_id < num_faces)
        {
            LLFace* facep = obj->mDrawable->getFace(face_id);
            if(facep)
            {
                mMediaFaceList.push_back(facep);
            }
            else
            {
                ret = false;
            }
        }
    }

    return ret;
}

void LLViewerMediaTexture::initVirtualSize()
{
    if(mIsPlaying)
    {
        return;
    }

    findFaces();
    for(std::list< LLFace* >::iterator iter = mMediaFaceList.begin(); iter!= mMediaFaceList.end(); ++iter)
    {
        addTextureStats((*iter)->getVirtualSize());
    }
}

void LLViewerMediaTexture::addMediaToFace(LLFace* facep)
{
    if(facep)
    {
        facep->setHasMedia(true);
    }
    if(!mIsPlaying)
    {
        return; //no need to add the face because the media is not in playing.
    }

    switchTexture(LLRender::DIFFUSE_MAP, facep);
}

void LLViewerMediaTexture::removeMediaFromFace(LLFace* facep)
{
    if(!facep)
    {
        return;
    }
    facep->setHasMedia(false);

    if(!mIsPlaying)
    {
        return; //no need to remove the face because the media is not in playing.
    }

    mIsPlaying = false; //set to remove the media from the face.
    switchTexture(LLRender::DIFFUSE_MAP, facep);
    mIsPlaying = true; //set the flag back.

    if(getTotalNumFaces() < 1) //no face referencing to this media
    {
        stopPlaying();
    }
}

//virtual
void LLViewerMediaTexture::addFace(U32 ch, LLFace* facep)
{
    LLViewerTexture::addFace(ch, facep);

    const LLTextureEntry* te = facep->getTextureEntry();
    if(te && te->getID().notNull())
    {
        LLViewerTexture* tex = gTextureList.findImage(te->getID(), TEX_LIST_STANDARD);
        if(tex)
        {
// [SL:KB] - Patch: Render-TextureToggle (Catznip-5.2)
            // See LLViewerMediaTexture::removeFace()
            if (facep->isDefaultTexture(ch))
            {
                return;
            }
// [/SL:KB]

            mTextureList.push_back(tex);//increase the reference number by one for tex to avoid deleting it.
            return;
        }
    }

    //check if it is a parcel media
    if(facep->getTexture() && facep->getTexture() != this && facep->getTexture()->getID() == mID)
    {
        mTextureList.push_back(facep->getTexture()); //a parcel media.
        return;
    }

    if(te && te->getID().notNull()) //should have a texture
    {
        LL_WARNS_ONCE() << "The face's texture " << te->getID() << " is not valid. Face must have a valid texture before media texture." << LL_ENDL;
        // This might break the object, but it likely isn't a 'recoverable' situation.
        LLViewerFetchedTexture* tex = LLViewerTextureManager::getFetchedTexture(te->getID());
        mTextureList.push_back(tex);
    }
}

//virtual
//void LLViewerMediaTexture::removeFace(U32 ch, LLFace* facep)
// [SL:KB] - Patch: Render-TextureToggle (Catznip-5.2)
void LLViewerMediaTexture::removeFace(U32 channel, LLFace* facep)
// [/SL:KB]
{
// [SL:KB] - Patch: Render-TextureToggle (Catznip-5.2)
    LLViewerTexture::removeFace(channel, facep);
// [/SL:KB]
//  LLViewerTexture::removeFace(ch, facep);

    const LLTextureEntry* te = facep->getTextureEntry();
    if(te && te->getID().notNull())
    {
        LLViewerTexture* tex = gTextureList.findImage(te->getID(), TEX_LIST_STANDARD);
        if(tex)
        {
            for(std::list< LLPointer<LLViewerTexture> >::iterator iter = mTextureList.begin();
                iter != mTextureList.end(); ++iter)
            {
                if(*iter == tex)
                {
// [SL:KB] - Patch: Render-TextureToggle (Catznip-5.2)
                    // Switching to the default texture results in clearing the media textures on all prims;
                    // a side-effect is that we loose out on the reference to the original (non-media)
                    // texture potentially letting it dissapear from memory if this was the only reference to it
                    // (which is harmless, it just means we'll need to grab it from the cache or refetch it but
                    // the LL - debug - code at the bottom of addFace/removeFace disagrees so we'll hang on
                    // to it (and then block readding it a seond time higher up)
                    if (facep->isDefaultTexture(channel))
                    {
                        return;
                    }
// [/SL:KB]
                    mTextureList.erase(iter); //decrease the reference number for tex by one.
                    return;
                }
            }

            std::vector<const LLTextureEntry*> te_list;

            for (U32 ch = 0; ch < 3; ++ch)
            {
            //
            //we have some trouble here: the texture of the face is changed.
            //we need to find the former texture, and remove it from the list to avoid memory leaking.

                llassert(mNumFaces[ch] <= mFaceList[ch].size());

                for(U32 j = 0; j < mNumFaces[ch]; j++)
                {
                    te_list.push_back(mFaceList[ch][j]->getTextureEntry());//all textures are in use.
                }
            }

            if (te_list.empty())
            {
                mTextureList.clear();
                return;
            }

            auto end = te_list.size();

            for(std::list< LLPointer<LLViewerTexture> >::iterator iter = mTextureList.begin();
                iter != mTextureList.end(); ++iter)
            {
                size_t i = 0;

                for(i = 0; i < end; i++)
                {
                    if(te_list[i] && te_list[i]->getID() == (*iter)->getID())//the texture is in use.
                    {
                        te_list[i] = NULL;
                        break;
                    }
                }
                if(i == end) //no hit for this texture, remove it.
                {
// [SL:KB] - Patch: Render-TextureToggle (Catznip-5.2)
                    // See above
                    if (facep->isDefaultTexture(channel))
                    {
                        return;
                    }
// [/SL:KB]
                    mTextureList.erase(iter); //decrease the reference number for tex by one.
                    return;
                }
            }
        }
    }

    //check if it is a parcel media
    for(std::list< LLPointer<LLViewerTexture> >::iterator iter = mTextureList.begin();
                iter != mTextureList.end(); ++iter)
    {
        if((*iter)->getID() == mID)
        {
            mTextureList.erase(iter); //decrease the reference number for tex by one.
            return;
        }
    }

    if(te && te->getID().notNull()) //should have a texture but none found
    {
        LL_ERRS() << "mTextureList texture reference number is corrupted. Texture id: " << te->getID() << " List size: " << (U32)mTextureList.size() << LL_ENDL;
    }
}

void LLViewerMediaTexture::stopPlaying()
{
    // Don't stop the media impl playing here -- this breaks non-inworld media (login screen, search, and media browser).
//  if(mMediaImplp)
//  {
//      mMediaImplp->stop();
//  }
    mIsPlaying = false;
}

void LLViewerMediaTexture::switchTexture(U32 ch, LLFace* facep)
{
    if(facep)
    {
        //check if another media is playing on this face.
        if(facep->getTexture() && facep->getTexture() != this
            && facep->getTexture()->getType() == LLViewerTexture::MEDIA_TEXTURE)
        {
            if(mID == facep->getTexture()->getID()) //this is a parcel media
            {
                return; //let the prim media win.
            }
        }

        if(mIsPlaying) //old textures switch to the media texture
        {
            facep->switchTexture(ch, this);
        }
        else //switch to old textures.
        {
            const LLTextureEntry* te = facep->getTextureEntry();
            if(te)
            {
                LLViewerTexture* tex = te->getID().notNull() ? gTextureList.findImage(te->getID(), TEX_LIST_STANDARD) : NULL;
                if(!tex && te->getID() != mID)//try parcel media.
                {
                    tex = gTextureList.findImage(mID, TEX_LIST_STANDARD);
                }
                if(!tex)
                {
                    tex = LLViewerFetchedTexture::sDefaultImagep;
                }
                facep->switchTexture(ch, tex);
            }
        }
    }
}

void LLViewerMediaTexture::setPlaying(bool playing)
{
    if(!mMediaImplp)
    {
        return;
    }
    if(!playing && !mIsPlaying)
    {
        return; //media is already off
    }

    if(playing == mIsPlaying && !mMediaImplp->isUpdated())
    {
        return; //nothing has changed since last time.
    }

    mIsPlaying = playing;
    if(mIsPlaying) //is about to play this media
    {
        if(findFaces())
        {
            //about to update all faces.
            mMediaImplp->setUpdated(false);
        }

        if(mMediaFaceList.empty())//no face pointing to this media
        {
            stopPlaying();
            return;
        }

        for(std::list< LLFace* >::iterator iter = mMediaFaceList.begin(); iter!= mMediaFaceList.end(); ++iter)
        {
            switchTexture(LLRender::DIFFUSE_MAP, *iter);
        }
    }
    else //stop playing this media
    {
        U32 ch = LLRender::DIFFUSE_MAP;

        llassert(mNumFaces[ch] <= mFaceList[ch].size());
        for(U32 i = mNumFaces[ch]; i; i--)
        {
            switchTexture(ch, mFaceList[ch][i - 1]); //current face could be removed in this function.
        }
    }
    return;
}

//virtual
F32 LLViewerMediaTexture::getMaxVirtualSize()
{
    if(LLFrameTimer::getFrameCount() == mUpdateVirtualSizeTime)
    {
        return mMaxVirtualSize;
    }
    mUpdateVirtualSizeTime = LLFrameTimer::getFrameCount();

    if(!mMaxVirtualSizeResetCounter)
    {
        addTextureStats(0.f, false);//reset
    }

    if(mIsPlaying) //media is playing
    {
        for (U32 ch = 0; ch < LLRender::NUM_TEXTURE_CHANNELS; ++ch)
        {
            llassert(mNumFaces[ch] <= mFaceList[ch].size());
            for(U32 i = 0; i < mNumFaces[ch]; i++)
            {
                LLFace* facep = mFaceList[ch][i];
            if(facep->getDrawable()->isRecentlyVisible())
            {
                addTextureStats(facep->getVirtualSize());
            }
        }
    }
    }
    else //media is not in playing
    {
        findFaces();

        if(!mMediaFaceList.empty())
        {
            for(std::list< LLFace* >::iterator iter = mMediaFaceList.begin(); iter!= mMediaFaceList.end(); ++iter)
            {
                LLFace* facep = *iter;
                if(facep->getDrawable()->isRecentlyVisible())
                {
                    addTextureStats(facep->getVirtualSize());
                }
            }
        }
    }

    if(mMaxVirtualSizeResetCounter > 0)
    {
        mMaxVirtualSizeResetCounter--;
    }
    reorganizeFaceList();
    reorganizeVolumeList();

    return mMaxVirtualSize;
}
//----------------------------------------------------------------------------------------------
//end of LLViewerMediaTexture
//----------------------------------------------------------------------------------------------

//----------------------------------------------------------------------------------------------
//start of LLTexturePipelineTester
//----------------------------------------------------------------------------------------------
LLTexturePipelineTester::LLTexturePipelineTester() : LLMetricPerformanceTesterWithSession(sTesterName)
{
    addMetric("TotalBytesLoaded");
    addMetric("TotalBytesLoadedFromCache");
    addMetric("TotalBytesLoadedForLargeImage");
    addMetric("TotalBytesLoadedForSculpties");
    addMetric("StartFetchingTime");
    addMetric("TotalGrayTime");
    addMetric("TotalStablizingTime");
    addMetric("StartTimeLoadingSculpties");
    addMetric("EndTimeLoadingSculpties");

    addMetric("Time");
    addMetric("TotalBytesBound");
    addMetric("TotalBytesBoundForLargeImage");
    addMetric("PercentageBytesBound");

    mTotalBytesLoaded = (S32Bytes)0;
    mTotalBytesLoadedFromCache = (S32Bytes)0;
    mTotalBytesLoadedForLargeImage = (S32Bytes)0;
    mTotalBytesLoadedForSculpties = (S32Bytes)0;

    reset();
}

LLTexturePipelineTester::~LLTexturePipelineTester()
{
    LLViewerTextureManager::sTesterp = NULL;
}

void LLTexturePipelineTester::update()
{
    mLastTotalBytesUsed = mTotalBytesUsed;
    mLastTotalBytesUsedForLargeImage = mTotalBytesUsedForLargeImage;
    mTotalBytesUsed = (S32Bytes)0;
    mTotalBytesUsedForLargeImage = (S32Bytes)0;

    if(LLAppViewer::getTextureFetch()->getNumRequests() > 0) //fetching list is not empty
    {
        if(mPause)
        {
            //start a new fetching session
            reset();
            mStartFetchingTime = LLImageGL::sLastFrameTime;
            mPause = false;
        }

        //update total gray time
        if(mUsingDefaultTexture)
        {
            mUsingDefaultTexture = false;
            mTotalGrayTime = LLImageGL::sLastFrameTime - mStartFetchingTime;
        }

        //update the stablizing timer.
        updateStablizingTime();

        outputTestResults();
    }
    else if(!mPause)
    {
        //stop the current fetching session
        mPause = true;
        outputTestResults();
        reset();
    }
}

void LLTexturePipelineTester::reset()
{
    mPause = true;

    mUsingDefaultTexture = false;
    mStartStablizingTime = 0.0f;
    mEndStablizingTime = 0.0f;

    mTotalBytesUsed = (S32Bytes)0;
    mTotalBytesUsedForLargeImage = (S32Bytes)0;
    mLastTotalBytesUsed = (S32Bytes)0;
    mLastTotalBytesUsedForLargeImage = (S32Bytes)0;

    mStartFetchingTime = 0.0f;

    mTotalGrayTime = 0.0f;
    mTotalStablizingTime = 0.0f;

    mStartTimeLoadingSculpties = 1.0f;
    mEndTimeLoadingSculpties = 0.0f;
}

//virtual
void LLTexturePipelineTester::outputTestRecord(LLSD *sd)
{
    std::string currentLabel = getCurrentLabelName();
    (*sd)[currentLabel]["TotalBytesLoaded"]              = (LLSD::Integer)mTotalBytesLoaded.value();
    (*sd)[currentLabel]["TotalBytesLoadedFromCache"]     = (LLSD::Integer)mTotalBytesLoadedFromCache.value();
    (*sd)[currentLabel]["TotalBytesLoadedForLargeImage"] = (LLSD::Integer)mTotalBytesLoadedForLargeImage.value();
    (*sd)[currentLabel]["TotalBytesLoadedForSculpties"]  = (LLSD::Integer)mTotalBytesLoadedForSculpties.value();

    (*sd)[currentLabel]["StartFetchingTime"]             = (LLSD::Real)mStartFetchingTime;
    (*sd)[currentLabel]["TotalGrayTime"]                 = (LLSD::Real)mTotalGrayTime;
    (*sd)[currentLabel]["TotalStablizingTime"]           = (LLSD::Real)mTotalStablizingTime;

    (*sd)[currentLabel]["StartTimeLoadingSculpties"]     = (LLSD::Real)mStartTimeLoadingSculpties;
    (*sd)[currentLabel]["EndTimeLoadingSculpties"]       = (LLSD::Real)mEndTimeLoadingSculpties;

    (*sd)[currentLabel]["Time"]                          = LLImageGL::sLastFrameTime;
    (*sd)[currentLabel]["TotalBytesBound"]               = (LLSD::Integer)mLastTotalBytesUsed.value();
    (*sd)[currentLabel]["TotalBytesBoundForLargeImage"]  = (LLSD::Integer)mLastTotalBytesUsedForLargeImage.value();
    (*sd)[currentLabel]["PercentageBytesBound"]          = (LLSD::Real)(100.f * mLastTotalBytesUsed / mTotalBytesLoaded);
}

void LLTexturePipelineTester::updateTextureBindingStats(const LLViewerTexture* imagep)
{
    U32Bytes mem_size = imagep->getTextureMemory();
    mTotalBytesUsed += mem_size;

    if(MIN_LARGE_IMAGE_AREA <= (U32)(mem_size.value() / (U32)imagep->getComponents()))
    {
        mTotalBytesUsedForLargeImage += mem_size;
    }
}

void LLTexturePipelineTester::updateTextureLoadingStats(const LLViewerFetchedTexture* imagep, const LLImageRaw* raw_imagep, bool from_cache)
{
    U32Bytes data_size = (U32Bytes)raw_imagep->getDataSize();
    mTotalBytesLoaded += data_size;

    if(from_cache)
    {
        mTotalBytesLoadedFromCache += data_size;
    }

    if(MIN_LARGE_IMAGE_AREA <= (U32)(data_size.value() / (U32)raw_imagep->getComponents()))
    {
        mTotalBytesLoadedForLargeImage += data_size;
    }

    if(imagep->forSculpt())
    {
        mTotalBytesLoadedForSculpties += data_size;

        if(mStartTimeLoadingSculpties > mEndTimeLoadingSculpties)
        {
            mStartTimeLoadingSculpties = LLImageGL::sLastFrameTime;
        }
        mEndTimeLoadingSculpties = LLImageGL::sLastFrameTime;
    }
}

void LLTexturePipelineTester::updateGrayTextureBinding()
{
    mUsingDefaultTexture = true;
}

void LLTexturePipelineTester::setStablizingTime()
{
    if(mStartStablizingTime <= mStartFetchingTime)
    {
        mStartStablizingTime = LLImageGL::sLastFrameTime;
    }
    mEndStablizingTime = LLImageGL::sLastFrameTime;
}

void LLTexturePipelineTester::updateStablizingTime()
{
    if(mStartStablizingTime > mStartFetchingTime)
    {
        F32 t = mEndStablizingTime - mStartStablizingTime;

        if(t > F_ALMOST_ZERO && (t - mTotalStablizingTime) < F_ALMOST_ZERO)
        {
            //already stablized
            mTotalStablizingTime = LLImageGL::sLastFrameTime - mStartStablizingTime;

            //cancel the timer
            mStartStablizingTime = 0.f;
            mEndStablizingTime = 0.f;
        }
        else
        {
            mTotalStablizingTime = t;
        }
    }
    mTotalStablizingTime = 0.f;
}

//virtual
void LLTexturePipelineTester::compareTestSessions(llofstream* os)
{
    LLTexturePipelineTester::LLTextureTestSession* base_sessionp = dynamic_cast<LLTexturePipelineTester::LLTextureTestSession*>(mBaseSessionp);
    LLTexturePipelineTester::LLTextureTestSession* current_sessionp = dynamic_cast<LLTexturePipelineTester::LLTextureTestSession*>(mCurrentSessionp);
    if(!base_sessionp || !current_sessionp)
    {
        LL_ERRS() << "type of test session does not match!" << LL_ENDL;
    }

    //compare and output the comparison
    *os << llformat("%s\n", getTesterName().c_str());
    *os << llformat("AggregateResults\n");

    compareTestResults(os, "TotalGrayTime", base_sessionp->mTotalGrayTime, current_sessionp->mTotalGrayTime);
    compareTestResults(os, "TotalStablizingTime", base_sessionp->mTotalStablizingTime, current_sessionp->mTotalStablizingTime);
    compareTestResults(os, "StartTimeLoadingSculpties", base_sessionp->mStartTimeLoadingSculpties, current_sessionp->mStartTimeLoadingSculpties);
    compareTestResults(os, "TotalTimeLoadingSculpties", base_sessionp->mTotalTimeLoadingSculpties, current_sessionp->mTotalTimeLoadingSculpties);

    compareTestResults(os, "TotalBytesLoaded", base_sessionp->mTotalBytesLoaded, current_sessionp->mTotalBytesLoaded);
    compareTestResults(os, "TotalBytesLoadedFromCache", base_sessionp->mTotalBytesLoadedFromCache, current_sessionp->mTotalBytesLoadedFromCache);
    compareTestResults(os, "TotalBytesLoadedForLargeImage", base_sessionp->mTotalBytesLoadedForLargeImage, current_sessionp->mTotalBytesLoadedForLargeImage);
    compareTestResults(os, "TotalBytesLoadedForSculpties", base_sessionp->mTotalBytesLoadedForSculpties, current_sessionp->mTotalBytesLoadedForSculpties);

    *os << llformat("InstantResults\n");
    S32 size = llmin(base_sessionp->mInstantPerformanceListCounter, current_sessionp->mInstantPerformanceListCounter);
    for(S32 i = 0; i < size; i++)
    {
        *os << llformat("Time(B-T)-%.4f-%.4f\n", base_sessionp->mInstantPerformanceList[i].mTime, current_sessionp->mInstantPerformanceList[i].mTime);

        compareTestResults(os, "AverageBytesUsedPerSecond", base_sessionp->mInstantPerformanceList[i].mAverageBytesUsedPerSecond,
            current_sessionp->mInstantPerformanceList[i].mAverageBytesUsedPerSecond);

        compareTestResults(os, "AverageBytesUsedForLargeImagePerSecond", base_sessionp->mInstantPerformanceList[i].mAverageBytesUsedForLargeImagePerSecond,
            current_sessionp->mInstantPerformanceList[i].mAverageBytesUsedForLargeImagePerSecond);

        compareTestResults(os, "AveragePercentageBytesUsedPerSecond", base_sessionp->mInstantPerformanceList[i].mAveragePercentageBytesUsedPerSecond,
            current_sessionp->mInstantPerformanceList[i].mAveragePercentageBytesUsedPerSecond);
    }

    if(size < base_sessionp->mInstantPerformanceListCounter)
    {
        for(S32 i = size; i < base_sessionp->mInstantPerformanceListCounter; i++)
        {
            *os << llformat("Time(B-T)-%.4f- \n", base_sessionp->mInstantPerformanceList[i].mTime);

            *os << llformat(", AverageBytesUsedPerSecond, %d, N/A \n", base_sessionp->mInstantPerformanceList[i].mAverageBytesUsedPerSecond);
            *os << llformat(", AverageBytesUsedForLargeImagePerSecond, %d, N/A \n", base_sessionp->mInstantPerformanceList[i].mAverageBytesUsedForLargeImagePerSecond);
            *os << llformat(", AveragePercentageBytesUsedPerSecond, %.4f, N/A \n", base_sessionp->mInstantPerformanceList[i].mAveragePercentageBytesUsedPerSecond);
        }
    }
    else if(size < current_sessionp->mInstantPerformanceListCounter)
    {
        for(S32 i = size; i < current_sessionp->mInstantPerformanceListCounter; i++)
        {
            *os << llformat("Time(B-T)- -%.4f\n", current_sessionp->mInstantPerformanceList[i].mTime);

            *os << llformat(", AverageBytesUsedPerSecond, N/A, %d\n", current_sessionp->mInstantPerformanceList[i].mAverageBytesUsedPerSecond);
            *os << llformat(", AverageBytesUsedForLargeImagePerSecond, N/A, %d\n", current_sessionp->mInstantPerformanceList[i].mAverageBytesUsedForLargeImagePerSecond);
            *os << llformat(", AveragePercentageBytesUsedPerSecond, N/A, %.4f\n", current_sessionp->mInstantPerformanceList[i].mAveragePercentageBytesUsedPerSecond);
        }
    }
}

//virtual
LLMetricPerformanceTesterWithSession::LLTestSession* LLTexturePipelineTester::loadTestSession(LLSD* log)
{
    LLTexturePipelineTester::LLTextureTestSession* sessionp = new LLTexturePipelineTester::LLTextureTestSession();
    if(!sessionp)
    {
        return NULL;
    }

    F32 total_gray_time = 0.f;
    F32 total_stablizing_time = 0.f;
    F32 total_loading_sculpties_time = 0.f;

    F32 start_fetching_time = -1.f;
    F32 start_fetching_sculpties_time = 0.f;

    F32 last_time = 0.0f;
    S32 frame_count = 0;

    sessionp->mInstantPerformanceListCounter = 0;
    sessionp->mInstantPerformanceList.resize(128);
    sessionp->mInstantPerformanceList[sessionp->mInstantPerformanceListCounter].mAverageBytesUsedPerSecond = 0;
    sessionp->mInstantPerformanceList[sessionp->mInstantPerformanceListCounter].mAverageBytesUsedForLargeImagePerSecond = 0;
    sessionp->mInstantPerformanceList[sessionp->mInstantPerformanceListCounter].mAveragePercentageBytesUsedPerSecond = 0.f;
    sessionp->mInstantPerformanceList[sessionp->mInstantPerformanceListCounter].mTime = 0.f;

    //load a session
    std::string currentLabel = getCurrentLabelName();
    bool in_log = (*log).has(currentLabel);
    while (in_log)
    {
        LLSD::String label = currentLabel;

        if(sessionp->mInstantPerformanceListCounter >= (S32)sessionp->mInstantPerformanceList.size())
        {
            sessionp->mInstantPerformanceList.resize(sessionp->mInstantPerformanceListCounter + 128);
        }

        //time
        F32 start_time = (*log)[label]["StartFetchingTime"].asReal();
        F32 cur_time   = (*log)[label]["Time"].asReal();
        if(start_time - start_fetching_time > F_ALMOST_ZERO) //fetching has paused for a while
        {
            sessionp->mTotalGrayTime += total_gray_time;
            sessionp->mTotalStablizingTime += total_stablizing_time;

            sessionp->mStartTimeLoadingSculpties = start_fetching_sculpties_time;
            sessionp->mTotalTimeLoadingSculpties += total_loading_sculpties_time;

            start_fetching_time = start_time;
            total_gray_time = 0.f;
            total_stablizing_time = 0.f;
            total_loading_sculpties_time = 0.f;
        }
        else
        {
            total_gray_time = (*log)[label]["TotalGrayTime"].asReal();
            total_stablizing_time = (*log)[label]["TotalStablizingTime"].asReal();

            total_loading_sculpties_time = (*log)[label]["EndTimeLoadingSculpties"].asReal() - (*log)[label]["StartTimeLoadingSculpties"].asReal();
            if(start_fetching_sculpties_time < 0.f && total_loading_sculpties_time > 0.f)
            {
                start_fetching_sculpties_time = (*log)[label]["StartTimeLoadingSculpties"].asReal();
            }
        }

        //total loaded bytes
        sessionp->mTotalBytesLoaded = (*log)[label]["TotalBytesLoaded"].asInteger();
        sessionp->mTotalBytesLoadedFromCache = (*log)[label]["TotalBytesLoadedFromCache"].asInteger();
        sessionp->mTotalBytesLoadedForLargeImage = (*log)[label]["TotalBytesLoadedForLargeImage"].asInteger();
        sessionp->mTotalBytesLoadedForSculpties = (*log)[label]["TotalBytesLoadedForSculpties"].asInteger();

        //instant metrics
        sessionp->mInstantPerformanceList[sessionp->mInstantPerformanceListCounter].mAverageBytesUsedPerSecond +=
            (*log)[label]["TotalBytesBound"].asInteger();
        sessionp->mInstantPerformanceList[sessionp->mInstantPerformanceListCounter].mAverageBytesUsedForLargeImagePerSecond +=
            (*log)[label]["TotalBytesBoundForLargeImage"].asInteger();
        sessionp->mInstantPerformanceList[sessionp->mInstantPerformanceListCounter].mAveragePercentageBytesUsedPerSecond +=
            (*log)[label]["PercentageBytesBound"].asReal();
        frame_count++;
        if(cur_time - last_time >= 1.0f)
        {
            sessionp->mInstantPerformanceList[sessionp->mInstantPerformanceListCounter].mAverageBytesUsedPerSecond /= frame_count;
            sessionp->mInstantPerformanceList[sessionp->mInstantPerformanceListCounter].mAverageBytesUsedForLargeImagePerSecond /= frame_count;
            sessionp->mInstantPerformanceList[sessionp->mInstantPerformanceListCounter].mAveragePercentageBytesUsedPerSecond /= frame_count;
            sessionp->mInstantPerformanceList[sessionp->mInstantPerformanceListCounter].mTime = last_time;

            frame_count = 0;
            last_time = cur_time;
            sessionp->mInstantPerformanceListCounter++;
            sessionp->mInstantPerformanceList[sessionp->mInstantPerformanceListCounter].mAverageBytesUsedPerSecond = 0;
            sessionp->mInstantPerformanceList[sessionp->mInstantPerformanceListCounter].mAverageBytesUsedForLargeImagePerSecond = 0;
            sessionp->mInstantPerformanceList[sessionp->mInstantPerformanceListCounter].mAveragePercentageBytesUsedPerSecond = 0.f;
            sessionp->mInstantPerformanceList[sessionp->mInstantPerformanceListCounter].mTime = 0.f;
        }
        // Next label
        incrementCurrentCount();
        currentLabel = getCurrentLabelName();
        in_log = (*log).has(currentLabel);
    }

    sessionp->mTotalGrayTime += total_gray_time;
    sessionp->mTotalStablizingTime += total_stablizing_time;

    if(sessionp->mStartTimeLoadingSculpties < 0.f)
    {
        sessionp->mStartTimeLoadingSculpties = start_fetching_sculpties_time;
    }
    sessionp->mTotalTimeLoadingSculpties += total_loading_sculpties_time;

    return sessionp;
}

LLTexturePipelineTester::LLTextureTestSession::LLTextureTestSession()
{
    reset();
}
LLTexturePipelineTester::LLTextureTestSession::~LLTextureTestSession()
{
}
void LLTexturePipelineTester::LLTextureTestSession::reset()
{
    mTotalGrayTime = 0.0f;
    mTotalStablizingTime = 0.0f;

    mStartTimeLoadingSculpties = 0.0f;
    mTotalTimeLoadingSculpties = 0.0f;

    mTotalBytesLoaded = 0;
    mTotalBytesLoadedFromCache = 0;
    mTotalBytesLoadedForLargeImage = 0;
    mTotalBytesLoadedForSculpties = 0;

    mInstantPerformanceListCounter = 0;
}
//----------------------------------------------------------------------------------------------
//end of LLTexturePipelineTester
//----------------------------------------------------------------------------------------------
<|MERGE_RESOLUTION|>--- conflicted
+++ resolved
@@ -507,60 +507,7 @@
 F32 texmem_lower_bound_scale = 0.85f;
 F32 texmem_middle_bound_scale = 0.925f;
 
-//static
-<<<<<<< HEAD
-=======
 bool LLViewerTexture::isMemoryForTextureLow()
-{
-    LL_PROFILE_ZONE_SCOPED_CATEGORY_TEXTURE;
-    // <FS:ND> Disable memory checking on request
-    static LLCachedControl<bool> FSDisableMemCheck(gSavedSettings, "FSDisableAMDTextureMemoryCheck");
-    if (FSDisableMemCheck)
-        return false;
-    // </FS:ND>
-
-    // Note: we need to figure out a better source for 'min' values,
-    // what is free for low end at minimal settings is 'nothing left'
-    // for higher end gpus at high settings.
-    const S32Megabytes MIN_FREE_TEXTURE_MEMORY(20);
-    const S32Megabytes MIN_FREE_MAIN_MEMORY(100);
-
-    S32Megabytes gpu;
-    S32Megabytes physical;
-    getGPUMemoryForTextures(gpu, physical);
-
-    return (gpu < MIN_FREE_TEXTURE_MEMORY); // || (physical < MIN_FREE_MAIN_MEMORY);
-}
-
-//static
-void LLViewerTexture::getGPUMemoryForTextures(S32Megabytes &gpu, S32Megabytes &physical)
-{
-    LL_PROFILE_ZONE_SCOPED_CATEGORY_TEXTURE;
-    static LLFrameTimer timer;
-
-    static S32Megabytes gpu_res = S32Megabytes(S32_MAX);
-    static S32Megabytes physical_res = S32Megabytes(S32_MAX);
-
-    if (timer.getElapsedTimeF32() < GPU_MEMORY_CHECK_WAIT_TIME) //call this once per second.
-    {
-        gpu = gpu_res;
-        physical = physical_res;
-        return;
-    }
-    timer.reset();
-
-    {
-        gpu_res = (S32Megabytes)gViewerWindow->getWindow()->getAvailableVRAMMegabytes();
-
-        //check main memory, only works for windows and macos.
-        LLMemory::updateMemoryInfo();
-        physical_res = LLMemory::getAvailableMemKB();
-
-        gpu = gpu_res;
-        physical = physical_res;
-    }
-}
-
 // <FS:Ansariel> Restrict texture memory by available physical system memory
 static bool isSystemMemoryForTextureLow()
 {
@@ -585,7 +532,6 @@
 // </FS:Ansariel>
 
 //static
->>>>>>> 795f421e
 void LLViewerTexture::updateClass()
 {
     LL_PROFILE_ZONE_SCOPED_CATEGORY_TEXTURE;
