--- conflicted
+++ resolved
@@ -559,11 +559,7 @@
 			else
 			{
 				// not in cache, lookup name from cache
-<<<<<<< HEAD
-				gCacheName->getNameFromUUID(agent_id, FALSE, notify_automute_callback, (void *)reason);
-=======
 				gCacheName->get(agent_id, FALSE, boost::bind(&notify_automute_callback, _1, _2, _3, _4, reason));
->>>>>>> 3ac3a4b2
 			}
 		}
 		else
