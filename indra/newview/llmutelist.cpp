--- conflicted
+++ resolved
@@ -66,25 +66,6 @@
 #include "llviewercontrol.h"
 #include "fscommon.h"
 
-<<<<<<< HEAD
-namespace 
-{
-	// This method is used to return an object to mute given an object id.
-	// Its used by the LLMute constructor and LLMuteList::isMuted.
-	LLViewerObject* get_object_to_mute_from_id(LLUUID object_id)
-	{
-		LLViewerObject *objectp = gObjectList.findObject(object_id);
-		if ((objectp) && (!objectp->isAvatar()))
-		{
-			LLViewerObject *parentp = (LLViewerObject *)objectp->getParent();
-			if (parentp && parentp->getID() != gAgent.getID())
-			{
-				objectp = parentp;
-			}
-		}
-		return objectp;
-	}
-=======
 namespace
 {
     // This method is used to return an object to mute given an object id.
@@ -102,7 +83,6 @@
         }
         return objectp;
     }
->>>>>>> 1a8a5404
 }
 
 // "emptymutelist"
@@ -177,23 +157,6 @@
 // LLMuteList()
 //-----------------------------------------------------------------------------
 LLMuteList::LLMuteList() :
-<<<<<<< HEAD
-	mIsLoaded(false)
-{
-	gGenericDispatcher.addHandler("emptymutelist", &sDispatchEmptyMuteList);
-
-	// Register our callbacks. We may be constructed before gMessageSystem, so
-	// use callWhenReady() to register them as soon as gMessageSystem becomes
-	// available.
-	// When using bind(), must be explicit about default arguments such as
-	// that last NULL.
-	gMessageSystem.callWhenReady(boost::bind(&LLMessageSystem::setHandlerFuncFast, _1,
-											 _PREHASH_MuteListUpdate, processMuteListUpdate,
-											 static_cast<void**>(NULL)));
-	gMessageSystem.callWhenReady(boost::bind(&LLMessageSystem::setHandlerFuncFast, _1,
-											 _PREHASH_UseCachedMuteList, processUseCachedMuteList,
-											 static_cast<void**>(NULL)));
-=======
     mIsLoaded(false)
 {
     gGenericDispatcher.addHandler("emptymutelist", &sDispatchEmptyMuteList);
@@ -209,7 +172,6 @@
     gMessageSystem.callWhenReady(boost::bind(&LLMessageSystem::setHandlerFuncFast, _1,
                                              _PREHASH_UseCachedMuteList, processUseCachedMuteList,
                                              static_cast<void**>(NULL)));
->>>>>>> 1a8a5404
 
     // make sure mute list's instance gets initialized before we start any name requests
     LLAvatarNameCache::getInstance()->setAccountNameChangedCallback([this](const LLUUID& id, const LLAvatarName& av_name)
@@ -275,134 +237,6 @@
         && isLinden(mute.mName) && (flags & LLMute::flagTextChat || flags == 0))
     {
         LL_WARNS() << "Trying to mute a Linden; ignored" << LL_ENDL;
-<<<<<<< HEAD
-		LLNotifications::instance().add("MuteLinden", LLSD(), LLSD());
-		return false;
-	}
-	
-	// Can't mute self.
-	if (mute.mType == LLMute::AGENT
-		&& mute.mID == gAgent.getID())
-	{
-        LL_WARNS() << "Trying to self; ignored" << LL_ENDL;
-		return false;
-	}
-
-	static LLCachedControl<S32> mute_list_limit(gSavedSettings, "MuteListLimit", 1000);
-	if (getMutes().size() >= mute_list_limit)
-	{
-		LL_WARNS() << "Mute limit is reached; ignored" << LL_ENDL;
-		LLSD args;
-		args["MUTE_LIMIT"] = mute_list_limit;
-		LLNotifications::instance().add(LLNotification::Params("MuteLimitReached").substitutions(args));
-		return false;
-	}
-
-	if (mute.mType == LLMute::BY_NAME)
-	{		
-		// Can't mute empty string by name
-		if (mute.mName.empty()) 
-		{
-			LL_WARNS() << "Trying to mute empty string by-name" << LL_ENDL;
-			return false;
-		}
-
-		// Null mutes must have uuid null
-		if (mute.mID.notNull())
-		{
-			LL_WARNS() << "Trying to add by-name mute with non-null id" << LL_ENDL;
-			return false;
-		}
-
-		std::pair<string_set_t::iterator, bool> result = mLegacyMutes.insert(mute.mName);
-		if (result.second)
-		{
-			LL_INFOS() << "Muting by name " << mute.mName << LL_ENDL;
-			updateAdd(mute);
-			notifyObservers();
-			notifyObserversDetailed(mute);
-			return true;
-		}
-		else
-		{
-			LL_INFOS() << "duplicate mute ignored" << LL_ENDL;
-			// was duplicate
-			return false;
-		}
-	}
-	else
-	{
-		// <FS:Ansariel> FIRE-15746: Show block report in nearby chat
-		bool show_message = false;
-
-		// Need a local (non-const) copy to set up flags properly.
-		LLMute localmute = mute;
-		
-		// If an entry for the same entity is already in the list, remove it, saving flags as necessary.
-		mute_set_t::iterator it = mMutes.find(localmute);
-		if (it != mMutes.end())
-		{
-			// This mute is already in the list.  Save the existing entry's flags if that's warranted.
-			localmute.mFlags = it->mFlags;
-			
-			mMutes.erase(it);
-			// Don't need to call notifyObservers() here, since it will happen after the entry has been re-added below.
-
-			// <FS:Ansariel> FIRE-15746: Show block report in nearby chat
-			show_message = false;
-		}
-		else
-		{
-			// There was no entry in the list previously.  Fake things up by making it look like the previous entry had all properties unmuted.
-			localmute.mFlags = LLMute::flagAll;
-
-			// <FS:Ansariel> FIRE-15746: Show block report in nearby chat
-			show_message = true;
-		}
-
-		if(flags)
-		{
-			// The user passed some combination of flags.  Make sure those flag bits are turned off (i.e. those properties will be muted).
-			localmute.mFlags &= (~flags);
-		}
-		else
-		{
-			// The user passed 0.  Make sure all flag bits are turned off (i.e. all properties will be muted).
-			localmute.mFlags = 0;
-		}
-		
-		// (re)add the mute entry.
-		{			
-			std::pair<mute_set_t::iterator, bool> result = mMutes.insert(localmute);
-			if (result.second)
-			{
-				LL_INFOS() << "Muting " << localmute.mName << " id " << localmute.mID << " flags " << localmute.mFlags << LL_ENDL;
-				// <FS:Ansariel> FIRE-15746: Show block report in nearby chat
-				//updateAdd(localmute);
-				updateAdd(localmute, show_message);
-				// </FS:Ansariel>
-				notifyObservers();
-				notifyObserversDetailed(localmute);
-
-				//mute local lights that are attached to the avatar
-				LLVOAvatar *avatarp = find_avatar(localmute.mID);
-				if (avatarp)
-				{
-					LLPipeline::removeMutedAVsLights(avatarp);
-				}
-				//remove agent's notifications as well
-				if (localmute.mType == LLMute::AGENT)
-				{
-					LLNotifications::instance().cancelByOwner(localmute.mID);
-				}
-				return true;
-			}
-		}
-	}
-	
-	// If we were going to return success, we'd have done it by now.
-	return false;
-=======
         LLNotifications::instance().add("MuteLinden", LLSD(), LLSD());
         return false;
     }
@@ -529,7 +363,6 @@
 
     // If we were going to return success, we'd have done it by now.
     return false;
->>>>>>> 1a8a5404
 }
 
 // <FS:Ansariel> FIRE-15746: Show block report in nearby chat
@@ -537,26 +370,6 @@
 void LLMuteList::updateAdd(const LLMute& mute, bool show_message /* = true */)
 // </FS:Ansariel>
 {
-<<<<<<< HEAD
-	// External mutes are local only, don't send them to the server.
-	if (mute.mType == LLMute::EXTERNAL)
-	{
-		return;
-	}
-
-	// Update the database
-	LLMessageSystem* msg = gMessageSystem;
-	msg->newMessageFast(_PREHASH_UpdateMuteListEntry);
-	msg->nextBlockFast(_PREHASH_AgentData);
-	msg->addUUIDFast(_PREHASH_AgentID, gAgent.getID());
-	msg->addUUIDFast(_PREHASH_SessionID, gAgent.getSessionID());
-	msg->nextBlockFast(_PREHASH_MuteData);
-	msg->addUUIDFast(_PREHASH_MuteID, mute.mID);
-	msg->addStringFast(_PREHASH_MuteName, mute.mName);
-	msg->addS32("MuteType", mute.mType);
-	msg->addU32("MuteFlags", mute.mFlags);
-	gAgent.sendReliableMessage();
-=======
     // External mutes are local only, don't send them to the server.
     if (mute.mType == LLMute::EXTERNAL)
     {
@@ -575,24 +388,11 @@
     msg->addS32("MuteType", mute.mType);
     msg->addU32("MuteFlags", mute.mFlags);
     gAgent.sendReliableMessage();
->>>>>>> 1a8a5404
 
     if (!mIsLoaded)
     {
         LL_WARNS() << "Added elements to non-initialized block list" << LL_ENDL;
     }
-<<<<<<< HEAD
-	mIsLoaded = true; // why is this here? -MG
-
-	// <FS:Ansariel> FIRE-15746: Show block report in nearby chat
-	if (show_message && gSavedSettings.getBOOL("FSReportBlockToNearbyChat"))
-	{
-		LLStringUtil::format_map_t args;
-		args["NAME"] = mute.mName;
-		report_to_nearby_chat(LLTrans::getString("Mute_Add", args));
-	}
-	// </FS:Ansariel>
-=======
     mIsLoaded = true; // why is this here? -MG
 
     // <FS:Ansariel> FIRE-15746: Show block report in nearby chat
@@ -603,92 +403,11 @@
         report_to_nearby_chat(LLTrans::getString("Mute_Add", args));
     }
     // </FS:Ansariel>
->>>>>>> 1a8a5404
 }
 
 
 bool LLMuteList::remove(const LLMute& mute, U32 flags)
 {
-<<<<<<< HEAD
-	bool found = false;
-	
-	// First, remove from main list.
-	mute_set_t::iterator it = mMutes.find(mute);
-	if (it != mMutes.end())
-	{
-		LLMute localmute = *it;
-		bool remove = true;
-		if(flags)
-		{
-			// If the user passed mute flags, we may only want to turn some flags on.
-			localmute.mFlags |= flags;
-			
-			if(localmute.mFlags == LLMute::flagAll)
-			{
-				// Every currently available mute property has been masked out.
-				// Remove the mute entry entirely.
-			}
-			else
-			{
-				// Only some of the properties are masked out.  Update the entry.
-				remove = false;
-			}
-		}
-		else
-		{
-			// The caller didn't pass any flags -- just remove the mute entry entirely.
-			// set flags to notify observers with (flag being present means that something is allowed)
-			localmute.mFlags = LLMute::flagAll;
-		}
-		
-		// Always remove the entry from the set -- it will be re-added with new flags if necessary.
-		mMutes.erase(it);
-
-		if(remove)
-		{
-			// The entry was actually removed.  Notify the server.
-			updateRemove(localmute);
-			LL_INFOS() << "Unmuting " << localmute.mName << " id " << localmute.mID << " flags " << localmute.mFlags << LL_ENDL;
-		}
-		else
-		{
-			// Flags were updated, the mute entry needs to be retransmitted to the server and re-added to the list.
-			mMutes.insert(localmute);
-			// <FS:Ansariel> FIRE-15746: Show block report in nearby chat
-			////updateAdd(localmute);
-			updateAdd(localmute, false);
-			// </FS:Ansariel>
-			LL_INFOS() << "Updating mute entry " << localmute.mName << " id " << localmute.mID << " flags " << localmute.mFlags << LL_ENDL;
-		}
-		
-		// Must be after erase.
-		notifyObservers();
-		notifyObserversDetailed(localmute);
-
-		// <FS:Ansariel> Return correct return value
-		found = true;
-	}
-	else
-	{
-		// Clean up any legacy mutes
-		string_set_t::iterator legacy_it = mLegacyMutes.find(mute.mName);
-		if (legacy_it != mLegacyMutes.end())
-		{
-			// Database representation of legacy mute is UUID null.
-			LLMute mute(LLUUID::null, *legacy_it, LLMute::BY_NAME);
-			updateRemove(mute);
-			mLegacyMutes.erase(legacy_it);
-			// Must be after erase.
-			notifyObservers();
-			notifyObserversDetailed(mute);
-
-			// <FS:Ansariel> Return correct return value
-			found = true;
-		}
-	}
-	
-	return found;
-=======
     bool found = false;
 
     // First, remove from main list.
@@ -767,7 +486,6 @@
     }
 
     return found;
->>>>>>> 1a8a5404
 }
 
 
@@ -779,26 +497,6 @@
         return;
     }
 
-<<<<<<< HEAD
-	LLMessageSystem* msg = gMessageSystem;
-	msg->newMessageFast(_PREHASH_RemoveMuteListEntry);
-	msg->nextBlockFast(_PREHASH_AgentData);
-	msg->addUUIDFast(_PREHASH_AgentID, gAgent.getID());
-	msg->addUUIDFast(_PREHASH_SessionID, gAgent.getSessionID());
-	msg->nextBlockFast(_PREHASH_MuteData);
-	msg->addUUIDFast(_PREHASH_MuteID, mute.mID);
-	msg->addString("MuteName", mute.mName);
-	gAgent.sendReliableMessage();
-
-	// <FS:Ansariel> FIRE-15746: Show block report in nearby chat
-	if (gSavedSettings.getBOOL("FSReportBlockToNearbyChat"))
-	{
-		LLStringUtil::format_map_t args;
-		args["NAME"] = mute.mName;
-		report_to_nearby_chat(LLTrans::getString("Mute_Remove", args));
-	}
-	// </FS:Ansariel>
-=======
     LLMessageSystem* msg = gMessageSystem;
     msg->newMessageFast(_PREHASH_RemoveMuteListEntry);
     msg->nextBlockFast(_PREHASH_AgentData);
@@ -817,41 +515,10 @@
         report_to_nearby_chat(LLTrans::getString("Mute_Remove", args));
     }
     // </FS:Ansariel>
->>>>>>> 1a8a5404
 }
 
 void notify_automute_callback(const LLUUID& agent_id, const LLAvatarName& full_name, LLMuteList::EAutoReason reason)
 {
-<<<<<<< HEAD
-	std::string notif_name;
-	switch (reason)
-	{
-	default:
-	case LLMuteList::AR_IM:
-		notif_name = "AutoUnmuteByIM";
-		break;
-	case LLMuteList::AR_INVENTORY:
-		notif_name = "AutoUnmuteByInventory";
-		break;
-	case LLMuteList::AR_MONEY:
-		notif_name = "AutoUnmuteByMoney";
-		break;
-	}
-
-	LLSD args;
-	args["NAME"] = full_name.getUserName();
-    
-	LLNotificationPtr notif_ptr = LLNotifications::instance().add(notif_name, args, LLSD());
-	if (notif_ptr)
-	{
-		std::string message = notif_ptr->getMessage();
-
-		if (reason == LLMuteList::AR_IM)
-		{
-			LLIMModel::getInstance()->addMessage(agent_id, SYSTEM_FROM, LLUUID::null, message);
-		}
-	}
-=======
     std::string notif_name;
     switch (reason)
     {
@@ -880,37 +547,11 @@
             LLIMModel::getInstance()->addMessage(agent_id, SYSTEM_FROM, LLUUID::null, message);
         }
     }
->>>>>>> 1a8a5404
 }
 
 
 bool LLMuteList::autoRemove(const LLUUID& agent_id, const EAutoReason reason)
 {
-<<<<<<< HEAD
-	bool removed = false;
-
-	if (isMuted(agent_id))
-	{
-		LLMute automute(agent_id, LLStringUtil::null, LLMute::AGENT);
-		removed = true;
-		remove(automute);
-
-		LLAvatarName av_name;
-		if (LLAvatarNameCache::get(agent_id, &av_name))
-		{
-			// name in cache, call callback directly
-			notify_automute_callback(agent_id, av_name, reason);
-		}
-		else
-		{
-			// not in cache, lookup name from cache
-			LLAvatarNameCache::get(agent_id,
-				boost::bind(&notify_automute_callback, _1, _2, reason));
-		}
-	}
-
-	return removed;
-=======
     bool removed = false;
 
     if (isMuted(agent_id))
@@ -934,7 +575,6 @@
     }
 
     return removed;
->>>>>>> 1a8a5404
 }
 
 
@@ -966,50 +606,6 @@
 //-----------------------------------------------------------------------------
 bool LLMuteList::loadFromFile(const std::string& filename)
 {
-<<<<<<< HEAD
-	if(!filename.size())
-	{
-		LL_WARNS() << "Mute List Filename is Empty!" << LL_ENDL;
-		return false;
-	}
-
-	LLFILE* fp = LLFile::fopen(filename, "rb");		/*Flawfinder: ignore*/
-	if (!fp)
-	{
-		LL_WARNS() << "Couldn't open mute list " << filename << LL_ENDL;
-		return false;
-	}
-
-	// *NOTE: Changing the size of these buffers will require changes
-	// in the scanf below.
-	char id_buffer[MAX_STRING];		/*Flawfinder: ignore*/
-	char name_buffer[MAX_STRING];		/*Flawfinder: ignore*/
-	char buffer[MAX_STRING];		/*Flawfinder: ignore*/
-	while (!feof(fp) 
-		   && fgets(buffer, MAX_STRING, fp))
-	{
-		id_buffer[0] = '\0';
-		name_buffer[0] = '\0';
-		S32 type = 0;
-		U32 flags = 0;
-		sscanf(	/* Flawfinder: ignore */
-			buffer, " %d %254s %254[^|]| %u\n", &type, id_buffer, name_buffer,
-			&flags);
-		LLUUID id = LLUUID(id_buffer);
-		LLMute mute(id, std::string(name_buffer), (LLMute::EType)type, flags);
-		if (mute.mID.isNull()
-			|| mute.mType == LLMute::BY_NAME)
-		{
-			mLegacyMutes.insert(mute.mName);
-		}
-		else
-		{
-			mMutes.insert(mute);
-		}
-	}
-	fclose(fp);
-	setLoaded();
-=======
     if(!filename.size())
     {
         LL_WARNS() << "Mute List Filename is Empty!" << LL_ENDL;
@@ -1052,7 +648,6 @@
     }
     fclose(fp);
     setLoaded();
->>>>>>> 1a8a5404
 
     // server does not maintain up-to date account names (not display names!)
     // in this list, so it falls to viewer.
@@ -1066,11 +661,7 @@
     }
     mPendingAgentNameUpdates.clear();
 
-<<<<<<< HEAD
-	return true;
-=======
     return true;
->>>>>>> 1a8a5404
 }
 
 //-----------------------------------------------------------------------------
@@ -1078,44 +669,6 @@
 //-----------------------------------------------------------------------------
 bool LLMuteList::saveToFile(const std::string& filename)
 {
-<<<<<<< HEAD
-	if(!filename.size())
-	{
-		LL_WARNS() << "Mute List Filename is Empty!" << LL_ENDL;
-		return false;
-	}
-
-	LLFILE* fp = LLFile::fopen(filename, "wb");		/*Flawfinder: ignore*/
-	if (!fp)
-	{
-		LL_WARNS() << "Couldn't open mute list " << filename << LL_ENDL;
-		return false;
-	}
-	// legacy mutes have null uuid
-	std::string id_string;
-	LLUUID::null.toString(id_string);
-	for (string_set_t::iterator it = mLegacyMutes.begin();
-		 it != mLegacyMutes.end();
-		 ++it)
-	{
-		fprintf(fp, "%d %s %s|\n", (S32)LLMute::BY_NAME, id_string.c_str(), it->c_str());
-	}
-	for (mute_set_t::iterator it = mMutes.begin();
-		 it != mMutes.end();
-		 ++it)
-	{
-		// Don't save external mutes as they are not sent to the server and probably won't
-		//be valid next time anyway.
-		if (it->mType != LLMute::EXTERNAL)
-		{
-			it->mID.toString(id_string);
-			const std::string& name = it->mName;
-			fprintf(fp, "%d %s %s|%u\n", (S32)it->mType, id_string.c_str(), name.c_str(), it->mFlags);
-		}
-	}
-	fclose(fp);
-	return true;
-=======
     if(!filename.size())
     {
         LL_WARNS() << "Mute List Filename is Empty!" << LL_ENDL;
@@ -1152,54 +705,11 @@
     }
     fclose(fp);
     return true;
->>>>>>> 1a8a5404
 }
 
 
 bool LLMuteList::isMuted(const LLUUID& id, const std::string& name, U32 flags) const
 {
-<<<<<<< HEAD
-	// <FS:ND> In case of an empty mutelist, we can exit right away.
-	if( 0 == mMutes.size() && mLegacyMutes.size() == 0)
-		return false;
-	// </FS:ND>
-
-	// for objects, check for muting on their parent prim
-	LLViewerObject* mute_object = get_object_to_mute_from_id(id);
-	LLUUID id_to_check  = (mute_object) ? mute_object->getID() : id;
-
-	// <FS:Ansariel> FIRE-8540: Make sure we don't mute ourself if we added
-	//               a legacy mute by name with our name.
-	if (id_to_check == gAgentID)
-	{
-		return false;
-	}
-
-	// don't need name or type for lookup
-	LLMute mute(id_to_check);
-	mute_set_t::const_iterator mute_it = mMutes.find(mute);
-	if (mute_it != mMutes.end())
-	{
-		// If any of the flags the caller passed are set, this item isn't considered muted for this caller.
-		if(flags & mute_it->mFlags)
-		{
-			return false;
-		}
-		return true;
-	}
-
-	// empty names can't be legacy-muted
-	// <FS:Ansariel> FIRE-8268: Revert STORM-1004 or objects muted by name
-	//               won't be muted if worn as attachments
-	//bool avatar = mute_object && mute_object->isAvatar();
-	//if (name.empty() || avatar) return false;
-	if (name.empty()) return false;
-	// </FS:Ansariel>
-
-	// Look in legacy pile
-	string_set_t::const_iterator legacy_it = mLegacyMutes.find(name);
-	return legacy_it != mLegacyMutes.end();
-=======
     // <FS:ND> In case of an empty mutelist, we can exit right away.
     if( 0 == mMutes.size() && mLegacyMutes.size() == 0)
         return false;
@@ -1240,25 +750,10 @@
     // Look in legacy pile
     string_set_t::const_iterator legacy_it = mLegacyMutes.find(name);
     return legacy_it != mLegacyMutes.end();
->>>>>>> 1a8a5404
 }
 
 bool LLMuteList::isMuted(const std::string& username, U32 flags) const
 {
-<<<<<<< HEAD
-	mute_set_t::const_iterator mute_iter = mMutes.begin();
-	while(mute_iter != mMutes.end())
-	{
-		// can't convert "leha.test" into "LeHa TesT" so username comparison is more reliable
-		if (mute_iter->mType == LLMute::AGENT
-			&& LLCacheName::buildUsername(mute_iter->mName) == username)
-		{
-			return true;
-		}
-		mute_iter++;
-	}
-	return false;
-=======
     mute_set_t::const_iterator mute_iter = mMutes.begin();
     while(mute_iter != mMutes.end())
     {
@@ -1271,7 +766,6 @@
         mute_iter++;
     }
     return false;
->>>>>>> 1a8a5404
 }
 
 //-----------------------------------------------------------------------------
@@ -1332,29 +826,6 @@
 
 void LLMuteList::processMuteListUpdate(LLMessageSystem* msg, void**)
 {
-<<<<<<< HEAD
-	LL_INFOS() << "LLMuteList::processMuteListUpdate()" << LL_ENDL;
-	LLUUID agent_id;
-	msg->getUUIDFast(_PREHASH_MuteData, _PREHASH_AgentID, agent_id);
-	if(agent_id != gAgent.getID())
-	{
-		LL_WARNS() << "Got an mute list update for the wrong agent." << LL_ENDL;
-		return;
-	}
-	std::string unclean_filename;
-	msg->getStringFast(_PREHASH_MuteData, _PREHASH_Filename, unclean_filename);
-	std::string filename = LLDir::getScrubbedFileName(unclean_filename);
-	
-	std::string *local_filename_and_path = new std::string(gDirUtilp->getExpandedFilename( LL_PATH_CACHE, filename ));
-	gXferManager->requestFile(*local_filename_and_path,
-							  filename,
-							  LL_PATH_CACHE,
-							  msg->getSender(),
-							  true, // make the remote file temporary.
-							  onFileMuteList,
-							  (void**)local_filename_and_path,
-							  LLXferManager::HIGH_PRIORITY);
-=======
     LL_INFOS() << "LLMuteList::processMuteListUpdate()" << LL_ENDL;
     LLUUID agent_id;
     msg->getUUIDFast(_PREHASH_MuteData, _PREHASH_AgentID, agent_id);
@@ -1376,7 +847,6 @@
                               onFileMuteList,
                               (void**)local_filename_and_path,
                               LLXferManager::HIGH_PRIORITY);
->>>>>>> 1a8a5404
 }
 
 void LLMuteList::processUseCachedMuteList(LLMessageSystem* msg, void**)
@@ -1457,13 +927,8 @@
 
 void LLMuteList::setLoaded()
 {
-<<<<<<< HEAD
-	mIsLoaded = true;
-	notifyObservers();
-=======
     mIsLoaded = true;
     notifyObservers();
->>>>>>> 1a8a5404
 }
 
 void LLMuteList::notifyObservers()
