--- conflicted
+++ resolved
@@ -157,11 +157,7 @@
 // LLMuteList()
 //-----------------------------------------------------------------------------
 LLMuteList::LLMuteList() :
-<<<<<<< HEAD
-	mIsLoaded(false)
-=======
-    mIsLoaded(FALSE)
->>>>>>> c06fb4e0
+    mIsLoaded(false)
 {
     gGenericDispatcher.addHandler("emptymutelist", &sDispatchEmptyMuteList);
 
@@ -241,136 +237,8 @@
         && isLinden(mute.mName) && (flags & LLMute::flagTextChat || flags == 0))
     {
         LL_WARNS() << "Trying to mute a Linden; ignored" << LL_ENDL;
-<<<<<<< HEAD
-		LLNotifications::instance().add("MuteLinden", LLSD(), LLSD());
-		return false;
-	}
-	
-	// Can't mute self.
-	if (mute.mType == LLMute::AGENT
-		&& mute.mID == gAgent.getID())
-	{
-        LL_WARNS() << "Trying to self; ignored" << LL_ENDL;
-		return false;
-	}
-
-	static LLCachedControl<S32> mute_list_limit(gSavedSettings, "MuteListLimit", 1000);
-	if (getMutes().size() >= mute_list_limit)
-	{
-		LL_WARNS() << "Mute limit is reached; ignored" << LL_ENDL;
-		LLSD args;
-		args["MUTE_LIMIT"] = mute_list_limit;
-		LLNotifications::instance().add(LLNotification::Params("MuteLimitReached").substitutions(args));
-		return false;
-	}
-
-	if (mute.mType == LLMute::BY_NAME)
-	{		
-		// Can't mute empty string by name
-		if (mute.mName.empty()) 
-		{
-			LL_WARNS() << "Trying to mute empty string by-name" << LL_ENDL;
-			return false;
-		}
-
-		// Null mutes must have uuid null
-		if (mute.mID.notNull())
-		{
-			LL_WARNS() << "Trying to add by-name mute with non-null id" << LL_ENDL;
-			return false;
-		}
-
-		std::pair<string_set_t::iterator, bool> result = mLegacyMutes.insert(mute.mName);
-		if (result.second)
-		{
-			LL_INFOS() << "Muting by name " << mute.mName << LL_ENDL;
-			updateAdd(mute);
-			notifyObservers();
-			notifyObserversDetailed(mute);
-			return true;
-		}
-		else
-		{
-			LL_INFOS() << "duplicate mute ignored" << LL_ENDL;
-			// was duplicate
-			return false;
-		}
-	}
-	else
-	{
-		// <FS:Ansariel> FIRE-15746: Show block report in nearby chat
-		bool show_message = false;
-
-		// Need a local (non-const) copy to set up flags properly.
-		LLMute localmute = mute;
-		
-		// If an entry for the same entity is already in the list, remove it, saving flags as necessary.
-		mute_set_t::iterator it = mMutes.find(localmute);
-		if (it != mMutes.end())
-		{
-			// This mute is already in the list.  Save the existing entry's flags if that's warranted.
-			localmute.mFlags = it->mFlags;
-			
-			mMutes.erase(it);
-			// Don't need to call notifyObservers() here, since it will happen after the entry has been re-added below.
-
-			// <FS:Ansariel> FIRE-15746: Show block report in nearby chat
-			show_message = false;
-		}
-		else
-		{
-			// There was no entry in the list previously.  Fake things up by making it look like the previous entry had all properties unmuted.
-			localmute.mFlags = LLMute::flagAll;
-
-			// <FS:Ansariel> FIRE-15746: Show block report in nearby chat
-			show_message = true;
-		}
-
-		if(flags)
-		{
-			// The user passed some combination of flags.  Make sure those flag bits are turned off (i.e. those properties will be muted).
-			localmute.mFlags &= (~flags);
-		}
-		else
-		{
-			// The user passed 0.  Make sure all flag bits are turned off (i.e. all properties will be muted).
-			localmute.mFlags = 0;
-		}
-		
-		// (re)add the mute entry.
-		{			
-			std::pair<mute_set_t::iterator, bool> result = mMutes.insert(localmute);
-			if (result.second)
-			{
-				LL_INFOS() << "Muting " << localmute.mName << " id " << localmute.mID << " flags " << localmute.mFlags << LL_ENDL;
-				// <FS:Ansariel> FIRE-15746: Show block report in nearby chat
-				//updateAdd(localmute);
-				updateAdd(localmute, show_message);
-				// </FS:Ansariel>
-				notifyObservers();
-				notifyObserversDetailed(localmute);
-
-				//mute local lights that are attached to the avatar
-				LLVOAvatar *avatarp = find_avatar(localmute.mID);
-				if (avatarp)
-				{
-					LLPipeline::removeMutedAVsLights(avatarp);
-				}
-				//remove agent's notifications as well
-				if (localmute.mType == LLMute::AGENT)
-				{
-					LLNotifications::instance().cancelByOwner(localmute.mID);
-				}
-				return true;
-			}
-		}
-	}
-	
-	// If we were going to return success, we'd have done it by now.
-	return false;
-=======
         LLNotifications::instance().add("MuteLinden", LLSD(), LLSD());
-        return FALSE;
+        return false;
     }
 
     // Can't mute self.
@@ -378,7 +246,7 @@
         && mute.mID == gAgent.getID())
     {
         LL_WARNS() << "Trying to self; ignored" << LL_ENDL;
-        return FALSE;
+        return false;
     }
 
     static LLCachedControl<S32> mute_list_limit(gSavedSettings, "MuteListLimit", 1000);
@@ -388,7 +256,7 @@
         LLSD args;
         args["MUTE_LIMIT"] = mute_list_limit;
         LLNotifications::instance().add(LLNotification::Params("MuteLimitReached").substitutions(args));
-        return FALSE;
+        return false;
     }
 
     if (mute.mType == LLMute::BY_NAME)
@@ -397,14 +265,14 @@
         if (mute.mName.empty())
         {
             LL_WARNS() << "Trying to mute empty string by-name" << LL_ENDL;
-            return FALSE;
+            return false;
         }
 
         // Null mutes must have uuid null
         if (mute.mID.notNull())
         {
             LL_WARNS() << "Trying to add by-name mute with non-null id" << LL_ENDL;
-            return FALSE;
+            return false;
         }
 
         std::pair<string_set_t::iterator, bool> result = mLegacyMutes.insert(mute.mName);
@@ -414,13 +282,13 @@
             updateAdd(mute);
             notifyObservers();
             notifyObserversDetailed(mute);
-            return TRUE;
+            return true;
         }
         else
         {
             LL_INFOS() << "duplicate mute ignored" << LL_ENDL;
             // was duplicate
-            return FALSE;
+            return false;
         }
     }
     else
@@ -488,14 +356,13 @@
                 {
                     LLNotifications::instance().cancelByOwner(localmute.mID);
                 }
-                return TRUE;
+                return true;
             }
         }
     }
 
     // If we were going to return success, we'd have done it by now.
-    return FALSE;
->>>>>>> c06fb4e0
+    return false;
 }
 
 // <FS:Ansariel> FIRE-15746: Show block report in nearby chat
@@ -526,19 +393,7 @@
     {
         LL_WARNS() << "Added elements to non-initialized block list" << LL_ENDL;
     }
-<<<<<<< HEAD
-	mIsLoaded = true; // why is this here? -MG
-
-	// <FS:Ansariel> FIRE-15746: Show block report in nearby chat
-	if (show_message && gSavedSettings.getBOOL("FSReportBlockToNearbyChat"))
-	{
-		LLStringUtil::format_map_t args;
-		args["NAME"] = mute.mName;
-		report_to_nearby_chat(LLTrans::getString("Mute_Add", args));
-	}
-	// </FS:Ansariel>
-=======
-    mIsLoaded = TRUE; // why is this here? -MG
+    mIsLoaded = true; // why is this here? -MG
 
     // <FS:Ansariel> FIRE-15746: Show block report in nearby chat
     if (show_message && gSavedSettings.getBOOL("FSReportBlockToNearbyChat"))
@@ -548,93 +403,12 @@
         report_to_nearby_chat(LLTrans::getString("Mute_Add", args));
     }
     // </FS:Ansariel>
->>>>>>> c06fb4e0
 }
 
 
 bool LLMuteList::remove(const LLMute& mute, U32 flags)
 {
-<<<<<<< HEAD
-	bool found = false;
-	
-	// First, remove from main list.
-	mute_set_t::iterator it = mMutes.find(mute);
-	if (it != mMutes.end())
-	{
-		LLMute localmute = *it;
-		bool remove = true;
-		if(flags)
-		{
-			// If the user passed mute flags, we may only want to turn some flags on.
-			localmute.mFlags |= flags;
-			
-			if(localmute.mFlags == LLMute::flagAll)
-			{
-				// Every currently available mute property has been masked out.
-				// Remove the mute entry entirely.
-			}
-			else
-			{
-				// Only some of the properties are masked out.  Update the entry.
-				remove = false;
-			}
-		}
-		else
-		{
-			// The caller didn't pass any flags -- just remove the mute entry entirely.
-			// set flags to notify observers with (flag being present means that something is allowed)
-			localmute.mFlags = LLMute::flagAll;
-		}
-		
-		// Always remove the entry from the set -- it will be re-added with new flags if necessary.
-		mMutes.erase(it);
-
-		if(remove)
-		{
-			// The entry was actually removed.  Notify the server.
-			updateRemove(localmute);
-			LL_INFOS() << "Unmuting " << localmute.mName << " id " << localmute.mID << " flags " << localmute.mFlags << LL_ENDL;
-		}
-		else
-		{
-			// Flags were updated, the mute entry needs to be retransmitted to the server and re-added to the list.
-			mMutes.insert(localmute);
-			// <FS:Ansariel> FIRE-15746: Show block report in nearby chat
-			////updateAdd(localmute);
-			updateAdd(localmute, false);
-			// </FS:Ansariel>
-			LL_INFOS() << "Updating mute entry " << localmute.mName << " id " << localmute.mID << " flags " << localmute.mFlags << LL_ENDL;
-		}
-		
-		// Must be after erase.
-		notifyObservers();
-		notifyObserversDetailed(localmute);
-
-		// <FS:Ansariel> Return correct return value
-		found = true;
-	}
-	else
-	{
-		// Clean up any legacy mutes
-		string_set_t::iterator legacy_it = mLegacyMutes.find(mute.mName);
-		if (legacy_it != mLegacyMutes.end())
-		{
-			// Database representation of legacy mute is UUID null.
-			LLMute mute(LLUUID::null, *legacy_it, LLMute::BY_NAME);
-			updateRemove(mute);
-			mLegacyMutes.erase(legacy_it);
-			// Must be after erase.
-			notifyObservers();
-			notifyObserversDetailed(mute);
-
-			// <FS:Ansariel> Return correct return value
-			found = true;
-		}
-	}
-	
-	return found;
-=======
-    BOOL found = FALSE;
+    bool found = false;
 
     // First, remove from main list.
     mute_set_t::iterator it = mMutes.find(mute);
@@ -690,7 +464,7 @@
         notifyObserversDetailed(localmute);
 
         // <FS:Ansariel> Return correct return value
-        found = TRUE;
+        found = true;
     }
     else
     {
@@ -707,12 +481,11 @@
             notifyObserversDetailed(mute);
 
             // <FS:Ansariel> Return correct return value
-            found = TRUE;
+            found = true;
         }
     }
 
     return found;
->>>>>>> c06fb4e0
 }
 
 
@@ -779,37 +552,12 @@
 
 bool LLMuteList::autoRemove(const LLUUID& agent_id, const EAutoReason reason)
 {
-<<<<<<< HEAD
-	bool removed = false;
-
-	if (isMuted(agent_id))
-	{
-		LLMute automute(agent_id, LLStringUtil::null, LLMute::AGENT);
-		removed = true;
-		remove(automute);
-
-		LLAvatarName av_name;
-		if (LLAvatarNameCache::get(agent_id, &av_name))
-		{
-			// name in cache, call callback directly
-			notify_automute_callback(agent_id, av_name, reason);
-		}
-		else
-		{
-			// not in cache, lookup name from cache
-			LLAvatarNameCache::get(agent_id,
-				boost::bind(&notify_automute_callback, _1, _2, reason));
-		}
-	}
-
-	return removed;
-=======
-    BOOL removed = FALSE;
+    bool removed = false;
 
     if (isMuted(agent_id))
     {
         LLMute automute(agent_id, LLStringUtil::null, LLMute::AGENT);
-        removed = TRUE;
+        removed = true;
         remove(automute);
 
         LLAvatarName av_name;
@@ -827,7 +575,6 @@
     }
 
     return removed;
->>>>>>> c06fb4e0
 }
 
 
@@ -859,61 +606,17 @@
 //-----------------------------------------------------------------------------
 bool LLMuteList::loadFromFile(const std::string& filename)
 {
-<<<<<<< HEAD
-	if(!filename.size())
-	{
-		LL_WARNS() << "Mute List Filename is Empty!" << LL_ENDL;
-		return false;
-	}
-
-	LLFILE* fp = LLFile::fopen(filename, "rb");		/*Flawfinder: ignore*/
-	if (!fp)
-	{
-		LL_WARNS() << "Couldn't open mute list " << filename << LL_ENDL;
-		return false;
-	}
-
-	// *NOTE: Changing the size of these buffers will require changes
-	// in the scanf below.
-	char id_buffer[MAX_STRING];		/*Flawfinder: ignore*/
-	char name_buffer[MAX_STRING];		/*Flawfinder: ignore*/
-	char buffer[MAX_STRING];		/*Flawfinder: ignore*/
-	while (!feof(fp) 
-		   && fgets(buffer, MAX_STRING, fp))
-	{
-		id_buffer[0] = '\0';
-		name_buffer[0] = '\0';
-		S32 type = 0;
-		U32 flags = 0;
-		sscanf(	/* Flawfinder: ignore */
-			buffer, " %d %254s %254[^|]| %u\n", &type, id_buffer, name_buffer,
-			&flags);
-		LLUUID id = LLUUID(id_buffer);
-		LLMute mute(id, std::string(name_buffer), (LLMute::EType)type, flags);
-		if (mute.mID.isNull()
-			|| mute.mType == LLMute::BY_NAME)
-		{
-			mLegacyMutes.insert(mute.mName);
-		}
-		else
-		{
-			mMutes.insert(mute);
-		}
-	}
-	fclose(fp);
-	setLoaded();
-=======
     if(!filename.size())
     {
         LL_WARNS() << "Mute List Filename is Empty!" << LL_ENDL;
-        return FALSE;
+        return false;
     }
 
     LLFILE* fp = LLFile::fopen(filename, "rb");     /*Flawfinder: ignore*/
     if (!fp)
     {
         LL_WARNS() << "Couldn't open mute list " << filename << LL_ENDL;
-        return FALSE;
+        return false;
     }
 
     // *NOTE: Changing the size of these buffers will require changes
@@ -945,7 +648,6 @@
     }
     fclose(fp);
     setLoaded();
->>>>>>> c06fb4e0
 
     // server does not maintain up-to date account names (not display names!)
     // in this list, so it falls to viewer.
@@ -959,11 +661,7 @@
     }
     mPendingAgentNameUpdates.clear();
 
-<<<<<<< HEAD
-	return true;
-=======
-    return TRUE;
->>>>>>> c06fb4e0
+    return true;
 }
 
 //-----------------------------------------------------------------------------
@@ -971,55 +669,17 @@
 //-----------------------------------------------------------------------------
 bool LLMuteList::saveToFile(const std::string& filename)
 {
-<<<<<<< HEAD
-	if(!filename.size())
-	{
-		LL_WARNS() << "Mute List Filename is Empty!" << LL_ENDL;
-		return false;
-	}
-
-	LLFILE* fp = LLFile::fopen(filename, "wb");		/*Flawfinder: ignore*/
-	if (!fp)
-	{
-		LL_WARNS() << "Couldn't open mute list " << filename << LL_ENDL;
-		return false;
-	}
-	// legacy mutes have null uuid
-	std::string id_string;
-	LLUUID::null.toString(id_string);
-	for (string_set_t::iterator it = mLegacyMutes.begin();
-		 it != mLegacyMutes.end();
-		 ++it)
-	{
-		fprintf(fp, "%d %s %s|\n", (S32)LLMute::BY_NAME, id_string.c_str(), it->c_str());
-	}
-	for (mute_set_t::iterator it = mMutes.begin();
-		 it != mMutes.end();
-		 ++it)
-	{
-		// Don't save external mutes as they are not sent to the server and probably won't
-		//be valid next time anyway.
-		if (it->mType != LLMute::EXTERNAL)
-		{
-			it->mID.toString(id_string);
-			const std::string& name = it->mName;
-			fprintf(fp, "%d %s %s|%u\n", (S32)it->mType, id_string.c_str(), name.c_str(), it->mFlags);
-		}
-	}
-	fclose(fp);
-	return true;
-=======
     if(!filename.size())
     {
         LL_WARNS() << "Mute List Filename is Empty!" << LL_ENDL;
-        return FALSE;
+        return false;
     }
 
     LLFILE* fp = LLFile::fopen(filename, "wb");     /*Flawfinder: ignore*/
     if (!fp)
     {
         LL_WARNS() << "Couldn't open mute list " << filename << LL_ENDL;
-        return FALSE;
+        return false;
     }
     // legacy mutes have null uuid
     std::string id_string;
@@ -1044,58 +704,15 @@
         }
     }
     fclose(fp);
-    return TRUE;
->>>>>>> c06fb4e0
+    return true;
 }
 
 
 bool LLMuteList::isMuted(const LLUUID& id, const std::string& name, U32 flags) const
 {
-<<<<<<< HEAD
-	// <FS:ND> In case of an empty mutelist, we can exit right away.
-	if( 0 == mMutes.size() && mLegacyMutes.size() == 0)
-		return false;
-	// </FS:ND>
-
-	// for objects, check for muting on their parent prim
-	LLViewerObject* mute_object = get_object_to_mute_from_id(id);
-	LLUUID id_to_check  = (mute_object) ? mute_object->getID() : id;
-
-	// <FS:Ansariel> FIRE-8540: Make sure we don't mute ourself if we added
-	//               a legacy mute by name with our name.
-	if (id_to_check == gAgentID)
-	{
-		return false;
-	}
-
-	// don't need name or type for lookup
-	LLMute mute(id_to_check);
-	mute_set_t::const_iterator mute_it = mMutes.find(mute);
-	if (mute_it != mMutes.end())
-	{
-		// If any of the flags the caller passed are set, this item isn't considered muted for this caller.
-		if(flags & mute_it->mFlags)
-		{
-			return false;
-		}
-		return true;
-	}
-
-	// empty names can't be legacy-muted
-	// <FS:Ansariel> FIRE-8268: Revert STORM-1004 or objects muted by name
-	//               won't be muted if worn as attachments
-	//bool avatar = mute_object && mute_object->isAvatar();
-	//if (name.empty() || avatar) return false;
-	if (name.empty()) return false;
-	// </FS:Ansariel>
-
-	// Look in legacy pile
-	string_set_t::const_iterator legacy_it = mLegacyMutes.find(name);
-	return legacy_it != mLegacyMutes.end();
-=======
     // <FS:ND> In case of an empty mutelist, we can exit right away.
     if( 0 == mMutes.size() && mLegacyMutes.size() == 0)
-        return FALSE;
+        return false;
     // </FS:ND>
 
     // for objects, check for muting on their parent prim
@@ -1106,7 +723,7 @@
     //               a legacy mute by name with our name.
     if (id_to_check == gAgentID)
     {
-        return FALSE;
+        return false;
     }
 
     // don't need name or type for lookup
@@ -1117,41 +734,26 @@
         // If any of the flags the caller passed are set, this item isn't considered muted for this caller.
         if(flags & mute_it->mFlags)
         {
-            return FALSE;
-        }
-        return TRUE;
+            return false;
+        }
+        return true;
     }
 
     // empty names can't be legacy-muted
     // <FS:Ansariel> FIRE-8268: Revert STORM-1004 or objects muted by name
     //               won't be muted if worn as attachments
     //bool avatar = mute_object && mute_object->isAvatar();
-    //if (name.empty() || avatar) return FALSE;
-    if (name.empty()) return FALSE;
+    //if (name.empty() || avatar) return false;
+    if (name.empty()) return false;
     // </FS:Ansariel>
 
     // Look in legacy pile
     string_set_t::const_iterator legacy_it = mLegacyMutes.find(name);
     return legacy_it != mLegacyMutes.end();
->>>>>>> c06fb4e0
 }
 
 bool LLMuteList::isMuted(const std::string& username, U32 flags) const
 {
-<<<<<<< HEAD
-	mute_set_t::const_iterator mute_iter = mMutes.begin();
-	while(mute_iter != mMutes.end())
-	{
-		// can't convert "leha.test" into "LeHa TesT" so username comparison is more reliable
-		if (mute_iter->mType == LLMute::AGENT
-			&& LLCacheName::buildUsername(mute_iter->mName) == username)
-		{
-			return true;
-		}
-		mute_iter++;
-	}
-	return false;
-=======
     mute_set_t::const_iterator mute_iter = mMutes.begin();
     while(mute_iter != mMutes.end())
     {
@@ -1159,12 +761,11 @@
         if (mute_iter->mType == LLMute::AGENT
             && LLCacheName::buildUsername(mute_iter->mName) == username)
         {
-            return TRUE;
+            return true;
         }
         mute_iter++;
     }
-    return FALSE;
->>>>>>> c06fb4e0
+    return false;
 }
 
 //-----------------------------------------------------------------------------
@@ -1225,29 +826,6 @@
 
 void LLMuteList::processMuteListUpdate(LLMessageSystem* msg, void**)
 {
-<<<<<<< HEAD
-	LL_INFOS() << "LLMuteList::processMuteListUpdate()" << LL_ENDL;
-	LLUUID agent_id;
-	msg->getUUIDFast(_PREHASH_MuteData, _PREHASH_AgentID, agent_id);
-	if(agent_id != gAgent.getID())
-	{
-		LL_WARNS() << "Got an mute list update for the wrong agent." << LL_ENDL;
-		return;
-	}
-	std::string unclean_filename;
-	msg->getStringFast(_PREHASH_MuteData, _PREHASH_Filename, unclean_filename);
-	std::string filename = LLDir::getScrubbedFileName(unclean_filename);
-	
-	std::string *local_filename_and_path = new std::string(gDirUtilp->getExpandedFilename( LL_PATH_CACHE, filename ));
-	gXferManager->requestFile(*local_filename_and_path,
-							  filename,
-							  LL_PATH_CACHE,
-							  msg->getSender(),
-							  true, // make the remote file temporary.
-							  onFileMuteList,
-							  (void**)local_filename_and_path,
-							  LLXferManager::HIGH_PRIORITY);
-=======
     LL_INFOS() << "LLMuteList::processMuteListUpdate()" << LL_ENDL;
     LLUUID agent_id;
     msg->getUUIDFast(_PREHASH_MuteData, _PREHASH_AgentID, agent_id);
@@ -1265,11 +843,10 @@
                               filename,
                               LL_PATH_CACHE,
                               msg->getSender(),
-                              TRUE, // make the remote file temporary.
+                              true, // make the remote file temporary.
                               onFileMuteList,
                               (void**)local_filename_and_path,
                               LLXferManager::HIGH_PRIORITY);
->>>>>>> c06fb4e0
 }
 
 void LLMuteList::processUseCachedMuteList(LLMessageSystem* msg, void**)
@@ -1350,13 +927,8 @@
 
 void LLMuteList::setLoaded()
 {
-<<<<<<< HEAD
-	mIsLoaded = true;
-	notifyObservers();
-=======
-    mIsLoaded = TRUE;
+    mIsLoaded = true;
     notifyObservers();
->>>>>>> c06fb4e0
 }
 
 void LLMuteList::notifyObservers()
