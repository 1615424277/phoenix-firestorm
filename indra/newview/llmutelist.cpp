--- conflicted
+++ resolved
@@ -393,11 +393,7 @@
     {
         LL_WARNS() << "Added elements to non-initialized block list" << LL_ENDL;
     }
-<<<<<<< HEAD
-    mIsLoaded = TRUE; // why is this here? -MG
-=======
     mIsLoaded = true; // why is this here? -MG
->>>>>>> 050d2fef
 
     // <FS:Ansariel> FIRE-15746: Show block report in nearby chat
     if (show_message && gSavedSettings.getBOOL("FSReportBlockToNearbyChat"))
@@ -468,11 +464,7 @@
         notifyObserversDetailed(localmute);
 
         // <FS:Ansariel> Return correct return value
-<<<<<<< HEAD
-        found = TRUE;
-=======
         found = true;
->>>>>>> 050d2fef
     }
     else
     {
@@ -489,11 +481,7 @@
             notifyObserversDetailed(mute);
 
             // <FS:Ansariel> Return correct return value
-<<<<<<< HEAD
-            found = TRUE;
-=======
             found = true;
->>>>>>> 050d2fef
         }
     }
 
@@ -724,11 +712,7 @@
 {
     // <FS:ND> In case of an empty mutelist, we can exit right away.
     if( 0 == mMutes.size() && mLegacyMutes.size() == 0)
-<<<<<<< HEAD
-        return FALSE;
-=======
         return false;
->>>>>>> 050d2fef
     // </FS:ND>
 
     // for objects, check for muting on their parent prim
@@ -739,11 +723,7 @@
     //               a legacy mute by name with our name.
     if (id_to_check == gAgentID)
     {
-<<<<<<< HEAD
-        return FALSE;
-=======
         return false;
->>>>>>> 050d2fef
     }
 
     // don't need name or type for lookup
@@ -763,13 +743,8 @@
     // <FS:Ansariel> FIRE-8268: Revert STORM-1004 or objects muted by name
     //               won't be muted if worn as attachments
     //bool avatar = mute_object && mute_object->isAvatar();
-<<<<<<< HEAD
-    //if (name.empty() || avatar) return FALSE;
-    if (name.empty()) return FALSE;
-=======
     //if (name.empty() || avatar) return false;
     if (name.empty()) return false;
->>>>>>> 050d2fef
     // </FS:Ansariel>
 
     // Look in legacy pile
