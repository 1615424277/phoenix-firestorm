/** 
 * @file lldrawable.cpp
 * @brief LLDrawable class implementation
 *
 * $LicenseInfo:firstyear=2002&license=viewerlgpl$
 * Second Life Viewer Source Code
 * Copyright (C) 2010, Linden Research, Inc.
 * 
 * This library is free software; you can redistribute it and/or
 * modify it under the terms of the GNU Lesser General Public
 * License as published by the Free Software Foundation;
 * version 2.1 of the License only.
 * 
 * This library is distributed in the hope that it will be useful,
 * but WITHOUT ANY WARRANTY; without even the implied warranty of
 * MERCHANTABILITY or FITNESS FOR A PARTICULAR PURPOSE.  See the GNU
 * Lesser General Public License for more details.
 * 
 * You should have received a copy of the GNU Lesser General Public
 * License along with this library; if not, write to the Free Software
 * Foundation, Inc., 51 Franklin Street, Fifth Floor, Boston, MA  02110-1301  USA
 * 
 * Linden Research, Inc., 945 Battery Street, San Francisco, CA  94111  USA
 * $/LicenseInfo$
 */

#include "llviewerprecompiledheaders.h"

#include "lldrawable.h"

// library includes
#include "material_codes.h"

// viewer includes
#include "llagent.h"
#include "llcriticaldamp.h"
#include "llface.h"
#include "lllightconstants.h"
#include "llmatrix4a.h"
#include "llsky.h"
#include "llsurfacepatch.h"
#include "llviewercamera.h"
#include "llviewerregion.h"
#include "llvolume.h"
#include "llvoavatar.h"
#include "llvovolume.h"
#include "llvosurfacepatch.h" // for debugging
#include "llworld.h"
#include "pipeline.h"
#include "llspatialpartition.h"
#include "llviewerobjectlist.h"
#include "llviewerwindow.h"
#include "llvocache.h"
#include "llcontrolavatar.h"
#include "lldrawpoolavatar.h"

const F32 MIN_INTERPOLATE_DISTANCE_SQUARED = 0.001f * 0.001f;
const F32 MAX_INTERPOLATE_DISTANCE_SQUARED = 10.f * 10.f;
const F32 OBJECT_DAMPING_TIME_CONSTANT = 0.06f;

extern bool gShiftFrame;


////////////////////////
//
// Inline implementations.
//
//



//////////////////////////////
//
// Drawable code
//
//

// static
U32 LLDrawable::sNumZombieDrawables = 0;
F32 LLDrawable::sCurPixelAngle = 0;
std::vector<LLPointer<LLDrawable> > LLDrawable::sDeadList;

#define FORCE_INVISIBLE_AREA 16.f

// static
void LLDrawable::incrementVisible() 
{
	LLViewerOctreeEntryData::incrementVisible();
	sCurPixelAngle = (F32) gViewerWindow->getWindowHeightRaw()/LLViewerCamera::getInstance()->getView();
}

LLDrawable::LLDrawable(LLViewerObject *vobj, bool new_entry)
:	LLViewerOctreeEntryData(LLViewerOctreeEntry::LLDRAWABLE),
<<<<<<< HEAD
	LLTrace::MemTrackable<LLDrawable, 16>("LLDrawable"),
	mVObjp(vobj),
	mSkinningMatCache(nullptr),
	mLastSkinningMatCacheFrame(0),
	mCacheSize(0)
=======
	mVObjp(vobj)
>>>>>>> 28cefb3a
{
	init(new_entry); 
}

void LLDrawable::init(bool new_entry)
{
	LL_PROFILE_ZONE_SCOPED

	// mXform
	mParent = NULL;
	mRenderType = 0;
	mCurrentScale = LLVector3(1,1,1);
	mDistanceWRTCamera = 0.0f;
	mState     = 0;

	// mFaces
	mRadius = 0.f;
	mGeneration = -1;	
	mSpatialBridge = NULL;

	LLViewerOctreeEntry* entry = NULL;
	LLVOCacheEntry* vo_entry = NULL;
	if(!new_entry && mVObjp && getRegion() != NULL)
	{
		vo_entry = getRegion()->getCacheEntryForOctree(mVObjp->getLocalID());
		if(vo_entry)
		{
			entry = vo_entry->getEntry();			
		}
	}
	setOctreeEntry(entry);
	if(vo_entry)
	{
		if(!entry)
		{
			vo_entry->setOctreeEntry(mEntry);
		}
		
		getRegion()->addActiveCacheEntry(vo_entry);

		if(vo_entry->getNumOfChildren() > 0)
		{
			getRegion()->addVisibleChildCacheEntry(vo_entry, NULL); //to load all children.
		}		

		llassert(!vo_entry->getGroup()); //not in the object cache octree.
	}

	llassert(!vo_entry || vo_entry->getEntry() == mEntry);

	initVisible(sCurVisible - 2);//invisible for the current frame and the last frame.
}

void LLDrawable::unload()
{
	LLVOVolume *pVVol = getVOVolume();
	pVVol->setNoLOD();

	for (S32 i = 0; i < getNumFaces(); i++)
	{
		LLFace* facep = getFace(i);
		if (facep->isState(LLFace::RIGGED))
		{
			LLDrawPoolAvatar* pool = (LLDrawPoolAvatar*)facep->getPool();
			if (pool) {
				pool->removeRiggedFace(facep);
			}
			facep->setVertexBuffer(NULL);
		}
		facep->clearState(LLFace::RIGGED);
	}

	pVVol->markForUpdate(TRUE);
}

// static
void LLDrawable::initClass()
{
}


void LLDrawable::destroy()
{
	if (gDebugGL)
	{
		gPipeline.checkReferences(this);
	}

	if (isDead())
	{
		sNumZombieDrawables--;
	}

	// Attempt to catch violations of this in debug,
	// knowing that some false alarms may result
	//
	llassert(!LLSpatialGroup::sNoDelete);

	/* cannot be guaranteed and causes crashes on false alarms
	if (LLSpatialGroup::sNoDelete)
	{
		LL_ERRS() << "Illegal deletion of LLDrawable!" << LL_ENDL;
	}*/

	std::for_each(mFaces.begin(), mFaces.end(), DeletePointer());
	mFaces.clear();

	// <FS:Beq> close up potential memory leak
	if (mSkinningMatCache)
	{
		ll_aligned_free_16(mSkinningMatCache);
	}
	// </FS:Beq>

	/*if (!(sNumZombieDrawables % 10))
	{
		LL_INFOS() << "- Zombie drawables: " << sNumZombieDrawables << LL_ENDL;
	}*/	

}

void LLDrawable::markDead()
{
	if (isDead())
	{
		LL_WARNS() << "Warning!  Marking dead multiple times!" << LL_ENDL;
		return;
	}
	setState(DEAD);

	if (mSpatialBridge)
	{
		mSpatialBridge->markDead();
		mSpatialBridge = NULL;
	}

	sNumZombieDrawables++;

	// We're dead.  Free up all of our references to other objects
	cleanupReferences();
//	sDeadList.push_back(this);
}

LLVOVolume* LLDrawable::getVOVolume() const
{
	LLViewerObject* objectp = mVObjp;
	if ( !isDead() && objectp && (objectp->getPCode() == LL_PCODE_VOLUME))
	{
		return ((LLVOVolume*)objectp);
	}
	else
	{
		return NULL;
	}
}

const LLMatrix4& LLDrawable::getRenderMatrix() const
{ 
	return isRoot() ? getWorldMatrix() : getParent()->getWorldMatrix();
}

BOOL LLDrawable::isLight() const
{
	LLViewerObject* objectp = mVObjp;
	if ( objectp && (objectp->getPCode() == LL_PCODE_VOLUME) && !isDead())
	{
		return ((LLVOVolume*)objectp)->getIsLight();
	}
	else
	{
		return FALSE;
	}
}

void LLDrawable::cleanupReferences()
{
    LL_PROFILE_ZONE_SCOPED;
	
	
	std::for_each(mFaces.begin(), mFaces.end(), DeletePointer());
	mFaces.clear();

	gObjectList.removeDrawable(this);
	
	gPipeline.unlinkDrawable(this);
	
	removeFromOctree();

	// Cleanup references to other objects
	mVObjp = NULL;
	mParent = NULL;
}

void LLDrawable::removeFromOctree()
{
	if(!mEntry)
	{
		return;
	}

	mEntry->removeData(this);
	if(mEntry->hasVOCacheEntry())
	{
		getRegion()->removeActiveCacheEntry((LLVOCacheEntry*)mEntry->getVOCacheEntry(), this);
	}
	mEntry = NULL;
}

void LLDrawable::cleanupDeadDrawables()
{
	/*
	S32 i;
	for (i = 0; i < sDeadList.size(); i++)
	{
		if (sDeadList[i]->getNumRefs() > 1)
		{
			LL_WARNS() << "Dead drawable has " << sDeadList[i]->getNumRefs() << " remaining refs" << LL_ENDL;
			gPipeline.findReferences(sDeadList[i]);
		}
	}
	*/
	sDeadList.clear();
}

S32 LLDrawable::findReferences(LLDrawable *drawablep)
{
	S32 count = 0;
	if (mParent == drawablep)
	{
		LL_INFOS() << this << ": parent reference" << LL_ENDL;
		count++;
	}
	return count;
}

LLFace*	LLDrawable::addFace(LLFacePool *poolp, LLViewerTexture *texturep)
{
	LL_PROFILE_ZONE_SCOPED
	
	LLFace *face;
	{
		face = new LLFace(this, mVObjp);
	}

	if (!face) LL_ERRS() << "Allocating new Face: " << mFaces.size() << LL_ENDL;
	
	if (face)
	{
		mFaces.push_back(face);

		if (poolp)
		{
			face->setPool(poolp, texturep);
		}

		if (isState(UNLIT))
		{
			face->setState(LLFace::FULLBRIGHT);
		}
	}
	return face;
}

LLFace*	LLDrawable::addFace(const LLTextureEntry *te, LLViewerTexture *texturep)
{
	LL_PROFILE_ZONE_SCOPED

	LLFace *face;

	face = new LLFace(this, mVObjp);
	
	face->setTEOffset(mFaces.size());
	face->setTexture(texturep);
	face->setPoolType(gPipeline.getPoolTypeFromTE(te, texturep));

	mFaces.push_back(face);

	if (isState(UNLIT))
	{
		face->setState(LLFace::FULLBRIGHT);
	}

	return face;

}

LLFace*	LLDrawable::addFace(const LLTextureEntry *te, LLViewerTexture *texturep, LLViewerTexture *normalp)
{
	LL_PROFILE_ZONE_SCOPED

	LLFace *face;
	face = new LLFace(this, mVObjp);
	
	face->setTEOffset(mFaces.size());
	face->setTexture(texturep);
	face->setNormalMap(normalp);
	face->setPoolType(gPipeline.getPoolTypeFromTE(te, texturep));
	
	mFaces.push_back(face);
	
	if (isState(UNLIT))
	{
		face->setState(LLFace::FULLBRIGHT);
	}
	
	return face;
	
}

LLFace*	LLDrawable::addFace(const LLTextureEntry *te, LLViewerTexture *texturep, LLViewerTexture *normalp, LLViewerTexture *specularp)
{
	LL_PROFILE_ZONE_SCOPED

	LLFace *face;
	face = new LLFace(this, mVObjp);
	
	face->setTEOffset(mFaces.size());
	face->setTexture(texturep);
	face->setNormalMap(normalp);
	face->setSpecularMap(specularp);
	face->setPoolType(gPipeline.getPoolTypeFromTE(te, texturep));
	
	mFaces.push_back(face);
	
	if (isState(UNLIT))
	{
		face->setState(LLFace::FULLBRIGHT);
	}
	
	return face;
	
}

void LLDrawable::setNumFaces(const S32 newFaces, LLFacePool *poolp, LLViewerTexture *texturep)
{
	LL_PROFILE_ZONE_SCOPED

	if (newFaces == (S32)mFaces.size())
	{
		return;
	}
	else if (newFaces < (S32)mFaces.size())
	{
		std::for_each(mFaces.begin() + newFaces, mFaces.end(), DeletePointer());
		mFaces.erase(mFaces.begin() + newFaces, mFaces.end());
	}
	else // (newFaces > mFaces.size())
	{
		mFaces.reserve(newFaces);
		for (int i = mFaces.size(); i<newFaces; i++)
		{
			addFace(poolp, texturep);
		}
	}

	llassert_always(mFaces.size() == newFaces);
}

void LLDrawable::setNumFacesFast(const S32 newFaces, LLFacePool *poolp, LLViewerTexture *texturep)
{
	LL_PROFILE_ZONE_SCOPED

	if (newFaces <= (S32)mFaces.size() && newFaces >= (S32)mFaces.size()/2)
	{
		return;
	}
	else if (newFaces < (S32)mFaces.size())
	{
		std::for_each(mFaces.begin() + newFaces, mFaces.end(), DeletePointer());
		mFaces.erase(mFaces.begin() + newFaces, mFaces.end());
	}
	else // (newFaces > mFaces.size())
	{
		mFaces.reserve(newFaces);
		for (int i = mFaces.size(); i<newFaces; i++)
		{
			addFace(poolp, texturep);
		}
	}

	llassert_always(mFaces.size() == newFaces) ;
}

void LLDrawable::mergeFaces(LLDrawable* src)
{
	LL_PROFILE_ZONE_SCOPED

	U32 face_count = mFaces.size() + src->mFaces.size();

	mFaces.reserve(face_count);
	for (U32 i = 0; i < src->mFaces.size(); i++)
	{
		LLFace* facep = src->mFaces[i];
		facep->setDrawable(this);
		mFaces.push_back(facep);
	}
	src->mFaces.clear();
}

void LLDrawable::deleteFaces(S32 offset, S32 count)
{
	face_list_t::iterator face_begin = mFaces.begin() + offset;
	face_list_t::iterator face_end = face_begin + count;

	std::for_each(face_begin, face_end, DeletePointer());
	mFaces.erase(face_begin, face_end);
}

void LLDrawable::update()
{
	LL_ERRS() << "Shouldn't be called!" << LL_ENDL;
}


void LLDrawable::updateMaterial()
{
}

void LLDrawable::makeActive()
{		
	LL_PROFILE_ZONE_SCOPED

#if !LL_RELEASE_FOR_DOWNLOAD
	if (mVObjp.notNull())
	{
		U32 pcode = mVObjp->getPCode();
		if (pcode == LLViewerObject::LL_VO_WATER ||
			pcode == LLViewerObject::LL_VO_VOID_WATER ||
			pcode == LLViewerObject::LL_VO_SURFACE_PATCH ||
			pcode == LLViewerObject::LL_VO_PART_GROUP ||
			pcode == LLViewerObject::LL_VO_HUD_PART_GROUP ||
			pcode == LLViewerObject::LL_VO_GROUND ||
			pcode == LLViewerObject::LL_VO_SKY)
		{
			LL_ERRS() << "Static viewer object has active drawable!" << LL_ENDL;
		}
	}
#endif

	if (!isState(ACTIVE)) // && mGeneration > 0)
	{
		setState(ACTIVE);
		
		//parent must be made active first
		if (!isRoot() && !mParent->isActive())
		{
			mParent->makeActive();
			//NOTE: linked set will now NEVER become static
			mParent->setState(LLDrawable::ACTIVE_CHILD);
		}

		//all child objects must also be active
		llassert_always(mVObjp);
		
		LLViewerObject::const_child_list_t& child_list = mVObjp->getChildren();
		for (LLViewerObject::child_list_t::const_iterator iter = child_list.begin();
			 iter != child_list.end(); iter++)
		{
			LLViewerObject* child = *iter;
			LLDrawable* drawable = child->mDrawable;
			if (drawable)
			{
				drawable->makeActive();
			}
		}

		if (mVObjp->getPCode() == LL_PCODE_VOLUME)
		{
			gPipeline.markRebuild(this, LLDrawable::REBUILD_VOLUME, TRUE);
		}
		updatePartition();
	}
	else if (!isRoot() && !mParent->isActive()) //this should not happen, but occasionally it does...
	{
		mParent->makeActive();
		//NOTE: linked set will now NEVER become static
		mParent->setState(LLDrawable::ACTIVE_CHILD);
	}

	llassert(isAvatar() || isRoot() || mParent->isActive());
}


void LLDrawable::makeStatic(BOOL warning_enabled)
{
	LL_PROFILE_ZONE_SCOPED

	if (isState(ACTIVE) && 
		!isState(ACTIVE_CHILD) && 
		!mVObjp->isAttachment() && 
		!mVObjp->isFlexible() &&
        !mVObjp->isAnimatedObject())
	{
		clearState(ACTIVE | ANIMATED_CHILD);

		//drawable became static with active parent, not acceptable
		llassert(mParent.isNull() || !mParent->isActive() || !warning_enabled);

		LLViewerObject::const_child_list_t& child_list = mVObjp->getChildren();
		for (LLViewerObject::child_list_t::const_iterator iter = child_list.begin();
			 iter != child_list.end(); iter++)
		{
			LLViewerObject* child = *iter;
			LLDrawable* child_drawable = child->mDrawable;
			if (child_drawable)
			{
				if (child_drawable->getParent() != this)
				{
					LL_WARNS() << "Child drawable has unknown parent." << LL_ENDL;
				}
				child_drawable->makeStatic(warning_enabled);
			}
		}
		
		if (mVObjp->getPCode() == LL_PCODE_VOLUME)
		{
			gPipeline.markRebuild(this, LLDrawable::REBUILD_VOLUME, TRUE);
		}		
		
		if (mSpatialBridge)
		{
			mSpatialBridge->markDead();
			setSpatialBridge(NULL);
		}
		updatePartition();
	}

	llassert(isAvatar() || isRoot() || mParent->isStatic());
}

// Returns "distance" between target destination and resulting xfrom
F32 LLDrawable::updateXform(BOOL undamped)
{
	LL_PROFILE_ZONE_SCOPED

	BOOL damped = !undamped;

	// Position
	const LLVector3 old_pos(mXform.getPosition());
	LLVector3 target_pos;
	if (mXform.isRoot())
	{
		// get root position in your agent's region
		target_pos = mVObjp->getPositionAgent();
	}
	else
	{
		// parent-relative position
		target_pos = mVObjp->getPosition();
	}
	
	// Rotation
	const LLQuaternion old_rot(mXform.getRotation());
	LLQuaternion target_rot = mVObjp->getRotation();
	//scaling
	LLVector3 target_scale = mVObjp->getScale();
	LLVector3 old_scale = mCurrentScale;
	
	// Damping
	F32 dist_squared = 0.f;
	F32 camdist2 = (mDistanceWRTCamera * mDistanceWRTCamera);

	if (damped && isVisible())
	{
		F32 lerp_amt = llclamp(LLSmoothInterpolation::getInterpolant(OBJECT_DAMPING_TIME_CONSTANT), 0.f, 1.f);
		LLVector3 new_pos = lerp(old_pos, target_pos, lerp_amt);
		dist_squared = dist_vec_squared(new_pos, target_pos);

		LLQuaternion new_rot = nlerp(lerp_amt, old_rot, target_rot);
		// FIXME: This can be negative! It is be possible for some rots to 'cancel out' pos or size changes.
		dist_squared += (1.f - dot(new_rot, target_rot)) * 10.f;

		LLVector3 new_scale = lerp(old_scale, target_scale, lerp_amt);
		dist_squared += dist_vec_squared(new_scale, target_scale);

		if ((dist_squared >= MIN_INTERPOLATE_DISTANCE_SQUARED * camdist2) &&
			(dist_squared <= MAX_INTERPOLATE_DISTANCE_SQUARED))
		{
			// interpolate
			target_pos = new_pos;
			target_rot = new_rot;
			target_scale = new_scale;
		}
		else if (mVObjp->getAngularVelocity().isExactlyZero())
		{
			// snap to final position (only if no target omega is applied)
			dist_squared = 0.0f;
			//set target scale here, because of dist_squared = 0.0f remove object from move list
			mCurrentScale = target_scale;

			if (getVOVolume() && !isRoot())
			{ //child prim snapping to some position, needs a rebuild
				gPipeline.markRebuild(this, LLDrawable::REBUILD_POSITION, TRUE);
			}
		}
	}
	else
	{
		// The following fixes MAINT-1742 but breaks vehicles similar to MAINT-2275
		// dist_squared = dist_vec_squared(old_pos, target_pos);

		// The following fixes MAINT-2247 but causes MAINT-2275
		//dist_squared += (1.f - dot(old_rot, target_rot)) * 10.f;
		//dist_squared += dist_vec_squared(old_scale, target_scale);
	}

	const LLVector3 vec = mCurrentScale-target_scale;
	
	//It's a very important on each cycle on Drawable::update form(), when object remained in move
	//, list update the CurrentScale member, because if do not do that, it remained in this list forever 
	//or when the delta time between two frames a become a sufficiently large (due to interpolation) 
	//for overcome the MIN_INTERPOLATE_DISTANCE_SQUARED.
	mCurrentScale = target_scale;
	
	if (vec*vec > MIN_INTERPOLATE_DISTANCE_SQUARED)
	{ //scale change requires immediate rebuild
		gPipeline.markRebuild(this, LLDrawable::REBUILD_POSITION, TRUE);
	}
	else if (!isRoot() && 
		 (!mVObjp->getAngularVelocity().isExactlyZero() ||
			dist_squared > 0.f))
	{ //child prim moving relative to parent, tag as needing to be rendered atomically and rebuild
		dist_squared = 1.f; //keep this object on the move list
		if (!isState(LLDrawable::ANIMATED_CHILD))
		{			
			setState(LLDrawable::ANIMATED_CHILD);
			gPipeline.markRebuild(this, LLDrawable::REBUILD_ALL, TRUE);
			mVObjp->dirtySpatialGroup();
		}
	}
	else if (!isRoot() &&
			((dist_vec_squared(old_pos, target_pos) > 0.f)
			|| (1.f - dot(old_rot, target_rot)) > 0.f))
	{ //fix for BUG-840, MAINT-2275, MAINT-1742, MAINT-2247
			gPipeline.markRebuild(this, LLDrawable::REBUILD_POSITION, TRUE);
	}
	else if (!getVOVolume() && !isAvatar())
	{
		movePartition();
	}

	// Update
	mXform.setPosition(target_pos);
	mXform.setRotation(target_rot);
	mXform.setScale(LLVector3(1,1,1)); //no scale in drawable transforms (IT'S A RULE!)
	mXform.updateMatrix();
    if (isRoot() && mVObjp->isAnimatedObject() && mVObjp->getControlAvatar())
    {
        mVObjp->getControlAvatar()->matchVolumeTransform();
    }

	if (mSpatialBridge)
	{
		gPipeline.markMoved(mSpatialBridge, FALSE);
	}
	return dist_squared;
}

void LLDrawable::setRadius(F32 radius)
{
	if (mRadius != radius)
	{
		mRadius = radius;
	}
}

void LLDrawable::moveUpdatePipeline(BOOL moved)
{
	if (moved)
	{
		makeActive();
	}
	
	// Update the face centers.
	for (S32 i = 0; i < getNumFaces(); i++)
	{
		LLFace* face = getFace(i);
		if (face)
		{
			face->updateCenterAgent();
		}
	}
}

void LLDrawable::movePartition()
{
	LL_PROFILE_ZONE_SCOPED

	LLSpatialPartition* part = getSpatialPartition();
	if (part)
	{
		part->move(this, getSpatialGroup());
	}
}

BOOL LLDrawable::updateMove()
{
	if (isDead())
	{
		LL_WARNS() << "Update move on dead drawable!" << LL_ENDL;
		return TRUE;
	}
	
	if (mVObjp.isNull())
	{
		return FALSE;
	}
	
	makeActive();

	return isState(MOVE_UNDAMPED) ? updateMoveUndamped() : updateMoveDamped();
}

BOOL LLDrawable::updateMoveUndamped()
{
	F32 dist_squared = updateXform(TRUE);

	mGeneration++;

	if (!isState(LLDrawable::INVISIBLE))
	{
		BOOL moved = (dist_squared > 0.001f && dist_squared < 255.99f);	
		moveUpdatePipeline(moved);
		mVObjp->updateText();
	}

	mVObjp->clearChanged(LLXform::MOVED);
	return TRUE;
}

void LLDrawable::updatePartition()
{
	LL_PROFILE_ZONE_SCOPED

	if (!getVOVolume())
	{
		movePartition();
	}
	else if (mSpatialBridge)
	{
		gPipeline.markMoved(mSpatialBridge, FALSE);
	}
	else
	{
		//a child prim moved and needs its verts regenerated
		gPipeline.markRebuild(this, LLDrawable::REBUILD_POSITION, TRUE);
	}
}

BOOL LLDrawable::updateMoveDamped()
{
	LL_PROFILE_ZONE_SCOPED

	F32 dist_squared = updateXform(FALSE);

	mGeneration++;

	if (!isState(LLDrawable::INVISIBLE))
	{
		BOOL moved = (dist_squared > 0.001f && dist_squared < 128.0f);
		moveUpdatePipeline(moved);
		mVObjp->updateText();
	}

	BOOL done_moving = (dist_squared == 0.0f) ? TRUE : FALSE;

	if (done_moving)
	{
		mVObjp->clearChanged(LLXform::MOVED);
	}
	
	return done_moving;
}

void LLDrawable::updateDistance(LLCamera& camera, bool force_update)
{
	LL_PROFILE_ZONE_SCOPED

	if (LLViewerCamera::sCurCameraID != LLViewerCamera::CAMERA_WORLD)
	{
		LL_WARNS() << "Attempted to update distance for non-world camera." << LL_ENDL;
		return;
	}

	if (gShiftFrame)
	{
		return;
	}

	//switch LOD with the spatial group to avoid artifacts
	//LLSpatialGroup* sg = getSpatialGroup();

	LLVector3 pos;

	//if (!sg || sg->changeLOD())
	{
		LLVOVolume* volume = getVOVolume();
		if (volume)
		{
			if (getGroup())
			{
				pos.set(getPositionGroup().getF32ptr());
			}
			else
			{
				pos = getPositionAgent();
			}
			
			if (isState(LLDrawable::HAS_ALPHA))
			{
				for (S32 i = 0; i < getNumFaces(); i++)
				{
					LLFace* facep = getFace(i);
					if (facep && 
						(force_update || facep->getPoolType() == LLDrawPool::POOL_ALPHA))
					{
						LLVector4a box;
						box.setSub(facep->mExtents[1], facep->mExtents[0]);
						box.mul(0.25f);
						LLVector3 v = (facep->mCenterLocal-camera.getOrigin());
						const LLVector3& at = camera.getAtAxis();
						for (U32 j = 0; j < 3; j++)
						{
							v.mV[j] -= box[j] * at.mV[j];
						}
						facep->mDistance = v * camera.getAtAxis();
					}
				}
			}	


            // MAINT-7926 Handle volumes in an animated object as a special case
            // SL-937: add dynamic box handling for rigged mesh on regular avatars.
            //if (volume->getAvatar() && volume->getAvatar()->isControlAvatar())
            // <FS:Beq pp Rye> reduce recursive calls.
            // if (volume->getAvatar())
            // {
            //     const LLVector3* av_box = volume->getAvatar()->getLastAnimExtents();
            LLVOAvatar* avatarp = volume->getAvatar();
            if (avatarp)
            {
                const LLVector3* av_box = avatarp->getLastAnimExtents();
            // </FS:Beq pp Rye>
                LLVector3 cam_pos_from_agent = LLViewerCamera::getInstance()->getOrigin();
                LLVector3 cam_to_box_offset = point_to_box_offset(cam_pos_from_agent, av_box);
                mDistanceWRTCamera = llmax(0.01f, ll_round(cam_to_box_offset.magVec(), 0.01f));
                LL_DEBUGS("DynamicBox") << volume->getAvatar()->getFullname() 
                                        << " pos (ignored) " << pos
                                        << " cam pos " << cam_pos_from_agent
                                        << " box " << av_box[0] << "," << av_box[1] 
                                        << " -> dist " << mDistanceWRTCamera
                                        << LL_ENDL;
                mVObjp->updateLOD();
                return;
            }
		}
		else
		{
			pos = LLVector3(getPositionGroup().getF32ptr());
		}

		pos -= camera.getOrigin();	
		mDistanceWRTCamera = ll_round(pos.magVec(), 0.01f);
		mVObjp->updateLOD();
	}
}

void LLDrawable::updateTexture()
{
	if (isDead())
	{
		LL_WARNS() << "Dead drawable updating texture!" << LL_ENDL;
		return;
	}
	
	if (getNumFaces() != mVObjp->getNumTEs())
	{ //drawable is transitioning its face count
		return;
	}

	if (getVOVolume())
	{
		gPipeline.markRebuild(this, LLDrawable::REBUILD_MATERIAL, TRUE);
	}
}

BOOL LLDrawable::updateGeometry(BOOL priority)
{
	LL_PROFILE_ZONE_SCOPED

	llassert(mVObjp.notNull());
	BOOL res = mVObjp->updateGeometry(this);
	return res;
}

void LLDrawable::shiftPos(const LLVector4a &shift_vector)
{
	if (isDead())
	{
		LL_WARNS() << "Shifting dead drawable" << LL_ENDL;
		return;
	}

	if (mParent)
	{
		mXform.setPosition(mVObjp->getPosition());
	}
	else
	{
		mXform.setPosition(mVObjp->getPositionAgent());
	}

	mXform.updateMatrix();

	if (isStatic())
	{
		LLVOVolume* volume = getVOVolume();

		bool rebuild = (!volume && 
						getRenderType() != LLPipeline::RENDER_TYPE_TREE &&
						getRenderType() != LLPipeline::RENDER_TYPE_TERRAIN &&
						getRenderType() != LLPipeline::RENDER_TYPE_SKY &&
						getRenderType() != LLPipeline::RENDER_TYPE_GROUND);

		if (rebuild)
		{
			gPipeline.markRebuild(this, LLDrawable::REBUILD_ALL, TRUE);
		}

		for (S32 i = 0; i < getNumFaces(); i++)
		{
			LLFace *facep = getFace(i);
			if (facep)
			{
				facep->mCenterAgent += LLVector3(shift_vector.getF32ptr());
				facep->mExtents[0].add(shift_vector);
				facep->mExtents[1].add(shift_vector);
			
				if (rebuild && facep->hasGeometry())
				{
					facep->clearVertexBuffer();
				}
			}
		}
		
		shift(shift_vector);
	}
	else if (mSpatialBridge)
	{
		mSpatialBridge->shiftPos(shift_vector);
	}
	else if (isAvatar())
	{
		shift(shift_vector);
	}
	
	mVObjp->onShift(shift_vector);
}

const LLVector3& LLDrawable::getBounds(LLVector3& min, LLVector3& max) const
{
	mXform.getMinMax(min,max);
	return mXform.getPositionW();
}

void LLDrawable::updateSpatialExtents()
{
	LL_PROFILE_ZONE_SCOPED

	if (mVObjp)
	{
		const LLVector4a* exts = getSpatialExtents();
		LLVector4a extents[2] = { exts[0], exts[1] };

		mVObjp->updateSpatialExtents(extents[0], extents[1]);
		setSpatialExtents(extents[0], extents[1]);
	}
	
	updateBinRadius();
	
	if (mSpatialBridge.notNull())
	{
		getGroupPosition().splat(0.f);
	}
}


void LLDrawable::updateBinRadius()
{
	if (mVObjp.notNull())
	{
		setBinRadius(llmin(mVObjp->getBinRadius(), 256.f));
	}
	else
	{
		setBinRadius(llmin(getRadius()*4.f, 256.f));
	}
}

void LLDrawable::updateSpecialHoverCursor(BOOL enabled)
{
	// TODO: maintain a list of objects that have special
	// hover cursors, then use that list for per-frame
	// hover cursor selection. JC
}

F32 LLDrawable::getVisibilityRadius() const
{
	if (isDead())
	{
		return 0.f;
	}
	else if (isLight())
	{
		const LLVOVolume *vov = getVOVolume();
		if (vov)
		{
			return llmax(getRadius(), vov->getLightRadius());
		} else {
			// LL_WARNS() ?
		}
	}
	return getRadius();
}

void LLDrawable::updateUVMinMax()
{
}

//virtual
bool LLDrawable::isVisible() const
{
	if (LLViewerOctreeEntryData::isVisible())
{ 
		return true;
}

{
		LLViewerOctreeGroup* group = mEntry->getGroup();
		if (group && group->isVisible())
		{
			LLViewerOctreeEntryData::setVisible();
			return true;
		}
	}

	return false;
}

//virtual
bool LLDrawable::isRecentlyVisible() const
{
	//currently visible or visible in the previous frame.
	bool vis = LLViewerOctreeEntryData::isRecentlyVisible();

	if(!vis)
	{
		const U32 MIN_VIS_FRAME_RANGE = 2 ; //two frames:the current one and the last one.
		vis = (sCurVisible - getVisible() < MIN_VIS_FRAME_RANGE);
	}

	return vis ;
}

void LLDrawable::setGroup(LLViewerOctreeGroup *groupp)
	{
	LLSpatialGroup* cur_groupp = (LLSpatialGroup*)getGroup();
    
	//precondition: mGroupp MUST be null or DEAD or mGroupp MUST NOT contain this
	//llassert(!cur_groupp || cur_groupp->isDead() || !cur_groupp->hasElement(this));

	//precondition: groupp MUST be null or groupp MUST contain this
	llassert(!groupp || (LLSpatialGroup*)groupp->hasElement(this));

	if (cur_groupp != groupp && getVOVolume())
	{
		//NULL out vertex buffer references for volumes on spatial group change to maintain
		//requirement that every face vertex buffer is either NULL or points to a vertex buffer
		//contained by its drawable's spatial group
		for (S32 i = 0; i < getNumFaces(); ++i)
		{
			LLFace* facep = getFace(i);
			if (facep)
			{
				facep->clearVertexBuffer();
			}
		}
	}

	//postcondition: if next group is NULL, previous group must be dead OR NULL OR binIndex must be -1
	//postcondition: if next group is NOT NULL, binIndex must not be -1
	//llassert(groupp == NULL ? (cur_groupp == NULL || cur_groupp->isDead()) || (!getEntry() || getEntry()->getBinIndex() == -1) :
	//						(getEntry() && getEntry()->getBinIndex() != -1));

	LLViewerOctreeEntryData::setGroup(groupp);
}

LLSpatialPartition* LLDrawable::getSpatialPartition()
{ 
	LL_PROFILE_ZONE_SCOPED

	LLSpatialPartition* retval = NULL;
	
	if (!mVObjp || 
		!getVOVolume() ||
		isStatic())
	{
		retval = gPipeline.getSpatialPartition((LLViewerObject*) mVObjp);
	}
	else if (isRoot())
	{
		if (mSpatialBridge)
		{
			U32 partition_type = mSpatialBridge->asPartition()->mPartitionType;
			bool is_hud = mVObjp->isHUDAttachment();
			bool is_animesh = mVObjp->isAnimatedObject() && mVObjp->getControlAvatar() != NULL;
			bool is_attachment = mVObjp->isAttachment() && !is_hud && !is_animesh;
			if ((partition_type == LLViewerRegion::PARTITION_HUD) != is_hud)
			{
				// Was/became HUD
				// remove obsolete bridge
				mSpatialBridge->markDead();
				setSpatialBridge(NULL);
			}
			else if ((partition_type == LLViewerRegion::PARTITION_CONTROL_AV) != is_animesh)
			{
				// Was/became part of animesh
				// remove obsolete bridge
				mSpatialBridge->markDead();
				setSpatialBridge(NULL);
			}
			else if ((partition_type == LLViewerRegion::PARTITION_AVATAR) != is_attachment)
			{
				// Was/became part of avatar
				// remove obsolete bridge
				mSpatialBridge->markDead();
				setSpatialBridge(NULL);
			}
		}
		//must be an active volume
		if (!mSpatialBridge)
		{
			if (mVObjp->isHUDAttachment())
			{
				setSpatialBridge(new LLHUDBridge(this, getRegion()));
			}
			else if (mVObjp->isAnimatedObject() && mVObjp->getControlAvatar())
			{
				setSpatialBridge(new LLControlAVBridge(this, getRegion()));
			}
			// check HUD first, because HUD is also attachment
			else if (mVObjp->isAttachment())
			{
				setSpatialBridge(new LLAvatarBridge(this, getRegion()));
			}
			else
			{
				setSpatialBridge(new LLVolumeBridge(this, getRegion()));
			}
		}
		return mSpatialBridge->asPartition();
	}
	else 
	{
		retval = getParent()->getSpatialPartition();
	}
	
	if (retval && mSpatialBridge.notNull())
	{
		mSpatialBridge->markDead();
		setSpatialBridge(NULL);
	}
	
	return retval;
}

//=======================================
// Spatial Partition Bridging Drawable
//=======================================

LLSpatialBridge::LLSpatialBridge(LLDrawable* root, BOOL render_by_group, U32 data_mask, LLViewerRegion* regionp) : 
	LLDrawable(root->getVObj(), true),
	LLSpatialPartition(data_mask, render_by_group, GL_STREAM_DRAW_ARB, regionp)
{
	LL_PROFILE_ZONE_SCOPED

	mBridge = this;
	mDrawable = root;
	root->setSpatialBridge(this);
	
	mRenderType = mDrawable->mRenderType;
	mDrawableType = mDrawable->mRenderType;
	
	mPartitionType = LLViewerRegion::PARTITION_VOLUME;
	
	mOctree->balance();

	llassert(mDrawable);
	llassert(mDrawable->getRegion());
	LLSpatialPartition *part = mDrawable->getRegion()->getSpatialPartition(mPartitionType);
	llassert(part);
	
	if (part)
	{
		part->put(this);
	}
}

LLSpatialBridge::~LLSpatialBridge()
{	
	if(mEntry)
	{
	LLSpatialGroup* group = getSpatialGroup();
	if (group)
	{
		group->getSpatialPartition()->remove(this, group);
	}
	}

	//delete octree here so listeners will still be able to access bridge specific state
	destroyTree();
}

void LLSpatialBridge::destroyTree()
{
	delete mOctree;
	mOctree = NULL;
}

void LLSpatialBridge::updateSpatialExtents()
{
	LL_PROFILE_ZONE_SCOPED

	LLSpatialGroup* root = (LLSpatialGroup*) mOctree->getListener(0);
	
	root->rebound();
	
	const LLVector4a* root_bounds = root->getBounds();
	LLVector4a offset;
	LLVector4a size = root_bounds[1];
		
	//VECTORIZE THIS
	LLMatrix4a mat;
	mat.loadu(mDrawable->getXform()->getWorldMatrix());

	LLVector4a t;
	t.splat(0.f);

	LLVector4a center;
	mat.affineTransform(t, center);
	
	mat.rotate(root_bounds[0], offset);
	center.add(offset);
	
	LLVector4a v[4];

	//get 4 corners of bounding box
	mat.rotate(size,v[0]);

	LLVector4a scale;
	
	scale.set(-1.f, -1.f, 1.f);
	scale.mul(size);
	mat.rotate(scale, v[1]);
	
	scale.set(1.f, -1.f, -1.f);
	scale.mul(size);
	mat.rotate(scale, v[2]);
	
	scale.set(-1.f, 1.f, -1.f);
	scale.mul(size);
	mat.rotate(scale, v[3]);

	LLVector4a newMin;
	LLVector4a newMax;	
	newMin = newMax = center;
	for (U32 i = 0; i < 4; i++)
	{
		LLVector4a delta;
		delta.setAbs(v[i]);
		LLVector4a min;
		min.setSub(center, delta);
		LLVector4a max;
		max.setAdd(center, delta);

		newMin.setMin(newMin, min);
		newMax.setMax(newMax, max);
	}
	setSpatialExtents(newMin, newMax);
	
	LLVector4a diagonal;
	diagonal.setSub(newMax, newMin);
	mRadius = diagonal.getLength3().getF32() * 0.5f;
	
	LLVector4a& pos = getGroupPosition();
	pos.setAdd(newMin,newMax);
	pos.mul(0.5f);
	updateBinRadius();
}

void LLSpatialBridge::updateBinRadius()
{
	setBinRadius(llmin( mOctree->getSize()[0]*0.5f, 256.f));
}

LLCamera LLSpatialBridge::transformCamera(LLCamera& camera)
{
	LLCamera ret = camera;
	LLXformMatrix* mat = mDrawable->getXform();
	LLVector3 center = LLVector3(0,0,0) * mat->getWorldMatrix();

	LLVector3 delta = ret.getOrigin() - center;
	LLQuaternion rot = ~mat->getRotation();

	delta *= rot;
	LLVector3 lookAt = ret.getAtAxis();
	LLVector3 up_axis = ret.getUpAxis();
	LLVector3 left_axis = ret.getLeftAxis();

	lookAt *= rot;
	up_axis *= rot;
	left_axis *= rot;

	if (!delta.isFinite())
	{
		delta.clearVec();
	}

	ret.setOrigin(delta);
	ret.setAxes(lookAt, left_axis, up_axis);
		
	return ret;
}

void LLDrawable::setVisible(LLCamera& camera, std::vector<LLDrawable*>* results, BOOL for_select)
{
	LLViewerOctreeEntryData::setVisible();
	
#if 0 && !LL_RELEASE_FOR_DOWNLOAD
	//crazy paranoid rules checking
	if (getVOVolume())
	{
		if (!isRoot())
		{
			if (isActive() && !mParent->isActive())
			{
				LL_ERRS() << "Active drawable has static parent!" << LL_ENDL;
			}
			
			if (isStatic() && !mParent->isStatic())
			{
				LL_ERRS() << "Static drawable has active parent!" << LL_ENDL;
			}
			
			if (mSpatialBridge)
			{
				LL_ERRS() << "Child drawable has spatial bridge!" << LL_ENDL;
			}
		}
		else if (isActive() && !mSpatialBridge)
		{
			LL_ERRS() << "Active root drawable has no spatial bridge!" << LL_ENDL;
		}
		else if (isStatic() && mSpatialBridge.notNull())
		{
			LL_ERRS() << "Static drawable has spatial bridge!" << LL_ENDL;
		}
	}
#endif
}

class LLOctreeMarkNotCulled: public OctreeTraveler
{
public:
	LLCamera* mCamera;
	
	LLOctreeMarkNotCulled(LLCamera* camera_in) : mCamera(camera_in) { }
	
	virtual void traverse(const OctreeNode* node)
	{
		LLSpatialGroup* group = (LLSpatialGroup*) node->getListener(0);
		group->setVisible();
		OctreeTraveler::traverse(node);
	}
	
	void visit(const OctreeNode* branch)
	{
		gPipeline.markNotCulled((LLSpatialGroup*) branch->getListener(0), *mCamera);
	}
};

void LLSpatialBridge::setVisible(LLCamera& camera_in, std::vector<LLDrawable*>* results, BOOL for_select)
{
	LL_PROFILE_ZONE_SCOPED

	if (!gPipeline.hasRenderType(mDrawableType))
	{
		return;
	}


	//HACK don't draw attachments for avatars that haven't been visible in more than a frame
	LLViewerObject *vobj = mDrawable->getVObj();
	if (vobj && vobj->isAttachment() && !vobj->isHUDAttachment())
	{
		LLDrawable* av;
		LLDrawable* parent = mDrawable->getParent();

		if (parent)
		{
			LLViewerObject* objparent = parent->getVObj();
			av = objparent->mDrawable;
			LLSpatialGroup* group = av->getSpatialGroup();

			BOOL impostor = FALSE;
			BOOL loaded = FALSE;
			if (objparent->isAvatar())
			{
				LLVOAvatar* avatarp = (LLVOAvatar*) objparent;
				if (avatarp->isVisible())
				{
					impostor = objparent->isAvatar() && !LLPipeline::sImpostorRender && ((LLVOAvatar*) objparent)->isImpostor();
					loaded   = objparent->isAvatar() && ((LLVOAvatar*) objparent)->isFullyLoaded();
				}
				else
				{
					return;
				}
			}

			if (!group ||
				LLDrawable::getCurrentFrame() - av->getVisible() > 1 ||
				impostor ||
				!loaded)
			{
				return;
			}
		}
	}
	

	LLSpatialGroup* group = (LLSpatialGroup*) mOctree->getListener(0);
	group->rebound();
	
	LLVector4a center;
	const LLVector4a* exts = getSpatialExtents();
	center.setAdd(exts[0], exts[1]);
	center.mul(0.5f);
	LLVector4a size;
	size.setSub(exts[1], exts[0]);
	size.mul(0.5f);

	if ((LLPipeline::sShadowRender && camera_in.AABBInFrustum(center, size)) ||
		LLPipeline::sImpostorRender ||
		(camera_in.AABBInFrustumNoFarClip(center, size) && 
		AABBSphereIntersect(exts[0], exts[1], camera_in.getOrigin(), camera_in.mFrustumCornerDist)))
	{
		if (!LLPipeline::sImpostorRender &&
			!LLPipeline::sShadowRender && 
			LLPipeline::calcPixelArea(center, size, camera_in) < FORCE_INVISIBLE_AREA)
		{
			return;
		}

		LLDrawable::setVisible(camera_in);
		
		if (for_select)
		{
			results->push_back(mDrawable);
			if (mDrawable->getVObj())
			{
				LLViewerObject::const_child_list_t& child_list = mDrawable->getVObj()->getChildren();
				for (LLViewerObject::child_list_t::const_iterator iter = child_list.begin();
					 iter != child_list.end(); iter++)
				{
					LLViewerObject* child = *iter;
					LLDrawable* drawable = child->mDrawable;					
					results->push_back(drawable);
				}
			}
		}
		else 
		{
			LLCamera trans_camera = transformCamera(camera_in);
			LLOctreeMarkNotCulled culler(&trans_camera);
			culler.traverse(mOctree);
		}		
	}
}

void LLSpatialBridge::updateDistance(LLCamera& camera_in, bool force_update)
{
	LL_PROFILE_ZONE_SCOPED

	if (mDrawable == NULL)
	{
		markDead();
		return;
	}

	if (gShiftFrame)
	{
		return;
	}

	if (mDrawable->getVObj())
	{
		// Don't update if we are part of impostor, unles it's an impostor pass
		if (!LLPipeline::sImpostorRender && mDrawable->getVObj()->isAttachment())
		{
			LLDrawable* parent = mDrawable->getParent();
			if (parent && parent->getVObj())
			{
				LLVOAvatar* av = parent->getVObj()->asAvatar();
				if (av && av->isImpostor())
				{
					return;
				}
			}
		}

		LLCamera camera = transformCamera(camera_in);
	
		mDrawable->updateDistance(camera, force_update);
	
		LLViewerObject::const_child_list_t& child_list = mDrawable->getVObj()->getChildren();
		for (LLViewerObject::child_list_t::const_iterator iter = child_list.begin();
			 iter != child_list.end(); iter++)
		{
			LLViewerObject* child = *iter;
			LLDrawable* drawable = child->mDrawable;					
			if (!drawable)
			{
				continue;
			}

			if (!drawable->isAvatar())
			{
				drawable->updateDistance(camera, force_update);
			}
		}
	}
}

void LLSpatialBridge::makeActive()
{ //it is an error to make a spatial bridge active (it's already active)
	LL_ERRS() << "makeActive called on spatial bridge" << LL_ENDL;
}

void LLSpatialBridge::move(LLDrawable *drawablep, LLSpatialGroup *curp, BOOL immediate)
{
	LLSpatialPartition::move(drawablep, curp, immediate);
	gPipeline.markMoved(this, FALSE);
}

BOOL LLSpatialBridge::updateMove()
{
	llassert_always(mDrawable);
	llassert_always(mDrawable->mVObjp);
	llassert_always(mDrawable->getRegion());
	LLSpatialPartition* part = mDrawable->getRegion()->getSpatialPartition(mPartitionType);
	llassert_always(part);

	mOctree->balance();
	if (part)
	{
		part->move(this, getSpatialGroup(), TRUE);
	}
	return TRUE;
}

void LLSpatialBridge::shiftPos(const LLVector4a& vec)
{
	LLDrawable::shift(vec);
}

void LLSpatialBridge::cleanupReferences()
{	
	LLDrawable::cleanupReferences();
	if (mDrawable)
	{
		mDrawable->setGroup(NULL);

		if (mDrawable->getVObj())
		{
			LLViewerObject::const_child_list_t& child_list = mDrawable->getVObj()->getChildren();
			for (LLViewerObject::child_list_t::const_iterator iter = child_list.begin();
				 iter != child_list.end(); iter++)
			{
				LLViewerObject* child = *iter;
				LLDrawable* drawable = child->mDrawable;					
				if (drawable)
				{
					drawable->setGroup(NULL);				
				}
				}
			}

		// <FS:ND> setting the pointer to 0 can delete the drawable, referencing it with setSpatialBridge after that is illegal.

		// LLDrawable* drawablep = mDrawable;
		LLPointer< LLDrawable > drawablep = mDrawable;

		// </FS:ND>

		mDrawable = NULL;
		drawablep->setSpatialBridge(NULL);
	}
}

const LLVector3	LLDrawable::getPositionAgent() const
{
	if (getVOVolume())
	{
		if (isActive())
		{
			LLVector3 pos(0,0,0);
			if (!isRoot())
			{
				pos = mVObjp->getPosition();
			}
			return pos * getRenderMatrix();
		}
		else
		{
			return mVObjp->getPositionAgent();
		}
	}
	else
	{
		return getWorldPosition();
	}
}

BOOL LLDrawable::isAnimating() const
{
	if (!getVObj())
	{
		return TRUE;
	}

	if (getScale() != mVObjp->getScale())
	{
		return TRUE;
	}

	if (mVObjp->getPCode() == LLViewerObject::LL_VO_PART_GROUP)
	{
		return TRUE;
	}
	if (mVObjp->getPCode() == LLViewerObject::LL_VO_HUD_PART_GROUP)
	{
		return TRUE;
	}

	/*if (!isRoot() && !mVObjp->getAngularVelocity().isExactlyZero())
	{ //target omega
		return TRUE;
	}*/

	return FALSE;
}

void LLDrawable::updateFaceSize(S32 idx)
{
	if (mVObjp.notNull())
	{
		mVObjp->updateFaceSize(idx);
	}
}

LLBridgePartition::LLBridgePartition(LLViewerRegion* regionp)
: LLSpatialPartition(0, FALSE, 0, regionp) 
{ 
	mDrawableType = LLPipeline::RENDER_TYPE_VOLUME; 
	mPartitionType = LLViewerRegion::PARTITION_BRIDGE;
	mLODPeriod = 16;
	mSlopRatio = 0.25f;
}

LLAvatarPartition::LLAvatarPartition(LLViewerRegion* regionp)
	: LLBridgePartition(regionp)
{
	mDrawableType = LLPipeline::RENDER_TYPE_AVATAR;
	mPartitionType = LLViewerRegion::PARTITION_AVATAR;
}

LLControlAVPartition::LLControlAVPartition(LLViewerRegion* regionp)
	: LLBridgePartition(regionp)
{
	mDrawableType = LLPipeline::RENDER_TYPE_CONTROL_AV;
	mPartitionType = LLViewerRegion::PARTITION_CONTROL_AV;
}

LLHUDBridge::LLHUDBridge(LLDrawable* drawablep, LLViewerRegion* regionp)
: LLVolumeBridge(drawablep, regionp)
{
	mDrawableType = LLPipeline::RENDER_TYPE_HUD;
	mPartitionType = LLViewerRegion::PARTITION_HUD;
	mSlopRatio = 0.0f;
}

F32 LLHUDBridge::calcPixelArea(LLSpatialGroup* group, LLCamera& camera)
{
	return 1024.f;
}


void LLHUDBridge::shiftPos(const LLVector4a& vec)
{
	//don't shift hud bridges on region crossing
}
<|MERGE_RESOLUTION|>--- conflicted
+++ resolved
@@ -91,15 +91,7 @@
 
 LLDrawable::LLDrawable(LLViewerObject *vobj, bool new_entry)
 :	LLViewerOctreeEntryData(LLViewerOctreeEntry::LLDRAWABLE),
-<<<<<<< HEAD
-	LLTrace::MemTrackable<LLDrawable, 16>("LLDrawable"),
-	mVObjp(vobj),
-	mSkinningMatCache(nullptr),
-	mLastSkinningMatCacheFrame(0),
-	mCacheSize(0)
-=======
 	mVObjp(vobj)
->>>>>>> 28cefb3a
 {
 	init(new_entry); 
 }
@@ -147,7 +139,7 @@
 
 		llassert(!vo_entry->getGroup()); //not in the object cache octree.
 	}
-
+	
 	llassert(!vo_entry || vo_entry->getEntry() == mEntry);
 
 	initVisible(sCurVisible - 2);//invisible for the current frame and the last frame.
@@ -206,14 +198,8 @@
 
 	std::for_each(mFaces.begin(), mFaces.end(), DeletePointer());
 	mFaces.clear();
-
-	// <FS:Beq> close up potential memory leak
-	if (mSkinningMatCache)
-	{
-		ll_aligned_free_16(mSkinningMatCache);
-	}
-	// </FS:Beq>
-
+		
+	
 	/*if (!(sNumZombieDrawables % 10))
 	{
 		LL_INFOS() << "- Zombie drawables: " << sNumZombieDrawables << LL_ENDL;
