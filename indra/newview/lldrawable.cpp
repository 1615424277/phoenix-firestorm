--- conflicted
+++ resolved
@@ -241,17 +241,6 @@
 
 bool LLDrawable::isLight() const
 {
-<<<<<<< HEAD
-	LLViewerObject* objectp = mVObjp;
-	if ( objectp && (objectp->getPCode() == LL_PCODE_VOLUME) && !isDead())
-	{
-		return ((LLVOVolume*)objectp)->getIsLight();
-	}
-	else
-	{
-		return false;
-	}
-=======
     LLViewerObject* objectp = mVObjp;
     if ( objectp && (objectp->getPCode() == LL_PCODE_VOLUME) && !isDead())
     {
@@ -259,9 +248,8 @@
     }
     else
     {
-        return FALSE;
-    }
->>>>>>> c06fb4e0
+        return false;
+    }
 }
 
 void LLDrawable::cleanupReferences()
@@ -619,112 +607,9 @@
 // Returns "distance" between target destination and resulting xfrom
 F32 LLDrawable::updateXform(bool undamped)
 {
-<<<<<<< HEAD
-	LL_PROFILE_ZONE_SCOPED_CATEGORY_DRAWABLE
-
-	bool damped = !undamped;
-
-	// Position
-	const LLVector3 old_pos(mXform.getPosition());
-	LLVector3 target_pos;
-	if (mXform.isRoot())
-	{
-		// get root position in your agent's region
-		target_pos = mVObjp->getPositionAgent();
-	}
-	else
-	{
-		// parent-relative position
-		target_pos = mVObjp->getPosition();
-	}
-	
-	// Rotation
-	const LLQuaternion old_rot(mXform.getRotation());
-	LLQuaternion target_rot = mVObjp->getRotation();
-	//scaling
-	LLVector3 target_scale = mVObjp->getScale();
-	LLVector3 old_scale = mCurrentScale;
-	
-	// Damping
-	F32 dist_squared = 0.f;
-	F32 camdist2 = (mDistanceWRTCamera * mDistanceWRTCamera);
-
-	if (damped && isVisible())
-	{
-		F32 lerp_amt = llclamp(LLSmoothInterpolation::getInterpolant(OBJECT_DAMPING_TIME_CONSTANT), 0.f, 1.f);
-		LLVector3 new_pos = lerp(old_pos, target_pos, lerp_amt);
-		dist_squared = dist_vec_squared(new_pos, target_pos);
-
-		LLQuaternion new_rot = nlerp(lerp_amt, old_rot, target_rot);
-		// FIXME: This can be negative! It is be possible for some rots to 'cancel out' pos or size changes.
-		dist_squared += (1.f - dot(new_rot, target_rot)) * 10.f;
-
-		LLVector3 new_scale = lerp(old_scale, target_scale, lerp_amt);
-		dist_squared += dist_vec_squared(new_scale, target_scale);
-
-		if ((dist_squared >= MIN_INTERPOLATE_DISTANCE_SQUARED * camdist2) &&
-			(dist_squared <= MAX_INTERPOLATE_DISTANCE_SQUARED))
-		{
-			// interpolate
-			target_pos = new_pos;
-			target_rot = new_rot;
-			target_scale = new_scale;
-		}
-		else if (mVObjp->getAngularVelocity().isExactlyZero())
-		{
-			// snap to final position (only if no target omega is applied)
-			dist_squared = 0.0f;
-			//set target scale here, because of dist_squared = 0.0f remove object from move list
-			mCurrentScale = target_scale;
-
-			if (getVOVolume() && !isRoot())
-			{ //child prim snapping to some position, needs a rebuild
-				gPipeline.markRebuild(this, LLDrawable::REBUILD_POSITION);
-			}
-		}
-	}
-	else
-	{
-		// The following fixes MAINT-1742 but breaks vehicles similar to MAINT-2275
-		// dist_squared = dist_vec_squared(old_pos, target_pos);
-
-		// The following fixes MAINT-2247 but causes MAINT-2275
-		//dist_squared += (1.f - dot(old_rot, target_rot)) * 10.f;
-		//dist_squared += dist_vec_squared(old_scale, target_scale);
-	}
-
-	const LLVector3 vec = mCurrentScale-target_scale;
-	
-	//It's a very important on each cycle on Drawable::update form(), when object remained in move
-	//, list update the CurrentScale member, because if do not do that, it remained in this list forever 
-	//or when the delta time between two frames a become a sufficiently large (due to interpolation) 
-	//for overcome the MIN_INTERPOLATE_DISTANCE_SQUARED.
-	mCurrentScale = target_scale;
-	
-	if (vec*vec > MIN_INTERPOLATE_DISTANCE_SQUARED)
-	{ //scale change requires immediate rebuild
-		gPipeline.markRebuild(this, LLDrawable::REBUILD_POSITION);
-	}
-	else if (!isRoot() && 
-		 (!mVObjp->getAngularVelocity().isExactlyZero() ||
-			dist_squared > 0.f))
-	{ //child prim moving relative to parent, tag as needing to be rendered atomically and rebuild
-		dist_squared = 1.f; //keep this object on the move list
-		if (!isState(LLDrawable::ANIMATED_CHILD))
-		{			
-			setState(LLDrawable::ANIMATED_CHILD);
-			gPipeline.markRebuild(this, LLDrawable::REBUILD_ALL);
-			mVObjp->dirtySpatialGroup();
-		}
-	}
-	else if (!isRoot() &&
-			((dist_vec_squared(old_pos, target_pos) > 0.f)
-			|| (1.f - dot(old_rot, target_rot)) > 0.f))
-	{ //fix for BUG-840, MAINT-2275, MAINT-1742, MAINT-2247
-=======
-    LL_PROFILE_ZONE_SCOPED_CATEGORY_DRAWABLE
-
-    BOOL damped = !undamped;
+    LL_PROFILE_ZONE_SCOPED_CATEGORY_DRAWABLE
+
+    bool damped = !undamped;
 
     // Position
     const LLVector3 old_pos(mXform.getPosition());
@@ -823,7 +708,6 @@
             ((dist_vec_squared(old_pos, target_pos) > 0.f)
             || (1.f - dot(old_rot, target_rot)) > 0.f))
     { //fix for BUG-840, MAINT-2275, MAINT-1742, MAINT-2247
->>>>>>> c06fb4e0
         mVObjp->shrinkWrap();
         gPipeline.markRebuild(this, LLDrawable::REBUILD_POSITION);
     }
@@ -842,19 +726,11 @@
         mVObjp->getControlAvatar()->matchVolumeTransform();
     }
 
-<<<<<<< HEAD
-	if (mSpatialBridge)
-	{
-		gPipeline.markMoved(mSpatialBridge, false);
-	}
-	return dist_squared;
-=======
     if (mSpatialBridge)
     {
-        gPipeline.markMoved(mSpatialBridge, FALSE);
+        gPipeline.markMoved(mSpatialBridge, false);
     }
     return dist_squared;
->>>>>>> c06fb4e0
 }
 
 void LLDrawable::setRadius(F32 radius)
@@ -896,136 +772,74 @@
 
 bool LLDrawable::updateMove()
 {
-<<<<<<< HEAD
-	if (isDead())
-	{
-		LL_WARNS() << "Update move on dead drawable!" << LL_ENDL;
-		return true;
-	}
-	
-	if (mVObjp.isNull())
-	{
-		return false;
-	}
-	
-	makeActive();
-=======
     if (isDead())
     {
         LL_WARNS() << "Update move on dead drawable!" << LL_ENDL;
-        return TRUE;
+        return true;
     }
 
     if (mVObjp.isNull())
     {
-        return FALSE;
+        return false;
     }
 
     makeActive();
->>>>>>> c06fb4e0
 
     return isState(MOVE_UNDAMPED) ? updateMoveUndamped() : updateMoveDamped();
 }
 
 bool LLDrawable::updateMoveUndamped()
 {
-<<<<<<< HEAD
-	F32 dist_squared = updateXform(true);
-=======
-    F32 dist_squared = updateXform(TRUE);
->>>>>>> c06fb4e0
+    F32 dist_squared = updateXform(true);
 
     mGeneration++;
 
-<<<<<<< HEAD
-	if (!isState(LLDrawable::INVISIBLE))
-	{
-		bool moved = (dist_squared > 0.001f && dist_squared < 255.99f);	
-		moveUpdatePipeline(moved);
-		mVObjp->updateText();
-	}
-
-	mVObjp->clearChanged(LLXform::MOVED);
-	return true;
-=======
     if (!isState(LLDrawable::INVISIBLE))
     {
-        BOOL moved = (dist_squared > 0.001f && dist_squared < 255.99f);
+        bool moved = (dist_squared > 0.001f && dist_squared < 255.99f);
         moveUpdatePipeline(moved);
         mVObjp->updateText();
     }
 
     mVObjp->clearChanged(LLXform::MOVED);
-    return TRUE;
->>>>>>> c06fb4e0
+    return true;
 }
 
 void LLDrawable::updatePartition()
 {
     LL_PROFILE_ZONE_SCOPED_CATEGORY_DRAWABLE
 
-<<<<<<< HEAD
-	if (!getVOVolume())
-	{
-		movePartition();
-	}
-	else if (mSpatialBridge)
-	{
-		gPipeline.markMoved(mSpatialBridge, false);
-	}
-	else
-	{
-		//a child prim moved and needs its verts regenerated
-		gPipeline.markRebuild(this, LLDrawable::REBUILD_POSITION);
-	}
-=======
     if (!getVOVolume())
     {
         movePartition();
     }
     else if (mSpatialBridge)
     {
-        gPipeline.markMoved(mSpatialBridge, FALSE);
+        gPipeline.markMoved(mSpatialBridge, false);
     }
     else
     {
         //a child prim moved and needs its verts regenerated
         gPipeline.markRebuild(this, LLDrawable::REBUILD_POSITION);
     }
->>>>>>> c06fb4e0
 }
 
 bool LLDrawable::updateMoveDamped()
 {
     LL_PROFILE_ZONE_SCOPED_CATEGORY_DRAWABLE
 
-<<<<<<< HEAD
-	F32 dist_squared = updateXform(false);
-=======
-    F32 dist_squared = updateXform(FALSE);
->>>>>>> c06fb4e0
+    F32 dist_squared = updateXform(false);
 
     mGeneration++;
 
-<<<<<<< HEAD
-	if (!isState(LLDrawable::INVISIBLE))
-	{
-		bool moved = (dist_squared > 0.001f && dist_squared < 128.0f);
-		moveUpdatePipeline(moved);
-		mVObjp->updateText();
-	}
-
-	bool done_moving = dist_squared == 0.0f;
-=======
     if (!isState(LLDrawable::INVISIBLE))
     {
-        BOOL moved = (dist_squared > 0.001f && dist_squared < 128.0f);
+        bool moved = (dist_squared > 0.001f && dist_squared < 128.0f);
         moveUpdatePipeline(moved);
         mVObjp->updateText();
     }
 
-    BOOL done_moving = (dist_squared == 0.0f) ? TRUE : FALSE;
->>>>>>> c06fb4e0
+    bool done_moving = dist_squared == 0.0f;
 
     if (done_moving)
     {
@@ -1145,15 +959,9 @@
 {
     LL_PROFILE_ZONE_SCOPED_CATEGORY_DRAWABLE
 
-<<<<<<< HEAD
-	llassert(mVObjp.notNull());
-	bool res = mVObjp && mVObjp->updateGeometry(this);
-	return res;
-=======
     llassert(mVObjp.notNull());
-    BOOL res = mVObjp && mVObjp->updateGeometry(this);
+    bool res = mVObjp && mVObjp->updateGeometry(this);
     return res;
->>>>>>> c06fb4e0
 }
 
 void LLDrawable::shiftPos(const LLVector4a &shift_vector)
@@ -1449,15 +1257,9 @@
 // Spatial Partition Bridging Drawable
 //=======================================
 
-<<<<<<< HEAD
-LLSpatialBridge::LLSpatialBridge(LLDrawable* root, bool render_by_group, U32 data_mask, LLViewerRegion* regionp) : 
-	LLDrawable(root->getVObj(), true),
-	LLSpatialPartition(data_mask, render_by_group, regionp)
-=======
-LLSpatialBridge::LLSpatialBridge(LLDrawable* root, BOOL render_by_group, U32 data_mask, LLViewerRegion* regionp) :
+LLSpatialBridge::LLSpatialBridge(LLDrawable* root, bool render_by_group, U32 data_mask, LLViewerRegion* regionp) :
     LLDrawable(root->getVObj(), true),
     LLSpatialPartition(data_mask, render_by_group, regionp)
->>>>>>> c06fb4e0
 {
     LL_PROFILE_ZONE_SCOPED_CATEGORY_DRAWABLE;
     mOcclusionEnabled = false;
@@ -1679,103 +1481,6 @@
 
 void LLSpatialBridge::setVisible(LLCamera& camera_in, std::vector<LLDrawable*>* results, bool for_select)
 {
-<<<<<<< HEAD
-	LL_PROFILE_ZONE_SCOPED_CATEGORY_DRAWABLE
-
-	if (!gPipeline.hasRenderType(mDrawableType))
-	{
-		return;
-	}
-
-
-	//HACK don't draw attachments for avatars that haven't been visible in more than a frame
-	LLViewerObject *vobj = mDrawable->getVObj();
-	if (vobj && vobj->isAttachment() && !vobj->isHUDAttachment())
-	{
-		LLDrawable* av;
-		LLDrawable* parent = mDrawable->getParent();
-
-		if (parent)
-		{
-			LLViewerObject* objparent = parent->getVObj();
-			av = objparent->mDrawable;
-			LLSpatialGroup* group = av->getSpatialGroup();
-
-			bool impostor = false;
-			bool loaded = false;
-			if (objparent->isAvatar())
-			{
-				LLVOAvatar* avatarp = (LLVOAvatar*) objparent;
-				if (avatarp->isVisible())
-				{
-					impostor = objparent->isAvatar() && !LLPipeline::sImpostorRender && ((LLVOAvatar*) objparent)->isImpostor();
-					loaded   = objparent->isAvatar() && ((LLVOAvatar*) objparent)->isFullyLoaded();
-				}
-				else
-				{
-					return;
-				}
-			}
-
-			if (!group ||
-				LLDrawable::getCurrentFrame() - av->getVisible() > 1 ||
-				impostor ||
-				!loaded)
-			{
-				return;
-			}
-		}
-	}
-	
-
-	LLSpatialGroup* group = (LLSpatialGroup*) mOctree->getListener(0);
-	group->rebound();
-	
-	LLVector4a center;
-	const LLVector4a* exts = getSpatialExtents();
-	center.setAdd(exts[0], exts[1]);
-	center.mul(0.5f);
-	LLVector4a size;
-	size.setSub(exts[1], exts[0]);
-	size.mul(0.5f);
-
-	if ((LLPipeline::sShadowRender && camera_in.AABBInFrustum(center, size)) ||
-		LLPipeline::sImpostorRender ||
-		(camera_in.AABBInFrustumNoFarClip(center, size) && 
-		AABBSphereIntersect(exts[0], exts[1], camera_in.getOrigin(), camera_in.mFrustumCornerDist)))
-	{
-		if (!LLPipeline::sImpostorRender &&
-			!LLPipeline::sShadowRender && 
-			LLPipeline::calcPixelArea(center, size, camera_in) < FORCE_INVISIBLE_AREA)
-		{
-			return;
-		}
-
-		LLDrawable::setVisible(camera_in);
-		
-		if (for_select)
-		{
-			results->push_back(mDrawable);
-			if (mDrawable->getVObj())
-			{
-				LLViewerObject::const_child_list_t& child_list = mDrawable->getVObj()->getChildren();
-				for (LLViewerObject::child_list_t::const_iterator iter = child_list.begin();
-					 iter != child_list.end(); iter++)
-				{
-					LLViewerObject* child = *iter;
-					LLDrawable* drawable = child->mDrawable;					
-					results->push_back(drawable);
-				}
-			}
-		}
-		else 
-		{
-			LLCamera trans_camera = transformCamera(camera_in);
-			LLOctreeMarkNotCulled culler(&trans_camera);
-			culler.traverse(mOctree);
-		}		
-	}
-=======
     LL_PROFILE_ZONE_SCOPED_CATEGORY_DRAWABLE
 
     if (!gPipeline.hasRenderType(mDrawableType))
@@ -1797,8 +1502,8 @@
             av = objparent->mDrawable;
             LLSpatialGroup* group = av->getSpatialGroup();
 
-            BOOL impostor = FALSE;
-            BOOL loaded = FALSE;
+            bool impostor = false;
+            bool loaded = false;
             if (objparent->isAvatar())
             {
                 LLVOAvatar* avatarp = (LLVOAvatar*) objparent;
@@ -1871,7 +1576,6 @@
             culler.traverse(mOctree);
         }
     }
->>>>>>> c06fb4e0
 }
 
 void LLSpatialBridge::updateDistance(LLCamera& camera_in, bool force_update)
@@ -1935,13 +1639,8 @@
 
 void LLSpatialBridge::move(LLDrawable *drawablep, LLSpatialGroup *curp, bool immediate)
 {
-<<<<<<< HEAD
-	LLSpatialPartition::move(drawablep, curp, immediate);
-	gPipeline.markMoved(this, false);
-=======
     LLSpatialPartition::move(drawablep, curp, immediate);
-    gPipeline.markMoved(this, FALSE);
->>>>>>> c06fb4e0
+    gPipeline.markMoved(this, false);
 }
 
 bool LLSpatialBridge::updateMove()
@@ -1952,21 +1651,12 @@
     LLSpatialPartition* part = mDrawable->getRegion()->getSpatialPartition(mPartitionType);
     llassert_always(part);
 
-<<<<<<< HEAD
-	mOctree->balance();
-	if (part)
-	{
-		part->move(this, getSpatialGroup(), true);
-	}
-	return true;
-=======
     mOctree->balance();
     if (part)
     {
-        part->move(this, getSpatialGroup(), TRUE);
-    }
-    return TRUE;
->>>>>>> c06fb4e0
+        part->move(this, getSpatialGroup(), true);
+    }
+    return true;
 }
 
 void LLSpatialBridge::shiftPos(const LLVector4a& vec)
@@ -2034,59 +1724,31 @@
 
 bool LLDrawable::isAnimating() const
 {
-<<<<<<< HEAD
-	if (!getVObj())
-	{
-		return true;
-	}
-
-	if (getScale() != mVObjp->getScale())
-	{
-		return true;
-	}
-
-	if (mVObjp->getPCode() == LLViewerObject::LL_VO_PART_GROUP)
-	{
-		return true;
-	}
-	if (mVObjp->getPCode() == LLViewerObject::LL_VO_HUD_PART_GROUP)
-	{
-		return true;
-	}
-
-	/*if (!isRoot() && !mVObjp->getAngularVelocity().isExactlyZero())
-	{ //target omega
-		return true;
-	}*/
-
-	return false;
-=======
     if (!getVObj())
     {
-        return TRUE;
+        return true;
     }
 
     if (getScale() != mVObjp->getScale())
     {
-        return TRUE;
+        return true;
     }
 
     if (mVObjp->getPCode() == LLViewerObject::LL_VO_PART_GROUP)
     {
-        return TRUE;
+        return true;
     }
     if (mVObjp->getPCode() == LLViewerObject::LL_VO_HUD_PART_GROUP)
     {
-        return TRUE;
+        return true;
     }
 
     /*if (!isRoot() && !mVObjp->getAngularVelocity().isExactlyZero())
     { //target omega
-        return TRUE;
+        return true;
     }*/
 
-    return FALSE;
->>>>>>> c06fb4e0
+    return false;
 }
 
 void LLDrawable::updateFaceSize(S32 idx)
