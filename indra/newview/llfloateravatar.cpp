/**
 * @file llfloateravatar.h
 * @author Leyla Farazha
 * @brief floater for the avatar changer
 *
 * $LicenseInfo:firstyear=2011&license=viewerlgpl$
 * Second Life Viewer Source Code
 * Copyright (C) 2011, Linden Research, Inc.
 *
 * This library is free software; you can redistribute it and/or
 * modify it under the terms of the GNU Lesser General Public
 * License as published by the Free Software Foundation;
 * version 2.1 of the License only.
 *
 * This library is distributed in the hope that it will be useful,
 * but WITHOUT ANY WARRANTY; without even the implied warranty of
 * MERCHANTABILITY or FITNESS FOR A PARTICULAR PURPOSE.  See the GNU
 * Lesser General Public License for more details.
 *
 * You should have received a copy of the GNU Lesser General Public
 * License along with this library; if not, write to the Free Software
 * Foundation, Inc., 51 Franklin Street, Fifth Floor, Boston, MA  02110-1301  USA
 *
 * Linden Research, Inc., 945 Battery Street, San Francisco, CA  94111  USA
 * $/LicenseInfo$
 */

/**
 * Floater that appears when buying an object, giving a preview
 * of its contents and their permissions.
 */

#include "llviewerprecompiledheaders.h"

#include "llfloateravatar.h"
#include "lluictrlfactory.h"
#include "llmediactrl.h"

#include "lfsimfeaturehandler.h"
#include "llhttpconstants.h"
#include "llweb.h"

LLFloaterAvatar::LLFloaterAvatar(const LLSD& key)
    :   LLFloater(key),
    mAvatarPickerUrlChangedSignal() // <FS:Ansariel> Avatar chooser does not change between OpenSim grids
{
}

LLFloaterAvatar::~LLFloaterAvatar()
{
    if (mAvatarPicker)
    {
        mAvatarPicker->navigateStop();
        mAvatarPicker->clearCache();          //images are reloading each time already
        mAvatarPicker->unloadMediaSource();
    }

    // <FS:Ansariel> Avatar chooser does not change between OpenSim grids
    if (mAvatarPickerUrlChangedSignal.connected())
    {
        mAvatarPickerUrlChangedSignal.disconnect();
    }
    // </FS:Ansariel>
}

bool LLFloaterAvatar::postBuild()
{
    mAvatarPicker = findChild<LLMediaCtrl>("avatar_picker_contents");
    if (mAvatarPicker)
    {
        mAvatarPicker->clearCache();
    }
<<<<<<< HEAD
	enableResizeCtrls(true, true, false);
	return true;
=======
    enableResizeCtrls(true, true, false);
    return TRUE;
>>>>>>> c06fb4e0
}

// <FS:Ansariel> Avatar chooser does not change between OpenSim grids
void LLFloaterAvatar::onOpen(const LLSD& key)
{
    // Connect during onOpen instead of ctor because LLFloaterAvatar instance
    // gets created before we can safely create a LFSimFeatureHandler instance!
    // Assuming we receive the avatar picker URL via login response and it
    // is the same URL being sent by region caps so we will be good for the initial
    // region the avatar logs into as well.
    if (!mAvatarPickerUrlChangedSignal.connected())
    {
        mAvatarPickerUrlChangedSignal = LFSimFeatureHandler::instance().setAvatarPickerCallback(boost::bind(&LLFloaterAvatar::handleUrlChanged, this, _1));
    }
}

void LLFloaterAvatar::handleUrlChanged(const std::string& url)
{
    getChild<LLMediaCtrl>("avatar_picker_contents")->navigateTo(LLWeb::expandURLSubstitutions(url, LLSD()), HTTP_CONTENT_TEXT_HTML);
}
// </FS:Ansariel>
<|MERGE_RESOLUTION|>--- conflicted
+++ resolved
@@ -70,13 +70,8 @@
     {
         mAvatarPicker->clearCache();
     }
-<<<<<<< HEAD
-	enableResizeCtrls(true, true, false);
-	return true;
-=======
     enableResizeCtrls(true, true, false);
-    return TRUE;
->>>>>>> c06fb4e0
+    return true;
 }
 
 // <FS:Ansariel> Avatar chooser does not change between OpenSim grids
