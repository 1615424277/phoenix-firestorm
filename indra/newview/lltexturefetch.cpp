--- conflicted
+++ resolved
@@ -64,7 +64,7 @@
 #include "bufferarray.h"
 #include "bufferstream.h"
 
-bool LLTextureFetchDebugger::sDebuggerEnabled = false;
+bool LLTextureFetchDebugger::sDebuggerEnabled = false ;
 LLTrace::EventStatHandle<LLUnit<F32, LLUnits::Percent> > LLTextureFetch::sCacheHitRate("texture_cache_hits");
 LLTrace::EventStatHandle<F64Milliseconds > LLTextureFetch::sCacheReadLatency("texture_cache_read_latency");
 
@@ -505,19 +505,19 @@
 	e_state mState;
 	void setState(e_state new_state);
 
-	e_write_to_cache_state		mWriteToCacheState;
-	LLTextureFetch*             mFetcher;
+	e_write_to_cache_state mWriteToCacheState;
+	LLTextureFetch* mFetcher;
 	LLPointer<LLImageFormatted> mFormattedImage;
 	LLPointer<LLImageRaw>       mRawImage,
 								mAuxImage;
-	FTType                      mFTType;
-	LLUUID                      mID;
-	LLHost                      mHost;
-	std::string                 mUrl;
-	U8                          mType;
-	F32                         mImagePriority;
-	U32                         mWorkPriority;
-	F32                         mRequestedPriority;
+	FTType mFTType;
+	LLUUID mID;
+	LLHost mHost;
+	std::string mUrl;
+	U8 mType;
+	F32 mImagePriority;
+	U32 mWorkPriority;
+	F32 mRequestedPriority;
 	S32                         mDesiredDiscard,
 								mSimRequestedDiscard,
 								mRequestedDiscard,
@@ -525,8 +525,8 @@
 								mDecodedDiscard;
 	LLFrameTimer                mRequestedTimer,
 								mFetchTimer;
-	LLTimer						mCacheReadTimer;
-	F32							mCacheReadTime;
+	LLTimer			mCacheReadTimer;
+	F32				mCacheReadTime;
 	LLTextureCache::handle_t    mCacheReadHandle,
 								mCacheWriteHandle;
 	S32                         mRequestedSize,
@@ -534,24 +534,24 @@
 								mDesiredSize,
 								mFileSize,
 								mCachedSize;
-	e_request_state             mSentRequest;
-	handle_t                    mDecodeHandle;
-	BOOL                        mLoaded;
-	BOOL                        mDecoded;
-	BOOL                        mWritten;
-	BOOL                        mNeedsAux;
-	BOOL                        mHaveAllData;
-	BOOL                        mInLocalCache;
-	BOOL                        mInCache;
+	e_request_state mSentRequest;
+	handle_t mDecodeHandle;
+	BOOL mLoaded;
+	BOOL mDecoded;
+	BOOL mWritten;
+	BOOL mNeedsAux;
+	BOOL mHaveAllData;
+	BOOL mInLocalCache;
+	BOOL mInCache;
 	bool                        mCanUseHTTP,
 								mCanUseNET ; //can get from asset server.
-	S32                         mRetryAttempt;
-	S32                         mActiveCount;
-	LLCore::HttpStatus          mGetStatus;
-	std::string                 mGetReason;
+	S32 mRetryAttempt;
+	S32 mActiveCount;
+	LLCore::HttpStatus mGetStatus;
+	std::string mGetReason;
 	
 	// Work Data
-	LLMutex						mWorkMutex;
+	LLMutex mWorkMutex;
 	struct PacketData
 	{
 		PacketData(U8* data, S32 size) 
@@ -560,24 +560,24 @@
 		~PacketData() { clearData(); }
 		void clearData() { delete[] mData; mData = NULL; }
 
-		U8*		mData;
-		U32		mSize;
+		U8* mData;
+		U32 mSize;
 	};
-	std::vector<PacketData*>	mPackets;
-	S32							mFirstPacket;
-	S32							mLastPacket;
-	U16							mTotalPackets;
-	U8							mImageCodec;
+	std::vector<PacketData*> mPackets;
+	S32 mFirstPacket;
+	S32 mLastPacket;
+	U16 mTotalPackets;
+	U8 mImageCodec;
 
 	LLViewerAssetStats::duration_t mMetricsStartTime;
 
-	LLCore::HttpHandle			mHttpHandle;				// Handle of any active request
-	LLCore::BufferArray	*		mHttpBufferArray;			// Refcounted pointer to response data 
+	LLCore::HttpHandle		mHttpHandle;				// Handle of any active request
+	LLCore::BufferArray	*	mHttpBufferArray;			// Refcounted pointer to response data 
 	S32							mHttpPolicyClass;
-	bool						mHttpActive;				// Active request to http library
+	bool					mHttpActive;				// Active request to http library
 	U32							mHttpReplySize,				// Actual received data size
 								mHttpReplyOffset;			// Actual received data offset
-	bool						mHttpHasResource;			// Counts against Fetcher's mHttpSemaphore
+	bool					mHttpHasResource;			// Counts against Fetcher's mHttpSemaphore
 
 	// State history
 	U32							mCacheReadCount,
@@ -1556,13 +1556,8 @@
 				}
 				else
 				{
-<<<<<<< HEAD
-					llinfos << "HTTP GET failed for: " << mUrl
+					LL_INFOS() << "HTTP GET failed for: " << mUrl
 							<< " Status: " << mGetStatus.toTerseString()
-=======
-					LL_INFOS() << "HTTP GET failed for: " << mUrl
-							<< " Status: " << mGetStatus.toHex()
->>>>>>> ef591d28
 							<< " Reason: '" << mGetReason << "'"
 							<< LL_ENDL;
 				}
@@ -1905,15 +1900,9 @@
 	LLCore::HttpStatus status(response->getStatus());
 	
 	LL_DEBUGS("Texture") << "HTTP COMPLETE: " << mID
-<<<<<<< HEAD
 			 << " status: " << status.toTerseString()
 			 << " '" << status.toString() << "'"
-			 << llendl;
-=======
-						 << " status: " << status.toHex()
-						 << " '" << status.toString() << "'"
 						 << LL_ENDL;
->>>>>>> ef591d28
 //	unsigned int offset(0), length(0), full_length(0);
 //	response->getRange(&offset, &length, &full_length);
 // 	LL_WARNS() << "HTTP COMPLETE: " << mID << " handle: " << handle
@@ -1927,13 +1916,8 @@
 		success = false;
 		std::string reason(status.toString());
 		setGetStatus(status, reason);
-<<<<<<< HEAD
-		llwarns << "CURL GET FAILED, status: " << status.toTerseString()
-				<< " reason: " << reason << llendl;
-=======
-		LL_WARNS() << "CURL GET FAILED, status: " << status.toHex()
+		LL_WARNS() << "CURL GET FAILED, status: " << status.toTerseString()
 				<< " reason: " << reason << LL_ENDL;
->>>>>>> ef591d28
 	}
 	else
 	{
@@ -2432,17 +2416,8 @@
 	mHttpHeaders = new LLCore::HttpHeaders;
 	mHttpHeaders->append("Accept", "image/x-j2c");
 	mHttpMetricsHeaders = new LLCore::HttpHeaders;
-<<<<<<< HEAD
 	mHttpMetricsHeaders->append("Content-Type", "application/llsd+xml");
 	mHttpPolicyClass = LLAppViewer::instance()->getAppCoreHttp().getPolicy(LLAppCoreHttp::AP_TEXTURE);
-=======
-	mHttpMetricsHeaders->mHeaders.push_back("Content-Type: application/llsd+xml");
-	mHttpPolicyClass = LLAppViewer::instance()->getAppCoreHttp().getPolicyDefault();
-
-	//reset the texture timer.
-	gTextureTimer.reset();
-	gTextureTimer.pause();
->>>>>>> ef591d28
 }
 
 LLTextureFetch::~LLTextureFetch()
@@ -4894,15 +4869,9 @@
 	}
 	else //failed
 	{
-<<<<<<< HEAD
-		llinfos << "Fetch Debugger : CURL GET FAILED,  ID = " << fetch.mID
+		LL_INFOS() << "Fetch Debugger : CURL GET FAILED,  ID = " << fetch.mID
 				<< ", status: " << status.toTerseString()
-				<< " reason:  " << status.toString() << llendl;
-=======
-		LL_INFOS() << "Fetch Debugger : CURL GET FAILED,  ID = " << fetch.mID
-				<< ", status: " << status.toHex()
 				<< " reason:  " << status.toString() << LL_ENDL;
->>>>>>> ef591d28
 	}
 }
 
