/** 
 * @file lltexturefetch.cpp
 * @brief Object which fetches textures from the cache and/or network
 *
 * $LicenseInfo:firstyear=2000&license=viewerlgpl$
 * Second Life Viewer Source Code
 * Copyright (C) 2012-2014, Linden Research, Inc.
 * 
 * This library is free software; you can redistribute it and/or
 * modify it under the terms of the GNU Lesser General Public
 * License as published by the Free Software Foundation;
 * version 2.1 of the License only.
 * 
 * This library is distributed in the hope that it will be useful,
 * but WITHOUT ANY WARRANTY; without even the implied warranty of
 * MERCHANTABILITY or FITNESS FOR A PARTICULAR PURPOSE.  See the GNU
 * Lesser General Public License for more details.
 * 
 * You should have received a copy of the GNU Lesser General Public
 * License along with this library; if not, write to the Free Software
 * Foundation, Inc., 51 Franklin Street, Fifth Floor, Boston, MA  02110-1301  USA
 * 
 * Linden Research, Inc., 945 Battery Street, San Francisco, CA  94111  USA
 * $/LicenseInfo$
 */

#include "llviewerprecompiledheaders.h"

#include <iostream>
#include <map>
#include <algorithm>

#include "llstl.h"

#include "lltexturefetch.h"

#include "lldir.h"
#include "llhttpconstants.h"
#include "llimage.h"
#include "llimagej2c.h"
#include "llimageworker.h"
#include "llworkerthread.h"
#include "message.h"

#include "llagent.h"
#include "lltexturecache.h"
#include "llviewercontrol.h"
#include "llviewertexturelist.h"
#include "llviewertexture.h"
#include "llviewerregion.h"
#include "llviewerstats.h"
#include "llviewerstatsrecorder.h"
#include "llviewerassetstats.h"
#include "llworld.h"
#include "llsdparam.h"
#include "llsdutil.h"
#include "llstartup.h"

#include "httprequest.h"
#include "httphandler.h"
#include "httpresponse.h"
#include "bufferarray.h"
#include "bufferstream.h"
#include "llcorehttputil.h"

#include "llhttpretrypolicy.h"
#include "fswsassetblacklist.h" //For Asset blacklist
#include "llviewermenu.h"

bool LLTextureFetchDebugger::sDebuggerEnabled = false ;
LLTrace::EventStatHandle<LLUnit<F32, LLUnits::Percent> > LLTextureFetch::sCacheHitRate("texture_cache_hits");
LLTrace::EventStatHandle<F64Milliseconds > LLTextureFetch::sCacheReadLatency("texture_cache_read_latency");



//////////////////////////////////////////////////////////////////////////////
//
// Introduction
//
// This is an attempt to document what's going on in here after-the-fact.
// It's a sincere attempt to be accurate but there will be mistakes.
//
//
// Purpose
//
// What is this module trying to do?  It accepts requests to load textures
// at a given priority and discard level and notifies the caller when done
// (successfully or not).  Additional constraints are:
//
// * Support a local texture cache.  Don't hit network when possible
//   to avoid it.
// * Use UDP or HTTP as directed or as fallback.  HTTP is tried when
//   not disabled and a URL is available.  UDP when a URL isn't
//   available or HTTP attempts fail.
// * Asynchronous (using threads).  Main thread is not to be blocked or
//   burdened.
// * High concurrency.  Many requests need to be in-flight and at various
//   stages of completion.
// * Tolerate frequent re-prioritizations of requests.  Priority is
//   a reflection of a camera's viewpoint and as that viewpoint changes,
//   objects and textures become more and less relevant and that is
//   expressed at this level by priority changes and request cancelations.
//
// The caller interfaces that fall out of the above and shape the
// implementation are:
// * createRequest - Load j2c image via UDP or HTTP at given discard level and priority
// * deleteRequest - Request removal of prior request
// * getRequestFinished - Test if request is finished returning data to caller
// * updateRequestPriority - Change priority of existing request
// * getFetchState - Retrieve progress on existing request
//
// Everything else in here is mostly plumbing, metrics and debug.
//
//
// The Work Queue
//
// The two central classes are LLTextureFetch and LLTextureFetchWorker.
// LLTextureFetch combines threading with a priority queue of work
// requests.  The priority queue is sorted by a U32 priority derived
// from the F32 priority in the APIs.  The *only* work request that
// receives service time by this thread is the highest priority
// request.  All others wait until it is complete or a dynamic priority
// change has re-ordered work.
//
// LLTextureFetchWorker implements the work request and is 1:1 with
// texture fetch requests.  Embedded in each is a state machine that
// walks it through the cache, HTTP, UDP, image decode and retry
// steps of texture acquisition.
//
//
// Threads
//
// Several threads are actively invoking code in this module.  They
// include:
//
// 1.  Tmain    Main thread of execution
// 2.  Ttf      LLTextureFetch's worker thread provided by LLQueuedThread
// 3.  Tcurl    LLCurl's worker thread (should disappear over time)
// 4.  Ttc      LLTextureCache's worker thread
// 5.  Tid      Image decoder's worker thread
// 6.  Thl      HTTP library's worker thread
//
//
// Mutexes/Condition Variables
//
// 1.  Mt       Mutex defined for LLThread's condition variable (base class of
//              LLTextureFetch)
// 2.  Ct       Condition variable for LLThread and used by lock/unlockData().
// 3.  Mwtd     Special LLWorkerThread mutex used for request deletion
//              operations (base class of LLTextureFetch)
// 4.  Mfq      LLTextureFetch's mutex covering request and command queue
//              data.
// 5.  Mfnq     LLTextureFetch's mutex covering udp and http request
//              queue data.
// 6.  Mwc      Mutex covering LLWorkerClass's members (base class of
//              LLTextureFetchWorker).  One per request.
// 7.  Mw       LLTextureFetchWorker's mutex.  One per request.
//
//
// Lock Ordering Rules
//
// Not an exhaustive list but shows the order of lock acquisition
// needed to prevent deadlocks.  'A < B' means acquire 'A' before
// acquiring 'B'.
//
// 1.    Mw < Mfnq
// (there are many more...)
//
//
// Method and Member Definitions
//
// With the above, we'll try to document what threads can call what
// methods (using T* for any), what locks must be held on entry and
// are taken out during execution and what data is covered by which
// lock (if any).  This latter category will be especially prone to
// error so be skeptical.
//
// A line like:  "// Locks:  M<xxx>" indicates a method that must
// be invoked by a caller holding the 'M<xxx>' lock.  Similarly,
// "// Threads:  T<xxx>" means that a caller should be running in
// the indicated thread.
//
// For data members, a trailing comment like "// M<xxx>" means that
// the data member is covered by the specified lock.  Absence of a
// comment can mean the member is unlocked or that I didn't bother
// to do the archaeology.  In the case of LLTextureFetchWorker,
// most data members added by the leaf class are actually covered
// by the Mw lock.  You may also see "// T<xxx>" which means that
// the member's usage is restricted to one thread (except for
// perhaps construction and destruction) and so explicit locking
// isn't used.
//
// In code, a trailing comment like "// [-+]M<xxx>" indicates a
// lock acquision or release point.
//
//
// Worker Lifecycle
//
// The threading and responder model makes it very likely that
// other components are holding on to a pointer to a worker request.
// So, uncoordinated deletions of requests is a guarantee of memory
// corruption in a short time.  So destroying a request involves
// invocations's of LLQueuedThread/LLWorkerThread's abort/stop
// logic that removes workers and puts them ona delete queue for
// 2-phase destruction.  That second phase is deferrable by calls
// to deleteOK() which only allow final destruction (via dtor)
// once deleteOK has determined that the request is in a safe
// state.
//
//
// Worker State Machine
//
// (ASCII art needed)
//
//
// Priority Scheme
//
// [PRIORITY_LOW, PRIORITY_NORMAL)   - for WAIT_HTTP_RESOURCE state
//									   and other wait states
// [PRIORITY_HIGH, PRIORITY_URGENT)  - External event delivered,
//                                     rapidly transitioning through states,
//                                     no waiting allowed
//
// By itself, the above work queue model would fail the concurrency
// and liveness requirements of the interface.  A high priority
// request could find itself on the head and stalled for external
// reasons (see VWR-28996).  So a few additional constraints are
// required to keep things running:
// * Anything that can make forward progress must be kept at a
//   higher priority than anything that can't.
// * On completion of external events, the associated request
//   needs to be elevated beyond the normal range to handle
//   any data delivery and release any external resource.
//
// This effort is made to keep higher-priority entities moving
// forward in their state machines at every possible step of
// processing.  It's not entirely proven that this produces the
// experiencial benefits promised.
//


//////////////////////////////////////////////////////////////////////////////

// Tuning/Parameterization Constants

static const S32 HTTP_PIPE_REQUESTS_HIGH_WATER = 100;		// Maximum requests to have active in HTTP (pipelined)
static const S32 HTTP_PIPE_REQUESTS_LOW_WATER = 50;			// Active level at which to refill
static const S32 HTTP_NONPIPE_REQUESTS_HIGH_WATER = 40;
static const S32 HTTP_NONPIPE_REQUESTS_LOW_WATER = 20;

// BUG-3323/SH-4375
// *NOTE:  This is a heuristic value.  Texture fetches have a habit of using a
// value of 32MB to indicate 'get the rest of the image'.  Certain ISPs and
// network equipment get confused when they see this in a Range: header.  So,
// if the request end is beyond this value, we issue an open-ended Range:
// request (e.g. 'Range: <start>-') which seems to fix the problem.
static const S32 HTTP_REQUESTS_RANGE_END_MAX = 20000000;

//////////////////////////////////////////////////////////////////////////////
namespace
{
    // The NoOpDeletor is used when passing certain objects (the LLTextureFetchWorker and
    // the LLTextureFetchDebugger) in a smart pointer below for passage into 
    // the LLCore::Http libararies. When the smart pointer is destroyed,  no 
    // action will be taken since we do not in these cases want the object to 
    // be destroyed at the end of the call.
    // 
    // *NOTE$: Yes! It is "Deletor" 
    // http://english.stackexchange.com/questions/4733/what-s-the-rule-for-adding-er-vs-or-when-nouning-a-verb
    // "delete" derives from Latin "deletus"
    void NoOpDeletor(LLCore::HttpHandler *)
    { /*NoOp*/ }
}

static const char* e_state_name[] =
{
	"INVALID",
	"INIT",
	"LOAD_FROM_TEXTURE_CACHE",
	"CACHE_POST",
	"LOAD_FROM_NETWORK",
	"LOAD_FROM_SIMULATOR",
	"WAIT_HTTP_RESOURCE",
	"WAIT_HTTP_RESOURCE2",
	"SEND_HTTP_REQ",
	"WAIT_HTTP_REQ",
	"DECODE_IMAGE",
	"DECODE_IMAGE_UPDATE",
	"WRITE_TO_CACHE",
	"WAIT_ON_WRITE",
	"DONE"
};

// Log scope
static const char * const LOG_TXT = "Texture";

class LLTextureFetchWorker : public LLWorkerClass, public LLCore::HttpHandler

{
	friend class LLTextureFetch;
	friend class LLTextureFetchDebugger;
	
private:
	class CacheReadResponder : public LLTextureCache::ReadResponder
	{
	public:

		// Threads:  Ttf
		CacheReadResponder(LLTextureFetch* fetcher, const LLUUID& id, LLImageFormatted* image)
			: mFetcher(fetcher), mID(id)
		{
			setImage(image);
		}

		// Threads:  Ttc
		virtual void completed(bool success)
		{
			LLTextureFetchWorker* worker = mFetcher->getWorker(mID);
			if (worker)
			{
 				worker->callbackCacheRead(success, mFormattedImage, mImageSize, mImageLocal);
			}
		}
	private:
		LLTextureFetch* mFetcher;
		LLUUID mID;
	};

	class CacheWriteResponder : public LLTextureCache::WriteResponder
	{
	public:

		// Threads:  Ttf
		CacheWriteResponder(LLTextureFetch* fetcher, const LLUUID& id)
			: mFetcher(fetcher), mID(id)
		{
		}

		// Threads:  Ttc
		virtual void completed(bool success)
		{
			LLTextureFetchWorker* worker = mFetcher->getWorker(mID);
			if (worker)
			{
				worker->callbackCacheWrite(success);
			}
		}
	private:
		LLTextureFetch* mFetcher;
		LLUUID mID;
	};
	
	class DecodeResponder : public LLImageDecodeThread::Responder
	{
	public:

		// Threads:  Ttf
		DecodeResponder(LLTextureFetch* fetcher, const LLUUID& id, LLTextureFetchWorker* worker)
			: mFetcher(fetcher), mID(id)
		{
		}

		// Threads:  Tid
		virtual void completed(bool success, LLImageRaw* raw, LLImageRaw* aux)
		{
			LLTextureFetchWorker* worker = mFetcher->getWorker(mID);
			if (worker)
			{
 				worker->callbackDecoded(success, raw, aux);
			}
		}
	private:
		LLTextureFetch* mFetcher;
		LLUUID mID;
	};

	struct Compare
	{
		// lhs < rhs
		bool operator()(const LLTextureFetchWorker* lhs, const LLTextureFetchWorker* rhs) const
		{
			// greater priority is "less"
			const F32 lpriority = lhs->mImagePriority;
			const F32 rpriority = rhs->mImagePriority;
			if (lpriority > rpriority) // higher priority
				return true;
			else if (lpriority < rpriority)
				return false;
			else
				return lhs < rhs;
		}
	};
	
public:

	// Threads:  Ttf
	/*virtual*/ bool doWork(S32 param); // Called from LLWorkerThread::processRequest()

	// Threads:  Ttf
	/*virtual*/ void finishWork(S32 param, bool completed); // called from finishRequest() (WORK THREAD)

	// Threads:  Tmain
	/*virtual*/ bool deleteOK(); // called from update()

	~LLTextureFetchWorker();

	// Threads:  Ttf
	// Locks:  Mw
	S32 callbackHttpGet(LLCore::HttpResponse * response,
						bool partial, bool success);

	// Threads:  Ttc
	void callbackCacheRead(bool success, LLImageFormatted* image,
						   S32 imagesize, BOOL islocal);

	// Threads:  Ttc
	void callbackCacheWrite(bool success);

	// Threads:  Tid
	void callbackDecoded(bool success, LLImageRaw* raw, LLImageRaw* aux);
	
	// Threads:  T*
	void setGetStatus(LLCore::HttpStatus status, const std::string& reason)
	{
		LLMutexLock lock(&mWorkMutex);

		mGetStatus = status;
		mGetReason = reason;
	}

	void setCanUseHTTP(bool can_use_http) { mCanUseHTTP = can_use_http; }
	bool getCanUseHTTP() const { return mCanUseHTTP; }

	void setUrl(const std::string& url) { mUrl = url; }

	LLTextureFetch & getFetcher() { return *mFetcher; }

	// Inherited from LLCore::HttpHandler
	// Threads:  Ttf
	virtual void onCompleted(LLCore::HttpHandle handle, LLCore::HttpResponse * response);

protected:
	LLTextureFetchWorker(LLTextureFetch* fetcher, FTType f_type,
						 const std::string& url, const LLUUID& id, const LLHost& host,
						 F32 priority, S32 discard, S32 size);

private:

	// Threads:  Tmain
	/*virtual*/ void startWork(S32 param); // called from addWork() (MAIN THREAD)

	// Threads:  Tmain
	/*virtual*/ void endWork(S32 param, bool aborted); // called from doWork() (MAIN THREAD)

	// Locks:  Mw
	void resetFormattedData();
	
	// Locks:  Mw
	void setImagePriority(F32 priority);

	// Locks:  Mw (ctor invokes without lock)
	void setDesiredDiscard(S32 discard, S32 size);

    // Threads:  T*
	// Locks:  Mw
	bool insertPacket(S32 index, U8* data, S32 size);

	// Locks:  Mw
	void clearPackets();

	// Locks:  Mw
	void setupPacketData();

	// Locks:  Mw (ctor invokes without lock)
	U32 calcWorkPriority();
	
	// Locks:  Mw
	void removeFromCache();

	// Threads:  Ttf
	// Locks:  Mw
	bool processSimulatorPackets();

	// Threads:  Ttf
	bool writeToCacheComplete();
	
	// Threads:  Ttf
	void recordTextureStart(bool is_http);

	// Threads:  Ttf
	void recordTextureDone(bool is_http);

	void lockWorkMutex() { mWorkMutex.lock(); }
	void unlockWorkMutex() { mWorkMutex.unlock(); }

	// Threads:  Ttf
	// Locks:  Mw
	bool acquireHttpSemaphore()
		{
			llassert(! mHttpHasResource);
			if (mFetcher->mHttpSemaphore >= mFetcher->mHttpHighWater)
			{
				return false;
			}
			mHttpHasResource = true;
			mFetcher->mHttpSemaphore++;
			return true;
		}

	// Threads:  Ttf
	// Locks:  Mw
	void releaseHttpSemaphore()
		{
			llassert(mHttpHasResource);
			mHttpHasResource = false;
			mFetcher->mHttpSemaphore--;
			llassert_always(mFetcher->mHttpSemaphore >= 0);
		}
	
private:
	enum e_state // mState
	{
		// *NOTE:  Do not change the order/value of state variables, some code
		// depends upon specific ordering/adjacency.
		
		// NOTE: Affects LLTextureBar::draw in lltextureview.cpp (debug hack)
		INVALID = 0,
		INIT,
		LOAD_FROM_TEXTURE_CACHE,
		CACHE_POST,
		LOAD_FROM_NETWORK,
		LOAD_FROM_SIMULATOR,
		WAIT_HTTP_RESOURCE,				// Waiting for HTTP resources
		WAIT_HTTP_RESOURCE2,			// Waiting for HTTP resources
		SEND_HTTP_REQ,					// Commit to sending as HTTP
		WAIT_HTTP_REQ,					// Request sent, wait for completion
		DECODE_IMAGE,
		DECODE_IMAGE_UPDATE,
		WRITE_TO_CACHE,
		WAIT_ON_WRITE,
		DONE
	};
	enum e_request_state // mSentRequest
	{
		UNSENT = 0,
		QUEUED = 1,
		SENT_SIM = 2
	};
	enum e_write_to_cache_state //mWriteToCacheState
	{
		NOT_WRITE = 0,
		CAN_WRITE = 1,
		SHOULD_WRITE = 2
	};
	static const char* sStateDescs[];
	e_state mState;
	void setState(e_state new_state);

	e_write_to_cache_state mWriteToCacheState;
	LLTextureFetch* mFetcher;
	LLPointer<LLImageFormatted> mFormattedImage;
	LLPointer<LLImageRaw>       mRawImage,
								mAuxImage;
	FTType mFTType;
	LLUUID mID;
	LLHost mHost;
	std::string mUrl;
	U8 mType;
	F32 mImagePriority;
	U32 mWorkPriority;
	F32 mRequestedPriority;
	S32                         mDesiredDiscard,
								mSimRequestedDiscard,
								mRequestedDiscard,
								mLoadedDiscard,
								mDecodedDiscard;
	LLFrameTimer                mRequestedTimer,
								mFetchTimer;
	LLTimer			mCacheReadTimer;
	F32				mCacheReadTime;
	LLTextureCache::handle_t    mCacheReadHandle,
								mCacheWriteHandle;
	S32                         mRequestedSize,
								mRequestedOffset,
								mDesiredSize,
								mFileSize,
								mCachedSize;
	e_request_state mSentRequest;
	handle_t mDecodeHandle;
	BOOL mLoaded;
	BOOL mDecoded;
	BOOL mWritten;
	BOOL mNeedsAux;
	BOOL mHaveAllData;
	BOOL mInLocalCache;
	BOOL mInCache;
	bool                        mCanUseHTTP,
								mCanUseNET ; //can get from asset server.
	S32 mRetryAttempt;
	S32 mActiveCount;
	LLCore::HttpStatus mGetStatus;
	std::string mGetReason;
	LLAdaptiveRetryPolicy mFetchRetryPolicy;

	
	// Work Data
	LLMutex mWorkMutex;
	struct PacketData
	{
		PacketData(U8* data, S32 size) 
		:	mData(data), mSize(size) 
		{}
		~PacketData() { clearData(); }
		void clearData() { delete[] mData; mData = NULL; }

		U8* mData;
		U32 mSize;
	};
	std::vector<PacketData*> mPackets;
	S32 mFirstPacket;
	S32 mLastPacket;
	U16 mTotalPackets;
	U8 mImageCodec;

	LLViewerAssetStats::duration_t mMetricsStartTime;

	LLCore::HttpHandle		mHttpHandle;				// Handle of any active request
	LLCore::BufferArray	*	mHttpBufferArray;			// Refcounted pointer to response data 
	S32						mHttpPolicyClass;
	bool					mHttpActive;				// Active request to http library
	U32						mHttpReplySize,				// Actual received data size
							mHttpReplyOffset;			// Actual received data offset
	bool					mHttpHasResource;			// Counts against Fetcher's mHttpSemaphore

	// State history
	U32						mCacheReadCount,
							mCacheWriteCount,
							mResourceWaitCount;			// Requests entering WAIT_HTTP_RESOURCE2
};

//////////////////////////////////////////////////////////////////////////////

// Cross-thread messaging for asset metrics.

/**
 * @brief Base class for cross-thread requests made of the fetcher
 *
 * I believe the intent of the LLQueuedThread class was to
 * have these operations derived from LLQueuedThread::QueuedRequest
 * but the texture fetcher has elected to manage the queue
 * in its own manner.  So these are free-standing objects which are
 * managed in simple FIFO order on the mCommands queue of the
 * LLTextureFetch object.
 *
 * What each represents is a simple command sent from an
 * outside thread into the TextureFetch thread to be processed
 * in order and in a timely fashion (though not an absolute
 * higher priority than other operations of the thread).
 * Each operation derives a new class from the base customizing
 * members, constructors and the doWork() method to effect
 * the command.
 *
 * The flow is one-directional.  There are two global instances
 * of the LLViewerAssetStats collector, one for the main program's
 * thread pointed to by gViewerAssetStatsMain and one for the
 * TextureFetch thread pointed to by gViewerAssetStatsThread1.
 * Common operations has each thread recording metrics events
 * into the respective collector unconcerned with locking and
 * the state of any other thread.  But when the agent moves into
 * a different region or the metrics timer expires and a report
 * needs to be sent back to the grid, messaging across threads
 * is required to distribute data and perform global actions.
 * In pseudo-UML, it looks like:
 *
 *                       Main                 Thread1
 *                        .                      .
 *                        .                      .
 *                     +-----+                   .
 *                     | AM  |                   .
 *                     +--+--+                   .
 *      +-------+         |                      .
 *      | Main  |      +--+--+                   .
 *      |       |      | SRE |---.               .
 *      | Stats |      +-----+    \              .
 *      |       |         |        \  (uuid)  +-----+
 *      | Coll. |      +--+--+      `-------->| SR  |
 *      +-------+      | MSC |                +--+--+
 *         | ^         +-----+                   |
 *         | |  (uuid)  / .                   +-----+ (uuid)
 *         |  `--------'  .                   | MSC |---------.
 *         |              .                   +-----+         |
 *         |           +-----+                   .            v
 *         |           | TE  |                   .        +-------+
 *         |           +--+--+                   .        | Thd1  |
 *         |              |                      .        |       |
 *         |           +-----+                   .        | Stats |
 *          `--------->| RSC |                   .        |       |
 *                     +--+--+                   .        | Coll. |
 *                        |                      .        +-------+
 *                     +--+--+                   .            |
 *                     | SME |---.               .            |
 *                     +-----+    \              .            |
 *                        .        \ (clone)  +-----+         |
 *                        .         `-------->| SM  |         |
 *                        .                   +--+--+         |
 *                        .                      |            |
 *                        .                   +-----+         |
 *                        .                   | RSC |<--------'
 *                        .                   +-----+
 *                        .                      |
 *                        .                   +-----+
 *                        .                   | CP  |--> HTTP POST
 *                        .                   +-----+
 *                        .                      .
 *                        .                      .
 *
 *
 * Key:
 *
 * SRE - Set Region Enqueued.  Enqueue a 'Set Region' command in
 *       the other thread providing the new UUID of the region.
 *       TFReqSetRegion carries the data.
 * SR  - Set Region.  New region UUID is sent to the thread-local
 *       collector.
 * SME - Send Metrics Enqueued.  Enqueue a 'Send Metrics' command
 *       including an ownership transfer of a cloned LLViewerAssetStats.
 *       TFReqSendMetrics carries the data.
 * SM  - Send Metrics.  Global metrics reporting operation.  Takes
 *       the cloned stats from the command, merges it with the
 *       thread's local stats, converts to LLSD and sends it on
 *       to the grid.
 * AM  - Agent Moved.  Agent has completed some sort of move to a
 *       new region.
 * TE  - Timer Expired.  Metrics timer has expired (on the order
 *       of 10 minutes).
 * CP  - CURL Post
 * MSC - Modify Stats Collector.  State change in the thread-local
 *       collector.  Typically a region change which affects the
 *       global pointers used to find the 'current stats'.
 * RSC - Read Stats Collector.  Extract collector data cloning it
 *       (i.e. deep copy) when necessary.
 *
 */
class LLTextureFetch::TFRequest // : public LLQueuedThread::QueuedRequest
{
public:
	// Default ctors and assignment operator are correct.

	virtual ~TFRequest()
		{}

	// Patterned after QueuedRequest's method but expected behavior
	// is different.  Always expected to complete on the first call
	// and work dispatcher will assume the same and delete the
	// request after invocation.
	virtual bool doWork(LLTextureFetch * fetcher) = 0;
};

namespace 
{

/**
 * @brief Implements a 'Set Region' cross-thread command.
 *
 * When an agent moves to a new region, subsequent metrics need
 * to be binned into a new or existing stats collection in 1:1
 * relationship with the region.  We communicate this region
 * change across the threads involved in the communication with
 * this message.
 *
 * Corresponds to LLTextureFetch::commandSetRegion()
 */
class TFReqSetRegion : public LLTextureFetch::TFRequest
{
public:
	TFReqSetRegion(U64 region_handle)
		: LLTextureFetch::TFRequest(),
		  mRegionHandle(region_handle)
		{}
	TFReqSetRegion & operator=(const TFReqSetRegion &);	// Not defined

	virtual ~TFReqSetRegion()
		{}

	virtual bool doWork(LLTextureFetch * fetcher);
		
public:
	const U64 mRegionHandle;
};


/**
 * @brief Implements a 'Send Metrics' cross-thread command.
 *
 * This is the big operation.  The main thread gathers metrics
 * for a period of minutes into LLViewerAssetStats and other
 * objects then makes a snapshot of the data by cloning the
 * collector.  This command transfers the clone, along with a few
 * additional arguments (UUIDs), handing ownership to the
 * TextureFetch thread.  It then merges its own data into the
 * cloned copy, converts to LLSD and kicks off an HTTP POST of
 * the resulting data to the currently active metrics collector.
 *
 * Corresponds to LLTextureFetch::commandSendMetrics()
 */
class TFReqSendMetrics : public LLTextureFetch::TFRequest
{
public:
    /**
	 * Construct the 'Send Metrics' command to have the TextureFetch
	 * thread add and log metrics data.
	 *
	 * @param	caps_url		URL of a "ViewerMetrics" Caps target
	 *							to receive the data.  Does not have to
	 *							be associated with a particular region.
	 *
	 * @param	session_id		UUID of the agent's session.
	 *
	 * @param	agent_id		UUID of the agent.  (Being pure here...)
	 *
	 * @param	main_stats		Pointer to a clone of the main thread's
	 *							LLViewerAssetStats data.  Thread1 takes
	 *							ownership of the copy and disposes of it
	 *							when done.
	 */
    TFReqSendMetrics(const std::string & caps_url,
        const LLUUID & session_id,
        const LLUUID & agent_id,
        LLViewerAssetStats * main_stats);
	TFReqSendMetrics & operator=(const TFReqSendMetrics &);	// Not defined

	virtual ~TFReqSendMetrics();

	virtual bool doWork(LLTextureFetch * fetcher);
		
public:
	const std::string mCapsURL;
	const LLUUID mSessionID;
	const LLUUID mAgentID;
	LLViewerAssetStats * mMainStats;

private:
    LLCore::HttpHandler::ptr_t  mHandler;
};

/*
 * Examines the merged viewer metrics report and if found to be too long,
 * will attempt to truncate it in some reasonable fashion.
 *
 * @param		max_regions		Limit of regions allowed in report.
 *
 * @param		metrics			Full, merged viewer metrics report.
 *
 * @returns		If data was truncated, returns true.
 */
bool truncate_viewer_metrics(int max_regions, LLSD & metrics);

} // end of anonymous namespace


//////////////////////////////////////////////////////////////////////////////

//static
const char* LLTextureFetchWorker::sStateDescs[] = {
	"INVALID",
	"INIT",
	"LOAD_FROM_TEXTURE_CACHE",
	"CACHE_POST",
	"LOAD_FROM_NETWORK",
	"LOAD_FROM_SIMULATOR",
	"WAIT_HTTP_RESOURCE",
	"WAIT_HTTP_RESOURCE2",
	"SEND_HTTP_REQ",
	"WAIT_HTTP_REQ",
	"DECODE_IMAGE",
	"DECODE_IMAGE_UPDATE",
	"WRITE_TO_CACHE",
	"WAIT_ON_WRITE",
	"DONE"
};

// static
volatile bool LLTextureFetch::svMetricsDataBreak(true);	// Start with a data break

// called from MAIN THREAD

LLTextureFetchWorker::LLTextureFetchWorker(LLTextureFetch* fetcher,
										   FTType f_type, // Fetched image type
										   const std::string& url, // Optional URL
										   const LLUUID& id,	// Image UUID
										   const LLHost& host,	// Simulator host
										   F32 priority,		// Priority
										   S32 discard,			// Desired discard
										   S32 size)			// Desired size
	: LLWorkerClass(fetcher, "TextureFetch"),
	  LLCore::HttpHandler(),
	  mState(INIT),
	  mWriteToCacheState(NOT_WRITE),
	  mFetcher(fetcher),
	  mFTType(f_type),
	  mID(id),
	  mHost(host),
	  mUrl(url),
	  mImagePriority(priority),
	  mWorkPriority(0),
	  mRequestedPriority(0.f),
	  mDesiredDiscard(-1),
	  mSimRequestedDiscard(-1),
	  mRequestedDiscard(-1),
	  mLoadedDiscard(-1),
	  mDecodedDiscard(-1),
	  mCacheReadTime(0.f),
	  mCacheReadHandle(LLTextureCache::nullHandle()),
	  mCacheWriteHandle(LLTextureCache::nullHandle()),
	  mRequestedSize(0),
	  mRequestedOffset(0),
	  mDesiredSize(TEXTURE_CACHE_ENTRY_SIZE),
	  mFileSize(0),
	  mCachedSize(0),
	  mLoaded(FALSE),
	  mSentRequest(UNSENT),
	  mDecodeHandle(0),
	  mDecoded(FALSE),
	  mWritten(FALSE),
	  mNeedsAux(FALSE),
	  mHaveAllData(FALSE),
	  mInLocalCache(FALSE),
	  mInCache(FALSE),
	  mCanUseHTTP(true),
	  mRetryAttempt(0),
	  mActiveCount(0),
	  mWorkMutex(NULL),
	  mFirstPacket(0),
	  mLastPacket(-1),
	  mTotalPackets(0),
	  mImageCodec(IMG_CODEC_INVALID),
	  mMetricsStartTime(0),
	  mHttpHandle(LLCORE_HTTP_HANDLE_INVALID),
	  mHttpBufferArray(NULL),
	  mHttpPolicyClass(mFetcher->mHttpPolicyClass),
	  mHttpActive(false),
	  mHttpReplySize(0U),
	  mHttpReplyOffset(0U),
	  mHttpHasResource(false),
	  mCacheReadCount(0U),
	  mCacheWriteCount(0U),
	  mResourceWaitCount(0U),
	  mFetchRetryPolicy(10.0,3600.0,2.0,10)
{
	mCanUseNET = mUrl.empty() ;
	
	calcWorkPriority();
	mType = host.isOk() ? LLImageBase::TYPE_AVATAR_BAKE : LLImageBase::TYPE_NORMAL;
// 	LL_INFOS(LOG_TXT) << "Create: " << mID << " mHost:" << host << " Discard=" << discard << LL_ENDL;
	if (!mFetcher->mDebugPause)
	{
		U32 work_priority = mWorkPriority | LLWorkerThread::PRIORITY_HIGH;
		addWork(0, work_priority );
	}
	setDesiredDiscard(discard, size);
}

LLTextureFetchWorker::~LLTextureFetchWorker()
{
// 	LL_INFOS(LOG_TXT) << "Destroy: " << mID
// 			<< " Decoded=" << mDecodedDiscard
// 			<< " Requested=" << mRequestedDiscard
// 			<< " Desired=" << mDesiredDiscard << LL_ENDL;
	llassert_always(!haveWork());

	lockWorkMutex();													// +Mw (should be useless)
	if (mHttpHasResource)
	{
		// Last-chance catchall to recover the resource.  Using an
		// atomic datatype solely because this can be running in
		// another thread.
		releaseHttpSemaphore();
	}
	if (mHttpActive)
	{
		// Issue a cancel on a live request...
        mFetcher->getHttpRequest().requestCancel(mHttpHandle, LLCore::HttpHandler::ptr_t());
	}
	if (mCacheReadHandle != LLTextureCache::nullHandle() && mFetcher->mTextureCache)
	{
		mFetcher->mTextureCache->readComplete(mCacheReadHandle, true);
	}
	if (mCacheWriteHandle != LLTextureCache::nullHandle() && mFetcher->mTextureCache)
	{
		mFetcher->mTextureCache->writeComplete(mCacheWriteHandle, true);
	}
	mFormattedImage = NULL;
	clearPackets();
	if (mHttpBufferArray)
	{
		mHttpBufferArray->release();
		mHttpBufferArray = NULL;
	}
	unlockWorkMutex();													// -Mw
	mFetcher->removeFromHTTPQueue(mID, (S32Bytes)0);
	mFetcher->removeHttpWaiter(mID);
	mFetcher->updateStateStats(mCacheReadCount, mCacheWriteCount, mResourceWaitCount);
}

// Locks:  Mw
void LLTextureFetchWorker::clearPackets()
{
	for_each(mPackets.begin(), mPackets.end(), DeletePointer());
	mPackets.clear();
	mTotalPackets = 0;
	mLastPacket = -1;
	mFirstPacket = 0;
}

// Locks:  Mw
void LLTextureFetchWorker::setupPacketData()
{
	S32 data_size = 0;
	if (mFormattedImage.notNull())
	{
		data_size = mFormattedImage->getDataSize();
	}
	if (data_size > 0)
	{
		// Only used for simulator requests
		mFirstPacket = (data_size - FIRST_PACKET_SIZE) / MAX_IMG_PACKET_SIZE + 1;
		if (FIRST_PACKET_SIZE + (mFirstPacket-1) * MAX_IMG_PACKET_SIZE != data_size)
		{
			LL_WARNS(LOG_TXT) << "Bad CACHED TEXTURE size: " << data_size << " removing." << LL_ENDL;
			removeFromCache();
			resetFormattedData();
			clearPackets();
		}
		else if (mFileSize > 0)
		{
			mLastPacket = mFirstPacket-1;
			mTotalPackets = (mFileSize - FIRST_PACKET_SIZE + MAX_IMG_PACKET_SIZE-1) / MAX_IMG_PACKET_SIZE + 1;
		}
		else
		{
			// This file was cached using HTTP so we have to refetch the first packet
			resetFormattedData();
			clearPackets();
		}
	}
}

// Locks:  Mw (ctor invokes without lock)
U32 LLTextureFetchWorker::calcWorkPriority()
{
 	//llassert_always(mImagePriority >= 0 && mImagePriority <= LLViewerFetchedTexture::maxDecodePriority());
	static const F32 PRIORITY_SCALE = (F32)LLWorkerThread::PRIORITY_LOWBITS / LLViewerFetchedTexture::maxDecodePriority();

	mWorkPriority = llmin((U32)LLWorkerThread::PRIORITY_LOWBITS, (U32)(mImagePriority * PRIORITY_SCALE));
	return mWorkPriority;
}

// Locks:  Mw (ctor invokes without lock)
void LLTextureFetchWorker::setDesiredDiscard(S32 discard, S32 size)
{
	bool prioritize = false;
	if (mDesiredDiscard != discard)
	{
		if (!haveWork())
		{
			calcWorkPriority();
			if (!mFetcher->mDebugPause)
			{
				U32 work_priority = mWorkPriority | LLWorkerThread::PRIORITY_HIGH;
				addWork(0, work_priority);
			}
		}
		else if (mDesiredDiscard < discard)
		{
			prioritize = true;
		}
		mDesiredDiscard = discard;
		mDesiredSize = size;
	}
	else if (size > mDesiredSize)
	{
		mDesiredSize = size;
		prioritize = true;
	}
	mDesiredSize = llmax(mDesiredSize, TEXTURE_CACHE_ENTRY_SIZE);
	if ((prioritize && mState == INIT) || mState == DONE)
	{
		setState(INIT);
		U32 work_priority = mWorkPriority | LLWorkerThread::PRIORITY_HIGH;
		setPriority(work_priority);
	}
}

// Locks:  Mw
void LLTextureFetchWorker::setImagePriority(F32 priority)
{
// 	llassert_always(priority >= 0 && priority <= LLViewerTexture::maxDecodePriority());
	F32 delta = fabs(priority - mImagePriority);
	if (delta > (mImagePriority * .05f) || mState == DONE)
	{
		mImagePriority = priority;
		calcWorkPriority();
		U32 work_priority = mWorkPriority | (getPriority() & LLWorkerThread::PRIORITY_HIGHBITS);
		setPriority(work_priority);
	}
}

// Locks:  Mw
void LLTextureFetchWorker::resetFormattedData()
{
	if (mHttpBufferArray)
	{
		mHttpBufferArray->release();
		mHttpBufferArray = NULL;
	}
	if (mFormattedImage.notNull())
	{
		mFormattedImage->deleteData();
	}
	mHttpReplySize = 0;
	mHttpReplyOffset = 0;
	mHaveAllData = FALSE;
}

// Threads:  Tmain
void LLTextureFetchWorker::startWork(S32 param)
{
	llassert(mFormattedImage.isNull());
}

// Threads:  Ttf
bool LLTextureFetchWorker::doWork(S32 param)
{
	static const LLCore::HttpStatus http_not_found(HTTP_NOT_FOUND);						// 404
	static const LLCore::HttpStatus http_service_unavail(HTTP_SERVICE_UNAVAILABLE);		// 503
	static const LLCore::HttpStatus http_not_sat(HTTP_REQUESTED_RANGE_NOT_SATISFIABLE);	// 416;
	
	LLMutexLock lock(&mWorkMutex);										// +Mw

	if ((mFetcher->isQuitting() || getFlags(LLWorkerClass::WCF_DELETE_REQUESTED)))
	{
		if (mState < DECODE_IMAGE)
		{
			return true; // abort
		}
	}

	if(mImagePriority < F_ALMOST_ZERO)
	{
		if (mState == INIT || mState == LOAD_FROM_NETWORK || mState == LOAD_FROM_SIMULATOR)
		{
			LL_DEBUGS(LOG_TXT) << mID << " abort: mImagePriority < F_ALMOST_ZERO" << LL_ENDL;
			return true; // abort
		}
	}
	if(mState > CACHE_POST && !mCanUseNET && !mCanUseHTTP)
	{
		//nowhere to get data, abort.
		LL_WARNS(LOG_TXT) << mID << " abort, nowhere to get data" << LL_ENDL;
		return true ;
	}

	if (mFetcher->mDebugPause)
	{
		return false; // debug: don't do any work
	}
	if (mID == mFetcher->mDebugID)
	{
		mFetcher->mDebugCount++; // for setting breakpoints
	}

	if (mState != DONE)
	{
		mFetchTimer.reset();
	}

	if (mState == INIT)
	{		
		//asset blacklist
		if(FSWSAssetBlacklist::getInstance()->isBlacklisted(mID,LLAssetType::AT_TEXTURE))
		{
			LL_INFOS() << "Blacklisted texture asset blocked." << LL_ENDL; 
			mState = DONE;
			return true;
		}
		//end asset blacklist

		mRawImage = NULL ;
		mRequestedDiscard = -1;
		mLoadedDiscard = -1;
		mDecodedDiscard = -1;
		mRequestedSize = 0;
		mRequestedOffset = 0;
		mFileSize = 0;
		mCachedSize = 0;
		mLoaded = FALSE;
		mSentRequest = UNSENT;
		mDecoded  = FALSE;
		mWritten  = FALSE;
		if (mHttpBufferArray)
		{
			mHttpBufferArray->release();
			mHttpBufferArray = NULL;
		}
		mHttpReplySize = 0;
		mHttpReplyOffset = 0;
		mHaveAllData = FALSE;
		clearPackets(); // TODO: Shouldn't be necessary
		mCacheReadHandle = LLTextureCache::nullHandle();
		mCacheWriteHandle = LLTextureCache::nullHandle();
		setState(LOAD_FROM_TEXTURE_CACHE);
		mInCache = FALSE;
		mDesiredSize = llmax(mDesiredSize, TEXTURE_CACHE_ENTRY_SIZE); // min desired size is TEXTURE_CACHE_ENTRY_SIZE
		LL_DEBUGS(LOG_TXT) << mID << ": Priority: " << llformat("%8.0f",mImagePriority)
						   << " Desired Discard: " << mDesiredDiscard << " Desired Size: " << mDesiredSize << LL_ENDL;

		// fall through
	}

	if (mState == LOAD_FROM_TEXTURE_CACHE)
	{
		if (mCacheReadHandle == LLTextureCache::nullHandle())
		{
			U32 cache_priority = mWorkPriority;
			S32 offset = mFormattedImage.notNull() ? mFormattedImage->getDataSize() : 0;
			S32 size = mDesiredSize - offset;
			if (size <= 0)
			{
				setState(CACHE_POST);
				return false;
			}
			mFileSize = 0;
			mLoaded = FALSE;			
			
			if (mUrl.compare(0, 7, "file://") == 0)
			{
				setPriority(LLWorkerThread::PRIORITY_LOW | mWorkPriority); // Set priority first since Responder may change it

				// read file from local disk
				++mCacheReadCount;
				std::string filename = mUrl.substr(7, std::string::npos);
				CacheReadResponder* responder = new CacheReadResponder(mFetcher, mID, mFormattedImage);
				mCacheReadHandle = mFetcher->mTextureCache->readFromCache(filename, mID, cache_priority,
																		  offset, size, responder);
				mCacheReadTimer.reset();
			}
			else if ((mUrl.empty() || mFTType==FTT_SERVER_BAKE) && mFetcher->canLoadFromCache())
			{
				setPriority(LLWorkerThread::PRIORITY_LOW | mWorkPriority); // Set priority first since Responder may change it

				++mCacheReadCount;
				CacheReadResponder* responder = new CacheReadResponder(mFetcher, mID, mFormattedImage);
				mCacheReadHandle = mFetcher->mTextureCache->readFromCache(mID, cache_priority,
																		  offset, size, responder);
				mCacheReadTimer.reset();
			}
			else if(!mUrl.empty() && mCanUseHTTP)
			{
				setPriority(LLWorkerThread::PRIORITY_HIGH | mWorkPriority);
				setState(WAIT_HTTP_RESOURCE);
			}
			else
			{
				setPriority(LLWorkerThread::PRIORITY_HIGH | mWorkPriority);
				setState(LOAD_FROM_NETWORK);
			}
		}

		if (mLoaded)
		{
			// Make sure request is complete. *TODO: make this auto-complete
			if (mFetcher->mTextureCache->readComplete(mCacheReadHandle, false))
			{
				mCacheReadHandle = LLTextureCache::nullHandle();
				setState(CACHE_POST);
				// fall through
			}
			else
			{
				//
				//This should never happen
				//
				LL_DEBUGS(LOG_TXT) << mID << " this should never happen" << LL_ENDL;
				return false;
			}
		}
		else
		{
			return false;
		}
	}

	if (mState == CACHE_POST)
	{
		mCachedSize = mFormattedImage.notNull() ? mFormattedImage->getDataSize() : 0;
		// Successfully loaded
		if ((mCachedSize >= mDesiredSize) || mHaveAllData)
		{
			// we have enough data, decode it
			llassert_always(mFormattedImage->getDataSize() > 0);
			mLoadedDiscard = mDesiredDiscard;
			if (mLoadedDiscard < 0)
			{
				LL_WARNS(LOG_TXT) << mID << " mLoadedDiscard is " << mLoadedDiscard
								  << ", should be >=0" << LL_ENDL;
			}
			setState(DECODE_IMAGE);
			mInCache = TRUE;
			mWriteToCacheState = NOT_WRITE ;
			LL_DEBUGS(LOG_TXT) << mID << ": Cached. Bytes: " << mFormattedImage->getDataSize()
							   << " Size: " << llformat("%dx%d",mFormattedImage->getWidth(),mFormattedImage->getHeight())
							   << " Desired Discard: " << mDesiredDiscard << " Desired Size: " << mDesiredSize << LL_ENDL;
			record(LLTextureFetch::sCacheHitRate, LLUnits::Ratio::fromValue(1));
		}
		else
		{
			if (mUrl.compare(0, 7, "file://") == 0)
			{
				// failed to load local file, we're done.
				LL_WARNS(LOG_TXT) << mID << ": abort, failed to load local file " << mUrl << LL_ENDL;
				return true;
			}
			// need more data
			else
			{
				LL_DEBUGS(LOG_TXT) << mID << ": Not in Cache" << LL_ENDL;
				setState(LOAD_FROM_NETWORK);
			}
			
			// fall through
			record(LLTextureFetch::sCacheHitRate, LLUnits::Ratio::fromValue(0));
		}
	}

	if (mState == LOAD_FROM_NETWORK)
	{
		// Check for retries to previous server failures.
		F32 wait_seconds;
		if (mFetchRetryPolicy.shouldRetry(wait_seconds))
		{
			if (wait_seconds <= 0.0)
			{
				LL_INFOS(LOG_TXT) << mID << " retrying now" << LL_ENDL;
			}
			else
			{
				//LL_INFOS(LOG_TXT) << mID << " waiting to retry for " << wait_seconds << " seconds" << LL_ENDL;
				return false;
			}
		}

		// <FS:Ansariel> Force HTTP features on SL
		//static LLCachedControl<bool> use_http(gSavedSettings, "ImagePipelineUseHTTP", true);

<<<<<<< HEAD
//// 		if (mHost != LLHost::invalid) get_url = false;
		//if ( use_http && mCanUseHTTP && mUrl.empty())//get http url.
		if ( use_http_textures() && mCanUseHTTP && mUrl.empty())//get http url.
		// </FS:Ansariel>
=======
// 		if (mHost.isInvalid()) get_url = false;
		if ( use_http && mCanUseHTTP && mUrl.empty())//get http url.
>>>>>>> abf9ccb0
		{
			LLViewerRegion* region = NULL;
			if (mHost.isInvalid())
				region = gAgent.getRegion();
			else
				region = LLWorld::getInstance()->getRegion(mHost);

			if (region)
			{
				std::string http_url = region->getHttpUrl() ;
				if (!http_url.empty())
				{
					if (mFTType != FTT_DEFAULT)
					{
						LL_WARNS(LOG_TXT) << "trying to seek a non-default texture on the sim. Bad!" << LL_ENDL;
					}
					setUrl(http_url + "/?texture_id=" + mID.asString().c_str());
					LL_DEBUGS(LOG_TXT) << "Texture URL: " << mUrl << LL_ENDL;
					mWriteToCacheState = CAN_WRITE ; //because this texture has a fixed texture id.
				}
				else
				{
					mCanUseHTTP = false ;
					LL_DEBUGS(LOG_TXT) << "Texture not available via HTTP: empty URL." << LL_ENDL;
				}
			}
			else
			{
				// This will happen if not logged in or if a region deoes not have HTTP Texture enabled
				//LL_WARNS(LOG_TXT) << "Region not found for host: " << mHost << LL_ENDL;
				LL_DEBUGS(LOG_TXT) << "Texture not available via HTTP: no region " << mUrl << LL_ENDL;
				mCanUseHTTP = false;
			}
		}
		else if (mFTType == FTT_SERVER_BAKE)
		{
			mWriteToCacheState = CAN_WRITE;
		}

		if (mCanUseHTTP && !mUrl.empty())
		{
			setState(WAIT_HTTP_RESOURCE);
			setPriority(LLWorkerThread::PRIORITY_HIGH | mWorkPriority);
			if(mWriteToCacheState != NOT_WRITE)
			{
				mWriteToCacheState = CAN_WRITE ;
			}
			// don't return, fall through to next state
		}
		else if (mSentRequest == UNSENT && mCanUseNET)
		{
			// Add this to the network queue and sit here.
			// LLTextureFetch::update() will send off a request which will change our state
			mWriteToCacheState = CAN_WRITE ;
			mRequestedSize = mDesiredSize;
			mRequestedDiscard = mDesiredDiscard;
			mSentRequest = QUEUED;
			mFetcher->addToNetworkQueue(this);
			recordTextureStart(false);
			setPriority(LLWorkerThread::PRIORITY_LOW | mWorkPriority);
			
			return false;
		}
		else
		{
			// Shouldn't need to do anything here
			//llassert_always(mFetcher->mNetworkQueue.find(mID) != mFetcher->mNetworkQueue.end());
			// Make certain this is in the network queue
			//mFetcher->addToNetworkQueue(this);
			//recordTextureStart(false);
			//setPriority(LLWorkerThread::PRIORITY_LOW | mWorkPriority);

			return false;
		}
	}
	
	if (mState == LOAD_FROM_SIMULATOR)
	{
		if (mFormattedImage.isNull())
		{
			mFormattedImage = new LLImageJ2C;
		}
		if (processSimulatorPackets())
		{
			LL_DEBUGS(LOG_TXT) << mID << ": Loaded from Sim. Bytes: " << mFormattedImage->getDataSize() << LL_ENDL;
			mFetcher->removeFromNetworkQueue(this, false);
			if (mFormattedImage.isNull() || !mFormattedImage->getDataSize())
			{
				// processSimulatorPackets() failed
// 				LL_WARNS(LOG_TXT) << "processSimulatorPackets() failed to load buffer" << LL_ENDL;
				LL_WARNS(LOG_TXT) << mID << " processSimulatorPackets() failed to load buffer" << LL_ENDL;
				return true; // failed
			}
			setPriority(LLWorkerThread::PRIORITY_HIGH | mWorkPriority);
			if (mLoadedDiscard < 0)
			{
				LL_WARNS(LOG_TXT) << mID << " mLoadedDiscard is " << mLoadedDiscard
								  << ", should be >=0" << LL_ENDL;
			}
			setState(DECODE_IMAGE);
			mWriteToCacheState = SHOULD_WRITE;
			recordTextureDone(false);
		}
		else
		{
			mFetcher->addToNetworkQueue(this); // failsafe
			setPriority(LLWorkerThread::PRIORITY_LOW | mWorkPriority);
			recordTextureStart(false);
		}
		return false;
	}
	
	if (mState == WAIT_HTTP_RESOURCE)
	{
		// NOTE:
		// control the number of the http requests issued for:
		// 1, not openning too many file descriptors at the same time;
		// 2, control the traffic of http so udp gets bandwidth.
		//
		// If it looks like we're busy, keep this request here.
		// Otherwise, advance into the HTTP states.
		if (mFetcher->getHttpWaitersCount() || ! acquireHttpSemaphore())
		{
			setState(WAIT_HTTP_RESOURCE2);
			setPriority(LLWorkerThread::PRIORITY_LOW | mWorkPriority);
			mFetcher->addHttpWaiter(this->mID);
			++mResourceWaitCount;
			return false;
		}
		
		setState(SEND_HTTP_REQ);
		// *NOTE:  You must invoke releaseHttpSemaphore() if you transition
		// to a state other than SEND_HTTP_REQ or WAIT_HTTP_REQ or abort
		// the request.
	}

	if (mState == WAIT_HTTP_RESOURCE2)
	{
		// Just idle it if we make it to the head...
		return false;
	}
	
	if (mState == SEND_HTTP_REQ)
	{
		// Also used in llmeshrepository
		static LLCachedControl<bool> disable_range_req(gSavedSettings, "HttpRangeRequestsDisable", false);
		
		if (! mCanUseHTTP)
		{
			releaseHttpSemaphore();
			LL_WARNS(LOG_TXT) << mID << " abort: SEND_HTTP_REQ but !mCanUseHTTP" << LL_ENDL;
			return true; // abort
		}

		mFetcher->removeFromNetworkQueue(this, false);
			
		S32 cur_size = 0;
		if (mFormattedImage.notNull())
		{
			cur_size = mFormattedImage->getDataSize(); // amount of data we already have
			if (mFormattedImage->getDiscardLevel() == 0)
			{
				if (cur_size > 0)
				{
					// We already have all the data, just decode it
					mLoadedDiscard = mFormattedImage->getDiscardLevel();
					setPriority(LLWorkerThread::PRIORITY_HIGH | mWorkPriority);
					if (mLoadedDiscard < 0)
					{
						LL_WARNS(LOG_TXT) << mID << " mLoadedDiscard is " << mLoadedDiscard
										  << ", should be >=0" << LL_ENDL;
					}
					setState(DECODE_IMAGE);
					releaseHttpSemaphore();
					return false;
				}
				else
				{
					releaseHttpSemaphore();
					LL_WARNS(LOG_TXT) << mID << " SEND_HTTP_REQ abort: cur_size " << cur_size << " <=0" << LL_ENDL;
					return true; // abort.
				}
			}
		}
		mRequestedSize = mDesiredSize;
		mRequestedDiscard = mDesiredDiscard;
		mRequestedSize -= cur_size;
		mRequestedOffset = cur_size;
		if (mRequestedOffset)
		{
			// Texture fetching often issues 'speculative' loads that
			// start beyond the end of the actual asset.  Some cache/web
			// systems, e.g. Varnish, will respond to this not with a
			// 416 but with a 200 and the entire asset in the response
			// body.  By ensuring that we always have a partially
			// satisfiable Range request, we avoid that hit to the network.
			// We just have to deal with the overlapping data which is made
			// somewhat harder by the fact that grid services don't necessarily
			// return the Content-Range header on 206 responses.  *Sigh*
			mRequestedOffset -= 1;
			mRequestedSize += 1;
		}
		mHttpHandle = LLCORE_HTTP_HANDLE_INVALID;

		if (mUrl.empty())
		{
			// *FIXME:  This should not be reachable except it has become
			// so after some recent 'work'.  Need to track this down
			// and illuminate the unenlightened.
			LL_WARNS(LOG_TXT) << "HTTP GET request failed for " << mID
							  << " on empty URL." << LL_ENDL;
			resetFormattedData();
			releaseHttpSemaphore();
			return true; // failed
		}
		
		mRequestedTimer.reset();
		mLoaded = FALSE;
		mGetStatus = LLCore::HttpStatus();
		mGetReason.clear();
		LL_DEBUGS(LOG_TXT) << "HTTP GET: " << mID << " Offset: " << mRequestedOffset
						   << " Bytes: " << mRequestedSize
						   << " Bandwidth(kbps): " << mFetcher->getTextureBandwidth() << "/" << mFetcher->mMaxBandwidth
						   << LL_ENDL;

		// Will call callbackHttpGet when curl request completes
		// Only server bake images use the returned headers currently, for getting retry-after field.
		LLCore::HttpOptions::ptr_t options = (mFTType == FTT_SERVER_BAKE) ? mFetcher->mHttpOptionsWithHeaders: mFetcher->mHttpOptions;
		if (disable_range_req)
		{
			// 'Range:' requests may be disabled in which case all HTTP
			// texture fetches result in full fetches.  This can be used
			// by people with questionable ISPs or networking gear that
			// doesn't handle these well.
			mHttpHandle = mFetcher->mHttpRequest->requestGet(mHttpPolicyClass,
															 mWorkPriority,
															 mUrl,
															 options,
															 mFetcher->mHttpHeaders,
                                                             LLCore::HttpHandler::ptr_t(this, &NoOpDeletor));
		}
		else
		{
			mHttpHandle = mFetcher->mHttpRequest->requestGetByteRange(mHttpPolicyClass,
																	  mWorkPriority,
																	  mUrl,
																	  mRequestedOffset,
																	  (mRequestedOffset + mRequestedSize) > HTTP_REQUESTS_RANGE_END_MAX
																	  ? 0
																	  : mRequestedSize,
																	  options,
																	  mFetcher->mHttpHeaders,
                                                                      LLCore::HttpHandler::ptr_t(this, &NoOpDeletor));
		}
		if (LLCORE_HTTP_HANDLE_INVALID == mHttpHandle)
		{
			LLCore::HttpStatus status(mFetcher->mHttpRequest->getStatus());
			LL_WARNS(LOG_TXT) << "HTTP GET request failed for " << mID
							  << ", Status: " << status.toTerseString()
							  << " Reason: '" << status.toString() << "'"
							  << LL_ENDL;
			resetFormattedData();
			releaseHttpSemaphore();
			return true; // failed
		}

		mHttpActive = true;
		mFetcher->addToHTTPQueue(mID);
		recordTextureStart(true);
		setPriority(LLWorkerThread::PRIORITY_LOW | mWorkPriority);
		setState(WAIT_HTTP_REQ);	
		
		// fall through
	}
	
	if (mState == WAIT_HTTP_REQ)
	{
		// *NOTE:  As stated above, all transitions out of this state should
		// call releaseHttpSemaphore().
		if (mLoaded)
		{
			S32 cur_size = mFormattedImage.notNull() ? mFormattedImage->getDataSize() : 0;
			if (mRequestedSize < 0)
			{
				if (http_not_found == mGetStatus)
				{
					if (mFTType != FTT_MAP_TILE)
					{
						LL_WARNS(LOG_TXT) << "Texture missing from server (404): " << mUrl << LL_ENDL;
					}

					if(mWriteToCacheState == NOT_WRITE) //map tiles or server bakes
					{
						setState(DONE);
						releaseHttpSemaphore();
						if (mFTType != FTT_MAP_TILE)
						{
							LL_WARNS(LOG_TXT) << mID << " abort: WAIT_HTTP_REQ not found" << LL_ENDL;
						}
						return true; 
					}

					// roll back to try UDP
					if (mCanUseNET)
					{
						setState(INIT);
						mCanUseHTTP = false;
						mUrl.clear();
						setPriority(LLWorkerThread::PRIORITY_HIGH | mWorkPriority);
						releaseHttpSemaphore();
						return false;
					}
				}
				else if (http_service_unavail == mGetStatus)
				{
					LL_INFOS_ONCE(LOG_TXT) << "Texture server busy (503): " << mUrl << LL_ENDL;
				}
				else if (http_not_sat == mGetStatus)
				{
					// Allowed, we'll accept whatever data we have as complete.
					mHaveAllData = TRUE;
				}
				else
				{
					LL_INFOS(LOG_TXT) << "HTTP GET failed for: " << mUrl
									  << " Status: " << mGetStatus.toTerseString()
									  << " Reason: '" << mGetReason << "'"
									  << LL_ENDL;
				}

				if (mFTType != FTT_SERVER_BAKE)
				{
					mUrl.clear();
				}
				if (cur_size > 0)
				{
					// Use available data
					mLoadedDiscard = mFormattedImage->getDiscardLevel();
					setPriority(LLWorkerThread::PRIORITY_HIGH | mWorkPriority);
					if (mLoadedDiscard < 0)
					{
						LL_WARNS(LOG_TXT) << mID << " mLoadedDiscard is " << mLoadedDiscard
										  << ", should be >=0" << LL_ENDL;
					}
					setState(DECODE_IMAGE);
					releaseHttpSemaphore();
					return false; 
				}

				// Fail harder
				resetFormattedData();
				setState(DONE);
				releaseHttpSemaphore();
				LL_WARNS(LOG_TXT) << mID << " abort: fail harder" << LL_ENDL;
				return true; // failed
			}
			
			// Clear the url since we're done with the fetch
			// Note: mUrl is used to check is fetching is required so failure to clear it will force an http fetch
			// next time the texture is requested, even if the data have already been fetched.
			if(mWriteToCacheState != NOT_WRITE && mFTType != FTT_SERVER_BAKE)
			{
				// Why do we want to keep url if NOT_WRITE - is this a proxy for map tiles?
				mUrl.clear();
			}
			
			if (! mHttpBufferArray || ! mHttpBufferArray->size())
			{
				// no data received.
				if (mHttpBufferArray)
				{
					mHttpBufferArray->release();
					mHttpBufferArray = NULL;
				}

				// abort.
				setState(DONE);
				LL_WARNS(LOG_TXT) << mID << " abort: no data received" << LL_ENDL;
				releaseHttpSemaphore();
				return true;
			}

			S32 append_size(mHttpBufferArray->size());
			S32 total_size(cur_size + append_size);
			S32 src_offset(0);
			llassert_always(append_size == mRequestedSize);
			if (mHttpReplyOffset && mHttpReplyOffset != cur_size)
			{
				// In case of a partial response, our offset may
				// not be trivially contiguous with the data we have.
				// Get back into alignment.
				if (mHttpReplyOffset > cur_size)
				{
					LL_WARNS(LOG_TXT) << "Partial HTTP response produces break in image data for texture "
									  << mID << ".  Aborting load."  << LL_ENDL;
					setState(DONE);
					releaseHttpSemaphore();
					return true;
				}
				src_offset = cur_size - mHttpReplyOffset;
				append_size -= src_offset;
				total_size -= src_offset;
				mRequestedSize -= src_offset;			// Make requested values reflect useful part
				mRequestedOffset += src_offset;
			}
			
			if (mFormattedImage.isNull())
			{
				// For now, create formatted image based on extension
				std::string extension = gDirUtilp->getExtension(mUrl);
				mFormattedImage = LLImageFormatted::createFromType(LLImageBase::getCodecFromExtension(extension));
				if (mFormattedImage.isNull())
				{
					mFormattedImage = new LLImageJ2C; // default
				}
			}
						
			if (mHaveAllData) //the image file is fully loaded.
			{
				mFileSize = total_size;
			}
			else //the file size is unknown.
			{
				mFileSize = total_size + 1 ; //flag the file is not fully loaded.
			}
			
			U8 * buffer = (U8 *) ALLOCATE_MEM(LLImageBase::getPrivatePool(), total_size);
			if (cur_size > 0)
			{
				memcpy(buffer, mFormattedImage->getData(), cur_size);
			}
			mHttpBufferArray->read(src_offset, (char *) buffer + cur_size, append_size);

			// NOTE: setData releases current data and owns new data (buffer)
			mFormattedImage->setData(buffer, total_size);

			// Done with buffer array
			mHttpBufferArray->release();
			mHttpBufferArray = NULL;
			mHttpReplySize = 0;
			mHttpReplyOffset = 0;
			
			mLoadedDiscard = mRequestedDiscard;
			if (mLoadedDiscard < 0)
			{
				LL_WARNS(LOG_TXT) << mID << " mLoadedDiscard is " << mLoadedDiscard
								  << ", should be >=0" << LL_ENDL;
			}
			setState(DECODE_IMAGE);
			if (mWriteToCacheState != NOT_WRITE)
			{
				mWriteToCacheState = SHOULD_WRITE ;
			}
			setPriority(LLWorkerThread::PRIORITY_HIGH | mWorkPriority);
			releaseHttpSemaphore();
			return false;
		}
		else
		{
			// *HISTORY:  There was a texture timeout test here originally that
			// would cancel a request that was over 120 seconds old.  That's
			// probably not a good idea.  Particularly rich regions can take
			// an enormous amount of time to load textures.  We'll revisit the
			// various possible timeout components (total request time, connection
			// time, I/O time, with and without retries, etc.) in the future.

			setPriority(LLWorkerThread::PRIORITY_LOW | mWorkPriority);
			return false;
		}
	}
	
	if (mState == DECODE_IMAGE)
	{
		static LLCachedControl<bool> textures_decode_disabled(gSavedSettings, "TextureDecodeDisabled", false);

		setPriority(LLWorkerThread::PRIORITY_LOW | mWorkPriority); // Set priority first since Responder may change it
		if (textures_decode_disabled)
		{
			// for debug use, don't decode
			setState(DONE);
			return true;
		}

		if (mDesiredDiscard < 0)
		{
			// We aborted, don't decode
			setState(DONE);
			LL_DEBUGS(LOG_TXT) << mID << " DECODE_IMAGE abort: desired discard " << mDesiredDiscard << "<0" << LL_ENDL;
			return true;
		}
		
		if (mFormattedImage->getDataSize() <= 0)
		{
			LL_WARNS(LOG_TXT) << "Decode entered with invalid mFormattedImage. ID = " << mID << LL_ENDL;
			
			//abort, don't decode
			setState(DONE);
			LL_DEBUGS(LOG_TXT) << mID << " DECODE_IMAGE abort: (mFormattedImage->getDataSize() <= 0)" << LL_ENDL;
			return true;
		}
		if (mLoadedDiscard < 0)
		{
			LL_WARNS(LOG_TXT) << "Decode entered with invalid mLoadedDiscard. ID = " << mID << LL_ENDL;

			//abort, don't decode
			setState(DONE);
			LL_DEBUGS(LOG_TXT) << mID << " DECODE_IMAGE abort: mLoadedDiscard < 0" << LL_ENDL;
			return true;
		}

		mRawImage = NULL;
		mAuxImage = NULL;
		llassert_always(mFormattedImage.notNull());
		S32 discard = mHaveAllData ? 0 : mLoadedDiscard;
		U32 image_priority = LLWorkerThread::PRIORITY_NORMAL | mWorkPriority;
		mDecoded  = FALSE;
		setState(DECODE_IMAGE_UPDATE);
		LL_DEBUGS(LOG_TXT) << mID << ": Decoding. Bytes: " << mFormattedImage->getDataSize() << " Discard: " << discard
						   << " All Data: " << mHaveAllData << LL_ENDL;
		mDecodeHandle = mFetcher->mImageDecodeThread->decodeImage(mFormattedImage, image_priority, discard, mNeedsAux,
																  new DecodeResponder(mFetcher, mID, this));
		// fall though
	}
	
	if (mState == DECODE_IMAGE_UPDATE)
	{
		if (mDecoded)
		{
			if(mFetcher->getFetchDebugger() && !mInLocalCache)
			{
				mFetcher->getFetchDebugger()->addHistoryEntry(this);
			}

			if (mDecodedDiscard < 0)
			{
				LL_DEBUGS(LOG_TXT) << mID << ": Failed to Decode." << LL_ENDL;
				if (mCachedSize > 0 && !mInLocalCache && mRetryAttempt == 0)
				{
					// Cache file should be deleted, try again
 					LL_WARNS(LOG_TXT) << mID << ": Decode of cached file failed (removed), retrying" << LL_ENDL;
					llassert_always(mDecodeHandle == 0);
					mFormattedImage = NULL;
					++mRetryAttempt;
					setPriority(LLWorkerThread::PRIORITY_HIGH | mWorkPriority);
					setState(INIT);
					return false;
				}
				else
				{
// 					LL_WARNS(LOG_TXT) << "UNABLE TO LOAD TEXTURE: " << mID << " RETRIES: " << mRetryAttempt << LL_ENDL;
					setState(DONE); // failed
				}
			}
			else
			{
				llassert_always(mRawImage.notNull());
				LL_DEBUGS(LOG_TXT) << mID << ": Decoded. Discard: " << mDecodedDiscard
								   << " Raw Image: " << llformat("%dx%d",mRawImage->getWidth(),mRawImage->getHeight()) << LL_ENDL;
				setPriority(LLWorkerThread::PRIORITY_HIGH | mWorkPriority);
				setState(WRITE_TO_CACHE);
			}
			// fall through
		}
		else
		{
			return false;
		}
	}

	if (mState == WRITE_TO_CACHE)
	{
		if (mWriteToCacheState != SHOULD_WRITE || mFormattedImage.isNull())
		{
			// If we're in a local cache or we didn't actually receive any new data,
			// or we failed to load anything, skip
			setState(DONE);
			return false;
		}
		S32 datasize = mFormattedImage->getDataSize();
		if(mFileSize < datasize)//This could happen when http fetching and sim fetching mixed.
		{
			if(mHaveAllData)
			{
				mFileSize = datasize ;
			}
			else
			{
				mFileSize = datasize + 1 ; //flag not fully loaded.
			}
		}
		llassert_always(datasize);
		setPriority(LLWorkerThread::PRIORITY_LOW | mWorkPriority); // Set priority first since Responder may change it
		U32 cache_priority = mWorkPriority;
		mWritten = FALSE;
		setState(WAIT_ON_WRITE);
		++mCacheWriteCount;
		CacheWriteResponder* responder = new CacheWriteResponder(mFetcher, mID);
		mCacheWriteHandle = mFetcher->mTextureCache->writeToCache(mID, cache_priority,
																  mFormattedImage->getData(), datasize,
																  mFileSize, mRawImage, mDecodedDiscard, responder);
		// fall through
	}
	
	if (mState == WAIT_ON_WRITE)
	{
		if (writeToCacheComplete())
		{
			setState(DONE);
			// fall through
		}
		else
		{
			if (mDesiredDiscard < mDecodedDiscard)
			{
				// We're waiting for this write to complete before we can receive more data
				// (we can't touch mFormattedImage until the write completes)
				// Prioritize the write
				mFetcher->mTextureCache->prioritizeWrite(mCacheWriteHandle);
			}
			return false;
		}
	}

	if (mState == DONE)
	{
		if (mDecodedDiscard >= 0 && mDesiredDiscard < mDecodedDiscard)
		{
			// More data was requested, return to INIT
			setState(INIT);
			LL_DEBUGS(LOG_TXT) << mID << " more data requested, returning to INIT: " 
							   << " mDecodedDiscard " << mDecodedDiscard << ">= 0 && mDesiredDiscard " << mDesiredDiscard
							   << "<" << " mDecodedDiscard " << mDecodedDiscard << LL_ENDL;
			setPriority(LLWorkerThread::PRIORITY_HIGH | mWorkPriority);
			return false;
		}
		else
		{
			setPriority(LLWorkerThread::PRIORITY_LOW | mWorkPriority);
			return true;
		}
	}
	
	return false;
}																		// -Mw

// Threads:  Ttf
// virtual
void LLTextureFetchWorker::onCompleted(LLCore::HttpHandle handle, LLCore::HttpResponse * response)
{
	static LLCachedControl<bool> log_to_viewer_log(gSavedSettings, "LogTextureDownloadsToViewerLog", false);
	static LLCachedControl<bool> log_to_sim(gSavedSettings, "LogTextureDownloadsToSimulator", false);
	static LLCachedControl<bool> log_texture_traffic(gSavedSettings, "LogTextureNetworkTraffic", false) ;

	LLMutexLock lock(&mWorkMutex);										// +Mw

	mHttpActive = false;
	
	if (log_to_viewer_log || log_to_sim)
	{
		mFetcher->mTextureInfo.setRequestStartTime(mID, mMetricsStartTime.value());
		mFetcher->mTextureInfo.setRequestType(mID, LLTextureInfoDetails::REQUEST_TYPE_HTTP);
		mFetcher->mTextureInfo.setRequestSize(mID, mRequestedSize);
		mFetcher->mTextureInfo.setRequestOffset(mID, mRequestedOffset);
		mFetcher->mTextureInfo.setRequestCompleteTimeAndLog(mID, LLTimer::getTotalTime());
	}

	static LLCachedControl<F32> fake_failure_rate(gSavedSettings, "TextureFetchFakeFailureRate", 0.0f);
	F32 rand_val = ll_frand();
	F32 rate = fake_failure_rate;
	if (mFTType == FTT_SERVER_BAKE && (fake_failure_rate > 0.0) && (rand_val < fake_failure_rate))
	{
		LL_WARNS(LOG_TXT) << mID << " for debugging, setting fake failure status for texture " << mID
						  << " (rand was " << rand_val << "/" << rate << ")" << LL_ENDL;
		response->setStatus(LLCore::HttpStatus(503));
	}
	bool success = true;
	bool partial = false;
	LLCore::HttpStatus status(response->getStatus());
	if (!status && (mFTType == FTT_SERVER_BAKE))
	{
		LL_INFOS(LOG_TXT) << mID << " state " << e_state_name[mState] << LL_ENDL;
		mFetchRetryPolicy.onFailure(response);
		F32 retry_after;
		if (mFetchRetryPolicy.shouldRetry(retry_after))
		{
			LL_INFOS(LOG_TXT) << mID << " will retry after " << retry_after << " seconds, resetting state to LOAD_FROM_NETWORK" << LL_ENDL;
			mFetcher->removeFromHTTPQueue(mID, S32Bytes(0));
			std::string reason(status.toString());
			setGetStatus(status, reason);
			releaseHttpSemaphore();
			setState(LOAD_FROM_NETWORK);
			return;
		}
		else
		{
			LL_INFOS(LOG_TXT) << mID << " will not retry" << LL_ENDL;
		}
	}
	else
	{
		mFetchRetryPolicy.onSuccess();
	}
	
	std::string reason(status.toString());
	setGetStatus(status, reason);
	LL_DEBUGS(LOG_TXT) << "HTTP COMPLETE: " << mID
					   << " status: " << status.toTerseString()
					   << " '" << reason << "'"
					   << LL_ENDL;

	if (! status)
	{
		success = false;
		if (mFTType != FTT_MAP_TILE) // missing map tiles are normal, don't complain about them.
		{
			LL_WARNS(LOG_TXT) << "CURL GET FAILED, status: " << status.toTerseString()
							  << " reason: " << reason << LL_ENDL;
		}
	}
	else
	{
		// A warning about partial (HTTP 206) data.  Some grid services
		// do *not* return a 'Content-Range' header in the response to
		// Range requests with a 206 status.  We're forced to assume
		// we get what we asked for in these cases until we can fix
		// the services.
		static const LLCore::HttpStatus par_status(HTTP_PARTIAL_CONTENT);

		partial = (par_status == status);
	}
	
	S32BytesImplicit data_size = callbackHttpGet(response, partial, success);
			
	if (log_texture_traffic && data_size > 0)
	{
		LLViewerTexture* tex = LLViewerTextureManager::findTexture(mID);
		if (tex)
		{
			gTotalTextureBytesPerBoostLevel[tex->getBoostLevel()] += data_size ;
		}
	}

	mFetcher->removeFromHTTPQueue(mID, data_size);
	
	recordTextureDone(true);
}																		// -Mw


// Threads:  Tmain
void LLTextureFetchWorker::endWork(S32 param, bool aborted)
{
	if (mDecodeHandle != 0)
	{
		mFetcher->mImageDecodeThread->abortRequest(mDecodeHandle, false);
		mDecodeHandle = 0;
	}
	mFormattedImage = NULL;
}

//////////////////////////////////////////////////////////////////////////////

// Threads:  Ttf

// virtual
void LLTextureFetchWorker::finishWork(S32 param, bool completed)
{
	// The following are required in case the work was aborted
	if (mCacheReadHandle != LLTextureCache::nullHandle())
	{
		mFetcher->mTextureCache->readComplete(mCacheReadHandle, true);
		mCacheReadHandle = LLTextureCache::nullHandle();
	}
	if (mCacheWriteHandle != LLTextureCache::nullHandle())
	{
		mFetcher->mTextureCache->writeComplete(mCacheWriteHandle, true);
		mCacheWriteHandle = LLTextureCache::nullHandle();
	}
}

// LLQueuedThread's update() method is asking if it's okay to
// delete this worker.  You'll notice we're not locking in here
// which is a slight concern.  Caller is expected to have made
// this request 'quiet' by whatever means... 
//
// Threads:  Tmain

// virtual
bool LLTextureFetchWorker::deleteOK()
{
	bool delete_ok = true;

	if (mHttpActive)
	{
		// HTTP library has a pointer to this worker
		// and will dereference it to do notification.
		delete_ok = false;
	}

	if (WAIT_HTTP_RESOURCE2 == mState)
	{
		if (mFetcher->isHttpWaiter(mID))
		{
			// Don't delete the worker out from under the releaseHttpWaiters()
			// method.  Keep the pointers valid, clean up after that method
			// has recognized the cancelation and removed the UUID from the
			// waiter list.
			delete_ok = false;
		}
	}
	
	// Allow any pending reads or writes to complete
	if (mCacheReadHandle != LLTextureCache::nullHandle())
	{
		if (mFetcher->mTextureCache->readComplete(mCacheReadHandle, true))
		{
			mCacheReadHandle = LLTextureCache::nullHandle();
		}
		else
		{
			delete_ok = false;
		}
	}
	if (mCacheWriteHandle != LLTextureCache::nullHandle())
	{
		if (mFetcher->mTextureCache->writeComplete(mCacheWriteHandle))
		{
			mCacheWriteHandle = LLTextureCache::nullHandle();
		}
		else
		{
			delete_ok = false;
		}
	}

	if ((haveWork() &&
		 // not ok to delete from these states
		 ((mState >= WRITE_TO_CACHE && mState <= WAIT_ON_WRITE))))
	{
		delete_ok = false;
	}
	
	return delete_ok;
}

// Threads:  Ttf
void LLTextureFetchWorker::removeFromCache()
{
	if (!mInLocalCache)
	{
		mFetcher->mTextureCache->removeFromCache(mID);
	}
}


//////////////////////////////////////////////////////////////////////////////

// Threads:  Ttf
// Locks:  Mw
bool LLTextureFetchWorker::processSimulatorPackets()
{
	if (mFormattedImage.isNull() || mRequestedSize < 0)
	{
		// not sure how we got here, but not a valid state, abort!
		llassert_always(mDecodeHandle == 0);
		mFormattedImage = NULL;
		return true;
	}
	
	if (mLastPacket >= mFirstPacket)
	{
		S32 buffer_size = mFormattedImage->getDataSize();
		for (S32 i = mFirstPacket; i<=mLastPacket; i++)
		{
			llassert_always(mPackets[i]);
			buffer_size += mPackets[i]->mSize;
		}
		bool have_all_data = mLastPacket >= mTotalPackets-1;
		if (mRequestedSize <= 0)
		{
			// We received a packed but haven't requested anything yet (edge case)
			// Return true (we're "done") since we didn't request anything
			return true;
		}
		if (buffer_size >= mRequestedSize || have_all_data)
		{
			/// We have enough (or all) data
			if (have_all_data)
			{
				mHaveAllData = TRUE;
			}
			S32 cur_size = mFormattedImage->getDataSize();
			if (buffer_size > cur_size)
			{
				/// We have new data
				U8* buffer = (U8*)ALLOCATE_MEM(LLImageBase::getPrivatePool(), buffer_size);
				S32 offset = 0;
				if (cur_size > 0 && mFirstPacket > 0)
				{
					memcpy(buffer, mFormattedImage->getData(), cur_size);
					offset = cur_size;
				}
				for (S32 i=mFirstPacket; i<=mLastPacket; i++)
				{
					memcpy(buffer + offset, mPackets[i]->mData, mPackets[i]->mSize);
					offset += mPackets[i]->mSize;
				}
				// NOTE: setData releases current data
				mFormattedImage->setData(buffer, buffer_size);
			}
			mLoadedDiscard = mRequestedDiscard;
			return true;
		}
	}
	return false;
}

//////////////////////////////////////////////////////////////////////////////

// Threads:  Ttf
// Locks:  Mw
S32 LLTextureFetchWorker::callbackHttpGet(LLCore::HttpResponse * response,
										  bool partial, bool success)
{
	S32 data_size = 0 ;

	if (mState != WAIT_HTTP_REQ)
	{
		LL_WARNS(LOG_TXT) << "callbackHttpGet for unrequested fetch worker: " << mID
						  << " req=" << mSentRequest << " state= " << mState << LL_ENDL;
		return data_size;
	}
	if (mLoaded)
	{
		LL_WARNS(LOG_TXT) << "Duplicate callback for " << mID.asString() << LL_ENDL;
		return data_size ; // ignore duplicate callback
	}
	if (success)
	{
		// get length of stream:
		LLCore::BufferArray * body(response->getBody());
		data_size = body ? body->size() : 0;

		LL_DEBUGS(LOG_TXT) << "HTTP RECEIVED: " << mID.asString() << " Bytes: " << data_size << LL_ENDL;
		if (data_size > 0)
		{
			LLViewerStatsRecorder::instance().textureFetch(data_size);
			// *TODO: set the formatted image data here directly to avoid the copy

			// Hold on to body for later copy
			llassert_always(NULL == mHttpBufferArray);
			body->addRef();
			mHttpBufferArray = body;

			if (partial)
			{
				unsigned int offset(0), length(0), full_length(0);
				response->getRange(&offset, &length, &full_length);
				if (! offset && ! length)
				{
					// This is the case where we receive a 206 status but
					// there wasn't a useful Content-Range header in the response.
					// This could be because it was badly formatted but is more
					// likely due to capabilities services which scrub headers
					// from responses.  Assume we got what we asked for...
					mHttpReplySize = data_size;
					mHttpReplyOffset = mRequestedOffset;
				}
				else
				{
					mHttpReplySize = length;
					mHttpReplyOffset = offset;
				}
			}

			if (! partial)
			{
				// Response indicates this is the entire asset regardless
				// of our asking for a byte range.  Mark it so and drop
				// any partial data we might have so that the current
				// response body becomes the entire dataset.
				if (data_size <= mRequestedOffset)
				{
					LL_WARNS(LOG_TXT) << "Fetched entire texture " << mID
									  << " when it was expected to be marked complete.  mImageSize:  "
									  << mFileSize << " datasize:  " << mFormattedImage->getDataSize()
									  << LL_ENDL;
				}
				mHaveAllData = TRUE;
				llassert_always(mDecodeHandle == 0);
				mFormattedImage = NULL; // discard any previous data we had
			}
			else if (data_size < mRequestedSize)
			{
				mHaveAllData = TRUE;
			}
			else if (data_size > mRequestedSize)
			{
				// *TODO: This shouldn't be happening any more  (REALLY don't expect this anymore)
				LL_WARNS(LOG_TXT) << "data_size = " << data_size << " > requested: " << mRequestedSize << LL_ENDL;
				mHaveAllData = TRUE;
				llassert_always(mDecodeHandle == 0);
				mFormattedImage = NULL; // discard any previous data we had
			}
		}
		else
		{
			// We requested data but received none (and no error),
			// so presumably we have all of it
			mHaveAllData = TRUE;
		}
		mRequestedSize = data_size;
	}
	else
	{
		mRequestedSize = -1; // error
	}
	
	mLoaded = TRUE;
	setPriority(LLWorkerThread::PRIORITY_HIGH | mWorkPriority);

	LLViewerStatsRecorder::instance().log(0.2f);
	return data_size ;
}

//////////////////////////////////////////////////////////////////////////////

// Threads:  Ttc
void LLTextureFetchWorker::callbackCacheRead(bool success, LLImageFormatted* image,
											 S32 imagesize, BOOL islocal)
{
	LLMutexLock lock(&mWorkMutex);										// +Mw
	if (mState != LOAD_FROM_TEXTURE_CACHE)
	{
// 		LL_WARNS(LOG_TXT) << "Read callback for " << mID << " with state = " << mState << LL_ENDL;
		return;
	}
	if (success)
	{
		llassert_always(imagesize >= 0);
		mFileSize = imagesize;
		mFormattedImage = image;
		mImageCodec = image->getCodec();
		mInLocalCache = islocal;
		if (mFileSize != 0 && mFormattedImage->getDataSize() >= mFileSize)
		{
			mHaveAllData = TRUE;
		}
	}
	mLoaded = TRUE;
	setPriority(LLWorkerThread::PRIORITY_HIGH | mWorkPriority);
}																		// -Mw

// Threads:  Ttc
void LLTextureFetchWorker::callbackCacheWrite(bool success)
{
	LLMutexLock lock(&mWorkMutex);										// +Mw
	if (mState != WAIT_ON_WRITE)
	{
// 		LL_WARNS(LOG_TXT) << "Write callback for " << mID << " with state = " << mState << LL_ENDL;
		return;
	}
	mWritten = TRUE;
	setPriority(LLWorkerThread::PRIORITY_HIGH | mWorkPriority);
}																		// -Mw

//////////////////////////////////////////////////////////////////////////////

// Threads:  Tid
void LLTextureFetchWorker::callbackDecoded(bool success, LLImageRaw* raw, LLImageRaw* aux)
{
	LLMutexLock lock(&mWorkMutex);										// +Mw
	if (mDecodeHandle == 0)
	{
		return; // aborted, ignore
	}
	if (mState != DECODE_IMAGE_UPDATE)
	{
// 		LL_WARNS(LOG_TXT) << "Decode callback for " << mID << " with state = " << mState << LL_ENDL;
		mDecodeHandle = 0;
		return;
	}
	llassert_always(mFormattedImage.notNull());
	
	mDecodeHandle = 0;
	if (success)
	{
		llassert_always(raw);
		mRawImage = raw;
		mAuxImage = aux;
		mDecodedDiscard = mFormattedImage->getDiscardLevel();
 		LL_DEBUGS(LOG_TXT) << mID << ": Decode Finished. Discard: " << mDecodedDiscard
						   << " Raw Image: " << llformat("%dx%d",mRawImage->getWidth(),mRawImage->getHeight()) << LL_ENDL;
	}
	else
	{
		LL_WARNS(LOG_TXT) << "DECODE FAILED: " << mID << " Discard: " << (S32)mFormattedImage->getDiscardLevel() << LL_ENDL;
		removeFromCache();
		mDecodedDiscard = -1; // Redundant, here for clarity and paranoia
	}
	mDecoded = TRUE;
// 	LL_INFOS(LOG_TXT) << mID << " : DECODE COMPLETE " << LL_ENDL;
	setPriority(LLWorkerThread::PRIORITY_HIGH | mWorkPriority);
	mCacheReadTime = mCacheReadTimer.getElapsedTimeF32();
}																		// -Mw

//////////////////////////////////////////////////////////////////////////////

// Threads:  Ttf
bool LLTextureFetchWorker::writeToCacheComplete()
{
	// Complete write to cache
	if (mCacheWriteHandle != LLTextureCache::nullHandle())
	{
		if (!mWritten)
		{
			return false;
		}
		if (mFetcher->mTextureCache->writeComplete(mCacheWriteHandle))
		{
			mCacheWriteHandle = LLTextureCache::nullHandle();
		}
		else
		{
			return false;
		}
	}
	return true;
}


// Threads:  Ttf
void LLTextureFetchWorker::recordTextureStart(bool is_http)
{
	if (! mMetricsStartTime.value())
	{
		mMetricsStartTime = LLViewerAssetStatsFF::get_timestamp();
	}
	LLViewerAssetStatsFF::record_enqueue(LLViewerAssetType::AT_TEXTURE,
												 is_http,
												 LLImageBase::TYPE_AVATAR_BAKE == mType);
}


// Threads:  Ttf
void LLTextureFetchWorker::recordTextureDone(bool is_http)
{
	if (mMetricsStartTime.value())
	{
		LLViewerAssetStatsFF::record_response(LLViewerAssetType::AT_TEXTURE,
													  is_http,
													  LLImageBase::TYPE_AVATAR_BAKE == mType,
													  LLViewerAssetStatsFF::get_timestamp() - mMetricsStartTime);
		mMetricsStartTime = (U32Seconds)0;
	}
	LLViewerAssetStatsFF::record_dequeue(LLViewerAssetType::AT_TEXTURE,
												 is_http,
												 LLImageBase::TYPE_AVATAR_BAKE == mType);
}


//////////////////////////////////////////////////////////////////////////////
//////////////////////////////////////////////////////////////////////////////
// public

LLTextureFetch::LLTextureFetch(LLTextureCache* cache, LLImageDecodeThread* imagedecodethread, bool threaded, bool qa_mode)
	: LLWorkerThread("TextureFetch", threaded, true),
	  mDebugCount(0),
	  mDebugPause(FALSE),
	  mPacketCount(0),
	  mBadPacketCount(0),
	  mQueueMutex(getAPRPool()),
	  mNetworkQueueMutex(getAPRPool()),
	  mTextureCache(cache),
	  mImageDecodeThread(imagedecodethread),
	  mTextureBandwidth(0),
	  mHTTPTextureBits(0),
	  mTotalHTTPRequests(0),
	  mQAMode(qa_mode),
	  mHttpRequest(NULL),
	  mHttpOptions(),
	  mHttpOptionsWithHeaders(),
	  mHttpHeaders(),
	  mHttpPolicyClass(LLCore::HttpRequest::DEFAULT_POLICY_ID),
	  mHttpMetricsHeaders(),
	  mHttpMetricsPolicyClass(LLCore::HttpRequest::DEFAULT_POLICY_ID),
	  mTotalCacheReadCount(0U),
	  mTotalCacheWriteCount(0U),
	  mTotalResourceWaitCount(0U),
	  mFetchDebugger(NULL),
	  mFetchSource(LLTextureFetch::FROM_ALL),
	  mOriginFetchSource(LLTextureFetch::FROM_ALL),
	  mFetcherLocked(FALSE)
{
	mMaxBandwidth = gSavedSettings.getF32("ThrottleBandwidthKBPS");
	mTextureInfo.setUpLogging(gSavedSettings.getBOOL("LogTextureDownloadsToViewerLog"), gSavedSettings.getBOOL("LogTextureDownloadsToSimulator"), U32Bytes(gSavedSettings.getU32("TextureLoggingThreshold")));

	LLAppCoreHttp & app_core_http(LLAppViewer::instance()->getAppCoreHttp());
	mHttpRequest = new LLCore::HttpRequest;
	mHttpOptions = LLCore::HttpOptions::ptr_t(new LLCore::HttpOptions);
	mHttpOptionsWithHeaders = LLCore::HttpOptions::ptr_t(new LLCore::HttpOptions);
	mHttpOptionsWithHeaders->setWantHeaders(true);
    mHttpHeaders = LLCore::HttpHeaders::ptr_t(new LLCore::HttpHeaders);
	mHttpHeaders->append(HTTP_OUT_HEADER_ACCEPT, HTTP_CONTENT_IMAGE_X_J2C);
	mHttpPolicyClass = app_core_http.getPolicy(LLAppCoreHttp::AP_TEXTURE);
    mHttpMetricsHeaders = LLCore::HttpHeaders::ptr_t(new LLCore::HttpHeaders);
	mHttpMetricsHeaders->append(HTTP_OUT_HEADER_CONTENT_TYPE, HTTP_CONTENT_LLSD_XML);
	mHttpMetricsPolicyClass = app_core_http.getPolicy(LLAppCoreHttp::AP_REPORTING);
	mHttpHighWater = HTTP_NONPIPE_REQUESTS_HIGH_WATER;
	mHttpLowWater = HTTP_NONPIPE_REQUESTS_LOW_WATER;
	mHttpSemaphore = 0;

	// Conditionally construct debugger object after 'this' is
	// fully initialized.
	LLTextureFetchDebugger::sDebuggerEnabled = gSavedSettings.getBOOL("TextureFetchDebuggerEnabled");
	if(LLTextureFetchDebugger::isEnabled())
	{
		mFetchDebugger = new LLTextureFetchDebugger(this, cache, imagedecodethread) ;
		mFetchSource = (e_tex_source)gSavedSettings.getS32("TextureFetchSource");
		if(mFetchSource < 0 && mFetchSource >= INVALID_SOURCE)
		{
			mFetchSource = LLTextureFetch::FROM_ALL;
			gSavedSettings.setS32("TextureFetchSource", 0);
		}
		mOriginFetchSource = mFetchSource;
	}
}

LLTextureFetch::~LLTextureFetch()
{
	clearDeleteList();

	while (! mCommands.empty())
	{
		TFRequest * req(mCommands.front());
		mCommands.erase(mCommands.begin());
		delete req;
	}

	mHttpWaitResource.clear();
	
	delete mHttpRequest;
	mHttpRequest = NULL;

	delete mFetchDebugger;
	mFetchDebugger = NULL;
	
	// ~LLQueuedThread() called here
}

bool LLTextureFetch::createRequest(FTType f_type, const std::string& url, const LLUUID& id, const LLHost& host, F32 priority,
								   S32 w, S32 h, S32 c, S32 desired_discard, bool needs_aux, bool can_use_http)
{
	if(mFetcherLocked)
	{
		return false;
	}
	if (mDebugPause)
	{
		return false;
	}

	if (f_type == FTT_SERVER_BAKE)
	{
		LL_DEBUGS("Avatar") << " requesting " << id << " " << w << "x" << h << " discard " << desired_discard << " type " << f_type << LL_ENDL;
	}
	LLTextureFetchWorker* worker = getWorker(id) ;
	if (worker)
	{
		if (worker->mHost != host)
		{
			LL_WARNS(LOG_TXT) << "LLTextureFetch::createRequest " << id << " called with multiple hosts: "
							  << host << " != " << worker->mHost << LL_ENDL;
			removeRequest(worker, true);
			worker = NULL;
			return false;
		}
	}

	S32 desired_size;
	std::string exten = gDirUtilp->getExtension(url);
	//if (f_type == FTT_SERVER_BAKE)
    if ((f_type == FTT_SERVER_BAKE) && !url.empty() && !exten.empty() && (LLImageBase::getCodecFromExtension(exten) != IMG_CODEC_J2C))
	{
		// SH-4030: This case should be redundant with the following one, just
		// breaking it out here to clarify that it's intended behavior.
		llassert(!url.empty() && (!exten.empty() && LLImageBase::getCodecFromExtension(exten) != IMG_CODEC_J2C));

		// Do full requests for baked textures to reduce interim blurring.
		LL_DEBUGS(LOG_TXT) << "full request for " << id << " texture is FTT_SERVER_BAKE" << LL_ENDL;
		desired_size = MAX_IMAGE_DATA_SIZE;
		desired_discard = 0;
	}
	else if (!url.empty() && (!exten.empty() && LLImageBase::getCodecFromExtension(exten) != IMG_CODEC_J2C))
	{
		LL_DEBUGS(LOG_TXT) << "full request for " << id << " exten is not J2C: " << exten << LL_ENDL;
		// Only do partial requests for J2C at the moment
		desired_size = MAX_IMAGE_DATA_SIZE;
		desired_discard = 0;
	}
	else if (desired_discard == 0)
	{
		// if we want the entire image, and we know its size, then get it all
		// (calcDataSizeJ2C() below makes assumptions about how the image
		// was compressed - this code ensures that when we request the entire image,
		// we really do get it.)
		desired_size = MAX_IMAGE_DATA_SIZE;
	}
	else if (w*h*c > 0)
	{
		// If the requester knows the dimensions of the image,
		// this will calculate how much data we need without having to parse the header

		desired_size = LLImageJ2C::calcDataSizeJ2C(w, h, c, desired_discard);
	}
	else
	{
		// If the requester knows nothing about the file, we fetch the smallest
		// amount of data at the lowest resolution (highest discard level) possible.
		desired_size = TEXTURE_CACHE_ENTRY_SIZE;
		desired_discard = MAX_DISCARD_LEVEL;
	}

	
	if (worker)
	{
		if (worker->wasAborted())
		{
			return false; // need to wait for previous aborted request to complete
		}
		worker->lockWorkMutex();										// +Mw
		worker->mActiveCount++;
		worker->mNeedsAux = needs_aux;
		worker->setImagePriority(priority);
		worker->setDesiredDiscard(desired_discard, desired_size);
		worker->setCanUseHTTP(can_use_http);

		//MAINT-4184 url is always empty.  Do not set with it.

		if (!worker->haveWork())
		{
			worker->setState(LLTextureFetchWorker::INIT);
			worker->unlockWorkMutex();									// -Mw

			worker->addWork(0, LLWorkerThread::PRIORITY_HIGH | worker->mWorkPriority);
		}
		else
		{
			worker->unlockWorkMutex();									// -Mw
		}
	}
	else
	{
		worker = new LLTextureFetchWorker(this, f_type, url, id, host, priority, desired_discard, desired_size);
		lockQueue();													// +Mfq
		mRequestMap[id] = worker;
		unlockQueue();													// -Mfq

		worker->lockWorkMutex();										// +Mw
		worker->mActiveCount++;
		worker->mNeedsAux = needs_aux;
		worker->setCanUseHTTP(can_use_http) ;
		worker->unlockWorkMutex();										// -Mw
	}
	
 	LL_DEBUGS(LOG_TXT) << "REQUESTED: " << id << " f_type " << fttype_to_string(f_type)
					   << " Discard: " << desired_discard << " size " << desired_size << LL_ENDL;
	return true;
}


// Threads:  T* (but Ttf in practice)

// protected
void LLTextureFetch::addToNetworkQueue(LLTextureFetchWorker* worker)
{
	lockQueue();														// +Mfq
	bool in_request_map = (mRequestMap.find(worker->mID) != mRequestMap.end()) ;
	unlockQueue();														// -Mfq

	LLMutexLock lock(&mNetworkQueueMutex);								// +Mfnq		
	if (in_request_map)
	{
		// only add to the queue if in the request map
		// i.e. a delete has not been requested
		mNetworkQueue.insert(worker->mID);
	}
	for (cancel_queue_t::iterator iter1 = mCancelQueue.begin();
		 iter1 != mCancelQueue.end(); ++iter1)
	{
		iter1->second.erase(worker->mID);
	}
}																		// -Mfnq

// Threads:  T*
void LLTextureFetch::removeFromNetworkQueue(LLTextureFetchWorker* worker, bool cancel)
{
	LLMutexLock lock(&mNetworkQueueMutex);								// +Mfnq
	size_t erased = mNetworkQueue.erase(worker->mID);
	if (cancel && erased > 0)
	{
		mCancelQueue[worker->mHost].insert(worker->mID);
	}
}																		// -Mfnq

// Threads:  T*
//
// protected
void LLTextureFetch::addToHTTPQueue(const LLUUID& id)
{
	LLMutexLock lock(&mNetworkQueueMutex);								// +Mfnq
	mHTTPTextureQueue.insert(id);
	mTotalHTTPRequests++;
}																		// -Mfnq

// Threads:  T*
void LLTextureFetch::removeFromHTTPQueue(const LLUUID& id, S32Bytes received_size)
{
	LLMutexLock lock(&mNetworkQueueMutex);								// +Mfnq
	mHTTPTextureQueue.erase(id);
	mHTTPTextureBits += received_size; // Approximate - does not include header bits	
}																		// -Mfnq

// NB:  If you change deleteRequest() you should probably make
// parallel changes in removeRequest().  They're functionally
// identical with only argument variations.
//
// Threads:  T*
void LLTextureFetch::deleteRequest(const LLUUID& id, bool cancel)
{
	lockQueue();														// +Mfq
	LLTextureFetchWorker* worker = getWorkerAfterLock(id);
	if (worker)
	{		
		size_t erased_1 = mRequestMap.erase(worker->mID);
		unlockQueue();													// -Mfq

		llassert_always(erased_1 > 0) ;
		removeFromNetworkQueue(worker, cancel);
		llassert_always(!(worker->getFlags(LLWorkerClass::WCF_DELETE_REQUESTED))) ;

		worker->scheduleDelete();	
	}
	else
	{
		unlockQueue();													// -Mfq
	}
}

// NB:  If you change removeRequest() you should probably make
// parallel changes in deleteRequest().  They're functionally
// identical with only argument variations.
//
// Threads:  T*
void LLTextureFetch::removeRequest(LLTextureFetchWorker* worker, bool cancel)
{
	if(!worker)
	{
		return;
	}

	lockQueue();														// +Mfq
	size_t erased_1 = mRequestMap.erase(worker->mID);
	unlockQueue();														// -Mfq

	llassert_always(erased_1 > 0) ;
	removeFromNetworkQueue(worker, cancel);
	llassert_always(!(worker->getFlags(LLWorkerClass::WCF_DELETE_REQUESTED))) ;

	worker->scheduleDelete();	
}

void LLTextureFetch::deleteAllRequests()
{
	while(1)
	{
		lockQueue();
		if(mRequestMap.empty())
		{
			unlockQueue() ;
			break;
		}

		LLTextureFetchWorker* worker = mRequestMap.begin()->second;
		unlockQueue() ;

		removeRequest(worker, true);
	}
}

// Threads:  T*
S32 LLTextureFetch::getNumRequests() 
{ 
	lockQueue();														// +Mfq
	S32 size = (S32)mRequestMap.size(); 
	unlockQueue();														// -Mfq

	return size;
}

// Threads:  T*
S32 LLTextureFetch::getNumHTTPRequests() 
{ 
	mNetworkQueueMutex.lock();											// +Mfq
	S32 size = (S32)mHTTPTextureQueue.size(); 
	mNetworkQueueMutex.unlock();										// -Mfq

	return size;
}

// Threads:  T*
U32 LLTextureFetch::getTotalNumHTTPRequests()
{
	mNetworkQueueMutex.lock();											// +Mfq
	U32 size = mTotalHTTPRequests;
	mNetworkQueueMutex.unlock();										// -Mfq

	return size;
}

// call lockQueue() first!
// Threads:  T*
// Locks:  Mfq
LLTextureFetchWorker* LLTextureFetch::getWorkerAfterLock(const LLUUID& id)
{
	LLTextureFetchWorker* res = NULL;
	map_t::iterator iter = mRequestMap.find(id);
	if (iter != mRequestMap.end())
	{
		res = iter->second;
	}
	return res;
}

// Threads:  T*
LLTextureFetchWorker* LLTextureFetch::getWorker(const LLUUID& id)
{
	LLMutexLock lock(&mQueueMutex);										// +Mfq

	return getWorkerAfterLock(id);
}																		// -Mfq


// Threads:  T*
bool LLTextureFetch::getRequestFinished(const LLUUID& id, S32& discard_level,
										LLPointer<LLImageRaw>& raw, LLPointer<LLImageRaw>& aux,
										LLCore::HttpStatus& last_http_get_status)
{
	bool res = false;
	LLTextureFetchWorker* worker = getWorker(id);
	if (worker)
	{
		if (worker->wasAborted())
		{
			res = true;
		}
		else if (!worker->haveWork())
		{
			// Should only happen if we set mDebugPause...
			if (!mDebugPause)
			{
// 				LL_WARNS(LOG_TXT) << "Adding work for inactive worker: " << id << LL_ENDL;
				worker->addWork(0, LLWorkerThread::PRIORITY_HIGH | worker->mWorkPriority);
			}
		}
		else if (worker->checkWork())
		{
			worker->lockWorkMutex();									// +Mw
			last_http_get_status = worker->mGetStatus;
			discard_level = worker->mDecodedDiscard;
			raw = worker->mRawImage;
			aux = worker->mAuxImage;
			F32Seconds cache_read_time(worker->mCacheReadTime);
			if (cache_read_time != (F32Seconds)0.f)
			{
				record(sCacheReadLatency, cache_read_time);
			}
			res = true;
			LL_DEBUGS(LOG_TXT) << id << ": Request Finished. State: " << worker->mState << " Discard: " << discard_level << LL_ENDL;
			worker->unlockWorkMutex();									// -Mw
		}
		else
		{
			worker->lockWorkMutex();									// +Mw
			if ((worker->mDecodedDiscard >= 0) &&
				(worker->mDecodedDiscard < discard_level || discard_level < 0) &&
				(worker->mState >= LLTextureFetchWorker::WAIT_ON_WRITE))
			{
				// Not finished, but data is ready
				discard_level = worker->mDecodedDiscard;
				raw = worker->mRawImage;
				aux = worker->mAuxImage;
			}
			worker->unlockWorkMutex();									// -Mw
		}
	}
	else
	{
		res = true;
	}
	return res;
}

// Threads:  T*
bool LLTextureFetch::updateRequestPriority(const LLUUID& id, F32 priority)
{
	bool res = false;
	LLTextureFetchWorker* worker = getWorker(id);
	if (worker)
	{
		worker->lockWorkMutex();										// +Mw
		worker->setImagePriority(priority);
		worker->unlockWorkMutex();										// -Mw
		res = true;
	}
	return res;
}

// Replicates and expands upon the base class's
// getPending() implementation.  getPending() and
// runCondition() replicate one another's logic to
// an extent and are sometimes used for the same
// function (deciding whether or not to sleep/pause
// a thread).  So the implementations need to stay
// in step, at least until this can be refactored and
// the redundancy eliminated.
//
// Threads:  T*

//virtual
S32 LLTextureFetch::getPending()
{
	S32 res;
	lockData();															// +Ct
    {
        LLMutexLock lock(&mQueueMutex);									// +Mfq
        
        res = mRequestQueue.size();
        res += mCommands.size();
    }																	// -Mfq
	unlockData();														// -Ct
	return res;
}

// Locks:  Ct
// virtual
bool LLTextureFetch::runCondition()
{
	// Caller is holding the lock on LLThread's condition variable.
	
	// LLQueuedThread, unlike its base class LLThread, makes this a
	// private method which is unfortunate.  I want to use it directly
	// but I'm going to have to re-implement the logic here (or change
	// declarations, which I don't want to do right now).
	//
	// Changes here may need to be reflected in getPending().
	
	bool have_no_commands(false);
	{
		LLMutexLock lock(&mQueueMutex);									// +Mfq
		
		have_no_commands = mCommands.empty();
	}																	// -Mfq
	
	return ! (have_no_commands
			  && (mRequestQueue.empty() && mIdleThread));		// From base class
}

//////////////////////////////////////////////////////////////////////////////

// Threads:  Ttf
void LLTextureFetch::commonUpdate()
{
	// Update low/high water levels based on pipelining.  We pick
	// up setting eventually, so the semaphore/request level can
	// fall outside the [0..HIGH_WATER] range.  Expect that.
	if (LLAppViewer::instance()->getAppCoreHttp().isPipelined(LLAppCoreHttp::AP_TEXTURE))
	{
		mHttpHighWater = HTTP_PIPE_REQUESTS_HIGH_WATER;
		mHttpLowWater = HTTP_PIPE_REQUESTS_LOW_WATER;
	}
	else
	{
		mHttpHighWater = HTTP_NONPIPE_REQUESTS_HIGH_WATER;
		mHttpLowWater = HTTP_NONPIPE_REQUESTS_LOW_WATER;
	}

	// Release waiters
	releaseHttpWaiters();
	
	// Run a cross-thread command, if any.
	cmdDoWork();
	
	// Deliver all completion notifications
	LLCore::HttpStatus status = mHttpRequest->update(0);
	if (! status)
	{
		LL_INFOS_ONCE(LOG_TXT) << "Problem during HTTP servicing.  Reason:  "
							   << status.toString()
							   << LL_ENDL;
	}
}


// Threads:  Tmain

//virtual
S32 LLTextureFetch::update(F32 max_time_ms)
{
	static LLCachedControl<F32> band_width(gSavedSettings,"ThrottleBandwidthKBPS", 500.0);

	{
		mNetworkQueueMutex.lock();										// +Mfnq
		mMaxBandwidth = band_width();

		add(LLStatViewer::TEXTURE_NETWORK_DATA_RECEIVED, mHTTPTextureBits);
		mHTTPTextureBits = (U32Bits)0;

		mNetworkQueueMutex.unlock();									// -Mfnq
	}

	S32 res = LLWorkerThread::update(max_time_ms);
	
	if (!mDebugPause)
	{
		// this is the startup state when send_complete_agent_movement() message is sent.
		// Before this, the RequestImages message sent by sendRequestListToSimulators 
		// won't work so don't bother trying
		if (LLStartUp::getStartupState() > STATE_AGENT_SEND)
		{
			sendRequestListToSimulators();			
		}
	}

	if (!mThreaded)
	{
		commonUpdate();
	}

	if (mFetchDebugger)
	{
		mFetchDebugger->tryToStopDebug(); //check if need to stop debugger.
	}

	return res;
}

// called in the MAIN thread after the TextureCacheThread shuts down.
//
// Threads:  Tmain
void LLTextureFetch::shutDownTextureCacheThread() 
{
	if(mTextureCache)
	{
		llassert_always(mTextureCache->isQuitting() || mTextureCache->isStopped()) ;
		mTextureCache = NULL ;
	}
}
	
// called in the MAIN thread after the ImageDecodeThread shuts down.
//
// Threads:  Tmain
void LLTextureFetch::shutDownImageDecodeThread() 
{
	if(mImageDecodeThread)
	{
		llassert_always(mImageDecodeThread->isQuitting() || mImageDecodeThread->isStopped()) ;
		mImageDecodeThread = NULL ;
	}
}

// Threads:  Ttf
void LLTextureFetch::startThread()
{
}

// Threads:  Ttf
void LLTextureFetch::endThread()
{
	LL_INFOS(LOG_TXT) << "CacheReads:  " << mTotalCacheReadCount
					  << ", CacheWrites:  " << mTotalCacheWriteCount
					  << ", ResWaits:  " << mTotalResourceWaitCount
					  << ", TotalHTTPReq:  " << getTotalNumHTTPRequests()
					  << LL_ENDL;
}

// Threads:  Ttf
void LLTextureFetch::threadedUpdate()
{
	llassert_always(mHttpRequest);

#if 0
	// Limit update frequency
	const F32 PROCESS_TIME = 0.05f; 
	static LLFrameTimer process_timer;
	if (process_timer.getElapsedTimeF32() < PROCESS_TIME)
	{
		return;
	}
	process_timer.reset();
#endif
	
	commonUpdate();
	
#if 0
	const F32 INFO_TIME = 1.0f; 
	static LLFrameTimer info_timer;
	if (info_timer.getElapsedTimeF32() >= INFO_TIME)
	{
		S32 q = mCurlGetRequest->getQueued();
		if (q > 0)
		{
			LL_INFOS(LOG_TXT) << "Queued gets: " << q << LL_ENDL;
			info_timer.reset();
		}
	}
#endif
}

//////////////////////////////////////////////////////////////////////////////

// Threads:  Tmain
void LLTextureFetch::sendRequestListToSimulators()
{
	// All requests
	const F32 REQUEST_DELTA_TIME = 0.10f; // 10 fps
	
	// Sim requests
	const S32 IMAGES_PER_REQUEST = 50;
	const F32 SIM_LAZY_FLUSH_TIMEOUT = 10.0f; // temp
	const F32 MIN_REQUEST_TIME = 1.0f;
	const F32 MIN_DELTA_PRIORITY = 1000.f;

	// Periodically, gather the list of textures that need data from the network
	// And send the requests out to the simulators
	static LLFrameTimer timer;
	if (timer.getElapsedTimeF32() < REQUEST_DELTA_TIME)
	{
		return;
	}
	timer.reset();
	
	// Send requests
	typedef std::set<LLTextureFetchWorker*,LLTextureFetchWorker::Compare> request_list_t;
	typedef std::map< LLHost, request_list_t > work_request_map_t;
	work_request_map_t requests;
	{
		LLMutexLock lock2(&mNetworkQueueMutex);							// +Mfnq
		for (queue_t::iterator iter = mNetworkQueue.begin(); iter != mNetworkQueue.end(); )
		{
			queue_t::iterator curiter = iter++;
			LLTextureFetchWorker* req = getWorker(*curiter);
			if (!req)
			{
				mNetworkQueue.erase(curiter);
				continue; // paranoia
			}
			if ((req->mState != LLTextureFetchWorker::LOAD_FROM_NETWORK) &&
				(req->mState != LLTextureFetchWorker::LOAD_FROM_SIMULATOR))
			{
				// We already received our URL, remove from the queue
				LL_WARNS(LOG_TXT) << "Worker: " << req->mID << " in mNetworkQueue but in wrong state: " << req->mState << LL_ENDL;
				mNetworkQueue.erase(curiter);
				continue;
			}
			if (req->mID == mDebugID)
			{
				mDebugCount++; // for setting breakpoints
			}
			if (req->mSentRequest == LLTextureFetchWorker::SENT_SIM &&
				req->mTotalPackets > 0 &&
				req->mLastPacket >= req->mTotalPackets-1)
			{
				// We have all the packets... make sure this is high priority
// 			req->setPriority(LLWorkerThread::PRIORITY_HIGH | req->mWorkPriority);
				continue;
			}
			F32 elapsed = req->mRequestedTimer.getElapsedTimeF32();
			{
				F32 delta_priority = llabs(req->mRequestedPriority - req->mImagePriority);
				if ((req->mSimRequestedDiscard != req->mDesiredDiscard) ||
					(delta_priority > MIN_DELTA_PRIORITY && elapsed >= MIN_REQUEST_TIME) ||
					(elapsed >= SIM_LAZY_FLUSH_TIMEOUT))
				{
					requests[req->mHost].insert(req);
				}
			}
		}
	}																	// -Mfnq

	for (work_request_map_t::iterator iter1 = requests.begin();
		 iter1 != requests.end(); ++iter1)
	{
		LLHost host = iter1->first;
		// invalid host = use agent host
		if (host.isInvalid())
		{
			host = gAgent.getRegionHost();
		}

		S32 sim_request_count = 0;
		
		for (request_list_t::iterator iter2 = iter1->second.begin();
			 iter2 != iter1->second.end(); ++iter2)
		{
			LLTextureFetchWorker* req = *iter2;
			if (gMessageSystem)
			{
				if (req->mSentRequest != LLTextureFetchWorker::SENT_SIM)
				{
					// Initialize packet data based on data read from cache
					req->lockWorkMutex();								// +Mw
					req->setupPacketData();
					req->unlockWorkMutex();								// -Mw		
				}
				if (0 == sim_request_count)
				{
					gMessageSystem->newMessageFast(_PREHASH_RequestImage);
					gMessageSystem->nextBlockFast(_PREHASH_AgentData);
					gMessageSystem->addUUIDFast(_PREHASH_AgentID, gAgent.getID());
					gMessageSystem->addUUIDFast(_PREHASH_SessionID, gAgent.getSessionID());
				}
				S32 packet = req->mLastPacket + 1;
				gMessageSystem->nextBlockFast(_PREHASH_RequestImage);
				gMessageSystem->addUUIDFast(_PREHASH_Image, req->mID);
				gMessageSystem->addS8Fast(_PREHASH_DiscardLevel, (S8)req->mDesiredDiscard);
				gMessageSystem->addF32Fast(_PREHASH_DownloadPriority, req->mImagePriority);
				gMessageSystem->addU32Fast(_PREHASH_Packet, packet);
				gMessageSystem->addU8Fast(_PREHASH_Type, req->mType);
// 				LL_INFOS(LOG_TXT) << "IMAGE REQUEST: " << req->mID << " Discard: " << req->mDesiredDiscard
// 						<< " Packet: " << packet << " Priority: " << req->mImagePriority << LL_ENDL;

				static LLCachedControl<bool> log_to_viewer_log(gSavedSettings,"LogTextureDownloadsToViewerLog", false);
				static LLCachedControl<bool> log_to_sim(gSavedSettings,"LogTextureDownloadsToSimulator", false);
				if (log_to_viewer_log || log_to_sim)
				{
					mTextureInfo.setRequestStartTime(req->mID, LLTimer::getTotalTime());
					mTextureInfo.setRequestOffset(req->mID, 0);
					mTextureInfo.setRequestSize(req->mID, 0);
					mTextureInfo.setRequestType(req->mID, LLTextureInfoDetails::REQUEST_TYPE_UDP);
				}

				req->lockWorkMutex();									// +Mw
				req->mSentRequest = LLTextureFetchWorker::SENT_SIM;
				req->mSimRequestedDiscard = req->mDesiredDiscard;
				req->mRequestedPriority = req->mImagePriority;
				req->mRequestedTimer.reset();
				req->unlockWorkMutex();									// -Mw
				sim_request_count++;
				if (sim_request_count >= IMAGES_PER_REQUEST)
				{
// 					LL_INFOS(LOG_TXT) << "REQUESTING " << sim_request_count << " IMAGES FROM HOST: " << host.getIPString() << LL_ENDL;

					gMessageSystem->sendSemiReliable(host, NULL, NULL);
					sim_request_count = 0;
				}
			}
		}
		if (gMessageSystem && sim_request_count > 0 && sim_request_count < IMAGES_PER_REQUEST)
		{
// 			LL_INFOS(LOG_TXT) << "REQUESTING " << sim_request_count << " IMAGES FROM HOST: " << host.getIPString() << LL_ENDL;
			gMessageSystem->sendSemiReliable(host, NULL, NULL);
			sim_request_count = 0;
		}
	}
	
	// Send cancelations
	{
		LLMutexLock lock2(&mNetworkQueueMutex);							// +Mfnq
		if (gMessageSystem && !mCancelQueue.empty())
		{
			for (cancel_queue_t::iterator iter1 = mCancelQueue.begin();
				 iter1 != mCancelQueue.end(); ++iter1)
			{
				LLHost host = iter1->first;
				if (host.isInvalid())
				{
					host = gAgent.getRegionHost();
				}
				S32 request_count = 0;
				for (queue_t::iterator iter2 = iter1->second.begin();
					 iter2 != iter1->second.end(); ++iter2)
				{
					if (0 == request_count)
					{
						gMessageSystem->newMessageFast(_PREHASH_RequestImage);
						gMessageSystem->nextBlockFast(_PREHASH_AgentData);
						gMessageSystem->addUUIDFast(_PREHASH_AgentID, gAgent.getID());
						gMessageSystem->addUUIDFast(_PREHASH_SessionID, gAgent.getSessionID());
					}
					gMessageSystem->nextBlockFast(_PREHASH_RequestImage);
					gMessageSystem->addUUIDFast(_PREHASH_Image, *iter2);
					gMessageSystem->addS8Fast(_PREHASH_DiscardLevel, -1);
					gMessageSystem->addF32Fast(_PREHASH_DownloadPriority, 0);
					gMessageSystem->addU32Fast(_PREHASH_Packet, 0);
					gMessageSystem->addU8Fast(_PREHASH_Type, 0);
// 				LL_INFOS(LOG_TXT) << "CANCELING IMAGE REQUEST: " << (*iter2) << LL_ENDL;

					request_count++;
					if (request_count >= IMAGES_PER_REQUEST)
					{
						gMessageSystem->sendSemiReliable(host, NULL, NULL);
						request_count = 0;
					}
				}
				if (request_count > 0 && request_count < IMAGES_PER_REQUEST)
				{
					gMessageSystem->sendSemiReliable(host, NULL, NULL);
				}
			}
			mCancelQueue.clear();
		}
	}																	// -Mfnq
}

//////////////////////////////////////////////////////////////////////////////

// Threads:  T*
// Locks:  Mw
bool LLTextureFetchWorker::insertPacket(S32 index, U8* data, S32 size)
{
	mRequestedTimer.reset();
	if (index >= mTotalPackets)
	{
// 		LL_WARNS(LOG_TXT) << "Received Image Packet " << index << " > max: " << mTotalPackets << " for image: " << mID << LL_ENDL;
		return false;
	}
	if (index > 0 && index < mTotalPackets-1 && size != MAX_IMG_PACKET_SIZE)
	{
// 		LL_WARNS(LOG_TXT) << "Received bad sized packet: " << index << ", " << size << " != " << MAX_IMG_PACKET_SIZE << " for image: " << mID << LL_ENDL;
		return false;
	}
	
	if (index >= (S32)mPackets.size())
	{
		mPackets.resize(index+1, (PacketData*)NULL); // initializes v to NULL pointers
	}
	else if (mPackets[index] != NULL)
	{
// 		LL_WARNS(LOG_TXT) << "Received duplicate packet: " << index << " for image: " << mID << LL_ENDL;
		return false;
	}

	mPackets[index] = new PacketData(data, size);
	while (mLastPacket+1 < (S32)mPackets.size() && mPackets[mLastPacket+1] != NULL)
	{
		++mLastPacket;
	}
	return true;
}

void LLTextureFetchWorker::setState(e_state new_state)
{
	if (mFTType == FTT_SERVER_BAKE)
	{
	// NOTE: turning on these log statements is a reliable way to get
	// blurry images fairly frequently. Presumably this is an
	// indication of some subtle timing or locking issue.

//		LL_INFOS(LOG_TXT) << "id: " << mID << " FTType: " << mFTType << " disc: " << mDesiredDiscard << " sz: " << mDesiredSize << " state: " << e_state_name[mState] << " => " << e_state_name[new_state] << LL_ENDL;
	}
	mState = new_state;
}

// Threads:  T*
bool LLTextureFetch::receiveImageHeader(const LLHost& host, const LLUUID& id, U8 codec, U16 packets, U32 totalbytes,
										U16 data_size, U8* data)
{
	LLTextureFetchWorker* worker = getWorker(id);
	bool res = true;

	++mPacketCount;
	
	if (!worker)
	{
// 		LL_WARNS(LOG_TXT) << "Received header for non active worker: " << id << LL_ENDL;
		res = false;
	}
	else if (worker->mState != LLTextureFetchWorker::LOAD_FROM_NETWORK ||
			 worker->mSentRequest != LLTextureFetchWorker::SENT_SIM)
	{
// 		LL_WARNS(LOG_TXT) << "receiveImageHeader for worker: " << id
// 				<< " in state: " << LLTextureFetchWorker::sStateDescs[worker->mState]
// 				<< " sent: " << worker->mSentRequest << LL_ENDL;
		res = false;
	}
	else if (worker->mLastPacket != -1)
	{
		// check to see if we've gotten this packet before
// 		LL_WARNS(LOG_TXT) << "Received duplicate header for: " << id << LL_ENDL;
		res = false;
	}
	else if (!data_size)
	{
// 		LL_WARNS(LOG_TXT) << "Img: " << id << ":" << " Empty Image Header" << LL_ENDL;
		res = false;
	}
	if (!res)
	{
		mNetworkQueueMutex.lock();										// +Mfnq
		++mBadPacketCount;
		mCancelQueue[host].insert(id);
		mNetworkQueueMutex.unlock();									// -Mfnq 
		return false;
	}

	LLViewerStatsRecorder::instance().textureFetch(data_size);
	LLViewerStatsRecorder::instance().log(0.1f);

	worker->lockWorkMutex();


	//	Copy header data into image object
	worker->mImageCodec = codec;
	worker->mTotalPackets = packets;
	worker->mFileSize = (S32)totalbytes;	
	llassert_always(totalbytes > 0);
	llassert_always(data_size == FIRST_PACKET_SIZE || data_size == worker->mFileSize);
	res = worker->insertPacket(0, data, data_size);
	worker->setPriority(LLWorkerThread::PRIORITY_HIGH | worker->mWorkPriority);
	worker->setState(LLTextureFetchWorker::LOAD_FROM_SIMULATOR);
	worker->unlockWorkMutex();											// -Mw
	return res;
}


// Threads:  T*
bool LLTextureFetch::receiveImagePacket(const LLHost& host, const LLUUID& id, U16 packet_num, U16 data_size, U8* data)
{
	LLTextureFetchWorker* worker = getWorker(id);
	bool res = true;

	++mPacketCount;
	
	if (!worker)
	{
// 		LL_WARNS(LOG_TXT) << "Received packet " << packet_num << " for non active worker: " << id << LL_ENDL;
		res = false;
	}
	else if (worker->mLastPacket == -1)
	{
// 		LL_WARNS(LOG_TXT) << "Received packet " << packet_num << " before header for: " << id << LL_ENDL;
		res = false;
	}
	else if (!data_size)
	{
// 		LL_WARNS(LOG_TXT) << "Img: " << id << ":" << " Empty Image Header" << LL_ENDL;
		res = false;
	}
	if (!res)
	{
		mNetworkQueueMutex.lock();										// +Mfnq
		++mBadPacketCount;
		mCancelQueue[host].insert(id);
		mNetworkQueueMutex.unlock();									// -Mfnq
		return false;
	}
	
	LLViewerStatsRecorder::instance().textureFetch(data_size);
	LLViewerStatsRecorder::instance().log(0.1f);

	worker->lockWorkMutex();

	
	res = worker->insertPacket(packet_num, data, data_size);
	
	if ((worker->mState == LLTextureFetchWorker::LOAD_FROM_SIMULATOR) ||
		(worker->mState == LLTextureFetchWorker::LOAD_FROM_NETWORK))
	{
		worker->setPriority(LLWorkerThread::PRIORITY_HIGH | worker->mWorkPriority);
		worker->setState(LLTextureFetchWorker::LOAD_FROM_SIMULATOR);
	}
	else
	{
// 		LL_WARNS(LOG_TXT) << "receiveImagePacket " << packet_num << "/" << worker->mLastPacket << " for worker: " << id
// 				<< " in state: " << LLTextureFetchWorker::sStateDescs[worker->mState] << LL_ENDL;
		removeFromNetworkQueue(worker, true); // failsafe
	}

	if (packet_num >= (worker->mTotalPackets - 1))
	{
		static LLCachedControl<bool> log_to_viewer_log(gSavedSettings,"LogTextureDownloadsToViewerLog", false);
		static LLCachedControl<bool> log_to_sim(gSavedSettings,"LogTextureDownloadsToSimulator", false);

		if (log_to_viewer_log || log_to_sim)
		{
			U64Microseconds timeNow = LLTimer::getTotalTime();
			mTextureInfo.setRequestSize(id, worker->mFileSize);
			mTextureInfo.setRequestCompleteTimeAndLog(id, timeNow);
		}
	}
	worker->unlockWorkMutex();											// -Mw

	return res;
}

//////////////////////////////////////////////////////////////////////////////

// Threads:  T*
BOOL LLTextureFetch::isFromLocalCache(const LLUUID& id)
{
	BOOL from_cache = FALSE ;

	LLTextureFetchWorker* worker = getWorker(id);
	if (worker)
	{
		worker->lockWorkMutex();										// +Mw
		from_cache = worker->mInLocalCache;
		worker->unlockWorkMutex();										// -Mw
	}

	return from_cache ;
}

// Threads:  T*
S32 LLTextureFetch::getFetchState(const LLUUID& id, F32& data_progress_p, F32& requested_priority_p,
								  U32& fetch_priority_p, F32& fetch_dtime_p, F32& request_dtime_p, bool& can_use_http)
{
	S32 state = LLTextureFetchWorker::INVALID;
	F32 data_progress = 0.0f;
	F32 requested_priority = 0.0f;
	F32 fetch_dtime = 999999.f;
	F32 request_dtime = 999999.f;
	U32 fetch_priority = 0;
	
	LLTextureFetchWorker* worker = getWorker(id);
	if (worker && worker->haveWork())
	{
		worker->lockWorkMutex();										// +Mw
		state = worker->mState;
		fetch_dtime = worker->mFetchTimer.getElapsedTimeF32();
		request_dtime = worker->mRequestedTimer.getElapsedTimeF32();
		if (worker->mFileSize > 0)
		{
			if (state == LLTextureFetchWorker::LOAD_FROM_SIMULATOR)
			{
				S32 data_size = FIRST_PACKET_SIZE + (worker->mLastPacket-1) * MAX_IMG_PACKET_SIZE;
				data_size = llmax(data_size, 0);
				data_progress = (F32)data_size / (F32)worker->mFileSize;
			}
			else if (worker->mFormattedImage.notNull())
			{
				data_progress = (F32)worker->mFormattedImage->getDataSize() / (F32)worker->mFileSize;
			}
		}
		if (state >= LLTextureFetchWorker::LOAD_FROM_NETWORK && state <= LLTextureFetchWorker::WAIT_HTTP_REQ)
		{
			requested_priority = worker->mRequestedPriority;
		}
		else
		{
			requested_priority = worker->mImagePriority;
		}
		fetch_priority = worker->getPriority();
		can_use_http = worker->getCanUseHTTP() ;
		worker->unlockWorkMutex();										// -Mw
	}
	data_progress_p = data_progress;
	requested_priority_p = requested_priority;
	fetch_priority_p = fetch_priority;
	fetch_dtime_p = fetch_dtime;
	request_dtime_p = request_dtime;
	return state;
}

void LLTextureFetch::dump()
{
	LL_INFOS(LOG_TXT) << "LLTextureFetch REQUESTS:" << LL_ENDL;
	for (request_queue_t::iterator iter = mRequestQueue.begin();
		 iter != mRequestQueue.end(); ++iter)
	{
		LLQueuedThread::QueuedRequest* qreq = *iter;
		LLWorkerThread::WorkRequest* wreq = (LLWorkerThread::WorkRequest*)qreq;
		LLTextureFetchWorker* worker = (LLTextureFetchWorker*)wreq->getWorkerClass();
		LL_INFOS(LOG_TXT) << " ID: " << worker->mID
						  << " PRI: " << llformat("0x%08x",wreq->getPriority())
						  << " STATE: " << worker->sStateDescs[worker->mState]
						  << LL_ENDL;
	}

	LL_INFOS(LOG_TXT) << "LLTextureFetch ACTIVE_HTTP:" << LL_ENDL;
	for (queue_t::const_iterator iter(mHTTPTextureQueue.begin());
		 mHTTPTextureQueue.end() != iter;
		 ++iter)
	{
		LL_INFOS(LOG_TXT) << " ID: " << (*iter) << LL_ENDL;
	}

	LL_INFOS(LOG_TXT) << "LLTextureFetch WAIT_HTTP_RESOURCE:" << LL_ENDL;
	for (wait_http_res_queue_t::const_iterator iter(mHttpWaitResource.begin());
		 mHttpWaitResource.end() != iter;
		 ++iter)
	{
		LL_INFOS(LOG_TXT) << " ID: " << (*iter) << LL_ENDL;
	}
}

//////////////////////////////////////////////////////////////////////////////

// HTTP Resource Waiting Methods

// Threads:  Ttf
void LLTextureFetch::addHttpWaiter(const LLUUID & tid)
{
	mNetworkQueueMutex.lock();											// +Mfnq
	mHttpWaitResource.insert(tid);
	mNetworkQueueMutex.unlock();										// -Mfnq
}

// Threads:  Ttf
void LLTextureFetch::removeHttpWaiter(const LLUUID & tid)
{
	mNetworkQueueMutex.lock();											// +Mfnq
	wait_http_res_queue_t::iterator iter(mHttpWaitResource.find(tid));
	if (mHttpWaitResource.end() != iter)
	{
		mHttpWaitResource.erase(iter);
	}
	mNetworkQueueMutex.unlock();										// -Mfnq
}

// Threads:  T*
bool LLTextureFetch::isHttpWaiter(const LLUUID & tid)
{
	mNetworkQueueMutex.lock();											// +Mfnq
	wait_http_res_queue_t::iterator iter(mHttpWaitResource.find(tid));
	const bool ret(mHttpWaitResource.end() != iter);
	mNetworkQueueMutex.unlock();										// -Mfnq
	return ret;
}

// Release as many requests as permitted from the WAIT_HTTP_RESOURCE2
// state to the SEND_HTTP_REQ state based on their current priority.
//
// This data structures and code associated with this looks a bit
// indirect and naive but it's done in the name of safety.  An
// ordered container may become invalid from time to time due to
// priority changes caused by actions in other threads.  State itself
// could also suffer the same fate with canceled operations.  Even
// done this way, I'm not fully trusting we're truly safe.  This
// module is due for a major refactoring and we'll deal with it then.
//
// Threads:  Ttf
// Locks:  -Mw (must not hold any worker when called)
void LLTextureFetch::releaseHttpWaiters()
{
	// Use mHttpSemaphore rather than mHTTPTextureQueue.size()
	// to avoid a lock.  
	if (mHttpSemaphore >= mHttpLowWater)
		return;
	S32 needed(mHttpHighWater - mHttpSemaphore);
	if (needed <= 0)
	{
		// Would only happen if High/LowWater were changed behind
		// our back.  In that case, defer fill until usage falls within
		// limits.
		return;
	}

	// Quickly make a copy of all the LLUIDs.  Get off the
	// mutex as early as possible.
	typedef std::vector<LLUUID> uuid_vec_t;
	uuid_vec_t tids;

	{
		LLMutexLock lock(&mNetworkQueueMutex);							// +Mfnq

		if (mHttpWaitResource.empty())
			return;
		tids.reserve(mHttpWaitResource.size());
		tids.assign(mHttpWaitResource.begin(), mHttpWaitResource.end());
	}																	// -Mfnq

	// Now lookup the UUUIDs to find valid requests and sort
	// them in priority order, highest to lowest.  We're going
	// to modify priority later as a side-effect of releasing
	// these objects.  That, in turn, would violate the partial
	// ordering assumption of std::set, std::map, etc. so we
	// don't use those containers.  We use a vector and an explicit
	// sort to keep the containers valid later.
	typedef std::vector<LLTextureFetchWorker *> worker_list_t;
	worker_list_t tids2;

	tids2.reserve(tids.size());
	for (uuid_vec_t::iterator iter(tids.begin());
		 tids.end() != iter;
		 ++iter)
	{
		LLTextureFetchWorker * worker(getWorker(* iter));
		if (worker)
		{
			tids2.push_back(worker);
		}
		else
		{
			// If worker isn't found, this should be due to a request
			// for deletion.  We signal our recognition that this
			// uuid shouldn't be used for resource waiting anymore by
			// erasing it from the resource waiter list.  That allows
			// deleteOK to do final deletion on the worker.
			removeHttpWaiter(* iter);
		}
	}
	tids.clear();

	// Sort into priority order, if necessary and only as much as needed
	if (tids2.size() > needed)
	{
		LLTextureFetchWorker::Compare compare;
		std::partial_sort(tids2.begin(), tids2.begin() + needed, tids2.end(), compare);
	}

	// Release workers up to the high water mark.  Since we aren't
	// holding any locks at this point, we can be in competition
	// with other callers.  Do defensive things like getting
	// refreshed counts of requests and checking if someone else
	// has moved any worker state around....
	for (worker_list_t::iterator iter2(tids2.begin()); tids2.end() != iter2; ++iter2)
	{
		LLTextureFetchWorker * worker(* iter2);

		worker->lockWorkMutex();										// +Mw
		if (LLTextureFetchWorker::WAIT_HTTP_RESOURCE2 != worker->mState)
		{
			// Not in expected state, remove it, try the next one
			worker->unlockWorkMutex();									// -Mw
			LL_WARNS(LOG_TXT) << "Resource-waited texture " << worker->mID
							  << " in unexpected state:  " << worker->mState
							  << ".  Removing from wait list."
							  << LL_ENDL;
			removeHttpWaiter(worker->mID);
			continue;
		}

		if (! worker->acquireHttpSemaphore())
		{
			// Out of active slots, quit
			worker->unlockWorkMutex();									// -Mw
			break;
		}
		
		worker->setState(LLTextureFetchWorker::SEND_HTTP_REQ);
		worker->setPriority(LLWorkerThread::PRIORITY_HIGH | worker->mWorkPriority);
		worker->unlockWorkMutex();										// -Mw

		removeHttpWaiter(worker->mID);
	}
}

// Threads:  T*
void LLTextureFetch::cancelHttpWaiters()
{
	mNetworkQueueMutex.lock();											// +Mfnq
	mHttpWaitResource.clear();
	mNetworkQueueMutex.unlock();										// -Mfnq
}

// Threads:  T*
int LLTextureFetch::getHttpWaitersCount()
{
	mNetworkQueueMutex.lock();											// +Mfnq
	int ret(mHttpWaitResource.size());
	mNetworkQueueMutex.unlock();										// -Mfnq
	return ret;
}


// Threads:  T*
void LLTextureFetch::updateStateStats(U32 cache_read, U32 cache_write, U32 res_wait)
{
	LLMutexLock lock(&mQueueMutex);										// +Mfq

	mTotalCacheReadCount += cache_read;
	mTotalCacheWriteCount += cache_write;
	mTotalResourceWaitCount += res_wait;
}																		// -Mfq


// Threads:  T*
void LLTextureFetch::getStateStats(U32 * cache_read, U32 * cache_write, U32 * res_wait)
{
	U32 ret1(0U), ret2(0U), ret3(0U);
	
	{
		LLMutexLock lock(&mQueueMutex);									// +Mfq
		ret1 = mTotalCacheReadCount;
		ret2 = mTotalCacheWriteCount;
		ret3 = mTotalResourceWaitCount;
	}																	// -Mfq
	
	*cache_read = ret1;
	*cache_write = ret2;
	*res_wait = ret3;
}

//////////////////////////////////////////////////////////////////////////////

// cross-thread command methods

// Threads:  T*
void LLTextureFetch::commandSetRegion(U64 region_handle)
{
	TFReqSetRegion * req = new TFReqSetRegion(region_handle);

	cmdEnqueue(req);
}

// Threads:  T*
void LLTextureFetch::commandSendMetrics(const std::string & caps_url,
										const LLUUID & session_id,
										const LLUUID & agent_id,
										LLViewerAssetStats * main_stats)
{
	TFReqSendMetrics * req = new TFReqSendMetrics(caps_url, session_id, agent_id, main_stats);

	cmdEnqueue(req);
}

// Threads:  T*
void LLTextureFetch::commandDataBreak()
{
	// The pedantically correct way to implement this is to create a command
	// request object in the above fashion and enqueue it.  However, this is
	// simple data of an advisorial not operational nature and this case
	// of shared-write access is tolerable.

	LLTextureFetch::svMetricsDataBreak = true;
}

// Threads:  T*
void LLTextureFetch::cmdEnqueue(TFRequest * req)
{
	lockQueue();														// +Mfq
	mCommands.push_back(req);
	unlockQueue();														// -Mfq

	unpause();
}

// Threads:  T*
LLTextureFetch::TFRequest * LLTextureFetch::cmdDequeue()
{
	TFRequest * ret = 0;
	
	lockQueue();														// +Mfq
	if (! mCommands.empty())
	{
		ret = mCommands.front();
		mCommands.erase(mCommands.begin());
	}
	unlockQueue();														// -Mfq

	return ret;
}

// Threads:  Ttf
void LLTextureFetch::cmdDoWork()
{
	if (mDebugPause)
	{
		return;  // debug: don't do any work
	}

	TFRequest * req = cmdDequeue();
	if (req)
	{
		// One request per pass should really be enough for this.
		req->doWork(this);
		delete req;
	}
}

//////////////////////////////////////////////////////////////////////////////

// Private (anonymous) class methods implementing the command scheme.

namespace
{


// Example of a simple notification handler for metrics
// delivery notification.  Earlier versions of the code used
// a Responder that tried harder to detect delivery breaks
// but it really isn't that important.  If someone wants to
// revisit that effort, here is a place to start.
class AssetReportHandler : public LLCore::HttpHandler
{
public:

	// Threads:  Ttf
	virtual void onCompleted(LLCore::HttpHandle handle, LLCore::HttpResponse * response)
	{
		LLCore::HttpStatus status(response->getStatus());

		if (status)
		{
			LL_DEBUGS(LOG_TXT) << "Successfully delivered asset metrics to grid."
							   << LL_ENDL;
		}
		else
		{
			LL_WARNS(LOG_TXT) << "Error delivering asset metrics to grid.  Status:  "
							  << status.toTerseString()
							  << ", Reason:  " << status.toString() << LL_ENDL;
		}
	}
}; // end class AssetReportHandler

/**
 * Implements the 'Set Region' command.
 *
 * Thread:  Thread1 (TextureFetch)
 */
bool
TFReqSetRegion::doWork(LLTextureFetch *)
{
	LLViewerAssetStatsFF::set_region(mRegionHandle);

	return true;
}

TFReqSendMetrics::TFReqSendMetrics(const std::string & caps_url,
        const LLUUID & session_id,
        const LLUUID & agent_id,
        LLViewerAssetStats * main_stats): 
    LLTextureFetch::TFRequest(),
    mCapsURL(caps_url),
    mSessionID(session_id),
    mAgentID(agent_id),
    mMainStats(main_stats),
    mHandler(new AssetReportHandler)
{}


TFReqSendMetrics::~TFReqSendMetrics()
{
	delete mMainStats;
	mMainStats = 0;
}


/**
 * Implements the 'Send Metrics' command.  Takes over
 * ownership of the passed LLViewerAssetStats pointer.
 *
 * Thread:  Thread1 (TextureFetch)
 */
bool
TFReqSendMetrics::doWork(LLTextureFetch * fetcher)
{
	static const U32 report_priority(1);
	
	//if (! gViewerAssetStatsThread1)
	//	return true;

	static volatile bool reporting_started(false);
	static volatile S32 report_sequence(0);
    
	// We've taken over ownership of the stats copy at this
	// point.  Get a working reference to it for merging here
	// but leave it in 'this'.  Destructor will rid us of it.
	LLViewerAssetStats & main_stats = *mMainStats;

	LLViewerAssetStats::AssetStats stats;
	main_stats.getStats(stats, true);
	//LLSD merged_llsd = main_stats.asLLSD();

	bool initial_report = !reporting_started;
	stats.session_id = mSessionID;
	stats.agent_id = mAgentID;
	stats.message = "ViewerAssetMetrics";
	stats.sequence = static_cast<bool>(report_sequence);
	stats.initial = initial_report;
	stats.break_ = static_cast<bool>(LLTextureFetch::svMetricsDataBreak);

	LLSD sd;
	LLParamSDParser parser;
	parser.writeSD(sd, stats);
		
	// Update sequence number
	if (S32_MAX == ++report_sequence)
	{
		report_sequence = 0;
	}
	reporting_started = true;
	
	// Limit the size of the stats report if necessary.
	
	sd["truncated"] = truncate_viewer_metrics(10, sd);

	if (! mCapsURL.empty())
	{
		// Don't care about handle, this is a fire-and-forget operation.  
		LLCoreHttpUtil::requestPostWithLLSD(&fetcher->getHttpRequest(),
											fetcher->getMetricsPolicyClass(),
											report_priority,
											mCapsURL,
											sd,
											LLCore::HttpOptions::ptr_t(),
											fetcher->getMetricsHeaders(),
											mHandler);
		LLTextureFetch::svMetricsDataBreak = false;
	}
	else
	{
		LLTextureFetch::svMetricsDataBreak = true;
	}

	// In QA mode, Metrics submode, log the result for ease of testing
	if (fetcher->isQAMode())
	{
		LL_INFOS(LOG_TXT) << ll_pretty_print_sd(sd) << LL_ENDL;
	}

	return true;
}


bool
truncate_viewer_metrics(int max_regions, LLSD & metrics)
{
	static const LLSD::String reg_tag("regions");
	static const LLSD::String duration_tag("duration");
	
	LLSD & reg_map(metrics[reg_tag]);
	if (reg_map.size() <= max_regions)
	{
		return false;
	}

	// Build map of region hashes ordered by duration
	typedef std::multimap<LLSD::Real, int> reg_ordered_list_t;
	reg_ordered_list_t regions_by_duration;

	int ind(0);
	LLSD::array_const_iterator it_end(reg_map.endArray());
	for (LLSD::array_const_iterator it(reg_map.beginArray()); it_end != it; ++it, ++ind)
	{
		LLSD::Real duration = (*it)[duration_tag].asReal();
		regions_by_duration.insert(reg_ordered_list_t::value_type(duration, ind));
	}

	// Build a replacement regions array with the longest-persistence regions
	LLSD new_region(LLSD::emptyArray());
	reg_ordered_list_t::const_reverse_iterator it2_end(regions_by_duration.rend());
	reg_ordered_list_t::const_reverse_iterator it2(regions_by_duration.rbegin());
	for (int i(0); i < max_regions && it2_end != it2; ++i, ++it2)
	{
		new_region.append(reg_map[it2->second]);
	}
	reg_map = new_region;
	
	return true;
}

} // end of anonymous namespace


///////////////////////////////////////////////////////////////////////////////////////////
//Start LLTextureFetchDebugger
///////////////////////////////////////////////////////////////////////////////////////////
//---------------------
class LLDebuggerCacheReadResponder : public LLTextureCache::ReadResponder
{
public:
	LLDebuggerCacheReadResponder(LLTextureFetchDebugger* debugger, S32 id, LLImageFormatted* image)
		: mDebugger(debugger), mID(id)
	{
		setImage(image);
	}
	virtual void completed(bool success)
	{
		mDebugger->callbackCacheRead(mID, success, mFormattedImage, mImageSize, mImageLocal);
	}
private:
	LLTextureFetchDebugger* mDebugger;
	S32 mID;
};

class LLDebuggerCacheWriteResponder : public LLTextureCache::WriteResponder
{
public:
	LLDebuggerCacheWriteResponder(LLTextureFetchDebugger* debugger, S32 id)
		: mDebugger(debugger), mID(id)
	{
	}
	virtual void completed(bool success)
	{
		mDebugger->callbackCacheWrite(mID, success);
	}
private:
	LLTextureFetchDebugger* mDebugger;
	S32 mID;
};

class LLDebuggerDecodeResponder : public LLImageDecodeThread::Responder
{
public:
	LLDebuggerDecodeResponder(LLTextureFetchDebugger* debugger, S32 id)
		: mDebugger(debugger), mID(id)
	{
	}
	virtual void completed(bool success, LLImageRaw* raw, LLImageRaw* aux)
	{
		mDebugger->callbackDecoded(mID, success, raw, aux);
	}
private:
	LLTextureFetchDebugger* mDebugger;
	S32 mID;
};


LLTextureFetchDebugger::LLTextureFetchDebugger(LLTextureFetch* fetcher, LLTextureCache* cache, LLImageDecodeThread* imagedecodethread) :
	LLCore::HttpHandler(),
	mFetcher(fetcher),
	mTextureCache(cache),
	mImageDecodeThread(imagedecodethread),
	mHttpHeaders(),
	mHttpPolicyClass(fetcher->getPolicyClass()),
	mNbCurlCompleted(0),
	mTempIndex(0),
	mHistoryListIndex(0)
{
	init();
}
	
LLTextureFetchDebugger::~LLTextureFetchDebugger()
{
	mFetchingHistory.clear();
	mStopDebug = TRUE;
	tryToStopDebug();
}

void LLTextureFetchDebugger::init()
{
	setDebuggerState(IDLE);
	
	mCacheReadTime = -1.f;
	mCacheWriteTime = -1.f;
	mDecodingTime = -1.f;
	mHTTPTime = -1.f;
	mGLCreationTime = -1.f;

	mTotalFetchingTime = 0.f;
	mRefetchVisCacheTime = -1.f;
	mRefetchVisHTTPTime = -1.f;
	mRefetchAllCacheTime = -1.f;
	mRefetchAllHTTPTime = -1.f;

	mNumFetchedTextures = 0;
	mNumCacheHits = 0;
	mNumVisibleFetchedTextures = 0;
	mNumVisibleFetchingRequests = 0;
	mFetchedData = 0;
	mDecodedData = 0;
	mVisibleFetchedData = 0;
	mVisibleDecodedData = 0;
	mRenderedData = 0;
	mRenderedDecodedData = 0;
	mFetchedPixels = 0;
	mRenderedPixels = 0;
	mRefetchedVisData = 0;
	mRefetchedVisPixels = 0;
	mRefetchedAllData = 0;
	mRefetchedAllPixels = 0;

	mFreezeHistory = FALSE;
	mStopDebug = FALSE;
	mClearHistory = FALSE;
	mRefetchNonVis = FALSE;
	
	mNbCurlRequests = 0;

	if (! mHttpHeaders)
	{
        mHttpHeaders = LLCore::HttpHeaders::ptr_t(new LLCore::HttpHeaders);
		mHttpHeaders->append(HTTP_OUT_HEADER_ACCEPT, HTTP_CONTENT_IMAGE_X_J2C);
	}
}

void LLTextureFetchDebugger::startWork(e_debug_state state)
{
	switch(state)
	{
		case IDLE:
			break;
		case START_DEBUG:
			startDebug();
			break;
		case READ_CACHE:			
			debugCacheRead();
			break;
		case WRITE_CACHE:
			debugCacheWrite();
			break;
		case DECODING:
			debugDecoder();
			break;
		case HTTP_FETCHING:
			debugHTTP();
			break;
		case GL_TEX:
			debugGLTextureCreation();
			break;
		case REFETCH_VIS_CACHE:
			debugRefetchVisibleFromCache();
			break;
		case REFETCH_VIS_HTTP:
			debugRefetchVisibleFromHTTP();
			break;
		case REFETCH_ALL_CACHE:
			debugRefetchAllFromCache();
			break;
		case REFETCH_ALL_HTTP:
			debugRefetchAllFromHTTP();
			break;
		default:
			break;
	}
	return;
}

void LLTextureFetchDebugger::startDebug()
{
	//lock the fetcher
	mFetcher->lockFetcher(true);
	mFreezeHistory = TRUE;
	mFetcher->resetLoadSource();

	//clear the current fetching queue
	gTextureList.clearFetchingRequests();

	setDebuggerState(START_DEBUG);
}

bool LLTextureFetchDebugger::processStartDebug(F32 max_time)
{
	mTimer.reset();

	//wait for all works to be done
	while(1)
	{
		S32 pending = 0;
		pending += LLAppViewer::getTextureCache()->update(1); 
		pending += LLAppViewer::getImageDecodeThread()->update(1); 
		// pending += LLAppViewer::getTextureFetch()->update(1);  // This causes infinite recursion in some cases
		pending += mNbCurlRequests;
		if(!pending)
		{
			break;
		}

		if(mTimer.getElapsedTimeF32() > max_time)
		{
			return false;
		}
	}

	//collect statistics
	mTotalFetchingTime = gTextureTimer.getElapsedTimeF32() - mTotalFetchingTime;
	
	std::set<LLUUID> fetched_textures;
	S32 size = mFetchingHistory.size();
	for(S32 i = 0 ; i < size; i++)
	{
		bool in_list = true;
		if(fetched_textures.find(mFetchingHistory[i].mID) == fetched_textures.end())
		{
			fetched_textures.insert(mFetchingHistory[i].mID);
			in_list = false;
		}
		
		LLViewerFetchedTexture* tex = LLViewerTextureManager::findFetchedTexture(mFetchingHistory[i].mID);
		if(tex && tex->isJustBound()) //visible
		{
			if(!in_list)
			{
				mNumVisibleFetchedTextures++;
			}
			mNumVisibleFetchingRequests++;
	
			mVisibleFetchedData += mFetchingHistory[i].mFetchedSize;
			mVisibleDecodedData += mFetchingHistory[i].mDecodedSize;
	
			if(tex->getDiscardLevel() >= mFetchingHistory[i].mDecodedLevel)
			{
				mRenderedData += mFetchingHistory[i].mFetchedSize;
				mRenderedDecodedData += mFetchingHistory[i].mDecodedSize;
				mRenderedPixels += tex->getWidth() * tex->getHeight();
			}
		}
	}

	mNumFetchedTextures = fetched_textures.size();

	return true;
}

void LLTextureFetchDebugger::tryToStopDebug()
{
	if(!mStopDebug)
	{
		return;
	}

	//clear the current debug work
	S32 size = mFetchingHistory.size();
	switch(mDebuggerState)
	{
	case READ_CACHE:		
		for(S32 i = 0 ; i < size; i++)
		{
			if (mFetchingHistory[i]. mCacheHandle != LLTextureCache::nullHandle())
			{
				mTextureCache->readComplete(mFetchingHistory[i].mCacheHandle, true);
			}
 		}	
		break;
	case WRITE_CACHE:
		for(S32 i = 0 ; i < size; i++)
		{
			if (mFetchingHistory[i].mCacheHandle != LLTextureCache::nullHandle())
			{
				mTextureCache->writeComplete(mFetchingHistory[i].mCacheHandle, true);
			}
		}
		break;
	case DECODING:
		break;
	case HTTP_FETCHING:
		break;
	case GL_TEX:
		break;
	case REFETCH_VIS_CACHE:
		break;
	case REFETCH_VIS_HTTP:
		break;
	case REFETCH_ALL_CACHE:
		mRefetchList.clear();
		break;
	case REFETCH_ALL_HTTP:
		mRefetchList.clear();
		break;
	default:
		break;
	}

	if(update(0.005f))
	{
		//unlock the fetcher
		mFetcher->lockFetcher(false);
		mFetcher->resetLoadSource();
		mFreezeHistory = FALSE;		
		mStopDebug = FALSE;

		if(mClearHistory)
		{
			mFetchingHistory.clear();
			mHandleToFetchIndex.clear();
			init();	
			mTotalFetchingTime = gTextureTimer.getElapsedTimeF32(); //reset
		}
	}
}

//called in the main thread and when the fetching queue is empty
void LLTextureFetchDebugger::clearHistory()
{
	mClearHistory = TRUE;	
}

void LLTextureFetchDebugger::addHistoryEntry(LLTextureFetchWorker* worker)
{
	if(worker->mRawImage.isNull() || worker->mFormattedImage.isNull())
	{
		return;
	}

	if(mFreezeHistory)
	{
		if(mDebuggerState == REFETCH_VIS_CACHE || mDebuggerState == REFETCH_VIS_HTTP)
		{
			mRefetchedVisPixels += worker->mRawImage->getWidth() * worker->mRawImage->getHeight();
			mRefetchedVisData += worker->mFormattedImage->getDataSize();
		}
		else
		{
			mRefetchedAllPixels += worker->mRawImage->getWidth() * worker->mRawImage->getHeight();
			mRefetchedAllData += worker->mFormattedImage->getDataSize();

			LLViewerFetchedTexture* tex = LLViewerTextureManager::findFetchedTexture(worker->mID);
			if(tex && mRefetchList[tex].begin() != mRefetchList[tex].end())
			{
				if(worker->mDecodedDiscard == mFetchingHistory[mRefetchList[tex][0]].mDecodedLevel)
				{
					mRefetchList[tex].erase(mRefetchList[tex].begin());
				}
			}
		}
		return;
	}

	if(worker->mInCache)
	{
		mNumCacheHits++;
	}
	mFetchedData += worker->mFormattedImage->getDataSize();
	mDecodedData += worker->mRawImage->getDataSize();
	mFetchedPixels += worker->mRawImage->getWidth() * worker->mRawImage->getHeight();

	mFetchingHistory.push_back(FetchEntry(worker->mID, worker->mDesiredSize, worker->mDecodedDiscard, 
		worker->mFormattedImage->getDataSize(), worker->mRawImage->getDataSize()));
}

void LLTextureFetchDebugger::lockCache()
{
}
	
void LLTextureFetchDebugger::unlockCache()
{
}
	
void LLTextureFetchDebugger::debugCacheRead()
{
	lockCache();
	llassert_always(mDebuggerState == IDLE);
	mTimer.reset();
	setDebuggerState(READ_CACHE);
	mCacheReadTime = -1.f;

	S32 size = mFetchingHistory.size();
	for(S32 i = 0 ; i < size ; i++)
	{		
		mFetchingHistory[i].mFormattedImage = NULL;
		mFetchingHistory[i].mCacheHandle = mTextureCache->readFromCache(mFetchingHistory[i].mID, LLWorkerThread::PRIORITY_NORMAL, 0, mFetchingHistory[i].mFetchedSize, 
			new LLDebuggerCacheReadResponder(this, i, mFetchingHistory[i].mFormattedImage));
	}
}
	
void LLTextureFetchDebugger::clearCache()
{
	S32 size = mFetchingHistory.size();
	{
		std::set<LLUUID> deleted_list;
		for(S32 i = 0 ; i < size ; i++)
		{
			if(deleted_list.find(mFetchingHistory[i].mID) == deleted_list.end())
			{
				deleted_list.insert(mFetchingHistory[i].mID);
				mTextureCache->removeFromCache(mFetchingHistory[i].mID);
			}
		}
	}
}

void LLTextureFetchDebugger::debugCacheWrite()
{
	//remove from cache
	clearCache();

	lockCache();
	llassert_always(mDebuggerState == IDLE);
	mTimer.reset();
	setDebuggerState(WRITE_CACHE);
	mCacheWriteTime = -1.f;

	S32 size = mFetchingHistory.size();
	for(S32 i = 0 ; i < size ; i++)
	{		
		if(mFetchingHistory[i].mFormattedImage.notNull())
		{
			mFetchingHistory[i].mCacheHandle = mTextureCache->writeToCache(mFetchingHistory[i].mID, LLWorkerThread::PRIORITY_NORMAL, 
				mFetchingHistory[i].mFormattedImage->getData(), mFetchingHistory[i].mFetchedSize,
				mFetchingHistory[i].mDecodedLevel == 0 ? mFetchingHistory[i].mFetchedSize : mFetchingHistory[i].mFetchedSize + 1, 
				NULL, 0, new LLDebuggerCacheWriteResponder(this, i));					
		}
	}
}

void LLTextureFetchDebugger::lockDecoder()
{
}
	
void LLTextureFetchDebugger::unlockDecoder()
{
}

void LLTextureFetchDebugger::debugDecoder()
{
	lockDecoder();
	llassert_always(mDebuggerState == IDLE);
	mTimer.reset();
	setDebuggerState(DECODING);
	mDecodingTime = -1.f;

	S32 size = mFetchingHistory.size();
	for(S32 i = 0 ; i < size ; i++)
	{		
		if(mFetchingHistory[i].mFormattedImage.isNull())
		{
			continue;
		}

		mImageDecodeThread->decodeImage(mFetchingHistory[i].mFormattedImage, LLWorkerThread::PRIORITY_NORMAL, 
			mFetchingHistory[i].mDecodedLevel, mFetchingHistory[i].mNeedsAux,
			new LLDebuggerDecodeResponder(this, i));
	}
}

void LLTextureFetchDebugger::debugHTTP()
{
	llassert_always(mDebuggerState == IDLE);

	LLViewerRegion* region = gAgent.getRegion();
	if (!region)
	{
		LL_INFOS(LOG_TXT) << "Fetch Debugger : Current region undefined. Cannot fetch textures through HTTP." << LL_ENDL;
		return;
	}
	
	mHTTPUrl = region->getHttpUrl();
	if (mHTTPUrl.empty())
	{
		LL_INFOS(LOG_TXT) << "Fetch Debugger : Current region URL undefined. Cannot fetch textures through HTTP." << LL_ENDL;
		return;
	}
	
	mTimer.reset();
	setDebuggerState(HTTP_FETCHING);
	mHTTPTime = -1.f;
	
	S32 size = mFetchingHistory.size();
	for (S32 i = 0 ; i < size ; i++)
	{
		mFetchingHistory[i].mCurlState = FetchEntry::CURL_NOT_DONE;
		mFetchingHistory[i].mCurlReceivedSize = 0;
		mFetchingHistory[i].mFormattedImage = NULL;
	}
	mNbCurlRequests = 0;
	mNbCurlCompleted = 0;
	
	fillCurlQueue();
}

S32 LLTextureFetchDebugger::fillCurlQueue()
{
	if(mStopDebug) //stop
	{
		mNbCurlCompleted = mFetchingHistory.size();
		return 0;
	}
	if (mNbCurlRequests > HTTP_NONPIPE_REQUESTS_LOW_WATER)
	{
		return mNbCurlRequests;
	}
	
	S32 size = mFetchingHistory.size();
	for (S32 i = 0 ; i < size ; i++)
	{		
		if (mFetchingHistory[i].mCurlState != FetchEntry::CURL_NOT_DONE)
		{
			continue;
		}
		std::string texture_url = mHTTPUrl + "/?texture_id=" + mFetchingHistory[i].mID.asString().c_str();
		S32 requestedSize = mFetchingHistory[i].mRequestedSize;
		// We request the whole file if the size was not set.
		requestedSize = llmax(0,requestedSize);
		// We request the whole file if the size was set to an absurdly high value (meaning all file)
		requestedSize = (requestedSize == 33554432 ? 0 : requestedSize);

		LLCore::HttpHandle handle = mFetcher->getHttpRequest().requestGetByteRange(mHttpPolicyClass,
																				   LLWorkerThread::PRIORITY_LOWBITS,
																				   texture_url,
																				   0,
																				   requestedSize,
																				   LLCore::HttpOptions::ptr_t(),
																				   mHttpHeaders,
                                                                                   LLCore::HttpHandler::ptr_t(this, &NoOpDeletor));
		if (LLCORE_HTTP_HANDLE_INVALID != handle)
		{
			mHandleToFetchIndex[handle] = i;
			mFetchingHistory[i].mHttpHandle = handle;
			mFetchingHistory[i].mCurlState = FetchEntry::CURL_IN_PROGRESS;
			mNbCurlRequests++;
			if (mNbCurlRequests >= HTTP_NONPIPE_REQUESTS_HIGH_WATER)	// emulate normal pipeline
			{
				break;
			}
		}
		else 
		{
			// Failed to queue request, log it and mark it done.
			LLCore::HttpStatus status(mFetcher->getHttpRequest().getStatus());

			LL_WARNS(LOG_TXT) << "Couldn't issue HTTP request in debugger for texture "
							  << mFetchingHistory[i].mID
							  << ", status: " << status.toTerseString()
							  << " reason:  " << status.toString()
							  << LL_ENDL;
			mFetchingHistory[i].mCurlState = FetchEntry::CURL_DONE;
		}
	}
	//LL_INFOS(LOG_TXT) << "Fetch Debugger : Having " << mNbCurlRequests << " requests through the curl thread." << LL_ENDL;
	return mNbCurlRequests;
}

void LLTextureFetchDebugger::debugGLTextureCreation()
{
	llassert_always(mDebuggerState == IDLE);
	setDebuggerState(GL_TEX);
	mTempTexList.clear();

	S32 size = mFetchingHistory.size();
	for(S32 i = 0 ; i < size ; i++)
	{
		if(mFetchingHistory[i].mRawImage.notNull())
		{
			LLViewerFetchedTexture* tex = gTextureList.findImage(mFetchingHistory[i].mID) ;
			if(tex && !tex->isForSculptOnly())
			{
				tex->destroyGLTexture() ;
				mTempTexList.push_back(tex);
			}
		}
	}
	
	mGLCreationTime = -1.f;
	mTempIndex = 0;
	mHistoryListIndex = 0;
	
	return;
}

bool LLTextureFetchDebugger::processGLCreation(F32 max_time)
{
	mTimer.reset();

	bool done = true;
	S32 size = mFetchingHistory.size();
	S32 size1 = mTempTexList.size();
	for(; mHistoryListIndex < size && mTempIndex < size1; mHistoryListIndex++)
	{
		if(mFetchingHistory[mHistoryListIndex].mRawImage.notNull())
		{
			if(mFetchingHistory[mHistoryListIndex].mID == mTempTexList[mTempIndex]->getID())
			{
				mTempTexList[mTempIndex]->createGLTexture(mFetchingHistory[mHistoryListIndex].mDecodedLevel, 
					mFetchingHistory[mHistoryListIndex].mRawImage, 0, TRUE, mTempTexList[mTempIndex]->getBoostLevel());
				mTempIndex++;
			}
		}

		if(mTimer.getElapsedTimeF32() > max_time)
		{
			done = false;
			break;
		}
	}

	if(mGLCreationTime < 0.f)
	{
		mGLCreationTime = mTimer.getElapsedTimeF32() ;
	}
	else
	{
		mGLCreationTime += mTimer.getElapsedTimeF32() ;
	}

	return done;
}

//clear fetching results of all textures.
void LLTextureFetchDebugger::clearTextures()
{
	S32 size = mFetchingHistory.size();
	for(S32 i = 0 ; i < size ; i++)
	{
		LLViewerFetchedTexture* tex = gTextureList.findImage(mFetchingHistory[i].mID) ;
		if(tex)
		{
			tex->clearFetchedResults() ;
		}
	}
}

void LLTextureFetchDebugger::makeRefetchList()
{
	mRefetchList.clear();
	S32 size = mFetchingHistory.size();
	for(S32 i = 0 ; i < size; i++)
	{		
		LLViewerFetchedTexture* tex = LLViewerTextureManager::getFetchedTexture(mFetchingHistory[i].mID);
		if(tex && tex->isJustBound()) //visible
		{
			continue; //the texture fetch pipeline will take care of visible textures.
		}

		mRefetchList[tex].push_back(i); 		
	}
}

void LLTextureFetchDebugger::scanRefetchList()
{
	if(mStopDebug)
	{
		return;
	}
	if(!mRefetchNonVis)
	{
		return;
	}

	for(std::map< LLPointer<LLViewerFetchedTexture>, std::vector<S32> >::iterator iter = mRefetchList.begin();
		iter != mRefetchList.end(); )
	{
		if(iter->second.empty())
		{
			gTextureList.setDebugFetching(iter->first, -1);
			mRefetchList.erase(iter++);		// This is the correct method to "erase and move on" in an std::map
		}
		else
		{
			gTextureList.setDebugFetching(iter->first, mFetchingHistory[iter->second[0]].mDecodedLevel);
			++iter;
		}
	}
}

void LLTextureFetchDebugger::debugRefetchVisibleFromCache()
{
	llassert_always(mDebuggerState == IDLE);
	setDebuggerState(REFETCH_VIS_CACHE);

	clearTextures();
	mFetcher->setLoadSource(LLTextureFetch::FROM_ALL);
	
	mTimer.reset();
	mFetcher->lockFetcher(false);
	mRefetchVisCacheTime = -1.f;
	mRefetchedVisData = 0;
	mRefetchedVisPixels = 0;
}

void LLTextureFetchDebugger::debugRefetchVisibleFromHTTP()
{
	llassert_always(mDebuggerState == IDLE);
	setDebuggerState(REFETCH_VIS_HTTP);

	clearTextures();
	mFetcher->setLoadSource(LLTextureFetch::FROM_HTTP_ONLY);

	mTimer.reset();
	mFetcher->lockFetcher(false);
	mRefetchVisHTTPTime = -1.f;
	mRefetchedVisData = 0;
	mRefetchedVisPixels = 0;
}

void LLTextureFetchDebugger::debugRefetchAllFromCache()
{
	llassert_always(mDebuggerState == IDLE);
	setDebuggerState(REFETCH_ALL_CACHE);

	clearTextures();
	makeRefetchList();
	mFetcher->setLoadSource(LLTextureFetch::FROM_ALL);

	mTimer.reset();
	mFetcher->lockFetcher(false);
	mRefetchAllCacheTime = -1.f;
	mRefetchedAllData = 0;
	mRefetchedAllPixels = 0;
	mRefetchNonVis = FALSE;
}

void LLTextureFetchDebugger::debugRefetchAllFromHTTP()
{
	llassert_always(mDebuggerState == IDLE);
	setDebuggerState(REFETCH_ALL_HTTP);

	clearTextures();
	makeRefetchList();
	mFetcher->setLoadSource(LLTextureFetch::FROM_HTTP_ONLY);

	mTimer.reset();
	mFetcher->lockFetcher(false);
	mRefetchAllHTTPTime = -1.f;
	mRefetchedAllData = 0;
	mRefetchedAllPixels = 0;
	mRefetchNonVis = TRUE;
}

bool LLTextureFetchDebugger::update(F32 max_time)
{
	switch(mDebuggerState)
	{
	case START_DEBUG:
		if(processStartDebug(max_time))
		{
			setDebuggerState(IDLE);
		}
		break;
	case READ_CACHE:
		if(!mTextureCache->update(1))
		{
			mCacheReadTime = mTimer.getElapsedTimeF32() ;
			setDebuggerState(IDLE);
			unlockCache();
		}
		break;
	case WRITE_CACHE:
		if(!mTextureCache->update(1))
		{
			mCacheWriteTime = mTimer.getElapsedTimeF32() ;
			setDebuggerState(IDLE);
			unlockCache();
		}
		break;
	case DECODING:
		if(!mImageDecodeThread->update(1))
		{
			mDecodingTime =  mTimer.getElapsedTimeF32() ;
			setDebuggerState(IDLE);
			unlockDecoder();
		}
		break;
	case HTTP_FETCHING:
		// Do some notifications...
		mFetcher->getHttpRequest().update(10);
		if (!fillCurlQueue() && mNbCurlCompleted == mFetchingHistory.size())
		{
			mHTTPTime =  mTimer.getElapsedTimeF32() ;
			setDebuggerState(IDLE);
		}
		break;
	case GL_TEX:
		if(processGLCreation(max_time))
		{
			setDebuggerState(IDLE);
			mTempTexList.clear();
		}
		break;
	case REFETCH_VIS_CACHE:
		if (LLAppViewer::getTextureFetch()->getNumRequests() == 0)
		{
			mRefetchVisCacheTime = mTimer.getElapsedTimeF32() ;
			setDebuggerState(IDLE);
			mFetcher->lockFetcher(true);
			mFetcher->resetLoadSource();
		}
		break;
	case REFETCH_VIS_HTTP:
		if (LLAppViewer::getTextureFetch()->getNumRequests() == 0)
		{
			mRefetchVisHTTPTime = mTimer.getElapsedTimeF32() ;
			setDebuggerState(IDLE);
			mFetcher->lockFetcher(true);
			mFetcher->resetLoadSource();
		}
		break;
	case REFETCH_ALL_CACHE:
		scanRefetchList();
		if (LLAppViewer::getTextureFetch()->getNumRequests() == 0)
		{
			if(!mRefetchNonVis)
			{
				mRefetchNonVis = TRUE; //start to fetch non-vis
				scanRefetchList();
				break;
			}

			mRefetchAllCacheTime = mTimer.getElapsedTimeF32() ;
			setDebuggerState(IDLE); 
			mFetcher->lockFetcher(true);
			mFetcher->resetLoadSource();
			mRefetchList.clear();
			mRefetchNonVis = FALSE;
		}
		break;
	case REFETCH_ALL_HTTP:
		scanRefetchList();
		if (LLAppViewer::getTextureFetch()->getNumRequests() == 0)
		{
			mRefetchAllHTTPTime = mTimer.getElapsedTimeF32() ;
			setDebuggerState(IDLE);
			mFetcher->lockFetcher(true);
			mFetcher->resetLoadSource();
			mRefetchList.clear();
			mRefetchNonVis = FALSE;
		}
		break;
	default:
		setDebuggerState(IDLE);
		break;
	}

	return mDebuggerState == IDLE;
}

void LLTextureFetchDebugger::onCompleted(LLCore::HttpHandle handle, LLCore::HttpResponse * response)
{
	handle_fetch_map_t::iterator iter(mHandleToFetchIndex.find(handle));
	if (mHandleToFetchIndex.end() == iter)
	{
		LL_INFOS(LOG_TXT) << "Fetch Debugger : Couldn't find handle " << handle << " in fetch list." << LL_ENDL;
		return;
	}
	
	S32 fetch_ind(iter->second);
	mHandleToFetchIndex.erase(iter);
	if (fetch_ind >= mFetchingHistory.size() || mFetchingHistory[fetch_ind].mHttpHandle != handle)
	{
		LL_INFOS(LOG_TXT) << "Fetch Debugger : Handle and fetch object in disagreement.  Punting." << LL_ENDL;
	}
	else
	{
		callbackHTTP(mFetchingHistory[fetch_ind], response);
		mFetchingHistory[fetch_ind].mHttpHandle = LLCORE_HTTP_HANDLE_INVALID;	// Not valid after notification
	}
}

void LLTextureFetchDebugger::callbackCacheRead(S32 id, bool success, LLImageFormatted* image,
						   S32 imagesize, BOOL islocal)
{
	if (success)
	{
		mFetchingHistory[id].mFormattedImage = image;
	}
	mTextureCache->readComplete(mFetchingHistory[id].mCacheHandle, false);
	mFetchingHistory[id].mCacheHandle = LLTextureCache::nullHandle();
}

void LLTextureFetchDebugger::callbackCacheWrite(S32 id, bool success)
{
	mTextureCache->writeComplete(mFetchingHistory[id].mCacheHandle);
	mFetchingHistory[id].mCacheHandle = LLTextureCache::nullHandle();
}

void LLTextureFetchDebugger::callbackDecoded(S32 id, bool success, LLImageRaw* raw, LLImageRaw* aux)
{
	if (success)
	{
		llassert_always(raw);
		mFetchingHistory[id].mRawImage = raw;
	}
}

void LLTextureFetchDebugger::callbackHTTP(FetchEntry & fetch, LLCore::HttpResponse * response)
{
	static const LLCore::HttpStatus par_status(HTTP_PARTIAL_CONTENT);
	
	LLCore::HttpStatus status(response->getStatus());
	mNbCurlRequests--;
	mNbCurlCompleted++;
	fetch.mCurlState = FetchEntry::CURL_DONE;
	if (status)
	{
		const bool partial(par_status == status);
		LLCore::BufferArray * ba(response->getBody());	// *Not* holding reference to body
		
		S32 data_size = ba ? ba->size() : 0;
		fetch.mCurlReceivedSize += data_size;
		//LL_INFOS(LOG_TXT) << "Fetch Debugger : got results for " << fetch.mID << ", data_size = " << data_size << ", received = " << fetch.mCurlReceivedSize << ", requested = " << fetch.mRequestedSize << ", partial = " << partial << LL_ENDL;
		if ((fetch.mCurlReceivedSize >= fetch.mRequestedSize) || !partial || (fetch.mRequestedSize == 600))
		{
			U8* d_buffer = (U8*)ALLOCATE_MEM(LLImageBase::getPrivatePool(), data_size);
			if (ba)
			{
				ba->read(0, d_buffer, data_size);
			}
			
			llassert_always(fetch.mFormattedImage.isNull());
			{
				// For now, create formatted image based on extension
				std::string texture_url = mHTTPUrl + "/?texture_id=" + fetch.mID.asString().c_str();
				std::string extension = gDirUtilp->getExtension(texture_url);
				fetch.mFormattedImage = LLImageFormatted::createFromType(LLImageBase::getCodecFromExtension(extension));
				if (fetch.mFormattedImage.isNull())
				{
					fetch.mFormattedImage = new LLImageJ2C; // default
				}
			}
						
			fetch.mFormattedImage->setData(d_buffer, data_size);	
		}
	}
	else //failed
	{
		LL_INFOS(LOG_TXT) << "Fetch Debugger : CURL GET FAILED,  ID = " << fetch.mID
						  << ", status: " << status.toTerseString()
						  << " reason:  " << status.toString() << LL_ENDL;
	}
}


//---------------------
///////////////////////////////////////////////////////////////////////////////////////////
//End LLTextureFetchDebugger
///////////////////////////////////////////////////////////////////////////////////////////

<|MERGE_RESOLUTION|>--- conflicted
+++ resolved
@@ -1352,15 +1352,10 @@
 		// <FS:Ansariel> Force HTTP features on SL
 		//static LLCachedControl<bool> use_http(gSavedSettings, "ImagePipelineUseHTTP", true);
 
-<<<<<<< HEAD
-//// 		if (mHost != LLHost::invalid) get_url = false;
+// 		if (mHost != LLHost::invalid) get_url = false;
 		//if ( use_http && mCanUseHTTP && mUrl.empty())//get http url.
 		if ( use_http_textures() && mCanUseHTTP && mUrl.empty())//get http url.
 		// </FS:Ansariel>
-=======
-// 		if (mHost.isInvalid()) get_url = false;
-		if ( use_http && mCanUseHTTP && mUrl.empty())//get http url.
->>>>>>> abf9ccb0
 		{
 			LLViewerRegion* region = NULL;
 			if (mHost.isInvalid())
