--- conflicted
+++ resolved
@@ -1365,15 +1365,12 @@
 			if (region)
 			{
 				std::string http_url = region->getViewerAssetUrl();
-<<<<<<< HEAD
 				// <FS:Ansariel> [UDP Assets]
 				if (http_url.empty())
 				{
 					http_url = region->getHttpUrl();
 				}
 				// </FS:Ansariel> [UDP Assets]
-=======
->>>>>>> de5cbddf
 				if (!http_url.empty())
 				{
 					if (mFTType != FTT_DEFAULT)
@@ -4050,14 +4047,8 @@
 	mStatsSD["message"] = "ViewerAssetMetrics";
 	mStatsSD["sequence"] = report_sequence;
 	mStatsSD["initial"] = initial_report;
-<<<<<<< HEAD
-	mStatsSD["break"] = static_cast<bool>(LLTextureFetch::svMetricsDataBreak);
-
-    LL_INFOS(LOG_TXT) << "ViewerAssetMetrics after fields added\n" << ll_pretty_print_sd(mStatsSD) << LL_ENDL;
-=======
 	mStatsSD["version"] = metrics_data_version;
 	mStatsSD["break"] = static_cast<bool>(LLTextureFetch::svMetricsDataBreak);
->>>>>>> de5cbddf
 		
 	// Update sequence number
 	if (S32_MAX == ++report_sequence)
@@ -4614,15 +4605,12 @@
 	}
 	
 	mHTTPUrl = region->getViewerAssetUrl();
-<<<<<<< HEAD
 	// <FS:Ansariel> [UDP Assets]
 	if (mHTTPUrl.empty())
 	{
 		mHTTPUrl = region->getHttpUrl();
 	}
 	// </FS:Ansariel> [UDP Assets]
-=======
->>>>>>> de5cbddf
 	if (mHTTPUrl.empty())
 	{
 		LL_INFOS(LOG_TXT) << "Fetch Debugger : Current region URL undefined. Cannot fetch textures through HTTP." << LL_ENDL;
