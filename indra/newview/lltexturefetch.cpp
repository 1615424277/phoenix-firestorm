--- conflicted
+++ resolved
@@ -54,10 +54,6 @@
 #include "llworld.h"
 #include "llsdutil.h"
 #include "llstartup.h"
-<<<<<<< HEAD
-#include "llviewerstats.h"
-#include "fswsassetblacklist.h" //For Asset blacklist
-=======
 #include "llsdserialize.h"
 
 #include "httprequest.h"
@@ -65,7 +61,8 @@
 #include "httpresponse.h"
 #include "bufferarray.h"
 #include "bufferstream.h"
->>>>>>> 2206653f
+
+#include "fswsassetblacklist.h" //For Asset blacklist
 
 bool LLTextureFetchDebugger::sDebuggerEnabled = false ;
 LLStat LLTextureFetch::sCacheHitRate("texture_cache_hits", 32);
@@ -1438,17 +1435,6 @@
 		mRequestedOffset = cur_size;
 		if (mRequestedOffset)
 		{
-<<<<<<< HEAD
-			// Ansariel: roll back to try UDP
-			if(mCanUseNET)
-			{
-				mState = INIT ;
-				mCanUseHTTP = false ;
-				setPriority(LLWorkerThread::PRIORITY_HIGH | mWorkPriority);
-				return false ;
-			}
-			else return true ; //abort
-=======
 			// Texture fetching often issues 'speculative' loads that
 			// start beyond the end of the actual asset.  Some cache/web
 			// systems, e.g. Varnish, will respond to this not with a
@@ -1460,7 +1446,6 @@
 			// return the Content-Range header on 206 responses.  *Sigh*
 			mRequestedOffset -= 1;
 			mRequestedSize += 1;
->>>>>>> 2206653f
 		}
 		
 		mHttpHandle = LLCORE_HTTP_HANDLE_INVALID;
@@ -1535,19 +1520,6 @@
 				}
 				else if (http_service_unavail == mGetStatus)
 				{
-<<<<<<< HEAD
-					// *TODO: Should probably introduce a timer here to delay future HTTP requsts
-					// for a short time (~1s) to ease server load? Ideally the server would queue
-					// requests instead of returning 503... we already limit the number pending.
-					++mHTTPFailCount;
-
-					// Ansariel: Just increase the normal counter. We're gonna fallback to UDP
-					//           if problem continues.
-					//max_attempts = mHTTPFailCount+1; // Keep retrying
-					const S32 HTTP_MAX_RETRY_COUNT = 3;
-					max_attempts = HTTP_MAX_RETRY_COUNT + 1;
-=======
->>>>>>> 2206653f
 					LL_INFOS_ONCE("Texture") << "Texture server busy (503): " << mUrl << LL_ENDL;
 				}
 				else if (http_not_sat == mGetStatus)
@@ -1558,44 +1530,6 @@
 				else
 				{
 					llinfos << "HTTP GET failed for: " << mUrl
-<<<<<<< HEAD
-							<< " Status: " << mGetStatus << " Reason: '" << mGetReason << "'"
-							<< " Attempt:" << mHTTPFailCount << "/" << max_attempts << llendl;
-				}
-
-				if (mHTTPFailCount >= max_attempts)
-				{
-					mUrl.clear();
-					if (cur_size > 0)
-					{
-						// Use available data
-						mLoadedDiscard = mFormattedImage->getDiscardLevel();
-						setPriority(LLWorkerThread::PRIORITY_HIGH | mWorkPriority);
-						mState = DECODE_IMAGE;
-						return false; 
-					}
-					else
-					{
-						// Ansariel: What's this? On any other HTTP failure except
-						//           not found we simply give up? No way! Let's
-						//           try UDP as fallback!
-						if (mCanUseNET)
-						{
-							mState = INIT;
-							mCanUseHTTP = false;
-							setPriority(LLWorkerThread::PRIORITY_HIGH | mWorkPriority);
-							return false;
-						}
-						else
-						{
-							resetFormattedData();
-							mState = DONE;
-							return true; // failed
-						}
-					}
-				}
-				else
-=======
 							<< " Status: " << mGetStatus.toHex()
 							<< " Reason: '" << mGetReason << "'"
 							<< llendl;
@@ -1603,7 +1537,6 @@
 
 				mUrl.clear();
 				if (cur_size > 0)
->>>>>>> 2206653f
 				{
 					// Use available data
 					mLoadedDiscard = mFormattedImage->getDiscardLevel();
