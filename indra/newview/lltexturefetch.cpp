--- conflicted
+++ resolved
@@ -1207,12 +1207,6 @@
 			return true; // abort
 		}
 	}
-<<<<<<< HEAD
-	// <FS:Ansariel> OpenSim compatibility
-	//if(mState > CACHE_POST && !mCanUseHTTP)
-	if(mState > CACHE_POST && !mCanUseNET && !mCanUseHTTP)
-	// </FS:Ansariel>
-=======
     if (mState > CACHE_POST && !mCanUseCapability && mCanUseHTTP)
     {
         if (mRegionRetryAttempt > MAX_CAP_MISSING_RETRIES)
@@ -1226,8 +1220,10 @@
         }
         // else retry
     }
-	if(mState > CACHE_POST && !mCanUseHTTP)
->>>>>>> eb7ab130
+	// <FS:Ansariel> OpenSim compatibility
+	//if(mState > CACHE_POST && !mCanUseHTTP)
+	if(mState > CACHE_POST && !mCanUseNET && !mCanUseHTTP)
+	// </FS:Ansariel>
 	{
 		//nowhere to get data, abort.
 		LL_WARNS(LOG_TXT) << mID << " abort, nowhere to get data" << LL_ENDL;
@@ -1467,17 +1463,12 @@
 				}
 				else
 				{
-<<<<<<< HEAD
-					mCanUseHTTP = false ;
-					LL_DEBUGS(LOG_TXT) << "Texture not available via HTTP: empty URL." << LL_ENDL;
-=======
 					mCanUseCapability = false;
                     mRegionRetryAttempt++;
                     mRegionRetryTimer.setTimerExpirySec(CAP_MISSING_EXPIRATION_DELAY);
                     setPriority(LLWorkerThread::PRIORITY_LOW | mWorkPriority);
                     // ex: waiting for caps
 					LL_INFOS_ONCE(LOG_TXT) << "Texture not available via HTTP: empty URL." << LL_ENDL;
->>>>>>> eb7ab130
 				}
 			}
 			else
@@ -1488,12 +1479,7 @@
                 setPriority(LLWorkerThread::PRIORITY_LOW | mWorkPriority);
 				// This will happen if not logged in or if a region deoes not have HTTP Texture enabled
 				//LL_WARNS(LOG_TXT) << "Region not found for host: " << mHost << LL_ENDL;
-<<<<<<< HEAD
 				LL_DEBUGS(LOG_TXT) << "Texture not available via HTTP: no region " << mUrl << LL_ENDL;
-				mCanUseHTTP = false;
-=======
-                LL_INFOS_ONCE(LOG_TXT) << "Texture not available via HTTP: no region " << mUrl << LL_ENDL;
->>>>>>> eb7ab130
 			}
 		}
 		else if (mFTType == FTT_SERVER_BAKE)
@@ -1512,7 +1498,7 @@
 			// don't return, fall through to next state
 		}
 		// <FS:Ansariel> OpenSim compatibility
-		else if (mSentRequest == UNSENT && mCanUseNET)
+		else if (mSentRequest == UNSENT && !mCanUseHTTP && mCanUseNET)
 		{
 			// Add this to the network queue and sit here.
 			// LLTextureFetch::update() will send off a request which will change our state
@@ -1776,20 +1762,6 @@
 						return true; 
 					}
 
-<<<<<<< HEAD
-					// <FS:Ansariel> OpenSim compatibility
-					// roll back to try UDP
-					if (mCanUseNET)
-					{
-						setState(INIT);
-						mCanUseHTTP = false;
-						mUrl.clear();
-						setPriority(LLWorkerThread::PRIORITY_HIGH | mWorkPriority);
-						releaseHttpSemaphore();
-						return false;
-					}
-					// </FS:Ansariel>
-=======
                     if (mCanUseHTTP && !mUrl.empty() && cur_size <= 0)
                     {
                         LLViewerRegion* region = getRegion();
@@ -1804,7 +1776,18 @@
                             return false;
                         }
                     }
->>>>>>> eb7ab130
+					// <FS:Ansariel> OpenSim compatibility
+					// roll back to try UDP
+					else if (mCanUseNET)
+					{
+						setState(INIT);
+						mCanUseHTTP = false;
+						mUrl.clear();
+						setPriority(LLWorkerThread::PRIORITY_HIGH | mWorkPriority);
+						releaseHttpSemaphore();
+						return false;
+					}
+					// </FS:Ansariel>
 				}
 				else if (http_service_unavail == mGetStatus)
 				{
@@ -3674,7 +3657,20 @@
 	mState = new_state;
 }
 
-<<<<<<< HEAD
+LLViewerRegion* LLTextureFetchWorker::getRegion()
+{
+    LLViewerRegion* region = NULL;
+    if (mHost.isInvalid())
+    {
+        region = gAgent.getRegion();
+    }
+    else if (LLWorld::instanceExists())
+    {
+        region = LLWorld::getInstance()->getRegion(mHost);
+    }
+    return region;
+}
+
 // <FS:Ansariel> OpenSim compatibility
 // Threads:  T*
 bool LLTextureFetch::receiveImageHeader(const LLHost& host, const LLUUID& id, U8 codec, U16 packets, U32 totalbytes,
@@ -3806,21 +3802,6 @@
 	return res;
 }
 // </FS:Ansariel>
-=======
-LLViewerRegion* LLTextureFetchWorker::getRegion()
-{
-    LLViewerRegion* region = NULL;
-    if (mHost.isInvalid())
-    {
-        region = gAgent.getRegion();
-    }
-    else if (LLWorld::instanceExists())
-    {
-        region = LLWorld::getInstance()->getRegion(mHost);
-    }
-    return region;
-}
->>>>>>> eb7ab130
 
 //////////////////////////////////////////////////////////////////////////////
 
