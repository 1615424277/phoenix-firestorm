/**
 * @file llsurface.cpp
 * @brief Implementation of LLSurface class
 *
 * $LicenseInfo:firstyear=2000&license=viewerlgpl$
 * Second Life Viewer Source Code
 * Copyright (C) 2010, Linden Research, Inc.
 *
 * This library is free software; you can redistribute it and/or
 * modify it under the terms of the GNU Lesser General Public
 * License as published by the Free Software Foundation;
 * version 2.1 of the License only.
 *
 * This library is distributed in the hope that it will be useful,
 * but WITHOUT ANY WARRANTY; without even the implied warranty of
 * MERCHANTABILITY or FITNESS FOR A PARTICULAR PURPOSE.  See the GNU
 * Lesser General Public License for more details.
 *
 * You should have received a copy of the GNU Lesser General Public
 * License along with this library; if not, write to the Free Software
 * Foundation, Inc., 51 Franklin Street, Fifth Floor, Boston, MA  02110-1301  USA
 *
 * Linden Research, Inc., 945 Battery Street, San Francisco, CA  94111  USA
 * $/LicenseInfo$
 */

#include "llviewerprecompiledheaders.h"

#include "llsurface.h"

#include "llrender.h"

#include "llviewertexturelist.h"
#include "llpatchvertexarray.h"
#include "patch_dct.h"
#include "patch_code.h"
#include "llbitpack.h"
#include "llviewerobjectlist.h"
#include "llregionhandle.h"
#include "llagent.h"
#include "llagentcamera.h"
#include "llappviewer.h"
#include "llworld.h"
#include "llviewercontrol.h"
#include "llviewertexture.h"
#include "llsurfacepatch.h"
#include "llvosurfacepatch.h"
#include "llvowater.h"
#include "pipeline.h"
#include "llviewerregion.h"
#include "llvlcomposition.h"
#include "noise.h"
#include "llviewercamera.h"
#include "llglheaders.h"
#include "lldrawpoolterrain.h"
#include "lldrawable.h"

extern LLPipeline gPipeline;
extern bool gShiftFrame;

LLColor4U MAX_WATER_COLOR(0, 48, 96, 240);


S32 LLSurface::sTextureSize = 256;

// ---------------- LLSurface:: Public Members ---------------

LLSurface::LLSurface(U32 type, LLViewerRegion *regionp) :
    mGridsPerEdge(0),
    mOOGridsPerEdge(0.f),
    mPatchesPerEdge(0),
    mNumberOfPatches(0),
    mType(type),
    mDetailTextureScale(0.f),
    mOriginGlobal(0.0, 0.0, 0.0),
    mSTexturep(NULL),
    mWaterTexturep(NULL),
    mGridsPerPatchEdge(0),
    mMetersPerGrid(1.0f),
    mMetersPerEdge(1.0f),
    mRegionp(regionp)
{
    // Surface data
    mSurfaceZ = NULL;
    mNorm = NULL;

    // Patch data
    mPatchList = NULL;

    // One of each for each camera
    mVisiblePatchCount = 0;

    mHasZData = FALSE;
    // "uninitialized" min/max z
    mMinZ = 10000.f;
    mMaxZ = -10000.f;

    mWaterObjp = NULL;

    // In here temporarily.
    mSurfacePatchUpdateCount = 0;

    for (S32 i = 0; i < 8; i++)
    {
        mNeighbors[i] = NULL;
    }
}


LLSurface::~LLSurface()
{
    delete [] mSurfaceZ;
    mSurfaceZ = NULL;

    delete [] mNorm;

    mGridsPerEdge = 0;
    mGridsPerPatchEdge = 0;
    mPatchesPerEdge = 0;
    mNumberOfPatches = 0;
    destroyPatchData();

    LLDrawPoolTerrain *poolp = (LLDrawPoolTerrain*) gPipeline.findPool(LLDrawPool::POOL_TERRAIN, mSTexturep);
    if (!poolp)
    {
        LL_WARNS() << "No pool for terrain on destruction!" << LL_ENDL;
    }
    else if (poolp->mReferences.empty())
    {
        gPipeline.removePool(poolp);
        // Don't enable this until we blitz the draw pool for it as well.  -- djs
        if (mSTexturep)
        {
            mSTexturep = NULL;
        }
        if (mWaterTexturep)
        {
            mWaterTexturep = NULL;
        }
    }
    else
    {
        LL_ERRS() << "Terrain pool not empty!" << LL_ENDL;
    }
}

void LLSurface::initClasses()
{
}

void LLSurface::setRegion(LLViewerRegion *regionp)
{
    mRegionp = regionp;
    mWaterObjp = NULL; // depends on regionp, needs recreating
}

// Assumes that arguments are powers of 2, and that
// grids_per_edge / grids_per_patch_edge = power of 2
void LLSurface::create(const S32 grids_per_edge,
                       const S32 grids_per_patch_edge,
                       const LLVector3d &origin_global,
                       const F32 width)
{
    // Initialize various constants for the surface
    mGridsPerEdge = grids_per_edge + 1;  // Add 1 for the east and north buffer
    mOOGridsPerEdge = 1.f / mGridsPerEdge;
    mGridsPerPatchEdge = grids_per_patch_edge;
    mPatchesPerEdge = (mGridsPerEdge - 1) / mGridsPerPatchEdge;
    mNumberOfPatches = mPatchesPerEdge * mPatchesPerEdge;
    mMetersPerGrid = width / ((F32)(mGridsPerEdge - 1));
    mMetersPerEdge = mMetersPerGrid * (mGridsPerEdge - 1);
// <FS:CR> Aurora Sim
    sTextureSize = width;

    // Trap non-power of 2 widths to avoid GLtexture issues.
    if ((sTextureSize & (sTextureSize - 1)) != 0)
    {
        // Not a power of 2, find the next power of 2
        sTextureSize = 1 << static_cast<S32>( ceil(log2(sTextureSize)) ) ;
    }

    // Clamp to maximum limit
    sTextureSize = std::min(sTextureSize, 1024);
// </FS:CR> Aurora Sim

    mOriginGlobal.setVec(origin_global);

    mPVArray.create(mGridsPerEdge, mGridsPerPatchEdge, LLWorld::getInstance()->getRegionScale());

    S32 number_of_grids = mGridsPerEdge * mGridsPerEdge;

    /////////////////////////////////////
    //
    // Initialize data arrays for surface
    ///
    mSurfaceZ = new F32[number_of_grids];
    mNorm = new LLVector3[number_of_grids];

    // Reset the surface to be a flat square grid
    for(S32 i=0; i < number_of_grids; i++)
    {
        // Surface is flat and zero
        // Normals all point up
        mSurfaceZ[i] = 0.0f;
        mNorm[i].setVec(0.f, 0.f, 1.f);
    }


    mVisiblePatchCount = 0;


    ///////////////////////
    //
    // Initialize textures
    //

    initTextures();

    // Has to be done after texture initialization
    createPatchData();
}

LLViewerTexture* LLSurface::getSTexture()
{
    if (mSTexturep.notNull() && !mSTexturep->hasGLTexture())
    {
        createSTexture();
    }
    return mSTexturep;
}

LLViewerTexture* LLSurface::getWaterTexture()
{
    if (mWaterTexturep.notNull() && !mWaterTexturep->hasGLTexture())
    {
        createWaterTexture();
    }
    return mWaterTexturep;
}

void LLSurface::createSTexture()
{
    if (!mSTexturep)
    {
        // Fill with dummy gray data.
        // GL NOT ACTIVE HERE
        LLPointer<LLImageRaw> raw = new LLImageRaw(sTextureSize, sTextureSize, 3);
        U8 *default_texture = raw->getData();
        for (S32 i = 0; i < sTextureSize; i++)
        {
            for (S32 j = 0; j < sTextureSize; j++)
            {
                *(default_texture + (i*sTextureSize + j)*3) = 128;
                *(default_texture + (i*sTextureSize + j)*3 + 1) = 128;
                *(default_texture + (i*sTextureSize + j)*3 + 2) = 128;
            }
        }

        mSTexturep = LLViewerTextureManager::getLocalTexture(raw.get(), FALSE);
        mSTexturep->dontDiscard();
        gGL.getTexUnit(0)->bind(mSTexturep);
        mSTexturep->setAddressMode(LLTexUnit::TAM_CLAMP);
    }
}

void LLSurface::createWaterTexture()
{
    if (!mWaterTexturep)
    {
        // Create the water texture
        LLPointer<LLImageRaw> raw = new LLImageRaw(sTextureSize/2, sTextureSize/2, 4);
        U8 *default_texture = raw->getData();
        for (S32 i = 0; i < sTextureSize/2; i++)
        {
            for (S32 j = 0; j < sTextureSize/2; j++)
            {
                *(default_texture + (i*sTextureSize/2 + j)*4) = MAX_WATER_COLOR.mV[0];
                *(default_texture + (i*sTextureSize/2 + j)*4 + 1) = MAX_WATER_COLOR.mV[1];
                *(default_texture + (i*sTextureSize/2 + j)*4 + 2) = MAX_WATER_COLOR.mV[2];
                *(default_texture + (i*sTextureSize/2 + j)*4 + 3) = MAX_WATER_COLOR.mV[3];
            }
        }

        mWaterTexturep = LLViewerTextureManager::getLocalTexture(raw.get(), FALSE);
        mWaterTexturep->dontDiscard();
        gGL.getTexUnit(0)->bind(mWaterTexturep);
        mWaterTexturep->setAddressMode(LLTexUnit::TAM_CLAMP);
    }
}

void LLSurface::initTextures()
{
    ///////////////////////
    //
    // Main surface texture
    //
    createSTexture();

    ///////////////////////
    //
    // Water texture
    //
// <FS:CR> Aurora Sim
    //if (gSavedSettings.getBOOL("RenderWater") )
    if (gSavedSettings.getBOOL("RenderWater") && LLWorld::getInstance()->getAllowRenderWater())
// </FS:CR> Aurora Sim
<<<<<<< HEAD
=======
    {
        createWaterTexture();
        mWaterObjp = (LLVOWater *)gObjectList.createObjectViewer(LLViewerObject::LL_VO_WATER, mRegionp);
        gPipeline.createObject(mWaterObjp);
        LLVector3d water_pos_global = from_region_handle(mRegionp->getHandle());
// <FS:CR> Aurora Sim
        //water_pos_global += LLVector3d(128.0, 128.0, DEFAULT_WATER_HEIGHT);       // region doesn't have a valid water height yet
        water_pos_global += LLVector3d(mRegionp->getWidth()/2, mRegionp->getWidth()/2, DEFAULT_WATER_HEIGHT);
        mWaterObjp->setPositionGlobal(water_pos_global);
    }
}

void LLSurface::rebuildWater()
{
    BOOL renderwater = gSavedSettings.getBOOL("RenderWater") && LLWorld::getInstance()->getAllowRenderWater();
    BOOL prev_renderwater = !mWaterObjp.isNull();

    if(prev_renderwater && !renderwater)
    {
        gObjectList.killObject(mWaterObjp);
    }

    if (!prev_renderwater && renderwater)
>>>>>>> 6fba1530
    {
        createWaterTexture();
        mWaterObjp = (LLVOWater *)gObjectList.createObjectViewer(LLViewerObject::LL_VO_WATER, mRegionp);
        gPipeline.createObject(mWaterObjp);
        LLVector3d water_pos_global = from_region_handle(mRegionp->getHandle());
<<<<<<< HEAD
// <FS:CR> Aurora Sim
        //water_pos_global += LLVector3d(128.0, 128.0, DEFAULT_WATER_HEIGHT);       // region doesn't have a valid water height yet
        water_pos_global += LLVector3d(mRegionp->getWidth()/2, mRegionp->getWidth()/2, DEFAULT_WATER_HEIGHT);
        mWaterObjp->setPositionGlobal(water_pos_global);
    }
}

void LLSurface::rebuildWater()
{
    BOOL renderwater = gSavedSettings.getBOOL("RenderWater") && LLWorld::getInstance()->getAllowRenderWater();
    BOOL prev_renderwater = !mWaterObjp.isNull();

    if(prev_renderwater && !renderwater)
    {
        gObjectList.killObject(mWaterObjp);
    }

    if (!prev_renderwater && renderwater)
    {
        createWaterTexture();
        mWaterObjp = (LLVOWater *)gObjectList.createObjectViewer(LLViewerObject::LL_VO_WATER, mRegionp);
        gPipeline.createObject(mWaterObjp);
        LLVector3d water_pos_global = from_region_handle(mRegionp->getHandle());
=======
>>>>>>> 6fba1530
        water_pos_global += LLVector3d(mRegionp->getWidth()/2, mRegionp->getWidth()/2, DEFAULT_WATER_HEIGHT);
// </FS:CR> Aurora Sim
        mWaterObjp->setPositionGlobal(water_pos_global);
    }
}


void LLSurface::setOriginGlobal(const LLVector3d &origin_global)
{
    LLVector3d new_origin_global;
    mOriginGlobal = origin_global;
    LLSurfacePatch *patchp;
    S32 i, j;
    // Need to update the southwest corners of the patches
    for (j=0; j<mPatchesPerEdge; j++)
    {
        for (i=0; i<mPatchesPerEdge; i++)
        {
            patchp = getPatch(i, j);

            new_origin_global = patchp->getOriginGlobal();

            new_origin_global.mdV[0] = mOriginGlobal.mdV[0] + i * mMetersPerGrid * mGridsPerPatchEdge;
            new_origin_global.mdV[1] = mOriginGlobal.mdV[1] + j * mMetersPerGrid * mGridsPerPatchEdge;
            patchp->setOriginGlobal(new_origin_global);
        }
    }

    // Hack!
    if (mWaterObjp.notNull() && mWaterObjp->mDrawable.notNull())
    {
// <FS:CR> Aurora Sim
        //const F64 x = origin_global.mdV[VX] + 128.0;
        //const F64 y = origin_global.mdV[VY] + 128.0;
        const F64 x = origin_global.mdV[VX] + (F64)mRegionp->getWidth()/2;
        const F64 y = origin_global.mdV[VY] + (F64)mRegionp->getWidth()/2;
// </FS:CR> Aurora Sim
        const F64 z = mWaterObjp->getPositionGlobal().mdV[VZ];

        LLVector3d water_origin_global(x, y, z);

        mWaterObjp->setPositionGlobal(water_origin_global);
    }
}

void LLSurface::getNeighboringRegions( std::vector<LLViewerRegion*>& uniqueRegions )
{
    S32 i;
    for (i = 0; i < 8; i++)
    {
        if ( mNeighbors[i] != NULL )
        {
            uniqueRegions.push_back( mNeighbors[i]->getRegion() );
        }
    }
}


void LLSurface::getNeighboringRegionsStatus( std::vector<S32>& regions )
{
    S32 i;
    for (i = 0; i < 8; i++)
    {
        if ( mNeighbors[i] != NULL )
        {
            regions.push_back( i );
        }
    }
}

void LLSurface::connectNeighbor(LLSurface *neighborp, U32 direction)
{
    S32 i;
    LLSurfacePatch *patchp, *neighbor_patchp;
// <FS:CR> Aurora Sim
    S32 neighborPatchesPerEdge = neighborp->mPatchesPerEdge;
// </FS:CR> Aurora Sim

    mNeighbors[direction] = neighborp;
    neighborp->mNeighbors[gDirOpposite[direction]] = this;

// <FS:CR> Aurora Sim
    S32 ppe[2];
    S32 own_offset[2] = {0, 0};
    S32 neighbor_offset[2] = {0, 0};
    U32 own_xpos, own_ypos, neighbor_xpos, neighbor_ypos;

    ppe[0] = (mPatchesPerEdge < neighborPatchesPerEdge) ? mPatchesPerEdge : neighborPatchesPerEdge; // used for x
    ppe[1] = ppe[0]; // used for y

    from_region_handle(mRegionp->getHandle(), &own_xpos, &own_ypos);
    from_region_handle(neighborp->getRegion()->getHandle(), &neighbor_xpos, &neighbor_ypos);

    if(own_ypos >= neighbor_ypos) {
        neighbor_offset[1] = (own_ypos - neighbor_ypos) / mGridsPerPatchEdge;
        ppe[1] = llmin(mPatchesPerEdge, neighborPatchesPerEdge-neighbor_offset[1]);
    }
    else {
        own_offset[1] = (neighbor_ypos - own_ypos) / mGridsPerPatchEdge;
        ppe[1] = llmin(mPatchesPerEdge-own_offset[1], neighborPatchesPerEdge);
    }

    if(own_xpos >= neighbor_xpos) {
        neighbor_offset[0] = (own_xpos - neighbor_xpos) / mGridsPerPatchEdge;
        ppe[0] = llmin(mPatchesPerEdge, neighborPatchesPerEdge-neighbor_offset[0]);
    }
    else {
        own_offset[0] = (neighbor_xpos - own_xpos) / mGridsPerPatchEdge;
        ppe[0] = llmin(mPatchesPerEdge-own_offset[0], neighborPatchesPerEdge);
    }
// <FS:CR> Aurora Sim

    // Connect patches
    if (NORTHEAST == direction)
    {
        patchp = getPatch(mPatchesPerEdge - 1, mPatchesPerEdge - 1);
// <FS:CR> Aurora Sim
        //neighbor_patchp = neighborp->getPatch(0, 0);
        neighbor_patchp = neighborp->getPatch(neighbor_offset[0], neighbor_offset[1]);
// </FS:CR> Aurora Sim

        patchp->connectNeighbor(neighbor_patchp, direction);
        neighbor_patchp->connectNeighbor(patchp, gDirOpposite[direction]);

        patchp->updateNorthEdge(); // Only update one of north or east.
        patchp->dirtyZ();
    }
    else if (NORTHWEST == direction)
    {
// <FS:CR> Aurora Sim
        S32 off = mPatchesPerEdge + neighbor_offset[1] - own_offset[1];
// </FS:CR> Aurora Sim
        patchp = getPatch(0, mPatchesPerEdge - 1);
// <FS:CR> Aurora Sim
        //neighbor_patchp = neighborp->getPatch(mPatchesPerEdge - 1, 0);
        neighbor_patchp = neighborp->getPatch(neighbor_offset[0] - 1, off); //neighborPatchesPerEdge - 1
// </FS:CR> Aurora Sim

        patchp->connectNeighbor(neighbor_patchp, direction);
        neighbor_patchp->connectNeighbor(patchp, gDirOpposite[direction]);
    }
    else if (SOUTHWEST == direction)
    {
        patchp = getPatch(0, 0);
// <FS:CR> Aurora Sim
        //neighbor_patchp = neighborp->getPatch(mPatchesPerEdge - 1, mPatchesPerEdge - 1);
        neighbor_patchp = neighborp->getPatch(neighbor_offset[0] - 1, neighbor_offset[1] - 1);
// </FS:CR> Aurora Sim

        patchp->connectNeighbor(neighbor_patchp, direction);
        neighbor_patchp->connectNeighbor(patchp, gDirOpposite[direction]);

// <FS:CR> Aurora Sim
        //neighbor_patchp->updateNorthEdge(); // Only update one of north or east.
        neighbor_patchp->updateEastEdge(); // Only update one of north or east.
// </FS:CR> Aurora Sim
        neighbor_patchp->dirtyZ();
    }
    else if (SOUTHEAST == direction)
    {
// <FS:CR> Aurora Sim
        S32 off = mPatchesPerEdge + neighbor_offset[0] - own_offset[0];
// </FS:CR> Aurora Sim

        patchp = getPatch(mPatchesPerEdge - 1, 0);
// <FS:CR> Aurora Sim
        //neighbor_patchp = neighborp->getPatch(0, mPatchesPerEdge - 1);
        neighbor_patchp = neighborp->getPatch(off, neighbor_offset[1] - 1); //0
// </FS:CR> Aurora Sim

        patchp->connectNeighbor(neighbor_patchp, direction);
        neighbor_patchp->connectNeighbor(patchp, gDirOpposite[direction]);
    }
    else if (EAST == direction)
    {
        // Do east/west connections, first
// <FS:CR> Aurora Sim
        //for (i = 0; i < (S32)mPatchesPerEdge; i++)
        for (i = 0; i < ppe[1]; i++)
// </FS:CR> Aurora Sim
        {
// <FS:CR> Aurora Sim
            //patchp = getPatch(mPatchesPerEdge - 1, i);
            //neighbor_patchp = neighborp->getPatch(0, i);
            patchp = getPatch(mPatchesPerEdge - 1, i + own_offset[1]);
            neighbor_patchp = neighborp->getPatch(0, i + neighbor_offset[1]);
// </FS:CR> Aurora Sim

            patchp->connectNeighbor(neighbor_patchp, direction);
            neighbor_patchp->connectNeighbor(patchp, gDirOpposite[direction]);

            patchp->updateEastEdge();
            patchp->dirtyZ();
        }

        // Now do northeast/southwest connections
// <FS:CR> Aurora Sim
        //for (i = 0; i < (S32)mPatchesPerEdge - 1; i++)
        for (i = 0; i < ppe[1] - 1; i++)
// </FS:CR> Aurora Sim
        {
// <FS:CR> Aurora Sim
            //patchp = getPatch(mPatchesPerEdge - 1, i);
            //neighbor_patchp = neighborp->getPatch(0, i+1);
            patchp = getPatch(mPatchesPerEdge - 1, i + own_offset[1]);
            neighbor_patchp = neighborp->getPatch(0, i+1 + neighbor_offset[1]);
// </FS:CR> Aurora Sim

            patchp->connectNeighbor(neighbor_patchp, NORTHEAST);
            neighbor_patchp->connectNeighbor(patchp, SOUTHWEST);
        }
        // Now do southeast/northwest connections
// <FS:CR> Aurora Sim
        //for (i = 1; i < (S32)mPatchesPerEdge; i++)
        for (i = 1; i < ppe[1]; i++)
// </FS:CR> Aurora Sim
        {
// <FS:CR> Aurora Sim
            //patchp = getPatch(mPatchesPerEdge - 1, i);
            //neighbor_patchp = neighborp->getPatch(0, i-1);
            patchp = getPatch(mPatchesPerEdge - 1, i + own_offset[1]);
            neighbor_patchp = neighborp->getPatch(0, i-1 + neighbor_offset[1]);
// </FS:CR> Aurora Sim

            patchp->connectNeighbor(neighbor_patchp, SOUTHEAST);
            neighbor_patchp->connectNeighbor(patchp, NORTHWEST);
        }
    }
    else if (NORTH == direction)
    {
        // Do north/south connections, first
// <FS:CR> Aurora Sim
        //for (i = 0; i < (S32)mPatchesPerEdge; i++)
        for (i = 0; i < ppe[0]; i++)
// </FS:CR> Aurora Sim
        {
// <FS:CR> Aurora Sim
            //patchp = getPatch(i, mPatchesPerEdge - 1);
            //neighbor_patchp = neighborp->getPatch(i, 0);
            patchp = getPatch(i + own_offset[0], mPatchesPerEdge - 1);
            neighbor_patchp = neighborp->getPatch(i + neighbor_offset[0], 0);
// </FS:CR> Aurora Sim

            patchp->connectNeighbor(neighbor_patchp, direction);
            neighbor_patchp->connectNeighbor(patchp, gDirOpposite[direction]);

            patchp->updateNorthEdge();
            patchp->dirtyZ();
        }

        // Do northeast/southwest connections
// <FS:CR> Aurora Sim
        //for (i = 0; i < (S32)mPatchesPerEdge - 1; i++)
        for (i = 0; i < ppe[0] - 1; i++)
// </FS:CR> Aurora Sim
        {
// <FS:CR> Aurora Sim
            //patchp = getPatch(i, mPatchesPerEdge - 1);
            //neighbor_patchp = neighborp->getPatch(i+1, 0);
            patchp = getPatch(i + own_offset[0], mPatchesPerEdge - 1);
            neighbor_patchp = neighborp->getPatch(i+1 + neighbor_offset[0], 0);
// </FS:CR> Aurora Sim

            patchp->connectNeighbor(neighbor_patchp, NORTHEAST);
            neighbor_patchp->connectNeighbor(patchp, SOUTHWEST);
        }
        // Do southeast/northwest connections
// <FS:CR> Aurora Sim
        //for (i = 1; i < (S32)mPatchesPerEdge; i++)
        for (i = 1; i < ppe[0]; i++)
// </FS:CR> Aurora Sim
        {
// <FS:CR> Aurora Sim
            //patchp = getPatch(i, mPatchesPerEdge - 1);
            //neighbor_patchp = neighborp->getPatch(i-1, 0);
            patchp = getPatch(i + own_offset[0], mPatchesPerEdge - 1);
            neighbor_patchp = neighborp->getPatch(i-1 + neighbor_offset[0], 0);
// </FS:CR> Aurora Sim

            patchp->connectNeighbor(neighbor_patchp, NORTHWEST);
            neighbor_patchp->connectNeighbor(patchp, SOUTHEAST);
        }
    }
    else if (WEST == direction)
    {
        // Do east/west connections, first
// <FS:CR> Aurora Sim
        //for (i = 0; i < mPatchesPerEdge; i++)
        for (i = 0; i < ppe[1]; i++)
// </FS:CR> Aurora Sim
        {
// <FS:CR> Aurora Sim
            //patchp = getPatch(0, i);
            //neighbor_patchp = neighborp->getPatch(mPatchesPerEdge - 1, i);
            patchp = getPatch(0, i + own_offset[1]);
            neighbor_patchp = neighborp->getPatch(neighborPatchesPerEdge - 1, i + neighbor_offset[1]);
// </FS:CR> Aurora Sim

            patchp->connectNeighbor(neighbor_patchp, direction);
            neighbor_patchp->connectNeighbor(patchp, gDirOpposite[direction]);

            neighbor_patchp->updateEastEdge();
            neighbor_patchp->dirtyZ();
        }

        // Now do northeast/southwest connections
// <FS:CR> Aurora Sim
        //for (i = 1; i < mPatchesPerEdge; i++)
        for (i = 1; i < ppe[1]; i++)
// </FS:CR> Aurora Sim
        {
// <FS:CR> Aurora Sim
            //patchp = getPatch(0, i);
            //neighbor_patchp = neighborp->getPatch(mPatchesPerEdge - 1, i - 1);
            patchp = getPatch(0, i + own_offset[1]);
            neighbor_patchp = neighborp->getPatch(neighborPatchesPerEdge - 1, i - 1 + neighbor_offset[1]);
// </FS:CR> Aurora Sim

            patchp->connectNeighbor(neighbor_patchp, SOUTHWEST);
            neighbor_patchp->connectNeighbor(patchp, NORTHEAST);
        }

        // Now do northwest/southeast connections
// <FS:CR> Aurora Sim
        //for (i = 0; i < mPatchesPerEdge - 1; i++)
        for (i = 0; i < ppe[1] - 1; i++)
// </FS:CR> Aurora Sim
        {
// <FS:CR> Aurora Sim
            //patchp = getPatch(0, i);
            //neighbor_patchp = neighborp->getPatch(mPatchesPerEdge - 1, i + 1);
            patchp = getPatch(0, i + own_offset[1]);
            neighbor_patchp = neighborp->getPatch(neighborPatchesPerEdge - 1, i + 1 + neighbor_offset[1]);
// </FS:CR> Aurora Sim

            patchp->connectNeighbor(neighbor_patchp, NORTHWEST);
            neighbor_patchp->connectNeighbor(patchp, SOUTHEAST);
        }
    }
    else if (SOUTH == direction)
    {
        // Do north/south connections, first
// <FS:CR> Aurora Sim
        //for (i = 0; i < mPatchesPerEdge; i++)
        for (i = 0; i < ppe[0]; i++)
// </FS:CR> Aurora Sim
        {
// <FS:CR> Aurora Sim
            //patchp = getPatch(i, 0);
            //neighbor_patchp = neighborp->getPatch(i, mPatchesPerEdge - 1);
            patchp = getPatch(i + own_offset[0], 0);
            neighbor_patchp = neighborp->getPatch(i + neighbor_offset[0], neighborPatchesPerEdge - 1);
// </FS:CR> Aurora Sim

            patchp->connectNeighbor(neighbor_patchp, direction);
            neighbor_patchp->connectNeighbor(patchp, gDirOpposite[direction]);

            neighbor_patchp->updateNorthEdge();
            neighbor_patchp->dirtyZ();
        }

        // Now do northeast/southwest connections
// <FS:CR> Aurora Sim
        //for (i = 1; i < mPatchesPerEdge; i++)
        for (i = 1; i < ppe[0]; i++)
// </FS:CR> Aurora Sim
        {
// <FS:CR> Aurora Sim
            //patchp = getPatch(i, 0);
            //neighbor_patchp = neighborp->getPatch(i - 1, mPatchesPerEdge - 1);
            patchp = getPatch(i + own_offset[0], 0);
            neighbor_patchp = neighborp->getPatch(i - 1 + neighbor_offset[0], neighborPatchesPerEdge - 1);
// </FS:CR> Aurora Sim

            patchp->connectNeighbor(neighbor_patchp, SOUTHWEST);
            neighbor_patchp->connectNeighbor(patchp, NORTHEAST);
        }
        // Now do northeast/southwest connections
// <FS:CR> Aurora Sim
        //for (i = 0; i < mPatchesPerEdge - 1; i++)
        for (i = 0; i < ppe[0] - 1; i++)
// </FS:CR> Aurora Sim
        {
// <FS:CR> Aurora Sim
            //patchp = getPatch(i, 0);
            //neighbor_patchp = neighborp->getPatch(i + 1, mPatchesPerEdge - 1);
            patchp = getPatch(i + own_offset[0], 0);
            neighbor_patchp = neighborp->getPatch(i + 1 + neighbor_offset[0], neighborPatchesPerEdge - 1);
// </FS:CR> Aurora Sim

            patchp->connectNeighbor(neighbor_patchp, SOUTHEAST);
            neighbor_patchp->connectNeighbor(patchp, NORTHWEST);
        }
    }
}

void LLSurface::disconnectNeighbor(LLSurface *surfacep)
{
    S32 i;
    for (i = 0; i < 8; i++)
    {
        if (surfacep == mNeighbors[i])
        {
            mNeighbors[i] = NULL;
        }
    }

    // Iterate through surface patches, removing any connectivity to removed surface.
    for (i = 0; i < mNumberOfPatches; i++)
    {
        (mPatchList + i)->disconnectNeighbor(surfacep);
    }
}


void LLSurface::disconnectAllNeighbors()
{
    S32 i;
    for (i = 0; i < 8; i++)
    {
        if (mNeighbors[i])
        {
            mNeighbors[i]->disconnectNeighbor(this);
            mNeighbors[i] = NULL;
        }
    }
}



const LLVector3d &LLSurface::getOriginGlobal() const
{
    return mOriginGlobal;
}

LLVector3 LLSurface::getOriginAgent() const
{
    return gAgent.getPosAgentFromGlobal(mOriginGlobal);
}

F32 LLSurface::getMetersPerGrid() const
{
    return mMetersPerGrid;
}

S32 LLSurface::getGridsPerEdge() const
{
    return mGridsPerEdge;
}

S32 LLSurface::getPatchesPerEdge() const
{
    return mPatchesPerEdge;
}

S32 LLSurface::getGridsPerPatchEdge() const
{
    return mGridsPerPatchEdge;
}

void LLSurface::moveZ(const S32 x, const S32 y, const F32 delta)
{
    llassert(x >= 0);
    llassert(y >= 0);
    llassert(x < mGridsPerEdge);
    llassert(y < mGridsPerEdge);
    mSurfaceZ[x + y*mGridsPerEdge] += delta;
}


void LLSurface::updatePatchVisibilities(LLAgent &agent)
{
    if (gShiftFrame)
    {
        return;
    }

    LLVector3 pos_region = mRegionp->getPosRegionFromGlobal(gAgentCamera.getCameraPositionGlobal());

    LLSurfacePatch *patchp;

    mVisiblePatchCount = 0;
    for (S32 i=0; i<mNumberOfPatches; i++)
    {
        patchp = mPatchList + i;

        patchp->updateVisibility();
        if (patchp->getVisible())
        {
            mVisiblePatchCount++;
            patchp->updateCameraDistanceRegion(pos_region);
        }
    }
}

template<bool PBR>
bool LLSurface::idleUpdate(F32 max_update_time)
{
    if (!gPipeline.hasRenderType(LLPipeline::RENDER_TYPE_TERRAIN))
    {
        return false;
    }

    // Perform idle time update of non-critical stuff.
    // In this case, texture and normal updates.
    LLTimer update_timer;
    bool did_update = false;

    // If the Z height data has changed, we need to rebuild our
    // property line vertex arrays.
    if (mDirtyPatchList.size() > 0)
    {
        getRegion()->dirtyHeights();
    }

    // Always call updateNormals() / updateVerticalStats()
    //  every frame to avoid artifacts
    for(std::set<LLSurfacePatch *>::iterator iter = mDirtyPatchList.begin();
        iter != mDirtyPatchList.end(); )
    {
        std::set<LLSurfacePatch *>::iterator curiter = iter++;
        LLSurfacePatch *patchp = *curiter;
        patchp->updateNormals<PBR>();
        patchp->updateVerticalStats();
        if (max_update_time == 0.f || update_timer.getElapsedTimeF32() < max_update_time)
        {
            if (patchp->updateTexture())
            {
                did_update = true;
                patchp->clearDirty();
                mDirtyPatchList.erase(curiter);
            }
        }
    }

    if (did_update)
    {
        // some patches changed, update region reflection probes
        mRegionp->updateReflectionProbes();
    }

    return did_update;
}

template bool LLSurface::idleUpdate</*PBR=*/false>(F32 max_update_time);
template bool LLSurface::idleUpdate</*PBR=*/true>(F32 max_update_time);

void LLSurface::decompressDCTPatch(LLBitPack &bitpack, LLGroupHeader *gopp, BOOL b_large_patch)
{

    LLPatchHeader  ph;
    S32 j, i;
    S32 patch[LARGE_PATCH_SIZE*LARGE_PATCH_SIZE];
    LLSurfacePatch *patchp;

    init_patch_decompressor(gopp->patch_size);
    gopp->stride = mGridsPerEdge;
    set_group_of_patch_header(gopp);

    while (1)
    {
// <FS:CR> Aurora Sim
        //decode_patch_header(bitpack, &ph);
        decode_patch_header(bitpack, &ph, b_large_patch);
// </FS:CR> Aurora Sim
        if (ph.quant_wbits == END_OF_PATCHES)
        {
            break;
        }

// <FS:CR> Aurora Sim
        //i = ph.patchids >> 5;
        //j = ph.patchids & 0x1F;
        if (b_large_patch)
        {
            i = ph.patchids >> 16; //x
            j = ph.patchids & 0xFFFF; //y
        }
        else
        {
            i = ph.patchids >> 5; //x
            j = ph.patchids & 0x1F; //y
        }
// </FS:CR> Aurora Sim

        if ((i >= mPatchesPerEdge) || (j >= mPatchesPerEdge))
        {
            LL_WARNS() << "Received invalid terrain packet - patch header patch ID incorrect!"
                << " patches per edge " << mPatchesPerEdge
                << " i " << i
                << " j " << j
                << " dc_offset " << ph.dc_offset
                << " range " << (S32)ph.range
                << " quant_wbits " << (S32)ph.quant_wbits
                << " patchids " << (S32)ph.patchids
                << LL_ENDL;
            return;
        }

        patchp = &mPatchList[j*mPatchesPerEdge + i];


        decode_patch(bitpack, patch);
        decompress_patch(patchp->getDataZ(), patch, &ph);

        // Update edges for neighbors.  Need to guarantee that this gets done before we generate vertical stats.
        patchp->updateNorthEdge();
        patchp->updateEastEdge();
        if (patchp->getNeighborPatch(WEST))
        {
            patchp->getNeighborPatch(WEST)->updateEastEdge();
        }
        if (patchp->getNeighborPatch(SOUTHWEST))
        {
            patchp->getNeighborPatch(SOUTHWEST)->updateEastEdge();
            patchp->getNeighborPatch(SOUTHWEST)->updateNorthEdge();
        }
        if (patchp->getNeighborPatch(SOUTH))
        {
            patchp->getNeighborPatch(SOUTH)->updateNorthEdge();
        }

        // Dirty patch statistics, and flag that the patch has data.
        patchp->dirtyZ();
        patchp->setHasReceivedData();
    }
}


// Retrurns TRUE if "position" is within the bounds of surface.
// "position" is region-local
BOOL LLSurface::containsPosition(const LLVector3 &position)
{
    if (position.mV[VX] < 0.0f  ||  position.mV[VX] > mMetersPerEdge ||
        position.mV[VY] < 0.0f  ||  position.mV[VY] > mMetersPerEdge)
    {
        return FALSE;
    }
    return TRUE;
}


F32 LLSurface::resolveHeightRegion(const F32 x, const F32 y) const
{
    F32 height = 0.0f;
    F32 oometerspergrid = 1.f/mMetersPerGrid;

    // Check to see if v is actually above surface
    // We use (mGridsPerEdge-1) below rather than (mGridsPerEdge)
    // becuase of the east and north buffers

    if (x >= 0.f  &&
        x <= mMetersPerEdge  &&
        y >= 0.f  &&
        y <= mMetersPerEdge)
    {
        const S32 left   = llfloor(x * oometerspergrid);
        const S32 bottom = llfloor(y * oometerspergrid);

        // Don't walk off the edge of the array!
        const S32 right  = ( left+1   < (S32)mGridsPerEdge-1 ? left+1   : left );
        const S32 top    = ( bottom+1 < (S32)mGridsPerEdge-1 ? bottom+1 : bottom );

        // Figure out if v is in first or second triangle of the square
        // and calculate the slopes accordingly
        //    |       |
        // -(i,j+1)---(i+1,j+1)--
        //    |  1   /  |          ^
        //    |    /  2 |          |
        //    |  /      |          j
        // --(i,j)----(i+1,j)--
        //    |       |
        //
        //      i ->
        // where N = mGridsPerEdge

        const F32 left_bottom  = getZ( left,  bottom );
        const F32 right_bottom = getZ( right, bottom );
        const F32 left_top     = getZ( left,  top );
        const F32 right_top    = getZ( right, top );

        // dx and dy are incremental steps from (mSurface + k)
        F32 dx = x - left   * mMetersPerGrid;
        F32 dy = y - bottom * mMetersPerGrid;

        if (dy > dx)
        {
            // triangle 1
            dy *= left_top  - left_bottom;
            dx *= right_top - left_top;
        }
        else
        {
            // triangle 2
            dx *= right_bottom - left_bottom;
            dy *= right_top    - right_bottom;
        }
        height = left_bottom + (dx + dy) * oometerspergrid;
    }
    return height;
}


F32 LLSurface::resolveHeightGlobal(const LLVector3d& v) const
{
    if (!mRegionp)
    {
        return 0.f;
    }

    LLVector3 pos_region = mRegionp->getPosRegionFromGlobal(v);

    return resolveHeightRegion(pos_region);
}


LLVector3 LLSurface::resolveNormalGlobal(const LLVector3d& pos_global) const
{
    if (!mSurfaceZ)
    {
        // Hmm.  Uninitialized surface!
        return LLVector3::z_axis;
    }
    //
    // Returns the vector normal to a surface at location specified by vector v
    //
    F32 oometerspergrid = 1.f/mMetersPerGrid;
    LLVector3 normal;
    F32 dzx, dzy;

    if (pos_global.mdV[VX] >= mOriginGlobal.mdV[VX]  &&
        pos_global.mdV[VX] < mOriginGlobal.mdV[VX] + mMetersPerEdge  &&
        pos_global.mdV[VY] >= mOriginGlobal.mdV[VY]  &&
        pos_global.mdV[VY] < mOriginGlobal.mdV[VY] + mMetersPerEdge)
    {
        U32 i, j, k;
        F32 dx, dy;
        i = (U32) ((pos_global.mdV[VX] - mOriginGlobal.mdV[VX]) * oometerspergrid);
        j = (U32) ((pos_global.mdV[VY] - mOriginGlobal.mdV[VY]) * oometerspergrid );
        k = i + j*mGridsPerEdge;

        // Figure out if v is in first or second triangle of the square
        // and calculate the slopes accordingly
        //    |       |
        // -(k+N)---(k+1+N)--
        //    |  1 /  |          ^
        //    |   / 2 |          |
        //    |  /    |          j
        // --(k)----(k+1)--
        //    |       |
        //
        //      i ->
        // where N = mGridsPerEdge

        // dx and dy are incremental steps from (mSurface + k)
        dx = (F32)(pos_global.mdV[VX] - i*mMetersPerGrid - mOriginGlobal.mdV[VX]);
        dy = (F32)(pos_global.mdV[VY] - j*mMetersPerGrid - mOriginGlobal.mdV[VY]);
        if (dy > dx)
        {  // triangle 1
            dzx = *(mSurfaceZ + k + 1 + mGridsPerEdge) - *(mSurfaceZ + k + mGridsPerEdge);
            dzy = *(mSurfaceZ + k) - *(mSurfaceZ + k + mGridsPerEdge);
            normal.setVec(-dzx,dzy,1);
        }
        else
        {   // triangle 2
            dzx = *(mSurfaceZ + k) - *(mSurfaceZ + k + 1);
            dzy = *(mSurfaceZ + k + 1 + mGridsPerEdge) - *(mSurfaceZ + k + 1);
            normal.setVec(dzx,-dzy,1);
        }
    }
    normal.normVec();
    return normal;


}

LLSurfacePatch *LLSurface::resolvePatchRegion(const F32 x, const F32 y) const
{
// x and y should be region-local coordinates.
// If x and y are outside of the surface, then the returned
// index will be for the nearest boundary patch.
//
// 12      | 13| 14|       15
//         |   |   |
//     +---+---+---+---+
//     | 12| 13| 14| 15|
// ----+---+---+---+---+-----
// 8   | 8 | 9 | 10| 11|   11
// ----+---+---+---+---+-----
// 4   | 4 | 5 | 6 | 7 |    7
// ----+---+---+---+---+-----
//     | 0 | 1 | 2 | 3 |
//     +---+---+---+---+
//         |   |   |
// 0       | 1 | 2 |        3
//

// When x and y are not region-local do the following first

    S32 i, j;
    if (x < 0.0f)
    {
        i = 0;
    }
    else if (x >= mMetersPerEdge)
    {
        i = mPatchesPerEdge - 1;
    }
    else
    {
        i = (U32) (x / (mMetersPerGrid * mGridsPerPatchEdge));
    }

    if (y < 0.0f)
    {
        j = 0;
    }
    else if (y >= mMetersPerEdge)
    {
        j = mPatchesPerEdge - 1;
    }
    else
    {
        j = (U32) (y / (mMetersPerGrid * mGridsPerPatchEdge));
    }

    // *NOTE: Super paranoia code follows.
    S32 index = i + j * mPatchesPerEdge;
    if((index < 0) || (index >= mNumberOfPatches))
    {
        if(0 == mNumberOfPatches)
        {
            LL_WARNS() << "No patches for current region!" << LL_ENDL;
            return NULL;
        }
        S32 old_index = index;
        index = llclamp(old_index, 0, (mNumberOfPatches - 1));
        LL_WARNS() << "Clamping out of range patch index " << old_index
                << " to " << index << LL_ENDL;
    }
    return &(mPatchList[index]);
}


LLSurfacePatch *LLSurface::resolvePatchRegion(const LLVector3 &pos_region) const
{
    return resolvePatchRegion(pos_region.mV[VX], pos_region.mV[VY]);
}


LLSurfacePatch *LLSurface::resolvePatchGlobal(const LLVector3d &pos_global) const
{
    llassert(mRegionp);
    LLVector3 pos_region = mRegionp->getPosRegionFromGlobal(pos_global);
    return resolvePatchRegion(pos_region);
}


std::ostream& operator<<(std::ostream &s, const LLSurface &S)
{
    s << "{ \n";
    s << "  mGridsPerEdge = " << S.mGridsPerEdge - 1 << " + 1\n";
    s << "  mGridsPerPatchEdge = " << S.mGridsPerPatchEdge << "\n";
    s << "  mPatchesPerEdge = " << S.mPatchesPerEdge << "\n";
    s << "  mOriginGlobal = " << S.mOriginGlobal << "\n";
    s << "  mMetersPerGrid = " << S.mMetersPerGrid << "\n";
    s << "  mVisiblePatchCount = " << S.mVisiblePatchCount << "\n";
    s << "}";
    return s;
}


// ---------------- LLSurface:: Protected ----------------

void LLSurface::createPatchData()
{
    // Assumes mGridsPerEdge, mGridsPerPatchEdge, and mPatchesPerEdge have been properly set
    // TODO -- check for create() called when surface is not empty
    S32 i, j;
    LLSurfacePatch *patchp;

    // Allocate memory
    mPatchList = new LLSurfacePatch[mNumberOfPatches];

    // One of each for each camera
    mVisiblePatchCount = mNumberOfPatches;

    for (j=0; j<mPatchesPerEdge; j++)
    {
        for (i=0; i<mPatchesPerEdge; i++)
        {
            patchp = getPatch(i, j);
            patchp->setSurface(this);
        }
    }

    for (j=0; j<mPatchesPerEdge; j++)
    {
        for (i=0; i<mPatchesPerEdge; i++)
        {
            patchp = getPatch(i, j);
            patchp->mHasReceivedData = FALSE;
            patchp->mSTexUpdate = TRUE;

            S32 data_offset = i * mGridsPerPatchEdge + j * mGridsPerPatchEdge * mGridsPerEdge;

            patchp->setDataZ(mSurfaceZ + data_offset);
            patchp->setDataNorm(mNorm + data_offset);


            // We make each patch point to its neighbors so we can do resolution checking
            // when butting up different resolutions.  Patches that don't have neighbors
            // somewhere will point to NULL on that side.
            if (i < mPatchesPerEdge-1)
            {
                patchp->setNeighborPatch(EAST,getPatch(i+1, j));
            }
            else
            {
                patchp->setNeighborPatch(EAST, NULL);
            }

            if (j < mPatchesPerEdge-1)
            {
                patchp->setNeighborPatch(NORTH, getPatch(i, j+1));
            }
            else
            {
                patchp->setNeighborPatch(NORTH, NULL);
            }

            if (i > 0)
            {
                patchp->setNeighborPatch(WEST, getPatch(i - 1, j));
            }
            else
            {
                patchp->setNeighborPatch(WEST, NULL);
            }

            if (j > 0)
            {
                patchp->setNeighborPatch(SOUTH, getPatch(i, j-1));
            }
            else
            {
                patchp->setNeighborPatch(SOUTH, NULL);
            }

            if (i < (mPatchesPerEdge-1)  &&  j < (mPatchesPerEdge-1))
            {
                patchp->setNeighborPatch(NORTHEAST, getPatch(i + 1, j + 1));
            }
            else
            {
                patchp->setNeighborPatch(NORTHEAST, NULL);
            }

            if (i > 0  &&  j < (mPatchesPerEdge-1))
            {
                patchp->setNeighborPatch(NORTHWEST, getPatch(i - 1, j + 1));
            }
            else
            {
                patchp->setNeighborPatch(NORTHWEST, NULL);
            }

            if (i > 0  &&  j > 0)
            {
                patchp->setNeighborPatch(SOUTHWEST, getPatch(i - 1, j - 1));
            }
            else
            {
                patchp->setNeighborPatch(SOUTHWEST, NULL);
            }

            if (i < (mPatchesPerEdge-1)  &&  j > 0)
            {
                patchp->setNeighborPatch(SOUTHEAST, getPatch(i + 1, j - 1));
            }
            else
            {
                patchp->setNeighborPatch(SOUTHEAST, NULL);
            }

            LLVector3d origin_global;
            origin_global.mdV[0] = mOriginGlobal.mdV[0] + i * mMetersPerGrid * mGridsPerPatchEdge;
            origin_global.mdV[1] = mOriginGlobal.mdV[0] + j * mMetersPerGrid * mGridsPerPatchEdge;
            origin_global.mdV[2] = 0.f;
            patchp->setOriginGlobal(origin_global);
        }
    }
}


void LLSurface::destroyPatchData()
{
    // Delete all of the cached patch data for these patches.

    delete [] mPatchList;
    mPatchList = NULL;
    mVisiblePatchCount = 0;
}


void LLSurface::setTextureSize(const S32 texture_size)
{
    sTextureSize = texture_size;
}


U32 LLSurface::getRenderLevel(const U32 render_stride) const
{
    return mPVArray.mRenderLevelp[render_stride];
}


U32 LLSurface::getRenderStride(const U32 render_level) const
{
    return mPVArray.mRenderStridep[render_level];
}


LLSurfacePatch *LLSurface::getPatch(const S32 x, const S32 y) const
{
    if ((x < 0) || (x >= mPatchesPerEdge))
    {
        LL_ERRS() << "Asking for patch out of bounds" << LL_ENDL;
        return NULL;
    }
    if ((y < 0) || (y >= mPatchesPerEdge))
    {
        LL_ERRS() << "Asking for patch out of bounds" << LL_ENDL;
        return NULL;
    }

    return mPatchList + x + y*mPatchesPerEdge;
}


void LLSurface::dirtyAllPatches()
{
    S32 i;
    for (i = 0; i < mNumberOfPatches; i++)
    {
        mPatchList[i].dirtyZ();
    }
}

void LLSurface::dirtySurfacePatch(LLSurfacePatch *patchp)
{
    // Put surface patch on dirty surface patch list
    mDirtyPatchList.insert(patchp);
}


void LLSurface::setWaterHeight(F32 height)
{
    if (!mWaterObjp.isNull())
    {
        LLVector3 water_pos_region = mWaterObjp->getPositionRegion();
        bool changed = water_pos_region.mV[VZ] != height;
        water_pos_region.mV[VZ] = height;
        mWaterObjp->setPositionRegion(water_pos_region);
        if (changed)
        {
            LLWorld::getInstance()->updateWaterObjects();
        }
    }
    else
    {
        LL_WARNS() << "LLSurface::setWaterHeight with no water object!" << LL_ENDL;
    }
}

F32 LLSurface::getWaterHeight() const
{
    if (!mWaterObjp.isNull())
    {
        // we have a water object, the usual case
        return mWaterObjp->getPositionRegion().mV[VZ];
    }
    else
    {
        return DEFAULT_WATER_HEIGHT;
    }
}


BOOL LLSurface::generateWaterTexture(const F32 x, const F32 y,
                                     const F32 width, const F32 height)
{
    LL_PROFILE_ZONE_SCOPED
    if (!getWaterTexture())
    {
        return FALSE;
    }

    S32 tex_width = mWaterTexturep->getWidth();
    S32 tex_height = mWaterTexturep->getHeight();
    S32 tex_comps = mWaterTexturep->getComponents();
    S32 tex_stride = tex_width * tex_comps;
    LLPointer<LLImageRaw> raw = new LLImageRaw(tex_width, tex_height, tex_comps);
    U8 *rawp = raw->getData();

// <FS:CR> Aurora Sim
    //F32 scale = 256.f * getMetersPerGrid() / (F32)tex_width;
    F32 scale = getRegion()->getWidth() * getMetersPerGrid() / (F32)tex_width;
// <FS:CR> Aurora Sim
    F32 scale_inv = 1.f / scale;

    S32 x_begin, y_begin, x_end, y_end;

    x_begin = ll_round(x * scale_inv);
    y_begin = ll_round(y * scale_inv);
    x_end = ll_round((x + width) * scale_inv);
    y_end = ll_round((y + width) * scale_inv);

    if (x_end > tex_width)
    {
        x_end = tex_width;
    }
    if (y_end > tex_width)
    {
        y_end = tex_width;
    }

    // OK, for now, just have the composition value equal the height at the point.
    LLVector3 location;
    LLColor4U coloru;

    const F32 WATER_HEIGHT = getWaterHeight();

    S32 i, j, offset;
    for (j = y_begin; j < y_end; j++)
    {
        for (i = x_begin; i < x_end; i++)
        {
            //F32 nv[2];
            //nv[0] = i/256.f;
            //nv[1] = j/256.f;
            // const S32 modulation = noise2(nv)*40;
            offset = j*tex_stride + i*tex_comps;
            location.mV[VX] = i*scale;
            location.mV[VY] = j*scale;

            // Sample multiple points
            const F32 height = resolveHeightRegion(location);

            if (height > WATER_HEIGHT)
            {
                // Above water...
                coloru = MAX_WATER_COLOR;
                coloru.mV[3] = ABOVE_WATERLINE_ALPHA;
                *(rawp + offset++) = coloru.mV[0];
                *(rawp + offset++) = coloru.mV[1];
                *(rawp + offset++) = coloru.mV[2];
                *(rawp + offset++) = coloru.mV[3];
            }
            else
            {
                // Want non-linear curve for transparency gradient
                coloru = MAX_WATER_COLOR;
                const F32 frac = 1.f - 2.f/(2.f - (height - WATER_HEIGHT));
                S32 alpha = 64 + ll_round((255-64)*frac);

                alpha = llmin(ll_round((F32)MAX_WATER_COLOR.mV[3]), alpha);
                alpha = llmax(64, alpha);

                coloru.mV[3] = alpha;
                *(rawp + offset++) = coloru.mV[0];
                *(rawp + offset++) = coloru.mV[1];
                *(rawp + offset++) = coloru.mV[2];
                *(rawp + offset++) = coloru.mV[3];
            }
        }
    }

    if (!mWaterTexturep->hasGLTexture())
    {
        mWaterTexturep->createGLTexture(0, raw);
    }

    mWaterTexturep->setSubImage(raw, x_begin, y_begin, x_end - x_begin, y_end - y_begin);
    return TRUE;
}<|MERGE_RESOLUTION|>--- conflicted
+++ resolved
@@ -304,8 +304,6 @@
     //if (gSavedSettings.getBOOL("RenderWater") )
     if (gSavedSettings.getBOOL("RenderWater") && LLWorld::getInstance()->getAllowRenderWater())
 // </FS:CR> Aurora Sim
-<<<<<<< HEAD
-=======
     {
         createWaterTexture();
         mWaterObjp = (LLVOWater *)gObjectList.createObjectViewer(LLViewerObject::LL_VO_WATER, mRegionp);
@@ -329,38 +327,11 @@
     }
 
     if (!prev_renderwater && renderwater)
->>>>>>> 6fba1530
     {
         createWaterTexture();
         mWaterObjp = (LLVOWater *)gObjectList.createObjectViewer(LLViewerObject::LL_VO_WATER, mRegionp);
         gPipeline.createObject(mWaterObjp);
         LLVector3d water_pos_global = from_region_handle(mRegionp->getHandle());
-<<<<<<< HEAD
-// <FS:CR> Aurora Sim
-        //water_pos_global += LLVector3d(128.0, 128.0, DEFAULT_WATER_HEIGHT);       // region doesn't have a valid water height yet
-        water_pos_global += LLVector3d(mRegionp->getWidth()/2, mRegionp->getWidth()/2, DEFAULT_WATER_HEIGHT);
-        mWaterObjp->setPositionGlobal(water_pos_global);
-    }
-}
-
-void LLSurface::rebuildWater()
-{
-    BOOL renderwater = gSavedSettings.getBOOL("RenderWater") && LLWorld::getInstance()->getAllowRenderWater();
-    BOOL prev_renderwater = !mWaterObjp.isNull();
-
-    if(prev_renderwater && !renderwater)
-    {
-        gObjectList.killObject(mWaterObjp);
-    }
-
-    if (!prev_renderwater && renderwater)
-    {
-        createWaterTexture();
-        mWaterObjp = (LLVOWater *)gObjectList.createObjectViewer(LLViewerObject::LL_VO_WATER, mRegionp);
-        gPipeline.createObject(mWaterObjp);
-        LLVector3d water_pos_global = from_region_handle(mRegionp->getHandle());
-=======
->>>>>>> 6fba1530
         water_pos_global += LLVector3d(mRegionp->getWidth()/2, mRegionp->getWidth()/2, DEFAULT_WATER_HEIGHT);
 // </FS:CR> Aurora Sim
         mWaterObjp->setPositionGlobal(water_pos_global);
