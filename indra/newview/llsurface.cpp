--- conflicted
+++ resolved
@@ -301,11 +301,8 @@
 		mWaterObjp = (LLVOWater *)gObjectList.createObjectViewer(LLViewerObject::LL_VO_WATER, mRegionp);
 		gPipeline.createObject(mWaterObjp);
 		LLVector3d water_pos_global = from_region_handle(mRegionp->getHandle());
-<<<<<<< HEAD
-		water_pos_global += LLVector3d(128.0, 128.0, DEFAULT_WATER_HEIGHT);		// region doesn't have a valid water height yet
-=======
-// FS:CR> Aurora Sim
-		//water_pos_global += LLVector3d(128.0, 128.0, DEFAULT_WATER_HEIGHT);
+// <FS:CR> Aurora Sim
+		//water_pos_global += LLVector3d(128.0, 128.0, DEFAULT_WATER_HEIGHT);		// region doesn't have a valid water height yet
 		water_pos_global += LLVector3d(mRegionp->getWidth()/2, mRegionp->getWidth()/2, DEFAULT_WATER_HEIGHT);
 		mWaterObjp->setPositionGlobal(water_pos_global);
 	}
@@ -329,7 +326,6 @@
 		LLVector3d water_pos_global = from_region_handle(mRegionp->getHandle());
 		water_pos_global += LLVector3d(mRegionp->getWidth()/2, mRegionp->getWidth()/2, DEFAULT_WATER_HEIGHT);
 // </FS:CR> Aurora Sim
->>>>>>> dc40365c
 		mWaterObjp->setPositionGlobal(water_pos_global);
 	}
 }
