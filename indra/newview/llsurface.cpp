/**
 * @file llsurface.cpp
 * @brief Implementation of LLSurface class
 *
 * $LicenseInfo:firstyear=2000&license=viewerlgpl$
 * Second Life Viewer Source Code
 * Copyright (C) 2010, Linden Research, Inc.
 *
 * This library is free software; you can redistribute it and/or
 * modify it under the terms of the GNU Lesser General Public
 * License as published by the Free Software Foundation;
 * version 2.1 of the License only.
 *
 * This library is distributed in the hope that it will be useful,
 * but WITHOUT ANY WARRANTY; without even the implied warranty of
 * MERCHANTABILITY or FITNESS FOR A PARTICULAR PURPOSE.  See the GNU
 * Lesser General Public License for more details.
 *
 * You should have received a copy of the GNU Lesser General Public
 * License along with this library; if not, write to the Free Software
 * Foundation, Inc., 51 Franklin Street, Fifth Floor, Boston, MA  02110-1301  USA
 *
 * Linden Research, Inc., 945 Battery Street, San Francisco, CA  94111  USA
 * $/LicenseInfo$
 */

#include "llviewerprecompiledheaders.h"

#include "llsurface.h"

#include "llrender.h"

#include "llviewertexturelist.h"
#include "llpatchvertexarray.h"
#include "patch_dct.h"
#include "patch_code.h"
#include "llbitpack.h"
#include "llviewerobjectlist.h"
#include "llregionhandle.h"
#include "llagent.h"
#include "llagentcamera.h"
#include "llappviewer.h"
#include "llworld.h"
#include "llviewercontrol.h"
#include "llviewertexture.h"
#include "llsurfacepatch.h"
#include "llvosurfacepatch.h"
#include "llvowater.h"
#include "pipeline.h"
#include "llviewerregion.h"
#include "llvlcomposition.h"
#include "noise.h"
#include "llviewercamera.h"
#include "llglheaders.h"
#include "lldrawpoolterrain.h"
#include "lldrawable.h"

extern LLPipeline gPipeline;
extern bool gShiftFrame;

LLColor4U MAX_WATER_COLOR(0, 48, 96, 240);


S32 LLSurface::sTextureSize = 256;

// ---------------- LLSurface:: Public Members ---------------

LLSurface::LLSurface(U32 type, LLViewerRegion *regionp) :
    mGridsPerEdge(0),
    mOOGridsPerEdge(0.f),
    mPatchesPerEdge(0),
    mNumberOfPatches(0),
    mType(type),
    mDetailTextureScale(0.f),
    mOriginGlobal(0.0, 0.0, 0.0),
    mSTexturep(NULL),
    mWaterTexturep(NULL),
    mGridsPerPatchEdge(0),
    mMetersPerGrid(1.0f),
    mMetersPerEdge(1.0f),
    mRegionp(regionp)
{
    // Surface data
    mSurfaceZ = NULL;
    mNorm = NULL;

    // Patch data
    mPatchList = NULL;

    // One of each for each camera
    mVisiblePatchCount = 0;

    mHasZData = false;
    // "uninitialized" min/max z
    mMinZ = 10000.f;
    mMaxZ = -10000.f;

    mWaterObjp = NULL;

    // In here temporarily.
    mSurfacePatchUpdateCount = 0;

    for (S32 i = 0; i < 8; i++)
    {
        mNeighbors[i] = NULL;
    }
}


LLSurface::~LLSurface()
{
    delete [] mSurfaceZ;
    mSurfaceZ = NULL;

    delete [] mNorm;

    mGridsPerEdge = 0;
    mGridsPerPatchEdge = 0;
    mPatchesPerEdge = 0;
    mNumberOfPatches = 0;
    destroyPatchData();

    LLDrawPoolTerrain *poolp = (LLDrawPoolTerrain*) gPipeline.findPool(LLDrawPool::POOL_TERRAIN, mSTexturep);
    if (!poolp)
    {
        LL_WARNS() << "No pool for terrain on destruction!" << LL_ENDL;
    }
    else if (poolp->mReferences.empty())
    {
        gPipeline.removePool(poolp);
        // Don't enable this until we blitz the draw pool for it as well.  -- djs
        if (mSTexturep)
        {
            mSTexturep = NULL;
        }
        if (mWaterTexturep)
        {
            mWaterTexturep = NULL;
        }
    }
    else
    {
        LL_ERRS() << "Terrain pool not empty!" << LL_ENDL;
    }
}

void LLSurface::initClasses()
{
}

void LLSurface::setRegion(LLViewerRegion *regionp)
{
    mRegionp = regionp;
    mWaterObjp = NULL; // depends on regionp, needs recreating
}

// Assumes that arguments are powers of 2, and that
// grids_per_edge / grids_per_patch_edge = power of 2
void LLSurface::create(const S32 grids_per_edge,
                       const S32 grids_per_patch_edge,
                       const LLVector3d &origin_global,
                       const F32 width)
{
    // Initialize various constants for the surface
    mGridsPerEdge = grids_per_edge + 1;  // Add 1 for the east and north buffer
    mOOGridsPerEdge = 1.f / mGridsPerEdge;
    mGridsPerPatchEdge = grids_per_patch_edge;
    mPatchesPerEdge = (mGridsPerEdge - 1) / mGridsPerPatchEdge;
    mNumberOfPatches = mPatchesPerEdge * mPatchesPerEdge;
    mMetersPerGrid = width / ((F32)(mGridsPerEdge - 1));
    mMetersPerEdge = mMetersPerGrid * (mGridsPerEdge - 1);

    mOriginGlobal.setVec(origin_global);

    mPVArray.create(mGridsPerEdge, mGridsPerPatchEdge, LLWorld::getInstance()->getRegionScale());

    S32 number_of_grids = mGridsPerEdge * mGridsPerEdge;

    /////////////////////////////////////
    //
    // Initialize data arrays for surface
    ///
    mSurfaceZ = new F32[number_of_grids];
    mNorm = new LLVector3[number_of_grids];

    // Reset the surface to be a flat square grid
    for(S32 i=0; i < number_of_grids; i++)
    {
        // Surface is flat and zero
        // Normals all point up
        mSurfaceZ[i] = 0.0f;
        mNorm[i].setVec(0.f, 0.f, 1.f);
    }


    mVisiblePatchCount = 0;


    ///////////////////////
    //
    // Initialize textures
    //

    initTextures();

    // Has to be done after texture initialization
    createPatchData();
}

LLViewerTexture* LLSurface::getSTexture()
{
    if (mSTexturep.notNull() && !mSTexturep->hasGLTexture())
    {
        createSTexture();
    }
    return mSTexturep;
}

LLViewerTexture* LLSurface::getWaterTexture()
{
    if (mWaterTexturep.notNull() && !mWaterTexturep->hasGLTexture())
    {
        createWaterTexture();
    }
    return mWaterTexturep;
}

void LLSurface::createSTexture()
{
    if (!mSTexturep)
    {
        // Fill with dummy gray data.
        // GL NOT ACTIVE HERE
        LLPointer<LLImageRaw> raw = new LLImageRaw(sTextureSize, sTextureSize, 3);
        U8 *default_texture = raw->getData();
        for (S32 i = 0; i < sTextureSize; i++)
        {
            for (S32 j = 0; j < sTextureSize; j++)
            {
                *(default_texture + (i*sTextureSize + j)*3) = 128;
                *(default_texture + (i*sTextureSize + j)*3 + 1) = 128;
                *(default_texture + (i*sTextureSize + j)*3 + 2) = 128;
            }
        }

        mSTexturep = LLViewerTextureManager::getLocalTexture(raw.get(), false);
        mSTexturep->dontDiscard();
        gGL.getTexUnit(0)->bind(mSTexturep);
        mSTexturep->setAddressMode(LLTexUnit::TAM_CLAMP);
    }
}

void LLSurface::createWaterTexture()
{
    if (!mWaterTexturep)
    {
        // Create the water texture
        LLPointer<LLImageRaw> raw = new LLImageRaw(sTextureSize/2, sTextureSize/2, 4);
        U8 *default_texture = raw->getData();
        for (S32 i = 0; i < sTextureSize/2; i++)
        {
            for (S32 j = 0; j < sTextureSize/2; j++)
            {
                *(default_texture + (i*sTextureSize/2 + j)*4) = MAX_WATER_COLOR.mV[0];
                *(default_texture + (i*sTextureSize/2 + j)*4 + 1) = MAX_WATER_COLOR.mV[1];
                *(default_texture + (i*sTextureSize/2 + j)*4 + 2) = MAX_WATER_COLOR.mV[2];
                *(default_texture + (i*sTextureSize/2 + j)*4 + 3) = MAX_WATER_COLOR.mV[3];
            }
        }

        mWaterTexturep = LLViewerTextureManager::getLocalTexture(raw.get(), false);
        mWaterTexturep->dontDiscard();
        gGL.getTexUnit(0)->bind(mWaterTexturep);
        mWaterTexturep->setAddressMode(LLTexUnit::TAM_CLAMP);
    }
}

void LLSurface::initTextures()
{
    ///////////////////////
    //
    // Main surface texture
    //
    createSTexture();

    ///////////////////////
    //
    // Water texture
    //
    if (gSavedSettings.getBOOL("RenderWater") )
    {
        createWaterTexture();
        mWaterObjp = (LLVOWater *)gObjectList.createObjectViewer(LLViewerObject::LL_VO_WATER, mRegionp);
        gPipeline.createObject(mWaterObjp);
        LLVector3d water_pos_global = from_region_handle(mRegionp->getHandle());
        water_pos_global += LLVector3d(128.0, 128.0, DEFAULT_WATER_HEIGHT);     // region doesn't have a valid water height yet
        mWaterObjp->setPositionGlobal(water_pos_global);
    }
}


void LLSurface::setOriginGlobal(const LLVector3d &origin_global)
{
    LLVector3d new_origin_global;
    mOriginGlobal = origin_global;
    LLSurfacePatch *patchp;
    S32 i, j;
    // Need to update the southwest corners of the patches
    for (j=0; j<mPatchesPerEdge; j++)
    {
        for (i=0; i<mPatchesPerEdge; i++)
        {
            patchp = getPatch(i, j);

            new_origin_global = patchp->getOriginGlobal();

            new_origin_global.mdV[0] = mOriginGlobal.mdV[0] + i * mMetersPerGrid * mGridsPerPatchEdge;
            new_origin_global.mdV[1] = mOriginGlobal.mdV[1] + j * mMetersPerGrid * mGridsPerPatchEdge;
            patchp->setOriginGlobal(new_origin_global);
        }
    }

    // Hack!
    if (mWaterObjp.notNull() && mWaterObjp->mDrawable.notNull())
    {
        const F64 x = origin_global.mdV[VX] + 128.0;
        const F64 y = origin_global.mdV[VY] + 128.0;
        const F64 z = mWaterObjp->getPositionGlobal().mdV[VZ];

        LLVector3d water_origin_global(x, y, z);

        mWaterObjp->setPositionGlobal(water_origin_global);
    }
}

void LLSurface::getNeighboringRegions( std::vector<LLViewerRegion*>& uniqueRegions )
{
    S32 i;
    for (i = 0; i < 8; i++)
    {
        if ( mNeighbors[i] != NULL )
        {
            uniqueRegions.push_back( mNeighbors[i]->getRegion() );
        }
    }
}


void LLSurface::getNeighboringRegionsStatus( std::vector<S32>& regions )
{
    S32 i;
    for (i = 0; i < 8; i++)
    {
        if ( mNeighbors[i] != NULL )
        {
            regions.push_back( i );
        }
    }
}

void LLSurface::connectNeighbor(LLSurface *neighborp, U32 direction)
{
    S32 i;
    LLSurfacePatch *patchp, *neighbor_patchp;

    mNeighbors[direction] = neighborp;
    neighborp->mNeighbors[gDirOpposite[direction]] = this;

    // Connect patches
    if (NORTHEAST == direction)
    {
        patchp = getPatch(mPatchesPerEdge - 1, mPatchesPerEdge - 1);
        neighbor_patchp = neighborp->getPatch(0, 0);

        patchp->connectNeighbor(neighbor_patchp, direction);
        neighbor_patchp->connectNeighbor(patchp, gDirOpposite[direction]);

        patchp->updateNorthEdge(); // Only update one of north or east.
        patchp->dirtyZ();
    }
    else if (NORTHWEST == direction)
    {
        patchp = getPatch(0, mPatchesPerEdge - 1);
        neighbor_patchp = neighborp->getPatch(mPatchesPerEdge - 1, 0);

        patchp->connectNeighbor(neighbor_patchp, direction);
        neighbor_patchp->connectNeighbor(patchp, gDirOpposite[direction]);
    }
    else if (SOUTHWEST == direction)
    {
        patchp = getPatch(0, 0);
        neighbor_patchp = neighborp->getPatch(mPatchesPerEdge - 1, mPatchesPerEdge - 1);

        patchp->connectNeighbor(neighbor_patchp, direction);
        neighbor_patchp->connectNeighbor(patchp, gDirOpposite[direction]);

        neighbor_patchp->updateNorthEdge(); // Only update one of north or east.
        neighbor_patchp->dirtyZ();
    }
    else if (SOUTHEAST == direction)
    {
        patchp = getPatch(mPatchesPerEdge - 1, 0);
        neighbor_patchp = neighborp->getPatch(0, mPatchesPerEdge - 1);

        patchp->connectNeighbor(neighbor_patchp, direction);
        neighbor_patchp->connectNeighbor(patchp, gDirOpposite[direction]);
    }
    else if (EAST == direction)
    {
        // Do east/west connections, first
        for (i = 0; i < (S32)mPatchesPerEdge; i++)
        {
            patchp = getPatch(mPatchesPerEdge - 1, i);
            neighbor_patchp = neighborp->getPatch(0, i);

            patchp->connectNeighbor(neighbor_patchp, direction);
            neighbor_patchp->connectNeighbor(patchp, gDirOpposite[direction]);

            patchp->updateEastEdge();
            patchp->dirtyZ();
        }

        // Now do northeast/southwest connections
        for (i = 0; i < (S32)mPatchesPerEdge - 1; i++)
        {
            patchp = getPatch(mPatchesPerEdge - 1, i);
            neighbor_patchp = neighborp->getPatch(0, i+1);

            patchp->connectNeighbor(neighbor_patchp, NORTHEAST);
            neighbor_patchp->connectNeighbor(patchp, SOUTHWEST);
        }
        // Now do southeast/northwest connections
        for (i = 1; i < (S32)mPatchesPerEdge; i++)
        {
            patchp = getPatch(mPatchesPerEdge - 1, i);
            neighbor_patchp = neighborp->getPatch(0, i-1);

            patchp->connectNeighbor(neighbor_patchp, SOUTHEAST);
            neighbor_patchp->connectNeighbor(patchp, NORTHWEST);
        }
    }
    else if (NORTH == direction)
    {
        // Do north/south connections, first
        for (i = 0; i < (S32)mPatchesPerEdge; i++)
        {
            patchp = getPatch(i, mPatchesPerEdge - 1);
            neighbor_patchp = neighborp->getPatch(i, 0);

            patchp->connectNeighbor(neighbor_patchp, direction);
            neighbor_patchp->connectNeighbor(patchp, gDirOpposite[direction]);

            patchp->updateNorthEdge();
            patchp->dirtyZ();
        }

        // Do northeast/southwest connections
        for (i = 0; i < (S32)mPatchesPerEdge - 1; i++)
        {
            patchp = getPatch(i, mPatchesPerEdge - 1);
            neighbor_patchp = neighborp->getPatch(i+1, 0);

            patchp->connectNeighbor(neighbor_patchp, NORTHEAST);
            neighbor_patchp->connectNeighbor(patchp, SOUTHWEST);
        }
        // Do southeast/northwest connections
        for (i = 1; i < (S32)mPatchesPerEdge; i++)
        {
            patchp = getPatch(i, mPatchesPerEdge - 1);
            neighbor_patchp = neighborp->getPatch(i-1, 0);

            patchp->connectNeighbor(neighbor_patchp, NORTHWEST);
            neighbor_patchp->connectNeighbor(patchp, SOUTHEAST);
        }
    }
    else if (WEST == direction)
    {
        // Do east/west connections, first
        for (i = 0; i < mPatchesPerEdge; i++)
        {
            patchp = getPatch(0, i);
            neighbor_patchp = neighborp->getPatch(mPatchesPerEdge - 1, i);

            patchp->connectNeighbor(neighbor_patchp, direction);
            neighbor_patchp->connectNeighbor(patchp, gDirOpposite[direction]);

            neighbor_patchp->updateEastEdge();
            neighbor_patchp->dirtyZ();
        }

        // Now do northeast/southwest connections
        for (i = 1; i < mPatchesPerEdge; i++)
        {
            patchp = getPatch(0, i);
            neighbor_patchp = neighborp->getPatch(mPatchesPerEdge - 1, i - 1);

            patchp->connectNeighbor(neighbor_patchp, SOUTHWEST);
            neighbor_patchp->connectNeighbor(patchp, NORTHEAST);
        }

        // Now do northwest/southeast connections
        for (i = 0; i < mPatchesPerEdge - 1; i++)
        {
            patchp = getPatch(0, i);
            neighbor_patchp = neighborp->getPatch(mPatchesPerEdge - 1, i + 1);

            patchp->connectNeighbor(neighbor_patchp, NORTHWEST);
            neighbor_patchp->connectNeighbor(patchp, SOUTHEAST);
        }
    }
    else if (SOUTH == direction)
    {
        // Do north/south connections, first
        for (i = 0; i < mPatchesPerEdge; i++)
        {
            patchp = getPatch(i, 0);
            neighbor_patchp = neighborp->getPatch(i, mPatchesPerEdge - 1);

            patchp->connectNeighbor(neighbor_patchp, direction);
            neighbor_patchp->connectNeighbor(patchp, gDirOpposite[direction]);

            neighbor_patchp->updateNorthEdge();
            neighbor_patchp->dirtyZ();
        }

        // Now do northeast/southwest connections
        for (i = 1; i < mPatchesPerEdge; i++)
        {
            patchp = getPatch(i, 0);
            neighbor_patchp = neighborp->getPatch(i - 1, mPatchesPerEdge - 1);

            patchp->connectNeighbor(neighbor_patchp, SOUTHWEST);
            neighbor_patchp->connectNeighbor(patchp, NORTHEAST);
        }
        // Now do northeast/southwest connections
        for (i = 0; i < mPatchesPerEdge - 1; i++)
        {
            patchp = getPatch(i, 0);
            neighbor_patchp = neighborp->getPatch(i + 1, mPatchesPerEdge - 1);

            patchp->connectNeighbor(neighbor_patchp, SOUTHEAST);
            neighbor_patchp->connectNeighbor(patchp, NORTHWEST);
        }
    }
}

void LLSurface::disconnectNeighbor(LLSurface *surfacep)
{
    S32 i;
    for (i = 0; i < 8; i++)
    {
        if (surfacep == mNeighbors[i])
        {
            mNeighbors[i] = NULL;
        }
    }

    // Iterate through surface patches, removing any connectivity to removed surface.
    for (i = 0; i < mNumberOfPatches; i++)
    {
        (mPatchList + i)->disconnectNeighbor(surfacep);
    }
}


void LLSurface::disconnectAllNeighbors()
{
    S32 i;
    for (i = 0; i < 8; i++)
    {
        if (mNeighbors[i])
        {
            mNeighbors[i]->disconnectNeighbor(this);
            mNeighbors[i] = NULL;
        }
    }
}



const LLVector3d &LLSurface::getOriginGlobal() const
{
    return mOriginGlobal;
}

LLVector3 LLSurface::getOriginAgent() const
{
    return gAgent.getPosAgentFromGlobal(mOriginGlobal);
}

F32 LLSurface::getMetersPerGrid() const
{
    return mMetersPerGrid;
}

S32 LLSurface::getGridsPerEdge() const
{
    return mGridsPerEdge;
}

S32 LLSurface::getPatchesPerEdge() const
{
    return mPatchesPerEdge;
}

S32 LLSurface::getGridsPerPatchEdge() const
{
    return mGridsPerPatchEdge;
}

void LLSurface::moveZ(const S32 x, const S32 y, const F32 delta)
{
    llassert(x >= 0);
    llassert(y >= 0);
    llassert(x < mGridsPerEdge);
    llassert(y < mGridsPerEdge);
    mSurfaceZ[x + y*mGridsPerEdge] += delta;
}


void LLSurface::updatePatchVisibilities(LLAgent &agent)
{
    if (gShiftFrame)
    {
        return;
    }

    LLVector3 pos_region = mRegionp->getPosRegionFromGlobal(gAgentCamera.getCameraPositionGlobal());

    LLSurfacePatch *patchp;

    mVisiblePatchCount = 0;
    for (S32 i=0; i<mNumberOfPatches; i++)
    {
        patchp = mPatchList + i;

        patchp->updateVisibility();
        if (patchp->getVisible())
        {
            mVisiblePatchCount++;
            patchp->updateCameraDistanceRegion(pos_region);
        }
    }
}

<<<<<<< HEAD
=======
template<bool PBR>
>>>>>>> a73773bc
bool LLSurface::idleUpdate(F32 max_update_time)
{
    if (!gPipeline.hasRenderType(LLPipeline::RENDER_TYPE_TERRAIN))
    {
        return false;
    }

    // Perform idle time update of non-critical stuff.
    // In this case, texture and normal updates.
    LLTimer update_timer;
    bool did_update = false;

    // If the Z height data has changed, we need to rebuild our
    // property line vertex arrays.
    if (mDirtyPatchList.size() > 0)
    {
        getRegion()->dirtyHeights();
    }

    // Always call updateNormals() / updateVerticalStats()
    //  every frame to avoid artifacts
    for(std::set<LLSurfacePatch *>::iterator iter = mDirtyPatchList.begin();
        iter != mDirtyPatchList.end(); )
    {
        std::set<LLSurfacePatch *>::iterator curiter = iter++;
        LLSurfacePatch *patchp = *curiter;
        patchp->updateNormals<PBR>();
        patchp->updateVerticalStats();
        if (max_update_time == 0.f || update_timer.getElapsedTimeF32() < max_update_time)
        {
            if (patchp->updateTexture())
            {
                did_update = true;
                patchp->clearDirty();
                mDirtyPatchList.erase(curiter);
            }
        }
    }

    if (did_update)
    {
        // some patches changed, update region reflection probes
        mRegionp->updateReflectionProbes();
    }

    return did_update;
}

<<<<<<< HEAD
void LLSurface::decompressDCTPatch(LLBitPack &bitpack, LLGroupHeader *gopp, bool b_large_patch)
=======
template bool LLSurface::idleUpdate</*PBR=*/false>(F32 max_update_time);
template bool LLSurface::idleUpdate</*PBR=*/true>(F32 max_update_time);

void LLSurface::decompressDCTPatch(LLBitPack &bitpack, LLGroupHeader *gopp, BOOL b_large_patch)
>>>>>>> a73773bc
{

    LLPatchHeader  ph;
    S32 j, i;
    S32 patch[LARGE_PATCH_SIZE*LARGE_PATCH_SIZE];
    LLSurfacePatch *patchp;

    init_patch_decompressor(gopp->patch_size);
    gopp->stride = mGridsPerEdge;
    set_group_of_patch_header(gopp);

    while (1)
    {
        decode_patch_header(bitpack, &ph);
        if (ph.quant_wbits == END_OF_PATCHES)
        {
            break;
        }

        i = ph.patchids >> 5;
        j = ph.patchids & 0x1F;

        if ((i >= mPatchesPerEdge) || (j >= mPatchesPerEdge))
        {
            LL_WARNS() << "Received invalid terrain packet - patch header patch ID incorrect!"
                << " patches per edge " << mPatchesPerEdge
                << " i " << i
                << " j " << j
                << " dc_offset " << ph.dc_offset
                << " range " << (S32)ph.range
                << " quant_wbits " << (S32)ph.quant_wbits
                << " patchids " << (S32)ph.patchids
                << LL_ENDL;
            return;
        }

        patchp = &mPatchList[j*mPatchesPerEdge + i];


        decode_patch(bitpack, patch);
        decompress_patch(patchp->getDataZ(), patch, &ph);

        // Update edges for neighbors.  Need to guarantee that this gets done before we generate vertical stats.
        patchp->updateNorthEdge();
        patchp->updateEastEdge();
        if (patchp->getNeighborPatch(WEST))
        {
            patchp->getNeighborPatch(WEST)->updateEastEdge();
        }
        if (patchp->getNeighborPatch(SOUTHWEST))
        {
            patchp->getNeighborPatch(SOUTHWEST)->updateEastEdge();
            patchp->getNeighborPatch(SOUTHWEST)->updateNorthEdge();
        }
        if (patchp->getNeighborPatch(SOUTH))
        {
            patchp->getNeighborPatch(SOUTH)->updateNorthEdge();
        }

        // Dirty patch statistics, and flag that the patch has data.
        patchp->dirtyZ();
        patchp->setHasReceivedData();
    }
}


// Retrurns true if "position" is within the bounds of surface.
// "position" is region-local
bool LLSurface::containsPosition(const LLVector3 &position)
{
    if (position.mV[VX] < 0.0f  ||  position.mV[VX] > mMetersPerEdge ||
        position.mV[VY] < 0.0f  ||  position.mV[VY] > mMetersPerEdge)
    {
        return false;
    }
    return true;
}


F32 LLSurface::resolveHeightRegion(const F32 x, const F32 y) const
{
    F32 height = 0.0f;
    F32 oometerspergrid = 1.f/mMetersPerGrid;

    // Check to see if v is actually above surface
    // We use (mGridsPerEdge-1) below rather than (mGridsPerEdge)
    // becuase of the east and north buffers

    if (x >= 0.f  &&
        x <= mMetersPerEdge  &&
        y >= 0.f  &&
        y <= mMetersPerEdge)
    {
        const S32 left   = llfloor(x * oometerspergrid);
        const S32 bottom = llfloor(y * oometerspergrid);

        // Don't walk off the edge of the array!
        const S32 right  = ( left+1   < (S32)mGridsPerEdge-1 ? left+1   : left );
        const S32 top    = ( bottom+1 < (S32)mGridsPerEdge-1 ? bottom+1 : bottom );

        // Figure out if v is in first or second triangle of the square
        // and calculate the slopes accordingly
        //    |       |
        // -(i,j+1)---(i+1,j+1)--
        //    |  1   /  |          ^
        //    |    /  2 |          |
        //    |  /      |          j
        // --(i,j)----(i+1,j)--
        //    |       |
        //
        //      i ->
        // where N = mGridsPerEdge

        const F32 left_bottom  = getZ( left,  bottom );
        const F32 right_bottom = getZ( right, bottom );
        const F32 left_top     = getZ( left,  top );
        const F32 right_top    = getZ( right, top );

        // dx and dy are incremental steps from (mSurface + k)
        F32 dx = x - left   * mMetersPerGrid;
        F32 dy = y - bottom * mMetersPerGrid;

        if (dy > dx)
        {
            // triangle 1
            dy *= left_top  - left_bottom;
            dx *= right_top - left_top;
        }
        else
        {
            // triangle 2
            dx *= right_bottom - left_bottom;
            dy *= right_top    - right_bottom;
        }
        height = left_bottom + (dx + dy) * oometerspergrid;
    }
    return height;
}


F32 LLSurface::resolveHeightGlobal(const LLVector3d& v) const
{
    if (!mRegionp)
    {
        return 0.f;
    }

    LLVector3 pos_region = mRegionp->getPosRegionFromGlobal(v);

    return resolveHeightRegion(pos_region);
}


LLVector3 LLSurface::resolveNormalGlobal(const LLVector3d& pos_global) const
{
    if (!mSurfaceZ)
    {
        // Hmm.  Uninitialized surface!
        return LLVector3::z_axis;
    }
    //
    // Returns the vector normal to a surface at location specified by vector v
    //
    F32 oometerspergrid = 1.f/mMetersPerGrid;
    LLVector3 normal;
    F32 dzx, dzy;

    if (pos_global.mdV[VX] >= mOriginGlobal.mdV[VX]  &&
        pos_global.mdV[VX] < mOriginGlobal.mdV[VX] + mMetersPerEdge  &&
        pos_global.mdV[VY] >= mOriginGlobal.mdV[VY]  &&
        pos_global.mdV[VY] < mOriginGlobal.mdV[VY] + mMetersPerEdge)
    {
        U32 i, j, k;
        F32 dx, dy;
        i = (U32) ((pos_global.mdV[VX] - mOriginGlobal.mdV[VX]) * oometerspergrid);
        j = (U32) ((pos_global.mdV[VY] - mOriginGlobal.mdV[VY]) * oometerspergrid );
        k = i + j*mGridsPerEdge;

        // Figure out if v is in first or second triangle of the square
        // and calculate the slopes accordingly
        //    |       |
        // -(k+N)---(k+1+N)--
        //    |  1 /  |          ^
        //    |   / 2 |          |
        //    |  /    |          j
        // --(k)----(k+1)--
        //    |       |
        //
        //      i ->
        // where N = mGridsPerEdge

        // dx and dy are incremental steps from (mSurface + k)
        dx = (F32)(pos_global.mdV[VX] - i*mMetersPerGrid - mOriginGlobal.mdV[VX]);
        dy = (F32)(pos_global.mdV[VY] - j*mMetersPerGrid - mOriginGlobal.mdV[VY]);
        if (dy > dx)
        {  // triangle 1
            dzx = *(mSurfaceZ + k + 1 + mGridsPerEdge) - *(mSurfaceZ + k + mGridsPerEdge);
            dzy = *(mSurfaceZ + k) - *(mSurfaceZ + k + mGridsPerEdge);
            normal.setVec(-dzx,dzy,1);
        }
        else
        {   // triangle 2
            dzx = *(mSurfaceZ + k) - *(mSurfaceZ + k + 1);
            dzy = *(mSurfaceZ + k + 1 + mGridsPerEdge) - *(mSurfaceZ + k + 1);
            normal.setVec(dzx,-dzy,1);
        }
    }
    normal.normVec();
    return normal;


}

LLSurfacePatch *LLSurface::resolvePatchRegion(const F32 x, const F32 y) const
{
// x and y should be region-local coordinates.
// If x and y are outside of the surface, then the returned
// index will be for the nearest boundary patch.
//
// 12      | 13| 14|       15
//         |   |   |
//     +---+---+---+---+
//     | 12| 13| 14| 15|
// ----+---+---+---+---+-----
// 8   | 8 | 9 | 10| 11|   11
// ----+---+---+---+---+-----
// 4   | 4 | 5 | 6 | 7 |    7
// ----+---+---+---+---+-----
//     | 0 | 1 | 2 | 3 |
//     +---+---+---+---+
//         |   |   |
// 0       | 1 | 2 |        3
//

// When x and y are not region-local do the following first

    S32 i, j;
    if (x < 0.0f)
    {
        i = 0;
    }
    else if (x >= mMetersPerEdge)
    {
        i = mPatchesPerEdge - 1;
    }
    else
    {
        i = (U32) (x / (mMetersPerGrid * mGridsPerPatchEdge));
    }

    if (y < 0.0f)
    {
        j = 0;
    }
    else if (y >= mMetersPerEdge)
    {
        j = mPatchesPerEdge - 1;
    }
    else
    {
        j = (U32) (y / (mMetersPerGrid * mGridsPerPatchEdge));
    }

    // *NOTE: Super paranoia code follows.
    S32 index = i + j * mPatchesPerEdge;
    if((index < 0) || (index >= mNumberOfPatches))
    {
        if(0 == mNumberOfPatches)
        {
            LL_WARNS() << "No patches for current region!" << LL_ENDL;
            return NULL;
        }
        S32 old_index = index;
        index = llclamp(old_index, 0, (mNumberOfPatches - 1));
        LL_WARNS() << "Clamping out of range patch index " << old_index
                << " to " << index << LL_ENDL;
    }
    return &(mPatchList[index]);
}


LLSurfacePatch *LLSurface::resolvePatchRegion(const LLVector3 &pos_region) const
{
    return resolvePatchRegion(pos_region.mV[VX], pos_region.mV[VY]);
}


LLSurfacePatch *LLSurface::resolvePatchGlobal(const LLVector3d &pos_global) const
{
    llassert(mRegionp);
    LLVector3 pos_region = mRegionp->getPosRegionFromGlobal(pos_global);
    return resolvePatchRegion(pos_region);
}


std::ostream& operator<<(std::ostream &s, const LLSurface &S)
{
    s << "{ \n";
    s << "  mGridsPerEdge = " << S.mGridsPerEdge - 1 << " + 1\n";
    s << "  mGridsPerPatchEdge = " << S.mGridsPerPatchEdge << "\n";
    s << "  mPatchesPerEdge = " << S.mPatchesPerEdge << "\n";
    s << "  mOriginGlobal = " << S.mOriginGlobal << "\n";
    s << "  mMetersPerGrid = " << S.mMetersPerGrid << "\n";
    s << "  mVisiblePatchCount = " << S.mVisiblePatchCount << "\n";
    s << "}";
    return s;
}


// ---------------- LLSurface:: Protected ----------------

void LLSurface::createPatchData()
{
    // Assumes mGridsPerEdge, mGridsPerPatchEdge, and mPatchesPerEdge have been properly set
    // TODO -- check for create() called when surface is not empty
    S32 i, j;
    LLSurfacePatch *patchp;

    // Allocate memory
    mPatchList = new LLSurfacePatch[mNumberOfPatches];

    // One of each for each camera
    mVisiblePatchCount = mNumberOfPatches;

    for (j=0; j<mPatchesPerEdge; j++)
    {
        for (i=0; i<mPatchesPerEdge; i++)
        {
            patchp = getPatch(i, j);
            patchp->setSurface(this);
        }
    }

    for (j=0; j<mPatchesPerEdge; j++)
    {
        for (i=0; i<mPatchesPerEdge; i++)
        {
            patchp = getPatch(i, j);
            patchp->mHasReceivedData = false;
            patchp->mSTexUpdate = true;

            S32 data_offset = i * mGridsPerPatchEdge + j * mGridsPerPatchEdge * mGridsPerEdge;

            patchp->setDataZ(mSurfaceZ + data_offset);
            patchp->setDataNorm(mNorm + data_offset);


            // We make each patch point to its neighbors so we can do resolution checking
            // when butting up different resolutions.  Patches that don't have neighbors
            // somewhere will point to NULL on that side.
            if (i < mPatchesPerEdge-1)
            {
                patchp->setNeighborPatch(EAST,getPatch(i+1, j));
            }
            else
            {
                patchp->setNeighborPatch(EAST, NULL);
            }

            if (j < mPatchesPerEdge-1)
            {
                patchp->setNeighborPatch(NORTH, getPatch(i, j+1));
            }
            else
            {
                patchp->setNeighborPatch(NORTH, NULL);
            }

            if (i > 0)
            {
                patchp->setNeighborPatch(WEST, getPatch(i - 1, j));
            }
            else
            {
                patchp->setNeighborPatch(WEST, NULL);
            }

            if (j > 0)
            {
                patchp->setNeighborPatch(SOUTH, getPatch(i, j-1));
            }
            else
            {
                patchp->setNeighborPatch(SOUTH, NULL);
            }

            if (i < (mPatchesPerEdge-1)  &&  j < (mPatchesPerEdge-1))
            {
                patchp->setNeighborPatch(NORTHEAST, getPatch(i + 1, j + 1));
            }
            else
            {
                patchp->setNeighborPatch(NORTHEAST, NULL);
            }

            if (i > 0  &&  j < (mPatchesPerEdge-1))
            {
                patchp->setNeighborPatch(NORTHWEST, getPatch(i - 1, j + 1));
            }
            else
            {
                patchp->setNeighborPatch(NORTHWEST, NULL);
            }

            if (i > 0  &&  j > 0)
            {
                patchp->setNeighborPatch(SOUTHWEST, getPatch(i - 1, j - 1));
            }
            else
            {
                patchp->setNeighborPatch(SOUTHWEST, NULL);
            }

            if (i < (mPatchesPerEdge-1)  &&  j > 0)
            {
                patchp->setNeighborPatch(SOUTHEAST, getPatch(i + 1, j - 1));
            }
            else
            {
                patchp->setNeighborPatch(SOUTHEAST, NULL);
            }

            LLVector3d origin_global;
            origin_global.mdV[0] = mOriginGlobal.mdV[0] + i * mMetersPerGrid * mGridsPerPatchEdge;
            origin_global.mdV[1] = mOriginGlobal.mdV[0] + j * mMetersPerGrid * mGridsPerPatchEdge;
            origin_global.mdV[2] = 0.f;
            patchp->setOriginGlobal(origin_global);
        }
    }
}


void LLSurface::destroyPatchData()
{
    // Delete all of the cached patch data for these patches.

    delete [] mPatchList;
    mPatchList = NULL;
    mVisiblePatchCount = 0;
}


void LLSurface::setTextureSize(const S32 texture_size)
{
    sTextureSize = texture_size;
}


U32 LLSurface::getRenderLevel(const U32 render_stride) const
{
    return mPVArray.mRenderLevelp[render_stride];
}


U32 LLSurface::getRenderStride(const U32 render_level) const
{
    return mPVArray.mRenderStridep[render_level];
}


LLSurfacePatch *LLSurface::getPatch(const S32 x, const S32 y) const
{
    if ((x < 0) || (x >= mPatchesPerEdge))
    {
        LL_ERRS() << "Asking for patch out of bounds" << LL_ENDL;
        return NULL;
    }
    if ((y < 0) || (y >= mPatchesPerEdge))
    {
        LL_ERRS() << "Asking for patch out of bounds" << LL_ENDL;
        return NULL;
    }

    return mPatchList + x + y*mPatchesPerEdge;
}


void LLSurface::dirtyAllPatches()
{
    S32 i;
    for (i = 0; i < mNumberOfPatches; i++)
    {
        mPatchList[i].dirtyZ();
    }
}

void LLSurface::dirtySurfacePatch(LLSurfacePatch *patchp)
{
    // Put surface patch on dirty surface patch list
    mDirtyPatchList.insert(patchp);
}


void LLSurface::setWaterHeight(F32 height)
{
    if (!mWaterObjp.isNull())
    {
        LLVector3 water_pos_region = mWaterObjp->getPositionRegion();
        bool changed = water_pos_region.mV[VZ] != height;
        water_pos_region.mV[VZ] = height;
        mWaterObjp->setPositionRegion(water_pos_region);
        if (changed)
        {
            LLWorld::getInstance()->updateWaterObjects();
        }
    }
    else
    {
        LL_WARNS() << "LLSurface::setWaterHeight with no water object!" << LL_ENDL;
    }
}

F32 LLSurface::getWaterHeight() const
{
    if (!mWaterObjp.isNull())
    {
        // we have a water object, the usual case
        return mWaterObjp->getPositionRegion().mV[VZ];
    }
    else
    {
        return DEFAULT_WATER_HEIGHT;
    }
}


bool LLSurface::generateWaterTexture(const F32 x, const F32 y,
                                     const F32 width, const F32 height)
{
    LL_PROFILE_ZONE_SCOPED
    if (!getWaterTexture())
    {
        return false;
    }

    S32 tex_width = mWaterTexturep->getWidth();
    S32 tex_height = mWaterTexturep->getHeight();
    S32 tex_comps = mWaterTexturep->getComponents();
    S32 tex_stride = tex_width * tex_comps;
    LLPointer<LLImageRaw> raw = new LLImageRaw(tex_width, tex_height, tex_comps);
    U8 *rawp = raw->getData();

    F32 scale = 256.f * getMetersPerGrid() / (F32)tex_width;
    F32 scale_inv = 1.f / scale;

    S32 x_begin, y_begin, x_end, y_end;

    x_begin = ll_round(x * scale_inv);
    y_begin = ll_round(y * scale_inv);
    x_end = ll_round((x + width) * scale_inv);
    y_end = ll_round((y + width) * scale_inv);

    if (x_end > tex_width)
    {
        x_end = tex_width;
    }
    if (y_end > tex_width)
    {
        y_end = tex_width;
    }

    // OK, for now, just have the composition value equal the height at the point.
    LLVector3 location;
    LLColor4U coloru;

    const F32 WATER_HEIGHT = getWaterHeight();

    S32 i, j, offset;
    for (j = y_begin; j < y_end; j++)
    {
        for (i = x_begin; i < x_end; i++)
        {
            //F32 nv[2];
            //nv[0] = i/256.f;
            //nv[1] = j/256.f;
            // const S32 modulation = noise2(nv)*40;
            offset = j*tex_stride + i*tex_comps;
            location.mV[VX] = i*scale;
            location.mV[VY] = j*scale;

            // Sample multiple points
            const F32 height = resolveHeightRegion(location);

            if (height > WATER_HEIGHT)
            {
                // Above water...
                coloru = MAX_WATER_COLOR;
                coloru.mV[3] = ABOVE_WATERLINE_ALPHA;
                *(rawp + offset++) = coloru.mV[0];
                *(rawp + offset++) = coloru.mV[1];
                *(rawp + offset++) = coloru.mV[2];
                *(rawp + offset++) = coloru.mV[3];
            }
            else
            {
                // Want non-linear curve for transparency gradient
                coloru = MAX_WATER_COLOR;
                const F32 frac = 1.f - 2.f/(2.f - (height - WATER_HEIGHT));
                S32 alpha = 64 + ll_round((255-64)*frac);

                alpha = llmin(ll_round((F32)MAX_WATER_COLOR.mV[3]), alpha);
                alpha = llmax(64, alpha);

                coloru.mV[3] = alpha;
                *(rawp + offset++) = coloru.mV[0];
                *(rawp + offset++) = coloru.mV[1];
                *(rawp + offset++) = coloru.mV[2];
                *(rawp + offset++) = coloru.mV[3];
            }
        }
    }

    if (!mWaterTexturep->hasGLTexture())
    {
        mWaterTexturep->createGLTexture(0, raw);
    }

    mWaterTexturep->setSubImage(raw, x_begin, y_begin, x_end - x_begin, y_end - y_begin);
    return true;
}<|MERGE_RESOLUTION|>--- conflicted
+++ resolved
@@ -643,10 +643,7 @@
     }
 }
 
-<<<<<<< HEAD
-=======
 template<bool PBR>
->>>>>>> a73773bc
 bool LLSurface::idleUpdate(F32 max_update_time)
 {
     if (!gPipeline.hasRenderType(LLPipeline::RENDER_TYPE_TERRAIN))
@@ -695,14 +692,10 @@
     return did_update;
 }
 
-<<<<<<< HEAD
-void LLSurface::decompressDCTPatch(LLBitPack &bitpack, LLGroupHeader *gopp, bool b_large_patch)
-=======
 template bool LLSurface::idleUpdate</*PBR=*/false>(F32 max_update_time);
 template bool LLSurface::idleUpdate</*PBR=*/true>(F32 max_update_time);
 
-void LLSurface::decompressDCTPatch(LLBitPack &bitpack, LLGroupHeader *gopp, BOOL b_large_patch)
->>>>>>> a73773bc
+void LLSurface::decompressDCTPatch(LLBitPack &bitpack, LLGroupHeader *gopp, bool b_large_patch)
 {
 
     LLPatchHeader  ph;
