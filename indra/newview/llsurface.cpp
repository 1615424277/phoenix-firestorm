--- conflicted
+++ resolved
@@ -827,10 +827,7 @@
     }
 }
 
-<<<<<<< HEAD
-=======
 template<bool PBR>
->>>>>>> 6fba1530
 bool LLSurface::idleUpdate(F32 max_update_time)
 {
     if (!gPipeline.hasRenderType(LLPipeline::RENDER_TYPE_TERRAIN))
@@ -879,14 +876,10 @@
     return did_update;
 }
 
-<<<<<<< HEAD
-void LLSurface::decompressDCTPatch(LLBitPack &bitpack, LLGroupHeader *gopp, bool b_large_patch)
-=======
 template bool LLSurface::idleUpdate</*PBR=*/false>(F32 max_update_time);
 template bool LLSurface::idleUpdate</*PBR=*/true>(F32 max_update_time);
 
-void LLSurface::decompressDCTPatch(LLBitPack &bitpack, LLGroupHeader *gopp, BOOL b_large_patch)
->>>>>>> 6fba1530
+void LLSurface::decompressDCTPatch(LLBitPack &bitpack, LLGroupHeader *gopp, bool b_large_patch)
 {
 
     LLPatchHeader  ph;
