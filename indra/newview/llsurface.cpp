/**
 * @file llsurface.cpp
 * @brief Implementation of LLSurface class
 *
 * $LicenseInfo:firstyear=2000&license=viewerlgpl$
 * Second Life Viewer Source Code
 * Copyright (C) 2010, Linden Research, Inc.
 *
 * This library is free software; you can redistribute it and/or
 * modify it under the terms of the GNU Lesser General Public
 * License as published by the Free Software Foundation;
 * version 2.1 of the License only.
 *
 * This library is distributed in the hope that it will be useful,
 * but WITHOUT ANY WARRANTY; without even the implied warranty of
 * MERCHANTABILITY or FITNESS FOR A PARTICULAR PURPOSE.  See the GNU
 * Lesser General Public License for more details.
 *
 * You should have received a copy of the GNU Lesser General Public
 * License along with this library; if not, write to the Free Software
 * Foundation, Inc., 51 Franklin Street, Fifth Floor, Boston, MA  02110-1301  USA
 *
 * Linden Research, Inc., 945 Battery Street, San Francisco, CA  94111  USA
 * $/LicenseInfo$
 */

#include "llviewerprecompiledheaders.h"

#include "llsurface.h"

#include "llrender.h"

#include "llviewertexturelist.h"
#include "llpatchvertexarray.h"
#include "patch_dct.h"
#include "patch_code.h"
#include "llbitpack.h"
#include "llviewerobjectlist.h"
#include "llregionhandle.h"
#include "llagent.h"
#include "llagentcamera.h"
#include "llappviewer.h"
#include "llworld.h"
#include "llviewercontrol.h"
#include "llviewertexture.h"
#include "llsurfacepatch.h"
#include "llvosurfacepatch.h"
#include "llvowater.h"
#include "pipeline.h"
#include "llviewerregion.h"
#include "llvlcomposition.h"
#include "noise.h"
#include "llviewercamera.h"
#include "llglheaders.h"
#include "lldrawpoolterrain.h"
#include "lldrawable.h"

extern LLPipeline gPipeline;
extern bool gShiftFrame;

LLColor4U MAX_WATER_COLOR(0, 48, 96, 240);


S32 LLSurface::sTextureSize = 256;

// ---------------- LLSurface:: Public Members ---------------

LLSurface::LLSurface(U32 type, LLViewerRegion *regionp) :
    mGridsPerEdge(0),
    mOOGridsPerEdge(0.f),
    mPatchesPerEdge(0),
    mNumberOfPatches(0),
    mType(type),
    mDetailTextureScale(0.f),
    mOriginGlobal(0.0, 0.0, 0.0),
    mSTexturep(NULL),
    mWaterTexturep(NULL),
    mGridsPerPatchEdge(0),
    mMetersPerGrid(1.0f),
    mMetersPerEdge(1.0f),
    mRegionp(regionp)
{
    // Surface data
    mSurfaceZ = NULL;
    mNorm = NULL;

    // Patch data
    mPatchList = NULL;

    // One of each for each camera
    mVisiblePatchCount = 0;

    mHasZData = FALSE;
    // "uninitialized" min/max z
    mMinZ = 10000.f;
    mMaxZ = -10000.f;

    mWaterObjp = NULL;

    // In here temporarily.
    mSurfacePatchUpdateCount = 0;

    for (S32 i = 0; i < 8; i++)
    {
        mNeighbors[i] = NULL;
    }
}


LLSurface::~LLSurface()
{
    delete [] mSurfaceZ;
    mSurfaceZ = NULL;

    delete [] mNorm;

    mGridsPerEdge = 0;
    mGridsPerPatchEdge = 0;
    mPatchesPerEdge = 0;
    mNumberOfPatches = 0;
    destroyPatchData();

    LLDrawPoolTerrain *poolp = (LLDrawPoolTerrain*) gPipeline.findPool(LLDrawPool::POOL_TERRAIN, mSTexturep);
    if (!poolp)
    {
        LL_WARNS() << "No pool for terrain on destruction!" << LL_ENDL;
    }
    else if (poolp->mReferences.empty())
    {
        gPipeline.removePool(poolp);
        // Don't enable this until we blitz the draw pool for it as well.  -- djs
        if (mSTexturep)
        {
            mSTexturep = NULL;
        }
        if (mWaterTexturep)
        {
            mWaterTexturep = NULL;
        }
    }
    else
    {
        LL_ERRS() << "Terrain pool not empty!" << LL_ENDL;
    }
}

void LLSurface::initClasses()
{
}

void LLSurface::setRegion(LLViewerRegion *regionp)
{
    mRegionp = regionp;
    mWaterObjp = NULL; // depends on regionp, needs recreating
}

// Assumes that arguments are powers of 2, and that
// grids_per_edge / grids_per_patch_edge = power of 2
void LLSurface::create(const S32 grids_per_edge,
                       const S32 grids_per_patch_edge,
                       const LLVector3d &origin_global,
                       const F32 width)
{
<<<<<<< HEAD
	// Initialize various constants for the surface
	mGridsPerEdge = grids_per_edge + 1;  // Add 1 for the east and north buffer
	mOOGridsPerEdge = 1.f / mGridsPerEdge;
	mGridsPerPatchEdge = grids_per_patch_edge;
	mPatchesPerEdge = (mGridsPerEdge - 1) / mGridsPerPatchEdge;
	mNumberOfPatches = mPatchesPerEdge * mPatchesPerEdge;
	mMetersPerGrid = width / ((F32)(mGridsPerEdge - 1));
	mMetersPerEdge = mMetersPerGrid * (mGridsPerEdge - 1);
// <FS:CR> Aurora Sim
	sTextureSize = width;

	// Trap non-power of 2 widths to avoid GLtexture issues.
	if ((sTextureSize & (sTextureSize - 1)) != 0)
	{
		// Not a power of 2, find the next power of 2
		sTextureSize = 1 << static_cast<S32>( ceil(log2(sTextureSize)) ) ;
	}

	// Clamp to maximum limit
	sTextureSize = std::min(sTextureSize, 1024);	
// </FS:CR> Aurora Sim

	mOriginGlobal.setVec(origin_global);

	mPVArray.create(mGridsPerEdge, mGridsPerPatchEdge, LLWorld::getInstance()->getRegionScale());

	S32 number_of_grids = mGridsPerEdge * mGridsPerEdge;

	/////////////////////////////////////
	//
	// Initialize data arrays for surface
	///
	mSurfaceZ = new F32[number_of_grids];
	mNorm = new LLVector3[number_of_grids];

	// Reset the surface to be a flat square grid
	for(S32 i=0; i < number_of_grids; i++) 
	{
		// Surface is flat and zero
		// Normals all point up
		mSurfaceZ[i] = 0.0f;
		mNorm[i].setVec(0.f, 0.f, 1.f);
	}
=======
    // Initialize various constants for the surface
    mGridsPerEdge = grids_per_edge + 1;  // Add 1 for the east and north buffer
    mOOGridsPerEdge = 1.f / mGridsPerEdge;
    mGridsPerPatchEdge = grids_per_patch_edge;
    mPatchesPerEdge = (mGridsPerEdge - 1) / mGridsPerPatchEdge;
    mNumberOfPatches = mPatchesPerEdge * mPatchesPerEdge;
    mMetersPerGrid = width / ((F32)(mGridsPerEdge - 1));
    mMetersPerEdge = mMetersPerGrid * (mGridsPerEdge - 1);

    mOriginGlobal.setVec(origin_global);

    mPVArray.create(mGridsPerEdge, mGridsPerPatchEdge, LLWorld::getInstance()->getRegionScale());

    S32 number_of_grids = mGridsPerEdge * mGridsPerEdge;

    /////////////////////////////////////
    //
    // Initialize data arrays for surface
    ///
    mSurfaceZ = new F32[number_of_grids];
    mNorm = new LLVector3[number_of_grids];

    // Reset the surface to be a flat square grid
    for(S32 i=0; i < number_of_grids; i++)
    {
        // Surface is flat and zero
        // Normals all point up
        mSurfaceZ[i] = 0.0f;
        mNorm[i].setVec(0.f, 0.f, 1.f);
    }
>>>>>>> 38c2a5bd


    mVisiblePatchCount = 0;


    ///////////////////////
    //
    // Initialize textures
    //

    initTextures();

    // Has to be done after texture initialization
    createPatchData();
}

LLViewerTexture* LLSurface::getSTexture()
{
    if (mSTexturep.notNull() && !mSTexturep->hasGLTexture())
    {
        createSTexture();
    }
    return mSTexturep;
}

LLViewerTexture* LLSurface::getWaterTexture()
{
    if (mWaterTexturep.notNull() && !mWaterTexturep->hasGLTexture())
    {
        createWaterTexture();
    }
    return mWaterTexturep;
}

void LLSurface::createSTexture()
{
    if (!mSTexturep)
    {
        // Fill with dummy gray data.
        // GL NOT ACTIVE HERE
        LLPointer<LLImageRaw> raw = new LLImageRaw(sTextureSize, sTextureSize, 3);
        U8 *default_texture = raw->getData();
        for (S32 i = 0; i < sTextureSize; i++)
        {
            for (S32 j = 0; j < sTextureSize; j++)
            {
                *(default_texture + (i*sTextureSize + j)*3) = 128;
                *(default_texture + (i*sTextureSize + j)*3 + 1) = 128;
                *(default_texture + (i*sTextureSize + j)*3 + 2) = 128;
            }
        }

        mSTexturep = LLViewerTextureManager::getLocalTexture(raw.get(), FALSE);
        mSTexturep->dontDiscard();
        gGL.getTexUnit(0)->bind(mSTexturep);
        mSTexturep->setAddressMode(LLTexUnit::TAM_CLAMP);
    }
}

void LLSurface::createWaterTexture()
{
    if (!mWaterTexturep)
    {
        // Create the water texture
        LLPointer<LLImageRaw> raw = new LLImageRaw(sTextureSize/2, sTextureSize/2, 4);
        U8 *default_texture = raw->getData();
        for (S32 i = 0; i < sTextureSize/2; i++)
        {
            for (S32 j = 0; j < sTextureSize/2; j++)
            {
                *(default_texture + (i*sTextureSize/2 + j)*4) = MAX_WATER_COLOR.mV[0];
                *(default_texture + (i*sTextureSize/2 + j)*4 + 1) = MAX_WATER_COLOR.mV[1];
                *(default_texture + (i*sTextureSize/2 + j)*4 + 2) = MAX_WATER_COLOR.mV[2];
                *(default_texture + (i*sTextureSize/2 + j)*4 + 3) = MAX_WATER_COLOR.mV[3];
            }
        }

        mWaterTexturep = LLViewerTextureManager::getLocalTexture(raw.get(), FALSE);
        mWaterTexturep->dontDiscard();
        gGL.getTexUnit(0)->bind(mWaterTexturep);
        mWaterTexturep->setAddressMode(LLTexUnit::TAM_CLAMP);
    }
}

void LLSurface::initTextures()
{
<<<<<<< HEAD
	///////////////////////
	//
	// Main surface texture
	//
	createSTexture();

	///////////////////////
	//
	// Water texture
	//
// <FS:CR> Aurora Sim
	//if (gSavedSettings.getBOOL("RenderWater") )
	if (gSavedSettings.getBOOL("RenderWater") && LLWorld::getInstance()->getAllowRenderWater())
// </FS:CR> Aurora Sim
	{
		createWaterTexture();
		mWaterObjp = (LLVOWater *)gObjectList.createObjectViewer(LLViewerObject::LL_VO_WATER, mRegionp);
		gPipeline.createObject(mWaterObjp);
		LLVector3d water_pos_global = from_region_handle(mRegionp->getHandle());
// <FS:CR> Aurora Sim
		//water_pos_global += LLVector3d(128.0, 128.0, DEFAULT_WATER_HEIGHT);		// region doesn't have a valid water height yet
		water_pos_global += LLVector3d(mRegionp->getWidth()/2, mRegionp->getWidth()/2, DEFAULT_WATER_HEIGHT);
		mWaterObjp->setPositionGlobal(water_pos_global);
	}
}

void LLSurface::rebuildWater()
{
	BOOL renderwater = gSavedSettings.getBOOL("RenderWater") && LLWorld::getInstance()->getAllowRenderWater();
	BOOL prev_renderwater = !mWaterObjp.isNull();

	if(prev_renderwater && !renderwater)
	{
		gObjectList.killObject(mWaterObjp);
	}

	if (!prev_renderwater && renderwater)
	{
		createWaterTexture();
		mWaterObjp = (LLVOWater *)gObjectList.createObjectViewer(LLViewerObject::LL_VO_WATER, mRegionp);
		gPipeline.createObject(mWaterObjp);
		LLVector3d water_pos_global = from_region_handle(mRegionp->getHandle());
		water_pos_global += LLVector3d(mRegionp->getWidth()/2, mRegionp->getWidth()/2, DEFAULT_WATER_HEIGHT);
// </FS:CR> Aurora Sim
		mWaterObjp->setPositionGlobal(water_pos_global);
	}
=======
    ///////////////////////
    //
    // Main surface texture
    //
    createSTexture();

    ///////////////////////
    //
    // Water texture
    //
    if (gSavedSettings.getBOOL("RenderWater") )
    {
        createWaterTexture();
        mWaterObjp = (LLVOWater *)gObjectList.createObjectViewer(LLViewerObject::LL_VO_WATER, mRegionp);
        gPipeline.createObject(mWaterObjp);
        LLVector3d water_pos_global = from_region_handle(mRegionp->getHandle());
        water_pos_global += LLVector3d(128.0, 128.0, DEFAULT_WATER_HEIGHT);     // region doesn't have a valid water height yet
        mWaterObjp->setPositionGlobal(water_pos_global);
    }
>>>>>>> 38c2a5bd
}


void LLSurface::setOriginGlobal(const LLVector3d &origin_global)
{
<<<<<<< HEAD
	LLVector3d new_origin_global;
	mOriginGlobal = origin_global;
	LLSurfacePatch *patchp;
	S32 i, j;
	// Need to update the southwest corners of the patches
	for (j=0; j<mPatchesPerEdge; j++) 
	{
		for (i=0; i<mPatchesPerEdge; i++) 
		{
			patchp = getPatch(i, j);

			new_origin_global = patchp->getOriginGlobal();
			
			new_origin_global.mdV[0] = mOriginGlobal.mdV[0] + i * mMetersPerGrid * mGridsPerPatchEdge;
			new_origin_global.mdV[1] = mOriginGlobal.mdV[1] + j * mMetersPerGrid * mGridsPerPatchEdge;
			patchp->setOriginGlobal(new_origin_global);
		}
	}

	// Hack!
	if (mWaterObjp.notNull() && mWaterObjp->mDrawable.notNull())
	{
// <FS:CR> Aurora Sim
		//const F64 x = origin_global.mdV[VX] + 128.0;
		//const F64 y = origin_global.mdV[VY] + 128.0;
		const F64 x = origin_global.mdV[VX] + (F64)mRegionp->getWidth()/2;
		const F64 y = origin_global.mdV[VY] + (F64)mRegionp->getWidth()/2;
// </FS:CR> Aurora Sim
		const F64 z = mWaterObjp->getPositionGlobal().mdV[VZ];

		LLVector3d water_origin_global(x, y, z);

		mWaterObjp->setPositionGlobal(water_origin_global);
	}
=======
    LLVector3d new_origin_global;
    mOriginGlobal = origin_global;
    LLSurfacePatch *patchp;
    S32 i, j;
    // Need to update the southwest corners of the patches
    for (j=0; j<mPatchesPerEdge; j++)
    {
        for (i=0; i<mPatchesPerEdge; i++)
        {
            patchp = getPatch(i, j);

            new_origin_global = patchp->getOriginGlobal();

            new_origin_global.mdV[0] = mOriginGlobal.mdV[0] + i * mMetersPerGrid * mGridsPerPatchEdge;
            new_origin_global.mdV[1] = mOriginGlobal.mdV[1] + j * mMetersPerGrid * mGridsPerPatchEdge;
            patchp->setOriginGlobal(new_origin_global);
        }
    }

    // Hack!
    if (mWaterObjp.notNull() && mWaterObjp->mDrawable.notNull())
    {
        const F64 x = origin_global.mdV[VX] + 128.0;
        const F64 y = origin_global.mdV[VY] + 128.0;
        const F64 z = mWaterObjp->getPositionGlobal().mdV[VZ];

        LLVector3d water_origin_global(x, y, z);

        mWaterObjp->setPositionGlobal(water_origin_global);
    }
>>>>>>> 38c2a5bd
}

void LLSurface::getNeighboringRegions( std::vector<LLViewerRegion*>& uniqueRegions )
{
    S32 i;
    for (i = 0; i < 8; i++)
    {
        if ( mNeighbors[i] != NULL )
        {
            uniqueRegions.push_back( mNeighbors[i]->getRegion() );
        }
    }
}


void LLSurface::getNeighboringRegionsStatus( std::vector<S32>& regions )
{
    S32 i;
    for (i = 0; i < 8; i++)
    {
        if ( mNeighbors[i] != NULL )
        {
            regions.push_back( i );
        }
    }
}

void LLSurface::connectNeighbor(LLSurface *neighborp, U32 direction)
{
<<<<<<< HEAD
	S32 i;
	LLSurfacePatch *patchp, *neighbor_patchp;
// <FS:CR> Aurora Sim
	S32 neighborPatchesPerEdge = neighborp->mPatchesPerEdge;
// </FS:CR> Aurora Sim

	mNeighbors[direction] = neighborp;
	neighborp->mNeighbors[gDirOpposite[direction]] = this;

// <FS:CR> Aurora Sim
	S32 ppe[2];
	S32 own_offset[2] = {0, 0};
	S32 neighbor_offset[2] = {0, 0};
	U32 own_xpos, own_ypos, neighbor_xpos, neighbor_ypos;

	ppe[0] = (mPatchesPerEdge < neighborPatchesPerEdge) ? mPatchesPerEdge : neighborPatchesPerEdge; // used for x
	ppe[1] = ppe[0]; // used for y

	from_region_handle(mRegionp->getHandle(), &own_xpos, &own_ypos);
	from_region_handle(neighborp->getRegion()->getHandle(), &neighbor_xpos, &neighbor_ypos);

	if(own_ypos >= neighbor_ypos) {
		neighbor_offset[1] = (own_ypos - neighbor_ypos) / mGridsPerPatchEdge;
		ppe[1] = llmin(mPatchesPerEdge, neighborPatchesPerEdge-neighbor_offset[1]);
	}
	else {
		own_offset[1] = (neighbor_ypos - own_ypos) / mGridsPerPatchEdge;
		ppe[1] = llmin(mPatchesPerEdge-own_offset[1], neighborPatchesPerEdge);
	}

	if(own_xpos >= neighbor_xpos) {
		neighbor_offset[0] = (own_xpos - neighbor_xpos) / mGridsPerPatchEdge;
		ppe[0] = llmin(mPatchesPerEdge, neighborPatchesPerEdge-neighbor_offset[0]);
	}
	else {
		own_offset[0] = (neighbor_xpos - own_xpos) / mGridsPerPatchEdge;
		ppe[0] = llmin(mPatchesPerEdge-own_offset[0], neighborPatchesPerEdge);
	}
// <FS:CR> Aurora Sim

	// Connect patches
	if (NORTHEAST == direction)
	{
		patchp = getPatch(mPatchesPerEdge - 1, mPatchesPerEdge - 1);
// <FS:CR> Aurora Sim
		//neighbor_patchp = neighborp->getPatch(0, 0);
		neighbor_patchp = neighborp->getPatch(neighbor_offset[0], neighbor_offset[1]);
// </FS:CR> Aurora Sim

		patchp->connectNeighbor(neighbor_patchp, direction);
		neighbor_patchp->connectNeighbor(patchp, gDirOpposite[direction]);

		patchp->updateNorthEdge(); // Only update one of north or east.
		patchp->dirtyZ();
	}
	else if (NORTHWEST == direction)
	{
// <FS:CR> Aurora Sim
		S32 off = mPatchesPerEdge + neighbor_offset[1] - own_offset[1];
// </FS:CR> Aurora Sim
		patchp = getPatch(0, mPatchesPerEdge - 1);
// <FS:CR> Aurora Sim
		//neighbor_patchp = neighborp->getPatch(mPatchesPerEdge - 1, 0);
		neighbor_patchp = neighborp->getPatch(neighbor_offset[0] - 1, off); //neighborPatchesPerEdge - 1
// </FS:CR> Aurora Sim

		patchp->connectNeighbor(neighbor_patchp, direction);
		neighbor_patchp->connectNeighbor(patchp, gDirOpposite[direction]);
	}
	else if (SOUTHWEST == direction)
	{
		patchp = getPatch(0, 0);
// <FS:CR> Aurora Sim
		//neighbor_patchp = neighborp->getPatch(mPatchesPerEdge - 1, mPatchesPerEdge - 1);
		neighbor_patchp = neighborp->getPatch(neighbor_offset[0] - 1, neighbor_offset[1] - 1);
// </FS:CR> Aurora Sim

		patchp->connectNeighbor(neighbor_patchp, direction);
		neighbor_patchp->connectNeighbor(patchp, gDirOpposite[direction]);

// <FS:CR> Aurora Sim
		//neighbor_patchp->updateNorthEdge(); // Only update one of north or east.
		neighbor_patchp->updateEastEdge(); // Only update one of north or east.
// </FS:CR> Aurora Sim
		neighbor_patchp->dirtyZ();
	}
	else if (SOUTHEAST == direction)
	{
// <FS:CR> Aurora Sim
		S32 off = mPatchesPerEdge + neighbor_offset[0] - own_offset[0];
// </FS:CR> Aurora Sim

		patchp = getPatch(mPatchesPerEdge - 1, 0);
// <FS:CR> Aurora Sim
		//neighbor_patchp = neighborp->getPatch(0, mPatchesPerEdge - 1);
		neighbor_patchp = neighborp->getPatch(off, neighbor_offset[1] - 1); //0
// </FS:CR> Aurora Sim

		patchp->connectNeighbor(neighbor_patchp, direction);
		neighbor_patchp->connectNeighbor(patchp, gDirOpposite[direction]);
	}
	else if (EAST == direction)
	{
		// Do east/west connections, first
// <FS:CR> Aurora Sim
		//for (i = 0; i < (S32)mPatchesPerEdge; i++)
		for (i = 0; i < ppe[1]; i++)
// </FS:CR> Aurora Sim
		{
// <FS:CR> Aurora Sim
			//patchp = getPatch(mPatchesPerEdge - 1, i);
			//neighbor_patchp = neighborp->getPatch(0, i);
			patchp = getPatch(mPatchesPerEdge - 1, i + own_offset[1]);
			neighbor_patchp = neighborp->getPatch(0, i + neighbor_offset[1]);
// </FS:CR> Aurora Sim

			patchp->connectNeighbor(neighbor_patchp, direction);
			neighbor_patchp->connectNeighbor(patchp, gDirOpposite[direction]);

			patchp->updateEastEdge();
			patchp->dirtyZ();
		}

		// Now do northeast/southwest connections
// <FS:CR> Aurora Sim
		//for (i = 0; i < (S32)mPatchesPerEdge - 1; i++)
		for (i = 0; i < ppe[1] - 1; i++)
// </FS:CR> Aurora Sim
		{
// <FS:CR> Aurora Sim
			//patchp = getPatch(mPatchesPerEdge - 1, i);
			//neighbor_patchp = neighborp->getPatch(0, i+1);
			patchp = getPatch(mPatchesPerEdge - 1, i + own_offset[1]);
			neighbor_patchp = neighborp->getPatch(0, i+1 + neighbor_offset[1]);
// </FS:CR> Aurora Sim

			patchp->connectNeighbor(neighbor_patchp, NORTHEAST);
			neighbor_patchp->connectNeighbor(patchp, SOUTHWEST);
		}
		// Now do southeast/northwest connections
// <FS:CR> Aurora Sim
		//for (i = 1; i < (S32)mPatchesPerEdge; i++)
		for (i = 1; i < ppe[1]; i++)
// </FS:CR> Aurora Sim
		{
// <FS:CR> Aurora Sim
			//patchp = getPatch(mPatchesPerEdge - 1, i);
			//neighbor_patchp = neighborp->getPatch(0, i-1);
			patchp = getPatch(mPatchesPerEdge - 1, i + own_offset[1]);
			neighbor_patchp = neighborp->getPatch(0, i-1 + neighbor_offset[1]);
// </FS:CR> Aurora Sim

			patchp->connectNeighbor(neighbor_patchp, SOUTHEAST);
			neighbor_patchp->connectNeighbor(patchp, NORTHWEST);
		}
	}
	else if (NORTH == direction)
	{
		// Do north/south connections, first
// <FS:CR> Aurora Sim
		//for (i = 0; i < (S32)mPatchesPerEdge; i++)
		for (i = 0; i < ppe[0]; i++)
// </FS:CR> Aurora Sim
		{
// <FS:CR> Aurora Sim
			//patchp = getPatch(i, mPatchesPerEdge - 1);
			//neighbor_patchp = neighborp->getPatch(i, 0);
			patchp = getPatch(i + own_offset[0], mPatchesPerEdge - 1);
			neighbor_patchp = neighborp->getPatch(i + neighbor_offset[0], 0);
// </FS:CR> Aurora Sim

			patchp->connectNeighbor(neighbor_patchp, direction);
			neighbor_patchp->connectNeighbor(patchp, gDirOpposite[direction]);

			patchp->updateNorthEdge();
			patchp->dirtyZ();
		}

		// Do northeast/southwest connections
// <FS:CR> Aurora Sim
		//for (i = 0; i < (S32)mPatchesPerEdge - 1; i++)
		for (i = 0; i < ppe[0] - 1; i++)
// </FS:CR> Aurora Sim
		{
// <FS:CR> Aurora Sim
			//patchp = getPatch(i, mPatchesPerEdge - 1);
			//neighbor_patchp = neighborp->getPatch(i+1, 0);
			patchp = getPatch(i + own_offset[0], mPatchesPerEdge - 1);
			neighbor_patchp = neighborp->getPatch(i+1 + neighbor_offset[0], 0);
// </FS:CR> Aurora Sim

			patchp->connectNeighbor(neighbor_patchp, NORTHEAST);
			neighbor_patchp->connectNeighbor(patchp, SOUTHWEST);
		}
		// Do southeast/northwest connections
// <FS:CR> Aurora Sim
		//for (i = 1; i < (S32)mPatchesPerEdge; i++)
		for (i = 1; i < ppe[0]; i++)
// </FS:CR> Aurora Sim
		{
// <FS:CR> Aurora Sim
			//patchp = getPatch(i, mPatchesPerEdge - 1);
			//neighbor_patchp = neighborp->getPatch(i-1, 0);
			patchp = getPatch(i + own_offset[0], mPatchesPerEdge - 1);
			neighbor_patchp = neighborp->getPatch(i-1 + neighbor_offset[0], 0);
// </FS:CR> Aurora Sim

			patchp->connectNeighbor(neighbor_patchp, NORTHWEST);
			neighbor_patchp->connectNeighbor(patchp, SOUTHEAST);
		}
	}
	else if (WEST == direction)
	{
		// Do east/west connections, first
// <FS:CR> Aurora Sim
		//for (i = 0; i < mPatchesPerEdge; i++)
		for (i = 0; i < ppe[1]; i++)
// </FS:CR> Aurora Sim
		{
// <FS:CR> Aurora Sim
			//patchp = getPatch(0, i);
			//neighbor_patchp = neighborp->getPatch(mPatchesPerEdge - 1, i);
			patchp = getPatch(0, i + own_offset[1]);
			neighbor_patchp = neighborp->getPatch(neighborPatchesPerEdge - 1, i + neighbor_offset[1]);
// </FS:CR> Aurora Sim

			patchp->connectNeighbor(neighbor_patchp, direction);
			neighbor_patchp->connectNeighbor(patchp, gDirOpposite[direction]);

			neighbor_patchp->updateEastEdge();
			neighbor_patchp->dirtyZ();
		}

		// Now do northeast/southwest connections
// <FS:CR> Aurora Sim
		//for (i = 1; i < mPatchesPerEdge; i++)
		for (i = 1; i < ppe[1]; i++)
// </FS:CR> Aurora Sim
		{
// <FS:CR> Aurora Sim
			//patchp = getPatch(0, i);
			//neighbor_patchp = neighborp->getPatch(mPatchesPerEdge - 1, i - 1);
			patchp = getPatch(0, i + own_offset[1]);
			neighbor_patchp = neighborp->getPatch(neighborPatchesPerEdge - 1, i - 1 + neighbor_offset[1]);
// </FS:CR> Aurora Sim

			patchp->connectNeighbor(neighbor_patchp, SOUTHWEST);
			neighbor_patchp->connectNeighbor(patchp, NORTHEAST);
		}

		// Now do northwest/southeast connections
// <FS:CR> Aurora Sim
		//for (i = 0; i < mPatchesPerEdge - 1; i++)
		for (i = 0; i < ppe[1] - 1; i++)
// </FS:CR> Aurora Sim
		{
// <FS:CR> Aurora Sim
			//patchp = getPatch(0, i);
			//neighbor_patchp = neighborp->getPatch(mPatchesPerEdge - 1, i + 1);
			patchp = getPatch(0, i + own_offset[1]);
			neighbor_patchp = neighborp->getPatch(neighborPatchesPerEdge - 1, i + 1 + neighbor_offset[1]);
// </FS:CR> Aurora Sim

			patchp->connectNeighbor(neighbor_patchp, NORTHWEST);
			neighbor_patchp->connectNeighbor(patchp, SOUTHEAST);
		}
	}
	else if (SOUTH == direction)
	{
		// Do north/south connections, first
// <FS:CR> Aurora Sim
		//for (i = 0; i < mPatchesPerEdge; i++)
		for (i = 0; i < ppe[0]; i++)
// </FS:CR> Aurora Sim
		{
// <FS:CR> Aurora Sim
			//patchp = getPatch(i, 0);
			//neighbor_patchp = neighborp->getPatch(i, mPatchesPerEdge - 1);
			patchp = getPatch(i + own_offset[0], 0);
			neighbor_patchp = neighborp->getPatch(i + neighbor_offset[0], neighborPatchesPerEdge - 1);
// </FS:CR> Aurora Sim

			patchp->connectNeighbor(neighbor_patchp, direction);
			neighbor_patchp->connectNeighbor(patchp, gDirOpposite[direction]);

			neighbor_patchp->updateNorthEdge();
			neighbor_patchp->dirtyZ();
		}

		// Now do northeast/southwest connections
// <FS:CR> Aurora Sim
		//for (i = 1; i < mPatchesPerEdge; i++)
		for (i = 1; i < ppe[0]; i++)
// </FS:CR> Aurora Sim
		{
// <FS:CR> Aurora Sim
			//patchp = getPatch(i, 0);
			//neighbor_patchp = neighborp->getPatch(i - 1, mPatchesPerEdge - 1);
			patchp = getPatch(i + own_offset[0], 0);
			neighbor_patchp = neighborp->getPatch(i - 1 + neighbor_offset[0], neighborPatchesPerEdge - 1);
// </FS:CR> Aurora Sim

			patchp->connectNeighbor(neighbor_patchp, SOUTHWEST);
			neighbor_patchp->connectNeighbor(patchp, NORTHEAST);
		}
		// Now do northeast/southwest connections
// <FS:CR> Aurora Sim
		//for (i = 0; i < mPatchesPerEdge - 1; i++)
		for (i = 0; i < ppe[0] - 1; i++)
// </FS:CR> Aurora Sim
		{
// <FS:CR> Aurora Sim
			//patchp = getPatch(i, 0);
			//neighbor_patchp = neighborp->getPatch(i + 1, mPatchesPerEdge - 1);
			patchp = getPatch(i + own_offset[0], 0);
			neighbor_patchp = neighborp->getPatch(i + 1 + neighbor_offset[0], neighborPatchesPerEdge - 1);
// </FS:CR> Aurora Sim

			patchp->connectNeighbor(neighbor_patchp, SOUTHEAST);
			neighbor_patchp->connectNeighbor(patchp, NORTHWEST);
		}
	}		
=======
    S32 i;
    LLSurfacePatch *patchp, *neighbor_patchp;

    mNeighbors[direction] = neighborp;
    neighborp->mNeighbors[gDirOpposite[direction]] = this;

    // Connect patches
    if (NORTHEAST == direction)
    {
        patchp = getPatch(mPatchesPerEdge - 1, mPatchesPerEdge - 1);
        neighbor_patchp = neighborp->getPatch(0, 0);

        patchp->connectNeighbor(neighbor_patchp, direction);
        neighbor_patchp->connectNeighbor(patchp, gDirOpposite[direction]);

        patchp->updateNorthEdge(); // Only update one of north or east.
        patchp->dirtyZ();
    }
    else if (NORTHWEST == direction)
    {
        patchp = getPatch(0, mPatchesPerEdge - 1);
        neighbor_patchp = neighborp->getPatch(mPatchesPerEdge - 1, 0);

        patchp->connectNeighbor(neighbor_patchp, direction);
        neighbor_patchp->connectNeighbor(patchp, gDirOpposite[direction]);
    }
    else if (SOUTHWEST == direction)
    {
        patchp = getPatch(0, 0);
        neighbor_patchp = neighborp->getPatch(mPatchesPerEdge - 1, mPatchesPerEdge - 1);

        patchp->connectNeighbor(neighbor_patchp, direction);
        neighbor_patchp->connectNeighbor(patchp, gDirOpposite[direction]);

        neighbor_patchp->updateNorthEdge(); // Only update one of north or east.
        neighbor_patchp->dirtyZ();
    }
    else if (SOUTHEAST == direction)
    {
        patchp = getPatch(mPatchesPerEdge - 1, 0);
        neighbor_patchp = neighborp->getPatch(0, mPatchesPerEdge - 1);

        patchp->connectNeighbor(neighbor_patchp, direction);
        neighbor_patchp->connectNeighbor(patchp, gDirOpposite[direction]);
    }
    else if (EAST == direction)
    {
        // Do east/west connections, first
        for (i = 0; i < (S32)mPatchesPerEdge; i++)
        {
            patchp = getPatch(mPatchesPerEdge - 1, i);
            neighbor_patchp = neighborp->getPatch(0, i);

            patchp->connectNeighbor(neighbor_patchp, direction);
            neighbor_patchp->connectNeighbor(patchp, gDirOpposite[direction]);

            patchp->updateEastEdge();
            patchp->dirtyZ();
        }

        // Now do northeast/southwest connections
        for (i = 0; i < (S32)mPatchesPerEdge - 1; i++)
        {
            patchp = getPatch(mPatchesPerEdge - 1, i);
            neighbor_patchp = neighborp->getPatch(0, i+1);

            patchp->connectNeighbor(neighbor_patchp, NORTHEAST);
            neighbor_patchp->connectNeighbor(patchp, SOUTHWEST);
        }
        // Now do southeast/northwest connections
        for (i = 1; i < (S32)mPatchesPerEdge; i++)
        {
            patchp = getPatch(mPatchesPerEdge - 1, i);
            neighbor_patchp = neighborp->getPatch(0, i-1);

            patchp->connectNeighbor(neighbor_patchp, SOUTHEAST);
            neighbor_patchp->connectNeighbor(patchp, NORTHWEST);
        }
    }
    else if (NORTH == direction)
    {
        // Do north/south connections, first
        for (i = 0; i < (S32)mPatchesPerEdge; i++)
        {
            patchp = getPatch(i, mPatchesPerEdge - 1);
            neighbor_patchp = neighborp->getPatch(i, 0);

            patchp->connectNeighbor(neighbor_patchp, direction);
            neighbor_patchp->connectNeighbor(patchp, gDirOpposite[direction]);

            patchp->updateNorthEdge();
            patchp->dirtyZ();
        }

        // Do northeast/southwest connections
        for (i = 0; i < (S32)mPatchesPerEdge - 1; i++)
        {
            patchp = getPatch(i, mPatchesPerEdge - 1);
            neighbor_patchp = neighborp->getPatch(i+1, 0);

            patchp->connectNeighbor(neighbor_patchp, NORTHEAST);
            neighbor_patchp->connectNeighbor(patchp, SOUTHWEST);
        }
        // Do southeast/northwest connections
        for (i = 1; i < (S32)mPatchesPerEdge; i++)
        {
            patchp = getPatch(i, mPatchesPerEdge - 1);
            neighbor_patchp = neighborp->getPatch(i-1, 0);

            patchp->connectNeighbor(neighbor_patchp, NORTHWEST);
            neighbor_patchp->connectNeighbor(patchp, SOUTHEAST);
        }
    }
    else if (WEST == direction)
    {
        // Do east/west connections, first
        for (i = 0; i < mPatchesPerEdge; i++)
        {
            patchp = getPatch(0, i);
            neighbor_patchp = neighborp->getPatch(mPatchesPerEdge - 1, i);

            patchp->connectNeighbor(neighbor_patchp, direction);
            neighbor_patchp->connectNeighbor(patchp, gDirOpposite[direction]);

            neighbor_patchp->updateEastEdge();
            neighbor_patchp->dirtyZ();
        }

        // Now do northeast/southwest connections
        for (i = 1; i < mPatchesPerEdge; i++)
        {
            patchp = getPatch(0, i);
            neighbor_patchp = neighborp->getPatch(mPatchesPerEdge - 1, i - 1);

            patchp->connectNeighbor(neighbor_patchp, SOUTHWEST);
            neighbor_patchp->connectNeighbor(patchp, NORTHEAST);
        }

        // Now do northwest/southeast connections
        for (i = 0; i < mPatchesPerEdge - 1; i++)
        {
            patchp = getPatch(0, i);
            neighbor_patchp = neighborp->getPatch(mPatchesPerEdge - 1, i + 1);

            patchp->connectNeighbor(neighbor_patchp, NORTHWEST);
            neighbor_patchp->connectNeighbor(patchp, SOUTHEAST);
        }
    }
    else if (SOUTH == direction)
    {
        // Do north/south connections, first
        for (i = 0; i < mPatchesPerEdge; i++)
        {
            patchp = getPatch(i, 0);
            neighbor_patchp = neighborp->getPatch(i, mPatchesPerEdge - 1);

            patchp->connectNeighbor(neighbor_patchp, direction);
            neighbor_patchp->connectNeighbor(patchp, gDirOpposite[direction]);

            neighbor_patchp->updateNorthEdge();
            neighbor_patchp->dirtyZ();
        }

        // Now do northeast/southwest connections
        for (i = 1; i < mPatchesPerEdge; i++)
        {
            patchp = getPatch(i, 0);
            neighbor_patchp = neighborp->getPatch(i - 1, mPatchesPerEdge - 1);

            patchp->connectNeighbor(neighbor_patchp, SOUTHWEST);
            neighbor_patchp->connectNeighbor(patchp, NORTHEAST);
        }
        // Now do northeast/southwest connections
        for (i = 0; i < mPatchesPerEdge - 1; i++)
        {
            patchp = getPatch(i, 0);
            neighbor_patchp = neighborp->getPatch(i + 1, mPatchesPerEdge - 1);

            patchp->connectNeighbor(neighbor_patchp, SOUTHEAST);
            neighbor_patchp->connectNeighbor(patchp, NORTHWEST);
        }
    }
>>>>>>> 38c2a5bd
}

void LLSurface::disconnectNeighbor(LLSurface *surfacep)
{
    S32 i;
    for (i = 0; i < 8; i++)
    {
        if (surfacep == mNeighbors[i])
        {
            mNeighbors[i] = NULL;
        }
    }

    // Iterate through surface patches, removing any connectivity to removed surface.
    for (i = 0; i < mNumberOfPatches; i++)
    {
        (mPatchList + i)->disconnectNeighbor(surfacep);
    }
}


void LLSurface::disconnectAllNeighbors()
{
    S32 i;
    for (i = 0; i < 8; i++)
    {
        if (mNeighbors[i])
        {
            mNeighbors[i]->disconnectNeighbor(this);
            mNeighbors[i] = NULL;
        }
    }
}



const LLVector3d &LLSurface::getOriginGlobal() const
{
    return mOriginGlobal;
}

LLVector3 LLSurface::getOriginAgent() const
{
    return gAgent.getPosAgentFromGlobal(mOriginGlobal);
}

F32 LLSurface::getMetersPerGrid() const
{
    return mMetersPerGrid;
}

S32 LLSurface::getGridsPerEdge() const
{
    return mGridsPerEdge;
}

S32 LLSurface::getPatchesPerEdge() const
{
    return mPatchesPerEdge;
}

S32 LLSurface::getGridsPerPatchEdge() const
{
    return mGridsPerPatchEdge;
}

void LLSurface::moveZ(const S32 x, const S32 y, const F32 delta)
{
    llassert(x >= 0);
    llassert(y >= 0);
    llassert(x < mGridsPerEdge);
    llassert(y < mGridsPerEdge);
    mSurfaceZ[x + y*mGridsPerEdge] += delta;
}


void LLSurface::updatePatchVisibilities(LLAgent &agent)
{
    if (gShiftFrame)
    {
        return;
    }

    LLVector3 pos_region = mRegionp->getPosRegionFromGlobal(gAgentCamera.getCameraPositionGlobal());

    LLSurfacePatch *patchp;

    mVisiblePatchCount = 0;
    for (S32 i=0; i<mNumberOfPatches; i++)
    {
        patchp = mPatchList + i;

        patchp->updateVisibility();
        if (patchp->getVisible())
        {
            mVisiblePatchCount++;
            patchp->updateCameraDistanceRegion(pos_region);
        }
    }
}

BOOL LLSurface::idleUpdate(F32 max_update_time)
{
    if (!gPipeline.hasRenderType(LLPipeline::RENDER_TYPE_TERRAIN))
    {
        return FALSE;
    }

    // Perform idle time update of non-critical stuff.
    // In this case, texture and normal updates.
    LLTimer update_timer;
    BOOL did_update = FALSE;

    // If the Z height data has changed, we need to rebuild our
    // property line vertex arrays.
    if (mDirtyPatchList.size() > 0)
    {
        getRegion()->dirtyHeights();
    }

    // Always call updateNormals() / updateVerticalStats()
    //  every frame to avoid artifacts
    for(std::set<LLSurfacePatch *>::iterator iter = mDirtyPatchList.begin();
        iter != mDirtyPatchList.end(); )
    {
        std::set<LLSurfacePatch *>::iterator curiter = iter++;
        LLSurfacePatch *patchp = *curiter;
        patchp->updateNormals();
        patchp->updateVerticalStats();
        if (max_update_time == 0.f || update_timer.getElapsedTimeF32() < max_update_time)
        {
            if (patchp->updateTexture())
            {
                did_update = TRUE;
                patchp->clearDirty();
                mDirtyPatchList.erase(curiter);
            }
        }
    }

    if (did_update)
    {
        // some patches changed, update region reflection probes
        mRegionp->updateReflectionProbes();
    }

    return did_update;
}

void LLSurface::decompressDCTPatch(LLBitPack &bitpack, LLGroupHeader *gopp, BOOL b_large_patch)
{

<<<<<<< HEAD
	LLPatchHeader  ph;
	S32 j, i;
	S32 patch[LARGE_PATCH_SIZE*LARGE_PATCH_SIZE];
	LLSurfacePatch *patchp;

	init_patch_decompressor(gopp->patch_size);
	gopp->stride = mGridsPerEdge;
	set_group_of_patch_header(gopp);

	while (1)
	{
// <FS:CR> Aurora Sim
		//decode_patch_header(bitpack, &ph);
		decode_patch_header(bitpack, &ph, b_large_patch);
// </FS:CR> Aurora Sim
		if (ph.quant_wbits == END_OF_PATCHES)
		{
			break;
		}

// <FS:CR> Aurora Sim
		//i = ph.patchids >> 5;
		//j = ph.patchids & 0x1F;
		if (b_large_patch)
		{
			i = ph.patchids >> 16; //x
			j = ph.patchids & 0xFFFF; //y
		}
		else
		{
			i = ph.patchids >> 5; //x
			j = ph.patchids & 0x1F; //y
		}
// </FS:CR> Aurora Sim

		if ((i >= mPatchesPerEdge) || (j >= mPatchesPerEdge))
		{
			LL_WARNS() << "Received invalid terrain packet - patch header patch ID incorrect!" 
				<< " patches per edge " << mPatchesPerEdge
				<< " i " << i
				<< " j " << j
				<< " dc_offset " << ph.dc_offset
				<< " range " << (S32)ph.range
				<< " quant_wbits " << (S32)ph.quant_wbits
				<< " patchids " << (S32)ph.patchids
				<< LL_ENDL;
			return;
		}

		patchp = &mPatchList[j*mPatchesPerEdge + i];


		decode_patch(bitpack, patch);
		decompress_patch(patchp->getDataZ(), patch, &ph);

		// Update edges for neighbors.  Need to guarantee that this gets done before we generate vertical stats.
		patchp->updateNorthEdge();
		patchp->updateEastEdge();
		if (patchp->getNeighborPatch(WEST))
		{
			patchp->getNeighborPatch(WEST)->updateEastEdge();
		}
		if (patchp->getNeighborPatch(SOUTHWEST))
		{
			patchp->getNeighborPatch(SOUTHWEST)->updateEastEdge();
			patchp->getNeighborPatch(SOUTHWEST)->updateNorthEdge();
		}
		if (patchp->getNeighborPatch(SOUTH))
		{
			patchp->getNeighborPatch(SOUTH)->updateNorthEdge();
		}

		// Dirty patch statistics, and flag that the patch has data.
		patchp->dirtyZ();
		patchp->setHasReceivedData();
	}
=======
    LLPatchHeader  ph;
    S32 j, i;
    S32 patch[LARGE_PATCH_SIZE*LARGE_PATCH_SIZE];
    LLSurfacePatch *patchp;

    init_patch_decompressor(gopp->patch_size);
    gopp->stride = mGridsPerEdge;
    set_group_of_patch_header(gopp);

    while (1)
    {
        decode_patch_header(bitpack, &ph);
        if (ph.quant_wbits == END_OF_PATCHES)
        {
            break;
        }

        i = ph.patchids >> 5;
        j = ph.patchids & 0x1F;

        if ((i >= mPatchesPerEdge) || (j >= mPatchesPerEdge))
        {
            LL_WARNS() << "Received invalid terrain packet - patch header patch ID incorrect!"
                << " patches per edge " << mPatchesPerEdge
                << " i " << i
                << " j " << j
                << " dc_offset " << ph.dc_offset
                << " range " << (S32)ph.range
                << " quant_wbits " << (S32)ph.quant_wbits
                << " patchids " << (S32)ph.patchids
                << LL_ENDL;
            return;
        }

        patchp = &mPatchList[j*mPatchesPerEdge + i];


        decode_patch(bitpack, patch);
        decompress_patch(patchp->getDataZ(), patch, &ph);

        // Update edges for neighbors.  Need to guarantee that this gets done before we generate vertical stats.
        patchp->updateNorthEdge();
        patchp->updateEastEdge();
        if (patchp->getNeighborPatch(WEST))
        {
            patchp->getNeighborPatch(WEST)->updateEastEdge();
        }
        if (patchp->getNeighborPatch(SOUTHWEST))
        {
            patchp->getNeighborPatch(SOUTHWEST)->updateEastEdge();
            patchp->getNeighborPatch(SOUTHWEST)->updateNorthEdge();
        }
        if (patchp->getNeighborPatch(SOUTH))
        {
            patchp->getNeighborPatch(SOUTH)->updateNorthEdge();
        }

        // Dirty patch statistics, and flag that the patch has data.
        patchp->dirtyZ();
        patchp->setHasReceivedData();
    }
>>>>>>> 38c2a5bd
}


// Retrurns TRUE if "position" is within the bounds of surface.
// "position" is region-local
BOOL LLSurface::containsPosition(const LLVector3 &position)
{
    if (position.mV[VX] < 0.0f  ||  position.mV[VX] > mMetersPerEdge ||
        position.mV[VY] < 0.0f  ||  position.mV[VY] > mMetersPerEdge)
    {
        return FALSE;
    }
    return TRUE;
}


F32 LLSurface::resolveHeightRegion(const F32 x, const F32 y) const
{
    F32 height = 0.0f;
    F32 oometerspergrid = 1.f/mMetersPerGrid;

    // Check to see if v is actually above surface
    // We use (mGridsPerEdge-1) below rather than (mGridsPerEdge)
    // becuase of the east and north buffers

    if (x >= 0.f  &&
        x <= mMetersPerEdge  &&
        y >= 0.f  &&
        y <= mMetersPerEdge)
    {
        const S32 left   = llfloor(x * oometerspergrid);
        const S32 bottom = llfloor(y * oometerspergrid);

        // Don't walk off the edge of the array!
        const S32 right  = ( left+1   < (S32)mGridsPerEdge-1 ? left+1   : left );
        const S32 top    = ( bottom+1 < (S32)mGridsPerEdge-1 ? bottom+1 : bottom );

        // Figure out if v is in first or second triangle of the square
        // and calculate the slopes accordingly
        //    |       |
        // -(i,j+1)---(i+1,j+1)--
        //    |  1   /  |          ^
        //    |    /  2 |          |
        //    |  /      |          j
        // --(i,j)----(i+1,j)--
        //    |       |
        //
        //      i ->
        // where N = mGridsPerEdge

        const F32 left_bottom  = getZ( left,  bottom );
        const F32 right_bottom = getZ( right, bottom );
        const F32 left_top     = getZ( left,  top );
        const F32 right_top    = getZ( right, top );

        // dx and dy are incremental steps from (mSurface + k)
        F32 dx = x - left   * mMetersPerGrid;
        F32 dy = y - bottom * mMetersPerGrid;

        if (dy > dx)
        {
            // triangle 1
            dy *= left_top  - left_bottom;
            dx *= right_top - left_top;
        }
        else
        {
            // triangle 2
            dx *= right_bottom - left_bottom;
            dy *= right_top    - right_bottom;
        }
        height = left_bottom + (dx + dy) * oometerspergrid;
    }
    return height;
}


F32 LLSurface::resolveHeightGlobal(const LLVector3d& v) const
{
    if (!mRegionp)
    {
        return 0.f;
    }

    LLVector3 pos_region = mRegionp->getPosRegionFromGlobal(v);

    return resolveHeightRegion(pos_region);
}


LLVector3 LLSurface::resolveNormalGlobal(const LLVector3d& pos_global) const
{
    if (!mSurfaceZ)
    {
        // Hmm.  Uninitialized surface!
        return LLVector3::z_axis;
    }
    //
    // Returns the vector normal to a surface at location specified by vector v
    //
    F32 oometerspergrid = 1.f/mMetersPerGrid;
    LLVector3 normal;
    F32 dzx, dzy;

    if (pos_global.mdV[VX] >= mOriginGlobal.mdV[VX]  &&
        pos_global.mdV[VX] < mOriginGlobal.mdV[VX] + mMetersPerEdge  &&
        pos_global.mdV[VY] >= mOriginGlobal.mdV[VY]  &&
        pos_global.mdV[VY] < mOriginGlobal.mdV[VY] + mMetersPerEdge)
    {
        U32 i, j, k;
        F32 dx, dy;
        i = (U32) ((pos_global.mdV[VX] - mOriginGlobal.mdV[VX]) * oometerspergrid);
        j = (U32) ((pos_global.mdV[VY] - mOriginGlobal.mdV[VY]) * oometerspergrid );
        k = i + j*mGridsPerEdge;

        // Figure out if v is in first or second triangle of the square
        // and calculate the slopes accordingly
        //    |       |
        // -(k+N)---(k+1+N)--
        //    |  1 /  |          ^
        //    |   / 2 |          |
        //    |  /    |          j
        // --(k)----(k+1)--
        //    |       |
        //
        //      i ->
        // where N = mGridsPerEdge

        // dx and dy are incremental steps from (mSurface + k)
        dx = (F32)(pos_global.mdV[VX] - i*mMetersPerGrid - mOriginGlobal.mdV[VX]);
        dy = (F32)(pos_global.mdV[VY] - j*mMetersPerGrid - mOriginGlobal.mdV[VY]);
        if (dy > dx)
        {  // triangle 1
            dzx = *(mSurfaceZ + k + 1 + mGridsPerEdge) - *(mSurfaceZ + k + mGridsPerEdge);
            dzy = *(mSurfaceZ + k) - *(mSurfaceZ + k + mGridsPerEdge);
            normal.setVec(-dzx,dzy,1);
        }
        else
        {   // triangle 2
            dzx = *(mSurfaceZ + k) - *(mSurfaceZ + k + 1);
            dzy = *(mSurfaceZ + k + 1 + mGridsPerEdge) - *(mSurfaceZ + k + 1);
            normal.setVec(dzx,-dzy,1);
        }
    }
    normal.normVec();
    return normal;


}

LLSurfacePatch *LLSurface::resolvePatchRegion(const F32 x, const F32 y) const
{
// x and y should be region-local coordinates.
// If x and y are outside of the surface, then the returned
// index will be for the nearest boundary patch.
//
// 12      | 13| 14|       15
//         |   |   |
//     +---+---+---+---+
//     | 12| 13| 14| 15|
// ----+---+---+---+---+-----
// 8   | 8 | 9 | 10| 11|   11
// ----+---+---+---+---+-----
// 4   | 4 | 5 | 6 | 7 |    7
// ----+---+---+---+---+-----
//     | 0 | 1 | 2 | 3 |
//     +---+---+---+---+
//         |   |   |
// 0       | 1 | 2 |        3
//

// When x and y are not region-local do the following first

    S32 i, j;
    if (x < 0.0f)
    {
        i = 0;
    }
    else if (x >= mMetersPerEdge)
    {
        i = mPatchesPerEdge - 1;
    }
    else
    {
        i = (U32) (x / (mMetersPerGrid * mGridsPerPatchEdge));
    }

    if (y < 0.0f)
    {
        j = 0;
    }
    else if (y >= mMetersPerEdge)
    {
        j = mPatchesPerEdge - 1;
    }
    else
    {
        j = (U32) (y / (mMetersPerGrid * mGridsPerPatchEdge));
    }

    // *NOTE: Super paranoia code follows.
    S32 index = i + j * mPatchesPerEdge;
    if((index < 0) || (index >= mNumberOfPatches))
    {
        if(0 == mNumberOfPatches)
        {
            LL_WARNS() << "No patches for current region!" << LL_ENDL;
            return NULL;
        }
        S32 old_index = index;
        index = llclamp(old_index, 0, (mNumberOfPatches - 1));
        LL_WARNS() << "Clamping out of range patch index " << old_index
                << " to " << index << LL_ENDL;
    }
    return &(mPatchList[index]);
}


LLSurfacePatch *LLSurface::resolvePatchRegion(const LLVector3 &pos_region) const
{
    return resolvePatchRegion(pos_region.mV[VX], pos_region.mV[VY]);
}


LLSurfacePatch *LLSurface::resolvePatchGlobal(const LLVector3d &pos_global) const
{
    llassert(mRegionp);
    LLVector3 pos_region = mRegionp->getPosRegionFromGlobal(pos_global);
    return resolvePatchRegion(pos_region);
}


std::ostream& operator<<(std::ostream &s, const LLSurface &S)
{
    s << "{ \n";
    s << "  mGridsPerEdge = " << S.mGridsPerEdge - 1 << " + 1\n";
    s << "  mGridsPerPatchEdge = " << S.mGridsPerPatchEdge << "\n";
    s << "  mPatchesPerEdge = " << S.mPatchesPerEdge << "\n";
    s << "  mOriginGlobal = " << S.mOriginGlobal << "\n";
    s << "  mMetersPerGrid = " << S.mMetersPerGrid << "\n";
    s << "  mVisiblePatchCount = " << S.mVisiblePatchCount << "\n";
    s << "}";
    return s;
}


// ---------------- LLSurface:: Protected ----------------

void LLSurface::createPatchData()
{
    // Assumes mGridsPerEdge, mGridsPerPatchEdge, and mPatchesPerEdge have been properly set
    // TODO -- check for create() called when surface is not empty
    S32 i, j;
    LLSurfacePatch *patchp;

    // Allocate memory
    mPatchList = new LLSurfacePatch[mNumberOfPatches];

    // One of each for each camera
    mVisiblePatchCount = mNumberOfPatches;

    for (j=0; j<mPatchesPerEdge; j++)
    {
        for (i=0; i<mPatchesPerEdge; i++)
        {
            patchp = getPatch(i, j);
            patchp->setSurface(this);
        }
    }

    for (j=0; j<mPatchesPerEdge; j++)
    {
        for (i=0; i<mPatchesPerEdge; i++)
        {
            patchp = getPatch(i, j);
            patchp->mHasReceivedData = FALSE;
            patchp->mSTexUpdate = TRUE;

            S32 data_offset = i * mGridsPerPatchEdge + j * mGridsPerPatchEdge * mGridsPerEdge;

            patchp->setDataZ(mSurfaceZ + data_offset);
            patchp->setDataNorm(mNorm + data_offset);


            // We make each patch point to its neighbors so we can do resolution checking
            // when butting up different resolutions.  Patches that don't have neighbors
            // somewhere will point to NULL on that side.
            if (i < mPatchesPerEdge-1)
            {
                patchp->setNeighborPatch(EAST,getPatch(i+1, j));
            }
            else
            {
                patchp->setNeighborPatch(EAST, NULL);
            }

            if (j < mPatchesPerEdge-1)
            {
                patchp->setNeighborPatch(NORTH, getPatch(i, j+1));
            }
            else
            {
                patchp->setNeighborPatch(NORTH, NULL);
            }

            if (i > 0)
            {
                patchp->setNeighborPatch(WEST, getPatch(i - 1, j));
            }
            else
            {
                patchp->setNeighborPatch(WEST, NULL);
            }

            if (j > 0)
            {
                patchp->setNeighborPatch(SOUTH, getPatch(i, j-1));
            }
            else
            {
                patchp->setNeighborPatch(SOUTH, NULL);
            }

            if (i < (mPatchesPerEdge-1)  &&  j < (mPatchesPerEdge-1))
            {
                patchp->setNeighborPatch(NORTHEAST, getPatch(i + 1, j + 1));
            }
            else
            {
                patchp->setNeighborPatch(NORTHEAST, NULL);
            }

            if (i > 0  &&  j < (mPatchesPerEdge-1))
            {
                patchp->setNeighborPatch(NORTHWEST, getPatch(i - 1, j + 1));
            }
            else
            {
                patchp->setNeighborPatch(NORTHWEST, NULL);
            }

            if (i > 0  &&  j > 0)
            {
                patchp->setNeighborPatch(SOUTHWEST, getPatch(i - 1, j - 1));
            }
            else
            {
                patchp->setNeighborPatch(SOUTHWEST, NULL);
            }

            if (i < (mPatchesPerEdge-1)  &&  j > 0)
            {
                patchp->setNeighborPatch(SOUTHEAST, getPatch(i + 1, j - 1));
            }
            else
            {
                patchp->setNeighborPatch(SOUTHEAST, NULL);
            }

            LLVector3d origin_global;
            origin_global.mdV[0] = mOriginGlobal.mdV[0] + i * mMetersPerGrid * mGridsPerPatchEdge;
            origin_global.mdV[1] = mOriginGlobal.mdV[0] + j * mMetersPerGrid * mGridsPerPatchEdge;
            origin_global.mdV[2] = 0.f;
            patchp->setOriginGlobal(origin_global);
        }
    }
}


void LLSurface::destroyPatchData()
{
    // Delete all of the cached patch data for these patches.

    delete [] mPatchList;
    mPatchList = NULL;
    mVisiblePatchCount = 0;
}


void LLSurface::setTextureSize(const S32 texture_size)
{
    sTextureSize = texture_size;
}


U32 LLSurface::getRenderLevel(const U32 render_stride) const
{
    return mPVArray.mRenderLevelp[render_stride];
}


U32 LLSurface::getRenderStride(const U32 render_level) const
{
    return mPVArray.mRenderStridep[render_level];
}


LLSurfacePatch *LLSurface::getPatch(const S32 x, const S32 y) const
{
    if ((x < 0) || (x >= mPatchesPerEdge))
    {
        LL_ERRS() << "Asking for patch out of bounds" << LL_ENDL;
        return NULL;
    }
    if ((y < 0) || (y >= mPatchesPerEdge))
    {
        LL_ERRS() << "Asking for patch out of bounds" << LL_ENDL;
        return NULL;
    }

    return mPatchList + x + y*mPatchesPerEdge;
}


void LLSurface::dirtyAllPatches()
{
    S32 i;
    for (i = 0; i < mNumberOfPatches; i++)
    {
        mPatchList[i].dirtyZ();
    }
}

void LLSurface::dirtySurfacePatch(LLSurfacePatch *patchp)
{
    // Put surface patch on dirty surface patch list
    mDirtyPatchList.insert(patchp);
}


void LLSurface::setWaterHeight(F32 height)
{
    if (!mWaterObjp.isNull())
    {
        LLVector3 water_pos_region = mWaterObjp->getPositionRegion();
        bool changed = water_pos_region.mV[VZ] != height;
        water_pos_region.mV[VZ] = height;
        mWaterObjp->setPositionRegion(water_pos_region);
        if (changed)
        {
            LLWorld::getInstance()->updateWaterObjects();
        }
    }
    else
    {
        LL_WARNS() << "LLSurface::setWaterHeight with no water object!" << LL_ENDL;
    }
}

F32 LLSurface::getWaterHeight() const
{
    if (!mWaterObjp.isNull())
    {
        // we have a water object, the usual case
        return mWaterObjp->getPositionRegion().mV[VZ];
    }
    else
    {
        return DEFAULT_WATER_HEIGHT;
    }
}


BOOL LLSurface::generateWaterTexture(const F32 x, const F32 y,
                                     const F32 width, const F32 height)
{
<<<<<<< HEAD
	LL_PROFILE_ZONE_SCOPED
	if (!getWaterTexture())
	{
		return FALSE;
	}

	S32 tex_width = mWaterTexturep->getWidth();
	S32 tex_height = mWaterTexturep->getHeight();
	S32 tex_comps = mWaterTexturep->getComponents();
	S32 tex_stride = tex_width * tex_comps;
	LLPointer<LLImageRaw> raw = new LLImageRaw(tex_width, tex_height, tex_comps);
	U8 *rawp = raw->getData();

// <FS:CR> Aurora Sim
	//F32 scale = 256.f * getMetersPerGrid() / (F32)tex_width;
	F32 scale = getRegion()->getWidth() * getMetersPerGrid() / (F32)tex_width;
// <FS:CR> Aurora Sim
	F32 scale_inv = 1.f / scale;

	S32 x_begin, y_begin, x_end, y_end;

	x_begin = ll_round(x * scale_inv);
	y_begin = ll_round(y * scale_inv);
	x_end = ll_round((x + width) * scale_inv);
	y_end = ll_round((y + width) * scale_inv);

	if (x_end > tex_width)
	{
		x_end = tex_width;
	}
	if (y_end > tex_width)
	{
		y_end = tex_width;
	}

	// OK, for now, just have the composition value equal the height at the point.
	LLVector3 location;
	LLColor4U coloru;

	const F32 WATER_HEIGHT = getWaterHeight();

	S32 i, j, offset;
	for (j = y_begin; j < y_end; j++)
	{
		for (i = x_begin; i < x_end; i++)
		{
			//F32 nv[2];
			//nv[0] = i/256.f;
			//nv[1] = j/256.f;
			// const S32 modulation = noise2(nv)*40;
			offset = j*tex_stride + i*tex_comps;
			location.mV[VX] = i*scale;
			location.mV[VY] = j*scale;

			// Sample multiple points
			const F32 height = resolveHeightRegion(location);

			if (height > WATER_HEIGHT)
			{
				// Above water...
				coloru = MAX_WATER_COLOR;
				coloru.mV[3] = ABOVE_WATERLINE_ALPHA;
				*(rawp + offset++) = coloru.mV[0];
				*(rawp + offset++) = coloru.mV[1];
				*(rawp + offset++) = coloru.mV[2];
				*(rawp + offset++) = coloru.mV[3];
			}
			else
			{
				// Want non-linear curve for transparency gradient
				coloru = MAX_WATER_COLOR;
				const F32 frac = 1.f - 2.f/(2.f - (height - WATER_HEIGHT));
				S32 alpha = 64 + ll_round((255-64)*frac);

				alpha = llmin(ll_round((F32)MAX_WATER_COLOR.mV[3]), alpha);
				alpha = llmax(64, alpha);

				coloru.mV[3] = alpha;
				*(rawp + offset++) = coloru.mV[0];
				*(rawp + offset++) = coloru.mV[1];
				*(rawp + offset++) = coloru.mV[2];
				*(rawp + offset++) = coloru.mV[3];
			}
		}
	}

	if (!mWaterTexturep->hasGLTexture())
	{
		mWaterTexturep->createGLTexture(0, raw);
	}

	mWaterTexturep->setSubImage(raw, x_begin, y_begin, x_end - x_begin, y_end - y_begin);
	return TRUE;
=======
    LL_PROFILE_ZONE_SCOPED
    if (!getWaterTexture())
    {
        return FALSE;
    }

    S32 tex_width = mWaterTexturep->getWidth();
    S32 tex_height = mWaterTexturep->getHeight();
    S32 tex_comps = mWaterTexturep->getComponents();
    S32 tex_stride = tex_width * tex_comps;
    LLPointer<LLImageRaw> raw = new LLImageRaw(tex_width, tex_height, tex_comps);
    U8 *rawp = raw->getData();

    F32 scale = 256.f * getMetersPerGrid() / (F32)tex_width;
    F32 scale_inv = 1.f / scale;

    S32 x_begin, y_begin, x_end, y_end;

    x_begin = ll_round(x * scale_inv);
    y_begin = ll_round(y * scale_inv);
    x_end = ll_round((x + width) * scale_inv);
    y_end = ll_round((y + width) * scale_inv);

    if (x_end > tex_width)
    {
        x_end = tex_width;
    }
    if (y_end > tex_width)
    {
        y_end = tex_width;
    }

    // OK, for now, just have the composition value equal the height at the point.
    LLVector3 location;
    LLColor4U coloru;

    const F32 WATER_HEIGHT = getWaterHeight();

    S32 i, j, offset;
    for (j = y_begin; j < y_end; j++)
    {
        for (i = x_begin; i < x_end; i++)
        {
            //F32 nv[2];
            //nv[0] = i/256.f;
            //nv[1] = j/256.f;
            // const S32 modulation = noise2(nv)*40;
            offset = j*tex_stride + i*tex_comps;
            location.mV[VX] = i*scale;
            location.mV[VY] = j*scale;

            // Sample multiple points
            const F32 height = resolveHeightRegion(location);

            if (height > WATER_HEIGHT)
            {
                // Above water...
                coloru = MAX_WATER_COLOR;
                coloru.mV[3] = ABOVE_WATERLINE_ALPHA;
                *(rawp + offset++) = coloru.mV[0];
                *(rawp + offset++) = coloru.mV[1];
                *(rawp + offset++) = coloru.mV[2];
                *(rawp + offset++) = coloru.mV[3];
            }
            else
            {
                // Want non-linear curve for transparency gradient
                coloru = MAX_WATER_COLOR;
                const F32 frac = 1.f - 2.f/(2.f - (height - WATER_HEIGHT));
                S32 alpha = 64 + ll_round((255-64)*frac);

                alpha = llmin(ll_round((F32)MAX_WATER_COLOR.mV[3]), alpha);
                alpha = llmax(64, alpha);

                coloru.mV[3] = alpha;
                *(rawp + offset++) = coloru.mV[0];
                *(rawp + offset++) = coloru.mV[1];
                *(rawp + offset++) = coloru.mV[2];
                *(rawp + offset++) = coloru.mV[3];
            }
        }
    }

    if (!mWaterTexturep->hasGLTexture())
    {
        mWaterTexturep->createGLTexture(0, raw);
    }

    mWaterTexturep->setSubImage(raw, x_begin, y_begin, x_end - x_begin, y_end - y_begin);
    return TRUE;
>>>>>>> 38c2a5bd
}<|MERGE_RESOLUTION|>--- conflicted
+++ resolved
@@ -161,51 +161,6 @@
                        const LLVector3d &origin_global,
                        const F32 width)
 {
-<<<<<<< HEAD
-	// Initialize various constants for the surface
-	mGridsPerEdge = grids_per_edge + 1;  // Add 1 for the east and north buffer
-	mOOGridsPerEdge = 1.f / mGridsPerEdge;
-	mGridsPerPatchEdge = grids_per_patch_edge;
-	mPatchesPerEdge = (mGridsPerEdge - 1) / mGridsPerPatchEdge;
-	mNumberOfPatches = mPatchesPerEdge * mPatchesPerEdge;
-	mMetersPerGrid = width / ((F32)(mGridsPerEdge - 1));
-	mMetersPerEdge = mMetersPerGrid * (mGridsPerEdge - 1);
-// <FS:CR> Aurora Sim
-	sTextureSize = width;
-
-	// Trap non-power of 2 widths to avoid GLtexture issues.
-	if ((sTextureSize & (sTextureSize - 1)) != 0)
-	{
-		// Not a power of 2, find the next power of 2
-		sTextureSize = 1 << static_cast<S32>( ceil(log2(sTextureSize)) ) ;
-	}
-
-	// Clamp to maximum limit
-	sTextureSize = std::min(sTextureSize, 1024);	
-// </FS:CR> Aurora Sim
-
-	mOriginGlobal.setVec(origin_global);
-
-	mPVArray.create(mGridsPerEdge, mGridsPerPatchEdge, LLWorld::getInstance()->getRegionScale());
-
-	S32 number_of_grids = mGridsPerEdge * mGridsPerEdge;
-
-	/////////////////////////////////////
-	//
-	// Initialize data arrays for surface
-	///
-	mSurfaceZ = new F32[number_of_grids];
-	mNorm = new LLVector3[number_of_grids];
-
-	// Reset the surface to be a flat square grid
-	for(S32 i=0; i < number_of_grids; i++) 
-	{
-		// Surface is flat and zero
-		// Normals all point up
-		mSurfaceZ[i] = 0.0f;
-		mNorm[i].setVec(0.f, 0.f, 1.f);
-	}
-=======
     // Initialize various constants for the surface
     mGridsPerEdge = grids_per_edge + 1;  // Add 1 for the east and north buffer
     mOOGridsPerEdge = 1.f / mGridsPerEdge;
@@ -214,6 +169,19 @@
     mNumberOfPatches = mPatchesPerEdge * mPatchesPerEdge;
     mMetersPerGrid = width / ((F32)(mGridsPerEdge - 1));
     mMetersPerEdge = mMetersPerGrid * (mGridsPerEdge - 1);
+// <FS:CR> Aurora Sim
+    sTextureSize = width;
+
+    // Trap non-power of 2 widths to avoid GLtexture issues.
+    if ((sTextureSize & (sTextureSize - 1)) != 0)
+    {
+        // Not a power of 2, find the next power of 2
+        sTextureSize = 1 << static_cast<S32>( ceil(log2(sTextureSize)) ) ;
+    }
+
+    // Clamp to maximum limit
+    sTextureSize = std::min(sTextureSize, 1024);
+// </FS:CR> Aurora Sim
 
     mOriginGlobal.setVec(origin_global);
 
@@ -236,7 +204,6 @@
         mSurfaceZ[i] = 0.0f;
         mNorm[i].setVec(0.f, 0.f, 1.f);
     }
->>>>>>> 38c2a5bd
 
 
     mVisiblePatchCount = 0;
@@ -323,54 +290,6 @@
 
 void LLSurface::initTextures()
 {
-<<<<<<< HEAD
-	///////////////////////
-	//
-	// Main surface texture
-	//
-	createSTexture();
-
-	///////////////////////
-	//
-	// Water texture
-	//
-// <FS:CR> Aurora Sim
-	//if (gSavedSettings.getBOOL("RenderWater") )
-	if (gSavedSettings.getBOOL("RenderWater") && LLWorld::getInstance()->getAllowRenderWater())
-// </FS:CR> Aurora Sim
-	{
-		createWaterTexture();
-		mWaterObjp = (LLVOWater *)gObjectList.createObjectViewer(LLViewerObject::LL_VO_WATER, mRegionp);
-		gPipeline.createObject(mWaterObjp);
-		LLVector3d water_pos_global = from_region_handle(mRegionp->getHandle());
-// <FS:CR> Aurora Sim
-		//water_pos_global += LLVector3d(128.0, 128.0, DEFAULT_WATER_HEIGHT);		// region doesn't have a valid water height yet
-		water_pos_global += LLVector3d(mRegionp->getWidth()/2, mRegionp->getWidth()/2, DEFAULT_WATER_HEIGHT);
-		mWaterObjp->setPositionGlobal(water_pos_global);
-	}
-}
-
-void LLSurface::rebuildWater()
-{
-	BOOL renderwater = gSavedSettings.getBOOL("RenderWater") && LLWorld::getInstance()->getAllowRenderWater();
-	BOOL prev_renderwater = !mWaterObjp.isNull();
-
-	if(prev_renderwater && !renderwater)
-	{
-		gObjectList.killObject(mWaterObjp);
-	}
-
-	if (!prev_renderwater && renderwater)
-	{
-		createWaterTexture();
-		mWaterObjp = (LLVOWater *)gObjectList.createObjectViewer(LLViewerObject::LL_VO_WATER, mRegionp);
-		gPipeline.createObject(mWaterObjp);
-		LLVector3d water_pos_global = from_region_handle(mRegionp->getHandle());
-		water_pos_global += LLVector3d(mRegionp->getWidth()/2, mRegionp->getWidth()/2, DEFAULT_WATER_HEIGHT);
-// </FS:CR> Aurora Sim
-		mWaterObjp->setPositionGlobal(water_pos_global);
-	}
-=======
     ///////////////////////
     //
     // Main surface texture
@@ -381,57 +300,47 @@
     //
     // Water texture
     //
-    if (gSavedSettings.getBOOL("RenderWater") )
+// <FS:CR> Aurora Sim
+    //if (gSavedSettings.getBOOL("RenderWater") )
+    if (gSavedSettings.getBOOL("RenderWater") && LLWorld::getInstance()->getAllowRenderWater())
+// </FS:CR> Aurora Sim
     {
         createWaterTexture();
         mWaterObjp = (LLVOWater *)gObjectList.createObjectViewer(LLViewerObject::LL_VO_WATER, mRegionp);
         gPipeline.createObject(mWaterObjp);
         LLVector3d water_pos_global = from_region_handle(mRegionp->getHandle());
-        water_pos_global += LLVector3d(128.0, 128.0, DEFAULT_WATER_HEIGHT);     // region doesn't have a valid water height yet
+// <FS:CR> Aurora Sim
+        //water_pos_global += LLVector3d(128.0, 128.0, DEFAULT_WATER_HEIGHT);       // region doesn't have a valid water height yet
+        water_pos_global += LLVector3d(mRegionp->getWidth()/2, mRegionp->getWidth()/2, DEFAULT_WATER_HEIGHT);
         mWaterObjp->setPositionGlobal(water_pos_global);
     }
->>>>>>> 38c2a5bd
+}
+
+void LLSurface::rebuildWater()
+{
+    BOOL renderwater = gSavedSettings.getBOOL("RenderWater") && LLWorld::getInstance()->getAllowRenderWater();
+    BOOL prev_renderwater = !mWaterObjp.isNull();
+
+    if(prev_renderwater && !renderwater)
+    {
+        gObjectList.killObject(mWaterObjp);
+    }
+
+    if (!prev_renderwater && renderwater)
+    {
+        createWaterTexture();
+        mWaterObjp = (LLVOWater *)gObjectList.createObjectViewer(LLViewerObject::LL_VO_WATER, mRegionp);
+        gPipeline.createObject(mWaterObjp);
+        LLVector3d water_pos_global = from_region_handle(mRegionp->getHandle());
+        water_pos_global += LLVector3d(mRegionp->getWidth()/2, mRegionp->getWidth()/2, DEFAULT_WATER_HEIGHT);
+// </FS:CR> Aurora Sim
+        mWaterObjp->setPositionGlobal(water_pos_global);
+    }
 }
 
 
 void LLSurface::setOriginGlobal(const LLVector3d &origin_global)
 {
-<<<<<<< HEAD
-	LLVector3d new_origin_global;
-	mOriginGlobal = origin_global;
-	LLSurfacePatch *patchp;
-	S32 i, j;
-	// Need to update the southwest corners of the patches
-	for (j=0; j<mPatchesPerEdge; j++) 
-	{
-		for (i=0; i<mPatchesPerEdge; i++) 
-		{
-			patchp = getPatch(i, j);
-
-			new_origin_global = patchp->getOriginGlobal();
-			
-			new_origin_global.mdV[0] = mOriginGlobal.mdV[0] + i * mMetersPerGrid * mGridsPerPatchEdge;
-			new_origin_global.mdV[1] = mOriginGlobal.mdV[1] + j * mMetersPerGrid * mGridsPerPatchEdge;
-			patchp->setOriginGlobal(new_origin_global);
-		}
-	}
-
-	// Hack!
-	if (mWaterObjp.notNull() && mWaterObjp->mDrawable.notNull())
-	{
-// <FS:CR> Aurora Sim
-		//const F64 x = origin_global.mdV[VX] + 128.0;
-		//const F64 y = origin_global.mdV[VY] + 128.0;
-		const F64 x = origin_global.mdV[VX] + (F64)mRegionp->getWidth()/2;
-		const F64 y = origin_global.mdV[VY] + (F64)mRegionp->getWidth()/2;
-// </FS:CR> Aurora Sim
-		const F64 z = mWaterObjp->getPositionGlobal().mdV[VZ];
-
-		LLVector3d water_origin_global(x, y, z);
-
-		mWaterObjp->setPositionGlobal(water_origin_global);
-	}
-=======
     LLVector3d new_origin_global;
     mOriginGlobal = origin_global;
     LLSurfacePatch *patchp;
@@ -454,15 +363,18 @@
     // Hack!
     if (mWaterObjp.notNull() && mWaterObjp->mDrawable.notNull())
     {
-        const F64 x = origin_global.mdV[VX] + 128.0;
-        const F64 y = origin_global.mdV[VY] + 128.0;
+// <FS:CR> Aurora Sim
+        //const F64 x = origin_global.mdV[VX] + 128.0;
+        //const F64 y = origin_global.mdV[VY] + 128.0;
+        const F64 x = origin_global.mdV[VX] + (F64)mRegionp->getWidth()/2;
+        const F64 y = origin_global.mdV[VY] + (F64)mRegionp->getWidth()/2;
+// </FS:CR> Aurora Sim
         const F64 z = mWaterObjp->getPositionGlobal().mdV[VZ];
 
         LLVector3d water_origin_global(x, y, z);
 
         mWaterObjp->setPositionGlobal(water_origin_global);
     }
->>>>>>> 38c2a5bd
 }
 
 void LLSurface::getNeighboringRegions( std::vector<LLViewerRegion*>& uniqueRegions )
@@ -492,341 +404,54 @@
 
 void LLSurface::connectNeighbor(LLSurface *neighborp, U32 direction)
 {
-<<<<<<< HEAD
-	S32 i;
-	LLSurfacePatch *patchp, *neighbor_patchp;
-// <FS:CR> Aurora Sim
-	S32 neighborPatchesPerEdge = neighborp->mPatchesPerEdge;
-// </FS:CR> Aurora Sim
-
-	mNeighbors[direction] = neighborp;
-	neighborp->mNeighbors[gDirOpposite[direction]] = this;
-
-// <FS:CR> Aurora Sim
-	S32 ppe[2];
-	S32 own_offset[2] = {0, 0};
-	S32 neighbor_offset[2] = {0, 0};
-	U32 own_xpos, own_ypos, neighbor_xpos, neighbor_ypos;
-
-	ppe[0] = (mPatchesPerEdge < neighborPatchesPerEdge) ? mPatchesPerEdge : neighborPatchesPerEdge; // used for x
-	ppe[1] = ppe[0]; // used for y
-
-	from_region_handle(mRegionp->getHandle(), &own_xpos, &own_ypos);
-	from_region_handle(neighborp->getRegion()->getHandle(), &neighbor_xpos, &neighbor_ypos);
-
-	if(own_ypos >= neighbor_ypos) {
-		neighbor_offset[1] = (own_ypos - neighbor_ypos) / mGridsPerPatchEdge;
-		ppe[1] = llmin(mPatchesPerEdge, neighborPatchesPerEdge-neighbor_offset[1]);
-	}
-	else {
-		own_offset[1] = (neighbor_ypos - own_ypos) / mGridsPerPatchEdge;
-		ppe[1] = llmin(mPatchesPerEdge-own_offset[1], neighborPatchesPerEdge);
-	}
-
-	if(own_xpos >= neighbor_xpos) {
-		neighbor_offset[0] = (own_xpos - neighbor_xpos) / mGridsPerPatchEdge;
-		ppe[0] = llmin(mPatchesPerEdge, neighborPatchesPerEdge-neighbor_offset[0]);
-	}
-	else {
-		own_offset[0] = (neighbor_xpos - own_xpos) / mGridsPerPatchEdge;
-		ppe[0] = llmin(mPatchesPerEdge-own_offset[0], neighborPatchesPerEdge);
-	}
-// <FS:CR> Aurora Sim
-
-	// Connect patches
-	if (NORTHEAST == direction)
-	{
-		patchp = getPatch(mPatchesPerEdge - 1, mPatchesPerEdge - 1);
-// <FS:CR> Aurora Sim
-		//neighbor_patchp = neighborp->getPatch(0, 0);
-		neighbor_patchp = neighborp->getPatch(neighbor_offset[0], neighbor_offset[1]);
-// </FS:CR> Aurora Sim
-
-		patchp->connectNeighbor(neighbor_patchp, direction);
-		neighbor_patchp->connectNeighbor(patchp, gDirOpposite[direction]);
-
-		patchp->updateNorthEdge(); // Only update one of north or east.
-		patchp->dirtyZ();
-	}
-	else if (NORTHWEST == direction)
-	{
-// <FS:CR> Aurora Sim
-		S32 off = mPatchesPerEdge + neighbor_offset[1] - own_offset[1];
-// </FS:CR> Aurora Sim
-		patchp = getPatch(0, mPatchesPerEdge - 1);
-// <FS:CR> Aurora Sim
-		//neighbor_patchp = neighborp->getPatch(mPatchesPerEdge - 1, 0);
-		neighbor_patchp = neighborp->getPatch(neighbor_offset[0] - 1, off); //neighborPatchesPerEdge - 1
-// </FS:CR> Aurora Sim
-
-		patchp->connectNeighbor(neighbor_patchp, direction);
-		neighbor_patchp->connectNeighbor(patchp, gDirOpposite[direction]);
-	}
-	else if (SOUTHWEST == direction)
-	{
-		patchp = getPatch(0, 0);
-// <FS:CR> Aurora Sim
-		//neighbor_patchp = neighborp->getPatch(mPatchesPerEdge - 1, mPatchesPerEdge - 1);
-		neighbor_patchp = neighborp->getPatch(neighbor_offset[0] - 1, neighbor_offset[1] - 1);
-// </FS:CR> Aurora Sim
-
-		patchp->connectNeighbor(neighbor_patchp, direction);
-		neighbor_patchp->connectNeighbor(patchp, gDirOpposite[direction]);
-
-// <FS:CR> Aurora Sim
-		//neighbor_patchp->updateNorthEdge(); // Only update one of north or east.
-		neighbor_patchp->updateEastEdge(); // Only update one of north or east.
-// </FS:CR> Aurora Sim
-		neighbor_patchp->dirtyZ();
-	}
-	else if (SOUTHEAST == direction)
-	{
-// <FS:CR> Aurora Sim
-		S32 off = mPatchesPerEdge + neighbor_offset[0] - own_offset[0];
-// </FS:CR> Aurora Sim
-
-		patchp = getPatch(mPatchesPerEdge - 1, 0);
-// <FS:CR> Aurora Sim
-		//neighbor_patchp = neighborp->getPatch(0, mPatchesPerEdge - 1);
-		neighbor_patchp = neighborp->getPatch(off, neighbor_offset[1] - 1); //0
-// </FS:CR> Aurora Sim
-
-		patchp->connectNeighbor(neighbor_patchp, direction);
-		neighbor_patchp->connectNeighbor(patchp, gDirOpposite[direction]);
-	}
-	else if (EAST == direction)
-	{
-		// Do east/west connections, first
-// <FS:CR> Aurora Sim
-		//for (i = 0; i < (S32)mPatchesPerEdge; i++)
-		for (i = 0; i < ppe[1]; i++)
-// </FS:CR> Aurora Sim
-		{
-// <FS:CR> Aurora Sim
-			//patchp = getPatch(mPatchesPerEdge - 1, i);
-			//neighbor_patchp = neighborp->getPatch(0, i);
-			patchp = getPatch(mPatchesPerEdge - 1, i + own_offset[1]);
-			neighbor_patchp = neighborp->getPatch(0, i + neighbor_offset[1]);
-// </FS:CR> Aurora Sim
-
-			patchp->connectNeighbor(neighbor_patchp, direction);
-			neighbor_patchp->connectNeighbor(patchp, gDirOpposite[direction]);
-
-			patchp->updateEastEdge();
-			patchp->dirtyZ();
-		}
-
-		// Now do northeast/southwest connections
-// <FS:CR> Aurora Sim
-		//for (i = 0; i < (S32)mPatchesPerEdge - 1; i++)
-		for (i = 0; i < ppe[1] - 1; i++)
-// </FS:CR> Aurora Sim
-		{
-// <FS:CR> Aurora Sim
-			//patchp = getPatch(mPatchesPerEdge - 1, i);
-			//neighbor_patchp = neighborp->getPatch(0, i+1);
-			patchp = getPatch(mPatchesPerEdge - 1, i + own_offset[1]);
-			neighbor_patchp = neighborp->getPatch(0, i+1 + neighbor_offset[1]);
-// </FS:CR> Aurora Sim
-
-			patchp->connectNeighbor(neighbor_patchp, NORTHEAST);
-			neighbor_patchp->connectNeighbor(patchp, SOUTHWEST);
-		}
-		// Now do southeast/northwest connections
-// <FS:CR> Aurora Sim
-		//for (i = 1; i < (S32)mPatchesPerEdge; i++)
-		for (i = 1; i < ppe[1]; i++)
-// </FS:CR> Aurora Sim
-		{
-// <FS:CR> Aurora Sim
-			//patchp = getPatch(mPatchesPerEdge - 1, i);
-			//neighbor_patchp = neighborp->getPatch(0, i-1);
-			patchp = getPatch(mPatchesPerEdge - 1, i + own_offset[1]);
-			neighbor_patchp = neighborp->getPatch(0, i-1 + neighbor_offset[1]);
-// </FS:CR> Aurora Sim
-
-			patchp->connectNeighbor(neighbor_patchp, SOUTHEAST);
-			neighbor_patchp->connectNeighbor(patchp, NORTHWEST);
-		}
-	}
-	else if (NORTH == direction)
-	{
-		// Do north/south connections, first
-// <FS:CR> Aurora Sim
-		//for (i = 0; i < (S32)mPatchesPerEdge; i++)
-		for (i = 0; i < ppe[0]; i++)
-// </FS:CR> Aurora Sim
-		{
-// <FS:CR> Aurora Sim
-			//patchp = getPatch(i, mPatchesPerEdge - 1);
-			//neighbor_patchp = neighborp->getPatch(i, 0);
-			patchp = getPatch(i + own_offset[0], mPatchesPerEdge - 1);
-			neighbor_patchp = neighborp->getPatch(i + neighbor_offset[0], 0);
-// </FS:CR> Aurora Sim
-
-			patchp->connectNeighbor(neighbor_patchp, direction);
-			neighbor_patchp->connectNeighbor(patchp, gDirOpposite[direction]);
-
-			patchp->updateNorthEdge();
-			patchp->dirtyZ();
-		}
-
-		// Do northeast/southwest connections
-// <FS:CR> Aurora Sim
-		//for (i = 0; i < (S32)mPatchesPerEdge - 1; i++)
-		for (i = 0; i < ppe[0] - 1; i++)
-// </FS:CR> Aurora Sim
-		{
-// <FS:CR> Aurora Sim
-			//patchp = getPatch(i, mPatchesPerEdge - 1);
-			//neighbor_patchp = neighborp->getPatch(i+1, 0);
-			patchp = getPatch(i + own_offset[0], mPatchesPerEdge - 1);
-			neighbor_patchp = neighborp->getPatch(i+1 + neighbor_offset[0], 0);
-// </FS:CR> Aurora Sim
-
-			patchp->connectNeighbor(neighbor_patchp, NORTHEAST);
-			neighbor_patchp->connectNeighbor(patchp, SOUTHWEST);
-		}
-		// Do southeast/northwest connections
-// <FS:CR> Aurora Sim
-		//for (i = 1; i < (S32)mPatchesPerEdge; i++)
-		for (i = 1; i < ppe[0]; i++)
-// </FS:CR> Aurora Sim
-		{
-// <FS:CR> Aurora Sim
-			//patchp = getPatch(i, mPatchesPerEdge - 1);
-			//neighbor_patchp = neighborp->getPatch(i-1, 0);
-			patchp = getPatch(i + own_offset[0], mPatchesPerEdge - 1);
-			neighbor_patchp = neighborp->getPatch(i-1 + neighbor_offset[0], 0);
-// </FS:CR> Aurora Sim
-
-			patchp->connectNeighbor(neighbor_patchp, NORTHWEST);
-			neighbor_patchp->connectNeighbor(patchp, SOUTHEAST);
-		}
-	}
-	else if (WEST == direction)
-	{
-		// Do east/west connections, first
-// <FS:CR> Aurora Sim
-		//for (i = 0; i < mPatchesPerEdge; i++)
-		for (i = 0; i < ppe[1]; i++)
-// </FS:CR> Aurora Sim
-		{
-// <FS:CR> Aurora Sim
-			//patchp = getPatch(0, i);
-			//neighbor_patchp = neighborp->getPatch(mPatchesPerEdge - 1, i);
-			patchp = getPatch(0, i + own_offset[1]);
-			neighbor_patchp = neighborp->getPatch(neighborPatchesPerEdge - 1, i + neighbor_offset[1]);
-// </FS:CR> Aurora Sim
-
-			patchp->connectNeighbor(neighbor_patchp, direction);
-			neighbor_patchp->connectNeighbor(patchp, gDirOpposite[direction]);
-
-			neighbor_patchp->updateEastEdge();
-			neighbor_patchp->dirtyZ();
-		}
-
-		// Now do northeast/southwest connections
-// <FS:CR> Aurora Sim
-		//for (i = 1; i < mPatchesPerEdge; i++)
-		for (i = 1; i < ppe[1]; i++)
-// </FS:CR> Aurora Sim
-		{
-// <FS:CR> Aurora Sim
-			//patchp = getPatch(0, i);
-			//neighbor_patchp = neighborp->getPatch(mPatchesPerEdge - 1, i - 1);
-			patchp = getPatch(0, i + own_offset[1]);
-			neighbor_patchp = neighborp->getPatch(neighborPatchesPerEdge - 1, i - 1 + neighbor_offset[1]);
-// </FS:CR> Aurora Sim
-
-			patchp->connectNeighbor(neighbor_patchp, SOUTHWEST);
-			neighbor_patchp->connectNeighbor(patchp, NORTHEAST);
-		}
-
-		// Now do northwest/southeast connections
-// <FS:CR> Aurora Sim
-		//for (i = 0; i < mPatchesPerEdge - 1; i++)
-		for (i = 0; i < ppe[1] - 1; i++)
-// </FS:CR> Aurora Sim
-		{
-// <FS:CR> Aurora Sim
-			//patchp = getPatch(0, i);
-			//neighbor_patchp = neighborp->getPatch(mPatchesPerEdge - 1, i + 1);
-			patchp = getPatch(0, i + own_offset[1]);
-			neighbor_patchp = neighborp->getPatch(neighborPatchesPerEdge - 1, i + 1 + neighbor_offset[1]);
-// </FS:CR> Aurora Sim
-
-			patchp->connectNeighbor(neighbor_patchp, NORTHWEST);
-			neighbor_patchp->connectNeighbor(patchp, SOUTHEAST);
-		}
-	}
-	else if (SOUTH == direction)
-	{
-		// Do north/south connections, first
-// <FS:CR> Aurora Sim
-		//for (i = 0; i < mPatchesPerEdge; i++)
-		for (i = 0; i < ppe[0]; i++)
-// </FS:CR> Aurora Sim
-		{
-// <FS:CR> Aurora Sim
-			//patchp = getPatch(i, 0);
-			//neighbor_patchp = neighborp->getPatch(i, mPatchesPerEdge - 1);
-			patchp = getPatch(i + own_offset[0], 0);
-			neighbor_patchp = neighborp->getPatch(i + neighbor_offset[0], neighborPatchesPerEdge - 1);
-// </FS:CR> Aurora Sim
-
-			patchp->connectNeighbor(neighbor_patchp, direction);
-			neighbor_patchp->connectNeighbor(patchp, gDirOpposite[direction]);
-
-			neighbor_patchp->updateNorthEdge();
-			neighbor_patchp->dirtyZ();
-		}
-
-		// Now do northeast/southwest connections
-// <FS:CR> Aurora Sim
-		//for (i = 1; i < mPatchesPerEdge; i++)
-		for (i = 1; i < ppe[0]; i++)
-// </FS:CR> Aurora Sim
-		{
-// <FS:CR> Aurora Sim
-			//patchp = getPatch(i, 0);
-			//neighbor_patchp = neighborp->getPatch(i - 1, mPatchesPerEdge - 1);
-			patchp = getPatch(i + own_offset[0], 0);
-			neighbor_patchp = neighborp->getPatch(i - 1 + neighbor_offset[0], neighborPatchesPerEdge - 1);
-// </FS:CR> Aurora Sim
-
-			patchp->connectNeighbor(neighbor_patchp, SOUTHWEST);
-			neighbor_patchp->connectNeighbor(patchp, NORTHEAST);
-		}
-		// Now do northeast/southwest connections
-// <FS:CR> Aurora Sim
-		//for (i = 0; i < mPatchesPerEdge - 1; i++)
-		for (i = 0; i < ppe[0] - 1; i++)
-// </FS:CR> Aurora Sim
-		{
-// <FS:CR> Aurora Sim
-			//patchp = getPatch(i, 0);
-			//neighbor_patchp = neighborp->getPatch(i + 1, mPatchesPerEdge - 1);
-			patchp = getPatch(i + own_offset[0], 0);
-			neighbor_patchp = neighborp->getPatch(i + 1 + neighbor_offset[0], neighborPatchesPerEdge - 1);
-// </FS:CR> Aurora Sim
-
-			patchp->connectNeighbor(neighbor_patchp, SOUTHEAST);
-			neighbor_patchp->connectNeighbor(patchp, NORTHWEST);
-		}
-	}		
-=======
     S32 i;
     LLSurfacePatch *patchp, *neighbor_patchp;
+// <FS:CR> Aurora Sim
+    S32 neighborPatchesPerEdge = neighborp->mPatchesPerEdge;
+// </FS:CR> Aurora Sim
 
     mNeighbors[direction] = neighborp;
     neighborp->mNeighbors[gDirOpposite[direction]] = this;
 
+// <FS:CR> Aurora Sim
+    S32 ppe[2];
+    S32 own_offset[2] = {0, 0};
+    S32 neighbor_offset[2] = {0, 0};
+    U32 own_xpos, own_ypos, neighbor_xpos, neighbor_ypos;
+
+    ppe[0] = (mPatchesPerEdge < neighborPatchesPerEdge) ? mPatchesPerEdge : neighborPatchesPerEdge; // used for x
+    ppe[1] = ppe[0]; // used for y
+
+    from_region_handle(mRegionp->getHandle(), &own_xpos, &own_ypos);
+    from_region_handle(neighborp->getRegion()->getHandle(), &neighbor_xpos, &neighbor_ypos);
+
+    if(own_ypos >= neighbor_ypos) {
+        neighbor_offset[1] = (own_ypos - neighbor_ypos) / mGridsPerPatchEdge;
+        ppe[1] = llmin(mPatchesPerEdge, neighborPatchesPerEdge-neighbor_offset[1]);
+    }
+    else {
+        own_offset[1] = (neighbor_ypos - own_ypos) / mGridsPerPatchEdge;
+        ppe[1] = llmin(mPatchesPerEdge-own_offset[1], neighborPatchesPerEdge);
+    }
+
+    if(own_xpos >= neighbor_xpos) {
+        neighbor_offset[0] = (own_xpos - neighbor_xpos) / mGridsPerPatchEdge;
+        ppe[0] = llmin(mPatchesPerEdge, neighborPatchesPerEdge-neighbor_offset[0]);
+    }
+    else {
+        own_offset[0] = (neighbor_xpos - own_xpos) / mGridsPerPatchEdge;
+        ppe[0] = llmin(mPatchesPerEdge-own_offset[0], neighborPatchesPerEdge);
+    }
+// <FS:CR> Aurora Sim
+
     // Connect patches
     if (NORTHEAST == direction)
     {
         patchp = getPatch(mPatchesPerEdge - 1, mPatchesPerEdge - 1);
-        neighbor_patchp = neighborp->getPatch(0, 0);
+// <FS:CR> Aurora Sim
+        //neighbor_patchp = neighborp->getPatch(0, 0);
+        neighbor_patchp = neighborp->getPatch(neighbor_offset[0], neighbor_offset[1]);
+// </FS:CR> Aurora Sim
 
         patchp->connectNeighbor(neighbor_patchp, direction);
         neighbor_patchp->connectNeighbor(patchp, gDirOpposite[direction]);
@@ -836,8 +461,14 @@
     }
     else if (NORTHWEST == direction)
     {
+// <FS:CR> Aurora Sim
+        S32 off = mPatchesPerEdge + neighbor_offset[1] - own_offset[1];
+// </FS:CR> Aurora Sim
         patchp = getPatch(0, mPatchesPerEdge - 1);
-        neighbor_patchp = neighborp->getPatch(mPatchesPerEdge - 1, 0);
+// <FS:CR> Aurora Sim
+        //neighbor_patchp = neighborp->getPatch(mPatchesPerEdge - 1, 0);
+        neighbor_patchp = neighborp->getPatch(neighbor_offset[0] - 1, off); //neighborPatchesPerEdge - 1
+// </FS:CR> Aurora Sim
 
         patchp->connectNeighbor(neighbor_patchp, direction);
         neighbor_patchp->connectNeighbor(patchp, gDirOpposite[direction]);
@@ -845,18 +476,31 @@
     else if (SOUTHWEST == direction)
     {
         patchp = getPatch(0, 0);
-        neighbor_patchp = neighborp->getPatch(mPatchesPerEdge - 1, mPatchesPerEdge - 1);
+// <FS:CR> Aurora Sim
+        //neighbor_patchp = neighborp->getPatch(mPatchesPerEdge - 1, mPatchesPerEdge - 1);
+        neighbor_patchp = neighborp->getPatch(neighbor_offset[0] - 1, neighbor_offset[1] - 1);
+// </FS:CR> Aurora Sim
 
         patchp->connectNeighbor(neighbor_patchp, direction);
         neighbor_patchp->connectNeighbor(patchp, gDirOpposite[direction]);
 
-        neighbor_patchp->updateNorthEdge(); // Only update one of north or east.
+// <FS:CR> Aurora Sim
+        //neighbor_patchp->updateNorthEdge(); // Only update one of north or east.
+        neighbor_patchp->updateEastEdge(); // Only update one of north or east.
+// </FS:CR> Aurora Sim
         neighbor_patchp->dirtyZ();
     }
     else if (SOUTHEAST == direction)
     {
+// <FS:CR> Aurora Sim
+        S32 off = mPatchesPerEdge + neighbor_offset[0] - own_offset[0];
+// </FS:CR> Aurora Sim
+
         patchp = getPatch(mPatchesPerEdge - 1, 0);
-        neighbor_patchp = neighborp->getPatch(0, mPatchesPerEdge - 1);
+// <FS:CR> Aurora Sim
+        //neighbor_patchp = neighborp->getPatch(0, mPatchesPerEdge - 1);
+        neighbor_patchp = neighborp->getPatch(off, neighbor_offset[1] - 1); //0
+// </FS:CR> Aurora Sim
 
         patchp->connectNeighbor(neighbor_patchp, direction);
         neighbor_patchp->connectNeighbor(patchp, gDirOpposite[direction]);
@@ -864,10 +508,17 @@
     else if (EAST == direction)
     {
         // Do east/west connections, first
-        for (i = 0; i < (S32)mPatchesPerEdge; i++)
-        {
-            patchp = getPatch(mPatchesPerEdge - 1, i);
-            neighbor_patchp = neighborp->getPatch(0, i);
+// <FS:CR> Aurora Sim
+        //for (i = 0; i < (S32)mPatchesPerEdge; i++)
+        for (i = 0; i < ppe[1]; i++)
+// </FS:CR> Aurora Sim
+        {
+// <FS:CR> Aurora Sim
+            //patchp = getPatch(mPatchesPerEdge - 1, i);
+            //neighbor_patchp = neighborp->getPatch(0, i);
+            patchp = getPatch(mPatchesPerEdge - 1, i + own_offset[1]);
+            neighbor_patchp = neighborp->getPatch(0, i + neighbor_offset[1]);
+// </FS:CR> Aurora Sim
 
             patchp->connectNeighbor(neighbor_patchp, direction);
             neighbor_patchp->connectNeighbor(patchp, gDirOpposite[direction]);
@@ -877,19 +528,33 @@
         }
 
         // Now do northeast/southwest connections
-        for (i = 0; i < (S32)mPatchesPerEdge - 1; i++)
-        {
-            patchp = getPatch(mPatchesPerEdge - 1, i);
-            neighbor_patchp = neighborp->getPatch(0, i+1);
+// <FS:CR> Aurora Sim
+        //for (i = 0; i < (S32)mPatchesPerEdge - 1; i++)
+        for (i = 0; i < ppe[1] - 1; i++)
+// </FS:CR> Aurora Sim
+        {
+// <FS:CR> Aurora Sim
+            //patchp = getPatch(mPatchesPerEdge - 1, i);
+            //neighbor_patchp = neighborp->getPatch(0, i+1);
+            patchp = getPatch(mPatchesPerEdge - 1, i + own_offset[1]);
+            neighbor_patchp = neighborp->getPatch(0, i+1 + neighbor_offset[1]);
+// </FS:CR> Aurora Sim
 
             patchp->connectNeighbor(neighbor_patchp, NORTHEAST);
             neighbor_patchp->connectNeighbor(patchp, SOUTHWEST);
         }
         // Now do southeast/northwest connections
-        for (i = 1; i < (S32)mPatchesPerEdge; i++)
-        {
-            patchp = getPatch(mPatchesPerEdge - 1, i);
-            neighbor_patchp = neighborp->getPatch(0, i-1);
+// <FS:CR> Aurora Sim
+        //for (i = 1; i < (S32)mPatchesPerEdge; i++)
+        for (i = 1; i < ppe[1]; i++)
+// </FS:CR> Aurora Sim
+        {
+// <FS:CR> Aurora Sim
+            //patchp = getPatch(mPatchesPerEdge - 1, i);
+            //neighbor_patchp = neighborp->getPatch(0, i-1);
+            patchp = getPatch(mPatchesPerEdge - 1, i + own_offset[1]);
+            neighbor_patchp = neighborp->getPatch(0, i-1 + neighbor_offset[1]);
+// </FS:CR> Aurora Sim
 
             patchp->connectNeighbor(neighbor_patchp, SOUTHEAST);
             neighbor_patchp->connectNeighbor(patchp, NORTHWEST);
@@ -898,10 +563,17 @@
     else if (NORTH == direction)
     {
         // Do north/south connections, first
-        for (i = 0; i < (S32)mPatchesPerEdge; i++)
-        {
-            patchp = getPatch(i, mPatchesPerEdge - 1);
-            neighbor_patchp = neighborp->getPatch(i, 0);
+// <FS:CR> Aurora Sim
+        //for (i = 0; i < (S32)mPatchesPerEdge; i++)
+        for (i = 0; i < ppe[0]; i++)
+// </FS:CR> Aurora Sim
+        {
+// <FS:CR> Aurora Sim
+            //patchp = getPatch(i, mPatchesPerEdge - 1);
+            //neighbor_patchp = neighborp->getPatch(i, 0);
+            patchp = getPatch(i + own_offset[0], mPatchesPerEdge - 1);
+            neighbor_patchp = neighborp->getPatch(i + neighbor_offset[0], 0);
+// </FS:CR> Aurora Sim
 
             patchp->connectNeighbor(neighbor_patchp, direction);
             neighbor_patchp->connectNeighbor(patchp, gDirOpposite[direction]);
@@ -911,19 +583,33 @@
         }
 
         // Do northeast/southwest connections
-        for (i = 0; i < (S32)mPatchesPerEdge - 1; i++)
-        {
-            patchp = getPatch(i, mPatchesPerEdge - 1);
-            neighbor_patchp = neighborp->getPatch(i+1, 0);
+// <FS:CR> Aurora Sim
+        //for (i = 0; i < (S32)mPatchesPerEdge - 1; i++)
+        for (i = 0; i < ppe[0] - 1; i++)
+// </FS:CR> Aurora Sim
+        {
+// <FS:CR> Aurora Sim
+            //patchp = getPatch(i, mPatchesPerEdge - 1);
+            //neighbor_patchp = neighborp->getPatch(i+1, 0);
+            patchp = getPatch(i + own_offset[0], mPatchesPerEdge - 1);
+            neighbor_patchp = neighborp->getPatch(i+1 + neighbor_offset[0], 0);
+// </FS:CR> Aurora Sim
 
             patchp->connectNeighbor(neighbor_patchp, NORTHEAST);
             neighbor_patchp->connectNeighbor(patchp, SOUTHWEST);
         }
         // Do southeast/northwest connections
-        for (i = 1; i < (S32)mPatchesPerEdge; i++)
-        {
-            patchp = getPatch(i, mPatchesPerEdge - 1);
-            neighbor_patchp = neighborp->getPatch(i-1, 0);
+// <FS:CR> Aurora Sim
+        //for (i = 1; i < (S32)mPatchesPerEdge; i++)
+        for (i = 1; i < ppe[0]; i++)
+// </FS:CR> Aurora Sim
+        {
+// <FS:CR> Aurora Sim
+            //patchp = getPatch(i, mPatchesPerEdge - 1);
+            //neighbor_patchp = neighborp->getPatch(i-1, 0);
+            patchp = getPatch(i + own_offset[0], mPatchesPerEdge - 1);
+            neighbor_patchp = neighborp->getPatch(i-1 + neighbor_offset[0], 0);
+// </FS:CR> Aurora Sim
 
             patchp->connectNeighbor(neighbor_patchp, NORTHWEST);
             neighbor_patchp->connectNeighbor(patchp, SOUTHEAST);
@@ -932,10 +618,17 @@
     else if (WEST == direction)
     {
         // Do east/west connections, first
-        for (i = 0; i < mPatchesPerEdge; i++)
-        {
-            patchp = getPatch(0, i);
-            neighbor_patchp = neighborp->getPatch(mPatchesPerEdge - 1, i);
+// <FS:CR> Aurora Sim
+        //for (i = 0; i < mPatchesPerEdge; i++)
+        for (i = 0; i < ppe[1]; i++)
+// </FS:CR> Aurora Sim
+        {
+// <FS:CR> Aurora Sim
+            //patchp = getPatch(0, i);
+            //neighbor_patchp = neighborp->getPatch(mPatchesPerEdge - 1, i);
+            patchp = getPatch(0, i + own_offset[1]);
+            neighbor_patchp = neighborp->getPatch(neighborPatchesPerEdge - 1, i + neighbor_offset[1]);
+// </FS:CR> Aurora Sim
 
             patchp->connectNeighbor(neighbor_patchp, direction);
             neighbor_patchp->connectNeighbor(patchp, gDirOpposite[direction]);
@@ -945,20 +638,34 @@
         }
 
         // Now do northeast/southwest connections
-        for (i = 1; i < mPatchesPerEdge; i++)
-        {
-            patchp = getPatch(0, i);
-            neighbor_patchp = neighborp->getPatch(mPatchesPerEdge - 1, i - 1);
+// <FS:CR> Aurora Sim
+        //for (i = 1; i < mPatchesPerEdge; i++)
+        for (i = 1; i < ppe[1]; i++)
+// </FS:CR> Aurora Sim
+        {
+// <FS:CR> Aurora Sim
+            //patchp = getPatch(0, i);
+            //neighbor_patchp = neighborp->getPatch(mPatchesPerEdge - 1, i - 1);
+            patchp = getPatch(0, i + own_offset[1]);
+            neighbor_patchp = neighborp->getPatch(neighborPatchesPerEdge - 1, i - 1 + neighbor_offset[1]);
+// </FS:CR> Aurora Sim
 
             patchp->connectNeighbor(neighbor_patchp, SOUTHWEST);
             neighbor_patchp->connectNeighbor(patchp, NORTHEAST);
         }
 
         // Now do northwest/southeast connections
-        for (i = 0; i < mPatchesPerEdge - 1; i++)
-        {
-            patchp = getPatch(0, i);
-            neighbor_patchp = neighborp->getPatch(mPatchesPerEdge - 1, i + 1);
+// <FS:CR> Aurora Sim
+        //for (i = 0; i < mPatchesPerEdge - 1; i++)
+        for (i = 0; i < ppe[1] - 1; i++)
+// </FS:CR> Aurora Sim
+        {
+// <FS:CR> Aurora Sim
+            //patchp = getPatch(0, i);
+            //neighbor_patchp = neighborp->getPatch(mPatchesPerEdge - 1, i + 1);
+            patchp = getPatch(0, i + own_offset[1]);
+            neighbor_patchp = neighborp->getPatch(neighborPatchesPerEdge - 1, i + 1 + neighbor_offset[1]);
+// </FS:CR> Aurora Sim
 
             patchp->connectNeighbor(neighbor_patchp, NORTHWEST);
             neighbor_patchp->connectNeighbor(patchp, SOUTHEAST);
@@ -967,10 +674,17 @@
     else if (SOUTH == direction)
     {
         // Do north/south connections, first
-        for (i = 0; i < mPatchesPerEdge; i++)
-        {
-            patchp = getPatch(i, 0);
-            neighbor_patchp = neighborp->getPatch(i, mPatchesPerEdge - 1);
+// <FS:CR> Aurora Sim
+        //for (i = 0; i < mPatchesPerEdge; i++)
+        for (i = 0; i < ppe[0]; i++)
+// </FS:CR> Aurora Sim
+        {
+// <FS:CR> Aurora Sim
+            //patchp = getPatch(i, 0);
+            //neighbor_patchp = neighborp->getPatch(i, mPatchesPerEdge - 1);
+            patchp = getPatch(i + own_offset[0], 0);
+            neighbor_patchp = neighborp->getPatch(i + neighbor_offset[0], neighborPatchesPerEdge - 1);
+// </FS:CR> Aurora Sim
 
             patchp->connectNeighbor(neighbor_patchp, direction);
             neighbor_patchp->connectNeighbor(patchp, gDirOpposite[direction]);
@@ -980,25 +694,38 @@
         }
 
         // Now do northeast/southwest connections
-        for (i = 1; i < mPatchesPerEdge; i++)
-        {
-            patchp = getPatch(i, 0);
-            neighbor_patchp = neighborp->getPatch(i - 1, mPatchesPerEdge - 1);
+// <FS:CR> Aurora Sim
+        //for (i = 1; i < mPatchesPerEdge; i++)
+        for (i = 1; i < ppe[0]; i++)
+// </FS:CR> Aurora Sim
+        {
+// <FS:CR> Aurora Sim
+            //patchp = getPatch(i, 0);
+            //neighbor_patchp = neighborp->getPatch(i - 1, mPatchesPerEdge - 1);
+            patchp = getPatch(i + own_offset[0], 0);
+            neighbor_patchp = neighborp->getPatch(i - 1 + neighbor_offset[0], neighborPatchesPerEdge - 1);
+// </FS:CR> Aurora Sim
 
             patchp->connectNeighbor(neighbor_patchp, SOUTHWEST);
             neighbor_patchp->connectNeighbor(patchp, NORTHEAST);
         }
         // Now do northeast/southwest connections
-        for (i = 0; i < mPatchesPerEdge - 1; i++)
-        {
-            patchp = getPatch(i, 0);
-            neighbor_patchp = neighborp->getPatch(i + 1, mPatchesPerEdge - 1);
+// <FS:CR> Aurora Sim
+        //for (i = 0; i < mPatchesPerEdge - 1; i++)
+        for (i = 0; i < ppe[0] - 1; i++)
+// </FS:CR> Aurora Sim
+        {
+// <FS:CR> Aurora Sim
+            //patchp = getPatch(i, 0);
+            //neighbor_patchp = neighborp->getPatch(i + 1, mPatchesPerEdge - 1);
+            patchp = getPatch(i + own_offset[0], 0);
+            neighbor_patchp = neighborp->getPatch(i + 1 + neighbor_offset[0], neighborPatchesPerEdge - 1);
+// </FS:CR> Aurora Sim
 
             patchp->connectNeighbor(neighbor_patchp, SOUTHEAST);
             neighbor_patchp->connectNeighbor(patchp, NORTHWEST);
         }
     }
->>>>>>> 38c2a5bd
 }
 
 void LLSurface::disconnectNeighbor(LLSurface *surfacep)
@@ -1151,84 +878,6 @@
 void LLSurface::decompressDCTPatch(LLBitPack &bitpack, LLGroupHeader *gopp, BOOL b_large_patch)
 {
 
-<<<<<<< HEAD
-	LLPatchHeader  ph;
-	S32 j, i;
-	S32 patch[LARGE_PATCH_SIZE*LARGE_PATCH_SIZE];
-	LLSurfacePatch *patchp;
-
-	init_patch_decompressor(gopp->patch_size);
-	gopp->stride = mGridsPerEdge;
-	set_group_of_patch_header(gopp);
-
-	while (1)
-	{
-// <FS:CR> Aurora Sim
-		//decode_patch_header(bitpack, &ph);
-		decode_patch_header(bitpack, &ph, b_large_patch);
-// </FS:CR> Aurora Sim
-		if (ph.quant_wbits == END_OF_PATCHES)
-		{
-			break;
-		}
-
-// <FS:CR> Aurora Sim
-		//i = ph.patchids >> 5;
-		//j = ph.patchids & 0x1F;
-		if (b_large_patch)
-		{
-			i = ph.patchids >> 16; //x
-			j = ph.patchids & 0xFFFF; //y
-		}
-		else
-		{
-			i = ph.patchids >> 5; //x
-			j = ph.patchids & 0x1F; //y
-		}
-// </FS:CR> Aurora Sim
-
-		if ((i >= mPatchesPerEdge) || (j >= mPatchesPerEdge))
-		{
-			LL_WARNS() << "Received invalid terrain packet - patch header patch ID incorrect!" 
-				<< " patches per edge " << mPatchesPerEdge
-				<< " i " << i
-				<< " j " << j
-				<< " dc_offset " << ph.dc_offset
-				<< " range " << (S32)ph.range
-				<< " quant_wbits " << (S32)ph.quant_wbits
-				<< " patchids " << (S32)ph.patchids
-				<< LL_ENDL;
-			return;
-		}
-
-		patchp = &mPatchList[j*mPatchesPerEdge + i];
-
-
-		decode_patch(bitpack, patch);
-		decompress_patch(patchp->getDataZ(), patch, &ph);
-
-		// Update edges for neighbors.  Need to guarantee that this gets done before we generate vertical stats.
-		patchp->updateNorthEdge();
-		patchp->updateEastEdge();
-		if (patchp->getNeighborPatch(WEST))
-		{
-			patchp->getNeighborPatch(WEST)->updateEastEdge();
-		}
-		if (patchp->getNeighborPatch(SOUTHWEST))
-		{
-			patchp->getNeighborPatch(SOUTHWEST)->updateEastEdge();
-			patchp->getNeighborPatch(SOUTHWEST)->updateNorthEdge();
-		}
-		if (patchp->getNeighborPatch(SOUTH))
-		{
-			patchp->getNeighborPatch(SOUTH)->updateNorthEdge();
-		}
-
-		// Dirty patch statistics, and flag that the patch has data.
-		patchp->dirtyZ();
-		patchp->setHasReceivedData();
-	}
-=======
     LLPatchHeader  ph;
     S32 j, i;
     S32 patch[LARGE_PATCH_SIZE*LARGE_PATCH_SIZE];
@@ -1240,14 +889,29 @@
 
     while (1)
     {
-        decode_patch_header(bitpack, &ph);
+// <FS:CR> Aurora Sim
+        //decode_patch_header(bitpack, &ph);
+        decode_patch_header(bitpack, &ph, b_large_patch);
+// </FS:CR> Aurora Sim
         if (ph.quant_wbits == END_OF_PATCHES)
         {
             break;
         }
 
-        i = ph.patchids >> 5;
-        j = ph.patchids & 0x1F;
+// <FS:CR> Aurora Sim
+        //i = ph.patchids >> 5;
+        //j = ph.patchids & 0x1F;
+        if (b_large_patch)
+        {
+            i = ph.patchids >> 16; //x
+            j = ph.patchids & 0xFFFF; //y
+        }
+        else
+        {
+            i = ph.patchids >> 5; //x
+            j = ph.patchids & 0x1F; //y
+        }
+// </FS:CR> Aurora Sim
 
         if ((i >= mPatchesPerEdge) || (j >= mPatchesPerEdge))
         {
@@ -1290,7 +954,6 @@
         patchp->dirtyZ();
         patchp->setHasReceivedData();
     }
->>>>>>> 38c2a5bd
 }
 
 
@@ -1757,101 +1420,6 @@
 BOOL LLSurface::generateWaterTexture(const F32 x, const F32 y,
                                      const F32 width, const F32 height)
 {
-<<<<<<< HEAD
-	LL_PROFILE_ZONE_SCOPED
-	if (!getWaterTexture())
-	{
-		return FALSE;
-	}
-
-	S32 tex_width = mWaterTexturep->getWidth();
-	S32 tex_height = mWaterTexturep->getHeight();
-	S32 tex_comps = mWaterTexturep->getComponents();
-	S32 tex_stride = tex_width * tex_comps;
-	LLPointer<LLImageRaw> raw = new LLImageRaw(tex_width, tex_height, tex_comps);
-	U8 *rawp = raw->getData();
-
-// <FS:CR> Aurora Sim
-	//F32 scale = 256.f * getMetersPerGrid() / (F32)tex_width;
-	F32 scale = getRegion()->getWidth() * getMetersPerGrid() / (F32)tex_width;
-// <FS:CR> Aurora Sim
-	F32 scale_inv = 1.f / scale;
-
-	S32 x_begin, y_begin, x_end, y_end;
-
-	x_begin = ll_round(x * scale_inv);
-	y_begin = ll_round(y * scale_inv);
-	x_end = ll_round((x + width) * scale_inv);
-	y_end = ll_round((y + width) * scale_inv);
-
-	if (x_end > tex_width)
-	{
-		x_end = tex_width;
-	}
-	if (y_end > tex_width)
-	{
-		y_end = tex_width;
-	}
-
-	// OK, for now, just have the composition value equal the height at the point.
-	LLVector3 location;
-	LLColor4U coloru;
-
-	const F32 WATER_HEIGHT = getWaterHeight();
-
-	S32 i, j, offset;
-	for (j = y_begin; j < y_end; j++)
-	{
-		for (i = x_begin; i < x_end; i++)
-		{
-			//F32 nv[2];
-			//nv[0] = i/256.f;
-			//nv[1] = j/256.f;
-			// const S32 modulation = noise2(nv)*40;
-			offset = j*tex_stride + i*tex_comps;
-			location.mV[VX] = i*scale;
-			location.mV[VY] = j*scale;
-
-			// Sample multiple points
-			const F32 height = resolveHeightRegion(location);
-
-			if (height > WATER_HEIGHT)
-			{
-				// Above water...
-				coloru = MAX_WATER_COLOR;
-				coloru.mV[3] = ABOVE_WATERLINE_ALPHA;
-				*(rawp + offset++) = coloru.mV[0];
-				*(rawp + offset++) = coloru.mV[1];
-				*(rawp + offset++) = coloru.mV[2];
-				*(rawp + offset++) = coloru.mV[3];
-			}
-			else
-			{
-				// Want non-linear curve for transparency gradient
-				coloru = MAX_WATER_COLOR;
-				const F32 frac = 1.f - 2.f/(2.f - (height - WATER_HEIGHT));
-				S32 alpha = 64 + ll_round((255-64)*frac);
-
-				alpha = llmin(ll_round((F32)MAX_WATER_COLOR.mV[3]), alpha);
-				alpha = llmax(64, alpha);
-
-				coloru.mV[3] = alpha;
-				*(rawp + offset++) = coloru.mV[0];
-				*(rawp + offset++) = coloru.mV[1];
-				*(rawp + offset++) = coloru.mV[2];
-				*(rawp + offset++) = coloru.mV[3];
-			}
-		}
-	}
-
-	if (!mWaterTexturep->hasGLTexture())
-	{
-		mWaterTexturep->createGLTexture(0, raw);
-	}
-
-	mWaterTexturep->setSubImage(raw, x_begin, y_begin, x_end - x_begin, y_end - y_begin);
-	return TRUE;
-=======
     LL_PROFILE_ZONE_SCOPED
     if (!getWaterTexture())
     {
@@ -1865,7 +1433,10 @@
     LLPointer<LLImageRaw> raw = new LLImageRaw(tex_width, tex_height, tex_comps);
     U8 *rawp = raw->getData();
 
-    F32 scale = 256.f * getMetersPerGrid() / (F32)tex_width;
+// <FS:CR> Aurora Sim
+    //F32 scale = 256.f * getMetersPerGrid() / (F32)tex_width;
+    F32 scale = getRegion()->getWidth() * getMetersPerGrid() / (F32)tex_width;
+// <FS:CR> Aurora Sim
     F32 scale_inv = 1.f / scale;
 
     S32 x_begin, y_begin, x_end, y_end;
@@ -1942,5 +1513,4 @@
 
     mWaterTexturep->setSubImage(raw, x_begin, y_begin, x_end - x_begin, y_end - y_begin);
     return TRUE;
->>>>>>> 38c2a5bd
 }