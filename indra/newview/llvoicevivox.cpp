--- conflicted
+++ resolved
@@ -5245,19 +5245,6 @@
 
 bool LLVivoxVoiceClient::isCurrentChannel(const LLSD &channelInfo)
 {
-<<<<<<< HEAD
-    if (!mProcessChannels || (channelInfo["voice_server_type"].asString() != VIVOX_VOICE_SERVER_TYPE))
-    {
-        return false;
-    }
-    if (mAudioSession)
-    {
-        if (!channelInfo["session_handle"].asString().empty())
-        {
-            return mAudioSession->mHandle == channelInfo["session_handle"].asString();
-        }
-        return channelInfo["channel_uri"].asString() == mAudioSession->mSIPURI;
-=======
     if (!mProcessChannels || (channelInfo.has("voice_server_type") && channelInfo["voice_server_type"].asString() != VIVOX_VOICE_SERVER_TYPE))
     {
         return false;
@@ -5275,20 +5262,14 @@
             return session->mHandle == channelInfo["session_handle"].asString();
         }
         return channelInfo["channel_uri"].asString() == session->mSIPURI;
->>>>>>> a3a47788
     }
     return false;
 }
 
 bool LLVivoxVoiceClient::compareChannels(const LLSD& channelInfo1, const LLSD& channelInfo2)
 {
-<<<<<<< HEAD
-    return (channelInfo1["voice_server_type"] == VIVOX_VOICE_SERVER_TYPE) &&
-           (channelInfo1["voice_server_type"] == channelInfo2["voice_server_type"]) &&
-=======
     return (!channelInfo1.has("voice_server_type") || (channelInfo1["voice_server_type"] == VIVOX_VOICE_SERVER_TYPE)) &&
            (!channelInfo2.has("voice_server_type") || (channelInfo2["voice_server_type"] == VIVOX_VOICE_SERVER_TYPE)) &&
->>>>>>> a3a47788
            (channelInfo1["channel_uri"] == channelInfo2["channel_uri"]);
 }
 
@@ -5717,11 +5698,7 @@
 
 bool LLVivoxVoiceClient::getIsSpeaking(const LLUUID& id)
 {
-<<<<<<< HEAD
     bool result = false;
-=======
-    BOOL result = FALSE;
->>>>>>> a3a47788
     if (mProcessChannels)
     {
         participantStatePtr_t participant(findParticipantByID(id));
@@ -5729,11 +5706,7 @@
         {
             if (participant->mSpeakingTimeout.getElapsedTimeF32() > SPEAKING_TIMEOUT)
             {
-<<<<<<< HEAD
                 participant->mIsSpeaking = false;
-=======
-                participant->mIsSpeaking = FALSE;
->>>>>>> a3a47788
             }
             result = participant->mIsSpeaking;
         }
@@ -5744,17 +5717,10 @@
 
 bool LLVivoxVoiceClient::getIsModeratorMuted(const LLUUID& id)
 {
-<<<<<<< HEAD
     bool result = false;
     if (!mProcessChannels)
     {
         return false;
-=======
-    BOOL result = FALSE;
-    if (!mProcessChannels)
-    {
-        return FALSE;
->>>>>>> a3a47788
     }
     participantStatePtr_t participant(findParticipantByID(id));
     if(participant)
