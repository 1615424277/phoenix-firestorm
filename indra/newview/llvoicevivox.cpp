--- conflicted
+++ resolved
@@ -6617,24 +6617,15 @@
                 it = mStatusObservers.upper_bound(observer);
             }
 
-<<<<<<< HEAD
-	// skipped to avoid speak button blinking
-	if (   status != LLVoiceClientStatusObserver::STATUS_JOINING
-		&& status != LLVoiceClientStatusObserver::STATUS_LEFT_CHANNEL
-		&& status != LLVoiceClientStatusObserver::STATUS_VOICE_DISABLED)
-	{
-		// <FS:Ansariel> Bypass LLCachedControls for voice status update
-		//bool voice_status = LLVoiceClient::getInstance()->voiceEnabled() && LLVoiceClient::getInstance()->isVoiceWorking();
-		bool voice_status = LLVoiceClient::getInstance()->voiceEnabled(true) && LLVoiceClient::getInstance()->isVoiceWorking();
-		// </FS:Ansariel>
-=======
             // skipped to avoid speak button blinking
             if (status != LLVoiceClientStatusObserver::STATUS_JOINING
                 && status != LLVoiceClientStatusObserver::STATUS_LEFT_CHANNEL
                 && status != LLVoiceClientStatusObserver::STATUS_VOICE_DISABLED)
             {
-                bool voice_status = LLVoiceClient::getInstance()->voiceEnabled() && LLVoiceClient::getInstance()->isVoiceWorking();
->>>>>>> 155ddf23
+                // <FS:Ansariel> Bypass LLCachedControls for voice status update
+                //bool voice_status = LLVoiceClient::getInstance()->voiceEnabled() && LLVoiceClient::getInstance()->isVoiceWorking();
+                bool voice_status = LLVoiceClient::getInstance()->voiceEnabled(true) && LLVoiceClient::getInstance()->isVoiceWorking();
+                // </FS:Ansariel>
 
                 gAgent.setVoiceConnected(voice_status);
 
