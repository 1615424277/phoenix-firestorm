--- conflicted
+++ resolved
@@ -5250,7 +5250,6 @@
     if (!session)
     {
         session = mAudioSession;
-<<<<<<< HEAD
     }
     if (session)
     {
@@ -5260,17 +5259,6 @@
         }
         return channelInfo["channel_uri"].asString() == session->mSIPURI;
     }
-=======
-    }
-    if (session)
-    {
-        if (!channelInfo["session_handle"].asString().empty())
-        {
-            return session->mHandle == channelInfo["session_handle"].asString();
-        }
-        return channelInfo["channel_uri"].asString() == session->mSIPURI;
-    }
->>>>>>> fa4ad236
     return false;
 }
 
@@ -5326,11 +5314,7 @@
     return result;
 }
 
-<<<<<<< HEAD
-std::string LLVivoxVoiceClient::nameFromID(const LLUUID &uuid)
-=======
 std::string LLVivoxVoiceClient::nameFromID(const LLUUID &uuid) const
->>>>>>> fa4ad236
 {
     std::string result;
 
@@ -5718,11 +5702,7 @@
 
 bool LLVivoxVoiceClient::getIsSpeaking(const LLUUID& id)
 {
-<<<<<<< HEAD
     bool result = false;
-=======
-    BOOL result = FALSE;
->>>>>>> fa4ad236
     if (mProcessChannels)
     {
         participantStatePtr_t participant(findParticipantByID(id));
@@ -5730,11 +5710,7 @@
         {
             if (participant->mSpeakingTimeout.getElapsedTimeF32() > SPEAKING_TIMEOUT)
             {
-<<<<<<< HEAD
                 participant->mIsSpeaking = false;
-=======
-                participant->mIsSpeaking = FALSE;
->>>>>>> fa4ad236
             }
             result = participant->mIsSpeaking;
         }
@@ -5745,17 +5721,10 @@
 
 bool LLVivoxVoiceClient::getIsModeratorMuted(const LLUUID& id)
 {
-<<<<<<< HEAD
     bool result = false;
     if (!mProcessChannels)
     {
         return false;
-=======
-    BOOL result = FALSE;
-    if (!mProcessChannels)
-    {
-        return FALSE;
->>>>>>> fa4ad236
     }
     participantStatePtr_t participant(findParticipantByID(id));
     if(participant)
@@ -6436,11 +6405,7 @@
     LLSD channel_info = getAudioSessionChannelInfo();
     LL_DEBUGS("Voice")
         << " " << LLVoiceClientStatusObserver::status2string(status)
-<<<<<<< HEAD
-        << ", session channelInfo " << getAudioSessionChannelInfo()
-=======
         << ", session channelInfo " << channel_info
->>>>>>> fa4ad236
         << ", proximal is " << inSpatialChannel()
         << LL_ENDL;
 
@@ -6455,11 +6420,7 @@
         )
     {
         LLVoiceClientStatusObserver* observer = *it;
-<<<<<<< HEAD
-        observer->onChange(status, getAudioSessionChannelInfo(), inSpatialChannel());
-=======
         observer->onChange(status, channel_info, inSpatialChannel());
->>>>>>> fa4ad236
         // In case onError() deleted an entry.
         it = mStatusObservers.upper_bound(observer);
     }
