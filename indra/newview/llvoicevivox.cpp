 /**
 * @file LLVivoxVoiceClient.cpp
 * @brief Implementation of LLVivoxVoiceClient class which is the interface to the voice client process.
 *
 * $LicenseInfo:firstyear=2001&license=viewerlgpl$
 * Second Life Viewer Source Code
 * Copyright (C) 2010, Linden Research, Inc.
 *
 * This library is free software; you can redistribute it and/or
 * modify it under the terms of the GNU Lesser General Public
 * License as published by the Free Software Foundation;
 * version 2.1 of the License only.
 *
 * This library is distributed in the hope that it will be useful,
 * but WITHOUT ANY WARRANTY; without even the implied warranty of
 * MERCHANTABILITY or FITNESS FOR A PARTICULAR PURPOSE.  See the GNU
 * Lesser General Public License for more details.
 *
 * You should have received a copy of the GNU Lesser General Public
 * License along with this library; if not, write to the Free Software
 * Foundation, Inc., 51 Franklin Street, Fifth Floor, Boston, MA  02110-1301  USA
 *
 * Linden Research, Inc., 945 Battery Street, San Francisco, CA  94111  USA
 * $/LicenseInfo$
 */

#include "llviewerprecompiledheaders.h"
#include <algorithm>
#include "llvoicevivox.h"

#include "llsdutil.h"

// Linden library includes
#include "llavatarnamecache.h"
#include "llvoavatarself.h"
#include "llbufferstream.h"
#include "llfile.h"
#include "llmenugl.h"
#ifdef LL_USESYSTEMLIBS
# include "expat.h"
#else
# include "expat/expat.h"
#endif
#include "llcallbacklist.h"
#include "llviewerregion.h"
#include "llviewernetwork.h"		// for gGridChoice
#include "llbase64.h"
#include "llviewercontrol.h"
#include "llappviewer.h"	// for gDisconnected, gDisableVoice
#include "llprocess.h"

// Viewer includes
#include "llmutelist.h"  // to check for muted avatars
#include "llagent.h"
#include "llcachename.h"
#include "llimview.h" // for LLIMMgr
#include "llparcel.h"
#include "llviewerparcelmgr.h"
#include "llfirstuse.h"
#include "llspeakers.h"
#include "lltrans.h"
#include "llviewerwindow.h"
#include "llviewercamera.h"
#include "llversioninfo.h"

#include "llviewernetwork.h"
#include "llnotificationsutil.h"

#include "llcorehttputil.h"
#include "lleventfilter.h"

#include "stringize.h"

// for base64 decoding
#include "apr_base64.h"

#define USE_SESSION_GROUPS 0
#define VX_NULL_POSITION -2147483648.0 /*The Silence*/

extern LLMenuBarGL* gMenuBarView;
extern void handle_voice_morphing_subscribe();

const std::string VIVOX_VOICE_SERVER_TYPE = "vivox";

namespace {
    const F32 VOLUME_SCALE_VIVOX = 0.01f;

    const F32 SPEAKING_TIMEOUT = 1.f;

    static const std::string VISIBLE_VOICE_SERVER_TYPE = "Vivox";

    // Don't retry connecting to the daemon more frequently than this:
    const F32 DAEMON_CONNECT_THROTTLE_SECONDS = 1.0f;
    const int DAEMON_CONNECT_RETRY_MAX = 3;

    // Don't send positional updates more frequently than this:
    const F32 UPDATE_THROTTLE_SECONDS = 0.5f;

    // Timeout for connection to Vivox
    const F32 CONNECT_ATTEMPT_TIMEOUT = 300.0f;
    const F32 CONNECT_DNS_TIMEOUT = 5.0f;
    const int CONNECT_RETRY_MAX = 3;

    const F32 LOGIN_ATTEMPT_TIMEOUT = 30.0f;
    const F32 LOGOUT_ATTEMPT_TIMEOUT = 5.0f;
    const int LOGIN_RETRY_MAX = 3;

    const F32 PROVISION_RETRY_TIMEOUT = 2.0;
    const int PROVISION_RETRY_MAX = 5;

    // Cosine of a "trivially" small angle
    const F32 FOUR_DEGREES = 4.0f * (F_PI / 180.0f);
    const F32 MINUSCULE_ANGLE_COS = (F32) cos(0.5f * FOUR_DEGREES);

    const F32 SESSION_JOIN_TIMEOUT = 30.0f;

    // Defines the maximum number of times(in a row) "stateJoiningSession" case for spatial channel is reached in stateMachine()
    // which is treated as normal. The is the number of frames to wait for a channel join before giving up.  This was changed
    // from the original count of 50 for two reason.  Modern PCs have higher frame rates and sometimes the SLVoice process
    // backs up processing join requests.  There is a log statement that records when channel joins take longer than 100 frames.
    const int MAX_NORMAL_JOINING_SPATIAL_NUM = 1500;

    // How often to check for expired voice fonts in seconds
    const F32 VOICE_FONT_EXPIRY_INTERVAL = 10.f;
    // Time of day at which Vivox expires voice font subscriptions.
    // Used to replace the time portion of received expiry timestamps.
    static const std::string VOICE_FONT_EXPIRY_TIME = "T05:00:00Z";

    // Maximum length of capture buffer recordings in seconds.
    const F32 CAPTURE_BUFFER_MAX_TIME = 10.f;

    const int ERROR_VIVOX_OBJECT_NOT_FOUND = 1001;
    const int ERROR_VIVOX_NOT_LOGGED_IN = 1007;
}

static int scale_mic_volume(float volume)
{
	// incoming volume has the range [0.0 ... 2.0], with 1.0 as the default.
	// Map it to Vivox levels as follows: 0.0 -> 30, 1.0 -> 50, 2.0 -> 70
	return 30 + (int)(volume * 20.0f);
}

static int scale_speaker_volume(float volume)
{
	// incoming volume has the range [0.0 ... 1.0], with 0.5 as the default.
	// Map it to Vivox levels as follows: 0.0 -> 30, 0.5 -> 50, 1.0 -> 70
	return 30 + (int)(volume * 40.0f);

}


///////////////////////////////////////////////////////////////////////////////////////////////

class LLVivoxVoiceClientMuteListObserver : public LLMuteListObserver
{
	/* virtual */ void onChange()  { LLVivoxVoiceClient::getInstance()->muteListChanged();}
};


void LLVoiceVivoxStats::reset()
{
    mStartTime = -1.0f;
    mConnectCycles = 0;
    mConnectTime = -1.0f;
    mConnectAttempts = 0;
    mProvisionTime = -1.0f;
    mProvisionAttempts = 0;
    mEstablishTime = -1.0f;
    mEstablishAttempts = 0;
}

LLVoiceVivoxStats::LLVoiceVivoxStats()
{
    reset();
}

LLVoiceVivoxStats::~LLVoiceVivoxStats()
{
}

void LLVoiceVivoxStats::connectionAttemptStart()
{
    if (!mConnectAttempts)
    {
        mStartTime = LLTimer::getTotalTime();
        mConnectCycles++;
    }
    mConnectAttempts++;
}

void LLVoiceVivoxStats::connectionAttemptEnd(bool success)
{
    if ( success )
    {
        mConnectTime = (LLTimer::getTotalTime() - mStartTime) / USEC_PER_SEC;
    }
}

void LLVoiceVivoxStats::provisionAttemptStart()
{
    if (!mProvisionAttempts)
    {
        mStartTime = LLTimer::getTotalTime();
    }
    mProvisionAttempts++;
}

void LLVoiceVivoxStats::provisionAttemptEnd(bool success)
{
    if ( success )
    {
        mProvisionTime = (LLTimer::getTotalTime() - mStartTime) / USEC_PER_SEC;
    }
}

void LLVoiceVivoxStats::establishAttemptStart()
{
    if (!mEstablishAttempts)
    {
        mStartTime = LLTimer::getTotalTime();
    }
    mEstablishAttempts++;
}

void LLVoiceVivoxStats::establishAttemptEnd(bool success)
{
    if ( success )
    {
        mEstablishTime = (LLTimer::getTotalTime() - mStartTime) / USEC_PER_SEC;
    }
}

LLSD LLVoiceVivoxStats::read()
{
    LLSD stats(LLSD::emptyMap());

    stats["connect_cycles"] = LLSD::Integer(mConnectCycles);
    stats["connect_attempts"] = LLSD::Integer(mConnectAttempts);
    stats["connect_time"] = LLSD::Real(mConnectTime);

    stats["provision_attempts"] = LLSD::Integer(mProvisionAttempts);
    stats["provision_time"] = LLSD::Real(mProvisionTime);

    stats["establish_attempts"] = LLSD::Integer(mEstablishAttempts);
    stats["establish_time"] = LLSD::Real(mEstablishTime);

    return stats;
}

static LLVivoxVoiceClientMuteListObserver mutelist_listener;
static bool sMuteListListener_listening = false;

///////////////////////////////////////////////////////////////////////////////////////////////
static LLProcessPtr sGatewayPtr;
static LLEventStream sGatewayPump("VivoxDaemonPump", true);

static bool isGatewayRunning()
{
	return sGatewayPtr && sGatewayPtr->isRunning();
}

static void killGateway()
{
	if (sGatewayPtr)
	{
        LL_DEBUGS("Voice") << "SLVoice " << sGatewayPtr->getStatusString() << LL_ENDL;

		sGatewayPump.stopListening("VivoxDaemonPump");
		sGatewayPtr->kill(__FUNCTION__);
        sGatewayPtr=NULL;
	}
    else
    {
        LL_DEBUGS("Voice") << "no gateway" << LL_ENDL;
    }
}

///////////////////////////////////////////////////////////////////////////////////////////////

bool LLVivoxVoiceClient::sShuttingDown = false;
bool LLVivoxVoiceClient::sConnected = false;
LLPumpIO *LLVivoxVoiceClient::sPump = nullptr;

LLVivoxVoiceClient::LLVivoxVoiceClient() :
	mSessionTerminateRequested(false),
	mRelogRequested(false),
	mTerminateDaemon(false),
	mSpatialJoiningNum(0),

	mTuningMode(false),
	mTuningEnergy(0.0f),
	mTuningMicVolume(0),
	mTuningMicVolumeDirty(true),
	mTuningSpeakerVolume(50),     // Set to 50 so the user can hear himself when he sets his mic volume
	mTuningSpeakerVolumeDirty(true),
	mDevicesListUpdated(false),

	mAudioSession(), // TBD - should be NULL
	mAudioSessionChanged(false),
	mNextAudioSession(),

	mCurrentParcelLocalID(0),
    mConnectorEstablished(false),
    mAccountLoggedIn(false),
	mNumberOfAliases(0),
	mCommandCookie(0),
	mLoginRetryCount(0),

	mBuddyListMapPopulated(false),
	mBlockRulesListReceived(false),
	mAutoAcceptRulesListReceived(false),

	mCaptureDeviceDirty(false),
	mRenderDeviceDirty(false),
	mSpatialCoordsDirty(false),
	mIsInitialized(false),

	mMuteMic(false),
	mMuteMicDirty(false),
	mFriendsListDirty(true),

	mEarLocation(0),
	mSpeakerVolumeDirty(true),
	mSpeakerMuteDirty(true),
	mMicVolume(0),
	mMicVolumeDirty(true),

	mVoiceEnabled(false),
    mProcessChannels(false),
	mWriteInProgress(false),

	mVoiceFontsReceived(false),
	mVoiceFontsNew(false),
	mVoiceFontListDirty(false),

	mCaptureBufferMode(false),
	mCaptureBufferRecording(false),
	mCaptureBufferRecorded(false),
	mCaptureBufferPlaying(false),
	mShutdownComplete(true),
	mPlayRequestCount(0),

	mAvatarNameCacheConnection(),
	mIsInTuningMode(false),
	mIsInChannel(false),
	mIsJoiningSession(false),
	mIsWaitingForFonts(false),
	mIsLoggingIn(false),
	mIsLoggedIn(false),
	mIsProcessingChannels(false),
	mIsCoroutineActive(false),
	mVivoxPump("vivoxClientPump")
{
    sShuttingDown = false;
    sConnected = false;
    sPump = nullptr;

	mSpeakerVolume = scale_speaker_volume(0);

	mVoiceVersion.serverVersion = "";
	mVoiceVersion.voiceServerType = VISIBLE_VOICE_SERVER_TYPE;
    mVoiceVersion.internalVoiceServerType = VIVOX_VOICE_SERVER_TYPE;
    mVoiceVersion.majorVersion = 1;
    mVoiceVersion.minorVersion = 0;
    mVoiceVersion.mBuildVersion = "";
    mVoiceVersion.serverVersion = "";

	//  gMuteListp isn't set up at this point, so we defer this until later.
//	gMuteListp->addObserver(&mutelist_listener);


#if LL_DARWIN || LL_LINUX
		// HACK: THIS DOES NOT BELONG HERE
		// When the vivox daemon dies, the next write attempt on our socket generates a SIGPIPE, which kills us.
		// This should cause us to ignore SIGPIPE and handle the error through proper channels.
		// This should really be set up elsewhere.  Where should it go?
		signal(SIGPIPE, SIG_IGN);

		// Since we're now launching the gateway with fork/exec instead of system(), we need to deal with zombie processes.
		// Ignoring SIGCHLD should prevent zombies from being created.  Alternately, we could use wait(), but I'd rather not do that.
		signal(SIGCHLD, SIG_IGN);
#endif


	gIdleCallbacks.addFunction(idle, this);
}

//---------------------------------------------------

LLVivoxVoiceClient::~LLVivoxVoiceClient()
{
	if (mAvatarNameCacheConnection.connected())
	{
		mAvatarNameCacheConnection.disconnect();
	}
    sShuttingDown = true;
}

//---------------------------------------------------

void LLVivoxVoiceClient::init(LLPumpIO *pump)
{
	// constructor will set up LLVoiceClient::getInstance()
	sPump = pump;

//     LLCoros::instance().launch("LLVivoxVoiceClient::voiceControlCoro",
//         boost::bind(&LLVivoxVoiceClient::voiceControlCoro, LLVivoxVoiceClient::getInstance()));

}

void LLVivoxVoiceClient::terminate()
{
    if (sShuttingDown)
    {
        return;
    }

    // needs to be done manually here since we will not get another pass in
    // coroutines... that mechanism is long since gone.
    if (mIsLoggedIn)
    {
        logoutOfVivox(false);
    }

	if(sConnected)
	{
        breakVoiceConnection(false);
        sConnected = false;
	}
	else
	{
		mRelogRequested = false;
		killGateway();
	}

    sShuttingDown = true;
    sPump = NULL;
}

//---------------------------------------------------

void LLVivoxVoiceClient::cleanUp()
{
    LL_DEBUGS("Voice") << LL_ENDL;

	deleteAllSessions();
	deleteAllVoiceFonts();
	deleteVoiceFontTemplates();
    LL_DEBUGS("Voice") << "exiting" << LL_ENDL;
}

//---------------------------------------------------

const LLVoiceVersionInfo& LLVivoxVoiceClient::getVersion()
{
	return mVoiceVersion;
}

//---------------------------------------------------

void LLVivoxVoiceClient::updateSettings()
{
    setVoiceEnabled(LLVoiceClient::getInstance()->voiceEnabled());
	setEarLocation(gSavedSettings.getS32("VoiceEarLocation"));

	std::string inputDevice = gSavedSettings.getString("VoiceInputAudioDevice");
	setCaptureDevice(inputDevice);
	std::string outputDevice = gSavedSettings.getString("VoiceOutputAudioDevice");
	setRenderDevice(outputDevice);
	F32 mic_level = gSavedSettings.getF32("AudioLevelMic");
	setMicGain(mic_level);
}

/////////////////////////////
// utility functions

bool LLVivoxVoiceClient::writeString(const std::string &str)
{
	bool result = false;
    LL_DEBUGS("LowVoice") << "sending:\n" << str << LL_ENDL;

	if(sConnected)
	{
		apr_status_t err;
		apr_size_t size = (apr_size_t)str.size();
		apr_size_t written = size;

		//MARK: Turn this on to log outgoing XML
        // LL_DEBUGS("Voice") << "sending: " << str << LL_ENDL;

		// check return code - sockets will fail (broken, etc.)
		err = apr_socket_send(
				mSocket->getSocket(),
				(const char*)str.data(),
				&written);

		if(err == 0 && written == size)
		{
			// Success.
			result = true;
		}
		else if (err == 0 && written != size) {
			// Did a short write,  log it for now
			LL_WARNS("Voice") << ") short write on socket sending data to vivox daemon." << "Sent " << written << "bytes instead of " << size <<LL_ENDL;
		}
		else if(APR_STATUS_IS_EAGAIN(err))
		{
			char buf[MAX_STRING];
			LL_WARNS("Voice") << "EAGAIN error " << err << " (" << apr_strerror(err, buf, MAX_STRING) << ") sending data to vivox daemon." << LL_ENDL;
		}
		else
		{
			// Assume any socket error means something bad.  For now, just close the socket.
			char buf[MAX_STRING];
			LL_WARNS("Voice") << "apr error " << err << " ("<< apr_strerror(err, buf, MAX_STRING) << ") sending data to vivox daemon." << LL_ENDL;
			daemonDied();
		}
	}

	return result;
}


/////////////////////////////
// session control messages
void LLVivoxVoiceClient::connectorCreate()
{
	std::ostringstream stream;
	std::string logdir = gDirUtilp->getExpandedFilename(LL_PATH_LOGS, "");

	// Transition to stateConnectorStarted when the connector handle comes back.
	std::string vivoxLogLevel = gSavedSettings.getString("VivoxDebugLevel");
    if ( vivoxLogLevel.empty() )
    {
        vivoxLogLevel = "0";
    }
    LL_DEBUGS("Voice") << "creating connector with log level " << vivoxLogLevel << LL_ENDL;

	stream
	<< "<Request requestId=\"" << mCommandCookie++ << "\" action=\"Connector.Create.1\">"
		<< "<ClientName>V2 SDK</ClientName>"
		<< "<AccountManagementServer>" << mVoiceAccountServerURI << "</AccountManagementServer>"
		<< "<Mode>Normal</Mode>"
        << "<ConnectorHandle>" << LLVivoxSecurity::getInstance()->connectorHandle() << "</ConnectorHandle>"
		<< "<Logging>"
		<< "<Folder>" << logdir << "</Folder>"
		<< "<FileNamePrefix>Connector</FileNamePrefix>"
		<< "<FileNameSuffix>.log</FileNameSuffix>"
		<< "<LogLevel>" << vivoxLogLevel << "</LogLevel>"
		<< "</Logging>"
		<< "<Application>" << LLVersionInfo::instance().getChannel() << " " << LLVersionInfo::instance().getVersion() << "</Application>"
		//<< "<Application></Application>"  //Name can cause problems per vivox.
		<< "<MaxCalls>12</MaxCalls>"
		<< "</Request>\n\n\n";

	writeString(stream.str());
}

void LLVivoxVoiceClient::connectorShutdown()
{
	if(mConnectorEstablished)
	{
		std::ostringstream stream;
		stream
		<< "<Request requestId=\"" << mCommandCookie++ << "\" action=\"Connector.InitiateShutdown.1\">"
			<< "<ConnectorHandle>" << LLVivoxSecurity::getInstance()->connectorHandle() << "</ConnectorHandle>"
		<< "</Request>"
		<< "\n\n\n";

		mShutdownComplete = false;
		mConnectorEstablished = false;

		writeString(stream.str());
	}
	else
	{
		mShutdownComplete = true;
	}
}

void LLVivoxVoiceClient::userAuthorized(const std::string& user_id, const LLUUID &agentID)
{

	mAccountDisplayName = user_id;

	LL_INFOS("Voice") << "name \"" << mAccountDisplayName << "\" , ID " << agentID << LL_ENDL;

	mAccountName = nameFromID(agentID);
}

void LLVivoxVoiceClient::setLoginInfo(
	const std::string& account_name,
	const std::string& password,
	const std::string& voice_sip_uri_hostname,
	const std::string& voice_account_server_uri)
{
	mVoiceSIPURIHostName = voice_sip_uri_hostname;
	mVoiceAccountServerURI = voice_account_server_uri;

	if(mAccountLoggedIn)
	{
		// Already logged in.
		LL_WARNS("Voice") << "Called while already logged in." << LL_ENDL;

		// Don't process another login.
		return;
	}
	else if ( account_name != mAccountName )
	{
		LL_WARNS("Voice") << "Mismatched account name! " << account_name
                          << " instead of " << mAccountName << LL_ENDL;
	}
	else
	{
		mAccountPassword = password;
	}

	std::string debugSIPURIHostName = gSavedSettings.getString("VivoxDebugSIPURIHostName");

	if( !debugSIPURIHostName.empty() )
	{
        LL_INFOS("Voice") << "Overriding account server based on VivoxDebugSIPURIHostName: "
                          << debugSIPURIHostName << LL_ENDL;
		mVoiceSIPURIHostName = debugSIPURIHostName;
	}

	if( mVoiceSIPURIHostName.empty() )
	{
		// we have an empty account server name
		// so we fall back to hardcoded defaults

		if(LLGridManager::getInstance()->isInProductionGrid())
		{
			// Use the release account server
			mVoiceSIPURIHostName = "bhr.vivox.com";
		}
		else
		{
			// Use the development account server
			mVoiceSIPURIHostName = "bhd.vivox.com";
		}
        LL_INFOS("Voice") << "Defaulting SIP URI host: "
                          << mVoiceSIPURIHostName << LL_ENDL;

	}

	std::string debugAccountServerURI = gSavedSettings.getString("VivoxDebugVoiceAccountServerURI");

	if( !debugAccountServerURI.empty() )
	{
        LL_INFOS("Voice") << "Overriding account server based on VivoxDebugVoiceAccountServerURI: "
                          << debugAccountServerURI << LL_ENDL;
		mVoiceAccountServerURI = debugAccountServerURI;
	}

	if( mVoiceAccountServerURI.empty() )
	{
		// If the account server URI isn't specified, construct it from the SIP URI hostname
		mVoiceAccountServerURI = "https://www." + mVoiceSIPURIHostName + "/api2/";
        LL_INFOS("Voice") << "Inferring account server based on SIP URI Host name: "
                          << mVoiceAccountServerURI << LL_ENDL;
	}
}

void LLVivoxVoiceClient::idle(void* user_data)
{
}

//=========================================================================
// the following are methods to support the coroutine implementation of the
// voice connection and processing.  They should only be called in the context
// of a coroutine.
//
//

typedef enum e_voice_control_coro_state
{
    VOICE_STATE_ERROR = -1,
    VOICE_STATE_DONE = 0,
    VOICE_STATE_TP_WAIT, // entry point
    VOICE_STATE_START_DAEMON,
    VOICE_STATE_PROVISION_ACCOUNT,
    VOICE_STATE_START_SESSION,
    VOICE_STATE_SESSION_RETRY,
    VOICE_STATE_SESSION_ESTABLISHED,
    VOICE_STATE_WAIT_FOR_CHANNEL,
    VOICE_STATE_DISCONNECT,
    VOICE_STATE_WAIT_FOR_EXIT,
} EVoiceControlCoroState;

void LLVivoxVoiceClient::voiceControlCoro()
{
    int state = 0;
    try
    {
        // state is passed as a reference instead of being
        // a member due to unresolved issues with coroutine
        // surviving longer than LLVivoxVoiceClient
        voiceControlStateMachine(state);
    }
    catch (const LLCoros::Stop&)
    {
        LL_DEBUGS("LLVivoxVoiceClient") << "Received a shutdown exception" << LL_ENDL;
    }
    catch (const LLContinueError&)
    {
        LOG_UNHANDLED_EXCEPTION("LLVivoxVoiceClient");
    }
    catch (...)
    {
        // Ideally for Windows need to log SEH exception instead or to set SEH
        // handlers but bugsplat shows local variables for windows, which should
        // be enough
        LL_WARNS("Voice") << "voiceControlStateMachine crashed in state " << state << LL_ENDL;
        throw;
    }
}

void LLVivoxVoiceClient::voiceControlStateMachine(S32 &coro_state)
{
    if (sShuttingDown)
    {
        return;
    }

    LL_DEBUGS("Voice") << "starting" << LL_ENDL;
    mIsCoroutineActive = true;
    LLCoros::set_consuming(true);

    U32 retry = 0;

    coro_state = VOICE_STATE_TP_WAIT;

    do
    {
        if (sShuttingDown)
        {
            // Vivox singleton performed the exit, logged out,
            // cleaned sockets, gateway and no longer cares
            // about state of coroutine, so just stop
            return;
        }

        switch (coro_state)
        {
        case VOICE_STATE_TP_WAIT:
            // starting point for voice
            if (gAgent.getTeleportState() != LLAgent::TELEPORT_NONE)
            {
                LL_DEBUGS("Voice") << "Suspending voiceControlCoro() momentarily for teleport. Tuning: " << mTuningMode << ". Relog: " << mRelogRequested << LL_ENDL;
                llcoro::suspendUntilTimeout(1.0);
            }
            else
            {
                coro_state = VOICE_STATE_START_DAEMON;
            }
            break;

        case VOICE_STATE_START_DAEMON:
            LL_DEBUGS("Voice") << "Launching daemon" << LL_ENDL;
            LLVoiceVivoxStats::getInstance()->reset();
            if (startAndLaunchDaemon())
            {
                coro_state = VOICE_STATE_PROVISION_ACCOUNT;
            }
            else
            {
                coro_state = VOICE_STATE_SESSION_RETRY;
            }
            break;

        case VOICE_STATE_PROVISION_ACCOUNT:
            if (provisionVoiceAccount())
            {
                coro_state = VOICE_STATE_START_SESSION;
            }
            else
            {
                coro_state = VOICE_STATE_SESSION_RETRY;
            }
            break;

        case VOICE_STATE_START_SESSION:
            if (establishVoiceConnection())
            {
                coro_state = VOICE_STATE_SESSION_ESTABLISHED;
            }
            else
            {
                coro_state = VOICE_STATE_SESSION_RETRY;
            }
            break;

        case VOICE_STATE_SESSION_RETRY:
            giveUp(); // cleans sockets and session
            if (mRelogRequested)
            {
                // We failed to connect, give it a bit time before retrying.
                retry++;
                F32 full_delay = llmin(5.f * (F32)retry, 60.f);
                F32 current_delay = 0.f;
                LL_INFOS("Voice") << "Voice failed to establish session after " << retry
                                  << " tries. Will attempt to reconnect in " << full_delay
                                  << " seconds" << LL_ENDL;
                while (current_delay < full_delay && !sShuttingDown)
                {
                    // Assuming that a second has passed is not accurate,
                    // but we don't need accurancy here, just to make sure
                    // that some time passed and not to outlive voice itself
                    current_delay++;
                    llcoro::suspendUntilTimeout(1.f);
                }
                coro_state = VOICE_STATE_WAIT_FOR_EXIT;
            }
            else
            {
                coro_state = VOICE_STATE_DONE;
            }
            break;

        case VOICE_STATE_SESSION_ESTABLISHED:
            {
                // enable/disable the automatic VAD and explicitly set the initial values of
                // the VAD variables ourselves when it is off - see SL-15072 for more details
                // note: we set the other parameters too even if the auto VAD is on which is ok
                unsigned int vad_auto = gSavedSettings.getU32("VivoxVadAuto");
                unsigned int vad_hangover = gSavedSettings.getU32("VivoxVadHangover");
                unsigned int vad_noise_floor = gSavedSettings.getU32("VivoxVadNoiseFloor");
                unsigned int vad_sensitivity = gSavedSettings.getU32("VivoxVadSensitivity");
                setupVADParams(vad_auto, vad_hangover, vad_noise_floor, vad_sensitivity);

                // watch for changes to the VAD settings via Debug Settings UI and act on them accordingly
                gSavedSettings.getControl("VivoxVadAuto")->getSignal()->connect(boost::bind(&LLVivoxVoiceClient::onVADSettingsChange, this));
                gSavedSettings.getControl("VivoxVadHangover")->getSignal()->connect(boost::bind(&LLVivoxVoiceClient::onVADSettingsChange, this));
                gSavedSettings.getControl("VivoxVadNoiseFloor")->getSignal()->connect(boost::bind(&LLVivoxVoiceClient::onVADSettingsChange, this));
                gSavedSettings.getControl("VivoxVadSensitivity")->getSignal()->connect(boost::bind(&LLVivoxVoiceClient::onVADSettingsChange, this));

                if (mTuningMode)
                {
                    performMicTuning();
                }

                coro_state = VOICE_STATE_WAIT_FOR_CHANNEL;
            }
            break;

        case VOICE_STATE_WAIT_FOR_CHANNEL:
            waitForChannel(); // todo: split into more states like login/fonts
            coro_state = VOICE_STATE_DISCONNECT;
            break;

        case VOICE_STATE_DISCONNECT:
            LL_DEBUGS("Voice") << "lost channel RelogRequested=" << mRelogRequested << LL_ENDL;
            endAndDisconnectSession();
            retry = 0; // Connected without issues
            coro_state = VOICE_STATE_WAIT_FOR_EXIT;
            break;

        case VOICE_STATE_WAIT_FOR_EXIT:
            if (isGatewayRunning())
            {
                LL_INFOS("Voice") << "waiting for SLVoice to exit" << LL_ENDL;
                llcoro::suspendUntilTimeout(1.0);
            }
            else if (mRelogRequested && mVoiceEnabled)
            {
                LL_INFOS("Voice") << "will attempt to reconnect to voice" << LL_ENDL;
                coro_state = VOICE_STATE_TP_WAIT;
            }
            else
            {
                coro_state = VOICE_STATE_DONE;
            }
            break;

        case VOICE_STATE_DONE:
            break;
        }
    } while (coro_state > 0);

    if (sShuttingDown)
    {
        // LLVivoxVoiceClient might be already dead
        return;
    }

    mIsCoroutineActive = false;
    LL_INFOS("Voice") << "exiting" << LL_ENDL;
}

bool LLVivoxVoiceClient::endAndDisconnectSession()
{
    LL_DEBUGS("Voice") << LL_ENDL;

    breakVoiceConnection(true);

    killGateway();

    return true;
}

bool LLVivoxVoiceClient::callbackEndDaemon(const LLSD& data)
{
    if (!sShuttingDown && mVoiceEnabled)
    {
        LL_WARNS("Voice") << "SLVoice terminated " << ll_stream_notation_sd(data) << LL_ENDL;
        terminateAudioSession(false);
        closeSocket();
        cleanUp();
        LLVoiceClient::getInstance()->setUserPTTState(false);
        gAgent.setVoiceConnected(false);
        mRelogRequested = true;
    }
    sGatewayPump.stopListening("VivoxDaemonPump");
    return false;
}

bool LLVivoxVoiceClient::startAndLaunchDaemon()
{
    //---------------------------------------------------------------------
    if (!LLVoiceClient::getInstance()->voiceEnabled())
    {
        // Voice is locked out, we must not launch the vivox daemon.
        LL_WARNS("Voice") << "voice disabled; not starting daemon" << LL_ENDL;
        return false;
    }

    if (!isGatewayRunning())
    {
#ifndef VIVOXDAEMON_REMOTEHOST
        // Launch the voice daemon
#if LL_WINDOWS
        // On windows use exe (not work or RO) directory
        std::string exe_path = gDirUtilp->getExecutableDir();
        gDirUtilp->append(exe_path, "SLVoice.exe");
#elif LL_DARWIN
        // On MAC use resource directory
        std::string exe_path = gDirUtilp->getAppRODataDir();
        gDirUtilp->append(exe_path, "SLVoice");
#else
        std::string exe_path = gDirUtilp->getExecutableDir();
        gDirUtilp->append(exe_path, "SLVoice");
#endif
        // See if the vivox executable exists
        llstat s;
        if (!LLFile::stat(exe_path, &s))
        {
            // vivox executable exists.  Build the command line and launch the daemon.
            LLProcess::Params params;
            params.executable = exe_path;

            // VOICE-88: Cycle through [portbase..portbase+portrange) on
            // successive tries because attempting to relaunch (after manually
            // disabling and then re-enabling voice) with the same port can
            // cause SLVoice's bind() call to fail with EADDRINUSE. We expect
            // that eventually the OS will time out previous ports, which is
            // why we cycle instead of incrementing indefinitely.

            static LLCachedControl<U32> portbase(gSavedSettings, "VivoxVoicePort");
            static LLCachedControl<std::string> host(gSavedSettings, "VivoxVoiceHost");
            static LLCachedControl<std::string> loglevel(gSavedSettings, "VivoxDebugLevel");
            static LLCachedControl<std::string> log_folder(gSavedSettings, "VivoxLogDirectory");
            static LLCachedControl<std::string> shutdown_timeout(gSavedSettings, "VivoxShutdownTimeout");
            static const U32 portrange = 100;
            static U32 portoffset = 0;
            U32 port = 0;

            if (LLAppViewer::instance()->isSecondInstance())
            {
                // Ideally need to know amount of instances and
                // to increment instance_offset on EADDRINUSE.
                // But for now just use rand
                static U32 instance_offset = portrange * ll_rand(20);
                port = portbase + portoffset + instance_offset;
            }
            else
            {
                // leave main thread with exclusive port set
                port = portbase + portoffset;
            }
            portoffset = (portoffset + 1) % portrange;
            params.args.add("-i");
            params.args.add(STRINGIZE(host() << ':' << port));

            params.args.add("-ll");
            if (loglevel().empty())
            {
                params.args.add("0");
            }
            else
            {
                params.args.add(loglevel);
            }

            params.args.add("-lf");
            if (log_folder().empty())
            {
                params.args.add(gDirUtilp->getExpandedFilename(LL_PATH_LOGS, ""));
            }
            else
            {
                params.args.add(log_folder);
            }

            // set log file basename and .log
            params.args.add("-lp");
            params.args.add("SLVoice");
            params.args.add("-ls");
            params.args.add(".log");

            // rotate any existing log
            std::string new_log = gDirUtilp->getExpandedFilename(LL_PATH_LOGS, "SLVoice.log");
            std::string old_log = gDirUtilp->getExpandedFilename(LL_PATH_LOGS, "SLVoice.old");
            if (gDirUtilp->fileExists(new_log))
            {
                LLFile::rename(new_log, old_log);
            }
<<<<<<< HEAD

            std::string shutdown_timeout = gSavedSettings.getString("VivoxShutdownTimeout");
            if (!shutdown_timeout.empty())
=======
            
            if (!shutdown_timeout().empty())
>>>>>>> 10aa7f42
            {
                params.args.add("-st");
                params.args.add(shutdown_timeout);
            }
            params.cwd = gDirUtilp->getAppRODataDir();

#           ifdef VIVOX_HANDLE_ARGS
            params.args.add("-ah");
            params.args.add(LLVivoxSecurity::getInstance()->accountHandle());

            params.args.add("-ch");
            params.args.add(LLVivoxSecurity::getInstance()->connectorHandle());
#           endif // VIVOX_HANDLE_ARGS

            params.postend = sGatewayPump.getName();
            sGatewayPump.listen("VivoxDaemonPump", boost::bind(&LLVivoxVoiceClient::callbackEndDaemon, this, _1));

            LL_INFOS("Voice") << "Launching SLVoice" << LL_ENDL;
            LL_DEBUGS("Voice") << "SLVoice params " << params << LL_ENDL;

            sGatewayPtr = LLProcess::create(params);

            mDaemonHost = LLHost(host().c_str(), port);
        }
        else
        {
            LL_WARNS("Voice") << exe_path << " not found." << LL_ENDL;
            return false;
        }
#else
        // SLIM SDK: port changed from 44124 to 44125.
        // We can connect to a client gateway running on another host.  This is useful for testing.
        // To do this, launch the gateway on a nearby host like this:
        //  vivox-gw.exe -p tcp -i 0.0.0.0:44125
        // and put that host's IP address here.
        mDaemonHost = LLHost(gSavedSettings.getString("VivoxVoiceHost"), gSavedSettings.getU32("VivoxVoicePort"));
#endif

        // Dirty the states we'll need to sync with the daemon when it comes up.
        mMuteMicDirty = true;
        mMicVolumeDirty = true;
        mSpeakerVolumeDirty = true;
        mSpeakerMuteDirty = true;
        // These only need to be set if they're not default (i.e. empty string).
        mCaptureDeviceDirty = !mCaptureDevice.empty();
        mRenderDeviceDirty = !mRenderDevice.empty();

        mMainSessionGroupHandle.clear();
    }
    else
    {
        LL_DEBUGS("Voice") << " gateway running; not attempting to start" << LL_ENDL;
    }

    //---------------------------------------------------------------------
    llcoro::suspendUntilTimeout(UPDATE_THROTTLE_SECONDS);

    LL_DEBUGS("Voice") << "Connecting to vivox daemon:" << mDaemonHost << LL_ENDL;

    int retryCount(0);
    LLVoiceVivoxStats::getInstance()->reset();
    while (!sConnected && !sShuttingDown && retryCount++ <= DAEMON_CONNECT_RETRY_MAX)
    {
        LLVoiceVivoxStats::getInstance()->connectionAttemptStart();
        LL_DEBUGS("Voice") << "Attempting to connect to vivox daemon: " << mDaemonHost << LL_ENDL;
        closeSocket();
        if (!mSocket)
        {
            mSocket = LLSocket::create(gAPRPoolp, LLSocket::STREAM_TCP);
        }

        sConnected = mSocket->blockingConnect(mDaemonHost);
        LLVoiceVivoxStats::getInstance()->connectionAttemptEnd(sConnected);
        if (!sConnected)
        {
            llcoro::suspendUntilTimeout(DAEMON_CONNECT_THROTTLE_SECONDS);
        }
    }

    //---------------------------------------------------------------------
    if (sShuttingDown && !sConnected)
    {
        return false;
    }

    llcoro::suspendUntilTimeout(UPDATE_THROTTLE_SECONDS);

    while (!sPump && !sShuttingDown)
    {   // Can't use the pump until we have it available.
        llcoro::suspend();
    }

    if (sShuttingDown)
    {
        return false;
    }

    // MBW -- Note to self: pumps and pipes examples in
    //  indra/test/io.cpp
    //  indra/test/llpipeutil.{cpp|h}

    // Attach the pumps and pipes

    LLPumpIO::chain_t readChain;

    readChain.push_back(LLIOPipe::ptr_t(new LLIOSocketReader(mSocket)));
    readChain.push_back(LLIOPipe::ptr_t(new LLVivoxProtocolParser()));


    sPump->addChain(readChain, NEVER_CHAIN_EXPIRY_SECS);


    //---------------------------------------------------------------------
    llcoro::suspendUntilTimeout(UPDATE_THROTTLE_SECONDS);

    // Initial devices query
    getCaptureDevicesSendMessage();
    getRenderDevicesSendMessage();

    mLoginRetryCount = 0;

    return true;
}

bool LLVivoxVoiceClient::provisionVoiceAccount()
{
    LL_INFOS("Voice") << "Provisioning voice account." << LL_ENDL;

    while ((!gAgent.getRegion() || !gAgent.getRegion()->capabilitiesReceived()) && !sShuttingDown)
    {
        LL_DEBUGS("Voice") << "no capabilities for voice provisioning; waiting " << LL_ENDL;
        // *TODO* Pump a message for wake up.
        llcoro::suspend();
    }

    if (sShuttingDown)
    {
        return false;
    }

    std::string url = gAgent.getRegionCapability("ProvisionVoiceAccountRequest");

    LL_DEBUGS("Voice") << "region ready for voice provisioning; url=" << url << LL_ENDL;

    LLCore::HttpRequest::policy_t httpPolicy(LLCore::HttpRequest::DEFAULT_POLICY_ID);
    LLCoreHttpUtil::HttpCoroutineAdapter::ptr_t
        httpAdapter(new LLCoreHttpUtil::HttpCoroutineAdapter("voiceAccountProvision", httpPolicy));
    LLCore::HttpRequest::ptr_t httpRequest(new LLCore::HttpRequest);
    LLCore::HttpOptions::ptr_t httpOpts = LLCore::HttpOptions::ptr_t(new LLCore::HttpOptions);
    int retryCount(0);

    LLSD result;
    bool provisioned = false;
    do
    {
        LLVoiceVivoxStats::getInstance()->provisionAttemptStart();
        LLSD body;
        body["voice_server_type"] = "vivox";
        result = httpAdapter->postAndSuspend(httpRequest, url, body, httpOpts);

        if (sShuttingDown)
        {
            return false;
        }

        LLSD httpResults = result[LLCoreHttpUtil::HttpCoroutineAdapter::HTTP_RESULTS];
        LLCore::HttpStatus status = LLCoreHttpUtil::HttpCoroutineAdapter::getStatusFromLLSD(httpResults);

        if (status == LLCore::HttpStatus(404))
        {
            F32 timeout = pow(PROVISION_RETRY_TIMEOUT, static_cast<float>(retryCount));
            LL_WARNS("Voice") << "Provision CAP 404.  Retrying in " << timeout << " seconds. Retries: " << (S32)retryCount << LL_ENDL;
            llcoro::suspendUntilTimeout(timeout);

            if (sShuttingDown)
            {
                return false;
            }
        }
        else if (!status)
        {
            LL_WARNS("Voice") << "Unable to provision voice account." << LL_ENDL;
            LLVoiceVivoxStats::getInstance()->provisionAttemptEnd(false);
            return false;
        }
        else
        {
            provisioned = true;
        }
    } while (!provisioned && ++retryCount <= PROVISION_RETRY_MAX && !sShuttingDown);

    if (sShuttingDown && !provisioned)
    {
        return false;
    }

    LLVoiceVivoxStats::getInstance()->provisionAttemptEnd(provisioned);
    if (!provisioned)
    {
        LL_WARNS("Voice") << "Could not access voice provision cap after " << retryCount << " attempts." << LL_ENDL;
        return false;
    }
    LL_DEBUGS("Voice") << "Voice Provision Result." << result << LL_ENDL;
    std::string voiceSipUriHostname;
    std::string voiceAccountServerUri;
    std::string voiceUserName = result["username"].asString();
    std::string voicePassword = result["password"].asString();

    if (result.has("voice_sip_uri_hostname"))
    {
        voiceSipUriHostname = result["voice_sip_uri_hostname"].asString();
    }

    // this key is actually misnamed -- it will be an entire URI, not just a hostname.
    if (result.has("voice_account_server_name"))
    {
        voiceAccountServerUri = result["voice_account_server_name"].asString();
    }

    LL_DEBUGS("Voice") << "ProvisionVoiceAccountRequest response"
                       << " user " << (voiceUserName.empty() ? "not set" : "set")
                       << " password " << (voicePassword.empty() ? "not set" : "set")
                       << " sip uri " << voiceSipUriHostname
                       << " account uri " << voiceAccountServerUri
                       << LL_ENDL;

    setLoginInfo(voiceUserName, voicePassword, voiceSipUriHostname, voiceAccountServerUri);

    return true;
}

bool LLVivoxVoiceClient::establishVoiceConnection()
{
    if (!mVoiceEnabled && mIsInitialized)
    {
        LL_WARNS("Voice") << "cannot establish connection; enabled "<<mVoiceEnabled<<" initialized "<<mIsInitialized<<LL_ENDL;
        return false;
    }

    if (sShuttingDown)
    {
        return false;
    }

    LLSD result;
    bool connected(false);
    bool giving_up(false);
    int retries = 0;
    LL_INFOS("Voice") << "Requesting connection to voice service" << LL_ENDL;

    LLVoiceVivoxStats::getInstance()->establishAttemptStart();
    connectorCreate();
    do
    {
        result = llcoro::suspendUntilEventOn(mVivoxPump);
        LL_DEBUGS("Voice") << "event=" << ll_stream_notation_sd(result) << LL_ENDL;

        if (result.has("connector"))
        {
            connected = LLSD::Boolean(result["connector"]);
            LLVoiceVivoxStats::getInstance()->establishAttemptEnd(connected);
            if (!connected)
            {
                if (result.has("retry") && ++retries <= CONNECT_RETRY_MAX && !sShuttingDown)
                {
                    F32 timeout = LLSD::Real(result["retry"]);
                    timeout *= retries;
                    LL_INFOS("Voice") << "Retry connection to voice service in " << timeout << " seconds" << LL_ENDL;
                    llcoro::suspendUntilTimeout(timeout);

                    if (mVoiceEnabled) // user may have switched it off
                    {
                        // try again
                        LLVoiceVivoxStats::getInstance()->establishAttemptStart();
                        connectorCreate();
                    }
                    else
                    {
                        // stop if they've turned off voice
                        giving_up = true;
                    }
                }
                else
                {
                    giving_up=true;
                }
            }
        }
        LL_DEBUGS("Voice") << (connected ? "" : "not ") << "connected, "
                           << (giving_up ? "" : "not ") << "giving up"
                           << LL_ENDL;
    } while (!connected && !giving_up && !sShuttingDown);

    if (giving_up)
    {
        LLSD args;
        args["HOSTID"] = LLURI(mVoiceAccountServerURI).authority();
        LLNotificationsUtil::add("NoVoiceConnect", args);
    }

    return connected;
}

bool LLVivoxVoiceClient::breakVoiceConnection(bool corowait)
{
    LL_DEBUGS("Voice") << "( wait=" << corowait << ")" << LL_ENDL;
    bool retval(true);

    mShutdownComplete = false;
    connectorShutdown();

    if (corowait)
    {
        LLSD timeoutResult(LLSDMap("connector", "timeout"));

        LLSD result = llcoro::suspendUntilEventOnWithTimeout(mVivoxPump, LOGOUT_ATTEMPT_TIMEOUT, timeoutResult);
        LL_DEBUGS("Voice") << "event=" << ll_stream_notation_sd(result) << LL_ENDL;

        retval = result.has("connector");
    }
    else
    {
        mRelogRequested = false; //stop the control coro
        // If we are not doing a corowait then we must sleep until the connector has responded
        // otherwise we may very well close the socket too early.
#if LL_WINDOWS
        if (!mShutdownComplete)
        {
            // The situation that brings us here is a call from ::terminate()
            // At this point message system is already down so we can't wait for
            // the message, yet we need to receive "connector shutdown response".
            // Either wait a bit and emulate it or check gMessageSystem for specific message
            _sleep(1000);
            if (sConnected)
            {
                sConnected = false;
                LLSD vivoxevent(LLSDMap("connector", LLSD::Boolean(false)));
                mVivoxPump.post(vivoxevent);
            }
            mShutdownComplete = true;
        }
#endif
    }

    LL_DEBUGS("Voice") << "closing SLVoice socket" << LL_ENDL;
    closeSocket();		// Need to do this now -- bad things happen if the destructor does it later.
    cleanUp();
    sConnected = false;

    return retval;
}

bool LLVivoxVoiceClient::loginToVivox()
{
    LLSD timeoutResult(LLSDMap("login", "timeout"));

    int loginRetryCount(0);

    bool response_ok(false);
    bool account_login(false);
    bool send_login(true);

    do
    {
        mIsLoggingIn = true;
        if (send_login)
        {
            loginSendMessage();
            send_login = false;
        }

        LLSD result = llcoro::suspendUntilEventOnWithTimeout(mVivoxPump, LOGIN_ATTEMPT_TIMEOUT, timeoutResult);

        if (sShuttingDown)
        {
            return false;
        }

        LL_DEBUGS("Voice") << "event=" << ll_stream_notation_sd(result) << LL_ENDL;

        if (result.has("login"))
        {
            std::string loginresp = result["login"];

            if (((loginresp == "retry") || (loginresp == "timeout")) && !sShuttingDown)
            {
                LL_WARNS("Voice") << "login failed with status '" << loginresp << "' "
                                  << " count " << loginRetryCount << "/" << LOGIN_RETRY_MAX
                                  << LL_ENDL;
                if (++loginRetryCount > LOGIN_RETRY_MAX)
                {
                    // We've run out of retries - tell the user
                    LL_WARNS("Voice") << "too many login retries (" << loginRetryCount << "); giving up." << LL_ENDL;
                    LLSD args;
                    args["HOSTID"] = LLURI(mVoiceAccountServerURI).authority();
                    mTerminateDaemon = true;
                    LLNotificationsUtil::add("NoVoiceConnect", args);

                    mIsLoggingIn = false;
                    return false;
                }
                response_ok = false;
                account_login = false;
                send_login = true;

                // an exponential backoff gets too long too quickly; stretch it out, but not too much
                F32 timeout = loginRetryCount * LOGIN_ATTEMPT_TIMEOUT;

                // tell the user there is a problem
                LL_WARNS("Voice") << "login " << loginresp << " will retry login in " << timeout << " seconds." << LL_ENDL;

                if (!sShuttingDown)
                {
                    // Todo: this is way to long, viewer can get stuck waiting during shutdown
                    // either make it listen to pump or split in smaller waits with checks for shutdown
                    llcoro::suspendUntilTimeout(timeout);
                }
            }
            else if (loginresp == "failed")
            {
                mIsLoggingIn = false;
                return false;
            }
            else if (loginresp == "response_ok")
            {
                response_ok = true;
            }
            else if (loginresp == "account_login")
            {
                account_login = true;
            }
            else if (sShuttingDown)
            {
                mIsLoggingIn = false;
                return false;
            }
        }

    } while ((!response_ok || !account_login) && !sShuttingDown);

    if (sShuttingDown)
    {
        return false;
    }

    mRelogRequested = false;
    mIsLoggedIn = true;
    notifyStatusObservers(LLVoiceClientStatusObserver::STATUS_LOGGED_IN);

    // Set up the mute list observer if it hasn't been set up already.
    if ((!sMuteListListener_listening))
    {
        LLMuteList::getInstance()->addObserver(&mutelist_listener);
        sMuteListListener_listening = true;
    }

    // Set the initial state of mic mute, local speaker volume, etc.
    sendLocalAudioUpdates();
    mIsLoggingIn = false;

    return true;
}

void LLVivoxVoiceClient::logoutOfVivox(bool wait)
{
    if (mIsLoggedIn)
    {
        // Ensure that we'll re-request provisioning before logging in again
        mAccountPassword.clear();
        mVoiceAccountServerURI.clear();

        logoutSendMessage();

        if (wait)
        {
            LLSD timeoutResult(LLSDMap("logout", "timeout"));
            LLSD result;

            do
            {
                LL_DEBUGS("Voice")
                    << "waiting for logout response on "
                    << mVivoxPump.getName()
                    << LL_ENDL;

                result = llcoro::suspendUntilEventOnWithTimeout(mVivoxPump, LOGOUT_ATTEMPT_TIMEOUT, timeoutResult);

                if (sShuttingDown)
                {
                    break;
                }

                LL_DEBUGS("Voice") << "event=" << ll_stream_notation_sd(result) << LL_ENDL;
                // Don't get confused by prior queued events -- note that it's
                // very important that mVivoxPump is an LLEventMailDrop, which
                // does queue events.
            } while (! result["logout"]);
        }
        else
        {
            LL_DEBUGS("Voice") << "not waiting for logout" << LL_ENDL;
        }

        mIsLoggedIn = false;
    }
}


bool LLVivoxVoiceClient::retrieveVoiceFonts()
{
    // Request the set of available voice fonts.
    refreshVoiceEffectLists(true);

    mIsWaitingForFonts = true;
    LLSD result;
    do
    {
        result = llcoro::suspendUntilEventOn(mVivoxPump);

        LL_DEBUGS("Voice") << "event=" << ll_stream_notation_sd(result) << LL_ENDL;
        if (result.has("voice_fonts"))
            break;
    } while (true);
    mIsWaitingForFonts = false;

    mVoiceFontExpiryTimer.start();
    mVoiceFontExpiryTimer.setTimerExpirySec(VOICE_FONT_EXPIRY_INTERVAL);

    return result["voice_fonts"].asBoolean();
}

bool LLVivoxVoiceClient::requestParcelVoiceInfo()
{
    //_INFOS("Voice") << "Requesting voice info for Parcel" << LL_ENDL;

    LLViewerRegion * region = gAgent.getRegion();
    if (region == NULL || !region->capabilitiesReceived())
    {
        LL_DEBUGS("Voice") << "ParcelVoiceInfoRequest capability not yet available, deferring" << LL_ENDL;
        return false;
    }

    // grab the cap.
    std::string url = gAgent.getRegion()->getCapability("ParcelVoiceInfoRequest");
    if (url.empty())
    {
        // Region dosn't have the cap. Stop probing.
        LL_DEBUGS("Voice") << "ParcelVoiceInfoRequest capability not available in this region" << LL_ENDL;
        return false;
    }

    // update the parcel
    checkParcelChanged(true);

    LL_DEBUGS("Voice") << "sending ParcelVoiceInfoRequest (" << mCurrentRegionName << ", " << mCurrentParcelLocalID << ")" << LL_ENDL;

    LLCore::HttpRequest::policy_t httpPolicy(LLCore::HttpRequest::DEFAULT_POLICY_ID);
    LLCoreHttpUtil::HttpCoroutineAdapter::ptr_t
        httpAdapter(new LLCoreHttpUtil::HttpCoroutineAdapter("parcelVoiceInfoRequest", httpPolicy));
    LLCore::HttpRequest::ptr_t httpRequest(new LLCore::HttpRequest);

    LLSD result = httpAdapter->postAndSuspend(httpRequest, url, LLSD());

    if (sShuttingDown)
    {
        return false;
    }

    LLSD httpResults = result[LLCoreHttpUtil::HttpCoroutineAdapter::HTTP_RESULTS];
    LLCore::HttpStatus status = LLCoreHttpUtil::HttpCoroutineAdapter::getStatusFromLLSD(httpResults);

    if (mSessionTerminateRequested || (!mVoiceEnabled && mIsInitialized))
    {
        // if a terminate request has been received,
        // bail and go to the stateSessionTerminated
        // state.  If the cap request is still pending,
        // the responder will check to see if we've moved
        // to a new session and won't change any state.
        LL_DEBUGS("Voice") << "terminate requested " << mSessionTerminateRequested
                           << " enabled " << mVoiceEnabled
                           << " initialized " << mIsInitialized
                           << LL_ENDL;
        terminateAudioSession(true);
        return false;
    }

    if ((!status) || (mSessionTerminateRequested || (!mVoiceEnabled && mIsInitialized)))
    {
        if (mSessionTerminateRequested || (!mVoiceEnabled && mIsInitialized))
        {
            LL_WARNS("Voice") << "Session terminated." << LL_ENDL;
        }

        LL_WARNS("Voice") << "No voice on parcel" << LL_ENDL;
        sessionTerminate();
        return false;
    }

    if (!result.has("voice_credentials"))
    {
        if (LLViewerParcelMgr::getInstance()->allowAgentVoice())
        {
            LL_WARNS("Voice") << "No voice credentials" << LL_ENDL;
        }
        else
        {
            LL_DEBUGS("Voice") << "No voice credentials" << LL_ENDL;
        }
    }

    // set the spatial channel.  If no voice credentials or uri are
    // available, then we simply drop out of voice spatially.
    return setSpatialChannel(result["voice_credentials"]);
}

bool LLVivoxVoiceClient::addAndJoinSession(const sessionStatePtr_t &nextSession)
{
    mIsJoiningSession = true;

    sessionStatePtr_t oldSession = mAudioSession;

    LL_INFOS("Voice") << "Adding or joining voice session " << nextSession->mHandle << LL_ENDL;

    mAudioSession = nextSession;
    mAudioSessionChanged = true;
    if (!mAudioSession || !mAudioSession->mReconnect)
    {
        mNextAudioSession.reset();
    }

    // The old session may now need to be deleted.
    reapSession(oldSession);

    if (mAudioSession)
    {
        if (!mAudioSession->mHandle.empty())
        {
            // Connect to a session by session handle

            sessionMediaConnectSendMessage(mAudioSession);
        }
        else
        {
            // Connect to a session by URI
            sessionCreateSendMessage(mAudioSession, true, false);
        }
    }

    notifyStatusObservers(LLVoiceClientStatusObserver::STATUS_JOINING);

    llcoro::suspend();

    if (sShuttingDown)
    {
        return false;
    }

    LLSD result;

    if (mSpatialJoiningNum == MAX_NORMAL_JOINING_SPATIAL_NUM)
    {
        // Notify observers to let them know there is problem with voice
        notifyStatusObservers(LLVoiceClientStatusObserver::STATUS_VOICE_DISABLED);
        LL_WARNS() << "There seems to be problem with connection to voice server. Disabling voice chat abilities." << LL_ENDL;
    }

    // Increase mSpatialJoiningNum only for spatial sessions- it's normal to reach this case for
    // example for p2p many times while waiting for response, so it can't be used to detect errors
    if (mAudioSession && mAudioSession->mIsSpatial)
    {
        mSpatialJoiningNum++;
    }

    if (!mVoiceEnabled && mIsInitialized)
    {
        LL_DEBUGS("Voice") << "Voice no longer enabled. Exiting"
                           << " enabled " << mVoiceEnabled
                           << " initialized " << mIsInitialized
                           << LL_ENDL;
        mIsJoiningSession = false;
        // User bailed out during connect -- jump straight to teardown.
        terminateAudioSession(true);
        notifyStatusObservers(LLVoiceClientStatusObserver::STATUS_VOICE_DISABLED);
        return false;
    }
    else if (mSessionTerminateRequested)
    {
        LL_DEBUGS("Voice") << "Terminate requested" << LL_ENDL;
        if (mAudioSession && !mAudioSession->mHandle.empty())
        {
            // Only allow direct exits from this state in p2p calls (for cancelling an invite).
            // Terminating a half-connected session on other types of calls seems to break something in the vivox gateway.
            if (mAudioSession->mIsP2P)
            {
                terminateAudioSession(true);
                mIsJoiningSession = false;
                notifyStatusObservers(LLVoiceClientStatusObserver::STATUS_LEFT_CHANNEL);
                return false;
            }
        }
    }

    bool added(true);
    bool joined(false);

    LLSD timeoutResult(LLSDMap("session", "timeout"));

    // We are about to start a whole new session.  Anything that MIGHT still be in our
    // maildrop is going to be stale and cause us much wailing and gnashing of teeth.
    // Just flush it all out and start new.
    mVivoxPump.discard();

    // It appears that I need to wait for BOTH the SessionGroup.AddSession response and the SessionStateChangeEvent with state 4
    // before continuing from this state.  They can happen in either order, and if I don't wait for both, things can get stuck.
    // For now, the SessionGroup.AddSession response handler sets mSessionHandle and the SessionStateChangeEvent handler transitions to stateSessionJoined.
    // This is a cheap way to make sure both have happened before proceeding.
    do
    {
        result = llcoro::suspendUntilEventOnWithTimeout(mVivoxPump, SESSION_JOIN_TIMEOUT, timeoutResult);

        if (sShuttingDown)
        {
            return false;
        }

        LL_INFOS("Voice") << "event=" << ll_stream_notation_sd(result) << LL_ENDL;
        if (result.has("session"))
        {
            if (!mAudioSession)
            {
                LL_WARNS("Voice") << "Message for session handle \"" << result["handle"] << "\" while session is not initialized." << LL_ENDL;
                continue;
            }
            if (result.has("handle") && result["handle"] != mAudioSession->mHandle)
            {
                LL_WARNS("Voice") << "Message for session handle \"" << result["handle"] << "\" while waiting for \"" << mAudioSession->mHandle << "\"." << LL_ENDL;
                continue;
            }

            std::string message = result["session"].asString();

            if ((message == "added") || (message == "created"))
            {
                added = true;
            }
            else if (message == "joined")
            {
                joined = true;
            }
            else if ((message == "failed") || (message == "removed") || (message == "timeout"))
            {   // we will get a removed message if a voice call is declined.
                LL_INFOS("Voice") << "Result:" << result << LL_ENDL;
                if (message == "failed")
                {
                    int reason = result["reason"].asInteger();
                    LL_WARNS("Voice") << "Add and join failed for reason " << reason << LL_ENDL;

                    if (   (reason == ERROR_VIVOX_NOT_LOGGED_IN)
                        || (reason == ERROR_VIVOX_OBJECT_NOT_FOUND))
                    {
                        LL_DEBUGS("Voice") << "Requesting reprovision and login." << LL_ENDL;
                        requestRelog();
                    }
                }
                else
                {
                    LL_WARNS("Voice") << "session '" << message << "' "
                                      << LL_ENDL;
                }

                notifyStatusObservers(LLVoiceClientStatusObserver::STATUS_LEFT_CHANNEL);
                mIsJoiningSession = false;
                return false;
            }
        }
    } while (!added || !joined);

    mIsJoiningSession = false;

    if (mSpatialJoiningNum > 100)
    {
        LL_WARNS("Voice") << "There seems to be problem with connecting to a voice channel. Frames to join were " << mSpatialJoiningNum << LL_ENDL;
    }

    mSpatialJoiningNum = 0;

    // Events that need to happen when a session is joined could go here.
    // send an initial positional information immediately upon joining.
    //
    // do an initial update for position and the camera position, then send a
    // positional update.
    updatePosition();
    enforceTether();

    // Dirty state that may need to be sync'ed with the daemon.
    mMuteMicDirty = true;
    mSpeakerVolumeDirty = true;
    mSpatialCoordsDirty = true;

    sendPositionAndVolumeUpdate();

    notifyStatusObservers(LLVoiceClientStatusObserver::STATUS_JOINED);

    return true;
}

bool LLVivoxVoiceClient::terminateAudioSession(bool wait)
{

    if (mAudioSession)
    {
        LL_INFOS("Voice") << "terminateAudioSession(" << wait << ") Terminating current voice session " << mAudioSession->mHandle << LL_ENDL;

        if (mIsLoggedIn)
        {
            if (!mAudioSession->mHandle.empty())
            {

#if RECORD_EVERYTHING
                // HACK: for testing only
                // Save looped recording
                std::string savepath("/tmp/vivoxrecording");
                {
                    time_t now = time(NULL);
                    const size_t BUF_SIZE = 64;
                    char time_str[BUF_SIZE];	/* Flawfinder: ignore */

                    strftime(time_str, BUF_SIZE, "%Y-%m-%dT%H:%M:%SZ", gmtime(&now));
                    savepath += time_str;
                }
                recordingLoopSave(savepath);
#endif

                sessionMediaDisconnectSendMessage(mAudioSession);

                if (wait)
                {
                    LLSD result;
                    do
                    {
                        LLSD timeoutResult(LLSDMap("session", "timeout"));

                        result = llcoro::suspendUntilEventOnWithTimeout(mVivoxPump, LOGOUT_ATTEMPT_TIMEOUT, timeoutResult);

                        if (sShuttingDown)
                        {
                            return false;
                        }

                        LL_DEBUGS("Voice") << "event=" << ll_stream_notation_sd(result) << LL_ENDL;
                        if (result.has("session"))
                        {
                            if (result.has("handle"))
                            {
                                if (result["handle"] != mAudioSession->mHandle)
                                {
                                    LL_WARNS("Voice") << "Message for session handle \"" << result["handle"] << "\" while waiting for \"" << mAudioSession->mHandle << "\"." << LL_ENDL;
                                    continue;
                                }
                            }

                            std::string message = result["session"].asString();
                            if (message == "removed" || message == "timeout")
                                break;
                        }
                    } while (true);

                }
            }
            else
            {
                LL_WARNS("Voice") << "called with no session handle" << LL_ENDL;
            }
        }
        else
        {
            LL_WARNS("Voice") << "Session " << mAudioSession->mHandle << " already terminated by logout." << LL_ENDL;
        }

        sessionStatePtr_t oldSession = mAudioSession;

        mAudioSession.reset();
        // We just notified status observers about this change.  Don't do it again.
        mAudioSessionChanged = false;

        // The old session may now need to be deleted.
        reapSession(oldSession);
    }
    else
    {
        LL_WARNS("Voice") << "terminateAudioSession(" << wait << ") with NULL mAudioSession" << LL_ENDL;
    }

    notifyStatusObservers(LLVoiceClientStatusObserver::STATUS_LEFT_CHANNEL);

    // Always reset the terminate request flag when we get here.
    // Some slower PCs have a race condition where they can switch to an incoming  P2P call faster than the state machine leaves
    // the region chat.
    mSessionTerminateRequested = false;

    bool status=((mVoiceEnabled || !mIsInitialized) && !mRelogRequested  && !sShuttingDown);
    LL_DEBUGS("Voice") << "exiting"
                       << " VoiceEnabled " << mVoiceEnabled
                       << " IsInitialized " << mIsInitialized
                       << " RelogRequested " << mRelogRequested
                       << " ShuttingDown " << (sShuttingDown ? "TRUE" : "FALSE")
                       << " returning " << status
                       << LL_ENDL;
    return status;
}


typedef enum e_voice_wait_for_channel_state
{
    VOICE_CHANNEL_STATE_LOGIN = 0, // entry point
    VOICE_CHANNEL_STATE_CHECK_EFFECTS,
    VOICE_CHANNEL_STATE_START_CHANNEL_PROCESSING,
    VOICE_CHANNEL_STATE_PROCESS_CHANNEL,
    VOICE_CHANNEL_STATE_NEXT_CHANNEL_DELAY,
    VOICE_CHANNEL_STATE_NEXT_CHANNEL_CHECK,
    VOICE_CHANNEL_STATE_LOGOUT,
    VOICE_CHANNEL_STATE_RELOG,
    VOICE_CHANNEL_STATE_DONE,
} EVoiceWaitForChannelState;

bool LLVivoxVoiceClient::waitForChannel()
{
    LL_INFOS("Voice") << "Waiting for channel" << LL_ENDL;

    EVoiceWaitForChannelState state = VOICE_CHANNEL_STATE_LOGIN;

    do
    {
        if (sShuttingDown)
        {
            // terminate() forcefully disconects voice, no need for cleanup
            return false;
        }

        switch (state)
        {
        case VOICE_CHANNEL_STATE_LOGIN:
            if (!loginToVivox())
            {
                return false;
            }
            state = VOICE_CHANNEL_STATE_CHECK_EFFECTS;
            break;

        case VOICE_CHANNEL_STATE_CHECK_EFFECTS:
            if (LLVoiceClient::instance().getVoiceEffectEnabled())
            {
                retrieveVoiceFonts();

                if (sShuttingDown)
                {
                    return false;
                }

                // Request the set of available voice fonts.
                refreshVoiceEffectLists(false);
            }

#if USE_SESSION_GROUPS
            // Rider: This code is completely unchanged from the original state machine
            // It does not seem to be in active use... but I'd rather not rip it out.
            // create the main session group
            setState(stateCreatingSessionGroup);
            sessionGroupCreateSendMessage();
#endif

            state = VOICE_CHANNEL_STATE_START_CHANNEL_PROCESSING;
            break;

        case VOICE_CHANNEL_STATE_START_CHANNEL_PROCESSING:
            llcoro::suspend();
            state = VOICE_CHANNEL_STATE_PROCESS_CHANNEL;
            break;

        case VOICE_CHANNEL_STATE_PROCESS_CHANNEL:
            if (mTuningMode)
            {
                performMicTuning();
            }
            else if (mCaptureBufferMode)
            {
                recordingAndPlaybackMode();
            }
            else if (mProcessChannels && (mNextAudioSession == NULL) && checkParcelChanged())
            {
                // the parcel is changed, or we have no pending audio sessions,
                // so try to request the parcel voice info
                // if we have the cap, we move to the appropriate state
                requestParcelVoiceInfo(); //suspends for http reply
            }
            else if (sessionNeedsRelog(mNextAudioSession))
            {
                LL_INFOS("Voice") << "Session requesting reprovision and login." << LL_ENDL;
                requestRelog();
                break;
            }
            else if (mNextAudioSession)
            {
                if (!mNextAudioSession->mIsP2P && !mProcessChannels)
                {
                    llcoro::suspend();
                    break;
                }
                sessionStatePtr_t joinSession = mNextAudioSession;
                mNextAudioSession.reset();
                mIsProcessingChannels = true;
                if (!runSession(joinSession)) //suspends
                {
                    mIsProcessingChannels = false;
                    LL_DEBUGS("Voice") << "runSession returned false; leaving inner loop" << LL_ENDL;
                    break;
                }
                else
                {
                    mIsProcessingChannels = false;
                    LL_DEBUGS("Voice")
                        << "runSession returned true to inner loop"
                        << " RelogRequested=" << mRelogRequested
                        << " VoiceEnabled=" << mVoiceEnabled
                        << LL_ENDL;
                }
            }

            state = VOICE_CHANNEL_STATE_NEXT_CHANNEL_DELAY;
            break;

        case VOICE_CHANNEL_STATE_NEXT_CHANNEL_DELAY:
            if (!mNextAudioSession)
            {
                llcoro::suspendUntilTimeout(1.0);
            }
            state = VOICE_CHANNEL_STATE_NEXT_CHANNEL_CHECK;
            break;

        case VOICE_CHANNEL_STATE_NEXT_CHANNEL_CHECK:
            if (mVoiceEnabled && !mRelogRequested)
            {
                state = VOICE_CHANNEL_STATE_START_CHANNEL_PROCESSING;
                break;
            }
            else
            {
                mIsProcessingChannels = false;
                LL_DEBUGS("Voice")
                    << "leaving inner waitForChannel loop"
                    << " RelogRequested=" << mRelogRequested
                    << " VoiceEnabled=" << mVoiceEnabled
                    << LL_ENDL;
                state = VOICE_CHANNEL_STATE_LOGOUT;
                break;
            }

        case VOICE_CHANNEL_STATE_LOGOUT:
            logoutOfVivox(true /*bool wait*/);
            if (mRelogRequested)
            {
                state = VOICE_CHANNEL_STATE_RELOG;
            }
            else
            {
                state = VOICE_CHANNEL_STATE_DONE;
            }
            break;

        case VOICE_CHANNEL_STATE_RELOG:
            LL_DEBUGS("Voice") << "Relog Requested, restarting provisioning" << LL_ENDL;
            if (!provisionVoiceAccount())
            {
                if (sShuttingDown)
                {
                    return false;
                }
                LL_WARNS("Voice") << "provisioning voice failed; giving up" << LL_ENDL;
                giveUp();
                return false;
            }
            if (mVoiceEnabled && mRelogRequested && isGatewayRunning())
            {
                state = VOICE_CHANNEL_STATE_LOGIN;
            }
            else
            {
                state = VOICE_CHANNEL_STATE_DONE;
            }
            break;
        case VOICE_CHANNEL_STATE_DONE:
            LL_DEBUGS("Voice")
                << "exiting"
                << " RelogRequested=" << mRelogRequested
                << " VoiceEnabled=" << mVoiceEnabled
                << LL_ENDL;
            return !sShuttingDown;
        }
    } while (true);
}

bool LLVivoxVoiceClient::runSession(const sessionStatePtr_t &session)
{
    LL_INFOS("Voice") << "running new voice session " << session->mHandle << LL_ENDL;

    if (sShuttingDown || !mProcessChannels)
    {
        return false;
    }

    bool joined_session = addAndJoinSession(session);

    if (!joined_session)
    {
        notifyStatusObservers(LLVoiceClientStatusObserver::ERROR_UNKNOWN);

        if (mSessionTerminateRequested)
        {
            LL_DEBUGS("Voice") << "runSession terminate requested " << LL_ENDL;
            terminateAudioSession(true);
        }
        // if a relog has been requested then addAndJoineSession
        // failed in a spectacular way and we need to back out.
        // If this is not the case then we were simply trying to
        // make a call and the other party rejected it.
        return !mRelogRequested;
    }

    notifyParticipantObservers();
    notifyVoiceFontObservers();

    LLSD timeoutEvent(LLSDMap("timeout", LLSD::Boolean(true)));

    mIsInChannel = true;
    mMuteMicDirty = true;
    mSessionTerminateRequested = false;

    while (!sShuttingDown
           && mVoiceEnabled
           && isGatewayRunning()
           && !mSessionTerminateRequested
           && !mTuningMode
           && mProcessChannels)
    {
        sendCaptureAndRenderDevices(); // suspends

        if (sShuttingDown)
        {
            return false;
        }

        if (mSessionTerminateRequested)
        {
            break;
        }

        if (mAudioSession && mAudioSession->mParticipantsChanged)
        {
            mAudioSession->mParticipantsChanged = false;
            notifyParticipantObservers();
        }

        if (!inSpatialChannel())
        {
            // When in a non-spatial channel, never send positional updates.
            mSpatialCoordsDirty = false;
        }
        else
        {
            updatePosition();

            if (checkParcelChanged())
            {
                // *RIDER: I think I can just return here if the parcel has changed
                // and grab the new voice channel from the outside loop.
                //
                // if the parcel has changed, attempted to request the
                // cap for the parcel voice info.  If we can't request it
                // then we don't have the cap URL so we do nothing and will
                // recheck next time around
                if (requestParcelVoiceInfo()) // suspends
                {   // The parcel voice URI has changed.. break out and reconnect.
                    break;
                }

                if (sShuttingDown)
                {
                    return false;
                }
            }
            // Do the calculation that enforces the listener<->speaker tether (and also updates the real camera position)
            enforceTether();
        }
        sendPositionAndVolumeUpdate();

        // Do notifications for expiring Voice Fonts.
        if (mVoiceFontExpiryTimer.hasExpired())
        {
            expireVoiceFonts();
            mVoiceFontExpiryTimer.setTimerExpirySec(VOICE_FONT_EXPIRY_INTERVAL);
        }

        // send any requests to adjust mic and speaker settings if they have changed
        sendLocalAudioUpdates();

        mIsInitialized = true;
        LLSD result = llcoro::suspendUntilEventOnWithTimeout(mVivoxPump, UPDATE_THROTTLE_SECONDS, timeoutEvent);

        if (sShuttingDown)
        {
            return false;
        }

        if (!result.has("timeout")) // logging the timeout event spams the log
        {
            LL_DEBUGS("Voice") << "event=" << ll_stream_notation_sd(result) << LL_ENDL;
        }
        if (result.has("session"))
        {
            if (result.has("handle"))
            {
                if (!mAudioSession)
                {
                    LL_WARNS("Voice") << "Message for session handle \"" << result["handle"] << "\" while session is not initiated." << LL_ENDL;
                    continue;
                }
                if (result["handle"] != mAudioSession->mHandle)
                {
                    LL_WARNS("Voice") << "Message for session handle \"" << result["handle"] << "\" while waiting for \"" << mAudioSession->mHandle << "\"." << LL_ENDL;
                    continue;
                }
            }

            std::string message = result["session"];

            if (message == "removed")
            {
                LL_DEBUGS("Voice") << "session removed" << LL_ENDL;
                notifyStatusObservers(LLVoiceClientStatusObserver::STATUS_LEFT_CHANNEL);
                break;
            }
        }
        else if (result.has("login"))
        {
            std::string message = result["login"];
            if (message == "account_logout")
            {
                LL_DEBUGS("Voice") << "logged out" << LL_ENDL;
                mIsLoggedIn = false;
                mRelogRequested = true;
                break;
            }
        }
    }

    if (sShuttingDown)
    {
        return false;
    }

    mIsInChannel = false;
    LL_DEBUGS("Voice") << "terminating at end of runSession" << LL_ENDL;
    terminateAudioSession(true);

    return true;
}

void LLVivoxVoiceClient::sendCaptureAndRenderDevices()
{
    if (mCaptureDeviceDirty || mRenderDeviceDirty)
    {
        std::ostringstream stream;

        buildSetCaptureDevice(stream);
        buildSetRenderDevice(stream);

        if (!stream.str().empty())
        {
            writeString(stream.str());
        }

        llcoro::suspendUntilTimeout(UPDATE_THROTTLE_SECONDS);
    }
}

void LLVivoxVoiceClient::recordingAndPlaybackMode()
{
    LL_INFOS("Voice") << "In voice capture/playback mode." << LL_ENDL;

    while (true)
    {
        LLSD command;
        do
        {
            command = llcoro::suspendUntilEventOn(mVivoxPump);
            LL_DEBUGS("Voice") << "event=" << ll_stream_notation_sd(command) << LL_ENDL;
        } while (!command.has("recplay"));

        if (command["recplay"].asString() == "quit")
        {
            mCaptureBufferMode = false;
            break;
        }
        else if (command["recplay"].asString() == "record")
        {
            voiceRecordBuffer();
        }
        else if (command["recplay"].asString() == "playback")
        {
            voicePlaybackBuffer();
        }
    }

    LL_INFOS("Voice") << "Leaving capture/playback mode." << LL_ENDL;
    mCaptureBufferRecording = false;
    mCaptureBufferRecorded = false;
    mCaptureBufferPlaying = false;

    return;
}

int LLVivoxVoiceClient::voiceRecordBuffer()
{
    LLSD timeoutResult(LLSDMap("recplay", "stop"));

    LL_INFOS("Voice") << "Recording voice buffer" << LL_ENDL;

    LLSD result;

    captureBufferRecordStartSendMessage();
    notifyVoiceFontObservers();

    do
    {
        result = llcoro::suspendUntilEventOnWithTimeout(mVivoxPump, CAPTURE_BUFFER_MAX_TIME, timeoutResult);
        LL_DEBUGS("Voice") << "event=" << ll_stream_notation_sd(result) << LL_ENDL;
    } while (!result.has("recplay"));

    mCaptureBufferRecorded = true;

    captureBufferRecordStopSendMessage();
    mCaptureBufferRecording = false;

    // Update UI, should really use a separate callback.
    notifyVoiceFontObservers();

    return true;
    /*TODO expand return to move directly into play*/
}

int LLVivoxVoiceClient::voicePlaybackBuffer()
{
    LLSD timeoutResult(LLSDMap("recplay", "stop"));

    LL_INFOS("Voice") << "Playing voice buffer" << LL_ENDL;

    LLSD result;

    do
    {
        captureBufferPlayStartSendMessage(mPreviewVoiceFont);

        // Store the voice font being previewed, so that we know to restart if it changes.
        mPreviewVoiceFontLast = mPreviewVoiceFont;

        do
        {
            // Update UI, should really use a separate callback.
            notifyVoiceFontObservers();

            result = llcoro::suspendUntilEventOnWithTimeout(mVivoxPump, CAPTURE_BUFFER_MAX_TIME, timeoutResult);
            LL_DEBUGS("Voice") << "event=" << ll_stream_notation_sd(result) << LL_ENDL;
        } while (!result.has("recplay"));

        if (result["recplay"] == "playback")
            continue;   // restart playback... May be a font change.

        break;
    } while (true);

    // Stop playing.
    captureBufferPlayStopSendMessage();
    mCaptureBufferPlaying = false;

    // Update UI, should really use a separate callback.
    notifyVoiceFontObservers();

    return true;
}


bool LLVivoxVoiceClient::performMicTuning()
{
    LL_INFOS("Voice") << "Entering voice tuning mode." << LL_ENDL;
    mIsInTuningMode = true;

    while (mTuningMode && !sShuttingDown)
    {
        llcoro::suspendUntilTimeout(UPDATE_THROTTLE_SECONDS);
    }

    mIsInTuningMode = false;

    //---------------------------------------------------------------------
    return true;
}

//=========================================================================

void LLVivoxVoiceClient::closeSocket(void)
{
	mSocket.reset();
    sConnected = false;
	mConnectorEstablished = false;
	mAccountLoggedIn = false;
}

void LLVivoxVoiceClient::loginSendMessage()
{
	std::ostringstream stream;

	bool autoPostCrashDumps = gSavedSettings.getBOOL("VivoxAutoPostCrashDumps");

	stream
	<< "<Request requestId=\"" << mCommandCookie++ << "\" action=\"Account.Login.1\">"
		<< "<ConnectorHandle>" << LLVivoxSecurity::getInstance()->connectorHandle() << "</ConnectorHandle>"
		<< "<AccountName>" << mAccountName << "</AccountName>"
        << "<AccountPassword>" << mAccountPassword << "</AccountPassword>"
        << "<AccountHandle>" << LLVivoxSecurity::getInstance()->accountHandle() << "</AccountHandle>"
		<< "<AudioSessionAnswerMode>VerifyAnswer</AudioSessionAnswerMode>"
		<< "<EnableBuddiesAndPresence>false</EnableBuddiesAndPresence>"
		<< "<EnablePresencePersistence>0</EnablePresencePersistence>"
		<< "<BuddyManagementMode>Application</BuddyManagementMode>"
		<< "<ParticipantPropertyFrequency>5</ParticipantPropertyFrequency>"
		<< (autoPostCrashDumps?"<AutopostCrashDumps>true</AutopostCrashDumps>":"")
	<< "</Request>\n\n\n";

    LL_INFOS("Voice") << "Attempting voice login" << LL_ENDL;
	writeString(stream.str());
}

void LLVivoxVoiceClient::logout()
{
	// Ensure that we'll re-request provisioning before logging in again
	mAccountPassword.clear();
	mVoiceAccountServerURI.clear();

	logoutSendMessage();
}

void LLVivoxVoiceClient::logoutSendMessage()
{
	if(mAccountLoggedIn)
	{
        LL_INFOS("Voice") << "Attempting voice logout" << LL_ENDL;
		std::ostringstream stream;
		stream
		<< "<Request requestId=\"" << mCommandCookie++ << "\" action=\"Account.Logout.1\">"
			<< "<AccountHandle>" << LLVivoxSecurity::getInstance()->accountHandle() << "</AccountHandle>"
		<< "</Request>"
		<< "\n\n\n";

		mAccountLoggedIn = false;

		writeString(stream.str());
	}
}

void LLVivoxVoiceClient::sessionGroupCreateSendMessage()
{
	if(mAccountLoggedIn)
	{
		std::ostringstream stream;

		LL_DEBUGS("Voice") << "creating session group" << LL_ENDL;

		stream
		<< "<Request requestId=\"" << mCommandCookie++ << "\" action=\"SessionGroup.Create.1\">"
			<< "<AccountHandle>" << LLVivoxSecurity::getInstance()->accountHandle() << "</AccountHandle>"
			<< "<Type>Normal</Type>"
		<< "</Request>"
		<< "\n\n\n";

		writeString(stream.str());
	}
}

void LLVivoxVoiceClient::sessionCreateSendMessage(const sessionStatePtr_t &session, bool startAudio, bool startText)
{
	S32 font_index = getVoiceFontIndex(session->mVoiceFontID);
	LL_DEBUGS("Voice") << "Requesting create: " << session->mSIPURI
                       << " with voice font: " << session->mVoiceFontID << " (" << font_index << ")"
                       << LL_ENDL;

	session->mCreateInProgress = true;
	if(startAudio)
	{
		session->mMediaConnectInProgress = true;
	}

	std::ostringstream stream;
	stream
	<< "<Request requestId=\"" << session->mSIPURI << "\" action=\"Session.Create.1\">"
		<< "<AccountHandle>" << LLVivoxSecurity::getInstance()->accountHandle() << "</AccountHandle>"
		<< "<URI>" << session->mSIPURI << "</URI>";

	static const std::string allowed_chars =
				"ABCDEFGHIJKLMNOPQRSTUVWXYZabcdefghijklmnopqrstuvwxyz"
				"0123456789"
				"-._~";

	if(!session->mHash.empty())
	{
		stream
			<< "<Password>" << LLURI::escape(session->mHash, allowed_chars) << "</Password>"
			<< "<PasswordHashAlgorithm>SHA1UserName</PasswordHashAlgorithm>";
	}

	stream
		<< "<ConnectAudio>" << (startAudio?"true":"false") << "</ConnectAudio>"
		<< "<ConnectText>" << (startText?"true":"false") << "</ConnectText>"
		<< "<VoiceFontID>" << font_index << "</VoiceFontID>"
		<< "<Name>" << mChannelName << "</Name>"
	<< "</Request>\n\n\n";
    LL_WARNS("Voice") << "Session.Create: " << stream.str() << LL_ENDL;
	writeString(stream.str());
}

void LLVivoxVoiceClient::sessionGroupAddSessionSendMessage(const sessionStatePtr_t &session, bool startAudio, bool startText)
{
	LL_DEBUGS("Voice") << "Requesting create: " << session->mSIPURI << LL_ENDL;

	S32 font_index = getVoiceFontIndex(session->mVoiceFontID);
	LL_DEBUGS("Voice") << "With voice font: " << session->mVoiceFontID << " (" << font_index << ")" << LL_ENDL;

	session->mCreateInProgress = true;
	if(startAudio)
	{
		session->mMediaConnectInProgress = true;
	}

	std::string password;
	if(!session->mHash.empty())
	{
		static const std::string allowed_chars =
					"ABCDEFGHIJKLMNOPQRSTUVWXYZabcdefghijklmnopqrstuvwxyz"
					"0123456789"
					"-._~"
					;
		password = LLURI::escape(session->mHash, allowed_chars);
	}

	std::ostringstream stream;
	stream
	<< "<Request requestId=\"" << session->mSIPURI << "\" action=\"SessionGroup.AddSession.1\">"
		<< "<SessionGroupHandle>" << session->mGroupHandle << "</SessionGroupHandle>"
		<< "<URI>" << session->mSIPURI << "</URI>"
		<< "<Name>" << mChannelName << "</Name>"
		<< "<ConnectAudio>" << (startAudio?"true":"false") << "</ConnectAudio>"
		<< "<ConnectText>" << (startText?"true":"false") << "</ConnectText>"
		<< "<VoiceFontID>" << font_index << "</VoiceFontID>"
		<< "<Password>" << password << "</Password>"
		<< "<PasswordHashAlgorithm>SHA1UserName</PasswordHashAlgorithm>"
	<< "</Request>\n\n\n"
	;

	writeString(stream.str());
}

void LLVivoxVoiceClient::sessionMediaConnectSendMessage(const sessionStatePtr_t &session)
{
	S32 font_index = getVoiceFontIndex(session->mVoiceFontID);
	LL_DEBUGS("Voice") << "Connecting audio to session handle: " << session->mHandle
                       << " with voice font: " << session->mVoiceFontID << " (" << font_index << ")"
                       << LL_ENDL;

	session->mMediaConnectInProgress = true;

	std::ostringstream stream;

	stream
	<< "<Request requestId=\"" << session->mHandle << "\" action=\"Session.MediaConnect.1\">"
		<< "<SessionGroupHandle>" << session->mGroupHandle << "</SessionGroupHandle>"
		<< "<SessionHandle>" << session->mHandle << "</SessionHandle>"
		<< "<VoiceFontID>" << font_index << "</VoiceFontID>"
		<< "<Media>Audio</Media>"
	<< "</Request>\n\n\n";

	writeString(stream.str());
}

void LLVivoxVoiceClient::sessionTextConnectSendMessage(const sessionStatePtr_t &session)
{
	LL_DEBUGS("Voice") << "connecting text to session handle: " << session->mHandle << LL_ENDL;

	std::ostringstream stream;

	stream
	<< "<Request requestId=\"" << session->mHandle << "\" action=\"Session.TextConnect.1\">"
		<< "<SessionGroupHandle>" << session->mGroupHandle << "</SessionGroupHandle>"
		<< "<SessionHandle>" << session->mHandle << "</SessionHandle>"
	<< "</Request>\n\n\n";

	writeString(stream.str());
}

void LLVivoxVoiceClient::sessionTerminate()
{
	mSessionTerminateRequested = true;
}

void LLVivoxVoiceClient::requestRelog()
{
	mSessionTerminateRequested = true;
	mRelogRequested = true;
}


void LLVivoxVoiceClient::leaveAudioSession()
{
	if(mAudioSession)
	{
		LL_DEBUGS("Voice") << "leaving session: " << mAudioSession->mSIPURI << LL_ENDL;

		if(!mAudioSession->mHandle.empty())
		{

#if RECORD_EVERYTHING
			// HACK: for testing only
			// Save looped recording
			std::string savepath("/tmp/vivoxrecording");
			{
				time_t now = time(NULL);
				const size_t BUF_SIZE = 64;
				char time_str[BUF_SIZE];	/* Flawfinder: ignore */

				strftime(time_str, BUF_SIZE, "%Y-%m-%dT%H:%M:%SZ", gmtime(&now));
				savepath += time_str;
			}
			recordingLoopSave(savepath);
#endif

			sessionMediaDisconnectSendMessage(mAudioSession);
		}
		else
		{
			LL_WARNS("Voice") << "called with no session handle" << LL_ENDL;
		}
	}
	else
	{
		LL_WARNS("Voice") << "called with no active session" << LL_ENDL;
	}
    sessionTerminate();
}

void LLVivoxVoiceClient::sessionTerminateSendMessage(const sessionStatePtr_t &session)
{
	std::ostringstream stream;

	sessionGroupTerminateSendMessage(session);
	return;
	/*
	LL_DEBUGS("Voice") << "Sending Session.Terminate with handle " << session->mHandle << LL_ENDL;
	stream
	<< "<Request requestId=\"" << mCommandCookie++ << "\" action=\"Session.Terminate.1\">"
		<< "<SessionHandle>" << session->mHandle << "</SessionHandle>"
	<< "</Request>\n\n\n";

	writeString(stream.str());
	*/
}

void LLVivoxVoiceClient::sessionGroupTerminateSendMessage(const sessionStatePtr_t &session)
{
	std::ostringstream stream;

	LL_DEBUGS("Voice") << "Sending SessionGroup.Terminate with handle " << session->mGroupHandle << LL_ENDL;
	stream
	<< "<Request requestId=\"" << mCommandCookie++ << "\" action=\"SessionGroup.Terminate.1\">"
		<< "<SessionGroupHandle>" << session->mGroupHandle << "</SessionGroupHandle>"
	<< "</Request>\n\n\n";

	writeString(stream.str());
}

void LLVivoxVoiceClient::sessionMediaDisconnectSendMessage(const sessionStatePtr_t &session)
{
	std::ostringstream stream;
	sessionGroupTerminateSendMessage(session);
	return;
	/*
	LL_DEBUGS("Voice") << "Sending Session.MediaDisconnect with handle " << session->mHandle << LL_ENDL;
	stream
	<< "<Request requestId=\"" << mCommandCookie++ << "\" action=\"Session.MediaDisconnect.1\">"
		<< "<SessionGroupHandle>" << session->mGroupHandle << "</SessionGroupHandle>"
		<< "<SessionHandle>" << session->mHandle << "</SessionHandle>"
		<< "<Media>Audio</Media>"
	<< "</Request>\n\n\n";

	writeString(stream.str());
	*/

}


void LLVivoxVoiceClient::getCaptureDevicesSendMessage()
{
	std::ostringstream stream;
	stream
	<< "<Request requestId=\"" << mCommandCookie++ << "\" action=\"Aux.GetCaptureDevices.1\">"
	<< "</Request>\n\n\n";

	writeString(stream.str());
}

void LLVivoxVoiceClient::getRenderDevicesSendMessage()
{
	std::ostringstream stream;
	stream
	<< "<Request requestId=\"" << mCommandCookie++ << "\" action=\"Aux.GetRenderDevices.1\">"
	<< "</Request>\n\n\n";

	writeString(stream.str());
}

void LLVivoxVoiceClient::clearCaptureDevices()
{
	LL_DEBUGS("Voice") << "called" << LL_ENDL;
	mCaptureDevices.clear();
}

void LLVivoxVoiceClient::addCaptureDevice(const LLVoiceDevice& device)
{
	LL_DEBUGS("Voice") << "display: '" << device.display_name << "' device: '" << device.full_name << "'" << LL_ENDL;
    mCaptureDevices.push_back(device);
}

LLVoiceDeviceList& LLVivoxVoiceClient::getCaptureDevices()
{
	return mCaptureDevices;
}

void LLVivoxVoiceClient::setCaptureDevice(const std::string& name)
{
	if(name == "Default")
	{
		if(!mCaptureDevice.empty())
		{
			mCaptureDevice.clear();
			mCaptureDeviceDirty = true;
		}
	}
	else
	{
		if(mCaptureDevice != name)
		{
			mCaptureDevice = name;
			mCaptureDeviceDirty = true;
		}
	}
}
void LLVivoxVoiceClient::setDevicesListUpdated(bool state)
{
	mDevicesListUpdated = state;
}

void LLVivoxVoiceClient::clearRenderDevices()
{
	LL_DEBUGS("Voice") << "called" << LL_ENDL;
	mRenderDevices.clear();
}

void LLVivoxVoiceClient::addRenderDevice(const LLVoiceDevice& device)
{
	LL_DEBUGS("Voice") << "display: '" << device.display_name << "' device: '" << device.full_name << "'" << LL_ENDL;
    mRenderDevices.push_back(device);
}

LLVoiceDeviceList& LLVivoxVoiceClient::getRenderDevices()
{
	return mRenderDevices;
}

void LLVivoxVoiceClient::setRenderDevice(const std::string& name)
{
	if(name == "Default")
	{
		if(!mRenderDevice.empty())
		{
			mRenderDevice.clear();
			mRenderDeviceDirty = true;
		}
	}
	else
	{
		if(mRenderDevice != name)
		{
			mRenderDevice = name;
			mRenderDeviceDirty = true;
		}
	}

}

void LLVivoxVoiceClient::tuningStart()
{
    LL_DEBUGS("Voice") << "Starting tuning" << LL_ENDL;
    mTuningMode = true;
    if (!mIsCoroutineActive)
    {
        LLCoros::instance().launch("LLVivoxVoiceClient::voiceControlCoro",
            boost::bind(&LLVivoxVoiceClient::voiceControlCoro, LLVivoxVoiceClient::getInstance()));
    }
    else if (mIsInChannel)
	{
		LL_DEBUGS("Voice") << "no channel" << LL_ENDL;
		sessionTerminate();
	}
}

void LLVivoxVoiceClient::tuningStop()
{
	mTuningMode = false;
	// force a renegotiation.
	mCurrentParcelLocalID = 0;
	mCurrentRegionName = "";
}

bool LLVivoxVoiceClient::inTuningMode()
{
    return mIsInTuningMode;
}

void LLVivoxVoiceClient::tuningRenderStartSendMessage(const std::string& name, bool loop)
{
	mTuningAudioFile = name;
	std::ostringstream stream;
	stream
	<< "<Request requestId=\"" << mCommandCookie++ << "\" action=\"Aux.RenderAudioStart.1\">"
    << "<SoundFilePath>" << mTuningAudioFile << "</SoundFilePath>"
    << "<Loop>" << (loop?"1":"0") << "</Loop>"
	<< "</Request>\n\n\n";

	writeString(stream.str());
}

void LLVivoxVoiceClient::tuningRenderStopSendMessage()
{
	std::ostringstream stream;
	stream
	<< "<Request requestId=\"" << mCommandCookie++ << "\" action=\"Aux.RenderAudioStop.1\">"
    << "<SoundFilePath>" << mTuningAudioFile << "</SoundFilePath>"
	<< "</Request>\n\n\n";

	writeString(stream.str());
}

void LLVivoxVoiceClient::tuningCaptureStartSendMessage(int loop)
{
	LL_DEBUGS("Voice") << "sending CaptureAudioStart" << LL_ENDL;

	std::ostringstream stream;
	stream
	<< "<Request requestId=\"" << mCommandCookie++ << "\" action=\"Aux.CaptureAudioStart.1\">"
	<< "<Duration>-1</Duration>"
    << "<LoopToRenderDevice>" << loop << "</LoopToRenderDevice>"
	<< "</Request>\n\n\n";

	writeString(stream.str());
}

void LLVivoxVoiceClient::tuningCaptureStopSendMessage()
{
	LL_DEBUGS("Voice") << "sending CaptureAudioStop" << LL_ENDL;

	std::ostringstream stream;
	stream
	<< "<Request requestId=\"" << mCommandCookie++ << "\" action=\"Aux.CaptureAudioStop.1\">"
	<< "</Request>\n\n\n";

	writeString(stream.str());

	mTuningEnergy = 0.0f;
}

void LLVivoxVoiceClient::tuningSetMicVolume(float volume)
{
	int scaled_volume = scale_mic_volume(volume);

	if(scaled_volume != mTuningMicVolume)
	{
		mTuningMicVolume = scaled_volume;
		mTuningMicVolumeDirty = true;
	}
}

void LLVivoxVoiceClient::tuningSetSpeakerVolume(float volume)
{
	int scaled_volume = scale_speaker_volume(volume);

	if(scaled_volume != mTuningSpeakerVolume)
	{
		mTuningSpeakerVolume = scaled_volume;
		mTuningSpeakerVolumeDirty = true;
	}
}

float LLVivoxVoiceClient::tuningGetEnergy(void)
{
	return mTuningEnergy;
}

bool LLVivoxVoiceClient::deviceSettingsAvailable()
{
	bool result = true;

	if(!sConnected)
		result = false;

	if(mRenderDevices.empty())
		result = false;

	return result;
}
bool LLVivoxVoiceClient::deviceSettingsUpdated()
{
    bool updated = mDevicesListUpdated;
	if (mDevicesListUpdated)
	{
		// a hot swap event or a polling of the audio devices has been parsed since the last redraw of the input and output device panel.
		mDevicesListUpdated = false; // toggle the setting
	}
	return updated;
}

void LLVivoxVoiceClient::refreshDeviceLists(bool clearCurrentList)
{
	if(clearCurrentList)
	{
		clearCaptureDevices();
		clearRenderDevices();
	}
	getCaptureDevicesSendMessage();
	getRenderDevicesSendMessage();
}

void LLVivoxVoiceClient::daemonDied()
{
	// The daemon died, so the connection is gone.  Reset everything and start over.
	LL_WARNS("Voice") << "Connection to vivox daemon lost.  Resetting state."<< LL_ENDL;

	//TODO: Try to relaunch the daemon
}

void LLVivoxVoiceClient::giveUp()
{
	// All has failed.  Clean up and stop trying.
    LL_WARNS("Voice") << "Terminating Voice Service" << LL_ENDL;
	closeSocket();
	cleanUp();
}

static void oldSDKTransform (LLVector3 &left, LLVector3 &up, LLVector3 &at, LLVector3d &pos, LLVector3 &vel)
{
	F32 nat[3], nup[3], nl[3]; // the new at, up, left vectors and the  new position and velocity
//	F32 nvel[3];
	F64 npos[3];

	// The original XML command was sent like this:
	/*
			<< "<Position>"
				<< "<X>" << pos[VX] << "</X>"
				<< "<Y>" << pos[VZ] << "</Y>"
				<< "<Z>" << pos[VY] << "</Z>"
			<< "</Position>"
			<< "<Velocity>"
				<< "<X>" << mAvatarVelocity[VX] << "</X>"
				<< "<Y>" << mAvatarVelocity[VZ] << "</Y>"
				<< "<Z>" << mAvatarVelocity[VY] << "</Z>"
			<< "</Velocity>"
			<< "<AtOrientation>"
				<< "<X>" << l.mV[VX] << "</X>"
				<< "<Y>" << u.mV[VX] << "</Y>"
				<< "<Z>" << a.mV[VX] << "</Z>"
			<< "</AtOrientation>"
			<< "<UpOrientation>"
				<< "<X>" << l.mV[VZ] << "</X>"
				<< "<Y>" << u.mV[VY] << "</Y>"
				<< "<Z>" << a.mV[VZ] << "</Z>"
			<< "</UpOrientation>"
			<< "<LeftOrientation>"
				<< "<X>" << l.mV [VY] << "</X>"
				<< "<Y>" << u.mV [VZ] << "</Y>"
				<< "<Z>" << a.mV [VY] << "</Z>"
			<< "</LeftOrientation>";
	*/

#if 1
	// This was the original transform done when building the XML command
	nat[0] = left.mV[VX];
	nat[1] = up.mV[VX];
	nat[2] = at.mV[VX];

	nup[0] = left.mV[VZ];
	nup[1] = up.mV[VY];
	nup[2] = at.mV[VZ];

	nl[0] = left.mV[VY];
	nl[1] = up.mV[VZ];
	nl[2] = at.mV[VY];

	npos[0] = pos.mdV[VX];
	npos[1] = pos.mdV[VZ];
	npos[2] = pos.mdV[VY];

//	nvel[0] = vel.mV[VX];
//	nvel[1] = vel.mV[VZ];
//	nvel[2] = vel.mV[VY];

	for(int i=0;i<3;++i) {
		at.mV[i] = nat[i];
		up.mV[i] = nup[i];
		left.mV[i] = nl[i];
		pos.mdV[i] = npos[i];
	}

	// This was the original transform done in the SDK
	nat[0] = at.mV[2];
	nat[1] = 0; // y component of at vector is always 0, this was up[2]
	nat[2] = -1 * left.mV[2];

	// We override whatever the application gives us
	nup[0] = 0; // x component of up vector is always 0
	nup[1] = 1; // y component of up vector is always 1
	nup[2] = 0; // z component of up vector is always 0

	nl[0] = at.mV[0];
	nl[1] = 0;  // y component of left vector is always zero, this was up[0]
	nl[2] = -1 * left.mV[0];

	npos[2] = pos.mdV[2] * -1.0;
	npos[1] = pos.mdV[1];
	npos[0] = pos.mdV[0];

	for(int i=0;i<3;++i) {
		at.mV[i] = nat[i];
		up.mV[i] = nup[i];
		left.mV[i] = nl[i];
		pos.mdV[i] = npos[i];
	}
#else
	// This is the compose of the two transforms (at least, that's what I'm trying for)
	nat[0] = at.mV[VX];
	nat[1] = 0; // y component of at vector is always 0, this was up[2]
	nat[2] = -1 * up.mV[VZ];

	// We override whatever the application gives us
	nup[0] = 0; // x component of up vector is always 0
	nup[1] = 1; // y component of up vector is always 1
	nup[2] = 0; // z component of up vector is always 0

	nl[0] = left.mV[VX];
	nl[1] = 0;  // y component of left vector is always zero, this was up[0]
	nl[2] = -1 * left.mV[VY];

	npos[0] = pos.mdV[VX];
	npos[1] = pos.mdV[VZ];
	npos[2] = pos.mdV[VY] * -1.0;

	nvel[0] = vel.mV[VX];
	nvel[1] = vel.mV[VZ];
	nvel[2] = vel.mV[VY];

	for(int i=0;i<3;++i) {
		at.mV[i] = nat[i];
		up.mV[i] = nup[i];
		left.mV[i] = nl[i];
		pos.mdV[i] = npos[i];
	}

#endif
}

void LLVivoxVoiceClient::setHidden(bool hidden)
{
    mHidden = hidden;

    if (mHidden && inSpatialChannel())
    {
        // get out of the channel entirely
        leaveAudioSession();
    }
    else
    {
        sendPositionAndVolumeUpdate();
    }
}

void LLVivoxVoiceClient::sendPositionAndVolumeUpdate(void)
{
	std::ostringstream stream;

	if (mSpatialCoordsDirty && inSpatialChannel())
	{
		LLVector3 l, u, a, vel;
		LLVector3d pos;

		mSpatialCoordsDirty = false;

		// Always send both speaker and listener positions together.
		stream << "<Request requestId=\"" << mCommandCookie++ << "\" action=\"Session.Set3DPosition.1\">"
			<< "<SessionHandle>" << getAudioSessionHandle() << "</SessionHandle>";

		stream << "<SpeakerPosition>";

        LLMatrix3 avatarRot = mAvatarRot.getMatrix3();

//		LL_DEBUGS("Voice") << "Sending speaker position " << mAvatarPosition << LL_ENDL;
		l = avatarRot.getLeftRow();
		u = avatarRot.getUpRow();
		a = avatarRot.getFwdRow();

        pos = mAvatarPosition;
		vel = mAvatarVelocity;

		// SLIM SDK: the old SDK was doing a transform on the passed coordinates that the new one doesn't do anymore.
		// The old transform is replicated by this function.
		oldSDKTransform(l, u, a, pos, vel);

        if (mHidden)
        {
            for (int i=0;i<3;++i)
            {
                pos.mdV[i] = VX_NULL_POSITION;
            }
        }

		stream
			<< "<Position>"
				<< "<X>" << pos.mdV[VX] << "</X>"
				<< "<Y>" << pos.mdV[VY] << "</Y>"
				<< "<Z>" << pos.mdV[VZ] << "</Z>"
			<< "</Position>"
			<< "<Velocity>"
				<< "<X>" << vel.mV[VX] << "</X>"
				<< "<Y>" << vel.mV[VY] << "</Y>"
				<< "<Z>" << vel.mV[VZ] << "</Z>"
			<< "</Velocity>"
			<< "<AtOrientation>"
				<< "<X>" << a.mV[VX] << "</X>"
				<< "<Y>" << a.mV[VY] << "</Y>"
				<< "<Z>" << a.mV[VZ] << "</Z>"
			<< "</AtOrientation>"
			<< "<UpOrientation>"
				<< "<X>" << u.mV[VX] << "</X>"
				<< "<Y>" << u.mV[VY] << "</Y>"
				<< "<Z>" << u.mV[VZ] << "</Z>"
			<< "</UpOrientation>"
  			<< "<LeftOrientation>"
  				<< "<X>" << l.mV [VX] << "</X>"
  				<< "<Y>" << l.mV [VY] << "</Y>"
  				<< "<Z>" << l.mV [VZ] << "</Z>"
  			<< "</LeftOrientation>"
            ;

		stream << "</SpeakerPosition>";

		stream << "<ListenerPosition>";

		LLVector3d	earPosition;
		LLVector3	earVelocity;
		LLMatrix3	earRot;

		switch(mEarLocation)
		{
			case earLocCamera:
			default:
				earPosition = mCameraPosition;
				earVelocity = mCameraVelocity;
				earRot = mCameraRot;
			break;

			case earLocAvatar:
				earPosition = mAvatarPosition;
				earVelocity = mAvatarVelocity;
				earRot = avatarRot;
			break;

			case earLocMixed:
				earPosition = mAvatarPosition;
				earVelocity = mAvatarVelocity;
				earRot = mCameraRot;
			break;
		}

		l = earRot.getLeftRow();
		u = earRot.getUpRow();
		a = earRot.getFwdRow();

        pos = earPosition;
		vel = earVelocity;


		oldSDKTransform(l, u, a, pos, vel);

        if (mHidden)
        {
            for (int i=0;i<3;++i)
            {
                pos.mdV[i] = VX_NULL_POSITION;
            }
        }

		stream
			<< "<Position>"
				<< "<X>" << pos.mdV[VX] << "</X>"
				<< "<Y>" << pos.mdV[VY] << "</Y>"
				<< "<Z>" << pos.mdV[VZ] << "</Z>"
			<< "</Position>"
			<< "<Velocity>"
				<< "<X>" << vel.mV[VX] << "</X>"
				<< "<Y>" << vel.mV[VY] << "</Y>"
				<< "<Z>" << vel.mV[VZ] << "</Z>"
			<< "</Velocity>"
			<< "<AtOrientation>"
				<< "<X>" << a.mV[VX] << "</X>"
				<< "<Y>" << a.mV[VY] << "</Y>"
				<< "<Z>" << a.mV[VZ] << "</Z>"
			<< "</AtOrientation>"
			<< "<UpOrientation>"
				<< "<X>" << u.mV[VX] << "</X>"
				<< "<Y>" << u.mV[VY] << "</Y>"
				<< "<Z>" << u.mV[VZ] << "</Z>"
			<< "</UpOrientation>"
  			<< "<LeftOrientation>"
  				<< "<X>" << l.mV [VX] << "</X>"
  				<< "<Y>" << l.mV [VY] << "</Y>"
  				<< "<Z>" << l.mV [VZ] << "</Z>"
  			<< "</LeftOrientation>"
            ;

		stream << "</ListenerPosition>";

		stream << "<ReqDispositionType>1</ReqDispositionType>";  //do not generate responses for update requests
		stream << "</Request>\n\n\n";
	}

	if(mAudioSession && (mAudioSession->mVolumeDirty || mAudioSession->mMuteDirty))
	{
		participantMap::iterator iter = mAudioSession->mParticipantsByURI.begin();

		mAudioSession->mVolumeDirty = false;
		mAudioSession->mMuteDirty = false;

		for(; iter != mAudioSession->mParticipantsByURI.end(); iter++)
		{
			participantStatePtr_t p(iter->second);

			if(p->mVolumeDirty)
			{
				// Can't set volume/mute for yourself
				if(!p->mIsSelf)
				{
					// scale from the range 0.0-1.0 to vivox volume in the range 0-100
					S32 volume = ll_round(p->mVolume / VOLUME_SCALE_VIVOX);
					bool mute = p->mOnMuteList;

					if(mute)
					{
						// SetParticipantMuteForMe doesn't work in p2p sessions.
						// If we want the user to be muted, set their volume to 0 as well.
						// This isn't perfect, but it will at least reduce their volume to a minimum.
						volume = 0;
						// Mark the current volume level as set to prevent incoming events
						// changing it to 0, so that we can return to it when unmuting.
						p->mVolumeSet = true;
					}

					if(volume == 0)
					{
						mute = true;
					}

					LL_DEBUGS("Voice") << "Setting volume/mute for avatar " << p->mAvatarID << " to " << volume << (mute?"/true":"/false") << LL_ENDL;

					// SLIM SDK: Send both volume and mute commands.

					// Send a "volume for me" command for the user.
					stream << "<Request requestId=\"" << mCommandCookie++ << "\" action=\"Session.SetParticipantVolumeForMe.1\">"
						<< "<SessionHandle>" << getAudioSessionHandle() << "</SessionHandle>"
						<< "<ParticipantURI>" << p->mURI << "</ParticipantURI>"
						<< "<Volume>" << volume << "</Volume>"
						<< "</Request>\n\n\n";

					if(!mAudioSession->mIsP2P)
					  {
					    // Send a "mute for me" command for the user
					    // Doesn't work in P2P sessions
					    stream << "<Request requestId=\"" << mCommandCookie++ << "\" action=\"Session.SetParticipantMuteForMe.1\">"
					      << "<SessionHandle>" << getAudioSessionHandle() << "</SessionHandle>"
					      << "<ParticipantURI>" << p->mURI << "</ParticipantURI>"
					      << "<Mute>" << (mute?"1":"0") << "</Mute>"
					      << "<Scope>Audio</Scope>"
					      << "</Request>\n\n\n";
					    }
				}

				p->mVolumeDirty = false;
			}
		}
	}

    std::string update(stream.str());
	if(!update.empty())
	{
        LL_DEBUGS("VoiceUpdate") << "sending update " << update << LL_ENDL;
		writeString(update);
	}

}

void LLVivoxVoiceClient::buildSetCaptureDevice(std::ostringstream &stream)
{
	if(mCaptureDeviceDirty)
	{
		LL_DEBUGS("Voice") << "Setting input device = \"" << mCaptureDevice << "\"" << LL_ENDL;

		stream
		<< "<Request requestId=\"" << mCommandCookie++ << "\" action=\"Aux.SetCaptureDevice.1\">"
			<< "<CaptureDeviceSpecifier>" << mCaptureDevice << "</CaptureDeviceSpecifier>"
		<< "</Request>"
		<< "\n\n\n";

		mCaptureDeviceDirty = false;
	}
}

void LLVivoxVoiceClient::buildSetRenderDevice(std::ostringstream &stream)
{
	if(mRenderDeviceDirty)
	{
		LL_DEBUGS("Voice") << "Setting output device = \"" << mRenderDevice << "\"" << LL_ENDL;

		stream
		<< "<Request requestId=\"" << mCommandCookie++ << "\" action=\"Aux.SetRenderDevice.1\">"
			<< "<RenderDeviceSpecifier>" << mRenderDevice << "</RenderDeviceSpecifier>"
		<< "</Request>"
		<< "\n\n\n";
		mRenderDeviceDirty = false;
	}
}

void LLVivoxVoiceClient::sendLocalAudioUpdates()
{
	// Check all of the dirty states and then send messages to those needing to be changed.
	// Tuningmode hands its own mute settings.
	std::ostringstream stream;

	if (mMuteMicDirty && !mTuningMode)
	{
		mMuteMicDirty = false;

		// Send a local mute command.

		LL_INFOS("Voice") << "Sending MuteLocalMic command with parameter " << (mMuteMic ? "true" : "false") << LL_ENDL;

		stream << "<Request requestId=\"" << mCommandCookie++ << "\" action=\"Connector.MuteLocalMic.1\">"
			<< "<ConnectorHandle>" << LLVivoxSecurity::getInstance()->connectorHandle() << "</ConnectorHandle>"
			<< "<Value>" << (mMuteMic ? "true" : "false") << "</Value>"
			<< "</Request>\n\n\n";

	}

	if (mSpeakerMuteDirty && !mTuningMode)
	{
		const char *muteval = ((mSpeakerVolume <= scale_speaker_volume(0)) ? "true" : "false");

		mSpeakerMuteDirty = false;

		LL_INFOS("Voice") << "Setting speaker mute to " << muteval << LL_ENDL;

		stream << "<Request requestId=\"" << mCommandCookie++ << "\" action=\"Connector.MuteLocalSpeaker.1\">"
			<< "<ConnectorHandle>" << LLVivoxSecurity::getInstance()->connectorHandle() << "</ConnectorHandle>"
			<< "<Value>" << muteval << "</Value>"
			<< "</Request>\n\n\n";

	}

	if (mSpeakerVolumeDirty)
	{
		mSpeakerVolumeDirty = false;

		LL_INFOS("Voice") << "Setting speaker volume to " << mSpeakerVolume << LL_ENDL;

		stream << "<Request requestId=\"" << mCommandCookie++ << "\" action=\"Connector.SetLocalSpeakerVolume.1\">"
			<< "<ConnectorHandle>" << LLVivoxSecurity::getInstance()->connectorHandle() << "</ConnectorHandle>"
			<< "<Value>" << mSpeakerVolume << "</Value>"
			<< "</Request>\n\n\n";

	}

	if (mMicVolumeDirty)
	{
		mMicVolumeDirty = false;

		LL_INFOS("Voice") << "Setting mic volume to " << mMicVolume << LL_ENDL;

		stream << "<Request requestId=\"" << mCommandCookie++ << "\" action=\"Connector.SetLocalMicVolume.1\">"
			<< "<ConnectorHandle>" << LLVivoxSecurity::getInstance()->connectorHandle() << "</ConnectorHandle>"
			<< "<Value>" << mMicVolume << "</Value>"
			<< "</Request>\n\n\n";
	}


	if (!stream.str().empty())
	{
		writeString(stream.str());
	}
}

/**
 * Because of the recurring voice cutout issues (SL-15072) we are going to try
 * to disable the automatic VAD (Voice Activity Detection) and set the associated
 * parameters directly. We will expose them via Debug Settings and that should
 * let us iterate on a collection of values that work for us. Hopefully!
 *
 * From the VIVOX Docs:
 *
 * VadAuto: A flag indicating if the automatic VAD is enabled (1) or disabled (0)
 *
 * VadHangover: The time (in milliseconds) that it takes
 * for the VAD to switch back to silence from speech mode after the last speech
 * frame has been detected.
 *
 * VadNoiseFloor: A dimensionless value between 0 and
 * 20000 (default 576) that controls the maximum level at which the noise floor
 * may be set at by the VAD's noise tracking. Too low of a value will make noise
 * tracking ineffective (A value of 0 disables noise tracking and the VAD then
 * relies purely on the sensitivity property). Too high of a value will make
 * long speech classifiable as noise.
 *
 * VadSensitivity: A dimensionless value between 0 and
 * 100, indicating the 'sensitivity of the VAD'. Increasing this value corresponds
 * to decreasing the sensitivity of the VAD (i.e. '0' is most sensitive,
 * while 100 is 'least sensitive')
 */
void LLVivoxVoiceClient::setupVADParams(unsigned int vad_auto,
                                        unsigned int vad_hangover,
                                        unsigned int vad_noise_floor,
                                        unsigned int vad_sensitivity)
{
    std::ostringstream stream;

    LL_INFOS("Voice") << "Setting the automatic VAD to "
        << (vad_auto ? "True" : "False")
		<< " and discrete values to"
		<< " VadHangover = " << vad_hangover
		<< ", VadSensitivity = " << vad_sensitivity
		<< ", VadNoiseFloor = " << vad_noise_floor
        << LL_ENDL;

	// Create a request to set the VAD parameters:
	stream << "<Request requestId=\"" << mCommandCookie++ << "\" action=\"Aux.SetVadProperties.1\">"
               << "<VadAuto>" << vad_auto << "</VadAuto>"
               << "<VadHangover>" << vad_hangover << "</VadHangover>"
               << "<VadSensitivity>" << vad_sensitivity << "</VadSensitivity>"
               << "<VadNoiseFloor>" << vad_noise_floor << "</VadNoiseFloor>"
           << "</Request>\n\n\n";

    if (!stream.str().empty())
    {
        writeString(stream.str());
    }
}

void LLVivoxVoiceClient::onVADSettingsChange()
{
	// pick up the VAD variables (one of which was changed)
	unsigned int vad_auto = gSavedSettings.getU32("VivoxVadAuto");
	unsigned int vad_hangover = gSavedSettings.getU32("VivoxVadHangover");
	unsigned int vad_noise_floor = gSavedSettings.getU32("VivoxVadNoiseFloor");
	unsigned int vad_sensitivity = gSavedSettings.getU32("VivoxVadSensitivity");

	// build a VAD params change request and send it to SLVoice
	setupVADParams(vad_auto, vad_hangover, vad_noise_floor, vad_sensitivity);
}

/////////////////////////////
// Response/Event handlers

void LLVivoxVoiceClient::connectorCreateResponse(int statusCode, std::string &statusString, std::string &connectorHandle, std::string &versionID)
{
    LLSD result = LLSD::emptyMap();

	if(statusCode == 0)
	{
		// Connector created, move forward.
        if (connectorHandle == LLVivoxSecurity::getInstance()->connectorHandle())
        {
            LL_INFOS("Voice") << "Voice connector succeeded, Vivox SDK version is " << versionID << " connector handle " << connectorHandle << LL_ENDL;
            mVoiceVersion.serverVersion = versionID;
            mConnectorEstablished = true;
            mTerminateDaemon = false;

            result["connector"] = LLSD::Boolean(true);
        }
        else
        {
            // This shouldn't happen - we are somehow out of sync with SLVoice
            // or possibly there are two things trying to run SLVoice at once
            // or someone is trying to hack into it.
            LL_WARNS("Voice") << "Connector returned wrong handle "
                              << "(" << connectorHandle << ")"
                              << " expected (" << LLVivoxSecurity::getInstance()->connectorHandle() << ")"
                              << LL_ENDL;
            result["connector"] = LLSD::Boolean(false);
            // Give up.
            mTerminateDaemon = true;
        }
	}
    else if (statusCode == 10028) // web request timeout prior to login
    {
        // this is usually fatal, but a long timeout might work
        result["connector"] = LLSD::Boolean(false);
        result["retry"] = LLSD::Real(CONNECT_ATTEMPT_TIMEOUT);

        LL_WARNS("Voice") << "Voice connection failed" << LL_ENDL;
    }
    else if (statusCode == 10006) // name resolution failure - a shorter retry may work
    {
        // some networks have slower DNS, but a short timeout might let it catch up
        result["connector"] = LLSD::Boolean(false);
        result["retry"] = LLSD::Real(CONNECT_DNS_TIMEOUT);

        LL_WARNS("Voice") << "Voice connection DNS lookup failed" << LL_ENDL;
    }
    else // unknown failure - give up
    {
        LL_WARNS("Voice") << "Voice connection failure ("<< statusCode << "): " << statusString << LL_ENDL;
        mTerminateDaemon = true;
        result["connector"] = LLSD::Boolean(false);
    }

    mVivoxPump.post(result);
}

void LLVivoxVoiceClient::loginResponse(int statusCode, std::string &statusString, std::string &accountHandle, int numberOfAliases)
{
    LLSD result = LLSD::emptyMap();

    LL_DEBUGS("Voice") << "Account.Login response (" << statusCode << "): " << statusString << LL_ENDL;

	// Status code of 20200 means "bad password".  We may want to special-case that at some point.

	if ( statusCode == HTTP_UNAUTHORIZED )
	{
		// Login failure which is probably caused by the delay after a user's password being updated.
		LL_INFOS("Voice") << "Account.Login response failure (" << statusCode << "): " << statusString << LL_ENDL;
        result["login"] = LLSD::String("retry");
	}
	else if(statusCode != 0)
	{
		LL_WARNS("Voice") << "Account.Login response failure (" << statusCode << "): " << statusString << LL_ENDL;
        result["login"] = LLSD::String("failed");
	}
	else
	{
		// Login succeeded, move forward.
		mAccountLoggedIn = true;
		mNumberOfAliases = numberOfAliases;
        result["login"] = LLSD::String("response_ok");
	}

    mVivoxPump.post(result);

}

void LLVivoxVoiceClient::sessionCreateResponse(std::string &requestId, int statusCode, std::string &statusString, std::string &sessionHandle)
{
    sessionStatePtr_t session(findSessionBeingCreatedByURI(requestId));

	if(session)
	{
		session->mCreateInProgress = false;
	}

	if(statusCode != 0)
	{
		LL_WARNS("Voice") << "Session.Create response failure (" << statusCode << "): " << statusString << LL_ENDL;
		if(session)
		{
			session->mErrorStatusCode = statusCode;
			session->mErrorStatusString = statusString;
			if(session == mAudioSession)
			{
                LLSD vivoxevent(LLSDMap("handle", LLSD::String(sessionHandle))
                        ("session", "failed")
                        ("reason", LLSD::Integer(statusCode)));

                mVivoxPump.post(vivoxevent);
            }
			else
			{
				reapSession(session);
			}
		}
	}
	else
	{
		LL_INFOS("Voice") << "Session.Create response received (success), session handle is " << sessionHandle << LL_ENDL;
		if(session)
		{
			setSessionHandle(session, sessionHandle);
		}
        LLSD vivoxevent(LLSDMap("handle", LLSD::String(sessionHandle))
                ("session", "created"));

        mVivoxPump.post(vivoxevent);
	}
}

void LLVivoxVoiceClient::sessionGroupAddSessionResponse(std::string &requestId, int statusCode, std::string &statusString, std::string &sessionHandle)
{
    sessionStatePtr_t session(findSessionBeingCreatedByURI(requestId));

	if(session)
	{
		session->mCreateInProgress = false;
	}

	if(statusCode != 0)
	{
		LL_WARNS("Voice") << "SessionGroup.AddSession response failure (" << statusCode << "): " << statusString << LL_ENDL;
		if(session)
		{
			session->mErrorStatusCode = statusCode;
			session->mErrorStatusString = statusString;
			if(session == mAudioSession)
			{
                LLSD vivoxevent(LLSDMap("handle", LLSD::String(sessionHandle))
                    ("session", "failed"));

                mVivoxPump.post(vivoxevent);
			}
			else
			{
				reapSession(session);
			}
		}
	}
	else
	{
		LL_DEBUGS("Voice") << "SessionGroup.AddSession response received (success), session handle is " << sessionHandle << LL_ENDL;
		if(session)
		{
			setSessionHandle(session, sessionHandle);
		}

        LLSD vivoxevent(LLSDMap("handle", LLSD::String(sessionHandle))
            ("session", "added"));

        mVivoxPump.post(vivoxevent);

	}
}

void LLVivoxVoiceClient::sessionConnectResponse(std::string &requestId, int statusCode, std::string &statusString)
{
    sessionStatePtr_t session(findSession(requestId));
	// 1026 is session already has media,  somehow mediaconnect was called twice on the same session.
	// set the session info to reflect that the user is already connected.
	if (statusCode == 1026)
	{
		session->mVoiceActive = true;
		session->mMediaConnectInProgress = false;
		session->mMediaStreamState = streamStateConnected;
		//session->mTextStreamState = streamStateConnected;
		session->mErrorStatusCode = 0;
	}
	else if (statusCode != 0)
	{
		LL_WARNS("Voice") << "Session.Connect response failure (" << statusCode << "): " << statusString << LL_ENDL;
		if (session)
		{
			session->mMediaConnectInProgress = false;
			session->mErrorStatusCode = statusCode;
			session->mErrorStatusString = statusString;
		}
	}
	else
	{
		LL_DEBUGS("Voice") << "Session.Connect response received (success)" << LL_ENDL;
	}
}

void LLVivoxVoiceClient::logoutResponse(int statusCode, std::string &statusString)
{
	if(statusCode != 0)
	{
		LL_WARNS("Voice") << "Account.Logout response failure: " << statusString << LL_ENDL;
		// Should this ever fail?  do we care if it does?
	}
    LLSD vivoxevent(LLSDMap("logout", LLSD::Boolean(true)));

    mVivoxPump.post(vivoxevent);
}

void LLVivoxVoiceClient::connectorShutdownResponse(int statusCode, std::string &statusString)
{
	if(statusCode != 0)
	{
		LL_WARNS("Voice") << "Connector.InitiateShutdown response failure: " << statusString << LL_ENDL;
		// Should this ever fail?  do we care if it does?
	}

	sConnected = false;
	mShutdownComplete = true;

    LLSD vivoxevent(LLSDMap("connector", LLSD::Boolean(false)));

    mVivoxPump.post(vivoxevent);
}

void LLVivoxVoiceClient::sessionAddedEvent(
		std::string &uriString,
		std::string &alias,
		std::string &sessionHandle,
		std::string &sessionGroupHandle,
		bool isChannel,
		bool incoming,
		std::string &nameString,
		std::string &applicationString)
{
    sessionStatePtr_t session;

	LL_INFOS("Voice") << "session " << uriString << ", alias " << alias << ", name " << nameString << " handle " << sessionHandle << LL_ENDL;

	session = addSession(uriString, sessionHandle);
	if(session)
	{
		session->mGroupHandle = sessionGroupHandle;
		session->mIsChannel = isChannel;
		session->mIncoming = incoming;
		session->mAlias = alias;

		// Generate a caller UUID -- don't need to do this for channels
		if(!session->mIsChannel)
		{
			if(IDFromName(session->mSIPURI, session->mCallerID))
			{
				// Normal URI(base64-encoded UUID)
			}
			else if(!session->mAlias.empty() && IDFromName(session->mAlias, session->mCallerID))
			{
				// Wrong URI, but an alias is available.  Stash the incoming URI as an alternate
				session->mAlternateSIPURI = session->mSIPURI;

				// and generate a proper URI from the ID.
				setSessionURI(session, sipURIFromID(session->mCallerID));
			}
			else
			{
				LL_INFOS("Voice") << "Could not generate caller id from uri, using hash of uri " << session->mSIPURI << LL_ENDL;
				session->mCallerID.generate(session->mSIPURI);
				session->mSynthesizedCallerID = true;

				// Can't look up the name in this case -- we have to extract it from the URI.
				std::string namePortion = nameFromsipURI(session->mSIPURI);
				if(namePortion.empty())
				{
					// Didn't seem to be a SIP URI, just use the whole provided name.
					namePortion = nameString;
				}

				// Some incoming names may be separated with an underscore instead of a space.  Fix this.
				LLStringUtil::replaceChar(namePortion, '_', ' ');

				// Act like we just finished resolving the name (this stores it in all the right places)
				avatarNameResolved(session->mCallerID, namePortion);
			}

			LL_INFOS("Voice") << "caller ID: " << session->mCallerID << LL_ENDL;

			if(!session->mSynthesizedCallerID)
			{
				// If we got here, we don't have a proper name.  Initiate a lookup.
				lookupName(session->mCallerID);
			}
		}
	}
}

void LLVivoxVoiceClient::sessionGroupAddedEvent(std::string &sessionGroupHandle)
{
	LL_DEBUGS("Voice") << "handle " << sessionGroupHandle << LL_ENDL;

#if  USE_SESSION_GROUPS
	if(mMainSessionGroupHandle.empty())
	{
		// This is the first (i.e. "main") session group.  Save its handle.
		mMainSessionGroupHandle = sessionGroupHandle;
	}
	else
	{
		LL_DEBUGS("Voice") << "Already had a session group handle " << mMainSessionGroupHandle << LL_ENDL;
	}
#endif
}

void LLVivoxVoiceClient::joinedAudioSession(const sessionStatePtr_t &session)
{
	LL_DEBUGS("Voice") << "Joined Audio Session" << LL_ENDL;
	if(mAudioSession != session)
	{
        sessionStatePtr_t oldSession = mAudioSession;

		mAudioSession = session;
		mAudioSessionChanged = true;

		// The old session may now need to be deleted.
		reapSession(oldSession);
	}

	// This is the session we're joining.
	if(mIsJoiningSession)
	{
        LLSD vivoxevent(LLSDMap("handle", LLSD::String(session->mHandle))
                ("session", "joined"));

        mVivoxPump.post(vivoxevent);

		// Add the current user as a participant here.
        participantStatePtr_t participant(session->addParticipant(sipURIFromName(mAccountName)));
		if(participant)
		{
			participant->mIsSelf = true;
			lookupName(participant->mAvatarID);

			LL_INFOS("Voice") << "added self as participant \"" << participant->mAccountName
					<< "\" (" << participant->mAvatarID << ")"<< LL_ENDL;
		}

		if(!session->mIsChannel)
		{
			// this is a p2p session.  Make sure the other end is added as a participant.
            participantStatePtr_t participant(session->addParticipant(session->mSIPURI));
			if(participant)
			{
				if(participant->mAvatarIDValid)
				{
					lookupName(participant->mAvatarID);
				}
				else if(!session->mName.empty())
				{
					participant->mDisplayName = session->mName;
					avatarNameResolved(participant->mAvatarID, session->mName);
				}

				// TODO: Question: Do we need to set up mAvatarID/mAvatarIDValid here?
				LL_INFOS("Voice") << "added caller as participant \"" << participant->mAccountName
						<< "\" (" << participant->mAvatarID << ")"<< LL_ENDL;
			}
		}
	}
}

void LLVivoxVoiceClient::sessionRemovedEvent(
	std::string &sessionHandle,
	std::string &sessionGroupHandle)
{
	LL_INFOS("Voice") << "handle " << sessionHandle << LL_ENDL;

    sessionStatePtr_t session(findSession(sessionHandle));
	if(session)
	{
		leftAudioSession(session);

		// This message invalidates the session's handle.  Set it to empty.
        clearSessionHandle(session);

		// This also means that the session's session group is now empty.
		// Terminate the session group so it doesn't leak.
		sessionGroupTerminateSendMessage(session);

		// Reset the media state (we now have no info)
		session->mMediaStreamState = streamStateUnknown;
		//session->mTextStreamState = streamStateUnknown;

		// Conditionally delete the session
		reapSession(session);
	}
	else
	{
		// Already reaped this session.
		LL_DEBUGS("Voice") << "unknown session " << sessionHandle << " removed" << LL_ENDL;
	}

}

void LLVivoxVoiceClient::reapSession(const sessionStatePtr_t &session)
{
	if(session)
	{

		if(session->mCreateInProgress)
		{
			LL_DEBUGS("Voice") << "NOT deleting session " << session->mSIPURI << " (create in progress)" << LL_ENDL;
		}
		else if(session->mMediaConnectInProgress)
		{
			LL_DEBUGS("Voice") << "NOT deleting session " << session->mSIPURI << " (connect in progress)" << LL_ENDL;
		}
		else if(session == mAudioSession)
		{
			LL_DEBUGS("Voice") << "NOT deleting session " << session->mSIPURI << " (it's the current session)" << LL_ENDL;
		}
		else if(session == mNextAudioSession)
		{
			LL_DEBUGS("Voice") << "NOT deleting session " << session->mSIPURI << " (it's the next session)" << LL_ENDL;
		}
		else
		{
			// We don't have a reason to keep tracking this session, so just delete it.
			LL_DEBUGS("Voice") << "deleting session " << session->mSIPURI << LL_ENDL;
			deleteSession(session);
		}
	}
	else
	{
//		LL_DEBUGS("Voice") << "session is NULL" << LL_ENDL;
	}
}

// Returns true if the session seems to indicate we've moved to a region on a different voice server
bool LLVivoxVoiceClient::sessionNeedsRelog(const sessionStatePtr_t &session)
{
	bool result = false;

	if(session)
	{
		// Only make this check for spatial channels (so it won't happen for group or p2p calls)
		if(session->mIsSpatial)
		{
			std::string::size_type atsign;

			atsign = session->mSIPURI.find("@");

			if(atsign != std::string::npos)
			{
				std::string urihost = session->mSIPURI.substr(atsign + 1);
				if(stricmp(urihost.c_str(), mVoiceSIPURIHostName.c_str()))
				{
					// The hostname in this URI is different from what we expect.  This probably means we need to relog.

					// We could make a ProvisionVoiceAccountRequest and compare the result with the current values of
					// mVoiceSIPURIHostName and mVoiceAccountServerURI to be really sure, but this is a pretty good indicator.

					result = true;
				}
			}
		}
	}

	return result;
}

void LLVivoxVoiceClient::leftAudioSession(const sessionStatePtr_t &session)
{
    if (mAudioSession == session)
    {
        LLSD vivoxevent(LLSDMap("handle", LLSD::String(session->mHandle))
            ("session", "removed"));

        mVivoxPump.post(vivoxevent);
    }
}

void LLVivoxVoiceClient::accountLoginStateChangeEvent(
		std::string &accountHandle,
		int statusCode,
		std::string &statusString,
		int state)
{
    LLSD levent = LLSD::emptyMap();

	/*
		According to Mike S., status codes for this event are:
		login_state_logged_out=0,
        login_state_logged_in = 1,
        login_state_logging_in = 2,
        login_state_logging_out = 3,
        login_state_resetting = 4,
        login_state_error=100
	*/

	LL_DEBUGS("Voice") << "state change event: " << state << LL_ENDL;
	switch(state)
	{
		case 1:
            levent["login"] = LLSD::String("account_login");

            mVivoxPump.post(levent);
            break;
        case 2:
            break;

        case 3:
            levent["login"] = LLSD::String("account_loggingOut");

            mVivoxPump.post(levent);
            break;

        case 4:
            break;

        case 100:
            LL_WARNS("Voice") << "account state event error" << LL_ENDL;
            break;

        case 0:
            levent["login"] = LLSD::String("account_logout");

            mVivoxPump.post(levent);
            break;

        default:
			//Used to be a commented out warning
			LL_WARNS("Voice") << "unknown account state event: " << state << LL_ENDL;
	    	break;
	}
}

void LLVivoxVoiceClient::mediaCompletionEvent(std::string &sessionGroupHandle, std::string &mediaCompletionType)
{
    LLSD result;

	if (mediaCompletionType == "AuxBufferAudioCapture")
	{
		mCaptureBufferRecording = false;
        result["recplay"] = "end";
	}
	else if (mediaCompletionType == "AuxBufferAudioRender")
	{
		// Ignore all but the last stop event
		if (--mPlayRequestCount <= 0)
		{
			mCaptureBufferPlaying = false;
            result["recplay"] = "end";
//          result["recplay"] = "done";
        }
	}
	else
	{
		LL_WARNS("Voice") << "Unknown MediaCompletionType: " << mediaCompletionType << LL_ENDL;
	}

    if (!result.isUndefined())
        mVivoxPump.post(result);
}

void LLVivoxVoiceClient::mediaStreamUpdatedEvent(
	std::string &sessionHandle,
	std::string &sessionGroupHandle,
	int statusCode,
	std::string &statusString,
	int state,
	bool incoming)
{
    sessionStatePtr_t session(findSession(sessionHandle));

	LL_DEBUGS("Voice") << "session " << sessionHandle << ", status code " << statusCode << ", string \"" << statusString << "\"" << LL_ENDL;

	if(session)
	{
		// We know about this session

		// Save the state for later use
		session->mMediaStreamState = state;

		switch(statusCode)
		{
			case 0:
			case HTTP_OK:
				// generic success
				// Don't change the saved error code (it may have been set elsewhere)
			break;
			default:
				// save the status code for later
				session->mErrorStatusCode = statusCode;
			break;
		}

		switch(state)
		{
		case streamStateDisconnecting:
		case streamStateIdle:
				// Standard "left audio session", Vivox state 'disconnected'
				session->mVoiceActive = false;
				session->mMediaConnectInProgress = false;
				leftAudioSession(session);
			break;

			case streamStateConnected:
				session->mVoiceActive = true;
				session->mMediaConnectInProgress = false;
				joinedAudioSession(session);
			case streamStateConnecting: // do nothing, but prevents a warning getting into the logs.
			break;

			case streamStateRinging:
				if(incoming)
				{
					// Send the voice chat invite to the GUI layer
					// TODO: Question: Should we correlate with the mute list here?
					session->mIMSessionID = LLIMMgr::computeSessionID(IM_SESSION_P2P_INVITE, session->mCallerID);
					session->mVoiceInvitePending = true;
					if(session->mName.empty())
					{
						lookupName(session->mCallerID);
					}
					else
					{
						// Act like we just finished resolving the name
						avatarNameResolved(session->mCallerID, session->mName);
					}
				}
			break;

			default:
				LL_WARNS("Voice") << "unknown state " << state << LL_ENDL;
			break;

		}

	}
	else
	{
		// session disconnectintg and disconnected events arriving after we have already left the session.
		LL_DEBUGS("Voice") << "session " << sessionHandle << " not found"<< LL_ENDL;
	}
}

void LLVivoxVoiceClient::participantAddedEvent(
		std::string &sessionHandle,
		std::string &sessionGroupHandle,
		std::string &uriString,
		std::string &alias,
		std::string &nameString,
		std::string &displayNameString,
		int participantType)
{
    sessionStatePtr_t session(findSession(sessionHandle));
	if(session)
	{
        participantStatePtr_t participant(session->addParticipant(uriString));
		if(participant)
		{
			participant->mAccountName = nameString;

			LL_DEBUGS("Voice") << "added participant \"" << participant->mAccountName
					<< "\" (" << participant->mAvatarID << ")"<< LL_ENDL;

			if(participant->mAvatarIDValid)
			{
				// Initiate a lookup
				lookupName(participant->mAvatarID);
			}
			else
			{
				// If we don't have a valid avatar UUID, we need to fill in the display name to make the active speakers floater work.
				std::string namePortion = nameFromsipURI(uriString);
				if(namePortion.empty())
				{
					// Problem with the SIP URI, fall back to the display name
					namePortion = displayNameString;
				}
				if(namePortion.empty())
				{
					// Problems with both of the above, fall back to the account name
					namePortion = nameString;
				}

				// Set the display name (which is a hint to the active speakers window not to do its own lookup)
				participant->mDisplayName = namePortion;
				avatarNameResolved(participant->mAvatarID, namePortion);
			}
		}
	}
}

void LLVivoxVoiceClient::participantRemovedEvent(
		std::string &sessionHandle,
		std::string &sessionGroupHandle,
		std::string &uriString,
		std::string &alias,
		std::string &nameString)
{
    sessionStatePtr_t session(findSession(sessionHandle));
	if(session)
	{
        participantStatePtr_t participant(session->findParticipant(uriString));
		if(participant)
		{
			session->removeParticipant(participant);
		}
		else
		{
			LL_DEBUGS("Voice") << "unknown participant " << uriString << LL_ENDL;
		}
	}
	else
	{
		// a late arriving event on a session we have already left.
		LL_DEBUGS("Voice") << "unknown session " << sessionHandle << LL_ENDL;
	}
}


void LLVivoxVoiceClient::participantUpdatedEvent(
		std::string &sessionHandle,
		std::string &sessionGroupHandle,
		std::string &uriString,
		std::string &alias,
		bool isModeratorMuted,
		bool isSpeaking,
		int volume,
		F32 energy)
{
    sessionStatePtr_t session(findSession(sessionHandle));
	if(session)
	{
		participantStatePtr_t participant(session->findParticipant(uriString));

		if(participant)
		{
            //LL_INFOS("Voice") << "Participant Update for " << participant->mDisplayName << LL_ENDL;

			participant->mIsSpeaking = isSpeaking;
			participant->mIsModeratorMuted = isModeratorMuted;

			// SLIM SDK: convert range: ensure that energy is set to zero if is_speaking is false
			if (isSpeaking)
			{
				participant->mSpeakingTimeout.reset();
				participant->mPower = energy;
			}
			else
			{
				participant->mPower = 0.0f;
			}

			// Ignore incoming volume level if it has been explicitly set, or there
			//  is a volume or mute change pending.
			if ( !participant->mVolumeSet && !participant->mVolumeDirty)
			{
				participant->mVolume = (F32)volume * VOLUME_SCALE_VIVOX;
			}

			// *HACK: mantipov: added while working on EXT-3544
			/*
			 Sometimes LLVoiceClient::participantUpdatedEvent callback is called BEFORE
			 LLViewerChatterBoxSessionAgentListUpdates::post() sometimes AFTER.

			 participantUpdatedEvent updates voice participant state in particular participantState::mIsModeratorMuted
			 Originally we wanted to update session Speaker Manager to fire LLSpeakerVoiceModerationEvent to fix the EXT-3544 bug.
			 Calling of the LLSpeakerMgr::update() method was added into LLIMMgr::processAgentListUpdates.

			 But in case participantUpdatedEvent() is called after LLViewerChatterBoxSessionAgentListUpdates::post()
			 voice participant mIsModeratorMuted is changed after speakers are updated in Speaker Manager
			 and event is not fired.

			 So, we have to call LLSpeakerMgr::update() here.
			 */
			LLVoiceChannel* voice_cnl = LLVoiceChannel::getCurrentVoiceChannel();

			// ignore session ID of local chat
			if (voice_cnl && voice_cnl->getSessionID().notNull())
			{
				LLSpeakerMgr* speaker_manager = LLIMModel::getInstance()->getSpeakerManager(voice_cnl->getSessionID());
				if (speaker_manager)
				{
					speaker_manager->update(true);

					// also initialize voice moderate_mode depend on Agent's participant. See EXT-6937.
					// *TODO: remove once a way to request the current voice channel moderation mode is implemented.
					if (gAgent.getID() == participant->mAvatarID)
					{
						speaker_manager->initVoiceModerateMode();
					}
				}
			}
		}
		else
		{
			LL_WARNS("Voice") << "unknown participant: " << uriString << LL_ENDL;
		}
	}
	else
	{
		LL_DEBUGS("Voice") << "unknown session " << sessionHandle << LL_ENDL;
	}
}

void LLVivoxVoiceClient::messageEvent(
		std::string &sessionHandle,
		std::string &uriString,
		std::string &alias,
		std::string &messageHeader,
		std::string &messageBody,
		std::string &applicationString)
{
	LL_DEBUGS("Voice") << "Message event, session " << sessionHandle << " from " << uriString << LL_ENDL;
//	LL_DEBUGS("Voice") << "    header " << messageHeader << ", body: \n" << messageBody << LL_ENDL;

    LL_INFOS("Voice") << "Vivox raw message:" << std::endl << messageBody << LL_ENDL;

	if(messageHeader.find(HTTP_CONTENT_TEXT_HTML) != std::string::npos)
	{
		std::string message;

		{
			const std::string startMarker = "<body";
			const std::string startMarker2 = ">";
			const std::string endMarker = "</body>";
			const std::string startSpan = "<span";
			const std::string endSpan = "</span>";
			std::string::size_type start;
			std::string::size_type end;

			// Default to displaying the raw string, so the message gets through.
			message = messageBody;

			// Find the actual message text within the XML fragment
			start = messageBody.find(startMarker);
			start = messageBody.find(startMarker2, start);
			end = messageBody.find(endMarker);

			if(start != std::string::npos)
			{
				start += startMarker2.size();

				if(end != std::string::npos)
					end -= start;

				message.assign(messageBody, start, end);
			}
			else
			{
				// Didn't find a <body>, try looking for a <span> instead.
				start = messageBody.find(startSpan);
				start = messageBody.find(startMarker2, start);
				end = messageBody.find(endSpan);

				if(start != std::string::npos)
				{
					start += startMarker2.size();

					if(end != std::string::npos)
						end -= start;

					message.assign(messageBody, start, end);
				}
			}
		}

//		LL_DEBUGS("Voice") << "    raw message = \n" << message << LL_ENDL;

		// strip formatting tags
		{
			std::string::size_type start;
			std::string::size_type end;

			while((start = message.find('<')) != std::string::npos)
			{
				if((end = message.find('>', start + 1)) != std::string::npos)
				{
					// Strip out the tag
					message.erase(start, (end + 1) - start);
				}
				else
				{
					// Avoid an infinite loop
					break;
				}
			}
		}

		// Decode ampersand-escaped chars
		{
			std::string::size_type mark = 0;

			// The text may contain text encoded with &lt;, &gt;, and &amp;
			mark = 0;
			while((mark = message.find("&lt;", mark)) != std::string::npos)
			{
				message.replace(mark, 4, "<");
				mark += 1;
			}

			mark = 0;
			while((mark = message.find("&gt;", mark)) != std::string::npos)
			{
				message.replace(mark, 4, ">");
				mark += 1;
			}

			mark = 0;
			while((mark = message.find("&amp;", mark)) != std::string::npos)
			{
				message.replace(mark, 5, "&");
				mark += 1;
			}
		}

		// strip leading/trailing whitespace (since we always seem to get a couple newlines)
		LLStringUtil::trim(message);

//		LL_DEBUGS("Voice") << "    stripped message = \n" << message << LL_ENDL;

        sessionStatePtr_t session(findSession(sessionHandle));
		if(session)
		{
			bool is_do_not_disturb = gAgent.isDoNotDisturb();
			bool is_muted = LLMuteList::getInstance()->isMuted(session->mCallerID, session->mName, LLMute::flagTextChat);
			bool is_linden = LLMuteList::isLinden(session->mName);
			LLChat chat;

			chat.mMuted = is_muted && !is_linden;

			if(!chat.mMuted)
			{
				chat.mFromID = session->mCallerID;
				chat.mFromName = session->mName;
				chat.mSourceType = CHAT_SOURCE_AGENT;

				if(is_do_not_disturb && !is_linden)
				{
					// TODO: Question: Return do not disturb mode response here?  Or maybe when session is started instead?
				}

				LL_DEBUGS("Voice") << "adding message, name " << session->mName << " session " << session->mIMSessionID << ", target " << session->mCallerID << LL_ENDL;
				LLIMMgr::getInstance()->addMessage(session->mIMSessionID,
						session->mCallerID,
						session->mName.c_str(),
						message.c_str(),
						false,
						LLStringUtil::null,		// default arg
						IM_NOTHING_SPECIAL,		// default arg
						0,						// default arg
						LLUUID::null,			// default arg
						LLVector3::zero);		// default arg
			}
		}
	}
}

void LLVivoxVoiceClient::sessionNotificationEvent(std::string &sessionHandle, std::string &uriString, std::string &notificationType)
{
    sessionStatePtr_t session(findSession(sessionHandle));

	if(session)
	{
		participantStatePtr_t participant(session->findParticipant(uriString));
		if(participant)
		{
			if (!stricmp(notificationType.c_str(), "Typing"))
			{
				// Other end started typing
				// TODO: The proper way to add a typing notification seems to be LLIMMgr::processIMTypingStart().
				// It requires some info for the message, which we don't have here.
			}
			else if (!stricmp(notificationType.c_str(), "NotTyping"))
			{
				// Other end stopped typing
				// TODO: The proper way to remove a typing notification seems to be LLIMMgr::processIMTypingStop().
				// It requires some info for the message, which we don't have here.
			}
			else
			{
				LL_DEBUGS("Voice") << "Unknown notification type " << notificationType << "for participant " << uriString << " in session " << session->mSIPURI << LL_ENDL;
			}
		}
		else
		{
			LL_DEBUGS("Voice") << "Unknown participant " << uriString << " in session " << session->mSIPURI << LL_ENDL;
		}
	}
	else
	{
		LL_DEBUGS("Voice") << "Unknown session handle " << sessionHandle << LL_ENDL;
	}
}

void LLVivoxVoiceClient::voiceServiceConnectionStateChangedEvent(int statusCode, std::string &statusString, std::string &build_id)
{
	// We don't generally need to process this. However, one occurence is when we first connect, and so it is the
	// earliest opportunity to learn what we're connected to.
	if (statusCode)
	{
		LL_WARNS("Voice") << "VoiceServiceConnectionStateChangedEvent statusCode: " << statusCode <<
			"statusString: " << statusString << LL_ENDL;
		return;
	}
	if (build_id.empty())
	{
		return;
	}
	mVoiceVersion.mBuildVersion = build_id;
}

void LLVivoxVoiceClient::auxAudioPropertiesEvent(F32 energy)
{
	LL_DEBUGS("VoiceEnergy") << "got energy " << energy << LL_ENDL;
	mTuningEnergy = energy;
}

void LLVivoxVoiceClient::muteListChanged()
{
	// The user's mute list has been updated.  Go through the current participant list and sync it with the mute list.
	if(mAudioSession)
	{
		participantMap::iterator iter = mAudioSession->mParticipantsByURI.begin();

		for(; iter != mAudioSession->mParticipantsByURI.end(); iter++)
		{
			participantStatePtr_t p(iter->second);

			// Check to see if this participant is on the mute list already
			if(p->updateMuteState())
				mAudioSession->mVolumeDirty = true;
		}
	}
}

/////////////////////////////
// Managing list of participants
LLVivoxVoiceClient::participantState::participantState(const std::string &uri) :
	 mURI(uri),
	 mPTT(false),
	 mIsSpeaking(false),
	 mIsModeratorMuted(false),
	 mLastSpokeTimestamp(0.f),
	 mPower(0.f),
	 mVolume(LLVoiceClient::VOLUME_DEFAULT),
	 mUserVolume(0),
	 mOnMuteList(false),
	 mVolumeSet(false),
	 mVolumeDirty(false),
	 mAvatarIDValid(false),
	 mIsSelf(false)
{
}

LLVivoxVoiceClient::participantStatePtr_t LLVivoxVoiceClient::sessionState::addParticipant(const std::string &uri)
{
    participantStatePtr_t result;
	bool useAlternateURI = false;

	// Note: this is mostly the body of LLVivoxVoiceClient::sessionState::findParticipant(), but since we need to know if it
	// matched the alternate SIP URI (so we can add it properly), we need to reproduce it here.
	{
		participantMap::iterator iter = mParticipantsByURI.find(uri);

		if(iter == mParticipantsByURI.end())
		{
			if(!mAlternateSIPURI.empty() && (uri == mAlternateSIPURI))
			{
				// This is a p2p session (probably with the SLIM client) with an alternate URI for the other participant.
				// Use mSIPURI instead, since it will be properly encoded.
				iter = mParticipantsByURI.find(mSIPURI);
				useAlternateURI = true;
			}
		}

		if(iter != mParticipantsByURI.end())
		{
			result = iter->second;
		}
	}

	if(!result)
	{
		// participant isn't already in one list or the other.
		result.reset(new participantState(useAlternateURI?mSIPURI:uri));
		mParticipantsByURI.insert(participantMap::value_type(result->mURI, result));
		mParticipantsChanged = true;

		// Try to do a reverse transform on the URI to get the GUID back.
		{
			LLUUID id;
			if(LLVivoxVoiceClient::getInstance()->IDFromName(result->mURI, id))
			{
				result->mAvatarIDValid = true;
				result->mAvatarID = id;
			}
			else
			{
				// Create a UUID by hashing the URI, but do NOT set mAvatarIDValid.
				// This indicates that the ID will not be in the name cache.
				result->mAvatarID.generate(uri);
			}
		}

        if(result->updateMuteState())
        {
	        mMuteDirty = true;
        }

		mParticipantsByUUID.insert(participantUUIDMap::value_type(result->mAvatarID, result));

		if (LLSpeakerVolumeStorage::getInstance()->getSpeakerVolume(result->mAvatarID, result->mVolume))
		{
			result->mVolumeDirty = true;
			mVolumeDirty = true;
		}

		LL_DEBUGS("Voice") << "participant \"" << result->mURI << "\" added." << LL_ENDL;
	}

	return result;
}

bool LLVivoxVoiceClient::participantState::updateMuteState()
{
	bool result = false;

	bool isMuted = LLMuteList::getInstance()->isMuted(mAvatarID, LLMute::flagVoiceChat);
	if(mOnMuteList != isMuted)
	{
	    mOnMuteList = isMuted;
	    mVolumeDirty = true;
	    result = true;
	}
	return result;
}

bool LLVivoxVoiceClient::participantState::isAvatar()
{
	return mAvatarIDValid;
}

void LLVivoxVoiceClient::sessionState::removeParticipant(const LLVivoxVoiceClient::participantStatePtr_t &participant)
{
	if(participant)
	{
		participantMap::iterator iter = mParticipantsByURI.find(participant->mURI);
		participantUUIDMap::iterator iter2 = mParticipantsByUUID.find(participant->mAvatarID);

		LL_DEBUGS("Voice") << "participant \"" << participant->mURI <<  "\" (" << participant->mAvatarID << ") removed." << LL_ENDL;

		if(iter == mParticipantsByURI.end())
		{
			LL_WARNS("Voice") << "Internal error: participant " << participant->mURI << " not in URI map" << LL_ENDL;
		}
		else if(iter2 == mParticipantsByUUID.end())
		{
			LL_WARNS("Voice") << "Internal error: participant ID " << participant->mAvatarID << " not in UUID map" << LL_ENDL;
		}
		else if(iter->second != iter2->second)
		{
			LL_WARNS("Voice") << "Internal error: participant mismatch!" << LL_ENDL;
		}
		else
		{
			mParticipantsByURI.erase(iter);
			mParticipantsByUUID.erase(iter2);

            mParticipantsChanged = true;
		}
	}
}

void LLVivoxVoiceClient::sessionState::removeAllParticipants()
{
	LL_DEBUGS("Voice") << "called" << LL_ENDL;

	while(!mParticipantsByURI.empty())
	{
		removeParticipant(mParticipantsByURI.begin()->second);
	}

	if(!mParticipantsByUUID.empty())
	{
		LL_WARNS("Voice") << "Internal error: empty URI map, non-empty UUID map" << LL_ENDL;
	}
}

/*static*/
void LLVivoxVoiceClient::sessionState::VerifySessions()
{
    std::set<wptr_t>::iterator it = mSession.begin();
    while (it != mSession.end())
    {
        if ((*it).expired())
        {
            LL_WARNS("Voice") << "Expired session found! removing" << LL_ENDL;
            it = mSession.erase(it);
        }
        else
            ++it;
    }
}


void LLVivoxVoiceClient::getParticipantList(std::set<LLUUID> &participants)
{
	if(mProcessChannels && mAudioSession)
	{
		for(participantUUIDMap::iterator iter = mAudioSession->mParticipantsByUUID.begin();
			iter != mAudioSession->mParticipantsByUUID.end();
			iter++)
		{
			participants.insert(iter->first);
		}
	}
}

bool LLVivoxVoiceClient::isParticipant(const LLUUID &speaker_id)
{
    if(mProcessChannels && mAudioSession)
    {
        return (mAudioSession->mParticipantsByUUID.find(speaker_id) != mAudioSession->mParticipantsByUUID.end());
    }
    return false;
}


LLVivoxVoiceClient::participantStatePtr_t LLVivoxVoiceClient::sessionState::findParticipant(const std::string &uri)
{
    participantStatePtr_t result;

	participantMap::iterator iter = mParticipantsByURI.find(uri);

	if(iter == mParticipantsByURI.end())
	{
		if(!mAlternateSIPURI.empty() && (uri == mAlternateSIPURI))
		{
			// This is a p2p session (probably with the SLIM client) with an alternate URI for the other participant.
			// Look up the other URI
			iter = mParticipantsByURI.find(mSIPURI);
		}
	}

	if(iter != mParticipantsByURI.end())
	{
		result = iter->second;
	}

	return result;
}

LLVivoxVoiceClient::participantStatePtr_t LLVivoxVoiceClient::sessionState::findParticipantByID(const LLUUID& id)
{
    participantStatePtr_t result;
	participantUUIDMap::iterator iter = mParticipantsByUUID.find(id);

	if(iter != mParticipantsByUUID.end())
	{
		result = iter->second;
	}

	return result;
}

LLVivoxVoiceClient::participantStatePtr_t LLVivoxVoiceClient::findParticipantByID(const LLUUID& id)
{
    participantStatePtr_t result;

	if(mAudioSession)
	{
		result = mAudioSession->findParticipantByID(id);
	}

	return result;
}



// Check for parcel boundary crossing
bool LLVivoxVoiceClient::checkParcelChanged(bool update)
{
	LLViewerRegion *region = gAgent.getRegion();
	LLParcel *parcel = LLViewerParcelMgr::getInstance()->getAgentParcel();

	if(region && parcel)
	{
		S32 parcelLocalID = parcel->getLocalID();
		std::string regionName = region->getName();

		//			LL_DEBUGS("Voice") << "Region name = \"" << regionName << "\", parcel local ID = " << parcelLocalID << ", cap URI = \"" << capURI << "\"" << LL_ENDL;

		// The region name starts out empty and gets filled in later.
		// Also, the cap gets filled in a short time after the region cross, but a little too late for our purposes.
		// If either is empty, wait for the next time around.
		if(!regionName.empty())
		{
			if((parcelLocalID != mCurrentParcelLocalID) || (regionName != mCurrentRegionName))
			{
				// We have changed parcels.  Initiate a parcel channel lookup.
				if (update)
				{
					mCurrentParcelLocalID = parcelLocalID;
					mCurrentRegionName = regionName;
				}
				return true;
			}
		}
	}
	return false;
}

bool LLVivoxVoiceClient::switchChannel(
	std::string uri,
	bool spatial,
	bool no_reconnect,
	bool is_p2p,
	std::string hash)
{
	bool needsSwitch = !mIsInChannel;

    if (mIsInChannel)
    {
        if (mSessionTerminateRequested)
        {
            // If a terminate has been requested, we need to compare against where the URI we're already headed to.
            if(mNextAudioSession)
            {
                if (mNextAudioSession->mSIPURI != uri)
                {
                    needsSwitch = true;
                }
            }
            else
            {
                // mNextAudioSession is null -- this probably means we're on our way back to spatial.
                if(!uri.empty())
                {
                    // We do want to process a switch in this case.
                    needsSwitch = true;
                }
            }
        }
        else
        {
            // Otherwise, compare against the URI we're in now.
            if(mAudioSession)
            {
                if(mAudioSession->mSIPURI != uri)
                {
                    needsSwitch = true;
                }
            }
            else
            {
                if(!uri.empty())
                {
                    // mAudioSession is null -- it's not clear what case would cause this.
                    // For now, log it as a warning and see if it ever crops up.
                    LL_WARNS("Voice") << "No current audio session... Forcing switch" << LL_ENDL;
                    needsSwitch = true;
                }
            }
        }
    }

    if(needsSwitch)
	{
		if(uri.empty())
		{
			// Leave any channel we may be in
			LL_DEBUGS("Voice") << "leaving channel" << LL_ENDL;

            sessionStatePtr_t oldSession = mNextAudioSession;
			mNextAudioSession.reset();

			// The old session may now need to be deleted.
			reapSession(oldSession);

            // If voice was on, turn it off
            if (LLVoiceClient::getInstance()->getUserPTTState())
            {
                LLVoiceClient::getInstance()->setUserPTTState(false);
            }

			notifyStatusObservers(LLVoiceClientStatusObserver::STATUS_VOICE_DISABLED);
		}
		else
		{
			LL_DEBUGS("Voice") << "switching to channel " << uri << LL_ENDL;

			mNextAudioSession = addSession(uri);
			mNextAudioSession->mHash = hash;
			mNextAudioSession->mIsSpatial = spatial;
			mNextAudioSession->mReconnect = !no_reconnect;
			mNextAudioSession->mIsP2P = is_p2p;
		}

        if (mIsInChannel)
		{
			// If we're already in a channel, or if we're joining one, terminate
			// so we can rejoin with the new session data.
			sessionTerminate();
		}
	}

    return needsSwitch;
}

void LLVivoxVoiceClient::joinSession(const sessionStatePtr_t &session)
{
	mNextAudioSession = session;

    if (mIsInChannel)
    {
        // If we're already in a channel, or if we're joining one, terminate
        // so we can rejoin with the new session data.
        sessionTerminate();
    }
}

void LLVivoxVoiceClient::setNonSpatialChannel(const LLSD& channelInfo, bool notify_on_first_join, bool hangup_on_last_leave)
{
    switchChannel(channelInfo["channel_uri"].asString(), false, false, false, channelInfo["channel_credentials"].asString());
}

bool LLVivoxVoiceClient::setSpatialChannel(const LLSD& channelInfo)
{
    mSpatialSessionURI         = channelInfo["channel_uri"].asString();
    mSpatialSessionCredentials = channelInfo["channel_credentials"].asString();
	if (!mProcessChannels)
	{
		// we're not even processing channels (another provider is) so 
		// save the credentials aside and exit
		return false;
	}

	LL_DEBUGS("Voice") << "got spatial channel uri: \"" << mSpatialSessionURI << "\"" << LL_ENDL;

	if((mIsInChannel && mAudioSession && !(mAudioSession->mIsSpatial)) || (mNextAudioSession && !(mNextAudioSession->mIsSpatial)))
	{
		// User is in a non-spatial chat or joining a non-spatial chat.  Don't switch channels.
		LL_INFOS("Voice") << "in non-spatial chat, not switching channels" << LL_ENDL;
        return false;
	}
	else
	{
		return switchChannel(mSpatialSessionURI, true, false, false, mSpatialSessionCredentials);
	}
}

void LLVivoxVoiceClient::callUser(const LLUUID &uuid)
{
	std::string userURI = sipURIFromID(uuid);
	mProcessChannels = true;

	switchChannel(userURI, false, true, true);
}

void LLVivoxVoiceClient::hangup() { leaveChannel(); }


LLVoiceP2PIncomingCallInterfacePtr LLVivoxVoiceClient::getIncomingCallInterface(const LLSD &voice_call_info)
{
    return boost::make_shared<LLVivoxVoiceP2PIncomingCall>(voice_call_info);
}

bool LLVivoxVoiceClient::answerInvite(const std::string &sessionHandle)
{
    // this is only ever used to answer incoming p2p call invites.

    sessionStatePtr_t session(findSession(sessionHandle));
    if (session)
    {
        session->mIsSpatial = false;
        session->mReconnect = false;
        session->mIsP2P     = true;
        mProcessChannels    = true;
        joinSession(session);
        return true;
    }

    return false;
}

void LLVivoxVoiceClient::declineInvite(const std::string &sessionHandle)
{
    sessionStatePtr_t session(findSession(sessionHandle));
    if (session)
    {
        sessionMediaDisconnectSendMessage(session);
    }
}

bool LLVivoxVoiceClient::isVoiceWorking() const
{

    //Added stateSessionTerminated state to avoid problems with call in parcels with disabled voice (EXT-4758)
    // Condition with joining spatial num was added to take into account possible problems with connection to voice
    // server(EXT-4313). See bug descriptions and comments for MAX_NORMAL_JOINING_SPATIAL_NUM for more info.
    return (mSpatialJoiningNum < MAX_NORMAL_JOINING_SPATIAL_NUM) && mIsProcessingChannels;
//  return (mSpatialJoiningNum < MAX_NORMAL_JOINING_SPATIAL_NUM) && (stateLoggedIn <= mState) && (mState <= stateSessionTerminated);
}

// Returns true if the indicated participant in the current audio session is really an SL avatar.
// Currently this will be false only for PSTN callers into group chats, and PSTN p2p calls.
BOOL LLVivoxVoiceClient::isParticipantAvatar(const LLUUID &id)
{
	BOOL result = TRUE;
    sessionStatePtr_t session(findSession(id));

	if(session)
	{
		// this is a p2p session with the indicated caller, or the session with the specified UUID.
		if(session->mSynthesizedCallerID)
			result = FALSE;
	}
	else
	{
		// Didn't find a matching session -- check the current audio session for a matching participant
		if(mAudioSession)
		{
            participantStatePtr_t participant(findParticipantByID(id));
			if(participant)
			{
				result = participant->isAvatar();
			}
		}
	}

	return result;
}

// Returns true if calling back the session URI after the session has closed is possible.
// Currently this will be false only for PSTN P2P calls.
BOOL LLVivoxVoiceClient::isSessionCallBackPossible(const LLUUID &session_id)
{
	BOOL result = TRUE;
    sessionStatePtr_t session(findSession(session_id));

	if(session != NULL)
	{
		result = session->isCallBackPossible();
	}

	return result;
}

// Returns true if the session can accept text IM's.
// Currently this will be false only for PSTN P2P calls.
BOOL LLVivoxVoiceClient::isSessionTextIMPossible(const LLUUID &session_id)
{
	bool result = TRUE;
    sessionStatePtr_t session(findSession(session_id));

	if(session != NULL)
	{
		result = session->isTextIMPossible();
	}

	return result;
}

void LLVivoxVoiceClient::leaveNonSpatialChannel()
{
    LL_DEBUGS("Voice") << "Request to leave spacial channel." << LL_ENDL;

	// Make sure we don't rejoin the current session.
    sessionStatePtr_t oldNextSession(mNextAudioSession);
	mNextAudioSession.reset();

	// Most likely this will still be the current session at this point, but check it anyway.
	reapSession(oldNextSession);

	verifySessionState();

	sessionTerminate();
}

void LLVivoxVoiceClient::processChannels(bool process)
{
    mCurrentParcelLocalID = -1;
    mCurrentRegionName.clear();
    mProcessChannels = process;
}

bool LLVivoxVoiceClient::isCurrentChannel(const LLSD &channelInfo)
{
    if (!mProcessChannels || (channelInfo["voice_server_type"].asString() != VIVOX_VOICE_SERVER_TYPE))
    {
        return false;
    }
    if (mAudioSession)
    {
        if (!channelInfo["session_handle"].asString().empty())
        {
            return mAudioSession->mHandle == channelInfo["session_handle"].asString();
        }
		return channelInfo["channel_uri"].asString() == mAudioSession->mSIPURI;
    }
    return false;
}

bool LLVivoxVoiceClient::compareChannels(const LLSD& channelInfo1, const LLSD& channelInfo2)
{
    return (channelInfo1["voice_server_type"] == VIVOX_VOICE_SERVER_TYPE) &&
           (channelInfo1["voice_server_type"] == channelInfo2["voice_server_type"]) &&
           (channelInfo1["channel_uri"] == channelInfo2["channel_uri"]);
}

bool LLVivoxVoiceClient::inProximalChannel()
{
	bool result = false;

    if (mIsInChannel && !mSessionTerminateRequested)
	{
		result = inSpatialChannel();
	}

	return result;
}

std::string LLVivoxVoiceClient::sipURIFromID(const LLUUID &id)
{
	std::string result;
	result = "sip:";
	result += nameFromID(id);
	result += "@";
	result += mVoiceSIPURIHostName;

	return result;
}

std::string LLVivoxVoiceClient::sipURIFromAvatar(LLVOAvatar *avatar)
{
	std::string result;
	if(avatar)
	{
		result = "sip:";
		result += nameFromID(avatar->getID());
		result += "@";
		result += mVoiceSIPURIHostName;
	}

	return result;
}

std::string LLVivoxVoiceClient::nameFromID(const LLUUID &uuid)
{
	std::string result;

	if (uuid.isNull()) {
		//VIVOX, the uuid emtpy look for the mURIString and return that instead.
		//result.assign(uuid.mURIStringName);
		LLStringUtil::replaceChar(result, '_', ' ');
		return result;
	}
	// Prepending this apparently prevents conflicts with reserved names inside the vivox code.
	result = "x";

	// Base64 encode and replace the pieces of base64 that are less compatible
	// with e-mail local-parts.
	// See RFC-4648 "Base 64 Encoding with URL and Filename Safe Alphabet"
	result += LLBase64::encode(uuid.mData, UUID_BYTES);
	LLStringUtil::replaceChar(result, '+', '-');
	LLStringUtil::replaceChar(result, '/', '_');

	// If you need to transform a GUID to this form on the Mac OS X command line, this will do so:
	// echo -n x && (echo e669132a-6c43-4ee1-a78d-6c82fff59f32 |xxd -r -p |openssl base64|tr '/+' '_-')

	// The reverse transform can be done with:
	// echo 'x5mkTKmxDTuGnjWyC__WfMg==' |cut -b 2- -|tr '_-' '/+' |openssl base64 -d|xxd -p

	return result;
}

bool LLVivoxVoiceClient::IDFromName(const std::string inName, LLUUID &uuid)
{
	bool result = false;

	// SLIM SDK: The "name" may actually be a SIP URI such as: "sip:xFnPP04IpREWNkuw1cOXlhw==@bhr.vivox.com"
	// If it is, convert to a bare name before doing the transform.
	std::string name = nameFromsipURI(inName);

	// Doesn't look like a SIP URI, assume it's an actual name.
	if(name.empty())
		name = inName;

	// This will only work if the name is of the proper form.
	// As an example, the account name for Monroe Linden (UUID 1673cfd3-8229-4445-8d92-ec3570e5e587) is:
	// "xFnPP04IpREWNkuw1cOXlhw=="

	if((name.size() == 25) && (name[0] == 'x') && (name[23] == '=') && (name[24] == '='))
	{
		// The name appears to have the right form.

		// Reverse the transforms done by nameFromID
		std::string temp = name;
		LLStringUtil::replaceChar(temp, '-', '+');
		LLStringUtil::replaceChar(temp, '_', '/');

		U8 rawuuid[UUID_BYTES + 1];
		int len = apr_base64_decode_binary(rawuuid, temp.c_str() + 1);
		if(len == UUID_BYTES)
		{
			// The decode succeeded.  Stuff the bits into the result's UUID
			memcpy(uuid.mData, rawuuid, UUID_BYTES);
			result = true;
		}
	}

	if(!result)
	{
		// VIVOX:  not a standard account name, just copy the URI name mURIString field
		// and hope for the best.  bpj
		uuid.setNull();  // VIVOX, set the uuid field to nulls
	}

	return result;
}

std::string LLVivoxVoiceClient::sipURIFromName(std::string &name)
{
	std::string result;
	result = "sip:";
	result += name;
	result += "@";
	result += mVoiceSIPURIHostName;

//	LLStringUtil::toLower(result);

	return result;
}

std::string LLVivoxVoiceClient::nameFromsipURI(const std::string &uri)
{
	std::string result;

	std::string::size_type sipOffset, atOffset;
	sipOffset = uri.find("sip:");
	atOffset = uri.find("@");
	if((sipOffset != std::string::npos) && (atOffset != std::string::npos))
	{
		result = uri.substr(sipOffset + 4, atOffset - (sipOffset + 4));
	}

	return result;
}

bool LLVivoxVoiceClient::inSpatialChannel(void)
{
	bool result = false;

	if(mAudioSession)
    {
		result = mAudioSession->mIsSpatial;
    }

	return result;
}


LLSD LLVivoxVoiceClient::getAudioSessionChannelInfo()
{
    LLSD result;

	if (mAudioSession)
	{
        result = mAudioSession->getVoiceChannelInfo();
	}

	return result;
}

std::string LLVivoxVoiceClient::getAudioSessionHandle()
{
	std::string result;

	if(mAudioSession)
		result = mAudioSession->mHandle;

	return result;
}


/////////////////////////////
// Sending updates of current state

void LLVivoxVoiceClient::enforceTether(void)
{
	LLVector3d tethered	= mCameraRequestedPosition;

	// constrain 'tethered' to within 50m of mAvatarPosition.
	{
		F32 max_dist = 50.0f;
		LLVector3d camera_offset = mCameraRequestedPosition - mAvatarPosition;
		F32 camera_distance = (F32)camera_offset.magVec();
		if(camera_distance > max_dist)
		{
			tethered = mAvatarPosition +
				(max_dist / camera_distance) * camera_offset;
		}
	}

	if(dist_vec_squared(mCameraPosition, tethered) > 0.01)
	{
		mCameraPosition = tethered;
		mSpatialCoordsDirty = true;
	}
}

void LLVivoxVoiceClient::updatePosition(void)
{

	LLViewerRegion *region = gAgent.getRegion();
	if(region && isAgentAvatarValid())
	{
		LLMatrix3 rot;
		LLVector3d pos;
        LLQuaternion qrot;

		// TODO: If camera and avatar velocity are actually used by the voice system, we could compute them here...
		// They're currently always set to zero.

		// Send the current camera position to the voice code
		rot.setRows(LLViewerCamera::getInstance()->getAtAxis(), LLViewerCamera::getInstance()->getLeftAxis (),  LLViewerCamera::getInstance()->getUpAxis());
		pos = gAgent.getRegion()->getPosGlobalFromRegion(LLViewerCamera::getInstance()->getOrigin());

		LLVivoxVoiceClient::getInstance()->setCameraPosition(
															 pos,				// position
															 LLVector3::zero, 	// velocity
															 rot);				// rotation matrix

		// Send the current avatar position to the voice code
        qrot = gAgentAvatarp->getRootJoint()->getWorldRotation();
		pos = gAgentAvatarp->getPositionGlobal();

		// TODO: Can we get the head offset from outside the LLVOAvatar?
		//			pos += LLVector3d(mHeadOffset);
		pos += LLVector3d(0.f, 0.f, 1.f);

		LLVivoxVoiceClient::getInstance()->setAvatarPosition(
															 pos,				// position
															 LLVector3::zero, 	// velocity
															 qrot);				// rotation matrix
	}
}

void LLVivoxVoiceClient::setCameraPosition(const LLVector3d &position, const LLVector3 &velocity, const LLMatrix3 &rot)
{
	mCameraRequestedPosition = position;

	if(mCameraVelocity != velocity)
	{
		mCameraVelocity = velocity;
		mSpatialCoordsDirty = true;
	}

	if(mCameraRot != rot)
	{
		mCameraRot = rot;
		mSpatialCoordsDirty = true;
	}
}

void LLVivoxVoiceClient::setAvatarPosition(const LLVector3d &position, const LLVector3 &velocity, const LLQuaternion &rot)
{
	if(dist_vec_squared(mAvatarPosition, position) > 0.01)
	{
		mAvatarPosition = position;
		mSpatialCoordsDirty = true;
	}

	if(mAvatarVelocity != velocity)
	{
		mAvatarVelocity = velocity;
		mSpatialCoordsDirty = true;
	}

    // If the two rotations are not exactly equal test their dot product
    // to get the cos of the angle between them.
    // If it is too small, don't update.
    F32 rot_cos_diff = llabs(dot(mAvatarRot, rot));
    if ((mAvatarRot != rot) && (rot_cos_diff < MINUSCULE_ANGLE_COS))
	{
		mAvatarRot = rot;
		mSpatialCoordsDirty = true;
	}
}

bool LLVivoxVoiceClient::channelFromRegion(LLViewerRegion *region, std::string &name)
{
	bool result = false;

	if(region)
	{
		name = region->getName();
	}

	if(!name.empty())
		result = true;

	return result;
}

void LLVivoxVoiceClient::leaveChannel(void)
{
    if (mIsInChannel)
	{
		LL_DEBUGS("Voice") << "leaving channel for teleport/logout" << LL_ENDL;
		mChannelName.clear();
		sessionTerminate();
	}
}

void LLVivoxVoiceClient::setMuteMic(bool muted)
{
	if(mMuteMic != muted)
	{
		mMuteMic = muted;
		mMuteMicDirty = true;
	}
}

void LLVivoxVoiceClient::setVoiceEnabled(bool enabled)
{
    LL_DEBUGS("Voice")
        << "( " << (enabled ? "enabled" : "disabled") << " )"
        << " was "<< (mVoiceEnabled ? "enabled" : "disabled")
        << " coro "<< (mIsCoroutineActive ? "active" : "inactive")
        << LL_ENDL;

	if (enabled != mVoiceEnabled)
	{
		// TODO: Refactor this so we don't call into LLVoiceChannel, but simply
		// use the status observer
		mVoiceEnabled = enabled;
		LLVoiceClientStatusObserver::EStatusType status;

		if (enabled)
		{
            LL_DEBUGS("Voice") << "enabling" << LL_ENDL;
			LLVoiceChannel::getCurrentVoiceChannel()->activate();
			status = LLVoiceClientStatusObserver::STATUS_VOICE_ENABLED;

            if (!mIsCoroutineActive)
            {
                LLCoros::instance().launch("LLVivoxVoiceClient::voiceControlCoro",
                    boost::bind(&LLVivoxVoiceClient::voiceControlCoro, LLVivoxVoiceClient::getInstance()));
            }
            else
            {
                LL_DEBUGS("Voice") << "coro should be active.. not launching" << LL_ENDL;
            }
		}
		else
		{
			// Turning voice off looses your current channel -- this makes sure the UI isn't out of sync when you re-enable it.
			LLVoiceChannel::getCurrentVoiceChannel()->deactivate();
			gAgent.setVoiceConnected(false);
			status = LLVoiceClientStatusObserver::STATUS_VOICE_DISABLED;
			mCurrentParcelLocalID = -1;
			mCurrentRegionName.clear();
		}

		notifyStatusObservers(status);
	}
    else
    {
        LL_DEBUGS("Voice") << " no-op" << LL_ENDL;
    }
}


void LLVivoxVoiceClient::setEarLocation(S32 loc)
{
	if(mEarLocation != loc)
	{
		LL_DEBUGS("Voice") << "Setting mEarLocation to " << loc << LL_ENDL;

		mEarLocation = loc;
		mSpatialCoordsDirty = true;
	}
}

void LLVivoxVoiceClient::setVoiceVolume(F32 volume)
{
	int scaled_volume = scale_speaker_volume(volume);

	if(scaled_volume != mSpeakerVolume)
	{
	  int min_volume = scale_speaker_volume(0);
		if((scaled_volume == min_volume) || (mSpeakerVolume == min_volume))
		{
			mSpeakerMuteDirty = true;
		}

		mSpeakerVolume = scaled_volume;
		mSpeakerVolumeDirty = true;
	}
}

void LLVivoxVoiceClient::setMicGain(F32 volume)
{
	int scaled_volume = scale_mic_volume(volume);

	if(scaled_volume != mMicVolume)
	{
		mMicVolume = scaled_volume;
		mMicVolumeDirty = true;
	}
}

/////////////////////////////
// Accessors for data related to nearby speakers

std::string LLVivoxVoiceClient::getDisplayName(const LLUUID& id)
{
	std::string result;
    if (mProcessChannels)
    {
        participantStatePtr_t participant(findParticipantByID(id));
        if (participant)
        {
            result = participant->mDisplayName;
        }
    }

	return result;
}



BOOL LLVivoxVoiceClient::getIsSpeaking(const LLUUID& id)
{
	BOOL result = FALSE;
    if (mProcessChannels)
    {
        participantStatePtr_t participant(findParticipantByID(id));
        if (participant)
        {
            if (participant->mSpeakingTimeout.getElapsedTimeF32() > SPEAKING_TIMEOUT)
            {
                participant->mIsSpeaking = FALSE;
            }
            result = participant->mIsSpeaking;
        }
    }

	return result;
}

BOOL LLVivoxVoiceClient::getIsModeratorMuted(const LLUUID& id)
{
	BOOL result = FALSE;
	if (!mProcessChannels)
	{
        return FALSE;
	}
    participantStatePtr_t participant(findParticipantByID(id));
	if(participant)
	{
		result = participant->mIsModeratorMuted;
	}

	return result;
}

F32 LLVivoxVoiceClient::getCurrentPower(const LLUUID& id)
{
	F32 result = 0;
    participantStatePtr_t participant(findParticipantByID(id));
	if(participant)
	{
		result = participant->mPower;
	}

	return result;
}



BOOL LLVivoxVoiceClient::getUsingPTT(const LLUUID& id)
{
	BOOL result = FALSE;

    participantStatePtr_t participant(findParticipantByID(id));
	if(participant)
	{
		// I'm not sure what the semantics of this should be.
		// Does "using PTT" mean they're configured with a push-to-talk button?
		// For now, we know there's no PTT mechanism in place, so nobody is using it.
	}

	return result;
}

// External accessors.
F32 LLVivoxVoiceClient::getUserVolume(const LLUUID& id)
{
    // Minimum volume will be returned for users with voice disabled
    F32 result = LLVoiceClient::VOLUME_MIN;

    participantStatePtr_t participant(findParticipantByID(id));
    if(participant)
	{
		result = participant->mVolume;

		// Enable this when debugging voice slider issues.  It's way to spammy even for debug-level logging.
		// LL_DEBUGS("Voice") << "mVolume = " << result <<  " for " << id << LL_ENDL;
	}

	return result;
}

void LLVivoxVoiceClient::setUserVolume(const LLUUID& id, F32 volume)
{
	if(mAudioSession)
	{
        participantStatePtr_t participant(findParticipantByID(id));
		if (participant && !participant->mIsSelf)
		{
			if (!is_approx_equal(volume, LLVoiceClient::VOLUME_DEFAULT))
			{
				// Store this volume setting for future sessions if it has been
				// changed from the default
				LLSpeakerVolumeStorage::getInstance()->storeSpeakerVolume(id, volume);
			}
			else
			{
				// Remove stored volume setting if it is returned to the default
				LLSpeakerVolumeStorage::getInstance()->removeSpeakerVolume(id);
			}

			participant->mVolume = llclamp(volume, LLVoiceClient::VOLUME_MIN, LLVoiceClient::VOLUME_MAX);
			participant->mVolumeDirty = true;
			mAudioSession->mVolumeDirty = true;
		}
	}
}

std::string LLVivoxVoiceClient::getGroupID(const LLUUID& id)
{
	std::string result;

    participantStatePtr_t participant(findParticipantByID(id));
	if(participant)
	{
		result = participant->mGroupID;
	}

	return result;
}

void LLVivoxVoiceClient::recordingLoopStart(int seconds, int deltaFramesPerControlFrame)
{
//	LL_DEBUGS("Voice") << "sending SessionGroup.ControlRecording (Start)" << LL_ENDL;

	if(!mMainSessionGroupHandle.empty())
	{
		std::ostringstream stream;
		stream
		<< "<Request requestId=\"" << mCommandCookie++ << "\" action=\"SessionGroup.ControlRecording.1\">"
		<< "<SessionGroupHandle>" << mMainSessionGroupHandle << "</SessionGroupHandle>"
		<< "<RecordingControlType>Start</RecordingControlType>"
		<< "<DeltaFramesPerControlFrame>" << deltaFramesPerControlFrame << "</DeltaFramesPerControlFrame>"
		<< "<Filename>" << "" << "</Filename>"
		<< "<EnableAudioRecordingEvents>false</EnableAudioRecordingEvents>"
		<< "<LoopModeDurationSeconds>" << seconds << "</LoopModeDurationSeconds>"
		<< "</Request>\n\n\n";


		writeString(stream.str());
	}
}

void LLVivoxVoiceClient::recordingLoopSave(const std::string& filename)
{
//	LL_DEBUGS("Voice") << "sending SessionGroup.ControlRecording (Flush)" << LL_ENDL;

	if(mAudioSession != NULL && !mAudioSession->mGroupHandle.empty())
	{
		std::ostringstream stream;
		stream
		<< "<Request requestId=\"" << mCommandCookie++ << "\" action=\"SessionGroup.ControlRecording.1\">"
		<< "<SessionGroupHandle>" << mMainSessionGroupHandle << "</SessionGroupHandle>"
		<< "<RecordingControlType>Flush</RecordingControlType>"
		<< "<Filename>" << filename << "</Filename>"
		<< "</Request>\n\n\n";

		writeString(stream.str());
	}
}

void LLVivoxVoiceClient::recordingStop()
{
//	LL_DEBUGS("Voice") << "sending SessionGroup.ControlRecording (Stop)" << LL_ENDL;

	if(mAudioSession != NULL && !mAudioSession->mGroupHandle.empty())
	{
		std::ostringstream stream;
		stream
		<< "<Request requestId=\"" << mCommandCookie++ << "\" action=\"SessionGroup.ControlRecording.1\">"
		<< "<SessionGroupHandle>" << mMainSessionGroupHandle << "</SessionGroupHandle>"
		<< "<RecordingControlType>Stop</RecordingControlType>"
		<< "</Request>\n\n\n";

		writeString(stream.str());
	}
}

void LLVivoxVoiceClient::filePlaybackStart(const std::string& filename)
{
//	LL_DEBUGS("Voice") << "sending SessionGroup.ControlPlayback (Start)" << LL_ENDL;

	if(mAudioSession != NULL && !mAudioSession->mGroupHandle.empty())
	{
		std::ostringstream stream;
		stream
		<< "<Request requestId=\"" << mCommandCookie++ << "\" action=\"SessionGroup.ControlPlayback.1\">"
		<< "<SessionGroupHandle>" << mMainSessionGroupHandle << "</SessionGroupHandle>"
		<< "<RecordingControlType>Start</RecordingControlType>"
		<< "<Filename>" << filename << "</Filename>"
		<< "</Request>\n\n\n";

		writeString(stream.str());
	}
}

void LLVivoxVoiceClient::filePlaybackStop()
{
//	LL_DEBUGS("Voice") << "sending SessionGroup.ControlPlayback (Stop)" << LL_ENDL;

	if(mAudioSession != NULL && !mAudioSession->mGroupHandle.empty())
	{
		std::ostringstream stream;
		stream
		<< "<Request requestId=\"" << mCommandCookie++ << "\" action=\"SessionGroup.ControlPlayback.1\">"
		<< "<SessionGroupHandle>" << mMainSessionGroupHandle << "</SessionGroupHandle>"
		<< "<RecordingControlType>Stop</RecordingControlType>"
		<< "</Request>\n\n\n";

		writeString(stream.str());
	}
}

void LLVivoxVoiceClient::filePlaybackSetPaused(bool paused)
{
	// TODO: Implement once Vivox gives me a sample
}

void LLVivoxVoiceClient::filePlaybackSetMode(bool vox, float speed)
{
	// TODO: Implement once Vivox gives me a sample
}

//------------------------------------------------------------------------
std::set<LLVivoxVoiceClient::sessionState::wptr_t, std::owner_less<LLVivoxVoiceClient::sessionState::wptr_t>> LLVivoxVoiceClient::sessionState::mSession;


LLVivoxVoiceClient::sessionState::sessionState() :
    mErrorStatusCode(0),
    mMediaStreamState(streamStateUnknown),
    mCreateInProgress(false),
    mMediaConnectInProgress(false),
    mVoiceInvitePending(false),
    mTextInvitePending(false),
    mSynthesizedCallerID(false),
    mIsChannel(false),
    mIsSpatial(false),
    mIsP2P(false),
    mIncoming(false),
    mVoiceActive(false),
    mReconnect(false),
    mVolumeDirty(false),
    mMuteDirty(false),
    mParticipantsChanged(false)
{
}

LLSD LLVivoxVoiceClient::sessionState::getVoiceChannelInfo()
{
    LLSD result;

    result["voice_server_type"]   = VIVOX_VOICE_SERVER_TYPE;
    result["channel_credentials"] = mHash;
    result["channel_uri"]         = mSIPURI;
    result["session_handle"]      = mHandle;

    return result;
}

/*static*/
LLVivoxVoiceClient::sessionState::ptr_t LLVivoxVoiceClient::sessionState::createSession()
{
    sessionState::ptr_t ptr(new sessionState());

    std::pair<std::set<wptr_t>::iterator, bool>  result = mSession.insert(ptr);

    if (result.second)
        ptr->mMyIterator = result.first;

    return ptr;
}

LLVivoxVoiceClient::sessionState::~sessionState()
{
    LL_INFOS("Voice") << "Destroying session handle=" << mHandle << " SIP=" << mSIPURI << LL_ENDL;
    if (mMyIterator != mSession.end())
        mSession.erase(mMyIterator);

	removeAllParticipants();
}

bool LLVivoxVoiceClient::sessionState::isCallBackPossible()
{
	// This may change to be explicitly specified by vivox in the future...
	// Currently, only PSTN P2P calls cannot be returned.
	// Conveniently, this is also the only case where we synthesize a caller UUID.
	return !mSynthesizedCallerID;
}

bool LLVivoxVoiceClient::sessionState::isTextIMPossible()
{
	// This may change to be explicitly specified by vivox in the future...
	return !mSynthesizedCallerID;
}


/*static*/
LLVivoxVoiceClient::sessionState::ptr_t LLVivoxVoiceClient::sessionState::matchSessionByHandle(const std::string &handle)
{
    sessionStatePtr_t result;

    // *TODO: My kingdom for a lambda!
    std::set<wptr_t>::iterator it = std::find_if(mSession.begin(), mSession.end(), boost::bind(testByHandle, _1, handle));

    if (it != mSession.end())
        result = (*it).lock();

    return result;
}

/*static*/
LLVivoxVoiceClient::sessionState::ptr_t LLVivoxVoiceClient::sessionState::matchCreatingSessionByURI(const std::string &uri)
{
    sessionStatePtr_t result;

    // *TODO: My kingdom for a lambda!
    std::set<wptr_t>::iterator it = std::find_if(mSession.begin(), mSession.end(), boost::bind(testByCreatingURI, _1, uri));

    if (it != mSession.end())
        result = (*it).lock();

    return result;
}

/*static*/
LLVivoxVoiceClient::sessionState::ptr_t LLVivoxVoiceClient::sessionState::matchSessionByURI(const std::string &uri)
{
    sessionStatePtr_t result;

    // *TODO: My kingdom for a lambda!
    std::set<wptr_t>::iterator it = std::find_if(mSession.begin(), mSession.end(), boost::bind(testBySIPOrAlterateURI, _1, uri));

    if (it != mSession.end())
        result = (*it).lock();

    return result;
}

/*static*/
LLVivoxVoiceClient::sessionState::ptr_t LLVivoxVoiceClient::sessionState::matchSessionByParticipant(const LLUUID &participant_id)
{
    sessionStatePtr_t result;

    // *TODO: My kingdom for a lambda!
    std::set<wptr_t>::iterator it = std::find_if(mSession.begin(), mSession.end(), boost::bind(testByCallerId, _1, participant_id));

    if (it != mSession.end())
        result = (*it).lock();

    return result;
}

void LLVivoxVoiceClient::sessionState::for_each(sessionFunc_t func)
{
    std::for_each(mSession.begin(), mSession.end(), boost::bind(for_eachPredicate, _1, func));
}

// simple test predicates.
// *TODO: These should be made into lambdas when we can pull the trigger on newer C++ features.
bool LLVivoxVoiceClient::sessionState::testByHandle(const LLVivoxVoiceClient::sessionState::wptr_t &a, std::string handle)
{
    ptr_t aLock(a.lock());

    return aLock ? aLock->mHandle == handle : false;
}

bool LLVivoxVoiceClient::sessionState::testByCreatingURI(const LLVivoxVoiceClient::sessionState::wptr_t &a, std::string uri)
{
    ptr_t aLock(a.lock());

    return aLock ? (aLock->mCreateInProgress && (aLock->mSIPURI == uri)) : false;
}

bool LLVivoxVoiceClient::sessionState::testBySIPOrAlterateURI(const LLVivoxVoiceClient::sessionState::wptr_t &a, std::string uri)
{
    ptr_t aLock(a.lock());

    return aLock ? ((aLock->mSIPURI == uri) || (aLock->mAlternateSIPURI == uri)) : false;
}


bool LLVivoxVoiceClient::sessionState::testByCallerId(const LLVivoxVoiceClient::sessionState::wptr_t &a, LLUUID participantId)
{
    ptr_t aLock(a.lock());

    return aLock ? ((aLock->mCallerID == participantId) || (aLock->mIMSessionID == participantId)) : false;
}

/*static*/
void LLVivoxVoiceClient::sessionState::for_eachPredicate(const LLVivoxVoiceClient::sessionState::wptr_t &a, sessionFunc_t func)
{
    ptr_t aLock(a.lock());

    if (aLock)
        func(aLock);
    else
    {
        LL_WARNS("Voice") << "Stale handle in session map!" << LL_ENDL;
    }
}



LLVivoxVoiceClient::sessionStatePtr_t LLVivoxVoiceClient::findSession(const std::string &handle)
{
    sessionStatePtr_t result;
	sessionMap::iterator iter = mSessionsByHandle.find(handle);
	if(iter != mSessionsByHandle.end())
	{
		result = iter->second;
	}

	return result;
}

LLVivoxVoiceClient::sessionStatePtr_t LLVivoxVoiceClient::findSessionBeingCreatedByURI(const std::string &uri)
{
    sessionStatePtr_t result = sessionState::matchCreatingSessionByURI(uri);

	return result;
}

LLVivoxVoiceClient::sessionStatePtr_t LLVivoxVoiceClient::findSession(const LLUUID &participant_id)
{
    sessionStatePtr_t result = sessionState::matchSessionByParticipant(participant_id);

	return result;
}

LLVivoxVoiceClient::sessionStatePtr_t LLVivoxVoiceClient::addSession(const std::string &uri, const std::string &handle)
{
    sessionStatePtr_t result;

	if(handle.empty())
	{
        // No handle supplied.
        // Check whether there's already a session with this URI
        result = sessionState::matchSessionByURI(uri);
	}
	else // (!handle.empty())
	{
		// Check for an existing session with this handle
		sessionMap::iterator iter = mSessionsByHandle.find(handle);

		if(iter != mSessionsByHandle.end())
		{
			result = iter->second;
		}
	}

	if(!result)
	{
		// No existing session found.

		LL_DEBUGS("Voice") << "adding new session: handle \"" << handle << "\" URI " << uri << LL_ENDL;
        result = sessionState::createSession();
		result->mSIPURI = uri;
		result->mHandle = handle;

		if (LLVoiceClient::instance().getVoiceEffectEnabled())
		{
			result->mVoiceFontID = LLVoiceClient::instance().getVoiceEffectDefault();
		}

		if(!result->mHandle.empty())
		{
            // *TODO: Rider: This concerns me.  There is a path (via switchChannel) where
            // we do not track the session.  In theory this means that we could end up with
            // a mAuidoSession that does not match the session tracked in mSessionsByHandle
			mSessionsByHandle.insert(sessionMap::value_type(result->mHandle, result));
		}
	}
	else
	{
		// Found an existing session

		if(uri != result->mSIPURI)
		{
			// TODO: Should this be an internal error?
			LL_DEBUGS("Voice") << "changing uri from " << result->mSIPURI << " to " << uri << LL_ENDL;
			setSessionURI(result, uri);
		}

		if(handle != result->mHandle)
		{
			if(handle.empty())
			{
				// There's at least one race condition where where addSession was clearing an existing session handle, which caused things to break.
				LL_DEBUGS("Voice") << "NOT clearing handle " << result->mHandle << LL_ENDL;
			}
			else
			{
				// TODO: Should this be an internal error?
				LL_DEBUGS("Voice") << "changing handle from " << result->mHandle << " to " << handle << LL_ENDL;
				setSessionHandle(result, handle);
			}
		}

		LL_DEBUGS("Voice") << "returning existing session: handle " << handle << " URI " << uri << LL_ENDL;
	}

	verifySessionState();

	return result;
}

void LLVivoxVoiceClient::clearSessionHandle(const sessionStatePtr_t &session)
{
    if (session)
    {
        if (!session->mHandle.empty())
        {
            sessionMap::iterator iter = mSessionsByHandle.find(session->mHandle);
            if (iter != mSessionsByHandle.end())
            {
                mSessionsByHandle.erase(iter);
            }
        }
        else
        {
            LL_WARNS("Voice") << "Session has empty handle!" << LL_ENDL;
        }
    }
    else
    {
        LL_WARNS("Voice") << "Attempt to clear NULL session!" << LL_ENDL;
    }

}

void LLVivoxVoiceClient::setSessionHandle(const sessionStatePtr_t &session, const std::string &handle)
{
	// Have to remove the session from the handle-indexed map before changing the handle, or things will break badly.

	if(!session->mHandle.empty())
	{
		// Remove session from the map if it should have been there.
		sessionMap::iterator iter = mSessionsByHandle.find(session->mHandle);
		if(iter != mSessionsByHandle.end())
		{
			if(iter->second != session)
			{
				LL_WARNS("Voice") << "Internal error: session mismatch! Session may have been duplicated. Removing version in map." << LL_ENDL;
			}

			mSessionsByHandle.erase(iter);
		}
		else
		{
            LL_WARNS("Voice") << "Attempt to remove session with handle " << session->mHandle << " not found in map!" << LL_ENDL;
		}
	}

	session->mHandle = handle;

	if(!handle.empty())
	{
		mSessionsByHandle.insert(sessionMap::value_type(session->mHandle, session));
	}

	verifySessionState();
}

void LLVivoxVoiceClient::setSessionURI(const sessionStatePtr_t &session, const std::string &uri)
{
	// There used to be a map of session URIs to sessions, which made this complex....
	session->mSIPURI = uri;

	verifySessionState();
}

void LLVivoxVoiceClient::deleteSession(const sessionStatePtr_t &session)
{
	// Remove the session from the handle map
	if(!session->mHandle.empty())
	{
		sessionMap::iterator iter = mSessionsByHandle.find(session->mHandle);
		if(iter != mSessionsByHandle.end())
		{
			if(iter->second != session)
			{
				LL_WARNS("Voice") << "Internal error: session mismatch, removing session in map." << LL_ENDL;
			}
			mSessionsByHandle.erase(iter);
		}
	}

	// At this point, the session should be unhooked from all lists and all state should be consistent.
	verifySessionState();

	// If this is the current audio session, clean up the pointer which will soon be dangling.
	if(mAudioSession == session)
	{
		mAudioSession.reset();
		mAudioSessionChanged = true;
	}

	// ditto for the next audio session
	if(mNextAudioSession == session)
	{
		mNextAudioSession.reset();
	}

}

void LLVivoxVoiceClient::deleteAllSessions()
{
	LL_DEBUGS("Voice") << LL_ENDL;

    while (!mSessionsByHandle.empty())
	{
        const sessionStatePtr_t session = mSessionsByHandle.begin()->second;
        deleteSession(session);
	}

}

void LLVivoxVoiceClient::verifySessionState(void)
{
    LL_DEBUGS("Voice") << "Sessions in handle map=" << mSessionsByHandle.size() << LL_ENDL;
    sessionState::VerifySessions();
}

void LLVivoxVoiceClient::addObserver(LLVoiceClientParticipantObserver* observer)
{
	mParticipantObservers.insert(observer);
}

void LLVivoxVoiceClient::removeObserver(LLVoiceClientParticipantObserver* observer)
{
	mParticipantObservers.erase(observer);
}

void LLVivoxVoiceClient::notifyParticipantObservers()
{
	for (observer_set_t::iterator it = mParticipantObservers.begin();
		it != mParticipantObservers.end();
		)
	{
		LLVoiceClientParticipantObserver* observer = *it;
		observer->onParticipantsChanged();
		// In case onParticipantsChanged() deleted an entry.
		it = mParticipantObservers.upper_bound(observer);
	}
}

void LLVivoxVoiceClient::addObserver(LLVoiceClientStatusObserver* observer)
{
	mStatusObservers.insert(observer);
}

void LLVivoxVoiceClient::removeObserver(LLVoiceClientStatusObserver* observer)
{
	mStatusObservers.erase(observer);
}

void LLVivoxVoiceClient::notifyStatusObservers(LLVoiceClientStatusObserver::EStatusType status)
{
    LL_DEBUGS("Voice") << "( " << LLVoiceClientStatusObserver::status2string(status) << " )"
                       << " mAudioSession=" << mAudioSession
                       << LL_ENDL;

	if(mAudioSession)
	{
		if(status == LLVoiceClientStatusObserver::ERROR_UNKNOWN)
		{
			switch(mAudioSession->mErrorStatusCode)
			{
				case 20713:		status = LLVoiceClientStatusObserver::ERROR_CHANNEL_FULL; 		break;
				case 20714:		status = LLVoiceClientStatusObserver::ERROR_CHANNEL_LOCKED; 	break;
				case 20715:
					//invalid channel, we may be using a set of poorly cached
					//info
					status = LLVoiceClientStatusObserver::ERROR_NOT_AVAILABLE;
					break;
				case 1009:
					//invalid username and password
					status = LLVoiceClientStatusObserver::ERROR_NOT_AVAILABLE;
					break;
			}

			// Reset the error code to make sure it won't be reused later by accident.
			mAudioSession->mErrorStatusCode = 0;
		}
		else if(status == LLVoiceClientStatusObserver::STATUS_LEFT_CHANNEL)
		{
			switch(mAudioSession->mErrorStatusCode)
			{
				case HTTP_NOT_FOUND:	// NOT_FOUND
				// *TODO: Should this be 503?
				case 480:	// TEMPORARILY_UNAVAILABLE
				case HTTP_REQUEST_TIME_OUT:	// REQUEST_TIMEOUT
					// call failed because other user was not available
					// treat this as an error case
					status = LLVoiceClientStatusObserver::ERROR_NOT_AVAILABLE;

					// Reset the error code to make sure it won't be reused later by accident.
					mAudioSession->mErrorStatusCode = 0;
				break;
			}
		}
	}

	LL_DEBUGS("Voice")
		<< " " << LLVoiceClientStatusObserver::status2string(status)
		<< ", session channelInfo " << getAudioSessionChannelInfo()
		<< ", proximal is " << inSpatialChannel()
        << LL_ENDL;

	if (!mProcessChannels)
	{
		// we're not processing...another voice module is.
		// so nobody wants to hear from us.
        return;
	}
	for (status_observer_set_t::iterator it = mStatusObservers.begin();
		it != mStatusObservers.end();
		)
	{
		LLVoiceClientStatusObserver* observer = *it;
        observer->onChange(status, getAudioSessionChannelInfo(), inSpatialChannel());
		// In case onError() deleted an entry.
		it = mStatusObservers.upper_bound(observer);
	}

	// skipped to avoid speak button blinking
	if (   status != LLVoiceClientStatusObserver::STATUS_JOINING
		&& status != LLVoiceClientStatusObserver::STATUS_LEFT_CHANNEL
		&& status != LLVoiceClientStatusObserver::STATUS_VOICE_DISABLED)
	{
		bool voice_status = LLVoiceClient::getInstance()->voiceEnabled() && LLVoiceClient::getInstance()->isVoiceWorking();

		LL_WARNS("Voice") << "Setting voice connected " << (voice_status ? "True" : "False") << LL_ENDL;
		gAgent.setVoiceConnected(voice_status);

		if (voice_status)
		{
			LLFirstUse::speak(true);
		}
	}
}

void LLVivoxVoiceClient::addObserver(LLFriendObserver* observer)
{
	mFriendObservers.insert(observer);
}

void LLVivoxVoiceClient::removeObserver(LLFriendObserver* observer)
{
	mFriendObservers.erase(observer);
}

void LLVivoxVoiceClient::notifyFriendObservers()
{
	for (friend_observer_set_t::iterator it = mFriendObservers.begin();
		it != mFriendObservers.end();
		)
	{
		LLFriendObserver* observer = *it;
		it++;
		// The only friend-related thing we notify on is online/offline transitions.
		observer->changed(LLFriendObserver::ONLINE);
	}
}

void LLVivoxVoiceClient::lookupName(const LLUUID &id)
{
	if (mAvatarNameCacheConnection.connected())
	{
		mAvatarNameCacheConnection.disconnect();
	}
	mAvatarNameCacheConnection = LLAvatarNameCache::get(id, boost::bind(&LLVivoxVoiceClient::onAvatarNameCache, this, _1, _2));
}

void LLVivoxVoiceClient::onAvatarNameCache(const LLUUID& agent_id,
										   const LLAvatarName& av_name)
{
	mAvatarNameCacheConnection.disconnect();
	std::string display_name = av_name.getDisplayName();
	avatarNameResolved(agent_id, display_name);
}

void LLVivoxVoiceClient::predAvatarNameResolution(const LLVivoxVoiceClient::sessionStatePtr_t &session, LLUUID id, std::string name)
{
    participantStatePtr_t participant(session->findParticipantByID(id));
    if (participant)
    {
        // Found -- fill in the name
        participant->mAccountName = name;
        // and post a "participants updated" message to listeners later.
        session->mParticipantsChanged = true;
    }

    // Check whether this is a p2p session whose caller name just resolved
    if (session->mCallerID == id)
    {
        // this session's "caller ID" just resolved.  Fill in the name.
        session->mName = name;
        if (session->mTextInvitePending)
        {
            session->mTextInvitePending = false;

            // We don't need to call LLIMMgr::getInstance()->addP2PSession() here.  The first incoming message will create the panel.
        }
        if (session->mVoiceInvitePending)
        {
            session->mVoiceInvitePending = false;
            LLIMMgr::getInstance()->inviteToSession(
                session->mIMSessionID,
                session->mName,
                session->mCallerID,
                session->mName,
                IM_SESSION_P2P_INVITE,
                LLIMMgr::INVITATION_TYPE_VOICE);
        }
    }
}

void LLVivoxVoiceClient::avatarNameResolved(const LLUUID &id, const std::string &name)
{
    sessionState::for_each(boost::bind(predAvatarNameResolution, _1, id, name));
}

bool LLVivoxVoiceClient::setVoiceEffect(const LLUUID& id)
{
	if (!mAudioSession)
	{
		return false;
	}

	if (!id.isNull())
	{
		if (mVoiceFontMap.empty())
		{
			LL_DEBUGS("Voice") << "Voice fonts not available." << LL_ENDL;
			return false;
		}
		else if (mVoiceFontMap.find(id) == mVoiceFontMap.end())
		{
			LL_DEBUGS("Voice") << "Invalid voice font " << id << LL_ENDL;
			return false;
		}
	}

	// *TODO: Check for expired fonts?
	mAudioSession->mVoiceFontID = id;

	// *TODO: Separate voice font defaults for spatial chat and IM?
	gSavedPerAccountSettings.setString("VoiceEffectDefault", id.asString());

	sessionSetVoiceFontSendMessage(mAudioSession);
	notifyVoiceFontObservers();

	return true;
}

const LLUUID LLVivoxVoiceClient::getVoiceEffect()
{
	return mAudioSession ? mAudioSession->mVoiceFontID : LLUUID::null;
}

LLSD LLVivoxVoiceClient::getVoiceEffectProperties(const LLUUID& id)
{
	LLSD sd;

	voice_font_map_t::iterator iter = mVoiceFontMap.find(id);
	if (iter != mVoiceFontMap.end())
	{
		sd["template_only"] = false;
	}
	else
	{
		// Voice effect is not in the voice font map, see if there is a template
		iter = mVoiceFontTemplateMap.find(id);
		if (iter == mVoiceFontTemplateMap.end())
		{
			LL_WARNS("Voice") << "Voice effect " << id << "not found." << LL_ENDL;
			return sd;
		}
		sd["template_only"] = true;
	}

	voiceFontEntry *font = iter->second;
	sd["name"] = font->mName;
	sd["expiry_date"] = font->mExpirationDate;
	sd["is_new"] = font->mIsNew;

	return sd;
}

LLVivoxVoiceClient::voiceFontEntry::voiceFontEntry(LLUUID& id) :
	mID(id),
	mFontIndex(0),
	mFontType(VOICE_FONT_TYPE_NONE),
	mFontStatus(VOICE_FONT_STATUS_NONE),
	mIsNew(false)
{
	mExpiryTimer.stop();
	mExpiryWarningTimer.stop();
}

LLVivoxVoiceClient::voiceFontEntry::~voiceFontEntry()
{
}

void LLVivoxVoiceClient::refreshVoiceEffectLists(bool clear_lists)
{
	if (clear_lists)
	{
		mVoiceFontsReceived = false;
		deleteAllVoiceFonts();
		deleteVoiceFontTemplates();
	}

	accountGetSessionFontsSendMessage();
	accountGetTemplateFontsSendMessage();
}

const voice_effect_list_t& LLVivoxVoiceClient::getVoiceEffectList() const
{
	return mVoiceFontList;
}

const voice_effect_list_t& LLVivoxVoiceClient::getVoiceEffectTemplateList() const
{
	return mVoiceFontTemplateList;
}

void LLVivoxVoiceClient::addVoiceFont(const S32 font_index,
								 const std::string &name,
								 const std::string &description,
								 const LLDate &expiration_date,
								 bool has_expired,
								 const S32 font_type,
								 const S32 font_status,
								 const bool template_font)
{
	// Vivox SessionFontIDs are not guaranteed to remain the same between
	// sessions or grids so use a UUID for the name.

	// If received name is not a UUID, fudge one by hashing the name and type.
	LLUUID font_id;
	if (LLUUID::validate(name))
	{
		font_id = LLUUID(name);
	}
	else
	{
		font_id.generate(STRINGIZE(font_type << ":" << name));
	}

	voiceFontEntry *font = NULL;

	voice_font_map_t& font_map = template_font ? mVoiceFontTemplateMap : mVoiceFontMap;
	voice_effect_list_t& font_list = template_font ? mVoiceFontTemplateList : mVoiceFontList;

	// Check whether we've seen this font before.
	voice_font_map_t::iterator iter = font_map.find(font_id);
	bool new_font = (iter == font_map.end());

	// Override the has_expired flag if we have passed the expiration_date as a double check.
	if (expiration_date.secondsSinceEpoch() < (LLDate::now().secondsSinceEpoch() + VOICE_FONT_EXPIRY_INTERVAL))
	{
		has_expired = true;
	}

	if (has_expired)
	{
		LL_DEBUGS("VoiceFont") << "Expired " << (template_font ? "Template " : "")
		<< expiration_date.asString() << " " << font_id
		<< " (" << font_index << ") " << name << LL_ENDL;

		// Remove existing session fonts that have expired since we last saw them.
		if (!new_font && !template_font)
		{
			deleteVoiceFont(font_id);
		}
		return;
	}

	if (new_font)
	{
		// If it is a new font create a new entry.
		font = new voiceFontEntry(font_id);
	}
	else
	{
		// Not a new font, update the existing entry
		font = iter->second;
	}

	if (font)
	{
		font->mFontIndex = font_index;
		// Use the description for the human readable name if available, as the
		// "name" may be a UUID.
		font->mName = description.empty() ? name : description;
		font->mFontType = font_type;
		font->mFontStatus = font_status;

		// If the font is new or the expiration date has changed the expiry timers need updating.
		if (!template_font && (new_font || font->mExpirationDate != expiration_date))
		{
			font->mExpirationDate = expiration_date;

			// Set the expiry timer to trigger a notification when the voice font can no longer be used.
			font->mExpiryTimer.start();
			font->mExpiryTimer.setExpiryAt(expiration_date.secondsSinceEpoch() - VOICE_FONT_EXPIRY_INTERVAL);

			// Set the warning timer to some interval before actual expiry.
			S32 warning_time = gSavedSettings.getS32("VoiceEffectExpiryWarningTime");
			if (warning_time != 0)
			{
				font->mExpiryWarningTimer.start();
				F64 expiry_time = (expiration_date.secondsSinceEpoch() - (F64)warning_time);
				font->mExpiryWarningTimer.setExpiryAt(expiry_time - VOICE_FONT_EXPIRY_INTERVAL);
			}
			else
			{
				// Disable the warning timer.
				font->mExpiryWarningTimer.stop();
			}

			 // Only flag new session fonts after the first time we have fetched the list.
			if (mVoiceFontsReceived)
			{
				font->mIsNew = true;
				mVoiceFontsNew = true;
			}
		}

		LL_DEBUGS("VoiceFont") << (template_font ? "Template " : "")
			<< font->mExpirationDate.asString() << " " << font->mID
			<< " (" << font->mFontIndex << ") " << name << LL_ENDL;

		if (new_font)
		{
			font_map.insert(voice_font_map_t::value_type(font->mID, font));
			font_list.insert(voice_effect_list_t::value_type(font->mName, font->mID));
		}

		mVoiceFontListDirty = true;

		// Debugging stuff

		if (font_type < VOICE_FONT_TYPE_NONE || font_type >= VOICE_FONT_TYPE_UNKNOWN)
		{
			LL_WARNS("VoiceFont") << "Unknown voice font type: " << font_type << LL_ENDL;
		}
		if (font_status < VOICE_FONT_STATUS_NONE || font_status >= VOICE_FONT_STATUS_UNKNOWN)
		{
			LL_WARNS("VoiceFont") << "Unknown voice font status: " << font_status << LL_ENDL;
		}
	}
}

void LLVivoxVoiceClient::expireVoiceFonts()
{
	// *TODO: If we are selling voice fonts in packs, there are probably
	// going to be a number of fonts with the same expiration time, so would
	// be more efficient to just keep a list of expiration times rather
	// than checking each font individually.

	bool have_expired = false;
	bool will_expire = false;
	bool expired_in_use = false;

	LLUUID current_effect = LLVoiceClient::instance().getVoiceEffectDefault();

	voice_font_map_t::iterator iter;
	for (iter = mVoiceFontMap.begin(); iter != mVoiceFontMap.end(); ++iter)
	{
		voiceFontEntry* voice_font = iter->second;
		LLFrameTimer& expiry_timer  = voice_font->mExpiryTimer;
		LLFrameTimer& warning_timer = voice_font->mExpiryWarningTimer;

		// Check for expired voice fonts
		if (expiry_timer.getStarted() && expiry_timer.hasExpired())
		{
			// Check whether it is the active voice font
			if (voice_font->mID == current_effect)
			{
				// Reset to no voice effect.
				setVoiceEffect(LLUUID::null);
				expired_in_use = true;
			}

			LL_DEBUGS("Voice") << "Voice Font " << voice_font->mName << " has expired." << LL_ENDL;
			deleteVoiceFont(voice_font->mID);
			have_expired = true;
		}

		// Check for voice fonts that will expire in less that the warning time
		if (warning_timer.getStarted() && warning_timer.hasExpired())
		{
			LL_DEBUGS("VoiceFont") << "Voice Font " << voice_font->mName << " will expire soon." << LL_ENDL;
			will_expire = true;
			warning_timer.stop();
		}
	}

	LLSD args;
	args["URL"] = LLTrans::getString("voice_morphing_url");
	args["PREMIUM_URL"] = LLTrans::getString("premium_voice_morphing_url");

	// Give a notification if any voice fonts have expired.
	if (have_expired)
	{
		if (expired_in_use)
		{
			LLNotificationsUtil::add("VoiceEffectsExpiredInUse", args);
		}
		else
		{
			LLNotificationsUtil::add("VoiceEffectsExpired", args);
		}

		// Refresh voice font lists in the UI.
		notifyVoiceFontObservers();
	}

	// Give a warning notification if any voice fonts are due to expire.
	if (will_expire)
	{
		S32Seconds seconds(gSavedSettings.getS32("VoiceEffectExpiryWarningTime"));
		args["INTERVAL"] = llformat("%d", LLUnit<S32, LLUnits::Days>(seconds).value());

		LLNotificationsUtil::add("VoiceEffectsWillExpire", args);
	}
}

void LLVivoxVoiceClient::deleteVoiceFont(const LLUUID& id)
{
	// Remove the entry from the voice font list.
	voice_effect_list_t::iterator list_iter = mVoiceFontList.begin();
	while (list_iter != mVoiceFontList.end())
	{
		if (list_iter->second == id)
		{
			LL_DEBUGS("VoiceFont") << "Removing " << id << " from the voice font list." << LL_ENDL;
            list_iter = mVoiceFontList.erase(list_iter);
			mVoiceFontListDirty = true;
		}
		else
		{
			++list_iter;
		}
	}

	// Find the entry in the voice font map and erase its data.
	voice_font_map_t::iterator map_iter = mVoiceFontMap.find(id);
	if (map_iter != mVoiceFontMap.end())
	{
		delete map_iter->second;
	}

	// Remove the entry from the voice font map.
	mVoiceFontMap.erase(map_iter);
}

void LLVivoxVoiceClient::deleteAllVoiceFonts()
{
	mVoiceFontList.clear();

	voice_font_map_t::iterator iter;
	for (iter = mVoiceFontMap.begin(); iter != mVoiceFontMap.end(); ++iter)
	{
		delete iter->second;
	}
	mVoiceFontMap.clear();
}

void LLVivoxVoiceClient::deleteVoiceFontTemplates()
{
	mVoiceFontTemplateList.clear();

	voice_font_map_t::iterator iter;
	for (iter = mVoiceFontTemplateMap.begin(); iter != mVoiceFontTemplateMap.end(); ++iter)
	{
		delete iter->second;
	}
	mVoiceFontTemplateMap.clear();
}

S32 LLVivoxVoiceClient::getVoiceFontIndex(const LLUUID& id) const
{
	S32 result = 0;
	if (!id.isNull())
	{
		voice_font_map_t::const_iterator it = mVoiceFontMap.find(id);
		if (it != mVoiceFontMap.end())
		{
			result = it->second->mFontIndex;
		}
		else
		{
			LL_WARNS("VoiceFont") << "Selected voice font " << id << " is not available." << LL_ENDL;
		}
	}
	return result;
}

S32 LLVivoxVoiceClient::getVoiceFontTemplateIndex(const LLUUID& id) const
{
	S32 result = 0;
	if (!id.isNull())
	{
		voice_font_map_t::const_iterator it = mVoiceFontTemplateMap.find(id);
		if (it != mVoiceFontTemplateMap.end())
		{
			result = it->second->mFontIndex;
		}
		else
		{
			LL_WARNS("VoiceFont") << "Selected voice font template " << id << " is not available." << LL_ENDL;
		}
	}
	return result;
}

void LLVivoxVoiceClient::accountGetSessionFontsSendMessage()
{
	if(mAccountLoggedIn)
	{
		std::ostringstream stream;

		LL_DEBUGS("VoiceFont") << "Requesting voice font list." << LL_ENDL;

		stream
		<< "<Request requestId=\"" << mCommandCookie++ << "\" action=\"Account.GetSessionFonts.1\">"
		<< "<AccountHandle>" << LLVivoxSecurity::getInstance()->accountHandle() << "</AccountHandle>"
		<< "</Request>"
		<< "\n\n\n";

		writeString(stream.str());
	}
}

void LLVivoxVoiceClient::accountGetTemplateFontsSendMessage()
{
	if(mAccountLoggedIn)
	{
		std::ostringstream stream;

		LL_DEBUGS("VoiceFont") << "Requesting voice font template list." << LL_ENDL;

		stream
		<< "<Request requestId=\"" << mCommandCookie++ << "\" action=\"Account.GetTemplateFonts.1\">"
		<< "<AccountHandle>" << LLVivoxSecurity::getInstance()->accountHandle() << "</AccountHandle>"
		<< "</Request>"
		<< "\n\n\n";

		writeString(stream.str());
	}
}

void LLVivoxVoiceClient::sessionSetVoiceFontSendMessage(const sessionStatePtr_t &session)
{
	S32 font_index = getVoiceFontIndex(session->mVoiceFontID);
	LL_DEBUGS("VoiceFont") << "Requesting voice font: " << session->mVoiceFontID << " (" << font_index << "), session handle: " << session->mHandle << LL_ENDL;

	std::ostringstream stream;

	stream
	<< "<Request requestId=\"" << mCommandCookie++ << "\" action=\"Session.SetVoiceFont.1\">"
	<< "<SessionHandle>" << session->mHandle << "</SessionHandle>"
	<< "<SessionFontID>" << font_index << "</SessionFontID>"
	<< "</Request>\n\n\n";

	writeString(stream.str());
}

void LLVivoxVoiceClient::accountGetSessionFontsResponse(int statusCode, const std::string &statusString)
{
    if (mIsWaitingForFonts)
    {
        // *TODO: We seem to get multiple events of this type.  Should figure a way to advance only after
        // receiving the last one.
        LLSD result(LLSDMap("voice_fonts", LLSD::Boolean(true)));

        mVivoxPump.post(result);
    }
	notifyVoiceFontObservers();
	mVoiceFontsReceived = true;
}

void LLVivoxVoiceClient::accountGetTemplateFontsResponse(int statusCode, const std::string &statusString)
{
	// Voice font list entries were updated via addVoiceFont() during parsing.
	notifyVoiceFontObservers();
}
void LLVivoxVoiceClient::addObserver(LLVoiceEffectObserver* observer)
{
	mVoiceFontObservers.insert(observer);
}

void LLVivoxVoiceClient::removeObserver(LLVoiceEffectObserver* observer)
{
	mVoiceFontObservers.erase(observer);
}

// method checks the item in VoiceMorphing menu for appropriate current voice font
bool LLVivoxVoiceClient::onCheckVoiceEffect(const std::string& voice_effect_name)
{
	LLVoiceEffectInterface * effect_interfacep = LLVoiceClient::instance().getVoiceEffectInterface();
	if (NULL != effect_interfacep)
	{
		const LLUUID& currect_voice_effect_id = effect_interfacep->getVoiceEffect();

		if (currect_voice_effect_id.isNull())
		{
			if (voice_effect_name == "NoVoiceMorphing")
			{
				return true;
			}
		}
		else
		{
			const LLSD& voice_effect_props = effect_interfacep->getVoiceEffectProperties(currect_voice_effect_id);
			if (voice_effect_props["name"].asString() == voice_effect_name)
			{
				return true;
			}
		}
	}

	return false;
}

// method changes voice font for selected VoiceMorphing menu item
void LLVivoxVoiceClient::onClickVoiceEffect(const std::string& voice_effect_name)
{
	LLVoiceEffectInterface * effect_interfacep = LLVoiceClient::instance().getVoiceEffectInterface();
	if (NULL != effect_interfacep)
	{
		if (voice_effect_name == "NoVoiceMorphing")
		{
			effect_interfacep->setVoiceEffect(LLUUID());
			return;
		}
		const voice_effect_list_t& effect_list = effect_interfacep->getVoiceEffectList();
		if (!effect_list.empty())
		{
			for (voice_effect_list_t::const_iterator it = effect_list.begin(); it != effect_list.end(); ++it)
			{
				if (voice_effect_name == it->first)
				{
					effect_interfacep->setVoiceEffect(it->second);
					return;
				}
			}
		}
	}
}

// it updates VoiceMorphing menu items in accordance with purchased properties
void LLVivoxVoiceClient::updateVoiceMorphingMenu()
{
	if (mVoiceFontListDirty)
	{
		LLVoiceEffectInterface * effect_interfacep = LLVoiceClient::instance().getVoiceEffectInterface();
		if (effect_interfacep)
		{
			const voice_effect_list_t& effect_list = effect_interfacep->getVoiceEffectList();
			if (!effect_list.empty())
			{
				LLMenuGL * voice_morphing_menup = gMenuBarView->findChildMenuByName("VoiceMorphing", TRUE);

				if (NULL != voice_morphing_menup)
				{
					S32 items = voice_morphing_menup->getItemCount();
					if (items > 0)
					{
						voice_morphing_menup->erase(1, items - 3, false);

						S32 pos = 1;
						for (voice_effect_list_t::const_iterator it = effect_list.begin(); it != effect_list.end(); ++it)
						{
							LLMenuItemCheckGL::Params p;
							p.name = it->first;
							p.label = it->first;
							p.on_check.function(boost::bind(&LLVivoxVoiceClient::onCheckVoiceEffect, this, it->first));
							p.on_click.function(boost::bind(&LLVivoxVoiceClient::onClickVoiceEffect, this, it->first));
							LLMenuItemCheckGL * voice_effect_itemp = LLUICtrlFactory::create<LLMenuItemCheckGL>(p);
							voice_morphing_menup->insert(pos++, voice_effect_itemp, false);
						}

						voice_morphing_menup->needsArrange();
					}
				}
			}
		}
	}
}
void LLVivoxVoiceClient::notifyVoiceFontObservers()
{
    LL_DEBUGS("VoiceFont") << "Notifying voice effect observers. Lists changed: " << mVoiceFontListDirty << LL_ENDL;

    updateVoiceMorphingMenu();

    for (voice_font_observer_set_t::iterator it = mVoiceFontObservers.begin();
            it != mVoiceFontObservers.end();)
    {
        LLVoiceEffectObserver* observer = *it;
        observer->onVoiceEffectChanged(mVoiceFontListDirty);
        // In case onVoiceEffectChanged() deleted an entry.
        it = mVoiceFontObservers.upper_bound(observer);
    }
    mVoiceFontListDirty = false;

	// If new Voice Fonts have been added notify the user.
    if (mVoiceFontsNew)
    {
        if (mVoiceFontsReceived)
        {
            LLNotificationsUtil::add("VoiceEffectsNew");
        }
        mVoiceFontsNew = false;
    }
}

void LLVivoxVoiceClient::enablePreviewBuffer(bool enable)
{
    LLSD result;
    mCaptureBufferMode = enable;

    if (enable)
        result["recplay"] = "start";
    else
        result["recplay"] = "quit";

    mVivoxPump.post(result);

	if(mCaptureBufferMode && mIsInChannel)
	{
		LL_DEBUGS("Voice") << "no channel" << LL_ENDL;
		sessionTerminate();
	}
}

void LLVivoxVoiceClient::recordPreviewBuffer()
{
	if (!mCaptureBufferMode)
	{
		LL_DEBUGS("Voice") << "Not in voice effect preview mode, cannot start recording." << LL_ENDL;
		mCaptureBufferRecording = false;
		return;
	}

	mCaptureBufferRecording = true;

    LLSD result(LLSDMap("recplay", "record"));
    mVivoxPump.post(result);
}

void LLVivoxVoiceClient::playPreviewBuffer(const LLUUID& effect_id)
{
	if (!mCaptureBufferMode)
	{
		LL_DEBUGS("Voice") << "Not in voice effect preview mode, no buffer to play." << LL_ENDL;
		mCaptureBufferRecording = false;
		return;
	}

	if (!mCaptureBufferRecorded)
	{
		// Can't play until we have something recorded!
		mCaptureBufferPlaying = false;
		return;
	}

	mPreviewVoiceFont = effect_id;
	mCaptureBufferPlaying = true;

    LLSD result(LLSDMap("recplay", "playback"));
    mVivoxPump.post(result);
}

void LLVivoxVoiceClient::stopPreviewBuffer()
{
	mCaptureBufferRecording = false;
	mCaptureBufferPlaying = false;

    LLSD result(LLSDMap("recplay", "quit"));
    mVivoxPump.post(result);
}

bool LLVivoxVoiceClient::isPreviewRecording()
{
	return (mCaptureBufferMode && mCaptureBufferRecording);
}

bool LLVivoxVoiceClient::isPreviewPlaying()
{
	return (mCaptureBufferMode && mCaptureBufferPlaying);
}

void LLVivoxVoiceClient::captureBufferRecordStartSendMessage()
{	if(mAccountLoggedIn)
	{
		std::ostringstream stream;

		LL_DEBUGS("Voice") << "Starting audio capture to buffer." << LL_ENDL;

		// Start capture
		stream
		<< "<Request requestId=\"" << mCommandCookie++ << "\" action=\"Aux.StartBufferCapture.1\">"
		<< "</Request>"
		<< "\n\n\n";

		// Unmute the mic
		stream << "<Request requestId=\"" << mCommandCookie++ << "\" action=\"Connector.MuteLocalMic.1\">"
			<< "<ConnectorHandle>" << LLVivoxSecurity::getInstance()->connectorHandle() << "</ConnectorHandle>"
			<< "<Value>false</Value>"
		<< "</Request>\n\n\n";

		// Dirty the mute mic state so that it will get reset when we finishing previewing
		mMuteMicDirty = true;

		writeString(stream.str());
	}
}

void LLVivoxVoiceClient::captureBufferRecordStopSendMessage()
{
	if(mAccountLoggedIn)
	{
		std::ostringstream stream;

		LL_DEBUGS("Voice") << "Stopping audio capture to buffer." << LL_ENDL;

		// Mute the mic. Mic mute state was dirtied at recording start, so will be reset when finished previewing.
		stream << "<Request requestId=\"" << mCommandCookie++ << "\" action=\"Connector.MuteLocalMic.1\">"
			<< "<ConnectorHandle>" << LLVivoxSecurity::getInstance()->connectorHandle() << "</ConnectorHandle>"
			<< "<Value>true</Value>"
		<< "</Request>\n\n\n";

		// Stop capture
		stream
		<< "<Request requestId=\"" << mCommandCookie++ << "\" action=\"Aux.CaptureAudioStop.1\">"
			<< "<AccountHandle>" << LLVivoxSecurity::getInstance()->accountHandle() << "</AccountHandle>"
		<< "</Request>"
		<< "\n\n\n";

		writeString(stream.str());
	}
}

void LLVivoxVoiceClient::captureBufferPlayStartSendMessage(const LLUUID& voice_font_id)
{
	if(mAccountLoggedIn)
	{
		// Track how may play requests are sent, so we know how many stop events to
		// expect before play actually stops.
		++mPlayRequestCount;

		std::ostringstream stream;

		LL_DEBUGS("Voice") << "Starting audio buffer playback." << LL_ENDL;

		S32 font_index = getVoiceFontTemplateIndex(voice_font_id);
		LL_DEBUGS("Voice") << "With voice font: " << voice_font_id << " (" << font_index << ")" << LL_ENDL;

		stream
		<< "<Request requestId=\"" << mCommandCookie++ << "\" action=\"Aux.PlayAudioBuffer.1\">"
			<< "<AccountHandle>" << LLVivoxSecurity::getInstance()->accountHandle() << "</AccountHandle>"
			<< "<TemplateFontID>" << font_index << "</TemplateFontID>"
			<< "<FontDelta />"
		<< "</Request>"
		<< "\n\n\n";

		writeString(stream.str());
	}
}

void LLVivoxVoiceClient::captureBufferPlayStopSendMessage()
{
	if(mAccountLoggedIn)
	{
		std::ostringstream stream;

		LL_DEBUGS("Voice") << "Stopping audio buffer playback." << LL_ENDL;

		stream
		<< "<Request requestId=\"" << mCommandCookie++ << "\" action=\"Aux.RenderAudioStop.1\">"
			<< "<AccountHandle>" << LLVivoxSecurity::getInstance()->accountHandle() << "</AccountHandle>"
		<< "</Request>"
		<< "\n\n\n";

		writeString(stream.str());
	}
}

LLVivoxProtocolParser::LLVivoxProtocolParser()
{
	parser = XML_ParserCreate(NULL);

	reset();
}

void LLVivoxProtocolParser::reset()
{
	responseDepth = 0;
	ignoringTags = false;
	accumulateText = false;
	energy = 0.f;
	hasText = false;
	hasAudio = false;
	hasVideo = false;
	terminated = false;
	ignoreDepth = 0;
	isChannel = false;
	incoming = false;
	enabled = false;
	isEvent = false;
	isLocallyMuted = false;
	isModeratorMuted = false;
	isSpeaking = false;
	participantType = 0;
	returnCode = -1;
	state = 0;
	statusCode = 0;
	volume = 0;
	textBuffer.clear();
	alias.clear();
	numberOfAliases = 0;
	applicationString.clear();
}

//virtual
LLVivoxProtocolParser::~LLVivoxProtocolParser()
{
	if (parser)
		XML_ParserFree(parser);
}

static LLTrace::BlockTimerStatHandle FTM_VIVOX_PROCESS("Vivox Process");

// virtual
LLIOPipe::EStatus LLVivoxProtocolParser::process_impl(
													  const LLChannelDescriptors& channels,
													  buffer_ptr_t& buffer,
													  bool& eos,
													  LLSD& context,
													  LLPumpIO* pump)
{
	LL_RECORD_BLOCK_TIME(FTM_VIVOX_PROCESS);
	LLBufferStream istr(channels, buffer.get());
	std::ostringstream ostr;
	while (istr.good())
	{
		char buf[1024];
		istr.read(buf, sizeof(buf));
		mInput.append(buf, istr.gcount());
	}

	// Look for input delimiter(s) in the input buffer.  If one is found, send the message to the xml parser.
	int start = 0;
	int delim;
	while((delim = mInput.find("\n\n\n", start)) != std::string::npos)
	{

		// Reset internal state of the LLVivoxProtocolParser (no effect on the expat parser)
		reset();

		XML_ParserReset(parser, NULL);
		XML_SetElementHandler(parser, ExpatStartTag, ExpatEndTag);
		XML_SetCharacterDataHandler(parser, ExpatCharHandler);
		XML_SetUserData(parser, this);
		XML_Parse(parser, mInput.data() + start, delim - start, false);

        LL_DEBUGS("VivoxProtocolParser") << "parsing: " << mInput.substr(start, delim - start) << LL_ENDL;
		start = delim + 3;
	}

	if(start != 0)
		mInput = mInput.substr(start);

	LL_DEBUGS("VivoxProtocolParser") << "at end, mInput is: " << mInput << LL_ENDL;

	if(!LLVivoxVoiceClient::sConnected)
	{
		// If voice has been disabled, we just want to close the socket.  This does so.
		LL_INFOS("Voice") << "returning STATUS_STOP" << LL_ENDL;
		return STATUS_STOP;
	}

	return STATUS_OK;
}

void XMLCALL LLVivoxProtocolParser::ExpatStartTag(void *data, const char *el, const char **attr)
{
	if (data)
	{
		LLVivoxProtocolParser	*object = (LLVivoxProtocolParser*)data;
		object->StartTag(el, attr);
	}
}

// --------------------------------------------------------------------------------

void XMLCALL LLVivoxProtocolParser::ExpatEndTag(void *data, const char *el)
{
	if (data)
	{
		LLVivoxProtocolParser	*object = (LLVivoxProtocolParser*)data;
		object->EndTag(el);
	}
}

// --------------------------------------------------------------------------------

void XMLCALL LLVivoxProtocolParser::ExpatCharHandler(void *data, const XML_Char *s, int len)
{
	if (data)
	{
		LLVivoxProtocolParser	*object = (LLVivoxProtocolParser*)data;
		object->CharData(s, len);
	}
}

// --------------------------------------------------------------------------------


void LLVivoxProtocolParser::StartTag(const char *tag, const char **attr)
{
	// Reset the text accumulator. We shouldn't have strings that are inturrupted by new tags
	textBuffer.clear();
	// only accumulate text if we're not ignoring tags.
	accumulateText = !ignoringTags;

	if (responseDepth == 0)
	{
		isEvent = !stricmp("Event", tag);

		if (!stricmp("Response", tag) || isEvent)
		{
			// Grab the attributes
			while (*attr)
			{
				const char	*key = *attr++;
				const char	*value = *attr++;

				if (!stricmp("requestId", key))
				{
					requestId = value;
				}
				else if (!stricmp("action", key))
				{
					actionString = value;
				}
				else if (!stricmp("type", key))
				{
					eventTypeString = value;
				}
			}
		}
		LL_DEBUGS("VivoxProtocolParser") << tag << " (" << responseDepth << ")"  << LL_ENDL;
	}
	else
	{
		if (ignoringTags)
		{
			LL_DEBUGS("VivoxProtocolParser") << "ignoring tag " << tag << " (depth = " << responseDepth << ")" << LL_ENDL;
		}
		else
		{
			LL_DEBUGS("VivoxProtocolParser") << tag << " (" << responseDepth << ")"  << LL_ENDL;

			// Ignore the InputXml stuff so we don't get confused
			if (!stricmp("InputXml", tag))
			{
				ignoringTags = true;
				ignoreDepth = responseDepth;
				accumulateText = false;

				LL_DEBUGS("VivoxProtocolParser") << "starting ignore, ignoreDepth is " << ignoreDepth << LL_ENDL;
			}
			else if (!stricmp("CaptureDevices", tag))
			{
				LLVivoxVoiceClient::getInstance()->clearCaptureDevices();
			}
			else if (!stricmp("RenderDevices", tag))
			{
				LLVivoxVoiceClient::getInstance()->clearRenderDevices();
			}
			else if (!stricmp("CaptureDevice", tag))
			{
				deviceString.clear();
			}
			else if (!stricmp("RenderDevice", tag))
			{
				deviceString.clear();
			}
			else if (!stricmp("SessionFont", tag))
			{
				id = 0;
				nameString.clear();
				descriptionString.clear();
				expirationDate = LLDate();
				hasExpired = false;
				fontType = 0;
				fontStatus = 0;
			}
			else if (!stricmp("TemplateFont", tag))
			{
				id = 0;
				nameString.clear();
				descriptionString.clear();
				expirationDate = LLDate();
				hasExpired = false;
				fontType = 0;
				fontStatus = 0;
			}
			else if (!stricmp("MediaCompletionType", tag))
			{
				mediaCompletionType.clear();
			}
		}
	}
	responseDepth++;
}

// --------------------------------------------------------------------------------

void LLVivoxProtocolParser::EndTag(const char *tag)
{
	const std::string& string = textBuffer;

	responseDepth--;

	if (ignoringTags)
	{
		if (ignoreDepth == responseDepth)
		{
			LL_DEBUGS("VivoxProtocolParser") << "end of ignore" << LL_ENDL;
			ignoringTags = false;
		}
		else
		{
			LL_DEBUGS("VivoxProtocolParser") << "ignoring tag " << tag << " (depth = " << responseDepth << ")" << LL_ENDL;
		}
	}

	if (!ignoringTags)
	{
		LL_DEBUGS("VivoxProtocolParser") << "processing tag " << tag << " (depth = " << responseDepth << ")" << LL_ENDL;

		// Closing a tag. Finalize the text we've accumulated and reset
		if (!stricmp("ReturnCode", tag))
			returnCode = strtol(string.c_str(), NULL, 10);
		else if (!stricmp("SessionHandle", tag))
			sessionHandle = string;
		else if (!stricmp("SessionGroupHandle", tag))
			sessionGroupHandle = string;
		else if (!stricmp("StatusCode", tag))
			statusCode = strtol(string.c_str(), NULL, 10);
		else if (!stricmp("StatusString", tag))
			statusString = string;
		else if (!stricmp("ParticipantURI", tag))
			uriString = string;
		else if (!stricmp("Volume", tag))
			volume = strtol(string.c_str(), NULL, 10);
		else if (!stricmp("Energy", tag))
			energy = (F32)strtod(string.c_str(), NULL);
		else if (!stricmp("IsModeratorMuted", tag))
			isModeratorMuted = !stricmp(string.c_str(), "true");
		else if (!stricmp("IsSpeaking", tag))
			isSpeaking = !stricmp(string.c_str(), "true");
		else if (!stricmp("Alias", tag))
			alias = string;
		else if (!stricmp("NumberOfAliases", tag))
			numberOfAliases = strtol(string.c_str(), NULL, 10);
		else if (!stricmp("Application", tag))
			applicationString = string;
		else if (!stricmp("ConnectorHandle", tag))
			connectorHandle = string;
		else if (!stricmp("VersionID", tag))
			versionID = string;
		else if (!stricmp("Version", tag))
			mBuildID = string;
		else if (!stricmp("AccountHandle", tag))
			accountHandle = string;
		else if (!stricmp("State", tag))
			state = strtol(string.c_str(), NULL, 10);
		else if (!stricmp("URI", tag))
			uriString = string;
		else if (!stricmp("IsChannel", tag))
			isChannel = !stricmp(string.c_str(), "true");
		else if (!stricmp("Incoming", tag))
			incoming = !stricmp(string.c_str(), "true");
		else if (!stricmp("Enabled", tag))
			enabled = !stricmp(string.c_str(), "true");
		else if (!stricmp("Name", tag))
			nameString = string;
		else if (!stricmp("AudioMedia", tag))
			audioMediaString = string;
		else if (!stricmp("ChannelName", tag))
			nameString = string;
		else if (!stricmp("DisplayName", tag))
			displayNameString = string;
		else if (!stricmp("Device", tag))
			deviceString = string;
		else if (!stricmp("AccountName", tag))
			nameString = string;
		else if (!stricmp("ParticipantType", tag))
			participantType = strtol(string.c_str(), NULL, 10);
		else if (!stricmp("IsLocallyMuted", tag))
			isLocallyMuted = !stricmp(string.c_str(), "true");
		else if (!stricmp("MicEnergy", tag))
			energy = (F32)strtod(string.c_str(), NULL);
		else if (!stricmp("ChannelName", tag))
			nameString = string;
		else if (!stricmp("ChannelURI", tag))
			uriString = string;
		else if (!stricmp("BuddyURI", tag))
			uriString = string;
		else if (!stricmp("Presence", tag))
			statusString = string;
		else if (!stricmp("CaptureDevices", tag))
		{
			LLVivoxVoiceClient::getInstance()->setDevicesListUpdated(true);
		}
		else if (!stricmp("RenderDevices", tag))
		{
			LLVivoxVoiceClient::getInstance()->setDevicesListUpdated(true);
		}
		else if (!stricmp("CaptureDevice", tag))
		{
			LLVivoxVoiceClient::getInstance()->addCaptureDevice(LLVoiceDevice(displayNameString, deviceString));
		}
		else if (!stricmp("RenderDevice", tag))
		{
			LLVivoxVoiceClient::getInstance()->addRenderDevice(LLVoiceDevice(displayNameString, deviceString));
		}
		else if (!stricmp("BlockMask", tag))
			blockMask = string;
		else if (!stricmp("PresenceOnly", tag))
			presenceOnly = string;
		else if (!stricmp("AutoAcceptMask", tag))
			autoAcceptMask = string;
		else if (!stricmp("AutoAddAsBuddy", tag))
			autoAddAsBuddy = string;
		else if (!stricmp("MessageHeader", tag))
			messageHeader = string;
		else if (!stricmp("MessageBody", tag))
			messageBody = string;
		else if (!stricmp("NotificationType", tag))
			notificationType = string;
		else if (!stricmp("HasText", tag))
			hasText = !stricmp(string.c_str(), "true");
		else if (!stricmp("HasAudio", tag))
			hasAudio = !stricmp(string.c_str(), "true");
		else if (!stricmp("HasVideo", tag))
			hasVideo = !stricmp(string.c_str(), "true");
		else if (!stricmp("Terminated", tag))
			terminated = !stricmp(string.c_str(), "true");
		else if (!stricmp("SubscriptionHandle", tag))
			subscriptionHandle = string;
		else if (!stricmp("SubscriptionType", tag))
			subscriptionType = string;
		else if (!stricmp("SessionFont", tag))
		{
			LLVivoxVoiceClient::getInstance()->addVoiceFont(id, nameString, descriptionString, expirationDate, hasExpired, fontType, fontStatus, false);
		}
		else if (!stricmp("TemplateFont", tag))
		{
			LLVivoxVoiceClient::getInstance()->addVoiceFont(id, nameString, descriptionString, expirationDate, hasExpired, fontType, fontStatus, true);
		}
		else if (!stricmp("ID", tag))
		{
			id = strtol(string.c_str(), NULL, 10);
		}
		else if (!stricmp("Description", tag))
		{
			descriptionString = string;
		}
		else if (!stricmp("ExpirationDate", tag))
		{
			expirationDate = expiryTimeStampToLLDate(string);
		}
		else if (!stricmp("Expired", tag))
		{
			hasExpired = !stricmp(string.c_str(), "1");
		}
		else if (!stricmp("Type", tag))
		{
			fontType = strtol(string.c_str(), NULL, 10);
		}
		else if (!stricmp("Status", tag))
		{
			fontStatus = strtol(string.c_str(), NULL, 10);
		}
		else if (!stricmp("MediaCompletionType", tag))
		{
			mediaCompletionType = string;;
		}

		textBuffer.clear();
		accumulateText= false;

		if (responseDepth == 0)
		{
			// We finished all of the XML, process the data
			processResponse(tag);
		}
	}
}

// --------------------------------------------------------------------------------

void LLVivoxProtocolParser::CharData(const char *buffer, int length)
{
	/*
	 This method is called for anything that isn't a tag, which can be text you
	 want that lies between tags, and a lot of stuff you don't want like file formatting
	 (tabs, spaces, CR/LF, etc).

	 Only copy text if we are in accumulate mode...
	 */
	if (accumulateText)
		textBuffer.append(buffer, length);
}

// --------------------------------------------------------------------------------

LLDate LLVivoxProtocolParser::expiryTimeStampToLLDate(const std::string& vivox_ts)
{
	// *HACK: Vivox reports the time incorrectly. LLDate also only parses a
	// subset of valid ISO 8601 dates (only handles Z, not offsets).
	// So just use the date portion and fix the time here.
	std::string time_stamp = vivox_ts.substr(0, 10);
	time_stamp += VOICE_FONT_EXPIRY_TIME;

	LL_DEBUGS("VivoxProtocolParser") << "Vivox timestamp " << vivox_ts << " modified to: " << time_stamp << LL_ENDL;

	return LLDate(time_stamp);
}

// --------------------------------------------------------------------------------

void LLVivoxProtocolParser::processResponse(std::string tag)
{
	LL_DEBUGS("VivoxProtocolParser") << tag << LL_ENDL;

	// SLIM SDK: the SDK now returns a statusCode of "200" (OK) for success.  This is a change vs. previous SDKs.
	// According to Mike S., "The actual API convention is that responses with return codes of 0 are successful, regardless of the status code returned",
	// so I believe this will give correct behavior.

	if(returnCode == 0)
		statusCode = 0;

	if (isEvent)
	{
		const char *eventTypeCstr = eventTypeString.c_str();
        LL_DEBUGS("LowVoice") << eventTypeCstr << LL_ENDL;

		if (!stricmp(eventTypeCstr, "ParticipantUpdatedEvent"))
		{
			// These happen so often that logging them is pretty useless.
            LL_DEBUGS("LowVoice") << "Updated Params: " << sessionHandle << ", " << sessionGroupHandle << ", " << uriString << ", " << alias << ", " << isModeratorMuted << ", " << isSpeaking << ", " << volume << ", " << energy << LL_ENDL;
            LLVivoxVoiceClient::getInstance()->participantUpdatedEvent(sessionHandle, sessionGroupHandle, uriString, alias, isModeratorMuted, isSpeaking, volume, energy);
		}
		else if (!stricmp(eventTypeCstr, "AccountLoginStateChangeEvent"))
		{
			LLVivoxVoiceClient::getInstance()->accountLoginStateChangeEvent(accountHandle, statusCode, statusString, state);
		}
		else if (!stricmp(eventTypeCstr, "SessionAddedEvent"))
		{
			/*
			 <Event type="SessionAddedEvent">
			 <SessionGroupHandle>c1_m1000xFnPP04IpREWNkuw1cOXlhw==_sg0</SessionGroupHandle>
			 <SessionHandle>c1_m1000xFnPP04IpREWNkuw1cOXlhw==0</SessionHandle>
			 <Uri>sip:confctl-1408789@bhr.vivox.com</Uri>
			 <IsChannel>true</IsChannel>
			 <Incoming>false</Incoming>
			 <ChannelName />
			 </Event>
			 */
			LLVivoxVoiceClient::getInstance()->sessionAddedEvent(uriString, alias, sessionHandle, sessionGroupHandle, isChannel, incoming, nameString, applicationString);
		}
		else if (!stricmp(eventTypeCstr, "SessionRemovedEvent"))
		{
			LLVivoxVoiceClient::getInstance()->sessionRemovedEvent(sessionHandle, sessionGroupHandle);
		}
		else if (!stricmp(eventTypeCstr, "SessionGroupUpdatedEvent"))
		{
			//nothng useful to process for this event, but we should not WARN that we have received it.
		}
		else if (!stricmp(eventTypeCstr, "SessionGroupAddedEvent"))
		{
			LLVivoxVoiceClient::getInstance()->sessionGroupAddedEvent(sessionGroupHandle);
		}
		else if (!stricmp(eventTypeCstr, "MediaStreamUpdatedEvent"))
		{
			/*
			 <Event type="MediaStreamUpdatedEvent">
			 <SessionGroupHandle>c1_m1000xFnPP04IpREWNkuw1cOXlhw==_sg0</SessionGroupHandle>
			 <SessionHandle>c1_m1000xFnPP04IpREWNkuw1cOXlhw==0</SessionHandle>
			 <StatusCode>200</StatusCode>
			 <StatusString>OK</StatusString>
			 <State>2</State>
			 <Incoming>false</Incoming>
			 </Event>
			 */
			LLVivoxVoiceClient::getInstance()->mediaStreamUpdatedEvent(sessionHandle, sessionGroupHandle, statusCode, statusString, state, incoming);
		}
		else if (!stricmp(eventTypeCstr, "MediaCompletionEvent"))
		{
			/*
			<Event type="MediaCompletionEvent">
			<SessionGroupHandle />
			<MediaCompletionType>AuxBufferAudioCapture</MediaCompletionType>
			</Event>
			*/
			LLVivoxVoiceClient::getInstance()->mediaCompletionEvent(sessionGroupHandle, mediaCompletionType);
		}
		else if (!stricmp(eventTypeCstr, "ParticipantAddedEvent"))
		{
			/*
			 <Event type="ParticipantAddedEvent">
			 <SessionGroupHandle>c1_m1000xFnPP04IpREWNkuw1cOXlhw==_sg4</SessionGroupHandle>
			 <SessionHandle>c1_m1000xFnPP04IpREWNkuw1cOXlhw==4</SessionHandle>
			 <ParticipantUri>sip:xI5auBZ60SJWIk606-1JGRQ==@bhr.vivox.com</ParticipantUri>
			 <AccountName>xI5auBZ60SJWIk606-1JGRQ==</AccountName>
			 <DisplayName />
			 <ParticipantType>0</ParticipantType>
			 </Event>
			 */
            LL_DEBUGS("LowVoice") << "Added Params: " << sessionHandle << ", " << sessionGroupHandle << ", " << uriString << ", " << alias << ", " << nameString << ", " << displayNameString << ", " << participantType << LL_ENDL;
			LLVivoxVoiceClient::getInstance()->participantAddedEvent(sessionHandle, sessionGroupHandle, uriString, alias, nameString, displayNameString, participantType);
		}
		else if (!stricmp(eventTypeCstr, "ParticipantRemovedEvent"))
		{
			/*
			 <Event type="ParticipantRemovedEvent">
			 <SessionGroupHandle>c1_m1000xFnPP04IpREWNkuw1cOXlhw==_sg4</SessionGroupHandle>
			 <SessionHandle>c1_m1000xFnPP04IpREWNkuw1cOXlhw==4</SessionHandle>
			 <ParticipantUri>sip:xtx7YNV-3SGiG7rA1fo5Ndw==@bhr.vivox.com</ParticipantUri>
			 <AccountName>xtx7YNV-3SGiG7rA1fo5Ndw==</AccountName>
			 </Event>
			 */
            LL_DEBUGS("LowVoice") << "Removed params:" << sessionHandle << ", " << sessionGroupHandle << ", " << uriString << ", " << alias << ", " << nameString << LL_ENDL;

			LLVivoxVoiceClient::getInstance()->participantRemovedEvent(sessionHandle, sessionGroupHandle, uriString, alias, nameString);
		}
		else if (!stricmp(eventTypeCstr, "AuxAudioPropertiesEvent"))
		{
			// These are really spammy in tuning mode
			LLVivoxVoiceClient::getInstance()->auxAudioPropertiesEvent(energy);
		}
		else if (!stricmp(eventTypeCstr, "MessageEvent"))
		{
			//TODO:  This probably is not received any more, it was used to support SLim clients
			LLVivoxVoiceClient::getInstance()->messageEvent(sessionHandle, uriString, alias, messageHeader, messageBody, applicationString);
		}
		else if (!stricmp(eventTypeCstr, "SessionNotificationEvent"))
		{
			//TODO:  This probably is not received any more, it was used to support SLim clients
			LLVivoxVoiceClient::getInstance()->sessionNotificationEvent(sessionHandle, uriString, notificationType);
		}
		else if (!stricmp(eventTypeCstr, "SessionUpdatedEvent"))
		{
			/*
			 <Event type="SessionUpdatedEvent">
			 <SessionGroupHandle>c1_m1000xFnPP04IpREWNkuw1cOXlhw==_sg0</SessionGroupHandle>
			 <SessionHandle>c1_m1000xFnPP04IpREWNkuw1cOXlhw==0</SessionHandle>
			 <Uri>sip:confctl-9@bhd.vivox.com</Uri>
			 <IsMuted>0</IsMuted>
			 <Volume>50</Volume>
			 <TransmitEnabled>1</TransmitEnabled>
			 <IsFocused>0</IsFocused>
			 <SpeakerPosition><Position><X>0</X><Y>0</Y><Z>0</Z></Position></SpeakerPosition>
			 <SessionFontID>0</SessionFontID>
			 </Event>
			 */
			// We don't need to process this, but we also shouldn't warn on it, since that confuses people.
		}
		else if (!stricmp(eventTypeCstr, "SessionGroupRemovedEvent"))
		{
			// We don't need to process this, but we also shouldn't warn on it, since that confuses people.
		}
		else if (!stricmp(eventTypeCstr, "VoiceServiceConnectionStateChangedEvent"))
		{
			LLVivoxVoiceClient::getInstance()->voiceServiceConnectionStateChangedEvent(statusCode, statusString, mBuildID);
		}
		else if (!stricmp(eventTypeCstr, "AudioDeviceHotSwapEvent"))
		{
			/*
			<Event type = "AudioDeviceHotSwapEvent">
			<EventType>RenderDeviceChanged< / EventType>
			<RelevantDevice>
			<Device>Speakers(Turtle Beach P11 Headset)< / Device>
			<DisplayName>Speakers(Turtle Beach P11 Headset)< / DisplayName>
			<Type>SpecificDevice< / Type>
			< / RelevantDevice>
			< / Event>
			*/
			// an audio device was removed or added, fetch and update the local list of audio devices.
			LLVivoxVoiceClient::getInstance()->getCaptureDevicesSendMessage();
			LLVivoxVoiceClient::getInstance()->getRenderDevicesSendMessage();
		}
		else
		{
			LL_WARNS("VivoxProtocolParser") << "Unknown event type " << eventTypeString << LL_ENDL;
		}
	}
	else
	{
		const char *actionCstr = actionString.c_str();
        LL_DEBUGS("LowVoice") << actionCstr << LL_ENDL;

		if (!stricmp(actionCstr, "Session.Set3DPosition.1"))
		{
			// We don't need to process these
		}
		else if (!stricmp(actionCstr, "Connector.Create.1"))
		{
			LLVivoxVoiceClient::getInstance()->connectorCreateResponse(statusCode, statusString, connectorHandle, versionID);
		}
		else if (!stricmp(actionCstr, "Account.Login.1"))
		{
			LLVivoxVoiceClient::getInstance()->loginResponse(statusCode, statusString, accountHandle, numberOfAliases);
		}
		else if (!stricmp(actionCstr, "Session.Create.1"))
		{
			LLVivoxVoiceClient::getInstance()->sessionCreateResponse(requestId, statusCode, statusString, sessionHandle);
		}
		else if (!stricmp(actionCstr, "SessionGroup.AddSession.1"))
		{
			LLVivoxVoiceClient::getInstance()->sessionGroupAddSessionResponse(requestId, statusCode, statusString, sessionHandle);
		}
		else if (!stricmp(actionCstr, "Session.Connect.1"))
		{
			LLVivoxVoiceClient::getInstance()->sessionConnectResponse(requestId, statusCode, statusString);
		}
		else if (!stricmp(actionCstr, "Account.Logout.1"))
		{
			LLVivoxVoiceClient::getInstance()->logoutResponse(statusCode, statusString);
		}
		else if (!stricmp(actionCstr, "Connector.InitiateShutdown.1"))
		{
			LLVivoxVoiceClient::getInstance()->connectorShutdownResponse(statusCode, statusString);
		}
		else if (!stricmp(actionCstr, "Account.GetSessionFonts.1"))
		{
			LLVivoxVoiceClient::getInstance()->accountGetSessionFontsResponse(statusCode, statusString);
		}
		else if (!stricmp(actionCstr, "Account.GetTemplateFonts.1"))
		{
			LLVivoxVoiceClient::getInstance()->accountGetTemplateFontsResponse(statusCode, statusString);
		}
		else if (!stricmp(actionCstr, "Aux.SetVadProperties.1"))
		{
			// both values of statusCode (old and more recent) indicate valid requests
			if (statusCode != 0 && statusCode != 200)
			{
				LL_WARNS("Voice") << "Aux.SetVadProperties.1 request failed: "
					<< "statusCode: " << statusCode
					<< " and "
					<< "statusString: " << statusString
					<< LL_ENDL;
			}
		}
		/*
		 else if (!stricmp(actionCstr, "Account.ChannelGetList.1"))
		 {
		 LLVoiceClient::getInstance()->channelGetListResponse(statusCode, statusString);
		 }
		 else if (!stricmp(actionCstr, "Connector.AccountCreate.1"))
		 {

		 }
		 else if (!stricmp(actionCstr, "Connector.MuteLocalMic.1"))
		 {

		 }
		 else if (!stricmp(actionCstr, "Connector.MuteLocalSpeaker.1"))
		 {

		 }
		 else if (!stricmp(actionCstr, "Connector.SetLocalMicVolume.1"))
		 {

		 }
		 else if (!stricmp(actionCstr, "Connector.SetLocalSpeakerVolume.1"))
		 {

		 }
		 else if (!stricmp(actionCstr, "Session.ListenerSetPosition.1"))
		 {

		 }
		 else if (!stricmp(actionCstr, "Session.SpeakerSetPosition.1"))
		 {

		 }
		 else if (!stricmp(actionCstr, "Session.AudioSourceSetPosition.1"))
		 {

		 }
		 else if (!stricmp(actionCstr, "Session.GetChannelParticipants.1"))
		 {

		 }
		 else if (!stricmp(actionCstr, "Account.ChannelCreate.1"))
		 {

		 }
		 else if (!stricmp(actionCstr, "Account.ChannelUpdate.1"))
		 {

		 }
		 else if (!stricmp(actionCstr, "Account.ChannelDelete.1"))
		 {

		 }
		 else if (!stricmp(actionCstr, "Account.ChannelCreateAndInvite.1"))
		 {

		 }
		 else if (!stricmp(actionCstr, "Account.ChannelFolderCreate.1"))
		 {

		 }
		 else if (!stricmp(actionCstr, "Account.ChannelFolderUpdate.1"))
		 {

		 }
		 else if (!stricmp(actionCstr, "Account.ChannelFolderDelete.1"))
		 {

		 }
		 else if (!stricmp(actionCstr, "Account.ChannelAddModerator.1"))
		 {

		 }
		 else if (!stricmp(actionCstr, "Account.ChannelDeleteModerator.1"))
		 {

		 }
		 */
	}
}

LLVivoxSecurity::LLVivoxSecurity()
{
    // This size is an arbitrary choice; Vivox does not care
    // Use a multiple of three so that there is no '=' padding in the base64 (purely an esthetic choice)
    #define VIVOX_TOKEN_BYTES 9
    U8  random_value[VIVOX_TOKEN_BYTES];

    for (int b = 0; b < VIVOX_TOKEN_BYTES; b++)
    {
        random_value[b] = ll_rand() & 0xff;
    }
    mConnectorHandle = LLBase64::encode(random_value, VIVOX_TOKEN_BYTES);

    for (int b = 0; b < VIVOX_TOKEN_BYTES; b++)
    {
        random_value[b] = ll_rand() & 0xff;
    }
    mAccountHandle = LLBase64::encode(random_value, VIVOX_TOKEN_BYTES);
}

LLVivoxSecurity::~LLVivoxSecurity()
{
}

bool LLVivoxVoiceP2PIncomingCall::answerInvite() { return LLVivoxVoiceClient::getInstance()->answerInvite(mCallInfo["session_handle"]); }

void LLVivoxVoiceP2PIncomingCall::declineInvite() { LLVivoxVoiceClient::getInstance()->declineInvite(mCallInfo["session_handle"]); }<|MERGE_RESOLUTION|>--- conflicted
+++ resolved
@@ -1015,14 +1015,8 @@
             {
                 LLFile::rename(new_log, old_log);
             }
-<<<<<<< HEAD
-
-            std::string shutdown_timeout = gSavedSettings.getString("VivoxShutdownTimeout");
-            if (!shutdown_timeout.empty())
-=======
-            
+ 
             if (!shutdown_timeout().empty())
->>>>>>> 10aa7f42
             {
                 params.args.add("-st");
                 params.args.add(shutdown_timeout);
