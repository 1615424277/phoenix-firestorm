 /**
 * @file LLVivoxVoiceClient.cpp
 * @brief Implementation of LLVivoxVoiceClient class which is the interface to the voice client process.
 *
 * $LicenseInfo:firstyear=2001&license=viewerlgpl$
 * Second Life Viewer Source Code
 * Copyright (C) 2010, Linden Research, Inc.
 *
 * This library is free software; you can redistribute it and/or
 * modify it under the terms of the GNU Lesser General Public
 * License as published by the Free Software Foundation;
 * version 2.1 of the License only.
 *
 * This library is distributed in the hope that it will be useful,
 * but WITHOUT ANY WARRANTY; without even the implied warranty of
 * MERCHANTABILITY or FITNESS FOR A PARTICULAR PURPOSE.  See the GNU
 * Lesser General Public License for more details.
 *
 * You should have received a copy of the GNU Lesser General Public
 * License along with this library; if not, write to the Free Software
 * Foundation, Inc., 51 Franklin Street, Fifth Floor, Boston, MA  02110-1301  USA
 *
 * Linden Research, Inc., 945 Battery Street, San Francisco, CA  94111  USA
 * $/LicenseInfo$
 */

#include "llviewerprecompiledheaders.h"
#include <algorithm>
#include "llvoicevivox.h"

#include "llsdutil.h"

// Linden library includes
#include "llavatarnamecache.h"
#include "llvoavatarself.h"
#include "llbufferstream.h"
#include "llfile.h"
#include "llmenugl.h"
#ifdef LL_USESYSTEMLIBS
# include "expat.h"
#else
# include "expat/expat.h"
#endif
#include "llcallbacklist.h"
#include "llviewerregion.h"
#include "llviewernetwork.h"		// for gGridChoice
#include "llbase64.h"
#include "llviewercontrol.h"
#include "llappviewer.h"	// for gDisconnected, gDisableVoice
#include "llprocess.h"

// Viewer includes
#include "llmutelist.h"  // to check for muted avatars
#include "llagent.h"
#include "llcachename.h"
#include "llimview.h" // for LLIMMgr
#include "llparcel.h"
#include "llviewerparcelmgr.h"
#include "llfirstuse.h"
#include "llspeakers.h"
#include "lltrans.h"
#include "llviewerwindow.h"
#include "llviewercamera.h"
#include "llversioninfo.h"

#include "llviewernetwork.h"
#include "llnotificationsutil.h"

#include "llcorehttputil.h"
#include "lleventfilter.h"

#include "stringize.h"

// for base64 decoding
#include "apr_base64.h"

#define USE_SESSION_GROUPS 0
#define VX_NULL_POSITION -2147483648.0 /*The Silence*/

extern LLMenuBarGL* gMenuBarView;
extern void handle_voice_morphing_subscribe();

const std::string VIVOX_VOICE_SERVER_TYPE = "vivox";

namespace {
    const F32 VOLUME_SCALE_VIVOX = 0.01f;

    const F32 SPEAKING_TIMEOUT = 1.f;

    static const std::string VISIBLE_VOICE_SERVER_TYPE = "Vivox";

    // Don't retry connecting to the daemon more frequently than this:
    const F32 DAEMON_CONNECT_THROTTLE_SECONDS = 1.0f;
    const int DAEMON_CONNECT_RETRY_MAX = 3;

    // Don't send positional updates more frequently than this:
    const F32 UPDATE_THROTTLE_SECONDS = 0.5f;

    // Timeout for connection to Vivox
    const F32 CONNECT_ATTEMPT_TIMEOUT = 300.0f;
    const F32 CONNECT_DNS_TIMEOUT = 5.0f;
    const int CONNECT_RETRY_MAX = 3;

    const F32 LOGIN_ATTEMPT_TIMEOUT = 30.0f;
    const F32 LOGOUT_ATTEMPT_TIMEOUT = 5.0f;
    const int LOGIN_RETRY_MAX = 3;

    const F32 PROVISION_RETRY_TIMEOUT = 2.0;
    const int PROVISION_RETRY_MAX = 5;

    // Cosine of a "trivially" small angle
    const F32 FOUR_DEGREES = 4.0f * (F_PI / 180.0f);
    const F32 MINUSCULE_ANGLE_COS = (F32) cos(0.5f * FOUR_DEGREES);

    const F32 SESSION_JOIN_TIMEOUT = 30.0f;

    // Defines the maximum number of times(in a row) "stateJoiningSession" case for spatial channel is reached in stateMachine()
    // which is treated as normal. The is the number of frames to wait for a channel join before giving up.  This was changed
    // from the original count of 50 for two reason.  Modern PCs have higher frame rates and sometimes the SLVoice process
    // backs up processing join requests.  There is a log statement that records when channel joins take longer than 100 frames.
    const int MAX_NORMAL_JOINING_SPATIAL_NUM = 1500;

    // How often to check for expired voice fonts in seconds
    const F32 VOICE_FONT_EXPIRY_INTERVAL = 10.f;
    // Time of day at which Vivox expires voice font subscriptions.
    // Used to replace the time portion of received expiry timestamps.
    static const std::string VOICE_FONT_EXPIRY_TIME = "T05:00:00Z";

    // Maximum length of capture buffer recordings in seconds.
    const F32 CAPTURE_BUFFER_MAX_TIME = 10.f;

    const int ERROR_VIVOX_OBJECT_NOT_FOUND = 1001;
    const int ERROR_VIVOX_NOT_LOGGED_IN = 1007;
}

static int scale_mic_volume(float volume)
{
	// incoming volume has the range [0.0 ... 2.0], with 1.0 as the default.
	// Map it to Vivox levels as follows: 0.0 -> 30, 1.0 -> 50, 2.0 -> 70
	return 30 + (int)(volume * 20.0f);
}

static int scale_speaker_volume(float volume)
{
	// incoming volume has the range [0.0 ... 1.0], with 0.5 as the default.
	// Map it to Vivox levels as follows: 0.0 -> 30, 0.5 -> 50, 1.0 -> 70
	return 30 + (int)(volume * 40.0f);

}


///////////////////////////////////////////////////////////////////////////////////////////////

class LLVivoxVoiceClientMuteListObserver : public LLMuteListObserver
{
	/* virtual */ void onChange()  { LLVivoxVoiceClient::getInstance()->muteListChanged();}
};


void LLVoiceVivoxStats::reset()
{
    mStartTime = -1.0f;
    mConnectCycles = 0;
    mConnectTime = -1.0f;
    mConnectAttempts = 0;
    mProvisionTime = -1.0f;
    mProvisionAttempts = 0;
    mEstablishTime = -1.0f;
    mEstablishAttempts = 0;
}

LLVoiceVivoxStats::LLVoiceVivoxStats()
{
    reset();
}

LLVoiceVivoxStats::~LLVoiceVivoxStats()
{
}

void LLVoiceVivoxStats::connectionAttemptStart()
{
    if (!mConnectAttempts)
    {
        mStartTime = LLTimer::getTotalTime();
        mConnectCycles++;
    }
    mConnectAttempts++;
}

void LLVoiceVivoxStats::connectionAttemptEnd(bool success)
{
    if ( success )
    {
        mConnectTime = (LLTimer::getTotalTime() - mStartTime) / USEC_PER_SEC;
    }
}

void LLVoiceVivoxStats::provisionAttemptStart()
{
    if (!mProvisionAttempts)
    {
        mStartTime = LLTimer::getTotalTime();
    }
    mProvisionAttempts++;
}

void LLVoiceVivoxStats::provisionAttemptEnd(bool success)
{
    if ( success )
    {
        mProvisionTime = (LLTimer::getTotalTime() - mStartTime) / USEC_PER_SEC;
    }
}

void LLVoiceVivoxStats::establishAttemptStart()
{
    if (!mEstablishAttempts)
    {
        mStartTime = LLTimer::getTotalTime();
    }
    mEstablishAttempts++;
}

void LLVoiceVivoxStats::establishAttemptEnd(bool success)
{
    if ( success )
    {
        mEstablishTime = (LLTimer::getTotalTime() - mStartTime) / USEC_PER_SEC;
    }
}

LLSD LLVoiceVivoxStats::read()
{
    LLSD stats(LLSD::emptyMap());

    stats["connect_cycles"] = LLSD::Integer(mConnectCycles);
    stats["connect_attempts"] = LLSD::Integer(mConnectAttempts);
    stats["connect_time"] = LLSD::Real(mConnectTime);

    stats["provision_attempts"] = LLSD::Integer(mProvisionAttempts);
    stats["provision_time"] = LLSD::Real(mProvisionTime);

    stats["establish_attempts"] = LLSD::Integer(mEstablishAttempts);
    stats["establish_time"] = LLSD::Real(mEstablishTime);

    return stats;
}

static LLVivoxVoiceClientMuteListObserver mutelist_listener;
static bool sMuteListListener_listening = false;

///////////////////////////////////////////////////////////////////////////////////////////////
static LLProcessPtr sGatewayPtr;
static LLEventStream sGatewayPump("VivoxDaemonPump", true);

static bool isGatewayRunning()
{
	return sGatewayPtr && sGatewayPtr->isRunning();
}

static void killGateway()
{
	if (sGatewayPtr)
	{
        LL_DEBUGS("Voice") << "SLVoice " << sGatewayPtr->getStatusString() << LL_ENDL;

		sGatewayPump.stopListening("VivoxDaemonPump");
		sGatewayPtr->kill(__FUNCTION__);
        sGatewayPtr=NULL;
	}
    else
    {
        LL_DEBUGS("Voice") << "no gateway" << LL_ENDL;
    }
}

///////////////////////////////////////////////////////////////////////////////////////////////

bool LLVivoxVoiceClient::sShuttingDown = false;
bool LLVivoxVoiceClient::sConnected = false;
LLPumpIO *LLVivoxVoiceClient::sPump = nullptr;

LLVivoxVoiceClient::LLVivoxVoiceClient() :
	mSessionTerminateRequested(false),
	mRelogRequested(false),
	mTerminateDaemon(false),
	mSpatialJoiningNum(0),

	mTuningMode(false),
	mTuningEnergy(0.0f),
	mTuningMicVolume(0),
	mTuningMicVolumeDirty(true),
	mTuningSpeakerVolume(50),     // Set to 50 so the user can hear himself when he sets his mic volume
	mTuningSpeakerVolumeDirty(true),
	mDevicesListUpdated(false),

	mAudioSession(), // TBD - should be NULL
	mAudioSessionChanged(false),
	mNextAudioSession(),

	mCurrentParcelLocalID(0),
    mConnectorEstablished(false),
    mAccountLoggedIn(false),
	mNumberOfAliases(0),
	mCommandCookie(0),
	mLoginRetryCount(0),

	mBuddyListMapPopulated(false),
	mBlockRulesListReceived(false),
	mAutoAcceptRulesListReceived(false),

	mCaptureDeviceDirty(false),
	mRenderDeviceDirty(false),
	mSpatialCoordsDirty(false),
	mIsInitialized(false),

	mMuteMic(false),
	mMuteMicDirty(false),
	mFriendsListDirty(true),

	mEarLocation(0),
	mSpeakerVolumeDirty(true),
	mSpeakerMuteDirty(true),
	mMicVolume(0),
	mMicVolumeDirty(true),
	mHidden(false), // <FS:Ansariel> Initialize...

	mVoiceEnabled(false),
    mProcessChannels(false),
	mWriteInProgress(false),

	mVoiceFontsReceived(false),
	mVoiceFontsNew(false),
	mVoiceFontListDirty(false),

	mCaptureBufferMode(false),
	mCaptureBufferRecording(false),
	mCaptureBufferRecorded(false),
	mCaptureBufferPlaying(false),
	mShutdownComplete(true),
	mPlayRequestCount(0),

	mAvatarNameCacheConnection(),
	mIsInTuningMode(false),
	mIsInChannel(false),
	mIsJoiningSession(false),
	mIsWaitingForFonts(false),
	mIsLoggingIn(false),
	mIsLoggedIn(false),
	mIsProcessingChannels(false),
	mIsCoroutineActive(false),
	mVivoxPump("vivoxClientPump")
{
    sShuttingDown = false;
    sConnected = false;
    sPump = nullptr;

	mSpeakerVolume = scale_speaker_volume(0);

	mVoiceVersion.serverVersion = "";
	mVoiceVersion.voiceServerType = VISIBLE_VOICE_SERVER_TYPE;
    mVoiceVersion.internalVoiceServerType = VIVOX_VOICE_SERVER_TYPE;
    mVoiceVersion.majorVersion = 1;
    mVoiceVersion.minorVersion = 0;
    mVoiceVersion.mBuildVersion = "";
    mVoiceVersion.serverVersion = "";

	//  gMuteListp isn't set up at this point, so we defer this until later.
//	gMuteListp->addObserver(&mutelist_listener);


#if LL_DARWIN || LL_LINUX
		// HACK: THIS DOES NOT BELONG HERE
		// When the vivox daemon dies, the next write attempt on our socket generates a SIGPIPE, which kills us.
		// This should cause us to ignore SIGPIPE and handle the error through proper channels.
		// This should really be set up elsewhere.  Where should it go?
		signal(SIGPIPE, SIG_IGN);

		// Since we're now launching the gateway with fork/exec instead of system(), we need to deal with zombie processes.
		// Ignoring SIGCHLD should prevent zombies from being created.  Alternately, we could use wait(), but I'd rather not do that.
		signal(SIGCHLD, SIG_IGN);
#endif


	gIdleCallbacks.addFunction(idle, this);
}

//---------------------------------------------------

LLVivoxVoiceClient::~LLVivoxVoiceClient()
{
	if (mAvatarNameCacheConnection.connected())
	{
		mAvatarNameCacheConnection.disconnect();
	}
    sShuttingDown = true;
}

//---------------------------------------------------

void LLVivoxVoiceClient::init(LLPumpIO *pump)
{
	// constructor will set up LLVoiceClient::getInstance()
	sPump = pump;

//     LLCoros::instance().launch("LLVivoxVoiceClient::voiceControlCoro",
//         boost::bind(&LLVivoxVoiceClient::voiceControlCoro, LLVivoxVoiceClient::getInstance()));

}

void LLVivoxVoiceClient::terminate()
{
    if (sShuttingDown)
    {
        return;
    }

    // needs to be done manually here since we will not get another pass in
    // coroutines... that mechanism is long since gone.
    if (mIsLoggedIn)
    {
        logoutOfVivox(false);
    }

	if(sConnected)
	{
        breakVoiceConnection(false);
        sConnected = false;
	}
	else
	{
		mRelogRequested = false;
		killGateway();
	}

    sShuttingDown = true;
    sPump = NULL;

	// <FS:Ansariel> Delete useless Vivox logs on logout
	if (gSavedSettings.getString("VivoxDebugLevel") == "0")
	{
		gDirUtilp->deleteFilesInDir(gDirUtilp->getExpandedFilename(LL_PATH_EXECUTABLE, ""), "VivoxVoiceService-*.log");
	}
	// </FS:Ansariel>
}

//---------------------------------------------------

void LLVivoxVoiceClient::cleanUp()
{
    LL_DEBUGS("Voice") << LL_ENDL;

	deleteAllSessions();
	deleteAllVoiceFonts();
	deleteVoiceFontTemplates();
    LL_DEBUGS("Voice") << "exiting" << LL_ENDL;
}

//---------------------------------------------------

const LLVoiceVersionInfo& LLVivoxVoiceClient::getVersion()
{
	return mVoiceVersion;
}

//---------------------------------------------------

void LLVivoxVoiceClient::updateSettings()
{
    // </FS:Ansariel> Bypass cached controls
    //setVoiceEnabled(LLVoiceClient::getInstance()->voiceEnabled());
    setVoiceEnabled(LLVoiceClient::getInstance()->voiceEnabled(true));
    // </FS:Ansariel>
	setEarLocation(gSavedSettings.getS32("VoiceEarLocation"));

	std::string inputDevice = gSavedSettings.getString("VoiceInputAudioDevice");
	setCaptureDevice(inputDevice);
	std::string outputDevice = gSavedSettings.getString("VoiceOutputAudioDevice");
	setRenderDevice(outputDevice);
	F32 mic_level = gSavedSettings.getF32("AudioLevelMic");
	setMicGain(mic_level);
}

/////////////////////////////
// utility functions

bool LLVivoxVoiceClient::writeString(const std::string &str)
{
	bool result = false;
    LL_DEBUGS("LowVoice") << "sending:\n" << str << LL_ENDL;

	if(sConnected)
	{
		apr_status_t err;
		apr_size_t size = (apr_size_t)str.size();
		apr_size_t written = size;

		//MARK: Turn this on to log outgoing XML
        // LL_DEBUGS("Voice") << "sending: " << str << LL_ENDL;

		// check return code - sockets will fail (broken, etc.)
		err = apr_socket_send(
				mSocket->getSocket(),
				(const char*)str.data(),
				&written);

		if(err == 0 && written == size)
		{
			// Success.
			result = true;
		}
		else if (err == 0 && written != size) {
			// Did a short write,  log it for now
			LL_WARNS("Voice") << ") short write on socket sending data to vivox daemon." << "Sent " << written << "bytes instead of " << size <<LL_ENDL;
		}
		else if(APR_STATUS_IS_EAGAIN(err))
		{
			char buf[MAX_STRING];
			LL_WARNS("Voice") << "EAGAIN error " << err << " (" << apr_strerror(err, buf, MAX_STRING) << ") sending data to vivox daemon." << LL_ENDL;
		}
		else
		{
			// Assume any socket error means something bad.  For now, just close the socket.
			char buf[MAX_STRING];
			LL_WARNS("Voice") << "apr error " << err << " ("<< apr_strerror(err, buf, MAX_STRING) << ") sending data to vivox daemon." << LL_ENDL;
			daemonDied();
		}
	}

	return result;
}

// <FS:ND> On Linux the viewer can run SLVoice.exe through wine (https://www.winehq.org/)
// Vivox does not support Linux anymore and the SDK SLVoice for Linux uses is old and according to LL
// will stop working 'soon' (as of 2016-07-17). See also FIRE-19663

enum class EWineMode{ eNoWine, e32Bit, e64Bit };
EWineMode viewerUsesWineForVoice()
{
#ifndef LL_LINUX
    return EWineMode::eNoWine;
#else
    static LLCachedControl<bool> sEnable32BitVoiceChat(gSavedSettings, "FSLinuxEnableWin32VoiceProxy" );
    static LLCachedControl<bool> sEnable64BitVoiceChat(gSavedSettings, "FSLinuxEnableWin64VoiceProxy" );

	if( sEnable64BitVoiceChat )
		return EWineMode::e64Bit;
	if( sEnable32BitVoiceChat )
		return EWineMode::e32Bit;

	
    return EWineMode::eNoWine;
#endif
}

bool viewerChoosesConnectionHandles()
{
    return viewerUsesWineForVoice() != EWineMode::eNoWine;
}
// </FS:ND>


/////////////////////////////
// session control messages
void LLVivoxVoiceClient::connectorCreate()
{
	std::ostringstream stream;
	// <FS:Ansariel> Set custom Vivox log path everywhere necessary
	//std::string logdir = gDirUtilp->getExpandedFilename(LL_PATH_LOGS, "");
	std::string logdir = gSavedSettings.getString("VivoxLogDirectory");
	if (logdir.empty())
	{
		logdir = gDirUtilp->getExpandedFilename(LL_PATH_LOGS, "");
	}
	if (LLStringUtil::endsWith(logdir, gDirUtilp->getDirDelimiter()))
	{
		logdir = logdir.substr(0, logdir.size() - gDirUtilp->getDirDelimiter().size());
	}
	// </FS:Ansariel>

	// Transition to stateConnectorStarted when the connector handle comes back.
	std::string vivoxLogLevel = gSavedSettings.getString("VivoxDebugLevel");
    if ( vivoxLogLevel.empty() )
    {
        vivoxLogLevel = "0";
    }
    LL_DEBUGS("Voice") << "creating connector with log level " << vivoxLogLevel << LL_ENDL;

    // <FS:ND> Check if using the old SLVoice for Linux. the SDK in that version is too old to handle the extra args
    std::string strConnectorHandle;
    if( viewerChoosesConnectionHandles() )
        strConnectorHandle = "<ConnectorHandle>" + LLVivoxSecurity::getInstance()->connectorHandle() + "</ConnectorHandle>";
    // </FS:ND>

	stream 
	<< "<Request requestId=\"" << mCommandCookie++ << "\" action=\"Connector.Create.1\">"
		<< "<ClientName>V2 SDK</ClientName>"
		<< "<AccountManagementServer>" << mVoiceAccountServerURI << "</AccountManagementServer>"
		<< "<Mode>Normal</Mode>"
        << strConnectorHandle
		<< "<Logging>"
		<< "<Folder>" << logdir << "</Folder>"
		<< "<FileNamePrefix>Connector</FileNamePrefix>"
		<< "<FileNameSuffix>.log</FileNameSuffix>"
		<< "<LogLevel>" << vivoxLogLevel << "</LogLevel>"
		<< "</Logging>"
		<< "<Application>" << LLVersionInfo::instance().getChannel() << " " << LLVersionInfo::instance().getVersion() << "</Application>"
		//<< "<Application></Application>"  //Name can cause problems per vivox.
		<< "<MaxCalls>12</MaxCalls>"
		<< "</Request>\n\n\n";

	writeString(stream.str());
}

void LLVivoxVoiceClient::connectorShutdown()
{
	if(mConnectorEstablished)
	{
		std::ostringstream stream;
		stream
		<< "<Request requestId=\"" << mCommandCookie++ << "\" action=\"Connector.InitiateShutdown.1\">"
			<< "<ConnectorHandle>" << LLVivoxSecurity::getInstance()->connectorHandle() << "</ConnectorHandle>"
		<< "</Request>"
		<< "\n\n\n";

		mShutdownComplete = false;
		mConnectorEstablished = false;

		writeString(stream.str());
	}
	else
	{
		mShutdownComplete = true;
	}
}

void LLVivoxVoiceClient::userAuthorized(const std::string& user_id, const LLUUID &agentID)
{

	mAccountDisplayName = user_id;

	LL_INFOS("Voice") << "name \"" << mAccountDisplayName << "\" , ID " << agentID << LL_ENDL;

	mAccountName = nameFromID(agentID);
}

void LLVivoxVoiceClient::setLoginInfo(
	const std::string& account_name,
	const std::string& password,
	const std::string& voice_sip_uri_hostname,
	const std::string& voice_account_server_uri)
{
	mVoiceSIPURIHostName = voice_sip_uri_hostname;
	mVoiceAccountServerURI = voice_account_server_uri;

	if(mAccountLoggedIn)
	{
		// Already logged in.
		LL_WARNS("Voice") << "Called while already logged in." << LL_ENDL;

		// Don't process another login.
		return;
	}
	else if ( account_name != mAccountName )
	{
		LL_WARNS("Voice") << "Mismatched account name! " << account_name
                          << " instead of " << mAccountName << LL_ENDL;
	}
	else
	{
		mAccountPassword = password;
	}

	std::string debugSIPURIHostName = gSavedSettings.getString("VivoxDebugSIPURIHostName");

	if( !debugSIPURIHostName.empty() )
	{
        LL_INFOS("Voice") << "Overriding account server based on VivoxDebugSIPURIHostName: "
                          << debugSIPURIHostName << LL_ENDL;
		mVoiceSIPURIHostName = debugSIPURIHostName;
	}

	if( mVoiceSIPURIHostName.empty() )
	{
		// we have an empty account server name
		// so we fall back to hardcoded defaults

		if(!LLGridManager::getInstance()->isInSLBeta())
		{
			// Use the release account server
			mVoiceSIPURIHostName = "bhr.vivox.com";
		}
		else
		{
			// Use the development account server
			mVoiceSIPURIHostName = "bhd.vivox.com";
		}
        LL_INFOS("Voice") << "Defaulting SIP URI host: "
                          << mVoiceSIPURIHostName << LL_ENDL;

	}

	std::string debugAccountServerURI = gSavedSettings.getString("VivoxDebugVoiceAccountServerURI");

	if( !debugAccountServerURI.empty() )
	{
        LL_INFOS("Voice") << "Overriding account server based on VivoxDebugVoiceAccountServerURI: "
                          << debugAccountServerURI << LL_ENDL;
		mVoiceAccountServerURI = debugAccountServerURI;
	}

	if( mVoiceAccountServerURI.empty() )
	{
		// If the account server URI isn't specified, construct it from the SIP URI hostname
		mVoiceAccountServerURI = "https://www." + mVoiceSIPURIHostName + "/api2/";
        LL_INFOS("Voice") << "Inferring account server based on SIP URI Host name: "
                          << mVoiceAccountServerURI << LL_ENDL;
	}
}

void LLVivoxVoiceClient::idle(void* user_data)
{
}

//=========================================================================
// the following are methods to support the coroutine implementation of the
// voice connection and processing.  They should only be called in the context
// of a coroutine.
//
//

typedef enum e_voice_control_coro_state
{
    VOICE_STATE_ERROR = -1,
    VOICE_STATE_DONE = 0,
    VOICE_STATE_TP_WAIT, // entry point
    VOICE_STATE_START_DAEMON,
    VOICE_STATE_PROVISION_ACCOUNT,
    VOICE_STATE_START_SESSION,
    VOICE_STATE_SESSION_RETRY,
    VOICE_STATE_SESSION_ESTABLISHED,
    VOICE_STATE_WAIT_FOR_CHANNEL,
    VOICE_STATE_DISCONNECT,
    VOICE_STATE_WAIT_FOR_EXIT,
} EVoiceControlCoroState;

void LLVivoxVoiceClient::voiceControlCoro()
{
    int state = 0;
    try
    {
        // state is passed as a reference instead of being
        // a member due to unresolved issues with coroutine
        // surviving longer than LLVivoxVoiceClient
        voiceControlStateMachine(state);
    }
    catch (const LLCoros::Stop&)
    {
        LL_DEBUGS("LLVivoxVoiceClient") << "Received a shutdown exception" << LL_ENDL;
    }
    catch (const LLContinueError&)
    {
        LOG_UNHANDLED_EXCEPTION("LLVivoxVoiceClient");
    }
    catch (...)
    {
        // Ideally for Windows need to log SEH exception instead or to set SEH
        // handlers but bugsplat shows local variables for windows, which should
        // be enough
        LL_WARNS("Voice") << "voiceControlStateMachine crashed in state " << state << LL_ENDL;
        throw;
    }
}

void LLVivoxVoiceClient::voiceControlStateMachine(S32 &coro_state)
{
    if (sShuttingDown)
    {
        return;
    }

    LL_DEBUGS("Voice") << "starting" << LL_ENDL;
    mIsCoroutineActive = true;
    LLCoros::set_consuming(true);

    U32 retry = 0;

    coro_state = VOICE_STATE_TP_WAIT;

    do
    {
        if (sShuttingDown)
        {
            // Vivox singleton performed the exit, logged out,
            // cleaned sockets, gateway and no longer cares
            // about state of coroutine, so just stop
            return;
        }

        switch (coro_state)
        {
        case VOICE_STATE_TP_WAIT:
            // starting point for voice
            if (gAgent.getTeleportState() != LLAgent::TELEPORT_NONE)
            {
                LL_DEBUGS("Voice") << "Suspending voiceControlCoro() momentarily for teleport. Tuning: " << mTuningMode << ". Relog: " << mRelogRequested << LL_ENDL;
                llcoro::suspendUntilTimeout(1.0);
            }
            else
            {
                coro_state = VOICE_STATE_START_DAEMON;
            }
            break;

        case VOICE_STATE_START_DAEMON:
            LL_DEBUGS("Voice") << "Launching daemon" << LL_ENDL;
            LLVoiceVivoxStats::getInstance()->reset();
            if (startAndLaunchDaemon())
            {
                coro_state = VOICE_STATE_PROVISION_ACCOUNT;
            }
            else
            {
                coro_state = VOICE_STATE_SESSION_RETRY;
            }
            break;

        case VOICE_STATE_PROVISION_ACCOUNT:
            if (provisionVoiceAccount())
            {
                coro_state = VOICE_STATE_START_SESSION;
            }
            else
            {
                coro_state = VOICE_STATE_SESSION_RETRY;
            }
            break;

        case VOICE_STATE_START_SESSION:
            if (establishVoiceConnection())
            {
                coro_state = VOICE_STATE_SESSION_ESTABLISHED;
            }
            else
            {
                coro_state = VOICE_STATE_SESSION_RETRY;
            }
            break;

        case VOICE_STATE_SESSION_RETRY:
            giveUp(); // cleans sockets and session
            if (mRelogRequested)
            {
                // We failed to connect, give it a bit time before retrying.
                retry++;
                F32 full_delay = llmin(5.f * (F32)retry, 60.f);
                F32 current_delay = 0.f;
                LL_INFOS("Voice") << "Voice failed to establish session after " << retry
                                  << " tries. Will attempt to reconnect in " << full_delay
                                  << " seconds" << LL_ENDL;
                while (current_delay < full_delay && !sShuttingDown)
                {
                    // Assuming that a second has passed is not accurate,
                    // but we don't need accurancy here, just to make sure
                    // that some time passed and not to outlive voice itself
                    current_delay++;
                    llcoro::suspendUntilTimeout(1.f);
                }
                coro_state = VOICE_STATE_WAIT_FOR_EXIT;
            }
            else
            {
                coro_state = VOICE_STATE_DONE;
            }
            break;

        case VOICE_STATE_SESSION_ESTABLISHED:
            {
                // enable/disable the automatic VAD and explicitly set the initial values of
                // the VAD variables ourselves when it is off - see SL-15072 for more details
                // note: we set the other parameters too even if the auto VAD is on which is ok
                unsigned int vad_auto = gSavedSettings.getU32("VivoxVadAuto");
                unsigned int vad_hangover = gSavedSettings.getU32("VivoxVadHangover");
                unsigned int vad_noise_floor = gSavedSettings.getU32("VivoxVadNoiseFloor");
                unsigned int vad_sensitivity = gSavedSettings.getU32("VivoxVadSensitivity");
                setupVADParams(vad_auto, vad_hangover, vad_noise_floor, vad_sensitivity);

                // watch for changes to the VAD settings via Debug Settings UI and act on them accordingly
                gSavedSettings.getControl("VivoxVadAuto")->getSignal()->connect(boost::bind(&LLVivoxVoiceClient::onVADSettingsChange, this));
                gSavedSettings.getControl("VivoxVadHangover")->getSignal()->connect(boost::bind(&LLVivoxVoiceClient::onVADSettingsChange, this));
                gSavedSettings.getControl("VivoxVadNoiseFloor")->getSignal()->connect(boost::bind(&LLVivoxVoiceClient::onVADSettingsChange, this));
                gSavedSettings.getControl("VivoxVadSensitivity")->getSignal()->connect(boost::bind(&LLVivoxVoiceClient::onVADSettingsChange, this));

                if (mTuningMode)
                {
                    performMicTuning();
                }

                coro_state = VOICE_STATE_WAIT_FOR_CHANNEL;
            }
            break;

        case VOICE_STATE_WAIT_FOR_CHANNEL:
            waitForChannel(); // todo: split into more states like login/fonts
            coro_state = VOICE_STATE_DISCONNECT;
            break;

        case VOICE_STATE_DISCONNECT:
            LL_DEBUGS("Voice") << "lost channel RelogRequested=" << mRelogRequested << LL_ENDL;
            endAndDisconnectSession();
            retry = 0; // Connected without issues
            coro_state = VOICE_STATE_WAIT_FOR_EXIT;
            break;

        case VOICE_STATE_WAIT_FOR_EXIT:
            if (isGatewayRunning())
            {
                LL_INFOS("Voice") << "waiting for SLVoice to exit" << LL_ENDL;
                llcoro::suspendUntilTimeout(1.0);
            }
            else if (mRelogRequested && mVoiceEnabled)
            {
                LL_INFOS("Voice") << "will attempt to reconnect to voice" << LL_ENDL;
                coro_state = VOICE_STATE_TP_WAIT;
            }
            else
            {
                coro_state = VOICE_STATE_DONE;
            }
            break;

        case VOICE_STATE_DONE:
            break;
        }
    } while (coro_state > 0);

    if (sShuttingDown)
    {
        // LLVivoxVoiceClient might be already dead
        return;
    }

    mIsCoroutineActive = false;
    LL_INFOS("Voice") << "exiting" << LL_ENDL;
}

bool LLVivoxVoiceClient::endAndDisconnectSession()
{
    LL_DEBUGS("Voice") << LL_ENDL;

    breakVoiceConnection(true);

    killGateway();

    return true;
}

bool LLVivoxVoiceClient::callbackEndDaemon(const LLSD& data)
{
    if (!sShuttingDown && mVoiceEnabled)
    {
        LL_WARNS("Voice") << "SLVoice terminated " << ll_stream_notation_sd(data) << LL_ENDL;
        terminateAudioSession(false);
        closeSocket();
        cleanUp();
        LLVoiceClient::getInstance()->setUserPTTState(false);
        gAgent.setVoiceConnected(false);
        mRelogRequested = true;
    }
    sGatewayPump.stopListening("VivoxDaemonPump");
    return false;
}

bool LLVivoxVoiceClient::startAndLaunchDaemon()
{
    //---------------------------------------------------------------------
    // </FS:Ansariel> Bypass cached controls
    //if (!LLVoiceClient::getInstance()->voiceEnabled())
    if (!LLVoiceClient::getInstance()->voiceEnabled(true))
    // </FS:Ansariel>
    {
        // Voice is locked out, we must not launch the vivox daemon.
        LL_WARNS("Voice") << "voice disabled; not starting daemon" << LL_ENDL;
        return false;
    }

    if (!isGatewayRunning())
    {
#ifndef VIVOXDAEMON_REMOTEHOST
        // Launch the voice daemon
#if LL_WINDOWS
        // On windows use exe (not work or RO) directory
        std::string exe_path = gDirUtilp->getExecutableDir();
        gDirUtilp->append(exe_path, "SLVoice.exe");
#elif LL_DARWIN
        // On MAC use resource directory
        std::string exe_path = gDirUtilp->getAppRODataDir();
        gDirUtilp->append(exe_path, "SLVoice");
#else
        std::string exe_path = gDirUtilp->getExecutableDir();
        // <FS:ND> On Linux the viewer can run SLVoice.exe through wine (https://www.winehq.org/)
        //gDirUtilp->append(exe_path, "SLVoice");
        switch( viewerUsesWineForVoice() )
		{
			case EWineMode::eNoWine:
				gDirUtilp->append(exe_path, "SLVoice"); // native version
				break;
			case EWineMode::e32Bit:
				gDirUtilp->append(exe_path, "win32/SLVoice.exe"); // use bundled win32 version
				break;
			case EWineMode::e64Bit:
				gDirUtilp->append(exe_path, "win64/SLVoice.exe"); // use bundled win64 version
				break;
		}
        // </FS:ND>
#endif
        // See if the vivox executable exists
        llstat s;
        if (!LLFile::stat(exe_path, &s))
        {
            // vivox executable exists.  Build the command line and launch the daemon.
            LLProcess::Params params;

            // <FS:ND> On Linux the viewer can run SLVoice.exe through wine (https://www.winehq.org/)
            params.executable = exe_path;

            if( EWineMode::eNoWine == viewerUsesWineForVoice()  )
                params.executable = exe_path;
            else
            {
                params.executable = "wine";
                params.args.add( exe_path );
            }
            //</FS:ND>

            // VOICE-88: Cycle through [portbase..portbase+portrange) on
            // successive tries because attempting to relaunch (after manually
            // disabling and then re-enabling voice) with the same port can
            // cause SLVoice's bind() call to fail with EADDRINUSE. We expect
            // that eventually the OS will time out previous ports, which is
            // why we cycle instead of incrementing indefinitely.

            static LLCachedControl<U32> portbase(gSavedSettings, "VivoxVoicePort");
            static LLCachedControl<std::string> host(gSavedSettings, "VivoxVoiceHost");
            static LLCachedControl<std::string> loglevel(gSavedSettings, "VivoxDebugLevel");
<<<<<<< HEAD
            // <FS:Ansariel> Strip trailing directory delimiter
            //static LLCachedControl<std::string> log_folder(gSavedSettings, "VivoxLogDirectory");
            std::string log_folder = gSavedSettings.getString("VivoxLogDirectory");
            // </FS:Ansariel>
=======
            static LLCachedControl<std::string> log_folder(gSavedSettings, "VivoxLogDirectory");
>>>>>>> be19e495
            static LLCachedControl<std::string> shutdown_timeout(gSavedSettings, "VivoxShutdownTimeout");
            static const U32 portrange = 100;
            static U32 portoffset = 0;
            U32 port = 0;

            if (LLAppViewer::instance()->isSecondInstance())
            {
                // Ideally need to know amount of instances and
                // to increment instance_offset on EADDRINUSE.
                // But for now just use rand
                static U32 instance_offset = portrange * ll_rand(20);
                port = portbase + portoffset + instance_offset;
            }
            else
            {
                // leave main thread with exclusive port set
                port = portbase + portoffset;
            }
            portoffset = (portoffset + 1) % portrange;
            params.args.add("-i");
            params.args.add(STRINGIZE(host() << ':' << port));

            params.args.add("-ll");
            if (loglevel().empty())
            {
                params.args.add("0");
            }
            else
            {
                params.args.add(loglevel);
            }

            // <FS:Ansariel> Strip trailing directory delimiter
            if (LLStringUtil::endsWith(log_folder, gDirUtilp->getDirDelimiter()))
            {
                log_folder = log_folder.substr(0, log_folder.size() - gDirUtilp->getDirDelimiter().size());
            }
            // </FS:Ansariel>
            params.args.add("-lf");
<<<<<<< HEAD
            // <FS:Ansariel> Strip trailing directory delimiter
            //if (log_folder().empty())
            if (log_folder.empty())
            // </FS:Ansariel>
=======
            if (log_folder().empty())
>>>>>>> be19e495
            {
                params.args.add(gDirUtilp->getExpandedFilename(LL_PATH_LOGS, ""));
            }
            else
            {
                params.args.add(log_folder);
            }

            // set log file basename and .log
            params.args.add("-lp");
            params.args.add("SLVoice");
            params.args.add("-ls");
            params.args.add(".log");

            // rotate any existing log
            std::string new_log = gDirUtilp->getExpandedFilename(LL_PATH_LOGS, "SLVoice.log");
            std::string old_log = gDirUtilp->getExpandedFilename(LL_PATH_LOGS, "SLVoice.old");
            if (gDirUtilp->fileExists(new_log))
            {
                LLFile::rename(new_log, old_log);
            }
<<<<<<< HEAD

=======
 
>>>>>>> be19e495
            if (!shutdown_timeout().empty())
            {
                params.args.add("-st");
                params.args.add(shutdown_timeout);
            }
            params.cwd = gDirUtilp->getAppRODataDir();

            // <FS:ND> Check if using the old SLVoice for Linux. the SDK in that version is too old to handle the extra args
            if( viewerChoosesConnectionHandles() ) { // </FS:ND>
#           ifdef VIVOX_HANDLE_ARGS
            params.args.add("-ah");
            params.args.add(LLVivoxSecurity::getInstance()->accountHandle());

            params.args.add("-ch");
            params.args.add(LLVivoxSecurity::getInstance()->connectorHandle());
#           endif // VIVOX_HANDLE_ARGS
            } // <FS:ND/>

            params.postend = sGatewayPump.getName();
            sGatewayPump.listen("VivoxDaemonPump", boost::bind(&LLVivoxVoiceClient::callbackEndDaemon, this, _1));

            LL_INFOS("Voice") << "Launching SLVoice" << LL_ENDL;
            LL_DEBUGS("Voice") << "SLVoice params " << params << LL_ENDL;

            sGatewayPtr = LLProcess::create(params);

            mDaemonHost = LLHost(host().c_str(), port);
        }
        else
        {
            LL_WARNS("Voice") << exe_path << " not found." << LL_ENDL;
            return false;
        }
#else
        // SLIM SDK: port changed from 44124 to 44125.
        // We can connect to a client gateway running on another host.  This is useful for testing.
        // To do this, launch the gateway on a nearby host like this:
        //  vivox-gw.exe -p tcp -i 0.0.0.0:44125
        // and put that host's IP address here.
        mDaemonHost = LLHost(gSavedSettings.getString("VivoxVoiceHost"), gSavedSettings.getU32("VivoxVoicePort"));
#endif

        // Dirty the states we'll need to sync with the daemon when it comes up.
        mMuteMicDirty = true;
        mMicVolumeDirty = true;
        mSpeakerVolumeDirty = true;
        mSpeakerMuteDirty = true;
        // These only need to be set if they're not default (i.e. empty string).
        mCaptureDeviceDirty = !mCaptureDevice.empty();
        mRenderDeviceDirty = !mRenderDevice.empty();

        mMainSessionGroupHandle.clear();
    }
    else
    {
        LL_DEBUGS("Voice") << " gateway running; not attempting to start" << LL_ENDL;
    }

    //---------------------------------------------------------------------
    llcoro::suspendUntilTimeout(UPDATE_THROTTLE_SECONDS);

    LL_DEBUGS("Voice") << "Connecting to vivox daemon:" << mDaemonHost << LL_ENDL;

    int retryCount(0);
    LLVoiceVivoxStats::getInstance()->reset();
    while (!sConnected && !sShuttingDown && retryCount++ <= DAEMON_CONNECT_RETRY_MAX)
    {
        LLVoiceVivoxStats::getInstance()->connectionAttemptStart();
        LL_DEBUGS("Voice") << "Attempting to connect to vivox daemon: " << mDaemonHost << LL_ENDL;
        closeSocket();
        if (!mSocket)
        {
            mSocket = LLSocket::create(gAPRPoolp, LLSocket::STREAM_TCP);
        }

        sConnected = mSocket->blockingConnect(mDaemonHost);
        LLVoiceVivoxStats::getInstance()->connectionAttemptEnd(sConnected);
        if (!sConnected)
        {
            llcoro::suspendUntilTimeout(DAEMON_CONNECT_THROTTLE_SECONDS);
        }
    }

    //---------------------------------------------------------------------
    if (sShuttingDown && !sConnected)
    {
        return false;
    }

    llcoro::suspendUntilTimeout(UPDATE_THROTTLE_SECONDS);

    while (!sPump && !sShuttingDown)
    {   // Can't use the pump until we have it available.
        llcoro::suspend();
    }

    if (sShuttingDown)
    {
        return false;
    }

    // MBW -- Note to self: pumps and pipes examples in
    //  indra/test/io.cpp
    //  indra/test/llpipeutil.{cpp|h}

    // Attach the pumps and pipes

    LLPumpIO::chain_t readChain;

    readChain.push_back(LLIOPipe::ptr_t(new LLIOSocketReader(mSocket)));
    readChain.push_back(LLIOPipe::ptr_t(new LLVivoxProtocolParser()));


    sPump->addChain(readChain, NEVER_CHAIN_EXPIRY_SECS);


    //---------------------------------------------------------------------
    llcoro::suspendUntilTimeout(UPDATE_THROTTLE_SECONDS);

    // Initial devices query
    getCaptureDevicesSendMessage();
    getRenderDevicesSendMessage();

    mLoginRetryCount = 0;

    return true;
}

bool LLVivoxVoiceClient::provisionVoiceAccount()
{
    LL_INFOS("Voice") << "Provisioning voice account." << LL_ENDL;

    while ((!gAgent.getRegion() || !gAgent.getRegion()->capabilitiesReceived()) && !sShuttingDown)
    {
        LL_DEBUGS("Voice") << "no capabilities for voice provisioning; waiting " << LL_ENDL;
        // *TODO* Pump a message for wake up.
        llcoro::suspend();
    }

    if (sShuttingDown)
    {
        return false;
    }

    std::string url = gAgent.getRegionCapability("ProvisionVoiceAccountRequest");

    LL_DEBUGS("Voice") << "region ready for voice provisioning; url=" << url << LL_ENDL;

    LLCore::HttpRequest::policy_t httpPolicy(LLCore::HttpRequest::DEFAULT_POLICY_ID);
    LLCoreHttpUtil::HttpCoroutineAdapter::ptr_t
        httpAdapter(new LLCoreHttpUtil::HttpCoroutineAdapter("voiceAccountProvision", httpPolicy));
    LLCore::HttpRequest::ptr_t httpRequest(new LLCore::HttpRequest);
    LLCore::HttpOptions::ptr_t httpOpts = LLCore::HttpOptions::ptr_t(new LLCore::HttpOptions);
    int retryCount(0);

    LLSD result;
    bool provisioned = false;
    do
    {
        LLVoiceVivoxStats::getInstance()->provisionAttemptStart();
        LLSD body;
        body["voice_server_type"] = "vivox";
        result = httpAdapter->postAndSuspend(httpRequest, url, body, httpOpts);

        if (sShuttingDown)
        {
            return false;
        }

        LLSD httpResults = result[LLCoreHttpUtil::HttpCoroutineAdapter::HTTP_RESULTS];
        LLCore::HttpStatus status = LLCoreHttpUtil::HttpCoroutineAdapter::getStatusFromLLSD(httpResults);

        if (status == LLCore::HttpStatus(404))
        {
            F32 timeout = pow(PROVISION_RETRY_TIMEOUT, static_cast<float>(retryCount));
            LL_WARNS("Voice") << "Provision CAP 404.  Retrying in " << timeout << " seconds. Retries: " << (S32)retryCount << LL_ENDL;
            llcoro::suspendUntilTimeout(timeout);

            if (sShuttingDown)
            {
                return false;
            }
        }
        else if (!status)
        {
            LL_WARNS("Voice") << "Unable to provision voice account." << LL_ENDL;
            LLVoiceVivoxStats::getInstance()->provisionAttemptEnd(false);
            return false;
        }
        else
        {
            provisioned = true;
        }
    } while (!provisioned && ++retryCount <= PROVISION_RETRY_MAX && !sShuttingDown);

    if (sShuttingDown && !provisioned)
    {
        return false;
    }

    LLVoiceVivoxStats::getInstance()->provisionAttemptEnd(provisioned);
    if (!provisioned)
    {
        LL_WARNS("Voice") << "Could not access voice provision cap after " << retryCount << " attempts." << LL_ENDL;
        return false;
    }
    LL_DEBUGS("Voice") << "Voice Provision Result." << result << LL_ENDL;
    std::string voiceSipUriHostname;
    std::string voiceAccountServerUri;
    std::string voiceUserName = result["username"].asString();
    std::string voicePassword = result["password"].asString();

    if (result.has("voice_sip_uri_hostname"))
    {
        voiceSipUriHostname = result["voice_sip_uri_hostname"].asString();
    }

    // this key is actually misnamed -- it will be an entire URI, not just a hostname.
    if (result.has("voice_account_server_name"))
    {
        voiceAccountServerUri = result["voice_account_server_name"].asString();
    }

    LL_DEBUGS("Voice") << "ProvisionVoiceAccountRequest response"
                       << " user " << (voiceUserName.empty() ? "not set" : "set")
                       << " password " << (voicePassword.empty() ? "not set" : "set")
                       << " sip uri " << voiceSipUriHostname
                       << " account uri " << voiceAccountServerUri
                       << LL_ENDL;

    setLoginInfo(voiceUserName, voicePassword, voiceSipUriHostname, voiceAccountServerUri);

    return true;
}

bool LLVivoxVoiceClient::establishVoiceConnection()
{
    if (!mVoiceEnabled && mIsInitialized)
    {
        LL_WARNS("Voice") << "cannot establish connection; enabled "<<mVoiceEnabled<<" initialized "<<mIsInitialized<<LL_ENDL;
        return false;
    }

    if (sShuttingDown)
    {
        return false;
    }

    LLSD result;
    bool connected(false);
    bool giving_up(false);
    int retries = 0;
    LL_INFOS("Voice") << "Requesting connection to voice service" << LL_ENDL;

    LLVoiceVivoxStats::getInstance()->establishAttemptStart();
    connectorCreate();
    do
    {
        result = llcoro::suspendUntilEventOn(mVivoxPump);
        LL_DEBUGS("Voice") << "event=" << ll_stream_notation_sd(result) << LL_ENDL;

        if (result.has("connector"))
        {
            connected = LLSD::Boolean(result["connector"]);
            LLVoiceVivoxStats::getInstance()->establishAttemptEnd(connected);
            if (!connected)
            {
                if (result.has("retry") && ++retries <= CONNECT_RETRY_MAX && !sShuttingDown)
                {
                    F32 timeout = LLSD::Real(result["retry"]);
                    timeout *= retries;
                    LL_INFOS("Voice") << "Retry connection to voice service in " << timeout << " seconds" << LL_ENDL;
                    llcoro::suspendUntilTimeout(timeout);

                    if (mVoiceEnabled) // user may have switched it off
                    {
                        // try again
                        LLVoiceVivoxStats::getInstance()->establishAttemptStart();
                        connectorCreate();
                    }
                    else
                    {
                        // stop if they've turned off voice
                        giving_up = true;
                    }
                }
                else
                {
                    giving_up=true;
                }
            }
        }
        LL_DEBUGS("Voice") << (connected ? "" : "not ") << "connected, "
                           << (giving_up ? "" : "not ") << "giving up"
                           << LL_ENDL;
    } while (!connected && !giving_up && !sShuttingDown);

    if (giving_up)
    {
        LLSD args;
        args["HOSTID"] = LLURI(mVoiceAccountServerURI).authority();
        LLNotificationsUtil::add("NoVoiceConnect", args);
    }

    return connected;
}

bool LLVivoxVoiceClient::breakVoiceConnection(bool corowait)
{
    LL_DEBUGS("Voice") << "( wait=" << corowait << ")" << LL_ENDL;
    bool retval(true);

    mShutdownComplete = false;
    connectorShutdown();

    if (corowait)
    {
        LLSD timeoutResult(LLSDMap("connector", "timeout"));

        LLSD result = llcoro::suspendUntilEventOnWithTimeout(mVivoxPump, LOGOUT_ATTEMPT_TIMEOUT, timeoutResult);
        LL_DEBUGS("Voice") << "event=" << ll_stream_notation_sd(result) << LL_ENDL;

        retval = result.has("connector");
    }
    else
    {
        mRelogRequested = false; //stop the control coro
        // If we are not doing a corowait then we must sleep until the connector has responded
        // otherwise we may very well close the socket too early.
#if LL_WINDOWS
        if (!mShutdownComplete)
        {
            // The situation that brings us here is a call from ::terminate()
            // At this point message system is already down so we can't wait for
            // the message, yet we need to receive "connector shutdown response".
            // Either wait a bit and emulate it or check gMessageSystem for specific message
            _sleep(1000);
            if (sConnected)
            {
                sConnected = false;
                LLSD vivoxevent(LLSDMap("connector", LLSD::Boolean(false)));
                mVivoxPump.post(vivoxevent);
            }
            mShutdownComplete = true;
        }
#endif
    }

    LL_DEBUGS("Voice") << "closing SLVoice socket" << LL_ENDL;
    closeSocket();		// Need to do this now -- bad things happen if the destructor does it later.
    cleanUp();
    sConnected = false;

    return retval;
}

bool LLVivoxVoiceClient::loginToVivox()
{
    LLSD timeoutResult(LLSDMap("login", "timeout"));

    int loginRetryCount(0);

    bool response_ok(false);
    bool account_login(false);
    bool send_login(true);

    do
    {
        mIsLoggingIn = true;
        if (send_login)
        {
            loginSendMessage();
            send_login = false;
        }

        LLSD result = llcoro::suspendUntilEventOnWithTimeout(mVivoxPump, LOGIN_ATTEMPT_TIMEOUT, timeoutResult);

        if (sShuttingDown)
        {
            return false;
        }

        LL_DEBUGS("Voice") << "event=" << ll_stream_notation_sd(result) << LL_ENDL;

        if (result.has("login"))
        {
            std::string loginresp = result["login"];

            if (((loginresp == "retry") || (loginresp == "timeout")) && !sShuttingDown)
            {
                LL_WARNS("Voice") << "login failed with status '" << loginresp << "' "
                                  << " count " << loginRetryCount << "/" << LOGIN_RETRY_MAX
                                  << LL_ENDL;
                if (++loginRetryCount > LOGIN_RETRY_MAX)
                {
                    // We've run out of retries - tell the user
                    LL_WARNS("Voice") << "too many login retries (" << loginRetryCount << "); giving up." << LL_ENDL;
                    LLSD args;
                    args["HOSTID"] = LLURI(mVoiceAccountServerURI).authority();
                    mTerminateDaemon = true;
                    LLNotificationsUtil::add("NoVoiceConnect", args);

                    mIsLoggingIn = false;
                    return false;
                }
                response_ok = false;
                account_login = false;
                send_login = true;

                // an exponential backoff gets too long too quickly; stretch it out, but not too much
                F32 timeout = loginRetryCount * LOGIN_ATTEMPT_TIMEOUT;

                // tell the user there is a problem
                LL_WARNS("Voice") << "login " << loginresp << " will retry login in " << timeout << " seconds." << LL_ENDL;

                if (!sShuttingDown)
                {
                    // Todo: this is way to long, viewer can get stuck waiting during shutdown
                    // either make it listen to pump or split in smaller waits with checks for shutdown
                    llcoro::suspendUntilTimeout(timeout);
                }
            }
            else if (loginresp == "failed")
            {
                mIsLoggingIn = false;
                return false;
            }
            else if (loginresp == "response_ok")
            {
                response_ok = true;
            }
            else if (loginresp == "account_login")
            {
                account_login = true;
            }
            else if (sShuttingDown)
            {
                mIsLoggingIn = false;
                return false;
            }
        }

    } while ((!response_ok || !account_login) && !sShuttingDown);

    if (sShuttingDown)
    {
        return false;
    }

    mRelogRequested = false;
    mIsLoggedIn = true;
    notifyStatusObservers(LLVoiceClientStatusObserver::STATUS_LOGGED_IN);

    // Set up the mute list observer if it hasn't been set up already.
    if ((!sMuteListListener_listening))
    {
        LLMuteList::getInstance()->addObserver(&mutelist_listener);
        sMuteListListener_listening = true;
    }

    // Set the initial state of mic mute, local speaker volume, etc.
    sendLocalAudioUpdates();
    mIsLoggingIn = false;

    return true;
}

void LLVivoxVoiceClient::logoutOfVivox(bool wait)
{
    if (mIsLoggedIn)
    {
        // Ensure that we'll re-request provisioning before logging in again
        mAccountPassword.clear();
        mVoiceAccountServerURI.clear();

        logoutSendMessage();

        if (wait)
        {
            LLSD timeoutResult(LLSDMap("logout", "timeout"));
            LLSD result;

            do
            {
                LL_DEBUGS("Voice")
                    << "waiting for logout response on "
                    << mVivoxPump.getName()
                    << LL_ENDL;

                result = llcoro::suspendUntilEventOnWithTimeout(mVivoxPump, LOGOUT_ATTEMPT_TIMEOUT, timeoutResult);

                if (sShuttingDown)
                {
                    break;
                }

                LL_DEBUGS("Voice") << "event=" << ll_stream_notation_sd(result) << LL_ENDL;
                // Don't get confused by prior queued events -- note that it's
                // very important that mVivoxPump is an LLEventMailDrop, which
                // does queue events.
            } while (! result["logout"]);
        }
        else
        {
            LL_DEBUGS("Voice") << "not waiting for logout" << LL_ENDL;
        }

        mIsLoggedIn = false;
    }
}


bool LLVivoxVoiceClient::retrieveVoiceFonts()
{
    // Request the set of available voice fonts.
    refreshVoiceEffectLists(true);

    mIsWaitingForFonts = true;
    LLSD result;
    do
    {
        result = llcoro::suspendUntilEventOn(mVivoxPump);

        LL_DEBUGS("Voice") << "event=" << ll_stream_notation_sd(result) << LL_ENDL;
        if (result.has("voice_fonts"))
            break;
    } while (true);
    mIsWaitingForFonts = false;

    mVoiceFontExpiryTimer.start();
    mVoiceFontExpiryTimer.setTimerExpirySec(VOICE_FONT_EXPIRY_INTERVAL);

    return result["voice_fonts"].asBoolean();
}

bool LLVivoxVoiceClient::requestParcelVoiceInfo()
{
    //_INFOS("Voice") << "Requesting voice info for Parcel" << LL_ENDL;

    LLViewerRegion * region = gAgent.getRegion();
    if (region == NULL || !region->capabilitiesReceived())
    {
        LL_DEBUGS("Voice") << "ParcelVoiceInfoRequest capability not yet available, deferring" << LL_ENDL;
        return false;
    }

    // grab the cap.
    std::string url = gAgent.getRegion()->getCapability("ParcelVoiceInfoRequest");
    if (url.empty())
    {
        // Region dosn't have the cap. Stop probing.
        LL_DEBUGS("Voice") << "ParcelVoiceInfoRequest capability not available in this region" << LL_ENDL;
        return false;
    }

    // update the parcel
    checkParcelChanged(true);

    LL_DEBUGS("Voice") << "sending ParcelVoiceInfoRequest (" << mCurrentRegionName << ", " << mCurrentParcelLocalID << ")" << LL_ENDL;

    LLCore::HttpRequest::policy_t httpPolicy(LLCore::HttpRequest::DEFAULT_POLICY_ID);
    LLCoreHttpUtil::HttpCoroutineAdapter::ptr_t
        httpAdapter(new LLCoreHttpUtil::HttpCoroutineAdapter("parcelVoiceInfoRequest", httpPolicy));
    LLCore::HttpRequest::ptr_t httpRequest(new LLCore::HttpRequest);

    LLSD result = httpAdapter->postAndSuspend(httpRequest, url, LLSD());

    if (sShuttingDown)
    {
        return false;
    }

    LLSD httpResults = result[LLCoreHttpUtil::HttpCoroutineAdapter::HTTP_RESULTS];
    LLCore::HttpStatus status = LLCoreHttpUtil::HttpCoroutineAdapter::getStatusFromLLSD(httpResults);

    if (mSessionTerminateRequested || (!mVoiceEnabled && mIsInitialized))
    {
        // if a terminate request has been received,
        // bail and go to the stateSessionTerminated
        // state.  If the cap request is still pending,
        // the responder will check to see if we've moved
        // to a new session and won't change any state.
        LL_DEBUGS("Voice") << "terminate requested " << mSessionTerminateRequested
                           << " enabled " << mVoiceEnabled
                           << " initialized " << mIsInitialized
                           << LL_ENDL;
        terminateAudioSession(true);
        return false;
    }

    if ((!status) || (mSessionTerminateRequested || (!mVoiceEnabled && mIsInitialized)))
    {
        if (mSessionTerminateRequested || (!mVoiceEnabled && mIsInitialized))
        {
            LL_WARNS("Voice") << "Session terminated." << LL_ENDL;
        }

        LL_WARNS("Voice") << "No voice on parcel" << LL_ENDL;
        sessionTerminate();
        return false;
    }

    if (!result.has("voice_credentials"))
    {
        if (LLViewerParcelMgr::getInstance()->allowAgentVoice())
        {
            LL_WARNS("Voice") << "No voice credentials" << LL_ENDL;
        }
        else
        {
            LL_DEBUGS("Voice") << "No voice credentials" << LL_ENDL;
        }
    }

    // set the spatial channel.  If no voice credentials or uri are
    // available, then we simply drop out of voice spatially.
    return setSpatialChannel(result["voice_credentials"]);
}

bool LLVivoxVoiceClient::addAndJoinSession(const sessionStatePtr_t &nextSession)
{
    mIsJoiningSession = true;

    sessionStatePtr_t oldSession = mAudioSession;

    LL_INFOS("Voice") << "Adding or joining voice session " << nextSession->mHandle << LL_ENDL;

    mAudioSession = nextSession;
    mAudioSessionChanged = true;
    if (!mAudioSession || !mAudioSession->mReconnect)
    {
        mNextAudioSession.reset();
    }

    // The old session may now need to be deleted.
    reapSession(oldSession);

    if (mAudioSession)
    {
        if (!mAudioSession->mHandle.empty())
        {
            // Connect to a session by session handle

            sessionMediaConnectSendMessage(mAudioSession);
        }
        else
        {
            // Connect to a session by URI
            sessionCreateSendMessage(mAudioSession, true, false);
        }
    }

    notifyStatusObservers(LLVoiceClientStatusObserver::STATUS_JOINING);

    llcoro::suspend();

    if (sShuttingDown)
    {
        return false;
    }

    LLSD result;

    if (mSpatialJoiningNum == MAX_NORMAL_JOINING_SPATIAL_NUM)
    {
        // Notify observers to let them know there is problem with voice
        notifyStatusObservers(LLVoiceClientStatusObserver::STATUS_VOICE_DISABLED);
        LL_WARNS() << "There seems to be problem with connection to voice server. Disabling voice chat abilities." << LL_ENDL;
    }

    // Increase mSpatialJoiningNum only for spatial sessions- it's normal to reach this case for
    // example for p2p many times while waiting for response, so it can't be used to detect errors
    if (mAudioSession && mAudioSession->mIsSpatial)
    {
        mSpatialJoiningNum++;
    }

    if (!mVoiceEnabled && mIsInitialized)
    {
        LL_DEBUGS("Voice") << "Voice no longer enabled. Exiting"
                           << " enabled " << mVoiceEnabled
                           << " initialized " << mIsInitialized
                           << LL_ENDL;
        mIsJoiningSession = false;
        // User bailed out during connect -- jump straight to teardown.
        terminateAudioSession(true);
        notifyStatusObservers(LLVoiceClientStatusObserver::STATUS_VOICE_DISABLED);
        return false;
    }
    else if (mSessionTerminateRequested)
    {
        LL_DEBUGS("Voice") << "Terminate requested" << LL_ENDL;
        if (mAudioSession && !mAudioSession->mHandle.empty())
        {
            // Only allow direct exits from this state in p2p calls (for cancelling an invite).
            // Terminating a half-connected session on other types of calls seems to break something in the vivox gateway.
            if (mAudioSession->mIsP2P)
            {
                terminateAudioSession(true);
                mIsJoiningSession = false;
                notifyStatusObservers(LLVoiceClientStatusObserver::STATUS_LEFT_CHANNEL);
                return false;
            }
        }
    }

    bool added(true);
    bool joined(false);

    LLSD timeoutResult(LLSDMap("session", "timeout"));

    // We are about to start a whole new session.  Anything that MIGHT still be in our
    // maildrop is going to be stale and cause us much wailing and gnashing of teeth.
    // Just flush it all out and start new.
    mVivoxPump.discard();

    // It appears that I need to wait for BOTH the SessionGroup.AddSession response and the SessionStateChangeEvent with state 4
    // before continuing from this state.  They can happen in either order, and if I don't wait for both, things can get stuck.
    // For now, the SessionGroup.AddSession response handler sets mSessionHandle and the SessionStateChangeEvent handler transitions to stateSessionJoined.
    // This is a cheap way to make sure both have happened before proceeding.
    do
    {
        result = llcoro::suspendUntilEventOnWithTimeout(mVivoxPump, SESSION_JOIN_TIMEOUT, timeoutResult);

        if (sShuttingDown)
        {
            return false;
        }

        LL_INFOS("Voice") << "event=" << ll_stream_notation_sd(result) << LL_ENDL;
        if (result.has("session"))
        {
            if (!mAudioSession)
            {
                LL_WARNS("Voice") << "Message for session handle \"" << result["handle"] << "\" while session is not initialized." << LL_ENDL;
                continue;
            }
            if (result.has("handle") && result["handle"] != mAudioSession->mHandle)
            {
                LL_WARNS("Voice") << "Message for session handle \"" << result["handle"] << "\" while waiting for \"" << mAudioSession->mHandle << "\"." << LL_ENDL;
                continue;
            }

            std::string message = result["session"].asString();

            if ((message == "added") || (message == "created"))
            {
                added = true;
            }
            else if (message == "joined")
            {
                joined = true;
            }
            else if ((message == "failed") || (message == "removed") || (message == "timeout"))
            {   // we will get a removed message if a voice call is declined.
                LL_INFOS("Voice") << "Result:" << result << LL_ENDL;
                if (message == "failed")
                {
                    int reason = result["reason"].asInteger();
                    LL_WARNS("Voice") << "Add and join failed for reason " << reason << LL_ENDL;

                    if (   (reason == ERROR_VIVOX_NOT_LOGGED_IN)
                        || (reason == ERROR_VIVOX_OBJECT_NOT_FOUND))
                    {
                        LL_DEBUGS("Voice") << "Requesting reprovision and login." << LL_ENDL;
                        requestRelog();
                    }
                }
                else
                {
                    LL_WARNS("Voice") << "session '" << message << "' "
                                      << LL_ENDL;
                }

                notifyStatusObservers(LLVoiceClientStatusObserver::STATUS_LEFT_CHANNEL);
                mIsJoiningSession = false;
                return false;
            }
        }
    } while (!added || !joined);

    mIsJoiningSession = false;

    if (mSpatialJoiningNum > 100)
    {
        LL_WARNS("Voice") << "There seems to be problem with connecting to a voice channel. Frames to join were " << mSpatialJoiningNum << LL_ENDL;
    }

    mSpatialJoiningNum = 0;

    // Events that need to happen when a session is joined could go here.
    // send an initial positional information immediately upon joining.
    //
    // do an initial update for position and the camera position, then send a
    // positional update.
    updatePosition();
    enforceTether();

    // Dirty state that may need to be sync'ed with the daemon.
    mMuteMicDirty = true;
    mSpeakerVolumeDirty = true;
    mSpatialCoordsDirty = true;

    sendPositionAndVolumeUpdate();

    notifyStatusObservers(LLVoiceClientStatusObserver::STATUS_JOINED);

    return true;
}

bool LLVivoxVoiceClient::terminateAudioSession(bool wait)
{

    if (mAudioSession)
    {
        LL_INFOS("Voice") << "terminateAudioSession(" << wait << ") Terminating current voice session " << mAudioSession->mHandle << LL_ENDL;

        if (mIsLoggedIn)
        {
            if (!mAudioSession->mHandle.empty())
            {

#if RECORD_EVERYTHING
                // HACK: for testing only
                // Save looped recording
                std::string savepath("/tmp/vivoxrecording");
                {
                    time_t now = time(NULL);
                    const size_t BUF_SIZE = 64;
                    char time_str[BUF_SIZE];	/* Flawfinder: ignore */

                    strftime(time_str, BUF_SIZE, "%Y-%m-%dT%H:%M:%SZ", gmtime(&now));
                    savepath += time_str;
                }
                recordingLoopSave(savepath);
#endif

                sessionMediaDisconnectSendMessage(mAudioSession);

                if (wait)
                {
                    LLSD result;
                    do
                    {
                        LLSD timeoutResult(LLSDMap("session", "timeout"));

                        result = llcoro::suspendUntilEventOnWithTimeout(mVivoxPump, LOGOUT_ATTEMPT_TIMEOUT, timeoutResult);

                        if (sShuttingDown)
                        {
                            return false;
                        }

                        LL_DEBUGS("Voice") << "event=" << ll_stream_notation_sd(result) << LL_ENDL;
                        if (result.has("session"))
                        {
                            if (result.has("handle"))
                            {
                                if (result["handle"] != mAudioSession->mHandle)
                                {
                                    LL_WARNS("Voice") << "Message for session handle \"" << result["handle"] << "\" while waiting for \"" << mAudioSession->mHandle << "\"." << LL_ENDL;
                                    continue;
                                }
                            }

                            std::string message = result["session"].asString();
                            if (message == "removed" || message == "timeout")
                                break;
                        }
                    } while (true);

                }
            }
            else
            {
                LL_WARNS("Voice") << "called with no session handle" << LL_ENDL;
            }
        }
        // <FS:Ansariel> This is usually the case because ::terminate() is logging us out beforehand
        //else
        //{
        //    LL_WARNS("Voice") << "Session " << mAudioSession->mHandle << " already terminated by logout." << LL_ENDL;
        //}
        // </FS:Ansariel>

        sessionStatePtr_t oldSession = mAudioSession;

        mAudioSession.reset();
        // We just notified status observers about this change.  Don't do it again.
        mAudioSessionChanged = false;

        // The old session may now need to be deleted.
        reapSession(oldSession);
    }
    else
    {
        LL_WARNS("Voice") << "terminateAudioSession(" << wait << ") with NULL mAudioSession" << LL_ENDL;
    }

    notifyStatusObservers(LLVoiceClientStatusObserver::STATUS_LEFT_CHANNEL);

    // Always reset the terminate request flag when we get here.
    // Some slower PCs have a race condition where they can switch to an incoming  P2P call faster than the state machine leaves
    // the region chat.
    mSessionTerminateRequested = false;

    bool status=((mVoiceEnabled || !mIsInitialized) && !mRelogRequested  && !sShuttingDown);
    LL_DEBUGS("Voice") << "exiting"
                       << " VoiceEnabled " << mVoiceEnabled
                       << " IsInitialized " << mIsInitialized
                       << " RelogRequested " << mRelogRequested
                       << " ShuttingDown " << (sShuttingDown ? "TRUE" : "FALSE")
                       << " returning " << status
                       << LL_ENDL;
    return status;
}


typedef enum e_voice_wait_for_channel_state
{
    VOICE_CHANNEL_STATE_LOGIN = 0, // entry point
    VOICE_CHANNEL_STATE_CHECK_EFFECTS,
    VOICE_CHANNEL_STATE_START_CHANNEL_PROCESSING,
    VOICE_CHANNEL_STATE_PROCESS_CHANNEL,
    VOICE_CHANNEL_STATE_NEXT_CHANNEL_DELAY,
    VOICE_CHANNEL_STATE_NEXT_CHANNEL_CHECK,
    VOICE_CHANNEL_STATE_LOGOUT,
    VOICE_CHANNEL_STATE_RELOG,
    VOICE_CHANNEL_STATE_DONE,
} EVoiceWaitForChannelState;

bool LLVivoxVoiceClient::waitForChannel()
{
    LL_INFOS("Voice") << "Waiting for channel" << LL_ENDL;

    EVoiceWaitForChannelState state = VOICE_CHANNEL_STATE_LOGIN;

    do
    {
        if (sShuttingDown)
        {
            // terminate() forcefully disconects voice, no need for cleanup
            return false;
        }

        switch (state)
        {
        case VOICE_CHANNEL_STATE_LOGIN:
            if (!loginToVivox())
            {
                return false;
            }
            state = VOICE_CHANNEL_STATE_CHECK_EFFECTS;
            break;

        case VOICE_CHANNEL_STATE_CHECK_EFFECTS:
            if (LLVoiceClient::instance().getVoiceEffectEnabled())
            {
                retrieveVoiceFonts();

                if (sShuttingDown)
                {
                    return false;
                }

                // Request the set of available voice fonts.
                refreshVoiceEffectLists(false);
            }

#if USE_SESSION_GROUPS
            // Rider: This code is completely unchanged from the original state machine
            // It does not seem to be in active use... but I'd rather not rip it out.
            // create the main session group
            setState(stateCreatingSessionGroup);
            sessionGroupCreateSendMessage();
#endif

            state = VOICE_CHANNEL_STATE_START_CHANNEL_PROCESSING;
            break;

        case VOICE_CHANNEL_STATE_START_CHANNEL_PROCESSING:
            llcoro::suspend();
            state = VOICE_CHANNEL_STATE_PROCESS_CHANNEL;
            break;

        case VOICE_CHANNEL_STATE_PROCESS_CHANNEL:
            if (mTuningMode)
            {
                performMicTuning();
            }
            else if (mCaptureBufferMode)
            {
                recordingAndPlaybackMode();
            }
            else if (mProcessChannels && (mNextAudioSession == NULL) && checkParcelChanged())
            {
                // the parcel is changed, or we have no pending audio sessions,
                // so try to request the parcel voice info
                // if we have the cap, we move to the appropriate state
                requestParcelVoiceInfo(); //suspends for http reply
            }
            else if (sessionNeedsRelog(mNextAudioSession))
            {
                LL_INFOS("Voice") << "Session requesting reprovision and login." << LL_ENDL;
                requestRelog();
                // break;// <FS:Beq/> Fix broken state model
            }
            else if (mNextAudioSession)
            {
                if (!mNextAudioSession->mIsP2P && !mProcessChannels)
                {
                    llcoro::suspend();
                    break;
                }
                sessionStatePtr_t joinSession = mNextAudioSession;
                mNextAudioSession.reset();
                mIsProcessingChannels = true;
                if (!runSession(joinSession)) //suspends
                {
                    mIsProcessingChannels = false;
                    LL_DEBUGS("Voice") << "runSession returned false; leaving inner loop" << LL_ENDL;
                    // break; <FS:Beq/> Fix broken state model
                }
                else
                {
                    mIsProcessingChannels = false;
                    LL_DEBUGS("Voice")
                        << "runSession returned true to inner loop"
                        << " RelogRequested=" << mRelogRequested
                        << " VoiceEnabled=" << mVoiceEnabled
                        << LL_ENDL;
                }
            }

            state = VOICE_CHANNEL_STATE_NEXT_CHANNEL_DELAY;
            break;

        case VOICE_CHANNEL_STATE_NEXT_CHANNEL_DELAY:
            if (!mNextAudioSession)
            {
                llcoro::suspendUntilTimeout(1.0);
            }
            state = VOICE_CHANNEL_STATE_NEXT_CHANNEL_CHECK;
            break;

        case VOICE_CHANNEL_STATE_NEXT_CHANNEL_CHECK:
            if (mVoiceEnabled && !mRelogRequested)
            {
                state = VOICE_CHANNEL_STATE_START_CHANNEL_PROCESSING;
                break;
            }
            else
            {
                mIsProcessingChannels = false;
                LL_DEBUGS("Voice")
                    << "leaving inner waitForChannel loop"
                    << " RelogRequested=" << mRelogRequested
                    << " VoiceEnabled=" << mVoiceEnabled
                    << LL_ENDL;
                state = VOICE_CHANNEL_STATE_LOGOUT;
                break;
            }

        case VOICE_CHANNEL_STATE_LOGOUT:
            logoutOfVivox(true /*bool wait*/);
            if (mRelogRequested)
            {
                state = VOICE_CHANNEL_STATE_RELOG;
            }
            else
            {
                state = VOICE_CHANNEL_STATE_DONE;
            }
            break;

        case VOICE_CHANNEL_STATE_RELOG:
            LL_DEBUGS("Voice") << "Relog Requested, restarting provisioning" << LL_ENDL;
            if (!provisionVoiceAccount())
            {
                if (sShuttingDown)
                {
                    return false;
                }
                LL_WARNS("Voice") << "provisioning voice failed; giving up" << LL_ENDL;
                giveUp();
                return false;
            }
            if (mVoiceEnabled && mRelogRequested && isGatewayRunning())
            {
                state = VOICE_CHANNEL_STATE_LOGIN;
            }
            else
            {
                state = VOICE_CHANNEL_STATE_DONE;
            }
            break;
        case VOICE_CHANNEL_STATE_DONE:
            LL_DEBUGS("Voice")
                << "exiting"
                << " RelogRequested=" << mRelogRequested
                << " VoiceEnabled=" << mVoiceEnabled
                << LL_ENDL;
            return !sShuttingDown;
        }
    } while (true);
}

bool LLVivoxVoiceClient::runSession(const sessionStatePtr_t &session)
{
    LL_INFOS("Voice") << "running new voice session " << session->mHandle << LL_ENDL;

    if (sShuttingDown || !mProcessChannels)
    {
        return false;
    }

    bool joined_session = addAndJoinSession(session);

    if (!joined_session)
    {
        notifyStatusObservers(LLVoiceClientStatusObserver::ERROR_UNKNOWN);

        if (mSessionTerminateRequested)
        {
            LL_DEBUGS("Voice") << "runSession terminate requested " << LL_ENDL;
            terminateAudioSession(true);
        }
        // if a relog has been requested then addAndJoineSession
        // failed in a spectacular way and we need to back out.
        // If this is not the case then we were simply trying to
        // make a call and the other party rejected it.
        return !mRelogRequested;
    }

    notifyParticipantObservers();
    notifyVoiceFontObservers();

    LLSD timeoutEvent(LLSDMap("timeout", LLSD::Boolean(true)));

    mIsInChannel = true;
    mMuteMicDirty = true;
    mSessionTerminateRequested = false;

    while (!sShuttingDown
           && mVoiceEnabled
           && isGatewayRunning()
           && !mSessionTerminateRequested
           && !mTuningMode
           && mProcessChannels)
    {
        sendCaptureAndRenderDevices(); // suspends

        if (sShuttingDown)
        {
            return false;
        }

        if (mSessionTerminateRequested)
        {
            break;
        }

        if (mAudioSession && mAudioSession->mParticipantsChanged)
        {
            mAudioSession->mParticipantsChanged = false;
            notifyParticipantObservers();
        }

        if (!inSpatialChannel())
        {
            // When in a non-spatial channel, never send positional updates.
            mSpatialCoordsDirty = false;
        }
        else
        {
            updatePosition();

            if (checkParcelChanged())
            {
                // *RIDER: I think I can just return here if the parcel has changed
                // and grab the new voice channel from the outside loop.
                //
                // if the parcel has changed, attempted to request the
                // cap for the parcel voice info.  If we can't request it
                // then we don't have the cap URL so we do nothing and will
                // recheck next time around
                if (requestParcelVoiceInfo()) // suspends
                {   // The parcel voice URI has changed.. break out and reconnect.
                    break;
                }

                if (sShuttingDown)
                {
                    return false;
                }
            }
            // Do the calculation that enforces the listener<->speaker tether (and also updates the real camera position)
            enforceTether();
        }
        sendPositionAndVolumeUpdate();

        // Do notifications for expiring Voice Fonts.
        if (mVoiceFontExpiryTimer.hasExpired())
        {
            expireVoiceFonts();
            mVoiceFontExpiryTimer.setTimerExpirySec(VOICE_FONT_EXPIRY_INTERVAL);
        }

        // send any requests to adjust mic and speaker settings if they have changed
        sendLocalAudioUpdates();

        mIsInitialized = true;
        LLSD result = llcoro::suspendUntilEventOnWithTimeout(mVivoxPump, UPDATE_THROTTLE_SECONDS, timeoutEvent);

        if (sShuttingDown)
        {
            return false;
        }

        if (!result.has("timeout")) // logging the timeout event spams the log
        {
            LL_DEBUGS("Voice") << "event=" << ll_stream_notation_sd(result) << LL_ENDL;
        }
        if (result.has("session"))
        {
            if (result.has("handle"))
            {
                if (!mAudioSession)
                {
                    LL_WARNS("Voice") << "Message for session handle \"" << result["handle"] << "\" while session is not initiated." << LL_ENDL;
                    continue;
                }
                if (result["handle"] != mAudioSession->mHandle)
                {
                    LL_WARNS("Voice") << "Message for session handle \"" << result["handle"] << "\" while waiting for \"" << mAudioSession->mHandle << "\"." << LL_ENDL;
                    continue;
                }
            }

            std::string message = result["session"];

            if (message == "removed")
            {
                LL_DEBUGS("Voice") << "session removed" << LL_ENDL;
                notifyStatusObservers(LLVoiceClientStatusObserver::STATUS_LEFT_CHANNEL);
                break;
            }
        }
        else if (result.has("login"))
        {
            std::string message = result["login"];
            if (message == "account_logout")
            {
                LL_DEBUGS("Voice") << "logged out" << LL_ENDL;
                mIsLoggedIn = false;
                mRelogRequested = true;
                break;
            }
        }
    }

    if (sShuttingDown)
    {
        return false;
    }

    mIsInChannel = false;
    LL_DEBUGS("Voice") << "terminating at end of runSession" << LL_ENDL;
    terminateAudioSession(true);

    return true;
}

void LLVivoxVoiceClient::sendCaptureAndRenderDevices()
{
    if (mCaptureDeviceDirty || mRenderDeviceDirty)
    {
        std::ostringstream stream;

        buildSetCaptureDevice(stream);
        buildSetRenderDevice(stream);

        if (!stream.str().empty())
        {
            writeString(stream.str());
        }

        llcoro::suspendUntilTimeout(UPDATE_THROTTLE_SECONDS);
    }
}

void LLVivoxVoiceClient::recordingAndPlaybackMode()
{
    LL_INFOS("Voice") << "In voice capture/playback mode." << LL_ENDL;

    while (true)
    {
        LLSD command;
        do
        {
            command = llcoro::suspendUntilEventOn(mVivoxPump);
            LL_DEBUGS("Voice") << "event=" << ll_stream_notation_sd(command) << LL_ENDL;
        } while (!command.has("recplay"));

        if (command["recplay"].asString() == "quit")
        {
            mCaptureBufferMode = false;
            break;
        }
        else if (command["recplay"].asString() == "record")
        {
            voiceRecordBuffer();
        }
        else if (command["recplay"].asString() == "playback")
        {
            voicePlaybackBuffer();
        }
    }

    LL_INFOS("Voice") << "Leaving capture/playback mode." << LL_ENDL;
    mCaptureBufferRecording = false;
    mCaptureBufferRecorded = false;
    mCaptureBufferPlaying = false;

    return;
}

int LLVivoxVoiceClient::voiceRecordBuffer()
{
    LLSD timeoutResult(LLSDMap("recplay", "stop"));

    LL_INFOS("Voice") << "Recording voice buffer" << LL_ENDL;

    LLSD result;

    captureBufferRecordStartSendMessage();
    notifyVoiceFontObservers();

    do
    {
        result = llcoro::suspendUntilEventOnWithTimeout(mVivoxPump, CAPTURE_BUFFER_MAX_TIME, timeoutResult);
        LL_DEBUGS("Voice") << "event=" << ll_stream_notation_sd(result) << LL_ENDL;
    } while (!result.has("recplay"));

    mCaptureBufferRecorded = true;

    captureBufferRecordStopSendMessage();
    mCaptureBufferRecording = false;

    // Update UI, should really use a separate callback.
    notifyVoiceFontObservers();

    return true;
    /*TODO expand return to move directly into play*/
}

int LLVivoxVoiceClient::voicePlaybackBuffer()
{
    LLSD timeoutResult(LLSDMap("recplay", "stop"));

    LL_INFOS("Voice") << "Playing voice buffer" << LL_ENDL;

    LLSD result;

    do
    {
        captureBufferPlayStartSendMessage(mPreviewVoiceFont);

        // Store the voice font being previewed, so that we know to restart if it changes.
        mPreviewVoiceFontLast = mPreviewVoiceFont;

        do
        {
            // Update UI, should really use a separate callback.
            notifyVoiceFontObservers();

            result = llcoro::suspendUntilEventOnWithTimeout(mVivoxPump, CAPTURE_BUFFER_MAX_TIME, timeoutResult);
            LL_DEBUGS("Voice") << "event=" << ll_stream_notation_sd(result) << LL_ENDL;
        } while (!result.has("recplay"));

        if (result["recplay"] == "playback")
            continue;   // restart playback... May be a font change.

        break;
    } while (true);

    // Stop playing.
    captureBufferPlayStopSendMessage();
    mCaptureBufferPlaying = false;

    // Update UI, should really use a separate callback.
    notifyVoiceFontObservers();

    return true;
}


bool LLVivoxVoiceClient::performMicTuning()
{
    LL_INFOS("Voice") << "Entering voice tuning mode." << LL_ENDL;
    mIsInTuningMode = true;

    while (mTuningMode && !sShuttingDown)
    {
        llcoro::suspendUntilTimeout(UPDATE_THROTTLE_SECONDS);
    }

    mIsInTuningMode = false;

    //---------------------------------------------------------------------
    return true;
}

//=========================================================================

void LLVivoxVoiceClient::closeSocket(void)
{
	mSocket.reset();
    sConnected = false;
	mConnectorEstablished = false;
	mAccountLoggedIn = false;
}

void LLVivoxVoiceClient::loginSendMessage()
{
	std::ostringstream stream;

	bool autoPostCrashDumps = gSavedSettings.getBOOL("VivoxAutoPostCrashDumps");

    // <FS:ND> Check if using the old SLVoice for Linux. the SDK in that version is too old to handle the extra args
    std::string strAccountHandle;
    if( viewerChoosesConnectionHandles() )
        strAccountHandle = "<AccountHandle>" +  LLVivoxSecurity::getInstance()->accountHandle() + "</AccountHandle>";
    // </FS:ND>
    
	stream
	<< "<Request requestId=\"" << mCommandCookie++ << "\" action=\"Account.Login.1\">"
		<< "<ConnectorHandle>" << LLVivoxSecurity::getInstance()->connectorHandle() << "</ConnectorHandle>"
		<< "<AccountName>" << mAccountName << "</AccountName>"
        << "<AccountPassword>" << mAccountPassword << "</AccountPassword>"
        << strAccountHandle
		<< "<AudioSessionAnswerMode>VerifyAnswer</AudioSessionAnswerMode>"
		<< "<EnableBuddiesAndPresence>false</EnableBuddiesAndPresence>"
		<< "<EnablePresencePersistence>0</EnablePresencePersistence>"
		<< "<BuddyManagementMode>Application</BuddyManagementMode>"
		<< "<ParticipantPropertyFrequency>5</ParticipantPropertyFrequency>"
		<< (autoPostCrashDumps?"<AutopostCrashDumps>true</AutopostCrashDumps>":"")
	<< "</Request>\n\n\n";

    LL_INFOS("Voice") << "Attempting voice login" << LL_ENDL;
	writeString(stream.str());
}

void LLVivoxVoiceClient::logout()
{
	// Ensure that we'll re-request provisioning before logging in again
	mAccountPassword.clear();
	mVoiceAccountServerURI.clear();

	logoutSendMessage();
}

void LLVivoxVoiceClient::logoutSendMessage()
{
	if(mAccountLoggedIn)
	{
        LL_INFOS("Voice") << "Attempting voice logout" << LL_ENDL;
		std::ostringstream stream;
		stream
		<< "<Request requestId=\"" << mCommandCookie++ << "\" action=\"Account.Logout.1\">"
			<< "<AccountHandle>" << LLVivoxSecurity::getInstance()->accountHandle() << "</AccountHandle>"
		<< "</Request>"
		<< "\n\n\n";

		mAccountLoggedIn = false;

		writeString(stream.str());
	}
}

void LLVivoxVoiceClient::sessionGroupCreateSendMessage()
{
	if(mAccountLoggedIn)
	{
		std::ostringstream stream;

		LL_DEBUGS("Voice") << "creating session group" << LL_ENDL;

		stream
		<< "<Request requestId=\"" << mCommandCookie++ << "\" action=\"SessionGroup.Create.1\">"
			<< "<AccountHandle>" << LLVivoxSecurity::getInstance()->accountHandle() << "</AccountHandle>"
			<< "<Type>Normal</Type>"
		<< "</Request>"
		<< "\n\n\n";

		writeString(stream.str());
	}
}

void LLVivoxVoiceClient::sessionCreateSendMessage(const sessionStatePtr_t &session, bool startAudio, bool startText)
{
	S32 font_index = getVoiceFontIndex(session->mVoiceFontID);
	LL_DEBUGS("Voice") << "Requesting create: " << session->mSIPURI
                       << " with voice font: " << session->mVoiceFontID << " (" << font_index << ")"
                       << LL_ENDL;

	session->mCreateInProgress = true;
	if(startAudio)
	{
		session->mMediaConnectInProgress = true;
	}

	std::ostringstream stream;
	stream
	<< "<Request requestId=\"" << session->mSIPURI << "\" action=\"Session.Create.1\">"
		<< "<AccountHandle>" << LLVivoxSecurity::getInstance()->accountHandle() << "</AccountHandle>"
		<< "<URI>" << session->mSIPURI << "</URI>";

	static const std::string allowed_chars =
				"ABCDEFGHIJKLMNOPQRSTUVWXYZabcdefghijklmnopqrstuvwxyz"
				"0123456789"
				"-._~";

	if(!session->mHash.empty())
	{
		stream
			<< "<Password>" << LLURI::escape(session->mHash, allowed_chars) << "</Password>"
			<< "<PasswordHashAlgorithm>SHA1UserName</PasswordHashAlgorithm>";
	}

	stream
		<< "<ConnectAudio>" << (startAudio?"true":"false") << "</ConnectAudio>"
		<< "<ConnectText>" << (startText?"true":"false") << "</ConnectText>"
		<< "<VoiceFontID>" << font_index << "</VoiceFontID>"
		<< "<Name>" << mChannelName << "</Name>"
	<< "</Request>\n\n\n";
    LL_WARNS("Voice") << "Session.Create: " << stream.str() << LL_ENDL;
	writeString(stream.str());
}

void LLVivoxVoiceClient::sessionGroupAddSessionSendMessage(const sessionStatePtr_t &session, bool startAudio, bool startText)
{
	LL_DEBUGS("Voice") << "Requesting create: " << session->mSIPURI << LL_ENDL;

	S32 font_index = getVoiceFontIndex(session->mVoiceFontID);
	LL_DEBUGS("Voice") << "With voice font: " << session->mVoiceFontID << " (" << font_index << ")" << LL_ENDL;

	session->mCreateInProgress = true;
	if(startAudio)
	{
		session->mMediaConnectInProgress = true;
	}

	std::string password;
	if(!session->mHash.empty())
	{
		static const std::string allowed_chars =
					"ABCDEFGHIJKLMNOPQRSTUVWXYZabcdefghijklmnopqrstuvwxyz"
					"0123456789"
					"-._~"
					;
		password = LLURI::escape(session->mHash, allowed_chars);
	}

	std::ostringstream stream;
	stream
	<< "<Request requestId=\"" << session->mSIPURI << "\" action=\"SessionGroup.AddSession.1\">"
		<< "<SessionGroupHandle>" << session->mGroupHandle << "</SessionGroupHandle>"
		<< "<URI>" << session->mSIPURI << "</URI>"
		<< "<Name>" << mChannelName << "</Name>"
		<< "<ConnectAudio>" << (startAudio?"true":"false") << "</ConnectAudio>"
		<< "<ConnectText>" << (startText?"true":"false") << "</ConnectText>"
		<< "<VoiceFontID>" << font_index << "</VoiceFontID>"
		<< "<Password>" << password << "</Password>"
		<< "<PasswordHashAlgorithm>SHA1UserName</PasswordHashAlgorithm>"
	<< "</Request>\n\n\n"
	;

	writeString(stream.str());
}

void LLVivoxVoiceClient::sessionMediaConnectSendMessage(const sessionStatePtr_t &session)
{
	S32 font_index = getVoiceFontIndex(session->mVoiceFontID);
	LL_DEBUGS("Voice") << "Connecting audio to session handle: " << session->mHandle
                       << " with voice font: " << session->mVoiceFontID << " (" << font_index << ")"
                       << LL_ENDL;

	session->mMediaConnectInProgress = true;

	std::ostringstream stream;

	stream
	<< "<Request requestId=\"" << session->mHandle << "\" action=\"Session.MediaConnect.1\">"
		<< "<SessionGroupHandle>" << session->mGroupHandle << "</SessionGroupHandle>"
		<< "<SessionHandle>" << session->mHandle << "</SessionHandle>"
		<< "<VoiceFontID>" << font_index << "</VoiceFontID>"
		<< "<Media>Audio</Media>"
	<< "</Request>\n\n\n";

	writeString(stream.str());
}

void LLVivoxVoiceClient::sessionTextConnectSendMessage(const sessionStatePtr_t &session)
{
	LL_DEBUGS("Voice") << "connecting text to session handle: " << session->mHandle << LL_ENDL;

	std::ostringstream stream;

	stream
	<< "<Request requestId=\"" << session->mHandle << "\" action=\"Session.TextConnect.1\">"
		<< "<SessionGroupHandle>" << session->mGroupHandle << "</SessionGroupHandle>"
		<< "<SessionHandle>" << session->mHandle << "</SessionHandle>"
	<< "</Request>\n\n\n";

	writeString(stream.str());
}

void LLVivoxVoiceClient::sessionTerminate()
{
	mSessionTerminateRequested = true;
}

void LLVivoxVoiceClient::requestRelog()
{
	mSessionTerminateRequested = true;
	mRelogRequested = true;
}


void LLVivoxVoiceClient::leaveAudioSession()
{
	if(mAudioSession)
	{
		LL_DEBUGS("Voice") << "leaving session: " << mAudioSession->mSIPURI << LL_ENDL;

		if(!mAudioSession->mHandle.empty())
		{

#if RECORD_EVERYTHING
			// HACK: for testing only
			// Save looped recording
			std::string savepath("/tmp/vivoxrecording");
			{
				time_t now = time(NULL);
				const size_t BUF_SIZE = 64;
				char time_str[BUF_SIZE];	/* Flawfinder: ignore */

				strftime(time_str, BUF_SIZE, "%Y-%m-%dT%H:%M:%SZ", gmtime(&now));
				savepath += time_str;
			}
			recordingLoopSave(savepath);
#endif

			sessionMediaDisconnectSendMessage(mAudioSession);
		}
		else
		{
			LL_WARNS("Voice") << "called with no session handle" << LL_ENDL;
		}
	}
	else
	{
		LL_WARNS("Voice") << "called with no active session" << LL_ENDL;
	}
    sessionTerminate();
}

void LLVivoxVoiceClient::sessionTerminateSendMessage(const sessionStatePtr_t &session)
{
	std::ostringstream stream;

	sessionGroupTerminateSendMessage(session);
	return;
	/*
	LL_DEBUGS("Voice") << "Sending Session.Terminate with handle " << session->mHandle << LL_ENDL;
	stream
	<< "<Request requestId=\"" << mCommandCookie++ << "\" action=\"Session.Terminate.1\">"
		<< "<SessionHandle>" << session->mHandle << "</SessionHandle>"
	<< "</Request>\n\n\n";

	writeString(stream.str());
	*/
}

void LLVivoxVoiceClient::sessionGroupTerminateSendMessage(const sessionStatePtr_t &session)
{
	std::ostringstream stream;

	LL_DEBUGS("Voice") << "Sending SessionGroup.Terminate with handle " << session->mGroupHandle << LL_ENDL;
	stream
	<< "<Request requestId=\"" << mCommandCookie++ << "\" action=\"SessionGroup.Terminate.1\">"
		<< "<SessionGroupHandle>" << session->mGroupHandle << "</SessionGroupHandle>"
	<< "</Request>\n\n\n";

	writeString(stream.str());
}

void LLVivoxVoiceClient::sessionMediaDisconnectSendMessage(const sessionStatePtr_t &session)
{
	std::ostringstream stream;
	sessionGroupTerminateSendMessage(session);
	return;
	/*
	LL_DEBUGS("Voice") << "Sending Session.MediaDisconnect with handle " << session->mHandle << LL_ENDL;
	stream
	<< "<Request requestId=\"" << mCommandCookie++ << "\" action=\"Session.MediaDisconnect.1\">"
		<< "<SessionGroupHandle>" << session->mGroupHandle << "</SessionGroupHandle>"
		<< "<SessionHandle>" << session->mHandle << "</SessionHandle>"
		<< "<Media>Audio</Media>"
	<< "</Request>\n\n\n";

	writeString(stream.str());
	*/

}


void LLVivoxVoiceClient::getCaptureDevicesSendMessage()
{
	std::ostringstream stream;
	stream
	<< "<Request requestId=\"" << mCommandCookie++ << "\" action=\"Aux.GetCaptureDevices.1\">"
	<< "</Request>\n\n\n";

	writeString(stream.str());
}

void LLVivoxVoiceClient::getRenderDevicesSendMessage()
{
	std::ostringstream stream;
	stream
	<< "<Request requestId=\"" << mCommandCookie++ << "\" action=\"Aux.GetRenderDevices.1\">"
	<< "</Request>\n\n\n";

	writeString(stream.str());
}

void LLVivoxVoiceClient::clearCaptureDevices()
{
	LL_DEBUGS("Voice") << "called" << LL_ENDL;
	mCaptureDevices.clear();
}

void LLVivoxVoiceClient::addCaptureDevice(const LLVoiceDevice& device)
{
	LL_DEBUGS("Voice") << "display: '" << device.display_name << "' device: '" << device.full_name << "'" << LL_ENDL;
    mCaptureDevices.push_back(device);
}

LLVoiceDeviceList& LLVivoxVoiceClient::getCaptureDevices()
{
	return mCaptureDevices;
}

void LLVivoxVoiceClient::setCaptureDevice(const std::string& name)
{
	if(name == "Default")
	{
		if(!mCaptureDevice.empty())
		{
			mCaptureDevice.clear();
			mCaptureDeviceDirty = true;
		}
	}
	else
	{
		if(mCaptureDevice != name)
		{
			mCaptureDevice = name;
			mCaptureDeviceDirty = true;
		}
	}
}
void LLVivoxVoiceClient::setDevicesListUpdated(bool state)
{
	mDevicesListUpdated = state;
}

void LLVivoxVoiceClient::clearRenderDevices()
{
	LL_DEBUGS("Voice") << "called" << LL_ENDL;
	mRenderDevices.clear();
}

void LLVivoxVoiceClient::addRenderDevice(const LLVoiceDevice& device)
{
	LL_DEBUGS("Voice") << "display: '" << device.display_name << "' device: '" << device.full_name << "'" << LL_ENDL;
    mRenderDevices.push_back(device);
}

LLVoiceDeviceList& LLVivoxVoiceClient::getRenderDevices()
{
	return mRenderDevices;
}

void LLVivoxVoiceClient::setRenderDevice(const std::string& name)
{
	if(name == "Default")
	{
		if(!mRenderDevice.empty())
		{
			mRenderDevice.clear();
			mRenderDeviceDirty = true;
		}
	}
	else
	{
		if(mRenderDevice != name)
		{
			mRenderDevice = name;
			mRenderDeviceDirty = true;
		}
	}

}

void LLVivoxVoiceClient::tuningStart()
{
    LL_DEBUGS("Voice") << "Starting tuning" << LL_ENDL;
    mTuningMode = true;
    if (!mIsCoroutineActive)
    {
        LLCoros::instance().launch("LLVivoxVoiceClient::voiceControlCoro",
            boost::bind(&LLVivoxVoiceClient::voiceControlCoro, LLVivoxVoiceClient::getInstance()));
    }
    else if (mIsInChannel)
	{
		LL_DEBUGS("Voice") << "no channel" << LL_ENDL;
		sessionTerminate();
	}
}

void LLVivoxVoiceClient::tuningStop()
{
	mTuningMode = false;
	// force a renegotiation.
	mCurrentParcelLocalID = 0;
	mCurrentRegionName = "";
}

bool LLVivoxVoiceClient::inTuningMode()
{
    return mIsInTuningMode;
}

void LLVivoxVoiceClient::tuningRenderStartSendMessage(const std::string& name, bool loop)
{
	mTuningAudioFile = name;
	std::ostringstream stream;
	stream
	<< "<Request requestId=\"" << mCommandCookie++ << "\" action=\"Aux.RenderAudioStart.1\">"
    << "<SoundFilePath>" << mTuningAudioFile << "</SoundFilePath>"
    << "<Loop>" << (loop?"1":"0") << "</Loop>"
	<< "</Request>\n\n\n";

	writeString(stream.str());
}

void LLVivoxVoiceClient::tuningRenderStopSendMessage()
{
	std::ostringstream stream;
	stream
	<< "<Request requestId=\"" << mCommandCookie++ << "\" action=\"Aux.RenderAudioStop.1\">"
    << "<SoundFilePath>" << mTuningAudioFile << "</SoundFilePath>"
	<< "</Request>\n\n\n";

	writeString(stream.str());
}

void LLVivoxVoiceClient::tuningCaptureStartSendMessage(int loop)
{
	LL_DEBUGS("Voice") << "sending CaptureAudioStart" << LL_ENDL;

	std::ostringstream stream;
	stream
	<< "<Request requestId=\"" << mCommandCookie++ << "\" action=\"Aux.CaptureAudioStart.1\">"
	<< "<Duration>-1</Duration>"
    << "<LoopToRenderDevice>" << loop << "</LoopToRenderDevice>"
	<< "</Request>\n\n\n";

	writeString(stream.str());
}

void LLVivoxVoiceClient::tuningCaptureStopSendMessage()
{
	LL_DEBUGS("Voice") << "sending CaptureAudioStop" << LL_ENDL;

	std::ostringstream stream;
	stream
	<< "<Request requestId=\"" << mCommandCookie++ << "\" action=\"Aux.CaptureAudioStop.1\">"
	<< "</Request>\n\n\n";

	writeString(stream.str());

	mTuningEnergy = 0.0f;
}

void LLVivoxVoiceClient::tuningSetMicVolume(float volume)
{
	int scaled_volume = scale_mic_volume(volume);

	if(scaled_volume != mTuningMicVolume)
	{
		mTuningMicVolume = scaled_volume;
		mTuningMicVolumeDirty = true;
	}
}

void LLVivoxVoiceClient::tuningSetSpeakerVolume(float volume)
{
	int scaled_volume = scale_speaker_volume(volume);

	if(scaled_volume != mTuningSpeakerVolume)
	{
		mTuningSpeakerVolume = scaled_volume;
		mTuningSpeakerVolumeDirty = true;
	}
}

float LLVivoxVoiceClient::tuningGetEnergy(void)
{
	return mTuningEnergy;
}

bool LLVivoxVoiceClient::deviceSettingsAvailable()
{
	bool result = true;

	if(!sConnected)
		result = false;

	if(mRenderDevices.empty())
		result = false;

	return result;
}
bool LLVivoxVoiceClient::deviceSettingsUpdated()
{
    bool updated = mDevicesListUpdated;
	if (mDevicesListUpdated)
	{
		// a hot swap event or a polling of the audio devices has been parsed since the last redraw of the input and output device panel.
		mDevicesListUpdated = false; // toggle the setting
	}
	return updated;
}

void LLVivoxVoiceClient::refreshDeviceLists(bool clearCurrentList)
{
	if(clearCurrentList)
	{
		clearCaptureDevices();
		clearRenderDevices();
	}
	getCaptureDevicesSendMessage();
	getRenderDevicesSendMessage();
}

void LLVivoxVoiceClient::daemonDied()
{
	// The daemon died, so the connection is gone.  Reset everything and start over.
	LL_WARNS("Voice") << "Connection to vivox daemon lost.  Resetting state."<< LL_ENDL;

	//TODO: Try to relaunch the daemon
}

void LLVivoxVoiceClient::giveUp()
{
	// All has failed.  Clean up and stop trying.
    LL_WARNS("Voice") << "Terminating Voice Service" << LL_ENDL;
	closeSocket();
	cleanUp();
}

static void oldSDKTransform (LLVector3 &left, LLVector3 &up, LLVector3 &at, LLVector3d &pos, LLVector3 &vel)
{
	F32 nat[3], nup[3], nl[3]; // the new at, up, left vectors and the  new position and velocity
//	F32 nvel[3];
	F64 npos[3];

	// The original XML command was sent like this:
	/*
			<< "<Position>"
				<< "<X>" << pos[VX] << "</X>"
				<< "<Y>" << pos[VZ] << "</Y>"
				<< "<Z>" << pos[VY] << "</Z>"
			<< "</Position>"
			<< "<Velocity>"
				<< "<X>" << mAvatarVelocity[VX] << "</X>"
				<< "<Y>" << mAvatarVelocity[VZ] << "</Y>"
				<< "<Z>" << mAvatarVelocity[VY] << "</Z>"
			<< "</Velocity>"
			<< "<AtOrientation>"
				<< "<X>" << l.mV[VX] << "</X>"
				<< "<Y>" << u.mV[VX] << "</Y>"
				<< "<Z>" << a.mV[VX] << "</Z>"
			<< "</AtOrientation>"
			<< "<UpOrientation>"
				<< "<X>" << l.mV[VZ] << "</X>"
				<< "<Y>" << u.mV[VY] << "</Y>"
				<< "<Z>" << a.mV[VZ] << "</Z>"
			<< "</UpOrientation>"
			<< "<LeftOrientation>"
				<< "<X>" << l.mV [VY] << "</X>"
				<< "<Y>" << u.mV [VZ] << "</Y>"
				<< "<Z>" << a.mV [VY] << "</Z>"
			<< "</LeftOrientation>";
	*/

#if 1
	// This was the original transform done when building the XML command
	nat[0] = left.mV[VX];
	nat[1] = up.mV[VX];
	nat[2] = at.mV[VX];

	nup[0] = left.mV[VZ];
	nup[1] = up.mV[VY];
	nup[2] = at.mV[VZ];

	nl[0] = left.mV[VY];
	nl[1] = up.mV[VZ];
	nl[2] = at.mV[VY];

	npos[0] = pos.mdV[VX];
	npos[1] = pos.mdV[VZ];
	npos[2] = pos.mdV[VY];

//	nvel[0] = vel.mV[VX];
//	nvel[1] = vel.mV[VZ];
//	nvel[2] = vel.mV[VY];

	for(int i=0;i<3;++i) {
		at.mV[i] = nat[i];
		up.mV[i] = nup[i];
		left.mV[i] = nl[i];
		pos.mdV[i] = npos[i];
	}

	// This was the original transform done in the SDK
	nat[0] = at.mV[2];
	nat[1] = 0; // y component of at vector is always 0, this was up[2]
	nat[2] = -1 * left.mV[2];

	// We override whatever the application gives us
	nup[0] = 0; // x component of up vector is always 0
	nup[1] = 1; // y component of up vector is always 1
	nup[2] = 0; // z component of up vector is always 0

	nl[0] = at.mV[0];
	nl[1] = 0;  // y component of left vector is always zero, this was up[0]
	nl[2] = -1 * left.mV[0];

	npos[2] = pos.mdV[2] * -1.0;
	npos[1] = pos.mdV[1];
	npos[0] = pos.mdV[0];

	for(int i=0;i<3;++i) {
		at.mV[i] = nat[i];
		up.mV[i] = nup[i];
		left.mV[i] = nl[i];
		pos.mdV[i] = npos[i];
	}
#else
	// This is the compose of the two transforms (at least, that's what I'm trying for)
	nat[0] = at.mV[VX];
	nat[1] = 0; // y component of at vector is always 0, this was up[2]
	nat[2] = -1 * up.mV[VZ];

	// We override whatever the application gives us
	nup[0] = 0; // x component of up vector is always 0
	nup[1] = 1; // y component of up vector is always 1
	nup[2] = 0; // z component of up vector is always 0

	nl[0] = left.mV[VX];
	nl[1] = 0;  // y component of left vector is always zero, this was up[0]
	nl[2] = -1 * left.mV[VY];

	npos[0] = pos.mdV[VX];
	npos[1] = pos.mdV[VZ];
	npos[2] = pos.mdV[VY] * -1.0;

	nvel[0] = vel.mV[VX];
	nvel[1] = vel.mV[VZ];
	nvel[2] = vel.mV[VY];

	for(int i=0;i<3;++i) {
		at.mV[i] = nat[i];
		up.mV[i] = nup[i];
		left.mV[i] = nl[i];
		pos.mdV[i] = npos[i];
	}

#endif
}

void LLVivoxVoiceClient::setHidden(bool hidden)
{
    mHidden = hidden;

    if (mHidden && inSpatialChannel())
    {
        // get out of the channel entirely
        leaveAudioSession();
    }
    else
    {
        sendPositionAndVolumeUpdate();
    }
}

void LLVivoxVoiceClient::sendPositionAndVolumeUpdate(void)
{
	std::ostringstream stream;

	if (mSpatialCoordsDirty && inSpatialChannel())
	{
		LLVector3 l, u, a, vel;
		LLVector3d pos;

		mSpatialCoordsDirty = false;

		// Always send both speaker and listener positions together.
		stream << "<Request requestId=\"" << mCommandCookie++ << "\" action=\"Session.Set3DPosition.1\">"
			<< "<SessionHandle>" << getAudioSessionHandle() << "</SessionHandle>";

		stream << "<SpeakerPosition>";

        LLMatrix3 avatarRot = mAvatarRot.getMatrix3();

//		LL_DEBUGS("Voice") << "Sending speaker position " << mAvatarPosition << LL_ENDL;
		l = avatarRot.getLeftRow();
		u = avatarRot.getUpRow();
		a = avatarRot.getFwdRow();

        pos = mAvatarPosition;
		vel = mAvatarVelocity;

		// SLIM SDK: the old SDK was doing a transform on the passed coordinates that the new one doesn't do anymore.
		// The old transform is replicated by this function.
		oldSDKTransform(l, u, a, pos, vel);

        if (mHidden)
        {
            for (int i=0;i<3;++i)
            {
                pos.mdV[i] = VX_NULL_POSITION;
            }
        }

		stream
			<< "<Position>"
				<< "<X>" << pos.mdV[VX] << "</X>"
				<< "<Y>" << pos.mdV[VY] << "</Y>"
				<< "<Z>" << pos.mdV[VZ] << "</Z>"
			<< "</Position>"
			<< "<Velocity>"
				<< "<X>" << vel.mV[VX] << "</X>"
				<< "<Y>" << vel.mV[VY] << "</Y>"
				<< "<Z>" << vel.mV[VZ] << "</Z>"
			<< "</Velocity>"
			<< "<AtOrientation>"
				<< "<X>" << a.mV[VX] << "</X>"
				<< "<Y>" << a.mV[VY] << "</Y>"
				<< "<Z>" << a.mV[VZ] << "</Z>"
			<< "</AtOrientation>"
			<< "<UpOrientation>"
				<< "<X>" << u.mV[VX] << "</X>"
				<< "<Y>" << u.mV[VY] << "</Y>"
				<< "<Z>" << u.mV[VZ] << "</Z>"
			<< "</UpOrientation>"
  			<< "<LeftOrientation>"
  				<< "<X>" << l.mV [VX] << "</X>"
  				<< "<Y>" << l.mV [VY] << "</Y>"
  				<< "<Z>" << l.mV [VZ] << "</Z>"
  			<< "</LeftOrientation>"
            ;

		stream << "</SpeakerPosition>";

		stream << "<ListenerPosition>";

		LLVector3d	earPosition;
		LLVector3	earVelocity;
		LLMatrix3	earRot;

		switch(mEarLocation)
		{
			case earLocCamera:
			default:
				earPosition = mCameraPosition;
				earVelocity = mCameraVelocity;
				earRot = mCameraRot;
			break;

			case earLocAvatar:
				earPosition = mAvatarPosition;
				earVelocity = mAvatarVelocity;
				earRot = avatarRot;
			break;

			case earLocMixed:
				earPosition = mAvatarPosition;
				earVelocity = mAvatarVelocity;
				earRot = mCameraRot;
			break;
// <FS:Beq> reimplement hear voice equally
			case earLocSpeaker:
			// we leave EarPos/Vel/Rot as empty
			LL_DEBUGS("Voice") << "EarLoc Speaker in use" << LL_ENDL;
			break;
// </FS:Beq>
		}

// <FS:Beq> reimplement hear voice equally
		if(mEarLocation != earLocSpeaker) 
		{
			// for all spatial sources we need to do the transform
// </FS:Beq>
		l = earRot.getLeftRow();
		u = earRot.getUpRow();
		a = earRot.getFwdRow();

        pos = earPosition;
		vel = earVelocity;

		
		oldSDKTransform(l, u, a, pos, vel);
// <FS:Beq> reimplement hear voice equally
		}
// </FS:Beq>
		
        if (mHidden)
        {
            for (int i=0;i<3;++i)
            {
                pos.mdV[i] = VX_NULL_POSITION;
            }
        }

		stream
			<< "<Position>"
				<< "<X>" << pos.mdV[VX] << "</X>"
				<< "<Y>" << pos.mdV[VY] << "</Y>"
				<< "<Z>" << pos.mdV[VZ] << "</Z>"
			<< "</Position>"
			<< "<Velocity>"
				<< "<X>" << vel.mV[VX] << "</X>"
				<< "<Y>" << vel.mV[VY] << "</Y>"
				<< "<Z>" << vel.mV[VZ] << "</Z>"
			<< "</Velocity>"
			<< "<AtOrientation>"
				<< "<X>" << a.mV[VX] << "</X>"
				<< "<Y>" << a.mV[VY] << "</Y>"
				<< "<Z>" << a.mV[VZ] << "</Z>"
			<< "</AtOrientation>"
			<< "<UpOrientation>"
				<< "<X>" << u.mV[VX] << "</X>"
				<< "<Y>" << u.mV[VY] << "</Y>"
				<< "<Z>" << u.mV[VZ] << "</Z>"
			<< "</UpOrientation>"
  			<< "<LeftOrientation>"
  				<< "<X>" << l.mV [VX] << "</X>"
  				<< "<Y>" << l.mV [VY] << "</Y>"
  				<< "<Z>" << l.mV [VZ] << "</Z>"
  			<< "</LeftOrientation>"
            ;

		stream << "</ListenerPosition>";

		stream << "<ReqDispositionType>1</ReqDispositionType>";  //do not generate responses for update requests
		stream << "</Request>\n\n\n";
	}

	if(mAudioSession && (mAudioSession->mVolumeDirty || mAudioSession->mMuteDirty))
	{
		participantMap::iterator iter = mAudioSession->mParticipantsByURI.begin();

		mAudioSession->mVolumeDirty = false;
		mAudioSession->mMuteDirty = false;

		for(; iter != mAudioSession->mParticipantsByURI.end(); iter++)
		{
			participantStatePtr_t p(iter->second);

			if(p->mVolumeDirty)
			{
				// Can't set volume/mute for yourself
				if(!p->mIsSelf)
				{
					// scale from the range 0.0-1.0 to vivox volume in the range 0-100
					S32 volume = ll_round(p->mVolume / VOLUME_SCALE_VIVOX);
					bool mute = p->mOnMuteList;

					if(mute)
					{
						// SetParticipantMuteForMe doesn't work in p2p sessions.
						// If we want the user to be muted, set their volume to 0 as well.
						// This isn't perfect, but it will at least reduce their volume to a minimum.
						volume = 0;
						// Mark the current volume level as set to prevent incoming events
						// changing it to 0, so that we can return to it when unmuting.
						p->mVolumeSet = true;
					}

					if(volume == 0)
					{
						mute = true;
					}

					LL_DEBUGS("Voice") << "Setting volume/mute for avatar " << p->mAvatarID << " to " << volume << (mute?"/true":"/false") << LL_ENDL;

					// SLIM SDK: Send both volume and mute commands.

					// Send a "volume for me" command for the user.
					stream << "<Request requestId=\"" << mCommandCookie++ << "\" action=\"Session.SetParticipantVolumeForMe.1\">"
						<< "<SessionHandle>" << getAudioSessionHandle() << "</SessionHandle>"
						<< "<ParticipantURI>" << p->mURI << "</ParticipantURI>"
						<< "<Volume>" << volume << "</Volume>"
						<< "</Request>\n\n\n";

					if(!mAudioSession->mIsP2P)
					  {
					    // Send a "mute for me" command for the user
					    // Doesn't work in P2P sessions
					    stream << "<Request requestId=\"" << mCommandCookie++ << "\" action=\"Session.SetParticipantMuteForMe.1\">"
					      << "<SessionHandle>" << getAudioSessionHandle() << "</SessionHandle>"
					      << "<ParticipantURI>" << p->mURI << "</ParticipantURI>"
					      << "<Mute>" << (mute?"1":"0") << "</Mute>"
					      << "<Scope>Audio</Scope>"
					      << "</Request>\n\n\n";
					    }
				}

				p->mVolumeDirty = false;
			}
		}
	}

    std::string update(stream.str());
	if(!update.empty())
	{
        LL_DEBUGS("VoiceUpdate") << "sending update " << update << LL_ENDL;
		writeString(update);
	}

}

void LLVivoxVoiceClient::buildSetCaptureDevice(std::ostringstream &stream)
{
	if(mCaptureDeviceDirty)
	{
		LL_DEBUGS("Voice") << "Setting input device = \"" << mCaptureDevice << "\"" << LL_ENDL;

		stream
		<< "<Request requestId=\"" << mCommandCookie++ << "\" action=\"Aux.SetCaptureDevice.1\">"
			<< "<CaptureDeviceSpecifier>" << mCaptureDevice << "</CaptureDeviceSpecifier>"
		<< "</Request>"
		<< "\n\n\n";

		mCaptureDeviceDirty = false;
	}
}

void LLVivoxVoiceClient::buildSetRenderDevice(std::ostringstream &stream)
{
	if(mRenderDeviceDirty)
	{
		LL_DEBUGS("Voice") << "Setting output device = \"" << mRenderDevice << "\"" << LL_ENDL;

		stream
		<< "<Request requestId=\"" << mCommandCookie++ << "\" action=\"Aux.SetRenderDevice.1\">"
			<< "<RenderDeviceSpecifier>" << mRenderDevice << "</RenderDeviceSpecifier>"
		<< "</Request>"
		<< "\n\n\n";
		mRenderDeviceDirty = false;
	}
}

void LLVivoxVoiceClient::sendLocalAudioUpdates()
{
	// Check all of the dirty states and then send messages to those needing to be changed.
	// Tuningmode hands its own mute settings.
	std::ostringstream stream;

	if (mMuteMicDirty && !mTuningMode)
	{
		mMuteMicDirty = false;

		// Send a local mute command.

		LL_INFOS("Voice") << "Sending MuteLocalMic command with parameter " << (mMuteMic ? "true" : "false") << LL_ENDL;

		stream << "<Request requestId=\"" << mCommandCookie++ << "\" action=\"Connector.MuteLocalMic.1\">"
			<< "<ConnectorHandle>" << LLVivoxSecurity::getInstance()->connectorHandle() << "</ConnectorHandle>"
			<< "<Value>" << (mMuteMic ? "true" : "false") << "</Value>"
			<< "</Request>\n\n\n";

	}

	if (mSpeakerMuteDirty && !mTuningMode)
	{
		const char *muteval = ((mSpeakerVolume <= scale_speaker_volume(0)) ? "true" : "false");

		mSpeakerMuteDirty = false;

		LL_INFOS("Voice") << "Setting speaker mute to " << muteval << LL_ENDL;

		stream << "<Request requestId=\"" << mCommandCookie++ << "\" action=\"Connector.MuteLocalSpeaker.1\">"
			<< "<ConnectorHandle>" << LLVivoxSecurity::getInstance()->connectorHandle() << "</ConnectorHandle>"
			<< "<Value>" << muteval << "</Value>"
			<< "</Request>\n\n\n";

	}

	if (mSpeakerVolumeDirty)
	{
		mSpeakerVolumeDirty = false;

		LL_INFOS("Voice") << "Setting speaker volume to " << mSpeakerVolume << LL_ENDL;

		stream << "<Request requestId=\"" << mCommandCookie++ << "\" action=\"Connector.SetLocalSpeakerVolume.1\">"
			<< "<ConnectorHandle>" << LLVivoxSecurity::getInstance()->connectorHandle() << "</ConnectorHandle>"
			<< "<Value>" << mSpeakerVolume << "</Value>"
			<< "</Request>\n\n\n";

	}

	if (mMicVolumeDirty)
	{
		mMicVolumeDirty = false;

		LL_INFOS("Voice") << "Setting mic volume to " << mMicVolume << LL_ENDL;

		stream << "<Request requestId=\"" << mCommandCookie++ << "\" action=\"Connector.SetLocalMicVolume.1\">"
			<< "<ConnectorHandle>" << LLVivoxSecurity::getInstance()->connectorHandle() << "</ConnectorHandle>"
			<< "<Value>" << mMicVolume << "</Value>"
			<< "</Request>\n\n\n";
	}


	if (!stream.str().empty())
	{
		writeString(stream.str());
	}
}

/**
 * Because of the recurring voice cutout issues (SL-15072) we are going to try
 * to disable the automatic VAD (Voice Activity Detection) and set the associated
 * parameters directly. We will expose them via Debug Settings and that should
 * let us iterate on a collection of values that work for us. Hopefully!
 *
 * From the VIVOX Docs:
 *
 * VadAuto: A flag indicating if the automatic VAD is enabled (1) or disabled (0)
 *
 * VadHangover: The time (in milliseconds) that it takes
 * for the VAD to switch back to silence from speech mode after the last speech
 * frame has been detected.
 *
 * VadNoiseFloor: A dimensionless value between 0 and
 * 20000 (default 576) that controls the maximum level at which the noise floor
 * may be set at by the VAD's noise tracking. Too low of a value will make noise
 * tracking ineffective (A value of 0 disables noise tracking and the VAD then
 * relies purely on the sensitivity property). Too high of a value will make
 * long speech classifiable as noise.
 *
 * VadSensitivity: A dimensionless value between 0 and
 * 100, indicating the 'sensitivity of the VAD'. Increasing this value corresponds
 * to decreasing the sensitivity of the VAD (i.e. '0' is most sensitive,
 * while 100 is 'least sensitive')
 */
void LLVivoxVoiceClient::setupVADParams(unsigned int vad_auto,
                                        unsigned int vad_hangover,
                                        unsigned int vad_noise_floor,
                                        unsigned int vad_sensitivity)
{
    std::ostringstream stream;

    LL_INFOS("Voice") << "Setting the automatic VAD to "
        << (vad_auto ? "True" : "False")
		<< " and discrete values to"
		<< " VadHangover = " << vad_hangover
		<< ", VadSensitivity = " << vad_sensitivity
		<< ", VadNoiseFloor = " << vad_noise_floor
        << LL_ENDL;

	// Create a request to set the VAD parameters:
	stream << "<Request requestId=\"" << mCommandCookie++ << "\" action=\"Aux.SetVadProperties.1\">"
               << "<VadAuto>" << vad_auto << "</VadAuto>"
               << "<VadHangover>" << vad_hangover << "</VadHangover>"
               << "<VadSensitivity>" << vad_sensitivity << "</VadSensitivity>"
               << "<VadNoiseFloor>" << vad_noise_floor << "</VadNoiseFloor>"
           << "</Request>\n\n\n";

    if (!stream.str().empty())
    {
        writeString(stream.str());
    }
}

void LLVivoxVoiceClient::onVADSettingsChange()
{
	// pick up the VAD variables (one of which was changed)
	unsigned int vad_auto = gSavedSettings.getU32("VivoxVadAuto");
	unsigned int vad_hangover = gSavedSettings.getU32("VivoxVadHangover");
	unsigned int vad_noise_floor = gSavedSettings.getU32("VivoxVadNoiseFloor");
	unsigned int vad_sensitivity = gSavedSettings.getU32("VivoxVadSensitivity");

	// build a VAD params change request and send it to SLVoice
	setupVADParams(vad_auto, vad_hangover, vad_noise_floor, vad_sensitivity);
}

/////////////////////////////
// Response/Event handlers

void LLVivoxVoiceClient::connectorCreateResponse(int statusCode, std::string &statusString, std::string &connectorHandle, std::string &versionID)
{
    LLSD result = LLSD::emptyMap();

	if(statusCode == 0)
	{
		// Connector created, move forward.
        // <FS:ND> Check if using the old SLVoice for Linux. the SDK in that version is too old to handle the extra args
        if( viewerChoosesConnectionHandles() ) { // </FS:ND>
        if (connectorHandle == LLVivoxSecurity::getInstance()->connectorHandle())
        {
            LL_INFOS("Voice") << "Voice connector succeeded, Vivox SDK version is " << versionID << " connector handle " << connectorHandle << LL_ENDL;
            mVoiceVersion.serverVersion = versionID;
            mConnectorEstablished = true;
            mTerminateDaemon = false;

            result["connector"] = LLSD::Boolean(true);
        }
        else
        {
            // This shouldn't happen - we are somehow out of sync with SLVoice
            // or possibly there are two things trying to run SLVoice at once
            // or someone is trying to hack into it.
            LL_WARNS("Voice") << "Connector returned wrong handle "
                              << "(" << connectorHandle << ")"
                              << " expected (" << LLVivoxSecurity::getInstance()->connectorHandle() << ")"
                              << LL_ENDL;
            result["connector"] = LLSD::Boolean(false);
            // Give up.
            mTerminateDaemon = true;
        }
		} else { // <FS:ND/> For old Linux Voice
		LL_INFOS("Voice") << "Connector.Create succeeded, Vivox SDK version is " << versionID << LL_ENDL;
		mVoiceVersion.serverVersion = versionID;
		LLVivoxSecurity::getInstance()->setConnectorHandle(connectorHandle);
		mConnectorEstablished = true;
		mTerminateDaemon = false;

		result["connector"] = LLSD::Boolean(true);
		} // <FS:ND/> For old Linux voice
	}
    else if (statusCode == 10028) // web request timeout prior to login
    {
        // this is usually fatal, but a long timeout might work
        result["connector"] = LLSD::Boolean(false);
        result["retry"] = LLSD::Real(CONNECT_ATTEMPT_TIMEOUT);

        LL_WARNS("Voice") << "Voice connection failed" << LL_ENDL;
    }
    else if (statusCode == 10006) // name resolution failure - a shorter retry may work
    {
        // some networks have slower DNS, but a short timeout might let it catch up
        result["connector"] = LLSD::Boolean(false);
        result["retry"] = LLSD::Real(CONNECT_DNS_TIMEOUT);

        LL_WARNS("Voice") << "Voice connection DNS lookup failed" << LL_ENDL;
    }
    else // unknown failure - give up
    {
        LL_WARNS("Voice") << "Voice connection failure ("<< statusCode << "): " << statusString << LL_ENDL;
        mTerminateDaemon = true;
        result["connector"] = LLSD::Boolean(false);
    }

    mVivoxPump.post(result);
}

void LLVivoxVoiceClient::loginResponse(int statusCode, std::string &statusString, std::string &accountHandle, int numberOfAliases)
{
    LLSD result = LLSD::emptyMap();

    LL_DEBUGS("Voice") << "Account.Login response (" << statusCode << "): " << statusString << LL_ENDL;

	// Status code of 20200 means "bad password".  We may want to special-case that at some point.

	if ( statusCode == HTTP_UNAUTHORIZED )
	{
		// Login failure which is probably caused by the delay after a user's password being updated.
		LL_INFOS("Voice") << "Account.Login response failure (" << statusCode << "): " << statusString << LL_ENDL;
        result["login"] = LLSD::String("retry");
	}
	else if(statusCode != 0)
	{
		LL_WARNS("Voice") << "Account.Login response failure (" << statusCode << "): " << statusString << LL_ENDL;
        result["login"] = LLSD::String("failed");
	}
	else
	{
		// Login succeeded, move forward.

        // <FS:ND> Check if using the old SLVoice for Linux.
        if( !viewerChoosesConnectionHandles() )
            LLVivoxSecurity::getInstance()->setAccountHandle(accountHandle);
        // </FS:ND>
		mAccountLoggedIn = true;
		mNumberOfAliases = numberOfAliases;
        result["login"] = LLSD::String("response_ok");
	}

    mVivoxPump.post(result);

}

void LLVivoxVoiceClient::sessionCreateResponse(std::string &requestId, int statusCode, std::string &statusString, std::string &sessionHandle)
{
    sessionStatePtr_t session(findSessionBeingCreatedByURI(requestId));

	if(session)
	{
		session->mCreateInProgress = false;
	}

	if(statusCode != 0)
	{
		LL_WARNS("Voice") << "Session.Create response failure (" << statusCode << "): " << statusString << LL_ENDL;
		if(session)
		{
			session->mErrorStatusCode = statusCode;
			session->mErrorStatusString = statusString;
			if(session == mAudioSession)
			{
                LLSD vivoxevent(LLSDMap("handle", LLSD::String(sessionHandle))
                        ("session", "failed")
                        ("reason", LLSD::Integer(statusCode)));

                mVivoxPump.post(vivoxevent);
            }
			else
			{
				reapSession(session);
			}
		}
	}
	else
	{
		LL_INFOS("Voice") << "Session.Create response received (success), session handle is " << sessionHandle << LL_ENDL;
		if(session)
		{
			setSessionHandle(session, sessionHandle);
		}
        LLSD vivoxevent(LLSDMap("handle", LLSD::String(sessionHandle))
                ("session", "created"));

        mVivoxPump.post(vivoxevent);
	}
}

void LLVivoxVoiceClient::sessionGroupAddSessionResponse(std::string &requestId, int statusCode, std::string &statusString, std::string &sessionHandle)
{
    sessionStatePtr_t session(findSessionBeingCreatedByURI(requestId));

	if(session)
	{
		session->mCreateInProgress = false;
	}

	if(statusCode != 0)
	{
		LL_WARNS("Voice") << "SessionGroup.AddSession response failure (" << statusCode << "): " << statusString << LL_ENDL;
		if(session)
		{
			session->mErrorStatusCode = statusCode;
			session->mErrorStatusString = statusString;
			if(session == mAudioSession)
			{
                LLSD vivoxevent(LLSDMap("handle", LLSD::String(sessionHandle))
                    ("session", "failed"));

                mVivoxPump.post(vivoxevent);
			}
			else
			{
				reapSession(session);
			}
		}
	}
	else
	{
		LL_DEBUGS("Voice") << "SessionGroup.AddSession response received (success), session handle is " << sessionHandle << LL_ENDL;
		if(session)
		{
			setSessionHandle(session, sessionHandle);
		}

        LLSD vivoxevent(LLSDMap("handle", LLSD::String(sessionHandle))
            ("session", "added"));

        mVivoxPump.post(vivoxevent);

	}
}

void LLVivoxVoiceClient::sessionConnectResponse(std::string &requestId, int statusCode, std::string &statusString)
{
    sessionStatePtr_t session(findSession(requestId));
	// 1026 is session already has media,  somehow mediaconnect was called twice on the same session.
	// set the session info to reflect that the user is already connected.
	if (statusCode == 1026)
	{
		session->mVoiceActive = true;
		session->mMediaConnectInProgress = false;
		session->mMediaStreamState = streamStateConnected;
		//session->mTextStreamState = streamStateConnected;
		session->mErrorStatusCode = 0;
	}
	else if (statusCode != 0)
	{
		LL_WARNS("Voice") << "Session.Connect response failure (" << statusCode << "): " << statusString << LL_ENDL;
		if (session)
		{
			session->mMediaConnectInProgress = false;
			session->mErrorStatusCode = statusCode;
			session->mErrorStatusString = statusString;
		}
	}
	else
	{
		LL_DEBUGS("Voice") << "Session.Connect response received (success)" << LL_ENDL;
	}
}

void LLVivoxVoiceClient::logoutResponse(int statusCode, std::string &statusString)
{
	if(statusCode != 0)
	{
		LL_WARNS("Voice") << "Account.Logout response failure: " << statusString << LL_ENDL;
		// Should this ever fail?  do we care if it does?
	}
    LLSD vivoxevent(LLSDMap("logout", LLSD::Boolean(true)));

    mVivoxPump.post(vivoxevent);
}

void LLVivoxVoiceClient::connectorShutdownResponse(int statusCode, std::string &statusString)
{
	if(statusCode != 0)
	{
		LL_WARNS("Voice") << "Connector.InitiateShutdown response failure: " << statusString << LL_ENDL;
		// Should this ever fail?  do we care if it does?
	}

	sConnected = false;
	mShutdownComplete = true;

    LLSD vivoxevent(LLSDMap("connector", LLSD::Boolean(false)));

    mVivoxPump.post(vivoxevent);
}

void LLVivoxVoiceClient::sessionAddedEvent(
		std::string &uriString,
		std::string &alias,
		std::string &sessionHandle,
		std::string &sessionGroupHandle,
		bool isChannel,
		bool incoming,
		std::string &nameString,
		std::string &applicationString)
{
    sessionStatePtr_t session;

	LL_INFOS("Voice") << "session " << uriString << ", alias " << alias << ", name " << nameString << " handle " << sessionHandle << LL_ENDL;

	session = addSession(uriString, sessionHandle);
	if(session)
	{
		session->mGroupHandle = sessionGroupHandle;
		session->mIsChannel = isChannel;
		session->mIncoming = incoming;
		session->mAlias = alias;

		// Generate a caller UUID -- don't need to do this for channels
		if(!session->mIsChannel)
		{
			if(IDFromName(session->mSIPURI, session->mCallerID))
			{
				// Normal URI(base64-encoded UUID)
			}
			else if(!session->mAlias.empty() && IDFromName(session->mAlias, session->mCallerID))
			{
				// Wrong URI, but an alias is available.  Stash the incoming URI as an alternate
				session->mAlternateSIPURI = session->mSIPURI;

				// and generate a proper URI from the ID.
				setSessionURI(session, sipURIFromID(session->mCallerID));
			}
			else
			{
				LL_INFOS("Voice") << "Could not generate caller id from uri, using hash of uri " << session->mSIPURI << LL_ENDL;
				session->mCallerID.generate(session->mSIPURI);
				session->mSynthesizedCallerID = true;

				// Can't look up the name in this case -- we have to extract it from the URI.
				std::string namePortion = nameFromsipURI(session->mSIPURI);
				if(namePortion.empty())
				{
					// Didn't seem to be a SIP URI, just use the whole provided name.
					namePortion = nameString;
				}

				// Some incoming names may be separated with an underscore instead of a space.  Fix this.
				LLStringUtil::replaceChar(namePortion, '_', ' ');

				// Act like we just finished resolving the name (this stores it in all the right places)
				avatarNameResolved(session->mCallerID, namePortion);
			}

			LL_INFOS("Voice") << "caller ID: " << session->mCallerID << LL_ENDL;

			if(!session->mSynthesizedCallerID)
			{
				// If we got here, we don't have a proper name.  Initiate a lookup.
				lookupName(session->mCallerID);
			}
		}
	}
}

void LLVivoxVoiceClient::sessionGroupAddedEvent(std::string &sessionGroupHandle)
{
	LL_DEBUGS("Voice") << "handle " << sessionGroupHandle << LL_ENDL;

#if  USE_SESSION_GROUPS
	if(mMainSessionGroupHandle.empty())
	{
		// This is the first (i.e. "main") session group.  Save its handle.
		mMainSessionGroupHandle = sessionGroupHandle;
	}
	else
	{
		LL_DEBUGS("Voice") << "Already had a session group handle " << mMainSessionGroupHandle << LL_ENDL;
	}
#endif
}

void LLVivoxVoiceClient::joinedAudioSession(const sessionStatePtr_t &session)
{
	LL_DEBUGS("Voice") << "Joined Audio Session" << LL_ENDL;
	if(mAudioSession != session)
	{
        sessionStatePtr_t oldSession = mAudioSession;

		mAudioSession = session;
		mAudioSessionChanged = true;

		// The old session may now need to be deleted.
		reapSession(oldSession);
	}

	// This is the session we're joining.
	if(mIsJoiningSession)
	{
        LLSD vivoxevent(LLSDMap("handle", LLSD::String(session->mHandle))
                ("session", "joined"));

        mVivoxPump.post(vivoxevent);

		// Add the current user as a participant here.
        participantStatePtr_t participant(session->addParticipant(sipURIFromName(mAccountName)));
		if(participant)
		{
			participant->mIsSelf = true;
			lookupName(participant->mAvatarID);

			LL_INFOS("Voice") << "added self as participant \"" << participant->mAccountName
					<< "\" (" << participant->mAvatarID << ")"<< LL_ENDL;
		}

		if(!session->mIsChannel)
		{
			// this is a p2p session.  Make sure the other end is added as a participant.
            participantStatePtr_t participant(session->addParticipant(session->mSIPURI));
			if(participant)
			{
				if(participant->mAvatarIDValid)
				{
					lookupName(participant->mAvatarID);
				}
				else if(!session->mName.empty())
				{
					participant->mDisplayName = session->mName;
					avatarNameResolved(participant->mAvatarID, session->mName);
				}

				// TODO: Question: Do we need to set up mAvatarID/mAvatarIDValid here?
				LL_INFOS("Voice") << "added caller as participant \"" << participant->mAccountName
						<< "\" (" << participant->mAvatarID << ")"<< LL_ENDL;
			}
		}
	}
}

void LLVivoxVoiceClient::sessionRemovedEvent(
	std::string &sessionHandle,
	std::string &sessionGroupHandle)
{
	LL_INFOS("Voice") << "handle " << sessionHandle << LL_ENDL;

    sessionStatePtr_t session(findSession(sessionHandle));
	if(session)
	{
		leftAudioSession(session);

		// This message invalidates the session's handle.  Set it to empty.
        clearSessionHandle(session);

		// This also means that the session's session group is now empty.
		// Terminate the session group so it doesn't leak.
		sessionGroupTerminateSendMessage(session);

		// Reset the media state (we now have no info)
		session->mMediaStreamState = streamStateUnknown;
		//session->mTextStreamState = streamStateUnknown;

		// Conditionally delete the session
		reapSession(session);
	}
	else
	{
		// Already reaped this session.
		LL_DEBUGS("Voice") << "unknown session " << sessionHandle << " removed" << LL_ENDL;
	}

}

void LLVivoxVoiceClient::reapSession(const sessionStatePtr_t &session)
{
	if(session)
	{

		if(session->mCreateInProgress)
		{
			LL_DEBUGS("Voice") << "NOT deleting session " << session->mSIPURI << " (create in progress)" << LL_ENDL;
		}
		else if(session->mMediaConnectInProgress)
		{
			LL_DEBUGS("Voice") << "NOT deleting session " << session->mSIPURI << " (connect in progress)" << LL_ENDL;
		}
		else if(session == mAudioSession)
		{
			LL_DEBUGS("Voice") << "NOT deleting session " << session->mSIPURI << " (it's the current session)" << LL_ENDL;
		}
		else if(session == mNextAudioSession)
		{
			LL_DEBUGS("Voice") << "NOT deleting session " << session->mSIPURI << " (it's the next session)" << LL_ENDL;
		}
		else
		{
			// We don't have a reason to keep tracking this session, so just delete it.
			LL_DEBUGS("Voice") << "deleting session " << session->mSIPURI << LL_ENDL;
			deleteSession(session);
		}
	}
	else
	{
//		LL_DEBUGS("Voice") << "session is NULL" << LL_ENDL;
	}
}

// Returns true if the session seems to indicate we've moved to a region on a different voice server
bool LLVivoxVoiceClient::sessionNeedsRelog(const sessionStatePtr_t &session)
{
	bool result = false;

	if(session)
	{
		// Only make this check for spatial channels (so it won't happen for group or p2p calls)
		if(session->mIsSpatial)
		{
			std::string::size_type atsign;

			atsign = session->mSIPURI.find("@");

			if(atsign != std::string::npos)
			{
				std::string urihost = session->mSIPURI.substr(atsign + 1);
				if(stricmp(urihost.c_str(), mVoiceSIPURIHostName.c_str()))
				{
					// The hostname in this URI is different from what we expect.  This probably means we need to relog.

					// We could make a ProvisionVoiceAccountRequest and compare the result with the current values of
					// mVoiceSIPURIHostName and mVoiceAccountServerURI to be really sure, but this is a pretty good indicator.

					result = true;
				}
			}
		}
	}

	return result;
}

void LLVivoxVoiceClient::leftAudioSession(const sessionStatePtr_t &session)
{
    if (mAudioSession == session)
    {
        LLSD vivoxevent(LLSDMap("handle", LLSD::String(session->mHandle))
            ("session", "removed"));

        mVivoxPump.post(vivoxevent);
    }
}

void LLVivoxVoiceClient::accountLoginStateChangeEvent(
		std::string &accountHandle,
		int statusCode,
		std::string &statusString,
		int state)
{
    LLSD levent = LLSD::emptyMap();

	/*
		According to Mike S., status codes for this event are:
		login_state_logged_out=0,
        login_state_logged_in = 1,
        login_state_logging_in = 2,
        login_state_logging_out = 3,
        login_state_resetting = 4,
        login_state_error=100
	*/

	LL_DEBUGS("Voice") << "state change event: " << state << LL_ENDL;
	switch(state)
	{
		case 1:
            levent["login"] = LLSD::String("account_login");

            mVivoxPump.post(levent);
            break;
        case 2:
            break;

        case 3:
            levent["login"] = LLSD::String("account_loggingOut");

            mVivoxPump.post(levent);
            break;

        case 4:
            break;

        case 100:
            LL_WARNS("Voice") << "account state event error" << LL_ENDL;
            break;

        case 0:
            levent["login"] = LLSD::String("account_logout");

            mVivoxPump.post(levent);
            break;

        default:
			//Used to be a commented out warning
			LL_WARNS("Voice") << "unknown account state event: " << state << LL_ENDL;
	    	break;
	}
}

void LLVivoxVoiceClient::mediaCompletionEvent(std::string &sessionGroupHandle, std::string &mediaCompletionType)
{
    LLSD result;

	if (mediaCompletionType == "AuxBufferAudioCapture")
	{
		mCaptureBufferRecording = false;
        result["recplay"] = "end";
	}
	else if (mediaCompletionType == "AuxBufferAudioRender")
	{
		// Ignore all but the last stop event
		if (--mPlayRequestCount <= 0)
		{
			mCaptureBufferPlaying = false;
            result["recplay"] = "end";
//          result["recplay"] = "done";
        }
	}
	else
	{
		LL_WARNS("Voice") << "Unknown MediaCompletionType: " << mediaCompletionType << LL_ENDL;
	}

    if (!result.isUndefined())
        mVivoxPump.post(result);
}

void LLVivoxVoiceClient::mediaStreamUpdatedEvent(
	std::string &sessionHandle,
	std::string &sessionGroupHandle,
	int statusCode,
	std::string &statusString,
	int state,
	bool incoming)
{
    sessionStatePtr_t session(findSession(sessionHandle));

	LL_DEBUGS("Voice") << "session " << sessionHandle << ", status code " << statusCode << ", string \"" << statusString << "\"" << LL_ENDL;

	if(session)
	{
		// We know about this session

		// Save the state for later use
		session->mMediaStreamState = state;

		switch(statusCode)
		{
			case 0:
			case HTTP_OK:
				// generic success
				// Don't change the saved error code (it may have been set elsewhere)
			break;
			default:
				// save the status code for later
				session->mErrorStatusCode = statusCode;
			break;
		}

		switch(state)
		{
		case streamStateDisconnecting:
		case streamStateIdle:
				// Standard "left audio session", Vivox state 'disconnected'
				session->mVoiceActive = false;
				session->mMediaConnectInProgress = false;
				leftAudioSession(session);
			break;

			case streamStateConnected:
				session->mVoiceActive = true;
				session->mMediaConnectInProgress = false;
				joinedAudioSession(session);
			case streamStateConnecting: // do nothing, but prevents a warning getting into the logs.
			break;

			case streamStateRinging:
				if(incoming)
				{
					// Send the voice chat invite to the GUI layer
					// TODO: Question: Should we correlate with the mute list here?
					session->mIMSessionID = LLIMMgr::computeSessionID(IM_SESSION_P2P_INVITE, session->mCallerID);
					session->mVoiceInvitePending = true;
					if(session->mName.empty())
					{
						lookupName(session->mCallerID);
					}
					else
					{
						// Act like we just finished resolving the name
						avatarNameResolved(session->mCallerID, session->mName);
					}
				}
			break;

			default:
				LL_WARNS("Voice") << "unknown state " << state << LL_ENDL;
			break;

		}

	}
	else
	{
		// session disconnectintg and disconnected events arriving after we have already left the session.
		LL_DEBUGS("Voice") << "session " << sessionHandle << " not found"<< LL_ENDL;
	}
}

void LLVivoxVoiceClient::participantAddedEvent(
		std::string &sessionHandle,
		std::string &sessionGroupHandle,
		std::string &uriString,
		std::string &alias,
		std::string &nameString,
		std::string &displayNameString,
		int participantType)
{
    sessionStatePtr_t session(findSession(sessionHandle));
	if(session)
	{
        participantStatePtr_t participant(session->addParticipant(uriString));
		if(participant)
		{
			participant->mAccountName = nameString;

			LL_DEBUGS("Voice") << "added participant \"" << participant->mAccountName
					<< "\" (" << participant->mAvatarID << ")"<< LL_ENDL;

			if(participant->mAvatarIDValid)
			{
				// Initiate a lookup
				lookupName(participant->mAvatarID);
			}
			else
			{
				// If we don't have a valid avatar UUID, we need to fill in the display name to make the active speakers floater work.
				std::string namePortion = nameFromsipURI(uriString);
				if(namePortion.empty())
				{
					// Problem with the SIP URI, fall back to the display name
					namePortion = displayNameString;
				}
				if(namePortion.empty())
				{
					// Problems with both of the above, fall back to the account name
					namePortion = nameString;
				}

				// Set the display name (which is a hint to the active speakers window not to do its own lookup)
				participant->mDisplayName = namePortion;
				avatarNameResolved(participant->mAvatarID, namePortion);
			}
		}
	}
}

void LLVivoxVoiceClient::participantRemovedEvent(
		std::string &sessionHandle,
		std::string &sessionGroupHandle,
		std::string &uriString,
		std::string &alias,
		std::string &nameString)
{
    sessionStatePtr_t session(findSession(sessionHandle));
	if(session)
	{
        participantStatePtr_t participant(session->findParticipant(uriString));
		if(participant)
		{
			session->removeParticipant(participant);
		}
		else
		{
			LL_DEBUGS("Voice") << "unknown participant " << uriString << LL_ENDL;
		}
	}
	else
	{
		// a late arriving event on a session we have already left.
		LL_DEBUGS("Voice") << "unknown session " << sessionHandle << LL_ENDL;
	}
}


void LLVivoxVoiceClient::participantUpdatedEvent(
		std::string &sessionHandle,
		std::string &sessionGroupHandle,
		std::string &uriString,
		std::string &alias,
		bool isModeratorMuted,
		bool isSpeaking,
		int volume,
		F32 energy)
{
    sessionStatePtr_t session(findSession(sessionHandle));
	if(session)
	{
		participantStatePtr_t participant(session->findParticipant(uriString));

		if(participant)
		{
            //LL_INFOS("Voice") << "Participant Update for " << participant->mDisplayName << LL_ENDL;

			participant->mIsSpeaking = isSpeaking;
			participant->mIsModeratorMuted = isModeratorMuted;

			// SLIM SDK: convert range: ensure that energy is set to zero if is_speaking is false
			if (isSpeaking)
			{
				participant->mSpeakingTimeout.reset();
				participant->mPower = energy;
			}
			else
			{
				participant->mPower = 0.0f;
			}

			// Ignore incoming volume level if it has been explicitly set, or there
			//  is a volume or mute change pending.
			if ( !participant->mVolumeSet && !participant->mVolumeDirty)
			{
				participant->mVolume = (F32)volume * VOLUME_SCALE_VIVOX;
			}

			// *HACK: mantipov: added while working on EXT-3544
			/*
			 Sometimes LLVoiceClient::participantUpdatedEvent callback is called BEFORE
			 LLViewerChatterBoxSessionAgentListUpdates::post() sometimes AFTER.

			 participantUpdatedEvent updates voice participant state in particular participantState::mIsModeratorMuted
			 Originally we wanted to update session Speaker Manager to fire LLSpeakerVoiceModerationEvent to fix the EXT-3544 bug.
			 Calling of the LLSpeakerMgr::update() method was added into LLIMMgr::processAgentListUpdates.

			 But in case participantUpdatedEvent() is called after LLViewerChatterBoxSessionAgentListUpdates::post()
			 voice participant mIsModeratorMuted is changed after speakers are updated in Speaker Manager
			 and event is not fired.

			 So, we have to call LLSpeakerMgr::update() here.
			 */
			LLVoiceChannel* voice_cnl = LLVoiceChannel::getCurrentVoiceChannel();

			// ignore session ID of local chat
			if (voice_cnl && voice_cnl->getSessionID().notNull())
			{
				LLSpeakerMgr* speaker_manager = LLIMModel::getInstance()->getSpeakerManager(voice_cnl->getSessionID());
				if (speaker_manager)
				{
					speaker_manager->update(true);

					// also initialize voice moderate_mode depend on Agent's participant. See EXT-6937.
					// *TODO: remove once a way to request the current voice channel moderation mode is implemented.
					if (gAgent.getID() == participant->mAvatarID)
					{
						speaker_manager->initVoiceModerateMode();
					}
				}
			}
		}
		else
		{
			LL_WARNS("Voice") << "unknown participant: " << uriString << LL_ENDL;
		}
	}
	else
	{
		LL_DEBUGS("Voice") << "unknown session " << sessionHandle << LL_ENDL;
	}
}

void LLVivoxVoiceClient::messageEvent(
		std::string &sessionHandle,
		std::string &uriString,
		std::string &alias,
		std::string &messageHeader,
		std::string &messageBody,
		std::string &applicationString)
{
	LL_DEBUGS("Voice") << "Message event, session " << sessionHandle << " from " << uriString << LL_ENDL;
//	LL_DEBUGS("Voice") << "    header " << messageHeader << ", body: \n" << messageBody << LL_ENDL;

    LL_INFOS("Voice") << "Vivox raw message:" << std::endl << messageBody << LL_ENDL;

	if(messageHeader.find(HTTP_CONTENT_TEXT_HTML) != std::string::npos)
	{
		std::string message;

		{
			const std::string startMarker = "<body";
			const std::string startMarker2 = ">";
			const std::string endMarker = "</body>";
			const std::string startSpan = "<span";
			const std::string endSpan = "</span>";
			std::string::size_type start;
			std::string::size_type end;

			// Default to displaying the raw string, so the message gets through.
			message = messageBody;

			// Find the actual message text within the XML fragment
			start = messageBody.find(startMarker);
			start = messageBody.find(startMarker2, start);
			end = messageBody.find(endMarker);

			if(start != std::string::npos)
			{
				start += startMarker2.size();

				if(end != std::string::npos)
					end -= start;

				message.assign(messageBody, start, end);
			}
			else
			{
				// Didn't find a <body>, try looking for a <span> instead.
				start = messageBody.find(startSpan);
				start = messageBody.find(startMarker2, start);
				end = messageBody.find(endSpan);

				if(start != std::string::npos)
				{
					start += startMarker2.size();

					if(end != std::string::npos)
						end -= start;

					message.assign(messageBody, start, end);
				}
			}
		}

//		LL_DEBUGS("Voice") << "    raw message = \n" << message << LL_ENDL;

		// strip formatting tags
		{
			std::string::size_type start;
			std::string::size_type end;

			while((start = message.find('<')) != std::string::npos)
			{
				if((end = message.find('>', start + 1)) != std::string::npos)
				{
					// Strip out the tag
					message.erase(start, (end + 1) - start);
				}
				else
				{
					// Avoid an infinite loop
					break;
				}
			}
		}

		// Decode ampersand-escaped chars
		{
			std::string::size_type mark = 0;

			// The text may contain text encoded with &lt;, &gt;, and &amp;
			mark = 0;
			while((mark = message.find("&lt;", mark)) != std::string::npos)
			{
				message.replace(mark, 4, "<");
				mark += 1;
			}

			mark = 0;
			while((mark = message.find("&gt;", mark)) != std::string::npos)
			{
				message.replace(mark, 4, ">");
				mark += 1;
			}

			mark = 0;
			while((mark = message.find("&amp;", mark)) != std::string::npos)
			{
				message.replace(mark, 5, "&");
				mark += 1;
			}
		}

		// strip leading/trailing whitespace (since we always seem to get a couple newlines)
		LLStringUtil::trim(message);

//		LL_DEBUGS("Voice") << "    stripped message = \n" << message << LL_ENDL;

        sessionStatePtr_t session(findSession(sessionHandle));
		if(session)
		{
			bool is_do_not_disturb = gAgent.isDoNotDisturb();
			bool is_muted = LLMuteList::getInstance()->isMuted(session->mCallerID, session->mName, LLMute::flagTextChat);
			bool is_linden = LLMuteList::isLinden(session->mName);
			LLChat chat;

			chat.mMuted = is_muted && !is_linden;

			if(!chat.mMuted)
			{
				chat.mFromID = session->mCallerID;
				chat.mFromName = session->mName;
				chat.mSourceType = CHAT_SOURCE_AGENT;

				if(is_do_not_disturb && !is_linden)
				{
					// TODO: Question: Return do not disturb mode response here?  Or maybe when session is started instead?
				}

				LL_DEBUGS("Voice") << "adding message, name " << session->mName << " session " << session->mIMSessionID << ", target " << session->mCallerID << LL_ENDL;
				LLIMMgr::getInstance()->addMessage(session->mIMSessionID,
						session->mCallerID,
						session->mName.c_str(),
						message.c_str(),
						false,
						LLStringUtil::null,		// default arg
						IM_NOTHING_SPECIAL,		// default arg
						0,						// default arg
						LLUUID::null,			// default arg
						LLVector3::zero);		// default arg
			}
		}
	}
}

void LLVivoxVoiceClient::sessionNotificationEvent(std::string &sessionHandle, std::string &uriString, std::string &notificationType)
{
    sessionStatePtr_t session(findSession(sessionHandle));

	if(session)
	{
		participantStatePtr_t participant(session->findParticipant(uriString));
		if(participant)
		{
			if (!stricmp(notificationType.c_str(), "Typing"))
			{
				// Other end started typing
				// TODO: The proper way to add a typing notification seems to be LLIMMgr::processIMTypingStart().
				// It requires some info for the message, which we don't have here.
			}
			else if (!stricmp(notificationType.c_str(), "NotTyping"))
			{
				// Other end stopped typing
				// TODO: The proper way to remove a typing notification seems to be LLIMMgr::processIMTypingStop().
				// It requires some info for the message, which we don't have here.
			}
			else
			{
				LL_DEBUGS("Voice") << "Unknown notification type " << notificationType << "for participant " << uriString << " in session " << session->mSIPURI << LL_ENDL;
			}
		}
		else
		{
			LL_DEBUGS("Voice") << "Unknown participant " << uriString << " in session " << session->mSIPURI << LL_ENDL;
		}
	}
	else
	{
		LL_DEBUGS("Voice") << "Unknown session handle " << sessionHandle << LL_ENDL;
	}
}

void LLVivoxVoiceClient::voiceServiceConnectionStateChangedEvent(int statusCode, std::string &statusString, std::string &build_id)
{
	// We don't generally need to process this. However, one occurence is when we first connect, and so it is the
	// earliest opportunity to learn what we're connected to.
	if (statusCode)
	{
		LL_WARNS("Voice") << "VoiceServiceConnectionStateChangedEvent statusCode: " << statusCode <<
			"statusString: " << statusString << LL_ENDL;
		return;
	}
	if (build_id.empty())
	{
		return;
	}
	mVoiceVersion.mBuildVersion = build_id;
}

void LLVivoxVoiceClient::auxAudioPropertiesEvent(F32 energy)
{
	LL_DEBUGS("VoiceEnergy") << "got energy " << energy << LL_ENDL;
	mTuningEnergy = energy;
}

void LLVivoxVoiceClient::muteListChanged()
{
	// The user's mute list has been updated.  Go through the current participant list and sync it with the mute list.
	if(mAudioSession)
	{
		participantMap::iterator iter = mAudioSession->mParticipantsByURI.begin();

		for(; iter != mAudioSession->mParticipantsByURI.end(); iter++)
		{
			participantStatePtr_t p(iter->second);

			// Check to see if this participant is on the mute list already
			if(p->updateMuteState())
			{
				mAudioSession->mVolumeDirty = true;
				// <FS:Ansariel> Add callback for user volume change
				LLVoiceClient::sUserVolumeUpdateSignal(p->mAvatarID);
			}
		}
	}
}

/////////////////////////////
// Managing list of participants
LLVivoxVoiceClient::participantState::participantState(const std::string &uri) :
	 mURI(uri),
	 mPTT(false),
	 mIsSpeaking(false),
	 mIsModeratorMuted(false),
	 mLastSpokeTimestamp(0.f),
	 mPower(0.f),
	 mVolume(LLVoiceClient::VOLUME_DEFAULT),
	 mUserVolume(0),
	 mOnMuteList(false),
	 mVolumeSet(false),
	 mVolumeDirty(false),
	 mAvatarIDValid(false),
	 mIsSelf(false)
{
}

LLVivoxVoiceClient::participantStatePtr_t LLVivoxVoiceClient::sessionState::addParticipant(const std::string &uri)
{
    participantStatePtr_t result;
	bool useAlternateURI = false;

	// Note: this is mostly the body of LLVivoxVoiceClient::sessionState::findParticipant(), but since we need to know if it
	// matched the alternate SIP URI (so we can add it properly), we need to reproduce it here.
	{
		participantMap::iterator iter = mParticipantsByURI.find(uri);

		if(iter == mParticipantsByURI.end())
		{
			if(!mAlternateSIPURI.empty() && (uri == mAlternateSIPURI))
			{
				// This is a p2p session (probably with the SLIM client) with an alternate URI for the other participant.
				// Use mSIPURI instead, since it will be properly encoded.
				iter = mParticipantsByURI.find(mSIPURI);
				useAlternateURI = true;
			}
		}

		if(iter != mParticipantsByURI.end())
		{
			result = iter->second;
		}
	}

	if(!result)
	{
		// participant isn't already in one list or the other.
		result.reset(new participantState(useAlternateURI?mSIPURI:uri));
		mParticipantsByURI.insert(participantMap::value_type(result->mURI, result));
		mParticipantsChanged = true;

		// Try to do a reverse transform on the URI to get the GUID back.
		{
			LLUUID id;
			if(LLVivoxVoiceClient::getInstance()->IDFromName(result->mURI, id))
			{
				result->mAvatarIDValid = true;
				result->mAvatarID = id;
			}
			else
			{
				// Create a UUID by hashing the URI, but do NOT set mAvatarIDValid.
				// This indicates that the ID will not be in the name cache.
				result->mAvatarID.generate(uri);
			}
		}

        if(result->updateMuteState())
        {
	        mMuteDirty = true;
        }

		mParticipantsByUUID.insert(participantUUIDMap::value_type(result->mAvatarID, result));

		if (LLSpeakerVolumeStorage::getInstance()->getSpeakerVolume(result->mAvatarID, result->mVolume))
		{
			result->mVolumeDirty = true;
			mVolumeDirty = true;
		}

		LL_DEBUGS("Voice") << "participant \"" << result->mURI << "\" added." << LL_ENDL;
	}

	return result;
}

bool LLVivoxVoiceClient::participantState::updateMuteState()
{
	bool result = false;

	bool isMuted = LLMuteList::getInstance()->isMuted(mAvatarID, LLMute::flagVoiceChat);
	if(mOnMuteList != isMuted)
	{
	    mOnMuteList = isMuted;
	    mVolumeDirty = true;
	    result = true;
	}
	return result;
}

bool LLVivoxVoiceClient::participantState::isAvatar()
{
	return mAvatarIDValid;
}

void LLVivoxVoiceClient::sessionState::removeParticipant(const LLVivoxVoiceClient::participantStatePtr_t &participant)
{
	if(participant)
	{
		participantMap::iterator iter = mParticipantsByURI.find(participant->mURI);
		participantUUIDMap::iterator iter2 = mParticipantsByUUID.find(participant->mAvatarID);

		LL_DEBUGS("Voice") << "participant \"" << participant->mURI <<  "\" (" << participant->mAvatarID << ") removed." << LL_ENDL;

		if(iter == mParticipantsByURI.end())
		{
			LL_WARNS("Voice") << "Internal error: participant " << participant->mURI << " not in URI map" << LL_ENDL;
		}
		else if(iter2 == mParticipantsByUUID.end())
		{
			LL_WARNS("Voice") << "Internal error: participant ID " << participant->mAvatarID << " not in UUID map" << LL_ENDL;
		}
		else if(iter->second != iter2->second)
		{
			LL_WARNS("Voice") << "Internal error: participant mismatch!" << LL_ENDL;
		}
		else
		{
			mParticipantsByURI.erase(iter);
			mParticipantsByUUID.erase(iter2);

            mParticipantsChanged = true;
		}
	}
}

void LLVivoxVoiceClient::sessionState::removeAllParticipants()
{
	LL_DEBUGS("Voice") << "called" << LL_ENDL;

	while(!mParticipantsByURI.empty())
	{
		removeParticipant(mParticipantsByURI.begin()->second);
	}

	if(!mParticipantsByUUID.empty())
	{
		LL_WARNS("Voice") << "Internal error: empty URI map, non-empty UUID map" << LL_ENDL;
	}
}

/*static*/
void LLVivoxVoiceClient::sessionState::VerifySessions()
{
    std::set<wptr_t>::iterator it = mSession.begin();
    while (it != mSession.end())
    {
        if ((*it).expired())
        {
            LL_WARNS("Voice") << "Expired session found! removing" << LL_ENDL;
            it = mSession.erase(it);
        }
        else
            ++it;
    }
}


void LLVivoxVoiceClient::getParticipantList(std::set<LLUUID> &participants)
{
	if(mProcessChannels && mAudioSession)
	{
		for(participantUUIDMap::iterator iter = mAudioSession->mParticipantsByUUID.begin();
			iter != mAudioSession->mParticipantsByUUID.end();
			iter++)
		{
			participants.insert(iter->first);
		}
	}
}

bool LLVivoxVoiceClient::isParticipant(const LLUUID &speaker_id)
{
    if(mProcessChannels && mAudioSession)
    {
        return (mAudioSession->mParticipantsByUUID.find(speaker_id) != mAudioSession->mParticipantsByUUID.end());
    }
    return false;
}


LLVivoxVoiceClient::participantStatePtr_t LLVivoxVoiceClient::sessionState::findParticipant(const std::string &uri)
{
    participantStatePtr_t result;

	participantMap::iterator iter = mParticipantsByURI.find(uri);

	if(iter == mParticipantsByURI.end())
	{
		if(!mAlternateSIPURI.empty() && (uri == mAlternateSIPURI))
		{
			// This is a p2p session (probably with the SLIM client) with an alternate URI for the other participant.
			// Look up the other URI
			iter = mParticipantsByURI.find(mSIPURI);
		}
	}

	if(iter != mParticipantsByURI.end())
	{
		result = iter->second;
	}

	return result;
}

LLVivoxVoiceClient::participantStatePtr_t LLVivoxVoiceClient::sessionState::findParticipantByID(const LLUUID& id)
{
    participantStatePtr_t result;
	participantUUIDMap::iterator iter = mParticipantsByUUID.find(id);

	if(iter != mParticipantsByUUID.end())
	{
		result = iter->second;
	}

	return result;
}

LLVivoxVoiceClient::participantStatePtr_t LLVivoxVoiceClient::findParticipantByID(const LLUUID& id)
{
    participantStatePtr_t result;

	if(mAudioSession)
	{
		result = mAudioSession->findParticipantByID(id);
	}

	return result;
}



// Check for parcel boundary crossing
bool LLVivoxVoiceClient::checkParcelChanged(bool update)
{
	LLViewerRegion *region = gAgent.getRegion();
	LLParcel *parcel = LLViewerParcelMgr::getInstance()->getAgentParcel();

	if(region && parcel)
	{
		S32 parcelLocalID = parcel->getLocalID();
		std::string regionName = region->getName();

		//			LL_DEBUGS("Voice") << "Region name = \"" << regionName << "\", parcel local ID = " << parcelLocalID << ", cap URI = \"" << capURI << "\"" << LL_ENDL;

		// The region name starts out empty and gets filled in later.
		// Also, the cap gets filled in a short time after the region cross, but a little too late for our purposes.
		// If either is empty, wait for the next time around.
		if(!regionName.empty())
		{
			if((parcelLocalID != mCurrentParcelLocalID) || (regionName != mCurrentRegionName))
			{
				// We have changed parcels.  Initiate a parcel channel lookup.
				if (update)
				{
					mCurrentParcelLocalID = parcelLocalID;
					mCurrentRegionName = regionName;
				}
				return true;
			}
		}
	}
	return false;
}

bool LLVivoxVoiceClient::switchChannel(
	std::string uri,
	bool spatial,
	bool no_reconnect,
	bool is_p2p,
	std::string hash)
{
	bool needsSwitch = !mIsInChannel;

    if (mIsInChannel)
    {
        if (mSessionTerminateRequested)
        {
            // If a terminate has been requested, we need to compare against where the URI we're already headed to.
            if(mNextAudioSession)
            {
                if (mNextAudioSession->mSIPURI != uri)
                {
                    needsSwitch = true;
                }
            }
            else
            {
                // mNextAudioSession is null -- this probably means we're on our way back to spatial.
                if(!uri.empty())
                {
                    // We do want to process a switch in this case.
                    needsSwitch = true;
                }
            }
        }
        else
        {
            // Otherwise, compare against the URI we're in now.
            if(mAudioSession)
            {
                if(mAudioSession->mSIPURI != uri)
                {
                    needsSwitch = true;
                }
            }
            else
            {
                if(!uri.empty())
                {
                    // mAudioSession is null -- it's not clear what case would cause this.
                    // For now, log it as a warning and see if it ever crops up.
                    LL_WARNS("Voice") << "No current audio session... Forcing switch" << LL_ENDL;
                    needsSwitch = true;
                }
            }
        }
    }

    if(needsSwitch)
	{
		if(uri.empty())
		{
			// Leave any channel we may be in
			LL_DEBUGS("Voice") << "leaving channel" << LL_ENDL;

            sessionStatePtr_t oldSession = mNextAudioSession;
			mNextAudioSession.reset();

			// The old session may now need to be deleted.
			reapSession(oldSession);

            // If voice was on, turn it off
            if (LLVoiceClient::getInstance()->getUserPTTState())
            {
                LLVoiceClient::getInstance()->setUserPTTState(false);
            }

			notifyStatusObservers(LLVoiceClientStatusObserver::STATUS_VOICE_DISABLED);
		}
		else
		{
			LL_DEBUGS("Voice") << "switching to channel " << uri << LL_ENDL;

			mNextAudioSession = addSession(uri);
			mNextAudioSession->mHash = hash;
			mNextAudioSession->mIsSpatial = spatial;
			mNextAudioSession->mReconnect = !no_reconnect;
			mNextAudioSession->mIsP2P = is_p2p;
		}

        if (mIsInChannel)
		{
			// If we're already in a channel, or if we're joining one, terminate
			// so we can rejoin with the new session data.
			sessionTerminate();
		}
	}

    return needsSwitch;
}

void LLVivoxVoiceClient::joinSession(const sessionStatePtr_t &session)
{
	mNextAudioSession = session;

    if (mIsInChannel)
    {
        // If we're already in a channel, or if we're joining one, terminate
        // so we can rejoin with the new session data.
        sessionTerminate();
    }
}

void LLVivoxVoiceClient::setNonSpatialChannel(const LLSD& channelInfo, bool notify_on_first_join, bool hangup_on_last_leave)
{
    switchChannel(channelInfo["channel_uri"].asString(), false, false, false, channelInfo["channel_credentials"].asString());
}

bool LLVivoxVoiceClient::setSpatialChannel(const LLSD& channelInfo)
{
    mSpatialSessionURI         = channelInfo["channel_uri"].asString();
    mSpatialSessionCredentials = channelInfo["channel_credentials"].asString();
	if (!mProcessChannels)
	{
		// we're not even processing channels (another provider is) so 
		// save the credentials aside and exit
		return false;
	}

	LL_DEBUGS("Voice") << "got spatial channel uri: \"" << mSpatialSessionURI << "\"" << LL_ENDL;

	if((mIsInChannel && mAudioSession && !(mAudioSession->mIsSpatial)) || (mNextAudioSession && !(mNextAudioSession->mIsSpatial)))
	{
		// User is in a non-spatial chat or joining a non-spatial chat.  Don't switch channels.
		LL_INFOS("Voice") << "in non-spatial chat, not switching channels" << LL_ENDL;
        return false;
	}
	else
	{
		return switchChannel(mSpatialSessionURI, true, false, false, mSpatialSessionCredentials);
	}
}

void LLVivoxVoiceClient::callUser(const LLUUID &uuid)
{
	std::string userURI = sipURIFromID(uuid);
	mProcessChannels = true;

	switchChannel(userURI, false, true, true);
}

void LLVivoxVoiceClient::hangup() { leaveChannel(); }


LLVoiceP2PIncomingCallInterfacePtr LLVivoxVoiceClient::getIncomingCallInterface(const LLSD &voice_call_info)
{
    return boost::make_shared<LLVivoxVoiceP2PIncomingCall>(voice_call_info);
}

bool LLVivoxVoiceClient::answerInvite(const std::string &sessionHandle)
{
    // this is only ever used to answer incoming p2p call invites.

    sessionStatePtr_t session(findSession(sessionHandle));
    if (session)
    {
        session->mIsSpatial = false;
        session->mReconnect = false;
        session->mIsP2P     = true;
        mProcessChannels    = true;
        joinSession(session);
        return true;
    }

    return false;
}

void LLVivoxVoiceClient::declineInvite(const std::string &sessionHandle)
{
    sessionStatePtr_t session(findSession(sessionHandle));
    if (session)
    {
        sessionMediaDisconnectSendMessage(session);
    }
}

bool LLVivoxVoiceClient::isVoiceWorking() const
{

    //Added stateSessionTerminated state to avoid problems with call in parcels with disabled voice (EXT-4758)
    // Condition with joining spatial num was added to take into account possible problems with connection to voice
    // server(EXT-4313). See bug descriptions and comments for MAX_NORMAL_JOINING_SPATIAL_NUM for more info.
    return (mSpatialJoiningNum < MAX_NORMAL_JOINING_SPATIAL_NUM) && mIsProcessingChannels;
//  return (mSpatialJoiningNum < MAX_NORMAL_JOINING_SPATIAL_NUM) && (stateLoggedIn <= mState) && (mState <= stateSessionTerminated);
}

// Returns true if the indicated participant in the current audio session is really an SL avatar.
// Currently this will be false only for PSTN callers into group chats, and PSTN p2p calls.
BOOL LLVivoxVoiceClient::isParticipantAvatar(const LLUUID &id)
{
	BOOL result = TRUE;
    sessionStatePtr_t session(findSession(id));

	if(session)
	{
		// this is a p2p session with the indicated caller, or the session with the specified UUID.
		if(session->mSynthesizedCallerID)
			result = FALSE;
	}
	else
	{
		// Didn't find a matching session -- check the current audio session for a matching participant
		if(mAudioSession)
		{
            participantStatePtr_t participant(findParticipantByID(id));
			if(participant)
			{
				result = participant->isAvatar();
			}
		}
	}

	return result;
}

// Returns true if calling back the session URI after the session has closed is possible.
// Currently this will be false only for PSTN P2P calls.
BOOL LLVivoxVoiceClient::isSessionCallBackPossible(const LLUUID &session_id)
{
	BOOL result = TRUE;
    sessionStatePtr_t session(findSession(session_id));

	if(session != NULL)
	{
		result = session->isCallBackPossible();
	}

	return result;
}

// Returns true if the session can accept text IM's.
// Currently this will be false only for PSTN P2P calls.
BOOL LLVivoxVoiceClient::isSessionTextIMPossible(const LLUUID &session_id)
{
	bool result = TRUE;
    sessionStatePtr_t session(findSession(session_id));

	if(session != NULL)
	{
		result = session->isTextIMPossible();
	}

	return result;
}

void LLVivoxVoiceClient::leaveNonSpatialChannel()
{
    LL_DEBUGS("Voice") << "Request to leave spacial channel." << LL_ENDL;

	// Make sure we don't rejoin the current session.
    sessionStatePtr_t oldNextSession(mNextAudioSession);
	mNextAudioSession.reset();

	// Most likely this will still be the current session at this point, but check it anyway.
	reapSession(oldNextSession);

	verifySessionState();

	sessionTerminate();
}

void LLVivoxVoiceClient::processChannels(bool process)
{
    mCurrentParcelLocalID = -1;
    mCurrentRegionName.clear();
    mProcessChannels = process;
}

bool LLVivoxVoiceClient::isCurrentChannel(const LLSD &channelInfo)
{
    if (!mProcessChannels || (channelInfo["voice_server_type"].asString() != VIVOX_VOICE_SERVER_TYPE))
    {
        return false;
    }
    if (mAudioSession)
    {
        if (!channelInfo["session_handle"].asString().empty())
        {
            return mAudioSession->mHandle == channelInfo["session_handle"].asString();
        }
		return channelInfo["channel_uri"].asString() == mAudioSession->mSIPURI;
    }
    return false;
}

bool LLVivoxVoiceClient::compareChannels(const LLSD& channelInfo1, const LLSD& channelInfo2)
{
    return (channelInfo1["voice_server_type"] == VIVOX_VOICE_SERVER_TYPE) &&
           (channelInfo1["voice_server_type"] == channelInfo2["voice_server_type"]) &&
           (channelInfo1["channel_uri"] == channelInfo2["channel_uri"]);
}

bool LLVivoxVoiceClient::inProximalChannel()
{
	bool result = false;

    if (mIsInChannel && !mSessionTerminateRequested)
	{
		result = inSpatialChannel();
	}

	return result;
}

std::string LLVivoxVoiceClient::sipURIFromID(const LLUUID &id)
{
	std::string result;
	result = "sip:";
	result += nameFromID(id);
	result += "@";
	result += mVoiceSIPURIHostName;

	return result;
}

std::string LLVivoxVoiceClient::sipURIFromAvatar(LLVOAvatar *avatar)
{
	std::string result;
	if(avatar)
	{
		result = "sip:";
		result += nameFromID(avatar->getID());
		result += "@";
		result += mVoiceSIPURIHostName;
	}

	return result;
}

std::string LLVivoxVoiceClient::nameFromID(const LLUUID &uuid)
{
	std::string result;

	if (uuid.isNull()) {
		//VIVOX, the uuid emtpy look for the mURIString and return that instead.
		//result.assign(uuid.mURIStringName);
		LLStringUtil::replaceChar(result, '_', ' ');
		return result;
	}
	// Prepending this apparently prevents conflicts with reserved names inside the vivox code.
	result = "x";

	// Base64 encode and replace the pieces of base64 that are less compatible
	// with e-mail local-parts.
	// See RFC-4648 "Base 64 Encoding with URL and Filename Safe Alphabet"
	result += LLBase64::encode(uuid.mData, UUID_BYTES);
	LLStringUtil::replaceChar(result, '+', '-');
	LLStringUtil::replaceChar(result, '/', '_');

	// If you need to transform a GUID to this form on the Mac OS X command line, this will do so:
	// echo -n x && (echo e669132a-6c43-4ee1-a78d-6c82fff59f32 |xxd -r -p |openssl base64|tr '/+' '_-')

	// The reverse transform can be done with:
	// echo 'x5mkTKmxDTuGnjWyC__WfMg==' |cut -b 2- -|tr '_-' '/+' |openssl base64 -d|xxd -p

	return result;
}

bool LLVivoxVoiceClient::IDFromName(const std::string inName, LLUUID &uuid)
{
	bool result = false;

	// SLIM SDK: The "name" may actually be a SIP URI such as: "sip:xFnPP04IpREWNkuw1cOXlhw==@bhr.vivox.com"
	// If it is, convert to a bare name before doing the transform.
	std::string name = nameFromsipURI(inName);

	// Doesn't look like a SIP URI, assume it's an actual name.
	if(name.empty())
		name = inName;

	// This will only work if the name is of the proper form.
	// As an example, the account name for Monroe Linden (UUID 1673cfd3-8229-4445-8d92-ec3570e5e587) is:
	// "xFnPP04IpREWNkuw1cOXlhw=="

	if((name.size() == 25) && (name[0] == 'x') && (name[23] == '=') && (name[24] == '='))
	{
		// The name appears to have the right form.

		// Reverse the transforms done by nameFromID
		std::string temp = name;
		LLStringUtil::replaceChar(temp, '-', '+');
		LLStringUtil::replaceChar(temp, '_', '/');

		U8 rawuuid[UUID_BYTES + 1];
		int len = apr_base64_decode_binary(rawuuid, temp.c_str() + 1);
		if(len == UUID_BYTES)
		{
			// The decode succeeded.  Stuff the bits into the result's UUID
			memcpy(uuid.mData, rawuuid, UUID_BYTES);
			result = true;
		}
	}

	if(!result)
	{
		// VIVOX:  not a standard account name, just copy the URI name mURIString field
		// and hope for the best.  bpj
		uuid.setNull();  // VIVOX, set the uuid field to nulls
	}

	return result;
}

std::string LLVivoxVoiceClient::sipURIFromName(std::string &name)
{
	std::string result;
	result = "sip:";
	result += name;
	result += "@";
	result += mVoiceSIPURIHostName;

//	LLStringUtil::toLower(result);

	return result;
}

std::string LLVivoxVoiceClient::nameFromsipURI(const std::string &uri)
{
	std::string result;

	std::string::size_type sipOffset, atOffset;
	sipOffset = uri.find("sip:");
	atOffset = uri.find("@");
	if((sipOffset != std::string::npos) && (atOffset != std::string::npos))
	{
		result = uri.substr(sipOffset + 4, atOffset - (sipOffset + 4));
	}

	return result;
}

bool LLVivoxVoiceClient::inSpatialChannel(void)
{
	bool result = false;

	if(mAudioSession)
    {
		result = mAudioSession->mIsSpatial;
    }

	return result;
}


LLSD LLVivoxVoiceClient::getAudioSessionChannelInfo()
{
    LLSD result;

	if (mAudioSession)
	{
        result = mAudioSession->getVoiceChannelInfo();
	}

	return result;
}

std::string LLVivoxVoiceClient::getAudioSessionHandle()
{
	std::string result;

	if(mAudioSession)
		result = mAudioSession->mHandle;

	return result;
}


/////////////////////////////
// Sending updates of current state

void LLVivoxVoiceClient::enforceTether(void)
{
	LLVector3d tethered	= mCameraRequestedPosition;

	// constrain 'tethered' to within 50m of mAvatarPosition.
	{
		F32 max_dist = 50.0f;
		LLVector3d camera_offset = mCameraRequestedPosition - mAvatarPosition;
		F32 camera_distance = (F32)camera_offset.magVec();
		if(camera_distance > max_dist)
		{
			tethered = mAvatarPosition +
				(max_dist / camera_distance) * camera_offset;
		}
	}

	if(dist_vec_squared(mCameraPosition, tethered) > 0.01)
	{
		mCameraPosition = tethered;
		mSpatialCoordsDirty = true;
	}
}

void LLVivoxVoiceClient::updatePosition(void)
{

	LLViewerRegion *region = gAgent.getRegion();
	if(region && isAgentAvatarValid())
	{
		LLMatrix3 rot;
		LLVector3d pos;
        LLQuaternion qrot;

		// TODO: If camera and avatar velocity are actually used by the voice system, we could compute them here...
		// They're currently always set to zero.

		// Send the current camera position to the voice code
		rot.setRows(LLViewerCamera::getInstance()->getAtAxis(), LLViewerCamera::getInstance()->getLeftAxis (),  LLViewerCamera::getInstance()->getUpAxis());
		pos = gAgent.getRegion()->getPosGlobalFromRegion(LLViewerCamera::getInstance()->getOrigin());

		LLVivoxVoiceClient::getInstance()->setCameraPosition(
															 pos,				// position
															 LLVector3::zero, 	// velocity
															 rot);				// rotation matrix

		// Send the current avatar position to the voice code
        qrot = gAgentAvatarp->getRootJoint()->getWorldRotation();
		pos = gAgentAvatarp->getPositionGlobal();

		// TODO: Can we get the head offset from outside the LLVOAvatar?
		//			pos += LLVector3d(mHeadOffset);
		pos += LLVector3d(0.f, 0.f, 1.f);

		LLVivoxVoiceClient::getInstance()->setAvatarPosition(
															 pos,				// position
															 LLVector3::zero, 	// velocity
															 qrot);				// rotation matrix
	}
}

void LLVivoxVoiceClient::setCameraPosition(const LLVector3d &position, const LLVector3 &velocity, const LLMatrix3 &rot)
{
	mCameraRequestedPosition = position;

	if(mCameraVelocity != velocity)
	{
		mCameraVelocity = velocity;
		mSpatialCoordsDirty = true;
	}

	if(mCameraRot != rot)
	{
		mCameraRot = rot;
		mSpatialCoordsDirty = true;
	}
}

void LLVivoxVoiceClient::setAvatarPosition(const LLVector3d &position, const LLVector3 &velocity, const LLQuaternion &rot)
{
	if(dist_vec_squared(mAvatarPosition, position) > 0.01)
	{
		mAvatarPosition = position;
		mSpatialCoordsDirty = true;
	}

	if(mAvatarVelocity != velocity)
	{
		mAvatarVelocity = velocity;
		mSpatialCoordsDirty = true;
	}

    // If the two rotations are not exactly equal test their dot product
    // to get the cos of the angle between them.
    // If it is too small, don't update.
    F32 rot_cos_diff = llabs(dot(mAvatarRot, rot));
    if ((mAvatarRot != rot) && (rot_cos_diff < MINUSCULE_ANGLE_COS))
	{
		mAvatarRot = rot;
		mSpatialCoordsDirty = true;
	}
}

bool LLVivoxVoiceClient::channelFromRegion(LLViewerRegion *region, std::string &name)
{
	bool result = false;

	if(region)
	{
		name = region->getName();
	}

	if(!name.empty())
		result = true;

	return result;
}

void LLVivoxVoiceClient::leaveChannel(void)
{
    if (mIsInChannel)
	{
		LL_DEBUGS("Voice") << "leaving channel for teleport/logout" << LL_ENDL;
		mChannelName.clear();
		sessionTerminate();
	}
}

void LLVivoxVoiceClient::setMuteMic(bool muted)
{
	if(mMuteMic != muted)
	{
		mMuteMic = muted;
		mMuteMicDirty = true;
	}
}

void LLVivoxVoiceClient::setVoiceEnabled(bool enabled)
{
    LL_DEBUGS("Voice")
        << "( " << (enabled ? "enabled" : "disabled") << " )"
        << " was "<< (mVoiceEnabled ? "enabled" : "disabled")
        << " coro "<< (mIsCoroutineActive ? "active" : "inactive")
        << LL_ENDL;

	if (enabled != mVoiceEnabled)
	{
		// TODO: Refactor this so we don't call into LLVoiceChannel, but simply
		// use the status observer
		mVoiceEnabled = enabled;
		LLVoiceClientStatusObserver::EStatusType status;

		if (enabled)
		{
            LL_DEBUGS("Voice") << "enabling" << LL_ENDL;
			LLVoiceChannel::getCurrentVoiceChannel()->activate();
			status = LLVoiceClientStatusObserver::STATUS_VOICE_ENABLED;

            if (!mIsCoroutineActive)
            {
                LLCoros::instance().launch("LLVivoxVoiceClient::voiceControlCoro",
                    boost::bind(&LLVivoxVoiceClient::voiceControlCoro, LLVivoxVoiceClient::getInstance()));
            }
            else
            {
                LL_DEBUGS("Voice") << "coro should be active.. not launching" << LL_ENDL;
            }
		}
		else
		{
			// Turning voice off looses your current channel -- this makes sure the UI isn't out of sync when you re-enable it.
			LLVoiceChannel::getCurrentVoiceChannel()->deactivate();
			gAgent.setVoiceConnected(false);
			status = LLVoiceClientStatusObserver::STATUS_VOICE_DISABLED;
			mCurrentParcelLocalID = -1;
			mCurrentRegionName.clear();
		}

		notifyStatusObservers(status);
	}
    else
    {
        LL_DEBUGS("Voice") << " no-op" << LL_ENDL;
    }
}


void LLVivoxVoiceClient::setEarLocation(S32 loc)
{
	if(mEarLocation != loc)
	{
		LL_DEBUGS("Voice") << "Setting mEarLocation to " << loc << LL_ENDL;

		mEarLocation = loc;
		mSpatialCoordsDirty = true;
	}
}

void LLVivoxVoiceClient::setVoiceVolume(F32 volume)
{
	int scaled_volume = scale_speaker_volume(volume);

	if(scaled_volume != mSpeakerVolume)
	{
	  int min_volume = scale_speaker_volume(0);
		if((scaled_volume == min_volume) || (mSpeakerVolume == min_volume))
		{
			mSpeakerMuteDirty = true;
		}

		mSpeakerVolume = scaled_volume;
		mSpeakerVolumeDirty = true;
	}
}

void LLVivoxVoiceClient::setMicGain(F32 volume)
{
	int scaled_volume = scale_mic_volume(volume);

	if(scaled_volume != mMicVolume)
	{
		mMicVolume = scaled_volume;
		mMicVolumeDirty = true;
	}
}

/////////////////////////////
// Accessors for data related to nearby speakers

std::string LLVivoxVoiceClient::getDisplayName(const LLUUID& id)
{
	std::string result;
    if (mProcessChannels)
    {
        participantStatePtr_t participant(findParticipantByID(id));
        if (participant)
        {
            result = participant->mDisplayName;
        }
    }

	return result;
}



BOOL LLVivoxVoiceClient::getIsSpeaking(const LLUUID& id)
{
	BOOL result = FALSE;
    if (mProcessChannels)
    {
        participantStatePtr_t participant(findParticipantByID(id));
        if (participant)
        {
            if (participant->mSpeakingTimeout.getElapsedTimeF32() > SPEAKING_TIMEOUT)
            {
                participant->mIsSpeaking = FALSE;
            }
            result = participant->mIsSpeaking;
        }
    }

	return result;
}

BOOL LLVivoxVoiceClient::getIsModeratorMuted(const LLUUID& id)
{
	BOOL result = FALSE;
	if (!mProcessChannels)
	{
        return FALSE;
	}
    participantStatePtr_t participant(findParticipantByID(id));
	if(participant)
	{
		result = participant->mIsModeratorMuted;
	}

	return result;
}

F32 LLVivoxVoiceClient::getCurrentPower(const LLUUID& id)
{
	F32 result = 0;
    participantStatePtr_t participant(findParticipantByID(id));
	if(participant)
	{
		result = participant->mPower;
	}

	return result;
}



BOOL LLVivoxVoiceClient::getUsingPTT(const LLUUID& id)
{
	BOOL result = FALSE;

    participantStatePtr_t participant(findParticipantByID(id));
	if(participant)
	{
		// I'm not sure what the semantics of this should be.
		// Does "using PTT" mean they're configured with a push-to-talk button?
		// For now, we know there's no PTT mechanism in place, so nobody is using it.
	}

	return result;
}

// External accessors.
F32 LLVivoxVoiceClient::getUserVolume(const LLUUID& id)
{
    // Minimum volume will be returned for users with voice disabled
    F32 result = LLVoiceClient::VOLUME_MIN;

    participantStatePtr_t participant(findParticipantByID(id));
    if(participant)
	{
		result = participant->mVolume;

		// Enable this when debugging voice slider issues.  It's way to spammy even for debug-level logging.
		// LL_DEBUGS("Voice") << "mVolume = " << result <<  " for " << id << LL_ENDL;
	}

	return result;
}

void LLVivoxVoiceClient::setUserVolume(const LLUUID& id, F32 volume)
{
	if(mAudioSession)
	{
        participantStatePtr_t participant(findParticipantByID(id));
		if (participant && !participant->mIsSelf)
		{
			if (!is_approx_equal(volume, LLVoiceClient::VOLUME_DEFAULT))
			{
				// Store this volume setting for future sessions if it has been
				// changed from the default
				LLSpeakerVolumeStorage::getInstance()->storeSpeakerVolume(id, volume);
			}
			else
			{
				// Remove stored volume setting if it is returned to the default
				LLSpeakerVolumeStorage::getInstance()->removeSpeakerVolume(id);
			}

			participant->mVolume = llclamp(volume, LLVoiceClient::VOLUME_MIN, LLVoiceClient::VOLUME_MAX);
			participant->mVolumeDirty = true;
			mAudioSession->mVolumeDirty = true;
		}
	}
}

std::string LLVivoxVoiceClient::getGroupID(const LLUUID& id)
{
	std::string result;

    participantStatePtr_t participant(findParticipantByID(id));
	if(participant)
	{
		result = participant->mGroupID;
	}

	return result;
}

void LLVivoxVoiceClient::recordingLoopStart(int seconds, int deltaFramesPerControlFrame)
{
//	LL_DEBUGS("Voice") << "sending SessionGroup.ControlRecording (Start)" << LL_ENDL;

	if(!mMainSessionGroupHandle.empty())
	{
		std::ostringstream stream;
		stream
		<< "<Request requestId=\"" << mCommandCookie++ << "\" action=\"SessionGroup.ControlRecording.1\">"
		<< "<SessionGroupHandle>" << mMainSessionGroupHandle << "</SessionGroupHandle>"
		<< "<RecordingControlType>Start</RecordingControlType>"
		<< "<DeltaFramesPerControlFrame>" << deltaFramesPerControlFrame << "</DeltaFramesPerControlFrame>"
		<< "<Filename>" << "" << "</Filename>"
		<< "<EnableAudioRecordingEvents>false</EnableAudioRecordingEvents>"
		<< "<LoopModeDurationSeconds>" << seconds << "</LoopModeDurationSeconds>"
		<< "</Request>\n\n\n";


		writeString(stream.str());
	}
}

void LLVivoxVoiceClient::recordingLoopSave(const std::string& filename)
{
//	LL_DEBUGS("Voice") << "sending SessionGroup.ControlRecording (Flush)" << LL_ENDL;

	if(mAudioSession != NULL && !mAudioSession->mGroupHandle.empty())
	{
		std::ostringstream stream;
		stream
		<< "<Request requestId=\"" << mCommandCookie++ << "\" action=\"SessionGroup.ControlRecording.1\">"
		<< "<SessionGroupHandle>" << mMainSessionGroupHandle << "</SessionGroupHandle>"
		<< "<RecordingControlType>Flush</RecordingControlType>"
		<< "<Filename>" << filename << "</Filename>"
		<< "</Request>\n\n\n";

		writeString(stream.str());
	}
}

void LLVivoxVoiceClient::recordingStop()
{
//	LL_DEBUGS("Voice") << "sending SessionGroup.ControlRecording (Stop)" << LL_ENDL;

	if(mAudioSession != NULL && !mAudioSession->mGroupHandle.empty())
	{
		std::ostringstream stream;
		stream
		<< "<Request requestId=\"" << mCommandCookie++ << "\" action=\"SessionGroup.ControlRecording.1\">"
		<< "<SessionGroupHandle>" << mMainSessionGroupHandle << "</SessionGroupHandle>"
		<< "<RecordingControlType>Stop</RecordingControlType>"
		<< "</Request>\n\n\n";

		writeString(stream.str());
	}
}

void LLVivoxVoiceClient::filePlaybackStart(const std::string& filename)
{
//	LL_DEBUGS("Voice") << "sending SessionGroup.ControlPlayback (Start)" << LL_ENDL;

	if(mAudioSession != NULL && !mAudioSession->mGroupHandle.empty())
	{
		std::ostringstream stream;
		stream
		<< "<Request requestId=\"" << mCommandCookie++ << "\" action=\"SessionGroup.ControlPlayback.1\">"
		<< "<SessionGroupHandle>" << mMainSessionGroupHandle << "</SessionGroupHandle>"
		<< "<RecordingControlType>Start</RecordingControlType>"
		<< "<Filename>" << filename << "</Filename>"
		<< "</Request>\n\n\n";

		writeString(stream.str());
	}
}

void LLVivoxVoiceClient::filePlaybackStop()
{
//	LL_DEBUGS("Voice") << "sending SessionGroup.ControlPlayback (Stop)" << LL_ENDL;

	if(mAudioSession != NULL && !mAudioSession->mGroupHandle.empty())
	{
		std::ostringstream stream;
		stream
		<< "<Request requestId=\"" << mCommandCookie++ << "\" action=\"SessionGroup.ControlPlayback.1\">"
		<< "<SessionGroupHandle>" << mMainSessionGroupHandle << "</SessionGroupHandle>"
		<< "<RecordingControlType>Stop</RecordingControlType>"
		<< "</Request>\n\n\n";

		writeString(stream.str());
	}
}

void LLVivoxVoiceClient::filePlaybackSetPaused(bool paused)
{
	// TODO: Implement once Vivox gives me a sample
}

void LLVivoxVoiceClient::filePlaybackSetMode(bool vox, float speed)
{
	// TODO: Implement once Vivox gives me a sample
}

//------------------------------------------------------------------------
std::set<LLVivoxVoiceClient::sessionState::wptr_t, std::owner_less<LLVivoxVoiceClient::sessionState::wptr_t>> LLVivoxVoiceClient::sessionState::mSession;


LLVivoxVoiceClient::sessionState::sessionState() :
    mErrorStatusCode(0),
    mMediaStreamState(streamStateUnknown),
    mCreateInProgress(false),
    mMediaConnectInProgress(false),
    mVoiceInvitePending(false),
    mTextInvitePending(false),
    mSynthesizedCallerID(false),
    mIsChannel(false),
    mIsSpatial(false),
    mIsP2P(false),
    mIncoming(false),
    mVoiceActive(false),
    mReconnect(false),
    mVolumeDirty(false),
    mMuteDirty(false),
    mParticipantsChanged(false)
{
}

LLSD LLVivoxVoiceClient::sessionState::getVoiceChannelInfo()
{
    LLSD result;

    result["voice_server_type"]   = VIVOX_VOICE_SERVER_TYPE;
    result["channel_credentials"] = mHash;
    result["channel_uri"]         = mSIPURI;
    result["session_handle"]      = mHandle;

    return result;
}

/*static*/
LLVivoxVoiceClient::sessionState::ptr_t LLVivoxVoiceClient::sessionState::createSession()
{
    sessionState::ptr_t ptr(new sessionState());

    std::pair<std::set<wptr_t>::iterator, bool>  result = mSession.insert(ptr);

    if (result.second)
        ptr->mMyIterator = result.first;

    return ptr;
}

LLVivoxVoiceClient::sessionState::~sessionState()
{
    LL_INFOS("Voice") << "Destroying session handle=" << mHandle << " SIP=" << mSIPURI << LL_ENDL;
    if (mMyIterator != mSession.end())
        mSession.erase(mMyIterator);

	removeAllParticipants();
}

bool LLVivoxVoiceClient::sessionState::isCallBackPossible()
{
	// This may change to be explicitly specified by vivox in the future...
	// Currently, only PSTN P2P calls cannot be returned.
	// Conveniently, this is also the only case where we synthesize a caller UUID.
	return !mSynthesizedCallerID;
}

bool LLVivoxVoiceClient::sessionState::isTextIMPossible()
{
	// This may change to be explicitly specified by vivox in the future...
	return !mSynthesizedCallerID;
}


/*static*/
LLVivoxVoiceClient::sessionState::ptr_t LLVivoxVoiceClient::sessionState::matchSessionByHandle(const std::string &handle)
{
    sessionStatePtr_t result;

    // *TODO: My kingdom for a lambda!
    std::set<wptr_t>::iterator it = std::find_if(mSession.begin(), mSession.end(), boost::bind(testByHandle, _1, handle));

    if (it != mSession.end())
        result = (*it).lock();

    return result;
}

/*static*/
LLVivoxVoiceClient::sessionState::ptr_t LLVivoxVoiceClient::sessionState::matchCreatingSessionByURI(const std::string &uri)
{
    sessionStatePtr_t result;

    // *TODO: My kingdom for a lambda!
    std::set<wptr_t>::iterator it = std::find_if(mSession.begin(), mSession.end(), boost::bind(testByCreatingURI, _1, uri));

    if (it != mSession.end())
        result = (*it).lock();

    return result;
}

/*static*/
LLVivoxVoiceClient::sessionState::ptr_t LLVivoxVoiceClient::sessionState::matchSessionByURI(const std::string &uri)
{
    sessionStatePtr_t result;

    // *TODO: My kingdom for a lambda!
    std::set<wptr_t>::iterator it = std::find_if(mSession.begin(), mSession.end(), boost::bind(testBySIPOrAlterateURI, _1, uri));

    if (it != mSession.end())
        result = (*it).lock();

    return result;
}

/*static*/
LLVivoxVoiceClient::sessionState::ptr_t LLVivoxVoiceClient::sessionState::matchSessionByParticipant(const LLUUID &participant_id)
{
    sessionStatePtr_t result;

    // *TODO: My kingdom for a lambda!
    std::set<wptr_t>::iterator it = std::find_if(mSession.begin(), mSession.end(), boost::bind(testByCallerId, _1, participant_id));

    if (it != mSession.end())
        result = (*it).lock();

    return result;
}

void LLVivoxVoiceClient::sessionState::for_each(sessionFunc_t func)
{
    std::for_each(mSession.begin(), mSession.end(), boost::bind(for_eachPredicate, _1, func));
}

// simple test predicates.
// *TODO: These should be made into lambdas when we can pull the trigger on newer C++ features.
bool LLVivoxVoiceClient::sessionState::testByHandle(const LLVivoxVoiceClient::sessionState::wptr_t &a, std::string handle)
{
    ptr_t aLock(a.lock());

    return aLock ? aLock->mHandle == handle : false;
}

bool LLVivoxVoiceClient::sessionState::testByCreatingURI(const LLVivoxVoiceClient::sessionState::wptr_t &a, std::string uri)
{
    ptr_t aLock(a.lock());

    return aLock ? (aLock->mCreateInProgress && (aLock->mSIPURI == uri)) : false;
}

bool LLVivoxVoiceClient::sessionState::testBySIPOrAlterateURI(const LLVivoxVoiceClient::sessionState::wptr_t &a, std::string uri)
{
    ptr_t aLock(a.lock());

    return aLock ? ((aLock->mSIPURI == uri) || (aLock->mAlternateSIPURI == uri)) : false;
}


bool LLVivoxVoiceClient::sessionState::testByCallerId(const LLVivoxVoiceClient::sessionState::wptr_t &a, LLUUID participantId)
{
    ptr_t aLock(a.lock());

    return aLock ? ((aLock->mCallerID == participantId) || (aLock->mIMSessionID == participantId)) : false;
}

/*static*/
void LLVivoxVoiceClient::sessionState::for_eachPredicate(const LLVivoxVoiceClient::sessionState::wptr_t &a, sessionFunc_t func)
{
    ptr_t aLock(a.lock());

    if (aLock)
        func(aLock);
    else
    {
        LL_WARNS("Voice") << "Stale handle in session map!" << LL_ENDL;
    }
}



LLVivoxVoiceClient::sessionStatePtr_t LLVivoxVoiceClient::findSession(const std::string &handle)
{
    sessionStatePtr_t result;
	sessionMap::iterator iter = mSessionsByHandle.find(handle);
	if(iter != mSessionsByHandle.end())
	{
		result = iter->second;
	}

	return result;
}

LLVivoxVoiceClient::sessionStatePtr_t LLVivoxVoiceClient::findSessionBeingCreatedByURI(const std::string &uri)
{
    sessionStatePtr_t result = sessionState::matchCreatingSessionByURI(uri);

	return result;
}

LLVivoxVoiceClient::sessionStatePtr_t LLVivoxVoiceClient::findSession(const LLUUID &participant_id)
{
    sessionStatePtr_t result = sessionState::matchSessionByParticipant(participant_id);

	return result;
}

LLVivoxVoiceClient::sessionStatePtr_t LLVivoxVoiceClient::addSession(const std::string &uri, const std::string &handle)
{
    sessionStatePtr_t result;

	if(handle.empty())
	{
        // No handle supplied.
        // Check whether there's already a session with this URI
        result = sessionState::matchSessionByURI(uri);
	}
	else // (!handle.empty())
	{
		// Check for an existing session with this handle
		sessionMap::iterator iter = mSessionsByHandle.find(handle);

		if(iter != mSessionsByHandle.end())
		{
			result = iter->second;
		}
	}

	if(!result)
	{
		// No existing session found.

		LL_DEBUGS("Voice") << "adding new session: handle \"" << handle << "\" URI " << uri << LL_ENDL;
        result = sessionState::createSession();
		result->mSIPURI = uri;
		result->mHandle = handle;

		if (LLVoiceClient::instance().getVoiceEffectEnabled())
		{
			result->mVoiceFontID = LLVoiceClient::instance().getVoiceEffectDefault();
		}

		if(!result->mHandle.empty())
		{
            // *TODO: Rider: This concerns me.  There is a path (via switchChannel) where
            // we do not track the session.  In theory this means that we could end up with
            // a mAuidoSession that does not match the session tracked in mSessionsByHandle
			mSessionsByHandle.insert(sessionMap::value_type(result->mHandle, result));
		}
	}
	else
	{
		// Found an existing session

		if(uri != result->mSIPURI)
		{
			// TODO: Should this be an internal error?
			LL_DEBUGS("Voice") << "changing uri from " << result->mSIPURI << " to " << uri << LL_ENDL;
			setSessionURI(result, uri);
		}

		if(handle != result->mHandle)
		{
			if(handle.empty())
			{
				// There's at least one race condition where where addSession was clearing an existing session handle, which caused things to break.
				LL_DEBUGS("Voice") << "NOT clearing handle " << result->mHandle << LL_ENDL;
			}
			else
			{
				// TODO: Should this be an internal error?
				LL_DEBUGS("Voice") << "changing handle from " << result->mHandle << " to " << handle << LL_ENDL;
				setSessionHandle(result, handle);
			}
		}

		LL_DEBUGS("Voice") << "returning existing session: handle " << handle << " URI " << uri << LL_ENDL;
	}

	verifySessionState();

	return result;
}

void LLVivoxVoiceClient::clearSessionHandle(const sessionStatePtr_t &session)
{
    if (session)
    {
        if (!session->mHandle.empty())
        {
            sessionMap::iterator iter = mSessionsByHandle.find(session->mHandle);
            if (iter != mSessionsByHandle.end())
            {
                mSessionsByHandle.erase(iter);
            }
        }
        else
        {
            LL_WARNS("Voice") << "Session has empty handle!" << LL_ENDL;
        }
    }
    else
    {
        LL_WARNS("Voice") << "Attempt to clear NULL session!" << LL_ENDL;
    }

}

void LLVivoxVoiceClient::setSessionHandle(const sessionStatePtr_t &session, const std::string &handle)
{
	// Have to remove the session from the handle-indexed map before changing the handle, or things will break badly.

	if(!session->mHandle.empty())
	{
		// Remove session from the map if it should have been there.
		sessionMap::iterator iter = mSessionsByHandle.find(session->mHandle);
		if(iter != mSessionsByHandle.end())
		{
			if(iter->second != session)
			{
				LL_WARNS("Voice") << "Internal error: session mismatch! Session may have been duplicated. Removing version in map." << LL_ENDL;
			}

			mSessionsByHandle.erase(iter);
		}
		else
		{
            LL_WARNS("Voice") << "Attempt to remove session with handle " << session->mHandle << " not found in map!" << LL_ENDL;
		}
	}

	session->mHandle = handle;

	if(!handle.empty())
	{
		mSessionsByHandle.insert(sessionMap::value_type(session->mHandle, session));
	}

	verifySessionState();
}

void LLVivoxVoiceClient::setSessionURI(const sessionStatePtr_t &session, const std::string &uri)
{
	// There used to be a map of session URIs to sessions, which made this complex....
	session->mSIPURI = uri;

	verifySessionState();
}

void LLVivoxVoiceClient::deleteSession(const sessionStatePtr_t &session)
{
	// Remove the session from the handle map
	if(!session->mHandle.empty())
	{
		sessionMap::iterator iter = mSessionsByHandle.find(session->mHandle);
		if(iter != mSessionsByHandle.end())
		{
			if(iter->second != session)
			{
				LL_WARNS("Voice") << "Internal error: session mismatch, removing session in map." << LL_ENDL;
			}
			mSessionsByHandle.erase(iter);
		}
	}

	// At this point, the session should be unhooked from all lists and all state should be consistent.
	verifySessionState();

	// If this is the current audio session, clean up the pointer which will soon be dangling.
	if(mAudioSession == session)
	{
		mAudioSession.reset();
		mAudioSessionChanged = true;
	}

	// ditto for the next audio session
	if(mNextAudioSession == session)
	{
		mNextAudioSession.reset();
	}

}

void LLVivoxVoiceClient::deleteAllSessions()
{
	LL_DEBUGS("Voice") << LL_ENDL;

    while (!mSessionsByHandle.empty())
	{
        const sessionStatePtr_t session = mSessionsByHandle.begin()->second;
        deleteSession(session);
	}

}

void LLVivoxVoiceClient::verifySessionState(void)
{
    LL_DEBUGS("Voice") << "Sessions in handle map=" << mSessionsByHandle.size() << LL_ENDL;
    sessionState::VerifySessions();
}

void LLVivoxVoiceClient::addObserver(LLVoiceClientParticipantObserver* observer)
{
	mParticipantObservers.insert(observer);
}

void LLVivoxVoiceClient::removeObserver(LLVoiceClientParticipantObserver* observer)
{
	mParticipantObservers.erase(observer);
}

void LLVivoxVoiceClient::notifyParticipantObservers()
{
	for (observer_set_t::iterator it = mParticipantObservers.begin();
		it != mParticipantObservers.end();
		)
	{
		LLVoiceClientParticipantObserver* observer = *it;
		observer->onParticipantsChanged();
		// In case onParticipantsChanged() deleted an entry.
		it = mParticipantObservers.upper_bound(observer);
	}
}

void LLVivoxVoiceClient::addObserver(LLVoiceClientStatusObserver* observer)
{
	mStatusObservers.insert(observer);
}

void LLVivoxVoiceClient::removeObserver(LLVoiceClientStatusObserver* observer)
{
	mStatusObservers.erase(observer);
}

void LLVivoxVoiceClient::notifyStatusObservers(LLVoiceClientStatusObserver::EStatusType status)
{
    LL_DEBUGS("Voice") << "( " << LLVoiceClientStatusObserver::status2string(status) << " )"
                       << " mAudioSession=" << mAudioSession
                       << LL_ENDL;

	if(mAudioSession)
	{
		if(status == LLVoiceClientStatusObserver::ERROR_UNKNOWN)
		{
			switch(mAudioSession->mErrorStatusCode)
			{
				case 20713:		status = LLVoiceClientStatusObserver::ERROR_CHANNEL_FULL; 		break;
				case 20714:		status = LLVoiceClientStatusObserver::ERROR_CHANNEL_LOCKED; 	break;
				case 20715:
					//invalid channel, we may be using a set of poorly cached
					//info
					status = LLVoiceClientStatusObserver::ERROR_NOT_AVAILABLE;
					break;
				case 1009:
					//invalid username and password
					status = LLVoiceClientStatusObserver::ERROR_NOT_AVAILABLE;
					break;
			}

			// Reset the error code to make sure it won't be reused later by accident.
			mAudioSession->mErrorStatusCode = 0;
		}
		else if(status == LLVoiceClientStatusObserver::STATUS_LEFT_CHANNEL)
		{
			switch(mAudioSession->mErrorStatusCode)
			{
				case HTTP_NOT_FOUND:	// NOT_FOUND
				// *TODO: Should this be 503?
				case 480:	// TEMPORARILY_UNAVAILABLE
				case HTTP_REQUEST_TIME_OUT:	// REQUEST_TIMEOUT
					// call failed because other user was not available
					// treat this as an error case
					status = LLVoiceClientStatusObserver::ERROR_NOT_AVAILABLE;

					// Reset the error code to make sure it won't be reused later by accident.
					mAudioSession->mErrorStatusCode = 0;
				break;
			}
		}
	}

	LL_DEBUGS("Voice")
		<< " " << LLVoiceClientStatusObserver::status2string(status)
		<< ", session channelInfo " << getAudioSessionChannelInfo()
		<< ", proximal is " << inSpatialChannel()
        << LL_ENDL;

	if (!mProcessChannels)
	{
		// we're not processing...another voice module is.
		// so nobody wants to hear from us.
        return;
	}
	for (status_observer_set_t::iterator it = mStatusObservers.begin();
		it != mStatusObservers.end();
		)
	{
		LLVoiceClientStatusObserver* observer = *it;
        observer->onChange(status, getAudioSessionChannelInfo(), inSpatialChannel());
		// In case onError() deleted an entry.
		it = mStatusObservers.upper_bound(observer);
	}

	// skipped to avoid speak button blinking
	if (   status != LLVoiceClientStatusObserver::STATUS_JOINING
		&& status != LLVoiceClientStatusObserver::STATUS_LEFT_CHANNEL
		&& status != LLVoiceClientStatusObserver::STATUS_VOICE_DISABLED)
	{
		// <FS:Ansariel> Bypass LLCachedControls for voice status update
		//bool voice_status = LLVoiceClient::getInstance()->voiceEnabled() && LLVoiceClient::getInstance()->isVoiceWorking();
		bool voice_status = LLVoiceClient::getInstance()->voiceEnabled(true) && LLVoiceClient::getInstance()->isVoiceWorking();
		// </FS:Ansariel>

		LL_WARNS("Voice") << "Setting voice connected " << (voice_status ? "True" : "False") << LL_ENDL;
		gAgent.setVoiceConnected(voice_status);

		if (voice_status)
		{
			LLFirstUse::speak(true);
		}
	}
}

void LLVivoxVoiceClient::addObserver(LLFriendObserver* observer)
{
	mFriendObservers.insert(observer);
}

void LLVivoxVoiceClient::removeObserver(LLFriendObserver* observer)
{
	mFriendObservers.erase(observer);
}

void LLVivoxVoiceClient::notifyFriendObservers()
{
	for (friend_observer_set_t::iterator it = mFriendObservers.begin();
		it != mFriendObservers.end();
		)
	{
		LLFriendObserver* observer = *it;
		it++;
		// The only friend-related thing we notify on is online/offline transitions.
		observer->changed(LLFriendObserver::ONLINE);
	}
}

void LLVivoxVoiceClient::lookupName(const LLUUID &id)
{
	if (mAvatarNameCacheConnection.connected())
	{
		mAvatarNameCacheConnection.disconnect();
	}
	mAvatarNameCacheConnection = LLAvatarNameCache::get(id, boost::bind(&LLVivoxVoiceClient::onAvatarNameCache, this, _1, _2));
}

void LLVivoxVoiceClient::onAvatarNameCache(const LLUUID& agent_id,
										   const LLAvatarName& av_name)
{
	mAvatarNameCacheConnection.disconnect();
	std::string display_name = av_name.getDisplayName();
	avatarNameResolved(agent_id, display_name);
}

void LLVivoxVoiceClient::predAvatarNameResolution(const LLVivoxVoiceClient::sessionStatePtr_t &session, LLUUID id, std::string name)
{
    participantStatePtr_t participant(session->findParticipantByID(id));
    if (participant)
    {
        // Found -- fill in the name
        participant->mAccountName = name;
        // and post a "participants updated" message to listeners later.
        session->mParticipantsChanged = true;
    }

    // Check whether this is a p2p session whose caller name just resolved
    if (session->mCallerID == id)
    {
        // this session's "caller ID" just resolved.  Fill in the name.
        session->mName = name;
        if (session->mTextInvitePending)
        {
            session->mTextInvitePending = false;

            // We don't need to call LLIMMgr::getInstance()->addP2PSession() here.  The first incoming message will create the panel.
        }
        if (session->mVoiceInvitePending)
        {
            session->mVoiceInvitePending = false;
            LLIMMgr::getInstance()->inviteToSession(
                session->mIMSessionID,
                session->mName,
                session->mCallerID,
                session->mName,
                IM_SESSION_P2P_INVITE,
                LLIMMgr::INVITATION_TYPE_VOICE);
        }
    }
}

void LLVivoxVoiceClient::avatarNameResolved(const LLUUID &id, const std::string &name)
{
    sessionState::for_each(boost::bind(predAvatarNameResolution, _1, id, name));
}

bool LLVivoxVoiceClient::setVoiceEffect(const LLUUID& id)
{
	if (!mAudioSession)
	{
		return false;
	}

	if (!id.isNull())
	{
		if (mVoiceFontMap.empty())
		{
			LL_DEBUGS("Voice") << "Voice fonts not available." << LL_ENDL;
			return false;
		}
		else if (mVoiceFontMap.find(id) == mVoiceFontMap.end())
		{
			LL_DEBUGS("Voice") << "Invalid voice font " << id << LL_ENDL;
			return false;
		}
	}

	// *TODO: Check for expired fonts?
	mAudioSession->mVoiceFontID = id;

	// *TODO: Separate voice font defaults for spatial chat and IM?
	gSavedPerAccountSettings.setString("VoiceEffectDefault", id.asString());

	sessionSetVoiceFontSendMessage(mAudioSession);
	notifyVoiceFontObservers();

	return true;
}

const LLUUID LLVivoxVoiceClient::getVoiceEffect()
{
	return mAudioSession ? mAudioSession->mVoiceFontID : LLUUID::null;
}

LLSD LLVivoxVoiceClient::getVoiceEffectProperties(const LLUUID& id)
{
	LLSD sd;

	voice_font_map_t::iterator iter = mVoiceFontMap.find(id);
	if (iter != mVoiceFontMap.end())
	{
		sd["template_only"] = false;
	}
	else
	{
		// Voice effect is not in the voice font map, see if there is a template
		iter = mVoiceFontTemplateMap.find(id);
		if (iter == mVoiceFontTemplateMap.end())
		{
			LL_WARNS("Voice") << "Voice effect " << id << "not found." << LL_ENDL;
			return sd;
		}
		sd["template_only"] = true;
	}

	voiceFontEntry *font = iter->second;
	sd["name"] = font->mName;
	sd["expiry_date"] = font->mExpirationDate;
	sd["is_new"] = font->mIsNew;

	return sd;
}

LLVivoxVoiceClient::voiceFontEntry::voiceFontEntry(LLUUID& id) :
	mID(id),
	mFontIndex(0),
	mFontType(VOICE_FONT_TYPE_NONE),
	mFontStatus(VOICE_FONT_STATUS_NONE),
	mIsNew(false)
{
	mExpiryTimer.stop();
	mExpiryWarningTimer.stop();
}

LLVivoxVoiceClient::voiceFontEntry::~voiceFontEntry()
{
}

void LLVivoxVoiceClient::refreshVoiceEffectLists(bool clear_lists)
{
	if (clear_lists)
	{
		mVoiceFontsReceived = false;
		deleteAllVoiceFonts();
		deleteVoiceFontTemplates();
	}

	accountGetSessionFontsSendMessage();
	accountGetTemplateFontsSendMessage();
}

const voice_effect_list_t& LLVivoxVoiceClient::getVoiceEffectList() const
{
	return mVoiceFontList;
}

const voice_effect_list_t& LLVivoxVoiceClient::getVoiceEffectTemplateList() const
{
	return mVoiceFontTemplateList;
}

void LLVivoxVoiceClient::addVoiceFont(const S32 font_index,
								 const std::string &name,
								 const std::string &description,
								 const LLDate &expiration_date,
								 bool has_expired,
								 const S32 font_type,
								 const S32 font_status,
								 const bool template_font)
{
	// Vivox SessionFontIDs are not guaranteed to remain the same between
	// sessions or grids so use a UUID for the name.

	// If received name is not a UUID, fudge one by hashing the name and type.
	LLUUID font_id;
	if (LLUUID::validate(name))
	{
		font_id = LLUUID(name);
	}
	else
	{
		font_id.generate(STRINGIZE(font_type << ":" << name));
	}

	voiceFontEntry *font = NULL;

	voice_font_map_t& font_map = template_font ? mVoiceFontTemplateMap : mVoiceFontMap;
	voice_effect_list_t& font_list = template_font ? mVoiceFontTemplateList : mVoiceFontList;

	// Check whether we've seen this font before.
	voice_font_map_t::iterator iter = font_map.find(font_id);
	bool new_font = (iter == font_map.end());

	// Override the has_expired flag if we have passed the expiration_date as a double check.
	if (expiration_date.secondsSinceEpoch() < (LLDate::now().secondsSinceEpoch() + VOICE_FONT_EXPIRY_INTERVAL))
	{
		has_expired = true;
	}

	if (has_expired)
	{
		LL_DEBUGS("VoiceFont") << "Expired " << (template_font ? "Template " : "")
		<< expiration_date.asString() << " " << font_id
		<< " (" << font_index << ") " << name << LL_ENDL;

		// Remove existing session fonts that have expired since we last saw them.
		if (!new_font && !template_font)
		{
			deleteVoiceFont(font_id);
		}
		return;
	}

	if (new_font)
	{
		// If it is a new font create a new entry.
		font = new voiceFontEntry(font_id);
	}
	else
	{
		// Not a new font, update the existing entry
		font = iter->second;
	}

	if (font)
	{
		font->mFontIndex = font_index;
		// Use the description for the human readable name if available, as the
		// "name" may be a UUID.
		font->mName = description.empty() ? name : description;
		font->mFontType = font_type;
		font->mFontStatus = font_status;

		// If the font is new or the expiration date has changed the expiry timers need updating.
		if (!template_font && (new_font || font->mExpirationDate != expiration_date))
		{
			font->mExpirationDate = expiration_date;

			// Set the expiry timer to trigger a notification when the voice font can no longer be used.
			font->mExpiryTimer.start();
			font->mExpiryTimer.setExpiryAt(expiration_date.secondsSinceEpoch() - VOICE_FONT_EXPIRY_INTERVAL);

			// Set the warning timer to some interval before actual expiry.
			S32 warning_time = gSavedSettings.getS32("VoiceEffectExpiryWarningTime");
			if (warning_time != 0)
			{
				font->mExpiryWarningTimer.start();
				F64 expiry_time = (expiration_date.secondsSinceEpoch() - (F64)warning_time);
				font->mExpiryWarningTimer.setExpiryAt(expiry_time - VOICE_FONT_EXPIRY_INTERVAL);
			}
			else
			{
				// Disable the warning timer.
				font->mExpiryWarningTimer.stop();
			}

			 // Only flag new session fonts after the first time we have fetched the list.
			if (mVoiceFontsReceived)
			{
				font->mIsNew = true;
				mVoiceFontsNew = true;
			}
		}

		LL_DEBUGS("VoiceFont") << (template_font ? "Template " : "")
			<< font->mExpirationDate.asString() << " " << font->mID
			<< " (" << font->mFontIndex << ") " << name << LL_ENDL;

		if (new_font)
		{
			font_map.insert(voice_font_map_t::value_type(font->mID, font));
			font_list.insert(voice_effect_list_t::value_type(font->mName, font->mID));
		}

		mVoiceFontListDirty = true;

		// Debugging stuff

		if (font_type < VOICE_FONT_TYPE_NONE || font_type >= VOICE_FONT_TYPE_UNKNOWN)
		{
			LL_WARNS("VoiceFont") << "Unknown voice font type: " << font_type << LL_ENDL;
		}
		if (font_status < VOICE_FONT_STATUS_NONE || font_status >= VOICE_FONT_STATUS_UNKNOWN)
		{
			LL_WARNS("VoiceFont") << "Unknown voice font status: " << font_status << LL_ENDL;
		}
	}
}

void LLVivoxVoiceClient::expireVoiceFonts()
{
	// *TODO: If we are selling voice fonts in packs, there are probably
	// going to be a number of fonts with the same expiration time, so would
	// be more efficient to just keep a list of expiration times rather
	// than checking each font individually.

	bool have_expired = false;
	bool will_expire = false;
	bool expired_in_use = false;

	LLUUID current_effect = LLVoiceClient::instance().getVoiceEffectDefault();

	voice_font_map_t::iterator iter;
	for (iter = mVoiceFontMap.begin(); iter != mVoiceFontMap.end(); ++iter)
	{
		voiceFontEntry* voice_font = iter->second;
		LLFrameTimer& expiry_timer  = voice_font->mExpiryTimer;
		LLFrameTimer& warning_timer = voice_font->mExpiryWarningTimer;

		// Check for expired voice fonts
		if (expiry_timer.getStarted() && expiry_timer.hasExpired())
		{
			// Check whether it is the active voice font
			if (voice_font->mID == current_effect)
			{
				// Reset to no voice effect.
				setVoiceEffect(LLUUID::null);
				expired_in_use = true;
			}

			LL_DEBUGS("Voice") << "Voice Font " << voice_font->mName << " has expired." << LL_ENDL;
			deleteVoiceFont(voice_font->mID);
			have_expired = true;
		}

		// Check for voice fonts that will expire in less that the warning time
		if (warning_timer.getStarted() && warning_timer.hasExpired())
		{
			LL_DEBUGS("VoiceFont") << "Voice Font " << voice_font->mName << " will expire soon." << LL_ENDL;
			will_expire = true;
			warning_timer.stop();
		}
	}

	LLSD args;
	args["URL"] = LLTrans::getString("voice_morphing_url");
	args["PREMIUM_URL"] = LLTrans::getString("premium_voice_morphing_url");

	// Give a notification if any voice fonts have expired.
	if (have_expired)
	{
		if (expired_in_use)
		{
			LLNotificationsUtil::add("VoiceEffectsExpiredInUse", args);
		}
		else
		{
			LLNotificationsUtil::add("VoiceEffectsExpired", args);
		}

		// Refresh voice font lists in the UI.
		notifyVoiceFontObservers();
	}

	// Give a warning notification if any voice fonts are due to expire.
	if (will_expire)
	{
		S32Seconds seconds(gSavedSettings.getS32("VoiceEffectExpiryWarningTime"));
		args["INTERVAL"] = llformat("%d", LLUnit<S32, LLUnits::Days>(seconds).value());

		LLNotificationsUtil::add("VoiceEffectsWillExpire", args);
	}
}

void LLVivoxVoiceClient::deleteVoiceFont(const LLUUID& id)
{
	// Remove the entry from the voice font list.
	voice_effect_list_t::iterator list_iter = mVoiceFontList.begin();
	while (list_iter != mVoiceFontList.end())
	{
		if (list_iter->second == id)
		{
			LL_DEBUGS("VoiceFont") << "Removing " << id << " from the voice font list." << LL_ENDL;
            list_iter = mVoiceFontList.erase(list_iter);
			mVoiceFontListDirty = true;
		}
		else
		{
			++list_iter;
		}
	}

	// Find the entry in the voice font map and erase its data.
	voice_font_map_t::iterator map_iter = mVoiceFontMap.find(id);
	if (map_iter != mVoiceFontMap.end())
	{
		delete map_iter->second;
	}

	// Remove the entry from the voice font map.
	mVoiceFontMap.erase(map_iter);
}

void LLVivoxVoiceClient::deleteAllVoiceFonts()
{
	mVoiceFontList.clear();

	voice_font_map_t::iterator iter;
	for (iter = mVoiceFontMap.begin(); iter != mVoiceFontMap.end(); ++iter)
	{
		delete iter->second;
	}
	mVoiceFontMap.clear();
}

void LLVivoxVoiceClient::deleteVoiceFontTemplates()
{
	mVoiceFontTemplateList.clear();

	voice_font_map_t::iterator iter;
	for (iter = mVoiceFontTemplateMap.begin(); iter != mVoiceFontTemplateMap.end(); ++iter)
	{
		delete iter->second;
	}
	mVoiceFontTemplateMap.clear();
}

S32 LLVivoxVoiceClient::getVoiceFontIndex(const LLUUID& id) const
{
	S32 result = 0;
	if (!id.isNull())
	{
		voice_font_map_t::const_iterator it = mVoiceFontMap.find(id);
		if (it != mVoiceFontMap.end())
		{
			result = it->second->mFontIndex;
		}
		else
		{
			LL_WARNS("VoiceFont") << "Selected voice font " << id << " is not available." << LL_ENDL;
		}
	}
	return result;
}

S32 LLVivoxVoiceClient::getVoiceFontTemplateIndex(const LLUUID& id) const
{
	S32 result = 0;
	if (!id.isNull())
	{
		voice_font_map_t::const_iterator it = mVoiceFontTemplateMap.find(id);
		if (it != mVoiceFontTemplateMap.end())
		{
			result = it->second->mFontIndex;
		}
		else
		{
			LL_WARNS("VoiceFont") << "Selected voice font template " << id << " is not available." << LL_ENDL;
		}
	}
	return result;
}

void LLVivoxVoiceClient::accountGetSessionFontsSendMessage()
{
	if(mAccountLoggedIn)
	{
		std::ostringstream stream;

		LL_DEBUGS("VoiceFont") << "Requesting voice font list." << LL_ENDL;

		stream
		<< "<Request requestId=\"" << mCommandCookie++ << "\" action=\"Account.GetSessionFonts.1\">"
		<< "<AccountHandle>" << LLVivoxSecurity::getInstance()->accountHandle() << "</AccountHandle>"
		<< "</Request>"
		<< "\n\n\n";

		writeString(stream.str());
	}
}

void LLVivoxVoiceClient::accountGetTemplateFontsSendMessage()
{
	if(mAccountLoggedIn)
	{
		std::ostringstream stream;

		LL_DEBUGS("VoiceFont") << "Requesting voice font template list." << LL_ENDL;

		stream
		<< "<Request requestId=\"" << mCommandCookie++ << "\" action=\"Account.GetTemplateFonts.1\">"
		<< "<AccountHandle>" << LLVivoxSecurity::getInstance()->accountHandle() << "</AccountHandle>"
		<< "</Request>"
		<< "\n\n\n";

		writeString(stream.str());
	}
}

void LLVivoxVoiceClient::sessionSetVoiceFontSendMessage(const sessionStatePtr_t &session)
{
	S32 font_index = getVoiceFontIndex(session->mVoiceFontID);
	LL_DEBUGS("VoiceFont") << "Requesting voice font: " << session->mVoiceFontID << " (" << font_index << "), session handle: " << session->mHandle << LL_ENDL;

	std::ostringstream stream;

	stream
	<< "<Request requestId=\"" << mCommandCookie++ << "\" action=\"Session.SetVoiceFont.1\">"
	<< "<SessionHandle>" << session->mHandle << "</SessionHandle>"
	<< "<SessionFontID>" << font_index << "</SessionFontID>"
	<< "</Request>\n\n\n";

	writeString(stream.str());
}

void LLVivoxVoiceClient::accountGetSessionFontsResponse(int statusCode, const std::string &statusString)
{
    if (mIsWaitingForFonts)
    {
        // *TODO: We seem to get multiple events of this type.  Should figure a way to advance only after
        // receiving the last one.
        LLSD result(LLSDMap("voice_fonts", LLSD::Boolean(true)));

        mVivoxPump.post(result);
    }
	notifyVoiceFontObservers();
	mVoiceFontsReceived = true;
}

void LLVivoxVoiceClient::accountGetTemplateFontsResponse(int statusCode, const std::string &statusString)
{
	// Voice font list entries were updated via addVoiceFont() during parsing.
	notifyVoiceFontObservers();
}
void LLVivoxVoiceClient::addObserver(LLVoiceEffectObserver* observer)
{
	mVoiceFontObservers.insert(observer);
}

void LLVivoxVoiceClient::removeObserver(LLVoiceEffectObserver* observer)
{
	mVoiceFontObservers.erase(observer);
}

// method checks the item in VoiceMorphing menu for appropriate current voice font
bool LLVivoxVoiceClient::onCheckVoiceEffect(const std::string& voice_effect_name)
{
	LLVoiceEffectInterface * effect_interfacep = LLVoiceClient::instance().getVoiceEffectInterface();
	if (NULL != effect_interfacep)
	{
		const LLUUID& currect_voice_effect_id = effect_interfacep->getVoiceEffect();

		if (currect_voice_effect_id.isNull())
		{
			if (voice_effect_name == "NoVoiceMorphing")
			{
				return true;
			}
		}
		else
		{
			const LLSD& voice_effect_props = effect_interfacep->getVoiceEffectProperties(currect_voice_effect_id);
			if (voice_effect_props["name"].asString() == voice_effect_name)
			{
				return true;
			}
		}
	}

	return false;
}

// method changes voice font for selected VoiceMorphing menu item
void LLVivoxVoiceClient::onClickVoiceEffect(const std::string& voice_effect_name)
{
	LLVoiceEffectInterface * effect_interfacep = LLVoiceClient::instance().getVoiceEffectInterface();
	if (NULL != effect_interfacep)
	{
		if (voice_effect_name == "NoVoiceMorphing")
		{
			effect_interfacep->setVoiceEffect(LLUUID());
			return;
		}
		const voice_effect_list_t& effect_list = effect_interfacep->getVoiceEffectList();
		if (!effect_list.empty())
		{
			for (voice_effect_list_t::const_iterator it = effect_list.begin(); it != effect_list.end(); ++it)
			{
				if (voice_effect_name == it->first)
				{
					effect_interfacep->setVoiceEffect(it->second);
					return;
				}
			}
		}
	}
}

// it updates VoiceMorphing menu items in accordance with purchased properties
void LLVivoxVoiceClient::updateVoiceMorphingMenu()
{
	if (mVoiceFontListDirty)
	{
		LLVoiceEffectInterface * effect_interfacep = LLVoiceClient::instance().getVoiceEffectInterface();
		if (effect_interfacep)
		{
			const voice_effect_list_t& effect_list = effect_interfacep->getVoiceEffectList();
			if (!effect_list.empty())
			{
				LLMenuGL * voice_morphing_menup = gMenuBarView->findChildMenuByName("VoiceMorphing", TRUE);

				if (NULL != voice_morphing_menup)
				{
					S32 items = voice_morphing_menup->getItemCount();
					if (items > 0)
					{
						voice_morphing_menup->erase(1, items - 3, false);

						S32 pos = 1;
						for (voice_effect_list_t::const_iterator it = effect_list.begin(); it != effect_list.end(); ++it)
						{
							LLMenuItemCheckGL::Params p;
							p.name = it->first;
							p.label = it->first;
							p.on_check.function(boost::bind(&LLVivoxVoiceClient::onCheckVoiceEffect, this, it->first));
							p.on_click.function(boost::bind(&LLVivoxVoiceClient::onClickVoiceEffect, this, it->first));
							LLMenuItemCheckGL * voice_effect_itemp = LLUICtrlFactory::create<LLMenuItemCheckGL>(p);
							voice_morphing_menup->insert(pos++, voice_effect_itemp, false);
						}

						voice_morphing_menup->needsArrange();
					}
				}
			}
		}
	}
}
void LLVivoxVoiceClient::notifyVoiceFontObservers()
{
    LL_DEBUGS("VoiceFont") << "Notifying voice effect observers. Lists changed: " << mVoiceFontListDirty << LL_ENDL;

    updateVoiceMorphingMenu();

    for (voice_font_observer_set_t::iterator it = mVoiceFontObservers.begin();
            it != mVoiceFontObservers.end();)
    {
        LLVoiceEffectObserver* observer = *it;
        observer->onVoiceEffectChanged(mVoiceFontListDirty);
        // In case onVoiceEffectChanged() deleted an entry.
        it = mVoiceFontObservers.upper_bound(observer);
    }
    mVoiceFontListDirty = false;

	// If new Voice Fonts have been added notify the user.
    if (mVoiceFontsNew)
    {
        if (mVoiceFontsReceived)
        {
            LLNotificationsUtil::add("VoiceEffectsNew");
        }
        mVoiceFontsNew = false;
    }
}

void LLVivoxVoiceClient::enablePreviewBuffer(bool enable)
{
    LLSD result;
    mCaptureBufferMode = enable;

    if (enable)
        result["recplay"] = "start";
    else
        result["recplay"] = "quit";

    mVivoxPump.post(result);

	if(mCaptureBufferMode && mIsInChannel)
	{
		LL_DEBUGS("Voice") << "no channel" << LL_ENDL;
		sessionTerminate();
	}
}

void LLVivoxVoiceClient::recordPreviewBuffer()
{
	if (!mCaptureBufferMode)
	{
		LL_DEBUGS("Voice") << "Not in voice effect preview mode, cannot start recording." << LL_ENDL;
		mCaptureBufferRecording = false;
		return;
	}

	mCaptureBufferRecording = true;

    LLSD result(LLSDMap("recplay", "record"));
    mVivoxPump.post(result);
}

void LLVivoxVoiceClient::playPreviewBuffer(const LLUUID& effect_id)
{
	if (!mCaptureBufferMode)
	{
		LL_DEBUGS("Voice") << "Not in voice effect preview mode, no buffer to play." << LL_ENDL;
		mCaptureBufferRecording = false;
		return;
	}

	if (!mCaptureBufferRecorded)
	{
		// Can't play until we have something recorded!
		mCaptureBufferPlaying = false;
		return;
	}

	mPreviewVoiceFont = effect_id;
	mCaptureBufferPlaying = true;

    LLSD result(LLSDMap("recplay", "playback"));
    mVivoxPump.post(result);
}

void LLVivoxVoiceClient::stopPreviewBuffer()
{
	mCaptureBufferRecording = false;
	mCaptureBufferPlaying = false;

    LLSD result(LLSDMap("recplay", "quit"));
    mVivoxPump.post(result);
}

bool LLVivoxVoiceClient::isPreviewRecording()
{
	return (mCaptureBufferMode && mCaptureBufferRecording);
}

bool LLVivoxVoiceClient::isPreviewPlaying()
{
	return (mCaptureBufferMode && mCaptureBufferPlaying);
}

void LLVivoxVoiceClient::captureBufferRecordStartSendMessage()
{	if(mAccountLoggedIn)
	{
		std::ostringstream stream;

		LL_DEBUGS("Voice") << "Starting audio capture to buffer." << LL_ENDL;

		// Start capture
		stream
		<< "<Request requestId=\"" << mCommandCookie++ << "\" action=\"Aux.StartBufferCapture.1\">"
		<< "</Request>"
		<< "\n\n\n";

		// Unmute the mic
		stream << "<Request requestId=\"" << mCommandCookie++ << "\" action=\"Connector.MuteLocalMic.1\">"
			<< "<ConnectorHandle>" << LLVivoxSecurity::getInstance()->connectorHandle() << "</ConnectorHandle>"
			<< "<Value>false</Value>"
		<< "</Request>\n\n\n";

		// Dirty the mute mic state so that it will get reset when we finishing previewing
		mMuteMicDirty = true;

		writeString(stream.str());
	}
}

void LLVivoxVoiceClient::captureBufferRecordStopSendMessage()
{
	if(mAccountLoggedIn)
	{
		std::ostringstream stream;

		LL_DEBUGS("Voice") << "Stopping audio capture to buffer." << LL_ENDL;

		// Mute the mic. Mic mute state was dirtied at recording start, so will be reset when finished previewing.
		stream << "<Request requestId=\"" << mCommandCookie++ << "\" action=\"Connector.MuteLocalMic.1\">"
			<< "<ConnectorHandle>" << LLVivoxSecurity::getInstance()->connectorHandle() << "</ConnectorHandle>"
			<< "<Value>true</Value>"
		<< "</Request>\n\n\n";

		// Stop capture
		stream
		<< "<Request requestId=\"" << mCommandCookie++ << "\" action=\"Aux.CaptureAudioStop.1\">"
			<< "<AccountHandle>" << LLVivoxSecurity::getInstance()->accountHandle() << "</AccountHandle>"
		<< "</Request>"
		<< "\n\n\n";

		writeString(stream.str());
	}
}

void LLVivoxVoiceClient::captureBufferPlayStartSendMessage(const LLUUID& voice_font_id)
{
	if(mAccountLoggedIn)
	{
		// Track how may play requests are sent, so we know how many stop events to
		// expect before play actually stops.
		++mPlayRequestCount;

		std::ostringstream stream;

		LL_DEBUGS("Voice") << "Starting audio buffer playback." << LL_ENDL;

		S32 font_index = getVoiceFontTemplateIndex(voice_font_id);
		LL_DEBUGS("Voice") << "With voice font: " << voice_font_id << " (" << font_index << ")" << LL_ENDL;

		stream
		<< "<Request requestId=\"" << mCommandCookie++ << "\" action=\"Aux.PlayAudioBuffer.1\">"
			<< "<AccountHandle>" << LLVivoxSecurity::getInstance()->accountHandle() << "</AccountHandle>"
			<< "<TemplateFontID>" << font_index << "</TemplateFontID>"
			<< "<FontDelta />"
		<< "</Request>"
		<< "\n\n\n";

		writeString(stream.str());
	}
}

void LLVivoxVoiceClient::captureBufferPlayStopSendMessage()
{
	if(mAccountLoggedIn)
	{
		std::ostringstream stream;

		LL_DEBUGS("Voice") << "Stopping audio buffer playback." << LL_ENDL;

		stream
		<< "<Request requestId=\"" << mCommandCookie++ << "\" action=\"Aux.RenderAudioStop.1\">"
			<< "<AccountHandle>" << LLVivoxSecurity::getInstance()->accountHandle() << "</AccountHandle>"
		<< "</Request>"
		<< "\n\n\n";

		writeString(stream.str());
	}
}

LLVivoxProtocolParser::LLVivoxProtocolParser()
{
	parser = XML_ParserCreate(NULL);

	reset();
}

void LLVivoxProtocolParser::reset()
{
	responseDepth = 0;
	ignoringTags = false;
	accumulateText = false;
	energy = 0.f;
	hasText = false;
	hasAudio = false;
	hasVideo = false;
	terminated = false;
	ignoreDepth = 0;
	isChannel = false;
	incoming = false;
	enabled = false;
	isEvent = false;
	isLocallyMuted = false;
	isModeratorMuted = false;
	isSpeaking = false;
	participantType = 0;
	returnCode = -1;
	state = 0;
	statusCode = 0;
	volume = 0;
	textBuffer.clear();
	alias.clear();
	numberOfAliases = 0;
	applicationString.clear();
}

//virtual
LLVivoxProtocolParser::~LLVivoxProtocolParser()
{
	if (parser)
		XML_ParserFree(parser);
}

static LLTrace::BlockTimerStatHandle FTM_VIVOX_PROCESS("Vivox Process");

// virtual
LLIOPipe::EStatus LLVivoxProtocolParser::process_impl(
													  const LLChannelDescriptors& channels,
													  buffer_ptr_t& buffer,
													  bool& eos,
													  LLSD& context,
													  LLPumpIO* pump)
{
	LL_RECORD_BLOCK_TIME(FTM_VIVOX_PROCESS);
	LLBufferStream istr(channels, buffer.get());
	std::ostringstream ostr;
	while (istr.good())
	{
		char buf[1024];
		istr.read(buf, sizeof(buf));
		mInput.append(buf, istr.gcount());
	}

	// Look for input delimiter(s) in the input buffer.  If one is found, send the message to the xml parser.
	int start = 0;
	int delim;
	while((delim = mInput.find("\n\n\n", start)) != std::string::npos)
	{

		// Reset internal state of the LLVivoxProtocolParser (no effect on the expat parser)
		reset();

		XML_ParserReset(parser, NULL);
		XML_SetElementHandler(parser, ExpatStartTag, ExpatEndTag);
		XML_SetCharacterDataHandler(parser, ExpatCharHandler);
		XML_SetUserData(parser, this);
		XML_Parse(parser, mInput.data() + start, delim - start, false);

        LL_DEBUGS("VivoxProtocolParser") << "parsing: " << mInput.substr(start, delim - start) << LL_ENDL;
		start = delim + 3;
	}

	if(start != 0)
		mInput = mInput.substr(start);

	LL_DEBUGS("VivoxProtocolParser") << "at end, mInput is: " << mInput << LL_ENDL;

	if(!LLVivoxVoiceClient::sConnected)
	{
		// If voice has been disabled, we just want to close the socket.  This does so.
		LL_INFOS("Voice") << "returning STATUS_STOP" << LL_ENDL;
		return STATUS_STOP;
	}

	return STATUS_OK;
}

void XMLCALL LLVivoxProtocolParser::ExpatStartTag(void *data, const char *el, const char **attr)
{
	if (data)
	{
		LLVivoxProtocolParser	*object = (LLVivoxProtocolParser*)data;
		object->StartTag(el, attr);
	}
}

// --------------------------------------------------------------------------------

void XMLCALL LLVivoxProtocolParser::ExpatEndTag(void *data, const char *el)
{
	if (data)
	{
		LLVivoxProtocolParser	*object = (LLVivoxProtocolParser*)data;
		object->EndTag(el);
	}
}

// --------------------------------------------------------------------------------

void XMLCALL LLVivoxProtocolParser::ExpatCharHandler(void *data, const XML_Char *s, int len)
{
	if (data)
	{
		LLVivoxProtocolParser	*object = (LLVivoxProtocolParser*)data;
		object->CharData(s, len);
	}
}

// --------------------------------------------------------------------------------


void LLVivoxProtocolParser::StartTag(const char *tag, const char **attr)
{
	// Reset the text accumulator. We shouldn't have strings that are inturrupted by new tags
	textBuffer.clear();
	// only accumulate text if we're not ignoring tags.
	accumulateText = !ignoringTags;

	if (responseDepth == 0)
	{
		isEvent = !stricmp("Event", tag);

		if (!stricmp("Response", tag) || isEvent)
		{
			// Grab the attributes
			while (*attr)
			{
				const char	*key = *attr++;
				const char	*value = *attr++;

				if (!stricmp("requestId", key))
				{
					requestId = value;
				}
				else if (!stricmp("action", key))
				{
					actionString = value;
				}
				else if (!stricmp("type", key))
				{
					eventTypeString = value;
				}
			}
		}
		LL_DEBUGS("VivoxProtocolParser") << tag << " (" << responseDepth << ")"  << LL_ENDL;
	}
	else
	{
		if (ignoringTags)
		{
			LL_DEBUGS("VivoxProtocolParser") << "ignoring tag " << tag << " (depth = " << responseDepth << ")" << LL_ENDL;
		}
		else
		{
			LL_DEBUGS("VivoxProtocolParser") << tag << " (" << responseDepth << ")"  << LL_ENDL;

			// Ignore the InputXml stuff so we don't get confused
			if (!stricmp("InputXml", tag))
			{
				ignoringTags = true;
				ignoreDepth = responseDepth;
				accumulateText = false;

				LL_DEBUGS("VivoxProtocolParser") << "starting ignore, ignoreDepth is " << ignoreDepth << LL_ENDL;
			}
			else if (!stricmp("CaptureDevices", tag))
			{
				LLVivoxVoiceClient::getInstance()->clearCaptureDevices();
			}
			else if (!stricmp("RenderDevices", tag))
			{
				LLVivoxVoiceClient::getInstance()->clearRenderDevices();
			}
			else if (!stricmp("CaptureDevice", tag))
			{
				deviceString.clear();
			}
			else if (!stricmp("RenderDevice", tag))
			{
				deviceString.clear();
			}
			else if (!stricmp("SessionFont", tag))
			{
				id = 0;
				nameString.clear();
				descriptionString.clear();
				expirationDate = LLDate();
				hasExpired = false;
				fontType = 0;
				fontStatus = 0;
			}
			else if (!stricmp("TemplateFont", tag))
			{
				id = 0;
				nameString.clear();
				descriptionString.clear();
				expirationDate = LLDate();
				hasExpired = false;
				fontType = 0;
				fontStatus = 0;
			}
			else if (!stricmp("MediaCompletionType", tag))
			{
				mediaCompletionType.clear();
			}
		}
	}
	responseDepth++;
}

// --------------------------------------------------------------------------------

void LLVivoxProtocolParser::EndTag(const char *tag)
{
	const std::string& string = textBuffer;

	responseDepth--;

	if (ignoringTags)
	{
		if (ignoreDepth == responseDepth)
		{
			LL_DEBUGS("VivoxProtocolParser") << "end of ignore" << LL_ENDL;
			ignoringTags = false;
		}
		else
		{
			LL_DEBUGS("VivoxProtocolParser") << "ignoring tag " << tag << " (depth = " << responseDepth << ")" << LL_ENDL;
		}
	}

	if (!ignoringTags)
	{
		LL_DEBUGS("VivoxProtocolParser") << "processing tag " << tag << " (depth = " << responseDepth << ")" << LL_ENDL;

		// Closing a tag. Finalize the text we've accumulated and reset
		if (!stricmp("ReturnCode", tag))
			returnCode = strtol(string.c_str(), NULL, 10);
		else if (!stricmp("SessionHandle", tag))
			sessionHandle = string;
		else if (!stricmp("SessionGroupHandle", tag))
			sessionGroupHandle = string;
		else if (!stricmp("StatusCode", tag))
			statusCode = strtol(string.c_str(), NULL, 10);
		else if (!stricmp("StatusString", tag))
			statusString = string;
		else if (!stricmp("ParticipantURI", tag))
			uriString = string;
		else if (!stricmp("Volume", tag))
			volume = strtol(string.c_str(), NULL, 10);
		else if (!stricmp("Energy", tag))
			energy = (F32)strtod(string.c_str(), NULL);
		else if (!stricmp("IsModeratorMuted", tag))
			isModeratorMuted = !stricmp(string.c_str(), "true");
		else if (!stricmp("IsSpeaking", tag))
			isSpeaking = !stricmp(string.c_str(), "true");
		else if (!stricmp("Alias", tag))
			alias = string;
		else if (!stricmp("NumberOfAliases", tag))
			numberOfAliases = strtol(string.c_str(), NULL, 10);
		else if (!stricmp("Application", tag))
			applicationString = string;
		else if (!stricmp("ConnectorHandle", tag))
			connectorHandle = string;
		else if (!stricmp("VersionID", tag))
			versionID = string;
		else if (!stricmp("Version", tag))
			mBuildID = string;
		else if (!stricmp("AccountHandle", tag))
			accountHandle = string;
		else if (!stricmp("State", tag))
			state = strtol(string.c_str(), NULL, 10);
		else if (!stricmp("URI", tag))
			uriString = string;
		else if (!stricmp("IsChannel", tag))
			isChannel = !stricmp(string.c_str(), "true");
		else if (!stricmp("Incoming", tag))
			incoming = !stricmp(string.c_str(), "true");
		else if (!stricmp("Enabled", tag))
			enabled = !stricmp(string.c_str(), "true");
		else if (!stricmp("Name", tag))
			nameString = string;
		else if (!stricmp("AudioMedia", tag))
			audioMediaString = string;
		else if (!stricmp("ChannelName", tag))
			nameString = string;
		else if (!stricmp("DisplayName", tag))
			displayNameString = string;
		else if (!stricmp("Device", tag))
			deviceString = string;
		else if (!stricmp("AccountName", tag))
			nameString = string;
		else if (!stricmp("ParticipantType", tag))
			participantType = strtol(string.c_str(), NULL, 10);
		else if (!stricmp("IsLocallyMuted", tag))
			isLocallyMuted = !stricmp(string.c_str(), "true");
		else if (!stricmp("MicEnergy", tag))
			energy = (F32)strtod(string.c_str(), NULL);
		else if (!stricmp("ChannelName", tag))
			nameString = string;
		else if (!stricmp("ChannelURI", tag))
			uriString = string;
		else if (!stricmp("BuddyURI", tag))
			uriString = string;
		else if (!stricmp("Presence", tag))
			statusString = string;
		else if (!stricmp("CaptureDevices", tag))
		{
			LLVivoxVoiceClient::getInstance()->setDevicesListUpdated(true);
		}
		else if (!stricmp("RenderDevices", tag))
		{
			LLVivoxVoiceClient::getInstance()->setDevicesListUpdated(true);
		}
		else if (!stricmp("CaptureDevice", tag))
		{
			LLVivoxVoiceClient::getInstance()->addCaptureDevice(LLVoiceDevice(displayNameString, deviceString));
		}
		else if (!stricmp("RenderDevice", tag))
		{
			LLVivoxVoiceClient::getInstance()->addRenderDevice(LLVoiceDevice(displayNameString, deviceString));
		}
		else if (!stricmp("BlockMask", tag))
			blockMask = string;
		else if (!stricmp("PresenceOnly", tag))
			presenceOnly = string;
		else if (!stricmp("AutoAcceptMask", tag))
			autoAcceptMask = string;
		else if (!stricmp("AutoAddAsBuddy", tag))
			autoAddAsBuddy = string;
		else if (!stricmp("MessageHeader", tag))
			messageHeader = string;
		else if (!stricmp("MessageBody", tag))
			messageBody = string;
		else if (!stricmp("NotificationType", tag))
			notificationType = string;
		else if (!stricmp("HasText", tag))
			hasText = !stricmp(string.c_str(), "true");
		else if (!stricmp("HasAudio", tag))
			hasAudio = !stricmp(string.c_str(), "true");
		else if (!stricmp("HasVideo", tag))
			hasVideo = !stricmp(string.c_str(), "true");
		else if (!stricmp("Terminated", tag))
			terminated = !stricmp(string.c_str(), "true");
		else if (!stricmp("SubscriptionHandle", tag))
			subscriptionHandle = string;
		else if (!stricmp("SubscriptionType", tag))
			subscriptionType = string;
		else if (!stricmp("SessionFont", tag))
		{
			LLVivoxVoiceClient::getInstance()->addVoiceFont(id, nameString, descriptionString, expirationDate, hasExpired, fontType, fontStatus, false);
		}
		else if (!stricmp("TemplateFont", tag))
		{
			LLVivoxVoiceClient::getInstance()->addVoiceFont(id, nameString, descriptionString, expirationDate, hasExpired, fontType, fontStatus, true);
		}
		else if (!stricmp("ID", tag))
		{
			id = strtol(string.c_str(), NULL, 10);
		}
		else if (!stricmp("Description", tag))
		{
			descriptionString = string;
		}
		else if (!stricmp("ExpirationDate", tag))
		{
			expirationDate = expiryTimeStampToLLDate(string);
		}
		else if (!stricmp("Expired", tag))
		{
			hasExpired = !stricmp(string.c_str(), "1");
		}
		else if (!stricmp("Type", tag))
		{
			fontType = strtol(string.c_str(), NULL, 10);
		}
		else if (!stricmp("Status", tag))
		{
			fontStatus = strtol(string.c_str(), NULL, 10);
		}
		else if (!stricmp("MediaCompletionType", tag))
		{
			mediaCompletionType = string;;
		}

		textBuffer.clear();
		accumulateText= false;

		if (responseDepth == 0)
		{
			// We finished all of the XML, process the data
			processResponse(tag);
		}
	}
}

// --------------------------------------------------------------------------------

void LLVivoxProtocolParser::CharData(const char *buffer, int length)
{
	/*
	 This method is called for anything that isn't a tag, which can be text you
	 want that lies between tags, and a lot of stuff you don't want like file formatting
	 (tabs, spaces, CR/LF, etc).

	 Only copy text if we are in accumulate mode...
	 */
	if (accumulateText)
		textBuffer.append(buffer, length);
}

// --------------------------------------------------------------------------------

LLDate LLVivoxProtocolParser::expiryTimeStampToLLDate(const std::string& vivox_ts)
{
	// *HACK: Vivox reports the time incorrectly. LLDate also only parses a
	// subset of valid ISO 8601 dates (only handles Z, not offsets).
	// So just use the date portion and fix the time here.
	std::string time_stamp = vivox_ts.substr(0, 10);
	time_stamp += VOICE_FONT_EXPIRY_TIME;

	LL_DEBUGS("VivoxProtocolParser") << "Vivox timestamp " << vivox_ts << " modified to: " << time_stamp << LL_ENDL;

	return LLDate(time_stamp);
}

// --------------------------------------------------------------------------------

void LLVivoxProtocolParser::processResponse(std::string tag)
{
	LL_DEBUGS("VivoxProtocolParser") << tag << LL_ENDL;

	// SLIM SDK: the SDK now returns a statusCode of "200" (OK) for success.  This is a change vs. previous SDKs.
	// According to Mike S., "The actual API convention is that responses with return codes of 0 are successful, regardless of the status code returned",
	// so I believe this will give correct behavior.

	if(returnCode == 0)
		statusCode = 0;

	if (isEvent)
	{
		const char *eventTypeCstr = eventTypeString.c_str();
        LL_DEBUGS("LowVoice") << eventTypeCstr << LL_ENDL;

		if (!stricmp(eventTypeCstr, "ParticipantUpdatedEvent"))
		{
			// These happen so often that logging them is pretty useless.
            LL_DEBUGS("LowVoice") << "Updated Params: " << sessionHandle << ", " << sessionGroupHandle << ", " << uriString << ", " << alias << ", " << isModeratorMuted << ", " << isSpeaking << ", " << volume << ", " << energy << LL_ENDL;
            LLVivoxVoiceClient::getInstance()->participantUpdatedEvent(sessionHandle, sessionGroupHandle, uriString, alias, isModeratorMuted, isSpeaking, volume, energy);
		}
		else if (!stricmp(eventTypeCstr, "AccountLoginStateChangeEvent"))
		{
			LLVivoxVoiceClient::getInstance()->accountLoginStateChangeEvent(accountHandle, statusCode, statusString, state);
		}
		else if (!stricmp(eventTypeCstr, "SessionAddedEvent"))
		{
			/*
			 <Event type="SessionAddedEvent">
			 <SessionGroupHandle>c1_m1000xFnPP04IpREWNkuw1cOXlhw==_sg0</SessionGroupHandle>
			 <SessionHandle>c1_m1000xFnPP04IpREWNkuw1cOXlhw==0</SessionHandle>
			 <Uri>sip:confctl-1408789@bhr.vivox.com</Uri>
			 <IsChannel>true</IsChannel>
			 <Incoming>false</Incoming>
			 <ChannelName />
			 </Event>
			 */
			LLVivoxVoiceClient::getInstance()->sessionAddedEvent(uriString, alias, sessionHandle, sessionGroupHandle, isChannel, incoming, nameString, applicationString);
		}
		else if (!stricmp(eventTypeCstr, "SessionRemovedEvent"))
		{
			LLVivoxVoiceClient::getInstance()->sessionRemovedEvent(sessionHandle, sessionGroupHandle);
		}
		else if (!stricmp(eventTypeCstr, "SessionGroupUpdatedEvent"))
		{
			//nothng useful to process for this event, but we should not WARN that we have received it.
		}
		else if (!stricmp(eventTypeCstr, "SessionGroupAddedEvent"))
		{
			LLVivoxVoiceClient::getInstance()->sessionGroupAddedEvent(sessionGroupHandle);
		}
		else if (!stricmp(eventTypeCstr, "MediaStreamUpdatedEvent"))
		{
			/*
			 <Event type="MediaStreamUpdatedEvent">
			 <SessionGroupHandle>c1_m1000xFnPP04IpREWNkuw1cOXlhw==_sg0</SessionGroupHandle>
			 <SessionHandle>c1_m1000xFnPP04IpREWNkuw1cOXlhw==0</SessionHandle>
			 <StatusCode>200</StatusCode>
			 <StatusString>OK</StatusString>
			 <State>2</State>
			 <Incoming>false</Incoming>
			 </Event>
			 */
			LLVivoxVoiceClient::getInstance()->mediaStreamUpdatedEvent(sessionHandle, sessionGroupHandle, statusCode, statusString, state, incoming);
		}
		else if (!stricmp(eventTypeCstr, "MediaCompletionEvent"))
		{
			/*
			<Event type="MediaCompletionEvent">
			<SessionGroupHandle />
			<MediaCompletionType>AuxBufferAudioCapture</MediaCompletionType>
			</Event>
			*/
			LLVivoxVoiceClient::getInstance()->mediaCompletionEvent(sessionGroupHandle, mediaCompletionType);
		}
		else if (!stricmp(eventTypeCstr, "ParticipantAddedEvent"))
		{
			/*
			 <Event type="ParticipantAddedEvent">
			 <SessionGroupHandle>c1_m1000xFnPP04IpREWNkuw1cOXlhw==_sg4</SessionGroupHandle>
			 <SessionHandle>c1_m1000xFnPP04IpREWNkuw1cOXlhw==4</SessionHandle>
			 <ParticipantUri>sip:xI5auBZ60SJWIk606-1JGRQ==@bhr.vivox.com</ParticipantUri>
			 <AccountName>xI5auBZ60SJWIk606-1JGRQ==</AccountName>
			 <DisplayName />
			 <ParticipantType>0</ParticipantType>
			 </Event>
			 */
            LL_DEBUGS("LowVoice") << "Added Params: " << sessionHandle << ", " << sessionGroupHandle << ", " << uriString << ", " << alias << ", " << nameString << ", " << displayNameString << ", " << participantType << LL_ENDL;
			LLVivoxVoiceClient::getInstance()->participantAddedEvent(sessionHandle, sessionGroupHandle, uriString, alias, nameString, displayNameString, participantType);
		}
		else if (!stricmp(eventTypeCstr, "ParticipantRemovedEvent"))
		{
			/*
			 <Event type="ParticipantRemovedEvent">
			 <SessionGroupHandle>c1_m1000xFnPP04IpREWNkuw1cOXlhw==_sg4</SessionGroupHandle>
			 <SessionHandle>c1_m1000xFnPP04IpREWNkuw1cOXlhw==4</SessionHandle>
			 <ParticipantUri>sip:xtx7YNV-3SGiG7rA1fo5Ndw==@bhr.vivox.com</ParticipantUri>
			 <AccountName>xtx7YNV-3SGiG7rA1fo5Ndw==</AccountName>
			 </Event>
			 */
            LL_DEBUGS("LowVoice") << "Removed params:" << sessionHandle << ", " << sessionGroupHandle << ", " << uriString << ", " << alias << ", " << nameString << LL_ENDL;

			LLVivoxVoiceClient::getInstance()->participantRemovedEvent(sessionHandle, sessionGroupHandle, uriString, alias, nameString);
		}
		else if (!stricmp(eventTypeCstr, "AuxAudioPropertiesEvent"))
		{
			// These are really spammy in tuning mode
			LLVivoxVoiceClient::getInstance()->auxAudioPropertiesEvent(energy);
		}
		else if (!stricmp(eventTypeCstr, "MessageEvent"))
		{
			//TODO:  This probably is not received any more, it was used to support SLim clients
			LLVivoxVoiceClient::getInstance()->messageEvent(sessionHandle, uriString, alias, messageHeader, messageBody, applicationString);
		}
		else if (!stricmp(eventTypeCstr, "SessionNotificationEvent"))
		{
			//TODO:  This probably is not received any more, it was used to support SLim clients
			LLVivoxVoiceClient::getInstance()->sessionNotificationEvent(sessionHandle, uriString, notificationType);
		}
		else if (!stricmp(eventTypeCstr, "SessionUpdatedEvent"))
		{
			/*
			 <Event type="SessionUpdatedEvent">
			 <SessionGroupHandle>c1_m1000xFnPP04IpREWNkuw1cOXlhw==_sg0</SessionGroupHandle>
			 <SessionHandle>c1_m1000xFnPP04IpREWNkuw1cOXlhw==0</SessionHandle>
			 <Uri>sip:confctl-9@bhd.vivox.com</Uri>
			 <IsMuted>0</IsMuted>
			 <Volume>50</Volume>
			 <TransmitEnabled>1</TransmitEnabled>
			 <IsFocused>0</IsFocused>
			 <SpeakerPosition><Position><X>0</X><Y>0</Y><Z>0</Z></Position></SpeakerPosition>
			 <SessionFontID>0</SessionFontID>
			 </Event>
			 */
			// We don't need to process this, but we also shouldn't warn on it, since that confuses people.
		}
		else if (!stricmp(eventTypeCstr, "SessionGroupRemovedEvent"))
		{
			// We don't need to process this, but we also shouldn't warn on it, since that confuses people.
		}
		else if (!stricmp(eventTypeCstr, "VoiceServiceConnectionStateChangedEvent"))
		{
			LLVivoxVoiceClient::getInstance()->voiceServiceConnectionStateChangedEvent(statusCode, statusString, mBuildID);
		}
		else if (!stricmp(eventTypeCstr, "AudioDeviceHotSwapEvent"))
		{
			/*
			<Event type = "AudioDeviceHotSwapEvent">
			<EventType>RenderDeviceChanged< / EventType>
			<RelevantDevice>
			<Device>Speakers(Turtle Beach P11 Headset)< / Device>
			<DisplayName>Speakers(Turtle Beach P11 Headset)< / DisplayName>
			<Type>SpecificDevice< / Type>
			< / RelevantDevice>
			< / Event>
			*/
			// an audio device was removed or added, fetch and update the local list of audio devices.
			LLVivoxVoiceClient::getInstance()->getCaptureDevicesSendMessage();
			LLVivoxVoiceClient::getInstance()->getRenderDevicesSendMessage();
		}
		else
		{
			LL_WARNS("VivoxProtocolParser") << "Unknown event type " << eventTypeString << LL_ENDL;
		}
	}
	else
	{
		const char *actionCstr = actionString.c_str();
        LL_DEBUGS("LowVoice") << actionCstr << LL_ENDL;

		if (!stricmp(actionCstr, "Session.Set3DPosition.1"))
		{
			// We don't need to process these
		}
		else if (!stricmp(actionCstr, "Connector.Create.1"))
		{
			LLVivoxVoiceClient::getInstance()->connectorCreateResponse(statusCode, statusString, connectorHandle, versionID);
		}
		else if (!stricmp(actionCstr, "Account.Login.1"))
		{
			LLVivoxVoiceClient::getInstance()->loginResponse(statusCode, statusString, accountHandle, numberOfAliases);
		}
		else if (!stricmp(actionCstr, "Session.Create.1"))
		{
			LLVivoxVoiceClient::getInstance()->sessionCreateResponse(requestId, statusCode, statusString, sessionHandle);
		}
		else if (!stricmp(actionCstr, "SessionGroup.AddSession.1"))
		{
			LLVivoxVoiceClient::getInstance()->sessionGroupAddSessionResponse(requestId, statusCode, statusString, sessionHandle);
		}
		else if (!stricmp(actionCstr, "Session.Connect.1"))
		{
			LLVivoxVoiceClient::getInstance()->sessionConnectResponse(requestId, statusCode, statusString);
		}
		else if (!stricmp(actionCstr, "Account.Logout.1"))
		{
			LLVivoxVoiceClient::getInstance()->logoutResponse(statusCode, statusString);
		}
		else if (!stricmp(actionCstr, "Connector.InitiateShutdown.1"))
		{
			LLVivoxVoiceClient::getInstance()->connectorShutdownResponse(statusCode, statusString);
		}
		else if (!stricmp(actionCstr, "Account.GetSessionFonts.1"))
		{
			LLVivoxVoiceClient::getInstance()->accountGetSessionFontsResponse(statusCode, statusString);
		}
		else if (!stricmp(actionCstr, "Account.GetTemplateFonts.1"))
		{
			LLVivoxVoiceClient::getInstance()->accountGetTemplateFontsResponse(statusCode, statusString);
		}
		else if (!stricmp(actionCstr, "Aux.SetVadProperties.1"))
		{
			// both values of statusCode (old and more recent) indicate valid requests
			if (statusCode != 0 && statusCode != 200)
			{
				LL_WARNS("Voice") << "Aux.SetVadProperties.1 request failed: "
					<< "statusCode: " << statusCode
					<< " and "
					<< "statusString: " << statusString
					<< LL_ENDL;
			}
		}
		/*
		 else if (!stricmp(actionCstr, "Account.ChannelGetList.1"))
		 {
		 LLVoiceClient::getInstance()->channelGetListResponse(statusCode, statusString);
		 }
		 else if (!stricmp(actionCstr, "Connector.AccountCreate.1"))
		 {

		 }
		 else if (!stricmp(actionCstr, "Connector.MuteLocalMic.1"))
		 {

		 }
		 else if (!stricmp(actionCstr, "Connector.MuteLocalSpeaker.1"))
		 {

		 }
		 else if (!stricmp(actionCstr, "Connector.SetLocalMicVolume.1"))
		 {

		 }
		 else if (!stricmp(actionCstr, "Connector.SetLocalSpeakerVolume.1"))
		 {

		 }
		 else if (!stricmp(actionCstr, "Session.ListenerSetPosition.1"))
		 {

		 }
		 else if (!stricmp(actionCstr, "Session.SpeakerSetPosition.1"))
		 {

		 }
		 else if (!stricmp(actionCstr, "Session.AudioSourceSetPosition.1"))
		 {

		 }
		 else if (!stricmp(actionCstr, "Session.GetChannelParticipants.1"))
		 {

		 }
		 else if (!stricmp(actionCstr, "Account.ChannelCreate.1"))
		 {

		 }
		 else if (!stricmp(actionCstr, "Account.ChannelUpdate.1"))
		 {

		 }
		 else if (!stricmp(actionCstr, "Account.ChannelDelete.1"))
		 {

		 }
		 else if (!stricmp(actionCstr, "Account.ChannelCreateAndInvite.1"))
		 {

		 }
		 else if (!stricmp(actionCstr, "Account.ChannelFolderCreate.1"))
		 {

		 }
		 else if (!stricmp(actionCstr, "Account.ChannelFolderUpdate.1"))
		 {

		 }
		 else if (!stricmp(actionCstr, "Account.ChannelFolderDelete.1"))
		 {

		 }
		 else if (!stricmp(actionCstr, "Account.ChannelAddModerator.1"))
		 {

		 }
		 else if (!stricmp(actionCstr, "Account.ChannelDeleteModerator.1"))
		 {

		 }
		 */
	}
}

LLVivoxSecurity::LLVivoxSecurity()
{
    // This size is an arbitrary choice; Vivox does not care
    // Use a multiple of three so that there is no '=' padding in the base64 (purely an esthetic choice)
    #define VIVOX_TOKEN_BYTES 9
    U8  random_value[VIVOX_TOKEN_BYTES];

    for (int b = 0; b < VIVOX_TOKEN_BYTES; b++)
    {
        random_value[b] = ll_rand() & 0xff;
    }
    mConnectorHandle = LLBase64::encode(random_value, VIVOX_TOKEN_BYTES);

    for (int b = 0; b < VIVOX_TOKEN_BYTES; b++)
    {
        random_value[b] = ll_rand() & 0xff;
    }
    mAccountHandle = LLBase64::encode(random_value, VIVOX_TOKEN_BYTES);
}

LLVivoxSecurity::~LLVivoxSecurity()
{
}

bool LLVivoxVoiceP2PIncomingCall::answerInvite() { return LLVivoxVoiceClient::getInstance()->answerInvite(mCallInfo["session_handle"]); }

void LLVivoxVoiceP2PIncomingCall::declineInvite() { LLVivoxVoiceClient::getInstance()->declineInvite(mCallInfo["session_handle"]); }<|MERGE_RESOLUTION|>--- conflicted
+++ resolved
@@ -1044,14 +1044,10 @@
             static LLCachedControl<U32> portbase(gSavedSettings, "VivoxVoicePort");
             static LLCachedControl<std::string> host(gSavedSettings, "VivoxVoiceHost");
             static LLCachedControl<std::string> loglevel(gSavedSettings, "VivoxDebugLevel");
-<<<<<<< HEAD
             // <FS:Ansariel> Strip trailing directory delimiter
             //static LLCachedControl<std::string> log_folder(gSavedSettings, "VivoxLogDirectory");
             std::string log_folder = gSavedSettings.getString("VivoxLogDirectory");
             // </FS:Ansariel>
-=======
-            static LLCachedControl<std::string> log_folder(gSavedSettings, "VivoxLogDirectory");
->>>>>>> be19e495
             static LLCachedControl<std::string> shutdown_timeout(gSavedSettings, "VivoxShutdownTimeout");
             static const U32 portrange = 100;
             static U32 portoffset = 0;
@@ -1091,14 +1087,10 @@
             }
             // </FS:Ansariel>
             params.args.add("-lf");
-<<<<<<< HEAD
             // <FS:Ansariel> Strip trailing directory delimiter
             //if (log_folder().empty())
             if (log_folder.empty())
             // </FS:Ansariel>
-=======
-            if (log_folder().empty())
->>>>>>> be19e495
             {
                 params.args.add(gDirUtilp->getExpandedFilename(LL_PATH_LOGS, ""));
             }
@@ -1120,11 +1112,7 @@
             {
                 LLFile::rename(new_log, old_log);
             }
-<<<<<<< HEAD
-
-=======
  
->>>>>>> be19e495
             if (!shutdown_timeout().empty())
             {
                 params.args.add("-st");
