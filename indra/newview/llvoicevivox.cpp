 /** 
 * @file LLVivoxVoiceClient.cpp
 * @brief Implementation of LLVivoxVoiceClient class which is the interface to the voice client process.
 *
 * $LicenseInfo:firstyear=2001&license=viewerlgpl$
 * Second Life Viewer Source Code
 * Copyright (C) 2010, Linden Research, Inc.
 * 
 * This library is free software; you can redistribute it and/or
 * modify it under the terms of the GNU Lesser General Public
 * License as published by the Free Software Foundation;
 * version 2.1 of the License only.
 * 
 * This library is distributed in the hope that it will be useful,
 * but WITHOUT ANY WARRANTY; without even the implied warranty of
 * MERCHANTABILITY or FITNESS FOR A PARTICULAR PURPOSE.  See the GNU
 * Lesser General Public License for more details.
 * 
 * You should have received a copy of the GNU Lesser General Public
 * License along with this library; if not, write to the Free Software
 * Foundation, Inc., 51 Franklin Street, Fifth Floor, Boston, MA  02110-1301  USA
 * 
 * Linden Research, Inc., 945 Battery Street, San Francisco, CA  94111  USA
 * $/LicenseInfo$
 */

#include "llviewerprecompiledheaders.h"
#include "llvoicevivox.h"

#include "llsdutil.h"

// Linden library includes
#include "llavatarnamecache.h"
#include "llvoavatarself.h"
#include "llbufferstream.h"
#include "llfile.h"
#include "llmenugl.h"
#ifdef LL_USESYSTEMLIBS
# include "expat.h"
#else
# include "expat/expat.h"
#endif
#include "llcallbacklist.h"
#include "llviewerregion.h"
#include "llviewernetwork.h"		// for gGridChoice
#include "llbase64.h"
#include "llviewercontrol.h"
#include "llappviewer.h"	// for gDisconnected, gDisableVoice
#include "llprocess.h"

// Viewer includes
#include "llmutelist.h"  // to check for muted avatars
#include "llagent.h"
#include "llcachename.h"
#include "llimview.h" // for LLIMMgr
#include "llparcel.h"
#include "llviewerparcelmgr.h"
#include "llfirstuse.h"
#include "llspeakers.h"
#include "lltrans.h"
#include "llviewerwindow.h"
#include "llviewercamera.h"

#include "llviewernetwork.h"
#include "llnotificationsutil.h"

#include "stringize.h"

// for base64 decoding
#include "apr_base64.h"

#define USE_SESSION_GROUPS 0
#define VX_NULL_POSITION -2147483648.0 /*The Silence*/

extern LLMenuBarGL* gMenuBarView;
extern void handle_voice_morphing_subscribe();

const F32 VOLUME_SCALE_VIVOX = 0.01f;

const F32 SPEAKING_TIMEOUT = 1.f;

static const std::string VOICE_SERVER_TYPE = "Vivox";

// Don't retry connecting to the daemon more frequently than this:
const F32 CONNECT_THROTTLE_SECONDS = 1.0f;

// Don't send positional updates more frequently than this:
const F32 UPDATE_THROTTLE_SECONDS = 0.1f;

const F32 LOGIN_RETRY_SECONDS = 10.0f;
const int MAX_LOGIN_RETRIES = 12;

// Defines the maximum number of times(in a row) "stateJoiningSession" case for spatial channel is reached in stateMachine()
// which is treated as normal. If this number is exceeded we suspect there is a problem with connection
// to voice server (EXT-4313). When voice works correctly, there is from 1 to 15 times. 50 was chosen 
// to make sure we don't make mistake when slight connection problems happen- situation when connection to server is 
// blocked is VERY rare and it's better to sacrifice response time in this situation for the sake of stability.
const int MAX_NORMAL_JOINING_SPATIAL_NUM = 50;

// How often to check for expired voice fonts in seconds
const F32 VOICE_FONT_EXPIRY_INTERVAL = 10.f;
// Time of day at which Vivox expires voice font subscriptions.
// Used to replace the time portion of received expiry timestamps.
static const std::string VOICE_FONT_EXPIRY_TIME = "T05:00:00Z";

// Maximum length of capture buffer recordings in seconds.
const F32 CAPTURE_BUFFER_MAX_TIME = 10.f;


static int scale_mic_volume(float volume)
{
	// incoming volume has the range [0.0 ... 2.0], with 1.0 as the default.                                                
	// Map it to Vivox levels as follows: 0.0 -> 30, 1.0 -> 50, 2.0 -> 70                                                   
	return 30 + (int)(volume * 20.0f);
}

static int scale_speaker_volume(float volume)
{
	// incoming volume has the range [0.0 ... 1.0], with 0.5 as the default.                                                
	// Map it to Vivox levels as follows: 0.0 -> 30, 0.5 -> 50, 1.0 -> 70                                                   
	return 30 + (int)(volume * 40.0f);
	
}

class LLVivoxVoiceAccountProvisionResponder :
	public LLHTTPClient::Responder
{
	LOG_CLASS(LLVivoxVoiceAccountProvisionResponder);
public:
	LLVivoxVoiceAccountProvisionResponder(int retries)
	{
		mRetries = retries;
	}

private:
	/* virtual */ void httpFailure()
	{
		LL_WARNS("Voice") << "ProvisionVoiceAccountRequest returned an error, "
			<<  ( (mRetries > 0) ? "retrying" : "too many retries (giving up)" )
			<< " " << dumpResponse() << LL_ENDL;

		if ( mRetries > 0 )
		{
			LLVivoxVoiceClient::getInstance()->requestVoiceAccountProvision(mRetries - 1);
		}
		else
		{
			LLVivoxVoiceClient::getInstance()->giveUp();
		}
	}

	/* virtual */ void httpSuccess()
	{
		std::string voice_sip_uri_hostname;
		std::string voice_account_server_uri;
		
		LL_DEBUGS("Voice") << "ProvisionVoiceAccountRequest response:" << dumpResponse() << LL_ENDL;
		
		const LLSD& content = getContent();
		if (!content.isMap())
		{
			failureResult(HTTP_INTERNAL_ERROR, "Malformed response contents", content);
			return;
		}
		if(content.has("voice_sip_uri_hostname"))
			voice_sip_uri_hostname = content["voice_sip_uri_hostname"].asString();
		
		// this key is actually misnamed -- it will be an entire URI, not just a hostname.
		if(content.has("voice_account_server_name"))
			voice_account_server_uri = content["voice_account_server_name"].asString();
		
		LLVivoxVoiceClient::getInstance()->login(
			content["username"].asString(),
			content["password"].asString(),
			voice_sip_uri_hostname,
			voice_account_server_uri);
	}

private:
	int mRetries;
};



///////////////////////////////////////////////////////////////////////////////////////////////

class LLVivoxVoiceClientMuteListObserver : public LLMuteListObserver
{
	/* virtual */ void onChange()  { LLVivoxVoiceClient::getInstance()->muteListChanged();}
};


static LLVivoxVoiceClientMuteListObserver mutelist_listener;
static bool sMuteListListener_listening = false;

///////////////////////////////////////////////////////////////////////////////////////////////

class LLVivoxVoiceClientCapResponder : public LLHTTPClient::Responder
{
	LOG_CLASS(LLVivoxVoiceClientCapResponder);
public:
	LLVivoxVoiceClientCapResponder(LLVivoxVoiceClient::state requesting_state) : mRequestingState(requesting_state) {};

private:
	// called with bad status codes
	/* virtual */ void httpFailure();
	/* virtual */ void httpSuccess();

	LLVivoxVoiceClient::state mRequestingState;  // state 
};

void LLVivoxVoiceClientCapResponder::httpFailure()
{
	LL_WARNS("Voice") << dumpResponse() << LL_ENDL;
	LLVivoxVoiceClient::getInstance()->sessionTerminate();
}

void LLVivoxVoiceClientCapResponder::httpSuccess()
{
	LLSD::map_const_iterator iter;
	
	LL_DEBUGS("Voice") << "ParcelVoiceInfoRequest response:" << dumpResponse() << LL_ENDL;

	std::string uri;
	std::string credentials;
	
	const LLSD& content = getContent();
	if ( content.has("voice_credentials") )
	{
		LLSD voice_credentials = content["voice_credentials"];
		if ( voice_credentials.has("channel_uri") )
		{
			uri = voice_credentials["channel_uri"].asString();
		}
		if ( voice_credentials.has("channel_credentials") )
		{
			credentials =
				voice_credentials["channel_credentials"].asString();
		}
	}
	
	// set the spatial channel.  If no voice credentials or uri are 
	// available, then we simply drop out of voice spatially.
	if(LLVivoxVoiceClient::getInstance()->parcelVoiceInfoReceived(mRequestingState))
	{
		LLVivoxVoiceClient::getInstance()->setSpatialChannel(uri, credentials);
	}
}

static LLProcessPtr sGatewayPtr;

static bool isGatewayRunning()
{
	return sGatewayPtr && sGatewayPtr->isRunning();
}

static void killGateway()
{
	if (sGatewayPtr)
	{
		sGatewayPtr->kill();
	}
}

///////////////////////////////////////////////////////////////////////////////////////////////

LLVivoxVoiceClient::LLVivoxVoiceClient() :
	mState(stateDisabled),
	mSessionTerminateRequested(false),
	mRelogRequested(false),
	mConnected(false),
	mTerminateDaemon(false),
	mPump(NULL),
	mSpatialJoiningNum(0),

	mTuningMode(false),
	mTuningEnergy(0.0f),
	mTuningMicVolume(0),
	mTuningMicVolumeDirty(true),
	mTuningSpeakerVolume(0),
	mTuningSpeakerVolumeDirty(true),
	mTuningExitState(stateDisabled),

	mAreaVoiceDisabled(false),
	mAudioSession(NULL),
	mAudioSessionChanged(false),
	mNextAudioSession(NULL),

	mCurrentParcelLocalID(0),
	mNumberOfAliases(0),
	mCommandCookie(0),
	mLoginRetryCount(0),

	mBuddyListMapPopulated(false),
	mBlockRulesListReceived(false),
	mAutoAcceptRulesListReceived(false),

	mCaptureDeviceDirty(false),
	mRenderDeviceDirty(false),
	mSpatialCoordsDirty(false),
	mIsInitialized(false),

	mMuteMic(false),
	mMuteMicDirty(false),
	mFriendsListDirty(true),

	mEarLocation(0),
	mSpeakerVolumeDirty(true),
	mSpeakerMuteDirty(true),
	mMicVolume(0),
	mMicVolumeDirty(true),

	mVoiceEnabled(false),
	mWriteInProgress(false),

	mLipSyncEnabled(false),

	mVoiceFontsReceived(false),
	mVoiceFontsNew(false),
	mVoiceFontListDirty(false),

	mCaptureBufferMode(false),
	mCaptureBufferRecording(false),
	mCaptureBufferRecorded(false),
	mCaptureBufferPlaying(false),
	mShutdownComplete(true),
	mPlayRequestCount(0),

	mAvatarNameCacheConnection()
{	
	mSpeakerVolume = scale_speaker_volume(0);

	mVoiceVersion.serverVersion = "";
	mVoiceVersion.serverType = VOICE_SERVER_TYPE;
	
	//  gMuteListp isn't set up at this point, so we defer this until later.
//	gMuteListp->addObserver(&mutelist_listener);
	
	
#if LL_DARWIN || LL_LINUX || LL_SOLARIS
		// HACK: THIS DOES NOT BELONG HERE
		// When the vivox daemon dies, the next write attempt on our socket generates a SIGPIPE, which kills us.
		// This should cause us to ignore SIGPIPE and handle the error through proper channels.
		// This should really be set up elsewhere.  Where should it go?
		signal(SIGPIPE, SIG_IGN);
		
		// Since we're now launching the gateway with fork/exec instead of system(), we need to deal with zombie processes.
		// Ignoring SIGCHLD should prevent zombies from being created.  Alternately, we could use wait(), but I'd rather not do that.
		signal(SIGCHLD, SIG_IGN);
#endif

	// set up state machine
	setState(stateDisabled);
	
	gIdleCallbacks.addFunction(idle, this);
}

//---------------------------------------------------

LLVivoxVoiceClient::~LLVivoxVoiceClient()
{
	if (mAvatarNameCacheConnection.connected())
	{
		mAvatarNameCacheConnection.disconnect();
	}
}

//---------------------------------------------------

void LLVivoxVoiceClient::init(LLPumpIO *pump)
{
	// constructor will set up LLVoiceClient::getInstance()
	LLVivoxVoiceClient::getInstance()->mPump = pump;
}

void LLVivoxVoiceClient::terminate()
{
	if(mConnected)
	{
		logout();
		connectorShutdown(); 
#ifdef LL_WINDOWS
		int count=0;
		while (!mShutdownComplete && 10 > count++)
		{
			stateMachine();
			_sleep(1000);
		}

#endif
		closeSocket();		// Need to do this now -- bad things happen if the destructor does it later.
		cleanUp();
	}
	else
	{
		killGateway();
	}

	// <FS:Ansariel> Delete useless Vivox logs on logout
	if (gSavedSettings.getString("VivoxDebugLevel") == "0")
	{
		gDirUtilp->deleteFilesInDir(gDirUtilp->getExpandedFilename(LL_PATH_EXECUTABLE, ""), "VivoxVoiceService-*.log");
	}
	// </FS:Ansariel>
}

//---------------------------------------------------

void LLVivoxVoiceClient::cleanUp()
{
	deleteAllSessions();
	deleteAllVoiceFonts();
	deleteVoiceFontTemplates();
}

//---------------------------------------------------

const LLVoiceVersionInfo& LLVivoxVoiceClient::getVersion()
{
	return mVoiceVersion;
}

//---------------------------------------------------

void LLVivoxVoiceClient::updateSettings()
{
	setVoiceEnabled(gSavedSettings.getBOOL("EnableVoiceChat"));
	setEarLocation(gSavedSettings.getS32("VoiceEarLocation"));

	std::string inputDevice = gSavedSettings.getString("VoiceInputAudioDevice");
	setCaptureDevice(inputDevice);
	std::string outputDevice = gSavedSettings.getString("VoiceOutputAudioDevice");
	setRenderDevice(outputDevice);
	F32 mic_level = gSavedSettings.getF32("AudioLevelMic");
	setMicGain(mic_level);
	setLipSyncEnabled(gSavedSettings.getBOOL("LipSyncEnabled"));
}

/////////////////////////////
// utility functions

bool LLVivoxVoiceClient::writeString(const std::string &str)
{
	bool result = false;
	if(mConnected)
	{
		apr_status_t err;
		apr_size_t size = (apr_size_t)str.size();
		apr_size_t written = size;
	
		//MARK: Turn this on to log outgoing XML
//		LL_DEBUGS("Voice") << "sending: " << str << LL_ENDL;

		// check return code - sockets will fail (broken, etc.)
		err = apr_socket_send(
				mSocket->getSocket(),
				(const char*)str.data(),
				&written);
		
		if(err == 0)
		{
			// Success.
			result = true;
		}
		// TODO: handle partial writes (written is number of bytes written)
		// Need to set socket to non-blocking before this will work.
//		else if(APR_STATUS_IS_EAGAIN(err))
//		{
//			// 
//		}
		else
		{
			// Assume any socket error means something bad.  For now, just close the socket.
			char buf[MAX_STRING];
			LL_WARNS("Voice") << "apr error " << err << " ("<< apr_strerror(err, buf, MAX_STRING) << ") sending data to vivox daemon." << LL_ENDL;
			daemonDied();
		}
	}
		
	return result;
}


/////////////////////////////
// session control messages
void LLVivoxVoiceClient::connectorCreate()
{
	std::ostringstream stream;
	// <FS:Ansariel> Set custom Vivox log path everywhere necessary
	//std::string logpath = gDirUtilp->getExpandedFilename(LL_PATH_LOGS, "");
	std::string logpath = gSavedSettings.getString("VivoxLogDirectory");
	if (logpath.empty())
	{
		logpath = gDirUtilp->getExpandedFilename(LL_PATH_LOGS, "");
	}
	if (LLStringUtil::endsWith(logpath, gDirUtilp->getDirDelimiter()))
	{
		logpath = logpath.substr(0, logpath.size() - gDirUtilp->getDirDelimiter().size());
	}
	// </FS:Ansariel>
	std::string loglevel = "0";
	
	// Transition to stateConnectorStarted when the connector handle comes back.
	setState(stateConnectorStarting);

	std::string savedLogLevel = gSavedSettings.getString("VivoxDebugLevel");
<<<<<<< HEAD
	
	if(savedLogLevel != "0")
	{
		LL_DEBUGS("Voice") << "creating connector with logging enabled" << LL_ENDL;
		// <FS:Ansariel> Fixing Vivox debug level
		loglevel = savedLogLevel;
		// </FS:Ansariel>
=======
		
	if(savedLogLevel != "0")
	{
		LL_DEBUGS("Voice") << "creating connector with logging enabled" << LL_ENDL;
>>>>>>> ff64d736
	}
	
	stream 
	<< "<Request requestId=\"" << mCommandCookie++ << "\" action=\"Connector.Create.1\">"
		<< "<ClientName>V2 SDK</ClientName>"
		<< "<AccountManagementServer>" << mVoiceAccountServerURI << "</AccountManagementServer>"
		<< "<Mode>Normal</Mode>"
		// <FS:Ansariel> Voice in multiple instances; by Latif Khalifa
		<< (gSavedSettings.getBOOL("VoiceMultiInstance") ? "<MinimumPort>30000</MinimumPort><MaximumPort>50000</MaximumPort>" : "")
		// </FS:Ansariel>
		<< "<Logging>"
        << "<Folder>" << logpath << "</Folder>"
        << "<FileNamePrefix>Connector</FileNamePrefix>"
        << "<FileNameSuffix>.log</FileNameSuffix>"
        << "<LogLevel>" << loglevel << "</LogLevel>"
		<< "</Logging>"
		<< "<Application></Application>"  //Name can cause problems per vivox.
        << "<MaxCalls>12</MaxCalls>"
        << "</Request>\n\n\n";
	
	writeString(stream.str());
}

void LLVivoxVoiceClient::connectorShutdown()
{
	setState(stateConnectorStopping);
	
	if(!mConnectorHandle.empty())
	{
		std::ostringstream stream;
		stream
		<< "<Request requestId=\"" << mCommandCookie++ << "\" action=\"Connector.InitiateShutdown.1\">"
			<< "<ConnectorHandle>" << mConnectorHandle << "</ConnectorHandle>"
		<< "</Request>"
		<< "\n\n\n";
		
		mShutdownComplete = false;
		mConnectorHandle.clear();
		
		writeString(stream.str());
	}
}

void LLVivoxVoiceClient::userAuthorized(const std::string& user_id, const LLUUID &agentID)
{

	mAccountDisplayName = user_id;

	LL_INFOS("Voice") << "name \"" << mAccountDisplayName << "\" , ID " << agentID << LL_ENDL;

	mAccountName = nameFromID(agentID);
}

void LLVivoxVoiceClient::requestVoiceAccountProvision(S32 retries)
{
	LLViewerRegion *region = gAgent.getRegion();
	
	// If we've not received the capability yet, return.
	// the password will remain empty, so we'll remain in
	// stateIdle
	if ( region && 
		 region->capabilitiesReceived() &&
		 (mVoiceEnabled || !mIsInitialized))
	{
		std::string url = 
		region->getCapability("ProvisionVoiceAccountRequest");
		
		if ( !url.empty() ) 
		{
			LLHTTPClient::post(
							   url,
							   LLSD(),
							   new LLVivoxVoiceAccountProvisionResponder(retries));
		
			setState(stateConnectorStart);		
		}
	}
}

void LLVivoxVoiceClient::login(
	const std::string& account_name,
	const std::string& password,
	const std::string& voice_sip_uri_hostname,
	const std::string& voice_account_server_uri)
{
	mVoiceSIPURIHostName = voice_sip_uri_hostname;
	mVoiceAccountServerURI = voice_account_server_uri;

	if(!mAccountHandle.empty())
	{
		// Already logged in.
		LL_WARNS("Voice") << "Called while already logged in." << LL_ENDL;
		
		// Don't process another login.
		return;
	}
	else if ( account_name != mAccountName )
	{
		//TODO: error?
		LL_WARNS("Voice") << "Wrong account name! " << account_name
				<< " instead of " << mAccountName << LL_ENDL;
	}
	else
	{
		mAccountPassword = password;
	}

	std::string debugSIPURIHostName = gSavedSettings.getString("VivoxDebugSIPURIHostName");
	
	if( !debugSIPURIHostName.empty() )
	{
		mVoiceSIPURIHostName = debugSIPURIHostName;
	}
	
	if( mVoiceSIPURIHostName.empty() )
	{
		// we have an empty account server name
		// so we fall back to hardcoded defaults

		if(!LLGridManager::getInstance()->isInSLBeta())
		{
			// Use the release account server
			mVoiceSIPURIHostName = "bhr.vivox.com";
		}
		else
		{
			// Use the development account server
			mVoiceSIPURIHostName = "bhd.vivox.com";
		}
	}
	
	std::string debugAccountServerURI = gSavedSettings.getString("VivoxDebugVoiceAccountServerURI");

	if( !debugAccountServerURI.empty() )
	{
		mVoiceAccountServerURI = debugAccountServerURI;
	}
	
	if( mVoiceAccountServerURI.empty() )
	{
		// If the account server URI isn't specified, construct it from the SIP URI hostname
		mVoiceAccountServerURI = "https://www." + mVoiceSIPURIHostName + "/api2/";		
	}
}

void LLVivoxVoiceClient::idle(void* user_data)
{
	LLVivoxVoiceClient* self = (LLVivoxVoiceClient*)user_data;
	self->stateMachine();
}

std::string LLVivoxVoiceClient::state2string(LLVivoxVoiceClient::state inState)
{
	std::string result = "UNKNOWN";
	
		// Prevent copy-paste errors when updating this list...
#define CASE(x)  case x:  result = #x;  break

	switch(inState)
	{
		CASE(stateDisableCleanup);
		CASE(stateDisabled);
		CASE(stateStart);
		CASE(stateDaemonLaunched);
		CASE(stateConnecting);
		CASE(stateConnected);
		CASE(stateIdle);
		CASE(stateMicTuningStart);
		CASE(stateMicTuningRunning);
		CASE(stateMicTuningStop);
		CASE(stateCaptureBufferPaused);
		CASE(stateCaptureBufferRecStart);
		CASE(stateCaptureBufferRecording);
		CASE(stateCaptureBufferPlayStart);
		CASE(stateCaptureBufferPlaying);
		CASE(stateConnectorStart);
		CASE(stateConnectorStarting);
		CASE(stateConnectorStarted);
		CASE(stateLoginRetry);
		CASE(stateLoginRetryWait);
		CASE(stateNeedsLogin);
		CASE(stateLoggingIn);
		CASE(stateLoggedIn);
		CASE(stateVoiceFontsWait);
		CASE(stateVoiceFontsReceived);
		CASE(stateCreatingSessionGroup);
		CASE(stateNoChannel);		
		CASE(stateRetrievingParcelVoiceInfo);
		CASE(stateJoiningSession);
		CASE(stateSessionJoined);
		CASE(stateRunning);
		CASE(stateLeavingSession);
		CASE(stateSessionTerminated);
		CASE(stateLoggingOut);
		CASE(stateLoggedOut);
		CASE(stateConnectorStopping);
		CASE(stateConnectorStopped);
		CASE(stateConnectorFailed);
		CASE(stateConnectorFailedWaiting);
		CASE(stateLoginFailed);
		CASE(stateLoginFailedWaiting);
		CASE(stateJoinSessionFailed);
		CASE(stateJoinSessionFailedWaiting);
		CASE(stateJail);
	}

#undef CASE
	
	return result;
}



void LLVivoxVoiceClient::setState(state inState)
{
	LL_DEBUGS("Voice") << "entering state " << state2string(inState) << LL_ENDL;
	
	mState = inState;
}

void LLVivoxVoiceClient::stateMachine()
{
	if(gDisconnected)
	{
		// The viewer has been disconnected from the sim.  Disable voice.
		setVoiceEnabled(false);
	}
	
	if(mVoiceEnabled || (!mIsInitialized &&!mTerminateDaemon) )
	{
		updatePosition();
	}
	else if(mTuningMode)
	{
		// Tuning mode is special -- it needs to launch SLVoice even if voice is disabled.
	}
	else
	{
		if((getState() != stateDisabled) && (getState() != stateDisableCleanup))
		{
			// User turned off voice support.  Send the cleanup messages, close the socket, and reset.
			if(!mConnected || mTerminateDaemon)
			{
				// if voice was turned off after the daemon was launched but before we could connect to it, we may need to issue a kill.
				LL_INFOS("Voice") << "Disabling voice before connection to daemon, terminating." << LL_ENDL;
				killGateway();
				mTerminateDaemon = false;
			}
			
			logout();
			connectorShutdown();
			
			setState(stateDisableCleanup);
		}
	}
	

	switch(getState())
	{
		//MARK: stateDisableCleanup
		case stateDisableCleanup:
			// Clean up and reset everything.
			closeSocket();
			cleanUp();

			mAccountHandle.clear();
			mAccountPassword.clear();
			mVoiceAccountServerURI.clear();
			
			setState(stateDisabled);	
		break;
		
		//MARK: stateDisabled
		case stateDisabled:
			if(mTuningMode || ((mVoiceEnabled || !mIsInitialized) && !mAccountName.empty()))
			{
				setState(stateStart);
			}
		break;
		
		//MARK: stateStart
		case stateStart:
			if(gSavedSettings.getBOOL("CmdLineDisableVoice"))
			{
				// Voice is locked out, we must not launch the vivox daemon.
				setState(stateJail);
			}
			else if(!isGatewayRunning() && gSavedSettings.getBOOL("EnableVoiceChat"))
			{
				if (true)           // production build, not test
				{
					// Launch the voice daemon
					
					// *FIX:Mani - Using the executable dir instead 
					// of mAppRODataDir, the working directory from which the app
					// is launched.
					//std::string exe_path = gDirUtilp->getAppRODataDir();
					std::string exe_path = gDirUtilp->getExecutableDir();
					exe_path += gDirUtilp->getDirDelimiter();
#if LL_WINDOWS
					exe_path += "SLVoice.exe";
#elif LL_DARWIN
					exe_path += "../Resources/SLVoice";
#else
					exe_path += "SLVoice";
#endif
					// See if the vivox executable exists
					llstat s;
					if (!LLFile::stat(exe_path, &s))
					{
						// vivox executable exists.  Build the command line and launch the daemon.
						LLProcess::Params params;
						params.executable = exe_path;

						std::string loglevel = gSavedSettings.getString("VivoxDebugLevel");
						std::string shutdown_timeout = gSavedSettings.getString("VivoxShutdownTimeout");
						if(loglevel.empty())
						{
							loglevel = "0";	// turn logging off completely
						}
<<<<<<< HEAD

=======
							
>>>>>>> ff64d736
						params.args.add("-ll");
						params.args.add(loglevel);

						std::string log_folder = gSavedSettings.getString("VivoxLogDirectory");
                        
                        if (log_folder.empty())
                        {
                            log_folder = gDirUtilp->getExpandedFilename(LL_PATH_LOGS, "");
                        }
                        
<<<<<<< HEAD
						// <FS:Ansariel> Strip trailing directory delimiter
						if (LLStringUtil::endsWith(log_folder, gDirUtilp->getDirDelimiter()))
						{
							log_folder = log_folder.substr(0, log_folder.size() - gDirUtilp->getDirDelimiter().size());
						}
						// </FS:Ansariel>
=======
>>>>>>> ff64d736
						params.args.add("-lf");
						params.args.add(log_folder);

						if(!shutdown_timeout.empty())
						{
							params.args.add("-st");
							params.args.add(shutdown_timeout);
						}
<<<<<<< HEAD

						// <FS:Ansariel> Voice in multiple instances; by Latif Khalifa
						if (gSavedSettings.getBOOL("VoiceMultiInstance"))
						{
							S32 port_nr = 30000 + ll_rand(20000);
							LLControlVariable* voice_port = gSavedSettings.getControl("VivoxVoicePort");
							if (voice_port)
							{
								voice_port->setValue(LLSD(port_nr), false);
								params.args.add("-i");
								params.args.add(llformat("127.0.0.1:%u",  gSavedSettings.getU32("VivoxVoicePort")));
							}
						}
						// </FS:Ansariel>

=======
>>>>>>> ff64d736
						params.cwd = gDirUtilp->getAppRODataDir();
						sGatewayPtr = LLProcess::create(params);

						mDaemonHost = LLHost(gSavedSettings.getString("VivoxVoiceHost").c_str(), gSavedSettings.getU32("VivoxVoicePort"));
					}
					else
					{
						LL_INFOS("Voice") << exe_path << " not found." << LL_ENDL;
					}
				}
				else
				{
					// SLIM SDK: port changed from 44124 to 44125.
					// We can connect to a client gateway running on another host.  This is useful for testing.
					// To do this, launch the gateway on a nearby host like this:
					//  vivox-gw.exe -p tcp -i 0.0.0.0:44125
					// and put that host's IP address here.
					mDaemonHost = LLHost(gSavedSettings.getString("VivoxVoiceHost"), gSavedSettings.getU32("VivoxVoicePort"));
				}

				mUpdateTimer.start();
				mUpdateTimer.setTimerExpirySec(CONNECT_THROTTLE_SECONDS);

				setState(stateDaemonLaunched);
				
				// Dirty the states we'll need to sync with the daemon when it comes up.
				mMuteMicDirty = true;
				mMicVolumeDirty = true;
				mSpeakerVolumeDirty = true;
				mSpeakerMuteDirty = true;
				// These only need to be set if they're not default (i.e. empty string).
				mCaptureDeviceDirty = !mCaptureDevice.empty();
				mRenderDeviceDirty = !mRenderDevice.empty();
				
				mMainSessionGroupHandle.clear();
			}
		break;

		//MARK: stateDaemonLaunched
		case stateDaemonLaunched:
			if(mUpdateTimer.hasExpired())
			{
				LL_DEBUGS("Voice") << "Connecting to vivox daemon:" << mDaemonHost << LL_ENDL;

				mUpdateTimer.setTimerExpirySec(CONNECT_THROTTLE_SECONDS);

				if(!mSocket)
				{
					mSocket = LLSocket::create(gAPRPoolp, LLSocket::STREAM_TCP);	
				}
				
				mConnected = mSocket->blockingConnect(mDaemonHost);
				if(mConnected)
				{
					setState(stateConnecting);
				}
				else
				{
					// If the connect failed, the socket may have been put into a bad state.  Delete it.
					closeSocket();
				}
			}
		break;

		//MARK: stateConnecting
		case stateConnecting:
		// Can't do this until we have the pump available.
		if(mPump)
		{
			// MBW -- Note to self: pumps and pipes examples in
			//  indra/test/io.cpp
			//  indra/test/llpipeutil.{cpp|h}

			// Attach the pumps and pipes
				
			LLPumpIO::chain_t readChain;

			readChain.push_back(LLIOPipe::ptr_t(new LLIOSocketReader(mSocket)));
			readChain.push_back(LLIOPipe::ptr_t(new LLVivoxProtocolParser()));

			mPump->addChain(readChain, NEVER_CHAIN_EXPIRY_SECS);

			setState(stateConnected);
		}

		break;
		
		//MARK: stateConnected
		case stateConnected:
			// Initial devices query
			getCaptureDevicesSendMessage();
			getRenderDevicesSendMessage();

			mLoginRetryCount = 0;

			setState(stateIdle);
		break;

		//MARK: stateIdle
		case stateIdle:
			// This is the idle state where we're connected to the daemon but haven't set up a connector yet.
			if(mTuningMode)
			{
				mTuningExitState = stateIdle;
				setState(stateMicTuningStart);
			}
			else if(!mVoiceEnabled && mIsInitialized)
			{
				// We never started up the connector.  This will shut down the daemon.
				setState(stateConnectorStopped);
			}
			else if(!mAccountName.empty())
			{
				if ( mAccountPassword.empty() )
				{
					requestVoiceAccountProvision();
				}
			}
		break;

		//MARK: stateMicTuningStart
		case stateMicTuningStart:
			if(mUpdateTimer.hasExpired())
			{
				if(mCaptureDeviceDirty || mRenderDeviceDirty)
				{
					// These can't be changed while in tuning mode.  Set them before starting.
					std::ostringstream stream;
					
					buildSetCaptureDevice(stream);
					buildSetRenderDevice(stream);

					if(!stream.str().empty())
					{
						writeString(stream.str());
					}				

					// This will come around again in the same state and start the capture, after the timer expires.
					mUpdateTimer.start();
					mUpdateTimer.setTimerExpirySec(UPDATE_THROTTLE_SECONDS);
				}
				else
				{
					// duration parameter is currently unused, per Mike S.
					tuningCaptureStartSendMessage(10000);

					setState(stateMicTuningRunning);
				}
			}
			
		break;
		
		//MARK: stateMicTuningRunning
		case stateMicTuningRunning:
			if(!mTuningMode || mCaptureDeviceDirty || mRenderDeviceDirty)
			{
				// All of these conditions make us leave tuning mode.
				setState(stateMicTuningStop);
			}
			else
			{
				// process mic/speaker volume changes
				if(mTuningMicVolumeDirty || mTuningSpeakerVolumeDirty)
				{
					std::ostringstream stream;
					
					if(mTuningMicVolumeDirty)
					{
						LL_INFOS("Voice") << "setting tuning mic level to " << mTuningMicVolume << LL_ENDL;
						stream
						<< "<Request requestId=\"" << mCommandCookie++ << "\" action=\"Aux.SetMicLevel.1\">"
						<< "<Level>" << mTuningMicVolume << "</Level>"
						<< "</Request>\n\n\n";
					}
					
					if(mTuningSpeakerVolumeDirty)
					{
						stream
						<< "<Request requestId=\"" << mCommandCookie++ << "\" action=\"Aux.SetSpeakerLevel.1\">"
						<< "<Level>" << mTuningSpeakerVolume << "</Level>"
						<< "</Request>\n\n\n";
					}
					
					mTuningMicVolumeDirty = false;
					mTuningSpeakerVolumeDirty = false;

					if(!stream.str().empty())
					{
						writeString(stream.str());
					}
				}
			}
		break;
		
		//MARK: stateMicTuningStop
		case stateMicTuningStop:
		{
			// transition out of mic tuning
			tuningCaptureStopSendMessage();
			
			setState(mTuningExitState);
			
			// if we exited just to change devices, this will keep us from re-entering too fast.
			mUpdateTimer.start();
			mUpdateTimer.setTimerExpirySec(UPDATE_THROTTLE_SECONDS);
			
		}
		break;

		//MARK: stateCaptureBufferPaused
		case stateCaptureBufferPaused:
			if (!mCaptureBufferMode)
			{
				// Leaving capture mode.

				mCaptureBufferRecording = false;
				mCaptureBufferRecorded = false;
				mCaptureBufferPlaying = false;

				// Return to stateNoChannel to trigger reconnection to a channel.
				setState(stateNoChannel);
			}
			else if (mCaptureBufferRecording)
			{
				setState(stateCaptureBufferRecStart);
			}
			else if (mCaptureBufferPlaying)
			{
				setState(stateCaptureBufferPlayStart);
			}
		break;

		//MARK: stateCaptureBufferRecStart
		case stateCaptureBufferRecStart:
			captureBufferRecordStartSendMessage();

			// Flag that something is recorded to allow playback.
			mCaptureBufferRecorded = true;

			// Start the timer, recording will be stopped when it expires.
			mCaptureTimer.start();
			mCaptureTimer.setTimerExpirySec(CAPTURE_BUFFER_MAX_TIME);

			// Update UI, should really use a separate callback.
			notifyVoiceFontObservers();

			setState(stateCaptureBufferRecording);
		break;

		//MARK: stateCaptureBufferRecording
		case stateCaptureBufferRecording:
			if (!mCaptureBufferMode || !mCaptureBufferRecording ||
				mCaptureBufferPlaying || mCaptureTimer.hasExpired())
			{
				// Stop recording
				captureBufferRecordStopSendMessage();
				mCaptureBufferRecording = false;

				// Update UI, should really use a separate callback.
				notifyVoiceFontObservers();

				setState(stateCaptureBufferPaused);
			}
		break;

		//MARK: stateCaptureBufferPlayStart
		case stateCaptureBufferPlayStart:
			captureBufferPlayStartSendMessage(mPreviewVoiceFont);

			// Store the voice font being previewed, so that we know to restart if it changes.
			mPreviewVoiceFontLast = mPreviewVoiceFont;

			// Update UI, should really use a separate callback.
			notifyVoiceFontObservers();

			setState(stateCaptureBufferPlaying);
		break;

		//MARK: stateCaptureBufferPlaying
		case stateCaptureBufferPlaying:
			if (mCaptureBufferPlaying && mPreviewVoiceFont != mPreviewVoiceFontLast)
			{
				// If the preview voice font changes, restart playing with the new font.
				setState(stateCaptureBufferPlayStart);
			}
			else if (!mCaptureBufferMode || !mCaptureBufferPlaying || mCaptureBufferRecording)
			{
				// Stop playing.
				captureBufferPlayStopSendMessage();
				mCaptureBufferPlaying = false;

				// Update UI, should really use a separate callback.
				notifyVoiceFontObservers();

				setState(stateCaptureBufferPaused);
			}
		break;

			//MARK: stateConnectorStart
		case stateConnectorStart:
			if(!mVoiceEnabled && mIsInitialized)
			{
				// We were never logged in.  This will shut down the connector.
				setState(stateLoggedOut);
			}
			else if(!mVoiceAccountServerURI.empty())
			{
				connectorCreate();
			}
		break;
		
		//MARK: stateConnectorStarting
		case stateConnectorStarting:	// waiting for connector handle
			// connectorCreateResponse() will transition from here to stateConnectorStarted.
		break;
		
		//MARK: stateConnectorStarted
		case stateConnectorStarted:		// connector handle received
			if(!mVoiceEnabled && mIsInitialized)
			{
				// We were never logged in.  This will shut down the connector.
				setState(stateLoggedOut);
			}
			else
			{
				// The connector is started.  Send a login message.
				setState(stateNeedsLogin);
			}
		break;
				
		//MARK: stateLoginRetry
		case stateLoginRetry:
			if(mLoginRetryCount == 0)
			{
				// First retry -- display a message to the user
				notifyStatusObservers(LLVoiceClientStatusObserver::STATUS_LOGIN_RETRY);
			}
			
			mLoginRetryCount++;
			
			if(mLoginRetryCount > MAX_LOGIN_RETRIES)
			{
				LL_WARNS("Voice") << "too many login retries, giving up." << LL_ENDL;
				setState(stateLoginFailed);
				LLSD args;
				std::stringstream errs;
				errs << mVoiceAccountServerURI << "\n:UDP: 3478, 3479, 5060, 5062, 12000-17000";
				args["HOSTID"] = errs.str();
				mTerminateDaemon = true;
				// <FS:Ansariel> FIRE-13130: Unknown notification "NoVoiceConnect-GIAB"
				//if (LLGridManager::getInstance()->isSystemGrid())
				//{
				//	LLNotificationsUtil::add("NoVoiceConnect", args);	
				//}
				//else
				//{
				//	LLNotificationsUtil::add("NoVoiceConnect-GIAB", args);	
				//}				
				LLNotificationsUtil::add("NoVoiceConnect", args);
				// </FS:Ansariel>
			}
			else
			{
				LL_INFOS("Voice") << "will retry login in " << LOGIN_RETRY_SECONDS << " seconds." << LL_ENDL;
				mUpdateTimer.start();
				mUpdateTimer.setTimerExpirySec(LOGIN_RETRY_SECONDS);
				setState(stateLoginRetryWait);
			}
		break;
		
		//MARK: stateLoginRetryWait
		case stateLoginRetryWait:
			if(mUpdateTimer.hasExpired())
			{
				setState(stateNeedsLogin);
			}
		break;
		
		//MARK: stateNeedsLogin
		case stateNeedsLogin:
			if(!mAccountPassword.empty())
			{
				setState(stateLoggingIn);
				loginSendMessage();
			}		
		break;
		
		//MARK: stateLoggingIn
		case stateLoggingIn:			// waiting for account handle
			// loginResponse() will transition from here to stateLoggedIn.
		break;
		
		//MARK: stateLoggedIn
		case stateLoggedIn:				// account handle received

			notifyStatusObservers(LLVoiceClientStatusObserver::STATUS_LOGGED_IN);

			if (LLVoiceClient::instance().getVoiceEffectEnabled())
			{
				// Request the set of available voice fonts.
				setState(stateVoiceFontsWait);
				refreshVoiceEffectLists(true);
			}
			else
			{
				// If voice effects are disabled, pretend we've received them and carry on.
				setState(stateVoiceFontsReceived);
			}

			// Set up the mute list observer if it hasn't been set up already.
			if((!sMuteListListener_listening))
			{
				LLMuteList::getInstance()->addObserver(&mutelist_listener);
				sMuteListListener_listening = true;
			}
			
			// Set the initial state of mic mute, local speaker volume, etc.
			{
				std::ostringstream stream;
				
				buildLocalAudioUpdates(stream);
				
				if(!stream.str().empty())
				{
					writeString(stream.str());
				}
			}
		break;

		//MARK: stateVoiceFontsWait
		case stateVoiceFontsWait:		// Await voice font list
			// accountGetSessionFontsResponse() will transition from here to
			// stateVoiceFontsReceived, to ensure we have the voice font list
			// before attempting to create a session.
		break;
			
		//MARK: stateVoiceFontsReceived
		case stateVoiceFontsReceived:	// Voice font list received
			// Set up the timer to check for expiring voice fonts
			mVoiceFontExpiryTimer.start();
			mVoiceFontExpiryTimer.setTimerExpirySec(VOICE_FONT_EXPIRY_INTERVAL);

#if USE_SESSION_GROUPS			
			// create the main session group
			setState(stateCreatingSessionGroup);
			sessionGroupCreateSendMessage();
#else
			setState(stateNoChannel);				
#endif
		break;
		
		//MARK: stateCreatingSessionGroup
		case stateCreatingSessionGroup:
			if(mSessionTerminateRequested || (!mVoiceEnabled && mIsInitialized))
			{
				// *TODO: Question: is this the right way out of this state
				setState(stateSessionTerminated);
			}
			else if(!mMainSessionGroupHandle.empty())
			{
				// Start looped recording (needed for "panic button" anti-griefing tool)
				recordingLoopStart();
				setState(stateNoChannel);	
			}
		break;
			
		//MARK: stateRetrievingParcelVoiceInfo
		case stateRetrievingParcelVoiceInfo: 
			// wait until parcel voice info is received.
			if(mSessionTerminateRequested || (!mVoiceEnabled && mIsInitialized))
			{
				// if a terminate request has been received,
				// bail and go to the stateSessionTerminated
				// state.  If the cap request is still pending,
				// the responder will check to see if we've moved
				// to a new session and won't change any state.
				setState(stateSessionTerminated);
			}
			break;
			
					
		//MARK: stateNoChannel
		case stateNoChannel:
			LL_DEBUGS("Voice") << "State No Channel" << LL_ENDL;
			mSpatialJoiningNum = 0;

			
			if(mSessionTerminateRequested || (!mVoiceEnabled && mIsInitialized))
			{
				// TODO: Question: Is this the right way out of this state?
				setState(stateSessionTerminated);
			}
			else if(mTuningMode)
			{
				mTuningExitState = stateNoChannel;
				setState(stateMicTuningStart);
			}
			else if(mCaptureBufferMode)
			{
				setState(stateCaptureBufferPaused);
			}
			else if(checkParcelChanged() || (mNextAudioSession == NULL))
			{
				// the parcel is changed, or we have no pending audio sessions,
				// so try to request the parcel voice info
				// if we have the cap, we move to the appropriate state
				if(requestParcelVoiceInfo())
				{
					setState(stateRetrievingParcelVoiceInfo);
				}
			}
			else if(sessionNeedsRelog(mNextAudioSession))
			{
				requestRelog();
				setState(stateSessionTerminated);
			}
			else if(mNextAudioSession)
			{				
				sessionState *oldSession = mAudioSession;

				mAudioSession = mNextAudioSession;
				mAudioSessionChanged = true;
				if(!mAudioSession->mReconnect)	
				{
					mNextAudioSession = NULL;
				}
				
				// The old session may now need to be deleted.
				reapSession(oldSession);
				
				if(!mAudioSession->mHandle.empty())
				{
					// Connect to a session by session handle

					sessionMediaConnectSendMessage(mAudioSession);
				}
				else
				{
					// Connect to a session by URI
					sessionCreateSendMessage(mAudioSession, true, false);
				}  

				notifyStatusObservers(LLVoiceClientStatusObserver::STATUS_JOINING);
				setState(stateJoiningSession);
			}
		break;
			
		//MARK: stateJoiningSession
		case stateJoiningSession:		// waiting for session handle
			
			// If this is true we have problem with connection to voice server (EXT-4313).
			// See descriptions of mSpatialJoiningNum and MAX_NORMAL_JOINING_SPATIAL_NUM.
			if(mSpatialJoiningNum == MAX_NORMAL_JOINING_SPATIAL_NUM) 
		    {
				// Notify observers to let them know there is problem with voice
				notifyStatusObservers(LLVoiceClientStatusObserver::STATUS_VOICE_DISABLED);
				LL_WARNS() << "There seems to be problem with connection to voice server. Disabling voice chat abilities." << LL_ENDL;
		    }
			
			// Increase mSpatialJoiningNum only for spatial sessions- it's normal to reach this case for
			// example for p2p many times while waiting for response, so it can't be used to detect errors
			if(mAudioSession && mAudioSession->mIsSpatial)
		    {
				
				mSpatialJoiningNum++;
		    }
			
			// joinedAudioSession() will transition from here to stateSessionJoined.
			if(!mVoiceEnabled && mIsInitialized)
			{
				// User bailed out during connect -- jump straight to teardown.
				setState(stateSessionTerminated);
			}
			else if(mSessionTerminateRequested)
			{
				if(mAudioSession && !mAudioSession->mHandle.empty())
				{
					// Only allow direct exits from this state in p2p calls (for cancelling an invite).
					// Terminating a half-connected session on other types of calls seems to break something in the vivox gateway.
					if(mAudioSession->mIsP2P)
					{
						sessionMediaDisconnectSendMessage(mAudioSession);
						setState(stateSessionTerminated);
					}
				}
			}
			break;
			
		//MARK: stateSessionJoined
		case stateSessionJoined:		// session handle received


			mSpatialJoiningNum = 0;
			// It appears that I need to wait for BOTH the SessionGroup.AddSession response and the SessionStateChangeEvent with state 4
			// before continuing from this state.  They can happen in either order, and if I don't wait for both, things can get stuck.
			// For now, the SessionGroup.AddSession response handler sets mSessionHandle and the SessionStateChangeEvent handler transitions to stateSessionJoined.
			// This is a cheap way to make sure both have happened before proceeding.
			if(mAudioSession && mAudioSession->mVoiceEnabled)
			{
				// Dirty state that may need to be sync'ed with the daemon.
				mMuteMicDirty = true;
				mSpeakerVolumeDirty = true;
				mSpatialCoordsDirty = true;
				
				setState(stateRunning);
				
				// Start the throttle timer
				mUpdateTimer.start();
				mUpdateTimer.setTimerExpirySec(UPDATE_THROTTLE_SECONDS);

				// Events that need to happen when a session is joined could go here.
				// Maybe send initial spatial data?
				notifyStatusObservers(LLVoiceClientStatusObserver::STATUS_JOINED);

			}
			else if(!mVoiceEnabled && mIsInitialized)
			{
				// User bailed out during connect -- jump straight to teardown.
				setState(stateSessionTerminated);
			}
			else if(mSessionTerminateRequested)
			{
				// Only allow direct exits from this state in p2p calls (for cancelling an invite).
				// Terminating a half-connected session on other types of calls seems to break something in the vivox gateway.
				if(mAudioSession && mAudioSession->mIsP2P)
				{
					sessionMediaDisconnectSendMessage(mAudioSession);
					setState(stateSessionTerminated);
				}
			}	
		break;
		
		//MARK: stateRunning
		case stateRunning:				// steady state
			// Disabling voice or disconnect requested.
			if((!mVoiceEnabled && mIsInitialized) || mSessionTerminateRequested)
			{
				leaveAudioSession();
			}
			else
			{
				
				if(!inSpatialChannel())
				{
					// When in a non-spatial channel, never send positional updates.
					mSpatialCoordsDirty = false;
				}
				else
				{
					if(checkParcelChanged())
					{
						// if the parcel has changed, attempted to request the
						// cap for the parcel voice info.  If we can't request it
						// then we don't have the cap URL so we do nothing and will
						// recheck next time around
						if(requestParcelVoiceInfo())
						{
							// we did get the cap, and we made the request,
							// so go wait for the response.
							setState(stateRetrievingParcelVoiceInfo);
						}
					}
					// Do the calculation that enforces the listener<->speaker tether (and also updates the real camera position)
					enforceTether();
					
				}
				
				// Do notifications for expiring Voice Fonts.
				if (mVoiceFontExpiryTimer.hasExpired())
				{
					expireVoiceFonts();
					mVoiceFontExpiryTimer.setTimerExpirySec(VOICE_FONT_EXPIRY_INTERVAL);
				}

				// Send an update only if the ptt or mute state has changed (which shouldn't be able to happen that often
				// -- the user can only click so fast) or every 10hz, whichever is sooner.
				// Sending for every volume update causes an excessive flood of messages whenever a volume slider is dragged.
				if((mAudioSession && mAudioSession->mMuteDirty) || mMuteMicDirty || mUpdateTimer.hasExpired())
				{
					mUpdateTimer.setTimerExpirySec(UPDATE_THROTTLE_SECONDS);
					sendPositionalUpdate();
				}
				mIsInitialized = true;
			}
		break;
		
		//MARK: stateLeavingSession
		case stateLeavingSession:		// waiting for terminate session response
			// The handler for the Session.Terminate response will transition from here to stateSessionTerminated.
		break;

		//MARK: stateSessionTerminated
		case stateSessionTerminated:
			
			// Must do this first, since it uses mAudioSession.
			notifyStatusObservers(LLVoiceClientStatusObserver::STATUS_LEFT_CHANNEL);
			
			if(mAudioSession)
			{
				sessionState *oldSession = mAudioSession;

				mAudioSession = NULL;
				// We just notified status observers about this change.  Don't do it again.
				mAudioSessionChanged = false;

				// The old session may now need to be deleted.
				reapSession(oldSession);
			}
			else
			{
				LL_WARNS("Voice") << "stateSessionTerminated with NULL mAudioSession" << LL_ENDL;
			}
	
			// Always reset the terminate request flag when we get here.
			mSessionTerminateRequested = false;

			if((mVoiceEnabled || !mIsInitialized) && !mRelogRequested  && !LLApp::isExiting())
			{				
				// Just leaving a channel, go back to stateNoChannel (the "logged in but have no channel" state).
				setState(stateNoChannel);
			}
			else
			{
				// Shutting down voice, continue with disconnecting.
				logout();
				
				// The state machine will take it from here
				mRelogRequested = false;
			}
			
		break;
		
		//MARK: stateLoggingOut
		case stateLoggingOut:			// waiting for logout response
			// The handler for the AccountLoginStateChangeEvent will transition from here to stateLoggedOut.
		break;
		
		//MARK: stateLoggedOut
		case stateLoggedOut:			// logout response received
			
			// Once we're logged out, these things are invalid.
			mAccountHandle.clear();
			cleanUp();

			if((mVoiceEnabled || !mIsInitialized) && !mRelogRequested)
			{
				// User was logged out, but wants to be logged in.  Send a new login request.
				setState(stateNeedsLogin);
			}
			else
			{
				// shut down the connector
				connectorShutdown();
			}
		break;
		
		//MARK: stateConnectorStopping
		case stateConnectorStopping:	// waiting for connector stop
			// The handler for the Connector.InitiateShutdown response will transition from here to stateConnectorStopped.
			mShutdownComplete = true;
		break;

		//MARK: stateConnectorStopped
		case stateConnectorStopped:		// connector stop received
			setState(stateDisableCleanup);
		break;

		//MARK: stateConnectorFailed
		case stateConnectorFailed:
			setState(stateConnectorFailedWaiting);
		break;
		//MARK: stateConnectorFailedWaiting
		case stateConnectorFailedWaiting:
			if(!mVoiceEnabled)
			{
				setState(stateDisableCleanup);
			}
		break;

		//MARK: stateLoginFailed
		case stateLoginFailed:
			setState(stateLoginFailedWaiting);
		break;
		//MARK: stateLoginFailedWaiting
		case stateLoginFailedWaiting:
			if(!mVoiceEnabled)
			{
				setState(stateDisableCleanup);
			}
		break;

		//MARK: stateJoinSessionFailed
		case stateJoinSessionFailed:
			// Transition to error state.  Send out any notifications here.
			if(mAudioSession)
			{
				LL_WARNS("Voice") << "stateJoinSessionFailed: (" << mAudioSession->mErrorStatusCode << "): " << mAudioSession->mErrorStatusString << LL_ENDL;
			}
			else
			{
				LL_WARNS("Voice") << "stateJoinSessionFailed with no current session" << LL_ENDL;
			}
			
			notifyStatusObservers(LLVoiceClientStatusObserver::ERROR_UNKNOWN);
			setState(stateJoinSessionFailedWaiting);
		break;
		
		//MARK: stateJoinSessionFailedWaiting
		case stateJoinSessionFailedWaiting:
			// Joining a channel failed, either due to a failed channel name -> sip url lookup or an error from the join message.
			// Region crossings may leave this state and try the join again.
			if(mSessionTerminateRequested)
			{
				setState(stateSessionTerminated);
			}
		break;
		
		//MARK: stateJail
		case stateJail:
			// We have given up.  Do nothing.
		break;

	}
	
	if (mAudioSessionChanged)
	{
		mAudioSessionChanged = false;
		notifyParticipantObservers();
		notifyVoiceFontObservers();
	}
	else if (mAudioSession && mAudioSession->mParticipantsChanged)
	{
		mAudioSession->mParticipantsChanged = false;
		notifyParticipantObservers();
	}
}

void LLVivoxVoiceClient::closeSocket(void)
{
	mSocket.reset();
	mConnected = false;
	mConnectorHandle.clear();
	mAccountHandle.clear();
}

void LLVivoxVoiceClient::loginSendMessage()
{
	std::ostringstream stream;

	bool autoPostCrashDumps = gSavedSettings.getBOOL("VivoxAutoPostCrashDumps");

	stream
	<< "<Request requestId=\"" << mCommandCookie++ << "\" action=\"Account.Login.1\">"
		<< "<ConnectorHandle>" << mConnectorHandle << "</ConnectorHandle>"
		<< "<AccountName>" << mAccountName << "</AccountName>"
		<< "<AccountPassword>" << mAccountPassword << "</AccountPassword>"
		<< "<AudioSessionAnswerMode>VerifyAnswer</AudioSessionAnswerMode>"
        << "<EnableBuddiesAndPresence>false</EnableBuddiesAndPresence>"
		<< "<BuddyManagementMode>Application</BuddyManagementMode>"
		<< "<ParticipantPropertyFrequency>5</ParticipantPropertyFrequency>"
		<< (autoPostCrashDumps?"<AutopostCrashDumps>true</AutopostCrashDumps>":"")
	<< "</Request>\n\n\n";
	
	writeString(stream.str());
}

void LLVivoxVoiceClient::logout()
{
	// Ensure that we'll re-request provisioning before logging in again
	mAccountPassword.clear();
	mVoiceAccountServerURI.clear();
	
	setState(stateLoggingOut);
	logoutSendMessage();
}

void LLVivoxVoiceClient::logoutSendMessage()
{
	if(!mAccountHandle.empty())
	{
		std::ostringstream stream;
		stream
		<< "<Request requestId=\"" << mCommandCookie++ << "\" action=\"Account.Logout.1\">"
			<< "<AccountHandle>" << mAccountHandle << "</AccountHandle>"
		<< "</Request>"
		<< "\n\n\n";

		mAccountHandle.clear();

		writeString(stream.str());
	}
}

void LLVivoxVoiceClient::sessionGroupCreateSendMessage()
{
	if(!mAccountHandle.empty())
	{		
		std::ostringstream stream;

		LL_DEBUGS("Voice") << "creating session group" << LL_ENDL;

		stream
		<< "<Request requestId=\"" << mCommandCookie++ << "\" action=\"SessionGroup.Create.1\">"
			<< "<AccountHandle>" << mAccountHandle << "</AccountHandle>"
			<< "<Type>Normal</Type>"
		<< "</Request>"
		<< "\n\n\n";

		writeString(stream.str());
	}
}

void LLVivoxVoiceClient::sessionCreateSendMessage(sessionState *session, bool startAudio, bool startText)
{
	LL_DEBUGS("Voice") << "Requesting create: " << session->mSIPURI << LL_ENDL;

	S32 font_index = getVoiceFontIndex(session->mVoiceFontID);
	LL_DEBUGS("Voice") << "With voice font: " << session->mVoiceFontID << " (" << font_index << ")" << LL_ENDL;

	session->mCreateInProgress = true;
	if(startAudio)
	{
		session->mMediaConnectInProgress = true;
	}

	std::ostringstream stream;
	stream
	<< "<Request requestId=\"" << session->mSIPURI << "\" action=\"Session.Create.1\">"
		<< "<AccountHandle>" << mAccountHandle << "</AccountHandle>"
		<< "<URI>" << session->mSIPURI << "</URI>";

	static const std::string allowed_chars =
				"ABCDEFGHIJKLMNOPQRSTUVWXYZabcdefghijklmnopqrstuvwxyz"
				"0123456789"
				"-._~";

	if(!session->mHash.empty())
	{
		stream
			<< "<Password>" << LLURI::escape(session->mHash, allowed_chars) << "</Password>"
			<< "<PasswordHashAlgorithm>SHA1UserName</PasswordHashAlgorithm>";
	}

	stream
		<< "<ConnectAudio>" << (startAudio?"true":"false") << "</ConnectAudio>"
		<< "<ConnectText>" << (startText?"true":"false") << "</ConnectText>"
		<< "<VoiceFontID>" << font_index << "</VoiceFontID>"
		<< "<Name>" << mChannelName << "</Name>"
	<< "</Request>\n\n\n";
	writeString(stream.str());
}

void LLVivoxVoiceClient::sessionGroupAddSessionSendMessage(sessionState *session, bool startAudio, bool startText)
{
	LL_DEBUGS("Voice") << "Requesting create: " << session->mSIPURI << LL_ENDL;

	S32 font_index = getVoiceFontIndex(session->mVoiceFontID);
	LL_DEBUGS("Voice") << "With voice font: " << session->mVoiceFontID << " (" << font_index << ")" << LL_ENDL;

	session->mCreateInProgress = true;
	if(startAudio)
	{
		session->mMediaConnectInProgress = true;
	}
	
	std::string password;
	if(!session->mHash.empty())
	{
		static const std::string allowed_chars =
					"ABCDEFGHIJKLMNOPQRSTUVWXYZabcdefghijklmnopqrstuvwxyz"
					"0123456789"
					"-._~"
					;
		password = LLURI::escape(session->mHash, allowed_chars);
	}

	std::ostringstream stream;
	stream
	<< "<Request requestId=\"" << session->mSIPURI << "\" action=\"SessionGroup.AddSession.1\">"
		<< "<SessionGroupHandle>" << session->mGroupHandle << "</SessionGroupHandle>"
		<< "<URI>" << session->mSIPURI << "</URI>"
		<< "<Name>" << mChannelName << "</Name>"
		<< "<ConnectAudio>" << (startAudio?"true":"false") << "</ConnectAudio>"
		<< "<ConnectText>" << (startText?"true":"false") << "</ConnectText>"
		<< "<VoiceFontID>" << font_index << "</VoiceFontID>"
		<< "<Password>" << password << "</Password>"
		<< "<PasswordHashAlgorithm>SHA1UserName</PasswordHashAlgorithm>"
	<< "</Request>\n\n\n"
	;
	
	writeString(stream.str());
}

void LLVivoxVoiceClient::sessionMediaConnectSendMessage(sessionState *session)
{
	LL_DEBUGS("Voice") << "Connecting audio to session handle: " << session->mHandle << LL_ENDL;

	S32 font_index = getVoiceFontIndex(session->mVoiceFontID);
	LL_DEBUGS("Voice") << "With voice font: " << session->mVoiceFontID << " (" << font_index << ")" << LL_ENDL;

	session->mMediaConnectInProgress = true;
	
	std::ostringstream stream;

	stream
	<< "<Request requestId=\"" << session->mHandle << "\" action=\"Session.MediaConnect.1\">"
		<< "<SessionGroupHandle>" << session->mGroupHandle << "</SessionGroupHandle>"
		<< "<SessionHandle>" << session->mHandle << "</SessionHandle>"
		<< "<VoiceFontID>" << font_index << "</VoiceFontID>"
		<< "<Media>Audio</Media>"
	<< "</Request>\n\n\n";

	writeString(stream.str());
}

void LLVivoxVoiceClient::sessionTextConnectSendMessage(sessionState *session)
{
	LL_DEBUGS("Voice") << "connecting text to session handle: " << session->mHandle << LL_ENDL;
	
	std::ostringstream stream;

	stream
	<< "<Request requestId=\"" << session->mHandle << "\" action=\"Session.TextConnect.1\">"
		<< "<SessionGroupHandle>" << session->mGroupHandle << "</SessionGroupHandle>"
		<< "<SessionHandle>" << session->mHandle << "</SessionHandle>"
	<< "</Request>\n\n\n";

	writeString(stream.str());
}

void LLVivoxVoiceClient::sessionTerminate()
{
	mSessionTerminateRequested = true;
}

void LLVivoxVoiceClient::requestRelog()
{
	mSessionTerminateRequested = true;
	mRelogRequested = true;
}


void LLVivoxVoiceClient::leaveAudioSession()
{
	if(mAudioSession)
	{
		LL_DEBUGS("Voice") << "leaving session: " << mAudioSession->mSIPURI << LL_ENDL;

		switch(getState())
		{
			case stateNoChannel:
				// In this case, we want to pretend the join failed so our state machine doesn't get stuck.
				// Skip the join failed transition state so we don't send out error notifications.
				setState(stateJoinSessionFailedWaiting);
			break;
			case stateJoiningSession:
			case stateSessionJoined:
			case stateRunning:
				if(!mAudioSession->mHandle.empty())
				{

#if RECORD_EVERYTHING
					// HACK: for testing only
					// Save looped recording
					std::string savepath("/tmp/vivoxrecording");
					{
						time_t now = time(NULL);
						const size_t BUF_SIZE = 64;
						char time_str[BUF_SIZE];	/* Flawfinder: ignore */
						
						strftime(time_str, BUF_SIZE, "%Y-%m-%dT%H:%M:%SZ", gmtime(&now));
						savepath += time_str;
					}
					recordingLoopSave(savepath);
#endif

					sessionMediaDisconnectSendMessage(mAudioSession);
					setState(stateLeavingSession);
				}
				else
				{
					LL_WARNS("Voice") << "called with no session handle" << LL_ENDL;	
					setState(stateSessionTerminated);
				}
			break;
			case stateJoinSessionFailed:
			case stateJoinSessionFailedWaiting:
				setState(stateSessionTerminated);
			break;
			
			default:
				LL_WARNS("Voice") << "called from unknown state" << LL_ENDL;
			break;
		}
	}
	else
	{
		LL_WARNS("Voice") << "called with no active session" << LL_ENDL;
		setState(stateSessionTerminated);
	}
}

void LLVivoxVoiceClient::sessionTerminateSendMessage(sessionState *session)
{
	std::ostringstream stream;
	
	LL_DEBUGS("Voice") << "Sending Session.Terminate with handle " << session->mHandle << LL_ENDL;	
	stream
	<< "<Request requestId=\"" << mCommandCookie++ << "\" action=\"Session.Terminate.1\">"
		<< "<SessionHandle>" << session->mHandle << "</SessionHandle>"
	<< "</Request>\n\n\n";
	
	writeString(stream.str());
}

void LLVivoxVoiceClient::sessionGroupTerminateSendMessage(sessionState *session)
{
	std::ostringstream stream;
	
	LL_DEBUGS("Voice") << "Sending SessionGroup.Terminate with handle " << session->mGroupHandle << LL_ENDL;	
	stream
	<< "<Request requestId=\"" << mCommandCookie++ << "\" action=\"SessionGroup.Terminate.1\">"
		<< "<SessionGroupHandle>" << session->mGroupHandle << "</SessionGroupHandle>"
	<< "</Request>\n\n\n";
	
	writeString(stream.str());
}

void LLVivoxVoiceClient::sessionMediaDisconnectSendMessage(sessionState *session)
{
	std::ostringstream stream;
	
	LL_DEBUGS("Voice") << "Sending Session.MediaDisconnect with handle " << session->mHandle << LL_ENDL;	
	stream
	<< "<Request requestId=\"" << mCommandCookie++ << "\" action=\"Session.MediaDisconnect.1\">"
		<< "<SessionGroupHandle>" << session->mGroupHandle << "</SessionGroupHandle>"
		<< "<SessionHandle>" << session->mHandle << "</SessionHandle>"
		<< "<Media>Audio</Media>"
	<< "</Request>\n\n\n";
	
	writeString(stream.str());
	
}

void LLVivoxVoiceClient::sessionTextDisconnectSendMessage(sessionState *session)
{
	std::ostringstream stream;
	
	LL_DEBUGS("Voice") << "Sending Session.TextDisconnect with handle " << session->mHandle << LL_ENDL;	
	stream
	<< "<Request requestId=\"" << mCommandCookie++ << "\" action=\"Session.TextDisconnect.1\">"
		<< "<SessionGroupHandle>" << session->mGroupHandle << "</SessionGroupHandle>"
		<< "<SessionHandle>" << session->mHandle << "</SessionHandle>"
	<< "</Request>\n\n\n";
	
	writeString(stream.str());
}

void LLVivoxVoiceClient::getCaptureDevicesSendMessage()
{
	std::ostringstream stream;
	stream
	<< "<Request requestId=\"" << mCommandCookie++ << "\" action=\"Aux.GetCaptureDevices.1\">"
	<< "</Request>\n\n\n";
	
	writeString(stream.str());
}

void LLVivoxVoiceClient::getRenderDevicesSendMessage()
{
	std::ostringstream stream;
	stream
	<< "<Request requestId=\"" << mCommandCookie++ << "\" action=\"Aux.GetRenderDevices.1\">"
	<< "</Request>\n\n\n";
	
	writeString(stream.str());
}

void LLVivoxVoiceClient::clearCaptureDevices()
{
	LL_DEBUGS("Voice") << "called" << LL_ENDL;
	mCaptureDevices.clear();
}

void LLVivoxVoiceClient::addCaptureDevice(const std::string& name)
{
	LL_DEBUGS("Voice") << name << LL_ENDL;

	mCaptureDevices.push_back(name);
}

LLVoiceDeviceList& LLVivoxVoiceClient::getCaptureDevices()
{
	return mCaptureDevices;
}

void LLVivoxVoiceClient::setCaptureDevice(const std::string& name)
{
	if(name == "Default")
	{
		if(!mCaptureDevice.empty())
		{
			mCaptureDevice.clear();
			mCaptureDeviceDirty = true;	
		}
	}
	else
	{
		if(mCaptureDevice != name)
		{
			mCaptureDevice = name;
			mCaptureDeviceDirty = true;	
		}
	}
}

void LLVivoxVoiceClient::clearRenderDevices()
{	
	LL_DEBUGS("Voice") << "called" << LL_ENDL;
	mRenderDevices.clear();
}

void LLVivoxVoiceClient::addRenderDevice(const std::string& name)
{
	LL_DEBUGS("Voice") << name << LL_ENDL;
	mRenderDevices.push_back(name);
}

LLVoiceDeviceList& LLVivoxVoiceClient::getRenderDevices()
{
	return mRenderDevices;
}

void LLVivoxVoiceClient::setRenderDevice(const std::string& name)
{
	if(name == "Default")
	{
		if(!mRenderDevice.empty())
		{
			mRenderDevice.clear();
			mRenderDeviceDirty = true;	
		}
	}
	else
	{
		if(mRenderDevice != name)
		{
			mRenderDevice = name;
			mRenderDeviceDirty = true;	
		}
	}
	
}

void LLVivoxVoiceClient::tuningStart()
{
	mTuningMode = true;
	LL_DEBUGS("Voice") << "Starting tuning" << LL_ENDL;
	if(getState() >= stateNoChannel)
	{
		LL_DEBUGS("Voice") << "no channel" << LL_ENDL;
		sessionTerminate();
	}
}

void LLVivoxVoiceClient::tuningStop()
{
	mTuningMode = false;
}

bool LLVivoxVoiceClient::inTuningMode()
{
	bool result = false;
	switch(getState())
	{
	case stateMicTuningRunning:
		result = true;
		break;
	default:
		break;
	}
	return result;
}

void LLVivoxVoiceClient::tuningRenderStartSendMessage(const std::string& name, bool loop)
{		
	mTuningAudioFile = name;
	std::ostringstream stream;
	stream
	<< "<Request requestId=\"" << mCommandCookie++ << "\" action=\"Aux.RenderAudioStart.1\">"
    << "<SoundFilePath>" << mTuningAudioFile << "</SoundFilePath>"
    << "<Loop>" << (loop?"1":"0") << "</Loop>"
	<< "</Request>\n\n\n";
	
	writeString(stream.str());
}

void LLVivoxVoiceClient::tuningRenderStopSendMessage()
{
	std::ostringstream stream;
	stream
	<< "<Request requestId=\"" << mCommandCookie++ << "\" action=\"Aux.RenderAudioStop.1\">"
    << "<SoundFilePath>" << mTuningAudioFile << "</SoundFilePath>"
	<< "</Request>\n\n\n";
	
	writeString(stream.str());
}

void LLVivoxVoiceClient::tuningCaptureStartSendMessage(int duration)
{
	LL_DEBUGS("Voice") << "sending CaptureAudioStart" << LL_ENDL;
	
	std::ostringstream stream;
	stream
	<< "<Request requestId=\"" << mCommandCookie++ << "\" action=\"Aux.CaptureAudioStart.1\">"
    << "<Duration>" << duration << "</Duration>"
	<< "</Request>\n\n\n";
	
	writeString(stream.str());
}

void LLVivoxVoiceClient::tuningCaptureStopSendMessage()
{
	LL_DEBUGS("Voice") << "sending CaptureAudioStop" << LL_ENDL;
	
	std::ostringstream stream;
	stream
	<< "<Request requestId=\"" << mCommandCookie++ << "\" action=\"Aux.CaptureAudioStop.1\">"
	<< "</Request>\n\n\n";
	
	writeString(stream.str());

	mTuningEnergy = 0.0f;
}

void LLVivoxVoiceClient::tuningSetMicVolume(float volume)
{
	int scaled_volume = scale_mic_volume(volume);

	if(scaled_volume != mTuningMicVolume)
	{
		mTuningMicVolume = scaled_volume;
		mTuningMicVolumeDirty = true;
	}
}

void LLVivoxVoiceClient::tuningSetSpeakerVolume(float volume)
{
	int scaled_volume = scale_speaker_volume(volume);	

	if(scaled_volume != mTuningSpeakerVolume)
	{
		mTuningSpeakerVolume = scaled_volume;
		mTuningSpeakerVolumeDirty = true;
	}
}
				
float LLVivoxVoiceClient::tuningGetEnergy(void)
{
	return mTuningEnergy;
}

bool LLVivoxVoiceClient::deviceSettingsAvailable()
{
	bool result = true;
	
	if(!mConnected)
		result = false;
	
	if(mRenderDevices.empty())
		result = false;
	
	return result;
}

void LLVivoxVoiceClient::refreshDeviceLists(bool clearCurrentList)
{
	if(clearCurrentList)
	{
		clearCaptureDevices();
		clearRenderDevices();
	}
	getCaptureDevicesSendMessage();
	getRenderDevicesSendMessage();
}

void LLVivoxVoiceClient::daemonDied()
{
	// The daemon died, so the connection is gone.  Reset everything and start over.
	LL_WARNS("Voice") << "Connection to vivox daemon lost.  Resetting state."<< LL_ENDL;

	// Try to relaunch the daemon
	setState(stateDisableCleanup);
}

void LLVivoxVoiceClient::giveUp()
{
	// All has failed.  Clean up and stop trying.
	closeSocket();
	cleanUp();
	
	setState(stateJail);
}

static void oldSDKTransform (LLVector3 &left, LLVector3 &up, LLVector3 &at, LLVector3d &pos, LLVector3 &vel)
{
	F32 nat[3], nup[3], nl[3]; // the new at, up, left vectors and the  new position and velocity
//	F32 nvel[3]; 
	F64 npos[3];
	
	// The original XML command was sent like this:
	/*
			<< "<Position>"
				<< "<X>" << pos[VX] << "</X>"
				<< "<Y>" << pos[VZ] << "</Y>"
				<< "<Z>" << pos[VY] << "</Z>"
			<< "</Position>"
			<< "<Velocity>"
				<< "<X>" << mAvatarVelocity[VX] << "</X>"
				<< "<Y>" << mAvatarVelocity[VZ] << "</Y>"
				<< "<Z>" << mAvatarVelocity[VY] << "</Z>"
			<< "</Velocity>"
			<< "<AtOrientation>"
				<< "<X>" << l.mV[VX] << "</X>"
				<< "<Y>" << u.mV[VX] << "</Y>"
				<< "<Z>" << a.mV[VX] << "</Z>"
			<< "</AtOrientation>"
			<< "<UpOrientation>"
				<< "<X>" << l.mV[VZ] << "</X>"
				<< "<Y>" << u.mV[VY] << "</Y>"
				<< "<Z>" << a.mV[VZ] << "</Z>"
			<< "</UpOrientation>"
			<< "<LeftOrientation>"
				<< "<X>" << l.mV [VY] << "</X>"
				<< "<Y>" << u.mV [VZ] << "</Y>"
				<< "<Z>" << a.mV [VY] << "</Z>"
			<< "</LeftOrientation>";
	*/

#if 1
	// This was the original transform done when building the XML command
	nat[0] = left.mV[VX];
	nat[1] = up.mV[VX];
	nat[2] = at.mV[VX];

	nup[0] = left.mV[VZ];
	nup[1] = up.mV[VY];
	nup[2] = at.mV[VZ];

	nl[0] = left.mV[VY];
	nl[1] = up.mV[VZ];
	nl[2] = at.mV[VY];

	npos[0] = pos.mdV[VX];
	npos[1] = pos.mdV[VZ];
	npos[2] = pos.mdV[VY];

//	nvel[0] = vel.mV[VX];
//	nvel[1] = vel.mV[VZ];
//	nvel[2] = vel.mV[VY];

	for(int i=0;i<3;++i) {
		at.mV[i] = nat[i];
		up.mV[i] = nup[i];
		left.mV[i] = nl[i];
		pos.mdV[i] = npos[i];
	}
	
	// This was the original transform done in the SDK
	nat[0] = at.mV[2];
	nat[1] = 0; // y component of at vector is always 0, this was up[2]
	nat[2] = -1 * left.mV[2];

	// We override whatever the application gives us
	nup[0] = 0; // x component of up vector is always 0
	nup[1] = 1; // y component of up vector is always 1
	nup[2] = 0; // z component of up vector is always 0

	nl[0] = at.mV[0];
	nl[1] = 0;  // y component of left vector is always zero, this was up[0]
	nl[2] = -1 * left.mV[0];

	npos[2] = pos.mdV[2] * -1.0;
	npos[1] = pos.mdV[1];
	npos[0] = pos.mdV[0];

	for(int i=0;i<3;++i) {
		at.mV[i] = nat[i];
		up.mV[i] = nup[i];
		left.mV[i] = nl[i];
		pos.mdV[i] = npos[i];
	}
#else
	// This is the compose of the two transforms (at least, that's what I'm trying for)
	nat[0] = at.mV[VX];
	nat[1] = 0; // y component of at vector is always 0, this was up[2]
	nat[2] = -1 * up.mV[VZ];

	// We override whatever the application gives us
	nup[0] = 0; // x component of up vector is always 0
	nup[1] = 1; // y component of up vector is always 1
	nup[2] = 0; // z component of up vector is always 0

	nl[0] = left.mV[VX];
	nl[1] = 0;  // y component of left vector is always zero, this was up[0]
	nl[2] = -1 * left.mV[VY];

	npos[0] = pos.mdV[VX];
	npos[1] = pos.mdV[VZ];
	npos[2] = pos.mdV[VY] * -1.0;

	nvel[0] = vel.mV[VX];
	nvel[1] = vel.mV[VZ];
	nvel[2] = vel.mV[VY];

	for(int i=0;i<3;++i) {
		at.mV[i] = nat[i];
		up.mV[i] = nup[i];
		left.mV[i] = nl[i];
		pos.mdV[i] = npos[i];
	}
	
#endif
}

void LLVivoxVoiceClient::setHidden(bool hidden)
{
    mHidden = hidden;
    
    sendPositionalUpdate();
    return;
}

void LLVivoxVoiceClient::sendPositionalUpdate(void)
{	
	std::ostringstream stream;
	
	if(mSpatialCoordsDirty)
	{
		LLVector3 l, u, a, vel;
		LLVector3d pos;

		mSpatialCoordsDirty = false;
		
		// Always send both speaker and listener positions together.
		stream << "<Request requestId=\"" << mCommandCookie++ << "\" action=\"Session.Set3DPosition.1\">"		
			<< "<SessionHandle>" << getAudioSessionHandle() << "</SessionHandle>";
		
		stream << "<SpeakerPosition>";

//		LL_DEBUGS("Voice") << "Sending speaker position " << mAvatarPosition << LL_ENDL;
		l = mAvatarRot.getLeftRow();
		u = mAvatarRot.getUpRow();
		a = mAvatarRot.getFwdRow();

        pos = mAvatarPosition;
		vel = mAvatarVelocity;

		// SLIM SDK: the old SDK was doing a transform on the passed coordinates that the new one doesn't do anymore.
		// The old transform is replicated by this function.
		oldSDKTransform(l, u, a, pos, vel);
        
        if (mHidden)
        {
            for (int i=0;i<3;++i)
            {
                pos.mdV[i] = VX_NULL_POSITION;
            }
        }
		
		stream
			<< "<Position>"
				<< "<X>" << pos.mdV[VX] << "</X>"
				<< "<Y>" << pos.mdV[VY] << "</Y>"
				<< "<Z>" << pos.mdV[VZ] << "</Z>"
			<< "</Position>"
			<< "<Velocity>"
				<< "<X>" << vel.mV[VX] << "</X>"
				<< "<Y>" << vel.mV[VY] << "</Y>"
				<< "<Z>" << vel.mV[VZ] << "</Z>"
			<< "</Velocity>"
			<< "<AtOrientation>"
				<< "<X>" << a.mV[VX] << "</X>"
				<< "<Y>" << a.mV[VY] << "</Y>"
				<< "<Z>" << a.mV[VZ] << "</Z>"
			<< "</AtOrientation>"
			<< "<UpOrientation>"
				<< "<X>" << u.mV[VX] << "</X>"
				<< "<Y>" << u.mV[VY] << "</Y>"
				<< "<Z>" << u.mV[VZ] << "</Z>"
			<< "</UpOrientation>"
			<< "<LeftOrientation>"
				<< "<X>" << l.mV [VX] << "</X>"
				<< "<Y>" << l.mV [VY] << "</Y>"
				<< "<Z>" << l.mV [VZ] << "</Z>"
			<< "</LeftOrientation>";

		stream << "</SpeakerPosition>";

		stream << "<ListenerPosition>";

		LLVector3d	earPosition;
		LLVector3	earVelocity;
		LLMatrix3	earRot;
		
		// <FS:Ansariel> Equal voice volume; by Tigh MacFanatic
		if (mEarLocation != earLocSpeaker)
		{
		// </FS:Ansariel>
		switch(mEarLocation)
		{
			case earLocCamera:
			default:
				earPosition = mCameraPosition;
				earVelocity = mCameraVelocity;
				earRot = mCameraRot;
			break;
			
			case earLocAvatar:
				earPosition = mAvatarPosition;
				earVelocity = mAvatarVelocity;
				earRot = mAvatarRot;
			break;
			
			case earLocMixed:
				earPosition = mAvatarPosition;
				earVelocity = mAvatarVelocity;
				earRot = mCameraRot;
			break;
		}

		l = earRot.getLeftRow();
		u = earRot.getUpRow();
		a = earRot.getFwdRow();

        pos = earPosition;
		vel = earVelocity;

//		LL_DEBUGS("Voice") << "Sending listener position " << earPosition << LL_ENDL;
		
		oldSDKTransform(l, u, a, pos, vel);
		// <FS:Ansariel> Equal voice volume; by Tigh MacFanatic
		}
		// </FS:Ansariel>
		
        if (mHidden)
        {
            for (int i=0;i<3;++i)
            {
                pos.mdV[i] = VX_NULL_POSITION;
            }
        }
        
		stream
			<< "<Position>"
				<< "<X>" << pos.mdV[VX] << "</X>"
				<< "<Y>" << pos.mdV[VY] << "</Y>"
				<< "<Z>" << pos.mdV[VZ] << "</Z>"
			<< "</Position>"
			<< "<Velocity>"
				<< "<X>" << vel.mV[VX] << "</X>"
				<< "<Y>" << vel.mV[VY] << "</Y>"
				<< "<Z>" << vel.mV[VZ] << "</Z>"
			<< "</Velocity>"
			<< "<AtOrientation>"
				<< "<X>" << a.mV[VX] << "</X>"
				<< "<Y>" << a.mV[VY] << "</Y>"
				<< "<Z>" << a.mV[VZ] << "</Z>"
			<< "</AtOrientation>"
			<< "<UpOrientation>"
				<< "<X>" << u.mV[VX] << "</X>"
				<< "<Y>" << u.mV[VY] << "</Y>"
				<< "<Z>" << u.mV[VZ] << "</Z>"
			<< "</UpOrientation>"
			<< "<LeftOrientation>"
				<< "<X>" << l.mV [VX] << "</X>"
				<< "<Y>" << l.mV [VY] << "</Y>"
				<< "<Z>" << l.mV [VZ] << "</Z>"
			<< "</LeftOrientation>";


		stream << "</ListenerPosition>";

		stream << "</Request>\n\n\n";
	}	
	
	if(mAudioSession && (mAudioSession->mVolumeDirty || mAudioSession->mMuteDirty))
	{
		participantMap::iterator iter = mAudioSession->mParticipantsByURI.begin();

		mAudioSession->mVolumeDirty = false;
		mAudioSession->mMuteDirty = false;
		
		for(; iter != mAudioSession->mParticipantsByURI.end(); iter++)
		{
			participantState *p = iter->second;
			
			if(p->mVolumeDirty)
			{
				// Can't set volume/mute for yourself
				if(!p->mIsSelf)
				{
					// scale from the range 0.0-1.0 to vivox volume in the range 0-100
					S32 volume = llround(p->mVolume / VOLUME_SCALE_VIVOX);
					bool mute = p->mOnMuteList;
					
					if(mute)
					{
						// SetParticipantMuteForMe doesn't work in p2p sessions.
						// If we want the user to be muted, set their volume to 0 as well.
						// This isn't perfect, but it will at least reduce their volume to a minimum.
						volume = 0;
						// Mark the current volume level as set to prevent incoming events
						// changing it to 0, so that we can return to it when unmuting.
						p->mVolumeSet = true;
					}
					
					if(volume == 0)
					{
						mute = true;
					}

					LL_DEBUGS("Voice") << "Setting volume/mute for avatar " << p->mAvatarID << " to " << volume << (mute?"/true":"/false") << LL_ENDL;
					
					// SLIM SDK: Send both volume and mute commands.
					
					// Send a "volume for me" command for the user.
					stream << "<Request requestId=\"" << mCommandCookie++ << "\" action=\"Session.SetParticipantVolumeForMe.1\">"
						<< "<SessionHandle>" << getAudioSessionHandle() << "</SessionHandle>"
						<< "<ParticipantURI>" << p->mURI << "</ParticipantURI>"
						<< "<Volume>" << volume << "</Volume>"
						<< "</Request>\n\n\n";

					if(!mAudioSession->mIsP2P)
					  {
					    // Send a "mute for me" command for the user
					    // Doesn't work in P2P sessions
					    stream << "<Request requestId=\"" << mCommandCookie++ << "\" action=\"Session.SetParticipantMuteForMe.1\">"
					      << "<SessionHandle>" << getAudioSessionHandle() << "</SessionHandle>"
					      << "<ParticipantURI>" << p->mURI << "</ParticipantURI>"
					      << "<Mute>" << (mute?"1":"0") << "</Mute>"
					      << "<Scope>Audio</Scope>"
					      << "</Request>\n\n\n";
					    }
				}
				
				p->mVolumeDirty = false;
			}
		}
	}
			
	buildLocalAudioUpdates(stream);
	
	if(!stream.str().empty())
	{
		writeString(stream.str());
	}

}

void LLVivoxVoiceClient::buildSetCaptureDevice(std::ostringstream &stream)
{
	if(mCaptureDeviceDirty)
	{
		LL_DEBUGS("Voice") << "Setting input device = \"" << mCaptureDevice << "\"" << LL_ENDL;
	
		stream 
		<< "<Request requestId=\"" << mCommandCookie++ << "\" action=\"Aux.SetCaptureDevice.1\">"
			<< "<CaptureDeviceSpecifier>" << mCaptureDevice << "</CaptureDeviceSpecifier>"
		<< "</Request>"
		<< "\n\n\n";
		
		mCaptureDeviceDirty = false;
	}
}

void LLVivoxVoiceClient::buildSetRenderDevice(std::ostringstream &stream)
{
	if(mRenderDeviceDirty)
	{
		LL_DEBUGS("Voice") << "Setting output device = \"" << mRenderDevice << "\"" << LL_ENDL;

		stream
		<< "<Request requestId=\"" << mCommandCookie++ << "\" action=\"Aux.SetRenderDevice.1\">"
			<< "<RenderDeviceSpecifier>" << mRenderDevice << "</RenderDeviceSpecifier>"
		<< "</Request>"
		<< "\n\n\n";
		mRenderDeviceDirty = false;
	}
}

void LLVivoxVoiceClient::buildLocalAudioUpdates(std::ostringstream &stream)
{
	buildSetCaptureDevice(stream);

	buildSetRenderDevice(stream);

	if(mMuteMicDirty)
	{
		mMuteMicDirty = false;

		// Send a local mute command.
		
		LL_DEBUGS("Voice") << "Sending MuteLocalMic command with parameter " << (mMuteMic?"true":"false") << LL_ENDL;

		stream << "<Request requestId=\"" << mCommandCookie++ << "\" action=\"Connector.MuteLocalMic.1\">"
			<< "<ConnectorHandle>" << mConnectorHandle << "</ConnectorHandle>"
			<< "<Value>" << (mMuteMic?"true":"false") << "</Value>"
			<< "</Request>\n\n\n";
		
	}

	if(mSpeakerMuteDirty)
	{
	  const char *muteval = ((mSpeakerVolume <= scale_speaker_volume(0))?"true":"false");

		mSpeakerMuteDirty = false;

		LL_INFOS("Voice") << "Setting speaker mute to " << muteval  << LL_ENDL;
		
		stream << "<Request requestId=\"" << mCommandCookie++ << "\" action=\"Connector.MuteLocalSpeaker.1\">"
			<< "<ConnectorHandle>" << mConnectorHandle << "</ConnectorHandle>"
			<< "<Value>" << muteval << "</Value>"
			<< "</Request>\n\n\n";	
		
	}
	
	if(mSpeakerVolumeDirty)
	{
		mSpeakerVolumeDirty = false;

		LL_INFOS("Voice") << "Setting speaker volume to " << mSpeakerVolume  << LL_ENDL;

		stream << "<Request requestId=\"" << mCommandCookie++ << "\" action=\"Connector.SetLocalSpeakerVolume.1\">"
			<< "<ConnectorHandle>" << mConnectorHandle << "</ConnectorHandle>"
			<< "<Value>" << mSpeakerVolume << "</Value>"
			<< "</Request>\n\n\n";
			
	}
	
	if(mMicVolumeDirty)
	{
		mMicVolumeDirty = false;

		LL_INFOS("Voice") << "Setting mic volume to " << mMicVolume  << LL_ENDL;

		stream << "<Request requestId=\"" << mCommandCookie++ << "\" action=\"Connector.SetLocalMicVolume.1\">"
			<< "<ConnectorHandle>" << mConnectorHandle << "</ConnectorHandle>"
			<< "<Value>" << mMicVolume << "</Value>"
			<< "</Request>\n\n\n";				
	}

	
}

/////////////////////////////
// Response/Event handlers

void LLVivoxVoiceClient::connectorCreateResponse(int statusCode, std::string &statusString, std::string &connectorHandle, std::string &versionID)
{	
	if(statusCode != 0)
	{
		LL_WARNS("Voice") << "Connector.Create response failure: " << statusString << LL_ENDL;
		setState(stateConnectorFailed);
		LLSD args;
		std::stringstream errs;
		errs << mVoiceAccountServerURI << "\n:UDP: 3478, 3479, 5060, 5062, 12000-17000";
		args["HOSTID"] = errs.str();
		mTerminateDaemon = true;
		// <FS:Ansariel> FIRE-13130: Unknown notification "NoVoiceConnect-GIAB"
		//if (LLGridManager::getInstance()->isSystemGrid())
		//{
		//	LLNotificationsUtil::add("NoVoiceConnect", args);	
		//}
		//else
		//{
		//	LLNotificationsUtil::add("NoVoiceConnect-GIAB", args);	
		//}
		LLNotificationsUtil::add("NoVoiceConnect", args);
		// </FS:Ansariel>
	}
	else
	{
		// Connector created, move forward.
		LL_INFOS("Voice") << "Connector.Create succeeded, Vivox SDK version is " << versionID << LL_ENDL;
		mVoiceVersion.serverVersion = versionID;
		mConnectorHandle = connectorHandle;
		mTerminateDaemon = false;
		if(getState() == stateConnectorStarting)
		{
			setState(stateConnectorStarted);
		}
	}
}

void LLVivoxVoiceClient::loginResponse(int statusCode, std::string &statusString, std::string &accountHandle, int numberOfAliases)
{ 
	LL_DEBUGS("Voice") << "Account.Login response (" << statusCode << "): " << statusString << LL_ENDL;
	
	// Status code of 20200 means "bad password".  We may want to special-case that at some point.
	
	if ( statusCode == HTTP_UNAUTHORIZED )
	{
		// Login failure which is probably caused by the delay after a user's password being updated.
		LL_INFOS("Voice") << "Account.Login response failure (" << statusCode << "): " << statusString << LL_ENDL;
		setState(stateLoginRetry);
	}
	else if(statusCode != 0)
	{
		LL_WARNS("Voice") << "Account.Login response failure (" << statusCode << "): " << statusString << LL_ENDL;
		setState(stateLoginFailed);
	}
	else
	{
		// Login succeeded, move forward.
		mAccountHandle = accountHandle;
		mNumberOfAliases = numberOfAliases;
		// This needs to wait until the AccountLoginStateChangeEvent is received.
//		if(getState() == stateLoggingIn)
//		{
//			setState(stateLoggedIn);
//		}
	}
}

void LLVivoxVoiceClient::sessionCreateResponse(std::string &requestId, int statusCode, std::string &statusString, std::string &sessionHandle)
{	
	sessionState *session = findSessionBeingCreatedByURI(requestId);
	
	if(session)
	{
		session->mCreateInProgress = false;
	}
	
	if(statusCode != 0)
	{
		LL_WARNS("Voice") << "Session.Create response failure (" << statusCode << "): " << statusString << LL_ENDL;
		if(session)
		{
			session->mErrorStatusCode = statusCode;		
			session->mErrorStatusString = statusString;
			if(session == mAudioSession)
			{
				setState(stateJoinSessionFailed);
			}
			else
			{
				reapSession(session);
			}
		}
	}
	else
	{
		LL_INFOS("Voice") << "Session.Create response received (success), session handle is " << sessionHandle << LL_ENDL;
		if(session)
		{
			setSessionHandle(session, sessionHandle);
		}
	}
}

void LLVivoxVoiceClient::sessionGroupAddSessionResponse(std::string &requestId, int statusCode, std::string &statusString, std::string &sessionHandle)
{	
	sessionState *session = findSessionBeingCreatedByURI(requestId);
	
	if(session)
	{
		session->mCreateInProgress = false;
	}
	
	if(statusCode != 0)
	{
		LL_WARNS("Voice") << "SessionGroup.AddSession response failure (" << statusCode << "): " << statusString << LL_ENDL;
		if(session)
		{
			session->mErrorStatusCode = statusCode;		
			session->mErrorStatusString = statusString;
			if(session == mAudioSession)
			{
				setState(stateJoinSessionFailed);
			}
			else
			{
				reapSession(session);
			}
		}
	}
	else
	{
		LL_DEBUGS("Voice") << "SessionGroup.AddSession response received (success), session handle is " << sessionHandle << LL_ENDL;
		if(session)
		{
			setSessionHandle(session, sessionHandle);
		}
	}
}

void LLVivoxVoiceClient::sessionConnectResponse(std::string &requestId, int statusCode, std::string &statusString)
{
	sessionState *session = findSession(requestId);
	if(statusCode != 0)
	{
		LL_WARNS("Voice") << "Session.Connect response failure (" << statusCode << "): " << statusString << LL_ENDL;
		if(session)
		{
			session->mMediaConnectInProgress = false;
			session->mErrorStatusCode = statusCode;		
			session->mErrorStatusString = statusString;
			if(session == mAudioSession)
				setState(stateJoinSessionFailed);
		}
	}
	else
	{
		LL_DEBUGS("Voice") << "Session.Connect response received (success)" << LL_ENDL;
	}
}

void LLVivoxVoiceClient::logoutResponse(int statusCode, std::string &statusString)
{	
	if(statusCode != 0)
	{
		LL_WARNS("Voice") << "Account.Logout response failure: " << statusString << LL_ENDL;
		// Should this ever fail?  do we care if it does?
	}
}

void LLVivoxVoiceClient::connectorShutdownResponse(int statusCode, std::string &statusString)
{
	if(statusCode != 0)
	{
		LL_WARNS("Voice") << "Connector.InitiateShutdown response failure: " << statusString << LL_ENDL;
		// Should this ever fail?  do we care if it does?
	}
	
	mConnected = false;
	
	if(getState() == stateConnectorStopping)
	{
		setState(stateConnectorStopped);
	}
}

void LLVivoxVoiceClient::sessionAddedEvent(
		std::string &uriString, 
		std::string &alias, 
		std::string &sessionHandle, 
		std::string &sessionGroupHandle, 
		bool isChannel, 
		bool incoming,
		std::string &nameString,
		std::string &applicationString)
{
	sessionState *session = NULL;

	LL_INFOS("Voice") << "session " << uriString << ", alias " << alias << ", name " << nameString << " handle " << sessionHandle << LL_ENDL;
	
	session = addSession(uriString, sessionHandle);
	if(session)
	{
		session->mGroupHandle = sessionGroupHandle;
		session->mIsChannel = isChannel;
		session->mIncoming = incoming;
		session->mAlias = alias;
			
		// Generate a caller UUID -- don't need to do this for channels
		if(!session->mIsChannel)
		{
			if(IDFromName(session->mSIPURI, session->mCallerID))
			{
				// Normal URI(base64-encoded UUID) 
			}
			else if(!session->mAlias.empty() && IDFromName(session->mAlias, session->mCallerID))
			{
				// Wrong URI, but an alias is available.  Stash the incoming URI as an alternate
				session->mAlternateSIPURI = session->mSIPURI;
				
				// and generate a proper URI from the ID.
				setSessionURI(session, sipURIFromID(session->mCallerID));
			}
			else
			{
				LL_INFOS("Voice") << "Could not generate caller id from uri, using hash of uri " << session->mSIPURI << LL_ENDL;
				session->mCallerID.generate(session->mSIPURI);
				session->mSynthesizedCallerID = true;
				
				// Can't look up the name in this case -- we have to extract it from the URI.
				std::string namePortion = nameFromsipURI(session->mSIPURI);
				if(namePortion.empty())
				{
					// Didn't seem to be a SIP URI, just use the whole provided name.
					namePortion = nameString;
				}
				
				// Some incoming names may be separated with an underscore instead of a space.  Fix this.
				LLStringUtil::replaceChar(namePortion, '_', ' ');
				
				// Act like we just finished resolving the name (this stores it in all the right places)
				avatarNameResolved(session->mCallerID, namePortion);
			}
		
			LL_INFOS("Voice") << "caller ID: " << session->mCallerID << LL_ENDL;

			if(!session->mSynthesizedCallerID)
			{
				// If we got here, we don't have a proper name.  Initiate a lookup.
				lookupName(session->mCallerID);
			}
		}
	}
}

void LLVivoxVoiceClient::sessionGroupAddedEvent(std::string &sessionGroupHandle)
{
	LL_DEBUGS("Voice") << "handle " << sessionGroupHandle << LL_ENDL;
	
#if USE_SESSION_GROUPS
	if(mMainSessionGroupHandle.empty())
	{
		// This is the first (i.e. "main") session group.  Save its handle.
		mMainSessionGroupHandle = sessionGroupHandle;
	}
	else
	{
		LL_DEBUGS("Voice") << "Already had a session group handle " << mMainSessionGroupHandle << LL_ENDL;
	}
#endif
}

void LLVivoxVoiceClient::joinedAudioSession(sessionState *session)
{
	LL_DEBUGS("Voice") << "Joined Audio Session" << LL_ENDL;
	if(mAudioSession != session)
	{
		sessionState *oldSession = mAudioSession;

		mAudioSession = session;
		mAudioSessionChanged = true;

		// The old session may now need to be deleted.
		reapSession(oldSession);
	}
	
	// This is the session we're joining.
	if(getState() == stateJoiningSession)
	{
		setState(stateSessionJoined);
		
		// SLIM SDK: we don't always receive a participant state change for ourselves when joining a channel now.
		// Add the current user as a participant here.
		participantState *participant = session->addParticipant(sipURIFromName(mAccountName));
		if(participant)
		{
			participant->mIsSelf = true;
			lookupName(participant->mAvatarID);

			LL_INFOS("Voice") << "added self as participant \"" << participant->mAccountName 
					<< "\" (" << participant->mAvatarID << ")"<< LL_ENDL;
		}
		
		if(!session->mIsChannel)
		{
			// this is a p2p session.  Make sure the other end is added as a participant.
			participantState *participant = session->addParticipant(session->mSIPURI);
			if(participant)
			{
				if(participant->mAvatarIDValid)
				{
					lookupName(participant->mAvatarID);
				}
				else if(!session->mName.empty())
				{
					participant->mDisplayName = session->mName;
					avatarNameResolved(participant->mAvatarID, session->mName);
				}
				
				// TODO: Question: Do we need to set up mAvatarID/mAvatarIDValid here?
				LL_INFOS("Voice") << "added caller as participant \"" << participant->mAccountName 
						<< "\" (" << participant->mAvatarID << ")"<< LL_ENDL;
			}
		}
	}
}

void LLVivoxVoiceClient::sessionRemovedEvent(
	std::string &sessionHandle, 
	std::string &sessionGroupHandle)
{
	LL_INFOS("Voice") << "handle " << sessionHandle << LL_ENDL;
	
	sessionState *session = findSession(sessionHandle);
	if(session)
	{
		leftAudioSession(session);

		// This message invalidates the session's handle.  Set it to empty.
		setSessionHandle(session);
		
		// This also means that the session's session group is now empty.
		// Terminate the session group so it doesn't leak.
		sessionGroupTerminateSendMessage(session);
		
		// Reset the media state (we now have no info)
		session->mMediaStreamState = streamStateUnknown;
		session->mTextStreamState = streamStateUnknown;
		
		// Conditionally delete the session
		reapSession(session);
	}
	else
	{
		LL_WARNS("Voice") << "unknown session " << sessionHandle << " removed" << LL_ENDL;
	}
}

void LLVivoxVoiceClient::reapSession(sessionState *session)
{
	if(session)
	{
		if(!session->mHandle.empty())
		{
			LL_DEBUGS("Voice") << "NOT deleting session " << session->mSIPURI << " (non-null session handle)" << LL_ENDL;
		}
		else if(session->mCreateInProgress)
		{
			LL_DEBUGS("Voice") << "NOT deleting session " << session->mSIPURI << " (create in progress)" << LL_ENDL;
		}
		else if(session->mMediaConnectInProgress)
		{
			LL_DEBUGS("Voice") << "NOT deleting session " << session->mSIPURI << " (connect in progress)" << LL_ENDL;
		}
		else if(session == mAudioSession)
		{
			LL_DEBUGS("Voice") << "NOT deleting session " << session->mSIPURI << " (it's the current session)" << LL_ENDL;
		}
		else if(session == mNextAudioSession)
		{
			LL_DEBUGS("Voice") << "NOT deleting session " << session->mSIPURI << " (it's the next session)" << LL_ENDL;
		}
		else
		{
			// TODO: Question: Should we check for queued text messages here?
			// We don't have a reason to keep tracking this session, so just delete it.
			LL_DEBUGS("Voice") << "deleting session " << session->mSIPURI << LL_ENDL;
			deleteSession(session);
			session = NULL;
		}	
	}
	else
	{
//		LL_DEBUGS("Voice") << "session is NULL" << LL_ENDL;
	}
}

// Returns true if the session seems to indicate we've moved to a region on a different voice server
bool LLVivoxVoiceClient::sessionNeedsRelog(sessionState *session)
{
	bool result = false;
	
	if(session != NULL)
	{
		// Only make this check for spatial channels (so it won't happen for group or p2p calls)
		if(session->mIsSpatial)
		{	
			std::string::size_type atsign;
			
			atsign = session->mSIPURI.find("@");
			
			if(atsign != std::string::npos)
			{
				std::string urihost = session->mSIPURI.substr(atsign + 1);
				if(stricmp(urihost.c_str(), mVoiceSIPURIHostName.c_str()))
				{
					// The hostname in this URI is different from what we expect.  This probably means we need to relog.
					
					// We could make a ProvisionVoiceAccountRequest and compare the result with the current values of
					// mVoiceSIPURIHostName and mVoiceAccountServerURI to be really sure, but this is a pretty good indicator.
					
					result = true;
				}
			}
		}
	}
	
	return result;
}

void LLVivoxVoiceClient::leftAudioSession(
	sessionState *session)
{
	if(mAudioSession == session)
	{
		switch(getState())
		{
			case stateJoiningSession:
			case stateSessionJoined:
			case stateRunning:
			case stateLeavingSession:
			case stateJoinSessionFailed:
			case stateJoinSessionFailedWaiting:
				// normal transition
				LL_DEBUGS("Voice") << "left session " << session->mHandle << " in state " << state2string(getState()) << LL_ENDL;
				setState(stateSessionTerminated);
			break;
			
			case stateSessionTerminated:
				// this will happen sometimes -- there are cases where we send the terminate and then go straight to this state.
				LL_WARNS("Voice") << "left session " << session->mHandle << " in state " << state2string(getState()) << LL_ENDL;
			break;
			
			default:
				LL_WARNS("Voice") << "unexpected SessionStateChangeEvent (left session) in state " << state2string(getState()) << LL_ENDL;
				setState(stateSessionTerminated);
			break;
		}
	}
}

void LLVivoxVoiceClient::accountLoginStateChangeEvent(
		std::string &accountHandle, 
		int statusCode, 
		std::string &statusString, 
		int state)
{
	/*
		According to Mike S., status codes for this event are:
		login_state_logged_out=0,
        login_state_logged_in = 1,
        login_state_logging_in = 2,
        login_state_logging_out = 3,
        login_state_resetting = 4,
        login_state_error=100	
	*/
	
	LL_DEBUGS("Voice") << "state change event: " << state << LL_ENDL;
	switch(state)
	{
		case 1:
		if(getState() == stateLoggingIn)
		{
			setState(stateLoggedIn);
		}
		break;

		case 3:
			// The user is in the process of logging out.
			setState(stateLoggingOut);
		break;

		case 0:
			// The user has been logged out.  
			setState(stateLoggedOut);
		break;
		
		default:
			//Used to be a commented out warning
			LL_DEBUGS("Voice") << "unknown state: " << state << LL_ENDL;
		break;
	}
}

void LLVivoxVoiceClient::mediaCompletionEvent(std::string &sessionGroupHandle, std::string &mediaCompletionType)
{
	if (mediaCompletionType == "AuxBufferAudioCapture")
	{
		mCaptureBufferRecording = false;
	}
	else if (mediaCompletionType == "AuxBufferAudioRender")
	{
		// Ignore all but the last stop event
		if (--mPlayRequestCount <= 0)
		{
			mCaptureBufferPlaying = false;
		}
	}
	else
	{
		LL_DEBUGS("Voice") << "Unknown MediaCompletionType: " << mediaCompletionType << LL_ENDL;
	}
}

void LLVivoxVoiceClient::mediaStreamUpdatedEvent(
	std::string &sessionHandle, 
	std::string &sessionGroupHandle, 
	int statusCode, 
	std::string &statusString, 
	int state, 
	bool incoming)
{
	sessionState *session = findSession(sessionHandle);
	
	LL_DEBUGS("Voice") << "session " << sessionHandle << ", status code " << statusCode << ", string \"" << statusString << "\"" << LL_ENDL;
	
	if(session)
	{
		// We know about this session
		
		// Save the state for later use
		session->mMediaStreamState = state;
		
		switch(statusCode)
		{
			case 0:
			case HTTP_OK:
				// generic success
				// Don't change the saved error code (it may have been set elsewhere)
			break;
			default:
				// save the status code for later
				session->mErrorStatusCode = statusCode;
			break;
		}

		switch(state)
		{
			case streamStateIdle:
				// Standard "left audio session"
				session->mVoiceEnabled = false;
				session->mMediaConnectInProgress = false;
				leftAudioSession(session);
			break;

			case streamStateConnected:
				session->mVoiceEnabled = true;
				session->mMediaConnectInProgress = false;
				joinedAudioSession(session);
			break;
			
			case streamStateRinging:
				if(incoming)
				{
					// Send the voice chat invite to the GUI layer
					// TODO: Question: Should we correlate with the mute list here?
					session->mIMSessionID = LLIMMgr::computeSessionID(IM_SESSION_P2P_INVITE, session->mCallerID);
					session->mVoiceInvitePending = true;
					if(session->mName.empty())
					{
						lookupName(session->mCallerID);
					}
					else
					{
						// Act like we just finished resolving the name
						avatarNameResolved(session->mCallerID, session->mName);
					}
				}
			break;
			
			default:
				LL_WARNS("Voice") << "unknown state " << state << LL_ENDL;
			break;
			
		}
		
	}
	else
	{
		LL_WARNS("Voice") << "session " << sessionHandle << "not found"<< LL_ENDL;
	}
}

void LLVivoxVoiceClient::textStreamUpdatedEvent(
	std::string &sessionHandle, 
	std::string &sessionGroupHandle, 
	bool enabled,
	int state, 
	bool incoming)
{
	sessionState *session = findSession(sessionHandle);
	
	if(session)
	{
		// Save the state for later use
		session->mTextStreamState = state;
		
		// We know about this session
		switch(state)
		{
			case 0:	// We see this when the text stream closes
				LL_DEBUGS("Voice") << "stream closed" << LL_ENDL;
			break;
			
			case 1:	// We see this on an incoming call from the Connector
				// Try to send any text messages queued for this session.
				sendQueuedTextMessages(session);

				// Send the text chat invite to the GUI layer
				// TODO: Question: Should we correlate with the mute list here?
				session->mTextInvitePending = true;
				if(session->mName.empty())
				{
					lookupName(session->mCallerID);
				}
				else
				{
					// Act like we just finished resolving the name
					avatarNameResolved(session->mCallerID, session->mName);
				}
			break;

			default:
				LL_WARNS("Voice") << "unknown state " << state << LL_ENDL;
			break;
			
		}
	}
}

void LLVivoxVoiceClient::participantAddedEvent(
		std::string &sessionHandle, 
		std::string &sessionGroupHandle, 
		std::string &uriString, 
		std::string &alias, 
		std::string &nameString, 
		std::string &displayNameString, 
		int participantType)
{
	sessionState *session = findSession(sessionHandle);
	if(session)
	{
		participantState *participant = session->addParticipant(uriString);
		if(participant)
		{
			participant->mAccountName = nameString;

			LL_DEBUGS("Voice") << "added participant \"" << participant->mAccountName 
					<< "\" (" << participant->mAvatarID << ")"<< LL_ENDL;

			if(participant->mAvatarIDValid)
			{
				// Initiate a lookup
				lookupName(participant->mAvatarID);
			}
			else
			{
				// If we don't have a valid avatar UUID, we need to fill in the display name to make the active speakers floater work.
				std::string namePortion = nameFromsipURI(uriString);
				if(namePortion.empty())
				{
					// Problem with the SIP URI, fall back to the display name
					namePortion = displayNameString;
				}
				if(namePortion.empty())
				{
					// Problems with both of the above, fall back to the account name
					namePortion = nameString;
				}
				
				// Set the display name (which is a hint to the active speakers window not to do its own lookup)
				participant->mDisplayName = namePortion;
				avatarNameResolved(participant->mAvatarID, namePortion);
			}
		}
	}
}

void LLVivoxVoiceClient::participantRemovedEvent(
		std::string &sessionHandle, 
		std::string &sessionGroupHandle, 
		std::string &uriString, 
		std::string &alias, 
		std::string &nameString)
{
	sessionState *session = findSession(sessionHandle);
	if(session)
	{
		participantState *participant = session->findParticipant(uriString);
		if(participant)
		{
			session->removeParticipant(participant);
		}
		else
		{
			LL_DEBUGS("Voice") << "unknown participant " << uriString << LL_ENDL;
		}
	}
	else
	{
		LL_DEBUGS("Voice") << "unknown session " << sessionHandle << LL_ENDL;
	}
}


void LLVivoxVoiceClient::participantUpdatedEvent(
		std::string &sessionHandle, 
		std::string &sessionGroupHandle, 
		std::string &uriString, 
		std::string &alias, 
		bool isModeratorMuted, 
		bool isSpeaking, 
		int volume, 
		F32 energy)
{
	sessionState *session = findSession(sessionHandle);
	if(session)
	{
		participantState *participant = session->findParticipant(uriString);
		
		if(participant)
		{
			participant->mIsSpeaking = isSpeaking;
			participant->mIsModeratorMuted = isModeratorMuted;

			// SLIM SDK: convert range: ensure that energy is set to zero if is_speaking is false
			if (isSpeaking)
			{
				participant->mSpeakingTimeout.reset();
				participant->mPower = energy;
			}
			else
			{
				participant->mPower = 0.0f;
			}

			// Ignore incoming volume level if it has been explicitly set, or there
			//  is a volume or mute change pending.
			if ( !participant->mVolumeSet && !participant->mVolumeDirty)
			{
				participant->mVolume = (F32)volume * VOLUME_SCALE_VIVOX;
			}
			
			// *HACK: mantipov: added while working on EXT-3544                                                                                   
			/*                                                                                                                                    
			 Sometimes LLVoiceClient::participantUpdatedEvent callback is called BEFORE                                                            
			 LLViewerChatterBoxSessionAgentListUpdates::post() sometimes AFTER.                                                                    
			 
			 participantUpdatedEvent updates voice participant state in particular participantState::mIsModeratorMuted                             
			 Originally we wanted to update session Speaker Manager to fire LLSpeakerVoiceModerationEvent to fix the EXT-3544 bug.                 
			 Calling of the LLSpeakerMgr::update() method was added into LLIMMgr::processAgentListUpdates.                                         
			 
			 But in case participantUpdatedEvent() is called after LLViewerChatterBoxSessionAgentListUpdates::post()                               
			 voice participant mIsModeratorMuted is changed after speakers are updated in Speaker Manager                                          
			 and event is not fired.                                                                                                               
			 
			 So, we have to call LLSpeakerMgr::update() here. 
			 */
			LLVoiceChannel* voice_cnl = LLVoiceChannel::getCurrentVoiceChannel();
			
			// ignore session ID of local chat                                                                                                    
			if (voice_cnl && voice_cnl->getSessionID().notNull())
			{
				LLSpeakerMgr* speaker_manager = LLIMModel::getInstance()->getSpeakerManager(voice_cnl->getSessionID());
				if (speaker_manager)
				{
					speaker_manager->update(true);

					// also initialize voice moderate_mode depend on Agent's participant. See EXT-6937.
					// *TODO: remove once a way to request the current voice channel moderation mode is implemented.
					if (gAgent.getID() == participant->mAvatarID)
					{
						speaker_manager->initVoiceModerateMode();
					}
				}
			}
		}
		else
		{
			LL_WARNS("Voice") << "unknown participant: " << uriString << LL_ENDL;
		}
	}
	else
	{
		LL_INFOS("Voice") << "unknown session " << sessionHandle << LL_ENDL;
	}
}

void LLVivoxVoiceClient::messageEvent(
		std::string &sessionHandle, 
		std::string &uriString, 
		std::string &alias, 
		std::string &messageHeader, 
		std::string &messageBody,
		std::string &applicationString)
{
	LL_DEBUGS("Voice") << "Message event, session " << sessionHandle << " from " << uriString << LL_ENDL;
//	LL_DEBUGS("Voice") << "    header " << messageHeader << ", body: \n" << messageBody << LL_ENDL;
	
	if(messageHeader.find(HTTP_CONTENT_TEXT_HTML) != std::string::npos)
	{
		std::string message;

		{
			const std::string startMarker = "<body";
			const std::string startMarker2 = ">";
			const std::string endMarker = "</body>";
			const std::string startSpan = "<span";
			const std::string endSpan = "</span>";
			std::string::size_type start;
			std::string::size_type end;
			
			// Default to displaying the raw string, so the message gets through.
			message = messageBody;

			// Find the actual message text within the XML fragment
			start = messageBody.find(startMarker);
			start = messageBody.find(startMarker2, start);
			end = messageBody.find(endMarker);

			if(start != std::string::npos)
			{
				start += startMarker2.size();
				
				if(end != std::string::npos)
					end -= start;
					
				message.assign(messageBody, start, end);
			}
			else 
			{
				// Didn't find a <body>, try looking for a <span> instead.
				start = messageBody.find(startSpan);
				start = messageBody.find(startMarker2, start);
				end = messageBody.find(endSpan);
				
				if(start != std::string::npos)
				{
					start += startMarker2.size();
					
					if(end != std::string::npos)
						end -= start;
					
					message.assign(messageBody, start, end);
				}			
			}
		}	
		
//		LL_DEBUGS("Voice") << "    raw message = \n" << message << LL_ENDL;

		// strip formatting tags
		{
			std::string::size_type start;
			std::string::size_type end;
			
			while((start = message.find('<')) != std::string::npos)
			{
				if((end = message.find('>', start + 1)) != std::string::npos)
				{
					// Strip out the tag
					message.erase(start, (end + 1) - start);
				}
				else
				{
					// Avoid an infinite loop
					break;
				}
			}
		}
		
		// Decode ampersand-escaped chars
		{
			std::string::size_type mark = 0;

			// The text may contain text encoded with &lt;, &gt;, and &amp;
			mark = 0;
			while((mark = message.find("&lt;", mark)) != std::string::npos)
			{
				message.replace(mark, 4, "<");
				mark += 1;
			}
			
			mark = 0;
			while((mark = message.find("&gt;", mark)) != std::string::npos)
			{
				message.replace(mark, 4, ">");
				mark += 1;
			}
			
			mark = 0;
			while((mark = message.find("&amp;", mark)) != std::string::npos)
			{
				message.replace(mark, 5, "&");
				mark += 1;
			}
		}
		
		// strip leading/trailing whitespace (since we always seem to get a couple newlines)
		LLStringUtil::trim(message);
		
//		LL_DEBUGS("Voice") << "    stripped message = \n" << message << LL_ENDL;
		
		sessionState *session = findSession(sessionHandle);
		if(session)
		{
			bool is_do_not_disturb = gAgent.isDoNotDisturb();
			bool is_muted = LLMuteList::getInstance()->isMuted(session->mCallerID, session->mName, LLMute::flagTextChat);
			bool is_linden = LLMuteList::getInstance()->isLinden(session->mName);
			LLChat chat;

			chat.mMuted = is_muted && !is_linden;
			
			if(!chat.mMuted)
			{
				chat.mFromID = session->mCallerID;
				chat.mFromName = session->mName;
				chat.mSourceType = CHAT_SOURCE_AGENT;

				if(is_do_not_disturb && !is_linden)
				{
					// TODO: Question: Return do not disturb mode response here?  Or maybe when session is started instead?
				}
				
				LL_DEBUGS("Voice") << "adding message, name " << session->mName << " session " << session->mIMSessionID << ", target " << session->mCallerID << LL_ENDL;
				LLIMMgr::getInstance()->addMessage(session->mIMSessionID,
						session->mCallerID,
						session->mName.c_str(),
						message.c_str(),
						false,
						LLStringUtil::null,		// default arg
						IM_NOTHING_SPECIAL,		// default arg
						0,						// default arg
						LLUUID::null,			// default arg
						LLVector3::zero,		// default arg
						true);					// prepend name and make it a link to the user's profile

			}
		}		
	}
}

void LLVivoxVoiceClient::sessionNotificationEvent(std::string &sessionHandle, std::string &uriString, std::string &notificationType)
{
	sessionState *session = findSession(sessionHandle);
	
	if(session)
	{
		participantState *participant = session->findParticipant(uriString);
		if(participant)
		{
			if (!stricmp(notificationType.c_str(), "Typing"))
			{
				// Other end started typing
				// TODO: The proper way to add a typing notification seems to be LLIMMgr::processIMTypingStart().
				// It requires an LLIMInfo for the message, which we don't have here.
			}
			else if (!stricmp(notificationType.c_str(), "NotTyping"))
			{
				// Other end stopped typing
				// TODO: The proper way to remove a typing notification seems to be LLIMMgr::processIMTypingStop().
				// It requires an LLIMInfo for the message, which we don't have here.
			}
			else
			{
				LL_DEBUGS("Voice") << "Unknown notification type " << notificationType << "for participant " << uriString << " in session " << session->mSIPURI << LL_ENDL;
			}
		}
		else
		{
			LL_DEBUGS("Voice") << "Unknown participant " << uriString << " in session " << session->mSIPURI << LL_ENDL;
		}
	}
	else
	{
		LL_DEBUGS("Voice") << "Unknown session handle " << sessionHandle << LL_ENDL;
	}
}

void LLVivoxVoiceClient::auxAudioPropertiesEvent(F32 energy)
{
	LL_DEBUGS("Voice") << "got energy " << energy << LL_ENDL;
	mTuningEnergy = energy;
}

void LLVivoxVoiceClient::muteListChanged()
{
	// The user's mute list has been updated.  Go through the current participant list and sync it with the mute list.
	if(mAudioSession)
	{
		participantMap::iterator iter = mAudioSession->mParticipantsByURI.begin();
		
		for(; iter != mAudioSession->mParticipantsByURI.end(); iter++)
		{
			participantState *p = iter->second;
			
			// Check to see if this participant is on the mute list already
			if(p->updateMuteState())
				mAudioSession->mVolumeDirty = true;
		}
	}
}

/////////////////////////////
// Managing list of participants
LLVivoxVoiceClient::participantState::participantState(const std::string &uri) : 
	 mURI(uri), 
	 mPTT(false), 
	 mIsSpeaking(false), 
	 mIsModeratorMuted(false), 
	 mLastSpokeTimestamp(0.f), 
	 mPower(0.f), 
	 mVolume(LLVoiceClient::VOLUME_DEFAULT), 
	 mUserVolume(0),
	 mOnMuteList(false), 
	 mVolumeSet(false),
	 mVolumeDirty(false), 
	 mAvatarIDValid(false),
	 mIsSelf(false)
{
}

LLVivoxVoiceClient::participantState *LLVivoxVoiceClient::sessionState::addParticipant(const std::string &uri)
{
	participantState *result = NULL;
	bool useAlternateURI = false;
	
	// Note: this is mostly the body of LLVivoxVoiceClient::sessionState::findParticipant(), but since we need to know if it
	// matched the alternate SIP URI (so we can add it properly), we need to reproduce it here.
	{
		participantMap::iterator iter = mParticipantsByURI.find(uri);

		if(iter == mParticipantsByURI.end())
		{
			if(!mAlternateSIPURI.empty() && (uri == mAlternateSIPURI))
			{
				// This is a p2p session (probably with the SLIM client) with an alternate URI for the other participant.
				// Use mSIPURI instead, since it will be properly encoded.
				iter = mParticipantsByURI.find(mSIPURI);
				useAlternateURI = true;
			}
		}

		if(iter != mParticipantsByURI.end())
		{
			result = iter->second;
		}
	}
		
	if(!result)
	{
		// participant isn't already in one list or the other.
		result = new participantState(useAlternateURI?mSIPURI:uri);
		mParticipantsByURI.insert(participantMap::value_type(result->mURI, result));
		mParticipantsChanged = true;
		
		// Try to do a reverse transform on the URI to get the GUID back.
		{
			LLUUID id;
			if(LLVivoxVoiceClient::getInstance()->IDFromName(result->mURI, id))
			{
				result->mAvatarIDValid = true;
				result->mAvatarID = id;
			}
			else
			{
				// Create a UUID by hashing the URI, but do NOT set mAvatarIDValid.
				// This indicates that the ID will not be in the name cache.
				result->mAvatarID.generate(uri);
			}
		}

		
		if(result->updateMuteState())
		{
		    mMuteDirty = true;
                }
		
		mParticipantsByUUID.insert(participantUUIDMap::value_type(result->mAvatarID, result));

		if (LLSpeakerVolumeStorage::getInstance()->getSpeakerVolume(result->mAvatarID, result->mVolume))
		{
			result->mVolumeDirty = true;
			mVolumeDirty = true;
		}
		
		LL_DEBUGS("Voice") << "participant \"" << result->mURI << "\" added." << LL_ENDL;
	}
	
	return result;
}

bool LLVivoxVoiceClient::participantState::updateMuteState()
{
	bool result = false;
	


	bool isMuted = LLMuteList::getInstance()->isMuted(mAvatarID, LLMute::flagVoiceChat);
	if(mOnMuteList != isMuted)
	{
	    mOnMuteList = isMuted;
	    mVolumeDirty = true;
	    result = true;
	}
	return result;
}

bool LLVivoxVoiceClient::participantState::isAvatar()
{
	return mAvatarIDValid;
}

void LLVivoxVoiceClient::sessionState::removeParticipant(LLVivoxVoiceClient::participantState *participant)
{
	if(participant)
	{
		participantMap::iterator iter = mParticipantsByURI.find(participant->mURI);
		participantUUIDMap::iterator iter2 = mParticipantsByUUID.find(participant->mAvatarID);
		
		LL_DEBUGS("Voice") << "participant \"" << participant->mURI <<  "\" (" << participant->mAvatarID << ") removed." << LL_ENDL;
		
		if(iter == mParticipantsByURI.end())
		{
			LL_ERRS("Voice") << "Internal error: participant " << participant->mURI << " not in URI map" << LL_ENDL;
		}
		else if(iter2 == mParticipantsByUUID.end())
		{
			LL_ERRS("Voice") << "Internal error: participant ID " << participant->mAvatarID << " not in UUID map" << LL_ENDL;
		}
		else if(iter->second != iter2->second)
		{
			LL_ERRS("Voice") << "Internal error: participant mismatch!" << LL_ENDL;
		}
		else
		{
			mParticipantsByURI.erase(iter);
			mParticipantsByUUID.erase(iter2);
			
			delete participant;
			mParticipantsChanged = true;
		}
	}
}

void LLVivoxVoiceClient::sessionState::removeAllParticipants()
{
	LL_DEBUGS("Voice") << "called" << LL_ENDL;

	while(!mParticipantsByURI.empty())
	{
		removeParticipant(mParticipantsByURI.begin()->second);
	}
	
	if(!mParticipantsByUUID.empty())
	{
		LL_ERRS("Voice") << "Internal error: empty URI map, non-empty UUID map" << LL_ENDL;
	}
}

void LLVivoxVoiceClient::getParticipantList(std::set<LLUUID> &participants)
{
	if(mAudioSession)
	{
		for(participantUUIDMap::iterator iter = mAudioSession->mParticipantsByUUID.begin();
			iter != mAudioSession->mParticipantsByUUID.end(); 
			iter++)
		{
			participants.insert(iter->first);
		}
	}
}

bool LLVivoxVoiceClient::isParticipant(const LLUUID &speaker_id)
{
  if(mAudioSession)
    {
      return (mAudioSession->mParticipantsByUUID.find(speaker_id) != mAudioSession->mParticipantsByUUID.end());
    }
  return false;
}


LLVivoxVoiceClient::participantState *LLVivoxVoiceClient::sessionState::findParticipant(const std::string &uri)
{
	participantState *result = NULL;
	
	participantMap::iterator iter = mParticipantsByURI.find(uri);

	if(iter == mParticipantsByURI.end())
	{
		if(!mAlternateSIPURI.empty() && (uri == mAlternateSIPURI))
		{
			// This is a p2p session (probably with the SLIM client) with an alternate URI for the other participant.
			// Look up the other URI
			iter = mParticipantsByURI.find(mSIPURI);
		}
	}

	if(iter != mParticipantsByURI.end())
	{
		result = iter->second;
	}
		
	return result;
}

LLVivoxVoiceClient::participantState* LLVivoxVoiceClient::sessionState::findParticipantByID(const LLUUID& id)
{
	participantState * result = NULL;
	participantUUIDMap::iterator iter = mParticipantsByUUID.find(id);

	if(iter != mParticipantsByUUID.end())
	{
		result = iter->second;
	}

	return result;
}

LLVivoxVoiceClient::participantState* LLVivoxVoiceClient::findParticipantByID(const LLUUID& id)
{
	participantState * result = NULL;
	
	if(mAudioSession)
	{
		result = mAudioSession->findParticipantByID(id);
	}
	
	return result;
}



// Check for parcel boundary crossing
bool LLVivoxVoiceClient::checkParcelChanged(bool update)
{
	LLViewerRegion *region = gAgent.getRegion();
	LLParcel *parcel = LLViewerParcelMgr::getInstance()->getAgentParcel();
	
	if(region && parcel)
	{
		S32 parcelLocalID = parcel->getLocalID();
		std::string regionName = region->getName();
		
		//			LL_DEBUGS("Voice") << "Region name = \"" << regionName << "\", parcel local ID = " << parcelLocalID << ", cap URI = \"" << capURI << "\"" << LL_ENDL;
		
		// The region name starts out empty and gets filled in later.  
		// Also, the cap gets filled in a short time after the region cross, but a little too late for our purposes.
		// If either is empty, wait for the next time around.
		if(!regionName.empty())
		{
			if((parcelLocalID != mCurrentParcelLocalID) || (regionName != mCurrentRegionName))
			{
				// We have changed parcels.  Initiate a parcel channel lookup.
				if (update)
				{
					mCurrentParcelLocalID = parcelLocalID;
					mCurrentRegionName = regionName;
				}
				return true;
			}
		}
	}
	return false;
}

bool LLVivoxVoiceClient::parcelVoiceInfoReceived(state requesting_state)
{
	// pop back to the state we were in when the parcel changed and we managed to 
	// do the request.
	if(getState() == stateRetrievingParcelVoiceInfo)
	{
		setState(requesting_state);
		return true;
	}
	else
	{
		// we've dropped out of stateRetrievingParcelVoiceInfo
		// before we received the cap result, due to a terminate
		// or transition to a non-voice channel.  Don't switch channels.
		return false;
	}
}


bool LLVivoxVoiceClient::requestParcelVoiceInfo()
{
	LLViewerRegion * region = gAgent.getRegion();
	if (region == NULL || !region->capabilitiesReceived())
	{
		// we don't have the cap yet, so return false so the caller can try again later.

		LL_DEBUGS("Voice") << "ParcelVoiceInfoRequest capability not yet available, deferring" << LL_ENDL;
		return false;
	}

	// grab the cap.
	std::string url = gAgent.getRegion()->getCapability("ParcelVoiceInfoRequest");
	if (url.empty())
	{
		// Region dosn't have the cap. Stop probing.
		LL_DEBUGS("Voice") << "ParcelVoiceInfoRequest capability not available in this region" << LL_ENDL;
		setState(stateDisableCleanup);
		return false;
	}
	else 
	{
		// if we've already retrieved the cap from the region, go ahead and make the request,
		// and return true so we can go into the state that waits for the response.
		checkParcelChanged(true);
		LLSD data;
		LL_DEBUGS("Voice") << "sending ParcelVoiceInfoRequest (" << mCurrentRegionName << ", " << mCurrentParcelLocalID << ")" << LL_ENDL;
		
		LLHTTPClient::post(
						url,
						data,
						new LLVivoxVoiceClientCapResponder(getState()));
		return true;
	}
}

void LLVivoxVoiceClient::switchChannel(
	std::string uri,
	bool spatial,
	bool no_reconnect,
	bool is_p2p,
	std::string hash)
{
	bool needsSwitch = false;
	
	LL_DEBUGS("Voice") 
		<< "called in state " << state2string(getState()) 
		<< " with uri \"" << uri << "\"" 
		<< (spatial?", spatial is true":", spatial is false")
		<< LL_ENDL;
	
	switch(getState())
	{
		case stateJoinSessionFailed:
		case stateJoinSessionFailedWaiting:
		case stateNoChannel:
		case stateRetrievingParcelVoiceInfo:
			// Always switch to the new URI from these states.
			needsSwitch = true;
		break;

		default:
			if(mSessionTerminateRequested)
			{
				// If a terminate has been requested, we need to compare against where the URI we're already headed to.
				if(mNextAudioSession)
				{
					if(mNextAudioSession->mSIPURI != uri)
						needsSwitch = true;
				}
				else
				{
					// mNextAudioSession is null -- this probably means we're on our way back to spatial.
					if(!uri.empty())
					{
						// We do want to process a switch in this case.
						needsSwitch = true;
					}
				}
			}
			else
			{
				// Otherwise, compare against the URI we're in now.
				if(mAudioSession)
				{
					if(mAudioSession->mSIPURI != uri)
					{
						needsSwitch = true;
					}
				}
				else
				{
					if(!uri.empty())
					{
						// mAudioSession is null -- it's not clear what case would cause this.
						// For now, log it as a warning and see if it ever crops up.
						LL_WARNS("Voice") << "No current audio session." << LL_ENDL;
					}
				}
			}
		break;
	}
	
	if(needsSwitch)
	{
		if(uri.empty())
		{
			// Leave any channel we may be in
			LL_DEBUGS("Voice") << "leaving channel" << LL_ENDL;

			sessionState *oldSession = mNextAudioSession;
			mNextAudioSession = NULL;

			// The old session may now need to be deleted.
			reapSession(oldSession);

			notifyStatusObservers(LLVoiceClientStatusObserver::STATUS_VOICE_DISABLED);
		}
		else
		{
			LL_DEBUGS("Voice") << "switching to channel " << uri << LL_ENDL;

			mNextAudioSession = addSession(uri);
			mNextAudioSession->mHash = hash;
			mNextAudioSession->mIsSpatial = spatial;
			mNextAudioSession->mReconnect = !no_reconnect;
			mNextAudioSession->mIsP2P = is_p2p;
		}
		
		if(getState() >= stateRetrievingParcelVoiceInfo)
		{
			// If we're already in a channel, or if we're joining one, terminate
			// so we can rejoin with the new session data.
			sessionTerminate();
		}
	}
}

void LLVivoxVoiceClient::joinSession(sessionState *session)
{
	mNextAudioSession = session;
	
	if(getState() <= stateNoChannel)
	{
		// We're already set up to join a channel, just needed to fill in the session handle
	}
	else
	{
		// State machine will come around and rejoin if uri/handle is not empty.
		sessionTerminate();
	}
}

void LLVivoxVoiceClient::setNonSpatialChannel(
	const std::string &uri,
	const std::string &credentials)
{
	switchChannel(uri, false, false, false, credentials);
}

void LLVivoxVoiceClient::setSpatialChannel(
	const std::string &uri,
	const std::string &credentials)
{
	mSpatialSessionURI = uri;
	mSpatialSessionCredentials = credentials;
	mAreaVoiceDisabled = mSpatialSessionURI.empty();

	LL_DEBUGS("Voice") << "got spatial channel uri: \"" << uri << "\"" << LL_ENDL;
	
	if((mAudioSession && !(mAudioSession->mIsSpatial)) || (mNextAudioSession && !(mNextAudioSession->mIsSpatial)))
	{
		// User is in a non-spatial chat or joining a non-spatial chat.  Don't switch channels.
		LL_INFOS("Voice") << "in non-spatial chat, not switching channels" << LL_ENDL;
	}
	else
	{
		switchChannel(mSpatialSessionURI, true, false, false, mSpatialSessionCredentials);
	}
}

void LLVivoxVoiceClient::callUser(const LLUUID &uuid)
{
	std::string userURI = sipURIFromID(uuid);

	switchChannel(userURI, false, true, true);
}

LLVivoxVoiceClient::sessionState* LLVivoxVoiceClient::startUserIMSession(const LLUUID &uuid)
{
	// Figure out if a session with the user already exists
	sessionState *session = findSession(uuid);
	if(!session)
	{
		// No session with user, need to start one.
		std::string uri = sipURIFromID(uuid);
		session = addSession(uri);

		llassert(session);
		if (!session) return NULL;

		session->mIsSpatial = false;
		session->mReconnect = false;	
		session->mIsP2P = true;
		session->mCallerID = uuid;
	}
	
	if(session->mHandle.empty())
	  {
	    // Session isn't active -- start it up.
	    sessionCreateSendMessage(session, false, true);
	  }
	else
	  {	
	    // Session is already active -- start up text.
	    sessionTextConnectSendMessage(session);
	  }
	
	return session;
}

BOOL LLVivoxVoiceClient::sendTextMessage(const LLUUID& participant_id, const std::string& message)
{
	bool result = false;

	// Attempt to locate the indicated session
	sessionState *session = startUserIMSession(participant_id);
	if(session)
	{
		// found the session, attempt to send the message
		session->mTextMsgQueue.push(message);
		
		// Try to send queued messages (will do nothing if the session is not open yet)
		sendQueuedTextMessages(session);

		// The message is queued, so we succeed.
		result = true;
	}	
	else
	{
		LL_DEBUGS("Voice") << "Session not found for participant ID " << participant_id << LL_ENDL;
	}
	
	return result;
}

void LLVivoxVoiceClient::sendQueuedTextMessages(sessionState *session)
{
	if(session->mTextStreamState == 1)
	{
		if(!session->mTextMsgQueue.empty())
		{
			std::ostringstream stream;
			
			while(!session->mTextMsgQueue.empty())
			{
				std::string message = session->mTextMsgQueue.front();
				session->mTextMsgQueue.pop();
				stream
				<< "<Request requestId=\"" << mCommandCookie++ << "\" action=\"Session.SendMessage.1\">"
					<< "<SessionHandle>" << session->mHandle << "</SessionHandle>"
					<< "<MessageHeader>text/HTML</MessageHeader>"
					<< "<MessageBody>" << message << "</MessageBody>"
				<< "</Request>"
				<< "\n\n\n";
			}		
			writeString(stream.str());
		}
	}
	else
	{
		// Session isn't connected yet, defer until later.
	}
}

void LLVivoxVoiceClient::endUserIMSession(const LLUUID &uuid)
{
	// Figure out if a session with the user exists
	sessionState *session = findSession(uuid);
	if(session)
	{
		// found the session
		if(!session->mHandle.empty())
		{
			sessionTextDisconnectSendMessage(session);
		}
	}	
	else
	{
		LL_DEBUGS("Voice") << "Session not found for participant ID " << uuid << LL_ENDL;
	}
}
bool LLVivoxVoiceClient::isValidChannel(std::string &sessionHandle)
{
  return(findSession(sessionHandle) != NULL);
	
}
bool LLVivoxVoiceClient::answerInvite(std::string &sessionHandle)
{
	// this is only ever used to answer incoming p2p call invites.
	
	sessionState *session = findSession(sessionHandle);
	if(session)
	{
		session->mIsSpatial = false;
		session->mReconnect = false;	
		session->mIsP2P = true;

		joinSession(session);
		return true;
	}
	
	return false;
}

bool LLVivoxVoiceClient::isVoiceWorking() const
{
  //Added stateSessionTerminated state to avoid problems with call in parcels with disabled voice (EXT-4758)
  // Condition with joining spatial num was added to take into account possible problems with connection to voice
  // server(EXT-4313). See bug descriptions and comments for MAX_NORMAL_JOINING_SPATIAL_NUM for more info.
  return (mSpatialJoiningNum < MAX_NORMAL_JOINING_SPATIAL_NUM) && (stateLoggedIn <= mState) && (mState <= stateSessionTerminated);
}

// Returns true if the indicated participant in the current audio session is really an SL avatar.
// Currently this will be false only for PSTN callers into group chats, and PSTN p2p calls.
BOOL LLVivoxVoiceClient::isParticipantAvatar(const LLUUID &id)
{
	BOOL result = TRUE; 
	sessionState *session = findSession(id);
	
	if(session != NULL)
	{
		// this is a p2p session with the indicated caller, or the session with the specified UUID.
		if(session->mSynthesizedCallerID)
			result = FALSE;
	}
	else
	{
		// Didn't find a matching session -- check the current audio session for a matching participant
		if(mAudioSession != NULL)
		{
			participantState *participant = findParticipantByID(id);
			if(participant != NULL)
			{
				result = participant->isAvatar();
			}
		}
	}
	
	return result;
}

// Returns true if calling back the session URI after the session has closed is possible.
// Currently this will be false only for PSTN P2P calls.		
BOOL LLVivoxVoiceClient::isSessionCallBackPossible(const LLUUID &session_id)
{
	BOOL result = TRUE; 
	sessionState *session = findSession(session_id);
	
	if(session != NULL)
	{
		result = session->isCallBackPossible();
	}
	
	return result;
}

// Returns true if the session can accepte text IM's.
// Currently this will be false only for PSTN P2P calls.
BOOL LLVivoxVoiceClient::isSessionTextIMPossible(const LLUUID &session_id)
{
	bool result = TRUE;
	sessionState *session = findSession(session_id);
	
	if(session != NULL)
	{
		result = session->isTextIMPossible();
	}
	
	return result;
}
		

void LLVivoxVoiceClient::declineInvite(std::string &sessionHandle)
{
	sessionState *session = findSession(sessionHandle);
	if(session)
	{
		sessionMediaDisconnectSendMessage(session);
	}
}

void LLVivoxVoiceClient::leaveNonSpatialChannel()
{
	LL_DEBUGS("Voice") 
		<< "called in state " << state2string(getState()) 
		<< LL_ENDL;
	
	// Make sure we don't rejoin the current session.	
	sessionState *oldNextSession = mNextAudioSession;
	mNextAudioSession = NULL;
	
	// Most likely this will still be the current session at this point, but check it anyway.
	reapSession(oldNextSession);
	
	verifySessionState();
	
	sessionTerminate();
}

std::string LLVivoxVoiceClient::getCurrentChannel()
{
	std::string result;
	
	if((getState() == stateRunning) && !mSessionTerminateRequested)
	{
		result = getAudioSessionURI();
	}
	
	return result;
}

bool LLVivoxVoiceClient::inProximalChannel()
{
	bool result = false;
	
	if((getState() == stateRunning) && !mSessionTerminateRequested)
	{
		result = inSpatialChannel();
	}
	
	return result;
}

std::string LLVivoxVoiceClient::sipURIFromID(const LLUUID &id)
{
	std::string result;
	result = "sip:";
	result += nameFromID(id);
	result += "@";
	result += mVoiceSIPURIHostName;
	
	return result;
}

std::string LLVivoxVoiceClient::sipURIFromAvatar(LLVOAvatar *avatar)
{
	std::string result;
	if(avatar)
	{
		result = "sip:";
		result += nameFromID(avatar->getID());
		result += "@";
		result += mVoiceSIPURIHostName;
	}
	
	return result;
}

std::string LLVivoxVoiceClient::nameFromAvatar(LLVOAvatar *avatar)
{
	std::string result;
	if(avatar)
	{
		result = nameFromID(avatar->getID());
	}	
	return result;
}

std::string LLVivoxVoiceClient::nameFromID(const LLUUID &uuid)
{
	std::string result;
	
	if (uuid.isNull()) {
		//VIVOX, the uuid emtpy look for the mURIString and return that instead.
		//result.assign(uuid.mURIStringName);
		LLStringUtil::replaceChar(result, '_', ' ');
		return result;
	}
	// Prepending this apparently prevents conflicts with reserved names inside the vivox code.
	result = "x";
	
	// Base64 encode and replace the pieces of base64 that are less compatible 
	// with e-mail local-parts.
	// See RFC-4648 "Base 64 Encoding with URL and Filename Safe Alphabet"
	result += LLBase64::encode(uuid.mData, UUID_BYTES);
	LLStringUtil::replaceChar(result, '+', '-');
	LLStringUtil::replaceChar(result, '/', '_');
	
	// If you need to transform a GUID to this form on the Mac OS X command line, this will do so:
	// echo -n x && (echo e669132a-6c43-4ee1-a78d-6c82fff59f32 |xxd -r -p |openssl base64|tr '/+' '_-')
	
	// The reverse transform can be done with:
	// echo 'x5mkTKmxDTuGnjWyC__WfMg==' |cut -b 2- -|tr '_-' '/+' |openssl base64 -d|xxd -p
	
	return result;
}

bool LLVivoxVoiceClient::IDFromName(const std::string inName, LLUUID &uuid)
{
	bool result = false;
	
	// SLIM SDK: The "name" may actually be a SIP URI such as: "sip:xFnPP04IpREWNkuw1cOXlhw==@bhr.vivox.com"
	// If it is, convert to a bare name before doing the transform.
	std::string name = nameFromsipURI(inName);
	
	// Doesn't look like a SIP URI, assume it's an actual name.
	if(name.empty())
		name = inName;

	// This will only work if the name is of the proper form.
	// As an example, the account name for Monroe Linden (UUID 1673cfd3-8229-4445-8d92-ec3570e5e587) is:
	// "xFnPP04IpREWNkuw1cOXlhw=="
	
	if((name.size() == 25) && (name[0] == 'x') && (name[23] == '=') && (name[24] == '='))
	{
		// The name appears to have the right form.

		// Reverse the transforms done by nameFromID
		std::string temp = name;
		LLStringUtil::replaceChar(temp, '-', '+');
		LLStringUtil::replaceChar(temp, '_', '/');

		U8 rawuuid[UUID_BYTES + 1]; 
		int len = apr_base64_decode_binary(rawuuid, temp.c_str() + 1);
		if(len == UUID_BYTES)
		{
			// The decode succeeded.  Stuff the bits into the result's UUID
			memcpy(uuid.mData, rawuuid, UUID_BYTES);
			result = true;
		}
	} 
	
	if(!result)
	{
		// VIVOX:  not a standard account name, just copy the URI name mURIString field
		// and hope for the best.  bpj
		uuid.setNull();  // VIVOX, set the uuid field to nulls
	}
	
	return result;
}

std::string LLVivoxVoiceClient::displayNameFromAvatar(LLVOAvatar *avatar)
{
	return avatar->getFullname();
}

std::string LLVivoxVoiceClient::sipURIFromName(std::string &name)
{
	std::string result;
	result = "sip:";
	result += name;
	result += "@";
	result += mVoiceSIPURIHostName;

//	LLStringUtil::toLower(result);

	return result;
}

std::string LLVivoxVoiceClient::nameFromsipURI(const std::string &uri)
{
	std::string result;

	std::string::size_type sipOffset, atOffset;
	sipOffset = uri.find("sip:");
	atOffset = uri.find("@");
	if((sipOffset != std::string::npos) && (atOffset != std::string::npos))
	{
		result = uri.substr(sipOffset + 4, atOffset - (sipOffset + 4));
	}
	
	return result;
}

bool LLVivoxVoiceClient::inSpatialChannel(void)
{
	bool result = false;
	
	if(mAudioSession)
		result = mAudioSession->mIsSpatial;
		
	return result;
}

std::string LLVivoxVoiceClient::getAudioSessionURI()
{
	std::string result;
	
	if(mAudioSession)
		result = mAudioSession->mSIPURI;
		
	return result;
}

std::string LLVivoxVoiceClient::getAudioSessionHandle()
{
	std::string result;
	
	if(mAudioSession)
		result = mAudioSession->mHandle;
		
	return result;
}


/////////////////////////////
// Sending updates of current state

void LLVivoxVoiceClient::enforceTether(void)
{
	LLVector3d tethered	= mCameraRequestedPosition;

	// constrain 'tethered' to within 50m of mAvatarPosition.
	{
		F32 max_dist = 50.0f;
		LLVector3d camera_offset = mCameraRequestedPosition - mAvatarPosition;
		F32 camera_distance = (F32)camera_offset.magVec();
		if(camera_distance > max_dist)
		{
			tethered = mAvatarPosition + 
				(max_dist / camera_distance) * camera_offset;
		}
	}
	
	if(dist_vec_squared(mCameraPosition, tethered) > 0.01)
	{
		mCameraPosition = tethered;
		mSpatialCoordsDirty = true;
	}
}

void LLVivoxVoiceClient::updatePosition(void)
{
	
	LLViewerRegion *region = gAgent.getRegion();
	if(region && isAgentAvatarValid())
	{
		LLMatrix3 rot;
		LLVector3d pos;
		
		// TODO: If camera and avatar velocity are actually used by the voice system, we could compute them here...
		// They're currently always set to zero.
		
		// Send the current camera position to the voice code
		rot.setRows(LLViewerCamera::getInstance()->getAtAxis(), LLViewerCamera::getInstance()->getLeftAxis (),  LLViewerCamera::getInstance()->getUpAxis());		
		pos = gAgent.getRegion()->getPosGlobalFromRegion(LLViewerCamera::getInstance()->getOrigin());
		
		LLVivoxVoiceClient::getInstance()->setCameraPosition(
															 pos,				// position
															 LLVector3::zero, 	// velocity
															 rot);				// rotation matrix
		
		// Send the current avatar position to the voice code
		rot = gAgentAvatarp->getRootJoint()->getWorldRotation().getMatrix3();
		pos = gAgentAvatarp->getPositionGlobal();

		// TODO: Can we get the head offset from outside the LLVOAvatar?
		//			pos += LLVector3d(mHeadOffset);
		pos += LLVector3d(0.f, 0.f, 1.f);
		
		LLVivoxVoiceClient::getInstance()->setAvatarPosition(
															 pos,				// position
															 LLVector3::zero, 	// velocity
															 rot);				// rotation matrix
	}
}

void LLVivoxVoiceClient::setCameraPosition(const LLVector3d &position, const LLVector3 &velocity, const LLMatrix3 &rot)
{
	mCameraRequestedPosition = position;
	
	if(mCameraVelocity != velocity)
	{
		mCameraVelocity = velocity;
		mSpatialCoordsDirty = true;
	}
	
	if(mCameraRot != rot)
	{
		mCameraRot = rot;
		mSpatialCoordsDirty = true;
	}
}

void LLVivoxVoiceClient::setAvatarPosition(const LLVector3d &position, const LLVector3 &velocity, const LLMatrix3 &rot)
{
	if(dist_vec_squared(mAvatarPosition, position) > 0.01)
	{
		mAvatarPosition = position;
		mSpatialCoordsDirty = true;
	}
	
	if(mAvatarVelocity != velocity)
	{
		mAvatarVelocity = velocity;
		mSpatialCoordsDirty = true;
	}
	
	if(mAvatarRot != rot)
	{
		mAvatarRot = rot;
		mSpatialCoordsDirty = true;
	}
}

bool LLVivoxVoiceClient::channelFromRegion(LLViewerRegion *region, std::string &name)
{
	bool result = false;
	
	if(region)
	{
		name = region->getName();
	}
	
	if(!name.empty())
		result = true;
	
	return result;
}

void LLVivoxVoiceClient::leaveChannel(void)
{
	if(getState() == stateRunning)
	{
		LL_DEBUGS("Voice") << "leaving channel for teleport/logout" << LL_ENDL;
		mChannelName.clear();
		sessionTerminate();
	}
}

void LLVivoxVoiceClient::setMuteMic(bool muted)
{
	if(mMuteMic != muted)
	{
		mMuteMic = muted;
		mMuteMicDirty = true;
	}
}

void LLVivoxVoiceClient::setVoiceEnabled(bool enabled)
{
	if (enabled != mVoiceEnabled)
	{
		// TODO: Refactor this so we don't call into LLVoiceChannel, but simply
		// use the status observer
		mVoiceEnabled = enabled;
		LLVoiceClientStatusObserver::EStatusType status;
		
		
		if (enabled)
		{
			LLVoiceChannel::getCurrentVoiceChannel()->activate();
			status = LLVoiceClientStatusObserver::STATUS_VOICE_ENABLED;
		}
		else
		{
			// Turning voice off looses your current channel -- this makes sure the UI isn't out of sync when you re-enable it.
			LLVoiceChannel::getCurrentVoiceChannel()->deactivate();
			status = LLVoiceClientStatusObserver::STATUS_VOICE_DISABLED;
		}
		notifyStatusObservers(status);		
	}
}

// <FS:Ansariel> Bypass LLCachedControls for voice status update
//bool LLVivoxVoiceClient::voiceEnabled()
bool LLVivoxVoiceClient::voiceEnabled(bool no_cache)
{
	// <FS:Ansariel> Replace frequently called gSavedSettings
	//return gSavedSettings.getBOOL("EnableVoiceChat") && !gSavedSettings.getBOOL("CmdLineDisableVoice");
	if (no_cache)
	{
		return gSavedSettings.getBOOL("EnableVoiceChat") && !gSavedSettings.getBOOL("CmdLineDisableVoice");
	}
	static LLCachedControl<bool> sEnableVoiceChat(gSavedSettings, "EnableVoiceChat");
	static LLCachedControl<bool> sCmdLineDisableVoice(gSavedSettings, "CmdLineDisableVoice");
	return sEnableVoiceChat && !sCmdLineDisableVoice;
	// </FS:Ansariel>
}
// </FS:Ansariel>

void LLVivoxVoiceClient::setLipSyncEnabled(BOOL enabled)
{
	mLipSyncEnabled = enabled;
}

BOOL LLVivoxVoiceClient::lipSyncEnabled()
{
	   
	if ( mVoiceEnabled && stateDisabled != getState() )
	{
		return mLipSyncEnabled;
	}
	else
	{
		return FALSE;
	}
}


void LLVivoxVoiceClient::setEarLocation(S32 loc)
{
	if(mEarLocation != loc)
	{
		LL_DEBUGS("Voice") << "Setting mEarLocation to " << loc << LL_ENDL;
		
		mEarLocation = loc;
		mSpatialCoordsDirty = true;
	}
}

void LLVivoxVoiceClient::setVoiceVolume(F32 volume)
{
	int scaled_volume = scale_speaker_volume(volume);	

	if(scaled_volume != mSpeakerVolume)
	{
	  int min_volume = scale_speaker_volume(0);
		if((scaled_volume == min_volume) || (mSpeakerVolume == min_volume))
		{
			mSpeakerMuteDirty = true;
		}

		mSpeakerVolume = scaled_volume;
		mSpeakerVolumeDirty = true;
	}
}

void LLVivoxVoiceClient::setMicGain(F32 volume)
{
	int scaled_volume = scale_mic_volume(volume);
	
	if(scaled_volume != mMicVolume)
	{
		mMicVolume = scaled_volume;
		mMicVolumeDirty = true;
	}
}

/////////////////////////////
// Accessors for data related to nearby speakers
BOOL LLVivoxVoiceClient::getVoiceEnabled(const LLUUID& id)
{
	BOOL result = FALSE;
	participantState *participant = findParticipantByID(id);
	if(participant)
	{
		// I'm not sure what the semantics of this should be.
		// For now, if we have any data about the user that came through the chat channel, assume they're voice-enabled.
		result = TRUE;
	}
	
	return result;
}

std::string LLVivoxVoiceClient::getDisplayName(const LLUUID& id)
{
	std::string result;
	participantState *participant = findParticipantByID(id);
	if(participant)
	{
		result = participant->mDisplayName;
	}
	
	return result;
}



BOOL LLVivoxVoiceClient::getIsSpeaking(const LLUUID& id)
{
	BOOL result = FALSE;

	participantState *participant = findParticipantByID(id);
	if(participant)
	{
		if (participant->mSpeakingTimeout.getElapsedTimeF32() > SPEAKING_TIMEOUT)
		{
			participant->mIsSpeaking = FALSE;
		}
		result = participant->mIsSpeaking;
	}
	
	return result;
}

BOOL LLVivoxVoiceClient::getIsModeratorMuted(const LLUUID& id)
{
	BOOL result = FALSE;

	participantState *participant = findParticipantByID(id);
	if(participant)
	{
		result = participant->mIsModeratorMuted;
	}
	
	return result;
}

F32 LLVivoxVoiceClient::getCurrentPower(const LLUUID& id)
{		
	F32 result = 0;
	participantState *participant = findParticipantByID(id);
	if(participant)
	{
		result = participant->mPower;
	}
	
	return result;
}



BOOL LLVivoxVoiceClient::getUsingPTT(const LLUUID& id)
{
	BOOL result = FALSE;

	participantState *participant = findParticipantByID(id);
	if(participant)
	{
		// I'm not sure what the semantics of this should be.
		// Does "using PTT" mean they're configured with a push-to-talk button?
		// For now, we know there's no PTT mechanism in place, so nobody is using it.
	}
	
	return result;
}

BOOL LLVivoxVoiceClient::getOnMuteList(const LLUUID& id)
{
	BOOL result = FALSE;
	
	participantState *participant = findParticipantByID(id);
	if(participant)
	{
		result = participant->mOnMuteList;
	}

	return result;
}

// External accessors.
F32 LLVivoxVoiceClient::getUserVolume(const LLUUID& id)
{
       // Minimum volume will be returned for users with voice disabled
       F32 result = LLVoiceClient::VOLUME_MIN;
	
        participantState *participant = findParticipantByID(id);
        if(participant)
	{
		result = participant->mVolume;

		// Enable this when debugging voice slider issues.  It's way to spammy even for debug-level logging.
		// LL_DEBUGS("Voice") << "mVolume = " << result <<  " for " << id << LL_ENDL;
	}

	return result;
}

void LLVivoxVoiceClient::setUserVolume(const LLUUID& id, F32 volume)
{
	if(mAudioSession)
	{
		participantState *participant = findParticipantByID(id);
		if (participant && !participant->mIsSelf)
		{
			if (!is_approx_equal(volume, LLVoiceClient::VOLUME_DEFAULT))
			{
				// Store this volume setting for future sessions if it has been
				// changed from the default
				LLSpeakerVolumeStorage::getInstance()->storeSpeakerVolume(id, volume);
			}
			else
			{
				// Remove stored volume setting if it is returned to the default
				LLSpeakerVolumeStorage::getInstance()->removeSpeakerVolume(id);
			}

			participant->mVolume = llclamp(volume, LLVoiceClient::VOLUME_MIN, LLVoiceClient::VOLUME_MAX);
			participant->mVolumeDirty = true;
			mAudioSession->mVolumeDirty = true;
		}
	}
}

std::string LLVivoxVoiceClient::getGroupID(const LLUUID& id)
{
	std::string result;

	participantState *participant = findParticipantByID(id);
	if(participant)
	{
		result = participant->mGroupID;
	}
	
	return result;
}

BOOL LLVivoxVoiceClient::getAreaVoiceDisabled()
{
	return mAreaVoiceDisabled;
}

void LLVivoxVoiceClient::recordingLoopStart(int seconds, int deltaFramesPerControlFrame)
{
//	LL_DEBUGS("Voice") << "sending SessionGroup.ControlRecording (Start)" << LL_ENDL;
	
	if(!mMainSessionGroupHandle.empty())
	{
		std::ostringstream stream;
		stream
		<< "<Request requestId=\"" << mCommandCookie++ << "\" action=\"SessionGroup.ControlRecording.1\">"
		<< "<SessionGroupHandle>" << mMainSessionGroupHandle << "</SessionGroupHandle>"
		<< "<RecordingControlType>Start</RecordingControlType>" 
		<< "<DeltaFramesPerControlFrame>" << deltaFramesPerControlFrame << "</DeltaFramesPerControlFrame>"
		<< "<Filename>" << "" << "</Filename>"
		<< "<EnableAudioRecordingEvents>false</EnableAudioRecordingEvents>"
		<< "<LoopModeDurationSeconds>" << seconds << "</LoopModeDurationSeconds>"
		<< "</Request>\n\n\n";


		writeString(stream.str());
	}
}

void LLVivoxVoiceClient::recordingLoopSave(const std::string& filename)
{
//	LL_DEBUGS("Voice") << "sending SessionGroup.ControlRecording (Flush)" << LL_ENDL;

	if(mAudioSession != NULL && !mAudioSession->mGroupHandle.empty())
	{
		std::ostringstream stream;
		stream
		<< "<Request requestId=\"" << mCommandCookie++ << "\" action=\"SessionGroup.ControlRecording.1\">"
		<< "<SessionGroupHandle>" << mMainSessionGroupHandle << "</SessionGroupHandle>"
		<< "<RecordingControlType>Flush</RecordingControlType>" 
		<< "<Filename>" << filename << "</Filename>"
		<< "</Request>\n\n\n";

		writeString(stream.str());
	}
}

void LLVivoxVoiceClient::recordingStop()
{
//	LL_DEBUGS("Voice") << "sending SessionGroup.ControlRecording (Stop)" << LL_ENDL;

	if(mAudioSession != NULL && !mAudioSession->mGroupHandle.empty())
	{
		std::ostringstream stream;
		stream
		<< "<Request requestId=\"" << mCommandCookie++ << "\" action=\"SessionGroup.ControlRecording.1\">"
		<< "<SessionGroupHandle>" << mMainSessionGroupHandle << "</SessionGroupHandle>"
		<< "<RecordingControlType>Stop</RecordingControlType>" 
		<< "</Request>\n\n\n";

		writeString(stream.str());
	}
}

void LLVivoxVoiceClient::filePlaybackStart(const std::string& filename)
{
//	LL_DEBUGS("Voice") << "sending SessionGroup.ControlPlayback (Start)" << LL_ENDL;

	if(mAudioSession != NULL && !mAudioSession->mGroupHandle.empty())
	{
		std::ostringstream stream;
		stream
		<< "<Request requestId=\"" << mCommandCookie++ << "\" action=\"SessionGroup.ControlPlayback.1\">"
		<< "<SessionGroupHandle>" << mMainSessionGroupHandle << "</SessionGroupHandle>"
		<< "<RecordingControlType>Start</RecordingControlType>" 
		<< "<Filename>" << filename << "</Filename>"
		<< "</Request>\n\n\n";

		writeString(stream.str());
	}
}

void LLVivoxVoiceClient::filePlaybackStop()
{
//	LL_DEBUGS("Voice") << "sending SessionGroup.ControlPlayback (Stop)" << LL_ENDL;

	if(mAudioSession != NULL && !mAudioSession->mGroupHandle.empty())
	{
		std::ostringstream stream;
		stream
		<< "<Request requestId=\"" << mCommandCookie++ << "\" action=\"SessionGroup.ControlPlayback.1\">"
		<< "<SessionGroupHandle>" << mMainSessionGroupHandle << "</SessionGroupHandle>"
		<< "<RecordingControlType>Stop</RecordingControlType>" 
		<< "</Request>\n\n\n";

		writeString(stream.str());
	}
}

void LLVivoxVoiceClient::filePlaybackSetPaused(bool paused)
{
	// TODO: Implement once Vivox gives me a sample
}

void LLVivoxVoiceClient::filePlaybackSetMode(bool vox, float speed)
{
	// TODO: Implement once Vivox gives me a sample
}

LLVivoxVoiceClient::sessionState::sessionState() :
        mErrorStatusCode(0),
	mMediaStreamState(streamStateUnknown),
	mTextStreamState(streamStateUnknown),
	mCreateInProgress(false),
	mMediaConnectInProgress(false),
	mVoiceInvitePending(false),
	mTextInvitePending(false),
	mSynthesizedCallerID(false),
	mIsChannel(false),
	mIsSpatial(false),
	mIsP2P(false),
	mIncoming(false),
	mVoiceEnabled(false),
	mReconnect(false),
	mVolumeDirty(false),
	mMuteDirty(false),
	mParticipantsChanged(false)
{
}

LLVivoxVoiceClient::sessionState::~sessionState()
{
	removeAllParticipants();
}

bool LLVivoxVoiceClient::sessionState::isCallBackPossible()
{
	// This may change to be explicitly specified by vivox in the future...
	// Currently, only PSTN P2P calls cannot be returned.
	// Conveniently, this is also the only case where we synthesize a caller UUID.
	return !mSynthesizedCallerID;
}

bool LLVivoxVoiceClient::sessionState::isTextIMPossible()
{
	// This may change to be explicitly specified by vivox in the future...
	return !mSynthesizedCallerID;
}


LLVivoxVoiceClient::sessionIterator LLVivoxVoiceClient::sessionsBegin(void)
{
	return mSessions.begin();
}

LLVivoxVoiceClient::sessionIterator LLVivoxVoiceClient::sessionsEnd(void)
{
	return mSessions.end();
}


LLVivoxVoiceClient::sessionState *LLVivoxVoiceClient::findSession(const std::string &handle)
{
	sessionState *result = NULL;
	sessionMap::iterator iter = mSessionsByHandle.find(handle);
	if(iter != mSessionsByHandle.end())
	{
		result = iter->second;
	}
	
	return result;
}

LLVivoxVoiceClient::sessionState *LLVivoxVoiceClient::findSessionBeingCreatedByURI(const std::string &uri)
{	
	sessionState *result = NULL;
	for(sessionIterator iter = sessionsBegin(); iter != sessionsEnd(); iter++)
	{
		sessionState *session = *iter;
		if(session->mCreateInProgress && (session->mSIPURI == uri))
		{
			result = session;
			break;
		}
	}
	
	return result;
}

LLVivoxVoiceClient::sessionState *LLVivoxVoiceClient::findSession(const LLUUID &participant_id)
{
	sessionState *result = NULL;
	
	for(sessionIterator iter = sessionsBegin(); iter != sessionsEnd(); iter++)
	{
		sessionState *session = *iter;
		if((session->mCallerID == participant_id) || (session->mIMSessionID == participant_id))
		{
			result = session;
			break;
		}
	}
	
	return result;
}

LLVivoxVoiceClient::sessionState *LLVivoxVoiceClient::addSession(const std::string &uri, const std::string &handle)
{
	sessionState *result = NULL;
	
	if(handle.empty())
	{
		// No handle supplied.
		// Check whether there's already a session with this URI
		for(sessionIterator iter = sessionsBegin(); iter != sessionsEnd(); iter++)
		{
			sessionState *s = *iter;
			if((s->mSIPURI == uri) || (s->mAlternateSIPURI == uri))
			{
				// TODO: I need to think about this logic... it's possible that this case should raise an internal error.
				result = s;
				break;
			}
		}
	}
	else // (!handle.empty())
	{
		// Check for an existing session with this handle
		sessionMap::iterator iter = mSessionsByHandle.find(handle);
		
		if(iter != mSessionsByHandle.end())
		{
			result = iter->second;
		}
	}

	if(!result)
	{
		// No existing session found.
		
		LL_DEBUGS("Voice") << "adding new session: handle " << handle << " URI " << uri << LL_ENDL;
		result = new sessionState();
		result->mSIPURI = uri;
		result->mHandle = handle;

		if (LLVoiceClient::instance().getVoiceEffectEnabled())
		{
			result->mVoiceFontID = LLVoiceClient::instance().getVoiceEffectDefault();
		}

		mSessions.insert(result);

		if(!result->mHandle.empty())
		{
			mSessionsByHandle.insert(sessionMap::value_type(result->mHandle, result));
		}
	}
	else
	{
		// Found an existing session
		
		if(uri != result->mSIPURI)
		{
			// TODO: Should this be an internal error?
			LL_DEBUGS("Voice") << "changing uri from " << result->mSIPURI << " to " << uri << LL_ENDL;
			setSessionURI(result, uri);
		}

		if(handle != result->mHandle)
		{
			if(handle.empty())
			{
				// There's at least one race condition where where addSession was clearing an existing session handle, which caused things to break.
				LL_DEBUGS("Voice") << "NOT clearing handle " << result->mHandle << LL_ENDL;
			}
			else
			{
				// TODO: Should this be an internal error?
				LL_DEBUGS("Voice") << "changing handle from " << result->mHandle << " to " << handle << LL_ENDL;
				setSessionHandle(result, handle);
			}
		}
		
		LL_DEBUGS("Voice") << "returning existing session: handle " << handle << " URI " << uri << LL_ENDL;
	}

	verifySessionState();
		
	return result;
}

void LLVivoxVoiceClient::setSessionHandle(sessionState *session, const std::string &handle)
{
	// Have to remove the session from the handle-indexed map before changing the handle, or things will break badly.
	
	if(!session->mHandle.empty())
	{
		// Remove session from the map if it should have been there.
		sessionMap::iterator iter = mSessionsByHandle.find(session->mHandle);
		if(iter != mSessionsByHandle.end())
		{
			if(iter->second != session)
			{
				LL_ERRS("Voice") << "Internal error: session mismatch!" << LL_ENDL;
			}

			mSessionsByHandle.erase(iter);
		}
		else
		{
			LL_ERRS("Voice") << "Internal error: session handle not found in map!" << LL_ENDL;
		}
	}
			
	session->mHandle = handle;

	if(!handle.empty())
	{
		mSessionsByHandle.insert(sessionMap::value_type(session->mHandle, session));
	}

	verifySessionState();
}

void LLVivoxVoiceClient::setSessionURI(sessionState *session, const std::string &uri)
{
	// There used to be a map of session URIs to sessions, which made this complex....
	session->mSIPURI = uri;

	verifySessionState();
}

void LLVivoxVoiceClient::deleteSession(sessionState *session)
{
	// Remove the session from the handle map
	if(!session->mHandle.empty())
	{
		sessionMap::iterator iter = mSessionsByHandle.find(session->mHandle);
		if(iter != mSessionsByHandle.end())
		{
			if(iter->second != session)
			{
				LL_ERRS("Voice") << "Internal error: session mismatch" << LL_ENDL;
			}
			mSessionsByHandle.erase(iter);
		}
	}

	// Remove the session from the URI map
	mSessions.erase(session);
	
	// At this point, the session should be unhooked from all lists and all state should be consistent.
	verifySessionState();

	// If this is the current audio session, clean up the pointer which will soon be dangling.
	if(mAudioSession == session)
	{
		mAudioSession = NULL;
		mAudioSessionChanged = true;
	}

	// ditto for the next audio session
	if(mNextAudioSession == session)
	{
		mNextAudioSession = NULL;
	}

	// delete the session
	delete session;
}

void LLVivoxVoiceClient::deleteAllSessions()
{
	LL_DEBUGS("Voice") << "called" << LL_ENDL;

	while(!mSessions.empty())
	{
		deleteSession(*(sessionsBegin()));
	}
	
	if(!mSessionsByHandle.empty())
	{
		LL_ERRS("Voice") << "Internal error: empty session map, non-empty handle map" << LL_ENDL;
	}
}

void LLVivoxVoiceClient::verifySessionState(void)
{
	// This is mostly intended for debugging problems with session state management.
	LL_DEBUGS("Voice") << "Total session count: " << mSessions.size() << " , session handle map size: " << mSessionsByHandle.size() << LL_ENDL;

	for(sessionIterator iter = sessionsBegin(); iter != sessionsEnd(); iter++)
	{
		sessionState *session = *iter;

		LL_DEBUGS("Voice") << "session " << session << ": handle " << session->mHandle << ", URI " << session->mSIPURI << LL_ENDL;
		
		if(!session->mHandle.empty())
		{
			// every session with a non-empty handle needs to be in the handle map
			sessionMap::iterator i2 = mSessionsByHandle.find(session->mHandle);
			if(i2 == mSessionsByHandle.end())
			{
				LL_ERRS("Voice") << "internal error (handle " << session->mHandle << " not found in session map)" << LL_ENDL;
			}
			else
			{
				if(i2->second != session)
				{
					LL_ERRS("Voice") << "internal error (handle " << session->mHandle << " in session map points to another session)" << LL_ENDL;
				}
			}
		}
	}
		
	// check that every entry in the handle map points to a valid session in the session set
	for(sessionMap::iterator iter = mSessionsByHandle.begin(); iter != mSessionsByHandle.end(); iter++)
	{
		sessionState *session = iter->second;
		sessionIterator i2 = mSessions.find(session);
		if(i2 == mSessions.end())
		{
			LL_ERRS("Voice") << "internal error (session for handle " << session->mHandle << " not found in session map)" << LL_ENDL;
		}
		else
		{
			if(session->mHandle != (*i2)->mHandle)
			{
				LL_ERRS("Voice") << "internal error (session for handle " << session->mHandle << " points to session with different handle " << (*i2)->mHandle << ")" << LL_ENDL;
			}
		}
	}
}

void LLVivoxVoiceClient::addObserver(LLVoiceClientParticipantObserver* observer)
{
	mParticipantObservers.insert(observer);
}

void LLVivoxVoiceClient::removeObserver(LLVoiceClientParticipantObserver* observer)
{
	mParticipantObservers.erase(observer);
}

void LLVivoxVoiceClient::notifyParticipantObservers()
{
	for (observer_set_t::iterator it = mParticipantObservers.begin();
		it != mParticipantObservers.end();
		)
	{
		LLVoiceClientParticipantObserver* observer = *it;
		observer->onParticipantsChanged();
		// In case onParticipantsChanged() deleted an entry.
		it = mParticipantObservers.upper_bound(observer);
	}
}

void LLVivoxVoiceClient::addObserver(LLVoiceClientStatusObserver* observer)
{
	mStatusObservers.insert(observer);
}

void LLVivoxVoiceClient::removeObserver(LLVoiceClientStatusObserver* observer)
{
	mStatusObservers.erase(observer);
}

void LLVivoxVoiceClient::notifyStatusObservers(LLVoiceClientStatusObserver::EStatusType status)
{
	if(mAudioSession)
	{
		if(status == LLVoiceClientStatusObserver::ERROR_UNKNOWN)
		{
			switch(mAudioSession->mErrorStatusCode)
			{
				case 20713:		status = LLVoiceClientStatusObserver::ERROR_CHANNEL_FULL; 		break;
				case 20714:		status = LLVoiceClientStatusObserver::ERROR_CHANNEL_LOCKED; 	break;
				case 20715:
					//invalid channel, we may be using a set of poorly cached
					//info
					status = LLVoiceClientStatusObserver::ERROR_NOT_AVAILABLE;
					break;
				case 1009:
					//invalid username and password
					status = LLVoiceClientStatusObserver::ERROR_NOT_AVAILABLE;
					break;
			}

			// Reset the error code to make sure it won't be reused later by accident.
			mAudioSession->mErrorStatusCode = 0;
		}
		else if(status == LLVoiceClientStatusObserver::STATUS_LEFT_CHANNEL)
		{
			switch(mAudioSession->mErrorStatusCode)
			{
				case HTTP_NOT_FOUND:	// NOT_FOUND
				// *TODO: Should this be 503?
				case 480:	// TEMPORARILY_UNAVAILABLE
				case HTTP_REQUEST_TIME_OUT:	// REQUEST_TIMEOUT
					// call failed because other user was not available
					// treat this as an error case
					status = LLVoiceClientStatusObserver::ERROR_NOT_AVAILABLE;

					// Reset the error code to make sure it won't be reused later by accident.
					mAudioSession->mErrorStatusCode = 0;
				break;
			}
		}
	}
		
	LL_DEBUGS("Voice") 
		<< " " << LLVoiceClientStatusObserver::status2string(status)  
		<< ", session URI " << getAudioSessionURI() 
		<< (inSpatialChannel()?", proximal is true":", proximal is false")
	<< LL_ENDL;

	for (status_observer_set_t::iterator it = mStatusObservers.begin();
		it != mStatusObservers.end();
		)
	{
		LLVoiceClientStatusObserver* observer = *it;
		observer->onChange(status, getAudioSessionURI(), inSpatialChannel());
		// In case onError() deleted an entry.
		it = mStatusObservers.upper_bound(observer);
	}

	// skipped to avoid speak button blinking
	if (   status != LLVoiceClientStatusObserver::STATUS_JOINING
		&& status != LLVoiceClientStatusObserver::STATUS_LEFT_CHANNEL
		&& status != LLVoiceClientStatusObserver::STATUS_VOICE_DISABLED)
	{
		// <FS:Ansariel> Bypass LLCachedControls for voice status update
		//bool voice_status = LLVoiceClient::getInstance()->voiceEnabled() && LLVoiceClient::getInstance()->isVoiceWorking();
		bool voice_status = LLVoiceClient::getInstance()->voiceEnabled(true) && LLVoiceClient::getInstance()->isVoiceWorking();
		// </FS:Ansariel>

		gAgent.setVoiceConnected(voice_status);

		if (voice_status)
		{
			LLFirstUse::speak(true);
		}
	}
}

void LLVivoxVoiceClient::addObserver(LLFriendObserver* observer)
{
	mFriendObservers.insert(observer);
}

void LLVivoxVoiceClient::removeObserver(LLFriendObserver* observer)
{
	mFriendObservers.erase(observer);
}

void LLVivoxVoiceClient::notifyFriendObservers()
{
	for (friend_observer_set_t::iterator it = mFriendObservers.begin();
		it != mFriendObservers.end();
		)
	{
		LLFriendObserver* observer = *it;
		it++;
		// The only friend-related thing we notify on is online/offline transitions.
		observer->changed(LLFriendObserver::ONLINE);
	}
}

void LLVivoxVoiceClient::lookupName(const LLUUID &id)
{
	if (mAvatarNameCacheConnection.connected())
	{
		mAvatarNameCacheConnection.disconnect();
	}
	mAvatarNameCacheConnection = LLAvatarNameCache::get(id, boost::bind(&LLVivoxVoiceClient::onAvatarNameCache, this, _1, _2));
}

void LLVivoxVoiceClient::onAvatarNameCache(const LLUUID& agent_id,
										   const LLAvatarName& av_name)
{
	mAvatarNameCacheConnection.disconnect();
	std::string display_name = av_name.getDisplayName();
	avatarNameResolved(agent_id, display_name);
}

void LLVivoxVoiceClient::avatarNameResolved(const LLUUID &id, const std::string &name)
{
	// Iterate over all sessions.
	for(sessionIterator iter = sessionsBegin(); iter != sessionsEnd(); iter++)
	{
		sessionState *session = *iter;
		// Check for this user as a participant in this session
		participantState *participant = session->findParticipantByID(id);
		if(participant)
		{
			// Found -- fill in the name
			participant->mAccountName = name;
			// and post a "participants updated" message to listeners later.
			session->mParticipantsChanged = true;
		}
		
		// Check whether this is a p2p session whose caller name just resolved
		if(session->mCallerID == id)
		{
			// this session's "caller ID" just resolved.  Fill in the name.
			session->mName = name;
			if(session->mTextInvitePending)
			{
				session->mTextInvitePending = false;

				// We don't need to call LLIMMgr::getInstance()->addP2PSession() here.  The first incoming message will create the panel.				
			}
			if(session->mVoiceInvitePending)
			{
				session->mVoiceInvitePending = false;

				LLIMMgr::getInstance()->inviteToSession(
										session->mIMSessionID,
										session->mName,
										session->mCallerID, 
										session->mName, 
										IM_SESSION_P2P_INVITE, 
										LLIMMgr::INVITATION_TYPE_VOICE,
										session->mHandle,
										session->mSIPURI);
			}
			
		}
	}
}

bool LLVivoxVoiceClient::setVoiceEffect(const LLUUID& id)
{
	if (!mAudioSession)
	{
		return false;
	}

	if (!id.isNull())
	{
		if (mVoiceFontMap.empty())
		{
			LL_DEBUGS("Voice") << "Voice fonts not available." << LL_ENDL;
			return false;
		}
		else if (mVoiceFontMap.find(id) == mVoiceFontMap.end())
		{
			LL_DEBUGS("Voice") << "Invalid voice font " << id << LL_ENDL;
			return false;
		}
	}

	// *TODO: Check for expired fonts?
	mAudioSession->mVoiceFontID = id;

	// *TODO: Separate voice font defaults for spatial chat and IM?
	gSavedPerAccountSettings.setString("VoiceEffectDefault", id.asString());

	sessionSetVoiceFontSendMessage(mAudioSession);
	notifyVoiceFontObservers();

	return true;
}

const LLUUID LLVivoxVoiceClient::getVoiceEffect()
{
	return mAudioSession ? mAudioSession->mVoiceFontID : LLUUID::null;
}

LLSD LLVivoxVoiceClient::getVoiceEffectProperties(const LLUUID& id)
{
	LLSD sd;

	voice_font_map_t::iterator iter = mVoiceFontMap.find(id);
	if (iter != mVoiceFontMap.end())
	{
		sd["template_only"] = false;
	}
	else
	{
		// Voice effect is not in the voice font map, see if there is a template
		iter = mVoiceFontTemplateMap.find(id);
		if (iter == mVoiceFontTemplateMap.end())
		{
			LL_WARNS("Voice") << "Voice effect " << id << "not found." << LL_ENDL;
			return sd;
		}
		sd["template_only"] = true;
	}

	voiceFontEntry *font = iter->second;
	sd["name"] = font->mName;
	sd["expiry_date"] = font->mExpirationDate;
	sd["is_new"] = font->mIsNew;

	return sd;
}

LLVivoxVoiceClient::voiceFontEntry::voiceFontEntry(LLUUID& id) :
	mID(id),
	mFontIndex(0),
	mFontType(VOICE_FONT_TYPE_NONE),
	mFontStatus(VOICE_FONT_STATUS_NONE),
	mIsNew(false)
{
	mExpiryTimer.stop();
	mExpiryWarningTimer.stop();
}

LLVivoxVoiceClient::voiceFontEntry::~voiceFontEntry()
{
}

void LLVivoxVoiceClient::refreshVoiceEffectLists(bool clear_lists)
{
	if (clear_lists)
	{
		mVoiceFontsReceived = false;
		deleteAllVoiceFonts();
		deleteVoiceFontTemplates();
	}

	accountGetSessionFontsSendMessage();
	accountGetTemplateFontsSendMessage();
}

const voice_effect_list_t& LLVivoxVoiceClient::getVoiceEffectList() const
{
	return mVoiceFontList;
}

const voice_effect_list_t& LLVivoxVoiceClient::getVoiceEffectTemplateList() const
{
	return mVoiceFontTemplateList;
}

void LLVivoxVoiceClient::addVoiceFont(const S32 font_index,
								 const std::string &name,
								 const std::string &description,
								 const LLDate &expiration_date,
								 bool has_expired,
								 const S32 font_type,
								 const S32 font_status,
								 const bool template_font)
{
	// Vivox SessionFontIDs are not guaranteed to remain the same between
	// sessions or grids so use a UUID for the name.

	// If received name is not a UUID, fudge one by hashing the name and type.
	LLUUID font_id;
	if (LLUUID::validate(name))
	{
		font_id = LLUUID(name);
	}
	else
	{
		font_id.generate(STRINGIZE(font_type << ":" << name));
	}

	voiceFontEntry *font = NULL;

	voice_font_map_t& font_map = template_font ? mVoiceFontTemplateMap : mVoiceFontMap;
	voice_effect_list_t& font_list = template_font ? mVoiceFontTemplateList : mVoiceFontList;

	// Check whether we've seen this font before.
	voice_font_map_t::iterator iter = font_map.find(font_id);
	bool new_font = (iter == font_map.end());

	// Override the has_expired flag if we have passed the expiration_date as a double check.
	if (expiration_date.secondsSinceEpoch() < (LLDate::now().secondsSinceEpoch() + VOICE_FONT_EXPIRY_INTERVAL))
	{
		has_expired = true;
	}

	if (has_expired)
	{
		LL_DEBUGS("Voice") << "Expired " << (template_font ? "Template " : "")
		<< expiration_date.asString() << " " << font_id
		<< " (" << font_index << ") " << name << LL_ENDL;

		// Remove existing session fonts that have expired since we last saw them.
		if (!new_font && !template_font)
		{
			deleteVoiceFont(font_id);
		}
		return;
	}

	if (new_font)
	{
		// If it is a new font create a new entry.
		font = new voiceFontEntry(font_id);
	}
	else
	{
		// Not a new font, update the existing entry
		font = iter->second;
	}

	if (font)
	{
		font->mFontIndex = font_index;
		// Use the description for the human readable name if available, as the
		// "name" may be a UUID.
		font->mName = description.empty() ? name : description;
		font->mFontType = font_type;
		font->mFontStatus = font_status;

		// If the font is new or the expiration date has changed the expiry timers need updating.
		if (!template_font && (new_font || font->mExpirationDate != expiration_date))
		{
			font->mExpirationDate = expiration_date;

			// Set the expiry timer to trigger a notification when the voice font can no longer be used.
			font->mExpiryTimer.start();
			font->mExpiryTimer.setExpiryAt(expiration_date.secondsSinceEpoch() - VOICE_FONT_EXPIRY_INTERVAL);

			// Set the warning timer to some interval before actual expiry.
			S32 warning_time = gSavedSettings.getS32("VoiceEffectExpiryWarningTime");
			if (warning_time != 0)
			{
				font->mExpiryWarningTimer.start();
				F64 expiry_time = (expiration_date.secondsSinceEpoch() - (F64)warning_time);
				font->mExpiryWarningTimer.setExpiryAt(expiry_time - VOICE_FONT_EXPIRY_INTERVAL);
			}
			else
			{
				// Disable the warning timer.
				font->mExpiryWarningTimer.stop();
			}

			 // Only flag new session fonts after the first time we have fetched the list.
			if (mVoiceFontsReceived)
			{
				font->mIsNew = true;
				mVoiceFontsNew = true;
			}
		}

		LL_DEBUGS("Voice") << (template_font ? "Template " : "")
			<< font->mExpirationDate.asString() << " " << font->mID
			<< " (" << font->mFontIndex << ") " << name << LL_ENDL;

		if (new_font)
		{
			font_map.insert(voice_font_map_t::value_type(font->mID, font));
			font_list.insert(voice_effect_list_t::value_type(font->mName, font->mID));
		}

		mVoiceFontListDirty = true;

		// Debugging stuff

		if (font_type < VOICE_FONT_TYPE_NONE || font_type >= VOICE_FONT_TYPE_UNKNOWN)
		{
			LL_DEBUGS("Voice") << "Unknown voice font type: " << font_type << LL_ENDL;
		}
		if (font_status < VOICE_FONT_STATUS_NONE || font_status >= VOICE_FONT_STATUS_UNKNOWN)
		{
			LL_DEBUGS("Voice") << "Unknown voice font status: " << font_status << LL_ENDL;
		}
	}
}

void LLVivoxVoiceClient::expireVoiceFonts()
{
	// *TODO: If we are selling voice fonts in packs, there are probably
	// going to be a number of fonts with the same expiration time, so would
	// be more efficient to just keep a list of expiration times rather
	// than checking each font individually.

	bool have_expired = false;
	bool will_expire = false;
	bool expired_in_use = false;

	LLUUID current_effect = LLVoiceClient::instance().getVoiceEffectDefault();

	voice_font_map_t::iterator iter;
	for (iter = mVoiceFontMap.begin(); iter != mVoiceFontMap.end(); ++iter)
	{
		voiceFontEntry* voice_font = iter->second;
		LLFrameTimer& expiry_timer  = voice_font->mExpiryTimer;
		LLFrameTimer& warning_timer = voice_font->mExpiryWarningTimer;

		// Check for expired voice fonts
		if (expiry_timer.getStarted() && expiry_timer.hasExpired())
		{
			// Check whether it is the active voice font
			if (voice_font->mID == current_effect)
			{
				// Reset to no voice effect.
				setVoiceEffect(LLUUID::null);
				expired_in_use = true;
			}

			LL_DEBUGS("Voice") << "Voice Font " << voice_font->mName << " has expired." << LL_ENDL;
			deleteVoiceFont(voice_font->mID);
			have_expired = true;
		}

		// Check for voice fonts that will expire in less that the warning time
		if (warning_timer.getStarted() && warning_timer.hasExpired())
		{
			LL_DEBUGS("Voice") << "Voice Font " << voice_font->mName << " will expire soon." << LL_ENDL;
			will_expire = true;
			warning_timer.stop();
		}
	}

	LLSD args;
	args["URL"] = LLTrans::getString("voice_morphing_url");

	// Give a notification if any voice fonts have expired.
	if (have_expired)
	{
		if (expired_in_use)
		{
			LLNotificationsUtil::add("VoiceEffectsExpiredInUse", args);
		}
		else
		{
			LLNotificationsUtil::add("VoiceEffectsExpired", args);
		}

		// Refresh voice font lists in the UI.
		notifyVoiceFontObservers();
	}

	// Give a warning notification if any voice fonts are due to expire.
	if (will_expire)
	{
		S32Seconds seconds(gSavedSettings.getS32("VoiceEffectExpiryWarningTime"));
		args["INTERVAL"] = llformat("%d", LLUnit<S32, LLUnits::Days>(seconds).value());

		LLNotificationsUtil::add("VoiceEffectsWillExpire", args);
	}
}

void LLVivoxVoiceClient::deleteVoiceFont(const LLUUID& id)
{
	// Remove the entry from the voice font list.
	voice_effect_list_t::iterator list_iter = mVoiceFontList.begin();
	while (list_iter != mVoiceFontList.end())
	{
		if (list_iter->second == id)
		{
			LL_DEBUGS("Voice") << "Removing " << id << " from the voice font list." << LL_ENDL;
			mVoiceFontList.erase(list_iter++);
			mVoiceFontListDirty = true;
		}
		else
		{
			++list_iter;
		}
	}

	// Find the entry in the voice font map and erase its data.
	voice_font_map_t::iterator map_iter = mVoiceFontMap.find(id);
	if (map_iter != mVoiceFontMap.end())
	{
		delete map_iter->second;
	}

	// Remove the entry from the voice font map.
	mVoiceFontMap.erase(map_iter);
}

void LLVivoxVoiceClient::deleteAllVoiceFonts()
{
	mVoiceFontList.clear();

	voice_font_map_t::iterator iter;
	for (iter = mVoiceFontMap.begin(); iter != mVoiceFontMap.end(); ++iter)
	{
		delete iter->second;
	}
	mVoiceFontMap.clear();
}

void LLVivoxVoiceClient::deleteVoiceFontTemplates()
{
	mVoiceFontTemplateList.clear();

	voice_font_map_t::iterator iter;
	for (iter = mVoiceFontTemplateMap.begin(); iter != mVoiceFontTemplateMap.end(); ++iter)
	{
		delete iter->second;
	}
	mVoiceFontTemplateMap.clear();
}

S32 LLVivoxVoiceClient::getVoiceFontIndex(const LLUUID& id) const
{
	S32 result = 0;
	if (!id.isNull())
	{
		voice_font_map_t::const_iterator it = mVoiceFontMap.find(id);
		if (it != mVoiceFontMap.end())
		{
			result = it->second->mFontIndex;
		}
		else
		{
			LL_DEBUGS("Voice") << "Selected voice font " << id << " is not available." << LL_ENDL;
		}
	}
	return result;
}

S32 LLVivoxVoiceClient::getVoiceFontTemplateIndex(const LLUUID& id) const
{
	S32 result = 0;
	if (!id.isNull())
	{
		voice_font_map_t::const_iterator it = mVoiceFontTemplateMap.find(id);
		if (it != mVoiceFontTemplateMap.end())
		{
			result = it->second->mFontIndex;
		}
		else
		{
			LL_DEBUGS("Voice") << "Selected voice font template " << id << " is not available." << LL_ENDL;
		}
	}
	return result;
}

void LLVivoxVoiceClient::accountGetSessionFontsSendMessage()
{
	if(!mAccountHandle.empty())
	{
		std::ostringstream stream;

		LL_DEBUGS("Voice") << "Requesting voice font list." << LL_ENDL;

		stream
		<< "<Request requestId=\"" << mCommandCookie++ << "\" action=\"Account.GetSessionFonts.1\">"
		<< "<AccountHandle>" << mAccountHandle << "</AccountHandle>"
		<< "</Request>"
		<< "\n\n\n";

		writeString(stream.str());
	}
}

void LLVivoxVoiceClient::accountGetTemplateFontsSendMessage()
{
	if(!mAccountHandle.empty())
	{
		std::ostringstream stream;

		LL_DEBUGS("Voice") << "Requesting voice font template list." << LL_ENDL;

		stream
		<< "<Request requestId=\"" << mCommandCookie++ << "\" action=\"Account.GetTemplateFonts.1\">"
		<< "<AccountHandle>" << mAccountHandle << "</AccountHandle>"
		<< "</Request>"
		<< "\n\n\n";

		writeString(stream.str());
	}
}

void LLVivoxVoiceClient::sessionSetVoiceFontSendMessage(sessionState *session)
{
	S32 font_index = getVoiceFontIndex(session->mVoiceFontID);
	LL_DEBUGS("Voice") << "Requesting voice font: " << session->mVoiceFontID << " (" << font_index << "), session handle: " << session->mHandle << LL_ENDL;

	std::ostringstream stream;

	stream
	<< "<Request requestId=\"" << mCommandCookie++ << "\" action=\"Session.SetVoiceFont.1\">"
	<< "<SessionHandle>" << session->mHandle << "</SessionHandle>"
	<< "<SessionFontID>" << font_index << "</SessionFontID>"
	<< "</Request>\n\n\n";

	writeString(stream.str());
}

void LLVivoxVoiceClient::accountGetSessionFontsResponse(int statusCode, const std::string &statusString)
{
	// Voice font list entries were updated via addVoiceFont() during parsing.
	if(getState() == stateVoiceFontsWait)
	{
		setState(stateVoiceFontsReceived);
	}

	notifyVoiceFontObservers();
	mVoiceFontsReceived = true;
}

void LLVivoxVoiceClient::accountGetTemplateFontsResponse(int statusCode, const std::string &statusString)
{
	// Voice font list entries were updated via addVoiceFont() during parsing.
	notifyVoiceFontObservers();
}
void LLVivoxVoiceClient::addObserver(LLVoiceEffectObserver* observer)
{
	mVoiceFontObservers.insert(observer);
}

void LLVivoxVoiceClient::removeObserver(LLVoiceEffectObserver* observer)
{
	mVoiceFontObservers.erase(observer);
}

// method checks the item in VoiceMorphing menu for appropriate current voice font
bool LLVivoxVoiceClient::onCheckVoiceEffect(const std::string& voice_effect_name)
{
	LLVoiceEffectInterface * effect_interfacep = LLVoiceClient::instance().getVoiceEffectInterface();
	if (NULL != effect_interfacep)
	{
		const LLUUID& currect_voice_effect_id = effect_interfacep->getVoiceEffect();

		if (currect_voice_effect_id.isNull())
		{
			if (voice_effect_name == "NoVoiceMorphing")
			{
				return true;
			}
		}
		else
		{
			const LLSD& voice_effect_props = effect_interfacep->getVoiceEffectProperties(currect_voice_effect_id);
			if (voice_effect_props["name"].asString() == voice_effect_name)
			{
				return true;
			}
		}
	}

	return false;
}

// method changes voice font for selected VoiceMorphing menu item
void LLVivoxVoiceClient::onClickVoiceEffect(const std::string& voice_effect_name)
{
	LLVoiceEffectInterface * effect_interfacep = LLVoiceClient::instance().getVoiceEffectInterface();
	if (NULL != effect_interfacep)
	{
		if (voice_effect_name == "NoVoiceMorphing")
		{
			effect_interfacep->setVoiceEffect(LLUUID());
			return;
		}
		const voice_effect_list_t& effect_list = effect_interfacep->getVoiceEffectList();
		if (!effect_list.empty())
		{
			for (voice_effect_list_t::const_iterator it = effect_list.begin(); it != effect_list.end(); ++it)
			{
				if (voice_effect_name == it->first)
				{
					effect_interfacep->setVoiceEffect(it->second);
					return;
				}
			}
		}
	}
}

// it updates VoiceMorphing menu items in accordance with purchased properties 
void LLVivoxVoiceClient::updateVoiceMorphingMenu()
{
	if (mVoiceFontListDirty)
	{
		LLVoiceEffectInterface * effect_interfacep = LLVoiceClient::instance().getVoiceEffectInterface();
		if (effect_interfacep)
		{
			const voice_effect_list_t& effect_list = effect_interfacep->getVoiceEffectList();
			if (!effect_list.empty())
			{
				LLMenuGL * voice_morphing_menup = gMenuBarView->findChildMenuByName("VoiceMorphing", TRUE);

				if (NULL != voice_morphing_menup)
				{
					S32 items = voice_morphing_menup->getItemCount();
					if (items > 0)
					{
						voice_morphing_menup->erase(1, items - 3, false);

						S32 pos = 1;
						for (voice_effect_list_t::const_iterator it = effect_list.begin(); it != effect_list.end(); ++it)
						{
							LLMenuItemCheckGL::Params p;
							p.name = it->first;
							p.label = it->first;
							p.on_check.function(boost::bind(&LLVivoxVoiceClient::onCheckVoiceEffect, this, it->first));
							p.on_click.function(boost::bind(&LLVivoxVoiceClient::onClickVoiceEffect, this, it->first));
							LLMenuItemCheckGL * voice_effect_itemp = LLUICtrlFactory::create<LLMenuItemCheckGL>(p);
							voice_morphing_menup->insert(pos++, voice_effect_itemp, false);
						}

						voice_morphing_menup->needsArrange();
					}
				}
			}
		}
	}
}
void LLVivoxVoiceClient::notifyVoiceFontObservers()
{
	LL_DEBUGS("Voice") << "Notifying voice effect observers. Lists changed: " << mVoiceFontListDirty << LL_ENDL;

	updateVoiceMorphingMenu();

	for (voice_font_observer_set_t::iterator it = mVoiceFontObservers.begin();
		 it != mVoiceFontObservers.end();
		 )
	{
		LLVoiceEffectObserver* observer = *it;
		observer->onVoiceEffectChanged(mVoiceFontListDirty);
		// In case onVoiceEffectChanged() deleted an entry.
		it = mVoiceFontObservers.upper_bound(observer);
	}
	mVoiceFontListDirty = false;

	// If new Voice Fonts have been added notify the user.
	if (mVoiceFontsNew)
	{
		if(mVoiceFontsReceived)
		{
			LLNotificationsUtil::add("VoiceEffectsNew");
		}
		mVoiceFontsNew = false;
	}
}

void LLVivoxVoiceClient::enablePreviewBuffer(bool enable)
{
	mCaptureBufferMode = enable;
	if(mCaptureBufferMode && getState() >= stateNoChannel)
	{
		LL_DEBUGS("Voice") << "no channel" << LL_ENDL;
		sessionTerminate();
	}
}

void LLVivoxVoiceClient::recordPreviewBuffer()
{
	if (!mCaptureBufferMode)
	{
		LL_DEBUGS("Voice") << "Not in voice effect preview mode, cannot start recording." << LL_ENDL;
		mCaptureBufferRecording = false;
		return;
	}

	mCaptureBufferRecording = true;
}

void LLVivoxVoiceClient::playPreviewBuffer(const LLUUID& effect_id)
{
	if (!mCaptureBufferMode)
	{
		LL_DEBUGS("Voice") << "Not in voice effect preview mode, no buffer to play." << LL_ENDL;
		mCaptureBufferRecording = false;
		return;
	}

	if (!mCaptureBufferRecorded)
	{
		// Can't play until we have something recorded!
		mCaptureBufferPlaying = false;
		return;
	}

	mPreviewVoiceFont = effect_id;
	mCaptureBufferPlaying = true;
}

void LLVivoxVoiceClient::stopPreviewBuffer()
{
	mCaptureBufferRecording = false;
	mCaptureBufferPlaying = false;
}

bool LLVivoxVoiceClient::isPreviewRecording()
{
	return (mCaptureBufferMode && mCaptureBufferRecording);
}

bool LLVivoxVoiceClient::isPreviewPlaying()
{
	return (mCaptureBufferMode && mCaptureBufferPlaying);
}

void LLVivoxVoiceClient::captureBufferRecordStartSendMessage()
{	if(!mAccountHandle.empty())
	{
		std::ostringstream stream;

		LL_DEBUGS("Voice") << "Starting audio capture to buffer." << LL_ENDL;

		// Start capture
		stream
		<< "<Request requestId=\"" << mCommandCookie++ << "\" action=\"Aux.StartBufferCapture.1\">"
		<< "</Request>"
		<< "\n\n\n";

		// Unmute the mic
		stream << "<Request requestId=\"" << mCommandCookie++ << "\" action=\"Connector.MuteLocalMic.1\">"
			<< "<ConnectorHandle>" << mConnectorHandle << "</ConnectorHandle>"
			<< "<Value>false</Value>"
		<< "</Request>\n\n\n";

		// Dirty the mute mic state so that it will get reset when we finishing previewing
		mMuteMicDirty = true;

		writeString(stream.str());
	}
}

void LLVivoxVoiceClient::captureBufferRecordStopSendMessage()
{
	if(!mAccountHandle.empty())
	{
		std::ostringstream stream;

		LL_DEBUGS("Voice") << "Stopping audio capture to buffer." << LL_ENDL;

		// Mute the mic. Mic mute state was dirtied at recording start, so will be reset when finished previewing.
		stream << "<Request requestId=\"" << mCommandCookie++ << "\" action=\"Connector.MuteLocalMic.1\">"
			<< "<ConnectorHandle>" << mConnectorHandle << "</ConnectorHandle>"
			<< "<Value>true</Value>"
		<< "</Request>\n\n\n";

		// Stop capture
		stream
		<< "<Request requestId=\"" << mCommandCookie++ << "\" action=\"Aux.CaptureAudioStop.1\">"
			<< "<AccountHandle>" << mAccountHandle << "</AccountHandle>"
		<< "</Request>"
		<< "\n\n\n";

		writeString(stream.str());
	}
}

void LLVivoxVoiceClient::captureBufferPlayStartSendMessage(const LLUUID& voice_font_id)
{
	if(!mAccountHandle.empty())
	{
		// Track how may play requests are sent, so we know how many stop events to
		// expect before play actually stops.
		++mPlayRequestCount;

		std::ostringstream stream;

		LL_DEBUGS("Voice") << "Starting audio buffer playback." << LL_ENDL;

		S32 font_index = getVoiceFontTemplateIndex(voice_font_id);
		LL_DEBUGS("Voice") << "With voice font: " << voice_font_id << " (" << font_index << ")" << LL_ENDL;

		stream
		<< "<Request requestId=\"" << mCommandCookie++ << "\" action=\"Aux.PlayAudioBuffer.1\">"
			<< "<AccountHandle>" << mAccountHandle << "</AccountHandle>"
			<< "<TemplateFontID>" << font_index << "</TemplateFontID>"
			<< "<FontDelta />"
		<< "</Request>"
		<< "\n\n\n";

		writeString(stream.str());
	}
}

void LLVivoxVoiceClient::captureBufferPlayStopSendMessage()
{
	if(!mAccountHandle.empty())
	{
		std::ostringstream stream;

		LL_DEBUGS("Voice") << "Stopping audio buffer playback." << LL_ENDL;

		stream
		<< "<Request requestId=\"" << mCommandCookie++ << "\" action=\"Aux.RenderAudioStop.1\">"
			<< "<AccountHandle>" << mAccountHandle << "</AccountHandle>"
		<< "</Request>"
		<< "\n\n\n";

		writeString(stream.str());
	}
}

LLVivoxProtocolParser::LLVivoxProtocolParser()
{
	parser = XML_ParserCreate(NULL);
	
	reset();
}

void LLVivoxProtocolParser::reset()
{
	responseDepth = 0;
	ignoringTags = false;
	accumulateText = false;
	energy = 0.f;
	hasText = false;
	hasAudio = false;
	hasVideo = false;
	terminated = false;
	ignoreDepth = 0;
	isChannel = false;
	incoming = false;
	enabled = false;
	isEvent = false;
	isLocallyMuted = false;
	isModeratorMuted = false;
	isSpeaking = false;
	participantType = 0;
	squelchDebugOutput = false;
	returnCode = -1;
	state = 0;
	statusCode = 0;
	volume = 0;
	textBuffer.clear();
	alias.clear();
	numberOfAliases = 0;
	applicationString.clear();
}

//virtual 
LLVivoxProtocolParser::~LLVivoxProtocolParser()
{
	if (parser)
		XML_ParserFree(parser);
}

static LLTrace::BlockTimerStatHandle FTM_VIVOX_PROCESS("Vivox Process");

// virtual
LLIOPipe::EStatus LLVivoxProtocolParser::process_impl(
													  const LLChannelDescriptors& channels,
													  buffer_ptr_t& buffer,
													  bool& eos,
													  LLSD& context,
													  LLPumpIO* pump)
{
	LL_RECORD_BLOCK_TIME(FTM_VIVOX_PROCESS);
	LLBufferStream istr(channels, buffer.get());
	std::ostringstream ostr;
	while (istr.good())
	{
		char buf[1024];
		istr.read(buf, sizeof(buf));
		mInput.append(buf, istr.gcount());
	}
	
	// Look for input delimiter(s) in the input buffer.  If one is found, send the message to the xml parser.
	int start = 0;
	int delim;
	while((delim = mInput.find("\n\n\n", start)) != std::string::npos)
	{	
		
		// Reset internal state of the LLVivoxProtocolParser (no effect on the expat parser)
		reset();
		
		XML_ParserReset(parser, NULL);
		XML_SetElementHandler(parser, ExpatStartTag, ExpatEndTag);
		XML_SetCharacterDataHandler(parser, ExpatCharHandler);
		XML_SetUserData(parser, this);	
		XML_Parse(parser, mInput.data() + start, delim - start, false);
		
		// If this message isn't set to be squelched, output the raw XML received.
		if(!squelchDebugOutput)
		{
			LL_DEBUGS("Voice") << "parsing: " << mInput.substr(start, delim - start) << LL_ENDL;
		}
		
		start = delim + 3;
	}
	
	if(start != 0)
		mInput = mInput.substr(start);
	
	LL_DEBUGS("VivoxProtocolParser") << "at end, mInput is: " << mInput << LL_ENDL;
	
	if(!LLVivoxVoiceClient::getInstance()->mConnected)
	{
		// If voice has been disabled, we just want to close the socket.  This does so.
		LL_INFOS("Voice") << "returning STATUS_STOP" << LL_ENDL;
		return STATUS_STOP;
	}
	
	return STATUS_OK;
}

void XMLCALL LLVivoxProtocolParser::ExpatStartTag(void *data, const char *el, const char **attr)
{
	if (data)
	{
		LLVivoxProtocolParser	*object = (LLVivoxProtocolParser*)data;
		object->StartTag(el, attr);
	}
}

// --------------------------------------------------------------------------------

void XMLCALL LLVivoxProtocolParser::ExpatEndTag(void *data, const char *el)
{
	if (data)
	{
		LLVivoxProtocolParser	*object = (LLVivoxProtocolParser*)data;
		object->EndTag(el);
	}
}

// --------------------------------------------------------------------------------

void XMLCALL LLVivoxProtocolParser::ExpatCharHandler(void *data, const XML_Char *s, int len)
{
	if (data)
	{
		LLVivoxProtocolParser	*object = (LLVivoxProtocolParser*)data;
		object->CharData(s, len);
	}
}

// --------------------------------------------------------------------------------


void LLVivoxProtocolParser::StartTag(const char *tag, const char **attr)
{
	// Reset the text accumulator. We shouldn't have strings that are inturrupted by new tags
	textBuffer.clear();
	// only accumulate text if we're not ignoring tags.
	accumulateText = !ignoringTags;
	
	if (responseDepth == 0)
	{	
		isEvent = !stricmp("Event", tag);
		
		if (!stricmp("Response", tag) || isEvent)
		{
			// Grab the attributes
			while (*attr)
			{
				const char	*key = *attr++;
				const char	*value = *attr++;
				
				if (!stricmp("requestId", key))
				{
					requestId = value;
				}
				else if (!stricmp("action", key))
				{
					actionString = value;
				}
				else if (!stricmp("type", key))
				{
					eventTypeString = value;
				}
			}
		}
		LL_DEBUGS("VivoxProtocolParser") << tag << " (" << responseDepth << ")"  << LL_ENDL;
	}
	else
	{
		if (ignoringTags)
		{
			LL_DEBUGS("VivoxProtocolParser") << "ignoring tag " << tag << " (depth = " << responseDepth << ")" << LL_ENDL;
		}
		else
		{
			LL_DEBUGS("VivoxProtocolParser") << tag << " (" << responseDepth << ")"  << LL_ENDL;
			
			// Ignore the InputXml stuff so we don't get confused
			if (!stricmp("InputXml", tag))
			{
				ignoringTags = true;
				ignoreDepth = responseDepth;
				accumulateText = false;
				
				LL_DEBUGS("VivoxProtocolParser") << "starting ignore, ignoreDepth is " << ignoreDepth << LL_ENDL;
			}
			else if (!stricmp("CaptureDevices", tag))
			{
				LLVivoxVoiceClient::getInstance()->clearCaptureDevices();
			}			
			else if (!stricmp("RenderDevices", tag))
			{
				LLVivoxVoiceClient::getInstance()->clearRenderDevices();
			}
			else if (!stricmp("CaptureDevice", tag))
			{
				deviceString.clear();
			}
			else if (!stricmp("RenderDevice", tag))
			{
				deviceString.clear();
			}			
			else if (!stricmp("SessionFont", tag))
			{
				id = 0;
				nameString.clear();
				descriptionString.clear();
				expirationDate = LLDate();
				hasExpired = false;
				fontType = 0;
				fontStatus = 0;
			}
			else if (!stricmp("TemplateFont", tag))
			{
				id = 0;
				nameString.clear();
				descriptionString.clear();
				expirationDate = LLDate();
				hasExpired = false;
				fontType = 0;
				fontStatus = 0;
			}
			else if (!stricmp("MediaCompletionType", tag))
			{
				mediaCompletionType.clear();
			}
		}
	}
	responseDepth++;
}

// --------------------------------------------------------------------------------

void LLVivoxProtocolParser::EndTag(const char *tag)
{
	const std::string& string = textBuffer;
	
	responseDepth--;
	
	if (ignoringTags)
	{
		if (ignoreDepth == responseDepth)
		{
			LL_DEBUGS("VivoxProtocolParser") << "end of ignore" << LL_ENDL;
			ignoringTags = false;
		}
		else
		{
			LL_DEBUGS("VivoxProtocolParser") << "ignoring tag " << tag << " (depth = " << responseDepth << ")" << LL_ENDL;
		}
	}
	
	if (!ignoringTags)
	{
		LL_DEBUGS("VivoxProtocolParser") << "processing tag " << tag << " (depth = " << responseDepth << ")" << LL_ENDL;
		
		// Closing a tag. Finalize the text we've accumulated and reset
		if (!stricmp("ReturnCode", tag))
			returnCode = strtol(string.c_str(), NULL, 10);
		else if (!stricmp("SessionHandle", tag))
			sessionHandle = string;
		else if (!stricmp("SessionGroupHandle", tag))
			sessionGroupHandle = string;
		else if (!stricmp("StatusCode", tag))
			statusCode = strtol(string.c_str(), NULL, 10);
		else if (!stricmp("StatusString", tag))
			statusString = string;
		else if (!stricmp("ParticipantURI", tag))
			uriString = string;
		else if (!stricmp("Volume", tag))
			volume = strtol(string.c_str(), NULL, 10);
		else if (!stricmp("Energy", tag))
			energy = (F32)strtod(string.c_str(), NULL);
		else if (!stricmp("IsModeratorMuted", tag))
			isModeratorMuted = !stricmp(string.c_str(), "true");
		else if (!stricmp("IsSpeaking", tag))
			isSpeaking = !stricmp(string.c_str(), "true");
		else if (!stricmp("Alias", tag))
			alias = string;
		else if (!stricmp("NumberOfAliases", tag))
			numberOfAliases = strtol(string.c_str(), NULL, 10);
		else if (!stricmp("Application", tag))
			applicationString = string;
		else if (!stricmp("ConnectorHandle", tag))
			connectorHandle = string;
		else if (!stricmp("VersionID", tag))
			versionID = string;
		else if (!stricmp("AccountHandle", tag))
			accountHandle = string;
		else if (!stricmp("State", tag))
			state = strtol(string.c_str(), NULL, 10);
		else if (!stricmp("URI", tag))
			uriString = string;
		else if (!stricmp("IsChannel", tag))
			isChannel = !stricmp(string.c_str(), "true");
		else if (!stricmp("Incoming", tag))
			incoming = !stricmp(string.c_str(), "true");
		else if (!stricmp("Enabled", tag))
			enabled = !stricmp(string.c_str(), "true");
		else if (!stricmp("Name", tag))
			nameString = string;
		else if (!stricmp("AudioMedia", tag))
			audioMediaString = string;
		else if (!stricmp("ChannelName", tag))
			nameString = string;
		else if (!stricmp("DisplayName", tag))
			displayNameString = string;
		else if (!stricmp("Device", tag))
			deviceString = string;		
		else if (!stricmp("AccountName", tag))
			nameString = string;
		else if (!stricmp("ParticipantType", tag))
			participantType = strtol(string.c_str(), NULL, 10);
		else if (!stricmp("IsLocallyMuted", tag))
			isLocallyMuted = !stricmp(string.c_str(), "true");
		else if (!stricmp("MicEnergy", tag))
			energy = (F32)strtod(string.c_str(), NULL);
		else if (!stricmp("ChannelName", tag))
			nameString = string;
		else if (!stricmp("ChannelURI", tag))
			uriString = string;
		else if (!stricmp("BuddyURI", tag))
			uriString = string;
		else if (!stricmp("Presence", tag))
			statusString = string;
		else if (!stricmp("CaptureDevice", tag))
		{
			LLVivoxVoiceClient::getInstance()->addCaptureDevice(deviceString);
		}
		else if (!stricmp("RenderDevice", tag))
		{
			LLVivoxVoiceClient::getInstance()->addRenderDevice(deviceString);
		}
		else if (!stricmp("BlockMask", tag))
			blockMask = string;
		else if (!stricmp("PresenceOnly", tag))
			presenceOnly = string;
		else if (!stricmp("AutoAcceptMask", tag))
			autoAcceptMask = string;
		else if (!stricmp("AutoAddAsBuddy", tag))
			autoAddAsBuddy = string;
		else if (!stricmp("MessageHeader", tag))
			messageHeader = string;
		else if (!stricmp("MessageBody", tag))
			messageBody = string;
		else if (!stricmp("NotificationType", tag))
			notificationType = string;
		else if (!stricmp("HasText", tag))
			hasText = !stricmp(string.c_str(), "true");
		else if (!stricmp("HasAudio", tag))
			hasAudio = !stricmp(string.c_str(), "true");
		else if (!stricmp("HasVideo", tag))
			hasVideo = !stricmp(string.c_str(), "true");
		else if (!stricmp("Terminated", tag))
			terminated = !stricmp(string.c_str(), "true");
		else if (!stricmp("SubscriptionHandle", tag))
			subscriptionHandle = string;
		else if (!stricmp("SubscriptionType", tag))
			subscriptionType = string;
		else if (!stricmp("SessionFont", tag))
		{
			LLVivoxVoiceClient::getInstance()->addVoiceFont(id, nameString, descriptionString, expirationDate, hasExpired, fontType, fontStatus, false);
		}
		else if (!stricmp("TemplateFont", tag))
		{
			LLVivoxVoiceClient::getInstance()->addVoiceFont(id, nameString, descriptionString, expirationDate, hasExpired, fontType, fontStatus, true);
		}
		else if (!stricmp("ID", tag))
		{
			id = strtol(string.c_str(), NULL, 10);
		}
		else if (!stricmp("Description", tag))
		{
			descriptionString = string;
		}
		else if (!stricmp("ExpirationDate", tag))
		{
			expirationDate = expiryTimeStampToLLDate(string);
		}
		else if (!stricmp("Expired", tag))
		{
			hasExpired = !stricmp(string.c_str(), "1");
		}
		else if (!stricmp("Type", tag))
		{
			fontType = strtol(string.c_str(), NULL, 10);
		}
		else if (!stricmp("Status", tag))
		{
			fontStatus = strtol(string.c_str(), NULL, 10);
		}
		else if (!stricmp("MediaCompletionType", tag))
		{
			mediaCompletionType = string;;
		}

		textBuffer.clear();
		accumulateText= false;
		
		if (responseDepth == 0)
		{
			// We finished all of the XML, process the data
			processResponse(tag);
		}
	}
}

// --------------------------------------------------------------------------------

void LLVivoxProtocolParser::CharData(const char *buffer, int length)
{
	/*
	 This method is called for anything that isn't a tag, which can be text you
	 want that lies between tags, and a lot of stuff you don't want like file formatting
	 (tabs, spaces, CR/LF, etc).
	 
	 Only copy text if we are in accumulate mode...
	 */
	if (accumulateText)
		textBuffer.append(buffer, length);
}

// --------------------------------------------------------------------------------

LLDate LLVivoxProtocolParser::expiryTimeStampToLLDate(const std::string& vivox_ts)
{
	// *HACK: Vivox reports the time incorrectly. LLDate also only parses a
	// subset of valid ISO 8601 dates (only handles Z, not offsets).
	// So just use the date portion and fix the time here.
	std::string time_stamp = vivox_ts.substr(0, 10);
	time_stamp += VOICE_FONT_EXPIRY_TIME;

	LL_DEBUGS("VivoxProtocolParser") << "Vivox timestamp " << vivox_ts << " modified to: " << time_stamp << LL_ENDL;

	return LLDate(time_stamp);
}

// --------------------------------------------------------------------------------

void LLVivoxProtocolParser::processResponse(std::string tag)
{
	LL_DEBUGS("VivoxProtocolParser") << tag << LL_ENDL;
	
	// SLIM SDK: the SDK now returns a statusCode of "200" (OK) for success.  This is a change vs. previous SDKs.
	// According to Mike S., "The actual API convention is that responses with return codes of 0 are successful, regardless of the status code returned",
	// so I believe this will give correct behavior.
	
	if(returnCode == 0)
		statusCode = 0;
	
	if (isEvent)
	{
		const char *eventTypeCstr = eventTypeString.c_str();
		if (!stricmp(eventTypeCstr, "AccountLoginStateChangeEvent"))
		{
			LLVivoxVoiceClient::getInstance()->accountLoginStateChangeEvent(accountHandle, statusCode, statusString, state);
		}
		else if (!stricmp(eventTypeCstr, "SessionAddedEvent"))
		{
			/*
			 <Event type="SessionAddedEvent">
			 <SessionGroupHandle>c1_m1000xFnPP04IpREWNkuw1cOXlhw==_sg0</SessionGroupHandle>
			 <SessionHandle>c1_m1000xFnPP04IpREWNkuw1cOXlhw==0</SessionHandle>
			 <Uri>sip:confctl-1408789@bhr.vivox.com</Uri>
			 <IsChannel>true</IsChannel>
			 <Incoming>false</Incoming>
			 <ChannelName />
			 </Event>
			 */
			LLVivoxVoiceClient::getInstance()->sessionAddedEvent(uriString, alias, sessionHandle, sessionGroupHandle, isChannel, incoming, nameString, applicationString);
		}
		else if (!stricmp(eventTypeCstr, "SessionRemovedEvent"))
		{
			LLVivoxVoiceClient::getInstance()->sessionRemovedEvent(sessionHandle, sessionGroupHandle);
		}
		else if (!stricmp(eventTypeCstr, "SessionGroupAddedEvent"))
		{
			LLVivoxVoiceClient::getInstance()->sessionGroupAddedEvent(sessionGroupHandle);
		}
		else if (!stricmp(eventTypeCstr, "MediaStreamUpdatedEvent"))
		{
			/*
			 <Event type="MediaStreamUpdatedEvent">
			 <SessionGroupHandle>c1_m1000xFnPP04IpREWNkuw1cOXlhw==_sg0</SessionGroupHandle>
			 <SessionHandle>c1_m1000xFnPP04IpREWNkuw1cOXlhw==0</SessionHandle>
			 <StatusCode>200</StatusCode>
			 <StatusString>OK</StatusString>
			 <State>2</State>
			 <Incoming>false</Incoming>
			 </Event>
			 */
			LLVivoxVoiceClient::getInstance()->mediaStreamUpdatedEvent(sessionHandle, sessionGroupHandle, statusCode, statusString, state, incoming);
		}
		else if (!stricmp(eventTypeCstr, "MediaCompletionEvent"))
		{
			/*
			<Event type="MediaCompletionEvent">
			<SessionGroupHandle />
			<MediaCompletionType>AuxBufferAudioCapture</MediaCompletionType>
			</Event>
			*/
			LLVivoxVoiceClient::getInstance()->mediaCompletionEvent(sessionGroupHandle, mediaCompletionType);
		}
		else if (!stricmp(eventTypeCstr, "TextStreamUpdatedEvent"))
		{
			/*
			 <Event type="TextStreamUpdatedEvent">
			 <SessionGroupHandle>c1_m1000xFnPP04IpREWNkuw1cOXlhw==_sg1</SessionGroupHandle>
			 <SessionHandle>c1_m1000xFnPP04IpREWNkuw1cOXlhw==1</SessionHandle>
			 <Enabled>true</Enabled>
			 <State>1</State>
			 <Incoming>true</Incoming>
			 </Event>
			 */
			LLVivoxVoiceClient::getInstance()->textStreamUpdatedEvent(sessionHandle, sessionGroupHandle, enabled, state, incoming);
		}
		else if (!stricmp(eventTypeCstr, "ParticipantAddedEvent"))
		{
			/* 
			 <Event type="ParticipantAddedEvent">
			 <SessionGroupHandle>c1_m1000xFnPP04IpREWNkuw1cOXlhw==_sg4</SessionGroupHandle>
			 <SessionHandle>c1_m1000xFnPP04IpREWNkuw1cOXlhw==4</SessionHandle>
			 <ParticipantUri>sip:xI5auBZ60SJWIk606-1JGRQ==@bhr.vivox.com</ParticipantUri>
			 <AccountName>xI5auBZ60SJWIk606-1JGRQ==</AccountName>
			 <DisplayName />
			 <ParticipantType>0</ParticipantType>
			 </Event>
			 */
			LLVivoxVoiceClient::getInstance()->participantAddedEvent(sessionHandle, sessionGroupHandle, uriString, alias, nameString, displayNameString, participantType);
		}
		else if (!stricmp(eventTypeCstr, "ParticipantRemovedEvent"))
		{
			/*
			 <Event type="ParticipantRemovedEvent">
			 <SessionGroupHandle>c1_m1000xFnPP04IpREWNkuw1cOXlhw==_sg4</SessionGroupHandle>
			 <SessionHandle>c1_m1000xFnPP04IpREWNkuw1cOXlhw==4</SessionHandle>
			 <ParticipantUri>sip:xtx7YNV-3SGiG7rA1fo5Ndw==@bhr.vivox.com</ParticipantUri>
			 <AccountName>xtx7YNV-3SGiG7rA1fo5Ndw==</AccountName>
			 </Event>
			 */
			LLVivoxVoiceClient::getInstance()->participantRemovedEvent(sessionHandle, sessionGroupHandle, uriString, alias, nameString);
		}
		else if (!stricmp(eventTypeCstr, "ParticipantUpdatedEvent"))
		{
			/*
			 <Event type="ParticipantUpdatedEvent">
			 <SessionGroupHandle>c1_m1000xFnPP04IpREWNkuw1cOXlhw==_sg0</SessionGroupHandle>
			 <SessionHandle>c1_m1000xFnPP04IpREWNkuw1cOXlhw==0</SessionHandle>
			 <ParticipantUri>sip:xFnPP04IpREWNkuw1cOXlhw==@bhr.vivox.com</ParticipantUri>
			 <IsModeratorMuted>false</IsModeratorMuted>
			 <IsSpeaking>true</IsSpeaking>
			 <Volume>44</Volume>
			 <Energy>0.0879437</Energy>
			 </Event>
			 */
			
			// These happen so often that logging them is pretty useless.
			squelchDebugOutput = true;
			
			LLVivoxVoiceClient::getInstance()->participantUpdatedEvent(sessionHandle, sessionGroupHandle, uriString, alias, isModeratorMuted, isSpeaking, volume, energy);
		}
		else if (!stricmp(eventTypeCstr, "AuxAudioPropertiesEvent"))
		{
			// These are really spammy in tuning mode
			squelchDebugOutput = true;

			LLVivoxVoiceClient::getInstance()->auxAudioPropertiesEvent(energy);
		}
		else if (!stricmp(eventTypeCstr, "BuddyChangedEvent"))
		{
			/*
			 <Event type="BuddyChangedEvent">
			 <AccountHandle>c1_m1000xFnPP04IpREWNkuw1cOXlhw==</AccountHandle>
			 <BuddyURI>sip:x9fFHFZjOTN6OESF1DUPrZQ==@bhr.vivox.com</BuddyURI>
			 <DisplayName>Monroe Tester</DisplayName>
			 <BuddyData />
			 <GroupID>0</GroupID>
			 <ChangeType>Set</ChangeType>
			 </Event>
			 */		
			// TODO: Question: Do we need to process this at all?
		}
		else if (!stricmp(eventTypeCstr, "MessageEvent"))  
		{
			LLVivoxVoiceClient::getInstance()->messageEvent(sessionHandle, uriString, alias, messageHeader, messageBody, applicationString);
		}
		else if (!stricmp(eventTypeCstr, "SessionNotificationEvent"))  
		{
			LLVivoxVoiceClient::getInstance()->sessionNotificationEvent(sessionHandle, uriString, notificationType);
		}
		else if (!stricmp(eventTypeCstr, "SessionUpdatedEvent"))
		{
			/*
			 <Event type="SessionUpdatedEvent">
			 <SessionGroupHandle>c1_m1000xFnPP04IpREWNkuw1cOXlhw==_sg0</SessionGroupHandle>
			 <SessionHandle>c1_m1000xFnPP04IpREWNkuw1cOXlhw==0</SessionHandle>
			 <Uri>sip:confctl-9@bhd.vivox.com</Uri>
			 <IsMuted>0</IsMuted>
			 <Volume>50</Volume>
			 <TransmitEnabled>1</TransmitEnabled>
			 <IsFocused>0</IsFocused>
			 <SpeakerPosition><Position><X>0</X><Y>0</Y><Z>0</Z></Position></SpeakerPosition>
			 <SessionFontID>0</SessionFontID>
			 </Event>
			 */
			// We don't need to process this, but we also shouldn't warn on it, since that confuses people.
		}
		
		else if (!stricmp(eventTypeCstr, "SessionGroupRemovedEvent"))  
		{
			/*
			 <Event type="SessionGroupRemovedEvent">
			 <SessionGroupHandle>c1_m1000xFnPP04IpREWNkuw1cOXlhw==_sg0</SessionGroupHandle>
			 </Event>
			 */
			// We don't need to process this, but we also shouldn't warn on it, since that confuses people.
		}
		else if (!stricmp(eventTypeCstr, "VoiceServiceConnectionStateChangedEvent"))  
		{	// Yet another ignored event
		}
		else
		{
			LL_WARNS("VivoxProtocolParser") << "Unknown event type " << eventTypeString << LL_ENDL;
		}
	}
	else
	{
		const char *actionCstr = actionString.c_str();
		if (!stricmp(actionCstr, "Connector.Create.1"))
		{
			LLVivoxVoiceClient::getInstance()->connectorCreateResponse(statusCode, statusString, connectorHandle, versionID);
		}
		else if (!stricmp(actionCstr, "Account.Login.1"))
		{
			LLVivoxVoiceClient::getInstance()->loginResponse(statusCode, statusString, accountHandle, numberOfAliases);
		}
		else if (!stricmp(actionCstr, "Session.Create.1"))
		{
			LLVivoxVoiceClient::getInstance()->sessionCreateResponse(requestId, statusCode, statusString, sessionHandle);			
		}
		else if (!stricmp(actionCstr, "SessionGroup.AddSession.1"))
		{
			LLVivoxVoiceClient::getInstance()->sessionGroupAddSessionResponse(requestId, statusCode, statusString, sessionHandle);			
		}
		else if (!stricmp(actionCstr, "Session.Connect.1"))
		{
			LLVivoxVoiceClient::getInstance()->sessionConnectResponse(requestId, statusCode, statusString);			
		}
		else if (!stricmp(actionCstr, "Account.Logout.1"))
		{
			LLVivoxVoiceClient::getInstance()->logoutResponse(statusCode, statusString);			
		}
		else if (!stricmp(actionCstr, "Connector.InitiateShutdown.1"))
		{
			LLVivoxVoiceClient::getInstance()->connectorShutdownResponse(statusCode, statusString);			
		}
		else if (!stricmp(actionCstr, "Session.Set3DPosition.1"))
		{
			// We don't need to process these, but they're so spammy we don't want to log them.
			squelchDebugOutput = true;
		}
		else if (!stricmp(actionCstr, "Account.GetSessionFonts.1"))
		{
			LLVivoxVoiceClient::getInstance()->accountGetSessionFontsResponse(statusCode, statusString);
		}
		else if (!stricmp(actionCstr, "Account.GetTemplateFonts.1"))
		{
			LLVivoxVoiceClient::getInstance()->accountGetTemplateFontsResponse(statusCode, statusString);
		}
		/*
		 else if (!stricmp(actionCstr, "Account.ChannelGetList.1"))
		 {
		 LLVoiceClient::getInstance()->channelGetListResponse(statusCode, statusString);
		 }
		 else if (!stricmp(actionCstr, "Connector.AccountCreate.1"))
		 {
		 
		 }
		 else if (!stricmp(actionCstr, "Connector.MuteLocalMic.1"))
		 {
		 
		 }
		 else if (!stricmp(actionCstr, "Connector.MuteLocalSpeaker.1"))
		 {
		 
		 }
		 else if (!stricmp(actionCstr, "Connector.SetLocalMicVolume.1"))
		 {
		 
		 }
		 else if (!stricmp(actionCstr, "Connector.SetLocalSpeakerVolume.1"))
		 {
		 
		 }
		 else if (!stricmp(actionCstr, "Session.ListenerSetPosition.1"))
		 {
		 
		 }
		 else if (!stricmp(actionCstr, "Session.SpeakerSetPosition.1"))
		 {
		 
		 }
		 else if (!stricmp(actionCstr, "Session.AudioSourceSetPosition.1"))
		 {
		 
		 }
		 else if (!stricmp(actionCstr, "Session.GetChannelParticipants.1"))
		 {
		 
		 }
		 else if (!stricmp(actionCstr, "Account.ChannelCreate.1"))
		 {
		 
		 }
		 else if (!stricmp(actionCstr, "Account.ChannelUpdate.1"))
		 {
		 
		 }
		 else if (!stricmp(actionCstr, "Account.ChannelDelete.1"))
		 {
		 
		 }
		 else if (!stricmp(actionCstr, "Account.ChannelCreateAndInvite.1"))
		 {
		 
		 }
		 else if (!stricmp(actionCstr, "Account.ChannelFolderCreate.1"))
		 {
		 
		 }
		 else if (!stricmp(actionCstr, "Account.ChannelFolderUpdate.1"))
		 {
		 
		 }
		 else if (!stricmp(actionCstr, "Account.ChannelFolderDelete.1"))
		 {
		 
		 }
		 else if (!stricmp(actionCstr, "Account.ChannelAddModerator.1"))
		 {
		 
		 }
		 else if (!stricmp(actionCstr, "Account.ChannelDeleteModerator.1"))
		 {
		 
		 }
		 */
	}
}
<|MERGE_RESOLUTION|>--- conflicted
+++ resolved
@@ -504,7 +504,6 @@
 	setState(stateConnectorStarting);
 
 	std::string savedLogLevel = gSavedSettings.getString("VivoxDebugLevel");
-<<<<<<< HEAD
 	
 	if(savedLogLevel != "0")
 	{
@@ -512,12 +511,6 @@
 		// <FS:Ansariel> Fixing Vivox debug level
 		loglevel = savedLogLevel;
 		// </FS:Ansariel>
-=======
-		
-	if(savedLogLevel != "0")
-	{
-		LL_DEBUGS("Voice") << "creating connector with logging enabled" << LL_ENDL;
->>>>>>> ff64d736
 	}
 	
 	stream 
@@ -838,11 +831,7 @@
 						{
 							loglevel = "0";	// turn logging off completely
 						}
-<<<<<<< HEAD
-
-=======
 							
->>>>>>> ff64d736
 						params.args.add("-ll");
 						params.args.add(loglevel);
 
@@ -853,15 +842,12 @@
                             log_folder = gDirUtilp->getExpandedFilename(LL_PATH_LOGS, "");
                         }
                         
-<<<<<<< HEAD
 						// <FS:Ansariel> Strip trailing directory delimiter
 						if (LLStringUtil::endsWith(log_folder, gDirUtilp->getDirDelimiter()))
 						{
 							log_folder = log_folder.substr(0, log_folder.size() - gDirUtilp->getDirDelimiter().size());
 						}
 						// </FS:Ansariel>
-=======
->>>>>>> ff64d736
 						params.args.add("-lf");
 						params.args.add(log_folder);
 
@@ -870,7 +856,6 @@
 							params.args.add("-st");
 							params.args.add(shutdown_timeout);
 						}
-<<<<<<< HEAD
 
 						// <FS:Ansariel> Voice in multiple instances; by Latif Khalifa
 						if (gSavedSettings.getBOOL("VoiceMultiInstance"))
@@ -886,8 +871,6 @@
 						}
 						// </FS:Ansariel>
 
-=======
->>>>>>> ff64d736
 						params.cwd = gDirUtilp->getAppRODataDir();
 						sGatewayPtr = LLProcess::create(params);
 
@@ -2533,6 +2516,14 @@
 		}
 		// </FS:Ansariel>
 		
+        if (mHidden)
+        {
+            for (int i=0;i<3;++i)
+            {
+                pos.mdV[i] = VX_NULL_POSITION;
+            }
+        }
+        
         if (mHidden)
         {
             for (int i=0;i<3;++i)
