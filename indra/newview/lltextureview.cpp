--- conflicted
+++ resolved
@@ -535,77 +535,6 @@
 					max_bound_mem,
 					LLRenderTarget::sBytesAllocated/(1024*1024),
 					LLImageRaw::sGlobalRawMemory >> 20,	discard_bias,
-<<<<<<< HEAD
-					cache_usage, cache_max_usage, total_texture_downloaded, total_object_downloaded, total_http_requests);
-	//, cache_entries, cache_max_entries
-
-	LLFontGL::getFontMonospace()->renderUTF8(text, 0, 0, v_offset + line_height*4,
-											 text_color, LLFontGL::LEFT, LLFontGL::TOP);
-
-	//----------------------------------------------------------------------------
-#if 1
-	S32 bar_left = 0;
-	S32 bar_width = 200;
-	S32 bar_space = 32;
-	S32 top = line_height*3 - 2 + v_offset;
-	S32 bottom = top - 6;
-	S32 left = bar_left;
-	S32 right = left + bar_width;
-	F32 bar_scale;
-	
-	gGL.getTexUnit(0)->unbind(LLTexUnit::TT_TEXTURE);
-
-	// GL Mem Bar
-		
-	left = bar_left;
-	text = "GL";
-	LLFontGL::getFontMonospace()->renderUTF8(text, 0, left, v_offset + line_height*3,
-											 text_color, LLFontGL::LEFT, LLFontGL::TOP);
-	
-	left = bar_left+20;
-	right = left + bar_width;
-	
-	gGL.color4f(0.5f, 0.5f, 0.5f, 0.75f); // grey
-	gl_rect_2d(left, top, right, bottom);
-
-	bar_scale = (F32)bar_width / (max_total_mem * 1.5f);
-	right = left + llfloor(total_mem * bar_scale);
-	right = llclamp(right, bar_left, bar_left + bar_width);
-	
-	color = (total_mem < llfloor(max_total_mem * texmem_lower_bound_scale)) ? LLColor4::green :
-		  	(total_mem < max_total_mem) ? LLColor4::yellow : LLColor4::red;
-	color[VALPHA] = .75f;
-//	gGL.diffuseColor4fv(color.mV);
-	
-	gl_rect_2d(left, top, right, bottom, color); // red/yellow/green
-
-	//
-	bar_left += bar_width + bar_space;
-	//top = bottom - 2; bottom = top - 6;
-	
-	// Bound Mem Bar
-
-	left = bar_left;
-	text = "Bound";
-	LLFontGL::getFontMonospace()->renderUTF8(text, 0, left, v_offset + line_height*3,
-									 text_color, LLFontGL::LEFT, LLFontGL::TOP);
-	left = bar_left + 42;
-	right = left + bar_width;
-	
-	gGL.color4f(0.5f, 0.5f, 0.5f, 0.75f);
-	gl_rect_2d(left, top, right, bottom);
-
-	color = (bound_mem < llfloor(max_bound_mem * texmem_lower_bound_scale)) ? LLColor4::green :
-		  	(bound_mem < max_bound_mem) ? LLColor4::yellow : LLColor4::red;
-	color[VALPHA] = .75f;
-//	gGL.diffuseColor4fv(color.mV);
-
-	bar_scale = (F32)bar_width / (max_bound_mem * 1.5f);
-	right = left + llfloor(bound_mem * bar_scale);
-
-	gl_rect_2d(left, top, right, bottom, color);
-#else
-=======
 					cache_usage, cache_max_usage);
 	LLFontGL::getFontMonospace()->renderUTF8(text, 0, 0, v_offset + line_height*4,
 											 text_color, LLFontGL::LEFT, LLFontGL::TOP);
@@ -616,7 +545,6 @@
 	LLFontGL::getFontMonospace()->renderUTF8(text, 0, 0, v_offset + line_height*3,
 											 text_color, LLFontGL::LEFT, LLFontGL::TOP);
 
->>>>>>> c931c74f
 	S32 left = 0 ;
 	//----------------------------------------------------------------------------
 
@@ -635,7 +563,7 @@
 									 text_color, LLFontGL::LEFT, LLFontGL::TOP);
 
 
-	left = 500;
+	left = 550;
 	F32 bandwidth = LLAppViewer::getTextureFetch()->getTextureBandwidth();
 	// <FS:Ansariel> Speed-up
 	//F32 max_bandwidth = gSavedSettings.getF32("ThrottleBandwidthKBPS");
@@ -645,7 +573,7 @@
 	color = bandwidth > max_bandwidth ? LLColor4::red : bandwidth > max_bandwidth*.75f ? LLColor4::yellow : text_color;
 	color[VALPHA] = text_color[VALPHA];
 	text = llformat("BW:%.0f/%.0f",bandwidth, max_bandwidth);
-	LLFontGL::getFontMonospace()->renderUTF8(text, 0, left, v_offset + line_height*3,
+	LLFontGL::getFontMonospace()->renderUTF8(text, 0, left, v_offset + line_height*2,
 											 color, LLFontGL::LEFT, LLFontGL::TOP);
 	
 	S32 dx1 = 0;
