--- conflicted
+++ resolved
@@ -555,14 +555,10 @@
 					cache_max_usage);
 	//, cache_entries, cache_max_entries
 
-<<<<<<< HEAD
 	// <FS:Ansariel> Texture memory bars
-	//LLFontGL::getFontMonospace()->renderUTF8(text, 0, 0, v_offset + line_height*4,
-	LLFontGL::getFontMonospace()->renderUTF8(text, 0, 0, v_offset + line_height*5,
+	//LLFontGL::getFontMonospace()->renderUTF8(text, 0, 0, v_offset + line_height*5,
+	LLFontGL::getFontMonospace()->renderUTF8(text, 0, 0, v_offset + line_height*6,
 	// </FS:Ansariel>
-=======
-	LLFontGL::getFontMonospace()->renderUTF8(text, 0, 0, v_offset + line_height*5,
->>>>>>> 74438195
 											 text_color, LLFontGL::LEFT, LLFontGL::TOP);
 
 	// <FS:Ansariel> Texture memory bars
@@ -649,20 +645,12 @@
 	LLFontGL::getFontMonospace()->renderUTF8(text, 0, 0, v_offset + line_height*4,
 											 text_color, LLFontGL::LEFT, LLFontGL::TOP);
 
-<<<<<<< HEAD
-	// <FS:Ansariel> Texture memory bars
-	//S32 left = 0 ;
 	//----------------------------------------------------------------------------
 
 	// <FS:Ansariel> Fast cache stats
-	//text = llformat("Textures: %d Fetch: %d(%d) Pkts:%d(%d) Cache R/W: %d/%d LFS:%d RAW:%d HTP:%d DEC:%d CRE:%d",
-	text = llformat("Tex: %d Fetch: %d(%d) Pkts:%d(%d) CAC R/W: %d/%d LFS:%d RAW:%d HTP:%d DEC:%d CRE:%d FCA:%d",
+	//text = llformat("Textures: %d Fetch: %d(%d) Pkts:%d(%d) Cache R/W: %d/%d LFS:%d RAW:%d HTP:%d DEC:%d CRE:%d ",
+	text = llformat("Tex: %d Fetch: %d(%d) Pkts:%d(%d) CAC R/W: %d/%d LFS:%d RAW:%d HTP:%d DEC:%d CRE:%d FCA:%d ",
 	// </FS:Ansariel>
-=======
-	//----------------------------------------------------------------------------
-
-	text = llformat("Textures: %d Fetch: %d(%d) Pkts:%d(%d) Cache R/W: %d/%d LFS:%d RAW:%d HTP:%d DEC:%d CRE:%d ",
->>>>>>> 74438195
 					gTextureList.getNumImages(),
 					LLAppViewer::getTextureFetch()->getNumRequests(), LLAppViewer::getTextureFetch()->getNumDeletes(),
 					LLAppViewer::getTextureFetch()->mPacketCount, LLAppViewer::getTextureFetch()->mBadPacketCount, 
@@ -683,9 +671,7 @@
 											 LLFontGL::NORMAL, LLFontGL::NO_SHADOW, S32_MAX, S32_MAX,
 											 &x_right, FALSE);
 
-<<<<<<< HEAD
 	// <FS:Ansariel> Move BW figures further to the right to prevent overlapping
-	//left = 550;
 	left = 575;
 	F32 bandwidth = LLAppViewer::getTextureFetch()->getTextureBandwidth();
 	// <FS:Ansariel> Speed-up
@@ -693,12 +679,7 @@
 	static LLCachedControl<F32> throttleBandwidthKBPS(gSavedSettings, "ThrottleBandwidthKBPS");
 	F32 max_bandwidth = F32(throttleBandwidthKBPS);
 	// </FS:Ansariel> Speed-up
-	color = bandwidth > max_bandwidth ? LLColor4::red : bandwidth > max_bandwidth*.75f ? LLColor4::yellow : text_color;
-=======
-	F32 bandwidth = LLAppViewer::getTextureFetch()->getTextureBandwidth();
-	F32 max_bandwidth = gSavedSettings.getF32("ThrottleBandwidthKBPS");
 	color = bandwidth > max_bandwidth ? LLColor4::red : bandwidth > max_bandwidth * .75f ? LLColor4::yellow : text_color;
->>>>>>> 74438195
 	color[VALPHA] = text_color[VALPHA];
 	text = llformat("BW:%.0f/%.0f", bandwidth, max_bandwidth);
 	LLFontGL::getFontMonospace()->renderUTF8(text, 0, x_right, v_offset + line_height*3,
@@ -756,14 +737,10 @@
 LLRect LLGLTexMemBar::getRequiredRect()
 {
 	LLRect rect;
-<<<<<<< HEAD
 	// <FS:Ansariel> Texture memory bars
-	//rect.mTop = 50; //LLFontGL::getFontMonospace()->getLineHeight() * 6;
-	rect.mTop = 65;
+	//rect.mTop = 68; //LLFontGL::getFontMonospace()->getLineHeight() * 6;
+	rect.mTop = 83;
 	// </FS:Ansariel>
-=======
-	rect.mTop = 68; //LLFontGL::getFontMonospace()->getLineHeight() * 6;
->>>>>>> 74438195
 	return rect;
 }
 
