/**
 * @file lltextureview.cpp
 * @brief LLTextureView class implementation
 *
 * $LicenseInfo:firstyear=2001&license=viewerlgpl$
 * Second Life Viewer Source Code
 * Copyright (C) 2012-2013, Linden Research, Inc.
 *
 * This library is free software; you can redistribute it and/or
 * modify it under the terms of the GNU Lesser General Public
 * License as published by the Free Software Foundation;
 * version 2.1 of the License only.
 *
 * This library is distributed in the hope that it will be useful,
 * but WITHOUT ANY WARRANTY; without even the implied warranty of
 * MERCHANTABILITY or FITNESS FOR A PARTICULAR PURPOSE.  See the GNU
 * Lesser General Public License for more details.
 *
 * You should have received a copy of the GNU Lesser General Public
 * License along with this library; if not, write to the Free Software
 * Foundation, Inc., 51 Franklin Street, Fifth Floor, Boston, MA  02110-1301  USA
 *
 * Linden Research, Inc., 945 Battery Street, San Francisco, CA  94111  USA
 * $/LicenseInfo$
 */

#include "llviewerprecompiledheaders.h"

#include <set>

#include "lltextureview.h"

#include "llrect.h"
#include "llerror.h"
#include "lllfsthread.h"
#include "llui.h"
#include "llimageworker.h"
#include "llrender.h"

#include "lltooltip.h"
#include "llappviewer.h"
#include "llmeshrepository.h"
#include "llselectmgr.h"
#include "llviewertexlayer.h"
#include "lltexturecache.h"
#include "lltexturefetch.h"
#include "llviewercontrol.h"
#include "llviewerobject.h"
#include "llviewerobjectlist.h"
#include "llviewertexture.h"
#include "llviewertexturelist.h"
#include "llviewerwindow.h"
#include "llwindow.h"
#include "llvovolume.h"
#include "llviewerstats.h"
#include "llworld.h"

// For avatar texture view
#include "llvoavatarself.h"
#include "lltexlayer.h"

LLTextureView *gTextureView = NULL;

#define HIGH_PRIORITY 100000000.f

//static
std::set<LLViewerFetchedTexture*> LLTextureView::sDebugImages;

////////////////////////////////////////////////////////////////////////////

static std::string title_string1a("Tex UUID Area  DDis(Req)  DecodePri(Fetch)     [download] pk/max");
static std::string title_string1b("Tex UUID Area  DDis(Req)  Fetch(DecodePri)     [download] pk/max");
static std::string title_string2("State");
static std::string title_string3("Pkt Bnd");
static std::string title_string4("  W x H (Dis) Mem");

static S32 title_x1 = 0;
static S32 title_x2 = 460;
static S32 title_x3 = title_x2 + 40;
static S32 title_x4 = title_x3 + 46;
static S32 texture_bar_height = 8;

////////////////////////////////////////////////////////////////////////////

class LLTextureBar : public LLView
{
public:
    LLPointer<LLViewerFetchedTexture> mImagep;
    S32 mHilite;

public:
    struct Params : public LLInitParam::Block<Params, LLView::Params>
    {
        Mandatory<LLTextureView*> texture_view;
        Params()
        :   texture_view("texture_view")
        {
            changeDefault(mouse_opaque, false);
        }
    };
    LLTextureBar(const Params& p)
    :   LLView(p),
        mHilite(0),
        mTextureView(p.texture_view)
    {}

    virtual void draw();
    virtual bool handleMouseDown(S32 x, S32 y, MASK mask);
    virtual LLRect getRequiredRect();   // Return the height of this object, given the set options.

// Used for sorting
    struct sort
    {
        bool operator()(const LLView* i1, const LLView* i2)
        {
            LLTextureBar* bar1p = (LLTextureBar*)i1;
            LLTextureBar* bar2p = (LLTextureBar*)i2;
            LLViewerFetchedTexture *i1p = bar1p->mImagep;
            LLViewerFetchedTexture *i2p = bar2p->mImagep;
            F32 pri1 = i1p->getMaxVirtualSize();
            F32 pri2 = i2p->getMaxVirtualSize();
            if (pri1 > pri2)
                return true;
            else if (pri2 > pri1)
                return false;
            else
                return i1p->getID() < i2p->getID();
        }
    };

    struct sort_fetch
    {
        bool operator()(const LLView* i1, const LLView* i2)
        {
            LLTextureBar* bar1p = (LLTextureBar*)i1;
            LLTextureBar* bar2p = (LLTextureBar*)i2;
            LLViewerFetchedTexture *i1p = bar1p->mImagep;
            LLViewerFetchedTexture *i2p = bar2p->mImagep;
            U32 pri1 = i1p->getFetchPriority() ;
            U32 pri2 = i2p->getFetchPriority() ;
            if (pri1 > pri2)
                return true;
            else if (pri2 > pri1)
                return false;
            else
                return i1p->getID() < i2p->getID();
        }
    };
private:
    LLTextureView* mTextureView;
};

void LLTextureBar::draw()
{
    if (!mImagep)
    {
        return;
    }

    LLColor4 color;
    if (mImagep->getID() == LLAppViewer::getTextureFetch()->mDebugID)
    {
        color = LLColor4::cyan2;
    }
    else if (mHilite)
    {
        S32 idx = llclamp(mHilite,1,3);
        if (idx==1) color = LLColor4::orange;
        else if (idx==2) color = LLColor4::yellow;
        else color = LLColor4::pink2;
    }
    else if (mImagep->mDontDiscard)
    {
        color = LLColor4::green4;
    }
    else if (mImagep->getMaxVirtualSize() <= 0.0f)
    {
        color = LLColor4::grey; color[VALPHA] = .7f;
    }
    else
    {
        color = LLColor4::white; color[VALPHA] = .7f;
    }

    // We need to draw:
    // The texture UUID or name
    // The progress bar for the texture, highlighted if it's being download
    // Various numerical stats.
    std::string tex_str;
    S32 left, right;
    S32 top = 0;
    S32 bottom = top + 6;
    LLColor4 clr;

    LLGLSUIDefault gls_ui;

    // Name, pixel_area, requested pixel area, decode priority
    std::string uuid_str;
    mImagep->mID.toString(uuid_str);
    uuid_str = uuid_str.substr(0,7);

    tex_str = llformat("%s %7.0f %d(%d)",
        uuid_str.c_str(),
        mImagep->mMaxVirtualSize,
        mImagep->mDesiredDiscardLevel,
        mImagep->mRequestedDiscardLevel);


    LLFontGL::getFontMonospace()->renderUTF8(tex_str, 0, title_x1, getRect().getHeight(),
                                     color, LLFontGL::LEFT, LLFontGL::TOP);

    // State
    // Hack: mirrored from lltexturefetch.cpp
    struct { const std::string desc; LLColor4 color; } fetch_state_desc[] = {
        { "---", LLColor4::red },   // INVALID
        { "INI", LLColor4::white }, // INIT
        // <FS:Ansariel> Unique state codes
        //{ "DSK", LLColor4::cyan },    // LOAD_FROM_TEXTURE_CACHE
        { "CCH", LLColor4::cyan },  // LOAD_FROM_TEXTURE_CACHE
        { "DSK", LLColor4::blue },  // CACHE_POST
        { "NET", LLColor4::green }, // LOAD_FROM_NETWORK
        { "SIM", LLColor4::green }, // LOAD_FROM_SIMULATOR // <FS:Ansariel> OpenSim compatibility
        { "HTW", LLColor4::green }, // WAIT_HTTP_RESOURCE
        // <FS:Ansariel> Unique state codes
        //{ "HTW", LLColor4::green },   // WAIT_HTTP_RESOURCE2
        { "HTI", LLColor4::green }, // WAIT_HTTP_RESOURCE2
        { "REQ", LLColor4::yellow },// SEND_HTTP_REQ
        { "HTP", LLColor4::green }, // WAIT_HTTP_REQ
        { "DEC", LLColor4::yellow },// DECODE_IMAGE
        { "DEU", LLColor4::green }, // DECODE_IMAGE_UPDATE
        { "WRT", LLColor4::purple },// WRITE_TO_CACHE
        { "WWT", LLColor4::orange },// WAIT_ON_WRITE
        { "END", LLColor4::red },   // DONE
#define LAST_STATE 14
        { "CRE", LLColor4::magenta }, // LAST_STATE+1
        { "FUL", LLColor4::green }, // LAST_STATE+2
        { "BAD", LLColor4::red }, // LAST_STATE+3
        { "MIS", LLColor4::red }, // LAST_STATE+4
        { "---", LLColor4::white }, // LAST_STATE+5
    };
    const S32 fetch_state_desc_size = (S32)LL_ARRAY_SIZE(fetch_state_desc);
    S32 state =
        mImagep->mNeedsCreateTexture ? LAST_STATE+1 :
        mImagep->mFullyLoaded ? LAST_STATE+2 :
        mImagep->mMinDiscardLevel > 0 ? LAST_STATE+3 :
        mImagep->mIsMissingAsset ? LAST_STATE+4 :
        !mImagep->mIsFetching ? LAST_STATE+5 :
        mImagep->mFetchState;
    state = llclamp(state,0,fetch_state_desc_size-1);

    LLFontGL::getFontMonospace()->renderUTF8(fetch_state_desc[state].desc, 0, title_x2, getRect().getHeight(),
                                     fetch_state_desc[state].color,
                                     LLFontGL::LEFT, LLFontGL::TOP);
    gGL.getTexUnit(0)->unbind(LLTexUnit::TT_TEXTURE);

    // Draw the progress bar.
    S32 bar_width = 100;
    S32 bar_left = 260;
    left = bar_left;
    right = left + bar_width;

    gGL.color4f(0.f, 0.f, 0.f, 0.75f);
    gl_rect_2d(left, top, right, bottom);

    F32 data_progress = mImagep->mDownloadProgress;

    if (data_progress > 0.0f)
    {
        // Downloaded bytes
        right = left + llfloor(data_progress * (F32)bar_width);
        if (right > left)
        {
            gGL.color4f(0.f, 0.f, 1.f, 0.75f);
            gl_rect_2d(left, top, right, bottom);
        }
    }

    S32 pip_width = 6;
    S32 pip_space = 14;
    S32 pip_x = title_x3 + pip_space/2;

    // Draw the packet pip
    const F32 pip_max_time = 5.f;
    F32 last_event = mImagep->mLastPacketTimer.getElapsedTimeF32();
    if (last_event < pip_max_time)
    {
        clr = LLColor4::white;
    }
    else
    {
        last_event = mImagep->mRequestDeltaTime;
        if (last_event < pip_max_time)
        {
            clr = LLColor4::green;
        }
        else
        {
            last_event = mImagep->mFetchDeltaTime;
            if (last_event < pip_max_time)
            {
                clr = LLColor4::yellow;
            }
        }
    }
    if (last_event < pip_max_time)
    {
        clr.setAlpha(1.f - last_event/pip_max_time);
        gGL.color4fv(clr.mV);
        gl_rect_2d(pip_x, top, pip_x + pip_width, bottom);
    }
    pip_x += pip_width + pip_space;

    // we don't want to show bind/resident pips for textures using the default texture
    if (mImagep->hasGLTexture())
    {
        // Draw the bound pip
        last_event = mImagep->getTimePassedSinceLastBound();
        if (last_event < 1.f)
        {
            clr = mImagep->getMissed() ? LLColor4::red : LLColor4::magenta1;
            clr.setAlpha(1.f - last_event);
            gGL.color4fv(clr.mV);
            gl_rect_2d(pip_x, top, pip_x + pip_width, bottom);
        }
    }
    pip_x += pip_width + pip_space;


    {
        LLGLSUIDefault gls_ui;
        // draw the packet data
//      {
//          std::string num_str = llformat("%3d/%3d", mImagep->mLastPacket+1, mImagep->mPackets);
//          LLFontGL::getFontMonospace()->renderUTF8(num_str, 0, bar_left + 100, getRect().getHeight(), color,
//                                           LLFontGL::LEFT, LLFontGL::TOP);
//      }

        // draw the image size at the end
        {
            std::string num_str = llformat("%3dx%3d (%2d) %7d", mImagep->getWidth(), mImagep->getHeight(),
                mImagep->getDiscardLevel(), mImagep->hasGLTexture() ? mImagep->getTextureMemory().value() : 0);
            LLFontGL::getFontMonospace()->renderUTF8(num_str, 0, title_x4, getRect().getHeight(), color,
                                            LLFontGL::LEFT, LLFontGL::TOP);
        }
    }

}

bool LLTextureBar::handleMouseDown(S32 x, S32 y, MASK mask)
{
    if ((mask & (MASK_CONTROL|MASK_SHIFT|MASK_ALT)) == MASK_ALT)
    {
        LLAppViewer::getTextureFetch()->mDebugID = mImagep->getID();
        return true;
    }
    return LLView::handleMouseDown(x,y,mask);
}

LLRect LLTextureBar::getRequiredRect()
{
    LLRect rect;

    rect.mTop = texture_bar_height;

    return rect;
}

////////////////////////////////////////////////////////////////////////////

class LLAvatarTexBar : public LLView
{
public:
    struct Params : public LLInitParam::Block<Params, LLView::Params>
    {
        Mandatory<LLTextureView*>   texture_view;
        Params()
        :   texture_view("texture_view")
        {
            S32 line_height = LLFontGL::getFontMonospace()->getLineHeight();
            changeDefault(rect, LLRect(0,0,100,line_height * 4));
        }
    };

    LLAvatarTexBar(const Params& p)
    :   LLView(p),
        mTextureView(p.texture_view)
    {}

    virtual void draw();
    virtual bool handleMouseDown(S32 x, S32 y, MASK mask);
    virtual LLRect getRequiredRect();   // Return the height of this object, given the set options.

private:
    LLTextureView* mTextureView;
};

void LLAvatarTexBar::draw()
{
    // <FS:Ansariel> Speed-up
    //if (!gSavedSettings.getBOOL("DebugAvatarRezTime")) return;
    static LLCachedControl<bool> debugAvatarRezTime(gSavedSettings, "DebugAvatarRezTime");
    if (!debugAvatarRezTime) return;

    LLVOAvatarSelf* avatarp = gAgentAvatarp;
    if (!avatarp) return;

    const S32 line_height = LLFontGL::getFontMonospace()->getLineHeight();
    const S32 v_offset = 0;
    const S32 l_offset = 3;

    //----------------------------------------------------------------------------
    LLGLSUIDefault gls_ui;
    LLColor4 color;

    U32 line_num = 1;
    for (LLAvatarAppearanceDefines::LLAvatarAppearanceDictionary::BakedTextures::const_iterator baked_iter = LLAvatarAppearance::getDictionary()->getBakedTextures().begin();
         baked_iter != LLAvatarAppearance::getDictionary()->getBakedTextures().end();
         ++baked_iter)
    {
        const LLAvatarAppearanceDefines::EBakedTextureIndex baked_index = baked_iter->first;
        const LLViewerTexLayerSet *layerset = avatarp->debugGetLayerSet(baked_index);
        if (!layerset) continue;
        const LLViewerTexLayerSetBuffer *layerset_buffer = layerset->getViewerComposite();
        if (!layerset_buffer) continue;

        LLColor4 text_color = LLColor4::white;

        // <FS:Ansariel> [Legacy Bake]
        if (layerset_buffer->uploadNeeded())
        {
            text_color = LLColor4::red;
        }
        if (layerset_buffer->uploadInProgress())
        {
            text_color = LLColor4::magenta;
        }
        // </FS:Ansariel> [Legacy Bake]

        std::string text = layerset_buffer->dumpTextureInfo();
        LLFontGL::getFontMonospace()->renderUTF8(text, 0, l_offset, v_offset + line_height*line_num,
                                                 text_color, LLFontGL::LEFT, LLFontGL::TOP); //, LLFontGL::BOLD, LLFontGL::DROP_SHADOW_SOFT);
        line_num++;
    }
    // <FS:Ansariel> Replace frequently called gSavedSettings
    //const U32 override_tex_discard_level = gSavedSettings.getU32("TextureDiscardLevel");
    static LLCachedControl<U32> sAvatarBakedTextureUploadTimeout(gSavedSettings, "AvatarBakedTextureUploadTimeout");
    static LLCachedControl<U32> sTextureDiscardLevel(gSavedSettings, "TextureDiscardLevel");
    const U32 override_tex_discard_level = sTextureDiscardLevel();
    // </FS:Ansariel>

    LLColor4 header_color(1.f, 1.f, 1.f, 0.9f);

    const std::string override_tex_discard_level_str = override_tex_discard_level ? llformat("%d",override_tex_discard_level) : "Disabled";
    std::string header_text = llformat("[ Timeout:60 ] [ LOD_Override('TextureDiscardLevel'):%s ]", override_tex_discard_level_str.c_str());
    LLFontGL::getFontMonospace()->renderUTF8(header_text, 0, l_offset, v_offset + line_height*line_num,
                                             header_color, LLFontGL::LEFT, LLFontGL::TOP); //, LLFontGL::BOLD, LLFontGL::DROP_SHADOW_SOFT);
    line_num++;
    std::string section_text = "Avatar Textures Information:";
    LLFontGL::getFontMonospace()->renderUTF8(section_text, 0, 0, v_offset + line_height*line_num,
                                             header_color, LLFontGL::LEFT, LLFontGL::TOP, LLFontGL::BOLD, LLFontGL::DROP_SHADOW_SOFT);
}

bool LLAvatarTexBar::handleMouseDown(S32 x, S32 y, MASK mask)
{
    return false;
}

LLRect LLAvatarTexBar::getRequiredRect()
{
    LLRect rect;
    rect.mTop = 100;
    if (!gSavedSettings.getBOOL("DebugAvatarRezTime")) rect.mTop = 0;
    return rect;
}

////////////////////////////////////////////////////////////////////////////

class LLGLTexMemBar : public LLView
{
public:
    struct Params : public LLInitParam::Block<Params, LLView::Params>
    {
        Mandatory<LLTextureView*>   texture_view;
        Params()
        :   texture_view("texture_view")
        {
            S32 line_height = LLFontGL::getFontMonospace()->getLineHeight();
            changeDefault(rect, LLRect(0,0,0,line_height * 7));
        }
    };

    LLGLTexMemBar(const Params& p)
    :   LLView(p),
        mTextureView(p.texture_view)
    {}

    virtual void draw();
    virtual bool handleMouseDown(S32 x, S32 y, MASK mask);
    virtual LLRect getRequiredRect();   // Return the height of this object, given the set options.

private:
    LLTextureView* mTextureView;
};

void LLGLTexMemBar::draw()
{
    F32 discard_bias = LLViewerTexture::sDesiredDiscardBias;
    F32 cache_usage = LLAppViewer::getTextureCache()->getUsage().valueInUnits<LLUnits::Megabytes>();
    F32 cache_max_usage = LLAppViewer::getTextureCache()->getMaxUsage().valueInUnits<LLUnits::Megabytes>();
    S32 line_height = LLFontGL::getFontMonospace()->getLineHeight();
    S32 v_offset = 0;//(S32)((texture_bar_height + 2.2f) * mTextureView->mNumTextureBars + 2.0f);
    F32Bytes total_texture_downloaded = gTotalTextureData;
    F32Bytes total_object_downloaded = gTotalObjectData;
    U32 total_http_requests = LLAppViewer::getTextureFetch()->getTotalNumHTTPRequests();
    U32 total_active_cached_objects = LLWorld::getInstance()->getNumOfActiveCachedObjects();
    U32 total_objects = gObjectList.getNumObjects();
    F32 x_right = 0.0;

    U32 image_count = gTextureList.getNumImages();
    U32 raw_image_count = 0;
    U64 raw_image_bytes = 0;

    U32 saved_raw_image_count = 0;
    U64 saved_raw_image_bytes = 0;

    U32 aux_raw_image_count = 0;
    U64 aux_raw_image_bytes = 0;

    for (auto& image : gTextureList)
    {
        const LLImageRaw* raw_image = image->getRawImage();

        if (raw_image)
        {
            raw_image_count++;
            raw_image_bytes += raw_image->getDataSize();
        }

        raw_image = image->getSavedRawImage();
        if (raw_image)
        {
            saved_raw_image_count++;
            saved_raw_image_bytes += raw_image->getDataSize();
        }

        raw_image = image->getAuxRawImage();
        if (raw_image)
        {
            aux_raw_image_count++;
            aux_raw_image_bytes += raw_image->getDataSize();
        }
    }

   F64 raw_image_bytes_MB = raw_image_bytes / (1024.0 * 1024.0);
   F64 saved_raw_image_bytes_MB = saved_raw_image_bytes / (1024.0 * 1024.0);
   F64 aux_raw_image_bytes_MB = aux_raw_image_bytes / (1024.0 * 1024.0);

    //----------------------------------------------------------------------------
    LLGLSUIDefault gls_ui;
    LLColor4 text_color(1.f, 1.f, 1.f, 0.75f);
    LLColor4 color;

    std::string text = "";

    LLTrace::Recording& recording = LLViewerStats::instance().getRecording();

    F64 cacheHits     = recording.getSampleCount(LLTextureFetch::sCacheHit);
    F64 cacheAttempts = recording.getSampleCount(LLTextureFetch::sCacheAttempt);

    F32 cacheHitRate = (cacheAttempts > 0.0) ? F32((cacheHits / cacheAttempts) * 100.0f) : 0.0f;

    U32 cacheReadLatMin = U32(recording.getMin(LLTextureFetch::sCacheReadLatency).value() * 1000.0f);
    U32 cacheReadLatMed = U32(recording.getMean(LLTextureFetch::sCacheReadLatency).value() * 1000.0f);
    U32 cacheReadLatMax = U32(recording.getMax(LLTextureFetch::sCacheReadLatency).value() * 1000.0f);

    U32 texDecodeLatMin = U32(recording.getMin(LLTextureFetch::sTexDecodeLatency).value() * 1000.0f);
    U32 texDecodeLatMed = U32(recording.getMean(LLTextureFetch::sTexDecodeLatency).value() * 1000.0f);
    U32 texDecodeLatMax = U32(recording.getMax(LLTextureFetch::sTexDecodeLatency).value() * 1000.0f);

    U32 texFetchLatMin = U32(recording.getMin(LLTextureFetch::sTexFetchLatency).value() * 1000.0f);
    U32 texFetchLatMed = U32(recording.getMean(LLTextureFetch::sTexFetchLatency).value() * 1000.0f);
    U32 texFetchLatMax = U32(recording.getMax(LLTextureFetch::sTexFetchLatency).value() * 1000.0f);

<<<<<<< HEAD
    text = llformat("Est. Free: %d MB Sys Free: %d MB GL Tex: %d MB FBO: %d MB Bias: %.2f Cache: %.1f/%.1f MB",
=======
    // draw a background above first line.... no idea where the rest of the background comes from for the below text
    gGL.color4f(0.f, 0.f, 0.f, 0.25f);
    gl_rect_2d(-10, getRect().getHeight() + line_height + 1, getRect().getWidth()+2, getRect().getHeight()+2);

    text = llformat("Est. Free: %d MB Sys Free: %d MB FBO: %d MB Bias: %.2f Cache: %.1f/%.1f MB",
>>>>>>> e32f6426
                    (S32)LLViewerTexture::sFreeVRAMMegabytes,
                    LLMemory::getAvailableMemKB()/1024,
                    LLImageGL::getTextureBytesAllocated() / 1024 / 1024,
                    LLRenderTarget::sBytesAllocated/(1024*1024),
                    discard_bias,
                    cache_usage,
                    cache_max_usage);
<<<<<<< HEAD
    //, cache_entries, cache_max_entries

    // <FS:Ansariel> Texture memory bars
    //LLFontGL::getFontMonospace()->renderUTF8(text, 0, 0, v_offset + line_height*6,
    LLFontGL::getFontMonospace()->renderUTF8(text, 0, 0, v_offset + line_height*7,
    // </FS:Ansariel>
                                             text_color, LLFontGL::LEFT, LLFontGL::TOP);

    // <FS:Ansariel> Texture memory bars
    S32 bar_left = 0;
    constexpr S32 bar_width = 200;
    constexpr S32 bar_space = 10;
    S32 top = line_height*6 - 2 + v_offset;
    S32 bottom = top - 6;
    S32 left = bar_left;
    S32 right = left + bar_width;
    F32 bar_scale;

    gGL.getTexUnit(0)->unbind(LLTexUnit::TT_TEXTURE);

    // VRAM Mem Bar
    text = "VRAM";
    LLFontGL::getFontMonospace()->renderUTF8(text, 0, left, v_offset + line_height*6,
                                     text_color, LLFontGL::LEFT, LLFontGL::TOP);
    left += 35;
    right = left + bar_width;

    gGL.color4f(0.5f, 0.5f, 0.5f, 0.75f);
    gl_rect_2d(left, top, right, bottom);

    U32 gpu_used = gGLManager.mVRAM - (S32)LLViewerTexture::sFreeVRAMMegabytes;
    color = (gpu_used < (U32)llfloor(gGLManager.mVRAM * texmem_lower_bound_scale)) ? LLColor4::green :
        (gpu_used < gGLManager.mVRAM) ? LLColor4::yellow : LLColor4::red;
    color[VALPHA] = .75f;

    bar_scale = (F32)bar_width / gGLManager.mVRAM;
    right = left + llfloor(gpu_used * bar_scale);

    gl_rect_2d(left, top, right, bottom, color);
    // </FS:Ansariel>
    // <FS:Beq> Texture cache bars
    bar_left = left + bar_width + bar_space;
    left = bar_left;
    // VRAM Mem Bar
    text = "CACHE";
    LLFontGL::getFontMonospace()->renderUTF8(text, 0, left, v_offset + line_height*6,
                                     text_color, LLFontGL::LEFT, LLFontGL::TOP);

    left += 35;
    right = left + bar_width;

    gGL.color4f(0.5f, 0.5f, 0.5f, 0.75f);
    gl_rect_2d(left, top, right, bottom);

    color = (cache_usage < cache_max_usage * 0.8f)? LLColor4::green :
        (cache_usage < cache_max_usage)? LLColor4::yellow : LLColor4::red;
    color[VALPHA] = .75f;

    bar_scale = (F32)bar_width / cache_max_usage;
    right = left + llfloor(cache_usage * bar_scale);

    gl_rect_2d(left, top, right, bottom, color);
    // </FS:Beq>
=======
    LLFontGL::getFontMonospace()->renderUTF8(text, 0, 0, v_offset + line_height*7,
                                             text_color, LLFontGL::LEFT, LLFontGL::TOP);

    text = llformat("Images: %d   Raw: %d (%.2f MB)  Saved: %d (%.2f MB) Aux: %d (%.2f MB)", image_count, raw_image_count, raw_image_bytes_MB,
        saved_raw_image_count, saved_raw_image_bytes_MB,
        aux_raw_image_count, aux_raw_image_bytes_MB);
    LLFontGL::getFontMonospace()->renderUTF8(text, 0, 0, v_offset + line_height * 6,
        text_color, LLFontGL::LEFT, LLFontGL::TOP);
>>>>>>> e32f6426

    U32 cache_read(0U), cache_write(0U), res_wait(0U);
    LLAppViewer::getTextureFetch()->getStateStats(&cache_read, &cache_write, &res_wait);

    // <FS:Ansariel> Fast cache stats
    //text = llformat("Net Tot Tex: %.1f MB Tot Obj: %.1f MB #Objs/#Cached: %d/%d Tot Htp: %d Cread: %u Cwrite: %u Rwait: %u",
    text = llformat("Net Tot Tex: %.1f MB Tot Obj: %.1f MB #Objs/#Cached: %d/%d Tot Htp: %d Cread: %u Cwrite: %u Rwait: %u FCread: %u",
    // </FS:Ansariel>
                    total_texture_downloaded.valueInUnits<LLUnits::Megabytes>(),
                    total_object_downloaded.valueInUnits<LLUnits::Megabytes>(),
                    total_objects,
                    total_active_cached_objects,
                    total_http_requests,
                    cache_read,
                    cache_write,
<<<<<<< HEAD
                    // <FS:Ansariel> Fast cache stats
                    //res_wait);
                    res_wait,
                    LLViewerTextureList::sNumFastCacheReads);
                    // </FS:Ansariel>

=======
                    res_wait);
>>>>>>> e32f6426
    LLFontGL::getFontMonospace()->renderUTF8(text, 0, 0, v_offset + line_height*5,
                                             text_color, LLFontGL::LEFT, LLFontGL::TOP);

    text = llformat("CacheHitRate: %3.2f Read: %d/%d/%d Decode: %d/%d/%d Fetch: %d/%d/%d",
                    cacheHitRate,
                    cacheReadLatMin,
                    cacheReadLatMed,
                    cacheReadLatMax,
                    texDecodeLatMin,
                    texDecodeLatMed,
                    texDecodeLatMax,
                    texFetchLatMin,
                    texFetchLatMed,
                    texFetchLatMax);

    LLFontGL::getFontMonospace()->renderUTF8(text, 0, 0, v_offset + line_height*4,
                                             text_color, LLFontGL::LEFT, LLFontGL::TOP);

    //----------------------------------------------------------------------------

    // <FS:Ansariel> Fast cache stats
    //text = llformat("Textures: %d Fetch: %d(%d) Pkts:%d(%d) Cache R/W: %d/%d LFS:%d RAW:%d HTP:%d DEC:%d CRE:%d ",
    text = llformat("Tex: %d Fetch: %d(%d) Pkts:%d(%d) CAC R/W: %d/%d LFS:%d RAW:%d HTP:%d DEC:%d CRE:%d FCA:%d ",
    // </FS:Ansariel>
                    gTextureList.getNumImages(),
                    LLAppViewer::getTextureFetch()->getNumRequests(), LLAppViewer::getTextureFetch()->getNumDeletes(),
                    LLAppViewer::getTextureFetch()->mPacketCount, LLAppViewer::getTextureFetch()->mBadPacketCount,
                    LLAppViewer::getTextureCache()->getNumReads(), LLAppViewer::getTextureCache()->getNumWrites(),
                    LLLFSThread::sLocal->getPending(),
                    LLImageRaw::sRawImageCount,
                    LLAppViewer::getTextureFetch()->getNumHTTPRequests(),
                    LLAppViewer::getImageDecodeThread()->getPending(),
                    // <FS:Ansariel> Fast cache stats
                    //gTextureList.mCreateTextureList.size());
                    gTextureList.mCreateTextureList.size(),
                    gTextureList.mFastCacheList.size());
                    // </FS:Ansariel>

    x_right = 550.0;
    LLFontGL::getFontMonospace()->renderUTF8(text, 0, 0, v_offset + line_height*3,
                                             text_color, LLFontGL::LEFT, LLFontGL::TOP,
                                             LLFontGL::NORMAL, LLFontGL::NO_SHADOW, S32_MAX, S32_MAX, &x_right);

    // <FS:Ansariel> Move BW figures further to the right to prevent overlapping
    left = 575;
    F32Kilobits bandwidth( LLAppViewer::getTextureFetch()->getTextureBandwidth() );
    // <FS:Ansariel> Speed-up
    //F32Kilobits max_bandwidth = gSavedSettings.getF32("ThrottleBandwidthKBPS");
    static LLCachedControl<F32> throttleBandwidthKBPS(gSavedSettings, "ThrottleBandwidthKBPS");
    F32Kilobits max_bandwidth( (F32)throttleBandwidthKBPS );
    // </FS:Ansariel> Speed-upx
    color = bandwidth.value() > max_bandwidth.value() ? LLColor4::red : bandwidth.value() > max_bandwidth.value() * .75f ? LLColor4::yellow : text_color;
    color[VALPHA] = text_color[VALPHA];
    text = llformat("BW:%.0f/%.0f",bandwidth.value(), max_bandwidth.value());
    LLFontGL::getFontMonospace()->renderUTF8(text, 0, x_right, v_offset + line_height*3,
                                             color, LLFontGL::LEFT, LLFontGL::TOP);

    // Mesh status line
    text = llformat("Mesh: Reqs(Tot/Htp/Big): %u/%u/%u Rtr/Err: %u/%u Cread/Cwrite: %u/%u Low/At/High: %d/%d/%d",
                    LLMeshRepository::sMeshRequestCount, LLMeshRepository::sHTTPRequestCount, LLMeshRepository::sHTTPLargeRequestCount,
                    LLMeshRepository::sHTTPRetryCount, LLMeshRepository::sHTTPErrorCount,
                    LLMeshRepository::sCacheReads, LLMeshRepository::sCacheWrites,
                    LLMeshRepoThread::sRequestLowWater, LLMeshRepoThread::sRequestWaterLevel, LLMeshRepoThread::sRequestHighWater);
    LLFontGL::getFontMonospace()->renderUTF8(text, 0, 0, v_offset + line_height*2,
                                             text_color, LLFontGL::LEFT, LLFontGL::TOP);

    // Header for texture table columns
    S32 dx1 = 0;
    if (LLAppViewer::getTextureFetch()->mDebugPause)
    {
        LLFontGL::getFontMonospace()->renderUTF8(std::string("!"), 0, title_x1, v_offset + line_height,
                                         text_color, LLFontGL::LEFT, LLFontGL::TOP);
        dx1 += 8;
    }
    if (mTextureView->mFreezeView)
    {
        LLFontGL::getFontMonospace()->renderUTF8(std::string("*"), 0, title_x1, v_offset + line_height,
                                         text_color, LLFontGL::LEFT, LLFontGL::TOP);
        dx1 += 8;
    }
    if (mTextureView->mOrderFetch)
    {
        LLFontGL::getFontMonospace()->renderUTF8(title_string1b, 0, title_x1+dx1, v_offset + line_height,
                                         text_color, LLFontGL::LEFT, LLFontGL::TOP);
    }
    else
    {
        LLFontGL::getFontMonospace()->renderUTF8(title_string1a, 0, title_x1+dx1, v_offset + line_height,
                                         text_color, LLFontGL::LEFT, LLFontGL::TOP);
    }

    LLFontGL::getFontMonospace()->renderUTF8(title_string2, 0, title_x2, v_offset + line_height,
                                     text_color, LLFontGL::LEFT, LLFontGL::TOP);

    LLFontGL::getFontMonospace()->renderUTF8(title_string3, 0, title_x3, v_offset + line_height,
                                     text_color, LLFontGL::LEFT, LLFontGL::TOP);

    LLFontGL::getFontMonospace()->renderUTF8(title_string4, 0, title_x4, v_offset + line_height,
                                     text_color, LLFontGL::LEFT, LLFontGL::TOP);
}

bool LLGLTexMemBar::handleMouseDown(S32 x, S32 y, MASK mask)
{
    return false;
}

LLRect LLGLTexMemBar::getRequiredRect()
{
    LLRect rect;
    // <FS:Ansariel> Texture memory bars
    //rect.mTop = 78; //LLFontGL::getFontMonospace()->getLineHeight() * 6;
    rect.mTop = 93;
    // </FS:Ansariel>
    return rect;
}

////////////////////////////////////////////////////////////////////////////
class LLGLTexSizeBar
{
public:
    LLGLTexSizeBar(S32 index, S32 left, S32 bottom, S32 right, S32 line_height)
    {
        mIndex = index ;
        mLeft = left ;
        mBottom = bottom ;
        mRight = right ;
        mLineHeight = line_height ;
        mTopLoaded = 0 ;
        mTopBound = 0 ;
        mScale = 1.0f ;
    }

    void setTop(S32 loaded, S32 bound, F32 scale) {mTopLoaded = loaded ; mTopBound = bound; mScale = scale ;}

    void draw();
    bool handleHover(S32 x, S32 y, MASK mask, bool set_pick_size) ;

private:
    S32 mIndex ;
    S32 mLeft ;
    S32 mBottom ;
    S32 mRight ;
    S32 mTopLoaded ;
    S32 mTopBound ;
    S32 mLineHeight ;
    F32 mScale ;
};

bool LLGLTexSizeBar::handleHover(S32 x, S32 y, MASK mask, bool set_pick_size)
{
    if(y > mBottom && (y < mBottom + (S32)(mTopLoaded * mScale) || y < mBottom + (S32)(mTopBound * mScale)))
    {
        LLImageGL::setCurTexSizebar(mIndex, set_pick_size);
    }
    return true ;
}
void LLGLTexSizeBar::draw()
{
    LLGLSUIDefault gls_ui;

    if(LLImageGL::sCurTexSizeBar == mIndex)
    {
        LLColor4 text_color(1.f, 1.f, 1.f, 0.75f);
        std::string text;

        text = llformat("%d", mTopLoaded) ;
        LLFontGL::getFontMonospace()->renderUTF8(text, 0, mLeft, mBottom + (S32)(mTopLoaded * mScale) + mLineHeight,
                                     text_color, LLFontGL::LEFT, LLFontGL::TOP);

        text = llformat("%d", mTopBound) ;
        LLFontGL::getFontMonospace()->renderUTF8(text, 0, (mLeft + mRight) / 2, mBottom + (S32)(mTopBound * mScale) + mLineHeight,
                                     text_color, LLFontGL::LEFT, LLFontGL::TOP);
    }

    LLColor4 loaded_color(1.0f, 0.0f, 0.0f, 0.75f);
    LLColor4 bound_color(1.0f, 1.0f, 0.0f, 0.75f);
    gl_rect_2d(mLeft, mBottom + (S32)(mTopLoaded * mScale), (mLeft + mRight) / 2, mBottom, loaded_color) ;
    gl_rect_2d((mLeft + mRight) / 2, mBottom + (S32)(mTopBound * mScale), mRight, mBottom, bound_color) ;
}
////////////////////////////////////////////////////////////////////////////

LLTextureView::LLTextureView(const LLTextureView::Params& p)
    :   LLContainerView(p),
        mFreezeView(false),
        mOrderFetch(false),
        mPrintList(false),
        mNumTextureBars(0)
{
    setVisible(false);

    setDisplayChildren(true);
    mGLTexMemBar = 0;
    mAvatarTexBar = 0;
}

LLTextureView::~LLTextureView()
{
    // Children all cleaned up by default view destructor.
    delete mGLTexMemBar;
    mGLTexMemBar = 0;

    delete mAvatarTexBar;
    mAvatarTexBar = 0;
}

typedef std::pair<F32,LLViewerFetchedTexture*> decode_pair_t;
struct compare_decode_pair
{
    bool operator()(const decode_pair_t& a, const decode_pair_t& b) const
    {
        return a.first > b.first;
    }
};

struct KillView
{
    void operator()(LLView* viewp)
    {
        viewp->getParent()->removeChild(viewp);
        viewp->die();
    }
};

void LLTextureView::draw()
{
    if (!mFreezeView)
    {
//      LLViewerObject *objectp;
//      S32 te;

        for_each(mTextureBars.begin(), mTextureBars.end(), KillView());
        mTextureBars.clear();

        if (mGLTexMemBar)
        {
            removeChild(mGLTexMemBar);
            mGLTexMemBar->die();
            mGLTexMemBar = 0;
        }

        if (mAvatarTexBar)
        {
            removeChild(mAvatarTexBar);
            mAvatarTexBar->die();
            mAvatarTexBar = 0;
        }

        typedef std::multiset<decode_pair_t, compare_decode_pair > display_list_t;
        display_list_t display_image_list;

        if (mPrintList)
        {
            LL_INFOS() << "ID\tMEM\tBOOST\tPRI\tWIDTH\tHEIGHT\tDISCARD" << LL_ENDL;
        }

        for (LLViewerTextureList::image_list_t::iterator iter = gTextureList.mImageList.begin();
             iter != gTextureList.mImageList.end(); )
        {
            LLPointer<LLViewerFetchedTexture> imagep = *iter++;
            if(!imagep->hasFetcher())
            {
                continue ;
            }

            S32 cur_discard = imagep->getDiscardLevel();
            S32 desired_discard = imagep->mDesiredDiscardLevel;

            if (mPrintList)
            {
                S32 tex_mem = imagep->hasGLTexture() ? imagep->getTextureMemory().value() : 0 ;
                LL_INFOS() << imagep->getID()
                        << "\t" << tex_mem
                        << "\t" << imagep->getBoostLevel()
                        << "\t" << imagep->getMaxVirtualSize()
                        << "\t" << imagep->getWidth()
                        << "\t" << imagep->getHeight()
                        << "\t" << cur_discard
                        << LL_ENDL;
            }

            if (imagep->getID() == LLAppViewer::getTextureFetch()->mDebugID)
            {
//              static S32 debug_count = 0;
//              ++debug_count; // for breakpoints
            }

            F32 pri;
            if (mOrderFetch)
            {
                pri = ((F32)imagep->mFetchPriority)/256.f;
            }
            else
            {
                pri = imagep->getMaxVirtualSize();
            }
            pri = llclamp(pri, 0.0f, HIGH_PRIORITY-1.f);

            if (sDebugImages.find(imagep) != sDebugImages.end())
            {
                pri += 4*HIGH_PRIORITY;
            }

            if (!mOrderFetch)
            {
                if (pri < HIGH_PRIORITY && LLSelectMgr::getInstance())
                {
                    struct f : public LLSelectedTEFunctor
                    {
                        LLViewerFetchedTexture* mImage;
                        f(LLViewerFetchedTexture* image) : mImage(image) {}
                        virtual bool apply(LLViewerObject* object, S32 te)
                        {
                            return (mImage == object->getTEImage(te));
                        }
                    } func(imagep);
                    const bool firstonly = true;
                    bool match = LLSelectMgr::getInstance()->getSelection()->applyToTEs(&func, firstonly);
                    if (match)
                    {
                        pri += 3*HIGH_PRIORITY;
                    }
                }

                if (pri < HIGH_PRIORITY && (cur_discard< 0 || desired_discard < cur_discard))
                {
                    LLSelectNode* hover_node = LLSelectMgr::instance().getHoverNode();
                    if (hover_node)
                    {
                        LLViewerObject *objectp = hover_node->getObject();
                        if (objectp)
                        {
                            S32 tex_count = objectp->getNumTEs();
                            for (S32 i = 0; i < tex_count; i++)
                            {
                                if (imagep == objectp->getTEImage(i))
                                {
                                    pri += 2*HIGH_PRIORITY;
                                    break;
                                }
                            }
                        }
                    }
                }

                if (pri > 0.f && pri < HIGH_PRIORITY)
                {
                    if (imagep->mLastPacketTimer.getElapsedTimeF32() < 1.f ||
                        imagep->mFetchDeltaTime < 0.25f)
                    {
                        pri += 1*HIGH_PRIORITY;
                    }
                }
            }

            if (pri > 0.0f)
            {
                display_image_list.insert(std::make_pair(pri, imagep));
            }
        }

        if (mPrintList)
        {
            mPrintList = false;
        }

        static S32 max_count = 50;
        S32 count = 0;
        mNumTextureBars = 0 ;
        for (display_list_t::iterator iter = display_image_list.begin();
             iter != display_image_list.end(); iter++)
        {
            LLViewerFetchedTexture* imagep = iter->second;
            S32 hilite = 0;
            F32 pri = iter->first;
            if (pri >= 1 * HIGH_PRIORITY)
            {
                hilite = (S32)((pri+1) / HIGH_PRIORITY) - 1;
            }
            if ((hilite || count < max_count-10) && (count < max_count))
            {
                if (addBar(imagep, hilite))
                {
                    count++;
                }
            }
        }

        if (mOrderFetch)
            sortChildren(LLTextureBar::sort_fetch());
        else
            sortChildren(LLTextureBar::sort());

        LLGLTexMemBar::Params tmbp;
        LLRect tmbr;
        tmbp.name("gl texmem bar");
        tmbp.rect(tmbr);
        tmbp.follows.flags = FOLLOWS_LEFT|FOLLOWS_TOP;
        tmbp.texture_view(this);
        mGLTexMemBar = LLUICtrlFactory::create<LLGLTexMemBar>(tmbp);
        addChild(mGLTexMemBar);
        sendChildToFront(mGLTexMemBar);

        LLAvatarTexBar::Params atbp;
        LLRect atbr;
        atbp.name("gl avatartex bar");
        atbp.texture_view(this);
        atbp.rect(atbr);
        mAvatarTexBar = LLUICtrlFactory::create<LLAvatarTexBar>(atbp);
        addChild(mAvatarTexBar);
        sendChildToFront(mAvatarTexBar);

        reshape(getRect().getWidth(), getRect().getHeight(), true);

        LLUI::popMatrix();
        LLUI::pushMatrix();
        LLUI::translate((F32)getRect().mLeft, (F32)getRect().mBottom);

        for (child_list_const_iter_t child_iter = getChildList()->begin();
             child_iter != getChildList()->end(); ++child_iter)
        {
            LLView *viewp = *child_iter;
            if (viewp->getRect().mBottom < 0)
            {
                viewp->setVisible(false);
            }
        }
    }

    LLContainerView::draw();

}

bool LLTextureView::addBar(LLViewerFetchedTexture *imagep, S32 hilite)
{
    llassert(imagep);

    LLTextureBar *barp;
    LLRect r;

    mNumTextureBars++;

    LLTextureBar::Params tbp;
    tbp.name("texture bar");
    tbp.rect(r);
    tbp.texture_view(this);
    barp = LLUICtrlFactory::create<LLTextureBar>(tbp);
    barp->mImagep = imagep;
    barp->mHilite = hilite;

    addChild(barp);
    mTextureBars.push_back(barp);

    return true;
}

bool LLTextureView::handleMouseDown(S32 x, S32 y, MASK mask)
{
    if ((mask & (MASK_CONTROL|MASK_SHIFT|MASK_ALT)) == (MASK_ALT|MASK_SHIFT))
    {
        mPrintList = true;
        return true;
    }
    if ((mask & (MASK_CONTROL|MASK_SHIFT|MASK_ALT)) == (MASK_CONTROL|MASK_SHIFT))
    {
        LLAppViewer::getTextureFetch()->mDebugPause = !LLAppViewer::getTextureFetch()->mDebugPause;
        return true;
    }
    if (mask & MASK_SHIFT)
    {
        mFreezeView = !mFreezeView;
        return true;
    }
    if (mask & MASK_CONTROL)
    {
        mOrderFetch = !mOrderFetch;
        return true;
    }
    return LLView::handleMouseDown(x,y,mask);
}

bool LLTextureView::handleMouseUp(S32 x, S32 y, MASK mask)
{
    return false;
}

bool LLTextureView::handleKey(KEY key, MASK mask, bool called_from_parent)
{
    return false;
}

<|MERGE_RESOLUTION|>--- conflicted
+++ resolved
@@ -581,15 +581,11 @@
     U32 texFetchLatMed = U32(recording.getMean(LLTextureFetch::sTexFetchLatency).value() * 1000.0f);
     U32 texFetchLatMax = U32(recording.getMax(LLTextureFetch::sTexFetchLatency).value() * 1000.0f);
 
-<<<<<<< HEAD
-    text = llformat("Est. Free: %d MB Sys Free: %d MB GL Tex: %d MB FBO: %d MB Bias: %.2f Cache: %.1f/%.1f MB",
-=======
     // draw a background above first line.... no idea where the rest of the background comes from for the below text
     gGL.color4f(0.f, 0.f, 0.f, 0.25f);
     gl_rect_2d(-10, getRect().getHeight() + line_height + 1, getRect().getWidth()+2, getRect().getHeight()+2);
 
-    text = llformat("Est. Free: %d MB Sys Free: %d MB FBO: %d MB Bias: %.2f Cache: %.1f/%.1f MB",
->>>>>>> e32f6426
+    text = llformat("Est. Free: %d MB Sys Free: %d MB GL Tex: %d MB FBO: %d MB Bias: %.2f Cache: %.1f/%.1f MB",
                     (S32)LLViewerTexture::sFreeVRAMMegabytes,
                     LLMemory::getAvailableMemKB()/1024,
                     LLImageGL::getTextureBytesAllocated() / 1024 / 1024,
@@ -597,12 +593,9 @@
                     discard_bias,
                     cache_usage,
                     cache_max_usage);
-<<<<<<< HEAD
-    //, cache_entries, cache_max_entries
-
     // <FS:Ansariel> Texture memory bars
     //LLFontGL::getFontMonospace()->renderUTF8(text, 0, 0, v_offset + line_height*6,
-    LLFontGL::getFontMonospace()->renderUTF8(text, 0, 0, v_offset + line_height*7,
+    LLFontGL::getFontMonospace()->renderUTF8(text, 0, 0, v_offset + line_height*8,
     // </FS:Ansariel>
                                              text_color, LLFontGL::LEFT, LLFontGL::TOP);
 
@@ -610,7 +603,7 @@
     S32 bar_left = 0;
     constexpr S32 bar_width = 200;
     constexpr S32 bar_space = 10;
-    S32 top = line_height*6 - 2 + v_offset;
+    S32 top = line_height*7 - 2 + v_offset;
     S32 bottom = top - 6;
     S32 left = bar_left;
     S32 right = left + bar_width;
@@ -620,7 +613,7 @@
 
     // VRAM Mem Bar
     text = "VRAM";
-    LLFontGL::getFontMonospace()->renderUTF8(text, 0, left, v_offset + line_height*6,
+    LLFontGL::getFontMonospace()->renderUTF8(text, 0, left, v_offset + line_height*7,
                                      text_color, LLFontGL::LEFT, LLFontGL::TOP);
     left += 35;
     right = left + bar_width;
@@ -629,7 +622,7 @@
     gl_rect_2d(left, top, right, bottom);
 
     U32 gpu_used = gGLManager.mVRAM - (S32)LLViewerTexture::sFreeVRAMMegabytes;
-    color = (gpu_used < (U32)llfloor(gGLManager.mVRAM * texmem_lower_bound_scale)) ? LLColor4::green :
+    color = (gpu_used < (U32)llfloor(gGLManager.mVRAM * 0.85f)) ? LLColor4::green :
         (gpu_used < gGLManager.mVRAM) ? LLColor4::yellow : LLColor4::red;
     color[VALPHA] = .75f;
 
@@ -643,7 +636,7 @@
     left = bar_left;
     // VRAM Mem Bar
     text = "CACHE";
-    LLFontGL::getFontMonospace()->renderUTF8(text, 0, left, v_offset + line_height*6,
+    LLFontGL::getFontMonospace()->renderUTF8(text, 0, left, v_offset + line_height*7,
                                      text_color, LLFontGL::LEFT, LLFontGL::TOP);
 
     left += 35;
@@ -661,16 +654,12 @@
 
     gl_rect_2d(left, top, right, bottom, color);
     // </FS:Beq>
-=======
-    LLFontGL::getFontMonospace()->renderUTF8(text, 0, 0, v_offset + line_height*7,
-                                             text_color, LLFontGL::LEFT, LLFontGL::TOP);
 
     text = llformat("Images: %d   Raw: %d (%.2f MB)  Saved: %d (%.2f MB) Aux: %d (%.2f MB)", image_count, raw_image_count, raw_image_bytes_MB,
         saved_raw_image_count, saved_raw_image_bytes_MB,
         aux_raw_image_count, aux_raw_image_bytes_MB);
     LLFontGL::getFontMonospace()->renderUTF8(text, 0, 0, v_offset + line_height * 6,
         text_color, LLFontGL::LEFT, LLFontGL::TOP);
->>>>>>> e32f6426
 
     U32 cache_read(0U), cache_write(0U), res_wait(0U);
     LLAppViewer::getTextureFetch()->getStateStats(&cache_read, &cache_write, &res_wait);
@@ -686,16 +675,11 @@
                     total_http_requests,
                     cache_read,
                     cache_write,
-<<<<<<< HEAD
                     // <FS:Ansariel> Fast cache stats
                     //res_wait);
                     res_wait,
                     LLViewerTextureList::sNumFastCacheReads);
                     // </FS:Ansariel>
-
-=======
-                    res_wait);
->>>>>>> e32f6426
     LLFontGL::getFontMonospace()->renderUTF8(text, 0, 0, v_offset + line_height*5,
                                              text_color, LLFontGL::LEFT, LLFontGL::TOP);
 
