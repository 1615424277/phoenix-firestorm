--- conflicted
+++ resolved
@@ -434,17 +434,14 @@
                                                  text_color, LLFontGL::LEFT, LLFontGL::TOP); //, LLFontGL::BOLD, LLFontGL::DROP_SHADOW_SOFT);
         line_num++;
     }
-<<<<<<< HEAD
     // <FS:Ansariel> Replace frequently called gSavedSettings
+    //const U32 texture_timeout = gSavedSettings.getU32("AvatarBakedTextureUploadTimeout");
     //const U32 override_tex_discard_level = gSavedSettings.getU32("TextureDiscardLevel");
     static LLCachedControl<U32> sAvatarBakedTextureUploadTimeout(gSavedSettings, "AvatarBakedTextureUploadTimeout");
     static LLCachedControl<U32> sTextureDiscardLevel(gSavedSettings, "TextureDiscardLevel");
+    const U32 texture_timeout = sAvatarBakedTextureUploadTimeout();
     const U32 override_tex_discard_level = sTextureDiscardLevel();
     // </FS:Ansariel>
-=======
-    const U32 texture_timeout = gSavedSettings.getU32("AvatarBakedTextureUploadTimeout");
-    const U32 override_tex_discard_level = gSavedSettings.getU32("TextureDiscardLevel");
->>>>>>> f92c2040
 
     LLColor4 header_color(1.f, 1.f, 1.f, 0.9f);
 
