--- conflicted
+++ resolved
@@ -392,52 +392,6 @@
 };
 
 void LLAvatarTexBar::draw()
-<<<<<<< HEAD
-{	
-	if (!gSavedSettings.getBOOL("DebugAvatarRezTime")) return;
-
-	LLVOAvatarSelf* avatarp = gAgentAvatarp;
-	if (!avatarp) return;
-
-	const S32 line_height = LLFontGL::getFontMonospace()->getLineHeight();
-	const S32 v_offset = 0;
-	const S32 l_offset = 3;
-
-	//----------------------------------------------------------------------------
-	LLGLSUIDefault gls_ui;
-	LLColor4 color;
-	
-	U32 line_num = 1;
-	for (LLAvatarAppearanceDefines::LLAvatarAppearanceDictionary::BakedTextures::const_iterator baked_iter = LLAvatarAppearance::getDictionary()->getBakedTextures().begin();
-		 baked_iter != LLAvatarAppearance::getDictionary()->getBakedTextures().end();
-		 ++baked_iter)
-	{
-		const LLAvatarAppearanceDefines::EBakedTextureIndex baked_index = baked_iter->first;
-		const LLViewerTexLayerSet *layerset = avatarp->debugGetLayerSet(baked_index);
-		if (!layerset) continue;
-		const LLViewerTexLayerSetBuffer *layerset_buffer = layerset->getViewerComposite();
-		if (!layerset_buffer) continue;
-
-		LLColor4 text_color = LLColor4::white;
-
-		std::string text = layerset_buffer->dumpTextureInfo();
-		LLFontGL::getFontMonospace()->renderUTF8(text, 0, l_offset, v_offset + line_height*line_num,
-												 text_color, LLFontGL::LEFT, LLFontGL::TOP); //, LLFontGL::BOLD, LLFontGL::DROP_SHADOW_SOFT);
-		line_num++;
-	}
-	const U32 override_tex_discard_level = gSavedSettings.getU32("TextureDiscardLevel");
-	
-	LLColor4 header_color(1.f, 1.f, 1.f, 0.9f);
-
-	const std::string override_tex_discard_level_str = override_tex_discard_level ? llformat("%d",override_tex_discard_level) : "Disabled";
-	std::string header_text = llformat("[ Timeout:60 ] [ LOD_Override('TextureDiscardLevel'):%s ]", override_tex_discard_level_str.c_str());
-	LLFontGL::getFontMonospace()->renderUTF8(header_text, 0, l_offset, v_offset + line_height*line_num,
-											 header_color, LLFontGL::LEFT, LLFontGL::TOP); //, LLFontGL::BOLD, LLFontGL::DROP_SHADOW_SOFT);
-	line_num++;
-	std::string section_text = "Avatar Textures Information:";
-	LLFontGL::getFontMonospace()->renderUTF8(section_text, 0, 0, v_offset + line_height*line_num,
-											 header_color, LLFontGL::LEFT, LLFontGL::TOP, LLFontGL::BOLD, LLFontGL::DROP_SHADOW_SOFT);
-=======
 {
     if (!gSavedSettings.getBOOL("DebugAvatarRezTime")) return;
 
@@ -470,21 +424,18 @@
                                                  text_color, LLFontGL::LEFT, LLFontGL::TOP); //, LLFontGL::BOLD, LLFontGL::DROP_SHADOW_SOFT);
         line_num++;
     }
-    const U32 texture_timeout = gSavedSettings.getU32("AvatarBakedTextureUploadTimeout");
     const U32 override_tex_discard_level = gSavedSettings.getU32("TextureDiscardLevel");
 
     LLColor4 header_color(1.f, 1.f, 1.f, 0.9f);
 
-    const std::string texture_timeout_str = texture_timeout ? llformat("%d",texture_timeout) : "Disabled";
     const std::string override_tex_discard_level_str = override_tex_discard_level ? llformat("%d",override_tex_discard_level) : "Disabled";
-    std::string header_text = llformat("[ Timeout('AvatarBakedTextureUploadTimeout'):%s ] [ LOD_Override('TextureDiscardLevel'):%s ]", texture_timeout_str.c_str(), override_tex_discard_level_str.c_str());
+    std::string header_text = llformat("[ Timeout:60 ] [ LOD_Override('TextureDiscardLevel'):%s ]", override_tex_discard_level_str.c_str());
     LLFontGL::getFontMonospace()->renderUTF8(header_text, 0, l_offset, v_offset + line_height*line_num,
                                              header_color, LLFontGL::LEFT, LLFontGL::TOP); //, LLFontGL::BOLD, LLFontGL::DROP_SHADOW_SOFT);
     line_num++;
     std::string section_text = "Avatar Textures Information:";
     LLFontGL::getFontMonospace()->renderUTF8(section_text, 0, 0, v_offset + line_height*line_num,
                                              header_color, LLFontGL::LEFT, LLFontGL::TOP, LLFontGL::BOLD, LLFontGL::DROP_SHADOW_SOFT);
->>>>>>> e7eced3c
 }
 
 BOOL LLAvatarTexBar::handleMouseDown(S32 x, S32 y, MASK mask)
