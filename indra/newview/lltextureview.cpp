--- conflicted
+++ resolved
@@ -573,18 +573,7 @@
     U32 texFetchLatMed = U32(recording.getMean(LLTextureFetch::sTexFetchLatency).value() * 1000.0f);
     U32 texFetchLatMax = U32(recording.getMax(LLTextureFetch::sTexFetchLatency).value() * 1000.0f);
 
-<<<<<<< HEAD
-	// <FS:Ansariel> Texture memory bars
-	S32Megabytes gpu, system;
-	S32Megabytes gpu_used = (S32Megabytes)LLImageGLThread::getFreeVRAMMegabytes();
-
-	// <FS:Ansariel> Texture memory bars
-	//text = llformat("GL Tot: %d/%d MB Bound: %4d/%4d MB FBO: %d MB Raw Tot: %d MB Bias: %.2f Cache: %.1f/%.1f MB",
-	text = llformat("GL Tot: %d/%d MB Bound: %d/%d MB FBO: %d MB VRAM: %d/%d MB Raw Tot: %d MB Bias: %.2f Cache: %.1f/%.1f MB",
-	// </FS:Ansariel>
-=======
 	text = llformat("GL Tot: %d/%d MB GL Free: %d Sys Free: %d MB Bound: %4d/%4d MB FBO: %d MB Raw Tot: %d MB Bias: %.2f Cache: %.1f/%.1f MB",
->>>>>>> 5b67aa2c
 					total_mem.value(),
 					max_total_mem.value(),
                     LLImageGLThread::getFreeVRAMMegabytes(),
@@ -592,10 +581,6 @@
 					bound_mem.value(),
 					max_bound_mem.value(),
 					LLRenderTarget::sBytesAllocated/(1024*1024),
-					// <FS:Ansariel> Texture memory bars
-					gpu_used.value(),
-					gGLManager.mVRAM,
-					// </FS:Ansariel>
 					LLImageRaw::sGlobalRawMemory >> 20,
 					discard_bias,
 					cache_usage,
@@ -682,12 +667,13 @@
 	gGL.color4f(0.5f, 0.5f, 0.5f, 0.75f);
 	gl_rect_2d(left, top, right, bottom);
 
-	color = (gpu_used.value() < llfloor(gGLManager.mVRAM * texmem_lower_bound_scale)) ? LLColor4::green :
-		(gpu_used.value() < gGLManager.mVRAM) ? LLColor4::yellow : LLColor4::red;
+	S32 gpu_used = LLImageGLThread::getFreeVRAMMegabytes();
+	color = (gpu_used < llfloor(gGLManager.mVRAM * texmem_lower_bound_scale)) ? LLColor4::green :
+		(gpu_used < gGLManager.mVRAM) ? LLColor4::yellow : LLColor4::red;
 	color[VALPHA] = .75f;
 
 	bar_scale = (F32)bar_width / gGLManager.mVRAM;
-	right = left + llfloor(gpu_used.value() * bar_scale);
+	right = left + llfloor(gpu_used * bar_scale);
 
 	gl_rect_2d(left, top, right, bottom, color);
 	// </FS:Ansariel>
