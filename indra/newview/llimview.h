/** 
 * @file LLIMMgr.h
 * @brief Container for Instant Messaging
 *
 * $LicenseInfo:firstyear=2001&license=viewerlgpl$
 * Second Life Viewer Source Code
 * Copyright (C) 2010, Linden Research, Inc.
 * 
 * This library is free software; you can redistribute it and/or
 * modify it under the terms of the GNU Lesser General Public
 * License as published by the Free Software Foundation;
 * version 2.1 of the License only.
 * 
 * This library is distributed in the hope that it will be useful,
 * but WITHOUT ANY WARRANTY; without even the implied warranty of
 * MERCHANTABILITY or FITNESS FOR A PARTICULAR PURPOSE.  See the GNU
 * Lesser General Public License for more details.
 * 
 * You should have received a copy of the GNU Lesser General Public
 * License along with this library; if not, write to the Free Software
 * Foundation, Inc., 51 Franklin Street, Fifth Floor, Boston, MA  02110-1301  USA
 * 
 * Linden Research, Inc., 945 Battery Street, San Francisco, CA  94111  USA
 * $/LicenseInfo$
 */

#ifndef LL_LLIMVIEW_H
#define LL_LLIMVIEW_H

#include "lldockablefloater.h"
#include "lleventtimer.h"
#include "llinstantmessage.h"

#include "lllogchat.h"
#include "llvoicechannel.h"
#include "llinitdestroyclass.h"

#include "llcoros.h"
#include "lleventcoro.h"

class LLAvatarName;
class LLFriendObserver;
class LLCallDialogManager;	
class LLIMSpeakerMgr;

/**
 * Timeout Timer for outgoing Ad-Hoc/Group IM sessions which being initialized by the server
 */
class LLSessionTimeoutTimer : public LLEventTimer
{
public:
	LLSessionTimeoutTimer(const LLUUID& session_id, F32 period) : LLEventTimer(period), mSessionId(session_id) {}
	virtual ~LLSessionTimeoutTimer() {};
	/* virtual */ BOOL tick();

private:
	LLUUID mSessionId;
};


/**
 * Model (MVC) for IM Sessions
 */
class LLIMModel :  public LLSingleton<LLIMModel>
{
	LLSINGLETON(LLIMModel);

public:

    typedef std::list<LLSD> chat_message_list_t;

    struct LLIMSession : public boost::signals2::trackable
	{
        typedef enum e_session_type
		{   // for now we have 4 predefined types for a session
			P2P_SESSION,
			GROUP_SESSION,
			ADHOC_SESSION,
			NONE_SESSION,
		} SType;

<<<<<<< HEAD
// [SL:KB] - Patch: Chat-GroupSnooze | Checked: 2014-03-01 (Catznip-3.6)
		typedef enum e_session_close_action
		{
			CLOSE_DEFAULT,
			CLOSE_LEAVE,
			CLOSE_SNOOZE
		} SCloseAction;
// [/SL:KB]

		LLIMSession(const LLUUID& session_id, const std::string& name, 
=======
		LLIMSession(const LLUUID& session_id, const std::string& name,
>>>>>>> f257ee7d
			const EInstantMessage& type, const LLUUID& other_participant_id, const uuid_vec_t& ids, bool voice, bool has_offline_msg);
		virtual ~LLIMSession();

		void sessionInitReplyReceived(const LLUUID& new_session_id);
		void addMessagesFromHistoryCache(const std::list<LLSD>& history);        // From local file
        void addMessagesFromServerHistory(const LLSD& history, const std::string& target_from, const std::string& target_message, U32 timestamp);  // From chat server
		void addMessage(const std::string& from,
                        const LLUUID& from_id,
                        const std::string& utf8_text,
                        const std::string& time,
                        const bool is_history,
                        const bool is_region_msg,
                        U32 timestamp);

        void onVoiceChannelStateChanged(const LLVoiceChannel::EState& old_state, const LLVoiceChannel::EState& new_state, const LLVoiceChannel::EDirection& direction);

		/** @deprecated */
		static void chatFromLogFile(LLLogChat::ELogLineType type, const LLSD& msg, void* userdata);

		bool isOutgoingAdHoc() const;
		bool isAdHoc();
		bool isP2P();
		bool isGroupChat();

		bool isP2PSessionType() const { return mSessionType == P2P_SESSION;}
		bool isAdHocSessionType() const { return mSessionType == ADHOC_SESSION;}
		bool isGroupSessionType() const { return mSessionType == GROUP_SESSION;}

		LLUUID generateOutgoingAdHocHash() const;

		//*TODO make private
		/** ad-hoc sessions involve sophisticated chat history file naming schemes */
		void buildHistoryFileName();

		void loadHistory();

		LLUUID mSessionID;
		std::string mName;
		EInstantMessage mType;
		SType mSessionType;
// [SL:KB] - Patch: Chat-GroupSnooze | Checked: 2014-03-01 (Catznip-3.6)
		SCloseAction mCloseAction;
		S32 mSnoozeTime;
// [/SL:KB]
		LLUUID mOtherParticipantID;
		uuid_vec_t mInitialTargetIDs;
		// <FS:Ansariel> Needed to store IDs of initially invited agents; required for FS Communication UI, as original IM floater gets destroyed
		uuid_vec_t mInitialInvitedIDs;
		std::string mHistoryFileName;

        // Saved messages from the last minute of history read from the local group chat cache file
        std::string mLastHistoryCacheDateTime;
        chat_message_list_t mLastHistoryCacheMsgs;

		// connection to voice channel state change signal
		boost::signals2::connection mVoiceChannelStateChangeConnection;

		//does NOT include system messages and agent's messages
		S32 mParticipantUnreadMessageCount;

		// does include all incoming messages
		S32 mNumUnread;

        chat_message_list_t mMsgs;

		LLVoiceChannel* mVoiceChannel;
		LLIMSpeakerMgr* mSpeakers;

		bool mSessionInitialized;

		//true if calling back the session URI after the session has closed is possible.
		//Currently this will be false only for PSTN P2P calls.
		bool mCallBackEnabled;

		bool mTextIMPossible;
		bool mStartCallOnInitialize;

		//if IM session is created for a voice call
		bool mStartedAsIMCall;

		bool mHasOfflineMessage;

		bool mIsDNDsend;

	private:
		void onAdHocNameCache(const LLAvatarName& av_name);

		static LLUUID generateHash(const std::set<LLUUID>& sorted_uuids);
		boost::signals2::connection mAvatarNameCacheConnection;
	};
	


	// <FS:Ansariel> [FS communication UI] Re-added to not toast if our IM floater is active
	//we should control the currently active session
	LLUUID	mActiveSessionID;
	void	setActiveSessionID(const LLUUID& session_id);
	void	resetActiveSessionID() { mActiveSessionID.setNull(); }
	LLUUID	getActiveSessionID() { return mActiveSessionID; }
	// </FS:Ansariel> [FS communication UI]

	/** Session id to session object */
	std::map<LLUUID, LLIMSession*> mId2SessionMap;

	typedef boost::signals2::signal<void(const LLSD&)> session_signal_t;
	session_signal_t mNewMsgSignal;
	session_signal_t mNoUnreadMsgsSignal;
	
	/** 
	 * Find an IM Session corresponding to session_id
	 * Returns NULL if the session does not exist
	 */
	LLIMSession* findIMSession(const LLUUID& session_id) const;

	/** 
	 * Find an Ad-Hoc IM Session with specified participants
	 * @return first found Ad-Hoc session or NULL if the session does not exist
	 */
	LLIMSession* findAdHocIMSession(const uuid_vec_t& ids);

	/**
	 * Rebind session data to a new session id.
	 */
	void processSessionInitializedReply(const LLUUID& old_session_id, const LLUUID& new_session_id);

	boost::signals2::connection addNewMsgCallback(const session_signal_t::slot_type& cb ) { return mNewMsgSignal.connect(cb); }
	boost::signals2::connection addNoUnreadMsgsCallback(const session_signal_t::slot_type& cb ) { return mNoUnreadMsgsSignal.connect(cb); }

	/**
	 * Create new session object in a model
	 * @param name session name should not be empty, will return false if empty
	 */
	bool newSession(const LLUUID& session_id, const std::string& name, const EInstantMessage& type, const LLUUID& other_participant_id, 
		const uuid_vec_t& ids, bool voice = false, bool has_offline_msg = false);

	bool newSession(const LLUUID& session_id, const std::string& name, const EInstantMessage& type,
		const LLUUID& other_participant_id, bool voice = false, bool has_offline_msg = false);

	/**
	 * Remove all session data associated with a session specified by session_id
	 */
	bool clearSession(const LLUUID& session_id);

	// <FS:CR> Make public for FS Communications UI
	/**
	 * Populate supplied std::list with messages starting from index specified by start_index without
	 * emitting no unread messages signal.
	 */
	void getMessagesSilently(const LLUUID& session_id, std::list<LLSD>& messages, int start_index = 0);
	// </FS:CR>
	
	/**
	 * Sends no unread messages signal.
	 */
	void sendNoUnreadMessages(const LLUUID& session_id);

	/**
	 * Populate supplied std::list with messages starting from index specified by start_index
	 */
	void getMessages(const LLUUID& session_id, std::list<LLSD>& messages, int start_index = 0, const bool sendNoUnreadMsgs = true);

	/**
	 * Add a message to an IM Model - the message is saved in a message store associated with a session specified by session_id
	 * and also saved into a file if log2file is specified.
	 * It sends new message signal for each added message.
	 */
<<<<<<< HEAD
	// <FS:Ansariel> Added is_announcement parameter
	//void addMessage(const LLUUID& session_id, const std::string& from, const LLUUID& other_participant_id, const std::string& utf8_text, bool log2file = true, bool is_region_msg = false);
    //void processAddingMessage(const LLUUID& session_id, const std::string& from, const LLUUID& from_id, const std::string& utf8_text, bool log2file = true, bool is_region_msg = false);
	void addMessage(const LLUUID& session_id, const std::string& from, const LLUUID& other_participant_id, const std::string& utf8_text, bool log2file = true, bool is_region_msg = false, bool is_announcement = false, bool keyword_alert_performed = false);
    void processAddingMessage(const LLUUID& session_id, const std::string& from, const LLUUID& from_id, const std::string& utf8_text, bool log2file = true, bool is_region_msg = false, bool is_announcement = false, bool keyword_alert_performed = false);
=======
	void addMessage(const LLUUID& session_id,
                    const std::string& from,
                    const LLUUID& other_participant_id,
                    const std::string& utf8_text,
                    bool log2file = true,
                    bool is_region_msg = false,
                    U32 time_stamp = 0);

    void processAddingMessage(const LLUUID& session_id,
                    const std::string& from,
                    const LLUUID& from_id,
                    const std::string& utf8_text,
                    bool log2file,
                    bool is_region_msg,
                    U32 time_stamp);
>>>>>>> f257ee7d

	/**
	 * Similar to addMessage(...) above but won't send a signal about a new message added
	 */
<<<<<<< HEAD
	// <FS:Ansariel> Added is_announcement parameter
	//LLIMModel::LLIMSession* addMessageSilently(const LLUUID& session_id, const std::string& from, const LLUUID& from_id, 
	//	const std::string& utf8_text, bool log2file = true);
	LLIMModel::LLIMSession* addMessageSilently(const LLUUID& session_id, const std::string& from, const LLUUID& from_id, 
		const std::string& utf8_text, bool log2file = true, bool is_region_msg = false, bool is_announcement = false);
=======
	LLIMModel::LLIMSession* addMessageSilently(const LLUUID& session_id, const std::string& from, const LLUUID& from_id,
		const std::string& utf8_text, bool log2file = true, bool is_region_msg = false, U32 timestamp = 0);
>>>>>>> f257ee7d

	/**
	 * Add a system message to an IM Model
	 */
	void proccessOnlineOfflineNotification(const LLUUID& session_id, const std::string& utf8_text);

	/**
	 * Get a session's name.
	 * For a P2P chat - it's an avatar's name,
	 * For a group chat - it's a group's name
	 * For an incoming ad-hoc chat - is received from the server and is in a from of "<Avatar's name> Conference"
	 *	It is updated in LLIMModel::LLIMSession's constructor to localize the "Conference".
	 */
	const std::string getName(const LLUUID& session_id) const;

	/**
	 * Get number of unread messages in a session with session_id
	 * Returns -1 if the session with session_id doesn't exist
	 */
	const S32 getNumUnread(const LLUUID& session_id) const;

	/**
	 * Get uuid of other participant in a session with session_id
	 * Returns LLUUID::null if the session doesn't exist
	 *
 	 * *TODO what to do with other participants in ad-hoc and group chats?
	 */
	const LLUUID& getOtherParticipantID(const LLUUID& session_id) const;

	/**
	 * Get type of a session specified by session_id
	 * Returns EInstantMessage::IM_COUNT if the session does not exist
	 */
	EInstantMessage getType(const LLUUID& session_id) const;

	/**
	 * Get voice channel for the session specified by session_id
	 * Returns NULL if the session does not exist
	 */
	LLVoiceChannel* getVoiceChannel(const LLUUID& session_id) const;

	/**
	* Get im speaker manager for the session specified by session_id
	* Returns NULL if the session does not exist
	*/
	LLIMSpeakerMgr* getSpeakerManager(const LLUUID& session_id) const;

	const std::string& getHistoryFileName(const LLUUID& session_id) const;

	static void sendLeaveSession(const LLUUID& session_id, const LLUUID& other_participant_id);
	static bool sendStartSession(const LLUUID& temp_session_id, const LLUUID& other_participant_id,
						  const uuid_vec_t& ids, EInstantMessage dialog);
	static void sendTypingState(LLUUID session_id, LLUUID other_participant_id, BOOL typing);
	static void sendMessage(const std::string& utf8_text, const LLUUID& im_session_id,
								const LLUUID& other_participant_id, EInstantMessage dialog);

	// Adds people from speakers list (people with whom you are currently speaking) to the Recent People List
	static void addSpeakersToRecent(const LLUUID& im_session_id);

	void testMessages();

	/**
	 * Saves an IM message into a file
	 */
	bool logToFile(const std::string& file_name, const std::string& from, const LLUUID& from_id, const std::string& utf8_text);

private:
<<<<<<< HEAD
	
	// <FS:CR> Post CHUI - Move this public for FS Communications UI
=======

>>>>>>> f257ee7d
	/**
	 * Populate supplied std::list with messages starting from index specified by start_index without
	 * emitting no unread messages signal.
	 */
	//void getMessagesSilently(const LLUUID& session_id, std::list<LLSD>& messages, int start_index = 0);
	// </FS:CR>
	
	/**
	 * Add message to a list of message associated with session specified by session_id
	 */
<<<<<<< HEAD
	// <FS:Ansariel> Added is_announcement parameter
	//bool addToHistory(const LLUUID& session_id, const std::string& from, const LLUUID& from_id, const std::string& utf8_text, bool is_region_msg = false);
	bool addToHistory(const LLUUID& session_id, const std::string& from, const LLUUID& from_id, const std::string& utf8_text, bool is_region_msg = false, bool is_announcement = false);
=======
	bool addToHistory(const LLUUID& session_id, const std::string& from, const LLUUID& from_id, const std::string& utf8_text, bool is_region_msg, U32 timestamp);

>>>>>>> f257ee7d
};

class LLIMSessionObserver
{
public:
	virtual ~LLIMSessionObserver() {}
	virtual void sessionAdded(const LLUUID& session_id, const std::string& name, const LLUUID& other_participant_id, BOOL has_offline_msg) = 0;
    virtual void sessionActivated(const LLUUID& session_id, const std::string& name, const LLUUID& other_participant_id) = 0;
	virtual void sessionVoiceOrIMStarted(const LLUUID& session_id) = 0;
	virtual void sessionRemoved(const LLUUID& session_id) = 0;
	virtual void sessionIDUpdated(const LLUUID& old_session_id, const LLUUID& new_session_id) = 0;
};


class LLIMMgr : public LLSingleton<LLIMMgr>
{
	LLSINGLETON(LLIMMgr);
	friend class LLIMModel;

public:
	enum EInvitationType
	{
		INVITATION_TYPE_INSTANT_MESSAGE = 0,
		INVITATION_TYPE_VOICE = 1,
		INVITATION_TYPE_IMMEDIATE = 2
	};


	// Add a message to a session. The session can keyed to sesion id
	// or agent id.
	void addMessage(const LLUUID& session_id,
					const LLUUID& target_id,
					const std::string& from,
					const std::string& msg,
					bool  is_offline_msg = false,
					const std::string& session_name = LLStringUtil::null,
					EInstantMessage dialog = IM_NOTHING_SPECIAL,
					U32 parent_estate_id = 0,
					const LLUUID& region_id = LLUUID::null,
					const LLVector3& position = LLVector3::zero,
<<<<<<< HEAD
					bool is_region_msg = false,
					bool is_announcement = false, // <FS:Ansariel> Special parameter indicating announcement
					bool keyword_alert_performed = false // <FS:Ansariel> Pass info if keyword alert has been performed
					);
=======
                    bool is_region_msg = false,
                    U32 timestamp = 0);
>>>>>>> f257ee7d

	void addSystemMessage(const LLUUID& session_id, const std::string& message_name, const LLSD& args);

	// This adds a session to the talk view. The name is the local
	// name of the session, dialog specifies the type of
	// session. Since sessions can be keyed off of first recipient or
	// initiator, the session can be matched against the id
	// provided. If the session exists, it is brought forward.  This
	// method accepts a group id or an agent id. Specifying id = NULL
	// results in an im session to everyone. Returns the uuid of the
	// session.
	LLUUID addSession(const std::string& name,
					  EInstantMessage dialog,
					  const LLUUID& other_participant_id, bool voice = false);

	// Adds a session using a specific group of starting agents
	// the dialog type is assumed correct. Returns the uuid of the session.
	// A session can be added to a floater specified by floater_id.
	LLUUID addSession(const std::string& name,
					  EInstantMessage dialog,
					  const LLUUID& other_participant_id,
					  const std::vector<LLUUID>& ids, bool voice = false,
					  const LLUUID& floater_id = LLUUID::null);

	/**
	 * Creates a P2P session with the requisite handle for responding to voice calls.
	 * 
	 * @param name session name, cannot be null
	 * @param caller_uri - sip URI of caller. It should be always be passed into the method to avoid
	 * incorrect working of LLVoiceChannel instances. See EXT-2985.
	 */	
	LLUUID addP2PSession(const std::string& name,
					  const LLUUID& other_participant_id,
					  const std::string& voice_session_handle,
					  const std::string& caller_uri);

	/**
	 * Leave the session with session id. Send leave session notification
	 * to the server and removes all associated session data
	 * @return false if the session with specified id was not exist
	 */
	bool leaveSession(const LLUUID& session_id);

	void inviteToSession(
		const LLUUID& session_id, 
		const std::string& session_name, 
		const LLUUID& caller, 
		const std::string& caller_name,
		EInstantMessage type,
		EInvitationType inv_type, 
		const std::string& session_handle = LLStringUtil::null,
		const std::string& session_uri = LLStringUtil::null);

	void processIMTypingStart(const LLUUID& from_id, const EInstantMessage im_type);
	void processIMTypingStop(const LLUUID& from_id, const EInstantMessage im_type);

	// automatically start a call once the session has initialized
	void autoStartCallOnStartup(const LLUUID& session_id);

	// Calc number of all unread IMs
	S32 getNumberOfUnreadIM();

	/**
	 * Calculates number of unread IMs from real participants in all stored sessions
	 */
	S32 getNumberOfUnreadParticipantMessages();

	// This method is used to go through all active sessions and
	// disable all of them. This method is usally called when you are
	// forced to log out or similar situations where you do not have a
	// good connection.
	void disconnectAllSessions();

	BOOL hasSession(const LLUUID& session_id);

// [SL:KB] - Patch: Chat-GroupSnooze | Checked: 2012-06-16 (Catznip-3.3)
	bool checkSnoozeExpiration(const LLUUID& session_id) const;
	bool isSnoozedSession(const LLUUID& session_id) const;
	bool restoreSnoozedSession(const LLUUID& session_id);
// [/SL:KB]

	static LLUUID computeSessionID(EInstantMessage dialog, const LLUUID& other_participant_id);

	void clearPendingInvitation(const LLUUID& session_id);

	void processAgentListUpdates(const LLUUID& session_id, const LLSD& body);
	LLSD getPendingAgentListUpdates(const LLUUID& session_id);
	void addPendingAgentListUpdates(
		const LLUUID& sessioN_id,
		const LLSD& updates);
	void clearPendingAgentListUpdates(const LLUUID& session_id);

	void addSessionObserver(LLIMSessionObserver *);
	void removeSessionObserver(LLIMSessionObserver *);

	//show error statuses to the user
	void showSessionStartError(const std::string& error_string, const LLUUID session_id);
	void showSessionEventError(const std::string& event_string, const std::string& error_string, const LLUUID session_id);
	void showSessionForceClose(const std::string& reason, const LLUUID session_id);
	static bool onConfirmForceCloseError(const LLSD& notification, const LLSD& response);

	/**
	 * Start call in a session
	 * @return false if voice channel doesn't exist
	 **/
	bool startCall(const LLUUID& session_id, LLVoiceChannel::EDirection direction = LLVoiceChannel::OUTGOING_CALL);

	/**
	 * End call in a session
	 * @return false if voice channel doesn't exist
	 **/
	bool endCall(const LLUUID& session_id);

	bool isVoiceCall(const LLUUID& session_id);

	void updateDNDMessageStatus();

	bool isDNDMessageSend(const LLUUID& session_id);

	void setDNDMessageSent(const LLUUID& session_id, bool is_send);

	void addNotifiedNonFriendSessionID(const LLUUID& session_id);

	bool isNonFriendSessionNotified(const LLUUID& session_id);

private:

	/**
	 * Remove data associated with a particular session specified by session_id
	 */
	void removeSession(const LLUUID& session_id);

	// This simple method just iterates through all of the ids, and
	// prints a simple message if they are not online. Used to help
	// reduce 'hello' messages to the linden employees unlucky enough
	// to have their calling card in the default inventory.
	void noteOfflineUsers(const LLUUID& session_id, const std::vector<LLUUID>& ids);
	void noteMutedUsers(const LLUUID& session_id, const std::vector<LLUUID>& ids);

	void processIMTypingCore(const LLUUID& from_id, const EInstantMessage im_type, BOOL typing);

	static void onInviteNameLookup(LLSD payload, const LLUUID& id, const LLAvatarName& name);

	void notifyObserverSessionAdded(const LLUUID& session_id, const std::string& name, const LLUUID& other_participant_id, bool has_offline_msg);
    //Triggers when a session has already been added
    void notifyObserverSessionActivated(const LLUUID& session_id, const std::string& name, const LLUUID& other_participant_id);
	void notifyObserverSessionVoiceOrIMStarted(const LLUUID& session_id);
	void notifyObserverSessionRemoved(const LLUUID& session_id);
	void notifyObserverSessionIDUpdated(const LLUUID& old_session_id, const LLUUID& new_session_id);

private:
	
	typedef std::list <LLIMSessionObserver *> session_observers_list_t;
	session_observers_list_t mSessionObservers;

	// EXP-901
	// If "Only friends and groups can IM me" option is ON but the user got message from non-friend,
	// the user should be notified that to be able to see this message the option should be OFF.
	// This set stores session IDs in which user was notified. Need to store this IDs so that the user
	// be notified only one time per session with non-friend.
	typedef std::set<LLUUID> notified_non_friend_sessions_t;
	notified_non_friend_sessions_t mNotifiedNonFriendSessions;

	LLSD mPendingInvitations;
	LLSD mPendingAgentListUpdates;

// [SL:KB] - Patch: Chat-GroupSnooze | Checked: 2012-06-16 (Catznip-3.3)
	typedef std::map<LLUUID, F64> snoozed_sessions_t;
	snoozed_sessions_t mSnoozedSessions;
// [/SL:KB]
};

class LLCallDialogManager : public LLSingleton<LLCallDialogManager>
{
	LLSINGLETON(LLCallDialogManager);
	~LLCallDialogManager();
public:
	// static for convinience
	static void onVoiceChannelChanged(const LLUUID &session_id);
	static void onVoiceChannelStateChanged(const LLVoiceChannel::EState& old_state, const LLVoiceChannel::EState& new_state, const LLVoiceChannel::EDirection& direction, bool ended_by_agent);

private:
	void initSingleton();
	void onVoiceChannelChangedInt(const LLUUID &session_id);
	void onVoiceChannelStateChangedInt(const LLVoiceChannel::EState& old_state, const LLVoiceChannel::EState& new_state, const LLVoiceChannel::EDirection& direction, bool ended_by_agent);

protected:
	std::string mPreviousSessionlName;
	std::string mCurrentSessionlName;
	LLIMModel::LLIMSession* mSession;
	LLVoiceChannel::EState mOldState;
};

class LLCallDialog : public LLDockableFloater
{
public:
	LLCallDialog(const LLSD& payload);
	virtual ~LLCallDialog();

	virtual BOOL postBuild();

	void dockToToolbarButton(const std::string& toolbarButtonName);
	
	// check timer state
	/*virtual*/ void draw();
	/*virtual*/ void onOpen(const LLSD& key);
	
protected:
	// lifetime timer for a notification
	LLTimer	mLifetimeTimer;
	// notification's lifetime in seconds
	S32		mLifetime;
	static const S32 DEFAULT_LIFETIME = 5;
	virtual bool lifetimeHasExpired();
	virtual void onLifetimeExpired();

	/**
	 * Sets icon depend on session.
	 *
	 * If passed session_id is a group id group icon will be shown, otherwise avatar icon for participant_id
	 *
	 * @param session_id - UUID of session
	 * @param participant_id - UUID of other participant
	 */
	void setIcon(const LLSD& session_id, const LLSD& participant_id);

	LLSD mPayload;

private:
	LLDockControl::DocAt getDockControlPos(const std::string& toolbarButtonName);
};

class LLIncomingCallDialog : public LLCallDialog
{
public:
	LLIncomingCallDialog(const LLSD& payload);
	~LLIncomingCallDialog()
	{
		if (mAvatarNameCacheConnection.connected())
		{
			mAvatarNameCacheConnection.disconnect();
		}
	}

	/*virtual*/ BOOL postBuild();
	/*virtual*/ void onOpen(const LLSD& key);

	static void onAccept(void* user_data);
	static void onReject(void* user_data);
	static void onStartIM(void* user_data);

	static void processCallResponse(S32 response, const LLSD& payload);
private:
	void setCallerName(const std::string& ui_title,
		const std::string& ui_label,
		const std::string& call_type);
	void onAvatarNameCache(const LLUUID& agent_id,
		const LLAvatarName& av_name,
		const std::string& call_type);

	boost::signals2::connection mAvatarNameCacheConnection;

	/*virtual*/ void onLifetimeExpired();
};

class LLOutgoingCallDialog : public LLCallDialog
{
public:
	LLOutgoingCallDialog(const LLSD& payload);

	/*virtual*/ BOOL postBuild();
	void show(const LLSD& key);

	static void onCancel(void* user_data);
	static const LLUUID OCD_KEY;

private:
	// hide all text boxes
	void hideAllText();
};

// Globals
extern LLIMMgr *gIMMgr;

#endif  // LL_LLIMView_H<|MERGE_RESOLUTION|>--- conflicted
+++ resolved
@@ -79,7 +79,6 @@
 			NONE_SESSION,
 		} SType;
 
-<<<<<<< HEAD
 // [SL:KB] - Patch: Chat-GroupSnooze | Checked: 2014-03-01 (Catznip-3.6)
 		typedef enum e_session_close_action
 		{
@@ -89,10 +88,7 @@
 		} SCloseAction;
 // [/SL:KB]
 
-		LLIMSession(const LLUUID& session_id, const std::string& name, 
-=======
 		LLIMSession(const LLUUID& session_id, const std::string& name,
->>>>>>> f257ee7d
 			const EInstantMessage& type, const LLUUID& other_participant_id, const uuid_vec_t& ids, bool voice, bool has_offline_msg);
 		virtual ~LLIMSession();
 
@@ -259,20 +255,16 @@
 	 * and also saved into a file if log2file is specified.
 	 * It sends new message signal for each added message.
 	 */
-<<<<<<< HEAD
-	// <FS:Ansariel> Added is_announcement parameter
-	//void addMessage(const LLUUID& session_id, const std::string& from, const LLUUID& other_participant_id, const std::string& utf8_text, bool log2file = true, bool is_region_msg = false);
-    //void processAddingMessage(const LLUUID& session_id, const std::string& from, const LLUUID& from_id, const std::string& utf8_text, bool log2file = true, bool is_region_msg = false);
-	void addMessage(const LLUUID& session_id, const std::string& from, const LLUUID& other_participant_id, const std::string& utf8_text, bool log2file = true, bool is_region_msg = false, bool is_announcement = false, bool keyword_alert_performed = false);
-    void processAddingMessage(const LLUUID& session_id, const std::string& from, const LLUUID& from_id, const std::string& utf8_text, bool log2file = true, bool is_region_msg = false, bool is_announcement = false, bool keyword_alert_performed = false);
-=======
 	void addMessage(const LLUUID& session_id,
                     const std::string& from,
                     const LLUUID& other_participant_id,
                     const std::string& utf8_text,
                     bool log2file = true,
                     bool is_region_msg = false,
-                    U32 time_stamp = 0);
+                    U32 time_stamp = 0,
+                    // <FS:Ansariel> FS extra params
+                    bool is_announcement = false,
+                    bool keyword_alert_performed = false);
 
     void processAddingMessage(const LLUUID& session_id,
                     const std::string& from,
@@ -280,22 +272,19 @@
                     const std::string& utf8_text,
                     bool log2file,
                     bool is_region_msg,
-                    U32 time_stamp);
->>>>>>> f257ee7d
+                    U32 time_stamp,
+                    // <FS:Ansariel> FS extra params
+                    bool is_announcement,
+                    bool keyword_alert_performed = false);
 
 	/**
 	 * Similar to addMessage(...) above but won't send a signal about a new message added
 	 */
-<<<<<<< HEAD
 	// <FS:Ansariel> Added is_announcement parameter
 	//LLIMModel::LLIMSession* addMessageSilently(const LLUUID& session_id, const std::string& from, const LLUUID& from_id, 
-	//	const std::string& utf8_text, bool log2file = true);
+	//	const std::string& utf8_text, bool log2file = true, U32 timestamp = 0);
 	LLIMModel::LLIMSession* addMessageSilently(const LLUUID& session_id, const std::string& from, const LLUUID& from_id, 
-		const std::string& utf8_text, bool log2file = true, bool is_region_msg = false, bool is_announcement = false);
-=======
-	LLIMModel::LLIMSession* addMessageSilently(const LLUUID& session_id, const std::string& from, const LLUUID& from_id,
-		const std::string& utf8_text, bool log2file = true, bool is_region_msg = false, U32 timestamp = 0);
->>>>>>> f257ee7d
+		const std::string& utf8_text, bool log2file = true, bool is_region_msg = false, U32 timestamp = 0, bool is_announcement = false);
 
 	/**
 	 * Add a system message to an IM Model
@@ -363,12 +352,8 @@
 	bool logToFile(const std::string& file_name, const std::string& from, const LLUUID& from_id, const std::string& utf8_text);
 
 private:
-<<<<<<< HEAD
-	
+
 	// <FS:CR> Post CHUI - Move this public for FS Communications UI
-=======
-
->>>>>>> f257ee7d
 	/**
 	 * Populate supplied std::list with messages starting from index specified by start_index without
 	 * emitting no unread messages signal.
@@ -379,14 +364,9 @@
 	/**
 	 * Add message to a list of message associated with session specified by session_id
 	 */
-<<<<<<< HEAD
 	// <FS:Ansariel> Added is_announcement parameter
-	//bool addToHistory(const LLUUID& session_id, const std::string& from, const LLUUID& from_id, const std::string& utf8_text, bool is_region_msg = false);
-	bool addToHistory(const LLUUID& session_id, const std::string& from, const LLUUID& from_id, const std::string& utf8_text, bool is_region_msg = false, bool is_announcement = false);
-=======
-	bool addToHistory(const LLUUID& session_id, const std::string& from, const LLUUID& from_id, const std::string& utf8_text, bool is_region_msg, U32 timestamp);
-
->>>>>>> f257ee7d
+	//bool addToHistory(const LLUUID& session_id, const std::string& from, const LLUUID& from_id, const std::string& utf8_text, bool is_region_msg, U32 timestamp);
+	bool addToHistory(const LLUUID& session_id, const std::string& from, const LLUUID& from_id, const std::string& utf8_text, bool is_region_msg, U32 timestamp, bool is_announcement);
 };
 
 class LLIMSessionObserver
@@ -427,15 +407,11 @@
 					U32 parent_estate_id = 0,
 					const LLUUID& region_id = LLUUID::null,
 					const LLVector3& position = LLVector3::zero,
-<<<<<<< HEAD
 					bool is_region_msg = false,
+                    U32 timestamp = 0,
 					bool is_announcement = false, // <FS:Ansariel> Special parameter indicating announcement
 					bool keyword_alert_performed = false // <FS:Ansariel> Pass info if keyword alert has been performed
 					);
-=======
-                    bool is_region_msg = false,
-                    U32 timestamp = 0);
->>>>>>> f257ee7d
 
 	void addSystemMessage(const LLUUID& session_id, const std::string& message_name, const LLSD& args);
 
