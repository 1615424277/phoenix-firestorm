--- conflicted
+++ resolved
@@ -341,13 +341,8 @@
 
     static void sendLeaveSession(const LLUUID& session_id, const LLUUID& other_participant_id);
     static bool sendStartSession(const LLUUID& temp_session_id, const LLUUID& other_participant_id,
-<<<<<<< HEAD
                           const uuid_vec_t& ids, EInstantMessage dialog, bool p2p_as_adhoc_call);
-    static void sendTypingState(LLUUID session_id, LLUUID other_participant_id, BOOL typing);
-=======
-                          const uuid_vec_t& ids, EInstantMessage dialog);
     static void sendTypingState(LLUUID session_id, LLUUID other_participant_id, bool typing);
->>>>>>> 050d2fef
     static void sendMessage(const std::string& utf8_text, const LLUUID& im_session_id,
                                 const LLUUID& other_participant_id, EInstantMessage dialog);
 
@@ -502,12 +497,6 @@
     bool restoreSnoozedSession(const LLUUID& session_id);
 // [/SL:KB]
 
-// [SL:KB] - Patch: Chat-GroupSnooze | Checked: 2012-06-16 (Catznip-3.3)
-    bool checkSnoozeExpiration(const LLUUID& session_id) const;
-    bool isSnoozedSession(const LLUUID& session_id) const;
-    bool restoreSnoozedSession(const LLUUID& session_id);
-// [/SL:KB]
-
     static LLUUID computeSessionID(EInstantMessage dialog, const LLUUID& other_participant_id);
 
     void clearPendingInvitation(const LLUUID& session_id);
