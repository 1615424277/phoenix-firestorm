/** 
 * @file LLIMMgr.h
 * @brief Container for Instant Messaging
 *
 * $LicenseInfo:firstyear=2001&license=viewerlgpl$
 * Second Life Viewer Source Code
 * Copyright (C) 2010, Linden Research, Inc.
 * 
 * This library is free software; you can redistribute it and/or
 * modify it under the terms of the GNU Lesser General Public
 * License as published by the Free Software Foundation;
 * version 2.1 of the License only.
 * 
 * This library is distributed in the hope that it will be useful,
 * but WITHOUT ANY WARRANTY; without even the implied warranty of
 * MERCHANTABILITY or FITNESS FOR A PARTICULAR PURPOSE.  See the GNU
 * Lesser General Public License for more details.
 * 
 * You should have received a copy of the GNU Lesser General Public
 * License along with this library; if not, write to the Free Software
 * Foundation, Inc., 51 Franklin Street, Fifth Floor, Boston, MA  02110-1301  USA
 * 
 * Linden Research, Inc., 945 Battery Street, San Francisco, CA  94111  USA
 * $/LicenseInfo$
 */

#ifndef LL_LLIMVIEW_H
#define LL_LLIMVIEW_H

#include "lldockablefloater.h"
#include "lleventtimer.h"
#include "llinstantmessage.h"

#include "lllogchat.h"
#include "llvoicechannel.h"
#include "llinitdestroyclass.h"

#include "llcoros.h"
#include "lleventcoro.h"

class LLAvatarName;
class LLFriendObserver;
class LLCallDialogManager;	
class LLIMSpeakerMgr;
/**
 * Timeout Timer for outgoing Ad-Hoc/Group IM sessions which being initialized by the server
 */
class LLSessionTimeoutTimer : public LLEventTimer
{
public:
	LLSessionTimeoutTimer(const LLUUID& session_id, F32 period) : LLEventTimer(period), mSessionId(session_id) {}
	virtual ~LLSessionTimeoutTimer() {};
	/* virtual */ BOOL tick();

private:
	LLUUID mSessionId;
};


/**
 * Model (MVC) for IM Sessions
 */
class LLIMModel :  public LLSingleton<LLIMModel>
{
	LLSINGLETON(LLIMModel);
public:

	struct LLIMSession : public boost::signals2::trackable
	{
		typedef enum e_session_type
		{   // for now we have 4 predefined types for a session
			P2P_SESSION,
			GROUP_SESSION,
			ADHOC_SESSION,
			AVALINE_SESSION,
			NONE_SESSION,
		} SType;

// [SL:KB] - Patch: Chat-GroupSnooze | Checked: 2014-03-01 (Catznip-3.6)
		typedef enum e_session_close_action
		{
			CLOSE_DEFAULT,
			CLOSE_LEAVE,
			CLOSE_SNOOZE
		} SCloseAction;
// [/SL:KB]

		LLIMSession(const LLUUID& session_id, const std::string& name, 
			const EInstantMessage& type, const LLUUID& other_participant_id, const uuid_vec_t& ids, bool voice, bool has_offline_msg);
		virtual ~LLIMSession();

		void sessionInitReplyReceived(const LLUUID& new_session_id);
		void addMessagesFromHistory(const std::list<LLSD>& history);
		void addMessage(const std::string& from, const LLUUID& from_id, const std::string& utf8_text, const std::string& time, const bool is_history = false, bool is_region_msg = false);
		void onVoiceChannelStateChanged(const LLVoiceChannel::EState& old_state, const LLVoiceChannel::EState& new_state, const LLVoiceChannel::EDirection& direction);
		
		/** @deprecated */
		static void chatFromLogFile(LLLogChat::ELogLineType type, const LLSD& msg, void* userdata);

		bool isOutgoingAdHoc() const;
		bool isAdHoc();
		bool isP2P();
		bool isGroupChat();
		bool isOtherParticipantAvaline();

		bool isP2PSessionType() const { return mSessionType == P2P_SESSION;}
		bool isAdHocSessionType() const { return mSessionType == ADHOC_SESSION;}
		bool isGroupSessionType() const { return mSessionType == GROUP_SESSION;}
		bool isAvalineSessionType() const { return mSessionType == AVALINE_SESSION;}

		LLUUID generateOutgoingAdHocHash() const;

		//*TODO make private
		/** ad-hoc sessions involve sophisticated chat history file naming schemes */
		void buildHistoryFileName();

		void loadHistory();

		LLUUID mSessionID;
		std::string mName;
		EInstantMessage mType;
		SType mSessionType;
// [SL:KB] - Patch: Chat-GroupSnooze | Checked: 2014-03-01 (Catznip-3.6)
		SCloseAction mCloseAction;
		S32 mSnoozeTime;
// [/SL:KB]
		LLUUID mOtherParticipantID;
		uuid_vec_t mInitialTargetIDs;
		// <FS:Ansariel> Needed to store IDs of initially invited agents; required for FS Communication UI, as original IM floater gets destroyed
		uuid_vec_t mInitialInvitedIDs;
		std::string mHistoryFileName;

		// connection to voice channel state change signal
		boost::signals2::connection mVoiceChannelStateChangeConnection;

		//does NOT include system messages and agent's messages
		S32 mParticipantUnreadMessageCount;

		// does include all incoming messages
		S32 mNumUnread;

		std::list<LLSD> mMsgs;

		LLVoiceChannel* mVoiceChannel;
		LLIMSpeakerMgr* mSpeakers;

		bool mSessionInitialized;

		//true if calling back the session URI after the session has closed is possible.
		//Currently this will be false only for PSTN P2P calls.
		bool mCallBackEnabled;

		bool mTextIMPossible;
		bool mOtherParticipantIsAvatar;
		bool mStartCallOnInitialize;

		//if IM session is created for a voice call
		bool mStartedAsIMCall;

		bool mHasOfflineMessage;

		bool mIsDNDsend;

	private:
		void onAdHocNameCache(const LLAvatarName& av_name);

		static LLUUID generateHash(const std::set<LLUUID>& sorted_uuids);
		boost::signals2::connection mAvatarNameCacheConnection;
	};
	


	// <FS:Ansariel> [FS communication UI] Re-added to not toast if our IM floater is active
	//we should control the currently active session
	LLUUID	mActiveSessionID;
	void	setActiveSessionID(const LLUUID& session_id);
	void	resetActiveSessionID() { mActiveSessionID.setNull(); }
	LLUUID	getActiveSessionID() { return mActiveSessionID; }
	// </FS:Ansariel> [FS communication UI]

	/** Session id to session object */
	std::map<LLUUID, LLIMSession*> mId2SessionMap;

	typedef boost::signals2::signal<void(const LLSD&)> session_signal_t;
	session_signal_t mNewMsgSignal;
	session_signal_t mNoUnreadMsgsSignal;
	
	/** 
	 * Find an IM Session corresponding to session_id
	 * Returns NULL if the session does not exist
	 */
	LLIMSession* findIMSession(const LLUUID& session_id) const;

	/** 
	 * Find an Ad-Hoc IM Session with specified participants
	 * @return first found Ad-Hoc session or NULL if the session does not exist
	 */
	LLIMSession* findAdHocIMSession(const uuid_vec_t& ids);

	/**
	 * Rebind session data to a new session id.
	 */
	void processSessionInitializedReply(const LLUUID& old_session_id, const LLUUID& new_session_id);

	boost::signals2::connection addNewMsgCallback(const session_signal_t::slot_type& cb ) { return mNewMsgSignal.connect(cb); }
	boost::signals2::connection addNoUnreadMsgsCallback(const session_signal_t::slot_type& cb ) { return mNoUnreadMsgsSignal.connect(cb); }

	/**
	 * Create new session object in a model
	 * @param name session name should not be empty, will return false if empty
	 */
	bool newSession(const LLUUID& session_id, const std::string& name, const EInstantMessage& type, const LLUUID& other_participant_id, 
		const uuid_vec_t& ids, bool voice = false, bool has_offline_msg = false);

	bool newSession(const LLUUID& session_id, const std::string& name, const EInstantMessage& type,
		const LLUUID& other_participant_id, bool voice = false, bool has_offline_msg = false);

	/**
	 * Remove all session data associated with a session specified by session_id
	 */
	bool clearSession(const LLUUID& session_id);

	// <FS:CR> Make public for FS Communications UI
	/**
	 * Populate supplied std::list with messages starting from index specified by start_index without
	 * emitting no unread messages signal.
	 */
	void getMessagesSilently(const LLUUID& session_id, std::list<LLSD>& messages, int start_index = 0);
	// </FS:CR>
	
	/**
	 * Sends no unread messages signal.
	 */
	void sendNoUnreadMessages(const LLUUID& session_id);

	/**
	 * Populate supplied std::list with messages starting from index specified by start_index
	 */
	void getMessages(const LLUUID& session_id, std::list<LLSD>& messages, int start_index = 0, const bool sendNoUnreadMsgs = true);

	/**
	 * Add a message to an IM Model - the message is saved in a message store associated with a session specified by session_id
	 * and also saved into a file if log2file is specified.
	 * It sends new message signal for each added message.
	 */
<<<<<<< HEAD
	// <FS:Ansariel> Added is_announcement parameter
	//bool addMessage(const LLUUID& session_id, const std::string& from, const LLUUID& other_participant_id, const std::string& utf8_text, bool log2file = true);
	bool addMessage(const LLUUID& session_id, const std::string& from, const LLUUID& other_participant_id, const std::string& utf8_text, bool log2file = true, bool is_announcement = false, bool keyword_alert_performed = false);
=======
	bool addMessage(const LLUUID& session_id, const std::string& from, const LLUUID& other_participant_id, const std::string& utf8_text, bool log2file = true, bool is_region_msg = false);
>>>>>>> 0191ee5f

	/**
	 * Similar to addMessage(...) above but won't send a signal about a new message added
	 */
	// <FS:Ansariel> Added is_announcement parameter
	//LLIMModel::LLIMSession* addMessageSilently(const LLUUID& session_id, const std::string& from, const LLUUID& from_id, 
	//	const std::string& utf8_text, bool log2file = true);
	LLIMModel::LLIMSession* addMessageSilently(const LLUUID& session_id, const std::string& from, const LLUUID& from_id, 
<<<<<<< HEAD
		const std::string& utf8_text, bool log2file = true, bool is_announcement = false);
=======
		const std::string& utf8_text, bool log2file = true, bool is_region_msg = false);
>>>>>>> 0191ee5f

	/**
	 * Add a system message to an IM Model
	 */
	bool proccessOnlineOfflineNotification(const LLUUID& session_id, const std::string& utf8_text);

	/**
	 * Get a session's name. 
	 * For a P2P chat - it's an avatar's name, 
	 * For a group chat - it's a group's name
	 * For an incoming ad-hoc chat - is received from the server and is in a from of "<Avatar's name> Conference"
	 *	It is updated in LLIMModel::LLIMSession's constructor to localize the "Conference".
	 */
	const std::string getName(const LLUUID& session_id) const;

	/** 
	 * Get number of unread messages in a session with session_id
	 * Returns -1 if the session with session_id doesn't exist
	 */
	const S32 getNumUnread(const LLUUID& session_id) const;

	/**
	 * Get uuid of other participant in a session with session_id
	 * Returns LLUUID::null if the session doesn't exist
	 *
 	 * *TODO what to do with other participants in ad-hoc and group chats?
	 */
	const LLUUID& getOtherParticipantID(const LLUUID& session_id) const;

	/**
	 * Get type of a session specified by session_id
	 * Returns EInstantMessage::IM_COUNT if the session does not exist
	 */
	EInstantMessage getType(const LLUUID& session_id) const;

	/**
	 * Get voice channel for the session specified by session_id
	 * Returns NULL if the session does not exist
	 */
	LLVoiceChannel* getVoiceChannel(const LLUUID& session_id) const;

	/**
	* Get im speaker manager for the session specified by session_id
	* Returns NULL if the session does not exist
	*/
	LLIMSpeakerMgr* getSpeakerManager(const LLUUID& session_id) const;

	const std::string& getHistoryFileName(const LLUUID& session_id) const;

	static void sendLeaveSession(const LLUUID& session_id, const LLUUID& other_participant_id);
	static bool sendStartSession(const LLUUID& temp_session_id, const LLUUID& other_participant_id,
						  const uuid_vec_t& ids, EInstantMessage dialog);
	static void sendTypingState(LLUUID session_id, LLUUID other_participant_id, BOOL typing);
	static void sendMessage(const std::string& utf8_text, const LLUUID& im_session_id,
								const LLUUID& other_participant_id, EInstantMessage dialog);

	// Adds people from speakers list (people with whom you are currently speaking) to the Recent People List
	static void addSpeakersToRecent(const LLUUID& im_session_id);

	void testMessages();

	/**
	 * Saves an IM message into a file
	 */
	bool logToFile(const std::string& file_name, const std::string& from, const LLUUID& from_id, const std::string& utf8_text);

private:
	
	// <FS:CR> Post CHUI - Move this public for FS Communications UI
	/**
	 * Populate supplied std::list with messages starting from index specified by start_index without
	 * emitting no unread messages signal.
	 */
	//void getMessagesSilently(const LLUUID& session_id, std::list<LLSD>& messages, int start_index = 0);
	// </FS:CR>
	
	/**
	 * Add message to a list of message associated with session specified by session_id
	 */
<<<<<<< HEAD
	// <FS:Ansariel> Added is_announcement parameter
	//bool addToHistory(const LLUUID& session_id, const std::string& from, const LLUUID& from_id, const std::string& utf8_text);
	bool addToHistory(const LLUUID& session_id, const std::string& from, const LLUUID& from_id, const std::string& utf8_text, bool is_announcement = false);
=======
	bool addToHistory(const LLUUID& session_id, const std::string& from, const LLUUID& from_id, const std::string& utf8_text, bool is_region_msg = false);

>>>>>>> 0191ee5f
};

class LLIMSessionObserver
{
public:
	virtual ~LLIMSessionObserver() {}
	virtual void sessionAdded(const LLUUID& session_id, const std::string& name, const LLUUID& other_participant_id, BOOL has_offline_msg) = 0;
    virtual void sessionActivated(const LLUUID& session_id, const std::string& name, const LLUUID& other_participant_id) = 0;
	virtual void sessionVoiceOrIMStarted(const LLUUID& session_id) = 0;
	virtual void sessionRemoved(const LLUUID& session_id) = 0;
	virtual void sessionIDUpdated(const LLUUID& old_session_id, const LLUUID& new_session_id) = 0;
};


class LLIMMgr : public LLSingleton<LLIMMgr>
{
	LLSINGLETON(LLIMMgr);
	friend class LLIMModel;

public:
	enum EInvitationType
	{
		INVITATION_TYPE_INSTANT_MESSAGE = 0,
		INVITATION_TYPE_VOICE = 1,
		INVITATION_TYPE_IMMEDIATE = 2
	};


	// Add a message to a session. The session can keyed to sesion id
	// or agent id.
	void addMessage(const LLUUID& session_id,
					const LLUUID& target_id,
					const std::string& from,
					const std::string& msg,
					bool  is_offline_msg = false,
					const std::string& session_name = LLStringUtil::null,
					EInstantMessage dialog = IM_NOTHING_SPECIAL,
					U32 parent_estate_id = 0,
					const LLUUID& region_id = LLUUID::null,
					const LLVector3& position = LLVector3::zero,
<<<<<<< HEAD
					bool link_name = false,
					bool is_announcement = false, // <FS:Ansariel> Special parameter indicating announcement
					bool keyword_alert_performed = false // <FS:Ansariel> Pass info if keyword alert has been performed
					);
=======
					bool is_region_msg = false);
>>>>>>> 0191ee5f

	void addSystemMessage(const LLUUID& session_id, const std::string& message_name, const LLSD& args);

	// This adds a session to the talk view. The name is the local
	// name of the session, dialog specifies the type of
	// session. Since sessions can be keyed off of first recipient or
	// initiator, the session can be matched against the id
	// provided. If the session exists, it is brought forward.  This
	// method accepts a group id or an agent id. Specifying id = NULL
	// results in an im session to everyone. Returns the uuid of the
	// session.
	LLUUID addSession(const std::string& name,
					  EInstantMessage dialog,
					  const LLUUID& other_participant_id, bool voice = false);

	// Adds a session using a specific group of starting agents
	// the dialog type is assumed correct. Returns the uuid of the session.
	// A session can be added to a floater specified by floater_id.
	LLUUID addSession(const std::string& name,
					  EInstantMessage dialog,
					  const LLUUID& other_participant_id,
					  const std::vector<LLUUID>& ids, bool voice = false,
					  const LLUUID& floater_id = LLUUID::null);

	/**
	 * Creates a P2P session with the requisite handle for responding to voice calls.
	 * 
	 * @param name session name, cannot be null
	 * @param caller_uri - sip URI of caller. It should be always be passed into the method to avoid
	 * incorrect working of LLVoiceChannel instances. See EXT-2985.
	 */	
	LLUUID addP2PSession(const std::string& name,
					  const LLUUID& other_participant_id,
					  const std::string& voice_session_handle,
					  const std::string& caller_uri);

	/**
	 * Leave the session with session id. Send leave session notification
	 * to the server and removes all associated session data
	 * @return false if the session with specified id was not exist
	 */
	bool leaveSession(const LLUUID& session_id);

	void inviteToSession(
		const LLUUID& session_id, 
		const std::string& session_name, 
		const LLUUID& caller, 
		const std::string& caller_name,
		EInstantMessage type,
		EInvitationType inv_type, 
		const std::string& session_handle = LLStringUtil::null,
		const std::string& session_uri = LLStringUtil::null);

	void processIMTypingStart(const LLUUID& from_id, const EInstantMessage im_type);
	void processIMTypingStop(const LLUUID& from_id, const EInstantMessage im_type);

	// automatically start a call once the session has initialized
	void autoStartCallOnStartup(const LLUUID& session_id);

	// Calc number of all unread IMs
	S32 getNumberOfUnreadIM();

	/**
	 * Calculates number of unread IMs from real participants in all stored sessions
	 */
	S32 getNumberOfUnreadParticipantMessages();

	// This method is used to go through all active sessions and
	// disable all of them. This method is usally called when you are
	// forced to log out or similar situations where you do not have a
	// good connection.
	void disconnectAllSessions();

	BOOL hasSession(const LLUUID& session_id);

// [SL:KB] - Patch: Chat-GroupSnooze | Checked: 2012-06-16 (Catznip-3.3)
	bool checkSnoozeExpiration(const LLUUID& session_id) const;
	bool isSnoozedSession(const LLUUID& session_id) const;
	bool restoreSnoozedSession(const LLUUID& session_id);
// [/SL:KB]

	static LLUUID computeSessionID(EInstantMessage dialog, const LLUUID& other_participant_id);

	void clearPendingInvitation(const LLUUID& session_id);

	void processAgentListUpdates(const LLUUID& session_id, const LLSD& body);
	LLSD getPendingAgentListUpdates(const LLUUID& session_id);
	void addPendingAgentListUpdates(
		const LLUUID& sessioN_id,
		const LLSD& updates);
	void clearPendingAgentListUpdates(const LLUUID& session_id);

	void addSessionObserver(LLIMSessionObserver *);
	void removeSessionObserver(LLIMSessionObserver *);

	//show error statuses to the user
	void showSessionStartError(const std::string& error_string, const LLUUID session_id);
	void showSessionEventError(const std::string& event_string, const std::string& error_string, const LLUUID session_id);
	void showSessionForceClose(const std::string& reason, const LLUUID session_id);
	static bool onConfirmForceCloseError(const LLSD& notification, const LLSD& response);

	/**
	 * Start call in a session
	 * @return false if voice channel doesn't exist
	 **/
	bool startCall(const LLUUID& session_id, LLVoiceChannel::EDirection direction = LLVoiceChannel::OUTGOING_CALL);

	/**
	 * End call in a session
	 * @return false if voice channel doesn't exist
	 **/
	bool endCall(const LLUUID& session_id);

	bool isVoiceCall(const LLUUID& session_id);

	void updateDNDMessageStatus();

	bool isDNDMessageSend(const LLUUID& session_id);

	void setDNDMessageSent(const LLUUID& session_id, bool is_send);

	void addNotifiedNonFriendSessionID(const LLUUID& session_id);

	bool isNonFriendSessionNotified(const LLUUID& session_id);

private:

	/**
	 * Remove data associated with a particular session specified by session_id
	 */
	void removeSession(const LLUUID& session_id);

	// This simple method just iterates through all of the ids, and
	// prints a simple message if they are not online. Used to help
	// reduce 'hello' messages to the linden employees unlucky enough
	// to have their calling card in the default inventory.
	void noteOfflineUsers(const LLUUID& session_id, const std::vector<LLUUID>& ids);
	void noteMutedUsers(const LLUUID& session_id, const std::vector<LLUUID>& ids);

	void processIMTypingCore(const LLUUID& from_id, const EInstantMessage im_type, BOOL typing);

	static void onInviteNameLookup(LLSD payload, const LLUUID& id, const LLAvatarName& name);

	void notifyObserverSessionAdded(const LLUUID& session_id, const std::string& name, const LLUUID& other_participant_id, bool has_offline_msg);
    //Triggers when a session has already been added
    void notifyObserverSessionActivated(const LLUUID& session_id, const std::string& name, const LLUUID& other_participant_id);
	void notifyObserverSessionVoiceOrIMStarted(const LLUUID& session_id);
	void notifyObserverSessionRemoved(const LLUUID& session_id);
	void notifyObserverSessionIDUpdated(const LLUUID& old_session_id, const LLUUID& new_session_id);

private:
	
	typedef std::list <LLIMSessionObserver *> session_observers_list_t;
	session_observers_list_t mSessionObservers;

	// EXP-901
	// If "Only friends and groups can IM me" option is ON but the user got message from non-friend,
	// the user should be notified that to be able to see this message the option should be OFF.
	// This set stores session IDs in which user was notified. Need to store this IDs so that the user
	// be notified only one time per session with non-friend.
	typedef std::set<LLUUID> notified_non_friend_sessions_t;
	notified_non_friend_sessions_t mNotifiedNonFriendSessions;

	LLSD mPendingInvitations;
	LLSD mPendingAgentListUpdates;

// [SL:KB] - Patch: Chat-GroupSnooze | Checked: 2012-06-16 (Catznip-3.3)
	typedef std::map<LLUUID, F64> snoozed_sessions_t;
	snoozed_sessions_t mSnoozedSessions;
// [/SL:KB]
};

class LLCallDialogManager : public LLSingleton<LLCallDialogManager>
{
	LLSINGLETON(LLCallDialogManager);
	~LLCallDialogManager();
public:
	// static for convinience
	static void onVoiceChannelChanged(const LLUUID &session_id);
	static void onVoiceChannelStateChanged(const LLVoiceChannel::EState& old_state, const LLVoiceChannel::EState& new_state, const LLVoiceChannel::EDirection& direction, bool ended_by_agent);

private:
	void initSingleton();
	void onVoiceChannelChangedInt(const LLUUID &session_id);
	void onVoiceChannelStateChangedInt(const LLVoiceChannel::EState& old_state, const LLVoiceChannel::EState& new_state, const LLVoiceChannel::EDirection& direction, bool ended_by_agent);

protected:
	std::string mPreviousSessionlName;
	LLIMModel::LLIMSession::SType mPreviousSessionType;
	std::string mCurrentSessionlName;
	LLIMModel::LLIMSession* mSession;
	LLVoiceChannel::EState mOldState;
};

class LLCallDialog : public LLDockableFloater
{
public:
	LLCallDialog(const LLSD& payload);
	virtual ~LLCallDialog();

	virtual BOOL postBuild();

	void dockToToolbarButton(const std::string& toolbarButtonName);
	
	// check timer state
	/*virtual*/ void draw();
	/*virtual*/ void onOpen(const LLSD& key);
	
protected:
	// lifetime timer for a notification
	LLTimer	mLifetimeTimer;
	// notification's lifetime in seconds
	S32		mLifetime;
	static const S32 DEFAULT_LIFETIME = 5;
	virtual bool lifetimeHasExpired();
	virtual void onLifetimeExpired();

	/**
	 * Sets icon depend on session.
	 *
	 * If passed session_id is a group id group icon will be shown, otherwise avatar icon for participant_id
	 *
	 * @param session_id - UUID of session
	 * @param participant_id - UUID of other participant
	 */
	void setIcon(const LLSD& session_id, const LLSD& participant_id);

	LLSD mPayload;

private:
	LLDockControl::DocAt getDockControlPos(const std::string& toolbarButtonName);
};

class LLIncomingCallDialog : public LLCallDialog
{
public:
	LLIncomingCallDialog(const LLSD& payload);
	~LLIncomingCallDialog()
	{
		if (mAvatarNameCacheConnection.connected())
		{
			mAvatarNameCacheConnection.disconnect();
		}
	}

	/*virtual*/ BOOL postBuild();
	/*virtual*/ void onOpen(const LLSD& key);

	static void onAccept(void* user_data);
	static void onReject(void* user_data);
	static void onStartIM(void* user_data);

	static void processCallResponse(S32 response, const LLSD& payload);
private:
	void setCallerName(const std::string& ui_title,
		const std::string& ui_label,
		const std::string& call_type);
	void onAvatarNameCache(const LLUUID& agent_id,
		const LLAvatarName& av_name,
		const std::string& call_type);

	boost::signals2::connection mAvatarNameCacheConnection;

	/*virtual*/ void onLifetimeExpired();
};

class LLOutgoingCallDialog : public LLCallDialog
{
public:
	LLOutgoingCallDialog(const LLSD& payload);

	/*virtual*/ BOOL postBuild();
	void show(const LLSD& key);

	static void onCancel(void* user_data);
	static const LLUUID OCD_KEY;

private:
	// hide all text boxes
	void hideAllText();
};

// Globals
extern LLIMMgr *gIMMgr;

#endif  // LL_LLIMView_H<|MERGE_RESOLUTION|>--- conflicted
+++ resolved
@@ -243,13 +243,9 @@
 	 * and also saved into a file if log2file is specified.
 	 * It sends new message signal for each added message.
 	 */
-<<<<<<< HEAD
 	// <FS:Ansariel> Added is_announcement parameter
-	//bool addMessage(const LLUUID& session_id, const std::string& from, const LLUUID& other_participant_id, const std::string& utf8_text, bool log2file = true);
-	bool addMessage(const LLUUID& session_id, const std::string& from, const LLUUID& other_participant_id, const std::string& utf8_text, bool log2file = true, bool is_announcement = false, bool keyword_alert_performed = false);
-=======
-	bool addMessage(const LLUUID& session_id, const std::string& from, const LLUUID& other_participant_id, const std::string& utf8_text, bool log2file = true, bool is_region_msg = false);
->>>>>>> 0191ee5f
+	//bool addMessage(const LLUUID& session_id, const std::string& from, const LLUUID& other_participant_id, const std::string& utf8_text, bool log2file = true, bool is_region_msg = false);
+	bool addMessage(const LLUUID& session_id, const std::string& from, const LLUUID& other_participant_id, const std::string& utf8_text, bool log2file = true, bool is_region_msg = false, bool is_announcement = false, bool keyword_alert_performed = false);
 
 	/**
 	 * Similar to addMessage(...) above but won't send a signal about a new message added
@@ -258,11 +254,7 @@
 	//LLIMModel::LLIMSession* addMessageSilently(const LLUUID& session_id, const std::string& from, const LLUUID& from_id, 
 	//	const std::string& utf8_text, bool log2file = true);
 	LLIMModel::LLIMSession* addMessageSilently(const LLUUID& session_id, const std::string& from, const LLUUID& from_id, 
-<<<<<<< HEAD
-		const std::string& utf8_text, bool log2file = true, bool is_announcement = false);
-=======
-		const std::string& utf8_text, bool log2file = true, bool is_region_msg = false);
->>>>>>> 0191ee5f
+		const std::string& utf8_text, bool log2file = true, bool is_region_msg = false, bool is_announcement = false);
 
 	/**
 	 * Add a system message to an IM Model
@@ -342,14 +334,9 @@
 	/**
 	 * Add message to a list of message associated with session specified by session_id
 	 */
-<<<<<<< HEAD
 	// <FS:Ansariel> Added is_announcement parameter
-	//bool addToHistory(const LLUUID& session_id, const std::string& from, const LLUUID& from_id, const std::string& utf8_text);
-	bool addToHistory(const LLUUID& session_id, const std::string& from, const LLUUID& from_id, const std::string& utf8_text, bool is_announcement = false);
-=======
-	bool addToHistory(const LLUUID& session_id, const std::string& from, const LLUUID& from_id, const std::string& utf8_text, bool is_region_msg = false);
-
->>>>>>> 0191ee5f
+	//bool addToHistory(const LLUUID& session_id, const std::string& from, const LLUUID& from_id, const std::string& utf8_text, bool is_region_msg = false);
+	bool addToHistory(const LLUUID& session_id, const std::string& from, const LLUUID& from_id, const std::string& utf8_text, bool is_region_msg = false, bool is_announcement = false);
 };
 
 class LLIMSessionObserver
@@ -390,14 +377,10 @@
 					U32 parent_estate_id = 0,
 					const LLUUID& region_id = LLUUID::null,
 					const LLVector3& position = LLVector3::zero,
-<<<<<<< HEAD
-					bool link_name = false,
+					bool is_region_msg = false,
 					bool is_announcement = false, // <FS:Ansariel> Special parameter indicating announcement
 					bool keyword_alert_performed = false // <FS:Ansariel> Pass info if keyword alert has been performed
 					);
-=======
-					bool is_region_msg = false);
->>>>>>> 0191ee5f
 
 	void addSystemMessage(const LLUUID& session_id, const std::string& message_name, const LLSD& args);
 
