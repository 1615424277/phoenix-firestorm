#!/bin/bash

## Here are some configuration options for Linux Client Testers.
## These options are for self-assisted troubleshooting during this beta
## testing phase; you should not usually need to touch them.

## AO: TCMALLOC Tuning as suggested by Henri Beauchamp for more aggressive garbage collection
export TCMALLOC_RELEASE_RATE=10000

## - Avoids using any FMOD Ex audio driver.
#export LL_BAD_FMODEX_DRIVER=x

## - Avoids using any OpenAL audio driver.
#export LL_BAD_OPENAL_DRIVER=x

## - Avoids using the FMOD Ex PulseAudio audio driver.
#export LL_BAD_FMOD_PULSEAUDIO=x
## - Avoids using the FMOD or FMOD Ex ALSA audio driver.
#export LL_BAD_FMOD_ALSA=x
## - Avoids using the FMOD or FMOD Ex OSS audio driver.
#export LL_BAD_FMOD_OSS=x

## - Avoids the optional OpenGL extensions which have proven most problematic
##   on some hardware.  Disabling this option may cause BETTER PERFORMANCE but
##   may also cause CRASHES and hangs on some unstable combinations of drivers
##   and hardware.
## NOTE: This is now disabled by default.
#export LL_GL_BASICEXT=x

## - Avoids *all* optional OpenGL extensions.  This is the safest and least-
##   exciting option.  Enable this if you experience stability issues, and
##   report whether it helps in the Linux Client Testers forum.
#export LL_GL_NOEXT=x

## - For advanced troubleshooters, this lets you disable specific GL
##   extensions, each of which is represented by a letter a-o.  If you can
##   narrow down a stability problem on your system to just one or two
##   extensions then please post details of your hardware (and drivers) to
##   the Linux Client Testers forum along with the minimal
##   LL_GL_BLACKLIST which solves your problems.
#export LL_GL_BLACKLIST=abcdefghijklmno

## - Some ATI/Radeon users report random X server crashes when the mouse
##   cursor changes shape.  If you suspect that you are a victim of this
##   driver bug, try enabling this option and report whether it helps:
#export LL_ATI_MOUSE_CURSOR_BUG=x

if [ "`uname -m`" = "x86_64" ]; then
    echo '64-bit Linux detected.'
fi


## Everything below this line is just for advanced troubleshooters.
##-------------------------------------------------------------------

## - For advanced debugging cases, you can run the viewer under the
##   control of another program, such as strace, gdb, or valgrind.  If
##   you're building your own viewer, bear in mind that the executable
##   in the bin directory will be stripped: you should replace it with
##   an unstripped binary before you run.
#export LL_WRAPPER='gdb --args'
#export LL_WRAPPER='valgrind --smc-check=all --error-limit=no --log-file=secondlife.vg --leak-check=full --suppressions=/usr/lib/valgrind/glibc-2.5.supp --suppressions=secondlife-i686.supp'

## - Avoids an often-buggy X feature that doesn't really benefit us anyway.
export SDL_VIDEO_X11_DGAMOUSE=0

## - Works around a problem with misconfigured 64-bit systems not finding GL
I386_MULTIARCH="$(dpkg-architecture -ai386 -qDEB_HOST_MULTIARCH 2>/dev/null)"
MULTIARCH_ERR=$?
if [ $MULTIARCH_ERR -eq 0 ]; then
    echo 'Multi-arch support detected.'
    MULTIARCH_GL_DRIVERS="/usr/lib/${I386_MULTIARCH}/dri"
    export LIBGL_DRIVERS_PATH="${LIBGL_DRIVERS_PATH}:${MULTIARCH_GL_DRIVERS}:/usr/lib64/dri:/usr/lib32/dri:/usr/lib/dri"
else
    export LIBGL_DRIVERS_PATH="${LIBGL_DRIVERS_PATH}:/usr/lib64/dri:/usr/lib32/dri:/usr/lib/dri"
fi

## - The 'scim' GTK IM module widely crashes the viewer.  Avoid it.
if [ "$GTK_IM_MODULE" = "scim" ]; then
    export GTK_IM_MODULE=xim
fi

## - Automatically work around the ATI mouse cursor crash bug:
## (this workaround is disabled as most fglrx users do not see the bug)
#if lsmod | grep fglrx &>/dev/null ; then
#	export LL_ATI_MOUSE_CURSOR_BUG=x
#fi


## Nothing worth editing below this line.
##-------------------------------------------------------------------

SCRIPTSRC=`readlink -f "$0" || echo "$0"`
RUN_PATH=`dirname "${SCRIPTSRC}" || echo .`
echo "Running from ${RUN_PATH}"
cd "${RUN_PATH}"

# Re-register hop:// and secondlife:// protocol handler every launch, for now.
./etc/register_hopprotocol.sh
./etc/register_secondlifeprotocol.sh

# Re-register the application with the desktop system every launch, for now.
# AO: Disabled don't install by default
#./etc/refresh_desktop_app_entry.sh

## Before we mess with LD_LIBRARY_PATH, save the old one to restore for
##  subprocesses that care.
export SAVED_LD_LIBRARY_PATH="${LD_LIBRARY_PATH}"

# if [ -n "$LL_TCMALLOC" ]; then
#    tcmalloc_libs='/usr/lib/libtcmalloc.so.0 /usr/lib/libstacktrace.so.0 /lib/libpthread.so.0'
#    all=1
#    for f in $tcmalloc_libs; do
#        if [ ! -f $f ]; then
#	    all=0
#	fi
#    done
#    if [ $all != 1 ]; then
#        echo 'Cannot use tcmalloc libraries: components missing' 1>&2
#    else
#	export LD_PRELOAD=$(echo $tcmalloc_libs | tr ' ' :)
#	if [ -z "$HEAPCHECK" -a -z "$HEAPPROFILE" ]; then
#	    export HEAPCHECK=${HEAPCHECK:-normal}
#	fi
#    fi
#fi

export LD_LIBRARY_PATH="$PWD/lib:${LD_LIBRARY_PATH}"
# AO: experimentally removing to allow --settings on the command line w/o error. FIRE-1031
#export SL_OPT="`cat etc/gridargs.dat` $@"

# <FS:ND> [blerg] set LD_PRELOAD so plugins will pick up the correct sll libs, otherwise they will pick up the system versions.
LLCRYPTO="`pwd`/lib/libcrypto.so.1.0.0"
LLSSL="`pwd`/lib/libssl.so.1.0.0"
if [ -f ${LLCRYPTO} ]
then
	export LD_PRELOAD="${LD_PRELOAD}:${LLCRYPTO}"
fi
if [ -f ${LLSSL} ]
then
	export LD_PRELOAD="${LD_PRELOAD}:${LLSSL}"
fi
# <FS:ND> End of hack; God will kill a kitten for this :(


# Copy "$@" to ARGS array specifically to delete the --skip-gridargs switch.
# The gridargs.dat file is no more, but we still want to avoid breaking
# scripts that invoke this one with --skip-gridargs.
ARGS=()
for ARG in "$@"; do
    if [ "--skip-gridargs" != "$ARG" ]; then
        ARGS[${#ARGS[*]}]="$ARG"
    fi
done

# Run the program.
# Don't quote $LL_WRAPPER because, if empty, it should simply vanish from the
<<<<<<< HEAD
# command line. But DO quote "$@": preserve separate args as individually
# quoted. Similar remarks about the contents of gridargs.
$LL_WRAPPER bin/do-not-directly-run-firestorm-bin "${gridargs[@]}" "${ARGS[@]}"
=======
# command line. But DO quote "${ARGS[@]}": preserve separate args as
# individually quoted.
$LL_WRAPPER bin/do-not-directly-run-secondlife-bin "${ARGS[@]}"
>>>>>>> 6e113858
LL_RUN_ERR=$?

# Handle any resulting errors
if [ $LL_RUN_ERR -ne 0 ]; then
	# generic error running the binary
	echo '*** Bad shutdown ($LL_RUN_ERR). ***'
	if [ "$(uname -m)" = "x86_64" ]; then
		echo
		cat << EOFMARKER
You are running the Firestorm Viewer on a x86_64 platform.  The
most common problems when launching the Viewer (particularly
'bin/do-not-directly-run-firestorm-bin: not found' and 'error while
loading shared libraries') may be solved by installing your Linux
distribution's 32-bit compatibility packages.
For example, on Ubuntu and other Debian-based Linuxes you might run:
$ sudo apt-get install ia32-libs ia32-libs-gtk ia32-libs-kde ia32-libs-sdl
EOFMARKER
	fi
fi
<|MERGE_RESOLUTION|>--- conflicted
+++ resolved
@@ -155,15 +155,9 @@
 
 # Run the program.
 # Don't quote $LL_WRAPPER because, if empty, it should simply vanish from the
-<<<<<<< HEAD
-# command line. But DO quote "$@": preserve separate args as individually
-# quoted. Similar remarks about the contents of gridargs.
-$LL_WRAPPER bin/do-not-directly-run-firestorm-bin "${gridargs[@]}" "${ARGS[@]}"
-=======
 # command line. But DO quote "${ARGS[@]}": preserve separate args as
 # individually quoted.
-$LL_WRAPPER bin/do-not-directly-run-secondlife-bin "${ARGS[@]}"
->>>>>>> 6e113858
+$LL_WRAPPER bin/do-not-directly-run-firestorm-bin "${ARGS[@]}"
 LL_RUN_ERR=$?
 
 # Handle any resulting errors
