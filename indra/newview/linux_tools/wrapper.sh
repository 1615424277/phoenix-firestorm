#!/bin/bash

## Here are some configuration options for Linux Client Testers.
## These options are for self-assisted troubleshooting during this beta
## testing phase; you should not usually need to touch them.

## AO: TCMALLOC Tuning as suggested by Henri Beauchamp for more aggressive garbage collection
export TCMALLOC_RELEASE_RATE=10000

## - Avoids using any OpenAL audio driver.
#export LL_BAD_OPENAL_DRIVER=x
## - Avoids using any FMOD audio driver.
#export LL_BAD_FMOD_DRIVER=x

## - Avoids using the FMOD ESD audio driver.
#export LL_BAD_FMOD_ESD=x
## - Avoids using the FMOD OSS audio driver.
#export LL_BAD_FMOD_OSS=x
## - Avoids using the FMOD ALSA audio driver.
#export LL_BAD_FMOD_ALSA=x

## - Avoids the optional OpenGL extensions which have proven most problematic
##   on some hardware.  Disabling this option may cause BETTER PERFORMANCE but
##   may also cause CRASHES and hangs on some unstable combinations of drivers
##   and hardware.
## NOTE: This is now disabled by default.
#export LL_GL_BASICEXT=x

## - Avoids *all* optional OpenGL extensions.  This is the safest and least-
##   exciting option.  Enable this if you experience stability issues, and
##   report whether it helps in the Linux Client Testers forum.
#export LL_GL_NOEXT=x

## - For advanced troubleshooters, this lets you disable specific GL
##   extensions, each of which is represented by a letter a-o.  If you can
##   narrow down a stability problem on your system to just one or two
##   extensions then please post details of your hardware (and drivers) to
##   the Linux Client Testers forum along with the minimal
##   LL_GL_BLACKLIST which solves your problems.
#export LL_GL_BLACKLIST=abcdefghijklmno

## - Some ATI/Radeon users report random X server crashes when the mouse
##   cursor changes shape.  If you suspect that you are a victim of this
##   driver bug, try enabling this option and report whether it helps:
#export LL_ATI_MOUSE_CURSOR_BUG=x

if [ "`uname -m`" = "x86_64" ]; then
    echo '64-bit Linux detected.'
fi

## Everything below this line is just for advanced troubleshooters.
##-------------------------------------------------------------------

## - For advanced debugging cases, you can run the viewer under the
##   control of another program, such as strace, gdb, or valgrind.  If
##   you're building your own viewer, bear in mind that the executable
##   in the bin directory will be stripped: you should replace it with
##   an unstripped binary before you run.
#export LL_WRAPPER='gdb --args'
#export LL_WRAPPER='valgrind --smc-check=all --error-limit=no --log-file=secondlife.vg --leak-check=full --suppressions=/usr/lib/valgrind/glibc-2.5.supp --suppressions=secondlife-i686.supp'

## - Avoids an often-buggy X feature that doesn't really benefit us anyway.
export SDL_VIDEO_X11_DGAMOUSE=0

## - Works around a problem with misconfigured 64-bit systems not finding GL
export LIBGL_DRIVERS_PATH="${LIBGL_DRIVERS_PATH}":/usr/lib64/dri:/usr/lib32/dri:/usr/lib/dri

## - The 'scim' GTK IM module widely crashes the viewer.  Avoid it.
if [ "$GTK_IM_MODULE" = "scim" ]; then
    export GTK_IM_MODULE=xim
fi

## - Automatically work around the ATI mouse cursor crash bug:
## (this workaround is disabled as most fglrx users do not see the bug)
#if lsmod | grep fglrx &>/dev/null ; then
#	export LL_ATI_MOUSE_CURSOR_BUG=x
#fi


## Nothing worth editing below this line.
##-------------------------------------------------------------------

SCRIPTSRC=`readlink -f "$0" || echo "$0"`
RUN_PATH=`dirname "${SCRIPTSRC}" || echo .`
echo "Running from ${RUN_PATH}"
cd "${RUN_PATH}"

# Re-register hop:// and secondlife:// protocol handler every launch, for now.
./etc/register_hopprotocol.sh
./etc/register_secondlifeprotocol.sh

# Re-register the application with the desktop system every launch, for now.
# AO: Disabled don't install by default
#./etc/refresh_desktop_app_entry.sh

## Before we mess with LD_LIBRARY_PATH, save the old one to restore for
##  subprocesses that care.
export SAVED_LD_LIBRARY_PATH="${LD_LIBRARY_PATH}"

# if [ -n "$LL_TCMALLOC" ]; then
#    tcmalloc_libs='/usr/lib/libtcmalloc.so.0 /usr/lib/libstacktrace.so.0 /lib/libpthread.so.0'
#    all=1
#    for f in $tcmalloc_libs; do
#        if [ ! -f $f ]; then
#	    all=0
#	fi
#    done
#    if [ $all != 1 ]; then
#        echo 'Cannot use tcmalloc libraries: components missing' 1>&2
#    else
#	export LD_PRELOAD=$(echo $tcmalloc_libs | tr ' ' :)
#	if [ -z "$HEAPCHECK" -a -z "$HEAPPROFILE" ]; then
#	    export HEAPCHECK=${HEAPCHECK:-normal}
#	fi
#    fi
#fi

<<<<<<< HEAD
export SL_ENV='LD_LIBRARY_PATH="`pwd`"/lib:"${LD_LIBRARY_PATH}"'
export SL_CMD='$LL_WRAPPER bin/do-not-directly-run-firestorm-bin'

# AO: experimentally removing to allow --settings on the command line w/o error. FIRE-1031
#export SL_OPT="`cat etc/gridargs.dat` $@"

# <ND> [blerg] set LD_PRELOAD so plugins will pick up the correct sll libs, otherwise they will pick up the system versions.
LLCRYPTO="`pwd`/lib/libcrypto.so.1.0.0"
LLSSL="`pwd`/lib/libssl.so.1.0.0"
if [ -f ${LLCRYPTO} ]
then
	export LD_PRELOAD="${LD_PRELOAD}:${LLCRYPTO}"
fi
if [ -f ${LLSSL} ]
then
	export LD_PRELOAD="${LD_PRELOAD}:${LLSSL}"
fi
# <ND> End of hack; God will kill a kitten for this :(


# Run the program
eval ${SL_ENV} ${SL_CMD} $@ ${SL_OPT} || LL_RUN_ERR=runerr

# Handle any resulting errors
if [ -n "$LL_RUN_ERR" ]; then
	LL_RUN_ERR_MSG=""
	if [ "$LL_RUN_ERR" = "runerr" ]; then
		# generic error running the binary
		echo '*** Bad shutdown. ***'
		if [ "`uname -m`" = "x86_64" ]; then
			echo
			cat << EOFMARKER
You are running the Firestorm Viewer on a x86_64 platform.  The
=======
export LD_LIBRARY_PATH="$PWD/lib:${LD_LIBRARY_PATH}"

# Have to deal specially with gridargs.dat; typical contents look like:
# --channel "Second Life Developer"  --settings settings_developer.xml
# Simply embedding $(<etc/gridargs.dat) into a command line treats each of
# Second, Life and Developer as separate args -- no good. We need bash to
# process quotes using eval.
# First read it without scanning, then scan that string. Break quoted words
# into a bash array. Note that if gridargs.dat is empty, or contains only
# whitespace, the resulting gridargs array will be empty -- zero entries --
# therefore "${gridargs[@]}" entirely vanishes from the command line below,
# just as we want.
eval gridargs=("$(<etc/gridargs.dat)")

# Run the program.
# Don't quote $LL_WRAPPER because, if empty, it should simply vanish from the
# command line. But DO quote "$@": preserve separate args as individually
# quoted. Similar remarks about the contents of gridargs.
$LL_WRAPPER bin/do-not-directly-run-secondlife-bin "${gridargs[@]}" "$@"
LL_RUN_ERR=$?

# Handle any resulting errors
if [ $LL_RUN_ERR -ne 0 ]; then
	# generic error running the binary
	echo '*** Bad shutdown ($LL_RUN_ERR). ***'
	if [ "$(uname -m)" = "x86_64" ]; then
		echo
		cat << EOFMARKER
You are running the Second Life Viewer on a x86_64 platform.  The
>>>>>>> c931c74f
most common problems when launching the Viewer (particularly
'bin/do-not-directly-run-firestorm-bin: not found' and 'error while
loading shared libraries') may be solved by installing your Linux
distribution's 32-bit compatibility packages.
For example, on Ubuntu and other Debian-based Linuxes you might run:
$ sudo apt-get install ia32-libs ia32-libs-gtk ia32-libs-kde ia32-libs-sdl
EOFMARKER
	fi
fi
<<<<<<< HEAD
	
=======

echo
echo '*******************************************************'
echo 'This is a BETA release of the Second Life linux client.'
echo 'Thank you for testing!'
echo 'Please see README-linux.txt before reporting problems.'
echo
>>>>>>> c931c74f
<|MERGE_RESOLUTION|>--- conflicted
+++ resolved
@@ -115,10 +115,7 @@
 #    fi
 #fi
 
-<<<<<<< HEAD
-export SL_ENV='LD_LIBRARY_PATH="`pwd`"/lib:"${LD_LIBRARY_PATH}"'
-export SL_CMD='$LL_WRAPPER bin/do-not-directly-run-firestorm-bin'
-
+export LD_LIBRARY_PATH="$PWD/lib:${LD_LIBRARY_PATH}"
 # AO: experimentally removing to allow --settings on the command line w/o error. FIRE-1031
 #export SL_OPT="`cat etc/gridargs.dat` $@"
 
@@ -135,22 +132,6 @@
 fi
 # <ND> End of hack; God will kill a kitten for this :(
 
-
-# Run the program
-eval ${SL_ENV} ${SL_CMD} $@ ${SL_OPT} || LL_RUN_ERR=runerr
-
-# Handle any resulting errors
-if [ -n "$LL_RUN_ERR" ]; then
-	LL_RUN_ERR_MSG=""
-	if [ "$LL_RUN_ERR" = "runerr" ]; then
-		# generic error running the binary
-		echo '*** Bad shutdown. ***'
-		if [ "`uname -m`" = "x86_64" ]; then
-			echo
-			cat << EOFMARKER
-You are running the Firestorm Viewer on a x86_64 platform.  The
-=======
-export LD_LIBRARY_PATH="$PWD/lib:${LD_LIBRARY_PATH}"
 
 # Have to deal specially with gridargs.dat; typical contents look like:
 # --channel "Second Life Developer"  --settings settings_developer.xml
@@ -178,8 +159,7 @@
 	if [ "$(uname -m)" = "x86_64" ]; then
 		echo
 		cat << EOFMARKER
-You are running the Second Life Viewer on a x86_64 platform.  The
->>>>>>> c931c74f
+You are running the Firestorm Viewer on a x86_64 platform.  The
 most common problems when launching the Viewer (particularly
 'bin/do-not-directly-run-firestorm-bin: not found' and 'error while
 loading shared libraries') may be solved by installing your Linux
@@ -189,14 +169,3 @@
 EOFMARKER
 	fi
 fi
-<<<<<<< HEAD
-	
-=======
-
-echo
-echo '*******************************************************'
-echo 'This is a BETA release of the Second Life linux client.'
-echo 'Thank you for testing!'
-echo 'Please see README-linux.txt before reporting problems.'
-echo
->>>>>>> c931c74f
