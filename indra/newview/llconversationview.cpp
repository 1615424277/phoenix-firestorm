/** 
 * @file llconversationview.cpp
 * @brief Implementation of conversations list widgets and views
 *
 * $LicenseInfo:firstyear=2009&license=viewerlgpl$
 * Second Life Viewer Source Code
 * Copyright (C) 2010, Linden Research, Inc.
 * 
 * This library is free software; you can redistribute it and/or
 * modify it under the terms of the GNU Lesser General Public
 * License as published by the Free Software Foundation;
 * version 2.1 of the License only.
 * 
 * This library is distributed in the hope that it will be useful,
 * but WITHOUT ANY WARRANTY; without even the implied warranty of
 * MERCHANTABILITY or FITNESS FOR A PARTICULAR PURPOSE.  See the GNU
 * Lesser General Public License for more details.
 * 
 * You should have received a copy of the GNU Lesser General Public
 * License along with this library; if not, write to the Free Software
 * Foundation, Inc., 51 Franklin Street, Fifth Floor, Boston, MA  02110-1301  USA
 * 
 * Linden Research, Inc., 945 Battery Street, San Francisco, CA  94111  USA
 * $/LicenseInfo$
 */


#include "llviewerprecompiledheaders.h"

#include "llconversationview.h"

#include <boost/bind.hpp>
#include "llagentdata.h"
#include "llconversationmodel.h"
#include "llfloaterimsession.h"
#include "llfloaterimnearbychat.h"
#include "llfloaterimsessiontab.h"
#include "llfloaterimcontainer.h"
#include "llfloaterreg.h"
#include "llgroupiconctrl.h"
#include "lluictrlfactory.h"
#include "lltoolbarview.h"

//
// Implementation of conversations list session widgets
//
static LLDefaultChildRegistry::Register<LLConversationViewSession> r_conversation_view_session("conversation_view_session");

const LLColor4U DEFAULT_WHITE(255, 255, 255);

class LLNearbyVoiceClientStatusObserver : public LLVoiceClientStatusObserver
{
public:

	LLNearbyVoiceClientStatusObserver(LLConversationViewSession* conv)
	:	conversation(conv)
	{}

	virtual void onChange(EStatusType status, const std::string &channelURI, bool proximal)
	{
		conversation->showVoiceIndicator(conversation
			&& status != STATUS_JOINING
			&& status != STATUS_LEFT_CHANNEL
			&& LLVoiceClient::getInstance()->voiceEnabled()
			&& LLVoiceClient::getInstance()->isVoiceWorking());
	}

private:
	LLConversationViewSession* conversation;
};

LLConversationViewSession::Params::Params() :	
	container()
{}

LLConversationViewSession::LLConversationViewSession(const LLConversationViewSession::Params& p):
	LLFolderViewFolder(p),
	mContainer(p.container),
	mItemPanel(NULL),
	mCallIconLayoutPanel(NULL),
	mSessionTitle(NULL),
	mSpeakingIndicator(NULL),
	mVoiceClientObserver(NULL),
	mCollapsedMode(false),
    mHasArrow(true),
	mIsInActiveVoiceChannel(false),
	mFlashStateOn(false),
	mFlashStarted(false)
{
	mFlashTimer = new LLFlashTimer();
}

LLConversationViewSession::~LLConversationViewSession()
{
	mActiveVoiceChannelConnection.disconnect();

	if(LLVoiceClient::instanceExists() && mVoiceClientObserver)
	{
		LLVoiceClient::getInstance()->removeObserver(mVoiceClientObserver);
	}

	mFlashTimer->unset();
}

void LLConversationViewSession::setFlashState(bool flash_state)
{
	if (flash_state && !mFlashStateOn)
	{
		// flash chat toolbar button if scrolled out of sight (because flashing will not be visible)
		if (mContainer->isScrolledOutOfSight(this))
		{
			gToolBarView->flashCommand(LLCommandId("chat"), true);
		}
	}

	mFlashStateOn = flash_state;
	mFlashStarted = false;
	mFlashTimer->stopFlashing();
}

void LLConversationViewSession::setHighlightState(bool hihglight_state)
{
	mFlashStateOn = hihglight_state;
	mFlashStarted = true;
	mFlashTimer->stopFlashing();
}

void LLConversationViewSession::startFlashing()
{
	LLFloaterIMContainer* im_box = LLFloaterReg::getTypedInstance<LLFloaterIMContainer>("im_container");

	// Need to start flashing only when "Conversations" is opened or brought on top
	if (isInVisibleChain() && !im_box->isMinimized() && mFlashStateOn && !mFlashStarted)
	{
		mFlashStarted = true;
		mFlashTimer->startFlashing();
	}
}

bool LLConversationViewSession::isHighlightAllowed()
{
	return mFlashStateOn || mIsSelected;
}

bool LLConversationViewSession::isHighlightActive()
{
	return (mFlashStateOn ? (mFlashTimer->isFlashingInProgress() ? mFlashTimer->isCurrentlyHighlighted() : true) : mIsCurSelection);
}

BOOL LLConversationViewSession::postBuild()
{
	LLFolderViewItem::postBuild();

	mItemPanel = LLUICtrlFactory::getInstance()->createFromFile<LLPanel>("panel_conversation_list_item.xml", NULL, LLPanel::child_registry_t::instance());
	addChild(mItemPanel);

	mCallIconLayoutPanel = mItemPanel->getChild<LLPanel>("call_icon_panel");
	mSessionTitle = mItemPanel->getChild<LLTextBox>("conversation_title");

	mActiveVoiceChannelConnection = LLVoiceChannel::setCurrentVoiceChannelChangedCallback(boost::bind(&LLConversationViewSession::onCurrentVoiceSessionChanged, this, _1));
	mSpeakingIndicator = getChild<LLOutputMonitorCtrl>("speaking_indicator");

	LLConversationItem* vmi = dynamic_cast<LLConversationItem*>(getViewModelItem());
	if (vmi)
	{
		switch(vmi->getType())
		{
		case LLConversationItem::CONV_PARTICIPANT:
		case LLConversationItem::CONV_SESSION_1_ON_1:
		{
			LLIMModel::LLIMSession* session=  LLIMModel::instance().findIMSession(vmi->getUUID());
			if (session)
			{
				LLAvatarIconCtrl* icon = mItemPanel->getChild<LLAvatarIconCtrl>("avatar_icon");
				icon->setVisible(true);
				icon->setValue(session->mOtherParticipantID);
				mSpeakingIndicator->setSpeakerId(gAgentID, session->mSessionID, true);
                mHasArrow = false;
			}
			break;
		}
		case LLConversationItem::CONV_SESSION_AD_HOC:
		{
			LLGroupIconCtrl* icon = mItemPanel->getChild<LLGroupIconCtrl>("group_icon");
			icon->setVisible(true);
			mSpeakingIndicator->setSpeakerId(gAgentID, vmi->getUUID(), true);
			break;
		}
		case LLConversationItem::CONV_SESSION_GROUP:
		{
			LLGroupIconCtrl* icon = mItemPanel->getChild<LLGroupIconCtrl>("group_icon");
			icon->setVisible(true);
			icon->setValue(vmi->getUUID());
			mSpeakingIndicator->setSpeakerId(gAgentID, vmi->getUUID(), true);
			break;
		}
		case LLConversationItem::CONV_SESSION_NEARBY:
		{
			LLIconCtrl* icon = mItemPanel->getChild<LLIconCtrl>("nearby_chat_icon");
			icon->setVisible(true);
			mSpeakingIndicator->setSpeakerId(gAgentID, LLUUID::null, true);
			mIsInActiveVoiceChannel = true;
			if(LLVoiceClient::instanceExists())
			{
				LLNearbyVoiceClientStatusObserver* mVoiceClientObserver = new LLNearbyVoiceClientStatusObserver(this);
				LLVoiceClient::getInstance()->addObserver(mVoiceClientObserver);
			}
			break;
		}
		default:
			break;
		}
	}

	refresh();

	return TRUE;
}

void LLConversationViewSession::draw()
{
	getViewModelItem()->update();

	const LLFolderViewItem::Params& default_params = LLUICtrlFactory::getDefaultParams<LLFolderViewItem>();
	const BOOL show_context = (getRoot() ? getRoot()->getShowSelectionContext() : FALSE);

	// Indicate that flash can start (moot operation if already started, done or not flashing)
	startFlashing();

	// draw highlight for selected items
	drawHighlight(show_context, true, sHighlightBgColor, sFlashBgColor, sFocusOutlineColor, sMouseOverColor);

	// Draw children if root folder, or any other folder that is open. Do not draw children when animating to closed state or you get rendering overlap.
	bool draw_children = getRoot() == static_cast<LLFolderViewFolder*>(this) || isOpen();

	for (folders_t::iterator iter = mFolders.begin();
		iter != mFolders.end();)
	{
		folders_t::iterator fit = iter++;
		(*fit)->setVisible(draw_children);
	}
	for (items_t::iterator iter = mItems.begin();
		iter != mItems.end();)
	{
		items_t::iterator iit = iter++;
		(*iit)->setVisible(draw_children);
	}

	// we don't draw the open folder arrow in minimized mode
	if (mHasArrow && !mCollapsedMode)
	{
		// update the rotation angle of open folder arrow
		updateLabelRotation();
		drawOpenFolderArrow(default_params, sFgColor);
	}

	refresh();        

	LLView::draw();
}

BOOL LLConversationViewSession::handleMouseDown( S32 x, S32 y, MASK mask )
{
	//Will try to select a child node and then itself (if a child was not selected)
    BOOL result = LLFolderViewFolder::handleMouseDown(x, y, mask);

    //This node (conversation) was selected and a child (participant) was not
    if(result && getRoot())
    {
<<<<<<< HEAD
=======

>>>>>>> 309d16eb
		if(getRoot()->getCurSelectedItem() == this)
		{
			LLConversationItem* item = dynamic_cast<LLConversationItem *>(getViewModelItem());
			LLUUID session_id = item? item->getUUID() : LLUUID();

			LLFloaterIMContainer *im_container = LLFloaterReg::getTypedInstance<LLFloaterIMContainer>("im_container");
			if (im_container->isConversationsPaneCollapsed() && im_container->getSelectedSession() == session_id)
			{
				im_container->collapseMessagesPane(!im_container->isMessagesPaneCollapsed());
			}
			else
			{
				im_container->collapseMessagesPane(false);
			}

		}
		selectConversationItem();
    }

	return result;
}

BOOL LLConversationViewSession::handleMouseUp( S32 x, S32 y, MASK mask )
{
	BOOL result = LLFolderViewFolder::handleMouseUp(x, y, mask);

	LLFloater* volume_floater = LLFloaterReg::findInstance("floater_voice_volume");
	LLFloater* chat_volume_floater = LLFloaterReg::findInstance("chat_voice");
	if (result 
		&& getRoot()
		&& !(volume_floater && volume_floater->isShown() && volume_floater->hasFocus())
		&& !(chat_volume_floater && chat_volume_floater->isShown() && chat_volume_floater->hasFocus()))
	{
		LLConversationItem* item = dynamic_cast<LLConversationItem *>(getViewModelItem());
		LLUUID session_id = item? item->getUUID() : LLUUID();
		LLFloaterIMSessionTab* session_floater = LLFloaterIMSessionTab::findConversation(session_id);
		if(!session_floater->hasFocus())
		{
			session_floater->setFocus(true);
		}
    }

	return result;
}

BOOL LLConversationViewSession::handleRightMouseDown( S32 x, S32 y, MASK mask )
{
    BOOL result = LLFolderViewFolder::handleRightMouseDown(x, y, mask);

    if(result)
    {
		selectConversationItem();
    }

	return result;
}

void LLConversationViewSession::selectConversationItem()
{
	if(getRoot()->getCurSelectedItem() == this)
	{
		LLConversationItem* item = dynamic_cast<LLConversationItem *>(getViewModelItem());
		LLUUID session_id = item? item->getUUID() : LLUUID();

		LLFloaterIMContainer *im_container = LLFloaterReg::getTypedInstance<LLFloaterIMContainer>("im_container");
		im_container->flashConversationItemWidget(session_id,false);
		im_container->selectConversationPair(session_id, false);
	}
}

// virtual
S32 LLConversationViewSession::arrange(S32* width, S32* height)
{
    //LLFolderViewFolder::arrange computes value for getIndentation() function below
    S32 arranged = LLFolderViewFolder::arrange(width, height);

    S32 h_pad = mHasArrow ? getIndentation() + mArrowSize : getIndentation();
	
	LLRect rect(mCollapsedMode ? getLocalRect().mLeft : h_pad,
				getLocalRect().mTop,
				getLocalRect().mRight,
				getLocalRect().mTop - getItemHeight());
	mItemPanel->setShape(rect);

	return arranged;
}

// virtual
void LLConversationViewSession::toggleOpen()
{
	// conversations should not be opened while in minimized mode
	if (!mCollapsedMode)
	{
		LLFolderViewFolder::toggleOpen();

		// do item's selection when opened
		if (LLFolderViewFolder::isOpen())
		{
			getParentFolder()->setSelection(this, true);
		}
		mContainer->reSelectConversation();
	}
}

void LLConversationViewSession::toggleCollapsedMode(bool is_collapsed)
{
	mCollapsedMode = is_collapsed;

	// hide the layout stack which contains all item's child widgets
	// except for the icon which we display in minimized mode
	getChild<LLView>("conversation_item_stack")->setVisible(!mCollapsedMode);

    S32 h_pad = mHasArrow ? getIndentation() + mArrowSize : getIndentation();

	mItemPanel->translate(mCollapsedMode ? -h_pad : h_pad, 0);
}

void LLConversationViewSession::setVisibleIfDetached(BOOL visible)
{
	// Do this only if the conversation floater has been torn off (i.e. no multi floater host) and is not minimized
	// Note: minimized dockable floaters are brought to front hence unminimized when made visible and we don't want that here
	LLFloater* session_floater = getSessionFloater();
	if (session_floater && session_floater->isDetachedAndNotMinimized())
	{
		session_floater->setVisible(visible);
	}
}

LLFloater* LLConversationViewSession::getSessionFloater()
{
	LLFolderViewModelItem* item = mViewModelItem;
	LLUUID session_uuid = dynamic_cast<LLConversationItem*>(item)->getUUID();
	return LLFloaterIMSessionTab::getConversation(session_uuid);
}

LLConversationViewParticipant* LLConversationViewSession::findParticipant(const LLUUID& participant_id)
{
	// This is *not* a general tree parsing algorithm. We search only in the mItems list
	// assuming there is no mFolders which makes sense for sessions (sessions don't contain
	// sessions).
	LLConversationViewParticipant* participant = NULL;
	items_t::const_iterator iter;
	for (iter = getItemsBegin(); iter != getItemsEnd(); iter++)
	{
		participant = dynamic_cast<LLConversationViewParticipant*>(*iter);
		if (participant->hasSameValue(participant_id))
		{
			break;
		}
	}
	return (iter == getItemsEnd() ? NULL : participant);
}

void LLConversationViewSession::showVoiceIndicator(bool visible)
{
	mCallIconLayoutPanel->setVisible(visible && LLVoiceChannel::getCurrentVoiceChannel()->getSessionID().isNull());
	requestArrange();
}

void LLConversationViewSession::refresh()
{
	// Refresh the session view from its model data
	LLConversationItem* vmi = dynamic_cast<LLConversationItem*>(getViewModelItem());
	vmi->resetRefresh();
	
	if (mSessionTitle)
	{
		mSessionTitle->setText(vmi->getDisplayName());
	}

	// Update all speaking indicators
	LLSpeakingIndicatorManager::updateSpeakingIndicators();

	// we should show indicator for specified voice session only if this is current channel. EXT-5562.
	if (!mIsInActiveVoiceChannel)
	{
		if (mSpeakingIndicator)
		{
			mSpeakingIndicator->setVisible(false);
		}
		LLConversationViewParticipant* participant = NULL;
		items_t::const_iterator iter;
		for (iter = getItemsBegin(); iter != getItemsEnd(); iter++)
		{
			participant = dynamic_cast<LLConversationViewParticipant*>(*iter);
			if (participant)
			{
				participant->hideSpeakingIndicator();
			}
		}
	}
	requestArrange();
	// Do the regular upstream refresh
	LLFolderViewFolder::refresh();
}

void LLConversationViewSession::onCurrentVoiceSessionChanged(const LLUUID& session_id)
{
	LLConversationItem* vmi = dynamic_cast<LLConversationItem*>(getViewModelItem());

	if (vmi)
	{
		mIsInActiveVoiceChannel = vmi->getUUID() == session_id;
		mCallIconLayoutPanel->setVisible(mIsInActiveVoiceChannel);
	}
}

//
// Implementation of conversations list participant (avatar) widgets
//

static LLDefaultChildRegistry::Register<LLConversationViewParticipant> r("conversation_view_participant");
bool LLConversationViewParticipant::sStaticInitialized = false;
S32 LLConversationViewParticipant::sChildrenWidths[LLConversationViewParticipant::ALIC_COUNT];

LLConversationViewParticipant::Params::Params() :	
container(),
participant_id(),
avatar_icon("avatar_icon"),
info_button("info_button"),
output_monitor("output_monitor")
{}

LLConversationViewParticipant::LLConversationViewParticipant( const LLConversationViewParticipant::Params& p ):
	LLFolderViewItem(p),
    mAvatarIcon(NULL),
    mInfoBtn(NULL),
    mSpeakingIndicator(NULL),
    mUUID(p.participant_id)
{
}

LLConversationViewParticipant::~LLConversationViewParticipant()
{
	mActiveVoiceChannelConnection.disconnect();
}

void LLConversationViewParticipant::initFromParams(const LLConversationViewParticipant::Params& params)
{	
    LLAvatarIconCtrl::Params avatar_icon_params(params.avatar_icon());
    applyXUILayout(avatar_icon_params, this);
    LLAvatarIconCtrl * avatarIcon = LLUICtrlFactory::create<LLAvatarIconCtrl>(avatar_icon_params);
    addChild(avatarIcon);	
    
	LLButton::Params info_button_params(params.info_button());
    applyXUILayout(info_button_params, this);
	LLButton * button = LLUICtrlFactory::create<LLButton>(info_button_params);
	addChild(button);	

    LLOutputMonitorCtrl::Params output_monitor_params(params.output_monitor());
    applyXUILayout(output_monitor_params, this);
    LLOutputMonitorCtrl * outputMonitor = LLUICtrlFactory::create<LLOutputMonitorCtrl>(output_monitor_params);
    addChild(outputMonitor);
}

BOOL LLConversationViewParticipant::postBuild()
{
    mAvatarIcon = getChild<LLAvatarIconCtrl>("avatar_icon");

	mInfoBtn = getChild<LLButton>("info_btn");
	mInfoBtn->setClickedCallback(boost::bind(&LLConversationViewParticipant::onInfoBtnClick, this));
	mInfoBtn->setVisible(false);

	mSpeakingIndicator = getChild<LLOutputMonitorCtrl>("speaking_indicator");

    if (!sStaticInitialized)
    {
        // Remember children widths including their padding from the next sibling,
        // so that we can hide and show them again later.
        initChildrenWidths(this);
        sStaticInitialized = true;
    }

    updateChildren();
	return LLFolderViewItem::postBuild();
}

void LLConversationViewParticipant::draw()
{
    static LLUIColor sFgColor = LLUIColorTable::instance().getColor("MenuItemEnabledColor", DEFAULT_WHITE);
	static LLUIColor sFgDisabledColor = LLUIColorTable::instance().getColor("MenuItemDisabledColor", DEFAULT_WHITE);
    static LLUIColor sHighlightFgColor = LLUIColorTable::instance().getColor("MenuItemHighlightFgColor", DEFAULT_WHITE);
    static LLUIColor sHighlightBgColor = LLUIColorTable::instance().getColor("MenuItemHighlightBgColor", DEFAULT_WHITE);
    static LLUIColor sFlashBgColor = LLUIColorTable::instance().getColor("MenuItemFlashBgColor", DEFAULT_WHITE);
    static LLUIColor sFocusOutlineColor = LLUIColorTable::instance().getColor("InventoryFocusOutlineColor", DEFAULT_WHITE);
    static LLUIColor sMouseOverColor = LLUIColorTable::instance().getColor("InventoryMouseOverColor", DEFAULT_WHITE);

    const BOOL show_context = (getRoot() ? getRoot()->getShowSelectionContext() : FALSE);

    const LLFontGL* font = getLabelFontForStyle(mLabelStyle);
    F32 right_x  = 0;

    F32 y = (F32)getRect().getHeight() - font->getLineHeight() - (F32)mTextPad;
    F32 text_left = (F32)getLabelXPos();
	
	LLColor4 color;
	LLLocalSpeakerMgr *speakerMgr = LLLocalSpeakerMgr::getInstance();

	if (speakerMgr && speakerMgr->isSpeakerToBeRemoved(mUUID))
	{
		color = sFgDisabledColor;
	}
	else
	{
		color = mIsSelected ? sHighlightFgColor : sFgColor;
	}

    drawHighlight(show_context, mIsSelected, sHighlightBgColor, sFlashBgColor, sFocusOutlineColor, sMouseOverColor);
    drawLabel(font, text_left, y, color, right_x);
	refresh();

    LLView::draw();
}

// virtual
S32 LLConversationViewParticipant::arrange(S32* width, S32* height)
{
    //Need to call arrange first since it computes value used in getIndentation()
    S32 arranged = LLFolderViewItem::arrange(width, height);

    //Adjusts the avatar icon based upon the indentation
    LLRect avatarRect(getIndentation(), 
                        mAvatarIcon->getRect().mTop,
                        getIndentation() + mAvatarIcon->getRect().getWidth(),
                        mAvatarIcon->getRect().mBottom);
    mAvatarIcon->setShape(avatarRect);

    //Since dimensions changed, adjust the children (info button, speaker indicator)
    updateChildren();

    return arranged;
}

void LLConversationViewParticipant::addToFolder(LLFolderViewFolder* folder)
{
    // Add the item to the folder (conversation)
    LLFolderViewItem::addToFolder(folder);
	
    // Retrieve the folder (conversation) UUID, which is also the speaker session UUID
    LLConversationItem* vmi = getParentFolder() ? dynamic_cast<LLConversationItem*>(getParentFolder()->getViewModelItem()) : NULL;
    if (vmi)
    {
		addToSession(vmi->getUUID());
    }
}

void LLConversationViewParticipant::addToSession(const LLUUID& session_id)
{
	//Allows speaking icon image to be loaded based on mUUID
	mAvatarIcon->setValue(mUUID);
	
	//Allows the speaker indicator to be activated based on the user and conversation
	mSpeakingIndicator->setSpeakerId(mUUID, session_id); 
}

void LLConversationViewParticipant::onInfoBtnClick()
{
	LLFloaterReg::showInstance("inspect_avatar", LLSD().with("avatar_id", mUUID));
}

BOOL LLConversationViewParticipant::handleMouseDown( S32 x, S32 y, MASK mask )
{
	BOOL result = LLFolderViewItem::handleMouseDown(x, y, mask);

    if(result && getRoot())
    {
    	if(getRoot()->getCurSelectedItem() == this)
		{
    		LLConversationItem* vmi = getParentFolder() ? dynamic_cast<LLConversationItem*>(getParentFolder()->getViewModelItem()) : NULL;
    		LLUUID session_id = vmi? vmi->getUUID() : LLUUID();

    		LLFloaterIMContainer *im_container = LLFloaterReg::getTypedInstance<LLFloaterIMContainer>("im_container");
    		LLFloaterIMSessionTab* session_floater = LLFloaterIMSessionTab::findConversation(session_id);
			im_container->setSelectedSession(session_id);
			im_container->flashConversationItemWidget(session_id,false);
			im_container->selectFloater(session_floater);
			im_container->collapseMessagesPane(false);
		}
    }
    return result;
}

void LLConversationViewParticipant::onMouseEnter(S32 x, S32 y, MASK mask)
{
    mInfoBtn->setVisible(true);
    updateChildren();
    LLFolderViewItem::onMouseEnter(x, y, mask);
}

void LLConversationViewParticipant::onMouseLeave(S32 x, S32 y, MASK mask)
{
    mInfoBtn->setVisible(false);
    updateChildren();
    LLFolderViewItem::onMouseLeave(x, y, mask);
}

S32 LLConversationViewParticipant::getLabelXPos()
{
    return getIndentation() + mAvatarIcon->getRect().getWidth() + mIconPad;
}

// static
void LLConversationViewParticipant::initChildrenWidths(LLConversationViewParticipant* self)
{
    //speaking indicator width + padding
    S32 speaking_indicator_width = self->getRect().getWidth() - self->mSpeakingIndicator->getRect().mLeft;

    //info btn width + padding
    S32 info_btn_width = self->mSpeakingIndicator->getRect().mLeft - self->mInfoBtn->getRect().mLeft;

    S32 index = ALIC_COUNT;
    sChildrenWidths[--index] = info_btn_width;
    sChildrenWidths[--index] = speaking_indicator_width;
    llassert(index == 0);
}

void LLConversationViewParticipant::updateChildren()
{
    mLabelPaddingRight = DEFAULT_LABEL_PADDING_RIGHT;
    LLView* control;
    S32 ctrl_width;
    LLRect controlRect;

    //Cycles through controls starting from right to left
    for (S32 i = 0; i < ALIC_COUNT; ++i)
    {
        control = getItemChildView((EAvatarListItemChildIndex)i);

        // skip invisible views
        if (!control->getVisible()) continue;

        //Get current pos/dimensions
        controlRect = control->getRect();

        ctrl_width = sChildrenWidths[i]; // including space between current & left controls
        // accumulate the amount of space taken by the controls
        mLabelPaddingRight += ctrl_width;

        //Reposition visible controls in case adjacent controls to the right are hidden.
        controlRect.setLeftTopAndSize(
            getLocalRect().getWidth() - mLabelPaddingRight,
            controlRect.mTop,
            controlRect.getWidth(),
            controlRect.getHeight());

        //Sets the new position
        control->setShape(controlRect);
    }
}

LLView* LLConversationViewParticipant::getItemChildView(EAvatarListItemChildIndex child_view_index)
{
    LLView* child_view = NULL;

    switch (child_view_index)
    {
        case ALIC_SPEAKER_INDICATOR:
            child_view = mSpeakingIndicator;
            break;
        case ALIC_INFO_BUTTON:
            child_view = mInfoBtn;
            break;
        default:
            LL_WARNS("AvatarItemReshape") << "Unexpected child view index is passed: " << child_view_index << LL_ENDL;
            llassert(0);
            break;
            // leave child_view untouched
    }

    return child_view;
}

void LLConversationViewParticipant::hideSpeakingIndicator()
{
	mSpeakingIndicator->setVisible(false);
}

// EOF
<|MERGE_RESOLUTION|>--- conflicted
+++ resolved
@@ -267,10 +267,6 @@
     //This node (conversation) was selected and a child (participant) was not
     if(result && getRoot())
     {
-<<<<<<< HEAD
-=======
-
->>>>>>> 309d16eb
 		if(getRoot()->getCurSelectedItem() == this)
 		{
 			LLConversationItem* item = dynamic_cast<LLConversationItem *>(getViewModelItem());
@@ -285,7 +281,6 @@
 			{
 				im_container->collapseMessagesPane(false);
 			}
-
 		}
 		selectConversationItem();
     }
