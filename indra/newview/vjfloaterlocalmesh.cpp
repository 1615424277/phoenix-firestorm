/**
 * @file vjfloaterlocalmesh.cpp
 * @author Vaalith Jinn
 * @brief Local Mesh Floater source
 *
 * $LicenseInfo:firstyear=2022&license=viewerlgpl$
 * Local Mesh contribution source code
 * Copyright (C) 2022, Vaalith Jinn.
 *
 * This library is free software; you can redistribute it and/or
 * modify it under the terms of the GNU Lesser General Public
 * License as published by the Free Software Foundation;
 * version 2.1 of the License only.
 *
 * This library is distributed in the hope that it will be useful,
 * but WITHOUT ANY WARRANTY; without even the implied warranty of
 * MERCHANTABILITY or FITNESS FOR A PARTICULAR PURPOSE.  See the GNU
 * Lesser General Public License for more details.
 *
 * You should have received a copy of the GNU Lesser General Public
 * License along with this library; if not, write to the Free Software
 * Foundation, Inc., 51 Franklin Street, Fifth Floor, Boston, MA  02110-1301  USA
 *
 * $/LicenseInfo$
 */

// linden headers
#include "llviewerprecompiledheaders.h"

#include "llfilepicker.h"
#include "llinventoryicon.h"
#include "llviewercontrol.h"
#include "llviewermenufile.h"
#include "fsscrolllistctrl.h"
#include "llcheckboxctrl.h"
#include "llviewertexteditor.h"
#include "llcombobox.h"
#include "llselectmgr.h"
#include "lltoolmgr.h"
#include "lltoolcomp.h"
#include "llmodelpreview.h"

#include "llviewerobjectlist.h"

// own headers
#include "vjfloaterlocalmesh.h"
#include "vjlocalmesh.h"

static const S32 LOCAL_TRACKING_ID_COLUMN = 4;


/*================================*/
/*  LLFloaterLocalMeshFilePicker  */
/*================================*/
class LLFloaterLocalMeshFilePicker : public LLFilePickerThread
{
public:
    explicit LLFloaterLocalMeshFilePicker(LLFloaterLocalMesh* parent_floater);
    void notify(const std::vector<std::string>& filenames) final;

private:
    LLFloaterLocalMesh* mParentFloater;
};

LLFloaterLocalMeshFilePicker::LLFloaterLocalMeshFilePicker(LLFloaterLocalMesh* parent_floater)
    : LLFilePickerThread(LLFilePicker::FFLOAD_COLLADA)
{
    mParentFloater = parent_floater;
}

void LLFloaterLocalMeshFilePicker::notify(const std::vector<std::string>& filenames)
{
    if ((!mParentFloater) || filenames.empty())
    {
        return;
    }

    mParentFloater->onBtnAddCallback(filenames[0]);
}


/*======================*/
/*  LLFloaterLocalMesh  */
/*======================*/
LLFloaterLocalMesh::LLFloaterLocalMesh(const LLSD & key) :
    LLFloater(key)
{
    mLastSelectedObject.setNull();
}

LLFloaterLocalMesh::~LLFloaterLocalMesh(void) = default;

//static

void LLFloaterLocalMesh::onOpen(const LLSD & key)
{
    reloadFileList(false);

    // register with local mesh system
    LLLocalMeshSystem::getInstance()->registerFloaterPointer(this);

    // toggle select tool
    toggleSelectTool(true);
}

void LLFloaterLocalMesh::onClose(bool app_quitting)
{
    // deregister from local mesh system
    LLLocalMeshSystem::getInstance()->registerFloaterPointer(nullptr);

    // toggle select tool
    toggleSelectTool(false);
}

void LLFloaterLocalMesh::onSelectionChangedCallback()
{
    reloadLowerUI();
    showLog();
}

bool LLFloaterLocalMesh::postBuild()
{
<<<<<<< HEAD
	childSetAction("btn_add", LLFloaterLocalMesh::onBtnAdd, this);
	childSetAction("btn_reload", LLFloaterLocalMesh::onBtnReload, this);
	childSetAction("btn_remove", LLFloaterLocalMesh::onBtnRemove, this);
	childSetAction("btn_apply", LLFloaterLocalMesh::onBtnApply, this);
	childSetAction("btn_clear", LLFloaterLocalMesh::onBtnClear, this);
	childSetAction("btn_rez", LLFloaterLocalMesh::onBtnRez, this);

	mTabContainer = findChild<LLTabContainer>("local_mesh_tabs");
	if(mTabContainer)
	{
		mLogPanel = mTabContainer->getChild<LLViewerTextEditor>("local_mesh_log");
		mScrollCtrl = mTabContainer->getChild<FSScrollListCtrl>("l_name_list");
		mScrollCtrl->setCommitCallback(boost::bind(&LLFloaterLocalMesh::onFileListCommitCallback, this));
		// mTabContainer->setCommitCallback(boost::bind(&LLFloaterLocalMesh::onTabChange, this));
	}

	getChild<LLComboBox>("lod_suffix_combo")->setCommitCallback(boost::bind(&LLFloaterLocalMesh::onSuffixStandardSelected, this, (LLUICtrl*)this));

	reloadLowerUI();
	return true;
=======
    childSetAction("btn_add", LLFloaterLocalMesh::onBtnAdd, this);
    childSetAction("btn_reload", LLFloaterLocalMesh::onBtnReload, this);
    childSetAction("btn_remove", LLFloaterLocalMesh::onBtnRemove, this);
    childSetAction("btn_apply", LLFloaterLocalMesh::onBtnApply, this);
    childSetAction("btn_clear", LLFloaterLocalMesh::onBtnClear, this);
    childSetAction("btn_rez", LLFloaterLocalMesh::onBtnRez, this);

    mTabContainer = findChild<LLTabContainer>("local_mesh_tabs");
    if(mTabContainer)
    {
        mLogPanel = mTabContainer->getChild<LLViewerTextEditor>("local_mesh_log");
        mScrollCtrl = mTabContainer->getChild<FSScrollListCtrl>("l_name_list");
        mScrollCtrl->setCommitCallback(boost::bind(&LLFloaterLocalMesh::onFileListCommitCallback, this));
        // mTabContainer->setCommitCallback(boost::bind(&LLFloaterLocalMesh::onTabChange, this));
    }

    getChild<LLComboBox>("lod_suffix_combo")->setCommitCallback(boost::bind(&LLFloaterLocalMesh::onSuffixStandardSelected, this, (LLUICtrl*)this));

    reloadLowerUI();
    return TRUE;
>>>>>>> c06fb4e0
}

void LLFloaterLocalMesh::update_selected_target(LLUUID selected_id)
{
    if ( selected_id != mLastSelectedObject )
    {
        mLastSelectedObject = selected_id;
        onSelectionChangedCallback();
    }
}

void LLFloaterLocalMesh::draw()
{
    // check if selection has changed.
    if (auto current_object = LLSelectMgr::getInstance()->getSelection()->getFirstObject())
    {
        update_selected_target( current_object->getID() );
    }
    else
    {
        update_selected_target( LLUUID::null );
    }
    // continue drawing
    LLFloater::draw();
}

void LLFloaterLocalMesh::onBtnAdd(void* userdata)
{
    auto* self = (LLFloaterLocalMesh*)userdata;
    (new LLFloaterLocalMeshFilePicker(self))->getFile();
}

void LLFloaterLocalMesh::onBtnAddCallback(std::string filename)
{
    static const bool try_lods {true};

    LLLocalMeshSystem::getInstance()->addFile(filename, try_lods);
    showLog();
}


void LLFloaterLocalMesh::onBtnReload(void* userdata)
{
    auto* self = static_cast<LLFloaterLocalMesh*>(userdata);
    if (!self)
    {
        return;
    }

    auto selected_item = self->mScrollCtrl->getFirstSelected();
    if (!selected_item)
    {
        return;
    }

    auto selected_column = selected_item->getColumn(LOCAL_TRACKING_ID_COLUMN);
    if (!selected_column)
    {
        return;
    }

    LLUUID selected_id = selected_column->getValue().asUUID();
    LLLocalMeshSystem::getInstance()->reloadFile(selected_id);
}

void LLFloaterLocalMesh::onBtnRemove(void* userdata)
{
    auto* self = static_cast<LLFloaterLocalMesh*>(userdata);
    if (!self)
    {
        return;
    }

    // more checks necessary, apparently.
    auto selected_item = self->mScrollCtrl->getFirstSelected();
    if (!selected_item)
    {
        return;
    }

    auto selected_column = selected_item->getColumn(LOCAL_TRACKING_ID_COLUMN);
    if (!selected_column)
    {
        return;
    }

    LLUUID selected_id = selected_column->getValue().asUUID();
    LLLocalMeshSystem::getInstance()->deleteFile(selected_id);
    self->reloadLowerUI();
}

void LLFloaterLocalMesh::onBtnApply(void* userdata)
{
    auto* self = static_cast<LLFloaterLocalMesh*>(userdata);
    if (!self)
    {
        return;
    }

    auto scroll_ctrl_selected_item = self->mScrollCtrl->getFirstSelected();
    if (!scroll_ctrl_selected_item)
    {
        return;
    }

    auto scroll_ctrl_selected_column = scroll_ctrl_selected_item->getColumn(LOCAL_TRACKING_ID_COLUMN);
    if (!scroll_ctrl_selected_column)
    {
        return;
    }

    // check combobox pointer
    auto objectlist_combo_box = self->getChild<LLComboBox>("object_apply_list");
    if (!objectlist_combo_box)
    {
        return;
    }

    // make sure the selection is still valid, and if so - get id.
    LLUUID selected_object_id = self->getCurrentSelectionIfValid();
    if (selected_object_id.isNull())
    {
        return;
    }

    // get selected local file id, object idx and use_scale boolean
    LLUUID file_id = scroll_ctrl_selected_column->getValue().asUUID();
    int object_idx = objectlist_combo_box->getFirstSelectedIndex();

    // finally tell local mesh system to apply
    LLLocalMeshSystem::getInstance()->applyVObject(selected_object_id, file_id, object_idx, false);
}

//static
void LLFloaterLocalMesh::onSuffixStandardSelected(LLUICtrl* ctrl, void* userdata)
{
    S32 which{0};
// SL standard LODs are the reverse of every other game engine (LOD0 least detail)
// SL has no suffix for the HIGH LOD
    static const std::array<std::string,5> sl_suffixes = {
        "LOD0",
        "LOD1",
        "LOD2",
        "",
        "PHYS"
    };
// Game engines (UE, Unity, CryEngine, Godot, etc.) all use LOD0 as highest.
// They typically also label the high with a suffix too
    static const std::array<std::string,5> std_suffixes = {
        "LOD3",
        "LOD2",
        "LOD1",
        "LOD0",
        "PHYS"
    };
// Human friendly. When making things manually people naturally use names.
    static const std::array<std::string,5> desc_suffixes = {
        "LOWEST",
        "LOW",
        "MED",
        "HIGH",
        "PHYS"
    };
    auto * self = (LLFloaterLocalMesh *)ctrl;

    if (LLCtrlSelectionInterface* iface = self->childGetSelectionInterface("lod_suffix_combo"))
    {
        which = iface->getFirstSelectedIndex();
    }
    else
    {
        LL_WARNS() << "no UI element found! nothing changed" << LL_ENDL;
        return;
    }
    gSavedSettings.setS32("FSMeshLodSuffixScheme",which);
    switch (which)
    {
        case 1: // SL
            for (int i = 0; i < LLModel::NUM_LODS; i++)
            {
                gSavedSettings.setString(LLModelPreview::sSuffixVarNames[i], sl_suffixes[i]);
            }
            break;
        case 2: // standard
            for (int i = 0; i < LLModel::NUM_LODS; i++)
            {
                gSavedSettings.setString(LLModelPreview::sSuffixVarNames[i], std_suffixes[i]);
            }
            break;
        case 3: // descriptive english
            for (int i = 0; i < LLModel::NUM_LODS; i++)
            {
                gSavedSettings.setString(LLModelPreview::sSuffixVarNames[i], desc_suffixes[i]);
            }
            break;
        default:
            LL_WARNS() << "no standard selected, nothing changed" << LL_ENDL;
            break;
    };
}

void LLFloaterLocalMesh::onBtnClear(void* userdata)
{
    auto* self = static_cast<LLFloaterLocalMesh*>(userdata);
    if (!self)
    {
        return;
    }

    LLUUID selected_object_id = self->getCurrentSelectionIfValid();
    if (selected_object_id.isNull())
    {
        return;
    }

    LLLocalMeshSystem::getInstance()->clearVObject(selected_object_id);
}

bool LLFloaterLocalMesh::processPrimCreated(LLViewerObject* object)
{
<<<<<<< HEAD
	if(!object)
	{
		return false;
	}

	// Select the new object
	LLSelectMgr::getInstance()->selectObjectAndFamily(object, true);


	// LLUUID local_id{"aee92334-90e9-110b-7c03-0ff3bc19de63"};
	LLUUID local_id{};
	auto* volp = object->getVolume();
	if(!volp) 
	{
		return false;
	}
	auto volume_params{volp->getParams()};

	object->setParameterEntryInUse(LLNetworkData::PARAMS_SCULPT, true, true);
	auto *sculpt_params = (LLSculptParams *)object->getParameterEntry(LLNetworkData::PARAMS_SCULPT);

	if (sculpt_params)
	{
		sculpt_params->setSculptTexture( local_id, LL_SCULPT_TYPE_MESH);
		volume_params.setSculptID(local_id, LL_SCULPT_TYPE_MESH);
		object->updateVolume(volume_params);
	}
	else
	{
		return false;
	}

	if (auto floater_ptr = LLLocalMeshSystem::getInstance()->getFloaterPointer())
	{
		floater_ptr->update_selected_target(object->getID());
		auto scroll_ctrl_selected_item = floater_ptr->mScrollCtrl->getFirstSelected();
		if (!scroll_ctrl_selected_item)
		{
			// at this point we have a valid object even if we can't fill it.
			return true;
		}

		auto scroll_ctrl_selected_column = scroll_ctrl_selected_item->getColumn(LOCAL_TRACKING_ID_COLUMN);
		if (!scroll_ctrl_selected_column)
		{
			// at this point we have a valid object even if we can't fill it.
			return true;
		}

		auto objectlist_combo_box = floater_ptr->getChild<LLComboBox>("object_apply_list");
		if (!objectlist_combo_box)
		{
			// at this point we have a valid object even if we can't fill it.
			return true;
		}
		
		// TODO: replace this with check box. "apply selected"
		bool apply_local { scroll_ctrl_selected_item && scroll_ctrl_selected_column && objectlist_combo_box };

		if (apply_local)
		{
			local_id = scroll_ctrl_selected_column->getValue().asUUID();
			// fill it up with local goodness
			static const bool use_scale {false};

			// // make sure the selection is still valid, and if so - get id.

			// get selected local file id, object idx and use_scale boolean
			int object_idx = objectlist_combo_box->getFirstSelectedIndex();
			LLLocalMeshSystem::getInstance()->applyVObject(object->getID(), local_id, object_idx, use_scale);
			volp = object->getVolume();
			if (!volp) 
			{
				return true;
			}
			volume_params = volp->getParams();
			object->updateVolume(volume_params);
			object->markForUpdate();
		}
	}
	return true;
=======
    if(!object)
    {
        return false;
    }

    // Select the new object
    LLSelectMgr::getInstance()->selectObjectAndFamily(object, TRUE);


    // LLUUID local_id{"aee92334-90e9-110b-7c03-0ff3bc19de63"};
    LLUUID local_id{};
    auto* volp = object->getVolume();
    if(!volp)
    {
        return false;
    }
    auto volume_params{volp->getParams()};

    object->setParameterEntryInUse(LLNetworkData::PARAMS_SCULPT, TRUE, TRUE);
    auto *sculpt_params = (LLSculptParams *)object->getParameterEntry(LLNetworkData::PARAMS_SCULPT);

    if (sculpt_params)
    {
        sculpt_params->setSculptTexture( local_id, LL_SCULPT_TYPE_MESH);
        volume_params.setSculptID(local_id, LL_SCULPT_TYPE_MESH);
        object->updateVolume(volume_params);
    }
    else
    {
        return false;
    }

    if (auto floater_ptr = LLLocalMeshSystem::getInstance()->getFloaterPointer())
    {
        floater_ptr->update_selected_target(object->getID());
        auto scroll_ctrl_selected_item = floater_ptr->mScrollCtrl->getFirstSelected();
        if (!scroll_ctrl_selected_item)
        {
            // at this point we have a valid object even if we can't fill it.
            return true;
        }

        auto scroll_ctrl_selected_column = scroll_ctrl_selected_item->getColumn(LOCAL_TRACKING_ID_COLUMN);
        if (!scroll_ctrl_selected_column)
        {
            // at this point we have a valid object even if we can't fill it.
            return true;
        }

        auto objectlist_combo_box = floater_ptr->getChild<LLComboBox>("object_apply_list");
        if (!objectlist_combo_box)
        {
            // at this point we have a valid object even if we can't fill it.
            return true;
        }

        // TODO: replace this with check box. "apply selected"
        bool apply_local { scroll_ctrl_selected_item && scroll_ctrl_selected_column && objectlist_combo_box };

        if (apply_local)
        {
            local_id = scroll_ctrl_selected_column->getValue().asUUID();
            // fill it up with local goodness
            static const bool use_scale {false};

            // // make sure the selection is still valid, and if so - get id.

            // get selected local file id, object idx and use_scale boolean
            int object_idx = objectlist_combo_box->getFirstSelectedIndex();
            LLLocalMeshSystem::getInstance()->applyVObject(object->getID(), local_id, object_idx, use_scale);
            volp = object->getVolume();
            if (!volp)
            {
                return true;
            }
            volume_params = volp->getParams();
            object->updateVolume(volume_params);
            object->markForUpdate();
        }
    }
    return true;
>>>>>>> c06fb4e0
}

void LLFloaterLocalMesh::onBtnRez(void* userdata)
{
    auto* self = (LLFloaterLocalMesh*)userdata;

    self->mObjectCreatedCallback = gObjectList.setNewObjectCallback(boost::bind(&LLFloaterLocalMesh::processPrimCreated, self, _1));
    LLToolMgr::getInstance()->getCurrentToolset()->selectTool( (LLTool *) LLToolCompCreate::getInstance());

}

void LLFloaterLocalMesh::showLog()
{
    // load a log file for the newly selected item
    mLogPanel->clear();
    // make sure something is actually selected, or we crash
    auto scroll_ctrl_selected_item = mScrollCtrl->getFirstSelected();
    if (!scroll_ctrl_selected_item)
    {
        return;
    }

    auto scroll_ctrl_selected_column = scroll_ctrl_selected_item->getColumn(LOCAL_TRACKING_ID_COLUMN);
    if (!scroll_ctrl_selected_column)
    {
        return;
    }

    // something is selected, yay. request log
    LLUUID file_id = scroll_ctrl_selected_column->getValue().asUUID();
    auto log = LLLocalMeshSystem::getInstance()->getFileLog(file_id);

    for (const auto& log_string : log)
    {
        mLogPanel->appendText(log_string, true);
    }
}

void LLFloaterLocalMesh::reloadFileList(bool keep_selection)
{
    const auto& fileinfo_vec = LLLocalMeshSystem::getInstance()->getFileInfoVector();
    int selected_num = mScrollCtrl->getFirstSelectedIndex();

    mScrollCtrl->clearRows();
    for (auto& cinfo : fileinfo_vec)
    {
        std::string status_text;
        switch (cinfo.mStatus)
        {
            case LLLocalMeshFile::LLLocalMeshFileStatus::STATUS_NONE:
            {
                status_text = "None";
                break;
            }

            case LLLocalMeshFile::LLLocalMeshFileStatus::STATUS_LOADING:
            {
                status_text = "Loading";
                break;
            }

            case LLLocalMeshFile::LLLocalMeshFileStatus::STATUS_ACTIVE:
            {
                status_text = "Active";
                break;
            }

            case LLLocalMeshFile::LLLocalMeshFileStatus::STATUS_ERROR:
            {
                status_text = "Error";
                break;
            }

            default:
            {
                status_text = "Error";
                break;
            }
        }

        std::string lod_state;
        for (int lod_reverse_iter = 3; lod_reverse_iter >= 0; --lod_reverse_iter)
        {
            std::string current_state = "[";

            if (cinfo.mLODAvailability[lod_reverse_iter])
            {
                current_state += std::to_string(lod_reverse_iter);
            }

            current_state += "]";

            if (lod_reverse_iter > 0)
            {
                current_state += " ";
            }

            lod_state += current_state;
        }
        std::string icon_name = LLInventoryIcon::getIconName(
                                                    LLAssetType::AT_OBJECT,
                                                    LLInventoryType::IT_OBJECT);
        LLSD element;

        element["columns"][0]["column"] = "unit_status";
        element["columns"][0]["type"] = "text";
        element["columns"][0]["value"] = status_text;

        element["columns"][1]["column"] = "unit_name";
        element["columns"][1]["type"] = "text";
        element["columns"][1]["value"] = cinfo.mName;

        element["columns"][2]["column"] = "unit_lods";
        element["columns"][2]["type"] = "text";
        element["columns"][2]["value"] = lod_state;

        element["columns"][3]["column"] = "unit_objects";
        element["columns"][3]["type"] = "text";
        element["columns"][3]["value"] = std::to_string(cinfo.mObjectList.size());

        element["columns"][4]["column"] = "unit_id_HIDDEN";
        element["columns"][4]["type"] = "text";
        element["columns"][4]["value"] = cinfo.mLocalID;
        element["value"] = "fcff33f4-82b7-367a-632e-1673b7142982";

        mScrollCtrl->addElement(element);
    }

    if ( keep_selection && (selected_num >= 0) && (selected_num < mScrollCtrl->getItemCount()) )
    {
        mScrollCtrl->selectNthItem(selected_num);
        reloadLowerUI();
    }
    else if (mScrollCtrl->getItemCount() > 0)
    {
        // select the last item in the list
        mScrollCtrl->selectNthItem( mScrollCtrl->getItemCount()-1 );
        reloadLowerUI();
    }
}

void LLFloaterLocalMesh::onFileListCommitCallback()
{
    reloadLowerUI();
    showLog();
}

void LLFloaterLocalMesh::reloadLowerUI()
{
    // do we have a valid target selected?
    bool selected_target_valid = !getCurrentSelectionIfValid().isNull();

    // do we have a valid file in list and selected?
    bool selected_file_loaded = false;
    bool selected_file_active = false;
    LLUUID selected_file_id;
    selected_file_id.setNull();

    if (auto selected_item = mScrollCtrl->getFirstSelected())
    {
        auto selected_column = selected_item->getColumn(LOCAL_TRACKING_ID_COLUMN);
        if (selected_column)
        {
            selected_file_id = selected_column->getValue().asUUID();
        }
    }

    std::vector<std::string> selected_object_list;
    if (!selected_file_id.isNull())
    {
        const auto& fileinfo_vector = LLLocalMeshSystem::getInstance()->getFileInfoVector();
        for (const auto& fileinfo : fileinfo_vector)
        {
            if (selected_file_id == fileinfo.mLocalID)
            {
                switch (fileinfo.mStatus)
                {
                    case LLLocalMeshFile::STATUS_ACTIVE:
                    {
                        selected_file_loaded = true;
                        selected_file_active = true;
                        selected_object_list = fileinfo.mObjectList;
                        break;
                    }

                    case LLLocalMeshFile::STATUS_ERROR:
                    {
                        selected_file_loaded = true;
                        break;
                    }

                    default:
                    {
                        // no other status enables anything.
                        break;
                    }
                }

                break;
            }
        }
    }


    // checks done
    // toggle target-relevant elements
    auto btn_clear = getChild<LLButton>("btn_clear");
    if (btn_clear)
    {
        btn_clear->setEnabled(selected_target_valid);
    }

    // toggle elements that need a file to be loaded, even if it's got an error
    auto btn_remove = getChild<LLButton>("btn_remove");
    if (btn_remove)
    {
        btn_remove->setEnabled(selected_file_loaded);

    }

    auto btn_reload = getChild<LLButton>("btn_reload");
    if (btn_reload)
    {
        btn_reload->setEnabled(selected_file_loaded);
    }

    // apply needs a target to be selected AND a file to be loaded and active
    auto btn_apply = getChild<LLButton>("btn_apply");
    if (btn_apply)
    {
        btn_apply->setEnabled((selected_target_valid) && (selected_file_active));
    }

    // objectlist needs the file to be loaded and active
    auto objectlist_combo_box = getChild<LLComboBox>("object_apply_list");
    if (objectlist_combo_box)
    {
        objectlist_combo_box->setEnabled(selected_file_active);
        objectlist_combo_box->clearRows();

        // and if it is loaded & active, fill object list
        if (selected_file_active && (!selected_object_list.empty()))
        {
            for (const auto& object_name : selected_object_list)
            {
                objectlist_combo_box->addSimpleElement(object_name);
            }

            objectlist_combo_box->selectFirstItem();
        }
    }
}

void LLFloaterLocalMesh::toggleSelectTool(bool toggle)
{
<<<<<<< HEAD
	// hiding this in it's own function so i can experiment with the ux of 
	// toggling it in either onOpen/onClose, or onFocusReceived/onFocusLost

	if (toggle)
	{
		LLSelectMgr::getInstance()->setForceSelection(true);
		LLToolMgr::getInstance()->setTransientTool(LLToolCompInspect::getInstance());

		// this one's necessary for the tool to actually be active, go figure.
		mObjectSelection = LLSelectMgr::getInstance()->getSelection();
	}

	else
	{
		if (LLToolMgr::getInstance()->getBaseTool() == LLToolCompInspect::getInstance())
		{
			LLToolMgr::getInstance()->clearTransientTool();
		}

		LLToolMgr::getInstance()->setCurrentToolset(gBasicToolset);
	}
=======
    // hiding this in it's own function so i can experiment with the ux of
    // toggling it in either onOpen/onClose, or onFocusReceived/onFocusLost

    if (toggle)
    {
        LLSelectMgr::getInstance()->setForceSelection(TRUE);
        LLToolMgr::getInstance()->setTransientTool(LLToolCompInspect::getInstance());

        // this one's necessary for the tool to actually be active, go figure.
        mObjectSelection = LLSelectMgr::getInstance()->getSelection();
    }

    else
    {
        if (LLToolMgr::getInstance()->getBaseTool() == LLToolCompInspect::getInstance())
        {
            LLToolMgr::getInstance()->clearTransientTool();
        }

        LLToolMgr::getInstance()->setCurrentToolset(gBasicToolset);
    }
>>>>>>> c06fb4e0
}

LLUUID LLFloaterLocalMesh::getCurrentSelectionIfValid() const
{
    LLUUID result;
    result.setNull();

    auto current_object = gObjectList.findObject(mLastSelectedObject);
    if (!current_object)
    {
        return result;
    }

    // turning a non-mesh object into mesh is immensely more hacky, let's not do that.
    if (!current_object->isMesh())
    {
        return result;
    }

    // any other rules can be set here

    result = mLastSelectedObject;
    return result;
}

<|MERGE_RESOLUTION|>--- conflicted
+++ resolved
@@ -120,28 +120,6 @@
 
 bool LLFloaterLocalMesh::postBuild()
 {
-<<<<<<< HEAD
-	childSetAction("btn_add", LLFloaterLocalMesh::onBtnAdd, this);
-	childSetAction("btn_reload", LLFloaterLocalMesh::onBtnReload, this);
-	childSetAction("btn_remove", LLFloaterLocalMesh::onBtnRemove, this);
-	childSetAction("btn_apply", LLFloaterLocalMesh::onBtnApply, this);
-	childSetAction("btn_clear", LLFloaterLocalMesh::onBtnClear, this);
-	childSetAction("btn_rez", LLFloaterLocalMesh::onBtnRez, this);
-
-	mTabContainer = findChild<LLTabContainer>("local_mesh_tabs");
-	if(mTabContainer)
-	{
-		mLogPanel = mTabContainer->getChild<LLViewerTextEditor>("local_mesh_log");
-		mScrollCtrl = mTabContainer->getChild<FSScrollListCtrl>("l_name_list");
-		mScrollCtrl->setCommitCallback(boost::bind(&LLFloaterLocalMesh::onFileListCommitCallback, this));
-		// mTabContainer->setCommitCallback(boost::bind(&LLFloaterLocalMesh::onTabChange, this));
-	}
-
-	getChild<LLComboBox>("lod_suffix_combo")->setCommitCallback(boost::bind(&LLFloaterLocalMesh::onSuffixStandardSelected, this, (LLUICtrl*)this));
-
-	reloadLowerUI();
-	return true;
-=======
     childSetAction("btn_add", LLFloaterLocalMesh::onBtnAdd, this);
     childSetAction("btn_reload", LLFloaterLocalMesh::onBtnReload, this);
     childSetAction("btn_remove", LLFloaterLocalMesh::onBtnRemove, this);
@@ -161,8 +139,7 @@
     getChild<LLComboBox>("lod_suffix_combo")->setCommitCallback(boost::bind(&LLFloaterLocalMesh::onSuffixStandardSelected, this, (LLUICtrl*)this));
 
     reloadLowerUI();
-    return TRUE;
->>>>>>> c06fb4e0
+    return true;
 }
 
 void LLFloaterLocalMesh::update_selected_target(LLUUID selected_id)
@@ -383,96 +360,13 @@
 
 bool LLFloaterLocalMesh::processPrimCreated(LLViewerObject* object)
 {
-<<<<<<< HEAD
-	if(!object)
-	{
-		return false;
-	}
-
-	// Select the new object
-	LLSelectMgr::getInstance()->selectObjectAndFamily(object, true);
-
-
-	// LLUUID local_id{"aee92334-90e9-110b-7c03-0ff3bc19de63"};
-	LLUUID local_id{};
-	auto* volp = object->getVolume();
-	if(!volp) 
-	{
-		return false;
-	}
-	auto volume_params{volp->getParams()};
-
-	object->setParameterEntryInUse(LLNetworkData::PARAMS_SCULPT, true, true);
-	auto *sculpt_params = (LLSculptParams *)object->getParameterEntry(LLNetworkData::PARAMS_SCULPT);
-
-	if (sculpt_params)
-	{
-		sculpt_params->setSculptTexture( local_id, LL_SCULPT_TYPE_MESH);
-		volume_params.setSculptID(local_id, LL_SCULPT_TYPE_MESH);
-		object->updateVolume(volume_params);
-	}
-	else
-	{
-		return false;
-	}
-
-	if (auto floater_ptr = LLLocalMeshSystem::getInstance()->getFloaterPointer())
-	{
-		floater_ptr->update_selected_target(object->getID());
-		auto scroll_ctrl_selected_item = floater_ptr->mScrollCtrl->getFirstSelected();
-		if (!scroll_ctrl_selected_item)
-		{
-			// at this point we have a valid object even if we can't fill it.
-			return true;
-		}
-
-		auto scroll_ctrl_selected_column = scroll_ctrl_selected_item->getColumn(LOCAL_TRACKING_ID_COLUMN);
-		if (!scroll_ctrl_selected_column)
-		{
-			// at this point we have a valid object even if we can't fill it.
-			return true;
-		}
-
-		auto objectlist_combo_box = floater_ptr->getChild<LLComboBox>("object_apply_list");
-		if (!objectlist_combo_box)
-		{
-			// at this point we have a valid object even if we can't fill it.
-			return true;
-		}
-		
-		// TODO: replace this with check box. "apply selected"
-		bool apply_local { scroll_ctrl_selected_item && scroll_ctrl_selected_column && objectlist_combo_box };
-
-		if (apply_local)
-		{
-			local_id = scroll_ctrl_selected_column->getValue().asUUID();
-			// fill it up with local goodness
-			static const bool use_scale {false};
-
-			// // make sure the selection is still valid, and if so - get id.
-
-			// get selected local file id, object idx and use_scale boolean
-			int object_idx = objectlist_combo_box->getFirstSelectedIndex();
-			LLLocalMeshSystem::getInstance()->applyVObject(object->getID(), local_id, object_idx, use_scale);
-			volp = object->getVolume();
-			if (!volp) 
-			{
-				return true;
-			}
-			volume_params = volp->getParams();
-			object->updateVolume(volume_params);
-			object->markForUpdate();
-		}
-	}
-	return true;
-=======
     if(!object)
     {
         return false;
     }
 
     // Select the new object
-    LLSelectMgr::getInstance()->selectObjectAndFamily(object, TRUE);
+    LLSelectMgr::getInstance()->selectObjectAndFamily(object, true);
 
 
     // LLUUID local_id{"aee92334-90e9-110b-7c03-0ff3bc19de63"};
@@ -484,7 +378,7 @@
     }
     auto volume_params{volp->getParams()};
 
-    object->setParameterEntryInUse(LLNetworkData::PARAMS_SCULPT, TRUE, TRUE);
+    object->setParameterEntryInUse(LLNetworkData::PARAMS_SCULPT, true, true);
     auto *sculpt_params = (LLSculptParams *)object->getParameterEntry(LLNetworkData::PARAMS_SCULPT);
 
     if (sculpt_params)
@@ -547,7 +441,6 @@
         }
     }
     return true;
->>>>>>> c06fb4e0
 }
 
 void LLFloaterLocalMesh::onBtnRez(void* userdata)
@@ -803,35 +696,12 @@
 
 void LLFloaterLocalMesh::toggleSelectTool(bool toggle)
 {
-<<<<<<< HEAD
-	// hiding this in it's own function so i can experiment with the ux of 
-	// toggling it in either onOpen/onClose, or onFocusReceived/onFocusLost
-
-	if (toggle)
-	{
-		LLSelectMgr::getInstance()->setForceSelection(true);
-		LLToolMgr::getInstance()->setTransientTool(LLToolCompInspect::getInstance());
-
-		// this one's necessary for the tool to actually be active, go figure.
-		mObjectSelection = LLSelectMgr::getInstance()->getSelection();
-	}
-
-	else
-	{
-		if (LLToolMgr::getInstance()->getBaseTool() == LLToolCompInspect::getInstance())
-		{
-			LLToolMgr::getInstance()->clearTransientTool();
-		}
-
-		LLToolMgr::getInstance()->setCurrentToolset(gBasicToolset);
-	}
-=======
     // hiding this in it's own function so i can experiment with the ux of
     // toggling it in either onOpen/onClose, or onFocusReceived/onFocusLost
 
     if (toggle)
     {
-        LLSelectMgr::getInstance()->setForceSelection(TRUE);
+        LLSelectMgr::getInstance()->setForceSelection(true);
         LLToolMgr::getInstance()->setTransientTool(LLToolCompInspect::getInstance());
 
         // this one's necessary for the tool to actually be active, go figure.
@@ -847,7 +717,6 @@
 
         LLToolMgr::getInstance()->setCurrentToolset(gBasicToolset);
     }
->>>>>>> c06fb4e0
 }
 
 LLUUID LLFloaterLocalMesh::getCurrentSelectionIfValid() const
