/**
 * @file llsechandler_basic.h
 * @brief Security API for services such as certificate handling
 * secure local storage, etc.
 *
 * $LicenseInfo:firstyear=2009&license=viewerlgpl$
 * Second Life Viewer Source Code
 * Copyright (C) 2010, Linden Research, Inc.
 *
 * This library is free software; you can redistribute it and/or
 * modify it under the terms of the GNU Lesser General Public
 * License as published by the Free Software Foundation;
 * version 2.1 of the License only.
 *
 * This library is distributed in the hope that it will be useful,
 * but WITHOUT ANY WARRANTY; without even the implied warranty of
 * MERCHANTABILITY or FITNESS FOR A PARTICULAR PURPOSE.  See the GNU
 * Lesser General Public License for more details.
 *
 * You should have received a copy of the GNU Lesser General Public
 * License along with this library; if not, write to the Free Software
 * Foundation, Inc., 51 Franklin Street, Fifth Floor, Boston, MA  02110-1301  USA
 *
 * Linden Research, Inc., 945 Battery Street, San Francisco, CA  94111  USA
 * $/LicenseInfo$
 */

#ifndef LLSECHANDLER_BASIC
#define LLSECHANDLER_BASIC

#include "llsecapi.h"
#include <vector>
#include <openssl/x509.h>

// helpers
extern LLSD cert_name_from_X509_NAME(X509_NAME* name);
extern std::string cert_string_name_from_X509_NAME(X509_NAME* name);
extern std::string cert_string_from_asn1_integer(ASN1_INTEGER* value);
extern LLDate cert_date_from_asn1_time(ASN1_TIME* asn1_time);
extern std::string cert_get_digest(const std::string& digest_type, X509 *cert);


// class LLCertificate
//
class LLBasicCertificate : public LLCertificate
{
public:
    LOG_CLASS(LLBasicCertificate);

    // The optional validation_params allow us to make the unit test time-invariant
    LLBasicCertificate(const std::string& pem_cert, const LLSD* validation_params = NULL);
    LLBasicCertificate(X509* openSSLX509, const LLSD* validation_params = NULL);

    virtual ~LLBasicCertificate();

    virtual std::string getPem() const;
    virtual std::vector<U8> getBinary() const;
    virtual void getLLSD(LLSD &llsd);

    virtual X509* getOpenSSLX509() const;

    // set llsd elements for testing
    void setLLSD(const std::string name, const LLSD& value) { mLLSDInfo[name] = value; }

protected:

    // certificates are stored as X509 objects, as validation and
    // other functionality is via openssl
    X509* mCert;

    LLSD& _initLLSD();
    LLSD mLLSDInfo;
};


// class LLBasicCertificateVector
// Class representing a list of certificates
// This implementation uses a stl vector of certificates.
class LLBasicCertificateVector : virtual public LLCertificateVector
{

public:
    LLBasicCertificateVector() {}

    virtual ~LLBasicCertificateVector() {}

    // Implementation of the basic iterator implementation.
    // The implementation uses a vector iterator derived from
    // the vector in the LLBasicCertificateVector class
    class BasicIteratorImpl : public iterator_impl
    {
    public:
        BasicIteratorImpl(std::vector<LLPointer<LLCertificate> >::iterator _iter) { mIter = _iter;}
        virtual ~BasicIteratorImpl() {};
        // seek forward or back.  Used by the operator++/operator-- implementations
        virtual void seek(bool incr)
        {
            if(incr)
            {
                mIter++;
            }
            else
            {
                mIter--;
            }
        }
        // create a copy of the iterator implementation class, used by the iterator copy constructor
        virtual LLPointer<iterator_impl> clone() const
        {
            return new BasicIteratorImpl(mIter);
        }

        virtual bool equals(const LLPointer<iterator_impl>& _iter) const
        {
            const BasicIteratorImpl *rhs_iter = dynamic_cast<const BasicIteratorImpl *>(_iter.get());
            llassert(rhs_iter);
            if (!rhs_iter) return 0;
            return (mIter == rhs_iter->mIter);
        }
        virtual LLPointer<LLCertificate> get()
        {
            return *mIter;
        }
    protected:
        friend class LLBasicCertificateVector;
        std::vector<LLPointer<LLCertificate> >::iterator mIter;
    };

    // numeric index of the vector
    virtual LLPointer<LLCertificate> operator[](int _index) { return mCerts[_index];}

    // Iteration
    virtual iterator begin() { return iterator(new BasicIteratorImpl(mCerts.begin())); }

    virtual iterator end() {  return iterator(new BasicIteratorImpl(mCerts.end())); }

    // find a cert given params
    virtual iterator find(const LLSD& params);

    // return the number of certs in the store
    virtual int size() const { return mCerts.size(); }

    // insert the cert to the store.  if a copy of the cert already exists in the store, it is removed first
    virtual void  add(LLPointer<LLCertificate> cert) { insert(end(), cert); }

    // insert the cert to the store.  if a copy of the cert already exists in the store, it is removed first
    virtual void  insert(iterator _iter, LLPointer<LLCertificate> cert);

    // remove a certificate from the store
    virtual LLPointer<LLCertificate> erase(iterator _iter);

protected:
    std::vector<LLPointer<LLCertificate> >mCerts;
};

// class LLCertificateStore
// represents a store of certificates, typically a store of root CA
// certificates.  The store can be persisted, and can be used to validate
// a cert chain
//
class LLBasicCertificateStore : virtual public LLBasicCertificateVector, public LLCertificateStore
{
public:
    LLBasicCertificateStore(const std::string& filename);
    void load_from_file(const std::string& filename);

    virtual ~LLBasicCertificateStore();

    // persist the store
    virtual void save();

    // return the store id
    virtual std::string storeId() const;

    // validate a certificate chain against a certificate store, using the
    // given validation policy.
    virtual void validate(int validation_policy,
                          LLPointer<LLCertificateChain> ca_chain,
                          const LLSD& validation_params);

    // Clears cache of certs validated agains store
    virtual void clearSertCache() { mTrustedCertCache.clear(); }

protected:
    std::vector<LLPointer<LLCertificate> >            mCerts;

    // cache of cert sha1 hashes to from/to date pairs, to improve
    // performance of cert trust.  Note, these are not the CA certs,
    // but the certs that have been validated against this store.
    typedef std::map<std::string, std::pair<LLDate, LLDate> > t_cert_cache;
    t_cert_cache mTrustedCertCache;

    std::string mFilename;
};

// class LLCertificateChain
// Class representing a chain of certificates in order, with the
// first element being the child cert.
class LLBasicCertificateChain : virtual public LLBasicCertificateVector, public LLCertificateChain
{

public:
    LLBasicCertificateChain(X509_STORE_CTX * store);

    virtual ~LLBasicCertificateChain() {}

};



// LLSecAPIBasicCredential class
class LLSecAPIBasicCredential : public LLCredential
{
public:
<<<<<<< HEAD
	LLSecAPIBasicCredential(const std::string& credName) : LLCredential(credName) {} 
	virtual ~LLSecAPIBasicCredential() {}
	// return a value representing the user id, used for server and voice
	// (could be guid, name in format "name_resident", whatever)
	virtual std::string userID() const;
	
	// printible string identifying the credential.
	virtual std::string asString() const;
=======
    LLSecAPIBasicCredential(const std::string& credName) : LLCredential(credName) {}
    virtual ~LLSecAPIBasicCredential() {}
    // return a value representing the user id, used for server and voice
    // (could be guid, name in format "name_resident", whatever)
    virtual std::string userID() const;

    // printible string identifying the credential.
    virtual std::string asString() const;
>>>>>>> 1a8a5404
};

// LLSecAPIBasicHandler Class
// Interface handler class for the various security storage handlers.
class LLSecAPIBasicHandler : public LLSecAPIHandler
{
public:
<<<<<<< HEAD
	
	LLSecAPIBasicHandler(const std::string& protected_data_filename,
						 const std::string& legacy_password_path);
	LLSecAPIBasicHandler();
	
	void init();
	
	virtual ~LLSecAPIBasicHandler();
	
	// instantiate a certificate from a pem string
	virtual LLPointer<LLCertificate> getCertificate(const std::string& pem_cert);
	
	
	// instiate a certificate from an openssl X509 structure
	virtual LLPointer<LLCertificate> getCertificate(X509* openssl_cert);
	
	// instantiate a chain from an X509_STORE_CTX
	virtual LLPointer<LLCertificateChain> getCertificateChain(X509_STORE_CTX* chain);
	
	// instantiate a cert store given it's id.  if a persisted version
	// exists, it'll be loaded.  If not, one will be created (but not
	// persisted)
	virtual LLPointer<LLCertificateStore> getCertificateStore(const std::string& store_id);

	// protectedData functions technically should be pretected or private,
	// they are not because of llsechandler_basic_test imlementation

	// persist data in a protected store
	virtual void setProtectedData(const std::string& data_type,
								  const std::string& data_id,
								  const LLSD& data);
	
	// retrieve protected data
	virtual LLSD getProtectedData(const std::string& data_type,
								  const std::string& data_id);
	
	// delete a protected data item from the store
	virtual void deleteProtectedData(const std::string& data_type,
									 const std::string& data_id);

	// persist data in a protected store's map
	virtual void addToProtectedMap(const std::string& data_type,
								   const std::string& data_id,
								   const std::string& map_elem,
								   const LLSD& data);

	// remove data from protected store's map
	virtual void removeFromProtectedMap(const std::string& data_type,
										const std::string& data_id,
										const std::string& map_elem);

	// ensure protected store's map is written to storage
	virtual void syncProtectedMap();

	// credential management routines
	
	virtual LLPointer<LLCredential> createCredential(const std::string& credName,
													 const LLSD& identifier, 
													 const LLSD& authenticator);

	// load single credencial from default storage
	virtual LLPointer<LLCredential> loadCredential(const std::string& credName);

	// save credencial to default storage
	virtual void saveCredential(LLPointer<LLCredential> cred, bool save_authenticator);
	
	virtual void deleteCredential(LLPointer<LLCredential> cred);

	virtual std::vector<std::string> listCredentials();

	// has map of credentials declared as specific storage
	virtual bool hasCredentialMap(const std::string& storage,
								  const std::string& grid);

	// returns true if map is empty or does not exist
	virtual bool emptyCredentialMap(const std::string& storage,
									const std::string& grid);

	// load map of credentials from specific storage
	virtual void loadCredentialMap(const std::string& storage,
								   const std::string& grid,
								   credential_map_t& credential_map);

	// load single username from map of credentials from specific storage
	virtual LLPointer<LLCredential> loadFromCredentialMap(const std::string& storage,
														  const std::string& grid,
														  const std::string& userid);

	// add item to map of credentials from specific storage
	virtual void addToCredentialMap(const std::string& storage,
									LLPointer<LLCredential> cred,
									bool save_authenticator);

	// remove item from map of credentials from specific storage
	virtual void removeFromCredentialMap(const std::string& storage,
										 LLPointer<LLCredential> cred);

	// remove item from map of credentials from specific storage
	virtual void removeFromCredentialMap(const std::string& storage,
										 const std::string& grid,
										 const std::string& userid);

	virtual void removeCredentialMap(const std::string& storage,
									 const std::string& grid);
=======

    LLSecAPIBasicHandler(const std::string& protected_data_filename,
                         const std::string& legacy_password_path);
    LLSecAPIBasicHandler();

    void init();

    virtual ~LLSecAPIBasicHandler();

    // instantiate a certificate from a pem string
    virtual LLPointer<LLCertificate> getCertificate(const std::string& pem_cert);


    // instiate a certificate from an openssl X509 structure
    virtual LLPointer<LLCertificate> getCertificate(X509* openssl_cert);

    // instantiate a chain from an X509_STORE_CTX
    virtual LLPointer<LLCertificateChain> getCertificateChain(X509_STORE_CTX* chain);

    // instantiate a cert store given it's id.  if a persisted version
    // exists, it'll be loaded.  If not, one will be created (but not
    // persisted)
    virtual LLPointer<LLCertificateStore> getCertificateStore(const std::string& store_id);

    // protectedData functions technically should be pretected or private,
    // they are not because of llsechandler_basic_test imlementation

    // persist data in a protected store
    virtual void setProtectedData(const std::string& data_type,
                                  const std::string& data_id,
                                  const LLSD& data);

    // retrieve protected data
    virtual LLSD getProtectedData(const std::string& data_type,
                                  const std::string& data_id);

    // delete a protected data item from the store
    virtual void deleteProtectedData(const std::string& data_type,
                                     const std::string& data_id);

    // persist data in a protected store's map
    virtual void addToProtectedMap(const std::string& data_type,
                                   const std::string& data_id,
                                   const std::string& map_elem,
                                   const LLSD& data);

    // remove data from protected store's map
    virtual void removeFromProtectedMap(const std::string& data_type,
                                        const std::string& data_id,
                                        const std::string& map_elem);

    // ensure protected store's map is written to storage
    virtual void syncProtectedMap();

    // credential management routines

    virtual LLPointer<LLCredential> createCredential(const std::string& credName,
                                                     const LLSD& identifier,
                                                     const LLSD& authenticator);

    // load single credencial from default storage
    virtual LLPointer<LLCredential> loadCredential(const std::string& credName);

    // save credencial to default storage
    virtual void saveCredential(LLPointer<LLCredential> cred, bool save_authenticator);

    virtual void deleteCredential(LLPointer<LLCredential> cred);

    virtual std::vector<std::string> listCredentials();

    // has map of credentials declared as specific storage
    virtual bool hasCredentialMap(const std::string& storage,
                                  const std::string& grid);

    // returns true if map is empty or does not exist
    virtual bool emptyCredentialMap(const std::string& storage,
                                    const std::string& grid);

    // load map of credentials from specific storage
    virtual void loadCredentialMap(const std::string& storage,
                                   const std::string& grid,
                                   credential_map_t& credential_map);

    // load single username from map of credentials from specific storage
    virtual LLPointer<LLCredential> loadFromCredentialMap(const std::string& storage,
                                                          const std::string& grid,
                                                          const std::string& userid);

    // add item to map of credentials from specific storage
    virtual void addToCredentialMap(const std::string& storage,
                                    LLPointer<LLCredential> cred,
                                    bool save_authenticator);

    // remove item from map of credentials from specific storage
    virtual void removeFromCredentialMap(const std::string& storage,
                                         LLPointer<LLCredential> cred);

    // remove item from map of credentials from specific storage
    virtual void removeFromCredentialMap(const std::string& storage,
                                         const std::string& grid,
                                         const std::string& userid);

    virtual void removeCredentialMap(const std::string& storage,
                                     const std::string& grid);
>>>>>>> 1a8a5404


protected:
    void _readProtectedData(unsigned char *unique_id, U32 id_len);
    void _readProtectedData();
    void _writeProtectedData();
    std::string _legacyLoadPassword();

    std::string mProtectedDataFilename;
    LLSD mProtectedDataMap;
    LLPointer<LLBasicCertificateStore> mStore;

    std::string mLegacyPasswordPath;
};

bool valueCompareLLSD(const LLSD& lhs, const LLSD& rhs);

#endif // LLSECHANDLER_BASIC


<|MERGE_RESOLUTION|>--- conflicted
+++ resolved
@@ -212,16 +212,6 @@
 class LLSecAPIBasicCredential : public LLCredential
 {
 public:
-<<<<<<< HEAD
-	LLSecAPIBasicCredential(const std::string& credName) : LLCredential(credName) {} 
-	virtual ~LLSecAPIBasicCredential() {}
-	// return a value representing the user id, used for server and voice
-	// (could be guid, name in format "name_resident", whatever)
-	virtual std::string userID() const;
-	
-	// printible string identifying the credential.
-	virtual std::string asString() const;
-=======
     LLSecAPIBasicCredential(const std::string& credName) : LLCredential(credName) {}
     virtual ~LLSecAPIBasicCredential() {}
     // return a value representing the user id, used for server and voice
@@ -230,7 +220,6 @@
 
     // printible string identifying the credential.
     virtual std::string asString() const;
->>>>>>> 1a8a5404
 };
 
 // LLSecAPIBasicHandler Class
@@ -238,112 +227,6 @@
 class LLSecAPIBasicHandler : public LLSecAPIHandler
 {
 public:
-<<<<<<< HEAD
-	
-	LLSecAPIBasicHandler(const std::string& protected_data_filename,
-						 const std::string& legacy_password_path);
-	LLSecAPIBasicHandler();
-	
-	void init();
-	
-	virtual ~LLSecAPIBasicHandler();
-	
-	// instantiate a certificate from a pem string
-	virtual LLPointer<LLCertificate> getCertificate(const std::string& pem_cert);
-	
-	
-	// instiate a certificate from an openssl X509 structure
-	virtual LLPointer<LLCertificate> getCertificate(X509* openssl_cert);
-	
-	// instantiate a chain from an X509_STORE_CTX
-	virtual LLPointer<LLCertificateChain> getCertificateChain(X509_STORE_CTX* chain);
-	
-	// instantiate a cert store given it's id.  if a persisted version
-	// exists, it'll be loaded.  If not, one will be created (but not
-	// persisted)
-	virtual LLPointer<LLCertificateStore> getCertificateStore(const std::string& store_id);
-
-	// protectedData functions technically should be pretected or private,
-	// they are not because of llsechandler_basic_test imlementation
-
-	// persist data in a protected store
-	virtual void setProtectedData(const std::string& data_type,
-								  const std::string& data_id,
-								  const LLSD& data);
-	
-	// retrieve protected data
-	virtual LLSD getProtectedData(const std::string& data_type,
-								  const std::string& data_id);
-	
-	// delete a protected data item from the store
-	virtual void deleteProtectedData(const std::string& data_type,
-									 const std::string& data_id);
-
-	// persist data in a protected store's map
-	virtual void addToProtectedMap(const std::string& data_type,
-								   const std::string& data_id,
-								   const std::string& map_elem,
-								   const LLSD& data);
-
-	// remove data from protected store's map
-	virtual void removeFromProtectedMap(const std::string& data_type,
-										const std::string& data_id,
-										const std::string& map_elem);
-
-	// ensure protected store's map is written to storage
-	virtual void syncProtectedMap();
-
-	// credential management routines
-	
-	virtual LLPointer<LLCredential> createCredential(const std::string& credName,
-													 const LLSD& identifier, 
-													 const LLSD& authenticator);
-
-	// load single credencial from default storage
-	virtual LLPointer<LLCredential> loadCredential(const std::string& credName);
-
-	// save credencial to default storage
-	virtual void saveCredential(LLPointer<LLCredential> cred, bool save_authenticator);
-	
-	virtual void deleteCredential(LLPointer<LLCredential> cred);
-
-	virtual std::vector<std::string> listCredentials();
-
-	// has map of credentials declared as specific storage
-	virtual bool hasCredentialMap(const std::string& storage,
-								  const std::string& grid);
-
-	// returns true if map is empty or does not exist
-	virtual bool emptyCredentialMap(const std::string& storage,
-									const std::string& grid);
-
-	// load map of credentials from specific storage
-	virtual void loadCredentialMap(const std::string& storage,
-								   const std::string& grid,
-								   credential_map_t& credential_map);
-
-	// load single username from map of credentials from specific storage
-	virtual LLPointer<LLCredential> loadFromCredentialMap(const std::string& storage,
-														  const std::string& grid,
-														  const std::string& userid);
-
-	// add item to map of credentials from specific storage
-	virtual void addToCredentialMap(const std::string& storage,
-									LLPointer<LLCredential> cred,
-									bool save_authenticator);
-
-	// remove item from map of credentials from specific storage
-	virtual void removeFromCredentialMap(const std::string& storage,
-										 LLPointer<LLCredential> cred);
-
-	// remove item from map of credentials from specific storage
-	virtual void removeFromCredentialMap(const std::string& storage,
-										 const std::string& grid,
-										 const std::string& userid);
-
-	virtual void removeCredentialMap(const std::string& storage,
-									 const std::string& grid);
-=======
 
     LLSecAPIBasicHandler(const std::string& protected_data_filename,
                          const std::string& legacy_password_path);
@@ -448,7 +331,6 @@
 
     virtual void removeCredentialMap(const std::string& storage,
                                      const std::string& grid);
->>>>>>> 1a8a5404
 
 
 protected:
