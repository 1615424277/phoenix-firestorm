--- conflicted
+++ resolved
@@ -1220,18 +1220,11 @@
 		mOnlineFriendList->setNameFilter(filter);
 		mAllFriendList->setNameFilter(filter);
 
-<<<<<<< HEAD
 	// <FS:Ansariel> Friend list accordion replacement
 	//setAccordionCollapsedByUser("tab_online", false);
 	//setAccordionCollapsedByUser("tab_all", false);
-	//	setAccordionCollapsedByUser("tab_suggested_friends", false);
 	// </FS:Ansariel> Friend list accordion replacement
 		showFriendsAccordionsIfNeeded();
-=======
-        setAccordionCollapsedByUser("tab_online", false);
-        setAccordionCollapsedByUser("tab_all", false);
-        showFriendsAccordionsIfNeeded();
->>>>>>> 85b431d5
 
 		// restore accordion tabs state _after_ all manipulations
 		if(saved_filter.empty())
@@ -1700,20 +1693,14 @@
 	{
 		// <FS:Ansariel> Friend list accordion replacement
 		// Expand and show accordions if needed, else - hide them
-<<<<<<< HEAD
 		//showAccordion("tab_online", mOnlineFriendList->filterHasMatches());
 		//showAccordion("tab_all", mAllFriendList->filterHasMatches());
-		//showAccordion("tab_suggested_friends", mSuggestedFriends->filterHasMatches());
-=======
-		showAccordion("tab_online", mOnlineFriendList->filterHasMatches());
-		showAccordion("tab_all", mAllFriendList->filterHasMatches());
->>>>>>> 85b431d5
 
 		//// Rearrange accordions
 		//LLAccordionCtrl* accordion = getChild<LLAccordionCtrl>("friends_accordion");
 		//accordion->arrange();
 
-		childSetVisible("friends_accordion", (mAllFriendList->filterHasMatches() || mSuggestedFriends->filterHasMatches()));
+		childSetVisible("friends_accordion", mAllFriendList->filterHasMatches());
 		// </FS:Ansariel> Friend list accordion replacement
 
 		// *TODO: new no_matched_tabs_text attribute was implemented in accordion (EXT-7368).
