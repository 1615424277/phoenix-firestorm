--- conflicted
+++ resolved
@@ -627,10 +627,6 @@
     mGroupsFilterCommitConnection.disconnect();
     mRecentFilterCommitConnection.disconnect();
 
-<<<<<<< HEAD
-
-=======
->>>>>>> 59bf1d19
     // [FS:CR] Contact sets
     if (mContactSetChangedConnection.connected())
         mContactSetChangedConnection.disconnect();
@@ -669,7 +665,6 @@
     //S32 max_premium = LLAgentBenefitsMgr::get("Premium").getGroupMembershipLimit();
     // </FS:Ansariel>
 
-<<<<<<< HEAD
     LLPanel* group_tab = getChild<LLPanel>(GROUP_TAB_NAME);
     mGroupDelBtn = group_tab->getChild<LLButton>("minus_btn");
     mGroupCountText = group_tab->getChild<LLTextBox>("groupcount");
@@ -678,19 +673,6 @@
     //{
     //  mGroupCountText->setText(getString("GroupCountWithInfo"));
     //  mGroupCountText->setURLClickedCallback(boost::bind(&LLPanelPeople::onGroupLimitInfo, this));
-=======
-    // <FS:Ansariel> Firestorm radar
-    //mNearbyFilterCommitConnection = getChild<LLFilterEditor>("nearby_filter_input")->setCommitCallback(boost::bind(&LLPanelPeople::onFilterEdit, this, _2));
-    mFriedsFilterCommitConnection = getChild<LLFilterEditor>("friends_filter_input")->setCommitCallback(boost::bind(&LLPanelPeople::onFilterEdit, this, _2));
-    mGroupsFilterCommitConnection = getChild<LLFilterEditor>("groups_filter_input")->setCommitCallback(boost::bind(&LLPanelPeople::onFilterEdit, this, _2));
-    mRecentFilterCommitConnection = getChild<LLFilterEditor>("recent_filter_input")->setCommitCallback(boost::bind(&LLPanelPeople::onFilterEdit, this, _2));
-
-    // <FS:Ansariel> Don't bother with "want more?" advertisement
-    //if(LLAgentBenefitsMgr::current().getGroupMembershipLimit() < max_premium)
-    //{
-    //  getChild<LLTextBox>("groupcount")->setText(getString("GroupCountWithInfo"));
-    //  getChild<LLTextBox>("groupcount")->setURLClickedCallback(boost::bind(&LLPanelPeople::onGroupLimitInfo, this));
->>>>>>> 59bf1d19
     //}
     // </FS:Ansariel>
     mTabContainer = getChild<LLTabContainer>("tabs");
@@ -703,12 +685,9 @@
     friends_tab->setVisibleCallback(boost::bind(&Updater::setActive, mFriendListUpdater, _2));
     friends_tab->setVisibleCallback(boost::bind(&LLPanelPeople::removePicker, this));
 
-<<<<<<< HEAD
     mFriendsGearBtn = friends_tab->getChild<LLButton>("gear_btn");
     mFriendsDelFriendBtn = friends_tab->getChild<LLUICtrl>("friends_del_btn");
 
-=======
->>>>>>> 59bf1d19
     // <FS:Ansariel> FIRE-4740: Friend counter in people panel
     mFriendsTabContainer = friends_tab->findChild<LLTabContainer>("friends_accordion");
     // <FS:Ansariel> Firestorm radar
@@ -745,25 +724,17 @@
     //mNearbyList->setRlvCheckShowNames(true);
 // [/RLVa:KB]
 
-<<<<<<< HEAD
     mMiniMap = nearby_tab->getChild<LLNetMap>("Net Map", true);
-=======
-    mMiniMap = (LLNetMap*)getChildView("Net Map",true);
->>>>>>> 59bf1d19
     // <FS:Ansariel> Synchronize tooltips throughout instances
     //mMiniMap->setToolTipMsg(gSavedSettings.getBOOL("DoubleClickTeleport") ?
     //  getString("AltMiniMapToolTipMsg") : getString("MiniMapToolTipMsg"));
     // <//FS:Ansariel> Synchronize tooltips throughout instances
 
-<<<<<<< HEAD
     mNearbyGearBtn = nearby_tab->getChild<LLButton>("gear_btn");
     mNearbyAddFriendBtn = nearby_tab->getChild<LLButton>("add_friend_btn");
 
     LLPanel* recent_tab = getChild<LLPanel>(RECENT_TAB_NAME);
     mRecentList = recent_tab->getChild<LLAvatarList>("avatar_list");
-=======
-    mRecentList = getChild<LLPanel>(RECENT_TAB_NAME)->getChild<LLAvatarList>("avatar_list");
->>>>>>> 59bf1d19
     mRecentList->setNoItemsCommentText(getString("no_recent_people"));
     mRecentList->setNoItemsMsg(getString("no_recent_people"));
     mRecentList->setNoFilteredItemsMsg(getString("no_filtered_recent_people"));
@@ -777,15 +748,12 @@
     mGroupList->setNoItemsMsg(getString("no_groups_msg"));
     mGroupList->setNoFilteredItemsMsg(getString("no_filtered_groups_msg"));
 
-<<<<<<< HEAD
     // <FS:Ansariel> Firestorm radar
     //mNearbyFilterCommitConnection = nearby_tab->getChild<LLFilterEditor>("nearby_filter_input")->setCommitCallback(boost::bind(&LLPanelPeople::onFilterEdit, this, _2));
     mFriedsFilterCommitConnection = friends_tab->getChild<LLFilterEditor>("friends_filter_input")->setCommitCallback(boost::bind(&LLPanelPeople::onFilterEdit, this, _2));
     mRecentFilterCommitConnection = recent_tab->getChild<LLFilterEditor>("recent_filter_input")->setCommitCallback(boost::bind(&LLPanelPeople::onFilterEdit, this, _2));
     mGroupsFilterCommitConnection = group_tab->getChild<LLFilterEditor>("groups_filter_input")->setCommitCallback(boost::bind(&LLPanelPeople::onFilterEdit, this, _2));
 
-=======
->>>>>>> 59bf1d19
     // <FS:Ansariel> Use Firestorm radar menu handler
     //mNearbyList->setContextMenu(&LLPanelPeopleMenus::gNearbyPeopleContextMenu);
     // </FS:Ansariel>
@@ -842,7 +810,6 @@
         mContactSetCombo->setCommitCallback(boost::bind(&LLPanelPeople::generateCurrentContactList, this));
         refreshContactSets();
     }
-<<<<<<< HEAD
 
     mContactSetList = getChild<LLAvatarList>("contact_list");
     if (mContactSetList)
@@ -864,27 +831,6 @@
 
     //mFriendsOnlineTab = mFriendsAccordion->getChild<LLAccordionCtrlTab>("tab_online");
     //mFriendsOnlineTab->setDropDownStateChangedCallback(
-=======
-
-    mContactSetList = getChild<LLAvatarList>("contact_list");
-    if (mContactSetList)
-    {
-        mContactSetList->setCommitCallback(boost::bind(&LLPanelPeople::updateButtons, this));
-        mContactSetList->setItemDoubleClickCallback(boost::bind(&LLPanelPeople::onAvatarListDoubleClicked, this, _1));
-        mContactSetList->setNoItemsCommentText(getString("empty_list"));
-        mContactSetList->setContextMenu(&LLPanelPeopleMenus::gPeopleContextMenu);
-        generateCurrentContactList();
-    }
-    // [/FS:CR]
-
-    // <FS:Ansariel> Friend list accordion replacement
-    //LLAccordionCtrlTab* accordion_tab = getChild<LLAccordionCtrlTab>("tab_all");
-    //accordion_tab->setDropDownStateChangedCallback(
-    //  boost::bind(&LLPanelPeople::onFriendsAccordionExpandedCollapsed, this, _1, _2, mAllFriendList));
-
-    //accordion_tab = getChild<LLAccordionCtrlTab>("tab_online");
-    //accordion_tab->setDropDownStateChangedCallback(
->>>>>>> 59bf1d19
     //  boost::bind(&LLPanelPeople::onFriendsAccordionExpandedCollapsed, this, _1, _2, mOnlineFriendList));
     // </FS:Ansariel> Friend list accordion replacement
 
@@ -1039,15 +985,8 @@
 
 void LLPanelPeople::updateButtons()
 {
-<<<<<<< HEAD
     const std::string& cur_tab     = getActiveTabName();
     bool nearby_tab_active = (cur_tab == NEARBY_TAB_NAME);
-=======
-    std::string cur_tab     = getActiveTabName();
-// [RLVa:KB] - Checked: RLVa-1.4.9
-    bool nearby_tab_active = (cur_tab == NEARBY_TAB_NAME);
-// [/RLVa:KB]
->>>>>>> 59bf1d19
     bool friends_tab_active = (cur_tab == FRIENDS_TAB_NAME);
     bool group_tab_active   = (cur_tab == GROUP_TAB_NAME);
     bool recent_tab_active  = (cur_tab == RECENT_TAB_NAME);
@@ -1071,15 +1010,9 @@
         //U32 groups_count = static_cast<U32>(gAgent.mGroups.size());
         //U32 max_groups = LLAgentBenefitsMgr::current().getGroupMembershipLimit();
         //U32 groups_remaining = max_groups > groups_count ? max_groups - groups_count : 0;
-<<<<<<< HEAD
         //mGroupCountText->setTextArg("[COUNT]", llformat("%d", groups_count));
         //mGroupCountText->setTextArg("[REMAINING]", llformat("%d", groups_remaining));
         mGroupCountText->setValue(FSCommon::populateGroupCount());
-=======
-        //groups_panel->getChild<LLUICtrl>("groupcount")->setTextArg("[COUNT]", llformat("%d", groups_count));
-        //groups_panel->getChild<LLUICtrl>("groupcount")->setTextArg("[REMAINING]", llformat("%d", groups_remaining));
-        getChild<LLUICtrl>("groupcount")->setValue(FSCommon::populateGroupCount());
->>>>>>> 59bf1d19
         // </FS:CR>
     }
     else
@@ -1095,7 +1028,6 @@
         }
 
         {
-<<<<<<< HEAD
             // <FS:Ansariel> Firestorm radar
             //if(nearby_tab_active)
             //{
@@ -1103,29 +1035,13 @@
             //    mNearbyGearBtn->setEnabled(multiple_selected);
             //}
             // </FS:Ansariel> Firestorm radar
-=======
-            // <FS:Ansariel> RLVa check
-            //if (cur_panel->hasChild("add_friend_btn", true))
-            //  cur_panel->getChildView("add_friend_btn")->setEnabled(item_selected && !is_friend && !is_self);
-            if (!nearby_tab_active && cur_panel->hasChild("add_friend_btn", true))
-                cur_panel->getChildView("add_friend_btn")->setEnabled(item_selected && !is_friend && !is_self && RlvActions::canShowName(RlvActions::SNC_DEFAULT, selected_id));
-            // </FS:Ansariel> RLVa check
-
->>>>>>> 59bf1d19
             if (friends_tab_active)
             {
                 mFriendsDelFriendBtn->setEnabled(multiple_selected);
                 mFriendsGearBtn->setEnabled(multiple_selected);
             }
 
-<<<<<<< HEAD
             if (recent_tab_active)
-=======
-            // <FS:Ansariel> Fix warning about missing gear button on blocklist panel
-            //if (!group_tab_active)
-            if (!group_tab_active && !nearby_tab_active && cur_tab != BLOCKED_TAB_NAME)
-            // </FS:Ansariel>
->>>>>>> 59bf1d19
             {
                 // <FS:Ansariel> RLVa check
                 //mRecentAddFriendBtn->setEnabled(item_selected && !is_friend && !is_self);
@@ -1296,17 +1212,10 @@
         mOnlineFriendList->setNameFilter(filter);
         mAllFriendList->setNameFilter(filter);
 
-<<<<<<< HEAD
         // <FS:Ansariel> Friend list accordion replacement
         //setAccordionCollapsedByUser(mFriendsOnlineTab, false);
         //setAccordionCollapsedByUser(mFriendsAllTab, false);
         // </FS:Ansariel> Friend list accordion replacement
-=======
-    // <FS:Ansariel> Friend list accordion replacement
-    //setAccordionCollapsedByUser("tab_online", false);
-    //setAccordionCollapsedByUser("tab_all", false);
-    // </FS:Ansariel> Friend list accordion replacement
->>>>>>> 59bf1d19
         showFriendsAccordionsIfNeeded();
 
         // restore accordion tabs state _after_ all manipulations
@@ -1354,15 +1263,9 @@
     showFriendsAccordionsIfNeeded();
 
     // <FS:AO> Layout panels will not initialize at a constant size, force it here.
-<<<<<<< HEAD
     if (mTabContainer->getCurrentPanel()->getName() == NEARBY_TAB_NAME)
     {
         LLLayoutPanel* minilayout = (LLLayoutPanel*)mTabContainer->getCurrentPanel()->getChildView("minimaplayout", true);
-=======
-    if (tab_name == NEARBY_TAB_NAME)
-    {
-        LLLayoutPanel* minilayout = (LLLayoutPanel*)getChildView("minimaplayout", true);
->>>>>>> 59bf1d19
         if (minilayout->getVisible())
         {
             LLRect rec = minilayout->getRect();
@@ -1785,7 +1688,6 @@
     {
         // <FS:Ansariel> Friend list accordion replacement
         // Expand and show accordions if needed, else - hide them
-<<<<<<< HEAD
         //showAccordion(mFriendsOnlineTab, mOnlineFriendList->filterHasMatches());
         //showAccordion(mFriendsAllTab, mAllFriendList->filterHasMatches());
 
@@ -1793,16 +1695,6 @@
         //mFriendsAccordion->arrange();
 
         mFriendsTabContainer->setVisible(mAllFriendList->filterHasMatches());
-=======
-        //showAccordion("tab_online", mOnlineFriendList->filterHasMatches());
-        //showAccordion("tab_all", mAllFriendList->filterHasMatches());
-
-        //// Rearrange accordions
-        //LLAccordionCtrl* accordion = getChild<LLAccordionCtrl>("friends_accordion");
-        //accordion->arrange();
-
-        childSetVisible("friends_accordion", mAllFriendList->filterHasMatches());
->>>>>>> 59bf1d19
         // </FS:Ansariel> Friend list accordion replacement
 
         // *TODO: new no_matched_tabs_text attribute was implemented in accordion (EXT-7368).
@@ -1889,7 +1781,6 @@
 void LLPanelPeople::refreshContactSets()
 {
     if (!mContactSetCombo) return;
-<<<<<<< HEAD
 
     mContactSetCombo->clearRows();
     std::vector<std::string> contact_sets = LGGContactSets::getInstance()->getAllContactSets();
@@ -2074,192 +1965,6 @@
         getCurrentItemIDs(selected_uuids);
         if (selected_uuids.empty()) return;
 
-=======
-
-    mContactSetCombo->clearRows();
-    std::vector<std::string> contact_sets = LGGContactSets::getInstance()->getAllContactSets();
-    if (!contact_sets.empty())
-    {
-        for (auto const& set_name : contact_sets)
-        {
-            mContactSetCombo->add(set_name);
-        }
-        mContactSetCombo->addSeparator(ADD_BOTTOM);
-    }
-    mContactSetCombo->add(getString("all_sets"), LLSD(CS_SET_ALL_SETS), ADD_BOTTOM);
-    mContactSetCombo->add(getString("no_sets"), LLSD(CS_SET_NO_SETS), ADD_BOTTOM);
-    mContactSetCombo->add(getString("pseudonyms"), LLSD(CS_SET_PSEUDONYM), ADD_BOTTOM);
-}
-
-void LLPanelPeople::generateContactList(const std::string& contact_set)
-{
-    if (!mContactSetList) return;
-
-    mContactSetList->clear();
-    mContactSetList->setDirty(true, true);
-
-    uuid_vec_t& avatars = mContactSetList->getIDs();
-
-    if (contact_set == CS_SET_ALL_SETS)
-    {
-        avatars = LGGContactSets::getInstance()->getListOfNonFriends();
-
-        // "All sets" includes buddies
-        LLAvatarTracker::buddy_map_t all_buddies;
-        LLAvatarTracker::instance().copyBuddyList(all_buddies);
-        for (LLAvatarTracker::buddy_map_t::const_iterator buddy = all_buddies.begin();
-             buddy != all_buddies.end();
-             ++buddy)
-        {
-            avatars.push_back(buddy->first);
-        }
-    }
-    else if (contact_set == CS_SET_NO_SETS)
-    {
-        LLAvatarTracker::buddy_map_t all_buddies;
-        LLAvatarTracker::instance().copyBuddyList(all_buddies);
-        for (LLAvatarTracker::buddy_map_t::const_iterator buddy = all_buddies.begin();
-             buddy != all_buddies.end();
-             ++buddy)
-        {
-            // Only show our buddies who aren't in a set, by request.
-            if (!LGGContactSets::getInstance()->isFriendInAnySet(buddy->first))
-                avatars.push_back(buddy->first);
-        }
-    }
-    else if (contact_set == CS_SET_PSEUDONYM)
-    {
-        avatars = LGGContactSets::getInstance()->getListOfPseudonymAvs();
-    }
-    else if (!LGGContactSets::getInstance()->isInternalSetName(contact_set))
-    {
-        if (LGGContactSets::ContactSet* group = LGGContactSets::getInstance()->getContactSet(contact_set); group)
-        {
-            for (auto const& id : group->mFriends)
-            {
-                avatars.push_back(id);
-            }
-        }
-    }
-    mContactSetList->setDirty();
-}
-
-void LLPanelPeople::generateCurrentContactList()
-{
-    mContactSetList->refreshNames();
-    generateContactList(mContactSetCombo->getValue().asString());
-}
-
-bool LLPanelPeople::onContactSetsEnable(const LLSD& userdata)
-{
-    std::string item = userdata.asString();
-    if (item == "has_mutable_set")
-        return (!LGGContactSets::getInstance()->isInternalSetName(mContactSetCombo->getValue().asString()));
-    else if (item == "has_selection")
-    {
-        uuid_vec_t selected_uuids;
-        getCurrentItemIDs(selected_uuids);
-        return (!selected_uuids.empty() &&
-                selected_uuids.size() <= MAX_SELECTIONS);
-    }
-    else if (item == "has_mutable_set_and_selection")
-    {
-        uuid_vec_t selected_uuids;
-        getCurrentItemIDs(selected_uuids);
-        return ((!selected_uuids.empty() && selected_uuids.size() <= MAX_SELECTIONS)
-                && !LGGContactSets::getInstance()->isInternalSetName(mContactSetCombo->getValue().asString()));
-    }
-    else if (item == "has_single_selection")
-    {
-        uuid_vec_t selected_uuids;
-        getCurrentItemIDs(selected_uuids);
-        return (selected_uuids.size() == 1);
-    }
-    else if (item == "has_pseudonym")
-    {
-        uuid_vec_t selected_uuids;
-        getCurrentItemIDs(selected_uuids);
-        if (!selected_uuids.empty())
-            return LGGContactSets::getInstance()->hasPseudonym(selected_uuids);
-    }
-    else if (item == "has_display_name")
-    {
-        uuid_vec_t selected_uuids;
-        getCurrentItemIDs(selected_uuids);
-        if (!selected_uuids.empty())
-            return (!LGGContactSets::getInstance()->hasDisplayNameRemoved(selected_uuids));
-    }
-    return false;
-}
-
-void LLPanelPeople::onContactSetsMenuItemClicked(const LLSD& userdata)
-{
-    std::string chosen_item = userdata.asString();
-    if (chosen_item == "add_set")
-    {
-        LLNotificationsUtil::add("AddNewContactSet", LLSD(), LLSD(), &LGGContactSets::handleAddContactSetCallback);
-    }
-    else if (chosen_item == "remove_set")
-    {
-        LLSD payload, args;
-        std::string set = mContactSetCombo->getValue().asString();
-        args["SET_NAME"] = set;
-        payload["contact_set"] = set;
-        LLNotificationsUtil::add("RemoveContactSet", args, payload, &LGGContactSets::handleRemoveContactSetCallback);
-    }
-    else if (chosen_item == "add_contact")
-    {
-        LLFloater* root_floater = gFloaterView->getParentFloater(this);
-        LLFloater* avatar_picker = LLFloaterAvatarPicker::show(boost::bind(&LLPanelPeople::handlePickerCallback, this, _1, mContactSetCombo->getValue().asString()),
-                                                               true, true, true, root_floater->getName());
-        if (root_floater && avatar_picker)
-            root_floater->addDependentFloater(avatar_picker);
-    }
-    else if (chosen_item == "remove_contact")
-    {
-        if (!mContactSetCombo) return;
-
-        uuid_vec_t selected_uuids;
-        getCurrentItemIDs(selected_uuids);
-        if (selected_uuids.empty()) return;
-
-        LLSD payload, args;
-        std::string set = mContactSetCombo->getValue().asString();
-        S32 selected_size = static_cast<S32>(selected_uuids.size());
-        args["SET_NAME"] = set;
-        args["TARGET"] = (selected_size > 1 ? llformat("%d", selected_size) : LLSLURL("agent", selected_uuids.front(), "about").getSLURLString());
-        payload["contact_set"] = set;
-        for (auto const& id : selected_uuids)
-        {
-            payload["ids"].append(id);
-        }
-        LLNotificationsUtil::add((selected_size > 1 ? "RemoveContactsFromSet" : "RemoveContactFromSet"), args, payload, &LGGContactSets::handleRemoveAvatarFromSetCallback);
-    }
-    else if (chosen_item == "set_config")
-    {
-        LLFloater* root_floater = gFloaterView->getParentFloater(this);
-        LLFloater* config_floater = LLFloaterReg::showInstance("fs_contact_set_config", LLSD(mContactSetCombo->getValue().asString()));
-        if (root_floater && config_floater)
-            root_floater->addDependentFloater(config_floater);
-    }
-    else if (chosen_item == "profile")
-    {
-        uuid_vec_t selected_uuids;
-        getCurrentItemIDs(selected_uuids);
-        if (selected_uuids.empty()) return;
-
-        for (auto const& id : selected_uuids)
-        {
-            LLAvatarActions::showProfile(id);
-        }
-    }
-    else if (chosen_item == "im")
-    {
-        uuid_vec_t selected_uuids;
-        getCurrentItemIDs(selected_uuids);
-        if (selected_uuids.empty()) return;
-
->>>>>>> 59bf1d19
         if (selected_uuids.size() == 1)
         {
             LLAvatarActions::startIM(selected_uuids[0]);
