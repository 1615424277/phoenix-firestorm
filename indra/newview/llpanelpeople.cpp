/** 
 * @file llpanelpeople.cpp
 * @brief Side tray "People" panel
 *
 * $LicenseInfo:firstyear=2009&license=viewerlgpl$
 * Second Life Viewer Source Code
 * Copyright (C) 2010, Linden Research, Inc.
 * 
 * This library is free software; you can redistribute it and/or
 * modify it under the terms of the GNU Lesser General Public
 * License as published by the Free Software Foundation;
 * version 2.1 of the License only.
 * 
 * This library is distributed in the hope that it will be useful,
 * but WITHOUT ANY WARRANTY; without even the implied warranty of
 * MERCHANTABILITY or FITNESS FOR A PARTICULAR PURPOSE.  See the GNU
 * Lesser General Public License for more details.
 * 
 * You should have received a copy of the GNU Lesser General Public
 * License along with this library; if not, write to the Free Software
 * Foundation, Inc., 51 Franklin Street, Fifth Floor, Boston, MA  02110-1301  USA
 * 
 * Linden Research, Inc., 945 Battery Street, San Francisco, CA  94111  USA
 * $/LicenseInfo$
 */

#include "llviewerprecompiledheaders.h"

// libs
#include "llavatarname.h"
#include "llfloaterreg.h"
#include "llfloatersidepanelcontainer.h"
#include "llmenubutton.h"
#include "llmenugl.h"
#include "llnotificationsutil.h"
#include "lleventtimer.h"
#include "llfiltereditor.h"
#include "lltabcontainer.h"
#include "lltoggleablemenu.h"
#include "lluictrlfactory.h"

#include "llpanelpeople.h"

// newview
#include "llaccordionctrl.h"
#include "llaccordionctrltab.h"
#include "llagent.h"
#include "llavataractions.h"
#include "llavatarlist.h"
#include "llavatarlistitem.h"
#include "llcallingcard.h"			// for LLAvatarTracker
#include "llfloateravatarpicker.h"
//#include "llfloaterminiinspector.h"
#include "llfriendcard.h"
#include "llgroupactions.h"
#include "llgrouplist.h"
#include "llinventoryobserver.h"
#include "llnetmap.h"
#include "llpanelpeoplemenus.h"
#include "llsidetraypanelcontainer.h"
#include "llrecentpeople.h"
#include "llviewercontrol.h"		// for gSavedSettings
#include "llviewermenu.h"			// for gMenuHolder
#include "llvoiceclient.h"
#include "llworld.h"
#include "llspeakers.h"
#include "llfloaterwebcontent.h"

#define FRIEND_LIST_UPDATE_TIMEOUT	0.5
#define NEARBY_LIST_UPDATE_INTERVAL 1
#define FBCTEST_LIST_UPDATE_INTERVAL 0.25

static const std::string NEARBY_TAB_NAME	= "nearby_panel";
static const std::string FRIENDS_TAB_NAME	= "friends_panel";
static const std::string GROUP_TAB_NAME		= "groups_panel";
static const std::string RECENT_TAB_NAME	= "recent_panel";
static const std::string FBCTEST_TAB_NAME	= "fbctest_panel";

static const std::string COLLAPSED_BY_USER  = "collapsed_by_user";

static const std::string FBC_SERVICES_URL = "https://pdp15.lindenlab.com";

/** Comparator for comparing avatar items by last interaction date */
class LLAvatarItemRecentComparator : public LLAvatarItemComparator
{
public:
	LLAvatarItemRecentComparator() {};
	virtual ~LLAvatarItemRecentComparator() {};

protected:
	virtual bool doCompare(const LLAvatarListItem* avatar_item1, const LLAvatarListItem* avatar_item2) const
	{
		LLRecentPeople& people = LLRecentPeople::instance();
		const LLDate& date1 = people.getDate(avatar_item1->getAvatarId());
		const LLDate& date2 = people.getDate(avatar_item2->getAvatarId());

		//older comes first
		return date1 > date2;
	}
};

/** Compares avatar items by online status, then by name */
class LLAvatarItemStatusComparator : public LLAvatarItemComparator
{
public:
	LLAvatarItemStatusComparator() {};

protected:
	/**
	 * @return true if item1 < item2, false otherwise
	 */
	virtual bool doCompare(const LLAvatarListItem* item1, const LLAvatarListItem* item2) const
	{
		LLAvatarTracker& at = LLAvatarTracker::instance();
		bool online1 = at.isBuddyOnline(item1->getAvatarId());
		bool online2 = at.isBuddyOnline(item2->getAvatarId());

		if (online1 == online2)
		{
			std::string name1 = item1->getAvatarName();
			std::string name2 = item2->getAvatarName();

			LLStringUtil::toUpper(name1);
			LLStringUtil::toUpper(name2);

			return name1 < name2;
		}
		
		return online1 > online2; 
	}
};

/** Compares avatar items by distance between you and them */
class LLAvatarItemDistanceComparator : public LLAvatarItemComparator
{
public:
	typedef std::map < LLUUID, LLVector3d > id_to_pos_map_t;
	LLAvatarItemDistanceComparator() {};

	void updateAvatarsPositions(std::vector<LLVector3d>& positions, uuid_vec_t& uuids)
	{
		std::vector<LLVector3d>::const_iterator
			pos_it = positions.begin(),
			pos_end = positions.end();

		uuid_vec_t::const_iterator
			id_it = uuids.begin(),
			id_end = uuids.end();

		LLAvatarItemDistanceComparator::id_to_pos_map_t pos_map;

		mAvatarsPositions.clear();

		for (;pos_it != pos_end && id_it != id_end; ++pos_it, ++id_it )
		{
			mAvatarsPositions[*id_it] = *pos_it;
		}
	};

protected:
	virtual bool doCompare(const LLAvatarListItem* item1, const LLAvatarListItem* item2) const
	{
		const LLVector3d& me_pos = gAgent.getPositionGlobal();
		const LLVector3d& item1_pos = mAvatarsPositions.find(item1->getAvatarId())->second;
		const LLVector3d& item2_pos = mAvatarsPositions.find(item2->getAvatarId())->second;
		
		return dist_vec_squared(item1_pos, me_pos) < dist_vec_squared(item2_pos, me_pos);
	}
private:
	id_to_pos_map_t mAvatarsPositions;
};

/** Comparator for comparing nearby avatar items by last spoken time */
class LLAvatarItemRecentSpeakerComparator : public  LLAvatarItemNameComparator
{
public:
	LLAvatarItemRecentSpeakerComparator() {};
	virtual ~LLAvatarItemRecentSpeakerComparator() {};

protected:
	virtual bool doCompare(const LLAvatarListItem* item1, const LLAvatarListItem* item2) const
	{
		LLPointer<LLSpeaker> lhs = LLActiveSpeakerMgr::instance().findSpeaker(item1->getAvatarId());
		LLPointer<LLSpeaker> rhs = LLActiveSpeakerMgr::instance().findSpeaker(item2->getAvatarId());
		if ( lhs.notNull() && rhs.notNull() )
		{
			// Compare by last speaking time
			if( lhs->mLastSpokeTime != rhs->mLastSpokeTime )
				return ( lhs->mLastSpokeTime > rhs->mLastSpokeTime );
		}
		else if ( lhs.notNull() )
		{
			// True if only item1 speaker info available
			return true;
		}
		else if ( rhs.notNull() )
		{
			// False if only item2 speaker info available
			return false;
		}
		// By default compare by name.
		return LLAvatarItemNameComparator::doCompare(item1, item2);
	}
};

static const LLAvatarItemRecentComparator RECENT_COMPARATOR;
static const LLAvatarItemStatusComparator STATUS_COMPARATOR;
static LLAvatarItemDistanceComparator DISTANCE_COMPARATOR;
static const LLAvatarItemRecentSpeakerComparator RECENT_SPEAKER_COMPARATOR;

static LLRegisterPanelClassWrapper<LLPanelPeople> t_people("panel_people");

//=============================================================================

/**
 * Updates given list either on regular basis or on external events (up to implementation). 
 */
class LLPanelPeople::Updater
{
public:
	typedef boost::function<void()> callback_t;
	Updater(callback_t cb)
	: mCallback(cb)
	{
	}

	virtual ~Updater()
	{
	}

	/**
	 * Activate/deactivate updater.
	 *
	 * This may start/stop regular updates.
	 */
	virtual void setActive(bool) {}

protected:
	void update()
	{
		mCallback();
	}

	callback_t		mCallback;
};

/**
 * Update buttons on changes in our friend relations (STORM-557).
 */
class LLButtonsUpdater : public LLPanelPeople::Updater, public LLFriendObserver
{
public:
	LLButtonsUpdater(callback_t cb)
	:	LLPanelPeople::Updater(cb)
	{
		LLAvatarTracker::instance().addObserver(this);
	}

	~LLButtonsUpdater()
	{
		LLAvatarTracker::instance().removeObserver(this);
	}

	/*virtual*/ void changed(U32 mask)
	{
		(void) mask;
		update();
	}
};

class LLAvatarListUpdater : public LLPanelPeople::Updater, public LLEventTimer
{
public:
	LLAvatarListUpdater(callback_t cb, F32 period)
	:	LLEventTimer(period),
		LLPanelPeople::Updater(cb)
	{
		mEventTimer.stop();
	}

	virtual BOOL tick() // from LLEventTimer
	{
		return FALSE;
	}
};

/**
 * Updates the friends list.
 * 
 * Updates the list on external events which trigger the changed() method. 
 */
class LLFriendListUpdater : public LLAvatarListUpdater, public LLFriendObserver
{
	LOG_CLASS(LLFriendListUpdater);
	class LLInventoryFriendCardObserver;

public: 
	friend class LLInventoryFriendCardObserver;
	LLFriendListUpdater(callback_t cb)
	:	LLAvatarListUpdater(cb, FRIEND_LIST_UPDATE_TIMEOUT)
	,	mIsActive(false)
	{
		LLAvatarTracker::instance().addObserver(this);

		// For notification when SIP online status changes.
		LLVoiceClient::getInstance()->addObserver(this);
		mInvObserver = new LLInventoryFriendCardObserver(this);
	}

	~LLFriendListUpdater()
	{
		// will be deleted by ~LLInventoryModel
		//delete mInvObserver;
		LLVoiceClient::getInstance()->removeObserver(this);
		LLAvatarTracker::instance().removeObserver(this);
	}

	/*virtual*/ void changed(U32 mask)
	{
		if (mIsActive)
		{
			// events can arrive quickly in bulk - we need not process EVERY one of them -
			// so we wait a short while to let others pile-in, and process them in aggregate.
			mEventTimer.start();
		}

		// save-up all the mask-bits which have come-in
		mMask |= mask;
	}


	/*virtual*/ BOOL tick()
	{
		if (!mIsActive) return FALSE;

		if (mMask & (LLFriendObserver::ADD | LLFriendObserver::REMOVE | LLFriendObserver::ONLINE))
		{
			update();
		}

		// Stop updates.
		mEventTimer.stop();
		mMask = 0;

		return FALSE;
	}

	// virtual
	void setActive(bool active)
	{
		mIsActive = active;
		if (active)
		{
			tick();
		}
	}

private:
	U32 mMask;
	LLInventoryFriendCardObserver* mInvObserver;
	bool mIsActive;

	/**
	 *	This class is intended for updating Friend List when Inventory Friend Card is added/removed.
	 * 
	 *	The main usage is when Inventory Friends/All content is added while synchronizing with 
	 *		friends list on startup is performed. In this case Friend Panel should be updated when 
	 *		missing Inventory Friend Card is created.
	 *	*NOTE: updating is fired when Inventory item is added into CallingCards/Friends subfolder.
	 *		Otherwise LLFriendObserver functionality is enough to keep Friends Panel synchronized.
	 */
	class LLInventoryFriendCardObserver : public LLInventoryObserver
	{
		LOG_CLASS(LLFriendListUpdater::LLInventoryFriendCardObserver);

		friend class LLFriendListUpdater;

	private:
		LLInventoryFriendCardObserver(LLFriendListUpdater* updater) : mUpdater(updater)
		{
			gInventory.addObserver(this);
		}
		~LLInventoryFriendCardObserver()
		{
			gInventory.removeObserver(this);
		}
		/*virtual*/ void changed(U32 mask)
		{
			lldebugs << "Inventory changed: " << mask << llendl;

			static bool synchronize_friends_folders = true;
			if (synchronize_friends_folders)
			{
				// Checks whether "Friends" and "Friends/All" folders exist in "Calling Cards" folder,
				// fetches their contents if needed and synchronizes it with buddies list.
				// If the folders are not found they are created.
				LLFriendCardsManager::instance().syncFriendCardsFolders();
				synchronize_friends_folders = false;
			}

			// *NOTE: deleting of InventoryItem is performed via moving to Trash. 
			// That means LLInventoryObserver::STRUCTURE is present in MASK instead of LLInventoryObserver::REMOVE
			if ((CALLINGCARD_ADDED & mask) == CALLINGCARD_ADDED)
			{
				lldebugs << "Calling card added: count: " << gInventory.getChangedIDs().size() 
					<< ", first Inventory ID: "<< (*gInventory.getChangedIDs().begin())
					<< llendl;

				bool friendFound = false;
				std::set<LLUUID> changedIDs = gInventory.getChangedIDs();
				for (std::set<LLUUID>::const_iterator it = changedIDs.begin(); it != changedIDs.end(); ++it)
				{
					if (isDescendentOfInventoryFriends(*it))
					{
						friendFound = true;
						break;
					}
				}

				if (friendFound)
				{
					lldebugs << "friend found, panel should be updated" << llendl;
					mUpdater->changed(LLFriendObserver::ADD);
				}
			}
		}

		bool isDescendentOfInventoryFriends(const LLUUID& invItemID)
		{
			LLViewerInventoryItem * item = gInventory.getItem(invItemID);
			if (NULL == item)
				return false;

			return LLFriendCardsManager::instance().isItemInAnyFriendsList(item);
		}
		LLFriendListUpdater* mUpdater;

		static const U32 CALLINGCARD_ADDED = LLInventoryObserver::ADD | LLInventoryObserver::CALLING_CARD;
	};
};

/**
 * Periodically updates the nearby people list while the Nearby tab is active.
 * 
 * The period is defined by NEARBY_LIST_UPDATE_INTERVAL constant.
 */
class LLNearbyListUpdater : public LLAvatarListUpdater
{
	LOG_CLASS(LLNearbyListUpdater);

public:
	LLNearbyListUpdater(callback_t cb)
	:	LLAvatarListUpdater(cb, NEARBY_LIST_UPDATE_INTERVAL)
	{
		setActive(false);
	}

	/*virtual*/ void setActive(bool val)
	{
		if (val)
		{
			// update immediately and start regular updates
			update();
			mEventTimer.start(); 
		}
		else
		{
			// stop regular updates
			mEventTimer.stop();
		}
	}

	/*virtual*/ BOOL tick()
	{
		update();
		return FALSE;
	}
private:
};

/**
 * Updates the recent people list (those the agent has recently interacted with).
 */
class LLRecentListUpdater : public LLAvatarListUpdater, public boost::signals2::trackable
{
	LOG_CLASS(LLRecentListUpdater);

public:
	LLRecentListUpdater(callback_t cb)
	:	LLAvatarListUpdater(cb, 0)
	{
		LLRecentPeople::instance().setChangedCallback(boost::bind(&LLRecentListUpdater::update, this));
	}
};

/**
 * Periodically updates the FBC test list after a login is initiated.
 * 
 * The period is defined by FBCTEST_LIST_UPDATE_INTERVAL constant.
 */
class LLFbcTestListUpdater : public LLAvatarListUpdater
{
	LOG_CLASS(LLFbcTestListUpdater);

public:
	LLFbcTestListUpdater(callback_t cb)
	:	LLAvatarListUpdater(cb, FBCTEST_LIST_UPDATE_INTERVAL)
	{
		setActive(false);
	}

	/*virtual*/ void setActive(bool val)
	{
		if (val)
		{
			// update immediately and start regular updates
			update();
			mEventTimer.start(); 
		}
		else
		{
			// stop regular updates
			mEventTimer.stop();
		}
	}

	/*virtual*/ BOOL tick()
	{
		update();
		return FALSE;
	}
private:
};

//=============================================================================

LLPanelPeople::LLPanelPeople()
	:	LLPanel(),
		mFilterSubString(LLStringUtil::null),
		mFilterSubStringOrig(LLStringUtil::null),
		mFilterEditor(NULL),
		mTabContainer(NULL),
		mOnlineFriendList(NULL),
		mAllFriendList(NULL),
		mNearbyList(NULL),
		mRecentList(NULL),
		mGroupList(NULL),
		mFbcTestText(NULL),
		mNearbyGearButton(NULL),
		mFriendsGearButton(NULL),
		mGroupsGearButton(NULL),
		mRecentGearButton(NULL),
		mMiniMap(NULL)
{
	mFriendListUpdater = new LLFriendListUpdater(boost::bind(&LLPanelPeople::updateFriendList,	this));
	mNearbyListUpdater = new LLNearbyListUpdater(boost::bind(&LLPanelPeople::updateNearbyList,	this));
	mRecentListUpdater = new LLRecentListUpdater(boost::bind(&LLPanelPeople::updateRecentList,	this));
	mFbcTestListUpdater = new LLFbcTestListUpdater(boost::bind(&LLPanelPeople::updateFbcTestList,	this));
	mButtonsUpdater = new LLButtonsUpdater(boost::bind(&LLPanelPeople::updateButtons, this));
	mCommitCallbackRegistrar.add("People.addFriend", boost::bind(&LLPanelPeople::onAddFriendButtonClicked, this));
	mCommitCallbackRegistrar.add("People.loginFBC", boost::bind(&LLPanelPeople::onLoginFbcButtonClicked, this));
	mCommitCallbackRegistrar.add("People.requestFBC", boost::bind(&LLPanelPeople::onFacebookAppRequestClicked, this));
	mCommitCallbackRegistrar.add("People.sendFBC", boost::bind(&LLPanelPeople::onFacebookAppSendClicked, this));
}

LLPanelPeople::~LLPanelPeople()
{
	delete mButtonsUpdater;
	delete mNearbyListUpdater;
	delete mFriendListUpdater;
	delete mRecentListUpdater;
	delete mFbcTestListUpdater;

	if(LLVoiceClient::instanceExists())
	{
		LLVoiceClient::getInstance()->removeObserver(this);
	}

	if (mGroupPlusMenuHandle.get()) mGroupPlusMenuHandle.get()->die();
	if (mNearbyViewSortMenuHandle.get()) mNearbyViewSortMenuHandle.get()->die();
	if (mNearbyViewSortMenuHandle.get()) mNearbyViewSortMenuHandle.get()->die();
	if (mGroupsViewSortMenuHandle.get()) mGroupsViewSortMenuHandle.get()->die();
	if (mRecentViewSortMenuHandle.get()) mRecentViewSortMenuHandle.get()->die();
	if (mFbcTestBrowserHandle.get()) mFbcTestBrowserHandle.get()->die();
}

void LLPanelPeople::onFriendsAccordionExpandedCollapsed(LLUICtrl* ctrl, const LLSD& param, LLAvatarList* avatar_list)
{
	if(!avatar_list)
	{
		llerrs << "Bad parameter" << llendl;
		return;
	}

	bool expanded = param.asBoolean();

	setAccordionCollapsedByUser(ctrl, !expanded);
	if(!expanded)
	{
		avatar_list->resetSelection();
	}
}

BOOL LLPanelPeople::postBuild()
{
	mFilterEditor = getChild<LLFilterEditor>("filter_input");
	mFilterEditor->setCommitCallback(boost::bind(&LLPanelPeople::onFilterEdit, this, _2));

	mTabContainer = getChild<LLTabContainer>("tabs");
	mTabContainer->setCommitCallback(boost::bind(&LLPanelPeople::onTabSelected, this, _2));

	LLPanel* friends_tab = getChild<LLPanel>(FRIENDS_TAB_NAME);
	// updater is active only if panel is visible to user.
	friends_tab->setVisibleCallback(boost::bind(&Updater::setActive, mFriendListUpdater, _2));
	mOnlineFriendList = friends_tab->getChild<LLAvatarList>("avatars_online");
	mAllFriendList = friends_tab->getChild<LLAvatarList>("avatars_all");
	mOnlineFriendList->setNoItemsCommentText(getString("no_friends_online"));
	mOnlineFriendList->setShowIcons("FriendsListShowIcons");
	mOnlineFriendList->showPermissions("FriendsListShowPermissions");
	mAllFriendList->setNoItemsCommentText(getString("no_friends"));
	mAllFriendList->setShowIcons("FriendsListShowIcons");
	mAllFriendList->showPermissions("FriendsListShowPermissions");

	LLPanel* nearby_tab = getChild<LLPanel>(NEARBY_TAB_NAME);
	nearby_tab->setVisibleCallback(boost::bind(&Updater::setActive, mNearbyListUpdater, _2));
	mNearbyList = nearby_tab->getChild<LLAvatarList>("avatar_list");
	mNearbyList->setNoItemsCommentText(getString("no_one_near"));
	mNearbyList->setNoItemsMsg(getString("no_one_near"));
	mNearbyList->setNoFilteredItemsMsg(getString("no_one_filtered_near"));
	mNearbyList->setShowIcons("NearbyListShowIcons");
	mMiniMap = (LLNetMap*)getChildView("Net Map",true);
	mMiniMap->setToolTipMsg(gSavedSettings.getBOOL("DoubleClickTeleport") ? 
		getString("AltMiniMapToolTipMsg") :	getString("MiniMapToolTipMsg"));

	mRecentList = getChild<LLPanel>(RECENT_TAB_NAME)->getChild<LLAvatarList>("avatar_list");
	mRecentList->setNoItemsCommentText(getString("no_recent_people"));
	mRecentList->setNoItemsMsg(getString("no_recent_people"));
	mRecentList->setNoFilteredItemsMsg(getString("no_filtered_recent_people"));
	mRecentList->setShowIcons("RecentListShowIcons");

	mGroupList = getChild<LLGroupList>("group_list");
	mGroupList->setNoItemsMsg(getString("no_groups_msg"));
	mGroupList->setNoFilteredItemsMsg(getString("no_filtered_groups_msg"));

	mNearbyList->setContextMenu(&LLPanelPeopleMenus::gNearbyMenu);
	mRecentList->setContextMenu(&LLPanelPeopleMenus::gNearbyMenu);
	mAllFriendList->setContextMenu(&LLPanelPeopleMenus::gNearbyMenu);
	mOnlineFriendList->setContextMenu(&LLPanelPeopleMenus::gNearbyMenu);
	
	mFbcTestText = getChild<LLPanel>(FBCTEST_TAB_NAME)->getChild<LLTextBox>("fbctest_label");

	setSortOrder(mRecentList,		(ESortOrder)gSavedSettings.getU32("RecentPeopleSortOrder"),	false);
	setSortOrder(mAllFriendList,	(ESortOrder)gSavedSettings.getU32("FriendsSortOrder"),		false);
	setSortOrder(mNearbyList,		(ESortOrder)gSavedSettings.getU32("NearbyPeopleSortOrder"),	false);

	LLPanel* groups_panel = getChild<LLPanel>(GROUP_TAB_NAME);
	groups_panel->childSetAction("activate_btn", boost::bind(&LLPanelPeople::onActivateButtonClicked,	this));
	groups_panel->childSetAction("plus_btn",	boost::bind(&LLPanelPeople::onGroupPlusButtonClicked,	this));

	LLPanel* friends_panel = getChild<LLPanel>(FRIENDS_TAB_NAME);
	friends_panel->childSetAction("add_btn",	boost::bind(&LLPanelPeople::onAddFriendWizButtonClicked,	this));
	friends_panel->childSetAction("del_btn",	boost::bind(&LLPanelPeople::onDeleteFriendButtonClicked,	this));

	mOnlineFriendList->setItemDoubleClickCallback(boost::bind(&LLPanelPeople::onAvatarListDoubleClicked, this, _1));
	mAllFriendList->setItemDoubleClickCallback(boost::bind(&LLPanelPeople::onAvatarListDoubleClicked, this, _1));
	mNearbyList->setItemDoubleClickCallback(boost::bind(&LLPanelPeople::onAvatarListDoubleClicked, this, _1));
	mRecentList->setItemDoubleClickCallback(boost::bind(&LLPanelPeople::onAvatarListDoubleClicked, this, _1));

	mOnlineFriendList->setCommitCallback(boost::bind(&LLPanelPeople::onAvatarListCommitted, this, mOnlineFriendList));
	mAllFriendList->setCommitCallback(boost::bind(&LLPanelPeople::onAvatarListCommitted, this, mAllFriendList));
	mNearbyList->setCommitCallback(boost::bind(&LLPanelPeople::onAvatarListCommitted, this, mNearbyList));
	mRecentList->setCommitCallback(boost::bind(&LLPanelPeople::onAvatarListCommitted, this, mRecentList));

	// Set openning IM as default on return action for avatar lists
	mOnlineFriendList->setReturnCallback(boost::bind(&LLPanelPeople::onImButtonClicked, this));
	mAllFriendList->setReturnCallback(boost::bind(&LLPanelPeople::onImButtonClicked, this));
	mNearbyList->setReturnCallback(boost::bind(&LLPanelPeople::onImButtonClicked, this));
	mRecentList->setReturnCallback(boost::bind(&LLPanelPeople::onImButtonClicked, this));

	mGroupList->setDoubleClickCallback(boost::bind(&LLPanelPeople::onChatButtonClicked, this));
	mGroupList->setCommitCallback(boost::bind(&LLPanelPeople::updateButtons, this));
	mGroupList->setReturnCallback(boost::bind(&LLPanelPeople::onChatButtonClicked, this));

	LLAccordionCtrlTab* accordion_tab = getChild<LLAccordionCtrlTab>("tab_all");
	accordion_tab->setDropDownStateChangedCallback(
		boost::bind(&LLPanelPeople::onFriendsAccordionExpandedCollapsed, this, _1, _2, mAllFriendList));

	accordion_tab = getChild<LLAccordionCtrlTab>("tab_online");
	accordion_tab->setDropDownStateChangedCallback(
		boost::bind(&LLPanelPeople::onFriendsAccordionExpandedCollapsed, this, _1, _2, mOnlineFriendList));

	buttonSetAction("view_profile_btn",	boost::bind(&LLPanelPeople::onViewProfileButtonClicked,	this));
	buttonSetAction("group_info_btn",	boost::bind(&LLPanelPeople::onGroupInfoButtonClicked,	this));
	buttonSetAction("chat_btn",			boost::bind(&LLPanelPeople::onChatButtonClicked,		this));
	buttonSetAction("im_btn",			boost::bind(&LLPanelPeople::onImButtonClicked,			this));
	buttonSetAction("call_btn",			boost::bind(&LLPanelPeople::onCallButtonClicked,		this));
	buttonSetAction("group_call_btn",	boost::bind(&LLPanelPeople::onGroupCallButtonClicked,	this));
	buttonSetAction("teleport_btn",		boost::bind(&LLPanelPeople::onTeleportButtonClicked,	this));
	buttonSetAction("share_btn",		boost::bind(&LLPanelPeople::onShareButtonClicked,		this));

	// Must go after setting commit callback and initializing all pointers to children.
	mTabContainer->selectTabByName(NEARBY_TAB_NAME);

	// Create menus.
	LLUICtrl::CommitCallbackRegistry::ScopedRegistrar registrar;
	LLUICtrl::EnableCallbackRegistry::ScopedRegistrar enable_registrar;
	
	registrar.add("People.Group.Plus.Action",  boost::bind(&LLPanelPeople::onGroupPlusMenuItemClicked,  this, _2));
	registrar.add("People.Group.Minus.Action", boost::bind(&LLPanelPeople::onGroupMinusButtonClicked,  this));
	registrar.add("People.Friends.ViewSort.Action",  boost::bind(&LLPanelPeople::onFriendsViewSortMenuItemClicked,  this, _2));
	registrar.add("People.Nearby.ViewSort.Action",  boost::bind(&LLPanelPeople::onNearbyViewSortMenuItemClicked,  this, _2));
	registrar.add("People.Groups.ViewSort.Action",  boost::bind(&LLPanelPeople::onGroupsViewSortMenuItemClicked,  this, _2));
	registrar.add("People.Recent.ViewSort.Action",  boost::bind(&LLPanelPeople::onRecentViewSortMenuItemClicked,  this, _2));

	enable_registrar.add("People.Group.Minus.Enable",	boost::bind(&LLPanelPeople::isRealGroup,	this));
	enable_registrar.add("People.Friends.ViewSort.CheckItem",	boost::bind(&LLPanelPeople::onFriendsViewSortMenuItemCheck,	this, _2));
	enable_registrar.add("People.Recent.ViewSort.CheckItem",	boost::bind(&LLPanelPeople::onRecentViewSortMenuItemCheck,	this, _2));
	enable_registrar.add("People.Nearby.ViewSort.CheckItem",	boost::bind(&LLPanelPeople::onNearbyViewSortMenuItemCheck,	this, _2));

	mNearbyGearButton = getChild<LLMenuButton>("nearby_view_sort_btn");
	mFriendsGearButton = getChild<LLMenuButton>("friends_viewsort_btn");
	mGroupsGearButton = getChild<LLMenuButton>("groups_viewsort_btn");
	mRecentGearButton = getChild<LLMenuButton>("recent_viewsort_btn");
	mFBCGearButton = getChild<LLMenuButton>("fbc_options_btn");

	LLMenuGL* plus_menu  = LLUICtrlFactory::getInstance()->createFromFile<LLMenuGL>("menu_group_plus.xml",  gMenuHolder, LLViewerMenuHolderGL::child_registry_t::instance());
	mGroupPlusMenuHandle  = plus_menu->getHandle();

	LLToggleableMenu* nearby_view_sort  = LLUICtrlFactory::getInstance()->createFromFile<LLToggleableMenu>("menu_people_nearby_view_sort.xml",  gMenuHolder, LLViewerMenuHolderGL::child_registry_t::instance());
	if(nearby_view_sort)
	{
		mNearbyViewSortMenuHandle  = nearby_view_sort->getHandle();
		mNearbyGearButton->setMenu(nearby_view_sort);
	}

	LLToggleableMenu* friend_view_sort  = LLUICtrlFactory::getInstance()->createFromFile<LLToggleableMenu>("menu_people_friends_view_sort.xml",  gMenuHolder, LLViewerMenuHolderGL::child_registry_t::instance());
	if(friend_view_sort)
	{
		mFriendsViewSortMenuHandle  = friend_view_sort->getHandle();
		mFriendsGearButton->setMenu(friend_view_sort);
	}

	LLToggleableMenu* group_view_sort  = LLUICtrlFactory::getInstance()->createFromFile<LLToggleableMenu>("menu_people_groups_view_sort.xml",  gMenuHolder, LLViewerMenuHolderGL::child_registry_t::instance());
	if(group_view_sort)
	{
		mGroupsViewSortMenuHandle  = group_view_sort->getHandle();
		mGroupsGearButton->setMenu(group_view_sort);
	}

	LLToggleableMenu* recent_view_sort  = LLUICtrlFactory::getInstance()->createFromFile<LLToggleableMenu>("menu_people_recent_view_sort.xml",  gMenuHolder, LLViewerMenuHolderGL::child_registry_t::instance());
	if(recent_view_sort)
	{
		mRecentViewSortMenuHandle  = recent_view_sort->getHandle();
		mRecentGearButton->setMenu(recent_view_sort);
	}

	LLToggleableMenu* fbc_menu  = LLUICtrlFactory::getInstance()->createFromFile<LLToggleableMenu>("menu_gear_fbc.xml",  gMenuHolder, LLViewerMenuHolderGL::child_registry_t::instance());
	if(fbc_menu)
	{
		mFBCMenuHandle = fbc_menu->getHandle();
		mFBCGearButton->setMenu(fbc_menu);
	}

	LLVoiceClient::getInstance()->addObserver(this);

	// call this method in case some list is empty and buttons can be in inconsistent state
	updateButtons();

	mOnlineFriendList->setRefreshCompleteCallback(boost::bind(&LLPanelPeople::onFriendListRefreshComplete, this, _1, _2));
	mAllFriendList->setRefreshCompleteCallback(boost::bind(&LLPanelPeople::onFriendListRefreshComplete, this, _1, _2));

	return TRUE;
}

// virtual
void LLPanelPeople::onChange(EStatusType status, const std::string &channelURI, bool proximal)
{
	if(status == STATUS_JOINING || status == STATUS_LEFT_CHANNEL)
	{
		return;
	}
	
	updateButtons();
}

void LLPanelPeople::updateFriendListHelpText()
{
	// show special help text for just created account to help finding friends. EXT-4836
	static LLTextBox* no_friends_text = getChild<LLTextBox>("no_friends_help_text");

	// Seems sometimes all_friends can be empty because of issue with Inventory loading (clear cache, slow connection...)
	// So, lets check all lists to avoid overlapping the text with online list. See EXT-6448.
	bool any_friend_exists = mAllFriendList->filterHasMatches() || mOnlineFriendList->filterHasMatches();
	no_friends_text->setVisible(!any_friend_exists);
	if (no_friends_text->getVisible())
	{
		//update help text for empty lists
		std::string message_name = mFilterSubString.empty() ? "no_friends_msg" : "no_filtered_friends_msg";
		LLStringUtil::format_map_t args;
		args["[SEARCH_TERM]"] = LLURI::escape(mFilterSubStringOrig);
		no_friends_text->setText(getString(message_name, args));
	}
}

void LLPanelPeople::updateFriendList()
{
	if (!mOnlineFriendList || !mAllFriendList)
		return;

	// get all buddies we know about
	const LLAvatarTracker& av_tracker = LLAvatarTracker::instance();
	LLAvatarTracker::buddy_map_t all_buddies;
	av_tracker.copyBuddyList(all_buddies);

	// save them to the online and all friends vectors
	uuid_vec_t& online_friendsp = mOnlineFriendList->getIDs();
	uuid_vec_t& all_friendsp = mAllFriendList->getIDs();

	all_friendsp.clear();
	online_friendsp.clear();

	uuid_vec_t buddies_uuids;
	LLAvatarTracker::buddy_map_t::const_iterator buddies_iter;

	// Fill the avatar list with friends UUIDs
	for (buddies_iter = all_buddies.begin(); buddies_iter != all_buddies.end(); ++buddies_iter)
	{
		buddies_uuids.push_back(buddies_iter->first);
	}

	if (buddies_uuids.size() > 0)
	{
		lldebugs << "Friends added to the list: " << buddies_uuids.size() << llendl;
		all_friendsp = buddies_uuids;
	}
	else
	{
		lldebugs << "No friends found" << llendl;
	}

	LLAvatarTracker::buddy_map_t::const_iterator buddy_it = all_buddies.begin();
	for (; buddy_it != all_buddies.end(); ++buddy_it)
	{
		LLUUID buddy_id = buddy_it->first;
		if (av_tracker.isBuddyOnline(buddy_id))
			online_friendsp.push_back(buddy_id);
	}

	/*
	 * Avatarlists  will be hidden by showFriendsAccordionsIfNeeded(), if they do not have items.
	 * But avatarlist can be updated only if it is visible @see LLAvatarList::draw();   
	 * So we need to do force update of lists to avoid inconsistency of data and view of avatarlist. 
	 */
	mOnlineFriendList->setDirty(true, !mOnlineFriendList->filterHasMatches());// do force update if list do NOT have items
	mAllFriendList->setDirty(true, !mAllFriendList->filterHasMatches());
	//update trash and other buttons according to a selected item
	updateButtons();
	showFriendsAccordionsIfNeeded();
}

void LLPanelPeople::updateNearbyList()
{
	if (!mNearbyList)
		return;

	std::vector<LLVector3d> positions;

	LLWorld::getInstance()->getAvatars(&mNearbyList->getIDs(), &positions, gAgent.getPositionGlobal(), gSavedSettings.getF32("NearMeRange"));
	mNearbyList->setDirty();

	DISTANCE_COMPARATOR.updateAvatarsPositions(positions, mNearbyList->getIDs());
	LLActiveSpeakerMgr::instance().update(TRUE);
}

void LLPanelPeople::updateRecentList()
{
	if (!mRecentList)
		return;

	LLRecentPeople::instance().get(mRecentList->getIDs());
	mRecentList->setDirty();
}

void LLPanelPeople::updateFbcTestList()
{
	if (!mFbcTestText)
		return;

	if (mFbcTestBrowserHandle.get())
	{
		// get the browser data (from the title bar, of course!)
		std::string title = mFbcTestBrowserHandle.get()->getTitle();

		// if the data is ready (if it says the magic word)
		if (title.length() >= 2 && title[0] == ':')
		{
			// success! :)
			if (title[1] == ')')
			{
				mFbcTestText->setText(std::string("okay, now we can get the list of friends!"));
			}
			// failure :(
			else if (title[1] == '(')
			{
				mFbcTestText->setText(std::string("hmm, the authentication failed somehow"));
			}

			// close the browser window
			mFbcTestBrowserHandle.get()->die();
			
			// stop updating
			mFbcTestListUpdater->setActive(false);
		}
	}
}

void LLPanelPeople::buttonSetVisible(std::string btn_name, BOOL visible)
{
	// To make sure we're referencing the right widget (a child of the button bar).
	LLButton* button = getChild<LLView>("button_bar")->getChild<LLButton>(btn_name);
	button->setVisible(visible);
}

void LLPanelPeople::buttonSetEnabled(const std::string& btn_name, bool enabled)
{
	// To make sure we're referencing the right widget (a child of the button bar).
	LLButton* button = getChild<LLView>("button_bar")->getChild<LLButton>(btn_name);
	button->setEnabled(enabled);
}

void LLPanelPeople::buttonSetAction(const std::string& btn_name, const commit_signal_t::slot_type& cb)
{
	// To make sure we're referencing the right widget (a child of the button bar).
	LLButton* button = getChild<LLView>("button_bar")->getChild<LLButton>(btn_name);
	button->setClickedCallback(cb);
}

void LLPanelPeople::updateButtons()
{
	std::string cur_tab		= getActiveTabName();
	bool nearby_tab_active	= (cur_tab == NEARBY_TAB_NAME);
	bool friends_tab_active = (cur_tab == FRIENDS_TAB_NAME);
	bool group_tab_active	= (cur_tab == GROUP_TAB_NAME);
	//bool recent_tab_active	= (cur_tab == RECENT_TAB_NAME);
	LLUUID selected_id;

	uuid_vec_t selected_uuids;
	getCurrentItemIDs(selected_uuids);
	bool item_selected = (selected_uuids.size() == 1);
	bool multiple_selected = (selected_uuids.size() >= 1);

	buttonSetVisible("group_info_btn",		group_tab_active);
	buttonSetVisible("chat_btn",			group_tab_active);
	buttonSetVisible("view_profile_btn",	!group_tab_active);
	buttonSetVisible("im_btn",				!group_tab_active);
	buttonSetVisible("call_btn",			!group_tab_active);
	buttonSetVisible("group_call_btn",		group_tab_active);
	buttonSetVisible("teleport_btn",		friends_tab_active);
	buttonSetVisible("share_btn",			nearby_tab_active || friends_tab_active);

	if (group_tab_active)
	{
		bool cur_group_active = true;

		if (item_selected)
		{
			selected_id = mGroupList->getSelectedUUID();
			cur_group_active = (gAgent.getGroupID() == selected_id);
		}

		LLPanel* groups_panel = mTabContainer->getCurrentPanel();
		groups_panel->getChildView("activate_btn")->setEnabled(item_selected && !cur_group_active); // "none" or a non-active group selected
		groups_panel->getChildView("minus_btn")->setEnabled(item_selected && selected_id.notNull());
	}
	else
	{
		bool is_friend = true;

		// Check whether selected avatar is our friend.
		if (item_selected)
		{
			selected_id = selected_uuids.front();
			is_friend = LLAvatarTracker::instance().getBuddyInfo(selected_id) != NULL;
		}

		LLPanel* cur_panel = mTabContainer->getCurrentPanel();
		if (cur_panel)
		{
			cur_panel->getChildView("add_friend_btn")->setEnabled(!is_friend);
			if (friends_tab_active)
			{
				cur_panel->getChildView("del_btn")->setEnabled(multiple_selected);
			}
		}
	}

	bool enable_calls = LLVoiceClient::getInstance()->isVoiceWorking() && LLVoiceClient::getInstance()->voiceEnabled();

	buttonSetEnabled("view_profile_btn",item_selected);
	buttonSetEnabled("share_btn",		item_selected);
	buttonSetEnabled("im_btn",			multiple_selected); // allow starting the friends conference for multiple selection
	buttonSetEnabled("call_btn",		multiple_selected && enable_calls);
	buttonSetEnabled("teleport_btn",	multiple_selected && LLAvatarActions::canOfferTeleport(selected_uuids));

	bool none_group_selected = item_selected && selected_id.isNull();
	buttonSetEnabled("group_info_btn", !none_group_selected);
	buttonSetEnabled("group_call_btn", !none_group_selected && enable_calls);
	buttonSetEnabled("chat_btn", !none_group_selected);
}

std::string LLPanelPeople::getActiveTabName() const
{
	return mTabContainer->getCurrentPanel()->getName();
}

LLUUID LLPanelPeople::getCurrentItemID() const
{
	std::string cur_tab = getActiveTabName();

	if (cur_tab == FRIENDS_TAB_NAME) // this tab has two lists
	{
		LLUUID cur_online_friend;

		if ((cur_online_friend = mOnlineFriendList->getSelectedUUID()).notNull())
			return cur_online_friend;

		return mAllFriendList->getSelectedUUID();
	}

	if (cur_tab == NEARBY_TAB_NAME)
		return mNearbyList->getSelectedUUID();

	if (cur_tab == RECENT_TAB_NAME)
		return mRecentList->getSelectedUUID();

	if (cur_tab == GROUP_TAB_NAME)
		return mGroupList->getSelectedUUID();

	if (cur_tab == FBCTEST_TAB_NAME)
		return LLUUID::null;

	llassert(0 && "unknown tab selected");
	return LLUUID::null;
}

void LLPanelPeople::getCurrentItemIDs(uuid_vec_t& selected_uuids) const
{
	std::string cur_tab = getActiveTabName();

	if (cur_tab == FRIENDS_TAB_NAME)
	{
		// friends tab has two lists
		mOnlineFriendList->getSelectedUUIDs(selected_uuids);
		mAllFriendList->getSelectedUUIDs(selected_uuids);
	}
	else if (cur_tab == NEARBY_TAB_NAME)
		mNearbyList->getSelectedUUIDs(selected_uuids);
	else if (cur_tab == RECENT_TAB_NAME)
		mRecentList->getSelectedUUIDs(selected_uuids);
	else if (cur_tab == GROUP_TAB_NAME)
		mGroupList->getSelectedUUIDs(selected_uuids);
	else if (cur_tab == FBCTEST_TAB_NAME)
		return;
	else
		llassert(0 && "unknown tab selected");

}

void LLPanelPeople::showGroupMenu(LLMenuGL* menu)
{
	// Shows the menu at the top of the button bar.

	// Calculate its coordinates.
	// (assumes that groups panel is the current tab)
	LLPanel* bottom_panel = mTabContainer->getCurrentPanel()->getChild<LLPanel>("bottom_panel");
	LLPanel* parent_panel = mTabContainer->getCurrentPanel();
	menu->arrangeAndClear();
	S32 menu_height = menu->getRect().getHeight();
	S32 menu_x = -2; // *HACK: compensates HPAD in showPopup()
	S32 menu_y = bottom_panel->getRect().mTop + menu_height;

	// Actually show the menu.
	menu->buildDrawLabels();
	menu->updateParent(LLMenuGL::sMenuContainer);
	LLMenuGL::showPopup(parent_panel, menu, menu_x, menu_y);
}

void LLPanelPeople::setSortOrder(LLAvatarList* list, ESortOrder order, bool save)
{
	switch (order)
	{
	case E_SORT_BY_NAME:
		list->sortByName();
		break;
	case E_SORT_BY_STATUS:
		list->setComparator(&STATUS_COMPARATOR);
		list->sort();
		break;
	case E_SORT_BY_MOST_RECENT:
		list->setComparator(&RECENT_COMPARATOR);
		list->sort();
		break;
	case E_SORT_BY_RECENT_SPEAKERS:
		list->setComparator(&RECENT_SPEAKER_COMPARATOR);
		list->sort();
		break;
	case E_SORT_BY_DISTANCE:
		list->setComparator(&DISTANCE_COMPARATOR);
		list->sort();
		break;
	default:
		llwarns << "Unrecognized people sort order for " << list->getName() << llendl;
		return;
	}

	if (save)
	{
		std::string setting;

		if (list == mAllFriendList || list == mOnlineFriendList)
			setting = "FriendsSortOrder";
		else if (list == mRecentList)
			setting = "RecentPeopleSortOrder";
		else if (list == mNearbyList)
			setting = "NearbyPeopleSortOrder";

		if (!setting.empty())
			gSavedSettings.setU32(setting, order);
	}
}

bool LLPanelPeople::isRealGroup()
{
	return getCurrentItemID() != LLUUID::null;
}

void LLPanelPeople::onFilterEdit(const std::string& search_string)
{
	mFilterSubStringOrig = search_string;
	LLStringUtil::trimHead(mFilterSubStringOrig);
	// Searches are case-insensitive
	std::string search_upper = mFilterSubStringOrig;
	LLStringUtil::toUpper(search_upper);

	if (mFilterSubString == search_upper)
		return;

	mFilterSubString = search_upper;

	//store accordion tabs state before any manipulation with accordion tabs
	if(!mFilterSubString.empty())
	{
		notifyChildren(LLSD().with("action","store_state"));
	}


	// Apply new filter.
	mNearbyList->setNameFilter(mFilterSubStringOrig);
	mOnlineFriendList->setNameFilter(mFilterSubStringOrig);
	mAllFriendList->setNameFilter(mFilterSubStringOrig);
	mRecentList->setNameFilter(mFilterSubStringOrig);
	mGroupList->setNameFilter(mFilterSubStringOrig);

	setAccordionCollapsedByUser("tab_online", false);
	setAccordionCollapsedByUser("tab_all", false);

	showFriendsAccordionsIfNeeded();

	//restore accordion tabs state _after_ all manipulations...
	if(mFilterSubString.empty())
	{
		notifyChildren(LLSD().with("action","restore_state"));
	}
}

void LLPanelPeople::onTabSelected(const LLSD& param)
{
	std::string tab_name = getChild<LLPanel>(param.asString())->getName();
	updateButtons();

	showFriendsAccordionsIfNeeded();

	if (GROUP_TAB_NAME == tab_name)
		mFilterEditor->setLabel(getString("groups_filter_label"));
	else
		mFilterEditor->setLabel(getString("people_filter_label"));
}

void LLPanelPeople::onAvatarListDoubleClicked(LLUICtrl* ctrl)
{
	LLAvatarListItem* item = dynamic_cast<LLAvatarListItem*>(ctrl);
	if(!item)
	{
		return;
	}

	LLUUID clicked_id = item->getAvatarId();
	
#if 0 // SJB: Useful for testing, but not currently functional or to spec
	LLAvatarActions::showProfile(clicked_id);
#else // spec says open IM window
	LLAvatarActions::startIM(clicked_id);
#endif
}

void LLPanelPeople::onAvatarListCommitted(LLAvatarList* list)
{
	if (getActiveTabName() == NEARBY_TAB_NAME)
	{
		uuid_vec_t selected_uuids;
		getCurrentItemIDs(selected_uuids);
		mMiniMap->setSelected(selected_uuids);
	} else
	// Make sure only one of the friends lists (online/all) has selection.
	if (getActiveTabName() == FRIENDS_TAB_NAME)
	{
		if (list == mOnlineFriendList)
			mAllFriendList->resetSelection(true);
		else if (list == mAllFriendList)
			mOnlineFriendList->resetSelection(true);
		else
			llassert(0 && "commit on unknown friends list");
	}

	updateButtons();
}

void LLPanelPeople::onViewProfileButtonClicked()
{
	LLUUID id = getCurrentItemID();
	LLAvatarActions::showProfile(id);
}

void LLPanelPeople::onAddFriendButtonClicked()
{
	LLUUID id = getCurrentItemID();
	if (id.notNull())
	{
		LLAvatarActions::requestFriendshipDialog(id);
	}
}

bool LLPanelPeople::isItemsFreeOfFriends(const uuid_vec_t& uuids)
{
	const LLAvatarTracker& av_tracker = LLAvatarTracker::instance();
	for ( uuid_vec_t::const_iterator
			  id = uuids.begin(),
			  id_end = uuids.end();
		  id != id_end; ++id )
	{
		if (av_tracker.isBuddy (*id))
		{
			return false;
		}
	}
	return true;
}

void LLPanelPeople::onAddFriendWizButtonClicked()
{
	// Show add friend wizard.
	LLFloaterAvatarPicker* picker = LLFloaterAvatarPicker::show(boost::bind(&LLPanelPeople::onAvatarPicked, _1, _2), FALSE, TRUE);
	if (!picker)
	{
		return;
	}

	// Need to disable 'ok' button when friend occurs in selection
	picker->setOkBtnEnableCb(boost::bind(&LLPanelPeople::isItemsFreeOfFriends, this, _1));
	LLFloater* root_floater = gFloaterView->getParentFloater(this);
	if (root_floater)
	{
		root_floater->addDependentFloater(picker);
	}
}

void LLPanelPeople::onDeleteFriendButtonClicked()
{
	uuid_vec_t selected_uuids;
	getCurrentItemIDs(selected_uuids);

	if (selected_uuids.size() == 1)
	{
		LLAvatarActions::removeFriendDialog( selected_uuids.front() );
	}
	else if (selected_uuids.size() > 1)
	{
		LLAvatarActions::removeFriendsDialog( selected_uuids );
	}
}

void LLPanelPeople::onGroupInfoButtonClicked()
{
	LLGroupActions::show(getCurrentItemID());
}

void LLPanelPeople::onChatButtonClicked()
{
	LLUUID group_id = getCurrentItemID();
	if (group_id.notNull())
		LLGroupActions::startIM(group_id);
}

void LLPanelPeople::onImButtonClicked()
{
	uuid_vec_t selected_uuids;
	getCurrentItemIDs(selected_uuids);
	if ( selected_uuids.size() == 1 )
	{
		// if selected only one person then start up IM
		LLAvatarActions::startIM(selected_uuids.at(0));
	}
	else if ( selected_uuids.size() > 1 )
	{
		// for multiple selection start up friends conference
		LLAvatarActions::startConference(selected_uuids);
	}
}

void LLPanelPeople::onActivateButtonClicked()
{
	LLGroupActions::activate(mGroupList->getSelectedUUID());
}

// static
void LLPanelPeople::onAvatarPicked(const uuid_vec_t& ids, const std::vector<LLAvatarName> names)
{
	if (!names.empty() && !ids.empty())
		LLAvatarActions::requestFriendshipDialog(ids[0], names[0].getCompleteName());
}

void LLPanelPeople::onGroupPlusButtonClicked()
{
	if (!gAgent.canJoinGroups())
	{
		LLNotificationsUtil::add("JoinedTooManyGroups");
		return;
	}

	LLMenuGL* plus_menu = (LLMenuGL*)mGroupPlusMenuHandle.get();
	if (!plus_menu)
		return;

	showGroupMenu(plus_menu);
}

void LLPanelPeople::onGroupMinusButtonClicked()
{
	LLUUID group_id = getCurrentItemID();
	if (group_id.notNull())
		LLGroupActions::leave(group_id);
}

void LLPanelPeople::onGroupPlusMenuItemClicked(const LLSD& userdata)
{
	std::string chosen_item = userdata.asString();

	if (chosen_item == "join_group")
		LLGroupActions::search();
	else if (chosen_item == "new_group")
		LLGroupActions::createGroup();
}

void LLPanelPeople::onFriendsViewSortMenuItemClicked(const LLSD& userdata)
{
	std::string chosen_item = userdata.asString();

	if (chosen_item == "sort_name")
	{
		setSortOrder(mAllFriendList, E_SORT_BY_NAME);
	}
	else if (chosen_item == "sort_status")
	{
		setSortOrder(mAllFriendList, E_SORT_BY_STATUS);
	}
	else if (chosen_item == "view_icons")
	{
		mAllFriendList->toggleIcons();
		mOnlineFriendList->toggleIcons();
	}
	else if (chosen_item == "view_permissions")
	{
		bool show_permissions = !gSavedSettings.getBOOL("FriendsListShowPermissions");
		gSavedSettings.setBOOL("FriendsListShowPermissions", show_permissions);

		mAllFriendList->showPermissions(show_permissions);
		mOnlineFriendList->showPermissions(show_permissions);
	}
	else if (chosen_item == "panel_block_list_sidetray")
	{
		LLFloaterSidePanelContainer::showPanel("people", "panel_block_list_sidetray", LLSD());
	}
}

void LLPanelPeople::onGroupsViewSortMenuItemClicked(const LLSD& userdata)
{
	std::string chosen_item = userdata.asString();

	if (chosen_item == "show_icons")
	{
		mGroupList->toggleIcons();
	}
}

void LLPanelPeople::onNearbyViewSortMenuItemClicked(const LLSD& userdata)
{
	std::string chosen_item = userdata.asString();

	if (chosen_item == "sort_by_recent_speakers")
	{
		setSortOrder(mNearbyList, E_SORT_BY_RECENT_SPEAKERS);
	}
	else if (chosen_item == "sort_name")
	{
		setSortOrder(mNearbyList, E_SORT_BY_NAME);
	}
	else if (chosen_item == "view_icons")
	{
		mNearbyList->toggleIcons();
	}
	else if (chosen_item == "sort_distance")
	{
		setSortOrder(mNearbyList, E_SORT_BY_DISTANCE);
	}
	else if (chosen_item == "panel_block_list_sidetray")
	{
		LLFloaterSidePanelContainer::showPanel("people", "panel_block_list_sidetray", LLSD());
	}
}

bool LLPanelPeople::onNearbyViewSortMenuItemCheck(const LLSD& userdata)
{
	std::string item = userdata.asString();
	U32 sort_order = gSavedSettings.getU32("NearbyPeopleSortOrder");

	if (item == "sort_by_recent_speakers")
		return sort_order == E_SORT_BY_RECENT_SPEAKERS;
	if (item == "sort_name")
		return sort_order == E_SORT_BY_NAME;
	if (item == "sort_distance")
		return sort_order == E_SORT_BY_DISTANCE;

	return false;
}

void LLPanelPeople::onRecentViewSortMenuItemClicked(const LLSD& userdata)
{
	std::string chosen_item = userdata.asString();

	if (chosen_item == "sort_recent")
	{
		setSortOrder(mRecentList, E_SORT_BY_MOST_RECENT);
	} 
	else if (chosen_item == "sort_name")
	{
		setSortOrder(mRecentList, E_SORT_BY_NAME);
	}
	else if (chosen_item == "view_icons")
	{
		mRecentList->toggleIcons();
	}
	else if (chosen_item == "panel_block_list_sidetray")
	{
		LLFloaterSidePanelContainer::showPanel("people", "panel_block_list_sidetray", LLSD());
	}
}

bool LLPanelPeople::onFriendsViewSortMenuItemCheck(const LLSD& userdata) 
{
	std::string item = userdata.asString();
	U32 sort_order = gSavedSettings.getU32("FriendsSortOrder");

	if (item == "sort_name") 
		return sort_order == E_SORT_BY_NAME;
	if (item == "sort_status")
		return sort_order == E_SORT_BY_STATUS;

	return false;
}

bool LLPanelPeople::onRecentViewSortMenuItemCheck(const LLSD& userdata) 
{
	std::string item = userdata.asString();
	U32 sort_order = gSavedSettings.getU32("RecentPeopleSortOrder");

	if (item == "sort_recent")
		return sort_order == E_SORT_BY_MOST_RECENT;
	if (item == "sort_name") 
		return sort_order == E_SORT_BY_NAME;

	return false;
}

void LLPanelPeople::onCallButtonClicked()
{
	uuid_vec_t selected_uuids;
	getCurrentItemIDs(selected_uuids);

	if (selected_uuids.size() == 1)
	{
		// initiate a P2P voice chat with the selected user
		LLAvatarActions::startCall(getCurrentItemID());
	}
	else if (selected_uuids.size() > 1)
	{
		// initiate an ad-hoc voice chat with multiple users
		LLAvatarActions::startAdhocCall(selected_uuids);
	}
}

void LLPanelPeople::onGroupCallButtonClicked()
{
	LLGroupActions::startCall(getCurrentItemID());
}

void LLPanelPeople::onTeleportButtonClicked()
{
	uuid_vec_t selected_uuids;
	getCurrentItemIDs(selected_uuids);
	LLAvatarActions::offerTeleport(selected_uuids);
}

void LLPanelPeople::onShareButtonClicked()
{
	LLAvatarActions::share(getCurrentItemID());
}

void LLPanelPeople::onMoreButtonClicked()
{
	// *TODO: not implemented yet
}

void	LLPanelPeople::onOpen(const LLSD& key)
{
	std::string tab_name = key["people_panel_tab_name"];
	if (!tab_name.empty())
		mTabContainer->selectTabByName(tab_name);
}

bool LLPanelPeople::notifyChildren(const LLSD& info)
{
	if (info.has("task-panel-action") && info["task-panel-action"].asString() == "handle-tri-state")
	{
		LLSideTrayPanelContainer* container = dynamic_cast<LLSideTrayPanelContainer*>(getParent());
		if (!container)
		{
			llwarns << "Cannot find People panel container" << llendl;
			return true;
		}

		if (container->getCurrentPanelIndex() > 0) 
		{
			// if not on the default panel, switch to it
			container->onOpen(LLSD().with(LLSideTrayPanelContainer::PARAM_SUB_PANEL_NAME, getName()));
		}
		else
			LLFloaterReg::hideInstance("people");

		return true; // this notification is only supposed to be handled by task panels
	}

	return LLPanel::notifyChildren(info);
}

void LLPanelPeople::showAccordion(const std::string name, bool show)
{
	if(name.empty())
	{
		llwarns << "No name provided" << llendl;
		return;
	}

	LLAccordionCtrlTab* tab = getChild<LLAccordionCtrlTab>(name);
	tab->setVisible(show);
	if(show)
	{
		// don't expand accordion if it was collapsed by user
		if(!isAccordionCollapsedByUser(tab))
		{
			// expand accordion
			tab->changeOpenClose(false);
		}
	}
}

void LLPanelPeople::showFriendsAccordionsIfNeeded()
{
	if(FRIENDS_TAB_NAME == getActiveTabName())
	{
		// Expand and show accordions if needed, else - hide them
		showAccordion("tab_online", mOnlineFriendList->filterHasMatches());
		showAccordion("tab_all", mAllFriendList->filterHasMatches());

		// Rearrange accordions
		LLAccordionCtrl* accordion = getChild<LLAccordionCtrl>("friends_accordion");
		accordion->arrange();

		// *TODO: new no_matched_tabs_text attribute was implemented in accordion (EXT-7368).
		// this code should be refactored to use it
		// keep help text in a synchronization with accordions visibility.
		updateFriendListHelpText();
	}
}

void LLPanelPeople::onFriendListRefreshComplete(LLUICtrl*ctrl, const LLSD& param)
{
	if(ctrl == mOnlineFriendList)
	{
		showAccordion("tab_online", param.asInteger());
	}
	else if(ctrl == mAllFriendList)
	{
		showAccordion("tab_all", param.asInteger());
	}
}

void LLPanelPeople::setAccordionCollapsedByUser(LLUICtrl* acc_tab, bool collapsed)
{
	if(!acc_tab)
	{
		llwarns << "Invalid parameter" << llendl;
		return;
	}

	LLSD param = acc_tab->getValue();
	param[COLLAPSED_BY_USER] = collapsed;
	acc_tab->setValue(param);
}

void LLPanelPeople::setAccordionCollapsedByUser(const std::string& name, bool collapsed)
{
	setAccordionCollapsedByUser(getChild<LLUICtrl>(name), collapsed);
}

bool LLPanelPeople::isAccordionCollapsedByUser(LLUICtrl* acc_tab)
{
	if(!acc_tab)
	{
		llwarns << "Invalid parameter" << llendl;
		return false;
	}

	LLSD param = acc_tab->getValue();
	if(!param.has(COLLAPSED_BY_USER))
	{
		return false;
	}
	return param[COLLAPSED_BY_USER].asBoolean();
}

bool LLPanelPeople::isAccordionCollapsedByUser(const std::string& name)
{
	return isAccordionCollapsedByUser(getChild<LLUICtrl>(name));
}

void LLPanelPeople::openFacebookWeb(LLFloaterWebContent::Params& p)
{
	LLFloater* browser = LLFloaterReg::showInstance("web_content", p);

	if (browser)
	{
		// start checking the browser to see if the data is available yet
		mFbcTestBrowserHandle = browser->getHandle();
		mFbcTestListUpdater->setActive(true);
	}
}

class LLFacebookLogin : public LLHTTPClient::Responder
{
public:

	LLPanelPeople * mPanelPeople;

	LLFacebookLogin(LLPanelPeople * panel_people) : mPanelPeople(panel_people) {}

	/*virtual*/ void completed(U32 status, const std::string& reason, const LLSD& content)
	{
		// in case of invalid characters, the avatar picker returns a 400
		// just set it to process so it displays 'not found'
		if (isGoodStatus(status) || status == 400)
		{
			llinfos << content << llendl;

			bool has_token = content["has_access_token"].asBoolean();
			
			//use the token to pull down graph data
			if(has_token)
			{
				
			}
			//request user to login
			else
			{
				LLFloaterWebContent::Params p;
				p.url("https://www.facebook.com/dialog/oauth?client_id=565771023434202&redirect_uri=https://pdp15.lindenlab.com/authenticate/" + gAgentID.asString());
				mPanelPeople->openFacebookWeb(p);
			}
		}
		else
		{
			llinfos << "failed to get response. reason: " << reason << " status: " << status << llendl;
		}
	}
};

void LLPanelPeople::onLoginFbcButtonClicked()
{
<<<<<<< HEAD
	LLHTTPClient::get("https://pdp15.lindenlab.com/has-access-token/" + gAgentID.asString(), new LLFacebookLogin(this));
=======
	LLFloaterWebContent::Params p;
	p.url("https://www.facebook.com/dialog/oauth?client_id=565771023434202&redirect_uri=" + FBC_SERVICES_URL + "/authenticate/" + gAgentID.asString());
	openFacebookWeb(p);
>>>>>>> 67726254
}

void LLPanelPeople::onFacebookAppRequestClicked()
{
	LLFloaterWebContent::Params p;
	p.url("http://www.facebook.com/dialog/apprequests?app_id=565771023434202&message=Test&redirect_uri=" + FBC_SERVICES_URL);
	openFacebookWeb(p);
}

void LLPanelPeople::onFacebookAppSendClicked()
{
	LLFloaterWebContent::Params p;
	p.url("https://www.facebook.com/dialog/send?app_id=565771023434202&name=Test&link=http://www.cnet.com&redirect_uri=" + FBC_SERVICES_URL);
	openFacebookWeb(p);
}
// EOF<|MERGE_RESOLUTION|>--- conflicted
+++ resolved
@@ -896,7 +896,7 @@
 		{
 			// success! :)
 			if (title[1] == ')')
-			{
+		{
 				mFbcTestText->setText(std::string("okay, now we can get the list of friends!"));
 			}
 			// failure :(
@@ -1691,27 +1691,21 @@
 			//request user to login
 			else
 			{
-				LLFloaterWebContent::Params p;
-				p.url("https://www.facebook.com/dialog/oauth?client_id=565771023434202&redirect_uri=https://pdp15.lindenlab.com/authenticate/" + gAgentID.asString());
-				mPanelPeople->openFacebookWeb(p);
-			}
-		}
-		else
-		{
-			llinfos << "failed to get response. reason: " << reason << " status: " << status << llendl;
-		}
-	}
-};
-
-void LLPanelPeople::onLoginFbcButtonClicked()
-{
-<<<<<<< HEAD
-	LLHTTPClient::get("https://pdp15.lindenlab.com/has-access-token/" + gAgentID.asString(), new LLFacebookLogin(this));
-=======
 	LLFloaterWebContent::Params p;
 	p.url("https://www.facebook.com/dialog/oauth?client_id=565771023434202&redirect_uri=" + FBC_SERVICES_URL + "/authenticate/" + gAgentID.asString());
-	openFacebookWeb(p);
->>>>>>> 67726254
+				mPanelPeople->openFacebookWeb(p);
+}
+		}
+		else
+		{
+			llinfos << "failed to get response. reason: " << reason << " status: " << status << llendl;
+		}
+	}
+};
+
+void LLPanelPeople::onLoginFbcButtonClicked()
+{
+	LLHTTPClient::get("https://pdp15.lindenlab.com/has-access-token/" + gAgentID.asString(), new LLFacebookLogin(this));
 }
 
 void LLPanelPeople::onFacebookAppRequestClicked()
