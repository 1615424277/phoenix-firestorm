--- conflicted
+++ resolved
@@ -809,7 +809,6 @@
         LL_WARNS() << "People->Groups list menu not found" << LL_ENDL;
     }
 
-<<<<<<< HEAD
     // [FS:CR] Contact sets
     mContactSetCombo = getChild<LLComboBox>("combo_sets");
     if (mContactSetCombo)
@@ -830,25 +829,16 @@
     // [/FS:CR]
 
     // <FS:Ansariel> Friend list accordion replacement
-    //LLAccordionCtrlTab* accordion_tab = getChild<LLAccordionCtrlTab>("tab_all");
-    //accordion_tab->setDropDownStateChangedCallback(
+    //mFriendsAccordion = friends_tab->getChild<LLAccordionCtrl>("friends_accordion");
+
+    //mFriendsAllTab = mFriendsAccordion->getChild<LLAccordionCtrlTab>("tab_all");
+    //mFriendsAllTab->setDropDownStateChangedCallback(
     //  boost::bind(&LLPanelPeople::onFriendsAccordionExpandedCollapsed, this, _1, _2, mAllFriendList));
 
-    //accordion_tab = getChild<LLAccordionCtrlTab>("tab_online");
-    //accordion_tab->setDropDownStateChangedCallback(
+    //mFriendsOnlineTab = mFriendsAccordion->getChild<LLAccordionCtrlTab>("tab_online");
+    //mFriendsOnlineTab->setDropDownStateChangedCallback(
     //  boost::bind(&LLPanelPeople::onFriendsAccordionExpandedCollapsed, this, _1, _2, mOnlineFriendList));
     // </FS:Ansariel> Friend list accordion replacement
-=======
-    mFriendsAccordion = friends_tab->getChild<LLAccordionCtrl>("friends_accordion");
-
-    mFriendsAllTab = mFriendsAccordion->getChild<LLAccordionCtrlTab>("tab_all");
-    mFriendsAllTab->setDropDownStateChangedCallback(
-        boost::bind(&LLPanelPeople::onFriendsAccordionExpandedCollapsed, this, _1, _2, mAllFriendList));
-
-    mFriendsOnlineTab = mFriendsAccordion->getChild<LLAccordionCtrlTab>("tab_online");
-    mFriendsOnlineTab->setDropDownStateChangedCallback(
-        boost::bind(&LLPanelPeople::onFriendsAccordionExpandedCollapsed, this, _1, _2, mOnlineFriendList));
->>>>>>> 8f658804
 
     // Must go after setting commit callback and initializing all pointers to children.
     mTabContainer->selectTabByName(NEARBY_TAB_NAME);
@@ -1228,15 +1218,10 @@
         mOnlineFriendList->setNameFilter(filter);
         mAllFriendList->setNameFilter(filter);
 
-<<<<<<< HEAD
-    // <FS:Ansariel> Friend list accordion replacement
-    //setAccordionCollapsedByUser("tab_online", false);
-    //setAccordionCollapsedByUser("tab_all", false);
-    // </FS:Ansariel> Friend list accordion replacement
-=======
-        setAccordionCollapsedByUser(mFriendsOnlineTab, false);
-        setAccordionCollapsedByUser(mFriendsAllTab, false);
->>>>>>> 8f658804
+        // <FS:Ansariel> Friend list accordion replacement
+        //setAccordionCollapsedByUser(mFriendsOnlineTab, false);
+        //setAccordionCollapsedByUser(mFriendsAllTab, false);
+        // </FS:Ansariel> Friend list accordion replacement
         showFriendsAccordionsIfNeeded();
 
         // restore accordion tabs state _after_ all manipulations
@@ -1284,9 +1269,9 @@
     showFriendsAccordionsIfNeeded();
 
     // <FS:AO> Layout panels will not initialize at a constant size, force it here.
-    if (tab_name == NEARBY_TAB_NAME)
-    {
-        LLLayoutPanel* minilayout = (LLLayoutPanel*)getChildView("minimaplayout", true);
+    if (mTabContainer->getCurrentPanel()->getName() == NEARBY_TAB_NAME)
+    {
+        LLLayoutPanel* minilayout = (LLLayoutPanel*)mTabContainer->getCurrentPanel()->getChildView("minimaplayout", true);
         if (minilayout->getVisible())
         {
             LLRect rec = minilayout->getRect();
@@ -1709,23 +1694,14 @@
     {
         // <FS:Ansariel> Friend list accordion replacement
         // Expand and show accordions if needed, else - hide them
-<<<<<<< HEAD
-        //showAccordion("tab_online", mOnlineFriendList->filterHasMatches());
-        //showAccordion("tab_all", mAllFriendList->filterHasMatches());
+        //showAccordion(mFriendsOnlineTab, mOnlineFriendList->filterHasMatches());
+        //showAccordion(mFriendsAllTab, mAllFriendList->filterHasMatches());
 
         //// Rearrange accordions
-        //LLAccordionCtrl* accordion = getChild<LLAccordionCtrl>("friends_accordion");
-        //accordion->arrange();
-
-        childSetVisible("friends_accordion", mAllFriendList->filterHasMatches());
+        //mFriendsAccordion->arrange();
+
+        mFriendsTabContainer->setVisible(mAllFriendList->filterHasMatches());
         // </FS:Ansariel> Friend list accordion replacement
-=======
-        showAccordion(mFriendsOnlineTab, mOnlineFriendList->filterHasMatches());
-        showAccordion(mFriendsAllTab, mAllFriendList->filterHasMatches());
-
-        // Rearrange accordions
-        mFriendsAccordion->arrange();
->>>>>>> 8f658804
 
         // *TODO: new no_matched_tabs_text attribute was implemented in accordion (EXT-7368).
         // this code should be refactored to use it
