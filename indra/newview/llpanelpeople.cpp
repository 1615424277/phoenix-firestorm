--- conflicted
+++ resolved
@@ -850,11 +850,8 @@
 	}
 	else
 	{
-<<<<<<< HEAD
 		llwarns << "Friends Cards failed to load" << llendl;
-=======
 		lldebugs << "No friends found" << llendl;
->>>>>>> 113f532e
 	}
 
 	LLAvatarTracker::buddy_map_t::const_iterator buddy_it = all_buddies.begin();
