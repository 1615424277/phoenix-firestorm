--- conflicted
+++ resolved
@@ -674,17 +674,10 @@
     // </FS:Ansariel>
 
     // <FS:Ansariel> Firestorm radar
-<<<<<<< HEAD
-    //getChild<LLFilterEditor>("nearby_filter_input")->setCommitCallback(boost::bind(&LLPanelPeople::onFilterEdit, this, _2));
-    getChild<LLFilterEditor>("friends_filter_input")->setCommitCallback(boost::bind(&LLPanelPeople::onFilterEdit, this, _2));
-    getChild<LLFilterEditor>("groups_filter_input")->setCommitCallback(boost::bind(&LLPanelPeople::onFilterEdit, this, _2));
-    getChild<LLFilterEditor>("recent_filter_input")->setCommitCallback(boost::bind(&LLPanelPeople::onFilterEdit, this, _2));
-=======
     //mNearbyFilterCommitConnection = getChild<LLFilterEditor>("nearby_filter_input")->setCommitCallback(boost::bind(&LLPanelPeople::onFilterEdit, this, _2));
     mFriedsFilterCommitConnection = getChild<LLFilterEditor>("friends_filter_input")->setCommitCallback(boost::bind(&LLPanelPeople::onFilterEdit, this, _2));
     mGroupsFilterCommitConnection = getChild<LLFilterEditor>("groups_filter_input")->setCommitCallback(boost::bind(&LLPanelPeople::onFilterEdit, this, _2));
     mRecentFilterCommitConnection = getChild<LLFilterEditor>("recent_filter_input")->setCommitCallback(boost::bind(&LLPanelPeople::onFilterEdit, this, _2));
->>>>>>> 050d2fef
 
     // <FS:Ansariel> Don't bother with "want more?" advertisement
     //if(LLAgentBenefitsMgr::current().getGroupMembershipLimit() < max_premium)
@@ -812,7 +805,6 @@
         mContactSetCombo->setCommitCallback(boost::bind(&LLPanelPeople::generateCurrentContactList, this));
         refreshContactSets();
     }
-<<<<<<< HEAD
 
     mContactSetList = getChild<LLAvatarList>("contact_list");
     if (mContactSetList)
@@ -830,25 +822,6 @@
     //accordion_tab->setDropDownStateChangedCallback(
     //  boost::bind(&LLPanelPeople::onFriendsAccordionExpandedCollapsed, this, _1, _2, mAllFriendList));
 
-=======
-
-    mContactSetList = getChild<LLAvatarList>("contact_list");
-    if (mContactSetList)
-    {
-        mContactSetList->setCommitCallback(boost::bind(&LLPanelPeople::updateButtons, this));
-        mContactSetList->setItemDoubleClickCallback(boost::bind(&LLPanelPeople::onAvatarListDoubleClicked, this, _1));
-        mContactSetList->setNoItemsCommentText(getString("empty_list"));
-        mContactSetList->setContextMenu(&LLPanelPeopleMenus::gPeopleContextMenu);
-        generateCurrentContactList();
-    }
-    // [/FS:CR]
-
-    // <FS:Ansariel> Friend list accordion replacement
-    //LLAccordionCtrlTab* accordion_tab = getChild<LLAccordionCtrlTab>("tab_all");
-    //accordion_tab->setDropDownStateChangedCallback(
-    //  boost::bind(&LLPanelPeople::onFriendsAccordionExpandedCollapsed, this, _1, _2, mAllFriendList));
-
->>>>>>> 050d2fef
     //accordion_tab = getChild<LLAccordionCtrlTab>("tab_online");
     //accordion_tab->setDropDownStateChangedCallback(
     //  boost::bind(&LLPanelPeople::onFriendsAccordionExpandedCollapsed, this, _1, _2, mOnlineFriendList));
@@ -1030,13 +1003,8 @@
         groups_panel->getChildView("minus_btn")->setEnabled(item_selected && selected_id.notNull()); // a real group selected
 
         // <FS:CR> FIRE-12229
-<<<<<<< HEAD
-        //U32 groups_count = gAgent.mGroups.size();
-        //S32 max_groups = LLAgentBenefitsMgr::current().getGroupMembershipLimit();
-=======
         //U32 groups_count = static_cast<U32>(gAgent.mGroups.size());
         //U32 max_groups = LLAgentBenefitsMgr::current().getGroupMembershipLimit();
->>>>>>> 050d2fef
         //U32 groups_remaining = max_groups > groups_count ? max_groups - groups_count : 0;
         //groups_panel->getChild<LLUICtrl>("groupcount")->setTextArg("[COUNT]", llformat("%d", groups_count));
         //groups_panel->getChild<LLUICtrl>("groupcount")->setTextArg("[REMAINING]", llformat("%d", groups_remaining));
@@ -1059,15 +1027,9 @@
         if (cur_panel)
         {
             // <FS:Ansariel> RLVa check
-<<<<<<< HEAD
-            //if (cur_panel->hasChild("add_friend_btn", TRUE))
-            //  cur_panel->getChildView("add_friend_btn")->setEnabled(item_selected && !is_friend && !is_self);
-            if (!nearby_tab_active && cur_panel->hasChild("add_friend_btn", TRUE))
-=======
             //if (cur_panel->hasChild("add_friend_btn", true))
             //  cur_panel->getChildView("add_friend_btn")->setEnabled(item_selected && !is_friend && !is_self);
             if (!nearby_tab_active && cur_panel->hasChild("add_friend_btn", true))
->>>>>>> 050d2fef
                 cur_panel->getChildView("add_friend_btn")->setEnabled(item_selected && !is_friend && !is_self && RlvActions::canShowName(RlvActions::SNC_DEFAULT, selected_id));
             // </FS:Ansariel> RLVa check
 
@@ -1736,19 +1698,11 @@
         // Expand and show accordions if needed, else - hide them
         //showAccordion("tab_online", mOnlineFriendList->filterHasMatches());
         //showAccordion("tab_all", mAllFriendList->filterHasMatches());
-<<<<<<< HEAD
 
         //// Rearrange accordions
         //LLAccordionCtrl* accordion = getChild<LLAccordionCtrl>("friends_accordion");
         //accordion->arrange();
 
-=======
-
-        //// Rearrange accordions
-        //LLAccordionCtrl* accordion = getChild<LLAccordionCtrl>("friends_accordion");
-        //accordion->arrange();
-
->>>>>>> 050d2fef
         childSetVisible("friends_accordion", mAllFriendList->filterHasMatches());
         // </FS:Ansariel> Friend list accordion replacement
 
@@ -1910,118 +1864,6 @@
     mContactSetList->refreshNames();
     generateContactList(mContactSetCombo->getValue().asString());
 }
-<<<<<<< HEAD
-
-bool LLPanelPeople::onContactSetsEnable(const LLSD& userdata)
-{
-    std::string item = userdata.asString();
-    if (item == "has_mutable_set")
-        return (!LGGContactSets::getInstance()->isInternalSetName(mContactSetCombo->getValue().asString()));
-    else if (item == "has_selection")
-    {
-        uuid_vec_t selected_uuids;
-        getCurrentItemIDs(selected_uuids);
-        return (!selected_uuids.empty() &&
-                selected_uuids.size() <= MAX_SELECTIONS);
-    }
-    else if (item == "has_mutable_set_and_selection")
-    {
-        uuid_vec_t selected_uuids;
-        getCurrentItemIDs(selected_uuids);
-        return ((!selected_uuids.empty() && selected_uuids.size() <= MAX_SELECTIONS)
-                && !LGGContactSets::getInstance()->isInternalSetName(mContactSetCombo->getValue().asString()));
-    }
-    else if (item == "has_single_selection")
-    {
-        uuid_vec_t selected_uuids;
-        getCurrentItemIDs(selected_uuids);
-        return (selected_uuids.size() == 1);
-    }
-    else if (item == "has_pseudonym")
-    {
-        uuid_vec_t selected_uuids;
-        getCurrentItemIDs(selected_uuids);
-        if (!selected_uuids.empty())
-            return LGGContactSets::getInstance()->hasPseudonym(selected_uuids);
-    }
-    else if (item == "has_display_name")
-    {
-        uuid_vec_t selected_uuids;
-        getCurrentItemIDs(selected_uuids);
-        if (!selected_uuids.empty())
-            return (!LGGContactSets::getInstance()->hasDisplayNameRemoved(selected_uuids));
-    }
-    return false;
-}
-
-void LLPanelPeople::onContactSetsMenuItemClicked(const LLSD& userdata)
-{
-    std::string chosen_item = userdata.asString();
-    if (chosen_item == "add_set")
-    {
-        LLNotificationsUtil::add("AddNewContactSet", LLSD(), LLSD(), &LGGContactSets::handleAddContactSetCallback);
-    }
-    else if (chosen_item == "remove_set")
-    {
-        LLSD payload, args;
-        std::string set = mContactSetCombo->getValue().asString();
-        args["SET_NAME"] = set;
-        payload["contact_set"] = set;
-        LLNotificationsUtil::add("RemoveContactSet", args, payload, &LGGContactSets::handleRemoveContactSetCallback);
-    }
-    else if (chosen_item == "add_contact")
-    {
-        LLFloater* root_floater = gFloaterView->getParentFloater(this);
-        LLFloater* avatar_picker = LLFloaterAvatarPicker::show(boost::bind(&LLPanelPeople::handlePickerCallback, this, _1, mContactSetCombo->getValue().asString()),
-                                                               TRUE, TRUE, TRUE, root_floater->getName());
-        if (root_floater && avatar_picker)
-            root_floater->addDependentFloater(avatar_picker);
-    }
-    else if (chosen_item == "remove_contact")
-    {
-        if (!mContactSetCombo) return;
-
-        uuid_vec_t selected_uuids;
-        getCurrentItemIDs(selected_uuids);
-        if (selected_uuids.empty()) return;
-
-        LLSD payload, args;
-        std::string set = mContactSetCombo->getValue().asString();
-        S32 selected_size = selected_uuids.size();
-        args["SET_NAME"] = set;
-        args["TARGET"] = (selected_size > 1 ? llformat("%d", selected_size) : LLSLURL("agent", selected_uuids.front(), "about").getSLURLString());
-        payload["contact_set"] = set;
-        for (auto const& id : selected_uuids)
-        {
-            payload["ids"].append(id);
-        }
-        LLNotificationsUtil::add((selected_size > 1 ? "RemoveContactsFromSet" : "RemoveContactFromSet"), args, payload, &LGGContactSets::handleRemoveAvatarFromSetCallback);
-    }
-    else if (chosen_item == "set_config")
-    {
-        LLFloater* root_floater = gFloaterView->getParentFloater(this);
-        LLFloater* config_floater = LLFloaterReg::showInstance("fs_contact_set_config", LLSD(mContactSetCombo->getValue().asString()));
-        if (root_floater && config_floater)
-            root_floater->addDependentFloater(config_floater);
-    }
-    else if (chosen_item == "profile")
-    {
-        uuid_vec_t selected_uuids;
-        getCurrentItemIDs(selected_uuids);
-        if (selected_uuids.empty()) return;
-
-        for (auto const& id : selected_uuids)
-        {
-            LLAvatarActions::showProfile(id);
-        }
-    }
-    else if (chosen_item == "im")
-    {
-        uuid_vec_t selected_uuids;
-        getCurrentItemIDs(selected_uuids);
-        if (selected_uuids.empty()) return;
-
-=======
 
 bool LLPanelPeople::onContactSetsEnable(const LLSD& userdata)
 {
@@ -2132,7 +1974,6 @@
         getCurrentItemIDs(selected_uuids);
         if (selected_uuids.empty()) return;
 
->>>>>>> 050d2fef
         if (selected_uuids.size() == 1)
         {
             LLAvatarActions::startIM(selected_uuids[0]);
@@ -2222,11 +2063,7 @@
 // </FS:Ansariel>
 
 // <FS:Ansariel> CTRL-F focusses local search editor
-<<<<<<< HEAD
-BOOL LLPanelPeople::handleKeyHere(KEY key, MASK mask)
-=======
 bool LLPanelPeople::handleKeyHere(KEY key, MASK mask)
->>>>>>> 050d2fef
 {
     if (FSCommon::isFilterEditorKeyCombo(key, mask))
     {
@@ -2234,20 +2071,6 @@
 
         if (cur_tab == FRIENDS_TAB_NAME)
         {
-<<<<<<< HEAD
-            getChild<LLFilterEditor>("friends_filter_input")->setFocus(TRUE);
-            return TRUE;
-        }
-        else if (cur_tab == GROUP_TAB_NAME)
-        {
-            getChild<LLFilterEditor>("groups_filter_input")->setFocus(TRUE);
-            return TRUE;
-        }
-        else if (cur_tab == RECENT_TAB_NAME)
-        {
-            getChild<LLFilterEditor>("recent_filter_input")->setFocus(TRUE);
-            return TRUE;
-=======
             getChild<LLFilterEditor>("friends_filter_input")->setFocus(true);
             return true;
         }
@@ -2260,7 +2083,6 @@
         {
             getChild<LLFilterEditor>("recent_filter_input")->setFocus(true);
             return true;
->>>>>>> 050d2fef
         }
     }
 
