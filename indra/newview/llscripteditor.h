--- conflicted
+++ resolved
@@ -45,14 +45,11 @@
 	
 	// LLView override
 	virtual void	draw();
-<<<<<<< HEAD
+    BOOL postBuild();
 
 	// <FS> Improved Home-key behavior
 	// LLTextBase override
 	virtual void	startOfLine();
-=======
-    BOOL postBuild();
->>>>>>> c71da80d
 	
 	void	initKeywords();
 	void	loadKeywords();
@@ -60,8 +57,13 @@
 	LLKeywords::keyword_iterator_t keywordsBegin()	{ return mKeywords.begin(); }
 	LLKeywords::keyword_iterator_t keywordsEnd()	{ return mKeywords.end(); }
 	
-<<<<<<< HEAD
-	// <FS:Ansariel> Re-add legacy format support
+    // <FS:Ansariel> FIRE-20818: User-selectable font and size for script editor
+    //static std::string getScriptFontSize();
+    //LLFontGL* getScriptFont();
+    //void onFontSizeChange();
+    // <FS:Ansariel>
+
+  	// <FS:Ansariel> Re-add legacy format support
 	void	loadKeywords(const std::string& filename,
 						 const std::vector<std::string>& funcs,
 						 const std::vector<std::string>& tooltips,
@@ -69,13 +71,6 @@
 	// </FS:Ansariel>
 
 protected:
-=======
-    static std::string getScriptFontSize();
-    LLFontGL* getScriptFont();
-    void onFontSizeChange();
-
-  protected:
->>>>>>> c71da80d
 	friend class LLUICtrlFactory;
 	LLScriptEditor(const Params& p);
 	
