/**
 * @file llvoicevivox.h
 * @brief Declaration of LLDiamondwareVoiceClient class which is the interface to the voice client process.
 *
 * $LicenseInfo:firstyear=2001&license=viewerlgpl$
 * Second Life Viewer Source Code
 * Copyright (C) 2010, Linden Research, Inc.
 *
 * This library is free software; you can redistribute it and/or
 * modify it under the terms of the GNU Lesser General Public
 * License as published by the Free Software Foundation;
 * version 2.1 of the License only.
 *
 * This library is distributed in the hope that it will be useful,
 * but WITHOUT ANY WARRANTY; without even the implied warranty of
 * MERCHANTABILITY or FITNESS FOR A PARTICULAR PURPOSE.  See the GNU
 * Lesser General Public License for more details.
 *
 * You should have received a copy of the GNU Lesser General Public
 * License along with this library; if not, write to the Free Software
 * Foundation, Inc., 51 Franklin Street, Fifth Floor, Boston, MA  02110-1301  USA
 *
 * Linden Research, Inc., 945 Battery Street, San Francisco, CA  94111  USA
 * $/LicenseInfo$
 */
#ifndef LL_VOICE_VIVOX_H
#define LL_VOICE_VIVOX_H

class LLVOAvatar;
class LLVivoxProtocolParser;

#include "lliopipe.h"
#include "llpumpio.h"
#include "llchainio.h"
#include "lliosocket.h"
#include "v3math.h"
#include "llframetimer.h"
#include "llviewerregion.h"
#include "llcallingcard.h"   // for LLFriendObserver
#include "lleventcoro.h"
#include "llcoros.h"
#include <queue>

#ifdef LL_USESYSTEMLIBS
# include "expat.h"
#else
# include "expat/expat.h"
#endif
#include "llvoiceclient.h"

class LLAvatarName;
class LLVivoxVoiceClientMuteListObserver;

extern const std::string VIVOX_VOICE_SERVER_TYPE;

class LLVivoxVoiceP2PIncomingCall : public LLVoiceP2PIncomingCallInterface
{
  public:
    LLVivoxVoiceP2PIncomingCall(const LLSD& call_info) : mCallInfo(call_info) {}
    ~LLVivoxVoiceP2PIncomingCall() override {}

    bool answerInvite() override;
    void declineInvite() override;

  protected:
    LLSD mCallInfo;
};

class LLVivoxVoiceClient :  public LLSingleton<LLVivoxVoiceClient>,
                            virtual public LLVoiceModuleInterface,
                            virtual public LLVoiceEffectInterface,
                            virtual public LLVoiceP2POutgoingCallInterface
{
    LLSINGLETON_C11(LLVivoxVoiceClient);
    LOG_CLASS(LLVivoxVoiceClient);
    virtual ~LLVivoxVoiceClient();

public:
    /// @name LLVoiceModuleInterface virtual implementations
    ///  @see LLVoiceModuleInterface
    //@{
    void init(LLPumpIO *pump) override; // Call this once at application startup (creates connector)
    void terminate() override;  // Call this to clean up during shutdown

    const LLVoiceVersionInfo& getVersion() override;

    void updateSettings() override; // call after loading settings and whenever they change

    // Returns true if vivox has successfully logged in and is not in error state
    bool isVoiceWorking() const override;

    /////////////////////
    /// @name Tuning
    //@{
    void tuningStart() override;
    void tuningStop() override;
    bool inTuningMode() override;

    void tuningSetMicVolume(float volume) override;
    void tuningSetSpeakerVolume(float volume) override;
    float tuningGetEnergy(void) override;

    //@}

    /////////////////////
    /// @name Devices
    //@{
    // This returns true when it's safe to bring up the "device settings" dialog in the prefs.
    // i.e. when the daemon is running and connected, and the device lists are populated.
    bool deviceSettingsAvailable() override;
    bool deviceSettingsUpdated() override;  //return if the list has been updated and never fetched,  only to be called from the voicepanel.

    // Requery the vivox daemon for the current list of input/output devices.
    // If you pass true for clearCurrentList, deviceSettingsAvailable() will be false until the query has completed
    // (use this if you want to know when it's done).
    // If you pass false, you'll have no way to know when the query finishes, but the device lists will not appear empty in the interim.
    void refreshDeviceLists(bool clearCurrentList = true) override;

    void setCaptureDevice(const std::string& name) override;
    void setRenderDevice(const std::string& name) override;

    LLVoiceDeviceList& getCaptureDevices() override;
    LLVoiceDeviceList& getRenderDevices() override;
    //@}

    void getParticipantList(std::set<LLUUID> &participants) override;
    bool isParticipant(const LLUUID& speaker_id) override;

    // Send a text message to the specified user, initiating the session if necessary.
<<<<<<< HEAD
    // virtual bool sendTextMessage(const LLUUID& participant_id, const std::string& message) const {return false;};
=======
    // virtual BOOL sendTextMessage(const LLUUID& participant_id, const std::string& message) const {return false;};
>>>>>>> fa4ad236

    // Returns true if calling back the session URI after the session has closed is possible.
    // Currently this will be false only for PSTN P2P calls.
    // NOTE: this will return true if the session can't be found.
<<<<<<< HEAD
    bool isSessionCallBackPossible(const LLUUID &session_id) override;
=======
    BOOL isSessionCallBackPossible(const LLUUID &session_id) override;
>>>>>>> fa4ad236

    // Returns true if the session can accepte text IM's.
    // Currently this will be false only for PSTN P2P calls.
    // NOTE: this will return true if the session can't be found.
<<<<<<< HEAD
    bool isSessionTextIMPossible(const LLUUID &session_id) override;
=======
    BOOL isSessionTextIMPossible(const LLUUID &session_id) override;
>>>>>>> fa4ad236

    ////////////////////////////
    /// @name Channel stuff
    //@{
    // returns true iff the user is currently in a proximal (local spatial) channel.
    // Note that gestures should only fire if this returns true.
    bool inProximalChannel() override;

    void setNonSpatialChannel(const LLSD& channelInfo,
                              bool notify_on_first_join,
                              bool hangup_on_last_leave) override;

    bool setSpatialChannel(const LLSD& channelInfo) override;

    void leaveNonSpatialChannel() override;

    void processChannels(bool process) override;

    void leaveChannel(void);

    bool isCurrentChannel(const LLSD &channelInfo) override;
    bool compareChannels(const LLSD &channelInfo1, const LLSD &channelInfo2) override;

    //@}


    //////////////////////////
    /// @name LLVoiceP2POutgoingCallInterface
    //@{
    // start a voice channel with the specified user
    void callUser(const LLUUID &uuid) override;
    void hangup() override;

    //@}

    LLVoiceP2POutgoingCallInterface *getOutgoingCallInterface() override { return this; }

    LLVoiceP2PIncomingCallInterfacePtr getIncomingCallInterface(const LLSD &voice_call_info) override;

    bool answerInvite(const std::string &sessionHandle);
    void declineInvite(const std::string &sessionHandle);

    /////////////////////////
    /// @name Volume/gain
    //@{
    void setVoiceVolume(F32 volume) override;
    void setMicGain(F32 volume) override;
    //@}

    /////////////////////////
    /// @name enable disable voice and features
    //@{
    void setVoiceEnabled(bool enabled) override;
    void setMuteMic(bool muted) override;       // Set the mute state of the local mic.
    //@}

    //////////////////////////
    /// @name nearby speaker accessors
    //@{
    std::string getDisplayName(const LLUUID& id) override;
<<<<<<< HEAD
    bool isParticipantAvatar(const LLUUID &id) override;
    bool getIsSpeaking(const LLUUID& id) override;
    bool getIsModeratorMuted(const LLUUID& id) override;
=======
    BOOL isParticipantAvatar(const LLUUID &id) override;
    BOOL getIsSpeaking(const LLUUID& id) override;
    BOOL getIsModeratorMuted(const LLUUID& id) override;
>>>>>>> fa4ad236
    F32 getCurrentPower(const LLUUID& id) override;     // "power" is related to "amplitude" in a defined way.  I'm just not sure what the formula is...
    F32 getUserVolume(const LLUUID& id) override;
    void setUserVolume(const LLUUID& id, F32 volume) override; // set's volume for specified agent, from 0-1 (where .5 is nominal)
    //@}

    // authorize the user
    void userAuthorized(const std::string& user_id,
                        const LLUUID &agentID) override;

    //////////////////////////////
    /// @name Status notification
    //@{
    void addObserver(LLVoiceClientStatusObserver* observer) override;
    void removeObserver(LLVoiceClientStatusObserver* observer) override;
    void addObserver(LLFriendObserver* observer) override;
    void removeObserver(LLFriendObserver* observer) override;
    void addObserver(LLVoiceClientParticipantObserver* observer) override;
    void removeObserver(LLVoiceClientParticipantObserver* observer) override;
    //@}

<<<<<<< HEAD
    std::string sipURIFromID(const LLUUID &id) override;
=======
    std::string sipURIFromID(const LLUUID &id) const override;
    LLSD getP2PChannelInfoTemplate(const LLUUID& id) const override;
>>>>>>> fa4ad236
    //@}

    /// @name LLVoiceEffectInterface virtual implementations
    ///  @see LLVoiceEffectInterface
    //@{

    //////////////////////////
    /// @name Accessors
    //@{
    bool setVoiceEffect(const LLUUID& id) override;
    const LLUUID getVoiceEffect() override;
    LLSD getVoiceEffectProperties(const LLUUID& id) override;

    void refreshVoiceEffectLists(bool clear_lists) override;
    const voice_effect_list_t& getVoiceEffectList() const override;
    const voice_effect_list_t& getVoiceEffectTemplateList() const override;
    //@}

    //////////////////////////////
    /// @name Status notification
    //@{
    void addObserver(LLVoiceEffectObserver* observer) override;
    void removeObserver(LLVoiceEffectObserver* observer) override;
    //@}

    //////////////////////////////
    /// @name Effect preview buffer
    //@{
    void enablePreviewBuffer(bool enable) override;
    void recordPreviewBuffer() override;
    void playPreviewBuffer(const LLUUID& effect_id = LLUUID::null) override;
    void stopPreviewBuffer() override;

    bool isPreviewRecording() override;
    bool isPreviewPlaying() override;
    //@}

    //@}

    bool onCheckVoiceEffect(const std::string& voice_effect_name);
    void onClickVoiceEffect(const std::string& voice_effect_name);

protected:
    //////////////////////
    // Vivox Specific definitions

    friend class LLVivoxVoiceClientMuteListObserver;
    friend class LLVivoxVoiceClientFriendsObserver;


    enum streamState
    {
        streamStateUnknown = 0,
        streamStateIdle = 1,
        streamStateConnected = 2,
        streamStateRinging = 3,
        streamStateConnecting = 6,  // same as Vivox session_media_connecting enum
        streamStateDisconnecting = 7,  //Same as Vivox session_media_disconnecting enum
    };

    struct participantState
    {
    public:
        participantState(const std::string &uri);

            bool updateMuteState(); // true if mute state has changed
        bool isAvatar();

        std::string mURI;
        LLUUID mAvatarID;
        std::string mAccountName;
        std::string mDisplayName;
        LLFrameTimer mSpeakingTimeout;
        F32 mLastSpokeTimestamp;
        F32 mPower;
        F32 mVolume;
        std::string mGroupID;
        int mUserVolume;
        bool mPTT;
        bool mIsSpeaking;
        bool mIsModeratorMuted;
        bool mOnMuteList;       // true if this avatar is on the user's mute list (and should be muted)
        bool mVolumeSet;        // true if incoming volume messages should not change the volume
        bool mVolumeDirty;      // true if this participant needs a volume command sent (either mOnMuteList or mUserVolume has changed)
        bool mAvatarIDValid;
        bool mIsSelf;
    };
    typedef std::shared_ptr<participantState> participantStatePtr_t;
    typedef std::weak_ptr<participantState> participantStateWptr_t;

    typedef std::map<const std::string, participantStatePtr_t> participantMap;
    typedef std::map<const LLUUID, participantStatePtr_t> participantUUIDMap;

    struct sessionState
    {
    public:
        typedef std::shared_ptr<sessionState> ptr_t;
        typedef std::weak_ptr<sessionState> wptr_t;

        typedef std::function<void(const ptr_t &)> sessionFunc_t;

        static ptr_t createSession();
        ~sessionState();

        LLSD getVoiceChannelInfo();

        participantStatePtr_t addParticipant(const std::string &uri);
        void removeParticipant(const participantStatePtr_t &participant);
        void removeAllParticipants();

        participantStatePtr_t findParticipant(const std::string &uri);
        participantStatePtr_t findParticipantByID(const LLUUID& id);

        static ptr_t matchSessionByHandle(const std::string &handle);
        static ptr_t matchCreatingSessionByURI(const std::string &uri);
        static ptr_t matchSessionByURI(const std::string &uri);
        static ptr_t matchSessionByParticipant(const LLUUID &participant_id);

        bool isCallBackPossible();
        bool isTextIMPossible();
        bool isSpatial() { return mIsSpatial; }

        static void for_each(sessionFunc_t func);

        std::string mHandle;
        std::string mGroupHandle;
        std::string mSIPURI;
        std::string mAlias;
        std::string mName;
        std::string mAlternateSIPURI;
        std::string mHash;          // Channel password
        std::string mErrorStatusString;
        std::queue<std::string> mTextMsgQueue;

        LLUUID      mIMSessionID;
        LLUUID      mCallerID;
        int         mErrorStatusCode;
        int         mMediaStreamState;
        bool        mCreateInProgress;  // True if a Session.Create has been sent for this session and no response has been received yet.
        bool        mMediaConnectInProgress;    // True if a Session.MediaConnect has been sent for this session and no response has been received yet.
        bool        mVoiceInvitePending;    // True if a voice invite is pending for this session (usually waiting on a name lookup)
        bool        mTextInvitePending;     // True if a text invite is pending for this session (usually waiting on a name lookup)
        bool        mSynthesizedCallerID;   // True if the caller ID is a hash of the SIP URI -- this means we shouldn't do a name lookup.
        bool        mIsChannel; // True for both group and spatial channels (false for p2p, PSTN)
        bool        mIsSpatial; // True for spatial channels
        bool        mIsP2P;
        bool        mIncoming;
        bool        mVoiceActive;
        bool        mReconnect; // Whether we should try to reconnect to this session if it's dropped

        // Set to true when the volume/mute state of someone in the participant list changes.
        // The code will have to walk the list to find the changed participant(s).
        bool        mVolumeDirty;
        bool        mMuteDirty;

        bool        mParticipantsChanged;
        participantMap mParticipantsByURI;
        participantUUIDMap mParticipantsByUUID;

        LLUUID      mVoiceFontID;

        static void VerifySessions();

    private:
        sessionState();

        static std::set<wptr_t, std::owner_less<wptr_t>> mSession;   // canonical list of outstanding sessions.
        std::set<wptr_t>::iterator  mMyIterator;    // used for delete

        static void for_eachPredicate(const wptr_t &a, sessionFunc_t func);

        static bool testByHandle(const LLVivoxVoiceClient::sessionState::wptr_t &a, std::string handle);
        static bool testByCreatingURI(const LLVivoxVoiceClient::sessionState::wptr_t &a, std::string uri);
        static bool testBySIPOrAlterateURI(const LLVivoxVoiceClient::sessionState::wptr_t &a, std::string uri);
        static bool testByCallerId(const LLVivoxVoiceClient::sessionState::wptr_t &a, LLUUID participantId);

    };
    typedef std::shared_ptr<sessionState> sessionStatePtr_t;

    typedef std::map<std::string, sessionStatePtr_t> sessionMap;

    ///////////////////////////////////////////////////////
    // Private Member Functions
    //////////////////////////////////////////////////////



    //////////////////////////////
    /// @name TVC/Server management and communication
    //@{
    // Call this if the connection to the daemon terminates unexpectedly.  It will attempt to reset everything and relaunch.
    void daemonDied();

    // Call this if we're just giving up on voice (can't provision an account, etc.).  It will clean up and go away.
    void giveUp();

    // write to the tvc
    bool writeString(const std::string &str);

    void connectorCreate();
    void connectorShutdown();
    void closeSocket(void);

//  void requestVoiceAccountProvision(S32 retries = 3);
    void setLoginInfo(
               const std::string& account_name,
               const std::string& password,
               const std::string& voice_sip_uri_hostname,
               const std::string& voice_account_server_uri);
    void loginSendMessage();
    void logout();
    void logoutSendMessage();


    //@}

    //------------------------------------
    // tuning

    void tuningRenderStartSendMessage(const std::string& name, bool loop);
    void tuningRenderStopSendMessage();

    void tuningCaptureStartSendMessage(int duration);
    void tuningCaptureStopSendMessage();

    //----------------------------------
    // devices
    void clearCaptureDevices();
    void addCaptureDevice(const LLVoiceDevice& device);
    void clearRenderDevices();
    void setDevicesListUpdated(bool state);
    void addRenderDevice(const LLVoiceDevice& device);
    void buildSetAudioDevices(std::ostringstream &stream);

    void getCaptureDevicesSendMessage();
    void getRenderDevicesSendMessage();

    // local audio updates, mic mute, speaker mute, mic volume and speaker volumes
    void sendLocalAudioUpdates();

    /////////////////////////////
    // Response/Event handlers
    void connectorCreateResponse(int statusCode, std::string &statusString, std::string &connectorHandle, std::string &versionID);
    void loginResponse(int statusCode, std::string &statusString, std::string &accountHandle, int numberOfAliases);
    void sessionCreateResponse(std::string &requestId, int statusCode, std::string &statusString, std::string &sessionHandle);
    void sessionGroupAddSessionResponse(std::string &requestId, int statusCode, std::string &statusString, std::string &sessionHandle);
    void sessionConnectResponse(std::string &requestId, int statusCode, std::string &statusString);
    void logoutResponse(int statusCode, std::string &statusString);
    void connectorShutdownResponse(int statusCode, std::string &statusString);

    void accountLoginStateChangeEvent(std::string &accountHandle, int statusCode, std::string &statusString, int state);
    void mediaCompletionEvent(std::string &sessionGroupHandle, std::string &mediaCompletionType);
    void mediaStreamUpdatedEvent(std::string &sessionHandle, std::string &sessionGroupHandle, int statusCode, std::string &statusString, int state, bool incoming);
    void sessionAddedEvent(std::string &uriString, std::string &alias, std::string &sessionHandle, std::string &sessionGroupHandle, bool isChannel, bool incoming, std::string &nameString, std::string &applicationString);
    void sessionGroupAddedEvent(std::string &sessionGroupHandle);
    void sessionRemovedEvent(std::string &sessionHandle, std::string &sessionGroupHandle);
    void participantAddedEvent(std::string &sessionHandle, std::string &sessionGroupHandle, std::string &uriString, std::string &alias, std::string &nameString, std::string &displayNameString, int participantType);
    void participantRemovedEvent(std::string &sessionHandle, std::string &sessionGroupHandle, std::string &uriString, std::string &alias, std::string &nameString);
    void participantUpdatedEvent(std::string &sessionHandle, std::string &sessionGroupHandle, std::string &uriString, std::string &alias, bool isModeratorMuted, bool isSpeaking, int volume, F32 energy);
    void voiceServiceConnectionStateChangedEvent(int statusCode, std::string &statusString, std::string &build_id);
    void auxAudioPropertiesEvent(F32 energy);
    void messageEvent(std::string &sessionHandle, std::string &uriString, std::string &alias, std::string &messageHeader, std::string &messageBody, std::string &applicationString);
    void sessionNotificationEvent(std::string &sessionHandle, std::string &uriString, std::string &notificationType);

    void muteListChanged();

    /////////////////////////////
    // VAD changes
    // disable auto-VAD and configure VAD parameters explicitly
    void setupVADParams(unsigned int vad_auto, unsigned int vad_hangover, unsigned int vad_noise_floor, unsigned int vad_sensitivity);
    void onVADSettingsChange();

    /////////////////////////////
    // Sending updates of current state
    void updatePosition(void);
    void setCameraPosition(const LLVector3d &position, const LLVector3 &velocity, const LLMatrix3 &rot);
    void setAvatarPosition(const LLVector3d &position, const LLVector3 &velocity, const LLQuaternion &rot);
    bool channelFromRegion(LLViewerRegion *region, std::string &name);

    void setEarLocation(S32 loc);


    /////////////////////////////
    // Accessors for data related to nearby speakers

    // MBW -- XXX -- Not sure how to get this data out of the TVC
    bool getUsingPTT(const LLUUID& id);
    std::string getGroupID(const LLUUID& id);       // group ID if the user is in group chat (empty string if not applicable)

    /////////////////////////////
    // Recording controls
    void recordingLoopStart(int seconds = 3600, int deltaFramesPerControlFrame = 200);
    void recordingLoopSave(const std::string& filename);
    void recordingStop();

    // Playback controls
    void filePlaybackStart(const std::string& filename);
    void filePlaybackStop();
    void filePlaybackSetPaused(bool paused);
    void filePlaybackSetMode(bool vox = false, float speed = 1.0f);

    participantStatePtr_t findParticipantByID(const LLUUID& id);


#if 0
    ////////////////////////////////////////
    // voice sessions.
    typedef std::set<sessionStatePtr_t> sessionSet;

    typedef sessionSet::iterator sessionIterator;
    sessionIterator sessionsBegin(void);
    sessionIterator sessionsEnd(void);
#endif

    sessionStatePtr_t findSession(const std::string &handle);
    sessionStatePtr_t findSessionBeingCreatedByURI(const std::string &uri);
    sessionStatePtr_t findSession(const LLUUID &participant_id);

    sessionStatePtr_t addSession(const std::string &uri, const std::string &handle = std::string());
    void clearSessionHandle(const sessionStatePtr_t &session);
    void setSessionHandle(const sessionStatePtr_t &session, const std::string &handle);
    void setSessionURI(const sessionStatePtr_t &session, const std::string &uri);
    void deleteSession(const sessionStatePtr_t &session);
    void deleteAllSessions(void);

    void verifySessionState(void);

    void joinedAudioSession(const sessionStatePtr_t &session);
    void leftAudioSession(const sessionStatePtr_t &session);

    // This is called in several places where the session _may_ need to be deleted.
    // It contains logic for whether to delete the session or keep it around.
    void reapSession(const sessionStatePtr_t &session);

    // Returns true if the session seems to indicate we've moved to a region on a different voice server
    bool sessionNeedsRelog(const sessionStatePtr_t &session);


    //////////////////////////////////////
    // buddy list stuff, needed for SLIM later
    struct buddyListEntry
    {
        buddyListEntry(const std::string &uri);
        std::string mURI;
        std::string mDisplayName;
        LLUUID  mUUID;
        bool mOnlineSL;
        bool mOnlineSLim;
        bool mCanSeeMeOnline;
        bool mHasBlockListEntry;
        bool mHasAutoAcceptListEntry;
        bool mNameResolved;
        bool mInSLFriends;
        bool mInVivoxBuddies;
    };

    typedef std::map<std::string, buddyListEntry*> buddyListMap;

    /////////////////////////////
    // session control messages

    void accountListBlockRulesSendMessage();
    void accountListAutoAcceptRulesSendMessage();

    void sessionGroupCreateSendMessage();
    void sessionCreateSendMessage(const sessionStatePtr_t &session, bool startAudio = true, bool startText = false);
    void sessionGroupAddSessionSendMessage(const sessionStatePtr_t &session, bool startAudio = true, bool startText = false);
    void sessionMediaConnectSendMessage(const sessionStatePtr_t &session);      // just joins the audio session
    void sessionTextConnectSendMessage(const sessionStatePtr_t &session);       // just joins the text session
    void sessionTerminateSendMessage(const sessionStatePtr_t &session);
    void sessionGroupTerminateSendMessage(const sessionStatePtr_t &session);
    void sessionMediaDisconnectSendMessage(const sessionStatePtr_t &session);
    // void sessionTextDisconnectSendMessage(sessionState *session);



    // Pokes the state machine to leave the audio session next time around.
    void sessionTerminate();

    // Pokes the state machine to shut down the connector and restart it.
    void requestRelog();

    // Does the actual work to get out of the audio session
    void leaveAudioSession();

    friend class LLVivoxVoiceClientCapResponder;


    void lookupName(const LLUUID &id);
    void onAvatarNameCache(const LLUUID& id, const LLAvatarName& av_name);
    void avatarNameResolved(const LLUUID &id, const std::string &name);
    static void predAvatarNameResolution(const LLVivoxVoiceClient::sessionStatePtr_t &session, LLUUID id, std::string name);

    boost::signals2::connection mAvatarNameCacheConnection;

    /////////////////////////////
    // Voice fonts

    void addVoiceFont(const S32 id,
                      const std::string &name,
                      const std::string &description,
                      const LLDate &expiration_date,
                      bool  has_expired,
                      const S32 font_type,
                      const S32 font_status,
                      const bool template_font = false);
    void accountGetSessionFontsResponse(int statusCode, const std::string &statusString);
    void accountGetTemplateFontsResponse(int statusCode, const std::string &statusString);

private:

    LLVoiceVersionInfo mVoiceVersion;

    // Coroutine support methods
    //---
    void voiceControlCoro();
    void voiceControlStateMachine(S32 &coro_state);

    bool endAndDisconnectSession();

    bool callbackEndDaemon(const LLSD& data);
    bool startAndLaunchDaemon();
    bool provisionVoiceAccount();
    bool establishVoiceConnection();
    bool breakVoiceConnection(bool wait);
    bool loginToVivox();
    void logoutOfVivox(bool wait);
    bool retrieveVoiceFonts();

    bool requestParcelVoiceInfo();

    bool addAndJoinSession(const sessionStatePtr_t &nextSession);
    bool terminateAudioSession(bool wait);

    bool waitForChannel();
    bool runSession(const sessionStatePtr_t &session);

    void recordingAndPlaybackMode();
    int voiceRecordBuffer();
    int voicePlaybackBuffer();

    bool performMicTuning();
    //---
    /// Clean up objects created during a voice session.
    void cleanUp();

    bool mSessionTerminateRequested;
    bool mRelogRequested;
    // Number of times (in a row) "stateJoiningSession" case for spatial channel is reached in stateMachine().
    // The larger it is the greater is possibility there is a problem with connection to voice server.
    // Introduced while fixing EXT-4313.
    int mSpatialJoiningNum;

    static void idle(void *user_data);

    LLHost mDaemonHost;
    LLSocket::ptr_t mSocket;

    // We should kill the voice daemon in case of connection alert
    bool mTerminateDaemon;

    friend class LLVivoxProtocolParser;

    std::string mAccountName;
    std::string mAccountPassword;
    std::string mAccountDisplayName;

    bool mTuningMode;
    float mTuningEnergy;
    std::string mTuningAudioFile;
    int mTuningMicVolume;
    bool mTuningMicVolumeDirty;
    int mTuningSpeakerVolume;
    bool mTuningSpeakerVolumeDirty;
    bool mDevicesListUpdated;           // set to true when the device list has been updated
                                        // and false when the panelvoicedevicesettings has queried for an update status.

    std::string mSpatialSessionURI;
    std::string mSpatialSessionCredentials;

    std::string mMainSessionGroupHandle; // handle of the "main" session group.

    std::string mChannelName;           // Name of the channel to be looked up
    sessionStatePtr_t mAudioSession;        // Session state for the current audio session

    sessionStatePtr_t mNextAudioSession;    // Session state for the audio session we're trying to join

    S32 mCurrentParcelLocalID;          // Used to detect parcel boundary crossings
    std::string mCurrentRegionName;     // Used to detect parcel boundary crossings

    bool mConnectorEstablished; // set by "Create Connector" response
    bool mAccountLoggedIn;      // set by login message
    int  mNumberOfAliases;
    U32  mCommandCookie;

    std::string mVoiceAccountServerURI;
    std::string mVoiceSIPURIHostName;

    int mLoginRetryCount;

    sessionMap mSessionsByHandle;               // Active sessions, indexed by session handle.  Sessions which are being initiated may not be in this map.
#if 0
    sessionSet mSessions;                       // All sessions, not indexed.  This is the canonical session list.
#endif

    bool mBuddyListMapPopulated;
    bool mBlockRulesListReceived;
    bool mAutoAcceptRulesListReceived;
    buddyListMap mBuddyListMap;

    LLVoiceDeviceList mCaptureDevices;
    LLVoiceDeviceList mRenderDevices;

    std::string mCaptureDevice;
    std::string mRenderDevice;
    bool mCaptureDeviceDirty;
    bool mRenderDeviceDirty;

    bool mIsInitialized;
    bool mShutdownComplete;

    bool checkParcelChanged(bool update = false);
    bool switchChannel(std::string uri = std::string(), bool spatial = true, bool no_reconnect = false, bool is_p2p = false, std::string hash = "");
    void joinSession(const sessionStatePtr_t &session);

<<<<<<< HEAD
    std::string nameFromID(const LLUUID &id);
=======
    std::string nameFromID(const LLUUID &id) const;
>>>>>>> fa4ad236
    bool IDFromName(const std::string name, LLUUID &uuid);
    std::string sipURIFromAvatar(LLVOAvatar *avatar);
    std::string sipURIFromName(std::string &name);

    // Returns the name portion of the SIP URI if the string looks vaguely like a SIP URI, or an empty string if not.
    std::string nameFromsipURI(const std::string &uri);

    bool inSpatialChannel(void);
    LLSD getAudioSessionChannelInfo();
    std::string getAudioSessionHandle();

    void setHidden(bool hidden) override; //virtual
    void sendPositionAndVolumeUpdate(void);

    void sendCaptureAndRenderDevices();
    void buildSetCaptureDevice(std::ostringstream &stream);
    void buildSetRenderDevice(std::ostringstream &stream);


    void sendFriendsListUpdates();

#if 0
    // start a text IM session with the specified user
    // This will be asynchronous, the session may be established at a future time.
    sessionStatePtr_t startUserIMSession(const LLUUID& uuid);
#endif

    void enforceTether(void);

    bool        mSpatialCoordsDirty;

    LLVector3d  mCameraPosition;
    LLVector3d  mCameraRequestedPosition;
    LLVector3   mCameraVelocity;
    LLMatrix3   mCameraRot;

    LLVector3d  mAvatarPosition;
    LLVector3   mAvatarVelocity;
    LLQuaternion mAvatarRot;

    bool        mMuteMic;
    bool        mMuteMicDirty;
    bool        mHidden;       //Set to true during teleport to hide the agent's position.

    // Set to true when the friends list is known to have changed.
    bool        mFriendsListDirty;

    enum
    {
        earLocCamera = 0,       // ear at camera
        earLocAvatar,           // ear at avatar
        earLocSpeaker,          // <FS:Beq> re-add equal voice based loosely on original patch from Tigh MacFanatic
        earLocMixed             // ear at avatar location/camera direction
    };

    S32         mEarLocation;

    bool        mSpeakerVolumeDirty;
    bool        mSpeakerMuteDirty;
    int         mSpeakerVolume;

    int         mMicVolume;
    bool        mMicVolumeDirty;

    bool        mVoiceEnabled;
    bool        mProcessChannels;
    bool        mWriteInProgress;
    std::string mWriteString;
    size_t      mWriteOffset;

    typedef std::set<LLVoiceClientParticipantObserver*> observer_set_t;
    observer_set_t mParticipantObservers;

    void notifyParticipantObservers();

    typedef std::set<LLVoiceClientStatusObserver*> status_observer_set_t;
    status_observer_set_t mStatusObservers;

    void notifyStatusObservers(LLVoiceClientStatusObserver::EStatusType status);

    typedef std::set<LLFriendObserver*> friend_observer_set_t;
    friend_observer_set_t mFriendObservers;
    void notifyFriendObservers();

    // Voice Fonts

    void expireVoiceFonts();
    void deleteVoiceFont(const LLUUID& id);
    void deleteAllVoiceFonts();
    void deleteVoiceFontTemplates();

    S32 getVoiceFontIndex(const LLUUID& id) const;
    S32 getVoiceFontTemplateIndex(const LLUUID& id) const;

    void accountGetSessionFontsSendMessage();
    void accountGetTemplateFontsSendMessage();
    void sessionSetVoiceFontSendMessage(const sessionStatePtr_t &session);

    void updateVoiceMorphingMenu();
    void notifyVoiceFontObservers();

    typedef enum e_voice_font_type
    {
        VOICE_FONT_TYPE_NONE = 0,
        VOICE_FONT_TYPE_ROOT = 1,
        VOICE_FONT_TYPE_USER = 2,
        VOICE_FONT_TYPE_UNKNOWN
    } EVoiceFontType;

    typedef enum e_voice_font_status
    {
        VOICE_FONT_STATUS_NONE = 0,
        VOICE_FONT_STATUS_FREE = 1,
        VOICE_FONT_STATUS_NOT_FREE = 2,
        VOICE_FONT_STATUS_UNKNOWN
    } EVoiceFontStatus;

    struct voiceFontEntry
    {
        voiceFontEntry(LLUUID& id);
        ~voiceFontEntry();

        LLUUID      mID;
        S32         mFontIndex;
        std::string mName;
        LLDate      mExpirationDate;
        S32         mFontType;
        S32         mFontStatus;
        bool        mIsNew;

        LLFrameTimer    mExpiryTimer;
        LLFrameTimer    mExpiryWarningTimer;
    };

    bool mVoiceFontsReceived;
    bool mVoiceFontsNew;
    bool mVoiceFontListDirty;
    voice_effect_list_t mVoiceFontList;
    voice_effect_list_t mVoiceFontTemplateList;

    typedef std::map<const LLUUID, voiceFontEntry*> voice_font_map_t;
    voice_font_map_t    mVoiceFontMap;
    voice_font_map_t    mVoiceFontTemplateMap;

    typedef std::set<LLVoiceEffectObserver*> voice_font_observer_set_t;
    voice_font_observer_set_t mVoiceFontObservers;

    LLFrameTimer    mVoiceFontExpiryTimer;


    // Audio capture buffer

    void captureBufferRecordStartSendMessage();
    void captureBufferRecordStopSendMessage();
    void captureBufferPlayStartSendMessage(const LLUUID& voice_font_id = LLUUID::null);
    void captureBufferPlayStopSendMessage();

    bool mCaptureBufferMode;        // Disconnected from voice channels while using the capture buffer.
    bool mCaptureBufferRecording;   // A voice sample is being captured.
    bool mCaptureBufferRecorded;    // A voice sample is captured in the buffer ready to play.
    bool mCaptureBufferPlaying;     // A voice sample is being played.

    LLTimer mCaptureTimer;
    LLUUID  mPreviewVoiceFont;
    LLUUID  mPreviewVoiceFontLast;
    S32     mPlayRequestCount;
    bool    mIsInTuningMode;
    bool    mIsInChannel;
    bool    mIsJoiningSession;
    bool    mIsWaitingForFonts;
    bool    mIsLoggingIn;
    bool    mIsLoggedIn;
    bool    mIsProcessingChannels;
    bool    mIsCoroutineActive;

    // This variables can last longer than vivox in coroutines so we need them as static
    static bool sShuttingDown;
    static bool sConnected;
    static LLPumpIO* sPump;

    LLEventMailDrop mVivoxPump;
};


/**
 * @class LLVivoxProtocolParser
 * @brief This class helps construct new LLIOPipe specializations
 * @see LLIOPipe
 *
 * THOROUGH_DESCRIPTION
 */
class LLVivoxProtocolParser : public LLIOPipe
{
    LOG_CLASS(LLVivoxProtocolParser);
public:
    LLVivoxProtocolParser();
    virtual ~LLVivoxProtocolParser();

protected:
    /* @name LLIOPipe virtual implementations
     */
    //@{
    /**
     * @brief Process the data in buffer
     */
    virtual EStatus process_impl(
                                 const LLChannelDescriptors& channels,
                                 buffer_ptr_t& buffer,
                                 bool& eos,
                                 LLSD& context,
                                 LLPumpIO* pump);
    //@}

    std::string     mInput;

    // Expat control members
    XML_Parser      parser;
    int             responseDepth;
    bool            ignoringTags;
    bool            isEvent;
    int             ignoreDepth;

    // Members for processing responses. The values are transient and only valid within a call to processResponse().
    int             returnCode;
    int             statusCode;
    std::string     statusString;
    std::string     requestId;
    std::string     actionString;
    std::string     connectorHandle;
    std::string     versionID;
    std::string     mBuildID;
    std::string     accountHandle;
    std::string     sessionHandle;
    std::string     sessionGroupHandle;
    std::string     alias;
    std::string     applicationString;

    // Members for processing events. The values are transient and only valid within a call to processResponse().
    std::string     eventTypeString;
    int             state;
    std::string     uriString;
    bool            isChannel;
    bool            incoming;
    bool            enabled;
    std::string     nameString;
    std::string     audioMediaString;
    std::string     deviceString;
    std::string     displayNameString;
    int             participantType;
    bool            isLocallyMuted;
    bool            isModeratorMuted;
    bool            isSpeaking;
    int             volume;
    F32             energy;
    std::string     messageHeader;
    std::string     messageBody;
    std::string     notificationType;
    bool            hasText;
    bool            hasAudio;
    bool            hasVideo;
    bool            terminated;
    std::string     blockMask;
    std::string     presenceOnly;
    std::string     autoAcceptMask;
    std::string     autoAddAsBuddy;
    int             numberOfAliases;
    std::string     subscriptionHandle;
    std::string     subscriptionType;
    S32             id;
    std::string     descriptionString;
    LLDate          expirationDate;
    bool            hasExpired;
    S32             fontType;
    S32             fontStatus;
    std::string     mediaCompletionType;

    // Members for processing text between tags
    std::string     textBuffer;
    bool            accumulateText;

    void            reset();

    void            processResponse(std::string tag);

    static void XMLCALL ExpatStartTag(void *data, const char *el, const char **attr);
    static void XMLCALL ExpatEndTag(void *data, const char *el);
    static void XMLCALL ExpatCharHandler(void *data, const XML_Char *s, int len);

    void            StartTag(const char *tag, const char **attr);
    void            EndTag(const char *tag);
    void            CharData(const char *buffer, int length);
    LLDate          expiryTimeStampToLLDate(const std::string& vivox_ts);

};

class LLVivoxSecurity : public LLSingleton<LLVivoxSecurity>
{
    LLSINGLETON(LLVivoxSecurity);
    virtual ~LLVivoxSecurity();

  public:
    std::string     connectorHandle() { return mConnectorHandle; };
    std::string     accountHandle()    { return mAccountHandle;    };

    // <FS:ND> For the old Vivox SDK used on Linux
    void setConnectorHandle(const std::string& handle) { mConnectorHandle = handle; }
    void setAccountHandle(const std::string& handle) { mAccountHandle = handle; }
    // </FS:ND>

  private:
    std::string     mConnectorHandle;
    std::string     mAccountHandle;
};

class LLVoiceVivoxStats : public LLSingleton<LLVoiceVivoxStats>
{
    LLSINGLETON(LLVoiceVivoxStats);
    LOG_CLASS(LLVoiceVivoxStats);
    virtual ~LLVoiceVivoxStats();

  private:
    F64SecondsImplicit mStartTime;

    U32 mConnectCycles;

    F64 mConnectTime;
    U32 mConnectAttempts;

    F64 mProvisionTime;
    U32 mProvisionAttempts;

    F64 mEstablishTime;
    U32 mEstablishAttempts;

  public:

    void reset();
    void connectionAttemptStart();
    void connectionAttemptEnd(bool success);
    void provisionAttemptStart();
    void provisionAttemptEnd(bool success);
    void establishAttemptStart();
    void establishAttemptEnd(bool success);
    LLSD read();
};

#endif //LL_VIVOX_VOICE_CLIENT_H
<|MERGE_RESOLUTION|>--- conflicted
+++ resolved
@@ -71,7 +71,7 @@
                             virtual public LLVoiceEffectInterface,
                             virtual public LLVoiceP2POutgoingCallInterface
 {
-    LLSINGLETON_C11(LLVivoxVoiceClient);
+    LLSINGLETON(LLVivoxVoiceClient);
     LOG_CLASS(LLVivoxVoiceClient);
     virtual ~LLVivoxVoiceClient();
 
@@ -127,29 +127,17 @@
     bool isParticipant(const LLUUID& speaker_id) override;
 
     // Send a text message to the specified user, initiating the session if necessary.
-<<<<<<< HEAD
     // virtual bool sendTextMessage(const LLUUID& participant_id, const std::string& message) const {return false;};
-=======
-    // virtual BOOL sendTextMessage(const LLUUID& participant_id, const std::string& message) const {return false;};
->>>>>>> fa4ad236
 
     // Returns true if calling back the session URI after the session has closed is possible.
     // Currently this will be false only for PSTN P2P calls.
     // NOTE: this will return true if the session can't be found.
-<<<<<<< HEAD
     bool isSessionCallBackPossible(const LLUUID &session_id) override;
-=======
-    BOOL isSessionCallBackPossible(const LLUUID &session_id) override;
->>>>>>> fa4ad236
 
     // Returns true if the session can accepte text IM's.
     // Currently this will be false only for PSTN P2P calls.
     // NOTE: this will return true if the session can't be found.
-<<<<<<< HEAD
     bool isSessionTextIMPossible(const LLUUID &session_id) override;
-=======
-    BOOL isSessionTextIMPossible(const LLUUID &session_id) override;
->>>>>>> fa4ad236
 
     ////////////////////////////
     /// @name Channel stuff
@@ -210,15 +198,9 @@
     /// @name nearby speaker accessors
     //@{
     std::string getDisplayName(const LLUUID& id) override;
-<<<<<<< HEAD
     bool isParticipantAvatar(const LLUUID &id) override;
     bool getIsSpeaking(const LLUUID& id) override;
     bool getIsModeratorMuted(const LLUUID& id) override;
-=======
-    BOOL isParticipantAvatar(const LLUUID &id) override;
-    BOOL getIsSpeaking(const LLUUID& id) override;
-    BOOL getIsModeratorMuted(const LLUUID& id) override;
->>>>>>> fa4ad236
     F32 getCurrentPower(const LLUUID& id) override;     // "power" is related to "amplitude" in a defined way.  I'm just not sure what the formula is...
     F32 getUserVolume(const LLUUID& id) override;
     void setUserVolume(const LLUUID& id, F32 volume) override; // set's volume for specified agent, from 0-1 (where .5 is nominal)
@@ -239,12 +221,8 @@
     void removeObserver(LLVoiceClientParticipantObserver* observer) override;
     //@}
 
-<<<<<<< HEAD
-    std::string sipURIFromID(const LLUUID &id) override;
-=======
     std::string sipURIFromID(const LLUUID &id) const override;
     LLSD getP2PChannelInfoTemplate(const LLUUID& id) const override;
->>>>>>> fa4ad236
     //@}
 
     /// @name LLVoiceEffectInterface virtual implementations
@@ -770,11 +748,7 @@
     bool switchChannel(std::string uri = std::string(), bool spatial = true, bool no_reconnect = false, bool is_p2p = false, std::string hash = "");
     void joinSession(const sessionStatePtr_t &session);
 
-<<<<<<< HEAD
-    std::string nameFromID(const LLUUID &id);
-=======
     std::string nameFromID(const LLUUID &id) const;
->>>>>>> fa4ad236
     bool IDFromName(const std::string name, LLUUID &uuid);
     std::string sipURIFromAvatar(LLVOAvatar *avatar);
     std::string sipURIFromName(std::string &name);
