--- conflicted
+++ resolved
@@ -646,13 +646,8 @@
 
 private:
     
-<<<<<<< HEAD
-    void voiceAccountProvisionCoro(std::string url, S32 retries);
-    void parcelVoiceInfoRequestCoro(std::string url);
-=======
 //  void voiceAccountProvisionCoro(std::string url, S32 retries);
 //  void parcelVoiceInfoRequestCoro(std::string url);
->>>>>>> 5ae42992
 
 	LLVoiceVersionInfo mVoiceVersion;
 
