/**
 * @file llvoicevivox.h
 * @brief Declaration of LLDiamondwareVoiceClient class which is the interface to the voice client process.
 *
 * $LicenseInfo:firstyear=2001&license=viewerlgpl$
 * Second Life Viewer Source Code
 * Copyright (C) 2010, Linden Research, Inc.
 *
 * This library is free software; you can redistribute it and/or
 * modify it under the terms of the GNU Lesser General Public
 * License as published by the Free Software Foundation;
 * version 2.1 of the License only.
 *
 * This library is distributed in the hope that it will be useful,
 * but WITHOUT ANY WARRANTY; without even the implied warranty of
 * MERCHANTABILITY or FITNESS FOR A PARTICULAR PURPOSE.  See the GNU
 * Lesser General Public License for more details.
 *
 * You should have received a copy of the GNU Lesser General Public
 * License along with this library; if not, write to the Free Software
 * Foundation, Inc., 51 Franklin Street, Fifth Floor, Boston, MA  02110-1301  USA
 *
 * Linden Research, Inc., 945 Battery Street, San Francisco, CA  94111  USA
 * $/LicenseInfo$
 */
#ifndef LL_VOICE_VIVOX_H
#define LL_VOICE_VIVOX_H

class LLVOAvatar;
class LLVivoxProtocolParser;

#include "lliopipe.h"
#include "llpumpio.h"
#include "llchainio.h"
#include "lliosocket.h"
#include "v3math.h"
#include "llframetimer.h"
#include "llviewerregion.h"
#include "llcallingcard.h"   // for LLFriendObserver
#include "lleventcoro.h"
#include "llcoros.h"
#include <queue>

#ifdef LL_USESYSTEMLIBS
# include "expat.h"
#else
# include "expat/expat.h"
#endif
#include "llvoiceclient.h"

class LLAvatarName;
class LLVivoxVoiceClientMuteListObserver;

extern const std::string VIVOX_VOICE_SERVER_TYPE;

class LLVivoxVoiceP2PIncomingCall : public LLVoiceP2PIncomingCallInterface
{
  public:
    LLVivoxVoiceP2PIncomingCall(const LLSD& call_info) : mCallInfo(call_info) {}
    ~LLVivoxVoiceP2PIncomingCall() override {}

    bool answerInvite() override;
    void declineInvite() override;

  protected:
    LLSD mCallInfo;
};

class LLVivoxVoiceClient :  public LLSingleton<LLVivoxVoiceClient>,
                            virtual public LLVoiceModuleInterface,
                            virtual public LLVoiceEffectInterface,
                            virtual public LLVoiceP2POutgoingCallInterface
{
    LLSINGLETON_C11(LLVivoxVoiceClient);
    LOG_CLASS(LLVivoxVoiceClient);
    virtual ~LLVivoxVoiceClient();

public:
    /// @name LLVoiceModuleInterface virtual implementations
    ///  @see LLVoiceModuleInterface
    //@{
    void init(LLPumpIO *pump) override; // Call this once at application startup (creates connector)
    void terminate() override;  // Call this to clean up during shutdown

    const LLVoiceVersionInfo& getVersion() override;

    void updateSettings() override; // call after loading settings and whenever they change

    // Returns true if vivox has successfully logged in and is not in error state
    bool isVoiceWorking() const override;

    /////////////////////
    /// @name Tuning
    //@{
    void tuningStart() override;
    void tuningStop() override;
    bool inTuningMode() override;

    void tuningSetMicVolume(float volume) override;
    void tuningSetSpeakerVolume(float volume) override;
    float tuningGetEnergy(void) override;

    //@}

    /////////////////////
    /// @name Devices
    //@{
    // This returns true when it's safe to bring up the "device settings" dialog in the prefs.
    // i.e. when the daemon is running and connected, and the device lists are populated.
    bool deviceSettingsAvailable() override;
    bool deviceSettingsUpdated() override;  //return if the list has been updated and never fetched,  only to be called from the voicepanel.

    // Requery the vivox daemon for the current list of input/output devices.
    // If you pass true for clearCurrentList, deviceSettingsAvailable() will be false until the query has completed
    // (use this if you want to know when it's done).
    // If you pass false, you'll have no way to know when the query finishes, but the device lists will not appear empty in the interim.
    void refreshDeviceLists(bool clearCurrentList = true) override;

    void setCaptureDevice(const std::string& name) override;
    void setRenderDevice(const std::string& name) override;

    LLVoiceDeviceList& getCaptureDevices() override;
    LLVoiceDeviceList& getRenderDevices() override;
    //@}

    void getParticipantList(std::set<LLUUID> &participants) override;
    bool isParticipant(const LLUUID& speaker_id) override;

    // Send a text message to the specified user, initiating the session if necessary.
    // virtual bool sendTextMessage(const LLUUID& participant_id, const std::string& message) const {return false;};

    // Returns true if calling back the session URI after the session has closed is possible.
    // Currently this will be false only for PSTN P2P calls.
    // NOTE: this will return true if the session can't be found.
    bool isSessionCallBackPossible(const LLUUID &session_id) override;

    // Returns true if the session can accepte text IM's.
    // Currently this will be false only for PSTN P2P calls.
    // NOTE: this will return true if the session can't be found.
    bool isSessionTextIMPossible(const LLUUID &session_id) override;

    ////////////////////////////
    /// @name Channel stuff
    //@{
    // returns true iff the user is currently in a proximal (local spatial) channel.
    // Note that gestures should only fire if this returns true.
    bool inProximalChannel() override;

    void setNonSpatialChannel(const LLSD& channelInfo,
                              bool notify_on_first_join,
                              bool hangup_on_last_leave) override;
<<<<<<< HEAD

    bool setSpatialChannel(const LLSD& channelInfo) override;

    void leaveNonSpatialChannel() override;

    void processChannels(bool process) override;

    void leaveChannel(void);

=======

    bool setSpatialChannel(const LLSD& channelInfo) override;

    void leaveNonSpatialChannel() override;

    void processChannels(bool process) override;

    void leaveChannel(void);

>>>>>>> 9fb9e8f3
    bool isCurrentChannel(const LLSD &channelInfo) override;
    bool compareChannels(const LLSD &channelInfo1, const LLSD &channelInfo2) override;

    //@}


    //////////////////////////
    /// @name LLVoiceP2POutgoingCallInterface
    //@{
    // start a voice channel with the specified user
    void callUser(const LLUUID &uuid) override;
    void hangup() override;

    //@}

    LLVoiceP2POutgoingCallInterface *getOutgoingCallInterface() override { return this; }

    LLVoiceP2PIncomingCallInterfacePtr getIncomingCallInterface(const LLSD &voice_call_info) override;

    bool answerInvite(const std::string &sessionHandle);
    void declineInvite(const std::string &sessionHandle);

    /////////////////////////
    /// @name Volume/gain
    //@{
    void setVoiceVolume(F32 volume) override;
    void setMicGain(F32 volume) override;
    //@}

    /////////////////////////
    /// @name enable disable voice and features
    //@{
    void setVoiceEnabled(bool enabled) override;
    void setMuteMic(bool muted) override;       // Set the mute state of the local mic.
    //@}

    //////////////////////////
    /// @name nearby speaker accessors
    //@{
    std::string getDisplayName(const LLUUID& id) override;
    bool isParticipantAvatar(const LLUUID &id) override;
    bool getIsSpeaking(const LLUUID& id) override;
    bool getIsModeratorMuted(const LLUUID& id) override;
    F32 getCurrentPower(const LLUUID& id) override;     // "power" is related to "amplitude" in a defined way.  I'm just not sure what the formula is...
    F32 getUserVolume(const LLUUID& id) override;
    void setUserVolume(const LLUUID& id, F32 volume) override; // set's volume for specified agent, from 0-1 (where .5 is nominal)
    //@}

    // authorize the user
    void userAuthorized(const std::string& user_id,
                        const LLUUID &agentID) override;

    //////////////////////////////
    /// @name Status notification
    //@{
    void addObserver(LLVoiceClientStatusObserver* observer) override;
    void removeObserver(LLVoiceClientStatusObserver* observer) override;
    void addObserver(LLFriendObserver* observer) override;
    void removeObserver(LLFriendObserver* observer) override;
    void addObserver(LLVoiceClientParticipantObserver* observer) override;
    void removeObserver(LLVoiceClientParticipantObserver* observer) override;
    //@}

    std::string sipURIFromID(const LLUUID &id) override;
    //@}

    /// @name LLVoiceEffectInterface virtual implementations
    ///  @see LLVoiceEffectInterface
    //@{

    //////////////////////////
    /// @name Accessors
    //@{
    bool setVoiceEffect(const LLUUID& id) override;
    const LLUUID getVoiceEffect() override;
    LLSD getVoiceEffectProperties(const LLUUID& id) override;

    void refreshVoiceEffectLists(bool clear_lists) override;
    const voice_effect_list_t& getVoiceEffectList() const override;
    const voice_effect_list_t& getVoiceEffectTemplateList() const override;
    //@}

    //////////////////////////////
    /// @name Status notification
    //@{
    void addObserver(LLVoiceEffectObserver* observer) override;
    void removeObserver(LLVoiceEffectObserver* observer) override;
    //@}

    //////////////////////////////
    /// @name Effect preview buffer
    //@{
    void enablePreviewBuffer(bool enable) override;
    void recordPreviewBuffer() override;
    void playPreviewBuffer(const LLUUID& effect_id = LLUUID::null) override;
    void stopPreviewBuffer() override;

    bool isPreviewRecording() override;
    bool isPreviewPlaying() override;
    //@}

    //@}

    bool onCheckVoiceEffect(const std::string& voice_effect_name);
    void onClickVoiceEffect(const std::string& voice_effect_name);

protected:
    //////////////////////
    // Vivox Specific definitions

    friend class LLVivoxVoiceClientMuteListObserver;
    friend class LLVivoxVoiceClientFriendsObserver;


    enum streamState
    {
        streamStateUnknown = 0,
        streamStateIdle = 1,
        streamStateConnected = 2,
        streamStateRinging = 3,
        streamStateConnecting = 6,  // same as Vivox session_media_connecting enum
        streamStateDisconnecting = 7,  //Same as Vivox session_media_disconnecting enum
    };

    struct participantState
    {
    public:
        participantState(const std::string &uri);

            bool updateMuteState(); // true if mute state has changed
        bool isAvatar();

        std::string mURI;
        LLUUID mAvatarID;
        std::string mAccountName;
        std::string mDisplayName;
        LLFrameTimer mSpeakingTimeout;
        F32 mLastSpokeTimestamp;
        F32 mPower;
        F32 mVolume;
        std::string mGroupID;
        int mUserVolume;
        bool mPTT;
        bool mIsSpeaking;
        bool mIsModeratorMuted;
        bool mOnMuteList;       // true if this avatar is on the user's mute list (and should be muted)
        bool mVolumeSet;        // true if incoming volume messages should not change the volume
        bool mVolumeDirty;      // true if this participant needs a volume command sent (either mOnMuteList or mUserVolume has changed)
        bool mAvatarIDValid;
        bool mIsSelf;
    };
    typedef std::shared_ptr<participantState> participantStatePtr_t;
    typedef std::weak_ptr<participantState> participantStateWptr_t;

    typedef std::map<const std::string, participantStatePtr_t> participantMap;
    typedef std::map<const LLUUID, participantStatePtr_t> participantUUIDMap;

    struct sessionState
    {
    public:
        typedef std::shared_ptr<sessionState> ptr_t;
        typedef std::weak_ptr<sessionState> wptr_t;

        typedef std::function<void(const ptr_t &)> sessionFunc_t;

        static ptr_t createSession();
        ~sessionState();

        LLSD getVoiceChannelInfo();

        participantStatePtr_t addParticipant(const std::string &uri);
        void removeParticipant(const participantStatePtr_t &participant);
        void removeAllParticipants();

        participantStatePtr_t findParticipant(const std::string &uri);
        participantStatePtr_t findParticipantByID(const LLUUID& id);

        static ptr_t matchSessionByHandle(const std::string &handle);
        static ptr_t matchCreatingSessionByURI(const std::string &uri);
        static ptr_t matchSessionByURI(const std::string &uri);
        static ptr_t matchSessionByParticipant(const LLUUID &participant_id);

        bool isCallBackPossible();
        bool isTextIMPossible();
        bool isSpatial() { return mIsSpatial; }

        static void for_each(sessionFunc_t func);

        std::string mHandle;
        std::string mGroupHandle;
        std::string mSIPURI;
        std::string mAlias;
        std::string mName;
        std::string mAlternateSIPURI;
        std::string mHash;          // Channel password
        std::string mErrorStatusString;
        std::queue<std::string> mTextMsgQueue;

        LLUUID      mIMSessionID;
        LLUUID      mCallerID;
        int         mErrorStatusCode;
        int         mMediaStreamState;
        bool        mCreateInProgress;  // True if a Session.Create has been sent for this session and no response has been received yet.
        bool        mMediaConnectInProgress;    // True if a Session.MediaConnect has been sent for this session and no response has been received yet.
        bool        mVoiceInvitePending;    // True if a voice invite is pending for this session (usually waiting on a name lookup)
        bool        mTextInvitePending;     // True if a text invite is pending for this session (usually waiting on a name lookup)
        bool        mSynthesizedCallerID;   // True if the caller ID is a hash of the SIP URI -- this means we shouldn't do a name lookup.
        bool        mIsChannel; // True for both group and spatial channels (false for p2p, PSTN)
        bool        mIsSpatial; // True for spatial channels
        bool        mIsP2P;
        bool        mIncoming;
        bool        mVoiceActive;
        bool        mReconnect; // Whether we should try to reconnect to this session if it's dropped

        // Set to true when the volume/mute state of someone in the participant list changes.
        // The code will have to walk the list to find the changed participant(s).
        bool        mVolumeDirty;
        bool        mMuteDirty;

        bool        mParticipantsChanged;
        participantMap mParticipantsByURI;
        participantUUIDMap mParticipantsByUUID;

        LLUUID      mVoiceFontID;

        static void VerifySessions();

    private:
        sessionState();

        static std::set<wptr_t, std::owner_less<wptr_t>> mSession;   // canonical list of outstanding sessions.
        std::set<wptr_t>::iterator  mMyIterator;    // used for delete

        static void for_eachPredicate(const wptr_t &a, sessionFunc_t func);

        static bool testByHandle(const LLVivoxVoiceClient::sessionState::wptr_t &a, std::string handle);
        static bool testByCreatingURI(const LLVivoxVoiceClient::sessionState::wptr_t &a, std::string uri);
        static bool testBySIPOrAlterateURI(const LLVivoxVoiceClient::sessionState::wptr_t &a, std::string uri);
        static bool testByCallerId(const LLVivoxVoiceClient::sessionState::wptr_t &a, LLUUID participantId);

    };
    typedef std::shared_ptr<sessionState> sessionStatePtr_t;

    typedef std::map<std::string, sessionStatePtr_t> sessionMap;

    ///////////////////////////////////////////////////////
    // Private Member Functions
    //////////////////////////////////////////////////////



    //////////////////////////////
    /// @name TVC/Server management and communication
    //@{
    // Call this if the connection to the daemon terminates unexpectedly.  It will attempt to reset everything and relaunch.
    void daemonDied();

    // Call this if we're just giving up on voice (can't provision an account, etc.).  It will clean up and go away.
    void giveUp();

    // write to the tvc
    bool writeString(const std::string &str);

    void connectorCreate();
    void connectorShutdown();
    void closeSocket(void);

//  void requestVoiceAccountProvision(S32 retries = 3);
    void setLoginInfo(
               const std::string& account_name,
               const std::string& password,
               const std::string& voice_sip_uri_hostname,
               const std::string& voice_account_server_uri);
    void loginSendMessage();
    void logout();
    void logoutSendMessage();


    //@}

    //------------------------------------
    // tuning

    void tuningRenderStartSendMessage(const std::string& name, bool loop);
    void tuningRenderStopSendMessage();

    void tuningCaptureStartSendMessage(int duration);
    void tuningCaptureStopSendMessage();

    //----------------------------------
    // devices
    void clearCaptureDevices();
    void addCaptureDevice(const LLVoiceDevice& device);
    void clearRenderDevices();
    void setDevicesListUpdated(bool state);
    void addRenderDevice(const LLVoiceDevice& device);
    void buildSetAudioDevices(std::ostringstream &stream);

    void getCaptureDevicesSendMessage();
    void getRenderDevicesSendMessage();

    // local audio updates, mic mute, speaker mute, mic volume and speaker volumes
    void sendLocalAudioUpdates();

    /////////////////////////////
    // Response/Event handlers
    void connectorCreateResponse(int statusCode, std::string &statusString, std::string &connectorHandle, std::string &versionID);
    void loginResponse(int statusCode, std::string &statusString, std::string &accountHandle, int numberOfAliases);
    void sessionCreateResponse(std::string &requestId, int statusCode, std::string &statusString, std::string &sessionHandle);
    void sessionGroupAddSessionResponse(std::string &requestId, int statusCode, std::string &statusString, std::string &sessionHandle);
    void sessionConnectResponse(std::string &requestId, int statusCode, std::string &statusString);
    void logoutResponse(int statusCode, std::string &statusString);
    void connectorShutdownResponse(int statusCode, std::string &statusString);

    void accountLoginStateChangeEvent(std::string &accountHandle, int statusCode, std::string &statusString, int state);
    void mediaCompletionEvent(std::string &sessionGroupHandle, std::string &mediaCompletionType);
    void mediaStreamUpdatedEvent(std::string &sessionHandle, std::string &sessionGroupHandle, int statusCode, std::string &statusString, int state, bool incoming);
    void sessionAddedEvent(std::string &uriString, std::string &alias, std::string &sessionHandle, std::string &sessionGroupHandle, bool isChannel, bool incoming, std::string &nameString, std::string &applicationString);
    void sessionGroupAddedEvent(std::string &sessionGroupHandle);
    void sessionRemovedEvent(std::string &sessionHandle, std::string &sessionGroupHandle);
    void participantAddedEvent(std::string &sessionHandle, std::string &sessionGroupHandle, std::string &uriString, std::string &alias, std::string &nameString, std::string &displayNameString, int participantType);
    void participantRemovedEvent(std::string &sessionHandle, std::string &sessionGroupHandle, std::string &uriString, std::string &alias, std::string &nameString);
    void participantUpdatedEvent(std::string &sessionHandle, std::string &sessionGroupHandle, std::string &uriString, std::string &alias, bool isModeratorMuted, bool isSpeaking, int volume, F32 energy);
    void voiceServiceConnectionStateChangedEvent(int statusCode, std::string &statusString, std::string &build_id);
    void auxAudioPropertiesEvent(F32 energy);
    void messageEvent(std::string &sessionHandle, std::string &uriString, std::string &alias, std::string &messageHeader, std::string &messageBody, std::string &applicationString);
    void sessionNotificationEvent(std::string &sessionHandle, std::string &uriString, std::string &notificationType);

    void muteListChanged();

    /////////////////////////////
    // VAD changes
    // disable auto-VAD and configure VAD parameters explicitly
    void setupVADParams(unsigned int vad_auto, unsigned int vad_hangover, unsigned int vad_noise_floor, unsigned int vad_sensitivity);
    void onVADSettingsChange();

    /////////////////////////////
    // Sending updates of current state
    void updatePosition(void);
    void setCameraPosition(const LLVector3d &position, const LLVector3 &velocity, const LLMatrix3 &rot);
    void setAvatarPosition(const LLVector3d &position, const LLVector3 &velocity, const LLQuaternion &rot);
    bool channelFromRegion(LLViewerRegion *region, std::string &name);

    void setEarLocation(S32 loc);


    /////////////////////////////
    // Accessors for data related to nearby speakers

    // MBW -- XXX -- Not sure how to get this data out of the TVC
    bool getUsingPTT(const LLUUID& id);
    std::string getGroupID(const LLUUID& id);       // group ID if the user is in group chat (empty string if not applicable)

    /////////////////////////////
    // Recording controls
    void recordingLoopStart(int seconds = 3600, int deltaFramesPerControlFrame = 200);
    void recordingLoopSave(const std::string& filename);
    void recordingStop();

    // Playback controls
    void filePlaybackStart(const std::string& filename);
    void filePlaybackStop();
    void filePlaybackSetPaused(bool paused);
    void filePlaybackSetMode(bool vox = false, float speed = 1.0f);

    participantStatePtr_t findParticipantByID(const LLUUID& id);


#if 0
    ////////////////////////////////////////
    // voice sessions.
    typedef std::set<sessionStatePtr_t> sessionSet;

    typedef sessionSet::iterator sessionIterator;
    sessionIterator sessionsBegin(void);
    sessionIterator sessionsEnd(void);
#endif

    sessionStatePtr_t findSession(const std::string &handle);
    sessionStatePtr_t findSessionBeingCreatedByURI(const std::string &uri);
    sessionStatePtr_t findSession(const LLUUID &participant_id);

    sessionStatePtr_t addSession(const std::string &uri, const std::string &handle = std::string());
    void clearSessionHandle(const sessionStatePtr_t &session);
    void setSessionHandle(const sessionStatePtr_t &session, const std::string &handle);
    void setSessionURI(const sessionStatePtr_t &session, const std::string &uri);
    void deleteSession(const sessionStatePtr_t &session);
    void deleteAllSessions(void);

    void verifySessionState(void);

    void joinedAudioSession(const sessionStatePtr_t &session);
    void leftAudioSession(const sessionStatePtr_t &session);

    // This is called in several places where the session _may_ need to be deleted.
    // It contains logic for whether to delete the session or keep it around.
    void reapSession(const sessionStatePtr_t &session);

    // Returns true if the session seems to indicate we've moved to a region on a different voice server
    bool sessionNeedsRelog(const sessionStatePtr_t &session);


    //////////////////////////////////////
    // buddy list stuff, needed for SLIM later
    struct buddyListEntry
    {
        buddyListEntry(const std::string &uri);
        std::string mURI;
        std::string mDisplayName;
        LLUUID  mUUID;
        bool mOnlineSL;
        bool mOnlineSLim;
        bool mCanSeeMeOnline;
        bool mHasBlockListEntry;
        bool mHasAutoAcceptListEntry;
        bool mNameResolved;
        bool mInSLFriends;
        bool mInVivoxBuddies;
    };

    typedef std::map<std::string, buddyListEntry*> buddyListMap;

    /////////////////////////////
    // session control messages

    void accountListBlockRulesSendMessage();
    void accountListAutoAcceptRulesSendMessage();

    void sessionGroupCreateSendMessage();
    void sessionCreateSendMessage(const sessionStatePtr_t &session, bool startAudio = true, bool startText = false);
    void sessionGroupAddSessionSendMessage(const sessionStatePtr_t &session, bool startAudio = true, bool startText = false);
    void sessionMediaConnectSendMessage(const sessionStatePtr_t &session);      // just joins the audio session
    void sessionTextConnectSendMessage(const sessionStatePtr_t &session);       // just joins the text session
    void sessionTerminateSendMessage(const sessionStatePtr_t &session);
    void sessionGroupTerminateSendMessage(const sessionStatePtr_t &session);
    void sessionMediaDisconnectSendMessage(const sessionStatePtr_t &session);
    // void sessionTextDisconnectSendMessage(sessionState *session);



    // Pokes the state machine to leave the audio session next time around.
    void sessionTerminate();

    // Pokes the state machine to shut down the connector and restart it.
    void requestRelog();

    // Does the actual work to get out of the audio session
    void leaveAudioSession();

    friend class LLVivoxVoiceClientCapResponder;


    void lookupName(const LLUUID &id);
    void onAvatarNameCache(const LLUUID& id, const LLAvatarName& av_name);
    void avatarNameResolved(const LLUUID &id, const std::string &name);
    static void predAvatarNameResolution(const LLVivoxVoiceClient::sessionStatePtr_t &session, LLUUID id, std::string name);

    boost::signals2::connection mAvatarNameCacheConnection;

    /////////////////////////////
    // Voice fonts

    void addVoiceFont(const S32 id,
                      const std::string &name,
                      const std::string &description,
                      const LLDate &expiration_date,
                      bool  has_expired,
                      const S32 font_type,
                      const S32 font_status,
                      const bool template_font = false);
    void accountGetSessionFontsResponse(int statusCode, const std::string &statusString);
    void accountGetTemplateFontsResponse(int statusCode, const std::string &statusString);

private:

    LLVoiceVersionInfo mVoiceVersion;

    // Coroutine support methods
    //---
    void voiceControlCoro();
    void voiceControlStateMachine(S32 &coro_state);

    bool endAndDisconnectSession();

    bool callbackEndDaemon(const LLSD& data);
    bool startAndLaunchDaemon();
    bool provisionVoiceAccount();
    bool establishVoiceConnection();
    bool breakVoiceConnection(bool wait);
    bool loginToVivox();
    void logoutOfVivox(bool wait);
    bool retrieveVoiceFonts();

    bool requestParcelVoiceInfo();

    bool addAndJoinSession(const sessionStatePtr_t &nextSession);
    bool terminateAudioSession(bool wait);

    bool waitForChannel();
    bool runSession(const sessionStatePtr_t &session);

    void recordingAndPlaybackMode();
    int voiceRecordBuffer();
    int voicePlaybackBuffer();

    bool performMicTuning();
    //---
    /// Clean up objects created during a voice session.
    void cleanUp();

    bool mSessionTerminateRequested;
    bool mRelogRequested;
    // Number of times (in a row) "stateJoiningSession" case for spatial channel is reached in stateMachine().
    // The larger it is the greater is possibility there is a problem with connection to voice server.
    // Introduced while fixing EXT-4313.
    int mSpatialJoiningNum;

    static void idle(void *user_data);

    LLHost mDaemonHost;
    LLSocket::ptr_t mSocket;

    // We should kill the voice daemon in case of connection alert
    bool mTerminateDaemon;

    friend class LLVivoxProtocolParser;

    std::string mAccountName;
    std::string mAccountPassword;
    std::string mAccountDisplayName;

    bool mTuningMode;
    float mTuningEnergy;
    std::string mTuningAudioFile;
    int mTuningMicVolume;
    bool mTuningMicVolumeDirty;
    int mTuningSpeakerVolume;
    bool mTuningSpeakerVolumeDirty;
    bool mDevicesListUpdated;           // set to true when the device list has been updated
                                        // and false when the panelvoicedevicesettings has queried for an update status.

    std::string mSpatialSessionURI;
    std::string mSpatialSessionCredentials;

    std::string mMainSessionGroupHandle; // handle of the "main" session group.

    std::string mChannelName;           // Name of the channel to be looked up
    sessionStatePtr_t mAudioSession;        // Session state for the current audio session
    bool mAudioSessionChanged;          // set to true when the above pointer gets changed, so observers can be notified.

    sessionStatePtr_t mNextAudioSession;    // Session state for the audio session we're trying to join

    S32 mCurrentParcelLocalID;          // Used to detect parcel boundary crossings
    std::string mCurrentRegionName;     // Used to detect parcel boundary crossings

    bool mConnectorEstablished; // set by "Create Connector" response
    bool mAccountLoggedIn;      // set by login message
    int  mNumberOfAliases;
    U32  mCommandCookie;

    std::string mVoiceAccountServerURI;
    std::string mVoiceSIPURIHostName;

    int mLoginRetryCount;

    sessionMap mSessionsByHandle;               // Active sessions, indexed by session handle.  Sessions which are being initiated may not be in this map.
#if 0
    sessionSet mSessions;                       // All sessions, not indexed.  This is the canonical session list.
#endif

    bool mBuddyListMapPopulated;
    bool mBlockRulesListReceived;
    bool mAutoAcceptRulesListReceived;
    buddyListMap mBuddyListMap;

    LLVoiceDeviceList mCaptureDevices;
    LLVoiceDeviceList mRenderDevices;

    std::string mCaptureDevice;
    std::string mRenderDevice;
    bool mCaptureDeviceDirty;
    bool mRenderDeviceDirty;

    bool mIsInitialized;
    bool mShutdownComplete;

    bool checkParcelChanged(bool update = false);
    bool switchChannel(std::string uri = std::string(), bool spatial = true, bool no_reconnect = false, bool is_p2p = false, std::string hash = "");
    void joinSession(const sessionStatePtr_t &session);

    std::string nameFromID(const LLUUID &id);
    bool IDFromName(const std::string name, LLUUID &uuid);
    std::string sipURIFromAvatar(LLVOAvatar *avatar);
    std::string sipURIFromName(std::string &name);

    // Returns the name portion of the SIP URI if the string looks vaguely like a SIP URI, or an empty string if not.
    std::string nameFromsipURI(const std::string &uri);

    bool inSpatialChannel(void);
    LLSD getAudioSessionChannelInfo();
    std::string getAudioSessionHandle();

    void setHidden(bool hidden) override; //virtual
    void sendPositionAndVolumeUpdate(void);

    void sendCaptureAndRenderDevices();
    void buildSetCaptureDevice(std::ostringstream &stream);
    void buildSetRenderDevice(std::ostringstream &stream);


    void sendFriendsListUpdates();

#if 0
    // start a text IM session with the specified user
    // This will be asynchronous, the session may be established at a future time.
    sessionStatePtr_t startUserIMSession(const LLUUID& uuid);
#endif

    void enforceTether(void);

    bool        mSpatialCoordsDirty;

    LLVector3d  mCameraPosition;
    LLVector3d  mCameraRequestedPosition;
    LLVector3   mCameraVelocity;
    LLMatrix3   mCameraRot;

    LLVector3d  mAvatarPosition;
    LLVector3   mAvatarVelocity;
    LLQuaternion mAvatarRot;

    bool        mMuteMic;
    bool        mMuteMicDirty;
    bool        mHidden;       //Set to true during teleport to hide the agent's position.

    // Set to true when the friends list is known to have changed.
    bool        mFriendsListDirty;

    enum
    {
        earLocCamera = 0,       // ear at camera
        earLocAvatar,           // ear at avatar
        earLocSpeaker,          // <FS:Beq> re-add equal voice based loosely on original patch from Tigh MacFanatic
        earLocMixed             // ear at avatar location/camera direction
    };

    S32         mEarLocation;

    bool        mSpeakerVolumeDirty;
    bool        mSpeakerMuteDirty;
    int         mSpeakerVolume;

    int         mMicVolume;
    bool        mMicVolumeDirty;

    bool        mVoiceEnabled;
    bool        mProcessChannels;
    bool        mWriteInProgress;
    std::string mWriteString;
    size_t      mWriteOffset;

    typedef std::set<LLVoiceClientParticipantObserver*> observer_set_t;
    observer_set_t mParticipantObservers;

    void notifyParticipantObservers();

    typedef std::set<LLVoiceClientStatusObserver*> status_observer_set_t;
    status_observer_set_t mStatusObservers;

    void notifyStatusObservers(LLVoiceClientStatusObserver::EStatusType status);

    typedef std::set<LLFriendObserver*> friend_observer_set_t;
    friend_observer_set_t mFriendObservers;
    void notifyFriendObservers();

    // Voice Fonts

    void expireVoiceFonts();
    void deleteVoiceFont(const LLUUID& id);
    void deleteAllVoiceFonts();
    void deleteVoiceFontTemplates();

    S32 getVoiceFontIndex(const LLUUID& id) const;
    S32 getVoiceFontTemplateIndex(const LLUUID& id) const;

    void accountGetSessionFontsSendMessage();
    void accountGetTemplateFontsSendMessage();
    void sessionSetVoiceFontSendMessage(const sessionStatePtr_t &session);

    void updateVoiceMorphingMenu();
    void notifyVoiceFontObservers();

    typedef enum e_voice_font_type
    {
        VOICE_FONT_TYPE_NONE = 0,
        VOICE_FONT_TYPE_ROOT = 1,
        VOICE_FONT_TYPE_USER = 2,
        VOICE_FONT_TYPE_UNKNOWN
    } EVoiceFontType;

    typedef enum e_voice_font_status
    {
        VOICE_FONT_STATUS_NONE = 0,
        VOICE_FONT_STATUS_FREE = 1,
        VOICE_FONT_STATUS_NOT_FREE = 2,
        VOICE_FONT_STATUS_UNKNOWN
    } EVoiceFontStatus;

    struct voiceFontEntry
    {
        voiceFontEntry(LLUUID& id);
        ~voiceFontEntry();

        LLUUID      mID;
        S32         mFontIndex;
        std::string mName;
        LLDate      mExpirationDate;
        S32         mFontType;
        S32         mFontStatus;
        bool        mIsNew;

        LLFrameTimer    mExpiryTimer;
        LLFrameTimer    mExpiryWarningTimer;
    };

    bool mVoiceFontsReceived;
    bool mVoiceFontsNew;
    bool mVoiceFontListDirty;
    voice_effect_list_t mVoiceFontList;
    voice_effect_list_t mVoiceFontTemplateList;

    typedef std::map<const LLUUID, voiceFontEntry*> voice_font_map_t;
    voice_font_map_t    mVoiceFontMap;
    voice_font_map_t    mVoiceFontTemplateMap;

    typedef std::set<LLVoiceEffectObserver*> voice_font_observer_set_t;
    voice_font_observer_set_t mVoiceFontObservers;

    LLFrameTimer    mVoiceFontExpiryTimer;


    // Audio capture buffer

    void captureBufferRecordStartSendMessage();
    void captureBufferRecordStopSendMessage();
    void captureBufferPlayStartSendMessage(const LLUUID& voice_font_id = LLUUID::null);
    void captureBufferPlayStopSendMessage();

    bool mCaptureBufferMode;        // Disconnected from voice channels while using the capture buffer.
    bool mCaptureBufferRecording;   // A voice sample is being captured.
    bool mCaptureBufferRecorded;    // A voice sample is captured in the buffer ready to play.
    bool mCaptureBufferPlaying;     // A voice sample is being played.

    LLTimer mCaptureTimer;
    LLUUID  mPreviewVoiceFont;
    LLUUID  mPreviewVoiceFontLast;
    S32     mPlayRequestCount;
    bool    mIsInTuningMode;
    bool    mIsInChannel;
    bool    mIsJoiningSession;
    bool    mIsWaitingForFonts;
    bool    mIsLoggingIn;
    bool    mIsLoggedIn;
    bool    mIsProcessingChannels;
    bool    mIsCoroutineActive;

    // This variables can last longer than vivox in coroutines so we need them as static
    static bool sShuttingDown;
    static bool sConnected;
    static LLPumpIO* sPump;

    LLEventMailDrop mVivoxPump;
};


/**
 * @class LLVivoxProtocolParser
 * @brief This class helps construct new LLIOPipe specializations
 * @see LLIOPipe
 *
 * THOROUGH_DESCRIPTION
 */
class LLVivoxProtocolParser : public LLIOPipe
{
    LOG_CLASS(LLVivoxProtocolParser);
public:
    LLVivoxProtocolParser();
    virtual ~LLVivoxProtocolParser();

protected:
    /* @name LLIOPipe virtual implementations
     */
    //@{
    /**
     * @brief Process the data in buffer
     */
    virtual EStatus process_impl(
                                 const LLChannelDescriptors& channels,
                                 buffer_ptr_t& buffer,
                                 bool& eos,
                                 LLSD& context,
                                 LLPumpIO* pump);
    //@}

    std::string     mInput;

    // Expat control members
    XML_Parser      parser;
    int             responseDepth;
    bool            ignoringTags;
    bool            isEvent;
    int             ignoreDepth;

    // Members for processing responses. The values are transient and only valid within a call to processResponse().
    int             returnCode;
    int             statusCode;
    std::string     statusString;
    std::string     requestId;
    std::string     actionString;
    std::string     connectorHandle;
    std::string     versionID;
    std::string     mBuildID;
    std::string     accountHandle;
    std::string     sessionHandle;
    std::string     sessionGroupHandle;
    std::string     alias;
    std::string     applicationString;

    // Members for processing events. The values are transient and only valid within a call to processResponse().
    std::string     eventTypeString;
    int             state;
    std::string     uriString;
    bool            isChannel;
    bool            incoming;
    bool            enabled;
    std::string     nameString;
    std::string     audioMediaString;
    std::string     deviceString;
    std::string     displayNameString;
    int             participantType;
    bool            isLocallyMuted;
    bool            isModeratorMuted;
    bool            isSpeaking;
    int             volume;
    F32             energy;
    std::string     messageHeader;
    std::string     messageBody;
    std::string     notificationType;
    bool            hasText;
    bool            hasAudio;
    bool            hasVideo;
    bool            terminated;
    std::string     blockMask;
    std::string     presenceOnly;
    std::string     autoAcceptMask;
    std::string     autoAddAsBuddy;
    int             numberOfAliases;
    std::string     subscriptionHandle;
    std::string     subscriptionType;
    S32             id;
    std::string     descriptionString;
    LLDate          expirationDate;
    bool            hasExpired;
    S32             fontType;
    S32             fontStatus;
    std::string     mediaCompletionType;

    // Members for processing text between tags
    std::string     textBuffer;
    bool            accumulateText;

    void            reset();

    void            processResponse(std::string tag);

    static void XMLCALL ExpatStartTag(void *data, const char *el, const char **attr);
    static void XMLCALL ExpatEndTag(void *data, const char *el);
    static void XMLCALL ExpatCharHandler(void *data, const XML_Char *s, int len);

    void            StartTag(const char *tag, const char **attr);
    void            EndTag(const char *tag);
    void            CharData(const char *buffer, int length);
    LLDate          expiryTimeStampToLLDate(const std::string& vivox_ts);

};

class LLVivoxSecurity : public LLSingleton<LLVivoxSecurity>
{
    LLSINGLETON(LLVivoxSecurity);
    virtual ~LLVivoxSecurity();

  public:
    std::string     connectorHandle() { return mConnectorHandle; };
    std::string     accountHandle()    { return mAccountHandle;    };

    // <FS:ND> For the old Vivox SDK used on Linux
    void setConnectorHandle(const std::string& handle) { mConnectorHandle = handle; }
    void setAccountHandle(const std::string& handle) { mAccountHandle = handle; }
    // </FS:ND>

  private:
    std::string     mConnectorHandle;
    std::string     mAccountHandle;
};

class LLVoiceVivoxStats : public LLSingleton<LLVoiceVivoxStats>
{
    LLSINGLETON(LLVoiceVivoxStats);
    LOG_CLASS(LLVoiceVivoxStats);
    virtual ~LLVoiceVivoxStats();

  private:
    F64SecondsImplicit mStartTime;

    U32 mConnectCycles;

    F64 mConnectTime;
    U32 mConnectAttempts;

    F64 mProvisionTime;
    U32 mProvisionAttempts;

    F64 mEstablishTime;
    U32 mEstablishAttempts;

  public:

    void reset();
    void connectionAttemptStart();
    void connectionAttemptEnd(bool success);
    void provisionAttemptStart();
    void provisionAttemptEnd(bool success);
    void establishAttemptStart();
    void establishAttemptEnd(bool success);
    LLSD read();
};

#endif //LL_VIVOX_VOICE_CLIENT_H
<|MERGE_RESOLUTION|>--- conflicted
+++ resolved
@@ -71,7 +71,7 @@
                             virtual public LLVoiceEffectInterface,
                             virtual public LLVoiceP2POutgoingCallInterface
 {
-    LLSINGLETON_C11(LLVivoxVoiceClient);
+    LLSINGLETON(LLVivoxVoiceClient);
     LOG_CLASS(LLVivoxVoiceClient);
     virtual ~LLVivoxVoiceClient();
 
@@ -149,7 +149,6 @@
     void setNonSpatialChannel(const LLSD& channelInfo,
                               bool notify_on_first_join,
                               bool hangup_on_last_leave) override;
-<<<<<<< HEAD
 
     bool setSpatialChannel(const LLSD& channelInfo) override;
 
@@ -159,17 +158,6 @@
 
     void leaveChannel(void);
 
-=======
-
-    bool setSpatialChannel(const LLSD& channelInfo) override;
-
-    void leaveNonSpatialChannel() override;
-
-    void processChannels(bool process) override;
-
-    void leaveChannel(void);
-
->>>>>>> 9fb9e8f3
     bool isCurrentChannel(const LLSD &channelInfo) override;
     bool compareChannels(const LLSD &channelInfo1, const LLSD &channelInfo2) override;
 
