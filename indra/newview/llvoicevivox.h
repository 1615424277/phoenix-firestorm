/**
 * @file llvoicevivox.h
 * @brief Declaration of LLDiamondwareVoiceClient class which is the interface to the voice client process.
 *
 * $LicenseInfo:firstyear=2001&license=viewerlgpl$
 * Second Life Viewer Source Code
 * Copyright (C) 2010, Linden Research, Inc.
 *
 * This library is free software; you can redistribute it and/or
 * modify it under the terms of the GNU Lesser General Public
 * License as published by the Free Software Foundation;
 * version 2.1 of the License only.
 *
 * This library is distributed in the hope that it will be useful,
 * but WITHOUT ANY WARRANTY; without even the implied warranty of
 * MERCHANTABILITY or FITNESS FOR A PARTICULAR PURPOSE.  See the GNU
 * Lesser General Public License for more details.
 *
 * You should have received a copy of the GNU Lesser General Public
 * License along with this library; if not, write to the Free Software
 * Foundation, Inc., 51 Franklin Street, Fifth Floor, Boston, MA  02110-1301  USA
 *
 * Linden Research, Inc., 945 Battery Street, San Francisco, CA  94111  USA
 * $/LicenseInfo$
 */
#ifndef LL_VOICE_VIVOX_H
#define LL_VOICE_VIVOX_H

class LLVOAvatar;
class LLVivoxProtocolParser;

#include "lliopipe.h"
#include "llpumpio.h"
#include "llchainio.h"
#include "lliosocket.h"
#include "v3math.h"
#include "llframetimer.h"
#include "llviewerregion.h"
#include "llcallingcard.h"   // for LLFriendObserver
#include "lleventcoro.h"
#include "llcoros.h"
#include <queue>

#ifdef LL_USESYSTEMLIBS
# include "expat.h"
#else
# include "expat/expat.h"
#endif
#include "llvoiceclient.h"

class LLAvatarName;
class LLVivoxVoiceClientMuteListObserver;


class LLVivoxVoiceClient :  public LLSingleton<LLVivoxVoiceClient>,
                            virtual public LLVoiceModuleInterface,
                            virtual public LLVoiceEffectInterface
{
    LLSINGLETON(LLVivoxVoiceClient);
    LOG_CLASS(LLVivoxVoiceClient);
    virtual ~LLVivoxVoiceClient();

public:
<<<<<<< HEAD
	/// @name LLVoiceModuleInterface virtual implementations
	///  @see LLVoiceModuleInterface
	//@{
	virtual void init(LLPumpIO *pump) override;	// Call this once at application startup (creates connector)
	virtual void terminate() override;	// Call this to clean up during shutdown
	
	virtual const LLVoiceVersionInfo& getVersion() override;
	
	virtual void updateSettings() override; // call after loading settings and whenever they change

	// Returns true if vivox has successfully logged in and is not in error state	
	virtual bool isVoiceWorking() const override;

	/////////////////////
	/// @name Tuning
	//@{
	virtual void tuningStart() override;
	virtual void tuningStop() override;
	virtual bool inTuningMode() override;
	
	virtual void tuningSetMicVolume(float volume) override;
	virtual void tuningSetSpeakerVolume(float volume) override;
	virtual float tuningGetEnergy(void) override;
	//@}
	
	/////////////////////
	/// @name Devices
	//@{
	// This returns true when it's safe to bring up the "device settings" dialog in the prefs.
	// i.e. when the daemon is running and connected, and the device lists are populated.
	virtual bool deviceSettingsAvailable() override;
	virtual bool deviceSettingsUpdated() override;  //return if the list has been updated and never fetched,  only to be called from the voicepanel.
	
	// Requery the vivox daemon for the current list of input/output devices.
	// If you pass true for clearCurrentList, deviceSettingsAvailable() will be false until the query has completed
	// (use this if you want to know when it's done).
	// If you pass false, you'll have no way to know when the query finishes, but the device lists will not appear empty in the interim.
	virtual void refreshDeviceLists(bool clearCurrentList = true) override;
	
	virtual void setCaptureDevice(const std::string& name) override;
	virtual void setRenderDevice(const std::string& name) override;
	
	virtual LLVoiceDeviceList& getCaptureDevices() override;
	virtual LLVoiceDeviceList& getRenderDevices() override;
	//@}	
	
	virtual void getParticipantList(std::set<LLUUID> &participants) override;
	virtual bool isParticipant(const LLUUID& speaker_id) override;

	// Send a text message to the specified user, initiating the session if necessary.
	// virtual bool sendTextMessage(const LLUUID& participant_id, const std::string& message) const {return false;};
	
	// close any existing text IM session with the specified user
	virtual void endUserIMSession(const LLUUID &uuid) override;

	// Returns true if calling back the session URI after the session has closed is possible.
	// Currently this will be false only for PSTN P2P calls.		
	// NOTE: this will return true if the session can't be found. 
	virtual bool isSessionCallBackPossible(const LLUUID &session_id) override;
	
	// Returns true if the session can accepte text IM's.
	// Currently this will be false only for PSTN P2P calls.
	// NOTE: this will return true if the session can't be found. 
	virtual bool isSessionTextIMPossible(const LLUUID &session_id) override;
	
	
	////////////////////////////
	/// @name Channel stuff
	//@{
	// returns true iff the user is currently in a proximal (local spatial) channel.
	// Note that gestures should only fire if this returns true.
	virtual bool inProximalChannel() override;
	
	virtual void setNonSpatialChannel(const std::string &uri,
									  const std::string &credentials) override;
	
	virtual bool setSpatialChannel(const std::string &uri,
								   const std::string &credentials) override;
	
	virtual void leaveNonSpatialChannel() override;
	
	virtual void leaveChannel(void) override;
	
	// Returns the URI of the current channel, or an empty string if not currently in a channel.
	// NOTE that it will return an empty string if it's in the process of joining a channel.
	virtual std::string getCurrentChannel() override;
	//@}
	
	
	//////////////////////////
	/// @name invitations
	//@{
	// start a voice channel with the specified user
	virtual void callUser(const LLUUID &uuid) override;
	virtual bool isValidChannel(std::string &channelHandle) override;
	virtual bool answerInvite(std::string &channelHandle) override;
	virtual void declineInvite(std::string &channelHandle) override;
	//@}
	
	/////////////////////////
	/// @name Volume/gain
	//@{
	virtual void setVoiceVolume(F32 volume) override;
	virtual void setMicGain(F32 volume) override;
	//@}
	
	/////////////////////////
	/// @name enable disable voice and features
	//@{
	// <FS:Ansariel> Bypass LLCachedControls for voice status update
	//virtual bool voiceEnabled() override;
	virtual bool voiceEnabled(bool no_cache = false) override;
	// </FS:Ansariel>
	virtual void setVoiceEnabled(bool enabled) override;
	virtual bool lipSyncEnabled() override;
	virtual void setLipSyncEnabled(bool enabled) override;
	virtual void setMuteMic(bool muted) override;		// Set the mute state of the local mic.
	//@}
		
	//////////////////////////
	/// @name nearby speaker accessors
	//@{
	virtual bool getVoiceEnabled(const LLUUID& id) override;		// true if we've received data for this avatar
	virtual std::string getDisplayName(const LLUUID& id) override;
	virtual bool isParticipantAvatar(const LLUUID &id) override;
	virtual bool getIsSpeaking(const LLUUID& id) override;
	virtual bool getIsModeratorMuted(const LLUUID& id) override;
	virtual F32 getCurrentPower(const LLUUID& id) override;		// "power" is related to "amplitude" in a defined way.  I'm just not sure what the formula is...
	virtual bool getOnMuteList(const LLUUID& id) override;
	virtual F32 getUserVolume(const LLUUID& id) override;
	virtual void setUserVolume(const LLUUID& id, F32 volume) override; // set's volume for specified agent, from 0-1 (where .5 is nominal)
	//@}
	
	// authorize the user
	virtual void userAuthorized(const std::string& user_id,
								const LLUUID &agentID) override;
	
	//////////////////////////////
	/// @name Status notification
	//@{
	virtual void addObserver(LLVoiceClientStatusObserver* observer) override;
	virtual void removeObserver(LLVoiceClientStatusObserver* observer) override;
	virtual void addObserver(LLFriendObserver* observer) override;
	virtual void removeObserver(LLFriendObserver* observer) override;
	virtual void addObserver(LLVoiceClientParticipantObserver* observer) override;
	virtual void removeObserver(LLVoiceClientParticipantObserver* observer) override;

	// <FS:Ansariel> Add callback for user volume change
	boost::signals2::connection setUserVolumeUpdateCallback(const user_voice_volume_change_callback_t::slot_type& cb) override
	{
		return mUserVolumeUpdateSignal.connect(cb);
	}
	// </FS:Ansariel>
	//@}
	
	virtual std::string sipURIFromID(const LLUUID &id) override;
	//@}

	/// @name LLVoiceEffectInterface virtual implementations
	///  @see LLVoiceEffectInterface
	//@{

	//////////////////////////
	/// @name Accessors
	//@{
	virtual bool setVoiceEffect(const LLUUID& id) override;
	virtual const LLUUID getVoiceEffect() override;
	virtual LLSD getVoiceEffectProperties(const LLUUID& id) override;

	virtual void refreshVoiceEffectLists(bool clear_lists) override;
	virtual const voice_effect_list_t& getVoiceEffectList() const override;
	virtual const voice_effect_list_t& getVoiceEffectTemplateList() const override;
	//@}

	//////////////////////////////
	/// @name Status notification
	//@{
	virtual void addObserver(LLVoiceEffectObserver* observer) override;
	virtual void removeObserver(LLVoiceEffectObserver* observer) override;
	//@}

	//////////////////////////////
	/// @name Effect preview buffer
	//@{
	virtual void enablePreviewBuffer(bool enable) override;
	virtual void recordPreviewBuffer() override;
	virtual void playPreviewBuffer(const LLUUID& effect_id = LLUUID::null) override;
	virtual void stopPreviewBuffer() override;

	virtual bool isPreviewRecording() override;
	virtual bool isPreviewPlaying() override;
	//@}

	//@}

	bool onCheckVoiceEffect(const std::string& voice_effect_name);
	void onClickVoiceEffect(const std::string& voice_effect_name);
=======
    /// @name LLVoiceModuleInterface virtual implementations
    ///  @see LLVoiceModuleInterface
    //@{
    virtual void init(LLPumpIO *pump) override; // Call this once at application startup (creates connector)
    virtual void terminate() override;  // Call this to clean up during shutdown

    virtual const LLVoiceVersionInfo& getVersion() override;

    virtual void updateSettings() override; // call after loading settings and whenever they change

    // Returns true if vivox has successfully logged in and is not in error state
    virtual bool isVoiceWorking() const override;

    /////////////////////
    /// @name Tuning
    //@{
    virtual void tuningStart() override;
    virtual void tuningStop() override;
    virtual bool inTuningMode() override;

    virtual void tuningSetMicVolume(float volume) override;
    virtual void tuningSetSpeakerVolume(float volume) override;
    virtual float tuningGetEnergy(void) override;
    //@}

    /////////////////////
    /// @name Devices
    //@{
    // This returns true when it's safe to bring up the "device settings" dialog in the prefs.
    // i.e. when the daemon is running and connected, and the device lists are populated.
    virtual bool deviceSettingsAvailable() override;
    virtual bool deviceSettingsUpdated() override;  //return if the list has been updated and never fetched,  only to be called from the voicepanel.

    // Requery the vivox daemon for the current list of input/output devices.
    // If you pass true for clearCurrentList, deviceSettingsAvailable() will be false until the query has completed
    // (use this if you want to know when it's done).
    // If you pass false, you'll have no way to know when the query finishes, but the device lists will not appear empty in the interim.
    virtual void refreshDeviceLists(bool clearCurrentList = true) override;

    virtual void setCaptureDevice(const std::string& name) override;
    virtual void setRenderDevice(const std::string& name) override;

    virtual LLVoiceDeviceList& getCaptureDevices() override;
    virtual LLVoiceDeviceList& getRenderDevices() override;
    //@}

    virtual void getParticipantList(std::set<LLUUID> &participants) override;
    virtual bool isParticipant(const LLUUID& speaker_id) override;

    // Send a text message to the specified user, initiating the session if necessary.
    // virtual BOOL sendTextMessage(const LLUUID& participant_id, const std::string& message) const {return false;};

    // close any existing text IM session with the specified user
    virtual void endUserIMSession(const LLUUID &uuid) override;

    // Returns true if calling back the session URI after the session has closed is possible.
    // Currently this will be false only for PSTN P2P calls.
    // NOTE: this will return true if the session can't be found.
    virtual BOOL isSessionCallBackPossible(const LLUUID &session_id) override;

    // Returns true if the session can accepte text IM's.
    // Currently this will be false only for PSTN P2P calls.
    // NOTE: this will return true if the session can't be found.
    virtual BOOL isSessionTextIMPossible(const LLUUID &session_id) override;


    ////////////////////////////
    /// @name Channel stuff
    //@{
    // returns true iff the user is currently in a proximal (local spatial) channel.
    // Note that gestures should only fire if this returns true.
    virtual bool inProximalChannel() override;

    virtual void setNonSpatialChannel(const std::string &uri,
                                      const std::string &credentials) override;

    virtual bool setSpatialChannel(const std::string &uri,
                                   const std::string &credentials) override;

    virtual void leaveNonSpatialChannel() override;

    virtual void leaveChannel(void) override;

    // Returns the URI of the current channel, or an empty string if not currently in a channel.
    // NOTE that it will return an empty string if it's in the process of joining a channel.
    virtual std::string getCurrentChannel() override;
    //@}


    //////////////////////////
    /// @name invitations
    //@{
    // start a voice channel with the specified user
    virtual void callUser(const LLUUID &uuid) override;
    virtual bool isValidChannel(std::string &channelHandle) override;
    virtual bool answerInvite(std::string &channelHandle) override;
    virtual void declineInvite(std::string &channelHandle) override;
    //@}

    /////////////////////////
    /// @name Volume/gain
    //@{
    virtual void setVoiceVolume(F32 volume) override;
    virtual void setMicGain(F32 volume) override;
    //@}

    /////////////////////////
    /// @name enable disable voice and features
    //@{
    // <FS:Ansariel> Bypass LLCachedControls for voice status update
    //virtual bool voiceEnabled() override;
    virtual bool voiceEnabled(bool no_cache = false) override;
    // </FS:Ansariel>
    virtual void setVoiceEnabled(bool enabled) override;
    virtual BOOL lipSyncEnabled() override;
    virtual void setLipSyncEnabled(BOOL enabled) override;
    virtual void setMuteMic(bool muted) override;       // Set the mute state of the local mic.
    //@}

    //////////////////////////
    /// @name nearby speaker accessors
    //@{
    virtual BOOL getVoiceEnabled(const LLUUID& id) override;        // true if we've received data for this avatar
    virtual std::string getDisplayName(const LLUUID& id) override;
    virtual BOOL isParticipantAvatar(const LLUUID &id) override;
    virtual BOOL getIsSpeaking(const LLUUID& id) override;
    virtual BOOL getIsModeratorMuted(const LLUUID& id) override;
    virtual F32 getCurrentPower(const LLUUID& id) override;     // "power" is related to "amplitude" in a defined way.  I'm just not sure what the formula is...
    virtual BOOL getOnMuteList(const LLUUID& id) override;
    virtual F32 getUserVolume(const LLUUID& id) override;
    virtual void setUserVolume(const LLUUID& id, F32 volume) override; // set's volume for specified agent, from 0-1 (where .5 is nominal)
    //@}

    // authorize the user
    virtual void userAuthorized(const std::string& user_id,
                                const LLUUID &agentID) override;

    //////////////////////////////
    /// @name Status notification
    //@{
    virtual void addObserver(LLVoiceClientStatusObserver* observer) override;
    virtual void removeObserver(LLVoiceClientStatusObserver* observer) override;
    virtual void addObserver(LLFriendObserver* observer) override;
    virtual void removeObserver(LLFriendObserver* observer) override;
    virtual void addObserver(LLVoiceClientParticipantObserver* observer) override;
    virtual void removeObserver(LLVoiceClientParticipantObserver* observer) override;

    // <FS:Ansariel> Add callback for user volume change
    boost::signals2::connection setUserVolumeUpdateCallback(const user_voice_volume_change_callback_t::slot_type& cb) override
    {
        return mUserVolumeUpdateSignal.connect(cb);
    }
    // </FS:Ansariel>
    //@}

    virtual std::string sipURIFromID(const LLUUID &id) override;
    //@}

    /// @name LLVoiceEffectInterface virtual implementations
    ///  @see LLVoiceEffectInterface
    //@{

    //////////////////////////
    /// @name Accessors
    //@{
    virtual bool setVoiceEffect(const LLUUID& id) override;
    virtual const LLUUID getVoiceEffect() override;
    virtual LLSD getVoiceEffectProperties(const LLUUID& id) override;

    virtual void refreshVoiceEffectLists(bool clear_lists) override;
    virtual const voice_effect_list_t& getVoiceEffectList() const override;
    virtual const voice_effect_list_t& getVoiceEffectTemplateList() const override;
    //@}

    //////////////////////////////
    /// @name Status notification
    //@{
    virtual void addObserver(LLVoiceEffectObserver* observer) override;
    virtual void removeObserver(LLVoiceEffectObserver* observer) override;
    //@}

    //////////////////////////////
    /// @name Effect preview buffer
    //@{
    virtual void enablePreviewBuffer(bool enable) override;
    virtual void recordPreviewBuffer() override;
    virtual void playPreviewBuffer(const LLUUID& effect_id = LLUUID::null) override;
    virtual void stopPreviewBuffer() override;

    virtual bool isPreviewRecording() override;
    virtual bool isPreviewPlaying() override;
    //@}

    //@}

    bool onCheckVoiceEffect(const std::string& voice_effect_name);
    void onClickVoiceEffect(const std::string& voice_effect_name);
>>>>>>> c06fb4e0

protected:
    //////////////////////
    // Vivox Specific definitions

    friend class LLVivoxVoiceClientMuteListObserver;
    friend class LLVivoxVoiceClientFriendsObserver;


    enum streamState
    {
        streamStateUnknown = 0,
        streamStateIdle = 1,
        streamStateConnected = 2,
        streamStateRinging = 3,
        streamStateConnecting = 6,  // same as Vivox session_media_connecting enum
        streamStateDisconnecting = 7,  //Same as Vivox session_media_disconnecting enum
    };

    struct participantState
    {
    public:
        participantState(const std::string &uri);

            bool updateMuteState(); // true if mute state has changed
        bool isAvatar();

        std::string mURI;
        LLUUID mAvatarID;
        std::string mAccountName;
        std::string mDisplayName;
        LLFrameTimer mSpeakingTimeout;
        F32 mLastSpokeTimestamp;
        F32 mPower;
        F32 mVolume;
        std::string mGroupID;
        int mUserVolume;
        bool mPTT;
        bool mIsSpeaking;
        bool mIsModeratorMuted;
        bool mOnMuteList;       // true if this avatar is on the user's mute list (and should be muted)
        bool mVolumeSet;        // true if incoming volume messages should not change the volume
        bool mVolumeDirty;      // true if this participant needs a volume command sent (either mOnMuteList or mUserVolume has changed)
        bool mAvatarIDValid;
        bool mIsSelf;
    };
    typedef std::shared_ptr<participantState> participantStatePtr_t;
    typedef std::weak_ptr<participantState> participantStateWptr_t;

    typedef std::map<const std::string, participantStatePtr_t> participantMap;
    typedef std::map<const LLUUID, participantStatePtr_t> participantUUIDMap;

    struct sessionState
    {
    public:
        typedef std::shared_ptr<sessionState> ptr_t;
        typedef std::weak_ptr<sessionState> wptr_t;

        typedef std::function<void(const ptr_t &)> sessionFunc_t;

        static ptr_t createSession();
        ~sessionState();

        participantStatePtr_t addParticipant(const std::string &uri);
        void removeParticipant(const participantStatePtr_t &participant);
        void removeAllParticipants();

        participantStatePtr_t findParticipant(const std::string &uri);
        participantStatePtr_t findParticipantByID(const LLUUID& id);

        static ptr_t matchSessionByHandle(const std::string &handle);
        static ptr_t matchCreatingSessionByURI(const std::string &uri);
        static ptr_t matchSessionByURI(const std::string &uri);
        static ptr_t matchSessionByParticipant(const LLUUID &participant_id);

        bool isCallBackPossible();
        bool isTextIMPossible();

        static void for_each(sessionFunc_t func);

        std::string mHandle;
        std::string mGroupHandle;
        std::string mSIPURI;
        std::string mAlias;
        std::string mName;
        std::string mAlternateSIPURI;
        std::string mHash;          // Channel password
        std::string mErrorStatusString;
        std::queue<std::string> mTextMsgQueue;

        LLUUID      mIMSessionID;
        LLUUID      mCallerID;
        int         mErrorStatusCode;
        int         mMediaStreamState;
        bool        mCreateInProgress;  // True if a Session.Create has been sent for this session and no response has been received yet.
        bool        mMediaConnectInProgress;    // True if a Session.MediaConnect has been sent for this session and no response has been received yet.
        bool        mVoiceInvitePending;    // True if a voice invite is pending for this session (usually waiting on a name lookup)
        bool        mTextInvitePending;     // True if a text invite is pending for this session (usually waiting on a name lookup)
        bool        mSynthesizedCallerID;   // True if the caller ID is a hash of the SIP URI -- this means we shouldn't do a name lookup.
        bool        mIsChannel; // True for both group and spatial channels (false for p2p, PSTN)
        bool        mIsSpatial; // True for spatial channels
        bool        mIsP2P;
        bool        mIncoming;
        bool        mVoiceActive;
        bool        mReconnect; // Whether we should try to reconnect to this session if it's dropped

        // Set to true when the volume/mute state of someone in the participant list changes.
        // The code will have to walk the list to find the changed participant(s).
        bool        mVolumeDirty;
        bool        mMuteDirty;

        bool        mParticipantsChanged;
        participantMap mParticipantsByURI;
        participantUUIDMap mParticipantsByUUID;

        LLUUID      mVoiceFontID;

        static void VerifySessions();

    private:
        sessionState();

        static std::set<wptr_t, std::owner_less<wptr_t>> mSession;   // canonical list of outstanding sessions.
        std::set<wptr_t>::iterator  mMyIterator;    // used for delete

        static void for_eachPredicate(const wptr_t &a, sessionFunc_t func);

        static bool testByHandle(const LLVivoxVoiceClient::sessionState::wptr_t &a, std::string handle);
        static bool testByCreatingURI(const LLVivoxVoiceClient::sessionState::wptr_t &a, std::string uri);
        static bool testBySIPOrAlterateURI(const LLVivoxVoiceClient::sessionState::wptr_t &a, std::string uri);
        static bool testByCallerId(const LLVivoxVoiceClient::sessionState::wptr_t &a, LLUUID participantId);

    };
    typedef std::shared_ptr<sessionState> sessionStatePtr_t;

    typedef std::map<std::string, sessionStatePtr_t> sessionMap;
<<<<<<< HEAD
	
	///////////////////////////////////////////////////////
	// Private Member Functions
	//////////////////////////////////////////////////////



	//////////////////////////////
	/// @name TVC/Server management and communication
	//@{
	// Call this if the connection to the daemon terminates unexpectedly.  It will attempt to reset everything and relaunch.
	void daemonDied();
	
	// Call this if we're just giving up on voice (can't provision an account, etc.).  It will clean up and go away.
	void giveUp();	
	
	// write to the tvc
	bool writeString(const std::string &str);
	
	void connectorCreate();
	void connectorShutdown();	
	void closeSocket(void);	
	
//	void requestVoiceAccountProvision(S32 retries = 3);
	void setLoginInfo(
			   const std::string& account_name,
			   const std::string& password,
			   const std::string& voice_sip_uri_hostname,
			   const std::string& voice_account_server_uri);
	void loginSendMessage();
	void logout();
	void logoutSendMessage();	
	
	
	//@}
	
	//------------------------------------
	// tuning
	
	void tuningRenderStartSendMessage(const std::string& name, bool loop);
	void tuningRenderStopSendMessage();

	void tuningCaptureStartSendMessage(int duration);
	void tuningCaptureStopSendMessage();

	//----------------------------------
	// devices
	void clearCaptureDevices();
	void addCaptureDevice(const LLVoiceDevice& device);
	void clearRenderDevices();
	void setDevicesListUpdated(bool state);
	void addRenderDevice(const LLVoiceDevice& device);	
	void buildSetAudioDevices(std::ostringstream &stream);
	
	void getCaptureDevicesSendMessage();
	void getRenderDevicesSendMessage();
	
	// local audio updates, mic mute, speaker mute, mic volume and speaker volumes
	void sendLocalAudioUpdates();

	/////////////////////////////
	// Response/Event handlers
	void connectorCreateResponse(int statusCode, std::string &statusString, std::string &connectorHandle, std::string &versionID);
	void loginResponse(int statusCode, std::string &statusString, std::string &accountHandle, int numberOfAliases);
	void sessionCreateResponse(std::string &requestId, int statusCode, std::string &statusString, std::string &sessionHandle);
	void sessionGroupAddSessionResponse(std::string &requestId, int statusCode, std::string &statusString, std::string &sessionHandle);
	void sessionConnectResponse(std::string &requestId, int statusCode, std::string &statusString);
	void logoutResponse(int statusCode, std::string &statusString);
	void connectorShutdownResponse(int statusCode, std::string &statusString);

	void accountLoginStateChangeEvent(std::string &accountHandle, int statusCode, std::string &statusString, int state);
	void mediaCompletionEvent(std::string &sessionGroupHandle, std::string &mediaCompletionType);
	void mediaStreamUpdatedEvent(std::string &sessionHandle, std::string &sessionGroupHandle, int statusCode, std::string &statusString, int state, bool incoming);
	void sessionAddedEvent(std::string &uriString, std::string &alias, std::string &sessionHandle, std::string &sessionGroupHandle, bool isChannel, bool incoming, std::string &nameString, std::string &applicationString);
	void sessionGroupAddedEvent(std::string &sessionGroupHandle);
	void sessionRemovedEvent(std::string &sessionHandle, std::string &sessionGroupHandle);
	void participantAddedEvent(std::string &sessionHandle, std::string &sessionGroupHandle, std::string &uriString, std::string &alias, std::string &nameString, std::string &displayNameString, int participantType);
	void participantRemovedEvent(std::string &sessionHandle, std::string &sessionGroupHandle, std::string &uriString, std::string &alias, std::string &nameString);
	void participantUpdatedEvent(std::string &sessionHandle, std::string &sessionGroupHandle, std::string &uriString, std::string &alias, bool isModeratorMuted, bool isSpeaking, int volume, F32 energy);
	void voiceServiceConnectionStateChangedEvent(int statusCode, std::string &statusString, std::string &build_id);
	void auxAudioPropertiesEvent(F32 energy);
	void messageEvent(std::string &sessionHandle, std::string &uriString, std::string &alias, std::string &messageHeader, std::string &messageBody, std::string &applicationString);
	void sessionNotificationEvent(std::string &sessionHandle, std::string &uriString, std::string &notificationType);
	
	void muteListChanged();
		
	/////////////////////////////
	// VAD changes
	// disable auto-VAD and configure VAD parameters explicitly
	void setupVADParams(unsigned int vad_auto, unsigned int vad_hangover, unsigned int vad_noise_floor, unsigned int vad_sensitivity);
	void onVADSettingsChange();

	/////////////////////////////
	// Sending updates of current state
	void updatePosition(void);
	void setCameraPosition(const LLVector3d &position, const LLVector3 &velocity, const LLMatrix3 &rot);
	void setAvatarPosition(const LLVector3d &position, const LLVector3 &velocity, const LLQuaternion &rot);
	bool channelFromRegion(LLViewerRegion *region, std::string &name);

	void setEarLocation(S32 loc);

	
	/////////////////////////////
	// Accessors for data related to nearby speakers

	// MBW -- XXX -- Not sure how to get this data out of the TVC
	bool getUsingPTT(const LLUUID& id);
	std::string getGroupID(const LLUUID& id);		// group ID if the user is in group chat (empty string if not applicable)

	/////////////////////////////
	bool getAreaVoiceDisabled();		// returns true if the area the avatar is in is speech-disabled.
										// Use this to determine whether to show a "no speech" icon in the menu bar.
		
	
	/////////////////////////////
	// Recording controls
	void recordingLoopStart(int seconds = 3600, int deltaFramesPerControlFrame = 200);
	void recordingLoopSave(const std::string& filename);
	void recordingStop();
	
	// Playback controls
	void filePlaybackStart(const std::string& filename);
	void filePlaybackStop();
	void filePlaybackSetPaused(bool paused);
	void filePlaybackSetMode(bool vox = false, float speed = 1.0f);
	
=======

    ///////////////////////////////////////////////////////
    // Private Member Functions
    //////////////////////////////////////////////////////



    //////////////////////////////
    /// @name TVC/Server management and communication
    //@{
    // Call this if the connection to the daemon terminates unexpectedly.  It will attempt to reset everything and relaunch.
    void daemonDied();

    // Call this if we're just giving up on voice (can't provision an account, etc.).  It will clean up and go away.
    void giveUp();

    // write to the tvc
    bool writeString(const std::string &str);

    void connectorCreate();
    void connectorShutdown();
    void closeSocket(void);

//  void requestVoiceAccountProvision(S32 retries = 3);
    void setLoginInfo(
               const std::string& account_name,
               const std::string& password,
               const std::string& voice_sip_uri_hostname,
               const std::string& voice_account_server_uri);
    void loginSendMessage();
    void logout();
    void logoutSendMessage();


    //@}

    //------------------------------------
    // tuning

    void tuningRenderStartSendMessage(const std::string& name, bool loop);
    void tuningRenderStopSendMessage();

    void tuningCaptureStartSendMessage(int duration);
    void tuningCaptureStopSendMessage();

    //----------------------------------
    // devices
    void clearCaptureDevices();
    void addCaptureDevice(const LLVoiceDevice& device);
    void clearRenderDevices();
    void setDevicesListUpdated(bool state);
    void addRenderDevice(const LLVoiceDevice& device);
    void buildSetAudioDevices(std::ostringstream &stream);

    void getCaptureDevicesSendMessage();
    void getRenderDevicesSendMessage();

    // local audio updates, mic mute, speaker mute, mic volume and speaker volumes
    void sendLocalAudioUpdates();

    /////////////////////////////
    // Response/Event handlers
    void connectorCreateResponse(int statusCode, std::string &statusString, std::string &connectorHandle, std::string &versionID);
    void loginResponse(int statusCode, std::string &statusString, std::string &accountHandle, int numberOfAliases);
    void sessionCreateResponse(std::string &requestId, int statusCode, std::string &statusString, std::string &sessionHandle);
    void sessionGroupAddSessionResponse(std::string &requestId, int statusCode, std::string &statusString, std::string &sessionHandle);
    void sessionConnectResponse(std::string &requestId, int statusCode, std::string &statusString);
    void logoutResponse(int statusCode, std::string &statusString);
    void connectorShutdownResponse(int statusCode, std::string &statusString);

    void accountLoginStateChangeEvent(std::string &accountHandle, int statusCode, std::string &statusString, int state);
    void mediaCompletionEvent(std::string &sessionGroupHandle, std::string &mediaCompletionType);
    void mediaStreamUpdatedEvent(std::string &sessionHandle, std::string &sessionGroupHandle, int statusCode, std::string &statusString, int state, bool incoming);
    void sessionAddedEvent(std::string &uriString, std::string &alias, std::string &sessionHandle, std::string &sessionGroupHandle, bool isChannel, bool incoming, std::string &nameString, std::string &applicationString);
    void sessionGroupAddedEvent(std::string &sessionGroupHandle);
    void sessionRemovedEvent(std::string &sessionHandle, std::string &sessionGroupHandle);
    void participantAddedEvent(std::string &sessionHandle, std::string &sessionGroupHandle, std::string &uriString, std::string &alias, std::string &nameString, std::string &displayNameString, int participantType);
    void participantRemovedEvent(std::string &sessionHandle, std::string &sessionGroupHandle, std::string &uriString, std::string &alias, std::string &nameString);
    void participantUpdatedEvent(std::string &sessionHandle, std::string &sessionGroupHandle, std::string &uriString, std::string &alias, bool isModeratorMuted, bool isSpeaking, int volume, F32 energy);
    void voiceServiceConnectionStateChangedEvent(int statusCode, std::string &statusString, std::string &build_id);
    void auxAudioPropertiesEvent(F32 energy);
    void messageEvent(std::string &sessionHandle, std::string &uriString, std::string &alias, std::string &messageHeader, std::string &messageBody, std::string &applicationString);
    void sessionNotificationEvent(std::string &sessionHandle, std::string &uriString, std::string &notificationType);

    void muteListChanged();

    /////////////////////////////
    // VAD changes
    // disable auto-VAD and configure VAD parameters explicitly
    void setupVADParams(unsigned int vad_auto, unsigned int vad_hangover, unsigned int vad_noise_floor, unsigned int vad_sensitivity);
    void onVADSettingsChange();

    /////////////////////////////
    // Sending updates of current state
    void updatePosition(void);
    void setCameraPosition(const LLVector3d &position, const LLVector3 &velocity, const LLMatrix3 &rot);
    void setAvatarPosition(const LLVector3d &position, const LLVector3 &velocity, const LLQuaternion &rot);
    bool channelFromRegion(LLViewerRegion *region, std::string &name);

    void setEarLocation(S32 loc);


    /////////////////////////////
    // Accessors for data related to nearby speakers

    // MBW -- XXX -- Not sure how to get this data out of the TVC
    BOOL getUsingPTT(const LLUUID& id);
    std::string getGroupID(const LLUUID& id);       // group ID if the user is in group chat (empty string if not applicable)

    /////////////////////////////
    BOOL getAreaVoiceDisabled();        // returns true if the area the avatar is in is speech-disabled.
                                        // Use this to determine whether to show a "no speech" icon in the menu bar.


    /////////////////////////////
    // Recording controls
    void recordingLoopStart(int seconds = 3600, int deltaFramesPerControlFrame = 200);
    void recordingLoopSave(const std::string& filename);
    void recordingStop();

    // Playback controls
    void filePlaybackStart(const std::string& filename);
    void filePlaybackStop();
    void filePlaybackSetPaused(bool paused);
    void filePlaybackSetMode(bool vox = false, float speed = 1.0f);

>>>>>>> c06fb4e0
    participantStatePtr_t findParticipantByID(const LLUUID& id);


#if 0
    ////////////////////////////////////////
    // voice sessions.
    typedef std::set<sessionStatePtr_t> sessionSet;

    typedef sessionSet::iterator sessionIterator;
    sessionIterator sessionsBegin(void);
    sessionIterator sessionsEnd(void);
#endif

    sessionStatePtr_t findSession(const std::string &handle);
    sessionStatePtr_t findSessionBeingCreatedByURI(const std::string &uri);
    sessionStatePtr_t findSession(const LLUUID &participant_id);

    sessionStatePtr_t addSession(const std::string &uri, const std::string &handle = std::string());
    void clearSessionHandle(const sessionStatePtr_t &session);
    void setSessionHandle(const sessionStatePtr_t &session, const std::string &handle);
    void setSessionURI(const sessionStatePtr_t &session, const std::string &uri);
    void deleteSession(const sessionStatePtr_t &session);
    void deleteAllSessions(void);

    void verifySessionState(void);

    void joinedAudioSession(const sessionStatePtr_t &session);
    void leftAudioSession(const sessionStatePtr_t &session);

    // This is called in several places where the session _may_ need to be deleted.
    // It contains logic for whether to delete the session or keep it around.
    void reapSession(const sessionStatePtr_t &session);

    // Returns true if the session seems to indicate we've moved to a region on a different voice server
    bool sessionNeedsRelog(const sessionStatePtr_t &session);


    //////////////////////////////////////
    // buddy list stuff, needed for SLIM later
    struct buddyListEntry
    {
        buddyListEntry(const std::string &uri);
        std::string mURI;
        std::string mDisplayName;
        LLUUID  mUUID;
        bool mOnlineSL;
        bool mOnlineSLim;
        bool mCanSeeMeOnline;
        bool mHasBlockListEntry;
        bool mHasAutoAcceptListEntry;
        bool mNameResolved;
        bool mInSLFriends;
        bool mInVivoxBuddies;
    };

    typedef std::map<std::string, buddyListEntry*> buddyListMap;

    /////////////////////////////
    // session control messages

    void accountListBlockRulesSendMessage();
    void accountListAutoAcceptRulesSendMessage();

    void sessionGroupCreateSendMessage();
    void sessionCreateSendMessage(const sessionStatePtr_t &session, bool startAudio = true, bool startText = false);
    void sessionGroupAddSessionSendMessage(const sessionStatePtr_t &session, bool startAudio = true, bool startText = false);
    void sessionMediaConnectSendMessage(const sessionStatePtr_t &session);      // just joins the audio session
    void sessionTextConnectSendMessage(const sessionStatePtr_t &session);       // just joins the text session
    void sessionTerminateSendMessage(const sessionStatePtr_t &session);
    void sessionGroupTerminateSendMessage(const sessionStatePtr_t &session);
    void sessionMediaDisconnectSendMessage(const sessionStatePtr_t &session);
    // void sessionTextDisconnectSendMessage(sessionState *session);



    // Pokes the state machine to leave the audio session next time around.
    void sessionTerminate();

    // Pokes the state machine to shut down the connector and restart it.
    void requestRelog();

    // Does the actual work to get out of the audio session
    void leaveAudioSession();

    friend class LLVivoxVoiceClientCapResponder;


    void lookupName(const LLUUID &id);
    void onAvatarNameCache(const LLUUID& id, const LLAvatarName& av_name);
    void avatarNameResolved(const LLUUID &id, const std::string &name);
    static void predAvatarNameResolution(const LLVivoxVoiceClient::sessionStatePtr_t &session, LLUUID id, std::string name);

    boost::signals2::connection mAvatarNameCacheConnection;

    /////////////////////////////
    // Voice fonts

    void addVoiceFont(const S32 id,
                      const std::string &name,
                      const std::string &description,
                      const LLDate &expiration_date,
                      bool  has_expired,
                      const S32 font_type,
                      const S32 font_status,
                      const bool template_font = false);
    void accountGetSessionFontsResponse(int statusCode, const std::string &statusString);
    void accountGetTemplateFontsResponse(int statusCode, const std::string &statusString);

private:

    LLVoiceVersionInfo mVoiceVersion;

    // Coroutine support methods
    //---
    void voiceControlCoro();
    void voiceControlStateMachine(S32 &coro_state);

    bool endAndDisconnectSession();

    bool callbackEndDaemon(const LLSD& data);
    bool startAndLaunchDaemon();
    bool provisionVoiceAccount();
    bool establishVoiceConnection();
    bool breakVoiceConnection(bool wait);
    bool loginToVivox();
    void logoutOfVivox(bool wait);
    bool retrieveVoiceFonts();

    bool requestParcelVoiceInfo();

    bool addAndJoinSession(const sessionStatePtr_t &nextSession);
    bool terminateAudioSession(bool wait);

    bool waitForChannel();
    bool runSession(const sessionStatePtr_t &session);

    void recordingAndPlaybackMode();
    int voiceRecordBuffer();
    int voicePlaybackBuffer();

    bool performMicTuning();
    //---
    /// Clean up objects created during a voice session.
    void cleanUp();

    bool mSessionTerminateRequested;
    bool mRelogRequested;
    // Number of times (in a row) "stateJoiningSession" case for spatial channel is reached in stateMachine().
    // The larger it is the greater is possibility there is a problem with connection to voice server.
    // Introduced while fixing EXT-4313.
    int mSpatialJoiningNum;

    static void idle(void *user_data);

    LLHost mDaemonHost;
    LLSocket::ptr_t mSocket;

    // We should kill the voice daemon in case of connection alert
    bool mTerminateDaemon;

    friend class LLVivoxProtocolParser;

    std::string mAccountName;
    std::string mAccountPassword;
    std::string mAccountDisplayName;

    bool mTuningMode;
    float mTuningEnergy;
    std::string mTuningAudioFile;
    int mTuningMicVolume;
    bool mTuningMicVolumeDirty;
    int mTuningSpeakerVolume;
    bool mTuningSpeakerVolumeDirty;
    bool mDevicesListUpdated;           // set to true when the device list has been updated
                                        // and false when the panelvoicedevicesettings has queried for an update status.

    std::string mSpatialSessionURI;
    std::string mSpatialSessionCredentials;

    std::string mMainSessionGroupHandle; // handle of the "main" session group.

    std::string mChannelName;           // Name of the channel to be looked up
    bool mAreaVoiceDisabled;
    sessionStatePtr_t mAudioSession;        // Session state for the current audio session
    bool mAudioSessionChanged;          // set to true when the above pointer gets changed, so observers can be notified.

    sessionStatePtr_t mNextAudioSession;    // Session state for the audio session we're trying to join

    S32 mCurrentParcelLocalID;          // Used to detect parcel boundary crossings
    std::string mCurrentRegionName;     // Used to detect parcel boundary crossings

    bool mConnectorEstablished; // set by "Create Connector" response
    bool mAccountLoggedIn;      // set by login message
    int  mNumberOfAliases;
    U32  mCommandCookie;

    std::string mVoiceAccountServerURI;
    std::string mVoiceSIPURIHostName;

    int mLoginRetryCount;

    sessionMap mSessionsByHandle;               // Active sessions, indexed by session handle.  Sessions which are being initiated may not be in this map.
#if 0
    sessionSet mSessions;                       // All sessions, not indexed.  This is the canonical session list.
#endif

    bool mBuddyListMapPopulated;
    bool mBlockRulesListReceived;
    bool mAutoAcceptRulesListReceived;
    buddyListMap mBuddyListMap;

    LLVoiceDeviceList mCaptureDevices;
    LLVoiceDeviceList mRenderDevices;

    std::string mCaptureDevice;
    std::string mRenderDevice;
    bool mCaptureDeviceDirty;
    bool mRenderDeviceDirty;

    bool mIsInitialized;
    bool mShutdownComplete;

    bool checkParcelChanged(bool update = false);
    bool switchChannel(std::string uri = std::string(), bool spatial = true, bool no_reconnect = false, bool is_p2p = false, std::string hash = "");
    void joinSession(const sessionStatePtr_t &session);

    std::string nameFromAvatar(LLVOAvatar *avatar);
    std::string nameFromID(const LLUUID &id);
    bool IDFromName(const std::string name, LLUUID &uuid);
    std::string displayNameFromAvatar(LLVOAvatar *avatar);
    std::string sipURIFromAvatar(LLVOAvatar *avatar);
    std::string sipURIFromName(std::string &name);

    // Returns the name portion of the SIP URI if the string looks vaguely like a SIP URI, or an empty string if not.
    std::string nameFromsipURI(const std::string &uri);

    bool inSpatialChannel(void);
    std::string getAudioSessionURI();
    std::string getAudioSessionHandle();

    void setHidden(bool hidden) override; //virtual
    void sendPositionAndVolumeUpdate(void);

    void sendCaptureAndRenderDevices();
    void buildSetCaptureDevice(std::ostringstream &stream);
    void buildSetRenderDevice(std::ostringstream &stream);


    void sendFriendsListUpdates();

#if 0
    // start a text IM session with the specified user
    // This will be asynchronous, the session may be established at a future time.
    sessionStatePtr_t startUserIMSession(const LLUUID& uuid);
#endif

    void enforceTether(void);

    bool        mSpatialCoordsDirty;

    LLVector3d  mCameraPosition;
    LLVector3d  mCameraRequestedPosition;
    LLVector3   mCameraVelocity;
    LLMatrix3   mCameraRot;

    LLVector3d  mAvatarPosition;
    LLVector3   mAvatarVelocity;
    LLQuaternion mAvatarRot;

    bool        mMuteMic;
    bool        mMuteMicDirty;
    bool        mHidden;       //Set to true during teleport to hide the agent's position.
<<<<<<< HEAD
			
	// Set to true when the friends list is known to have changed.
	bool		mFriendsListDirty;
	
	enum
	{
		earLocCamera = 0,		// ear at camera
		earLocAvatar,			// ear at avatar
		earLocSpeaker,			// <FS:Beq> re-add equal voice based loosely on original patch from Tigh MacFanatic
		earLocMixed				// ear at avatar location/camera direction
	};
	
	S32			mEarLocation;  
	
	bool		mSpeakerVolumeDirty;
	bool		mSpeakerMuteDirty;
	int			mSpeakerVolume;

	int			mMicVolume;
	bool		mMicVolumeDirty;
	
	bool		mVoiceEnabled;
	bool		mWriteInProgress;
	std::string mWriteString;
	size_t		mWriteOffset;
	
	bool		mLipSyncEnabled;

	typedef std::set<LLVoiceClientParticipantObserver*> observer_set_t;
	observer_set_t mParticipantObservers;

	void notifyParticipantObservers();

	typedef std::set<LLVoiceClientStatusObserver*> status_observer_set_t;
	status_observer_set_t mStatusObservers;
	
	void notifyStatusObservers(LLVoiceClientStatusObserver::EStatusType status);

	typedef std::set<LLFriendObserver*> friend_observer_set_t;
	friend_observer_set_t mFriendObservers;
	void notifyFriendObservers();

	// <FS:Ansariel> Add callback for user volume change
	user_voice_volume_change_callback_t mUserVolumeUpdateSignal;

	// Voice Fonts

	void expireVoiceFonts();
	void deleteVoiceFont(const LLUUID& id);
	void deleteAllVoiceFonts();
	void deleteVoiceFontTemplates();

	S32 getVoiceFontIndex(const LLUUID& id) const;
	S32 getVoiceFontTemplateIndex(const LLUUID& id) const;

	void accountGetSessionFontsSendMessage();
	void accountGetTemplateFontsSendMessage();
=======

    // Set to true when the friends list is known to have changed.
    bool        mFriendsListDirty;

    enum
    {
        earLocCamera = 0,       // ear at camera
        earLocAvatar,           // ear at avatar
        earLocSpeaker,          // <FS:Beq> re-add equal voice based loosely on original patch from Tigh MacFanatic
        earLocMixed             // ear at avatar location/camera direction
    };

    S32         mEarLocation;

    bool        mSpeakerVolumeDirty;
    bool        mSpeakerMuteDirty;
    int         mSpeakerVolume;

    int         mMicVolume;
    bool        mMicVolumeDirty;

    bool        mVoiceEnabled;
    bool        mWriteInProgress;
    std::string mWriteString;
    size_t      mWriteOffset;

    BOOL        mLipSyncEnabled;

    typedef std::set<LLVoiceClientParticipantObserver*> observer_set_t;
    observer_set_t mParticipantObservers;

    void notifyParticipantObservers();

    typedef std::set<LLVoiceClientStatusObserver*> status_observer_set_t;
    status_observer_set_t mStatusObservers;

    void notifyStatusObservers(LLVoiceClientStatusObserver::EStatusType status);

    typedef std::set<LLFriendObserver*> friend_observer_set_t;
    friend_observer_set_t mFriendObservers;
    void notifyFriendObservers();

    // <FS:Ansariel> Add callback for user volume change
    user_voice_volume_change_callback_t mUserVolumeUpdateSignal;

    // Voice Fonts

    void expireVoiceFonts();
    void deleteVoiceFont(const LLUUID& id);
    void deleteAllVoiceFonts();
    void deleteVoiceFontTemplates();

    S32 getVoiceFontIndex(const LLUUID& id) const;
    S32 getVoiceFontTemplateIndex(const LLUUID& id) const;

    void accountGetSessionFontsSendMessage();
    void accountGetTemplateFontsSendMessage();
>>>>>>> c06fb4e0
    void sessionSetVoiceFontSendMessage(const sessionStatePtr_t &session);

    void updateVoiceMorphingMenu();
    void notifyVoiceFontObservers();

    typedef enum e_voice_font_type
    {
        VOICE_FONT_TYPE_NONE = 0,
        VOICE_FONT_TYPE_ROOT = 1,
        VOICE_FONT_TYPE_USER = 2,
        VOICE_FONT_TYPE_UNKNOWN
    } EVoiceFontType;

    typedef enum e_voice_font_status
    {
        VOICE_FONT_STATUS_NONE = 0,
        VOICE_FONT_STATUS_FREE = 1,
        VOICE_FONT_STATUS_NOT_FREE = 2,
        VOICE_FONT_STATUS_UNKNOWN
    } EVoiceFontStatus;

    struct voiceFontEntry
    {
        voiceFontEntry(LLUUID& id);
        ~voiceFontEntry();

        LLUUID      mID;
        S32         mFontIndex;
        std::string mName;
        LLDate      mExpirationDate;
        S32         mFontType;
        S32         mFontStatus;
        bool        mIsNew;

        LLFrameTimer    mExpiryTimer;
        LLFrameTimer    mExpiryWarningTimer;
    };

    bool mVoiceFontsReceived;
    bool mVoiceFontsNew;
    bool mVoiceFontListDirty;
    voice_effect_list_t mVoiceFontList;
    voice_effect_list_t mVoiceFontTemplateList;

    typedef std::map<const LLUUID, voiceFontEntry*> voice_font_map_t;
    voice_font_map_t    mVoiceFontMap;
    voice_font_map_t    mVoiceFontTemplateMap;

    typedef std::set<LLVoiceEffectObserver*> voice_font_observer_set_t;
    voice_font_observer_set_t mVoiceFontObservers;

    LLFrameTimer    mVoiceFontExpiryTimer;


    // Audio capture buffer

    void captureBufferRecordStartSendMessage();
    void captureBufferRecordStopSendMessage();
    void captureBufferPlayStartSendMessage(const LLUUID& voice_font_id = LLUUID::null);
    void captureBufferPlayStopSendMessage();

    bool mCaptureBufferMode;        // Disconnected from voice channels while using the capture buffer.
    bool mCaptureBufferRecording;   // A voice sample is being captured.
    bool mCaptureBufferRecorded;    // A voice sample is captured in the buffer ready to play.
    bool mCaptureBufferPlaying;     // A voice sample is being played.

    LLTimer mCaptureTimer;
    LLUUID  mPreviewVoiceFont;
    LLUUID  mPreviewVoiceFontLast;
    S32     mPlayRequestCount;
    bool    mIsInTuningMode;
    bool    mIsInChannel;
    bool    mIsJoiningSession;
    bool    mIsWaitingForFonts;
    bool    mIsLoggingIn;
    bool    mIsLoggedIn;
    bool    mIsProcessingChannels;
    bool    mIsCoroutineActive;

    // This variables can last longer than vivox in coroutines so we need them as static
    static bool sShuttingDown;
    static bool sConnected;
    static LLPumpIO* sPump;

    LLEventMailDrop mVivoxPump;
};


/**
 * @class LLVivoxProtocolParser
 * @brief This class helps construct new LLIOPipe specializations
 * @see LLIOPipe
 *
 * THOROUGH_DESCRIPTION
 */
class LLVivoxProtocolParser : public LLIOPipe
{
    LOG_CLASS(LLVivoxProtocolParser);
public:
    LLVivoxProtocolParser();
    virtual ~LLVivoxProtocolParser();

protected:
    /* @name LLIOPipe virtual implementations
     */
    //@{
    /**
     * @brief Process the data in buffer
     */
    virtual EStatus process_impl(
                                 const LLChannelDescriptors& channels,
                                 buffer_ptr_t& buffer,
                                 bool& eos,
                                 LLSD& context,
                                 LLPumpIO* pump);
    //@}

    std::string     mInput;

    // Expat control members
    XML_Parser      parser;
    int             responseDepth;
    bool            ignoringTags;
    bool            isEvent;
    int             ignoreDepth;

    // Members for processing responses. The values are transient and only valid within a call to processResponse().
    int             returnCode;
    int             statusCode;
    std::string     statusString;
    std::string     requestId;
    std::string     actionString;
    std::string     connectorHandle;
    std::string     versionID;
    std::string     mBuildID;
    std::string     accountHandle;
    std::string     sessionHandle;
    std::string     sessionGroupHandle;
    std::string     alias;
    std::string     applicationString;

    // Members for processing events. The values are transient and only valid within a call to processResponse().
    std::string     eventTypeString;
    int             state;
    std::string     uriString;
    bool            isChannel;
    bool            incoming;
    bool            enabled;
    std::string     nameString;
    std::string     audioMediaString;
    std::string     deviceString;
    std::string     displayNameString;
    int             participantType;
    bool            isLocallyMuted;
    bool            isModeratorMuted;
    bool            isSpeaking;
    int             volume;
    F32             energy;
    std::string     messageHeader;
    std::string     messageBody;
    std::string     notificationType;
    bool            hasText;
    bool            hasAudio;
    bool            hasVideo;
    bool            terminated;
    std::string     blockMask;
    std::string     presenceOnly;
    std::string     autoAcceptMask;
    std::string     autoAddAsBuddy;
    int             numberOfAliases;
    std::string     subscriptionHandle;
    std::string     subscriptionType;
    S32             id;
    std::string     descriptionString;
    LLDate          expirationDate;
    bool            hasExpired;
    S32             fontType;
    S32             fontStatus;
    std::string     mediaCompletionType;

    // Members for processing text between tags
    std::string     textBuffer;
    bool            accumulateText;

    void            reset();

    void            processResponse(std::string tag);

    static void XMLCALL ExpatStartTag(void *data, const char *el, const char **attr);
    static void XMLCALL ExpatEndTag(void *data, const char *el);
    static void XMLCALL ExpatCharHandler(void *data, const XML_Char *s, int len);

    void            StartTag(const char *tag, const char **attr);
    void            EndTag(const char *tag);
    void            CharData(const char *buffer, int length);
    LLDate          expiryTimeStampToLLDate(const std::string& vivox_ts);

};

class LLVivoxSecurity : public LLSingleton<LLVivoxSecurity>
{
    LLSINGLETON(LLVivoxSecurity);
    virtual ~LLVivoxSecurity();

  public:
    std::string     connectorHandle() { return mConnectorHandle; };
    std::string     accountHandle()    { return mAccountHandle;    };

    // <FS:ND> For the old Vivox SDK used on Linux
    void setConnectorHandle(const std::string& handle) { mConnectorHandle = handle; }
    void setAccountHandle(const std::string& handle) { mAccountHandle = handle; }
    // </FS:ND>

  private:
    std::string     mConnectorHandle;
    std::string     mAccountHandle;
};

class LLVoiceVivoxStats : public LLSingleton<LLVoiceVivoxStats>
{
    LLSINGLETON(LLVoiceVivoxStats);
    LOG_CLASS(LLVoiceVivoxStats);
    virtual ~LLVoiceVivoxStats();

  private:
    F64SecondsImplicit mStartTime;

    U32 mConnectCycles;

    F64 mConnectTime;
    U32 mConnectAttempts;

    F64 mProvisionTime;
    U32 mProvisionAttempts;

    F64 mEstablishTime;
    U32 mEstablishAttempts;

  public:

    void reset();
    void connectionAttemptStart();
    void connectionAttemptEnd(bool success);
    void provisionAttemptStart();
    void provisionAttemptEnd(bool success);
    void establishAttemptStart();
    void establishAttemptEnd(bool success);
    LLSD read();
};

#endif //LL_VIVOX_VOICE_CLIENT_H
<|MERGE_RESOLUTION|>--- conflicted
+++ resolved
@@ -61,205 +61,6 @@
     virtual ~LLVivoxVoiceClient();
 
 public:
-<<<<<<< HEAD
-	/// @name LLVoiceModuleInterface virtual implementations
-	///  @see LLVoiceModuleInterface
-	//@{
-	virtual void init(LLPumpIO *pump) override;	// Call this once at application startup (creates connector)
-	virtual void terminate() override;	// Call this to clean up during shutdown
-	
-	virtual const LLVoiceVersionInfo& getVersion() override;
-	
-	virtual void updateSettings() override; // call after loading settings and whenever they change
-
-	// Returns true if vivox has successfully logged in and is not in error state	
-	virtual bool isVoiceWorking() const override;
-
-	/////////////////////
-	/// @name Tuning
-	//@{
-	virtual void tuningStart() override;
-	virtual void tuningStop() override;
-	virtual bool inTuningMode() override;
-	
-	virtual void tuningSetMicVolume(float volume) override;
-	virtual void tuningSetSpeakerVolume(float volume) override;
-	virtual float tuningGetEnergy(void) override;
-	//@}
-	
-	/////////////////////
-	/// @name Devices
-	//@{
-	// This returns true when it's safe to bring up the "device settings" dialog in the prefs.
-	// i.e. when the daemon is running and connected, and the device lists are populated.
-	virtual bool deviceSettingsAvailable() override;
-	virtual bool deviceSettingsUpdated() override;  //return if the list has been updated and never fetched,  only to be called from the voicepanel.
-	
-	// Requery the vivox daemon for the current list of input/output devices.
-	// If you pass true for clearCurrentList, deviceSettingsAvailable() will be false until the query has completed
-	// (use this if you want to know when it's done).
-	// If you pass false, you'll have no way to know when the query finishes, but the device lists will not appear empty in the interim.
-	virtual void refreshDeviceLists(bool clearCurrentList = true) override;
-	
-	virtual void setCaptureDevice(const std::string& name) override;
-	virtual void setRenderDevice(const std::string& name) override;
-	
-	virtual LLVoiceDeviceList& getCaptureDevices() override;
-	virtual LLVoiceDeviceList& getRenderDevices() override;
-	//@}	
-	
-	virtual void getParticipantList(std::set<LLUUID> &participants) override;
-	virtual bool isParticipant(const LLUUID& speaker_id) override;
-
-	// Send a text message to the specified user, initiating the session if necessary.
-	// virtual bool sendTextMessage(const LLUUID& participant_id, const std::string& message) const {return false;};
-	
-	// close any existing text IM session with the specified user
-	virtual void endUserIMSession(const LLUUID &uuid) override;
-
-	// Returns true if calling back the session URI after the session has closed is possible.
-	// Currently this will be false only for PSTN P2P calls.		
-	// NOTE: this will return true if the session can't be found. 
-	virtual bool isSessionCallBackPossible(const LLUUID &session_id) override;
-	
-	// Returns true if the session can accepte text IM's.
-	// Currently this will be false only for PSTN P2P calls.
-	// NOTE: this will return true if the session can't be found. 
-	virtual bool isSessionTextIMPossible(const LLUUID &session_id) override;
-	
-	
-	////////////////////////////
-	/// @name Channel stuff
-	//@{
-	// returns true iff the user is currently in a proximal (local spatial) channel.
-	// Note that gestures should only fire if this returns true.
-	virtual bool inProximalChannel() override;
-	
-	virtual void setNonSpatialChannel(const std::string &uri,
-									  const std::string &credentials) override;
-	
-	virtual bool setSpatialChannel(const std::string &uri,
-								   const std::string &credentials) override;
-	
-	virtual void leaveNonSpatialChannel() override;
-	
-	virtual void leaveChannel(void) override;
-	
-	// Returns the URI of the current channel, or an empty string if not currently in a channel.
-	// NOTE that it will return an empty string if it's in the process of joining a channel.
-	virtual std::string getCurrentChannel() override;
-	//@}
-	
-	
-	//////////////////////////
-	/// @name invitations
-	//@{
-	// start a voice channel with the specified user
-	virtual void callUser(const LLUUID &uuid) override;
-	virtual bool isValidChannel(std::string &channelHandle) override;
-	virtual bool answerInvite(std::string &channelHandle) override;
-	virtual void declineInvite(std::string &channelHandle) override;
-	//@}
-	
-	/////////////////////////
-	/// @name Volume/gain
-	//@{
-	virtual void setVoiceVolume(F32 volume) override;
-	virtual void setMicGain(F32 volume) override;
-	//@}
-	
-	/////////////////////////
-	/// @name enable disable voice and features
-	//@{
-	// <FS:Ansariel> Bypass LLCachedControls for voice status update
-	//virtual bool voiceEnabled() override;
-	virtual bool voiceEnabled(bool no_cache = false) override;
-	// </FS:Ansariel>
-	virtual void setVoiceEnabled(bool enabled) override;
-	virtual bool lipSyncEnabled() override;
-	virtual void setLipSyncEnabled(bool enabled) override;
-	virtual void setMuteMic(bool muted) override;		// Set the mute state of the local mic.
-	//@}
-		
-	//////////////////////////
-	/// @name nearby speaker accessors
-	//@{
-	virtual bool getVoiceEnabled(const LLUUID& id) override;		// true if we've received data for this avatar
-	virtual std::string getDisplayName(const LLUUID& id) override;
-	virtual bool isParticipantAvatar(const LLUUID &id) override;
-	virtual bool getIsSpeaking(const LLUUID& id) override;
-	virtual bool getIsModeratorMuted(const LLUUID& id) override;
-	virtual F32 getCurrentPower(const LLUUID& id) override;		// "power" is related to "amplitude" in a defined way.  I'm just not sure what the formula is...
-	virtual bool getOnMuteList(const LLUUID& id) override;
-	virtual F32 getUserVolume(const LLUUID& id) override;
-	virtual void setUserVolume(const LLUUID& id, F32 volume) override; // set's volume for specified agent, from 0-1 (where .5 is nominal)
-	//@}
-	
-	// authorize the user
-	virtual void userAuthorized(const std::string& user_id,
-								const LLUUID &agentID) override;
-	
-	//////////////////////////////
-	/// @name Status notification
-	//@{
-	virtual void addObserver(LLVoiceClientStatusObserver* observer) override;
-	virtual void removeObserver(LLVoiceClientStatusObserver* observer) override;
-	virtual void addObserver(LLFriendObserver* observer) override;
-	virtual void removeObserver(LLFriendObserver* observer) override;
-	virtual void addObserver(LLVoiceClientParticipantObserver* observer) override;
-	virtual void removeObserver(LLVoiceClientParticipantObserver* observer) override;
-
-	// <FS:Ansariel> Add callback for user volume change
-	boost::signals2::connection setUserVolumeUpdateCallback(const user_voice_volume_change_callback_t::slot_type& cb) override
-	{
-		return mUserVolumeUpdateSignal.connect(cb);
-	}
-	// </FS:Ansariel>
-	//@}
-	
-	virtual std::string sipURIFromID(const LLUUID &id) override;
-	//@}
-
-	/// @name LLVoiceEffectInterface virtual implementations
-	///  @see LLVoiceEffectInterface
-	//@{
-
-	//////////////////////////
-	/// @name Accessors
-	//@{
-	virtual bool setVoiceEffect(const LLUUID& id) override;
-	virtual const LLUUID getVoiceEffect() override;
-	virtual LLSD getVoiceEffectProperties(const LLUUID& id) override;
-
-	virtual void refreshVoiceEffectLists(bool clear_lists) override;
-	virtual const voice_effect_list_t& getVoiceEffectList() const override;
-	virtual const voice_effect_list_t& getVoiceEffectTemplateList() const override;
-	//@}
-
-	//////////////////////////////
-	/// @name Status notification
-	//@{
-	virtual void addObserver(LLVoiceEffectObserver* observer) override;
-	virtual void removeObserver(LLVoiceEffectObserver* observer) override;
-	//@}
-
-	//////////////////////////////
-	/// @name Effect preview buffer
-	//@{
-	virtual void enablePreviewBuffer(bool enable) override;
-	virtual void recordPreviewBuffer() override;
-	virtual void playPreviewBuffer(const LLUUID& effect_id = LLUUID::null) override;
-	virtual void stopPreviewBuffer() override;
-
-	virtual bool isPreviewRecording() override;
-	virtual bool isPreviewPlaying() override;
-	//@}
-
-	//@}
-
-	bool onCheckVoiceEffect(const std::string& voice_effect_name);
-	void onClickVoiceEffect(const std::string& voice_effect_name);
-=======
     /// @name LLVoiceModuleInterface virtual implementations
     ///  @see LLVoiceModuleInterface
     //@{
@@ -310,7 +111,7 @@
     virtual bool isParticipant(const LLUUID& speaker_id) override;
 
     // Send a text message to the specified user, initiating the session if necessary.
-    // virtual BOOL sendTextMessage(const LLUUID& participant_id, const std::string& message) const {return false;};
+    // virtual bool sendTextMessage(const LLUUID& participant_id, const std::string& message) const {return false;};
 
     // close any existing text IM session with the specified user
     virtual void endUserIMSession(const LLUUID &uuid) override;
@@ -318,12 +119,12 @@
     // Returns true if calling back the session URI after the session has closed is possible.
     // Currently this will be false only for PSTN P2P calls.
     // NOTE: this will return true if the session can't be found.
-    virtual BOOL isSessionCallBackPossible(const LLUUID &session_id) override;
+    virtual bool isSessionCallBackPossible(const LLUUID &session_id) override;
 
     // Returns true if the session can accepte text IM's.
     // Currently this will be false only for PSTN P2P calls.
     // NOTE: this will return true if the session can't be found.
-    virtual BOOL isSessionTextIMPossible(const LLUUID &session_id) override;
+    virtual bool isSessionTextIMPossible(const LLUUID &session_id) override;
 
 
     ////////////////////////////
@@ -374,21 +175,21 @@
     virtual bool voiceEnabled(bool no_cache = false) override;
     // </FS:Ansariel>
     virtual void setVoiceEnabled(bool enabled) override;
-    virtual BOOL lipSyncEnabled() override;
-    virtual void setLipSyncEnabled(BOOL enabled) override;
+    virtual bool lipSyncEnabled() override;
+    virtual void setLipSyncEnabled(bool enabled) override;
     virtual void setMuteMic(bool muted) override;       // Set the mute state of the local mic.
     //@}
 
     //////////////////////////
     /// @name nearby speaker accessors
     //@{
-    virtual BOOL getVoiceEnabled(const LLUUID& id) override;        // true if we've received data for this avatar
+    virtual bool getVoiceEnabled(const LLUUID& id) override;        // true if we've received data for this avatar
     virtual std::string getDisplayName(const LLUUID& id) override;
-    virtual BOOL isParticipantAvatar(const LLUUID &id) override;
-    virtual BOOL getIsSpeaking(const LLUUID& id) override;
-    virtual BOOL getIsModeratorMuted(const LLUUID& id) override;
+    virtual bool isParticipantAvatar(const LLUUID &id) override;
+    virtual bool getIsSpeaking(const LLUUID& id) override;
+    virtual bool getIsModeratorMuted(const LLUUID& id) override;
     virtual F32 getCurrentPower(const LLUUID& id) override;     // "power" is related to "amplitude" in a defined way.  I'm just not sure what the formula is...
-    virtual BOOL getOnMuteList(const LLUUID& id) override;
+    virtual bool getOnMuteList(const LLUUID& id) override;
     virtual F32 getUserVolume(const LLUUID& id) override;
     virtual void setUserVolume(const LLUUID& id, F32 volume) override; // set's volume for specified agent, from 0-1 (where .5 is nominal)
     //@}
@@ -457,7 +258,6 @@
 
     bool onCheckVoiceEffect(const std::string& voice_effect_name);
     void onClickVoiceEffect(const std::string& voice_effect_name);
->>>>>>> c06fb4e0
 
 protected:
     //////////////////////
@@ -594,134 +394,6 @@
     typedef std::shared_ptr<sessionState> sessionStatePtr_t;
 
     typedef std::map<std::string, sessionStatePtr_t> sessionMap;
-<<<<<<< HEAD
-	
-	///////////////////////////////////////////////////////
-	// Private Member Functions
-	//////////////////////////////////////////////////////
-
-
-
-	//////////////////////////////
-	/// @name TVC/Server management and communication
-	//@{
-	// Call this if the connection to the daemon terminates unexpectedly.  It will attempt to reset everything and relaunch.
-	void daemonDied();
-	
-	// Call this if we're just giving up on voice (can't provision an account, etc.).  It will clean up and go away.
-	void giveUp();	
-	
-	// write to the tvc
-	bool writeString(const std::string &str);
-	
-	void connectorCreate();
-	void connectorShutdown();	
-	void closeSocket(void);	
-	
-//	void requestVoiceAccountProvision(S32 retries = 3);
-	void setLoginInfo(
-			   const std::string& account_name,
-			   const std::string& password,
-			   const std::string& voice_sip_uri_hostname,
-			   const std::string& voice_account_server_uri);
-	void loginSendMessage();
-	void logout();
-	void logoutSendMessage();	
-	
-	
-	//@}
-	
-	//------------------------------------
-	// tuning
-	
-	void tuningRenderStartSendMessage(const std::string& name, bool loop);
-	void tuningRenderStopSendMessage();
-
-	void tuningCaptureStartSendMessage(int duration);
-	void tuningCaptureStopSendMessage();
-
-	//----------------------------------
-	// devices
-	void clearCaptureDevices();
-	void addCaptureDevice(const LLVoiceDevice& device);
-	void clearRenderDevices();
-	void setDevicesListUpdated(bool state);
-	void addRenderDevice(const LLVoiceDevice& device);	
-	void buildSetAudioDevices(std::ostringstream &stream);
-	
-	void getCaptureDevicesSendMessage();
-	void getRenderDevicesSendMessage();
-	
-	// local audio updates, mic mute, speaker mute, mic volume and speaker volumes
-	void sendLocalAudioUpdates();
-
-	/////////////////////////////
-	// Response/Event handlers
-	void connectorCreateResponse(int statusCode, std::string &statusString, std::string &connectorHandle, std::string &versionID);
-	void loginResponse(int statusCode, std::string &statusString, std::string &accountHandle, int numberOfAliases);
-	void sessionCreateResponse(std::string &requestId, int statusCode, std::string &statusString, std::string &sessionHandle);
-	void sessionGroupAddSessionResponse(std::string &requestId, int statusCode, std::string &statusString, std::string &sessionHandle);
-	void sessionConnectResponse(std::string &requestId, int statusCode, std::string &statusString);
-	void logoutResponse(int statusCode, std::string &statusString);
-	void connectorShutdownResponse(int statusCode, std::string &statusString);
-
-	void accountLoginStateChangeEvent(std::string &accountHandle, int statusCode, std::string &statusString, int state);
-	void mediaCompletionEvent(std::string &sessionGroupHandle, std::string &mediaCompletionType);
-	void mediaStreamUpdatedEvent(std::string &sessionHandle, std::string &sessionGroupHandle, int statusCode, std::string &statusString, int state, bool incoming);
-	void sessionAddedEvent(std::string &uriString, std::string &alias, std::string &sessionHandle, std::string &sessionGroupHandle, bool isChannel, bool incoming, std::string &nameString, std::string &applicationString);
-	void sessionGroupAddedEvent(std::string &sessionGroupHandle);
-	void sessionRemovedEvent(std::string &sessionHandle, std::string &sessionGroupHandle);
-	void participantAddedEvent(std::string &sessionHandle, std::string &sessionGroupHandle, std::string &uriString, std::string &alias, std::string &nameString, std::string &displayNameString, int participantType);
-	void participantRemovedEvent(std::string &sessionHandle, std::string &sessionGroupHandle, std::string &uriString, std::string &alias, std::string &nameString);
-	void participantUpdatedEvent(std::string &sessionHandle, std::string &sessionGroupHandle, std::string &uriString, std::string &alias, bool isModeratorMuted, bool isSpeaking, int volume, F32 energy);
-	void voiceServiceConnectionStateChangedEvent(int statusCode, std::string &statusString, std::string &build_id);
-	void auxAudioPropertiesEvent(F32 energy);
-	void messageEvent(std::string &sessionHandle, std::string &uriString, std::string &alias, std::string &messageHeader, std::string &messageBody, std::string &applicationString);
-	void sessionNotificationEvent(std::string &sessionHandle, std::string &uriString, std::string &notificationType);
-	
-	void muteListChanged();
-		
-	/////////////////////////////
-	// VAD changes
-	// disable auto-VAD and configure VAD parameters explicitly
-	void setupVADParams(unsigned int vad_auto, unsigned int vad_hangover, unsigned int vad_noise_floor, unsigned int vad_sensitivity);
-	void onVADSettingsChange();
-
-	/////////////////////////////
-	// Sending updates of current state
-	void updatePosition(void);
-	void setCameraPosition(const LLVector3d &position, const LLVector3 &velocity, const LLMatrix3 &rot);
-	void setAvatarPosition(const LLVector3d &position, const LLVector3 &velocity, const LLQuaternion &rot);
-	bool channelFromRegion(LLViewerRegion *region, std::string &name);
-
-	void setEarLocation(S32 loc);
-
-	
-	/////////////////////////////
-	// Accessors for data related to nearby speakers
-
-	// MBW -- XXX -- Not sure how to get this data out of the TVC
-	bool getUsingPTT(const LLUUID& id);
-	std::string getGroupID(const LLUUID& id);		// group ID if the user is in group chat (empty string if not applicable)
-
-	/////////////////////////////
-	bool getAreaVoiceDisabled();		// returns true if the area the avatar is in is speech-disabled.
-										// Use this to determine whether to show a "no speech" icon in the menu bar.
-		
-	
-	/////////////////////////////
-	// Recording controls
-	void recordingLoopStart(int seconds = 3600, int deltaFramesPerControlFrame = 200);
-	void recordingLoopSave(const std::string& filename);
-	void recordingStop();
-	
-	// Playback controls
-	void filePlaybackStart(const std::string& filename);
-	void filePlaybackStop();
-	void filePlaybackSetPaused(bool paused);
-	void filePlaybackSetMode(bool vox = false, float speed = 1.0f);
-	
-=======
 
     ///////////////////////////////////////////////////////
     // Private Member Functions
@@ -828,11 +500,11 @@
     // Accessors for data related to nearby speakers
 
     // MBW -- XXX -- Not sure how to get this data out of the TVC
-    BOOL getUsingPTT(const LLUUID& id);
+    bool getUsingPTT(const LLUUID& id);
     std::string getGroupID(const LLUUID& id);       // group ID if the user is in group chat (empty string if not applicable)
 
     /////////////////////////////
-    BOOL getAreaVoiceDisabled();        // returns true if the area the avatar is in is speech-disabled.
+    bool getAreaVoiceDisabled();        // returns true if the area the avatar is in is speech-disabled.
                                         // Use this to determine whether to show a "no speech" icon in the menu bar.
 
 
@@ -848,7 +520,6 @@
     void filePlaybackSetPaused(bool paused);
     void filePlaybackSetMode(bool vox = false, float speed = 1.0f);
 
->>>>>>> c06fb4e0
     participantStatePtr_t findParticipantByID(const LLUUID& id);
 
 
@@ -1121,65 +792,6 @@
     bool        mMuteMic;
     bool        mMuteMicDirty;
     bool        mHidden;       //Set to true during teleport to hide the agent's position.
-<<<<<<< HEAD
-			
-	// Set to true when the friends list is known to have changed.
-	bool		mFriendsListDirty;
-	
-	enum
-	{
-		earLocCamera = 0,		// ear at camera
-		earLocAvatar,			// ear at avatar
-		earLocSpeaker,			// <FS:Beq> re-add equal voice based loosely on original patch from Tigh MacFanatic
-		earLocMixed				// ear at avatar location/camera direction
-	};
-	
-	S32			mEarLocation;  
-	
-	bool		mSpeakerVolumeDirty;
-	bool		mSpeakerMuteDirty;
-	int			mSpeakerVolume;
-
-	int			mMicVolume;
-	bool		mMicVolumeDirty;
-	
-	bool		mVoiceEnabled;
-	bool		mWriteInProgress;
-	std::string mWriteString;
-	size_t		mWriteOffset;
-	
-	bool		mLipSyncEnabled;
-
-	typedef std::set<LLVoiceClientParticipantObserver*> observer_set_t;
-	observer_set_t mParticipantObservers;
-
-	void notifyParticipantObservers();
-
-	typedef std::set<LLVoiceClientStatusObserver*> status_observer_set_t;
-	status_observer_set_t mStatusObservers;
-	
-	void notifyStatusObservers(LLVoiceClientStatusObserver::EStatusType status);
-
-	typedef std::set<LLFriendObserver*> friend_observer_set_t;
-	friend_observer_set_t mFriendObservers;
-	void notifyFriendObservers();
-
-	// <FS:Ansariel> Add callback for user volume change
-	user_voice_volume_change_callback_t mUserVolumeUpdateSignal;
-
-	// Voice Fonts
-
-	void expireVoiceFonts();
-	void deleteVoiceFont(const LLUUID& id);
-	void deleteAllVoiceFonts();
-	void deleteVoiceFontTemplates();
-
-	S32 getVoiceFontIndex(const LLUUID& id) const;
-	S32 getVoiceFontTemplateIndex(const LLUUID& id) const;
-
-	void accountGetSessionFontsSendMessage();
-	void accountGetTemplateFontsSendMessage();
-=======
 
     // Set to true when the friends list is known to have changed.
     bool        mFriendsListDirty;
@@ -1206,7 +818,7 @@
     std::string mWriteString;
     size_t      mWriteOffset;
 
-    BOOL        mLipSyncEnabled;
+    bool        mLipSyncEnabled;
 
     typedef std::set<LLVoiceClientParticipantObserver*> observer_set_t;
     observer_set_t mParticipantObservers;
@@ -1237,7 +849,6 @@
 
     void accountGetSessionFontsSendMessage();
     void accountGetTemplateFontsSendMessage();
->>>>>>> c06fb4e0
     void sessionSetVoiceFontSendMessage(const sessionStatePtr_t &session);
 
     void updateVoiceMorphingMenu();
