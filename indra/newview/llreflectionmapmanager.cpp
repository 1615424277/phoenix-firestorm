--- conflicted
+++ resolved
@@ -563,52 +563,11 @@
             }
 
             
-<<<<<<< HEAD
-            gReflectionMipProgram.uniform1f(resScale, (F32) (1 << i));
-            gReflectionMipProgram.uniform1f(znear, probe->getNearClip());
-            gReflectionMipProgram.uniform1f(zfar, MAX_FAR_CLIP);
-
-            // <FS:Ansariel> Remove QUADS rendering mode
-            //gGL.begin(gGL.QUADS);
-
-            //gGL.texCoord2f(0, 0);
-            //gGL.vertex2f(-1, -1);
-
-            //gGL.texCoord2f(1.f, 0);
-            //gGL.vertex2f(1, -1);
-
-            //gGL.texCoord2f(1.f, 1.f);
-            //gGL.vertex2f(1, 1);
-
-            //gGL.texCoord2f(0, 1.f);
-            //gGL.vertex2f(-1, 1);
-            //gGL.end();
-
-            gGL.begin(gGL.TRIANGLES);
-            gGL.texCoord2f(0, 0);
-            gGL.vertex2f(-1, -1);
-            gGL.texCoord2f(1.f, 0);
-            gGL.vertex2f(1, -1);
-            gGL.texCoord2f(1.f, 1.f);
-            gGL.vertex2f(1, 1);
-
-            gGL.texCoord2f(0, 0);
-            gGL.vertex2f(-1, -1);
-            gGL.texCoord2f(1.f, 1.f);
-            gGL.vertex2f(1, 1);
-            gGL.texCoord2f(0, 1.f);
-            gGL.vertex2f(-1, 1);
-            gGL.end();
-            // </FS:Ansariel>
-            gGL.flush();
-
-=======
             gReflectionMipProgram.uniform1f(resScale, 1.f/(mProbeResolution*2));
             
             gPipeline.mScreenTriangleVB->setBuffer();
             gPipeline.mScreenTriangleVB->drawArrays(LLRender::TRIANGLES, 0, 3);
             
->>>>>>> 2020201b
             res /= 2;
 
             S32 mip = i - (mMipChain.size() - mips);
