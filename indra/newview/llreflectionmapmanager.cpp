--- conflicted
+++ resolved
@@ -473,40 +473,29 @@
             //gGL.texCoord2f(0, 0);
             //gGL.vertex2f(-1, -1);
 
-            //gGL.texCoord2f(res, 0);
+            //gGL.texCoord2f(1.f, 0);
             //gGL.vertex2f(1, -1);
 
-            //gGL.texCoord2f(res, res);
+            //gGL.texCoord2f(1.f, 1.f);
             //gGL.vertex2f(1, 1);
 
-            //gGL.texCoord2f(0, res);
+            //gGL.texCoord2f(0, 1.f);
             //gGL.vertex2f(-1, 1);
             //gGL.end();
 
             gGL.begin(gGL.TRIANGLES);
             gGL.texCoord2f(0, 0);
             gGL.vertex2f(-1, -1);
-<<<<<<< HEAD
-            gGL.texCoord2f(res, 0);
+            gGL.texCoord2f(1.f, 0);
             gGL.vertex2f(1, -1);
-            gGL.texCoord2f(res, res);
+            gGL.texCoord2f(1.f, 1.f);
             gGL.vertex2f(1, 1);
 
             gGL.texCoord2f(0, 0);
             gGL.vertex2f(-1, -1);
-            gGL.texCoord2f(res, res);
-            gGL.vertex2f(1, 1);
-            gGL.texCoord2f(0, res);
-=======
-
-            gGL.texCoord2f(1.f, 0);
-            gGL.vertex2f(1, -1);
-
             gGL.texCoord2f(1.f, 1.f);
             gGL.vertex2f(1, 1);
-
             gGL.texCoord2f(0, 1.f);
->>>>>>> 911aba0c
             gGL.vertex2f(-1, 1);
             gGL.end();
             // </FS:Ansariel>
