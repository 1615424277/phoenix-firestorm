/**
 * @file llparcelselection.cpp
 * @brief Information about the currently selected parcel
 *
 * $LicenseInfo:firstyear=2007&license=viewerlgpl$
 * Second Life Viewer Source Code
 * Copyright (C) 2010, Linden Research, Inc.
 *
 * This library is free software; you can redistribute it and/or
 * modify it under the terms of the GNU Lesser General Public
 * License as published by the Free Software Foundation;
 * version 2.1 of the License only.
 *
 * This library is distributed in the hope that it will be useful,
 * but WITHOUT ANY WARRANTY; without even the implied warranty of
 * MERCHANTABILITY or FITNESS FOR A PARTICULAR PURPOSE.  See the GNU
 * Lesser General Public License for more details.
 *
 * You should have received a copy of the GNU Lesser General Public
 * License along with this library; if not, write to the Free Software
 * Foundation, Inc., 51 Franklin Street, Fifth Floor, Boston, MA  02110-1301  USA
 *
 * Linden Research, Inc., 945 Battery Street, San Francisco, CA  94111  USA
 * $/LicenseInfo$
 */

#include "llviewerprecompiledheaders.h"

#include "llparcelselection.h"

#include "llparcel.h"


//
// LLParcelSelection
//
LLParcelSelection::LLParcelSelection() :
<<<<<<< HEAD
	mParcel(NULL),
	mSelectedMultipleOwners(false),
	mWholeParcelSelected(false),
	mSelectedSelfCount(0),
	mSelectedOtherCount(0),
	mSelectedPublicCount(0)
=======
    mParcel(NULL),
    mSelectedMultipleOwners(false),
    mWholeParcelSelected(false),
    mSelectedSelfCount(0),
    mSelectedOtherCount(0),
    mSelectedPublicCount(0)
>>>>>>> 1a8a5404
{
}

LLParcelSelection::LLParcelSelection(LLParcel* parcel)  :
<<<<<<< HEAD
	mParcel(parcel),
	mSelectedMultipleOwners(false),
	mWholeParcelSelected(false),
	mSelectedSelfCount(0),
	mSelectedOtherCount(0),
	mSelectedPublicCount(0)
=======
    mParcel(parcel),
    mSelectedMultipleOwners(false),
    mWholeParcelSelected(false),
    mSelectedSelfCount(0),
    mSelectedOtherCount(0),
    mSelectedPublicCount(0)
>>>>>>> 1a8a5404
{
}

LLParcelSelection::~LLParcelSelection()
{
}

bool LLParcelSelection::getMultipleOwners() const
{
    return mSelectedMultipleOwners;
}


bool LLParcelSelection::getWholeParcelSelected() const
{
    return mWholeParcelSelected;
}


S32 LLParcelSelection::getClaimableArea() const
{
    const S32 UNIT_AREA = S32( PARCEL_GRID_STEP_METERS * PARCEL_GRID_STEP_METERS );
    return mSelectedPublicCount * UNIT_AREA;
}

bool LLParcelSelection::hasOthersSelected() const
{
    return mSelectedOtherCount != 0;
}<|MERGE_RESOLUTION|>--- conflicted
+++ resolved
@@ -35,40 +35,22 @@
 // LLParcelSelection
 //
 LLParcelSelection::LLParcelSelection() :
-<<<<<<< HEAD
-	mParcel(NULL),
-	mSelectedMultipleOwners(false),
-	mWholeParcelSelected(false),
-	mSelectedSelfCount(0),
-	mSelectedOtherCount(0),
-	mSelectedPublicCount(0)
-=======
     mParcel(NULL),
     mSelectedMultipleOwners(false),
     mWholeParcelSelected(false),
     mSelectedSelfCount(0),
     mSelectedOtherCount(0),
     mSelectedPublicCount(0)
->>>>>>> 1a8a5404
 {
 }
 
 LLParcelSelection::LLParcelSelection(LLParcel* parcel)  :
-<<<<<<< HEAD
-	mParcel(parcel),
-	mSelectedMultipleOwners(false),
-	mWholeParcelSelected(false),
-	mSelectedSelfCount(0),
-	mSelectedOtherCount(0),
-	mSelectedPublicCount(0)
-=======
     mParcel(parcel),
     mSelectedMultipleOwners(false),
     mWholeParcelSelected(false),
     mSelectedSelfCount(0),
     mSelectedOtherCount(0),
     mSelectedPublicCount(0)
->>>>>>> 1a8a5404
 {
 }
 
