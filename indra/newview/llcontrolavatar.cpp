--- conflicted
+++ resolved
@@ -81,59 +81,26 @@
 
 const LLVOAvatar *LLControlAvatar::getAttachedAvatar() const
 {
-<<<<<<< HEAD
-	LL_PROFILE_ZONE_SCOPED;
-	if (mRootVolp && mRootVolp->isAttachment())
-	{
-		return mRootVolp->getAvatarAncestor();
-	}
-	return NULL;
-=======
+    LL_PROFILE_ZONE_SCOPED;
     if (mRootVolp && mRootVolp->isAttachment())
     {
         return mRootVolp->getAvatarAncestor();
     }
     return NULL;
->>>>>>> 38c2a5bd
 }
 
 LLVOAvatar *LLControlAvatar::getAttachedAvatar()
 {
-<<<<<<< HEAD
-	LL_PROFILE_ZONE_SCOPED;
-	if (mRootVolp && mRootVolp->isAttachment())
-	{
-		return mRootVolp->getAvatarAncestor();
-	}
-	return NULL;
-=======
+    LL_PROFILE_ZONE_SCOPED;
     if (mRootVolp && mRootVolp->isAttachment())
     {
         return mRootVolp->getAvatarAncestor();
     }
     return NULL;
->>>>>>> 38c2a5bd
 }
 
 void LLControlAvatar::getNewConstraintFixups(LLVector3& new_pos_fixup, F32& new_scale_fixup) const
 {
-<<<<<<< HEAD
-=======
-    F32 max_legal_offset = MAX_LEGAL_OFFSET;
-    if (gSavedSettings.getControl("AnimatedObjectsMaxLegalOffset"))
-    {
-        max_legal_offset = gSavedSettings.getF32("AnimatedObjectsMaxLegalOffset");
-    }
-    max_legal_offset = llmax(max_legal_offset,0.f);
-
-    F32 max_legal_size = MAX_LEGAL_SIZE;
-    if (gSavedSettings.getControl("AnimatedObjectsMaxLegalSize"))
-    {
-        max_legal_size = gSavedSettings.getF32("AnimatedObjectsMaxLegalSize");
-    }
-    max_legal_size = llmax(max_legal_size, 1.f);
-
->>>>>>> 38c2a5bd
     new_pos_fixup = LLVector3();
     new_scale_fixup = 1.0f;
     LLVector3 vol_pos = mRootVolp->getRenderPosition();
@@ -383,7 +350,7 @@
     // object unlinked cav and might be dead already
     // might need to clean mControlAVBridge here as well
     mRootVolp = NULL;
-	mVolumep = nullptr;
+    mVolumep = nullptr;
 }
 
 void LLControlAvatar::idleUpdate(LLAgent &agent, const F64 &time)
@@ -731,27 +698,6 @@
 //static
 void LLControlAvatar::onRegionChanged()
 {
-<<<<<<< HEAD
-	std::vector<LLCharacter*>::iterator it = LLCharacter::sInstances.begin();
-	for ( ; it != LLCharacter::sInstances.end(); ++it)
-	{
-		LLControlAvatar* cav = dynamic_cast<LLControlAvatar*>(*it);
-		if (!cav) continue;
-		cav->mRegionChanged = true;
-	}
-}
-
-// <FS:Ansariel> FIRE-29012: Standalone animesh avatars get affected by complexity limit
-bool LLControlAvatar::isTooComplex() const
-{
-	if (mRootVolp && !mRootVolp->isAttachment())
-	{
-		return false;
-	}
-	return LLVOAvatar::isTooComplex();
-}
-// </FS:Ansariel>
-=======
     std::vector<LLCharacter*>::iterator it = LLCharacter::sInstances.begin();
     for ( ; it != LLCharacter::sInstances.end(); ++it)
     {
@@ -760,4 +706,14 @@
         cav->mRegionChanged = true;
     }
 }
->>>>>>> 38c2a5bd
+
+// <FS:Ansariel> FIRE-29012: Standalone animesh avatars get affected by complexity limit
+bool LLControlAvatar::isTooComplex() const
+{
+    if (mRootVolp && !mRootVolp->isAttachment())
+    {
+        return false;
+    }
+    return LLVOAvatar::isTooComplex();
+}
+// </FS:Ansariel>