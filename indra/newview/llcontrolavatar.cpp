--- conflicted
+++ resolved
@@ -99,8 +99,6 @@
 
 void LLControlAvatar::getNewConstraintFixups(LLVector3& new_pos_fixup, F32& new_scale_fixup) const
 {
-<<<<<<< HEAD
-=======
     F32 max_legal_offset = MAX_LEGAL_OFFSET;
     if (gSavedSettings.getControl("AnimatedObjectsMaxLegalOffset"))
     {
@@ -115,7 +113,6 @@
     }
 	max_legal_size = llmax(max_legal_size, 1.f);
     
->>>>>>> cc8fdf34
     new_pos_fixup = LLVector3();
     new_scale_fixup = 1.0f;
 	LLVector3 vol_pos = mRootVolp->getRenderPosition();
