/**
 * @file llcontrolavatar.cpp
 * @brief Implementation for special dummy avatar used to drive rigged meshes.
 *
 * $LicenseInfo:firstyear=2017&license=viewerlgpl$
 * Second Life Viewer Source Code
 * Copyright (C) 2017, Linden Research, Inc.
 *
 * This library is free software; you can redistribute it and/or
 * modify it under the terms of the GNU Lesser General Public
 * License as published by the Free Software Foundation;
 * version 2.1 of the License only.
 *
 * This library is distributed in the hope that it will be useful,
 * but WITHOUT ANY WARRANTY; without even the implied warranty of
 * MERCHANTABILITY or FITNESS FOR A PARTICULAR PURPOSE.  See the GNU
 * Lesser General Public License for more details.
 *
 * You should have received a copy of the GNU Lesser General Public
 * License along with this library; if not, write to the Free Software
 * Foundation, Inc., 51 Franklin Street, Fifth Floor, Boston, MA  02110-1301  USA
 *
 * Linden Research, Inc., 945 Battery Street, San Francisco, CA  94111  USA
 * $/LicenseInfo$
 */

#include "llviewerprecompiledheaders.h"
#include "llcontrolavatar.h"
#include "llagent.h" //  Get state values from here
#include "llviewerobjectlist.h"
#include "pipeline.h"
#include "llanimationstates.h"
#include "llviewercontrol.h"
#include "llmeshrepository.h"
#include "llviewerregion.h"
#include "llskinningutil.h"

const F32 LLControlAvatar::MAX_LEGAL_OFFSET = 3.0f;
const F32 LLControlAvatar::MAX_LEGAL_SIZE = 64.0f;

//static
boost::signals2::connection LLControlAvatar::sRegionChangedSlot;

LLControlAvatar::LLControlAvatar(const LLUUID& id, const LLPCode pcode, LLViewerRegion* regionp) :
    LLVOAvatar(id, pcode, regionp),
    mPlaying(false),
    mGlobalScale(1.0f),
    mMarkedForDeath(false),
    mRootVolp(NULL),
    mControlAVBridge(NULL),
    mScaleConstraintFixup(1.0),
    mRegionChanged(false)
{
    mIsDummy = true;
    mIsControlAvatar = true;
    mEnableDefaultMotions = false;
}

// virtual
LLControlAvatar::~LLControlAvatar()
{
    // Should already have been unlinked before destruction
    llassert(!mRootVolp);
}

// virtual
void LLControlAvatar::initInstance()
{
    // Potential optimizations here: avoid creating system
    // avatar mesh content since it's not used. For now we just clean some
    // things up after the fact in releaseMeshData().
    LLVOAvatar::initInstance();

    createDrawable(&gPipeline);
    updateJointLODs();
    updateGeometry(mDrawable);
    hideSkirt();

    mInitFlags |= 1<<4;
}

const LLVOAvatar *LLControlAvatar::getAttachedAvatar() const
{
<<<<<<< HEAD
	LL_PROFILE_ZONE_SCOPED;
	if (mRootVolp && mRootVolp->isAttachment())
	{
		return mRootVolp->getAvatarAncestor();
	}
	return NULL;
=======
    LL_PROFILE_ZONE_SCOPED;
    if (mRootVolp && mRootVolp->isAttachment())
    {
        return mRootVolp->getAvatarAncestor();
    }
    return NULL;
>>>>>>> 1a8a5404
}

LLVOAvatar *LLControlAvatar::getAttachedAvatar()
{
<<<<<<< HEAD
	LL_PROFILE_ZONE_SCOPED;
	if (mRootVolp && mRootVolp->isAttachment())
	{
		return mRootVolp->getAvatarAncestor();
	}
	return NULL;
=======
    LL_PROFILE_ZONE_SCOPED;
    if (mRootVolp && mRootVolp->isAttachment())
    {
        return mRootVolp->getAvatarAncestor();
    }
    return NULL;
>>>>>>> 1a8a5404
}

void LLControlAvatar::getNewConstraintFixups(LLVector3& new_pos_fixup, F32& new_scale_fixup) const
{
    new_pos_fixup = LLVector3();
    new_scale_fixup = 1.0f;
    LLVector3 vol_pos = mRootVolp->getRenderPosition();

    // Fix up position if needed to prevent visual encroachment
    if (box_valid_and_non_zero(getLastAnimExtents())) // wait for state to settle down
    {
        // The goal here is to ensure that the extent of the avatar's
        // bounding box does not wander too far from the
        // official position of the corresponding volume. We
        // do this by tracking the distance and applying a
        // correction to the control avatar position if
        // needed.
        const LLVector3 *extents = getLastAnimExtents();
        LLVector3 unshift_extents[2];
        unshift_extents[0] = extents[0] - mPositionConstraintFixup;
        unshift_extents[1] = extents[1] - mPositionConstraintFixup;
        LLVector3 box_dims = extents[1]-extents[0];
        F32 box_size = llmax(box_dims[0],box_dims[1],box_dims[2]);

        if (!mRootVolp->isAttachment())
        {
            LLVector3 pos_box_offset = point_to_box_offset(vol_pos, unshift_extents);
            F32 offset_dist = pos_box_offset.length();
            if (offset_dist > MAX_LEGAL_OFFSET && offset_dist > 0.f)
            {
                F32 target_dist = (offset_dist - MAX_LEGAL_OFFSET);
                new_pos_fixup = (target_dist/offset_dist)*pos_box_offset;
            }
            if (new_pos_fixup != mPositionConstraintFixup)
            {
                LL_DEBUGS("ConstraintFix") << getFullname() << " pos fix, offset_dist " << offset_dist << " pos fixup "
                                           << new_pos_fixup << " was " << mPositionConstraintFixup << LL_ENDL;
                LL_DEBUGS("ConstraintFix") << "vol_pos " << vol_pos << LL_ENDL;
                LL_DEBUGS("ConstraintFix") << "extents " << extents[0] << " " << extents[1] << LL_ENDL;
                LL_DEBUGS("ConstraintFix") << "unshift_extents " << unshift_extents[0] << " " << unshift_extents[1] << LL_ENDL;

            }
        }
        if (box_size/mScaleConstraintFixup > MAX_LEGAL_SIZE)
        {
            new_scale_fixup = mScaleConstraintFixup* MAX_LEGAL_SIZE /box_size;
            LL_DEBUGS("ConstraintFix") << getFullname() << " scale fix, box_size " << box_size << " fixup "
                                       << mScaleConstraintFixup << " max legal " << MAX_LEGAL_SIZE
                                       << " -> new scale " << new_scale_fixup << LL_ENDL;
        }
    }
}

void LLControlAvatar::matchVolumeTransform()
{
    if (mRootVolp)
    {
        LLVector3 new_pos_fixup;
        F32 new_scale_fixup;
        if (mRegionChanged)
        {
            new_scale_fixup = mScaleConstraintFixup;
            new_pos_fixup = mPositionConstraintFixup;
            mRegionChanged = false;
        }
        else
        {
            getNewConstraintFixups(new_pos_fixup, new_scale_fixup);
        }
        mPositionConstraintFixup = new_pos_fixup;
        mScaleConstraintFixup = new_scale_fixup;

        if (mRootVolp->isAttachment())
        {
            LLVOAvatar *attached_av = getAttachedAvatar();
            if (attached_av)
            {
                LLViewerJointAttachment *attach = attached_av->getTargetAttachmentPoint(mRootVolp);
                if (getRegion() && !isDead())
                {
                    setPositionAgent(mRootVolp->getRenderPosition());
                }
                attach->updateWorldPRSParent();
                LLVector3 joint_pos = attach->getWorldPosition();
                LLQuaternion joint_rot = attach->getWorldRotation();
                LLVector3 obj_pos = mRootVolp->mDrawable->getPosition();
                LLQuaternion obj_rot = mRootVolp->mDrawable->getRotation();
                obj_pos.rotVec(joint_rot);
                mRoot->setWorldPosition(obj_pos + joint_pos);
                mRoot->setWorldRotation(obj_rot * joint_rot);
                setRotation(mRoot->getRotation());

                setGlobalScale(mScaleConstraintFixup);
            }
            else
            {
                LL_WARNS_ONCE() << "can't find attached av!" << LL_ENDL;
            }
        }
        else
        {
            LLVector3 vol_pos = mRootVolp->getRenderPosition();

            // FIXME: Currently if you're doing something like playing an
            // animation that moves the pelvis (on an avatar or
            // animated object), the name tag and debug text will be
            // left behind. Ideally setPosition() would follow the
            // skeleton around in a smarter way, so name tags,
            // complexity info and such line up better. Should defer
            // this until avatars also get fixed.

            LLQuaternion obj_rot;
            if (mRootVolp->mDrawable)
            {
                obj_rot = mRootVolp->mDrawable->getRotation();
            }
            else
            {
                obj_rot = mRootVolp->getRotation();
            }

            LLMatrix3 bind_mat;

            LLQuaternion bind_rot;
#define MATCH_BIND_SHAPE
#ifdef MATCH_BIND_SHAPE
            // MAINT-8671 - based on a patch from Beq Janus
            const LLMeshSkinInfo* skin_info = mRootVolp->getSkinInfo();
            if (skin_info)
            {
                LL_DEBUGS("BindShape") << getFullname() << " bind shape " << skin_info->mBindShapeMatrix << LL_ENDL;
                bind_rot = LLSkinningUtil::getUnscaledQuaternion(LLMatrix4(skin_info->mBindShapeMatrix));
            }
#endif
            setRotation(bind_rot*obj_rot);
            mRoot->setWorldRotation(bind_rot*obj_rot);
            if (getRegion() && !isDead())
            {
                setPositionAgent(vol_pos);
            }
            mRoot->setPosition(vol_pos + mPositionConstraintFixup);

            setGlobalScale(mScaleConstraintFixup);
        }
    }
}

void LLControlAvatar::setGlobalScale(F32 scale)
{
    if (scale <= 0.0)
    {
        LL_WARNS() << "invalid global scale " << scale << LL_ENDL;
        return;
    }
    if (scale != mGlobalScale)
    {
        F32 adjust_scale = scale/mGlobalScale;
        LL_INFOS() << "scale " << scale << " adjustment " << adjust_scale << LL_ENDL;
        // should we be scaling from the pelvis or the root?
        recursiveScaleJoint(mPelvisp,adjust_scale);
        mGlobalScale = scale;
    }
}

void LLControlAvatar::recursiveScaleJoint(LLJoint* joint, F32 factor)
{
    joint->setScale(factor * joint->getScale());

    for (LLJoint::joints_t::iterator iter = joint->mChildren.begin();
         iter != joint->mChildren.end(); ++iter)
    {
        LLJoint* child = *iter;
        recursiveScaleJoint(child, factor);
    }
}

// Based on LLViewerJointAttachment::setupDrawable(), without the attaching part.
void LLControlAvatar::updateVolumeGeom()
{
<<<<<<< HEAD
	if (!mRootVolp->mDrawable)
		return;
	if (mRootVolp->mDrawable->isActive())
	{
		mRootVolp->mDrawable->makeStatic(false);
	}
	mRootVolp->mDrawable->makeActive();
	gPipeline.markMoved(mRootVolp->mDrawable);
	gPipeline.markTextured(mRootVolp->mDrawable); // face may need to change draw pool to/from POOL_HUD

	LLViewerObject::const_child_list_t& child_list = mRootVolp->getChildren();
	for (LLViewerObject::child_list_t::const_iterator iter = child_list.begin();
		 iter != child_list.end(); ++iter)
	{
		LLViewerObject* childp = *iter;
		if (childp && childp->mDrawable.notNull())
		{
			gPipeline.markTextured(childp->mDrawable); // face may need to change draw pool to/from POOL_HUD
			gPipeline.markMoved(childp->mDrawable);
=======
    if (!mRootVolp->mDrawable)
        return;
    if (mRootVolp->mDrawable->isActive())
    {
        mRootVolp->mDrawable->makeStatic(false);
    }
    mRootVolp->mDrawable->makeActive();
    gPipeline.markMoved(mRootVolp->mDrawable);
    gPipeline.markTextured(mRootVolp->mDrawable); // face may need to change draw pool to/from POOL_HUD

    LLViewerObject::const_child_list_t& child_list = mRootVolp->getChildren();
    for (LLViewerObject::child_list_t::const_iterator iter = child_list.begin();
         iter != child_list.end(); ++iter)
    {
        LLViewerObject* childp = *iter;
        if (childp && childp->mDrawable.notNull())
        {
            gPipeline.markTextured(childp->mDrawable); // face may need to change draw pool to/from POOL_HUD
            gPipeline.markMoved(childp->mDrawable);
>>>>>>> 1a8a5404
        }
    }

    gPipeline.markRebuild(mRootVolp->mDrawable, LLDrawable::REBUILD_ALL);
    mRootVolp->markForUpdate();

    // Note that attachment overrides aren't needed here, have already
    // been applied at the time the mControlAvatar was created, in
    // llvovolume.cpp.

    matchVolumeTransform();

    // Initial exploration of allowing scaling skeleton to match root
    // prim bounding box. If enabled, would probably be controlled by
    // an additional checkbox and default to off. Not enabled for
    // initial release.

    // What should the scale be? What we really want is the ratio
    // between the scale at which the object was originally designed
    // and rigged, and the scale to which it has been subsequently
    // modified - for example, if the object has been scaled down by a
    // factor of 2 then we should use 0.5 as the global scale. But we
    // don't have the original scale stored anywhere, just the current
    // scale. Possibilities - 1) remember the original scale
    // somewhere, 2) add another field to let the user specify the
    // global scale, 3) approximate the original scale by looking at
    // the proportions of the skeleton after joint positions have
    // been applied

    //LLVector3 obj_scale = obj->getScale();
    //F32 obj_scale_z = llmax(obj_scale[2],0.1f);
    //setGlobalScale(obj_scale_z/2.0f); // roughly fit avatar height range (2m) into object height
}

LLControlAvatar *LLControlAvatar::createControlAvatar(LLVOVolume *obj)
{
    LLControlAvatar *cav = (LLControlAvatar*)gObjectList.createObjectViewer(LL_PCODE_LEGACY_AVATAR, gAgent.getRegion(), CO_FLAG_CONTROL_AVATAR);

    if (cav)
    {
        cav->mRootVolp = obj;

        // Sync up position/rotation with object
        cav->matchVolumeTransform();
    }

    return cav;
}

void LLControlAvatar::markForDeath()
{
    mMarkedForDeath = true;
    // object unlinked cav and might be dead already
    // might need to clean mControlAVBridge here as well
    mRootVolp = NULL;
<<<<<<< HEAD
	mVolumep = nullptr;
=======
    mVolumep = nullptr;
>>>>>>> 1a8a5404
}

void LLControlAvatar::idleUpdate(LLAgent &agent, const F64 &time)
{
    if (mMarkedForDeath)
    {
        markDead();
        mMarkedForDeath = false;
    }
    else
    {
        LLVOAvatar::idleUpdate(agent,time);
    }
}

void LLControlAvatar::markDead()
{
    mRootVolp = NULL;
    super::markDead();
    mControlAVBridge = NULL;
}

bool LLControlAvatar::computeNeedsUpdate()
{
    computeUpdatePeriod();

    // Animesh attachments are a special case. Should have the same update cadence as their attached parent avatar.
    LLVOAvatar *attached_av = getAttachedAvatar();
    if (attached_av)
    {
        // Have to run computeNeedsUpdate() for attached av in
        // case it hasn't run updateCharacter() already this
        // frame.  Note this means that the attached av will
        // run computeNeedsUpdate() multiple times per frame
        // if it has animesh attachments. Results will be
        // consistent except for the corner case of exceeding
        // MAX_IMPOSTOR_INTERVAL in one call but not another,
        // which should be rare.
        attached_av->computeNeedsUpdate();
        mNeedsImpostorUpdate = attached_av->mNeedsImpostorUpdate;
        if (mNeedsImpostorUpdate)
        {
            mLastImpostorUpdateReason = 12;
        }
        return mNeedsImpostorUpdate;
    }
    return LLVOAvatar::computeNeedsUpdate();
}

bool LLControlAvatar::updateCharacter(LLAgent &agent)
{
    return LLVOAvatar::updateCharacter(agent);
}

//virtual
void LLControlAvatar::updateDebugText()
{
    if (gSavedSettings.getBOOL("DebugAnimatedObjects"))
    {
        S32 total_linkset_count = 0;
        if (mRootVolp)
        {
            total_linkset_count = 1 + mRootVolp->getChildren().size();
        }
        std::vector<LLVOVolume*> volumes;
        getAnimatedVolumes(volumes);
        S32 animated_volume_count = volumes.size();
        std::string active_string;
        std::string type_string;
        std::string lod_string;
        std::string animated_object_flag_string;
        S32 total_tris = 0;
        S32 total_verts = 0;
        F32 est_tris = 0.f;
        F32 est_streaming_tris = 0.f;
        F32 streaming_cost = 0.f;
        std::string cam_dist_string = "";
        S32 cam_dist_count = 0;
        F32 lod_radius = mRootVolp ? mRootVolp->mLODRadius : 0.f;

        for (std::vector<LLVOVolume*>::iterator it = volumes.begin();
             it != volumes.end(); ++it)
        {
            LLVOVolume *volp = *it;
            S32 verts = 0;
            total_tris += volp->getTriangleCount(&verts);
            total_verts += verts;
            est_tris += volp->getEstTrianglesMax();
            est_streaming_tris += volp->getEstTrianglesStreamingCost();
            streaming_cost += volp->getStreamingCost();
            lod_string += llformat("%d",volp->getLOD());
            if (volp && volp->mDrawable)
            {
                bool is_animated_flag = volp->getExtendedMeshFlags() & LLExtendedMeshParams::ANIMATED_MESH_ENABLED_FLAG;
                if (is_animated_flag)
                {
                    animated_object_flag_string += "1";
                }
                else
                {
                    animated_object_flag_string += "0";
                }
                if (volp->mDrawable->isActive())
                {
                    active_string += "A";
                }
                else
                {
                    active_string += "S";
                }
                if (volp->isRiggedMesh())
                {
                    // Rigged/animatable mesh
                    type_string += "R";
                    lod_radius = volp->mLODRadius;
                }
                else if (volp->isMesh())
                {
                    // Static mesh
                    type_string += "M";
                }
                else
                {
                    // Any other prim
                    type_string += "P";
                }
                if (cam_dist_count < 4)
                {
                    cam_dist_string += LLStringOps::getReadableNumber(volp->mLODDistance) + "/" +
                        LLStringOps::getReadableNumber(volp->mLODAdjustedDistance) + " ";
                    cam_dist_count++;
                }
            }
            else
            {
                active_string += "-";
                type_string += "-";
            }
        }
        addDebugText(llformat("CAV obj %d anim %d active %s impost %d upprd %d strcst %f",
                              total_linkset_count, animated_volume_count,
                              active_string.c_str(), (S32) isImpostor(), getUpdatePeriod(), streaming_cost));
        addDebugText(llformat("types %s lods %s", type_string.c_str(), lod_string.c_str()));
        addDebugText(llformat("flags %s", animated_object_flag_string.c_str()));
        addDebugText(llformat("tris %d (est %.1f, streaming %.1f), verts %d", total_tris, est_tris, est_streaming_tris, total_verts));
        addDebugText(llformat("pxarea %s rank %d", LLStringOps::getReadableNumber(getPixelArea()).c_str(), getVisibilityRank()));
        addDebugText(llformat("lod_radius %s dists %s", LLStringOps::getReadableNumber(lod_radius).c_str(),cam_dist_string.c_str()));
        if (mPositionConstraintFixup.length() > 0.0f || mScaleConstraintFixup != 1.0f)
        {
            addDebugText(llformat("pos fix (%.1f %.1f %.1f) scale %f",
                                  mPositionConstraintFixup[0],
                                  mPositionConstraintFixup[1],
                                  mPositionConstraintFixup[2],
                                  mScaleConstraintFixup));
        }

#if 0
        std::string region_name = "no region";
        if (mRootVolp->getRegion())
        {
            region_name = mRootVolp->getRegion()->getName();
        }
        std::string skel_region_name = "skel no region";
        if (getRegion())
        {
            skel_region_name = getRegion()->getName();
        }
        addDebugText(llformat("region %x %s skel %x %s",
                              mRootVolp->getRegion(), region_name.c_str(),
                              getRegion(), skel_region_name.c_str()));
#endif

    }
    LLVOAvatar::updateDebugText();
}

void LLControlAvatar::getAnimatedVolumes(std::vector<LLVOVolume*>& volumes)
{
    if (!mRootVolp)
    {
        return;
    }

    volumes.push_back(mRootVolp);

    LLViewerObject::const_child_list_t& child_list = mRootVolp->getChildren();
    for (LLViewerObject::const_child_list_t::const_iterator iter = child_list.begin();
         iter != child_list.end(); ++iter)
    {
        LLViewerObject* childp = *iter;
        LLVOVolume *child_volp = dynamic_cast<LLVOVolume*>(childp);
        if (child_volp && child_volp->isAnimatedObject())
        {
            volumes.push_back(child_volp);
        }
    }
}

// This is called after an associated object receives an animation
// message. Combine the signaled animations for all associated objects
// and process any resulting state changes.
void LLControlAvatar::updateAnimations()
{
    if (!mRootVolp)
    {
        LL_WARNS_ONCE("AnimatedObjectsNotify") << "No root vol" << LL_ENDL;
        return;
    }

    std::vector<LLVOVolume*> volumes;
    getAnimatedVolumes(volumes);

    // Rebuild mSignaledAnimations from the associated volumes.
    std::map<LLUUID, S32> anims;
    for (std::vector<LLVOVolume*>::iterator vol_it = volumes.begin(); vol_it != volumes.end(); ++vol_it)
    {
        LLVOVolume *volp = *vol_it;
        //LL_INFOS("AnimatedObjects") << "updating anim for vol " << volp->getID() << " root " << mRootVolp->getID() << LL_ENDL;
        signaled_animation_map_t& signaled_animations = LLObjectSignaledAnimationMap::instance().getMap()[volp->getID()];
        for (std::map<LLUUID,S32>::iterator anim_it = signaled_animations.begin();
             anim_it != signaled_animations.end();
             ++anim_it)
        {
            std::map<LLUUID,S32>::iterator found_anim_it = anims.find(anim_it->first);
            if (found_anim_it != anims.end())
            {
                // Animation already present, use the larger sequence id
                anims[anim_it->first] = llmax(found_anim_it->second, anim_it->second);
            }
            else
            {
                // Animation not already present, use this sequence id.
                anims[anim_it->first] = anim_it->second;
            }
            LL_DEBUGS("AnimatedObjectsNotify") << "found anim for vol " << volp->getID() << " anim " << anim_it->first << " root " << mRootVolp->getID() << LL_ENDL;
        }
    }
    if (!mPlaying)
    {
        mPlaying = true;
        //if (!mRootVolp->isAnySelected())
        {
            updateVolumeGeom();
            mRootVolp->recursiveMarkForUpdate();
        }
    }

    mSignaledAnimations = anims;
    processAnimationStateChanges();
}

// virtual
LLViewerObject* LLControlAvatar::lineSegmentIntersectRiggedAttachments(const LLVector4a& start, const LLVector4a& end,
<<<<<<< HEAD
									  S32 face,
									  bool pick_transparent,
									  bool pick_rigged,
                                      bool pick_unselectable,
									  S32* face_hit,
									  LLVector4a* intersection,
									  LLVector2* tex_coord,
									  LLVector4a* normal,
									  LLVector4a* tangent)
=======
                                      S32 face,
                                      bool pick_transparent,
                                      bool pick_rigged,
                                      bool pick_unselectable,
                                      S32* face_hit,
                                      LLVector4a* intersection,
                                      LLVector2* tex_coord,
                                      LLVector4a* normal,
                                      LLVector4a* tangent)
>>>>>>> 1a8a5404
{
    if (!mRootVolp)
    {
        return NULL;
    }

    LLViewerObject* hit = NULL;

    if (lineSegmentBoundingBox(start, end))
    {
        LLVector4a local_end = end;
        LLVector4a local_intersection;
        if (mRootVolp->lineSegmentIntersect(start, local_end, face, pick_transparent, pick_rigged, pick_unselectable, face_hit, &local_intersection, tex_coord, normal, tangent))
        {
            local_end = local_intersection;
            if (intersection)
            {
                *intersection = local_intersection;
            }
            hit = mRootVolp;
        }
        else
        {
            std::vector<LLVOVolume*> volumes;
            getAnimatedVolumes(volumes);

            for (std::vector<LLVOVolume*>::iterator vol_it = volumes.begin(); vol_it != volumes.end(); ++vol_it)
            {
                LLVOVolume *volp = *vol_it;
                if (mRootVolp != volp && volp->lineSegmentIntersect(start, local_end, face, pick_transparent, pick_rigged, pick_unselectable, face_hit, &local_intersection, tex_coord, normal, tangent))
        {
            local_end = local_intersection;
            if (intersection)
            {
                *intersection = local_intersection;
            }
                    hit = volp;
                    break;
                }
            }
        }
    }

    return hit;
}

// virtual
std::string LLControlAvatar::getFullname() const
{
    if (mRootVolp)
    {
        return "AO_" + mRootVolp->getID().getString();
    }
    else
    {
        return "AO_no_root_vol";
    }
}

// virtual
bool LLControlAvatar::shouldRenderRigged() const
{
    const LLVOAvatar *attached_av = getAttachedAvatar();
    if (attached_av)
    {
        return attached_av->shouldRenderRigged();
    }
    return true;
}

// virtual
bool LLControlAvatar::isImpostor()
{
    // Attached animated objects should match state of their attached av.
    LLVOAvatar *attached_av = getAttachedAvatar();
    if (attached_av)
    {
        return attached_av->isImpostor();
    }
    return LLVOAvatar::isImpostor();
}

//static
void LLControlAvatar::onRegionChanged()
{
<<<<<<< HEAD
	std::vector<LLCharacter*>::iterator it = LLCharacter::sInstances.begin();
	for ( ; it != LLCharacter::sInstances.end(); ++it)
	{
		LLControlAvatar* cav = dynamic_cast<LLControlAvatar*>(*it);
		if (!cav) continue;
		cav->mRegionChanged = true;
	}
=======
    std::vector<LLCharacter*>::iterator it = LLCharacter::sInstances.begin();
    for ( ; it != LLCharacter::sInstances.end(); ++it)
    {
        LLControlAvatar* cav = dynamic_cast<LLControlAvatar*>(*it);
        if (!cav) continue;
        cav->mRegionChanged = true;
    }
>>>>>>> 1a8a5404
}

// <FS:Ansariel> FIRE-29012: Standalone animesh avatars get affected by complexity limit
bool LLControlAvatar::isTooComplex() const
{
<<<<<<< HEAD
	if (mRootVolp && !mRootVolp->isAttachment())
	{
		return false;
	}
	return LLVOAvatar::isTooComplex();
=======
    if (mRootVolp && !mRootVolp->isAttachment())
    {
        return false;
    }
    return LLVOAvatar::isTooComplex();
>>>>>>> 1a8a5404
}
// </FS:Ansariel><|MERGE_RESOLUTION|>--- conflicted
+++ resolved
@@ -81,40 +81,22 @@
 
 const LLVOAvatar *LLControlAvatar::getAttachedAvatar() const
 {
-<<<<<<< HEAD
-	LL_PROFILE_ZONE_SCOPED;
-	if (mRootVolp && mRootVolp->isAttachment())
-	{
-		return mRootVolp->getAvatarAncestor();
-	}
-	return NULL;
-=======
     LL_PROFILE_ZONE_SCOPED;
     if (mRootVolp && mRootVolp->isAttachment())
     {
         return mRootVolp->getAvatarAncestor();
     }
     return NULL;
->>>>>>> 1a8a5404
 }
 
 LLVOAvatar *LLControlAvatar::getAttachedAvatar()
 {
-<<<<<<< HEAD
-	LL_PROFILE_ZONE_SCOPED;
-	if (mRootVolp && mRootVolp->isAttachment())
-	{
-		return mRootVolp->getAvatarAncestor();
-	}
-	return NULL;
-=======
     LL_PROFILE_ZONE_SCOPED;
     if (mRootVolp && mRootVolp->isAttachment())
     {
         return mRootVolp->getAvatarAncestor();
     }
     return NULL;
->>>>>>> 1a8a5404
 }
 
 void LLControlAvatar::getNewConstraintFixups(LLVector3& new_pos_fixup, F32& new_scale_fixup) const
@@ -294,27 +276,6 @@
 // Based on LLViewerJointAttachment::setupDrawable(), without the attaching part.
 void LLControlAvatar::updateVolumeGeom()
 {
-<<<<<<< HEAD
-	if (!mRootVolp->mDrawable)
-		return;
-	if (mRootVolp->mDrawable->isActive())
-	{
-		mRootVolp->mDrawable->makeStatic(false);
-	}
-	mRootVolp->mDrawable->makeActive();
-	gPipeline.markMoved(mRootVolp->mDrawable);
-	gPipeline.markTextured(mRootVolp->mDrawable); // face may need to change draw pool to/from POOL_HUD
-
-	LLViewerObject::const_child_list_t& child_list = mRootVolp->getChildren();
-	for (LLViewerObject::child_list_t::const_iterator iter = child_list.begin();
-		 iter != child_list.end(); ++iter)
-	{
-		LLViewerObject* childp = *iter;
-		if (childp && childp->mDrawable.notNull())
-		{
-			gPipeline.markTextured(childp->mDrawable); // face may need to change draw pool to/from POOL_HUD
-			gPipeline.markMoved(childp->mDrawable);
-=======
     if (!mRootVolp->mDrawable)
         return;
     if (mRootVolp->mDrawable->isActive())
@@ -334,7 +295,6 @@
         {
             gPipeline.markTextured(childp->mDrawable); // face may need to change draw pool to/from POOL_HUD
             gPipeline.markMoved(childp->mDrawable);
->>>>>>> 1a8a5404
         }
     }
 
@@ -390,11 +350,7 @@
     // object unlinked cav and might be dead already
     // might need to clean mControlAVBridge here as well
     mRootVolp = NULL;
-<<<<<<< HEAD
-	mVolumep = nullptr;
-=======
     mVolumep = nullptr;
->>>>>>> 1a8a5404
 }
 
 void LLControlAvatar::idleUpdate(LLAgent &agent, const F64 &time)
@@ -648,17 +604,6 @@
 
 // virtual
 LLViewerObject* LLControlAvatar::lineSegmentIntersectRiggedAttachments(const LLVector4a& start, const LLVector4a& end,
-<<<<<<< HEAD
-									  S32 face,
-									  bool pick_transparent,
-									  bool pick_rigged,
-                                      bool pick_unselectable,
-									  S32* face_hit,
-									  LLVector4a* intersection,
-									  LLVector2* tex_coord,
-									  LLVector4a* normal,
-									  LLVector4a* tangent)
-=======
                                       S32 face,
                                       bool pick_transparent,
                                       bool pick_rigged,
@@ -668,7 +613,6 @@
                                       LLVector2* tex_coord,
                                       LLVector4a* normal,
                                       LLVector4a* tangent)
->>>>>>> 1a8a5404
 {
     if (!mRootVolp)
     {
@@ -754,15 +698,6 @@
 //static
 void LLControlAvatar::onRegionChanged()
 {
-<<<<<<< HEAD
-	std::vector<LLCharacter*>::iterator it = LLCharacter::sInstances.begin();
-	for ( ; it != LLCharacter::sInstances.end(); ++it)
-	{
-		LLControlAvatar* cav = dynamic_cast<LLControlAvatar*>(*it);
-		if (!cav) continue;
-		cav->mRegionChanged = true;
-	}
-=======
     std::vector<LLCharacter*>::iterator it = LLCharacter::sInstances.begin();
     for ( ; it != LLCharacter::sInstances.end(); ++it)
     {
@@ -770,24 +705,15 @@
         if (!cav) continue;
         cav->mRegionChanged = true;
     }
->>>>>>> 1a8a5404
 }
 
 // <FS:Ansariel> FIRE-29012: Standalone animesh avatars get affected by complexity limit
 bool LLControlAvatar::isTooComplex() const
 {
-<<<<<<< HEAD
-	if (mRootVolp && !mRootVolp->isAttachment())
-	{
-		return false;
-	}
-	return LLVOAvatar::isTooComplex();
-=======
     if (mRootVolp && !mRootVolp->isAttachment())
     {
         return false;
     }
     return LLVOAvatar::isTooComplex();
->>>>>>> 1a8a5404
 }
 // </FS:Ansariel>