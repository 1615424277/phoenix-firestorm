/**
 * @file llcontrolavatar.cpp
 * @brief Implementation for special dummy avatar used to drive rigged meshes.
 *
 * $LicenseInfo:firstyear=2017&license=viewerlgpl$
 * Second Life Viewer Source Code
 * Copyright (C) 2017, Linden Research, Inc.
 *
 * This library is free software; you can redistribute it and/or
 * modify it under the terms of the GNU Lesser General Public
 * License as published by the Free Software Foundation;
 * version 2.1 of the License only.
 *
 * This library is distributed in the hope that it will be useful,
 * but WITHOUT ANY WARRANTY; without even the implied warranty of
 * MERCHANTABILITY or FITNESS FOR A PARTICULAR PURPOSE.  See the GNU
 * Lesser General Public License for more details.
 *
 * You should have received a copy of the GNU Lesser General Public
 * License along with this library; if not, write to the Free Software
 * Foundation, Inc., 51 Franklin Street, Fifth Floor, Boston, MA  02110-1301  USA
 *
 * Linden Research, Inc., 945 Battery Street, San Francisco, CA  94111  USA
 * $/LicenseInfo$
 */

#include "llviewerprecompiledheaders.h"
#include "llcontrolavatar.h"
#include "llagent.h" //  Get state values from here
#include "llviewerobjectlist.h"
#include "pipeline.h"
#include "llanimationstates.h"
#include "llviewercontrol.h"
#include "llmeshrepository.h"
#include "llviewerregion.h"
#include "llskinningutil.h"

const F32 LLControlAvatar::MAX_LEGAL_OFFSET = 3.0f;
const F32 LLControlAvatar::MAX_LEGAL_SIZE = 64.0f;

//static
boost::signals2::connection LLControlAvatar::sRegionChangedSlot;

LLControlAvatar::LLControlAvatar(const LLUUID& id, const LLPCode pcode, LLViewerRegion* regionp) :
    LLVOAvatar(id, pcode, regionp),
    mPlaying(false),
    mGlobalScale(1.0f),
    mMarkedForDeath(false),
    mRootVolp(NULL),
    mControlAVBridge(NULL),
    mScaleConstraintFixup(1.0),
    mRegionChanged(false)
{
    mIsDummy = true;
    mIsControlAvatar = true;
    mEnableDefaultMotions = false;
}

// virtual
LLControlAvatar::~LLControlAvatar()
{
    // Should already have been unlinked before destruction
    llassert(!mRootVolp);
}

// virtual
void LLControlAvatar::initInstance()
{
    // Potential optimizations here: avoid creating system
    // avatar mesh content since it's not used. For now we just clean some
    // things up after the fact in releaseMeshData().
    LLVOAvatar::initInstance();

    createDrawable(&gPipeline);
    updateJointLODs();
    updateGeometry(mDrawable);
    hideSkirt();

    mInitFlags |= 1<<4;
}

const LLVOAvatar *LLControlAvatar::getAttachedAvatar() const
{
    LL_PROFILE_ZONE_SCOPED;
    if (mRootVolp && mRootVolp->isAttachment())
    {
        return mRootVolp->getAvatarAncestor();
    }
    return NULL;
}

LLVOAvatar *LLControlAvatar::getAttachedAvatar()
{
    LL_PROFILE_ZONE_SCOPED;
    if (mRootVolp && mRootVolp->isAttachment())
    {
        return mRootVolp->getAvatarAncestor();
    }
    return NULL;
}

void LLControlAvatar::getNewConstraintFixups(LLVector3& new_pos_fixup, F32& new_scale_fixup) const
{
    new_pos_fixup = LLVector3();
    new_scale_fixup = 1.0f;
    LLVector3 vol_pos = mRootVolp->getRenderPosition();

    // Fix up position if needed to prevent visual encroachment
    if (box_valid_and_non_zero(getLastAnimExtents())) // wait for state to settle down
    {
        // The goal here is to ensure that the extent of the avatar's
        // bounding box does not wander too far from the
        // official position of the corresponding volume. We
        // do this by tracking the distance and applying a
        // correction to the control avatar position if
        // needed.
        const LLVector3 *extents = getLastAnimExtents();
        LLVector3 unshift_extents[2];
        unshift_extents[0] = extents[0] - mPositionConstraintFixup;
        unshift_extents[1] = extents[1] - mPositionConstraintFixup;
        LLVector3 box_dims = extents[1]-extents[0];
        F32 box_size = llmax(box_dims[0],box_dims[1],box_dims[2]);

        if (!mRootVolp->isAttachment())
        {
            LLVector3 pos_box_offset = point_to_box_offset(vol_pos, unshift_extents);
            F32 offset_dist = pos_box_offset.length();
            if (offset_dist > MAX_LEGAL_OFFSET && offset_dist > 0.f)
            {
                F32 target_dist = (offset_dist - MAX_LEGAL_OFFSET);
                new_pos_fixup = (target_dist/offset_dist)*pos_box_offset;
            }
            if (new_pos_fixup != mPositionConstraintFixup)
            {
                LL_DEBUGS("ConstraintFix") << getFullname() << " pos fix, offset_dist " << offset_dist << " pos fixup "
                                           << new_pos_fixup << " was " << mPositionConstraintFixup << LL_ENDL;
                LL_DEBUGS("ConstraintFix") << "vol_pos " << vol_pos << LL_ENDL;
                LL_DEBUGS("ConstraintFix") << "extents " << extents[0] << " " << extents[1] << LL_ENDL;
                LL_DEBUGS("ConstraintFix") << "unshift_extents " << unshift_extents[0] << " " << unshift_extents[1] << LL_ENDL;

            }
        }
        if (box_size/mScaleConstraintFixup > MAX_LEGAL_SIZE)
        {
            new_scale_fixup = mScaleConstraintFixup* MAX_LEGAL_SIZE /box_size;
            LL_DEBUGS("ConstraintFix") << getFullname() << " scale fix, box_size " << box_size << " fixup "
                                       << mScaleConstraintFixup << " max legal " << MAX_LEGAL_SIZE
                                       << " -> new scale " << new_scale_fixup << LL_ENDL;
        }
    }
}

void LLControlAvatar::matchVolumeTransform()
{
    if (mRootVolp)
    {
        LLVector3 new_pos_fixup;
        F32 new_scale_fixup;
        if (mRegionChanged)
        {
            new_scale_fixup = mScaleConstraintFixup;
            new_pos_fixup = mPositionConstraintFixup;
            mRegionChanged = false;
        }
        else
        {
            getNewConstraintFixups(new_pos_fixup, new_scale_fixup);
        }
        mPositionConstraintFixup = new_pos_fixup;
        mScaleConstraintFixup = new_scale_fixup;

        if (mRootVolp->isAttachment())
        {
            LLVOAvatar *attached_av = getAttachedAvatar();
            if (attached_av)
            {
                LLViewerJointAttachment *attach = attached_av->getTargetAttachmentPoint(mRootVolp);
                if (getRegion() && !isDead())
                {
                    setPositionAgent(mRootVolp->getRenderPosition());
                }
                attach->updateWorldPRSParent();
                LLVector3 joint_pos = attach->getWorldPosition();
                LLQuaternion joint_rot = attach->getWorldRotation();
                LLVector3 obj_pos = mRootVolp->mDrawable->getPosition();
                LLQuaternion obj_rot = mRootVolp->mDrawable->getRotation();
                obj_pos.rotVec(joint_rot);
                mRoot->setWorldPosition(obj_pos + joint_pos);
                mRoot->setWorldRotation(obj_rot * joint_rot);
                setRotation(mRoot->getRotation());

                setGlobalScale(mScaleConstraintFixup);
            }
            else
            {
                LL_WARNS_ONCE() << "can't find attached av!" << LL_ENDL;
            }
        }
        else
        {
            LLVector3 vol_pos = mRootVolp->getRenderPosition();

            // FIXME: Currently if you're doing something like playing an
            // animation that moves the pelvis (on an avatar or
            // animated object), the name tag and debug text will be
            // left behind. Ideally setPosition() would follow the
            // skeleton around in a smarter way, so name tags,
            // complexity info and such line up better. Should defer
            // this until avatars also get fixed.

            LLQuaternion obj_rot;
            if (mRootVolp->mDrawable)
            {
                obj_rot = mRootVolp->mDrawable->getRotation();
            }
            else
            {
                obj_rot = mRootVolp->getRotation();
            }

            LLMatrix3 bind_mat;

            LLQuaternion bind_rot;
#define MATCH_BIND_SHAPE
#ifdef MATCH_BIND_SHAPE
            // MAINT-8671 - based on a patch from Beq Janus
            const LLMeshSkinInfo* skin_info = mRootVolp->getSkinInfo();
            if (skin_info)
            {
                LL_DEBUGS("BindShape") << getFullname() << " bind shape " << skin_info->mBindShapeMatrix << LL_ENDL;
                bind_rot = LLSkinningUtil::getUnscaledQuaternion(LLMatrix4(skin_info->mBindShapeMatrix));
            }
#endif
            setRotation(bind_rot*obj_rot);
            mRoot->setWorldRotation(bind_rot*obj_rot);
            if (getRegion() && !isDead())
            {
                setPositionAgent(vol_pos);
            }
            mRoot->setPosition(vol_pos + mPositionConstraintFixup);

            setGlobalScale(mScaleConstraintFixup);
        }
    }
}

void LLControlAvatar::setGlobalScale(F32 scale)
{
    if (scale <= 0.0)
    {
        LL_WARNS() << "invalid global scale " << scale << LL_ENDL;
        return;
    }
    if (scale != mGlobalScale)
    {
        F32 adjust_scale = scale/mGlobalScale;
        LL_INFOS() << "scale " << scale << " adjustment " << adjust_scale << LL_ENDL;
        // should we be scaling from the pelvis or the root?
        recursiveScaleJoint(mPelvisp,adjust_scale);
        mGlobalScale = scale;
    }
}

void LLControlAvatar::recursiveScaleJoint(LLJoint* joint, F32 factor)
{
    joint->setScale(factor * joint->getScale());

    for (LLJoint::joints_t::iterator iter = joint->mChildren.begin();
         iter != joint->mChildren.end(); ++iter)
    {
        LLJoint* child = *iter;
        recursiveScaleJoint(child, factor);
    }
}

// Based on LLViewerJointAttachment::setupDrawable(), without the attaching part.
void LLControlAvatar::updateVolumeGeom()
{
<<<<<<< HEAD
	if (!mRootVolp->mDrawable)
		return;
	if (mRootVolp->mDrawable->isActive())
	{
		mRootVolp->mDrawable->makeStatic(false);
	}
	mRootVolp->mDrawable->makeActive();
	gPipeline.markMoved(mRootVolp->mDrawable);
	gPipeline.markTextured(mRootVolp->mDrawable); // face may need to change draw pool to/from POOL_HUD

	LLViewerObject::const_child_list_t& child_list = mRootVolp->getChildren();
	for (LLViewerObject::child_list_t::const_iterator iter = child_list.begin();
		 iter != child_list.end(); ++iter)
	{
		LLViewerObject* childp = *iter;
		if (childp && childp->mDrawable.notNull())
		{
			gPipeline.markTextured(childp->mDrawable); // face may need to change draw pool to/from POOL_HUD
			gPipeline.markMoved(childp->mDrawable);
=======
    if (!mRootVolp->mDrawable)
        return;
    if (mRootVolp->mDrawable->isActive())
    {
        mRootVolp->mDrawable->makeStatic(FALSE);
    }
    mRootVolp->mDrawable->makeActive();
    gPipeline.markMoved(mRootVolp->mDrawable);
    gPipeline.markTextured(mRootVolp->mDrawable); // face may need to change draw pool to/from POOL_HUD

    LLViewerObject::const_child_list_t& child_list = mRootVolp->getChildren();
    for (LLViewerObject::child_list_t::const_iterator iter = child_list.begin();
         iter != child_list.end(); ++iter)
    {
        LLViewerObject* childp = *iter;
        if (childp && childp->mDrawable.notNull())
        {
            gPipeline.markTextured(childp->mDrawable); // face may need to change draw pool to/from POOL_HUD
            gPipeline.markMoved(childp->mDrawable);
>>>>>>> c06fb4e0
        }
    }

    gPipeline.markRebuild(mRootVolp->mDrawable, LLDrawable::REBUILD_ALL);
    mRootVolp->markForUpdate();

    // Note that attachment overrides aren't needed here, have already
    // been applied at the time the mControlAvatar was created, in
    // llvovolume.cpp.

    matchVolumeTransform();

    // Initial exploration of allowing scaling skeleton to match root
    // prim bounding box. If enabled, would probably be controlled by
    // an additional checkbox and default to off. Not enabled for
    // initial release.

    // What should the scale be? What we really want is the ratio
    // between the scale at which the object was originally designed
    // and rigged, and the scale to which it has been subsequently
    // modified - for example, if the object has been scaled down by a
    // factor of 2 then we should use 0.5 as the global scale. But we
    // don't have the original scale stored anywhere, just the current
    // scale. Possibilities - 1) remember the original scale
    // somewhere, 2) add another field to let the user specify the
    // global scale, 3) approximate the original scale by looking at
    // the proportions of the skeleton after joint positions have
    // been applied

    //LLVector3 obj_scale = obj->getScale();
    //F32 obj_scale_z = llmax(obj_scale[2],0.1f);
    //setGlobalScale(obj_scale_z/2.0f); // roughly fit avatar height range (2m) into object height
}

LLControlAvatar *LLControlAvatar::createControlAvatar(LLVOVolume *obj)
{
    LLControlAvatar *cav = (LLControlAvatar*)gObjectList.createObjectViewer(LL_PCODE_LEGACY_AVATAR, gAgent.getRegion(), CO_FLAG_CONTROL_AVATAR);

    if (cav)
    {
        cav->mRootVolp = obj;

        // Sync up position/rotation with object
        cav->matchVolumeTransform();
    }

    return cav;
}

void LLControlAvatar::markForDeath()
{
    mMarkedForDeath = true;
    // object unlinked cav and might be dead already
    // might need to clean mControlAVBridge here as well
    mRootVolp = NULL;
    mVolumep = nullptr;
}

void LLControlAvatar::idleUpdate(LLAgent &agent, const F64 &time)
{
    if (mMarkedForDeath)
    {
        markDead();
        mMarkedForDeath = false;
    }
    else
    {
        LLVOAvatar::idleUpdate(agent,time);
    }
}

void LLControlAvatar::markDead()
{
    mRootVolp = NULL;
    super::markDead();
    mControlAVBridge = NULL;
}

bool LLControlAvatar::computeNeedsUpdate()
{
    computeUpdatePeriod();

    // Animesh attachments are a special case. Should have the same update cadence as their attached parent avatar.
    LLVOAvatar *attached_av = getAttachedAvatar();
    if (attached_av)
    {
        // Have to run computeNeedsUpdate() for attached av in
        // case it hasn't run updateCharacter() already this
        // frame.  Note this means that the attached av will
        // run computeNeedsUpdate() multiple times per frame
        // if it has animesh attachments. Results will be
        // consistent except for the corner case of exceeding
        // MAX_IMPOSTOR_INTERVAL in one call but not another,
        // which should be rare.
        attached_av->computeNeedsUpdate();
        mNeedsImpostorUpdate = attached_av->mNeedsImpostorUpdate;
        if (mNeedsImpostorUpdate)
        {
            mLastImpostorUpdateReason = 12;
        }
        return mNeedsImpostorUpdate;
    }
    return LLVOAvatar::computeNeedsUpdate();
}

bool LLControlAvatar::updateCharacter(LLAgent &agent)
{
    return LLVOAvatar::updateCharacter(agent);
}

//virtual
void LLControlAvatar::updateDebugText()
{
    if (gSavedSettings.getBOOL("DebugAnimatedObjects"))
    {
        S32 total_linkset_count = 0;
        if (mRootVolp)
        {
            total_linkset_count = 1 + mRootVolp->getChildren().size();
        }
        std::vector<LLVOVolume*> volumes;
        getAnimatedVolumes(volumes);
        S32 animated_volume_count = volumes.size();
        std::string active_string;
        std::string type_string;
        std::string lod_string;
        std::string animated_object_flag_string;
        S32 total_tris = 0;
        S32 total_verts = 0;
        F32 est_tris = 0.f;
        F32 est_streaming_tris = 0.f;
        F32 streaming_cost = 0.f;
        std::string cam_dist_string = "";
        S32 cam_dist_count = 0;
        F32 lod_radius = mRootVolp ? mRootVolp->mLODRadius : 0.f;

        for (std::vector<LLVOVolume*>::iterator it = volumes.begin();
             it != volumes.end(); ++it)
        {
            LLVOVolume *volp = *it;
            S32 verts = 0;
            total_tris += volp->getTriangleCount(&verts);
            total_verts += verts;
            est_tris += volp->getEstTrianglesMax();
            est_streaming_tris += volp->getEstTrianglesStreamingCost();
            streaming_cost += volp->getStreamingCost();
            lod_string += llformat("%d",volp->getLOD());
            if (volp && volp->mDrawable)
            {
                bool is_animated_flag = volp->getExtendedMeshFlags() & LLExtendedMeshParams::ANIMATED_MESH_ENABLED_FLAG;
                if (is_animated_flag)
                {
                    animated_object_flag_string += "1";
                }
                else
                {
                    animated_object_flag_string += "0";
                }
                if (volp->mDrawable->isActive())
                {
                    active_string += "A";
                }
                else
                {
                    active_string += "S";
                }
                if (volp->isRiggedMesh())
                {
                    // Rigged/animatable mesh
                    type_string += "R";
                    lod_radius = volp->mLODRadius;
                }
                else if (volp->isMesh())
                {
                    // Static mesh
                    type_string += "M";
                }
                else
                {
                    // Any other prim
                    type_string += "P";
                }
                if (cam_dist_count < 4)
                {
                    cam_dist_string += LLStringOps::getReadableNumber(volp->mLODDistance) + "/" +
                        LLStringOps::getReadableNumber(volp->mLODAdjustedDistance) + " ";
                    cam_dist_count++;
                }
            }
            else
            {
                active_string += "-";
                type_string += "-";
            }
        }
        addDebugText(llformat("CAV obj %d anim %d active %s impost %d upprd %d strcst %f",
                              total_linkset_count, animated_volume_count,
                              active_string.c_str(), (S32) isImpostor(), getUpdatePeriod(), streaming_cost));
        addDebugText(llformat("types %s lods %s", type_string.c_str(), lod_string.c_str()));
        addDebugText(llformat("flags %s", animated_object_flag_string.c_str()));
        addDebugText(llformat("tris %d (est %.1f, streaming %.1f), verts %d", total_tris, est_tris, est_streaming_tris, total_verts));
        addDebugText(llformat("pxarea %s rank %d", LLStringOps::getReadableNumber(getPixelArea()).c_str(), getVisibilityRank()));
        addDebugText(llformat("lod_radius %s dists %s", LLStringOps::getReadableNumber(lod_radius).c_str(),cam_dist_string.c_str()));
        if (mPositionConstraintFixup.length() > 0.0f || mScaleConstraintFixup != 1.0f)
        {
            addDebugText(llformat("pos fix (%.1f %.1f %.1f) scale %f",
                                  mPositionConstraintFixup[0],
                                  mPositionConstraintFixup[1],
                                  mPositionConstraintFixup[2],
                                  mScaleConstraintFixup));
        }

#if 0
        std::string region_name = "no region";
        if (mRootVolp->getRegion())
        {
            region_name = mRootVolp->getRegion()->getName();
        }
        std::string skel_region_name = "skel no region";
        if (getRegion())
        {
            skel_region_name = getRegion()->getName();
        }
        addDebugText(llformat("region %x %s skel %x %s",
                              mRootVolp->getRegion(), region_name.c_str(),
                              getRegion(), skel_region_name.c_str()));
#endif

    }
    LLVOAvatar::updateDebugText();
}

void LLControlAvatar::getAnimatedVolumes(std::vector<LLVOVolume*>& volumes)
{
    if (!mRootVolp)
    {
        return;
    }

    volumes.push_back(mRootVolp);

    LLViewerObject::const_child_list_t& child_list = mRootVolp->getChildren();
    for (LLViewerObject::const_child_list_t::const_iterator iter = child_list.begin();
         iter != child_list.end(); ++iter)
    {
        LLViewerObject* childp = *iter;
        LLVOVolume *child_volp = dynamic_cast<LLVOVolume*>(childp);
        if (child_volp && child_volp->isAnimatedObject())
        {
            volumes.push_back(child_volp);
        }
    }
}

// This is called after an associated object receives an animation
// message. Combine the signaled animations for all associated objects
// and process any resulting state changes.
void LLControlAvatar::updateAnimations()
{
    if (!mRootVolp)
    {
        LL_WARNS_ONCE("AnimatedObjectsNotify") << "No root vol" << LL_ENDL;
        return;
    }

    std::vector<LLVOVolume*> volumes;
    getAnimatedVolumes(volumes);

    // Rebuild mSignaledAnimations from the associated volumes.
    std::map<LLUUID, S32> anims;
    for (std::vector<LLVOVolume*>::iterator vol_it = volumes.begin(); vol_it != volumes.end(); ++vol_it)
    {
        LLVOVolume *volp = *vol_it;
        //LL_INFOS("AnimatedObjects") << "updating anim for vol " << volp->getID() << " root " << mRootVolp->getID() << LL_ENDL;
        signaled_animation_map_t& signaled_animations = LLObjectSignaledAnimationMap::instance().getMap()[volp->getID()];
        for (std::map<LLUUID,S32>::iterator anim_it = signaled_animations.begin();
             anim_it != signaled_animations.end();
             ++anim_it)
        {
            std::map<LLUUID,S32>::iterator found_anim_it = anims.find(anim_it->first);
            if (found_anim_it != anims.end())
            {
                // Animation already present, use the larger sequence id
                anims[anim_it->first] = llmax(found_anim_it->second, anim_it->second);
            }
            else
            {
                // Animation not already present, use this sequence id.
                anims[anim_it->first] = anim_it->second;
            }
            LL_DEBUGS("AnimatedObjectsNotify") << "found anim for vol " << volp->getID() << " anim " << anim_it->first << " root " << mRootVolp->getID() << LL_ENDL;
        }
    }
    if (!mPlaying)
    {
        mPlaying = true;
        //if (!mRootVolp->isAnySelected())
        {
            updateVolumeGeom();
            mRootVolp->recursiveMarkForUpdate();
        }
    }

    mSignaledAnimations = anims;
    processAnimationStateChanges();
}

// virtual
LLViewerObject* LLControlAvatar::lineSegmentIntersectRiggedAttachments(const LLVector4a& start, const LLVector4a& end,
<<<<<<< HEAD
									  S32 face,
									  bool pick_transparent,
									  bool pick_rigged,
                                      bool pick_unselectable,
									  S32* face_hit,
									  LLVector4a* intersection,
									  LLVector2* tex_coord,
									  LLVector4a* normal,
									  LLVector4a* tangent)
=======
                                      S32 face,
                                      BOOL pick_transparent,
                                      BOOL pick_rigged,
                                      BOOL pick_unselectable,
                                      S32* face_hit,
                                      LLVector4a* intersection,
                                      LLVector2* tex_coord,
                                      LLVector4a* normal,
                                      LLVector4a* tangent)
>>>>>>> c06fb4e0
{
    if (!mRootVolp)
    {
        return NULL;
    }

    LLViewerObject* hit = NULL;

    if (lineSegmentBoundingBox(start, end))
    {
        LLVector4a local_end = end;
        LLVector4a local_intersection;
        if (mRootVolp->lineSegmentIntersect(start, local_end, face, pick_transparent, pick_rigged, pick_unselectable, face_hit, &local_intersection, tex_coord, normal, tangent))
        {
            local_end = local_intersection;
            if (intersection)
            {
                *intersection = local_intersection;
            }
            hit = mRootVolp;
        }
        else
        {
            std::vector<LLVOVolume*> volumes;
            getAnimatedVolumes(volumes);

            for (std::vector<LLVOVolume*>::iterator vol_it = volumes.begin(); vol_it != volumes.end(); ++vol_it)
            {
                LLVOVolume *volp = *vol_it;
                if (mRootVolp != volp && volp->lineSegmentIntersect(start, local_end, face, pick_transparent, pick_rigged, pick_unselectable, face_hit, &local_intersection, tex_coord, normal, tangent))
        {
            local_end = local_intersection;
            if (intersection)
            {
                *intersection = local_intersection;
            }
                    hit = volp;
                    break;
                }
            }
        }
    }

    return hit;
}

// virtual
std::string LLControlAvatar::getFullname() const
{
    if (mRootVolp)
    {
        return "AO_" + mRootVolp->getID().getString();
    }
    else
    {
        return "AO_no_root_vol";
    }
}

// virtual
bool LLControlAvatar::shouldRenderRigged() const
{
    const LLVOAvatar *attached_av = getAttachedAvatar();
    if (attached_av)
    {
        return attached_av->shouldRenderRigged();
    }
    return true;
}

// virtual
bool LLControlAvatar::isImpostor()
{
    // Attached animated objects should match state of their attached av.
    LLVOAvatar *attached_av = getAttachedAvatar();
    if (attached_av)
    {
        return attached_av->isImpostor();
    }
    return LLVOAvatar::isImpostor();
}

//static
void LLControlAvatar::onRegionChanged()
{
    std::vector<LLCharacter*>::iterator it = LLCharacter::sInstances.begin();
    for ( ; it != LLCharacter::sInstances.end(); ++it)
    {
        LLControlAvatar* cav = dynamic_cast<LLControlAvatar*>(*it);
        if (!cav) continue;
        cav->mRegionChanged = true;
    }
}

// <FS:Ansariel> FIRE-29012: Standalone animesh avatars get affected by complexity limit
bool LLControlAvatar::isTooComplex() const
{
    if (mRootVolp && !mRootVolp->isAttachment())
    {
        return false;
    }
    return LLVOAvatar::isTooComplex();
}
// </FS:Ansariel><|MERGE_RESOLUTION|>--- conflicted
+++ resolved
@@ -276,32 +276,11 @@
 // Based on LLViewerJointAttachment::setupDrawable(), without the attaching part.
 void LLControlAvatar::updateVolumeGeom()
 {
-<<<<<<< HEAD
-	if (!mRootVolp->mDrawable)
-		return;
-	if (mRootVolp->mDrawable->isActive())
-	{
-		mRootVolp->mDrawable->makeStatic(false);
-	}
-	mRootVolp->mDrawable->makeActive();
-	gPipeline.markMoved(mRootVolp->mDrawable);
-	gPipeline.markTextured(mRootVolp->mDrawable); // face may need to change draw pool to/from POOL_HUD
-
-	LLViewerObject::const_child_list_t& child_list = mRootVolp->getChildren();
-	for (LLViewerObject::child_list_t::const_iterator iter = child_list.begin();
-		 iter != child_list.end(); ++iter)
-	{
-		LLViewerObject* childp = *iter;
-		if (childp && childp->mDrawable.notNull())
-		{
-			gPipeline.markTextured(childp->mDrawable); // face may need to change draw pool to/from POOL_HUD
-			gPipeline.markMoved(childp->mDrawable);
-=======
     if (!mRootVolp->mDrawable)
         return;
     if (mRootVolp->mDrawable->isActive())
     {
-        mRootVolp->mDrawable->makeStatic(FALSE);
+        mRootVolp->mDrawable->makeStatic(false);
     }
     mRootVolp->mDrawable->makeActive();
     gPipeline.markMoved(mRootVolp->mDrawable);
@@ -316,7 +295,6 @@
         {
             gPipeline.markTextured(childp->mDrawable); // face may need to change draw pool to/from POOL_HUD
             gPipeline.markMoved(childp->mDrawable);
->>>>>>> c06fb4e0
         }
     }
 
@@ -626,27 +604,15 @@
 
 // virtual
 LLViewerObject* LLControlAvatar::lineSegmentIntersectRiggedAttachments(const LLVector4a& start, const LLVector4a& end,
-<<<<<<< HEAD
-									  S32 face,
-									  bool pick_transparent,
-									  bool pick_rigged,
+                                      S32 face,
+                                      bool pick_transparent,
+                                      bool pick_rigged,
                                       bool pick_unselectable,
-									  S32* face_hit,
-									  LLVector4a* intersection,
-									  LLVector2* tex_coord,
-									  LLVector4a* normal,
-									  LLVector4a* tangent)
-=======
-                                      S32 face,
-                                      BOOL pick_transparent,
-                                      BOOL pick_rigged,
-                                      BOOL pick_unselectable,
                                       S32* face_hit,
                                       LLVector4a* intersection,
                                       LLVector2* tex_coord,
                                       LLVector4a* normal,
                                       LLVector4a* tangent)
->>>>>>> c06fb4e0
 {
     if (!mRootVolp)
     {
