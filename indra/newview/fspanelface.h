--- conflicted
+++ resolved
@@ -111,11 +111,7 @@
     FSPanelFace();
     virtual ~FSPanelFace();
 
-<<<<<<< HEAD
-	virtual bool postBuild();
-=======
-    virtual BOOL postBuild();
->>>>>>> c06fb4e0
+    virtual bool postBuild();
 
     void refresh();
     void refreshMedia();
@@ -124,13 +120,8 @@
 
     static void onMaterialOverrideReceived(const LLUUID& object_id, S32 side);
 
-<<<<<<< HEAD
-	/*virtual*/ void onVisibilityChange(bool new_visibility);
-	/*virtual*/ void draw();
-=======
-    /*virtual*/ void onVisibilityChange(BOOL new_visibility);
+    /*virtual*/ void onVisibilityChange(bool new_visibility);
     /*virtual*/ void draw();
->>>>>>> c06fb4e0
 
     LLMaterialPtr createDefaultMaterial(LLMaterialPtr current_material);
 
@@ -140,165 +131,6 @@
     LLGLTFMaterial::TextureInfo getPBRDropChannel();
 
 protected:
-<<<<<<< HEAD
-	void navigateToTitleMedia(const std::string url);
-	bool selectedMediaEditable();
-	void clearMediaSettings();
-	void updateMediaSettings();
-	void updateMediaTitle();
-
-	void getState();
-
-	void sendTexture();			// applies and sends texture
-	void sendTextureInfo();		// applies and sends texture scale, offset, etc.
-	void sendColor();			// applies and sends color
-	void sendAlpha();			// applies and sends transparency
-	void sendBump(U32 bumpiness);				// applies and sends bump map
-	void sendTexGen();				// applies and sends bump map
-	void sendShiny(U32 shininess);			// applies and sends shininess
-	void sendFullbright();		// applies and sends full bright
-	void sendGlow();
-	void alignTextureLayer();
-
-	void updateCopyTexButton();
-
-	//
-	// UI Callbacks
-	//
-
-	// common controls and parameters for Blinn-Phong and PBR
-	void onCopyFaces();		// <FS> Extended copy & paste buttons
-	void onPasteFaces();
-	void onCommitGlow();
-	void onCommitRepeatsPerMeter();
-
-	// Blinn-Phong alpha parameters
-	void onCommitAlpha();
-	void onCommitAlphaMode();
-	void onCommitMaterialMaskCutoff();
-	void onCommitFullbright();
-
-	// Blinn-Phong texture transforms and controls
-	void onCommitTexGen();
-	void onCommitPlanarAlign();
-	void onCommitBump();
-	void onCommitShiny();
-	void onCommitTextureScaleX();
-	void onCommitTextureScaleY();
-	void onCommitTextureOffsetX();
-	void onCommitTextureOffsetY();
-	void onCommitTextureRot();
-	void onCommitMaterialBumpyScaleX();
-	void onCommitMaterialBumpyScaleY();
-	void onCommitMaterialBumpyOffsetX();
-	void onCommitMaterialBumpyOffsetY();
-	void onCommitMaterialBumpyRot();
-	void onCommitMaterialShinyScaleX();
-	void onCommitMaterialShinyScaleY();
-	void onCommitMaterialShinyOffsetX();
-	void onCommitMaterialShinyOffsetY();
-	void onCommitMaterialShinyRot();
-	void onCommitMaterialGloss();
-	void onCommitMaterialEnv();
-
-	// Blinn-Phong Diffuse tint color swatch
-	void onCommitColor();
-	void onCancelColor();
-	void onSelectColor();
-
-	// Blinn-Phong Diffuse texture swatch
-	void onCommitTexture(const LLUICtrl* ctrl, const LLSD& data);
-	void onCancelTexture();
-	bool onDragTexture(LLInventoryItem* item);	// this function is to return true if the drag should succeed.
-	void onCloseTexturePicker(const LLSD& data);
-
-	// Blinn-Phong Normal texture swatch
-	void onCommitNormalTexture(const LLUICtrl* ctrl, const LLSD& data);
-	void onCancelNormalTexture();
-
-	// Blinn-Phong Specular texture swatch
-	void onCommitSpecularTexture(const LLUICtrl* ctrl, const LLSD& data);
-	void onCancelSpecularTexture();
-
-	// Blinn-Phong Specular tint color swatch
-	void onCommitShinyColor();
-	void onCancelShinyColor();
-	void onSelectShinyColor();
-
-	// Texture alignment and maps synchronization
-	void onClickAutoFix();
-	void onAlignTexture();
-	void onClickMapsSync();
-
-	/*
-	 * Checks whether the selected texture from the LLFloaterTexturePicker can be applied to the currently selected object.
-	 * If agent selects texture which is not allowed to be applied for the currently selected object,
-	 * all controls of the floater texture picker which allow to apply the texture will be disabled.
-	 */
-	void onTextureSelectionChanged(const std::string& which_control);
-
-	// Media
-	void onClickBtnEditMedia();
-	void onClickBtnDeleteMedia();
-	void onClickBtnAddMedia();
-
-	void alignMaterialsProperties();
-
-	//
-	// PBR
-	//
-
-	// PBR Material
-	void onCommitPbr();
-	void onCancelPbr();
-	void onSelectPbr();
-	bool onDragPbr(LLInventoryItem* item);	// this function is to return true if the drag should succeed.
-
-	void onPbrSelectionChanged(LLInventoryItem* itemp);
-	void onClickBtnSavePBR();
-
-	void updatePBROverrideDisplay();
-
-	// PBR texture maps
-	void onCommitPbr(const LLUICtrl* pbr_ctrl);
-	void onCancelPbr(const LLUICtrl* pbr_ctrl);
-	void onSelectPbr(const LLUICtrl* pbr_ctrl);
-
-	void getGLTFMaterial(LLGLTFMaterial* mat);
-
-	//
-	// other
-	//
-
-	bool deleteMediaConfirm(const LLSD& notification, const LLSD& response);
-	bool multipleFacesSelectedConfirm(const LLSD& notification, const LLSD& response);
-
-	// Make UI reflect state of currently selected material (refresh)
-	// and UI mode (e.g. editing normal map v diffuse map)
-	//
-	// @param force_set_values forces spinners to set value even if they are focused
-	void updateUI(bool force_set_values = false);
-
-	// Convenience func to determine if all faces in selection have
-	// identical planar texgen settings during edits
-	//
-	bool isIdenticalPlanarTexgen();
-
-	// Callback funcs for individual controls
-	//
-	static void syncRepeatX(FSPanelFace* self, F32 scaleU);
-	static void syncRepeatY(FSPanelFace* self, F32 scaleV);
-	static void syncOffsetX(FSPanelFace* self, F32 offsetU);
-	static void syncOffsetY(FSPanelFace* self, F32 offsetV);
-	static void syncMaterialRot(FSPanelFace* self, F32 rot, int te = -1);
-
-	// unify all GLTF spinners with no switching around required -Zi
-	void onCommitGLTFUVSpinner(const LLUICtrl* ctrl, const LLSD& user_data);
-
-	void onClickBtnSelectSameTexture(const LLUICtrl* ctrl, const LLSD& user_data);	// Find all faces with same texture
-	void onShowFindAllButton(LLUICtrl* ctrl, const LLSD& user_data);	// Find all faces with same texture
-	void onHideFindAllButton(LLUICtrl* ctrl, const LLSD& user_data);	// Find all faces with same texture
-=======
     void navigateToTitleMedia(const std::string url);
     bool selectedMediaEditable();
     void clearMediaSettings();
@@ -367,7 +199,7 @@
     // Blinn-Phong Diffuse texture swatch
     void onCommitTexture(const LLUICtrl* ctrl, const LLSD& data);
     void onCancelTexture();
-    BOOL onDragTexture(LLInventoryItem* item);  // this function is to return TRUE if the drag should succeed.
+    bool onDragTexture(LLInventoryItem* item);  // this function is to return true if the drag should succeed.
     void onCloseTexturePicker(const LLSD& data);
 
     // Blinn-Phong Normal texture swatch
@@ -410,7 +242,7 @@
     void onCommitPbr();
     void onCancelPbr();
     void onSelectPbr();
-    BOOL onDragPbr(LLInventoryItem* item);  // this function is to return TRUE if the drag should succeed.
+    bool onDragPbr(LLInventoryItem* item);  // this function is to return true if the drag should succeed.
 
     void onPbrSelectionChanged(LLInventoryItem* itemp);
     void onClickBtnSavePBR();
@@ -456,7 +288,6 @@
     void onClickBtnSelectSameTexture(const LLUICtrl* ctrl, const LLSD& user_data);  // Find all faces with same texture
     void onShowFindAllButton(LLUICtrl* ctrl, const LLSD& user_data);    // Find all faces with same texture
     void onHideFindAllButton(LLUICtrl* ctrl, const LLSD& user_data);    // Find all faces with same texture
->>>>>>> c06fb4e0
 
 public: // needs to be accessible to selection manager
     void onCopyColor(); // records all selected faces
