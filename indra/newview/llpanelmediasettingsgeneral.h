--- conflicted
+++ resolved
@@ -41,37 +41,6 @@
 class LLPanelMediaSettingsGeneral : public LLPanel
 {
 public:
-<<<<<<< HEAD
-	LLPanelMediaSettingsGeneral();
-	~LLPanelMediaSettingsGeneral();
-	
-	// XXX TODO: put these into a common parent class?
-	// Hook that the floater calls before applying changes from the panel
-	void preApply();
-	// Function that asks the panel to fill in values associated with the panel
-	// 'include_tentative' means fill in tentative values as well, otherwise do not
-	void getValues(LLSD &fill_me_in, bool include_tentative = true);
-	// Hook that the floater calls after applying changes to the panel
-	void postApply();
-	
-	bool postBuild();
-	/*virtual*/ void draw();
-	/*virtual*/ void onClose(bool app_quitting);
-
-	void setParent( LLFloaterMediaSettings* parent );
-	static void initValues( void* userdata, const LLSD& media_settings ,bool editable);
-	static void clearValues( void* userdata, bool editable, bool update_preview = true);
-	
-	// Navigates the current selected face to the Home URL.
-	// If 'only_if_current_is_empty' is "true", it only performs
-	// the operation if: 1) the current URL is empty, and 2) auto play is true.
-	bool navigateHomeSelectedFace(bool only_if_current_is_empty);
-	
-	void updateMediaPreview();
-
-	const std::string getHomeUrl();
-	
-=======
     LLPanelMediaSettingsGeneral();
     ~LLPanelMediaSettingsGeneral();
 
@@ -84,7 +53,7 @@
     // Hook that the floater calls after applying changes to the panel
     void postApply();
 
-    BOOL postBuild();
+    bool postBuild();
     /*virtual*/ void draw();
     /*virtual*/ void onClose(bool app_quitting);
 
@@ -101,7 +70,6 @@
 
     const std::string getHomeUrl();
 
->>>>>>> c06fb4e0
 protected:
     LLFloaterMediaSettings* mParent;
     bool mMediaEditable;
