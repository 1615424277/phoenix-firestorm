/**
 * @file llpopupview.cpp
 * @brief Holds transient popups
 *
 * $LicenseInfo:firstyear=2001&license=viewerlgpl$
 * Second Life Viewer Source Code
 * Copyright (C) 2010, Linden Research, Inc.
 *
 * This library is free software; you can redistribute it and/or
 * modify it under the terms of the GNU Lesser General Public
 * License as published by the Free Software Foundation;
 * version 2.1 of the License only.
 *
 * This library is distributed in the hope that it will be useful,
 * but WITHOUT ANY WARRANTY; without even the implied warranty of
 * MERCHANTABILITY or FITNESS FOR A PARTICULAR PURPOSE.  See the GNU
 * Lesser General Public License for more details.
 *
 * You should have received a copy of the GNU Lesser General Public
 * License along with this library; if not, write to the Free Software
 * Foundation, Inc., 51 Franklin Street, Fifth Floor, Boston, MA  02110-1301  USA
 *
 * Linden Research, Inc., 945 Battery Street, San Francisco, CA  94111  USA
 * $/LicenseInfo$
 */
#include "llviewerprecompiledheaders.h"

#include "llpopupview.h"

static LLPanelInjector<LLPopupView> r("popup_holder");

bool view_visible_and_enabled(LLView* viewp)
{
    return viewp->getVisible() && viewp->getEnabled();
}

bool view_visible(LLView* viewp)
{
    return viewp->getVisible();
}


LLPopupView::LLPopupView(const LLPopupView::Params& p)
: LLPanel(p)
{
    // register ourself as handler of UI popups
    LLUI::getInstance()->setPopupFuncs(boost::bind(&LLPopupView::addPopup, this, _1), boost::bind(&LLPopupView::removePopup, this, _1), boost::bind(&LLPopupView::clearPopups, this));
}

LLPopupView::~LLPopupView()
{
    // set empty callback function so we can't handle popups anymore
    LLUI::getInstance()->setPopupFuncs(LLUI::add_popup_t(), LLUI::remove_popup_t(), LLUI::clear_popups_t());
}

void LLPopupView::draw()
{
    S32 screen_x, screen_y;

    // remove dead popups
    for (popup_list_t::iterator popup_it = mPopups.begin();
        popup_it != mPopups.end();)
    {
        if (!popup_it->get())
        {
            mPopups.erase(popup_it++);
        }
        else
        {
            popup_it++;
        }
    }

    // draw in reverse order (most recent is on top)
    for (popup_list_t::reverse_iterator popup_it = mPopups.rbegin();
        popup_it != mPopups.rend();)
    {
        LLView* popup = popup_it->get();

        if (popup->getVisible())
        {
            popup->localPointToScreen(0, 0, &screen_x, &screen_y);

            LLUI::pushMatrix();
            {
                LLUI::translate( (F32) screen_x, (F32) screen_y);
                popup->draw();
            }
            LLUI::popMatrix();
        }
        ++popup_it;
    }

    LLPanel::draw();
}

BOOL LLPopupView::handleMouseEvent(boost::function<BOOL(LLView*, S32, S32)> func,
                                   boost::function<bool(LLView*)> predicate,
                                   S32 x, S32 y,
                                   bool close_popups)
{
    BOOL handled = FALSE;

    // make a copy of list of popups, in case list is modified during mouse event handling
    popup_list_t popups(mPopups);
    for (popup_list_t::iterator popup_it = popups.begin(), popup_end = popups.end();
        popup_it != popup_end;
        ++popup_it)
    {
        LLView* popup = popup_it->get();
        if (!popup
            || !predicate(popup))
        {
            continue;
        }

        S32 popup_x, popup_y;
        if (localPointToOtherView(x, y, &popup_x, &popup_y, popup)
            && popup->pointInView(popup_x, popup_y))
        {
            if (func(popup, popup_x, popup_y))
            {
                handled = TRUE;
                break;
            }
        }

        if (close_popups)
        {
            mPopups.remove(*popup_it);
            popup->onTopLost();
        }
    }

    return handled;
}


BOOL LLPopupView::handleMouseDown(S32 x, S32 y, MASK mask)
{
    BOOL handled = handleMouseEvent(boost::bind(&LLMouseHandler::handleMouseDown, _1, _2, _3, mask), view_visible_and_enabled, x, y, true);
    if (!handled)
    {
        handled = LLPanel::handleMouseDown(x, y, mask);
    }
    return handled;
}

BOOL LLPopupView::handleMouseUp(S32 x, S32 y, MASK mask)
{
    BOOL handled = handleMouseEvent(boost::bind(&LLMouseHandler::handleMouseUp, _1, _2, _3, mask), view_visible_and_enabled, x, y, false);
    if (!handled)
    {
        handled = LLPanel::handleMouseUp(x, y, mask);
    }
    return handled;
}

BOOL LLPopupView::handleMiddleMouseDown(S32 x, S32 y, MASK mask)
{
    BOOL handled = handleMouseEvent(boost::bind(&LLMouseHandler::handleMiddleMouseDown, _1, _2, _3, mask), view_visible_and_enabled, x, y, true);
    if (!handled)
    {
        handled = LLPanel::handleMiddleMouseDown(x, y, mask);
    }
    return handled;
}

BOOL LLPopupView::handleMiddleMouseUp(S32 x, S32 y, MASK mask)
{
    BOOL handled = handleMouseEvent(boost::bind(&LLMouseHandler::handleMiddleMouseUp, _1, _2, _3, mask), view_visible_and_enabled, x, y, false);
    if (!handled)
    {
        handled = LLPanel::handleMiddleMouseUp(x, y, mask);
    }
    return handled;
}

BOOL LLPopupView::handleRightMouseDown(S32 x, S32 y, MASK mask)
{
    BOOL handled = handleMouseEvent(boost::bind(&LLMouseHandler::handleRightMouseDown, _1, _2, _3, mask), view_visible_and_enabled, x, y, true);
    if (!handled)
    {
        handled = LLPanel::handleRightMouseDown(x, y, mask);
    }
    return handled;
}

BOOL LLPopupView::handleRightMouseUp(S32 x, S32 y, MASK mask)
{
    BOOL handled = handleMouseEvent(boost::bind(&LLMouseHandler::handleRightMouseUp, _1, _2, _3, mask), view_visible_and_enabled, x, y, false);
    if (!handled)
    {
        handled = LLPanel::handleRightMouseUp(x, y, mask);
    }
    return handled;
}

BOOL LLPopupView::handleDoubleClick(S32 x, S32 y, MASK mask)
{
    BOOL handled = handleMouseEvent(boost::bind(&LLMouseHandler::handleDoubleClick, _1, _2, _3, mask), view_visible_and_enabled, x, y, false);
    if (!handled)
    {
        handled = LLPanel::handleDoubleClick(x, y, mask);
    }
    return handled;
}

BOOL LLPopupView::handleHover(S32 x, S32 y, MASK mask)
{
    BOOL handled = handleMouseEvent(boost::bind(&LLMouseHandler::handleHover, _1, _2, _3, mask), view_visible_and_enabled, x, y, false);
    if (!handled)
    {
        handled = LLPanel::handleHover(x, y, mask);
    }
    return handled;
}

BOOL LLPopupView::handleScrollWheel(S32 x, S32 y, S32 clicks)
{
    BOOL handled = handleMouseEvent(boost::bind(&LLMouseHandler::handleScrollWheel, _1, _2, _3, clicks), view_visible_and_enabled, x, y, false);
    if (!handled)
    {
        handled = LLPanel::handleScrollWheel(x, y, clicks);
    }
    return handled;
}

BOOL LLPopupView::handleToolTip(S32 x, S32 y, MASK mask)
{
    BOOL handled = handleMouseEvent(boost::bind(&LLMouseHandler::handleToolTip, _1, _2, _3, mask), view_visible, x, y, false);
    if (!handled)
    {
        handled = LLPanel::handleToolTip(x, y, mask);
    }
    return handled;
}

void LLPopupView::addPopup(LLView* popup)
{
    if (popup)
    {
        mPopups.remove(popup->getHandle());
        mPopups.push_front(popup->getHandle());
    }
}

void LLPopupView::removePopup(LLView* popup)
{
    if (popup)
    {
        mPopups.remove(popup->getHandle());
        popup->onTopLost();
    }
}

void LLPopupView::clearPopups()
{
<<<<<<< HEAD
	while (!mPopups.empty())
	{
        popup_list_t::iterator popup_it = mPopups.begin();
        LLView* popup = popup_it->get();
        // Remove before notifying in case it will cause removePopup
        mPopups.erase(popup_it);
        if (popup)
        {
            popup->onTopLost();
        }
	}
=======
    for (popup_list_t::iterator popup_it = mPopups.begin();
        popup_it != mPopups.end();)
    {
        LLView* popup = popup_it->get();

        popup_list_t::iterator cur_popup_it = popup_it;
        ++popup_it;

        mPopups.erase(cur_popup_it);
        popup->onTopLost();
    }
>>>>>>> e7eced3c
}
<|MERGE_RESOLUTION|>--- conflicted
+++ resolved
@@ -256,9 +256,8 @@
 
 void LLPopupView::clearPopups()
 {
-<<<<<<< HEAD
-	while (!mPopups.empty())
-	{
+    while (!mPopups.empty())
+    {
         popup_list_t::iterator popup_it = mPopups.begin();
         LLView* popup = popup_it->get();
         // Remove before notifying in case it will cause removePopup
@@ -267,18 +266,5 @@
         {
             popup->onTopLost();
         }
-	}
-=======
-    for (popup_list_t::iterator popup_it = mPopups.begin();
-        popup_it != mPopups.end();)
-    {
-        LLView* popup = popup_it->get();
-
-        popup_list_t::iterator cur_popup_it = popup_it;
-        ++popup_it;
-
-        mPopups.erase(cur_popup_it);
-        popup->onTopLost();
-    }
->>>>>>> e7eced3c
-}
+    }
+}
