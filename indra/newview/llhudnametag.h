--- conflicted
+++ resolved
@@ -103,45 +103,6 @@
         const bool use_ellipses = false,
         F32 max_pixels = HUD_TEXT_MAX_WIDTH);
 
-<<<<<<< HEAD
-	// For bubble chat, set the part above the chat text
-	void setLabel(const std::string& label_utf8);
-	void addLabel(const std::string& label_utf8, F32 max_pixels = HUD_TEXT_MAX_WIDTH);
-
-	// Sets the default font for lines with no font specified
-	void setFont(const LLFontGL* font);
-	void setColor(const LLColor4 &color);
-	void setAlpha(F32 alpha);
-	void setZCompare(const bool zcompare);
-	void setDoFade(const bool do_fade);
-	void setVisibleOffScreen(bool visible) { mVisibleOffScreen = visible; }
-	
-	// mMaxLines of -1 means unlimited lines.
-	void setMaxLines(S32 max_lines) { mMaxLines = max_lines; }
-	void setFadeDistance(F32 fade_distance, F32 fade_range) { mFadeDistance = fade_distance; mFadeRange = fade_range; }
-	void updateVisibility();
-	LLVector2 updateScreenPos(LLVector2 &offset_target);
-	void updateSize();
-//	void setMass(F32 mass) { mMass = llmax(0.1f, mass); }
-	void setTextAlignment(ETextAlignment alignment) { mTextAlignment = alignment; }
-	void setVertAlignment(EVertAlignment alignment) { mVertAlignment = alignment; }
-	/*virtual*/ void markDead();
-	friend class LLHUDObject;
-	/*virtual*/ F32 getDistance() const { return mLastDistance; }
-	S32  getLOD() const { return mLOD; }
-	bool getVisible() const { return mVisible; }
-	bool getHidden() const { return mHidden; }
-	void setHidden( bool hide ) { mHidden = hide; }
-	void shift(const LLVector3& offset);
-	F32 getWorldHeight() const;
-
-	bool lineSegmentIntersect(const LLVector4a& start, const LLVector4a& end, LLVector4a& intersection, bool debug_render = false);
-
-	static void shiftAll(const LLVector3& offset);
-	static void addPickable(std::set<LLViewerObject*> &pick_list);
-	static void reshape();
-	static void setDisplayText(bool flag) { sDisplayText = flag ; }
-=======
     // For bubble chat, set the part above the chat text
     void setLabel(const std::string& label_utf8);
     void addLabel(const std::string& label_utf8, F32 max_pixels = HUD_TEXT_MAX_WIDTH);
@@ -179,59 +140,10 @@
     static void addPickable(std::set<LLViewerObject*> &pick_list);
     static void reshape();
     static void setDisplayText(bool flag) { sDisplayText = flag ; }
->>>>>>> 1a8a5404
 
 protected:
     LLHUDNameTag(const U8 type);
 
-<<<<<<< HEAD
-	/*virtual*/ void render();
-	void renderText(bool for_select);
-	static void updateAll();
-	void setLOD(S32 lod);
-	S32 getMaxLines();
-
-private:
-	~LLHUDNameTag();
-	bool			mDoFade;
-	F32				mFadeRange;
-	F32				mFadeDistance;
-	F32				mLastDistance;
-	bool			mZCompare;
-	bool			mVisibleOffScreen;
-	bool			mOffscreen;
-	LLColor4		mColor;
-//	LLVector3		mScale;
-	F32				mWidth;
-	F32				mHeight;
-//	LLColor4U		mPickColor;
-	const LLFontGL*	mFontp;
-	const LLFontGL*	mBoldFontp;
-	LLRectf			mSoftScreenRect;
-	LLVector3		mPositionAgent;
-	LLVector2		mPositionOffset;
-	LLVector2		mTargetPositionOffset;
-	F32				mMass;
-	S32				mMaxLines;
-	S32				mOffsetY;
-	F32				mRadius;
-	std::vector<LLHUDTextSegment> mTextSegments;
-	std::vector<LLHUDTextSegment> mLabelSegments;
-//	LLFrameTimer	mResizeTimer;
-	ETextAlignment	mTextAlignment;
-	EVertAlignment	mVertAlignment;
-	S32				mLOD;
-	bool			mHidden;
-	LLPointer<LLUIImage> mRoundedRectImgp;
-	LLPointer<LLUIImage> mRoundedRectTopImgp;
-
-	static bool    sDisplayText ;
-	static std::set<LLPointer<LLHUDNameTag> > sTextObjects;
-	static std::vector<LLPointer<LLHUDNameTag> > sVisibleTextObjects;
-//	static std::vector<LLPointer<LLHUDNameTag> > sVisibleHUDTextObjects;
-	typedef std::set<LLPointer<LLHUDNameTag> >::iterator TextObjectIterator;
-	typedef std::vector<LLPointer<LLHUDNameTag> >::iterator VisibleTextObjectIterator;
-=======
     /*virtual*/ void render();
     void renderText(bool for_select);
     static void updateAll();
@@ -278,7 +190,6 @@
 //  static std::vector<LLPointer<LLHUDNameTag> > sVisibleHUDTextObjects;
     typedef std::set<LLPointer<LLHUDNameTag> >::iterator TextObjectIterator;
     typedef std::vector<LLPointer<LLHUDNameTag> >::iterator VisibleTextObjectIterator;
->>>>>>> 1a8a5404
 };
 
 #endif