--- conflicted
+++ resolved
@@ -923,18 +923,11 @@
 		LLNotificationChiclet* const mChiclet;
 	};
 				
-<<<<<<< HEAD
-	boost::scoped_ptr<ChicletNotificationChannel> mNotificationChannel;
+	std::unique_ptr<ChicletNotificationChannel> mNotificationChannel;
 
     LLNotificationChiclet(const Params& p);
     ~LLNotificationChiclet();
 
-=======
-	std::unique_ptr<ChicletNotificationChannel> mNotificationChannel;
-				
-	LLNotificationChiclet(const Params& p);
-				
->>>>>>> 8b5de75a
 	/**
 	 * Processes clicks on chiclet menu.
 	 */
