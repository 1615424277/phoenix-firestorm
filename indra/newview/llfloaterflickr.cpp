/**
* @file llfloaterflickr.cpp
* @brief Implementation of llfloaterflickr
* @author cho@lindenlab.com
*
* $LicenseInfo:firstyear=2013&license=viewerlgpl$
* Second Life Viewer Source Code
* Copyright (C) 2013, Linden Research, Inc.
*
* This library is free software; you can redistribute it and/or
* modify it under the terms of the GNU Lesser General Public
* License as published by the Free Software Foundation;
* version 2.1 of the License only.
*
* This library is distributed in the hope that it will be useful,
* but WITHOUT ANY WARRANTY; without even the implied warranty of
* MERCHANTABILITY or FITNESS FOR A PARTICULAR PURPOSE.  See the GNU
* Lesser General Public License for more details.
*
* You should have received a copy of the GNU Lesser General Public
* License along with this library; if not, write to the Free Software
* Foundation, Inc., 51 Franklin Street, Fifth Floor, Boston, MA  02110-1301  USA
*
* Linden Research, Inc., 945 Battery Street, San Francisco, CA  94111  USA
* $/LicenseInfo$
*/

#include "llviewerprecompiledheaders.h"

#include "llfloaterflickr.h"

#include "llagent.h"
#include "llagentui.h"
#include "llcheckboxctrl.h"
#include "llcombobox.h"
#include "llflickrconnect.h"
#include "llfloaterreg.h"
#include "lliconctrl.h"
#include "llimagefiltersmanager.h"
#include "llresmgr.h"       // LLLocale
#include "llsdserialize.h"
#include "llloadingindicator.h"
#include "llslurl.h"
#include "lltrans.h"
#include "llsnapshotlivepreview.h"
#include "llfloaterbigpreview.h"
#include "llviewerregion.h"
#include "llviewercontrol.h"
#include "llviewermedia.h"
#include "lltabcontainer.h"
#include "llviewerparcelmgr.h"
#include "llviewerregion.h"
#include <boost/regex.hpp>
#include "llspinctrl.h"

#include "llviewernetwork.h"
#include "llnotificationsutil.h"
#include "exoflickr.h"
#include "exoflickrauth.h"
#include "llnotificationsutil.h"
#include "llviewernetwork.h"

static LLPanelInjector<LLFlickrPhotoPanel> t_panel_photo("llflickrphotopanel");
static LLPanelInjector<LLFlickrAccountPanel> t_panel_account("llflickraccountpanel");

// <FS:Ansariel> Don't assume we're always in Second Life
const std::string DEFAULT_TAG_TEXT = "Firestorm ";
static std::string FLICKR_MACHINE_TAGS_NAMESPACE = "secondlife";
// </FS:Ansariel>

///////////////////////////
//LLFlickrPhotoPanel///////
///////////////////////////

LLFlickrPhotoPanel::LLFlickrPhotoPanel() :
mResolutionComboBox(NULL),
mRefreshBtn(NULL),
mBtnPreview(NULL),
mWorkingLabel(NULL),
mThumbnailPlaceholder(NULL),
mTitleTextBox(NULL),
mDescriptionTextBox(NULL),
mLocationCheckbox(NULL),
mTagsTextBox(NULL),
mRatingComboBox(NULL),
mBigPreviewFloater(NULL),
mPostButton(NULL)
{
    mCommitCallbackRegistrar.add("SocialSharing.SendPhoto", boost::bind(&LLFlickrPhotoPanel::onSend, this));
    mCommitCallbackRegistrar.add("SocialSharing.RefreshPhoto", boost::bind(&LLFlickrPhotoPanel::onClickNewSnapshot, this));
    mCommitCallbackRegistrar.add("SocialSharing.BigPreview", boost::bind(&LLFlickrPhotoPanel::onClickBigPreview, this));
}

LLFlickrPhotoPanel::~LLFlickrPhotoPanel()
{
    if(mPreviewHandle.get())
    {
        mPreviewHandle.get()->die();
    }

    // <FS:Ansariel> Store settings at logout
    gSavedSettings.setS32("FSLastSnapshotToFlickrResolution", getChild<LLComboBox>("resolution_combobox")->getCurrentIndex());
    gSavedSettings.setS32("FSLastSnapshotToFlickrWidth", getChild<LLSpinCtrl>("custom_snapshot_width")->getValue().asInteger());
    gSavedSettings.setS32("FSLastSnapshotToFlickrHeight", getChild<LLSpinCtrl>("custom_snapshot_height")->getValue().asInteger());
    // </FS:Ansariel>
}

bool LLFlickrPhotoPanel::postBuild()
{
<<<<<<< HEAD
	setVisibleCallback(boost::bind(&LLFlickrPhotoPanel::onVisibilityChange, this, _2));
	
	mResolutionComboBox = getChild<LLUICtrl>("resolution_combobox");
	mResolutionComboBox->setCommitCallback(boost::bind(&LLFlickrPhotoPanel::updateResolution, this, true));
	mFilterComboBox = getChild<LLUICtrl>("filters_combobox");
	mFilterComboBox->setCommitCallback(boost::bind(&LLFlickrPhotoPanel::updateResolution, this, true));
	mRefreshBtn = getChild<LLUICtrl>("new_snapshot_btn");
	mBtnPreview = getChild<LLButton>("big_preview_btn");
    mWorkingLabel = getChild<LLUICtrl>("working_lbl");
	mThumbnailPlaceholder = getChild<LLUICtrl>("thumbnail_placeholder");
	mTitleTextBox = getChild<LLUICtrl>("photo_title");
	mDescriptionTextBox = getChild<LLUICtrl>("photo_description");
	mLocationCheckbox = getChild<LLUICtrl>("add_location_cb");
	mTagsTextBox = getChild<LLUICtrl>("photo_tags");
	// <FS:Ansariel> Don't assume we're always in Second Life
	//mTagsTextBox->setValue(DEFAULT_TAG_TEXT);
	mTagsTextBox->setValue(DEFAULT_TAG_TEXT + (LLGridManager::instance().isInSecondLife() ? "secondlife" : ("\"" + LLGridManager::instance().getGridId()) + "\"") + " ");
	// </FS:Ansariel>
	mRatingComboBox = getChild<LLUICtrl>("rating_combobox");
	mPostButton = getChild<LLUICtrl>("post_photo_btn");
	mCancelButton = getChild<LLUICtrl>("cancel_photo_btn");
	mBigPreviewFloater = dynamic_cast<LLFloaterBigPreview*>(LLFloaterReg::getInstance("big_preview"));

	// <FS:Ansariel> FIRE-15112: Allow custom resolution for SLShare
	getChild<LLSpinCtrl>("custom_snapshot_width")->setCommitCallback(boost::bind(&LLFlickrPhotoPanel::updateResolution, this, true));
	getChild<LLSpinCtrl>("custom_snapshot_height")->setCommitCallback(boost::bind(&LLFlickrPhotoPanel::updateResolution, this, true));
	getChild<LLCheckBoxCtrl>("keep_aspect_ratio")->setCommitCallback(boost::bind(&LLFlickrPhotoPanel::updateResolution, this, true));

	getChild<LLComboBox>("resolution_combobox")->setCurrentByIndex(gSavedSettings.getS32("FSLastSnapshotToFlickrResolution"));
	getChild<LLSpinCtrl>("custom_snapshot_width")->setValue(gSavedSettings.getS32("FSLastSnapshotToFlickrWidth"));
	getChild<LLSpinCtrl>("custom_snapshot_height")->setValue(gSavedSettings.getS32("FSLastSnapshotToFlickrHeight"));
	// </FS:Ansariel>

	// Update filter list
=======
    setVisibleCallback(boost::bind(&LLFlickrPhotoPanel::onVisibilityChange, this, _2));

    mResolutionComboBox = getChild<LLUICtrl>("resolution_combobox");
    mResolutionComboBox->setCommitCallback(boost::bind(&LLFlickrPhotoPanel::updateResolution, this, TRUE));
    mFilterComboBox = getChild<LLUICtrl>("filters_combobox");
    mFilterComboBox->setCommitCallback(boost::bind(&LLFlickrPhotoPanel::updateResolution, this, TRUE));
    mRefreshBtn = getChild<LLUICtrl>("new_snapshot_btn");
    mBtnPreview = getChild<LLButton>("big_preview_btn");
    mWorkingLabel = getChild<LLUICtrl>("working_lbl");
    mThumbnailPlaceholder = getChild<LLUICtrl>("thumbnail_placeholder");
    mTitleTextBox = getChild<LLUICtrl>("photo_title");
    mDescriptionTextBox = getChild<LLUICtrl>("photo_description");
    mLocationCheckbox = getChild<LLUICtrl>("add_location_cb");
    mTagsTextBox = getChild<LLUICtrl>("photo_tags");
    // <FS:Ansariel> Don't assume we're always in Second Life
    //mTagsTextBox->setValue(DEFAULT_TAG_TEXT);
    mTagsTextBox->setValue(DEFAULT_TAG_TEXT + (LLGridManager::instance().isInSecondLife() ? "secondlife" : ("\"" + LLGridManager::instance().getGridId()) + "\"") + " ");
    // </FS:Ansariel>
    mRatingComboBox = getChild<LLUICtrl>("rating_combobox");
    mPostButton = getChild<LLUICtrl>("post_photo_btn");
    mCancelButton = getChild<LLUICtrl>("cancel_photo_btn");
    mBigPreviewFloater = dynamic_cast<LLFloaterBigPreview*>(LLFloaterReg::getInstance("big_preview"));

    // <FS:Ansariel> FIRE-15112: Allow custom resolution for SLShare
    getChild<LLSpinCtrl>("custom_snapshot_width")->setCommitCallback(boost::bind(&LLFlickrPhotoPanel::updateResolution, this, TRUE));
    getChild<LLSpinCtrl>("custom_snapshot_height")->setCommitCallback(boost::bind(&LLFlickrPhotoPanel::updateResolution, this, TRUE));
    getChild<LLCheckBoxCtrl>("keep_aspect_ratio")->setCommitCallback(boost::bind(&LLFlickrPhotoPanel::updateResolution, this, TRUE));

    getChild<LLComboBox>("resolution_combobox")->setCurrentByIndex(gSavedSettings.getS32("FSLastSnapshotToFlickrResolution"));
    getChild<LLSpinCtrl>("custom_snapshot_width")->setValue(gSavedSettings.getS32("FSLastSnapshotToFlickrWidth"));
    getChild<LLSpinCtrl>("custom_snapshot_height")->setValue(gSavedSettings.getS32("FSLastSnapshotToFlickrHeight"));
    // </FS:Ansariel>

    // Update filter list
>>>>>>> c06fb4e0
    std::vector<std::string> filter_list = LLImageFiltersManager::getInstance()->getFiltersList();
    LLComboBox* filterbox = static_cast<LLComboBox *>(mFilterComboBox);
    for (U32 i = 0; i < filter_list.size(); i++)
    {
        filterbox->add(filter_list[i]);
    }

    return LLPanel::postBuild();
}

// virtual
S32 LLFlickrPhotoPanel::notify(const LLSD& info)
{
    if (info.has("snapshot-updating"))
    {
        // Disable the Post button and whatever else while the snapshot is not updated
        // updateControls();
        return 1;
    }

    if (info.has("snapshot-updated"))
    {
        // Enable the send/post/save buttons.
        updateControls();

        // The refresh button is initially hidden. We show it after the first update,
        // i.e. after snapshot is taken
        LLUICtrl * refresh_button = getRefreshBtn();
        if (!refresh_button->getVisible())
        {
            refresh_button->setVisible(true);
        }
        return 1;
    }

    return 0;
}

void LLFlickrPhotoPanel::draw()
{
    LLSnapshotLivePreview * previewp = static_cast<LLSnapshotLivePreview *>(mPreviewHandle.get());

    // Enable interaction only if no transaction with the service is on-going (prevent duplicated posts)
    bool no_ongoing_connection = !(LLFlickrConnect::instance().isTransactionOngoing());
// <FS:Ansariel> Exodus' flickr upload
    LLFlickrConnect::EConnectionState connection_state = LLFlickrConnect::instance().getConnectionState();
    no_ongoing_connection &= (connection_state != LLFlickrConnect::FLICKR_CONNECTION_IN_PROGRESS &&
                                connection_state != LLFlickrConnect::FLICKR_CONNECTION_FAILED &&
                                connection_state != LLFlickrConnect::FLICKR_NOT_CONNECTED);
// </FS:Ansariel>
    mCancelButton->setEnabled(no_ongoing_connection);
    mTitleTextBox->setEnabled(no_ongoing_connection);
    mDescriptionTextBox->setEnabled(no_ongoing_connection);
    mTagsTextBox->setEnabled(no_ongoing_connection);
    mRatingComboBox->setEnabled(no_ongoing_connection);
    mResolutionComboBox->setEnabled(no_ongoing_connection);
    mFilterComboBox->setEnabled(no_ongoing_connection);
    mRefreshBtn->setEnabled(no_ongoing_connection);
    mBtnPreview->setEnabled(no_ongoing_connection);
    mLocationCheckbox->setEnabled(no_ongoing_connection);

    // Reassign the preview floater if we have the focus and the preview exists
    if (hasFocus() && isPreviewVisible())
    {
        attachPreview();
    }

    // Toggle the button state as appropriate
    bool preview_active = (isPreviewVisible() && mBigPreviewFloater->isFloaterOwner(getParentByType<LLFloater>()));
    mBtnPreview->setToggleState(preview_active);

    // Display the preview if one is available
    if (previewp && previewp->getThumbnailImage())
    {
        const LLRect& thumbnail_rect = mThumbnailPlaceholder->getRect();
        const S32 thumbnail_w = previewp->getThumbnailWidth();
        const S32 thumbnail_h = previewp->getThumbnailHeight();

        // calc preview offset within the preview rect
        const S32 local_offset_x = (thumbnail_rect.getWidth()  - thumbnail_w) / 2 ;
        const S32 local_offset_y = (thumbnail_rect.getHeight() - thumbnail_h) / 2 ;
        S32 offset_x = thumbnail_rect.mLeft + local_offset_x;
        S32 offset_y = thumbnail_rect.mBottom + local_offset_y;

        gGL.matrixMode(LLRender::MM_MODELVIEW);
        // Apply floater transparency to the texture unless the floater is focused.
        F32 alpha = getTransparencyType() == TT_ACTIVE ? 1.0f : getCurrentTransparency();
        LLColor4 color = LLColor4::white;
        gl_draw_scaled_image(offset_x, offset_y,
            thumbnail_w, thumbnail_h,
            previewp->getThumbnailImage(), color % alpha);
    }

    // Update the visibility of the working (computing preview) label
    mWorkingLabel->setVisible(!(previewp && previewp->getSnapshotUpToDate()));

    // Enable Post if we have a preview to send and no on going connection being processed
    mPostButton->setEnabled(no_ongoing_connection && (previewp && previewp->getSnapshotUpToDate()));

    // Draw the rest of the panel on top of it
    LLPanel::draw();
}

LLSnapshotLivePreview* LLFlickrPhotoPanel::getPreviewView()
{
    LLSnapshotLivePreview* previewp = (LLSnapshotLivePreview*)mPreviewHandle.get();
    return previewp;
}

void LLFlickrPhotoPanel::onVisibilityChange(bool visible)
{
<<<<<<< HEAD
	if (visible)
	{
		if (mPreviewHandle.get())
		{
			LLSnapshotLivePreview* preview = getPreviewView();
			if(preview)
			{
				LL_DEBUGS() << "opened, updating snapshot" << LL_ENDL;
				preview->updateSnapshot(true);
			}
		}
		else
		{
			LLRect full_screen_rect = getRootView()->getRect();
			LLSnapshotLivePreview::Params p;
			p.rect(full_screen_rect);
			LLSnapshotLivePreview* previewp = new LLSnapshotLivePreview(p);
			mPreviewHandle = previewp->getHandle();
=======
    if (visible)
    {
        if (mPreviewHandle.get())
        {
            LLSnapshotLivePreview* preview = getPreviewView();
            if(preview)
            {
                LL_DEBUGS() << "opened, updating snapshot" << LL_ENDL;
                preview->updateSnapshot(TRUE);
            }
        }
        else
        {
            LLRect full_screen_rect = getRootView()->getRect();
            LLSnapshotLivePreview::Params p;
            p.rect(full_screen_rect);
            LLSnapshotLivePreview* previewp = new LLSnapshotLivePreview(p);
            mPreviewHandle = previewp->getHandle();
>>>>>>> c06fb4e0

            previewp->setContainer(this);
            previewp->setSnapshotType(LLSnapshotModel::SNAPSHOT_WEB);
            previewp->setSnapshotFormat(LLSnapshotModel::SNAPSHOT_FORMAT_PNG);
<<<<<<< HEAD
            previewp->setThumbnailSubsampled(true);     // We want the preview to reflect the *saved* image
            previewp->setAllowRenderUI(false);          // We do not want the rendered UI in our snapshots
            previewp->setAllowFullScreenPreview(false);  // No full screen preview in SL Share mode
			previewp->setThumbnailPlaceholderRect(mThumbnailPlaceholder->getRect());
=======
            previewp->setThumbnailSubsampled(TRUE);     // We want the preview to reflect the *saved* image
            previewp->setAllowRenderUI(FALSE);          // We do not want the rendered UI in our snapshots
            previewp->setAllowFullScreenPreview(FALSE);  // No full screen preview in SL Share mode
            previewp->setThumbnailPlaceholderRect(mThumbnailPlaceholder->getRect());
>>>>>>> c06fb4e0

            updateControls();
        }
    }
}

void LLFlickrPhotoPanel::onClickNewSnapshot()
{
<<<<<<< HEAD
	LLSnapshotLivePreview* previewp = getPreviewView();
	if (previewp)
	{
		previewp->updateSnapshot(true);
	}
=======
    LLSnapshotLivePreview* previewp = getPreviewView();
    if (previewp)
    {
        previewp->updateSnapshot(TRUE);
    }
>>>>>>> c06fb4e0
}

void LLFlickrPhotoPanel::onClickBigPreview()
{
    // Toggle the preview
    if (isPreviewVisible())
    {
        LLFloaterReg::hideInstance("big_preview");
    }
    else
    {
        attachPreview();
        LLFloaterReg::showInstance("big_preview");
    }
}

bool LLFlickrPhotoPanel::isPreviewVisible()
{
    return (mBigPreviewFloater && mBigPreviewFloater->getVisible());
}

void LLFlickrPhotoPanel::attachPreview()
{
    if (mBigPreviewFloater)
    {
        LLSnapshotLivePreview* previewp = getPreviewView();
        mBigPreviewFloater->setPreview(previewp);
        mBigPreviewFloater->setFloaterOwner(getParentByType<LLFloater>());
    }
}

void LLFlickrPhotoPanel::onSend()
{
    LLEventPumps::instance().obtain("FlickrConnectState").stopListening("LLFlickrPhotoPanel"); // just in case it is already listening
    LLEventPumps::instance().obtain("FlickrConnectState").listen("LLFlickrPhotoPanel", boost::bind(&LLFlickrPhotoPanel::onFlickrConnectStateChange, this, _1));

// <FS:Ansariel> Exodus' flickr upload
    sendPhoto();
// </FS:Ansariel>
}

bool LLFlickrPhotoPanel::onFlickrConnectStateChange(const LLSD& data)
{
    switch (data.get("enum").asInteger())
    {
        case LLFlickrConnect::FLICKR_CONNECTED:
            sendPhoto();
            break;

        case LLFlickrConnect::FLICKR_POSTED:
            LLEventPumps::instance().obtain("FlickrConnectState").stopListening("LLFlickrPhotoPanel");
            // <FS:Ansariel> FIRE-15948: Don't close floater after each post and retain entered text
            //clearAndClose();
            break;
    }

    return false;
}

void LLFlickrPhotoPanel::sendPhoto()
{
    // Get the title, description, and tags
    std::string title = mTitleTextBox->getValue().asString();
    std::string description = mDescriptionTextBox->getValue().asString();
    std::string tags = mTagsTextBox->getValue().asString();

    // Add the location if required
    bool add_location = mLocationCheckbox->getValue().asBoolean();
    if (add_location)
    {
        // Get the SLURL for the location
        LLSLURL slurl;
        LLAgentUI::buildSLURL(slurl);
        std::string slurl_string = slurl.getSLURLString();

        std::string photo_link_text = "Visit this location";// at [] in Second Life";
        std::string parcel_name = LLViewerParcelMgr::getInstance()->getAgentParcelName();
        if (!parcel_name.empty())
        {
            boost::regex pattern = boost::regex("\\S\\.[a-zA-Z]{2,}");
            boost::match_results<std::string::const_iterator> matches;
            if(!boost::regex_search(parcel_name, matches, pattern))
            {
                photo_link_text += " at " + parcel_name;
            }
        }
        // <FS:Ansariel> Don't assume we're always in Second Life
        //photo_link_text += " in Second Life";
        if (LLGridManager::instance().isInSecondLife())
        {
            photo_link_text += " in Second Life";
        }
        else
        {
            photo_link_text += " in \"" + LLGridManager::instance().getGridLabel() + "\"";
        }
        // </FS:Ansariel>

        slurl_string = "<a href=\"" + slurl_string + "\">" + photo_link_text + "</a>";

        // Add it to the description (pretty crude, but we don't have a better option with photos)
        if (description.empty())
            description = slurl_string;
        else
            description = description + "\n\n" + slurl_string;

        // Also add special "machine tags" with location metadata
        const LLVector3& agent_pos_region = gAgent.getPositionAgent();
        LLViewerRegion* region = gAgent.getRegion();
        LLParcel* parcel = LLViewerParcelMgr::getInstance()->getAgentParcel();
        if (region && parcel)
        {
            S32 pos_x = S32(agent_pos_region.mV[VX]);
            S32 pos_y = S32(agent_pos_region.mV[VY]);
            S32 pos_z = S32(agent_pos_region.mV[VZ]);

            std::string parcel_name = LLViewerParcelMgr::getInstance()->getAgentParcelName();
            std::string region_name = region->getName();

            // <FS:Ansariel> Don't assume we're always in Second Life
            if (!LLGridManager::instance().isInSecondLife())
            {
                FLICKR_MACHINE_TAGS_NAMESPACE = LLGridManager::instance().getGridId();
            }
            // </FS:Ansariel>

            if (!region_name.empty())
            {
                tags += llformat(" \"%s:region=%s\"", FLICKR_MACHINE_TAGS_NAMESPACE.c_str(), region_name.c_str());
            }
            if (!parcel_name.empty())
            {
                tags += llformat(" \"%s:parcel=%s\"", FLICKR_MACHINE_TAGS_NAMESPACE.c_str(), parcel_name.c_str());
            }
            tags += llformat(" \"%s:x=%d\"", FLICKR_MACHINE_TAGS_NAMESPACE.c_str(), pos_x);
            tags += llformat(" \"%s:y=%d\"", FLICKR_MACHINE_TAGS_NAMESPACE.c_str(), pos_y);
            tags += llformat(" \"%s:z=%d\"", FLICKR_MACHINE_TAGS_NAMESPACE.c_str(), pos_z);
        }
    }

    // Get the content rating
    int content_rating = mRatingComboBox->getValue().asInteger();

    // Get the image
    LLSnapshotLivePreview* previewp = getPreviewView();

// <FS:Ansariel> Exodus' flickr upload
    LLFlickrConnect::instance().setConnectionState(LLFlickrConnect::FLICKR_POSTING);
    LLSD params;
    params["title"] = title;
    params["safety_level"] = content_rating;
    params["tags"] = tags;
    params["description"] = description;
    exoFlickr::uploadPhoto(params, previewp->getFormattedImage().get(), boost::bind(&LLFlickrPhotoPanel::uploadCallback, this, _1, _2));
// </FS:Ansariel>

    updateControls();
}

void LLFlickrPhotoPanel::clearAndClose()
{
    mTitleTextBox->setValue("");
    mDescriptionTextBox->setValue("");

    LLFloater* floater = getParentByType<LLFloater>();
    if (floater)
    {
        floater->closeFloater();
        if (mBigPreviewFloater)
        {
            mBigPreviewFloater->closeOnFloaterOwnerClosing(floater);
        }
    }
}

void LLFlickrPhotoPanel::updateControls()
{
<<<<<<< HEAD
	LLSnapshotLivePreview* previewp = getPreviewView();
	bool got_snap = previewp && previewp->getSnapshotUpToDate();
=======
    LLSnapshotLivePreview* previewp = getPreviewView();
    BOOL got_snap = previewp && previewp->getSnapshotUpToDate();
>>>>>>> c06fb4e0

    // *TODO: Separate maximum size for Web images from postcards
    LL_DEBUGS() << "Is snapshot up-to-date? " << got_snap << LL_ENDL;

<<<<<<< HEAD
	updateResolution(false);
=======
    updateResolution(FALSE);
>>>>>>> c06fb4e0
}

void LLFlickrPhotoPanel::updateResolution(bool do_update)
{
    LLComboBox* combobox  = static_cast<LLComboBox *>(mResolutionComboBox);
    LLComboBox* filterbox = static_cast<LLComboBox *>(mFilterComboBox);

    std::string sdstring = combobox->getSelectedValue();
    LLSD sdres;
    std::stringstream sstream(sdstring);
    LLSDSerialize::fromNotation(sdres, sstream, sdstring.size());

    S32 width = sdres[0];
    S32 height = sdres[1];

    // Note : index 0 of the filter drop down is assumed to be "No filter" in whichever locale
    std::string filter_name = (filterbox->getCurrentIndex() ? filterbox->getSimple() : "");

<<<<<<< HEAD
	LLSnapshotLivePreview * previewp = static_cast<LLSnapshotLivePreview *>(mPreviewHandle.get());
	if (previewp && combobox->getCurrentIndex() >= 0)
	{
		// <FS:Ansariel> FIRE-15112: Allow custom resolution for SLShare; moved up
		checkAspectRatio(width);

		S32 original_width = 0 , original_height = 0 ;
		previewp->getSize(original_width, original_height) ;

		if (width == 0 || height == 0)
		{
			// take resolution from current window size
			LL_DEBUGS() << "Setting preview res from window: " << gViewerWindow->getWindowWidthRaw() << "x" << gViewerWindow->getWindowHeightRaw() << LL_ENDL;
			previewp->setSize(gViewerWindow->getWindowWidthRaw(), gViewerWindow->getWindowHeightRaw());
		}
		// <FS:Ansariel> FIRE-15112: Allow custom resolution for SLShare
		else if (width == -1 || height == -1)
		{
			// take resolution from custom size
			LLSpinCtrl* width_spinner = getChild<LLSpinCtrl>("custom_snapshot_width");
			LLSpinCtrl* height_spinner = getChild<LLSpinCtrl>("custom_snapshot_height");
			S32 custom_width = width_spinner->getValue().asInteger();
			S32 custom_height = height_spinner->getValue().asInteger();
			if (checkImageSize(previewp, custom_width, custom_height, true, previewp->getMaxImageSize()))
			{
				width_spinner->set(custom_width);
				height_spinner->set(custom_height);
			}
			LL_DEBUGS() << "Setting preview res from custom: " << custom_width << "x" << custom_height << LL_ENDL;
			previewp->setSize(custom_width, custom_height);
		}
		// </FS:Ansariel>
		else
		{
			// use the resolution from the selected pre-canned drop-down choice
			LL_DEBUGS() << "Setting preview res selected from combo: " << width << "x" << height << LL_ENDL;
			previewp->setSize(width, height);
		}

		// <FS:Ansariel> FIRE-15112: Allow custom resolution for SLShare; moved up
		//checkAspectRatio(width);

		previewp->getSize(width, height);
		if ((original_width != width) || (original_height != height))
		{
			previewp->setSize(width, height);
			if (do_update)
			{
                //previewp->updateSnapshot(true);
                previewp->updateSnapshot(true, true);
				updateControls();
			}
		}
=======
    LLSnapshotLivePreview * previewp = static_cast<LLSnapshotLivePreview *>(mPreviewHandle.get());
    if (previewp && combobox->getCurrentIndex() >= 0)
    {
        // <FS:Ansariel> FIRE-15112: Allow custom resolution for SLShare; moved up
        checkAspectRatio(width);

        S32 original_width = 0 , original_height = 0 ;
        previewp->getSize(original_width, original_height) ;

        if (width == 0 || height == 0)
        {
            // take resolution from current window size
            LL_DEBUGS() << "Setting preview res from window: " << gViewerWindow->getWindowWidthRaw() << "x" << gViewerWindow->getWindowHeightRaw() << LL_ENDL;
            previewp->setSize(gViewerWindow->getWindowWidthRaw(), gViewerWindow->getWindowHeightRaw());
        }
        // <FS:Ansariel> FIRE-15112: Allow custom resolution for SLShare
        else if (width == -1 || height == -1)
        {
            // take resolution from custom size
            LLSpinCtrl* width_spinner = getChild<LLSpinCtrl>("custom_snapshot_width");
            LLSpinCtrl* height_spinner = getChild<LLSpinCtrl>("custom_snapshot_height");
            S32 custom_width = width_spinner->getValue().asInteger();
            S32 custom_height = height_spinner->getValue().asInteger();
            if (checkImageSize(previewp, custom_width, custom_height, TRUE, previewp->getMaxImageSize()))
            {
                width_spinner->set(custom_width);
                height_spinner->set(custom_height);
            }
            LL_DEBUGS() << "Setting preview res from custom: " << custom_width << "x" << custom_height << LL_ENDL;
            previewp->setSize(custom_width, custom_height);
        }
        // </FS:Ansariel>
        else
        {
            // use the resolution from the selected pre-canned drop-down choice
            LL_DEBUGS() << "Setting preview res selected from combo: " << width << "x" << height << LL_ENDL;
            previewp->setSize(width, height);
        }

        // <FS:Ansariel> FIRE-15112: Allow custom resolution for SLShare; moved up
        //checkAspectRatio(width);

        previewp->getSize(width, height);
        if ((original_width != width) || (original_height != height))
        {
            previewp->setSize(width, height);
            if (do_update)
            {
                //previewp->updateSnapshot(TRUE);
                previewp->updateSnapshot(TRUE, TRUE);
                updateControls();
            }
        }
>>>>>>> c06fb4e0
        // Get the old filter, compare to the current one "filter_name" and set if changed
        std::string original_filter = previewp->getFilter();
        if (original_filter != filter_name)
        {
            previewp->setFilter(filter_name);
<<<<<<< HEAD
			if (do_update)
			{
                previewp->updateSnapshot(false, true);
				updateControls();
			}
		}
	}

	// <FS:Ansariel> FIRE-15112: Allow custom resolution for SLShare
	bool custom_resolution = static_cast<LLComboBox *>(mResolutionComboBox)->getSelectedValue().asString() == "[i-1,i-1]";
	getChild<LLSpinCtrl>("custom_snapshot_width")->setEnabled(custom_resolution);
	getChild<LLSpinCtrl>("custom_snapshot_height")->setEnabled(custom_resolution);
	getChild<LLCheckBoxCtrl>("keep_aspect_ratio")->setEnabled(custom_resolution);
	// </FS:Ansariel>
=======
            if (do_update)
            {
                previewp->updateSnapshot(FALSE, TRUE);
                updateControls();
            }
        }
    }

    // <FS:Ansariel> FIRE-15112: Allow custom resolution for SLShare
    BOOL custom_resolution = static_cast<LLComboBox *>(mResolutionComboBox)->getSelectedValue().asString() == "[i-1,i-1]";
    getChild<LLSpinCtrl>("custom_snapshot_width")->setEnabled(custom_resolution);
    getChild<LLSpinCtrl>("custom_snapshot_height")->setEnabled(custom_resolution);
    getChild<LLCheckBoxCtrl>("keep_aspect_ratio")->setEnabled(custom_resolution);
    // </FS:Ansariel>
>>>>>>> c06fb4e0
}

void LLFlickrPhotoPanel::checkAspectRatio(S32 index)
{
    LLSnapshotLivePreview *previewp = getPreviewView() ;

<<<<<<< HEAD
	bool keep_aspect = false;

	if (0 == index) // current window size
	{
		keep_aspect = true;
	}
	// <FS:Ansariel> FIRE-15112: Allow custom resolution for SLShare
	else if (-1 == index)
	{
		keep_aspect = getChild<LLCheckBoxCtrl>("keep_aspect_ratio")->get();
	}
	// </FS:Ansariel>
	else // predefined resolution
	{
		keep_aspect = false;
	}
=======
    BOOL keep_aspect = FALSE;

    if (0 == index) // current window size
    {
        keep_aspect = TRUE;
    }
    // <FS:Ansariel> FIRE-15112: Allow custom resolution for SLShare
    else if (-1 == index)
    {
        keep_aspect = getChild<LLCheckBoxCtrl>("keep_aspect_ratio")->get();
    }
    // </FS:Ansariel>
    else // predefined resolution
    {
        keep_aspect = FALSE;
    }
>>>>>>> c06fb4e0

    if (previewp)
    {
        previewp->mKeepAspectRatio = keep_aspect;
    }
}

LLUICtrl* LLFlickrPhotoPanel::getRefreshBtn()
{
    return mRefreshBtn;
}

// <FS:Ansariel> Exodus' flickr upload
void LLFlickrPhotoPanel::onOpen(const LLSD& key)
{
    // Reauthorise if necessary.
    LLFlickrConnect::instance().setConnectionState(LLFlickrConnect::FLICKR_CONNECTION_IN_PROGRESS);
    new exoFlickrAuth(boost::bind(&LLFlickrPhotoPanel::flickrAuthResponse, this, _1, _2));
}

void LLFlickrPhotoPanel::uploadCallback(bool success, const LLSD& response)
{
    LLSD args;
    if(success && response["stat"].asString() == "ok")
    {
        LLFlickrConnect::instance().setConnectionState(LLFlickrConnect::FLICKR_POSTED);
        args["ID"] = response["photoid"];
        LLNotificationsUtil::add("ExodusFlickrUploadComplete", args);
    }
    else
    {
        LLFlickrConnect::instance().setConnectionState(LLFlickrConnect::FLICKR_POST_FAILED);
    }
}

void LLFlickrPhotoPanel::flickrAuthResponse(bool success, const LLSD& response)
{
    if(!success)
    {
        // Complain about failed auth here.
        LL_WARNS("Flickr") << "Flickr authentication failed." << LL_ENDL;
        LLFlickrConnect::instance().setConnectionState(LLFlickrConnect::FLICKR_CONNECTION_FAILED);
    }
    else
    {
        LLFlickrConnect::instance().setConnectionState(LLFlickrConnect::FLICKR_CONNECTED);
    }
}
// </FS:Ansariel>

// <FS:Ansariel> FIRE-15112: Allow custom resolution for SLShare
bool LLFlickrPhotoPanel::checkImageSize(LLSnapshotLivePreview* previewp, S32& width, S32& height, bool isWidthChanged, S32 max_value)
{
<<<<<<< HEAD
	S32 w = width ;
	S32 h = height ;

	if(previewp && previewp->mKeepAspectRatio)
	{
		if(gViewerWindow->getWindowWidthRaw() < 1 || gViewerWindow->getWindowHeightRaw() < 1)
		{
			return false;
		}

		//aspect ratio of the current window
		F32 aspect_ratio = (F32)gViewerWindow->getWindowWidthRaw() / gViewerWindow->getWindowHeightRaw() ;

		//change another value proportionally
		if(isWidthChanged)
		{
			height = ll_round(width / aspect_ratio) ;
		}
		else
		{
			width = ll_round(height * aspect_ratio) ;
		}

		//bound w/h by the max_value
		if(width > max_value || height > max_value)
		{
			if(width > height)
			{
				width = max_value ;
				height = (S32)(width / aspect_ratio) ;
			}
			else
			{
				height = max_value ;
				width = (S32)(height * aspect_ratio) ;
			}
		}
	}

	return (w != width || h != height) ;
=======
    S32 w = width ;
    S32 h = height ;

    if(previewp && previewp->mKeepAspectRatio)
    {
        if(gViewerWindow->getWindowWidthRaw() < 1 || gViewerWindow->getWindowHeightRaw() < 1)
        {
            return FALSE ;
        }

        //aspect ratio of the current window
        F32 aspect_ratio = (F32)gViewerWindow->getWindowWidthRaw() / gViewerWindow->getWindowHeightRaw() ;

        //change another value proportionally
        if(isWidthChanged)
        {
            height = ll_round(width / aspect_ratio) ;
        }
        else
        {
            width = ll_round(height * aspect_ratio) ;
        }

        //bound w/h by the max_value
        if(width > max_value || height > max_value)
        {
            if(width > height)
            {
                width = max_value ;
                height = (S32)(width / aspect_ratio) ;
            }
            else
            {
                height = max_value ;
                width = (S32)(height * aspect_ratio) ;
            }
        }
    }

    return (w != width || h != height) ;
>>>>>>> c06fb4e0
}
// </FS:Ansariel>

///////////////////////////
//LLFlickrAccountPanel//////
///////////////////////////

LLFlickrAccountPanel::LLFlickrAccountPanel() :
mAccountCaptionLabel(NULL),
mAccountNameLabel(NULL),
mPanelButtons(NULL),
mConnectButton(NULL),
mDisconnectButton(NULL)
{
    mCommitCallbackRegistrar.add("SocialSharing.Connect", boost::bind(&LLFlickrAccountPanel::onConnect, this));
    mCommitCallbackRegistrar.add("SocialSharing.Disconnect", boost::bind(&LLFlickrAccountPanel::onDisconnect, this));

    setVisibleCallback(boost::bind(&LLFlickrAccountPanel::onVisibilityChange, this, _2));
}

bool LLFlickrAccountPanel::postBuild()
{
    mAccountCaptionLabel = getChild<LLTextBox>("account_caption_label");
    mAccountNameLabel = getChild<LLTextBox>("account_name_label");
    mPanelButtons = getChild<LLUICtrl>("panel_buttons");
    mConnectButton = getChild<LLUICtrl>("connect_btn");
    mDisconnectButton = getChild<LLUICtrl>("disconnect_btn");

    return LLPanel::postBuild();
}

void LLFlickrAccountPanel::draw()
{
    LLFlickrConnect::EConnectionState connection_state = LLFlickrConnect::instance().getConnectionState();

    //Disable the 'disconnect' button and the 'use another account' button when disconnecting in progress
    bool disconnecting = connection_state == LLFlickrConnect::FLICKR_DISCONNECTING;
    mDisconnectButton->setEnabled(!disconnecting);

    //Disable the 'connect' button when a connection is in progress
    bool connecting = connection_state == LLFlickrConnect::FLICKR_CONNECTION_IN_PROGRESS;
    mConnectButton->setEnabled(!connecting);

    LLPanel::draw();
}

void LLFlickrAccountPanel::onVisibilityChange(bool visible)
{
    if(visible)
    {
        LLEventPumps::instance().obtain("FlickrConnectState").stopListening("LLFlickrAccountPanel");
        LLEventPumps::instance().obtain("FlickrConnectState").listen("LLFlickrAccountPanel", boost::bind(&LLFlickrAccountPanel::onFlickrConnectStateChange, this, _1));

        LLEventPumps::instance().obtain("FlickrConnectInfo").stopListening("LLFlickrAccountPanel");
        LLEventPumps::instance().obtain("FlickrConnectInfo").listen("LLFlickrAccountPanel", boost::bind(&LLFlickrAccountPanel::onFlickrConnectInfoChange, this));

        //Connected
        if(LLFlickrConnect::instance().isConnected())
        {
            showConnectedLayout();
        }
        //Check if connected (show disconnected layout in meantime)
        else
        {
            showDisconnectedLayout();
        }
        if ((LLFlickrConnect::instance().getConnectionState() == LLFlickrConnect::FLICKR_NOT_CONNECTED) ||
            (LLFlickrConnect::instance().getConnectionState() == LLFlickrConnect::FLICKR_CONNECTION_FAILED))
        {
            LLFlickrConnect::instance().checkConnectionToFlickr();
        }
    }
    else
    {
        LLEventPumps::instance().obtain("FlickrConnectState").stopListening("LLFlickrAccountPanel");
        LLEventPumps::instance().obtain("FlickrConnectInfo").stopListening("LLFlickrAccountPanel");
    }
}

bool LLFlickrAccountPanel::onFlickrConnectStateChange(const LLSD& data)
{
    if(LLFlickrConnect::instance().isConnected())
    {
        //In process of disconnecting so leave the layout as is
        if(data.get("enum").asInteger() != LLFlickrConnect::FLICKR_DISCONNECTING)
        {
            showConnectedLayout();
        }
    }
    else
    {
        showDisconnectedLayout();
    }

    return false;
}

bool LLFlickrAccountPanel::onFlickrConnectInfoChange()
{
    LLSD info = LLFlickrConnect::instance().getInfo();
    std::string clickable_name;

    //Strings of format [http://www.somewebsite.com Click Me] become clickable text
    if(info.has("link") && info.has("name"))
    {
        clickable_name = "[" + info["link"].asString() + " " + info["name"].asString() + "]";
    }

    mAccountNameLabel->setText(clickable_name);

    return false;
}

void LLFlickrAccountPanel::showConnectButton()
{
<<<<<<< HEAD
	if(!mConnectButton->getVisible())
	{
		mConnectButton->setVisible(true);
		mDisconnectButton->setVisible(false);
	}
=======
    if(!mConnectButton->getVisible())
    {
        mConnectButton->setVisible(TRUE);
        mDisconnectButton->setVisible(FALSE);
    }
>>>>>>> c06fb4e0
}

void LLFlickrAccountPanel::hideConnectButton()
{
<<<<<<< HEAD
	if(mConnectButton->getVisible())
	{
		mConnectButton->setVisible(false);
		mDisconnectButton->setVisible(true);
	}
=======
    if(mConnectButton->getVisible())
    {
        mConnectButton->setVisible(FALSE);
        mDisconnectButton->setVisible(TRUE);
    }
>>>>>>> c06fb4e0
}

void LLFlickrAccountPanel::showDisconnectedLayout()
{
    mAccountCaptionLabel->setText(getString("flickr_disconnected"));
    mAccountNameLabel->setText(std::string(""));
    showConnectButton();
}

void LLFlickrAccountPanel::showConnectedLayout()
{
    LLFlickrConnect::instance().loadFlickrInfo();

    mAccountCaptionLabel->setText(getString("flickr_connected"));
    hideConnectButton();
}

void LLFlickrAccountPanel::onConnect()
{
    LLFlickrConnect::instance().checkConnectionToFlickr(true);
}

void LLFlickrAccountPanel::onDisconnect()
{
    LLFlickrConnect::instance().disconnectFromFlickr();
}

////////////////////////
//LLFloaterFlickr///////
////////////////////////

LLFloaterFlickr::LLFloaterFlickr(const LLSD& key) : LLFloater(key),
    mFlickrPhotoPanel(NULL),
    mStatusErrorText(NULL),
    mStatusLoadingText(NULL),
    mStatusLoadingIndicator(NULL)
{
    mCommitCallbackRegistrar.add("SocialSharing.Cancel", boost::bind(&LLFloaterFlickr::onCancel, this));
}

void LLFloaterFlickr::onClose(bool app_quitting)
{
    LLFloaterBigPreview* big_preview_floater = dynamic_cast<LLFloaterBigPreview*>(LLFloaterReg::getInstance("big_preview"));
    if (big_preview_floater)
    {
        big_preview_floater->closeOnFloaterOwnerClosing(this);
    }
    LLFloater::onClose(app_quitting);
}

void LLFloaterFlickr::onCancel()
{
    LLFloaterBigPreview* big_preview_floater = dynamic_cast<LLFloaterBigPreview*>(LLFloaterReg::getInstance("big_preview"));
    if (big_preview_floater)
    {
        big_preview_floater->closeOnFloaterOwnerClosing(this);
    }
    closeFloater();
}

bool LLFloaterFlickr::postBuild()
{
    // Keep tab of the Photo Panel
    mFlickrPhotoPanel = static_cast<LLFlickrPhotoPanel*>(getChild<LLUICtrl>("panel_flickr_photo"));
    // Connection status widgets
    mStatusErrorText = getChild<LLTextBox>("connection_error_text");
    mStatusLoadingText = getChild<LLTextBox>("connection_loading_text");
    mStatusLoadingIndicator = getChild<LLUICtrl>("connection_loading_indicator");

// <FS:Ansariel> Exodus' flickr upload
    getChild<LLTabContainer>("tabs")->removeTabPanel(getChild<LLPanel>("panel_flickr_account"));
// </FS:Ansariel>

    return LLFloater::postBuild();
}

void LLFloaterFlickr::showPhotoPanel()
{
    LLTabContainer* parent = dynamic_cast<LLTabContainer*>(mFlickrPhotoPanel->getParent());
    if (!parent)
    {
        LL_WARNS() << "Cannot find panel container" << LL_ENDL;
        return;
    }

    parent->selectTabPanel(mFlickrPhotoPanel);
}

void LLFloaterFlickr::draw()
{
    if (mStatusErrorText && mStatusLoadingText && mStatusLoadingIndicator)
    {
        mStatusErrorText->setVisible(false);
        mStatusLoadingText->setVisible(false);
        mStatusLoadingIndicator->setVisible(false);
        LLFlickrConnect::EConnectionState connection_state = LLFlickrConnect::instance().getConnectionState();
        std::string status_text;

        switch (connection_state)
        {
        case LLFlickrConnect::FLICKR_NOT_CONNECTED:
            // No status displayed when first opening the panel and no connection done
        case LLFlickrConnect::FLICKR_CONNECTED:
            // When successfully connected, no message is displayed
        case LLFlickrConnect::FLICKR_POSTED:
            // No success message to show since we actually close the floater after successful posting completion
            break;
        case LLFlickrConnect::FLICKR_CONNECTION_IN_PROGRESS:
            // Connection loading indicator
            mStatusLoadingText->setVisible(true);
            status_text = LLTrans::getString("SocialFlickrConnecting");
            mStatusLoadingText->setValue(status_text);
            mStatusLoadingIndicator->setVisible(true);
            break;
        case LLFlickrConnect::FLICKR_POSTING:
            // Posting indicator
            mStatusLoadingText->setVisible(true);
            status_text = LLTrans::getString("SocialFlickrPosting");
            mStatusLoadingText->setValue(status_text);
            mStatusLoadingIndicator->setVisible(true);
            break;
        case LLFlickrConnect::FLICKR_CONNECTION_FAILED:
            // Error connecting to the service
            mStatusErrorText->setVisible(true);
            status_text = LLTrans::getString("SocialFlickrErrorConnecting");
            mStatusErrorText->setValue(status_text);
            break;
        case LLFlickrConnect::FLICKR_POST_FAILED:
            // Error posting to the service
            mStatusErrorText->setVisible(true);
            status_text = LLTrans::getString("SocialFlickrErrorPosting");
            mStatusErrorText->setValue(status_text);
            break;
        case LLFlickrConnect::FLICKR_DISCONNECTING:
            // Disconnecting loading indicator
            mStatusLoadingText->setVisible(true);
            status_text = LLTrans::getString("SocialFlickrDisconnecting");
            mStatusLoadingText->setValue(status_text);
            mStatusLoadingIndicator->setVisible(true);
            break;
        case LLFlickrConnect::FLICKR_DISCONNECT_FAILED:
            // Error disconnecting from the service
            mStatusErrorText->setVisible(true);
            status_text = LLTrans::getString("SocialFlickrErrorDisconnecting");
            mStatusErrorText->setValue(status_text);
            break;
        }
    }
    LLFloater::draw();
}

// <FS:Ansariel> Exodus' flickr upload
void LLFloaterFlickr::onOpen(const LLSD& key)
{
    mFlickrPhotoPanel->onOpen(key);
}
// </FS:Ansariel><|MERGE_RESOLUTION|>--- conflicted
+++ resolved
@@ -107,48 +107,12 @@
 
 bool LLFlickrPhotoPanel::postBuild()
 {
-<<<<<<< HEAD
-	setVisibleCallback(boost::bind(&LLFlickrPhotoPanel::onVisibilityChange, this, _2));
-	
-	mResolutionComboBox = getChild<LLUICtrl>("resolution_combobox");
-	mResolutionComboBox->setCommitCallback(boost::bind(&LLFlickrPhotoPanel::updateResolution, this, true));
-	mFilterComboBox = getChild<LLUICtrl>("filters_combobox");
-	mFilterComboBox->setCommitCallback(boost::bind(&LLFlickrPhotoPanel::updateResolution, this, true));
-	mRefreshBtn = getChild<LLUICtrl>("new_snapshot_btn");
-	mBtnPreview = getChild<LLButton>("big_preview_btn");
-    mWorkingLabel = getChild<LLUICtrl>("working_lbl");
-	mThumbnailPlaceholder = getChild<LLUICtrl>("thumbnail_placeholder");
-	mTitleTextBox = getChild<LLUICtrl>("photo_title");
-	mDescriptionTextBox = getChild<LLUICtrl>("photo_description");
-	mLocationCheckbox = getChild<LLUICtrl>("add_location_cb");
-	mTagsTextBox = getChild<LLUICtrl>("photo_tags");
-	// <FS:Ansariel> Don't assume we're always in Second Life
-	//mTagsTextBox->setValue(DEFAULT_TAG_TEXT);
-	mTagsTextBox->setValue(DEFAULT_TAG_TEXT + (LLGridManager::instance().isInSecondLife() ? "secondlife" : ("\"" + LLGridManager::instance().getGridId()) + "\"") + " ");
-	// </FS:Ansariel>
-	mRatingComboBox = getChild<LLUICtrl>("rating_combobox");
-	mPostButton = getChild<LLUICtrl>("post_photo_btn");
-	mCancelButton = getChild<LLUICtrl>("cancel_photo_btn");
-	mBigPreviewFloater = dynamic_cast<LLFloaterBigPreview*>(LLFloaterReg::getInstance("big_preview"));
-
-	// <FS:Ansariel> FIRE-15112: Allow custom resolution for SLShare
-	getChild<LLSpinCtrl>("custom_snapshot_width")->setCommitCallback(boost::bind(&LLFlickrPhotoPanel::updateResolution, this, true));
-	getChild<LLSpinCtrl>("custom_snapshot_height")->setCommitCallback(boost::bind(&LLFlickrPhotoPanel::updateResolution, this, true));
-	getChild<LLCheckBoxCtrl>("keep_aspect_ratio")->setCommitCallback(boost::bind(&LLFlickrPhotoPanel::updateResolution, this, true));
-
-	getChild<LLComboBox>("resolution_combobox")->setCurrentByIndex(gSavedSettings.getS32("FSLastSnapshotToFlickrResolution"));
-	getChild<LLSpinCtrl>("custom_snapshot_width")->setValue(gSavedSettings.getS32("FSLastSnapshotToFlickrWidth"));
-	getChild<LLSpinCtrl>("custom_snapshot_height")->setValue(gSavedSettings.getS32("FSLastSnapshotToFlickrHeight"));
-	// </FS:Ansariel>
-
-	// Update filter list
-=======
     setVisibleCallback(boost::bind(&LLFlickrPhotoPanel::onVisibilityChange, this, _2));
 
     mResolutionComboBox = getChild<LLUICtrl>("resolution_combobox");
-    mResolutionComboBox->setCommitCallback(boost::bind(&LLFlickrPhotoPanel::updateResolution, this, TRUE));
+    mResolutionComboBox->setCommitCallback(boost::bind(&LLFlickrPhotoPanel::updateResolution, this, true));
     mFilterComboBox = getChild<LLUICtrl>("filters_combobox");
-    mFilterComboBox->setCommitCallback(boost::bind(&LLFlickrPhotoPanel::updateResolution, this, TRUE));
+    mFilterComboBox->setCommitCallback(boost::bind(&LLFlickrPhotoPanel::updateResolution, this, true));
     mRefreshBtn = getChild<LLUICtrl>("new_snapshot_btn");
     mBtnPreview = getChild<LLButton>("big_preview_btn");
     mWorkingLabel = getChild<LLUICtrl>("working_lbl");
@@ -167,9 +131,9 @@
     mBigPreviewFloater = dynamic_cast<LLFloaterBigPreview*>(LLFloaterReg::getInstance("big_preview"));
 
     // <FS:Ansariel> FIRE-15112: Allow custom resolution for SLShare
-    getChild<LLSpinCtrl>("custom_snapshot_width")->setCommitCallback(boost::bind(&LLFlickrPhotoPanel::updateResolution, this, TRUE));
-    getChild<LLSpinCtrl>("custom_snapshot_height")->setCommitCallback(boost::bind(&LLFlickrPhotoPanel::updateResolution, this, TRUE));
-    getChild<LLCheckBoxCtrl>("keep_aspect_ratio")->setCommitCallback(boost::bind(&LLFlickrPhotoPanel::updateResolution, this, TRUE));
+    getChild<LLSpinCtrl>("custom_snapshot_width")->setCommitCallback(boost::bind(&LLFlickrPhotoPanel::updateResolution, this, true));
+    getChild<LLSpinCtrl>("custom_snapshot_height")->setCommitCallback(boost::bind(&LLFlickrPhotoPanel::updateResolution, this, true));
+    getChild<LLCheckBoxCtrl>("keep_aspect_ratio")->setCommitCallback(boost::bind(&LLFlickrPhotoPanel::updateResolution, this, true));
 
     getChild<LLComboBox>("resolution_combobox")->setCurrentByIndex(gSavedSettings.getS32("FSLastSnapshotToFlickrResolution"));
     getChild<LLSpinCtrl>("custom_snapshot_width")->setValue(gSavedSettings.getS32("FSLastSnapshotToFlickrWidth"));
@@ -177,7 +141,6 @@
     // </FS:Ansariel>
 
     // Update filter list
->>>>>>> c06fb4e0
     std::vector<std::string> filter_list = LLImageFiltersManager::getInstance()->getFiltersList();
     LLComboBox* filterbox = static_cast<LLComboBox *>(mFilterComboBox);
     for (U32 i = 0; i < filter_list.size(); i++)
@@ -289,26 +252,6 @@
 
 void LLFlickrPhotoPanel::onVisibilityChange(bool visible)
 {
-<<<<<<< HEAD
-	if (visible)
-	{
-		if (mPreviewHandle.get())
-		{
-			LLSnapshotLivePreview* preview = getPreviewView();
-			if(preview)
-			{
-				LL_DEBUGS() << "opened, updating snapshot" << LL_ENDL;
-				preview->updateSnapshot(true);
-			}
-		}
-		else
-		{
-			LLRect full_screen_rect = getRootView()->getRect();
-			LLSnapshotLivePreview::Params p;
-			p.rect(full_screen_rect);
-			LLSnapshotLivePreview* previewp = new LLSnapshotLivePreview(p);
-			mPreviewHandle = previewp->getHandle();
-=======
     if (visible)
     {
         if (mPreviewHandle.get())
@@ -317,7 +260,7 @@
             if(preview)
             {
                 LL_DEBUGS() << "opened, updating snapshot" << LL_ENDL;
-                preview->updateSnapshot(TRUE);
+                preview->updateSnapshot(true);
             }
         }
         else
@@ -327,22 +270,14 @@
             p.rect(full_screen_rect);
             LLSnapshotLivePreview* previewp = new LLSnapshotLivePreview(p);
             mPreviewHandle = previewp->getHandle();
->>>>>>> c06fb4e0
 
             previewp->setContainer(this);
             previewp->setSnapshotType(LLSnapshotModel::SNAPSHOT_WEB);
             previewp->setSnapshotFormat(LLSnapshotModel::SNAPSHOT_FORMAT_PNG);
-<<<<<<< HEAD
             previewp->setThumbnailSubsampled(true);     // We want the preview to reflect the *saved* image
             previewp->setAllowRenderUI(false);          // We do not want the rendered UI in our snapshots
             previewp->setAllowFullScreenPreview(false);  // No full screen preview in SL Share mode
-			previewp->setThumbnailPlaceholderRect(mThumbnailPlaceholder->getRect());
-=======
-            previewp->setThumbnailSubsampled(TRUE);     // We want the preview to reflect the *saved* image
-            previewp->setAllowRenderUI(FALSE);          // We do not want the rendered UI in our snapshots
-            previewp->setAllowFullScreenPreview(FALSE);  // No full screen preview in SL Share mode
             previewp->setThumbnailPlaceholderRect(mThumbnailPlaceholder->getRect());
->>>>>>> c06fb4e0
 
             updateControls();
         }
@@ -351,19 +286,11 @@
 
 void LLFlickrPhotoPanel::onClickNewSnapshot()
 {
-<<<<<<< HEAD
-	LLSnapshotLivePreview* previewp = getPreviewView();
-	if (previewp)
-	{
-		previewp->updateSnapshot(true);
-	}
-=======
     LLSnapshotLivePreview* previewp = getPreviewView();
     if (previewp)
     {
-        previewp->updateSnapshot(TRUE);
-    }
->>>>>>> c06fb4e0
+        previewp->updateSnapshot(true);
+    }
 }
 
 void LLFlickrPhotoPanel::onClickBigPreview()
@@ -541,22 +468,13 @@
 
 void LLFlickrPhotoPanel::updateControls()
 {
-<<<<<<< HEAD
-	LLSnapshotLivePreview* previewp = getPreviewView();
-	bool got_snap = previewp && previewp->getSnapshotUpToDate();
-=======
     LLSnapshotLivePreview* previewp = getPreviewView();
-    BOOL got_snap = previewp && previewp->getSnapshotUpToDate();
->>>>>>> c06fb4e0
+    bool got_snap = previewp && previewp->getSnapshotUpToDate();
 
     // *TODO: Separate maximum size for Web images from postcards
     LL_DEBUGS() << "Is snapshot up-to-date? " << got_snap << LL_ENDL;
 
-<<<<<<< HEAD
-	updateResolution(false);
-=======
-    updateResolution(FALSE);
->>>>>>> c06fb4e0
+    updateResolution(false);
 }
 
 void LLFlickrPhotoPanel::updateResolution(bool do_update)
@@ -575,61 +493,6 @@
     // Note : index 0 of the filter drop down is assumed to be "No filter" in whichever locale
     std::string filter_name = (filterbox->getCurrentIndex() ? filterbox->getSimple() : "");
 
-<<<<<<< HEAD
-	LLSnapshotLivePreview * previewp = static_cast<LLSnapshotLivePreview *>(mPreviewHandle.get());
-	if (previewp && combobox->getCurrentIndex() >= 0)
-	{
-		// <FS:Ansariel> FIRE-15112: Allow custom resolution for SLShare; moved up
-		checkAspectRatio(width);
-
-		S32 original_width = 0 , original_height = 0 ;
-		previewp->getSize(original_width, original_height) ;
-
-		if (width == 0 || height == 0)
-		{
-			// take resolution from current window size
-			LL_DEBUGS() << "Setting preview res from window: " << gViewerWindow->getWindowWidthRaw() << "x" << gViewerWindow->getWindowHeightRaw() << LL_ENDL;
-			previewp->setSize(gViewerWindow->getWindowWidthRaw(), gViewerWindow->getWindowHeightRaw());
-		}
-		// <FS:Ansariel> FIRE-15112: Allow custom resolution for SLShare
-		else if (width == -1 || height == -1)
-		{
-			// take resolution from custom size
-			LLSpinCtrl* width_spinner = getChild<LLSpinCtrl>("custom_snapshot_width");
-			LLSpinCtrl* height_spinner = getChild<LLSpinCtrl>("custom_snapshot_height");
-			S32 custom_width = width_spinner->getValue().asInteger();
-			S32 custom_height = height_spinner->getValue().asInteger();
-			if (checkImageSize(previewp, custom_width, custom_height, true, previewp->getMaxImageSize()))
-			{
-				width_spinner->set(custom_width);
-				height_spinner->set(custom_height);
-			}
-			LL_DEBUGS() << "Setting preview res from custom: " << custom_width << "x" << custom_height << LL_ENDL;
-			previewp->setSize(custom_width, custom_height);
-		}
-		// </FS:Ansariel>
-		else
-		{
-			// use the resolution from the selected pre-canned drop-down choice
-			LL_DEBUGS() << "Setting preview res selected from combo: " << width << "x" << height << LL_ENDL;
-			previewp->setSize(width, height);
-		}
-
-		// <FS:Ansariel> FIRE-15112: Allow custom resolution for SLShare; moved up
-		//checkAspectRatio(width);
-
-		previewp->getSize(width, height);
-		if ((original_width != width) || (original_height != height))
-		{
-			previewp->setSize(width, height);
-			if (do_update)
-			{
-                //previewp->updateSnapshot(true);
-                previewp->updateSnapshot(true, true);
-				updateControls();
-			}
-		}
-=======
     LLSnapshotLivePreview * previewp = static_cast<LLSnapshotLivePreview *>(mPreviewHandle.get());
     if (previewp && combobox->getCurrentIndex() >= 0)
     {
@@ -653,7 +516,7 @@
             LLSpinCtrl* height_spinner = getChild<LLSpinCtrl>("custom_snapshot_height");
             S32 custom_width = width_spinner->getValue().asInteger();
             S32 custom_height = height_spinner->getValue().asInteger();
-            if (checkImageSize(previewp, custom_width, custom_height, TRUE, previewp->getMaxImageSize()))
+            if (checkImageSize(previewp, custom_width, custom_height, true, previewp->getMaxImageSize()))
             {
                 width_spinner->set(custom_width);
                 height_spinner->set(custom_height);
@@ -678,77 +541,41 @@
             previewp->setSize(width, height);
             if (do_update)
             {
-                //previewp->updateSnapshot(TRUE);
-                previewp->updateSnapshot(TRUE, TRUE);
+                //previewp->updateSnapshot(true);
+                previewp->updateSnapshot(true, true);
                 updateControls();
             }
         }
->>>>>>> c06fb4e0
         // Get the old filter, compare to the current one "filter_name" and set if changed
         std::string original_filter = previewp->getFilter();
         if (original_filter != filter_name)
         {
             previewp->setFilter(filter_name);
-<<<<<<< HEAD
-			if (do_update)
-			{
-                previewp->updateSnapshot(false, true);
-				updateControls();
-			}
-		}
-	}
-
-	// <FS:Ansariel> FIRE-15112: Allow custom resolution for SLShare
-	bool custom_resolution = static_cast<LLComboBox *>(mResolutionComboBox)->getSelectedValue().asString() == "[i-1,i-1]";
-	getChild<LLSpinCtrl>("custom_snapshot_width")->setEnabled(custom_resolution);
-	getChild<LLSpinCtrl>("custom_snapshot_height")->setEnabled(custom_resolution);
-	getChild<LLCheckBoxCtrl>("keep_aspect_ratio")->setEnabled(custom_resolution);
-	// </FS:Ansariel>
-=======
             if (do_update)
             {
-                previewp->updateSnapshot(FALSE, TRUE);
+                previewp->updateSnapshot(false, true);
                 updateControls();
             }
         }
     }
 
     // <FS:Ansariel> FIRE-15112: Allow custom resolution for SLShare
-    BOOL custom_resolution = static_cast<LLComboBox *>(mResolutionComboBox)->getSelectedValue().asString() == "[i-1,i-1]";
+    bool custom_resolution = static_cast<LLComboBox *>(mResolutionComboBox)->getSelectedValue().asString() == "[i-1,i-1]";
     getChild<LLSpinCtrl>("custom_snapshot_width")->setEnabled(custom_resolution);
     getChild<LLSpinCtrl>("custom_snapshot_height")->setEnabled(custom_resolution);
     getChild<LLCheckBoxCtrl>("keep_aspect_ratio")->setEnabled(custom_resolution);
     // </FS:Ansariel>
->>>>>>> c06fb4e0
 }
 
 void LLFlickrPhotoPanel::checkAspectRatio(S32 index)
 {
     LLSnapshotLivePreview *previewp = getPreviewView() ;
 
-<<<<<<< HEAD
-	bool keep_aspect = false;
-
-	if (0 == index) // current window size
-	{
-		keep_aspect = true;
-	}
-	// <FS:Ansariel> FIRE-15112: Allow custom resolution for SLShare
-	else if (-1 == index)
-	{
-		keep_aspect = getChild<LLCheckBoxCtrl>("keep_aspect_ratio")->get();
-	}
-	// </FS:Ansariel>
-	else // predefined resolution
-	{
-		keep_aspect = false;
-	}
-=======
-    BOOL keep_aspect = FALSE;
+    bool keep_aspect = false;
 
     if (0 == index) // current window size
     {
-        keep_aspect = TRUE;
+        keep_aspect = true;
     }
     // <FS:Ansariel> FIRE-15112: Allow custom resolution for SLShare
     else if (-1 == index)
@@ -758,9 +585,8 @@
     // </FS:Ansariel>
     else // predefined resolution
     {
-        keep_aspect = FALSE;
-    }
->>>>>>> c06fb4e0
+        keep_aspect = false;
+    }
 
     if (previewp)
     {
@@ -814,48 +640,6 @@
 // <FS:Ansariel> FIRE-15112: Allow custom resolution for SLShare
 bool LLFlickrPhotoPanel::checkImageSize(LLSnapshotLivePreview* previewp, S32& width, S32& height, bool isWidthChanged, S32 max_value)
 {
-<<<<<<< HEAD
-	S32 w = width ;
-	S32 h = height ;
-
-	if(previewp && previewp->mKeepAspectRatio)
-	{
-		if(gViewerWindow->getWindowWidthRaw() < 1 || gViewerWindow->getWindowHeightRaw() < 1)
-		{
-			return false;
-		}
-
-		//aspect ratio of the current window
-		F32 aspect_ratio = (F32)gViewerWindow->getWindowWidthRaw() / gViewerWindow->getWindowHeightRaw() ;
-
-		//change another value proportionally
-		if(isWidthChanged)
-		{
-			height = ll_round(width / aspect_ratio) ;
-		}
-		else
-		{
-			width = ll_round(height * aspect_ratio) ;
-		}
-
-		//bound w/h by the max_value
-		if(width > max_value || height > max_value)
-		{
-			if(width > height)
-			{
-				width = max_value ;
-				height = (S32)(width / aspect_ratio) ;
-			}
-			else
-			{
-				height = max_value ;
-				width = (S32)(height * aspect_ratio) ;
-			}
-		}
-	}
-
-	return (w != width || h != height) ;
-=======
     S32 w = width ;
     S32 h = height ;
 
@@ -863,7 +647,7 @@
     {
         if(gViewerWindow->getWindowWidthRaw() < 1 || gViewerWindow->getWindowHeightRaw() < 1)
         {
-            return FALSE ;
+            return false;
         }
 
         //aspect ratio of the current window
@@ -896,7 +680,6 @@
     }
 
     return (w != width || h != height) ;
->>>>>>> c06fb4e0
 }
 // </FS:Ansariel>
 
@@ -1012,36 +795,20 @@
 
 void LLFlickrAccountPanel::showConnectButton()
 {
-<<<<<<< HEAD
-	if(!mConnectButton->getVisible())
-	{
-		mConnectButton->setVisible(true);
-		mDisconnectButton->setVisible(false);
-	}
-=======
     if(!mConnectButton->getVisible())
     {
-        mConnectButton->setVisible(TRUE);
-        mDisconnectButton->setVisible(FALSE);
-    }
->>>>>>> c06fb4e0
+        mConnectButton->setVisible(true);
+        mDisconnectButton->setVisible(false);
+    }
 }
 
 void LLFlickrAccountPanel::hideConnectButton()
 {
-<<<<<<< HEAD
-	if(mConnectButton->getVisible())
-	{
-		mConnectButton->setVisible(false);
-		mDisconnectButton->setVisible(true);
-	}
-=======
     if(mConnectButton->getVisible())
     {
-        mConnectButton->setVisible(FALSE);
-        mDisconnectButton->setVisible(TRUE);
-    }
->>>>>>> c06fb4e0
+        mConnectButton->setVisible(false);
+        mDisconnectButton->setVisible(true);
+    }
 }
 
 void LLFlickrAccountPanel::showDisconnectedLayout()
