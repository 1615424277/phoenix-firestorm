/**
 * @file llavataractions.cpp
 * @brief Friend-related actions (add, remove, offer teleport, etc)
 *
 * $LicenseInfo:firstyear=2009&license=viewerlgpl$
 * Second Life Viewer Source Code
 * Copyright (C) 2010, Linden Research, Inc.
 *
 * This library is free software; you can redistribute it and/or
 * modify it under the terms of the GNU Lesser General Public
 * License as published by the Free Software Foundation;
 * version 2.1 of the License only.
 *
 * This library is distributed in the hope that it will be useful,
 * but WITHOUT ANY WARRANTY; without even the implied warranty of
 * MERCHANTABILITY or FITNESS FOR A PARTICULAR PURPOSE.  See the GNU
 * Lesser General Public License for more details.
 *
 * You should have received a copy of the GNU Lesser General Public
 * License along with this library; if not, write to the Free Software
 * Foundation, Inc., 51 Franklin Street, Fifth Floor, Boston, MA  02110-1301  USA
 *
 * Linden Research, Inc., 945 Battery Street, San Francisco, CA  94111  USA
 * $/LicenseInfo$
 */


#include "llviewerprecompiledheaders.h"

#include "llavataractions.h"

#include "boost/lambda/lambda.hpp"  // for lambda::constant

#include "llavatarnamecache.h"  // IDEVO
#include "llsd.h"
#include "llnotifications.h"
#include "llnotificationsutil.h"
#include "roles_constants.h"    // for GP_MEMBER_INVITE

#include "llagent.h"
#include "llappviewer.h"        // for gLastVersionChannel
#include "llcachename.h"
#include "llcallingcard.h"      // for LLAvatarTracker
#include "llconversationlog.h"
#include "llfloateravatarpicker.h"  // for LLFloaterAvatarPicker
#include "llfloaterconversationpreview.h"
#include "llfloatergroupinvite.h"
#include "llfloatergroups.h"
#include "llfloaterreg.h"
#include "llfloaterpay.h"
#include "llfloaterprofile.h"
#include "llfloatersidepanelcontainer.h"
#include "llfloaterwebcontent.h"
#include "llfloaterworldmap.h"
#include "llfolderview.h"
#include "llgiveinventory.h"
#include "llinventorybridge.h"
#include "llinventorymodel.h"   // for gInventory.findCategoryUUIDForType
#include "llinventorypanel.h"
#include "llfloaterimcontainer.h"
#include "llimview.h"           // for gIMMgr
#include "llmutelist.h"
#include "llnotificationsutil.h"    // for LLNotificationsUtil
#include "llpaneloutfitedit.h"
#include "llpanelprofile.h"
#include "llparcel.h"
#include "llrecentpeople.h"
#include "lltrans.h"
#include "llviewercontrol.h"
#include "llviewerobjectlist.h"
#include "llviewermessage.h"    // for handle_lure
#include "llviewernetwork.h" //LLGridManager
#include "llviewerparcelmgr.h"
#include "llviewerregion.h"
#include "lltrans.h"
#include "llcallingcard.h"
#include "llslurl.h"            // IDEVO
#include "llsidepanelinventory.h"
#include "llavatarname.h"
#include "llagentui.h"
#include "lluiusage.h"
// [RLVa:KB] - Checked: 2011-04-11 (RLVa-1.3.0)
#include "rlvactions.h"
#include "rlvcommon.h"
#include "rlvhandler.h"
// [/RLVa:KB]

// Firestorm includes
#include "fsfloaterim.h"
#include "fsfloaterimcontainer.h"
#include "fslslbridge.h"
#include "fsradar.h"
#include "fsassetblacklist.h"
#include "llagentpicksinfo.h"
#include "llfloaterregioninfo.h"
#include "llfloaterreporter.h"
#include "llparcel.h"
#include "lltrans.h"
#include "llviewermenu.h"
#include "llviewernetwork.h"
#include "llviewerparcelmgr.h"
#include "llviewerwindow.h" // For opening logs externally
#include "llworld.h"

// Flags for kick message
const U32 KICK_FLAGS_DEFAULT    = 0x0;
const U32 KICK_FLAGS_FREEZE     = 1 << 0;
const U32 KICK_FLAGS_UNFREEZE   = 1 << 1;


std::string getProfileURL(const std::string& agent_name, bool feed_only)
{
    // <FS:Ansariel> OpenSim support
    //std::string url = "[WEB_PROFILE_URL][AGENT_NAME][FEED_ONLY]";
    //LLSD subs;
    //subs["WEB_PROFILE_URL"] = LLGridManager::getInstance()->getWebProfileURL();
    //subs["AGENT_NAME"] = agent_name;
    //subs["FEED_ONLY"] = feed_only ? "/?feed_only=true" : "";
    std::string url;
    LLSD subs;

#ifdef OPENSIM
    if (LLGridManager::instance().isInOpenSim())
    {
        url = LLGridManager::getInstance()->getWebProfileURL();
        if (url.empty())
        {
            return LLStringUtil::null;
        }

        std::string match = "?name=[AGENT_NAME]";
        if (url.find(match) == std::string::npos)
        {
            url += match;
        }
    }
    else
#endif
    {
        url = "[WEB_PROFILE_URL][AGENT_NAME][FEED_ONLY]";
        subs["FEED_ONLY"] = feed_only ? "/?feed_only=true" : "";
        subs["WEB_PROFILE_URL"] = LLGridManager::getInstance()->getWebProfileURL();
    }
    // </FS:Ansariel>

    subs["AGENT_NAME"] = agent_name;
    url = LLWeb::expandURLSubstitutions(url, subs);
    LLStringUtil::toLower(url);
    return url;
}


// static
void LLAvatarActions::requestFriendshipDialog(const LLUUID& id, const std::string& name)
{
    if(id == gAgentID)
    {
        LLNotificationsUtil::add("AddSelfFriend");
        return;
    }

    LLSD args;
    args["NAME"] = LLSLURL("agent", id, "completename").getSLURLString();
    LLSD payload;
    payload["id"] = id;
    payload["name"] = name;

    LLNotificationsUtil::add("AddFriendWithMessage", args, payload, &callbackAddFriendWithMessage);

    // add friend to recent people list
    LLRecentPeople::instance().add(id);
}

static void on_avatar_name_friendship(const LLUUID& id, const LLAvatarName av_name)
{
    LLAvatarActions::requestFriendshipDialog(id, av_name.getCompleteName());
}

// static
void LLAvatarActions::requestFriendshipDialog(const LLUUID& id)
{
    if(id.isNull())
    {
        return;
    }

    LLAvatarNameCache::get(id, boost::bind(&on_avatar_name_friendship, _1, _2));
}

// static
void LLAvatarActions::removeFriendDialog(const LLUUID& id)
{
    if (id.isNull())
        return;

    uuid_vec_t ids;
    ids.push_back(id);
    removeFriendsDialog(ids);
}

// static
void LLAvatarActions::removeFriendsDialog(const uuid_vec_t& ids)
{
    if(ids.size() == 0)
        return;

    LLSD args;
    std::string msgType;
    if(ids.size() == 1)
    {
        LLUUID agent_id = ids[0];
        LLAvatarName av_name;
        if(LLAvatarNameCache::get(agent_id, &av_name))
        {
            args["NAME"] = av_name.getCompleteName();
        }

        msgType = "RemoveFromFriends";
    }
    else
    {
        msgType = "RemoveMultipleFromFriends";
    }

    LLSD payload;
    for (uuid_vec_t::const_iterator it = ids.begin(); it != ids.end(); ++it)
    {
        payload["ids"].append(*it);
    }

    LLNotificationsUtil::add(msgType,
        args,
        payload,
        &handleRemove);
}

// static
void LLAvatarActions::offerTeleport(const LLUUID& invitee)
{
    if (invitee.isNull())
        return;

    std::vector<LLUUID> ids;
    ids.push_back(invitee);
    offerTeleport(ids);
}

// static
void LLAvatarActions::offerTeleport(const uuid_vec_t& ids)
{
    if (ids.size() == 0)
        return;

    // <FS:Ansariel> Fix edge case with multi-selection containing offlines
    //handle_lure(ids);
    uuid_vec_t result;
    for (uuid_vec_t::const_iterator it = ids.begin(); it != ids.end(); ++it)
    {
        if (canOfferTeleport(*it))
        {
            result.push_back(*it);
            // Maximum 250 lures
            if (result.size() == 250)
            {
                break;
            }
        }
    }
    handle_lure(result);
    // </FS:Ansariel>
}

static void on_avatar_name_cache_start_im(const LLUUID& agent_id,
                                          const LLAvatarName& av_name)
{
    std::string name = av_name.getDisplayName();
    LLUUID session_id = gIMMgr->addSession(name, IM_NOTHING_SPECIAL, agent_id);
    if (session_id != LLUUID::null)
    {
        // <FS:Ansariel> [FS communication UI]
        //LLFloaterIMContainer::getInstance()->showConversation(session_id);
        FSFloaterIM::show(session_id);
        // </FS:Ansariel> [FS communication UI]
    }
    make_ui_sound("UISndStartIM");
}

// static
void LLAvatarActions::startIM(const LLUUID& id)
{
    if (id.isNull() || gAgent.getID() == id)
        return;

// [RLVa:KB] - Checked: 2013-05-09 (RLVa-1.4.9)
    if (!RlvActions::canStartIM(id))
    {
        make_ui_sound("UISndInvalidOp");
        RlvUtil::notifyBlocked(RlvStringKeys::Blocked::StartIm, LLSD().with("RECIPIENT", LLSLURL("agent", id, "completename").getSLURLString()));
        return;
    }
// [/RLVa:KB]

    LLAvatarNameCache::get(id, boost::bind(&on_avatar_name_cache_start_im, _1, _2));
}

// static
void LLAvatarActions::endIM(const LLUUID& id)
{
    if (id.isNull())
        return;

    LLUUID session_id = gIMMgr->computeSessionID(IM_NOTHING_SPECIAL, id);
    if (session_id != LLUUID::null)
    {
        gIMMgr->leaveSession(session_id);
    }
}

static void on_avatar_name_cache_start_call(const LLUUID& agent_id,
                                            const LLAvatarName& av_name)
{
<<<<<<< HEAD
	std::string name = av_name.getDisplayName();
	LLUUID session_id = gIMMgr->addSession(name, IM_NOTHING_SPECIAL, agent_id, LLSD());
	if (session_id != LLUUID::null)
	{
		gIMMgr->startCall(session_id);
	}
	make_ui_sound("UISndStartIM");
=======
    std::string name = av_name.getDisplayName();
    LLUUID session_id = gIMMgr->addSession(name, IM_NOTHING_SPECIAL, agent_id, true);
    if (session_id != LLUUID::null)
    {
        gIMMgr->startCall(session_id);
    }
    make_ui_sound("UISndStartIM");
>>>>>>> c5abcecc
}

// static
void LLAvatarActions::startCall(const LLUUID& id)
{
    if (id.isNull())
    {
        return;
    }

// [RLVa:KB] - Checked: 2013-05-09 (RLVa-1.4.9)
    if (!RlvActions::canStartIM(id))
    {
        make_ui_sound("UISndInvalidOp");
        RlvUtil::notifyBlocked(RlvStringKeys::Blocked::StartIm, LLSD().with("RECIPIENT", LLSLURL("agent", id, "completename").getSLURLString()));
        return;
    }
// [/RLVa:KB]

    LLAvatarNameCache::get(id, boost::bind(&on_avatar_name_cache_start_call, _1, _2));
}

// static
// <FS:Ansariel> [FS Communication UI]
//void LLAvatarActions::startAdhocCall(const uuid_vec_t& ids, const LLUUID& floater_id)
const LLUUID LLAvatarActions::startAdhocCall(const uuid_vec_t& ids, const LLUUID& floater_id)
// </FS:Ansariel>
{
    if (ids.size() == 0)
    {
        // <FS:Ansariel> [FS Communication UI]
        //return;
        return LLUUID::null;
        // </FS:Ansariel>
    }

    // convert vector into std::vector for addSession
    std::vector<LLUUID> id_array;
    id_array.reserve(ids.size());
    for (uuid_vec_t::const_iterator it = ids.begin(); it != ids.end(); ++it)
    {
// [RLVa:KB] - Checked: 2011-04-11 (RLVa-1.3.0)
        const LLUUID& idAgent = *it;
        if (!RlvActions::canStartIM(idAgent))
        {
            make_ui_sound("UISndInvalidOp");
            RlvUtil::notifyBlocked(RlvStringKeys::Blocked::StartConference);
            return LLUUID::null;
        }
        id_array.push_back(idAgent);
// [/RLVa:KB]
//      id_array.push_back(*it);
    }

<<<<<<< HEAD
	// create the new ad hoc voice session
	const std::string title = LLTrans::getString("conference-title");
	LLUUID session_id = gIMMgr->addSession(title, IM_SESSION_CONFERENCE_START, ids[0], id_array, LLSD(), floater_id);
	if (session_id == LLUUID::null)
	{
		// <FS:Ansariel> [FS Communication UI]
		//return;
		return session_id;
		// </FS:Ansariel>
	}
=======
    // create the new ad hoc voice session
    const std::string title = LLTrans::getString("conference-title");
    LLUUID session_id = gIMMgr->addSession(title, IM_SESSION_CONFERENCE_START,
                                           ids[0], id_array, true, floater_id);
    if (session_id == LLUUID::null)
    {
        // <FS:Ansariel> [FS Communication UI]
        //return;
        return session_id;
        // </FS:Ansariel>
    }
>>>>>>> c5abcecc

    gIMMgr->autoStartCallOnStartup(session_id);

    make_ui_sound("UISndStartIM");

    // <FS:Ansariel> [FS Communication UI]
    return session_id;
}

/* AD *TODO: Is this function needed any more?
    I fixed it a bit(added check for canCall), but it appears that it is not used
    anywhere. Maybe it should be removed?
// static
bool LLAvatarActions::isCalling(const LLUUID &id)
{
    if (id.isNull() || !canCall())
    {
        return false;
    }

    LLUUID session_id = gIMMgr->computeSessionID(IM_NOTHING_SPECIAL, id);
    return (LLIMModel::getInstance()->findIMSession(session_id) != NULL);
}*/

//static
bool LLAvatarActions::canCall()
{
    return LLVoiceClient::getInstance()->voiceEnabled() && LLVoiceClient::getInstance()->isVoiceWorking();
}

// static
// <FS:Ansariel> [FS Communication UI]
//void LLAvatarActions::startConference(const uuid_vec_t& ids, const LLUUID& floater_id)
const LLUUID LLAvatarActions::startConference(const uuid_vec_t& ids, const LLUUID& floater_id)
// </FS:Ansariel>
{
    // *HACK: Copy into dynamic array
    std::vector<LLUUID> id_array;

    id_array.reserve(ids.size());
    for (uuid_vec_t::const_iterator it = ids.begin(); it != ids.end(); ++it)
    {
// [RLVa:KB] - Checked: 2011-04-11 (RLVa-1.3.0)
        const LLUUID& idAgent = *it;
        if (!RlvActions::canStartIM(idAgent))
        {
            make_ui_sound("UISndInvalidOp");
            RlvUtil::notifyBlocked(RlvStringKeys::Blocked::StartConference);
            return LLUUID::null;
        }
        id_array.push_back(idAgent);
// [/RLVa:KB]
<<<<<<< HEAD
//		id_array.push_back(*it);
	}
	const std::string title = LLTrans::getString("conference-title");
    LLUUID  session_id = gIMMgr->addSession(title, IM_SESSION_CONFERENCE_START, ids[0], id_array, LLSD(), floater_id);

	if (session_id == LLUUID::null)
	{
		// <FS:Ansariel> [FS Communication UI]
		//return;
		return session_id;
		// </FS:Ansariel>
	}
	
	// <FS:Ansariel> [FS communication UI]
	//FSFloaterIMContainer::getInstance()->showConversation(session_id);
	FSFloaterIM::show(session_id);
	// </FS:Ansariel> [FS communication UI]

	make_ui_sound("UISndStartIM");

	// <FS:Ansariel> [FS Communication UI]
	return session_id;
=======
//      id_array.push_back(*it);
    }
    const std::string title = LLTrans::getString("conference-title");
    LLUUID session_id = gIMMgr->addSession(title, IM_SESSION_CONFERENCE_START, ids[0], id_array, false, floater_id);

    if (session_id == LLUUID::null)
    {
        // <FS:Ansariel> [FS Communication UI]
        //return;
        return session_id;
        // </FS:Ansariel>
    }

    // <FS:Ansariel> [FS communication UI]
    //FSFloaterIMContainer::getInstance()->showConversation(session_id);
    FSFloaterIM::show(session_id);
    // </FS:Ansariel> [FS communication UI]

    make_ui_sound("UISndStartIM");

    // <FS:Ansariel> [FS Communication UI]
    return session_id;
>>>>>>> c5abcecc
}

// static
void LLAvatarActions::showProfile(const LLUUID& avatar_id)
{
    if (avatar_id.notNull())
    {
        LLFloaterReg::showInstance("profile", LLSD().with("id", avatar_id));
    }
}

// static
void LLAvatarActions::showPicks(const LLUUID& avatar_id)
{
    if (avatar_id.notNull())
    {
        LLFloaterProfile* profilefloater = dynamic_cast<LLFloaterProfile*>(LLFloaterReg::showInstance("profile", LLSD().with("id", avatar_id)));
        if (profilefloater)
        {
            profilefloater->showPick();
        }
    }
}

// static
void LLAvatarActions::showPick(const LLUUID& avatar_id, const LLUUID& pick_id)
{
    if (avatar_id.notNull())
    {
        LLFloaterProfile* profilefloater = dynamic_cast<LLFloaterProfile*>(LLFloaterReg::showInstance("profile", LLSD().with("id", avatar_id)));
        if (profilefloater)
        {
            profilefloater->showPick(pick_id);
        }
    }
}

// static
void LLAvatarActions::createPick()
{
    // <FS:Ansariel> FIRE-7694 / BUG-932 / MAINT-1999
    if (LLAgentPicksInfo::getInstance()->isPickLimitReached())
    {
        LLNotificationsUtil::add("PickLimitReached");
        return;
    }
    // </FS:Ansariel>

    LLFloaterProfile* profilefloater = dynamic_cast<LLFloaterProfile*>(LLFloaterReg::showInstance("profile", LLSD().with("id", gAgent.getID())));
    LLViewerRegion* region = gAgent.getRegion();
    if (profilefloater && region)
    {
        LLPickData data;
        data.pos_global = gAgent.getPositionGlobal();
        data.sim_name = region->getName();

        LLParcel* parcel = LLViewerParcelMgr::getInstance()->getAgentParcel();
        if (parcel)
        {
            data.name = parcel->getName();
            data.desc = parcel->getDesc();
            data.snapshot_id = parcel->getSnapshotID();
            data.parcel_id = parcel->getID();
        }
        else
        {
            data.name = region->getName();
        }

        profilefloater->createPick(data);
    }
}

// static
bool LLAvatarActions::isPickTabSelected(const LLUUID& avatar_id)
{
    if (avatar_id.notNull())
    {
        LLFloaterProfile* profilefloater = LLFloaterReg::findTypedInstance<LLFloaterProfile>("profile", LLSD().with("id", avatar_id));
        if (profilefloater)
        {
            return profilefloater->isPickTabSelected();
        }
    }
    return false;
}

// static
void LLAvatarActions::showClassifieds(const LLUUID& avatar_id)
{
    if (avatar_id.notNull())
    {
        LLFloaterProfile* profilefloater = dynamic_cast<LLFloaterProfile*>(LLFloaterReg::showInstance("profile", LLSD().with("id", avatar_id)));
        if (profilefloater)
        {
            profilefloater->showClassified();
        }
    }
}

// static
void LLAvatarActions::showClassified(const LLUUID& avatar_id, const LLUUID& classified_id, bool edit)
{
    if (avatar_id.notNull())
    {
        LLFloaterProfile* profilefloater = dynamic_cast<LLFloaterProfile*>(LLFloaterReg::showInstance("profile", LLSD().with("id", avatar_id)));
        if (profilefloater)
        {
            profilefloater->showClassified(classified_id, edit);
        }
    }
}

// static
void LLAvatarActions::createClassified()
{
    LLFloaterProfile* profilefloater = dynamic_cast<LLFloaterProfile*>(LLFloaterReg::showInstance("profile", LLSD().with("id", gAgent.getID())));
    if (profilefloater)
    {
        profilefloater->createClassified();
    }
}

//static
bool LLAvatarActions::profileVisible(const LLUUID& avatar_id)
{
    LLSD sd;
    sd["id"] = avatar_id;
    LLFloater* floater = getProfileFloater(avatar_id);
    return floater && floater->isShown();
}

//static
LLFloater* LLAvatarActions::getProfileFloater(const LLUUID& avatar_id)
{
    LLFloaterProfile* floater = LLFloaterReg::findTypedInstance<LLFloaterProfile>("profile", LLSD().with("id", avatar_id));
    return floater;
}

//static
void LLAvatarActions::hideProfile(const LLUUID& avatar_id)
{
    LLSD sd;
    sd["id"] = avatar_id;
    LLFloater* floater = getProfileFloater(avatar_id);
    if (floater)
    {
        floater->closeFloater();
    }
}

// static
void LLAvatarActions::showOnMap(const LLUUID& id)
{
    LLAvatarName av_name;
    if (!LLAvatarNameCache::get(id, &av_name))
    {
        LLAvatarNameCache::get(id, boost::bind(&LLAvatarActions::showOnMap, id));
        return;
    }

    gFloaterWorldMap->trackAvatar(id, av_name.getDisplayName());
    LLFloaterReg::showInstance("world_map", "center");
}

// static
void LLAvatarActions::pay(const LLUUID& id)
{
    LLNotification::Params params("DoNotDisturbModePay");
    params.functor.function(boost::bind(&LLAvatarActions::handlePay, _1, _2, id));

    if (gAgent.isDoNotDisturb())
    {
        // warn users of being in do not disturb mode during a transaction
        LLNotifications::instance().add(params);
    }
    else
    {
        LLNotifications::instance().forceResponse(params, 1);
    }
}

void LLAvatarActions::teleport_request_callback(const LLSD& notification, const LLSD& response)
{
    S32 option;
    if (response.isInteger())
    {
        option = response.asInteger();
    }
    else
    {
        option = LLNotificationsUtil::getSelectedOption(notification, response);
    }

    if (0 == option)
    {
        LLMessageSystem* msg = gMessageSystem;

// [RLVa:KB] - Checked: RLVa-2.0.0
        const LLUUID idRecipient = notification["substitutions"]["uuid"];
        std::string strMessage = response["message"];

        // Filter the request message if the recipients is IM-blocked
        if ( (RlvActions::isRlvEnabled()) && ((!RlvActions::canStartIM(idRecipient)) || (!RlvActions::canSendIM(idRecipient))) )
        {
            strMessage = RlvStrings::getString(RlvStringKeys::Hidden::Generic);
        }
// [/RLVa:KB]

        msg->newMessageFast(_PREHASH_ImprovedInstantMessage);
        msg->nextBlockFast(_PREHASH_AgentData);
        msg->addUUIDFast(_PREHASH_AgentID, gAgent.getID());
        msg->addUUIDFast(_PREHASH_SessionID, gAgent.getSessionID());

        msg->nextBlockFast(_PREHASH_MessageBlock);
        msg->addBOOLFast(_PREHASH_FromGroup, FALSE);
        msg->addUUIDFast(_PREHASH_ToAgentID, notification["substitutions"]["uuid"] );
        msg->addU8Fast(_PREHASH_Offline, IM_ONLINE);
        msg->addU8Fast(_PREHASH_Dialog, IM_TELEPORT_REQUEST);
        msg->addUUIDFast(_PREHASH_ID, LLUUID::null);
        msg->addU32Fast(_PREHASH_Timestamp, NO_TIMESTAMP); // no timestamp necessary

        std::string name;
        LLAgentUI::buildFullname(name);

        msg->addStringFast(_PREHASH_FromAgentName, name);
// [RLVa:KB] - Checked: RLVa-2.0.0
        msg->addStringFast(_PREHASH_Message, strMessage);
// [/RLVa:KB]
//      msg->addStringFast(_PREHASH_Message, response["message"]);
        msg->addU32Fast(_PREHASH_ParentEstateID, 0);
        msg->addUUIDFast(_PREHASH_RegionID, LLUUID::null);
        msg->addVector3Fast(_PREHASH_Position, gAgent.getPositionAgent());

        gMessageSystem->addBinaryDataFast(
                _PREHASH_BinaryBucket,
                EMPTY_BINARY_BUCKET,
                EMPTY_BINARY_BUCKET_SIZE);

        gAgent.sendReliableMessage();
    }
}

// static
void LLAvatarActions::teleportRequest(const LLUUID& id)
{

    // <FS:PP> Warn if 'reject teleport offers and requests' mode is active
    if (gSavedPerAccountSettings.getBOOL("FSRejectTeleportOffersMode"))
    {
        LLNotificationsUtil::add("RejectTeleportOffersModeWarning");
        return;
    }
    // </FS:PP>

    LLSD notification;
    notification["uuid"] = id;
// [RLVa:KB] - Checked: RLVa-1.5.0
    notification["NAME"] = LLSLURL("agent", id, (RlvActions::canShowName(RlvActions::SNC_TELEPORTREQUEST, id)) ? "completename" : "rlvanonym").getSLURLString();
// [/RLVa:KB]
//  LLAvatarName av_name;
//  if (!LLAvatarNameCache::get(id, &av_name))
//  {
//      // unlikely ... they just picked this name from somewhere...
//      LLAvatarNameCache::get(id, boost::bind(&LLAvatarActions::teleportRequest, id));
//      return; // reinvoke this when the name resolves
//  }
//  notification["NAME"] = av_name.getCompleteName();

    LLSD payload;

    LLNotificationsUtil::add("TeleportRequestPrompt", notification, payload, teleport_request_callback);
}

// static
void LLAvatarActions::kick(const LLUUID& id)
{
    LLSD payload;
    payload["avatar_id"] = id;
    LLNotifications::instance().add("KickUser", LLSD(), payload, handleKick);
}

// static
void LLAvatarActions::freezeAvatar(const LLUUID& id)
{
    LLAvatarName av_name;
    LLSD payload;
    payload["avatar_id"] = id;

    if (LLAvatarNameCache::get(id, &av_name))
    {
        LLSD args;
        args["AVATAR_NAME"] = av_name.getUserName();
        LLNotificationsUtil::add("FreezeAvatarFullname", args, payload, handleFreezeAvatar);
    }
    else
    {
        LLNotificationsUtil::add("FreezeAvatar", LLSD(), payload, handleFreezeAvatar);
    }
}

// static
void LLAvatarActions::ejectAvatar(const LLUUID& id, bool ban_enabled)
{
    LLAvatarName av_name;
    LLSD payload;
    payload["avatar_id"] = id;
    payload["ban_enabled"] = ban_enabled;
    LLSD args;
    bool has_name = LLAvatarNameCache::get(id, &av_name);
    if (has_name)
    {
        args["AVATAR_NAME"] = av_name.getUserName();
    }

    if (ban_enabled)
    {
            LLNotificationsUtil::add("EjectAvatarFullname", args, payload, handleEjectAvatar);
    }
    else
    {
        if (has_name)
        {
            LLNotificationsUtil::add("EjectAvatarFullnameNoBan", args, payload, handleEjectAvatar);
        }
        else
        {
            LLNotificationsUtil::add("EjectAvatarNoBan", LLSD(), payload, handleEjectAvatar);
        }
    }
}

// static
void LLAvatarActions::freeze(const LLUUID& id)
{
    LLSD payload;
    payload["avatar_id"] = id;
    LLNotifications::instance().add("FreezeUser", LLSD(), payload, handleFreeze);
}
// static
void LLAvatarActions::unfreeze(const LLUUID& id)
{
    LLSD payload;
    payload["avatar_id"] = id;
    LLNotifications::instance().add("UnFreezeUser", LLSD(), payload, handleUnfreeze);
}

//static
void LLAvatarActions::csr(const LLUUID& id, std::string name)
{
    if (name.empty()) return;

    std::string url = "http://csr.lindenlab.com/agent/";

    // slow and stupid, but it's late
    S32 len = name.length();
    for (S32 i = 0; i < len; i++)
    {
        if (name[i] == ' ')
        {
            url += "%20";
        }
        else
        {
            url += name[i];
        }
    }

    LLWeb::loadURL(url);
}

//static
void LLAvatarActions::share(const LLUUID& id)
{
// [RLVa:KB] - @share
    if ( (RlvActions::isRlvEnabled()) && (!RlvActions::canGiveInventory(id)) )
    {
        RlvUtil::notifyBlocked(RlvStringKeys::Blocked::Share, LLSD().with("RECIPIENT", id));
        return;
    }
// [/RLVa:KB]

    // <FS:Ansariel> FIRE-8804: Prevent opening inventory from using share in radar context menu
    if (gRlvHandler.hasBehaviour(RLV_BHVR_SHOWINV))
    {
        return;
    }
    // </FS:Ansariel>

    LLSD key;
    LLFloaterSidePanelContainer::showPanel("inventory", key);
    // <FS:Ansariel> [FS Communication UI]
    //LLFloaterReg::showInstance("im_container");
    LLFloaterReg::showInstance("fs_im_container");
    // </FS:Ansariel> [FS Communication UI]

    LLUUID session_id = gIMMgr->computeSessionID(IM_NOTHING_SPECIAL,id);

    if (!gIMMgr->hasSession(session_id))
    {
        startIM(id);
    }

    if (gIMMgr->hasSession(session_id))
    {
        // we should always get here, but check to verify anyways
        LLIMModel::getInstance()->addMessage(session_id, SYSTEM_FROM, LLUUID::null, LLTrans::getString("share_alert"), false);

        // <FS:Ansariel> [FS Communication UI]
        //LLFloaterIMSessionTab* session_floater = LLFloaterIMSessionTab::findConversation(session_id);
        //if (session_floater && session_floater->isMinimized())
        //{
        //  session_floater->setMinimized(false);
        //}
        //LLFloaterIMContainer *im_container = LLFloaterReg::getTypedInstance<LLFloaterIMContainer>("im_container");
        //im_container->selectConversationPair(session_id, true);
        // </FS:Ansariel> [FS Communication UI]
    }
}

// <FS:Ansariel> Avatar tracking feature
//static
void LLAvatarActions::track(const LLUUID& id)
{
    FSRadar* radar = FSRadar::getInstance();
    if (radar)
    {
        radar->startTracking(id);
    }
}
// </FS:Ansariel>

// <FS:Ansariel> Teleport to feature
//static
void LLAvatarActions::teleportTo(const LLUUID& id)
{
    FSRadar* radar = FSRadar::getInstance();
    if (radar)
    {
        radar->teleportToAvatar(id);
    }
}

namespace action_give_inventory
{
    /**
     * Returns a pointer to 'Add More' inventory panel of Edit Outfit SP.
     */
    static LLInventoryPanel* get_outfit_editor_inventory_panel()
    {
        LLPanelOutfitEdit* panel_outfit_edit = dynamic_cast<LLPanelOutfitEdit*>(LLFloaterSidePanelContainer::getPanel("appearance", "panel_outfit_edit"));
        if (NULL == panel_outfit_edit) return NULL;

        LLInventoryPanel* inventory_panel = panel_outfit_edit->findChild<LLInventoryPanel>("folder_view");
        return inventory_panel;
    }

    /**
     * @return active inventory panel, or NULL if there's no such panel
     */
    static LLInventoryPanel* get_active_inventory_panel()
    {
        LLInventoryPanel* active_panel = LLInventoryPanel::getActiveInventoryPanel(FALSE);
        LLFloater* floater_appearance = LLFloaterReg::findInstance("appearance");
        if (!active_panel || (floater_appearance && floater_appearance->hasFocus()))
        {
            active_panel = get_outfit_editor_inventory_panel();
        }

        return active_panel;
    }

    /**
     * Checks My Inventory visibility.
     */
    static bool is_give_inventory_acceptable_ids(const std::set<LLUUID> inventory_selected_uuids)
    {
        if (inventory_selected_uuids.empty()) return false; // nothing selected

        bool acceptable = false;
        std::set<LLUUID>::const_iterator it = inventory_selected_uuids.begin();
        const std::set<LLUUID>::const_iterator it_end = inventory_selected_uuids.end();
        for (; it != it_end; ++it)
        {
            LLViewerInventoryCategory* inv_cat = gInventory.getCategory(*it);
            // any category can be offered.
            if (inv_cat)
            {
                acceptable = true;
                continue;
            }

            LLViewerInventoryItem* inv_item = gInventory.getItem(*it);
            // check if inventory item can be given
            if (LLGiveInventory::isInventoryGiveAcceptable(inv_item))
            {
                acceptable = true;
                continue;
            }

            // there are neither item nor category in inventory
            acceptable = false;
            break;
        }
    return acceptable;
    }

    static bool is_give_inventory_acceptable(LLInventoryPanel* panel = NULL)
    {
        // check selection in the panel
        std::set<LLUUID> inventory_selected_uuids = LLAvatarActions::getInventorySelectedUUIDs(panel);
        if (inventory_selected_uuids.empty())
        {
            if(panel && panel->getRootFolder() && panel->getRootFolder()->isSingleFolderMode())
            {
                inventory_selected_uuids.insert(panel->getRootFolderID());
            }
            else
            {
                return false; // nothing selected
            }
        }

        return is_give_inventory_acceptable_ids(inventory_selected_uuids);
    }

    static void build_items_string(const std::set<LLUUID>& inventory_selected_uuids , std::string& items_string)
    {
        llassert(inventory_selected_uuids.size() > 0);

        const std::string& separator = LLTrans::getString("words_separator");
        for (std::set<LLUUID>::const_iterator it = inventory_selected_uuids.begin(); ; )
        {
            LLViewerInventoryCategory* inv_cat = gInventory.getCategory(*it);
            if (NULL != inv_cat)
            {
                items_string = inv_cat->getName();
                break;
            }
            LLViewerInventoryItem* inv_item = gInventory.getItem(*it);
            if (NULL != inv_item)
            {
                items_string.append(inv_item->getName());
            }
            if(++it == inventory_selected_uuids.end())
            {
                break;
            }
            items_string.append(separator);
        }
    }

    struct LLShareInfo : public LLSingleton<LLShareInfo>
    {
        LLSINGLETON_EMPTY_CTOR(LLShareInfo);
    public:
        std::vector<LLAvatarName> mAvatarNames;
        uuid_vec_t mAvatarUuids;
    };

    static void give_inventory_cb(const LLSD& notification, const LLSD& response, std::set<LLUUID> inventory_selected_uuids)
    {
        S32 option = LLNotificationsUtil::getSelectedOption(notification, response);
        // if Cancel pressed
        if (option == 1)
        {
            return;
        }

        if (inventory_selected_uuids.empty())
        {
            return;
        }

        S32 count = LLShareInfo::instance().mAvatarNames.size();
        bool shared = count && !inventory_selected_uuids.empty();

        // iterate through avatars
        for(S32 i = 0; i < count; ++i)
        {
            const LLUUID& avatar_uuid = LLShareInfo::instance().mAvatarUuids[i];

            // We souldn't open IM session, just calculate session ID for logging purpose. See EXT-6710
            const LLUUID session_id = gIMMgr->computeSessionID(IM_NOTHING_SPECIAL, avatar_uuid);

            std::set<LLUUID>::const_iterator it = inventory_selected_uuids.begin();
            const std::set<LLUUID>::const_iterator it_end = inventory_selected_uuids.end();

            const std::string& separator = LLTrans::getString("words_separator");
            std::string noncopy_item_names;
            LLSD noncopy_items = LLSD::emptyArray();
            // iterate through selected inventory objects
            for (; it != it_end; ++it)
            {
                LLViewerInventoryCategory* inv_cat = gInventory.getCategory(*it);
                if (inv_cat)
                {
                    if (!LLGiveInventory::doGiveInventoryCategory(avatar_uuid, inv_cat, session_id, "ItemsShared"))
                    {
                        shared = false;
                    }
                    break;
                }
                LLViewerInventoryItem* inv_item = gInventory.getItem(*it);
                if (!inv_item->getPermissions().allowCopyBy(gAgentID))
                {
                    if (!noncopy_item_names.empty())
                    {
                        noncopy_item_names.append(separator);
                    }
                    noncopy_item_names.append(inv_item->getName());
                    noncopy_items.append(*it);
                }
                else
                {
                    if (!LLGiveInventory::doGiveInventoryItem(avatar_uuid, inv_item, session_id))
                    {
                        shared = false;
                    }
                }
            }
            if (noncopy_items.beginArray() != noncopy_items.endArray())
            {
                LLSD substitutions;
                substitutions["ITEMS"] = noncopy_item_names;
                LLSD payload;
                payload["agent_id"] = avatar_uuid;
                payload["items"] = noncopy_items;
                payload["success_notification"] = "ItemsShared";
                LLNotificationsUtil::add("CannotCopyWarning", substitutions, payload,
                    &LLGiveInventory::handleCopyProtectedItem);
                shared = false;
                break;
            }
        }
        if (shared)
        {
            LLFloaterReg::hideInstance("avatar_picker");
            LLNotificationsUtil::add("ItemsShared");
        }
    }

    /**
     * Performs "give inventory" operations for provided avatars.
     *
     * Sends one requests to give all selected inventory items for each passed avatar.
     * Avatars are represent by two vectors: names and UUIDs which must be sychronized with each other.
     *
     * @param avatar_names - avatar names request to be sent.
     * @param avatar_uuids - avatar names request to be sent.
     */

    //static void give_inventory_ids(const uuid_vec_t& avatar_uuids, const std::vector<LLAvatarName> avatar_names, const uuid_set_t inventory_selected_uuids)
// [RLVa:KB] - @share
    static void give_inventory_ids(uuid_vec_t avatar_uuids, std::vector<LLAvatarName> avatar_names, const uuid_set_t inventory_selected_uuids)
// [/RLVa:KB]
    {
        llassert(avatar_names.size() == avatar_uuids.size());

// [RLVa:KB] - @share
        if ( (RlvActions::isRlvEnabled()) && (RlvActions::hasBehaviour(RLV_BHVR_SHARE)) )
        {
            for (int idxAvatar = avatar_uuids.size() - 1; idxAvatar >= 0; idxAvatar--)
            {
                if (!RlvActions::canGiveInventory(avatar_uuids[idxAvatar]))
                {
                    RlvUtil::notifyBlocked(RlvStringKeys::Blocked::Share, LLSD().with("RECIPIENT", LLSLURL("agent", avatar_uuids[idxAvatar], "completename").getSLURLString()));

                    avatar_uuids.erase(avatar_uuids.begin() + idxAvatar);
                    avatar_names.erase(avatar_names.begin() + idxAvatar);
                }
            }
        }

        if (avatar_uuids.empty())
        {
            return;
        }
// [/RLVa:KB]

        if (inventory_selected_uuids.empty())
        {
            return;
        }

        std::string residents;
        LLAvatarActions::buildResidentsString(avatar_names, residents, true);

        std::string items;
        build_items_string(inventory_selected_uuids, items);

        int folders_count = 0;
        std::set<LLUUID>::const_iterator it = inventory_selected_uuids.begin();

        //traverse through selected inventory items and count folders among them
        for ( ; it != inventory_selected_uuids.end() && folders_count <=1 ; ++it)
        {
            LLViewerInventoryCategory* inv_cat = gInventory.getCategory(*it);
            if (NULL != inv_cat)
            {
                folders_count++;
            }
        }

        // EXP-1599
        // In case of sharing multiple folders, make the confirmation
        // dialog contain a warning that only one folder can be shared at a time.
        std::string notification = (folders_count > 1) ? "ShareFolderConfirmation" : "ShareItemsConfirmation";
        LLSD substitutions;
        substitutions["RESIDENTS"] = residents;
        substitutions["ITEMS"] = items;
        LLShareInfo::instance().mAvatarNames = avatar_names;
        LLShareInfo::instance().mAvatarUuids = avatar_uuids;
        LLNotificationsUtil::add(notification, substitutions, LLSD(), boost::bind(&give_inventory_cb, _1, _2, inventory_selected_uuids));
    }

    static void give_inventory(const uuid_vec_t& avatar_uuids, const std::vector<LLAvatarName> avatar_names, LLInventoryPanel* panel = NULL)
    {
        llassert(avatar_names.size() == avatar_uuids.size());
        std::set<LLUUID> inventory_selected_uuids = LLAvatarActions::getInventorySelectedUUIDs(panel);;

        if (inventory_selected_uuids.empty())
        {
            if(panel && panel->getRootFolder() && panel->getRootFolder()->isSingleFolderMode())
            {
                inventory_selected_uuids.insert(panel->getRootFolderID());
            }
            else
            {
                return;
            }
        }
        give_inventory_ids(avatar_uuids, avatar_names, inventory_selected_uuids);
    }
}

// static
void LLAvatarActions::buildResidentsString(std::vector<LLAvatarName> avatar_names, std::string& residents_string, bool complete_name)
{
    llassert(avatar_names.size() > 0);

    std::sort(avatar_names.begin(), avatar_names.end());
    const std::string& separator = LLTrans::getString("words_separator");
    for (std::vector<LLAvatarName>::const_iterator it = avatar_names.begin(); ; )
    {
        // <FS:Ansariel> FIRE-7923: Always show complete name when adding people to something!
        //if(complete_name)
        //{
        //  residents_string.append((*it).getCompleteName());
        //}
        //else
        //{
        //  residents_string.append((*it).getDisplayName());
        //}
        residents_string.append((*it).getCompleteName());
        // </FS:Ansariel>

        if  (++it == avatar_names.end())
        {
            break;
        }
        residents_string.append(separator);
    }
}

// static
void LLAvatarActions::buildResidentsString(const uuid_vec_t& avatar_uuids, std::string& residents_string)
{
    std::vector<LLAvatarName> avatar_names;
    uuid_vec_t::const_iterator it = avatar_uuids.begin();
    for (; it != avatar_uuids.end(); ++it)
    {
        LLAvatarName av_name;
        if (LLAvatarNameCache::get(*it, &av_name))
        {
            avatar_names.push_back(av_name);
        }
    }

    // We should check whether the vector is not empty to pass the assertion
    // that avatar_names.size() > 0 in LLAvatarActions::buildResidentsString.
    if (!avatar_names.empty())
    {
        LLAvatarActions::buildResidentsString(avatar_names, residents_string);
    }
}

//static
std::set<LLUUID> LLAvatarActions::getInventorySelectedUUIDs(LLInventoryPanel* active_panel)
{
    std::set<LLFolderViewItem*> inventory_selected;

    if (!active_panel)
    {
        active_panel = action_give_inventory::get_active_inventory_panel();
    }
    if (active_panel)
    {
        inventory_selected= active_panel->getRootFolder()->getSelectionList();
    }

    if (inventory_selected.empty())
    {
        LLSidepanelInventory *sidepanel_inventory = LLFloaterSidePanelContainer::getPanel<LLSidepanelInventory>("inventory");
        if (sidepanel_inventory)
        {
            inventory_selected= sidepanel_inventory->getInboxSelectionList();
        }
    }

    std::set<LLUUID> inventory_selected_uuids;
    for (std::set<LLFolderViewItem*>::iterator it = inventory_selected.begin(), end_it = inventory_selected.end();
        it != end_it;
        ++it)
    {
        inventory_selected_uuids.insert(static_cast<LLFolderViewModelItemInventory*>((*it)->getViewModelItem())->getUUID());
    }
    return inventory_selected_uuids;
}

//static
void LLAvatarActions::shareWithAvatars(LLView * panel)
{
// [RLVa:KB] - @share
    if ( (RlvActions::isRlvEnabled()) && (!RlvActions::canGiveInventory()) )
    {
        RlvUtil::notifyBlocked(RlvStringKeys::Blocked::ShareGeneric);
        return;
    }
// [/RLVa:KB]

    using namespace action_give_inventory;

    LLFloater* root_floater = gFloaterView->getParentFloater(panel);
    LLInventoryPanel* inv_panel = dynamic_cast<LLInventoryPanel*>(panel);
    LLFloaterAvatarPicker* picker =
        // <FS:Ansariel> FIRE-32377: Don't include own avatar when sharing items
        //LLFloaterAvatarPicker::show(boost::bind(give_inventory, _1, _2, inv_panel), TRUE, FALSE, FALSE, root_floater->getName());
        LLFloaterAvatarPicker::show(boost::bind(give_inventory, _1, _2, inv_panel), TRUE, FALSE, TRUE, root_floater->getName());
    if (!picker)
    {
        return;
    }

    picker->setOkBtnEnableCb(boost::bind(is_give_inventory_acceptable, inv_panel));
    picker->openFriendsTab();

    if (root_floater)
    {
        root_floater->addDependentFloater(picker);
    }
    LLNotificationsUtil::add("ShareNotification");
}

//static
void LLAvatarActions::shareWithAvatars(const uuid_set_t inventory_selected_uuids, LLFloater* root_floater)
{
    using namespace action_give_inventory;

    LLFloaterAvatarPicker* picker =
        LLFloaterAvatarPicker::show(boost::bind(give_inventory_ids, _1, _2, inventory_selected_uuids), TRUE, FALSE, FALSE, root_floater->getName());
    if (!picker)
    {
        return;
    }

    picker->setOkBtnEnableCb(boost::bind(is_give_inventory_acceptable_ids, inventory_selected_uuids));
    picker->openFriendsTab();

    if (root_floater)
    {
        root_floater->addDependentFloater(picker);
    }
    LLNotificationsUtil::add("ShareNotification");
}

// static
bool LLAvatarActions::canShareSelectedItems(LLInventoryPanel* inv_panel /* = NULL*/)
{
    using namespace action_give_inventory;

    if (!inv_panel)
    {
        LLInventoryPanel* active_panel = get_active_inventory_panel();
        if (!active_panel) return false;
        inv_panel = active_panel;
    }

    // check selection in the panel
    LLFolderView* root_folder = inv_panel->getRootFolder();
    if (!root_folder)
    {
        return false;
    }
    const std::set<LLFolderViewItem*> inventory_selected = root_folder->getSelectionList();
    if (inventory_selected.empty()) return false; // nothing selected

    const LLUUID trash_id = gInventory.findCategoryUUIDForType(LLFolderType::FT_TRASH);
    bool can_share = true;
    std::set<LLFolderViewItem*>::const_iterator it = inventory_selected.begin();
    const std::set<LLFolderViewItem*>::const_iterator it_end = inventory_selected.end();
    for (; it != it_end; ++it)
    {
        LLUUID cat_id = static_cast<LLFolderViewModelItemInventory*>((*it)->getViewModelItem())->getUUID();
        LLViewerInventoryCategory* inv_cat = gInventory.getCategory(cat_id);
        // any category can be offered if it's not in trash.
        if (inv_cat)
        {
            if ((cat_id == trash_id) || gInventory.isObjectDescendentOf(cat_id, trash_id))
            {
                can_share = false;
                break;
            }
            continue;
        }

        // check if inventory item can be given
        LLFolderViewItem* item = *it;
        if (!item) return false;
        LLInvFVBridge* bridge = dynamic_cast<LLInvFVBridge*>(item->getViewModelItem());
        if (bridge && bridge->canShare())
        {
            continue;
        }

        // there are neither item nor category in inventory
        can_share = false;
        break;
    }

    return can_share;
}

// static
bool LLAvatarActions::toggleBlock(const LLUUID& id)
{
    LLAvatarName av_name;
    LLAvatarNameCache::get(id, &av_name);

    LLMute mute(id, av_name.getUserName(), LLMute::AGENT);

    if (LLMuteList::getInstance()->isMuted(mute.mID, mute.mName))
    {
        LLMuteList::getInstance()->remove(mute);
        return false;
    }
    else
    {
        LLMuteList::getInstance()->add(mute);
        return true;
    }
}

// static
void LLAvatarActions::toggleMute(const LLUUID& id, U32 flags)
{
    LLAvatarName av_name;
    LLAvatarNameCache::get(id, &av_name);

    LLMuteList* mute_list = LLMuteList::getInstance();
    bool is_muted = mute_list->isMuted(id, flags);

    LLMute mute(id, av_name.getUserName(), LLMute::AGENT);
    if (!is_muted)
    {
        mute_list->add(mute, flags);
    }
    else
    {
        mute_list->remove(mute, flags);
    }
}

// static
void LLAvatarActions::toggleMuteVoice(const LLUUID& id)
{
    toggleMute(id, LLMute::flagVoiceChat);
}

// static
bool LLAvatarActions::canOfferTeleport(const LLUUID& id)
{
    // <FS:Ansariel> RLV support
    // Only allow offering teleports if everyone is a @tplure exception or able to map this avie under @showloc=n
    if (gRlvHandler.hasBehaviour(RLV_BHVR_SHOWLOC))
    {
        const LLRelationship* pBuddyInfo = LLAvatarTracker::instance().getBuddyInfo(id);
        if (gRlvHandler.isException(RLV_BHVR_TPLURE, id, ERlvExceptionCheck::Permissive) ||
            (pBuddyInfo && pBuddyInfo->isOnline() && pBuddyInfo->isRightGrantedTo(LLRelationship::GRANT_MAP_LOCATION)))
        {
            return true;
        }

        return false;
    }
    // </FS:Ansariel>

    // First use LLAvatarTracker::isBuddy()
    // If LLAvatarTracker::instance().isBuddyOnline function only is used
    // then for avatars that are online and not a friend it will return false.
    // But we should give an ability to offer a teleport for such avatars.
    if(LLAvatarTracker::instance().isBuddy(id))
    {
        return LLAvatarTracker::instance().isBuddyOnline(id);
    }

    return true;
}

// static
bool LLAvatarActions::canOfferTeleport(const uuid_vec_t& ids)
{
    // We can't send more than 250 lures in a single message, so disable this
    // button when there are too many id's selected.
    // <FS:Ansariel> Fix edge case with multi-selection containing offlines
    //if(ids.size() > 250) return false;
    //
    //bool result = true;
    //for (uuid_vec_t::const_iterator it = ids.begin(); it != ids.end(); ++it)
    //{
    //  if(!canOfferTeleport(*it))
    //  {
    //      result = false;
    //      break;
    //  }
    //}
    //return result;

    if (ids.size() == 1)
    {
        return canOfferTeleport(ids.front());
    }

    S32 valid_count = 0;
    for (uuid_vec_t::const_iterator it = ids.begin(); it != ids.end(); ++it)
    {
        if (canOfferTeleport(*it))
        {
            valid_count++;
        }
    }
    return (valid_count > 0 && valid_count <= 250);
    // </FS:Ansariel>
}

// <FS:Ansariel> Extra request teleport
// static
bool LLAvatarActions::canRequestTeleport(const LLUUID& id)
{
    if(LLAvatarTracker::instance().isBuddy(id))
    {
        return LLAvatarTracker::instance().isBuddyOnline(id);
    }

    return true;
}

void LLAvatarActions::inviteToGroup(const LLUUID& id)
{
    LLFloaterGroupPicker* widget = LLFloaterReg::showTypedInstance<LLFloaterGroupPicker>("group_picker", LLSD(id));
    if (widget)
    {
        widget->center();
        widget->setPowersMask(GP_MEMBER_INVITE);
        widget->removeNoneOption();
        widget->setSelectGroupCallback(boost::bind(callback_invite_to_group, _1, id));
    }
}

// static
void LLAvatarActions::viewChatHistory(const LLUUID& id)
{
    const std::vector<LLConversation>& conversations = LLConversationLog::instance().getConversations();
    std::vector<LLConversation>::const_iterator iter = conversations.begin();

    for (; iter != conversations.end(); ++iter)
    {
        if (iter->getParticipantID() == id)
        {
            // <FS:Ansariel> External chat history option
            //LLFloaterReg::showInstance("preview_conversation", iter->getSessionID(), true);
            if (gSavedSettings.getBOOL("FSUseBuiltInHistory"))
            {
                LLFloaterReg::showInstance("preview_conversation", iter->getSessionID(), TRUE);
            }
            else
            {
                gViewerWindow->getWindow()->openFile(LLLogChat::makeLogFileName(iter->getHistoryFileName()));
            }
            // </FS:Ansariel>
            return;
        }
    }

    if (LLLogChat::isTranscriptExist(id))
    {
        LLAvatarName avatar_name;
        LLSD extended_id(id);

        LLAvatarNameCache::get(id, &avatar_name);
        extended_id[LL_FCP_COMPLETE_NAME] = avatar_name.getCompleteName();
        // <FS:Ansariel> [Legacy IM logfile names]
        //extended_id[LL_FCP_ACCOUNT_NAME] = avatar_name.getAccountName();
        //LLFloaterReg::showInstance("preview_conversation", extended_id, true);
        if (gSavedSettings.getBOOL("UseLegacyIMLogNames"))
        {
            std::string avatar_user_name = avatar_name.getUserName();
            extended_id[LL_FCP_ACCOUNT_NAME] = avatar_user_name.substr(0, avatar_user_name.find(" Resident"));;
        }
        else
        {
            extended_id[LL_FCP_ACCOUNT_NAME] = avatar_name.getAccountName();
        }

        if (gSavedSettings.getBOOL("FSUseBuiltInHistory"))
        {
            LLFloaterReg::showInstance("preview_conversation", extended_id, TRUE);
        }
        else
        {
            gViewerWindow->getWindow()->openFile(LLLogChat::makeLogFileName(extended_id[LL_FCP_ACCOUNT_NAME].asString()));
        }
        // </FS:Ansariel> [Legacy IM logfile names]
    }
}

// <FS:CR> Open chat history externally
// static
void LLAvatarActions::viewChatHistoryExternally(const LLUUID& id)
{
    if (LLLogChat::isTranscriptExist(id))
    {
        LLAvatarName av_name;

        if (LLAvatarNameCache::get(id, &av_name))
        {
            std::string history_filename;
            if (gSavedSettings.getBOOL("UseLegacyIMLogNames"))
            {
                std::string user_name = av_name.getUserName();
                history_filename = user_name.substr(0, user_name.find(" Resident"));;
            }
            else
            {
                history_filename = LLCacheName::buildUsername(av_name.getUserName());
            }
            gViewerWindow->getWindow()->openFile(LLLogChat::makeLogFileName(history_filename));
        }
    }
}
// </FS:CR>

// [FS:CR] Add to contact set
//static
void LLAvatarActions::addToContactSet(const LLUUID& agent_id)
{
    LLFloaterReg::showInstance("fs_add_contact", agent_id, TRUE);
}

void LLAvatarActions::addToContactSet(const uuid_vec_t& agent_ids)
{
    if (agent_ids.size() == 1)
    {
        LLAvatarActions::addToContactSet(agent_ids.front());
    }
    else
    {
        LLSD data;
        for (uuid_vec_t::const_iterator it = agent_ids.begin(); it != agent_ids.end(); ++it)
        {
            data.append(*it);
        }
        LLFloaterReg::showInstance("fs_add_contact", data, TRUE);
    }
}
// [/FS:CR] Add to contact set

//== private methods ========================================================================================

// static
bool LLAvatarActions::handleRemove(const LLSD& notification, const LLSD& response)
{
    S32 option = LLNotificationsUtil::getSelectedOption(notification, response);

    const LLSD& ids = notification["payload"]["ids"];
    for (LLSD::array_const_iterator itr = ids.beginArray(); itr != ids.endArray(); ++itr)
    {
        LLUUID id = itr->asUUID();
        const LLRelationship* ip = LLAvatarTracker::instance().getBuddyInfo(id);
        if (ip)
        {
            switch (option)
            {
            case 0: // YES
                if( ip->isRightGrantedTo(LLRelationship::GRANT_MODIFY_OBJECTS))
                {
                    LLAvatarTracker::instance().empower(id, FALSE);
                    LLAvatarTracker::instance().notifyObservers();
                }
                LLAvatarTracker::instance().terminateBuddy(id);
                LLAvatarTracker::instance().notifyObservers();
                break;

            case 1: // NO
            default:
                LL_INFOS() << "No removal performed." << LL_ENDL;
                break;
            }
        }
    }
    return false;
}

// static
bool LLAvatarActions::handlePay(const LLSD& notification, const LLSD& response, LLUUID avatar_id)
{
    S32 option = LLNotificationsUtil::getSelectedOption(notification, response);
    if (option == 0)
    {
        gAgent.setDoNotDisturb(false);
    }

    LLFloaterPayUtil::payDirectly(&give_money, avatar_id, /*is_group=*/false);
    return false;
}

// static
void LLAvatarActions::callback_invite_to_group(LLUUID group_id, LLUUID id)
{
    uuid_vec_t agent_ids;
    agent_ids.push_back(id);

    LLFloaterGroupInvite::showForGroup(group_id, &agent_ids);
}


// static
bool LLAvatarActions::callbackAddFriendWithMessage(const LLSD& notification, const LLSD& response)
{
    S32 option = LLNotificationsUtil::getSelectedOption(notification, response);
    if (option == 0)
    {
        requestFriendship(notification["payload"]["id"].asUUID(),
            notification["payload"]["name"].asString(),
            response["message"].asString());
    }
    return false;
}

// static
bool LLAvatarActions::handleKick(const LLSD& notification, const LLSD& response)
{
    S32 option = LLNotification::getSelectedOption(notification, response);

    if (option == 0)
    {
        LLUUID avatar_id = notification["payload"]["avatar_id"].asUUID();
        LLMessageSystem* msg = gMessageSystem;

        msg->newMessageFast(_PREHASH_GodKickUser);
        msg->nextBlockFast(_PREHASH_UserInfo);
        msg->addUUIDFast(_PREHASH_GodID,        gAgent.getID() );
        msg->addUUIDFast(_PREHASH_GodSessionID, gAgent.getSessionID());
        msg->addUUIDFast(_PREHASH_AgentID,   avatar_id );
        msg->addU32("KickFlags", KICK_FLAGS_DEFAULT );
        msg->addStringFast(_PREHASH_Reason,    response["message"].asString() );
        gAgent.sendReliableMessage();
    }
    return false;
}

bool LLAvatarActions::handleFreezeAvatar(const LLSD& notification, const LLSD& response)
{
    S32 option = LLNotification::getSelectedOption(notification, response);

    if (0 == option || 1 == option)
    {
        U32 flags = 0x0;
        if (1 == option)
        {
            // unfreeze
            flags |= 0x1;
        }
        LLUUID avatar_id = notification["payload"]["avatar_id"].asUUID();
        LLMessageSystem* msg = gMessageSystem;

        msg->newMessage("FreezeUser");
        msg->nextBlock("AgentData");
        msg->addUUID("AgentID", gAgent.getID());
        msg->addUUID("SessionID", gAgent.getSessionID());
        msg->nextBlock("Data");
        msg->addUUID("TargetID", avatar_id );
        msg->addU32("Flags", flags );
        gAgent.sendReliableMessage();
    }
    return false;
}

bool LLAvatarActions::handleEjectAvatar(const LLSD& notification, const LLSD& response)
{
    S32 option = LLNotificationsUtil::getSelectedOption(notification, response);
    if (2 == option)
    {
        return false;
    }
    LLUUID avatar_id = notification["payload"]["avatar_id"].asUUID();
    bool ban_enabled = notification["payload"]["ban_enabled"].asBoolean();

    if (0 == option)
    {
        LLMessageSystem* msg = gMessageSystem;
        U32 flags = 0x0;
        msg->newMessage("EjectUser");
        msg->nextBlock("AgentData");
        msg->addUUID("AgentID", gAgent.getID() );
        msg->addUUID("SessionID", gAgent.getSessionID() );
        msg->nextBlock("Data");
        msg->addUUID("TargetID", avatar_id );
        msg->addU32("Flags", flags );
        gAgent.sendReliableMessage();
    }
    else if (ban_enabled)
    {
        LLMessageSystem* msg = gMessageSystem;

        U32 flags = 0x1;
        msg->newMessage("EjectUser");
        msg->nextBlock("AgentData");
        msg->addUUID("AgentID", gAgent.getID() );
        msg->addUUID("SessionID", gAgent.getSessionID() );
        msg->nextBlock("Data");
        msg->addUUID("TargetID", avatar_id );
        msg->addU32("Flags", flags );
        gAgent.sendReliableMessage();
    }
    return false;
}

bool LLAvatarActions::handleFreeze(const LLSD& notification, const LLSD& response)
{
    S32 option = LLNotification::getSelectedOption(notification, response);
    if (option == 0)
    {
        LLUUID avatar_id = notification["payload"]["avatar_id"].asUUID();
        LLMessageSystem* msg = gMessageSystem;

        msg->newMessageFast(_PREHASH_GodKickUser);
        msg->nextBlockFast(_PREHASH_UserInfo);
        msg->addUUIDFast(_PREHASH_GodID,        gAgent.getID() );
        msg->addUUIDFast(_PREHASH_GodSessionID, gAgent.getSessionID());
        msg->addUUIDFast(_PREHASH_AgentID,   avatar_id );
        msg->addU32("KickFlags", KICK_FLAGS_FREEZE );
        msg->addStringFast(_PREHASH_Reason, response["message"].asString() );
        gAgent.sendReliableMessage();
    }
    return false;
}

bool LLAvatarActions::handleUnfreeze(const LLSD& notification, const LLSD& response)
{
    S32 option = LLNotification::getSelectedOption(notification, response);
    std::string text = response["message"].asString();
    if (option == 0)
    {
        LLUUID avatar_id = notification["payload"]["avatar_id"].asUUID();
        LLMessageSystem* msg = gMessageSystem;

        msg->newMessageFast(_PREHASH_GodKickUser);
        msg->nextBlockFast(_PREHASH_UserInfo);
        msg->addUUIDFast(_PREHASH_GodID,        gAgent.getID() );
        msg->addUUIDFast(_PREHASH_GodSessionID, gAgent.getSessionID());
        msg->addUUIDFast(_PREHASH_AgentID,   avatar_id );
        msg->addU32("KickFlags", KICK_FLAGS_UNFREEZE );
        msg->addStringFast(_PREHASH_Reason,    text );
        gAgent.sendReliableMessage();
    }
    return false;
}

// static
void LLAvatarActions::requestFriendship(const LLUUID& target_id, const std::string& target_name, const std::string& message)
{
    const LLUUID calling_card_folder_id = gInventory.findCategoryUUIDForType(LLFolderType::FT_CALLINGCARD);
    LLUIUsage::instance().logCommand("Agent.SendFriendRequest");

    send_improved_im(target_id,
                     target_name,
                     message,
                     IM_ONLINE,
                     IM_FRIENDSHIP_OFFERED,
                     calling_card_folder_id);

    LLSD args;
    args["TO_NAME"] = target_name;

    LLSD payload;
    payload["from_id"] = target_id;
    LLNotificationsUtil::add("FriendshipOffered", args, payload);
}

//static
bool LLAvatarActions::isFriend(const LLUUID& id)
{
    return ( NULL != LLAvatarTracker::instance().getBuddyInfo(id) );
}

// static
bool LLAvatarActions::isBlocked(const LLUUID& id)
{
    LLAvatarName av_name;
    LLAvatarNameCache::get(id, &av_name);
    return LLMuteList::getInstance()->isMuted(id, av_name.getUserName());
}

// static
bool LLAvatarActions::isVoiceMuted(const LLUUID& id)
{
    return LLMuteList::getInstance()->isMuted(id, LLMute::flagVoiceChat);
}

// static
bool LLAvatarActions::canBlock(const LLUUID& id)
{
    LLAvatarName av_name;
    LLAvatarNameCache::get(id, &av_name);

    std::string full_name = av_name.getUserName();
    bool is_linden = (full_name.find("Linden") != std::string::npos);
    bool is_self = id == gAgentID;
    return !is_self && !is_linden;
}

// [SL:KB] - Patch: UI-SidepanelPeople | Checked: 2010-12-03 (Catznip-2.4.0g) | Modified: Catznip-2.4.0g
void LLAvatarActions::report(const LLUUID& idAgent)
{
    LLAvatarName avName;
    LLAvatarNameCache::get(idAgent, &avName);

    LLFloaterReporter::showFromAvatar(idAgent, avName.getCompleteName());
}

bool LLAvatarActions::canZoomIn(const LLUUID& idAgent)
{
    // <FS:Ansariel> Firestorm radar support
    //return gObjectList.findObject(idAgent);

    LLViewerObject* object = gObjectList.findObject(idAgent);
    if (object)
    {
        return true;
    }
    else
    {
        // Special case for SL since interest list changes
        auto entry = FSRadar::getInstance()->getEntry(idAgent);
#ifdef OPENSIM
        if (LLGridManager::getInstance()->isInOpenSim())
        {
            return (entry && entry->getRange() <= gSavedSettings.getF32("RenderFarClip"));
        }
        else
#endif
        {
            return (entry != nullptr);
        }
    }
    // </FS:Ansariel>
}

void LLAvatarActions::zoomIn(const LLUUID& idAgent)
{
    // <FS:Ansariel> Firestorm radar support
    //handle_zoom_to_object(idAgent);

    if (auto entry = FSRadar::getInstance()->getEntry(idAgent); entry)
    {
        handle_zoom_to_object(idAgent, entry->getGlobalPos());
    }
    else
    {
        handle_zoom_to_object(idAgent);
    }
    // </FS:Ansariel>
}

void LLAvatarActions::getScriptInfo(const LLUUID& idAgent)
{
    LL_INFOS() << "Reporting Script Info for avatar: " << idAgent.asString() << LL_ENDL;
    FSLSLBridge::instance().viewerToLSL("getScriptInfo|" + idAgent.asString() + "|" + (gSavedSettings.getBOOL("FSScriptInfoExtended") ? "1" : "0"));
}


//
// Parcel actions
//


// Defined in llworld.cpp
LLVector3d unpackLocalToGlobalPosition(U32 compact_local, const LLVector3d& region_origin, F32 width_scale_factor);

// static - Checked: 2010-12-03 (Catznip-2.4.0g) | Added: Catznip-2.4.0g
bool getRegionAndPosGlobalFromAgentID(const LLUUID& idAgent, const LLViewerRegion** ppRegion, LLVector3d* pPosGlobal)
{
    // Try looking up the agent in gObjectList
    const LLViewerObject* pAvatarObj = gObjectList.findObject(idAgent);
    if (pAvatarObj)
    {
        if (ppRegion)
            *ppRegion = pAvatarObj->getRegion();
        if (pPosGlobal)
            *pPosGlobal = pAvatarObj->getPositionGlobal();
        return (pAvatarObj->isAvatar()) && (NULL != pAvatarObj->getRegion());
    }

    // Walk over each region we're connected to and try finding the agent on one of them
    LLWorld::region_list_t::const_iterator itRegion = LLWorld::getInstance()->getRegionList().begin();
    LLWorld::region_list_t::const_iterator endRegion = LLWorld::getInstance()->getRegionList().end();
    for (; itRegion != endRegion; ++itRegion)
    {
        const LLViewerRegion* pRegion = *itRegion;
        for (S32 idxRegionAgent = 0, cntRegionAgent = pRegion->mMapAvatars.size(); idxRegionAgent < cntRegionAgent; idxRegionAgent++)
        {
            if (pRegion->mMapAvatarIDs.at(idxRegionAgent) == idAgent)
            {
                if (ppRegion)
                    *ppRegion = pRegion;
                if (pPosGlobal)
                    *pPosGlobal = unpackLocalToGlobalPosition(pRegion->mMapAvatars.at(idxRegionAgent), pRegion->getOriginGlobal(), pRegion->getWidthScaleFactor());
                return (NULL != pRegion);
            }
        }
    }

    // Couldn't find the agent anywhere
    return false;
}

// static - Checked: 2010-12-03 (Catznip-2.4.0g) | Added: Catznip-2.4.0g
inline bool getRegionFromAgentID(const LLUUID& idAgent, const LLViewerRegion** ppRegion)
{
    return getRegionAndPosGlobalFromAgentID(idAgent, ppRegion, NULL);
}

// static - Checked: 2010-12-03 (Catznip-2.4.0g) | Added: Catznip-2.4.0g
inline bool getPosGlobalFromAgentID(const LLUUID& idAgent, LLVector3d& posGlobal)
{
    return getRegionAndPosGlobalFromAgentID(idAgent, NULL, &posGlobal);
}

// static - Checked: 2010-12-03 (Catznip-2.4.0g) | Added: Catznip-2.4.0g
bool LLAvatarActions::canLandFreezeOrEject(const LLUUID& idAgent)
{
    uuid_vec_t idAgents;
    idAgents.push_back(idAgent);
    return canLandFreezeOrEjectMultiple(idAgents);
}

// static - Checked: 2010-12-03 (Catznip-2.4.0g) | Added: Catznip-2.4.0g
bool LLAvatarActions::canLandFreezeOrEjectMultiple(uuid_vec_t& idAgents, bool fFilter /*=false*/)
{
    if (gAgent.isGodlikeWithoutAdminMenuFakery())
        return true;                    // Gods can always freeze

    uuid_vec_t::iterator itAgent = idAgents.begin(); bool fCanFreeze = false;
    while ( (itAgent != idAgents.end()) && ((fFilter) || (!fCanFreeze)) )
    {
        const LLViewerRegion* pRegion = NULL; LLVector3d posGlobal;
        if (getRegionAndPosGlobalFromAgentID(*itAgent, &pRegion, &posGlobal))
        {
            // NOTE: we actually don't always need the parcel, but attempting to get it now will help with setting fBanEnabled when ejecting
            const LLParcel* pParcel = LLViewerParcelMgr::getInstance()->selectParcelAt(posGlobal)->getParcel();
            const LLVector3 posRegion = pRegion->getPosRegionFromGlobal(posGlobal);
            if ( (pRegion->getOwner() == gAgent.getID()) || (pRegion->isEstateManager()) || (pRegion->isOwnedSelf(posRegion)) ||
                 ((pRegion->isOwnedGroup(posRegion)) && (pParcel) && (gAgent.hasPowerInGroup(pParcel->getOwnerID(), GP_LAND_ADMIN))) )
            {
                fCanFreeze = true;
                ++itAgent;
                continue;
            }
        }
        if (fFilter)
            itAgent = idAgents.erase(itAgent);
        else
            ++itAgent;
    }
    return fCanFreeze;
}

// static - Checked: 2010-12-03 (Catznip-2.4.0g) | Added: Catznip-2.4.0g
void LLAvatarActions::landEject(const LLUUID& idAgent)
{
    LL_INFOS() << "landeject " << idAgent << LL_ENDL;
    uuid_vec_t idAgents;
    idAgents.push_back(idAgent);
    landEjectMultiple(idAgents);
}

// static - Checked: 2010-12-03 (Catznip-2.4.0g) | Added: Catznip-2.4.0g
void LLAvatarActions::landEjectMultiple(const uuid_vec_t& idAgents)
{
    uuid_vec_t idEjectAgents(idAgents);
    if (!canLandFreezeOrEjectMultiple(idEjectAgents, true))
    {
        LL_WARNS() << "Not allowed to eject" << LL_ENDL;
        return;
    }

    LLSD args, payload; std::string strMsgName, strResidents; bool fBanEnabled = false;
    for (uuid_vec_t::const_iterator itAgent = idEjectAgents.begin(); itAgent != idEjectAgents.end(); ++itAgent)
    {
        const LLUUID& idAgent = *itAgent; LLVector3d posGlobal;
        if ( (!fBanEnabled) && (getPosGlobalFromAgentID(idAgent, posGlobal)) )
        {
            const LLParcel* pParcel = LLViewerParcelMgr::getInstance()->selectParcelAt(posGlobal)->getParcel();
            fBanEnabled = (pParcel) && (LLViewerParcelMgr::getInstance()->isParcelOwnedByAgent(pParcel, GP_LAND_MANAGE_BANNED));
        }

        if (idEjectAgents.begin() != itAgent)
            strResidents += "\n";
        strResidents += LLSLURL("agent", idAgent, (!gRlvHandler.hasBehaviour(RLV_BHVR_SHOWNAMES)) ? "completename" : "rlvanonym").getSLURLString();
        payload["ids"].append(*itAgent);
    }

    if (1 == payload["ids"].size())
    {
        args["AVATAR_NAME"] = strResidents;
        strMsgName = (fBanEnabled) ? "EjectAvatarFullname" : "EjectAvatarFullnameNoBan";
    }
    else
    {
        args["RESIDENTS"] = strResidents;
        strMsgName = (fBanEnabled) ? "EjectAvatarMultiple" : "EjectAvatarMultipleNoBan";
    }

    payload["ban_enabled"] = fBanEnabled;
    LLNotificationsUtil::add(strMsgName, args, payload, &callbackLandEject);
}

// static - Checked: 2010-12-03 (Catznip-2.4.0g) | Added: Catznip-2.4.0g
bool LLAvatarActions::callbackLandEject(const LLSD& notification, const LLSD& response)
{
    S32 idxOption = LLNotificationsUtil::getSelectedOption(notification, response);
    if (2 == idxOption)                         // Cancel button.
        return false;

    bool fBanEnabled = notification["payload"]["ban_enabled"].asBoolean();
    if ( (0 == idxOption) || (fBanEnabled) )    // Eject button (or Eject + Ban)
    {
        const LLSD& idAgents = notification["payload"]["ids"];
        for (LLSD::array_const_iterator itAgent = idAgents.beginArray(); itAgent != idAgents.endArray(); ++itAgent)
        {
            const LLUUID idAgent = itAgent->asUUID(); const LLViewerRegion* pAgentRegion = NULL;
            if (getRegionFromAgentID(idAgent, &pAgentRegion))
            {
                // This is tricky. It is similar to say if it is not an 'Eject' button, and it is also not an 'Cancel' button,
                // and ban_enabled==true, it should be the 'Eject and Ban' button.
                U32 flags = ( (0 != idxOption) && (fBanEnabled) ) ? 0x1 : 0x0;

                gMessageSystem->newMessage("EjectUser");
                gMessageSystem->nextBlock("AgentData");
                gMessageSystem->addUUID("AgentID", gAgent.getID());
                gMessageSystem->addUUID("SessionID", gAgent.getSessionID());
                gMessageSystem->nextBlock("Data");
                gMessageSystem->addUUID("TargetID", idAgent);
                gMessageSystem->addU32("Flags", flags);
                gMessageSystem->sendReliable(pAgentRegion->getHost());
            }
        }
    }
    return false;
}

// static - Checked: 2010-12-03 (Catznip-2.4.0g) | Added: Catznip-2.4.0g
void LLAvatarActions::landFreeze(const LLUUID& idAgent)
{
    LL_INFOS() << "landfreezing " << idAgent << LL_ENDL;
    uuid_vec_t idAgents;
    idAgents.push_back(idAgent);
    landFreezeMultiple(idAgents);
}

// static - Checked: 2010-12-03 (Catznip-2.4.0g) | Added: Catznip-2.4.0g
void LLAvatarActions::landFreezeMultiple(const uuid_vec_t& idAgents)
{
    uuid_vec_t idEjectAgents(idAgents);
    if (!canLandFreezeOrEjectMultiple(idEjectAgents, true))
        return;

    LLSD args, payload; std::string strMsgName, strResidents;
    for (uuid_vec_t::const_iterator itAgent = idEjectAgents.begin(); itAgent != idEjectAgents.end(); ++itAgent)
    {
        const LLUUID& idAgent = *itAgent;
        if (idEjectAgents.begin() != itAgent)
            strResidents += "\n";
        strResidents += LLSLURL("agent", idAgent, (!gRlvHandler.hasBehaviour(RLV_BHVR_SHOWNAMES)) ? "completename" : "rlvanonym").getSLURLString();
        payload["ids"].append(*itAgent);
    }

    if (1 == payload["ids"].size())
    {
        args["AVATAR_NAME"] = strResidents;
        strMsgName = "FreezeAvatarFullname";
    }
    else
    {
        args["RESIDENTS"] = strResidents;
        strMsgName = "FreezeAvatarMultiple";
    }

    LLNotificationsUtil::add(strMsgName, args, payload, &callbackLandFreeze);
}

// static - Checked: 2010-12-03 (Catznip-2.4.0g) | Added: Catznip-2.4.0g
bool LLAvatarActions::callbackLandFreeze(const LLSD& notification, const LLSD& response)
{
    S32 idxOption = LLNotificationsUtil::getSelectedOption(notification, response);
    if ( (0 == idxOption) || (1 == idxOption) )
    {
        U32 flags = (0 == idxOption) ? 0x0 : 0x1;

        const LLSD& idAgents = notification["payload"]["ids"];
        for (LLSD::array_const_iterator itAgent = idAgents.beginArray(); itAgent != idAgents.endArray(); ++itAgent)
        {
            const LLUUID idAgent = itAgent->asUUID(); const LLViewerRegion* pAgentRegion = NULL;
            if (getRegionFromAgentID(idAgent, &pAgentRegion))
            {
                gMessageSystem->newMessage("FreezeUser");
                gMessageSystem->nextBlock("AgentData");
                gMessageSystem->addUUID("AgentID", gAgent.getID());
                gMessageSystem->addUUID("SessionID", gAgent.getSessionID());
                gMessageSystem->nextBlock("Data");
                gMessageSystem->addUUID("TargetID", idAgent);
                gMessageSystem->addU32("Flags", flags);
                gMessageSystem->sendReliable(pAgentRegion->getHost());
            }
        }
    }
    return false;
}

//
// Estate actions
//

typedef std::vector<std::string> strings_t;

// Copy/paste from LLPanelRegionInfo::sendEstateOwnerMessage
void sendEstateOwnerMessage(const LLViewerRegion* pRegion, const std::string& request, const LLUUID& invoice, const strings_t& strings)
{
    if (pRegion)
    {
        LL_INFOS() << "Sending estate request '" << request << "'" << LL_ENDL;
        gMessageSystem->newMessage("EstateOwnerMessage");
        gMessageSystem->nextBlockFast(_PREHASH_AgentData);
        gMessageSystem->addUUIDFast(_PREHASH_AgentID, gAgent.getID());
        gMessageSystem->addUUIDFast(_PREHASH_SessionID, gAgent.getSessionID());
        gMessageSystem->addUUIDFast(_PREHASH_TransactionID, LLUUID::null); //not used
        gMessageSystem->nextBlock("MethodData");
        gMessageSystem->addString("Method", request);
        gMessageSystem->addUUID("Invoice", invoice);
        if(strings.empty())
        {
            gMessageSystem->nextBlock("ParamList");
            gMessageSystem->addString("Parameter", NULL);
        }
        else
        {
            strings_t::const_iterator it = strings.begin();
            strings_t::const_iterator end = strings.end();
            for(; it != end; ++it)
            {
                gMessageSystem->nextBlock("ParamList");
                gMessageSystem->addString("Parameter", *it);
            }
        }
        gMessageSystem->sendReliable(pRegion->getHost());
    }
}

// static - Checked: 2010-12-03 (Catznip-2.4.0g) | Added: Catznip-2.4.0g
bool LLAvatarActions::canEstateKickOrTeleportHome(const LLUUID& idAgent)
{
    uuid_vec_t idAgents;
    idAgents.push_back(idAgent);
    return canEstateKickOrTeleportHomeMultiple(idAgents);
}

// static - Checked: 2010-12-03 (Catznip-2.4.0g) | Added: Catznip-2.4.0g
bool LLAvatarActions::canEstateKickOrTeleportHomeMultiple(uuid_vec_t& idAgents, bool fFilter /*=false*/)
{
    if (gAgent.isGodlikeWithoutAdminMenuFakery())
        return true;        // Gods can always kick

    uuid_vec_t::iterator itAgent = idAgents.begin(); bool fCanKick = false;
    while ( (itAgent != idAgents.end()) && ((fFilter) || (!fCanKick)) )
    {
        const LLViewerRegion* pRegion = NULL;
        if ( (getRegionFromAgentID(*itAgent, &pRegion)) && ((pRegion->getOwner() == gAgent.getID()) || (pRegion->isEstateManager())) )
        {
            fCanKick = true;
            ++itAgent;      // Estate owners/managers can kick
            continue;
        }

        if (fFilter)
            itAgent = idAgents.erase(itAgent);
        else
            ++itAgent;
    }
    return fCanKick;
}

// static - Checked: 2010-12-03 (Catznip-2.4.0g) | Added: Catznip-2.4.0g
void LLAvatarActions::estateKick(const LLUUID& idAgent)
{
    LL_INFOS() << "estatekick " << idAgent << LL_ENDL;
    uuid_vec_t idAgents;
    idAgents.push_back(idAgent);
    estateKickMultiple(idAgents);
}

// static - Checked: 2010-12-03 (Catznip-2.4.0g) | Added: Catznip-2.4.0g
void LLAvatarActions::estateKickMultiple(const uuid_vec_t& idAgents)
{
    uuid_vec_t idEjectAgents(idAgents);
    if (!canEstateKickOrTeleportHomeMultiple(idEjectAgents, true))
        return;

    LLSD args, payload; std::string strMsgName, strResidents;
    for (uuid_vec_t::const_iterator itAgent = idEjectAgents.begin(); itAgent != idEjectAgents.end(); ++itAgent)
    {
        const LLUUID& idAgent = *itAgent;
        if (idEjectAgents.begin() != itAgent)
            strResidents += "\n";
        strResidents += LLSLURL("agent", idAgent, (!gRlvHandler.hasBehaviour(RLV_BHVR_SHOWNAMES)) ? "completename" : "rlvanonym").getSLURLString();
        payload["ids"].append(*itAgent);
    }

    if (1 == payload["ids"].size())
    {
        args["EVIL_USER"] = strResidents;
        strMsgName = "EstateKickUser";
    }
    else
    {
        args["RESIDENTS"] = strResidents;
        strMsgName = "EstateKickMultiple";
    }

    LLNotificationsUtil::add(strMsgName, args, payload, &callbackEstateKick);
}

// static - Checked: 2010-12-03 (Catznip-2.4.0g) | Added: Catznip-2.4.0g
bool LLAvatarActions::callbackEstateKick(const LLSD& notification, const LLSD& response)
{
    S32 idxOption = LLNotificationsUtil::getSelectedOption(notification, response);
    if (0 == idxOption)
    {
        const LLSD& idAgents = notification["payload"]["ids"];
        for (LLSD::array_const_iterator itAgent = idAgents.beginArray(); itAgent != idAgents.endArray(); ++itAgent)
        {
            const LLViewerRegion* pRegion = NULL;
            if (getRegionFromAgentID(itAgent->asUUID(), &pRegion))
            {
                strings_t strings;
                strings.push_back(itAgent->asString());

                sendEstateOwnerMessage(pRegion, "kickestate", LLUUID::generateNewID(), strings);
            }
        }
    }
    return false;
}

// static - Checked: 2010-12-03 (Catznip-2.4.0g) | Added: Catznip-2.4.0g
void LLAvatarActions::estateTeleportHome(const LLUUID& idAgent)
{
    LL_INFOS() << "estateTpHome " << idAgent << LL_ENDL;
    uuid_vec_t idAgents;
    idAgents.push_back(idAgent);
    estateTeleportHomeMultiple(idAgents);
}

// static - Checked: 2010-12-03 (Catznip-2.4.0g) | Added: Catznip-2.4.0g
void LLAvatarActions::estateTeleportHomeMultiple(const uuid_vec_t& idAgents)
{
    uuid_vec_t idEjectAgents(idAgents);
    if (!canEstateKickOrTeleportHomeMultiple(idEjectAgents, true))
        return;

    LLSD args, payload; std::string strMsgName, strResidents;
    for (uuid_vec_t::const_iterator itAgent = idEjectAgents.begin(); itAgent != idEjectAgents.end(); ++itAgent)
    {
        const LLUUID& idAgent = *itAgent;
        if (idEjectAgents.begin() != itAgent)
            strResidents += "\n";
        strResidents += LLSLURL("agent", idAgent, (!gRlvHandler.hasBehaviour(RLV_BHVR_SHOWNAMES)) ? "completename" : "rlvanonym").getSLURLString();
        payload["ids"].append(*itAgent);
    }

    if (1 == payload["ids"].size())
    {
        args["AVATAR_NAME"] = strResidents;
        strMsgName = "EstateTeleportHomeUser";
    }
    else
    {
        args["RESIDENTS"] = strResidents;
        strMsgName = "EstateTeleportHomeMultiple";
    }

    LLNotificationsUtil::add(strMsgName, args, payload, &callbackEstateTeleportHome);
}

// static - Checked: 2010-12-03 (Catznip-2.4.0g) | Added: Catznip-2.4.0g
bool LLAvatarActions::callbackEstateTeleportHome(const LLSD& notification, const LLSD& response)
{
    S32 idxOption = LLNotificationsUtil::getSelectedOption(notification, response);
    if (0 == idxOption)
    {
        const LLSD& idAgents = notification["payload"]["ids"];
        for (LLSD::array_const_iterator itAgent = idAgents.beginArray(); itAgent != idAgents.endArray(); ++itAgent)
        {
            const LLViewerRegion* pRegion = NULL;
            if (getRegionFromAgentID(itAgent->asUUID(), &pRegion))
            {
                strings_t strings;
                strings.push_back(gAgent.getID().asString());
                strings.push_back(itAgent->asString());

                sendEstateOwnerMessage(pRegion, "teleporthomeuser", LLUUID::generateNewID(), strings);
            }
        }
    }
    return false;
}
// [/SL:KB]

// <FS:Ansariel> Estate ban user
void LLAvatarActions::estateBan(const LLUUID& idAgent)
{
    uuid_vec_t idAgents;
    idAgents.push_back(idAgent);
    estateBanMultiple(idAgents);
}

void LLAvatarActions::estateBanMultiple(const uuid_vec_t& idAgents)
{
    LLViewerRegion* region = gAgent.getRegion();
    if (!region)
    {
        return;
    }

    uuid_vec_t idEjectAgents(idAgents);
    if (!canEstateKickOrTeleportHomeMultiple(idEjectAgents, true))
        return;

    LLSD args, payload; std::string strMsgName, strResidents;
    for (uuid_vec_t::const_iterator itAgent = idEjectAgents.begin(); itAgent != idEjectAgents.end(); ++itAgent)
    {
        const LLUUID& idAgent = *itAgent;
        if (idEjectAgents.begin() != itAgent)
            strResidents += "\n";
        strResidents += LLSLURL("agent", idAgent, (!gRlvHandler.hasBehaviour(RLV_BHVR_SHOWNAMES)) ? "completename" : "rlvanonym").getSLURLString();
        payload["ids"].append(*itAgent);
    }

    std::string owner = LLSLURL("agent", region->getOwner(), "inspect").getSLURLString();
    if (gAgent.isGodlike())
    {
        LLStringUtil::format_map_t owner_args;
        owner_args["[OWNER]"] = owner;
        args["ALL_ESTATES"] = LLTrans::getString("RegionInfoAllEstatesOwnedBy", owner_args);
    }
    else if (region->getOwner() == gAgent.getID())
    {
        args["ALL_ESTATES"] = LLTrans::getString("RegionInfoAllEstatesYouOwn");
    }
    else if (region->isEstateManager())
    {
        LLStringUtil::format_map_t owner_args;
        owner_args["[OWNER]"] = owner.c_str();
        args["ALL_ESTATES"] = LLTrans::getString("RegionInfoAllEstatesYouManage", owner_args);
    }

    if (1 == payload["ids"].size())
    {
        args["EVIL_USER"] = strResidents;
        strMsgName = "EstateBanUser";
    }
    else
    {
        args["RESIDENTS"] = strResidents;
        strMsgName = "EstateBanUserMultiple";
    }

    LLNotificationsUtil::add(strMsgName, args, payload, &callbackEstateBan);
}

bool LLAvatarActions::callbackEstateBan(const LLSD& notification, const LLSD& response)
{
    LLViewerRegion* region = gAgent.getRegion();
    S32 idxOption = LLNotificationsUtil::getSelectedOption(notification, response);

    if (0 == idxOption || 1 == idxOption)
    {
        const LLSD& idAgents = notification["payload"]["ids"];
        for (LLSD::array_const_iterator itAgent = idAgents.beginArray(); itAgent != idAgents.endArray(); ++itAgent)
        {
            if (region->getOwner() == itAgent->asUUID())
            {
                // Can't ban the owner!
                continue;
            }

            U32 flags = ESTATE_ACCESS_BANNED_AGENT_ADD | ESTATE_ACCESS_ALLOWED_AGENT_REMOVE;

            if (itAgent + 1 != idAgents.endArray())
            {
                flags |= ESTATE_ACCESS_NO_REPLY;
            }

            if (idxOption == 1)
            {
                // All estates, either than I own or manage for this owner.
                // This will be verified on simulator. JC
                if (!region)
                {
                    break;
                }

                if (region->getOwner() == gAgent.getID()
                    || gAgent.isGodlike())
                {
                    flags |= ESTATE_ACCESS_APPLY_TO_ALL_ESTATES;
                }
                else if (region->isEstateManager())
                {
                    flags |= ESTATE_ACCESS_APPLY_TO_MANAGED_ESTATES;
                }
            }

            LLFloaterRegionInfo::nextInvoice();
            LLPanelEstateAccess::sendEstateAccessDelta(flags, itAgent->asUUID());
        }
    }
    return false;
}
// </FS:Ansariel> Estate ban user

// <FS:Ansariel> Derender
//static
void LLAvatarActions::derender(const LLUUID& agent_id, bool permanent)
{
    LLAvatarNameCache::get(agent_id, boost::bind(&LLAvatarActions::onDerenderAvatarNameLookup, _1, _2, permanent));
}

//static
void LLAvatarActions::derenderMultiple(const uuid_vec_t& agent_ids, bool permanent)
{
    for (uuid_vec_t::const_iterator it = agent_ids.begin(); it != agent_ids.end(); it++)
    {
        LLAvatarNameCache::get((*it), boost::bind(&LLAvatarActions::onDerenderAvatarNameLookup, _1, _2, permanent));
    }
}

//static
void LLAvatarActions::onDerenderAvatarNameLookup(const LLUUID& agent_id, const LLAvatarName& av_name, bool permanent)
{
    FSAssetBlacklist::getInstance()->addNewItemToBlacklist(agent_id, av_name.getUserName(), "", LLAssetType::AT_PERSON, permanent, permanent);

    LLViewerObject* av_obj = gObjectList.findObject(agent_id);
    if (av_obj)
    {
        gObjectList.killObject(av_obj);
    }
}
// </FS:Ansariel> Derender<|MERGE_RESOLUTION|>--- conflicted
+++ resolved
@@ -319,23 +319,13 @@
 static void on_avatar_name_cache_start_call(const LLUUID& agent_id,
                                             const LLAvatarName& av_name)
 {
-<<<<<<< HEAD
-	std::string name = av_name.getDisplayName();
-	LLUUID session_id = gIMMgr->addSession(name, IM_NOTHING_SPECIAL, agent_id, LLSD());
-	if (session_id != LLUUID::null)
-	{
-		gIMMgr->startCall(session_id);
-	}
-	make_ui_sound("UISndStartIM");
-=======
     std::string name = av_name.getDisplayName();
-    LLUUID session_id = gIMMgr->addSession(name, IM_NOTHING_SPECIAL, agent_id, true);
+    LLUUID session_id = gIMMgr->addSession(name, IM_NOTHING_SPECIAL, agent_id, LLSD());
     if (session_id != LLUUID::null)
     {
         gIMMgr->startCall(session_id);
     }
     make_ui_sound("UISndStartIM");
->>>>>>> c5abcecc
 }
 
 // static
@@ -390,22 +380,9 @@
 //      id_array.push_back(*it);
     }
 
-<<<<<<< HEAD
-	// create the new ad hoc voice session
-	const std::string title = LLTrans::getString("conference-title");
-	LLUUID session_id = gIMMgr->addSession(title, IM_SESSION_CONFERENCE_START, ids[0], id_array, LLSD(), floater_id);
-	if (session_id == LLUUID::null)
-	{
-		// <FS:Ansariel> [FS Communication UI]
-		//return;
-		return session_id;
-		// </FS:Ansariel>
-	}
-=======
     // create the new ad hoc voice session
     const std::string title = LLTrans::getString("conference-title");
-    LLUUID session_id = gIMMgr->addSession(title, IM_SESSION_CONFERENCE_START,
-                                           ids[0], id_array, true, floater_id);
+    LLUUID session_id = gIMMgr->addSession(title, IM_SESSION_CONFERENCE_START, ids[0], id_array, LLSD(), floater_id);
     if (session_id == LLUUID::null)
     {
         // <FS:Ansariel> [FS Communication UI]
@@ -413,7 +390,6 @@
         return session_id;
         // </FS:Ansariel>
     }
->>>>>>> c5abcecc
 
     gIMMgr->autoStartCallOnStartup(session_id);
 
@@ -466,34 +442,10 @@
         }
         id_array.push_back(idAgent);
 // [/RLVa:KB]
-<<<<<<< HEAD
-//		id_array.push_back(*it);
-	}
-	const std::string title = LLTrans::getString("conference-title");
+//      id_array.push_back(*it);
+    }
+    const std::string title = LLTrans::getString("conference-title");
     LLUUID  session_id = gIMMgr->addSession(title, IM_SESSION_CONFERENCE_START, ids[0], id_array, LLSD(), floater_id);
-
-	if (session_id == LLUUID::null)
-	{
-		// <FS:Ansariel> [FS Communication UI]
-		//return;
-		return session_id;
-		// </FS:Ansariel>
-	}
-	
-	// <FS:Ansariel> [FS communication UI]
-	//FSFloaterIMContainer::getInstance()->showConversation(session_id);
-	FSFloaterIM::show(session_id);
-	// </FS:Ansariel> [FS communication UI]
-
-	make_ui_sound("UISndStartIM");
-
-	// <FS:Ansariel> [FS Communication UI]
-	return session_id;
-=======
-//      id_array.push_back(*it);
-    }
-    const std::string title = LLTrans::getString("conference-title");
-    LLUUID session_id = gIMMgr->addSession(title, IM_SESSION_CONFERENCE_START, ids[0], id_array, false, floater_id);
 
     if (session_id == LLUUID::null)
     {
@@ -512,7 +464,6 @@
 
     // <FS:Ansariel> [FS Communication UI]
     return session_id;
->>>>>>> c5abcecc
 }
 
 // static
