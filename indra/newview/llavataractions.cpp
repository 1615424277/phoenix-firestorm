--- conflicted
+++ resolved
@@ -60,13 +60,9 @@
 #include "llrecentpeople.h"
 #include "llsidetray.h"
 #include "lltrans.h"
-<<<<<<< HEAD
 // [SL:KB] - Patch : UI-ProfileGroupFloater | Checked: 2010-09-08 (Catznip-2.1.2c) | Added: Catznip-2.1.2c
 #include "llviewercontrol.h"
 // [/SL:KB]
-=======
-#include "llviewercontrol.h"
->>>>>>> 7b0455ba
 #include "llviewerobjectlist.h"
 #include "llviewermessage.h"	// for handle_lure
 #include "llviewerregion.h"
@@ -313,31 +309,8 @@
 {
 	if (id.notNull())
 	{
-<<<<<<< HEAD
 // [SL:KB] - Patch : UI-ProfileGroupFloater | 
 		if ( (!gSavedSettings.getBOOL("ShowProfileFloaters")) || ((gAgent.getID() == id)) )
-=======
-		LLSD params;
-		params["id"] = id;
-		params["open_tab_name"] = "panel_profile";
-
-		// PROFILES: open in webkit window
-		std::string full_name;
-		if (gCacheName->getFullName(id,full_name))
-		{
-			std::string agent_name = LLCacheName::buildUsername(full_name);
-			llinfos << "opening web profile for " << agent_name << llendl;		
-			std::string url = getProfileURL(agent_name);
-			LLWeb::loadWebURLInternal(url);
-		}
-		else
-		{
-			llwarns << "no name info for agent id " << id << llendl;
-		}
-#if 0
-		//Show own profile
-		if(gAgent.getID() == id)
->>>>>>> 7b0455ba
 		{
 // [/SL:KB]		
 			LLSD params;
@@ -354,17 +327,39 @@
 			{
 				LLSideTray::getInstance()->showPanel("panel_profile_view", params);
 			}
-// [SL:KB] - Patch : UI-ProfileGroupFloater 
 		}
 		else
 		{
-			LLFloaterReg::showInstance("floater_profile_view", LLSD().with("id", id));
-		}
-<<<<<<< HEAD
-// [/SL:KB] 
-=======
-#endif
->>>>>>> 7b0455ba
+			/* AO: Ignore web profile
+			// PROFILES: open in webkit window
+			std::string full_name;
+			if (gCacheName->getFullName(id,full_name))
+			{
+				std::string agent_name = LLCacheName::buildUsername(full_name);
+				llinfos << "opening web profile for " << agent_name << llendl;		
+				std::string url = getProfileURL(agent_name);
+				LLWeb::loadWebURLInternal(url);
+			}
+			else
+			{
+				llwarns << "no name info for agent id " << id << llendl;
+			}
+			*/
+			
+			LLSD params;
+                        params["id"] = id;
+                        params["open_tab_name"] = "panel_profile";
+			//Show own profile
+			if(gAgent.getID() == id)
+			{
+				LLSideTray::getInstance()->showPanel("panel_me", params);
+			}
+			else
+			{
+				// [SL:KB] - Patch : UI-ProfileGroupFloater
+				LLFloaterReg::showInstance("floater_profile_view", LLSD().with("id", id));
+			}
+		}
 	}
 }
 
