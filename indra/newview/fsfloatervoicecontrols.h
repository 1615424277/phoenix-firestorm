/**
 * @file fsfloatervoicecontrols.h
 * @author Mike Antipov
 * @brief Voice Control Panel in a Voice Chats (P2P, Group, Nearby...).
 *
 * $LicenseInfo:firstyear=2009&license=viewerlgpl$
 * Second Life Viewer Source Code
 * Copyright (C) 2010, Linden Research, Inc.
 *
 * This library is free software; you can redistribute it and/or
 * modify it under the terms of the GNU Lesser General Public
 * License as published by the Free Software Foundation;
 * version 2.1 of the License only.
 *
 * This library is distributed in the hope that it will be useful,
 * but WITHOUT ANY WARRANTY; without even the implied warranty of
 * MERCHANTABILITY or FITNESS FOR A PARTICULAR PURPOSE.  See the GNU
 * Lesser General Public License for more details.
 *
 * You should have received a copy of the GNU Lesser General Public
 * License along with this library; if not, write to the Free Software
 * Foundation, Inc., 51 Franklin Street, Fifth Floor, Boston, MA  02110-1301  USA
 *
 * Linden Research, Inc., 945 Battery Street, San Francisco, CA  94111  USA
 * $/LicenseInfo$
 */

// Original file: llcallfloater.h

#ifndef FS_FLOATERVOICECONTROLS_H
#define FS_FLOATERVOICECONTROLS_H

#include "lltransientdockablefloater.h"
#include "llvoicechannel.h"
#include "llvoiceclient.h"

class FSParticipantList;
class LLAvatarList;
class LLAvatarListItem;
class LLAvatarName;
class LLOutputMonitorCtrl;
class LLSpeakerMgr;
class LLSpeakersDelayActionsStorage;
class LLSliderCtrl;
class LLTextBox;

/**
 * The Voice Control Panel is an ambient window summoned by clicking the flyout chevron
 * on the Speak button. It can be torn-off and freely positioned onscreen.
 *
 * When the Resident is engaged in Voice Chat, the Voice Control Panel provides control
 * over the audible volume of each of the other participants, the Resident's own Voice
 * Morphing settings (if she has subscribed to enable the feature), and Voice Recording.
 *
 * When the Resident is engaged in any chat except Nearby Chat, the Voice Control Panel
 * also provides a 'Leave Call' button to allow the Resident to leave that voice channel.
 */
class FSFloaterVoiceControls : public LLTransientDockableFloater, LLVoiceClientParticipantObserver
{
public:

    LOG_CLASS(FSFloaterVoiceControls);

    FSFloaterVoiceControls(const LLSD& key);
    ~FSFloaterVoiceControls();

<<<<<<< HEAD
	/*virtual*/ bool postBuild();
	/*virtual*/ void onOpen(const LLSD& key);
	/*virtual*/ void draw();
	/*virtual*/ void setFocus( bool b );
=======
    /*virtual*/ BOOL postBuild();
    /*virtual*/ void onOpen(const LLSD& key);
    /*virtual*/ void draw();
    /*virtual*/ void setFocus( BOOL b );
>>>>>>> c06fb4e0

    /**
     * Is called by LLVoiceClient::notifyParticipantObservers when voice participant list is changed.
     *
     * Refreshes list to display participants not in voice as disabled.
     */
    /*virtual*/ void onParticipantsChanged();

    static void sOnCurrentChannelChanged(const LLUUID& session_id);

// [RLVa:KB] - Checked: 2010-04-05 (RLVa-1.2.0d) | Added: RLVa-1.2.0d
    LLAvatarList* getAvatarCallerList() { return mAvatarList; }
// [/RLVa:KB]

    void toggleRlvShowNearbyRestriction(bool restricted);

private:
    typedef enum e_voice_controls_type
    {
        VC_LOCAL_CHAT,
        VC_GROUP_CHAT,
        VC_AD_HOC_CHAT,
        VC_PEER_TO_PEER,
    } EVoiceControls;

    typedef enum e_speaker_state
    {
        STATE_UNKNOWN,
        STATE_INVITED,
        STATE_JOINED,
        STATE_LEFT,
    } ESpeakerState;

    typedef std::map<LLUUID, ESpeakerState> speaker_state_map_t;

    void leaveCall();

    /**
     * Updates mSpeakerManager and list according to current Voice Channel
     *
     * It compares mSpeakerManager & current Voice Channel session IDs.
     * If they are different gets Speaker manager related to current channel and updates channel participant list.
     */
    void updateSession();

    /**
     * Refreshes participant list according to current Voice Channel
     */
    void refreshParticipantList();

    /**
     * Handles event on avatar list is refreshed after it was marked dirty.
     *
     * It sets initial participants voice states (once after the first refreshing)
     * and updates voice states each time anybody is joined/left voice chat in session.
     */
    void onAvatarListRefreshed();

    /**
     * Gets called whenever a selection changes in the nearby voice list.
     *
     * This updates the slider and mute button at the lower edge, so the selected participant
     * becomes the target of this control.
     */
    void onParticipantSelected();

    /**
     * Gets called whenever the volume on the optional single slider control gets changed
     */
    void onVolumeChanged();

    /**
     * Gets called whenever the optional single mute button gets toggled
     */
    void onMuteChanged();

    /**
     * Updates window title with an avatar name
     */
    void onAvatarNameCache(const LLUUID& agent_id, const LLAvatarName& av_name);

    void updateTitle();
    void initAgentData();
    void setModeratorMutedVoice(bool moderator_muted);
    void updateAgentModeratorState();
    void onModeratorNameCache(const LLAvatarName& av_name);

    /**
     * Sets initial participants voice states in avatar list (Invited, Joined, Has Left).
     *
     * @see refreshParticipantList()
     * @see onAvatarListRefreshed()
     * @see mInitParticipantsVoiceState
     */
    void initParticipantsVoiceState();

    /**
     * Updates participants voice states in avatar list (Invited, Joined, Has Left).
     *
     * @see onAvatarListRefreshed()
     * @see onChanged()
     */
    void updateParticipantsVoiceState();

    /**
     * Updates voice state of participant not in current voice channel depend on its current state.
     */
    void updateNotInVoiceParticipantState(LLAvatarListItem* item);
    void setState(LLAvatarListItem* item, ESpeakerState state);
    void setState(const LLUUID& speaker_id, ESpeakerState state)
    {
        LL_DEBUGS() << "Storing state: " << speaker_id << ", " << state << LL_ENDL;
        mSpeakerStateMap[speaker_id] = state;
    }

    ESpeakerState getState(const LLUUID& speaker_id)
    {
        LL_DEBUGS() << "Getting state: " << speaker_id << ", " << mSpeakerStateMap[speaker_id] << LL_ENDL;

        return mSpeakerStateMap[speaker_id];
    }

    /**
     * Instantiates new LLAvatarListItemRemoveTimer and adds it into the map if it is not already created.
     *
     * @param voice_speaker_id LLUUID of Avatar List item to be removed from the list when timer expires.
     */
    void setVoiceRemoveTimer(const LLUUID& voice_speaker_id);

    /**
     * Removes specified by UUID Avatar List item.
     *
     * @param voice_speaker_id LLUUID of Avatar List item to be removed from the list.
     */
    bool removeVoiceLeftParticipant(const LLUUID& voice_speaker_id);

    /**
     * Deletes all timers from the list to prevent started timers from ticking after destruction
     * and after switching on another voice channel.
     */
    void resetVoiceRemoveTimers();

    /**
     * Removes specified by UUID timer from the map.
     *
     * @param voice_speaker_id LLUUID of Avatar List item whose timer should be removed from the map.
     */
    void removeVoiceRemoveTimer(const LLUUID& voice_speaker_id);

    /**
     * Called by LLParticipantList before adding a speaker to the participant list.
     *
     * If false is returned, the speaker will not be added to the list.
     *
     * @param speaker_id Speaker to validate.
     * @return true if this is a valid speaker, false otherwise.
     */
    bool validateSpeaker(const LLUUID& speaker_id);

    /**
     * Connects to passed channel to be updated according to channel's voice states.
     */
    void connectToChannel(LLVoiceChannel* channel);

    /**
     * Callback to process changing of voice channel's states.
     */
    void onVoiceChannelStateChanged(const LLVoiceChannel::EState& old_state, const LLVoiceChannel::EState& new_state);

    /**
     * Updates floater according to passed channel's voice state.
     */
    void updateState(const LLVoiceChannel::EState& new_state);

    /**
     * Resets floater to be ready to show voice participants.
     *
     * Clears all data from the latest voice session.
     */
    void reset(const LLVoiceChannel::EState& new_state);

    void updateListVisibility();

private:
    speaker_state_map_t mSpeakerStateMap;
    LLSpeakerMgr* mSpeakerManager;
    FSParticipantList* mParticipants;
    LLAvatarList* mAvatarList;
    EVoiceControls mVoiceType;
    LLPanel* mAgentPanel;
    LLOutputMonitorCtrl* mSpeakingIndicator;
    bool mIsModeratorMutedVoice;
    bool mIsRlvShowNearbyRestricted;

    LLUUID mSelectedParticipant;
    LLSliderCtrl* mVolumeSlider;
    LLButton* mMuteButton;
    LLTextBox* mRlvRestrictedText;

    /**
     * Flag indicated that participants voice states should be initialized.
     *
     * It is used due to Avatar List has delayed refreshing after it content is changed.
     * Real initializing is performed when Avatar List is first time refreshed.
     *
     * @see onAvatarListRefreshed()
     * @see initParticipantsVoiceState()
     */
    bool mInitParticipantsVoiceState;

    boost::signals2::connection mAvatarListRefreshConnection;


    /**
     * time out speakers when they are not part of current session
     */
    LLSpeakersDelayActionsStorage* mSpeakerDelayRemover;

    /**
     * Stores reference to current voice channel.
     *
     * Is used to ignore voice channel changed callback for the same channel.
     *
     * @see sOnCurrentChannelChanged()
     */
    static LLVoiceChannel* sCurrentVoiceChannel;

    /* virtual */
    LLTransientFloaterMgr::ETransientGroup getGroup() { return LLTransientFloaterMgr::IM; }

    boost::signals2::connection mVoiceChannelStateChangeConnection;
};


#endif // FS_FLOATERVOICECONTROLS_H
<|MERGE_RESOLUTION|>--- conflicted
+++ resolved
@@ -64,17 +64,10 @@
     FSFloaterVoiceControls(const LLSD& key);
     ~FSFloaterVoiceControls();
 
-<<<<<<< HEAD
-	/*virtual*/ bool postBuild();
-	/*virtual*/ void onOpen(const LLSD& key);
-	/*virtual*/ void draw();
-	/*virtual*/ void setFocus( bool b );
-=======
-    /*virtual*/ BOOL postBuild();
+    /*virtual*/ bool postBuild();
     /*virtual*/ void onOpen(const LLSD& key);
     /*virtual*/ void draw();
-    /*virtual*/ void setFocus( BOOL b );
->>>>>>> c06fb4e0
+    /*virtual*/ void setFocus( bool b );
 
     /**
      * Is called by LLVoiceClient::notifyParticipantObservers when voice participant list is changed.
