--- conflicted
+++ resolved
@@ -447,7 +447,6 @@
 	updateState();
 }
 
-<<<<<<< HEAD
 void LLFloaterCamera::setModeTitle(const ECameraControlMode mode)
 {
 	std::string title;
@@ -477,8 +476,6 @@
 	setTitle(title);
 }
 
-=======
->>>>>>> f6b8bfd3
 void LLFloaterCamera::switchMode(ECameraControlMode mode)
 {
 	setMode(mode);
