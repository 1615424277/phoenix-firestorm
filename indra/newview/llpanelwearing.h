--- conflicted
+++ resolved
@@ -94,13 +94,9 @@
 
 	void getAttachmentLimitsCoro(std::string url);
 
-<<<<<<< HEAD
 	// <FS:Ansariel> FIRE-22484: Double-click wear in outfits list
 	void onDoubleClick();
 
-	LLInventoryCategoriesObserver* 	mCategoriesObserver;
-=======
->>>>>>> 784436a5
 	LLWearableItemsList* 			mCOFItemsList;
 	LLScrollListCtrl*				mTempItemsList;
 	LLWearingGearMenu*				mGearMenu;
