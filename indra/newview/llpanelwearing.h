/**
 * @file llpanelwearing.h
 * @brief List of agent's worn items.
 *
 * $LicenseInfo:firstyear=2010&license=viewerlgpl$
 * Second Life Viewer Source Code
 * Copyright (C) 2010, Linden Research, Inc.
 *
 * This library is free software; you can redistribute it and/or
 * modify it under the terms of the GNU Lesser General Public
 * License as published by the Free Software Foundation;
 * version 2.1 of the License only.
 *
 * This library is distributed in the hope that it will be useful,
 * but WITHOUT ANY WARRANTY; without even the implied warranty of
 * MERCHANTABILITY or FITNESS FOR A PARTICULAR PURPOSE.  See the GNU
 * Lesser General Public License for more details.
 *
 * You should have received a copy of the GNU Lesser General Public
 * License along with this library; if not, write to the Free Software
 * Foundation, Inc., 51 Franklin Street, Fifth Floor, Boston, MA  02110-1301  USA
 *
 * Linden Research, Inc., 945 Battery Street, San Francisco, CA  94111  USA
 * $/LicenseInfo$
 */

#ifndef LL_LLPANELWEARING_H
#define LL_LLPANELWEARING_H

#include "llpanel.h"

// newview
#include "llpanelappearancetab.h"
#include "llselectmgr.h"
#include "lltimer.h"

class LLAccordionCtrl;
class LLAccordionCtrlTab;
class LLInventoryCategoriesObserver;
class LLListContextMenu;
class LLScrollListCtrl;
class LLWearableItemsList;
class LLWearingGearMenu;
class LLTextBox;

/**
 * @class LLPanelWearing
 *
 * A list of agents's currently worn items represented by
 * a flat list view.
 * Starts fetching necessary inventory content on first opening.
 */
class LLPanelWearing : public LLPanelAppearanceTab
{
public:
    LLPanelWearing();
    virtual ~LLPanelWearing();

<<<<<<< HEAD
	/*virtual*/ bool postBuild();
=======
    /*virtual*/ BOOL postBuild();
>>>>>>> c06fb4e0

    /*virtual*/ void draw();

    /*virtual*/ void onOpen(const LLSD& info);

    /*virtual*/ void onFilterSubStringChanged(const std::string& new_string, const std::string& old_string);

    /*virtual*/ bool isActionEnabled(const LLSD& userdata);

    /*virtual*/ void getSelectedItemsUUIDs(uuid_vec_t& selected_uuids) const;

    /*virtual*/ void copyToClipboard();

    void startUpdateTimer();
    void updateAttachmentsList();

    boost::signals2::connection setSelectionChangeCallback(commit_callback_t cb);

    bool hasItemSelected();

    bool populateAttachmentsList(bool update = false);
    void onAccordionTabStateChanged();
    void setAttachmentDetails(LLSD content);
    void requestAttachmentDetails();
    void onRemoveItem();
    void onEditAttachment();
    void onRemoveAttachment();

    // <FS:Ansariel> Show avatar complexity in appearance floater
    void updateAvatarComplexity(U32 complexity, const std::map<LLUUID, U32>& item_complexity, const std::map<LLUUID, U32>& temp_item_complexity, U32 body_parts_complexity);

private:
    void onWearableItemsListRightClick(LLUICtrl* ctrl, S32 x, S32 y);
    void onTempAttachmentsListRightClick(LLUICtrl* ctrl, S32 x, S32 y);

    void getAttachmentLimitsCoro(std::string url);

    // <FS:Ansariel> FIRE-22484: Double-click wear in outfits list
    void onDoubleClick();

    LLWearableItemsList*            mCOFItemsList;
    LLScrollListCtrl*               mTempItemsList;
    LLWearingGearMenu*              mGearMenu;
    LLListContextMenu*              mContextMenu;
    LLListContextMenu*              mAttachmentsMenu;

    LLAccordionCtrlTab*             mWearablesTab;
    LLAccordionCtrlTab*             mAttachmentsTab;
    LLAccordionCtrl*                mAccordionCtrl;

    // <FS:Ansariel> Show avatar complexity in appearance floater
    LLTextBox*                      mAvatarComplexityLabel;
    std::map<LLUUID, U32>           mTempItemComplexityMap;

    std::map<LLUUID, LLViewerObject*> mAttachmentsMap;

    std::map<LLUUID, std::string>   mObjectNames;

    boost::signals2::connection     mAttachmentsChangedConnection;
    LLFrameTimer                    mUpdateTimer;

    bool                            mIsInitialized;
};

#endif //LL_LLPANELWEARING_H<|MERGE_RESOLUTION|>--- conflicted
+++ resolved
@@ -56,11 +56,7 @@
     LLPanelWearing();
     virtual ~LLPanelWearing();
 
-<<<<<<< HEAD
-	/*virtual*/ bool postBuild();
-=======
-    /*virtual*/ BOOL postBuild();
->>>>>>> c06fb4e0
+    /*virtual*/ bool postBuild();
 
     /*virtual*/ void draw();
 
