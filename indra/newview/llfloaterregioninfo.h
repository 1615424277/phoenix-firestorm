/**
 * @file llfloaterregioninfo.h
 * @author Aaron Brashears
 * @brief Declaration of the region info and controls floater and panels.
 *
 * $LicenseInfo:firstyear=2004&license=viewerlgpl$
 * Second Life Viewer Source Code
 * Copyright (C) 2010, Linden Research, Inc.
 *
 * This library is free software; you can redistribute it and/or
 * modify it under the terms of the GNU Lesser General Public
 * License as published by the Free Software Foundation;
 * version 2.1 of the License only.
 *
 * This library is distributed in the hope that it will be useful,
 * but WITHOUT ANY WARRANTY; without even the implied warranty of
 * MERCHANTABILITY or FITNESS FOR A PARTICULAR PURPOSE.  See the GNU
 * Lesser General Public License for more details.
 *
 * You should have received a copy of the GNU Lesser General Public
 * License along with this library; if not, write to the Free Software
 * Foundation, Inc., 51 Franklin Street, Fifth Floor, Boston, MA  02110-1301  USA
 *
 * Linden Research, Inc., 945 Battery Street, San Francisco, CA  94111  USA
 * $/LicenseInfo$
 */

#ifndef LL_LLFLOATERREGIONINFO_H
#define LL_LLFLOATERREGIONINFO_H

#include <vector>
#include "llagent.h"
#include "llassettype.h"
#include "llfloater.h"
#include "llhost.h"
#include "llpanel.h"
#include "llextendedstatus.h"
#include "llpanelenvironment.h"
#include "llvlcomposition.h"

#include "lleventcoro.h"

class LLAvatarName;
class LLDispatcher;
class LLLineEditor;
class LLMessageSystem;
class LLPanelRegionInfo;
class LLTabContainer;
class LLViewerRegion;
class LLViewerTextEditor;
class LLInventoryItem;
class LLCheckBoxCtrl;
class LLComboBox;
class LLNameListCtrl;
class LLRadioGroup;
class LLSliderCtrl;
class LLSpinCtrl;
class LLTextBox;
class LLTextureCtrl;

class LLPanelRegionGeneralInfo;
// <FS:CR> Aurora Sim - Region Settings Panel
class LLPanelRegionOpenSettingsInfo;
// </FS:CR> Aurora Sim - Region Settings Panel
class LLPanelRegionDebugInfo;
class LLPanelRegionTerrainInfo;
class LLPanelEstateInfo;
class LLPanelEstateCovenant;
class LLPanelExperienceListEditor;
class LLPanelExperiences;
class LLPanelRegionExperiences;
class LLPanelEstateAccess;
class LLPanelRegionEnvironment;

class LLEventTimer;

class LLFloaterRegionInfo : public LLFloater
{
    friend class LLFloaterReg;
public:


<<<<<<< HEAD
	void onOpen(const LLSD& key) override;
	void onClose(bool app_quitting) override;
    bool postBuild() override;
=======
    /*virtual*/ void onOpen(const LLSD& key);
    /*virtual*/ void onClose(bool app_quitting);
    /*virtual*/ bool postBuild();
>>>>>>> 1a8a5404

    static void processEstateOwnerRequest(LLMessageSystem* msg, void**);

    // get and process region info if necessary.
    static void processRegionInfo(LLMessageSystem* msg);

    static const LLUUID& getLastInvoice() { return sRequestInvoice; }
    static void nextInvoice() { sRequestInvoice.generate(); }
    //static S32 getSerial() { return sRequestSerial; }
    //static void incrementSerial() { sRequestSerial++; }

<<<<<<< HEAD
	static LLPanelEstateInfo* getPanelEstate();
	static LLPanelEstateAccess* getPanelAccess();
	static LLPanelEstateCovenant* getPanelCovenant();
	static LLPanelRegionTerrainInfo* getPanelRegionTerrain();
	static LLPanelRegionExperiences* getPanelExperiences();
	static LLPanelRegionGeneralInfo* getPanelGeneral();
	static LLPanelRegionEnvironment* getPanelEnvironment();
// <FS:CR> Aurora Sim - Region Settings Panel
	static LLPanelRegionOpenSettingsInfo* getPanelOpenSettings();
// </FS:CR> Aurora Sim - Region Settings Panel

	// from LLPanel
	void refresh() override;
	
	void onRegionChanged();
	void requestRegionInfo();
	void enableTopButtons();
	void disableTopButtons();
=======
    static LLPanelEstateInfo* getPanelEstate();
    static LLPanelEstateAccess* getPanelAccess();
    static LLPanelEstateCovenant* getPanelCovenant();
    static LLPanelRegionTerrainInfo* getPanelRegionTerrain();
    static LLPanelRegionExperiences* getPanelExperiences();
    static LLPanelRegionGeneralInfo* getPanelGeneral();
    static LLPanelRegionEnvironment* getPanelEnvironment();
// <FS:CR> Aurora Sim - Region Settings Panel
    static LLPanelRegionOpenSettingsInfo* getPanelOpenSettings();
// </FS:CR> Aurora Sim - Region Settings Panel

    // from LLPanel
    virtual void refresh();

    void onRegionChanged();
    void requestRegionInfo();
    void enableTopButtons();
    void disableTopButtons();
>>>>>>> 1a8a5404

private:

    LLFloaterRegionInfo(const LLSD& seed);
    ~LLFloaterRegionInfo();

protected:
    void onTabSelected(const LLSD& param);
    void disableTabCtrls();
    void refreshFromRegion(LLViewerRegion* region);
    void onGodLevelChange(U8 god_level);

    // member data
    LLTabContainer* mTab;
    typedef std::vector<LLPanelRegionInfo*> info_panels_t;
    info_panels_t mInfoPanels;
    LLPanelRegionEnvironment *mEnvironmentPanel;
    //static S32 sRequestSerial;    // serial # of last EstateOwnerRequest
    static LLUUID sRequestInvoice;

private:
    LLAgent::god_level_change_slot_t   mGodLevelChangeSlot;
    boost::signals2::connection mRegionChangedCallback;
};


// Base class for all region information panels.
class LLPanelRegionInfo : public LLPanel
{
public:
<<<<<<< HEAD
	LLPanelRegionInfo();
	
	void onBtnSet();
	void onChangeChildCtrl(LLUICtrl* ctrl);
	void onChangeAnything();
	static void onChangeText(LLLineEditor* caller, void* user_data);
	
	virtual bool refreshFromRegion(LLViewerRegion* region);
	virtual bool estateUpdate(LLMessageSystem* msg) { return true; }
	
    bool postBuild() override;
	virtual void updateChild(LLUICtrl* child_ctrl);
	
	void enableButton(const std::string& btn_name, bool enable = true);
	void disableButton(const std::string& btn_name);
	
	void onClickManageTelehub();
	
protected:
	void initCtrl(const std::string& name);
	
	// Returns true if update sent and apply button should be
	// disabled.
	virtual bool sendUpdate() { return true; }
	
	typedef std::vector<std::string> strings_t;
	//typedef std::vector<U32> integers_t;
	void sendEstateOwnerMessage(
					 LLMessageSystem* msg,
					 const std::string& request,
					 const LLUUID& invoice,
					 const strings_t& strings);
	
	
	// member data
	LLHost mHost;
=======
    LLPanelRegionInfo();

    void onBtnSet();
    void onChangeChildCtrl(LLUICtrl* ctrl);
    void onChangeAnything();
    static void onChangeText(LLLineEditor* caller, void* user_data);

    virtual bool refreshFromRegion(LLViewerRegion* region);
    virtual bool estateUpdate(LLMessageSystem* msg) { return true; }

    virtual bool postBuild();
    virtual void updateChild(LLUICtrl* child_ctrl);

    void enableButton(const std::string& btn_name, bool enable = true);
    void disableButton(const std::string& btn_name);

    void onClickManageTelehub();

protected:
    void initCtrl(const std::string& name);

    // Returns true if update sent and apply button should be
    // disabled.
    virtual bool sendUpdate() { return true; }

    typedef std::vector<std::string> strings_t;
    //typedef std::vector<U32> integers_t;
    void sendEstateOwnerMessage(
                     LLMessageSystem* msg,
                     const std::string& request,
                     const LLUUID& invoice,
                     const strings_t& strings);


    // member data
    LLHost mHost;
>>>>>>> 1a8a5404
};

/////////////////////////////////////////////////////////////////////////////
// Actual panels start here
/////////////////////////////////////////////////////////////////////////////

// <FS:CR> Aurora Sim - Region Settings Panel
class LLPanelRegionOpenSettingsInfo : public LLPanelRegionInfo
{
public:
<<<<<<< HEAD
	LLPanelRegionOpenSettingsInfo()
		:	LLPanelRegionInfo()	{}
	~LLPanelRegionOpenSettingsInfo() {}
	
	virtual bool refreshFromRegion(LLViewerRegion* region);
	
	// LLPanel
	virtual bool postBuild();

protected:
	static void onClickOrs(void* userdata);
	static void onClickHelp(void* data);
=======
    LLPanelRegionOpenSettingsInfo()
        :   LLPanelRegionInfo() {}
    ~LLPanelRegionOpenSettingsInfo() {}

    virtual bool refreshFromRegion(LLViewerRegion* region);

    // LLPanel
    virtual bool postBuild();

protected:
    static void onClickOrs(void* userdata);
    static void onClickHelp(void* data);
>>>>>>> 1a8a5404
};
/////////////////////////////////////////////////////////////////////////////
// </FS:CR> Aurora Sim - Region Settings Panel

class LLPanelRegionGeneralInfo : public LLPanelRegionInfo
{

public:
<<<<<<< HEAD
	LLPanelRegionGeneralInfo()
		:	LLPanelRegionInfo()	{}
	~LLPanelRegionGeneralInfo() {}
	
	bool refreshFromRegion(LLViewerRegion* region) override;
	
    bool postBuild() override;
	
	void onBtnSet();
	void setObjBonusFactor(F32 object_bonus_factor) {mObjBonusFactor = object_bonus_factor;}

protected:
	bool sendUpdate() override;
	void onClickKick();
	void onKickCommit(const uuid_vec_t& ids);
	static void onClickKickAll(void* userdata);
	bool onKickAllCommit(const LLSD& notification, const LLSD& response);
	static void onClickMessage(void* userdata);
	bool onMessageCommit(const LLSD& notification, const LLSD& response);
	bool onChangeObjectBonus(const LLSD& notification, const LLSD& response);
=======
    LLPanelRegionGeneralInfo()
        :   LLPanelRegionInfo() {}
    ~LLPanelRegionGeneralInfo() {}

    virtual bool refreshFromRegion(LLViewerRegion* region);

    // LLPanel
    virtual bool postBuild();

    void onBtnSet();
    void setObjBonusFactor(F32 object_bonus_factor) {mObjBonusFactor = object_bonus_factor;}

protected:
    virtual bool sendUpdate();
    void onClickKick();
    void onKickCommit(const uuid_vec_t& ids);
    static void onClickKickAll(void* userdata);
    bool onKickAllCommit(const LLSD& notification, const LLSD& response);
    static void onClickMessage(void* userdata);
    bool onMessageCommit(const LLSD& notification, const LLSD& response);
    bool onChangeObjectBonus(const LLSD& notification, const LLSD& response);
>>>>>>> 1a8a5404

    F32 mObjBonusFactor;

};

/////////////////////////////////////////////////////////////////////////////

class LLPanelRegionDebugInfo : public LLPanelRegionInfo
{
public:
<<<<<<< HEAD
	LLPanelRegionDebugInfo()
		:	LLPanelRegionInfo(), mTargetAvatar() {}
	~LLPanelRegionDebugInfo() {}

    bool postBuild() override;
	
	bool refreshFromRegion(LLViewerRegion* region) override;
	
protected:
    bool sendUpdate() override;

	void onClickChooseAvatar();
	void callbackAvatarID(const uuid_vec_t& ids, const std::vector<LLAvatarName> names);
	static void onClickReturn(void *);
	bool callbackReturn(const LLSD& notification, const LLSD& response);
	static void onClickTopColliders(void*);
	static void onClickTopScripts(void*);
	static void onClickRestart(void* data);
	bool callbackRestart(const LLSD& notification, const LLSD& response, const LLSD& seconds); // Ansariel, added seconds for FIRE-1073
	static void onClickCancelRestart(void* data);
	static void onClickDebugConsole(void* data);
	
=======
    LLPanelRegionDebugInfo()
        :   LLPanelRegionInfo(), mTargetAvatar() {}
    ~LLPanelRegionDebugInfo() {}
    // LLPanel
    virtual bool postBuild();

    virtual bool refreshFromRegion(LLViewerRegion* region);

protected:
    virtual bool sendUpdate();

    void onClickChooseAvatar();
    void callbackAvatarID(const uuid_vec_t& ids, const std::vector<LLAvatarName> names);
    static void onClickReturn(void *);
    bool callbackReturn(const LLSD& notification, const LLSD& response);
    static void onClickTopColliders(void*);
    static void onClickTopScripts(void*);
    static void onClickRestart(void* data);
    bool callbackRestart(const LLSD& notification, const LLSD& response, const LLSD& seconds); // Ansariel, added seconds for FIRE-1073
    static void onClickCancelRestart(void* data);
    static void onClickDebugConsole(void* data);

>>>>>>> 1a8a5404
private:
    LLUUID mTargetAvatar;
};

/////////////////////////////////////////////////////////////////////////////

class LLPanelRegionTerrainInfo : public LLPanelRegionInfo
{
    LOG_CLASS(LLPanelRegionTerrainInfo);

public:
<<<<<<< HEAD
	LLPanelRegionTerrainInfo();
	~LLPanelRegionTerrainInfo() {}
	
    bool postBuild() override;
	
    bool refreshFromRegion(LLViewerRegion* region) override;                // refresh local settings from region update from simulator
	void setEnvControls(bool available);									// Whether environment settings are available for this region

    bool validateTextureSizes();
    bool validateMaterials();
    bool validateTextureHeights();

	//static void onChangeAnything(LLUICtrl* ctrl, void* userData);			// callback for any change, to enable commit button
	
    void onSelectMaterialType();
    void updateForMaterialType();

	static void onClickDownloadRaw(void*);
	static void onClickUploadRaw(void*);
	// <FS:Ansariel> Threaded filepickers
	void onDownloadRawFilepickerCB(const std::vector<std::string>& filenames);
	void onUploadRawFilepickerCB(const std::vector<std::string>& filenames);
	// </FS:Ansariel>
	static void onClickBakeTerrain(void*);
	bool callbackBakeTerrain(const LLSD& notification, const LLSD& response);
	bool callbackTextureHeights(const LLSD& notification, const LLSD& response);
=======
    LLPanelRegionTerrainInfo() : LLPanelRegionInfo() {}
    ~LLPanelRegionTerrainInfo() {}

    virtual bool postBuild();                                               // LLPanel

    virtual bool refreshFromRegion(LLViewerRegion* region);                 // refresh local settings from region update from simulator
    void setEnvControls(bool available);                                    // Whether environment settings are available for this region

    bool validateTextureSizes();
    bool validateTextureHeights();

    //static void onChangeAnything(LLUICtrl* ctrl, void* userData);         // callback for any change, to enable commit button

    virtual bool sendUpdate();

    static void onClickDownloadRaw(void*);
    static void onClickUploadRaw(void*);
    // <FS:Ansariel> Threaded filepickers
    void onDownloadRawFilepickerCB(const std::vector<std::string>& filenames);
    void onUploadRawFilepickerCB(const std::vector<std::string>& filenames);
    // </FS:Ansariel>
    static void onClickBakeTerrain(void*);
    bool callbackBakeTerrain(const LLSD& notification, const LLSD& response);
    bool callbackTextureHeights(const LLSD& notification, const LLSD& response);
>>>>>>> 1a8a5404

protected:
    bool sendUpdate() override;

private:
<<<<<<< HEAD
	bool mConfirmedTextureHeights;
	bool mAskedTextureHeights;
    LLCheckBoxCtrl* mMaterialTypeCtrl = nullptr;
    LLTextureCtrl* mTextureDetailCtrl[LLTerrainMaterials::ASSET_COUNT];
    LLTextureCtrl* mMaterialDetailCtrl[LLTerrainMaterials::ASSET_COUNT];
    LLUUID mLastSetTextures[LLTerrainMaterials::ASSET_COUNT];
    LLUUID mLastSetMaterials[LLTerrainMaterials::ASSET_COUNT];
=======
    bool mConfirmedTextureHeights;
    bool mAskedTextureHeights;
>>>>>>> 1a8a5404
};

/////////////////////////////////////////////////////////////////////////////

class LLPanelEstateInfo : public LLPanelRegionInfo
{
public:
<<<<<<< HEAD
	static void initDispatch(LLDispatcher& dispatch);
	
	void onChangeFixedSun();
	void onChangeUseGlobalTime();
	void onChangeAccessOverride();
	
	void onClickEditSky();
	void onClickEditSkyHelp();	
	void onClickEditDayCycle();
	void onClickEditDayCycleHelp();

	void onClickKickUser();


	bool kickUserConfirm(const LLSD& notification, const LLSD& response);

	void onKickUserCommit(const uuid_vec_t& ids);
	static void onClickMessageEstate(void* data);
	bool onMessageCommit(const LLSD& notification, const LLSD& response);
	
	LLPanelEstateInfo();
	~LLPanelEstateInfo() {}
	
	void updateControls(LLViewerRegion* region);
	
	static void updateEstateName(const std::string& name);
	static void updateEstateOwnerName(const std::string& name);

	bool refreshFromRegion(LLViewerRegion* region) override;
	bool estateUpdate(LLMessageSystem* msg) override;
	
    bool postBuild() override;
	void updateChild(LLUICtrl* child_ctrl) override;
	void refresh() override;

	void refreshFromEstate();
	
	static bool isLindenEstate();
	
	const std::string getOwnerName() const;
	void setOwnerName(const std::string& name);

protected:
    bool sendUpdate() override;
	// confirmation dialog callback
	bool callbackChangeLindenEstate(const LLSD& notification, const LLSD& response);

	void commitEstateAccess();
	void commitEstateManagers();
	
	bool checkSunHourSlider(LLUICtrl* child_ctrl);
=======
    static void initDispatch(LLDispatcher& dispatch);

    void onChangeFixedSun();
    void onChangeUseGlobalTime();
    void onChangeAccessOverride();

    void onClickEditSky();
    void onClickEditSkyHelp();
    void onClickEditDayCycle();
    void onClickEditDayCycleHelp();

    void onClickKickUser();


    bool kickUserConfirm(const LLSD& notification, const LLSD& response);

    void onKickUserCommit(const uuid_vec_t& ids);
    static void onClickMessageEstate(void* data);
    bool onMessageCommit(const LLSD& notification, const LLSD& response);

    LLPanelEstateInfo();
    ~LLPanelEstateInfo() {}

    void updateControls(LLViewerRegion* region);

    static void updateEstateName(const std::string& name);
    static void updateEstateOwnerName(const std::string& name);

    virtual bool refreshFromRegion(LLViewerRegion* region);
    virtual bool estateUpdate(LLMessageSystem* msg);

    // LLPanel
    virtual bool postBuild();
    virtual void updateChild(LLUICtrl* child_ctrl);
    virtual void refresh();

    void refreshFromEstate();

    static bool isLindenEstate();

    const std::string getOwnerName() const;
    void setOwnerName(const std::string& name);

protected:
    virtual bool sendUpdate();
    // confirmation dialog callback
    bool callbackChangeLindenEstate(const LLSD& notification, const LLSD& response);

    void commitEstateAccess();
    void commitEstateManagers();
>>>>>>> 1a8a5404

    bool checkSunHourSlider(LLUICtrl* child_ctrl);

    U32 mEstateID;
};

/////////////////////////////////////////////////////////////////////////////

class LLPanelEstateCovenant : public LLPanelRegionInfo
{
public:
<<<<<<< HEAD
	LLPanelEstateCovenant();
	~LLPanelEstateCovenant() {}
	
    bool postBuild() override;
	void updateChild(LLUICtrl* child_ctrl) override;
	bool refreshFromRegion(LLViewerRegion* region) override;
	bool estateUpdate(LLMessageSystem* msg) override;

	// LLView overrides
	bool handleDragAndDrop(S32 x, S32 y, MASK mask,
						   bool drop, EDragAndDropType cargo_type,
						   void *cargo_data, EAcceptance *accept,
						   std::string& tooltip_msg) override;
	static bool confirmChangeCovenantCallback(const LLSD& notification, const LLSD& response);
	static void resetCovenantID(void* userdata);
	static bool confirmResetCovenantCallback(const LLSD& notification, const LLSD& response);
	void sendChangeCovenantID(const LLUUID &asset_id);
	void loadInvItem(LLInventoryItem *itemp);
	static void onLoadComplete(const LLUUID& asset_uuid,
							   LLAssetType::EType type,
							   void* user_data, S32 status, LLExtStat ext_status);

	// Accessor functions
	static void updateCovenantText(const std::string& string, const LLUUID& asset_id);
	static void updateEstateName(const std::string& name);
	static void updateLastModified(const std::string& text);
	static void updateEstateOwnerName(const std::string& name);

	const LLUUID& getCovenantID() const { return mCovenantID; }
	void setCovenantID(const LLUUID& id) { mCovenantID = id; }
	std::string getEstateName() const;
	void setEstateName(const std::string& name);
	std::string getOwnerName() const;
	void setOwnerName(const std::string& name);
	void setCovenantTextEditor(const std::string& text);

	typedef enum e_asset_status
	{
		ASSET_ERROR,
		ASSET_UNLOADED,
		ASSET_LOADING,
		ASSET_LOADED
	} EAssetStatus;

protected:
    bool sendUpdate() override;
	LLTextBox*				mEstateNameText;
	LLTextBox*				mEstateOwnerText;
	LLTextBox*				mLastModifiedText;
	// CovenantID from sim
	LLUUID					mCovenantID;
	LLViewerTextEditor*		mEditor;
	EAssetStatus			mAssetStatus;
=======
    LLPanelEstateCovenant();
    ~LLPanelEstateCovenant() {}

    // LLPanel
    virtual bool postBuild();
    virtual void updateChild(LLUICtrl* child_ctrl);
    virtual bool refreshFromRegion(LLViewerRegion* region);
    virtual bool estateUpdate(LLMessageSystem* msg);

    // LLView overrides
    bool handleDragAndDrop(S32 x, S32 y, MASK mask,
                           bool drop, EDragAndDropType cargo_type,
                           void *cargo_data, EAcceptance *accept,
                           std::string& tooltip_msg);
    static bool confirmChangeCovenantCallback(const LLSD& notification, const LLSD& response);
    static void resetCovenantID(void* userdata);
    static bool confirmResetCovenantCallback(const LLSD& notification, const LLSD& response);
    void sendChangeCovenantID(const LLUUID &asset_id);
    void loadInvItem(LLInventoryItem *itemp);
    static void onLoadComplete(const LLUUID& asset_uuid,
                               LLAssetType::EType type,
                               void* user_data, S32 status, LLExtStat ext_status);

    // Accessor functions
    static void updateCovenantText(const std::string& string, const LLUUID& asset_id);
    static void updateEstateName(const std::string& name);
    static void updateLastModified(const std::string& text);
    static void updateEstateOwnerName(const std::string& name);

    const LLUUID& getCovenantID() const { return mCovenantID; }
    void setCovenantID(const LLUUID& id) { mCovenantID = id; }
    std::string getEstateName() const;
    void setEstateName(const std::string& name);
    std::string getOwnerName() const;
    void setOwnerName(const std::string& name);
    void setCovenantTextEditor(const std::string& text);

    typedef enum e_asset_status
    {
        ASSET_ERROR,
        ASSET_UNLOADED,
        ASSET_LOADING,
        ASSET_LOADED
    } EAssetStatus;

protected:
    virtual bool sendUpdate();
    LLTextBox*              mEstateNameText;
    LLTextBox*              mEstateOwnerText;
    LLTextBox*              mLastModifiedText;
    // CovenantID from sim
    LLUUID                  mCovenantID;
    LLViewerTextEditor*     mEditor;
    EAssetStatus            mAssetStatus;
>>>>>>> 1a8a5404
};

/////////////////////////////////////////////////////////////////////////////


class LLPanelRegionExperiences : public LLPanelRegionInfo
{
    LOG_CLASS(LLPanelRegionExperiences);

public:
<<<<<<< HEAD
	LLPanelRegionExperiences(){}
    bool postBuild() override;
	
	static bool experienceCoreConfirm(const LLSD& notification, const LLSD& response);
	static void sendEstateExperienceDelta(U32 flags, const LLUUID& agent_id);

	static void infoCallback(LLHandle<LLPanelRegionExperiences> handle, const LLSD& content);
	bool refreshFromRegion(LLViewerRegion* region) override;
	void sendPurchaseRequest()const;
	void processResponse( const LLSD& content );

protected:
    bool sendUpdate() override;

=======
    LLPanelRegionExperiences(){}
    /*virtual*/ bool postBuild();
    virtual bool sendUpdate();

    static bool experienceCoreConfirm(const LLSD& notification, const LLSD& response);
    static void sendEstateExperienceDelta(U32 flags, const LLUUID& agent_id);

    static void infoCallback(LLHandle<LLPanelRegionExperiences> handle, const LLSD& content);
    bool refreshFromRegion(LLViewerRegion* region);
    void sendPurchaseRequest()const;
    void processResponse( const LLSD& content );
>>>>>>> 1a8a5404
private:
    void refreshRegionExperiences();

    static std::string regionCapabilityQuery(LLViewerRegion* region, const std::string &cap);

    LLPanelExperienceListEditor* setupList(const char* control_name, U32 add_id, U32 remove_id);
    static LLSD addIds( LLPanelExperienceListEditor* panel );

    void itemChanged(U32 event_type, const LLUUID& id);

    LLPanelExperienceListEditor* mTrusted;
    LLPanelExperienceListEditor* mAllowed;
    LLPanelExperienceListEditor* mBlocked;
    LLUUID mDefaultExperience;
};


class LLPanelEstateAccess : public LLPanelRegionInfo
{
    LOG_CLASS(LLPanelEstateAccess);

public:
    LLPanelEstateAccess();

    virtual bool postBuild();
    virtual void updateChild(LLUICtrl* child_ctrl);

<<<<<<< HEAD
    bool postBuild() override;
	void updateChild(LLUICtrl* child_ctrl) override;
=======
    void updateControls(LLViewerRegion* region);
    void updateLists();
>>>>>>> 1a8a5404

    void setPendingUpdate(bool pending) { mPendingUpdate = pending; }
    bool getPendingUpdate() { return mPendingUpdate; }

    virtual bool refreshFromRegion(LLViewerRegion* region);

<<<<<<< HEAD
	bool refreshFromRegion(LLViewerRegion* region) override;

	// <FS:Ansariel> Moved to public
	static void sendEstateAccessDelta(U32 flags, const LLUUID& agent_id);
=======
    // <FS:Ansariel> Moved to public
    static void sendEstateAccessDelta(U32 flags, const LLUUID& agent_id);
>>>>>>> 1a8a5404

private:
    void onClickAddAllowedAgent();
    void onClickRemoveAllowedAgent();
    void onClickCopyAllowedList();
    void onClickAddAllowedGroup();
    void onClickRemoveAllowedGroup();
    void onClickCopyAllowedGroupList();
    void onClickAddBannedAgent();
    void onClickRemoveBannedAgent();
    void onClickCopyBannedList();
    void onClickAddEstateManager();
    void onClickRemoveEstateManager();
    void onAllowedSearchEdit(const std::string& search_string);
    void onAllowedGroupsSearchEdit(const std::string& search_string);
    void onBannedSearchEdit(const std::string& search_string);

    // Group picker callback is different, can't use core methods below
    bool addAllowedGroup(const LLSD& notification, const LLSD& response);
    void addAllowedGroup2(LLUUID id);

    // Core methods for all above add/remove button clicks
    static void accessAddCore(U32 operation_flag, const std::string& dialog_name);
    static bool accessAddCore2(const LLSD& notification, const LLSD& response);
    static void accessAddCore3(const uuid_vec_t& ids, std::vector<LLAvatarName> names, void* data);

    static void accessRemoveCore(U32 operation_flag, const std::string& dialog_name, const std::string& list_ctrl_name);
    static bool accessRemoveCore2(const LLSD& notification, const LLSD& response);

    // used for both add and remove operations
    static bool accessCoreConfirm(const LLSD& notification, const LLSD& response);

<<<<<<< HEAD
	// Send the actual EstateOwnerRequest "estateaccessdelta" message
	// <FS:Ansariel> Moved to public
	//static void sendEstateAccessDelta(U32 flags, const LLUUID& agent_id);
=======
    // Send the actual EstateOwnerRequest "estateaccessdelta" message
    // <FS:Ansariel> Moved to public
    //static void sendEstateAccessDelta(U32 flags, const LLUUID& agent_id);
>>>>>>> 1a8a5404

    static void requestEstateGetAccessCoro(std::string url);

    void searchAgent(LLNameListCtrl* listCtrl, const std::string& search_string);
    void copyListToClipboard(std::string list_name);

<<<<<<< HEAD
	bool mPendingUpdate;
	bool mCtrlsEnabled;
=======
    bool mPendingUpdate;
    bool mCtrlsEnabled;
>>>>>>> 1a8a5404
};

#endif<|MERGE_RESOLUTION|>--- conflicted
+++ resolved
@@ -80,15 +80,9 @@
 public:
 
 
-<<<<<<< HEAD
-	void onOpen(const LLSD& key) override;
-	void onClose(bool app_quitting) override;
-    bool postBuild() override;
-=======
-    /*virtual*/ void onOpen(const LLSD& key);
-    /*virtual*/ void onClose(bool app_quitting);
-    /*virtual*/ bool postBuild();
->>>>>>> 1a8a5404
+    void onOpen(const LLSD& key) override;
+    void onClose(bool app_quitting) override;
+    bool postBuild() override;
 
     static void processEstateOwnerRequest(LLMessageSystem* msg, void**);
 
@@ -100,26 +94,6 @@
     //static S32 getSerial() { return sRequestSerial; }
     //static void incrementSerial() { sRequestSerial++; }
 
-<<<<<<< HEAD
-	static LLPanelEstateInfo* getPanelEstate();
-	static LLPanelEstateAccess* getPanelAccess();
-	static LLPanelEstateCovenant* getPanelCovenant();
-	static LLPanelRegionTerrainInfo* getPanelRegionTerrain();
-	static LLPanelRegionExperiences* getPanelExperiences();
-	static LLPanelRegionGeneralInfo* getPanelGeneral();
-	static LLPanelRegionEnvironment* getPanelEnvironment();
-// <FS:CR> Aurora Sim - Region Settings Panel
-	static LLPanelRegionOpenSettingsInfo* getPanelOpenSettings();
-// </FS:CR> Aurora Sim - Region Settings Panel
-
-	// from LLPanel
-	void refresh() override;
-	
-	void onRegionChanged();
-	void requestRegionInfo();
-	void enableTopButtons();
-	void disableTopButtons();
-=======
     static LLPanelEstateInfo* getPanelEstate();
     static LLPanelEstateAccess* getPanelAccess();
     static LLPanelEstateCovenant* getPanelCovenant();
@@ -132,13 +106,12 @@
 // </FS:CR> Aurora Sim - Region Settings Panel
 
     // from LLPanel
-    virtual void refresh();
+    void refresh() override;
 
     void onRegionChanged();
     void requestRegionInfo();
     void enableTopButtons();
     void disableTopButtons();
->>>>>>> 1a8a5404
 
 private:
 
@@ -169,44 +142,6 @@
 class LLPanelRegionInfo : public LLPanel
 {
 public:
-<<<<<<< HEAD
-	LLPanelRegionInfo();
-	
-	void onBtnSet();
-	void onChangeChildCtrl(LLUICtrl* ctrl);
-	void onChangeAnything();
-	static void onChangeText(LLLineEditor* caller, void* user_data);
-	
-	virtual bool refreshFromRegion(LLViewerRegion* region);
-	virtual bool estateUpdate(LLMessageSystem* msg) { return true; }
-	
-    bool postBuild() override;
-	virtual void updateChild(LLUICtrl* child_ctrl);
-	
-	void enableButton(const std::string& btn_name, bool enable = true);
-	void disableButton(const std::string& btn_name);
-	
-	void onClickManageTelehub();
-	
-protected:
-	void initCtrl(const std::string& name);
-	
-	// Returns true if update sent and apply button should be
-	// disabled.
-	virtual bool sendUpdate() { return true; }
-	
-	typedef std::vector<std::string> strings_t;
-	//typedef std::vector<U32> integers_t;
-	void sendEstateOwnerMessage(
-					 LLMessageSystem* msg,
-					 const std::string& request,
-					 const LLUUID& invoice,
-					 const strings_t& strings);
-	
-	
-	// member data
-	LLHost mHost;
-=======
     LLPanelRegionInfo();
 
     void onBtnSet();
@@ -217,7 +152,7 @@
     virtual bool refreshFromRegion(LLViewerRegion* region);
     virtual bool estateUpdate(LLMessageSystem* msg) { return true; }
 
-    virtual bool postBuild();
+    bool postBuild() override;
     virtual void updateChild(LLUICtrl* child_ctrl);
 
     void enableButton(const std::string& btn_name, bool enable = true);
@@ -243,7 +178,6 @@
 
     // member data
     LLHost mHost;
->>>>>>> 1a8a5404
 };
 
 /////////////////////////////////////////////////////////////////////////////
@@ -254,20 +188,6 @@
 class LLPanelRegionOpenSettingsInfo : public LLPanelRegionInfo
 {
 public:
-<<<<<<< HEAD
-	LLPanelRegionOpenSettingsInfo()
-		:	LLPanelRegionInfo()	{}
-	~LLPanelRegionOpenSettingsInfo() {}
-	
-	virtual bool refreshFromRegion(LLViewerRegion* region);
-	
-	// LLPanel
-	virtual bool postBuild();
-
-protected:
-	static void onClickOrs(void* userdata);
-	static void onClickHelp(void* data);
-=======
     LLPanelRegionOpenSettingsInfo()
         :   LLPanelRegionInfo() {}
     ~LLPanelRegionOpenSettingsInfo() {}
@@ -280,7 +200,6 @@
 protected:
     static void onClickOrs(void* userdata);
     static void onClickHelp(void* data);
->>>>>>> 1a8a5404
 };
 /////////////////////////////////////////////////////////////////////////////
 // </FS:CR> Aurora Sim - Region Settings Panel
@@ -289,42 +208,19 @@
 {
 
 public:
-<<<<<<< HEAD
-	LLPanelRegionGeneralInfo()
-		:	LLPanelRegionInfo()	{}
-	~LLPanelRegionGeneralInfo() {}
-	
-	bool refreshFromRegion(LLViewerRegion* region) override;
-	
-    bool postBuild() override;
-	
-	void onBtnSet();
-	void setObjBonusFactor(F32 object_bonus_factor) {mObjBonusFactor = object_bonus_factor;}
-
-protected:
-	bool sendUpdate() override;
-	void onClickKick();
-	void onKickCommit(const uuid_vec_t& ids);
-	static void onClickKickAll(void* userdata);
-	bool onKickAllCommit(const LLSD& notification, const LLSD& response);
-	static void onClickMessage(void* userdata);
-	bool onMessageCommit(const LLSD& notification, const LLSD& response);
-	bool onChangeObjectBonus(const LLSD& notification, const LLSD& response);
-=======
     LLPanelRegionGeneralInfo()
         :   LLPanelRegionInfo() {}
     ~LLPanelRegionGeneralInfo() {}
 
-    virtual bool refreshFromRegion(LLViewerRegion* region);
-
-    // LLPanel
-    virtual bool postBuild();
+    bool refreshFromRegion(LLViewerRegion* region) override;
+
+    bool postBuild() override;
 
     void onBtnSet();
     void setObjBonusFactor(F32 object_bonus_factor) {mObjBonusFactor = object_bonus_factor;}
 
 protected:
-    virtual bool sendUpdate();
+    bool sendUpdate() override;
     void onClickKick();
     void onKickCommit(const uuid_vec_t& ids);
     static void onClickKickAll(void* userdata);
@@ -332,7 +228,6 @@
     static void onClickMessage(void* userdata);
     bool onMessageCommit(const LLSD& notification, const LLSD& response);
     bool onChangeObjectBonus(const LLSD& notification, const LLSD& response);
->>>>>>> 1a8a5404
 
     F32 mObjBonusFactor;
 
@@ -343,40 +238,16 @@
 class LLPanelRegionDebugInfo : public LLPanelRegionInfo
 {
 public:
-<<<<<<< HEAD
-	LLPanelRegionDebugInfo()
-		:	LLPanelRegionInfo(), mTargetAvatar() {}
-	~LLPanelRegionDebugInfo() {}
-
-    bool postBuild() override;
-	
-	bool refreshFromRegion(LLViewerRegion* region) override;
-	
-protected:
-    bool sendUpdate() override;
-
-	void onClickChooseAvatar();
-	void callbackAvatarID(const uuid_vec_t& ids, const std::vector<LLAvatarName> names);
-	static void onClickReturn(void *);
-	bool callbackReturn(const LLSD& notification, const LLSD& response);
-	static void onClickTopColliders(void*);
-	static void onClickTopScripts(void*);
-	static void onClickRestart(void* data);
-	bool callbackRestart(const LLSD& notification, const LLSD& response, const LLSD& seconds); // Ansariel, added seconds for FIRE-1073
-	static void onClickCancelRestart(void* data);
-	static void onClickDebugConsole(void* data);
-	
-=======
     LLPanelRegionDebugInfo()
         :   LLPanelRegionInfo(), mTargetAvatar() {}
     ~LLPanelRegionDebugInfo() {}
-    // LLPanel
-    virtual bool postBuild();
-
-    virtual bool refreshFromRegion(LLViewerRegion* region);
-
-protected:
-    virtual bool sendUpdate();
+
+    bool postBuild() override;
+
+    bool refreshFromRegion(LLViewerRegion* region) override;
+
+protected:
+    bool sendUpdate() override;
 
     void onClickChooseAvatar();
     void callbackAvatarID(const uuid_vec_t& ids, const std::vector<LLAvatarName> names);
@@ -389,7 +260,6 @@
     static void onClickCancelRestart(void* data);
     static void onClickDebugConsole(void* data);
 
->>>>>>> 1a8a5404
 private:
     LLUUID mTargetAvatar;
 };
@@ -401,48 +271,22 @@
     LOG_CLASS(LLPanelRegionTerrainInfo);
 
 public:
-<<<<<<< HEAD
-	LLPanelRegionTerrainInfo();
-	~LLPanelRegionTerrainInfo() {}
-	
-    bool postBuild() override;
-	
+    LLPanelRegionTerrainInfo();
+    ~LLPanelRegionTerrainInfo() {}
+
+    bool postBuild() override;
+
     bool refreshFromRegion(LLViewerRegion* region) override;                // refresh local settings from region update from simulator
-	void setEnvControls(bool available);									// Whether environment settings are available for this region
+    void setEnvControls(bool available);                                    // Whether environment settings are available for this region
 
     bool validateTextureSizes();
     bool validateMaterials();
     bool validateTextureHeights();
 
-	//static void onChangeAnything(LLUICtrl* ctrl, void* userData);			// callback for any change, to enable commit button
-	
+    //static void onChangeAnything(LLUICtrl* ctrl, void* userData);         // callback for any change, to enable commit button
+
     void onSelectMaterialType();
     void updateForMaterialType();
-
-	static void onClickDownloadRaw(void*);
-	static void onClickUploadRaw(void*);
-	// <FS:Ansariel> Threaded filepickers
-	void onDownloadRawFilepickerCB(const std::vector<std::string>& filenames);
-	void onUploadRawFilepickerCB(const std::vector<std::string>& filenames);
-	// </FS:Ansariel>
-	static void onClickBakeTerrain(void*);
-	bool callbackBakeTerrain(const LLSD& notification, const LLSD& response);
-	bool callbackTextureHeights(const LLSD& notification, const LLSD& response);
-=======
-    LLPanelRegionTerrainInfo() : LLPanelRegionInfo() {}
-    ~LLPanelRegionTerrainInfo() {}
-
-    virtual bool postBuild();                                               // LLPanel
-
-    virtual bool refreshFromRegion(LLViewerRegion* region);                 // refresh local settings from region update from simulator
-    void setEnvControls(bool available);                                    // Whether environment settings are available for this region
-
-    bool validateTextureSizes();
-    bool validateTextureHeights();
-
-    //static void onChangeAnything(LLUICtrl* ctrl, void* userData);         // callback for any change, to enable commit button
-
-    virtual bool sendUpdate();
 
     static void onClickDownloadRaw(void*);
     static void onClickUploadRaw(void*);
@@ -453,24 +297,18 @@
     static void onClickBakeTerrain(void*);
     bool callbackBakeTerrain(const LLSD& notification, const LLSD& response);
     bool callbackTextureHeights(const LLSD& notification, const LLSD& response);
->>>>>>> 1a8a5404
 
 protected:
     bool sendUpdate() override;
 
 private:
-<<<<<<< HEAD
-	bool mConfirmedTextureHeights;
-	bool mAskedTextureHeights;
+    bool mConfirmedTextureHeights;
+    bool mAskedTextureHeights;
     LLCheckBoxCtrl* mMaterialTypeCtrl = nullptr;
     LLTextureCtrl* mTextureDetailCtrl[LLTerrainMaterials::ASSET_COUNT];
     LLTextureCtrl* mMaterialDetailCtrl[LLTerrainMaterials::ASSET_COUNT];
     LLUUID mLastSetTextures[LLTerrainMaterials::ASSET_COUNT];
     LLUUID mLastSetMaterials[LLTerrainMaterials::ASSET_COUNT];
-=======
-    bool mConfirmedTextureHeights;
-    bool mAskedTextureHeights;
->>>>>>> 1a8a5404
 };
 
 /////////////////////////////////////////////////////////////////////////////
@@ -478,59 +316,6 @@
 class LLPanelEstateInfo : public LLPanelRegionInfo
 {
 public:
-<<<<<<< HEAD
-	static void initDispatch(LLDispatcher& dispatch);
-	
-	void onChangeFixedSun();
-	void onChangeUseGlobalTime();
-	void onChangeAccessOverride();
-	
-	void onClickEditSky();
-	void onClickEditSkyHelp();	
-	void onClickEditDayCycle();
-	void onClickEditDayCycleHelp();
-
-	void onClickKickUser();
-
-
-	bool kickUserConfirm(const LLSD& notification, const LLSD& response);
-
-	void onKickUserCommit(const uuid_vec_t& ids);
-	static void onClickMessageEstate(void* data);
-	bool onMessageCommit(const LLSD& notification, const LLSD& response);
-	
-	LLPanelEstateInfo();
-	~LLPanelEstateInfo() {}
-	
-	void updateControls(LLViewerRegion* region);
-	
-	static void updateEstateName(const std::string& name);
-	static void updateEstateOwnerName(const std::string& name);
-
-	bool refreshFromRegion(LLViewerRegion* region) override;
-	bool estateUpdate(LLMessageSystem* msg) override;
-	
-    bool postBuild() override;
-	void updateChild(LLUICtrl* child_ctrl) override;
-	void refresh() override;
-
-	void refreshFromEstate();
-	
-	static bool isLindenEstate();
-	
-	const std::string getOwnerName() const;
-	void setOwnerName(const std::string& name);
-
-protected:
-    bool sendUpdate() override;
-	// confirmation dialog callback
-	bool callbackChangeLindenEstate(const LLSD& notification, const LLSD& response);
-
-	void commitEstateAccess();
-	void commitEstateManagers();
-	
-	bool checkSunHourSlider(LLUICtrl* child_ctrl);
-=======
     static void initDispatch(LLDispatcher& dispatch);
 
     void onChangeFixedSun();
@@ -559,13 +344,12 @@
     static void updateEstateName(const std::string& name);
     static void updateEstateOwnerName(const std::string& name);
 
-    virtual bool refreshFromRegion(LLViewerRegion* region);
-    virtual bool estateUpdate(LLMessageSystem* msg);
-
-    // LLPanel
-    virtual bool postBuild();
-    virtual void updateChild(LLUICtrl* child_ctrl);
-    virtual void refresh();
+    bool refreshFromRegion(LLViewerRegion* region) override;
+    bool estateUpdate(LLMessageSystem* msg) override;
+
+    bool postBuild() override;
+    void updateChild(LLUICtrl* child_ctrl) override;
+    void refresh() override;
 
     void refreshFromEstate();
 
@@ -575,13 +359,12 @@
     void setOwnerName(const std::string& name);
 
 protected:
-    virtual bool sendUpdate();
+    bool sendUpdate() override;
     // confirmation dialog callback
     bool callbackChangeLindenEstate(const LLSD& notification, const LLSD& response);
 
     void commitEstateAccess();
     void commitEstateManagers();
->>>>>>> 1a8a5404
 
     bool checkSunHourSlider(LLUICtrl* child_ctrl);
 
@@ -593,75 +376,19 @@
 class LLPanelEstateCovenant : public LLPanelRegionInfo
 {
 public:
-<<<<<<< HEAD
-	LLPanelEstateCovenant();
-	~LLPanelEstateCovenant() {}
-	
-    bool postBuild() override;
-	void updateChild(LLUICtrl* child_ctrl) override;
-	bool refreshFromRegion(LLViewerRegion* region) override;
-	bool estateUpdate(LLMessageSystem* msg) override;
-
-	// LLView overrides
-	bool handleDragAndDrop(S32 x, S32 y, MASK mask,
-						   bool drop, EDragAndDropType cargo_type,
-						   void *cargo_data, EAcceptance *accept,
-						   std::string& tooltip_msg) override;
-	static bool confirmChangeCovenantCallback(const LLSD& notification, const LLSD& response);
-	static void resetCovenantID(void* userdata);
-	static bool confirmResetCovenantCallback(const LLSD& notification, const LLSD& response);
-	void sendChangeCovenantID(const LLUUID &asset_id);
-	void loadInvItem(LLInventoryItem *itemp);
-	static void onLoadComplete(const LLUUID& asset_uuid,
-							   LLAssetType::EType type,
-							   void* user_data, S32 status, LLExtStat ext_status);
-
-	// Accessor functions
-	static void updateCovenantText(const std::string& string, const LLUUID& asset_id);
-	static void updateEstateName(const std::string& name);
-	static void updateLastModified(const std::string& text);
-	static void updateEstateOwnerName(const std::string& name);
-
-	const LLUUID& getCovenantID() const { return mCovenantID; }
-	void setCovenantID(const LLUUID& id) { mCovenantID = id; }
-	std::string getEstateName() const;
-	void setEstateName(const std::string& name);
-	std::string getOwnerName() const;
-	void setOwnerName(const std::string& name);
-	void setCovenantTextEditor(const std::string& text);
-
-	typedef enum e_asset_status
-	{
-		ASSET_ERROR,
-		ASSET_UNLOADED,
-		ASSET_LOADING,
-		ASSET_LOADED
-	} EAssetStatus;
-
-protected:
-    bool sendUpdate() override;
-	LLTextBox*				mEstateNameText;
-	LLTextBox*				mEstateOwnerText;
-	LLTextBox*				mLastModifiedText;
-	// CovenantID from sim
-	LLUUID					mCovenantID;
-	LLViewerTextEditor*		mEditor;
-	EAssetStatus			mAssetStatus;
-=======
     LLPanelEstateCovenant();
     ~LLPanelEstateCovenant() {}
 
-    // LLPanel
-    virtual bool postBuild();
-    virtual void updateChild(LLUICtrl* child_ctrl);
-    virtual bool refreshFromRegion(LLViewerRegion* region);
-    virtual bool estateUpdate(LLMessageSystem* msg);
+    bool postBuild() override;
+    void updateChild(LLUICtrl* child_ctrl) override;
+    bool refreshFromRegion(LLViewerRegion* region) override;
+    bool estateUpdate(LLMessageSystem* msg) override;
 
     // LLView overrides
     bool handleDragAndDrop(S32 x, S32 y, MASK mask,
                            bool drop, EDragAndDropType cargo_type,
                            void *cargo_data, EAcceptance *accept,
-                           std::string& tooltip_msg);
+                           std::string& tooltip_msg) override;
     static bool confirmChangeCovenantCallback(const LLSD& notification, const LLSD& response);
     static void resetCovenantID(void* userdata);
     static bool confirmResetCovenantCallback(const LLSD& notification, const LLSD& response);
@@ -694,7 +421,7 @@
     } EAssetStatus;
 
 protected:
-    virtual bool sendUpdate();
+    bool sendUpdate() override;
     LLTextBox*              mEstateNameText;
     LLTextBox*              mEstateOwnerText;
     LLTextBox*              mLastModifiedText;
@@ -702,7 +429,6 @@
     LLUUID                  mCovenantID;
     LLViewerTextEditor*     mEditor;
     EAssetStatus            mAssetStatus;
->>>>>>> 1a8a5404
 };
 
 /////////////////////////////////////////////////////////////////////////////
@@ -713,34 +439,20 @@
     LOG_CLASS(LLPanelRegionExperiences);
 
 public:
-<<<<<<< HEAD
-	LLPanelRegionExperiences(){}
-    bool postBuild() override;
-	
-	static bool experienceCoreConfirm(const LLSD& notification, const LLSD& response);
-	static void sendEstateExperienceDelta(U32 flags, const LLUUID& agent_id);
-
-	static void infoCallback(LLHandle<LLPanelRegionExperiences> handle, const LLSD& content);
-	bool refreshFromRegion(LLViewerRegion* region) override;
-	void sendPurchaseRequest()const;
-	void processResponse( const LLSD& content );
-
-protected:
-    bool sendUpdate() override;
-
-=======
     LLPanelRegionExperiences(){}
-    /*virtual*/ bool postBuild();
-    virtual bool sendUpdate();
+    bool postBuild() override;
 
     static bool experienceCoreConfirm(const LLSD& notification, const LLSD& response);
     static void sendEstateExperienceDelta(U32 flags, const LLUUID& agent_id);
 
     static void infoCallback(LLHandle<LLPanelRegionExperiences> handle, const LLSD& content);
-    bool refreshFromRegion(LLViewerRegion* region);
+    bool refreshFromRegion(LLViewerRegion* region) override;
     void sendPurchaseRequest()const;
     void processResponse( const LLSD& content );
->>>>>>> 1a8a5404
+
+protected:
+    bool sendUpdate() override;
+
 private:
     void refreshRegionExperiences();
 
@@ -765,31 +477,19 @@
 public:
     LLPanelEstateAccess();
 
-    virtual bool postBuild();
-    virtual void updateChild(LLUICtrl* child_ctrl);
-
-<<<<<<< HEAD
-    bool postBuild() override;
-	void updateChild(LLUICtrl* child_ctrl) override;
-=======
+    bool postBuild() override;
+    void updateChild(LLUICtrl* child_ctrl) override;
+
     void updateControls(LLViewerRegion* region);
     void updateLists();
->>>>>>> 1a8a5404
 
     void setPendingUpdate(bool pending) { mPendingUpdate = pending; }
     bool getPendingUpdate() { return mPendingUpdate; }
 
-    virtual bool refreshFromRegion(LLViewerRegion* region);
-
-<<<<<<< HEAD
-	bool refreshFromRegion(LLViewerRegion* region) override;
-
-	// <FS:Ansariel> Moved to public
-	static void sendEstateAccessDelta(U32 flags, const LLUUID& agent_id);
-=======
+    bool refreshFromRegion(LLViewerRegion* region) override;
+
     // <FS:Ansariel> Moved to public
     static void sendEstateAccessDelta(U32 flags, const LLUUID& agent_id);
->>>>>>> 1a8a5404
 
 private:
     void onClickAddAllowedAgent();
@@ -822,28 +522,17 @@
     // used for both add and remove operations
     static bool accessCoreConfirm(const LLSD& notification, const LLSD& response);
 
-<<<<<<< HEAD
-	// Send the actual EstateOwnerRequest "estateaccessdelta" message
-	// <FS:Ansariel> Moved to public
-	//static void sendEstateAccessDelta(U32 flags, const LLUUID& agent_id);
-=======
     // Send the actual EstateOwnerRequest "estateaccessdelta" message
     // <FS:Ansariel> Moved to public
     //static void sendEstateAccessDelta(U32 flags, const LLUUID& agent_id);
->>>>>>> 1a8a5404
 
     static void requestEstateGetAccessCoro(std::string url);
 
     void searchAgent(LLNameListCtrl* listCtrl, const std::string& search_string);
     void copyListToClipboard(std::string list_name);
 
-<<<<<<< HEAD
-	bool mPendingUpdate;
-	bool mCtrlsEnabled;
-=======
     bool mPendingUpdate;
     bool mCtrlsEnabled;
->>>>>>> 1a8a5404
 };
 
 #endif