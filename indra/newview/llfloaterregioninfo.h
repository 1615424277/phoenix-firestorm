/** 
 * @file llfloaterregioninfo.h
 * @author Aaron Brashears
 * @brief Declaration of the region info and controls floater and panels.
 *
 * $LicenseInfo:firstyear=2004&license=viewerlgpl$
 * Second Life Viewer Source Code
 * Copyright (C) 2010, Linden Research, Inc.
 * 
 * This library is free software; you can redistribute it and/or
 * modify it under the terms of the GNU Lesser General Public
 * License as published by the Free Software Foundation;
 * version 2.1 of the License only.
 * 
 * This library is distributed in the hope that it will be useful,
 * but WITHOUT ANY WARRANTY; without even the implied warranty of
 * MERCHANTABILITY or FITNESS FOR A PARTICULAR PURPOSE.  See the GNU
 * Lesser General Public License for more details.
 * 
 * You should have received a copy of the GNU Lesser General Public
 * License along with this library; if not, write to the Free Software
 * Foundation, Inc., 51 Franklin Street, Fifth Floor, Boston, MA  02110-1301  USA
 * 
 * Linden Research, Inc., 945 Battery Street, San Francisco, CA  94111  USA
 * $/LicenseInfo$
 */

#ifndef LL_LLFLOATERREGIONINFO_H
#define LL_LLFLOATERREGIONINFO_H

#include <vector>
#include "llagent.h"
#include "llassettype.h"
#include "llfloater.h"
#include "llhost.h"
#include "llpanel.h"
#include "llextendedstatus.h"
#include "llpanelenvironment.h"

#include "lleventcoro.h"

class LLAvatarName;
class LLDispatcher;
class LLLineEditor;
class LLMessageSystem;
class LLPanelRegionInfo;
class LLTabContainer;
class LLViewerRegion;
class LLViewerTextEditor;
class LLInventoryItem;
class LLCheckBoxCtrl;
class LLComboBox;
class LLNameListCtrl;
class LLRadioGroup;
class LLSliderCtrl;
class LLSpinCtrl;
class LLTextBox;

class LLPanelRegionGeneralInfo;
// <FS:CR> Aurora Sim - Region Settings Panel
class LLPanelRegionOpenSettingsInfo;
// </FS:CR> Aurora Sim - Region Settings Panel
class LLPanelRegionDebugInfo;
class LLPanelRegionTerrainInfo;
class LLPanelEstateInfo;
class LLPanelEstateCovenant;
class LLPanelExperienceListEditor;
class LLPanelExperiences;
class LLPanelRegionExperiences;
class LLPanelEstateAccess;
class LLPanelRegionEnvironment;

class LLEventTimer;

class LLFloaterRegionInfo : public LLFloater
{
	friend class LLFloaterReg;
public:


	void onOpen(const LLSD& key) override;
	void onClose(bool app_quitting) override;
	BOOL postBuild() override;

	static void processEstateOwnerRequest(LLMessageSystem* msg, void**);

	// get and process region info if necessary.
	static void processRegionInfo(LLMessageSystem* msg);

	static const LLUUID& getLastInvoice() { return sRequestInvoice; }
	static void nextInvoice() { sRequestInvoice.generate(); }
	//static S32 getSerial() { return sRequestSerial; }
	//static void incrementSerial() { sRequestSerial++; }

	static LLPanelEstateInfo* getPanelEstate();
	static LLPanelEstateAccess* getPanelAccess();
	static LLPanelEstateCovenant* getPanelCovenant();
	static LLPanelRegionTerrainInfo* getPanelRegionTerrain();
	static LLPanelRegionExperiences* getPanelExperiences();
	static LLPanelRegionGeneralInfo* getPanelGeneral();
	static LLPanelRegionEnvironment* getPanelEnvironment();
// <FS:CR> Aurora Sim - Region Settings Panel
	static LLPanelRegionOpenSettingsInfo* getPanelOpenSettings();
// </FS:CR> Aurora Sim - Region Settings Panel

	// from LLPanel
	void refresh() override;
	
	void onRegionChanged();
	void requestRegionInfo();
	void enableTopButtons();
	void disableTopButtons();

private:
	
	LLFloaterRegionInfo(const LLSD& seed);
	~LLFloaterRegionInfo();

protected:
	void onTabSelected(const LLSD& param);
	void disableTabCtrls();
	void refreshFromRegion(LLViewerRegion* region);
	void onGodLevelChange(U8 god_level);

	// member data
	LLTabContainer* mTab;
	typedef std::vector<LLPanelRegionInfo*> info_panels_t;
	info_panels_t mInfoPanels;
    LLPanelRegionEnvironment *mEnvironmentPanel;
    //static S32 sRequestSerial;	// serial # of last EstateOwnerRequest
	static LLUUID sRequestInvoice;

private:
    LLAgent::god_level_change_slot_t   mGodLevelChangeSlot;
    boost::signals2::connection mRegionChangedCallback;
};


// Base class for all region information panels.
class LLPanelRegionInfo : public LLPanel
{
public:
	LLPanelRegionInfo();
	
	void onBtnSet();
	void onChangeChildCtrl(LLUICtrl* ctrl);
	void onChangeAnything();
	static void onChangeText(LLLineEditor* caller, void* user_data);
	
	virtual bool refreshFromRegion(LLViewerRegion* region);
	virtual bool estateUpdate(LLMessageSystem* msg) { return true; }
	
	BOOL postBuild() override;
	virtual void updateChild(LLUICtrl* child_ctrl);
	
	void enableButton(const std::string& btn_name, BOOL enable = TRUE);
	void disableButton(const std::string& btn_name);
	
	void onClickManageTelehub();
	
protected:
	void initCtrl(const std::string& name);
	
	// Returns TRUE if update sent and apply button should be
	// disabled.
	virtual BOOL sendUpdate() { return TRUE; }
	
	typedef std::vector<std::string> strings_t;
	//typedef std::vector<U32> integers_t;
	void sendEstateOwnerMessage(
					 LLMessageSystem* msg,
					 const std::string& request,
					 const LLUUID& invoice,
					 const strings_t& strings);
	
	
	// member data
	LLHost mHost;
};

/////////////////////////////////////////////////////////////////////////////
// Actual panels start here
/////////////////////////////////////////////////////////////////////////////

// <FS:CR> Aurora Sim - Region Settings Panel
class LLPanelRegionOpenSettingsInfo : public LLPanelRegionInfo
{
public:
	LLPanelRegionOpenSettingsInfo()
		:	LLPanelRegionInfo()	{}
	~LLPanelRegionOpenSettingsInfo() {}
	
	virtual bool refreshFromRegion(LLViewerRegion* region);
	
	// LLPanel
	virtual BOOL postBuild();

protected:
	static void onClickOrs(void* userdata);
	static void onClickHelp(void* data);
};
/////////////////////////////////////////////////////////////////////////////
// </FS:CR> Aurora Sim - Region Settings Panel

class LLPanelRegionGeneralInfo : public LLPanelRegionInfo
{
	
public:
	LLPanelRegionGeneralInfo()
		:	LLPanelRegionInfo()	{}
	~LLPanelRegionGeneralInfo() {}
	
	bool refreshFromRegion(LLViewerRegion* region) override;
	
	BOOL postBuild() override;
	
	void onBtnSet();
	void setObjBonusFactor(F32 object_bonus_factor) {mObjBonusFactor = object_bonus_factor;}

protected:
	BOOL sendUpdate() override;
	void onClickKick();
	void onKickCommit(const uuid_vec_t& ids);
	static void onClickKickAll(void* userdata);
	bool onKickAllCommit(const LLSD& notification, const LLSD& response);
	static void onClickMessage(void* userdata);
	bool onMessageCommit(const LLSD& notification, const LLSD& response);
	bool onChangeObjectBonus(const LLSD& notification, const LLSD& response);

	F32 mObjBonusFactor;

};

/////////////////////////////////////////////////////////////////////////////

class LLPanelRegionDebugInfo : public LLPanelRegionInfo
{
public:
	LLPanelRegionDebugInfo()
		:	LLPanelRegionInfo(), mTargetAvatar() {}
	~LLPanelRegionDebugInfo() {}

	BOOL postBuild() override;
	
	bool refreshFromRegion(LLViewerRegion* region) override;
	
protected:
	BOOL sendUpdate() override;

	void onClickChooseAvatar();
	void callbackAvatarID(const uuid_vec_t& ids, const std::vector<LLAvatarName> names);
	static void onClickReturn(void *);
	bool callbackReturn(const LLSD& notification, const LLSD& response);
	static void onClickTopColliders(void*);
	static void onClickTopScripts(void*);
	static void onClickRestart(void* data);
	bool callbackRestart(const LLSD& notification, const LLSD& response, const LLSD& seconds); // Ansariel, added seconds for FIRE-1073
	static void onClickCancelRestart(void* data);
	static void onClickDebugConsole(void* data);
	
private:
	LLUUID mTargetAvatar;
};

/////////////////////////////////////////////////////////////////////////////

class LLPanelRegionTerrainInfo : public LLPanelRegionInfo
{
	LOG_CLASS(LLPanelRegionTerrainInfo);

public:
	LLPanelRegionTerrainInfo() : LLPanelRegionInfo() {}
	~LLPanelRegionTerrainInfo() {}
	
	BOOL postBuild() override;
	
<<<<<<< HEAD
=======
    void onRegionChanged();
    void onSimulatorFeaturesReceived(const LLUUID& region_id, LLViewerRegion* regionp);
>>>>>>> 1552ee3a
    bool refreshFromRegion(LLViewerRegion* region) override;                // refresh local settings from region update from simulator
	void setEnvControls(bool available);									// Whether environment settings are available for this region

	BOOL validateTextureSizes();
	BOOL validateTextureHeights();

	//static void onChangeAnything(LLUICtrl* ctrl, void* userData);			// callback for any change, to enable commit button
	
    void refresh() override;
    void onSelectMaterialType();

	static void onClickDownloadRaw(void*);
	static void onClickUploadRaw(void*);
	// <FS:Ansariel> Threaded filepickers
	void onDownloadRawFilepickerCB(const std::vector<std::string>& filenames);
	void onUploadRawFilepickerCB(const std::vector<std::string>& filenames);
	// </FS:Ansariel>
	static void onClickBakeTerrain(void*);
	bool callbackBakeTerrain(const LLSD& notification, const LLSD& response);
	bool callbackTextureHeights(const LLSD& notification, const LLSD& response);

protected:
	BOOL sendUpdate() override;

private:
	bool mConfirmedTextureHeights;
	bool mAskedTextureHeights;
    boost::signals2::connection mRegionChangedSlot;
};

/////////////////////////////////////////////////////////////////////////////

class LLPanelEstateInfo : public LLPanelRegionInfo
{
public:
	static void initDispatch(LLDispatcher& dispatch);
	
	void onChangeFixedSun();
	void onChangeUseGlobalTime();
	void onChangeAccessOverride();
	
	void onClickEditSky();
	void onClickEditSkyHelp();	
	void onClickEditDayCycle();
	void onClickEditDayCycleHelp();

	void onClickKickUser();


	bool kickUserConfirm(const LLSD& notification, const LLSD& response);

	void onKickUserCommit(const uuid_vec_t& ids);
	static void onClickMessageEstate(void* data);
	bool onMessageCommit(const LLSD& notification, const LLSD& response);
	
	LLPanelEstateInfo();
	~LLPanelEstateInfo() {}
	
	void updateControls(LLViewerRegion* region);
	
	static void updateEstateName(const std::string& name);
	static void updateEstateOwnerName(const std::string& name);

	bool refreshFromRegion(LLViewerRegion* region) override;
	bool estateUpdate(LLMessageSystem* msg) override;
	
	BOOL postBuild() override;
	void updateChild(LLUICtrl* child_ctrl) override;
	void refresh() override;

	void refreshFromEstate();
	
	static bool isLindenEstate();
	
	const std::string getOwnerName() const;
	void setOwnerName(const std::string& name);

protected:
	BOOL sendUpdate() override;
	// confirmation dialog callback
	bool callbackChangeLindenEstate(const LLSD& notification, const LLSD& response);

	void commitEstateAccess();
	void commitEstateManagers();
	
	BOOL checkSunHourSlider(LLUICtrl* child_ctrl);

	U32 mEstateID;
};

/////////////////////////////////////////////////////////////////////////////

class LLPanelEstateCovenant : public LLPanelRegionInfo
{
public:
	LLPanelEstateCovenant();
	~LLPanelEstateCovenant() {}
	
	BOOL postBuild() override;
	void updateChild(LLUICtrl* child_ctrl) override;
	bool refreshFromRegion(LLViewerRegion* region) override;
	bool estateUpdate(LLMessageSystem* msg) override;

	// LLView overrides
	BOOL handleDragAndDrop(S32 x, S32 y, MASK mask,
						   BOOL drop, EDragAndDropType cargo_type,
						   void *cargo_data, EAcceptance *accept,
						   std::string& tooltip_msg) override;
	static bool confirmChangeCovenantCallback(const LLSD& notification, const LLSD& response);
	static void resetCovenantID(void* userdata);
	static bool confirmResetCovenantCallback(const LLSD& notification, const LLSD& response);
	void sendChangeCovenantID(const LLUUID &asset_id);
	void loadInvItem(LLInventoryItem *itemp);
	static void onLoadComplete(const LLUUID& asset_uuid,
							   LLAssetType::EType type,
							   void* user_data, S32 status, LLExtStat ext_status);

	// Accessor functions
	static void updateCovenantText(const std::string& string, const LLUUID& asset_id);
	static void updateEstateName(const std::string& name);
	static void updateLastModified(const std::string& text);
	static void updateEstateOwnerName(const std::string& name);

	const LLUUID& getCovenantID() const { return mCovenantID; }
	void setCovenantID(const LLUUID& id) { mCovenantID = id; }
	std::string getEstateName() const;
	void setEstateName(const std::string& name);
	std::string getOwnerName() const;
	void setOwnerName(const std::string& name);
	void setCovenantTextEditor(const std::string& text);

	typedef enum e_asset_status
	{
		ASSET_ERROR,
		ASSET_UNLOADED,
		ASSET_LOADING,
		ASSET_LOADED
	} EAssetStatus;

protected:
	BOOL sendUpdate() override;
	LLTextBox*				mEstateNameText;
	LLTextBox*				mEstateOwnerText;
	LLTextBox*				mLastModifiedText;
	// CovenantID from sim
	LLUUID					mCovenantID;
	LLViewerTextEditor*		mEditor;
	EAssetStatus			mAssetStatus;
};

/////////////////////////////////////////////////////////////////////////////


class LLPanelRegionExperiences : public LLPanelRegionInfo
{
    LOG_CLASS(LLPanelRegionExperiences);

public:
	LLPanelRegionExperiences(){}
	BOOL postBuild() override;
	
	static bool experienceCoreConfirm(const LLSD& notification, const LLSD& response);
	static void sendEstateExperienceDelta(U32 flags, const LLUUID& agent_id);

	static void infoCallback(LLHandle<LLPanelRegionExperiences> handle, const LLSD& content);
	bool refreshFromRegion(LLViewerRegion* region) override;
	void sendPurchaseRequest()const;
	void processResponse( const LLSD& content );

protected:
	BOOL sendUpdate() override;

private:
	void refreshRegionExperiences();

    static std::string regionCapabilityQuery(LLViewerRegion* region, const std::string &cap);

	LLPanelExperienceListEditor* setupList(const char* control_name, U32 add_id, U32 remove_id);
	static LLSD addIds( LLPanelExperienceListEditor* panel );

	void itemChanged(U32 event_type, const LLUUID& id);

	LLPanelExperienceListEditor* mTrusted;
	LLPanelExperienceListEditor* mAllowed;
	LLPanelExperienceListEditor* mBlocked;
	LLUUID mDefaultExperience;
};


class LLPanelEstateAccess : public LLPanelRegionInfo
{
	LOG_CLASS(LLPanelEstateAccess);

public:
	LLPanelEstateAccess();

	BOOL postBuild() override;
	void updateChild(LLUICtrl* child_ctrl) override;

	void updateControls(LLViewerRegion* region);
	void updateLists();

	void setPendingUpdate(bool pending) { mPendingUpdate = pending; }
	bool getPendingUpdate() { return mPendingUpdate; }

	bool refreshFromRegion(LLViewerRegion* region) override;
<<<<<<< HEAD

	// <FS:Ansariel> Moved to public
	static void sendEstateAccessDelta(U32 flags, const LLUUID& agent_id);
=======
>>>>>>> 1552ee3a

private:
	void onClickAddAllowedAgent();
	void onClickRemoveAllowedAgent();
	void onClickCopyAllowedList();
	void onClickAddAllowedGroup();
	void onClickRemoveAllowedGroup();
	void onClickCopyAllowedGroupList();
	void onClickAddBannedAgent();
	void onClickRemoveBannedAgent();
    void onClickCopyBannedList();
	void onClickAddEstateManager();
	void onClickRemoveEstateManager();
	void onAllowedSearchEdit(const std::string& search_string);
	void onAllowedGroupsSearchEdit(const std::string& search_string);
	void onBannedSearchEdit(const std::string& search_string);
	
	// Group picker callback is different, can't use core methods below
	bool addAllowedGroup(const LLSD& notification, const LLSD& response);
	void addAllowedGroup2(LLUUID id);

	// Core methods for all above add/remove button clicks
	static void accessAddCore(U32 operation_flag, const std::string& dialog_name);
	static bool accessAddCore2(const LLSD& notification, const LLSD& response);
	static void accessAddCore3(const uuid_vec_t& ids, std::vector<LLAvatarName> names, void* data);

	static void accessRemoveCore(U32 operation_flag, const std::string& dialog_name, const std::string& list_ctrl_name);
	static bool accessRemoveCore2(const LLSD& notification, const LLSD& response);

	// used for both add and remove operations
	static bool accessCoreConfirm(const LLSD& notification, const LLSD& response);

	// Send the actual EstateOwnerRequest "estateaccessdelta" message
	// <FS:Ansariel> Moved to public
	//static void sendEstateAccessDelta(U32 flags, const LLUUID& agent_id);

	static void requestEstateGetAccessCoro(std::string url);

	void searchAgent(LLNameListCtrl* listCtrl, const std::string& search_string);
	void copyListToClipboard(std::string list_name);

	bool mPendingUpdate;
	BOOL mCtrlsEnabled;
};

#endif<|MERGE_RESOLUTION|>--- conflicted
+++ resolved
@@ -274,11 +274,8 @@
 	
 	BOOL postBuild() override;
 	
-<<<<<<< HEAD
-=======
     void onRegionChanged();
     void onSimulatorFeaturesReceived(const LLUUID& region_id, LLViewerRegion* regionp);
->>>>>>> 1552ee3a
     bool refreshFromRegion(LLViewerRegion* region) override;                // refresh local settings from region update from simulator
 	void setEnvControls(bool available);									// Whether environment settings are available for this region
 
@@ -485,12 +482,9 @@
 	bool getPendingUpdate() { return mPendingUpdate; }
 
 	bool refreshFromRegion(LLViewerRegion* region) override;
-<<<<<<< HEAD
 
 	// <FS:Ansariel> Moved to public
 	static void sendEstateAccessDelta(U32 flags, const LLUUID& agent_id);
-=======
->>>>>>> 1552ee3a
 
 private:
 	void onClickAddAllowedAgent();
