/** 
 * @file llfloaterregioninfo.h
 * @author Aaron Brashears
 * @brief Declaration of the region info and controls floater and panels.
 *
 * $LicenseInfo:firstyear=2004&license=viewerlgpl$
 * Second Life Viewer Source Code
 * Copyright (C) 2010, Linden Research, Inc.
 * 
 * This library is free software; you can redistribute it and/or
 * modify it under the terms of the GNU Lesser General Public
 * License as published by the Free Software Foundation;
 * version 2.1 of the License only.
 * 
 * This library is distributed in the hope that it will be useful,
 * but WITHOUT ANY WARRANTY; without even the implied warranty of
 * MERCHANTABILITY or FITNESS FOR A PARTICULAR PURPOSE.  See the GNU
 * Lesser General Public License for more details.
 * 
 * You should have received a copy of the GNU Lesser General Public
 * License along with this library; if not, write to the Free Software
 * Foundation, Inc., 51 Franklin Street, Fifth Floor, Boston, MA  02110-1301  USA
 * 
 * Linden Research, Inc., 945 Battery Street, San Francisco, CA  94111  USA
 * $/LicenseInfo$
 */

#ifndef LL_LLFLOATERREGIONINFO_H
#define LL_LLFLOATERREGIONINFO_H

#include <vector>
#include "llagent.h"
#include "llassettype.h"
#include "llfloater.h"
#include "llhost.h"
#include "llpanel.h"
#include "llextendedstatus.h"
#include "llpanelenvironment.h"

#include "lleventcoro.h"

class LLAvatarName;
class LLDispatcher;
class LLLineEditor;
class LLMessageSystem;
class LLPanelRegionInfo;
class LLTabContainer;
class LLViewerRegion;
class LLViewerTextEditor;
class LLInventoryItem;
class LLCheckBoxCtrl;
class LLComboBox;
class LLNameListCtrl;
class LLRadioGroup;
class LLSliderCtrl;
class LLSpinCtrl;
class LLTextBox;
class LLVFS;

class LLPanelRegionGeneralInfo;
// <FS:CR> Aurora Sim - Region Settings Panel
class LLPanelRegionOpenSettingsInfo;
// </FS:CR> Aurora Sim - Region Settings Panel
class LLPanelRegionDebugInfo;
class LLPanelRegionTerrainInfo;
class LLPanelEstateInfo;
class LLPanelEstateCovenant;
class LLPanelExperienceListEditor;
class LLPanelExperiences;
class LLPanelRegionExperiences;
class LLPanelEstateAccess;
class LLPanelRegionEnvironment;

class LLEventTimer;

class LLFloaterRegionInfo : public LLFloater
{
	friend class LLFloaterReg;
public:


	/*virtual*/ void onOpen(const LLSD& key);
	/*virtual*/ void onClose(bool app_quitting);
	/*virtual*/ BOOL postBuild();

	static void processEstateOwnerRequest(LLMessageSystem* msg, void**);

	// get and process region info if necessary.
	static void processRegionInfo(LLMessageSystem* msg);

	static const LLUUID& getLastInvoice() { return sRequestInvoice; }
	static void nextInvoice() { sRequestInvoice.generate(); }
	//static S32 getSerial() { return sRequestSerial; }
	//static void incrementSerial() { sRequestSerial++; }

	static LLPanelEstateInfo* getPanelEstate();
	static LLPanelEstateAccess* getPanelAccess();
	static LLPanelEstateCovenant* getPanelCovenant();
	static LLPanelRegionTerrainInfo* getPanelRegionTerrain();
	static LLPanelRegionExperiences* getPanelExperiences();
	static LLPanelRegionGeneralInfo* getPanelGeneral();
	static LLPanelRegionEnvironment* getPanelEnvironment();
<<<<<<< HEAD
// <FS:CR> Aurora Sim - Region Settings Panel
	static LLPanelRegionOpenSettingsInfo* getPanelOpenSettings();
// </FS:CR> Aurora Sim - Region Settings Panel
=======
>>>>>>> c7747d2a

	// from LLPanel
	virtual void refresh();
	
	void onRegionChanged();
	void requestRegionInfo();
	void requestMeshRezInfo();
	void enableTopButtons();
	void disableTopButtons();

	static void updateEstateName(const std::string& estate_name);

private:
	
	LLFloaterRegionInfo(const LLSD& seed);
	~LLFloaterRegionInfo();

protected:
	void onTabSelected(const LLSD& param);
	void disableTabCtrls();
	void refreshFromRegion(LLViewerRegion* region);
	void onGodLevelChange(U8 god_level);

	// member data
	LLTabContainer* mTab;
	typedef std::vector<LLPanelRegionInfo*> info_panels_t;
	info_panels_t mInfoPanels;
    LLPanelRegionEnvironment *mEnvironmentPanel;
    //static S32 sRequestSerial;	// serial # of last EstateOwnerRequest
	static LLUUID sRequestInvoice;

private:
    LLAgent::god_level_change_slot_t   mGodLevelChangeSlot;
    boost::signals2::connection mRegionChangedCallback;
};


// Base class for all region information panels.
class LLPanelRegionInfo : public LLPanel
{
public:
	LLPanelRegionInfo();
	
	void onBtnSet();
	void onChangeChildCtrl(LLUICtrl* ctrl);
	void onChangeAnything();
	static void onChangeText(LLLineEditor* caller, void* user_data);
	
	virtual bool refreshFromRegion(LLViewerRegion* region);
	virtual bool estateUpdate(LLMessageSystem* msg) { return true; }
	
	virtual BOOL postBuild();
	virtual void updateChild(LLUICtrl* child_ctrl);
	
	void enableButton(const std::string& btn_name, BOOL enable = TRUE);
	void disableButton(const std::string& btn_name);
	
	void onClickManageTelehub();
	
protected:
	void initCtrl(const std::string& name);
	
	// Returns TRUE if update sent and apply button should be
	// disabled.
	virtual BOOL sendUpdate() { return TRUE; }
	
	typedef std::vector<std::string> strings_t;
	//typedef std::vector<U32> integers_t;
	void sendEstateOwnerMessage(
					 LLMessageSystem* msg,
					 const std::string& request,
					 const LLUUID& invoice,
					 const strings_t& strings);
	
	
	// member data
	LLHost mHost;
};

/////////////////////////////////////////////////////////////////////////////
// Actual panels start here
/////////////////////////////////////////////////////////////////////////////

// <FS:CR> Aurora Sim - Region Settings Panel
class LLPanelRegionOpenSettingsInfo : public LLPanelRegionInfo
{
public:
	LLPanelRegionOpenSettingsInfo()
		:	LLPanelRegionInfo()	{}
	~LLPanelRegionOpenSettingsInfo() {}
	
	virtual bool refreshFromRegion(LLViewerRegion* region);
	
	// LLPanel
	virtual BOOL postBuild();

protected:
	static void onClickOrs(void* userdata);
	static void onClickHelp(void* data);
};
/////////////////////////////////////////////////////////////////////////////
// </FS:CR> Aurora Sim - Region Settings Panel

class LLPanelRegionGeneralInfo : public LLPanelRegionInfo
{
	
public:
	LLPanelRegionGeneralInfo()
		:	LLPanelRegionInfo()	{}
	~LLPanelRegionGeneralInfo() {}
	
	virtual bool refreshFromRegion(LLViewerRegion* region);
	
	// LLPanel
	virtual BOOL postBuild();
	
	void onBtnSet();
	void setObjBonusFactor(F32 object_bonus_factor) {mObjBonusFactor = object_bonus_factor;}

protected:
	virtual BOOL sendUpdate();
	void onClickKick();
	void onKickCommit(const uuid_vec_t& ids);
	static void onClickKickAll(void* userdata);
	bool onKickAllCommit(const LLSD& notification, const LLSD& response);
	static void onClickMessage(void* userdata);
	bool onMessageCommit(const LLSD& notification, const LLSD& response);
	bool onChangeObjectBonus(const LLSD& notification, const LLSD& response);

	F32 mObjBonusFactor;

};

/////////////////////////////////////////////////////////////////////////////

class LLPanelRegionDebugInfo : public LLPanelRegionInfo
{
public:
	LLPanelRegionDebugInfo()
		:	LLPanelRegionInfo(), mTargetAvatar() {}
	~LLPanelRegionDebugInfo() {}
	// LLPanel
	virtual BOOL postBuild();
	
	virtual bool refreshFromRegion(LLViewerRegion* region);
	
protected:
	virtual BOOL sendUpdate();

	void onClickChooseAvatar();
	void callbackAvatarID(const uuid_vec_t& ids, const std::vector<LLAvatarName> names);
	static void onClickReturn(void *);
	bool callbackReturn(const LLSD& notification, const LLSD& response);
	static void onClickTopColliders(void*);
	static void onClickTopScripts(void*);
	static void onClickRestart(void* data);
	bool callbackRestart(const LLSD& notification, const LLSD& response, const LLSD& seconds); // Ansariel, added seconds for FIRE-1073
	static void onClickCancelRestart(void* data);
	static void onClickDebugConsole(void* data);
	
private:
	LLUUID mTargetAvatar;
};

/////////////////////////////////////////////////////////////////////////////

class LLPanelRegionTerrainInfo : public LLPanelRegionInfo
{
	LOG_CLASS(LLPanelRegionTerrainInfo);

public:
	LLPanelRegionTerrainInfo() : LLPanelRegionInfo() {}
	~LLPanelRegionTerrainInfo() {}
	
	virtual BOOL postBuild();												// LLPanel
	
	virtual bool refreshFromRegion(LLViewerRegion* region);					// refresh local settings from region update from simulator
	void setEnvControls(bool available);									// Whether environment settings are available for this region

	BOOL validateTextureSizes();
	BOOL validateTextureHeights();

	//static void onChangeAnything(LLUICtrl* ctrl, void* userData);			// callback for any change, to enable commit button
	
	virtual BOOL sendUpdate();

	static void onClickDownloadRaw(void*);
	static void onClickUploadRaw(void*);
	// <FS:Ansariel> Threaded filepickers
	void onDownloadRawFilepickerCB(const std::vector<std::string>& filenames);
	void onUploadRawFilepickerCB(const std::vector<std::string>& filenames);
	// </FS:Ansariel>
	static void onClickBakeTerrain(void*);
	bool callbackBakeTerrain(const LLSD& notification, const LLSD& response);
	bool callbackTextureHeights(const LLSD& notification, const LLSD& response);

private:
	bool mConfirmedTextureHeights;
	bool mAskedTextureHeights;
};

/////////////////////////////////////////////////////////////////////////////

class LLPanelEstateInfo : public LLPanelRegionInfo
{
public:
	static void initDispatch(LLDispatcher& dispatch);
	
	void onChangeFixedSun();
	void onChangeUseGlobalTime();
	void onChangeAccessOverride();
	
	void onClickEditSky();
	void onClickEditSkyHelp();	
	void onClickEditDayCycle();
	void onClickEditDayCycleHelp();

	void onClickKickUser();


	bool kickUserConfirm(const LLSD& notification, const LLSD& response);

	void onKickUserCommit(const uuid_vec_t& ids);
	static void onClickMessageEstate(void* data);
	bool onMessageCommit(const LLSD& notification, const LLSD& response);
	
	LLPanelEstateInfo();
	~LLPanelEstateInfo() {}
	
	void updateControls(LLViewerRegion* region);
	
	static void updateEstateName(const std::string& name);
	static void updateEstateOwnerName(const std::string& name);

	virtual bool refreshFromRegion(LLViewerRegion* region);
	virtual bool estateUpdate(LLMessageSystem* msg);
	
	// LLPanel
	virtual BOOL postBuild();
	virtual void updateChild(LLUICtrl* child_ctrl);
	virtual void refresh();

	void refreshFromEstate();
	
	static bool isLindenEstate();
	
	const std::string getOwnerName() const;
	void setOwnerName(const std::string& name);

protected:
	virtual BOOL sendUpdate();
	// confirmation dialog callback
	bool callbackChangeLindenEstate(const LLSD& notification, const LLSD& response);

	void commitEstateAccess();
	void commitEstateManagers();
	
	BOOL checkSunHourSlider(LLUICtrl* child_ctrl);

	U32 mEstateID;
};

/////////////////////////////////////////////////////////////////////////////

class LLPanelEstateCovenant : public LLPanelRegionInfo
{
public:
	LLPanelEstateCovenant();
	~LLPanelEstateCovenant() {}
	
	// LLPanel
	virtual BOOL postBuild();
	virtual void updateChild(LLUICtrl* child_ctrl);
	virtual bool refreshFromRegion(LLViewerRegion* region);
	virtual bool estateUpdate(LLMessageSystem* msg);

	// LLView overrides
	BOOL handleDragAndDrop(S32 x, S32 y, MASK mask,
						   BOOL drop, EDragAndDropType cargo_type,
						   void *cargo_data, EAcceptance *accept,
						   std::string& tooltip_msg);
	static bool confirmChangeCovenantCallback(const LLSD& notification, const LLSD& response);
	static void resetCovenantID(void* userdata);
	static bool confirmResetCovenantCallback(const LLSD& notification, const LLSD& response);
	void sendChangeCovenantID(const LLUUID &asset_id);
	void loadInvItem(LLInventoryItem *itemp);
	static void onLoadComplete(LLVFS *vfs,
							   const LLUUID& asset_uuid,
							   LLAssetType::EType type,
							   void* user_data, S32 status, LLExtStat ext_status);

	// Accessor functions
	static void updateCovenantText(const std::string& string, const LLUUID& asset_id);
	static void updateEstateName(const std::string& name);
	static void updateLastModified(const std::string& text);
	static void updateEstateOwnerName(const std::string& name);

	const LLUUID& getCovenantID() const { return mCovenantID; }
	void setCovenantID(const LLUUID& id) { mCovenantID = id; }
	std::string getEstateName() const;
	void setEstateName(const std::string& name);
	std::string getOwnerName() const;
	void setOwnerName(const std::string& name);
	void setCovenantTextEditor(const std::string& text);

	typedef enum e_asset_status
	{
		ASSET_ERROR,
		ASSET_UNLOADED,
		ASSET_LOADING,
		ASSET_LOADED
	} EAssetStatus;

protected:
	virtual BOOL sendUpdate();
	LLTextBox*				mEstateNameText;
	LLTextBox*				mEstateOwnerText;
	LLTextBox*				mLastModifiedText;
	// CovenantID from sim
	LLUUID					mCovenantID;
	LLViewerTextEditor*		mEditor;
	EAssetStatus			mAssetStatus;
};

/////////////////////////////////////////////////////////////////////////////


class LLPanelRegionExperiences : public LLPanelRegionInfo
{
    LOG_CLASS(LLPanelRegionExperiences);

public:
	LLPanelRegionExperiences(){}
	/*virtual*/ BOOL postBuild();
	virtual BOOL sendUpdate();
	
	static bool experienceCoreConfirm(const LLSD& notification, const LLSD& response);
	static void sendEstateExperienceDelta(U32 flags, const LLUUID& agent_id);

	static void infoCallback(LLHandle<LLPanelRegionExperiences> handle, const LLSD& content);
	bool refreshFromRegion(LLViewerRegion* region);
	void sendPurchaseRequest()const;
	void processResponse( const LLSD& content );
private:
	void refreshRegionExperiences();

    static std::string regionCapabilityQuery(LLViewerRegion* region, const std::string &cap);

	LLPanelExperienceListEditor* setupList(const char* control_name, U32 add_id, U32 remove_id);
	static LLSD addIds( LLPanelExperienceListEditor* panel );

	void itemChanged(U32 event_type, const LLUUID& id);

	LLPanelExperienceListEditor* mTrusted;
	LLPanelExperienceListEditor* mAllowed;
	LLPanelExperienceListEditor* mBlocked;
	LLUUID mDefaultExperience;
};


class LLPanelEstateAccess : public LLPanelRegionInfo
{
	LOG_CLASS(LLPanelEstateAccess);

public:
	LLPanelEstateAccess();

	virtual BOOL postBuild();
	virtual void updateChild(LLUICtrl* child_ctrl);

	void updateControls(LLViewerRegion* region);
	void updateLists();

	void setPendingUpdate(bool pending) { mPendingUpdate = pending; }
	bool getPendingUpdate() { return mPendingUpdate; }

	virtual bool refreshFromRegion(LLViewerRegion* region);

	// <FS:Ansariel> Moved to public
	static void sendEstateAccessDelta(U32 flags, const LLUUID& agent_id);

private:
	void onClickAddAllowedAgent();
	void onClickRemoveAllowedAgent();
	void onClickCopyAllowedList();
	void onClickAddAllowedGroup();
	void onClickRemoveAllowedGroup();
	void onClickCopyAllowedGroupList();
	void onClickAddBannedAgent();
	void onClickRemoveBannedAgent();
    void onClickCopyBannedList();
	void onClickAddEstateManager();
	void onClickRemoveEstateManager();
	void onAllowedSearchEdit(const std::string& search_string);
	void onAllowedGroupsSearchEdit(const std::string& search_string);
	void onBannedSearchEdit(const std::string& search_string);
	
	// Group picker callback is different, can't use core methods below
	bool addAllowedGroup(const LLSD& notification, const LLSD& response);
	void addAllowedGroup2(LLUUID id);

	// Core methods for all above add/remove button clicks
	static void accessAddCore(U32 operation_flag, const std::string& dialog_name);
	static bool accessAddCore2(const LLSD& notification, const LLSD& response);
	static void accessAddCore3(const uuid_vec_t& ids, std::vector<LLAvatarName> names, void* data);

	static void accessRemoveCore(U32 operation_flag, const std::string& dialog_name, const std::string& list_ctrl_name);
	static bool accessRemoveCore2(const LLSD& notification, const LLSD& response);

	// used for both add and remove operations
	static bool accessCoreConfirm(const LLSD& notification, const LLSD& response);

	// Send the actual EstateOwnerRequest "estateaccessdelta" message
	// <FS:Ansariel> Moved to public
	//static void sendEstateAccessDelta(U32 flags, const LLUUID& agent_id);

	static void requestEstateGetAccessCoro(std::string url);

	void searchAgent(LLNameListCtrl* listCtrl, const std::string& search_string);
	void copyListToClipboard(std::string list_name);

	bool mPendingUpdate;
	BOOL mCtrlsEnabled;
};

#endif<|MERGE_RESOLUTION|>--- conflicted
+++ resolved
@@ -100,12 +100,9 @@
 	static LLPanelRegionExperiences* getPanelExperiences();
 	static LLPanelRegionGeneralInfo* getPanelGeneral();
 	static LLPanelRegionEnvironment* getPanelEnvironment();
-<<<<<<< HEAD
 // <FS:CR> Aurora Sim - Region Settings Panel
 	static LLPanelRegionOpenSettingsInfo* getPanelOpenSettings();
 // </FS:CR> Aurora Sim - Region Settings Panel
-=======
->>>>>>> c7747d2a
 
 	// from LLPanel
 	virtual void refresh();
@@ -115,8 +112,6 @@
 	void requestMeshRezInfo();
 	void enableTopButtons();
 	void disableTopButtons();
-
-	static void updateEstateName(const std::string& estate_name);
 
 private:
 	
