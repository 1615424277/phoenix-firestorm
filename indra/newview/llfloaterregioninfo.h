--- conflicted
+++ resolved
@@ -1,745 +1,492 @@
-/**
- * @file llfloaterregioninfo.h
- * @author Aaron Brashears
- * @brief Declaration of the region info and controls floater and panels.
- *
- * $LicenseInfo:firstyear=2004&license=viewerlgpl$
- * Second Life Viewer Source Code
- * Copyright (C) 2010, Linden Research, Inc.
- *
- * This library is free software; you can redistribute it and/or
- * modify it under the terms of the GNU Lesser General Public
- * License as published by the Free Software Foundation;
- * version 2.1 of the License only.
- *
- * This library is distributed in the hope that it will be useful,
- * but WITHOUT ANY WARRANTY; without even the implied warranty of
- * MERCHANTABILITY or FITNESS FOR A PARTICULAR PURPOSE.  See the GNU
- * Lesser General Public License for more details.
- *
- * You should have received a copy of the GNU Lesser General Public
- * License along with this library; if not, write to the Free Software
- * Foundation, Inc., 51 Franklin Street, Fifth Floor, Boston, MA  02110-1301  USA
- *
- * Linden Research, Inc., 945 Battery Street, San Francisco, CA  94111  USA
- * $/LicenseInfo$
- */
-
-#ifndef LL_LLFLOATERREGIONINFO_H
-#define LL_LLFLOATERREGIONINFO_H
-
-#include <vector>
-#include "llagent.h"
-#include "llassettype.h"
-#include "llfloater.h"
-#include "llhost.h"
-#include "llpanel.h"
-#include "llextendedstatus.h"
-#include "llpanelenvironment.h"
-
-#include "lleventcoro.h"
-
-class LLAvatarName;
-class LLDispatcher;
-class LLLineEditor;
-class LLMessageSystem;
-class LLPanelRegionInfo;
-class LLTabContainer;
-class LLViewerRegion;
-class LLViewerTextEditor;
-class LLInventoryItem;
-class LLCheckBoxCtrl;
-class LLComboBox;
-class LLNameListCtrl;
-class LLRadioGroup;
-class LLSliderCtrl;
-class LLSpinCtrl;
-class LLTextBox;
-
-class LLPanelRegionGeneralInfo;
-class LLPanelRegionDebugInfo;
-class LLPanelRegionTerrainInfo;
-class LLPanelEstateInfo;
-class LLPanelEstateCovenant;
-class LLPanelExperienceListEditor;
-class LLPanelExperiences;
-class LLPanelRegionExperiences;
-class LLPanelEstateAccess;
-class LLPanelRegionEnvironment;
-
-class LLEventTimer;
-
-class LLFloaterRegionInfo : public LLFloater
-{
-    friend class LLFloaterReg;
-public:
-
-
-<<<<<<< HEAD
-	/*virtual*/ void onOpen(const LLSD& key);
-	/*virtual*/ void onClose(bool app_quitting);
-	/*virtual*/ bool postBuild();
-=======
-    /*virtual*/ void onOpen(const LLSD& key);
-    /*virtual*/ void onClose(bool app_quitting);
-    /*virtual*/ BOOL postBuild();
-
-    static void processEstateOwnerRequest(LLMessageSystem* msg, void**);
->>>>>>> e1623bb2
-
-    // get and process region info if necessary.
-    static void processRegionInfo(LLMessageSystem* msg);
-
-    static const LLUUID& getLastInvoice() { return sRequestInvoice; }
-    static void nextInvoice() { sRequestInvoice.generate(); }
-    //static S32 getSerial() { return sRequestSerial; }
-    //static void incrementSerial() { sRequestSerial++; }
-
-    static LLPanelEstateInfo* getPanelEstate();
-    static LLPanelEstateAccess* getPanelAccess();
-    static LLPanelEstateCovenant* getPanelCovenant();
-    static LLPanelRegionTerrainInfo* getPanelRegionTerrain();
-    static LLPanelRegionExperiences* getPanelExperiences();
-    static LLPanelRegionGeneralInfo* getPanelGeneral();
-    static LLPanelRegionEnvironment* getPanelEnvironment();
-
-    // from LLPanel
-    virtual void refresh();
-
-    void onRegionChanged();
-    void requestRegionInfo();
-    void enableTopButtons();
-    void disableTopButtons();
-
-private:
-
-    LLFloaterRegionInfo(const LLSD& seed);
-    ~LLFloaterRegionInfo();
-
-protected:
-    void onTabSelected(const LLSD& param);
-    void disableTabCtrls();
-    void refreshFromRegion(LLViewerRegion* region);
-    void onGodLevelChange(U8 god_level);
-
-    // member data
-    LLTabContainer* mTab;
-    typedef std::vector<LLPanelRegionInfo*> info_panels_t;
-    info_panels_t mInfoPanels;
-    LLPanelRegionEnvironment *mEnvironmentPanel;
-    //static S32 sRequestSerial;    // serial # of last EstateOwnerRequest
-    static LLUUID sRequestInvoice;
-
-private:
-    LLAgent::god_level_change_slot_t   mGodLevelChangeSlot;
-    boost::signals2::connection mRegionChangedCallback;
-};
-
-
-// Base class for all region information panels.
-class LLPanelRegionInfo : public LLPanel
-{
-public:
-<<<<<<< HEAD
-	LLPanelRegionInfo();
-	
-	void onBtnSet();
-	void onChangeChildCtrl(LLUICtrl* ctrl);
-	void onChangeAnything();
-	static void onChangeText(LLLineEditor* caller, void* user_data);
-	
-	virtual bool refreshFromRegion(LLViewerRegion* region);
-	virtual bool estateUpdate(LLMessageSystem* msg) { return true; }
-	
-	virtual bool postBuild();
-	virtual void updateChild(LLUICtrl* child_ctrl);
-	
-	void enableButton(const std::string& btn_name, bool enable = true);
-	void disableButton(const std::string& btn_name);
-	
-	void onClickManageTelehub();
-	
-protected:
-	void initCtrl(const std::string& name);
-	
-	// Returns true if update sent and apply button should be
-	// disabled.
-	virtual bool sendUpdate() { return true; }
-	
-	typedef std::vector<std::string> strings_t;
-	//typedef std::vector<U32> integers_t;
-	void sendEstateOwnerMessage(
-					 LLMessageSystem* msg,
-					 const std::string& request,
-					 const LLUUID& invoice,
-					 const strings_t& strings);
-	
-	
-	// member data
-	LLHost mHost;
-=======
-    LLPanelRegionInfo();
-
-    void onBtnSet();
-    void onChangeChildCtrl(LLUICtrl* ctrl);
-    void onChangeAnything();
-    static void onChangeText(LLLineEditor* caller, void* user_data);
-
-    virtual bool refreshFromRegion(LLViewerRegion* region);
-    virtual bool estateUpdate(LLMessageSystem* msg) { return true; }
-
-    virtual BOOL postBuild();
-    virtual void updateChild(LLUICtrl* child_ctrl);
-
-    void enableButton(const std::string& btn_name, BOOL enable = TRUE);
-    void disableButton(const std::string& btn_name);
-
-    void onClickManageTelehub();
-
-protected:
-    void initCtrl(const std::string& name);
-
-    // Returns TRUE if update sent and apply button should be
-    // disabled.
-    virtual BOOL sendUpdate() { return TRUE; }
-
-    typedef std::vector<std::string> strings_t;
-    //typedef std::vector<U32> integers_t;
-    void sendEstateOwnerMessage(
-                     LLMessageSystem* msg,
-                     const std::string& request,
-                     const LLUUID& invoice,
-                     const strings_t& strings);
-
-
-    // member data
-    LLHost mHost;
->>>>>>> e1623bb2
-};
-
-/////////////////////////////////////////////////////////////////////////////
-// Actual panels start here
-/////////////////////////////////////////////////////////////////////////////
-
-class LLPanelRegionGeneralInfo : public LLPanelRegionInfo
-{
-
-public:
-<<<<<<< HEAD
-	LLPanelRegionGeneralInfo()
-		:	LLPanelRegionInfo()	{}
-	~LLPanelRegionGeneralInfo() {}
-	
-	virtual bool refreshFromRegion(LLViewerRegion* region);
-	
-	// LLPanel
-	virtual bool postBuild();
-	
-	void onBtnSet();
-	void setObjBonusFactor(F32 object_bonus_factor) {mObjBonusFactor = object_bonus_factor;}
-
-protected:
-	virtual bool sendUpdate();
-	void onClickKick();
-	void onKickCommit(const uuid_vec_t& ids);
-	static void onClickKickAll(void* userdata);
-	bool onKickAllCommit(const LLSD& notification, const LLSD& response);
-	static void onClickMessage(void* userdata);
-	bool onMessageCommit(const LLSD& notification, const LLSD& response);
-	bool onChangeObjectBonus(const LLSD& notification, const LLSD& response);
-=======
-    LLPanelRegionGeneralInfo()
-        :   LLPanelRegionInfo() {}
-    ~LLPanelRegionGeneralInfo() {}
-
-    virtual bool refreshFromRegion(LLViewerRegion* region);
-
-    // LLPanel
-    virtual BOOL postBuild();
-
-    void onBtnSet();
-    void setObjBonusFactor(F32 object_bonus_factor) {mObjBonusFactor = object_bonus_factor;}
-
-protected:
-    virtual BOOL sendUpdate();
-    void onClickKick();
-    void onKickCommit(const uuid_vec_t& ids);
-    static void onClickKickAll(void* userdata);
-    bool onKickAllCommit(const LLSD& notification, const LLSD& response);
-    static void onClickMessage(void* userdata);
-    bool onMessageCommit(const LLSD& notification, const LLSD& response);
-    bool onChangeObjectBonus(const LLSD& notification, const LLSD& response);
->>>>>>> e1623bb2
-
-    F32 mObjBonusFactor;
-
-};
-
-/////////////////////////////////////////////////////////////////////////////
-
-class LLPanelRegionDebugInfo : public LLPanelRegionInfo
-{
-public:
-<<<<<<< HEAD
-	LLPanelRegionDebugInfo()
-		:	LLPanelRegionInfo(), mTargetAvatar() {}
-	~LLPanelRegionDebugInfo() {}
-	// LLPanel
-	virtual bool postBuild();
-	
-	virtual bool refreshFromRegion(LLViewerRegion* region);
-	
-protected:
-	virtual bool sendUpdate();
-
-	void onClickChooseAvatar();
-	void callbackAvatarID(const uuid_vec_t& ids, const std::vector<LLAvatarName> names);
-	static void onClickReturn(void *);
-	bool callbackReturn(const LLSD& notification, const LLSD& response);
-	static void onClickTopColliders(void*);
-	static void onClickTopScripts(void*);
-	static void onClickRestart(void* data);
-	bool callbackRestart(const LLSD& notification, const LLSD& response);
-	static void onClickCancelRestart(void* data);
-	static void onClickDebugConsole(void* data);
-	
-=======
-    LLPanelRegionDebugInfo()
-        :   LLPanelRegionInfo(), mTargetAvatar() {}
-    ~LLPanelRegionDebugInfo() {}
-    // LLPanel
-    virtual BOOL postBuild();
-
-    virtual bool refreshFromRegion(LLViewerRegion* region);
-
-protected:
-    virtual BOOL sendUpdate();
-
-    void onClickChooseAvatar();
-    void callbackAvatarID(const uuid_vec_t& ids, const std::vector<LLAvatarName> names);
-    static void onClickReturn(void *);
-    bool callbackReturn(const LLSD& notification, const LLSD& response);
-    static void onClickTopColliders(void*);
-    static void onClickTopScripts(void*);
-    static void onClickRestart(void* data);
-    bool callbackRestart(const LLSD& notification, const LLSD& response);
-    static void onClickCancelRestart(void* data);
-    static void onClickDebugConsole(void* data);
-
->>>>>>> e1623bb2
-private:
-    LLUUID mTargetAvatar;
-};
-
-/////////////////////////////////////////////////////////////////////////////
-
-class LLPanelRegionTerrainInfo : public LLPanelRegionInfo
-{
-    LOG_CLASS(LLPanelRegionTerrainInfo);
-
-public:
-<<<<<<< HEAD
-	LLPanelRegionTerrainInfo() : LLPanelRegionInfo() {}
-	~LLPanelRegionTerrainInfo() {}
-	
-	virtual bool postBuild();												// LLPanel
-	
-	virtual bool refreshFromRegion(LLViewerRegion* region);					// refresh local settings from region update from simulator
-	void setEnvControls(bool available);									// Whether environment settings are available for this region
-
-	bool validateTextureSizes();
-	bool validateTextureHeights();
-
-	//static void onChangeAnything(LLUICtrl* ctrl, void* userData);			// callback for any change, to enable commit button
-	
-	virtual bool sendUpdate();
-
-	static void onClickDownloadRaw(void*);
-	static void onClickUploadRaw(void*);
-	static void onClickBakeTerrain(void*);
-	bool callbackBakeTerrain(const LLSD& notification, const LLSD& response);
-	bool callbackTextureHeights(const LLSD& notification, const LLSD& response);
-=======
-    LLPanelRegionTerrainInfo() : LLPanelRegionInfo() {}
-    ~LLPanelRegionTerrainInfo() {}
-
-    virtual BOOL postBuild();                                               // LLPanel
-
-    virtual bool refreshFromRegion(LLViewerRegion* region);                 // refresh local settings from region update from simulator
-    void setEnvControls(bool available);                                    // Whether environment settings are available for this region
-
-    BOOL validateTextureSizes();
-    BOOL validateTextureHeights();
-
-    //static void onChangeAnything(LLUICtrl* ctrl, void* userData);         // callback for any change, to enable commit button
-
-    virtual BOOL sendUpdate();
-
-    static void onClickDownloadRaw(void*);
-    static void onClickUploadRaw(void*);
-    static void onClickBakeTerrain(void*);
-    bool callbackBakeTerrain(const LLSD& notification, const LLSD& response);
-    bool callbackTextureHeights(const LLSD& notification, const LLSD& response);
->>>>>>> e1623bb2
-
-private:
-    bool mConfirmedTextureHeights;
-    bool mAskedTextureHeights;
-};
-
-/////////////////////////////////////////////////////////////////////////////
-
-class LLPanelEstateInfo : public LLPanelRegionInfo
-{
-public:
-<<<<<<< HEAD
-	static void initDispatch(LLDispatcher& dispatch);
-	
-	void onChangeFixedSun();
-	void onChangeUseGlobalTime();
-	void onChangeAccessOverride();
-	
-	void onClickEditSky();
-	void onClickEditSkyHelp();	
-	void onClickEditDayCycle();
-	void onClickEditDayCycleHelp();
-
-	void onClickKickUser();
-
-
-	bool kickUserConfirm(const LLSD& notification, const LLSD& response);
-
-	void onKickUserCommit(const uuid_vec_t& ids);
-	static void onClickMessageEstate(void* data);
-	bool onMessageCommit(const LLSD& notification, const LLSD& response);
-	
-	LLPanelEstateInfo();
-	~LLPanelEstateInfo() {}
-	
-	void updateControls(LLViewerRegion* region);
-	
-	static void updateEstateName(const std::string& name);
-	static void updateEstateOwnerName(const std::string& name);
-
-	virtual bool refreshFromRegion(LLViewerRegion* region);
-	virtual bool estateUpdate(LLMessageSystem* msg);
-	
-	// LLPanel
-	virtual bool postBuild();
-	virtual void updateChild(LLUICtrl* child_ctrl);
-	virtual void refresh();
-
-	void refreshFromEstate();
-	
-	static bool isLindenEstate();
-	
-	const std::string getOwnerName() const;
-	void setOwnerName(const std::string& name);
-
-protected:
-	virtual bool sendUpdate();
-	// confirmation dialog callback
-	bool callbackChangeLindenEstate(const LLSD& notification, const LLSD& response);
-
-	void commitEstateAccess();
-	void commitEstateManagers();
-	
-	bool checkSunHourSlider(LLUICtrl* child_ctrl);
-=======
-    static void initDispatch(LLDispatcher& dispatch);
-
-    void onChangeFixedSun();
-    void onChangeUseGlobalTime();
-    void onChangeAccessOverride();
-
-    void onClickEditSky();
-    void onClickEditSkyHelp();
-    void onClickEditDayCycle();
-    void onClickEditDayCycleHelp();
-
-    void onClickKickUser();
-
-
-    bool kickUserConfirm(const LLSD& notification, const LLSD& response);
-
-    void onKickUserCommit(const uuid_vec_t& ids);
-    static void onClickMessageEstate(void* data);
-    bool onMessageCommit(const LLSD& notification, const LLSD& response);
-
-    LLPanelEstateInfo();
-    ~LLPanelEstateInfo() {}
-
-    void updateControls(LLViewerRegion* region);
-
-    static void updateEstateName(const std::string& name);
-    static void updateEstateOwnerName(const std::string& name);
-
-    virtual bool refreshFromRegion(LLViewerRegion* region);
-    virtual bool estateUpdate(LLMessageSystem* msg);
-
-    // LLPanel
-    virtual BOOL postBuild();
-    virtual void updateChild(LLUICtrl* child_ctrl);
-    virtual void refresh();
-
-    void refreshFromEstate();
-
-    static bool isLindenEstate();
-
-    const std::string getOwnerName() const;
-    void setOwnerName(const std::string& name);
-
-protected:
-    virtual BOOL sendUpdate();
-    // confirmation dialog callback
-    bool callbackChangeLindenEstate(const LLSD& notification, const LLSD& response);
-
-    void commitEstateAccess();
-    void commitEstateManagers();
-
-    BOOL checkSunHourSlider(LLUICtrl* child_ctrl);
->>>>>>> e1623bb2
-
-    U32 mEstateID;
-};
-
-/////////////////////////////////////////////////////////////////////////////
-
-class LLPanelEstateCovenant : public LLPanelRegionInfo
-{
-public:
-<<<<<<< HEAD
-	LLPanelEstateCovenant();
-	~LLPanelEstateCovenant() {}
-	
-	// LLPanel
-	virtual bool postBuild();
-	virtual void updateChild(LLUICtrl* child_ctrl);
-	virtual bool refreshFromRegion(LLViewerRegion* region);
-	virtual bool estateUpdate(LLMessageSystem* msg);
-
-	// LLView overrides
-	bool handleDragAndDrop(S32 x, S32 y, MASK mask,
-						   bool drop, EDragAndDropType cargo_type,
-						   void *cargo_data, EAcceptance *accept,
-						   std::string& tooltip_msg);
-	static bool confirmChangeCovenantCallback(const LLSD& notification, const LLSD& response);
-	static void resetCovenantID(void* userdata);
-	static bool confirmResetCovenantCallback(const LLSD& notification, const LLSD& response);
-	void sendChangeCovenantID(const LLUUID &asset_id);
-	void loadInvItem(LLInventoryItem *itemp);
-	static void onLoadComplete(const LLUUID& asset_uuid,
-							   LLAssetType::EType type,
-							   void* user_data, S32 status, LLExtStat ext_status);
-
-	// Accessor functions
-	static void updateCovenantText(const std::string& string, const LLUUID& asset_id);
-	static void updateEstateName(const std::string& name);
-	static void updateLastModified(const std::string& text);
-	static void updateEstateOwnerName(const std::string& name);
-
-	const LLUUID& getCovenantID() const { return mCovenantID; }
-	void setCovenantID(const LLUUID& id) { mCovenantID = id; }
-	std::string getEstateName() const;
-	void setEstateName(const std::string& name);
-	std::string getOwnerName() const;
-	void setOwnerName(const std::string& name);
-	void setCovenantTextEditor(const std::string& text);
-
-	typedef enum e_asset_status
-	{
-		ASSET_ERROR,
-		ASSET_UNLOADED,
-		ASSET_LOADING,
-		ASSET_LOADED
-	} EAssetStatus;
-
-protected:
-	virtual bool sendUpdate();
-	LLTextBox*				mEstateNameText;
-	LLTextBox*				mEstateOwnerText;
-	LLTextBox*				mLastModifiedText;
-	// CovenantID from sim
-	LLUUID					mCovenantID;
-	LLViewerTextEditor*		mEditor;
-	EAssetStatus			mAssetStatus;
-=======
-    LLPanelEstateCovenant();
-    ~LLPanelEstateCovenant() {}
-
-    // LLPanel
-    virtual BOOL postBuild();
-    virtual void updateChild(LLUICtrl* child_ctrl);
-    virtual bool refreshFromRegion(LLViewerRegion* region);
-    virtual bool estateUpdate(LLMessageSystem* msg);
-
-    // LLView overrides
-    BOOL handleDragAndDrop(S32 x, S32 y, MASK mask,
-                           BOOL drop, EDragAndDropType cargo_type,
-                           void *cargo_data, EAcceptance *accept,
-                           std::string& tooltip_msg);
-    static bool confirmChangeCovenantCallback(const LLSD& notification, const LLSD& response);
-    static void resetCovenantID(void* userdata);
-    static bool confirmResetCovenantCallback(const LLSD& notification, const LLSD& response);
-    void sendChangeCovenantID(const LLUUID &asset_id);
-    void loadInvItem(LLInventoryItem *itemp);
-    static void onLoadComplete(const LLUUID& asset_uuid,
-                               LLAssetType::EType type,
-                               void* user_data, S32 status, LLExtStat ext_status);
-
-    // Accessor functions
-    static void updateCovenantText(const std::string& string, const LLUUID& asset_id);
-    static void updateEstateName(const std::string& name);
-    static void updateLastModified(const std::string& text);
-    static void updateEstateOwnerName(const std::string& name);
-
-    const LLUUID& getCovenantID() const { return mCovenantID; }
-    void setCovenantID(const LLUUID& id) { mCovenantID = id; }
-    std::string getEstateName() const;
-    void setEstateName(const std::string& name);
-    std::string getOwnerName() const;
-    void setOwnerName(const std::string& name);
-    void setCovenantTextEditor(const std::string& text);
-
-    typedef enum e_asset_status
-    {
-        ASSET_ERROR,
-        ASSET_UNLOADED,
-        ASSET_LOADING,
-        ASSET_LOADED
-    } EAssetStatus;
-
-protected:
-    virtual BOOL sendUpdate();
-    LLTextBox*              mEstateNameText;
-    LLTextBox*              mEstateOwnerText;
-    LLTextBox*              mLastModifiedText;
-    // CovenantID from sim
-    LLUUID                  mCovenantID;
-    LLViewerTextEditor*     mEditor;
-    EAssetStatus            mAssetStatus;
->>>>>>> e1623bb2
-};
-
-/////////////////////////////////////////////////////////////////////////////
-
-
-class LLPanelRegionExperiences : public LLPanelRegionInfo
-{
-    LOG_CLASS(LLPanelRegionExperiences);
-
-public:
-<<<<<<< HEAD
-	LLPanelRegionExperiences(){}
-	/*virtual*/ bool postBuild();
-	virtual bool sendUpdate();
-	
-	static bool experienceCoreConfirm(const LLSD& notification, const LLSD& response);
-	static void sendEstateExperienceDelta(U32 flags, const LLUUID& agent_id);
-
-	static void infoCallback(LLHandle<LLPanelRegionExperiences> handle, const LLSD& content);
-	bool refreshFromRegion(LLViewerRegion* region);
-	void sendPurchaseRequest()const;
-	void processResponse( const LLSD& content );
-=======
-    LLPanelRegionExperiences(){}
-    /*virtual*/ BOOL postBuild();
-    virtual BOOL sendUpdate();
-
-    static bool experienceCoreConfirm(const LLSD& notification, const LLSD& response);
-    static void sendEstateExperienceDelta(U32 flags, const LLUUID& agent_id);
-
-    static void infoCallback(LLHandle<LLPanelRegionExperiences> handle, const LLSD& content);
-    bool refreshFromRegion(LLViewerRegion* region);
-    void sendPurchaseRequest()const;
-    void processResponse( const LLSD& content );
->>>>>>> e1623bb2
-private:
-    void refreshRegionExperiences();
-
-    static std::string regionCapabilityQuery(LLViewerRegion* region, const std::string &cap);
-
-    LLPanelExperienceListEditor* setupList(const char* control_name, U32 add_id, U32 remove_id);
-    static LLSD addIds( LLPanelExperienceListEditor* panel );
-
-    void itemChanged(U32 event_type, const LLUUID& id);
-
-    LLPanelExperienceListEditor* mTrusted;
-    LLPanelExperienceListEditor* mAllowed;
-    LLPanelExperienceListEditor* mBlocked;
-    LLUUID mDefaultExperience;
-};
-
-
-class LLPanelEstateAccess : public LLPanelRegionInfo
-{
-    LOG_CLASS(LLPanelEstateAccess);
-
-public:
-    LLPanelEstateAccess();
-
-<<<<<<< HEAD
-	virtual bool postBuild();
-	virtual void updateChild(LLUICtrl* child_ctrl);
-=======
-    virtual BOOL postBuild();
-    virtual void updateChild(LLUICtrl* child_ctrl);
->>>>>>> e1623bb2
-
-    void updateControls(LLViewerRegion* region);
-    void updateLists();
-
-    void setPendingUpdate(bool pending) { mPendingUpdate = pending; }
-    bool getPendingUpdate() { return mPendingUpdate; }
-
-    virtual bool refreshFromRegion(LLViewerRegion* region);
-
-private:
-    void onClickAddAllowedAgent();
-    void onClickRemoveAllowedAgent();
-    void onClickCopyAllowedList();
-    void onClickAddAllowedGroup();
-    void onClickRemoveAllowedGroup();
-    void onClickCopyAllowedGroupList();
-    void onClickAddBannedAgent();
-    void onClickRemoveBannedAgent();
-    void onClickCopyBannedList();
-    void onClickAddEstateManager();
-    void onClickRemoveEstateManager();
-    void onAllowedSearchEdit(const std::string& search_string);
-    void onAllowedGroupsSearchEdit(const std::string& search_string);
-    void onBannedSearchEdit(const std::string& search_string);
-
-    // Group picker callback is different, can't use core methods below
-    bool addAllowedGroup(const LLSD& notification, const LLSD& response);
-    void addAllowedGroup2(LLUUID id);
-
-    // Core methods for all above add/remove button clicks
-    static void accessAddCore(U32 operation_flag, const std::string& dialog_name);
-    static bool accessAddCore2(const LLSD& notification, const LLSD& response);
-    static void accessAddCore3(const uuid_vec_t& ids, std::vector<LLAvatarName> names, void* data);
-
-    static void accessRemoveCore(U32 operation_flag, const std::string& dialog_name, const std::string& list_ctrl_name);
-    static bool accessRemoveCore2(const LLSD& notification, const LLSD& response);
-
-    // used for both add and remove operations
-    static bool accessCoreConfirm(const LLSD& notification, const LLSD& response);
-
-    // Send the actual EstateOwnerRequest "estateaccessdelta" message
-    static void sendEstateAccessDelta(U32 flags, const LLUUID& agent_id);
-
-    static void requestEstateGetAccessCoro(std::string url);
-
-    void searchAgent(LLNameListCtrl* listCtrl, const std::string& search_string);
-    void copyListToClipboard(std::string list_name);
-
-<<<<<<< HEAD
-	bool mPendingUpdate;
-	bool mCtrlsEnabled;
-=======
-    bool mPendingUpdate;
-    BOOL mCtrlsEnabled;
->>>>>>> e1623bb2
-};
-
-#endif+/**
+ * @file llfloaterregioninfo.h
+ * @author Aaron Brashears
+ * @brief Declaration of the region info and controls floater and panels.
+ *
+ * $LicenseInfo:firstyear=2004&license=viewerlgpl$
+ * Second Life Viewer Source Code
+ * Copyright (C) 2010, Linden Research, Inc.
+ *
+ * This library is free software; you can redistribute it and/or
+ * modify it under the terms of the GNU Lesser General Public
+ * License as published by the Free Software Foundation;
+ * version 2.1 of the License only.
+ *
+ * This library is distributed in the hope that it will be useful,
+ * but WITHOUT ANY WARRANTY; without even the implied warranty of
+ * MERCHANTABILITY or FITNESS FOR A PARTICULAR PURPOSE.  See the GNU
+ * Lesser General Public License for more details.
+ *
+ * You should have received a copy of the GNU Lesser General Public
+ * License along with this library; if not, write to the Free Software
+ * Foundation, Inc., 51 Franklin Street, Fifth Floor, Boston, MA  02110-1301  USA
+ *
+ * Linden Research, Inc., 945 Battery Street, San Francisco, CA  94111  USA
+ * $/LicenseInfo$
+ */
+
+#ifndef LL_LLFLOATERREGIONINFO_H
+#define LL_LLFLOATERREGIONINFO_H
+
+#include <vector>
+#include "llagent.h"
+#include "llassettype.h"
+#include "llfloater.h"
+#include "llhost.h"
+#include "llpanel.h"
+#include "llextendedstatus.h"
+#include "llpanelenvironment.h"
+
+#include "lleventcoro.h"
+
+class LLAvatarName;
+class LLDispatcher;
+class LLLineEditor;
+class LLMessageSystem;
+class LLPanelRegionInfo;
+class LLTabContainer;
+class LLViewerRegion;
+class LLViewerTextEditor;
+class LLInventoryItem;
+class LLCheckBoxCtrl;
+class LLComboBox;
+class LLNameListCtrl;
+class LLRadioGroup;
+class LLSliderCtrl;
+class LLSpinCtrl;
+class LLTextBox;
+
+class LLPanelRegionGeneralInfo;
+class LLPanelRegionDebugInfo;
+class LLPanelRegionTerrainInfo;
+class LLPanelEstateInfo;
+class LLPanelEstateCovenant;
+class LLPanelExperienceListEditor;
+class LLPanelExperiences;
+class LLPanelRegionExperiences;
+class LLPanelEstateAccess;
+class LLPanelRegionEnvironment;
+
+class LLEventTimer;
+
+class LLFloaterRegionInfo : public LLFloater
+{
+    friend class LLFloaterReg;
+public:
+
+
+    /*virtual*/ void onOpen(const LLSD& key);
+    /*virtual*/ void onClose(bool app_quitting);
+    /*virtual*/ bool postBuild();
+
+    static void processEstateOwnerRequest(LLMessageSystem* msg, void**);
+
+    // get and process region info if necessary.
+    static void processRegionInfo(LLMessageSystem* msg);
+
+    static const LLUUID& getLastInvoice() { return sRequestInvoice; }
+    static void nextInvoice() { sRequestInvoice.generate(); }
+    //static S32 getSerial() { return sRequestSerial; }
+    //static void incrementSerial() { sRequestSerial++; }
+
+    static LLPanelEstateInfo* getPanelEstate();
+    static LLPanelEstateAccess* getPanelAccess();
+    static LLPanelEstateCovenant* getPanelCovenant();
+    static LLPanelRegionTerrainInfo* getPanelRegionTerrain();
+    static LLPanelRegionExperiences* getPanelExperiences();
+    static LLPanelRegionGeneralInfo* getPanelGeneral();
+    static LLPanelRegionEnvironment* getPanelEnvironment();
+
+    // from LLPanel
+    virtual void refresh();
+
+    void onRegionChanged();
+    void requestRegionInfo();
+    void enableTopButtons();
+    void disableTopButtons();
+
+private:
+
+    LLFloaterRegionInfo(const LLSD& seed);
+    ~LLFloaterRegionInfo();
+
+protected:
+    void onTabSelected(const LLSD& param);
+    void disableTabCtrls();
+    void refreshFromRegion(LLViewerRegion* region);
+    void onGodLevelChange(U8 god_level);
+
+    // member data
+    LLTabContainer* mTab;
+    typedef std::vector<LLPanelRegionInfo*> info_panels_t;
+    info_panels_t mInfoPanels;
+    LLPanelRegionEnvironment *mEnvironmentPanel;
+    //static S32 sRequestSerial;    // serial # of last EstateOwnerRequest
+    static LLUUID sRequestInvoice;
+
+private:
+    LLAgent::god_level_change_slot_t   mGodLevelChangeSlot;
+    boost::signals2::connection mRegionChangedCallback;
+};
+
+
+// Base class for all region information panels.
+class LLPanelRegionInfo : public LLPanel
+{
+public:
+    LLPanelRegionInfo();
+
+    void onBtnSet();
+    void onChangeChildCtrl(LLUICtrl* ctrl);
+    void onChangeAnything();
+    static void onChangeText(LLLineEditor* caller, void* user_data);
+
+    virtual bool refreshFromRegion(LLViewerRegion* region);
+    virtual bool estateUpdate(LLMessageSystem* msg) { return true; }
+
+    virtual bool postBuild();
+    virtual void updateChild(LLUICtrl* child_ctrl);
+
+    void enableButton(const std::string& btn_name, bool enable = true);
+    void disableButton(const std::string& btn_name);
+
+    void onClickManageTelehub();
+
+protected:
+    void initCtrl(const std::string& name);
+
+    // Returns true if update sent and apply button should be
+    // disabled.
+    virtual bool sendUpdate() { return true; }
+
+    typedef std::vector<std::string> strings_t;
+    //typedef std::vector<U32> integers_t;
+    void sendEstateOwnerMessage(
+                     LLMessageSystem* msg,
+                     const std::string& request,
+                     const LLUUID& invoice,
+                     const strings_t& strings);
+
+
+    // member data
+    LLHost mHost;
+};
+
+/////////////////////////////////////////////////////////////////////////////
+// Actual panels start here
+/////////////////////////////////////////////////////////////////////////////
+
+class LLPanelRegionGeneralInfo : public LLPanelRegionInfo
+{
+
+public:
+    LLPanelRegionGeneralInfo()
+        :   LLPanelRegionInfo() {}
+    ~LLPanelRegionGeneralInfo() {}
+
+    virtual bool refreshFromRegion(LLViewerRegion* region);
+
+    // LLPanel
+    virtual bool postBuild();
+
+    void onBtnSet();
+    void setObjBonusFactor(F32 object_bonus_factor) {mObjBonusFactor = object_bonus_factor;}
+
+protected:
+    virtual bool sendUpdate();
+    void onClickKick();
+    void onKickCommit(const uuid_vec_t& ids);
+    static void onClickKickAll(void* userdata);
+    bool onKickAllCommit(const LLSD& notification, const LLSD& response);
+    static void onClickMessage(void* userdata);
+    bool onMessageCommit(const LLSD& notification, const LLSD& response);
+    bool onChangeObjectBonus(const LLSD& notification, const LLSD& response);
+
+    F32 mObjBonusFactor;
+
+};
+
+/////////////////////////////////////////////////////////////////////////////
+
+class LLPanelRegionDebugInfo : public LLPanelRegionInfo
+{
+public:
+    LLPanelRegionDebugInfo()
+        :   LLPanelRegionInfo(), mTargetAvatar() {}
+    ~LLPanelRegionDebugInfo() {}
+    // LLPanel
+    virtual bool postBuild();
+
+    virtual bool refreshFromRegion(LLViewerRegion* region);
+
+protected:
+    virtual bool sendUpdate();
+
+    void onClickChooseAvatar();
+    void callbackAvatarID(const uuid_vec_t& ids, const std::vector<LLAvatarName> names);
+    static void onClickReturn(void *);
+    bool callbackReturn(const LLSD& notification, const LLSD& response);
+    static void onClickTopColliders(void*);
+    static void onClickTopScripts(void*);
+    static void onClickRestart(void* data);
+    bool callbackRestart(const LLSD& notification, const LLSD& response);
+    static void onClickCancelRestart(void* data);
+    static void onClickDebugConsole(void* data);
+
+private:
+    LLUUID mTargetAvatar;
+};
+
+/////////////////////////////////////////////////////////////////////////////
+
+class LLPanelRegionTerrainInfo : public LLPanelRegionInfo
+{
+    LOG_CLASS(LLPanelRegionTerrainInfo);
+
+public:
+    LLPanelRegionTerrainInfo() : LLPanelRegionInfo() {}
+    ~LLPanelRegionTerrainInfo() {}
+
+    virtual bool postBuild();                                               // LLPanel
+
+    virtual bool refreshFromRegion(LLViewerRegion* region);                 // refresh local settings from region update from simulator
+    void setEnvControls(bool available);                                    // Whether environment settings are available for this region
+
+    bool validateTextureSizes();
+    bool validateTextureHeights();
+
+    //static void onChangeAnything(LLUICtrl* ctrl, void* userData);         // callback for any change, to enable commit button
+
+    virtual bool sendUpdate();
+
+    static void onClickDownloadRaw(void*);
+    static void onClickUploadRaw(void*);
+    static void onClickBakeTerrain(void*);
+    bool callbackBakeTerrain(const LLSD& notification, const LLSD& response);
+    bool callbackTextureHeights(const LLSD& notification, const LLSD& response);
+
+private:
+    bool mConfirmedTextureHeights;
+    bool mAskedTextureHeights;
+};
+
+/////////////////////////////////////////////////////////////////////////////
+
+class LLPanelEstateInfo : public LLPanelRegionInfo
+{
+public:
+    static void initDispatch(LLDispatcher& dispatch);
+
+    void onChangeFixedSun();
+    void onChangeUseGlobalTime();
+    void onChangeAccessOverride();
+
+    void onClickEditSky();
+    void onClickEditSkyHelp();
+    void onClickEditDayCycle();
+    void onClickEditDayCycleHelp();
+
+    void onClickKickUser();
+
+
+    bool kickUserConfirm(const LLSD& notification, const LLSD& response);
+
+    void onKickUserCommit(const uuid_vec_t& ids);
+    static void onClickMessageEstate(void* data);
+    bool onMessageCommit(const LLSD& notification, const LLSD& response);
+
+    LLPanelEstateInfo();
+    ~LLPanelEstateInfo() {}
+
+    void updateControls(LLViewerRegion* region);
+
+    static void updateEstateName(const std::string& name);
+    static void updateEstateOwnerName(const std::string& name);
+
+    virtual bool refreshFromRegion(LLViewerRegion* region);
+    virtual bool estateUpdate(LLMessageSystem* msg);
+
+    // LLPanel
+    virtual bool postBuild();
+    virtual void updateChild(LLUICtrl* child_ctrl);
+    virtual void refresh();
+
+    void refreshFromEstate();
+
+    static bool isLindenEstate();
+
+    const std::string getOwnerName() const;
+    void setOwnerName(const std::string& name);
+
+protected:
+    virtual bool sendUpdate();
+    // confirmation dialog callback
+    bool callbackChangeLindenEstate(const LLSD& notification, const LLSD& response);
+
+    void commitEstateAccess();
+    void commitEstateManagers();
+
+    bool checkSunHourSlider(LLUICtrl* child_ctrl);
+
+    U32 mEstateID;
+};
+
+/////////////////////////////////////////////////////////////////////////////
+
+class LLPanelEstateCovenant : public LLPanelRegionInfo
+{
+public:
+    LLPanelEstateCovenant();
+    ~LLPanelEstateCovenant() {}
+
+    // LLPanel
+    virtual bool postBuild();
+    virtual void updateChild(LLUICtrl* child_ctrl);
+    virtual bool refreshFromRegion(LLViewerRegion* region);
+    virtual bool estateUpdate(LLMessageSystem* msg);
+
+    // LLView overrides
+    bool handleDragAndDrop(S32 x, S32 y, MASK mask,
+                           bool drop, EDragAndDropType cargo_type,
+                           void *cargo_data, EAcceptance *accept,
+                           std::string& tooltip_msg);
+    static bool confirmChangeCovenantCallback(const LLSD& notification, const LLSD& response);
+    static void resetCovenantID(void* userdata);
+    static bool confirmResetCovenantCallback(const LLSD& notification, const LLSD& response);
+    void sendChangeCovenantID(const LLUUID &asset_id);
+    void loadInvItem(LLInventoryItem *itemp);
+    static void onLoadComplete(const LLUUID& asset_uuid,
+                               LLAssetType::EType type,
+                               void* user_data, S32 status, LLExtStat ext_status);
+
+    // Accessor functions
+    static void updateCovenantText(const std::string& string, const LLUUID& asset_id);
+    static void updateEstateName(const std::string& name);
+    static void updateLastModified(const std::string& text);
+    static void updateEstateOwnerName(const std::string& name);
+
+    const LLUUID& getCovenantID() const { return mCovenantID; }
+    void setCovenantID(const LLUUID& id) { mCovenantID = id; }
+    std::string getEstateName() const;
+    void setEstateName(const std::string& name);
+    std::string getOwnerName() const;
+    void setOwnerName(const std::string& name);
+    void setCovenantTextEditor(const std::string& text);
+
+    typedef enum e_asset_status
+    {
+        ASSET_ERROR,
+        ASSET_UNLOADED,
+        ASSET_LOADING,
+        ASSET_LOADED
+    } EAssetStatus;
+
+protected:
+    virtual bool sendUpdate();
+    LLTextBox*              mEstateNameText;
+    LLTextBox*              mEstateOwnerText;
+    LLTextBox*              mLastModifiedText;
+    // CovenantID from sim
+    LLUUID                  mCovenantID;
+    LLViewerTextEditor*     mEditor;
+    EAssetStatus            mAssetStatus;
+};
+
+/////////////////////////////////////////////////////////////////////////////
+
+
+class LLPanelRegionExperiences : public LLPanelRegionInfo
+{
+    LOG_CLASS(LLPanelRegionExperiences);
+
+public:
+    LLPanelRegionExperiences(){}
+    /*virtual*/ bool postBuild();
+    virtual bool sendUpdate();
+
+    static bool experienceCoreConfirm(const LLSD& notification, const LLSD& response);
+    static void sendEstateExperienceDelta(U32 flags, const LLUUID& agent_id);
+
+    static void infoCallback(LLHandle<LLPanelRegionExperiences> handle, const LLSD& content);
+    bool refreshFromRegion(LLViewerRegion* region);
+    void sendPurchaseRequest()const;
+    void processResponse( const LLSD& content );
+private:
+    void refreshRegionExperiences();
+
+    static std::string regionCapabilityQuery(LLViewerRegion* region, const std::string &cap);
+
+    LLPanelExperienceListEditor* setupList(const char* control_name, U32 add_id, U32 remove_id);
+    static LLSD addIds( LLPanelExperienceListEditor* panel );
+
+    void itemChanged(U32 event_type, const LLUUID& id);
+
+    LLPanelExperienceListEditor* mTrusted;
+    LLPanelExperienceListEditor* mAllowed;
+    LLPanelExperienceListEditor* mBlocked;
+    LLUUID mDefaultExperience;
+};
+
+
+class LLPanelEstateAccess : public LLPanelRegionInfo
+{
+    LOG_CLASS(LLPanelEstateAccess);
+
+public:
+    LLPanelEstateAccess();
+
+    virtual bool postBuild();
+    virtual void updateChild(LLUICtrl* child_ctrl);
+
+    void updateControls(LLViewerRegion* region);
+    void updateLists();
+
+    void setPendingUpdate(bool pending) { mPendingUpdate = pending; }
+    bool getPendingUpdate() { return mPendingUpdate; }
+
+    virtual bool refreshFromRegion(LLViewerRegion* region);
+
+private:
+    void onClickAddAllowedAgent();
+    void onClickRemoveAllowedAgent();
+    void onClickCopyAllowedList();
+    void onClickAddAllowedGroup();
+    void onClickRemoveAllowedGroup();
+    void onClickCopyAllowedGroupList();
+    void onClickAddBannedAgent();
+    void onClickRemoveBannedAgent();
+    void onClickCopyBannedList();
+    void onClickAddEstateManager();
+    void onClickRemoveEstateManager();
+    void onAllowedSearchEdit(const std::string& search_string);
+    void onAllowedGroupsSearchEdit(const std::string& search_string);
+    void onBannedSearchEdit(const std::string& search_string);
+
+    // Group picker callback is different, can't use core methods below
+    bool addAllowedGroup(const LLSD& notification, const LLSD& response);
+    void addAllowedGroup2(LLUUID id);
+
+    // Core methods for all above add/remove button clicks
+    static void accessAddCore(U32 operation_flag, const std::string& dialog_name);
+    static bool accessAddCore2(const LLSD& notification, const LLSD& response);
+    static void accessAddCore3(const uuid_vec_t& ids, std::vector<LLAvatarName> names, void* data);
+
+    static void accessRemoveCore(U32 operation_flag, const std::string& dialog_name, const std::string& list_ctrl_name);
+    static bool accessRemoveCore2(const LLSD& notification, const LLSD& response);
+
+    // used for both add and remove operations
+    static bool accessCoreConfirm(const LLSD& notification, const LLSD& response);
+
+    // Send the actual EstateOwnerRequest "estateaccessdelta" message
+    static void sendEstateAccessDelta(U32 flags, const LLUUID& agent_id);
+
+    static void requestEstateGetAccessCoro(std::string url);
+
+    void searchAgent(LLNameListCtrl* listCtrl, const std::string& search_string);
+    void copyListToClipboard(std::string list_name);
+
+    bool mPendingUpdate;
+    bool mCtrlsEnabled;
+};
+
+#endif