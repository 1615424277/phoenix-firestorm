﻿/**
 * @file llmaniptranslate.cpp
 * @brief LLManipTranslate class implementation
 *
 * $LicenseInfo:firstyear=2002&license=viewerlgpl$
 * Second Life Viewer Source Code
 * Copyright (C) 2010, Linden Research, Inc.
 *
 * This library is free software; you can redistribute it and/or
 * modify it under the terms of the GNU Lesser General Public
 * License as published by the Free Software Foundation;
 * version 2.1 of the License only.
 *
 * This library is distributed in the hope that it will be useful,
 * but WITHOUT ANY WARRANTY; without even the implied warranty of
 * MERCHANTABILITY or FITNESS FOR A PARTICULAR PURPOSE.  See the GNU
 * Lesser General Public License for more details.
 *
 * You should have received a copy of the GNU Lesser General Public
 * License along with this library; if not, write to the Free Software
 * Foundation, Inc., 51 Franklin Street, Fifth Floor, Boston, MA  02110-1301  USA
 *
 * Linden Research, Inc., 945 Battery Street, San Francisco, CA  94111  USA
 * $/LicenseInfo$
 */

/**
 * Positioning tool
 */

#include "llviewerprecompiledheaders.h"

#include "llmaniptranslate.h"

#include "llgl.h"
#include "llrender.h"

#include "llagent.h"
#include "llagentcamera.h"
#include "llbbox.h"
#include "llbox.h"
#include "llviewercontrol.h"
#include "llcriticaldamp.h"
#include "llcylinder.h"
#include "lldrawable.h"
#include "llfloatertools.h"
#include "llfontgl.h"
#include "llglheaders.h"
#include "llhudrender.h"
#include "llresmgr.h"
#include "llselectmgr.h"
#include "llrendersphere.h"
#include "llstatusbar.h"
#include "lltoolmgr.h"
#include "llviewercamera.h"
#include "llviewerjoint.h"
#include "llviewerobject.h"
#include "llviewerwindow.h"
#include "llvoavatarself.h"
#include "llworld.h"
#include "llui.h"
#include "pipeline.h"
#include "llviewershadermgr.h"
#include "lltrans.h"
// [RLVa:KB] - Checked: 2010-03-23 (RLVa-1.2.0a)
#include "rlvhandler.h"
// [/RLVa:KB]

const S32 NUM_AXES = 3;
const S32 MOUSE_DRAG_SLOP = 2;       // pixels
const F32 SELECTED_ARROW_SCALE = 1.3f;
const F32 MANIPULATOR_HOTSPOT_START = 0.2f;
const F32 MANIPULATOR_HOTSPOT_END = 1.2f;
const F32 SNAP_GUIDE_SCREEN_SIZE = 0.7f;
const F32 MIN_PLANE_MANIP_DOT_PRODUCT = 0.25f;
const F32 PLANE_TICK_SIZE = 0.4f;
const F32 MANIPULATOR_SCALE_HALF_LIFE = 0.07f;
const F32 SNAP_ARROW_SCALE = 0.7f;

static LLPointer<LLViewerTexture> sGridTex = NULL ;

const LLManip::EManipPart MANIPULATOR_IDS[9] =
{
    LLManip::LL_X_ARROW,
    LLManip::LL_Y_ARROW,
    LLManip::LL_Z_ARROW,
    LLManip::LL_X_ARROW,
    LLManip::LL_Y_ARROW,
    LLManip::LL_Z_ARROW,
    LLManip::LL_YZ_PLANE,
    LLManip::LL_XZ_PLANE,
    LLManip::LL_XY_PLANE
};

const U32 ARROW_TO_AXIS[4] =
{
    VX,
    VX,
    VY,
    VZ
};

// Sort manipulator handles by their screen-space projection
struct ClosestToCamera
{
    bool operator()(const LLManipTranslate::ManipulatorHandle& a,
                    const LLManipTranslate::ManipulatorHandle& b) const
    {
        return a.mEndPosition.mV[VZ] < b.mEndPosition.mV[VZ];
    }
};

LLManipTranslate::LLManipTranslate( LLToolComposite* composite )
<<<<<<< HEAD
:	LLManip( std::string("Move"), composite ),
	mLastHoverMouseX(-1),
	mLastHoverMouseY(-1),
	mMouseOutsideSlop(FALSE),
	mCopyMadeThisDrag(FALSE),
	mWarningNoDragCopy(false),	// <FS:Zi> Warning when trying to duplicate while in edit linked parts/select face mode
	mMouseDownX(-1),
	mMouseDownY(-1),
	mAxisArrowLength(50),
	mConeSize(0),
	mArrowLengthMeters(0.f),
	mGridSizeMeters(1.f),
	mPlaneManipOffsetMeters(0.f),
	mUpdateTimer(),
	mSnapOffsetMeters(0.f),
	mSubdivisions(10.f),
	mInSnapRegime(FALSE),
	mArrowScales(1.f, 1.f, 1.f),
	mPlaneScales(1.f, 1.f, 1.f),
	mPlaneManipPositions(1.f, 1.f, 1.f, 1.f)
{ 
	if (sGridTex.isNull())
	{ 
		restoreGL();
	}
=======
:   LLManip( std::string("Move"), composite ),
    mLastHoverMouseX(-1),
    mLastHoverMouseY(-1),
    mMouseOutsideSlop(FALSE),
    mCopyMadeThisDrag(FALSE),
    mMouseDownX(-1),
    mMouseDownY(-1),
    mAxisArrowLength(50),
    mConeSize(0),
    mArrowLengthMeters(0.f),
    mGridSizeMeters(1.f),
    mPlaneManipOffsetMeters(0.f),
    mUpdateTimer(),
    mSnapOffsetMeters(0.f),
    mSubdivisions(10.f),
    mInSnapRegime(FALSE),
    mArrowScales(1.f, 1.f, 1.f),
    mPlaneScales(1.f, 1.f, 1.f),
    mPlaneManipPositions(1.f, 1.f, 1.f, 1.f)
{
    if (sGridTex.isNull())
    {
        restoreGL();
    }
>>>>>>> 38c2a5bd
}

//static
U32 LLManipTranslate::getGridTexName()
{
    if(sGridTex.isNull())
    {
        restoreGL() ;
    }

    return sGridTex.isNull() ? 0 : sGridTex->getTexName() ;
}

//static
void LLManipTranslate::destroyGL()
{
    if (sGridTex)
    {
        sGridTex = NULL ;
    }
}

//static
void LLManipTranslate::restoreGL()
{
    //generate grid texture
    U32 rez = 512;
    U32 mip = 0;

    destroyGL() ;
    sGridTex = LLViewerTextureManager::getLocalTexture() ;
    if(!sGridTex->createGLTexture())
    {
        sGridTex = NULL ;
        return ;
    }

    GLuint* d = new GLuint[rez*rez];

    gGL.getTexUnit(0)->bindManual(LLTexUnit::TT_TEXTURE, sGridTex->getTexName(), true);
    gGL.getTexUnit(0)->setTextureFilteringOption(LLTexUnit::TFO_TRILINEAR);

    while (rez >= 1)
    {
        for (U32 i = 0; i < rez*rez; i++)
        {
            d[i] = 0x00FFFFFF;
        }

        U32 subcol = 0xFFFFFFFF;
        if (rez >= 4)
        {   //large grain grid
            for (U32 i = 0; i < rez; i++)
            {
                if (rez <= 16)
                {
                    if (rez == 16)
                    {
                        subcol = 0xA0FFFFFF;
                    }
                    else if (rez == 8)
                    {
                        subcol = 0x80FFFFFF;
                    }
                    else
                    {
                        subcol = 0x40FFFFFF;
                    }
                }
                else
                {
                    subcol = 0xFFFFFFFF;
                }
                d[i         *rez+ 0      ] = subcol;
                d[0         *rez+ i      ] = subcol;
                if (rez >= 32)
                {
                    d[i         *rez+ (rez-1)] = subcol;
                    d[(rez-1)   *rez+ i      ] = subcol;
                }

                if (rez >= 64)
                {
                    subcol = 0xFFFFFFFF;

                    if (i > 0 && i < (rez-1))
                    {
                        d[i         *rez+ 1      ] = subcol;
                        d[i         *rez+ (rez-2)] = subcol;
                        d[1         *rez+ i      ] = subcol;
                        d[(rez-2)   *rez+ i      ] = subcol;
                    }
                }
            }
        }

        subcol = 0x50A0A0A0;
        if (rez >= 128)
        { //small grain grid
            for (U32 i = 8; i < rez; i+=8)
            {
                for (U32 j = 2; j < rez-2; j++)
                {
                    d[i *rez+ j] = subcol;
                    d[j *rez+ i] = subcol;
                }
            }
        }
        if (rez >= 64)
        { //medium grain grid
            if (rez == 64)
            {
                subcol = 0x50A0A0A0;
            }
            else
            {
                subcol = 0xA0D0D0D0;
            }

            for (U32 i = 32; i < rez; i+=32)
            {
                U32 pi = i-1;
                for (U32 j = 2; j < rez-2; j++)
                {
                    d[i     *rez+ j] = subcol;
                    d[j     *rez+ i] = subcol;

                    if (rez > 128)
                    {
                        d[pi    *rez+ j] = subcol;
                        d[j     *rez+ pi] = subcol;
                    }
                }
            }
        }
        LLImageGL::setManualImage(GL_TEXTURE_2D, mip, GL_RGBA, rez, rez, GL_RGBA, GL_UNSIGNED_BYTE, d);
        rez = rez >> 1;
        mip++;
    }
    delete [] d;
}


LLManipTranslate::~LLManipTranslate()
{
}


void LLManipTranslate::handleSelect()
{
    LLSelectMgr::getInstance()->saveSelectedObjectTransform(SELECT_ACTION_TYPE_PICK);
    if (gFloaterTools)
    {
        gFloaterTools->setStatusText("move");
    }
    LLManip::handleSelect();
}

BOOL LLManipTranslate::handleMouseDown(S32 x, S32 y, MASK mask)
{
    BOOL    handled = FALSE;

    // didn't click in any UI object, so must have clicked in the world
    if( (mHighlightedPart == LL_X_ARROW ||
         mHighlightedPart == LL_Y_ARROW ||
         mHighlightedPart == LL_Z_ARROW ||
         mHighlightedPart == LL_YZ_PLANE ||
         mHighlightedPart == LL_XZ_PLANE ||
         mHighlightedPart == LL_XY_PLANE ) )
    {
        handled = handleMouseDownOnPart( x, y, mask );
    }

    return handled;
}

// Assumes that one of the arrows on an object was hit.
BOOL LLManipTranslate::handleMouseDownOnPart( S32 x, S32 y, MASK mask )
{
    BOOL can_move = canAffectSelection();
    if (!can_move)
    {
        return FALSE;
    }

    highlightManipulators(x, y);
    S32 hit_part = mHighlightedPart;

    if( (hit_part != LL_X_ARROW) &&
        (hit_part != LL_Y_ARROW) &&
        (hit_part != LL_Z_ARROW) &&
        (hit_part != LL_YZ_PLANE) &&
        (hit_part != LL_XZ_PLANE) &&
        (hit_part != LL_XY_PLANE) )
    {
        return TRUE;
    }

    mHelpTextTimer.reset();
    sNumTimesHelpTextShown++;

    LLSelectMgr::getInstance()->getGrid(mGridOrigin, mGridRotation, mGridScale);

    LLSelectMgr::getInstance()->enableSilhouette(FALSE);

    // we just started a drag, so save initial object positions
    LLSelectMgr::getInstance()->saveSelectedObjectTransform(SELECT_ACTION_TYPE_MOVE);

    mManipPart = (EManipPart)hit_part;
    mMouseDownX = x;
    mMouseDownY = y;
    mMouseOutsideSlop = FALSE;

    LLVector3       axis;

    LLSelectNode *selectNode = mObjectSelection->getFirstMoveableNode(TRUE);

    if (!selectNode)
    {
        // didn't find the object in our selection...oh well
        LL_WARNS() << "Trying to translate an unselected object" << LL_ENDL;
        return TRUE;
    }

    LLViewerObject *selected_object = selectNode->getObject();
    if (!selected_object)
    {
        // somehow we lost the object!
        LL_WARNS() << "Translate manip lost the object, no selected object" << LL_ENDL;
        gViewerWindow->setCursor(UI_CURSOR_TOOLTRANSLATE);
        return TRUE;
    }

    // Compute unit vectors for arrow hit and a plane through that vector
    BOOL axis_exists = getManipAxis(selected_object, mManipPart, axis);
    getManipNormal(selected_object, mManipPart, mManipNormal);

    //LLVector3 select_center_agent = gAgent.getPosAgentFromGlobal(LLSelectMgr::getInstance()->getSelectionCenterGlobal());
    // TomY: The above should (?) be identical to the below
    LLVector3 select_center_agent = getPivotPoint();
    mSubdivisions = getSubdivisionLevel(select_center_agent, axis_exists ? axis : LLVector3::z_axis, getMinGridScale());

    // if we clicked on a planar manipulator, recenter mouse cursor
    if (mManipPart >= LL_YZ_PLANE && mManipPart <= LL_XY_PLANE)
    {
        LLCoordGL mouse_pos;
        if (!LLViewerCamera::getInstance()->projectPosAgentToScreen(select_center_agent, mouse_pos))
        {
            // mouse_pos may be nonsense
            LL_WARNS() << "Failed to project object center to screen" << LL_ENDL;
        }
        else if (gSavedSettings.getBOOL("SnapToMouseCursor"))
        {
            LLUI::getInstance()->setMousePositionScreen(mouse_pos.mX, mouse_pos.mY);
            x = mouse_pos.mX;
            y = mouse_pos.mY;
        }
    }

    LLSelectMgr::getInstance()->updateSelectionCenter();
    LLVector3d object_start_global = gAgent.getPosGlobalFromAgent(getPivotPoint());
    getMousePointOnPlaneGlobal(mDragCursorStartGlobal, x, y, object_start_global, mManipNormal);
    mDragSelectionStartGlobal = object_start_global;
    mCopyMadeThisDrag = FALSE;

    // Route future Mouse messages here preemptively.  (Release on mouse up.)
    setMouseCapture( TRUE );

    return TRUE;
}

BOOL LLManipTranslate::handleHover(S32 x, S32 y, MASK mask)
{
<<<<<<< HEAD
	// Translation tool only works if mouse button is down.
	// Bail out if mouse not down.
	if( !hasMouseCapture() )
	{
		LL_DEBUGS("UserInput") << "hover handled by LLManipTranslate (inactive)" << LL_ENDL;		
		// Always show cursor
		// gViewerWindow->setCursor(UI_CURSOR_ARROW);
		gViewerWindow->setCursor(UI_CURSOR_TOOLTRANSLATE);

		highlightManipulators(x, y);
		return TRUE;
	}
	
	// <FS:Zi> Warning when trying to duplicate while in edit linked parts/select face mode
	if(mask==MASK_COPY && !LLSelectMgr::instance().selectGetNoIndividual())
	{
		if(!mWarningNoDragCopy)
		{
			mWarningNoDragCopy=true;
			make_ui_sound("UISndInvalidOp");
		}
		return TRUE;
	}
	// </FS:Zi>

	// Handle auto-rotation if necessary.
	LLRect world_rect = gViewerWindow->getWorldViewRectScaled();
	const F32 ROTATE_ANGLE_PER_SECOND = 30.f * DEG_TO_RAD;
	const S32 ROTATE_H_MARGIN = world_rect.getWidth() / 20;
	const F32 rotate_angle = ROTATE_ANGLE_PER_SECOND / gFPSClamped;
	BOOL rotated = FALSE;

	// ...build mode moves camera about focus point
	if (mObjectSelection->getSelectType() != SELECT_TYPE_HUD)
	{
		if (x < ROTATE_H_MARGIN)
		{
			gAgentCamera.cameraOrbitAround(rotate_angle);
			rotated = TRUE;
		}
		else if (x > world_rect.getWidth() - ROTATE_H_MARGIN)
		{
			gAgentCamera.cameraOrbitAround(-rotate_angle);
			rotated = TRUE;
		}
	}

	// Suppress processing if mouse hasn't actually moved.
	// This may cause problems if the camera moves outside of the
	// rotation above.
	if( x == mLastHoverMouseX && y == mLastHoverMouseY && !rotated)
	{
		LL_DEBUGS("UserInput") << "hover handled by LLManipTranslate (mouse unmoved)" << LL_ENDL;
		gViewerWindow->setCursor(UI_CURSOR_TOOLTRANSLATE);
		return TRUE;
	}
	mLastHoverMouseX = x;
	mLastHoverMouseY = y;

	// Suppress if mouse hasn't moved past the initial slop region
	// Reset once we start moving
	if( !mMouseOutsideSlop )
	{
		if (abs(mMouseDownX - x) < MOUSE_DRAG_SLOP && abs(mMouseDownY - y) < MOUSE_DRAG_SLOP )
		{
			LL_DEBUGS("UserInput") << "hover handled by LLManipTranslate (mouse inside slop)" << LL_ENDL;
			gViewerWindow->setCursor(UI_CURSOR_TOOLTRANSLATE);
			return TRUE;
		}
		else
		{
			// ...just went outside the slop region
			mMouseOutsideSlop = TRUE;
			// If holding down shift, leave behind a copy.
			if (mask == MASK_COPY)
			{
				// ...we're trying to make a copy
				LLSelectMgr::getInstance()->selectDuplicate(LLVector3::zero, FALSE);
				mCopyMadeThisDrag = TRUE;

				// When we make the copy, we don't want to do any other processing.
				// If so, the object will also be moved, and the copy will be offset.
				LL_DEBUGS("UserInput") << "hover handled by LLManipTranslate (made copy)" << LL_ENDL;
				gViewerWindow->setCursor(UI_CURSOR_TOOLTRANSLATE);
			}
		}
	}

	// Throttle updates to 10 per second.

	LLVector3		axis_f;
	LLVector3d		axis_d;

	// pick the first object to constrain to grid w/ common origin
	// this is so we don't screw up groups
	LLSelectNode* selectNode = mObjectSelection->getFirstMoveableNode(TRUE);
	if (!selectNode)
	{
		// somehow we lost the object!
		LL_WARNS() << "Translate manip lost the object, no selectNode" << LL_ENDL;
		gViewerWindow->setCursor(UI_CURSOR_TOOLTRANSLATE);
		return TRUE;
	}

	LLViewerObject* object = selectNode->getObject();
	if (!object)
	{
		// somehow we lost the object!
		LL_WARNS() << "Translate manip lost the object, no object in selectNode" << LL_ENDL;
		gViewerWindow->setCursor(UI_CURSOR_TOOLTRANSLATE);
		return TRUE;
	}

	// Compute unit vectors for arrow hit and a plane through that vector
	BOOL axis_exists = getManipAxis(object, mManipPart, axis_f);		// TODO: move this

	axis_d.setVec(axis_f);

	LLSelectMgr::getInstance()->updateSelectionCenter();
	LLVector3d current_pos_global = gAgent.getPosGlobalFromAgent(getPivotPoint());

	mSubdivisions = getSubdivisionLevel(getPivotPoint(), axis_f, getMinGridScale());

	// Project the cursor onto that plane
	LLVector3d relative_move;
	getMousePointOnPlaneGlobal(relative_move, x, y, current_pos_global, mManipNormal);\
	relative_move -= mDragCursorStartGlobal;

	// You can't move more than some distance from your original mousedown point.
	if (gSavedSettings.getBOOL("LimitDragDistance"))
	{
// <FS:CR> Aurora Sim
		F32 max_drag_distance = gSavedSettings.getF32("MaxDragDistance");
		
		if (max_drag_distance > LLWorld::getInstance()->getMaxDragDistance())
			max_drag_distance = LLWorld::getInstance()->getMaxDragDistance();
// </FS:CR> Aurora Sim

		if (relative_move.magVecSquared() > max_drag_distance * max_drag_distance)
		{
			LL_DEBUGS("UserInput") << "hover handled by LLManipTranslate (too far)" << LL_ENDL;
			gViewerWindow->setCursor(UI_CURSOR_NOLOCKED);
			return TRUE;
		}
	}

	F64 axis_magnitude = relative_move * axis_d;					// dot product
	LLVector3d cursor_point_snap_line;
	
	F64 off_axis_magnitude;

	getMousePointOnPlaneGlobal(cursor_point_snap_line, x, y, current_pos_global, mSnapOffsetAxis % axis_f);
	off_axis_magnitude = axis_exists ? llabs((cursor_point_snap_line - current_pos_global) * LLVector3d(mSnapOffsetAxis)) : 0.f;

	if (gSavedSettings.getBOOL("SnapEnabled"))
	{
		if (off_axis_magnitude > mSnapOffsetMeters)
		{
			mInSnapRegime = TRUE;
			LLVector3 cursor_snap_agent = gAgent.getPosAgentFromGlobal(cursor_point_snap_line);

			F32 cursor_grid_dist = (cursor_snap_agent - mGridOrigin) * axis_f;
			
			F32 snap_dist = getMinGridScale() / (2.f * mSubdivisions);
			F32 relative_snap_dist = fmodf(llabs(cursor_grid_dist) + snap_dist, getMinGridScale() / mSubdivisions);
			if (relative_snap_dist < snap_dist * 2.f)
			{
				if (cursor_grid_dist > 0.f)
				{
					cursor_grid_dist -= relative_snap_dist - snap_dist;
				}
				else
				{
					cursor_grid_dist += relative_snap_dist - snap_dist;
				}
			}

			F32 object_start_on_axis = (gAgent.getPosAgentFromGlobal(mDragSelectionStartGlobal) - mGridOrigin) * axis_f;
			axis_magnitude = cursor_grid_dist - object_start_on_axis;
		}
		else if (mManipPart >= LL_YZ_PLANE && mManipPart <= LL_XY_PLANE)
		{
			// subtract offset from object center
			LLVector3d cursor_point_global;
			getMousePointOnPlaneGlobal( cursor_point_global, x, y, current_pos_global, mManipNormal );
			cursor_point_global -= (mDragCursorStartGlobal - mDragSelectionStartGlobal);

			// snap to planar grid
			LLVector3 cursor_point_agent = gAgent.getPosAgentFromGlobal(cursor_point_global);
			LLVector3 camera_plane_projection = LLViewerCamera::getInstance()->getAtAxis();
			camera_plane_projection -= projected_vec(camera_plane_projection, mManipNormal);
			camera_plane_projection.normVec();
			LLVector3 camera_projected_dir = camera_plane_projection;
			camera_plane_projection.rotVec(~mGridRotation);
			camera_plane_projection.scaleVec(mGridScale);
			camera_plane_projection.abs();
			F32 max_grid_scale;
			if (camera_plane_projection.mV[VX] > camera_plane_projection.mV[VY] &&
				camera_plane_projection.mV[VX] > camera_plane_projection.mV[VZ])
			{
				max_grid_scale = mGridScale.mV[VX];
			}
			else if (camera_plane_projection.mV[VY] > camera_plane_projection.mV[VZ])
			{
				max_grid_scale = mGridScale.mV[VY];
			}
			else
			{
				max_grid_scale = mGridScale.mV[VZ];
			}

			F32 num_subdivisions = getSubdivisionLevel(getPivotPoint(), camera_projected_dir, max_grid_scale);

			F32 grid_scale_a;
			F32 grid_scale_b;
			LLVector3 cursor_point_grid = (cursor_point_agent - mGridOrigin) * ~mGridRotation;

			switch (mManipPart)
			{
			case LL_YZ_PLANE:
				grid_scale_a = mGridScale.mV[VY] / num_subdivisions;
				grid_scale_b = mGridScale.mV[VZ] / num_subdivisions;
				cursor_point_grid.mV[VY] -= fmod(cursor_point_grid.mV[VY] + grid_scale_a * 0.5f, grid_scale_a) - grid_scale_a * 0.5f;
				cursor_point_grid.mV[VZ] -= fmod(cursor_point_grid.mV[VZ] + grid_scale_b * 0.5f, grid_scale_b) - grid_scale_b * 0.5f;
				break;
			case LL_XZ_PLANE:
				grid_scale_a = mGridScale.mV[VX] / num_subdivisions;
				grid_scale_b = mGridScale.mV[VZ] / num_subdivisions;
				cursor_point_grid.mV[VX] -= fmod(cursor_point_grid.mV[VX] + grid_scale_a * 0.5f, grid_scale_a) - grid_scale_a * 0.5f;
				cursor_point_grid.mV[VZ] -= fmod(cursor_point_grid.mV[VZ] + grid_scale_b * 0.5f, grid_scale_b) - grid_scale_b * 0.5f;
				break;
			case LL_XY_PLANE:
				grid_scale_a = mGridScale.mV[VX] / num_subdivisions;
				grid_scale_b = mGridScale.mV[VY] / num_subdivisions;
				cursor_point_grid.mV[VX] -= fmod(cursor_point_grid.mV[VX] + grid_scale_a * 0.5f, grid_scale_a) - grid_scale_a * 0.5f;
				cursor_point_grid.mV[VY] -= fmod(cursor_point_grid.mV[VY] + grid_scale_b * 0.5f, grid_scale_b) - grid_scale_b * 0.5f;
				break;
			default:
				break;
			}
			cursor_point_agent = (cursor_point_grid * mGridRotation) + mGridOrigin;
			relative_move.setVec(cursor_point_agent - gAgent.getPosAgentFromGlobal(mDragSelectionStartGlobal));
			mInSnapRegime = TRUE;
		}
		else
		{
			mInSnapRegime = FALSE;
		}
	}
	else
	{
		mInSnapRegime = FALSE;
	}

	// Clamp to arrow direction
	// *FIX: does this apply anymore?
	if (!axis_exists)
	{
		axis_magnitude = relative_move.normVec();
		axis_d.setVec(relative_move);
		axis_d.normVec();
		axis_f.setVec(axis_d);
	}

	LLVector3d clamped_relative_move = axis_magnitude * axis_d;	// scalar multiply
	LLVector3 clamped_relative_move_f = (F32)axis_magnitude * axis_f; // scalar multiply
	
	for (LLObjectSelection::iterator iter = mObjectSelection->begin();
		 iter != mObjectSelection->end(); iter++)
	{
		LLSelectNode* selectNode = *iter;
		LLViewerObject* object = selectNode->getObject();
		
		// Only apply motion to root objects and objects selected
		// as "individual".
		if (!object->isRootEdit() && !selectNode->mIndividualSelection)
		{
			continue;
		}

		if (!object->isRootEdit())
		{
			// child objects should not update if parent is selected
			LLViewerObject* editable_root = (LLViewerObject*)object->getParent();
			if (editable_root->isSelected())
			{
				// we will be moved properly by our parent, so skip
				continue;
			}
		}

		LLViewerObject* root_object = (object == NULL) ? NULL : object->getRootEdit();
		if (object->permMove() && !object->isPermanentEnforced() &&
			((root_object == NULL) || !root_object->isPermanentEnforced()))
		{
			// handle attachments in local space
			if (object->isAttachment() && object->mDrawable.notNull())
			{
				// calculate local version of relative move
				LLQuaternion objWorldRotation = object->mDrawable->mXform.getParent()->getWorldRotation();
				objWorldRotation.transQuat();

				LLVector3 old_position_local = object->getPosition();
				LLVector3 new_position_local = selectNode->mSavedPositionLocal + (clamped_relative_move_f * objWorldRotation);

				//RN: I forget, but we need to do this because of snapping which doesn't often result
				// in position changes even when the mouse moves
				object->setPosition(new_position_local);
				rebuild(object);
				gAgentAvatarp->clampAttachmentPositions();
				new_position_local = object->getPosition();

				if (selectNode->mIndividualSelection)
				{
					// counter-translate child objects if we are moving the root as an individual
					object->resetChildrenPosition(old_position_local - new_position_local, TRUE) ;					
				}
			}
			else
			{
				// compute new position to send to simulators, but don't set it yet.
				// We need the old position to know which simulator to send the move message to.
				LLVector3d new_position_global = selectNode->mSavedPositionGlobal + clamped_relative_move;

				// Don't let object centers go too far underground
				F64 min_height = LLWorld::getInstance()->getMinAllowedZ(object, object->getPositionGlobal());
				if (new_position_global.mdV[VZ] < min_height)
				{
					new_position_global.mdV[VZ] = min_height;
				}

				// For safety, cap heights where objects can be dragged
// <AW: opensim-limits>
// 				if (new_position_global.mdV[VZ] > MAX_OBJECT_Z)
// 				{
// 					new_position_global.mdV[VZ] = MAX_OBJECT_Z;
// 				}
				if (new_position_global.mdV[VZ] > LLWorld::getInstance()->getRegionMaxHeight())
				{
					new_position_global.mdV[VZ] = LLWorld::getInstance()->getRegionMaxHeight();
				}
// </AW: opensim-limits>
				// Grass is always drawn on the ground, so clamp its position to the ground
				if (object->getPCode() == LL_PCODE_LEGACY_GRASS)
				{
					new_position_global.mdV[VZ] = LLWorld::getInstance()->resolveLandHeightGlobal(new_position_global) + 1.f;
				}
				
				if (object->isRootEdit())
				{
					new_position_global = LLWorld::getInstance()->clipToVisibleRegions(object->getPositionGlobal(), new_position_global);
				}

				// PR: Only update if changed
				LLVector3 old_position_agent = object->getPositionAgent();
				LLVector3 new_position_agent = gAgent.getPosAgentFromGlobal(new_position_global);
				if (object->isRootEdit())
				{
					// finally, move parent object after children have calculated new offsets
					object->setPositionAgent(new_position_agent);
					rebuild(object);
				}
				else
				{
					LLViewerObject* root_object = object->getRootEdit();
					new_position_agent -= root_object->getPositionAgent();
					new_position_agent = new_position_agent * ~root_object->getRotation();
					object->setPositionParent(new_position_agent, FALSE);
					rebuild(object);
				}

				if (selectNode->mIndividualSelection)
				{
					// counter-translate child objects if we are moving the root as an individual
					object->resetChildrenPosition(old_position_agent - new_position_agent, TRUE) ;					
				}
			}
			selectNode->mLastPositionLocal  = object->getPosition();
		}
	}

	LLSelectMgr::getInstance()->updateSelectionCenter();
	gAgentCamera.clearFocusObject();
	dialog_refresh_all();		// ??? is this necessary?

	LL_DEBUGS("UserInput") << "hover handled by LLManipTranslate (active)" << LL_ENDL;
	gViewerWindow->setCursor(UI_CURSOR_TOOLTRANSLATE);
	return TRUE;
=======
    // Translation tool only works if mouse button is down.
    // Bail out if mouse not down.
    if( !hasMouseCapture() )
    {
        LL_DEBUGS("UserInput") << "hover handled by LLManipTranslate (inactive)" << LL_ENDL;
        // Always show cursor
        // gViewerWindow->setCursor(UI_CURSOR_ARROW);
        gViewerWindow->setCursor(UI_CURSOR_TOOLTRANSLATE);

        highlightManipulators(x, y);
        return TRUE;
    }

    // Handle auto-rotation if necessary.
    LLRect world_rect = gViewerWindow->getWorldViewRectScaled();
    const F32 ROTATE_ANGLE_PER_SECOND = 30.f * DEG_TO_RAD;
    const S32 ROTATE_H_MARGIN = world_rect.getWidth() / 20;
    const F32 rotate_angle = ROTATE_ANGLE_PER_SECOND / gFPSClamped;
    BOOL rotated = FALSE;

    // ...build mode moves camera about focus point
    if (mObjectSelection->getSelectType() != SELECT_TYPE_HUD)
    {
        if (x < ROTATE_H_MARGIN)
        {
            gAgentCamera.cameraOrbitAround(rotate_angle);
            rotated = TRUE;
        }
        else if (x > world_rect.getWidth() - ROTATE_H_MARGIN)
        {
            gAgentCamera.cameraOrbitAround(-rotate_angle);
            rotated = TRUE;
        }
    }

    // Suppress processing if mouse hasn't actually moved.
    // This may cause problems if the camera moves outside of the
    // rotation above.
    if( x == mLastHoverMouseX && y == mLastHoverMouseY && !rotated)
    {
        LL_DEBUGS("UserInput") << "hover handled by LLManipTranslate (mouse unmoved)" << LL_ENDL;
        gViewerWindow->setCursor(UI_CURSOR_TOOLTRANSLATE);
        return TRUE;
    }
    mLastHoverMouseX = x;
    mLastHoverMouseY = y;

    // Suppress if mouse hasn't moved past the initial slop region
    // Reset once we start moving
    if( !mMouseOutsideSlop )
    {
        if (abs(mMouseDownX - x) < MOUSE_DRAG_SLOP && abs(mMouseDownY - y) < MOUSE_DRAG_SLOP )
        {
            LL_DEBUGS("UserInput") << "hover handled by LLManipTranslate (mouse inside slop)" << LL_ENDL;
            gViewerWindow->setCursor(UI_CURSOR_TOOLTRANSLATE);
            return TRUE;
        }
        else
        {
            // ...just went outside the slop region
            mMouseOutsideSlop = TRUE;
            // If holding down shift, leave behind a copy.
            if (mask == MASK_COPY)
            {
                // ...we're trying to make a copy
                LLSelectMgr::getInstance()->selectDuplicate(LLVector3::zero, FALSE);
                mCopyMadeThisDrag = TRUE;

                // When we make the copy, we don't want to do any other processing.
                // If so, the object will also be moved, and the copy will be offset.
                LL_DEBUGS("UserInput") << "hover handled by LLManipTranslate (made copy)" << LL_ENDL;
                gViewerWindow->setCursor(UI_CURSOR_TOOLTRANSLATE);
            }
        }
    }

    // Throttle updates to 10 per second.

    LLVector3       axis_f;
    LLVector3d      axis_d;

    // pick the first object to constrain to grid w/ common origin
    // this is so we don't screw up groups
    LLSelectNode* selectNode = mObjectSelection->getFirstMoveableNode(TRUE);
    if (!selectNode)
    {
        // somehow we lost the object!
        LL_WARNS() << "Translate manip lost the object, no selectNode" << LL_ENDL;
        gViewerWindow->setCursor(UI_CURSOR_TOOLTRANSLATE);
        return TRUE;
    }

    LLViewerObject* object = selectNode->getObject();
    if (!object)
    {
        // somehow we lost the object!
        LL_WARNS() << "Translate manip lost the object, no object in selectNode" << LL_ENDL;
        gViewerWindow->setCursor(UI_CURSOR_TOOLTRANSLATE);
        return TRUE;
    }

    // Compute unit vectors for arrow hit and a plane through that vector
    BOOL axis_exists = getManipAxis(object, mManipPart, axis_f);        // TODO: move this

    axis_d.setVec(axis_f);

    LLSelectMgr::getInstance()->updateSelectionCenter();
    LLVector3d current_pos_global = gAgent.getPosGlobalFromAgent(getPivotPoint());

    mSubdivisions = getSubdivisionLevel(getPivotPoint(), axis_f, getMinGridScale());

    // Project the cursor onto that plane
    LLVector3d relative_move;
    getMousePointOnPlaneGlobal(relative_move, x, y, current_pos_global, mManipNormal);\
    relative_move -= mDragCursorStartGlobal;

    // You can't move more than some distance from your original mousedown point.
    if (gSavedSettings.getBOOL("LimitDragDistance"))
    {
        F32 max_drag_distance = gSavedSettings.getF32("MaxDragDistance");

        if (relative_move.magVecSquared() > max_drag_distance * max_drag_distance)
        {
            LL_DEBUGS("UserInput") << "hover handled by LLManipTranslate (too far)" << LL_ENDL;
            gViewerWindow->setCursor(UI_CURSOR_NOLOCKED);
            return TRUE;
        }
    }

    F64 axis_magnitude = relative_move * axis_d;                    // dot product
    LLVector3d cursor_point_snap_line;

    F64 off_axis_magnitude;

    getMousePointOnPlaneGlobal(cursor_point_snap_line, x, y, current_pos_global, mSnapOffsetAxis % axis_f);
    off_axis_magnitude = axis_exists ? llabs((cursor_point_snap_line - current_pos_global) * LLVector3d(mSnapOffsetAxis)) : 0.f;

    if (gSavedSettings.getBOOL("SnapEnabled"))
    {
        if (off_axis_magnitude > mSnapOffsetMeters)
        {
            mInSnapRegime = TRUE;
            LLVector3 cursor_snap_agent = gAgent.getPosAgentFromGlobal(cursor_point_snap_line);

            F32 cursor_grid_dist = (cursor_snap_agent - mGridOrigin) * axis_f;

            F32 snap_dist = getMinGridScale() / (2.f * mSubdivisions);
            F32 relative_snap_dist = fmodf(llabs(cursor_grid_dist) + snap_dist, getMinGridScale() / mSubdivisions);
            if (relative_snap_dist < snap_dist * 2.f)
            {
                if (cursor_grid_dist > 0.f)
                {
                    cursor_grid_dist -= relative_snap_dist - snap_dist;
                }
                else
                {
                    cursor_grid_dist += relative_snap_dist - snap_dist;
                }
            }

            F32 object_start_on_axis = (gAgent.getPosAgentFromGlobal(mDragSelectionStartGlobal) - mGridOrigin) * axis_f;
            axis_magnitude = cursor_grid_dist - object_start_on_axis;
        }
        else if (mManipPart >= LL_YZ_PLANE && mManipPart <= LL_XY_PLANE)
        {
            // subtract offset from object center
            LLVector3d cursor_point_global;
            getMousePointOnPlaneGlobal( cursor_point_global, x, y, current_pos_global, mManipNormal );
            cursor_point_global -= (mDragCursorStartGlobal - mDragSelectionStartGlobal);

            // snap to planar grid
            LLVector3 cursor_point_agent = gAgent.getPosAgentFromGlobal(cursor_point_global);
            LLVector3 camera_plane_projection = LLViewerCamera::getInstance()->getAtAxis();
            camera_plane_projection -= projected_vec(camera_plane_projection, mManipNormal);
            camera_plane_projection.normVec();
            LLVector3 camera_projected_dir = camera_plane_projection;
            camera_plane_projection.rotVec(~mGridRotation);
            camera_plane_projection.scaleVec(mGridScale);
            camera_plane_projection.abs();
            F32 max_grid_scale;
            if (camera_plane_projection.mV[VX] > camera_plane_projection.mV[VY] &&
                camera_plane_projection.mV[VX] > camera_plane_projection.mV[VZ])
            {
                max_grid_scale = mGridScale.mV[VX];
            }
            else if (camera_plane_projection.mV[VY] > camera_plane_projection.mV[VZ])
            {
                max_grid_scale = mGridScale.mV[VY];
            }
            else
            {
                max_grid_scale = mGridScale.mV[VZ];
            }

            F32 num_subdivisions = getSubdivisionLevel(getPivotPoint(), camera_projected_dir, max_grid_scale);

            F32 grid_scale_a;
            F32 grid_scale_b;
            LLVector3 cursor_point_grid = (cursor_point_agent - mGridOrigin) * ~mGridRotation;

            switch (mManipPart)
            {
            case LL_YZ_PLANE:
                grid_scale_a = mGridScale.mV[VY] / num_subdivisions;
                grid_scale_b = mGridScale.mV[VZ] / num_subdivisions;
                cursor_point_grid.mV[VY] -= fmod(cursor_point_grid.mV[VY] + grid_scale_a * 0.5f, grid_scale_a) - grid_scale_a * 0.5f;
                cursor_point_grid.mV[VZ] -= fmod(cursor_point_grid.mV[VZ] + grid_scale_b * 0.5f, grid_scale_b) - grid_scale_b * 0.5f;
                break;
            case LL_XZ_PLANE:
                grid_scale_a = mGridScale.mV[VX] / num_subdivisions;
                grid_scale_b = mGridScale.mV[VZ] / num_subdivisions;
                cursor_point_grid.mV[VX] -= fmod(cursor_point_grid.mV[VX] + grid_scale_a * 0.5f, grid_scale_a) - grid_scale_a * 0.5f;
                cursor_point_grid.mV[VZ] -= fmod(cursor_point_grid.mV[VZ] + grid_scale_b * 0.5f, grid_scale_b) - grid_scale_b * 0.5f;
                break;
            case LL_XY_PLANE:
                grid_scale_a = mGridScale.mV[VX] / num_subdivisions;
                grid_scale_b = mGridScale.mV[VY] / num_subdivisions;
                cursor_point_grid.mV[VX] -= fmod(cursor_point_grid.mV[VX] + grid_scale_a * 0.5f, grid_scale_a) - grid_scale_a * 0.5f;
                cursor_point_grid.mV[VY] -= fmod(cursor_point_grid.mV[VY] + grid_scale_b * 0.5f, grid_scale_b) - grid_scale_b * 0.5f;
                break;
            default:
                break;
            }
            cursor_point_agent = (cursor_point_grid * mGridRotation) + mGridOrigin;
            relative_move.setVec(cursor_point_agent - gAgent.getPosAgentFromGlobal(mDragSelectionStartGlobal));
            mInSnapRegime = TRUE;
        }
        else
        {
            mInSnapRegime = FALSE;
        }
    }
    else
    {
        mInSnapRegime = FALSE;
    }

    // Clamp to arrow direction
    // *FIX: does this apply anymore?
    if (!axis_exists)
    {
        axis_magnitude = relative_move.normVec();
        axis_d.setVec(relative_move);
        axis_d.normVec();
        axis_f.setVec(axis_d);
    }

    LLVector3d clamped_relative_move = axis_magnitude * axis_d; // scalar multiply
    LLVector3 clamped_relative_move_f = (F32)axis_magnitude * axis_f; // scalar multiply

    for (LLObjectSelection::iterator iter = mObjectSelection->begin();
         iter != mObjectSelection->end(); iter++)
    {
        LLSelectNode* selectNode = *iter;
        LLViewerObject* object = selectNode->getObject();

        // Only apply motion to root objects and objects selected
        // as "individual".
        if (!object->isRootEdit() && !selectNode->mIndividualSelection)
        {
            continue;
        }

        if (!object->isRootEdit())
        {
            // child objects should not update if parent is selected
            LLViewerObject* editable_root = (LLViewerObject*)object->getParent();
            if (editable_root->isSelected())
            {
                // we will be moved properly by our parent, so skip
                continue;
            }
        }

        LLViewerObject* root_object = (object == NULL) ? NULL : object->getRootEdit();
        if (object->permMove() && !object->isPermanentEnforced() &&
            ((root_object == NULL) || !root_object->isPermanentEnforced()))
        {
            // handle attachments in local space
            if (object->isAttachment() && object->mDrawable.notNull())
            {
                // calculate local version of relative move
                LLQuaternion objWorldRotation = object->mDrawable->mXform.getParent()->getWorldRotation();
                objWorldRotation.transQuat();

                LLVector3 old_position_local = object->getPosition();
                LLVector3 new_position_local = selectNode->mSavedPositionLocal + (clamped_relative_move_f * objWorldRotation);

                //RN: I forget, but we need to do this because of snapping which doesn't often result
                // in position changes even when the mouse moves
                object->setPosition(new_position_local);
                rebuild(object);
                gAgentAvatarp->clampAttachmentPositions();
                new_position_local = object->getPosition();

                if (selectNode->mIndividualSelection)
                {
                    // counter-translate child objects if we are moving the root as an individual
                    object->resetChildrenPosition(old_position_local - new_position_local, TRUE) ;
                }
            }
            else
            {
                // compute new position to send to simulators, but don't set it yet.
                // We need the old position to know which simulator to send the move message to.
                LLVector3d new_position_global = selectNode->mSavedPositionGlobal + clamped_relative_move;

                // Don't let object centers go too far underground
                F64 min_height = LLWorld::getInstance()->getMinAllowedZ(object, object->getPositionGlobal());
                if (new_position_global.mdV[VZ] < min_height)
                {
                    new_position_global.mdV[VZ] = min_height;
                }

                // For safety, cap heights where objects can be dragged
                if (new_position_global.mdV[VZ] > MAX_OBJECT_Z)
                {
                    new_position_global.mdV[VZ] = MAX_OBJECT_Z;
                }

                // Grass is always drawn on the ground, so clamp its position to the ground
                if (object->getPCode() == LL_PCODE_LEGACY_GRASS)
                {
                    new_position_global.mdV[VZ] = LLWorld::getInstance()->resolveLandHeightGlobal(new_position_global) + 1.f;
                }

                if (object->isRootEdit())
                {
                    new_position_global = LLWorld::getInstance()->clipToVisibleRegions(object->getPositionGlobal(), new_position_global);
                }

                // PR: Only update if changed
                LLVector3 old_position_agent = object->getPositionAgent();
                LLVector3 new_position_agent = gAgent.getPosAgentFromGlobal(new_position_global);
                if (object->isRootEdit())
                {
                    // finally, move parent object after children have calculated new offsets
                    object->setPositionAgent(new_position_agent);
                    rebuild(object);
                }
                else
                {
                    LLViewerObject* root_object = object->getRootEdit();
                    new_position_agent -= root_object->getPositionAgent();
                    new_position_agent = new_position_agent * ~root_object->getRotation();
                    object->setPositionParent(new_position_agent, FALSE);
                    rebuild(object);
                }

                if (selectNode->mIndividualSelection)
                {
                    // counter-translate child objects if we are moving the root as an individual
                    object->resetChildrenPosition(old_position_agent - new_position_agent, TRUE) ;
                }
            }
            selectNode->mLastPositionLocal  = object->getPosition();
        }
    }

    LLSelectMgr::getInstance()->updateSelectionCenter();
    gAgentCamera.clearFocusObject();
    dialog_refresh_all();       // ??? is this necessary?

    LL_DEBUGS("UserInput") << "hover handled by LLManipTranslate (active)" << LL_ENDL;
    gViewerWindow->setCursor(UI_CURSOR_TOOLTRANSLATE);
    return TRUE;
>>>>>>> 38c2a5bd
}

void LLManipTranslate::highlightManipulators(S32 x, S32 y)
{
    mHighlightedPart = LL_NO_PART;

    if (!mObjectSelection->getObjectCount())
    {
        return;
    }

    //LLBBox bbox = LLSelectMgr::getInstance()->getBBoxOfSelection();
    LLMatrix4 projMatrix = LLViewerCamera::getInstance()->getProjection();
    LLMatrix4 modelView = LLViewerCamera::getInstance()->getModelview();

    LLVector3 object_position = getPivotPoint();

    LLVector3 grid_origin;
    LLVector3 grid_scale;
    LLQuaternion grid_rotation;

    LLSelectMgr::getInstance()->getGrid(grid_origin, grid_rotation, grid_scale);

    LLVector3 relative_camera_dir;

    LLMatrix4 transform;

    if (mObjectSelection->getSelectType() == SELECT_TYPE_HUD)
    {
        relative_camera_dir = LLVector3(1.f, 0.f, 0.f) * ~grid_rotation;
        LLVector4 translation(object_position);
        transform.initRotTrans(grid_rotation, translation);
        LLMatrix4 cfr(OGL_TO_CFR_ROTATION);
        transform *= cfr;
        LLMatrix4 window_scale;
        F32 zoom_level = 2.f * gAgentCamera.mHUDCurZoom;
        window_scale.initAll(LLVector3(zoom_level / LLViewerCamera::getInstance()->getAspect(), zoom_level, 0.f),
            LLQuaternion::DEFAULT,
            LLVector3::zero);
        transform *= window_scale;
    }
    else
    {
        relative_camera_dir = (object_position - LLViewerCamera::getInstance()->getOrigin()) * ~grid_rotation;
        relative_camera_dir.normVec();

        transform.initRotTrans(grid_rotation, LLVector4(object_position));
        transform *= modelView;
        transform *= projMatrix;
    }

    S32 numManips = 0;

    // edges
    mManipulatorVertices[numManips++] = LLVector4(mArrowLengthMeters * MANIPULATOR_HOTSPOT_START, 0.f, 0.f, 1.f);
    mManipulatorVertices[numManips++] = LLVector4(mArrowLengthMeters * MANIPULATOR_HOTSPOT_END, 0.f, 0.f, 1.f);

    mManipulatorVertices[numManips++] = LLVector4(0.f, mArrowLengthMeters * MANIPULATOR_HOTSPOT_START, 0.f, 1.f);
    mManipulatorVertices[numManips++] = LLVector4(0.f, mArrowLengthMeters * MANIPULATOR_HOTSPOT_END, 0.f, 1.f);

    mManipulatorVertices[numManips++] = LLVector4(0.f, 0.f, mArrowLengthMeters * MANIPULATOR_HOTSPOT_START, 1.f);
    mManipulatorVertices[numManips++] = LLVector4(0.f, 0.f, mArrowLengthMeters * MANIPULATOR_HOTSPOT_END, 1.f);

    mManipulatorVertices[numManips++] = LLVector4(mArrowLengthMeters * -MANIPULATOR_HOTSPOT_START, 0.f, 0.f, 1.f);
    mManipulatorVertices[numManips++] = LLVector4(mArrowLengthMeters * -MANIPULATOR_HOTSPOT_END, 0.f, 0.f, 1.f);

    mManipulatorVertices[numManips++] = LLVector4(0.f, mArrowLengthMeters * -MANIPULATOR_HOTSPOT_START, 0.f, 1.f);
    mManipulatorVertices[numManips++] = LLVector4(0.f, mArrowLengthMeters * -MANIPULATOR_HOTSPOT_END, 0.f, 1.f);

    mManipulatorVertices[numManips++] = LLVector4(0.f, 0.f, mArrowLengthMeters * -MANIPULATOR_HOTSPOT_START, 1.f);
    mManipulatorVertices[numManips++] = LLVector4(0.f, 0.f, mArrowLengthMeters * -MANIPULATOR_HOTSPOT_END, 1.f);

    S32 num_arrow_manips = numManips;

    // planar manipulators
    BOOL planar_manip_yz_visible = FALSE;
    BOOL planar_manip_xz_visible = FALSE;
    BOOL planar_manip_xy_visible = FALSE;

    mManipulatorVertices[numManips] = LLVector4(0.f, mPlaneManipOffsetMeters * (1.f - PLANE_TICK_SIZE * 0.5f), mPlaneManipOffsetMeters * (1.f - PLANE_TICK_SIZE * 0.5f), 1.f);
    mManipulatorVertices[numManips++].scaleVec(mPlaneManipPositions);
    mManipulatorVertices[numManips] = LLVector4(0.f, mPlaneManipOffsetMeters * (1.f + PLANE_TICK_SIZE * 0.5f), mPlaneManipOffsetMeters * (1.f + PLANE_TICK_SIZE * 0.5f), 1.f);
    mManipulatorVertices[numManips++].scaleVec(mPlaneManipPositions);
    if (llabs(relative_camera_dir.mV[VX]) > MIN_PLANE_MANIP_DOT_PRODUCT)
    {
        planar_manip_yz_visible = TRUE;
    }

    mManipulatorVertices[numManips] = LLVector4(mPlaneManipOffsetMeters * (1.f - PLANE_TICK_SIZE * 0.5f), 0.f, mPlaneManipOffsetMeters * (1.f - PLANE_TICK_SIZE * 0.5f), 1.f);
    mManipulatorVertices[numManips++].scaleVec(mPlaneManipPositions);
    mManipulatorVertices[numManips] = LLVector4(mPlaneManipOffsetMeters * (1.f + PLANE_TICK_SIZE * 0.5f), 0.f, mPlaneManipOffsetMeters * (1.f + PLANE_TICK_SIZE * 0.5f), 1.f);
    mManipulatorVertices[numManips++].scaleVec(mPlaneManipPositions);
    if (llabs(relative_camera_dir.mV[VY]) > MIN_PLANE_MANIP_DOT_PRODUCT)
    {
        planar_manip_xz_visible = TRUE;
    }

    mManipulatorVertices[numManips] = LLVector4(mPlaneManipOffsetMeters * (1.f - PLANE_TICK_SIZE * 0.5f), mPlaneManipOffsetMeters * (1.f - PLANE_TICK_SIZE * 0.5f), 0.f, 1.f);
    mManipulatorVertices[numManips++].scaleVec(mPlaneManipPositions);
    mManipulatorVertices[numManips] = LLVector4(mPlaneManipOffsetMeters * (1.f + PLANE_TICK_SIZE * 0.5f), mPlaneManipOffsetMeters * (1.f + PLANE_TICK_SIZE * 0.5f), 0.f, 1.f);
    mManipulatorVertices[numManips++].scaleVec(mPlaneManipPositions);
    if (llabs(relative_camera_dir.mV[VZ]) > MIN_PLANE_MANIP_DOT_PRODUCT)
    {
        planar_manip_xy_visible = TRUE;
    }

    // Project up to 9 manipulators to screen space 2*X, 2*Y, 2*Z, 3*planes
    std::vector<ManipulatorHandle> projected_manipulators;
    projected_manipulators.reserve(9);

    for (S32 i = 0; i < num_arrow_manips; i+= 2)
    {
        LLVector4 projected_start = mManipulatorVertices[i] * transform;
        projected_start = projected_start * (1.f / projected_start.mV[VW]);

        LLVector4 projected_end = mManipulatorVertices[i + 1] * transform;
        projected_end = projected_end * (1.f / projected_end.mV[VW]);

        ManipulatorHandle projected_manip(
                LLVector3(projected_start.mV[VX], projected_start.mV[VY], projected_start.mV[VZ]),
                LLVector3(projected_end.mV[VX], projected_end.mV[VY], projected_end.mV[VZ]),
                MANIPULATOR_IDS[i / 2],
                10.f); // 10 pixel hotspot for arrows
        projected_manipulators.push_back(projected_manip);
    }

    if (planar_manip_yz_visible)
    {
        S32 i = num_arrow_manips;
        LLVector4 projected_start = mManipulatorVertices[i] * transform;
        projected_start = projected_start * (1.f / projected_start.mV[VW]);

        LLVector4 projected_end = mManipulatorVertices[i + 1] * transform;
        projected_end = projected_end * (1.f / projected_end.mV[VW]);

        ManipulatorHandle projected_manip(
                LLVector3(projected_start.mV[VX], projected_start.mV[VY], projected_start.mV[VZ]),
                LLVector3(projected_end.mV[VX], projected_end.mV[VY], projected_end.mV[VZ]),
                MANIPULATOR_IDS[i / 2],
                20.f); // 20 pixels for planar manipulators
        projected_manipulators.push_back(projected_manip);
    }

    if (planar_manip_xz_visible)
    {
        S32 i = num_arrow_manips + 2;
        LLVector4 projected_start = mManipulatorVertices[i] * transform;
        projected_start = projected_start * (1.f / projected_start.mV[VW]);

        LLVector4 projected_end = mManipulatorVertices[i + 1] * transform;
        projected_end = projected_end * (1.f / projected_end.mV[VW]);

        ManipulatorHandle projected_manip(
                LLVector3(projected_start.mV[VX], projected_start.mV[VY], projected_start.mV[VZ]),
                LLVector3(projected_end.mV[VX], projected_end.mV[VY], projected_end.mV[VZ]),
                MANIPULATOR_IDS[i / 2],
                20.f); // 20 pixels for planar manipulators
        projected_manipulators.push_back(projected_manip);
    }

    if (planar_manip_xy_visible)
    {
        S32 i = num_arrow_manips + 4;
        LLVector4 projected_start = mManipulatorVertices[i] * transform;
        projected_start = projected_start * (1.f / projected_start.mV[VW]);

        LLVector4 projected_end = mManipulatorVertices[i + 1] * transform;
        projected_end = projected_end * (1.f / projected_end.mV[VW]);

        ManipulatorHandle projected_manip(
                LLVector3(projected_start.mV[VX], projected_start.mV[VY], projected_start.mV[VZ]),
                LLVector3(projected_end.mV[VX], projected_end.mV[VY], projected_end.mV[VZ]),
                MANIPULATOR_IDS[i / 2],
                20.f); // 20 pixels for planar manipulators
        projected_manipulators.push_back(projected_manip);
    }

    LLVector2 manip_start_2d;
    LLVector2 manip_end_2d;
    LLVector2 manip_dir;
    LLRect world_view_rect = gViewerWindow->getWorldViewRectScaled();
    F32 half_width = (F32)world_view_rect.getWidth() / 2.f;
    F32 half_height = (F32)world_view_rect.getHeight() / 2.f;
    LLVector2 mousePos((F32)x - half_width, (F32)y - half_height);
    LLVector2 mouse_delta;

    // Keep order consistent with insertion via stable_sort
    std::stable_sort( projected_manipulators.begin(),
        projected_manipulators.end(),
        ClosestToCamera() );

    std::vector<ManipulatorHandle>::iterator it = projected_manipulators.begin();
    for ( ; it != projected_manipulators.end(); ++it)
    {
        ManipulatorHandle& manipulator = *it;
        {
            manip_start_2d.setVec(manipulator.mStartPosition.mV[VX] * half_width, manipulator.mStartPosition.mV[VY] * half_height);
            manip_end_2d.setVec(manipulator.mEndPosition.mV[VX] * half_width, manipulator.mEndPosition.mV[VY] * half_height);
            manip_dir = manip_end_2d - manip_start_2d;

            mouse_delta = mousePos - manip_start_2d;

            F32 manip_length = manip_dir.normVec();

            F32 mouse_pos_manip = mouse_delta * manip_dir;
            F32 mouse_dist_manip_squared = mouse_delta.magVecSquared() - (mouse_pos_manip * mouse_pos_manip);

            if (mouse_pos_manip > 0.f &&
                mouse_pos_manip < manip_length &&
                mouse_dist_manip_squared < manipulator.mHotSpotRadius * manipulator.mHotSpotRadius)
            {
                mHighlightedPart = manipulator.mManipID;
                break;
            }
        }
    }
}

F32 LLManipTranslate::getMinGridScale()
{
    F32 scale;
    switch (mManipPart)
    {
    case LL_NO_PART:
    default:
        scale = 1.f;
        break;
    case LL_X_ARROW:
        scale = mGridScale.mV[VX];
        break;
    case LL_Y_ARROW:
        scale = mGridScale.mV[VY];
        break;
    case LL_Z_ARROW:
        scale = mGridScale.mV[VZ];
        break;
    case LL_YZ_PLANE:
        scale = llmin(mGridScale.mV[VY], mGridScale.mV[VZ]);
        break;
    case LL_XZ_PLANE:
        scale = llmin(mGridScale.mV[VX], mGridScale.mV[VZ]);
        break;
    case LL_XY_PLANE:
        scale = llmin(mGridScale.mV[VX], mGridScale.mV[VY]);
        break;
    }

    return scale;
}


BOOL LLManipTranslate::handleMouseUp(S32 x, S32 y, MASK mask)
{
<<<<<<< HEAD
	// first, perform normal processing in case this was a quick-click
	handleHover(x, y, mask);

	if(hasMouseCapture())
	{
		// make sure arrow colors go back to normal
		mManipPart = LL_NO_PART;
		LLSelectMgr::getInstance()->enableSilhouette(TRUE);

		// Might have missed last update due to UPDATE_DELAY timing.
		LLSelectMgr::getInstance()->sendMultipleUpdate( UPD_POSITION );
		
		mInSnapRegime = FALSE;
		LLSelectMgr::getInstance()->saveSelectedObjectTransform(SELECT_ACTION_TYPE_PICK);
		//gAgent.setObjectTracking(gSavedSettings.getBOOL("TrackFocusObject"));
	}

	mWarningNoDragCopy=false;	// <FS:Zi> Warning when trying to duplicate while in edit linked parts/select face mode
	return LLManip::handleMouseUp(x, y, mask);
=======
    // first, perform normal processing in case this was a quick-click
    handleHover(x, y, mask);

    if(hasMouseCapture())
    {
        // make sure arrow colors go back to normal
        mManipPart = LL_NO_PART;
        LLSelectMgr::getInstance()->enableSilhouette(TRUE);

        // Might have missed last update due to UPDATE_DELAY timing.
        LLSelectMgr::getInstance()->sendMultipleUpdate( UPD_POSITION );

        mInSnapRegime = FALSE;
        LLSelectMgr::getInstance()->saveSelectedObjectTransform(SELECT_ACTION_TYPE_PICK);
        //gAgent.setObjectTracking(gSavedSettings.getBOOL("TrackFocusObject"));
    }

    return LLManip::handleMouseUp(x, y, mask);
>>>>>>> 38c2a5bd
}


void LLManipTranslate::render()
{
    gGL.matrixMode(LLRender::MM_MODELVIEW);
    gGL.pushMatrix();
    if (mObjectSelection->getSelectType() == SELECT_TYPE_HUD)
    {
        F32 zoom = gAgentCamera.mHUDCurZoom;
        gGL.scalef(zoom, zoom, zoom);
    }
    {
        LLGLDepthTest gls_depth(GL_TRUE, GL_FALSE);
        renderGuidelines();
    }
    {
        //LLGLDisable gls_stencil(GL_STENCIL_TEST);
        renderTranslationHandles();
        renderSnapGuides();
    }
    gGL.popMatrix();

    renderText();
}

void LLManipTranslate::renderSnapGuides()
{
    if (!gSavedSettings.getBOOL("SnapEnabled"))
    {
        return;
    }

    F32 max_subdivisions = sGridMaxSubdivisionLevel;//(F32)gSavedSettings.getS32("GridSubdivision");
    F32 line_alpha = gSavedSettings.getF32("GridOpacity");

    gGL.getTexUnit(0)->unbind(LLTexUnit::TT_TEXTURE);
    LLGLDepthTest gls_depth(GL_TRUE);
    LLGLDisable gls_cull(GL_CULL_FACE);
    LLVector3 translate_axis;

    if (mManipPart == LL_NO_PART)
    {
        return;
    }

    LLSelectNode *first_node = mObjectSelection->getFirstMoveableNode(TRUE);
    if (!first_node)
    {
        return;
    }

    updateGridSettings();

    F32 smallest_grid_unit_scale = getMinGridScale() / max_subdivisions;
    LLVector3 grid_origin;
    LLVector3 grid_scale;
    LLQuaternion grid_rotation;

    LLSelectMgr::getInstance()->getGrid(grid_origin, grid_rotation, grid_scale);
    LLVector3 saved_selection_center = getSavedPivotPoint(); //LLSelectMgr::getInstance()->getSavedBBoxOfSelection().getCenterAgent();
    LLVector3 selection_center = getPivotPoint();

    LLViewerObject *first_object = first_node->getObject();

    //pick appropriate projection plane for snap rulers according to relative camera position
    if (mManipPart >= LL_X_ARROW && mManipPart <= LL_Z_ARROW)
    {
        LLVector3 normal;
        LLColor4 inner_color;
        LLManip::EManipPart temp_manip = mManipPart;
        switch (mManipPart)
        {
        case LL_X_ARROW:
            normal.setVec(1,0,0);
            inner_color.setVec(0,1,1,line_alpha);
            mManipPart = LL_YZ_PLANE;
            break;
        case LL_Y_ARROW:
            normal.setVec(0,1,0);
            inner_color.setVec(1,0,1,line_alpha);
            mManipPart = LL_XZ_PLANE;
            break;
        case LL_Z_ARROW:
            normal.setVec(0,0,1);
            inner_color.setVec(1,1,0,line_alpha);
            mManipPart = LL_XY_PLANE;
            break;
        default:
            break;
        }

        highlightIntersection(normal, selection_center, grid_rotation, inner_color);
        mManipPart = temp_manip;
        getManipAxis(first_object, mManipPart, translate_axis);

        LLVector3 at_axis_abs;
        if (mObjectSelection->getSelectType() == SELECT_TYPE_HUD)
        {
            at_axis_abs = LLVector3::x_axis * ~grid_rotation;
        }
        else
        {
            at_axis_abs = saved_selection_center - LLViewerCamera::getInstance()->getOrigin();
            at_axis_abs.normVec();

            at_axis_abs = at_axis_abs * ~grid_rotation;
        }
        at_axis_abs.abs();

        if (at_axis_abs.mV[VX] > at_axis_abs.mV[VY] && at_axis_abs.mV[VX] > at_axis_abs.mV[VZ])
        {
            if (mManipPart == LL_Y_ARROW)
            {
                mSnapOffsetAxis = LLVector3::z_axis;
            }
            else if (mManipPart == LL_Z_ARROW)
            {
                mSnapOffsetAxis = LLVector3::y_axis;
            }
            else if (at_axis_abs.mV[VY] > at_axis_abs.mV[VZ])
            {
                mSnapOffsetAxis = LLVector3::z_axis;
            }
            else
            {
                mSnapOffsetAxis = LLVector3::y_axis;
            }
        }
        else if (at_axis_abs.mV[VY] > at_axis_abs.mV[VZ])
        {
            if (mManipPart == LL_X_ARROW)
            {
                mSnapOffsetAxis = LLVector3::z_axis;
            }
            else if (mManipPart == LL_Z_ARROW)
            {
                mSnapOffsetAxis = LLVector3::x_axis;
            }
            else if (at_axis_abs.mV[VX] > at_axis_abs.mV[VZ])
            {
                mSnapOffsetAxis = LLVector3::z_axis;
            }
            else
            {
                mSnapOffsetAxis = LLVector3::x_axis;
            }
        }
        else
        {
            if (mManipPart == LL_X_ARROW)
            {
                mSnapOffsetAxis = LLVector3::y_axis;
            }
            else if (mManipPart == LL_Y_ARROW)
            {
                mSnapOffsetAxis = LLVector3::x_axis;
            }
            else if (at_axis_abs.mV[VX] > at_axis_abs.mV[VY])
            {
                mSnapOffsetAxis = LLVector3::y_axis;
            }
            else
            {
                mSnapOffsetAxis = LLVector3::x_axis;
            }
        }

        mSnapOffsetAxis = mSnapOffsetAxis * grid_rotation;

        F32 guide_size_meters;

        if (mObjectSelection->getSelectType() == SELECT_TYPE_HUD)
        {
            guide_size_meters = 1.f / gAgentCamera.mHUDCurZoom;
            mSnapOffsetMeters = mArrowLengthMeters * 1.5f;
        }
        else
        {
            LLVector3 cam_to_selection = getPivotPoint() - LLViewerCamera::getInstance()->getOrigin();
            F32 current_range = cam_to_selection.normVec();
            guide_size_meters = SNAP_GUIDE_SCREEN_SIZE * gViewerWindow->getWorldViewHeightRaw() * current_range / LLViewerCamera::getInstance()->getPixelMeterRatio();

            F32 fraction_of_fov = mAxisArrowLength / (F32) LLViewerCamera::getInstance()->getViewHeightInPixels();
            F32 apparent_angle = fraction_of_fov * LLViewerCamera::getInstance()->getView();  // radians
            F32 offset_at_camera = tan(apparent_angle) * 1.5f;
            F32 range = dist_vec(gAgent.getPosAgentFromGlobal(first_node->mSavedPositionGlobal), LLViewerCamera::getInstance()->getOrigin());
            mSnapOffsetMeters = range * offset_at_camera;
        }

        LLVector3 tick_start;
        LLVector3 tick_end;

        // how far away from grid origin is the selection along the axis of translation?
        F32 dist_grid_axis = (selection_center - mGridOrigin) * translate_axis;
        // find distance to nearest smallest grid unit
        F32 offset_nearest_grid_unit = fmodf(dist_grid_axis, smallest_grid_unit_scale);
        // how many smallest grid units are we away from largest grid scale?
        S32 sub_div_offset = ll_round(fmodf(dist_grid_axis - offset_nearest_grid_unit, getMinGridScale() / sGridMinSubdivisionLevel) / smallest_grid_unit_scale);
        S32 num_ticks_per_side = llmax(1, llfloor(0.5f * guide_size_meters / smallest_grid_unit_scale));

        LLGLDepthTest gls_depth(GL_FALSE);

        for (S32 pass = 0; pass < 3; pass++)
        {
            LLColor4 line_color = setupSnapGuideRenderPass(pass);
            LLGLDepthTest gls_depth(pass != 1);

            gGL.begin(LLRender::LINES);
            {
                LLVector3 line_start = selection_center + (mSnapOffsetMeters * mSnapOffsetAxis) + (translate_axis * (guide_size_meters * 0.5f + offset_nearest_grid_unit));
                LLVector3 line_end = selection_center + (mSnapOffsetMeters * mSnapOffsetAxis) - (translate_axis * (guide_size_meters * 0.5f + offset_nearest_grid_unit));
                LLVector3 line_mid = (line_start + line_end) * 0.5f;

                gGL.color4f(line_color.mV[VX], line_color.mV[VY], line_color.mV[VZ], line_color.mV[VW] * 0.2f);
                gGL.vertex3fv(line_start.mV);
                gGL.color4f(line_color.mV[VX], line_color.mV[VY], line_color.mV[VZ], line_color.mV[VW]);
                gGL.vertex3fv(line_mid.mV);
                gGL.vertex3fv(line_mid.mV);
                gGL.color4f(line_color.mV[VX], line_color.mV[VY], line_color.mV[VZ], line_color.mV[VW] * 0.2f);
                gGL.vertex3fv(line_end.mV);

                line_start.setVec(selection_center + (mSnapOffsetAxis * -mSnapOffsetMeters) + (translate_axis * guide_size_meters * 0.5f));
                line_end.setVec(selection_center + (mSnapOffsetAxis * -mSnapOffsetMeters) - (translate_axis * guide_size_meters * 0.5f));
                line_mid = (line_start + line_end) * 0.5f;

                gGL.color4f(line_color.mV[VX], line_color.mV[VY], line_color.mV[VZ], line_color.mV[VW] * 0.2f);
                gGL.vertex3fv(line_start.mV);
                gGL.color4f(line_color.mV[VX], line_color.mV[VY], line_color.mV[VZ], line_color.mV[VW]);
                gGL.vertex3fv(line_mid.mV);
                gGL.vertex3fv(line_mid.mV);
                gGL.color4f(line_color.mV[VX], line_color.mV[VY], line_color.mV[VZ], line_color.mV[VW] * 0.2f);
                gGL.vertex3fv(line_end.mV);

                for (S32 i = -num_ticks_per_side; i <= num_ticks_per_side; i++)
                {
                    tick_start = selection_center + (translate_axis * (smallest_grid_unit_scale * (F32)i - offset_nearest_grid_unit));

                    //No need check this condition to prevent tick position scaling (FIX MAINT-5207/5208)
                    //F32 cur_subdivisions = getSubdivisionLevel(tick_start, translate_axis, getMinGridScale());
                    /*if (fmodf((F32)(i + sub_div_offset), (max_subdivisions / cur_subdivisions)) != 0.f)
                    {
                        continue;
                    }*/

                    // add in off-axis offset
                    tick_start += (mSnapOffsetAxis * mSnapOffsetMeters);

                    F32 tick_scale = 1.f;
                    for (F32 division_level = max_subdivisions; division_level >= sGridMinSubdivisionLevel; division_level /= 2.f)
                    {
                        if (fmodf((F32)(i + sub_div_offset), division_level) == 0.f)
                        {
                            break;
                        }
                        tick_scale *= 0.7f;
                    }

//                  S32 num_ticks_to_fade = is_sub_tick ? num_ticks_per_side / 2 : num_ticks_per_side;
//                  F32 alpha = line_alpha * (1.f - (0.8f *  ((F32)llabs(i) / (F32)num_ticks_to_fade)));

                    tick_end = tick_start + (mSnapOffsetAxis * mSnapOffsetMeters * tick_scale);

                    gGL.color4f(line_color.mV[VX], line_color.mV[VY], line_color.mV[VZ], line_color.mV[VW]);
                    gGL.vertex3fv(tick_start.mV);
                    gGL.vertex3fv(tick_end.mV);

                    tick_start = selection_center + (mSnapOffsetAxis * -mSnapOffsetMeters) +
                        (translate_axis * (getMinGridScale() / (F32)(max_subdivisions) * (F32)i - offset_nearest_grid_unit));
                    tick_end = tick_start - (mSnapOffsetAxis * mSnapOffsetMeters * tick_scale);

                    gGL.vertex3fv(tick_start.mV);
                    gGL.vertex3fv(tick_end.mV);
                }
            }
            gGL.end();

            if (mInSnapRegime)
            {
                LLVector3 line_start = selection_center - mSnapOffsetAxis * mSnapOffsetMeters;
                LLVector3 line_end = selection_center + mSnapOffsetAxis * mSnapOffsetMeters;

                gGL.begin(LLRender::LINES);
                {
                    gGL.color4f(line_color.mV[VX], line_color.mV[VY], line_color.mV[VZ], line_color.mV[VW]);

                    gGL.vertex3fv(line_start.mV);
                    gGL.vertex3fv(line_end.mV);
                }
                gGL.end();

                // draw snap guide arrow
                gGL.begin(LLRender::TRIANGLES);
                {
                    gGL.color4f(line_color.mV[VX], line_color.mV[VY], line_color.mV[VZ], line_color.mV[VW]);

                    LLVector3 arrow_dir;
                    LLVector3 arrow_span = translate_axis;

                    arrow_dir = -mSnapOffsetAxis;
                    gGL.vertex3fv((line_start + arrow_dir * mConeSize * SNAP_ARROW_SCALE).mV);
                    gGL.vertex3fv((line_start + arrow_span * mConeSize * SNAP_ARROW_SCALE).mV);
                    gGL.vertex3fv((line_start - arrow_span * mConeSize * SNAP_ARROW_SCALE).mV);

                    arrow_dir = mSnapOffsetAxis;
                    gGL.vertex3fv((line_end + arrow_dir * mConeSize * SNAP_ARROW_SCALE).mV);
                    gGL.vertex3fv((line_end + arrow_span * mConeSize * SNAP_ARROW_SCALE).mV);
                    gGL.vertex3fv((line_end - arrow_span * mConeSize * SNAP_ARROW_SCALE).mV);
                }
                gGL.end();
            }
        }

        sub_div_offset = ll_round(fmod(dist_grid_axis - offset_nearest_grid_unit, getMinGridScale() * 32.f) / smallest_grid_unit_scale);

        LLVector2 screen_translate_axis(llabs(translate_axis * LLViewerCamera::getInstance()->getLeftAxis()), llabs(translate_axis * LLViewerCamera::getInstance()->getUpAxis()));
        screen_translate_axis.normVec();

        S32 tick_label_spacing = ll_round(screen_translate_axis * sTickLabelSpacing);

        // render tickmark values
        for (S32 i = -num_ticks_per_side; i <= num_ticks_per_side; i++)
        {
            LLVector3 tick_pos = selection_center + (translate_axis * ((smallest_grid_unit_scale * (F32)i) - offset_nearest_grid_unit));
            F32 alpha = line_alpha * (1.f - (0.5f *  ((F32)llabs(i) / (F32)num_ticks_per_side)));

            F32 tick_scale = 1.f;
            for (F32 division_level = max_subdivisions; division_level >= sGridMinSubdivisionLevel; division_level /= 2.f)
            {
                if (fmodf((F32)(i + sub_div_offset), division_level) == 0.f)
                {
                    break;
                }
                tick_scale *= 0.7f;
            }

            if (fmodf((F32)(i + sub_div_offset), (max_subdivisions / getSubdivisionLevel(tick_pos, translate_axis, getMinGridScale(), tick_label_spacing))) == 0.f)
            {
                F32 snap_offset_meters;

                if (mSnapOffsetAxis * LLViewerCamera::getInstance()->getUpAxis() > 0.f)
                {
                    snap_offset_meters = mSnapOffsetMeters;
                }
                else
                {
                    snap_offset_meters = -mSnapOffsetMeters;
                }
                LLVector3 text_origin = selection_center +
                        (translate_axis * ((smallest_grid_unit_scale * (F32)i) - offset_nearest_grid_unit)) +
                            (mSnapOffsetAxis * snap_offset_meters * (1.f + tick_scale));

                LLVector3 tick_offset = (tick_pos - mGridOrigin) * ~mGridRotation;
                F32 offset_val = 0.5f * tick_offset.mV[ARROW_TO_AXIS[mManipPart]] / getMinGridScale();
                EGridMode grid_mode = LLSelectMgr::getInstance()->getGridMode();
                F32 text_highlight = 0.8f;
                if(i - ll_round(offset_nearest_grid_unit / smallest_grid_unit_scale) == 0 && mInSnapRegime)
                {
                    text_highlight = 1.f;
                }

                if (grid_mode == GRID_MODE_WORLD)
                {
                    // rescale units to meters from multiple of grid scale
                    offset_val *= 2.f * grid_scale[ARROW_TO_AXIS[mManipPart]];
                    renderTickValue(text_origin, offset_val, std::string("m"), LLColor4(text_highlight, text_highlight, text_highlight, alpha));
                }
                else
                {
                    renderTickValue(text_origin, offset_val, std::string("x"), LLColor4(text_highlight, text_highlight, text_highlight, alpha));
                }
            }
        }
        if (mObjectSelection->getSelectType() != SELECT_TYPE_HUD)
        {
            // render helpful text
            if (mHelpTextTimer.getElapsedTimeF32() < sHelpTextVisibleTime + sHelpTextFadeTime && sNumTimesHelpTextShown < sMaxTimesShowHelpText)
            {
                F32 snap_offset_meters_up;
                if (mSnapOffsetAxis * LLViewerCamera::getInstance()->getUpAxis() > 0.f)
                {
                    snap_offset_meters_up = mSnapOffsetMeters;
                }
                else
                {
                    snap_offset_meters_up = -mSnapOffsetMeters;
                }

                LLVector3 selection_center_start = getSavedPivotPoint();//LLSelectMgr::getInstance()->getSavedBBoxOfSelection().getCenterAgent();

                LLVector3 help_text_pos = selection_center_start + (snap_offset_meters_up * 3.f * mSnapOffsetAxis);
                const LLFontGL* big_fontp = LLFontGL::getFontSansSerif();

                std::string help_text = LLTrans::getString("manip_hint1");
                LLColor4 help_text_color = LLColor4::white;
                help_text_color.mV[VALPHA] = clamp_rescale(mHelpTextTimer.getElapsedTimeF32(), sHelpTextVisibleTime, sHelpTextVisibleTime + sHelpTextFadeTime, line_alpha, 0.f);
                hud_render_utf8text(help_text, help_text_pos, *big_fontp, LLFontGL::NORMAL, LLFontGL::NO_SHADOW, -0.5f * big_fontp->getWidthF32(help_text), 3.f, help_text_color, false);
                help_text = LLTrans::getString("manip_hint2");
                help_text_pos -= LLViewerCamera::getInstance()->getUpAxis() * mSnapOffsetMeters * 0.2f;
                hud_render_utf8text(help_text, help_text_pos, *big_fontp, LLFontGL::NORMAL, LLFontGL::NO_SHADOW, -0.5f * big_fontp->getWidthF32(help_text), 3.f, help_text_color, false);
            }
        }
    }
    else
    {
        // render gridlines for planar snapping

        F32 u = 0, v = 0;
        LLColor4 inner_color;
        LLVector3 normal;
        LLVector3 grid_center = selection_center - grid_origin;
        F32 usc = 1;
        F32 vsc = 1;

        grid_center *= ~grid_rotation;

        switch (mManipPart)
        {
        case LL_YZ_PLANE:
            u = grid_center.mV[VY];
            v = grid_center.mV[VZ];
            usc = grid_scale.mV[VY];
            vsc = grid_scale.mV[VZ];
            inner_color.setVec(0,1,1,line_alpha);
            normal.setVec(1,0,0);
            break;
        case LL_XZ_PLANE:
            u = grid_center.mV[VX];
            v = grid_center.mV[VZ];
            usc = grid_scale.mV[VX];
            vsc = grid_scale.mV[VZ];
            inner_color.setVec(1,0,1,line_alpha);
            normal.setVec(0,1,0);
            break;
        case LL_XY_PLANE:
            u = grid_center.mV[VX];
            v = grid_center.mV[VY];
            usc = grid_scale.mV[VX];
            vsc = grid_scale.mV[VY];
            inner_color.setVec(1,1,0,line_alpha);
            normal.setVec(0,0,1);
            break;
        default:
            break;
        }

        gGL.getTexUnit(0)->unbind(LLTexUnit::TT_TEXTURE);
        highlightIntersection(normal, selection_center, grid_rotation, inner_color);

        gGL.pushMatrix();

        F32 x,y,z,angle_radians;
        grid_rotation.getAngleAxis(&angle_radians, &x, &y, &z);
        gGL.translatef(selection_center.mV[VX], selection_center.mV[VY], selection_center.mV[VZ]);
        gGL.rotatef(angle_radians * RAD_TO_DEG, x, y, z);

        F32 sz = mGridSizeMeters;
        F32 tiles = sz;

        gGL.matrixMode(LLRender::MM_TEXTURE);
        gGL.pushMatrix();
        usc = 1.0f/usc;
        vsc = 1.0f/vsc;

        while (usc > vsc*4.0f)
        {
            usc *= 0.5f;
        }
        while (vsc > usc * 4.0f)
        {
            vsc *= 0.5f;
        }

        gGL.scalef(usc, vsc, 1.0f);
        gGL.translatef(u, v, 0);

        float a = line_alpha;

        {
            //draw grid behind objects
            LLGLDepthTest gls_depth(GL_TRUE, GL_FALSE);

            {
                //LLGLDisable stencil(GL_STENCIL_TEST);
                {
                    LLGLDepthTest gls_depth(GL_TRUE, GL_FALSE, GL_GREATER);
                    gGL.getTexUnit(0)->bindManual(LLTexUnit::TT_TEXTURE, getGridTexName());
                    gGL.flush();
                    gGL.blendFunc(LLRender::BF_ZERO, LLRender::BF_ONE_MINUS_SOURCE_ALPHA);
                    renderGrid(u,v,tiles,0.9f, 0.9f, 0.9f,a*0.15f);
                    gGL.flush();
                    gGL.setSceneBlendType(LLRender::BT_ALPHA);
                }

                {
                    //draw black overlay
                    gGL.getTexUnit(0)->unbind(LLTexUnit::TT_TEXTURE);
                    renderGrid(u,v,tiles,0.0f, 0.0f, 0.0f,a*0.16f);

                    //draw grid top
                    gGL.getTexUnit(0)->bindManual(LLTexUnit::TT_TEXTURE, getGridTexName());
                    renderGrid(u,v,tiles,1,1,1,a);

                    gGL.popMatrix();
                    gGL.matrixMode(LLRender::MM_MODELVIEW);
                    gGL.popMatrix();
                }

                {
                    LLGLDepthTest gls_depth(GL_TRUE, GL_FALSE);
                    renderGuidelines();
                }

                {
                    LLGLDepthTest gls_depth(GL_TRUE, GL_FALSE, GL_GREATER);
                    gGL.flush();

                    switch (mManipPart)
                    {
                      case LL_YZ_PLANE:
                        renderGuidelines(FALSE, TRUE, TRUE);
                        break;
                      case LL_XZ_PLANE:
                        renderGuidelines(TRUE, FALSE, TRUE);
                        break;
                      case LL_XY_PLANE:
                        renderGuidelines(TRUE, TRUE, FALSE);
                        break;
                      default:
                        break;
                    }
                    gGL.flush();
                }
            }
        }
    }
}

void LLManipTranslate::renderGrid(F32 x, F32 y, F32 size, F32 r, F32 g, F32 b, F32 a)
{
    F32 d = size*0.5f;

    for (F32 xx = -size-d; xx < size+d; xx += d)
    {
        gGL.begin(LLRender::TRIANGLE_STRIP);
        for (F32 yy = -size-d; yy < size+d; yy += d)
        {
            float dx, dy, da;

            dx = xx; dy = yy;
            da = sqrtf(llmax(0.0f, 1.0f-sqrtf(dx*dx+dy*dy)/size))*a;
            gGL.texCoord2f(dx, dy);
            renderGridVert(dx,dy,r,g,b,da);

            dx = xx+d; dy = yy;
            da = sqrtf(llmax(0.0f, 1.0f-sqrtf(dx*dx+dy*dy)/size))*a;
            gGL.texCoord2f(dx, dy);
            renderGridVert(dx,dy,r,g,b,da);

            dx = xx; dy = yy+d;
            da = sqrtf(llmax(0.0f, 1.0f-sqrtf(dx*dx+dy*dy)/size))*a;
            gGL.texCoord2f(dx, dy);
            renderGridVert(dx,dy,r,g,b,da);

            dx = xx+d; dy = yy+d;
            da = sqrtf(llmax(0.0f, 1.0f-sqrtf(dx*dx+dy*dy)/size))*a;
            gGL.texCoord2f(dx, dy);
            renderGridVert(dx,dy,r,g,b,da);
        }
        gGL.end();
    }


}

void LLManipTranslate::highlightIntersection(LLVector3 normal,
                                             LLVector3 selection_center,
                                             LLQuaternion grid_rotation,
                                             LLColor4 inner_color)
{
#if 0 // DEPRECATED
<<<<<<< HEAD
	if (!gSavedSettings.getBOOL("GridCrossSections"))
	{
		return;
	}
	
	
	LLGLSLShader* shader = LLGLSLShader::sCurBoundShaderPtr;

	
	static const U32 types[] = { LLRenderPass::PASS_SIMPLE, LLRenderPass::PASS_ALPHA, LLRenderPass::PASS_FULLBRIGHT, LLRenderPass::PASS_SHINY };
	static const U32 num_types = LL_ARRAY_SIZE(types);

	GLuint stencil_mask = 0xFFFFFFFF;
	//stencil in volumes

	gGL.flush();

	if (shader)
	{
		gClipProgram.bind();
	}
		
	{
		//glStencilMask(stencil_mask); //deprecated
		//glClearStencil(1);
		//glClear(GL_STENCIL_BUFFER_BIT);
		LLGLEnable cull_face(GL_CULL_FACE);
		//LLGLEnable stencil(GL_STENCIL_TEST);
		LLGLDepthTest depth (GL_TRUE, GL_FALSE, GL_ALWAYS);
		//glStencilFunc(GL_ALWAYS, 0, stencil_mask);
		gGL.setColorMask(false, false);
		gGL.getTexUnit(0)->unbind(LLTexUnit::TT_TEXTURE);

		gGL.diffuseColor4f(1,1,1,1);

		//setup clip plane
		normal = normal * grid_rotation;
		if (normal * (LLViewerCamera::getInstance()->getOrigin()-selection_center) < 0)
		{
			normal = -normal;
		}
		F32 d = -(selection_center * normal);
		glh::vec4f plane(normal.mV[0], normal.mV[1], normal.mV[2], d );

		gGL.getModelviewMatrix().inverse().mult_vec_matrix(plane);

		static LLStaticHashedString sClipPlane("clip_plane");
		gClipProgram.uniform4fv(sClipPlane, 1, plane.v);
		
		BOOL particles = gPipeline.hasRenderType(LLPipeline::RENDER_TYPE_PARTICLES);
		BOOL clouds = gPipeline.hasRenderType(LLPipeline::RENDER_TYPE_CLOUDS);
		
		if (particles)
		{
			LLPipeline::toggleRenderType(LLPipeline::RENDER_TYPE_PARTICLES);
		}
		if (clouds)
		{
			LLPipeline::toggleRenderType(LLPipeline::RENDER_TYPE_CLOUDS);
		}
		
		//stencil in volumes
		//glStencilOp(GL_INCR, GL_INCR, GL_INCR);
		glCullFace(GL_FRONT);
		for (U32 i = 0; i < num_types; i++)
		{
			gPipeline.renderObjects(types[i], LLVertexBuffer::MAP_VERTEX, FALSE);
		}

		//glStencilOp(GL_DECR, GL_DECR, GL_DECR);
		glCullFace(GL_BACK);
		for (U32 i = 0; i < num_types; i++)
		{
			gPipeline.renderObjects(types[i], LLVertexBuffer::MAP_VERTEX, FALSE);
		}
		
		if (particles)
		{
			LLPipeline::toggleRenderType(LLPipeline::RENDER_TYPE_PARTICLES);
		}
		if (clouds)
		{
			LLPipeline::toggleRenderType(LLPipeline::RENDER_TYPE_CLOUDS);
		}

		gGL.setColorMask(true, false);
	}
	gGL.color4f(1,1,1,1);

	gGL.pushMatrix();

	F32 x,y,z,angle_radians;
	grid_rotation.getAngleAxis(&angle_radians, &x, &y, &z);
	gGL.translatef(selection_center.mV[VX], selection_center.mV[VY], selection_center.mV[VZ]);
	gGL.rotatef(angle_radians * RAD_TO_DEG, x, y, z);
	
	F32 sz = mGridSizeMeters;
	F32 tiles = sz;

	if (shader)
	{
		shader->bind();
	}

	// <FS:Ansariel> Remove LL merge error
	//if (shader)
	//{
	//	shader->bind();
	//}
	// </FS:Ansariel>

	//draw volume/plane intersections
	{
		gGL.getTexUnit(0)->unbind(LLTexUnit::TT_TEXTURE);
		LLGLDepthTest depth(GL_FALSE);
		//LLGLEnable stencil(GL_STENCIL_TEST);
		glStencilOp(GL_KEEP, GL_KEEP, GL_KEEP);
		glStencilFunc(GL_EQUAL, 0, stencil_mask);
		renderGrid(0,0,tiles,inner_color.mV[0], inner_color.mV[1], inner_color.mV[2], 0.25f);
	}

	glStencilFunc(GL_ALWAYS, 255, 0xFFFFFFFF);
	glStencilMask(0xFFFFFFFF);
	glStencilOp(GL_KEEP, GL_KEEP, GL_REPLACE);

	gGL.popMatrix();
=======
    if (!gSavedSettings.getBOOL("GridCrossSections"))
    {
        return;
    }


    LLGLSLShader* shader = LLGLSLShader::sCurBoundShaderPtr;


    static const U32 types[] = { LLRenderPass::PASS_SIMPLE, LLRenderPass::PASS_ALPHA, LLRenderPass::PASS_FULLBRIGHT, LLRenderPass::PASS_SHINY };
    static const U32 num_types = LL_ARRAY_SIZE(types);

    GLuint stencil_mask = 0xFFFFFFFF;
    //stencil in volumes

    gGL.flush();

    if (shader)
    {
        gClipProgram.bind();
    }

    {
        //glStencilMask(stencil_mask); //deprecated
        //glClearStencil(1);
        //glClear(GL_STENCIL_BUFFER_BIT);
        LLGLEnable cull_face(GL_CULL_FACE);
        //LLGLEnable stencil(GL_STENCIL_TEST);
        LLGLDepthTest depth (GL_TRUE, GL_FALSE, GL_ALWAYS);
        //glStencilFunc(GL_ALWAYS, 0, stencil_mask);
        gGL.setColorMask(false, false);
        gGL.getTexUnit(0)->unbind(LLTexUnit::TT_TEXTURE);

        gGL.diffuseColor4f(1,1,1,1);

        //setup clip plane
        normal = normal * grid_rotation;
        if (normal * (LLViewerCamera::getInstance()->getOrigin()-selection_center) < 0)
        {
            normal = -normal;
        }
        F32 d = -(selection_center * normal);
        glh::vec4f plane(normal.mV[0], normal.mV[1], normal.mV[2], d );

        gGL.getModelviewMatrix().inverse().mult_vec_matrix(plane);

        static LLStaticHashedString sClipPlane("clip_plane");
        gClipProgram.uniform4fv(sClipPlane, 1, plane.v);

        BOOL particles = gPipeline.hasRenderType(LLPipeline::RENDER_TYPE_PARTICLES);
        BOOL clouds = gPipeline.hasRenderType(LLPipeline::RENDER_TYPE_CLOUDS);

        if (particles)
        {
            LLPipeline::toggleRenderType(LLPipeline::RENDER_TYPE_PARTICLES);
        }
        if (clouds)
        {
            LLPipeline::toggleRenderType(LLPipeline::RENDER_TYPE_CLOUDS);
        }

        //stencil in volumes
        //glStencilOp(GL_INCR, GL_INCR, GL_INCR);
        glCullFace(GL_FRONT);
        for (U32 i = 0; i < num_types; i++)
        {
            gPipeline.renderObjects(types[i], LLVertexBuffer::MAP_VERTEX, FALSE);
        }

        //glStencilOp(GL_DECR, GL_DECR, GL_DECR);
        glCullFace(GL_BACK);
        for (U32 i = 0; i < num_types; i++)
        {
            gPipeline.renderObjects(types[i], LLVertexBuffer::MAP_VERTEX, FALSE);
        }

        if (particles)
        {
            LLPipeline::toggleRenderType(LLPipeline::RENDER_TYPE_PARTICLES);
        }
        if (clouds)
        {
            LLPipeline::toggleRenderType(LLPipeline::RENDER_TYPE_CLOUDS);
        }

        gGL.setColorMask(true, false);
    }
    gGL.color4f(1,1,1,1);

    gGL.pushMatrix();

    F32 x,y,z,angle_radians;
    grid_rotation.getAngleAxis(&angle_radians, &x, &y, &z);
    gGL.translatef(selection_center.mV[VX], selection_center.mV[VY], selection_center.mV[VZ]);
    gGL.rotatef(angle_radians * RAD_TO_DEG, x, y, z);

    F32 sz = mGridSizeMeters;
    F32 tiles = sz;

    if (shader)
    {
        shader->bind();
    }

    if (shader)
    {
        shader->bind();
    }

    //draw volume/plane intersections
    {
        gGL.getTexUnit(0)->unbind(LLTexUnit::TT_TEXTURE);
        LLGLDepthTest depth(GL_FALSE);
        //LLGLEnable stencil(GL_STENCIL_TEST);
        glStencilOp(GL_KEEP, GL_KEEP, GL_KEEP);
        glStencilFunc(GL_EQUAL, 0, stencil_mask);
        renderGrid(0,0,tiles,inner_color.mV[0], inner_color.mV[1], inner_color.mV[2], 0.25f);
    }

    glStencilFunc(GL_ALWAYS, 255, 0xFFFFFFFF);
    glStencilMask(0xFFFFFFFF);
    glStencilOp(GL_KEEP, GL_KEEP, GL_REPLACE);

    gGL.popMatrix();
>>>>>>> 38c2a5bd
#endif
}

void LLManipTranslate::renderText()
{
    if (mObjectSelection->getRootObjectCount() && !mObjectSelection->isAttachment())
    {
        LLVector3 pos = getPivotPoint();
        renderXYZ(pos);
    }
    else
    {
        const BOOL children_ok = TRUE;
        LLViewerObject* objectp = mObjectSelection->getFirstRootObject(children_ok);
        if (objectp)
        {
            renderXYZ(objectp->getPositionEdit());
        }
    }
}

void LLManipTranslate::renderTranslationHandles()
{
    LLVector3 grid_origin;
    LLVector3 grid_scale;
    LLQuaternion grid_rotation;
    LLGLDepthTest gls_depth(GL_FALSE);

    LLSelectMgr::getInstance()->getGrid(grid_origin, grid_rotation, grid_scale);
    LLVector3 at_axis;
    if (mObjectSelection->getSelectType() == SELECT_TYPE_HUD)
    {
        at_axis = LLVector3::x_axis * ~grid_rotation;
    }
    else
    {
        at_axis = LLViewerCamera::getInstance()->getAtAxis() * ~grid_rotation;
    }

    if (at_axis.mV[VX] > 0.f)
    {
        mPlaneManipPositions.mV[VX] = 1.f;
    }
    else
    {
        mPlaneManipPositions.mV[VX] = -1.f;
    }

    if (at_axis.mV[VY] > 0.f)
    {
        mPlaneManipPositions.mV[VY] = 1.f;
    }
    else
    {
        mPlaneManipPositions.mV[VY] = -1.f;
    }

    if (at_axis.mV[VZ] > 0.f)
    {
        mPlaneManipPositions.mV[VZ] = 1.f;
    }
    else
    {
        mPlaneManipPositions.mV[VZ] = -1.f;
    }

    LLViewerObject *first_object = mObjectSelection->getFirstMoveableObject(TRUE);
    if (!first_object) return;

    LLVector3 selection_center = getPivotPoint();

    // Drag handles
    if (mObjectSelection->getSelectType() == SELECT_TYPE_HUD)
    {
        mArrowLengthMeters = mAxisArrowLength / gViewerWindow->getWorldViewHeightRaw();
        mArrowLengthMeters /= gAgentCamera.mHUDCurZoom;
    }
    else
    {
        LLVector3 camera_pos_agent = gAgentCamera.getCameraPositionAgent();
        F32 range = dist_vec(camera_pos_agent, selection_center);
        F32 range_from_agent = dist_vec(gAgent.getPositionAgent(), selection_center);

        // Don't draw handles if you're too far away
        if (gSavedSettings.getBOOL("LimitSelectDistance"))
        {
            if (range_from_agent > gSavedSettings.getF32("MaxSelectDistance"))
            {
                return;
            }
        }

        if (range > 0.001f)
        {
            // range != zero
            F32 fraction_of_fov = mAxisArrowLength / (F32) LLViewerCamera::getInstance()->getViewHeightInPixels();
            F32 apparent_angle = fraction_of_fov * LLViewerCamera::getInstance()->getView();  // radians
            mArrowLengthMeters = range * tan(apparent_angle);
        }
        else
        {
            // range == zero
            mArrowLengthMeters = 1.0f;
        }
    }
    //Assume that UI scale factor is equivalent for X and Y axis
    F32 ui_scale_factor = LLUI::getScaleFactor().mV[VX];
    mArrowLengthMeters *= ui_scale_factor;

    mPlaneManipOffsetMeters = mArrowLengthMeters * 1.8f;
    mGridSizeMeters = gSavedSettings.getF32("GridDrawSize");
    mConeSize = mArrowLengthMeters / 4.f;

    gGL.matrixMode(LLRender::MM_MODELVIEW);
    gGL.pushMatrix();
    {
        gGL.translatef(selection_center.mV[VX], selection_center.mV[VY], selection_center.mV[VZ]);

        F32 angle_radians, x, y, z;
        grid_rotation.getAngleAxis(&angle_radians, &x, &y, &z);

        gGL.rotatef(angle_radians * RAD_TO_DEG, x, y, z);

        LLQuaternion invRotation = grid_rotation;
        invRotation.conjQuat();

        LLVector3 relative_camera_dir;

        if (mObjectSelection->getSelectType() == SELECT_TYPE_HUD)
        {
            relative_camera_dir = LLVector3::x_axis * invRotation;
        }
        else
        {
            relative_camera_dir = (selection_center - LLViewerCamera::getInstance()->getOrigin()) * invRotation;
        }
        relative_camera_dir.normVec();

        {
            gGL.getTexUnit(0)->unbind(LLTexUnit::TT_TEXTURE);
            LLGLDisable cull_face(GL_CULL_FACE);

            LLColor4 color1;
            LLColor4 color2;

            // update manipulator sizes
            for (S32 index = 0; index < 3; index++)
            {
                if (index == mManipPart - LL_X_ARROW || index == mHighlightedPart - LL_X_ARROW)
                {
                    mArrowScales.mV[index] = lerp(mArrowScales.mV[index], SELECTED_ARROW_SCALE, LLSmoothInterpolation::getInterpolant(MANIPULATOR_SCALE_HALF_LIFE ));
                    mPlaneScales.mV[index] = lerp(mPlaneScales.mV[index], 1.f, LLSmoothInterpolation::getInterpolant(MANIPULATOR_SCALE_HALF_LIFE ));
                }
                else if (index == mManipPart - LL_YZ_PLANE || index == mHighlightedPart - LL_YZ_PLANE)
                {
                    mArrowScales.mV[index] = lerp(mArrowScales.mV[index], 1.f, LLSmoothInterpolation::getInterpolant(MANIPULATOR_SCALE_HALF_LIFE ));
                    mPlaneScales.mV[index] = lerp(mPlaneScales.mV[index], SELECTED_ARROW_SCALE, LLSmoothInterpolation::getInterpolant(MANIPULATOR_SCALE_HALF_LIFE ));
                }
                else
                {
                    mArrowScales.mV[index] = lerp(mArrowScales.mV[index], 1.f, LLSmoothInterpolation::getInterpolant(MANIPULATOR_SCALE_HALF_LIFE ));
                    mPlaneScales.mV[index] = lerp(mPlaneScales.mV[index], 1.f, LLSmoothInterpolation::getInterpolant(MANIPULATOR_SCALE_HALF_LIFE ));
                }
            }

            if ((mManipPart == LL_NO_PART || mManipPart == LL_YZ_PLANE) && llabs(relative_camera_dir.mV[VX]) > MIN_PLANE_MANIP_DOT_PRODUCT)
            {
                // render YZ plane manipulator
                gGL.pushMatrix();
                gGL.scalef(mPlaneManipPositions.mV[VX], mPlaneManipPositions.mV[VY], mPlaneManipPositions.mV[VZ]);
                gGL.translatef(0.f, mPlaneManipOffsetMeters, mPlaneManipOffsetMeters);
                gGL.scalef(mPlaneScales.mV[VX], mPlaneScales.mV[VX], mPlaneScales.mV[VX]);
                if (mHighlightedPart == LL_YZ_PLANE)
                {
                    color1.setVec(0.f, 1.f, 0.f, 1.f);
                    color2.setVec(0.f, 0.f, 1.f, 1.f);
                }
                else
                {
                    color1.setVec(0.f, 1.f, 0.f, 0.6f);
                    color2.setVec(0.f, 0.f, 1.f, 0.6f);
                }
                gGL.begin(LLRender::TRIANGLES);
                {
                    gGL.color4fv(color1.mV);
                    gGL.vertex3f(0.f, mPlaneManipOffsetMeters * (-PLANE_TICK_SIZE * 0.25f), mPlaneManipOffsetMeters * (-PLANE_TICK_SIZE * 0.25f));
                    gGL.vertex3f(0.f, mPlaneManipOffsetMeters * (PLANE_TICK_SIZE * 0.25f), mPlaneManipOffsetMeters * (-PLANE_TICK_SIZE * 0.75f));
                    gGL.vertex3f(0.f, mPlaneManipOffsetMeters * (PLANE_TICK_SIZE * 0.25f), mPlaneManipOffsetMeters * (PLANE_TICK_SIZE * 0.25f));

                    gGL.color4fv(color2.mV);
                    gGL.vertex3f(0.f, mPlaneManipOffsetMeters * (PLANE_TICK_SIZE * 0.25f), mPlaneManipOffsetMeters * (PLANE_TICK_SIZE * 0.25f));
                    gGL.vertex3f(0.f, mPlaneManipOffsetMeters * (-PLANE_TICK_SIZE * 0.75f), mPlaneManipOffsetMeters * (PLANE_TICK_SIZE * 0.25f));
                    gGL.vertex3f(0.f, mPlaneManipOffsetMeters * (-PLANE_TICK_SIZE * 0.25f), mPlaneManipOffsetMeters * (-PLANE_TICK_SIZE * 0.25f));
                }
                gGL.end();

                LLUI::setLineWidth(3.0f);
                gGL.begin(LLRender::LINES);
                {
                    gGL.color4f(0.f, 0.f, 0.f, 0.3f);
                    gGL.vertex3f(0.f, mPlaneManipOffsetMeters * -PLANE_TICK_SIZE * 0.25f,  mPlaneManipOffsetMeters * -PLANE_TICK_SIZE * 0.25f);
                    gGL.vertex3f(0.f, mPlaneManipOffsetMeters * PLANE_TICK_SIZE  * 0.25f,  mPlaneManipOffsetMeters * -PLANE_TICK_SIZE * 0.25f);
                    gGL.vertex3f(0.f, mPlaneManipOffsetMeters * PLANE_TICK_SIZE  * 0.25f,  mPlaneManipOffsetMeters * -PLANE_TICK_SIZE * 0.25f);
                    gGL.vertex3f(0.f, mPlaneManipOffsetMeters * PLANE_TICK_SIZE  * 0.1f,   mPlaneManipOffsetMeters * -PLANE_TICK_SIZE * 0.1f);
                    gGL.vertex3f(0.f, mPlaneManipOffsetMeters * PLANE_TICK_SIZE  * 0.25f,  mPlaneManipOffsetMeters * -PLANE_TICK_SIZE * 0.25f);
                    gGL.vertex3f(0.f, mPlaneManipOffsetMeters * PLANE_TICK_SIZE  * 0.1f,   mPlaneManipOffsetMeters * -PLANE_TICK_SIZE * 0.4f);

                    gGL.vertex3f(0.f, mPlaneManipOffsetMeters * -PLANE_TICK_SIZE * 0.25f, mPlaneManipOffsetMeters * -PLANE_TICK_SIZE * 0.25f);
                    gGL.vertex3f(0.f, mPlaneManipOffsetMeters * -PLANE_TICK_SIZE * 0.25f, mPlaneManipOffsetMeters * PLANE_TICK_SIZE * 0.25f);
                    gGL.vertex3f(0.f, mPlaneManipOffsetMeters * -PLANE_TICK_SIZE * 0.25f, mPlaneManipOffsetMeters * PLANE_TICK_SIZE * 0.25f);
                    gGL.vertex3f(0.f, mPlaneManipOffsetMeters * -PLANE_TICK_SIZE * 0.1f,  mPlaneManipOffsetMeters * PLANE_TICK_SIZE * 0.1f);
                    gGL.vertex3f(0.f, mPlaneManipOffsetMeters * -PLANE_TICK_SIZE * 0.25f, mPlaneManipOffsetMeters * PLANE_TICK_SIZE * 0.25f);
                    gGL.vertex3f(0.f, mPlaneManipOffsetMeters * -PLANE_TICK_SIZE * 0.4f,  mPlaneManipOffsetMeters * PLANE_TICK_SIZE * 0.1f);
                }
                gGL.end();
                LLUI::setLineWidth(1.0f);
                gGL.popMatrix();
            }

            if ((mManipPart == LL_NO_PART || mManipPart == LL_XZ_PLANE) && llabs(relative_camera_dir.mV[VY]) > MIN_PLANE_MANIP_DOT_PRODUCT)
            {
                // render XZ plane manipulator
                gGL.pushMatrix();
                gGL.scalef(mPlaneManipPositions.mV[VX], mPlaneManipPositions.mV[VY], mPlaneManipPositions.mV[VZ]);
                gGL.translatef(mPlaneManipOffsetMeters, 0.f, mPlaneManipOffsetMeters);
                gGL.scalef(mPlaneScales.mV[VY], mPlaneScales.mV[VY], mPlaneScales.mV[VY]);
                if (mHighlightedPart == LL_XZ_PLANE)
                {
                    color1.setVec(0.f, 0.f, 1.f, 1.f);
                    color2.setVec(1.f, 0.f, 0.f, 1.f);
                }
                else
                {
                    color1.setVec(0.f, 0.f, 1.f, 0.6f);
                    color2.setVec(1.f, 0.f, 0.f, 0.6f);
                }

                gGL.begin(LLRender::TRIANGLES);
                {
                    gGL.color4fv(color1.mV);
                    gGL.vertex3f(mPlaneManipOffsetMeters * (PLANE_TICK_SIZE * 0.25f), 0.f, mPlaneManipOffsetMeters * (PLANE_TICK_SIZE * 0.25f));
                    gGL.vertex3f(mPlaneManipOffsetMeters * (-PLANE_TICK_SIZE * 0.75f), 0.f, mPlaneManipOffsetMeters * (PLANE_TICK_SIZE * 0.25f));
                    gGL.vertex3f(mPlaneManipOffsetMeters * (-PLANE_TICK_SIZE * 0.25f), 0.f, mPlaneManipOffsetMeters * (-PLANE_TICK_SIZE * 0.25f));

                    gGL.color4fv(color2.mV);
                    gGL.vertex3f(mPlaneManipOffsetMeters * (-PLANE_TICK_SIZE * 0.25f), 0.f, mPlaneManipOffsetMeters * (-PLANE_TICK_SIZE * 0.25f));
                    gGL.vertex3f(mPlaneManipOffsetMeters * (PLANE_TICK_SIZE * 0.25f),   0.f, mPlaneManipOffsetMeters * (-PLANE_TICK_SIZE * 0.75f));
                    gGL.vertex3f(mPlaneManipOffsetMeters * (PLANE_TICK_SIZE * 0.25f),   0.f, mPlaneManipOffsetMeters * (PLANE_TICK_SIZE * 0.25f));
                }
                gGL.end();

                LLUI::setLineWidth(3.0f);
                gGL.begin(LLRender::LINES);
                {
                    gGL.color4f(0.f, 0.f, 0.f, 0.3f);
                    gGL.vertex3f(mPlaneManipOffsetMeters * -PLANE_TICK_SIZE * 0.25f,  0.f, mPlaneManipOffsetMeters * -PLANE_TICK_SIZE * 0.25f);
                    gGL.vertex3f(mPlaneManipOffsetMeters * PLANE_TICK_SIZE  * 0.25f,  0.f, mPlaneManipOffsetMeters * -PLANE_TICK_SIZE * 0.25f);
                    gGL.vertex3f(mPlaneManipOffsetMeters * PLANE_TICK_SIZE  * 0.25f,  0.f, mPlaneManipOffsetMeters * -PLANE_TICK_SIZE * 0.25f);
                    gGL.vertex3f(mPlaneManipOffsetMeters * PLANE_TICK_SIZE  * 0.1f,   0.f, mPlaneManipOffsetMeters * -PLANE_TICK_SIZE * 0.1f);
                    gGL.vertex3f(mPlaneManipOffsetMeters * PLANE_TICK_SIZE  * 0.25f,  0.f, mPlaneManipOffsetMeters * -PLANE_TICK_SIZE * 0.25f);
                    gGL.vertex3f(mPlaneManipOffsetMeters * PLANE_TICK_SIZE  * 0.1f,   0.f, mPlaneManipOffsetMeters * -PLANE_TICK_SIZE * 0.4f);

                    gGL.vertex3f(mPlaneManipOffsetMeters * -PLANE_TICK_SIZE * 0.25f,  0.f, mPlaneManipOffsetMeters * -PLANE_TICK_SIZE * 0.25f);
                    gGL.vertex3f(mPlaneManipOffsetMeters * -PLANE_TICK_SIZE * 0.25f,  0.f, mPlaneManipOffsetMeters * PLANE_TICK_SIZE * 0.25f);
                    gGL.vertex3f(mPlaneManipOffsetMeters * -PLANE_TICK_SIZE * 0.25f,  0.f, mPlaneManipOffsetMeters * PLANE_TICK_SIZE * 0.25f);
                    gGL.vertex3f(mPlaneManipOffsetMeters * -PLANE_TICK_SIZE * 0.1f,   0.f, mPlaneManipOffsetMeters * PLANE_TICK_SIZE * 0.1f);
                    gGL.vertex3f(mPlaneManipOffsetMeters * -PLANE_TICK_SIZE * 0.25f,  0.f, mPlaneManipOffsetMeters * PLANE_TICK_SIZE * 0.25f);
                    gGL.vertex3f(mPlaneManipOffsetMeters * -PLANE_TICK_SIZE * 0.4f,   0.f, mPlaneManipOffsetMeters * PLANE_TICK_SIZE * 0.1f);
                }
                gGL.end();
                LLUI::setLineWidth(1.0f);

                gGL.popMatrix();
            }

            if ((mManipPart == LL_NO_PART || mManipPart == LL_XY_PLANE) && llabs(relative_camera_dir.mV[VZ]) > MIN_PLANE_MANIP_DOT_PRODUCT)
            {
                // render XY plane manipulator
                gGL.pushMatrix();
                gGL.scalef(mPlaneManipPositions.mV[VX], mPlaneManipPositions.mV[VY], mPlaneManipPositions.mV[VZ]);

/*                            Y
                              ^
                              v1
                              |  \
                              |<- v0
                              |  /| \
                              v2__v__v3 > X
*/
                    LLVector3 v0,v1,v2,v3;
#if 0
                    // This should theoretically work but looks off; could be tuned later -SJB
                    gGL.translatef(-mPlaneManipOffsetMeters, -mPlaneManipOffsetMeters, 0.f);
                    v0 = LLVector3(mPlaneManipOffsetMeters * ( PLANE_TICK_SIZE * 0.25f), mPlaneManipOffsetMeters * ( PLANE_TICK_SIZE * 0.25f), 0.f);
                    v1 = LLVector3(mPlaneManipOffsetMeters * (-PLANE_TICK_SIZE * 0.25f), mPlaneManipOffsetMeters * ( PLANE_TICK_SIZE * 0.75f), 0.f);
                    v2 = LLVector3(mPlaneManipOffsetMeters * (-PLANE_TICK_SIZE * 0.25f), mPlaneManipOffsetMeters * (-PLANE_TICK_SIZE * 0.25f), 0.f);
                    v3 = LLVector3(mPlaneManipOffsetMeters * ( PLANE_TICK_SIZE * 0.75f), mPlaneManipOffsetMeters * (-PLANE_TICK_SIZE * 0.25f), 0.f);
#else
                    gGL.translatef(mPlaneManipOffsetMeters, mPlaneManipOffsetMeters, 0.f);
                    v0 = LLVector3(mPlaneManipOffsetMeters * (-PLANE_TICK_SIZE * 0.25f), mPlaneManipOffsetMeters * (-PLANE_TICK_SIZE * 0.25f), 0.f);
                    v1 = LLVector3(mPlaneManipOffsetMeters * ( PLANE_TICK_SIZE * 0.25f), mPlaneManipOffsetMeters * (-PLANE_TICK_SIZE * 0.75f), 0.f);
                    v2 = LLVector3(mPlaneManipOffsetMeters * ( PLANE_TICK_SIZE * 0.25f), mPlaneManipOffsetMeters * ( PLANE_TICK_SIZE * 0.25f), 0.f);
                    v3 = LLVector3(mPlaneManipOffsetMeters * (-PLANE_TICK_SIZE * 0.75f), mPlaneManipOffsetMeters * ( PLANE_TICK_SIZE * 0.25f), 0.f);
#endif
                    gGL.scalef(mPlaneScales.mV[VZ], mPlaneScales.mV[VZ], mPlaneScales.mV[VZ]);
                    if (mHighlightedPart == LL_XY_PLANE)
                    {
                        color1.setVec(1.f, 0.f, 0.f, 1.f);
                        color2.setVec(0.f, 1.f, 0.f, 1.f);
                    }
                    else
                    {
                        color1.setVec(0.8f, 0.f, 0.f, 0.6f);
                        color2.setVec(0.f, 0.8f, 0.f, 0.6f);
                    }

                    gGL.begin(LLRender::TRIANGLES);
                    {
                        gGL.color4fv(color1.mV);
                        gGL.vertex3fv(v0.mV);
                        gGL.vertex3fv(v1.mV);
                        gGL.vertex3fv(v2.mV);

                        gGL.color4fv(color2.mV);
                        gGL.vertex3fv(v2.mV);
                        gGL.vertex3fv(v3.mV);
                        gGL.vertex3fv(v0.mV);
                    }
                    gGL.end();

                    LLUI::setLineWidth(3.0f);
                    gGL.begin(LLRender::LINES);
                    {
                        gGL.color4f(0.f, 0.f, 0.f, 0.3f);
                        LLVector3 v12 = (v1 + v2) * .5f;
                        gGL.vertex3fv(v0.mV);
                        gGL.vertex3fv(v12.mV);
                        gGL.vertex3fv(v12.mV);
                        gGL.vertex3fv((v12 + (v0-v12)*.3f + (v2-v12)*.3f).mV);
                        gGL.vertex3fv(v12.mV);
                        gGL.vertex3fv((v12 + (v0-v12)*.3f + (v1-v12)*.3f).mV);

                        LLVector3 v23 = (v2 + v3) * .5f;
                        gGL.vertex3fv(v0.mV);
                        gGL.vertex3fv(v23.mV);
                        gGL.vertex3fv(v23.mV);
                        gGL.vertex3fv((v23 + (v0-v23)*.3f + (v3-v23)*.3f).mV);
                        gGL.vertex3fv(v23.mV);
                        gGL.vertex3fv((v23 + (v0-v23)*.3f + (v2-v23)*.3f).mV);
                    }
                    gGL.end();
                    LLUI::setLineWidth(1.0f);

                gGL.popMatrix();
            }
        }
        {
            gGL.getTexUnit(0)->unbind(LLTexUnit::TT_TEXTURE);

            // Since we draw handles with depth testing off, we need to draw them in the
            // proper depth order.

            // Copied from LLDrawable::updateGeometry
            LLVector3 pos_agent     = first_object->getPositionAgent();
            LLVector3 camera_agent  = gAgentCamera.getCameraPositionAgent();
            LLVector3 headPos       = pos_agent - camera_agent;

            LLVector3 orientWRTHead    = headPos * invRotation;

            // Find nearest vertex
            U32 nearest = (orientWRTHead.mV[0] < 0.0f ? 1 : 0) +
                (orientWRTHead.mV[1] < 0.0f ? 2 : 0) +
                (orientWRTHead.mV[2] < 0.0f ? 4 : 0);

            // opposite faces on Linden cubes:
            // 0 & 5
            // 1 & 3
            // 2 & 4

            // Table of order to draw faces, based on nearest vertex
            static U32 face_list[8][NUM_AXES*2] = {
                { 2,0,1, 4,5,3 }, // v6  F201 F453
                { 2,0,3, 4,5,1 }, // v7  F203 F451
                { 4,0,1, 2,5,3 }, // v5  F401 F253
                { 4,0,3, 2,5,1 }, // v4  F403 F251
                { 2,5,1, 4,0,3 }, // v2  F251 F403
                { 2,5,3, 4,0,1 }, // v3  F253 F401
                { 4,5,1, 2,0,3 }, // v1  F451 F203
                { 4,5,3, 2,0,1 }, // v0  F453 F201
            };
            static const EManipPart which_arrow[6] = {
                LL_Z_ARROW,
                LL_X_ARROW,
                LL_Y_ARROW,
                LL_X_ARROW,
                LL_Y_ARROW,
                LL_Z_ARROW};

            // draw arrows for deeper faces first, closer faces last
            LLVector3 camera_axis;
            if (mObjectSelection->getSelectType() == SELECT_TYPE_HUD)
            {
                camera_axis = LLVector3::x_axis;
            }
            else
            {
                camera_axis.setVec(gAgentCamera.getCameraPositionAgent() - first_object->getPositionAgent());
            }

            for (U32 i = 0; i < NUM_AXES*2; i++)
            {
                U32 face = face_list[nearest][i];

                LLVector3 arrow_axis;
                getManipAxis(first_object, which_arrow[face], arrow_axis);

                renderArrow(which_arrow[face],
                            mManipPart,
                            (face >= 3) ? -mConeSize : mConeSize,
                            (face >= 3) ? -mArrowLengthMeters : mArrowLengthMeters,
                            mConeSize,
                            FALSE);
            }
        }
    }
    gGL.popMatrix();
}


void LLManipTranslate::renderArrow(S32 which_arrow, S32 selected_arrow, F32 box_size, F32 arrow_size, F32 handle_size, BOOL reverse_direction)
{
    gGL.getTexUnit(0)->unbind(LLTexUnit::TT_TEXTURE);
    LLGLEnable gls_blend(GL_BLEND);

    for (S32 pass = 1; pass <= 2; pass++)
    {
        LLGLDepthTest gls_depth(GL_TRUE, GL_FALSE, pass == 1 ? GL_LEQUAL : GL_GREATER);
        gGL.pushMatrix();

        S32 index = 0;

        index = ARROW_TO_AXIS[which_arrow];

        // assign a color for this arrow
        LLColor4 color;  // black
        if (which_arrow == selected_arrow || which_arrow == mHighlightedPart)
        {
            color.mV[index] = (pass == 1) ? 1.f : 0.5f;
        }
        else if (selected_arrow != LL_NO_PART)
        {
            color.mV[VALPHA] = 0.f;
        }
        else
        {
            color.mV[index] = pass == 1 ? .8f : .35f ;          // red, green, or blue
            color.mV[VALPHA] = 0.6f;
        }
        gGL.color4fv( color.mV );

        LLVector3 vec;

        {
            LLUI::setLineWidth(2.0f);
            gGL.begin(LLRender::LINES);
                vec.mV[index] = box_size;
                gGL.vertex3f(vec.mV[0], vec.mV[1], vec.mV[2]);

                vec.mV[index] = arrow_size;
                gGL.vertex3f(vec.mV[0], vec.mV[1], vec.mV[2]);
            gGL.end();
            LLUI::setLineWidth(1.0f);
        }

        gGL.translatef(vec.mV[0], vec.mV[1], vec.mV[2]);
        gGL.scalef(handle_size, handle_size, handle_size);

        F32 rot = 0.0f;
        LLVector3 axis;

        switch(which_arrow)
        {
        case LL_X_ARROW:
            rot = reverse_direction ? -90.0f : 90.0f;
            axis.mV[1] = 1.0f;
            break;
        case LL_Y_ARROW:
            rot = reverse_direction ? 90.0f : -90.0f;
            axis.mV[0] = 1.0f;
            break;
        case LL_Z_ARROW:
            rot = reverse_direction ? 180.0f : 0.0f;
            axis.mV[0] = 1.0f;
            break;
        default:
            LL_ERRS() << "renderArrow called with bad arrow " << which_arrow << LL_ENDL;
            break;
        }

        gGL.diffuseColor4fv(color.mV);
        gGL.rotatef(rot, axis.mV[0], axis.mV[1], axis.mV[2]);
        gGL.scalef(mArrowScales.mV[index], mArrowScales.mV[index], mArrowScales.mV[index] * 1.5f);

        gCone.render();

        gGL.popMatrix();
    }
}

void LLManipTranslate::renderGridVert(F32 x_trans, F32 y_trans, F32 r, F32 g, F32 b, F32 alpha)
{
    gGL.color4f(r, g, b, alpha);
    switch (mManipPart)
    {
    case LL_YZ_PLANE:
        gGL.vertex3f(0, x_trans, y_trans);
        break;
    case LL_XZ_PLANE:
        gGL.vertex3f(x_trans, 0, y_trans);
        break;
    case LL_XY_PLANE:
        gGL.vertex3f(x_trans, y_trans, 0);
        break;
    default:
        gGL.vertex3f(0,0,0);
        break;
    }

}

// virtual
BOOL LLManipTranslate::canAffectSelection()
{
    BOOL can_move = mObjectSelection->getObjectCount() != 0;
    if (can_move)
    {
        struct f : public LLSelectedObjectFunctor
        {
            virtual bool apply(LLViewerObject* objectp)
            {
                LLViewerObject *root_object = (objectp == NULL) ? NULL : objectp->getRootEdit();
                return objectp->permMove() && !objectp->isPermanentEnforced() &&
                    ((root_object == NULL) || !root_object->isPermanentEnforced()) &&
                    (objectp->permModify() || !gSavedSettings.getBOOL("EditLinkedParts"));
            }
        } func;
        can_move = mObjectSelection->applyToObjects(&func);
    }
    return can_move;
}<|MERGE_RESOLUTION|>--- conflicted
+++ resolved
@@ -111,38 +111,12 @@
 };
 
 LLManipTranslate::LLManipTranslate( LLToolComposite* composite )
-<<<<<<< HEAD
-:	LLManip( std::string("Move"), composite ),
-	mLastHoverMouseX(-1),
-	mLastHoverMouseY(-1),
-	mMouseOutsideSlop(FALSE),
-	mCopyMadeThisDrag(FALSE),
-	mWarningNoDragCopy(false),	// <FS:Zi> Warning when trying to duplicate while in edit linked parts/select face mode
-	mMouseDownX(-1),
-	mMouseDownY(-1),
-	mAxisArrowLength(50),
-	mConeSize(0),
-	mArrowLengthMeters(0.f),
-	mGridSizeMeters(1.f),
-	mPlaneManipOffsetMeters(0.f),
-	mUpdateTimer(),
-	mSnapOffsetMeters(0.f),
-	mSubdivisions(10.f),
-	mInSnapRegime(FALSE),
-	mArrowScales(1.f, 1.f, 1.f),
-	mPlaneScales(1.f, 1.f, 1.f),
-	mPlaneManipPositions(1.f, 1.f, 1.f, 1.f)
-{ 
-	if (sGridTex.isNull())
-	{ 
-		restoreGL();
-	}
-=======
 :   LLManip( std::string("Move"), composite ),
     mLastHoverMouseX(-1),
     mLastHoverMouseY(-1),
     mMouseOutsideSlop(FALSE),
     mCopyMadeThisDrag(FALSE),
+    mWarningNoDragCopy(false),  // <FS:Zi> Warning when trying to duplicate while in edit linked parts/select face mode
     mMouseDownX(-1),
     mMouseDownY(-1),
     mAxisArrowLength(50),
@@ -162,7 +136,6 @@
     {
         restoreGL();
     }
->>>>>>> 38c2a5bd
 }
 
 //static
@@ -436,396 +409,6 @@
 
 BOOL LLManipTranslate::handleHover(S32 x, S32 y, MASK mask)
 {
-<<<<<<< HEAD
-	// Translation tool only works if mouse button is down.
-	// Bail out if mouse not down.
-	if( !hasMouseCapture() )
-	{
-		LL_DEBUGS("UserInput") << "hover handled by LLManipTranslate (inactive)" << LL_ENDL;		
-		// Always show cursor
-		// gViewerWindow->setCursor(UI_CURSOR_ARROW);
-		gViewerWindow->setCursor(UI_CURSOR_TOOLTRANSLATE);
-
-		highlightManipulators(x, y);
-		return TRUE;
-	}
-	
-	// <FS:Zi> Warning when trying to duplicate while in edit linked parts/select face mode
-	if(mask==MASK_COPY && !LLSelectMgr::instance().selectGetNoIndividual())
-	{
-		if(!mWarningNoDragCopy)
-		{
-			mWarningNoDragCopy=true;
-			make_ui_sound("UISndInvalidOp");
-		}
-		return TRUE;
-	}
-	// </FS:Zi>
-
-	// Handle auto-rotation if necessary.
-	LLRect world_rect = gViewerWindow->getWorldViewRectScaled();
-	const F32 ROTATE_ANGLE_PER_SECOND = 30.f * DEG_TO_RAD;
-	const S32 ROTATE_H_MARGIN = world_rect.getWidth() / 20;
-	const F32 rotate_angle = ROTATE_ANGLE_PER_SECOND / gFPSClamped;
-	BOOL rotated = FALSE;
-
-	// ...build mode moves camera about focus point
-	if (mObjectSelection->getSelectType() != SELECT_TYPE_HUD)
-	{
-		if (x < ROTATE_H_MARGIN)
-		{
-			gAgentCamera.cameraOrbitAround(rotate_angle);
-			rotated = TRUE;
-		}
-		else if (x > world_rect.getWidth() - ROTATE_H_MARGIN)
-		{
-			gAgentCamera.cameraOrbitAround(-rotate_angle);
-			rotated = TRUE;
-		}
-	}
-
-	// Suppress processing if mouse hasn't actually moved.
-	// This may cause problems if the camera moves outside of the
-	// rotation above.
-	if( x == mLastHoverMouseX && y == mLastHoverMouseY && !rotated)
-	{
-		LL_DEBUGS("UserInput") << "hover handled by LLManipTranslate (mouse unmoved)" << LL_ENDL;
-		gViewerWindow->setCursor(UI_CURSOR_TOOLTRANSLATE);
-		return TRUE;
-	}
-	mLastHoverMouseX = x;
-	mLastHoverMouseY = y;
-
-	// Suppress if mouse hasn't moved past the initial slop region
-	// Reset once we start moving
-	if( !mMouseOutsideSlop )
-	{
-		if (abs(mMouseDownX - x) < MOUSE_DRAG_SLOP && abs(mMouseDownY - y) < MOUSE_DRAG_SLOP )
-		{
-			LL_DEBUGS("UserInput") << "hover handled by LLManipTranslate (mouse inside slop)" << LL_ENDL;
-			gViewerWindow->setCursor(UI_CURSOR_TOOLTRANSLATE);
-			return TRUE;
-		}
-		else
-		{
-			// ...just went outside the slop region
-			mMouseOutsideSlop = TRUE;
-			// If holding down shift, leave behind a copy.
-			if (mask == MASK_COPY)
-			{
-				// ...we're trying to make a copy
-				LLSelectMgr::getInstance()->selectDuplicate(LLVector3::zero, FALSE);
-				mCopyMadeThisDrag = TRUE;
-
-				// When we make the copy, we don't want to do any other processing.
-				// If so, the object will also be moved, and the copy will be offset.
-				LL_DEBUGS("UserInput") << "hover handled by LLManipTranslate (made copy)" << LL_ENDL;
-				gViewerWindow->setCursor(UI_CURSOR_TOOLTRANSLATE);
-			}
-		}
-	}
-
-	// Throttle updates to 10 per second.
-
-	LLVector3		axis_f;
-	LLVector3d		axis_d;
-
-	// pick the first object to constrain to grid w/ common origin
-	// this is so we don't screw up groups
-	LLSelectNode* selectNode = mObjectSelection->getFirstMoveableNode(TRUE);
-	if (!selectNode)
-	{
-		// somehow we lost the object!
-		LL_WARNS() << "Translate manip lost the object, no selectNode" << LL_ENDL;
-		gViewerWindow->setCursor(UI_CURSOR_TOOLTRANSLATE);
-		return TRUE;
-	}
-
-	LLViewerObject* object = selectNode->getObject();
-	if (!object)
-	{
-		// somehow we lost the object!
-		LL_WARNS() << "Translate manip lost the object, no object in selectNode" << LL_ENDL;
-		gViewerWindow->setCursor(UI_CURSOR_TOOLTRANSLATE);
-		return TRUE;
-	}
-
-	// Compute unit vectors for arrow hit and a plane through that vector
-	BOOL axis_exists = getManipAxis(object, mManipPart, axis_f);		// TODO: move this
-
-	axis_d.setVec(axis_f);
-
-	LLSelectMgr::getInstance()->updateSelectionCenter();
-	LLVector3d current_pos_global = gAgent.getPosGlobalFromAgent(getPivotPoint());
-
-	mSubdivisions = getSubdivisionLevel(getPivotPoint(), axis_f, getMinGridScale());
-
-	// Project the cursor onto that plane
-	LLVector3d relative_move;
-	getMousePointOnPlaneGlobal(relative_move, x, y, current_pos_global, mManipNormal);\
-	relative_move -= mDragCursorStartGlobal;
-
-	// You can't move more than some distance from your original mousedown point.
-	if (gSavedSettings.getBOOL("LimitDragDistance"))
-	{
-// <FS:CR> Aurora Sim
-		F32 max_drag_distance = gSavedSettings.getF32("MaxDragDistance");
-		
-		if (max_drag_distance > LLWorld::getInstance()->getMaxDragDistance())
-			max_drag_distance = LLWorld::getInstance()->getMaxDragDistance();
-// </FS:CR> Aurora Sim
-
-		if (relative_move.magVecSquared() > max_drag_distance * max_drag_distance)
-		{
-			LL_DEBUGS("UserInput") << "hover handled by LLManipTranslate (too far)" << LL_ENDL;
-			gViewerWindow->setCursor(UI_CURSOR_NOLOCKED);
-			return TRUE;
-		}
-	}
-
-	F64 axis_magnitude = relative_move * axis_d;					// dot product
-	LLVector3d cursor_point_snap_line;
-	
-	F64 off_axis_magnitude;
-
-	getMousePointOnPlaneGlobal(cursor_point_snap_line, x, y, current_pos_global, mSnapOffsetAxis % axis_f);
-	off_axis_magnitude = axis_exists ? llabs((cursor_point_snap_line - current_pos_global) * LLVector3d(mSnapOffsetAxis)) : 0.f;
-
-	if (gSavedSettings.getBOOL("SnapEnabled"))
-	{
-		if (off_axis_magnitude > mSnapOffsetMeters)
-		{
-			mInSnapRegime = TRUE;
-			LLVector3 cursor_snap_agent = gAgent.getPosAgentFromGlobal(cursor_point_snap_line);
-
-			F32 cursor_grid_dist = (cursor_snap_agent - mGridOrigin) * axis_f;
-			
-			F32 snap_dist = getMinGridScale() / (2.f * mSubdivisions);
-			F32 relative_snap_dist = fmodf(llabs(cursor_grid_dist) + snap_dist, getMinGridScale() / mSubdivisions);
-			if (relative_snap_dist < snap_dist * 2.f)
-			{
-				if (cursor_grid_dist > 0.f)
-				{
-					cursor_grid_dist -= relative_snap_dist - snap_dist;
-				}
-				else
-				{
-					cursor_grid_dist += relative_snap_dist - snap_dist;
-				}
-			}
-
-			F32 object_start_on_axis = (gAgent.getPosAgentFromGlobal(mDragSelectionStartGlobal) - mGridOrigin) * axis_f;
-			axis_magnitude = cursor_grid_dist - object_start_on_axis;
-		}
-		else if (mManipPart >= LL_YZ_PLANE && mManipPart <= LL_XY_PLANE)
-		{
-			// subtract offset from object center
-			LLVector3d cursor_point_global;
-			getMousePointOnPlaneGlobal( cursor_point_global, x, y, current_pos_global, mManipNormal );
-			cursor_point_global -= (mDragCursorStartGlobal - mDragSelectionStartGlobal);
-
-			// snap to planar grid
-			LLVector3 cursor_point_agent = gAgent.getPosAgentFromGlobal(cursor_point_global);
-			LLVector3 camera_plane_projection = LLViewerCamera::getInstance()->getAtAxis();
-			camera_plane_projection -= projected_vec(camera_plane_projection, mManipNormal);
-			camera_plane_projection.normVec();
-			LLVector3 camera_projected_dir = camera_plane_projection;
-			camera_plane_projection.rotVec(~mGridRotation);
-			camera_plane_projection.scaleVec(mGridScale);
-			camera_plane_projection.abs();
-			F32 max_grid_scale;
-			if (camera_plane_projection.mV[VX] > camera_plane_projection.mV[VY] &&
-				camera_plane_projection.mV[VX] > camera_plane_projection.mV[VZ])
-			{
-				max_grid_scale = mGridScale.mV[VX];
-			}
-			else if (camera_plane_projection.mV[VY] > camera_plane_projection.mV[VZ])
-			{
-				max_grid_scale = mGridScale.mV[VY];
-			}
-			else
-			{
-				max_grid_scale = mGridScale.mV[VZ];
-			}
-
-			F32 num_subdivisions = getSubdivisionLevel(getPivotPoint(), camera_projected_dir, max_grid_scale);
-
-			F32 grid_scale_a;
-			F32 grid_scale_b;
-			LLVector3 cursor_point_grid = (cursor_point_agent - mGridOrigin) * ~mGridRotation;
-
-			switch (mManipPart)
-			{
-			case LL_YZ_PLANE:
-				grid_scale_a = mGridScale.mV[VY] / num_subdivisions;
-				grid_scale_b = mGridScale.mV[VZ] / num_subdivisions;
-				cursor_point_grid.mV[VY] -= fmod(cursor_point_grid.mV[VY] + grid_scale_a * 0.5f, grid_scale_a) - grid_scale_a * 0.5f;
-				cursor_point_grid.mV[VZ] -= fmod(cursor_point_grid.mV[VZ] + grid_scale_b * 0.5f, grid_scale_b) - grid_scale_b * 0.5f;
-				break;
-			case LL_XZ_PLANE:
-				grid_scale_a = mGridScale.mV[VX] / num_subdivisions;
-				grid_scale_b = mGridScale.mV[VZ] / num_subdivisions;
-				cursor_point_grid.mV[VX] -= fmod(cursor_point_grid.mV[VX] + grid_scale_a * 0.5f, grid_scale_a) - grid_scale_a * 0.5f;
-				cursor_point_grid.mV[VZ] -= fmod(cursor_point_grid.mV[VZ] + grid_scale_b * 0.5f, grid_scale_b) - grid_scale_b * 0.5f;
-				break;
-			case LL_XY_PLANE:
-				grid_scale_a = mGridScale.mV[VX] / num_subdivisions;
-				grid_scale_b = mGridScale.mV[VY] / num_subdivisions;
-				cursor_point_grid.mV[VX] -= fmod(cursor_point_grid.mV[VX] + grid_scale_a * 0.5f, grid_scale_a) - grid_scale_a * 0.5f;
-				cursor_point_grid.mV[VY] -= fmod(cursor_point_grid.mV[VY] + grid_scale_b * 0.5f, grid_scale_b) - grid_scale_b * 0.5f;
-				break;
-			default:
-				break;
-			}
-			cursor_point_agent = (cursor_point_grid * mGridRotation) + mGridOrigin;
-			relative_move.setVec(cursor_point_agent - gAgent.getPosAgentFromGlobal(mDragSelectionStartGlobal));
-			mInSnapRegime = TRUE;
-		}
-		else
-		{
-			mInSnapRegime = FALSE;
-		}
-	}
-	else
-	{
-		mInSnapRegime = FALSE;
-	}
-
-	// Clamp to arrow direction
-	// *FIX: does this apply anymore?
-	if (!axis_exists)
-	{
-		axis_magnitude = relative_move.normVec();
-		axis_d.setVec(relative_move);
-		axis_d.normVec();
-		axis_f.setVec(axis_d);
-	}
-
-	LLVector3d clamped_relative_move = axis_magnitude * axis_d;	// scalar multiply
-	LLVector3 clamped_relative_move_f = (F32)axis_magnitude * axis_f; // scalar multiply
-	
-	for (LLObjectSelection::iterator iter = mObjectSelection->begin();
-		 iter != mObjectSelection->end(); iter++)
-	{
-		LLSelectNode* selectNode = *iter;
-		LLViewerObject* object = selectNode->getObject();
-		
-		// Only apply motion to root objects and objects selected
-		// as "individual".
-		if (!object->isRootEdit() && !selectNode->mIndividualSelection)
-		{
-			continue;
-		}
-
-		if (!object->isRootEdit())
-		{
-			// child objects should not update if parent is selected
-			LLViewerObject* editable_root = (LLViewerObject*)object->getParent();
-			if (editable_root->isSelected())
-			{
-				// we will be moved properly by our parent, so skip
-				continue;
-			}
-		}
-
-		LLViewerObject* root_object = (object == NULL) ? NULL : object->getRootEdit();
-		if (object->permMove() && !object->isPermanentEnforced() &&
-			((root_object == NULL) || !root_object->isPermanentEnforced()))
-		{
-			// handle attachments in local space
-			if (object->isAttachment() && object->mDrawable.notNull())
-			{
-				// calculate local version of relative move
-				LLQuaternion objWorldRotation = object->mDrawable->mXform.getParent()->getWorldRotation();
-				objWorldRotation.transQuat();
-
-				LLVector3 old_position_local = object->getPosition();
-				LLVector3 new_position_local = selectNode->mSavedPositionLocal + (clamped_relative_move_f * objWorldRotation);
-
-				//RN: I forget, but we need to do this because of snapping which doesn't often result
-				// in position changes even when the mouse moves
-				object->setPosition(new_position_local);
-				rebuild(object);
-				gAgentAvatarp->clampAttachmentPositions();
-				new_position_local = object->getPosition();
-
-				if (selectNode->mIndividualSelection)
-				{
-					// counter-translate child objects if we are moving the root as an individual
-					object->resetChildrenPosition(old_position_local - new_position_local, TRUE) ;					
-				}
-			}
-			else
-			{
-				// compute new position to send to simulators, but don't set it yet.
-				// We need the old position to know which simulator to send the move message to.
-				LLVector3d new_position_global = selectNode->mSavedPositionGlobal + clamped_relative_move;
-
-				// Don't let object centers go too far underground
-				F64 min_height = LLWorld::getInstance()->getMinAllowedZ(object, object->getPositionGlobal());
-				if (new_position_global.mdV[VZ] < min_height)
-				{
-					new_position_global.mdV[VZ] = min_height;
-				}
-
-				// For safety, cap heights where objects can be dragged
-// <AW: opensim-limits>
-// 				if (new_position_global.mdV[VZ] > MAX_OBJECT_Z)
-// 				{
-// 					new_position_global.mdV[VZ] = MAX_OBJECT_Z;
-// 				}
-				if (new_position_global.mdV[VZ] > LLWorld::getInstance()->getRegionMaxHeight())
-				{
-					new_position_global.mdV[VZ] = LLWorld::getInstance()->getRegionMaxHeight();
-				}
-// </AW: opensim-limits>
-				// Grass is always drawn on the ground, so clamp its position to the ground
-				if (object->getPCode() == LL_PCODE_LEGACY_GRASS)
-				{
-					new_position_global.mdV[VZ] = LLWorld::getInstance()->resolveLandHeightGlobal(new_position_global) + 1.f;
-				}
-				
-				if (object->isRootEdit())
-				{
-					new_position_global = LLWorld::getInstance()->clipToVisibleRegions(object->getPositionGlobal(), new_position_global);
-				}
-
-				// PR: Only update if changed
-				LLVector3 old_position_agent = object->getPositionAgent();
-				LLVector3 new_position_agent = gAgent.getPosAgentFromGlobal(new_position_global);
-				if (object->isRootEdit())
-				{
-					// finally, move parent object after children have calculated new offsets
-					object->setPositionAgent(new_position_agent);
-					rebuild(object);
-				}
-				else
-				{
-					LLViewerObject* root_object = object->getRootEdit();
-					new_position_agent -= root_object->getPositionAgent();
-					new_position_agent = new_position_agent * ~root_object->getRotation();
-					object->setPositionParent(new_position_agent, FALSE);
-					rebuild(object);
-				}
-
-				if (selectNode->mIndividualSelection)
-				{
-					// counter-translate child objects if we are moving the root as an individual
-					object->resetChildrenPosition(old_position_agent - new_position_agent, TRUE) ;					
-				}
-			}
-			selectNode->mLastPositionLocal  = object->getPosition();
-		}
-	}
-
-	LLSelectMgr::getInstance()->updateSelectionCenter();
-	gAgentCamera.clearFocusObject();
-	dialog_refresh_all();		// ??? is this necessary?
-
-	LL_DEBUGS("UserInput") << "hover handled by LLManipTranslate (active)" << LL_ENDL;
-	gViewerWindow->setCursor(UI_CURSOR_TOOLTRANSLATE);
-	return TRUE;
-=======
     // Translation tool only works if mouse button is down.
     // Bail out if mouse not down.
     if( !hasMouseCapture() )
@@ -838,6 +421,18 @@
         highlightManipulators(x, y);
         return TRUE;
     }
+
+    // <FS:Zi> Warning when trying to duplicate while in edit linked parts/select face mode
+    if(mask==MASK_COPY && !LLSelectMgr::instance().selectGetNoIndividual())
+    {
+        if(!mWarningNoDragCopy)
+        {
+            mWarningNoDragCopy=true;
+            make_ui_sound("UISndInvalidOp");
+        }
+        return TRUE;
+    }
+    // </FS:Zi>
 
     // Handle auto-rotation if necessary.
     LLRect world_rect = gViewerWindow->getWorldViewRectScaled();
@@ -945,7 +540,12 @@
     // You can't move more than some distance from your original mousedown point.
     if (gSavedSettings.getBOOL("LimitDragDistance"))
     {
+// <FS:CR> Aurora Sim
         F32 max_drag_distance = gSavedSettings.getF32("MaxDragDistance");
+
+        if (max_drag_distance > LLWorld::getInstance()->getMaxDragDistance())
+            max_drag_distance = LLWorld::getInstance()->getMaxDragDistance();
+// </FS:CR> Aurora Sim
 
         if (relative_move.magVecSquared() > max_drag_distance * max_drag_distance)
         {
@@ -1141,11 +741,16 @@
                 }
 
                 // For safety, cap heights where objects can be dragged
-                if (new_position_global.mdV[VZ] > MAX_OBJECT_Z)
-                {
-                    new_position_global.mdV[VZ] = MAX_OBJECT_Z;
-                }
-
+// <AW: opensim-limits>
+//              if (new_position_global.mdV[VZ] > MAX_OBJECT_Z)
+//              {
+//                  new_position_global.mdV[VZ] = MAX_OBJECT_Z;
+//              }
+                if (new_position_global.mdV[VZ] > LLWorld::getInstance()->getRegionMaxHeight())
+                {
+                    new_position_global.mdV[VZ] = LLWorld::getInstance()->getRegionMaxHeight();
+                }
+// </AW: opensim-limits>
                 // Grass is always drawn on the ground, so clamp its position to the ground
                 if (object->getPCode() == LL_PCODE_LEGACY_GRASS)
                 {
@@ -1192,7 +797,6 @@
     LL_DEBUGS("UserInput") << "hover handled by LLManipTranslate (active)" << LL_ENDL;
     gViewerWindow->setCursor(UI_CURSOR_TOOLTRANSLATE);
     return TRUE;
->>>>>>> 38c2a5bd
 }
 
 void LLManipTranslate::highlightManipulators(S32 x, S32 y)
@@ -1446,27 +1050,6 @@
 
 BOOL LLManipTranslate::handleMouseUp(S32 x, S32 y, MASK mask)
 {
-<<<<<<< HEAD
-	// first, perform normal processing in case this was a quick-click
-	handleHover(x, y, mask);
-
-	if(hasMouseCapture())
-	{
-		// make sure arrow colors go back to normal
-		mManipPart = LL_NO_PART;
-		LLSelectMgr::getInstance()->enableSilhouette(TRUE);
-
-		// Might have missed last update due to UPDATE_DELAY timing.
-		LLSelectMgr::getInstance()->sendMultipleUpdate( UPD_POSITION );
-		
-		mInSnapRegime = FALSE;
-		LLSelectMgr::getInstance()->saveSelectedObjectTransform(SELECT_ACTION_TYPE_PICK);
-		//gAgent.setObjectTracking(gSavedSettings.getBOOL("TrackFocusObject"));
-	}
-
-	mWarningNoDragCopy=false;	// <FS:Zi> Warning when trying to duplicate while in edit linked parts/select face mode
-	return LLManip::handleMouseUp(x, y, mask);
-=======
     // first, perform normal processing in case this was a quick-click
     handleHover(x, y, mask);
 
@@ -1484,8 +1067,8 @@
         //gAgent.setObjectTracking(gSavedSettings.getBOOL("TrackFocusObject"));
     }
 
+    mWarningNoDragCopy=false;   // <FS:Zi> Warning when trying to duplicate while in edit linked parts/select face mode
     return LLManip::handleMouseUp(x, y, mask);
->>>>>>> 38c2a5bd
 }
 
 
@@ -2067,134 +1650,6 @@
                                              LLColor4 inner_color)
 {
 #if 0 // DEPRECATED
-<<<<<<< HEAD
-	if (!gSavedSettings.getBOOL("GridCrossSections"))
-	{
-		return;
-	}
-	
-	
-	LLGLSLShader* shader = LLGLSLShader::sCurBoundShaderPtr;
-
-	
-	static const U32 types[] = { LLRenderPass::PASS_SIMPLE, LLRenderPass::PASS_ALPHA, LLRenderPass::PASS_FULLBRIGHT, LLRenderPass::PASS_SHINY };
-	static const U32 num_types = LL_ARRAY_SIZE(types);
-
-	GLuint stencil_mask = 0xFFFFFFFF;
-	//stencil in volumes
-
-	gGL.flush();
-
-	if (shader)
-	{
-		gClipProgram.bind();
-	}
-		
-	{
-		//glStencilMask(stencil_mask); //deprecated
-		//glClearStencil(1);
-		//glClear(GL_STENCIL_BUFFER_BIT);
-		LLGLEnable cull_face(GL_CULL_FACE);
-		//LLGLEnable stencil(GL_STENCIL_TEST);
-		LLGLDepthTest depth (GL_TRUE, GL_FALSE, GL_ALWAYS);
-		//glStencilFunc(GL_ALWAYS, 0, stencil_mask);
-		gGL.setColorMask(false, false);
-		gGL.getTexUnit(0)->unbind(LLTexUnit::TT_TEXTURE);
-
-		gGL.diffuseColor4f(1,1,1,1);
-
-		//setup clip plane
-		normal = normal * grid_rotation;
-		if (normal * (LLViewerCamera::getInstance()->getOrigin()-selection_center) < 0)
-		{
-			normal = -normal;
-		}
-		F32 d = -(selection_center * normal);
-		glh::vec4f plane(normal.mV[0], normal.mV[1], normal.mV[2], d );
-
-		gGL.getModelviewMatrix().inverse().mult_vec_matrix(plane);
-
-		static LLStaticHashedString sClipPlane("clip_plane");
-		gClipProgram.uniform4fv(sClipPlane, 1, plane.v);
-		
-		BOOL particles = gPipeline.hasRenderType(LLPipeline::RENDER_TYPE_PARTICLES);
-		BOOL clouds = gPipeline.hasRenderType(LLPipeline::RENDER_TYPE_CLOUDS);
-		
-		if (particles)
-		{
-			LLPipeline::toggleRenderType(LLPipeline::RENDER_TYPE_PARTICLES);
-		}
-		if (clouds)
-		{
-			LLPipeline::toggleRenderType(LLPipeline::RENDER_TYPE_CLOUDS);
-		}
-		
-		//stencil in volumes
-		//glStencilOp(GL_INCR, GL_INCR, GL_INCR);
-		glCullFace(GL_FRONT);
-		for (U32 i = 0; i < num_types; i++)
-		{
-			gPipeline.renderObjects(types[i], LLVertexBuffer::MAP_VERTEX, FALSE);
-		}
-
-		//glStencilOp(GL_DECR, GL_DECR, GL_DECR);
-		glCullFace(GL_BACK);
-		for (U32 i = 0; i < num_types; i++)
-		{
-			gPipeline.renderObjects(types[i], LLVertexBuffer::MAP_VERTEX, FALSE);
-		}
-		
-		if (particles)
-		{
-			LLPipeline::toggleRenderType(LLPipeline::RENDER_TYPE_PARTICLES);
-		}
-		if (clouds)
-		{
-			LLPipeline::toggleRenderType(LLPipeline::RENDER_TYPE_CLOUDS);
-		}
-
-		gGL.setColorMask(true, false);
-	}
-	gGL.color4f(1,1,1,1);
-
-	gGL.pushMatrix();
-
-	F32 x,y,z,angle_radians;
-	grid_rotation.getAngleAxis(&angle_radians, &x, &y, &z);
-	gGL.translatef(selection_center.mV[VX], selection_center.mV[VY], selection_center.mV[VZ]);
-	gGL.rotatef(angle_radians * RAD_TO_DEG, x, y, z);
-	
-	F32 sz = mGridSizeMeters;
-	F32 tiles = sz;
-
-	if (shader)
-	{
-		shader->bind();
-	}
-
-	// <FS:Ansariel> Remove LL merge error
-	//if (shader)
-	//{
-	//	shader->bind();
-	//}
-	// </FS:Ansariel>
-
-	//draw volume/plane intersections
-	{
-		gGL.getTexUnit(0)->unbind(LLTexUnit::TT_TEXTURE);
-		LLGLDepthTest depth(GL_FALSE);
-		//LLGLEnable stencil(GL_STENCIL_TEST);
-		glStencilOp(GL_KEEP, GL_KEEP, GL_KEEP);
-		glStencilFunc(GL_EQUAL, 0, stencil_mask);
-		renderGrid(0,0,tiles,inner_color.mV[0], inner_color.mV[1], inner_color.mV[2], 0.25f);
-	}
-
-	glStencilFunc(GL_ALWAYS, 255, 0xFFFFFFFF);
-	glStencilMask(0xFFFFFFFF);
-	glStencilOp(GL_KEEP, GL_KEEP, GL_REPLACE);
-
-	gGL.popMatrix();
-=======
     if (!gSavedSettings.getBOOL("GridCrossSections"))
     {
         return;
@@ -2299,10 +1754,12 @@
         shader->bind();
     }
 
-    if (shader)
-    {
-        shader->bind();
-    }
+    // <FS:Ansariel> Remove LL merge error
+    //if (shader)
+    //{
+    //  shader->bind();
+    //}
+    // </FS:Ansariel>
 
     //draw volume/plane intersections
     {
@@ -2319,7 +1776,6 @@
     glStencilOp(GL_KEEP, GL_KEEP, GL_REPLACE);
 
     gGL.popMatrix();
->>>>>>> 38c2a5bd
 #endif
 }
 
