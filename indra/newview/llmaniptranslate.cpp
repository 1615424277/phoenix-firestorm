﻿/** 
 * @file llmaniptranslate.cpp
 * @brief LLManipTranslate class implementation
 *
 * $LicenseInfo:firstyear=2002&license=viewerlgpl$
 * Second Life Viewer Source Code
 * Copyright (C) 2010, Linden Research, Inc.
 * 
 * This library is free software; you can redistribute it and/or
 * modify it under the terms of the GNU Lesser General Public
 * License as published by the Free Software Foundation;
 * version 2.1 of the License only.
 * 
 * This library is distributed in the hope that it will be useful,
 * but WITHOUT ANY WARRANTY; without even the implied warranty of
 * MERCHANTABILITY or FITNESS FOR A PARTICULAR PURPOSE.  See the GNU
 * Lesser General Public License for more details.
 * 
 * You should have received a copy of the GNU Lesser General Public
 * License along with this library; if not, write to the Free Software
 * Foundation, Inc., 51 Franklin Street, Fifth Floor, Boston, MA  02110-1301  USA
 * 
 * Linden Research, Inc., 945 Battery Street, San Francisco, CA  94111  USA
 * $/LicenseInfo$
 */

/**
 * Positioning tool
 */

#include "llviewerprecompiledheaders.h"

#include "llmaniptranslate.h"

#include "llgl.h"
#include "llrender.h"

#include "llagent.h"
#include "llagentcamera.h"
#include "llbbox.h"
#include "llbox.h"
#include "llviewercontrol.h"
#include "llcriticaldamp.h"
#include "llcylinder.h"
#include "lldrawable.h"
#include "llfloatertools.h"
#include "llfontgl.h"
#include "llglheaders.h"
#include "llhudrender.h"
#include "llresmgr.h"
#include "llselectmgr.h"
#include "llrendersphere.h"
#include "llstatusbar.h"
#include "lltoolmgr.h"
#include "llviewercamera.h"
#include "llviewerjoint.h"
#include "llviewerobject.h"
#include "llviewerwindow.h"
#include "llvoavatarself.h"
#include "llworld.h"
#include "llui.h"
#include "pipeline.h"
#include "llviewershadermgr.h"
#include "lltrans.h"
// [RLVa:KB] - Checked: 2010-03-23 (RLVa-1.2.0a)
#include "rlvhandler.h"
// [/RLVa:KB]

const S32 NUM_AXES = 3;
const S32 MOUSE_DRAG_SLOP = 2;       // pixels
const F32 SELECTED_ARROW_SCALE = 1.3f;
const F32 MANIPULATOR_HOTSPOT_START = 0.2f;
const F32 MANIPULATOR_HOTSPOT_END = 1.2f;
const F32 SNAP_GUIDE_SCREEN_SIZE = 0.7f;
const F32 MIN_PLANE_MANIP_DOT_PRODUCT = 0.25f;
const F32 PLANE_TICK_SIZE = 0.4f;
const F32 MANIPULATOR_SCALE_HALF_LIFE = 0.07f;
const F32 SNAP_ARROW_SCALE = 0.7f;

static LLPointer<LLViewerTexture> sGridTex = NULL ;

const LLManip::EManipPart MANIPULATOR_IDS[9] = 
{
	LLManip::LL_X_ARROW,
	LLManip::LL_Y_ARROW,
	LLManip::LL_Z_ARROW,
	LLManip::LL_X_ARROW,
	LLManip::LL_Y_ARROW,
	LLManip::LL_Z_ARROW,
	LLManip::LL_YZ_PLANE,
	LLManip::LL_XZ_PLANE,
	LLManip::LL_XY_PLANE
};

const U32 ARROW_TO_AXIS[4] = 
{
	VX,
	VX,
	VY,
	VZ
};

// Sort manipulator handles by their screen-space projection
struct ClosestToCamera
{
	bool operator()(const LLManipTranslate::ManipulatorHandle& a,
					const LLManipTranslate::ManipulatorHandle& b) const
	{
		return a.mEndPosition.mV[VZ] < b.mEndPosition.mV[VZ];
	}
};

LLManipTranslate::LLManipTranslate( LLToolComposite* composite )
:	LLManip( std::string("Move"), composite ),
	mLastHoverMouseX(-1),
	mLastHoverMouseY(-1),
<<<<<<< HEAD
	mMouseOutsideSlop(FALSE),
	mCopyMadeThisDrag(FALSE),
	mWarningNoDragCopy(false),	// <FS:Zi> Warning when trying to duplicate while in edit linked parts/select face mode
=======
	mMouseOutsideSlop(false),
	mCopyMadeThisDrag(false),
>>>>>>> 7704c263
	mMouseDownX(-1),
	mMouseDownY(-1),
	mAxisArrowLength(50),
	mConeSize(0),
	mArrowLengthMeters(0.f),
	mGridSizeMeters(1.f),
	mPlaneManipOffsetMeters(0.f),
	mUpdateTimer(),
	mSnapOffsetMeters(0.f),
	mSubdivisions(10.f),
	mInSnapRegime(false),
	mArrowScales(1.f, 1.f, 1.f),
	mPlaneScales(1.f, 1.f, 1.f),
	mPlaneManipPositions(1.f, 1.f, 1.f, 1.f)
{ 
	if (sGridTex.isNull())
	{ 
		restoreGL();
	}
}

//static
U32 LLManipTranslate::getGridTexName()
{
	if(sGridTex.isNull())
	{
		restoreGL() ;
	}

	return sGridTex.isNull() ? 0 : sGridTex->getTexName() ;
}

//static
void LLManipTranslate::destroyGL()
{
	if (sGridTex)
	{
		sGridTex = NULL ;
	}
}

//static
void LLManipTranslate::restoreGL()
{
	//generate grid texture
	U32 rez = 512;
	U32 mip = 0;

	destroyGL() ;
	sGridTex = LLViewerTextureManager::getLocalTexture() ;
	if(!sGridTex->createGLTexture())
	{
		sGridTex = NULL ;
		return ;
	}

	GLuint* d = new GLuint[rez*rez];	

	gGL.getTexUnit(0)->bindManual(LLTexUnit::TT_TEXTURE, sGridTex->getTexName(), true);
	gGL.getTexUnit(0)->setTextureFilteringOption(LLTexUnit::TFO_TRILINEAR);

	while (rez >= 1)
	{
		for (U32 i = 0; i < rez*rez; i++)
		{
			d[i] = 0x00FFFFFF;
		}
		
		U32 subcol = 0xFFFFFFFF;
		if (rez >= 4)
		{	//large grain grid
			for (U32 i = 0; i < rez; i++)
			{
				if (rez <= 16)
				{
					if (rez == 16)
					{
						subcol = 0xA0FFFFFF;
					}
					else if (rez == 8)
					{
						subcol = 0x80FFFFFF;
					}
					else
					{
						subcol = 0x40FFFFFF;
					}
				}
				else
				{
					subcol = 0xFFFFFFFF;	
				}
				d[i			*rez+ 0		 ] = subcol;
				d[0			*rez+ i		 ] = subcol;				
				if (rez >= 32)
				{
					d[i			*rez+ (rez-1)] = subcol;
					d[(rez-1)	*rez+ i		 ] = subcol;
				}

				if (rez >= 64)
				{
					subcol = 0xFFFFFFFF;
					
					if (i > 0 && i < (rez-1))
					{
						d[i			*rez+ 1		 ] = subcol;
						d[i			*rez+ (rez-2)] = subcol;
						d[1			*rez+ i		 ] = subcol;
						d[(rez-2)	*rez+ i		 ] = subcol;
					}
				}
			}
		}

		subcol = 0x50A0A0A0;
		if (rez >= 128)
		{ //small grain grid
			for (U32 i = 8; i < rez; i+=8)
			{
				for (U32 j = 2; j < rez-2; j++)
				{
					d[i	*rez+ j] = subcol;
					d[j	*rez+ i] = subcol;			
				}
			}
		}
		if (rez >= 64)
		{ //medium grain grid
			if (rez == 64)
			{
				subcol = 0x50A0A0A0;
			}
			else
			{
				subcol = 0xA0D0D0D0;
			}

			for (U32 i = 32; i < rez; i+=32)
			{
				U32 pi = i-1;
				for (U32 j = 2; j < rez-2; j++)
				{
					d[i		*rez+ j] = subcol;
					d[j		*rez+ i] = subcol;

					if (rez > 128)
					{
						d[pi	*rez+ j] = subcol;
						d[j		*rez+ pi] = subcol;			
					}
				}
			}
		}
		LLImageGL::setManualImage(GL_TEXTURE_2D, mip, GL_RGBA, rez, rez, GL_RGBA, GL_UNSIGNED_BYTE, d);
		rez = rez >> 1;
		mip++;
	}
	delete [] d;
}


LLManipTranslate::~LLManipTranslate()
{
}


void LLManipTranslate::handleSelect()
{
	LLSelectMgr::getInstance()->saveSelectedObjectTransform(SELECT_ACTION_TYPE_PICK);
    if (gFloaterTools)
    {
        gFloaterTools->setStatusText("move");
    }
	LLManip::handleSelect();
}

bool LLManipTranslate::handleMouseDown(S32 x, S32 y, MASK mask)
{
	bool	handled = false;

	// didn't click in any UI object, so must have clicked in the world
	if( (mHighlightedPart == LL_X_ARROW ||
		 mHighlightedPart == LL_Y_ARROW ||
		 mHighlightedPart == LL_Z_ARROW ||
		 mHighlightedPart == LL_YZ_PLANE ||
		 mHighlightedPart == LL_XZ_PLANE ||
		 mHighlightedPart == LL_XY_PLANE ) )
	{
		handled = handleMouseDownOnPart( x, y, mask );
	}

	return handled;
}

// Assumes that one of the arrows on an object was hit.
bool LLManipTranslate::handleMouseDownOnPart( S32 x, S32 y, MASK mask )
{
	bool can_move = canAffectSelection();
	if (!can_move)
	{
		return false;
	}

	highlightManipulators(x, y);
	S32 hit_part = mHighlightedPart;

	if( (hit_part != LL_X_ARROW) && 
		(hit_part != LL_Y_ARROW) &&
		(hit_part != LL_Z_ARROW) &&
		(hit_part != LL_YZ_PLANE) &&
		(hit_part != LL_XZ_PLANE) &&
		(hit_part != LL_XY_PLANE) )
	{
		return true;
	}

	mHelpTextTimer.reset();
	sNumTimesHelpTextShown++;

	LLSelectMgr::getInstance()->getGrid(mGridOrigin, mGridRotation, mGridScale);

	LLSelectMgr::getInstance()->enableSilhouette(false);

	// we just started a drag, so save initial object positions
	LLSelectMgr::getInstance()->saveSelectedObjectTransform(SELECT_ACTION_TYPE_MOVE);

	mManipPart = (EManipPart)hit_part;
	mMouseDownX = x;
	mMouseDownY = y;
	mMouseOutsideSlop = false;

	LLVector3		axis;

	LLSelectNode *selectNode = mObjectSelection->getFirstMoveableNode(true);

	if (!selectNode)
	{
		// didn't find the object in our selection...oh well
		LL_WARNS() << "Trying to translate an unselected object" << LL_ENDL;
		return true;
	}

	LLViewerObject *selected_object = selectNode->getObject();
	if (!selected_object)
	{
		// somehow we lost the object!
		LL_WARNS() << "Translate manip lost the object, no selected object" << LL_ENDL;
		gViewerWindow->setCursor(UI_CURSOR_TOOLTRANSLATE);
		return true;
	}

	// Compute unit vectors for arrow hit and a plane through that vector
	bool axis_exists = getManipAxis(selected_object, mManipPart, axis);
	getManipNormal(selected_object, mManipPart, mManipNormal);

	//LLVector3 select_center_agent = gAgent.getPosAgentFromGlobal(LLSelectMgr::getInstance()->getSelectionCenterGlobal());
	// TomY: The above should (?) be identical to the below
	LLVector3 select_center_agent = getPivotPoint();
	mSubdivisions = getSubdivisionLevel(select_center_agent, axis_exists ? axis : LLVector3::z_axis, getMinGridScale());

	// if we clicked on a planar manipulator, recenter mouse cursor
	if (mManipPart >= LL_YZ_PLANE && mManipPart <= LL_XY_PLANE)
	{
		LLCoordGL mouse_pos;
		if (!LLViewerCamera::getInstance()->projectPosAgentToScreen(select_center_agent, mouse_pos))
		{
			// mouse_pos may be nonsense
			LL_WARNS() << "Failed to project object center to screen" << LL_ENDL;
		}
		else if (gSavedSettings.getBOOL("SnapToMouseCursor"))
		{
			LLUI::getInstance()->setMousePositionScreen(mouse_pos.mX, mouse_pos.mY);
			x = mouse_pos.mX;
			y = mouse_pos.mY;
		}
	}

	LLSelectMgr::getInstance()->updateSelectionCenter();
	LLVector3d object_start_global = gAgent.getPosGlobalFromAgent(getPivotPoint());
	getMousePointOnPlaneGlobal(mDragCursorStartGlobal, x, y, object_start_global, mManipNormal);
	mDragSelectionStartGlobal = object_start_global;
	mCopyMadeThisDrag = false;

	// Route future Mouse messages here preemptively.  (Release on mouse up.)
	setMouseCapture( true );

	return true;
}

bool LLManipTranslate::handleHover(S32 x, S32 y, MASK mask)
{
	// Translation tool only works if mouse button is down.
	// Bail out if mouse not down.
	if( !hasMouseCapture() )
	{
		LL_DEBUGS("UserInput") << "hover handled by LLManipTranslate (inactive)" << LL_ENDL;		
		// Always show cursor
		// gViewerWindow->setCursor(UI_CURSOR_ARROW);
		gViewerWindow->setCursor(UI_CURSOR_TOOLTRANSLATE);

		highlightManipulators(x, y);
		return true;
	}
	
	// <FS:Zi> Warning when trying to duplicate while in edit linked parts/select face mode
	if(mask==MASK_COPY && !LLSelectMgr::instance().selectGetNoIndividual())
	{
		if(!mWarningNoDragCopy)
		{
			mWarningNoDragCopy=true;
			make_ui_sound("UISndInvalidOp");
		}
		return TRUE;
	}
	// </FS:Zi>

	// Handle auto-rotation if necessary.
	LLRect world_rect = gViewerWindow->getWorldViewRectScaled();
	const F32 ROTATE_ANGLE_PER_SECOND = 30.f * DEG_TO_RAD;
	const S32 ROTATE_H_MARGIN = world_rect.getWidth() / 20;
	const F32 rotate_angle = ROTATE_ANGLE_PER_SECOND / gFPSClamped;
	bool rotated = false;

	// ...build mode moves camera about focus point
	if (mObjectSelection->getSelectType() != SELECT_TYPE_HUD)
	{
		if (x < ROTATE_H_MARGIN)
		{
			gAgentCamera.cameraOrbitAround(rotate_angle);
			rotated = true;
		}
		else if (x > world_rect.getWidth() - ROTATE_H_MARGIN)
		{
			gAgentCamera.cameraOrbitAround(-rotate_angle);
			rotated = true;
		}
	}

	// Suppress processing if mouse hasn't actually moved.
	// This may cause problems if the camera moves outside of the
	// rotation above.
	if( x == mLastHoverMouseX && y == mLastHoverMouseY && !rotated)
	{
		LL_DEBUGS("UserInput") << "hover handled by LLManipTranslate (mouse unmoved)" << LL_ENDL;
		gViewerWindow->setCursor(UI_CURSOR_TOOLTRANSLATE);
		return true;
	}
	mLastHoverMouseX = x;
	mLastHoverMouseY = y;

	// Suppress if mouse hasn't moved past the initial slop region
	// Reset once we start moving
	if( !mMouseOutsideSlop )
	{
		if (abs(mMouseDownX - x) < MOUSE_DRAG_SLOP && abs(mMouseDownY - y) < MOUSE_DRAG_SLOP )
		{
			LL_DEBUGS("UserInput") << "hover handled by LLManipTranslate (mouse inside slop)" << LL_ENDL;
			gViewerWindow->setCursor(UI_CURSOR_TOOLTRANSLATE);
			return true;
		}
		else
		{
			// ...just went outside the slop region
			mMouseOutsideSlop = true;
			// If holding down shift, leave behind a copy.
			if (mask == MASK_COPY)
			{
				// ...we're trying to make a copy
				LLSelectMgr::getInstance()->selectDuplicate(LLVector3::zero, false);
				mCopyMadeThisDrag = true;

				// When we make the copy, we don't want to do any other processing.
				// If so, the object will also be moved, and the copy will be offset.
				LL_DEBUGS("UserInput") << "hover handled by LLManipTranslate (made copy)" << LL_ENDL;
				gViewerWindow->setCursor(UI_CURSOR_TOOLTRANSLATE);
			}
		}
	}

	// Throttle updates to 10 per second.

	LLVector3		axis_f;
	LLVector3d		axis_d;

	// pick the first object to constrain to grid w/ common origin
	// this is so we don't screw up groups
	LLSelectNode* selectNode = mObjectSelection->getFirstMoveableNode(true);
	if (!selectNode)
	{
		// somehow we lost the object!
		LL_WARNS() << "Translate manip lost the object, no selectNode" << LL_ENDL;
		gViewerWindow->setCursor(UI_CURSOR_TOOLTRANSLATE);
		return true;
	}

	LLViewerObject* object = selectNode->getObject();
	if (!object)
	{
		// somehow we lost the object!
		LL_WARNS() << "Translate manip lost the object, no object in selectNode" << LL_ENDL;
		gViewerWindow->setCursor(UI_CURSOR_TOOLTRANSLATE);
		return true;
	}

	// Compute unit vectors for arrow hit and a plane through that vector
	bool axis_exists = getManipAxis(object, mManipPart, axis_f);		// TODO: move this

	axis_d.setVec(axis_f);

	LLSelectMgr::getInstance()->updateSelectionCenter();
	LLVector3d current_pos_global = gAgent.getPosGlobalFromAgent(getPivotPoint());

	mSubdivisions = getSubdivisionLevel(getPivotPoint(), axis_f, getMinGridScale());

	// Project the cursor onto that plane
	LLVector3d relative_move;
	getMousePointOnPlaneGlobal(relative_move, x, y, current_pos_global, mManipNormal);\
	relative_move -= mDragCursorStartGlobal;

	// You can't move more than some distance from your original mousedown point.
	if (gSavedSettings.getBOOL("LimitDragDistance"))
	{
// <FS:CR> Aurora Sim
		F32 max_drag_distance = gSavedSettings.getF32("MaxDragDistance");
		
		if (max_drag_distance > LLWorld::getInstance()->getMaxDragDistance())
			max_drag_distance = LLWorld::getInstance()->getMaxDragDistance();
// </FS:CR> Aurora Sim

		if (relative_move.magVecSquared() > max_drag_distance * max_drag_distance)
		{
			LL_DEBUGS("UserInput") << "hover handled by LLManipTranslate (too far)" << LL_ENDL;
			gViewerWindow->setCursor(UI_CURSOR_NOLOCKED);
			return true;
		}
	}

	F64 axis_magnitude = relative_move * axis_d;					// dot product
	LLVector3d cursor_point_snap_line;
	
	F64 off_axis_magnitude;

	getMousePointOnPlaneGlobal(cursor_point_snap_line, x, y, current_pos_global, mSnapOffsetAxis % axis_f);
	off_axis_magnitude = axis_exists ? llabs((cursor_point_snap_line - current_pos_global) * LLVector3d(mSnapOffsetAxis)) : 0.f;

	if (gSavedSettings.getBOOL("SnapEnabled"))
	{
		if (off_axis_magnitude > mSnapOffsetMeters)
		{
			mInSnapRegime = true;
			LLVector3 cursor_snap_agent = gAgent.getPosAgentFromGlobal(cursor_point_snap_line);

			F32 cursor_grid_dist = (cursor_snap_agent - mGridOrigin) * axis_f;
			
			F32 snap_dist = getMinGridScale() / (2.f * mSubdivisions);
			F32 relative_snap_dist = fmodf(llabs(cursor_grid_dist) + snap_dist, getMinGridScale() / mSubdivisions);
			if (relative_snap_dist < snap_dist * 2.f)
			{
				if (cursor_grid_dist > 0.f)
				{
					cursor_grid_dist -= relative_snap_dist - snap_dist;
				}
				else
				{
					cursor_grid_dist += relative_snap_dist - snap_dist;
				}
			}

			F32 object_start_on_axis = (gAgent.getPosAgentFromGlobal(mDragSelectionStartGlobal) - mGridOrigin) * axis_f;
			axis_magnitude = cursor_grid_dist - object_start_on_axis;
		}
		else if (mManipPart >= LL_YZ_PLANE && mManipPart <= LL_XY_PLANE)
		{
			// subtract offset from object center
			LLVector3d cursor_point_global;
			getMousePointOnPlaneGlobal( cursor_point_global, x, y, current_pos_global, mManipNormal );
			cursor_point_global -= (mDragCursorStartGlobal - mDragSelectionStartGlobal);

			// snap to planar grid
			LLVector3 cursor_point_agent = gAgent.getPosAgentFromGlobal(cursor_point_global);
			LLVector3 camera_plane_projection = LLViewerCamera::getInstance()->getAtAxis();
			camera_plane_projection -= projected_vec(camera_plane_projection, mManipNormal);
			camera_plane_projection.normVec();
			LLVector3 camera_projected_dir = camera_plane_projection;
			camera_plane_projection.rotVec(~mGridRotation);
			camera_plane_projection.scaleVec(mGridScale);
			camera_plane_projection.abs();
			F32 max_grid_scale;
			if (camera_plane_projection.mV[VX] > camera_plane_projection.mV[VY] &&
				camera_plane_projection.mV[VX] > camera_plane_projection.mV[VZ])
			{
				max_grid_scale = mGridScale.mV[VX];
			}
			else if (camera_plane_projection.mV[VY] > camera_plane_projection.mV[VZ])
			{
				max_grid_scale = mGridScale.mV[VY];
			}
			else
			{
				max_grid_scale = mGridScale.mV[VZ];
			}

			F32 num_subdivisions = getSubdivisionLevel(getPivotPoint(), camera_projected_dir, max_grid_scale);

			F32 grid_scale_a;
			F32 grid_scale_b;
			LLVector3 cursor_point_grid = (cursor_point_agent - mGridOrigin) * ~mGridRotation;

			switch (mManipPart)
			{
			case LL_YZ_PLANE:
				grid_scale_a = mGridScale.mV[VY] / num_subdivisions;
				grid_scale_b = mGridScale.mV[VZ] / num_subdivisions;
				cursor_point_grid.mV[VY] -= fmod(cursor_point_grid.mV[VY] + grid_scale_a * 0.5f, grid_scale_a) - grid_scale_a * 0.5f;
				cursor_point_grid.mV[VZ] -= fmod(cursor_point_grid.mV[VZ] + grid_scale_b * 0.5f, grid_scale_b) - grid_scale_b * 0.5f;
				break;
			case LL_XZ_PLANE:
				grid_scale_a = mGridScale.mV[VX] / num_subdivisions;
				grid_scale_b = mGridScale.mV[VZ] / num_subdivisions;
				cursor_point_grid.mV[VX] -= fmod(cursor_point_grid.mV[VX] + grid_scale_a * 0.5f, grid_scale_a) - grid_scale_a * 0.5f;
				cursor_point_grid.mV[VZ] -= fmod(cursor_point_grid.mV[VZ] + grid_scale_b * 0.5f, grid_scale_b) - grid_scale_b * 0.5f;
				break;
			case LL_XY_PLANE:
				grid_scale_a = mGridScale.mV[VX] / num_subdivisions;
				grid_scale_b = mGridScale.mV[VY] / num_subdivisions;
				cursor_point_grid.mV[VX] -= fmod(cursor_point_grid.mV[VX] + grid_scale_a * 0.5f, grid_scale_a) - grid_scale_a * 0.5f;
				cursor_point_grid.mV[VY] -= fmod(cursor_point_grid.mV[VY] + grid_scale_b * 0.5f, grid_scale_b) - grid_scale_b * 0.5f;
				break;
			default:
				break;
			}
			cursor_point_agent = (cursor_point_grid * mGridRotation) + mGridOrigin;
			relative_move.setVec(cursor_point_agent - gAgent.getPosAgentFromGlobal(mDragSelectionStartGlobal));
			mInSnapRegime = true;
		}
		else
		{
			mInSnapRegime = false;
		}
	}
	else
	{
		mInSnapRegime = false;
	}

	// Clamp to arrow direction
	// *FIX: does this apply anymore?
	if (!axis_exists)
	{
		axis_magnitude = relative_move.normVec();
		axis_d.setVec(relative_move);
		axis_d.normVec();
		axis_f.setVec(axis_d);
	}

	LLVector3d clamped_relative_move = axis_magnitude * axis_d;	// scalar multiply
	LLVector3 clamped_relative_move_f = (F32)axis_magnitude * axis_f; // scalar multiply
	
	for (LLObjectSelection::iterator iter = mObjectSelection->begin();
		 iter != mObjectSelection->end(); iter++)
	{
		LLSelectNode* selectNode = *iter;
		LLViewerObject* object = selectNode->getObject();
		
		// Only apply motion to root objects and objects selected
		// as "individual".
		if (!object->isRootEdit() && !selectNode->mIndividualSelection)
		{
			continue;
		}

		if (!object->isRootEdit())
		{
			// child objects should not update if parent is selected
			LLViewerObject* editable_root = (LLViewerObject*)object->getParent();
			if (editable_root->isSelected())
			{
				// we will be moved properly by our parent, so skip
				continue;
			}
		}

		LLViewerObject* root_object = (object == NULL) ? NULL : object->getRootEdit();
		if (object->permMove() && !object->isPermanentEnforced() &&
			((root_object == NULL) || !root_object->isPermanentEnforced()))
		{
			// handle attachments in local space
			if (object->isAttachment() && object->mDrawable.notNull())
			{
				// calculate local version of relative move
				LLQuaternion objWorldRotation = object->mDrawable->mXform.getParent()->getWorldRotation();
				objWorldRotation.transQuat();

				LLVector3 old_position_local = object->getPosition();
				LLVector3 new_position_local = selectNode->mSavedPositionLocal + (clamped_relative_move_f * objWorldRotation);

				//RN: I forget, but we need to do this because of snapping which doesn't often result
				// in position changes even when the mouse moves
				object->setPosition(new_position_local);
				rebuild(object);
				gAgentAvatarp->clampAttachmentPositions();
				new_position_local = object->getPosition();

				if (selectNode->mIndividualSelection)
				{
					// counter-translate child objects if we are moving the root as an individual
					object->resetChildrenPosition(old_position_local - new_position_local, true) ;					
				}
			}
			else
			{
				// compute new position to send to simulators, but don't set it yet.
				// We need the old position to know which simulator to send the move message to.
				LLVector3d new_position_global = selectNode->mSavedPositionGlobal + clamped_relative_move;

				// Don't let object centers go too far underground
				F64 min_height = LLWorld::getInstance()->getMinAllowedZ(object, object->getPositionGlobal());
				if (new_position_global.mdV[VZ] < min_height)
				{
					new_position_global.mdV[VZ] = min_height;
				}

				// For safety, cap heights where objects can be dragged
// <AW: opensim-limits>
// 				if (new_position_global.mdV[VZ] > MAX_OBJECT_Z)
// 				{
// 					new_position_global.mdV[VZ] = MAX_OBJECT_Z;
// 				}
				if (new_position_global.mdV[VZ] > LLWorld::getInstance()->getRegionMaxHeight())
				{
					new_position_global.mdV[VZ] = LLWorld::getInstance()->getRegionMaxHeight();
				}
// </AW: opensim-limits>
				// Grass is always drawn on the ground, so clamp its position to the ground
				if (object->getPCode() == LL_PCODE_LEGACY_GRASS)
				{
					new_position_global.mdV[VZ] = LLWorld::getInstance()->resolveLandHeightGlobal(new_position_global) + 1.f;
				}
				
				if (object->isRootEdit())
				{
					new_position_global = LLWorld::getInstance()->clipToVisibleRegions(object->getPositionGlobal(), new_position_global);
				}

				// PR: Only update if changed
				LLVector3 old_position_agent = object->getPositionAgent();
				LLVector3 new_position_agent = gAgent.getPosAgentFromGlobal(new_position_global);
				if (object->isRootEdit())
				{
					// finally, move parent object after children have calculated new offsets
					object->setPositionAgent(new_position_agent);
					rebuild(object);
				}
				else
				{
					LLViewerObject* root_object = object->getRootEdit();
					new_position_agent -= root_object->getPositionAgent();
					new_position_agent = new_position_agent * ~root_object->getRotation();
					object->setPositionParent(new_position_agent, false);
					rebuild(object);
				}

				if (selectNode->mIndividualSelection)
				{
					// counter-translate child objects if we are moving the root as an individual
					object->resetChildrenPosition(old_position_agent - new_position_agent, true) ;					
				}
			}
			selectNode->mLastPositionLocal  = object->getPosition();
		}
	}

	LLSelectMgr::getInstance()->updateSelectionCenter();
	gAgentCamera.clearFocusObject();
	dialog_refresh_all();		// ??? is this necessary?

	LL_DEBUGS("UserInput") << "hover handled by LLManipTranslate (active)" << LL_ENDL;
	gViewerWindow->setCursor(UI_CURSOR_TOOLTRANSLATE);
	return true;
}

void LLManipTranslate::highlightManipulators(S32 x, S32 y)
{
	mHighlightedPart = LL_NO_PART;

	if (!mObjectSelection->getObjectCount())
	{
		return;
	}
	
	//LLBBox bbox = LLSelectMgr::getInstance()->getBBoxOfSelection();
	LLMatrix4 projMatrix = LLViewerCamera::getInstance()->getProjection();
	LLMatrix4 modelView = LLViewerCamera::getInstance()->getModelview();

	LLVector3 object_position = getPivotPoint();
	
	LLVector3 grid_origin;
	LLVector3 grid_scale;
	LLQuaternion grid_rotation;

	LLSelectMgr::getInstance()->getGrid(grid_origin, grid_rotation, grid_scale);

	LLVector3 relative_camera_dir;

	LLMatrix4 transform;

	if (mObjectSelection->getSelectType() == SELECT_TYPE_HUD)
	{
		relative_camera_dir = LLVector3(1.f, 0.f, 0.f) * ~grid_rotation;
		LLVector4 translation(object_position);
		transform.initRotTrans(grid_rotation, translation);
		LLMatrix4 cfr(OGL_TO_CFR_ROTATION);
		transform *= cfr;
		LLMatrix4 window_scale;
		F32 zoom_level = 2.f * gAgentCamera.mHUDCurZoom;
		window_scale.initAll(LLVector3(zoom_level / LLViewerCamera::getInstance()->getAspect(), zoom_level, 0.f),
			LLQuaternion::DEFAULT,
			LLVector3::zero);
		transform *= window_scale;
	}
	else
	{
		relative_camera_dir = (object_position - LLViewerCamera::getInstance()->getOrigin()) * ~grid_rotation;
		relative_camera_dir.normVec();

		transform.initRotTrans(grid_rotation, LLVector4(object_position));
		transform *= modelView;
		transform *= projMatrix;
	}
		
	S32 numManips = 0;

	// edges
	mManipulatorVertices[numManips++] = LLVector4(mArrowLengthMeters * MANIPULATOR_HOTSPOT_START, 0.f, 0.f, 1.f);
	mManipulatorVertices[numManips++] = LLVector4(mArrowLengthMeters * MANIPULATOR_HOTSPOT_END, 0.f, 0.f, 1.f);

	mManipulatorVertices[numManips++] = LLVector4(0.f, mArrowLengthMeters * MANIPULATOR_HOTSPOT_START, 0.f, 1.f);
	mManipulatorVertices[numManips++] = LLVector4(0.f, mArrowLengthMeters * MANIPULATOR_HOTSPOT_END, 0.f, 1.f);

	mManipulatorVertices[numManips++] = LLVector4(0.f, 0.f, mArrowLengthMeters * MANIPULATOR_HOTSPOT_START, 1.f);
	mManipulatorVertices[numManips++] = LLVector4(0.f, 0.f, mArrowLengthMeters * MANIPULATOR_HOTSPOT_END, 1.f);

	mManipulatorVertices[numManips++] = LLVector4(mArrowLengthMeters * -MANIPULATOR_HOTSPOT_START, 0.f, 0.f, 1.f);
	mManipulatorVertices[numManips++] = LLVector4(mArrowLengthMeters * -MANIPULATOR_HOTSPOT_END, 0.f, 0.f, 1.f);

	mManipulatorVertices[numManips++] = LLVector4(0.f, mArrowLengthMeters * -MANIPULATOR_HOTSPOT_START, 0.f, 1.f);
	mManipulatorVertices[numManips++] = LLVector4(0.f, mArrowLengthMeters * -MANIPULATOR_HOTSPOT_END, 0.f, 1.f);

	mManipulatorVertices[numManips++] = LLVector4(0.f, 0.f, mArrowLengthMeters * -MANIPULATOR_HOTSPOT_START, 1.f);
	mManipulatorVertices[numManips++] = LLVector4(0.f, 0.f, mArrowLengthMeters * -MANIPULATOR_HOTSPOT_END, 1.f);

	S32 num_arrow_manips = numManips;

	// planar manipulators
	bool planar_manip_yz_visible = false;
	bool planar_manip_xz_visible = false;
	bool planar_manip_xy_visible = false;

	mManipulatorVertices[numManips] = LLVector4(0.f, mPlaneManipOffsetMeters * (1.f - PLANE_TICK_SIZE * 0.5f), mPlaneManipOffsetMeters * (1.f - PLANE_TICK_SIZE * 0.5f), 1.f);
	mManipulatorVertices[numManips++].scaleVec(mPlaneManipPositions);
	mManipulatorVertices[numManips] = LLVector4(0.f, mPlaneManipOffsetMeters * (1.f + PLANE_TICK_SIZE * 0.5f), mPlaneManipOffsetMeters * (1.f + PLANE_TICK_SIZE * 0.5f), 1.f);
	mManipulatorVertices[numManips++].scaleVec(mPlaneManipPositions);
	if (llabs(relative_camera_dir.mV[VX]) > MIN_PLANE_MANIP_DOT_PRODUCT)
	{
		planar_manip_yz_visible = true;
	}

	mManipulatorVertices[numManips] = LLVector4(mPlaneManipOffsetMeters * (1.f - PLANE_TICK_SIZE * 0.5f), 0.f, mPlaneManipOffsetMeters * (1.f - PLANE_TICK_SIZE * 0.5f), 1.f);
	mManipulatorVertices[numManips++].scaleVec(mPlaneManipPositions);
	mManipulatorVertices[numManips] = LLVector4(mPlaneManipOffsetMeters * (1.f + PLANE_TICK_SIZE * 0.5f), 0.f, mPlaneManipOffsetMeters * (1.f + PLANE_TICK_SIZE * 0.5f), 1.f);
	mManipulatorVertices[numManips++].scaleVec(mPlaneManipPositions);
	if (llabs(relative_camera_dir.mV[VY]) > MIN_PLANE_MANIP_DOT_PRODUCT)
	{
		planar_manip_xz_visible = true;
	}

	mManipulatorVertices[numManips] = LLVector4(mPlaneManipOffsetMeters * (1.f - PLANE_TICK_SIZE * 0.5f), mPlaneManipOffsetMeters * (1.f - PLANE_TICK_SIZE * 0.5f), 0.f, 1.f);
	mManipulatorVertices[numManips++].scaleVec(mPlaneManipPositions);
	mManipulatorVertices[numManips] = LLVector4(mPlaneManipOffsetMeters * (1.f + PLANE_TICK_SIZE * 0.5f), mPlaneManipOffsetMeters * (1.f + PLANE_TICK_SIZE * 0.5f), 0.f, 1.f);
	mManipulatorVertices[numManips++].scaleVec(mPlaneManipPositions);
	if (llabs(relative_camera_dir.mV[VZ]) > MIN_PLANE_MANIP_DOT_PRODUCT)
	{
		planar_manip_xy_visible = true;
	}

	// Project up to 9 manipulators to screen space 2*X, 2*Y, 2*Z, 3*planes
	std::vector<ManipulatorHandle> projected_manipulators;
	projected_manipulators.reserve(9);
	
	for (S32 i = 0; i < num_arrow_manips; i+= 2)
	{
		LLVector4 projected_start = mManipulatorVertices[i] * transform;
		projected_start = projected_start * (1.f / projected_start.mV[VW]);

		LLVector4 projected_end = mManipulatorVertices[i + 1] * transform;
		projected_end = projected_end * (1.f / projected_end.mV[VW]);

		ManipulatorHandle projected_manip(
				LLVector3(projected_start.mV[VX], projected_start.mV[VY], projected_start.mV[VZ]), 
				LLVector3(projected_end.mV[VX], projected_end.mV[VY], projected_end.mV[VZ]), 
				MANIPULATOR_IDS[i / 2],
				10.f); // 10 pixel hotspot for arrows
		projected_manipulators.push_back(projected_manip);
	}

	if (planar_manip_yz_visible)
	{
		S32 i = num_arrow_manips;
		LLVector4 projected_start = mManipulatorVertices[i] * transform;
		projected_start = projected_start * (1.f / projected_start.mV[VW]);

		LLVector4 projected_end = mManipulatorVertices[i + 1] * transform;
		projected_end = projected_end * (1.f / projected_end.mV[VW]);

		ManipulatorHandle projected_manip(
				LLVector3(projected_start.mV[VX], projected_start.mV[VY], projected_start.mV[VZ]), 
				LLVector3(projected_end.mV[VX], projected_end.mV[VY], projected_end.mV[VZ]), 
				MANIPULATOR_IDS[i / 2],
				20.f); // 20 pixels for planar manipulators
		projected_manipulators.push_back(projected_manip);
	}

	if (planar_manip_xz_visible)
	{
		S32 i = num_arrow_manips + 2;
		LLVector4 projected_start = mManipulatorVertices[i] * transform;
		projected_start = projected_start * (1.f / projected_start.mV[VW]);

		LLVector4 projected_end = mManipulatorVertices[i + 1] * transform;
		projected_end = projected_end * (1.f / projected_end.mV[VW]);

		ManipulatorHandle projected_manip(
				LLVector3(projected_start.mV[VX], projected_start.mV[VY], projected_start.mV[VZ]), 
				LLVector3(projected_end.mV[VX], projected_end.mV[VY], projected_end.mV[VZ]), 
				MANIPULATOR_IDS[i / 2],
				20.f); // 20 pixels for planar manipulators
		projected_manipulators.push_back(projected_manip);
	}

	if (planar_manip_xy_visible)
	{
		S32 i = num_arrow_manips + 4;
		LLVector4 projected_start = mManipulatorVertices[i] * transform;
		projected_start = projected_start * (1.f / projected_start.mV[VW]);

		LLVector4 projected_end = mManipulatorVertices[i + 1] * transform;
		projected_end = projected_end * (1.f / projected_end.mV[VW]);

		ManipulatorHandle projected_manip(
				LLVector3(projected_start.mV[VX], projected_start.mV[VY], projected_start.mV[VZ]), 
				LLVector3(projected_end.mV[VX], projected_end.mV[VY], projected_end.mV[VZ]), 
				MANIPULATOR_IDS[i / 2],
				20.f); // 20 pixels for planar manipulators
		projected_manipulators.push_back(projected_manip);
	}

	LLVector2 manip_start_2d;
	LLVector2 manip_end_2d;
	LLVector2 manip_dir;
	LLRect world_view_rect = gViewerWindow->getWorldViewRectScaled();
	F32 half_width = (F32)world_view_rect.getWidth() / 2.f;
	F32 half_height = (F32)world_view_rect.getHeight() / 2.f;
	LLVector2 mousePos((F32)x - half_width, (F32)y - half_height);
	LLVector2 mouse_delta;

	// Keep order consistent with insertion via stable_sort
	std::stable_sort( projected_manipulators.begin(),
		projected_manipulators.end(),
		ClosestToCamera() );

	std::vector<ManipulatorHandle>::iterator it = projected_manipulators.begin();
	for ( ; it != projected_manipulators.end(); ++it)
	{
		ManipulatorHandle& manipulator = *it;
		{
			manip_start_2d.setVec(manipulator.mStartPosition.mV[VX] * half_width, manipulator.mStartPosition.mV[VY] * half_height);
			manip_end_2d.setVec(manipulator.mEndPosition.mV[VX] * half_width, manipulator.mEndPosition.mV[VY] * half_height);
			manip_dir = manip_end_2d - manip_start_2d;

			mouse_delta = mousePos - manip_start_2d;

			F32 manip_length = manip_dir.normVec();

			F32 mouse_pos_manip = mouse_delta * manip_dir;
			F32 mouse_dist_manip_squared = mouse_delta.magVecSquared() - (mouse_pos_manip * mouse_pos_manip);

			if (mouse_pos_manip > 0.f &&
				mouse_pos_manip < manip_length &&
				mouse_dist_manip_squared < manipulator.mHotSpotRadius * manipulator.mHotSpotRadius)
			{
				mHighlightedPart = manipulator.mManipID;
				break;
			}
		}
	}
}

F32 LLManipTranslate::getMinGridScale()
{
	F32 scale;
	switch (mManipPart)
	{
	case LL_NO_PART:
	default:
		scale = 1.f;
		break;
	case LL_X_ARROW:
		scale = mGridScale.mV[VX];
		break;
	case LL_Y_ARROW:
		scale = mGridScale.mV[VY];
		break;
	case LL_Z_ARROW:
		scale = mGridScale.mV[VZ];
		break;
	case LL_YZ_PLANE:
		scale = llmin(mGridScale.mV[VY], mGridScale.mV[VZ]);
		break;
	case LL_XZ_PLANE:
		scale = llmin(mGridScale.mV[VX], mGridScale.mV[VZ]);
		break;
	case LL_XY_PLANE:
		scale = llmin(mGridScale.mV[VX], mGridScale.mV[VY]);
		break;
	}

	return scale;
}


bool LLManipTranslate::handleMouseUp(S32 x, S32 y, MASK mask)
{
	// first, perform normal processing in case this was a quick-click
	handleHover(x, y, mask);

	if(hasMouseCapture())
	{
		// make sure arrow colors go back to normal
		mManipPart = LL_NO_PART;
		LLSelectMgr::getInstance()->enableSilhouette(true);

		// Might have missed last update due to UPDATE_DELAY timing.
		LLSelectMgr::getInstance()->sendMultipleUpdate( UPD_POSITION );
		
		mInSnapRegime = false;
		LLSelectMgr::getInstance()->saveSelectedObjectTransform(SELECT_ACTION_TYPE_PICK);
		//gAgent.setObjectTracking(gSavedSettings.getBOOL("TrackFocusObject"));
	}

	mWarningNoDragCopy=false;	// <FS:Zi> Warning when trying to duplicate while in edit linked parts/select face mode
	return LLManip::handleMouseUp(x, y, mask);
}


void LLManipTranslate::render()
{
	gGL.matrixMode(LLRender::MM_MODELVIEW);
	gGL.pushMatrix();
	if (mObjectSelection->getSelectType() == SELECT_TYPE_HUD)
	{
		F32 zoom = gAgentCamera.mHUDCurZoom;
		gGL.scalef(zoom, zoom, zoom);
	}
	{
		LLGLDepthTest gls_depth(GL_TRUE, GL_FALSE);
		renderGuidelines();
	}
	{
		//LLGLDisable gls_stencil(GL_STENCIL_TEST);
		renderTranslationHandles();
		renderSnapGuides();
	}
	gGL.popMatrix();

	renderText();
}

void LLManipTranslate::renderSnapGuides()
{
	if (!gSavedSettings.getBOOL("SnapEnabled"))
	{
		return;
	}

	F32 max_subdivisions = sGridMaxSubdivisionLevel;//(F32)gSavedSettings.getS32("GridSubdivision");
	F32 line_alpha = gSavedSettings.getF32("GridOpacity");

	gGL.getTexUnit(0)->unbind(LLTexUnit::TT_TEXTURE);
	LLGLDepthTest gls_depth(GL_TRUE);
	LLGLDisable gls_cull(GL_CULL_FACE);
	LLVector3 translate_axis;

	if (mManipPart == LL_NO_PART)
	{
		return;
	}

	LLSelectNode *first_node = mObjectSelection->getFirstMoveableNode(true);
	if (!first_node)
	{
		return;
	}
	
	updateGridSettings();

	F32 smallest_grid_unit_scale = getMinGridScale() / max_subdivisions;
	LLVector3 grid_origin;
	LLVector3 grid_scale;
	LLQuaternion grid_rotation;

	LLSelectMgr::getInstance()->getGrid(grid_origin, grid_rotation, grid_scale);
	LLVector3 saved_selection_center = getSavedPivotPoint(); //LLSelectMgr::getInstance()->getSavedBBoxOfSelection().getCenterAgent();
	LLVector3 selection_center = getPivotPoint();

	LLViewerObject *first_object = first_node->getObject();

	//pick appropriate projection plane for snap rulers according to relative camera position
	if (mManipPart >= LL_X_ARROW && mManipPart <= LL_Z_ARROW)
	{
		LLVector3 normal;
		LLColor4 inner_color;
		LLManip::EManipPart temp_manip = mManipPart;
		switch (mManipPart)
		{
		case LL_X_ARROW:
			normal.setVec(1,0,0);
			inner_color.setVec(0,1,1,line_alpha);
			mManipPart = LL_YZ_PLANE;
			break;
		case LL_Y_ARROW:
			normal.setVec(0,1,0);
			inner_color.setVec(1,0,1,line_alpha);
			mManipPart = LL_XZ_PLANE;
			break;
		case LL_Z_ARROW:
			normal.setVec(0,0,1);
			inner_color.setVec(1,1,0,line_alpha);
			mManipPart = LL_XY_PLANE;
			break;
		default:
			break;
		}

		highlightIntersection(normal, selection_center, grid_rotation, inner_color);
		mManipPart = temp_manip;
		getManipAxis(first_object, mManipPart, translate_axis);

		LLVector3 at_axis_abs;
		if (mObjectSelection->getSelectType() == SELECT_TYPE_HUD)
		{
			at_axis_abs = LLVector3::x_axis * ~grid_rotation;
		}
		else
		{
			at_axis_abs = saved_selection_center - LLViewerCamera::getInstance()->getOrigin();
			at_axis_abs.normVec();

			at_axis_abs = at_axis_abs * ~grid_rotation;
		}
		at_axis_abs.abs();

		if (at_axis_abs.mV[VX] > at_axis_abs.mV[VY] && at_axis_abs.mV[VX] > at_axis_abs.mV[VZ])
		{
			if (mManipPart == LL_Y_ARROW)
			{
				mSnapOffsetAxis = LLVector3::z_axis;
			}
			else if (mManipPart == LL_Z_ARROW)
			{
				mSnapOffsetAxis = LLVector3::y_axis;
			}
			else if (at_axis_abs.mV[VY] > at_axis_abs.mV[VZ])
			{
				mSnapOffsetAxis = LLVector3::z_axis;
			}
			else
			{
				mSnapOffsetAxis = LLVector3::y_axis;
			}
		}
		else if (at_axis_abs.mV[VY] > at_axis_abs.mV[VZ])
		{
			if (mManipPart == LL_X_ARROW)
			{
				mSnapOffsetAxis = LLVector3::z_axis;
			}
			else if (mManipPart == LL_Z_ARROW)
			{
				mSnapOffsetAxis = LLVector3::x_axis;
			}
			else if (at_axis_abs.mV[VX] > at_axis_abs.mV[VZ])
			{
				mSnapOffsetAxis = LLVector3::z_axis;
			}
			else
			{
				mSnapOffsetAxis = LLVector3::x_axis;
			}
		}
		else
		{
			if (mManipPart == LL_X_ARROW)
			{
				mSnapOffsetAxis = LLVector3::y_axis;
			}
			else if (mManipPart == LL_Y_ARROW)
			{
				mSnapOffsetAxis = LLVector3::x_axis;
			}
			else if (at_axis_abs.mV[VX] > at_axis_abs.mV[VY])
			{
				mSnapOffsetAxis = LLVector3::y_axis;
			}
			else
			{
				mSnapOffsetAxis = LLVector3::x_axis;
			}
		}

		mSnapOffsetAxis = mSnapOffsetAxis * grid_rotation;

		F32 guide_size_meters;

		if (mObjectSelection->getSelectType() == SELECT_TYPE_HUD)
		{
			guide_size_meters = 1.f / gAgentCamera.mHUDCurZoom;
			mSnapOffsetMeters = mArrowLengthMeters * 1.5f;
		}
		else
		{
			LLVector3 cam_to_selection = getPivotPoint() - LLViewerCamera::getInstance()->getOrigin();
			F32 current_range = cam_to_selection.normVec();
			guide_size_meters = SNAP_GUIDE_SCREEN_SIZE * gViewerWindow->getWorldViewHeightRaw() * current_range / LLViewerCamera::getInstance()->getPixelMeterRatio();
	
			F32 fraction_of_fov = mAxisArrowLength / (F32) LLViewerCamera::getInstance()->getViewHeightInPixels();
			F32 apparent_angle = fraction_of_fov * LLViewerCamera::getInstance()->getView();  // radians
			F32 offset_at_camera = tan(apparent_angle) * 1.5f;
			F32 range = dist_vec(gAgent.getPosAgentFromGlobal(first_node->mSavedPositionGlobal), LLViewerCamera::getInstance()->getOrigin());
			mSnapOffsetMeters = range * offset_at_camera;
		}

		LLVector3 tick_start;
		LLVector3 tick_end;

		// how far away from grid origin is the selection along the axis of translation?
		F32 dist_grid_axis = (selection_center - mGridOrigin) * translate_axis;
		// find distance to nearest smallest grid unit
		F32 offset_nearest_grid_unit = fmodf(dist_grid_axis, smallest_grid_unit_scale);
		// how many smallest grid units are we away from largest grid scale?
		S32 sub_div_offset = ll_round(fmodf(dist_grid_axis - offset_nearest_grid_unit, getMinGridScale() / sGridMinSubdivisionLevel) / smallest_grid_unit_scale);
		S32 num_ticks_per_side = llmax(1, llfloor(0.5f * guide_size_meters / smallest_grid_unit_scale));

		LLGLDepthTest gls_depth(GL_FALSE);

		for (S32 pass = 0; pass < 3; pass++)
		{
			LLColor4 line_color = setupSnapGuideRenderPass(pass);
			LLGLDepthTest gls_depth(pass != 1);

			gGL.begin(LLRender::LINES);
			{
				LLVector3 line_start = selection_center + (mSnapOffsetMeters * mSnapOffsetAxis) + (translate_axis * (guide_size_meters * 0.5f + offset_nearest_grid_unit));
				LLVector3 line_end = selection_center + (mSnapOffsetMeters * mSnapOffsetAxis) - (translate_axis * (guide_size_meters * 0.5f + offset_nearest_grid_unit));
				LLVector3 line_mid = (line_start + line_end) * 0.5f;

				gGL.color4f(line_color.mV[VX], line_color.mV[VY], line_color.mV[VZ], line_color.mV[VW] * 0.2f);
				gGL.vertex3fv(line_start.mV);
				gGL.color4f(line_color.mV[VX], line_color.mV[VY], line_color.mV[VZ], line_color.mV[VW]);
				gGL.vertex3fv(line_mid.mV);
				gGL.vertex3fv(line_mid.mV);
				gGL.color4f(line_color.mV[VX], line_color.mV[VY], line_color.mV[VZ], line_color.mV[VW] * 0.2f);
				gGL.vertex3fv(line_end.mV);

				line_start.setVec(selection_center + (mSnapOffsetAxis * -mSnapOffsetMeters) + (translate_axis * guide_size_meters * 0.5f));
				line_end.setVec(selection_center + (mSnapOffsetAxis * -mSnapOffsetMeters) - (translate_axis * guide_size_meters * 0.5f));
				line_mid = (line_start + line_end) * 0.5f;

				gGL.color4f(line_color.mV[VX], line_color.mV[VY], line_color.mV[VZ], line_color.mV[VW] * 0.2f);
				gGL.vertex3fv(line_start.mV);
				gGL.color4f(line_color.mV[VX], line_color.mV[VY], line_color.mV[VZ], line_color.mV[VW]);
				gGL.vertex3fv(line_mid.mV);
				gGL.vertex3fv(line_mid.mV);
				gGL.color4f(line_color.mV[VX], line_color.mV[VY], line_color.mV[VZ], line_color.mV[VW] * 0.2f);
				gGL.vertex3fv(line_end.mV);

				for (S32 i = -num_ticks_per_side; i <= num_ticks_per_side; i++)
				{
					tick_start = selection_center + (translate_axis * (smallest_grid_unit_scale * (F32)i - offset_nearest_grid_unit));

					//No need check this condition to prevent tick position scaling (FIX MAINT-5207/5208)
					//F32 cur_subdivisions = getSubdivisionLevel(tick_start, translate_axis, getMinGridScale());
					/*if (fmodf((F32)(i + sub_div_offset), (max_subdivisions / cur_subdivisions)) != 0.f)
					{
						continue;
					}*/

					// add in off-axis offset
					tick_start += (mSnapOffsetAxis * mSnapOffsetMeters);

					F32 tick_scale = 1.f;
					for (F32 division_level = max_subdivisions; division_level >= sGridMinSubdivisionLevel; division_level /= 2.f)
					{
						if (fmodf((F32)(i + sub_div_offset), division_level) == 0.f)
						{
							break;
						}
						tick_scale *= 0.7f;
					}

// 					S32 num_ticks_to_fade = is_sub_tick ? num_ticks_per_side / 2 : num_ticks_per_side;
// 					F32 alpha = line_alpha * (1.f - (0.8f *  ((F32)llabs(i) / (F32)num_ticks_to_fade)));

					tick_end = tick_start + (mSnapOffsetAxis * mSnapOffsetMeters * tick_scale);

					gGL.color4f(line_color.mV[VX], line_color.mV[VY], line_color.mV[VZ], line_color.mV[VW]);
					gGL.vertex3fv(tick_start.mV);
					gGL.vertex3fv(tick_end.mV);

					tick_start = selection_center + (mSnapOffsetAxis * -mSnapOffsetMeters) +
						(translate_axis * (getMinGridScale() / (F32)(max_subdivisions) * (F32)i - offset_nearest_grid_unit));
					tick_end = tick_start - (mSnapOffsetAxis * mSnapOffsetMeters * tick_scale);

					gGL.vertex3fv(tick_start.mV);
					gGL.vertex3fv(tick_end.mV);
				}
			}
			gGL.end();

			if (mInSnapRegime)
			{
				LLVector3 line_start = selection_center - mSnapOffsetAxis * mSnapOffsetMeters;
				LLVector3 line_end = selection_center + mSnapOffsetAxis * mSnapOffsetMeters;

				gGL.begin(LLRender::LINES);
				{
					gGL.color4f(line_color.mV[VX], line_color.mV[VY], line_color.mV[VZ], line_color.mV[VW]);

					gGL.vertex3fv(line_start.mV);
					gGL.vertex3fv(line_end.mV);
				}
				gGL.end();

				// draw snap guide arrow
				gGL.begin(LLRender::TRIANGLES);
				{
					gGL.color4f(line_color.mV[VX], line_color.mV[VY], line_color.mV[VZ], line_color.mV[VW]);

					LLVector3 arrow_dir;
					LLVector3 arrow_span = translate_axis;

					arrow_dir = -mSnapOffsetAxis;
					gGL.vertex3fv((line_start + arrow_dir * mConeSize * SNAP_ARROW_SCALE).mV);
					gGL.vertex3fv((line_start + arrow_span * mConeSize * SNAP_ARROW_SCALE).mV);
					gGL.vertex3fv((line_start - arrow_span * mConeSize * SNAP_ARROW_SCALE).mV);

					arrow_dir = mSnapOffsetAxis;
					gGL.vertex3fv((line_end + arrow_dir * mConeSize * SNAP_ARROW_SCALE).mV);
					gGL.vertex3fv((line_end + arrow_span * mConeSize * SNAP_ARROW_SCALE).mV);
					gGL.vertex3fv((line_end - arrow_span * mConeSize * SNAP_ARROW_SCALE).mV);
				}
				gGL.end();
			}
		}

		sub_div_offset = ll_round(fmod(dist_grid_axis - offset_nearest_grid_unit, getMinGridScale() * 32.f) / smallest_grid_unit_scale);

		LLVector2 screen_translate_axis(llabs(translate_axis * LLViewerCamera::getInstance()->getLeftAxis()), llabs(translate_axis * LLViewerCamera::getInstance()->getUpAxis()));
		screen_translate_axis.normVec();

		S32 tick_label_spacing = ll_round(screen_translate_axis * sTickLabelSpacing);
        
		// render tickmark values
		for (S32 i = -num_ticks_per_side; i <= num_ticks_per_side; i++)
		{
			LLVector3 tick_pos = selection_center + (translate_axis * ((smallest_grid_unit_scale * (F32)i) - offset_nearest_grid_unit));
			F32 alpha = line_alpha * (1.f - (0.5f *  ((F32)llabs(i) / (F32)num_ticks_per_side)));

			F32 tick_scale = 1.f;
			for (F32 division_level = max_subdivisions; division_level >= sGridMinSubdivisionLevel; division_level /= 2.f)
			{
				if (fmodf((F32)(i + sub_div_offset), division_level) == 0.f)
				{
					break;
				}
				tick_scale *= 0.7f;
			}

			if (fmodf((F32)(i + sub_div_offset), (max_subdivisions / getSubdivisionLevel(tick_pos, translate_axis, getMinGridScale(), tick_label_spacing))) == 0.f)
			{
				F32 snap_offset_meters;

				if (mSnapOffsetAxis * LLViewerCamera::getInstance()->getUpAxis() > 0.f)
				{
					snap_offset_meters = mSnapOffsetMeters;			
				}
				else
				{
					snap_offset_meters = -mSnapOffsetMeters;
				}
				LLVector3 text_origin = selection_center + 
						(translate_axis * ((smallest_grid_unit_scale * (F32)i) - offset_nearest_grid_unit)) + 
							(mSnapOffsetAxis * snap_offset_meters * (1.f + tick_scale));
				
				LLVector3 tick_offset = (tick_pos - mGridOrigin) * ~mGridRotation;
				F32 offset_val = 0.5f * tick_offset.mV[ARROW_TO_AXIS[mManipPart]] / getMinGridScale();
				EGridMode grid_mode = LLSelectMgr::getInstance()->getGridMode();
				F32 text_highlight = 0.8f;
				if(i - ll_round(offset_nearest_grid_unit / smallest_grid_unit_scale) == 0 && mInSnapRegime)
				{
					text_highlight = 1.f;
				}
				
				if (grid_mode == GRID_MODE_WORLD)
				{
					// rescale units to meters from multiple of grid scale
					offset_val *= 2.f * grid_scale[ARROW_TO_AXIS[mManipPart]];
					renderTickValue(text_origin, offset_val, std::string("m"), LLColor4(text_highlight, text_highlight, text_highlight, alpha));
				}
				else
				{
					renderTickValue(text_origin, offset_val, std::string("x"), LLColor4(text_highlight, text_highlight, text_highlight, alpha));
				}
			}
		}
		if (mObjectSelection->getSelectType() != SELECT_TYPE_HUD)
		{
			// render helpful text
			if (mHelpTextTimer.getElapsedTimeF32() < sHelpTextVisibleTime + sHelpTextFadeTime && sNumTimesHelpTextShown < sMaxTimesShowHelpText)
			{
				F32 snap_offset_meters_up;
				if (mSnapOffsetAxis * LLViewerCamera::getInstance()->getUpAxis() > 0.f)
				{
					snap_offset_meters_up = mSnapOffsetMeters;			
				}
				else
				{
					snap_offset_meters_up = -mSnapOffsetMeters;
				}

				LLVector3 selection_center_start = getSavedPivotPoint();//LLSelectMgr::getInstance()->getSavedBBoxOfSelection().getCenterAgent();

				LLVector3 help_text_pos = selection_center_start + (snap_offset_meters_up * 3.f * mSnapOffsetAxis);
				const LLFontGL* big_fontp = LLFontGL::getFontSansSerif();

				std::string help_text = LLTrans::getString("manip_hint1");
				LLColor4 help_text_color = LLColor4::white;
				help_text_color.mV[VALPHA] = clamp_rescale(mHelpTextTimer.getElapsedTimeF32(), sHelpTextVisibleTime, sHelpTextVisibleTime + sHelpTextFadeTime, line_alpha, 0.f);
				hud_render_utf8text(help_text, help_text_pos, *big_fontp, LLFontGL::NORMAL, LLFontGL::NO_SHADOW, -0.5f * big_fontp->getWidthF32(help_text), 3.f, help_text_color, false);
				help_text = LLTrans::getString("manip_hint2");
				help_text_pos -= LLViewerCamera::getInstance()->getUpAxis() * mSnapOffsetMeters * 0.2f;
				hud_render_utf8text(help_text, help_text_pos, *big_fontp, LLFontGL::NORMAL, LLFontGL::NO_SHADOW, -0.5f * big_fontp->getWidthF32(help_text), 3.f, help_text_color, false);
			}
		}
	}
	else
	{
		// render gridlines for planar snapping

		F32 u = 0, v = 0;
        LLColor4 inner_color;
		LLVector3 normal;
		LLVector3 grid_center = selection_center - grid_origin;
		F32 usc = 1;
		F32 vsc = 1;
		
		grid_center *= ~grid_rotation;

		switch (mManipPart)
		{
		case LL_YZ_PLANE:
			u = grid_center.mV[VY];
			v = grid_center.mV[VZ];
			usc = grid_scale.mV[VY];
			vsc = grid_scale.mV[VZ];
			inner_color.setVec(0,1,1,line_alpha);
			normal.setVec(1,0,0);
			break;
		case LL_XZ_PLANE:
			u = grid_center.mV[VX];
			v = grid_center.mV[VZ];
			usc = grid_scale.mV[VX];
			vsc = grid_scale.mV[VZ];
			inner_color.setVec(1,0,1,line_alpha);
			normal.setVec(0,1,0);
			break;
		case LL_XY_PLANE:
			u = grid_center.mV[VX];
			v = grid_center.mV[VY];
			usc = grid_scale.mV[VX];
			vsc = grid_scale.mV[VY];
			inner_color.setVec(1,1,0,line_alpha);
			normal.setVec(0,0,1);
			break;
		default:
			break;
		}

		gGL.getTexUnit(0)->unbind(LLTexUnit::TT_TEXTURE);
		highlightIntersection(normal, selection_center, grid_rotation, inner_color);

		gGL.pushMatrix();

		F32 x,y,z,angle_radians;
		grid_rotation.getAngleAxis(&angle_radians, &x, &y, &z);
		gGL.translatef(selection_center.mV[VX], selection_center.mV[VY], selection_center.mV[VZ]);
		gGL.rotatef(angle_radians * RAD_TO_DEG, x, y, z);
		
		F32 sz = mGridSizeMeters;
		F32 tiles = sz;

		gGL.matrixMode(LLRender::MM_TEXTURE);
		gGL.pushMatrix();
		usc = 1.0f/usc;
		vsc = 1.0f/vsc;
		
		while (usc > vsc*4.0f)
		{
			usc *= 0.5f;
		}
		while (vsc > usc * 4.0f)
		{
			vsc *= 0.5f;
		}

		gGL.scalef(usc, vsc, 1.0f);
		gGL.translatef(u, v, 0);
		
		float a = line_alpha;

		{
			//draw grid behind objects
			LLGLDepthTest gls_depth(GL_TRUE, GL_FALSE);

			{
				//LLGLDisable stencil(GL_STENCIL_TEST);
				{
					LLGLDepthTest gls_depth(GL_TRUE, GL_FALSE, GL_GREATER);
					gGL.getTexUnit(0)->bindManual(LLTexUnit::TT_TEXTURE, getGridTexName());
					gGL.flush();
					gGL.blendFunc(LLRender::BF_ZERO, LLRender::BF_ONE_MINUS_SOURCE_ALPHA);
					renderGrid(u,v,tiles,0.9f, 0.9f, 0.9f,a*0.15f);
					gGL.flush();
					gGL.setSceneBlendType(LLRender::BT_ALPHA);
				}
				
				{
					//draw black overlay
					gGL.getTexUnit(0)->unbind(LLTexUnit::TT_TEXTURE);
					renderGrid(u,v,tiles,0.0f, 0.0f, 0.0f,a*0.16f);

					//draw grid top
					gGL.getTexUnit(0)->bindManual(LLTexUnit::TT_TEXTURE, getGridTexName());
					renderGrid(u,v,tiles,1,1,1,a);

					gGL.popMatrix();
					gGL.matrixMode(LLRender::MM_MODELVIEW);
					gGL.popMatrix();
				}

				{
					LLGLDepthTest gls_depth(GL_TRUE, GL_FALSE);
					renderGuidelines();
				}

				{
					LLGLDepthTest gls_depth(GL_TRUE, GL_FALSE, GL_GREATER);
					gGL.flush();

					switch (mManipPart)
					{
					  case LL_YZ_PLANE:
						renderGuidelines(false, true, true);
						break;
					  case LL_XZ_PLANE:
						renderGuidelines(true, false, true);
						break;
					  case LL_XY_PLANE:
						renderGuidelines(true, true, false);
						break;
					  default:
						break;
					}
					gGL.flush();
				}
			}
		}
	}
}

void LLManipTranslate::renderGrid(F32 x, F32 y, F32 size, F32 r, F32 g, F32 b, F32 a)
{
	F32 d = size*0.5f;

	for (F32 xx = -size-d; xx < size+d; xx += d)
	{
		gGL.begin(LLRender::TRIANGLE_STRIP);
		for (F32 yy = -size-d; yy < size+d; yy += d)
		{
			float dx, dy, da;

			dx = xx; dy = yy;
			da = sqrtf(llmax(0.0f, 1.0f-sqrtf(dx*dx+dy*dy)/size))*a;
			gGL.texCoord2f(dx, dy);
			renderGridVert(dx,dy,r,g,b,da);

			dx = xx+d; dy = yy;
			da = sqrtf(llmax(0.0f, 1.0f-sqrtf(dx*dx+dy*dy)/size))*a;
			gGL.texCoord2f(dx, dy);
			renderGridVert(dx,dy,r,g,b,da);
			
			dx = xx; dy = yy+d;
			da = sqrtf(llmax(0.0f, 1.0f-sqrtf(dx*dx+dy*dy)/size))*a;
			gGL.texCoord2f(dx, dy);
			renderGridVert(dx,dy,r,g,b,da);

			dx = xx+d; dy = yy+d;
			da = sqrtf(llmax(0.0f, 1.0f-sqrtf(dx*dx+dy*dy)/size))*a;
			gGL.texCoord2f(dx, dy);
			renderGridVert(dx,dy,r,g,b,da);
		}
		gGL.end();
	}

	
}

void LLManipTranslate::highlightIntersection(LLVector3 normal, 
											 LLVector3 selection_center, 
											 LLQuaternion grid_rotation, 
											 LLColor4 inner_color)
{
#if 0 // DEPRECATED
	if (!gSavedSettings.getBOOL("GridCrossSections"))
	{
		return;
	}
	
	
	LLGLSLShader* shader = LLGLSLShader::sCurBoundShaderPtr;

	
	static const U32 types[] = { LLRenderPass::PASS_SIMPLE, LLRenderPass::PASS_ALPHA, LLRenderPass::PASS_FULLBRIGHT, LLRenderPass::PASS_SHINY };
	static const U32 num_types = LL_ARRAY_SIZE(types);

	GLuint stencil_mask = 0xFFFFFFFF;
	//stencil in volumes

	gGL.flush();

	if (shader)
	{
		gClipProgram.bind();
	}
		
	{
		//glStencilMask(stencil_mask); //deprecated
		//glClearStencil(1);
		//glClear(GL_STENCIL_BUFFER_BIT);
		LLGLEnable cull_face(GL_CULL_FACE);
		//LLGLEnable stencil(GL_STENCIL_TEST);
		LLGLDepthTest depth (GL_TRUE, GL_FALSE, GL_ALWAYS);
		//glStencilFunc(GL_ALWAYS, 0, stencil_mask);
		gGL.setColorMask(false, false);
		gGL.getTexUnit(0)->unbind(LLTexUnit::TT_TEXTURE);

		gGL.diffuseColor4f(1,1,1,1);

		//setup clip plane
		normal = normal * grid_rotation;
		if (normal * (LLViewerCamera::getInstance()->getOrigin()-selection_center) < 0)
		{
			normal = -normal;
		}
		F32 d = -(selection_center * normal);
		glh::vec4f plane(normal.mV[0], normal.mV[1], normal.mV[2], d );

		gGL.getModelviewMatrix().inverse().mult_vec_matrix(plane);

		static LLStaticHashedString sClipPlane("clip_plane");
		gClipProgram.uniform4fv(sClipPlane, 1, plane.v);
		
		bool particles = gPipeline.hasRenderType(LLPipeline::RENDER_TYPE_PARTICLES);
		bool clouds = gPipeline.hasRenderType(LLPipeline::RENDER_TYPE_CLOUDS);
		
		if (particles)
		{
			LLPipeline::toggleRenderType(LLPipeline::RENDER_TYPE_PARTICLES);
		}
		if (clouds)
		{
			LLPipeline::toggleRenderType(LLPipeline::RENDER_TYPE_CLOUDS);
		}
		
		//stencil in volumes
		//glStencilOp(GL_INCR, GL_INCR, GL_INCR);
		glCullFace(GL_FRONT);
		for (U32 i = 0; i < num_types; i++)
		{
			gPipeline.renderObjects(types[i], LLVertexBuffer::MAP_VERTEX, false);
		}

		//glStencilOp(GL_DECR, GL_DECR, GL_DECR);
		glCullFace(GL_BACK);
		for (U32 i = 0; i < num_types; i++)
		{
			gPipeline.renderObjects(types[i], LLVertexBuffer::MAP_VERTEX, false);
		}
		
		if (particles)
		{
			LLPipeline::toggleRenderType(LLPipeline::RENDER_TYPE_PARTICLES);
		}
		if (clouds)
		{
			LLPipeline::toggleRenderType(LLPipeline::RENDER_TYPE_CLOUDS);
		}

		gGL.setColorMask(true, false);
	}
	gGL.color4f(1,1,1,1);

	gGL.pushMatrix();

	F32 x,y,z,angle_radians;
	grid_rotation.getAngleAxis(&angle_radians, &x, &y, &z);
	gGL.translatef(selection_center.mV[VX], selection_center.mV[VY], selection_center.mV[VZ]);
	gGL.rotatef(angle_radians * RAD_TO_DEG, x, y, z);
	
	F32 sz = mGridSizeMeters;
	F32 tiles = sz;

	if (shader)
	{
		shader->bind();
	}

	// <FS:Ansariel> Remove LL merge error
	//if (shader)
	//{
	//	shader->bind();
	//}
	// </FS:Ansariel>

	//draw volume/plane intersections
	{
		gGL.getTexUnit(0)->unbind(LLTexUnit::TT_TEXTURE);
		LLGLDepthTest depth(GL_FALSE);
		//LLGLEnable stencil(GL_STENCIL_TEST);
		glStencilOp(GL_KEEP, GL_KEEP, GL_KEEP);
		glStencilFunc(GL_EQUAL, 0, stencil_mask);
		renderGrid(0,0,tiles,inner_color.mV[0], inner_color.mV[1], inner_color.mV[2], 0.25f);
	}

	glStencilFunc(GL_ALWAYS, 255, 0xFFFFFFFF);
	glStencilMask(0xFFFFFFFF);
	glStencilOp(GL_KEEP, GL_KEEP, GL_REPLACE);

	gGL.popMatrix();
#endif
}

void LLManipTranslate::renderText()
{
	if (mObjectSelection->getRootObjectCount() && !mObjectSelection->isAttachment())
	{
		LLVector3 pos = getPivotPoint();
		renderXYZ(pos);
	}
	else
	{
		const bool children_ok = true;
		LLViewerObject* objectp = mObjectSelection->getFirstRootObject(children_ok);
		if (objectp)
		{
			renderXYZ(objectp->getPositionEdit());
		}
	}
}

void LLManipTranslate::renderTranslationHandles()
{
	LLVector3 grid_origin;
	LLVector3 grid_scale;
	LLQuaternion grid_rotation;
	LLGLDepthTest gls_depth(GL_FALSE);
	
	LLSelectMgr::getInstance()->getGrid(grid_origin, grid_rotation, grid_scale);
	LLVector3 at_axis;
	if (mObjectSelection->getSelectType() == SELECT_TYPE_HUD)
	{
		at_axis = LLVector3::x_axis * ~grid_rotation;
	}
	else
	{
		at_axis = LLViewerCamera::getInstance()->getAtAxis() * ~grid_rotation;
	}

	if (at_axis.mV[VX] > 0.f)
	{
		mPlaneManipPositions.mV[VX] = 1.f;
	}
	else
	{
		mPlaneManipPositions.mV[VX] = -1.f;
	}

	if (at_axis.mV[VY] > 0.f)
	{
		mPlaneManipPositions.mV[VY] = 1.f;
	}
	else
	{
		mPlaneManipPositions.mV[VY] = -1.f;
	}

	if (at_axis.mV[VZ] > 0.f)
	{
		mPlaneManipPositions.mV[VZ] = 1.f;
	}
	else
	{
		mPlaneManipPositions.mV[VZ] = -1.f;
	}

	LLViewerObject *first_object = mObjectSelection->getFirstMoveableObject(true);
	if (!first_object) return;

	LLVector3 selection_center = getPivotPoint();

	// Drag handles 	
	if (mObjectSelection->getSelectType() == SELECT_TYPE_HUD)
	{
		mArrowLengthMeters = mAxisArrowLength / gViewerWindow->getWorldViewHeightRaw();
		mArrowLengthMeters /= gAgentCamera.mHUDCurZoom;
	}
	else
	{
		LLVector3 camera_pos_agent = gAgentCamera.getCameraPositionAgent();
		F32 range = dist_vec(camera_pos_agent, selection_center);
		F32 range_from_agent = dist_vec(gAgent.getPositionAgent(), selection_center);
		
		// Don't draw handles if you're too far away
		if (gSavedSettings.getBOOL("LimitSelectDistance"))
		{
			if (range_from_agent > gSavedSettings.getF32("MaxSelectDistance"))
			{
				return;
			}
		}

		if (range > 0.001f)
		{
			// range != zero
			F32 fraction_of_fov = mAxisArrowLength / (F32) LLViewerCamera::getInstance()->getViewHeightInPixels();
			F32 apparent_angle = fraction_of_fov * LLViewerCamera::getInstance()->getView();  // radians
			mArrowLengthMeters = range * tan(apparent_angle);
		}
		else
		{
			// range == zero
			mArrowLengthMeters = 1.0f;
		}
	}
	//Assume that UI scale factor is equivalent for X and Y axis
	F32 ui_scale_factor = LLUI::getScaleFactor().mV[VX];
	mArrowLengthMeters *= ui_scale_factor;

	mPlaneManipOffsetMeters = mArrowLengthMeters * 1.8f;
	mGridSizeMeters = gSavedSettings.getF32("GridDrawSize");
	mConeSize = mArrowLengthMeters / 4.f;

	gGL.matrixMode(LLRender::MM_MODELVIEW);
	gGL.pushMatrix();
	{
		gGL.translatef(selection_center.mV[VX], selection_center.mV[VY], selection_center.mV[VZ]);

		F32 angle_radians, x, y, z;
		grid_rotation.getAngleAxis(&angle_radians, &x, &y, &z);

		gGL.rotatef(angle_radians * RAD_TO_DEG, x, y, z);

		LLQuaternion invRotation = grid_rotation;
		invRotation.conjQuat();

		LLVector3 relative_camera_dir;
		
		if (mObjectSelection->getSelectType() == SELECT_TYPE_HUD)
		{
			relative_camera_dir = LLVector3::x_axis * invRotation;
		}
		else
		{
			relative_camera_dir = (selection_center - LLViewerCamera::getInstance()->getOrigin()) * invRotation;
		}
		relative_camera_dir.normVec();

		{
			gGL.getTexUnit(0)->unbind(LLTexUnit::TT_TEXTURE);
			LLGLDisable cull_face(GL_CULL_FACE);

			LLColor4 color1;
			LLColor4 color2;

			// update manipulator sizes
			for (S32 index = 0; index < 3; index++)
			{
				if (index == mManipPart - LL_X_ARROW || index == mHighlightedPart - LL_X_ARROW)
				{
					mArrowScales.mV[index] = lerp(mArrowScales.mV[index], SELECTED_ARROW_SCALE, LLSmoothInterpolation::getInterpolant(MANIPULATOR_SCALE_HALF_LIFE ));
					mPlaneScales.mV[index] = lerp(mPlaneScales.mV[index], 1.f, LLSmoothInterpolation::getInterpolant(MANIPULATOR_SCALE_HALF_LIFE ));
				}
				else if (index == mManipPart - LL_YZ_PLANE || index == mHighlightedPart - LL_YZ_PLANE)
				{
					mArrowScales.mV[index] = lerp(mArrowScales.mV[index], 1.f, LLSmoothInterpolation::getInterpolant(MANIPULATOR_SCALE_HALF_LIFE ));
					mPlaneScales.mV[index] = lerp(mPlaneScales.mV[index], SELECTED_ARROW_SCALE, LLSmoothInterpolation::getInterpolant(MANIPULATOR_SCALE_HALF_LIFE ));
				}
				else
				{
					mArrowScales.mV[index] = lerp(mArrowScales.mV[index], 1.f, LLSmoothInterpolation::getInterpolant(MANIPULATOR_SCALE_HALF_LIFE ));
					mPlaneScales.mV[index] = lerp(mPlaneScales.mV[index], 1.f, LLSmoothInterpolation::getInterpolant(MANIPULATOR_SCALE_HALF_LIFE ));
				}
			}

			if ((mManipPart == LL_NO_PART || mManipPart == LL_YZ_PLANE) && llabs(relative_camera_dir.mV[VX]) > MIN_PLANE_MANIP_DOT_PRODUCT)
			{
				// render YZ plane manipulator
				gGL.pushMatrix();
				gGL.scalef(mPlaneManipPositions.mV[VX], mPlaneManipPositions.mV[VY], mPlaneManipPositions.mV[VZ]);
				gGL.translatef(0.f, mPlaneManipOffsetMeters, mPlaneManipOffsetMeters);
				gGL.scalef(mPlaneScales.mV[VX], mPlaneScales.mV[VX], mPlaneScales.mV[VX]);
				if (mHighlightedPart == LL_YZ_PLANE)
				{
					color1.setVec(0.f, 1.f, 0.f, 1.f);
					color2.setVec(0.f, 0.f, 1.f, 1.f);
				}
				else
				{
					color1.setVec(0.f, 1.f, 0.f, 0.6f);
					color2.setVec(0.f, 0.f, 1.f, 0.6f);
				}
				gGL.begin(LLRender::TRIANGLES);
				{
					gGL.color4fv(color1.mV);
					gGL.vertex3f(0.f, mPlaneManipOffsetMeters * (-PLANE_TICK_SIZE * 0.25f), mPlaneManipOffsetMeters * (-PLANE_TICK_SIZE * 0.25f));
					gGL.vertex3f(0.f, mPlaneManipOffsetMeters * (PLANE_TICK_SIZE * 0.25f), mPlaneManipOffsetMeters * (-PLANE_TICK_SIZE * 0.75f));
					gGL.vertex3f(0.f, mPlaneManipOffsetMeters * (PLANE_TICK_SIZE * 0.25f), mPlaneManipOffsetMeters * (PLANE_TICK_SIZE * 0.25f));

					gGL.color4fv(color2.mV);
					gGL.vertex3f(0.f, mPlaneManipOffsetMeters * (PLANE_TICK_SIZE * 0.25f), mPlaneManipOffsetMeters * (PLANE_TICK_SIZE * 0.25f));
					gGL.vertex3f(0.f, mPlaneManipOffsetMeters * (-PLANE_TICK_SIZE * 0.75f), mPlaneManipOffsetMeters * (PLANE_TICK_SIZE * 0.25f));
					gGL.vertex3f(0.f, mPlaneManipOffsetMeters * (-PLANE_TICK_SIZE * 0.25f), mPlaneManipOffsetMeters * (-PLANE_TICK_SIZE * 0.25f));
				}
				gGL.end();

				LLUI::setLineWidth(3.0f);
				gGL.begin(LLRender::LINES);
				{
					gGL.color4f(0.f, 0.f, 0.f, 0.3f);
					gGL.vertex3f(0.f, mPlaneManipOffsetMeters * -PLANE_TICK_SIZE * 0.25f,  mPlaneManipOffsetMeters * -PLANE_TICK_SIZE * 0.25f);
					gGL.vertex3f(0.f, mPlaneManipOffsetMeters * PLANE_TICK_SIZE  * 0.25f,  mPlaneManipOffsetMeters * -PLANE_TICK_SIZE * 0.25f);
					gGL.vertex3f(0.f, mPlaneManipOffsetMeters * PLANE_TICK_SIZE  * 0.25f,  mPlaneManipOffsetMeters * -PLANE_TICK_SIZE * 0.25f);
					gGL.vertex3f(0.f, mPlaneManipOffsetMeters * PLANE_TICK_SIZE  * 0.1f,   mPlaneManipOffsetMeters * -PLANE_TICK_SIZE * 0.1f);
					gGL.vertex3f(0.f, mPlaneManipOffsetMeters * PLANE_TICK_SIZE  * 0.25f,  mPlaneManipOffsetMeters * -PLANE_TICK_SIZE * 0.25f);
					gGL.vertex3f(0.f, mPlaneManipOffsetMeters * PLANE_TICK_SIZE  * 0.1f,   mPlaneManipOffsetMeters * -PLANE_TICK_SIZE * 0.4f);

					gGL.vertex3f(0.f, mPlaneManipOffsetMeters * -PLANE_TICK_SIZE * 0.25f, mPlaneManipOffsetMeters * -PLANE_TICK_SIZE * 0.25f);
					gGL.vertex3f(0.f, mPlaneManipOffsetMeters * -PLANE_TICK_SIZE * 0.25f, mPlaneManipOffsetMeters * PLANE_TICK_SIZE * 0.25f);
					gGL.vertex3f(0.f, mPlaneManipOffsetMeters * -PLANE_TICK_SIZE * 0.25f, mPlaneManipOffsetMeters * PLANE_TICK_SIZE * 0.25f);
					gGL.vertex3f(0.f, mPlaneManipOffsetMeters * -PLANE_TICK_SIZE * 0.1f,  mPlaneManipOffsetMeters * PLANE_TICK_SIZE * 0.1f);
					gGL.vertex3f(0.f, mPlaneManipOffsetMeters * -PLANE_TICK_SIZE * 0.25f, mPlaneManipOffsetMeters * PLANE_TICK_SIZE * 0.25f);
					gGL.vertex3f(0.f, mPlaneManipOffsetMeters * -PLANE_TICK_SIZE * 0.4f,  mPlaneManipOffsetMeters * PLANE_TICK_SIZE * 0.1f);
				}
				gGL.end();
				LLUI::setLineWidth(1.0f);
				gGL.popMatrix();
			}

			if ((mManipPart == LL_NO_PART || mManipPart == LL_XZ_PLANE) && llabs(relative_camera_dir.mV[VY]) > MIN_PLANE_MANIP_DOT_PRODUCT)
			{
				// render XZ plane manipulator
				gGL.pushMatrix();
				gGL.scalef(mPlaneManipPositions.mV[VX], mPlaneManipPositions.mV[VY], mPlaneManipPositions.mV[VZ]);
				gGL.translatef(mPlaneManipOffsetMeters, 0.f, mPlaneManipOffsetMeters);
				gGL.scalef(mPlaneScales.mV[VY], mPlaneScales.mV[VY], mPlaneScales.mV[VY]);
				if (mHighlightedPart == LL_XZ_PLANE)
				{
					color1.setVec(0.f, 0.f, 1.f, 1.f);
					color2.setVec(1.f, 0.f, 0.f, 1.f);
				}
				else
				{
					color1.setVec(0.f, 0.f, 1.f, 0.6f);
					color2.setVec(1.f, 0.f, 0.f, 0.6f);
				}

				gGL.begin(LLRender::TRIANGLES);
				{
					gGL.color4fv(color1.mV);
					gGL.vertex3f(mPlaneManipOffsetMeters * (PLANE_TICK_SIZE * 0.25f), 0.f, mPlaneManipOffsetMeters * (PLANE_TICK_SIZE * 0.25f));
					gGL.vertex3f(mPlaneManipOffsetMeters * (-PLANE_TICK_SIZE * 0.75f), 0.f, mPlaneManipOffsetMeters * (PLANE_TICK_SIZE * 0.25f));
					gGL.vertex3f(mPlaneManipOffsetMeters * (-PLANE_TICK_SIZE * 0.25f), 0.f, mPlaneManipOffsetMeters * (-PLANE_TICK_SIZE * 0.25f));

					gGL.color4fv(color2.mV);
					gGL.vertex3f(mPlaneManipOffsetMeters * (-PLANE_TICK_SIZE * 0.25f), 0.f, mPlaneManipOffsetMeters * (-PLANE_TICK_SIZE * 0.25f));
					gGL.vertex3f(mPlaneManipOffsetMeters * (PLANE_TICK_SIZE * 0.25f),	0.f, mPlaneManipOffsetMeters * (-PLANE_TICK_SIZE * 0.75f));
					gGL.vertex3f(mPlaneManipOffsetMeters * (PLANE_TICK_SIZE * 0.25f),	0.f, mPlaneManipOffsetMeters * (PLANE_TICK_SIZE * 0.25f));
				}
				gGL.end();

				LLUI::setLineWidth(3.0f);
				gGL.begin(LLRender::LINES);
				{
					gGL.color4f(0.f, 0.f, 0.f, 0.3f);
					gGL.vertex3f(mPlaneManipOffsetMeters * -PLANE_TICK_SIZE * 0.25f,  0.f, mPlaneManipOffsetMeters * -PLANE_TICK_SIZE * 0.25f);
					gGL.vertex3f(mPlaneManipOffsetMeters * PLANE_TICK_SIZE  * 0.25f,  0.f, mPlaneManipOffsetMeters * -PLANE_TICK_SIZE * 0.25f);
					gGL.vertex3f(mPlaneManipOffsetMeters * PLANE_TICK_SIZE  * 0.25f,  0.f, mPlaneManipOffsetMeters * -PLANE_TICK_SIZE * 0.25f);
					gGL.vertex3f(mPlaneManipOffsetMeters * PLANE_TICK_SIZE  * 0.1f,   0.f, mPlaneManipOffsetMeters * -PLANE_TICK_SIZE * 0.1f);
					gGL.vertex3f(mPlaneManipOffsetMeters * PLANE_TICK_SIZE  * 0.25f,  0.f, mPlaneManipOffsetMeters * -PLANE_TICK_SIZE * 0.25f);
					gGL.vertex3f(mPlaneManipOffsetMeters * PLANE_TICK_SIZE  * 0.1f,   0.f, mPlaneManipOffsetMeters * -PLANE_TICK_SIZE * 0.4f);
																				
					gGL.vertex3f(mPlaneManipOffsetMeters * -PLANE_TICK_SIZE * 0.25f,  0.f, mPlaneManipOffsetMeters * -PLANE_TICK_SIZE * 0.25f);
					gGL.vertex3f(mPlaneManipOffsetMeters * -PLANE_TICK_SIZE * 0.25f,  0.f, mPlaneManipOffsetMeters * PLANE_TICK_SIZE * 0.25f);
					gGL.vertex3f(mPlaneManipOffsetMeters * -PLANE_TICK_SIZE * 0.25f,  0.f, mPlaneManipOffsetMeters * PLANE_TICK_SIZE * 0.25f);
					gGL.vertex3f(mPlaneManipOffsetMeters * -PLANE_TICK_SIZE * 0.1f,   0.f, mPlaneManipOffsetMeters * PLANE_TICK_SIZE * 0.1f);
					gGL.vertex3f(mPlaneManipOffsetMeters * -PLANE_TICK_SIZE * 0.25f,  0.f, mPlaneManipOffsetMeters * PLANE_TICK_SIZE * 0.25f);
					gGL.vertex3f(mPlaneManipOffsetMeters * -PLANE_TICK_SIZE * 0.4f,   0.f, mPlaneManipOffsetMeters * PLANE_TICK_SIZE * 0.1f);
				}
				gGL.end();
				LLUI::setLineWidth(1.0f);

				gGL.popMatrix();
			}

			if ((mManipPart == LL_NO_PART || mManipPart == LL_XY_PLANE) && llabs(relative_camera_dir.mV[VZ]) > MIN_PLANE_MANIP_DOT_PRODUCT)
			{
				// render XY plane manipulator
				gGL.pushMatrix();
				gGL.scalef(mPlaneManipPositions.mV[VX], mPlaneManipPositions.mV[VY], mPlaneManipPositions.mV[VZ]);
				
/*				 			  Y
				 			  ^
				 			  v1
				 			  |  \ 
				 			  |<- v0
				 			  |  /| \ 
				 			  v2__v__v3 > X
*/
					LLVector3 v0,v1,v2,v3;
#if 0
					// This should theoretically work but looks off; could be tuned later -SJB
					gGL.translatef(-mPlaneManipOffsetMeters, -mPlaneManipOffsetMeters, 0.f);
					v0 = LLVector3(mPlaneManipOffsetMeters * ( PLANE_TICK_SIZE * 0.25f), mPlaneManipOffsetMeters * ( PLANE_TICK_SIZE * 0.25f), 0.f);
					v1 = LLVector3(mPlaneManipOffsetMeters * (-PLANE_TICK_SIZE * 0.25f), mPlaneManipOffsetMeters * ( PLANE_TICK_SIZE * 0.75f), 0.f);
					v2 = LLVector3(mPlaneManipOffsetMeters * (-PLANE_TICK_SIZE * 0.25f), mPlaneManipOffsetMeters * (-PLANE_TICK_SIZE * 0.25f), 0.f);
					v3 = LLVector3(mPlaneManipOffsetMeters * ( PLANE_TICK_SIZE * 0.75f), mPlaneManipOffsetMeters * (-PLANE_TICK_SIZE * 0.25f), 0.f);
#else
					gGL.translatef(mPlaneManipOffsetMeters, mPlaneManipOffsetMeters, 0.f);
					v0 = LLVector3(mPlaneManipOffsetMeters * (-PLANE_TICK_SIZE * 0.25f), mPlaneManipOffsetMeters * (-PLANE_TICK_SIZE * 0.25f), 0.f);
					v1 = LLVector3(mPlaneManipOffsetMeters * ( PLANE_TICK_SIZE * 0.25f), mPlaneManipOffsetMeters * (-PLANE_TICK_SIZE * 0.75f), 0.f);
					v2 = LLVector3(mPlaneManipOffsetMeters * ( PLANE_TICK_SIZE * 0.25f), mPlaneManipOffsetMeters * ( PLANE_TICK_SIZE * 0.25f), 0.f);
					v3 = LLVector3(mPlaneManipOffsetMeters * (-PLANE_TICK_SIZE * 0.75f), mPlaneManipOffsetMeters * ( PLANE_TICK_SIZE * 0.25f), 0.f);
#endif
					gGL.scalef(mPlaneScales.mV[VZ], mPlaneScales.mV[VZ], mPlaneScales.mV[VZ]);
					if (mHighlightedPart == LL_XY_PLANE)
					{
						color1.setVec(1.f, 0.f, 0.f, 1.f);
						color2.setVec(0.f, 1.f, 0.f, 1.f);
					}
					else
					{
						color1.setVec(0.8f, 0.f, 0.f, 0.6f);
						color2.setVec(0.f, 0.8f, 0.f, 0.6f);
					}
				
					gGL.begin(LLRender::TRIANGLES);
					{
						gGL.color4fv(color1.mV);
						gGL.vertex3fv(v0.mV);
						gGL.vertex3fv(v1.mV);
						gGL.vertex3fv(v2.mV);

						gGL.color4fv(color2.mV);
						gGL.vertex3fv(v2.mV);
						gGL.vertex3fv(v3.mV);
						gGL.vertex3fv(v0.mV);
					}
					gGL.end();

					LLUI::setLineWidth(3.0f);
					gGL.begin(LLRender::LINES);
					{
						gGL.color4f(0.f, 0.f, 0.f, 0.3f);
						LLVector3 v12 = (v1 + v2) * .5f;
						gGL.vertex3fv(v0.mV);
						gGL.vertex3fv(v12.mV);
						gGL.vertex3fv(v12.mV);
						gGL.vertex3fv((v12 + (v0-v12)*.3f + (v2-v12)*.3f).mV);
						gGL.vertex3fv(v12.mV);
						gGL.vertex3fv((v12 + (v0-v12)*.3f + (v1-v12)*.3f).mV);

						LLVector3 v23 = (v2 + v3) * .5f;
						gGL.vertex3fv(v0.mV);
						gGL.vertex3fv(v23.mV);
						gGL.vertex3fv(v23.mV);
						gGL.vertex3fv((v23 + (v0-v23)*.3f + (v3-v23)*.3f).mV);
						gGL.vertex3fv(v23.mV);
						gGL.vertex3fv((v23 + (v0-v23)*.3f + (v2-v23)*.3f).mV);
					}
					gGL.end();
					LLUI::setLineWidth(1.0f);

				gGL.popMatrix();
			}
		}
		{
			gGL.getTexUnit(0)->unbind(LLTexUnit::TT_TEXTURE);

			// Since we draw handles with depth testing off, we need to draw them in the 
			// proper depth order.

			// Copied from LLDrawable::updateGeometry
			LLVector3 pos_agent     = first_object->getPositionAgent();
			LLVector3 camera_agent	= gAgentCamera.getCameraPositionAgent();
			LLVector3 headPos		= pos_agent - camera_agent;

			LLVector3 orientWRTHead    = headPos * invRotation;

			// Find nearest vertex
			U32 nearest = (orientWRTHead.mV[0] < 0.0f ? 1 : 0) + 
				(orientWRTHead.mV[1] < 0.0f ? 2 : 0) + 
				(orientWRTHead.mV[2] < 0.0f ? 4 : 0);

			// opposite faces on Linden cubes:
			// 0 & 5
			// 1 & 3
			// 2 & 4

			// Table of order to draw faces, based on nearest vertex
			static U32 face_list[8][NUM_AXES*2] = { 
				{ 2,0,1, 4,5,3 }, // v6  F201 F453
				{ 2,0,3, 4,5,1 }, // v7  F203 F451
				{ 4,0,1, 2,5,3 }, // v5  F401 F253
				{ 4,0,3, 2,5,1 }, // v4  F403 F251
				{ 2,5,1, 4,0,3 }, // v2  F251 F403
				{ 2,5,3, 4,0,1 }, // v3  F253 F401
				{ 4,5,1, 2,0,3 }, // v1  F451 F203
				{ 4,5,3, 2,0,1 }, // v0  F453 F201
			};
			static const EManipPart which_arrow[6] = {
				LL_Z_ARROW,
				LL_X_ARROW,
				LL_Y_ARROW,
				LL_X_ARROW,
				LL_Y_ARROW,
				LL_Z_ARROW};

			// draw arrows for deeper faces first, closer faces last
			LLVector3 camera_axis;
			if (mObjectSelection->getSelectType() == SELECT_TYPE_HUD)
			{
				camera_axis = LLVector3::x_axis;
			}
			else
			{
				camera_axis.setVec(gAgentCamera.getCameraPositionAgent() - first_object->getPositionAgent());
			}

			for (U32 i = 0; i < NUM_AXES*2; i++)
			{				
				U32 face = face_list[nearest][i];

				LLVector3 arrow_axis;
				getManipAxis(first_object, which_arrow[face], arrow_axis);

				renderArrow(which_arrow[face],
							mManipPart,
							(face >= 3) ? -mConeSize : mConeSize,
							(face >= 3) ? -mArrowLengthMeters : mArrowLengthMeters,
							mConeSize,
							false);
			}
		}
	}
	gGL.popMatrix();
}


void LLManipTranslate::renderArrow(S32 which_arrow, S32 selected_arrow, F32 box_size, F32 arrow_size, F32 handle_size, bool reverse_direction)
{
	gGL.getTexUnit(0)->unbind(LLTexUnit::TT_TEXTURE);
	LLGLEnable gls_blend(GL_BLEND);

	for (S32 pass = 1; pass <= 2; pass++)
	{	
		LLGLDepthTest gls_depth(GL_TRUE, GL_FALSE, pass == 1 ? GL_LEQUAL : GL_GREATER);
		gGL.pushMatrix();
			
		S32 index = 0;
	
		index = ARROW_TO_AXIS[which_arrow];
		
		// assign a color for this arrow
		LLColor4 color;  // black
		if (which_arrow == selected_arrow || which_arrow == mHighlightedPart)
		{
			color.mV[index] = (pass == 1) ? 1.f : 0.5f;
		}
		else if (selected_arrow != LL_NO_PART)
		{
			color.mV[VALPHA] = 0.f;
		}
		else 
		{
			color.mV[index] = pass == 1 ? .8f : .35f ;			// red, green, or blue
			color.mV[VALPHA] = 0.6f;
		}
		gGL.color4fv( color.mV );

		LLVector3 vec;

		{
			LLUI::setLineWidth(2.0f);
			gGL.begin(LLRender::LINES);
				vec.mV[index] = box_size;
				gGL.vertex3f(vec.mV[0], vec.mV[1], vec.mV[2]);

				vec.mV[index] = arrow_size;
				gGL.vertex3f(vec.mV[0], vec.mV[1], vec.mV[2]);
			gGL.end();
			LLUI::setLineWidth(1.0f);
		}
		
		gGL.translatef(vec.mV[0], vec.mV[1], vec.mV[2]);
		gGL.scalef(handle_size, handle_size, handle_size);

		F32 rot = 0.0f;
		LLVector3 axis;

		switch(which_arrow)
		{
		case LL_X_ARROW:
			rot = reverse_direction ? -90.0f : 90.0f;
			axis.mV[1] = 1.0f;
			break;
		case LL_Y_ARROW:
			rot = reverse_direction ? 90.0f : -90.0f;
			axis.mV[0] = 1.0f;
			break;
		case LL_Z_ARROW:
			rot = reverse_direction ? 180.0f : 0.0f;
			axis.mV[0] = 1.0f;
			break;
		default:
			LL_ERRS() << "renderArrow called with bad arrow " << which_arrow << LL_ENDL;
			break;
		}

		gGL.diffuseColor4fv(color.mV);
		gGL.rotatef(rot, axis.mV[0], axis.mV[1], axis.mV[2]);
		gGL.scalef(mArrowScales.mV[index], mArrowScales.mV[index], mArrowScales.mV[index] * 1.5f);

		gCone.render();

		gGL.popMatrix();
	}
}

void LLManipTranslate::renderGridVert(F32 x_trans, F32 y_trans, F32 r, F32 g, F32 b, F32 alpha)
{
	gGL.color4f(r, g, b, alpha);
	switch (mManipPart)
	{
	case LL_YZ_PLANE:
		gGL.vertex3f(0, x_trans, y_trans);
		break;
	case LL_XZ_PLANE:
		gGL.vertex3f(x_trans, 0, y_trans);
		break;
	case LL_XY_PLANE:
		gGL.vertex3f(x_trans, y_trans, 0);
		break;
	default:
		gGL.vertex3f(0,0,0);
		break;
	}

}

// virtual
bool LLManipTranslate::canAffectSelection()
{
	bool can_move = mObjectSelection->getObjectCount() != 0;
	if (can_move)
	{
		struct f : public LLSelectedObjectFunctor
		{
			virtual bool apply(LLViewerObject* objectp)
			{
				LLViewerObject *root_object = (objectp == NULL) ? NULL : objectp->getRootEdit();
				return objectp->permMove() && !objectp->isPermanentEnforced() &&
					((root_object == NULL) || !root_object->isPermanentEnforced()) &&
					(objectp->permModify() || !gSavedSettings.getBOOL("EditLinkedParts"));
			}
		} func;
		can_move = mObjectSelection->applyToObjects(&func);
	}
	return can_move;
}<|MERGE_RESOLUTION|>--- conflicted
+++ resolved
@@ -114,14 +114,9 @@
 :	LLManip( std::string("Move"), composite ),
 	mLastHoverMouseX(-1),
 	mLastHoverMouseY(-1),
-<<<<<<< HEAD
-	mMouseOutsideSlop(FALSE),
-	mCopyMadeThisDrag(FALSE),
-	mWarningNoDragCopy(false),	// <FS:Zi> Warning when trying to duplicate while in edit linked parts/select face mode
-=======
 	mMouseOutsideSlop(false),
 	mCopyMadeThisDrag(false),
->>>>>>> 7704c263
+	mWarningNoDragCopy(false),	// <FS:Zi> Warning when trying to duplicate while in edit linked parts/select face mode
 	mMouseDownX(-1),
 	mMouseDownY(-1),
 	mAxisArrowLength(50),
@@ -435,7 +430,7 @@
 			mWarningNoDragCopy=true;
 			make_ui_sound("UISndInvalidOp");
 		}
-		return TRUE;
+		return true;
 	}
 	// </FS:Zi>
 
