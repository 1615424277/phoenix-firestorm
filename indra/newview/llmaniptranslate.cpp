--- conflicted
+++ resolved
@@ -547,139 +547,6 @@
             max_drag_distance = LLWorld::getInstance()->getMaxDragDistance();
 // </FS:CR> Aurora Sim
 
-<<<<<<< HEAD
-		if (relative_move.magVecSquared() > max_drag_distance * max_drag_distance)
-		{
-			LL_DEBUGS("UserInput") << "hover handled by LLManipTranslate (too far)" << LL_ENDL;
-			gViewerWindow->setCursor(UI_CURSOR_NOLOCKED);
-			return TRUE;
-		}
-	}
-
-	F64 axis_magnitude = relative_move * axis_d;					// dot product
-	LLVector3d cursor_point_snap_line;
-	
-	F64 off_axis_magnitude;
-
-	getMousePointOnPlaneGlobal(cursor_point_snap_line, x, y, current_pos_global, mSnapOffsetAxis % axis_f);
-	off_axis_magnitude = axis_exists ? llabs((cursor_point_snap_line - current_pos_global) * LLVector3d(mSnapOffsetAxis)) : 0.f;
-
-	if (gSavedSettings.getBOOL("SnapEnabled"))
-	{
-		if (off_axis_magnitude > mSnapOffsetMeters)
-		{
-			mInSnapRegime = TRUE;
-			LLVector3 cursor_snap_agent = gAgent.getPosAgentFromGlobal(cursor_point_snap_line);
-
-			F32 cursor_grid_dist = (cursor_snap_agent - mGridOrigin) * axis_f;
-			
-			F32 snap_dist = getMinGridScale() / (2.f * mSubdivisions);
-			F32 relative_snap_dist = fmodf(llabs(cursor_grid_dist) + snap_dist, getMinGridScale() / mSubdivisions);
-			if (relative_snap_dist < snap_dist * 2.f)
-			{
-				if (cursor_grid_dist > 0.f)
-				{
-					cursor_grid_dist -= relative_snap_dist - snap_dist;
-				}
-				else
-				{
-					cursor_grid_dist += relative_snap_dist - snap_dist;
-				}
-			}
-
-			F32 object_start_on_axis = (gAgent.getPosAgentFromGlobal(mDragSelectionStartGlobal) - mGridOrigin) * axis_f;
-			axis_magnitude = cursor_grid_dist - object_start_on_axis;
-		}
-		else if (mManipPart >= LL_YZ_PLANE && mManipPart <= LL_XY_PLANE)
-		{
-			// subtract offset from object center
-			LLVector3d cursor_point_global;
-			getMousePointOnPlaneGlobal( cursor_point_global, x, y, current_pos_global, mManipNormal );
-			cursor_point_global -= (mDragCursorStartGlobal - mDragSelectionStartGlobal);
-
-			// snap to planar grid
-			LLVector3 cursor_point_agent = gAgent.getPosAgentFromGlobal(cursor_point_global);
-			LLVector3 camera_plane_projection = LLViewerCamera::getInstance()->getAtAxis();
-			camera_plane_projection -= projected_vec(camera_plane_projection, mManipNormal);
-			camera_plane_projection.normVec();
-			LLVector3 camera_projected_dir = camera_plane_projection;
-			camera_plane_projection.rotVec(~mGridRotation);
-			camera_plane_projection.scaleVec(mGridScale);
-			camera_plane_projection.abs();
-			F32 max_grid_scale;
-			if (camera_plane_projection.mV[VX] > camera_plane_projection.mV[VY] &&
-				camera_plane_projection.mV[VX] > camera_plane_projection.mV[VZ])
-			{
-				max_grid_scale = mGridScale.mV[VX];
-			}
-			else if (camera_plane_projection.mV[VY] > camera_plane_projection.mV[VZ])
-			{
-				max_grid_scale = mGridScale.mV[VY];
-			}
-			else
-			{
-				max_grid_scale = mGridScale.mV[VZ];
-			}
-
-			F32 num_subdivisions = getSubdivisionLevel(getPivotPoint(), camera_projected_dir, max_grid_scale);
-
-			F32 grid_scale_a;
-			F32 grid_scale_b;
-			LLVector3 cursor_point_grid = (cursor_point_agent - mGridOrigin) * ~mGridRotation;
-
-			switch (mManipPart)
-			{
-			case LL_YZ_PLANE:
-				grid_scale_a = mGridScale.mV[VY] / num_subdivisions;
-				grid_scale_b = mGridScale.mV[VZ] / num_subdivisions;
-				cursor_point_grid.mV[VY] -= fmod(cursor_point_grid.mV[VY] + grid_scale_a * 0.5f, grid_scale_a) - grid_scale_a * 0.5f;
-				cursor_point_grid.mV[VZ] -= fmod(cursor_point_grid.mV[VZ] + grid_scale_b * 0.5f, grid_scale_b) - grid_scale_b * 0.5f;
-				break;
-			case LL_XZ_PLANE:
-				grid_scale_a = mGridScale.mV[VX] / num_subdivisions;
-				grid_scale_b = mGridScale.mV[VZ] / num_subdivisions;
-				cursor_point_grid.mV[VX] -= fmod(cursor_point_grid.mV[VX] + grid_scale_a * 0.5f, grid_scale_a) - grid_scale_a * 0.5f;
-				cursor_point_grid.mV[VZ] -= fmod(cursor_point_grid.mV[VZ] + grid_scale_b * 0.5f, grid_scale_b) - grid_scale_b * 0.5f;
-				break;
-			case LL_XY_PLANE:
-				grid_scale_a = mGridScale.mV[VX] / num_subdivisions;
-				grid_scale_b = mGridScale.mV[VY] / num_subdivisions;
-				cursor_point_grid.mV[VX] -= fmod(cursor_point_grid.mV[VX] + grid_scale_a * 0.5f, grid_scale_a) - grid_scale_a * 0.5f;
-				cursor_point_grid.mV[VY] -= fmod(cursor_point_grid.mV[VY] + grid_scale_b * 0.5f, grid_scale_b) - grid_scale_b * 0.5f;
-				break;
-			default:
-				break;
-			}
-			cursor_point_agent = (cursor_point_grid * mGridRotation) + mGridOrigin;
-			relative_move.setVec(cursor_point_agent - gAgent.getPosAgentFromGlobal(mDragSelectionStartGlobal));
-			mInSnapRegime = TRUE;
-		}
-		else
-		{
-			mInSnapRegime = FALSE;
-		}
-	}
-	else
-	{
-		mInSnapRegime = FALSE;
-	}
-
-	// Clamp to arrow direction
-	// *FIX: does this apply anymore?
-	if (!axis_exists)
-	{
-		axis_magnitude = relative_move.normVec();
-		axis_d.setVec(relative_move);
-		axis_d.normVec();
-		axis_f.setVec(axis_d);
-	}
-
-	LLVector3d clamped_relative_move = axis_magnitude * axis_d;	// scalar multiply
-	LLVector3 clamped_relative_move_f = (F32)axis_magnitude * axis_f; // scalar multiply
-	
-    for (LLObjectSelection::iterator iter = mObjectSelection->begin();
-        iter != mObjectSelection->end(); iter++)
-=======
         if (relative_move.magVecSquared() > max_drag_distance * max_drag_distance)
         {
             LL_DEBUGS("UserInput") << "hover handled by LLManipTranslate (too far)" << LL_ENDL;
@@ -810,13 +677,11 @@
     LLVector3 clamped_relative_move_f = (F32)axis_magnitude * axis_f; // scalar multiply
 
     for (LLObjectSelection::iterator iter = mObjectSelection->begin();
-         iter != mObjectSelection->end(); iter++)
->>>>>>> a3892f03
+        iter != mObjectSelection->end(); iter++)
     {
         LLSelectNode* selectNode = *iter;
         LLViewerObject* object = selectNode->getObject();
 
-<<<<<<< HEAD
         if (selectNode->mSelectedGLTFNode != -1)
         {
             // manipulating a GLTF node
@@ -889,10 +754,10 @@
 //                    {
 //                        new_position_global.mdV[VZ] = MAX_OBJECT_Z;
 //                    }
-					if (new_position_global.mdV[VZ] > LLWorld::getInstance()->getRegionMaxHeight())
-					{
-						new_position_global.mdV[VZ] = LLWorld::getInstance()->getRegionMaxHeight();
-					}
+                    if (new_position_global.mdV[VZ] > LLWorld::getInstance()->getRegionMaxHeight())
+                    {
+                        new_position_global.mdV[VZ] = LLWorld::getInstance()->getRegionMaxHeight();
+                    }
 
 // </AW: opensim-limits>
 
@@ -937,122 +802,6 @@
     }
 
 
-	LLSelectMgr::getInstance()->updateSelectionCenter();
-	gAgentCamera.clearFocusObject();
-	dialog_refresh_all();		// ??? is this necessary?
-
-	LL_DEBUGS("UserInput") << "hover handled by LLManipTranslate (active)" << LL_ENDL;
-	gViewerWindow->setCursor(UI_CURSOR_TOOLTRANSLATE);
-	return TRUE;
-=======
-        // Only apply motion to root objects and objects selected
-        // as "individual".
-        if (!object->isRootEdit() && !selectNode->mIndividualSelection)
-        {
-            continue;
-        }
-
-        if (!object->isRootEdit())
-        {
-            // child objects should not update if parent is selected
-            LLViewerObject* editable_root = (LLViewerObject*)object->getParent();
-            if (editable_root->isSelected())
-            {
-                // we will be moved properly by our parent, so skip
-                continue;
-            }
-        }
-
-        LLViewerObject* root_object = (object == NULL) ? NULL : object->getRootEdit();
-        if (object->permMove() && !object->isPermanentEnforced() &&
-            ((root_object == NULL) || !root_object->isPermanentEnforced()))
-        {
-            // handle attachments in local space
-            if (object->isAttachment() && object->mDrawable.notNull())
-            {
-                // calculate local version of relative move
-                LLQuaternion objWorldRotation = object->mDrawable->mXform.getParent()->getWorldRotation();
-                objWorldRotation.transQuat();
-
-                LLVector3 old_position_local = object->getPosition();
-                LLVector3 new_position_local = selectNode->mSavedPositionLocal + (clamped_relative_move_f * objWorldRotation);
-
-                //RN: I forget, but we need to do this because of snapping which doesn't often result
-                // in position changes even when the mouse moves
-                object->setPosition(new_position_local);
-                rebuild(object);
-                gAgentAvatarp->clampAttachmentPositions();
-                new_position_local = object->getPosition();
-
-                if (selectNode->mIndividualSelection)
-                {
-                    // counter-translate child objects if we are moving the root as an individual
-                    object->resetChildrenPosition(old_position_local - new_position_local, TRUE) ;
-                }
-            }
-            else
-            {
-                // compute new position to send to simulators, but don't set it yet.
-                // We need the old position to know which simulator to send the move message to.
-                LLVector3d new_position_global = selectNode->mSavedPositionGlobal + clamped_relative_move;
-
-                // Don't let object centers go too far underground
-                F64 min_height = LLWorld::getInstance()->getMinAllowedZ(object, object->getPositionGlobal());
-                if (new_position_global.mdV[VZ] < min_height)
-                {
-                    new_position_global.mdV[VZ] = min_height;
-                }
-
-                // For safety, cap heights where objects can be dragged
-// <AW: opensim-limits>
-//              if (new_position_global.mdV[VZ] > MAX_OBJECT_Z)
-//              {
-//                  new_position_global.mdV[VZ] = MAX_OBJECT_Z;
-//              }
-                if (new_position_global.mdV[VZ] > LLWorld::getInstance()->getRegionMaxHeight())
-                {
-                    new_position_global.mdV[VZ] = LLWorld::getInstance()->getRegionMaxHeight();
-                }
-// </AW: opensim-limits>
-                // Grass is always drawn on the ground, so clamp its position to the ground
-                if (object->getPCode() == LL_PCODE_LEGACY_GRASS)
-                {
-                    new_position_global.mdV[VZ] = LLWorld::getInstance()->resolveLandHeightGlobal(new_position_global) + 1.f;
-                }
-
-                if (object->isRootEdit())
-                {
-                    new_position_global = LLWorld::getInstance()->clipToVisibleRegions(object->getPositionGlobal(), new_position_global);
-                }
-
-                // PR: Only update if changed
-                LLVector3 old_position_agent = object->getPositionAgent();
-                LLVector3 new_position_agent = gAgent.getPosAgentFromGlobal(new_position_global);
-                if (object->isRootEdit())
-                {
-                    // finally, move parent object after children have calculated new offsets
-                    object->setPositionAgent(new_position_agent);
-                    rebuild(object);
-                }
-                else
-                {
-                    LLViewerObject* root_object = object->getRootEdit();
-                    new_position_agent -= root_object->getPositionAgent();
-                    new_position_agent = new_position_agent * ~root_object->getRotation();
-                    object->setPositionParent(new_position_agent, FALSE);
-                    rebuild(object);
-                }
-
-                if (selectNode->mIndividualSelection)
-                {
-                    // counter-translate child objects if we are moving the root as an individual
-                    object->resetChildrenPosition(old_position_agent - new_position_agent, TRUE) ;
-                }
-            }
-            selectNode->mLastPositionLocal  = object->getPosition();
-        }
-    }
-
     LLSelectMgr::getInstance()->updateSelectionCenter();
     gAgentCamera.clearFocusObject();
     dialog_refresh_all();       // ??? is this necessary?
@@ -1060,7 +809,6 @@
     LL_DEBUGS("UserInput") << "hover handled by LLManipTranslate (active)" << LL_ENDL;
     gViewerWindow->setCursor(UI_CURSOR_TOOLTRANSLATE);
     return TRUE;
->>>>>>> a3892f03
 }
 
 void LLManipTranslate::highlightManipulators(S32 x, S32 y)
