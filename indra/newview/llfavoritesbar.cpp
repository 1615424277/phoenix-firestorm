--- conflicted
+++ resolved
@@ -528,16 +528,15 @@
 	gInventory.addObserver(this);
 
 	//make chevron button                                                                                                                               
-<<<<<<< HEAD
 	// <FS:Ansariel> Allow V3 and FS style favorites bar
 	//LLTextBox::Params more_button_params(p.more_button);
 	//mMoreTextBox = LLUICtrlFactory::create<LLTextBox> (more_button_params);
-	//mMoreTextBox->setClickedCallback(boost::bind(&LLFavoritesBarCtrl::showDropDownMenu, this));
+	//mMoreTextBox->setClickedCallback(boost::bind(&LLFavoritesBarCtrl::onMoreTextBoxClicked, this));
 	//addChild(mMoreTextBox);
 	if (p.chevron_button.isProvided())
 	{
-		LLButton::Params chevron_button_params(p.chevron_button);                                         
-		chevron_button_params.click_callback.function(boost::bind(&LLFavoritesBarCtrl::showDropDownMenu, this));     
+		LLButton::Params chevron_button_params(p.chevron_button);
+		chevron_button_params.click_callback.function(boost::bind(&LLFavoritesBarCtrl::onMoreTextBoxClicked, this));
 		mMoreCtrl = LLUICtrlFactory::create<LLButton> (chevron_button_params);
 		addChild(mMoreCtrl);
 	}
@@ -545,16 +544,10 @@
 	{
 		LLTextBox::Params more_button_params(p.more_button);
 		mMoreCtrl = LLUICtrlFactory::create<LLTextBox> (more_button_params);
-		((LLTextBox*)mMoreCtrl)->setClickedCallback(boost::bind(&LLFavoritesBarCtrl::showDropDownMenu, this));
+		((LLTextBox*)mMoreCtrl)->setClickedCallback(boost::bind(&LLFavoritesBarCtrl::onMoreTextBoxClicked, this));
 		addChild(mMoreCtrl);
 	}
 	// </FS:Ansariel>
-=======
-	LLTextBox::Params more_button_params(p.more_button);
-	mMoreTextBox = LLUICtrlFactory::create<LLTextBox> (more_button_params);
-	mMoreTextBox->setClickedCallback(boost::bind(&LLFavoritesBarCtrl::onMoreTextBoxClicked, this));
-	addChild(mMoreTextBox);
->>>>>>> 18428e76
 
 	mDropDownItemsCount = 0;
 
