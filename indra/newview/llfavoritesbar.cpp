--- conflicted
+++ resolved
@@ -927,33 +927,6 @@
 	const child_list_t* childs = getChildList();
 	child_list_const_iter_t child_it = childs->begin();
 	int first_changed_item_index = 0;
-<<<<<<< HEAD
-	// <FS:Ansariel> Allow V3 and FS style favorites bar
-	//int rightest_point = getRect().mRight - mMoreTextBox->getRect().getWidth();
-	int rightest_point = getRect().mRight - mMoreCtrl->getRect().getWidth();
-	// </FS:Ansariel>
-	//lets find first changed button
-	while (child_it != childs->end() && first_changed_item_index < mItems.size())
-	{
-		LLFavoriteLandmarkButton* button = dynamic_cast<LLFavoriteLandmarkButton*> (*child_it);
-		if (button)
-		{
-			const LLViewerInventoryItem *item = mItems[first_changed_item_index].get();
-			if (item)
-			{
-			    // an child's order  and mItems  should be same
-				if (button->getLandmarkId() != item->getUUID() // sort order has been changed
-					|| button->getLabelSelected() != item->getName() // favorite's name has been changed
-					|| button->getRect().mRight < rightest_point) // favbar's width has been changed
-				{
-					break;
-				}
-			}
-			first_changed_item_index++;
-		}
-		child_it++;
-	}
-=======
     if (!force_update)
     {
         //lets find first changed button
@@ -977,7 +950,6 @@
             child_it++;
         }
     }
->>>>>>> 73303d91
 	// now first_changed_item_index should contains a number of button that need to change
 
 	if (first_changed_item_index <= mItems.size())
