--- conflicted
+++ resolved
@@ -28,14 +28,11 @@
 #include "llchicletbar.h"
 
 #include "llchiclet.h"
-<<<<<<< HEAD
+#include "lllayoutstack.h"
 // <FS:Ansariel> [FS communication UI]
-//#include "llimfloater.h" // for LLIMFloater
+//#include "llimfloater.h" // for LLIMFloater <FS:TM> CHUI Merge LL removed this line
 #include "fsfloaterim.h"
 // </FS:Ansariel> [FS communication UI]
-=======
-#include "lllayoutstack.h"
->>>>>>> fe8b4bf1
 #include "llpaneltopinfobar.h"
 #include "llsyswellwindow.h"
 
@@ -61,103 +58,6 @@
 	buildFromFile("panel_chiclet_bar.xml");
 }
 
-<<<<<<< HEAD
-LLChicletBar::~LLChicletBar()
-{
-	if (!LLSingleton<LLIMMgr>::destroyed())
-	{
-		LLIMMgr::getInstance()->removeSessionObserver(this);
-	}
-}
-
-LLIMChiclet* LLChicletBar::createIMChiclet(const LLUUID& session_id)
-{
-	LLIMChiclet::EType im_chiclet_type = LLIMChiclet::getIMSessionType(session_id);
-
-	switch (im_chiclet_type)
-	{
-	case LLIMChiclet::TYPE_IM:
-		return getChicletPanel()->createChiclet<LLIMP2PChiclet>(session_id);
-	case LLIMChiclet::TYPE_GROUP:
-		return getChicletPanel()->createChiclet<LLIMGroupChiclet>(session_id);
-	case LLIMChiclet::TYPE_AD_HOC:
-		return getChicletPanel()->createChiclet<LLAdHocChiclet>(session_id);
-	case LLIMChiclet::TYPE_UNKNOWN:
-		break;
-	}
-
-	return NULL;
-}
-
-//virtual
-void LLChicletBar::sessionAdded(const LLUUID& session_id, const std::string& name, const LLUUID& other_participant_id)
-{
-	if (!getChicletPanel()) return;
-
-	LLIMModel::LLIMSession* session = LLIMModel::getInstance()->findIMSession(session_id);
-	if (!session) return;
-
-	// no need to spawn chiclets for participants in P2P calls called through Avaline
-	if (session->isP2P() && session->isOtherParticipantAvaline()) return;
-
-	if (getChicletPanel()->findChiclet<LLChiclet>(session_id)) return;
-
-	LLIMChiclet* chiclet = createIMChiclet(session_id);
-	if(chiclet)
-	{
-		chiclet->setIMSessionName(name);
-		chiclet->setOtherParticipantId(other_participant_id);
-		
-		// <FS:Ansariel> [FS communication UI]
-		//LLIMFloater::onIMChicletCreated(session_id);
-		FSFloaterIM::onIMChicletCreated(session_id);
-		// </FS:Ansariel> [FS communication UI]
-
-	}
-	else
-	{
-		llwarns << "Could not create chiclet" << llendl;
-	}
-}
-
-//virtual
-void LLChicletBar::sessionRemoved(const LLUUID& session_id)
-{
-	if(getChicletPanel())
-	{
-		// IM floater should be closed when session removed and associated chiclet closed
-		// <FS:Ansariel> [FS communication UI]
-		//LLIMFloater* iMfloater = LLFloaterReg::findTypedInstance<LLIMFloater>("impanel", session_id);
-		FSFloaterIM* iMfloater = LLFloaterReg::findTypedInstance<FSFloaterIM>("fs_impanel", session_id);
-		// </FS:Ansariel> [FS communication UI]
-		if (iMfloater != NULL)
-		{
-			iMfloater->closeFloater();
-		}
-
-		getChicletPanel()->removeChiclet(session_id);
-	}
-}
-
-void LLChicletBar::sessionIDUpdated(const LLUUID& old_session_id, const LLUUID& new_session_id)
-{
-	//this is only needed in case of outgoing ad-hoc/group chat sessions
-	LLChicletPanel* chiclet_panel = getChicletPanel();
-	if (chiclet_panel)
-	{
-		//it should be ad-hoc im chiclet or group im chiclet
-		LLChiclet* chiclet = chiclet_panel->findChiclet<LLChiclet>(old_session_id);
-		if (chiclet) chiclet->setSessionId(new_session_id);
-	}
-}
-
-S32 LLChicletBar::getTotalUnreadIMCount()
-{
-	return getChicletPanel()->getTotalUnreadIMCount();
-}
-
-=======
->>>>>>> fe8b4bf1
 BOOL LLChicletBar::postBuild()
 {
 	mToolbarStack = getChild<LLLayoutStack>("toolbar_stack");
