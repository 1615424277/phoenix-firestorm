/**
 * @file llchicletbar.cpp
 * @brief LLChicletBar class implementation
 *
 * $LicenseInfo:firstyear=2011&license=viewerlgpl$
 * Second Life Viewer Source Code
 * Copyright (C) 2011, Linden Research, Inc.
 *
 * This library is free software; you can redistribute it and/or
 * modify it under the terms of the GNU Lesser General Public
 * License as published by the Free Software Foundation;
 * version 2.1 of the License only.
 *
 * This library is distributed in the hope that it will be useful,
 * but WITHOUT ANY WARRANTY; without even the implied warranty of
 * MERCHANTABILITY or FITNESS FOR A PARTICULAR PURPOSE.  See the GNU
 * Lesser General Public License for more details.
 *
 * You should have received a copy of the GNU Lesser General Public
 * License along with this library; if not, write to the Free Software
 * Foundation, Inc., 51 Franklin Street, Fifth Floor, Boston, MA  02110-1301  USA
 *
 * Linden Research, Inc., 945 Battery Street, San Francisco, CA  94111  USA
 * $/LicenseInfo$
 */

#include "llviewerprecompiledheaders.h" // must be first include
#include "llchicletbar.h"

#include "llchiclet.h"
#include "lllayoutstack.h"
// <FS:Zi> We don't use the mini location panel in Firestorm
// #include "llpaneltopinfobar.h"
#include "llsyswellwindow.h"
#include "llfloaternotificationstabbed.h"

// Firestorm includes
#include "fsfloaterim.h"
#include "llfloaterreg.h"

namespace
{
    const std::string& PANEL_CHICLET_NAME   = "chiclet_list_panel";
}

LLChicletBar::LLChicletBar()
:   mChicletPanel(NULL),
    mToolbarStack(NULL)
{
<<<<<<< HEAD
	// <FS:Ansariel> [FS communication UI]
	// Firstly add our self to IMSession observers, so we catch session events
	// before chiclets do that.
	LLIMMgr::getInstance()->addSessionObserver(this);
	// </FS:Ansariel> [FS communication UI]

	buildFromFile("panel_chiclet_bar.xml");
=======
    buildFromFile("panel_chiclet_bar.xml");
>>>>>>> 38c2a5bd
}

// <FS:Ansariel> [FS communication UI]
LLChicletBar::~LLChicletBar()
{
	if (LLIMMgr::instanceExists())
	{
		LLIMMgr::getInstance()->removeSessionObserver(this);
	}
}

LLIMChiclet* LLChicletBar::createIMChiclet(const LLUUID& session_id)
{
	LLIMChiclet::EType im_chiclet_type = LLIMChiclet::getIMSessionType(session_id);

	switch (im_chiclet_type)
	{
	case LLIMChiclet::TYPE_IM:
		return getChicletPanel()->createChiclet<LLIMP2PChiclet>(session_id);
	case LLIMChiclet::TYPE_GROUP:
		return getChicletPanel()->createChiclet<LLIMGroupChiclet>(session_id);
	case LLIMChiclet::TYPE_AD_HOC:
		return getChicletPanel()->createChiclet<LLAdHocChiclet>(session_id);
	case LLIMChiclet::TYPE_UNKNOWN:
		break;
	}

	return NULL;
}

//virtual
void LLChicletBar::sessionAdded(const LLUUID& session_id, const std::string& name, const LLUUID& other_participant_id, BOOL has_offline_msg)
{
	if (!getChicletPanel()) return;

	LLIMModel::LLIMSession* session = LLIMModel::getInstance()->findIMSession(session_id);
	if (!session) return;

	if (getChicletPanel()->findChiclet<LLChiclet>(session_id)) return;

	LLIMChiclet* chiclet = createIMChiclet(session_id);
	if(chiclet)
	{
		chiclet->setIMSessionName(name);
		chiclet->setOtherParticipantId(other_participant_id);
	}
	else
	{
		LL_WARNS() << "Could not create chiclet" << LL_ENDL;
	}
}

//virtual
void LLChicletBar::sessionRemoved(const LLUUID& session_id)
{
	if(getChicletPanel())
	{
		// IM floater should be closed when session removed and associated chiclet closed
		FSFloaterIM* iMfloater = LLFloaterReg::findTypedInstance<FSFloaterIM>("fs_impanel", session_id);
		if (iMfloater != NULL)
		{
			iMfloater->closeFloater();
		}

		getChicletPanel()->removeChiclet(session_id);
	}
}

void LLChicletBar::sessionIDUpdated(const LLUUID& old_session_id, const LLUUID& new_session_id)
{
	//this is only needed in case of outgoing ad-hoc/group chat sessions
	LLChicletPanel* chiclet_panel = getChicletPanel();
	if (chiclet_panel)
	{
		//it should be ad-hoc im chiclet or group im chiclet
		LLChiclet* chiclet = chiclet_panel->findChiclet<LLChiclet>(old_session_id);
		if (chiclet) chiclet->setSessionId(new_session_id);
	}
}

S32 LLChicletBar::getTotalUnreadIMCount()
{
	return getChicletPanel()->getTotalUnreadIMCount();
}
// </FS:Ansariel> [FS communication UI]

BOOL LLChicletBar::postBuild()
{
    mToolbarStack = getChild<LLLayoutStack>("toolbar_stack");
    mChicletPanel = getChild<LLChicletPanel>("chiclet_list");

<<<<<<< HEAD
	// <FS:Ansariel> [FS communication UI]
	showWellButton("im_well", !LLIMWellWindow::getInstance()->isWindowEmpty());

	// <FS:Ansariel> Optional legacy notification well
	//showWellButton("notification_well", !LLFloaterNotificationsTabbed::getInstance()->isWindowEmpty());
	if (!gSavedSettings.getBOOL("FSInternalLegacyNotificationWell"))
	{
		showWellButton("notification_well", !LLFloaterNotificationsTabbed::getInstance()->isWindowEmpty());
	}
	else
	{
		showWellButton("notification_well", !LLNotificationWellWindow::getInstance()->isWindowEmpty());
	}
	// </FS:Ansariel>

	// <FS:Ansariel> FIRE-7179: Width of chiclet bar seems to change randomly
	//LLPanelTopInfoBar::instance().setResizeCallback(boost::bind(&LLChicletBar::fitWithTopInfoBar, this));
	//LLPanelTopInfoBar::instance().setVisibleCallback(boost::bind(&LLChicletBar::fitWithTopInfoBar, this));
	// </FS:Ansariel>

	// <FS:PP> Option to hide IM/Group chat chiclets
	gSavedSettings.getControl("FSDisableIMChiclets")->getSignal()->connect(boost::bind(&LLChicletBar::updateVisibility, this, _2));
	mChicletPanel->setVisible(!gSavedSettings.getBOOL("FSDisableIMChiclets"));
	// </FS:PP> Option to hide IM/Group chat chiclets
=======
    showWellButton("notification_well", !LLFloaterNotificationsTabbed::getInstance()->isWindowEmpty());

    LLPanelTopInfoBar::instance().setResizeCallback(boost::bind(&LLChicletBar::fitWithTopInfoBar, this));
    LLPanelTopInfoBar::instance().setVisibleCallback(boost::bind(&LLChicletBar::fitWithTopInfoBar, this));
>>>>>>> 38c2a5bd

    return TRUE;
}

void LLChicletBar::showWellButton(const std::string& well_name, bool visible)
{
    LLView * panel = findChild<LLView>(well_name + "_panel");
    if (!panel) return;

    panel->setVisible(visible);
}

void LLChicletBar::log(LLView* panel, const std::string& descr)
{
    if (NULL == panel) return;
    LLView* layout = panel->getParent();
    LL_DEBUGS("ChicletBarRects") << descr << ": "
        << "panel: " << panel->getName()
        << ", rect: " << panel->getRect()
        << " layout: " << layout->getName()
        << ", rect: " << layout->getRect()
        << LL_ENDL;
}

void LLChicletBar::reshape(S32 width, S32 height, BOOL called_from_parent)
{
    static S32 debug_calling_number = 0;
    LL_DEBUGS() << "**************************************** " << ++debug_calling_number << LL_ENDL;

    S32 current_width = getRect().getWidth();
    S32 delta_width = width - current_width;
    LL_DEBUGS() << "Reshaping: "
        << ", width: " << width
        << ", cur width: " << current_width
        << ", delta_width: " << delta_width
        << ", called_from_parent: " << called_from_parent
        << LL_ENDL;

    if (mChicletPanel)          log(mChicletPanel, "before");

    // Difference between chiclet bar width required to fit its children and the actual width. (see EXT-991)
    // Positive value means that chiclet bar is not wide enough.
    // Negative value means that there is free space.
    static S32 extra_shrink_width = 0;
    bool should_be_reshaped = true;

    if (mChicletPanel && mToolbarStack)
    {
        // Firstly, update layout stack to ensure we deal with correct panel sizes.
        {
            // Force the updating of layout to reset panels collapse factor.
            mToolbarStack->updateLayout();
        }

        // chiclet bar is narrowed
        if (delta_width < 0)
        {
            if (extra_shrink_width > 0) // not enough space
            {
                extra_shrink_width += llabs(delta_width);
                should_be_reshaped = false;
            }
            else
            {
                extra_shrink_width = processWidthDecreased(delta_width);

                // increase new width to extra_shrink_width value to not reshape less than chiclet bar minimum
                width += extra_shrink_width;
            }
        }
        // chiclet bar is widened
        else
        {
            if (extra_shrink_width > delta_width)
            {
                // Still not enough space.
                // Only subtract the delta from the required delta and don't reshape.
                extra_shrink_width -= delta_width;
                should_be_reshaped = false;
            }
            else if (extra_shrink_width > 0)
            {
                // If we have some extra shrink width let's reduce delta_width & width
                delta_width -= extra_shrink_width;
                width -= extra_shrink_width;
                extra_shrink_width = 0;
            }
        }
    }

    if (should_be_reshaped)
    {
        LL_DEBUGS() << "Reshape all children with width: " << width << LL_ENDL;
        LLPanel::reshape(width, height, called_from_parent);
    }

    if (mChicletPanel)          log(mChicletPanel, "after");
}

S32 LLChicletBar::processWidthDecreased(S32 delta_width)
{
    bool still_should_be_processed = true;

    const S32 chiclet_panel_shrink_headroom = getChicletPanelShrinkHeadroom();

    // Decreasing width of chiclet panel.
    if (chiclet_panel_shrink_headroom > 0)
    {
        // we have some space to decrease chiclet panel
        S32 shrink_by = llmin(-delta_width, chiclet_panel_shrink_headroom);

        LL_DEBUGS() << "delta_width: " << delta_width
            << ", panel_delta_min: " << chiclet_panel_shrink_headroom
            << ", shrink_by: " << shrink_by
            << LL_ENDL;

        // is chiclet panel wide enough to process resizing?
        delta_width += chiclet_panel_shrink_headroom;

        still_should_be_processed = delta_width < 0;

        LL_DEBUGS() << "Shrinking chiclet panel by " << shrink_by << " px" << LL_ENDL;
        mChicletPanel->getParent()->reshape(mChicletPanel->getParent()->getRect().getWidth() - shrink_by, mChicletPanel->getParent()->getRect().getHeight());
        log(mChicletPanel, "after processing panel decreasing via chiclet panel");

        LL_DEBUGS() << "RS_CHICLET_PANEL"
            << ", delta_width: " << delta_width
            << LL_ENDL;
    }

    S32 extra_shrink_width = 0;

    if (still_should_be_processed)
    {
        extra_shrink_width = -delta_width;
        LL_WARNS() << "There is no enough width to reshape all children: "
            << extra_shrink_width << LL_ENDL;
    }

    return extra_shrink_width;
}

S32 LLChicletBar::getChicletPanelShrinkHeadroom() const
{
    static const S32 min_width = mChicletPanel->getMinWidth();
    const S32 cur_width = mChicletPanel->getParent()->getRect().getWidth();

    S32 shrink_headroom = cur_width - min_width;
    llassert(shrink_headroom >= 0); // the panel cannot get narrower than the minimum
    return shrink_headroom;
}

void LLChicletBar::fitWithTopInfoBar()
{
<<<<<<< HEAD
	// <FS:Zi> We don't use the mini location panel in Firestorm
	#if 0
	LLPanelTopInfoBar& top_info_bar = LLPanelTopInfoBar::instance();

	LLRect rect = getRect();
	S32 width = rect.getWidth();

	if (top_info_bar.getVisible())
	{
		S32 delta = top_info_bar.calcScreenRect().mRight - calcScreenRect().mLeft;
		if (delta < 0 && rect.mLeft < llabs(delta))
			delta = -rect.mLeft;
		rect.setLeftTopAndSize(rect.mLeft + delta, rect.mTop, rect.getWidth(), rect.getHeight());
		width = rect.getWidth() - delta;
	}
	else
	{
		LLView* parent = getParent();
		if (parent)
		{
			LLRect parent_rect = parent->getRect();
			rect.setLeftTopAndSize(0, rect.mTop, rect.getWidth(), rect.getHeight());
			width = parent_rect.getWidth();
		}
	}

	setRect(rect);
	LLPanel::reshape(width, rect.getHeight(), false);
	#endif
	// </FS:Zi>
}

// <FS:Ansariel> Option to hide IM/Group chat chiclets
void LLChicletBar::updateVisibility(const LLSD &data)
{
	mChicletPanel->setVisible(!data.asBoolean());
}
// </FS:Ansariel>
=======
    LLPanelTopInfoBar& top_info_bar = LLPanelTopInfoBar::instance();

    LLRect rect = getRect();
    S32 width = rect.getWidth();

    if (top_info_bar.getVisible())
    {
        S32 delta = top_info_bar.calcScreenRect().mRight - calcScreenRect().mLeft;
        if (delta < 0 && rect.mLeft < llabs(delta))
            delta = -rect.mLeft;
        rect.setLeftTopAndSize(rect.mLeft + delta, rect.mTop, rect.getWidth(), rect.getHeight());
        width = rect.getWidth() - delta;
    }
    else
    {
        LLView* parent = getParent();
        if (parent)
        {
            LLRect parent_rect = parent->getRect();
            rect.setLeftTopAndSize(0, rect.mTop, rect.getWidth(), rect.getHeight());
            width = parent_rect.getWidth();
        }
    }

    setRect(rect);
    LLPanel::reshape(width, rect.getHeight(), false);
}
>>>>>>> 38c2a5bd
<|MERGE_RESOLUTION|>--- conflicted
+++ resolved
@@ -47,100 +47,96 @@
 :   mChicletPanel(NULL),
     mToolbarStack(NULL)
 {
-<<<<<<< HEAD
-	// <FS:Ansariel> [FS communication UI]
-	// Firstly add our self to IMSession observers, so we catch session events
-	// before chiclets do that.
-	LLIMMgr::getInstance()->addSessionObserver(this);
-	// </FS:Ansariel> [FS communication UI]
-
-	buildFromFile("panel_chiclet_bar.xml");
-=======
+    // <FS:Ansariel> [FS communication UI]
+    // Firstly add our self to IMSession observers, so we catch session events
+    // before chiclets do that.
+    LLIMMgr::getInstance()->addSessionObserver(this);
+    // </FS:Ansariel> [FS communication UI]
+
     buildFromFile("panel_chiclet_bar.xml");
->>>>>>> 38c2a5bd
 }
 
 // <FS:Ansariel> [FS communication UI]
 LLChicletBar::~LLChicletBar()
 {
-	if (LLIMMgr::instanceExists())
-	{
-		LLIMMgr::getInstance()->removeSessionObserver(this);
-	}
+    if (LLIMMgr::instanceExists())
+    {
+        LLIMMgr::getInstance()->removeSessionObserver(this);
+    }
 }
 
 LLIMChiclet* LLChicletBar::createIMChiclet(const LLUUID& session_id)
 {
-	LLIMChiclet::EType im_chiclet_type = LLIMChiclet::getIMSessionType(session_id);
-
-	switch (im_chiclet_type)
-	{
-	case LLIMChiclet::TYPE_IM:
-		return getChicletPanel()->createChiclet<LLIMP2PChiclet>(session_id);
-	case LLIMChiclet::TYPE_GROUP:
-		return getChicletPanel()->createChiclet<LLIMGroupChiclet>(session_id);
-	case LLIMChiclet::TYPE_AD_HOC:
-		return getChicletPanel()->createChiclet<LLAdHocChiclet>(session_id);
-	case LLIMChiclet::TYPE_UNKNOWN:
-		break;
-	}
-
-	return NULL;
+    LLIMChiclet::EType im_chiclet_type = LLIMChiclet::getIMSessionType(session_id);
+
+    switch (im_chiclet_type)
+    {
+    case LLIMChiclet::TYPE_IM:
+        return getChicletPanel()->createChiclet<LLIMP2PChiclet>(session_id);
+    case LLIMChiclet::TYPE_GROUP:
+        return getChicletPanel()->createChiclet<LLIMGroupChiclet>(session_id);
+    case LLIMChiclet::TYPE_AD_HOC:
+        return getChicletPanel()->createChiclet<LLAdHocChiclet>(session_id);
+    case LLIMChiclet::TYPE_UNKNOWN:
+        break;
+    }
+
+    return NULL;
 }
 
 //virtual
 void LLChicletBar::sessionAdded(const LLUUID& session_id, const std::string& name, const LLUUID& other_participant_id, BOOL has_offline_msg)
 {
-	if (!getChicletPanel()) return;
-
-	LLIMModel::LLIMSession* session = LLIMModel::getInstance()->findIMSession(session_id);
-	if (!session) return;
-
-	if (getChicletPanel()->findChiclet<LLChiclet>(session_id)) return;
-
-	LLIMChiclet* chiclet = createIMChiclet(session_id);
-	if(chiclet)
-	{
-		chiclet->setIMSessionName(name);
-		chiclet->setOtherParticipantId(other_participant_id);
-	}
-	else
-	{
-		LL_WARNS() << "Could not create chiclet" << LL_ENDL;
-	}
+    if (!getChicletPanel()) return;
+
+    LLIMModel::LLIMSession* session = LLIMModel::getInstance()->findIMSession(session_id);
+    if (!session) return;
+
+    if (getChicletPanel()->findChiclet<LLChiclet>(session_id)) return;
+
+    LLIMChiclet* chiclet = createIMChiclet(session_id);
+    if(chiclet)
+    {
+        chiclet->setIMSessionName(name);
+        chiclet->setOtherParticipantId(other_participant_id);
+    }
+    else
+    {
+        LL_WARNS() << "Could not create chiclet" << LL_ENDL;
+    }
 }
 
 //virtual
 void LLChicletBar::sessionRemoved(const LLUUID& session_id)
 {
-	if(getChicletPanel())
-	{
-		// IM floater should be closed when session removed and associated chiclet closed
-		FSFloaterIM* iMfloater = LLFloaterReg::findTypedInstance<FSFloaterIM>("fs_impanel", session_id);
-		if (iMfloater != NULL)
-		{
-			iMfloater->closeFloater();
-		}
-
-		getChicletPanel()->removeChiclet(session_id);
-	}
+    if(getChicletPanel())
+    {
+        // IM floater should be closed when session removed and associated chiclet closed
+        FSFloaterIM* iMfloater = LLFloaterReg::findTypedInstance<FSFloaterIM>("fs_impanel", session_id);
+        if (iMfloater != NULL)
+        {
+            iMfloater->closeFloater();
+        }
+
+        getChicletPanel()->removeChiclet(session_id);
+    }
 }
 
 void LLChicletBar::sessionIDUpdated(const LLUUID& old_session_id, const LLUUID& new_session_id)
 {
-	//this is only needed in case of outgoing ad-hoc/group chat sessions
-	LLChicletPanel* chiclet_panel = getChicletPanel();
-	if (chiclet_panel)
-	{
-		//it should be ad-hoc im chiclet or group im chiclet
-		LLChiclet* chiclet = chiclet_panel->findChiclet<LLChiclet>(old_session_id);
-		if (chiclet) chiclet->setSessionId(new_session_id);
-	}
+    //this is only needed in case of outgoing ad-hoc/group chat sessions
+    LLChicletPanel* chiclet_panel = getChicletPanel();
+    if (chiclet_panel)
+    {
+        //it should be ad-hoc im chiclet or group im chiclet
+        LLChiclet* chiclet = chiclet_panel->findChiclet<LLChiclet>(old_session_id);
+        if (chiclet) chiclet->setSessionId(new_session_id);
+    }
 }
 
 S32 LLChicletBar::getTotalUnreadIMCount()
 {
-	return getChicletPanel()->getTotalUnreadIMCount();
+    return getChicletPanel()->getTotalUnreadIMCount();
 }
 // </FS:Ansariel> [FS communication UI]
 
@@ -149,37 +145,30 @@
     mToolbarStack = getChild<LLLayoutStack>("toolbar_stack");
     mChicletPanel = getChild<LLChicletPanel>("chiclet_list");
 
-<<<<<<< HEAD
-	// <FS:Ansariel> [FS communication UI]
-	showWellButton("im_well", !LLIMWellWindow::getInstance()->isWindowEmpty());
-
-	// <FS:Ansariel> Optional legacy notification well
-	//showWellButton("notification_well", !LLFloaterNotificationsTabbed::getInstance()->isWindowEmpty());
-	if (!gSavedSettings.getBOOL("FSInternalLegacyNotificationWell"))
-	{
-		showWellButton("notification_well", !LLFloaterNotificationsTabbed::getInstance()->isWindowEmpty());
-	}
-	else
-	{
-		showWellButton("notification_well", !LLNotificationWellWindow::getInstance()->isWindowEmpty());
-	}
-	// </FS:Ansariel>
-
-	// <FS:Ansariel> FIRE-7179: Width of chiclet bar seems to change randomly
-	//LLPanelTopInfoBar::instance().setResizeCallback(boost::bind(&LLChicletBar::fitWithTopInfoBar, this));
-	//LLPanelTopInfoBar::instance().setVisibleCallback(boost::bind(&LLChicletBar::fitWithTopInfoBar, this));
-	// </FS:Ansariel>
-
-	// <FS:PP> Option to hide IM/Group chat chiclets
-	gSavedSettings.getControl("FSDisableIMChiclets")->getSignal()->connect(boost::bind(&LLChicletBar::updateVisibility, this, _2));
-	mChicletPanel->setVisible(!gSavedSettings.getBOOL("FSDisableIMChiclets"));
-	// </FS:PP> Option to hide IM/Group chat chiclets
-=======
-    showWellButton("notification_well", !LLFloaterNotificationsTabbed::getInstance()->isWindowEmpty());
-
-    LLPanelTopInfoBar::instance().setResizeCallback(boost::bind(&LLChicletBar::fitWithTopInfoBar, this));
-    LLPanelTopInfoBar::instance().setVisibleCallback(boost::bind(&LLChicletBar::fitWithTopInfoBar, this));
->>>>>>> 38c2a5bd
+    // <FS:Ansariel> [FS communication UI]
+    showWellButton("im_well", !LLIMWellWindow::getInstance()->isWindowEmpty());
+
+    // <FS:Ansariel> Optional legacy notification well
+    //showWellButton("notification_well", !LLFloaterNotificationsTabbed::getInstance()->isWindowEmpty());
+    if (!gSavedSettings.getBOOL("FSInternalLegacyNotificationWell"))
+    {
+        showWellButton("notification_well", !LLFloaterNotificationsTabbed::getInstance()->isWindowEmpty());
+    }
+    else
+    {
+        showWellButton("notification_well", !LLNotificationWellWindow::getInstance()->isWindowEmpty());
+    }
+    // </FS:Ansariel>
+
+    // <FS:Ansariel> FIRE-7179: Width of chiclet bar seems to change randomly
+    //LLPanelTopInfoBar::instance().setResizeCallback(boost::bind(&LLChicletBar::fitWithTopInfoBar, this));
+    //LLPanelTopInfoBar::instance().setVisibleCallback(boost::bind(&LLChicletBar::fitWithTopInfoBar, this));
+    // </FS:Ansariel>
+
+    // <FS:PP> Option to hide IM/Group chat chiclets
+    gSavedSettings.getControl("FSDisableIMChiclets")->getSignal()->connect(boost::bind(&LLChicletBar::updateVisibility, this, _2));
+    mChicletPanel->setVisible(!gSavedSettings.getBOOL("FSDisableIMChiclets"));
+    // </FS:PP> Option to hide IM/Group chat chiclets
 
     return TRUE;
 }
@@ -334,46 +323,8 @@
 
 void LLChicletBar::fitWithTopInfoBar()
 {
-<<<<<<< HEAD
-	// <FS:Zi> We don't use the mini location panel in Firestorm
-	#if 0
-	LLPanelTopInfoBar& top_info_bar = LLPanelTopInfoBar::instance();
-
-	LLRect rect = getRect();
-	S32 width = rect.getWidth();
-
-	if (top_info_bar.getVisible())
-	{
-		S32 delta = top_info_bar.calcScreenRect().mRight - calcScreenRect().mLeft;
-		if (delta < 0 && rect.mLeft < llabs(delta))
-			delta = -rect.mLeft;
-		rect.setLeftTopAndSize(rect.mLeft + delta, rect.mTop, rect.getWidth(), rect.getHeight());
-		width = rect.getWidth() - delta;
-	}
-	else
-	{
-		LLView* parent = getParent();
-		if (parent)
-		{
-			LLRect parent_rect = parent->getRect();
-			rect.setLeftTopAndSize(0, rect.mTop, rect.getWidth(), rect.getHeight());
-			width = parent_rect.getWidth();
-		}
-	}
-
-	setRect(rect);
-	LLPanel::reshape(width, rect.getHeight(), false);
-	#endif
-	// </FS:Zi>
-}
-
-// <FS:Ansariel> Option to hide IM/Group chat chiclets
-void LLChicletBar::updateVisibility(const LLSD &data)
-{
-	mChicletPanel->setVisible(!data.asBoolean());
-}
-// </FS:Ansariel>
-=======
+    // <FS:Zi> We don't use the mini location panel in Firestorm
+    #if 0
     LLPanelTopInfoBar& top_info_bar = LLPanelTopInfoBar::instance();
 
     LLRect rect = getRect();
@@ -400,5 +351,13 @@
 
     setRect(rect);
     LLPanel::reshape(width, rect.getHeight(), false);
-}
->>>>>>> 38c2a5bd
+    #endif
+    // </FS:Zi>
+}
+
+// <FS:Ansariel> Option to hide IM/Group chat chiclets
+void LLChicletBar::updateVisibility(const LLSD &data)
+{
+    mChicletPanel->setVisible(!data.asBoolean());
+}
+// </FS:Ansariel>