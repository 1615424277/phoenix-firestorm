--- conflicted
+++ resolved
@@ -191,26 +191,6 @@
 
 void LLFloaterPathfindingCharacters::onShowPhysicsCapsuleClicked()
 {
-<<<<<<< HEAD
-	if (LLPathingLib::getInstance() == NULL)
-	{
-		if (isShowPhysicsCapsule())
-		{
-			setShowPhysicsCapsule(false);
-		}
-	}
-	else
-	{
-		if (mSelectedCharacterId.notNull() && isShowPhysicsCapsule())
-		{
-			showCapsule();
-		}
-		else
-		{
-			hideCapsule();
-		}
-	}
-=======
     if (LLPathingLib::getInstance() == NULL)
     {
         if (isShowPhysicsCapsule())
@@ -229,7 +209,6 @@
             hideCapsule();
         }
     }
->>>>>>> 1a8a5404
 }
 
 LLSD LLFloaterPathfindingCharacters::buildCharacterScrollListItemData(const LLPathfindingCharacter *pCharacterPtr) const
@@ -261,16 +240,6 @@
 
 void LLFloaterPathfindingCharacters::updateStateOnDisplayControls()
 {
-<<<<<<< HEAD
-	int numSelectedItems = getNumSelectedObjects();;
-	bool isEditEnabled = ((numSelectedItems == 1) && (LLPathingLib::getInstance() != NULL));
-
-	mShowPhysicsCapsuleCheckBox->setEnabled(isEditEnabled);
-	if (!isEditEnabled)
-	{
-		setShowPhysicsCapsule(false);
-	}
-=======
     int numSelectedItems = getNumSelectedObjects();;
     bool isEditEnabled = ((numSelectedItems == 1) && (LLPathingLib::getInstance() != NULL));
 
@@ -279,7 +248,6 @@
     {
         setShowPhysicsCapsule(false);
     }
->>>>>>> 1a8a5404
 }
 
 void LLFloaterPathfindingCharacters::showSelectedCharacterCapsules()
