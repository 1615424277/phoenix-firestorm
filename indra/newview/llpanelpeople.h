--- conflicted
+++ resolved
@@ -65,8 +65,7 @@
 	/*virtual*/ bool	notifyChildren(const LLSD& info);
 	// Implements LLVoiceClientStatusObserver::onChange() to enable call buttons
 	// when voice is available
-<<<<<<< HEAD
-	/*virtual*/ void onChange(EStatusType status, const std::string &channelURI, bool proximal);
+	/*virtual*/ void onChange(EStatusType status, const LLSD& channelInfo, bool proximal);
 	// <FS:Ansariel> CTRL-F focusses local search editor
 	/*virtual*/ BOOL handleKeyHere(KEY key, MASK mask);
 	/*virtual*/ bool hasAccelerators() const { return true; }
@@ -76,9 +75,6 @@
 	LLAvatarList* getNearbyList() { return mNearbyList; }
 	void          updateNearbyList();
 // [/RLVa:KB]
-=======
-	/*virtual*/ void onChange(EStatusType status, const LLSD& channelInfo, bool proximal);
->>>>>>> 410be3b2
 
 	// internals
 	class Updater;
