/** 
 * @file llpanelpeople.h
 * @brief Side tray "People" panel
 *
 * $LicenseInfo:firstyear=2009&license=viewerlgpl$
 * Second Life Viewer Source Code
 * Copyright (C) 2010, Linden Research, Inc.
 * 
 * This library is free software; you can redistribute it and/or
 * modify it under the terms of the GNU Lesser General Public
 * License as published by the Free Software Foundation;
 * version 2.1 of the License only.
 * 
 * This library is distributed in the hope that it will be useful,
 * but WITHOUT ANY WARRANTY; without even the implied warranty of
 * MERCHANTABILITY or FITNESS FOR A PARTICULAR PURPOSE.  See the GNU
 * Lesser General Public License for more details.
 * 
 * You should have received a copy of the GNU Lesser General Public
 * License along with this library; if not, write to the Free Software
 * Foundation, Inc., 51 Franklin Street, Fifth Floor, Boston, MA  02110-1301  USA
 * 
 * Linden Research, Inc., 945 Battery Street, San Francisco, CA  94111  USA
 * $/LicenseInfo$
 */ 

#ifndef LL_LLPANELPEOPLE_H
#define LL_LLPANELPEOPLE_H

#include <llpanel.h>

#include "llcallingcard.h" // for avatar tracker
#include "llfloaterwebcontent.h"
#include "llvoiceclient.h"

class LLAvatarList;
class LLAvatarName;
class LLFilterEditor;
class LLGroupList;
class LLMenuButton;
class LLTabContainer;

class LLPanelPeople 
	: public LLPanel
	, public LLVoiceClientStatusObserver
{
	LOG_CLASS(LLPanelPeople);
public:
	LLPanelPeople();
	virtual ~LLPanelPeople();

	/*virtual*/ BOOL 	postBuild();
	/*virtual*/ void	onOpen(const LLSD& key);
	/*virtual*/ bool	notifyChildren(const LLSD& info);
	// Implements LLVoiceClientStatusObserver::onChange() to enable call buttons
	// when voice is available
	/*virtual*/ void onChange(EStatusType status, const std::string &channelURI, bool proximal);

<<<<<<< HEAD
    bool mTryToConnectToFbc;
=======
// [RLVa:KB] - Checked: 2010-04-05 (RLVa-1.2.0d) | Added: RLVa-1.2.0d
	LLAvatarList* getNearbyList() { return mNearbyList; }
// [/RLVa:KB]
>>>>>>> 1b745489

	// internals
	class Updater;

private:

	typedef enum e_sort_oder {
		E_SORT_BY_NAME = 0,
		E_SORT_BY_STATUS = 1,
		E_SORT_BY_MOST_RECENT = 2,
		E_SORT_BY_DISTANCE = 3,
		E_SORT_BY_RECENT_SPEAKERS = 4,
	} ESortOrder;

    void				    removePicker();

	// methods indirectly called by the updaters
	void					updateFriendListHelpText();
	void					updateFriendList();
	bool					updateSuggestedFriendList();
	void					updateNearbyList();
	void					updateRecentList();
	void					updateFacebookList(bool visible);

	bool					isItemsFreeOfFriends(const uuid_vec_t& uuids);

	void					updateButtons();
	std::string				getActiveTabName() const;
	LLUUID					getCurrentItemID() const;
	void					getCurrentItemIDs(uuid_vec_t& selected_uuids) const;
	void					showGroupMenu(LLMenuGL* menu);
	void					setSortOrder(LLAvatarList* list, ESortOrder order, bool save = true);

	// UI callbacks
	void					onFilterEdit(const std::string& search_string);
	void					onTabSelected(const LLSD& param);
	void					onAddFriendButtonClicked();
	void					onAddFriendWizButtonClicked();
	void					onDeleteFriendButtonClicked();
	void					onChatButtonClicked();
	void					onGearButtonClicked(LLUICtrl* btn);
	void					onImButtonClicked();
	void					onMoreButtonClicked();
	void					onAvatarListDoubleClicked(LLUICtrl* ctrl);
	void					onAvatarListCommitted(LLAvatarList* list);
	bool					onGroupPlusButtonValidate();
	void					onGroupMinusButtonClicked();
	void					onGroupPlusMenuItemClicked(const LLSD& userdata);

	void					onFriendsViewSortMenuItemClicked(const LLSD& userdata);
	void					onNearbyViewSortMenuItemClicked(const LLSD& userdata);
	void					onGroupsViewSortMenuItemClicked(const LLSD& userdata);
	void					onRecentViewSortMenuItemClicked(const LLSD& userdata);

	bool					onFriendsViewSortMenuItemCheck(const LLSD& userdata);
	bool					onRecentViewSortMenuItemCheck(const LLSD& userdata);
	bool					onNearbyViewSortMenuItemCheck(const LLSD& userdata);

	// misc callbacks
	static void				onAvatarPicked(const uuid_vec_t& ids, const std::vector<LLAvatarName> names);

	void					onFriendsAccordionExpandedCollapsed(LLUICtrl* ctrl, const LLSD& param, LLAvatarList* avatar_list);

	void					showAccordion(const std::string name, bool show);

	void					showFriendsAccordionsIfNeeded();

	void					onFriendListRefreshComplete(LLUICtrl*ctrl, const LLSD& param);

	bool					onConnectedToFacebook(const LLSD& data);

	void					setAccordionCollapsedByUser(LLUICtrl* acc_tab, bool collapsed);
	void					setAccordionCollapsedByUser(const std::string& name, bool collapsed);
	bool					isAccordionCollapsedByUser(LLUICtrl* acc_tab);
	bool					isAccordionCollapsedByUser(const std::string& name);

	LLTabContainer*			mTabContainer;
	LLAvatarList*			mOnlineFriendList;
	LLAvatarList*			mAllFriendList;
	LLAvatarList*			mSuggestedFriends;
	LLAvatarList*			mNearbyList;
	LLAvatarList*			mRecentList;
	LLGroupList*			mGroupList;
	LLNetMap*				mMiniMap;

	std::vector<std::string> mSavedOriginalFilters;
	std::vector<std::string> mSavedFilters;

	Updater*				mFriendListUpdater;
	Updater*				mNearbyListUpdater;
	Updater*				mRecentListUpdater;
	Updater*				mFacebookListUpdater;
	Updater*				mButtonsUpdater;
    LLHandle< LLFloater >	mPicker;
};

#endif //LL_LLPANELPEOPLE_H<|MERGE_RESOLUTION|>--- conflicted
+++ resolved
@@ -56,13 +56,11 @@
 	// when voice is available
 	/*virtual*/ void onChange(EStatusType status, const std::string &channelURI, bool proximal);
 
-<<<<<<< HEAD
     bool mTryToConnectToFbc;
-=======
+
 // [RLVa:KB] - Checked: 2010-04-05 (RLVa-1.2.0d) | Added: RLVa-1.2.0d
 	LLAvatarList* getNearbyList() { return mNearbyList; }
 // [/RLVa:KB]
->>>>>>> 1b745489
 
 	// internals
 	class Updater;
