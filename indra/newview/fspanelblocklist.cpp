--- conflicted
+++ resolved
@@ -87,31 +87,8 @@
 
 bool FSPanelBlockList::postBuild()
 {
-<<<<<<< HEAD
-	mBlockedList = getChild<FSScrollListCtrl>("block_list");
-	mBlockedList->setCommitOnSelectionChange(true);
-	mBlockedList->setCommitCallback(boost::bind(&FSPanelBlockList::onSelectionChanged, this));
-	mBlockedList->setDoubleClickCallback(boost::bind(&FSPanelBlockList::showProfile, this));
-	mBlockedList->setSearchColumn(mBlockedList->getColumn("item_name")->mIndex);
-	mBlockedList->setContextMenu(&gFSBlockListMenu);
-	mBlockedList->setFilterColumn(COL_NAME);
-	mBlockedList->setSortChangedCallback(boost::bind(&FSPanelBlockList::onSortChanged, this));
-
-	getChild<LLButton>("unblock_btn")->setCommitCallback(boost::bind(&FSPanelBlockList::removeMutes, this));
-	getChild<LLFilterEditor>("blocked_filter_input")->setCommitCallback(boost::bind(&FSPanelBlockList::onFilterEdit, this, _2));
-
-	LLMuteList::getInstance()->addObserver(this);
-	
-	refreshBlockedList();
-
-	setVisibleCallback(boost::bind(&FSPanelBlockList::removePicker, this));
-	
-	updateButtons();
-
-	return LLPanel::postBuild();
-=======
     mBlockedList = getChild<FSScrollListCtrl>("block_list");
-    mBlockedList->setCommitOnSelectionChange(TRUE);
+    mBlockedList->setCommitOnSelectionChange(true);
     mBlockedList->setCommitCallback(boost::bind(&FSPanelBlockList::onSelectionChanged, this));
     mBlockedList->setDoubleClickCallback(boost::bind(&FSPanelBlockList::showProfile, this));
     mBlockedList->setSearchColumn(mBlockedList->getColumn("item_name")->mIndex);
@@ -131,7 +108,6 @@
     updateButtons();
 
     return LLPanel::postBuild();
->>>>>>> c06fb4e0
 }
 
 void FSPanelBlockList::onOpen(const LLSD& key)
@@ -144,50 +120,28 @@
 
 bool FSPanelBlockList::handleKeyHere(KEY key, MASK mask)
 {
-<<<<<<< HEAD
-	if (FSCommon::isFilterEditorKeyCombo(key, mask))
-	{
-		getChild<LLFilterEditor>("blocked_filter_input")->setFocus(true);
-		return true;
-	}
-=======
     if (FSCommon::isFilterEditorKeyCombo(key, mask))
     {
-        getChild<LLFilterEditor>("blocked_filter_input")->setFocus(TRUE);
-        return TRUE;
-    }
->>>>>>> c06fb4e0
+        getChild<LLFilterEditor>("blocked_filter_input")->setFocus(true);
+        return true;
+    }
 
     return LLPanel::handleKeyHere(key, mask);
 }
 
 void FSPanelBlockList::selectBlocked(const LLUUID& mute_id)
 {
-<<<<<<< HEAD
-	mBlockedList->deselectAllItems();
-	for (auto item : mBlockedList->getAllData())
-	{
-		if (item->getColumn(3)->getValue().asUUID() == mute_id)
-		{
-			item->setSelected(true);
-			break;
-		}
-	}
-
-	mBlockedList->scrollToShowSelected();
-=======
     mBlockedList->deselectAllItems();
     for (auto item : mBlockedList->getAllData())
     {
         if (item->getColumn(3)->getValue().asUUID() == mute_id)
         {
-            item->setSelected(TRUE);
+            item->setSelected(true);
             break;
         }
     }
 
     mBlockedList->scrollToShowSelected();
->>>>>>> c06fb4e0
 }
 
 void FSPanelBlockList::showPanelAndSelect(const LLUUID& idToSelect)
@@ -278,62 +232,6 @@
 
 void FSPanelBlockList::onCustomAction(const LLSD& userdata)
 {
-<<<<<<< HEAD
-	const std::string command_name = userdata.asString();
-
-	if ("block_obj_by_name" == command_name)
-	{
-		blockObjectByName();
-	}
-	else if ("block_res_by_name" == command_name)
-	{
-		blockResidentByName();
-	}
-	else if ("sort_by_name" == command_name)
-	{
-		mBlockedList->sortByColumn("item_name", true);
-		gSavedSettings.setU32("BlockPeopleSortOrder", E_SORT_BY_NAME_ASC);
-	}
-	else if ("sort_by_type" == command_name)
-	{
-		mBlockedList->sortByColumn("item_type", true);
-		gSavedSettings.setU32("BlockPeopleSortOrder", E_SORT_BY_TYPE_ASC);
-	}
-	else if ("sort_by_name_desc" == command_name)
-	{
-		mBlockedList->sortByColumn("item_name", false);
-		gSavedSettings.setU32("BlockPeopleSortOrder", E_SORT_BY_NAME_DESC);
-	}
-	else if ("sort_by_type_desc" == command_name)
-	{
-		mBlockedList->sortByColumn("item_type", false);
-		gSavedSettings.setU32("BlockPeopleSortOrder", E_SORT_BY_TYPE_DESC);
-	}
-	else if ("unblock_item" == command_name)
-	{
-		removeMutes();
-	}
-	else if ("profile_item" == command_name)
-	{
-		showProfile();
-	}
-	else if ("block_voice" == command_name)
-	{
-		toggleMute(LLMute::flagVoiceChat);
-	}
-	else if ("block_text" == command_name)
-	{
-		toggleMute(LLMute::flagTextChat);
-	}
-	else if ("block_particles" == command_name)
-	{
-		toggleMute(LLMute::flagParticles);
-	}
-	else if ("block_obj_sounds" == command_name)
-	{
-		toggleMute(LLMute::flagObjectSounds);
-	}
-=======
     const std::string command_name = userdata.asString();
 
     if ("block_obj_by_name" == command_name)
@@ -346,22 +244,22 @@
     }
     else if ("sort_by_name" == command_name)
     {
-        mBlockedList->sortByColumn("item_name", TRUE);
+        mBlockedList->sortByColumn("item_name", true);
         gSavedSettings.setU32("BlockPeopleSortOrder", E_SORT_BY_NAME_ASC);
     }
     else if ("sort_by_type" == command_name)
     {
-        mBlockedList->sortByColumn("item_type", TRUE);
+        mBlockedList->sortByColumn("item_type", true);
         gSavedSettings.setU32("BlockPeopleSortOrder", E_SORT_BY_TYPE_ASC);
     }
     else if ("sort_by_name_desc" == command_name)
     {
-        mBlockedList->sortByColumn("item_name", FALSE);
+        mBlockedList->sortByColumn("item_name", false);
         gSavedSettings.setU32("BlockPeopleSortOrder", E_SORT_BY_NAME_DESC);
     }
     else if ("sort_by_type_desc" == command_name)
     {
-        mBlockedList->sortByColumn("item_type", FALSE);
+        mBlockedList->sortByColumn("item_type", false);
         gSavedSettings.setU32("BlockPeopleSortOrder", E_SORT_BY_TYPE_DESC);
     }
     else if ("unblock_item" == command_name)
@@ -388,7 +286,6 @@
     {
         toggleMute(LLMute::flagObjectSounds);
     }
->>>>>>> c06fb4e0
 }
 
 bool FSPanelBlockList::isActionChecked(const LLSD& userdata)
@@ -499,20 +396,8 @@
 
 void FSPanelBlockList::blockResidentByName()
 {
-<<<<<<< HEAD
-	const bool allow_multiple = false;
-	const bool close_on_select = true;
-
-	LLFloaterAvatarPicker* picker = LLFloaterAvatarPicker::show(boost::bind(&FSPanelBlockList::callbackBlockPicked, this, _1, _2), allow_multiple, close_on_select);
-	LLFloater* parent = dynamic_cast<LLFloater*>(getParent());
-	if (parent)
-	{
-		parent->addDependentFloater(picker);
-	}
-	mAvatarPicker = picker->getHandle();
-=======
-    const BOOL allow_multiple = FALSE;
-    const BOOL close_on_select = TRUE;
+    const bool allow_multiple = false;
+    const bool close_on_select = true;
 
     LLFloaterAvatarPicker* picker = LLFloaterAvatarPicker::show(boost::bind(&FSPanelBlockList::callbackBlockPicked, this, _1, _2), allow_multiple, close_on_select);
     LLFloater* parent = dynamic_cast<LLFloater*>(getParent());
@@ -521,7 +406,6 @@
         parent->addDependentFloater(picker);
     }
     mAvatarPicker = picker->getHandle();
->>>>>>> c06fb4e0
 }
 
 void FSPanelBlockList::blockObjectByName()
@@ -559,25 +443,10 @@
 
 void FSPanelBlockList::callbackBlockByName(const std::string& text)
 {
-<<<<<<< HEAD
-	if (text.empty()) return;
-
-	LLMute mute(LLUUID::null, text, LLMute::BY_NAME);
-	bool success = LLMuteList::getInstance()->add(mute);
-	if (!success)
-	{
-		LLNotificationsUtil::add("MuteByNameFailed");
-	}
-	else
-	{
-		mBlockedList->selectItemByLabel(text);
-		mBlockedList->scrollToShowSelected();
-	}
-=======
     if (text.empty()) return;
 
     LLMute mute(LLUUID::null, text, LLMute::BY_NAME);
-    BOOL success = LLMuteList::getInstance()->add(mute);
+    bool success = LLMuteList::getInstance()->add(mute);
     if (!success)
     {
         LLNotificationsUtil::add("MuteByNameFailed");
@@ -587,7 +456,6 @@
         mBlockedList->selectItemByLabel(text);
         mBlockedList->scrollToShowSelected();
     }
->>>>>>> c06fb4e0
 }
 
 void FSPanelBlockList::onFilterEdit(std::string search_string)
@@ -611,34 +479,7 @@
 
 void FSPanelBlockList::onSortChanged()
 {
-<<<<<<< HEAD
-	bool ascending = mBlockedList->getSortAscending();
-	std::string column = mBlockedList->getSortColumnName();
-
-	if (column == "item_name")
-	{
-		if (ascending)
-		{
-			gSavedSettings.setU32("BlockPeopleSortOrder", E_SORT_BY_NAME_ASC);
-		}
-		else
-		{
-			gSavedSettings.setU32("BlockPeopleSortOrder", E_SORT_BY_NAME_DESC);
-		}
-	}
-	else if (column == "item_type")
-	{
-		if (ascending)
-		{
-			gSavedSettings.setU32("BlockPeopleSortOrder", E_SORT_BY_TYPE_ASC);
-		}
-		else
-		{
-			gSavedSettings.setU32("BlockPeopleSortOrder", E_SORT_BY_TYPE_DESC);
-		}
-	}
-=======
-    BOOL ascending = mBlockedList->getSortAscending();
+    bool ascending = mBlockedList->getSortAscending();
     std::string column = mBlockedList->getSortColumnName();
 
     if (column == "item_name")
@@ -663,7 +504,6 @@
             gSavedSettings.setU32("BlockPeopleSortOrder", E_SORT_BY_TYPE_DESC);
         }
     }
->>>>>>> c06fb4e0
 }
 
 //EOF