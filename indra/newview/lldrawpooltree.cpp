--- conflicted
+++ resolved
@@ -123,18 +123,13 @@
 {
     LL_PROFILE_ZONE_SCOPED;
 
-<<<<<<< HEAD
-	// <FS:PP> Attempt to speed up things a little
-	// glPolygonOffset(gSavedSettings.getF32("RenderDeferredTreeShadowOffset"),
-	//				gSavedSettings.getF32("RenderDeferredTreeShadowBias"));
-	static LLCachedControl<F32> RenderDeferredTreeShadowOffset(gSavedSettings, "RenderDeferredTreeShadowOffset");
-	static LLCachedControl<F32> RenderDeferredTreeShadowBias(gSavedSettings, "RenderDeferredTreeShadowBias");
-	glPolygonOffset(RenderDeferredTreeShadowOffset, RenderDeferredTreeShadowBias);
-	// </FS:PP>
-=======
-    glPolygonOffset(gSavedSettings.getF32("RenderDeferredTreeShadowOffset"),
-                    gSavedSettings.getF32("RenderDeferredTreeShadowBias"));
->>>>>>> 38c2a5bd
+    // <FS:PP> Attempt to speed up things a little
+    // glPolygonOffset(gSavedSettings.getF32("RenderDeferredTreeShadowOffset"),
+    //              gSavedSettings.getF32("RenderDeferredTreeShadowBias"));
+    static LLCachedControl<F32> RenderDeferredTreeShadowOffset(gSavedSettings, "RenderDeferredTreeShadowOffset");
+    static LLCachedControl<F32> RenderDeferredTreeShadowBias(gSavedSettings, "RenderDeferredTreeShadowBias");
+    glPolygonOffset(RenderDeferredTreeShadowOffset, RenderDeferredTreeShadowBias);
+    // </FS:PP>
 
     LLEnvironment& environment = LLEnvironment::instance();
 
@@ -152,21 +147,15 @@
 {
     LL_PROFILE_ZONE_SCOPED;
 
-<<<<<<< HEAD
-	// <FS:PP> Attempt to speed up things a little
-	// glPolygonOffset(gSavedSettings.getF32("RenderDeferredSpotShadowOffset"),
-	//					gSavedSettings.getF32("RenderDeferredSpotShadowBias"));
-	static LLCachedControl<F32> RenderDeferredSpotShadowOffset(gSavedSettings, "RenderDeferredSpotShadowOffset");
-	static LLCachedControl<F32> RenderDeferredSpotShadowBias(gSavedSettings, "RenderDeferredSpotShadowBias");
-	glPolygonOffset(RenderDeferredSpotShadowOffset, RenderDeferredSpotShadowBias);
-	// </FS:PP>
+    // <FS:PP> Attempt to speed up things a little
+    // glPolygonOffset(gSavedSettings.getF32("RenderDeferredSpotShadowOffset"),
+    //                  gSavedSettings.getF32("RenderDeferredSpotShadowBias"));
+    static LLCachedControl<F32> RenderDeferredSpotShadowOffset(gSavedSettings, "RenderDeferredSpotShadowOffset");
+    static LLCachedControl<F32> RenderDeferredSpotShadowBias(gSavedSettings, "RenderDeferredSpotShadowBias");
+    glPolygonOffset(RenderDeferredSpotShadowOffset, RenderDeferredSpotShadowBias);
+    // </FS:PP>
 
-	gDeferredTreeShadowProgram.unbind();
-=======
-    glPolygonOffset(gSavedSettings.getF32("RenderDeferredSpotShadowOffset"),
-                        gSavedSettings.getF32("RenderDeferredSpotShadowBias"));
     gDeferredTreeShadowProgram.unbind();
->>>>>>> 38c2a5bd
 }
 
 BOOL LLDrawPoolTree::verify() const
