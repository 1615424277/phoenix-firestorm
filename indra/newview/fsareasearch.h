--- conflicted
+++ resolved
@@ -57,48 +57,6 @@
 
 struct FSObjectProperties
 {
-<<<<<<< HEAD
-	LLUUID id;
-	bool listed;
-	std::string name;
-	std::string description;
-	std::string touch_name;
-	std::string sit_name;
-	LLUUID creator_id;
-	LLUUID owner_id;
-	LLUUID group_id;
-	LLUUID ownership_id;
-	bool group_owned;
-	U64 creation_date;
-	U32 base_mask, owner_mask, group_mask, everyone_mask, next_owner_mask;
-	LLSaleInfo sale_info;
-	LLCategory category;
-	LLUUID last_owner_id;
-	LLAggregatePermissions ag_perms;
-	LLAggregatePermissions ag_texture_perms;
-	LLAggregatePermissions ag_texture_perms_owner;
-	LLPermissions permissions;
-	uuid_vec_t texture_ids;
-	bool name_requested;
-	U32 local_id;
-	U64 region_handle;
-	
-	typedef enum e_object_properties_request
-	{
-		NEED,
-		SENT,
-		FINISHED,
-		FAILED
-	} EObjectPropertiesRequest;
-	EObjectPropertiesRequest request;
-	
-	FSObjectProperties() :
-		request(NEED),
-		listed(false),
-		name_requested(false)
-	{
-	}
-=======
     LLUUID id;
     bool listed;
     std::string name;
@@ -109,7 +67,7 @@
     LLUUID owner_id;
     LLUUID group_id;
     LLUUID ownership_id;
-    BOOL group_owned;  // used in LL function that uses BOOL instead of bool
+    bool group_owned;
     U64 creation_date;
     U32 base_mask, owner_mask, group_mask, everyone_mask, next_owner_mask;
     LLSaleInfo sale_info;
@@ -139,7 +97,6 @@
         name_requested(false)
     {
     }
->>>>>>> c06fb4e0
 };
 
 //---------------------------------------------------------------------
@@ -150,73 +107,10 @@
 {
     LOG_CLASS(FSAreaSearch);
 public:
-<<<<<<< HEAD
-	FSAreaSearch(const LLSD &);
-	virtual ~FSAreaSearch();
-
-	/*virtual*/ bool postBuild();
-	virtual void draw();
-	virtual void onOpen(const LLSD& key);
-
-	void avatarNameCacheCallback(const LLUUID& id, const LLAvatarName& av_name);
-	void callbackLoadFullName(const LLUUID& id, const std::string& full_name);
-	void processObjectProperties(LLMessageSystem* msg);
-	void updateObjectCosts(const LLUUID& object_id, F32 object_cost, F32 link_cost, F32 physics_cost, F32 link_physics_cost);
-	static void idle(void *user_data);
-
-	void checkRegion();
-	void refreshList(bool cache_clear);
-	void onCommitLine();
-	void clearSearchText();
-	void onButtonClickedSearch();
-	void onCommitCheckboxRegex();
-	bool isSearchableObject (LLViewerObject* objectp, LLViewerRegion* our_region);
-	void setFindOwnerText(std::string value);
-	
-	std::map<LLUUID, FSObjectProperties> mObjectDetails;
-
-	FSPanelAreaSearchAdvanced* getPanelAdvanced() { return mPanelAdvanced; }
-	FSPanelAreaSearchList* getPanelList() { return mPanelList; }
-
-	void setFilterForSale(bool b) { mFilterForSale = b; }
-	void setFilterLocked(bool b) { mFilterLocked = b; }
-	void setFilterPhysical(bool b) { mFilterPhysical = b; }
-	void setFilterTemporary(bool b) { mFilterTemporary = b; }
-	void setFilterPhantom(bool b) { mFilterPhantom = b; }
-	void setFilterAttachment(bool b) { mFilterAttachment = b; }
-	void setFilterMoaP(bool b) { mFilterMoaP = b; }
-	
-	void setRegexSearch(bool b) { mRegexSearch = b; }
-	void setBeacons(bool b) { mBeacons = b; }
-	
-	void setExcludeAttachment(bool b) { mExcludeAttachment = b; }
-	void setExcludetemporary(bool b) { mExcludeTemporary = b; }
-	void setExcludePhysics(bool b) { mExcludePhysics = b; }
-	void setExcludeChildPrims(bool b) { mExcludeChildPrims = b; }
-	void setExcludeNeighborRegions(bool b) { mExcludeNeighborRegions = b; }
-	
-	void setFilterForSaleMin(S32 s) { mFilterForSaleMin = s; }
-	void setFilterForSaleMax(S32 s) { mFilterForSaleMax = s; }
-	
-	void setFilterClickAction(bool b) { mFilterClickAction = b; }
-	void setFilterClickActionType(U8 u) { mFilterClickActionType = u; }
-	
-	void setFilterDistance(bool b) { mFilterDistance = b; }
-	void setFilterDistanceMin(S32 s) { mFilterDistanceMin = s; }
-	void setFilterDistanceMax(S32 s) { mFilterDistanceMax = s; }
-	
-	void setFilterPermCopy(bool b) { mFilterPermCopy = b; }
-	void setFilterPermModify(bool b) { mFilterPermModify = b; }
-	void setFilterPermTransfer(bool b) { mFilterPermTransfer = b; }
-
-	void setFilterAgentParcelOnly(bool b) { mFilterAgentParcelOnly = b; }
-
-	bool isActive() { return mActive; }
-=======
     FSAreaSearch(const LLSD &);
     virtual ~FSAreaSearch();
 
-    /*virtual*/ BOOL postBuild();
+    /*virtual*/ bool postBuild();
     virtual void draw();
     virtual void onOpen(const LLSD& key);
 
@@ -274,7 +168,6 @@
     void setFilterAgentParcelOnly(bool b) { mFilterAgentParcelOnly = b; }
 
     bool isActive() { return mActive; }
->>>>>>> c06fb4e0
 
 private:
     void requestObjectProperties(const std::vector< U32 >& request_list, bool select, LLViewerRegion* regionp);
@@ -389,17 +282,7 @@
     FSPanelAreaSearchList(FSAreaSearch* pointer);
     virtual ~FSPanelAreaSearchList();
 
-<<<<<<< HEAD
-	/*virtual*/ bool postBuild();
-	
-	void setCounterText();
-	void setCounterText(LLStringUtil::format_map_t args);
-	void updateScrollList();
-	void updateName(const LLUUID& id, const std::string& name);
-	static void touchObject(LLViewerObject* objectp);
-=======
-    /*virtual*/ BOOL postBuild();
->>>>>>> c06fb4e0
+    /*virtual*/ bool postBuild();
 
     void setCounterText();
     void setCounterText(LLStringUtil::format_map_t args);
@@ -451,13 +334,8 @@
     FSPanelAreaSearchFind(FSAreaSearch* pointer);
     virtual ~FSPanelAreaSearchFind() = default;
 
-<<<<<<< HEAD
-	/*virtual*/ bool postBuild();
-	/*virtual*/ bool handleKeyHere(KEY key,MASK mask);
-=======
-    /*virtual*/ BOOL postBuild();
-    /*virtual*/ BOOL handleKeyHere(KEY key,MASK mask);
->>>>>>> c06fb4e0
+    /*virtual*/ bool postBuild();
+    /*virtual*/ bool handleKeyHere(KEY key,MASK mask);
 
     LLLineEditor* mNameLineEditor;
     LLLineEditor* mDescriptionLineEditor;
@@ -489,11 +367,7 @@
     FSPanelAreaSearchFilter(FSAreaSearch* pointer);
     virtual ~FSPanelAreaSearchFilter() = default;
 
-<<<<<<< HEAD
-	/*virtual*/ bool postBuild();
-=======
-    /*virtual*/ BOOL postBuild();
->>>>>>> c06fb4e0
+    /*virtual*/ bool postBuild();
 
 private:
     void onCommitCheckbox();
@@ -559,11 +433,7 @@
     FSPanelAreaSearchAdvanced() = default;
     virtual ~FSPanelAreaSearchAdvanced() = default;
 
-<<<<<<< HEAD
-	/*virtual*/ bool postBuild();
-=======
-    /*virtual*/ BOOL postBuild();
->>>>>>> c06fb4e0
+    /*virtual*/ bool postBuild();
 
     LLCheckBoxCtrl* mCheckboxClickTouch;
     LLCheckBoxCtrl* mCheckboxClickBuy;
