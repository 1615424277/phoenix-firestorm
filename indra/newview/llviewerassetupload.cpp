--- conflicted
+++ resolved
@@ -433,16 +433,11 @@
         // It's an image file, the upload procedure is the same for all
         if (!LLViewerTextureList::createUploadFile(getFileName(), filename, codec))
         {
-<<<<<<< HEAD
             // <FS:Ansariel> Duplicate error message output
             //errorMessage = llformat("Problem with file %s:\n\n%s\n",
-            //    getFileName().c_str(), LLImage::getLastError().c_str());
-            errorMessage = LLImage::getLastError();
+            //    getFileName().c_str(), LLImage::getLastThreadError().c_str());
+            errorMessage = LLImage::getLastThreadError();
             // </FS:Ansariel>
-=======
-            errorMessage = llformat("Problem with file %s:\n\n%s\n",
-                getFileName().c_str(), LLImage::getLastThreadError().c_str());
->>>>>>> 25251c3b
             errorLabel = "ProblemWithFile";
             error = true;
         }
@@ -978,7 +973,6 @@
             // Show the preview panel for textures and sounds to let
             // user know that the image (or snapshot) arrived intact.
             LLInventoryPanel* panel = LLInventoryPanel::getActiveInventoryPanel(FALSE);
-<<<<<<< HEAD
             // <FS:Ansariel> Use correct inventory floater for showing the upload
             if (!panel)
             {
@@ -998,9 +992,6 @@
             bool show_main_panel = (!panel || panel->getName() != "Recent Items");
             LLInventoryPanel::openInventoryPanelAndSetSelection(true, serverInventoryItem, show_main_panel, false, !panel);
             // </FS:Testy>
-=======
-            LLInventoryPanel::openInventoryPanelAndSetSelection(true, serverInventoryItem, false, false, !panel);
->>>>>>> 25251c3b
 
             // restore keyboard focus
             gFocusMgr.setKeyboardFocus(focus);
