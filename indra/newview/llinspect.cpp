/**
 * @file llinspect.cpp
 *
 * $LicenseInfo:firstyear=2009&license=viewerlgpl$
 * Second Life Viewer Source Code
 * Copyright (C) 2010, Linden Research, Inc.
 *
 * This library is free software; you can redistribute it and/or
 * modify it under the terms of the GNU Lesser General Public
 * License as published by the Free Software Foundation;
 * version 2.1 of the License only.
 *
 * This library is distributed in the hope that it will be useful,
 * but WITHOUT ANY WARRANTY; without even the implied warranty of
 * MERCHANTABILITY or FITNESS FOR A PARTICULAR PURPOSE.  See the GNU
 * Lesser General Public License for more details.
 *
 * You should have received a copy of the GNU Lesser General Public
 * License along with this library; if not, write to the Free Software
 * Foundation, Inc., 51 Franklin Street, Fifth Floor, Boston, MA  02110-1301  USA
 *
 * Linden Research, Inc., 945 Battery Street, San Francisco, CA  94111  USA
 * $/LicenseInfo$
 */
#include "llviewerprecompiledheaders.h"

#include "llinspect.h"

#include "lltooltip.h"
#include "llcontrol.h"  // LLCachedControl
#include "llui.h"       // LLUI::getInstance()->mSettingsGroups
#include "llviewermenu.h"

LLInspect::LLInspect(const LLSD& key)
:   LLFloater(key),
    mCloseTimer(),
    mOpenTimer()
{
}

LLInspect::~LLInspect()
{
}

// virtual
void LLInspect::draw()
{
<<<<<<< HEAD
	const F32 FADE_TIME = 0.5f;
	const F32 STAY_TIME = 3.f;
	if (mOpenTimer.getStarted())
	{
		LLFloater::draw();
		if (mOpenTimer.getElapsedTimeF32() > STAY_TIME)
		{
			mOpenTimer.stop();
			mCloseTimer.start();
		}

	}
	else if (mCloseTimer.getStarted())
	{
		F32 alpha = clamp_rescale(mCloseTimer.getElapsedTimeF32(), 0.f, FADE_TIME, 1.f, 0.f);
		LLViewDrawContext context(alpha);
		LLFloater::draw();
		if (mCloseTimer.getElapsedTimeF32() > FADE_TIME)
		{
			closeFloater(false);
		}
	}
	else
	{
		LLFloater::draw();
	}
=======
    static LLCachedControl<F32> FADE_TIME(*LLUI::getInstance()->mSettingGroups["config"], "InspectorFadeTime", 1.f);
    static LLCachedControl<F32> STAY_TIME(*LLUI::getInstance()->mSettingGroups["config"], "InspectorShowTime", 1.f);
    if (mOpenTimer.getStarted())
    {
        LLFloater::draw();
        if (mOpenTimer.getElapsedTimeF32() > STAY_TIME)
        {
            mOpenTimer.stop();
            mCloseTimer.start();
        }

    }
    else if (mCloseTimer.getStarted())
    {
        F32 alpha = clamp_rescale(mCloseTimer.getElapsedTimeF32(), 0.f, FADE_TIME(), 1.f, 0.f);
        LLViewDrawContext context(alpha);
        LLFloater::draw();
        if (mCloseTimer.getElapsedTimeF32() > FADE_TIME)
        {
            closeFloater(false);
        }
    }
    else
    {
        LLFloater::draw();
    }
>>>>>>> e7eced3c
}

// virtual
void LLInspect::onOpen(const LLSD& data)
{
    LLFloater::onOpen(data);

    mCloseTimer.stop();
    mOpenTimer.start();
}

// virtual
void LLInspect::onFocusLost()
{
    LLFloater::onFocusLost();

    // Start closing when we lose focus
    mCloseTimer.start();
    mOpenTimer.stop();
}

// virtual
BOOL LLInspect::handleHover(S32 x, S32 y, MASK mask)
{
    mOpenTimer.pause();
    return LLView::handleHover(x, y, mask);
}

BOOL LLInspect::handleToolTip(S32 x, S32 y, MASK mask)
{
    BOOL handled = FALSE;


    //delegate handling of tooltip to the hovered child
    LLView* child_handler = childFromPoint(x,y);
    if (child_handler && !child_handler->getToolTip().empty())// show tooltip if a view has non-empty tooltip message
    {
        //build LLInspector params to get correct tooltip setting, etc. background image
        LLInspector::Params params;
        params.fillFrom(LLUICtrlFactory::instance().getDefaultParams<LLInspector>());
        params.message = child_handler->getToolTip();
        //set up delay if there is no visible tooltip at this moment
        params.delay_time =  LLToolTipMgr::instance().toolTipVisible() ? 0.f : LLUI::getInstance()->mSettingGroups["config"]->getF32( "ToolTipDelay" );
        LLToolTipMgr::instance().show(params);
        handled = TRUE;
    }
    return handled;
}
// virtual
void LLInspect::onMouseLeave(S32 x, S32 y, MASK mask)
{
    mOpenTimer.unpause();
}

bool LLInspect::childHasVisiblePopupMenu()
{
    // Child text-box may spawn a pop-up menu, if mouse is over the menu, Inspector
    // will hide(which is not expected).
    // This is an attempt to find out if child control has spawned a menu.

    LLView* child_menu = gMenuHolder->getVisibleMenu();
    if(child_menu)
    {
        LLRect floater_rc = calcScreenRect();
        LLRect menu_screen_rc = child_menu->calcScreenRect();
        S32 mx, my;
        LLUI::getInstance()->getMousePositionScreen(&mx, &my);

        // This works wrong if we spawn a menu near Inspector and menu overlaps Inspector.
        if(floater_rc.overlaps(menu_screen_rc) && menu_screen_rc.pointInRect(mx, my))
        {
            return true;
        }
    }
    return false;
}

void LLInspect::repositionInspector(const LLSD& data)
{
    // Position the inspector relative to the mouse cursor
    // Similar to how tooltips are positioned
    // See LLToolTipMgr::createToolTip
    if (data.has("pos"))
    {
        LLUI::getInstance()->positionViewNearMouse(this, data["pos"]["x"].asInteger(), data["pos"]["y"].asInteger());
    }
    else
    {
        LLUI::getInstance()->positionViewNearMouse(this);
    }
    applyRectControl();
}<|MERGE_RESOLUTION|>--- conflicted
+++ resolved
@@ -45,36 +45,8 @@
 // virtual
 void LLInspect::draw()
 {
-<<<<<<< HEAD
-	const F32 FADE_TIME = 0.5f;
-	const F32 STAY_TIME = 3.f;
-	if (mOpenTimer.getStarted())
-	{
-		LLFloater::draw();
-		if (mOpenTimer.getElapsedTimeF32() > STAY_TIME)
-		{
-			mOpenTimer.stop();
-			mCloseTimer.start();
-		}
-
-	}
-	else if (mCloseTimer.getStarted())
-	{
-		F32 alpha = clamp_rescale(mCloseTimer.getElapsedTimeF32(), 0.f, FADE_TIME, 1.f, 0.f);
-		LLViewDrawContext context(alpha);
-		LLFloater::draw();
-		if (mCloseTimer.getElapsedTimeF32() > FADE_TIME)
-		{
-			closeFloater(false);
-		}
-	}
-	else
-	{
-		LLFloater::draw();
-	}
-=======
-    static LLCachedControl<F32> FADE_TIME(*LLUI::getInstance()->mSettingGroups["config"], "InspectorFadeTime", 1.f);
-    static LLCachedControl<F32> STAY_TIME(*LLUI::getInstance()->mSettingGroups["config"], "InspectorShowTime", 1.f);
+    const F32 FADE_TIME = 0.5f;
+    const F32 STAY_TIME = 3.f;
     if (mOpenTimer.getStarted())
     {
         LLFloater::draw();
@@ -87,7 +59,7 @@
     }
     else if (mCloseTimer.getStarted())
     {
-        F32 alpha = clamp_rescale(mCloseTimer.getElapsedTimeF32(), 0.f, FADE_TIME(), 1.f, 0.f);
+        F32 alpha = clamp_rescale(mCloseTimer.getElapsedTimeF32(), 0.f, FADE_TIME, 1.f, 0.f);
         LLViewDrawContext context(alpha);
         LLFloater::draw();
         if (mCloseTimer.getElapsedTimeF32() > FADE_TIME)
@@ -99,7 +71,6 @@
     {
         LLFloater::draw();
     }
->>>>>>> e7eced3c
 }
 
 // virtual
