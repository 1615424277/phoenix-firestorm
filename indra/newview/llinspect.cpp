/**
 * @file llinspect.cpp
 *
 * $LicenseInfo:firstyear=2009&license=viewerlgpl$
 * Second Life Viewer Source Code
 * Copyright (C) 2010, Linden Research, Inc.
 *
 * This library is free software; you can redistribute it and/or
 * modify it under the terms of the GNU Lesser General Public
 * License as published by the Free Software Foundation;
 * version 2.1 of the License only.
 *
 * This library is distributed in the hope that it will be useful,
 * but WITHOUT ANY WARRANTY; without even the implied warranty of
 * MERCHANTABILITY or FITNESS FOR A PARTICULAR PURPOSE.  See the GNU
 * Lesser General Public License for more details.
 *
 * You should have received a copy of the GNU Lesser General Public
 * License along with this library; if not, write to the Free Software
 * Foundation, Inc., 51 Franklin Street, Fifth Floor, Boston, MA  02110-1301  USA
 *
 * Linden Research, Inc., 945 Battery Street, San Francisco, CA  94111  USA
 * $/LicenseInfo$
 */
#include "llviewerprecompiledheaders.h"

#include "llinspect.h"

#include "lltooltip.h"
#include "llcontrol.h"  // LLCachedControl
#include "llui.h"       // LLUI::getInstance()->mSettingsGroups
#include "llviewermenu.h"

LLInspect::LLInspect(const LLSD& key)
:   LLFloater(key),
    mCloseTimer(),
    mOpenTimer()
{
}

LLInspect::~LLInspect()
{
}

// virtual
void LLInspect::draw()
{
    const F32 FADE_TIME = 0.5f;
    const F32 STAY_TIME = 3.f;
    if (mOpenTimer.getStarted())
    {
        LLFloater::draw();
        if (mOpenTimer.getElapsedTimeF32() > STAY_TIME)
        {
            mOpenTimer.stop();
            mCloseTimer.start();
        }

    }
    else if (mCloseTimer.getStarted())
    {
        F32 alpha = clamp_rescale(mCloseTimer.getElapsedTimeF32(), 0.f, FADE_TIME, 1.f, 0.f);
        LLViewDrawContext context(alpha);
        LLFloater::draw();
        if (mCloseTimer.getElapsedTimeF32() > FADE_TIME)
        {
            closeFloater(false);
        }
    }
    else
    {
        LLFloater::draw();
    }
}

// virtual
void LLInspect::onOpen(const LLSD& data)
{
    LLFloater::onOpen(data);

    mCloseTimer.stop();
    mOpenTimer.start();
}

// virtual
void LLInspect::onFocusLost()
{
    LLFloater::onFocusLost();

    // Start closing when we lose focus
    mCloseTimer.start();
    mOpenTimer.stop();
}

// virtual
bool LLInspect::handleHover(S32 x, S32 y, MASK mask)
{
    mOpenTimer.pause();
    return LLView::handleHover(x, y, mask);
}

bool LLInspect::handleToolTip(S32 x, S32 y, MASK mask)
{
<<<<<<< HEAD
	bool handled = false;


	//delegate handling of tooltip to the hovered child
	LLView* child_handler = childFromPoint(x,y);
	if (child_handler && !child_handler->getToolTip().empty())// show tooltip if a view has non-empty tooltip message
	{
		//build LLInspector params to get correct tooltip setting, etc. background image
		LLInspector::Params params;
		params.fillFrom(LLUICtrlFactory::instance().getDefaultParams<LLInspector>());
		params.message = child_handler->getToolTip();
		//set up delay if there is no visible tooltip at this moment
		params.delay_time =  LLToolTipMgr::instance().toolTipVisible() ? 0.f : LLUI::getInstance()->mSettingGroups["config"]->getF32( "ToolTipDelay" );
		LLToolTipMgr::instance().show(params);
		handled = true;
	}
	return handled;
=======
    bool handled = false;


    //delegate handling of tooltip to the hovered child
    LLView* child_handler = childFromPoint(x,y);
    if (child_handler && !child_handler->getToolTip().empty())// show tooltip if a view has non-empty tooltip message
    {
        //build LLInspector params to get correct tooltip setting, etc. background image
        LLInspector::Params params;
        params.fillFrom(LLUICtrlFactory::instance().getDefaultParams<LLInspector>());
        params.message = child_handler->getToolTip();
        //set up delay if there is no visible tooltip at this moment
        params.delay_time =  LLToolTipMgr::instance().toolTipVisible() ? 0.f : LLUI::getInstance()->mSettingGroups["config"]->getF32( "ToolTipDelay" );
        LLToolTipMgr::instance().show(params);
        handled = true;
    }
    return handled;
>>>>>>> 1a8a5404
}
// virtual
void LLInspect::onMouseLeave(S32 x, S32 y, MASK mask)
{
    mOpenTimer.unpause();
}

bool LLInspect::childHasVisiblePopupMenu()
{
    // Child text-box may spawn a pop-up menu, if mouse is over the menu, Inspector
    // will hide(which is not expected).
    // This is an attempt to find out if child control has spawned a menu.

    LLView* child_menu = gMenuHolder->getVisibleMenu();
    if(child_menu)
    {
        LLRect floater_rc = calcScreenRect();
        LLRect menu_screen_rc = child_menu->calcScreenRect();
        S32 mx, my;
        LLUI::getInstance()->getMousePositionScreen(&mx, &my);

        // This works wrong if we spawn a menu near Inspector and menu overlaps Inspector.
        if(floater_rc.overlaps(menu_screen_rc) && menu_screen_rc.pointInRect(mx, my))
        {
            return true;
        }
    }
    return false;
}

void LLInspect::repositionInspector(const LLSD& data)
{
    // Position the inspector relative to the mouse cursor
    // Similar to how tooltips are positioned
    // See LLToolTipMgr::createToolTip
    if (data.has("pos"))
    {
        LLUI::getInstance()->positionViewNearMouse(this, data["pos"]["x"].asInteger(), data["pos"]["y"].asInteger());
    }
    else
    {
        LLUI::getInstance()->positionViewNearMouse(this);
    }
    applyRectControl();
}<|MERGE_RESOLUTION|>--- conflicted
+++ resolved
@@ -101,25 +101,6 @@
 
 bool LLInspect::handleToolTip(S32 x, S32 y, MASK mask)
 {
-<<<<<<< HEAD
-	bool handled = false;
-
-
-	//delegate handling of tooltip to the hovered child
-	LLView* child_handler = childFromPoint(x,y);
-	if (child_handler && !child_handler->getToolTip().empty())// show tooltip if a view has non-empty tooltip message
-	{
-		//build LLInspector params to get correct tooltip setting, etc. background image
-		LLInspector::Params params;
-		params.fillFrom(LLUICtrlFactory::instance().getDefaultParams<LLInspector>());
-		params.message = child_handler->getToolTip();
-		//set up delay if there is no visible tooltip at this moment
-		params.delay_time =  LLToolTipMgr::instance().toolTipVisible() ? 0.f : LLUI::getInstance()->mSettingGroups["config"]->getF32( "ToolTipDelay" );
-		LLToolTipMgr::instance().show(params);
-		handled = true;
-	}
-	return handled;
-=======
     bool handled = false;
 
 
@@ -137,7 +118,6 @@
         handled = true;
     }
     return handled;
->>>>>>> 1a8a5404
 }
 // virtual
 void LLInspect::onMouseLeave(S32 x, S32 y, MASK mask)
