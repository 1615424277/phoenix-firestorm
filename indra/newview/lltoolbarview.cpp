--- conflicted
+++ resolved
@@ -130,17 +130,13 @@
 		mToolbars[i]->setButtonRemoveCallback(boost::bind(LLToolBarView::onToolBarButtonRemoved,_1));
 	}
 	
-<<<<<<< HEAD
 	// <FS:Ansariel> Member variable needed for console chat bottom offset
 	mBottomChatStack = findChild<LLView>("bottom_chat_stack");
 
 	// <FS:Ansariel> Added to determine if toolbar gets hidden when empty
 	mHideBottomOnEmpty = FSCommon::isLegacySkin();
 
-	return TRUE;
-=======
 	return true;
->>>>>>> 0fb52bd3
 }
 
 S32 LLToolBarView::hasCommand(const LLCommandId& commandId) const
