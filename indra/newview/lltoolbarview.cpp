--- conflicted
+++ resolved
@@ -46,14 +46,9 @@
 #include "llviewercontrol.h"  // HACK for destinations guide on startup
 #include "llinventorymodel.h" // HACK to disable starter avatars button for NUX
 
-<<<<<<< HEAD
-#include <boost/foreach.hpp>
-
 #include "fscommon.h"
 #include "quickprefs.h"
 
-=======
->>>>>>> 5c412a2b
 LLToolBarView* gToolBarView = NULL;
 
 static LLDefaultChildRegistry::Register<LLToolBarView> r("toolbar_view");
@@ -309,7 +304,6 @@
 			LLToolBarEnums::ButtonType button_type = toolbar_set.left_toolbar.button_display_mode;
 			mToolbars[LLToolBarEnums::TOOLBAR_LEFT]->setButtonType(button_type);
 		}
-<<<<<<< HEAD
 		// <FS:Zi> Load left toolbar layout and alignment from XML
 		if (toolbar_set.left_toolbar.button_alignment.isProvided())
 		{
@@ -323,10 +317,7 @@
 			mToolbars[LLToolBarEnums::TOOLBAR_LEFT]->setLayoutStyle(layout_style);
 		}
 		// </FS:Zi>
-		BOOST_FOREACH(const LLCommandId::Params& command_params, toolbar_set.left_toolbar.commands)
-=======
 		for (const LLCommandId::Params& command_params : toolbar_set.left_toolbar.commands)
->>>>>>> 5c412a2b
 		{
 			if (!addCommandInternal(LLCommandId(command_params), mToolbars[LLToolBarEnums::TOOLBAR_LEFT]))
 			{
@@ -341,7 +332,6 @@
 			LLToolBarEnums::ButtonType button_type = toolbar_set.right_toolbar.button_display_mode;
 			mToolbars[LLToolBarEnums::TOOLBAR_RIGHT]->setButtonType(button_type);
 		}
-<<<<<<< HEAD
 		// <FS:Zi> Load left toolbar layout and alignment from XML
 		if (toolbar_set.right_toolbar.button_alignment.isProvided())
 		{
@@ -355,10 +345,7 @@
 			mToolbars[LLToolBarEnums::TOOLBAR_RIGHT]->setLayoutStyle(layout_style);
 		}
 		// </FS:Zi>
-		BOOST_FOREACH(const LLCommandId::Params& command_params, toolbar_set.right_toolbar.commands)
-=======
 		for (const LLCommandId::Params& command_params : toolbar_set.right_toolbar.commands)
->>>>>>> 5c412a2b
 		{
 			if (!addCommandInternal(LLCommandId(command_params), mToolbars[LLToolBarEnums::TOOLBAR_RIGHT]))
 			{
@@ -373,7 +360,6 @@
 			LLToolBarEnums::ButtonType button_type = toolbar_set.bottom_toolbar.button_display_mode;
 			mToolbars[LLToolBarEnums::TOOLBAR_BOTTOM]->setButtonType(button_type);
 		}
-<<<<<<< HEAD
 		// <FS:Zi> Load left toolbar layout and alignment from XML
 		if (toolbar_set.bottom_toolbar.button_alignment.isProvided())
 		{
@@ -387,10 +373,7 @@
 			mToolbars[LLToolBarEnums::TOOLBAR_BOTTOM]->setLayoutStyle(layout_style);
 		}
 		// </FS:Zi>
-		BOOST_FOREACH(const LLCommandId::Params& command_params, toolbar_set.bottom_toolbar.commands)
-=======
 		for (const LLCommandId::Params& command_params : toolbar_set.bottom_toolbar.commands)
->>>>>>> 5c412a2b
 		{
 			if (!addCommandInternal(LLCommandId(command_params), mToolbars[LLToolBarEnums::TOOLBAR_BOTTOM]))
 			{
