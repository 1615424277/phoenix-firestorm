/**
 * @file lltoolbarview.cpp
 * @author Merov Linden
 * @brief User customizable toolbar class
 *
 * $LicenseInfo:firstyear=2011&license=viewerlgpl$
 * Second Life Viewer Source Code
 * Copyright (C) 2011, Linden Research, Inc.
 *
 * This library is free software; you can redistribute it and/or
 * modify it under the terms of the GNU Lesser General Public
 * License as published by the Free Software Foundation;
 * version 2.1 of the License only.
 *
 * This library is distributed in the hope that it will be useful,
 * but WITHOUT ANY WARRANTY; without even the implied warranty of
 * MERCHANTABILITY or FITNESS FOR A PARTICULAR PURPOSE.  See the GNU
 * Lesser General Public License for more details.
 *
 * You should have received a copy of the GNU Lesser General Public
 * License along with this library; if not, write to the Free Software
 * Foundation, Inc., 51 Franklin Street, Fifth Floor, Boston, MA  02110-1301  USA
 *
 * Linden Research, Inc., 945 Battery Street, San Francisco, CA  94111  USA
 * $/LicenseInfo$
 */

#include "llviewerprecompiledheaders.h"

#include "lltoolbarview.h"

#include "llappviewer.h"
#include "llbutton.h"
#include "llclipboard.h"
#include "lldir.h"
#include "lldockablefloater.h"
#include "lldockcontrol.h"
#include "llimview.h"
#include "lltransientfloatermgr.h"
#include "lltoolbar.h"
#include "lltooldraganddrop.h"
#include "llxmlnode.h"

#include "llagent.h"  // HACK for destinations guide on startup
#include "llfloaterreg.h"  // HACK for destinations guide on startup
#include "llviewercontrol.h"  // HACK for destinations guide on startup
#include "llinventorymodel.h" // HACK to disable starter avatars button for NUX

#include "fscommon.h"
#include "quickprefs.h"

LLToolBarView* gToolBarView = NULL;

static LLDefaultChildRegistry::Register<LLToolBarView> r("toolbar_view");

bool isToolDragged()
{
    return (LLToolDragAndDrop::getInstance()->getSource() == LLToolDragAndDrop::SOURCE_VIEWER);
}

LLToolBarView::Toolbar::Toolbar()
<<<<<<< HEAD
:	button_display_mode("button_display_mode"),
	// <FS:Zi> Added layout style and alignment parameters
	// commands("command")
	commands("command"),
	button_alignment("button_alignment"),
	button_layout_style("button_layout_style")
	// </FS:Zi>
=======
:   button_display_mode("button_display_mode"),
    commands("command")
>>>>>>> 38c2a5bd
{}

LLToolBarView::ToolbarSet::ToolbarSet()
:   left_toolbar("left_toolbar"),
    right_toolbar("right_toolbar"),
    bottom_toolbar("bottom_toolbar")
{}


LLToolBarView::LLToolBarView(const LLToolBarView::Params& p)
<<<<<<< HEAD
:	LLUICtrl(p),
	mDragStarted(false),
	mShowToolbars(true),
	mDragToolbarButton(NULL),
	mDragItem(NULL),
	mToolbarsLoaded(false),
	// <FS:Ansariel> Member variables needed for console chat bottom offset
	//mBottomToolbarPanel(NULL)
	mBottomToolbarPanel(NULL),
	mBottomChatStack(NULL),
	// </FS:Ansariel> Member variables needed for console chat bottom offset
	mHideBottomOnEmpty(false) // <FS:Ansariel> Added to determine if toolbar gets hidden when empty
=======
:   LLUICtrl(p),
    mDragStarted(false),
    mShowToolbars(true),
    mDragToolbarButton(NULL),
    mDragItem(NULL),
    mToolbarsLoaded(false),
    mBottomToolbarPanel(NULL)
>>>>>>> 38c2a5bd
{
    for (S32 i = 0; i < LLToolBarEnums::TOOLBAR_COUNT; i++)
    {
        mToolbars[i] = NULL;
    }
}

void LLToolBarView::initFromParams(const LLToolBarView::Params& p)
{
    // Initialize the base object
    LLUICtrl::initFromParams(p);
}

LLToolBarView::~LLToolBarView()
{
    saveToolbars();
}

BOOL LLToolBarView::postBuild()
{
<<<<<<< HEAD
	mToolbars[LLToolBarEnums::TOOLBAR_LEFT] = getChild<LLToolBar>("toolbar_left");
	mToolbars[LLToolBarEnums::TOOLBAR_LEFT]->getCenterLayoutPanel()->setLocationId(LLToolBarEnums::TOOLBAR_LEFT);

	mToolbars[LLToolBarEnums::TOOLBAR_RIGHT] = getChild<LLToolBar>("toolbar_right");
	mToolbars[LLToolBarEnums::TOOLBAR_RIGHT]->getCenterLayoutPanel()->setLocationId(LLToolBarEnums::TOOLBAR_RIGHT);

	mToolbars[LLToolBarEnums::TOOLBAR_BOTTOM] = getChild<LLToolBar>("toolbar_bottom");
	mToolbars[LLToolBarEnums::TOOLBAR_BOTTOM]->getCenterLayoutPanel()->setLocationId(LLToolBarEnums::TOOLBAR_BOTTOM);

	mBottomToolbarPanel = getChild<LLView>("bottom_toolbar_panel");

	for (int i = LLToolBarEnums::TOOLBAR_FIRST; i <= LLToolBarEnums::TOOLBAR_LAST; i++)
	{
		mToolbars[i]->setStartDragCallback(boost::bind(LLToolBarView::startDragTool,_1,_2,_3));
		mToolbars[i]->setHandleDragCallback(boost::bind(LLToolBarView::handleDragTool,_1,_2,_3,_4));
		mToolbars[i]->setHandleDropCallback(boost::bind(LLToolBarView::handleDropTool,_1,_2,_3,_4));
		mToolbars[i]->setButtonAddCallback(boost::bind(LLToolBarView::onToolBarButtonAdded,_1));
		mToolbars[i]->setButtonRemoveCallback(boost::bind(LLToolBarView::onToolBarButtonRemoved,_1));
	}
	
	// <FS:Ansariel> Member variable needed for console chat bottom offset
	mBottomChatStack = findChild<LLView>("bottom_chat_stack");

	// <FS:Ansariel> Added to determine if toolbar gets hidden when empty
	mHideBottomOnEmpty = FSCommon::isLegacySkin();

	return TRUE;
=======
    mToolbars[LLToolBarEnums::TOOLBAR_LEFT] = getChild<LLToolBar>("toolbar_left");
    mToolbars[LLToolBarEnums::TOOLBAR_LEFT]->getCenterLayoutPanel()->setLocationId(LLToolBarEnums::TOOLBAR_LEFT);

    mToolbars[LLToolBarEnums::TOOLBAR_RIGHT] = getChild<LLToolBar>("toolbar_right");
    mToolbars[LLToolBarEnums::TOOLBAR_RIGHT]->getCenterLayoutPanel()->setLocationId(LLToolBarEnums::TOOLBAR_RIGHT);

    mToolbars[LLToolBarEnums::TOOLBAR_BOTTOM] = getChild<LLToolBar>("toolbar_bottom");
    mToolbars[LLToolBarEnums::TOOLBAR_BOTTOM]->getCenterLayoutPanel()->setLocationId(LLToolBarEnums::TOOLBAR_BOTTOM);

    mBottomToolbarPanel = getChild<LLView>("bottom_toolbar_panel");

    for (int i = LLToolBarEnums::TOOLBAR_FIRST; i <= LLToolBarEnums::TOOLBAR_LAST; i++)
    {
        mToolbars[i]->setStartDragCallback(boost::bind(LLToolBarView::startDragTool,_1,_2,_3));
        mToolbars[i]->setHandleDragCallback(boost::bind(LLToolBarView::handleDragTool,_1,_2,_3,_4));
        mToolbars[i]->setHandleDropCallback(boost::bind(LLToolBarView::handleDropTool,_1,_2,_3,_4));
        mToolbars[i]->setButtonAddCallback(boost::bind(LLToolBarView::onToolBarButtonAdded,_1));
        mToolbars[i]->setButtonRemoveCallback(boost::bind(LLToolBarView::onToolBarButtonRemoved,_1));
    }

    return TRUE;
>>>>>>> 38c2a5bd
}

S32 LLToolBarView::hasCommand(const LLCommandId& commandId) const
{
    S32 command_location = LLToolBarEnums::TOOLBAR_NONE;

    for (S32 loc = LLToolBarEnums::TOOLBAR_FIRST; loc <= LLToolBarEnums::TOOLBAR_LAST; loc++)
    {
        if (mToolbars[loc]->hasCommand(commandId))
        {
            command_location = loc;
            break;
        }
    }

    return command_location;
}

S32 LLToolBarView::addCommand(const LLCommandId& commandId, LLToolBarEnums::EToolBarLocation toolbar, int rank)
{
    int old_rank;
    removeCommand(commandId, old_rank);

    S32 command_location = mToolbars[toolbar]->addCommand(commandId, rank);

    return command_location;
}

S32 LLToolBarView::removeCommand(const LLCommandId& commandId, int& rank)
{
    S32 command_location = hasCommand(commandId);
    rank = LLToolBar::RANK_NONE;

    if (command_location != LLToolBarEnums::TOOLBAR_NONE)
    {
        rank = mToolbars[command_location]->removeCommand(commandId);
    }

    return command_location;
}

S32 LLToolBarView::enableCommand(const LLCommandId& commandId, bool enabled)
{
    S32 command_location = hasCommand(commandId);

    if (command_location != LLToolBarEnums::TOOLBAR_NONE)
    {
        mToolbars[command_location]->enableCommand(commandId, enabled);
    }

    return command_location;
}

S32 LLToolBarView::stopCommandInProgress(const LLCommandId& commandId)
{
    S32 command_location = hasCommand(commandId);

    if (command_location != LLToolBarEnums::TOOLBAR_NONE)
    {
        mToolbars[command_location]->stopCommandInProgress(commandId);
    }

    return command_location;
}

S32 LLToolBarView::flashCommand(const LLCommandId& commandId, bool flash, bool force_flashing/* = false */)
{
    S32 command_location = hasCommand(commandId);

    if (command_location != LLToolBarEnums::TOOLBAR_NONE)
    {
        mToolbars[command_location]->flashCommand(commandId, flash, force_flashing);
    }

    return command_location;
}

bool LLToolBarView::addCommandInternal(const LLCommandId& command, LLToolBar* toolbar)
{
    LLCommandManager& mgr = LLCommandManager::instance();
    if (mgr.getCommand(command))
    {
        toolbar->addCommand(command);
    }
    else
    {
        LL_WARNS()  << "Toolbars creation : the command with id " << command.uuid().asString() << " cannot be found in the command manager" << LL_ENDL;
        return false;
    }
    return true;
}

bool LLToolBarView::loadToolbars(bool force_default)
{
<<<<<<< HEAD
	LLToolBarView::ToolbarSet toolbar_set;
	bool err = false;
	
	// Load the toolbars.xml file
	std::string toolbar_file = gDirUtilp->getExpandedFilename(LL_PATH_PER_SL_ACCOUNT, "toolbars.xml");
	if (force_default)
	{
		toolbar_file = gDirUtilp->getExpandedFilename(LL_PATH_TOP_SKIN, "toolbars.xml"); // FS:AO - Look in skin directory, not settings
	}
	else if (!gDirUtilp->fileExists(toolbar_file)) 
	{
		LL_WARNS() << "User toolbars def not found -> use selected skin" << LL_ENDL;
		toolbar_file = gDirUtilp->getExpandedFilename(LL_PATH_TOP_SKIN, "toolbars.xml"); // FS:AO - Look in skin directory, not settings
	}
	if (!gDirUtilp->fileExists(toolbar_file)) // FS:AO - Look in skin default dir as fallback
	{
		LL_WARNS() << "Skin toolbars def not found -> use default skin" << LL_ENDL;
                toolbar_file = gDirUtilp->getExpandedFilename(LL_PATH_DEFAULT_SKIN, "toolbars.xml");
	}
	
	LLXMLNodePtr root;
	if(!LLXMLNode::parseFile(toolbar_file, root, NULL))
	{
		LL_WARNS() << "Unable to load toolbars from file: " << toolbar_file << LL_ENDL;
		err = true;
	}
	
	if (!err && !root->hasName("toolbars"))
	{
		LL_WARNS() << toolbar_file << " is not a valid toolbars definition file" << LL_ENDL;
		err = true;
	}
	
	// Parse the toolbar settings
	LLXUIParser parser;
	if (!err)
	{
	    parser.readXUI(root, toolbar_set, toolbar_file);
	}

	if (!err && !toolbar_set.validateBlock())
	{
		LL_WARNS() << "Unable to validate toolbars from file: " << toolbar_file << LL_ENDL;
		err = true;
	}
	
	if (err)
	{
		if (force_default)
		{
			LL_ERRS() << "Unable to load toolbars from default file : " << toolbar_file << LL_ENDL;
		    return false;
	    }

		// Try to load the default toolbars
		return loadToolbars(true);
	}
	
	// Clear the toolbars now before adding the loaded commands and settings
	for (S32 i = LLToolBarEnums::TOOLBAR_FIRST; i <= LLToolBarEnums::TOOLBAR_LAST; i++)
	{
		if (mToolbars[i])
		{
			mToolbars[i]->clearCommandsList();
		}
	}
	
	// Add commands to each toolbar
	if (toolbar_set.left_toolbar.isProvided() && mToolbars[LLToolBarEnums::TOOLBAR_LEFT])
	{
		if (toolbar_set.left_toolbar.button_display_mode.isProvided())
		{
			LLToolBarEnums::ButtonType button_type = toolbar_set.left_toolbar.button_display_mode;
			mToolbars[LLToolBarEnums::TOOLBAR_LEFT]->setButtonType(button_type);
		}
		// <FS:Zi> Load left toolbar layout and alignment from XML
		if (toolbar_set.left_toolbar.button_alignment.isProvided())
		{
			LLToolBarEnums::Alignment alignment = toolbar_set.left_toolbar.button_alignment;
			mToolbars[LLToolBarEnums::TOOLBAR_LEFT]->setAlignment(alignment);
		}

		if (toolbar_set.left_toolbar.button_layout_style.isProvided())
		{
			LLToolBarEnums::LayoutStyle layout_style = toolbar_set.left_toolbar.button_layout_style;
			mToolbars[LLToolBarEnums::TOOLBAR_LEFT]->setLayoutStyle(layout_style);
		}
		// </FS:Zi>
		for (const LLCommandId::Params& command_params : toolbar_set.left_toolbar.commands)
		{
			if (!addCommandInternal(LLCommandId(command_params), mToolbars[LLToolBarEnums::TOOLBAR_LEFT]))
			{
				LL_WARNS() << "Error adding command '" << command_params.name() << "' to left toolbar." << LL_ENDL;
			}
		}
	}
	if (toolbar_set.right_toolbar.isProvided() && mToolbars[LLToolBarEnums::TOOLBAR_RIGHT])
	{
		if (toolbar_set.right_toolbar.button_display_mode.isProvided())
		{
			LLToolBarEnums::ButtonType button_type = toolbar_set.right_toolbar.button_display_mode;
			mToolbars[LLToolBarEnums::TOOLBAR_RIGHT]->setButtonType(button_type);
		}
		// <FS:Zi> Load left toolbar layout and alignment from XML
		if (toolbar_set.right_toolbar.button_alignment.isProvided())
		{
			LLToolBarEnums::Alignment alignment = toolbar_set.right_toolbar.button_alignment;
			mToolbars[LLToolBarEnums::TOOLBAR_RIGHT]->setAlignment(alignment);
		}

		if (toolbar_set.right_toolbar.button_layout_style.isProvided())
		{
			LLToolBarEnums::LayoutStyle layout_style = toolbar_set.right_toolbar.button_layout_style;
			mToolbars[LLToolBarEnums::TOOLBAR_RIGHT]->setLayoutStyle(layout_style);
		}
		// </FS:Zi>
		for (const LLCommandId::Params& command_params : toolbar_set.right_toolbar.commands)
		{
			if (!addCommandInternal(LLCommandId(command_params), mToolbars[LLToolBarEnums::TOOLBAR_RIGHT]))
			{
				LL_WARNS() << "Error adding command '" << command_params.name() << "' to right toolbar." << LL_ENDL;
			}
		}
	}
	if (toolbar_set.bottom_toolbar.isProvided() && mToolbars[LLToolBarEnums::TOOLBAR_BOTTOM])
	{
		if (toolbar_set.bottom_toolbar.button_display_mode.isProvided())
		{
			LLToolBarEnums::ButtonType button_type = toolbar_set.bottom_toolbar.button_display_mode;
			mToolbars[LLToolBarEnums::TOOLBAR_BOTTOM]->setButtonType(button_type);
		}
		// <FS:Zi> Load left toolbar layout and alignment from XML
		if (toolbar_set.bottom_toolbar.button_alignment.isProvided())
		{
			LLToolBarEnums::Alignment alignment = toolbar_set.bottom_toolbar.button_alignment;
			mToolbars[LLToolBarEnums::TOOLBAR_BOTTOM]->setAlignment(alignment);
		}

		if (toolbar_set.bottom_toolbar.button_layout_style.isProvided())
		{
			LLToolBarEnums::LayoutStyle layout_style = toolbar_set.bottom_toolbar.button_layout_style;
			mToolbars[LLToolBarEnums::TOOLBAR_BOTTOM]->setLayoutStyle(layout_style);
		}
		// </FS:Zi>
		for (const LLCommandId::Params& command_params : toolbar_set.bottom_toolbar.commands)
		{
			if (!addCommandInternal(LLCommandId(command_params), mToolbars[LLToolBarEnums::TOOLBAR_BOTTOM]))
			{
				LL_WARNS() << "Error adding command '" << command_params.name() << "' to bottom toolbar." << LL_ENDL;
			}
		}
	}
=======
    LLToolBarView::ToolbarSet toolbar_set;
    bool err = false;

    // Load the toolbars.xml file
    std::string toolbar_file = gDirUtilp->getExpandedFilename(LL_PATH_PER_SL_ACCOUNT, "toolbars.xml");
    if (force_default)
    {
        toolbar_file = gDirUtilp->getExpandedFilename(LL_PATH_APP_SETTINGS, "toolbars.xml");
    }
    else if (!gDirUtilp->fileExists(toolbar_file))
    {
        LL_WARNS() << "User toolbars def not found -> use default" << LL_ENDL;
        toolbar_file = gDirUtilp->getExpandedFilename(LL_PATH_APP_SETTINGS, "toolbars.xml");
    }

    LLXMLNodePtr root;
    if(!LLXMLNode::parseFile(toolbar_file, root, NULL))
    {
        LL_WARNS() << "Unable to load toolbars from file: " << toolbar_file << LL_ENDL;
        err = true;
    }

    if (!err && !root->hasName("toolbars"))
    {
        LL_WARNS() << toolbar_file << " is not a valid toolbars definition file" << LL_ENDL;
        err = true;
    }

    // Parse the toolbar settings
    LLXUIParser parser;
    if (!err)
    {
        parser.readXUI(root, toolbar_set, toolbar_file);
    }

    if (!err && !toolbar_set.validateBlock())
    {
        LL_WARNS() << "Unable to validate toolbars from file: " << toolbar_file << LL_ENDL;
        err = true;
    }

    if (err)
    {
        if (force_default)
        {
            LL_ERRS() << "Unable to load toolbars from default file : " << toolbar_file << LL_ENDL;
            return false;
        }

        // Try to load the default toolbars
        return loadToolbars(true);
    }

    // Clear the toolbars now before adding the loaded commands and settings
    for (S32 i = LLToolBarEnums::TOOLBAR_FIRST; i <= LLToolBarEnums::TOOLBAR_LAST; i++)
    {
        if (mToolbars[i])
        {
            mToolbars[i]->clearCommandsList();
        }
    }

    // Add commands to each toolbar
    if (toolbar_set.left_toolbar.isProvided() && mToolbars[LLToolBarEnums::TOOLBAR_LEFT])
    {
        if (toolbar_set.left_toolbar.button_display_mode.isProvided())
        {
            LLToolBarEnums::ButtonType button_type = toolbar_set.left_toolbar.button_display_mode;
            mToolbars[LLToolBarEnums::TOOLBAR_LEFT]->setButtonType(button_type);
        }
        for (const LLCommandId::Params& command_params : toolbar_set.left_toolbar.commands)
        {
            if (!addCommandInternal(LLCommandId(command_params), mToolbars[LLToolBarEnums::TOOLBAR_LEFT]))
            {
                LL_WARNS() << "Error adding command '" << command_params.name() << "' to left toolbar." << LL_ENDL;
            }
        }
    }
    if (toolbar_set.right_toolbar.isProvided() && mToolbars[LLToolBarEnums::TOOLBAR_RIGHT])
    {
        if (toolbar_set.right_toolbar.button_display_mode.isProvided())
        {
            LLToolBarEnums::ButtonType button_type = toolbar_set.right_toolbar.button_display_mode;
            mToolbars[LLToolBarEnums::TOOLBAR_RIGHT]->setButtonType(button_type);
        }
        for (const LLCommandId::Params& command_params : toolbar_set.right_toolbar.commands)
        {
            if (!addCommandInternal(LLCommandId(command_params), mToolbars[LLToolBarEnums::TOOLBAR_RIGHT]))
            {
                LL_WARNS() << "Error adding command '" << command_params.name() << "' to right toolbar." << LL_ENDL;
            }
        }
    }
    if (toolbar_set.bottom_toolbar.isProvided() && mToolbars[LLToolBarEnums::TOOLBAR_BOTTOM])
    {
        if (toolbar_set.bottom_toolbar.button_display_mode.isProvided())
        {
            LLToolBarEnums::ButtonType button_type = toolbar_set.bottom_toolbar.button_display_mode;
            mToolbars[LLToolBarEnums::TOOLBAR_BOTTOM]->setButtonType(button_type);
        }
        for (const LLCommandId::Params& command_params : toolbar_set.bottom_toolbar.commands)
        {
            if (!addCommandInternal(LLCommandId(command_params), mToolbars[LLToolBarEnums::TOOLBAR_BOTTOM]))
            {
                LL_WARNS() << "Error adding command '" << command_params.name() << "' to bottom toolbar." << LL_ENDL;
            }
        }
    }
>>>>>>> 38c2a5bd

    // SL-18581: Don't show the starter avatar toolbar button for NUX users
    if (gAgent.isFirstLogin())
    {
        LLViewerInventoryCategory* my_outfits_cat = gInventory.getCategory(gInventory.findCategoryUUIDForType(LLFolderType::FT_MY_OUTFITS));
        LL_WARNS() << "First login: checking for NUX user." << LL_ENDL;
        if (my_outfits_cat != NULL && my_outfits_cat->getDescendentCount() > 0)
        {
            LL_WARNS() << "First login: My Outfits folder is not empty, removing the avatar picker button." << LL_ENDL;
            for (S32 i = LLToolBarEnums::TOOLBAR_FIRST; i <= LLToolBarEnums::TOOLBAR_LAST; i++)
            {
                if (mToolbars[i])
                {
                    mToolbars[i]->removeCommand(LLCommandId("avatar"));
                }
            }
        }
    }

    mToolbarsLoaded = true;
    return true;
}

bool LLToolBarView::clearToolbars()
{
    for (S32 i = LLToolBarEnums::TOOLBAR_FIRST; i <= LLToolBarEnums::TOOLBAR_LAST; i++)
    {
        if (mToolbars[i])
        {
            mToolbars[i]->clearCommandsList();
        }
    }

    return true;
}

//static
bool LLToolBarView::loadDefaultToolbars()
{
    bool retval = false;

    if (gToolBarView)
    {
        retval = gToolBarView->loadToolbars(true);
        if (retval)
        {
            gToolBarView->saveToolbars();
        }
    }

    return retval;
}

//static
bool LLToolBarView::clearAllToolbars()
{
    bool retval = false;

    if (gToolBarView)
    {
        retval = gToolBarView->clearToolbars();
        if (retval)
        {
            gToolBarView->saveToolbars();
        }
    }

    return retval;
}

void LLToolBarView::saveToolbars() const
{
<<<<<<< HEAD
	if (!mToolbarsLoaded)
		return;
	
	// Build the parameter tree from the toolbar data
	LLToolBarView::ToolbarSet toolbar_set;
	if (mToolbars[LLToolBarEnums::TOOLBAR_LEFT])
	{
		toolbar_set.left_toolbar.button_display_mode = mToolbars[LLToolBarEnums::TOOLBAR_LEFT]->getButtonType();
		toolbar_set.left_toolbar.button_alignment = mToolbars[LLToolBarEnums::TOOLBAR_LEFT]->getAlignment();	// <FS_Zi>
		toolbar_set.left_toolbar.button_layout_style = mToolbars[LLToolBarEnums::TOOLBAR_LEFT]->getLayoutStyle();	// <FS_Zi>
		addToToolset(mToolbars[LLToolBarEnums::TOOLBAR_LEFT]->getCommandsList(), toolbar_set.left_toolbar);
	}
	if (mToolbars[LLToolBarEnums::TOOLBAR_RIGHT])
	{
		toolbar_set.right_toolbar.button_display_mode = mToolbars[LLToolBarEnums::TOOLBAR_RIGHT]->getButtonType();
		toolbar_set.right_toolbar.button_alignment = mToolbars[LLToolBarEnums::TOOLBAR_RIGHT]->getAlignment();	// <FS_Zi>
		toolbar_set.right_toolbar.button_layout_style = mToolbars[LLToolBarEnums::TOOLBAR_RIGHT]->getLayoutStyle();	// <FS_Zi>
		addToToolset(mToolbars[LLToolBarEnums::TOOLBAR_RIGHT]->getCommandsList(), toolbar_set.right_toolbar);
	}
	if (mToolbars[LLToolBarEnums::TOOLBAR_BOTTOM])
	{
		toolbar_set.bottom_toolbar.button_display_mode = mToolbars[LLToolBarEnums::TOOLBAR_BOTTOM]->getButtonType();
		toolbar_set.bottom_toolbar.button_alignment = mToolbars[LLToolBarEnums::TOOLBAR_BOTTOM]->getAlignment();	// <FS_Zi>
		toolbar_set.bottom_toolbar.button_layout_style = mToolbars[LLToolBarEnums::TOOLBAR_BOTTOM]->getLayoutStyle();	// <FS_Zi>
		addToToolset(mToolbars[LLToolBarEnums::TOOLBAR_BOTTOM]->getCommandsList(), toolbar_set.bottom_toolbar);
	}
	
	// Serialize the parameter tree
	LLXMLNodePtr output_node = new LLXMLNode("toolbars", false);
	LLXUIParser parser;
	parser.writeXUI(output_node, toolbar_set);
	
	// Write the resulting XML to file
	if(!output_node->isNull())
	{
		const std::string& filename = gDirUtilp->getExpandedFilename(LL_PATH_PER_SL_ACCOUNT, "toolbars.xml");
		LLFILE *fp = LLFile::fopen(filename, "w");
		if (fp != NULL)
		{
			LLXMLNode::writeHeaderToFile(fp);
			output_node->writeToFile(fp);
			fclose(fp);
		}
	}
=======
    if (!mToolbarsLoaded)
        return;

    // Build the parameter tree from the toolbar data
    LLToolBarView::ToolbarSet toolbar_set;
    if (mToolbars[LLToolBarEnums::TOOLBAR_LEFT])
    {
        toolbar_set.left_toolbar.button_display_mode = mToolbars[LLToolBarEnums::TOOLBAR_LEFT]->getButtonType();
        addToToolset(mToolbars[LLToolBarEnums::TOOLBAR_LEFT]->getCommandsList(), toolbar_set.left_toolbar);
    }
    if (mToolbars[LLToolBarEnums::TOOLBAR_RIGHT])
    {
        toolbar_set.right_toolbar.button_display_mode = mToolbars[LLToolBarEnums::TOOLBAR_RIGHT]->getButtonType();
        addToToolset(mToolbars[LLToolBarEnums::TOOLBAR_RIGHT]->getCommandsList(), toolbar_set.right_toolbar);
    }
    if (mToolbars[LLToolBarEnums::TOOLBAR_BOTTOM])
    {
        toolbar_set.bottom_toolbar.button_display_mode = mToolbars[LLToolBarEnums::TOOLBAR_BOTTOM]->getButtonType();
        addToToolset(mToolbars[LLToolBarEnums::TOOLBAR_BOTTOM]->getCommandsList(), toolbar_set.bottom_toolbar);
    }

    // Serialize the parameter tree
    LLXMLNodePtr output_node = new LLXMLNode("toolbars", false);
    LLXUIParser parser;
    parser.writeXUI(output_node, toolbar_set);

    // Write the resulting XML to file
    if(!output_node->isNull())
    {
        const std::string& filename = gDirUtilp->getExpandedFilename(LL_PATH_PER_SL_ACCOUNT, "toolbars.xml");
        LLFILE *fp = LLFile::fopen(filename, "w");
        if (fp != NULL)
        {
            LLXMLNode::writeHeaderToFile(fp);
            output_node->writeToFile(fp);
            fclose(fp);
        }
    }
>>>>>>> 38c2a5bd
}

// Enumerate the commands in command_list and add them as Params to the toolbar
void LLToolBarView::addToToolset(command_id_list_t& command_list, Toolbar& toolbar) const
{
    LLCommandManager& mgr = LLCommandManager::instance();

    for (command_id_list_t::const_iterator it = command_list.begin();
         it != command_list.end();
         ++it)
    {
        LLCommand* command = mgr.getCommand(*it);
        if (command)
        {
            LLCommandId::Params command_name_param;
            command_name_param.name = command->name();
            toolbar.commands.add(command_name_param);
        }
    }
}

void LLToolBarView::onToolBarButtonAdded(LLView* button)
{
<<<<<<< HEAD
	llassert(button);
	
	if (button->getName() == "speak")
	{
		// Add the "Speak" button as a control view in LLTransientFloaterMgr
		// to prevent hiding the transient IM floater upon pressing "Speak".
		LLTransientFloaterMgr::getInstance()->addControlView(button);
		
		// Redock incoming and/or outgoing call windows, if applicable
		
		LLFloater* incoming_floater = LLFloaterReg::getLastFloaterInGroup("incoming_call");
		LLFloater* outgoing_floater = LLFloaterReg::getLastFloaterInGroup("outgoing_call");
		
		if (incoming_floater && incoming_floater->isShown())
		{
			LLCallDialog* incoming = dynamic_cast<LLCallDialog *>(incoming_floater);
			llassert(incoming);
			
			LLDockControl* dock_control = incoming->getDockControl();
			if (dock_control->getDock() == NULL)
			{
				incoming->dockToToolbarButton("speak");
			}
		}
		
		if (outgoing_floater && outgoing_floater->isShown())
		{
			LLCallDialog* outgoing = dynamic_cast<LLCallDialog *>(outgoing_floater);
			llassert(outgoing);
			
			LLDockControl* dock_control = outgoing->getDockControl();
			if (dock_control->getDock() == NULL)
			{
				outgoing->dockToToolbarButton("speak");
			}
		}
	}
	// <FS:Ansariel> Do not remove in case they get removed by LL! We need this for standalone
	//               IM floaters.
	else if (button->getName() == "voice")
	{
		// Add the "Voice controls" button as a control view in LLTransientFloaterMgr
		// to prevent hiding the transient IM floater upon pressing "Voice controls".
		LLTransientFloaterMgr::getInstance()->addControlView(button);
	}
	// <FS:Ansariel> Dockable QuickPrefs floater
	else if (button->getName() == "quickprefs" && !FSCommon::isLegacySkin())
	{
		LLTransientFloaterMgr::getInstance()->addControlView(button);
		FloaterQuickPrefs* quickprefs_floater = LLFloaterReg::findTypedInstance<FloaterQuickPrefs>("quickprefs");
		if (quickprefs_floater && quickprefs_floater->isShown())
		{
			quickprefs_floater->dockToToolbarButton();
		}
	}
	// </FS:Ansariel>
=======
    llassert(button);

    if (button->getName() == "speak")
    {
        // Add the "Speak" button as a control view in LLTransientFloaterMgr
        // to prevent hiding the transient IM floater upon pressing "Speak".
        LLTransientFloaterMgr::getInstance()->addControlView(button);

        // Redock incoming and/or outgoing call windows, if applicable

        LLFloater* incoming_floater = LLFloaterReg::getLastFloaterInGroup("incoming_call");
        LLFloater* outgoing_floater = LLFloaterReg::getLastFloaterInGroup("outgoing_call");

        if (incoming_floater && incoming_floater->isShown())
        {
            LLCallDialog* incoming = dynamic_cast<LLCallDialog *>(incoming_floater);
            llassert(incoming);

            LLDockControl* dock_control = incoming->getDockControl();
            if (dock_control->getDock() == NULL)
            {
                incoming->dockToToolbarButton("speak");
            }
        }

        if (outgoing_floater && outgoing_floater->isShown())
        {
            LLCallDialog* outgoing = dynamic_cast<LLCallDialog *>(outgoing_floater);
            llassert(outgoing);

            LLDockControl* dock_control = outgoing->getDockControl();
            if (dock_control->getDock() == NULL)
            {
                outgoing->dockToToolbarButton("speak");
            }
        }
    }
    else if (button->getName() == "voice")
    {
        // Add the "Voice controls" button as a control view in LLTransientFloaterMgr
        // to prevent hiding the transient IM floater upon pressing "Voice controls".
        LLTransientFloaterMgr::getInstance()->addControlView(button);
    }
>>>>>>> 38c2a5bd
}

void LLToolBarView::onToolBarButtonRemoved(LLView* button)
{
<<<<<<< HEAD
	llassert(button);

	if (button->getName() == "speak")
	{
		LLTransientFloaterMgr::getInstance()->removeControlView(button);
		
		// Undock incoming and/or outgoing call windows
		
		LLFloater* incoming_floater = LLFloaterReg::getLastFloaterInGroup("incoming_call");
		LLFloater* outgoing_floater = LLFloaterReg::getLastFloaterInGroup("outgoing_call");
		
		if (incoming_floater && incoming_floater->isShown())
		{
			LLDockableFloater* incoming = dynamic_cast<LLDockableFloater *>(incoming_floater);
			llassert(incoming);

			LLDockControl* dock_control = incoming->getDockControl();
			dock_control->setDock(NULL);
		}
		
		if (outgoing_floater && outgoing_floater->isShown())
		{
			LLDockableFloater* outgoing = dynamic_cast<LLDockableFloater *>(outgoing_floater);
			llassert(outgoing);

			LLDockControl* dock_control = outgoing->getDockControl();
			dock_control->setDock(NULL);
		}
	}
	// <FS:Ansariel> Do not remove in case they get removed by LL! We need this for standalone
	//               IM floaters.
	else if (button->getName() == "voice")
	{
		LLTransientFloaterMgr::getInstance()->removeControlView(button);
	}
	// <FS:Ansariel> Dockable QuickPrefs floater
	else if (button->getName() == "quickprefs" && !FSCommon::isLegacySkin())
	{
		LLTransientFloaterMgr::getInstance()->removeControlView(button);
		FloaterQuickPrefs* quickprefs_floater = LLFloaterReg::findTypedInstance<FloaterQuickPrefs>("quickprefs");
		if (quickprefs_floater && quickprefs_floater->isShown())
		{
			quickprefs_floater->setUseTongue(false);
			quickprefs_floater->setDocked(false, false);
			quickprefs_floater->setCanDock(false);
			LLDockControl* dock_control = quickprefs_floater->getDockControl();
			dock_control->setDock(NULL);
		}
	}
	// </FS:Ansariel>
=======
    llassert(button);

    if (button->getName() == "speak")
    {
        LLTransientFloaterMgr::getInstance()->removeControlView(button);

        // Undock incoming and/or outgoing call windows

        LLFloater* incoming_floater = LLFloaterReg::getLastFloaterInGroup("incoming_call");
        LLFloater* outgoing_floater = LLFloaterReg::getLastFloaterInGroup("outgoing_call");

        if (incoming_floater && incoming_floater->isShown())
        {
            LLDockableFloater* incoming = dynamic_cast<LLDockableFloater *>(incoming_floater);
            llassert(incoming);

            LLDockControl* dock_control = incoming->getDockControl();
            dock_control->setDock(NULL);
        }

        if (outgoing_floater && outgoing_floater->isShown())
        {
            LLDockableFloater* outgoing = dynamic_cast<LLDockableFloater *>(outgoing_floater);
            llassert(outgoing);

            LLDockControl* dock_control = outgoing->getDockControl();
            dock_control->setDock(NULL);
        }
    }
    else if (button->getName() == "voice")
    {
        LLTransientFloaterMgr::getInstance()->removeControlView(button);
    }
>>>>>>> 38c2a5bd
}

void LLToolBarView::draw()
{
<<<<<<< HEAD
	LLRect toolbar_rects[LLToolBarEnums::TOOLBAR_COUNT];
	
	for (S32 i = LLToolBarEnums::TOOLBAR_FIRST; i <= LLToolBarEnums::TOOLBAR_LAST; i++)
	{
		if (mToolbars[i])
		{
			LLView::EOrientation orientation = LLToolBarEnums::getOrientation(mToolbars[i]->getSideType());

			if (orientation == LLLayoutStack::HORIZONTAL)
			{
				mToolbars[i]->getParent()->reshape(mToolbars[i]->getParent()->getRect().getWidth(), mToolbars[i]->getRect().getHeight());
			}
			else
			{
				mToolbars[i]->getParent()->reshape(mToolbars[i]->getRect().getWidth(), mToolbars[i]->getParent()->getRect().getHeight());
			}

			mToolbars[i]->localRectToOtherView(mToolbars[i]->getLocalRect(), &toolbar_rects[i], this);
		}
	}
	
	for (S32 i = LLToolBarEnums::TOOLBAR_FIRST; i <= LLToolBarEnums::TOOLBAR_LAST; i++)
	{
		mToolbars[i]->getParent()->setVisible(mShowToolbars 
											// <FS:Ansariel> FIRE-5141: Nearby chat floater can no longer be resized when all buttons are removed from bottom FUI panel
											//&& (mToolbars[i]->hasButtons() 
											&& (((i == LLToolBarEnums::TOOLBAR_BOTTOM && !mHideBottomOnEmpty) ? true : mToolbars[i]->hasButtons())
											// </FS:Ansariel>
											|| isToolDragged()));
	}

	// Draw drop zones if drop of a tool is active
	if (isToolDragged())
	{
		LLColor4 drop_color = LLUIColorTable::instance().getColor( "ToolbarDropZoneColor" );

		for (S32 i = LLToolBarEnums::TOOLBAR_FIRST; i <= LLToolBarEnums::TOOLBAR_LAST; i++)
		{
			gl_rect_2d(toolbar_rects[i], drop_color, TRUE);
		}
	}
	
	LLUICtrl::draw();
=======
    LLRect toolbar_rects[LLToolBarEnums::TOOLBAR_COUNT];

    for (S32 i = LLToolBarEnums::TOOLBAR_FIRST; i <= LLToolBarEnums::TOOLBAR_LAST; i++)
    {
        if (mToolbars[i])
        {
            LLView::EOrientation orientation = LLToolBarEnums::getOrientation(mToolbars[i]->getSideType());

            if (orientation == LLLayoutStack::HORIZONTAL)
            {
                mToolbars[i]->getParent()->reshape(mToolbars[i]->getParent()->getRect().getWidth(), mToolbars[i]->getRect().getHeight());
            }
            else
            {
                mToolbars[i]->getParent()->reshape(mToolbars[i]->getRect().getWidth(), mToolbars[i]->getParent()->getRect().getHeight());
            }

            mToolbars[i]->localRectToOtherView(mToolbars[i]->getLocalRect(), &toolbar_rects[i], this);
        }
    }

    for (S32 i = LLToolBarEnums::TOOLBAR_FIRST; i <= LLToolBarEnums::TOOLBAR_LAST; i++)
    {
        mToolbars[i]->getParent()->setVisible(mShowToolbars
                                            && (mToolbars[i]->hasButtons()
                                            || isToolDragged()));
    }

    // Draw drop zones if drop of a tool is active
    if (isToolDragged())
    {
        LLColor4 drop_color = LLUIColorTable::instance().getColor( "ToolbarDropZoneColor" );

        for (S32 i = LLToolBarEnums::TOOLBAR_FIRST; i <= LLToolBarEnums::TOOLBAR_LAST; i++)
        {
            gl_rect_2d(toolbar_rects[i], drop_color, TRUE);
        }
    }

    LLUICtrl::draw();
>>>>>>> 38c2a5bd
}


// ----------------------------------------
// Drag and Drop Handling
// ----------------------------------------


void LLToolBarView::startDragTool(S32 x, S32 y, LLToolBarButton* toolbarButton)
{
<<<<<<< HEAD
	// <FS:Zi> Do not drag and drop when toolbars are locked
	if(gSavedSettings.getBOOL("LockToolbars"))
	{
		return;
	}
	// </FS:Zi>

	resetDragTool(toolbarButton);
=======
    resetDragTool(toolbarButton);
>>>>>>> 38c2a5bd

    // Flag the tool dragging but don't start it yet
    LLToolDragAndDrop::getInstance()->setDragStart( x, y );
}

BOOL LLToolBarView::handleDragTool( S32 x, S32 y, const LLUUID& uuid, LLAssetType::EType type)
{
<<<<<<< HEAD
	// <FS:Zi> Do not drag and drop when toolbars are locked
	if(gSavedSettings.getBOOL("LockToolbars"))
	{
		return FALSE;
	}
	// </FS:Zi>

	if (LLToolDragAndDrop::getInstance()->isOverThreshold( x, y ))
	{
		if (!gToolBarView->mDragStarted)
		{
			// Start the tool dragging:
			
			// First, create the global drag and drop object
			std::vector<EDragAndDropType> types;
			uuid_vec_t cargo_ids;
			types.push_back(DAD_WIDGET);
			cargo_ids.push_back(uuid);
			LLToolDragAndDrop::ESource src = LLToolDragAndDrop::SOURCE_VIEWER;
			LLUUID srcID;
			LLToolDragAndDrop::getInstance()->beginMultiDrag(types, cargo_ids, src, srcID);

			// Second, stop the command if it is in progress and requires stopping!
			LLCommandId command_id = LLCommandId(uuid);
			gToolBarView->stopCommandInProgress(command_id);

			gToolBarView->mDragStarted = true;
			return TRUE;
		}
		else
		{
			MASK mask = 0;
			return LLToolDragAndDrop::getInstance()->handleHover( x, y, mask );
		}
	}
	return FALSE;
=======
    if (LLToolDragAndDrop::getInstance()->isOverThreshold( x, y ))
    {
        if (!gToolBarView->mDragStarted)
        {
            // Start the tool dragging:

            // First, create the global drag and drop object
            std::vector<EDragAndDropType> types;
            uuid_vec_t cargo_ids;
            types.push_back(DAD_WIDGET);
            cargo_ids.push_back(uuid);
            LLToolDragAndDrop::ESource src = LLToolDragAndDrop::SOURCE_VIEWER;
            LLUUID srcID;
            LLToolDragAndDrop::getInstance()->beginMultiDrag(types, cargo_ids, src, srcID);

            // Second, stop the command if it is in progress and requires stopping!
            LLCommandId command_id = LLCommandId(uuid);
            gToolBarView->stopCommandInProgress(command_id);

            gToolBarView->mDragStarted = true;
            return TRUE;
        }
        else
        {
            MASK mask = 0;
            return LLToolDragAndDrop::getInstance()->handleHover( x, y, mask );
        }
    }
    return FALSE;
>>>>>>> 38c2a5bd
}

BOOL LLToolBarView::handleDropTool( void* cargo_data, S32 x, S32 y, LLToolBar* toolbar)
{
<<<<<<< HEAD
	// <FS:Zi> Do not drag and drop when toolbars are locked
	if(gSavedSettings.getBOOL("LockToolbars"))
	{
		return FALSE;
	}
	// </FS:Zi>

	BOOL handled = FALSE;
	LLInventoryObject* inv_item = static_cast<LLInventoryObject*>(cargo_data);
	
	LLAssetType::EType type = inv_item->getType();
	if (type == LLAssetType::AT_WIDGET)
	{
		handled = TRUE;
		// Get the command from its uuid
		LLCommandManager& mgr = LLCommandManager::instance();
		LLCommandId command_id(inv_item->getUUID());
		LLCommand* command = mgr.getCommand(command_id);
		if (command)
		{
			// Suppress the command from the toolbars (including the one it's dropped in, 
			// this will handle move position).
			S32 old_toolbar_loc = gToolBarView->hasCommand(command_id);
			LLToolBar* old_toolbar = NULL;

			if (old_toolbar_loc != LLToolBarEnums::TOOLBAR_NONE)
			{
				llassert(gToolBarView->mDragToolbarButton);
				old_toolbar = gToolBarView->mDragToolbarButton->getParentByType<LLToolBar>();
				if (old_toolbar->isReadOnly() && toolbar->isReadOnly())
				{
					// do nothing
				}
				else
				{
					int old_rank = LLToolBar::RANK_NONE;
					gToolBarView->removeCommand(command_id, old_rank);
				}
			}

			// Convert the (x,y) position in rank in toolbar
			if (!toolbar->isReadOnly())
			{
				int new_rank = toolbar->getRankFromPosition(x,y);
				toolbar->addCommand(command_id, new_rank);
			}
			
			// Save the new toolbars configuration
			gToolBarView->saveToolbars();
		}
		else
		{
			LL_WARNS() << "Command couldn't be found in command manager" << LL_ENDL;
		}
	}

	resetDragTool(NULL);
	return handled;
=======
    BOOL handled = FALSE;
    LLInventoryObject* inv_item = static_cast<LLInventoryObject*>(cargo_data);

    LLAssetType::EType type = inv_item->getType();
    if (type == LLAssetType::AT_WIDGET)
    {
        handled = TRUE;
        // Get the command from its uuid
        LLCommandManager& mgr = LLCommandManager::instance();
        LLCommandId command_id(inv_item->getUUID());
        LLCommand* command = mgr.getCommand(command_id);
        if (command)
        {
            // Suppress the command from the toolbars (including the one it's dropped in,
            // this will handle move position).
            S32 old_toolbar_loc = gToolBarView->hasCommand(command_id);
            LLToolBar* old_toolbar = NULL;

            if (old_toolbar_loc != LLToolBarEnums::TOOLBAR_NONE)
            {
                llassert(gToolBarView->mDragToolbarButton);
                old_toolbar = gToolBarView->mDragToolbarButton->getParentByType<LLToolBar>();
                if (old_toolbar->isReadOnly() && toolbar->isReadOnly())
                {
                    // do nothing
                }
                else
                {
                    int old_rank = LLToolBar::RANK_NONE;
                    gToolBarView->removeCommand(command_id, old_rank);
                }
            }

            // Convert the (x,y) position in rank in toolbar
            if (!toolbar->isReadOnly())
            {
                int new_rank = toolbar->getRankFromPosition(x,y);
                toolbar->addCommand(command_id, new_rank);
            }

            // Save the new toolbars configuration
            gToolBarView->saveToolbars();
        }
        else
        {
            LL_WARNS() << "Command couldn't be found in command manager" << LL_ENDL;
        }
    }

    resetDragTool(NULL);
    return handled;
>>>>>>> 38c2a5bd
}

void LLToolBarView::resetDragTool(LLToolBarButton* toolbarButton)
{
    // Clear the saved command, toolbar and rank
    gToolBarView->mDragStarted = false;
    gToolBarView->mDragToolbarButton = toolbarButton;
}

// Provide a handle on a free standing inventory item containing references to the tool.
// This might be used by Drag and Drop to move around references to tool items.
LLInventoryObject* LLToolBarView::getDragItem()
{
    if (mDragToolbarButton)
    {
        LLUUID item_uuid = mDragToolbarButton->getCommandId().uuid();
        mDragItem = new LLInventoryObject (item_uuid, LLUUID::null, LLAssetType::AT_WIDGET, "");
    }
    return mDragItem;
}

void LLToolBarView::setToolBarsVisible(bool visible)
{
    mShowToolbars = visible;
}

bool LLToolBarView::isModified() const
{
    bool modified = false;

    for (S32 i = LLToolBarEnums::TOOLBAR_FIRST; i <= LLToolBarEnums::TOOLBAR_LAST; i++)
    {
        modified |= mToolbars[i]->isModified();
    }

    return modified;
}

<|MERGE_RESOLUTION|>--- conflicted
+++ resolved
@@ -59,18 +59,13 @@
 }
 
 LLToolBarView::Toolbar::Toolbar()
-<<<<<<< HEAD
-:	button_display_mode("button_display_mode"),
-	// <FS:Zi> Added layout style and alignment parameters
-	// commands("command")
-	commands("command"),
-	button_alignment("button_alignment"),
-	button_layout_style("button_layout_style")
-	// </FS:Zi>
-=======
 :   button_display_mode("button_display_mode"),
-    commands("command")
->>>>>>> 38c2a5bd
+    // <FS:Zi> Added layout style and alignment parameters
+    // commands("command")
+    commands("command"),
+    button_alignment("button_alignment"),
+    button_layout_style("button_layout_style")
+    // </FS:Zi>
 {}
 
 LLToolBarView::ToolbarSet::ToolbarSet()
@@ -81,28 +76,18 @@
 
 
 LLToolBarView::LLToolBarView(const LLToolBarView::Params& p)
-<<<<<<< HEAD
-:	LLUICtrl(p),
-	mDragStarted(false),
-	mShowToolbars(true),
-	mDragToolbarButton(NULL),
-	mDragItem(NULL),
-	mToolbarsLoaded(false),
-	// <FS:Ansariel> Member variables needed for console chat bottom offset
-	//mBottomToolbarPanel(NULL)
-	mBottomToolbarPanel(NULL),
-	mBottomChatStack(NULL),
-	// </FS:Ansariel> Member variables needed for console chat bottom offset
-	mHideBottomOnEmpty(false) // <FS:Ansariel> Added to determine if toolbar gets hidden when empty
-=======
 :   LLUICtrl(p),
     mDragStarted(false),
     mShowToolbars(true),
     mDragToolbarButton(NULL),
     mDragItem(NULL),
     mToolbarsLoaded(false),
-    mBottomToolbarPanel(NULL)
->>>>>>> 38c2a5bd
+    // <FS:Ansariel> Member variables needed for console chat bottom offset
+    //mBottomToolbarPanel(NULL)
+    mBottomToolbarPanel(NULL),
+    mBottomChatStack(NULL),
+    // </FS:Ansariel> Member variables needed for console chat bottom offset
+    mHideBottomOnEmpty(false) // <FS:Ansariel> Added to determine if toolbar gets hidden when empty
 {
     for (S32 i = 0; i < LLToolBarEnums::TOOLBAR_COUNT; i++)
     {
@@ -123,35 +108,6 @@
 
 BOOL LLToolBarView::postBuild()
 {
-<<<<<<< HEAD
-	mToolbars[LLToolBarEnums::TOOLBAR_LEFT] = getChild<LLToolBar>("toolbar_left");
-	mToolbars[LLToolBarEnums::TOOLBAR_LEFT]->getCenterLayoutPanel()->setLocationId(LLToolBarEnums::TOOLBAR_LEFT);
-
-	mToolbars[LLToolBarEnums::TOOLBAR_RIGHT] = getChild<LLToolBar>("toolbar_right");
-	mToolbars[LLToolBarEnums::TOOLBAR_RIGHT]->getCenterLayoutPanel()->setLocationId(LLToolBarEnums::TOOLBAR_RIGHT);
-
-	mToolbars[LLToolBarEnums::TOOLBAR_BOTTOM] = getChild<LLToolBar>("toolbar_bottom");
-	mToolbars[LLToolBarEnums::TOOLBAR_BOTTOM]->getCenterLayoutPanel()->setLocationId(LLToolBarEnums::TOOLBAR_BOTTOM);
-
-	mBottomToolbarPanel = getChild<LLView>("bottom_toolbar_panel");
-
-	for (int i = LLToolBarEnums::TOOLBAR_FIRST; i <= LLToolBarEnums::TOOLBAR_LAST; i++)
-	{
-		mToolbars[i]->setStartDragCallback(boost::bind(LLToolBarView::startDragTool,_1,_2,_3));
-		mToolbars[i]->setHandleDragCallback(boost::bind(LLToolBarView::handleDragTool,_1,_2,_3,_4));
-		mToolbars[i]->setHandleDropCallback(boost::bind(LLToolBarView::handleDropTool,_1,_2,_3,_4));
-		mToolbars[i]->setButtonAddCallback(boost::bind(LLToolBarView::onToolBarButtonAdded,_1));
-		mToolbars[i]->setButtonRemoveCallback(boost::bind(LLToolBarView::onToolBarButtonRemoved,_1));
-	}
-	
-	// <FS:Ansariel> Member variable needed for console chat bottom offset
-	mBottomChatStack = findChild<LLView>("bottom_chat_stack");
-
-	// <FS:Ansariel> Added to determine if toolbar gets hidden when empty
-	mHideBottomOnEmpty = FSCommon::isLegacySkin();
-
-	return TRUE;
-=======
     mToolbars[LLToolBarEnums::TOOLBAR_LEFT] = getChild<LLToolBar>("toolbar_left");
     mToolbars[LLToolBarEnums::TOOLBAR_LEFT]->getCenterLayoutPanel()->setLocationId(LLToolBarEnums::TOOLBAR_LEFT);
 
@@ -172,8 +128,13 @@
         mToolbars[i]->setButtonRemoveCallback(boost::bind(LLToolBarView::onToolBarButtonRemoved,_1));
     }
 
+    // <FS:Ansariel> Member variable needed for console chat bottom offset
+    mBottomChatStack = findChild<LLView>("bottom_chat_stack");
+
+    // <FS:Ansariel> Added to determine if toolbar gets hidden when empty
+    mHideBottomOnEmpty = FSCommon::isLegacySkin();
+
     return TRUE;
->>>>>>> 38c2a5bd
 }
 
 S32 LLToolBarView::hasCommand(const LLCommandId& commandId) const
@@ -268,160 +229,6 @@
 
 bool LLToolBarView::loadToolbars(bool force_default)
 {
-<<<<<<< HEAD
-	LLToolBarView::ToolbarSet toolbar_set;
-	bool err = false;
-	
-	// Load the toolbars.xml file
-	std::string toolbar_file = gDirUtilp->getExpandedFilename(LL_PATH_PER_SL_ACCOUNT, "toolbars.xml");
-	if (force_default)
-	{
-		toolbar_file = gDirUtilp->getExpandedFilename(LL_PATH_TOP_SKIN, "toolbars.xml"); // FS:AO - Look in skin directory, not settings
-	}
-	else if (!gDirUtilp->fileExists(toolbar_file)) 
-	{
-		LL_WARNS() << "User toolbars def not found -> use selected skin" << LL_ENDL;
-		toolbar_file = gDirUtilp->getExpandedFilename(LL_PATH_TOP_SKIN, "toolbars.xml"); // FS:AO - Look in skin directory, not settings
-	}
-	if (!gDirUtilp->fileExists(toolbar_file)) // FS:AO - Look in skin default dir as fallback
-	{
-		LL_WARNS() << "Skin toolbars def not found -> use default skin" << LL_ENDL;
-                toolbar_file = gDirUtilp->getExpandedFilename(LL_PATH_DEFAULT_SKIN, "toolbars.xml");
-	}
-	
-	LLXMLNodePtr root;
-	if(!LLXMLNode::parseFile(toolbar_file, root, NULL))
-	{
-		LL_WARNS() << "Unable to load toolbars from file: " << toolbar_file << LL_ENDL;
-		err = true;
-	}
-	
-	if (!err && !root->hasName("toolbars"))
-	{
-		LL_WARNS() << toolbar_file << " is not a valid toolbars definition file" << LL_ENDL;
-		err = true;
-	}
-	
-	// Parse the toolbar settings
-	LLXUIParser parser;
-	if (!err)
-	{
-	    parser.readXUI(root, toolbar_set, toolbar_file);
-	}
-
-	if (!err && !toolbar_set.validateBlock())
-	{
-		LL_WARNS() << "Unable to validate toolbars from file: " << toolbar_file << LL_ENDL;
-		err = true;
-	}
-	
-	if (err)
-	{
-		if (force_default)
-		{
-			LL_ERRS() << "Unable to load toolbars from default file : " << toolbar_file << LL_ENDL;
-		    return false;
-	    }
-
-		// Try to load the default toolbars
-		return loadToolbars(true);
-	}
-	
-	// Clear the toolbars now before adding the loaded commands and settings
-	for (S32 i = LLToolBarEnums::TOOLBAR_FIRST; i <= LLToolBarEnums::TOOLBAR_LAST; i++)
-	{
-		if (mToolbars[i])
-		{
-			mToolbars[i]->clearCommandsList();
-		}
-	}
-	
-	// Add commands to each toolbar
-	if (toolbar_set.left_toolbar.isProvided() && mToolbars[LLToolBarEnums::TOOLBAR_LEFT])
-	{
-		if (toolbar_set.left_toolbar.button_display_mode.isProvided())
-		{
-			LLToolBarEnums::ButtonType button_type = toolbar_set.left_toolbar.button_display_mode;
-			mToolbars[LLToolBarEnums::TOOLBAR_LEFT]->setButtonType(button_type);
-		}
-		// <FS:Zi> Load left toolbar layout and alignment from XML
-		if (toolbar_set.left_toolbar.button_alignment.isProvided())
-		{
-			LLToolBarEnums::Alignment alignment = toolbar_set.left_toolbar.button_alignment;
-			mToolbars[LLToolBarEnums::TOOLBAR_LEFT]->setAlignment(alignment);
-		}
-
-		if (toolbar_set.left_toolbar.button_layout_style.isProvided())
-		{
-			LLToolBarEnums::LayoutStyle layout_style = toolbar_set.left_toolbar.button_layout_style;
-			mToolbars[LLToolBarEnums::TOOLBAR_LEFT]->setLayoutStyle(layout_style);
-		}
-		// </FS:Zi>
-		for (const LLCommandId::Params& command_params : toolbar_set.left_toolbar.commands)
-		{
-			if (!addCommandInternal(LLCommandId(command_params), mToolbars[LLToolBarEnums::TOOLBAR_LEFT]))
-			{
-				LL_WARNS() << "Error adding command '" << command_params.name() << "' to left toolbar." << LL_ENDL;
-			}
-		}
-	}
-	if (toolbar_set.right_toolbar.isProvided() && mToolbars[LLToolBarEnums::TOOLBAR_RIGHT])
-	{
-		if (toolbar_set.right_toolbar.button_display_mode.isProvided())
-		{
-			LLToolBarEnums::ButtonType button_type = toolbar_set.right_toolbar.button_display_mode;
-			mToolbars[LLToolBarEnums::TOOLBAR_RIGHT]->setButtonType(button_type);
-		}
-		// <FS:Zi> Load left toolbar layout and alignment from XML
-		if (toolbar_set.right_toolbar.button_alignment.isProvided())
-		{
-			LLToolBarEnums::Alignment alignment = toolbar_set.right_toolbar.button_alignment;
-			mToolbars[LLToolBarEnums::TOOLBAR_RIGHT]->setAlignment(alignment);
-		}
-
-		if (toolbar_set.right_toolbar.button_layout_style.isProvided())
-		{
-			LLToolBarEnums::LayoutStyle layout_style = toolbar_set.right_toolbar.button_layout_style;
-			mToolbars[LLToolBarEnums::TOOLBAR_RIGHT]->setLayoutStyle(layout_style);
-		}
-		// </FS:Zi>
-		for (const LLCommandId::Params& command_params : toolbar_set.right_toolbar.commands)
-		{
-			if (!addCommandInternal(LLCommandId(command_params), mToolbars[LLToolBarEnums::TOOLBAR_RIGHT]))
-			{
-				LL_WARNS() << "Error adding command '" << command_params.name() << "' to right toolbar." << LL_ENDL;
-			}
-		}
-	}
-	if (toolbar_set.bottom_toolbar.isProvided() && mToolbars[LLToolBarEnums::TOOLBAR_BOTTOM])
-	{
-		if (toolbar_set.bottom_toolbar.button_display_mode.isProvided())
-		{
-			LLToolBarEnums::ButtonType button_type = toolbar_set.bottom_toolbar.button_display_mode;
-			mToolbars[LLToolBarEnums::TOOLBAR_BOTTOM]->setButtonType(button_type);
-		}
-		// <FS:Zi> Load left toolbar layout and alignment from XML
-		if (toolbar_set.bottom_toolbar.button_alignment.isProvided())
-		{
-			LLToolBarEnums::Alignment alignment = toolbar_set.bottom_toolbar.button_alignment;
-			mToolbars[LLToolBarEnums::TOOLBAR_BOTTOM]->setAlignment(alignment);
-		}
-
-		if (toolbar_set.bottom_toolbar.button_layout_style.isProvided())
-		{
-			LLToolBarEnums::LayoutStyle layout_style = toolbar_set.bottom_toolbar.button_layout_style;
-			mToolbars[LLToolBarEnums::TOOLBAR_BOTTOM]->setLayoutStyle(layout_style);
-		}
-		// </FS:Zi>
-		for (const LLCommandId::Params& command_params : toolbar_set.bottom_toolbar.commands)
-		{
-			if (!addCommandInternal(LLCommandId(command_params), mToolbars[LLToolBarEnums::TOOLBAR_BOTTOM]))
-			{
-				LL_WARNS() << "Error adding command '" << command_params.name() << "' to bottom toolbar." << LL_ENDL;
-			}
-		}
-	}
-=======
     LLToolBarView::ToolbarSet toolbar_set;
     bool err = false;
 
@@ -429,12 +236,17 @@
     std::string toolbar_file = gDirUtilp->getExpandedFilename(LL_PATH_PER_SL_ACCOUNT, "toolbars.xml");
     if (force_default)
     {
-        toolbar_file = gDirUtilp->getExpandedFilename(LL_PATH_APP_SETTINGS, "toolbars.xml");
+        toolbar_file = gDirUtilp->getExpandedFilename(LL_PATH_TOP_SKIN, "toolbars.xml"); // FS:AO - Look in skin directory, not settings
     }
     else if (!gDirUtilp->fileExists(toolbar_file))
     {
-        LL_WARNS() << "User toolbars def not found -> use default" << LL_ENDL;
-        toolbar_file = gDirUtilp->getExpandedFilename(LL_PATH_APP_SETTINGS, "toolbars.xml");
+        LL_WARNS() << "User toolbars def not found -> use selected skin" << LL_ENDL;
+        toolbar_file = gDirUtilp->getExpandedFilename(LL_PATH_TOP_SKIN, "toolbars.xml"); // FS:AO - Look in skin directory, not settings
+    }
+    if (!gDirUtilp->fileExists(toolbar_file)) // FS:AO - Look in skin default dir as fallback
+    {
+        LL_WARNS() << "Skin toolbars def not found -> use default skin" << LL_ENDL;
+                toolbar_file = gDirUtilp->getExpandedFilename(LL_PATH_DEFAULT_SKIN, "toolbars.xml");
     }
 
     LLXMLNodePtr root;
@@ -492,6 +304,19 @@
             LLToolBarEnums::ButtonType button_type = toolbar_set.left_toolbar.button_display_mode;
             mToolbars[LLToolBarEnums::TOOLBAR_LEFT]->setButtonType(button_type);
         }
+        // <FS:Zi> Load left toolbar layout and alignment from XML
+        if (toolbar_set.left_toolbar.button_alignment.isProvided())
+        {
+            LLToolBarEnums::Alignment alignment = toolbar_set.left_toolbar.button_alignment;
+            mToolbars[LLToolBarEnums::TOOLBAR_LEFT]->setAlignment(alignment);
+        }
+
+        if (toolbar_set.left_toolbar.button_layout_style.isProvided())
+        {
+            LLToolBarEnums::LayoutStyle layout_style = toolbar_set.left_toolbar.button_layout_style;
+            mToolbars[LLToolBarEnums::TOOLBAR_LEFT]->setLayoutStyle(layout_style);
+        }
+        // </FS:Zi>
         for (const LLCommandId::Params& command_params : toolbar_set.left_toolbar.commands)
         {
             if (!addCommandInternal(LLCommandId(command_params), mToolbars[LLToolBarEnums::TOOLBAR_LEFT]))
@@ -507,6 +332,19 @@
             LLToolBarEnums::ButtonType button_type = toolbar_set.right_toolbar.button_display_mode;
             mToolbars[LLToolBarEnums::TOOLBAR_RIGHT]->setButtonType(button_type);
         }
+        // <FS:Zi> Load left toolbar layout and alignment from XML
+        if (toolbar_set.right_toolbar.button_alignment.isProvided())
+        {
+            LLToolBarEnums::Alignment alignment = toolbar_set.right_toolbar.button_alignment;
+            mToolbars[LLToolBarEnums::TOOLBAR_RIGHT]->setAlignment(alignment);
+        }
+
+        if (toolbar_set.right_toolbar.button_layout_style.isProvided())
+        {
+            LLToolBarEnums::LayoutStyle layout_style = toolbar_set.right_toolbar.button_layout_style;
+            mToolbars[LLToolBarEnums::TOOLBAR_RIGHT]->setLayoutStyle(layout_style);
+        }
+        // </FS:Zi>
         for (const LLCommandId::Params& command_params : toolbar_set.right_toolbar.commands)
         {
             if (!addCommandInternal(LLCommandId(command_params), mToolbars[LLToolBarEnums::TOOLBAR_RIGHT]))
@@ -522,6 +360,19 @@
             LLToolBarEnums::ButtonType button_type = toolbar_set.bottom_toolbar.button_display_mode;
             mToolbars[LLToolBarEnums::TOOLBAR_BOTTOM]->setButtonType(button_type);
         }
+        // <FS:Zi> Load left toolbar layout and alignment from XML
+        if (toolbar_set.bottom_toolbar.button_alignment.isProvided())
+        {
+            LLToolBarEnums::Alignment alignment = toolbar_set.bottom_toolbar.button_alignment;
+            mToolbars[LLToolBarEnums::TOOLBAR_BOTTOM]->setAlignment(alignment);
+        }
+
+        if (toolbar_set.bottom_toolbar.button_layout_style.isProvided())
+        {
+            LLToolBarEnums::LayoutStyle layout_style = toolbar_set.bottom_toolbar.button_layout_style;
+            mToolbars[LLToolBarEnums::TOOLBAR_BOTTOM]->setLayoutStyle(layout_style);
+        }
+        // </FS:Zi>
         for (const LLCommandId::Params& command_params : toolbar_set.bottom_toolbar.commands)
         {
             if (!addCommandInternal(LLCommandId(command_params), mToolbars[LLToolBarEnums::TOOLBAR_BOTTOM]))
@@ -530,7 +381,6 @@
             }
         }
     }
->>>>>>> 38c2a5bd
 
     // SL-18581: Don't show the starter avatar toolbar button for NUX users
     if (gAgent.isFirstLogin())
@@ -603,52 +453,6 @@
 
 void LLToolBarView::saveToolbars() const
 {
-<<<<<<< HEAD
-	if (!mToolbarsLoaded)
-		return;
-	
-	// Build the parameter tree from the toolbar data
-	LLToolBarView::ToolbarSet toolbar_set;
-	if (mToolbars[LLToolBarEnums::TOOLBAR_LEFT])
-	{
-		toolbar_set.left_toolbar.button_display_mode = mToolbars[LLToolBarEnums::TOOLBAR_LEFT]->getButtonType();
-		toolbar_set.left_toolbar.button_alignment = mToolbars[LLToolBarEnums::TOOLBAR_LEFT]->getAlignment();	// <FS_Zi>
-		toolbar_set.left_toolbar.button_layout_style = mToolbars[LLToolBarEnums::TOOLBAR_LEFT]->getLayoutStyle();	// <FS_Zi>
-		addToToolset(mToolbars[LLToolBarEnums::TOOLBAR_LEFT]->getCommandsList(), toolbar_set.left_toolbar);
-	}
-	if (mToolbars[LLToolBarEnums::TOOLBAR_RIGHT])
-	{
-		toolbar_set.right_toolbar.button_display_mode = mToolbars[LLToolBarEnums::TOOLBAR_RIGHT]->getButtonType();
-		toolbar_set.right_toolbar.button_alignment = mToolbars[LLToolBarEnums::TOOLBAR_RIGHT]->getAlignment();	// <FS_Zi>
-		toolbar_set.right_toolbar.button_layout_style = mToolbars[LLToolBarEnums::TOOLBAR_RIGHT]->getLayoutStyle();	// <FS_Zi>
-		addToToolset(mToolbars[LLToolBarEnums::TOOLBAR_RIGHT]->getCommandsList(), toolbar_set.right_toolbar);
-	}
-	if (mToolbars[LLToolBarEnums::TOOLBAR_BOTTOM])
-	{
-		toolbar_set.bottom_toolbar.button_display_mode = mToolbars[LLToolBarEnums::TOOLBAR_BOTTOM]->getButtonType();
-		toolbar_set.bottom_toolbar.button_alignment = mToolbars[LLToolBarEnums::TOOLBAR_BOTTOM]->getAlignment();	// <FS_Zi>
-		toolbar_set.bottom_toolbar.button_layout_style = mToolbars[LLToolBarEnums::TOOLBAR_BOTTOM]->getLayoutStyle();	// <FS_Zi>
-		addToToolset(mToolbars[LLToolBarEnums::TOOLBAR_BOTTOM]->getCommandsList(), toolbar_set.bottom_toolbar);
-	}
-	
-	// Serialize the parameter tree
-	LLXMLNodePtr output_node = new LLXMLNode("toolbars", false);
-	LLXUIParser parser;
-	parser.writeXUI(output_node, toolbar_set);
-	
-	// Write the resulting XML to file
-	if(!output_node->isNull())
-	{
-		const std::string& filename = gDirUtilp->getExpandedFilename(LL_PATH_PER_SL_ACCOUNT, "toolbars.xml");
-		LLFILE *fp = LLFile::fopen(filename, "w");
-		if (fp != NULL)
-		{
-			LLXMLNode::writeHeaderToFile(fp);
-			output_node->writeToFile(fp);
-			fclose(fp);
-		}
-	}
-=======
     if (!mToolbarsLoaded)
         return;
 
@@ -657,16 +461,22 @@
     if (mToolbars[LLToolBarEnums::TOOLBAR_LEFT])
     {
         toolbar_set.left_toolbar.button_display_mode = mToolbars[LLToolBarEnums::TOOLBAR_LEFT]->getButtonType();
+        toolbar_set.left_toolbar.button_alignment = mToolbars[LLToolBarEnums::TOOLBAR_LEFT]->getAlignment();    // <FS_Zi>
+        toolbar_set.left_toolbar.button_layout_style = mToolbars[LLToolBarEnums::TOOLBAR_LEFT]->getLayoutStyle();   // <FS_Zi>
         addToToolset(mToolbars[LLToolBarEnums::TOOLBAR_LEFT]->getCommandsList(), toolbar_set.left_toolbar);
     }
     if (mToolbars[LLToolBarEnums::TOOLBAR_RIGHT])
     {
         toolbar_set.right_toolbar.button_display_mode = mToolbars[LLToolBarEnums::TOOLBAR_RIGHT]->getButtonType();
+        toolbar_set.right_toolbar.button_alignment = mToolbars[LLToolBarEnums::TOOLBAR_RIGHT]->getAlignment();  // <FS_Zi>
+        toolbar_set.right_toolbar.button_layout_style = mToolbars[LLToolBarEnums::TOOLBAR_RIGHT]->getLayoutStyle(); // <FS_Zi>
         addToToolset(mToolbars[LLToolBarEnums::TOOLBAR_RIGHT]->getCommandsList(), toolbar_set.right_toolbar);
     }
     if (mToolbars[LLToolBarEnums::TOOLBAR_BOTTOM])
     {
         toolbar_set.bottom_toolbar.button_display_mode = mToolbars[LLToolBarEnums::TOOLBAR_BOTTOM]->getButtonType();
+        toolbar_set.bottom_toolbar.button_alignment = mToolbars[LLToolBarEnums::TOOLBAR_BOTTOM]->getAlignment();    // <FS_Zi>
+        toolbar_set.bottom_toolbar.button_layout_style = mToolbars[LLToolBarEnums::TOOLBAR_BOTTOM]->getLayoutStyle();   // <FS_Zi>
         addToToolset(mToolbars[LLToolBarEnums::TOOLBAR_BOTTOM]->getCommandsList(), toolbar_set.bottom_toolbar);
     }
 
@@ -687,7 +497,6 @@
             fclose(fp);
         }
     }
->>>>>>> 38c2a5bd
 }
 
 // Enumerate the commands in command_list and add them as Params to the toolbar
@@ -711,64 +520,6 @@
 
 void LLToolBarView::onToolBarButtonAdded(LLView* button)
 {
-<<<<<<< HEAD
-	llassert(button);
-	
-	if (button->getName() == "speak")
-	{
-		// Add the "Speak" button as a control view in LLTransientFloaterMgr
-		// to prevent hiding the transient IM floater upon pressing "Speak".
-		LLTransientFloaterMgr::getInstance()->addControlView(button);
-		
-		// Redock incoming and/or outgoing call windows, if applicable
-		
-		LLFloater* incoming_floater = LLFloaterReg::getLastFloaterInGroup("incoming_call");
-		LLFloater* outgoing_floater = LLFloaterReg::getLastFloaterInGroup("outgoing_call");
-		
-		if (incoming_floater && incoming_floater->isShown())
-		{
-			LLCallDialog* incoming = dynamic_cast<LLCallDialog *>(incoming_floater);
-			llassert(incoming);
-			
-			LLDockControl* dock_control = incoming->getDockControl();
-			if (dock_control->getDock() == NULL)
-			{
-				incoming->dockToToolbarButton("speak");
-			}
-		}
-		
-		if (outgoing_floater && outgoing_floater->isShown())
-		{
-			LLCallDialog* outgoing = dynamic_cast<LLCallDialog *>(outgoing_floater);
-			llassert(outgoing);
-			
-			LLDockControl* dock_control = outgoing->getDockControl();
-			if (dock_control->getDock() == NULL)
-			{
-				outgoing->dockToToolbarButton("speak");
-			}
-		}
-	}
-	// <FS:Ansariel> Do not remove in case they get removed by LL! We need this for standalone
-	//               IM floaters.
-	else if (button->getName() == "voice")
-	{
-		// Add the "Voice controls" button as a control view in LLTransientFloaterMgr
-		// to prevent hiding the transient IM floater upon pressing "Voice controls".
-		LLTransientFloaterMgr::getInstance()->addControlView(button);
-	}
-	// <FS:Ansariel> Dockable QuickPrefs floater
-	else if (button->getName() == "quickprefs" && !FSCommon::isLegacySkin())
-	{
-		LLTransientFloaterMgr::getInstance()->addControlView(button);
-		FloaterQuickPrefs* quickprefs_floater = LLFloaterReg::findTypedInstance<FloaterQuickPrefs>("quickprefs");
-		if (quickprefs_floater && quickprefs_floater->isShown())
-		{
-			quickprefs_floater->dockToToolbarButton();
-		}
-	}
-	// </FS:Ansariel>
-=======
     llassert(button);
 
     if (button->getName() == "speak")
@@ -806,69 +557,29 @@
             }
         }
     }
+    // <FS:Ansariel> Do not remove in case they get removed by LL! We need this for standalone
+    //               IM floaters.
     else if (button->getName() == "voice")
     {
         // Add the "Voice controls" button as a control view in LLTransientFloaterMgr
         // to prevent hiding the transient IM floater upon pressing "Voice controls".
         LLTransientFloaterMgr::getInstance()->addControlView(button);
     }
->>>>>>> 38c2a5bd
+    // <FS:Ansariel> Dockable QuickPrefs floater
+    else if (button->getName() == "quickprefs" && !FSCommon::isLegacySkin())
+    {
+        LLTransientFloaterMgr::getInstance()->addControlView(button);
+        FloaterQuickPrefs* quickprefs_floater = LLFloaterReg::findTypedInstance<FloaterQuickPrefs>("quickprefs");
+        if (quickprefs_floater && quickprefs_floater->isShown())
+        {
+            quickprefs_floater->dockToToolbarButton();
+        }
+    }
+    // </FS:Ansariel>
 }
 
 void LLToolBarView::onToolBarButtonRemoved(LLView* button)
 {
-<<<<<<< HEAD
-	llassert(button);
-
-	if (button->getName() == "speak")
-	{
-		LLTransientFloaterMgr::getInstance()->removeControlView(button);
-		
-		// Undock incoming and/or outgoing call windows
-		
-		LLFloater* incoming_floater = LLFloaterReg::getLastFloaterInGroup("incoming_call");
-		LLFloater* outgoing_floater = LLFloaterReg::getLastFloaterInGroup("outgoing_call");
-		
-		if (incoming_floater && incoming_floater->isShown())
-		{
-			LLDockableFloater* incoming = dynamic_cast<LLDockableFloater *>(incoming_floater);
-			llassert(incoming);
-
-			LLDockControl* dock_control = incoming->getDockControl();
-			dock_control->setDock(NULL);
-		}
-		
-		if (outgoing_floater && outgoing_floater->isShown())
-		{
-			LLDockableFloater* outgoing = dynamic_cast<LLDockableFloater *>(outgoing_floater);
-			llassert(outgoing);
-
-			LLDockControl* dock_control = outgoing->getDockControl();
-			dock_control->setDock(NULL);
-		}
-	}
-	// <FS:Ansariel> Do not remove in case they get removed by LL! We need this for standalone
-	//               IM floaters.
-	else if (button->getName() == "voice")
-	{
-		LLTransientFloaterMgr::getInstance()->removeControlView(button);
-	}
-	// <FS:Ansariel> Dockable QuickPrefs floater
-	else if (button->getName() == "quickprefs" && !FSCommon::isLegacySkin())
-	{
-		LLTransientFloaterMgr::getInstance()->removeControlView(button);
-		FloaterQuickPrefs* quickprefs_floater = LLFloaterReg::findTypedInstance<FloaterQuickPrefs>("quickprefs");
-		if (quickprefs_floater && quickprefs_floater->isShown())
-		{
-			quickprefs_floater->setUseTongue(false);
-			quickprefs_floater->setDocked(false, false);
-			quickprefs_floater->setCanDock(false);
-			LLDockControl* dock_control = quickprefs_floater->getDockControl();
-			dock_control->setDock(NULL);
-		}
-	}
-	// </FS:Ansariel>
-=======
     llassert(button);
 
     if (button->getName() == "speak")
@@ -898,60 +609,31 @@
             dock_control->setDock(NULL);
         }
     }
+    // <FS:Ansariel> Do not remove in case they get removed by LL! We need this for standalone
+    //               IM floaters.
     else if (button->getName() == "voice")
     {
         LLTransientFloaterMgr::getInstance()->removeControlView(button);
     }
->>>>>>> 38c2a5bd
+    // <FS:Ansariel> Dockable QuickPrefs floater
+    else if (button->getName() == "quickprefs" && !FSCommon::isLegacySkin())
+    {
+        LLTransientFloaterMgr::getInstance()->removeControlView(button);
+        FloaterQuickPrefs* quickprefs_floater = LLFloaterReg::findTypedInstance<FloaterQuickPrefs>("quickprefs");
+        if (quickprefs_floater && quickprefs_floater->isShown())
+        {
+            quickprefs_floater->setUseTongue(false);
+            quickprefs_floater->setDocked(false, false);
+            quickprefs_floater->setCanDock(false);
+            LLDockControl* dock_control = quickprefs_floater->getDockControl();
+            dock_control->setDock(NULL);
+        }
+    }
+    // </FS:Ansariel>
 }
 
 void LLToolBarView::draw()
 {
-<<<<<<< HEAD
-	LLRect toolbar_rects[LLToolBarEnums::TOOLBAR_COUNT];
-	
-	for (S32 i = LLToolBarEnums::TOOLBAR_FIRST; i <= LLToolBarEnums::TOOLBAR_LAST; i++)
-	{
-		if (mToolbars[i])
-		{
-			LLView::EOrientation orientation = LLToolBarEnums::getOrientation(mToolbars[i]->getSideType());
-
-			if (orientation == LLLayoutStack::HORIZONTAL)
-			{
-				mToolbars[i]->getParent()->reshape(mToolbars[i]->getParent()->getRect().getWidth(), mToolbars[i]->getRect().getHeight());
-			}
-			else
-			{
-				mToolbars[i]->getParent()->reshape(mToolbars[i]->getRect().getWidth(), mToolbars[i]->getParent()->getRect().getHeight());
-			}
-
-			mToolbars[i]->localRectToOtherView(mToolbars[i]->getLocalRect(), &toolbar_rects[i], this);
-		}
-	}
-	
-	for (S32 i = LLToolBarEnums::TOOLBAR_FIRST; i <= LLToolBarEnums::TOOLBAR_LAST; i++)
-	{
-		mToolbars[i]->getParent()->setVisible(mShowToolbars 
-											// <FS:Ansariel> FIRE-5141: Nearby chat floater can no longer be resized when all buttons are removed from bottom FUI panel
-											//&& (mToolbars[i]->hasButtons() 
-											&& (((i == LLToolBarEnums::TOOLBAR_BOTTOM && !mHideBottomOnEmpty) ? true : mToolbars[i]->hasButtons())
-											// </FS:Ansariel>
-											|| isToolDragged()));
-	}
-
-	// Draw drop zones if drop of a tool is active
-	if (isToolDragged())
-	{
-		LLColor4 drop_color = LLUIColorTable::instance().getColor( "ToolbarDropZoneColor" );
-
-		for (S32 i = LLToolBarEnums::TOOLBAR_FIRST; i <= LLToolBarEnums::TOOLBAR_LAST; i++)
-		{
-			gl_rect_2d(toolbar_rects[i], drop_color, TRUE);
-		}
-	}
-	
-	LLUICtrl::draw();
-=======
     LLRect toolbar_rects[LLToolBarEnums::TOOLBAR_COUNT];
 
     for (S32 i = LLToolBarEnums::TOOLBAR_FIRST; i <= LLToolBarEnums::TOOLBAR_LAST; i++)
@@ -976,7 +658,10 @@
     for (S32 i = LLToolBarEnums::TOOLBAR_FIRST; i <= LLToolBarEnums::TOOLBAR_LAST; i++)
     {
         mToolbars[i]->getParent()->setVisible(mShowToolbars
-                                            && (mToolbars[i]->hasButtons()
+                                            // <FS:Ansariel> FIRE-5141: Nearby chat floater can no longer be resized when all buttons are removed from bottom FUI panel
+                                            //&& (mToolbars[i]->hasButtons()
+                                            && (((i == LLToolBarEnums::TOOLBAR_BOTTOM && !mHideBottomOnEmpty) ? true : mToolbars[i]->hasButtons())
+                                            // </FS:Ansariel>
                                             || isToolDragged()));
     }
 
@@ -992,7 +677,6 @@
     }
 
     LLUICtrl::draw();
->>>>>>> 38c2a5bd
 }
 
 
@@ -1003,18 +687,14 @@
 
 void LLToolBarView::startDragTool(S32 x, S32 y, LLToolBarButton* toolbarButton)
 {
-<<<<<<< HEAD
-	// <FS:Zi> Do not drag and drop when toolbars are locked
-	if(gSavedSettings.getBOOL("LockToolbars"))
-	{
-		return;
-	}
-	// </FS:Zi>
-
-	resetDragTool(toolbarButton);
-=======
+    // <FS:Zi> Do not drag and drop when toolbars are locked
+    if(gSavedSettings.getBOOL("LockToolbars"))
+    {
+        return;
+    }
+    // </FS:Zi>
+
     resetDragTool(toolbarButton);
->>>>>>> 38c2a5bd
 
     // Flag the tool dragging but don't start it yet
     LLToolDragAndDrop::getInstance()->setDragStart( x, y );
@@ -1022,44 +702,13 @@
 
 BOOL LLToolBarView::handleDragTool( S32 x, S32 y, const LLUUID& uuid, LLAssetType::EType type)
 {
-<<<<<<< HEAD
-	// <FS:Zi> Do not drag and drop when toolbars are locked
-	if(gSavedSettings.getBOOL("LockToolbars"))
-	{
-		return FALSE;
-	}
-	// </FS:Zi>
-
-	if (LLToolDragAndDrop::getInstance()->isOverThreshold( x, y ))
-	{
-		if (!gToolBarView->mDragStarted)
-		{
-			// Start the tool dragging:
-			
-			// First, create the global drag and drop object
-			std::vector<EDragAndDropType> types;
-			uuid_vec_t cargo_ids;
-			types.push_back(DAD_WIDGET);
-			cargo_ids.push_back(uuid);
-			LLToolDragAndDrop::ESource src = LLToolDragAndDrop::SOURCE_VIEWER;
-			LLUUID srcID;
-			LLToolDragAndDrop::getInstance()->beginMultiDrag(types, cargo_ids, src, srcID);
-
-			// Second, stop the command if it is in progress and requires stopping!
-			LLCommandId command_id = LLCommandId(uuid);
-			gToolBarView->stopCommandInProgress(command_id);
-
-			gToolBarView->mDragStarted = true;
-			return TRUE;
-		}
-		else
-		{
-			MASK mask = 0;
-			return LLToolDragAndDrop::getInstance()->handleHover( x, y, mask );
-		}
-	}
-	return FALSE;
-=======
+    // <FS:Zi> Do not drag and drop when toolbars are locked
+    if(gSavedSettings.getBOOL("LockToolbars"))
+    {
+        return FALSE;
+    }
+    // </FS:Zi>
+
     if (LLToolDragAndDrop::getInstance()->isOverThreshold( x, y ))
     {
         if (!gToolBarView->mDragStarted)
@@ -1089,71 +738,17 @@
         }
     }
     return FALSE;
->>>>>>> 38c2a5bd
 }
 
 BOOL LLToolBarView::handleDropTool( void* cargo_data, S32 x, S32 y, LLToolBar* toolbar)
 {
-<<<<<<< HEAD
-	// <FS:Zi> Do not drag and drop when toolbars are locked
-	if(gSavedSettings.getBOOL("LockToolbars"))
-	{
-		return FALSE;
-	}
-	// </FS:Zi>
-
-	BOOL handled = FALSE;
-	LLInventoryObject* inv_item = static_cast<LLInventoryObject*>(cargo_data);
-	
-	LLAssetType::EType type = inv_item->getType();
-	if (type == LLAssetType::AT_WIDGET)
-	{
-		handled = TRUE;
-		// Get the command from its uuid
-		LLCommandManager& mgr = LLCommandManager::instance();
-		LLCommandId command_id(inv_item->getUUID());
-		LLCommand* command = mgr.getCommand(command_id);
-		if (command)
-		{
-			// Suppress the command from the toolbars (including the one it's dropped in, 
-			// this will handle move position).
-			S32 old_toolbar_loc = gToolBarView->hasCommand(command_id);
-			LLToolBar* old_toolbar = NULL;
-
-			if (old_toolbar_loc != LLToolBarEnums::TOOLBAR_NONE)
-			{
-				llassert(gToolBarView->mDragToolbarButton);
-				old_toolbar = gToolBarView->mDragToolbarButton->getParentByType<LLToolBar>();
-				if (old_toolbar->isReadOnly() && toolbar->isReadOnly())
-				{
-					// do nothing
-				}
-				else
-				{
-					int old_rank = LLToolBar::RANK_NONE;
-					gToolBarView->removeCommand(command_id, old_rank);
-				}
-			}
-
-			// Convert the (x,y) position in rank in toolbar
-			if (!toolbar->isReadOnly())
-			{
-				int new_rank = toolbar->getRankFromPosition(x,y);
-				toolbar->addCommand(command_id, new_rank);
-			}
-			
-			// Save the new toolbars configuration
-			gToolBarView->saveToolbars();
-		}
-		else
-		{
-			LL_WARNS() << "Command couldn't be found in command manager" << LL_ENDL;
-		}
-	}
-
-	resetDragTool(NULL);
-	return handled;
-=======
+    // <FS:Zi> Do not drag and drop when toolbars are locked
+    if(gSavedSettings.getBOOL("LockToolbars"))
+    {
+        return FALSE;
+    }
+    // </FS:Zi>
+
     BOOL handled = FALSE;
     LLInventoryObject* inv_item = static_cast<LLInventoryObject*>(cargo_data);
 
@@ -1205,7 +800,6 @@
 
     resetDragTool(NULL);
     return handled;
->>>>>>> 38c2a5bd
 }
 
 void LLToolBarView::resetDragTool(LLToolBarButton* toolbarButton)
