--- conflicted
+++ resolved
@@ -334,45 +334,14 @@
 
 	if ((U32) i >= mFaces.size())
 	{
-<<<<<<< HEAD
-		LLUUID objectID=getVObj()->getID();
-
-		// if our face list is empty, we have no real choice. -Zi
-		if(mFaces.empty())
-		{
-			llwarns << objectID << ": Empty face list." << llendl;
-			return NULL;
-		}
-
-		// otherwise try to return a valid face to avoid crashing. -Zi
-		llwarns << objectID << ": Invalid face index " << (U32) i << ". Max faces is: " << mFaces.size() << ". Returning face index 0." << llendl;
-		return mFaces[0];
-=======
 		llwarns << "Invalid face index." << llendl;
 		return NULL;
->>>>>>> a4df79bc
 	}
 
 	if (!mFaces[i])
 	{
-<<<<<<< HEAD
-		LLUUID objectID=getVObj()->getID();
-
-		llwarns << objectID << ": Null face found at index " << (U32) i << ". Max faces is: " << mFaces.size() << "." << llendl;
-		if(i==0)
-		{
-			S32 max=getNumFaces();
-
-			// try to return a valid face to avoid crashing. If we only have one face, return NULL as last resort. -Zi
-			if(max>1)
-				return mFaces[max-1];
-			else
-				return NULL;
-		}
-=======
 		llwarns << "Null face found." << llendl;
 		return NULL;
->>>>>>> a4df79bc
 	}
 	
 	return mFaces[i];
