/**
 * @file llfloaterevent.cpp
 * @brief Display for events in the finder
 *
 * $LicenseInfo:firstyear=2004&license=viewerlgpl$
 * Second Life Viewer Source Code
 * Copyright (C) 2010, Linden Research, Inc.
 *
 * This library is free software; you can redistribute it and/or
 * modify it under the terms of the GNU Lesser General Public
 * License as published by the Free Software Foundation;
 * version 2.1 of the License only.
 *
 * This library is distributed in the hope that it will be useful,
 * but WITHOUT ANY WARRANTY; without even the implied warranty of
 * MERCHANTABILITY or FITNESS FOR A PARTICULAR PURPOSE.  See the GNU
 * Lesser General Public License for more details.
 *
 * You should have received a copy of the GNU Lesser General Public
 * License along with this library; if not, write to the Free Software
 * Foundation, Inc., 51 Franklin Street, Fifth Floor, Boston, MA  02110-1301  USA
 *
 * Linden Research, Inc., 945 Battery Street, San Francisco, CA  94111  USA
 * $/LicenseInfo$
 */

#include "llviewerprecompiledheaders.h"

#include "llfloaterevent.h"

#include "message.h"
#include "llnotificationsutil.h"
#include "llui.h"

#include "llagent.h"
#include "llviewerwindow.h"
#include "llbutton.h"
#include "llcachename.h"
#include "llcommandhandler.h"   // secondlife:///app/chat/ support
#include "lleventflags.h"
#include "llmediactrl.h"
#include "llexpandabletextbox.h"
#include "llfloater.h"
#include "llfloaterreg.h"
#include "llmediactrl.h"
#include "llfloaterworldmap.h"
#include "llinventorymodel.h"
#include "llslurl.h"
#include "lltextbox.h"
#include "lltexteditor.h"
#include "lluiconstants.h"
#include "llviewercontrol.h"
#include "llweb.h"
#include "llworldmap.h"
#include "llworldmapmessage.h"
#include "lluictrlfactory.h"
#include "lltrans.h"


LLFloaterEvent::LLFloaterEvent(const LLSD& key)
    : LLFloater(key),
      LLViewerMediaObserver(),
      mBrowser(NULL),
      mEventID(0)
{
}


LLFloaterEvent::~LLFloaterEvent()
{
}


bool LLFloaterEvent::postBuild()
{
    mBrowser = getChild<LLMediaCtrl>("browser");
    if (mBrowser)
    {
        mBrowser->addObserver(this);
    }

<<<<<<< HEAD
	return true;
=======
    return true;
>>>>>>> 1a8a5404
}

void LLFloaterEvent::handleMediaEvent(LLPluginClassMedia *self, EMediaEvent event)
{
    switch (event)
    {
        case MEDIA_EVENT_NAVIGATE_BEGIN:
            getChild<LLUICtrl>("status_text")->setValue(getString("loading_text"));
            break;

        case MEDIA_EVENT_NAVIGATE_COMPLETE:
            getChild<LLUICtrl>("status_text")->setValue(getString("done_text"));
            break;

        default:
            break;
    }
}

void LLFloaterEvent::setEventID(const U32 event_id)
{
    mEventID = event_id;

    if (event_id != 0)
    {
        LLSD subs;
        subs["EVENT_ID"] = (S32)event_id;
        // get the search URL and expand all of the substitutions
        // (also adds things like [LANGUAGE], [VERSION], [OS], etc.)

        std::string expanded_url = LLWeb::expandURLSubstitutions(gSavedSettings.getString("EventURL"), subs);

        // and load the URL in the web view
        mBrowser->navigateTo(expanded_url);

    }
}<|MERGE_RESOLUTION|>--- conflicted
+++ resolved
@@ -79,11 +79,7 @@
         mBrowser->addObserver(this);
     }
 
-<<<<<<< HEAD
-	return true;
-=======
     return true;
->>>>>>> 1a8a5404
 }
 
 void LLFloaterEvent::handleMediaEvent(LLPluginClassMedia *self, EMediaEvent event)
