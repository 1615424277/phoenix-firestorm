--- conflicted
+++ resolved
@@ -462,8 +462,8 @@
 			gBasicToolset->selectTool(gGrabTransientTool);
 			gGrabTransientTool = NULL;
 		}
-		setMouseCapture(FALSE);
-		return TRUE;
+		setMouseCapture(false);
+		return true;
 	}
 // [/RLVa:KB]
 
@@ -1012,23 +1012,15 @@
 
 	mMode = GRAB_INACTIVE;
 
-<<<<<<< HEAD
 	// <FS:Ansariel> FIRE-15578: After exiting mouselook, left clicking on a touchable object opens build floater
 	//if(mClickedInMouselook && !gAgentCamera.cameraMouselook())
 	//{
-	//	mClickedInMouselook = FALSE;
+	//	mClickedInMouselook = false;
 	//}
 	//else
 	// </FS:Ansariel>
 	if ((mClickedInMouselook && gAgentCamera.cameraMouselook()) ||
 		(!mClickedInMouselook && !gAgentCamera.cameraMouselook()))
-=======
-	if(mClickedInMouselook && !gAgentCamera.cameraMouselook())
-	{
-		mClickedInMouselook = false;
-	}
-	else
->>>>>>> 7704c263
 	{
 		// HACK: Make some grabs temporary
 		if (gGrabTransientTool)
@@ -1038,7 +1030,7 @@
 		}
 	}
 	// <FS:Ansariel> FIRE-15578: After exiting mouselook, left clicking on a touchable object opens build floater
-	mClickedInMouselook = FALSE;
+	mClickedInMouselook = false;
 
 	//gAgent.setObjectTracking(gSavedSettings.getBOOL("TrackFocusObject"));
 
