/**
 * @file lltoolgrab.cpp
 * @brief LLToolGrab class implementation
 *
 * $LicenseInfo:firstyear=2001&license=viewerlgpl$
 * Second Life Viewer Source Code
 * Copyright (C) 2010, Linden Research, Inc.
 *
 * This library is free software; you can redistribute it and/or
 * modify it under the terms of the GNU Lesser General Public
 * License as published by the Free Software Foundation;
 * version 2.1 of the License only.
 *
 * This library is distributed in the hope that it will be useful,
 * but WITHOUT ANY WARRANTY; without even the implied warranty of
 * MERCHANTABILITY or FITNESS FOR A PARTICULAR PURPOSE.  See the GNU
 * Lesser General Public License for more details.
 *
 * You should have received a copy of the GNU Lesser General Public
 * License along with this library; if not, write to the Free Software
 * Foundation, Inc., 51 Franklin Street, Fifth Floor, Boston, MA  02110-1301  USA
 *
 * Linden Research, Inc., 945 Battery Street, San Francisco, CA  94111  USA
 * $/LicenseInfo$
 */

#include "llviewerprecompiledheaders.h"

#include "lltoolgrab.h"

// library headers
#include "indra_constants.h"        // for agent control flags
#include "llviewercontrol.h"
#include "llquaternion.h"
#include "llbox.h"
#include "message.h"
#include "llview.h"
#include "llfontgl.h"
#include "llui.h"

// newview headers
#include "llagent.h"
#include "llagentcamera.h"
#include "lldrawable.h"
#include "llfloatertools.h"
#include "llhudeffect.h"
#include "llhudmanager.h"
#include "llregionposition.h"
#include "llselectmgr.h"
#include "llstatusbar.h"
#include "lltoolmgr.h"
#include "lltoolpie.h"
#include "llviewercamera.h"
#include "llviewerinput.h"
#include "llviewerobject.h"
#include "llviewerobjectlist.h"
#include "llviewerregion.h"
#include "llvoavatarself.h"
#include "llworld.h"
#include "llmenugl.h"
// [RLVa:KB] - Checked: RLVa-2.1.0
#include "rlvactions.h"
// [/RLVa:KB]

const S32 SLOP_DIST_SQ = 4;

// Override modifier key behavior with these buttons
BOOL gGrabBtnVertical = FALSE;
BOOL gGrabBtnSpin = FALSE;
LLTool* gGrabTransientTool = NULL;
extern BOOL gDebugClicks;

//
// Methods
//
LLToolGrabBase::LLToolGrabBase( LLToolComposite* composite )
:   LLTool( std::string("Grab"), composite ),
    mMode( GRAB_INACTIVE ),
    mVerticalDragging( FALSE ),
    mHitLand(FALSE),
    mLastMouseX(0),
    mLastMouseY(0),
    mAccumDeltaX(0),
    mAccumDeltaY(0),
    mHasMoved( FALSE ),
    mOutsideSlop(FALSE),
    mDeselectedThisClick(FALSE),
    mLastFace(0),
    mSpinGrabbing( FALSE ),
    mSpinRotation(),
    mClickedInMouselook( FALSE ),
    mHideBuildHighlight(FALSE)
{ }

LLToolGrabBase::~LLToolGrabBase()
{ }


// virtual
void LLToolGrabBase::handleSelect()
{
    if(gFloaterTools)
    {
        // viewer can crash during startup if we don't check.
        gFloaterTools->setStatusText("grab");
        // in case we start from tools floater, we count any selection as valid
        mValidSelection = gFloaterTools->getVisible();
    }
    gGrabBtnVertical = FALSE;
    gGrabBtnSpin = FALSE;
}

void LLToolGrabBase::handleDeselect()
{
    if( hasMouseCapture() )
    {
        setMouseCapture( FALSE );
    }

    // Make sure that temporary(invalid) selection won't pass anywhere except pie tool.
    MASK override_mask = gKeyboard ? gKeyboard->currentMask(TRUE) : 0;
    if (!mValidSelection && (override_mask != MASK_NONE || (gFloaterTools && gFloaterTools->getVisible())))
    {
        LLMenuGL::sMenuContainer->hideMenus();
        LLSelectMgr::getInstance()->validateSelection();
    }

}

BOOL LLToolGrabBase::handleDoubleClick(S32 x, S32 y, MASK mask)
{
    if (gDebugClicks)
    {
        LL_INFOS() << "LLToolGrab handleDoubleClick (becoming mouseDown)" << LL_ENDL;
    }

    return FALSE;
}

BOOL LLToolGrabBase::handleMouseDown(S32 x, S32 y, MASK mask)
{
    if (gDebugClicks)
    {
        LL_INFOS() << "LLToolGrab handleMouseDown" << LL_ENDL;
    }

    LLTool::handleMouseDown(x, y, mask);

    // leftButtonGrabbed() checks if controls are reserved by scripts, but does not take masks into account
    if (!gAgent.leftButtonGrabbed() || ((mask & DEFAULT_GRAB_MASK) != 0 && !gAgentCamera.cameraMouselook()))
    {
        // can grab transparent objects (how touch event propagates, scripters rely on this)
        gViewerWindow->pickAsync(x, y, mask, pickCallback, /*BOOL pick_transparent*/ TRUE);
    }
    mClickedInMouselook = gAgentCamera.cameraMouselook();

    if (mClickedInMouselook && gViewerInput.isLMouseHandlingDefault(MODE_FIRST_PERSON))
    {
        // LLToolCompGun::handleMouseDown handles the event if ML controls are grabed,
        // but LLToolGrabBase is often the end point for mouselook clicks if ML controls
        // are not grabbed and LLToolGrabBase::handleMouseDown consumes the event,
        // so send clicks from here.
        // We are sending specifically CONTROL_LBUTTON_DOWN instead of _ML_ version.
        gAgent.setControlFlags(AGENT_CONTROL_LBUTTON_DOWN);

        // Todo: LLToolGrabBase probably shouldn't consume the event if there is nothing
        // to grab in Mouselook, it intercepts handling in scanMouse
    }
    return TRUE;
}

void LLToolGrabBase::pickCallback(const LLPickInfo& pick_info)
{
<<<<<<< HEAD
	LLToolGrab::getInstance()->mGrabPick = pick_info;
	LLViewerObject	*objectp = pick_info.getObject();

	BOOL extend_select = (pick_info.mKeyMask & MASK_SHIFT);

	if (!extend_select && !LLSelectMgr::getInstance()->getSelection()->isEmpty())
	{
		LLSelectMgr::getInstance()->deselectAll();
		LLToolGrab::getInstance()->mDeselectedThisClick = TRUE;
	}
	else
	{
		LLToolGrab::getInstance()->mDeselectedThisClick = FALSE;
	}

	// if not over object, do nothing
//	if (!objectp)
// [RLVa:KB] - Checked: RLVa-1.1.0
	// Block initiating a drag operation on an object that can't be touched
	if ( (!objectp) || ((RlvActions::isRlvEnabled()) && (!RlvActions::canTouch(objectp, pick_info.mObjectOffset))) )
// [/RLVa:KB]
	{
		LLToolGrab::getInstance()->setMouseCapture(TRUE);
		LLToolGrab::getInstance()->mMode = GRAB_NOOBJECT;
		LLToolGrab::getInstance()->mGrabPick.mObjectID.setNull();
	}
	else
	{
		LLToolGrab::getInstance()->handleObjectHit(LLToolGrab::getInstance()->mGrabPick);
	}
=======
    LLToolGrab::getInstance()->mGrabPick = pick_info;
    LLViewerObject  *objectp = pick_info.getObject();

    BOOL extend_select = (pick_info.mKeyMask & MASK_SHIFT);

    if (!extend_select && !LLSelectMgr::getInstance()->getSelection()->isEmpty())
    {
        LLSelectMgr::getInstance()->deselectAll();
        LLToolGrab::getInstance()->mDeselectedThisClick = TRUE;
    }
    else
    {
        LLToolGrab::getInstance()->mDeselectedThisClick = FALSE;
    }

    // if not over object, do nothing
    if (!objectp)
    {
        LLToolGrab::getInstance()->setMouseCapture(TRUE);
        LLToolGrab::getInstance()->mMode = GRAB_NOOBJECT;
        LLToolGrab::getInstance()->mGrabPick.mObjectID.setNull();
    }
    else
    {
        LLToolGrab::getInstance()->handleObjectHit(LLToolGrab::getInstance()->mGrabPick);
    }
>>>>>>> 38c2a5bd
}

BOOL LLToolGrabBase::handleObjectHit(const LLPickInfo& info)
{
    mGrabPick = info;
    LLViewerObject* objectp = mGrabPick.getObject();

    if (gDebugClicks)
    {
        LL_INFOS() << "LLToolGrab handleObjectHit " << info.mMousePt.mX << "," << info.mMousePt.mY << LL_ENDL;
    }

    if (NULL == objectp) // unexpected
    {
        LL_WARNS() << "objectp was NULL; returning FALSE" << LL_ENDL;
        return FALSE;
    }

    if (objectp->isAvatar())
    {
        if (gGrabTransientTool)
        {
            gBasicToolset->selectTool( gGrabTransientTool );
            gGrabTransientTool = NULL;
        }
        return TRUE;
    }

    setMouseCapture( TRUE );

    // Grabs always start from the root
    // objectp = (LLViewerObject *)objectp->getRoot();

    LLViewerObject* parent = objectp->getRootEdit();
    BOOL script_touch = (objectp->flagHandleTouch()) || (parent && parent->flagHandleTouch());

    // Clicks on scripted or physical objects are temporary grabs, so
    // not "Build mode"
    mHideBuildHighlight = script_touch || objectp->flagUsePhysics();

    if (!objectp->flagUsePhysics())
    {
        if (script_touch)
        {
            mMode = GRAB_NONPHYSICAL;  // if it has a script, use the non-physical grab
        }
        else
        {
            // In mouselook, we shouldn't be able to grab non-physical,
            // non-touchable objects.  If it has a touch handler, we
            // do grab it (so llDetectedGrab works), but movement is
            // blocked on the server side. JC
            if (gAgentCamera.cameraMouselook())
            {
                mMode = GRAB_LOCKED;
                gViewerWindow->hideCursor();
                gViewerWindow->moveCursorToCenter();
            }
            else if (objectp->permMove() && !objectp->isPermanentEnforced())
            {
                mMode = GRAB_ACTIVE_CENTER;
                gViewerWindow->hideCursor();
                gViewerWindow->moveCursorToCenter();
            }
            else
            {
                mMode = GRAB_LOCKED;
            }


        }
    }
    else if( objectp->flagCharacter() || !objectp->permMove() || objectp->isPermanentEnforced())
    {
        // if mouse is over a physical object without move permission, show feedback if user tries to move it.
        mMode = GRAB_LOCKED;

        // Don't bail out here, go on and grab so buttons can get
        // their "touched" event.
    }
    else
    {
        // if mouse is over a physical object with move permission,
        // select it and enter "grab" mode (hiding cursor, etc.)

        mMode = GRAB_ACTIVE_CENTER;

        gViewerWindow->hideCursor();
        gViewerWindow->moveCursorToCenter();
    }

    // Always send "touched" message

    mLastMouseX = gViewerWindow->getCurrentMouseX();
    mLastMouseY = gViewerWindow->getCurrentMouseY();
    mAccumDeltaX = 0;
    mAccumDeltaY = 0;
    mHasMoved = FALSE;
    mOutsideSlop = FALSE;

    mVerticalDragging = (info.mKeyMask == MASK_VERTICAL) || gGrabBtnVertical;

    startGrab();

    if ((info.mKeyMask == MASK_SPIN) || gGrabBtnSpin)
    {
        startSpin();
    }

    LLSelectMgr::getInstance()->updateSelectionCenter();        // update selection beam

    // update point at
    LLViewerObject *edit_object = info.getObject();
    if (edit_object && info.mPickType != LLPickInfo::PICK_FLORA)
    {
        LLVector3 local_edit_point = gAgent.getPosAgentFromGlobal(info.mPosGlobal);
        local_edit_point -= edit_object->getPositionAgent();
        local_edit_point = local_edit_point * ~edit_object->getRenderRotation();
        gAgentCamera.setPointAt(POINTAT_TARGET_GRAB, edit_object, local_edit_point );
        gAgentCamera.setLookAt(LOOKAT_TARGET_SELECT, edit_object, local_edit_point );
    }

    // on transient grabs (clicks on world objects), kill the grab immediately
    if (!gViewerWindow->getLeftMouseDown()
        && gGrabTransientTool
        && (mMode == GRAB_NONPHYSICAL || mMode == GRAB_LOCKED))
    {
        gBasicToolset->selectTool( gGrabTransientTool );
        gGrabTransientTool = NULL;
    }

    return TRUE;
}


void LLToolGrabBase::startSpin()
{
    LLViewerObject* objectp = mGrabPick.getObject();
    if (!objectp)
    {
        return;
    }
    mSpinGrabbing = TRUE;

    // Was saveSelectedObjectTransform()
    LLViewerObject *root = (LLViewerObject *)objectp->getRoot();
    mSpinRotation = root->getRotation();

    LLMessageSystem *msg = gMessageSystem;
    msg->newMessageFast(_PREHASH_ObjectSpinStart);
    msg->nextBlockFast(_PREHASH_AgentData);
    msg->addUUIDFast(_PREHASH_AgentID, gAgent.getID() );
    msg->addUUIDFast(_PREHASH_SessionID, gAgent.getSessionID());
    msg->nextBlockFast(_PREHASH_ObjectData);
    msg->addUUIDFast(_PREHASH_ObjectID, mGrabPick.mObjectID );
    msg->sendMessage( objectp->getRegion()->getHost() );
}


void LLToolGrabBase::stopSpin()
{
    mSpinGrabbing = FALSE;

    LLViewerObject* objectp = mGrabPick.getObject();
    if (!objectp)
    {
        return;
    }

    LLMessageSystem *msg = gMessageSystem;
    switch(mMode)
    {
    case GRAB_ACTIVE_CENTER:
    case GRAB_NONPHYSICAL:
    case GRAB_LOCKED:
        msg->newMessageFast(_PREHASH_ObjectSpinStop);
        msg->nextBlockFast(_PREHASH_AgentData);
        msg->addUUIDFast(_PREHASH_AgentID, gAgent.getID() );
        msg->addUUIDFast(_PREHASH_SessionID, gAgent.getSessionID());
        msg->nextBlockFast(_PREHASH_ObjectData);
        msg->addUUIDFast(_PREHASH_ObjectID, objectp->getID() );
        msg->sendMessage( objectp->getRegion()->getHost() );
        break;

    case GRAB_NOOBJECT:
    case GRAB_INACTIVE:
    default:
        // do nothing
        break;
    }
}


void LLToolGrabBase::startGrab()
{
    // Compute grab_offset in the OBJECT's root's coordinate frame
    // (sometimes root == object)
    LLViewerObject* objectp = mGrabPick.getObject();
    if (!objectp)
    {
        return;
    }

    LLViewerObject *root = (LLViewerObject *)objectp->getRoot();

    // drag from center
    LLVector3d grab_start_global = root->getPositionGlobal();

    // Where the grab starts, relative to the center of the root object of the set.
    // JC - This code looks wonky, but I believe it does the right thing.
    // Otherwise, when you grab a linked object set, it "pops" on the start
    // of the drag.
    LLVector3d grab_offsetd = root->getPositionGlobal() - objectp->getPositionGlobal();

    LLVector3 grab_offset;
    grab_offset.setVec(grab_offsetd);

    LLQuaternion rotation = root->getRotation();
    rotation.conjQuat();
    grab_offset = grab_offset * rotation;

    // This planar drag starts at the grab point
    mDragStartPointGlobal = grab_start_global;
    mDragStartFromCamera = grab_start_global - gAgentCamera.getCameraPositionGlobal();

    send_ObjectGrab_message(objectp, mGrabPick, grab_offset);

    mGrabOffsetFromCenterInitial = grab_offset;
    mGrabHiddenOffsetFromCamera = mDragStartFromCamera;

    mGrabTimer.reset();

    mLastUVCoords = mGrabPick.mUVCoords;
    mLastSTCoords = mGrabPick.mSTCoords;
    mLastFace = mGrabPick.mObjectFace;
    mLastIntersection = mGrabPick.mIntersection;
    mLastNormal = mGrabPick.mNormal;
    mLastBinormal = mGrabPick.mBinormal;
    mLastGrabPos = LLVector3(-1.f, -1.f, -1.f);
}


BOOL LLToolGrabBase::handleHover(S32 x, S32 y, MASK mask)
{
<<<<<<< HEAD
	if (!gViewerWindow->getLeftMouseDown())
	{
		gViewerWindow->setCursor(UI_CURSOR_TOOLGRAB);
		setMouseCapture(FALSE);
		return TRUE;
	}

// [RLVa:KB] - Checked: RLVa-1.1.0
	// Block dragging an object beyond touch range
	if ( (RlvActions::isRlvEnabled()) && (GRAB_INACTIVE != mMode) && (GRAB_NOOBJECT != mMode) && (hasMouseCapture()) && (!RlvActions::canTouch(mGrabPick.getObject(), mGrabPick.mObjectOffset)) )
	{
		if (gGrabTransientTool)
		{
			// Prevent the grab tool from popping up as soon as we kill the drag operation
			gBasicToolset->selectTool(gGrabTransientTool);
			gGrabTransientTool = NULL;
		}
		setMouseCapture(FALSE);
		return TRUE;
	}
// [/RLVa:KB]

	// Do the right hover based on mode
	switch( mMode )
	{
	case GRAB_ACTIVE_CENTER:
		handleHoverActive( x, y, mask );	// cursor hidden
		break;
		
	case GRAB_NONPHYSICAL:
		handleHoverNonPhysical(x, y, mask);
		break;

	case GRAB_INACTIVE:
		handleHoverInactive( x, y, mask );  // cursor set here
		break;

	case GRAB_NOOBJECT:
	case GRAB_LOCKED:
		handleHoverFailed( x, y, mask );
		break;

	}

	mLastMouseX = x;
	mLastMouseY = y;
	
	return TRUE;
=======
    if (!gViewerWindow->getLeftMouseDown())
    {
        gViewerWindow->setCursor(UI_CURSOR_TOOLGRAB);
        setMouseCapture(FALSE);
        return TRUE;
    }

    // Do the right hover based on mode
    switch( mMode )
    {
    case GRAB_ACTIVE_CENTER:
        handleHoverActive( x, y, mask );    // cursor hidden
        break;

    case GRAB_NONPHYSICAL:
        handleHoverNonPhysical(x, y, mask);
        break;

    case GRAB_INACTIVE:
        handleHoverInactive( x, y, mask );  // cursor set here
        break;

    case GRAB_NOOBJECT:
    case GRAB_LOCKED:
        handleHoverFailed( x, y, mask );
        break;

    }

    mLastMouseX = x;
    mLastMouseY = y;

    return TRUE;
>>>>>>> 38c2a5bd
}

const F32 GRAB_SENSITIVITY_X = 0.0075f;
const F32 GRAB_SENSITIVITY_Y = 0.0075f;




// Dragging.
void LLToolGrabBase::handleHoverActive(S32 x, S32 y, MASK mask)
{
    LLViewerObject* objectp = mGrabPick.getObject();
    if (!objectp || !hasMouseCapture() ) return;
    if (objectp->isDead())
    {
        // Bail out of drag because object has been killed
        setMouseCapture(FALSE);
        return;
    }

    //--------------------------------------------------
    // Determine target mode
    //--------------------------------------------------
    bool vertical_dragging = false;
    bool spin_grabbing = false;
    if ((mask == MASK_VERTICAL)
        || (gGrabBtnVertical && (mask != MASK_SPIN)))
    {
        vertical_dragging = TRUE;
    }
    else if ((mask == MASK_SPIN)
            || (gGrabBtnSpin && (mask != MASK_VERTICAL)))
    {
        spin_grabbing = TRUE;
    }

    //--------------------------------------------------
    // Toggle spinning
    //--------------------------------------------------
    if (mSpinGrabbing && !spin_grabbing)
    {
        // user released or switched mask key(s), stop spinning
        stopSpin();
    }
    else if (!mSpinGrabbing && spin_grabbing)
    {
        // user pressed mask key(s), start spinning
        startSpin();
    }
    mSpinGrabbing = spin_grabbing;

    //--------------------------------------------------
    // Toggle vertical dragging
    //--------------------------------------------------
    if (mVerticalDragging && !vertical_dragging)
    {
        // ...switch to horizontal dragging
        mDragStartPointGlobal = gViewerWindow->clickPointInWorldGlobal(x, y, objectp);
        mDragStartFromCamera = mDragStartPointGlobal - gAgentCamera.getCameraPositionGlobal();
    }
    else if (!mVerticalDragging && vertical_dragging)
    {
        // ...switch to vertical dragging
        mDragStartPointGlobal = gViewerWindow->clickPointInWorldGlobal(x, y, objectp);
        mDragStartFromCamera = mDragStartPointGlobal - gAgentCamera.getCameraPositionGlobal();
    }
    mVerticalDragging = vertical_dragging;

    const F32 RADIANS_PER_PIXEL_X = 0.01f;
    const F32 RADIANS_PER_PIXEL_Y = 0.01f;

    S32 dx = gViewerWindow->getCurrentMouseDX();
    S32 dy = gViewerWindow->getCurrentMouseDY();

<<<<<<< HEAD
	if (dx != 0 || dy != 0)
	{
		mAccumDeltaX += dx;
		mAccumDeltaY += dy;
		S32 dist_sq = mAccumDeltaX * mAccumDeltaX + mAccumDeltaY * mAccumDeltaY;
		if (dist_sq > SLOP_DIST_SQ)
		{
			mOutsideSlop = TRUE;
		}

		// mouse has moved outside center
		mHasMoved = TRUE;
		
		if (mSpinGrabbing)
		{
			//------------------------------------------------------
			// Handle spinning
			//------------------------------------------------------

			// x motion maps to rotation around vertical axis
			LLVector3 up(0.f, 0.f, 1.f);
			LLQuaternion rotation_around_vertical( dx*RADIANS_PER_PIXEL_X, up );

			// y motion maps to rotation around left axis
			const LLVector3 &agent_left = LLViewerCamera::getInstance()->getLeftAxis();
			LLQuaternion rotation_around_left( dy*RADIANS_PER_PIXEL_Y, agent_left );

			// compose with current rotation
			mSpinRotation = mSpinRotation * rotation_around_vertical;
			mSpinRotation = mSpinRotation * rotation_around_left;

			// TODO: Throttle these
			LLMessageSystem *msg = gMessageSystem;
			msg->newMessageFast(_PREHASH_ObjectSpinUpdate);
			msg->nextBlockFast(_PREHASH_AgentData);
			msg->addUUIDFast(_PREHASH_AgentID, gAgent.getID() );
			msg->addUUIDFast(_PREHASH_SessionID, gAgent.getSessionID());
			msg->nextBlockFast(_PREHASH_ObjectData);
			msg->addUUIDFast(_PREHASH_ObjectID, objectp->getID() );
			msg->addQuatFast(_PREHASH_Rotation, mSpinRotation );
			msg->sendMessage( objectp->getRegion()->getHost() );
		}
		else
		{
			//------------------------------------------------------
			// Handle grabbing
			//------------------------------------------------------

			LLVector3d x_part;
			x_part.setVec(LLViewerCamera::getInstance()->getLeftAxis());
			x_part.mdV[VZ] = 0.0;
			x_part.normVec();

			LLVector3d y_part;
			if( mVerticalDragging )
			{
				y_part.setVec(LLViewerCamera::getInstance()->getUpAxis());
				// y_part.setVec(0.f, 0.f, 1.f);
			}
			else
			{
				// drag toward camera
				y_part = x_part % LLVector3d::z_axis;
				y_part.mdV[VZ] = 0.0;
				y_part.normVec();
			}

			mGrabHiddenOffsetFromCamera = mGrabHiddenOffsetFromCamera 
				+ (x_part * (-dx * GRAB_SENSITIVITY_X)) 
				+ (y_part * ( dy * GRAB_SENSITIVITY_Y));


			// Send the message to the viewer.
			F32 dt = mGrabTimer.getElapsedTimeAndResetF32();
			U32 dt_milliseconds = (U32) (1000.f * dt);

			// need to return offset from mGrabStartPoint
			LLVector3d grab_point_global;

			grab_point_global = gAgentCamera.getCameraPositionGlobal() + mGrabHiddenOffsetFromCamera;

			/* Snap to grid disabled for grab tool - very confusing
			// Handle snapping to grid, but only when the tool is formally selected.
			BOOL snap_on = gSavedSettings.getBOOL("SnapEnabled");
			if (snap_on && !gGrabTransientTool)
			{
				F64	snap_size = gSavedSettings.getF32("GridResolution");
				U8 snap_dimensions = (mVerticalDragging ? 3 : 2);

				for (U8 i = 0; i < snap_dimensions; i++)
				{
					grab_point_global.mdV[i] += snap_size / 2;
					grab_point_global.mdV[i] -= fmod(grab_point_global.mdV[i], snap_size);
				}
			}
			*/

			// Don't let object centers go underground.
			F32 land_height = LLWorld::getInstance()->resolveLandHeightGlobal(grab_point_global);

			if (grab_point_global.mdV[VZ] < land_height)
			{
				grab_point_global.mdV[VZ] = land_height;
			}

			// For safety, cap heights where objects can be dragged
// <AW: opensim-limits>
// 			if (grab_point_global.mdV[VZ] > MAX_OBJECT_Z)
//  			{
// 				grab_point_global.mdV[VZ] = MAX_OBJECT_Z;
//  			}
			if (grab_point_global.mdV[VZ] > LLWorld::getInstance()->getRegionMaxHeight())
			{
				grab_point_global.mdV[VZ] = LLWorld::getInstance()->getRegionMaxHeight();
			}
// </AW: opensim-limits>
			grab_point_global = LLWorld::getInstance()->clipToVisibleRegions(mDragStartPointGlobal, grab_point_global);
			// propagate constrained grab point back to grab offset
			mGrabHiddenOffsetFromCamera = grab_point_global - gAgentCamera.getCameraPositionGlobal();

			// Handle auto-rotation at screen edge.
			LLVector3 grab_pos_agent = gAgent.getPosAgentFromGlobal( grab_point_global );

			LLCoordGL grab_center_gl( gViewerWindow->getWorldViewWidthScaled() / 2, gViewerWindow->getWorldViewHeightScaled() / 2);
			LLViewerCamera::getInstance()->projectPosAgentToScreen(grab_pos_agent, grab_center_gl);

			const S32 ROTATE_H_MARGIN = gViewerWindow->getWorldViewWidthScaled() / 20;
			const F32 ROTATE_ANGLE_PER_SECOND = 30.f * DEG_TO_RAD;
			const F32 rotate_angle = ROTATE_ANGLE_PER_SECOND / gFPSClamped;
			// ...build mode moves camera about focus point
			if (grab_center_gl.mX < ROTATE_H_MARGIN)
			{
				if (gAgentCamera.getFocusOnAvatar())
				{
					gAgent.yaw(rotate_angle);
				}
				else
				{
					gAgentCamera.cameraOrbitAround(rotate_angle);
				}
			}
			else if (grab_center_gl.mX > gViewerWindow->getWorldViewWidthScaled() - ROTATE_H_MARGIN)
			{
				if (gAgentCamera.getFocusOnAvatar())
				{
					gAgent.yaw(-rotate_angle);
				}
				else
				{
					gAgentCamera.cameraOrbitAround(-rotate_angle);
				}
			}

			// Don't move above top of screen or below bottom
			if ((grab_center_gl.mY < gViewerWindow->getWorldViewHeightScaled() - 6)
				&& (grab_center_gl.mY > 24))
			{
				// Transmit update to simulator
				LLVector3 grab_pos_region = objectp->getRegion()->getPosRegionFromGlobal( grab_point_global );

				LLMessageSystem *msg = gMessageSystem;
				msg->newMessageFast(_PREHASH_ObjectGrabUpdate);
				msg->nextBlockFast(_PREHASH_AgentData);
				msg->addUUIDFast(_PREHASH_AgentID, gAgent.getID());
				msg->addUUIDFast(_PREHASH_SessionID, gAgent.getSessionID());
				msg->nextBlockFast(_PREHASH_ObjectData);
				msg->addUUIDFast(_PREHASH_ObjectID, objectp->getID() );
				msg->addVector3Fast(_PREHASH_GrabOffsetInitial, mGrabOffsetFromCenterInitial );
				msg->addVector3Fast(_PREHASH_GrabPosition, grab_pos_region );
				msg->addU32Fast(_PREHASH_TimeSinceLast, dt_milliseconds );
				msg->nextBlock("SurfaceInfo");
				msg->addVector3("UVCoord", LLVector3(mGrabPick.mUVCoords));
				msg->addVector3("STCoord", LLVector3(mGrabPick.mSTCoords));
				msg->addS32Fast(_PREHASH_FaceIndex, mGrabPick.mObjectFace);
				msg->addVector3("Position", mGrabPick.mIntersection);
				msg->addVector3("Normal", mGrabPick.mNormal);
				msg->addVector3("Binormal", mGrabPick.mBinormal);

				msg->sendMessage( objectp->getRegion()->getHost() );
			}
		}

		gViewerWindow->moveCursorToCenter();

		LLSelectMgr::getInstance()->updateSelectionCenter();

	}

	// once we've initiated a drag, lock the camera down
	if (mHasMoved)
	{
		if (!gAgentCamera.cameraMouselook() && 
			!objectp->isHUDAttachment() && 
			objectp->getRoot() == gAgentAvatarp->getRoot())
		{
			// we are essentially editing object position
			if (!gSavedSettings.getBOOL("EditCameraMovement"))
			{
				// force focus to point in space where we were looking previously
				// Example of use: follow cam scripts shouldn't affect you when movng objects arouns
				gAgentCamera.setFocusGlobal(gAgentCamera.calcFocusPositionTargetGlobal(), LLUUID::null);
				gAgentCamera.setFocusOnAvatar(FALSE, ANIMATE);
			}
		}
		else
		{
			gAgentCamera.clearFocusObject();
		}
	}

	// HACK to avoid assert: error checking system makes sure that the cursor is set during every handleHover.  This is actually a no-op since the cursor is hidden.
	gViewerWindow->setCursor(UI_CURSOR_ARROW);  

	LL_DEBUGS("UserInput") << "hover handled by LLToolGrab (active) [cursor hidden]" << LL_ENDL;		
=======
    if (dx != 0 || dy != 0)
    {
        mAccumDeltaX += dx;
        mAccumDeltaY += dy;
        S32 dist_sq = mAccumDeltaX * mAccumDeltaX + mAccumDeltaY * mAccumDeltaY;
        if (dist_sq > SLOP_DIST_SQ)
        {
            mOutsideSlop = TRUE;
        }

        // mouse has moved outside center
        mHasMoved = TRUE;

        if (mSpinGrabbing)
        {
            //------------------------------------------------------
            // Handle spinning
            //------------------------------------------------------

            // x motion maps to rotation around vertical axis
            LLVector3 up(0.f, 0.f, 1.f);
            LLQuaternion rotation_around_vertical( dx*RADIANS_PER_PIXEL_X, up );

            // y motion maps to rotation around left axis
            const LLVector3 &agent_left = LLViewerCamera::getInstance()->getLeftAxis();
            LLQuaternion rotation_around_left( dy*RADIANS_PER_PIXEL_Y, agent_left );

            // compose with current rotation
            mSpinRotation = mSpinRotation * rotation_around_vertical;
            mSpinRotation = mSpinRotation * rotation_around_left;

            // TODO: Throttle these
            LLMessageSystem *msg = gMessageSystem;
            msg->newMessageFast(_PREHASH_ObjectSpinUpdate);
            msg->nextBlockFast(_PREHASH_AgentData);
            msg->addUUIDFast(_PREHASH_AgentID, gAgent.getID() );
            msg->addUUIDFast(_PREHASH_SessionID, gAgent.getSessionID());
            msg->nextBlockFast(_PREHASH_ObjectData);
            msg->addUUIDFast(_PREHASH_ObjectID, objectp->getID() );
            msg->addQuatFast(_PREHASH_Rotation, mSpinRotation );
            msg->sendMessage( objectp->getRegion()->getHost() );
        }
        else
        {
            //------------------------------------------------------
            // Handle grabbing
            //------------------------------------------------------

            LLVector3d x_part;
            x_part.setVec(LLViewerCamera::getInstance()->getLeftAxis());
            x_part.mdV[VZ] = 0.0;
            x_part.normVec();

            LLVector3d y_part;
            if( mVerticalDragging )
            {
                y_part.setVec(LLViewerCamera::getInstance()->getUpAxis());
                // y_part.setVec(0.f, 0.f, 1.f);
            }
            else
            {
                // drag toward camera
                y_part = x_part % LLVector3d::z_axis;
                y_part.mdV[VZ] = 0.0;
                y_part.normVec();
            }

            mGrabHiddenOffsetFromCamera = mGrabHiddenOffsetFromCamera
                + (x_part * (-dx * GRAB_SENSITIVITY_X))
                + (y_part * ( dy * GRAB_SENSITIVITY_Y));


            // Send the message to the viewer.
            F32 dt = mGrabTimer.getElapsedTimeAndResetF32();
            U32 dt_milliseconds = (U32) (1000.f * dt);

            // need to return offset from mGrabStartPoint
            LLVector3d grab_point_global;

            grab_point_global = gAgentCamera.getCameraPositionGlobal() + mGrabHiddenOffsetFromCamera;

            /* Snap to grid disabled for grab tool - very confusing
            // Handle snapping to grid, but only when the tool is formally selected.
            BOOL snap_on = gSavedSettings.getBOOL("SnapEnabled");
            if (snap_on && !gGrabTransientTool)
            {
                F64 snap_size = gSavedSettings.getF32("GridResolution");
                U8 snap_dimensions = (mVerticalDragging ? 3 : 2);

                for (U8 i = 0; i < snap_dimensions; i++)
                {
                    grab_point_global.mdV[i] += snap_size / 2;
                    grab_point_global.mdV[i] -= fmod(grab_point_global.mdV[i], snap_size);
                }
            }
            */

            // Don't let object centers go underground.
            F32 land_height = LLWorld::getInstance()->resolveLandHeightGlobal(grab_point_global);

            if (grab_point_global.mdV[VZ] < land_height)
            {
                grab_point_global.mdV[VZ] = land_height;
            }

            // For safety, cap heights where objects can be dragged
            if (grab_point_global.mdV[VZ] > MAX_OBJECT_Z)
            {
                grab_point_global.mdV[VZ] = MAX_OBJECT_Z;
            }

            grab_point_global = LLWorld::getInstance()->clipToVisibleRegions(mDragStartPointGlobal, grab_point_global);
            // propagate constrained grab point back to grab offset
            mGrabHiddenOffsetFromCamera = grab_point_global - gAgentCamera.getCameraPositionGlobal();

            // Handle auto-rotation at screen edge.
            LLVector3 grab_pos_agent = gAgent.getPosAgentFromGlobal( grab_point_global );

            LLCoordGL grab_center_gl( gViewerWindow->getWorldViewWidthScaled() / 2, gViewerWindow->getWorldViewHeightScaled() / 2);
            LLViewerCamera::getInstance()->projectPosAgentToScreen(grab_pos_agent, grab_center_gl);

            const S32 ROTATE_H_MARGIN = gViewerWindow->getWorldViewWidthScaled() / 20;
            const F32 ROTATE_ANGLE_PER_SECOND = 30.f * DEG_TO_RAD;
            const F32 rotate_angle = ROTATE_ANGLE_PER_SECOND / gFPSClamped;
            // ...build mode moves camera about focus point
            if (grab_center_gl.mX < ROTATE_H_MARGIN)
            {
                if (gAgentCamera.getFocusOnAvatar())
                {
                    gAgent.yaw(rotate_angle);
                }
                else
                {
                    gAgentCamera.cameraOrbitAround(rotate_angle);
                }
            }
            else if (grab_center_gl.mX > gViewerWindow->getWorldViewWidthScaled() - ROTATE_H_MARGIN)
            {
                if (gAgentCamera.getFocusOnAvatar())
                {
                    gAgent.yaw(-rotate_angle);
                }
                else
                {
                    gAgentCamera.cameraOrbitAround(-rotate_angle);
                }
            }

            // Don't move above top of screen or below bottom
            if ((grab_center_gl.mY < gViewerWindow->getWorldViewHeightScaled() - 6)
                && (grab_center_gl.mY > 24))
            {
                // Transmit update to simulator
                LLVector3 grab_pos_region = objectp->getRegion()->getPosRegionFromGlobal( grab_point_global );

                LLMessageSystem *msg = gMessageSystem;
                msg->newMessageFast(_PREHASH_ObjectGrabUpdate);
                msg->nextBlockFast(_PREHASH_AgentData);
                msg->addUUIDFast(_PREHASH_AgentID, gAgent.getID());
                msg->addUUIDFast(_PREHASH_SessionID, gAgent.getSessionID());
                msg->nextBlockFast(_PREHASH_ObjectData);
                msg->addUUIDFast(_PREHASH_ObjectID, objectp->getID() );
                msg->addVector3Fast(_PREHASH_GrabOffsetInitial, mGrabOffsetFromCenterInitial );
                msg->addVector3Fast(_PREHASH_GrabPosition, grab_pos_region );
                msg->addU32Fast(_PREHASH_TimeSinceLast, dt_milliseconds );
                msg->nextBlock("SurfaceInfo");
                msg->addVector3("UVCoord", LLVector3(mGrabPick.mUVCoords));
                msg->addVector3("STCoord", LLVector3(mGrabPick.mSTCoords));
                msg->addS32Fast(_PREHASH_FaceIndex, mGrabPick.mObjectFace);
                msg->addVector3("Position", mGrabPick.mIntersection);
                msg->addVector3("Normal", mGrabPick.mNormal);
                msg->addVector3("Binormal", mGrabPick.mBinormal);

                msg->sendMessage( objectp->getRegion()->getHost() );
            }
        }

        gViewerWindow->moveCursorToCenter();

        LLSelectMgr::getInstance()->updateSelectionCenter();

    }

    // once we've initiated a drag, lock the camera down
    if (mHasMoved)
    {
        if (!gAgentCamera.cameraMouselook() &&
            !objectp->isHUDAttachment() &&
            objectp->getRoot() == gAgentAvatarp->getRoot())
        {
            // we are essentially editing object position
            if (!gSavedSettings.getBOOL("EditCameraMovement"))
            {
                // force focus to point in space where we were looking previously
                // Example of use: follow cam scripts shouldn't affect you when movng objects arouns
                gAgentCamera.setFocusGlobal(gAgentCamera.calcFocusPositionTargetGlobal(), LLUUID::null);
                gAgentCamera.setFocusOnAvatar(FALSE, ANIMATE);
            }
        }
        else
        {
            gAgentCamera.clearFocusObject();
        }
    }

    // HACK to avoid assert: error checking system makes sure that the cursor is set during every handleHover.  This is actually a no-op since the cursor is hidden.
    gViewerWindow->setCursor(UI_CURSOR_ARROW);

    LL_DEBUGS("UserInput") << "hover handled by LLToolGrab (active) [cursor hidden]" << LL_ENDL;
>>>>>>> 38c2a5bd
}


void LLToolGrabBase::handleHoverNonPhysical(S32 x, S32 y, MASK mask)
{
    LLViewerObject* objectp = mGrabPick.getObject();
    if (!objectp || !hasMouseCapture() ) return;
    if (objectp->isDead())
    {
        // Bail out of drag because object has been killed
        setMouseCapture(FALSE);
        return;
    }

    LLPickInfo pick = mGrabPick;
    pick.mMousePt = LLCoordGL(x, y);
    pick.getSurfaceInfo();

    // compute elapsed time
    F32 dt = mGrabTimer.getElapsedTimeAndResetF32();
    U32 dt_milliseconds = (U32) (1000.f * dt);

    // i'm not a big fan of the following code - it's been culled from the physical grab case.
    // ideally these two would be nicely integrated - but the code in that method is a serious
    // mess of spaghetti.  so here we go:

    LLVector3 grab_pos_region(0,0,0);

    const BOOL SUPPORT_LLDETECTED_GRAB = TRUE;
    if (SUPPORT_LLDETECTED_GRAB)
    {
        //--------------------------------------------------
        // Toggle vertical dragging
        //--------------------------------------------------
        if (!(mask == MASK_VERTICAL) && !gGrabBtnVertical)
        {
            mVerticalDragging = FALSE;
        }

        else if ((gGrabBtnVertical && (mask != MASK_SPIN))
                || (mask == MASK_VERTICAL))
        {
            mVerticalDragging = TRUE;
        }

        S32 dx = x - mLastMouseX;
        S32 dy = y - mLastMouseY;

        if (dx != 0 || dy != 0)
        {
            mAccumDeltaX += dx;
            mAccumDeltaY += dy;

            S32 dist_sq = mAccumDeltaX * mAccumDeltaX + mAccumDeltaY * mAccumDeltaY;
            if (dist_sq > SLOP_DIST_SQ)
            {
                mOutsideSlop = TRUE;
            }

            // mouse has moved
            mHasMoved = TRUE;

            //------------------------------------------------------
            // Handle grabbing
            //------------------------------------------------------

            LLVector3d x_part;
            x_part.setVec(LLViewerCamera::getInstance()->getLeftAxis());
            x_part.mdV[VZ] = 0.0;
            x_part.normVec();

            LLVector3d y_part;
            if( mVerticalDragging )
            {
                y_part.setVec(LLViewerCamera::getInstance()->getUpAxis());
                // y_part.setVec(0.f, 0.f, 1.f);
            }
            else
            {
                // drag toward camera
                y_part = x_part % LLVector3d::z_axis;
                y_part.mdV[VZ] = 0.0;
                y_part.normVec();
            }

            mGrabHiddenOffsetFromCamera = mGrabHiddenOffsetFromCamera
                + (x_part * (-dx * GRAB_SENSITIVITY_X))
                + (y_part * ( dy * GRAB_SENSITIVITY_Y));

        }

        // need to return offset from mGrabStartPoint
        LLVector3d grab_point_global = gAgentCamera.getCameraPositionGlobal() + mGrabHiddenOffsetFromCamera;
        grab_pos_region = objectp->getRegion()->getPosRegionFromGlobal( grab_point_global );
    }


    // only send message if something has changed since last message

    BOOL changed_since_last_update = FALSE;

    // test if touch data needs to be updated
    if ((pick.mObjectFace != mLastFace) ||
        (pick.mUVCoords != mLastUVCoords) ||
        (pick.mSTCoords != mLastSTCoords) ||
        (pick.mIntersection != mLastIntersection) ||
        (pick.mNormal != mLastNormal) ||
        (pick.mBinormal != mLastBinormal) ||
        (grab_pos_region != mLastGrabPos))
    {
        changed_since_last_update = TRUE;
    }

    if (changed_since_last_update)
    {
        LLMessageSystem *msg = gMessageSystem;
        msg->newMessageFast(_PREHASH_ObjectGrabUpdate);
        msg->nextBlockFast(_PREHASH_AgentData);
        msg->addUUIDFast(_PREHASH_AgentID, gAgent.getID());
        msg->addUUIDFast(_PREHASH_SessionID, gAgent.getSessionID());
        msg->nextBlockFast(_PREHASH_ObjectData);
        msg->addUUIDFast(_PREHASH_ObjectID, objectp->getID() );
        msg->addVector3Fast(_PREHASH_GrabOffsetInitial, mGrabOffsetFromCenterInitial );
        msg->addVector3Fast(_PREHASH_GrabPosition, grab_pos_region );
        msg->addU32Fast(_PREHASH_TimeSinceLast, dt_milliseconds );
        msg->nextBlock("SurfaceInfo");
        msg->addVector3("UVCoord", LLVector3(pick.mUVCoords));
        msg->addVector3("STCoord", LLVector3(pick.mSTCoords));
        msg->addS32Fast(_PREHASH_FaceIndex, pick.mObjectFace);
        msg->addVector3("Position", pick.mIntersection);
        msg->addVector3("Normal", pick.mNormal);
        msg->addVector3("Binormal", pick.mBinormal);

        msg->sendMessage( objectp->getRegion()->getHost() );

        mLastUVCoords = pick.mUVCoords;
        mLastSTCoords = pick.mSTCoords;
        mLastFace = pick.mObjectFace;
        mLastIntersection = pick.mIntersection;
        mLastNormal= pick.mNormal;
        mLastBinormal= pick.mBinormal;
        mLastGrabPos = grab_pos_region;
    }

    // update point-at / look-at
    if (pick.mObjectFace != -1) // if the intersection was on the surface of the obejct
    {
        LLVector3 local_edit_point = pick.mIntersection;
        local_edit_point -= objectp->getPositionAgent();
        local_edit_point = local_edit_point * ~objectp->getRenderRotation();
        gAgentCamera.setPointAt(POINTAT_TARGET_GRAB, objectp, local_edit_point );
        gAgentCamera.setLookAt(LOOKAT_TARGET_SELECT, objectp, local_edit_point );
    }



    gViewerWindow->setCursor(UI_CURSOR_HAND);
}


// Not dragging.  Just showing affordances
void LLToolGrabBase::handleHoverInactive(S32 x, S32 y, MASK mask)
{
    // JC - TODO - change cursor based on gGrabBtnVertical, gGrabBtnSpin
    LL_DEBUGS("UserInput") << "hover handled by LLToolGrab (inactive-not over editable object)" << LL_ENDL;
    gViewerWindow->setCursor(UI_CURSOR_TOOLGRAB);
}

// User is trying to do something that's not allowed.
void LLToolGrabBase::handleHoverFailed(S32 x, S32 y, MASK mask)
{
    if( GRAB_NOOBJECT == mMode )
    {
        gViewerWindow->setCursor(UI_CURSOR_NO);
        LL_DEBUGS("UserInput") << "hover handled by LLToolGrab (not on object)" << LL_ENDL;
    }
    else
    {
        S32 dist_sq = (x-mGrabPick.mMousePt.mX) * (x-mGrabPick.mMousePt.mX) + (y-mGrabPick.mMousePt.mY) * (y-mGrabPick.mMousePt.mY);
        if( mOutsideSlop || dist_sq > SLOP_DIST_SQ )
        {
            mOutsideSlop = TRUE;

            switch( mMode )
            {
            case GRAB_LOCKED:
                gViewerWindow->setCursor(UI_CURSOR_GRABLOCKED);
                LL_DEBUGS("UserInput") << "hover handled by LLToolGrab (grab failed, no move permission)" << LL_ENDL;
                break;

//  Non physical now handled by handleHoverActive - CRO
//          case GRAB_NONPHYSICAL:
//              gViewerWindow->setCursor(UI_CURSOR_ARROW);
//              LL_DEBUGS("UserInput") << "hover handled by LLToolGrab (grab failed, nonphysical)" << LL_ENDL;
//              break;
            default:
                llassert(0);
            }
        }
        else
        {
            gViewerWindow->setCursor(UI_CURSOR_ARROW);
            LL_DEBUGS("UserInput") << "hover handled by LLToolGrab (grab failed but within slop)" << LL_ENDL;
        }
    }
}




BOOL LLToolGrabBase::handleMouseUp(S32 x, S32 y, MASK mask)
{
    LLTool::handleMouseUp(x, y, mask);

    if (gAgentCamera.cameraMouselook() && gViewerInput.isLMouseHandlingDefault(MODE_FIRST_PERSON))
    {
        // LLToolCompGun::handleMouseUp handles the event if ML controls are grabed,
        // but LLToolGrabBase is often the end point for mouselook clicks if ML controls
        // are not grabbed and LToolGrabBase::handleMouseUp consumes the event,
        // so send clicks from here.
        // We are sending specifically CONTROL_LBUTTON_UP instead of _ML_ version.
        gAgent.setControlFlags(AGENT_CONTROL_LBUTTON_UP);
    }

    if( hasMouseCapture() )
    {
        setMouseCapture( FALSE );
    }

    mMode = GRAB_INACTIVE;

<<<<<<< HEAD
	// <FS:Ansariel> FIRE-15578: After exiting mouselook, left clicking on a touchable object opens build floater
	//if(mClickedInMouselook && !gAgentCamera.cameraMouselook())
	//{
	//	mClickedInMouselook = FALSE;
	//}
	//else
	// </FS:Ansariel>
	if ((mClickedInMouselook && gAgentCamera.cameraMouselook()) ||
		(!mClickedInMouselook && !gAgentCamera.cameraMouselook()))
	{
		// HACK: Make some grabs temporary
		if (gGrabTransientTool)
		{
			gBasicToolset->selectTool( gGrabTransientTool );
			gGrabTransientTool = NULL;
		}
	}
	// <FS:Ansariel> FIRE-15578: After exiting mouselook, left clicking on a touchable object opens build floater
	mClickedInMouselook = FALSE;
=======
    if(mClickedInMouselook && !gAgentCamera.cameraMouselook())
    {
        mClickedInMouselook = FALSE;
    }
    else
    {
        // HACK: Make some grabs temporary
        if (gGrabTransientTool)
        {
            gBasicToolset->selectTool( gGrabTransientTool );
            gGrabTransientTool = NULL;
        }
    }
>>>>>>> 38c2a5bd

    //gAgent.setObjectTracking(gSavedSettings.getBOOL("TrackFocusObject"));

    return TRUE;
}

void LLToolGrabBase::stopEditing()
{
    if( hasMouseCapture() )
    {
        setMouseCapture( FALSE );
    }
}

void LLToolGrabBase::onMouseCaptureLost()
{
    LLViewerObject* objectp = mGrabPick.getObject();
    if (!objectp)
    {
        gViewerWindow->showCursor();
        return;
    }
    // First, fix cursor placement
    if( !gAgentCamera.cameraMouselook()
        && (GRAB_ACTIVE_CENTER == mMode))
    {
        if (objectp->isHUDAttachment())
        {
            // ...move cursor "naturally", as if it had moved when hidden
            S32 x = mGrabPick.mMousePt.mX + mAccumDeltaX;
            S32 y = mGrabPick.mMousePt.mY + mAccumDeltaY;
            LLUI::getInstance()->setMousePositionScreen(x, y);
        }
        else if (mHasMoved)
        {
            // ...move cursor back to the center of the object
            LLVector3 grab_point_agent = objectp->getRenderPosition();

            LLCoordGL gl_point;
            if (LLViewerCamera::getInstance()->projectPosAgentToScreen(grab_point_agent, gl_point))
            {
                LLUI::getInstance()->setMousePositionScreen(gl_point.mX, gl_point.mY);
            }
        }
        else
        {
            // ...move cursor back to click position
            LLUI::getInstance()->setMousePositionScreen(mGrabPick.mMousePt.mX, mGrabPick.mMousePt.mY);
        }

        gViewerWindow->showCursor();
    }

    stopGrab();
    if (mSpinGrabbing)
    stopSpin();

    mMode = GRAB_INACTIVE;

    mHideBuildHighlight = FALSE;

    mGrabPick.mObjectID.setNull();

    LLSelectMgr::getInstance()->updateSelectionCenter();
    gAgentCamera.setPointAt(POINTAT_TARGET_CLEAR);
    gAgentCamera.setLookAt(LOOKAT_TARGET_CLEAR);

    dialog_refresh_all();
}


void LLToolGrabBase::stopGrab()
{
    LLViewerObject* objectp = mGrabPick.getObject();
    if (!objectp)
    {
        return;
    }

    LLPickInfo pick = mGrabPick;

    if (mMode == GRAB_NONPHYSICAL)
    {
        // for non-physical (touch) grabs,
        // gather surface info for this degrab (mouse-up)
        S32 x = gViewerWindow->getCurrentMouseX();
        S32 y = gViewerWindow->getCurrentMouseY();
        pick.mMousePt = LLCoordGL(x, y);
        pick.getSurfaceInfo();
    }

    // Next, send messages to simulator
    switch(mMode)
    {
    case GRAB_ACTIVE_CENTER:
    case GRAB_NONPHYSICAL:
    case GRAB_LOCKED:
        send_ObjectDeGrab_message(objectp, pick);
        mVerticalDragging = FALSE;
        break;

    case GRAB_NOOBJECT:
    case GRAB_INACTIVE:
    default:
        // do nothing
        break;
    }

    mHideBuildHighlight = FALSE;
}


void LLToolGrabBase::draw()
{ }

void LLToolGrabBase::render()
{ }

BOOL LLToolGrabBase::isEditing()
{
    return (mGrabPick.getObject().notNull());
}

LLViewerObject* LLToolGrabBase::getEditingObject()
{
    return mGrabPick.getObject();
}


LLVector3d LLToolGrabBase::getEditingPointGlobal()
{
    return getGrabPointGlobal();
}

LLVector3d LLToolGrabBase::getGrabPointGlobal()
{
    switch(mMode)
    {
    case GRAB_ACTIVE_CENTER:
    case GRAB_NONPHYSICAL:
    case GRAB_LOCKED:
        return gAgentCamera.getCameraPositionGlobal() + mGrabHiddenOffsetFromCamera;

    case GRAB_NOOBJECT:
    case GRAB_INACTIVE:
    default:
        return gAgent.getPositionGlobal();
    }
}


void send_ObjectGrab_message(LLViewerObject* object, const LLPickInfo & pick, const LLVector3 &grab_offset)
{
<<<<<<< HEAD
	// <FS:Ansariel> Crash fix
	//if (!object) return;
	if (!object || !object->getRegion()) return;

	LLMessageSystem	*msg = gMessageSystem;

	msg->newMessageFast(_PREHASH_ObjectGrab);
	msg->nextBlockFast( _PREHASH_AgentData);
	msg->addUUIDFast(_PREHASH_AgentID, gAgent.getID());
	msg->addUUIDFast(_PREHASH_SessionID, gAgent.getSessionID());
	msg->nextBlockFast( _PREHASH_ObjectData);
	msg->addU32Fast(    _PREHASH_LocalID, object->mLocalID);
	msg->addVector3Fast(_PREHASH_GrabOffset, grab_offset);
	msg->nextBlock("SurfaceInfo");
	msg->addVector3("UVCoord", LLVector3(pick.mUVCoords));
	msg->addVector3("STCoord", LLVector3(pick.mSTCoords));
	msg->addS32Fast(_PREHASH_FaceIndex, pick.mObjectFace);
	msg->addVector3("Position", pick.mIntersection);
	msg->addVector3("Normal", pick.mNormal);
	msg->addVector3("Binormal", pick.mBinormal);
	msg->sendMessage( object->getRegion()->getHost());

	/*  Diagnostic code
	LL_INFOS() << "mUVCoords: " << pick.mUVCoords
			<< ", mSTCoords: " << pick.mSTCoords
			<< ", mObjectFace: " << pick.mObjectFace
			<< ", mIntersection: " << pick.mIntersection
			<< ", mNormal: " << pick.mNormal
			<< ", mBinormal: " << pick.mBinormal
			<< LL_ENDL;

	LL_INFOS() << "Avatar pos: " << gAgent.getPositionAgent() << LL_ENDL;
	LL_INFOS() << "Object pos: " << object->getPosition() << LL_ENDL;
	*/
=======
    if (!object) return;

    LLMessageSystem *msg = gMessageSystem;

    msg->newMessageFast(_PREHASH_ObjectGrab);
    msg->nextBlockFast( _PREHASH_AgentData);
    msg->addUUIDFast(_PREHASH_AgentID, gAgent.getID());
    msg->addUUIDFast(_PREHASH_SessionID, gAgent.getSessionID());
    msg->nextBlockFast( _PREHASH_ObjectData);
    msg->addU32Fast(    _PREHASH_LocalID, object->mLocalID);
    msg->addVector3Fast(_PREHASH_GrabOffset, grab_offset);
    msg->nextBlock("SurfaceInfo");
    msg->addVector3("UVCoord", LLVector3(pick.mUVCoords));
    msg->addVector3("STCoord", LLVector3(pick.mSTCoords));
    msg->addS32Fast(_PREHASH_FaceIndex, pick.mObjectFace);
    msg->addVector3("Position", pick.mIntersection);
    msg->addVector3("Normal", pick.mNormal);
    msg->addVector3("Binormal", pick.mBinormal);
    msg->sendMessage( object->getRegion()->getHost());

    /*  Diagnostic code
    LL_INFOS() << "mUVCoords: " << pick.mUVCoords
            << ", mSTCoords: " << pick.mSTCoords
            << ", mObjectFace: " << pick.mObjectFace
            << ", mIntersection: " << pick.mIntersection
            << ", mNormal: " << pick.mNormal
            << ", mBinormal: " << pick.mBinormal
            << LL_ENDL;

    LL_INFOS() << "Avatar pos: " << gAgent.getPositionAgent() << LL_ENDL;
    LL_INFOS() << "Object pos: " << object->getPosition() << LL_ENDL;
    */
>>>>>>> 38c2a5bd
}


void send_ObjectDeGrab_message(LLViewerObject* object, const LLPickInfo & pick)
{
<<<<<<< HEAD
	// <FS:Ansariel> Crash fix
	//if (!object) return;
	if (!object || !object->getRegion()) return;

	LLMessageSystem	*msg = gMessageSystem;

	msg->newMessageFast(_PREHASH_ObjectDeGrab);
	msg->nextBlockFast(_PREHASH_AgentData);
	msg->addUUIDFast(_PREHASH_AgentID, gAgent.getID());
	msg->addUUIDFast(_PREHASH_SessionID, gAgent.getSessionID());
	msg->nextBlockFast(_PREHASH_ObjectData);
	msg->addU32Fast(_PREHASH_LocalID, object->mLocalID);
	msg->nextBlock("SurfaceInfo");
	msg->addVector3("UVCoord", LLVector3(pick.mUVCoords));
	msg->addVector3("STCoord", LLVector3(pick.mSTCoords));
	msg->addS32Fast(_PREHASH_FaceIndex, pick.mObjectFace);
	msg->addVector3("Position", pick.mIntersection);
	msg->addVector3("Normal", pick.mNormal);
	msg->addVector3("Binormal", pick.mBinormal);
	msg->sendMessage(object->getRegion()->getHost());
=======
    if (!object) return;

    LLMessageSystem *msg = gMessageSystem;

    msg->newMessageFast(_PREHASH_ObjectDeGrab);
    msg->nextBlockFast(_PREHASH_AgentData);
    msg->addUUIDFast(_PREHASH_AgentID, gAgent.getID());
    msg->addUUIDFast(_PREHASH_SessionID, gAgent.getSessionID());
    msg->nextBlockFast(_PREHASH_ObjectData);
    msg->addU32Fast(_PREHASH_LocalID, object->mLocalID);
    msg->nextBlock("SurfaceInfo");
    msg->addVector3("UVCoord", LLVector3(pick.mUVCoords));
    msg->addVector3("STCoord", LLVector3(pick.mSTCoords));
    msg->addS32Fast(_PREHASH_FaceIndex, pick.mObjectFace);
    msg->addVector3("Position", pick.mIntersection);
    msg->addVector3("Normal", pick.mNormal);
    msg->addVector3("Binormal", pick.mBinormal);
    msg->sendMessage(object->getRegion()->getHost());
>>>>>>> 38c2a5bd
}


<|MERGE_RESOLUTION|>--- conflicted
+++ resolved
@@ -171,38 +171,6 @@
 
 void LLToolGrabBase::pickCallback(const LLPickInfo& pick_info)
 {
-<<<<<<< HEAD
-	LLToolGrab::getInstance()->mGrabPick = pick_info;
-	LLViewerObject	*objectp = pick_info.getObject();
-
-	BOOL extend_select = (pick_info.mKeyMask & MASK_SHIFT);
-
-	if (!extend_select && !LLSelectMgr::getInstance()->getSelection()->isEmpty())
-	{
-		LLSelectMgr::getInstance()->deselectAll();
-		LLToolGrab::getInstance()->mDeselectedThisClick = TRUE;
-	}
-	else
-	{
-		LLToolGrab::getInstance()->mDeselectedThisClick = FALSE;
-	}
-
-	// if not over object, do nothing
-//	if (!objectp)
-// [RLVa:KB] - Checked: RLVa-1.1.0
-	// Block initiating a drag operation on an object that can't be touched
-	if ( (!objectp) || ((RlvActions::isRlvEnabled()) && (!RlvActions::canTouch(objectp, pick_info.mObjectOffset))) )
-// [/RLVa:KB]
-	{
-		LLToolGrab::getInstance()->setMouseCapture(TRUE);
-		LLToolGrab::getInstance()->mMode = GRAB_NOOBJECT;
-		LLToolGrab::getInstance()->mGrabPick.mObjectID.setNull();
-	}
-	else
-	{
-		LLToolGrab::getInstance()->handleObjectHit(LLToolGrab::getInstance()->mGrabPick);
-	}
-=======
     LLToolGrab::getInstance()->mGrabPick = pick_info;
     LLViewerObject  *objectp = pick_info.getObject();
 
@@ -219,7 +187,11 @@
     }
 
     // if not over object, do nothing
-    if (!objectp)
+//  if (!objectp)
+// [RLVa:KB] - Checked: RLVa-1.1.0
+    // Block initiating a drag operation on an object that can't be touched
+    if ( (!objectp) || ((RlvActions::isRlvEnabled()) && (!RlvActions::canTouch(objectp, pick_info.mObjectOffset))) )
+// [/RLVa:KB]
     {
         LLToolGrab::getInstance()->setMouseCapture(TRUE);
         LLToolGrab::getInstance()->mMode = GRAB_NOOBJECT;
@@ -229,7 +201,6 @@
     {
         LLToolGrab::getInstance()->handleObjectHit(LLToolGrab::getInstance()->mGrabPick);
     }
->>>>>>> 38c2a5bd
 }
 
 BOOL LLToolGrabBase::handleObjectHit(const LLPickInfo& info)
@@ -474,62 +445,27 @@
 
 BOOL LLToolGrabBase::handleHover(S32 x, S32 y, MASK mask)
 {
-<<<<<<< HEAD
-	if (!gViewerWindow->getLeftMouseDown())
-	{
-		gViewerWindow->setCursor(UI_CURSOR_TOOLGRAB);
-		setMouseCapture(FALSE);
-		return TRUE;
-	}
-
-// [RLVa:KB] - Checked: RLVa-1.1.0
-	// Block dragging an object beyond touch range
-	if ( (RlvActions::isRlvEnabled()) && (GRAB_INACTIVE != mMode) && (GRAB_NOOBJECT != mMode) && (hasMouseCapture()) && (!RlvActions::canTouch(mGrabPick.getObject(), mGrabPick.mObjectOffset)) )
-	{
-		if (gGrabTransientTool)
-		{
-			// Prevent the grab tool from popping up as soon as we kill the drag operation
-			gBasicToolset->selectTool(gGrabTransientTool);
-			gGrabTransientTool = NULL;
-		}
-		setMouseCapture(FALSE);
-		return TRUE;
-	}
-// [/RLVa:KB]
-
-	// Do the right hover based on mode
-	switch( mMode )
-	{
-	case GRAB_ACTIVE_CENTER:
-		handleHoverActive( x, y, mask );	// cursor hidden
-		break;
-		
-	case GRAB_NONPHYSICAL:
-		handleHoverNonPhysical(x, y, mask);
-		break;
-
-	case GRAB_INACTIVE:
-		handleHoverInactive( x, y, mask );  // cursor set here
-		break;
-
-	case GRAB_NOOBJECT:
-	case GRAB_LOCKED:
-		handleHoverFailed( x, y, mask );
-		break;
-
-	}
-
-	mLastMouseX = x;
-	mLastMouseY = y;
-	
-	return TRUE;
-=======
     if (!gViewerWindow->getLeftMouseDown())
     {
         gViewerWindow->setCursor(UI_CURSOR_TOOLGRAB);
         setMouseCapture(FALSE);
         return TRUE;
     }
+
+// [RLVa:KB] - Checked: RLVa-1.1.0
+    // Block dragging an object beyond touch range
+    if ( (RlvActions::isRlvEnabled()) && (GRAB_INACTIVE != mMode) && (GRAB_NOOBJECT != mMode) && (hasMouseCapture()) && (!RlvActions::canTouch(mGrabPick.getObject(), mGrabPick.mObjectOffset)) )
+    {
+        if (gGrabTransientTool)
+        {
+            // Prevent the grab tool from popping up as soon as we kill the drag operation
+            gBasicToolset->selectTool(gGrabTransientTool);
+            gGrabTransientTool = NULL;
+        }
+        setMouseCapture(FALSE);
+        return TRUE;
+    }
+// [/RLVa:KB]
 
     // Do the right hover based on mode
     switch( mMode )
@@ -557,7 +493,6 @@
     mLastMouseY = y;
 
     return TRUE;
->>>>>>> 38c2a5bd
 }
 
 const F32 GRAB_SENSITIVITY_X = 0.0075f;
@@ -632,222 +567,6 @@
     S32 dx = gViewerWindow->getCurrentMouseDX();
     S32 dy = gViewerWindow->getCurrentMouseDY();
 
-<<<<<<< HEAD
-	if (dx != 0 || dy != 0)
-	{
-		mAccumDeltaX += dx;
-		mAccumDeltaY += dy;
-		S32 dist_sq = mAccumDeltaX * mAccumDeltaX + mAccumDeltaY * mAccumDeltaY;
-		if (dist_sq > SLOP_DIST_SQ)
-		{
-			mOutsideSlop = TRUE;
-		}
-
-		// mouse has moved outside center
-		mHasMoved = TRUE;
-		
-		if (mSpinGrabbing)
-		{
-			//------------------------------------------------------
-			// Handle spinning
-			//------------------------------------------------------
-
-			// x motion maps to rotation around vertical axis
-			LLVector3 up(0.f, 0.f, 1.f);
-			LLQuaternion rotation_around_vertical( dx*RADIANS_PER_PIXEL_X, up );
-
-			// y motion maps to rotation around left axis
-			const LLVector3 &agent_left = LLViewerCamera::getInstance()->getLeftAxis();
-			LLQuaternion rotation_around_left( dy*RADIANS_PER_PIXEL_Y, agent_left );
-
-			// compose with current rotation
-			mSpinRotation = mSpinRotation * rotation_around_vertical;
-			mSpinRotation = mSpinRotation * rotation_around_left;
-
-			// TODO: Throttle these
-			LLMessageSystem *msg = gMessageSystem;
-			msg->newMessageFast(_PREHASH_ObjectSpinUpdate);
-			msg->nextBlockFast(_PREHASH_AgentData);
-			msg->addUUIDFast(_PREHASH_AgentID, gAgent.getID() );
-			msg->addUUIDFast(_PREHASH_SessionID, gAgent.getSessionID());
-			msg->nextBlockFast(_PREHASH_ObjectData);
-			msg->addUUIDFast(_PREHASH_ObjectID, objectp->getID() );
-			msg->addQuatFast(_PREHASH_Rotation, mSpinRotation );
-			msg->sendMessage( objectp->getRegion()->getHost() );
-		}
-		else
-		{
-			//------------------------------------------------------
-			// Handle grabbing
-			//------------------------------------------------------
-
-			LLVector3d x_part;
-			x_part.setVec(LLViewerCamera::getInstance()->getLeftAxis());
-			x_part.mdV[VZ] = 0.0;
-			x_part.normVec();
-
-			LLVector3d y_part;
-			if( mVerticalDragging )
-			{
-				y_part.setVec(LLViewerCamera::getInstance()->getUpAxis());
-				// y_part.setVec(0.f, 0.f, 1.f);
-			}
-			else
-			{
-				// drag toward camera
-				y_part = x_part % LLVector3d::z_axis;
-				y_part.mdV[VZ] = 0.0;
-				y_part.normVec();
-			}
-
-			mGrabHiddenOffsetFromCamera = mGrabHiddenOffsetFromCamera 
-				+ (x_part * (-dx * GRAB_SENSITIVITY_X)) 
-				+ (y_part * ( dy * GRAB_SENSITIVITY_Y));
-
-
-			// Send the message to the viewer.
-			F32 dt = mGrabTimer.getElapsedTimeAndResetF32();
-			U32 dt_milliseconds = (U32) (1000.f * dt);
-
-			// need to return offset from mGrabStartPoint
-			LLVector3d grab_point_global;
-
-			grab_point_global = gAgentCamera.getCameraPositionGlobal() + mGrabHiddenOffsetFromCamera;
-
-			/* Snap to grid disabled for grab tool - very confusing
-			// Handle snapping to grid, but only when the tool is formally selected.
-			BOOL snap_on = gSavedSettings.getBOOL("SnapEnabled");
-			if (snap_on && !gGrabTransientTool)
-			{
-				F64	snap_size = gSavedSettings.getF32("GridResolution");
-				U8 snap_dimensions = (mVerticalDragging ? 3 : 2);
-
-				for (U8 i = 0; i < snap_dimensions; i++)
-				{
-					grab_point_global.mdV[i] += snap_size / 2;
-					grab_point_global.mdV[i] -= fmod(grab_point_global.mdV[i], snap_size);
-				}
-			}
-			*/
-
-			// Don't let object centers go underground.
-			F32 land_height = LLWorld::getInstance()->resolveLandHeightGlobal(grab_point_global);
-
-			if (grab_point_global.mdV[VZ] < land_height)
-			{
-				grab_point_global.mdV[VZ] = land_height;
-			}
-
-			// For safety, cap heights where objects can be dragged
-// <AW: opensim-limits>
-// 			if (grab_point_global.mdV[VZ] > MAX_OBJECT_Z)
-//  			{
-// 				grab_point_global.mdV[VZ] = MAX_OBJECT_Z;
-//  			}
-			if (grab_point_global.mdV[VZ] > LLWorld::getInstance()->getRegionMaxHeight())
-			{
-				grab_point_global.mdV[VZ] = LLWorld::getInstance()->getRegionMaxHeight();
-			}
-// </AW: opensim-limits>
-			grab_point_global = LLWorld::getInstance()->clipToVisibleRegions(mDragStartPointGlobal, grab_point_global);
-			// propagate constrained grab point back to grab offset
-			mGrabHiddenOffsetFromCamera = grab_point_global - gAgentCamera.getCameraPositionGlobal();
-
-			// Handle auto-rotation at screen edge.
-			LLVector3 grab_pos_agent = gAgent.getPosAgentFromGlobal( grab_point_global );
-
-			LLCoordGL grab_center_gl( gViewerWindow->getWorldViewWidthScaled() / 2, gViewerWindow->getWorldViewHeightScaled() / 2);
-			LLViewerCamera::getInstance()->projectPosAgentToScreen(grab_pos_agent, grab_center_gl);
-
-			const S32 ROTATE_H_MARGIN = gViewerWindow->getWorldViewWidthScaled() / 20;
-			const F32 ROTATE_ANGLE_PER_SECOND = 30.f * DEG_TO_RAD;
-			const F32 rotate_angle = ROTATE_ANGLE_PER_SECOND / gFPSClamped;
-			// ...build mode moves camera about focus point
-			if (grab_center_gl.mX < ROTATE_H_MARGIN)
-			{
-				if (gAgentCamera.getFocusOnAvatar())
-				{
-					gAgent.yaw(rotate_angle);
-				}
-				else
-				{
-					gAgentCamera.cameraOrbitAround(rotate_angle);
-				}
-			}
-			else if (grab_center_gl.mX > gViewerWindow->getWorldViewWidthScaled() - ROTATE_H_MARGIN)
-			{
-				if (gAgentCamera.getFocusOnAvatar())
-				{
-					gAgent.yaw(-rotate_angle);
-				}
-				else
-				{
-					gAgentCamera.cameraOrbitAround(-rotate_angle);
-				}
-			}
-
-			// Don't move above top of screen or below bottom
-			if ((grab_center_gl.mY < gViewerWindow->getWorldViewHeightScaled() - 6)
-				&& (grab_center_gl.mY > 24))
-			{
-				// Transmit update to simulator
-				LLVector3 grab_pos_region = objectp->getRegion()->getPosRegionFromGlobal( grab_point_global );
-
-				LLMessageSystem *msg = gMessageSystem;
-				msg->newMessageFast(_PREHASH_ObjectGrabUpdate);
-				msg->nextBlockFast(_PREHASH_AgentData);
-				msg->addUUIDFast(_PREHASH_AgentID, gAgent.getID());
-				msg->addUUIDFast(_PREHASH_SessionID, gAgent.getSessionID());
-				msg->nextBlockFast(_PREHASH_ObjectData);
-				msg->addUUIDFast(_PREHASH_ObjectID, objectp->getID() );
-				msg->addVector3Fast(_PREHASH_GrabOffsetInitial, mGrabOffsetFromCenterInitial );
-				msg->addVector3Fast(_PREHASH_GrabPosition, grab_pos_region );
-				msg->addU32Fast(_PREHASH_TimeSinceLast, dt_milliseconds );
-				msg->nextBlock("SurfaceInfo");
-				msg->addVector3("UVCoord", LLVector3(mGrabPick.mUVCoords));
-				msg->addVector3("STCoord", LLVector3(mGrabPick.mSTCoords));
-				msg->addS32Fast(_PREHASH_FaceIndex, mGrabPick.mObjectFace);
-				msg->addVector3("Position", mGrabPick.mIntersection);
-				msg->addVector3("Normal", mGrabPick.mNormal);
-				msg->addVector3("Binormal", mGrabPick.mBinormal);
-
-				msg->sendMessage( objectp->getRegion()->getHost() );
-			}
-		}
-
-		gViewerWindow->moveCursorToCenter();
-
-		LLSelectMgr::getInstance()->updateSelectionCenter();
-
-	}
-
-	// once we've initiated a drag, lock the camera down
-	if (mHasMoved)
-	{
-		if (!gAgentCamera.cameraMouselook() && 
-			!objectp->isHUDAttachment() && 
-			objectp->getRoot() == gAgentAvatarp->getRoot())
-		{
-			// we are essentially editing object position
-			if (!gSavedSettings.getBOOL("EditCameraMovement"))
-			{
-				// force focus to point in space where we were looking previously
-				// Example of use: follow cam scripts shouldn't affect you when movng objects arouns
-				gAgentCamera.setFocusGlobal(gAgentCamera.calcFocusPositionTargetGlobal(), LLUUID::null);
-				gAgentCamera.setFocusOnAvatar(FALSE, ANIMATE);
-			}
-		}
-		else
-		{
-			gAgentCamera.clearFocusObject();
-		}
-	}
-
-	// HACK to avoid assert: error checking system makes sure that the cursor is set during every handleHover.  This is actually a no-op since the cursor is hidden.
-	gViewerWindow->setCursor(UI_CURSOR_ARROW);  
-
-	LL_DEBUGS("UserInput") << "hover handled by LLToolGrab (active) [cursor hidden]" << LL_ENDL;		
-=======
     if (dx != 0 || dy != 0)
     {
         mAccumDeltaX += dx;
@@ -954,11 +673,16 @@
             }
 
             // For safety, cap heights where objects can be dragged
-            if (grab_point_global.mdV[VZ] > MAX_OBJECT_Z)
-            {
-                grab_point_global.mdV[VZ] = MAX_OBJECT_Z;
-            }
-
+// <AW: opensim-limits>
+//          if (grab_point_global.mdV[VZ] > MAX_OBJECT_Z)
+//              {
+//              grab_point_global.mdV[VZ] = MAX_OBJECT_Z;
+//              }
+            if (grab_point_global.mdV[VZ] > LLWorld::getInstance()->getRegionMaxHeight())
+            {
+                grab_point_global.mdV[VZ] = LLWorld::getInstance()->getRegionMaxHeight();
+            }
+// </AW: opensim-limits>
             grab_point_global = LLWorld::getInstance()->clipToVisibleRegions(mDragStartPointGlobal, grab_point_global);
             // propagate constrained grab point back to grab offset
             mGrabHiddenOffsetFromCamera = grab_point_global - gAgentCamera.getCameraPositionGlobal();
@@ -1057,7 +781,6 @@
     gViewerWindow->setCursor(UI_CURSOR_ARROW);
 
     LL_DEBUGS("UserInput") << "hover handled by LLToolGrab (active) [cursor hidden]" << LL_ENDL;
->>>>>>> 38c2a5bd
 }
 
 
@@ -1289,32 +1012,15 @@
 
     mMode = GRAB_INACTIVE;
 
-<<<<<<< HEAD
-	// <FS:Ansariel> FIRE-15578: After exiting mouselook, left clicking on a touchable object opens build floater
-	//if(mClickedInMouselook && !gAgentCamera.cameraMouselook())
-	//{
-	//	mClickedInMouselook = FALSE;
-	//}
-	//else
-	// </FS:Ansariel>
-	if ((mClickedInMouselook && gAgentCamera.cameraMouselook()) ||
-		(!mClickedInMouselook && !gAgentCamera.cameraMouselook()))
-	{
-		// HACK: Make some grabs temporary
-		if (gGrabTransientTool)
-		{
-			gBasicToolset->selectTool( gGrabTransientTool );
-			gGrabTransientTool = NULL;
-		}
-	}
-	// <FS:Ansariel> FIRE-15578: After exiting mouselook, left clicking on a touchable object opens build floater
-	mClickedInMouselook = FALSE;
-=======
-    if(mClickedInMouselook && !gAgentCamera.cameraMouselook())
-    {
-        mClickedInMouselook = FALSE;
-    }
-    else
+    // <FS:Ansariel> FIRE-15578: After exiting mouselook, left clicking on a touchable object opens build floater
+    //if(mClickedInMouselook && !gAgentCamera.cameraMouselook())
+    //{
+    //  mClickedInMouselook = FALSE;
+    //}
+    //else
+    // </FS:Ansariel>
+    if ((mClickedInMouselook && gAgentCamera.cameraMouselook()) ||
+        (!mClickedInMouselook && !gAgentCamera.cameraMouselook()))
     {
         // HACK: Make some grabs temporary
         if (gGrabTransientTool)
@@ -1323,7 +1029,8 @@
             gGrabTransientTool = NULL;
         }
     }
->>>>>>> 38c2a5bd
+    // <FS:Ansariel> FIRE-15578: After exiting mouselook, left clicking on a touchable object opens build floater
+    mClickedInMouselook = FALSE;
 
     //gAgent.setObjectTracking(gSavedSettings.getBOOL("TrackFocusObject"));
 
@@ -1477,43 +1184,9 @@
 
 void send_ObjectGrab_message(LLViewerObject* object, const LLPickInfo & pick, const LLVector3 &grab_offset)
 {
-<<<<<<< HEAD
-	// <FS:Ansariel> Crash fix
-	//if (!object) return;
-	if (!object || !object->getRegion()) return;
-
-	LLMessageSystem	*msg = gMessageSystem;
-
-	msg->newMessageFast(_PREHASH_ObjectGrab);
-	msg->nextBlockFast( _PREHASH_AgentData);
-	msg->addUUIDFast(_PREHASH_AgentID, gAgent.getID());
-	msg->addUUIDFast(_PREHASH_SessionID, gAgent.getSessionID());
-	msg->nextBlockFast( _PREHASH_ObjectData);
-	msg->addU32Fast(    _PREHASH_LocalID, object->mLocalID);
-	msg->addVector3Fast(_PREHASH_GrabOffset, grab_offset);
-	msg->nextBlock("SurfaceInfo");
-	msg->addVector3("UVCoord", LLVector3(pick.mUVCoords));
-	msg->addVector3("STCoord", LLVector3(pick.mSTCoords));
-	msg->addS32Fast(_PREHASH_FaceIndex, pick.mObjectFace);
-	msg->addVector3("Position", pick.mIntersection);
-	msg->addVector3("Normal", pick.mNormal);
-	msg->addVector3("Binormal", pick.mBinormal);
-	msg->sendMessage( object->getRegion()->getHost());
-
-	/*  Diagnostic code
-	LL_INFOS() << "mUVCoords: " << pick.mUVCoords
-			<< ", mSTCoords: " << pick.mSTCoords
-			<< ", mObjectFace: " << pick.mObjectFace
-			<< ", mIntersection: " << pick.mIntersection
-			<< ", mNormal: " << pick.mNormal
-			<< ", mBinormal: " << pick.mBinormal
-			<< LL_ENDL;
-
-	LL_INFOS() << "Avatar pos: " << gAgent.getPositionAgent() << LL_ENDL;
-	LL_INFOS() << "Object pos: " << object->getPosition() << LL_ENDL;
-	*/
-=======
-    if (!object) return;
+    // <FS:Ansariel> Crash fix
+    //if (!object) return;
+    if (!object || !object->getRegion()) return;
 
     LLMessageSystem *msg = gMessageSystem;
 
@@ -1545,35 +1218,14 @@
     LL_INFOS() << "Avatar pos: " << gAgent.getPositionAgent() << LL_ENDL;
     LL_INFOS() << "Object pos: " << object->getPosition() << LL_ENDL;
     */
->>>>>>> 38c2a5bd
 }
 
 
 void send_ObjectDeGrab_message(LLViewerObject* object, const LLPickInfo & pick)
 {
-<<<<<<< HEAD
-	// <FS:Ansariel> Crash fix
-	//if (!object) return;
-	if (!object || !object->getRegion()) return;
-
-	LLMessageSystem	*msg = gMessageSystem;
-
-	msg->newMessageFast(_PREHASH_ObjectDeGrab);
-	msg->nextBlockFast(_PREHASH_AgentData);
-	msg->addUUIDFast(_PREHASH_AgentID, gAgent.getID());
-	msg->addUUIDFast(_PREHASH_SessionID, gAgent.getSessionID());
-	msg->nextBlockFast(_PREHASH_ObjectData);
-	msg->addU32Fast(_PREHASH_LocalID, object->mLocalID);
-	msg->nextBlock("SurfaceInfo");
-	msg->addVector3("UVCoord", LLVector3(pick.mUVCoords));
-	msg->addVector3("STCoord", LLVector3(pick.mSTCoords));
-	msg->addS32Fast(_PREHASH_FaceIndex, pick.mObjectFace);
-	msg->addVector3("Position", pick.mIntersection);
-	msg->addVector3("Normal", pick.mNormal);
-	msg->addVector3("Binormal", pick.mBinormal);
-	msg->sendMessage(object->getRegion()->getHost());
-=======
-    if (!object) return;
+    // <FS:Ansariel> Crash fix
+    //if (!object) return;
+    if (!object || !object->getRegion()) return;
 
     LLMessageSystem *msg = gMessageSystem;
 
@@ -1591,7 +1243,6 @@
     msg->addVector3("Normal", pick.mNormal);
     msg->addVector3("Binormal", pick.mBinormal);
     msg->sendMessage(object->getRegion()->getHost());
->>>>>>> 38c2a5bd
-}
-
-
+}
+
+
