/** 
 * @file pipeline.h
 * @brief Rendering pipeline definitions
 *
 * $LicenseInfo:firstyear=2001&license=viewerlgpl$
 * Second Life Viewer Source Code
 * Copyright (C) 2010, Linden Research, Inc.
 * 
 * This library is free software; you can redistribute it and/or
 * modify it under the terms of the GNU Lesser General Public
 * License as published by the Free Software Foundation;
 * version 2.1 of the License only.
 * 
 * This library is distributed in the hope that it will be useful,
 * but WITHOUT ANY WARRANTY; without even the implied warranty of
 * MERCHANTABILITY or FITNESS FOR A PARTICULAR PURPOSE.  See the GNU
 * Lesser General Public License for more details.
 * 
 * You should have received a copy of the GNU Lesser General Public
 * License along with this library; if not, write to the Free Software
 * Foundation, Inc., 51 Franklin Street, Fifth Floor, Boston, MA  02110-1301  USA
 * 
 * Linden Research, Inc., 945 Battery Street, San Francisco, CA  94111  USA
 * $/LicenseInfo$
 */

#ifndef LL_PIPELINE_H
#define LL_PIPELINE_H

#include "llcamera.h"
#include "llerror.h"
#include "lldarrayptr.h"
#include "lldqueueptr.h"
#include "lldrawpool.h"
#include "llspatialpartition.h"
#include "m4math.h"
#include "llpointer.h"
#include "lldrawpool.h"
#include "llgl.h"
#include "lldrawable.h"
#include "llrendertarget.h"

#include <stack>

#include <stack>

#include <stack>

class LLViewerTexture;
class LLEdge;
class LLFace;
class LLViewerObject;
class LLAgent;
class LLDisplayPrimitive;
class LLTextureEntry;
class LLRenderFunc;
class LLCubeMap;
class LLCullResult;
class LLVOAvatar;
class LLGLSLShader;
class LLCurlRequest;

class LLMeshResponder;

typedef enum e_avatar_skinning_method
{
	SKIN_METHOD_SOFTWARE,
	SKIN_METHOD_VERTEX_PROGRAM
} EAvatarSkinningMethod;

BOOL compute_min_max(LLMatrix4& box, LLVector2& min, LLVector2& max); // Shouldn't be defined here!
bool LLRayAABB(const LLVector3 &center, const LLVector3 &size, const LLVector3& origin, const LLVector3& dir, LLVector3 &coord, F32 epsilon = 0);
BOOL setup_hud_matrices(); // use whole screen to render hud
BOOL setup_hud_matrices(const LLRect& screen_region); // specify portion of screen (in pixels) to render hud attachments from (for picking)
glh::matrix4f glh_copy_matrix(F32* src);
glh::matrix4f glh_get_current_modelview();
void glh_set_current_modelview(const glh::matrix4f& mat);
glh::matrix4f glh_get_current_projection();
void glh_set_current_projection(glh::matrix4f& mat);
glh::matrix4f gl_ortho(GLfloat left, GLfloat right, GLfloat bottom, GLfloat top, GLfloat znear, GLfloat zfar);
glh::matrix4f gl_perspective(GLfloat fovy, GLfloat aspect, GLfloat zNear, GLfloat zFar);
glh::matrix4f gl_lookat(LLVector3 eye, LLVector3 center, LLVector3 up);

extern LLFastTimer::DeclareTimer FTM_RENDER_GEOMETRY;
extern LLFastTimer::DeclareTimer FTM_RENDER_GRASS;
extern LLFastTimer::DeclareTimer FTM_RENDER_INVISIBLE;
extern LLFastTimer::DeclareTimer FTM_RENDER_OCCLUSION;
extern LLFastTimer::DeclareTimer FTM_RENDER_SHINY;
extern LLFastTimer::DeclareTimer FTM_RENDER_SIMPLE;
extern LLFastTimer::DeclareTimer FTM_RENDER_TERRAIN;
extern LLFastTimer::DeclareTimer FTM_RENDER_TREES;
extern LLFastTimer::DeclareTimer FTM_RENDER_UI;
extern LLFastTimer::DeclareTimer FTM_RENDER_WATER;
extern LLFastTimer::DeclareTimer FTM_RENDER_WL_SKY;
extern LLFastTimer::DeclareTimer FTM_RENDER_ALPHA;
extern LLFastTimer::DeclareTimer FTM_RENDER_CHARACTERS;
extern LLFastTimer::DeclareTimer FTM_RENDER_BUMP;
extern LLFastTimer::DeclareTimer FTM_RENDER_FULLBRIGHT;
extern LLFastTimer::DeclareTimer FTM_RENDER_GLOW;
extern LLFastTimer::DeclareTimer FTM_STATESORT;
extern LLFastTimer::DeclareTimer FTM_PIPELINE;
extern LLFastTimer::DeclareTimer FTM_CLIENT_COPY;


class LLPipeline
{
public:
	LLPipeline();
	~LLPipeline();

	void destroyGL();
	void restoreGL();
	void resetVertexBuffers();
	void doResetVertexBuffers();
	void resizeScreenTexture();
	void releaseGLBuffers();
	void releaseLUTBuffers();
	void releaseScreenBuffers();
	void createGLBuffers();
	void createLUTBuffers();

	void allocateScreenBuffer(U32 resX, U32 resY);
	bool allocateScreenBuffer(U32 resX, U32 resY, U32 samples);
	void allocatePhysicsBuffer();
	
	void resetVertexBuffers(LLDrawable* drawable);
	void generateImpostor(LLVOAvatar* avatar);
	void bindScreenToTexture();
	void renderBloom(BOOL for_snapshot, F32 zoom_factor = 1.f, int subfield = 0);

	void init();
	void cleanup();
	BOOL isInit() { return mInitialized; };

	/// @brief Get a draw pool from pool type (POOL_SIMPLE, POOL_MEDIA) and texture.
	/// @return Draw pool, or NULL if not found.
	LLDrawPool *findPool(const U32 pool_type, LLViewerTexture *tex0 = NULL);

	/// @brief Get a draw pool for faces of the appropriate type and texture.  Create if necessary.
	/// @return Always returns a draw pool.
	LLDrawPool *getPool(const U32 pool_type, LLViewerTexture *tex0 = NULL);

	/// @brief Figures out draw pool type from texture entry. Creates pool if necessary.
	static LLDrawPool* getPoolFromTE(const LLTextureEntry* te, LLViewerTexture* te_image);
	static U32 getPoolTypeFromTE(const LLTextureEntry* te, LLViewerTexture* imagep);

	void		 addPool(LLDrawPool *poolp);	// Only to be used by LLDrawPool classes for splitting pools!
	void		 removePool( LLDrawPool* poolp );

	void		 allocDrawable(LLViewerObject *obj);

	void		 unlinkDrawable(LLDrawable*);

	// Object related methods
	void        markVisible(LLDrawable *drawablep, LLCamera& camera);
	void		markOccluder(LLSpatialGroup* group);
	void		doOcclusion(LLCamera& camera);
	void		markNotCulled(LLSpatialGroup* group, LLCamera &camera);
	void        markMoved(LLDrawable *drawablep, BOOL damped_motion = FALSE);
	void        markShift(LLDrawable *drawablep);
	void        markTextured(LLDrawable *drawablep);
	void		markGLRebuild(LLGLUpdate* glu);
	void		markRebuild(LLSpatialGroup* group, BOOL priority = FALSE);
	void        markRebuild(LLDrawable *drawablep, LLDrawable::EDrawableFlags flag = LLDrawable::REBUILD_ALL, BOOL priority = FALSE);
	void		markPartitionMove(LLDrawable* drawablep);

	//get the object between start and end that's closest to start.
	LLViewerObject* lineSegmentIntersectInWorld(const LLVector3& start, const LLVector3& end,
												BOOL pick_transparent,
												S32* face_hit,                          // return the face hit
												LLVector3* intersection = NULL,         // return the intersection point
												LLVector2* tex_coord = NULL,            // return the texture coordinates of the intersection point
												LLVector3* normal = NULL,               // return the surface normal at the intersection point
												LLVector3* bi_normal = NULL             // return the surface bi-normal at the intersection point  
		);
	LLViewerObject* lineSegmentIntersectInHUD(const LLVector3& start, const LLVector3& end,
											  BOOL pick_transparent,
											  S32* face_hit,                          // return the face hit
											  LLVector3* intersection = NULL,         // return the intersection point
											  LLVector2* tex_coord = NULL,            // return the texture coordinates of the intersection point
											  LLVector3* normal = NULL,               // return the surface normal at the intersection point
											  LLVector3* bi_normal = NULL             // return the surface bi-normal at the intersection point
		);

	// Something about these textures has changed.  Dirty them.
	void        dirtyPoolObjectTextures(const std::set<LLViewerFetchedTexture*>& textures);

	void        resetDrawOrders();

	U32         addObject(LLViewerObject *obj);

	void		enableShadows(const BOOL enable_shadows);

// 	void		setLocalLighting(const BOOL local_lighting);
// 	BOOL		isLocalLightingEnabled() const;
	S32			setLightingDetail(S32 level);
	S32			getLightingDetail() const { return mLightingDetail; }
	S32			getMaxLightingDetail() const;
		
	void		setUseVertexShaders(BOOL use_shaders);
	BOOL		getUseVertexShaders() const { return mVertexShadersEnabled; }
	BOOL		canUseVertexShaders();
	BOOL		canUseWindLightShaders() const;
	BOOL		canUseWindLightShadersOnObjects() const;
	BOOL		canUseAntiAliasing() const;

	// phases
	void resetFrameStats();

	void updateMoveDampedAsync(LLDrawable* drawablep);
	void updateMoveNormalAsync(LLDrawable* drawablep);
	void updateMovedList(LLDrawable::drawable_vector_t& move_list);
	void updateMove();
	BOOL visibleObjectsInFrustum(LLCamera& camera);
	BOOL getVisibleExtents(LLCamera& camera, LLVector3 &min, LLVector3& max);
	BOOL getVisiblePointCloud(LLCamera& camera, LLVector3 &min, LLVector3& max, std::vector<LLVector3>& fp, LLVector3 light_dir = LLVector3(0,0,0));
	void updateCull(LLCamera& camera, LLCullResult& result, S32 water_clip = 0, LLPlane* plane = NULL);  //if water_clip is 0, ignore water plane, 1, cull to above plane, -1, cull to below plane
	void createObjects(F32 max_dtime);
	void createObject(LLViewerObject* vobj);
	void processPartitionQ();
	void updateGeom(F32 max_dtime);
	void updateGL();
	void rebuildPriorityGroups();
	void rebuildGroups();

	//calculate pixel area of given box from vantage point of given camera
	static F32 calcPixelArea(LLVector3 center, LLVector3 size, LLCamera& camera);
	static F32 calcPixelArea(const LLVector4a& center, const LLVector4a& size, LLCamera &camera);

	void stateSort(LLCamera& camera, LLCullResult& result);
	void stateSort(LLSpatialGroup* group, LLCamera& camera);
	void stateSort(LLSpatialBridge* bridge, LLCamera& camera);
	void stateSort(LLDrawable* drawablep, LLCamera& camera);
	void postSort(LLCamera& camera);
	void forAllVisibleDrawables(void (*func)(LLDrawable*));

	void renderObjects(U32 type, U32 mask, BOOL texture = TRUE, BOOL batch_texture = FALSE);
	void renderGroups(LLRenderPass* pass, U32 type, U32 mask, BOOL texture);

	void grabReferences(LLCullResult& result);
	void clearReferences();

	//check references will assert that there are no references in sCullResult to the provided data
	void checkReferences(LLFace* face);
	void checkReferences(LLDrawable* drawable);
	void checkReferences(LLDrawInfo* draw_info);
	void checkReferences(LLSpatialGroup* group);


	void renderGeom(LLCamera& camera, BOOL forceVBOUpdate = FALSE);
	void renderGeomDeferred(LLCamera& camera);
	void renderGeomPostDeferred(LLCamera& camera);
	void renderGeomShadow(LLCamera& camera);
	void bindDeferredShader(LLGLSLShader& shader, U32 light_index = 0, U32 noise_map = 0xFFFFFFFF);
	void setupSpotLight(LLGLSLShader& shader, LLDrawable* drawablep);

	void unbindDeferredShader(LLGLSLShader& shader);
	void renderDeferredLighting();
	
	void generateWaterReflection(LLCamera& camera);
	void generateSunShadow(LLCamera& camera);
	void generateHighlight(LLCamera& camera);
	void renderHighlight(const LLViewerObject* obj, F32 fade);
	void setHighlightObject(LLDrawable* obj) { mHighlightObject = obj; }


	void renderShadow(glh::matrix4f& view, glh::matrix4f& proj, LLCamera& camera, LLCullResult& result, BOOL use_shader, BOOL use_occlusion, U32 target_width);
	void renderHighlights();
	void renderDebug();
	void renderPhysicsDisplay();

	void rebuildPools(); // Rebuild pools

	void findReferences(LLDrawable *drawablep);	// Find the lists which have references to this object
	BOOL verify();						// Verify that all data in the pipeline is "correct"

	S32  getLightCount() const { return mLights.size(); }

	void calcNearbyLights(LLCamera& camera);
	void setupHWLights(LLDrawPool* pool);
	void setupAvatarLights(BOOL for_edit = FALSE);
	void enableLights(U32 mask);
	void enableLightsStatic();
	void enableLightsDynamic();
	void enableLightsAvatar();
	void enableLightsPreview();
	void enableLightsAvatarEdit(const LLColor4& color);
	void enableLightsFullbright(const LLColor4& color);
	void disableLights();

	void shiftObjects(const LLVector3 &offset);

	void setLight(LLDrawable *drawablep, BOOL is_light);
	
	BOOL hasRenderBatches(const U32 type) const;
	LLCullResult::drawinfo_list_t::iterator beginRenderMap(U32 type);
	LLCullResult::drawinfo_list_t::iterator endRenderMap(U32 type);
	LLCullResult::sg_list_t::iterator beginAlphaGroups();
	LLCullResult::sg_list_t::iterator endAlphaGroups();
	

	void addTrianglesDrawn(S32 index_count, U32 render_type = LLRender::TRIANGLES);

	BOOL hasRenderDebugFeatureMask(const U32 mask) const	{ return (mRenderDebugFeatureMask & mask) ? TRUE : FALSE; }
	BOOL hasRenderDebugMask(const U32 mask) const			{ return (mRenderDebugMask & mask) ? TRUE : FALSE; }
	


	BOOL hasRenderType(const U32 type) const;
	BOOL hasAnyRenderType(const U32 type, ...) const;

	void setRenderTypeMask(U32 type, ...);
	void orRenderTypeMask(U32 type, ...);
	void andRenderTypeMask(U32 type, ...);
	void clearRenderTypeMask(U32 type, ...);
	
	void pushRenderTypeMask();
	void popRenderTypeMask();

	static void toggleRenderType(U32 type);

	// For UI control of render features
	static BOOL hasRenderTypeControl(void* data);
	static void toggleRenderDebug(void* data);
	static void toggleRenderDebugFeature(void* data);
	static void toggleRenderTypeControl(void* data);
	static BOOL toggleRenderTypeControlNegated(void* data);
	static BOOL toggleRenderDebugControl(void* data);
	static BOOL toggleRenderDebugFeatureControl(void* data);
	static void setRenderDebugFeatureControl(U32 bit, bool value);

	static void setRenderParticleBeacons(BOOL val);
	static void toggleRenderParticleBeacons(void* data);
	static BOOL getRenderParticleBeacons(void* data);

	static void setRenderSoundBeacons(BOOL val);
	static void toggleRenderSoundBeacons(void* data);
	static BOOL getRenderSoundBeacons(void* data);

	static void setRenderMOAPBeacons(BOOL val);
	static void toggleRenderMOAPBeacons(void * data);
	static BOOL getRenderMOAPBeacons(void * data);

	static void setRenderPhysicalBeacons(BOOL val);
	static void toggleRenderPhysicalBeacons(void* data);
	static BOOL getRenderPhysicalBeacons(void* data);

	static void setRenderScriptedBeacons(BOOL val);
	static void toggleRenderScriptedBeacons(void* data);
	static BOOL getRenderScriptedBeacons(void* data);

	static void setRenderScriptedTouchBeacons(BOOL val);
	static void toggleRenderScriptedTouchBeacons(void* data);
	static BOOL getRenderScriptedTouchBeacons(void* data);

	static void setRenderBeacons(BOOL val);
	static void toggleRenderBeacons(void* data);
	static BOOL getRenderBeacons(void* data);

	static void setRenderHighlights(BOOL val);
	static void toggleRenderHighlights(void* data);
	static BOOL getRenderHighlights(void* data);

	static void updateRenderDeferred();
	static void refreshCachedSettings();

	static void throttleNewMemoryAllocation(BOOL disable);

	void addDebugBlip(const LLVector3& position, const LLColor4& color);

private:
	void unloadShaders();
	void addToQuickLookup( LLDrawPool* new_poolp );
	void removeFromQuickLookup( LLDrawPool* poolp );
	BOOL updateDrawableGeom(LLDrawable* drawable, BOOL priority);
	void assertInitializedDoError();
	bool assertInitialized() { const bool is_init = isInit(); if (!is_init) assertInitializedDoError(); return is_init; };
	
public:
	enum {GPU_CLASS_MAX = 3 };

	enum LLRenderTypeMask
	{
		// Following are pool types (some are also object types)
		RENDER_TYPE_SKY							= LLDrawPool::POOL_SKY,
		RENDER_TYPE_WL_SKY						= LLDrawPool::POOL_WL_SKY,
		RENDER_TYPE_GROUND						= LLDrawPool::POOL_GROUND,	
		RENDER_TYPE_TERRAIN						= LLDrawPool::POOL_TERRAIN,
		RENDER_TYPE_SIMPLE						= LLDrawPool::POOL_SIMPLE,
		RENDER_TYPE_GRASS						= LLDrawPool::POOL_GRASS,
		RENDER_TYPE_FULLBRIGHT					= LLDrawPool::POOL_FULLBRIGHT,
		RENDER_TYPE_BUMP						= LLDrawPool::POOL_BUMP,
		RENDER_TYPE_AVATAR						= LLDrawPool::POOL_AVATAR,
		RENDER_TYPE_TREE						= LLDrawPool::POOL_TREE,
		RENDER_TYPE_INVISIBLE					= LLDrawPool::POOL_INVISIBLE,
		RENDER_TYPE_VOIDWATER					= LLDrawPool::POOL_VOIDWATER,
		RENDER_TYPE_WATER						= LLDrawPool::POOL_WATER,
 		RENDER_TYPE_ALPHA						= LLDrawPool::POOL_ALPHA,
		RENDER_TYPE_GLOW						= LLDrawPool::POOL_GLOW,
		RENDER_TYPE_PASS_SIMPLE 				= LLRenderPass::PASS_SIMPLE,
		RENDER_TYPE_PASS_GRASS					= LLRenderPass::PASS_GRASS,
		RENDER_TYPE_PASS_FULLBRIGHT				= LLRenderPass::PASS_FULLBRIGHT,
		RENDER_TYPE_PASS_INVISIBLE				= LLRenderPass::PASS_INVISIBLE,
		RENDER_TYPE_PASS_INVISI_SHINY			= LLRenderPass::PASS_INVISI_SHINY,
		RENDER_TYPE_PASS_FULLBRIGHT_SHINY		= LLRenderPass::PASS_FULLBRIGHT_SHINY,
		RENDER_TYPE_PASS_SHINY					= LLRenderPass::PASS_SHINY,
		RENDER_TYPE_PASS_BUMP					= LLRenderPass::PASS_BUMP,
		RENDER_TYPE_PASS_POST_BUMP				= LLRenderPass::PASS_POST_BUMP,
		RENDER_TYPE_PASS_GLOW					= LLRenderPass::PASS_GLOW,
		RENDER_TYPE_PASS_ALPHA					= LLRenderPass::PASS_ALPHA,
		RENDER_TYPE_PASS_ALPHA_MASK				= LLRenderPass::PASS_ALPHA_MASK,
		RENDER_TYPE_PASS_FULLBRIGHT_ALPHA_MASK	= LLRenderPass::PASS_FULLBRIGHT_ALPHA_MASK,
		// Following are object types (only used in drawable mRenderType)
		RENDER_TYPE_HUD = LLRenderPass::NUM_RENDER_TYPES,
		RENDER_TYPE_VOLUME,
		RENDER_TYPE_PARTICLES,
		RENDER_TYPE_CLOUDS,
		RENDER_TYPE_HUD_PARTICLES,
		NUM_RENDER_TYPES,
		END_RENDER_TYPES = NUM_RENDER_TYPES
	};

	enum LLRenderDebugFeatureMask
	{
		RENDER_DEBUG_FEATURE_UI					= 0x0001,
		RENDER_DEBUG_FEATURE_SELECTED			= 0x0002,
		RENDER_DEBUG_FEATURE_HIGHLIGHTED		= 0x0004,
		RENDER_DEBUG_FEATURE_DYNAMIC_TEXTURES	= 0x0008,
// 		RENDER_DEBUG_FEATURE_HW_LIGHTING		= 0x0010,
		RENDER_DEBUG_FEATURE_FLEXIBLE			= 0x0010,
		RENDER_DEBUG_FEATURE_FOG				= 0x0020,
		RENDER_DEBUG_FEATURE_FR_INFO			= 0x0080,
		RENDER_DEBUG_FEATURE_FOOT_SHADOWS		= 0x0100,
	};

	enum LLRenderDebugMask
	{
		RENDER_DEBUG_COMPOSITION		= 0x00000001,
		RENDER_DEBUG_VERIFY				= 0x00000002,
		RENDER_DEBUG_BBOXES				= 0x00000004,
		RENDER_DEBUG_OCTREE				= 0x00000008,
		RENDER_DEBUG_WIND_VECTORS		= 0x00000010,
		RENDER_DEBUG_OCCLUSION			= 0x00000020,
		RENDER_DEBUG_POINTS				= 0x00000040,
		RENDER_DEBUG_TEXTURE_PRIORITY	= 0x00000080,
		RENDER_DEBUG_TEXTURE_AREA		= 0x00000100,
		RENDER_DEBUG_FACE_AREA			= 0x00000200,
		RENDER_DEBUG_PARTICLES			= 0x00000400,
		RENDER_DEBUG_GLOW				= 0x00000800,
		RENDER_DEBUG_TEXTURE_ANIM		= 0x00001000,
		RENDER_DEBUG_LIGHTS				= 0x00002000,
		RENDER_DEBUG_BATCH_SIZE			= 0x00004000,
		RENDER_DEBUG_ALPHA_BINS			= 0x00008000,
		RENDER_DEBUG_RAYCAST            = 0x00010000,
		RENDER_DEBUG_SHAME				= 0x00020000,
		RENDER_DEBUG_SHADOW_FRUSTA		= 0x00040000,
		RENDER_DEBUG_SCULPTED           = 0x00080000,
		RENDER_DEBUG_AVATAR_VOLUME      = 0x00100000,
		RENDER_DEBUG_BUILD_QUEUE		= 0x00200000,
		RENDER_DEBUG_AGENT_TARGET       = 0x00400000,
		RENDER_DEBUG_UPDATE_TYPE		= 0x00800000,
		RENDER_DEBUG_PHYSICS_SHAPES     = 0x01000000,
		RENDER_DEBUG_NORMALS	        = 0x02000000,
		RENDER_DEBUG_LOD_INFO	        = 0x04000000,
		RENDER_DEBUG_RENDER_COMPLEXITY  = 0x08000000,
		RENDER_DEBUG_ATTACHMENT_BYTES	= 0x10000000,
<<<<<<< HEAD
		RENDER_DEBUG_TEXTURE_SIZE		= 0x20000000,
=======
		RENDER_DEBUG_TEXEL_DENSITY		= 0x20000000
>>>>>>> c931c74f
	};

public:
	
	LLSpatialPartition* getSpatialPartition(LLViewerObject* vobj);

	void updateCamera(BOOL reset = FALSE);
	
	LLVector3				mFlyCamPosition;
	LLQuaternion			mFlyCamRotation;

	BOOL					 mBackfaceCull;
	S32						 mBatchCount;
	S32						 mMatrixOpCount;
	S32						 mTextureMatrixOps;
	S32						 mMaxBatchSize;
	S32						 mMinBatchSize;
	S32						 mMeanBatchSize;
	S32						 mTrianglesDrawn;
	S32						 mNumVisibleNodes;
	S32						 mVerticesRelit;

	S32						 mDebugTextureUploadCost;
	S32						 mDebugSculptUploadCost;
	S32						 mDebugMeshUploadCost;

	S32						 mLightingChanges;
	S32						 mGeometryChanges;

	S32						 mNumVisibleFaces;

	static S32				sCompiles;

	static BOOL				sShowHUDAttachments;
	static BOOL				sForceOldBakedUpload; // If true will not use capabilities to upload baked textures.
	static S32				sUseOcclusion;  // 0 = no occlusion, 1 = read only, 2 = read/write
	static BOOL				sDelayVBUpdate;
	static BOOL				sAutoMaskAlphaDeferred;
	static BOOL				sAutoMaskAlphaNonDeferred;
	static BOOL				sDisableShaders; // if TRUE, rendering will be done without shaders
	static BOOL				sRenderBump;
	static BOOL				sBakeSunlight;
	static BOOL				sNoAlpha;
	static BOOL				sUseTriStrips;
	static BOOL				sUseFarClip;
	static BOOL				sShadowRender;
	static BOOL				sWaterReflections;
	static BOOL				sDynamicLOD;
	static BOOL				sPickAvatar;
	static BOOL				sReflectionRender;
	static BOOL				sImpostorRender;
	static BOOL				sUnderWaterRender;
	static BOOL				sRenderGlow;
	static BOOL				sTextureBindTest;
	static BOOL				sRenderFrameTest;
	static BOOL				sRenderAttachedLights;
	static BOOL				sRenderAttachedParticles;
	static BOOL				sRenderDeferred;
	static BOOL             sMemAllocationThrottled;
	static S32				sVisibleLightCount;
	static F32				sMinRenderSize;
	static F32        		sVolumeSAFrame;

	//screen texture
	U32 					mScreenWidth;
	U32 					mScreenHeight;
	
	LLRenderTarget			mScreen;
	LLRenderTarget			mUIScreen;
	LLRenderTarget			mDeferredScreen;
	LLRenderTarget			mFXAABuffer;
	LLRenderTarget			mEdgeMap;
	LLRenderTarget			mDeferredDepth;
	LLRenderTarget			mDeferredLight;
	LLRenderTarget			mHighlight;
	LLRenderTarget			mPhysicsDisplay;

	//utility buffer for rendering post effects, gets abused by renderDeferredLighting
	LLPointer<LLVertexBuffer> mDeferredVB;

	//sun shadow map
	LLRenderTarget			mShadow[6];
	std::vector<LLVector3>	mShadowFrustPoints[4];
	LLVector4				mShadowError;
	LLVector4				mShadowFOV;
	LLVector3				mShadowFrustOrigin[4];
	LLCamera				mShadowCamera[8];
	LLVector3				mShadowExtents[4][2];
	glh::matrix4f			mSunShadowMatrix[6];
	glh::matrix4f			mShadowModelview[6];
	glh::matrix4f			mShadowProjection[6];
	glh::matrix4f			mGIMatrix;
	glh::matrix4f			mGIMatrixProj;
	glh::matrix4f			mGIModelview;
	glh::matrix4f			mGIProjection;
	glh::matrix4f			mGINormalMatrix;
	glh::matrix4f			mGIInvProj;
	LLVector2				mGIRange;
	F32						mGILightRadius;
	
	LLPointer<LLDrawable>				mShadowSpotLight[2];
	F32									mSpotLightFade[2];
	LLPointer<LLDrawable>				mTargetShadowSpotLight[2];

	LLVector4				mSunClipPlanes;
	LLVector4				mSunOrthoClipPlanes;

	LLVector2				mScreenScale;

	//water reflection texture
	LLRenderTarget				mWaterRef;

	//water distortion texture (refraction)
	LLRenderTarget				mWaterDis;

	//texture for making the glow
	LLRenderTarget				mGlow[3];

	//noise map
	U32					mNoiseMap;
	U32					mTrueNoiseMap;
	U32					mLightFunc;

	LLColor4				mSunDiffuse;
	LLVector3				mSunDir;
	LLVector3				mTransformedSunDir;

	BOOL					mInitialized;
	BOOL					mVertexShadersEnabled;
	S32						mVertexShadersLoaded; // 0 = no, 1 = yes, -1 = failed

protected:
	BOOL					mRenderTypeEnabled[NUM_RENDER_TYPES];
	std::stack<std::string> mRenderTypeEnableStack;

	U32						mRenderDebugFeatureMask;
	U32						mRenderDebugMask;

	U32						mOldRenderDebugMask;
	
	/////////////////////////////////////////////
	//
	//
	LLDrawable::drawable_vector_t	mMovedList;
	LLDrawable::drawable_vector_t mMovedBridge;
	LLDrawable::drawable_vector_t	mShiftList;

	/////////////////////////////////////////////
	//
	//
	struct Light
	{
		Light(LLDrawable* ptr, F32 d, F32 f = 0.0f)
			: drawable(ptr),
			  dist(d),
			  fade(f)
		{}
		LLPointer<LLDrawable> drawable;
		F32 dist;
		F32 fade;
		struct compare
		{
			bool operator()(const Light& a, const Light& b) const
			{
				if ( a.dist < b.dist )
					return true;
				else if ( a.dist > b.dist )
					return false;
				else
					return a.drawable < b.drawable;
			}
		};
	};
	typedef std::set< Light, Light::compare > light_set_t;
	
	LLDrawable::drawable_set_t		mLights;
	light_set_t						mNearbyLights; // lights near camera
	LLColor4						mHWLightColors[8];
	
	/////////////////////////////////////////////
	//
	// Different queues of drawables being processed.
	//
	LLDrawable::drawable_list_t 	mBuildQ1; // priority
	LLDrawable::drawable_list_t 	mBuildQ2; // non-priority
	LLSpatialGroup::sg_vector_t		mGroupQ1; //priority
	LLSpatialGroup::sg_vector_t		mGroupQ2; // non-priority

	LLDrawable::drawable_list_t		mPartitionQ; //drawables that need to update their spatial partition radius 

	bool mGroupQ2Locked;
	bool mGroupQ1Locked;

	bool mResetVertexBuffers; //if true, clear vertex buffers on next update

	LLViewerObject::vobj_list_t		mCreateQ;
		
	LLDrawable::drawable_set_t		mRetexturedList;

	class HighlightItem
	{
	public:
		const LLPointer<LLDrawable> mItem;
		mutable F32 mFade;

		HighlightItem(LLDrawable* item)
		: mItem(item), mFade(0)
		{
		}

		bool operator<(const HighlightItem& rhs) const
		{
			return mItem < rhs.mItem;
		}

		bool operator==(const HighlightItem& rhs) const
		{
			return mItem == rhs.mItem;
		}

		void incrFade(F32 val) const
		{
			mFade = llclamp(mFade+val, 0.f, 1.f);
		}
	};

	std::set<HighlightItem> mHighlightSet;
	LLPointer<LLDrawable> mHighlightObject;

	//////////////////////////////////////////////////
	//
	// Draw pools are responsible for storing all rendered data,
	// and performing the actual rendering of objects.
	//
	struct compare_pools
	{
		bool operator()(const LLDrawPool* a, const LLDrawPool* b) const
		{
			if (!a)
				return true;
			else if (!b)
				return false;
			else
			{
				S32 atype = a->getType();
				S32 btype = b->getType();
				if (atype < btype)
					return true;
				else if (atype > btype)
					return false;
				else
					return a->getId() < b->getId();
			}
		}
	};
 	typedef std::set<LLDrawPool*, compare_pools > pool_set_t;
	pool_set_t mPools;
	LLDrawPool*	mLastRebuildPool;
	
	// For quick-lookups into mPools (mapped by texture pointer)
	std::map<uintptr_t, LLDrawPool*>	mTerrainPools;
	std::map<uintptr_t, LLDrawPool*>	mTreePools;
	LLDrawPool*					mAlphaPool;
	LLDrawPool*					mSkyPool;
	LLDrawPool*					mTerrainPool;
	LLDrawPool*					mWaterPool;
	LLDrawPool*					mGroundPool;
	LLRenderPass*				mSimplePool;
	LLRenderPass*				mGrassPool;
	LLRenderPass*				mFullbrightPool;
	LLDrawPool*					mInvisiblePool;
	LLDrawPool*					mGlowPool;
	LLDrawPool*					mBumpPool;
	LLDrawPool*					mWLSkyPool;
	// Note: no need to keep an quick-lookup to avatar pools, since there's only one per avatar
	
public:
	std::vector<LLFace*>		mHighlightFaces;	// highlight faces on physical objects
protected:
	std::vector<LLFace*>		mSelectedFaces;

	class DebugBlip
	{
	public:
		LLColor4 mColor;
		LLVector3 mPosition;
		F32 mAge;

		DebugBlip(const LLVector3& position, const LLColor4& color)
			: mColor(color), mPosition(position), mAge(0.f)
		{ }
	};

	std::list<DebugBlip> mDebugBlips;

	LLPointer<LLViewerFetchedTexture>	mFaceSelectImagep;
	
	U32						mLightMask;
	U32						mLightMovingMask;
	S32						mLightingDetail;
		
	static BOOL				sRenderPhysicalBeacons;
	static BOOL				sRenderMOAPBeacons;
	static BOOL				sRenderScriptedTouchBeacons;
	static BOOL				sRenderScriptedBeacons;
	static BOOL				sRenderParticleBeacons;
	static BOOL				sRenderSoundBeacons;
public:
	static BOOL				sRenderBeacons;
	static BOOL				sRenderHighlight;

	//debug use
	static U32              sCurRenderPoolType ;

	//cached settings
	static BOOL WindLightUseAtmosShaders;
	static BOOL VertexShaderEnable;
	static BOOL RenderAvatarVP;
	static BOOL RenderDeferred;
	static F32 RenderDeferredSunWash;
	static U32 RenderFSAASamples;
	static U32 RenderResolutionDivisor;
	static BOOL RenderUIBuffer;
	static S32 RenderShadowDetail;
	static BOOL RenderDeferredSSAO;
	static F32 RenderShadowResolutionScale;
	static BOOL RenderLocalLights;
	static BOOL RenderDelayCreation;
	static BOOL RenderAnimateRes;
	static BOOL FreezeTime;
	static S32 DebugBeaconLineWidth;
	static F32 RenderHighlightBrightness;
	static LLColor4 RenderHighlightColor;
	static F32 RenderHighlightThickness;
	static BOOL RenderSpotLightsInNondeferred;
	static LLColor4 PreviewAmbientColor;
	static LLColor4 PreviewDiffuse0;
	static LLColor4 PreviewSpecular0;
	static LLColor4 PreviewDiffuse1;
	static LLColor4 PreviewSpecular1;
	static LLColor4 PreviewDiffuse2;
	static LLColor4 PreviewSpecular2;
	static LLVector3 PreviewDirection0;
	static LLVector3 PreviewDirection1;
	static LLVector3 PreviewDirection2;
	static F32 RenderGlowMinLuminance;
	static F32 RenderGlowMaxExtractAlpha;
	static F32 RenderGlowWarmthAmount;
	static LLVector3 RenderGlowLumWeights;
	static LLVector3 RenderGlowWarmthWeights;
	static S32 RenderGlowResolutionPow;
	static S32 RenderGlowIterations;
	static F32 RenderGlowWidth;
	static F32 RenderGlowStrength;
	static BOOL RenderDepthOfField;
	static F32 CameraFocusTransitionTime;
	static F32 CameraFNumber;
	static F32 CameraFocalLength;
	static F32 CameraFieldOfView;
	static F32 RenderShadowNoise;
	static F32 RenderShadowBlurSize;
	static F32 RenderSSAOScale;
	static U32 RenderSSAOMaxScale;
	static F32 RenderSSAOFactor;
	static LLVector3 RenderSSAOEffect;
	static F32 RenderShadowOffsetError;
	static F32 RenderShadowBiasError;
	static F32 RenderShadowOffset;
	static F32 RenderShadowBias;
	static F32 RenderSpotShadowOffset;
	static F32 RenderSpotShadowBias;
	static F32 RenderEdgeDepthCutoff;
	static F32 RenderEdgeNormCutoff;
	static LLVector3 RenderShadowGaussian;
	static F32 RenderShadowBlurDistFactor;
	static BOOL RenderDeferredAtmospheric;
	static S32 RenderReflectionDetail;
	static F32 RenderHighlightFadeTime;
	static LLVector3 RenderShadowClipPlanes;
	static LLVector3 RenderShadowOrthoClipPlanes;
	static LLVector3 RenderShadowNearDist;
	static F32 RenderFarClip;
	static LLVector3 RenderShadowSplitExponent;
	static F32 RenderShadowErrorCutoff;
	static F32 RenderShadowFOVCutoff;
	static BOOL CameraOffset;
	static F32 CameraMaxCoF;
	static F32 CameraDoFResScale;
	static F32 RenderAutoHideSurfaceAreaLimit;
};

void render_bbox(const LLVector3 &min, const LLVector3 &max);
void render_hud_elements();

extern LLPipeline gPipeline;
extern BOOL gDebugPipeline;
extern const LLMatrix4* gGLLastMatrix;

#endif<|MERGE_RESOLUTION|>--- conflicted
+++ resolved
@@ -464,11 +464,8 @@
 		RENDER_DEBUG_LOD_INFO	        = 0x04000000,
 		RENDER_DEBUG_RENDER_COMPLEXITY  = 0x08000000,
 		RENDER_DEBUG_ATTACHMENT_BYTES	= 0x10000000,
-<<<<<<< HEAD
-		RENDER_DEBUG_TEXTURE_SIZE		= 0x20000000,
-=======
-		RENDER_DEBUG_TEXEL_DENSITY		= 0x20000000
->>>>>>> c931c74f
+		RENDER_DEBUG_TEXEL_DENSITY		= 0x20000000,
+		RENDER_DEBUG_TEXTURE_SIZE		= 0x40000000
 	};
 
 public:
