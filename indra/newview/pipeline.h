/** 
 * @file pipeline.h
 * @brief Rendering pipeline definitions
 *
 * $LicenseInfo:firstyear=2001&license=viewerlgpl$
 * Second Life Viewer Source Code
 * Copyright (C) 2010, Linden Research, Inc.
 * 
 * This library is free software; you can redistribute it and/or
 * modify it under the terms of the GNU Lesser General Public
 * License as published by the Free Software Foundation;
 * version 2.1 of the License only.
 * 
 * This library is distributed in the hope that it will be useful,
 * but WITHOUT ANY WARRANTY; without even the implied warranty of
 * MERCHANTABILITY or FITNESS FOR A PARTICULAR PURPOSE.  See the GNU
 * Lesser General Public License for more details.
 * 
 * You should have received a copy of the GNU Lesser General Public
 * License along with this library; if not, write to the Free Software
 * Foundation, Inc., 51 Franklin Street, Fifth Floor, Boston, MA  02110-1301  USA
 * 
 * Linden Research, Inc., 945 Battery Street, San Francisco, CA  94111  USA
 * $/LicenseInfo$
 */

#ifndef LL_PIPELINE_H
#define LL_PIPELINE_H

#include "llcamera.h"
#include "llerror.h"
#include "lldrawpool.h"
#include "llspatialpartition.h"
#include "m4math.h"
#include "llpointer.h"
#include "lldrawpoolalpha.h"
#include "lldrawpoolmaterials.h"
#include "llgl.h"
#include "lldrawable.h"
#include "llrendertarget.h"

#include <stack>

class LLViewerTexture;
class LLFace;
class LLViewerObject;
class LLTextureEntry;
class LLCullResult;
class LLVOAvatar;
class LLVOPartGroup;
class LLGLSLShader;
class LLDrawPoolAlpha;

typedef enum e_avatar_skinning_method
{
	SKIN_METHOD_SOFTWARE,
	SKIN_METHOD_VERTEX_PROGRAM
} EAvatarSkinningMethod;

bool compute_min_max(LLMatrix4& box, LLVector2& min, LLVector2& max); // Shouldn't be defined here!
bool LLRayAABB(const LLVector3 &center, const LLVector3 &size, const LLVector3& origin, const LLVector3& dir, LLVector3 &coord, F32 epsilon = 0);
bool setup_hud_matrices(); // use whole screen to render hud
bool setup_hud_matrices(const LLRect& screen_region); // specify portion of screen (in pixels) to render hud attachments from (for picking)
glh::matrix4f glh_copy_matrix(F32* src);
glh::matrix4f glh_get_current_modelview();
void glh_set_current_modelview(const glh::matrix4f& mat);
glh::matrix4f glh_get_current_projection();
void glh_set_current_projection(glh::matrix4f& mat);
glh::matrix4f gl_ortho(GLfloat left, GLfloat right, GLfloat bottom, GLfloat top, GLfloat znear, GLfloat zfar);
glh::matrix4f gl_perspective(GLfloat fovy, GLfloat aspect, GLfloat zNear, GLfloat zFar);
glh::matrix4f gl_lookat(LLVector3 eye, LLVector3 center, LLVector3 up);

extern LLTrace::BlockTimerStatHandle FTM_RENDER_GEOMETRY;
extern LLTrace::BlockTimerStatHandle FTM_RENDER_GRASS;
extern LLTrace::BlockTimerStatHandle FTM_RENDER_INVISIBLE;
extern LLTrace::BlockTimerStatHandle FTM_RENDER_OCCLUSION;
extern LLTrace::BlockTimerStatHandle FTM_RENDER_SHINY;
extern LLTrace::BlockTimerStatHandle FTM_RENDER_SIMPLE;
extern LLTrace::BlockTimerStatHandle FTM_RENDER_TERRAIN;
extern LLTrace::BlockTimerStatHandle FTM_RENDER_TREES;
extern LLTrace::BlockTimerStatHandle FTM_RENDER_UI;
extern LLTrace::BlockTimerStatHandle FTM_RENDER_WATER;
extern LLTrace::BlockTimerStatHandle FTM_RENDER_WL_SKY;
extern LLTrace::BlockTimerStatHandle FTM_RENDER_ALPHA;
extern LLTrace::BlockTimerStatHandle FTM_RENDER_CHARACTERS;
extern LLTrace::BlockTimerStatHandle FTM_RENDER_BUMP;
extern LLTrace::BlockTimerStatHandle FTM_RENDER_MATERIALS;
extern LLTrace::BlockTimerStatHandle FTM_RENDER_FULLBRIGHT;
extern LLTrace::BlockTimerStatHandle FTM_RENDER_GLOW;
extern LLTrace::BlockTimerStatHandle FTM_STATESORT;
extern LLTrace::BlockTimerStatHandle FTM_PIPELINE;
extern LLTrace::BlockTimerStatHandle FTM_CLIENT_COPY;


class LLPipeline
{
public:
	LLPipeline();
	~LLPipeline();

	void destroyGL();
	void restoreGL();
	void resetVertexBuffers();
	void doResetVertexBuffers(bool forced = false);
	void resizeScreenTexture();
	void releaseGLBuffers();
	void releaseLUTBuffers();
	void releaseScreenBuffers();
	void createGLBuffers();
	void createLUTBuffers();

	//allocate the largest screen buffer possible up to resX, resY
	//returns true if full size buffer allocated, false if some other size is allocated
	bool allocateScreenBuffer(U32 resX, U32 resY);

	typedef enum {
		FBO_SUCCESS_FULLRES = 0,
		FBO_SUCCESS_LOWRES,
		FBO_FAILURE
	} eFBOStatus;

private:
	//implementation of above, wrapped for easy error handling
	eFBOStatus doAllocateScreenBuffer(U32 resX, U32 resY);
public:

	//attempt to allocate screen buffers at resX, resY
	//returns true if allocation successful, false otherwise
	bool allocateScreenBuffer(U32 resX, U32 resY, U32 samples);

	void allocatePhysicsBuffer();
	
	void resetVertexBuffers(LLDrawable* drawable);
	void generateImpostor(LLVOAvatar* avatar);
	void bindScreenToTexture();
	void renderBloom(bool for_snapshot, F32 zoom_factor = 1.f, int subfield = 0);

	void init();
	void cleanup();
	bool isInit() { return mInitialized; };

	/// @brief Get a draw pool from pool type (POOL_SIMPLE, POOL_MEDIA) and texture.
	/// @return Draw pool, or NULL if not found.
	LLDrawPool *findPool(const U32 pool_type, LLViewerTexture *tex0 = NULL);

	/// @brief Get a draw pool for faces of the appropriate type and texture.  Create if necessary.
	/// @return Always returns a draw pool.
	LLDrawPool *getPool(const U32 pool_type, LLViewerTexture *tex0 = NULL);

	/// @brief Figures out draw pool type from texture entry. Creates pool if necessary.
	static LLDrawPool* getPoolFromTE(const LLTextureEntry* te, LLViewerTexture* te_image);
	static U32 getPoolTypeFromTE(const LLTextureEntry* te, LLViewerTexture* imagep);

	void		 addPool(LLDrawPool *poolp);	// Only to be used by LLDrawPool classes for splitting pools!
	void		 removePool( LLDrawPool* poolp );

	void		 allocDrawable(LLViewerObject *obj);

	void		 unlinkDrawable(LLDrawable*);

	static void removeMutedAVsLights(LLVOAvatar*);

	// Object related methods
	void        markVisible(LLDrawable *drawablep, LLCamera& camera);
	void		markOccluder(LLSpatialGroup* group);

	//downsample source to dest, taking the maximum depth value per pixel in source and writing to dest
	// if source's depth buffer cannot be bound for reading, a scratch space depth buffer must be provided
	void		downsampleDepthBuffer(LLRenderTarget& source, LLRenderTarget& dest, LLRenderTarget* scratch_space = NULL);

	void		doOcclusion(LLCamera& camera, LLRenderTarget& source, LLRenderTarget& dest, LLRenderTarget* scratch_space = NULL);
	void		doOcclusion(LLCamera& camera);
	void		markNotCulled(LLSpatialGroup* group, LLCamera &camera);
	void        markMoved(LLDrawable *drawablep, bool damped_motion = false);
	void        markShift(LLDrawable *drawablep);
	void        markTextured(LLDrawable *drawablep);
	void		markGLRebuild(LLGLUpdate* glu);
	void		markRebuild(LLSpatialGroup* group, bool priority = false);
	void        markRebuild(LLDrawable *drawablep, LLDrawable::EDrawableFlags flag = LLDrawable::REBUILD_ALL, bool priority = false);
	void		markPartitionMove(LLDrawable* drawablep);
	void		markMeshDirty(LLSpatialGroup* group);

	//get the object between start and end that's closest to start.
	LLViewerObject* lineSegmentIntersectInWorld(const LLVector4a& start, const LLVector4a& end,
												bool pick_transparent,
												bool pick_rigged,
												S32* face_hit,                          // return the face hit
												LLVector4a* intersection = NULL,         // return the intersection point
												LLVector2* tex_coord = NULL,            // return the texture coordinates of the intersection point
												LLVector4a* normal = NULL,               // return the surface normal at the intersection point
												LLVector4a* tangent = NULL             // return the surface tangent at the intersection point  
		);

	//get the closest particle to start between start and end, returns the LLVOPartGroup and particle index
	LLVOPartGroup* lineSegmentIntersectParticle(const LLVector4a& start, const LLVector4a& end, LLVector4a* intersection,
														S32* face_hit);


	LLViewerObject* lineSegmentIntersectInHUD(const LLVector4a& start, const LLVector4a& end,
											  bool pick_transparent,
											  S32* face_hit,                          // return the face hit
											  LLVector4a* intersection = NULL,         // return the intersection point
											  LLVector2* tex_coord = NULL,            // return the texture coordinates of the intersection point
											  LLVector4a* normal = NULL,               // return the surface normal at the intersection point
											  LLVector4a* tangent = NULL             // return the surface tangent at the intersection point
		);

	// Something about these textures has changed.  Dirty them.
	void        dirtyPoolObjectTextures(const std::set<LLViewerFetchedTexture*>& textures);

	void        resetDrawOrders();

	U32         addObject(LLViewerObject *obj);

	void		enableShadows(const bool enable_shadows);

// 	void		setLocalLighting(const bool local_lighting);
// 	bool		isLocalLightingEnabled() const;
	S32			setLightingDetail(S32 level);
	S32			getLightingDetail() const { return mLightingDetail; }
	S32			getMaxLightingDetail() const;
		
	void		setUseVertexShaders(bool use_shaders);
	bool		getUseVertexShaders() const { return mVertexShadersEnabled; }
	bool		canUseVertexShaders();
	bool		canUseWindLightShaders() const;
	bool		canUseWindLightShadersOnObjects() const;
	bool		canUseAntiAliasing() const;

	// phases
	void resetFrameStats();

	void updateMoveDampedAsync(LLDrawable* drawablep);
	void updateMoveNormalAsync(LLDrawable* drawablep);
	void updateMovedList(LLDrawable::drawable_vector_t& move_list);
	void updateMove();
	bool visibleObjectsInFrustum(LLCamera& camera);
	bool getVisibleExtents(LLCamera& camera, LLVector3 &min, LLVector3& max);
	bool getVisiblePointCloud(LLCamera& camera, LLVector3 &min, LLVector3& max, std::vector<LLVector3>& fp, LLVector3 light_dir = LLVector3(0,0,0));
	void updateCull(LLCamera& camera, LLCullResult& result, S32 water_clip = 0, LLPlane* plane = NULL);  //if water_clip is 0, ignore water plane, 1, cull to above plane, -1, cull to below plane
	void createObjects(F32 max_dtime);
	void createObject(LLViewerObject* vobj);
	void processPartitionQ();
	void updateGeom(F32 max_dtime);
	void updateGL();
	void rebuildPriorityGroups();
	void rebuildGroups();
	void clearRebuildGroups();
	void clearRebuildDrawables();

	//calculate pixel area of given box from vantage point of given camera
	static F32 calcPixelArea(LLVector3 center, LLVector3 size, LLCamera& camera);
	static F32 calcPixelArea(const LLVector4a& center, const LLVector4a& size, LLCamera &camera);

	void stateSort(LLCamera& camera, LLCullResult& result);
	void stateSort(LLSpatialGroup* group, LLCamera& camera);
	void stateSort(LLSpatialBridge* bridge, LLCamera& camera);
	void stateSort(LLDrawable* drawablep, LLCamera& camera);
	void postSort(LLCamera& camera);
	void forAllVisibleDrawables(void (*func)(LLDrawable*));

	void renderObjects(U32 type, U32 mask, bool texture = true, bool batch_texture = false);
	void renderMaskedObjects(U32 type, U32 mask, bool texture = true, bool batch_texture = false);

	void renderGroups(LLRenderPass* pass, U32 type, U32 mask, bool texture);

	void grabReferences(LLCullResult& result);
	void clearReferences();

	//check references will assert that there are no references in sCullResult to the provided data
	void checkReferences(LLFace* face);
	void checkReferences(LLDrawable* drawable);
	void checkReferences(LLDrawInfo* draw_info);
	void checkReferences(LLSpatialGroup* group);


	void renderGeom(LLCamera& camera, bool forceVBOUpdate = false);
	void renderGeomDeferred(LLCamera& camera);
	void renderGeomPostDeferred(LLCamera& camera, bool do_occlusion=true);
	void renderGeomShadow(LLCamera& camera);
	void bindDeferredShader(LLGLSLShader& shader, U32 light_index = 0, U32 noise_map = 0xFFFFFFFF);
	void setupSpotLight(LLGLSLShader& shader, LLDrawable* drawablep);

	void unbindDeferredShader(LLGLSLShader& shader);
	void renderDeferredLighting();
	void renderDeferredLightingToRT(LLRenderTarget* target);
	
	void generateWaterReflection(LLCamera& camera);
	void generateSunShadow(LLCamera& camera);
	void generateHighlight(LLCamera& camera);
	void renderHighlight(const LLViewerObject* obj, F32 fade);
	void setHighlightObject(LLDrawable* obj) { mHighlightObject = obj; }


	void renderShadow(glh::matrix4f& view, glh::matrix4f& proj, LLCamera& camera, LLCullResult& result, bool use_shader, bool use_occlusion, U32 target_width);
	void renderHighlights();
	void renderDebug();
	void renderPhysicsDisplay();

	void rebuildPools(); // Rebuild pools

	void findReferences(LLDrawable *drawablep);	// Find the lists which have references to this object
	bool verify();						// Verify that all data in the pipeline is "correct"

	S32  getLightCount() const { return mLights.size(); }

	void calcNearbyLights(LLCamera& camera);
	void setupHWLights(LLDrawPool* pool);
	void setupAvatarLights(bool for_edit = false);
	void enableLights(U32 mask);
	void enableLightsStatic();
	void enableLightsDynamic();
	void enableLightsAvatar();
	void enableLightsPreview();
	void enableLightsAvatarEdit(const LLColor4& color);
	void enableLightsFullbright(const LLColor4& color);
	void disableLights();

	void shiftObjects(const LLVector3 &offset);

	void setLight(LLDrawable *drawablep, bool is_light);
	
	bool hasRenderBatches(const U32 type) const;
	LLCullResult::drawinfo_iterator beginRenderMap(U32 type);
	LLCullResult::drawinfo_iterator endRenderMap(U32 type);
	LLCullResult::sg_iterator beginAlphaGroups();
	LLCullResult::sg_iterator endAlphaGroups();
	

	void addTrianglesDrawn(S32 index_count, U32 render_type = LLRender::TRIANGLES);

<<<<<<< HEAD
	BOOL hasRenderDebugFeatureMask(const U32 mask) const	{ return (mRenderDebugFeatureMask & mask) ? TRUE : FALSE; }
	// <FS:Ansariel> Need an unsigned long here
	//BOOL hasRenderDebugMask(const U32 mask) const			{ return (mRenderDebugMask & mask) ? TRUE : FALSE; }
	BOOL hasRenderDebugMask(const U64 mask) const			{ return (mRenderDebugMask & mask) ? TRUE : FALSE; }
	// </FS:Ansariel>
=======
	bool hasRenderDebugFeatureMask(const U32 mask) const	{ return bool(mRenderDebugFeatureMask & mask); }
	bool hasRenderDebugMask(const U32 mask) const			{ return bool(mRenderDebugMask & mask); }
>>>>>>> 4446aeb9
	void setAllRenderDebugFeatures() { mRenderDebugFeatureMask = 0xffffffff; }
	void clearAllRenderDebugFeatures() { mRenderDebugFeatureMask = 0x0; }
	// <FS:Ansariel> Need an unsigned long here
	//void setAllRenderDebugDisplays() { mRenderDebugMask = 0xffffffff; }
	void setAllRenderDebugDisplays() { mRenderDebugMask = 0xffffffffffffffff; }
	// </FS:Ansariel>
	void clearAllRenderDebugDisplays() { mRenderDebugMask = 0x0; }

	bool hasRenderType(const U32 type) const;
	bool hasAnyRenderType(const U32 type, ...) const;

	void setRenderTypeMask(U32 type, ...);
	// This is equivalent to 'setRenderTypeMask'
	//void orRenderTypeMask(U32 type, ...);
	void andRenderTypeMask(U32 type, ...);
	void clearRenderTypeMask(U32 type, ...);
	void setAllRenderTypes();
	void clearAllRenderTypes();
	
	void pushRenderTypeMask();
	void popRenderTypeMask();

	void pushRenderDebugFeatureMask();
	void popRenderDebugFeatureMask();

	static void toggleRenderType(U32 type);

	// For UI control of render features
	static bool hasRenderTypeControl(U32 data);
	static void toggleRenderDebug(U32 data);
	static void toggleRenderDebugFeature(U32 data);
	static void toggleRenderTypeControl(U32 data);
	static bool toggleRenderTypeControlNegated(S32 data);
	static bool toggleRenderDebugControl(U32 data);
	static bool toggleRenderDebugFeatureControl(U32 data);
	static void setRenderDebugFeatureControl(U32 bit, bool value);

	static void setRenderParticleBeacons(bool val);
	static void toggleRenderParticleBeacons();
	static bool getRenderParticleBeacons();

	static void setRenderSoundBeacons(bool val);
	static void toggleRenderSoundBeacons();
	static bool getRenderSoundBeacons();

	static void setRenderMOAPBeacons(bool val);
	static void toggleRenderMOAPBeacons();
	static bool getRenderMOAPBeacons();

	static void setRenderPhysicalBeacons(bool val);
	static void toggleRenderPhysicalBeacons();
	static bool getRenderPhysicalBeacons();

	static void setRenderScriptedBeacons(bool val);
	static void toggleRenderScriptedBeacons();
	static bool getRenderScriptedBeacons();

	static void setRenderScriptedTouchBeacons(bool val);
	static void toggleRenderScriptedTouchBeacons();
	static bool getRenderScriptedTouchBeacons();

	static void setRenderBeacons(bool val);
	static void toggleRenderBeacons();
	static bool getRenderBeacons();

	static void setRenderHighlights(bool val);
	static void toggleRenderHighlights();
	static bool getRenderHighlights();
	static void setRenderHighlightTextureChannel(LLRender::eTexIndex channel); // sets which UV setup to display in highlight overlay

	static void updateRenderBump();
	static void updateRenderDeferred();
	static void refreshCachedSettings();

	static void throttleNewMemoryAllocation(bool disable);

	

	void addDebugBlip(const LLVector3& position, const LLColor4& color);

	void hidePermanentObjects( std::vector<U32>& restoreList );
	void restorePermanentObjects( const std::vector<U32>& restoreList );
	void skipRenderingOfTerrain( bool flag );
	void hideObject( const LLUUID& id );
	void restoreHiddenObject( const LLUUID& id );

private:
	void unloadShaders();
	void addToQuickLookup( LLDrawPool* new_poolp );
	void removeFromQuickLookup( LLDrawPool* poolp );
	bool updateDrawableGeom(LLDrawable* drawable, bool priority);
	void assertInitializedDoError();
	bool assertInitialized() { const bool is_init = isInit(); if (!is_init) assertInitializedDoError(); return is_init; };
	void connectRefreshCachedSettingsSafe(const std::string name);
	void hideDrawable( LLDrawable *pDrawable );
	void unhideDrawable( LLDrawable *pDrawable );

	// <FS:Ansariel> Reset VB during TP
	void initDeferredVB();

	// <FS:Ansariel> FIRE-16829: Visual Artifacts with ALM enabled on AMD graphics
	void initAuxiliaryVB();
	void drawAuxiliaryVB(U32 mask = 0);
	void drawAuxiliaryVB(const LLVector2& tc1, const LLVector2& tc2, U32 mask = 0);
	void drawAuxiliaryVB(const LLVector2& tc1, const LLVector2& tc2, const LLColor4& color);

public:
	enum {GPU_CLASS_MAX = 3 };

	enum LLRenderTypeMask
	{
		// Following are pool types (some are also object types)
		RENDER_TYPE_SKY							= LLDrawPool::POOL_SKY,
		RENDER_TYPE_WL_SKY						= LLDrawPool::POOL_WL_SKY,
		RENDER_TYPE_GROUND						= LLDrawPool::POOL_GROUND,	
		RENDER_TYPE_TERRAIN						= LLDrawPool::POOL_TERRAIN,
		RENDER_TYPE_SIMPLE						= LLDrawPool::POOL_SIMPLE,
		RENDER_TYPE_GRASS						= LLDrawPool::POOL_GRASS,
		RENDER_TYPE_ALPHA_MASK					= LLDrawPool::POOL_ALPHA_MASK,
		RENDER_TYPE_FULLBRIGHT_ALPHA_MASK		= LLDrawPool::POOL_FULLBRIGHT_ALPHA_MASK,
		RENDER_TYPE_FULLBRIGHT					= LLDrawPool::POOL_FULLBRIGHT,
		RENDER_TYPE_BUMP						= LLDrawPool::POOL_BUMP,
		RENDER_TYPE_MATERIALS					= LLDrawPool::POOL_MATERIALS,
		RENDER_TYPE_AVATAR						= LLDrawPool::POOL_AVATAR,
		RENDER_TYPE_TREE						= LLDrawPool::POOL_TREE,
		RENDER_TYPE_INVISIBLE					= LLDrawPool::POOL_INVISIBLE,
		RENDER_TYPE_VOIDWATER					= LLDrawPool::POOL_VOIDWATER,
		RENDER_TYPE_WATER						= LLDrawPool::POOL_WATER,
 		RENDER_TYPE_ALPHA						= LLDrawPool::POOL_ALPHA,
		RENDER_TYPE_GLOW						= LLDrawPool::POOL_GLOW,
		RENDER_TYPE_PASS_SIMPLE 				= LLRenderPass::PASS_SIMPLE,
		RENDER_TYPE_PASS_GRASS					= LLRenderPass::PASS_GRASS,
		RENDER_TYPE_PASS_FULLBRIGHT				= LLRenderPass::PASS_FULLBRIGHT,
		RENDER_TYPE_PASS_INVISIBLE				= LLRenderPass::PASS_INVISIBLE,
		RENDER_TYPE_PASS_INVISI_SHINY			= LLRenderPass::PASS_INVISI_SHINY,
		RENDER_TYPE_PASS_FULLBRIGHT_SHINY		= LLRenderPass::PASS_FULLBRIGHT_SHINY,
		RENDER_TYPE_PASS_SHINY					= LLRenderPass::PASS_SHINY,
		RENDER_TYPE_PASS_BUMP					= LLRenderPass::PASS_BUMP,
		RENDER_TYPE_PASS_POST_BUMP				= LLRenderPass::PASS_POST_BUMP,
		RENDER_TYPE_PASS_GLOW					= LLRenderPass::PASS_GLOW,
		RENDER_TYPE_PASS_ALPHA					= LLRenderPass::PASS_ALPHA,
		RENDER_TYPE_PASS_ALPHA_MASK				= LLRenderPass::PASS_ALPHA_MASK,
		RENDER_TYPE_PASS_FULLBRIGHT_ALPHA_MASK	= LLRenderPass::PASS_FULLBRIGHT_ALPHA_MASK,
		RENDER_TYPE_PASS_MATERIAL				= LLRenderPass::PASS_MATERIAL,
		RENDER_TYPE_PASS_MATERIAL_ALPHA			= LLRenderPass::PASS_MATERIAL_ALPHA,
		RENDER_TYPE_PASS_MATERIAL_ALPHA_MASK	= LLRenderPass::PASS_MATERIAL_ALPHA_MASK,
		RENDER_TYPE_PASS_MATERIAL_ALPHA_EMISSIVE= LLRenderPass::PASS_MATERIAL_ALPHA_EMISSIVE,
		RENDER_TYPE_PASS_SPECMAP				= LLRenderPass::PASS_SPECMAP,
		RENDER_TYPE_PASS_SPECMAP_BLEND			= LLRenderPass::PASS_SPECMAP_BLEND,
		RENDER_TYPE_PASS_SPECMAP_MASK			= LLRenderPass::PASS_SPECMAP_MASK,
		RENDER_TYPE_PASS_SPECMAP_EMISSIVE		= LLRenderPass::PASS_SPECMAP_EMISSIVE,
		RENDER_TYPE_PASS_NORMMAP				= LLRenderPass::PASS_NORMMAP,
		RENDER_TYPE_PASS_NORMMAP_BLEND			= LLRenderPass::PASS_NORMMAP_BLEND,
		RENDER_TYPE_PASS_NORMMAP_MASK			= LLRenderPass::PASS_NORMMAP_MASK,
		RENDER_TYPE_PASS_NORMMAP_EMISSIVE		= LLRenderPass::PASS_NORMMAP_EMISSIVE,
		RENDER_TYPE_PASS_NORMSPEC				= LLRenderPass::PASS_NORMSPEC,
		RENDER_TYPE_PASS_NORMSPEC_BLEND			= LLRenderPass::PASS_NORMSPEC_BLEND,
		RENDER_TYPE_PASS_NORMSPEC_MASK			= LLRenderPass::PASS_NORMSPEC_MASK,
		RENDER_TYPE_PASS_NORMSPEC_EMISSIVE		= LLRenderPass::PASS_NORMSPEC_EMISSIVE,
		// Following are object types (only used in drawable mRenderType)
		RENDER_TYPE_HUD = LLRenderPass::NUM_RENDER_TYPES,
		RENDER_TYPE_VOLUME,
		RENDER_TYPE_PARTICLES,
		RENDER_TYPE_CLOUDS,
		RENDER_TYPE_HUD_PARTICLES,
		NUM_RENDER_TYPES,
		END_RENDER_TYPES = NUM_RENDER_TYPES
	};

	enum LLRenderDebugFeatureMask
	{
		RENDER_DEBUG_FEATURE_UI					= 0x0001,
		RENDER_DEBUG_FEATURE_SELECTED			= 0x0002,
		RENDER_DEBUG_FEATURE_HIGHLIGHTED		= 0x0004,
		RENDER_DEBUG_FEATURE_DYNAMIC_TEXTURES	= 0x0008,
// 		RENDER_DEBUG_FEATURE_HW_LIGHTING		= 0x0010,
		RENDER_DEBUG_FEATURE_FLEXIBLE			= 0x0010,
		RENDER_DEBUG_FEATURE_FOG				= 0x0020,
		RENDER_DEBUG_FEATURE_FR_INFO			= 0x0080,
		RENDER_DEBUG_FEATURE_FOOT_SHADOWS		= 0x0100,
	};

	enum LLRenderDebugMask : U64 // <FS:Ansariel> Need an unsigned long here - needs C++11 support!
	{
		RENDER_DEBUG_COMPOSITION		= 0x00000001,
		RENDER_DEBUG_VERIFY				= 0x00000002,
		RENDER_DEBUG_BBOXES				= 0x00000004,
		RENDER_DEBUG_OCTREE				= 0x00000008,
		RENDER_DEBUG_WIND_VECTORS		= 0x00000010,
		RENDER_DEBUG_OCCLUSION			= 0x00000020,
		RENDER_DEBUG_POINTS				= 0x00000040,
		RENDER_DEBUG_TEXTURE_PRIORITY	= 0x00000080,
		RENDER_DEBUG_TEXTURE_AREA		= 0x00000100,
		RENDER_DEBUG_FACE_AREA			= 0x00000200,
		RENDER_DEBUG_PARTICLES			= 0x00000400,
		RENDER_DEBUG_GLOW				= 0x00000800, // not used
		RENDER_DEBUG_TEXTURE_ANIM		= 0x00001000,
		RENDER_DEBUG_LIGHTS				= 0x00002000,
		RENDER_DEBUG_BATCH_SIZE			= 0x00004000,
		RENDER_DEBUG_ALPHA_BINS			= 0x00008000, // not used
		RENDER_DEBUG_RAYCAST            = 0x00010000,
		RENDER_DEBUG_AVATAR_DRAW_INFO	= 0x00020000,
		RENDER_DEBUG_SHADOW_FRUSTA		= 0x00040000,
		RENDER_DEBUG_SCULPTED           = 0x00080000,
		RENDER_DEBUG_AVATAR_VOLUME      = 0x00100000,
		RENDER_DEBUG_AVATAR_JOINTS      = 0x00200000,
		RENDER_DEBUG_BUILD_QUEUE		= 0x00400000,
		RENDER_DEBUG_AGENT_TARGET       = 0x00800000,
		RENDER_DEBUG_UPDATE_TYPE		= 0x01000000,
		RENDER_DEBUG_PHYSICS_SHAPES     = 0x02000000,
		RENDER_DEBUG_NORMALS	        = 0x04000000,
		RENDER_DEBUG_LOD_INFO	        = 0x08000000,
		RENDER_DEBUG_RENDER_COMPLEXITY  = 0x10000000,
		RENDER_DEBUG_ATTACHMENT_BYTES	= 0x20000000, // not used
		RENDER_DEBUG_TEXEL_DENSITY		= 0x40000000,
		RENDER_DEBUG_TRIANGLE_COUNT		= 0x80000000,
		RENDER_DEBUG_TEXTURE_SIZE		= 0x100000000
	};

public:
	
	LLSpatialPartition* getSpatialPartition(LLViewerObject* vobj);

	void updateCamera(bool reset = false);
	
	LLVector3				mFlyCamPosition;
	LLQuaternion			mFlyCamRotation;

	bool					 mBackfaceCull;
	S32						 mMatrixOpCount;
	S32						 mTextureMatrixOps;
	S32						 mNumVisibleNodes;

	S32						 mDebugTextureUploadCost;
	S32						 mDebugSculptUploadCost;
	S32						 mDebugMeshUploadCost;

	S32						 mNumVisibleFaces;

	static S32				sCompiles;

	static bool				sShowHUDAttachments;
	static bool				sForceOldBakedUpload; // If true will not use capabilities to upload baked textures.
	static S32				sUseOcclusion;  // 0 = no occlusion, 1 = read only, 2 = read/write
	static bool				sDelayVBUpdate;
	static bool				sAutoMaskAlphaDeferred;
	static bool				sAutoMaskAlphaNonDeferred;
	static bool				sDisableShaders; // if true, rendering will be done without shaders
	static bool				sRenderBump;
	static bool				sBakeSunlight;
	static bool				sNoAlpha;
	static bool				sUseTriStrips;
	static bool				sUseFarClip;
	static bool				sShadowRender;
	static bool				sWaterReflections;
	static bool				sDynamicLOD;
	static bool				sPickAvatar;
	static bool				sReflectionRender;
	static bool				sImpostorRender;
	static bool				sImpostorRenderAlphaDepthPass;
	static bool				sUnderWaterRender;
	static bool				sRenderGlow;
	static bool				sTextureBindTest;
	static bool				sRenderFrameTest;
	static bool				sRenderAttachedLights;
	static bool				sRenderAttachedParticles;
	static bool				sRenderDeferred;
	static bool             sMemAllocationThrottled;
	static S32				sVisibleLightCount;
	static F32				sMinRenderSize;
	static bool				sRenderingHUDs;
	static F32        		sVolumeSAFrame;

	static bool				sRenderParticles; // <FS:LO> flag to hold correct, user selected, status of particles
// [SL:KB] - Patch: Render-TextureToggle (Catznip-4.0)
	static bool				sRenderTextures;
// [/SL:KB]

	static LLTrace::EventStatHandle<S64> sStatBatchSize;

	//screen texture
	U32 					mScreenWidth;
	U32 					mScreenHeight;
	
	LLRenderTarget			mScreen;
	LLRenderTarget			mUIScreen;
	LLRenderTarget			mDeferredScreen;
	LLRenderTarget			mFXAABuffer;
	LLRenderTarget			mEdgeMap;
	LLRenderTarget			mDeferredDepth;
	LLRenderTarget			mOcclusionDepth;
	LLRenderTarget			mDeferredLight;
	LLRenderTarget			mHighlight;
	LLRenderTarget			mPhysicsDisplay;

	//utility buffer for rendering post effects, gets abused by renderDeferredLighting
	LLPointer<LLVertexBuffer> mDeferredVB;

	//utility buffer for rendering cubes, 8 vertices are corners of a cube [-1, 1]
	LLPointer<LLVertexBuffer> mCubeVB;

	// <FS:Ansariel> FIRE-16829: Visual Artifacts with ALM enabled on AMD graphics
	LLPointer<LLVertexBuffer> mAuxiliaryVB;

	//sun shadow map
	LLRenderTarget			mShadow[6];
	LLRenderTarget			mShadowOcclusion[6];
	std::vector<LLVector3>	mShadowFrustPoints[4];
	LLVector4				mShadowError;
	LLVector4				mShadowFOV;
	LLVector3				mShadowFrustOrigin[4];
	LLCamera				mShadowCamera[8];
	LLVector3				mShadowExtents[4][2];
	glh::matrix4f			mSunShadowMatrix[6];
	glh::matrix4f			mShadowModelview[6];
	glh::matrix4f			mShadowProjection[6];
	glh::matrix4f			mGIMatrix;
	glh::matrix4f			mGIMatrixProj;
	glh::matrix4f			mGIModelview;
	glh::matrix4f			mGIProjection;
	glh::matrix4f			mGINormalMatrix;
	glh::matrix4f			mGIInvProj;
	LLVector2				mGIRange;
	F32						mGILightRadius;
	
	LLPointer<LLDrawable>				mShadowSpotLight[2];
	F32									mSpotLightFade[2];
	LLPointer<LLDrawable>				mTargetShadowSpotLight[2];

	LLVector4				mSunClipPlanes;
	LLVector4				mSunOrthoClipPlanes;

	LLVector2				mScreenScale;

	//water reflection texture
	LLRenderTarget				mWaterRef;

	//water distortion texture (refraction)
	LLRenderTarget				mWaterDis;

	//texture for making the glow
	LLRenderTarget				mGlow[3];

	//noise map
	U32					mNoiseMap;
	U32					mTrueNoiseMap;
	U32					mLightFunc;

	LLColor4				mSunDiffuse;
	LLVector3				mSunDir;
	LLVector3				mTransformedSunDir;

	bool					mInitialized;
	bool					mVertexShadersEnabled;
	S32						mVertexShadersLoaded; // 0 = no, 1 = yes, -1 = failed

	U32						mTransformFeedbackPrimitives; //number of primitives expected to be generated by transform feedback
protected:
	bool					mRenderTypeEnabled[NUM_RENDER_TYPES];
	std::stack<std::string> mRenderTypeEnableStack;

	U32						mRenderDebugFeatureMask;
	// <FS:Ansariel> Need an unsigned long here
	//U32						mRenderDebugMask;
	U64						mRenderDebugMask;
	std::stack<U32>			mRenderDebugFeatureStack;

	// <FS:Ansariel> Need an unsigned long here
	//U32						mOldRenderDebugMask;
	U64						mOldRenderDebugMask;
	
	/////////////////////////////////////////////
	//
	//
	LLDrawable::drawable_vector_t	mMovedList;
	LLDrawable::drawable_vector_t mMovedBridge;
	LLDrawable::drawable_vector_t	mShiftList;

	/////////////////////////////////////////////
	//
	//
	struct Light
	{
		Light(LLDrawable* ptr, F32 d, F32 f = 0.0f)
			: drawable(ptr),
			  dist(d),
			  fade(f)
		{}
		LLPointer<LLDrawable> drawable;
		F32 dist;
		F32 fade;
		struct compare
		{
			bool operator()(const Light& a, const Light& b) const
			{
				if ( a.dist < b.dist )
					return true;
				else if ( a.dist > b.dist )
					return false;
				else
					return a.drawable < b.drawable;
			}
		};
	};
	typedef std::set< Light, Light::compare > light_set_t;
	
	LLDrawable::drawable_set_t		mLights;
	light_set_t						mNearbyLights; // lights near camera
	LLColor4						mHWLightColors[8];
	
	/////////////////////////////////////////////
	//
	// Different queues of drawables being processed.
	//
	LLDrawable::drawable_list_t 	mBuildQ1; // priority
	LLDrawable::drawable_list_t 	mBuildQ2; // non-priority
	LLSpatialGroup::sg_vector_t		mGroupQ1; //priority
	LLSpatialGroup::sg_vector_t		mGroupQ2; // non-priority

	LLSpatialGroup::sg_vector_t		mGroupSaveQ1; // a place to save mGroupQ1 until it is safe to unref

	LLSpatialGroup::sg_vector_t		mMeshDirtyGroup; //groups that need rebuildMesh called
	U32 mMeshDirtyQueryObject;

	// <FS:ND> A vector is much better suited for the use case of mPartitionQ
	// LLDrawable::drawable_list_t		mPartitionQ; //drawables that need to update their spatial partition radius 
	LLDrawable::drawable_vector_t	mPartitionQ; //drawables that need to update their spatial partition radius 
	// </FS:ND>

	bool mGroupQ2Locked;
	bool mGroupQ1Locked;

	bool mResetVertexBuffers; //if true, clear vertex buffers on next update

	LLViewerObject::vobj_list_t		mCreateQ;
		
	LLDrawable::drawable_set_t		mRetexturedList;

	class HighlightItem
	{
	public:
		const LLPointer<LLDrawable> mItem;
		mutable F32 mFade;

		HighlightItem(LLDrawable* item)
		: mItem(item), mFade(0)
		{
		}

		bool operator<(const HighlightItem& rhs) const
		{
			return mItem < rhs.mItem;
		}

		bool operator==(const HighlightItem& rhs) const
		{
			return mItem == rhs.mItem;
		}

		void incrFade(F32 val) const
		{
			mFade = llclamp(mFade+val, 0.f, 1.f);
		}
	};

	std::set<HighlightItem> mHighlightSet;
	LLPointer<LLDrawable> mHighlightObject;

	//////////////////////////////////////////////////
	//
	// Draw pools are responsible for storing all rendered data,
	// and performing the actual rendering of objects.
	//
	struct compare_pools
	{
		bool operator()(const LLDrawPool* a, const LLDrawPool* b) const
		{
			if (!a)
				return true;
			else if (!b)
				return false;
			else
			{
				S32 atype = a->getType();
				S32 btype = b->getType();
				if (atype < btype)
					return true;
				else if (atype > btype)
					return false;
				else
					return a->getId() < b->getId();
			}
		}
	};
 	typedef std::set<LLDrawPool*, compare_pools > pool_set_t;
	pool_set_t mPools;
	LLDrawPool*	mLastRebuildPool;
	
	// For quick-lookups into mPools (mapped by texture pointer)
	std::map<uintptr_t, LLDrawPool*>	mTerrainPools;
	std::map<uintptr_t, LLDrawPool*>	mTreePools;
	LLDrawPoolAlpha*			mAlphaPool;
	LLDrawPool*					mSkyPool;
	LLDrawPool*					mTerrainPool;
	LLDrawPool*					mWaterPool;
	LLDrawPool*					mGroundPool;
	LLRenderPass*				mSimplePool;
	LLRenderPass*				mGrassPool;
	LLRenderPass*				mAlphaMaskPool;
	LLRenderPass*				mFullbrightAlphaMaskPool;
	LLRenderPass*				mFullbrightPool;
	LLDrawPool*					mInvisiblePool;
	LLDrawPool*					mGlowPool;
	LLDrawPool*					mBumpPool;
	LLDrawPool*					mMaterialsPool;
	LLDrawPool*					mWLSkyPool;
	// Note: no need to keep an quick-lookup to avatar pools, since there's only one per avatar
	
public:
	std::vector<LLFace*>		mHighlightFaces;	// highlight faces on physical objects
protected:
	std::vector<LLFace*>		mSelectedFaces;

	class DebugBlip
	{
	public:
		LLColor4 mColor;
		LLVector3 mPosition;
		F32 mAge;

		DebugBlip(const LLVector3& position, const LLColor4& color)
			: mColor(color), mPosition(position), mAge(0.f)
		{ }
	};

	std::list<DebugBlip> mDebugBlips;

	LLPointer<LLViewerFetchedTexture>	mFaceSelectImagep;
	
	U32						mLightMask;
	U32						mLightMovingMask;
	S32						mLightingDetail;
		
	static bool				sRenderPhysicalBeacons;
	static bool				sRenderMOAPBeacons;
	static bool				sRenderScriptedTouchBeacons;
	static bool				sRenderScriptedBeacons;
	static bool				sRenderParticleBeacons;
	static bool				sRenderSoundBeacons;
public:
	static bool				sRenderBeacons;
	static bool				sRenderHighlight;

	// Determines which set of UVs to use in highlight display
	//
	static LLRender::eTexIndex sRenderHighlightTextureChannel;

	//debug use
	static U32              sCurRenderPoolType ;

	//cached settings
	static bool WindLightUseAtmosShaders;
	static bool VertexShaderEnable;
	static bool RenderAvatarVP;
	static bool RenderDeferred;
	static F32 RenderDeferredSunWash;
	static U32 RenderFSAASamples;
	static U32 RenderResolutionDivisor;
	static bool RenderUIBuffer;
	static S32 RenderShadowDetail;
	static bool RenderDeferredSSAO;
	static F32 RenderShadowResolutionScale;
	static bool RenderLocalLights;
	static bool RenderDelayCreation;
	static bool RenderAnimateRes;
	static bool FreezeTime;
	static S32 DebugBeaconLineWidth;
	static F32 RenderHighlightBrightness;
	static LLColor4 RenderHighlightColor;
	static F32 RenderHighlightThickness;
	static bool RenderSpotLightsInNondeferred;
	static LLColor4 PreviewAmbientColor;
	static LLColor4 PreviewDiffuse0;
	static LLColor4 PreviewSpecular0;
	static LLColor4 PreviewDiffuse1;
	static LLColor4 PreviewSpecular1;
	static LLColor4 PreviewDiffuse2;
	static LLColor4 PreviewSpecular2;
	static LLVector3 PreviewDirection0;
	static LLVector3 PreviewDirection1;
	static LLVector3 PreviewDirection2;
	static F32 RenderGlowMinLuminance;
	static F32 RenderGlowMaxExtractAlpha;
	static F32 RenderGlowWarmthAmount;
	static LLVector3 RenderGlowLumWeights;
	static LLVector3 RenderGlowWarmthWeights;
	static S32 RenderGlowResolutionPow;
	static S32 RenderGlowIterations;
	static F32 RenderGlowWidth;
	static F32 RenderGlowStrength;
	static bool RenderDepthOfField;
	static bool RenderDepthOfFieldInEditMode;
	//<FS:TS> FIRE-16251: Depth of Field does not work underwater
	static bool FSRenderDepthOfFieldUnderwater;
	//</FS:TS> FIRE-16251
	static F32 CameraFocusTransitionTime;
	static F32 CameraFNumber;
	static F32 CameraFocalLength;
	static F32 CameraFieldOfView;
	static F32 RenderShadowNoise;
	static F32 RenderShadowBlurSize;
	static F32 RenderSSAOScale;
	static U32 RenderSSAOMaxScale;
	static F32 RenderSSAOFactor;
	static LLVector3 RenderSSAOEffect;
	static F32 RenderShadowOffsetError;
	static F32 RenderShadowBiasError;
	static F32 RenderShadowOffset;
	static F32 RenderShadowBias;
	static F32 RenderSpotShadowOffset;
	static F32 RenderSpotShadowBias;
	static F32 RenderEdgeDepthCutoff;
	static F32 RenderEdgeNormCutoff;
	static LLVector3 RenderShadowGaussian;
	static F32 RenderShadowBlurDistFactor;
	static bool RenderDeferredAtmospheric;
	static S32 RenderReflectionDetail;
	static F32 RenderHighlightFadeTime;
	static LLVector3 RenderShadowClipPlanes;
	static LLVector3 RenderShadowOrthoClipPlanes;
	static LLVector3 RenderShadowNearDist;
	static F32 RenderFarClip;
	static LLVector3 RenderShadowSplitExponent;
	static F32 RenderShadowErrorCutoff;
	static F32 RenderShadowFOVCutoff;
	static bool CameraOffset;
	static F32 CameraMaxCoF;
	static F32 CameraDoFResScale;
	static F32 RenderAutoHideSurfaceAreaLimit;


 	// <FS:ND>FIRE-9943; resizeScreenTexture will try to disable deferred mode in low memory situations.
	// Depending on the state of the pipeline. this can trigger illegal deletion of drawables.
	// To work around that, resizeScreenTexture will just set a flag, which then later does trigger the change
	// in shaders.
	static bool TriggeredDisabledDeferred;

	void disableDeferredOnLowMemory();
	// </FS:ND>
};

void render_bbox(const LLVector3 &min, const LLVector3 &max);
void render_hud_elements();

extern LLPipeline gPipeline;
extern bool gDebugPipeline;
extern const LLMatrix4* gGLLastMatrix;

#endif<|MERGE_RESOLUTION|>--- conflicted
+++ resolved
@@ -329,16 +329,11 @@
 
 	void addTrianglesDrawn(S32 index_count, U32 render_type = LLRender::TRIANGLES);
 
-<<<<<<< HEAD
-	BOOL hasRenderDebugFeatureMask(const U32 mask) const	{ return (mRenderDebugFeatureMask & mask) ? TRUE : FALSE; }
+	bool hasRenderDebugFeatureMask(const U32 mask) const	{ return bool(mRenderDebugFeatureMask & mask); }
 	// <FS:Ansariel> Need an unsigned long here
-	//BOOL hasRenderDebugMask(const U32 mask) const			{ return (mRenderDebugMask & mask) ? TRUE : FALSE; }
-	BOOL hasRenderDebugMask(const U64 mask) const			{ return (mRenderDebugMask & mask) ? TRUE : FALSE; }
+	//bool hasRenderDebugMask(const U32 mask) const			{ return bool(mRenderDebugMask & mask); }
+	bool hasRenderDebugMask(const U64 mask) const			{ return bool(mRenderDebugMask & mask); }
 	// </FS:Ansariel>
-=======
-	bool hasRenderDebugFeatureMask(const U32 mask) const	{ return bool(mRenderDebugFeatureMask & mask); }
-	bool hasRenderDebugMask(const U32 mask) const			{ return bool(mRenderDebugMask & mask); }
->>>>>>> 4446aeb9
 	void setAllRenderDebugFeatures() { mRenderDebugFeatureMask = 0xffffffff; }
 	void clearAllRenderDebugFeatures() { mRenderDebugFeatureMask = 0x0; }
 	// <FS:Ansariel> Need an unsigned long here
@@ -368,11 +363,17 @@
 
 	// For UI control of render features
 	static bool hasRenderTypeControl(U32 data);
-	static void toggleRenderDebug(U32 data);
+	// <FS:Ansariel> Need an unsigned long here
+	//static void toggleRenderDebug(U32 data);
+	static void toggleRenderDebug(U64 data);
+	// </FS:Ansariel>
 	static void toggleRenderDebugFeature(U32 data);
 	static void toggleRenderTypeControl(U32 data);
 	static bool toggleRenderTypeControlNegated(S32 data);
-	static bool toggleRenderDebugControl(U32 data);
+	// <FS:Ansariel> Need an unsigned long here
+	//static bool toggleRenderDebugControl(U32 data);
+	static bool toggleRenderDebugControl(U64 data);
+	// </FS:Ansariel>
 	static bool toggleRenderDebugFeatureControl(U32 data);
 	static void setRenderDebugFeatureControl(U32 bit, bool value);
 
