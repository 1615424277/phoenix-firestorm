/** 
 * @file pipeline.h
 * @brief Rendering pipeline definitions
 *
 * $LicenseInfo:firstyear=2001&license=viewerlgpl$
 * Second Life Viewer Source Code
 * Copyright (C) 2010, Linden Research, Inc.
 * 
 * This library is free software; you can redistribute it and/or
 * modify it under the terms of the GNU Lesser General Public
 * License as published by the Free Software Foundation;
 * version 2.1 of the License only.
 * 
 * This library is distributed in the hope that it will be useful,
 * but WITHOUT ANY WARRANTY; without even the implied warranty of
 * MERCHANTABILITY or FITNESS FOR A PARTICULAR PURPOSE.  See the GNU
 * Lesser General Public License for more details.
 * 
 * You should have received a copy of the GNU Lesser General Public
 * License along with this library; if not, write to the Free Software
 * Foundation, Inc., 51 Franklin Street, Fifth Floor, Boston, MA  02110-1301  USA
 * 
 * Linden Research, Inc., 945 Battery Street, San Francisco, CA  94111  USA
 * $/LicenseInfo$
 */

#ifndef LL_PIPELINE_H
#define LL_PIPELINE_H

#include "llcamera.h"
#include "llerror.h"
#include "lldrawpool.h"
#include "llspatialpartition.h"
#include "m4math.h"
#include "llpointer.h"
#include "lldrawpoolalpha.h"
#include "lldrawpoolmaterials.h"
#include "llgl.h"
#include "lldrawable.h"
#include "llrendertarget.h"

#include <stack>

class LLViewerTexture;
class LLFace;
class LLViewerObject;
class LLTextureEntry;
class LLCullResult;
class LLVOAvatar;
class LLVOPartGroup;
class LLGLSLShader;
class LLDrawPoolAlpha;

typedef enum e_avatar_skinning_method
{
	SKIN_METHOD_SOFTWARE,
	SKIN_METHOD_VERTEX_PROGRAM
} EAvatarSkinningMethod;

bool compute_min_max(LLMatrix4& box, LLVector2& min, LLVector2& max); // Shouldn't be defined here!
bool LLRayAABB(const LLVector3 &center, const LLVector3 &size, const LLVector3& origin, const LLVector3& dir, LLVector3 &coord, F32 epsilon = 0);
bool setup_hud_matrices(); // use whole screen to render hud
bool setup_hud_matrices(const LLRect& screen_region); // specify portion of screen (in pixels) to render hud attachments from (for picking)
glh::matrix4f glh_copy_matrix(F32* src);
glh::matrix4f glh_get_current_modelview();
void glh_set_current_modelview(const glh::matrix4f& mat);
glh::matrix4f glh_get_current_projection();
void glh_set_current_projection(glh::matrix4f& mat);
glh::matrix4f gl_ortho(GLfloat left, GLfloat right, GLfloat bottom, GLfloat top, GLfloat znear, GLfloat zfar);
glh::matrix4f gl_perspective(GLfloat fovy, GLfloat aspect, GLfloat zNear, GLfloat zFar);
glh::matrix4f gl_lookat(LLVector3 eye, LLVector3 center, LLVector3 up);

extern LLTrace::BlockTimerStatHandle FTM_RENDER_GEOMETRY;
extern LLTrace::BlockTimerStatHandle FTM_RENDER_GRASS;
extern LLTrace::BlockTimerStatHandle FTM_RENDER_INVISIBLE;
extern LLTrace::BlockTimerStatHandle FTM_RENDER_OCCLUSION;
extern LLTrace::BlockTimerStatHandle FTM_RENDER_SHINY;
extern LLTrace::BlockTimerStatHandle FTM_RENDER_SIMPLE;
extern LLTrace::BlockTimerStatHandle FTM_RENDER_TERRAIN;
extern LLTrace::BlockTimerStatHandle FTM_RENDER_TREES;
extern LLTrace::BlockTimerStatHandle FTM_RENDER_UI;
extern LLTrace::BlockTimerStatHandle FTM_RENDER_WATER;
extern LLTrace::BlockTimerStatHandle FTM_RENDER_WL_SKY;
extern LLTrace::BlockTimerStatHandle FTM_RENDER_ALPHA;
extern LLTrace::BlockTimerStatHandle FTM_RENDER_CHARACTERS;
extern LLTrace::BlockTimerStatHandle FTM_RENDER_BUMP;
extern LLTrace::BlockTimerStatHandle FTM_RENDER_MATERIALS;
extern LLTrace::BlockTimerStatHandle FTM_RENDER_FULLBRIGHT;
extern LLTrace::BlockTimerStatHandle FTM_RENDER_GLOW;
extern LLTrace::BlockTimerStatHandle FTM_STATESORT;
extern LLTrace::BlockTimerStatHandle FTM_PIPELINE;
extern LLTrace::BlockTimerStatHandle FTM_CLIENT_COPY;


class LLPipeline
{
public:
	LLPipeline();
	~LLPipeline();

	void destroyGL();
	void restoreGL();
	void resetVertexBuffers();
	void doResetVertexBuffers(bool forced = false);
	void resizeScreenTexture();
	void releaseGLBuffers();
	void releaseLUTBuffers();
	void releaseScreenBuffers();
	void createGLBuffers();
	void createLUTBuffers();

	//allocate the largest screen buffer possible up to resX, resY
	//returns true if full size buffer allocated, false if some other size is allocated
	bool allocateScreenBuffer(U32 resX, U32 resY);

	typedef enum {
		FBO_SUCCESS_FULLRES = 0,
		FBO_SUCCESS_LOWRES,
		FBO_FAILURE
	} eFBOStatus;

private:
	//implementation of above, wrapped for easy error handling
	eFBOStatus doAllocateScreenBuffer(U32 resX, U32 resY);
public:

	//attempt to allocate screen buffers at resX, resY
	//returns true if allocation successful, false otherwise
	bool allocateScreenBuffer(U32 resX, U32 resY, U32 samples);

	void allocatePhysicsBuffer();
	
	void resetVertexBuffers(LLDrawable* drawable);
	void generateImpostor(LLVOAvatar* avatar);
	void bindScreenToTexture();
	void renderBloom(bool for_snapshot, F32 zoom_factor = 1.f, int subfield = 0);

	void init();
	void cleanup();
	bool isInit() { return mInitialized; };

	/// @brief Get a draw pool from pool type (POOL_SIMPLE, POOL_MEDIA) and texture.
	/// @return Draw pool, or NULL if not found.
	LLDrawPool *findPool(const U32 pool_type, LLViewerTexture *tex0 = NULL);

	/// @brief Get a draw pool for faces of the appropriate type and texture.  Create if necessary.
	/// @return Always returns a draw pool.
	LLDrawPool *getPool(const U32 pool_type, LLViewerTexture *tex0 = NULL);

	/// @brief Figures out draw pool type from texture entry. Creates pool if necessary.
	static LLDrawPool* getPoolFromTE(const LLTextureEntry* te, LLViewerTexture* te_image);
	static U32 getPoolTypeFromTE(const LLTextureEntry* te, LLViewerTexture* imagep);

	void		 addPool(LLDrawPool *poolp);	// Only to be used by LLDrawPool classes for splitting pools!
	void		 removePool( LLDrawPool* poolp );

	void		 allocDrawable(LLViewerObject *obj);

	void		 unlinkDrawable(LLDrawable*);

	static void removeMutedAVsLights(LLVOAvatar*);

	// Object related methods
	void        markVisible(LLDrawable *drawablep, LLCamera& camera);
	void		markOccluder(LLSpatialGroup* group);

	//downsample source to dest, taking the maximum depth value per pixel in source and writing to dest
	// if source's depth buffer cannot be bound for reading, a scratch space depth buffer must be provided
	void		downsampleDepthBuffer(LLRenderTarget& source, LLRenderTarget& dest, LLRenderTarget* scratch_space = NULL);

	void		doOcclusion(LLCamera& camera, LLRenderTarget& source, LLRenderTarget& dest, LLRenderTarget* scratch_space = NULL);
	void		doOcclusion(LLCamera& camera);
	void		markNotCulled(LLSpatialGroup* group, LLCamera &camera);
	void        markMoved(LLDrawable *drawablep, bool damped_motion = false);
	void        markShift(LLDrawable *drawablep);
	void        markTextured(LLDrawable *drawablep);
	void		markGLRebuild(LLGLUpdate* glu);
	void		markRebuild(LLSpatialGroup* group, bool priority = false);
	void        markRebuild(LLDrawable *drawablep, LLDrawable::EDrawableFlags flag = LLDrawable::REBUILD_ALL, bool priority = false);
	void		markPartitionMove(LLDrawable* drawablep);
	void		markMeshDirty(LLSpatialGroup* group);

	//get the object between start and end that's closest to start.
	LLViewerObject* lineSegmentIntersectInWorld(const LLVector4a& start, const LLVector4a& end,
												bool pick_transparent,
												bool pick_rigged,
												S32* face_hit,                          // return the face hit
												LLVector4a* intersection = NULL,         // return the intersection point
												LLVector2* tex_coord = NULL,            // return the texture coordinates of the intersection point
												LLVector4a* normal = NULL,               // return the surface normal at the intersection point
												LLVector4a* tangent = NULL             // return the surface tangent at the intersection point  
		);

	//get the closest particle to start between start and end, returns the LLVOPartGroup and particle index
	LLVOPartGroup* lineSegmentIntersectParticle(const LLVector4a& start, const LLVector4a& end, LLVector4a* intersection,
														S32* face_hit);


	LLViewerObject* lineSegmentIntersectInHUD(const LLVector4a& start, const LLVector4a& end,
											  bool pick_transparent,
											  S32* face_hit,                          // return the face hit
											  LLVector4a* intersection = NULL,         // return the intersection point
											  LLVector2* tex_coord = NULL,            // return the texture coordinates of the intersection point
											  LLVector4a* normal = NULL,               // return the surface normal at the intersection point
											  LLVector4a* tangent = NULL             // return the surface tangent at the intersection point
		);

	// Something about these textures has changed.  Dirty them.
	void        dirtyPoolObjectTextures(const std::set<LLViewerFetchedTexture*>& textures);

	void        resetDrawOrders();

	U32         addObject(LLViewerObject *obj);

	void		enableShadows(const bool enable_shadows);

// 	void		setLocalLighting(const bool local_lighting);
// 	bool		isLocalLightingEnabled() const;
	S32			setLightingDetail(S32 level);
	S32			getLightingDetail() const { return mLightingDetail; }
	S32			getMaxLightingDetail() const;
		
	void		setUseVertexShaders(bool use_shaders);
	bool		getUseVertexShaders() const { return mVertexShadersEnabled; }
	bool		canUseVertexShaders();
	bool		canUseWindLightShaders() const;
	bool		canUseWindLightShadersOnObjects() const;
	bool		canUseAntiAliasing() const;

	// phases
	void resetFrameStats();

	void updateMoveDampedAsync(LLDrawable* drawablep);
	void updateMoveNormalAsync(LLDrawable* drawablep);
	void updateMovedList(LLDrawable::drawable_vector_t& move_list);
	void updateMove();
	bool visibleObjectsInFrustum(LLCamera& camera);
	bool getVisibleExtents(LLCamera& camera, LLVector3 &min, LLVector3& max);
	bool getVisiblePointCloud(LLCamera& camera, LLVector3 &min, LLVector3& max, std::vector<LLVector3>& fp, LLVector3 light_dir = LLVector3(0,0,0));
	void updateCull(LLCamera& camera, LLCullResult& result, S32 water_clip = 0, LLPlane* plane = NULL);  //if water_clip is 0, ignore water plane, 1, cull to above plane, -1, cull to below plane
	void createObjects(F32 max_dtime);
	void createObject(LLViewerObject* vobj);
	void processPartitionQ();
	void updateGeom(F32 max_dtime);
	void updateGL();
	void rebuildPriorityGroups();
	void rebuildGroups();
	void clearRebuildGroups();
	void clearRebuildDrawables();

	//calculate pixel area of given box from vantage point of given camera
	static F32 calcPixelArea(LLVector3 center, LLVector3 size, LLCamera& camera);
	static F32 calcPixelArea(const LLVector4a& center, const LLVector4a& size, LLCamera &camera);

	void stateSort(LLCamera& camera, LLCullResult& result);
	void stateSort(LLSpatialGroup* group, LLCamera& camera);
	void stateSort(LLSpatialBridge* bridge, LLCamera& camera);
	void stateSort(LLDrawable* drawablep, LLCamera& camera);
	void postSort(LLCamera& camera);
	void forAllVisibleDrawables(void (*func)(LLDrawable*));

	void renderObjects(U32 type, U32 mask, bool texture = true, bool batch_texture = false);
	void renderMaskedObjects(U32 type, U32 mask, bool texture = true, bool batch_texture = false);

	void renderGroups(LLRenderPass* pass, U32 type, U32 mask, bool texture);

	void grabReferences(LLCullResult& result);
	void clearReferences();

	//check references will assert that there are no references in sCullResult to the provided data
	void checkReferences(LLFace* face);
	void checkReferences(LLDrawable* drawable);
	void checkReferences(LLDrawInfo* draw_info);
	void checkReferences(LLSpatialGroup* group);


	void renderGeom(LLCamera& camera, bool forceVBOUpdate = false);
	void renderGeomDeferred(LLCamera& camera);
	void renderGeomPostDeferred(LLCamera& camera, bool do_occlusion=true);
	void renderGeomShadow(LLCamera& camera);
	void bindDeferredShader(LLGLSLShader& shader, U32 light_index = 0, U32 noise_map = 0xFFFFFFFF);
	void setupSpotLight(LLGLSLShader& shader, LLDrawable* drawablep);

	void unbindDeferredShader(LLGLSLShader& shader);
	void renderDeferredLighting();
	void renderDeferredLightingToRT(LLRenderTarget* target);
	
	void generateWaterReflection(LLCamera& camera);
	void generateSunShadow(LLCamera& camera);
	void generateHighlight(LLCamera& camera);
	void renderHighlight(const LLViewerObject* obj, F32 fade);
	void setHighlightObject(LLDrawable* obj) { mHighlightObject = obj; }


	void renderShadow(glh::matrix4f& view, glh::matrix4f& proj, LLCamera& camera, LLCullResult& result, bool use_shader, bool use_occlusion, U32 target_width);
	void renderHighlights();
	void renderDebug();
	void renderPhysicsDisplay();

	void rebuildPools(); // Rebuild pools

	void findReferences(LLDrawable *drawablep);	// Find the lists which have references to this object
	bool verify();						// Verify that all data in the pipeline is "correct"

	S32  getLightCount() const { return mLights.size(); }

	void calcNearbyLights(LLCamera& camera);
	void setupHWLights(LLDrawPool* pool);
	void setupAvatarLights(bool for_edit = false);
	void enableLights(U32 mask);
	void enableLightsStatic();
	void enableLightsDynamic();
	void enableLightsAvatar();
	void enableLightsPreview();
	void enableLightsAvatarEdit(const LLColor4& color);
	void enableLightsFullbright(const LLColor4& color);
	void disableLights();

	void shiftObjects(const LLVector3 &offset);

	void setLight(LLDrawable *drawablep, bool is_light);
	
	bool hasRenderBatches(const U32 type) const;
	LLCullResult::drawinfo_iterator beginRenderMap(U32 type);
	LLCullResult::drawinfo_iterator endRenderMap(U32 type);
	LLCullResult::sg_iterator beginAlphaGroups();
	LLCullResult::sg_iterator endAlphaGroups();
	

	void addTrianglesDrawn(S32 index_count, U32 render_type = LLRender::TRIANGLES);

	bool hasRenderDebugFeatureMask(const U32 mask) const	{ return bool(mRenderDebugFeatureMask & mask); }
	bool hasRenderDebugMask(const U32 mask) const			{ return bool(mRenderDebugMask & mask); }
	void setAllRenderDebugFeatures() { mRenderDebugFeatureMask = 0xffffffff; }
	void clearAllRenderDebugFeatures() { mRenderDebugFeatureMask = 0x0; }
	void setAllRenderDebugDisplays() { mRenderDebugMask = 0xffffffff; }
	void clearAllRenderDebugDisplays() { mRenderDebugMask = 0x0; }

	bool hasRenderType(const U32 type) const;
	bool hasAnyRenderType(const U32 type, ...) const;

	void setRenderTypeMask(U32 type, ...);
	// This is equivalent to 'setRenderTypeMask'
	//void orRenderTypeMask(U32 type, ...);
	void andRenderTypeMask(U32 type, ...);
	void clearRenderTypeMask(U32 type, ...);
	void setAllRenderTypes();
	void clearAllRenderTypes();
	
	void pushRenderTypeMask();
	void popRenderTypeMask();

	void pushRenderDebugFeatureMask();
	void popRenderDebugFeatureMask();

	static void toggleRenderType(U32 type);

	// For UI control of render features
	static bool hasRenderTypeControl(U32 data);
	static void toggleRenderDebug(U32 data);
	static void toggleRenderDebugFeature(U32 data);
	static void toggleRenderTypeControl(U32 data);
	static bool toggleRenderTypeControlNegated(S32 data);
	static bool toggleRenderDebugControl(U32 data);
	static bool toggleRenderDebugFeatureControl(U32 data);
	static void setRenderDebugFeatureControl(U32 bit, bool value);

	static void setRenderParticleBeacons(bool val);
	static void toggleRenderParticleBeacons();
	static bool getRenderParticleBeacons();

	static void setRenderSoundBeacons(bool val);
	static void toggleRenderSoundBeacons();
	static bool getRenderSoundBeacons();

	static void setRenderMOAPBeacons(bool val);
	static void toggleRenderMOAPBeacons();
	static bool getRenderMOAPBeacons();

	static void setRenderPhysicalBeacons(bool val);
	static void toggleRenderPhysicalBeacons();
	static bool getRenderPhysicalBeacons();

	static void setRenderScriptedBeacons(bool val);
	static void toggleRenderScriptedBeacons();
	static bool getRenderScriptedBeacons();

	static void setRenderScriptedTouchBeacons(bool val);
	static void toggleRenderScriptedTouchBeacons();
	static bool getRenderScriptedTouchBeacons();

	static void setRenderBeacons(bool val);
	static void toggleRenderBeacons();
	static bool getRenderBeacons();

	static void setRenderHighlights(bool val);
	static void toggleRenderHighlights();
	static bool getRenderHighlights();
	static void setRenderHighlightTextureChannel(LLRender::eTexIndex channel); // sets which UV setup to display in highlight overlay

	static void updateRenderBump();
	static void updateRenderDeferred();
	static void refreshCachedSettings();

	static void throttleNewMemoryAllocation(bool disable);

	

	void addDebugBlip(const LLVector3& position, const LLColor4& color);

	void hidePermanentObjects( std::vector<U32>& restoreList );
	void restorePermanentObjects( const std::vector<U32>& restoreList );
	void skipRenderingOfTerrain( bool flag );
	void hideObject( const LLUUID& id );
	void restoreHiddenObject( const LLUUID& id );

private:
	void unloadShaders();
	void addToQuickLookup( LLDrawPool* new_poolp );
	void removeFromQuickLookup( LLDrawPool* poolp );
	bool updateDrawableGeom(LLDrawable* drawable, bool priority);
	void assertInitializedDoError();
	bool assertInitialized() { const bool is_init = isInit(); if (!is_init) assertInitializedDoError(); return is_init; };
	void connectRefreshCachedSettingsSafe(const std::string name);
	void hideDrawable( LLDrawable *pDrawable );
	void unhideDrawable( LLDrawable *pDrawable );
public:
	enum {GPU_CLASS_MAX = 3 };

	enum LLRenderTypeMask
	{
		// Following are pool types (some are also object types)
		RENDER_TYPE_SKY							= LLDrawPool::POOL_SKY,
		RENDER_TYPE_WL_SKY						= LLDrawPool::POOL_WL_SKY,
		RENDER_TYPE_GROUND						= LLDrawPool::POOL_GROUND,	
		RENDER_TYPE_TERRAIN						= LLDrawPool::POOL_TERRAIN,
		RENDER_TYPE_SIMPLE						= LLDrawPool::POOL_SIMPLE,
		RENDER_TYPE_GRASS						= LLDrawPool::POOL_GRASS,
		RENDER_TYPE_ALPHA_MASK					= LLDrawPool::POOL_ALPHA_MASK,
		RENDER_TYPE_FULLBRIGHT_ALPHA_MASK		= LLDrawPool::POOL_FULLBRIGHT_ALPHA_MASK,
		RENDER_TYPE_FULLBRIGHT					= LLDrawPool::POOL_FULLBRIGHT,
		RENDER_TYPE_BUMP						= LLDrawPool::POOL_BUMP,
		RENDER_TYPE_MATERIALS					= LLDrawPool::POOL_MATERIALS,
		RENDER_TYPE_AVATAR						= LLDrawPool::POOL_AVATAR,
		RENDER_TYPE_TREE						= LLDrawPool::POOL_TREE,
		RENDER_TYPE_INVISIBLE					= LLDrawPool::POOL_INVISIBLE,
		RENDER_TYPE_VOIDWATER					= LLDrawPool::POOL_VOIDWATER,
		RENDER_TYPE_WATER						= LLDrawPool::POOL_WATER,
 		RENDER_TYPE_ALPHA						= LLDrawPool::POOL_ALPHA,
		RENDER_TYPE_GLOW						= LLDrawPool::POOL_GLOW,
		RENDER_TYPE_PASS_SIMPLE 				= LLRenderPass::PASS_SIMPLE,
		RENDER_TYPE_PASS_GRASS					= LLRenderPass::PASS_GRASS,
		RENDER_TYPE_PASS_FULLBRIGHT				= LLRenderPass::PASS_FULLBRIGHT,
		RENDER_TYPE_PASS_INVISIBLE				= LLRenderPass::PASS_INVISIBLE,
		RENDER_TYPE_PASS_INVISI_SHINY			= LLRenderPass::PASS_INVISI_SHINY,
		RENDER_TYPE_PASS_FULLBRIGHT_SHINY		= LLRenderPass::PASS_FULLBRIGHT_SHINY,
		RENDER_TYPE_PASS_SHINY					= LLRenderPass::PASS_SHINY,
		RENDER_TYPE_PASS_BUMP					= LLRenderPass::PASS_BUMP,
		RENDER_TYPE_PASS_POST_BUMP				= LLRenderPass::PASS_POST_BUMP,
		RENDER_TYPE_PASS_GLOW					= LLRenderPass::PASS_GLOW,
		RENDER_TYPE_PASS_ALPHA					= LLRenderPass::PASS_ALPHA,
		RENDER_TYPE_PASS_ALPHA_MASK				= LLRenderPass::PASS_ALPHA_MASK,
		RENDER_TYPE_PASS_FULLBRIGHT_ALPHA_MASK	= LLRenderPass::PASS_FULLBRIGHT_ALPHA_MASK,
		RENDER_TYPE_PASS_MATERIAL				= LLRenderPass::PASS_MATERIAL,
		RENDER_TYPE_PASS_MATERIAL_ALPHA			= LLRenderPass::PASS_MATERIAL_ALPHA,
		RENDER_TYPE_PASS_MATERIAL_ALPHA_MASK	= LLRenderPass::PASS_MATERIAL_ALPHA_MASK,
		RENDER_TYPE_PASS_MATERIAL_ALPHA_EMISSIVE= LLRenderPass::PASS_MATERIAL_ALPHA_EMISSIVE,
		RENDER_TYPE_PASS_SPECMAP				= LLRenderPass::PASS_SPECMAP,
		RENDER_TYPE_PASS_SPECMAP_BLEND			= LLRenderPass::PASS_SPECMAP_BLEND,
		RENDER_TYPE_PASS_SPECMAP_MASK			= LLRenderPass::PASS_SPECMAP_MASK,
		RENDER_TYPE_PASS_SPECMAP_EMISSIVE		= LLRenderPass::PASS_SPECMAP_EMISSIVE,
		RENDER_TYPE_PASS_NORMMAP				= LLRenderPass::PASS_NORMMAP,
		RENDER_TYPE_PASS_NORMMAP_BLEND			= LLRenderPass::PASS_NORMMAP_BLEND,
		RENDER_TYPE_PASS_NORMMAP_MASK			= LLRenderPass::PASS_NORMMAP_MASK,
		RENDER_TYPE_PASS_NORMMAP_EMISSIVE		= LLRenderPass::PASS_NORMMAP_EMISSIVE,
		RENDER_TYPE_PASS_NORMSPEC				= LLRenderPass::PASS_NORMSPEC,
		RENDER_TYPE_PASS_NORMSPEC_BLEND			= LLRenderPass::PASS_NORMSPEC_BLEND,
		RENDER_TYPE_PASS_NORMSPEC_MASK			= LLRenderPass::PASS_NORMSPEC_MASK,
		RENDER_TYPE_PASS_NORMSPEC_EMISSIVE		= LLRenderPass::PASS_NORMSPEC_EMISSIVE,
		// Following are object types (only used in drawable mRenderType)
		RENDER_TYPE_HUD = LLRenderPass::NUM_RENDER_TYPES,
		RENDER_TYPE_VOLUME,
		RENDER_TYPE_PARTICLES,
		RENDER_TYPE_CLOUDS,
		RENDER_TYPE_HUD_PARTICLES,
		NUM_RENDER_TYPES,
		END_RENDER_TYPES = NUM_RENDER_TYPES
	};

	enum LLRenderDebugFeatureMask
	{
		RENDER_DEBUG_FEATURE_UI					= 0x0001,
		RENDER_DEBUG_FEATURE_SELECTED			= 0x0002,
		RENDER_DEBUG_FEATURE_HIGHLIGHTED		= 0x0004,
		RENDER_DEBUG_FEATURE_DYNAMIC_TEXTURES	= 0x0008,
// 		RENDER_DEBUG_FEATURE_HW_LIGHTING		= 0x0010,
		RENDER_DEBUG_FEATURE_FLEXIBLE			= 0x0010,
		RENDER_DEBUG_FEATURE_FOG				= 0x0020,
		RENDER_DEBUG_FEATURE_FR_INFO			= 0x0080,
		RENDER_DEBUG_FEATURE_FOOT_SHADOWS		= 0x0100,
	};

	enum LLRenderDebugMask
	{
		RENDER_DEBUG_COMPOSITION		= 0x00000001,
		RENDER_DEBUG_VERIFY				= 0x00000002,
		RENDER_DEBUG_BBOXES				= 0x00000004,
		RENDER_DEBUG_OCTREE				= 0x00000008,
		RENDER_DEBUG_WIND_VECTORS		= 0x00000010,
		RENDER_DEBUG_OCCLUSION			= 0x00000020,
		RENDER_DEBUG_POINTS				= 0x00000040,
		RENDER_DEBUG_TEXTURE_PRIORITY	= 0x00000080,
		RENDER_DEBUG_TEXTURE_AREA		= 0x00000100,
		RENDER_DEBUG_FACE_AREA			= 0x00000200,
		RENDER_DEBUG_PARTICLES			= 0x00000400,
		RENDER_DEBUG_GLOW				= 0x00000800,
		RENDER_DEBUG_TEXTURE_ANIM		= 0x00001000,
		RENDER_DEBUG_LIGHTS				= 0x00002000,
		RENDER_DEBUG_BATCH_SIZE			= 0x00004000,
		RENDER_DEBUG_ALPHA_BINS			= 0x00008000,
		RENDER_DEBUG_RAYCAST            = 0x00010000,
		RENDER_DEBUG_AVATAR_DRAW_INFO	= 0x00020000,
		RENDER_DEBUG_SHADOW_FRUSTA		= 0x00040000,
		RENDER_DEBUG_SCULPTED           = 0x00080000,
		RENDER_DEBUG_AVATAR_VOLUME      = 0x00100000,
		RENDER_DEBUG_AVATAR_JOINTS      = 0x00200000,
		RENDER_DEBUG_BUILD_QUEUE		= 0x00400000,
		RENDER_DEBUG_AGENT_TARGET       = 0x00800000,
		RENDER_DEBUG_UPDATE_TYPE		= 0x01000000,
		RENDER_DEBUG_PHYSICS_SHAPES     = 0x02000000,
		RENDER_DEBUG_NORMALS	        = 0x04000000,
		RENDER_DEBUG_LOD_INFO	        = 0x08000000,
		RENDER_DEBUG_RENDER_COMPLEXITY  = 0x10000000,
		RENDER_DEBUG_ATTACHMENT_BYTES	= 0x20000000,
		RENDER_DEBUG_TEXEL_DENSITY		= 0x40000000
	};

public:
	
	LLSpatialPartition* getSpatialPartition(LLViewerObject* vobj);

	void updateCamera(bool reset = false);
	
	LLVector3				mFlyCamPosition;
	LLQuaternion			mFlyCamRotation;

	bool					 mBackfaceCull;
	S32						 mMatrixOpCount;
	S32						 mTextureMatrixOps;
	S32						 mNumVisibleNodes;

	S32						 mDebugTextureUploadCost;
	S32						 mDebugSculptUploadCost;
	S32						 mDebugMeshUploadCost;

	S32						 mNumVisibleFaces;

	static S32				sCompiles;

	static bool				sShowHUDAttachments;
	static bool				sForceOldBakedUpload; // If true will not use capabilities to upload baked textures.
	static S32				sUseOcclusion;  // 0 = no occlusion, 1 = read only, 2 = read/write
	static bool				sDelayVBUpdate;
	static bool				sAutoMaskAlphaDeferred;
	static bool				sAutoMaskAlphaNonDeferred;
	static bool				sDisableShaders; // if true, rendering will be done without shaders
	static bool				sRenderBump;
	static bool				sBakeSunlight;
	static bool				sNoAlpha;
	static bool				sUseTriStrips;
	static bool				sUseFarClip;
	static bool				sShadowRender;
	static bool				sWaterReflections;
	static bool				sDynamicLOD;
	static bool				sPickAvatar;
	static bool				sReflectionRender;
	static bool				sImpostorRender;
	static bool				sImpostorRenderAlphaDepthPass;
	static bool				sUnderWaterRender;
	static bool				sRenderGlow;
	static bool				sTextureBindTest;
	static bool				sRenderFrameTest;
	static bool				sRenderAttachedLights;
	static bool				sRenderAttachedParticles;
	static bool				sRenderDeferred;
	static bool             sMemAllocationThrottled;
	static S32				sVisibleLightCount;
	static F32				sMinRenderSize;
<<<<<<< HEAD
	static BOOL				sRenderingHUDs;
// [SL:KB] - Patch: Render-TextureToggle (Catznip-4.0)
	static bool				sRenderTextures;
// [/SL:KB]
=======
	static bool				sRenderingHUDs;
>>>>>>> 0acf3aa9

	static LLTrace::EventStatHandle<S64> sStatBatchSize;

	//screen texture
	U32 					mScreenWidth;
	U32 					mScreenHeight;
	
	LLRenderTarget			mScreen;
	LLRenderTarget			mUIScreen;
	LLRenderTarget			mDeferredScreen;
	LLRenderTarget			mFXAABuffer;
	LLRenderTarget			mEdgeMap;
	LLRenderTarget			mDeferredDepth;
	LLRenderTarget			mOcclusionDepth;
	LLRenderTarget			mDeferredLight;
	LLRenderTarget			mHighlight;
	LLRenderTarget			mPhysicsDisplay;

	//utility buffer for rendering post effects, gets abused by renderDeferredLighting
	LLPointer<LLVertexBuffer> mDeferredVB;

	//utility buffer for rendering cubes, 8 vertices are corners of a cube [-1, 1]
	LLPointer<LLVertexBuffer> mCubeVB;

	//sun shadow map
	LLRenderTarget			mShadow[6];
	LLRenderTarget			mShadowOcclusion[6];
	std::vector<LLVector3>	mShadowFrustPoints[4];
	LLVector4				mShadowError;
	LLVector4				mShadowFOV;
	LLVector3				mShadowFrustOrigin[4];
	LLCamera				mShadowCamera[8];
	LLVector3				mShadowExtents[4][2];
	glh::matrix4f			mSunShadowMatrix[6];
	glh::matrix4f			mShadowModelview[6];
	glh::matrix4f			mShadowProjection[6];
	glh::matrix4f			mGIMatrix;
	glh::matrix4f			mGIMatrixProj;
	glh::matrix4f			mGIModelview;
	glh::matrix4f			mGIProjection;
	glh::matrix4f			mGINormalMatrix;
	glh::matrix4f			mGIInvProj;
	LLVector2				mGIRange;
	F32						mGILightRadius;
	
	LLPointer<LLDrawable>				mShadowSpotLight[2];
	F32									mSpotLightFade[2];
	LLPointer<LLDrawable>				mTargetShadowSpotLight[2];

	LLVector4				mSunClipPlanes;
	LLVector4				mSunOrthoClipPlanes;

	LLVector2				mScreenScale;

	//water reflection texture
	LLRenderTarget				mWaterRef;

	//water distortion texture (refraction)
	LLRenderTarget				mWaterDis;

	//texture for making the glow
	LLRenderTarget				mGlow[3];

	//noise map
	U32					mNoiseMap;
	U32					mTrueNoiseMap;
	U32					mLightFunc;

	LLColor4				mSunDiffuse;
	LLVector3				mSunDir;
	LLVector3				mTransformedSunDir;

	bool					mInitialized;
	bool					mVertexShadersEnabled;
	S32						mVertexShadersLoaded; // 0 = no, 1 = yes, -1 = failed

	U32						mTransformFeedbackPrimitives; //number of primitives expected to be generated by transform feedback
protected:
	bool					mRenderTypeEnabled[NUM_RENDER_TYPES];
	std::stack<std::string> mRenderTypeEnableStack;

	U32						mRenderDebugFeatureMask;
	U32						mRenderDebugMask;
	std::stack<U32>			mRenderDebugFeatureStack;

	U32						mOldRenderDebugMask;
	
	/////////////////////////////////////////////
	//
	//
	LLDrawable::drawable_vector_t	mMovedList;
	LLDrawable::drawable_vector_t mMovedBridge;
	LLDrawable::drawable_vector_t	mShiftList;

	/////////////////////////////////////////////
	//
	//
	struct Light
	{
		Light(LLDrawable* ptr, F32 d, F32 f = 0.0f)
			: drawable(ptr),
			  dist(d),
			  fade(f)
		{}
		LLPointer<LLDrawable> drawable;
		F32 dist;
		F32 fade;
		struct compare
		{
			bool operator()(const Light& a, const Light& b) const
			{
				if ( a.dist < b.dist )
					return true;
				else if ( a.dist > b.dist )
					return false;
				else
					return a.drawable < b.drawable;
			}
		};
	};
	typedef std::set< Light, Light::compare > light_set_t;
	
	LLDrawable::drawable_set_t		mLights;
	light_set_t						mNearbyLights; // lights near camera
	LLColor4						mHWLightColors[8];
	
	/////////////////////////////////////////////
	//
	// Different queues of drawables being processed.
	//
	LLDrawable::drawable_list_t 	mBuildQ1; // priority
	LLDrawable::drawable_list_t 	mBuildQ2; // non-priority
	LLSpatialGroup::sg_vector_t		mGroupQ1; //priority
	LLSpatialGroup::sg_vector_t		mGroupQ2; // non-priority

	LLSpatialGroup::sg_vector_t		mGroupSaveQ1; // a place to save mGroupQ1 until it is safe to unref

	LLSpatialGroup::sg_vector_t		mMeshDirtyGroup; //groups that need rebuildMesh called
	U32 mMeshDirtyQueryObject;

	LLDrawable::drawable_list_t		mPartitionQ; //drawables that need to update their spatial partition radius 

	bool mGroupQ2Locked;
	bool mGroupQ1Locked;

	bool mResetVertexBuffers; //if true, clear vertex buffers on next update

	LLViewerObject::vobj_list_t		mCreateQ;
		
	LLDrawable::drawable_set_t		mRetexturedList;

	class HighlightItem
	{
	public:
		const LLPointer<LLDrawable> mItem;
		mutable F32 mFade;

		HighlightItem(LLDrawable* item)
		: mItem(item), mFade(0)
		{
		}

		bool operator<(const HighlightItem& rhs) const
		{
			return mItem < rhs.mItem;
		}

		bool operator==(const HighlightItem& rhs) const
		{
			return mItem == rhs.mItem;
		}

		void incrFade(F32 val) const
		{
			mFade = llclamp(mFade+val, 0.f, 1.f);
		}
	};

	std::set<HighlightItem> mHighlightSet;
	LLPointer<LLDrawable> mHighlightObject;

	//////////////////////////////////////////////////
	//
	// Draw pools are responsible for storing all rendered data,
	// and performing the actual rendering of objects.
	//
	struct compare_pools
	{
		bool operator()(const LLDrawPool* a, const LLDrawPool* b) const
		{
			if (!a)
				return true;
			else if (!b)
				return false;
			else
			{
				S32 atype = a->getType();
				S32 btype = b->getType();
				if (atype < btype)
					return true;
				else if (atype > btype)
					return false;
				else
					return a->getId() < b->getId();
			}
		}
	};
 	typedef std::set<LLDrawPool*, compare_pools > pool_set_t;
	pool_set_t mPools;
	LLDrawPool*	mLastRebuildPool;
	
	// For quick-lookups into mPools (mapped by texture pointer)
	std::map<uintptr_t, LLDrawPool*>	mTerrainPools;
	std::map<uintptr_t, LLDrawPool*>	mTreePools;
	LLDrawPoolAlpha*			mAlphaPool;
	LLDrawPool*					mSkyPool;
	LLDrawPool*					mTerrainPool;
	LLDrawPool*					mWaterPool;
	LLDrawPool*					mGroundPool;
	LLRenderPass*				mSimplePool;
	LLRenderPass*				mGrassPool;
	LLRenderPass*				mAlphaMaskPool;
	LLRenderPass*				mFullbrightAlphaMaskPool;
	LLRenderPass*				mFullbrightPool;
	LLDrawPool*					mInvisiblePool;
	LLDrawPool*					mGlowPool;
	LLDrawPool*					mBumpPool;
	LLDrawPool*					mMaterialsPool;
	LLDrawPool*					mWLSkyPool;
	// Note: no need to keep an quick-lookup to avatar pools, since there's only one per avatar
	
public:
	std::vector<LLFace*>		mHighlightFaces;	// highlight faces on physical objects
protected:
	std::vector<LLFace*>		mSelectedFaces;

	class DebugBlip
	{
	public:
		LLColor4 mColor;
		LLVector3 mPosition;
		F32 mAge;

		DebugBlip(const LLVector3& position, const LLColor4& color)
			: mColor(color), mPosition(position), mAge(0.f)
		{ }
	};

	std::list<DebugBlip> mDebugBlips;

	LLPointer<LLViewerFetchedTexture>	mFaceSelectImagep;
	
	U32						mLightMask;
	U32						mLightMovingMask;
	S32						mLightingDetail;
		
	static bool				sRenderPhysicalBeacons;
	static bool				sRenderMOAPBeacons;
	static bool				sRenderScriptedTouchBeacons;
	static bool				sRenderScriptedBeacons;
	static bool				sRenderParticleBeacons;
	static bool				sRenderSoundBeacons;
public:
	static bool				sRenderBeacons;
	static bool				sRenderHighlight;

	// Determines which set of UVs to use in highlight display
	//
	static LLRender::eTexIndex sRenderHighlightTextureChannel;

	//debug use
	static U32              sCurRenderPoolType ;

	//cached settings
	static bool WindLightUseAtmosShaders;
	static bool VertexShaderEnable;
	static bool RenderAvatarVP;
	static bool RenderDeferred;
	static F32 RenderDeferredSunWash;
	static U32 RenderFSAASamples;
	static U32 RenderResolutionDivisor;
	static bool RenderUIBuffer;
	static S32 RenderShadowDetail;
	static bool RenderDeferredSSAO;
	static F32 RenderShadowResolutionScale;
	static bool RenderLocalLights;
	static bool RenderDelayCreation;
	static bool RenderAnimateRes;
	static bool FreezeTime;
	static S32 DebugBeaconLineWidth;
	static F32 RenderHighlightBrightness;
	static LLColor4 RenderHighlightColor;
	static F32 RenderHighlightThickness;
	static bool RenderSpotLightsInNondeferred;
	static LLColor4 PreviewAmbientColor;
	static LLColor4 PreviewDiffuse0;
	static LLColor4 PreviewSpecular0;
	static LLColor4 PreviewDiffuse1;
	static LLColor4 PreviewSpecular1;
	static LLColor4 PreviewDiffuse2;
	static LLColor4 PreviewSpecular2;
	static LLVector3 PreviewDirection0;
	static LLVector3 PreviewDirection1;
	static LLVector3 PreviewDirection2;
	static F32 RenderGlowMinLuminance;
	static F32 RenderGlowMaxExtractAlpha;
	static F32 RenderGlowWarmthAmount;
	static LLVector3 RenderGlowLumWeights;
	static LLVector3 RenderGlowWarmthWeights;
	static S32 RenderGlowResolutionPow;
	static S32 RenderGlowIterations;
	static F32 RenderGlowWidth;
	static F32 RenderGlowStrength;
	static bool RenderDepthOfField;
	static bool RenderDepthOfFieldInEditMode;
	static F32 CameraFocusTransitionTime;
	static F32 CameraFNumber;
	static F32 CameraFocalLength;
	static F32 CameraFieldOfView;
	static F32 RenderShadowNoise;
	static F32 RenderShadowBlurSize;
	static F32 RenderSSAOScale;
	static U32 RenderSSAOMaxScale;
	static F32 RenderSSAOFactor;
	static LLVector3 RenderSSAOEffect;
	static F32 RenderShadowOffsetError;
	static F32 RenderShadowBiasError;
	static F32 RenderShadowOffset;
	static F32 RenderShadowBias;
	static F32 RenderSpotShadowOffset;
	static F32 RenderSpotShadowBias;
	static F32 RenderEdgeDepthCutoff;
	static F32 RenderEdgeNormCutoff;
	static LLVector3 RenderShadowGaussian;
	static F32 RenderShadowBlurDistFactor;
	static bool RenderDeferredAtmospheric;
	static S32 RenderReflectionDetail;
	static F32 RenderHighlightFadeTime;
	static LLVector3 RenderShadowClipPlanes;
	static LLVector3 RenderShadowOrthoClipPlanes;
	static LLVector3 RenderShadowNearDist;
	static F32 RenderFarClip;
	static LLVector3 RenderShadowSplitExponent;
	static F32 RenderShadowErrorCutoff;
	static F32 RenderShadowFOVCutoff;
	static bool CameraOffset;
	static F32 CameraMaxCoF;
	static F32 CameraDoFResScale;
	static F32 RenderAutoHideSurfaceAreaLimit;
};

void render_bbox(const LLVector3 &min, const LLVector3 &max);
void render_hud_elements();

extern LLPipeline gPipeline;
extern bool gDebugPipeline;
extern const LLMatrix4* gGLLastMatrix;

#endif<|MERGE_RESOLUTION|>--- conflicted
+++ resolved
@@ -586,14 +586,10 @@
 	static bool             sMemAllocationThrottled;
 	static S32				sVisibleLightCount;
 	static F32				sMinRenderSize;
-<<<<<<< HEAD
-	static BOOL				sRenderingHUDs;
+	static bool				sRenderingHUDs;
 // [SL:KB] - Patch: Render-TextureToggle (Catznip-4.0)
 	static bool				sRenderTextures;
 // [/SL:KB]
-=======
-	static bool				sRenderingHUDs;
->>>>>>> 0acf3aa9
 
 	static LLTrace::EventStatHandle<S64> sStatBatchSize;
 
