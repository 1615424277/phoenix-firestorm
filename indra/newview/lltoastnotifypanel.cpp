--- conflicted
+++ resolved
@@ -56,14 +56,9 @@
 LLToastNotifyPanel::button_click_signal_t LLToastNotifyPanel::sButtonClickSignal;
 
 LLToastNotifyPanel::LLToastNotifyPanel(const LLNotificationPtr& notification, const LLRect& rect, bool show_images)
-<<<<<<< HEAD
-:   LLCheckBoxToastPanel(notification),
-    LLInstanceTracker<LLToastNotifyPanel, LLUUID, LLInstanceTrackerReplaceOnCollision>(notification->getID())
-=======
 :   LLCheckBoxToastPanel(notification)
 ,   LLInstanceTracker<LLToastNotifyPanel, LLUUID, LLInstanceTrackerReplaceOnCollision>(notification->getID())
 ,   mTextBox(NULL)
->>>>>>> 33ad8db7
 {
     init(rect, show_images);
 }
@@ -91,13 +86,6 @@
     mBtnCallbackData.push_back(userdata);
 
     LLButton::Params p;
-<<<<<<< HEAD
-    bool make_small_btn = form_element["index"].asInteger() == -1 || form_element["index"].asInteger() == -2;
-    const LLFontGL* font = make_small_btn ? sFontSmall: sFont; // for block and ignore buttons in script dialog
-    p.name = form_element["name"].asString();
-    p.label = form_element["text"].asString();
-    p.tool_tip = form_element["text"].asString();
-=======
     S32 index = form_element["index"].asInteger();
     std::string name = form_element["name"].asString();
     std::string text = form_element["text"].asString();
@@ -107,7 +95,6 @@
     p.name = name;
     p.label = text;
     p.tool_tip = text;
->>>>>>> 33ad8db7
     p.font = font;
     p.rect.height = BTN_HEIGHT;
     p.click_callback.function(boost::bind(&LLToastNotifyPanel::onClickButton, userdata));
@@ -276,19 +263,10 @@
 
     LLRect current_rect = getRect();
 
-<<<<<<< HEAD
-    LLRect current_rect = getRect();
-
     setXMLFilename("");
     buildFromFile("panel_notification.xml");
 
-    if(rect != LLRect::null)
-=======
-    setXMLFilename("");
-    buildFromFile("panel_notification.xml");
-
     if (rect != LLRect::null)
->>>>>>> 33ad8db7
     {
         this->setShape(rect);
     }
@@ -337,10 +315,7 @@
     else
     {
         mTextBox = getChild<LLTextEditor>("text_editor_box");
-<<<<<<< HEAD
-=======
         mTextBox->setFont(LLFontGL::getFont(LLFontDescriptor(mIsScriptDialog ? sFontScript : sFontDefault, "Medium", 0)));
->>>>>>> 33ad8db7
     }
 
     mTextBox->setMaxTextLength(LLToastPanel::MAX_TEXT_LENGTH);
@@ -456,8 +431,6 @@
     {
         reshape(current_rect.getWidth(), current_rect.getHeight());
     }
-<<<<<<< HEAD
-=======
 }
 
 void LLToastNotifyPanel::deleteAllChildren()
@@ -473,7 +446,6 @@
     mAddedDefaultBtn = false;
 
     LLCheckBoxToastPanel::deleteAllChildren();
->>>>>>> 33ad8db7
 }
 
 bool LLToastNotifyPanel::isControlPanelEnabled() const
