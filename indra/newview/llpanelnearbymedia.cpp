--- conflicted
+++ resolved
@@ -28,11 +28,7 @@
 
 #include "llpanelnearbymedia.h"
 
-<<<<<<< HEAD
-// #include "llaudioengine.h"	// ## Zi: Media/Stream separation
-=======
 // #include "llaudioengine.h"   // ## Zi: Media/Stream separation
->>>>>>> 1a8a5404
 #include "llbase64.h"
 #include "llcheckboxctrl.h"
 #include "llclipboard.h"
@@ -72,11 +68,7 @@
 extern LLControlGroup gSavedSettings;
 
 static const LLUUID PARCEL_MEDIA_LIST_ITEM_UUID = LLUUID("CAB5920F-E484-4233-8621-384CF373A321");
-<<<<<<< HEAD
-// static const LLUUID PARCEL_AUDIO_LIST_ITEM_UUID = LLUUID("DF4B020D-8A24-4B95-AB5D-CA970D694822");	// ## Zi: Media/Stream separation
-=======
 // static const LLUUID PARCEL_AUDIO_LIST_ITEM_UUID = LLUUID("DF4B020D-8A24-4B95-AB5D-CA970D694822");    // ## Zi: Media/Stream separation
->>>>>>> 1a8a5404
 
 //
 // LLPanelNearByMedia
@@ -84,17 +76,6 @@
 
 
 LLPanelNearByMedia::LLPanelNearByMedia()
-<<<<<<< HEAD
-:	mMediaList(NULL),
-	  mEnableAllCtrl(NULL),
-	  mDebugInfoVisible(false),
-	  mParcelMediaItem(NULL),
-	  //mParcelAudioItem(NULL),	// <FS:Zi> Media/Stream separation
-      mMoreLessBtn(NULL)
-{
-    // This is just an initial value, mParcelAudioAutoStart does not affect ParcelMediaAutoPlayEnable
-	/* ## Zi: Media/Stream separation
-=======
 :   mMediaList(NULL),
       mEnableAllCtrl(NULL),
       mDebugInfoVisible(false),
@@ -104,28 +85,10 @@
 {
     // This is just an initial value, mParcelAudioAutoStart does not affect ParcelMediaAutoPlayEnable
     /* ## Zi: Media/Stream separation
->>>>>>> 1a8a5404
     mParcelAudioAutoStart = gSavedSettings.getS32("ParcelMediaAutoPlayEnable") != 0
                             && gSavedSettings.getBOOL("MediaTentativeAutoPlay");
 
     gSavedSettings.getControl("ParcelMediaAutoPlayEnable")->getSignal()->connect(boost::bind(&LLPanelNearByMedia::handleMediaAutoPlayChanged, this, _2));
-<<<<<<< HEAD
-	## Zi: Media/Stream separation
-	*/
-
-	mCommitCallbackRegistrar.add("MediaListCtrl.EnableAll",		boost::bind(&LLPanelNearByMedia::onClickEnableAll, this));
-	mCommitCallbackRegistrar.add("MediaListCtrl.DisableAll",		boost::bind(&LLPanelNearByMedia::onClickDisableAll, this));
-	//<FS:KC> Handled centrally now
-	// mCommitCallbackRegistrar.add("MediaListCtrl.GoMediaPrefs", boost::bind(&LLPanelNearByMedia::onAdvancedButtonClick, this));
-	mCommitCallbackRegistrar.add("MediaListCtrl.MoreLess", boost::bind(&LLPanelNearByMedia::onMoreLess, this));
-	mCommitCallbackRegistrar.add("SelectedMediaCtrl.Stop",		boost::bind(&LLPanelNearByMedia::onClickSelectedMediaStop, this));	
-	mCommitCallbackRegistrar.add("SelectedMediaCtrl.Play",		boost::bind(&LLPanelNearByMedia::onClickSelectedMediaPlay, this));
-	mCommitCallbackRegistrar.add("SelectedMediaCtrl.Pause",		boost::bind(&LLPanelNearByMedia::onClickSelectedMediaPause, this));
-	mCommitCallbackRegistrar.add("SelectedMediaCtrl.Mute",		boost::bind(&LLPanelNearByMedia::onClickSelectedMediaMute, this));
-	mCommitCallbackRegistrar.add("SelectedMediaCtrl.Volume",	boost::bind(&LLPanelNearByMedia::onCommitSelectedMediaVolume, this));
-	mCommitCallbackRegistrar.add("SelectedMediaCtrl.Zoom",		boost::bind(&LLPanelNearByMedia::onClickSelectedMediaZoom, this));
-	mCommitCallbackRegistrar.add("SelectedMediaCtrl.Unzoom",	boost::bind(&LLPanelNearByMedia::onClickSelectedMediaUnzoom, this));
-=======
     ## Zi: Media/Stream separation
     */
 
@@ -141,7 +104,6 @@
     mCommitCallbackRegistrar.add("SelectedMediaCtrl.Volume",    boost::bind(&LLPanelNearByMedia::onCommitSelectedMediaVolume, this));
     mCommitCallbackRegistrar.add("SelectedMediaCtrl.Zoom",      boost::bind(&LLPanelNearByMedia::onClickSelectedMediaZoom, this));
     mCommitCallbackRegistrar.add("SelectedMediaCtrl.Unzoom",    boost::bind(&LLPanelNearByMedia::onClickSelectedMediaUnzoom, this));
->>>>>>> 1a8a5404
 
     // Context menu handler.
     mCommitCallbackRegistrar.add("SelectedMediaCtrl.Action",
@@ -155,11 +117,7 @@
                                      return onMenuVisible(data);
                                  });
 
-<<<<<<< HEAD
-	buildFromFile( "panel_nearby_media.xml");
-=======
     buildFromFile( "panel_nearby_media.xml");
->>>>>>> 1a8a5404
 }
 
 LLPanelNearByMedia::~LLPanelNearByMedia()
@@ -168,71 +126,6 @@
 
 bool LLPanelNearByMedia::postBuild()
 {
-<<<<<<< HEAD
-	LLPanelPulldown::postBuild();
-
-	const S32 RESIZE_BAR_THICKNESS = 6;
-	LLResizeBar::Params p;
-	p.rect = LLRect(0, RESIZE_BAR_THICKNESS, getRect().getWidth(), 0);
-	p.name = "resizebar_bottom";
-	p.min_size = getRect().getHeight();
-	p.side = LLResizeBar::BOTTOM;
-	p.resizing_view = this;
-	addChild( LLUICtrlFactory::create<LLResizeBar>(p) );
-
-	p.rect = LLRect( 0, getRect().getHeight(), RESIZE_BAR_THICKNESS, 0);
-	p.name = "resizebar_left";
-	p.min_size = getRect().getWidth();
-	p.side = LLResizeBar::LEFT;
-	addChild( LLUICtrlFactory::create<LLResizeBar>(p) );
-	
-	LLResizeHandle::Params resize_handle_p;
-	resize_handle_p.rect = LLRect( 0, RESIZE_HANDLE_HEIGHT, RESIZE_HANDLE_WIDTH, 0 );
-	resize_handle_p.mouse_opaque(false);
-	resize_handle_p.min_width(getRect().getWidth());
-	resize_handle_p.min_height(getRect().getHeight());
-	resize_handle_p.corner(LLResizeHandle::LEFT_BOTTOM);
-	addChild(LLUICtrlFactory::create<LLResizeHandle>(resize_handle_p));
-
-	mNearbyMediaPanel = getChild<LLUICtrl>("nearby_media_panel");
-	mMediaList = getChild<LLScrollListCtrl>("media_list");
-	mEnableAllCtrl = getChild<LLUICtrl>("all_nearby_media_enable_btn");
-	mDisableAllCtrl = getChild<LLUICtrl>("all_nearby_media_disable_btn");
-	mShowCtrl = getChild<LLComboBox>("show_combo");
-
-	// Dynamic (selection-dependent) controls
-	mStopCtrl = getChild<LLUICtrl>("stop");
-	mPlayCtrl = getChild<LLUICtrl>("play");
-	mPauseCtrl = getChild<LLUICtrl>("pause");
-	mMuteCtrl = getChild<LLUICtrl>("mute");
-	mVolumeSliderCtrl = getChild<LLUICtrl>("volume_slider_ctrl");
-	mZoomCtrl = getChild<LLUICtrl>("zoom");
-	mUnzoomCtrl = getChild<LLUICtrl>("unzoom");
-	mVolumeSlider = getChild<LLSlider>("volume_slider");
-	mMuteBtn = getChild<LLButton>("mute_btn");
-    mMoreLessBtn = getChild<LLButton>("more_btn");
-
-	mEmptyNameString = getString("empty_item_text");
-	mParcelMediaName = getString("parcel_media_name");
-//	mParcelAudioName = getString("parcel_audio_name");	// ## Zi: Media/Stream separation
-	mPlayingString = getString("playing_suffix");
-	
-	mMediaList->setDoubleClickCallback(onZoomMedia, this);
-	mMediaList->sortByColumnIndex(PROXIMITY_COLUMN, true);
-	mMediaList->sortByColumnIndex(VISIBILITY_COLUMN, false);
-	
-	refreshList();
-	updateControls();
-	updateColumns();
-	
-	LLView* minimized_controls = getChildView("minimized_controls");
-	mMoreRect = getRect();
-	mLessRect = getRect();
-	mLessRect.mBottom = minimized_controls->getRect().mBottom;
-
-    mMoreLessBtn->setVisible(false);
-	onMoreLess();
-=======
     LLPanelPulldown::postBuild();
 
     const S32 RESIZE_BAR_THICKNESS = 6;
@@ -296,19 +189,13 @@
 
     mMoreLessBtn->setVisible(false);
     onMoreLess();
->>>>>>> 1a8a5404
 
     mContextMenu = LLUICtrlFactory::getInstance()->createFromFile<LLToggleableMenu>(
         "menu_nearby_media.xml",
         gMenuHolder,
         LLViewerMenuHolderGL::child_registry_t::instance());
-<<<<<<< HEAD
-	
-	return true;
-=======
 
     return true;
->>>>>>> 1a8a5404
 }
 
 /* <FS:Zi> Media/Stream separation
@@ -335,17 +222,10 @@
 {
     LLPanelPulldown::reshape(width, height, called_from_parent);
 
-<<<<<<< HEAD
-	if (mMoreLessBtn && mMoreLessBtn->getValue().asBoolean())
-	{
-		mMoreRect = getRect();
-	}
-=======
     if (mMoreLessBtn && mMoreLessBtn->getValue().asBoolean())
     {
         mMoreRect = getRect();
     }
->>>>>>> 1a8a5404
 
 }
 
@@ -369,8 +249,6 @@
 
 /*virtual*/
 bool LLPanelNearByMedia::handleHover(S32 x, S32 y, MASK mask)
-<<<<<<< HEAD
-=======
 {
     LLPanelPulldown::handleHover(x, y, mask);
 
@@ -385,7 +263,6 @@
 }
 
 bool LLPanelNearByMedia::handleRightMouseDown(S32 x, S32 y, MASK mask)
->>>>>>> 1a8a5404
 {
     S32 x_list, y_list;
     localPointToOtherView(x, y, &x_list, &y_list, mMediaList);
@@ -411,29 +288,6 @@
     return LLPanelPulldown::handleRightMouseDown(x, y, mask);
 }
 
-<<<<<<< HEAD
-bool LLPanelNearByMedia::handleRightMouseDown(S32 x, S32 y, MASK mask)
-{
-    S32 x_list, y_list;
-    localPointToOtherView(x, y, &x_list, &y_list, mMediaList);
-    if (mMoreLessBtn->getToggleState()
-        && mMediaList->pointInView(x_list, y_list)
-        && mMediaList->selectItemAt(x_list, y_list, mask))
-    {
-        if (mContextMenu)
-        {
-            mContextMenu->buildDrawLabels();
-            mContextMenu->updateParent(LLMenuGL::sMenuContainer);
-            LLMenuGL::showPopup(this, mContextMenu, x, y);
-            return true;
-        }
-    }
-
-    return LLPanelPulldown::handleRightMouseDown(x, y, mask);
-}
-
-=======
->>>>>>> 1a8a5404
 
 void LLPanelNearByMedia::onVisibilityChange(bool new_visibility)
 {
@@ -574,130 +428,6 @@
                                           LLPanelNearByMedia::MediaClass media_class,
                                           const std::string &debug_str)
 {
-<<<<<<< HEAD
-	LLScrollListCell* cell = item->getColumn(PROXIMITY_COLUMN);
-	if(cell)
-	{
-		// since we are forced to sort by text, encode sort order as string
-		std::string proximity_string = STRINGIZE(proximity);
-		std::string old_proximity_string = cell->getValue().asString();
-		if(proximity_string != old_proximity_string)
-		{
-			cell->setValue(proximity_string);
-			mMediaList->setNeedsSort(true);
-		}
-	}
-	
-	cell = item->getColumn(CHECKBOX_COLUMN);
-	if(cell)
-	{
-		cell->setValue(!is_disabled);
-	}
-	
-	cell = item->getColumn(VISIBILITY_COLUMN);
-	if(cell)
-	{
-		S32 old_visibility = cell->getValue();
-		// *HACK ALERT: force ordering of Media before Audio before the rest of the list
-		S32 new_visibility = 
-			item->getUUID() == PARCEL_MEDIA_LIST_ITEM_UUID ? 3
-//			: item->getUUID() == PARCEL_AUDIO_LIST_ITEM_UUID ? 2	// ## Zi: Media/Stream separation
-			: (has_media) ? 1 
-			: ((is_disabled) ? 0
-			: -1);
-		cell->setValue(STRINGIZE(new_visibility));
-		if (new_visibility != old_visibility)
-		{			
-			mMediaList->setNeedsSort(true);
-		}
-	}
-	
-	cell = item->getColumn(NAME_COLUMN);
-	if(cell)
-	{
-		std::string name = item_name;
-		std::string old_name = cell->getValue().asString();
-		if (has_media) 
-		{
-			name += " " + mPlayingString;
-		}
-		if (name != old_name)
-		{
-			cell->setValue(name);
-		}
-		cell->setToolTip(item_tooltip);
-		
-		// *TODO: Make these font styles/colors configurable via XUI
-		U8 font_style = LLFontGL::NORMAL;
-		// <FS:Zi> Make nearby media list entry color configurable
-		// LLColor4 cell_color = LLColor4::white;
-		LLColor4 cell_color = LLUIColorTable::instance().getColor("MediaListItemColor");
-		// </FS:Zi>
-		
-		// Only colorize by class in debug
-		if (mDebugInfoVisible)
-		{
-			switch (media_class) {
-				case MEDIA_CLASS_FOCUSED:
-					cell_color = LLColor4::yellow;
-					break;
-				case MEDIA_CLASS_ON_OTHERS:
-					cell_color = LLColor4::red;
-					break;
-				case MEDIA_CLASS_OUTSIDE_PARCEL:
-					cell_color = LLColor4::orange;
-					break;
-				case MEDIA_CLASS_WITHIN_PARCEL:
-				default:
-					break;
-			}
-		}
-		if (is_disabled)
-		{
-			if (mDebugInfoVisible)
-			{
-				font_style |= LLFontGL::ITALIC;
-				cell_color = LLColor4::black;
-			}
-			else {
-				// Dim it if it is disabled
-				cell_color.setAlpha(0.25);
-			}
-		}
-		// Dim it if it isn't "showing"
-		else if (!has_media)
-		{
-			cell_color.setAlpha(0.25);
-		}
-		// Bold it if it is time-based media and it is playing
-		else if (is_time_based_and_playing)
-		{
-			if (mDebugInfoVisible) font_style |= LLFontGL::BOLD;
-		}
-		cell->setColor(cell_color);
-		LLScrollListText *text_cell = dynamic_cast<LLScrollListText*> (cell);
-		if (text_cell)
-		{
-			text_cell->setFontStyle(font_style);
-		}
-	}
-	
-	cell = item->getColumn(CLASS_COLUMN);
-	if(cell)
-	{
-		// TODO: clean this up!
-		cell->setValue(STRINGIZE(media_class));
-	}
-	
-	if(mDebugInfoVisible)
-	{
-		cell = item->getColumn(DEBUG_COLUMN);
-		if(cell)
-		{
-			cell->setValue(debug_str);
-		}
-	}
-=======
     LLScrollListCell* cell = item->getColumn(PROXIMITY_COLUMN);
     if(cell)
     {
@@ -820,7 +550,6 @@
             cell->setValue(debug_str);
         }
     }
->>>>>>> 1a8a5404
 }
 
 void LLPanelNearByMedia::removeListItem(const LLUUID &id)
@@ -833,101 +562,6 @@
 
 void LLPanelNearByMedia::refreshParcelItems()
 {
-<<<<<<< HEAD
-	//
-	// First add/remove the "fake" items Parcel Media and Parcel Audio.
-	// These items will have special UUIDs 
-	//    PARCEL_MEDIA_LIST_ITEM_UUID
-	//    PARCEL_AUDIO_LIST_ITEM_UUID (removed: ## Zi: Media/Stream separation)
-	//
-	// Get the filter choice.
-	const LLSD &choice_llsd = mShowCtrl->getSelectedValue();
-	MediaClass choice = (MediaClass)choice_llsd.asInteger();
-	// Only show "special parcel items" if "All" or "Within" filter
-	// (and if media is "enabled")
-	bool should_include = (choice == MEDIA_CLASS_ALL || choice == MEDIA_CLASS_WITHIN_PARCEL);
-	LLViewerMedia* media_inst = LLViewerMedia::getInstance();
-
-	// First Parcel Media: add or remove it as necessary
-	if (gSavedSettings.getBOOL("AudioStreamingMedia") && should_include && media_inst->hasParcelMedia())
-	{
-		// Yes, there is parcel media.
-		if (NULL == mParcelMediaItem)
-		{
-			mParcelMediaItem = addListItem(PARCEL_MEDIA_LIST_ITEM_UUID);
-			mMediaList->setNeedsSort(true);
-		}
-	}
-	else {
-		if (NULL != mParcelMediaItem) {
-			removeListItem(PARCEL_MEDIA_LIST_ITEM_UUID);
-			mParcelMediaItem = NULL;
-			mMediaList->setNeedsSort(true);	
-		}
-	}
-	
-	// ... then update it
-	if (NULL != mParcelMediaItem)
-	{
-		std::string name, url, tooltip;
-		getNameAndUrlHelper(LLViewerParcelMedia::getInstance()->getParcelMedia(), name, url, "");
-		if (name.empty() || name == url)
-		{
-			tooltip = url;
-		}
-		else
-		{
-			tooltip = name + " : " + url;
-		}
-		LLViewerMediaImpl *impl = LLViewerParcelMedia::getInstance()->getParcelMedia();
-		updateListItem(mParcelMediaItem,
-					   mParcelMediaName,
-					   tooltip,
-					   -2, // Proximity closer than anything else, before Parcel Audio
-					   impl == NULL || impl->isMediaDisabled(),
-					   impl != NULL && !LLViewerParcelMedia::getInstance()->getURL().empty(),
-					   impl != NULL && impl->isMediaTimeBased() &&	impl->isMediaPlaying(),
-					   MEDIA_CLASS_ALL,
-					   "parcel media");
-	}
-	/* <FS:Zi> Media/Stream separation
-	// Next Parcel Audio: add or remove it as necessary (don't show if disabled in prefs)
-	if (should_include && media_inst->hasParcelAudio() && gSavedSettings.getBOOL("AudioStreamingMusic"))
-	{
-		// Yes, there is parcel audio.
-		if (NULL == mParcelAudioItem)
-		{
-			mParcelAudioItem = addListItem(PARCEL_AUDIO_LIST_ITEM_UUID);
-			mMediaList->setNeedsSort(true);
-		}
-	}
-	else {
-		if (NULL != mParcelAudioItem) {
-			removeListItem(PARCEL_AUDIO_LIST_ITEM_UUID);
-			mParcelAudioItem = NULL;
-			mMediaList->setNeedsSort(true);
-		}
-	}
-	// ... then update it
-	if (NULL != mParcelAudioItem)
-	{
-		bool is_playing = media_inst->isParcelAudioPlaying();
-	
-		std::string url;
-		url = media_inst->getParcelAudioURL();
-
-		updateListItem(mParcelAudioItem,
-					   mParcelAudioName,
-					   url,
-					   -1, // Proximity after Parcel Media, but closer than anything else
-					   (!is_playing),
-					   is_playing,
-					   is_playing,
-					   MEDIA_CLASS_ALL,
-					   "parcel audio");
-	}
-	</FS:Zi> Media/Stream separation */
-=======
     //
     // First add/remove the "fake" items Parcel Media and Parcel Audio.
     // These items will have special UUIDs
@@ -1021,136 +655,10 @@
                        "parcel audio");
     }
     </FS:Zi> Media/Stream separation */
->>>>>>> 1a8a5404
 }
 
 void LLPanelNearByMedia::refreshList()
 {
-<<<<<<< HEAD
-	bool all_items_deleted = false;
-		
-	if(!mMediaList)
-	{
-		// None of this makes any sense if the media list isn't there.
-		return;
-	}
-	
-	// Check whether the debug column has been shown/hidden.
-	bool debug_info_visible = gSavedSettings.getBOOL("MediaPerformanceManagerDebug");
-	if(debug_info_visible != mDebugInfoVisible)
-	{
-		mDebugInfoVisible = debug_info_visible;
-
-		// Clear all items so the list gets regenerated.
-		mMediaList->deleteAllItems();
-		// mParcelAudioItem = NULL;	// ## Zi: Media/Stream separation
-		mParcelMediaItem = NULL;
-		all_items_deleted = true;
-		
-		updateColumns();
-	}
-	
-	refreshParcelItems();
-	
-	// Get the canonical list from LLViewerMedia
-	LLViewerMedia* media_inst = LLViewerMedia::getInstance();
-	LLViewerMedia::impl_list impls = media_inst->getPriorityList();
-	LLViewerMedia::impl_list::iterator priority_iter;
-	
-	U32 disabled_count = 0;
-	
-	// iterate over the impl list, creating rows as necessary.
-	for(priority_iter = impls.begin(); priority_iter != impls.end(); priority_iter++)
-	{
-		LLViewerMediaImpl *impl = *priority_iter;
-		
-		// If we just emptied out the list, every flag needs to be reset.
-		if(all_items_deleted)
-		{
-			impl->setInNearbyMediaList(false);
-		}
-
-		if (!impl->isParcelMedia())
-		{
-			LLUUID media_id = impl->getMediaTextureID();
-			S32 proximity = impl->getProximity();
-			// This is expensive (i.e. a linear search) -- don't use it here.  We now use mInNearbyMediaList instead.
-			//S32 index = mMediaList->getItemIndex(media_id);
-			if (proximity < 0 || !shouldShow(impl))
-			{
-				if (impl->getInNearbyMediaList())
-				{
-					// There's a row for this impl -- remove it.
-					removeListItem(media_id);
-					impl->setInNearbyMediaList(false);
-				}
-			}
-			else
-			{
-				if (!impl->getInNearbyMediaList())
-				{
-					// We don't have a row for this impl -- add one.
-					addListItem(media_id);
-					impl->setInNearbyMediaList(true);
-				}
-			}
-			// Update counts
-			if (impl->isMediaDisabled())
-			{
-				disabled_count++;
-			}
-		}
-	}
-	mDisableAllCtrl->setEnabled((gSavedSettings.getBOOL("AudioStreamingMusic") || 
-								 gSavedSettings.getBOOL("AudioStreamingMedia")) &&
-								(media_inst->isAnyMediaShowing() || 
-								 media_inst->isParcelMediaPlaying() ||
-								 media_inst->isParcelAudioPlaying()));
-
-	mEnableAllCtrl->setEnabled( (gSavedSettings.getBOOL("AudioStreamingMusic") ||
-								gSavedSettings.getBOOL("AudioStreamingMedia")) &&
-							   (disabled_count > 0 ||
-								// parcel media (if we have it, and it isn't playing, enable "start")
-								(media_inst->hasParcelMedia() && ! media_inst->isParcelMediaPlaying()) ||
-								// parcel audio (if we have it, and it isn't playing, enable "start")
-								(media_inst->hasParcelAudio() && ! media_inst->isParcelAudioPlaying())));
-
-	// Iterate over the rows in the control, updating ones whose impl exists, and deleting ones whose impl has gone away.
-	std::vector<LLScrollListItem*> items = mMediaList->getAllData();
-
-	for (std::vector<LLScrollListItem*>::iterator item_it = items.begin();
-		item_it != items.end();
-		++item_it)
-	{
-		LLScrollListItem* item = (*item_it);
-		LLUUID row_id = item->getUUID();
-		
-		if (row_id != PARCEL_MEDIA_LIST_ITEM_UUID)
-			// &&			row_id != PARCEL_AUDIO_LIST_ITEM_UUID)	// ## Zi: Media/Stream separation
-		{
-			LLViewerMediaImpl* impl = media_inst->getMediaImplFromTextureID(row_id);
-			if(impl)
-			{
-				updateListItem(item, impl);
-			}
-			else
-			{
-				// This item's impl has been deleted -- remove the row.
-				// Removing the row won't throw off our iteration, since we have a local copy of the array.
-				// We just need to make sure we don't access this item after the delete.
-				removeListItem(row_id);
-			}
-		}
-	}
-	
-	// Set the selection to whatever media impl the media focus/hover is on. 
-	// This is an experiment, and can be removed by ifdefing out these 4 lines.
-	LLUUID media_target = LLViewerMediaFocus::getInstance()->getControlsMediaID();
-	if(media_target.notNull())
-	{
-		mMediaList->selectByID(media_target);
-	}
-=======
     bool all_items_deleted = false;
 
     if(!mMediaList)
@@ -1274,7 +782,6 @@
     {
         mMediaList->selectByID(media_target);
     }
->>>>>>> 1a8a5404
 }
 
 void LLPanelNearByMedia::updateColumns()
@@ -1307,20 +814,6 @@
 }
 
 void LLPanelNearByMedia::onClickEnableParcelMedia()
-<<<<<<< HEAD
-{	
-	if ( ! LLViewerMedia::getInstance()->isParcelMediaPlaying() )
-	{
-		if (gSavedSettings.getBOOL("MediaEnableFilter"))
-		{
-			LLViewerParcelMedia::getInstance()->filterMediaUrl(LLViewerParcelMgr::getInstance()->getAgentParcel());
-		}
-		else
-		{
-			LLViewerParcelMedia::getInstance()->play(LLViewerParcelMgr::getInstance()->getAgentParcel());
-		}
-	}
-=======
 {
     if ( ! LLViewerMedia::getInstance()->isParcelMediaPlaying() )
     {
@@ -1333,7 +826,6 @@
             LLViewerParcelMedia::getInstance()->play(LLViewerParcelMgr::getInstance()->getAgentParcel());
         }
     }
->>>>>>> 1a8a5404
 }
 
 void LLPanelNearByMedia::onClickDisableParcelMedia()
@@ -1351,61 +843,6 @@
 
 bool LLPanelNearByMedia::setDisabled(const LLUUID &row_id, bool disabled)
 {
-<<<<<<< HEAD
-	// if (row_id == PARCEL_AUDIO_LIST_ITEM_UUID)
-	// {
-	// 	if (disabled)
-	// 	{
-	// 		onClickParcelAudioStop();
-	// 	}
-	// 	else
-	// 	{
-	// 		onClickParcelAudioPlay();
-	// 	}
-	// 	return true;
-	// }
-	// else if (row_id == PARCEL_MEDIA_LIST_ITEM_UUID)
-	// {
-	// 	if (disabled)
-	// 	{
-	// 		onClickDisableParcelMedia();
-	// 	}
-	// 	else
-	// 	{
-	// 		onClickEnableParcelMedia();
-	// 	}
-	// 	return true;
-	// }
-	// else {
-	// 	LLViewerMediaImpl* impl = LLViewerMedia::getMediaImplFromTextureID(row_id);
-	// 	if(impl)
-	// 	{
-	// 		impl->setDisabled(disabled, true);
-	// 		return true;
-	// 	}
-	// }
-	// return false;
-
-	if (row_id == PARCEL_MEDIA_LIST_ITEM_UUID)
-	{
-		if (disabled)
-			onClickDisableParcelMedia();
-		else
-			onClickEnableParcelMedia();
-		return
-			true;
-	}
-	else
-	{
-		LLViewerMediaImpl* impl = LLViewerMedia::getInstance()->getMediaImplFromTextureID(row_id);
-		if(impl)
-		{
-			impl->setDisabled(disabled, true);
-			return true;
-		}
-	}
-	return false;
-=======
     // if (row_id == PARCEL_AUDIO_LIST_ITEM_UUID)
     // {
     //  if (disabled)
@@ -1459,7 +896,6 @@
         }
     }
     return false;
->>>>>>> 1a8a5404
 
 }
 
@@ -1474,16 +910,6 @@
 
 void LLPanelNearByMedia::onClickParcelMediaPlay()
 {
-<<<<<<< HEAD
-	if (gSavedSettings.getBOOL("MediaEnableFilter"))
-	{
-		LLViewerParcelMedia::getInstance()->filterMediaUrl(LLViewerParcelMgr::getInstance()->getAgentParcel());
-	}
-	else
-	{
-		LLViewerParcelMedia::getInstance()->play(LLViewerParcelMgr::getInstance()->getAgentParcel());
-	}
-=======
     if (gSavedSettings.getBOOL("MediaEnableFilter"))
     {
         LLViewerParcelMedia::getInstance()->filterMediaUrl(LLViewerParcelMgr::getInstance()->getAgentParcel());
@@ -1492,7 +918,6 @@
     {
         LLViewerParcelMedia::getInstance()->play(LLViewerParcelMgr::getInstance()->getAgentParcel());
     }
->>>>>>> 1a8a5404
 }
 
 void LLPanelNearByMedia::onClickParcelMediaStop()
@@ -1513,29 +938,6 @@
 /* <FS:Zi> Media/Stream separation
 void LLPanelNearByMedia::onClickParcelAudioPlay()
 {
-<<<<<<< HEAD
-	// User *explicitly* started the internet stream, so keep the stream
-	// playing and updated as they cross to other parcels etc.
-	mParcelAudioAutoStart = true;
-	if (!gAudiop)
-	{
-		LL_WARNS("AudioEngine") << "LLAudioEngine instance doesn't exist!" << LL_ENDL;
-		return;
-	}
-
-	if (LLAudioEngine::AUDIO_PAUSED == gAudiop->isInternetStreamPlaying())
-	{
-		// 'false' means unpause
-		gAudiop->pauseInternetStream(false);
-	}
-	else
-	{
-		if (gSavedSettings.getBOOL("MediaEnableFilter"))
-			LLViewerParcelMedia::getInstance()->filterAudioUrl(LLViewerMedia::getParcelAudioURL());
-		else
-			LLViewerAudio::getInstance()->startInternetStreamWithAutoFade(LLViewerMedia::getParcelAudioURL());
-	}
-=======
     // User *explicitly* started the internet stream, so keep the stream
     // playing and updated as they cross to other parcels etc.
     mParcelAudioAutoStart = true;
@@ -1557,7 +959,6 @@
         else
             LLViewerAudio::getInstance()->startInternetStreamWithAutoFade(LLViewerMedia::getParcelAudioURL());
     }
->>>>>>> 1a8a5404
 }
 
 void LLPanelNearByMedia::onClickParcelAudioStop()
@@ -1636,13 +1037,8 @@
 
 void LLPanelNearByMedia::onMoreLess()
 {
-<<<<<<< HEAD
-	bool is_more = mMoreLessBtn->getToggleState();
-	mNearbyMediaPanel->setVisible(is_more);
-=======
     bool is_more = mMoreLessBtn->getToggleState();
     mNearbyMediaPanel->setVisible(is_more);
->>>>>>> 1a8a5404
 
     // enable resizing when expanded
     getChildView("resizebar_bottom")->setEnabled(is_more);
@@ -1657,86 +1053,6 @@
 
 void LLPanelNearByMedia::updateControls()
 {
-<<<<<<< HEAD
-	LLUUID selected_media_id = mMediaList->getValue().asUUID();
-	LLViewerMedia* media_inst = LLViewerMedia::getInstance();
-	
-	/* <FS:Zi> Media/Stream separation
-	if (selected_media_id == PARCEL_AUDIO_LIST_ITEM_UUID)
-	{
-		if (!media_inst->getInstance()->hasParcelAudio() || !gSavedSettings.getBOOL("AudioStreamingMusic"))
-		{
-			// disable controls if audio streaming music is disabled from preference
-			showDisabledControls();
-		}
-		else {
-			showTimeBasedControls(media_inst->isParcelAudioPlaying(),
-							  false, // include_zoom
-							  false, // is_zoomed
-							  gSavedSettings.getBOOL("MuteMusic"), 
-							  gSavedSettings.getF32("AudioLevelMusic") );
-		}
-	}
-	else
-	</FS:Zi> Media/Stream separation */
-	if (selected_media_id == PARCEL_MEDIA_LIST_ITEM_UUID)
-	{
-		if (!media_inst->hasParcelMedia() || !gSavedSettings.getBOOL("AudioStreamingMedia"))
-		{
-			// disable controls if audio streaming media is disabled from preference
-			showDisabledControls();
-		}
-		else {
-			LLViewerMediaImpl* impl = LLViewerParcelMedia::getInstance()->getParcelMedia();
-			if (NULL == impl)
-			{
-				// Just means it hasn't started yet
-				showBasicControls(false, false, false, false, 0);
-			}
-			else if (impl->isMediaTimeBased())
-			{
-				showTimeBasedControls(impl->isMediaPlaying(), 
-									  false, // include_zoom
-									  false, // is_zoomed
-									  impl->getVolume() == 0.0,
-									  impl->getVolume() );
-			}
-			else {
-				// non-time-based parcel media
-				showBasicControls(media_inst->isParcelMediaPlaying(), 
-							      false, 
-								  false, 
-								  impl->getVolume() == 0.0, 
-								  impl->getVolume());
-			}
-		}
-	}
-	else {
-		LLViewerMediaImpl* impl = media_inst->getMediaImplFromTextureID(selected_media_id);
-		
-		if (NULL == impl || !gSavedSettings.getBOOL("AudioStreamingMedia"))
-		{
-			showDisabledControls();
-		}
-		else {
-			if (impl->isMediaTimeBased())
-			{
-				showTimeBasedControls(impl->isMediaPlaying(), 
-									  ! impl->isParcelMedia(),  // include_zoom
-									  LLViewerMediaFocus::getInstance()->isZoomed(),
-									  impl->getVolume() == 0.0,
-									  impl->getVolume());
-			}
-			else {
-				showBasicControls(!impl->isMediaDisabled(), 
-								  ! impl->isParcelMedia(),  // include_zoom
-								  LLViewerMediaFocus::getInstance()->isZoomedOnMedia(impl->getMediaTextureID()),
-								  impl->getVolume() == 0.0,
-								  impl->getVolume());
-			}
-		}
-	}
-=======
     LLUUID selected_media_id = mMediaList->getValue().asUUID();
     LLViewerMedia* media_inst = LLViewerMedia::getInstance();
 
@@ -1815,7 +1131,6 @@
             }
         }
     }
->>>>>>> 1a8a5404
 }
 
 void LLPanelNearByMedia::showBasicControls(bool playing, bool include_zoom, bool is_zoomed, bool muted, F32 volume)
@@ -1869,42 +1184,6 @@
 
 void LLPanelNearByMedia::onClickSelectedMediaPlay()
 {
-<<<<<<< HEAD
-	LLUUID selected_media_id = mMediaList->getValue().asUUID();
-	
-	// First enable it
-	setDisabled(selected_media_id, false);
-	
-	// Special code to make play "unpause" if time-based and playing
-	/*
-	<FS:Zi> Media/Stream separation
-	if (selected_media_id != PARCEL_AUDIO_LIST_ITEM_UUID)
-	{
-	*/
-		LLViewerMediaImpl *impl = (selected_media_id == PARCEL_MEDIA_LIST_ITEM_UUID) ?
-			((LLViewerMediaImpl*)LLViewerParcelMedia::getInstance()->getParcelMedia()) : LLViewerMedia::getInstance()->getMediaImplFromTextureID(selected_media_id);
-		if (NULL != impl)
-		{
-			if (impl->isMediaTimeBased() && impl->isMediaPaused())
-			{
-				// Aha!  It's really time-based media that's paused, so unpause
-				impl->play();
-				return;
-			}
-			else if (impl->isParcelMedia())
-			{
-				if (gSavedSettings.getBOOL("MediaEnableFilter"))
-				{
-					LLViewerParcelMedia::getInstance()->filterMediaUrl(LLViewerParcelMgr::getInstance()->getAgentParcel());
-				}
-				else
-				{
-					LLViewerParcelMedia::getInstance()->play(LLViewerParcelMgr::getInstance()->getAgentParcel());
-				}
-			}
-		}
-//	}	// </FS:Zi> Media/Stream separation
-=======
     LLUUID selected_media_id = mMediaList->getValue().asUUID();
 
     // First enable it
@@ -1939,32 +1218,10 @@
             }
         }
 //  }   // </FS:Zi> Media/Stream separation
->>>>>>> 1a8a5404
 }
 
 void LLPanelNearByMedia::onClickSelectedMediaPause()
 {
-<<<<<<< HEAD
-	LLUUID selected_media_id = mMediaList->getValue().asUUID();
-	/* <FS:Zi> Media/Stream separation
-	if (selected_media_id == PARCEL_AUDIO_LIST_ITEM_UUID)
-	{
-		onClickParcelAudioPause();
-	}
-	else
-	</FS:Zi> Media/Stream separation */
-	if (selected_media_id == PARCEL_MEDIA_LIST_ITEM_UUID) 
-	{
-		onClickParcelMediaPause();
-	}
-	else {
-		LLViewerMediaImpl* impl = LLViewerMedia::getInstance()->getMediaImplFromTextureID(selected_media_id);
-		if (NULL != impl && impl->isMediaTimeBased() && impl->isMediaPlaying())
-		{
-			impl->pause();
-		}
-	}
-=======
     LLUUID selected_media_id = mMediaList->getValue().asUUID();
     /* <FS:Zi> Media/Stream separation
     if (selected_media_id == PARCEL_AUDIO_LIST_ITEM_UUID)
@@ -1984,42 +1241,10 @@
             impl->pause();
         }
     }
->>>>>>> 1a8a5404
 }
 
 void LLPanelNearByMedia::onClickSelectedMediaMute()
 {
-<<<<<<< HEAD
-	LLUUID selected_media_id = mMediaList->getValue().asUUID();
-	/* <FS:Zi> Media/Stream separation
-	if (selected_media_id == PARCEL_AUDIO_LIST_ITEM_UUID)
-	{
-		gSavedSettings.setBOOL("MuteMusic", mMuteBtn->getValue());
-	}
-	else {
-	</FS:Zi> Media/Stream separation
-	*/
-		LLViewerMediaImpl* impl = (selected_media_id == PARCEL_MEDIA_LIST_ITEM_UUID) ?
-			((LLViewerMediaImpl*)LLViewerParcelMedia::getInstance()->getParcelMedia()) : LLViewerMedia::getInstance()->getMediaImplFromTextureID(selected_media_id);
-		if (NULL != impl)
-		{
-			F32 volume = impl->getVolume();
-			if(volume > 0.0)
-			{
-				impl->setMute(true);
-			}
-			else if (mVolumeSlider->getValueF32() == 0.0)
-			{
-				impl->setMute(false);
-				mVolumeSlider->setValue(impl->getVolume());
-			}
-			else 
-			{
-				impl->setVolume(mVolumeSlider->getValueF32());
-			}
-		}
-//	}	// </FS:Zi> Media/Stream separation
-=======
     LLUUID selected_media_id = mMediaList->getValue().asUUID();
     /* <FS:Zi> Media/Stream separation
     if (selected_media_id == PARCEL_AUDIO_LIST_ITEM_UUID)
@@ -2049,30 +1274,10 @@
             }
         }
 //  }   // </FS:Zi> Media/Stream separation
->>>>>>> 1a8a5404
 }
 
 void LLPanelNearByMedia::onCommitSelectedMediaVolume()
 {
-<<<<<<< HEAD
-	LLUUID selected_media_id = mMediaList->getValue().asUUID();
-	/* <FS:Zi> Media/Stream separation
-	if (selected_media_id == PARCEL_AUDIO_LIST_ITEM_UUID)
-	{
-		F32 vol = mVolumeSlider->getValueF32();
-		gSavedSettings.setF32("AudioLevelMusic", vol);
-	}
-	else {
-	</FS:Zi> Media/Stream separation
-	*/
-		LLViewerMediaImpl* impl = (selected_media_id == PARCEL_MEDIA_LIST_ITEM_UUID) ?
-			((LLViewerMediaImpl*)LLViewerParcelMedia::getInstance()->getParcelMedia()) : LLViewerMedia::getInstance()->getMediaImplFromTextureID(selected_media_id);
-		if (NULL != impl)
-		{
-			impl->setVolume(mVolumeSlider->getValueF32());
-		}
-	// }	// ## Zi: Media/Stream separation
-=======
     LLUUID selected_media_id = mMediaList->getValue().asUUID();
     /* <FS:Zi> Media/Stream separation
     if (selected_media_id == PARCEL_AUDIO_LIST_ITEM_UUID)
@@ -2090,24 +1295,15 @@
             impl->setVolume(mVolumeSlider->getValueF32());
         }
     // }    // ## Zi: Media/Stream separation
->>>>>>> 1a8a5404
 }
 
 void LLPanelNearByMedia::onClickSelectedMediaZoom()
 {
-<<<<<<< HEAD
-	LLUUID selected_media_id = mMediaList->getValue().asUUID();
-	if (	// selected_media_id == PARCEL_AUDIO_LIST_ITEM_UUID ||	// <FS:Zi> Media/Stream separation
-		selected_media_id == PARCEL_MEDIA_LIST_ITEM_UUID)
-		return;
-	LLViewerMediaFocus::getInstance()->focusZoomOnMedia(selected_media_id);
-=======
     LLUUID selected_media_id = mMediaList->getValue().asUUID();
     if (    // selected_media_id == PARCEL_AUDIO_LIST_ITEM_UUID ||  // <FS:Zi> Media/Stream separation
         selected_media_id == PARCEL_MEDIA_LIST_ITEM_UUID)
         return;
     LLViewerMediaFocus::getInstance()->focusZoomOnMedia(selected_media_id);
->>>>>>> 1a8a5404
 }
 
 void LLPanelNearByMedia::onClickSelectedMediaUnzoom()
@@ -2148,42 +1344,6 @@
     }
 }
 
-<<<<<<< HEAD
-void LLPanelNearByMedia::onMenuAction(const LLSD& userdata)
-{
-    const std::string command_name = userdata.asString();
-    if ("copy_url" == command_name)
-    {
-        LLClipboard::instance().reset();
-        std::string url = getSelectedUrl();
-
-        if (!url.empty())
-        {
-            LLClipboard::instance().copyToClipboard(utf8str_to_wstring(url), 0, url.size());
-        }
-    }
-    else if ("copy_data" == command_name)
-    {
-        LLClipboard::instance().reset();
-        std::string url = getSelectedUrl();
-        static const std::string encoding_specifier = "base64,";
-        size_t pos = url.find(encoding_specifier);
-        if (pos != std::string::npos)
-        {
-            pos += encoding_specifier.size();
-            std::string res = LLBase64::decodeAsString(url.substr(pos));
-            LLClipboard::instance().copyToClipboard(utf8str_to_wstring(res), 0, res.size());
-        }
-        else
-        {
-            url = LLURI::unescape(url);
-            LLClipboard::instance().copyToClipboard(utf8str_to_wstring(url), 0, url.size());
-        }
-    }
-}
-
-=======
->>>>>>> 1a8a5404
 bool LLPanelNearByMedia::onMenuVisible(const LLSD& userdata)
 {
     const std::string command_name = userdata.asString();
@@ -2248,28 +1408,3 @@
     }
     return url;
 }
-
-std::string LLPanelNearByMedia::getSelectedUrl()
-{
-    std::string url;
-    LLUUID selected_media_id = mMediaList->getValue().asUUID();
-	// <FS> Media / Stream separation
-    /*if (selected_media_id == PARCEL_AUDIO_LIST_ITEM_UUID)
-    {
-        url = LLViewerMedia::getInstance()->getParcelAudioURL();
-    }
-    else*/ if (selected_media_id == PARCEL_MEDIA_LIST_ITEM_UUID)
-    {
-        url = LLViewerParcelMedia::getInstance()->getURL();
-    }
-    else
-    {
-        LLViewerMediaImpl* impl = LLViewerMedia::getInstance()->getMediaImplFromTextureID(selected_media_id);
-        if (NULL != impl)
-        {
-            std::string name;
-            getNameAndUrlHelper(impl, name, url, mEmptyNameString);
-        }
-    }
-    return url;
-}
