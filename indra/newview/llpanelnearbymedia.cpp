--- conflicted
+++ resolved
@@ -662,11 +662,7 @@
 				disabled_count++;
 			}
 		}
-<<<<<<< HEAD
-	}	
-=======
-	}
->>>>>>> d4545120
+	}
 	mDisableAllCtrl->setEnabled((gSavedSettings.getBOOL("AudioStreamingMusic") || 
 								 gSavedSettings.getBOOL("AudioStreamingMedia")) &&
 								(media_inst->isAnyMediaShowing() || 
