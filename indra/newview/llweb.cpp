--- conflicted
+++ resolved
@@ -275,19 +275,9 @@
 		boost::match_results<std::string::const_iterator> matches;
 		return !(boost::regex_search(uri_string, matches, pattern));
 	}
-<<<<<<< HEAD
-	else
-	{
-		boost::regex pattern = boost::regex("^mailto:", boost::regex::perl | boost::regex::icase);
-		boost::match_results<std::string::const_iterator> matches;
-		return boost::regex_search(url, matches, pattern);
-	}
-	//return false; //<FS:LO> Fix unreachable code
-=======
 
 	boost::regex pattern = boost::regex("^mailto:", boost::regex::perl | boost::regex::icase);
 	boost::match_results<std::string::const_iterator> matches;
 	return boost::regex_search(url, matches, pattern);
->>>>>>> a1c2d021
 #endif
 }