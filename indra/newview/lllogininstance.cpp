--- conflicted
+++ resolved
@@ -362,11 +362,7 @@
         data["message"] = message_response;
         data["reply_pump"] = TOS_REPLY_PUMP;
         if (gViewerWindow)
-<<<<<<< HEAD
-            gViewerWindow->setShowProgress(FALSE, FALSE);
-=======
             gViewerWindow->setShowProgress(false, false);
->>>>>>> 050d2fef
         LLFloaterReg::showInstance("message_tos", data);
         LLEventPumps::instance().obtain(TOS_REPLY_PUMP)
             .listen(TOS_LISTENER_NAME,
@@ -390,11 +386,7 @@
         }
 
         if (gViewerWindow)
-<<<<<<< HEAD
-            gViewerWindow->setShowProgress(FALSE, FALSE);
-=======
             gViewerWindow->setShowProgress(false, false);
->>>>>>> 050d2fef
         LLFloaterReg::showInstance("message_critical", data);
         LLEventPumps::instance().obtain(TOS_REPLY_PUMP)
             .listen(TOS_LISTENER_NAME,
@@ -432,11 +424,7 @@
         }
 
         if (gViewerWindow)
-<<<<<<< HEAD
-            gViewerWindow->setShowProgress(FALSE, FALSE);
-=======
             gViewerWindow->setShowProgress(false, false);
->>>>>>> 050d2fef
 
         LLSD args;
         args["VERSION"] = login_version;
@@ -475,11 +463,7 @@
 
         if (gViewerWindow)
         {
-<<<<<<< HEAD
-            gViewerWindow->setShowProgress(FALSE, FALSE);
-=======
             gViewerWindow->setShowProgress(false, false);
->>>>>>> 050d2fef
         }
 
         showMFAChallange(LLTrans::getString(response["message_id"]));
@@ -499,11 +483,7 @@
         LL_WARNS("LLLogin") << "Login failed for an unknown reason: " << LLSDOStreamer<LLSDNotationFormatter>(response) << LL_ENDL;
 
         if (gViewerWindow)
-<<<<<<< HEAD
-            gViewerWindow->setShowProgress(FALSE, FALSE);
-=======
             gViewerWindow->setShowProgress(false, false);
->>>>>>> 050d2fef
 
         LLNotificationsUtil::add("LoginFailedUnknown", LLSD::emptyMap(), LLSD::emptyMap(), boost::bind(&LLLoginInstance::handleLoginDisallowed, this, _1, _2));
     }
