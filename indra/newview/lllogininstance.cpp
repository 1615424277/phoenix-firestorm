--- conflicted
+++ resolved
@@ -362,11 +362,7 @@
         data["message"] = message_response;
         data["reply_pump"] = TOS_REPLY_PUMP;
         if (gViewerWindow)
-<<<<<<< HEAD
-            gViewerWindow->setShowProgress(FALSE, FALSE);
-=======
-            gViewerWindow->setShowProgress(false);
->>>>>>> 7704c263
+            gViewerWindow->setShowProgress(false, false);
         LLFloaterReg::showInstance("message_tos", data);
         LLEventPumps::instance().obtain(TOS_REPLY_PUMP)
             .listen(TOS_LISTENER_NAME,
@@ -390,12 +386,7 @@
         }
 
         if (gViewerWindow)
-<<<<<<< HEAD
-            gViewerWindow->setShowProgress(FALSE, FALSE);
-=======
-            gViewerWindow->setShowProgress(false);
-
->>>>>>> 7704c263
+            gViewerWindow->setShowProgress(false, false);
         LLFloaterReg::showInstance("message_critical", data);
         LLEventPumps::instance().obtain(TOS_REPLY_PUMP)
             .listen(TOS_LISTENER_NAME,
@@ -433,11 +424,7 @@
         }
 
         if (gViewerWindow)
-<<<<<<< HEAD
-            gViewerWindow->setShowProgress(FALSE, FALSE);
-=======
-            gViewerWindow->setShowProgress(false);
->>>>>>> 7704c263
+            gViewerWindow->setShowProgress(false, false);
 
         LLSD args;
         args["VERSION"] = login_version;
@@ -476,11 +463,7 @@
 
         if (gViewerWindow)
         {
-<<<<<<< HEAD
-            gViewerWindow->setShowProgress(FALSE, FALSE);
-=======
-            gViewerWindow->setShowProgress(false);
->>>>>>> 7704c263
+            gViewerWindow->setShowProgress(false, false);
         }
 
         showMFAChallange(LLTrans::getString(response["message_id"]));
@@ -500,11 +483,7 @@
         LL_WARNS("LLLogin") << "Login failed for an unknown reason: " << LLSDOStreamer<LLSDNotationFormatter>(response) << LL_ENDL;
 
         if (gViewerWindow)
-<<<<<<< HEAD
-            gViewerWindow->setShowProgress(FALSE, FALSE);
-=======
-            gViewerWindow->setShowProgress(false);
->>>>>>> 7704c263
+            gViewerWindow->setShowProgress(false, false);
 
         LLNotificationsUtil::add("LoginFailedUnknown", LLSD::emptyMap(), LLSD::emptyMap(), boost::bind(&LLLoginInstance::handleLoginDisallowed, this, _1, _2));
     }   
