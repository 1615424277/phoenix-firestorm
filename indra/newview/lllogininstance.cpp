/**
 * @file lllogininstance.cpp
 * @brief Viewer's host for a login connection.
 *
 * $LicenseInfo:firstyear=2009&license=viewerlgpl$
 * Second Life Viewer Source Code
 * Copyright (C) 2010, Linden Research, Inc.
 *
 * This library is free software; you can redistribute it and/or
 * modify it under the terms of the GNU Lesser General Public
 * License as published by the Free Software Foundation;
 * version 2.1 of the License only.
 *
 * This library is distributed in the hope that it will be useful,
 * but WITHOUT ANY WARRANTY; without even the implied warranty of
 * MERCHANTABILITY or FITNESS FOR A PARTICULAR PURPOSE.  See the GNU
 * Lesser General Public License for more details.
 *
 * You should have received a copy of the GNU Lesser General Public
 * License along with this library; if not, write to the Free Software
 * Foundation, Inc., 51 Franklin Street, Fifth Floor, Boston, MA  02110-1301  USA
 *
 * Linden Research, Inc., 945 Battery Street, San Francisco, CA  94111  USA
 * $/LicenseInfo$
 */

#include "llviewerprecompiledheaders.h"

#include "lllogininstance.h"

// llcommon
#include "llevents.h"
#include "stringize.h"
#include "llsdserialize.h"

// llmessage (!)
#include "llfiltersd2xmlrpc.h" // for xml_escape_string()

// login
#include "lllogin.h"

// newview
#include "llhasheduniqueid.h"
#include "llviewernetwork.h"
#include "llviewercontrol.h"
#include "llversioninfo.h"
#include "llslurl.h"
#include "llstartup.h"
#include "llfloaterreg.h"
#include "llnotifications.h"
#include "llnotificationsutil.h"
#include "llwindow.h"
#include "llviewerwindow.h"
#include "llprogressview.h"
#include "llsecapi.h"
#include "llstartup.h"
#include "llmachineid.h"
#include "llevents.h"
#include "llappviewer.h"
#include "llsdserialize.h"
#include "lltrans.h"

#include <boost/scoped_ptr.hpp>
#include <boost/regex.hpp>
#include <sstream>

const S32 LOGIN_MAX_RETRIES = 0; // Viewer should not autmatically retry login
const F32 LOGIN_SRV_TIMEOUT_MIN = 10;
const F32 LOGIN_SRV_TIMEOUT_MAX = 120;
const F32 LOGIN_DNS_TIMEOUT_FACTOR = 0.9; // make DNS wait shorter then retry time

class LLLoginInstance::Disposable {
public:
    virtual ~Disposable() {}
};

static const char * const TOS_REPLY_PUMP = "lllogininstance_tos_callback";
static const char * const TOS_LISTENER_NAME = "lllogininstance_tos";

std::string construct_start_string();

// LLLoginInstance
//-----------------------------------------------------------------------------


LLLoginInstance::LLLoginInstance() :
    mLoginModule(new LLLogin()),
    mNotifications(NULL),
    mLoginState("offline"),
    mSaveMFA(true),
    mAttemptComplete(false),
    mTransferRate(0.0f),
    mDispatcher("LLLoginInstance", "change")
{
    mLoginModule->getEventPump().listen("lllogininstance",
        boost::bind(&LLLoginInstance::handleLoginEvent, this, _1));
    // This internal use of LLEventDispatcher doesn't really need
    // per-function descriptions.
    mDispatcher.add("fail.login", "", boost::bind(&LLLoginInstance::handleLoginFailure, this, _1));
    mDispatcher.add("connect",    "", boost::bind(&LLLoginInstance::handleLoginSuccess, this, _1));
    mDispatcher.add("disconnect", "", boost::bind(&LLLoginInstance::handleDisconnect, this, _1));
    mDispatcher.add("indeterminate", "", boost::bind(&LLLoginInstance::handleIndeterminate, this, _1));
}

void LLLoginInstance::setPlatformInfo(const std::string platform,
                                      const std::string platform_version,
                                      const std::string platform_name)
{
    mPlatform = platform;
    mPlatformVersion = platform_version;
    mPlatformVersionName = platform_name;
}

LLLoginInstance::~LLLoginInstance()
{
}

void LLLoginInstance::connect(LLPointer<LLCredential> credentials)
{
    std::vector<std::string> uris;
    LLGridManager::getInstance()->getLoginURIs(uris);
    if (uris.size() < 1)
    {
        LL_WARNS() << "Failed to get login URIs during connect. No connect for you!" << LL_ENDL;
        return;
    }
    connect(uris.front(), credentials);
}

void LLLoginInstance::connect(const std::string& uri, LLPointer<LLCredential> credentials)
{
    mAttemptComplete = false; // Reset attempt complete at this point!
    constructAuthParams(credentials);
    mLoginModule->connect(uri, mRequestData);
}

void LLLoginInstance::reconnect()
{
    // Sort of like connect, only using the pre-existing
    // request params.
    std::vector<std::string> uris;
    LLGridManager::getInstance()->getLoginURIs(uris);
    mLoginModule->connect(uris.front(), mRequestData);
    gViewerWindow->setShowProgress(true);
}

void LLLoginInstance::disconnect()
{
    mAttemptComplete = false; // Reset attempt complete at this point!
    mRequestData.clear();
    mLoginModule->disconnect();
}

LLSD LLLoginInstance::getResponse()
{
    return mResponseData;
}

void LLLoginInstance::constructAuthParams(LLPointer<LLCredential> user_credential)
{
    // Set up auth request options.
//#define LL_MINIMIAL_REQUESTED_OPTIONS
    LLSD requested_options;
    // *Note: this is where gUserAuth used to be created.
    requested_options.append("inventory-root");
    requested_options.append("inventory-skeleton");
    //requested_options.append("inventory-meat");
    //requested_options.append("inventory-skel-targets");
#if (!defined LL_MINIMIAL_REQUESTED_OPTIONS)

    // Not requesting library will trigger mFatalNoLibraryRootFolder
    requested_options.append("inventory-lib-root");
    requested_options.append("inventory-lib-owner");
    requested_options.append("inventory-skel-lib");
    //  requested_options.append("inventory-meat-lib");

    requested_options.append("initial-outfit");
    requested_options.append("gestures");
    requested_options.append("display_names");
    requested_options.append("event_categories");
    requested_options.append("event_notifications");
    requested_options.append("classified_categories");
    requested_options.append("adult_compliant");
    requested_options.append("buddy-list");
    requested_options.append("newuser-config");
    requested_options.append("ui-config");

    //send this info to login.cgi for stats gathering
    //since viewerstats isn't reliable enough
    requested_options.append("advanced-mode");

#endif
<<<<<<< HEAD
	requested_options.append("max-agent-groups");	
	requested_options.append("map-server-url");	
	requested_options.append("voice-config");
	requested_options.append("tutorial_setting");
	requested_options.append("login-flags");
	requested_options.append("global-textures");
	if(gSavedSettings.getBOOL("ConnectAsGod"))
	{
		gSavedSettings.setBOOL("UseDebugMenus", true);
		requested_options.append("god-connect");
	}
	
	LLSD request_params;
=======
    requested_options.append("max-agent-groups");
    requested_options.append("map-server-url");
    requested_options.append("voice-config");
    requested_options.append("tutorial_setting");
    requested_options.append("login-flags");
    requested_options.append("global-textures");
    if(gSavedSettings.getBOOL("ConnectAsGod"))
    {
        gSavedSettings.setBOOL("UseDebugMenus", TRUE);
        requested_options.append("god-connect");
    }

    LLSD request_params;
>>>>>>> e1623bb2

    unsigned char hashed_unique_id_string[MD5HEX_STR_SIZE];
    if ( ! llHashedUniqueID(hashed_unique_id_string) )
    {

        LL_WARNS("LLLogin") << "Not providing a unique id in request params" << LL_ENDL;

    }
    request_params["start"] = construct_start_string();
    request_params["agree_to_tos"] = false; // Always false here. Set true in
    request_params["read_critical"] = false; // handleTOSResponse
    request_params["last_exec_event"] = mLastExecEvent;
    request_params["last_exec_duration"] = mLastExecDuration;
    request_params["mac"] = (char*)hashed_unique_id_string;
    request_params["version"] = LLVersionInfo::instance().getVersion();
    request_params["channel"] = LLVersionInfo::instance().getChannel();
    request_params["platform"] = mPlatform;
    request_params["address_size"] = ADDRESS_SIZE;
    request_params["platform_version"] = mPlatformVersion;
    request_params["platform_string"] = mPlatformVersionName;
    request_params["id0"] = mSerialNumber;
    request_params["host_id"] = gSavedSettings.getString("HostID");
    request_params["extended_errors"] = true; // request message_id and message_args
    request_params["token"] = "";

    // log request_params _before_ adding the credentials or sensitive MFA hash data
    LL_DEBUGS("LLLogin") << "Login parameters: " << LLSDOStreamer<LLSDNotationFormatter>(request_params) << LL_ENDL;

    // Copy the credentials into the request after logging the rest
    LLSD credentials(user_credential->getLoginParams());
    for (LLSD::map_const_iterator it = credentials.beginMap();
         it != credentials.endMap();
         it++
         )
    {
        request_params[it->first] = it->second;
    }

    std::string mfa_hash = gSavedSettings.getString("MFAHash"); //non-persistent to enable testing
    std::string grid(LLGridManager::getInstance()->getGridId());
    std::string user_id = user_credential->userID();
    if (gSecAPIHandler)
    {
        if (mfa_hash.empty())
        {
            // normal execution, mfa_hash was not set from debug setting so load from protected store
            LLSD data_map = gSecAPIHandler->getProtectedData("mfa_hash", grid);
            if (data_map.isMap() && data_map.has(user_id))
            {
                mfa_hash = data_map[user_id].asString();
            }
        }
        else
        {
            // SL-16888 the mfa_hash is being overridden for testing so save it for consistency for future login requests
            gSecAPIHandler->addToProtectedMap("mfa_hash", grid, user_id, mfa_hash);
        }
    }
    else
    {
        LL_WARNS() << "unable to access protected store for mfa_hash" << LL_ENDL;
    }

    request_params["mfa_hash"] = mfa_hash;

    // Specify desired timeout/retry options
    LLSD http_params;
    F32 srv_timeout = llclamp(gSavedSettings.getF32("LoginSRVTimeout"), LOGIN_SRV_TIMEOUT_MIN, LOGIN_SRV_TIMEOUT_MAX);
    http_params["timeout"] = srv_timeout;
    http_params["retries"] = LOGIN_MAX_RETRIES;
    http_params["DNSCacheTimeout"] = srv_timeout * LOGIN_DNS_TIMEOUT_FACTOR; //Default: indefinite

    mRequestData.clear();
    mRequestData["method"] = "login_to_simulator";
    mRequestData["params"] = request_params;
    mRequestData["options"] = requested_options;
    mRequestData["http_params"] = http_params;
#if LL_RELEASE_FOR_DOWNLOAD
    mRequestData["wait_for_updater"] = LLAppViewer::instance()->waitForUpdater();
#else
    mRequestData["wait_for_updater"] = false;
#endif
}

bool LLLoginInstance::handleLoginEvent(const LLSD& event)
{
    LL_DEBUGS("LLLogin") << "LoginListener called!: \n" << event << LL_ENDL;

    if(!(event.has("state") && event.has("change") && event.has("progress")))
    {
        LL_ERRS("LLLogin") << "Unknown message from LLLogin: " << event << LL_ENDL;
    }

    mLoginState = event["state"].asString();
    mResponseData = event["data"];

    if(event.has("transfer_rate"))
    {
        mTransferRate = event["transfer_rate"].asReal();
    }

    // Call the method registered in constructor, if any, for more specific
    // handling
    mDispatcher.try_call(event);
    return false;
}

void LLLoginInstance::handleLoginFailure(const LLSD& event)
{
    // TODO: we are handling failure in two separate places -
    // here and in STATE_LOGIN_PROCESS_RESPONSE processing
    // consider uniting them.

    // Login has failed.
    // Figure out why and respond...
    LLSD response = event["data"];
    LLSD updater  = response["updater"];

    // Always provide a response to the updater, if in fact the updater
    // contacted us, if in fact the ping contains a 'reply' key. Most code
    // paths tell it not to proceed with updating.
    ResponsePtr resp(std::make_shared<LLEventAPI::Response>
                         (LLSDMap("update", false), updater));

    std::string reason_response = response["reason"].asString();
    std::string message_response = response["message"].asString();
    LL_DEBUGS("LLLogin") << "reason " << reason_response
                         << " message " << message_response
                         << LL_ENDL;
    // For the cases of critical message or TOS agreement,
    // start the TOS dialog. The dialog response will be handled
    // by the LLLoginInstance::handleTOSResponse() callback.
    // The callback intiates the login attempt next step, either
    // to reconnect or to end the attempt in failure.
    if(reason_response == "tos")
    {
        LL_INFOS("LLLogin") << " ToS" << LL_ENDL;

        LLSD data(LLSD::emptyMap());
        data["message"] = message_response;
        data["reply_pump"] = TOS_REPLY_PUMP;
        if (gViewerWindow)
            gViewerWindow->setShowProgress(false);
        LLFloaterReg::showInstance("message_tos", data);
        LLEventPumps::instance().obtain(TOS_REPLY_PUMP)
            .listen(TOS_LISTENER_NAME,
                    boost::bind(&LLLoginInstance::handleTOSResponse,
                                this, _1, "agree_to_tos"));
    }
    else if(reason_response == "critical")
    {
        LL_INFOS("LLLogin") << "LLLoginInstance::handleLoginFailure Crit" << LL_ENDL;

        LLSD data(LLSD::emptyMap());
        data["message"] = message_response;
        data["reply_pump"] = TOS_REPLY_PUMP;
        if(response.has("error_code"))
        {
            data["error_code"] = response["error_code"];
        }
        if(response.has("certificate"))
        {
            data["certificate"] = response["certificate"];
        }

        if (gViewerWindow)
            gViewerWindow->setShowProgress(false);

        LLFloaterReg::showInstance("message_critical", data);
        LLEventPumps::instance().obtain(TOS_REPLY_PUMP)
            .listen(TOS_LISTENER_NAME,
                    boost::bind(&LLLoginInstance::handleTOSResponse,
                                this, _1, "read_critical"));
    }
    else if(reason_response == "update")
    {
        // This can happen if the user clicked Login quickly, before we heard
        // back from the Viewer Version Manager, but login failed because
        // login.cgi is insisting on a required update. We were called with an
        // event that bundles both the login.cgi 'response' and the
        // synchronization event from the 'updater'.
        std::string login_version = response["message_args"]["VERSION"];
        std::string vvm_version   = updater["VERSION"];
        std::string relnotes      = updater["URL"];
        LL_WARNS("LLLogin") << "Login failed because an update to version " << login_version << " is required." << LL_ENDL;
        // vvm_version might be empty because we might not have gotten
        // SLVersionChecker's LoginSync handshake. But if it IS populated, it
        // should (!) be the same as the version we got from login.cgi.
        if ((! vvm_version.empty()) && vvm_version != login_version)
        {
            LL_WARNS("LLLogin") << "VVM update version " << vvm_version
                                << " differs from login version " << login_version
                                << "; presenting VVM version to match release notes URL"
                                << LL_ENDL;
            login_version = vvm_version;
        }
        if (relnotes.empty() || relnotes.find("://") == std::string::npos)
        {
            relnotes = LLTrans::getString("RELEASE_NOTES_BASE_URL");
            if (!LLStringUtil::endsWith(relnotes, "/"))
                relnotes += "/";
            relnotes += LLURI::escape(login_version) + ".html";
        }

        if (gViewerWindow)
            gViewerWindow->setShowProgress(false);

        LLSD args;
        args["VERSION"] = login_version;
        args["URL"] = relnotes;

        if (updater.isUndefined())
        {
            // If the updater failed to shake hands, better advise the user to
            // download the update him/herself.
            LLNotificationsUtil::add(
                "RequiredUpdate",
                args,
                updater,
                boost::bind(&LLLoginInstance::handleLoginDisallowed, this, _1, _2));
        }
        else
        {
            // If we've heard from the updater that an update is required,
            // then display the prompt that assures the user we'll take care
            // of it. This is the one case in which we bind 'resp':
            // instead of destroying our Response object (and thus sending a
            // negative reply to the updater) as soon as we exit this
            // function, bind our shared_ptr so it gets passed into
            // syncWithUpdater. That ensures that the response is delayed
            // until the user has responded to the notification.
            LLNotificationsUtil::add(
                "PauseForUpdate",
                args,
                updater,
                boost::bind(&LLLoginInstance::syncWithUpdater, this, resp, _1, _2));
        }
    }
    else if(reason_response == "mfa_challenge")
    {
        LL_DEBUGS("LLLogin") << " MFA challenge" << LL_ENDL;

        if (gViewerWindow)
        {
            gViewerWindow->setShowProgress(false);
        }

        showMFAChallange(LLTrans::getString(response["message_id"]));
    }
    else if(   reason_response == "key"
            || reason_response == "presence"
            || reason_response == "connect"
            || !message_response.empty() // will be handled in STATE_LOGIN_PROCESS_RESPONSE
            || !response["message_id"].asString().empty()
            )
    {
        // these are events that have already been communicated elsewhere
        attemptComplete();
    }
    else
    {
        LL_WARNS("LLLogin") << "Login failed for an unknown reason: " << LLSDOStreamer<LLSDNotationFormatter>(response) << LL_ENDL;

        if (gViewerWindow)
            gViewerWindow->setShowProgress(false);

        LLNotificationsUtil::add("LoginFailedUnknown", LLSD::emptyMap(), LLSD::emptyMap(), boost::bind(&LLLoginInstance::handleLoginDisallowed, this, _1, _2));
    }
}

void LLLoginInstance::syncWithUpdater(ResponsePtr resp, const LLSD& notification, const LLSD& response)
{
    LL_INFOS("LLLogin") << "LLLoginInstance::syncWithUpdater" << LL_ENDL;
    // 'resp' points to an instance of LLEventAPI::Response that will be
    // destroyed as soon as we return and the notification response functor is
    // unregistered. Modify it so that it tells the updater to go ahead and
    // perform the update. Naturally, if we allowed the user a choice as to
    // whether to proceed or not, this assignment would reflect the user's
    // selection.
    (*resp)["update"] = true;
    attemptComplete();
}

void LLLoginInstance::handleLoginDisallowed(const LLSD& notification, const LLSD& response)
{
    attemptComplete();
}

void LLLoginInstance::handleLoginSuccess(const LLSD& event)
{
    LL_INFOS("LLLogin") << "LLLoginInstance::handleLoginSuccess" << LL_ENDL;

    attemptComplete();
    mRequestData.clear();
}

void LLLoginInstance::handleDisconnect(const LLSD& event)
{
    // placeholder

    LL_INFOS("LLLogin") << "LLLoginInstance::handleDisconnect placeholder " << LL_ENDL;
}

void LLLoginInstance::handleIndeterminate(const LLSD& event)
{
    // The indeterminate response means that the server
    // gave the viewer a new url and params to try.
    // The login module handles the retry, but it gives us the
    // server response so that we may show
    // the user some status.

    LLSD message = event.get("data").get("message");
    if(message.isDefined())
    {
        LL_INFOS("LLLogin") << "LLLoginInstance::handleIndeterminate " << message.asString() << LL_ENDL;

        LLSD progress_update;
        progress_update["desc"] = message;
        LLEventPumps::getInstance()->obtain("LLProgressView").post(progress_update);
    }
}

bool LLLoginInstance::handleTOSResponse(bool accepted, const std::string& key)
{
    if(accepted)
    {
        LL_INFOS("LLLogin") << "LLLoginInstance::handleTOSResponse: accepted " << LL_ENDL;

        // Set the request data to true and retry login.
        mRequestData["params"][key] = true;

        if (!mRequestData["params"]["token"].asString().empty())
        {
            // SL-18511 this TOS failure happened while we are in the middle of an MFA challenge/response.
            // the previously entered token is very likely expired, so prompt again
            showMFAChallange(LLTrans::getString("LoginFailedAuthenticationMFARequired"));
        }
        else
        {
            reconnect();
        }
    }
    else
    {
        LL_INFOS("LLLogin") << "LLLoginInstance::handleTOSResponse: attemptComplete" << LL_ENDL;

        attemptComplete();
    }

    LLEventPumps::instance().obtain(TOS_REPLY_PUMP).stopListening(TOS_LISTENER_NAME);
    return true;
}

void LLLoginInstance::showMFAChallange(const std::string& message)
{
    LLSD args(llsd::map("MESSAGE", message));
    LLSD payload;
    if (gSavedSettings.getBOOL("RememberUser"))
    {
        LLNotificationsUtil::add("PromptMFATokenWithSave", args, payload,
                                 boost::bind(&LLLoginInstance::handleMFAChallenge, this, _1, _2));
    }
    else
    {
        LLNotificationsUtil::add("PromptMFAToken", args, payload,
                                 boost::bind(&LLLoginInstance::handleMFAChallenge, this, _1, _2));
    }
}

bool LLLoginInstance::handleMFAChallenge(LLSD const & notif, LLSD const & response)
{
    bool continue_clicked = response["continue"].asBoolean();
    std::string token = response["token"].asString();
    LL_DEBUGS("LLLogin") << "PromptMFAToken: response: " << response << " continue_clicked" << continue_clicked << LL_ENDL;

    // strip out whitespace - SL-17034/BUG-231938
    token = boost::regex_replace(token, boost::regex("\\s"), "");

    if (continue_clicked && !token.empty())
    {
        LL_INFOS("LLLogin") << "PromptMFAToken: token submitted" << LL_ENDL;

        // Set the request data to true and retry login.
        mRequestData["params"]["token"] = token;
        mSaveMFA = response.has("ignore") ? response["ignore"].asBoolean() : false;
        reconnect();
    } else {
        LL_INFOS("LLLogin") << "PromptMFAToken: no token, attemptComplete" << LL_ENDL;
        attemptComplete();
    }
    return true;
}

std::string construct_start_string()
{
    std::string start;
    LLSLURL start_slurl = LLStartUp::getStartSLURL();
    switch(start_slurl.getType())
    {
        case LLSLURL::LOCATION:
        {
            // a startup URL was specified
            LLVector3 position = start_slurl.getPosition();
            std::string unescaped_start =
            STRINGIZE(  "uri:"
                      << start_slurl.getRegion() << "&"
                        << position[VX] << "&"
                        << position[VY] << "&"
                        << position[VZ]);
            start = xml_escape_string(unescaped_start);
            break;
        }
        case LLSLURL::HOME_LOCATION:
        {
            start = "home";
            break;
        }
        default:
        {
            start = "last";
        }
    }
    return start;
}
<|MERGE_RESOLUTION|>--- conflicted
+++ resolved
@@ -1,645 +1,630 @@
-/**
- * @file lllogininstance.cpp
- * @brief Viewer's host for a login connection.
- *
- * $LicenseInfo:firstyear=2009&license=viewerlgpl$
- * Second Life Viewer Source Code
- * Copyright (C) 2010, Linden Research, Inc.
- *
- * This library is free software; you can redistribute it and/or
- * modify it under the terms of the GNU Lesser General Public
- * License as published by the Free Software Foundation;
- * version 2.1 of the License only.
- *
- * This library is distributed in the hope that it will be useful,
- * but WITHOUT ANY WARRANTY; without even the implied warranty of
- * MERCHANTABILITY or FITNESS FOR A PARTICULAR PURPOSE.  See the GNU
- * Lesser General Public License for more details.
- *
- * You should have received a copy of the GNU Lesser General Public
- * License along with this library; if not, write to the Free Software
- * Foundation, Inc., 51 Franklin Street, Fifth Floor, Boston, MA  02110-1301  USA
- *
- * Linden Research, Inc., 945 Battery Street, San Francisco, CA  94111  USA
- * $/LicenseInfo$
- */
-
-#include "llviewerprecompiledheaders.h"
-
-#include "lllogininstance.h"
-
-// llcommon
-#include "llevents.h"
-#include "stringize.h"
-#include "llsdserialize.h"
-
-// llmessage (!)
-#include "llfiltersd2xmlrpc.h" // for xml_escape_string()
-
-// login
-#include "lllogin.h"
-
-// newview
-#include "llhasheduniqueid.h"
-#include "llviewernetwork.h"
-#include "llviewercontrol.h"
-#include "llversioninfo.h"
-#include "llslurl.h"
-#include "llstartup.h"
-#include "llfloaterreg.h"
-#include "llnotifications.h"
-#include "llnotificationsutil.h"
-#include "llwindow.h"
-#include "llviewerwindow.h"
-#include "llprogressview.h"
-#include "llsecapi.h"
-#include "llstartup.h"
-#include "llmachineid.h"
-#include "llevents.h"
-#include "llappviewer.h"
-#include "llsdserialize.h"
-#include "lltrans.h"
-
-#include <boost/scoped_ptr.hpp>
-#include <boost/regex.hpp>
-#include <sstream>
-
-const S32 LOGIN_MAX_RETRIES = 0; // Viewer should not autmatically retry login
-const F32 LOGIN_SRV_TIMEOUT_MIN = 10;
-const F32 LOGIN_SRV_TIMEOUT_MAX = 120;
-const F32 LOGIN_DNS_TIMEOUT_FACTOR = 0.9; // make DNS wait shorter then retry time
-
-class LLLoginInstance::Disposable {
-public:
-    virtual ~Disposable() {}
-};
-
-static const char * const TOS_REPLY_PUMP = "lllogininstance_tos_callback";
-static const char * const TOS_LISTENER_NAME = "lllogininstance_tos";
-
-std::string construct_start_string();
-
-// LLLoginInstance
-//-----------------------------------------------------------------------------
-
-
-LLLoginInstance::LLLoginInstance() :
-    mLoginModule(new LLLogin()),
-    mNotifications(NULL),
-    mLoginState("offline"),
-    mSaveMFA(true),
-    mAttemptComplete(false),
-    mTransferRate(0.0f),
-    mDispatcher("LLLoginInstance", "change")
-{
-    mLoginModule->getEventPump().listen("lllogininstance",
-        boost::bind(&LLLoginInstance::handleLoginEvent, this, _1));
-    // This internal use of LLEventDispatcher doesn't really need
-    // per-function descriptions.
-    mDispatcher.add("fail.login", "", boost::bind(&LLLoginInstance::handleLoginFailure, this, _1));
-    mDispatcher.add("connect",    "", boost::bind(&LLLoginInstance::handleLoginSuccess, this, _1));
-    mDispatcher.add("disconnect", "", boost::bind(&LLLoginInstance::handleDisconnect, this, _1));
-    mDispatcher.add("indeterminate", "", boost::bind(&LLLoginInstance::handleIndeterminate, this, _1));
-}
-
-void LLLoginInstance::setPlatformInfo(const std::string platform,
-                                      const std::string platform_version,
-                                      const std::string platform_name)
-{
-    mPlatform = platform;
-    mPlatformVersion = platform_version;
-    mPlatformVersionName = platform_name;
-}
-
-LLLoginInstance::~LLLoginInstance()
-{
-}
-
-void LLLoginInstance::connect(LLPointer<LLCredential> credentials)
-{
-    std::vector<std::string> uris;
-    LLGridManager::getInstance()->getLoginURIs(uris);
-    if (uris.size() < 1)
-    {
-        LL_WARNS() << "Failed to get login URIs during connect. No connect for you!" << LL_ENDL;
-        return;
-    }
-    connect(uris.front(), credentials);
-}
-
-void LLLoginInstance::connect(const std::string& uri, LLPointer<LLCredential> credentials)
-{
-    mAttemptComplete = false; // Reset attempt complete at this point!
-    constructAuthParams(credentials);
-    mLoginModule->connect(uri, mRequestData);
-}
-
-void LLLoginInstance::reconnect()
-{
-    // Sort of like connect, only using the pre-existing
-    // request params.
-    std::vector<std::string> uris;
-    LLGridManager::getInstance()->getLoginURIs(uris);
-    mLoginModule->connect(uris.front(), mRequestData);
-    gViewerWindow->setShowProgress(true);
-}
-
-void LLLoginInstance::disconnect()
-{
-    mAttemptComplete = false; // Reset attempt complete at this point!
-    mRequestData.clear();
-    mLoginModule->disconnect();
-}
-
-LLSD LLLoginInstance::getResponse()
-{
-    return mResponseData;
-}
-
-void LLLoginInstance::constructAuthParams(LLPointer<LLCredential> user_credential)
-{
-    // Set up auth request options.
-//#define LL_MINIMIAL_REQUESTED_OPTIONS
-    LLSD requested_options;
-    // *Note: this is where gUserAuth used to be created.
-    requested_options.append("inventory-root");
-    requested_options.append("inventory-skeleton");
-    //requested_options.append("inventory-meat");
-    //requested_options.append("inventory-skel-targets");
-#if (!defined LL_MINIMIAL_REQUESTED_OPTIONS)
-
-    // Not requesting library will trigger mFatalNoLibraryRootFolder
-    requested_options.append("inventory-lib-root");
-    requested_options.append("inventory-lib-owner");
-    requested_options.append("inventory-skel-lib");
-    //  requested_options.append("inventory-meat-lib");
-
-    requested_options.append("initial-outfit");
-    requested_options.append("gestures");
-    requested_options.append("display_names");
-    requested_options.append("event_categories");
-    requested_options.append("event_notifications");
-    requested_options.append("classified_categories");
-    requested_options.append("adult_compliant");
-    requested_options.append("buddy-list");
-    requested_options.append("newuser-config");
-    requested_options.append("ui-config");
-
-    //send this info to login.cgi for stats gathering
-    //since viewerstats isn't reliable enough
-    requested_options.append("advanced-mode");
-
-#endif
-<<<<<<< HEAD
-	requested_options.append("max-agent-groups");	
-	requested_options.append("map-server-url");	
-	requested_options.append("voice-config");
-	requested_options.append("tutorial_setting");
-	requested_options.append("login-flags");
-	requested_options.append("global-textures");
-	if(gSavedSettings.getBOOL("ConnectAsGod"))
-	{
-		gSavedSettings.setBOOL("UseDebugMenus", true);
-		requested_options.append("god-connect");
-	}
-	
-	LLSD request_params;
-=======
-    requested_options.append("max-agent-groups");
-    requested_options.append("map-server-url");
-    requested_options.append("voice-config");
-    requested_options.append("tutorial_setting");
-    requested_options.append("login-flags");
-    requested_options.append("global-textures");
-    if(gSavedSettings.getBOOL("ConnectAsGod"))
-    {
-        gSavedSettings.setBOOL("UseDebugMenus", TRUE);
-        requested_options.append("god-connect");
-    }
-
-    LLSD request_params;
->>>>>>> e1623bb2
-
-    unsigned char hashed_unique_id_string[MD5HEX_STR_SIZE];
-    if ( ! llHashedUniqueID(hashed_unique_id_string) )
-    {
-
-        LL_WARNS("LLLogin") << "Not providing a unique id in request params" << LL_ENDL;
-
-    }
-    request_params["start"] = construct_start_string();
-    request_params["agree_to_tos"] = false; // Always false here. Set true in
-    request_params["read_critical"] = false; // handleTOSResponse
-    request_params["last_exec_event"] = mLastExecEvent;
-    request_params["last_exec_duration"] = mLastExecDuration;
-    request_params["mac"] = (char*)hashed_unique_id_string;
-    request_params["version"] = LLVersionInfo::instance().getVersion();
-    request_params["channel"] = LLVersionInfo::instance().getChannel();
-    request_params["platform"] = mPlatform;
-    request_params["address_size"] = ADDRESS_SIZE;
-    request_params["platform_version"] = mPlatformVersion;
-    request_params["platform_string"] = mPlatformVersionName;
-    request_params["id0"] = mSerialNumber;
-    request_params["host_id"] = gSavedSettings.getString("HostID");
-    request_params["extended_errors"] = true; // request message_id and message_args
-    request_params["token"] = "";
-
-    // log request_params _before_ adding the credentials or sensitive MFA hash data
-    LL_DEBUGS("LLLogin") << "Login parameters: " << LLSDOStreamer<LLSDNotationFormatter>(request_params) << LL_ENDL;
-
-    // Copy the credentials into the request after logging the rest
-    LLSD credentials(user_credential->getLoginParams());
-    for (LLSD::map_const_iterator it = credentials.beginMap();
-         it != credentials.endMap();
-         it++
-         )
-    {
-        request_params[it->first] = it->second;
-    }
-
-    std::string mfa_hash = gSavedSettings.getString("MFAHash"); //non-persistent to enable testing
-    std::string grid(LLGridManager::getInstance()->getGridId());
-    std::string user_id = user_credential->userID();
-    if (gSecAPIHandler)
-    {
-        if (mfa_hash.empty())
-        {
-            // normal execution, mfa_hash was not set from debug setting so load from protected store
-            LLSD data_map = gSecAPIHandler->getProtectedData("mfa_hash", grid);
-            if (data_map.isMap() && data_map.has(user_id))
-            {
-                mfa_hash = data_map[user_id].asString();
-            }
-        }
-        else
-        {
-            // SL-16888 the mfa_hash is being overridden for testing so save it for consistency for future login requests
-            gSecAPIHandler->addToProtectedMap("mfa_hash", grid, user_id, mfa_hash);
-        }
-    }
-    else
-    {
-        LL_WARNS() << "unable to access protected store for mfa_hash" << LL_ENDL;
-    }
-
-    request_params["mfa_hash"] = mfa_hash;
-
-    // Specify desired timeout/retry options
-    LLSD http_params;
-    F32 srv_timeout = llclamp(gSavedSettings.getF32("LoginSRVTimeout"), LOGIN_SRV_TIMEOUT_MIN, LOGIN_SRV_TIMEOUT_MAX);
-    http_params["timeout"] = srv_timeout;
-    http_params["retries"] = LOGIN_MAX_RETRIES;
-    http_params["DNSCacheTimeout"] = srv_timeout * LOGIN_DNS_TIMEOUT_FACTOR; //Default: indefinite
-
-    mRequestData.clear();
-    mRequestData["method"] = "login_to_simulator";
-    mRequestData["params"] = request_params;
-    mRequestData["options"] = requested_options;
-    mRequestData["http_params"] = http_params;
-#if LL_RELEASE_FOR_DOWNLOAD
-    mRequestData["wait_for_updater"] = LLAppViewer::instance()->waitForUpdater();
-#else
-    mRequestData["wait_for_updater"] = false;
-#endif
-}
-
-bool LLLoginInstance::handleLoginEvent(const LLSD& event)
-{
-    LL_DEBUGS("LLLogin") << "LoginListener called!: \n" << event << LL_ENDL;
-
-    if(!(event.has("state") && event.has("change") && event.has("progress")))
-    {
-        LL_ERRS("LLLogin") << "Unknown message from LLLogin: " << event << LL_ENDL;
-    }
-
-    mLoginState = event["state"].asString();
-    mResponseData = event["data"];
-
-    if(event.has("transfer_rate"))
-    {
-        mTransferRate = event["transfer_rate"].asReal();
-    }
-
-    // Call the method registered in constructor, if any, for more specific
-    // handling
-    mDispatcher.try_call(event);
-    return false;
-}
-
-void LLLoginInstance::handleLoginFailure(const LLSD& event)
-{
-    // TODO: we are handling failure in two separate places -
-    // here and in STATE_LOGIN_PROCESS_RESPONSE processing
-    // consider uniting them.
-
-    // Login has failed.
-    // Figure out why and respond...
-    LLSD response = event["data"];
-    LLSD updater  = response["updater"];
-
-    // Always provide a response to the updater, if in fact the updater
-    // contacted us, if in fact the ping contains a 'reply' key. Most code
-    // paths tell it not to proceed with updating.
-    ResponsePtr resp(std::make_shared<LLEventAPI::Response>
-                         (LLSDMap("update", false), updater));
-
-    std::string reason_response = response["reason"].asString();
-    std::string message_response = response["message"].asString();
-    LL_DEBUGS("LLLogin") << "reason " << reason_response
-                         << " message " << message_response
-                         << LL_ENDL;
-    // For the cases of critical message or TOS agreement,
-    // start the TOS dialog. The dialog response will be handled
-    // by the LLLoginInstance::handleTOSResponse() callback.
-    // The callback intiates the login attempt next step, either
-    // to reconnect or to end the attempt in failure.
-    if(reason_response == "tos")
-    {
-        LL_INFOS("LLLogin") << " ToS" << LL_ENDL;
-
-        LLSD data(LLSD::emptyMap());
-        data["message"] = message_response;
-        data["reply_pump"] = TOS_REPLY_PUMP;
-        if (gViewerWindow)
-            gViewerWindow->setShowProgress(false);
-        LLFloaterReg::showInstance("message_tos", data);
-        LLEventPumps::instance().obtain(TOS_REPLY_PUMP)
-            .listen(TOS_LISTENER_NAME,
-                    boost::bind(&LLLoginInstance::handleTOSResponse,
-                                this, _1, "agree_to_tos"));
-    }
-    else if(reason_response == "critical")
-    {
-        LL_INFOS("LLLogin") << "LLLoginInstance::handleLoginFailure Crit" << LL_ENDL;
-
-        LLSD data(LLSD::emptyMap());
-        data["message"] = message_response;
-        data["reply_pump"] = TOS_REPLY_PUMP;
-        if(response.has("error_code"))
-        {
-            data["error_code"] = response["error_code"];
-        }
-        if(response.has("certificate"))
-        {
-            data["certificate"] = response["certificate"];
-        }
-
-        if (gViewerWindow)
-            gViewerWindow->setShowProgress(false);
-
-        LLFloaterReg::showInstance("message_critical", data);
-        LLEventPumps::instance().obtain(TOS_REPLY_PUMP)
-            .listen(TOS_LISTENER_NAME,
-                    boost::bind(&LLLoginInstance::handleTOSResponse,
-                                this, _1, "read_critical"));
-    }
-    else if(reason_response == "update")
-    {
-        // This can happen if the user clicked Login quickly, before we heard
-        // back from the Viewer Version Manager, but login failed because
-        // login.cgi is insisting on a required update. We were called with an
-        // event that bundles both the login.cgi 'response' and the
-        // synchronization event from the 'updater'.
-        std::string login_version = response["message_args"]["VERSION"];
-        std::string vvm_version   = updater["VERSION"];
-        std::string relnotes      = updater["URL"];
-        LL_WARNS("LLLogin") << "Login failed because an update to version " << login_version << " is required." << LL_ENDL;
-        // vvm_version might be empty because we might not have gotten
-        // SLVersionChecker's LoginSync handshake. But if it IS populated, it
-        // should (!) be the same as the version we got from login.cgi.
-        if ((! vvm_version.empty()) && vvm_version != login_version)
-        {
-            LL_WARNS("LLLogin") << "VVM update version " << vvm_version
-                                << " differs from login version " << login_version
-                                << "; presenting VVM version to match release notes URL"
-                                << LL_ENDL;
-            login_version = vvm_version;
-        }
-        if (relnotes.empty() || relnotes.find("://") == std::string::npos)
-        {
-            relnotes = LLTrans::getString("RELEASE_NOTES_BASE_URL");
-            if (!LLStringUtil::endsWith(relnotes, "/"))
-                relnotes += "/";
-            relnotes += LLURI::escape(login_version) + ".html";
-        }
-
-        if (gViewerWindow)
-            gViewerWindow->setShowProgress(false);
-
-        LLSD args;
-        args["VERSION"] = login_version;
-        args["URL"] = relnotes;
-
-        if (updater.isUndefined())
-        {
-            // If the updater failed to shake hands, better advise the user to
-            // download the update him/herself.
-            LLNotificationsUtil::add(
-                "RequiredUpdate",
-                args,
-                updater,
-                boost::bind(&LLLoginInstance::handleLoginDisallowed, this, _1, _2));
-        }
-        else
-        {
-            // If we've heard from the updater that an update is required,
-            // then display the prompt that assures the user we'll take care
-            // of it. This is the one case in which we bind 'resp':
-            // instead of destroying our Response object (and thus sending a
-            // negative reply to the updater) as soon as we exit this
-            // function, bind our shared_ptr so it gets passed into
-            // syncWithUpdater. That ensures that the response is delayed
-            // until the user has responded to the notification.
-            LLNotificationsUtil::add(
-                "PauseForUpdate",
-                args,
-                updater,
-                boost::bind(&LLLoginInstance::syncWithUpdater, this, resp, _1, _2));
-        }
-    }
-    else if(reason_response == "mfa_challenge")
-    {
-        LL_DEBUGS("LLLogin") << " MFA challenge" << LL_ENDL;
-
-        if (gViewerWindow)
-        {
-            gViewerWindow->setShowProgress(false);
-        }
-
-        showMFAChallange(LLTrans::getString(response["message_id"]));
-    }
-    else if(   reason_response == "key"
-            || reason_response == "presence"
-            || reason_response == "connect"
-            || !message_response.empty() // will be handled in STATE_LOGIN_PROCESS_RESPONSE
-            || !response["message_id"].asString().empty()
-            )
-    {
-        // these are events that have already been communicated elsewhere
-        attemptComplete();
-    }
-    else
-    {
-        LL_WARNS("LLLogin") << "Login failed for an unknown reason: " << LLSDOStreamer<LLSDNotationFormatter>(response) << LL_ENDL;
-
-        if (gViewerWindow)
-            gViewerWindow->setShowProgress(false);
-
-        LLNotificationsUtil::add("LoginFailedUnknown", LLSD::emptyMap(), LLSD::emptyMap(), boost::bind(&LLLoginInstance::handleLoginDisallowed, this, _1, _2));
-    }
-}
-
-void LLLoginInstance::syncWithUpdater(ResponsePtr resp, const LLSD& notification, const LLSD& response)
-{
-    LL_INFOS("LLLogin") << "LLLoginInstance::syncWithUpdater" << LL_ENDL;
-    // 'resp' points to an instance of LLEventAPI::Response that will be
-    // destroyed as soon as we return and the notification response functor is
-    // unregistered. Modify it so that it tells the updater to go ahead and
-    // perform the update. Naturally, if we allowed the user a choice as to
-    // whether to proceed or not, this assignment would reflect the user's
-    // selection.
-    (*resp)["update"] = true;
-    attemptComplete();
-}
-
-void LLLoginInstance::handleLoginDisallowed(const LLSD& notification, const LLSD& response)
-{
-    attemptComplete();
-}
-
-void LLLoginInstance::handleLoginSuccess(const LLSD& event)
-{
-    LL_INFOS("LLLogin") << "LLLoginInstance::handleLoginSuccess" << LL_ENDL;
-
-    attemptComplete();
-    mRequestData.clear();
-}
-
-void LLLoginInstance::handleDisconnect(const LLSD& event)
-{
-    // placeholder
-
-    LL_INFOS("LLLogin") << "LLLoginInstance::handleDisconnect placeholder " << LL_ENDL;
-}
-
-void LLLoginInstance::handleIndeterminate(const LLSD& event)
-{
-    // The indeterminate response means that the server
-    // gave the viewer a new url and params to try.
-    // The login module handles the retry, but it gives us the
-    // server response so that we may show
-    // the user some status.
-
-    LLSD message = event.get("data").get("message");
-    if(message.isDefined())
-    {
-        LL_INFOS("LLLogin") << "LLLoginInstance::handleIndeterminate " << message.asString() << LL_ENDL;
-
-        LLSD progress_update;
-        progress_update["desc"] = message;
-        LLEventPumps::getInstance()->obtain("LLProgressView").post(progress_update);
-    }
-}
-
-bool LLLoginInstance::handleTOSResponse(bool accepted, const std::string& key)
-{
-    if(accepted)
-    {
-        LL_INFOS("LLLogin") << "LLLoginInstance::handleTOSResponse: accepted " << LL_ENDL;
-
-        // Set the request data to true and retry login.
-        mRequestData["params"][key] = true;
-
-        if (!mRequestData["params"]["token"].asString().empty())
-        {
-            // SL-18511 this TOS failure happened while we are in the middle of an MFA challenge/response.
-            // the previously entered token is very likely expired, so prompt again
-            showMFAChallange(LLTrans::getString("LoginFailedAuthenticationMFARequired"));
-        }
-        else
-        {
-            reconnect();
-        }
-    }
-    else
-    {
-        LL_INFOS("LLLogin") << "LLLoginInstance::handleTOSResponse: attemptComplete" << LL_ENDL;
-
-        attemptComplete();
-    }
-
-    LLEventPumps::instance().obtain(TOS_REPLY_PUMP).stopListening(TOS_LISTENER_NAME);
-    return true;
-}
-
-void LLLoginInstance::showMFAChallange(const std::string& message)
-{
-    LLSD args(llsd::map("MESSAGE", message));
-    LLSD payload;
-    if (gSavedSettings.getBOOL("RememberUser"))
-    {
-        LLNotificationsUtil::add("PromptMFATokenWithSave", args, payload,
-                                 boost::bind(&LLLoginInstance::handleMFAChallenge, this, _1, _2));
-    }
-    else
-    {
-        LLNotificationsUtil::add("PromptMFAToken", args, payload,
-                                 boost::bind(&LLLoginInstance::handleMFAChallenge, this, _1, _2));
-    }
-}
-
-bool LLLoginInstance::handleMFAChallenge(LLSD const & notif, LLSD const & response)
-{
-    bool continue_clicked = response["continue"].asBoolean();
-    std::string token = response["token"].asString();
-    LL_DEBUGS("LLLogin") << "PromptMFAToken: response: " << response << " continue_clicked" << continue_clicked << LL_ENDL;
-
-    // strip out whitespace - SL-17034/BUG-231938
-    token = boost::regex_replace(token, boost::regex("\\s"), "");
-
-    if (continue_clicked && !token.empty())
-    {
-        LL_INFOS("LLLogin") << "PromptMFAToken: token submitted" << LL_ENDL;
-
-        // Set the request data to true and retry login.
-        mRequestData["params"]["token"] = token;
-        mSaveMFA = response.has("ignore") ? response["ignore"].asBoolean() : false;
-        reconnect();
-    } else {
-        LL_INFOS("LLLogin") << "PromptMFAToken: no token, attemptComplete" << LL_ENDL;
-        attemptComplete();
-    }
-    return true;
-}
-
-std::string construct_start_string()
-{
-    std::string start;
-    LLSLURL start_slurl = LLStartUp::getStartSLURL();
-    switch(start_slurl.getType())
-    {
-        case LLSLURL::LOCATION:
-        {
-            // a startup URL was specified
-            LLVector3 position = start_slurl.getPosition();
-            std::string unescaped_start =
-            STRINGIZE(  "uri:"
-                      << start_slurl.getRegion() << "&"
-                        << position[VX] << "&"
-                        << position[VY] << "&"
-                        << position[VZ]);
-            start = xml_escape_string(unescaped_start);
-            break;
-        }
-        case LLSLURL::HOME_LOCATION:
-        {
-            start = "home";
-            break;
-        }
-        default:
-        {
-            start = "last";
-        }
-    }
-    return start;
-}
+/**
+ * @file lllogininstance.cpp
+ * @brief Viewer's host for a login connection.
+ *
+ * $LicenseInfo:firstyear=2009&license=viewerlgpl$
+ * Second Life Viewer Source Code
+ * Copyright (C) 2010, Linden Research, Inc.
+ *
+ * This library is free software; you can redistribute it and/or
+ * modify it under the terms of the GNU Lesser General Public
+ * License as published by the Free Software Foundation;
+ * version 2.1 of the License only.
+ *
+ * This library is distributed in the hope that it will be useful,
+ * but WITHOUT ANY WARRANTY; without even the implied warranty of
+ * MERCHANTABILITY or FITNESS FOR A PARTICULAR PURPOSE.  See the GNU
+ * Lesser General Public License for more details.
+ *
+ * You should have received a copy of the GNU Lesser General Public
+ * License along with this library; if not, write to the Free Software
+ * Foundation, Inc., 51 Franklin Street, Fifth Floor, Boston, MA  02110-1301  USA
+ *
+ * Linden Research, Inc., 945 Battery Street, San Francisco, CA  94111  USA
+ * $/LicenseInfo$
+ */
+
+#include "llviewerprecompiledheaders.h"
+
+#include "lllogininstance.h"
+
+// llcommon
+#include "llevents.h"
+#include "stringize.h"
+#include "llsdserialize.h"
+
+// llmessage (!)
+#include "llfiltersd2xmlrpc.h" // for xml_escape_string()
+
+// login
+#include "lllogin.h"
+
+// newview
+#include "llhasheduniqueid.h"
+#include "llviewernetwork.h"
+#include "llviewercontrol.h"
+#include "llversioninfo.h"
+#include "llslurl.h"
+#include "llstartup.h"
+#include "llfloaterreg.h"
+#include "llnotifications.h"
+#include "llnotificationsutil.h"
+#include "llwindow.h"
+#include "llviewerwindow.h"
+#include "llprogressview.h"
+#include "llsecapi.h"
+#include "llstartup.h"
+#include "llmachineid.h"
+#include "llevents.h"
+#include "llappviewer.h"
+#include "llsdserialize.h"
+#include "lltrans.h"
+
+#include <boost/scoped_ptr.hpp>
+#include <boost/regex.hpp>
+#include <sstream>
+
+const S32 LOGIN_MAX_RETRIES = 0; // Viewer should not autmatically retry login
+const F32 LOGIN_SRV_TIMEOUT_MIN = 10;
+const F32 LOGIN_SRV_TIMEOUT_MAX = 120;
+const F32 LOGIN_DNS_TIMEOUT_FACTOR = 0.9; // make DNS wait shorter then retry time
+
+class LLLoginInstance::Disposable {
+public:
+    virtual ~Disposable() {}
+};
+
+static const char * const TOS_REPLY_PUMP = "lllogininstance_tos_callback";
+static const char * const TOS_LISTENER_NAME = "lllogininstance_tos";
+
+std::string construct_start_string();
+
+// LLLoginInstance
+//-----------------------------------------------------------------------------
+
+
+LLLoginInstance::LLLoginInstance() :
+    mLoginModule(new LLLogin()),
+    mNotifications(NULL),
+    mLoginState("offline"),
+    mSaveMFA(true),
+    mAttemptComplete(false),
+    mTransferRate(0.0f),
+    mDispatcher("LLLoginInstance", "change")
+{
+    mLoginModule->getEventPump().listen("lllogininstance",
+        boost::bind(&LLLoginInstance::handleLoginEvent, this, _1));
+    // This internal use of LLEventDispatcher doesn't really need
+    // per-function descriptions.
+    mDispatcher.add("fail.login", "", boost::bind(&LLLoginInstance::handleLoginFailure, this, _1));
+    mDispatcher.add("connect",    "", boost::bind(&LLLoginInstance::handleLoginSuccess, this, _1));
+    mDispatcher.add("disconnect", "", boost::bind(&LLLoginInstance::handleDisconnect, this, _1));
+    mDispatcher.add("indeterminate", "", boost::bind(&LLLoginInstance::handleIndeterminate, this, _1));
+}
+
+void LLLoginInstance::setPlatformInfo(const std::string platform,
+                                      const std::string platform_version,
+                                      const std::string platform_name)
+{
+    mPlatform = platform;
+    mPlatformVersion = platform_version;
+    mPlatformVersionName = platform_name;
+}
+
+LLLoginInstance::~LLLoginInstance()
+{
+}
+
+void LLLoginInstance::connect(LLPointer<LLCredential> credentials)
+{
+    std::vector<std::string> uris;
+    LLGridManager::getInstance()->getLoginURIs(uris);
+    if (uris.size() < 1)
+    {
+        LL_WARNS() << "Failed to get login URIs during connect. No connect for you!" << LL_ENDL;
+        return;
+    }
+    connect(uris.front(), credentials);
+}
+
+void LLLoginInstance::connect(const std::string& uri, LLPointer<LLCredential> credentials)
+{
+    mAttemptComplete = false; // Reset attempt complete at this point!
+    constructAuthParams(credentials);
+    mLoginModule->connect(uri, mRequestData);
+}
+
+void LLLoginInstance::reconnect()
+{
+    // Sort of like connect, only using the pre-existing
+    // request params.
+    std::vector<std::string> uris;
+    LLGridManager::getInstance()->getLoginURIs(uris);
+    mLoginModule->connect(uris.front(), mRequestData);
+    gViewerWindow->setShowProgress(true);
+}
+
+void LLLoginInstance::disconnect()
+{
+    mAttemptComplete = false; // Reset attempt complete at this point!
+    mRequestData.clear();
+    mLoginModule->disconnect();
+}
+
+LLSD LLLoginInstance::getResponse()
+{
+    return mResponseData;
+}
+
+void LLLoginInstance::constructAuthParams(LLPointer<LLCredential> user_credential)
+{
+    // Set up auth request options.
+//#define LL_MINIMIAL_REQUESTED_OPTIONS
+    LLSD requested_options;
+    // *Note: this is where gUserAuth used to be created.
+    requested_options.append("inventory-root");
+    requested_options.append("inventory-skeleton");
+    //requested_options.append("inventory-meat");
+    //requested_options.append("inventory-skel-targets");
+#if (!defined LL_MINIMIAL_REQUESTED_OPTIONS)
+
+    // Not requesting library will trigger mFatalNoLibraryRootFolder
+    requested_options.append("inventory-lib-root");
+    requested_options.append("inventory-lib-owner");
+    requested_options.append("inventory-skel-lib");
+    //  requested_options.append("inventory-meat-lib");
+
+    requested_options.append("initial-outfit");
+    requested_options.append("gestures");
+    requested_options.append("display_names");
+    requested_options.append("event_categories");
+    requested_options.append("event_notifications");
+    requested_options.append("classified_categories");
+    requested_options.append("adult_compliant");
+    requested_options.append("buddy-list");
+    requested_options.append("newuser-config");
+    requested_options.append("ui-config");
+
+    //send this info to login.cgi for stats gathering
+    //since viewerstats isn't reliable enough
+    requested_options.append("advanced-mode");
+
+#endif
+    requested_options.append("max-agent-groups");
+    requested_options.append("map-server-url");
+    requested_options.append("voice-config");
+    requested_options.append("tutorial_setting");
+    requested_options.append("login-flags");
+    requested_options.append("global-textures");
+    if(gSavedSettings.getBOOL("ConnectAsGod"))
+    {
+        gSavedSettings.setBOOL("UseDebugMenus", true);
+        requested_options.append("god-connect");
+    }
+
+    LLSD request_params;
+
+    unsigned char hashed_unique_id_string[MD5HEX_STR_SIZE];
+    if ( ! llHashedUniqueID(hashed_unique_id_string) )
+    {
+
+        LL_WARNS("LLLogin") << "Not providing a unique id in request params" << LL_ENDL;
+
+    }
+    request_params["start"] = construct_start_string();
+    request_params["agree_to_tos"] = false; // Always false here. Set true in
+    request_params["read_critical"] = false; // handleTOSResponse
+    request_params["last_exec_event"] = mLastExecEvent;
+    request_params["last_exec_duration"] = mLastExecDuration;
+    request_params["mac"] = (char*)hashed_unique_id_string;
+    request_params["version"] = LLVersionInfo::instance().getVersion();
+    request_params["channel"] = LLVersionInfo::instance().getChannel();
+    request_params["platform"] = mPlatform;
+    request_params["address_size"] = ADDRESS_SIZE;
+    request_params["platform_version"] = mPlatformVersion;
+    request_params["platform_string"] = mPlatformVersionName;
+    request_params["id0"] = mSerialNumber;
+    request_params["host_id"] = gSavedSettings.getString("HostID");
+    request_params["extended_errors"] = true; // request message_id and message_args
+    request_params["token"] = "";
+
+    // log request_params _before_ adding the credentials or sensitive MFA hash data
+    LL_DEBUGS("LLLogin") << "Login parameters: " << LLSDOStreamer<LLSDNotationFormatter>(request_params) << LL_ENDL;
+
+    // Copy the credentials into the request after logging the rest
+    LLSD credentials(user_credential->getLoginParams());
+    for (LLSD::map_const_iterator it = credentials.beginMap();
+         it != credentials.endMap();
+         it++
+         )
+    {
+        request_params[it->first] = it->second;
+    }
+
+    std::string mfa_hash = gSavedSettings.getString("MFAHash"); //non-persistent to enable testing
+    std::string grid(LLGridManager::getInstance()->getGridId());
+    std::string user_id = user_credential->userID();
+    if (gSecAPIHandler)
+    {
+        if (mfa_hash.empty())
+        {
+            // normal execution, mfa_hash was not set from debug setting so load from protected store
+            LLSD data_map = gSecAPIHandler->getProtectedData("mfa_hash", grid);
+            if (data_map.isMap() && data_map.has(user_id))
+            {
+                mfa_hash = data_map[user_id].asString();
+            }
+        }
+        else
+        {
+            // SL-16888 the mfa_hash is being overridden for testing so save it for consistency for future login requests
+            gSecAPIHandler->addToProtectedMap("mfa_hash", grid, user_id, mfa_hash);
+        }
+    }
+    else
+    {
+        LL_WARNS() << "unable to access protected store for mfa_hash" << LL_ENDL;
+    }
+
+    request_params["mfa_hash"] = mfa_hash;
+
+    // Specify desired timeout/retry options
+    LLSD http_params;
+    F32 srv_timeout = llclamp(gSavedSettings.getF32("LoginSRVTimeout"), LOGIN_SRV_TIMEOUT_MIN, LOGIN_SRV_TIMEOUT_MAX);
+    http_params["timeout"] = srv_timeout;
+    http_params["retries"] = LOGIN_MAX_RETRIES;
+    http_params["DNSCacheTimeout"] = srv_timeout * LOGIN_DNS_TIMEOUT_FACTOR; //Default: indefinite
+
+    mRequestData.clear();
+    mRequestData["method"] = "login_to_simulator";
+    mRequestData["params"] = request_params;
+    mRequestData["options"] = requested_options;
+    mRequestData["http_params"] = http_params;
+#if LL_RELEASE_FOR_DOWNLOAD
+    mRequestData["wait_for_updater"] = LLAppViewer::instance()->waitForUpdater();
+#else
+    mRequestData["wait_for_updater"] = false;
+#endif
+}
+
+bool LLLoginInstance::handleLoginEvent(const LLSD& event)
+{
+    LL_DEBUGS("LLLogin") << "LoginListener called!: \n" << event << LL_ENDL;
+
+    if(!(event.has("state") && event.has("change") && event.has("progress")))
+    {
+        LL_ERRS("LLLogin") << "Unknown message from LLLogin: " << event << LL_ENDL;
+    }
+
+    mLoginState = event["state"].asString();
+    mResponseData = event["data"];
+
+    if(event.has("transfer_rate"))
+    {
+        mTransferRate = event["transfer_rate"].asReal();
+    }
+
+    // Call the method registered in constructor, if any, for more specific
+    // handling
+    mDispatcher.try_call(event);
+    return false;
+}
+
+void LLLoginInstance::handleLoginFailure(const LLSD& event)
+{
+    // TODO: we are handling failure in two separate places -
+    // here and in STATE_LOGIN_PROCESS_RESPONSE processing
+    // consider uniting them.
+
+    // Login has failed.
+    // Figure out why and respond...
+    LLSD response = event["data"];
+    LLSD updater  = response["updater"];
+
+    // Always provide a response to the updater, if in fact the updater
+    // contacted us, if in fact the ping contains a 'reply' key. Most code
+    // paths tell it not to proceed with updating.
+    ResponsePtr resp(std::make_shared<LLEventAPI::Response>
+                         (LLSDMap("update", false), updater));
+
+    std::string reason_response = response["reason"].asString();
+    std::string message_response = response["message"].asString();
+    LL_DEBUGS("LLLogin") << "reason " << reason_response
+                         << " message " << message_response
+                         << LL_ENDL;
+    // For the cases of critical message or TOS agreement,
+    // start the TOS dialog. The dialog response will be handled
+    // by the LLLoginInstance::handleTOSResponse() callback.
+    // The callback intiates the login attempt next step, either
+    // to reconnect or to end the attempt in failure.
+    if(reason_response == "tos")
+    {
+        LL_INFOS("LLLogin") << " ToS" << LL_ENDL;
+
+        LLSD data(LLSD::emptyMap());
+        data["message"] = message_response;
+        data["reply_pump"] = TOS_REPLY_PUMP;
+        if (gViewerWindow)
+            gViewerWindow->setShowProgress(false);
+        LLFloaterReg::showInstance("message_tos", data);
+        LLEventPumps::instance().obtain(TOS_REPLY_PUMP)
+            .listen(TOS_LISTENER_NAME,
+                    boost::bind(&LLLoginInstance::handleTOSResponse,
+                                this, _1, "agree_to_tos"));
+    }
+    else if(reason_response == "critical")
+    {
+        LL_INFOS("LLLogin") << "LLLoginInstance::handleLoginFailure Crit" << LL_ENDL;
+
+        LLSD data(LLSD::emptyMap());
+        data["message"] = message_response;
+        data["reply_pump"] = TOS_REPLY_PUMP;
+        if(response.has("error_code"))
+        {
+            data["error_code"] = response["error_code"];
+        }
+        if(response.has("certificate"))
+        {
+            data["certificate"] = response["certificate"];
+        }
+
+        if (gViewerWindow)
+            gViewerWindow->setShowProgress(false);
+
+        LLFloaterReg::showInstance("message_critical", data);
+        LLEventPumps::instance().obtain(TOS_REPLY_PUMP)
+            .listen(TOS_LISTENER_NAME,
+                    boost::bind(&LLLoginInstance::handleTOSResponse,
+                                this, _1, "read_critical"));
+    }
+    else if(reason_response == "update")
+    {
+        // This can happen if the user clicked Login quickly, before we heard
+        // back from the Viewer Version Manager, but login failed because
+        // login.cgi is insisting on a required update. We were called with an
+        // event that bundles both the login.cgi 'response' and the
+        // synchronization event from the 'updater'.
+        std::string login_version = response["message_args"]["VERSION"];
+        std::string vvm_version   = updater["VERSION"];
+        std::string relnotes      = updater["URL"];
+        LL_WARNS("LLLogin") << "Login failed because an update to version " << login_version << " is required." << LL_ENDL;
+        // vvm_version might be empty because we might not have gotten
+        // SLVersionChecker's LoginSync handshake. But if it IS populated, it
+        // should (!) be the same as the version we got from login.cgi.
+        if ((! vvm_version.empty()) && vvm_version != login_version)
+        {
+            LL_WARNS("LLLogin") << "VVM update version " << vvm_version
+                                << " differs from login version " << login_version
+                                << "; presenting VVM version to match release notes URL"
+                                << LL_ENDL;
+            login_version = vvm_version;
+        }
+        if (relnotes.empty() || relnotes.find("://") == std::string::npos)
+        {
+            relnotes = LLTrans::getString("RELEASE_NOTES_BASE_URL");
+            if (!LLStringUtil::endsWith(relnotes, "/"))
+                relnotes += "/";
+            relnotes += LLURI::escape(login_version) + ".html";
+        }
+
+        if (gViewerWindow)
+            gViewerWindow->setShowProgress(false);
+
+        LLSD args;
+        args["VERSION"] = login_version;
+        args["URL"] = relnotes;
+
+        if (updater.isUndefined())
+        {
+            // If the updater failed to shake hands, better advise the user to
+            // download the update him/herself.
+            LLNotificationsUtil::add(
+                "RequiredUpdate",
+                args,
+                updater,
+                boost::bind(&LLLoginInstance::handleLoginDisallowed, this, _1, _2));
+        }
+        else
+        {
+            // If we've heard from the updater that an update is required,
+            // then display the prompt that assures the user we'll take care
+            // of it. This is the one case in which we bind 'resp':
+            // instead of destroying our Response object (and thus sending a
+            // negative reply to the updater) as soon as we exit this
+            // function, bind our shared_ptr so it gets passed into
+            // syncWithUpdater. That ensures that the response is delayed
+            // until the user has responded to the notification.
+            LLNotificationsUtil::add(
+                "PauseForUpdate",
+                args,
+                updater,
+                boost::bind(&LLLoginInstance::syncWithUpdater, this, resp, _1, _2));
+        }
+    }
+    else if(reason_response == "mfa_challenge")
+    {
+        LL_DEBUGS("LLLogin") << " MFA challenge" << LL_ENDL;
+
+        if (gViewerWindow)
+        {
+            gViewerWindow->setShowProgress(false);
+        }
+
+        showMFAChallange(LLTrans::getString(response["message_id"]));
+    }
+    else if(   reason_response == "key"
+            || reason_response == "presence"
+            || reason_response == "connect"
+            || !message_response.empty() // will be handled in STATE_LOGIN_PROCESS_RESPONSE
+            || !response["message_id"].asString().empty()
+            )
+    {
+        // these are events that have already been communicated elsewhere
+        attemptComplete();
+    }
+    else
+    {
+        LL_WARNS("LLLogin") << "Login failed for an unknown reason: " << LLSDOStreamer<LLSDNotationFormatter>(response) << LL_ENDL;
+
+        if (gViewerWindow)
+            gViewerWindow->setShowProgress(false);
+
+        LLNotificationsUtil::add("LoginFailedUnknown", LLSD::emptyMap(), LLSD::emptyMap(), boost::bind(&LLLoginInstance::handleLoginDisallowed, this, _1, _2));
+    }
+}
+
+void LLLoginInstance::syncWithUpdater(ResponsePtr resp, const LLSD& notification, const LLSD& response)
+{
+    LL_INFOS("LLLogin") << "LLLoginInstance::syncWithUpdater" << LL_ENDL;
+    // 'resp' points to an instance of LLEventAPI::Response that will be
+    // destroyed as soon as we return and the notification response functor is
+    // unregistered. Modify it so that it tells the updater to go ahead and
+    // perform the update. Naturally, if we allowed the user a choice as to
+    // whether to proceed or not, this assignment would reflect the user's
+    // selection.
+    (*resp)["update"] = true;
+    attemptComplete();
+}
+
+void LLLoginInstance::handleLoginDisallowed(const LLSD& notification, const LLSD& response)
+{
+    attemptComplete();
+}
+
+void LLLoginInstance::handleLoginSuccess(const LLSD& event)
+{
+    LL_INFOS("LLLogin") << "LLLoginInstance::handleLoginSuccess" << LL_ENDL;
+
+    attemptComplete();
+    mRequestData.clear();
+}
+
+void LLLoginInstance::handleDisconnect(const LLSD& event)
+{
+    // placeholder
+
+    LL_INFOS("LLLogin") << "LLLoginInstance::handleDisconnect placeholder " << LL_ENDL;
+}
+
+void LLLoginInstance::handleIndeterminate(const LLSD& event)
+{
+    // The indeterminate response means that the server
+    // gave the viewer a new url and params to try.
+    // The login module handles the retry, but it gives us the
+    // server response so that we may show
+    // the user some status.
+
+    LLSD message = event.get("data").get("message");
+    if(message.isDefined())
+    {
+        LL_INFOS("LLLogin") << "LLLoginInstance::handleIndeterminate " << message.asString() << LL_ENDL;
+
+        LLSD progress_update;
+        progress_update["desc"] = message;
+        LLEventPumps::getInstance()->obtain("LLProgressView").post(progress_update);
+    }
+}
+
+bool LLLoginInstance::handleTOSResponse(bool accepted, const std::string& key)
+{
+    if(accepted)
+    {
+        LL_INFOS("LLLogin") << "LLLoginInstance::handleTOSResponse: accepted " << LL_ENDL;
+
+        // Set the request data to true and retry login.
+        mRequestData["params"][key] = true;
+
+        if (!mRequestData["params"]["token"].asString().empty())
+        {
+            // SL-18511 this TOS failure happened while we are in the middle of an MFA challenge/response.
+            // the previously entered token is very likely expired, so prompt again
+            showMFAChallange(LLTrans::getString("LoginFailedAuthenticationMFARequired"));
+        }
+        else
+        {
+            reconnect();
+        }
+    }
+    else
+    {
+        LL_INFOS("LLLogin") << "LLLoginInstance::handleTOSResponse: attemptComplete" << LL_ENDL;
+
+        attemptComplete();
+    }
+
+    LLEventPumps::instance().obtain(TOS_REPLY_PUMP).stopListening(TOS_LISTENER_NAME);
+    return true;
+}
+
+void LLLoginInstance::showMFAChallange(const std::string& message)
+{
+    LLSD args(llsd::map("MESSAGE", message));
+    LLSD payload;
+    if (gSavedSettings.getBOOL("RememberUser"))
+    {
+        LLNotificationsUtil::add("PromptMFATokenWithSave", args, payload,
+                                 boost::bind(&LLLoginInstance::handleMFAChallenge, this, _1, _2));
+    }
+    else
+    {
+        LLNotificationsUtil::add("PromptMFAToken", args, payload,
+                                 boost::bind(&LLLoginInstance::handleMFAChallenge, this, _1, _2));
+    }
+}
+
+bool LLLoginInstance::handleMFAChallenge(LLSD const & notif, LLSD const & response)
+{
+    bool continue_clicked = response["continue"].asBoolean();
+    std::string token = response["token"].asString();
+    LL_DEBUGS("LLLogin") << "PromptMFAToken: response: " << response << " continue_clicked" << continue_clicked << LL_ENDL;
+
+    // strip out whitespace - SL-17034/BUG-231938
+    token = boost::regex_replace(token, boost::regex("\\s"), "");
+
+    if (continue_clicked && !token.empty())
+    {
+        LL_INFOS("LLLogin") << "PromptMFAToken: token submitted" << LL_ENDL;
+
+        // Set the request data to true and retry login.
+        mRequestData["params"]["token"] = token;
+        mSaveMFA = response.has("ignore") ? response["ignore"].asBoolean() : false;
+        reconnect();
+    } else {
+        LL_INFOS("LLLogin") << "PromptMFAToken: no token, attemptComplete" << LL_ENDL;
+        attemptComplete();
+    }
+    return true;
+}
+
+std::string construct_start_string()
+{
+    std::string start;
+    LLSLURL start_slurl = LLStartUp::getStartSLURL();
+    switch(start_slurl.getType())
+    {
+        case LLSLURL::LOCATION:
+        {
+            // a startup URL was specified
+            LLVector3 position = start_slurl.getPosition();
+            std::string unescaped_start =
+            STRINGIZE(  "uri:"
+                      << start_slurl.getRegion() << "&"
+                        << position[VX] << "&"
+                        << position[VY] << "&"
+                        << position[VZ]);
+            start = xml_escape_string(unescaped_start);
+            break;
+        }
+        case LLSLURL::HOME_LOCATION:
+        {
+            start = "home";
+            break;
+        }
+        default:
+        {
+            start = "last";
+        }
+    }
+    return start;
+}
+