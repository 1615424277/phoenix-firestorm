--- conflicted
+++ resolved
@@ -58,40 +58,22 @@
 
     virtual U32 getPartitionType() const;
 
-<<<<<<< HEAD
-	/*virtual*/ LLDrawable* createDrawable(LLPipeline *pipeline);
-	/*virtual*/ void		updateGL();
-	/*virtual*/ bool        updateGeometry(LLDrawable *drawable);
-	/*virtual*/ bool		updateLOD();
-	/*virtual*/ void		updateFaceSize(S32 idx);
-	void getGeometry(LLStrider<LLVector3> &verticesp,
-								LLStrider<LLVector3> &normalsp,
-								LLStrider<LLVector2> &texCoords0p,
-								LLStrider<LLVector2> &texCoords1p,
-								LLStrider<U16> &indicesp);
-=======
     /*virtual*/ LLDrawable* createDrawable(LLPipeline *pipeline);
     /*virtual*/ void        updateGL();
-    /*virtual*/ BOOL        updateGeometry(LLDrawable *drawable);
-    /*virtual*/ BOOL        updateLOD();
+    /*virtual*/ bool        updateGeometry(LLDrawable *drawable);
+    /*virtual*/ bool        updateLOD();
     /*virtual*/ void        updateFaceSize(S32 idx);
     void getGeometry(LLStrider<LLVector3> &verticesp,
                                 LLStrider<LLVector3> &normalsp,
                                 LLStrider<LLVector2> &texCoords0p,
                                 LLStrider<LLVector2> &texCoords1p,
                                 LLStrider<U16> &indicesp);
->>>>>>> c06fb4e0
 
     /*virtual*/ void updateTextures();
     /*virtual*/ void setPixelAreaAndAngle(LLAgent &agent); // generate accurate apparent angle and area
 
-<<<<<<< HEAD
-	/*virtual*/ void updateSpatialExtents(LLVector4a& newMin, LLVector4a& newMax);
-	/*virtual*/ bool isActive() const; // Whether this object needs to do an idleUpdate.
-=======
     /*virtual*/ void updateSpatialExtents(LLVector4a& newMin, LLVector4a& newMax);
-    /*virtual*/ BOOL isActive() const; // Whether this object needs to do an idleUpdate.
->>>>>>> c06fb4e0
+    /*virtual*/ bool isActive() const; // Whether this object needs to do an idleUpdate.
 
     void setPatch(LLSurfacePatch *patchp);
     LLSurfacePatch  *getPatch() const       { return mPatchp; }
@@ -99,68 +81,11 @@
     void dirtyPatch();
     void dirtyGeom();
 
-<<<<<<< HEAD
-	/*virtual*/ bool lineSegmentIntersect(const LLVector4a& start, const LLVector4a& end, 
-										  S32 face = -1,                        // which face to check, -1 = ALL_SIDES
-										  bool pick_transparent = false,
-										  bool pick_rigged = false,
+    /*virtual*/ bool lineSegmentIntersect(const LLVector4a& start, const LLVector4a& end,
+                                          S32 face = -1,                        // which face to check, -1 = ALL_SIDES
+                                          bool pick_transparent = false,
+                                          bool pick_rigged = false,
                                           bool pick_unselectable = true,
-										  S32* face_hit = NULL,                 // which face was hit
-										  LLVector4a* intersection = NULL,       // return the intersection point
-										  LLVector2* tex_coord = NULL,          // return the texture coordinates of the intersection point
-										  LLVector4a* normal = NULL,             // return the surface normal at the intersection point
-										  LLVector4a* tangent = NULL           // return the surface tangent at the intersection point
-		);
-
-	bool			mDirtiedPatch;
-protected:
-	~LLVOSurfacePatch();
-
-	LLFacePool		*mPool;
-	LLFacePool		*getPool();
-	S32				mBaseComp;
-	LLSurfacePatch	*mPatchp;
-	bool			mDirtyTexture;
-	bool			mDirtyTerrain;
-
-	S32				mLastNorthStride;
-	S32				mLastEastStride;
-	S32				mLastStride;
-	S32				mLastLength;
-
-	void getGeomSizesMain(const S32 stride, S32 &num_vertices, S32 &num_indices);
-	void getGeomSizesNorth(const S32 stride, const S32 north_stride,
-								  S32 &num_vertices, S32 &num_indices);
-	void getGeomSizesEast(const S32 stride, const S32 east_stride,
-								 S32 &num_vertices, S32 &num_indices);
-
-	void updateMainGeometry(LLFace *facep,
-					   LLStrider<LLVector3> &verticesp,
-					   LLStrider<LLVector3> &normalsp,
-					   LLStrider<LLVector2> &texCoords0p,
-					   LLStrider<LLVector2> &texCoords1p,
-					   LLStrider<U16> &indicesp,
-					   U32 &index_offset);
-	void updateNorthGeometry(LLFace *facep,
-					   LLStrider<LLVector3> &verticesp,
-					   LLStrider<LLVector3> &normalsp,
-					   LLStrider<LLVector2> &texCoords0p,
-					   LLStrider<LLVector2> &texCoords1p,
-					   LLStrider<U16> &indicesp,
-					   U32 &index_offset);
-	void updateEastGeometry(LLFace *facep,
-					   LLStrider<LLVector3> &verticesp,
-					   LLStrider<LLVector3> &normalsp,
-					   LLStrider<LLVector2> &texCoords0p,
-					   LLStrider<LLVector2> &texCoords1p,
-					   LLStrider<U16> &indicesp,
-					   U32 &index_offset);
-=======
-    /*virtual*/ BOOL lineSegmentIntersect(const LLVector4a& start, const LLVector4a& end,
-                                          S32 face = -1,                        // which face to check, -1 = ALL_SIDES
-                                          BOOL pick_transparent = FALSE,
-                                          BOOL pick_rigged = FALSE,
-                                          BOOL pick_unselectable = TRUE,
                                           S32* face_hit = NULL,                 // which face was hit
                                           LLVector4a* intersection = NULL,       // return the intersection point
                                           LLVector2* tex_coord = NULL,          // return the texture coordinates of the intersection point
@@ -168,7 +93,7 @@
                                           LLVector4a* tangent = NULL           // return the surface tangent at the intersection point
         );
 
-    BOOL            mDirtiedPatch;
+    bool            mDirtiedPatch;
 protected:
     ~LLVOSurfacePatch();
 
@@ -176,8 +101,8 @@
     LLFacePool      *getPool();
     S32             mBaseComp;
     LLSurfacePatch  *mPatchp;
-    BOOL            mDirtyTexture;
-    BOOL            mDirtyTerrain;
+    bool            mDirtyTexture;
+    bool            mDirtyTerrain;
 
     S32             mLastNorthStride;
     S32             mLastEastStride;
@@ -211,7 +136,6 @@
                        LLStrider<LLVector2> &texCoords1p,
                        LLStrider<U16> &indicesp,
                        U32 &index_offset);
->>>>>>> c06fb4e0
 };
 
 #endif // LL_VOSURFACEPATCH_H