--- conflicted
+++ resolved
@@ -50,15 +50,9 @@
 //-----------------------------------------------------------------------------
 // LLViewerDynamicTexture()
 //-----------------------------------------------------------------------------
-<<<<<<< HEAD
-LLViewerDynamicTexture::LLViewerDynamicTexture(S32 width, S32 height, S32 components, EOrder order, bool clamp) : 
-	LLViewerTexture(width, height, components, false),
-	mClamp(clamp)
-=======
-LLViewerDynamicTexture::LLViewerDynamicTexture(S32 width, S32 height, S32 components, EOrder order, BOOL clamp) :
-    LLViewerTexture(width, height, components, FALSE),
+LLViewerDynamicTexture::LLViewerDynamicTexture(S32 width, S32 height, S32 components, EOrder order, bool clamp) :
+    LLViewerTexture(width, height, components, false),
     mClamp(clamp)
->>>>>>> c06fb4e0
 {
     llassert((1 <= components) && (components <= 4));
 
@@ -90,32 +84,12 @@
 //-----------------------------------------------------------------------------
 void LLViewerDynamicTexture::generateGLTexture()
 {
-<<<<<<< HEAD
-	LLViewerTexture::generateGLTexture() ;
-	generateGLTexture(-1, 0, 0, false);
-=======
     LLViewerTexture::generateGLTexture() ;
-    generateGLTexture(-1, 0, 0, FALSE);
->>>>>>> c06fb4e0
+    generateGLTexture(-1, 0, 0, false);
 }
 
 void LLViewerDynamicTexture::generateGLTexture(LLGLint internal_format, LLGLenum primary_format, LLGLenum type_format, bool swap_bytes)
 {
-<<<<<<< HEAD
-	if (mComponents < 1 || mComponents > 4)
-	{
-		LL_ERRS() << "Bad number of components in dynamic texture: " << mComponents << LL_ENDL;
-	}
-	
-	LLPointer<LLImageRaw> raw_image = new LLImageRaw(mFullWidth, mFullHeight, mComponents);
-	if (internal_format >= 0)
-	{
-		setExplicitFormat(internal_format, primary_format, type_format, swap_bytes);
-	}
-	createGLTexture(0, raw_image, 0, true, LLGLTexture::DYNAMIC_TEX);
-	setAddressMode((mClamp) ? LLTexUnit::TAM_CLAMP : LLTexUnit::TAM_WRAP);
-	mGLTexturep->setGLTextureCreated(false);
-=======
     if (mComponents < 1 || mComponents > 4)
     {
         LL_ERRS() << "Bad number of components in dynamic texture: " << mComponents << LL_ENDL;
@@ -126,10 +100,9 @@
     {
         setExplicitFormat(internal_format, primary_format, type_format, swap_bytes);
     }
-    createGLTexture(0, raw_image, 0, TRUE, LLGLTexture::DYNAMIC_TEX);
+    createGLTexture(0, raw_image, 0, true, LLGLTexture::DYNAMIC_TEX);
     setAddressMode((mClamp) ? LLTexUnit::TAM_CLAMP : LLTexUnit::TAM_WRAP);
     mGLTexturep->setGLTextureCreated(false);
->>>>>>> c06fb4e0
 }
 
 //-----------------------------------------------------------------------------
@@ -137,11 +110,7 @@
 //-----------------------------------------------------------------------------
 bool LLViewerDynamicTexture::render()
 {
-<<<<<<< HEAD
-	return false;
-=======
-    return FALSE;
->>>>>>> c06fb4e0
+    return false;
 }
 
 //-----------------------------------------------------------------------------
@@ -212,19 +181,11 @@
 //-----------------------------------------------------------------------------
 bool LLViewerDynamicTexture::updateAllInstances()
 {
-<<<<<<< HEAD
-	sNumRenders = 0;
-	if (gGLManager.mIsDisabled)
-	{
-		return true;
-	}
-=======
     sNumRenders = 0;
     if (gGLManager.mIsDisabled)
     {
-        return TRUE;
-    }
->>>>>>> c06fb4e0
+        return true;
+    }
 
     bool use_fbo = gPipeline.mBake.isComplete();
 
@@ -232,64 +193,13 @@
     {
         gPipeline.mBake.bindTarget();
         gPipeline.mBake.clear();
-<<<<<<< HEAD
-	}
-
-	LLGLSLShader::unbind();
-	LLVertexBuffer::unbind();
-	
-	bool result = false;
-	bool ret = false ;
-	for( S32 order = 0; order < ORDER_COUNT; order++ )
-	{
-		LL_PROFILE_ZONE_SCOPED_CATEGORY_TEXTURE;
-		for (instance_list_t::iterator iter = LLViewerDynamicTexture::sInstances[order].begin();
-			 iter != LLViewerDynamicTexture::sInstances[order].end(); ++iter)
-		{
-			LL_PROFILE_ZONE_SCOPED_CATEGORY_TEXTURE;
-			LLViewerDynamicTexture *dynamicTexture = *iter;
-			if (dynamicTexture->needsRender())
-			{		
-				LL_PROFILE_ZONE_NAMED_CATEGORY_TEXTURE("needsRender");
-				glClear(GL_DEPTH_BUFFER_BIT);
-				gDepthDirty = true;
-								
-				gGL.color4f(1,1,1,1);
-                dynamicTexture->setBoundTarget(use_fbo ? &gPipeline.mBake : nullptr);
-				dynamicTexture->preRender();	// Must be called outside of startRender()
-				result = false;
-				{
-					LL_PROFILE_ZONE_NAMED_CATEGORY_TEXTURE("DynTexture->render");
-				if (dynamicTexture->render())
-				{
-					ret = true ;
-					result = true;
-					sNumRenders++;
-				}
-				}
-				{
-					LL_PROFILE_ZONE_NAMED_CATEGORY_TEXTURE("flush");
-				gGL.flush();
-				}
-				LLVertexBuffer::unbind();
-				dynamicTexture->setBoundTarget(nullptr);
-				dynamicTexture->postRender(result);
-			}
-		}
-	}
-
-	if (use_fbo)
-	{
-		gPipeline.mBake.flush();
-	}
-=======
     }
 
     LLGLSLShader::unbind();
     LLVertexBuffer::unbind();
 
-    BOOL result = FALSE;
-    BOOL ret = FALSE ;
+    bool result = false;
+    bool ret = false ;
     for( S32 order = 0; order < ORDER_COUNT; order++ )
     {
         LL_PROFILE_ZONE_SCOPED_CATEGORY_TEXTURE;
@@ -302,18 +212,18 @@
             {
                 LL_PROFILE_ZONE_NAMED_CATEGORY_TEXTURE("needsRender");
                 glClear(GL_DEPTH_BUFFER_BIT);
-                gDepthDirty = TRUE;
+                gDepthDirty = true;
 
                 gGL.color4f(1,1,1,1);
                 dynamicTexture->setBoundTarget(use_fbo ? &gPipeline.mBake : nullptr);
                 dynamicTexture->preRender();    // Must be called outside of startRender()
-                result = FALSE;
+                result = false;
                 {
                     LL_PROFILE_ZONE_NAMED_CATEGORY_TEXTURE("DynTexture->render");
                 if (dynamicTexture->render())
                 {
-                    ret = TRUE ;
-                    result = TRUE;
+                    ret = true ;
+                    result = true;
                     sNumRenders++;
                 }
                 }
@@ -332,7 +242,6 @@
     {
         gPipeline.mBake.flush();
     }
->>>>>>> c06fb4e0
 
     gGL.flush();
 
