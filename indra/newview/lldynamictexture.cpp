--- conflicted
+++ resolved
@@ -216,20 +216,14 @@
 		return TRUE;
 	}
 
-<<<<<<< HEAD
-=======
 #if 0 //THIS CAUSES MAINT-1092
->>>>>>> ee66cb3e
 	bool use_fbo = gGLManager.mHasFramebufferObject && gPipeline.mWaterDis.isComplete();
 
 	if (use_fbo)
 	{
 		gPipeline.mWaterDis.bindTarget();
 	}
-<<<<<<< HEAD
-=======
 #endif
->>>>>>> ee66cb3e
 
 	LLGLSLShader::bindNoShader();
 	LLVertexBuffer::unbind();
@@ -264,18 +258,12 @@
 		}
 	}
 
-<<<<<<< HEAD
-=======
 #if 0
->>>>>>> ee66cb3e
 	if (use_fbo)
 	{
 		gPipeline.mWaterDis.flush();
 	}
-<<<<<<< HEAD
-=======
 #endif
->>>>>>> ee66cb3e
 
 	return ret;
 }
