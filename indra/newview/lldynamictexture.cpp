--- conflicted
+++ resolved
@@ -196,11 +196,7 @@
     if (!bake_target.isComplete())
     {
         llassert(false);
-<<<<<<< HEAD
-        return FALSE;
-=======
         return false;
->>>>>>> 08705392
     }
     llassert(bake_target.getWidth() >= LLPipeline::MAX_BAKE_WIDTH);
     llassert(bake_target.getHeight() >= LLPipeline::MAX_BAKE_WIDTH);
@@ -223,14 +219,9 @@
             LLViewerDynamicTexture *dynamicTexture = *iter;
             if (dynamicTexture->needsRender())
             {
-<<<<<<< HEAD
                 LL_PROFILE_ZONE_NAMED_CATEGORY_TEXTURE("needsRender");
-                llassert(dynamicTexture->getFullWidth() <= LLPipeline::MAX_BAKE_WIDTH);
-                llassert(dynamicTexture->getFullHeight() <= LLPipeline::MAX_BAKE_WIDTH);
-=======
                 llassert(dynamicTexture->getFullWidth() <= (S32)LLPipeline::MAX_BAKE_WIDTH);
                 llassert(dynamicTexture->getFullHeight() <= (S32)LLPipeline::MAX_BAKE_WIDTH);
->>>>>>> 08705392
 
                 glClear(GL_DEPTH_BUFFER_BIT);
 
