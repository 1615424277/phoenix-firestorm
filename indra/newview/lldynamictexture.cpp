--- conflicted
+++ resolved
@@ -221,10 +221,6 @@
                 llassert(dynamicTexture->getFullHeight() <= LLPipeline::MAX_BAKE_WIDTH);
 
 				glClear(GL_DEPTH_BUFFER_BIT);
-<<<<<<< HEAD
-=======
-				gDepthDirty = true;
->>>>>>> 7d87e41b
 								
 				gGL.color4f(1,1,1,1);
                 dynamicTexture->setBoundTarget(&bake_target);
