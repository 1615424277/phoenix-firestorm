--- conflicted
+++ resolved
@@ -189,11 +189,7 @@
 		return TRUE;
 	}
 
-<<<<<<< HEAD
-	bool use_fbo = gPipeline.mBake.isComplete();
-=======
     LLRenderTarget& bake_target = gPipeline.mAuxillaryRT.deferredScreen;
->>>>>>> 38b3f663
 
 	if (!bake_target.isComplete())
     {
@@ -220,15 +216,11 @@
 			LL_PROFILE_ZONE_SCOPED_CATEGORY_TEXTURE;
 			LLViewerDynamicTexture *dynamicTexture = *iter;
 			if (dynamicTexture->needsRender())
-<<<<<<< HEAD
 			{		
 				LL_PROFILE_ZONE_NAMED_CATEGORY_TEXTURE("needsRender");
-=======
-			{				
                 llassert(dynamicTexture->getFullWidth() <= LLPipeline::MAX_BAKE_WIDTH);
                 llassert(dynamicTexture->getFullHeight() <= LLPipeline::MAX_BAKE_WIDTH);
 
->>>>>>> 38b3f663
 				glClear(GL_DEPTH_BUFFER_BIT);
 				gDepthDirty = TRUE;
 								
