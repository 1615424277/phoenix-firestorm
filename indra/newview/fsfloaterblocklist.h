/**
 * @file fsfloaterblocklist.h
 * @brief Class for the standalone blocklist in Firestorm
 *
 * $LicenseInfo:firstyear=2012&license=viewerlgpl$
 * Phoenix Firestorm Viewer Source Code
 * Copyright (c) 2012 Ansariel Hiller @ Second Life
 *
 * This library is free software; you can redistribute it and/or
 * modify it under the terms of the GNU Lesser General Public
 * License as published by the Free Software Foundation;
 * version 2.1 of the License only.
 *
 * This library is distributed in the hope that it will be useful,
 * but WITHOUT ANY WARRANTY; without even the implied warranty of
 * MERCHANTABILITY or FITNESS FOR A PARTICULAR PURPOSE.  See the GNU
 * Lesser General Public License for more details.
 *
 * You should have received a copy of the GNU Lesser General Public
 * License along with this library; if not, write to the Free Software
 * Foundation, Inc., 51 Franklin Street, Fifth Floor, Boston, MA  02110-1301  USA
 *
 * The Phoenix Firestorm Project, Inc., 1831 Oakwood Drive, Fairmont, Minnesota 56031-3225 USA
 * http://www.firestormviewer.org
 * $/LicenseInfo$
 */

#ifndef FS_FLOATERBLOCKLIST_H
#define FS_FLOATERBLOCKLIST_H

#include "llfloater.h"

class FSFloaterBlocklist : public LLFloater
{
public:
<<<<<<< HEAD
	FSFloaterBlocklist(const LLSD& seed);
	/*virtual*/ ~FSFloaterBlocklist();
	void onOpen(const LLSD& key) override;

	bool postBuild() override;
=======
    FSFloaterBlocklist(const LLSD& seed);
    /*virtual*/ ~FSFloaterBlocklist();
    /*virtual*/ void onOpen(const LLSD& key);

    BOOL postBuild();
>>>>>>> c06fb4e0

private:
    LLPanel* mBlockedListPanel;
};

#endif // FS_FLOATERBLOCKLIST_H<|MERGE_RESOLUTION|>--- conflicted
+++ resolved
@@ -33,19 +33,11 @@
 class FSFloaterBlocklist : public LLFloater
 {
 public:
-<<<<<<< HEAD
-	FSFloaterBlocklist(const LLSD& seed);
-	/*virtual*/ ~FSFloaterBlocklist();
-	void onOpen(const LLSD& key) override;
-
-	bool postBuild() override;
-=======
     FSFloaterBlocklist(const LLSD& seed);
     /*virtual*/ ~FSFloaterBlocklist();
-    /*virtual*/ void onOpen(const LLSD& key);
+    void onOpen(const LLSD& key) override;
 
-    BOOL postBuild();
->>>>>>> c06fb4e0
+    bool postBuild() override;
 
 private:
     LLPanel* mBlockedListPanel;
