/**
 * @file fscommon.cpp
 * @brief Central class for common used functions in Firestorm
 *
 * $LicenseInfo:firstyear=2012&license=viewerlgpl$
 * Phoenix Firestorm Viewer Source Code
 * Copyright (c) 2012 Ansariel Hiller @ Second Life
 *
 * This library is free software; you can redistribute it and/or
 * modify it under the terms of the GNU Lesser General Public
 * License as published by the Free Software Foundation;
 * version 2.1 of the License only.
 *
 * This library is distributed in the hope that it will be useful,
 * but WITHOUT ANY WARRANTY; without even the implied warranty of
 * MERCHANTABILITY or FITNESS FOR A PARTICULAR PURPOSE.  See the GNU
 * Lesser General Public License for more details.
 *
 * You should have received a copy of the GNU Lesser General Public
 * License along with this library; if not, write to the Free Software
 * Foundation, Inc., 51 Franklin Street, Fifth Floor, Boston, MA  02110-1301  USA
 *
 * The Phoenix Firestorm Project, Inc., 1831 Oakwood Drive, Fairmont, Minnesota 56031-3225 USA
 * http://www.firestormviewer.org
 * $/LicenseInfo$
 */

#include "llviewerprecompiledheaders.h"

#include "fscommon.h"
#include "fsradar.h"
#include "llagent.h"
#include "llagentbenefits.h"
#include "llavataractions.h"
#include "llavatarnamecache.h"
#include "llemojidictionary.h"
#include "llfloateremojipicker.h"
#include "llfloaterperms.h"
#include "llgroupactions.h"
#include "llgroupmgr.h"
#include "llinventorymodel.h"
#include "lllogchat.h"
#include "llmutelist.h"
#include "llnotificationmanager.h"
#include "llparcel.h"
#include "lltooldraganddrop.h"
#include "lltrans.h"
#include "llviewerinventory.h"
#include "llviewernetwork.h"
#include "llviewerobject.h"
#include "llviewerparcelmgr.h"
#include "llviewerregion.h"
#include "rlvactions.h"
#include "rlvhandler.h"

#include <boost/date_time/gregorian/gregorian.hpp>
#include <boost/date_time/posix_time/posix_time.hpp>
using namespace boost::posix_time;
using namespace boost::gregorian;

static const std::string LL_LINDEN = "Linden";
static const std::string LL_MOLE = "Mole";
static const std::string LL_PRODUCTENGINE = "ProductEngine";
static const std::string LL_SCOUT = "Scout";
static const std::string LL_TESTER = "Tester";


extern S32 gMaxAgentGroups;

S32 FSCommon::sObjectAddMsg = 0;

void report_to_nearby_chat(std::string_view message)
{
    LLChat chat;
    chat.mText = message;
    chat.mSourceType = CHAT_SOURCE_SYSTEM;
    LLNotificationsUI::LLNotificationManager::instance().onChat(chat, LLSD());
}

std::string format_string(std::string text, const LLStringUtil::format_map_t& args)
{
    LLStringUtil::format(text, args);
    return text;
}

bool is_irc_me_prefix(std::string_view text)
{
    const std::string_view prefix = text.substr(0, 4);
    return (prefix == "/me " || prefix == "/me'");
}

std::string unescape_name(std::string_view name)
{
    // bugfix for SL-46920: preventing filenames that break stuff.
    char * curl_str = curl_unescape(name.data(), name.size()); // Calling data() should be ok here because we also pass the length
    std::string unescaped_name(curl_str);
    curl_free(curl_str);
    curl_str = NULL;

    return unescaped_name;
}

std::string FSCommon::applyAutoCloseOoc(std::string message)
{
    if (!gSavedSettings.getBOOL("AutoCloseOOC"))
    {
        return message;
    }

    // Try to find any unclosed OOC chat (i.e. an opening
    // double parenthesis without a matching closing double
    // parenthesis.
    if (message.find("(( ") != std::string::npos && message.find("))") == std::string::npos)
    {
        // add the missing closing double parenthesis.
        message += " ))";
    }
    else if (message.find("((") != std::string::npos && message.find("))") == std::string::npos)
    {
        if (message.at(message.length() - 1) == ')')
        {
            // cosmetic: add a space first to avoid a closing triple parenthesis
            message += " ";
        }
        // add the missing closing double parenthesis.
        message += "))";
    }
    else if (message.find("[[ ") != std::string::npos && message.find("]]") == std::string::npos)
    {
        // add the missing closing double parenthesis.
        message += " ]]";
    }
    else if (message.find("[[") != std::string::npos && message.find("]]") == std::string::npos)
    {
        if (message.at(message.length() - 1) == ']')
        {
            // cosmetic: add a space first to avoid a closing triple parenthesis
            message += " ";
        }
            // add the missing closing double parenthesis.
        message += "]]";
    }

    return message;
}

std::string FSCommon::applyMuPose(std::string message)
{
    // Convert MU*s style poses into IRC emotes here.
    if (gSavedSettings.getBOOL("AllowMUpose") && message.find(":") == 0 && message.length() > 3)
    {
        if (message.find(":'") == 0)
        {
            message.replace(0, 1, "/me");
        }
        else if (!isdigit(message.at(1)) && !ispunct(message.at(1)) && !isspace(message.at(1))) // Do not prevent smileys and such.
        {
            message.replace(0, 1, "/me ");
        }
    }

    return message;
}

S32 FSCommon::secondsSinceEpochFromString(const std::string& format, const std::string& str)
{
    // LLDateUtil::secondsSinceEpochFromString does not handle time, only the date.
    // copied that function here and added the needed code to handle time fields.  -- TL
    time_input_facet *facet = new time_input_facet(format);
    std::stringstream ss;
    ss << str;
    ss.imbue(std::locale(ss.getloc(), facet));
    ptime time_t_date;
    ss >> time_t_date;
    ptime time_t_epoch(date(1970,1,1));
    time_duration diff = time_t_date - time_t_epoch;
    return diff.total_seconds();
}

void FSCommon::applyDefaultBuildPreferences(LLViewerObject* object)
{
<<<<<<< HEAD
	if (!object || !object->getRegion())
	{
		return;
	}
  
	LLTextureEntry texture_entry;
	texture_entry.setID(LLUUID(gSavedSettings.getString("FSDefaultObjectTexture")));
	texture_entry.setColor(gSavedSettings.getColor4("FSBuildPrefs_Color"));
	texture_entry.setAlpha((100.f - gSavedSettings.getF32("FSBuildPrefs_Alpha")) / 100.f);
	texture_entry.setGlow(gSavedSettings.getF32("FSBuildPrefs_Glow"));
	if (gSavedSettings.getBOOL("FSBuildPrefs_FullBright"))
	{
		texture_entry.setFullbright(TEM_FULLBRIGHT_MASK);
	}
	
	U8 shiny = 0; // Default none
	std::string shininess = gSavedSettings.getString("FSBuildPrefs_Shiny");
	if (shininess == "Low")
	{
		shiny = 1;
	}
	else if (shininess == "Medium")
	{
		shiny = 2;
	}
	else if (shininess == "High")
	{
		shiny = 3;
	}
	texture_entry.setShiny(shiny);
	
	for (U8 face = 0; face < object->getNumTEs(); face++)
	{
		object->setTE(face, texture_entry);
	}
	object->sendTEUpdate();
	
	if (gSavedPerAccountSettings.getBOOL("FSBuildPrefs_EmbedItem"))
	{
		LLUUID item_id(gSavedPerAccountSettings.getString("FSBuildPrefs_Item"));
		if (item_id.notNull())
		{
			LLInventoryItem* item = dynamic_cast<LLInventoryItem*>(gInventory.getObject(item_id));
			if (item)
			{
				if (item->getType() == LLAssetType::AT_LSL_TEXT)
				{
					LLToolDragAndDrop::dropScript(object, item, true,
									  LLToolDragAndDrop::SOURCE_AGENT,
									  gAgentID);
				}
				else
				{
					LLToolDragAndDrop::dropInventory(object, item,
									LLToolDragAndDrop::SOURCE_AGENT,
									gAgentID);
				}
			}
		}
	}

	U32 object_local_id = object->getLocalID();
=======
    if (!object || !object->getRegion())
    {
        return;
    }

    LLTextureEntry texture_entry;
    texture_entry.setID(LLUUID(gSavedSettings.getString("FSDefaultObjectTexture")));
    texture_entry.setColor(gSavedSettings.getColor4("FSBuildPrefs_Color"));
    texture_entry.setAlpha((100.f - gSavedSettings.getF32("FSBuildPrefs_Alpha")) / 100.f);
    texture_entry.setGlow(gSavedSettings.getF32("FSBuildPrefs_Glow"));
    if (gSavedSettings.getBOOL("FSBuildPrefs_FullBright"))
    {
        texture_entry.setFullbright(TEM_FULLBRIGHT_MASK);
    }

    U8 shiny = 0; // Default none
    std::string shininess = gSavedSettings.getString("FSBuildPrefs_Shiny");
    if (shininess == "Low")
    {
        shiny = 1;
    }
    else if (shininess == "Medium")
    {
        shiny = 2;
    }
    else if (shininess == "High")
    {
        shiny = 3;
    }
    texture_entry.setShiny(shiny);

    for (U8 face = 0; face < object->getNumTEs(); face++)
    {
        object->setTE(face, texture_entry);
    }
    object->sendTEUpdate();

    if (gSavedPerAccountSettings.getBOOL("FSBuildPrefs_EmbedItem"))
    {
        LLUUID item_id(gSavedPerAccountSettings.getString("FSBuildPrefs_Item"));
        if (item_id.notNull())
        {
            LLInventoryItem* item = dynamic_cast<LLInventoryItem*>(gInventory.getObject(item_id));
            if (item)
            {
                if (item->getType() == LLAssetType::AT_LSL_TEXT)
                {
                    LLToolDragAndDrop::dropScript(object, item, TRUE,
                                      LLToolDragAndDrop::SOURCE_AGENT,
                                      gAgentID);
                }
                else
                {
                    LLToolDragAndDrop::dropInventory(object, item,
                                    LLToolDragAndDrop::SOURCE_AGENT,
                                    gAgentID);
                }
            }
        }
    }

    U32 object_local_id = object->getLocalID();
>>>>>>> c06fb4e0

#ifdef OPENSIM
    if (!LLGridManager::getInstance()->isInSecondLife() || !LLFloaterPermsDefault::getCapSent())
#else
    if (!LLFloaterPermsDefault::getCapSent())
#endif
<<<<<<< HEAD
	{
		gMessageSystem->newMessageFast(_PREHASH_ObjectPermissions);
		gMessageSystem->nextBlockFast(_PREHASH_AgentData);
		gMessageSystem->addUUIDFast(_PREHASH_AgentID, gAgentID);
		gMessageSystem->addUUIDFast(_PREHASH_SessionID, gAgentSessionID);
		gMessageSystem->nextBlockFast(_PREHASH_HeaderData);
		gMessageSystem->addBOOLFast(_PREHASH_Override, false);
		gMessageSystem->nextBlockFast(_PREHASH_ObjectData);
		gMessageSystem->addU32Fast(_PREHASH_ObjectLocalID, object_local_id);
		gMessageSystem->addU8Fast(_PREHASH_Field, PERM_NEXT_OWNER);
		gMessageSystem->addBOOLFast(_PREHASH_Set, gSavedSettings.getBOOL("ObjectsNextOwnerModify"));
		gMessageSystem->addU32Fast(_PREHASH_Mask, PERM_MODIFY);
		gMessageSystem->nextBlockFast(_PREHASH_ObjectData);
		gMessageSystem->addU32Fast(_PREHASH_ObjectLocalID, object_local_id);
		gMessageSystem->addU8Fast(_PREHASH_Field, PERM_NEXT_OWNER);
		gMessageSystem->addBOOLFast(_PREHASH_Set, gSavedSettings.getBOOL("ObjectsNextOwnerCopy"));
		gMessageSystem->addU32Fast(_PREHASH_Mask, PERM_COPY);
		gMessageSystem->nextBlockFast(_PREHASH_ObjectData);
		gMessageSystem->addU32Fast(_PREHASH_ObjectLocalID, object_local_id);
		gMessageSystem->addU8Fast(_PREHASH_Field, PERM_NEXT_OWNER);
		gMessageSystem->addBOOLFast(_PREHASH_Set, gSavedSettings.getBOOL("ObjectsNextOwnerTransfer"));
		gMessageSystem->addU32Fast(_PREHASH_Mask, PERM_TRANSFER);
		gMessageSystem->sendReliable(object->getRegion()->getHost());
	}

	gMessageSystem->newMessage(_PREHASH_ObjectFlagUpdate);
	gMessageSystem->nextBlockFast(_PREHASH_AgentData);
	gMessageSystem->addUUIDFast(_PREHASH_AgentID, gAgentID);
	gMessageSystem->addUUIDFast(_PREHASH_SessionID, gAgentSessionID);
	gMessageSystem->addU32Fast(_PREHASH_ObjectLocalID, object_local_id);
	gMessageSystem->addBOOLFast(_PREHASH_UsePhysics, gSavedSettings.getBOOL("FSBuildPrefs_Physical"));
	gMessageSystem->addBOOL(_PREHASH_IsTemporary, gSavedSettings.getBOOL("FSBuildPrefs_Temporary"));
	gMessageSystem->addBOOL(_PREHASH_IsPhantom, gSavedSettings.getBOOL("FSBuildPrefs_Phantom"));
	gMessageSystem->addBOOL("CastsShadows", false);
	gMessageSystem->sendReliable(object->getRegion()->getHost());
=======
    {
        gMessageSystem->newMessageFast(_PREHASH_ObjectPermissions);
        gMessageSystem->nextBlockFast(_PREHASH_AgentData);
        gMessageSystem->addUUIDFast(_PREHASH_AgentID, gAgentID);
        gMessageSystem->addUUIDFast(_PREHASH_SessionID, gAgentSessionID);
        gMessageSystem->nextBlockFast(_PREHASH_HeaderData);
        gMessageSystem->addBOOLFast(_PREHASH_Override, FALSE);
        gMessageSystem->nextBlockFast(_PREHASH_ObjectData);
        gMessageSystem->addU32Fast(_PREHASH_ObjectLocalID, object_local_id);
        gMessageSystem->addU8Fast(_PREHASH_Field, PERM_NEXT_OWNER);
        gMessageSystem->addBOOLFast(_PREHASH_Set, gSavedSettings.getBOOL("ObjectsNextOwnerModify"));
        gMessageSystem->addU32Fast(_PREHASH_Mask, PERM_MODIFY);
        gMessageSystem->nextBlockFast(_PREHASH_ObjectData);
        gMessageSystem->addU32Fast(_PREHASH_ObjectLocalID, object_local_id);
        gMessageSystem->addU8Fast(_PREHASH_Field, PERM_NEXT_OWNER);
        gMessageSystem->addBOOLFast(_PREHASH_Set, gSavedSettings.getBOOL("ObjectsNextOwnerCopy"));
        gMessageSystem->addU32Fast(_PREHASH_Mask, PERM_COPY);
        gMessageSystem->nextBlockFast(_PREHASH_ObjectData);
        gMessageSystem->addU32Fast(_PREHASH_ObjectLocalID, object_local_id);
        gMessageSystem->addU8Fast(_PREHASH_Field, PERM_NEXT_OWNER);
        gMessageSystem->addBOOLFast(_PREHASH_Set, gSavedSettings.getBOOL("ObjectsNextOwnerTransfer"));
        gMessageSystem->addU32Fast(_PREHASH_Mask, PERM_TRANSFER);
        gMessageSystem->sendReliable(object->getRegion()->getHost());
    }

    gMessageSystem->newMessage(_PREHASH_ObjectFlagUpdate);
    gMessageSystem->nextBlockFast(_PREHASH_AgentData);
    gMessageSystem->addUUIDFast(_PREHASH_AgentID, gAgentID);
    gMessageSystem->addUUIDFast(_PREHASH_SessionID, gAgentSessionID);
    gMessageSystem->addU32Fast(_PREHASH_ObjectLocalID, object_local_id);
    gMessageSystem->addBOOLFast(_PREHASH_UsePhysics, gSavedSettings.getBOOL("FSBuildPrefs_Physical"));
    gMessageSystem->addBOOL(_PREHASH_IsTemporary, gSavedSettings.getBOOL("FSBuildPrefs_Temporary"));
    gMessageSystem->addBOOL(_PREHASH_IsPhantom, gSavedSettings.getBOOL("FSBuildPrefs_Phantom"));
    gMessageSystem->addBOOL("CastsShadows", FALSE);
    gMessageSystem->sendReliable(object->getRegion()->getHost());
>>>>>>> c06fb4e0
}

bool FSCommon::isLinden(const LLUUID& av_id)
{
    std::string first_name, last_name;
    LLAvatarName av_name;
    if (LLAvatarNameCache::get(av_id, &av_name))
    {
        std::istringstream full_name(av_name.getUserName());
        full_name >> first_name >> last_name;
    }
    else
    {
        gCacheName->getFirstLastName(av_id, first_name, last_name);
    }
#ifdef OPENSIM
    if (LLGridManager::getInstance()->isInOpenSim())
    {
        LLViewerRegion* region = gAgent.getRegion();
        if (!region) return false;
        bool is_god = false;
        // <FS:CR> They may not be "Lindens" per se, but opensim has gods.
        std::set<std::string> gods = region->getGods();
        if (!gods.empty())
        {
            is_god = (gods.find(first_name + " " + last_name) != gods.end()
                      || gods.find(last_name) != gods.end());
        }
        return is_god;
    }
#endif
    return (last_name == LL_LINDEN ||
            last_name == LL_MOLE ||
            last_name == LL_PRODUCTENGINE ||
            last_name == LL_SCOUT ||
            last_name == LL_TESTER);
}

// request group data from the server if it's not already cached
bool FSCommon::requestGroupData(const LLUUID& groupID)
{
    if (LLGroupMgr::getInstance()->getGroupData(groupID) == nullptr)
    {
        LLGroupMgr::getInstance()->sendGroupPropertiesRequest(groupID);
        return false;
    }
    return true;
}

bool FSCommon::checkIsActionEnabled(const LLUUID& av_id, EFSRegistrarFunctionActionType action)
{
    bool isSelf = (av_id == gAgentID);

    if (action == EFSRegistrarFunctionActionType::FS_RGSTR_ACT_ADD_FRIEND)
    {
        return (!isSelf && !LLAvatarActions::isFriend(av_id));
    }
    else if (action == EFSRegistrarFunctionActionType::FS_RGSTR_ACT_REMOVE_FRIEND)
    {
        return (!isSelf && LLAvatarActions::isFriend(av_id));
    }
    else if (action == EFSRegistrarFunctionActionType::FS_RGSTR_ACT_SEND_IM)
    {
        return (!isSelf && RlvActions::canStartIM(av_id));
    }
    else if (action == EFSRegistrarFunctionActionType::FS_RGSTR_ACT_VIEW_TRANSCRIPT)
    {
        return (!isSelf && LLLogChat::isTranscriptExist(av_id));
    }
    else if (action == EFSRegistrarFunctionActionType::FS_RGSTR_ACT_ZOOM_IN)
    {
        return (!isSelf && !gRlvHandler.hasBehaviour(RLV_BHVR_SHOWNAMES) && LLAvatarActions::canZoomIn(av_id));
    }
    else if (action == EFSRegistrarFunctionActionType::FS_RGSTR_ACT_OFFER_TELEPORT)
    {
        return (!isSelf && LLAvatarActions::canOfferTeleport(av_id));
    }
    else if (action == EFSRegistrarFunctionActionType::FS_RGSTR_ACT_REQUEST_TELEPORT)
    {
        return (!isSelf && LLAvatarActions::canRequestTeleport(av_id));
    }
    else if (action == EFSRegistrarFunctionActionType::FS_RGSTR_ACT_SHOW_PROFILE)
    {
        return (isSelf || !gRlvHandler.hasBehaviour(RLV_BHVR_SHOWNAMES));
    }
    else if (action == EFSRegistrarFunctionActionType::FS_RGSTR_ACT_TRACK_AVATAR)
    {
        return (!isSelf && FSRadar::getInstance()->getEntry(av_id) != NULL);
    }
    else if (action == EFSRegistrarFunctionActionType::FS_RGSTR_ACT_TELEPORT_TO)
    {
        return (!isSelf && FSRadar::getInstance()->getEntry(av_id) != NULL);
    }
    else if (action == EFSRegistrarFunctionActionType::FS_RGSTR_CHK_AVATAR_BLOCKED)
    {
        return (!isSelf && LLMuteList::getInstance()->isMuted(av_id));
    }
    else if (action == EFSRegistrarFunctionActionType::FS_RGSTR_CHK_IS_SELF)
    {
        return isSelf;
    }
    else if (action == EFSRegistrarFunctionActionType::FS_RGSTR_CHK_IS_NOT_SELF)
    {
        return !isSelf;
    }
    else if (action == EFSRegistrarFunctionActionType::FS_RGSTR_CHK_WAITING_FOR_GROUP_DATA)
    {
        return !requestGroupData(av_id);
    }
    else if (action == EFSRegistrarFunctionActionType::FS_RGSTR_CHK_HAVE_GROUP_DATA)
    {
        return requestGroupData(av_id);
    }
    else if (action == EFSRegistrarFunctionActionType::FS_RGSTR_CHK_CAN_LEAVE_GROUP)
    {
        if (gAgent.getGroupID() == av_id && !RlvActions::canChangeActiveGroup())
        {
            return false;
        }

        return gAgent.isInGroup(av_id);
    }
    else if (action == EFSRegistrarFunctionActionType::FS_RGSTR_CHK_CAN_JOIN_GROUP)
    {
        if (!gAgent.canJoinGroups())
        {
            return false;
        }

        if (!RlvActions::canChangeActiveGroup())
        {
            return false;
        }

        LLGroupMgrGroupData* groupData = LLGroupMgr::getInstance()->getGroupData(av_id);
        if (!groupData || !groupData->mOpenEnrollment)
        {
            return false;
        }

        return !gAgent.isInGroup(av_id);
    }
    else if (action == EFSRegistrarFunctionActionType::FS_RGSTR_CHK_GROUP_NOT_ACTIVE)
    {
        if (!RlvActions::canChangeActiveGroup())
        {
            return false;
        }

        return (gAgent.isInGroup(av_id) && gAgent.getGroupID() != av_id);
    }

    return false;
}

LLSD FSCommon::populateGroupCount()
{
    LLStringUtil::format_map_t args;
    S32 groupcount = gAgent.mGroups.size();
    S32 maxgroup = LLAgentBenefitsMgr::current().getGroupMembershipLimit();
    args["[COUNT]"] = llformat("%d", groupcount);
    args["[REMAINING]"] = llformat("%d", maxgroup > groupcount ? maxgroup - groupcount : 0);
    LLUIString groupcountstring = LLTrans::getString((maxgroup ? "groupcountstring" : "groupcountunlimitedstring"), args);
    return LLSD(groupcountstring);
}

std::string FSCommon::getAvatarNameByDisplaySettings(const LLAvatarName& av_name)
{
    std::string name;
    static LLCachedControl<bool> NameTagShowUsernames(gSavedSettings, "NameTagShowUsernames");
    static LLCachedControl<bool> UseDisplayNames(gSavedSettings, "UseDisplayNames");
    if ((NameTagShowUsernames) && (UseDisplayNames))
    {
        name = av_name.getCompleteName();
    }
    else if (UseDisplayNames)
    {
        name = av_name.getDisplayName();
    }
    else
    {
        name = av_name.getUserNameForDisplay();
    }
    return name;
}

bool FSCommon::isDefaultTexture(const LLUUID& asset_id)
{
    if (asset_id == LL_DEFAULT_WOOD_UUID ||
        asset_id == LL_DEFAULT_STONE_UUID ||
        asset_id == LL_DEFAULT_METAL_UUID ||
        asset_id == LL_DEFAULT_GLASS_UUID ||
        asset_id == LL_DEFAULT_FLESH_UUID ||
        asset_id == LL_DEFAULT_PLASTIC_UUID ||
        asset_id == LL_DEFAULT_RUBBER_UUID ||
        asset_id == LL_DEFAULT_LIGHT_UUID ||
        asset_id == IMG_WHITE ||
        asset_id == LLUUID("5748decc-f629-461c-9a36-a35a221fe21f") ||   // UIImgWhiteUUID (legacy: replaced by IMG_WHITE)
        asset_id == LLUUID("8dcd4a48-2d37-4909-9f78-f7a9eb4ef903") ||   // UIImgTransparentUUID
        asset_id == LLUUID("f54a0c32-3cd1-d49a-5b4f-7b792bebc204") ||   // UIImgInvisibleUUID
        asset_id == LLUUID("6522e74d-1660-4e7f-b601-6f48c1659a77") ||   // UIImgDefaultEyesUUID
        asset_id == LLUUID("7ca39b4c-bd19-4699-aff7-f93fd03d3e7b") ||   // UIImgDefaultHairUUID
        asset_id == LLUUID("5748decc-f629-461c-9a36-a35a221fe21f")      // UIImgDefault for all clothing
       )
    {
        return true;
    }
    return false;
}

bool FSCommon::isLegacySkin()
{
    std::string current_skin = gSavedSettings.getString("FSInternalSkinCurrent");
    return (current_skin == "Vintage");
}

bool FSCommon::isFilterEditorKeyCombo(KEY key, MASK mask)
{
    return (mask == MASK_CONTROL && key == 'F' && gSavedSettings.getBOOL("FSSelectLocalSearchEditorOnShortcut"));
}

LLUUID FSCommon::getGroupForRezzing()
{
    LLUUID group_id = gAgent.getGroupID();
    LLParcel* parcel = LLViewerParcelMgr::getInstance()->getAgentParcel();

    if (parcel && gSavedSettings.getBOOL("RezUnderLandGroup"))
    {
        // In both cases, group-owned or not, the group ID is the same;
        // No need to query the parcel owner ID as it will be either
        // the group ID if the parcel is group-owned or the ID of an
        // avatar.
        if (parcel->getGroupID().notNull() && gAgent.isInGroup(parcel->getGroupID()))
        {
            group_id = parcel->getGroupID();
        }
    }

    return group_id;
}

void FSCommon::updateUsedEmojis(LLWString text)
{
    LLEmojiDictionary* dictionary = LLEmojiDictionary::getInstance();

    bool emojiSent = false;
    for (llwchar& c : text)
    {
        if (dictionary->isEmoji(c))
        {
            LLFloaterEmojiPicker::onEmojiUsed(c);
            emojiSent = true;
        }
    }

    if (!emojiSent)
        return;

    LLFloaterEmojiPicker::saveState();
}<|MERGE_RESOLUTION|>--- conflicted
+++ resolved
@@ -179,70 +179,6 @@
 
 void FSCommon::applyDefaultBuildPreferences(LLViewerObject* object)
 {
-<<<<<<< HEAD
-	if (!object || !object->getRegion())
-	{
-		return;
-	}
-  
-	LLTextureEntry texture_entry;
-	texture_entry.setID(LLUUID(gSavedSettings.getString("FSDefaultObjectTexture")));
-	texture_entry.setColor(gSavedSettings.getColor4("FSBuildPrefs_Color"));
-	texture_entry.setAlpha((100.f - gSavedSettings.getF32("FSBuildPrefs_Alpha")) / 100.f);
-	texture_entry.setGlow(gSavedSettings.getF32("FSBuildPrefs_Glow"));
-	if (gSavedSettings.getBOOL("FSBuildPrefs_FullBright"))
-	{
-		texture_entry.setFullbright(TEM_FULLBRIGHT_MASK);
-	}
-	
-	U8 shiny = 0; // Default none
-	std::string shininess = gSavedSettings.getString("FSBuildPrefs_Shiny");
-	if (shininess == "Low")
-	{
-		shiny = 1;
-	}
-	else if (shininess == "Medium")
-	{
-		shiny = 2;
-	}
-	else if (shininess == "High")
-	{
-		shiny = 3;
-	}
-	texture_entry.setShiny(shiny);
-	
-	for (U8 face = 0; face < object->getNumTEs(); face++)
-	{
-		object->setTE(face, texture_entry);
-	}
-	object->sendTEUpdate();
-	
-	if (gSavedPerAccountSettings.getBOOL("FSBuildPrefs_EmbedItem"))
-	{
-		LLUUID item_id(gSavedPerAccountSettings.getString("FSBuildPrefs_Item"));
-		if (item_id.notNull())
-		{
-			LLInventoryItem* item = dynamic_cast<LLInventoryItem*>(gInventory.getObject(item_id));
-			if (item)
-			{
-				if (item->getType() == LLAssetType::AT_LSL_TEXT)
-				{
-					LLToolDragAndDrop::dropScript(object, item, true,
-									  LLToolDragAndDrop::SOURCE_AGENT,
-									  gAgentID);
-				}
-				else
-				{
-					LLToolDragAndDrop::dropInventory(object, item,
-									LLToolDragAndDrop::SOURCE_AGENT,
-									gAgentID);
-				}
-			}
-		}
-	}
-
-	U32 object_local_id = object->getLocalID();
-=======
     if (!object || !object->getRegion())
     {
         return;
@@ -290,7 +226,7 @@
             {
                 if (item->getType() == LLAssetType::AT_LSL_TEXT)
                 {
-                    LLToolDragAndDrop::dropScript(object, item, TRUE,
+                    LLToolDragAndDrop::dropScript(object, item, true,
                                       LLToolDragAndDrop::SOURCE_AGENT,
                                       gAgentID);
                 }
@@ -305,57 +241,19 @@
     }
 
     U32 object_local_id = object->getLocalID();
->>>>>>> c06fb4e0
 
 #ifdef OPENSIM
     if (!LLGridManager::getInstance()->isInSecondLife() || !LLFloaterPermsDefault::getCapSent())
 #else
     if (!LLFloaterPermsDefault::getCapSent())
 #endif
-<<<<<<< HEAD
-	{
-		gMessageSystem->newMessageFast(_PREHASH_ObjectPermissions);
-		gMessageSystem->nextBlockFast(_PREHASH_AgentData);
-		gMessageSystem->addUUIDFast(_PREHASH_AgentID, gAgentID);
-		gMessageSystem->addUUIDFast(_PREHASH_SessionID, gAgentSessionID);
-		gMessageSystem->nextBlockFast(_PREHASH_HeaderData);
-		gMessageSystem->addBOOLFast(_PREHASH_Override, false);
-		gMessageSystem->nextBlockFast(_PREHASH_ObjectData);
-		gMessageSystem->addU32Fast(_PREHASH_ObjectLocalID, object_local_id);
-		gMessageSystem->addU8Fast(_PREHASH_Field, PERM_NEXT_OWNER);
-		gMessageSystem->addBOOLFast(_PREHASH_Set, gSavedSettings.getBOOL("ObjectsNextOwnerModify"));
-		gMessageSystem->addU32Fast(_PREHASH_Mask, PERM_MODIFY);
-		gMessageSystem->nextBlockFast(_PREHASH_ObjectData);
-		gMessageSystem->addU32Fast(_PREHASH_ObjectLocalID, object_local_id);
-		gMessageSystem->addU8Fast(_PREHASH_Field, PERM_NEXT_OWNER);
-		gMessageSystem->addBOOLFast(_PREHASH_Set, gSavedSettings.getBOOL("ObjectsNextOwnerCopy"));
-		gMessageSystem->addU32Fast(_PREHASH_Mask, PERM_COPY);
-		gMessageSystem->nextBlockFast(_PREHASH_ObjectData);
-		gMessageSystem->addU32Fast(_PREHASH_ObjectLocalID, object_local_id);
-		gMessageSystem->addU8Fast(_PREHASH_Field, PERM_NEXT_OWNER);
-		gMessageSystem->addBOOLFast(_PREHASH_Set, gSavedSettings.getBOOL("ObjectsNextOwnerTransfer"));
-		gMessageSystem->addU32Fast(_PREHASH_Mask, PERM_TRANSFER);
-		gMessageSystem->sendReliable(object->getRegion()->getHost());
-	}
-
-	gMessageSystem->newMessage(_PREHASH_ObjectFlagUpdate);
-	gMessageSystem->nextBlockFast(_PREHASH_AgentData);
-	gMessageSystem->addUUIDFast(_PREHASH_AgentID, gAgentID);
-	gMessageSystem->addUUIDFast(_PREHASH_SessionID, gAgentSessionID);
-	gMessageSystem->addU32Fast(_PREHASH_ObjectLocalID, object_local_id);
-	gMessageSystem->addBOOLFast(_PREHASH_UsePhysics, gSavedSettings.getBOOL("FSBuildPrefs_Physical"));
-	gMessageSystem->addBOOL(_PREHASH_IsTemporary, gSavedSettings.getBOOL("FSBuildPrefs_Temporary"));
-	gMessageSystem->addBOOL(_PREHASH_IsPhantom, gSavedSettings.getBOOL("FSBuildPrefs_Phantom"));
-	gMessageSystem->addBOOL("CastsShadows", false);
-	gMessageSystem->sendReliable(object->getRegion()->getHost());
-=======
     {
         gMessageSystem->newMessageFast(_PREHASH_ObjectPermissions);
         gMessageSystem->nextBlockFast(_PREHASH_AgentData);
         gMessageSystem->addUUIDFast(_PREHASH_AgentID, gAgentID);
         gMessageSystem->addUUIDFast(_PREHASH_SessionID, gAgentSessionID);
         gMessageSystem->nextBlockFast(_PREHASH_HeaderData);
-        gMessageSystem->addBOOLFast(_PREHASH_Override, FALSE);
+        gMessageSystem->addBOOLFast(_PREHASH_Override, false);
         gMessageSystem->nextBlockFast(_PREHASH_ObjectData);
         gMessageSystem->addU32Fast(_PREHASH_ObjectLocalID, object_local_id);
         gMessageSystem->addU8Fast(_PREHASH_Field, PERM_NEXT_OWNER);
@@ -382,9 +280,8 @@
     gMessageSystem->addBOOLFast(_PREHASH_UsePhysics, gSavedSettings.getBOOL("FSBuildPrefs_Physical"));
     gMessageSystem->addBOOL(_PREHASH_IsTemporary, gSavedSettings.getBOOL("FSBuildPrefs_Temporary"));
     gMessageSystem->addBOOL(_PREHASH_IsPhantom, gSavedSettings.getBOOL("FSBuildPrefs_Phantom"));
-    gMessageSystem->addBOOL("CastsShadows", FALSE);
+    gMessageSystem->addBOOL("CastsShadows", false);
     gMessageSystem->sendReliable(object->getRegion()->getHost());
->>>>>>> c06fb4e0
 }
 
 bool FSCommon::isLinden(const LLUUID& av_id)
