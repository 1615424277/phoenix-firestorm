--- conflicted
+++ resolved
@@ -34,24 +34,13 @@
 #include "llurlaction.h"
 
 #include "llagent.h"
-<<<<<<< HEAD
 // <FS:Ansariel> [FS communication UI]
-//#include "llimfloater.h"
+//#include "llfloaterimsession.h" <FS:TM> CHUI Merge new
+//#include "llimfloater.h" <FS:TM> CHUI Merge old
 #include "fsfloaterim.h"
 // </FS:Ansariel> [FS communication UI]
 #include "llimview.h"
-// <FS:Zi> Remove floating chat bar
-// #include "llnearbychat.h"
-// <FS:Ansariel> [FS communication UI]
-//#include "llfloaternearbychat.h"
-#include "fsfloaternearbychat.h"
-// </FS:Ansariel> [FS communication UI]
-// </FS:Zi>
-=======
-#include "llfloaterimsession.h"
-#include "llimview.h"
 #include "llfloaterimnearbychat.h"
->>>>>>> fe8b4bf1
 #include "llnotificationhandler.h"
 #include "llnotifications.h"
 // [SL:KB] - Patch: Chat-Logs | Checked: 2010-11-18 (Catznip-2.4.0c) | Added: Catznip-2.4.0c
@@ -65,221 +54,6 @@
 
 using namespace LLNotificationsUI;
 
-<<<<<<< HEAD
-// static
-std::list< std::set<std::string> > LLSysHandler::sExclusiveNotificationGroups;
-
-// static
-void LLSysHandler::init()
-{
-	std::set<std::string> online_offline_group;
-	online_offline_group.insert("FriendOnline");
-	online_offline_group.insert("FriendOffline");
-
-	sExclusiveNotificationGroups.push_back(online_offline_group);
-}
-
-LLSysHandler::LLSysHandler()
-{
-	if(sExclusiveNotificationGroups.empty())
-	{
-		init();
-	}
-}
-
-void LLSysHandler::removeExclusiveNotifications(const LLNotificationPtr& notif)
-{
-	LLScreenChannel* channel = dynamic_cast<LLScreenChannel *>(mChannel.get());
-	if (channel == NULL)
-	{
-		return;
-	}
-
-	class ExclusiveMatcher: public LLScreenChannel::Matcher
-	{
-	public:
-		ExclusiveMatcher(const std::set<std::string>& excl_group,
-				const std::string& from_name) :
-			mExclGroup(excl_group), mFromName(from_name)
-		{
-		}
-		bool matches(const LLNotificationPtr notification) const
-		{
-			for (std::set<std::string>::const_iterator it = mExclGroup.begin(); it
-					!= mExclGroup.end(); it++)
-			{
-				std::string from_name = LLHandlerUtil::getSubstitutionName(notification);
-				if (notification->getName() == *it && from_name == mFromName)
-				{
-					return true;
-				}
-			}
-			return false;
-		}
-	private:
-		const std::set<std::string>& mExclGroup;
-		const std::string& mFromName;
-	};
-
-
-	for (exclusive_notif_sets::iterator it = sExclusiveNotificationGroups.begin(); it
-			!= sExclusiveNotificationGroups.end(); it++)
-	{
-		std::set<std::string> group = *it;
-		std::set<std::string>::iterator g_it = group.find(notif->getName());
-		if (g_it != group.end())
-		{
-			channel->killMatchedToasts(ExclusiveMatcher(group,
-					LLHandlerUtil::getSubstitutionName(notif)));
-		}
-	}
-}
-
-const static std::string GRANTED_MODIFY_RIGHTS("GrantedModifyRights"),
-		REVOKED_MODIFY_RIGHTS("RevokedModifyRights"),
-		OBJECT_GIVE_ITEM("ObjectGiveItem"),
-		OBJECT_GIVE_ITEM_UNKNOWN_USER("ObjectGiveItemUnknownUser"),
-						PAYMENT_RECEIVED("PaymentReceived"),
-						PAYMENT_SENT("PaymentSent"),
-						ADD_FRIEND_WITH_MESSAGE("AddFriendWithMessage"),
-						USER_GIVE_ITEM("UserGiveItem"),
-						INVENTORY_ACCEPTED("InventoryAccepted"),
-						INVENTORY_DECLINED("InventoryDeclined"),
-						OFFER_FRIENDSHIP("OfferFriendship"),
-						FRIENDSHIP_ACCEPTED("FriendshipAccepted"),
-						FRIENDSHIP_OFFERED("FriendshipOffered"),
-						FRIENDSHIP_ACCEPTED_BYME("FriendshipAcceptedByMe"),
-						FRIENDSHIP_DECLINED_BYME("FriendshipDeclinedByMe"),
-						FRIEND_ONLINE("FriendOnline"), FRIEND_OFFLINE("FriendOffline"),
-						SERVER_OBJECT_MESSAGE("ServerObjectMessage"),
-						TELEPORT_OFFERED("TeleportOffered"),
-						TELEPORT_OFFERED_MATURITY_EXCEEDED("TeleportOffered_MaturityExceeded"),
-						TELEPORT_OFFERED_MATURITY_BLOCKED("TeleportOffered_MaturityBlocked"),
-						TELEPORT_OFFER_SENT("TeleportOfferSent"),
-						IM_SYSTEM_MESSAGE_TIP("IMSystemMessageTip"),
-// <FS:CR> Additional Firestorm notifications
-						RADAR_ALERT("RadarAlert"),
-						STREAM_METADATA("StreamMetadata"),
-						STREAM_METADATA_NA("StreamMetadataNoArtist");
-// </FS:CR>
-
-
-// static
-bool LLHandlerUtil::canLogToIM(const LLNotificationPtr& notification)
-{
-	return GRANTED_MODIFY_RIGHTS == notification->getName()
-			|| REVOKED_MODIFY_RIGHTS == notification->getName()
-			|| PAYMENT_RECEIVED == notification->getName()
-			|| PAYMENT_SENT == notification->getName()
-			|| OFFER_FRIENDSHIP == notification->getName()
-			|| FRIENDSHIP_OFFERED == notification->getName()
-			|| FRIENDSHIP_ACCEPTED == notification->getName()
-			|| FRIENDSHIP_ACCEPTED_BYME == notification->getName()
-			|| FRIENDSHIP_DECLINED_BYME == notification->getName()
-			|| SERVER_OBJECT_MESSAGE == notification->getName()
-			|| INVENTORY_ACCEPTED == notification->getName()
-			|| INVENTORY_DECLINED == notification->getName()
-			|| USER_GIVE_ITEM == notification->getName()
-			|| TELEPORT_OFFERED == notification->getName()
-			|| TELEPORT_OFFERED_MATURITY_EXCEEDED == notification->getName()
-			|| TELEPORT_OFFERED_MATURITY_BLOCKED == notification->getName()
-			|| TELEPORT_OFFER_SENT == notification->getName()
-			|| IM_SYSTEM_MESSAGE_TIP == notification->getName();
-}
-
-// static
-bool LLHandlerUtil::canLogToNearbyChat(const LLNotificationPtr& notification)
-{
-	return notification->getType() == "notifytip"
-			&&  FRIEND_ONLINE != notification->getName()
-			&& FRIEND_OFFLINE != notification->getName()
-			&& INVENTORY_ACCEPTED != notification->getName()
-			&& INVENTORY_DECLINED != notification->getName()
-			&& IM_SYSTEM_MESSAGE_TIP != notification->getName()
-/// <FS:CR> Don't log RadarAlert or StreamMetadata notifications to nearby chat.
-/// If the user elects to log them, they can use the Nearby chat logging modes.
-			&& RADAR_ALERT != notification->getName()
-			&& STREAM_METADATA != notification->getName()
-			&& STREAM_METADATA_NA != notification->getName();
-// </FS:CR>
-}
-
-// static
-bool LLHandlerUtil::canSpawnIMSession(const LLNotificationPtr& notification)
-{
-//	return OFFER_FRIENDSHIP == notification->getName()
-//			|| USER_GIVE_ITEM == notification->getName()
-//			|| TELEPORT_OFFERED == notification->getName()
-//			|| TELEPORT_OFFERED_MATURITY_EXCEEDED == notification->getName()
-//			|| TELEPORT_OFFERED_MATURITY_BLOCKED == notification->getName();
-// [SL:KB] - Patch: UI-Notifications | Checked: 2011-04-11 (Catznip-2.5.0a) | Added: Catznip-2.5.0a
-//	return
-//		(canEmbedNotificationInIM(notification)) && 
-//		( (OFFER_FRIENDSHIP == notification->getName()) || (USER_GIVE_ITEM == notification->getName()) || 
-//		  (TELEPORT_OFFERED == notification->getName()) || 
-//		  (TELEPORT_OFFERED_MATURITY_EXCEEDED == notification->getName()) || (TELEPORT_OFFERED_MATURITY_BLOCKED == notification->getName()) );
-// [/SL:KB]
-// [RLVa:KB] - Checked: 2011-04-11 (RLVa-1.3.0h) | Added: RLVa-1.3.0h
-	return
-		(canEmbedNotificationInIM(notification)) && 
-		( (!rlv_handler_t::isEnabled()) || (gRlvHandler.canStartIM(notification->getPayload()["from_id"].asUUID())) ) &&
-		( (OFFER_FRIENDSHIP == notification->getName()) || (USER_GIVE_ITEM == notification->getName()) || 
-		  (TELEPORT_OFFERED == notification->getName()) || 
-		  (TELEPORT_OFFERED_MATURITY_EXCEEDED == notification->getName()) || (TELEPORT_OFFERED_MATURITY_BLOCKED == notification->getName()) );
-// [/RLVa:KB]
-}
-
-// [SL:KB] - Patch: UI-Notifications | Checked: 2011-04-11 (Catznip-2.5.0a) | Added: Catznip-2.5.0a
-// static
-bool LLHandlerUtil::canEmbedNotificationInIM(const LLNotificationPtr& notification)
-{
-	switch (gSavedSettings.getS32("NotificationCanEmbedInIM"))
-	{
-		case 1:			// Focused
-			return isIMFloaterFocused(notification);
-		case 2:			// Never
-			return false;
-		case 0:			// Always (Viewer 2 default)
-		default:
-			return true;
-	}
-}
-// [/SL:KB]
-
-// static
-bool LLHandlerUtil::canAddNotifPanelToIM(const LLNotificationPtr& notification)
-{
-//	return OFFER_FRIENDSHIP == notification->getName()
-//					|| USER_GIVE_ITEM == notification->getName()
-//					|| TELEPORT_OFFERED == notification->getName()
-//					|| TELEPORT_OFFERED_MATURITY_EXCEEDED == notification->getName()
-//					|| TELEPORT_OFFERED_MATURITY_BLOCKED == notification->getName();
-// [SL:KB] - Patch: UI-Notifications | Checked: 2011-04-11 (Catznip-2.5.0a) | Added: Catznip-2.5.0a
-	return 
-		(canEmbedNotificationInIM(notification)) && 
-		( (OFFER_FRIENDSHIP == notification->getName()) || (USER_GIVE_ITEM == notification->getName()) || 
-		  (TELEPORT_OFFERED == notification->getName()) || 
-		  (TELEPORT_OFFERED_MATURITY_EXCEEDED == notification->getName()) || (TELEPORT_OFFERED_MATURITY_BLOCKED == notification->getName()) );
-// [/SL:KB]
-}
-
-// static
-bool LLHandlerUtil::isNotificationReusable(const LLNotificationPtr& notification)
-{
-//	return OFFER_FRIENDSHIP == notification->getName()
-//		|| USER_GIVE_ITEM == notification->getName()
-//		|| TELEPORT_OFFERED == notification->getName()
-//		|| TELEPORT_OFFERED_MATURITY_EXCEEDED == notification->getName()
-//		|| TELEPORT_OFFERED_MATURITY_BLOCKED == notification->getName();
-// [SL:KB] - Patch: UI-Notifications | Checked: 2011-04-11 (Catznip-2.5.0a) | Added: Catznip-2.5.0a
-	return 
-		(canEmbedNotificationInIM(notification)) && 
-		( (OFFER_FRIENDSHIP == notification->getName()) || (USER_GIVE_ITEM == notification->getName()) || 
-		  (TELEPORT_OFFERED == notification->getName()) ||
-		  (TELEPORT_OFFERED_MATURITY_EXCEEDED == notification->getName()) || (TELEPORT_OFFERED_MATURITY_BLOCKED == notification->getName()) );
-// [/SL:KB]
-}
-=======
 LLNotificationHandler::LLNotificationHandler(const std::string& name, const std::string& notification_type, const std::string& parentName)
 :	LLNotificationChannel(name, parentName, LLNotificationFilters::filterBy<std::string>(&LLNotification::getType, notification_type))
 {}
@@ -287,7 +61,6 @@
 LLSystemNotificationHandler::LLSystemNotificationHandler(const std::string& name, const std::string& notification_type)
 	: LLNotificationHandler(name, notification_type, "System")
 {}
->>>>>>> fe8b4bf1
 
 LLCommunicationNotificationHandler::LLCommunicationNotificationHandler(const std::string& name, const std::string& notification_type)
 	: LLNotificationHandler(name, notification_type, "Communication")
@@ -296,68 +69,16 @@
 // static
 bool LLHandlerUtil::isIMFloaterOpened(const LLNotificationPtr& notification)
 {
-<<<<<<< HEAD
-	if(INVENTORY_DECLINED == notification->getName() 
-		|| INVENTORY_ACCEPTED == notification->getName())
-	{
-		// return false for inventory accepted/declined notifications if respective IM window is open (EXT-5909)
-		return ! isIMFloaterOpened(notification);
-	}
-
-	if(FRIENDSHIP_ACCEPTED == notification->getName())
-	{
-		// don't show FRIENDSHIP_ACCEPTED if IM window is opened and focused - EXT-6441
-		return ! isIMFloaterFocused(notification);
-	}
-
-	if(OFFER_FRIENDSHIP == notification->getName()
-		|| USER_GIVE_ITEM == notification->getName()
-		|| TELEPORT_OFFERED == notification->getName()
-		|| TELEPORT_OFFERED_MATURITY_EXCEEDED == notification->getName()
-		|| TELEPORT_OFFERED_MATURITY_BLOCKED == notification->getName())
-	{
-		// When ANY offer arrives, show toast, unless IM window is already open - EXT-5904
-//		return ! isIMFloaterOpened(notification);
-// [SL:KB] - Patch: UI-Notifications | Checked: 2011-04-11 (Catznip-2.5.0a) | Added: Catznip-2.5.0a
-		// Force a toast if the user opted not to embed notifications panels in IMs
-		return (!canEmbedNotificationInIM(notification)) || (!isIMFloaterOpened(notification));
-// [/SL:KB]
-	}
-
-	return true;
-}
-
-// static
-// <FS:Ansariel> [FS communication UI]
-//LLIMFloater* LLHandlerUtil::findIMFloater(const LLNotificationPtr& notification)
-FSFloaterIM* LLHandlerUtil::findIMFloater(const LLNotificationPtr& notification)
-// </FS:Ansariel> [FS communication UI]
-{
+	bool res = false;
+
 	LLUUID from_id = notification->getPayload()["from_id"];
 	LLUUID session_id = LLIMMgr::computeSessionID(IM_NOTHING_SPECIAL, from_id);
 	// <FS:Ansariel> [FS communication UI]
-	//return LLFloaterReg::findTypedInstance<LLIMFloater>("impanel", session_id);
+	//LLFloaterIMSession* im_floater = LLFloaterReg::findTypedInstance<LLFloaterIMSession>("impanel", session_id); <FS:TM> CHUI Merge new
+	//return LLFloaterReg::findTypedInstance<LLIMFloater>("impanel", session_id); <FS:TM> CHUI Merge old
 	return LLFloaterReg::findTypedInstance<FSFloaterIM>("fs_impanel", session_id);
 	// </FS:Ansariel> [FS communication UI]
-}
-
-// static
-bool LLHandlerUtil::isIMFloaterOpened(const LLNotificationPtr& notification)
-{
-	bool res = false;
-
-	// <FS:Ansariel> [FS communication UI]
-	//LLIMFloater* im_floater = findIMFloater(notification);
-	FSFloaterIM* im_floater = findIMFloater(notification);
-	// </FS:Ansariel> [FS communication UI]
-=======
-	bool res = false;
-
-	LLUUID from_id = notification->getPayload()["from_id"];
-	LLUUID session_id = LLIMMgr::computeSessionID(IM_NOTHING_SPECIAL, from_id);
-	LLFloaterIMSession* im_floater = LLFloaterReg::findTypedInstance<LLFloaterIMSession>("impanel", session_id);
-
->>>>>>> fe8b4bf1
+
 	if (im_floater != NULL)
 	{
 		res = im_floater->getVisible() == TRUE;
@@ -366,25 +87,6 @@
 	return res;
 }
 
-<<<<<<< HEAD
-bool LLHandlerUtil::isIMFloaterFocused(const LLNotificationPtr& notification)
-{
-	bool res = false;
-
-	// <FS:Ansariel> [FS communication UI]
-	//LLIMFloater* im_floater = findIMFloater(notification);
-	FSFloaterIM* im_floater = findIMFloater(notification);
-	// </FS:Ansariel> [FS communication UI]
-	if (im_floater != NULL)
-	{
-		res = im_floater->hasFocus() == TRUE;
-	}
-
-	return res;
-}
-
-=======
->>>>>>> fe8b4bf1
 // static
 void LLHandlerUtil::logToIM(const EInstantMessage& session_type,
 //		const std::string& session_name, const std::string& from_name,
@@ -436,13 +138,6 @@
 	}
 }
 
-<<<<<<< HEAD
-// static
-void LLHandlerUtil::logToIMP2P(const LLNotificationPtr& notification)
-{
-	logToIMP2P(notification, false);
-}
-
 //void log_name_callback(const std::string& full_name, const std::string& from_name, 
 //					   const std::string& message, const LLUUID& from_id)
 //
@@ -453,11 +148,6 @@
 // [SL:KB] - Patch: Chat-Logs | Checked: 2010-11-18 (Catznip-2.4.0c) | Added: Catznip-2.4.0c
 void log_name_callback(const LLUUID& agent_id, const LLAvatarName& av_name,
 					   const std::string& from_name, const std::string& message, const LLUUID& from_id)
-=======
-void log_name_callback(const std::string& full_name, const std::string& from_name, 
-					   const std::string& message, const LLUUID& from_id)
-
->>>>>>> fe8b4bf1
 {
 	std::string strFilename;
 	if (LLIMModel::buildIMP2PLogFilename(agent_id, av_name.getCompleteName(), strFilename))
@@ -524,16 +214,12 @@
 // static
 void LLHandlerUtil::logToNearbyChat(const LLNotificationPtr& notification, EChatSourceType type)
 {
-<<<<<<< HEAD
 	// <FS:Ansariel> [FS communication UI]
-	//LLFloaterNearbyChat* nearby_chat = LLFloaterNearbyChat::getInstance();
+    //LLFloaterIMNearbyChat* nearby_chat = LLFloaterReg::findTypedInstance<LLFloaterIMNearbyChat>("nearby_chat"); <FS:TM> CHUI Merge new (including odd white space)
+	//LLFloaterNearbyChat* nearby_chat = LLFloaterNearbyChat::getInstance(); <FS:TM> CHUI Merge old 
 	FSFloaterNearbyChat* nearby_chat = FSFloaterNearbyChat::getInstance();
 	// </FS:Ansariel> [FS communication UI]
-	if(nearby_chat)
-=======
-    LLFloaterIMNearbyChat* nearby_chat = LLFloaterReg::findTypedInstance<LLFloaterIMNearbyChat>("nearby_chat");
 	if (nearby_chat)
->>>>>>> fe8b4bf1
 	{
 		LLChat chat_msg(notification->getMessage());
 		chat_msg.mSourceType = type;
@@ -621,21 +307,18 @@
 // static
 void LLHandlerUtil::updateIMFLoaterMesages(const LLUUID& session_id)
 {
-<<<<<<< HEAD
 	// <FS:Ansariel> [FS communication UI]
-	//LLIMFloater* im_floater = LLIMFloater::findInstance(session_id);
+	//LLFloaterIMSession* im_floater = LLFloaterIMSession::findInstance(session_id); <FS:TM> CHUI Merge new
+	//LLIMFloater* im_floater = LLIMFloater::findInstance(session_id); <FS:TM> CHUI Merge old
 	FSFloaterIM* im_floater = FSFloaterIM::findInstance(session_id);
 	// </FS:Ansariel> [FS communication UI]
-=======
-	LLFloaterIMSession* im_floater = LLFloaterIMSession::findInstance(session_id);
->>>>>>> fe8b4bf1
 	if (im_floater != NULL && im_floater->getVisible())
 	{
 		im_floater->updateMessages();
 	}
 }
 
-//// static
+//// static <FS:TM> CHUI Merge check this, wasn't disabled in FS, but was in RLVa
 //void LLHandlerUtil::updateVisibleIMFLoaterMesages(const LLNotificationPtr& notification)
 //{
 //	const std::string name = LLHandlerUtil::getSubstitutionName(notification);
