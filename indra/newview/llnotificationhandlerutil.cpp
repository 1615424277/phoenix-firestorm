--- conflicted
+++ resolved
@@ -71,18 +71,12 @@
 {
     bool res = false;
 
-<<<<<<< HEAD
-	LLUUID from_id = notification->getPayload()["from_id"];
-	LLUUID session_id = LLIMMgr::computeSessionID(IM_NOTHING_SPECIAL, from_id);
-	// <FS:Ansariel> [FS communication UI]
-	//LLFloaterIMSession* im_floater = LLFloaterReg::findTypedInstance<LLFloaterIMSession>("impanel", session_id);
-	FSFloaterIM* im_floater = LLFloaterReg::findTypedInstance<FSFloaterIM>("fs_impanel", session_id);
-	// </FS:Ansariel> [FS communication UI]
-=======
     LLUUID from_id = notification->getPayload()["from_id"];
     LLUUID session_id = LLIMMgr::computeSessionID(IM_NOTHING_SPECIAL, from_id);
-    LLFloaterIMSession* im_floater = LLFloaterReg::findTypedInstance<LLFloaterIMSession>("impanel", session_id);
->>>>>>> 38c2a5bd
+    // <FS:Ansariel> [FS communication UI]
+    //LLFloaterIMSession* im_floater = LLFloaterReg::findTypedInstance<LLFloaterIMSession>("impanel", session_id);
+    FSFloaterIM* im_floater = LLFloaterReg::findTypedInstance<FSFloaterIM>("fs_impanel", session_id);
+    // </FS:Ansariel> [FS communication UI]
 
     if (im_floater != NULL)
     {
@@ -98,79 +92,6 @@
         const std::string& message, const LLUUID& session_owner_id,
         const LLUUID& from_id)
 {
-<<<<<<< HEAD
-	std::string from = from_name;
-	if (from_name.empty())
-	{
-		from = SYSTEM_FROM;
-	}
-
-	LLUUID session_id = LLIMMgr::computeSessionID(session_type,
-			session_owner_id);
-	LLIMModel::LLIMSession* session = LLIMModel::instance().findIMSession(
-			session_id);
-	if (session == NULL)
-	{
-		// replace interactive system message marker with correct from string value
-		if (INTERACTIVE_SYSTEM_FROM == from_name)
-		{
-			from = SYSTEM_FROM;
-		}
-
-		// Build a new format username or firstname_lastname for legacy names
-		// to use it for a history log filename.
-		// <FS:Ansariel> [Legacy IM logfile names]
-		//std::string user_name = LLCacheName::buildUsername(session_name);
-		std::string user_name(session_name);
-		if (!gAgent.isInGroup(session_owner_id))
-		{
-			if (gSavedSettings.getBOOL("UseLegacyIMLogNames"))
-			{
-				user_name = session_name.substr(0, session_name.find(" Resident"));;
-			}
-			else
-			{
-				user_name = LLCacheName::buildUsername(session_name);
-			}
-		}
-		// </FS:Ansariel> [Legacy IM logfile names]
-		LLIMModel::instance().logToFile(user_name, from, from_id, message);
-	}
-	else
-	{
-		// <FS:Ansariel> [FS communication UI] Re-added to not toast if our IM floater is active
-		// store active session id
-		const LLUUID & active_session_id =
-				LLIMModel::instance().getActiveSessionID();
-
-		// set searched session as active to avoid IM toast popup
-		LLIMModel::instance().setActiveSessionID(session_id);
-		// </FS:Ansariel> [FS communication UI]
-
-		S32 unread = session->mNumUnread;
-		S32 participant_unread = session->mParticipantUnreadMessageCount;
-		LLIMModel::instance().addMessageSilently(session_id, from, from_id,
-				message);
-		// we shouldn't increment counters when logging, so restore them
-		session->mNumUnread = unread;
-		session->mParticipantUnreadMessageCount = participant_unread;
-
-		// update IM floater messages
-		updateIMFLoaterMesages(session_id);
-
-		// <FS:Ansariel> [FS communication UI] Re-added to not toast if our IM floater is active
-		// restore active session id
-		if (active_session_id.isNull())
-		{
-			LLIMModel::instance().resetActiveSessionID();
-		}
-		else
-		{
-			LLIMModel::instance().setActiveSessionID(active_session_id);
-		}
-		// </FS:Ansariel> [FS communication UI]
-	}
-=======
     std::string from = from_name;
     if (from_name.empty())
     {
@@ -191,11 +112,34 @@
 
         // Build a new format username or firstname_lastname for legacy names
         // to use it for a history log filename.
-        std::string user_name = LLCacheName::buildUsername(session_name);
+        // <FS:Ansariel> [Legacy IM logfile names]
+        //std::string user_name = LLCacheName::buildUsername(session_name);
+        std::string user_name(session_name);
+        if (!gAgent.isInGroup(session_owner_id))
+        {
+            if (gSavedSettings.getBOOL("UseLegacyIMLogNames"))
+            {
+                user_name = session_name.substr(0, session_name.find(" Resident"));;
+            }
+            else
+            {
+                user_name = LLCacheName::buildUsername(session_name);
+            }
+        }
+        // </FS:Ansariel> [Legacy IM logfile names]
         LLIMModel::instance().logToFile(user_name, from, from_id, message);
     }
     else
     {
+        // <FS:Ansariel> [FS communication UI] Re-added to not toast if our IM floater is active
+        // store active session id
+        const LLUUID & active_session_id =
+                LLIMModel::instance().getActiveSessionID();
+
+        // set searched session as active to avoid IM toast popup
+        LLIMModel::instance().setActiveSessionID(session_id);
+        // </FS:Ansariel> [FS communication UI]
+
         S32 unread = session->mNumUnread;
         S32 participant_unread = session->mParticipantUnreadMessageCount;
         LLIMModel::instance().addMessageSilently(session_id, from, from_id,
@@ -206,8 +150,19 @@
 
         // update IM floater messages
         updateIMFLoaterMesages(session_id);
-    }
->>>>>>> 38c2a5bd
+
+        // <FS:Ansariel> [FS communication UI] Re-added to not toast if our IM floater is active
+        // restore active session id
+        if (active_session_id.isNull())
+        {
+            LLIMModel::instance().resetActiveSessionID();
+        }
+        else
+        {
+            LLIMModel::instance().setActiveSessionID(active_session_id);
+        }
+        // </FS:Ansariel> [FS communication UI]
+    }
 }
 
 void log_name_callback(const LLAvatarName& av_name, const std::string& from_name,
@@ -255,63 +210,6 @@
         const LLNotificationPtr& notification)
 {
 
-<<<<<<< HEAD
-	const LLSD& payload = notification->getPayload();
-	LLGroupData groupData;
-	if (!gAgent.getGroupData(payload["group_id"].asUUID(), groupData))
-	{
-		LL_WARNS()
-						<< "Group notice for unknown group: "
-								<< payload["group_id"].asUUID() << LL_ENDL;
-		return;
-	}
-
-	// <FS:PP> FIRE-10940: Add option to suppress group notice text in group chat
-	if (!gSavedSettings.getBOOL("FSGroupNoticesToIMLog"))
-	{
-		return;
-	}
-	// </FS:PP>
-
-	const std::string group_name = groupData.mName;
-	const std::string sender_name = payload["sender_name"].asString();
-
-	LLUUID sender_id;
-	if (payload.has("sender_id"))
-	{
-		sender_id = payload["sender_id"].asUUID();
-	}
-	
-	if (sender_id.notNull())
-	{
-		// Legacy support and fallback method
-		// if we can't retrieve sender id from group notice system message, try to lookup it from cache
-		sender_id = LLAvatarNameCache::getInstance()->findIdByName(sender_name);
-	}
-
-	// <FS:KC> Better group notices to IM log
-	//logToIM(IM_SESSION_GROUP_START, group_name, sender_name, payload["message"],
-	//		payload["group_id"], sender_id);
-	if (gSavedSettings.getBOOL("FSBetterGroupNoticesToIMLog"))
-	{
-		std::string msg = llformat(
-			"%s %s: %s\n%s\n%s",
-			LLTrans::getString("GroupNotifyGroupNotice").c_str(),
-			LLTrans::getString("GroupNotifySentBy").c_str(),
-			sender_name.c_str(),
-			payload["subject"].asString().c_str(),
-			payload["message"].asString().c_str()
-		);
-		
-		logToIM(IM_SESSION_GROUP_START, group_name + GROUP_CHAT_SUFFIX, sender_name, msg, payload["group_id"], sender_id);
-	}
-	else
-	{
-		logToIM(IM_SESSION_GROUP_START, group_name + GROUP_CHAT_SUFFIX, sender_name, payload["message"],
-				payload["group_id"], sender_id);
-	}
-	// </FS:KC> Better group notices to IM log
-=======
     const LLSD& payload = notification->getPayload();
     LLGroupData groupData;
     if (!gAgent.getGroupData(payload["group_id"].asUUID(), groupData))
@@ -322,6 +220,13 @@
         return;
     }
 
+    // <FS:PP> FIRE-10940: Add option to suppress group notice text in group chat
+    if (!gSavedSettings.getBOOL("FSGroupNoticesToIMLog"))
+    {
+        return;
+    }
+    // </FS:PP>
+
     const std::string group_name = groupData.mName;
     const std::string sender_name = payload["sender_name"].asString();
 
@@ -338,37 +243,37 @@
         sender_id = LLAvatarNameCache::getInstance()->findIdByName(sender_name);
     }
 
-    logToIM(IM_SESSION_GROUP_START, group_name, sender_name, payload["message"],
-            payload["group_id"], sender_id);
->>>>>>> 38c2a5bd
+    // <FS:KC> Better group notices to IM log
+    //logToIM(IM_SESSION_GROUP_START, group_name, sender_name, payload["message"],
+    //      payload["group_id"], sender_id);
+    if (gSavedSettings.getBOOL("FSBetterGroupNoticesToIMLog"))
+    {
+        std::string msg = llformat(
+            "%s %s: %s\n%s\n%s",
+            LLTrans::getString("GroupNotifyGroupNotice").c_str(),
+            LLTrans::getString("GroupNotifySentBy").c_str(),
+            sender_name.c_str(),
+            payload["subject"].asString().c_str(),
+            payload["message"].asString().c_str()
+        );
+
+        logToIM(IM_SESSION_GROUP_START, group_name + GROUP_CHAT_SUFFIX, sender_name, msg, payload["group_id"], sender_id);
+    }
+    else
+    {
+        logToIM(IM_SESSION_GROUP_START, group_name + GROUP_CHAT_SUFFIX, sender_name, payload["message"],
+                payload["group_id"], sender_id);
+    }
+    // </FS:KC> Better group notices to IM log
 }
 
 // static
 void LLHandlerUtil::logToNearbyChat(const LLNotificationPtr& notification, EChatSourceType type)
 {
-<<<<<<< HEAD
-	// <FS:Ansariel> [FS communication UI]
+    // <FS:Ansariel> [FS communication UI]
     //LLFloaterIMNearbyChat* nearby_chat = LLFloaterReg::findTypedInstance<LLFloaterIMNearbyChat>("nearby_chat");
-	FSFloaterNearbyChat* nearby_chat = FSFloaterNearbyChat::getInstance();
-	// </FS:Ansariel> [FS communication UI]
-	if (nearby_chat)
-	{
-		LLChat chat_msg(notification->getMessage());
-		chat_msg.mSourceType = type;
-		chat_msg.mFromName = SYSTEM_FROM;
-		chat_msg.mFromID = LLUUID::null;
-		nearby_chat->addMessage(chat_msg);
-
-		// Ansariel: Also log to console if enabled
-		if (gSavedSettings.getBOOL("FSUseNearbyChatConsole"))
-		{
-			LLColor4 chatcolor;
-			LLViewerChat::getChatColor(chat_msg, chatcolor);
-			gConsole->addConsoleLine(chat_msg.mText, chatcolor);
-		}
-	}
-=======
-    LLFloaterIMNearbyChat* nearby_chat = LLFloaterReg::findTypedInstance<LLFloaterIMNearbyChat>("nearby_chat");
+    FSFloaterNearbyChat* nearby_chat = FSFloaterNearbyChat::getInstance();
+    // </FS:Ansariel> [FS communication UI]
     if (nearby_chat)
     {
         LLChat chat_msg(notification->getMessage());
@@ -376,8 +281,15 @@
         chat_msg.mFromName = SYSTEM_FROM;
         chat_msg.mFromID = LLUUID::null;
         nearby_chat->addMessage(chat_msg);
-    }
->>>>>>> 38c2a5bd
+
+        // Ansariel: Also log to console if enabled
+        if (gSavedSettings.getBOOL("FSUseNearbyChatConsole"))
+        {
+            LLColor4 chatcolor;
+            LLViewerChat::getChatColor(chat_msg, chatcolor);
+            gConsole->addConsoleLine(chat_msg.mText, chatcolor);
+        }
+    }
 }
 
 // static
@@ -398,34 +310,6 @@
 // static
 std::string LLHandlerUtil::getSubstitutionName(const LLNotificationPtr& notification)
 {
-<<<<<<< HEAD
-	std::string res = notification->getSubstitutions().has("NAME")
-		? notification->getSubstitutions()["NAME"]
-		: notification->getSubstitutions()["[NAME]"];
-	if (res.empty())
-	{
-		LLUUID from_id = notification->getPayload()["FROM_ID"];
-
-		//*TODO all keys everywhere should be made of the same case, there is a mix of keys in lower and upper cases
-		if (from_id.isNull()) 
-		{
-			from_id = notification->getPayload()["from_id"];
-		}
-		LLAvatarName av_name;
-		// <FS:Beq> Avoid null UUID name cache requests
-		// if(LLAvatarNameCache::get(from_id, &av_name))
-		if( from_id.notNull() && LLAvatarNameCache::get(from_id, &av_name) )
-		// </FS:Beq>
-		{
-			res = av_name.getUserName();
-		}
-		else
-		{
-			res = "";
-		}
-	}
-	return res;
-=======
     std::string res = notification->getSubstitutions().has("NAME")
         ? notification->getSubstitutions()["NAME"]
         : notification->getSubstitutions()["[NAME]"];
@@ -439,7 +323,10 @@
             from_id = notification->getPayload()["from_id"];
         }
         LLAvatarName av_name;
-        if(LLAvatarNameCache::get(from_id, &av_name))
+        // <FS:Beq> Avoid null UUID name cache requests
+        // if(LLAvatarNameCache::get(from_id, &av_name))
+        if( from_id.notNull() && LLAvatarNameCache::get(from_id, &av_name) )
+        // </FS:Beq>
         {
             res = av_name.getUserName();
         }
@@ -449,7 +336,6 @@
         }
     }
     return res;
->>>>>>> 38c2a5bd
 }
 
 // static
@@ -497,44 +383,25 @@
 // static
 void LLHandlerUtil::updateIMFLoaterMesages(const LLUUID& session_id)
 {
-<<<<<<< HEAD
-	// <FS:Ansariel> [FS communication UI]
-	//LLFloaterIMSession* im_floater = LLFloaterIMSession::findInstance(session_id);
-	FSFloaterIM* im_floater = FSFloaterIM::findInstance(session_id);
-	// </FS:Ansariel> [FS communication UI]
-	if (im_floater != NULL && im_floater->getVisible())
-	{
-		im_floater->updateMessages();
-	}
+    // <FS:Ansariel> [FS communication UI]
+    //LLFloaterIMSession* im_floater = LLFloaterIMSession::findInstance(session_id);
+    FSFloaterIM* im_floater = FSFloaterIM::findInstance(session_id);
+    // </FS:Ansariel> [FS communication UI]
+    if (im_floater != NULL && im_floater->getVisible())
+    {
+        im_floater->updateMessages();
+    }
 }
 
 //// static
 //void LLHandlerUtil::updateVisibleIMFLoaterMesages(const LLNotificationPtr& notification)
 //{
-//	const std::string name = LLHandlerUtil::getSubstitutionName(notification);
-//	LLUUID from_id = notification->getPayload()["from_id"];
-//	LLUUID session_id = spawnIMSession(name, from_id);
+//  const std::string name = LLHandlerUtil::getSubstitutionName(notification);
+//  LLUUID from_id = notification->getPayload()["from_id"];
+//  LLUUID session_id = spawnIMSession(name, from_id);
 //
-//	updateIMFLoaterMesages(session_id);
+//  updateIMFLoaterMesages(session_id);
 //}
-=======
-    LLFloaterIMSession* im_floater = LLFloaterIMSession::findInstance(session_id);
-    if (im_floater != NULL && im_floater->getVisible())
-    {
-        im_floater->updateMessages();
-    }
-}
-
-// static
-void LLHandlerUtil::updateVisibleIMFLoaterMesages(const LLNotificationPtr& notification)
-{
-    const std::string name = LLHandlerUtil::getSubstitutionName(notification);
-    LLUUID from_id = notification->getPayload()["from_id"];
-    LLUUID session_id = spawnIMSession(name, from_id);
-
-    updateIMFLoaterMesages(session_id);
-}
->>>>>>> 38c2a5bd
 
 // static
 void LLHandlerUtil::decIMMesageCounter(const LLNotificationPtr& notification)
