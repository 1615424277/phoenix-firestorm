/**
 * @file llnotificationofferhandler.cpp
 * @brief Provides set of utility methods for notifications processing.
 *
 * $LicenseInfo:firstyear=2000&license=viewerlgpl$
 * Second Life Viewer Source Code
 * Copyright (C) 2010, Linden Research, Inc.
 * 
 * This library is free software; you can redistribute it and/or
 * modify it under the terms of the GNU Lesser General Public
 * License as published by the Free Software Foundation;
 * version 2.1 of the License only.
 * 
 * This library is distributed in the hope that it will be useful,
 * but WITHOUT ANY WARRANTY; without even the implied warranty of
 * MERCHANTABILITY or FITNESS FOR A PARTICULAR PURPOSE.  See the GNU
 * Lesser General Public License for more details.
 * 
 * You should have received a copy of the GNU Lesser General Public
 * License along with this library; if not, write to the Free Software
 * Foundation, Inc., 51 Franklin Street, Fifth Floor, Boston, MA  02110-1301  USA
 * 
 * Linden Research, Inc., 945 Battery Street, San Francisco, CA  94111  USA
 * $/LicenseInfo$
 */


#include "llviewerprecompiledheaders.h" // must be first include

#include "llavatarnamecache.h"

#include "llfloaterreg.h"
#include "llnotifications.h"
#include "llurlaction.h"

#include "llagent.h"
#include "llimfloater.h"
<<<<<<< HEAD
#include "llimview.h"
#include "llnearbychat.h"
#include "llnotificationhandler.h"
=======
// [RLVa:KB] - Checked: 2011-04-11 (RLVa-1.3.0h) | Added: RLVa-1.3.0h
#include "rlvhandler.h"
// [/RLVa:KB]
>>>>>>> d9392b23

using namespace LLNotificationsUI;

// static
std::list< std::set<std::string> > LLSysHandler::sExclusiveNotificationGroups;

// static
void LLSysHandler::init()
{
	std::set<std::string> online_offline_group;
	online_offline_group.insert("FriendOnline");
	online_offline_group.insert("FriendOffline");

	sExclusiveNotificationGroups.push_back(online_offline_group);
}

LLSysHandler::LLSysHandler()
{
	if(sExclusiveNotificationGroups.empty())
	{
		init();
	}
}

void LLSysHandler::removeExclusiveNotifications(const LLNotificationPtr& notif)
{
	LLScreenChannel* channel = dynamic_cast<LLScreenChannel *>(mChannel);
	if (channel == NULL)
	{
		return;
	}

	class ExclusiveMatcher: public LLScreenChannel::Matcher
	{
	public:
		ExclusiveMatcher(const std::set<std::string>& excl_group,
				const std::string& from_name) :
			mExclGroup(excl_group), mFromName(from_name)
		{
		}
		bool matches(const LLNotificationPtr notification) const
		{
			for (std::set<std::string>::const_iterator it = mExclGroup.begin(); it
					!= mExclGroup.end(); it++)
			{
				std::string from_name = LLHandlerUtil::getSubstitutionName(notification);
				if (notification->getName() == *it && from_name == mFromName)
				{
					return true;
				}
			}
			return false;
		}
	private:
		const std::set<std::string>& mExclGroup;
		const std::string& mFromName;
	};


	for (exclusive_notif_sets::iterator it = sExclusiveNotificationGroups.begin(); it
			!= sExclusiveNotificationGroups.end(); it++)
	{
		std::set<std::string> group = *it;
		std::set<std::string>::iterator g_it = group.find(notif->getName());
		if (g_it != group.end())
		{
			channel->killMatchedToasts(ExclusiveMatcher(group,
					LLHandlerUtil::getSubstitutionName(notif)));
		}
	}
}

const static std::string GRANTED_MODIFY_RIGHTS("GrantedModifyRights"),
		REVOKED_MODIFY_RIGHTS("RevokedModifyRights"),
		OBJECT_GIVE_ITEM("ObjectGiveItem"),
		OBJECT_GIVE_ITEM_UNKNOWN_USER("ObjectGiveItemUnknownUser"),
						PAYMENT_RECEIVED("PaymentReceived"),
						PAYMENT_SENT("PaymentSent"),
						ADD_FRIEND_WITH_MESSAGE("AddFriendWithMessage"),
						USER_GIVE_ITEM("UserGiveItem"),
						INVENTORY_ACCEPTED("InventoryAccepted"),
						INVENTORY_DECLINED("InventoryDeclined"),
						OFFER_FRIENDSHIP("OfferFriendship"),
						FRIENDSHIP_ACCEPTED("FriendshipAccepted"),
						FRIENDSHIP_OFFERED("FriendshipOffered"),
						FRIENDSHIP_ACCEPTED_BYME("FriendshipAcceptedByMe"),
						FRIENDSHIP_DECLINED_BYME("FriendshipDeclinedByMe"),
						FRIEND_ONLINE("FriendOnline"), FRIEND_OFFLINE("FriendOffline"),
						SERVER_OBJECT_MESSAGE("ServerObjectMessage"),
						TELEPORT_OFFERED("TeleportOffered"),
						TELEPORT_OFFER_SENT("TeleportOfferSent"),
						IM_SYSTEM_MESSAGE_TIP("IMSystemMessageTip");


// static
bool LLHandlerUtil::canLogToIM(const LLNotificationPtr& notification)
{
	return GRANTED_MODIFY_RIGHTS == notification->getName()
			|| REVOKED_MODIFY_RIGHTS == notification->getName()
			|| PAYMENT_RECEIVED == notification->getName()
			|| PAYMENT_SENT == notification->getName()
			|| OFFER_FRIENDSHIP == notification->getName()
			|| FRIENDSHIP_OFFERED == notification->getName()
			|| FRIENDSHIP_ACCEPTED == notification->getName()
			|| FRIENDSHIP_ACCEPTED_BYME == notification->getName()
			|| FRIENDSHIP_DECLINED_BYME == notification->getName()
			|| SERVER_OBJECT_MESSAGE == notification->getName()
			|| INVENTORY_ACCEPTED == notification->getName()
			|| INVENTORY_DECLINED == notification->getName()
			|| USER_GIVE_ITEM == notification->getName()
			|| TELEPORT_OFFERED == notification->getName()
			|| TELEPORT_OFFER_SENT == notification->getName()
			|| IM_SYSTEM_MESSAGE_TIP == notification->getName();
}

// static
bool LLHandlerUtil::canLogToNearbyChat(const LLNotificationPtr& notification)
{
	return notification->getType() == "notifytip"
			&&  FRIEND_ONLINE != notification->getName()
			&& FRIEND_OFFLINE != notification->getName()
			&& INVENTORY_ACCEPTED != notification->getName()
			&& INVENTORY_DECLINED != notification->getName()
			&& IM_SYSTEM_MESSAGE_TIP != notification->getName();
}

// static
bool LLHandlerUtil::canSpawnIMSession(const LLNotificationPtr& notification)
{
//	return OFFER_FRIENDSHIP == notification->getName()
//			|| USER_GIVE_ITEM == notification->getName()
//			|| TELEPORT_OFFERED == notification->getName();
// [SL:KB] - Patch: UI-Notifications | Checked: 2011-04-11 (Catznip-2.5.0a) | Added: Catznip-2.5.0a
//	return 
//		(canEmbedNotificationInIM(notification)) && 
//		( (OFFER_FRIENDSHIP == notification->getName()) || (USER_GIVE_ITEM == notification->getName()) || 
//		  (TELEPORT_OFFERED == notification->getName()) );
// [/SL:KB]
// [RLVa:KB] - Checked: 2011-04-11 (RLVa-1.3.0h) | Added: RLVa-1.3.0h
	return 
		(canEmbedNotificationInIM(notification)) && 
		( (!rlv_handler_t::isEnabled()) || (gRlvHandler.canStartIM(notification->getPayload()["from_id"].asUUID())) ) &&
		( (OFFER_FRIENDSHIP == notification->getName()) || (USER_GIVE_ITEM == notification->getName()) || 
		  (TELEPORT_OFFERED == notification->getName()) );
// [/RLVa:KB]
}

// [SL:KB] - Patch: UI-Notifications | Checked: 2011-04-11 (Catznip-2.5.0a) | Added: Catznip-2.5.0a
// static
bool LLHandlerUtil::canEmbedNotificationInIM(const LLNotificationPtr& notification)
{
	switch (gSavedSettings.getS32("NotificationCanEmbedInIM"))
	{
		case 1:			// Focused
			return isIMFloaterFocused(notification);
		case 2:			// Never
			return false;
		case 0:			// Always (Viewer 2 default)
		default:
			return true;
	}
}
// [/SL:KB]

// static
bool LLHandlerUtil::canAddNotifPanelToIM(const LLNotificationPtr& notification)
{
//	return OFFER_FRIENDSHIP == notification->getName()
//					|| USER_GIVE_ITEM == notification->getName()
//					|| TELEPORT_OFFERED == notification->getName();
// [SL:KB] - Patch: UI-Notifications | Checked: 2011-04-11 (Catznip-2.5.0a) | Added: Catznip-2.5.0a
	return 
		(canEmbedNotificationInIM(notification)) && 
		( (OFFER_FRIENDSHIP == notification->getName()) || (USER_GIVE_ITEM == notification->getName()) || 
		  (TELEPORT_OFFERED == notification->getName()) );
// [/SL:KB]
}

// static
bool LLHandlerUtil::isNotificationReusable(const LLNotificationPtr& notification)
{
//	return OFFER_FRIENDSHIP == notification->getName()
//		|| USER_GIVE_ITEM == notification->getName()
//		|| TELEPORT_OFFERED == notification->getName();
// [SL:KB] - Patch: UI-Notifications | Checked: 2011-04-11 (Catznip-2.5.0a) | Added: Catznip-2.5.0a
	return 
		(canEmbedNotificationInIM(notification)) && 
		( (OFFER_FRIENDSHIP == notification->getName()) || (USER_GIVE_ITEM == notification->getName()) || 
		  (TELEPORT_OFFERED == notification->getName()) );
// [/SL:KB]
}

// static
bool LLHandlerUtil::canSpawnSessionAndLogToIM(const LLNotificationPtr& notification)
{
	return canLogToIM(notification) && canSpawnIMSession(notification);
}

// static
bool LLHandlerUtil::canSpawnToast(const LLNotificationPtr& notification)
{
	if(INVENTORY_DECLINED == notification->getName() 
		|| INVENTORY_ACCEPTED == notification->getName())
	{
		// return false for inventory accepted/declined notifications if respective IM window is open (EXT-5909)
		return ! isIMFloaterOpened(notification);
	}

	if(FRIENDSHIP_ACCEPTED == notification->getName())
	{
		// don't show FRIENDSHIP_ACCEPTED if IM window is opened and focused - EXT-6441
		return ! isIMFloaterFocused(notification);
	}

	if(OFFER_FRIENDSHIP == notification->getName()
		|| USER_GIVE_ITEM == notification->getName()
		|| TELEPORT_OFFERED == notification->getName())
	{
		// When ANY offer arrives, show toast, unless IM window is already open - EXT-5904
//		return ! isIMFloaterOpened(notification);
// [SL:KB] - Patch: UI-Notifications | Checked: 2011-04-11 (Catznip-2.5.0a) | Added: Catznip-2.5.0a
		// Force a toast if the user opted not to embed notifications panels in IMs
		return (!canEmbedNotificationInIM(notification)) || (!isIMFloaterOpened(notification));
// [/SL:KB]
	}

	return true;
}

// static
LLIMFloater* LLHandlerUtil::findIMFloater(const LLNotificationPtr& notification)
{
	LLUUID from_id = notification->getPayload()["from_id"];
	LLUUID session_id = LLIMMgr::computeSessionID(IM_NOTHING_SPECIAL, from_id);
	return LLFloaterReg::findTypedInstance<LLIMFloater>("impanel", session_id);
}

// static
bool LLHandlerUtil::isIMFloaterOpened(const LLNotificationPtr& notification)
{
	bool res = false;

	LLIMFloater* im_floater = findIMFloater(notification);
	if (im_floater != NULL)
	{
		res = im_floater->getVisible() == TRUE;
	}

	return res;
}

bool LLHandlerUtil::isIMFloaterFocused(const LLNotificationPtr& notification)
{
	bool res = false;

	LLIMFloater* im_floater = findIMFloater(notification);
	if (im_floater != NULL)
	{
		res = im_floater->hasFocus() == TRUE;
	}

	return res;
}

// static
void LLHandlerUtil::logToIM(const EInstantMessage& session_type,
		const std::string& session_name, const std::string& from_name,
		const std::string& message, const LLUUID& session_owner_id,
		const LLUUID& from_id)
{
	std::string from = from_name;
	if (from_name.empty())
	{
		from = SYSTEM_FROM;
	}

	LLUUID session_id = LLIMMgr::computeSessionID(session_type,
			session_owner_id);
	LLIMModel::LLIMSession* session = LLIMModel::instance().findIMSession(
			session_id);
	if (session == NULL)
	{
		// replace interactive system message marker with correct from string value
		if (INTERACTIVE_SYSTEM_FROM == from_name)
		{
			from = SYSTEM_FROM;
		}

		// Build a new format username or firstname_lastname for legacy names
		// to use it for a history log filename.
		std::string user_name = LLCacheName::buildUsername(session_name);
		LLIMModel::instance().logToFile(user_name, from, from_id, message);
	}
	else
	{
		// store active session id
		const LLUUID & active_session_id =
				LLIMModel::instance().getActiveSessionID();

		// set searched session as active to avoid IM toast popup
		LLIMModel::instance().setActiveSessionID(session_id);

		S32 unread = session->mNumUnread;
		S32 participant_unread = session->mParticipantUnreadMessageCount;
		LLIMModel::instance().addMessageSilently(session_id, from, from_id,
				message);
		// we shouldn't increment counters when logging, so restore them
		session->mNumUnread = unread;
		session->mParticipantUnreadMessageCount = participant_unread;

		// update IM floater messages
		updateIMFLoaterMesages(session_id);

		// restore active session id
		if (active_session_id.isNull())
		{
			LLIMModel::instance().resetActiveSessionID();
		}
		else
		{
			LLIMModel::instance().setActiveSessionID(active_session_id);
		}
	}
}

// static
void LLHandlerUtil::logToIMP2P(const LLNotificationPtr& notification)
{
	logToIMP2P(notification, false);
}

void log_name_callback(const std::string& full_name, const std::string& from_name, 
					   const std::string& message, const LLUUID& from_id)

{
	LLHandlerUtil::logToIM(IM_NOTHING_SPECIAL, full_name, from_name, message,
					from_id, LLUUID());
}

// static
void LLHandlerUtil::logToIMP2P(const LLNotificationPtr& notification, bool to_file_only)
{
	// don't create IM p2p session with objects, it's necessary condition to log
	if (notification->getName() != OBJECT_GIVE_ITEM)
	{
		LLUUID from_id = notification->getPayload()["from_id"];

		if (from_id.isNull())
		{
			llwarns << " from_id for notification " << notification->getName() << " is null " << llendl;
			return;
		}

		if(to_file_only)
		{
			gCacheName->get(from_id, false, boost::bind(&log_name_callback, _2, "", notification->getMessage(), LLUUID()));
		}
		else
		{
			gCacheName->get(from_id, false, boost::bind(&log_name_callback, _2, INTERACTIVE_SYSTEM_FROM, notification->getMessage(), from_id));
		}
	}
}

// static
void LLHandlerUtil::logGroupNoticeToIMGroup(
		const LLNotificationPtr& notification)
{

	const LLSD& payload = notification->getPayload();
	LLGroupData groupData;
	if (!gAgent.getGroupData(payload["group_id"].asUUID(), groupData))
	{
		llwarns
						<< "Group notice for unknown group: "
								<< payload["group_id"].asUUID() << llendl;
		return;
	}

	const std::string group_name = groupData.mName;
	const std::string sender_name = payload["sender_name"].asString();

	// we can't retrieve sender id from group notice system message, so try to lookup it from cache
	LLUUID sender_id;
	gCacheName->getUUID(sender_name, sender_id);

	logToIM(IM_SESSION_GROUP_START, group_name, sender_name, payload["message"],
			payload["group_id"], sender_id);
}

// static
void LLHandlerUtil::logToNearbyChat(const LLNotificationPtr& notification, EChatSourceType type)
{
	LLNearbyChat* nearby_chat = LLFloaterReg::getTypedInstance<LLNearbyChat>("nearby_chat", LLSD());
	if(nearby_chat)
	{
		LLChat chat_msg(notification->getMessage());
		chat_msg.mSourceType = type;
		chat_msg.mFromName = SYSTEM_FROM;
		chat_msg.mFromID = LLUUID::null;
		nearby_chat->addMessage(chat_msg);
	}
}

// static
LLUUID LLHandlerUtil::spawnIMSession(const std::string& name, const LLUUID& from_id)
{
	LLUUID session_id = LLIMMgr::computeSessionID(IM_NOTHING_SPECIAL, from_id);

	LLIMModel::LLIMSession* session = LLIMModel::instance().findIMSession(
			session_id);
	if (session == NULL)
	{
		session_id = LLIMMgr::instance().addSession(name, IM_NOTHING_SPECIAL, from_id);
	}

	return session_id;
}

// static
std::string LLHandlerUtil::getSubstitutionName(const LLNotificationPtr& notification)
{
	std::string res = notification->getSubstitutions().has("NAME")
		? notification->getSubstitutions()["NAME"]
		: notification->getSubstitutions()["[NAME]"];
	if (res.empty())
	{
		LLUUID from_id = notification->getPayload()["FROM_ID"];

		//*TODO all keys everywhere should be made of the same case, there is a mix of keys in lower and upper cases
		if (from_id.isNull()) 
		{
			from_id = notification->getPayload()["from_id"];
		}
		if(!gCacheName->getFullName(from_id, res))
		{
			res = "";
		}
	}
	return res;
}

// static
void LLHandlerUtil::addNotifPanelToIM(const LLNotificationPtr& notification)
{
	const std::string name = LLHandlerUtil::getSubstitutionName(notification);
	LLUUID from_id = notification->getPayload()["from_id"];

	LLUUID session_id = spawnIMSession(name, from_id);
	// add offer to session
	LLIMModel::LLIMSession * session = LLIMModel::getInstance()->findIMSession(
			session_id);
	llassert_always(session != NULL);

	LLSD offer;
	offer["notification_id"] = notification->getID();
	offer["from"] = SYSTEM_FROM;
	offer["time"] = LLLogChat::timestamp(false);
	offer["index"] = (LLSD::Integer)session->mMsgs.size();
	session->mMsgs.push_front(offer);


	// update IM floater and counters
	LLSD arg;
	arg["session_id"] = session_id;
	arg["num_unread"] = ++(session->mNumUnread);
	arg["participant_unread"] = ++(session->mParticipantUnreadMessageCount);
	LLIMModel::getInstance()->mNewMsgSignal(arg);
}

// static
void LLHandlerUtil::updateIMFLoaterMesages(const LLUUID& session_id)
{
	LLIMFloater* im_floater = LLIMFloater::findInstance(session_id);
	if (im_floater != NULL && im_floater->getVisible())
	{
		im_floater->updateMessages();
	}
}

// static
void LLHandlerUtil::updateVisibleIMFLoaterMesages(const LLNotificationPtr& notification)
{
	const std::string name = LLHandlerUtil::getSubstitutionName(notification);
	LLUUID from_id = notification->getPayload()["from_id"];
	LLUUID session_id = spawnIMSession(name, from_id);

	updateIMFLoaterMesages(session_id);
}

// static
void LLHandlerUtil::decIMMesageCounter(const LLNotificationPtr& notification)
{
	const std::string name = LLHandlerUtil::getSubstitutionName(notification);
	LLUUID from_id = notification->getPayload()["from_id"];
	LLUUID session_id = LLIMMgr::computeSessionID(IM_NOTHING_SPECIAL, from_id);

	LLIMModel::LLIMSession * session = LLIMModel::getInstance()->findIMSession(
			session_id);

	if (session == NULL)
	{
		return;
	}

	LLSD arg;
	arg["session_id"] = session_id;
	session->mNumUnread--;
	arg["num_unread"] = session->mNumUnread;
	session->mParticipantUnreadMessageCount--;
	arg["participant_unread"] = session->mParticipantUnreadMessageCount;
	LLIMModel::getInstance()->mNewMsgSignal(arg);
}<|MERGE_RESOLUTION|>--- conflicted
+++ resolved
@@ -35,15 +35,12 @@
 
 #include "llagent.h"
 #include "llimfloater.h"
-<<<<<<< HEAD
 #include "llimview.h"
 #include "llnearbychat.h"
 #include "llnotificationhandler.h"
-=======
 // [RLVa:KB] - Checked: 2011-04-11 (RLVa-1.3.0h) | Added: RLVa-1.3.0h
 #include "rlvhandler.h"
 // [/RLVa:KB]
->>>>>>> d9392b23
 
 using namespace LLNotificationsUI;
 
