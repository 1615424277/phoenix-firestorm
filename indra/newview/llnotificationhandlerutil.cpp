/**
 * @file llnotificationofferhandler.cpp
 * @brief Provides set of utility methods for notifications processing.
 *
 * $LicenseInfo:firstyear=2000&license=viewerlgpl$
 * Second Life Viewer Source Code
 * Copyright (C) 2010, Linden Research, Inc.
 *
 * This library is free software; you can redistribute it and/or
 * modify it under the terms of the GNU Lesser General Public
 * License as published by the Free Software Foundation;
 * version 2.1 of the License only.
 *
 * This library is distributed in the hope that it will be useful,
 * but WITHOUT ANY WARRANTY; without even the implied warranty of
 * MERCHANTABILITY or FITNESS FOR A PARTICULAR PURPOSE.  See the GNU
 * Lesser General Public License for more details.
 *
 * You should have received a copy of the GNU Lesser General Public
 * License along with this library; if not, write to the Free Software
 * Foundation, Inc., 51 Franklin Street, Fifth Floor, Boston, MA  02110-1301  USA
 *
 * Linden Research, Inc., 945 Battery Street, San Francisco, CA  94111  USA
 * $/LicenseInfo$
 */


#include "llviewerprecompiledheaders.h" // must be first include

#include "llavatarnamecache.h"

#include "llfloaterreg.h"
#include "llnotifications.h"
#include "lltrans.h"
#include "llurlaction.h"

#include "llagent.h"
// <FS:Ansariel> [FS communication UI]
//#include "llfloaterimsession.h"
#include "fsfloaterim.h"
// </FS:Ansariel> [FS communication UI]
#include "llimview.h"
// <FS:Ansariel> [FS communication UI]
//#include "llfloaterimnearbychat.h"
#include "fsfloaternearbychat.h"
// </FS:Ansariel> [FS communication UI]
#include "llnotificationhandler.h"
#include "llnotifications.h"
#include "llfloaterreg.h"
// [RLVa:KB] - Checked: 2011-04-11 (RLVa-1.3.0h) | Added: RLVa-1.3.0h
#include "rlvhandler.h"
// [/RLVa:KB]
#include "llconsole.h"

using namespace LLNotificationsUI;

LLNotificationHandler::LLNotificationHandler(const std::string& name, const std::string& notification_type, const std::string& parentName)
:   LLNotificationChannel(name, parentName, LLNotificationFilters::filterBy<std::string>(&LLNotification::getType, notification_type))
{}

LLSystemNotificationHandler::LLSystemNotificationHandler(const std::string& name, const std::string& notification_type)
    : LLNotificationHandler(name, notification_type, "System")
{}

LLCommunicationNotificationHandler::LLCommunicationNotificationHandler(const std::string& name, const std::string& notification_type)
    : LLNotificationHandler(name, notification_type, "Communication")
{}

// static
bool LLHandlerUtil::isIMFloaterOpened(const LLNotificationPtr& notification)
{
    bool res = false;

    LLUUID from_id = notification->getPayload()["from_id"];
    LLUUID session_id = LLIMMgr::computeSessionID(IM_NOTHING_SPECIAL, from_id);
    // <FS:Ansariel> [FS communication UI]
<<<<<<< HEAD
    //LLFloaterIMSession* im_floater = LLFloaterReg::findTypedInstance<LLFloaterIMSession>("impanel", session_id);
    FSFloaterIM* im_floater = LLFloaterReg::findTypedInstance<FSFloaterIM>("fs_impanel", session_id);
    // </FS:Ansariel> [FS communication UI]

    if (im_floater != NULL)
=======
    //if (LLFloaterIMSession* im_floater = LLFloaterReg::findTypedInstance<LLFloaterIMSession>("impanel", session_id))
    if (FSFloaterIM* im_floater = LLFloaterReg::findTypedInstance<FSFloaterIM>("fs_impanel", session_id))
    // </FS:Ansariel> [FS communication UI]
>>>>>>> 050d2fef
    {
        res = im_floater->getVisible();
    }

    return res;
}

// static
void LLHandlerUtil::logToIM(const EInstantMessage& session_type,
        const std::string& session_name, const std::string& from_name,
        const std::string& message, const LLUUID& session_owner_id,
        const LLUUID& from_id)
{
    std::string from = from_name;
    if (from_name.empty())
    {
        from = SYSTEM_FROM;
    }

    LLUUID session_id = LLIMMgr::computeSessionID(session_type,
            session_owner_id);
    LLIMModel::LLIMSession* session = LLIMModel::instance().findIMSession(
            session_id);
    if (session == NULL)
    {
        // replace interactive system message marker with correct from string value
        if (INTERACTIVE_SYSTEM_FROM == from_name)
        {
            from = SYSTEM_FROM;
        }

        // Build a new format username or firstname_lastname for legacy names
        // to use it for a history log filename.
        // <FS:Ansariel> [Legacy IM logfile names]
        //std::string user_name = LLCacheName::buildUsername(session_name);
        std::string user_name(session_name);
        if (!gAgent.isInGroup(session_owner_id))
        {
            if (gSavedSettings.getBOOL("UseLegacyIMLogNames"))
            {
                user_name = session_name.substr(0, session_name.find(" Resident"));;
            }
            else
            {
                user_name = LLCacheName::buildUsername(session_name);
            }
        }
        // </FS:Ansariel> [Legacy IM logfile names]
        LLIMModel::instance().logToFile(user_name, from, from_id, message);
    }
    else
    {
        // <FS:Ansariel> [FS communication UI] Re-added to not toast if our IM floater is active
        // store active session id
        const LLUUID & active_session_id =
                LLIMModel::instance().getActiveSessionID();

        // set searched session as active to avoid IM toast popup
        LLIMModel::instance().setActiveSessionID(session_id);
        // </FS:Ansariel> [FS communication UI]

        S32 unread = session->mNumUnread;
        S32 participant_unread = session->mParticipantUnreadMessageCount;
        LLIMModel::instance().addMessageSilently(session_id, from, from_id,
                message);
        // we shouldn't increment counters when logging, so restore them
        session->mNumUnread = unread;
        session->mParticipantUnreadMessageCount = participant_unread;

        // update IM floater messages
        updateIMFLoaterMesages(session_id);

        // <FS:Ansariel> [FS communication UI] Re-added to not toast if our IM floater is active
        // restore active session id
        if (active_session_id.isNull())
        {
            LLIMModel::instance().resetActiveSessionID();
        }
        else
        {
            LLIMModel::instance().setActiveSessionID(active_session_id);
        }
        // </FS:Ansariel> [FS communication UI]
    }
}

void log_name_callback(const LLAvatarName& av_name, const std::string& from_name,
                       const std::string& message, const LLUUID& from_id)

{
    LLHandlerUtil::logToIM(IM_NOTHING_SPECIAL, av_name.getUserName(), from_name, message,
                    from_id, LLUUID());
}

// static
void LLHandlerUtil::logToIMP2P(const LLUUID& from_id, const std::string& message, bool to_file_only)
{
    if (!gCacheName)
    {
        return;
    }

    if (from_id.isNull())
    {
        // Normal behavior for system generated messages, don't spam.
        // LL_WARNS() << " from_id for notification " << notification->getName() << " is null " << LL_ENDL;
        return;
    }

    if(to_file_only)
    {
        LLAvatarNameCache::get(from_id, boost::bind(&log_name_callback, _2, "", message, LLUUID()));
    }
    else
    {
        LLAvatarNameCache::get(from_id, boost::bind(&log_name_callback, _2, INTERACTIVE_SYSTEM_FROM, message, from_id));
    }
}

// static
void LLHandlerUtil::logToIMP2P(const LLNotificationPtr& notification, bool to_file_only)
{
    LLUUID from_id = notification->getPayload()["from_id"];
    logToIMP2P(from_id, notification->getMessage(), to_file_only);
}

// static
void LLHandlerUtil::logGroupNoticeToIMGroup(
        const LLNotificationPtr& notification)
{

    const LLSD& payload = notification->getPayload();
    LLGroupData groupData;
    if (!gAgent.getGroupData(payload["group_id"].asUUID(), groupData))
    {
        LL_WARNS()
                        << "Group notice for unknown group: "
                                << payload["group_id"].asUUID() << LL_ENDL;
        return;
    }

    // <FS:PP> FIRE-10940: Add option to suppress group notice text in group chat
    if (!gSavedSettings.getBOOL("FSGroupNoticesToIMLog"))
    {
        return;
    }
    // </FS:PP>

    const std::string group_name = groupData.mName;
    const std::string sender_name = payload["sender_name"].asString();

    LLUUID sender_id;
    if (payload.has("sender_id"))
    {
        sender_id = payload["sender_id"].asUUID();
    }

    if (sender_id.notNull())
    {
        // Legacy support and fallback method
        // if we can't retrieve sender id from group notice system message, try to lookup it from cache
        sender_id = LLAvatarNameCache::getInstance()->findIdByName(sender_name);
    }

    // <FS:KC> Better group notices to IM log
    //logToIM(IM_SESSION_GROUP_START, group_name, sender_name, payload["message"],
    //      payload["group_id"], sender_id);
    if (gSavedSettings.getBOOL("FSBetterGroupNoticesToIMLog"))
    {
        std::string msg = llformat(
            "%s %s: %s\n%s\n%s",
            LLTrans::getString("GroupNotifyGroupNotice").c_str(),
            LLTrans::getString("GroupNotifySentBy").c_str(),
            sender_name.c_str(),
            payload["subject"].asString().c_str(),
            payload["message"].asString().c_str()
        );

        logToIM(IM_SESSION_GROUP_START, group_name + GROUP_CHAT_SUFFIX, sender_name, msg, payload["group_id"], sender_id);
    }
    else
    {
        logToIM(IM_SESSION_GROUP_START, group_name + GROUP_CHAT_SUFFIX, sender_name, payload["message"],
                payload["group_id"], sender_id);
    }
    // </FS:KC> Better group notices to IM log
}

// static
void LLHandlerUtil::logToNearbyChat(const LLNotificationPtr& notification, EChatSourceType type)
{
    // <FS:Ansariel> [FS communication UI]
    //LLFloaterIMNearbyChat* nearby_chat = LLFloaterReg::findTypedInstance<LLFloaterIMNearbyChat>("nearby_chat");
    FSFloaterNearbyChat* nearby_chat = FSFloaterNearbyChat::getInstance();
    // </FS:Ansariel> [FS communication UI]
    if (nearby_chat)
    {
        LLChat chat_msg(notification->getMessage());
        chat_msg.mSourceType = type;
        chat_msg.mFromName = SYSTEM_FROM;
        chat_msg.mFromID = LLUUID::null;
        nearby_chat->addMessage(chat_msg);

        // Ansariel: Also log to console if enabled
        if (gSavedSettings.getBOOL("FSUseNearbyChatConsole"))
        {
            LLColor4 chatcolor;
            LLViewerChat::getChatColor(chat_msg, chatcolor);
            gConsole->addConsoleLine(chat_msg.mText, chatcolor);
        }
    }
}

// static
LLUUID LLHandlerUtil::spawnIMSession(const std::string& name, const LLUUID& from_id)
{
    LLUUID session_id = LLIMMgr::computeSessionID(IM_NOTHING_SPECIAL, from_id);

    LLIMModel::LLIMSession* session = LLIMModel::instance().findIMSession(
            session_id);
    if (session == NULL)
    {
        session_id = LLIMMgr::instance().addSession(name, IM_NOTHING_SPECIAL, from_id);
    }

    return session_id;
}

// static
std::string LLHandlerUtil::getSubstitutionName(const LLNotificationPtr& notification)
{
    std::string res = notification->getSubstitutions().has("NAME")
        ? notification->getSubstitutions()["NAME"]
        : notification->getSubstitutions()["[NAME]"];
    if (res.empty())
    {
        LLUUID from_id = notification->getPayload()["FROM_ID"];

        //*TODO all keys everywhere should be made of the same case, there is a mix of keys in lower and upper cases
        if (from_id.isNull())
        {
            from_id = notification->getPayload()["from_id"];
        }
        LLAvatarName av_name;
        // <FS:Beq> Avoid null UUID name cache requests
        // if(LLAvatarNameCache::get(from_id, &av_name))
        if( from_id.notNull() && LLAvatarNameCache::get(from_id, &av_name) )
        // </FS:Beq>
        {
            res = av_name.getUserName();
        }
        else
        {
            res = "";
        }
    }
    return res;
}

// static
std::string LLHandlerUtil::getSubstitutionOriginalName(const LLNotificationPtr& notification)
{
    if(notification->getSubstitutions().has("ORIGINAL_NAME"))
    {
        std::string name = notification->getSubstitutions()["ORIGINAL_NAME"];
        if(!name.empty())
        {
            return name;
        }
    }
    return LLHandlerUtil::getSubstitutionName(notification);
}

// static
void LLHandlerUtil::addNotifPanelToIM(const LLNotificationPtr& notification)
{
    const std::string name = LLHandlerUtil::getSubstitutionName(notification);
    LLUUID from_id = notification->getPayload()["from_id"];

    LLUUID session_id = spawnIMSession(name, from_id);
    // add offer to session
    LLIMModel::LLIMSession * session = LLIMModel::getInstance()->findIMSession(
            session_id);
    llassert_always(session != NULL);

    LLSD offer;
    offer["notification_id"] = notification->getID();
    offer["from"] = SYSTEM_FROM;
    offer["time"] = LLLogChat::timestamp2LogString(0, false);   // Use current time
    offer["index"] = (LLSD::Integer)session->mMsgs.size();
    session->mMsgs.push_front(offer);


    // update IM floater and counters
    LLSD arg;
    arg["session_id"] = session_id;
    arg["num_unread"] = ++(session->mNumUnread);
    arg["participant_unread"] = ++(session->mParticipantUnreadMessageCount);
    LLIMModel::getInstance()->mNewMsgSignal(arg);
}

// static
void LLHandlerUtil::updateIMFLoaterMesages(const LLUUID& session_id)
{
    // <FS:Ansariel> [FS communication UI]
    //LLFloaterIMSession* im_floater = LLFloaterIMSession::findInstance(session_id);
    FSFloaterIM* im_floater = FSFloaterIM::findInstance(session_id);
    // </FS:Ansariel> [FS communication UI]
    if (im_floater != NULL && im_floater->getVisible())
    {
        im_floater->updateMessages();
    }
}

//// static
//void LLHandlerUtil::updateVisibleIMFLoaterMesages(const LLNotificationPtr& notification)
//{
//  const std::string name = LLHandlerUtil::getSubstitutionName(notification);
//  LLUUID from_id = notification->getPayload()["from_id"];
//  LLUUID session_id = spawnIMSession(name, from_id);
//
//  updateIMFLoaterMesages(session_id);
//}

// static
void LLHandlerUtil::decIMMesageCounter(const LLNotificationPtr& notification)
{
    const std::string name = LLHandlerUtil::getSubstitutionName(notification);
    LLUUID from_id = notification->getPayload()["from_id"];
    LLUUID session_id = LLIMMgr::computeSessionID(IM_NOTHING_SPECIAL, from_id);

    LLIMModel::LLIMSession * session = LLIMModel::getInstance()->findIMSession(session_id);

    if (session)
    {
    LLSD arg;
    arg["session_id"] = session_id;
    session->mNumUnread--;
    arg["num_unread"] = session->mNumUnread;
    session->mParticipantUnreadMessageCount--;
    arg["participant_unread"] = session->mParticipantUnreadMessageCount;
    LLIMModel::getInstance()->mNewMsgSignal(arg);
}
}
<|MERGE_RESOLUTION|>--- conflicted
+++ resolved
@@ -74,17 +74,9 @@
     LLUUID from_id = notification->getPayload()["from_id"];
     LLUUID session_id = LLIMMgr::computeSessionID(IM_NOTHING_SPECIAL, from_id);
     // <FS:Ansariel> [FS communication UI]
-<<<<<<< HEAD
-    //LLFloaterIMSession* im_floater = LLFloaterReg::findTypedInstance<LLFloaterIMSession>("impanel", session_id);
-    FSFloaterIM* im_floater = LLFloaterReg::findTypedInstance<FSFloaterIM>("fs_impanel", session_id);
-    // </FS:Ansariel> [FS communication UI]
-
-    if (im_floater != NULL)
-=======
     //if (LLFloaterIMSession* im_floater = LLFloaterReg::findTypedInstance<LLFloaterIMSession>("impanel", session_id))
     if (FSFloaterIM* im_floater = LLFloaterReg::findTypedInstance<FSFloaterIM>("fs_impanel", session_id))
     // </FS:Ansariel> [FS communication UI]
->>>>>>> 050d2fef
     {
         res = im_floater->getVisible();
     }
