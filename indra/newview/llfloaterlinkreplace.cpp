--- conflicted
+++ resolved
@@ -76,11 +76,7 @@
 
     mStatusText = getChild<LLTextBox>("status_text");
 
-<<<<<<< HEAD
-	return true;
-=======
-    return TRUE;
->>>>>>> c06fb4e0
+    return true;
 }
 
 void LLFloaterLinkReplace::onOpen(const LLSD& key)
@@ -222,47 +218,6 @@
 void LLFloaterLinkReplace::onStartClickedResponse(const LLSD& notification, const LLSD& response)
 {
 
-<<<<<<< HEAD
-	if (LLNotificationsUtil::getSelectedOption(notification, response) == 0)
-	{
-	
-		LLInventoryModel::cat_array_t cat_array;
-		LLLinkedItemIDMatches is_linked_item_match(mSourceUUID);
-		gInventory.collectDescendentsIf(gInventory.getRootFolderID(),
-			cat_array,
-			mRemainingInventoryItems,
-			LLInventoryModel::INCLUDE_TRASH,
-			is_linked_item_match);
-		LL_INFOS() << "Found " << mRemainingInventoryItems.size() << " inventory links that need to be replaced." << LL_ENDL;
-
-		if (mRemainingInventoryItems.size() > 0)
-		{
-			LLViewerInventoryItem* target_item = gInventory.getItem(mTargetUUID);
-			// <FS:Beq> FIRE-17695 - option to bulk delete links.
-			//if (target_item)
-			if (target_item || mDeleteOnly)
-			// </FS:Beq>
-			{
-				mRemainingItems = (U32)mRemainingInventoryItems.size();
-
-				LLStringUtil::format_map_t args;
-				args["NUM"] = llformat("%d", mRemainingItems);
-				mStatusText->setText(getString("ItemsRemaining", args));
-
-				mStartBtn->setEnabled(false);
-				mRefreshBtn->setEnabled(false);
-
-				mEventTimer.start();
-				tick();
-			}
-			else
-			{
-				mStatusText->setText(getString("TargetNotFound"));
-				LL_WARNS() << "Link replace target not found." << LL_ENDL;
-			}
-		}
-	}
-=======
     if (LLNotificationsUtil::getSelectedOption(notification, response) == 0)
     {
 
@@ -289,8 +244,8 @@
                 args["NUM"] = llformat("%d", mRemainingItems);
                 mStatusText->setText(getString("ItemsRemaining", args));
 
-                mStartBtn->setEnabled(FALSE);
-                mRefreshBtn->setEnabled(FALSE);
+                mStartBtn->setEnabled(false);
+                mRefreshBtn->setEnabled(false);
 
                 mEventTimer.start();
                 tick();
@@ -302,7 +257,6 @@
             }
         }
     }
->>>>>>> c06fb4e0
 }
 
 // static
@@ -382,34 +336,14 @@
 
 void LLFloaterLinkReplace::decreaseOpenItemCount()
 {
-<<<<<<< HEAD
-	mActiveItems--;
-	mRemainingItems--;
-
-	if (mRemainingItems == 0)
-	{
-		mStatusText->setText(getString("ReplaceFinished"));
-		mStartBtn->setEnabled(true);
-		mRefreshBtn->setEnabled(true);
-		mEventTimer.stop();
-		LL_INFOS() << "Inventory link replace finished." << LL_ENDL;
-	}
-	else
-	{
-		LLStringUtil::format_map_t args;
-		args["NUM"] = llformat("%d", mRemainingItems);
-		mStatusText->setText(getString("ItemsRemaining", args));
-		LL_DEBUGS() << "Inventory link replace: " << mRemainingItems << " links remaining..." << LL_ENDL;
-	}
-=======
     mActiveItems--;
     mRemainingItems--;
 
     if (mRemainingItems == 0)
     {
         mStatusText->setText(getString("ReplaceFinished"));
-        mStartBtn->setEnabled(TRUE);
-        mRefreshBtn->setEnabled(TRUE);
+        mStartBtn->setEnabled(true);
+        mRefreshBtn->setEnabled(true);
         mEventTimer.stop();
         LL_INFOS() << "Inventory link replace finished." << LL_ENDL;
     }
@@ -420,7 +354,6 @@
         mStatusText->setText(getString("ItemsRemaining", args));
         LL_DEBUGS() << "Inventory link replace: " << mRemainingItems << " links remaining..." << LL_ENDL;
     }
->>>>>>> c06fb4e0
 }
 
 bool LLFloaterLinkReplace::tick()
@@ -442,11 +375,7 @@
     }
     processBatch(current_batch);
 
-<<<<<<< HEAD
-	return false;
-=======
-    return FALSE;
->>>>>>> c06fb4e0
+    return false;
 }
 
 void LLFloaterLinkReplace::processBatch(LLInventoryModel::item_array_t items)
@@ -532,43 +461,7 @@
 
 static LLDefaultChildRegistry::Register<LLInventoryLinkReplaceDropTarget> r("inventory_link_replace_drop_target");
 
-<<<<<<< HEAD
 bool LLInventoryLinkReplaceDropTarget::handleDragAndDrop(S32 x, S32 y, MASK mask, bool drop,
-														   EDragAndDropType cargo_type,
-														   void* cargo_data,
-														   EAcceptance* accept,
-														   std::string& tooltip_msg)
-{
-	LLInventoryItem* item = (LLInventoryItem*)cargo_data;
-
-	if (cargo_type >= DAD_TEXTURE && cargo_type <= DAD_LINK &&
-		item && item->getActualType() != LLAssetType::AT_LINK_FOLDER && item->getType() != LLAssetType::AT_CATEGORY &&
-		(
-			LLAssetType::lookupCanLink(item->getType()) ||
-			(item->getType() == LLAssetType::AT_LINK && !gInventory.getObject(item->getLinkedUUID())) // Broken Link!
-		))
-	{
-		if (drop)
-		{
-			setItem(item);
-			if (!mDADSignal.empty())
-			{
-				mDADSignal(mItemID);
-			}
-		}
-		else
-		{
-			*accept = ACCEPT_YES_SINGLE;
-		}
-	}
-	else
-	{
-		*accept = ACCEPT_NO;
-	}
-
-	return true;
-=======
-BOOL LLInventoryLinkReplaceDropTarget::handleDragAndDrop(S32 x, S32 y, MASK mask, BOOL drop,
                                                            EDragAndDropType cargo_type,
                                                            void* cargo_data,
                                                            EAcceptance* accept,
@@ -601,8 +494,7 @@
         *accept = ACCEPT_NO;
     }
 
-    return TRUE;
->>>>>>> c06fb4e0
+    return true;
 }
 
 void LLInventoryLinkReplaceDropTarget::setItem(LLInventoryItem* item)
