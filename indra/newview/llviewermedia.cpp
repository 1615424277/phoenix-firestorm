--- conflicted
+++ resolved
@@ -267,103 +267,6 @@
 viewer_media_t LLViewerMedia::updateMediaImpl(LLMediaEntry* media_entry, const std::string& previous_url, bool update_from_self)
 {
     llassert(!gCubeSnapshot);
-<<<<<<< HEAD
-	// Try to find media with the same media ID
-	viewer_media_t media_impl = getMediaImplFromTextureID(media_entry->getMediaID());
-
-	LL_DEBUGS() << "called, current URL is \"" << media_entry->getCurrentURL()
-			<< "\", previous URL is \"" << previous_url
-			<< "\", update_from_self is " << (update_from_self?"true":"false")
-			<< LL_ENDL;
-
-	bool was_loaded = false;
-	bool needs_navigate = false;
-
-	if(media_impl)
-	{
-		was_loaded = media_impl->hasMedia();
-
-		media_impl->setHomeURL(media_entry->getHomeURL());
-
-		media_impl->mMediaAutoScale = media_entry->getAutoScale();
-		media_impl->mMediaLoop = media_entry->getAutoLoop();
-		media_impl->mMediaWidth = media_entry->getWidthPixels();
-		media_impl->mMediaHeight = media_entry->getHeightPixels();
-		media_impl->mMediaAutoPlay = media_entry->getAutoPlay();
-		media_impl->mMediaEntryURL = media_entry->getCurrentURL();
-		if (media_impl->mMediaSource)
-		{
-			media_impl->mMediaSource->setAutoScale(media_impl->mMediaAutoScale);
-			media_impl->mMediaSource->setLoop(media_impl->mMediaLoop);
-			media_impl->mMediaSource->setSize(media_entry->getWidthPixels(), media_entry->getHeightPixels());
-		}
-
-		bool url_changed = (media_impl->mMediaEntryURL != previous_url);
-		if(media_impl->mMediaEntryURL.empty())
-		{
-			if(url_changed)
-			{
-				// The current media URL is now empty.  Unload the media source.
-				media_impl->unload();
-
-				LL_INFOS() << "Unloading media instance (new current URL is empty)." << LL_ENDL;
-			}
-		}
-		else
-		{
-			// The current media URL is not empty.
-			// If (the media was already loaded OR the media was set to autoplay) AND this update didn't come from this agent,
-			// do a navigate.
-			bool auto_play = media_impl->isAutoPlayable();
-			if((was_loaded || auto_play) && !update_from_self)
-			{
-				needs_navigate = url_changed;
-			}
-
-			LL_DEBUGS() << "was_loaded is " << (was_loaded?"true":"false")
-					<< ", auto_play is " << (auto_play?"true":"false")
-					<< ", needs_navigate is " << (needs_navigate?"true":"false") << LL_ENDL;
-		}
-	}
-	else
-	{
-		media_impl = newMediaImpl(
-			media_entry->getMediaID(),
-			media_entry->getWidthPixels(),
-			media_entry->getHeightPixels(),
-			media_entry->getAutoScale(),
-			media_entry->getAutoLoop());
-
-		media_impl->setHomeURL(media_entry->getHomeURL());
-		media_impl->mMediaAutoPlay = media_entry->getAutoPlay();
-		media_impl->mMediaEntryURL = media_entry->getCurrentURL();
-		if(media_impl->isAutoPlayable())
-		{
-			needs_navigate = true;
-		}
-	}
-
-	if(media_impl)
-	{
-		if(needs_navigate)
-		{
-			media_impl->navigateTo(media_impl->mMediaEntryURL, "", true, true);
-			LL_INFOS() << "navigating to URL " << media_impl->mMediaEntryURL << LL_ENDL;
-		}
-		else if(!media_impl->mMediaURL.empty() && (media_impl->mMediaURL != media_impl->mMediaEntryURL))
-		{
-			// If we already have a non-empty media URL set and we aren't doing a navigate, update the media URL to match the media entry.
-			media_impl->mMediaURL = media_impl->mMediaEntryURL;
-
-			// If this causes a navigate at some point (such as after a reload), it should be considered server-driven so it isn't broadcast.
-			media_impl->mNavigateServerRequest = true;
-
-			LL_INFOS() << "updating URL in the media impl to " << media_impl->mMediaEntryURL << LL_ENDL;
-		}
-	}
-
-	return media_impl;
-=======
     // Try to find media with the same media ID
     viewer_media_t media_impl = getMediaImplFromTextureID(media_entry->getMediaID());
 
@@ -459,7 +362,6 @@
     }
 
     return media_impl;
->>>>>>> 1a8a5404
 }
 
 //////////////////////////////////////////////////////////////////////////////////////////
@@ -729,21 +631,12 @@
 
     llassert(!gCubeSnapshot);
 
-<<<<<<< HEAD
-	// Enable/disable the plugin read thread
-	// <FS:Ansariel> Replace frequently called gSavedSettings
-	//LLPluginProcessParent::setUseReadThread(gSavedSettings.getBOOL("PluginUseReadThread"));
-	static LLCachedControl<bool> sPluginUseReadThread(gSavedSettings, "PluginUseReadThread");
-	LLPluginProcessParent::setUseReadThread(sPluginUseReadThread);
-	// </FS:Ansariel>
-=======
     // Enable/disable the plugin read thread
     // <FS:Ansariel> Replace frequently called gSavedSettings
     //LLPluginProcessParent::setUseReadThread(gSavedSettings.getBOOL("PluginUseReadThread"));
     static LLCachedControl<bool> sPluginUseReadThread(gSavedSettings, "PluginUseReadThread");
     LLPluginProcessParent::setUseReadThread(sPluginUseReadThread);
     // </FS:Ansariel>
->>>>>>> 1a8a5404
 
     // SL-16418 We can't call LLViewerMediaImpl->update() if we are in the state of shutting down.
     if(LLApp::isExiting())
@@ -797,28 +690,6 @@
 
     std::vector<LLViewerMediaImpl*> proximity_order;
 
-<<<<<<< HEAD
-	static LLCachedControl<bool> inworld_media_enabled(gSavedSettings, "AudioStreamingMedia", true);
-	static LLCachedControl<bool> inworld_audio_enabled(gSavedSettings, "AudioStreamingMusic", true);
-	// <FS:Ansariel> Replace frequently called gSavedSettings
-	//U32 max_instances = gSavedSettings.getU32("PluginInstancesTotal");
-	//U32 max_normal = gSavedSettings.getU32("PluginInstancesNormal");
-	//U32 max_low = gSavedSettings.getU32("PluginInstancesLow");
-	//F32 max_cpu = gSavedSettings.getF32("PluginInstancesCPULimit");
-
-	static LLCachedControl<U32> sPluginInstancesTotal(gSavedSettings, "PluginInstancesTotal");
-	static LLCachedControl<U32> sPluginInstancesNormal(gSavedSettings, "PluginInstancesNormal");
-	static LLCachedControl<U32> sPluginInstancesLow(gSavedSettings, "PluginInstancesLow");
-	static LLCachedControl<F32> sPluginInstancesCPULimit(gSavedSettings, "PluginInstancesCPULimit");
-
-	U32 max_instances = sPluginInstancesTotal();
-	U32 max_normal = sPluginInstancesNormal();
-	U32 max_low = sPluginInstancesLow();
-	F32 max_cpu = sPluginInstancesCPULimit();
-	// </FS:Ansariel>
-	// Setting max_cpu to 0.0 disables CPU usage checking.
-	bool check_cpu_usage = (max_cpu != 0.0f);
-=======
     static LLCachedControl<bool> inworld_media_enabled(gSavedSettings, "AudioStreamingMedia", true);
     static LLCachedControl<bool> inworld_audio_enabled(gSavedSettings, "AudioStreamingMusic", true);
     // <FS:Ansariel> Replace frequently called gSavedSettings
@@ -826,7 +697,6 @@
     //U32 max_normal = gSavedSettings.getU32("PluginInstancesNormal");
     //U32 max_low = gSavedSettings.getU32("PluginInstancesLow");
     //F32 max_cpu = gSavedSettings.getF32("PluginInstancesCPULimit");
->>>>>>> 1a8a5404
 
     static LLCachedControl<U32> sPluginInstancesTotal(gSavedSettings, "PluginInstancesTotal");
     static LLCachedControl<U32> sPluginInstancesNormal(gSavedSettings, "PluginInstancesNormal");
@@ -982,63 +852,6 @@
                 }
             }
 
-<<<<<<< HEAD
-			pimpl->setPriority(new_priority);
-
-			if(pimpl->getUsedInUI())
-			{
-				// Any impls used in the UI should not be in the proximity list.
-				pimpl->mProximity = -1;
-			}
-			else
-			{
-				proximity_order.push_back(pimpl);
-			}
-
-			total_cpu += pimpl->getCPUUsage();
-
-			if (!pimpl->getUsedInUI() && pimpl->hasMedia())
-			{
-				mAnyMediaShowing = true;
-			}
-
-			if (!pimpl->getUsedInUI() && pimpl->hasMedia() && (pimpl->isMediaPlaying() || !pimpl->isMediaTimeBased()))
-			{
-				// consider visible non-timebased media as playing
-				mAnyMediaPlaying = true;
-			}
-
-		}
-	}
-
-	// Re-calculate this every time.
-	sLowestLoadableImplInterest	= 0.0f;
-
-	// Only do this calculation if we've hit the impl count limit -- up until that point we always need to load media data.
-	if(lowest_interest_loadable && (impl_count_total >= (int)max_instances))
-	{
-		// Get the interest value of this impl's object for use by isInterestingEnough
-		LLVOVolume *object = lowest_interest_loadable->getSomeObject();
-		if(object)
-		{
-			// NOTE: Don't use getMediaInterest() here.  We want the pixel area, not the total media interest,
-			// 		so that we match up with the calculation done in LLMediaDataClient.
-			sLowestLoadableImplInterest = object->getPixelArea();
-		}
-	}
-
-	// <FS:Ansariel> Replace frequently called gSavedSettings
-	//if(gSavedSettings.getBOOL("MediaPerformanceManagerDebug"))
-	static LLCachedControl<bool> sMediaPerformanceManagerDebug(gSavedSettings, "MediaPerformanceManagerDebug");
-	if(sMediaPerformanceManagerDebug)
-	// </FS:Ansariel>
-	{
-		// Give impls the same ordering as the priority list
-		// they're already in the right order for this.
-	}
-	else
-	{
-=======
             pimpl->setPriority(new_priority);
 
             if(pimpl->getUsedInUI())
@@ -1094,7 +907,6 @@
     }
     else
     {
->>>>>>> 1a8a5404
         LL_PROFILE_ZONE_NAMED_CATEGORY_MEDIA("media sort2"); // LL_RECORD_BLOCK_TIME(FTM_MEDIA_SORT2);
         // Use a distance-based sort for proximity values.
         std::stable_sort(proximity_order.begin(), proximity_order.end(), proximity_comparitor);
@@ -1125,62 +937,6 @@
 //////////////////////////////////////////////////////////////////////////////////////////
 void LLViewerMedia::setAllMediaEnabled(bool val)
 {
-<<<<<<< HEAD
-	// Set "tentative" autoplay first.  We need to do this here or else
-	// re-enabling won't start up the media below.
-	gSavedSettings.setBOOL("MediaTentativeAutoPlay", val);
-
-	// Then
-	impl_list::iterator iter = sViewerMediaImplList.begin();
-	impl_list::iterator end = sViewerMediaImplList.end();
-
-	for(; iter != end; iter++)
-	{
-		LLViewerMediaImpl* pimpl = *iter;
-		if (!pimpl->getUsedInUI())
-		{
-			pimpl->setDisabled(!val);
-		}
-	}
-
-	// Also do Parcel Media and Parcel Audio
-	if (val)
-	{
-		if (!LLViewerMedia::isParcelMediaPlaying() && LLViewerMedia::hasParcelMedia())
-		{
-			if (gSavedSettings.getBOOL("MediaEnableFilter"))
-				LLViewerParcelMedia::getInstance()->filterMediaUrl(LLViewerParcelMgr::getInstance()->getAgentParcel());
-			else
-				LLViewerParcelMedia::getInstance()->play(LLViewerParcelMgr::getInstance()->getAgentParcel());
-		}
-		
-//		static LLCachedControl<bool> audio_streaming_music(gSavedSettings, "AudioStreamingMusic", true);
-//		if (audio_streaming_music &&
-//			!LLViewerMedia::isParcelAudioPlaying() &&
-//			gAudiop && 
-//			LLViewerMedia::hasParcelAudio())
-//		{
-//			if (LLAudioEngine::AUDIO_PAUSED == gAudiop->isInternetStreamPlaying())
-//			{
-//				// 'false' means unpause
-//				gAudiop->pauseInternetStream(false);
-//			}
-//			else
-//			{
-//				LLViewerAudio::getInstance()->startInternetStreamWithAutoFade(LLViewerMedia::getParcelAudioURL());
-//			}
-//		}
-	}
-	else {
-		// This actually unloads the impl, as opposed to "stop"ping the media
-		LLViewerParcelMedia::getInstance()->stop();
-// ## Zi: Media/Stream separation
-//		if (gAudiop)
-//		{
-//			LLViewerAudio::getInstance()->stopInternetStreamWithAutoFade();
-//		}
-	}
-=======
     // Set "tentative" autoplay first.  We need to do this here or else
     // re-enabling won't start up the media below.
     gSavedSettings.setBOOL("MediaTentativeAutoPlay", val);
@@ -1235,7 +991,6 @@
 //          LLViewerAudio::getInstance()->stopInternetStreamWithAutoFade();
 //      }
     }
->>>>>>> 1a8a5404
 }
 
 //////////////////////////////////////////////////////////////////////////////////////////
@@ -1926,21 +1681,12 @@
 {
     mNeedsNewTexture = true;
 
-<<<<<<< HEAD
-	// Tell the viewer media texture it's no longer active
-	LLViewerMediaTexture* oldImage = LLViewerTextureManager::findMediaTexture( mTextureId );
-	if (oldImage)
-	{
-		oldImage->setPlaying(false) ;
-	}
-=======
     // Tell the viewer media texture it's no longer active
     LLViewerMediaTexture* oldImage = LLViewerTextureManager::findMediaTexture( mTextureId );
     if (oldImage)
     {
         oldImage->setPlaying(false) ;
     }
->>>>>>> 1a8a5404
 
     cancelMimeTypeProbe();
 
@@ -1973,26 +1719,6 @@
     LLPluginClassMedia* media_source = NULL;
 
 #ifdef LL_LINUX
-<<<<<<< HEAD
-	if( plugin_basename == "media_plugin_cef" )
-	{
-		std::string strSandbox = gDirUtilp->getExecutableDir() + gDirUtilp->getDirDelimiter() + "chrome-sandbox";
-		llstat st;
-		if( LLFile::stat( strSandbox, &st ) )
-		{
-			LL_WARNS() << strSandbox << " not found, CEF will run without using the sandbox" << LL_ENDL;
-		}
-		else if( st.st_uid != 0 || st.st_gid != 0 || (st.st_mode & S_ISUID ) != S_ISUID )
-		{
-			LL_WARNS() << strSandbox << " is either not owned by root:root or does not have the suid bit set, CEF will run without using the sandbox" << LL_ENDL;
-		}
-	}
-#endif
-
-	
-	// HACK: we always try to keep a spare running webkit plugin around to improve launch times.
-	// If a spare was already created before PluginAttachDebuggerToPlugins was set, don't use it.
-=======
     if( plugin_basename == "media_plugin_cef" )
     {
         std::string strSandbox = gDirUtilp->getExecutableDir() + gDirUtilp->getDirDelimiter() + "chrome-sandbox";
@@ -2011,7 +1737,6 @@
 
     // HACK: we always try to keep a spare running webkit plugin around to improve launch times.
     // If a spare was already created before PluginAttachDebuggerToPlugins was set, don't use it.
->>>>>>> 1a8a5404
     // Do not use a spare if launching with full viewer control (e.g. Twitter and few others)
     if ((plugin_basename == "media_plugin_cef") &&
         !gSavedSettings.getBOOL("PluginAttachDebuggerToPlugins") && !clean_browser)
@@ -2399,55 +2124,6 @@
 void LLViewerMediaImpl::updateVolume()
 {
     LL_RECORD_BLOCK_TIME(FTM_MEDIA_UPDATE_VOLUME);
-<<<<<<< HEAD
-	if(mMediaSource)
-	{
-		// always scale the volume by the global media volume
-		F32 volume = mRequestedVolume * LLViewerMedia::getInstance()->getVolume();
-
-		if (mProximityCamera > 0)
-		{
-			// <FS:PP> It seems, that updateVolume() is called per frame with mMediaSource as stated in the "TODO: this is updated every frame - is this bad?" comment in this file, in LLViewerMediaImpl::update()... let's place some LLCachedControls here for performance reasons
-			// if (mProximityCamera > gSavedSettings.getF32("MediaRollOffMax"))
-			static LLCachedControl<F32> sMediaRollOffMax(gSavedSettings, "MediaRollOffMax");
-			static LLCachedControl<F32> sMediaRollOffMin(gSavedSettings, "MediaRollOffMin");
-			if (mProximityCamera > sMediaRollOffMax)
-			// </FS:PP>
-			{
-				volume = 0;
-			}
-			// <FS:PP> Speed up with LLCachedControls
-			// else if (mProximityCamera > gSavedSettings.getF32("MediaRollOffMin"))
-			else if (mProximityCamera > sMediaRollOffMin)
-			// </FS:PP>
-			{
-				// attenuated_volume = 1 / (roll_off_rate * (d - min))^2
-				// the +1 is there so that for distance 0 the volume stays the same
-
-				// <FS:PP> Speed up with LLCachedControls
-				// F64 adjusted_distance = mProximityCamera - gSavedSettings.getF32("MediaRollOffMin");
-				// F64 attenuation = 1.0 + (gSavedSettings.getF32("MediaRollOffRate") * adjusted_distance);
-				static LLCachedControl<F32> sMediaRollOffRate(gSavedSettings, "MediaRollOffRate");
-				F64 adjusted_distance = mProximityCamera - sMediaRollOffMin;
-				F64 attenuation = 1.0 + (sMediaRollOffRate * adjusted_distance);
-				// </FS:PP>
-
-				attenuation = 1.0 / (attenuation * attenuation);
-				// the attenuation multiplier should never be more than one since that would increase volume
-				volume = volume * llmin(1.0, attenuation);
-			}
-		}
-
-		if (sOnlyAudibleTextureID == LLUUID::null || sOnlyAudibleTextureID == mTextureId)
-		{
-			mMediaSource->setVolume(volume);
-		}
-		else
-		{
-			mMediaSource->setVolume(0.0f);
-		}
-	}
-=======
     if(mMediaSource)
     {
         // always scale the volume by the global media volume
@@ -2495,7 +2171,6 @@
             mMediaSource->setVolume(0.0f);
         }
     }
->>>>>>> 1a8a5404
 }
 
 //////////////////////////////////////////////////////////////////////////////////////////
@@ -2723,15 +2398,6 @@
     // NOTE: this is called when the mouse is released when we have capture.
     // Due to the way mouse coordinates are mapped to the object, we can't use the x and y coordinates that come in with the event.
 
-<<<<<<< HEAD
-	if(hasMouseCapture())
-	{
-		// Release the mouse -- this will also send a mouseup to the media
-		gFocusMgr.setMouseCapture( nullptr );
-	}
-
-	return true;
-=======
     if(hasMouseCapture())
     {
         // Release the mouse -- this will also send a mouseup to the media
@@ -2739,84 +2405,11 @@
     }
 
     return true;
->>>>>>> 1a8a5404
 }
 
 //////////////////////////////////////////////////////////////////////////////////////////
 void LLViewerMediaImpl::updateJavascriptObject()
 {
-<<<<<<< HEAD
-	static LLFrameTimer timer ;
-
-	if ( mMediaSource )
-	{
-		// flag to expose this information to internal browser or not.
-		// <FS:Ansariel> Performance improvement
-		//bool enable = gSavedSettings.getBOOL("BrowserEnableJSObject");
-		static LLCachedControl<bool> enable(gSavedSettings, "BrowserEnableJSObject");
-		// </FS:Ansariel>
-
-		if(!enable)
-		{
-			return ; //no need to go further.
-		}
-
-		if(timer.getElapsedTimeF32() < 1.0f)
-		{
-			return ; //do not update more than once per second.
-		}
-		timer.reset() ;
-
-		mMediaSource->jsEnableObject( enable );
-
-		// these values are only menaingful after login so don't set them before
-		bool logged_in = LLLoginInstance::getInstance()->authSuccess();
-		if ( logged_in )
-		{
-			// current location within a region
-			LLVector3 agent_pos = gAgent.getPositionAgent();
-			double x = agent_pos.mV[ VX ];
-			double y = agent_pos.mV[ VY ];
-			double z = agent_pos.mV[ VZ ];
-			mMediaSource->jsAgentLocationEvent( x, y, z );
-
-			// current location within the grid
-			LLVector3d agent_pos_global = gAgent.getLastPositionGlobal();
-			double global_x = agent_pos_global.mdV[ VX ];
-			double global_y = agent_pos_global.mdV[ VY ];
-			double global_z = agent_pos_global.mdV[ VZ ];
-			mMediaSource->jsAgentGlobalLocationEvent( global_x, global_y, global_z );
-
-			// current agent orientation
-			double rotation = atan2( gAgent.getAtAxis().mV[VX], gAgent.getAtAxis().mV[VY] );
-			double angle = rotation * RAD_TO_DEG;
-			if ( angle < 0.0f ) angle = 360.0f + angle;	// TODO: has to be a better way to get orientation!
-			mMediaSource->jsAgentOrientationEvent( angle );
-
-			// current region agent is in
-			std::string region_name("");
-			LLViewerRegion* region = gAgent.getRegion();
-			if ( region )
-			{
-				region_name = region->getName();
-			};
-			mMediaSource->jsAgentRegionEvent( region_name );
-		}
-
-		// language code the viewer is set to
-		mMediaSource->jsAgentLanguageEvent( LLUI::getLanguage() );
-
-		// maturity setting the agent has selected
-		if ( gAgent.prefersAdult() )
-			mMediaSource->jsAgentMaturityEvent( "GMA" );	// Adult means see adult, mature and general content
-		else
-		if ( gAgent.prefersMature() )
-			mMediaSource->jsAgentMaturityEvent( "GM" );	// Mature means see mature and general content
-		else
-		if ( gAgent.prefersPG() )
-			mMediaSource->jsAgentMaturityEvent( "G" );	// PG means only see General content
-	}
-=======
     static LLFrameTimer timer ;
 
     if ( mMediaSource )
@@ -2887,7 +2480,6 @@
         if ( gAgent.prefersPG() )
             mMediaSource->jsAgentMaturityEvent( "G" );  // PG means only see General content
     }
->>>>>>> 1a8a5404
 }
 
 //////////////////////////////////////////////////////////////////////////////////////////
@@ -3147,7 +2739,7 @@
                         loadURI();
                         unref();
                     });
-                
+
             }
         }
 
@@ -3174,21 +2766,6 @@
 {
     bool result = false;
 
-<<<<<<< HEAD
-	if (mMediaSource)
-	{
-		// FIXME: THIS IS SO WRONG.
-		// Menu keys should be handled by the menu system and not passed to UI elements, but this is how LLTextEditor and LLLineEditor do it...
-		// <FS:Ansariel> FIRE-5479: CTRL-A doesn't work in CEF
-		//if (MASK_CONTROL & mask && key != KEY_LEFT && key != KEY_RIGHT && key != KEY_HOME && key != KEY_END)
-		//{
-		//	result = true;
-		//}
-		// </FS:Ansariel>
-
-		if (!result)
-		{
-=======
     if (mMediaSource)
     {
         // FIXME: THIS IS SO WRONG.
@@ -3202,7 +2779,6 @@
 
         if (!result)
         {
->>>>>>> 1a8a5404
             LLSD native_key_data = gViewerWindow->getWindow()->getNativeKeyData();
             result = mMediaSource->keyEvent(LLPluginClassMedia::KEY_EVENT_DOWN, key, mask, native_key_data);
         }
@@ -3248,15 +2824,9 @@
         {
             LLSD native_key_data = gViewerWindow->getWindow()->getNativeKeyData();
 
-<<<<<<< HEAD
-			mMediaSource->textInput(wstring_to_utf8str(LLWString(1, uni_char)), gKeyboard->currentMask(false), native_key_data);
-		}
-	}
-=======
             mMediaSource->textInput(wstring_to_utf8str(LLWString(1, uni_char)), gKeyboard->currentMask(false), native_key_data);
         }
     }
->>>>>>> 1a8a5404
 
     return result;
 }
@@ -3264,41 +2834,23 @@
 //////////////////////////////////////////////////////////////////////////////////////////
 bool LLViewerMediaImpl::canNavigateForward()
 {
-<<<<<<< HEAD
-	bool result = false;
-	if (mMediaSource)
-	{
-		result = mMediaSource->getHistoryForwardAvailable();
-	}
-	return result;
-=======
     bool result = false;
     if (mMediaSource)
     {
         result = mMediaSource->getHistoryForwardAvailable();
     }
     return result;
->>>>>>> 1a8a5404
 }
 
 //////////////////////////////////////////////////////////////////////////////////////////
 bool LLViewerMediaImpl::canNavigateBack()
 {
-<<<<<<< HEAD
-	bool result = false;
-	if (mMediaSource)
-	{
-		result = mMediaSource->getHistoryBackAvailable();
-	}
-	return result;
-=======
     bool result = false;
     if (mMediaSource)
     {
         result = mMediaSource->getHistoryBackAvailable();
     }
     return result;
->>>>>>> 1a8a5404
 }
 
 //////////////////////////////////////////////////////////////////////////////////////////
@@ -4023,17 +3575,10 @@
 bool
 LLViewerMediaImpl::canCut() const
 {
-<<<<<<< HEAD
-	if (mMediaSource)
-		return mMediaSource->canCut();
-	else
-		return false;
-=======
     if (mMediaSource)
         return mMediaSource->canCut();
     else
         return false;
->>>>>>> 1a8a5404
 }
 
 ////////////////////////////////////////////////////////////////////////////////
@@ -4050,17 +3595,10 @@
 bool
 LLViewerMediaImpl::canCopy() const
 {
-<<<<<<< HEAD
-	if (mMediaSource)
-		return mMediaSource->canCopy();
-	else
-		return false;
-=======
     if (mMediaSource)
         return mMediaSource->canCopy();
     else
         return false;
->>>>>>> 1a8a5404
 }
 
 ////////////////////////////////////////////////////////////////////////////////
@@ -4077,17 +3615,10 @@
 bool
 LLViewerMediaImpl::canPaste() const
 {
-<<<<<<< HEAD
-	if (mMediaSource)
-		return mMediaSource->canPaste();
-	else
-		return false;
-=======
     if (mMediaSource)
         return mMediaSource->canPaste();
     else
         return false;
->>>>>>> 1a8a5404
 }
 
 void LLViewerMediaImpl::setUpdated(bool updated)
