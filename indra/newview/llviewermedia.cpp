--- conflicted
+++ resolved
@@ -3069,18 +3069,15 @@
     }
 
     llassert(!mTextureId.isNull());
-<<<<<<< HEAD
     // [SL:KB] - Patch: Render-TextureToggle (Catznip-4.0)
     if (LLViewerFetchedTexture::sDefaultDiffuseImagep.notNull() && LLViewerFetchedTexture::sDefaultDiffuseImagep->getID() == mTextureId)
     {
         return nullptr;
     }
     // [/SL:KB]
-    LLViewerMediaTexture* media_tex = LLViewerTextureManager::getMediaTexture( mTextureId );
-=======
+
     // *TODO: Consider enabling mipmaps (they have been disabled for a long time). Likely has a significant performance impact for tiled/high texture repeat media. Mip generation in a shader may also be an option if necessary.
     LLViewerMediaTexture* media_tex = LLViewerTextureManager::getMediaTexture( mTextureId, USE_MIPMAPS );
->>>>>>> 9e6d442a
  
     if ( mNeedsNewTexture
         || (media_tex->getWidth() != mMediaSource->getTextureWidth())
