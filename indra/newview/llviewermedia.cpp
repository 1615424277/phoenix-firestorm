--- conflicted
+++ resolved
@@ -429,11 +429,7 @@
 	// Try to find media with the same media ID
 	viewer_media_t media_impl = getMediaImplFromTextureID(media_entry->getMediaID());
 	
-<<<<<<< HEAD
-	llinfos << "called, current URL is \"" << media_entry->getCurrentURL() 
-=======
-	LL_DEBUGS() << "called, current URL is \"" << media_entry->getCurrentURL() 
->>>>>>> d0ef02c2
+	LL_INFOS() << "called, current URL is \"" << media_entry->getCurrentURL() 
 			<< "\", previous URL is \"" << previous_url 
 			<< "\", update_from_self is " << (update_from_self?"true":"false")
 			<< LL_ENDL;
@@ -468,11 +464,7 @@
 				// The current media URL is now empty.  Unload the media source.
 				media_impl->unload();
 			
-<<<<<<< HEAD
-				llinfos << "Unloading media instance (new current URL is empty)." << llendl;
-=======
-				LL_DEBUGS() << "Unloading media instance (new current URL is empty)." << LL_ENDL;
->>>>>>> d0ef02c2
+				LL_INFOS() << "Unloading media instance (new current URL is empty)." << LL_ENDL;
 			}
 		}
 		else
@@ -486,11 +478,7 @@
 				needs_navigate = url_changed;
 			}
 			
-<<<<<<< HEAD
-			llinfos << "was_loaded is " << (was_loaded?"true":"false") 
-=======
-			LL_DEBUGS() << "was_loaded is " << (was_loaded?"true":"false") 
->>>>>>> d0ef02c2
+			LL_INFOS() << "was_loaded is " << (was_loaded?"true":"false") 
 					<< ", auto_play is " << (auto_play?"true":"false") 
 					<< ", needs_navigate is " << (needs_navigate?"true":"false") << LL_ENDL;
 		}
@@ -518,11 +506,7 @@
 		if(needs_navigate)
 		{
 			media_impl->navigateTo(media_impl->mMediaEntryURL, "", true, true);
-<<<<<<< HEAD
-			llinfos << "navigating to URL " << media_impl->mMediaEntryURL << llendl;
-=======
-			LL_DEBUGS() << "navigating to URL " << media_impl->mMediaEntryURL << LL_ENDL;
->>>>>>> d0ef02c2
+			LL_INFOS() << "navigating to URL " << media_impl->mMediaEntryURL << LL_ENDL;
 		}
 		else if(!media_impl->mMediaURL.empty() && (media_impl->mMediaURL != media_impl->mMediaEntryURL))
 		{
@@ -532,11 +516,7 @@
 			// If this causes a navigate at some point (such as after a reload), it should be considered server-driven so it isn't broadcast.
 			media_impl->mNavigateServerRequest = true;
 
-<<<<<<< HEAD
-			llinfos << "updating URL in the media impl to " << media_impl->mMediaEntryURL << llendl;
-=======
-			LL_DEBUGS() << "updating URL in the media impl to " << media_impl->mMediaEntryURL << LL_ENDL;
->>>>>>> d0ef02c2
+			LL_INFOS() << "updating URL in the media impl to " << media_impl->mMediaEntryURL << LL_ENDL;
 		}
 	}
 	
