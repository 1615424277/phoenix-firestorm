--- conflicted
+++ resolved
@@ -679,7 +679,6 @@
 }
 
 //////////////////////////////////////////////////////////////////////////////////////////
-<<<<<<< HEAD
 BOOL LLViewerMediaImpl::handleMouseUp(S32 x, S32 y, MASK mask) 
 { 
 	// NOTE: this is called when the mouse is released when we have capture.
@@ -701,52 +700,6 @@
 		mMediaSource->loadURI( mHomeURL );
 	}
 }
-=======
-// static
-void LLViewerMedia::buildMediaManagerData( LLMediaManagerData* init_data )
-{
-//	std::string executable_dir = std::string( arg0 ).substr( 0, std::string( arg0 ).find_last_of("\\/") );
-//	std::string component_dir = std::string( executable_dir ).substr( 0, std::string( executable_dir ).find_last_of("\\/") );
-//	component_dir = std::string( component_dir ).substr( 0, std::string( component_dir ).find_last_of("\\/") );
-//	component_dir = std::string( component_dir ).substr( 0, std::string( component_dir ).find_last_of("\\/") );
-//	component_dir += "\\newview\\app_settings\\mozilla";
-
-
-#if LL_DARWIN
-	// For Mac OS, we store both the shared libraries and the runtime files (chrome/, plugins/, etc) in
-	// Second Life.app/Contents/MacOS/.  This matches the way Firefox is distributed on the Mac.
-	std::string component_dir(gDirUtilp->getExecutableDir());
-#elif LL_WINDOWS
-	std::string component_dir( gDirUtilp->getExpandedFilename( LL_PATH_APP_SETTINGS, "" ) );
-	component_dir += gDirUtilp->getDirDelimiter();
-  #ifdef LL_DEBUG
-	component_dir += "mozilla_debug";
-	// *NOTE:Mani - if this doesn't exist llmozlib goes crashy in the debug build.
-	// LLMozlib::init wants to write some files to <exe_dir>/components
-	std::string debug_init_component_dir( gDirUtilp->getExecutableDir() );
-	debug_init_component_dir += "/components";
-	LLAPRFile::makeDir(debug_init_component_dir.c_str()); 
-  #else // LL_DEBUG
-	component_dir += "mozilla";
-  #endif // LL_DEBUG
-#elif LL_LINUX
-	std::string component_dir( gDirUtilp->getExpandedFilename( LL_PATH_APP_SETTINGS, "" ) );
-	component_dir += gDirUtilp->getDirDelimiter();
-	component_dir += "mozilla-runtime-linux-i686";
-#elif LL_SOLARIS
-	std::string component_dir( gDirUtilp->getExpandedFilename( LL_PATH_APP_SETTINGS, "" ) );
-	component_dir += gDirUtilp->getDirDelimiter();
-	#ifdef  __sparc
-		component_dir += "mozilla-solaris-sparc";
-	#else
-		component_dir += "mozilla-solaris-i686";
-	#endif
-#else
-	std::string component_dir( gDirUtilp->getExpandedFilename( LL_PATH_APP_SETTINGS, "" ) );
-	component_dir += gDirUtilp->getDirDelimiter();
-	component_dir += "mozilla";
-#endif
->>>>>>> 70600ea6
 
 //////////////////////////////////////////////////////////////////////////////////////////
 void LLViewerMediaImpl::navigateTo(const std::string& url, const std::string& mime_type,  bool rediscover_type)
@@ -810,6 +763,11 @@
 bool LLViewerMediaImpl::handleKeyHere(KEY key, MASK mask)
 {
 	bool result = false;
+	// *NOTE:Mani - if this doesn't exist llmozlib goes crashy in the debug build.
+	// LLMozlib::init wants to write some files to <exe_dir>/components
+	std::string debug_init_component_dir( gDirUtilp->getExecutableDir() );
+	debug_init_component_dir += "/components";
+	LLAPRFile::makeDir(debug_init_component_dir.c_str()); 
 	
 	if (mMediaSource)
 	{
