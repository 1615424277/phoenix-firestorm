--- conflicted
+++ resolved
@@ -31,12 +31,9 @@
 #include "llagentcamera.h"
 #include "llappviewer.h"
 #include "llbottomtray.h"
-<<<<<<< HEAD
 #include "llfloaterreg.h"
-=======
 #include "llfirstuse.h"
 #include "llhints.h"
->>>>>>> 83c01b04
 #include "llsidetray.h"
 #include "llviewerwindow.h"
 #include "llaccordionctrl.h"
@@ -116,7 +113,7 @@
 	};
 protected:
 	LLSideTrayTab(const Params& params);
-
+	
 	void			dock();
 	void			undock(LLFloater* floater_tab);
 
@@ -137,7 +134,7 @@
 	const std::string& getTabTitle() const { return mTabTitle;}
 	
 	void			onOpen		(const LLSD& key);
-
+	
 	void			toggleTabDocked();
 
 	LLPanel *getPanel();
@@ -573,7 +570,7 @@
 	{
 		LLButton* btn = it->second;
 		bool new_state = !btn->getToggleState();
-		btn->setToggleState(new_state);
+		btn->setToggleState(new_state); 
 		// Only highlight the tab if side tray is expanded (STORM-157).
 		btn->setImageOverlay( new_state && !getCollapsed() ? tab->mImageSelected : tab->mImage );
 	}
@@ -651,7 +648,7 @@
 	{
 		// Keep previously active tab visible if requested.
 		if (keep_prev_visible) tab_to_keep_visible = mActiveTab;
-		toggleTabButton(mActiveTab);
+	toggleTabButton(mActiveTab);
 	}
 
 	//select new tab
@@ -659,9 +656,9 @@
 
 	if (mActiveTab)
 	{
-		toggleTabButton(mActiveTab);
-		LLSD key;//empty
-		mActiveTab->onOpen(key);
+	toggleTabButton(mActiveTab);
+	LLSD key;//empty
+	mActiveTab->onOpen(key);
 	}
 
 	//arrange();
@@ -1127,11 +1124,11 @@
 	{
 		LLPanel* panel = openChildPanel(*child_it, panel_name, params);
 		if (panel) return panel;
-	}
+			}
 
 	// Look up the tab in the list of attached tabs.
 	for ( child_it = mTabs.begin(); child_it != mTabs.end(); ++child_it)
-	{
+			{
 		LLPanel* panel = openChildPanel(*child_it, panel_name, params);
 		if (panel) return panel;
 	}
