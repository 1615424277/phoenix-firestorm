--- conflicted
+++ resolved
@@ -263,20 +263,17 @@
 	LLFloater* floater_tab = LLFloaterReg::getInstance("side_bar_tab", tab_name);
 	if (!floater_tab) return;
 
-<<<<<<< HEAD
 	bool docking = !isDocked();
-=======
 //	bool docking = LLFloater::isShown(floater_tab);
 // [RLVa:KB] - Checked: 2010-12-14 (RLVa-1.2.2c) | Added: RLVa-1.2.2c
-	if (floater_tab->isMinimized())
-		floater_tab->setMinimized(FALSE);
-
-	LLSideTray* pSideTray = getSideTray();
-	if (!pSideTray) return;
-
-	bool docking = !pSideTray->isTabAttached(this);
+//	if (floater_tab->isMinimized())
+//		floater_tab->setMinimized(FALSE);
+//
+//	LLSideTray* pSideTray = getSideTray();
+//	if (!pSideTray) return;
+//
+//	bool docking = !pSideTray->isTabAttached(this);
 // [/RLVa:KB]
->>>>>>> 74f7984c
 
 	// Hide the "Tear Off" button when a tab gets undocked
 	// and show "Dock" button instead.
@@ -721,21 +718,19 @@
 
 	std::string tab_name = tab->getName();
 
-<<<<<<< HEAD
-	bool tab_attached = isTabAttached(tab_name);
-
-	if (tab_attached && LLUI::sSettingGroups["config"]->getBOOL("OpenSidePanelsInFloaters"))
-	{
-		tab->setDocked(false);
-		tab_attached = false;
-	}
-=======
 // [RLVa:KB] - Checked: 2010-09-07 (RLVa-1.2.1a) | Modified: RLVa-1.2.1a
 	// NOTE: - "panel_name" is a name of a panel *inside* of the tab, not the name of the tab that's being switched to
 	if ( (mValidateSignal) && (!(*mValidateSignal)(tab, LLSD(tab_name))) )
 		return NULL;
 // [/RLVa:KB]
->>>>>>> 74f7984c
+
+	bool tab_attached = isTabAttached(tab_name);
+
+	if (tab_attached && LLUI::sSettingGroups["config"]->getBOOL("OpenSidePanelsInFloaters"))
+	{
+		tab->setDocked(false);
+		tab_attached = false;
+	}
 
 	// Select tab and expand Side Tray only when a tab is attached.
 	if (tab_attached)
