/** 
 * @file llsidetray.cpp
 * @brief SideBar implementation
 *
 * $LicenseInfo:firstyear=2009&license=viewerlgpl$
 * Second Life Viewer Source Code
 * Copyright (C) 2010, Linden Research, Inc.
 * 
 * This library is free software; you can redistribute it and/or
 * modify it under the terms of the GNU Lesser General Public
 * License as published by the Free Software Foundation;
 * version 2.1 of the License only.
 * 
 * This library is distributed in the hope that it will be useful,
 * but WITHOUT ANY WARRANTY; without even the implied warranty of
 * MERCHANTABILITY or FITNESS FOR A PARTICULAR PURPOSE.  See the GNU
 * Lesser General Public License for more details.
 * 
 * You should have received a copy of the GNU Lesser General Public
 * License along with this library; if not, write to the Free Software
 * Foundation, Inc., 51 Franklin Street, Fifth Floor, Boston, MA  02110-1301  USA
 * 
 * Linden Research, Inc., 945 Battery Street, San Francisco, CA  94111  USA
 * $/LicenseInfo$
 */

#include "llviewerprecompiledheaders.h"

#include "lltextbox.h"

#include "llagentcamera.h"
#include "llappviewer.h"
#include "llbadge.h"
#include "llbottomtray.h"
#include "llfloaterreg.h"
#include "llfirstuse.h"
#include "llhints.h"
#include "llsidetray.h"
#include "llviewerwindow.h"
#include "llaccordionctrl.h"
#include "llfocusmgr.h"
#include "llrootview.h"
#include "llnavigationbar.h"
<<<<<<< HEAD
#include "llsidetraytab.h"
=======
#include "llpanelmarketplaceinbox.h"
>>>>>>> 812ad1b6

#include "llaccordionctrltab.h"

#include "llfloater.h" //for gFloaterView
#include "lliconctrl.h"//for OpenClose tab icon
#include "llsidetraypanelcontainer.h"
#include "llscreenchannel.h"
#include "llchannelmanager.h"
#include "llwindow.h"//for SetCursor
#include "lltransientfloatermgr.h"
#include "llsidepanelappearance.h"
#include "llsidepanelinventory.h"

#include "llsidetraylistener.h"

//#include "llscrollcontainer.h"

using namespace std;
using namespace LLNotificationsUI;

static LLRootViewRegistry::Register<LLSideTray>	t1("side_tray");
static LLDefaultChildRegistry::Register<LLSideTrayTab>	t2("sidetray_tab");

static const S32 BOTTOM_BAR_PAD = 5;

static const std::string COLLAPSED_NAME = "<<";
static const std::string EXPANDED_NAME  = ">>";

static const std::string TAB_PANEL_CAPTION_NAME = "sidetray_tab_panel";
static const std::string TAB_PANEL_CAPTION_TITLE_BOX = "sidetray_tab_title";

LLSideTray* LLSideTray::sInstance = 0;

// static
LLSideTray* LLSideTray::getInstance()
{
	if (!sInstance)
	{
		sInstance = LLUICtrlFactory::createFromFile<LLSideTray>("panel_side_tray.xml",NULL, LLRootView::child_registry_t::instance());
		sInstance->setXMLFilename("panel_side_tray.xml");
	}

	return sInstance;
}

// static
bool	LLSideTray::instanceCreated	()
{
	return sInstance!=0;
}

<<<<<<< HEAD
//-TT 2.6.9  LLSideTrayTab declaration is in llsidetraytab.h - leaving it there
=======
//////////////////////////////////////////////////////////////////////////////
// LLSideTrayTab
// Represents a single tab in the side tray, only used by LLSideTray
//////////////////////////////////////////////////////////////////////////////

class LLSideTrayTab: public LLPanel
{
	LOG_CLASS(LLSideTrayTab);
	friend class LLUICtrlFactory;
	friend class LLSideTray;
public:
	
	struct Params 
	:	public LLInitParam::Block<Params, LLPanel::Params>
	{
		// image name
		Optional<std::string>		image;
		Optional<std::string>		image_selected;
		Optional<std::string>		tab_title;
		Optional<std::string>		description;
		Optional<LLBadge::Params>	badge;
		
		Params()
		:	image("image"),
			image_selected("image_selected"),
			tab_title("tab_title","no title"),
			description("description","no description"),
			badge("badge")
		{};
	};
protected:
	LLSideTrayTab(const Params& params);
	
	void			dock(LLFloater* floater_tab);
	void			undock(LLFloater* floater_tab);

	LLSideTray*		getSideTray();
	
public:
	virtual ~LLSideTrayTab();
	
    /*virtual*/ BOOL	postBuild	();
	/*virtual*/ bool	addChild	(LLView* view, S32 tab_group);
	
	
	void			reshape		(S32 width, S32 height, BOOL called_from_parent = TRUE);
	
	static LLSideTrayTab*  createInstance	();
	
	const std::string& getDescription () const { return mDescription;}
	
	void			onOpen		(const LLSD& key);
	
	void			toggleTabDocked(bool toggle_floater = true);
	void			setDocked(bool dock);
	bool			isDocked() const;

	BOOL			handleScrollWheel(S32 x, S32 y, S32 clicks);

	LLPanel*		getPanel();

	LLButton*		createButton(bool allowTearOff, LLUICtrl::commit_callback_t callback);

private:
	std::string mTabTitle;
	std::string mImage;
	std::string mImageSelected;
	std::string	mDescription;
	
	LLView*	mMainPanel;

	bool			mHasBadge;
	LLBadge::Params	mBadgeParams;
};
>>>>>>> 812ad1b6

LLSideTrayTab::LLSideTrayTab(const Params& p)
:	LLPanel(),
	mTabTitle(p.tab_title),
	mImage(p.image),
	mImageSelected(p.image_selected),
	mDescription(p.description),
	mMainPanel(NULL),
	mBadgeParams(p.badge)
{
	mHasBadge = p.badge.isProvided();
}

LLSideTrayTab::~LLSideTrayTab()
{
// [RLVa:KB] - Checked: 2010-12-13 (RLVa-1.4.0a) | Added: RLVa-1.2.2c
	// NOTE-RLVa: [RLVa-1.4.0a] This isn't really needed anymore with LLFloaterSideTrayTab since onClose will redock the tab anyway
	if (LLSideTray::instanceCreated())
		LLSideTray::getInstance()->onTabDestroy(this);
// [/RLVa:KB]
}

bool LLSideTrayTab::addChild(LLView* view, S32 tab_group)
{
	if(mMainPanel == 0 && TAB_PANEL_CAPTION_NAME != view->getName())//skip our caption panel
		mMainPanel = view;
	return LLPanel::addChild(view,tab_group);
	//return res;
}

//virtual 
BOOL LLSideTrayTab::postBuild()
{
	LLPanel* title_panel = LLUICtrlFactory::getInstance()->createFromFile<LLPanel>("panel_side_tray_tab_caption.xml",this, child_registry_t::instance());
	string name = title_panel->getName();
	LLPanel::addChild(title_panel);
	
	title_panel->getChild<LLTextBox>(TAB_PANEL_CAPTION_TITLE_BOX)->setValue(mTabTitle);

	getChild<LLButton>("undock")->setCommitCallback(boost::bind(&LLSideTrayTab::setDocked, this, false));
	getChild<LLButton>("dock")->setCommitCallback(boost::bind(&LLSideTrayTab::setDocked, this, true));
	//-TT 2.6.9 - forceBind defaults to false. 
	getChild<LLButton>("minimize")->setCommitCallback(boost::bind(&LLSideTrayTab::minimizeTab, this));

	return LLPanel::postBuild();
}

static const S32 splitter_margin = 1;

void LLSideTrayTab::reshape		(S32 width, S32 height, BOOL called_from_parent )
{
	LLPanel::reshape(width, height, called_from_parent);
	LLView* title_panel = findChildView(TAB_PANEL_CAPTION_NAME, true);
	if (!title_panel)
	{
		// not fully constructed yet
		return;
	}

	S32 title_height = title_panel->getRect().getHeight();
	title_panel->setOrigin( 0, height - title_height );
	title_panel->reshape(width,title_height);

	LLRect sRect;
	sRect.setLeftTopAndSize( splitter_margin, height - title_height - splitter_margin, 
							width - 2*splitter_margin, height - title_height - 2*splitter_margin);
	mMainPanel->setShape(sRect);
}

void	LLSideTrayTab::onOpen		(const LLSD& key)
{
	LLPanel *panel = getPanel();
	if(panel)
		panel->onOpen(key);
}

// Attempts to get the existing side tray instance.
// Needed to avoid recursive calls of LLSideTray::getInstance().
LLSideTray* LLSideTrayTab::getSideTray()
{
	// First, check if the side tray is our parent (i.e. we're attached).
	LLSideTray* side_tray = dynamic_cast<LLSideTray*>(getParent());
	if (!side_tray)
	{
		// Detached? Ok, check if the instance exists at all/
		if (LLSideTray::instanceCreated())
		{
			side_tray = LLSideTray::getInstance();
		}
		else
		{
			llerrs << "No safe way to get the side tray instance" << llendl;
		}
	}

	return side_tray;
}

//-TT - Patch : MinimizeSidetabs
void LLSideTrayTab::minimizeTab()
{
	LLSideTrayTab::toggleSidebarTabInstance(getName());
	////LLSideTray* side_tray = LLSideTray::getInstance();
	////if (side_tray->isTabAttached(getName()))
	////{
	////	side_tray->collapseSideBar();
	////}
	////else
	////{
	////	llinfos << "Trying to minimize floater " << getName() << llendl;
	////	LLFloater* floater_tab = (LLFloater*)getParent();
	////	floater_tab->setMinimized(true);
	////}
}

void LLSideTrayTab::toggleTabDocked(bool toggle_floater /* = true */)
{
	// *FIX: Calling this method twice per frame would crash the viewer.

	std::string tab_name = getName();

	LLFloater* floater_tab = LLFloaterReg::getInstance("side_bar_tab", tab_name);
	if (!floater_tab) return;
// [RLVa:KB] - Checked: 2010-12-14 (RLVa-1.4.0a) | Added: RLVa-1.2.2c
	if (floater_tab->isMinimized())
		floater_tab->setMinimized(FALSE);
// [/RLVa:KB]

//	bool docking = LLFloater::isShown(floater_tab);
// [RLVa:KB] - Checked: 2010-12-14 (RLVa-1.2.2c) | Added: RLVa-1.2.2c

// 	AO: Don't change minimized state. We want it preserved.
//	if (floater_tab->isMinimized())
//		floater_tab->setMinimized(FALSE);

	LLSideTray* pSideTray = getSideTray();
	if (!pSideTray) return;

	//bool docking = !pSideTray->isTabAttached(this);
// [/RLVa:KB]

	bool docking = !isDocked();

	// Hide the "Tear Off" button when a tab gets undocked
	// and show "Dock" button instead.
	getChild<LLButton>("undock")->setVisible(docking);
	getChild<LLButton>("dock")->setVisible(!docking);

	if (docking)
	{
		dock(floater_tab);
	}
	else
	{
		undock(floater_tab);
	}

	// Open/close the floater *after* we reparent the tab panel,
	// so that it doesn't receive redundant visibility change notifications.
	if (toggle_floater)
	{
		LLFloaterReg::toggleInstance("side_bar_tab", tab_name);
	}
}

// Same as toggleTabDocked() apart from making sure that we do exactly what we want.
void LLSideTrayTab::setDocked(bool dock)
{
	if (isDocked() == dock)
	{
		llwarns << "Tab " << getName() << " is already " << (dock ? "docked" : "undocked") << llendl;
		return;
	}

	toggleTabDocked();
}

bool LLSideTrayTab::isDocked() const
{
	return dynamic_cast<LLSideTray*>(getParent()) != NULL;
}
//-TT Toggle sidebar panels with buttons
void LLSideTrayTab::toggleSidebarTabInstance(std::string sdname)
{
	LLSideTray* side_tray = LLSideTray::getInstance();
	if (side_tray->isTabAttached(sdname))
	{
		side_tray->collapseSideBar();
	}
	else
	{
		llinfos << "Trying to minimize floater " << sdname << llendl;
		//LLFloater* floater_tab = (LLFloater*)getParent();
		LLFloater* floater_tab = LLFloaterReg::getInstance("side_bar_tab", sdname);
		floater_tab->setMinimized(true);
	}

	//if (floater_tab) 
	//	return !(floater_tab->isMinimized());
	//else
	//	return side_tray->isTabAttached(sdname);
}
//-TT

BOOL LLSideTrayTab::handleScrollWheel(S32 x, S32 y, S32 clicks)
{
	// Let children handle the event
	LLUICtrl::handleScrollWheel(x, y, clicks);

	// and then eat it to prevent in-world scrolling (STORM-351).
	return TRUE;
}

void LLSideTrayTab::dock(LLFloater* floater_tab)
{
	LLSideTray* side_tray = getSideTray();
	if (!side_tray) return;

	// Before docking the tab, reset its (and its children's) transparency to default (STORM-688).
	floater_tab->updateTransparency(TT_DEFAULT);

	if (!side_tray->addTab(this))
	{
		llwarns << "Failed to add tab " << getName() << " to side tray" << llendl;
		return;
	}

	setRect(side_tray->getLocalRect());
	reshape(getRect().getWidth(), getRect().getHeight());

	// Select the re-docked tab.
	side_tray->selectTabByName(getName());

	if (side_tray->getCollapsed())
	{
		side_tray->expandSideBar(false);
	}
}

static void on_minimize(LLSidepanelAppearance* panel, LLSD minimized)
{
	if (!panel) return;
	bool visible = !minimized.asBoolean();
	LLSD visibility;
	visibility["visible"] = visible;
	// Do not reset accordion state on minimize (STORM-375)
	visibility["reset_accordion"] = false;
	panel->updateToVisibility(visibility);
}

//-- TS: FIRE-766
static void on_minimize_inv(LLSidepanelInventory* panel, LLSD minimized)
{
	// Reset the current object selection.
	if (minimized.asBoolean())
	{
		llinfos << "Resetting the object selection." << llendl;
		panel->onBackButtonClicked();
	}
}
//-- TS: FIRE-766

void LLSideTrayTab::undock(LLFloater* floater_tab)
{
	
	LLSideTray* side_tray = getSideTray();
	if (!side_tray) return;

	// Remember whether the tab have been active before detaching
	// because removeTab() will change active tab.
	bool was_active = side_tray->getActiveTab() == this;

	// Remove the tab from Side Tray's tabs list.
	// We have to do it despite removing the tab from Side Tray's child view tree
	// by addChild(). Otherwise the tab could be accessed by the pointer in LLSideTray::mTabs.
	if (!side_tray->removeTab(this))
	{
		llwarns << "Failed to remove tab " << getName() << " from side tray" << llendl;
		return;
	}

	// If we're undocking while side tray is collapsed we need to explicitly show the panel.
	if (!getVisible())
	{
		setVisible(true);
	}

	floater_tab->addChild(this);
	//floater_tab->setTitle(mTabTitle); AO: Don't set the title, it just wastes space
	floater_tab->setShortTitle(mTabTitle);
	
	floater_tab->setName(getName());

	// Resize handles get obscured by added panel so move them to front.
	floater_tab->moveResizeHandlesToFront();

	// Reshape the floater if needed.
	LLRect floater_rect;
	if (floater_tab->hasSavedRect())
	{
		// We've got saved rect for the floater, hence no need to reshape it.
		floater_rect = floater_tab->getLocalRect();
	}
	else
	{
		// Detaching for the first time. Reshape the floater.
		floater_rect = side_tray->getLocalRect();

		// Reduce detached floater height by small BOTTOM_BAR_PAD not to make it flush with the bottom bar.
		floater_rect.mBottom += LLBottomTray::getInstance()->getRect().getHeight() + BOTTOM_BAR_PAD;
		floater_rect.makeValid();
		floater_tab->reshape(floater_rect.getWidth(), floater_rect.getHeight());
	}

	// Reshape the panel.
	{
		LLRect panel_rect = floater_tab->getLocalRect();
		panel_rect.mTop -= floater_tab->getHeaderHeight();
		panel_rect.makeValid();
		setRect(panel_rect);
		reshape(panel_rect.getWidth(), panel_rect.getHeight());
	}

	// Set FOLLOWS_ALL flag for the tab to follow floater dimensions upon resizing.
	setFollowsAll();

	// Camera view may need to be changed for appearance panel(STORM-301) on minimize of floater,
	// so setting callback here. 
	if (getName() == "sidebar_appearance")
	{
		LLSidepanelAppearance* panel_appearance = dynamic_cast<LLSidepanelAppearance*>(getPanel());
		if(panel_appearance)
		{
			floater_tab->setMinimizeCallback(boost::bind(&on_minimize, panel_appearance, _2));
		}
	}

//-- TS: FIRE-766
	// When minimizing the inventory sidebar, need to deselect any object
	// whose profile we're displaying. Set callback here.
	if (getName() == "sidebar_inventory")
	{
		llinfos << "Registering inventory sidetray minimize callback." << llendl;
		LLSidepanelInventory* panel_inventory = dynamic_cast<LLSidepanelInventory*>(getPanel());
		if(panel_inventory)
		{
			floater_tab->setMinimizeCallback(boost::bind(&on_minimize_inv, panel_inventory, _2));
		}
	}
//-- TS: FIRE-766

	if (!side_tray->getCollapsed())
	{
		side_tray->collapseSideBar();
	}

	if (!was_active)
	{
		// When a tab other then current active tab is detached from Side Tray
		// onOpen() should be called as tab visibility is changed.
		onOpen(LLSD());
	}
}

LLPanel*	LLSideTrayTab::getPanel()
{
	LLPanel* panel = dynamic_cast<LLPanel*>(mMainPanel);
	return panel;
}

LLSideTrayTab*  LLSideTrayTab::createInstance	()
{
	LLSideTrayTab::Params tab_params; 
	tab_params.tab_title("openclose");

	LLSideTrayTab* tab = LLUICtrlFactory::create<LLSideTrayTab>(tab_params);
	return tab;
}

// Now that we know the definition of LLSideTrayTab, we can implement
// tab_cast.
template <>
LLPanel* tab_cast<LLPanel*>(LLSideTrayTab* tab) { return tab; }

//////////////////////////////////////////////////////////////////////////////
// LLSideTrayButton
// Side Tray tab button with "tear off" handling.
//////////////////////////////////////////////////////////////////////////////

class LLSideTrayButton : public LLButton
{
public:
	/*virtual*/ BOOL handleMouseDown(S32 x, S32 y, MASK mask)
	{
		// Route future Mouse messages here preemptively.  (Release on mouse up.)
		// No handler needed for focus lost since this class has no state that depends on it.
		gFocusMgr.setMouseCapture(this);

		localPointToScreen(x, y, &mDragLastScreenX, &mDragLastScreenY);

		// Note: don't pass on to children
		return TRUE;
	}

	/*virtual*/ BOOL handleHover(S32 x, S32 y, MASK mask)
	{
		// We only handle the click if the click both started and ended within us
		if( !hasMouseCapture() ) return FALSE;

		S32 screen_x;
		S32 screen_y;
		localPointToScreen(x, y, &screen_x, &screen_y);

		S32 delta_x = screen_x - mDragLastScreenX;
		S32 delta_y = screen_y - mDragLastScreenY;

		LLSideTray* side_tray = LLSideTray::getInstance();

		// Check if the tab we are dragging is docked.
		if (!side_tray->isTabAttached(getName())) return FALSE;

		// Same value is hardcoded in LLDragHandle::handleHover().
		const S32 undock_threshold = 12;

		// Detach a tab if it has been pulled further than undock_threshold.
		if (delta_x <= -undock_threshold ||	delta_x >= undock_threshold	||
			delta_y <= -undock_threshold ||	delta_y >= undock_threshold)
		{
			LLSideTrayTab* tab = side_tray->getTab(getName());
			if (!tab) return FALSE;

			//tab->setDocked(false);
			tab->toggleTabDocked(false);
			
			LLFloater* floater_tab = LLFloaterReg::getInstance("side_bar_tab", tab->getName());
			if (!floater_tab) return FALSE;

			LLRect original_rect = floater_tab->getRect();
			S32 header_snap_y = floater_tab->getHeaderHeight() / 2;
			S32 snap_x = screen_x - original_rect.mLeft - original_rect.getWidth() / 2;
			S32 snap_y = screen_y - original_rect.mTop + header_snap_y;

			// Move the floater to appear "under" the mouse pointer.
			floater_tab->setRect(original_rect.translate(snap_x, snap_y));

			// Snap the mouse pointer to the center of the floater header
			// and call 'mouse down' event handler to begin dragging.
			floater_tab->handleMouseDown(original_rect.getWidth() / 2,
										 original_rect.getHeight() - header_snap_y,
										 mask);

			return TRUE;
		}

		return FALSE;
	}

<<<<<<< HEAD
// [SL:KB] - Patch: UI-SideTrayDndButtonCommit | Checked: 2011-06-19 (Catznip-2.6.0c) | Added: Catznip-2.6.0c
	/*virtual*/ BOOL handleDragAndDrop(S32 x, S32 y, MASK mask, BOOL drop, EDragAndDropType cargo_type, void* cargo_data,
	                                   EAcceptance* accept, std::string& tooltip_msg)
	{
		if ( (getEnabled()) && (!mDragCommitDelayTimer.getStarted()) )
		{
			const LLSideTray* pSideTray = LLSideTray::getInstance();
			if ( (pSideTray->getCollapsed()) || ((pSideTray->getActiveTab()) && (pSideTray->getActiveTab()->getName() != getName())) )
				mDragCommitDelayTimer.start();
		}
		else if ( (mDragCommitDelayTimer.getStarted()) && (mDragCommitDelayTimer.getElapsedTimeF32() > DELAY_DRAG_HOVER_COMMIT) )
		{
			onCommit();
			mDragCommitDelayTimer.stop();
			return TRUE;
		}
	 	return LLButton::handleDragAndDrop(x, y, mask, drop, cargo_type, cargo_data,  accept, tooltip_msg);
	}

	/*virtual*/ void onMouseLeave(S32 x, S32 y, MASK mask)
	{
		mDragCommitDelayTimer.stop();
		LLButton::onMouseLeave(x, y, mask);
	}
// [/SL:KB]

protected:
	LLSideTrayButton(const LLButton::Params& p)
	: LLButton(p)
	, mDragLastScreenX(0)
	, mDragLastScreenY(0)
//	{}
// [SL:KB] - Patch: UI-SideTrayDndButtonCommit | Checked: 2011-06-19 (Catznip-2.6.0c) | Added: Catznip-2.6.0c
	{
		mDragCommitDelayTimer.stop();
	}
// [/SL:KB]
=======
	void setBadgeDriver(LLSideTrayTabBadgeDriver* driver)
	{
		mBadgeDriver = driver;
	}

protected:
	LLSideTrayButton(const LLButton::Params& p)
		: LLButton(p)
		, mDragLastScreenX(0)
		, mDragLastScreenY(0)
		, mBadgeDriver(NULL)
	{}
>>>>>>> 812ad1b6

	friend class LLUICtrlFactory;

	void draw()
	{
		if (mBadgeDriver)
		{
			setBadgeLabel(mBadgeDriver->getBadgeString());
		}

		LLButton::draw();
	}

private:
	S32		mDragLastScreenX;
	S32		mDragLastScreenY;
<<<<<<< HEAD
// [SL:KB] - Patch: UI-SideTrayDndButtonCommit | Checked: 2011-06-19 (Catznip-2.6.0c) | Added: Catznip-2.6.0c
	LLFrameTimer mDragCommitDelayTimer;
// [/SL:KB]
=======

	LLSideTrayTabBadgeDriver*	mBadgeDriver;
>>>>>>> 812ad1b6
};

//////////////////////////////////////////////////////////////////////////////
// LLSideTray
//////////////////////////////////////////////////////////////////////////////

LLSideTray::Params::Params()
:	collapsed("collapsed",false),
	tab_btn_image_normal("tab_btn_image",LLUI::getUIImage("taskpanel/TaskPanel_Tab_Off.png")),
	tab_btn_image_selected("tab_btn_image_selected",LLUI::getUIImage("taskpanel/TaskPanel_Tab_Selected.png")),
	default_button_width("tab_btn_width",32),
	default_button_height("tab_btn_height",32),
	default_button_margin("tab_btn_margin",0)
{}

//virtual 
LLSideTray::LLSideTray(const Params& params)
	   : LLPanel(params)
	    ,mActiveTab(0)
		,mCollapsed(false)
		,mCollapseButton(0)
{
	mCollapsed=params.collapsed;

	LLUICtrl::CommitCallbackRegistry::Registrar& commit = LLUICtrl::CommitCallbackRegistry::currentRegistrar();

	// register handler function to process data from the xml. 
	// panel_name should be specified via "parameter" attribute.
	commit.add("SideTray.ShowPanel", boost::bind(&LLSideTray::showPanel, this, _2, LLUUID::null));
	commit.add("SideTray.Toggle", boost::bind(&LLSideTray::onToggleCollapse, this));
	commit.add("SideTray.Collapse", boost::bind(&LLSideTray::collapseSideBar, this));
	LLTransientFloaterMgr::getInstance()->addControlView(this);
	LLView* side_bar_tabs  = gViewerWindow->getRootView()->getChildView("side_bar_tabs");
	if (side_bar_tabs != NULL)
	{
		LLTransientFloaterMgr::getInstance()->addControlView(side_bar_tabs);
	}

	LLPanel::Params p;
	p.name = "buttons_panel";
	p.mouse_opaque = false;
	mButtonsPanel = LLUICtrlFactory::create<LLPanel>(p);
}


BOOL LLSideTray::postBuild()
{
	createButtons();

	arrange();
	selectTabByName("sidebar_home");

	if(mCollapsed)
		collapseSideBar();

	setMouseOpaque(false);

	LLAppViewer::instance()->setOnLoginCompletedCallback(boost::bind(&LLSideTray::handleLoginComplete, this));

	// Remember original tabs order, so that we can restore it if user detaches and then re-attaches a tab.
	for (child_vector_const_iter_t it = mTabs.begin(); it != mTabs.end(); ++it)
	{
		std::string tab_name = (*it)->getName();
		mOriginalTabOrder.push_back(tab_name);
	}

	//EXT-8045
	//connect all already created channels to reflect sidetray collapse/expand
	std::vector<LLChannelManager::ChannelElem>& channels = LLChannelManager::getInstance()->getChannelList();
	for(std::vector<LLChannelManager::ChannelElem>::iterator it = channels.begin();it!=channels.end();++it)
	{
		if ((*it).channel)
		{
			setVisibleWidthChangeCallback(boost::bind(&LLScreenChannelBase::resetPositionAndSize, (*it).channel));
		}
	}

	return true;
}

void LLSideTray::setTabButtonBadgeDriver(std::string tabName, LLSideTrayTabBadgeDriver* driver)
{
	mTabButtonBadgeDrivers[tabName] = driver;
}

void LLSideTray::handleLoginComplete()
{
	//reset tab to "home" tab if it was changesd during login process
	selectTabByName("sidebar_home");

	for (badge_map_t::iterator it = mTabButtonBadgeDrivers.begin(); it != mTabButtonBadgeDrivers.end(); ++it)
	{
		LLButton* button = mTabButtons[it->first];
		LLSideTrayButton* side_button = dynamic_cast<LLSideTrayButton*>(button);

		if (side_button)
		{
			side_button->setBadgeDriver(it->second);
		}
		else
		{
			llwarns << "Unable to find button " << it->first << " to set the badge driver. " << llendl;
		}
	}

	detachTabs();
}

LLSideTrayTab* LLSideTray::getTab(const std::string& name)
{
	return findChild<LLSideTrayTab>(name,false);
}

//bool LLSideTray::isTabAttached(const std::string& name)
//{
//	LLSideTrayTab* tab = getTab(name);
//	if (!tab) return false;
//
//	return std::find(mTabs.begin(), mTabs.end(), tab) != mTabs.end();
//}

// [RLVa:KB] - Checked: 2010-12-14 (RLVa-1.2.2c) | Added: RLVa-1.2.2c
bool LLSideTray::isTabAttached(const std::string& name)
{
	LLSideTrayTab* tab = getTab(name);
	return (tab) ? isTabAttached(tab) : false;
}

bool LLSideTray::isTabAttached(const LLSideTrayTab* tab)
{
	return std::find(mTabs.begin(), mTabs.end(), tab) != mTabs.end();
}
// [/RLVa:KB]

// [RLVa:KB] - Checked: 2010-09-07 (RLVa-1.2.1a) | Added: RLVa-1.2.1a
void LLSideTray::toggleTabDocked(const std::string& strTabName)
{
	if (!isTabAttached(strTabName))
	{
		for (child_vector_iter_t itTab = mDetachedTabs.begin(); itTab != mDetachedTabs.end(); ++itTab)
		{
			LLSideTrayTab* pTab = *itTab;
			if (strTabName == pTab->getName())
			{
				pTab->toggleTabDocked();
				break;
			}
		}
	}
	else
	{
		LLSideTrayTab* pTab = getTab(strTabName);
		if (pTab)
		{
			pTab->toggleTabDocked();
		}
	}
}
// [/RLVa:KB]

bool LLSideTray::hasTabs()
{
	// The open/close tab doesn't count.
	return mTabs.size() > 1;
}

void LLSideTray::toggleTabButton(LLSideTrayTab* tab)
{
	if(tab == NULL)
		return;
	std::string name = tab->getName();
	std::map<std::string,LLButton*>::iterator it = mTabButtons.find(name);
	if(it != mTabButtons.end())
	{
		LLButton* btn = it->second;
		bool new_state = !btn->getToggleState();
		btn->setToggleState(new_state); 
		// Only highlight the tab if side tray is expanded (STORM-157).
		btn->setImageOverlay( new_state && !getCollapsed() ? tab->mImageSelected : tab->mImage );
	}
}

LLPanel* LLSideTray::openChildPanel(LLSideTrayTab* tab, const std::string& panel_name, const LLSD& params)
{
	LLView* view = tab->findChildView(panel_name, true);
	if (!view) return NULL;

	std::string tab_name = tab->getName();

// [RLVa:KB] - Checked: 2011-05-26 (RLVa-1.4.0a) | Modified: RLVa-1.4.0a
	// Don't open a child panel if the tab it belongs to has its tab button disabled
	const LLButton* pTabBtn = getButtonFromName(tab->getName());
	if ( (pTabBtn) && (!pTabBtn->getEnabled()) )
		return NULL;

	// NOTE: "panel_name" is a name of a panel *inside* of the tab, not the name of the tab that's being switched to
	if ( (mValidateSignal) && (!(*mValidateSignal)(tab, LLSD(panel_name))) )
		return NULL;
// [/RLVa:KB]

	bool tab_attached = isTabAttached(tab_name);
	if (tab_attached && LLUI::sSettingGroups["config"]->getBOOL("OpenSidePanelsInFloaters"))
	{
		tab->setDocked(false);
		tab_attached = false;
	}

	// Select tab and expand Side Tray only when a tab is attached.
	if (tab_attached)
	{
		selectTabByName(tab_name);
		if (mCollapsed)
			expandSideBar();
	}
	else
	{
		LLFloater* floater_tab = LLFloaterReg::getInstance("side_bar_tab", tab_name);
		if (!floater_tab) return NULL;

		// Restore the floater if it was minimized.
		if (floater_tab->isMinimized())
		{
			floater_tab->setMinimized(FALSE);
		}

		floater_tab->openFloater(tab_name);

		// Send the floater to the front.
		floater_tab->setFrontmost();
	}

	LLSideTrayPanelContainer* container = dynamic_cast<LLSideTrayPanelContainer*>(view->getParent());
	if (container)
	{
		LLSD new_params = params;
		new_params[LLSideTrayPanelContainer::PARAM_SUB_PANEL_NAME] = panel_name;
		container->onOpen(new_params);

		return container->getCurrentPanel();
	}

	LLPanel* panel = dynamic_cast<LLPanel*>(view);
	if (panel)
	{
		panel->onOpen(params);
	}

	return panel;
}

bool LLSideTray::selectTabByIndex(size_t index)
{
	if(index>=mTabs.size())
		return false;

	LLSideTrayTab* sidebar_tab = mTabs[index];
	return selectTabByName(sidebar_tab->getName());
}

bool LLSideTray::selectTabByName(const std::string& name, bool keep_prev_visible)
{
	LLSideTrayTab* tab_to_keep_visible = NULL;
	LLSideTrayTab* new_tab = getTab(name);
	if (!new_tab) return false;

	// Bail out if already selected.
	if (new_tab == mActiveTab)
		return false;

// [RLVa:KB] - Checked: 2011-05-26 (RLVa-1.4.0a) | Modified: RLVa-1.4.0a
	// Don't switch to a tab if its tab button is disabled
	const LLButton* pTabBtn = getButtonFromName(new_tab->getName());
	if ( (pTabBtn) && (!pTabBtn->getEnabled()) )
		return false;

	// Fire the validation signal to see if anyone objects to this tab being selected
	if ( (mValidateSignal) && (!(*mValidateSignal)(new_tab, LLSD())) )
		return false;
// [/RLVa:KB]

	//deselect old tab
	if (mActiveTab)
	{
		// Keep previously active tab visible if requested.
		if (keep_prev_visible) tab_to_keep_visible = mActiveTab;
	toggleTabButton(mActiveTab);
	}

	//select new tab
	mActiveTab = new_tab;

	if (mActiveTab)
	{
	toggleTabButton(mActiveTab);
	LLSD key;//empty
	mActiveTab->onOpen(key);
	}

	//arrange();
	
	//hide all tabs - show active tab
	child_vector_const_iter_t child_it;
	for ( child_it = mTabs.begin(); child_it != mTabs.end(); ++child_it)
	{
		LLSideTrayTab* sidebar_tab = *child_it;

		bool vis = sidebar_tab == mActiveTab;

		// Force keeping the tab visible if requested.
		vis |= sidebar_tab == tab_to_keep_visible;

		// When the last tab gets detached, for a short moment the "Toggle Sidebar" pseudo-tab
		// is shown. So, to avoid the flicker we make sure it never gets visible.
		vis &= (*child_it)->getName() != "sidebar_openclose";

		sidebar_tab->setVisible(vis);
	}
	return true;
}

bool LLSideTray::addChild(LLView* view, S32 tab_group)
{
	LLSideTrayTab* tab_panel = dynamic_cast<LLSideTrayTab*>(view);

	if (tab_panel)
	{
		mTabs.push_back(tab_panel);
	}
	
	return LLUICtrl::addChild(view, tab_group);
}

bool LLSideTray::removeTab(LLSideTrayTab* tab)
{
	if (!tab) return false;
	std::string tab_name = tab->getName();

	// Look up the tab in the list of known tabs.
	child_vector_iter_t tab_it = std::find(mTabs.begin(), mTabs.end(), tab);
	if (tab_it == mTabs.end())
	{
		llwarns << "Cannot find tab named " << tab_name << llendl;
		return false;
	}

	// Find the button corresponding to the tab.
	button_map_t::iterator btn_it = mTabButtons.find(tab_name);
	if (btn_it == mTabButtons.end())
	{
		llwarns << "Cannot find button for tab named " << tab_name << llendl;
		return false;
	}
	LLButton* btn = btn_it->second;

	// Deselect the tab.
	if (mActiveTab == tab)
	{
		// Select the next tab (or first one, if we're removing the last tab),
		// skipping the fake open/close tab (STORM-155).
		child_vector_iter_t next_tab_it = tab_it;
		do
		{
			next_tab_it = (next_tab_it < (mTabs.end() - 1)) ? next_tab_it + 1 : mTabs.begin();
		}
		while ((*next_tab_it)->getName() == "sidebar_openclose");

//		selectTabByName((*next_tab_it)->getName(), true); // Don't hide the tab being removed.
// [RLVa:KB] - Checked: 2010-12-14 (RLVa-1.4.0a) | Added: RLVa-1.2.2c
		// If there are no tabs that can be switched to then mActiveTab should be NULL rather than point to a now undocked tab
		if (!selectTabByName((*next_tab_it)->getName(), true))
			mActiveTab = NULL;
// [/RLVa:KB]
	}

	// Remove the tab.
	removeChild(tab);
	mTabs.erase(tab_it);

	// Add the tab to detached tabs list.
	mDetachedTabs.push_back(tab);

	// Remove the button from the buttons panel so that it isn't drawn anymore.
	mButtonsPanel->removeChild(btn);

	// Re-arrange remaining tabs.
	arrange();

	return true;
}

bool LLSideTray::addTab(LLSideTrayTab* tab)
{
	if (tab == NULL) return false;

	std::string tab_name = tab->getName();

	// Make sure the tab isn't already in the list.
	if (std::find(mTabs.begin(), mTabs.end(), tab) != mTabs.end())
	{
		llwarns << "Attempt to re-add existing tab " << tab_name << llendl;
		return false;
	}

	// Look up the corresponding button.
	button_map_t::const_iterator btn_it = mTabButtons.find(tab_name);
	if (btn_it == mTabButtons.end())
	{
		llwarns << "Tab " << tab_name << " has no associated button" << llendl;
		return false;
	}
	LLButton* btn = btn_it->second;

	// Insert the tab at its original position.
	LLUICtrl::addChild(tab);
	{
		tab_order_vector_const_iter_t new_tab_orig_pos =
			std::find(mOriginalTabOrder.begin(), mOriginalTabOrder.end(), tab_name);
		llassert(new_tab_orig_pos != mOriginalTabOrder.end());
		child_vector_iter_t insert_pos = mTabs.end();

		for (child_vector_iter_t tab_it = mTabs.begin(); tab_it != mTabs.end(); ++tab_it)
		{
			tab_order_vector_const_iter_t cur_tab_orig_pos =
				std::find(mOriginalTabOrder.begin(), mOriginalTabOrder.end(), (*tab_it)->getName());
			llassert(cur_tab_orig_pos != mOriginalTabOrder.end());

			if (new_tab_orig_pos < cur_tab_orig_pos)
			{
				insert_pos = tab_it;
				break;
			}
		}

		mTabs.insert(insert_pos, tab);
	}

	// Add the button to the buttons panel so that it's drawn again.
	mButtonsPanel->addChildInBack(btn);

	// Arrange tabs after inserting a new one.
	arrange();

	// Remove the tab from the list of detached tabs.
	child_vector_iter_t tab_it = std::find(mDetachedTabs.begin(), mDetachedTabs.end(), tab);
	if (tab_it != mDetachedTabs.end())
	{
		mDetachedTabs.erase(tab_it);
	}

	return true;
}

LLButton* LLSideTrayTab::createButton(bool allowTearOff, LLUICtrl::commit_callback_t callback)
{
	static LLSideTray::Params sidetray_params(LLUICtrlFactory::getDefaultParams<LLSideTray>());	

	LLRect rect;
	rect.setOriginAndSize(0, 0, sidetray_params.default_button_width, sidetray_params.default_button_height); 

	LLButton::Params bparams;

	// Append "_button" to the side tray tab name
	std::string button_name = getName() + "_button";
	bparams.name(button_name);
	bparams.follows.flags (FOLLOWS_LEFT | FOLLOWS_TOP);
	bparams.rect (rect);
	bparams.tab_stop(false);
	bparams.image_unselected(sidetray_params.tab_btn_image_normal);
	bparams.image_selected(sidetray_params.tab_btn_image_selected);
	bparams.image_disabled(sidetray_params.tab_btn_image_normal);
	bparams.image_disabled_selected(sidetray_params.tab_btn_image_selected);

	if (mHasBadge)
	{
		bparams.badge = mBadgeParams;
	}

	LLButton* button;
	if (allowTearOff)
	{
		button = LLUICtrlFactory::create<LLSideTrayButton>(bparams);
	}
	else
	{
		// "Open/Close" button shouldn't allow "tear off"
		// hence it is created as LLButton instance.
		button = LLUICtrlFactory::create<LLButton>(bparams);
	}

	button->setClickedCallback(callback);

	button->setToolTip(mTabTitle);

	if(mImage.length())
	{
		button->setImageOverlay(mImage);
	}

	return button;
}

void LLSideTray::createButtons()
{
	//create buttons for tabs
	child_vector_const_iter_t child_it = mTabs.begin();
	for ( ; child_it != mTabs.end(); ++child_it)
	{
		LLSideTrayTab* sidebar_tab = *child_it;

		std::string name = sidebar_tab->getName();
		
		// The "OpenClose" button will open/close the whole panel
		if (name == "sidebar_openclose")
		{
			mCollapseButton = sidebar_tab->createButton(false, boost::bind(&LLSideTray::onToggleCollapse, this));

			mButtonsPanel->addChildInBack(mCollapseButton);

			LLHints::registerHintTarget("side_panel_btn", mCollapseButton->getHandle());
		}
		else
		{
			LLButton* button = sidebar_tab->createButton(true, boost::bind(&LLSideTray::onTabButtonClick, this, name));

			mButtonsPanel->addChildInBack(button);

			mTabButtons[name] = button;
		}
	}

	LLHints::registerHintTarget("inventory_btn", mTabButtons["sidebar_inventory"]->getHandle());
}

void		LLSideTray::processTriState ()
{
	if(mCollapsed)
		expandSideBar();
	else
	{
#if 0 // *TODO: EXT-2092
		
		// Tell the active task panel to switch to its default view
		// or collapse side tray if already on the default view.
		LLSD info;
		info["task-panel-action"] = "handle-tri-state";
		mActiveTab->notifyChildren(info);
#else
		collapseSideBar();
#endif
	}
}

void		LLSideTray::onTabButtonClick(string name)
{
	LLSideTrayTab* tab = getTab(name);
	if (!tab) return;

	if(tab == mActiveTab)
	{
		processTriState ();
		return;
	}
	selectTabByName	(name);
	if(mCollapsed)
		expandSideBar();
}

void		LLSideTray::onToggleCollapse()
{
	LLFirstUse::notUsingSidePanel(false);
	if(mCollapsed)
	{
		expandSideBar();
		//selectTabByName("sidebar_openclose");
	}
	else
		collapseSideBar();
}

// [RLVa:KB] - Checked: 2010-12-13 (RLVa-1.4.0a) | Added: RLVa-1.2.2c
bool LLSideTray::onTabDestroy(const LLSideTrayTab* tab)
{
	child_vector_iter_t itDetachedTab = std::find(mDetachedTabs.begin(), mDetachedTabs.end(), tab);
	if (mDetachedTabs.end() != itDetachedTab)
	{
		mDetachedTabs.erase(itDetachedTab);
		return true;
	}

	child_vector_iter_t itTab = std::find(mTabs.begin(), mTabs.end(), tab);
	if (mTabs.end() != itTab)
	{
		mTabs.erase(itTab);
		return true;
	}

	return false;
}
// [/RLVa:KB]

void LLSideTray::reflectCollapseChange()
{
	updateSidetrayVisibility();

	setFocus(!mCollapsed);

	gFloaterView->refresh();
}

void LLSideTray::arrange()
{
	static LLSideTray::Params sidetray_params(LLUICtrlFactory::getDefaultParams<LLSideTray>());	

	updateSidetrayVisibility();
	
	LLRect ctrl_rect;
	ctrl_rect.setLeftTopAndSize(0,
								mButtonsPanel->getRect().getHeight() - sidetray_params.default_button_width,
								sidetray_params.default_button_width,
								sidetray_params.default_button_height);

	mCollapseButton->setRect(ctrl_rect);

	//arrange tab buttons
	//arrange tab buttons
	child_vector_const_iter_t child_it;
	int offset = (sidetray_params.default_button_height+sidetray_params.default_button_margin)*2;
	for ( child_it = mTabs.begin(); child_it != mTabs.end(); ++child_it)	
	{
		LLSideTrayTab* sidebar_tab = *child_it;
		
		ctrl_rect.setLeftTopAndSize(0,
									mButtonsPanel->getRect().getHeight()-offset,
									sidetray_params.default_button_width,
									sidetray_params.default_button_height);

		if(mTabButtons.find(sidebar_tab->getName()) == mTabButtons.end())
			continue;

		LLButton* btn = mTabButtons[sidebar_tab->getName()];

		btn->setRect(ctrl_rect);
		offset+=sidetray_params.default_button_height;
		offset+=sidetray_params.default_button_margin;

		btn->setVisible(ctrl_rect.mBottom > 0);
	}

	//arrange tabs
	for ( child_vector_t::iterator child_it = mTabs.begin(); child_it != mTabs.end(); ++child_it)
	{
		LLSideTrayTab* sidebar_tab = *child_it;
		sidebar_tab->setShape(getLocalRect());
	}

	// The tab buttons should be shown only if there is at least one non-detached tab.
	// Also hide them in mouse-look mode.
	mButtonsPanel->setVisible(hasTabs() && !gAgentCamera.cameraMouselook());
}

// Detach those tabs that were detached when the viewer exited last time.
void LLSideTray::detachTabs()
{
	// copy mTabs because LLSideTray::toggleTabDocked() modifies it.
	child_vector_t tabs = mTabs;

	for (child_vector_const_iter_t it = tabs.begin(); it != tabs.end(); ++it)
	{
		LLSideTrayTab* tab = *it;

		std::string floater_ctrl_name = LLFloater::getControlName("side_bar_tab", LLSD(tab->getName()));
		std::string vis_ctrl_name = LLFloaterReg::getVisibilityControlName(floater_ctrl_name);
		if (!LLFloater::getControlGroup()->controlExists(vis_ctrl_name)) continue;

		bool is_visible = LLFloater::getControlGroup()->getBOOL(vis_ctrl_name);
		if (!is_visible) continue;

		llassert(isTabAttached(tab->getName()));
		tab->setDocked(false);
	}
}

void LLSideTray::collapseSideBar()
{
	mCollapsed = true;
	// Reset all overlay images, because there is no "selected" tab when the
	// whole side tray is hidden.
	child_vector_const_iter_t it = mTabs.begin();
	for ( ; it != mTabs.end(); ++it )
	{
		LLSideTrayTab* tab = *it;
		std::string name = tab->getName();
		std::map<std::string,LLButton*>::const_iterator btn_it =
			mTabButtons.find(name);
		if (btn_it != mTabButtons.end())
		{
			LLButton* btn = btn_it->second;
			btn->setImageOverlay( tab->mImage );
		}
	}
		
	// OpenClose tab doesn't put its button in mTabButtons
	LLSideTrayTab* openclose_tab = getTab("sidebar_openclose");
	if (openclose_tab)
	{
		mCollapseButton->setImageOverlay( openclose_tab->mImage );
	}
	//mActiveTab->setVisible(FALSE);
	reflectCollapseChange();
	setFocus( FALSE );
}

void LLSideTray::expandSideBar(bool open_active)
{
// [RLVa:KB] - Checked: 2010-12-14 (RLVa-1.4.0a) | Added: RLVa-1.2.2c
	// Don't expand the sidebar unless the currently active tab's button is enabled, or we have another tab we can switch to
	const LLPanel* pActiveTab = getActiveTab();
	const LLButton* pTabBtn = (pActiveTab) ? getButtonFromName(pActiveTab->getName()) : NULL;
	if ( (!pTabBtn) || (!pTabBtn->getEnabled()) )
	{
		bool fCanOpen = false;
		for (child_vector_t::size_type idxTab = 1; (idxTab < mTabs.size()) && (!fCanOpen); idxTab++)
			fCanOpen = selectTabByIndex(idxTab);
		if (!fCanOpen)
			return;
	}
// [/RLVa:KB]

	mCollapsed = false;
	LLSideTrayTab* openclose_tab = getTab("sidebar_openclose");
	if (openclose_tab)
	{
		mCollapseButton->setImageOverlay( openclose_tab->mImageSelected );
	}

	if (open_active)
	{
		mActiveTab->onOpen(LLSD());
	}

	reflectCollapseChange();


	std::string name = mActiveTab->getName();
	std::map<std::string,LLButton*>::const_iterator btn_it =
		mTabButtons.find(name);
	if (btn_it != mTabButtons.end())
	{
		LLButton* btn = btn_it->second;
		btn->setImageOverlay( mActiveTab->mImageSelected  );
	}
}

void LLSideTray::highlightFocused()
{
	/* uncomment in case something change
	if(!mActiveTab)
		return;
	BOOL dependent_has_focus = gFocusMgr.childHasKeyboardFocus(this);
	setBackgroundOpaque( dependent_has_focus ); 
	mActiveTab->setBackgroundOpaque( dependent_has_focus ); 
	*/
}

//virtual
BOOL		LLSideTray::handleMouseDown	(S32 x, S32 y, MASK mask)
{
	BOOL ret = LLPanel::handleMouseDown(x,y,mask);
	if(ret)
		setFocus(true);	
	return ret;
}

void LLSideTray::reshape(S32 width, S32 height, BOOL called_from_parent)
{
	LLPanel::reshape(width, height, called_from_parent);
	if(!mActiveTab)
		return;
	
	arrange();
}

// This is just LLView::findChildView specialized to restrict the search to LLPanels.
// Optimization for EXT-4068 to avoid searching down to the individual item level
// when inventories are large.
LLPanel *findChildPanel(LLPanel *panel, const std::string& name, bool recurse)
{
	for (LLView::child_list_const_iter_t child_it = panel->beginChild();
		 child_it != panel->endChild(); ++child_it)
	{
		LLPanel *child_panel = dynamic_cast<LLPanel*>(*child_it);
		if (!child_panel)
			continue;
		if (child_panel->getName() == name)
			return child_panel;
	}
	if (recurse)
	{
		for (LLView::child_list_const_iter_t child_it = panel->beginChild();
			 child_it != panel->endChild(); ++child_it)
		{
			LLPanel *child_panel = dynamic_cast<LLPanel*>(*child_it);
			if (!child_panel)
				continue;
			LLPanel *found_panel = findChildPanel(child_panel,name,recurse);
			if (found_panel)
			{
				return found_panel;
			}
		}
	}
	return NULL;
}

/**
 * Activate tab with "panel_name" panel
 * if no such tab - return false, otherwise true.
 * TODO* In some cases a pointer to a panel of
 * a specific class may be needed so this method
 * would need to use templates.
 */
LLPanel*	LLSideTray::showPanel		(const std::string& panel_name, const LLSD& params)
{
	// Look up the tab in the list of detached tabs.
	child_vector_const_iter_t child_it;
	for ( child_it = mDetachedTabs.begin(); child_it != mDetachedTabs.end(); ++child_it)
	{
		LLPanel* panel = openChildPanel(*child_it, panel_name, params);
		if (panel) return panel;
			}

	// Look up the tab in the list of attached tabs.
	for ( child_it = mTabs.begin(); child_it != mTabs.end(); ++child_it)
			{
		LLPanel* panel = openChildPanel(*child_it, panel_name, params);
		if (panel) return panel;
	}
	return NULL;
}

bool LLSideTray::hidePanel(const std::string& panel_name)
{
	bool panelHidden = false;
	
	LLPanel* panelp = getPanel(panel_name);

	if (panelp)
	{
		LLView* parentp = panelp->getParent();
		
		// Collapse the side bar if the panel or the panel's parent is an attached tab
		if (isTabAttached(panel_name) || (parentp && isTabAttached(parentp->getName())))
		{

			collapseSideBar();
			panelHidden = true;
		}
		else
		{
			panelHidden = LLFloaterReg::hideInstance("side_bar_tab", panel_name);
			
			if (!panelHidden)
			{
				// Look up the panel in the list of detached tabs.
				for (child_vector_const_iter_t child_it = mDetachedTabs.begin(); child_it != mDetachedTabs.end(); ++child_it)
				{
					LLPanel *detached_panel = dynamic_cast<LLPanel*>(*child_it);
					
					if (detached_panel)
					{
						// Hide this detached panel if it is a parent of our panel
						if (findChildPanel(detached_panel, panel_name, true) != NULL)
						{
							panelHidden = LLFloaterReg::hideInstance("side_bar_tab", detached_panel->getName());
							break;
						}
					}
				}
			}

		}
	}
	return panelHidden;
}

void LLSideTray::togglePanel(LLPanel* &sub_panel, const std::string& panel_name, const LLSD& params)
{
	if(!sub_panel)
		return;

	// If a panel is visible and attached to Side Tray (has LLSideTray among its ancestors)
	// it should be toggled off by collapsing Side Tray.
	//if (sub_panel->isInVisibleChain() && sub_panel->hasAncestor(this))
	//{
	//        LLSideTray::getInstance()->collapseSideBar();
	//}	

//-TT Toggle sidebar panels with buttons
	if (sub_panel->isInVisibleChain())
		if (sub_panel->hasAncestor(this))
		{
			LLSideTray::getInstance()->collapseSideBar();
		}
		else
		{
			LLSideTrayTab *tab = getTabByPanel(panel_name);
			if(tab)
			{
				LLFloater* floater_tab = LLFloaterReg::getInstance("side_bar_tab", tab->getName());
				floater_tab->setMinimized(!(floater_tab->isMinimized()));
				//tab->minimizeTab();
			}
		}
//-TT
	else
	{
		LLSideTray::getInstance()->showPanel(panel_name, params);
	}
}

LLPanel* LLSideTray::getPanel(const std::string& panel_name)
{
	// Look up the panel in the list of detached tabs.
	for ( child_vector_const_iter_t child_it = mDetachedTabs.begin(); child_it != mDetachedTabs.end(); ++child_it)
	{
		LLPanel *panel = findChildPanel(*child_it,panel_name,true);
		if(panel)
		{
			return panel;
		}
	}

	// Look up the panel in the list of attached tabs.
	for ( child_vector_const_iter_t child_it = mTabs.begin(); child_it != mTabs.end(); ++child_it)
	{
		LLPanel *panel = findChildPanel(*child_it,panel_name,true);
		if(panel)
		{
			return panel;
		}
	}
	return NULL;
}

LLPanel*	LLSideTray::getActivePanel()
{
	if (mActiveTab && !mCollapsed)
	{
		return mActiveTab->getPanel();
	}
	return NULL;
}

bool		LLSideTray::isPanelActive(const std::string& panel_name)
{
	LLPanel *panel = getActivePanel();
	if (!panel) return false;
	return (panel->getName() == panel_name);
}

void LLSideTray::setTabDocked(const std::string& tab_name, bool dock, bool toggle_floater /* = true*/)
{
	// Lookup tab by name.
	LLSideTrayTab* tab = getTab(tab_name);
	if (!tab)
	{	// not a docked tab, look through detached tabs
		for(child_vector_iter_t tab_it = mDetachedTabs.begin(), tab_end_it = mDetachedTabs.end();
			tab_it != tab_end_it;
			++tab_it)
		{
			if ((*tab_it)->getName() == tab_name)
			{
				tab = *tab_it;
				break;
			}
		}
	}

	llassert(tab != NULL);

	// Toggle its dock state.
	if (tab && tab->isDocked() != dock)
	{
		tab->toggleTabDocked(toggle_floater);
	}
}

void	LLSideTray::updateSidetrayVisibility()
{
	// set visibility of parent container based on collapsed state
	LLView* parent = getParent();
	if (parent)
	{
		bool old_visibility = parent->getVisible();
		bool new_visibility = !mCollapsed && !gAgentCamera.cameraMouselook();

		if (old_visibility != new_visibility)
		{
			parent->setVisible(new_visibility);

			// Signal change of visible width.
			llinfos << "Visible: " << new_visibility << llendl;
			mVisibleWidthChangeSignal(this, new_visibility);
		}
	}
}

std::string	LLSideTray::getActivePanelName()
{
	if (mActiveTab && !mCollapsed)
	{
		return mActiveTab->getPanel()->getName();
	}
	return "";
}

S32 LLSideTray::getVisibleWidth()
{
	return (isInVisibleChain() && !mCollapsed) ? getRect().getWidth() : 0;
}

void LLSideTray::setVisibleWidthChangeCallback(const commit_signal_t::slot_type& cb)
{
	mVisibleWidthChangeSignal.connect(cb);
}

//-TT Toggle sidebar panels and floaters
LLSideTrayTab* LLSideTray::getTabByPanel(const std::string& panel_name)
{
	// Look up the panel in the list of detached tabs.
	for ( child_vector_const_iter_t child_it = mDetachedTabs.begin(); child_it != mDetachedTabs.end(); ++child_it)
	{
		LLPanel *panel = findChildPanel(*child_it,panel_name,true);
		if(panel)
		{
			return *child_it;
		}
	}

	// Look up the panel in the list of attached tabs.
	for ( child_vector_const_iter_t child_it = mTabs.begin(); child_it != mTabs.end(); ++child_it)
	{
		LLPanel *panel = findChildPanel(*child_it,panel_name,true);
		if(panel)
		{
			return *child_it;
		}
	}
	return NULL;
}
//-TT

//-TT Toggle sidebar panels and floaters
bool LLSideTray::isFloaterPanelVisible(const std::string& panel_name)
{
	LLSideTrayTab *tab = LLSideTray::getInstance()->getTabByPanel(panel_name);
	if(tab)
	{
		LLFloater* floater_tab = LLFloaterReg::getInstance("side_bar_tab", tab->getName());
		return !(floater_tab->isMinimized());
	}
	return false;
}
//-TT

// [RLVa:KB] - Checked: 2010-03-01 (RLVa-1.4.0a) | Added: RLVa-1.2.0a
const LLPanel* LLSideTray::getActiveTab() const
{
	return mActiveTab;
}
// [/RLVa:KB]<|MERGE_RESOLUTION|>--- conflicted
+++ resolved
@@ -41,11 +41,8 @@
 #include "llfocusmgr.h"
 #include "llrootview.h"
 #include "llnavigationbar.h"
-<<<<<<< HEAD
 #include "llsidetraytab.h"
-=======
 #include "llpanelmarketplaceinbox.h"
->>>>>>> 812ad1b6
 
 #include "llaccordionctrltab.h"
 
@@ -97,84 +94,7 @@
 	return sInstance!=0;
 }
 
-<<<<<<< HEAD
 //-TT 2.6.9  LLSideTrayTab declaration is in llsidetraytab.h - leaving it there
-=======
-//////////////////////////////////////////////////////////////////////////////
-// LLSideTrayTab
-// Represents a single tab in the side tray, only used by LLSideTray
-//////////////////////////////////////////////////////////////////////////////
-
-class LLSideTrayTab: public LLPanel
-{
-	LOG_CLASS(LLSideTrayTab);
-	friend class LLUICtrlFactory;
-	friend class LLSideTray;
-public:
-	
-	struct Params 
-	:	public LLInitParam::Block<Params, LLPanel::Params>
-	{
-		// image name
-		Optional<std::string>		image;
-		Optional<std::string>		image_selected;
-		Optional<std::string>		tab_title;
-		Optional<std::string>		description;
-		Optional<LLBadge::Params>	badge;
-		
-		Params()
-		:	image("image"),
-			image_selected("image_selected"),
-			tab_title("tab_title","no title"),
-			description("description","no description"),
-			badge("badge")
-		{};
-	};
-protected:
-	LLSideTrayTab(const Params& params);
-	
-	void			dock(LLFloater* floater_tab);
-	void			undock(LLFloater* floater_tab);
-
-	LLSideTray*		getSideTray();
-	
-public:
-	virtual ~LLSideTrayTab();
-	
-    /*virtual*/ BOOL	postBuild	();
-	/*virtual*/ bool	addChild	(LLView* view, S32 tab_group);
-	
-	
-	void			reshape		(S32 width, S32 height, BOOL called_from_parent = TRUE);
-	
-	static LLSideTrayTab*  createInstance	();
-	
-	const std::string& getDescription () const { return mDescription;}
-	
-	void			onOpen		(const LLSD& key);
-	
-	void			toggleTabDocked(bool toggle_floater = true);
-	void			setDocked(bool dock);
-	bool			isDocked() const;
-
-	BOOL			handleScrollWheel(S32 x, S32 y, S32 clicks);
-
-	LLPanel*		getPanel();
-
-	LLButton*		createButton(bool allowTearOff, LLUICtrl::commit_callback_t callback);
-
-private:
-	std::string mTabTitle;
-	std::string mImage;
-	std::string mImageSelected;
-	std::string	mDescription;
-	
-	LLView*	mMainPanel;
-
-	bool			mHasBadge;
-	LLBadge::Params	mBadgeParams;
-};
->>>>>>> 812ad1b6
 
 LLSideTrayTab::LLSideTrayTab(const Params& p)
 :	LLPanel(),
@@ -632,8 +552,12 @@
 		return FALSE;
 	}
 
-<<<<<<< HEAD
-// [SL:KB] - Patch: UI-SideTrayDndButtonCommit | Checked: 2011-06-19 (Catznip-2.6.0c) | Added: Catznip-2.6.0c
+	void setBadgeDriver(LLSideTrayTabBadgeDriver* driver)
+	{
+		mBadgeDriver = driver;
+	}
+	
+	// [SL:KB] - Patch: UI-SideTrayDndButtonCommit | Checked: 2011-06-19 (Catznip-2.6.0c) | Added: Catznip-2.6.0c
 	/*virtual*/ BOOL handleDragAndDrop(S32 x, S32 y, MASK mask, BOOL drop, EDragAndDropType cargo_type, void* cargo_data,
 	                                   EAcceptance* accept, std::string& tooltip_msg)
 	{
@@ -650,6 +574,7 @@
 			return TRUE;
 		}
 	 	return LLButton::handleDragAndDrop(x, y, mask, drop, cargo_type, cargo_data,  accept, tooltip_msg);
+
 	}
 
 	/*virtual*/ void onMouseLeave(S32 x, S32 y, MASK mask)
@@ -664,26 +589,14 @@
 	: LLButton(p)
 	, mDragLastScreenX(0)
 	, mDragLastScreenY(0)
+	, mBadgeDriver(NULL)
 //	{}
 // [SL:KB] - Patch: UI-SideTrayDndButtonCommit | Checked: 2011-06-19 (Catznip-2.6.0c) | Added: Catznip-2.6.0c
 	{
 		mDragCommitDelayTimer.stop();
 	}
 // [/SL:KB]
-=======
-	void setBadgeDriver(LLSideTrayTabBadgeDriver* driver)
-	{
-		mBadgeDriver = driver;
-	}
-
-protected:
-	LLSideTrayButton(const LLButton::Params& p)
-		: LLButton(p)
-		, mDragLastScreenX(0)
-		, mDragLastScreenY(0)
-		, mBadgeDriver(NULL)
-	{}
->>>>>>> 812ad1b6
+
 
 	friend class LLUICtrlFactory;
 
@@ -700,14 +613,10 @@
 private:
 	S32		mDragLastScreenX;
 	S32		mDragLastScreenY;
-<<<<<<< HEAD
 // [SL:KB] - Patch: UI-SideTrayDndButtonCommit | Checked: 2011-06-19 (Catznip-2.6.0c) | Added: Catznip-2.6.0c
 	LLFrameTimer mDragCommitDelayTimer;
 // [/SL:KB]
-=======
-
 	LLSideTrayTabBadgeDriver*	mBadgeDriver;
->>>>>>> 812ad1b6
 };
 
 //////////////////////////////////////////////////////////////////////////////
