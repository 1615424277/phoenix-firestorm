/** 
 * @file llchatitemscontainer.cpp
 * @brief chat history scrolling panel implementation
 *
 * $LicenseInfo:firstyear=2009&license=viewerlgpl$
 * Second Life Viewer Source Code
 * Copyright (C) 2010, Linden Research, Inc.
 * 
 * This library is free software; you can redistribute it and/or
 * modify it under the terms of the GNU Lesser General Public
 * License as published by the Free Software Foundation;
 * version 2.1 of the License only.
 * 
 * This library is distributed in the hope that it will be useful,
 * but WITHOUT ANY WARRANTY; without even the implied warranty of
 * MERCHANTABILITY or FITNESS FOR A PARTICULAR PURPOSE.  See the GNU
 * Lesser General Public License for more details.
 * 
 * You should have received a copy of the GNU Lesser General Public
 * License along with this library; if not, write to the Free Software
 * Foundation, Inc., 51 Franklin Street, Fifth Floor, Boston, MA  02110-1301  USA
 * 
 * Linden Research, Inc., 945 Battery Street, San Francisco, CA  94111  USA
 * $/LicenseInfo$
 */

#include "llviewerprecompiledheaders.h"

#include "llchatitemscontainerctrl.h"
#include "llchatmsgbox.h"
#include "lltextbox.h"

#include "llavataractions.h"
#include "llavatariconctrl.h"
#include "llcommandhandler.h"
#include "llfloaterreg.h"
#include "lllocalcliprect.h"
#include "lltrans.h"
// <FS:Ansariel> [FS communication UI]
//#include "llfloaterimnearbychat.h"
#include "fsfloaternearbychat.h"
#include "fsfloaterimcontainer.h"
// </FS:Ansariel> [FS communication UI]

#include "llviewercontrol.h"
#include "llagentdata.h"

#include "llslurl.h"

<<<<<<< HEAD
// [RLVa:KB] - Checked: 2010-04-21 (RLVa-1.2.0f)
#include "rlvhandler.h"
// [/RLVa:KB]

static const S32 msg_left_offset = 10;
static const S32 msg_right_offset = 10;
static const S32 msg_height_pad = 5;
=======
static constexpr S32 msg_left_offset = 10;
static constexpr S32 msg_right_offset = 10;
static constexpr S32 msg_height_pad = 5;
>>>>>>> 0fb52bd3

//*******************************************************************************************************************
// LLObjectHandler
//*******************************************************************************************************************

// handle secondlife:///app/object/<ID>/inspect SLURLs
class LLObjectHandler : public LLCommandHandler
{
public:
	LLObjectHandler() : LLCommandHandler("object", UNTRUSTED_BLOCK) { }

	bool handle(const LLSD& params, const LLSD& query_map, const std::string& grid, LLMediaCtrl* web)
	{
		if (params.size() < 2) return false;

		LLUUID object_id;
		if (!object_id.set(params[0], FALSE))
		{
			return false;
		}

		const std::string verb = params[1].asString();

		if (verb == "inspect")
		{
			LLFloaterReg::showInstance("inspect_object", LLSD().with("object_id", object_id));
			return true;
		}

		return false;
	}
};

LLObjectHandler gObjectHandler;

//*******************************************************************************************************************
//LLFloaterIMNearbyChatToastPanel
//*******************************************************************************************************************

LLFloaterIMNearbyChatToastPanel* LLFloaterIMNearbyChatToastPanel::createInstance()
{
	LLFloaterIMNearbyChatToastPanel* item = new LLFloaterIMNearbyChatToastPanel();
	item->buildFromFile("panel_chat_item.xml");
	item->setFollows(FOLLOWS_NONE);
	return item;
}

void	LLFloaterIMNearbyChatToastPanel::reshape		(S32 width, S32 height, bool called_from_parent )
{
	LLPanel::reshape(width, height,called_from_parent);

	// reshape() may be called from LLView::initFromParams() before the children are created.
	// We call findChild() instead of getChild() here to avoid creating dummy controls.
	LLUICtrl* msg_text = findChild<LLUICtrl>("msg_text", false);
	LLUICtrl* icon = findChild<LLUICtrl>("avatar_icon", false);

	if (!msg_text || !icon)
	{
		return;
	}

	LLRect msg_text_rect = msg_text->getRect();
	LLRect avatar_rect = icon->getRect();
	
	avatar_rect.setLeftTopAndSize(2,height-2,avatar_rect.getWidth(),avatar_rect.getHeight());
	icon->setRect(avatar_rect);


	msg_text_rect.setLeftTopAndSize( avatar_rect.mRight + msg_left_offset, 
		height - msg_height_pad, 
		width - avatar_rect.mRight  - msg_left_offset - msg_right_offset, 
		height - 2*msg_height_pad);
	msg_text->reshape( msg_text_rect.getWidth(), msg_text_rect.getHeight(), 1);
	msg_text->setRect(msg_text_rect);
}

bool LLFloaterIMNearbyChatToastPanel::postBuild()
{
	return LLPanel::postBuild();
}

void LLFloaterIMNearbyChatToastPanel::addMessage(LLSD& notification)
{
	std::string		messageText = notification["message"].asString();		// UTF-8 line of text


	std::string color_name = notification["text_color"].asString();
	
	LLColor4 textColor = LLUIColorTable::instance().getColor(color_name);
	textColor.mV[VALPHA] =notification["color_alpha"].asReal();
	
	S32 font_size = notification["font_size"].asInteger();

	LLFontGL*       messageFont;
	switch(font_size)
	{
		case 0:	messageFont = LLFontGL::getFontSansSerifSmall(); break;
		default:
		case 1: messageFont = LLFontGL::getFontSansSerif();	    break;
		case 2:	messageFont = LLFontGL::getFontSansSerifBig();	break;
		case 3:	messageFont = LLFontGL::getFontSansSerifHuge();	break;
	}

	//append text
	{
		LLStyle::Params style_params;
		style_params.color(textColor);
		std::string font_name = LLFontGL::nameFromFont(messageFont);
		std::string font_style_size = LLFontGL::sizeFromFont(messageFont);
		style_params.font.name(font_name);
		style_params.font.size(font_style_size);

		int chat_type = notification["chat_type"].asInteger();

		if(notification["chat_style"].asInteger()== CHAT_STYLE_IRC)
		{
			// italics for emotes -Zi
			if(gSavedSettings.getBOOL("EmotesUseItalic"))
				style_params.font.style = "ITALIC";
		}
		else if( chat_type == CHAT_TYPE_SHOUT)
		{
			style_params.font.style = "BOLD";
		}
		else if( chat_type == CHAT_TYPE_WHISPER)
		{
			style_params.font.style = "ITALIC";
		}
		mMsgText->appendText(messageText, TRUE, style_params);
	}

	snapToMessageHeight();

}

void LLFloaterIMNearbyChatToastPanel::init(LLSD& notification)
{
	std::string		messageText = notification["message"].asString();		// UTF-8 line of text
	std::string		fromName = notification["from"].asString();	// agent or object name
	mFromID = notification["from_id"].asUUID();		// agent id or object id
	mFromName = fromName;

// [RLVa:KB] - Checked: 2010-04-22 (RLVa-1.2.0f) | Added: RLVa-1.2.0f
	mShowIconTooltip = notification.has("show_icon_tooltip") ? notification["show_icon_tooltip"].asBoolean() : true;
// [/RLVa:KB]

	int sType = notification["source"].asInteger();
    mSourceType = (EChatSourceType)sType;
	
	std::string color_name = notification["text_color"].asString();
	
	LLColor4 textColor = LLUIColorTable::instance().getColor(color_name);
	textColor.mV[VALPHA] =notification["color_alpha"].asReal();
	
	S32 font_size = notification["font_size"].asInteger();

	LLFontGL*       messageFont;
	switch(font_size)
	{
		case 0:	messageFont = LLFontGL::getFontSansSerifSmall(); break;
		default:
		case 1: messageFont = LLFontGL::getFontSansSerif();	    break;
		case 2:	messageFont = LLFontGL::getFontSansSerifBig();	break;
		case 3:	messageFont = LLFontGL::getFontSansSerifHuge();	break;
	}
	
	mMsgText = getChild<LLChatMsgBox>("msg_text", false);
	mMsgText->setContentTrusted(false);
	mMsgText->setIsFriendCallback(LLAvatarActions::isFriend);

	mMsgText->setText(std::string(""));

	if ( notification["chat_style"].asInteger() != CHAT_STYLE_IRC )
	{
		std::string str_sender;

		str_sender = fromName;

		str_sender+=" ";

		//append sender name
		if (mSourceType == CHAT_SOURCE_AGENT || mSourceType == CHAT_SOURCE_OBJECT)
		{
			LLStyle::Params style_params_name;

			LLColor4 user_name_color = LLUIColorTable::instance().getColor("HTMLLinkColor");
			style_params_name.color(user_name_color);

			std::string font_name = LLFontGL::nameFromFont(messageFont);
			std::string font_style_size = LLFontGL::sizeFromFont(messageFont);
			style_params_name.font.name(font_name);
			style_params_name.font.size(font_style_size);

//			style_params_name.link_href = notification["sender_slurl"].asString();
//			style_params_name.is_link = true;
// [RLVa:KB] - Checked: 2011-12-13 (RLVa-1.4.6) | Added: RLVa-1.4.6
			if (notification.has("sender_slurl"))
			{
				style_params_name.link_href = notification["sender_slurl"].asString();
				style_params_name.is_link = true;
			}
// [/RLVa:KB]

			mMsgText->appendText(str_sender, FALSE, style_params_name);

		}
		else
		{
			mMsgText->appendText(str_sender, false);
		}
	}

	S32 chars_in_line = mMsgText->getRect().getWidth() / messageFont->getWidth("c");
	S32 max_lines = notification["available_height"].asInteger() / (mMsgText->getTextPixelHeight() + 4);
	int lines = 0;
	int chars = 0;

	//Remove excessive chars if message does not fit in available height. MAINT-6891
	std::string::iterator it;
	for (it = messageText.begin(); it < messageText.end() && lines < max_lines; it++)
	{
		if (*it == '\n')
			++lines;
		else
			++chars;

		if (chars >= chars_in_line)
		{
			chars = 0;
			++lines;
		}
	}

	if (it < messageText.end())
	{
		messageText.erase(it, messageText.end());
		messageText += " ...";
	}

	//append text
	{
		LLStyle::Params style_params;
		style_params.color(textColor);
		std::string font_name = LLFontGL::nameFromFont(messageFont);
		std::string font_style_size = LLFontGL::sizeFromFont(messageFont);
		style_params.font.name(font_name);
		style_params.font.size(font_style_size);

		int chat_type = notification["chat_type"].asInteger();

		if(notification["chat_style"].asInteger()== CHAT_STYLE_IRC)
		{
			style_params.font.style = "ITALIC";
		}
		else if( chat_type == CHAT_TYPE_SHOUT)
		{
			style_params.font.style = "BOLD";
		}
		else if( chat_type == CHAT_TYPE_WHISPER)
		{
			style_params.font.style = "ITALIC";
		}
		mMsgText->appendText(messageText, FALSE, style_params);
	}


	snapToMessageHeight();

	mIsDirty = true;//will set Avatar Icon in draw
}

void	LLFloaterIMNearbyChatToastPanel::snapToMessageHeight	()
{
	S32 new_height = llmax (mMsgText->getTextPixelHeight() + 2*mMsgText->getVPad() + 2*msg_height_pad, 25);
	
	LLRect panel_rect = getRect();

	panel_rect.setLeftTopAndSize( panel_rect.mLeft, panel_rect.mTop, panel_rect.getWidth(), new_height);
	
	reshape( getRect().getWidth(), getRect().getHeight(), 1);
	
	setRect(panel_rect);

}

void LLFloaterIMNearbyChatToastPanel::onMouseLeave			(S32 x, S32 y, MASK mask)
{
	
}
void LLFloaterIMNearbyChatToastPanel::onMouseEnter				(S32 x, S32 y, MASK mask)
{
	if(mSourceType != CHAT_SOURCE_AGENT)
		return;
}

bool	LLFloaterIMNearbyChatToastPanel::handleMouseDown	(S32 x, S32 y, MASK mask)
{
	return LLPanel::handleMouseDown(x,y,mask);
}

bool	LLFloaterIMNearbyChatToastPanel::handleMouseUp	(S32 x, S32 y, MASK mask)
{
	/*
	fix for request  EXT-4780
	leaving this commented since I don't remember why ew block those messages...
	if(mSourceType != CHAT_SOURCE_AGENT)
		return LLPanel::handleMouseUp(x,y,mask);
    */

	S32 local_x = x - mMsgText->getRect().mLeft;
	S32 local_y = y - mMsgText->getRect().mBottom;
	
	//if text_box process mouse up (ussually this is click on url) - we didn't show nearby_chat.
	if (mMsgText->pointInView(local_x, local_y) )
	{
		if (mMsgText->handleMouseUp(local_x,local_y,mask) == TRUE)
			return true;
		else
		{
			// <FS:Ansariel> [FS communication UI]
			//LLFloaterReg::getTypedInstance<LLFloaterIMNearbyChat>("nearby_chat")->showHistory();
			if (gSavedSettings.getBOOL("ChatHistoryTornOff"))
			{
				LLFloaterReg::showInstance("fs_nearby_chat");
			}
			else
			{
				LLFloaterReg::showTypedInstance<FSFloaterIMContainer>("fs_im_container")->selectFloater(FSFloaterNearbyChat::getInstance());
			}
			// </FS:Ansariel> [FS communication UI]
			return false;
		}
	}

	// <FS:Ansariel> [FS communication UI]
	//LLFloaterReg::getTypedInstance<LLFloaterIMNearbyChat>("nearby_chat")->showHistory();
	if (gSavedSettings.getBOOL("ChatHistoryTornOff"))
	{
		LLFloaterReg::showInstance("fs_nearby_chat");
	}
	else
	{
		LLFloaterReg::showTypedInstance<FSFloaterIMContainer>("fs_im_container")->selectFloater(FSFloaterNearbyChat::getInstance());
	}
	// </FS:Ansariel> [FS communication UI]
	return LLPanel::handleMouseUp(x,y,mask);
}

void	LLFloaterIMNearbyChatToastPanel::setHeaderVisibility(EShowItemHeader e)
{
	LLUICtrl* icon = getChild<LLUICtrl>("avatar_icon", false);
	if(icon)
		icon->setVisible(e == CHATITEMHEADER_SHOW_ONLY_ICON || e==CHATITEMHEADER_SHOW_BOTH);

}

bool	LLFloaterIMNearbyChatToastPanel::canAddText	()
{
	LLChatMsgBox* msg_text = findChild<LLChatMsgBox>("msg_text");
	if(!msg_text)
		return false;
	return msg_text->getLineCount()<10;
}

bool	LLFloaterIMNearbyChatToastPanel::handleRightMouseDown(S32 x, S32 y, MASK mask)
{
	LLUICtrl* avatar_icon = getChild<LLUICtrl>("avatar_icon", false);

	S32 local_x = x - avatar_icon->getRect().mLeft;
	S32 local_y = y - avatar_icon->getRect().mBottom;

	//eat message for avatar icon if msg was from object
	if(avatar_icon->pointInView(local_x, local_y) && mSourceType != CHAT_SOURCE_AGENT)
		return true;
	return LLPanel::handleRightMouseDown(x,y,mask);
}
void LLFloaterIMNearbyChatToastPanel::draw()
{
	LLPanel::draw();

	if(mIsDirty)
	{
		LLAvatarIconCtrl* icon = getChild<LLAvatarIconCtrl>("avatar_icon", false);
		if(icon)
		{
//			icon->setDrawTooltip(mSourceType == CHAT_SOURCE_AGENT);
// [RLVa:KB] - Checked: 2010-04-200 (RLVa-1.2.0f) | Added: RLVa-1.2.0f
			icon->setDrawTooltip( (mShowIconTooltip) && (mSourceType == CHAT_SOURCE_AGENT) );
// [/RLVa:KB]
			if(mSourceType == CHAT_SOURCE_OBJECT)
				icon->setValue(LLSD("OBJECT_Icon"));
			else if(mSourceType == CHAT_SOURCE_SYSTEM)
				icon->setValue(LLSD("SL_Logo"));
			else if(mSourceType == CHAT_SOURCE_AGENT)
				icon->setValue(mFromID);
			else if(!mFromID.isNull())
				icon->setValue(mFromID);
		}
		mIsDirty = false;
	}
}

<|MERGE_RESOLUTION|>--- conflicted
+++ resolved
@@ -47,19 +47,13 @@
 
 #include "llslurl.h"
 
-<<<<<<< HEAD
 // [RLVa:KB] - Checked: 2010-04-21 (RLVa-1.2.0f)
 #include "rlvhandler.h"
 // [/RLVa:KB]
 
-static const S32 msg_left_offset = 10;
-static const S32 msg_right_offset = 10;
-static const S32 msg_height_pad = 5;
-=======
 static constexpr S32 msg_left_offset = 10;
 static constexpr S32 msg_right_offset = 10;
 static constexpr S32 msg_height_pad = 5;
->>>>>>> 0fb52bd3
 
 //*******************************************************************************************************************
 // LLObjectHandler
