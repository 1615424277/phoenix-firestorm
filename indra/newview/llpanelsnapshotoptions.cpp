/**
 * @file llpanelsnapshotoptions.cpp
 * @brief Snapshot posting options panel.
 *
 * $LicenseInfo:firstyear=2011&license=viewerlgpl$
 * Second Life Viewer Source Code
 * Copyright (C) 2011, Linden Research, Inc.
 *
 * This library is free software; you can redistribute it and/or
 * modify it under the terms of the GNU Lesser General Public
 * License as published by the Free Software Foundation;
 * version 2.1 of the License only.
 *
 * This library is distributed in the hope that it will be useful,
 * but WITHOUT ANY WARRANTY; without even the implied warranty of
 * MERCHANTABILITY or FITNESS FOR A PARTICULAR PURPOSE.  See the GNU
 * Lesser General Public License for more details.
 *
 * You should have received a copy of the GNU Lesser General Public
 * License along with this library; if not, write to the Free Software
 * Foundation, Inc., 51 Franklin Street, Fifth Floor, Boston, MA  02110-1301  USA
 *
 * Linden Research, Inc., 945 Battery Street, San Francisco, CA  94111  USA
 * $/LicenseInfo$
 */

#include "llviewerprecompiledheaders.h"

#include "llpanel.h"
#include "llsidetraypanelcontainer.h"

#include "llfloatersnapshot.h" // FIXME: create a snapshot model
<<<<<<< HEAD
#include "llsnapshotlivepreview.h" // <FS:Chanayane> 2048x2048 snapshots upload to inventory
=======
#include "llsnapshotlivepreview.h"
>>>>>>> 951ce0ad
#include "llfloaterreg.h"
#include "llfloaterflickr.h" // <FS:Ansariel> Share to Flickr

#include "llagentbenefits.h"


/**
 * Provides several ways to save a snapshot.
 */
class LLPanelSnapshotOptions
:   public LLPanel
{
    LOG_CLASS(LLPanelSnapshotOptions);

public:
    LLPanelSnapshotOptions();
    ~LLPanelSnapshotOptions();
    /*virtual*/ bool postBuild();
    /*virtual*/ void onOpen(const LLSD& key);

private:
    void updateUploadCost();
    void openPanel(const std::string& panel_name);
    void onSaveToProfile();
    void onSaveToEmail();
    void onSaveToInventory();
    void onSaveToComputer();
    void onSendToFlickr(); // <FS:Ansariel> Share to Flickr

    LLFloaterSnapshotBase* mSnapshotFloater;
};

static LLPanelInjector<LLPanelSnapshotOptions> panel_class("llpanelsnapshotoptions");

LLPanelSnapshotOptions::LLPanelSnapshotOptions()
{
    mCommitCallbackRegistrar.add("Snapshot.SaveToProfile",      boost::bind(&LLPanelSnapshotOptions::onSaveToProfile,   this));
    mCommitCallbackRegistrar.add("Snapshot.SaveToEmail",        boost::bind(&LLPanelSnapshotOptions::onSaveToEmail,     this));
    mCommitCallbackRegistrar.add("Snapshot.SaveToInventory",    boost::bind(&LLPanelSnapshotOptions::onSaveToInventory, this));
    mCommitCallbackRegistrar.add("Snapshot.SaveToComputer",     boost::bind(&LLPanelSnapshotOptions::onSaveToComputer,  this));
    mCommitCallbackRegistrar.add("Snapshot.SendToFlickr",       boost::bind(&LLPanelSnapshotOptions::onSendToFlickr, this)); // <FS:Ansariel> Share to Flickr
}

LLPanelSnapshotOptions::~LLPanelSnapshotOptions()
{
}

// virtual
bool LLPanelSnapshotOptions::postBuild()
{
    mSnapshotFloater = getParentByType<LLFloaterSnapshotBase>();
    return LLPanel::postBuild();
}

// virtual
void LLPanelSnapshotOptions::onOpen(const LLSD& key)
{
    updateUploadCost();
}

void LLPanelSnapshotOptions::updateUploadCost()
{
<<<<<<< HEAD
    // <FS:Chanayane> 2048x2048 snapshots upload to inventory
    //S32 upload_cost = LLAgentBenefitsMgr::current().getTextureUploadCost();
=======
>>>>>>> 951ce0ad
    S32 w = 0;
    S32 h = 0;

    if( mSnapshotFloater )
    {
        LLSnapshotLivePreview* preview = mSnapshotFloater->getPreviewView();
        if( preview )
        {
            preview->getSize(w, h);
        }
    }
<<<<<<< HEAD
    
    S32 upload_cost = LLAgentBenefitsMgr::current().getTextureUploadCost(w, h);
    // </FS:Chanayane>
=======

    S32 upload_cost = LLAgentBenefitsMgr::current().getTextureUploadCost(w, h);
>>>>>>> 951ce0ad
    getChild<LLUICtrl>("save_to_inventory_btn")->setLabelArg("[AMOUNT]", llformat("%d", upload_cost));
}

void LLPanelSnapshotOptions::openPanel(const std::string& panel_name)
{
    LLSideTrayPanelContainer* parent = dynamic_cast<LLSideTrayPanelContainer*>(getParent());
    if (!parent)
    {
        LL_WARNS() << "Cannot find panel container" << LL_ENDL;
        return;
    }

    parent->openPanel(panel_name);
    parent->getCurrentPanel()->onOpen(LLSD());
    mSnapshotFloater->postPanelSwitch();
}

void LLPanelSnapshotOptions::onSaveToProfile()
{
    openPanel("panel_snapshot_profile");
}

void LLPanelSnapshotOptions::onSaveToEmail()
{
    openPanel("panel_snapshot_postcard");
}

void LLPanelSnapshotOptions::onSaveToInventory()
{
    openPanel("panel_snapshot_inventory");
}

void LLPanelSnapshotOptions::onSaveToComputer()
{
    openPanel("panel_snapshot_local");
}

// <FS:Ansariel> Share to Flickr
void LLPanelSnapshotOptions::onSendToFlickr()
{
    LLFloaterReg::hideInstance("snapshot");

    LLFloaterFlickr* flickr_floater = dynamic_cast<LLFloaterFlickr*>(LLFloaterReg::getInstance("flickr"));
    if (flickr_floater)
    {
        flickr_floater->showPhotoPanel();
    }
    LLFloaterReg::showInstance("flickr");
}
// </FS:Ansariel><|MERGE_RESOLUTION|>--- conflicted
+++ resolved
@@ -30,11 +30,7 @@
 #include "llsidetraypanelcontainer.h"
 
 #include "llfloatersnapshot.h" // FIXME: create a snapshot model
-<<<<<<< HEAD
-#include "llsnapshotlivepreview.h" // <FS:Chanayane> 2048x2048 snapshots upload to inventory
-=======
 #include "llsnapshotlivepreview.h"
->>>>>>> 951ce0ad
 #include "llfloaterreg.h"
 #include "llfloaterflickr.h" // <FS:Ansariel> Share to Flickr
 
@@ -97,11 +93,6 @@
 
 void LLPanelSnapshotOptions::updateUploadCost()
 {
-<<<<<<< HEAD
-    // <FS:Chanayane> 2048x2048 snapshots upload to inventory
-    //S32 upload_cost = LLAgentBenefitsMgr::current().getTextureUploadCost();
-=======
->>>>>>> 951ce0ad
     S32 w = 0;
     S32 h = 0;
 
@@ -113,14 +104,8 @@
             preview->getSize(w, h);
         }
     }
-<<<<<<< HEAD
-    
-    S32 upload_cost = LLAgentBenefitsMgr::current().getTextureUploadCost(w, h);
-    // </FS:Chanayane>
-=======
 
     S32 upload_cost = LLAgentBenefitsMgr::current().getTextureUploadCost(w, h);
->>>>>>> 951ce0ad
     getChild<LLUICtrl>("save_to_inventory_btn")->setLabelArg("[AMOUNT]", llformat("%d", upload_cost));
 }
 
