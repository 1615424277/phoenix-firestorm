--- conflicted
+++ resolved
@@ -45,17 +45,10 @@
     LOG_CLASS(LLPanelSnapshotOptions);
 
 public:
-<<<<<<< HEAD
-	LLPanelSnapshotOptions();
-	~LLPanelSnapshotOptions();
-	/*virtual*/ bool postBuild();
-	/*virtual*/ void onOpen(const LLSD& key);
-=======
     LLPanelSnapshotOptions();
     ~LLPanelSnapshotOptions();
-    /*virtual*/ BOOL postBuild();
+    /*virtual*/ bool postBuild();
     /*virtual*/ void onOpen(const LLSD& key);
->>>>>>> c06fb4e0
 
 private:
     void updateUploadCost();
