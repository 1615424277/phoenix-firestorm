--- conflicted
+++ resolved
@@ -36,26 +36,6 @@
     // nothing yet
 
 private:
-<<<<<<< HEAD
-	// Construction handled by LLFloaterReg
-	LLFloaterTestInspectors(const LLSD& seed);
-	~LLFloaterTestInspectors();
-
-	bool postBuild() override;
-
-	// Button callback to show
-	void showAvatarInspector(LLUICtrl*, const LLSD& avatar_id);
-	void showObjectInspector(LLUICtrl*, const LLSD& avatar_id);
-	
-	// Debug function hookups for buttons
-	void onClickAvatar2D();
-	void onClickAvatar3D();
-	void onClickObject2D();
-	void onClickObject3D();
-	void onClickGroup();
-	void onClickPlace();
-	void onClickEvent();
-=======
     // Construction handled by LLFloaterReg
     LLFloaterTestInspectors(const LLSD& seed);
     ~LLFloaterTestInspectors();
@@ -74,7 +54,6 @@
     void onClickGroup();
     void onClickPlace();
     void onClickEvent();
->>>>>>> 1a8a5404
 };
 
 #endif