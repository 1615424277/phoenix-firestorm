--- conflicted
+++ resolved
@@ -231,13 +231,8 @@
 	const F32 xyScaleInv = (1.f / xyScale)*(0.2222222222f);
 
 	F32 vec[3] = {
-<<<<<<< HEAD
-					(F32)fmod((F32)(mOriginGlobal.mdV[0] + x)*xyScaleInv, 256.f), // <FS:ND/> Added (F32) for proper array initialization
-					(F32)fmod((F32)(mOriginGlobal.mdV[1] + y)*xyScaleInv, 256.f), // <FS:ND/> Added (F32) for proper array initialization
-=======
                     (F32)fmod((F32)(mOriginGlobal.mdV[0] + x)*xyScaleInv, 256.f),
                     (F32)fmod((F32)(mOriginGlobal.mdV[1] + y)*xyScaleInv, 256.f),
->>>>>>> 53cc5ba2
 					0.f
 				};
 	F32 rand_val = llclamp(noise2(vec)* 0.75f + 0.5f, 0.f, 1.f);
