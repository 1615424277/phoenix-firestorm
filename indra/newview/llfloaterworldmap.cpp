--- conflicted
+++ resolved
@@ -1219,30 +1219,6 @@
 									is_landmark);
 	
 	std::sort(items.begin(), items.end(), LLViewerInventoryItem::comparePointers());
-<<<<<<< HEAD
-	std::list<LLInventoryItem*> usedLMs;
-
-	BOOL filterLandmarks = gSavedSettings.getBOOL("WorldmapFilterDuplicateLandmarks");
-	S32 count = items.count();
-	for(S32 i = 0; i < count; ++i)
-	{
-		LLInventoryItem* item = items.get(i);
-
-		if (filterLandmarks)
-		{
-			bool skip = false;
-			for (std::list<LLInventoryItem*>::iterator it = usedLMs.begin(); it != usedLMs.end(); ++it)
-			{
-				if ((*it)->getAssetUUID() == item->getAssetUUID())
-				{
-					skip = true;
-					break;
-				}
-			}
-			if (skip) continue;
-			usedLMs.push_front(item);
-		}
-=======
 	
 	mLandmarkAssetIDList.reserve(mLandmarkAssetIDList.size() + items.size());
 	mLandmarkItemIDList.reserve(mLandmarkItemIDList.size() + items.size());
@@ -1251,7 +1227,6 @@
 	for(S32 i = 0; i < count; ++i)
 	{
 		LLInventoryItem* item = items.at(i);
->>>>>>> d0ef02c2
 		
 		list->addSimpleElement(item->getName(), ADD_BOTTOM, item->getUUID());
 		
