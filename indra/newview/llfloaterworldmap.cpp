/** 
 * @file llfloaterworldmap.cpp
 * @author James Cook, Tom Yedwab
 * @brief LLFloaterWorldMap class implementation
 *
 * $LicenseInfo:firstyear=2003&license=viewerlgpl$
 * Second Life Viewer Source Code
 * Copyright (C) 2010, Linden Research, Inc.
 * 
 * This library is free software; you can redistribute it and/or
 * modify it under the terms of the GNU Lesser General Public
 * License as published by the Free Software Foundation;
 * version 2.1 of the License only.
 * 
 * This library is distributed in the hope that it will be useful,
 * but WITHOUT ANY WARRANTY; without even the implied warranty of
 * MERCHANTABILITY or FITNESS FOR A PARTICULAR PURPOSE.  See the GNU
 * Lesser General Public License for more details.
 * 
 * You should have received a copy of the GNU Lesser General Public
 * License along with this library; if not, write to the Free Software
 * Foundation, Inc., 51 Franklin Street, Fifth Floor, Boston, MA  02110-1301  USA
 * 
 * Linden Research, Inc., 945 Battery Street, San Francisco, CA  94111  USA
 * $/LicenseInfo$
 */

/*
 * Map of the entire world, with multiple background images,
 * avatar tracking, teleportation by double-click, etc.
 */

#include "llviewerprecompiledheaders.h"

#include "llfloaterworldmap.h"

#include "llagent.h"
#include "llagentcamera.h"
#include "llbutton.h"
#include "llcallingcard.h"
#include "llcombobox.h"
#include "llviewercontrol.h"
#include "llcommandhandler.h"
#include "lldraghandle.h"
//#include "llfirstuse.h"
#include "llfloaterreg.h"		// getTypedInstance()
#include "llfocusmgr.h"
#include "lliconctrl.h"
#include "llinventoryfunctions.h"
#include "llinventorymodel.h"
#include "llinventorymodelbackgroundfetch.h"
#include "llinventoryobserver.h"
#include "lllandmarklist.h"
#include "llsearcheditor.h"
#include "llnotificationsutil.h"
#include "llregionhandle.h"
#include "llscrolllistctrl.h"
#include "llslurl.h"
#include "lltextbox.h"
#include "lltoolbarview.h"
#include "lltracker.h"
#include "lltrans.h"
#include "llviewerinventory.h"	// LLViewerInventoryItem
#include "llviewermenu.h"
#include "llviewerparcelmgr.h"
#include "llviewerregion.h"
#include "llviewerstats.h"
#include "llviewertexture.h"
#include "llviewerwindow.h"
#include "llworldmap.h"
#include "llworldmapmessage.h"
#include "llworldmapview.h"
#include "lluictrlfactory.h"
#include "llappviewer.h"
#include "llmapimagetype.h"
#include "llweb.h"
#include "llsliderctrl.h"
#include "message.h"
#include "llwindow.h"			// copyTextToClipboard()
#include <algorithm>

// [RLVa:KB] - Checked: 2010-08-22 (RLVa-1.2.1a)
#include "rlvhandler.h"
// [/RLVa:KB]
#include "llsdutil.h"
#include "llsdutil_math.h"
#include "alfloaterregiontracker.h"
#include "llstartup.h"

//---------------------------------------------------------------------------
// Constants
//---------------------------------------------------------------------------
static const F32 MAP_ZOOM_TIME = 0.2f;

// Merov: we switched from using the "world size" (which varies depending where the user went) to a fixed
// width of 512 regions max visible at a time. This makes the zoom slider works in a consistent way across
// sessions and doesn't prevent the user to pan the world if it was to grow a lot beyond that limit.
// Currently (01/26/09), this value allows the whole grid to be visible in a 1024x1024 window.
static const S32 MAX_VISIBLE_REGIONS = 512;


const S32 HIDE_BEACON_PAD = 133;

// It would be more logical to have this inside the method where it is used but to compile under gcc this
// struct has to be here.
struct SortRegionNames
{
	inline bool operator ()(std::pair <U64, LLSimInfo*> const& _left, std::pair <U64, LLSimInfo*> const& _right)
	{
		return(LLStringUtil::compareInsensitive(_left.second->getName(), _right.second->getName()) < 0);
	}
};

enum EPanDirection
{
	PAN_UP,
	PAN_DOWN,
	PAN_LEFT,
	PAN_RIGHT
};

// Values in pixels per region
static const F32 ZOOM_MAX = 128.f;

//---------------------------------------------------------------------------
// Globals
//---------------------------------------------------------------------------

// handle secondlife:///app/worldmap/{NAME}/{COORDS} URLs
class LLWorldMapHandler : public LLCommandHandler
{
public:
	// requires trusted browser to trigger
	LLWorldMapHandler() : LLCommandHandler("worldmap", UNTRUSTED_THROTTLE ) { }
	
	bool handle(const LLSD& params, const LLSD& query_map,
				LLMediaCtrl* web)
	{
		// <FS:Ansariel> FIRE-17927: Viewer crashes when opening worldmap SLURL command from login panel
		if (LLStartUp::getStartupState() < STATE_STARTED)
		{
			return true;
		}
		// </FS:Ansariel>

		if (!LLUI::getInstance()->mSettingGroups["config"]->getBOOL("EnableWorldMap"))
		{
			LLNotificationsUtil::add("NoWorldMap", LLSD(), LLSD(), std::string("SwitchToStandardSkinAndQuit"));
			return true;
		}

		if (params.size() == 0)
		{
			// support the secondlife:///app/worldmap SLapp
			LLFloaterReg::showInstance("world_map", "center");
			return true;
		}
		
		// support the secondlife:///app/worldmap/{LOCATION}/{COORDS} SLapp
		const std::string region_name = LLURI::unescape(params[0].asString());
		S32 x = (params.size() > 1) ? params[1].asInteger() : 128;
		S32 y = (params.size() > 2) ? params[2].asInteger() : 128;
		S32 z = (params.size() > 3) ? params[3].asInteger() : 0;
		
		LLFloaterWorldMap::getInstance()->trackURL(region_name, x, y, z);
		LLFloaterReg::showInstance("world_map", "center");
		
		return true;
	}
};
LLWorldMapHandler gWorldMapHandler;

// SocialMap handler secondlife:///app/maptrackavatar/id
class LLMapTrackAvatarHandler : public LLCommandHandler
{
public:
	// requires trusted browser to trigger
	LLMapTrackAvatarHandler() : LLCommandHandler("maptrackavatar", UNTRUSTED_THROTTLE) 
	{ 
	}
	
	bool handle(const LLSD& params, const LLSD& query_map, LLMediaCtrl* web)
	{
		if (!LLUI::getInstance()->mSettingGroups["config"]->getBOOL("EnableWorldMap"))
		{
			LLNotificationsUtil::add("NoWorldMap", LLSD(), LLSD(), std::string("SwitchToStandardSkinAndQuit"));
			return true;
		}
		
		//Make sure we have some parameters
		if (params.size() == 0)
		{
			return false;
		}
		
		//Get the ID
		LLUUID id;
		if (!id.set( params[0], FALSE ))
		{
			return false;
		}
		
		LLFloaterWorldMap::getInstance()->avatarTrackFromSlapp( id  ); 
		LLFloaterReg::showInstance( "world_map", "center" );
		
		return true;
	}
};	
LLMapTrackAvatarHandler gMapTrackAvatar;

LLFloaterWorldMap* gFloaterWorldMap = NULL;

class LLMapInventoryObserver : public LLInventoryObserver
{
public:
	LLMapInventoryObserver() {}
	virtual ~LLMapInventoryObserver() {}
	virtual void changed(U32 mask);
};

void LLMapInventoryObserver::changed(U32 mask)
{
	// if there's a change we're interested in.
	if((mask & (LLInventoryObserver::CALLING_CARD | LLInventoryObserver::ADD |
				LLInventoryObserver::REMOVE)) != 0)
	{
		gFloaterWorldMap->inventoryChanged();
	}
}

class LLMapFriendObserver : public LLFriendObserver
{
public:
	LLMapFriendObserver() {}
	virtual ~LLMapFriendObserver() {}
	virtual void changed(U32 mask);
};

void LLMapFriendObserver::changed(U32 mask)
{
	// if there's a change we're interested in.
	if((mask & (LLFriendObserver::ADD | LLFriendObserver::REMOVE | LLFriendObserver::ONLINE | LLFriendObserver::POWERS)) != 0)
	{
		gFloaterWorldMap->friendsChanged();
	}
}

// <FS:Ansariel> Parcel details on map
FSWorldMapParcelInfoObserver::FSWorldMapParcelInfoObserver(const LLVector3d& pos_global)
	: LLRemoteParcelInfoObserver(),
	mPosGlobal(pos_global),
	mParcelID(LLUUID::null)
{ }

FSWorldMapParcelInfoObserver::~FSWorldMapParcelInfoObserver()
{
	if (mParcelID.notNull())
	{
		LLRemoteParcelInfoProcessor::getInstance()->removeObserver(mParcelID, this);
	}
}

void FSWorldMapParcelInfoObserver::processParcelInfo(const LLParcelData& parcel_data)
{
	if (parcel_data.parcel_id == mParcelID)
	{
		LLRemoteParcelInfoProcessor::getInstance()->removeObserver(mParcelID, this);

		if (gFloaterWorldMap)
		{
			gFloaterWorldMap->processParcelInfo(parcel_data, mPosGlobal);
		}
	}
}

// virtual
void FSWorldMapParcelInfoObserver::setParcelID(const LLUUID& parcel_id)
{
	mParcelID = parcel_id;
	LLRemoteParcelInfoProcessor::getInstance()->addObserver(mParcelID, this);
	LLRemoteParcelInfoProcessor::getInstance()->sendParcelInfoRequest(mParcelID);
}

// virtual
void FSWorldMapParcelInfoObserver::setErrorStatus(S32 status, const std::string& reason)
{
	LL_WARNS("FSWorldMapParcelInfoObserver") << "Can't handle remote parcel request." << " Http Status: " << status << ". Reason : " << reason << LL_ENDL;
}
// </FS:Ansariel> Parcel details on map

//---------------------------------------------------------------------------
// Statics
//---------------------------------------------------------------------------

// Used as a pretend asset and inventory id to mean "landmark at my home location."
const LLUUID LLFloaterWorldMap::sHomeID( "10000000-0000-0000-0000-000000000001" );

//---------------------------------------------------------------------------
// Construction and destruction
//---------------------------------------------------------------------------


LLFloaterWorldMap::LLFloaterWorldMap(const LLSD& key)
:	LLFloater(key),
	mInventory(NULL),
	mInventoryObserver(NULL),
	mFriendObserver(NULL),
	mCompletingRegionName(),
	mCompletingRegionPos(),
	mWaitingForTracker(FALSE),
	mIsClosing(FALSE),
	mSetToUserPosition(TRUE),
	mTrackedLocation(0,0,0),
	mTrackedStatus(LLTracker::TRACKING_NOTHING),
	mListFriendCombo(NULL),
	mListLandmarkCombo(NULL),
	mListSearchResults(NULL),
	mParcelInfoObserver(NULL) // <FS:Ansariel> Parcel details on map
{
	gFloaterWorldMap = this;
	
	mFactoryMap["objects_mapview"] = LLCallbackMap(createWorldMapView, NULL);
	
	mCommitCallbackRegistrar.add("WMap.Coordinates",	boost::bind(&LLFloaterWorldMap::onCoordinatesCommit, this));
	mCommitCallbackRegistrar.add("WMap.Location",		boost::bind(&LLFloaterWorldMap::onLocationCommit, this));
	mCommitCallbackRegistrar.add("WMap.AvatarCombo",	boost::bind(&LLFloaterWorldMap::onAvatarComboCommit, this));
	mCommitCallbackRegistrar.add("WMap.Landmark",		boost::bind(&LLFloaterWorldMap::onLandmarkComboCommit, this));
	mCommitCallbackRegistrar.add("WMap.SearchResult",	boost::bind(&LLFloaterWorldMap::onCommitSearchResult, this));
	mCommitCallbackRegistrar.add("WMap.GoHome",			boost::bind(&LLFloaterWorldMap::onGoHome, this));	
	mCommitCallbackRegistrar.add("WMap.Teleport",		boost::bind(&LLFloaterWorldMap::onClickTeleportBtn, this));	
	mCommitCallbackRegistrar.add("WMap.ShowTarget",		boost::bind(&LLFloaterWorldMap::onShowTargetBtn, this));	
	mCommitCallbackRegistrar.add("WMap.ShowAgent",		boost::bind(&LLFloaterWorldMap::onShowAgentBtn, this));		
	mCommitCallbackRegistrar.add("WMap.Clear",			boost::bind(&LLFloaterWorldMap::onClearBtn, this));		
	mCommitCallbackRegistrar.add("WMap.CopySLURL",		boost::bind(&LLFloaterWorldMap::onCopySLURL, this));
	// <FS:Ansariel> Alchemy region tracker
	mCommitCallbackRegistrar.add("WMap.TrackRegion",	boost::bind(&LLFloaterWorldMap::onTrackRegion, this));

	gSavedSettings.getControl("PreferredMaturity")->getSignal()->connect(boost::bind(&LLFloaterWorldMap::onChangeMaturity, this));
}

// static
void* LLFloaterWorldMap::createWorldMapView(void* data)
{
	return new LLWorldMapView();
}

BOOL LLFloaterWorldMap::postBuild()
{
	mPanel = getChild<LLPanel>("objects_mapview");
	
	LLComboBox *avatar_combo = getChild<LLComboBox>("friend combo");
	avatar_combo->selectFirstItem();
	avatar_combo->setPrearrangeCallback( boost::bind(&LLFloaterWorldMap::onAvatarComboPrearrange, this) );
	avatar_combo->setTextChangedCallback( boost::bind(&LLFloaterWorldMap::onComboTextEntry, this) );
	mListFriendCombo = dynamic_cast<LLCtrlListInterface *>(avatar_combo);
	
	LLSearchEditor *location_editor = getChild<LLSearchEditor>("location");
	location_editor->setFocusChangedCallback(boost::bind(&LLFloaterWorldMap::onLocationFocusChanged, this, _1));
	location_editor->setTextChangedCallback( boost::bind(&LLFloaterWorldMap::onSearchTextEntry, this));
	
	getChild<LLScrollListCtrl>("search_results")->setDoubleClickCallback( boost::bind(&LLFloaterWorldMap::onClickTeleportBtn, this));
	mListSearchResults = childGetListInterface("search_results");
	
	LLComboBox *landmark_combo = getChild<LLComboBox>( "landmark combo");
	landmark_combo->selectFirstItem();
	landmark_combo->setPrearrangeCallback( boost::bind(&LLFloaterWorldMap::onLandmarkComboPrearrange, this) );
	landmark_combo->setTextChangedCallback( boost::bind(&LLFloaterWorldMap::onComboTextEntry, this) );
	mListLandmarkCombo = dynamic_cast<LLCtrlListInterface *>(landmark_combo);
	
	mCurZoomVal = log(LLWorldMapView::sMapScale/256.f)/log(2.f);
	getChild<LLUICtrl>("zoom slider")->setValue(mCurZoomVal);

    getChild<LLPanel>("expand_btn_panel")->setMouseDownCallback(boost::bind(&LLFloaterWorldMap::onExpandCollapseBtn, this));
	
	setDefaultBtn(NULL);
	
	mZoomTimer.stop();
	
	onChangeMaturity();
	
	return TRUE;
}

// virtual
LLFloaterWorldMap::~LLFloaterWorldMap()
{
	// <FS:Ansariel> Parcel details on map
	if (mParcelInfoObserver)
	{
		delete mParcelInfoObserver;
	}
	// </FS:Ansariel> Parcel details on map

	// All cleaned up by LLView destructor
	mPanel = NULL;
	
	// Inventory deletes all observers on shutdown
	mInventory = NULL;
	mInventoryObserver = NULL;
	
	// avatar tracker will delete this for us.
	mFriendObserver = NULL;
	
	gFloaterWorldMap = NULL;

    mTeleportFinishConnection.disconnect();
}

//static
LLFloaterWorldMap* LLFloaterWorldMap::getInstance()
{
	return LLFloaterReg::getTypedInstance<LLFloaterWorldMap>("world_map");
}

// virtual
void LLFloaterWorldMap::onClose(bool app_quitting)
{
	// While we're not visible, discard the overlay images we're using
	LLWorldMap::getInstance()->clearImageRefs();
    mTeleportFinishConnection.disconnect();
}

// virtual
void LLFloaterWorldMap::onOpen(const LLSD& key)
{
    mTeleportFinishConnection = LLViewerParcelMgr::getInstance()->
        setTeleportFinishedCallback(boost::bind(&LLFloaterWorldMap::onTeleportFinished, this));
 
    bool center_on_target = (key.asString() == "center");
	
	mIsClosing = FALSE;
	
	LLWorldMapView* map_panel;
	map_panel = (LLWorldMapView*)gFloaterWorldMap->mPanel;
	map_panel->clearLastClick();
	
	{
		// reset pan on show, so it centers on you again
		if (!center_on_target)
		{
			LLWorldMapView::setPan(0, 0, TRUE);
		}
		map_panel->updateVisibleBlocks();
		
		// Reload items as they may have changed
		LLWorldMap::getInstance()->reloadItems();
		
		// We may already have a bounding box for the regions of the world,
		// so use that to adjust the view.
		adjustZoomSliderBounds();
		
		// Could be first show
		//LLFirstUse::useMap();
		
		// Start speculative download of landmarks
		const LLUUID landmark_folder_id = gInventory.findCategoryUUIDForType(LLFolderType::FT_LANDMARK);
		LLInventoryModelBackgroundFetch::instance().start(landmark_folder_id);
		
		getChild<LLUICtrl>("location")->setFocus( TRUE);
		gFocusMgr.triggerFocusFlash();
		
		buildAvatarIDList();
		buildLandmarkIDLists();
		
		// If nothing is being tracked, set flag so the user position will be found
		mSetToUserPosition = ( LLTracker::getTrackingStatus() == LLTracker::TRACKING_NOTHING );
	}
	
	if (center_on_target)
	{
		centerOnTarget(FALSE);
	}
}

// static
void LLFloaterWorldMap::reloadIcons(void*)
{
	LLWorldMap::getInstance()->reloadItems();
}

// virtual
BOOL LLFloaterWorldMap::handleHover(S32 x, S32 y, MASK mask)
{
	BOOL handled;
	handled = LLFloater::handleHover(x, y, mask);
	return handled;
}

BOOL LLFloaterWorldMap::handleScrollWheel(S32 x, S32 y, S32 clicks)
{
	if (!isMinimized() && isFrontmost())
	{
		if(mPanel->pointInView(x, y))
		{
			F32 slider_value = (F32)getChild<LLUICtrl>("zoom slider")->getValue().asReal();
			slider_value += ((F32)clicks * -0.3333f);
			getChild<LLUICtrl>("zoom slider")->setValue(LLSD(slider_value));
			return TRUE;
		}
	}
	
	return LLFloater::handleScrollWheel(x, y, clicks);
}


// virtual
void LLFloaterWorldMap::reshape( S32 width, S32 height, BOOL called_from_parent )
{
	LLFloater::reshape( width, height, called_from_parent );
}


// virtual
void LLFloaterWorldMap::draw()
{
	// <FS:Ansariel> Performance improvement
	static LLUICtrl* avatar_icon = getChild<LLUICtrl>("friends_icon");  // <FS:Ansariel> Used to be avatar_icon
	static LLUICtrl* landmark_icon = getChild<LLUICtrl>("landmark_icon");
	static LLUICtrl* location_icon = getChild<LLUICtrl>("location_icon");
	static LLView* teleport_btn = getChildView("Teleport");
	//static LLView* clear_btn = getChildView("Clear");
	static LLView* show_destination_btn = getChildView("Show Destination");
	static LLView* copy_slurl_btn = getChildView("copy_slurl");
	static LLView* go_home_btn = getChildView("Go Home");
	static LLUICtrl* zoom_slider = getChild<LLUICtrl>("zoom slider");
	static LLView* people_chk = getChildView("people_chk");
	static LLView* infohub_chk = getChildView("infohub_chk");
	static LLView* land_for_sale_chk = getChildView("land_for_sale_chk");
	static LLView* event_chk = getChildView("event_chk");
	static LLView* events_mature_chk = getChildView("events_mature_chk");
	static LLView* events_adult_chk = getChildView("events_adult_chk");
	// </FS:Ansariel> Performance improvement

	static LLUIColor map_track_color = LLUIColorTable::instance().getColor("MapTrackColor", LLColor4::white);
	static LLUIColor map_track_disabled_color = LLUIColorTable::instance().getColor("MapTrackDisabledColor", LLColor4::white);
	
	// On orientation island, users don't have a home location yet, so don't
	// let them teleport "home".  It dumps them in an often-crowed welcome
	// area (infohub) and they get confused. JC
	LLViewerRegion* regionp = gAgent.getRegion();
	bool agent_on_prelude = (regionp && regionp->isPrelude());
	bool enable_go_home = gAgent.isGodlike() || !agent_on_prelude;
	// <FS:Ansariel> Performance improvement
	//getChildView("Go Home")->setEnabled(enable_go_home);
	go_home_btn->setEnabled(enable_go_home);
	// </FS:Ansariel> Performance improvement

	updateLocation();
	
	LLTracker::ETrackingStatus tracking_status = LLTracker::getTrackingStatus(); 
	if (LLTracker::TRACKING_AVATAR == tracking_status)
	{
		// <FS:Ansariel> Performance improvement
		//getChild<LLUICtrl>("avatar_icon")->setColor( map_track_color);
		avatar_icon->setColor( map_track_color);
		// </FS:Ansariel> Performance improvement
	}
	else
	{
		// <FS:Ansariel> Performance improvement
		//getChild<LLUICtrl>("avatar_icon")->setColor( map_track_disabled_color);
		avatar_icon->setColor( map_track_disabled_color);
		// </FS:Ansariel> Performance improvement
	}
	
	if (LLTracker::TRACKING_LANDMARK == tracking_status)
	{
		// <FS:Ansariel> Performance improvement
		//getChild<LLUICtrl>("landmark_icon")->setColor( map_track_color);
		landmark_icon->setColor( map_track_color);
		// </FS:Ansariel> Performance improvement
	}
	else
	{
		// <FS:Ansariel> Performance improvement
		//getChild<LLUICtrl>("landmark_icon")->setColor( map_track_disabled_color);
		landmark_icon->setColor( map_track_disabled_color);
		// </FS:Ansariel> Performance improvement
	}
	
	if (LLTracker::TRACKING_LOCATION == tracking_status)
	{
		// <FS:Ansariel> Performance improvement
		//getChild<LLUICtrl>("location_icon")->setColor( map_track_color);
		location_icon->setColor( map_track_color);
		// </FS:Ansariel> Performance improvement
	}
	else
	{
		if (mCompletingRegionName != "")
		{
			F64 seconds = LLTimer::getElapsedSeconds();
			double value = fmod(seconds, 2);
			value = 0.5 + 0.5*cos(value * F_PI);
			LLColor4 loading_color(0.0, F32(value/2), F32(value), 1.0);
			// <FS:Ansariel> Performance improvement
			//getChild<LLUICtrl>("location_icon")->setColor( loading_color);
			location_icon->setColor( loading_color);
			// </FS:Ansariel> Performance improvement
		}
		else
		{
			// <FS:Ansariel> Performance improvement
			//getChild<LLUICtrl>("location_icon")->setColor( map_track_disabled_color);
			location_icon->setColor( map_track_disabled_color);
			// </FS:Ansariel> Performance improvement
		}
	}
	
	// check for completion of tracking data
	if (mWaitingForTracker)
	{
		centerOnTarget(TRUE);
	}
	
	// <FS:Ansariel> Performance improvement
//	getChildView("Teleport")->setEnabled((BOOL)tracking_status);
//	//	getChildView("Clear")->setEnabled((BOOL)tracking_status);
//	getChildView("Show Destination")->setEnabled((BOOL)tracking_status || LLWorldMap::getInstance()->isTracking());
//	getChildView("copy_slurl")->setEnabled((mSLURL.isValid()) );
//// [RLVa:KB] - Checked: 2010-08-22 (RLVa-1.2.1a) | Added: RLVa-1.2.1a
//	childSetEnabled("Go Home", 
//		(!rlv_handler_t::isEnabled()) || !(gRlvHandler.hasBehaviour(RLV_BHVR_TPLM) && gRlvHandler.hasBehaviour(RLV_BHVR_TPLOC)));
//// [/RLVa:KB]
	teleport_btn->setEnabled((BOOL)tracking_status);
	//clear_btn->setEnabled((BOOL)tracking_status);
	show_destination_btn->setEnabled((BOOL)tracking_status || LLWorldMap::getInstance()->isTracking());
	copy_slurl_btn->setEnabled((mSLURL.isValid()) );
	go_home_btn->setEnabled((!rlv_handler_t::isEnabled()) || !(gRlvHandler.hasBehaviour(RLV_BHVR_TPLM) && gRlvHandler.hasBehaviour(RLV_BHVR_TPLOC)));
	// </FS:Ansariel> Performance improvement
	// <FS:Ansariel> Alchemy region tracker
	getChild<LLButton>("track_region")->setEnabled((BOOL) tracking_status || LLWorldMap::getInstance()->isTracking());

	setMouseOpaque(TRUE);
	getDragHandle()->setMouseOpaque(TRUE);
	
	//RN: snaps to zoom value because interpolation caused jitter in the text rendering
	// <FS:Ansariel> Performance improvement
	//if (!mZoomTimer.getStarted() && mCurZoomVal != (F32)getChild<LLUICtrl>("zoom slider")->getValue().asReal())
	if (!mZoomTimer.getStarted() && mCurZoomVal != (F32)zoom_slider->getValue().asReal())
	// </FS:Ansariel> Performance improvement
	{
		mZoomTimer.start();
	}
	F32 interp = mZoomTimer.getElapsedTimeF32() / MAP_ZOOM_TIME;
	if (interp > 1.f)
	{
		interp = 1.f;
		mZoomTimer.stop();
	}
	// <FS:Ansariel> Performance improvement
	//mCurZoomVal = lerp(mCurZoomVal, (F32)getChild<LLUICtrl>("zoom slider")->getValue().asReal(), interp);
	mCurZoomVal = lerp(mCurZoomVal, (F32)zoom_slider->getValue().asReal(), interp);
	// </FS:Ansariel> Performance improvement
	F32 map_scale = 256.f*pow(2.f, mCurZoomVal);
	LLWorldMapView::setScale( map_scale );
	
	// Enable/disable checkboxes depending on the zoom level
	// If above threshold level (i.e. low res) -> Disable all checkboxes
	// If under threshold level (i.e. high res) -> Enable all checkboxes
	bool enable = LLWorldMapView::showRegionInfo();
	// <FS:Ansariel> Performance improvement
	//getChildView("people_chk")->setEnabled(enable);
	//getChildView("infohub_chk")->setEnabled(enable);
	//getChildView("telehub_chk")->setEnabled(enable); // <FS:Ansariel> Does not exist as of 12-02-2014!
	//getChildView("land_for_sale_chk")->setEnabled(enable);
	//getChildView("event_chk")->setEnabled(enable);
	//getChildView("events_mature_chk")->setEnabled(enable);
	//getChildView("events_adult_chk")->setEnabled(enable);
	people_chk->setEnabled(enable);
	infohub_chk->setEnabled(enable);
	land_for_sale_chk->setEnabled(enable);
	event_chk->setEnabled(enable);
	events_mature_chk->setEnabled(enable);
	events_adult_chk->setEnabled(enable);
	// </FS:Ansariel> Performance improvement
	
	LLFloater::draw();
}


//-------------------------------------------------------------------------
// Internal utility functions
//-------------------------------------------------------------------------

// <FS:Ansariel> Parcel details on map
void LLFloaterWorldMap::processParcelInfo(const LLParcelData& parcel_data, const LLVector3d& pos_global)
{
	LLVector3d tracker_pos = LLTracker::getTrackedPositionGlobal();
	if (!mShowParcelInfo ||
		(tracker_pos.mdV[VX] != pos_global.mdV[VX] && tracker_pos.mdV[VY] != pos_global.mdV[VY]) ||
		LLTracker::getTrackedLocationType() != LLTracker::LOCATION_NOTHING ||
		LLTracker::getTrackingStatus() != LLTracker::TRACKING_LOCATION)
	{
		return;
	}

	LLSimInfo* sim_info = LLWorldMap::getInstance()->simInfoFromPosGlobal(pos_global);
	if (!sim_info)
	{
		return;
	}

	std::string sim_name = sim_info->getName();
	U32 locX, locY;
	from_region_handle(sim_info->getHandle(), &locX, &locY);
	F32 region_x = pos_global.mdV[VX] - locX;
	F32 region_y = pos_global.mdV[VY] - locY;
	std::string full_name = llformat("%s (%d, %d, %d)", 
									 sim_name.c_str(), 
									 ll_round(region_x), 
									 ll_round(region_y),
									 ll_round((F32)pos_global.mdV[VZ]));

	LLTracker::trackLocation(pos_global, parcel_data.name.empty() ? getString("UnnamedParcel") : parcel_data.name, full_name);
}

void LLFloaterWorldMap::requestParcelInfo(const LLVector3d& pos_global, const LLVector3d& region_origin)
{
	if (pos_global == mRequestedGlobalPos)
	{
		return;
	}

	LLViewerRegion* region = gAgent.getRegion();
	if (!region)
	{
		return;
	}

	auto pos_region = LLVector3(pos_global - region_origin);

	LLSD body;
	std::string url = region->getCapability("RemoteParcelRequest");
	if (!url.empty())
	{
		mRequestedGlobalPos = pos_global;
		if (mParcelInfoObserver)
		{
			delete mParcelInfoObserver;
		}
		mParcelInfoObserver = new FSWorldMapParcelInfoObserver(pos_global);

		LLRemoteParcelInfoProcessor::instance().requestRegionParcelInfo(url,
																		region->getRegionID(), pos_region, pos_global,
																		mParcelInfoObserver->getObserverHandle() );

	}
	else
	{
		LL_WARNS() << "Cannot request parcel details: Cap not found" << LL_ENDL;
	}
}
// </FS:Ansariel> Parcel details on map


void LLFloaterWorldMap::trackAvatar( const LLUUID& avatar_id, const std::string& name )
{
	mShowParcelInfo = false; // <FS:Ansariel> Parcel details on map
	LLCtrlSelectionInterface *iface = childGetSelectionInterface("friend combo");
	if (!iface) return;
	
	buildAvatarIDList();
	if(iface->setCurrentByID(avatar_id) || gAgent.isGodlike())
	{
		// *HACK: Adjust Z values automatically for liaisons & gods so
		// they swoop down when they click on the map. Requested
		// convenience.
		if(gAgent.isGodlike())
		{
			getChild<LLUICtrl>("teleport_coordinate_z")->setValue(LLSD(200.f));
		}
		// Don't re-request info if we already have it or we won't have it in time to teleport
		if (mTrackedStatus != LLTracker::TRACKING_AVATAR || avatar_id != mTrackedAvatarID)
		{
			mTrackedStatus = LLTracker::TRACKING_AVATAR;
			mTrackedAvatarID = avatar_id;
			LLTracker::trackAvatar(avatar_id, name);
			centerOnTarget(TRUE);
		}
	}
	else
	{
		LLTracker::stopTracking(false);
	}
	setDefaultBtn("Teleport");
}

void LLFloaterWorldMap::trackLandmark( const LLUUID& landmark_item_id )
{
	mShowParcelInfo = false; // <FS:Ansariel> Parcel details on map
	LLCtrlSelectionInterface *iface = childGetSelectionInterface("landmark combo");
	if (!iface) return;
	
	buildLandmarkIDLists();
	BOOL found = FALSE;
	S32 idx;
	for (idx = 0; idx < mLandmarkItemIDList.size(); idx++)
	{
		if ( mLandmarkItemIDList.at(idx) == landmark_item_id)
		{
			found = TRUE;
			break;
		}
	}
	
	if (found && iface->setCurrentByID( landmark_item_id ) ) 
	{
		LLUUID asset_id = mLandmarkAssetIDList.at( idx );
		std::string name;
		LLComboBox* combo = getChild<LLComboBox>( "landmark combo");
		if (combo) name = combo->getSimple();
		mTrackedStatus = LLTracker::TRACKING_LANDMARK;
		LLTracker::trackLandmark(mLandmarkAssetIDList.at( idx ),	// assetID
								 mLandmarkItemIDList.at( idx ), // itemID
								 name);			// name
		
		if( asset_id != sHomeID )
		{
			// start the download process
			gLandmarkList.getAsset( asset_id);
		}
		
		// We have to download both region info and landmark data, so set busy. JC
		//		getWindow()->incBusyCount();
	}
	else
	{
		LLTracker::stopTracking(false);
	}
	setDefaultBtn("Teleport");
}


void LLFloaterWorldMap::trackEvent(const LLItemInfo &event_info)
{
	mShowParcelInfo = false; // <FS:Ansariel> Parcel details on map
	mTrackedStatus = LLTracker::TRACKING_LOCATION;
	LLTracker::trackLocation(event_info.getGlobalPosition(), event_info.getName(), event_info.getToolTip(), LLTracker::LOCATION_EVENT);
	setDefaultBtn("Teleport");
}

void LLFloaterWorldMap::trackGenericItem(const LLItemInfo &item)
{
	mShowParcelInfo = false; // <FS:Ansariel> Parcel details on map
	mTrackedStatus = LLTracker::TRACKING_LOCATION;
	LLTracker::trackLocation(item.getGlobalPosition(), item.getName(), item.getToolTip(), LLTracker::LOCATION_ITEM);
	setDefaultBtn("Teleport");
}

void LLFloaterWorldMap::trackLocation(const LLVector3d& pos_global)
{
	LLSimInfo* sim_info = LLWorldMap::getInstance()->simInfoFromPosGlobal(pos_global);
	if (!sim_info)
	{
		// We haven't found a region for that point yet, leave the tracking to the world map
		LLTracker::stopTracking(false);
		LLWorldMap::getInstance()->setTracking(pos_global);
		S32 world_x = S32(pos_global.mdV[0] / 256);
		S32 world_y = S32(pos_global.mdV[1] / 256);
		LLWorldMapMessage::getInstance()->sendMapBlockRequest(world_x, world_y, world_x, world_y, true);
		setDefaultBtn("");
		
		// clicked on a non-region - turn off coord display
		enableTeleportCoordsDisplay( false );
		
		return;
	}
	if (sim_info->isDown())
	{
		// Down region. Show the blue circle of death!
		// i.e. let the world map that this and tell it it's invalid
		LLTracker::stopTracking(false);
		LLWorldMap::getInstance()->setTracking(pos_global);
		LLWorldMap::getInstance()->setTrackingInvalid();
		setDefaultBtn("");
		
		// clicked on a down region - turn off coord display
		enableTeleportCoordsDisplay( false );
		
		return;
	}
	
	std::string sim_name = sim_info->getName();
// <FS:CR> Aurora-sim var region teleports
	//F32 region_x = (F32)fmod( pos_global.mdV[VX], (F64)REGION_WIDTH_METERS );
	//F32 region_y = (F32)fmod( pos_global.mdV[VY], (F64)REGION_WIDTH_METERS );
	U32 locX, locY;
	from_region_handle(sim_info->getHandle(), &locX, &locY);
	F32 region_x = pos_global.mdV[VX] - locX;
	F32 region_y = pos_global.mdV[VY] - locY;
// </FS:CR>
	std::string full_name = llformat("%s (%d, %d, %d)", 
									 sim_name.c_str(), 
									 ll_round(region_x), 
									 ll_round(region_y),
									 ll_round((F32)pos_global.mdV[VZ]));
	
	std::string tooltip("");
	mTrackedStatus = LLTracker::TRACKING_LOCATION;
// [RLVa:KB] - Checked: 2012-02-08 (RLVa-1.4.5) | Added: RLVa-1.4.5
	LLTracker::trackLocation(pos_global, (!gRlvHandler.hasBehaviour(RLV_BHVR_SHOWLOC)) ? full_name : RlvStrings::getString(RlvStringKeys::Hidden::Generic).c_str(), tooltip);
// [/RLVa:KB]
//	LLTracker::trackLocation(pos_global, full_name, tooltip);
	LLWorldMap::getInstance()->cancelTracking();		// The floater is taking over the tracking

	// <FS:Ansariel> Parcel details on map
	if (!gRlvHandler.hasBehaviour(RLV_BHVR_SHOWLOC))
	{
		mShowParcelInfo = true;
		requestParcelInfo(pos_global, sim_info->getGlobalOrigin());
	}
	else
	{
		mShowParcelInfo = false;
	}
	// </FS:Ansariel> Parcel details on map
	
	LLVector3d coord_pos = LLTracker::getTrackedPositionGlobal();
	updateTeleportCoordsDisplay( coord_pos );
	
	// we have a valid region - turn on coord display
	enableTeleportCoordsDisplay( true );
	
	setDefaultBtn("Teleport");
}

// enable/disable teleport destination coordinates 
void LLFloaterWorldMap::enableTeleportCoordsDisplay( bool enabled )
{
// [RLVa:KB] - Checked: 2012-02-08 (RLVa-1.4.5) | Added: RLVa-1.4.5
	LLUICtrl* pCtrl = getChild<LLUICtrl>("events_label");
	pCtrl->setVisible(!gRlvHandler.hasBehaviour(RLV_BHVR_SHOWLOC));

	pCtrl = getChild<LLUICtrl>("teleport_coordinate_x");
	pCtrl->setVisible(!gRlvHandler.hasBehaviour(RLV_BHVR_SHOWLOC));
	pCtrl->setEnabled(enabled);

	pCtrl = getChild<LLUICtrl>("teleport_coordinate_y");
	pCtrl->setVisible(!gRlvHandler.hasBehaviour(RLV_BHVR_SHOWLOC));
	pCtrl->setEnabled(enabled);

	pCtrl = getChild<LLUICtrl>("teleport_coordinate_z");
	pCtrl->setVisible(!gRlvHandler.hasBehaviour(RLV_BHVR_SHOWLOC));
	pCtrl->setEnabled(enabled);
// [/RLVa:KB]
//	childSetEnabled("teleport_coordinate_x", enabled );
//	childSetEnabled("teleport_coordinate_y", enabled );
//	childSetEnabled("teleport_coordinate_z", enabled );
}

// update display of teleport destination coordinates - pos is in global coordinates
void LLFloaterWorldMap::updateTeleportCoordsDisplay( const LLVector3d& pos )
{
	// convert global specified position to a local one
// <FS:CR> Aurora-Sim var region support
	//F32 region_local_x = (F32)fmod( pos.mdV[VX], (F64)REGION_WIDTH_METERS );
	//F32 region_local_y = (F32)fmod( pos.mdV[VY], (F64)REGION_WIDTH_METERS );
	LLSimInfo* sim_info = LLWorldMap::getInstance()->simInfoFromPosGlobal(pos);
	if (sim_info)
	{
		// if we're going to update their value, we should also enable them
		enableTeleportCoordsDisplay( true );
		
		U32 locX, locY;
		from_region_handle(sim_info->getHandle(), &locX, &locY);
		F32 region_local_x = pos.mdV[VX] - locX;
		F32 region_local_y = pos.mdV[VY] - locY;
		//F32 region_local_z = (F32)fmod( pos.mdV[VZ], (F64)REGION_WIDTH_METERS );
		F32 region_local_z = (F32)pos.mdV[VZ];

		// write in the values
		childSetValue("teleport_coordinate_x", region_local_x );
		childSetValue("teleport_coordinate_y", region_local_y );
		childSetValue("teleport_coordinate_z", region_local_z );
	}
// </FS:CR>
}

void LLFloaterWorldMap::updateLocation()
{
	bool gotSimName;
	
	LLTracker::ETrackingStatus status = LLTracker::getTrackingStatus();
	
	// These values may get updated by a message, so need to check them every frame
	// The fields may be changed by the user, so only update them if the data changes
	LLVector3d pos_global = LLTracker::getTrackedPositionGlobal();
	if (pos_global.isExactlyZero())
	{
		LLVector3d agentPos = gAgent.getPositionGlobal();
		
		// Set to avatar's current postion if nothing is selected
		if ( status == LLTracker::TRACKING_NOTHING && mSetToUserPosition )
		{
			// Make sure we know where we are before setting the current user position
			std::string agent_sim_name;
			gotSimName = LLWorldMap::getInstance()->simNameFromPosGlobal( agentPos, agent_sim_name );
// [RLVa:KB] - Checked: 2012-02-08 (RLVa-1.4.5) | Added: RLVa-1.4.5
			if (gRlvHandler.hasBehaviour(RLV_BHVR_SHOWLOC))
			{
				mSetToUserPosition = FALSE;

				// Fill out the location field
				getChild<LLUICtrl>("location")->setValue(RlvStrings::getString(RlvStringKeys::Hidden::Region));
				
				// update the coordinate display with location of avatar in region
				updateTeleportCoordsDisplay( agentPos );
				
				mSLURL = LLSLURL();
			}
			else if (gotSimName)
// [/RLVa:KB]
//			if ( gotSimName )
			{
				mSetToUserPosition = FALSE;
				
				// Fill out the location field
				getChild<LLUICtrl>("location")->setValue(agent_sim_name);
				
				// update the coordinate display with location of avatar in region
				updateTeleportCoordsDisplay( agentPos );
				
				// Figure out where user is
				// Set the current SLURL
// <FS:CR> Aurora-sim var region teleports
				//mSLURL = LLSLURL(agent_sim_name, gAgent.getPositionGlobal());
				mSLURL = LLSLURL(agent_sim_name, gAgent.getPositionAgent());
// </FS:CR>
			}
		}
		
		return; // invalid location
	}
	std::string sim_name;
	// <FS:Beq pp Oren> FIRE-30768: SLURL's don't work in VarRegions
	//gotSimName = LLWorldMap::getInstance()->simNameFromPosGlobal( pos_global, sim_name );
	LLSimInfo* sim_info = LLWorldMap::getInstance()->simInfoFromPosGlobal(pos_global);
	if (sim_info)
		sim_name = sim_info->getName();
	// </FS:Beq pp Oren>
	if ((status != LLTracker::TRACKING_NOTHING) &&
		(status != mTrackedStatus || pos_global != mTrackedLocation || sim_name != mTrackedSimName))
	{
		mTrackedStatus = status;
		mTrackedLocation = pos_global;
		mTrackedSimName = sim_name;
		
		if (status == LLTracker::TRACKING_AVATAR)
		{
			// *HACK: Adjust Z values automatically for liaisons &
			// gods so they swoop down when they click on the
			// map. Requested convenience.
			if(gAgent.isGodlike())
			{
				pos_global[2] = 200;
			}
		}
		
		getChild<LLUICtrl>("location")->setValue(sim_name);
		
		// refresh coordinate display to reflect where user clicked.
		LLVector3d coord_pos = LLTracker::getTrackedPositionGlobal();
		updateTeleportCoordsDisplay( coord_pos );
		
		// simNameFromPosGlobal can fail, so don't give the user an invalid SLURL
// [RLVa:KB] - Checked: 2012-02-08 (RLVa-1.4.5) | Added: RLVa-1.4.5
		if (gRlvHandler.hasBehaviour(RLV_BHVR_SHOWLOC))
		{
			mSLURL = LLSLURL();

			childSetValue("location", RlvStrings::getString(RlvStringKeys::Hidden::Region));
		}
// <FS:Beq pp Oren> FORE-30768 Slurls in Var regions are b0rked
		// else if (gotSimName)
		else if (sim_info)
// [/RLVa:KB]
//		if ( gotSimName )
		{
			// mSLURL = LLSLURL(sim_name, pos_global);
			mSLURL = LLSLURL(sim_info->getName(), sim_info->getGlobalOrigin(), pos_global);
		}
// </FS:Beq pp Oren>
		else
		{	// Empty SLURL will disable the "Copy SLURL to clipboard" button
			mSLURL = LLSLURL();
		}

// [RLVa:KB] - Checked: 2009-07-04 (RLVa-1.0.0a)
/*
		if (gRlvHandler.hasBehaviour(RLV_BHVR_SHOWLOC))
		{
			childSetValue("location", RlvStrings::getString(RLV_STRING_HIDDEN_REGION));
			mSLURL.clear();
		}
*/
// [/RLVa:KB]
	}
}

void LLFloaterWorldMap::trackURL(const std::string& region_name, S32 x_coord, S32 y_coord, S32 z_coord)
{
	LLSimInfo* sim_info = LLWorldMap::getInstance()->simInfoFromName(region_name);
	z_coord = llclamp(z_coord, 0, 4096);
	if (sim_info)
	{
		LLVector3 local_pos;
		local_pos.mV[VX] = (F32)x_coord;
		local_pos.mV[VY] = (F32)y_coord;
		local_pos.mV[VZ] = (F32)z_coord;
		LLVector3d global_pos = sim_info->getGlobalPos(local_pos);
		trackLocation(global_pos);
		setDefaultBtn("Teleport");
	}
	else
	{
		// fill in UI based on URL
		gFloaterWorldMap->getChild<LLUICtrl>("location")->setValue(region_name);
		
		// Save local coords to highlight position after region global
		// position is returned.
		gFloaterWorldMap->mCompletingRegionPos.set(
												   (F32)x_coord, (F32)y_coord, (F32)z_coord);
		
		// pass sim name to combo box
		gFloaterWorldMap->mCompletingRegionName = region_name;
		LLWorldMapMessage::getInstance()->sendNamedRegionRequest(region_name);
		LLStringUtil::toLower(gFloaterWorldMap->mCompletingRegionName);
		LLWorldMap::getInstance()->setTrackingCommit();
	}
}

void LLFloaterWorldMap::observeInventory(LLInventoryModel* model)
{
	if(mInventory)
	{
		mInventory->removeObserver(mInventoryObserver);
		delete mInventoryObserver;
		mInventory = NULL;
		mInventoryObserver = NULL;
	}
	if(model)
	{
		mInventory = model;
		mInventoryObserver = new LLMapInventoryObserver;
		// Inventory deletes all observers on shutdown
		mInventory->addObserver(mInventoryObserver);
		inventoryChanged();
	}
}

void LLFloaterWorldMap::inventoryChanged()
{
	if(!LLTracker::getTrackedLandmarkItemID().isNull())
	{
		LLUUID item_id = LLTracker::getTrackedLandmarkItemID();
		buildLandmarkIDLists();
		trackLandmark(item_id);
	}
}

void LLFloaterWorldMap::observeFriends()
{
	if(!mFriendObserver)
	{
		mFriendObserver = new LLMapFriendObserver;
		LLAvatarTracker::instance().addObserver(mFriendObserver);
		friendsChanged();
	}
}

void LLFloaterWorldMap::friendsChanged()
{
	LLAvatarTracker& t = LLAvatarTracker::instance();
	const LLUUID& avatar_id = t.getAvatarID();
	buildAvatarIDList();
	if(avatar_id.notNull())
	{
		LLCtrlSelectionInterface *iface = childGetSelectionInterface("friend combo");
		const LLRelationship* buddy_info = t.getBuddyInfo(avatar_id);
		if(!iface ||
		   !iface->setCurrentByID(avatar_id) || 
		   (buddy_info && !buddy_info->isRightGrantedFrom(LLRelationship::GRANT_MAP_LOCATION)) ||
		   gAgent.isGodlike())
		{
			LLTracker::stopTracking(false);
		}
	}
}

// No longer really builds a list.  Instead, just updates mAvatarCombo.
void LLFloaterWorldMap::buildAvatarIDList()
{
	LLCtrlListInterface *list = mListFriendCombo;
	if (!list) return;
	
    // Delete all but the "None" entry
	S32 list_size = list->getItemCount();
	if (list_size > 1)
	{
		list->selectItemRange(1, -1);
		list->operateOnSelection(LLCtrlListInterface::OP_DELETE);
	}
	
	// Get all of the calling cards for avatar that are currently online
	LLCollectMappableBuddies collector;
	LLAvatarTracker::instance().applyFunctor(collector);
	LLCollectMappableBuddies::buddy_map_t::iterator it;
	LLCollectMappableBuddies::buddy_map_t::iterator end;
	it = collector.mMappable.begin();
	end = collector.mMappable.end();
	// <FS:Ansariel> Sort friend list alphabetically
	//for( ; it != end; ++it)
	//{
	//	list->addSimpleElement((*it).second, ADD_BOTTOM, (*it).first);
	//}

	std::multimap<std::string, LLUUID> buddymap;
	for( ; it != end; ++it)
	{
		buddymap.insert(std::make_pair((*it).second, (*it).first));
	}
	for (std::multimap<std::string, LLUUID>::iterator bit = buddymap.begin(); bit != buddymap.end(); ++bit)
	{
		list->addSimpleElement((*bit).first, ADD_BOTTOM, (*bit).second);
	}
	// </FS:Ansariel>
	
	list->setCurrentByID( LLAvatarTracker::instance().getAvatarID() );
	list->selectFirstItem();
}


void LLFloaterWorldMap::buildLandmarkIDLists()
{
	LLCtrlListInterface *list = mListLandmarkCombo;
	if (!list) return;
	
    // Delete all but the "None" entry
	S32 list_size = list->getItemCount();
	if (list_size > 1)
	{
		list->selectItemRange(1, -1);
		list->operateOnSelection(LLCtrlListInterface::OP_DELETE);
	}
	
	mLandmarkItemIDList.clear();
	mLandmarkAssetIDList.clear();
	
	// Get all of the current landmarks
	mLandmarkAssetIDList.push_back( LLUUID::null );
	mLandmarkItemIDList.push_back( LLUUID::null );
	
	mLandmarkAssetIDList.push_back( sHomeID );
	mLandmarkItemIDList.push_back( sHomeID );
	
	LLInventoryModel::cat_array_t cats;
	LLInventoryModel::item_array_t items;
	LLIsType is_landmark(LLAssetType::AT_LANDMARK);
	gInventory.collectDescendentsIf(gInventory.getRootFolderID(),
									cats,
									items,
									LLInventoryModel::EXCLUDE_TRASH,
									is_landmark);
	
	std::sort(items.begin(), items.end(), LLViewerInventoryItem::comparePointers());
	
	mLandmarkAssetIDList.reserve(mLandmarkAssetIDList.size() + items.size());
	mLandmarkItemIDList.reserve(mLandmarkItemIDList.size() + items.size());

	// <FS:Ansariel> Filter duplicate landmarks on world map
	std::set<LLUUID> used_landmarks;
	BOOL filterLandmarks = gSavedSettings.getBOOL("WorldmapFilterDuplicateLandmarks");
	// </FS:Ansariel>
	S32 count = items.size();
	for(S32 i = 0; i < count; ++i)
	{
		LLInventoryItem* item = items.at(i);

		// <FS:Ansariel> Filter duplicate landmarks on world map
		if (filterLandmarks)
		{
			if (used_landmarks.find(item->getAssetUUID()) != used_landmarks.end())
			{
				continue;
			}
			used_landmarks.insert(item->getAssetUUID());
		}
		// </FS:Ansariel>
		
		list->addSimpleElement(item->getName(), ADD_BOTTOM, item->getUUID());
		
		mLandmarkAssetIDList.push_back( item->getAssetUUID() );
		mLandmarkItemIDList.push_back( item->getUUID() );
	}
	
	list->selectFirstItem();
}


F32 LLFloaterWorldMap::getDistanceToDestination(const LLVector3d &destination, 
												F32 z_attenuation) const
{
	LLVector3d delta = destination - gAgent.getPositionGlobal();
	// by attenuating the z-component we effectively 
	// give more weight to the x-y plane
	delta.mdV[VZ] *= z_attenuation;
	F32 distance = (F32)delta.magVec();
	return distance;
}


void LLFloaterWorldMap::clearLocationSelection(BOOL clear_ui, BOOL dest_reached)
{
	LLCtrlListInterface *list = mListSearchResults;
	if (list && (!dest_reached || (list->getItemCount() == 1)))
	{
		list->operateOnAll(LLCtrlListInterface::OP_DELETE);
	}
	LLWorldMap::getInstance()->cancelTracking();
	mCompletingRegionName = "";
}


void LLFloaterWorldMap::clearLandmarkSelection(BOOL clear_ui)
{
	if (clear_ui || !childHasKeyboardFocus("landmark combo"))
	{
		LLCtrlListInterface *list = mListLandmarkCombo;
		if (list)
		{
			list->selectByValue( "None" );
		}
	}
}


void LLFloaterWorldMap::clearAvatarSelection(BOOL clear_ui)
{
	if (clear_ui || !childHasKeyboardFocus("friend combo"))
	{
		mTrackedStatus = LLTracker::TRACKING_NOTHING;
		LLCtrlListInterface *list = mListFriendCombo;
		if (list)
		{
			list->selectByValue( "None" );
		}
	}
}


// Adjust the maximally zoomed out limit of the zoom slider so you
// can see the whole world, plus a little.
void LLFloaterWorldMap::adjustZoomSliderBounds()
{
	// Merov: we switched from using the "world size" (which varies depending where the user went) to a fixed
	// width of 512 regions max visible at a time. This makes the zoom slider works in a consistent way across
	// sessions and doesn't prevent the user to pan the world if it was to grow a lot beyond that limit.
	// Currently (01/26/09), this value allows the whole grid to be visible in a 1024x1024 window.
	S32 world_width_regions	 = MAX_VISIBLE_REGIONS;
	S32 world_height_regions = MAX_VISIBLE_REGIONS;
	
	// Find how much space we have to display the world
	LLWorldMapView* map_panel;
	map_panel = (LLWorldMapView*)mPanel;
	LLRect view_rect = map_panel->getRect();
	
	// View size in pixels
	S32 view_width = view_rect.getWidth();
	S32 view_height = view_rect.getHeight();
	
	// Pixels per region to display entire width/height
	F32 width_pixels_per_region = (F32) view_width / (F32) world_width_regions;
	F32 height_pixels_per_region = (F32) view_height / (F32) world_height_regions;
	
	F32 pixels_per_region = llmin(width_pixels_per_region,
								  height_pixels_per_region);
	
	// Round pixels per region to an even number of slider increments
	S32 slider_units = llfloor(pixels_per_region / 0.2f);
	pixels_per_region = slider_units * 0.2f;
	
	// Make sure the zoom slider can be moved at least a little bit.
	// Likewise, less than the increment pixels per region is just silly.
	pixels_per_region = llclamp(pixels_per_region, 1.f, ZOOM_MAX);
	
	F32 min_power = log(pixels_per_region/256.f)/log(2.f);
	
	getChild<LLSliderCtrl>("zoom slider")->setMinValue(min_power);
}


//-------------------------------------------------------------------------
// User interface widget callbacks
//-------------------------------------------------------------------------

void LLFloaterWorldMap::onGoHome()
{
	gAgent.teleportHome();
	closeFloater();
}


void LLFloaterWorldMap::onLandmarkComboPrearrange( )
{
	if( mIsClosing )
	{
		return;
	}
	
	LLCtrlListInterface *list = mListLandmarkCombo;
	if (!list) return;
	
	LLUUID current_choice = list->getCurrentID();
	
	buildLandmarkIDLists();
	
	if( current_choice.isNull() || !list->setCurrentByID( current_choice ) )
	{
		LLTracker::stopTracking(false);
	}
	
}

void LLFloaterWorldMap::onComboTextEntry()
{
	// Reset the tracking whenever we start typing into any of the search fields,
	// so that hitting <enter> does an auto-complete versus teleporting us to the
	// previously selected landmark/friend.
	LLTracker::stopTracking(false);
}

void LLFloaterWorldMap::onSearchTextEntry( )
{
	onComboTextEntry();
	updateSearchEnabled();
}


void LLFloaterWorldMap::onLandmarkComboCommit()
{
	if( mIsClosing )
	{
		return;
	}
	
	LLCtrlListInterface *list = mListLandmarkCombo;
	if (!list) return;
	
	LLUUID asset_id;
	LLUUID item_id = list->getCurrentID();
	
	LLTracker::stopTracking(false);
	
	//RN: stopTracking() clears current combobox selection, need to reassert it here
	list->setCurrentByID(item_id);
	
	if( item_id.isNull() )
	{
	}
	else if( item_id == sHomeID )
	{
		asset_id = sHomeID;
	}
	else
	{
		LLInventoryItem* item = gInventory.getItem( item_id );
		if( item )
		{
			asset_id = item->getAssetUUID();
		}
		else
		{
			// Something went wrong, so revert to a safe value.
			item_id.setNull();
		}
	}
	
	trackLandmark( item_id);
	onShowTargetBtn();
	
	// Reset to user postion if nothing is tracked
	mSetToUserPosition = ( LLTracker::getTrackingStatus() == LLTracker::TRACKING_NOTHING );
}

// static 
void LLFloaterWorldMap::onAvatarComboPrearrange( )
{
	if( mIsClosing )
	{
		return;
	}
	
	LLCtrlListInterface *list = mListFriendCombo;
	if (!list) return;
	
	LLUUID current_choice;
	
	if( LLAvatarTracker::instance().haveTrackingInfo() )
	{
		current_choice = LLAvatarTracker::instance().getAvatarID();
	}
	
	buildAvatarIDList();
	
	if( !list->setCurrentByID( current_choice ) || current_choice.isNull() )
	{
		LLTracker::stopTracking(false);
	}
}

void LLFloaterWorldMap::onAvatarComboCommit()
{
	if( mIsClosing )
	{
		return;
	}
	
	LLCtrlListInterface *list = mListFriendCombo;
	if (!list) return;
	
	const LLUUID& new_avatar_id = list->getCurrentID();
	if (new_avatar_id.notNull())
	{
		std::string name;
		LLComboBox* combo = getChild<LLComboBox>("friend combo");
		if (combo) name = combo->getSimple();
		trackAvatar(new_avatar_id, name);
		onShowTargetBtn();
	}
	else
	{	// Reset to user postion if nothing is tracked
		mSetToUserPosition = ( LLTracker::getTrackingStatus() == LLTracker::TRACKING_NOTHING );
	}
}

void LLFloaterWorldMap::avatarTrackFromSlapp( const LLUUID& id ) 
{
	trackAvatar( id, "av" );		
	onShowTargetBtn();
}

void LLFloaterWorldMap::onLocationFocusChanged( LLFocusableElement* focus )
{
	updateSearchEnabled();
}

void LLFloaterWorldMap::updateSearchEnabled()
{
	if (childHasKeyboardFocus("location") && 
		getChild<LLUICtrl>("location")->getValue().asString().length() > 0)
	{
		setDefaultBtn("DoSearch");
	}
	else
	{
		setDefaultBtn(NULL);
	}
}

void LLFloaterWorldMap::onLocationCommit()
{
	if( mIsClosing )
	{
		return;
	}
	
	clearLocationSelection(FALSE);
	mCompletingRegionName = "";
	mLastRegionName = "";
	
	std::string str = getChild<LLUICtrl>("location")->getValue().asString();
	
	// Trim any leading and trailing spaces in the search target
	std::string saved_str = str;
	LLStringUtil::trim( str );
	if ( str != saved_str )
	{	// Set the value in the UI if any spaces were removed
		getChild<LLUICtrl>("location")->setValue(str);
	}

	// Don't try completing empty name (STORM-1427).
	if (str.empty())
	{
		return;
	}
	
	LLStringUtil::toLower(str);
	mCompletingRegionName = str;
	LLWorldMap::getInstance()->setTrackingCommit();
	if (str.length() >= 3)
	{
		LLWorldMapMessage::getInstance()->sendNamedRegionRequest(str);
	}
	else
	{
		str += "#";
		LLWorldMapMessage::getInstance()->sendNamedRegionRequest(str);
	}
}

void LLFloaterWorldMap::onCoordinatesCommit()
{
	if( mIsClosing )
	{
		return;
	}
	
	S32 x_coord = (S32)childGetValue("teleport_coordinate_x").asReal();
	S32 y_coord = (S32)childGetValue("teleport_coordinate_y").asReal();
	S32 z_coord = (S32)childGetValue("teleport_coordinate_z").asReal();
	
	const std::string region_name = childGetValue("location").asString();
	
	trackURL( region_name, x_coord, y_coord, z_coord );
}

void LLFloaterWorldMap::onClearBtn()
{
	mTrackedStatus = LLTracker::TRACKING_NOTHING;
	LLTracker::stopTracking(true);
	LLWorldMap::getInstance()->cancelTracking();
	mSLURL = LLSLURL();					// Clear the SLURL since it's invalid
	mSetToUserPosition = TRUE;	// Revert back to the current user position
}

void LLFloaterWorldMap::onShowTargetBtn()
{
	centerOnTarget(TRUE);
}

void LLFloaterWorldMap::onShowAgentBtn()
{
	LLWorldMapView::setPan( 0, 0, FALSE); // FALSE == animate
	// Set flag so user's location will be displayed if not tracking anything else
	mSetToUserPosition = TRUE;	
}

void LLFloaterWorldMap::onClickTeleportBtn()
{
	teleport();
}

void LLFloaterWorldMap::onCopySLURL()
{
	getWindow()->copyTextToClipboard(utf8str_to_wstring(mSLURL.getSLURLString()));
	
	LLSD args;
	args["SLURL"] = mSLURL.getSLURLString();
	
	LLNotificationsUtil::add("CopySLURL", args);
}

<<<<<<< HEAD
// <FS:Ansariel> Alchemy region tracker
void LLFloaterWorldMap::onTrackRegion()
{
	ALFloaterRegionTracker* floaterp = LLFloaterReg::getTypedInstance<ALFloaterRegionTracker>("region_tracker");
	if (floaterp)
	{
		if (LLTracker::getTrackingStatus() != LLTracker::TRACKING_NOTHING)
		{
			std::string sim_name;
			LLWorldMap::getInstance()->simNameFromPosGlobal(LLTracker::getTrackedPositionGlobal(), sim_name);
			if (!sim_name.empty())
			{
				const std::string& temp_label = floaterp->getRegionLabelIfExists(sim_name);
				LLSD args, payload;
				args["REGION"] = sim_name;
				args["LABEL"] = !temp_label.empty() ? temp_label : sim_name;
				payload["name"] = sim_name;
				LLNotificationsUtil::add("RegionTrackerAdd", args, payload, boost::bind(&ALFloaterRegionTracker::onRegionAddedCallback, floaterp, _1, _2));
			}
			else
			{
				LL_WARNS() << "Cannot add region to region tracker because sim name is empty." << LL_ENDL;
			}
		}
		else
		{
			LL_WARNS() << "Cannot add region to region tracker because we aren't tracking anything." << LL_ENDL;
		}
	}
}
// </FS:Ansariel>
=======
void LLFloaterWorldMap::onExpandCollapseBtn()
{
    LLLayoutStack* floater_stack = getChild<LLLayoutStack>("floater_map_stack");
    LLLayoutPanel* controls_panel = getChild<LLLayoutPanel>("controls_lp");
    
    bool toggle_collapse = !controls_panel->isCollapsed();
    floater_stack->collapsePanel(controls_panel, toggle_collapse);
    floater_stack->updateLayout();
   
    std::string image_name = getString(toggle_collapse ? "expand_icon" : "collapse_icon");
    std::string tooltip = getString(toggle_collapse ? "expand_tooltip" : "collapse_tooltip");
    getChild<LLIconCtrl>("expand_collapse_icon")->setImage(LLUI::getUIImage(image_name));
    getChild<LLIconCtrl>("expand_collapse_icon")->setToolTip(tooltip);
    getChild<LLPanel>("expand_btn_panel")->setToolTip(tooltip);
}
>>>>>>> 7cdc3e2f

// protected
void LLFloaterWorldMap::centerOnTarget(BOOL animate)
{
	LLVector3d pos_global;
	if(LLTracker::getTrackingStatus() != LLTracker::TRACKING_NOTHING)
	{
		LLVector3d tracked_position = LLTracker::getTrackedPositionGlobal();
		//RN: tracker doesn't allow us to query completion, so we check for a tracking position of
		// absolute zero, and keep trying in the draw loop
		if (tracked_position.isExactlyZero())
		{
			mWaitingForTracker = TRUE;
			return;
		}
		else
		{
			// We've got the position finally, so we're no longer busy. JC
			//			getWindow()->decBusyCount();
			pos_global = LLTracker::getTrackedPositionGlobal() - gAgentCamera.getCameraPositionGlobal();
		}
	}
	else if(LLWorldMap::getInstance()->isTracking())
	{
		pos_global = LLWorldMap::getInstance()->getTrackedPositionGlobal() - gAgentCamera.getCameraPositionGlobal();;
		
		
		
	}
	else
	{
		// default behavior = center on agent
		pos_global.clearVec();
	}
	
	LLWorldMapView::setPan( -llfloor((F32)(pos_global.mdV[VX] * (F64)LLWorldMapView::sMapScale / REGION_WIDTH_METERS)), 
						   -llfloor((F32)(pos_global.mdV[VY] * (F64)LLWorldMapView::sMapScale / REGION_WIDTH_METERS)),
						   !animate);
	mWaitingForTracker = FALSE;
}

// protected
void LLFloaterWorldMap::fly()
{
	LLVector3d pos_global = LLTracker::getTrackedPositionGlobal();
	
	// Start the autopilot and close the floater, 
	// so we can see where we're flying
	if (!pos_global.isExactlyZero())
	{
		gAgent.startAutoPilotGlobal( pos_global );
		closeFloater();
	}
	else
	{
		make_ui_sound("UISndInvalidOp");
	}
}


// protected
void LLFloaterWorldMap::teleport()
{
	BOOL teleport_home = FALSE;
	LLVector3d pos_global;
	LLAvatarTracker& av_tracker = LLAvatarTracker::instance();
	
	LLTracker::ETrackingStatus tracking_status = LLTracker::getTrackingStatus();
	if (LLTracker::TRACKING_AVATAR == tracking_status
		&& av_tracker.haveTrackingInfo() )
	{
		pos_global = av_tracker.getGlobalPos();
		pos_global.mdV[VZ] = getChild<LLUICtrl>("teleport_coordinate_z")->getValue();
	}
	else if ( LLTracker::TRACKING_LANDMARK == tracking_status)
	{
		if( LLTracker::getTrackedLandmarkAssetID() == sHomeID )
		{
			teleport_home = TRUE;
		}
		else
		{
			LLLandmark* landmark = gLandmarkList.getAsset( LLTracker::getTrackedLandmarkAssetID() );
			LLUUID region_id;
			if(landmark
			   && !landmark->getGlobalPos(pos_global)
			   && landmark->getRegionID(region_id))
			{
				LLLandmark::requestRegionHandle(
												gMessageSystem,
												gAgent.getRegionHost(),
												region_id,
												NULL);
			}
		}
	}
	else if ( LLTracker::TRACKING_LOCATION == tracking_status)
	{
		pos_global = LLTracker::getTrackedPositionGlobal();
	}
	else
	{
		make_ui_sound("UISndInvalidOp");
	}
	
	// Do the teleport, which will also close the floater
	if (teleport_home)
	{
		gAgent.teleportHome();
	}
	else if (!pos_global.isExactlyZero())
	{
		if(LLTracker::TRACKING_LANDMARK == tracking_status)
		{
			gAgent.teleportViaLandmark(LLTracker::getTrackedLandmarkAssetID());
		}
		else
		{
			gAgent.teleportViaLocation( pos_global );
		}
	}
}

void LLFloaterWorldMap::flyToLandmark()
{
	LLVector3d destination_pos_global;
	if( !LLTracker::getTrackedLandmarkAssetID().isNull() )
	{
		if (LLTracker::hasLandmarkPosition())
		{
			gAgent.startAutoPilotGlobal( LLTracker::getTrackedPositionGlobal() );
		}
	}
}

void LLFloaterWorldMap::teleportToLandmark()
{
	BOOL has_destination = FALSE;
	LLUUID destination_id; // Null means "home"
	
	if( LLTracker::getTrackedLandmarkAssetID() == sHomeID )
	{
		has_destination = TRUE;
	}
	else
	{
		LLLandmark* landmark = gLandmarkList.getAsset( LLTracker::getTrackedLandmarkAssetID() );
		LLVector3d global_pos;
		if(landmark && landmark->getGlobalPos(global_pos))
		{
			destination_id = LLTracker::getTrackedLandmarkAssetID();
			has_destination = TRUE;
		}
		else if(landmark)
		{
			// pop up an anonymous request request.
			LLUUID region_id;
			if(landmark->getRegionID(region_id))
			{
				LLLandmark::requestRegionHandle(
												gMessageSystem,
												gAgent.getRegionHost(),
												region_id,
												NULL);
			}
		}
	}
	
	if( has_destination )
	{
		gAgent.teleportViaLandmark( destination_id );
	}
}


void LLFloaterWorldMap::teleportToAvatar()
{
	LLAvatarTracker& av_tracker = LLAvatarTracker::instance();
	if(av_tracker.haveTrackingInfo())
	{
		LLVector3d pos_global = av_tracker.getGlobalPos();
		gAgent.teleportViaLocation( pos_global );
	}
}


void LLFloaterWorldMap::flyToAvatar()
{
	if( LLAvatarTracker::instance().haveTrackingInfo() )
	{
		gAgent.startAutoPilotGlobal( LLAvatarTracker::instance().getGlobalPos() );
	}
}

void LLFloaterWorldMap::updateSims(bool found_null_sim)
{
	if (mCompletingRegionName == "")
	{
		return;
	}
	
	LLScrollListCtrl *list = getChild<LLScrollListCtrl>("search_results");
	list->operateOnAll(LLCtrlListInterface::OP_DELETE);
	
	// S32 name_length = mCompletingRegionName.length(); // <FS:Beq/> FIRE-23591 support map search partial matches (Patch by Kevin Cozens)

	LLSD match;

	S32 num_results = 0;

	std::vector<std::pair <U64, LLSimInfo*> > sim_info_vec(LLWorldMap::getInstance()->getRegionMap().begin(), LLWorldMap::getInstance()->getRegionMap().end());
	std::sort(sim_info_vec.begin(), sim_info_vec.end(), SortRegionNames());

	for (std::vector<std::pair <U64, LLSimInfo*> >::const_iterator it = sim_info_vec.begin(); it != sim_info_vec.end(); ++it)
	{
		LLSimInfo* info = it->second;
		std::string sim_name_lower = info->getName();
		LLStringUtil::toLower(sim_name_lower);
		// <FS:Beq> FIRE-23591 support map search partial matches (Patch by Kevin Cozens)
		// if (sim_name_lower.substr(0, name_length) == mCompletingRegionName)
		if (sim_name_lower.find(mCompletingRegionName) != std::string::npos)
		// <FS:Beq>
		{
			if (sim_name_lower == mCompletingRegionName)
			{
				match = info->getName();
			}
			
			LLSD value;
			value["id"] = info->getName();
			value["columns"][0]["column"] = "sim_name";
			value["columns"][0]["value"] = info->getName();
			list->addElement(value);
			num_results++;
		}
	}
	
	if (found_null_sim)
	{
		mCompletingRegionName = "";
	}
	
	if (num_results > 0)
	{
		// Ansariel: Let's sort the list to make it more user-friendly
		list->sortByColumn("sim_name", TRUE);

		// if match found, highlight it and go
		if (!match.isUndefined())
		{
			list->selectByValue(match);
		}
		// else select first found item
		else
		{
			list->selectFirstItem();
		}
		getChild<LLUICtrl>("search_results")->setFocus(TRUE);
		onCommitSearchResult();
	}
	else
	{
		// if we found nothing, say "none"
		list->setCommentText(LLTrans::getString("worldmap_results_none_found"));
		list->operateOnAll(LLCtrlListInterface::OP_DESELECT);
	}
}

void LLFloaterWorldMap::onTeleportFinished()
{
    if(isInVisibleChain())
    {
        LLWorldMapView::setPan(0, 0, TRUE);
    }
}

void LLFloaterWorldMap::onCommitSearchResult()
{
	LLCtrlListInterface *list = mListSearchResults;
	if (!list) return;
	
	LLSD selected_value = list->getSelectedValue();
	std::string sim_name = selected_value.asString();
	if (sim_name.empty())
	{
		return;
	}
	LLStringUtil::toLower(sim_name);
	
	std::map<U64, LLSimInfo*>::const_iterator it;
	for (it = LLWorldMap::getInstance()->getRegionMap().begin(); it != LLWorldMap::getInstance()->getRegionMap().end(); ++it)
	{
		LLSimInfo* info = it->second;
		
		if (info->isName(sim_name))
		{
			LLVector3d pos_global = info->getGlobalOrigin();
			
			const F64 SIM_COORD_DEFAULT = 128.0;
			LLVector3 pos_local(SIM_COORD_DEFAULT, SIM_COORD_DEFAULT, 0.0f);
			
			// Did this value come from a trackURL() request?
			if (!mCompletingRegionPos.isExactlyZero())
			{
				pos_local = mCompletingRegionPos;
				mCompletingRegionPos.clear();
			}
			pos_global.mdV[VX] += (F64)pos_local.mV[VX];
			pos_global.mdV[VY] += (F64)pos_local.mV[VY];
			pos_global.mdV[VZ] = (F64)pos_local.mV[VZ];
			
			getChild<LLUICtrl>("location")->setValue(sim_name);
			trackLocation(pos_global);
			setDefaultBtn("Teleport");
			break;
		}
	}
	
	onShowTargetBtn();
}

void LLFloaterWorldMap::onChangeMaturity()
{
	bool can_access_mature = gAgent.canAccessMature();
	bool can_access_adult = gAgent.canAccessAdult();
	
	getChildView("events_mature_icon")->setVisible( can_access_mature);
	getChildView("events_mature_label")->setVisible( can_access_mature);
	getChildView("events_mature_chk")->setVisible( can_access_mature);
	
	getChildView("events_adult_icon")->setVisible( can_access_adult);
	getChildView("events_adult_label")->setVisible( can_access_adult);
	getChildView("events_adult_chk")->setVisible( can_access_adult);
	
	// disable mature / adult events.
	if (!can_access_mature)
	{
		gSavedSettings.setBOOL("ShowMatureEvents", FALSE);
	}
	if (!can_access_adult)
	{
		gSavedSettings.setBOOL("ShowAdultEvents", FALSE);
	}
}

void LLFloaterWorldMap::onFocusLost()
{
	gViewerWindow->showCursor();
	LLWorldMapView* map_panel = (LLWorldMapView*)gFloaterWorldMap->mPanel;
	map_panel->mPanning = FALSE;
}

LLPanelHideBeacon::LLPanelHideBeacon() :
	mHideButton(NULL)
{
}

// static
LLPanelHideBeacon* LLPanelHideBeacon::getInstance()
{
	static LLPanelHideBeacon* panel = getPanelHideBeacon();
	return panel;
}


BOOL LLPanelHideBeacon::postBuild()
{
	mHideButton = getChild<LLButton>("hide_beacon_btn");
	mHideButton->setCommitCallback(boost::bind(&LLPanelHideBeacon::onHideButtonClick, this));

	gViewerWindow->setOnWorldViewRectUpdated(boost::bind(&LLPanelHideBeacon::updatePosition, this));

	return TRUE;
}

//virtual
void LLPanelHideBeacon::draw()
{
	if (!LLTracker::isTracking(NULL))
	{
        mHideButton->setVisible(false);
        return;
	}
    mHideButton->setVisible(true);
	updatePosition(); 
	LLPanel::draw();
}

//virtual
void LLPanelHideBeacon::setVisible(BOOL visible)
{
	if (gAgentCamera.getCameraMode() == CAMERA_MODE_MOUSELOOK) visible = false;

	if (visible)
	{
		updatePosition();
	}

	LLPanel::setVisible(visible);
}


//static
LLPanelHideBeacon* LLPanelHideBeacon::getPanelHideBeacon()
{
	LLPanelHideBeacon* panel = new LLPanelHideBeacon();
	panel->buildFromFile("panel_hide_beacon.xml");

	LL_INFOS() << "Build LLPanelHideBeacon panel" << LL_ENDL;

	panel->updatePosition();
	return panel;
}

void LLPanelHideBeacon::onHideButtonClick()
{
	LLFloaterWorldMap* instance = LLFloaterWorldMap::getInstance();
	if (instance)
	{
		instance->onClearBtn();
	}
}

/**
* Updates position of the panel (similar to Stand & Stop Flying panel).
*/
void LLPanelHideBeacon::updatePosition()
{
	S32 bottom_tb_center = 0;
	if (LLToolBar* toolbar_bottom = gToolBarView->getToolbar(LLToolBarEnums::TOOLBAR_BOTTOM))
	{
		bottom_tb_center = toolbar_bottom->getRect().getCenterX();
	}

	S32 left_tb_width = 0;
	if (LLToolBar* toolbar_left = gToolBarView->getToolbar(LLToolBarEnums::TOOLBAR_LEFT))
	{
		left_tb_width = toolbar_left->getRect().getWidth();
	}

	if (gToolBarView != NULL && gToolBarView->getToolbar(LLToolBarEnums::TOOLBAR_LEFT)->hasButtons())
	{
		S32 x_pos = bottom_tb_center - getRect().getWidth() / 2 - left_tb_width;
		setOrigin( x_pos + HIDE_BEACON_PAD, 0);
	}
	else 
	{
		S32 x_pos = bottom_tb_center - getRect().getWidth() / 2;
		setOrigin( x_pos + HIDE_BEACON_PAD, 0);
	}
}<|MERGE_RESOLUTION|>--- conflicted
+++ resolved
@@ -45,7 +45,7 @@
 //#include "llfirstuse.h"
 #include "llfloaterreg.h"		// getTypedInstance()
 #include "llfocusmgr.h"
-#include "lliconctrl.h"
+//#include "lliconctrl.h" // <FS:Ansariel> Use own expand/collapse function
 #include "llinventoryfunctions.h"
 #include "llinventorymodel.h"
 #include "llinventorymodelbackgroundfetch.h"
@@ -370,7 +370,8 @@
 	mCurZoomVal = log(LLWorldMapView::sMapScale/256.f)/log(2.f);
 	getChild<LLUICtrl>("zoom slider")->setValue(mCurZoomVal);
 
-    getChild<LLPanel>("expand_btn_panel")->setMouseDownCallback(boost::bind(&LLFloaterWorldMap::onExpandCollapseBtn, this));
+    // <FS:Ansariel> Use own expand/collapse function
+    //getChild<LLPanel>("expand_btn_panel")->setMouseDownCallback(boost::bind(&LLFloaterWorldMap::onExpandCollapseBtn, this));
 	
 	setDefaultBtn(NULL);
 	
@@ -1651,7 +1652,24 @@
 	LLNotificationsUtil::add("CopySLURL", args);
 }
 
-<<<<<<< HEAD
+// <FS:Ansariel> Use own expand/collapse function
+//void LLFloaterWorldMap::onExpandCollapseBtn()
+//{
+//    LLLayoutStack* floater_stack = getChild<LLLayoutStack>("floater_map_stack");
+//    LLLayoutPanel* controls_panel = getChild<LLLayoutPanel>("controls_lp");
+    
+//    bool toggle_collapse = !controls_panel->isCollapsed();
+//    floater_stack->collapsePanel(controls_panel, toggle_collapse);
+//    floater_stack->updateLayout();
+   
+//    std::string image_name = getString(toggle_collapse ? "expand_icon" : "collapse_icon");
+//    std::string tooltip = getString(toggle_collapse ? "expand_tooltip" : "collapse_tooltip");
+//    getChild<LLIconCtrl>("expand_collapse_icon")->setImage(LLUI::getUIImage(image_name));
+//    getChild<LLIconCtrl>("expand_collapse_icon")->setToolTip(tooltip);
+//    getChild<LLPanel>("expand_btn_panel")->setToolTip(tooltip);
+//}
+// </FS:Ansariel>
+
 // <FS:Ansariel> Alchemy region tracker
 void LLFloaterWorldMap::onTrackRegion()
 {
@@ -1683,23 +1701,6 @@
 	}
 }
 // </FS:Ansariel>
-=======
-void LLFloaterWorldMap::onExpandCollapseBtn()
-{
-    LLLayoutStack* floater_stack = getChild<LLLayoutStack>("floater_map_stack");
-    LLLayoutPanel* controls_panel = getChild<LLLayoutPanel>("controls_lp");
-    
-    bool toggle_collapse = !controls_panel->isCollapsed();
-    floater_stack->collapsePanel(controls_panel, toggle_collapse);
-    floater_stack->updateLayout();
-   
-    std::string image_name = getString(toggle_collapse ? "expand_icon" : "collapse_icon");
-    std::string tooltip = getString(toggle_collapse ? "expand_tooltip" : "collapse_tooltip");
-    getChild<LLIconCtrl>("expand_collapse_icon")->setImage(LLUI::getUIImage(image_name));
-    getChild<LLIconCtrl>("expand_collapse_icon")->setToolTip(tooltip);
-    getChild<LLPanel>("expand_btn_panel")->setToolTip(tooltip);
-}
->>>>>>> 7cdc3e2f
 
 // protected
 void LLFloaterWorldMap::centerOnTarget(BOOL animate)
