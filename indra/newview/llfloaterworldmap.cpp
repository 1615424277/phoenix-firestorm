--- conflicted
+++ resolved
@@ -368,14 +368,9 @@
 	
     F32 slider_zoom = mMapView->getZoom();
     getChild<LLUICtrl>("zoom slider")->setValue(slider_zoom);
-<<<<<<< HEAD
 
     // <FS:Ansariel> Use own expand/collapse function
     //getChild<LLPanel>("expand_btn_panel")->setMouseDownCallback(boost::bind(&LLFloaterWorldMap::onExpandCollapseBtn, this));
-=======
-    
-    getChild<LLPanel>("expand_btn_panel")->setMouseDownCallback(boost::bind(&LLFloaterWorldMap::onExpandCollapseBtn, this));
->>>>>>> a9a63db0
 	
 	setDefaultBtn(NULL);
 	
@@ -644,7 +639,6 @@
 	// If above threshold level (i.e. low res) -> Disable all checkboxes
 	// If under threshold level (i.e. high res) -> Enable all checkboxes
     bool enable = mMapView->showRegionInfo();
-<<<<<<< HEAD
 	// <FS:Ansariel> Performance improvement
 	//getChildView("people_chk")->setEnabled(enable);
 	//getChildView("infohub_chk")->setEnabled(enable);
@@ -660,15 +654,6 @@
 	events_mature_chk->setEnabled(enable);
 	events_adult_chk->setEnabled(enable);
 	// </FS:Ansariel> Performance improvement
-=======
-	getChildView("people_chk")->setEnabled(enable);
-	getChildView("infohub_chk")->setEnabled(enable);
-	getChildView("telehub_chk")->setEnabled(enable);
-	getChildView("land_for_sale_chk")->setEnabled(enable);
-	getChildView("event_chk")->setEnabled(enable);
-	getChildView("events_mature_chk")->setEnabled(enable);
-	getChildView("events_adult_chk")->setEnabled(enable);
->>>>>>> a9a63db0
 	
 	LLFloater::draw();
 }
@@ -1624,11 +1609,7 @@
 
 void LLFloaterWorldMap::onShowAgentBtn()
 {
-<<<<<<< HEAD
-    mMapView->setPan(0, 0, false);  // false == animate
-=======
     mMapView->setPanWithInterpTime(0, 0, false, 0.1f);  // false == animate
->>>>>>> a9a63db0
     // Set flag so user's location will be displayed if not tracking anything else
     mSetToUserPosition = true;
 }
