/** 
 * @file llfloaterworldmap.cpp
 * @author James Cook, Tom Yedwab
 * @brief LLFloaterWorldMap class implementation
 *
 * $LicenseInfo:firstyear=2003&license=viewerlgpl$
 * Second Life Viewer Source Code
 * Copyright (C) 2010, Linden Research, Inc.
 * 
 * This library is free software; you can redistribute it and/or
 * modify it under the terms of the GNU Lesser General Public
 * License as published by the Free Software Foundation;
 * version 2.1 of the License only.
 * 
 * This library is distributed in the hope that it will be useful,
 * but WITHOUT ANY WARRANTY; without even the implied warranty of
 * MERCHANTABILITY or FITNESS FOR A PARTICULAR PURPOSE.  See the GNU
 * Lesser General Public License for more details.
 * 
 * You should have received a copy of the GNU Lesser General Public
 * License along with this library; if not, write to the Free Software
 * Foundation, Inc., 51 Franklin Street, Fifth Floor, Boston, MA  02110-1301  USA
 * 
 * Linden Research, Inc., 945 Battery Street, San Francisco, CA  94111  USA
 * $/LicenseInfo$
 */

/*
 * Map of the entire world, with multiple background images,
 * avatar tracking, teleportation by double-click, etc.
 */

#include "llviewerprecompiledheaders.h"

#include "llfloaterworldmap.h"

#include "llagent.h"
#include "llagentcamera.h"
#include "llbutton.h"
#include "llcallingcard.h"
#include "llcombobox.h"
#include "llviewercontrol.h"
#include "llcommandhandler.h"
#include "lldraghandle.h"
//#include "llfirstuse.h"
#include "llfloaterreg.h"		// getTypedInstance()
#include "llfocusmgr.h"
#include "llinventoryfunctions.h"
#include "llinventorymodel.h"
#include "llinventorymodelbackgroundfetch.h"
#include "llinventoryobserver.h"
#include "lllandmarklist.h"
#include "llsearcheditor.h"
#include "llnotificationsutil.h"
#include "llregionhandle.h"
#include "llscrolllistctrl.h"
#include "llslurl.h"
#include "lltextbox.h"
#include "lltoolbarview.h"
#include "lltracker.h"
#include "lltrans.h"
#include "llviewerinventory.h"	// LLViewerInventoryItem
#include "llviewermenu.h"
#include "llviewerparcelmgr.h"
#include "llviewerregion.h"
#include "llviewerstats.h"
#include "llviewertexture.h"
#include "llviewerwindow.h"
#include "llworldmap.h"
#include "llworldmapmessage.h"
#include "llworldmapview.h"
#include "lluictrlfactory.h"
#include "llappviewer.h"
#include "llmapimagetype.h"
#include "llweb.h"
#include "llsliderctrl.h"
#include "message.h"
#include "llwindow.h"			// copyTextToClipboard()
#include <algorithm>

//---------------------------------------------------------------------------
// Constants
//---------------------------------------------------------------------------

// Merov: we switched from using the "world size" (which varies depending where the user went) to a fixed
// width of 512 regions max visible at a time. This makes the zoom slider works in a consistent way across
// sessions and doesn't prevent the user to pan the world if it was to grow a lot beyond that limit.
// Currently (01/26/09), this value allows the whole grid to be visible in a 1024x1024 window.
static const S32 MAX_VISIBLE_REGIONS = 512;


const S32 HIDE_BEACON_PAD = 133;

// It would be more logical to have this inside the method where it is used but to compile under gcc this
// struct has to be here.
struct SortRegionNames
{
	inline bool operator ()(std::pair <U64, LLSimInfo*> const& _left, std::pair <U64, LLSimInfo*> const& _right)
	{
		return(LLStringUtil::compareInsensitive(_left.second->getName(), _right.second->getName()) < 0);
	}
};

enum EPanDirection
{
	PAN_UP,
	PAN_DOWN,
	PAN_LEFT,
	PAN_RIGHT
};

// Values in pixels per region
static const F32 ZOOM_MAX = 128.f;

//---------------------------------------------------------------------------
// Globals
//---------------------------------------------------------------------------

// handle secondlife:///app/worldmap/{NAME}/{COORDS} URLs
class LLWorldMapHandler : public LLCommandHandler
{
public:
	// requires trusted browser to trigger
	LLWorldMapHandler() : LLCommandHandler("worldmap", UNTRUSTED_THROTTLE ) { }
	
	bool handle(const LLSD& params, const LLSD& query_map,
				LLMediaCtrl* web)
	{
		if (!LLUI::getInstance()->mSettingGroups["config"]->getBOOL("EnableWorldMap"))
		{
			LLNotificationsUtil::add("NoWorldMap", LLSD(), LLSD(), std::string("SwitchToStandardSkinAndQuit"));
			return true;
		}

		if (params.size() == 0)
		{
			// support the secondlife:///app/worldmap SLapp
			LLFloaterReg::showInstance("world_map", "center");
			return true;
		}
		
		// support the secondlife:///app/worldmap/{LOCATION}/{COORDS} SLapp
		const std::string region_name = LLURI::unescape(params[0].asString());
		S32 x = (params.size() > 1) ? params[1].asInteger() : 128;
		S32 y = (params.size() > 2) ? params[2].asInteger() : 128;
		S32 z = (params.size() > 3) ? params[3].asInteger() : 0;
		
		LLFloaterWorldMap::getInstance()->trackURL(region_name, x, y, z);
		LLFloaterReg::showInstance("world_map", "center");
		
		return true;
	}
};
LLWorldMapHandler gWorldMapHandler;

// SocialMap handler secondlife:///app/maptrackavatar/id
class LLMapTrackAvatarHandler : public LLCommandHandler
{
public:
	// requires trusted browser to trigger
	LLMapTrackAvatarHandler() : LLCommandHandler("maptrackavatar", UNTRUSTED_THROTTLE) 
	{ 
	}
	
	bool handle(const LLSD& params, const LLSD& query_map, LLMediaCtrl* web)
	{
		if (!LLUI::getInstance()->mSettingGroups["config"]->getBOOL("EnableWorldMap"))
		{
			LLNotificationsUtil::add("NoWorldMap", LLSD(), LLSD(), std::string("SwitchToStandardSkinAndQuit"));
			return true;
		}
		
		//Make sure we have some parameters
		if (params.size() == 0)
		{
			return false;
		}
		
		//Get the ID
		LLUUID id;
		if (!id.set( params[0], FALSE ))
		{
			return false;
		}
		
		LLFloaterWorldMap::getInstance()->avatarTrackFromSlapp( id  ); 
		LLFloaterReg::showInstance( "world_map", "center" );
		
		return true;
	}
};	
LLMapTrackAvatarHandler gMapTrackAvatar;

LLFloaterWorldMap* gFloaterWorldMap = NULL;

class LLMapInventoryObserver : public LLInventoryObserver
{
public:
	LLMapInventoryObserver() {}
	virtual ~LLMapInventoryObserver() {}
	virtual void changed(U32 mask);
};

void LLMapInventoryObserver::changed(U32 mask)
{
	// if there's a change we're interested in.
	if((mask & (LLInventoryObserver::CALLING_CARD | LLInventoryObserver::ADD |
				LLInventoryObserver::REMOVE)) != 0)
	{
		gFloaterWorldMap->inventoryChanged();
	}
}

class LLMapFriendObserver : public LLFriendObserver
{
public:
	LLMapFriendObserver() {}
	virtual ~LLMapFriendObserver() {}
	virtual void changed(U32 mask);
};

void LLMapFriendObserver::changed(U32 mask)
{
	// if there's a change we're interested in.
	if((mask & (LLFriendObserver::ADD | LLFriendObserver::REMOVE | LLFriendObserver::ONLINE | LLFriendObserver::POWERS)) != 0)
	{
		gFloaterWorldMap->friendsChanged();
	}
}

//---------------------------------------------------------------------------
// Statics
//---------------------------------------------------------------------------

// Used as a pretend asset and inventory id to mean "landmark at my home location."
const LLUUID LLFloaterWorldMap::sHomeID( "10000000-0000-0000-0000-000000000001" );

//---------------------------------------------------------------------------
// Construction and destruction
//---------------------------------------------------------------------------


LLFloaterWorldMap::LLFloaterWorldMap(const LLSD& key)
:	LLFloater(key),
	mInventory(NULL),
	mInventoryObserver(NULL),
	mFriendObserver(NULL),
	mCompletingRegionName(),
	mCompletingRegionPos(),
	mWaitingForTracker(FALSE),
	mIsClosing(FALSE),
	mSetToUserPosition(TRUE),
	mTrackedLocation(0,0,0),
	mTrackedStatus(LLTracker::TRACKING_NOTHING),
	mListFriendCombo(NULL),
	mListLandmarkCombo(NULL),
	mListSearchResults(NULL)
{
	gFloaterWorldMap = this;
	
	mFactoryMap["objects_mapview"] = LLCallbackMap(createWorldMapView, NULL);
	
	mCommitCallbackRegistrar.add("WMap.Coordinates",	boost::bind(&LLFloaterWorldMap::onCoordinatesCommit, this));
	mCommitCallbackRegistrar.add("WMap.Location",		boost::bind(&LLFloaterWorldMap::onLocationCommit, this));
	mCommitCallbackRegistrar.add("WMap.AvatarCombo",	boost::bind(&LLFloaterWorldMap::onAvatarComboCommit, this));
	mCommitCallbackRegistrar.add("WMap.Landmark",		boost::bind(&LLFloaterWorldMap::onLandmarkComboCommit, this));
	mCommitCallbackRegistrar.add("WMap.SearchResult",	boost::bind(&LLFloaterWorldMap::onCommitSearchResult, this));
	mCommitCallbackRegistrar.add("WMap.GoHome",			boost::bind(&LLFloaterWorldMap::onGoHome, this));	
	mCommitCallbackRegistrar.add("WMap.Teleport",		boost::bind(&LLFloaterWorldMap::onClickTeleportBtn, this));	
	mCommitCallbackRegistrar.add("WMap.ShowTarget",		boost::bind(&LLFloaterWorldMap::onShowTargetBtn, this));	
	mCommitCallbackRegistrar.add("WMap.ShowAgent",		boost::bind(&LLFloaterWorldMap::onShowAgentBtn, this));		
	mCommitCallbackRegistrar.add("WMap.Clear",			boost::bind(&LLFloaterWorldMap::onClearBtn, this));		
	mCommitCallbackRegistrar.add("WMap.CopySLURL",		boost::bind(&LLFloaterWorldMap::onCopySLURL, this));
	
	gSavedSettings.getControl("PreferredMaturity")->getSignal()->connect(boost::bind(&LLFloaterWorldMap::onChangeMaturity, this));
}

// static
void* LLFloaterWorldMap::createWorldMapView(void* data)
{
	return new LLWorldMapView();
}

BOOL LLFloaterWorldMap::postBuild()
{
    mMapView = dynamic_cast<LLWorldMapView*>(getChild<LLPanel>("objects_mapview"));
	
	LLComboBox *avatar_combo = getChild<LLComboBox>("friend combo");
	avatar_combo->selectFirstItem();
	avatar_combo->setPrearrangeCallback( boost::bind(&LLFloaterWorldMap::onAvatarComboPrearrange, this) );
	avatar_combo->setTextChangedCallback( boost::bind(&LLFloaterWorldMap::onComboTextEntry, this) );
	mListFriendCombo = dynamic_cast<LLCtrlListInterface *>(avatar_combo);
	
	LLSearchEditor *location_editor = getChild<LLSearchEditor>("location");
	location_editor->setFocusChangedCallback(boost::bind(&LLFloaterWorldMap::onLocationFocusChanged, this, _1));
	location_editor->setTextChangedCallback( boost::bind(&LLFloaterWorldMap::onSearchTextEntry, this));
	
	getChild<LLScrollListCtrl>("search_results")->setDoubleClickCallback( boost::bind(&LLFloaterWorldMap::onClickTeleportBtn, this));
	mListSearchResults = childGetListInterface("search_results");
	
	LLComboBox *landmark_combo = getChild<LLComboBox>( "landmark combo");
	landmark_combo->selectFirstItem();
	landmark_combo->setPrearrangeCallback( boost::bind(&LLFloaterWorldMap::onLandmarkComboPrearrange, this) );
	landmark_combo->setTextChangedCallback( boost::bind(&LLFloaterWorldMap::onComboTextEntry, this) );
	mListLandmarkCombo = dynamic_cast<LLCtrlListInterface *>(landmark_combo);
	
    F32 slider_zoom = mMapView->getZoom();
    getChild<LLUICtrl>("zoom slider")->setValue(slider_zoom);
	
	setDefaultBtn(NULL);
	
	onChangeMaturity();
	
	return TRUE;
}

// virtual
LLFloaterWorldMap::~LLFloaterWorldMap()
{
	// All cleaned up by LLView destructor
    mMapView = NULL;
	
	// Inventory deletes all observers on shutdown
	mInventory = NULL;
	mInventoryObserver = NULL;
	
	// avatar tracker will delete this for us.
	mFriendObserver = NULL;
	
	gFloaterWorldMap = NULL;

    mTeleportFinishConnection.disconnect();
}

//static
LLFloaterWorldMap* LLFloaterWorldMap::getInstance()
{
	return LLFloaterReg::getTypedInstance<LLFloaterWorldMap>("world_map");
}

// virtual
void LLFloaterWorldMap::onClose(bool app_quitting)
{
	// While we're not visible, discard the overlay images we're using
	LLWorldMap::getInstance()->clearImageRefs();
    mTeleportFinishConnection.disconnect();
}

// virtual
void LLFloaterWorldMap::onOpen(const LLSD& key)
{
    mTeleportFinishConnection = LLViewerParcelMgr::getInstance()->
        setTeleportFinishedCallback(boost::bind(&LLFloaterWorldMap::onTeleportFinished, this));
 
    bool center_on_target = (key.asString() == "center");
	
	mIsClosing = FALSE;
	
    mMapView->clearLastClick();
	
	{
		// reset pan on show, so it centers on you again
		if (!center_on_target)
		{
            mMapView->setPan(0, 0, true);
		}
        mMapView->updateVisibleBlocks();
		
		// Reload items as they may have changed
		LLWorldMap::getInstance()->reloadItems();
		
		// We may already have a bounding box for the regions of the world,
		// so use that to adjust the view.
		adjustZoomSliderBounds();
		
		// Could be first show
		//LLFirstUse::useMap();
		
		// Start speculative download of landmarks
		const LLUUID landmark_folder_id = gInventory.findCategoryUUIDForType(LLFolderType::FT_LANDMARK);
		LLInventoryModelBackgroundFetch::instance().start(landmark_folder_id);
		
		getChild<LLUICtrl>("location")->setFocus( TRUE);
		gFocusMgr.triggerFocusFlash();
		
		buildAvatarIDList();
		buildLandmarkIDLists();
		
		// If nothing is being tracked, set flag so the user position will be found
		mSetToUserPosition = ( LLTracker::getTrackingStatus() == LLTracker::TRACKING_NOTHING );
	}
	
	if (center_on_target)
	{
		centerOnTarget(FALSE);
	}
}

// static
void LLFloaterWorldMap::reloadIcons(void*)
{
	LLWorldMap::getInstance()->reloadItems();
}

// virtual
BOOL LLFloaterWorldMap::handleHover(S32 x, S32 y, MASK mask)
{
	BOOL handled;
	handled = LLFloater::handleHover(x, y, mask);
	return handled;
}

BOOL LLFloaterWorldMap::handleScrollWheel(S32 x, S32 y, S32 clicks)
{
    if (!isMinimized() && isFrontmost())
    {
        S32 map_x = x - mMapView->getRect().mLeft;
        S32 map_y = y - mMapView->getRect().mBottom;
        if (mMapView->pointInView(map_x, map_y))
        {
            F32 old_slider_zoom = (F32) getChild<LLUICtrl>("zoom slider")->getValue().asReal();
            F32 slider_zoom     = old_slider_zoom + ((F32) clicks * -0.3333f);
            getChild<LLUICtrl>("zoom slider")->setValue(LLSD(slider_zoom));
            mMapView->zoomWithPivot(slider_zoom, map_x, map_y);
            return true;
        }
    }

    return LLFloater::handleScrollWheel(x, y, clicks);
}


// virtual
void LLFloaterWorldMap::reshape( S32 width, S32 height, BOOL called_from_parent )
{
	LLFloater::reshape( width, height, called_from_parent );
}


// virtual
void LLFloaterWorldMap::draw()
{
	static LLUIColor map_track_color = LLUIColorTable::instance().getColor("MapTrackColor", LLColor4::white);
	static LLUIColor map_track_disabled_color = LLUIColorTable::instance().getColor("MapTrackDisabledColor", LLColor4::white);
	
	// On orientation island, users don't have a home location yet, so don't
	// let them teleport "home".  It dumps them in an often-crowed welcome
	// area (infohub) and they get confused. JC
	LLViewerRegion* regionp = gAgent.getRegion();
	bool agent_on_prelude = (regionp && regionp->isPrelude());
	bool enable_go_home = gAgent.isGodlike() || !agent_on_prelude;
	getChildView("Go Home")->setEnabled(enable_go_home);
	
	updateLocation();
	
	LLTracker::ETrackingStatus tracking_status = LLTracker::getTrackingStatus(); 
	if (LLTracker::TRACKING_AVATAR == tracking_status)
	{
		getChild<LLUICtrl>("avatar_icon")->setColor( map_track_color);
	}
	else
	{
		getChild<LLUICtrl>("avatar_icon")->setColor( map_track_disabled_color);
	}
	
	if (LLTracker::TRACKING_LANDMARK == tracking_status)
	{
		getChild<LLUICtrl>("landmark_icon")->setColor( map_track_color);
	}
	else
	{
		getChild<LLUICtrl>("landmark_icon")->setColor( map_track_disabled_color);
	}
	
	if (LLTracker::TRACKING_LOCATION == tracking_status)
	{
		getChild<LLUICtrl>("location_icon")->setColor( map_track_color);
	}
	else
	{
		if (mCompletingRegionName != "")
		{
			F64 seconds = LLTimer::getElapsedSeconds();
			double value = fmod(seconds, 2);
			value = 0.5 + 0.5*cos(value * F_PI);
			LLColor4 loading_color(0.0, F32(value/2), F32(value), 1.0);
			getChild<LLUICtrl>("location_icon")->setColor( loading_color);
		}
		else
		{
			getChild<LLUICtrl>("location_icon")->setColor( map_track_disabled_color);
		}
	}
	
	// check for completion of tracking data
	if (mWaitingForTracker)
	{
		centerOnTarget(TRUE);
	}
	
	getChildView("Teleport")->setEnabled((BOOL)tracking_status);
	//	getChildView("Clear")->setEnabled((BOOL)tracking_status);
	getChildView("Show Destination")->setEnabled((BOOL)tracking_status || LLWorldMap::getInstance()->isTracking());
	getChildView("copy_slurl")->setEnabled((mSLURL.isValid()) );
	
	setMouseOpaque(TRUE);
	getDragHandle()->setMouseOpaque(TRUE);

    mMapView->zoom((F32)getChild<LLUICtrl>("zoom slider")->getValue().asReal());
	
	// Enable/disable checkboxes depending on the zoom level
	// If above threshold level (i.e. low res) -> Disable all checkboxes
	// If under threshold level (i.e. high res) -> Enable all checkboxes
    bool enable = mMapView->showRegionInfo();
	getChildView("people_chk")->setEnabled(enable);
	getChildView("infohub_chk")->setEnabled(enable);
	getChildView("telehub_chk")->setEnabled(enable);
	getChildView("land_for_sale_chk")->setEnabled(enable);
	getChildView("event_chk")->setEnabled(enable);
	getChildView("events_mature_chk")->setEnabled(enable);
	getChildView("events_adult_chk")->setEnabled(enable);
	
	LLFloater::draw();
}


//-------------------------------------------------------------------------
// Internal utility functions
//-------------------------------------------------------------------------


void LLFloaterWorldMap::trackAvatar( const LLUUID& avatar_id, const std::string& name )
{
	LLCtrlSelectionInterface *iface = childGetSelectionInterface("friend combo");
	if (!iface) return;
	
	buildAvatarIDList();
	if(iface->setCurrentByID(avatar_id) || gAgent.isGodlike())
	{
		// *HACK: Adjust Z values automatically for liaisons & gods so
		// they swoop down when they click on the map. Requested
		// convenience.
		if(gAgent.isGodlike())
		{
			getChild<LLUICtrl>("teleport_coordinate_z")->setValue(LLSD(200.f));
		}
		// Don't re-request info if we already have it or we won't have it in time to teleport
		if (mTrackedStatus != LLTracker::TRACKING_AVATAR || avatar_id != mTrackedAvatarID)
		{
			mTrackedStatus = LLTracker::TRACKING_AVATAR;
			mTrackedAvatarID = avatar_id;
			LLTracker::trackAvatar(avatar_id, name);
		}
	}
	else
	{
		LLTracker::stopTracking(false);
	}
	setDefaultBtn("Teleport");
}

void LLFloaterWorldMap::trackLandmark( const LLUUID& landmark_item_id )
{
	LLCtrlSelectionInterface *iface = childGetSelectionInterface("landmark combo");
	if (!iface) return;
	
	buildLandmarkIDLists();
	BOOL found = FALSE;
	S32 idx;
	for (idx = 0; idx < mLandmarkItemIDList.size(); idx++)
	{
		if ( mLandmarkItemIDList.at(idx) == landmark_item_id)
		{
			found = TRUE;
			break;
		}
	}
	
	if (found && iface->setCurrentByID( landmark_item_id ) ) 
	{
		LLUUID asset_id = mLandmarkAssetIDList.at( idx );
		std::string name;
		LLComboBox* combo = getChild<LLComboBox>( "landmark combo");
		if (combo) name = combo->getSimple();
		mTrackedStatus = LLTracker::TRACKING_LANDMARK;
		LLTracker::trackLandmark(mLandmarkAssetIDList.at( idx ),	// assetID
								 mLandmarkItemIDList.at( idx ), // itemID
								 name);			// name
		
		if( asset_id != sHomeID )
		{
			// start the download process
			gLandmarkList.getAsset( asset_id);
		}
		
		// We have to download both region info and landmark data, so set busy. JC
		//		getWindow()->incBusyCount();
	}
	else
	{
		LLTracker::stopTracking(false);
	}
	setDefaultBtn("Teleport");
}


void LLFloaterWorldMap::trackEvent(const LLItemInfo &event_info)
{
	mTrackedStatus = LLTracker::TRACKING_LOCATION;
	LLTracker::trackLocation(event_info.getGlobalPosition(), event_info.getName(), event_info.getToolTip(), LLTracker::LOCATION_EVENT);
	setDefaultBtn("Teleport");
}

void LLFloaterWorldMap::trackGenericItem(const LLItemInfo &item)
{
	mTrackedStatus = LLTracker::TRACKING_LOCATION;
	LLTracker::trackLocation(item.getGlobalPosition(), item.getName(), item.getToolTip(), LLTracker::LOCATION_ITEM);
	setDefaultBtn("Teleport");
}

void LLFloaterWorldMap::trackLocation(const LLVector3d& pos_global)
{
	LLSimInfo* sim_info = LLWorldMap::getInstance()->simInfoFromPosGlobal(pos_global);
	if (!sim_info)
	{
		// We haven't found a region for that point yet, leave the tracking to the world map
		LLTracker::stopTracking(false);
		LLWorldMap::getInstance()->setTracking(pos_global);
		S32 world_x = S32(pos_global.mdV[0] / 256);
		S32 world_y = S32(pos_global.mdV[1] / 256);
		LLWorldMapMessage::getInstance()->sendMapBlockRequest(world_x, world_y, world_x, world_y, true);
		setDefaultBtn("");
		
		// clicked on a non-region - turn off coord display
		enableTeleportCoordsDisplay( false );
		
		return;
	}
	if (sim_info->isDown())
	{
		// Down region. Show the blue circle of death!
		// i.e. let the world map that this and tell it it's invalid
		LLTracker::stopTracking(false);
		LLWorldMap::getInstance()->setTracking(pos_global);
		LLWorldMap::getInstance()->setTrackingInvalid();
		setDefaultBtn("");
		
		// clicked on a down region - turn off coord display
		enableTeleportCoordsDisplay( false );
		
		return;
	}
	
	std::string sim_name = sim_info->getName();
	F32 region_x = (F32)fmod( pos_global.mdV[VX], (F64)REGION_WIDTH_METERS );
	F32 region_y = (F32)fmod( pos_global.mdV[VY], (F64)REGION_WIDTH_METERS );
	std::string full_name = llformat("%s (%d, %d, %d)", 
									 sim_name.c_str(), 
									 ll_round(region_x), 
									 ll_round(region_y),
									 ll_round((F32)pos_global.mdV[VZ]));
	
	std::string tooltip("");
	mTrackedStatus = LLTracker::TRACKING_LOCATION;
	LLWorldMap::getInstance()->cancelTracking();		// The floater is taking over the tracking
	LLTracker::trackLocation(pos_global, full_name, tooltip);
	
	LLVector3d coord_pos = LLTracker::getTrackedPositionGlobal();
	updateTeleportCoordsDisplay( coord_pos );
	
	// we have a valid region - turn on coord display
	enableTeleportCoordsDisplay( true );
	
	setDefaultBtn("Teleport");
}

// enable/disable teleport destination coordinates 
void LLFloaterWorldMap::enableTeleportCoordsDisplay( bool enabled )
{
	childSetEnabled("teleport_coordinate_x", enabled );
	childSetEnabled("teleport_coordinate_y", enabled );
	childSetEnabled("teleport_coordinate_z", enabled );
}

// update display of teleport destination coordinates - pos is in global coordinates
void LLFloaterWorldMap::updateTeleportCoordsDisplay( const LLVector3d& pos )
{
	// if we're going to update their value, we should also enable them
	enableTeleportCoordsDisplay( true );
	
	// convert global specified position to a local one
	F32 region_local_x = (F32)fmod( pos.mdV[VX], (F64)REGION_WIDTH_METERS );
	F32 region_local_y = (F32)fmod( pos.mdV[VY], (F64)REGION_WIDTH_METERS );
	F32 region_local_z = (F32)llclamp( pos.mdV[VZ], 0.0, (F64)REGION_HEIGHT_METERS );

	// write in the values
	childSetValue("teleport_coordinate_x", region_local_x );
	childSetValue("teleport_coordinate_y", region_local_y );
	childSetValue("teleport_coordinate_z", region_local_z );
}

void LLFloaterWorldMap::updateLocation()
{
	bool gotSimName;
	
	LLTracker::ETrackingStatus status = LLTracker::getTrackingStatus();
	
	// These values may get updated by a message, so need to check them every frame
	// The fields may be changed by the user, so only update them if the data changes
	LLVector3d pos_global = LLTracker::getTrackedPositionGlobal();
	if (pos_global.isExactlyZero())
	{
		LLVector3d agentPos = gAgent.getPositionGlobal();
		
		// Set to avatar's current postion if nothing is selected
		if ( status == LLTracker::TRACKING_NOTHING && mSetToUserPosition )
		{
			// Make sure we know where we are before setting the current user position
			std::string agent_sim_name;
			gotSimName = LLWorldMap::getInstance()->simNameFromPosGlobal( agentPos, agent_sim_name );
			if ( gotSimName )
			{
				mSetToUserPosition = FALSE;
				
				// Fill out the location field
				getChild<LLUICtrl>("location")->setValue(agent_sim_name);
				
				// update the coordinate display with location of avatar in region
				updateTeleportCoordsDisplay( agentPos );
				
				// Figure out where user is
				// Set the current SLURL
				mSLURL = LLSLURL(agent_sim_name, gAgent.getPositionGlobal());
			}
		}
		
		return; // invalid location
	}
	std::string sim_name;
	gotSimName = LLWorldMap::getInstance()->simNameFromPosGlobal( pos_global, sim_name );
	if ((status != LLTracker::TRACKING_NOTHING) &&
		(status != mTrackedStatus || pos_global != mTrackedLocation || sim_name != mTrackedSimName))
	{
		mTrackedStatus = status;
		mTrackedLocation = pos_global;
		mTrackedSimName = sim_name;
		
		if (status == LLTracker::TRACKING_AVATAR)
		{
			// *HACK: Adjust Z values automatically for liaisons &
			// gods so they swoop down when they click on the
			// map. Requested convenience.
			if(gAgent.isGodlike())
			{
				pos_global[2] = 200;
			}
		}
		
		getChild<LLUICtrl>("location")->setValue(sim_name);
		
		// refresh coordinate display to reflect where user clicked.
		LLVector3d coord_pos = LLTracker::getTrackedPositionGlobal();
		updateTeleportCoordsDisplay( coord_pos );
		
		// simNameFromPosGlobal can fail, so don't give the user an invalid SLURL
		if ( gotSimName )
		{
			mSLURL = LLSLURL(sim_name, pos_global);
		}
		else
		{	// Empty SLURL will disable the "Copy SLURL to clipboard" button
			mSLURL = LLSLURL();
		}
	}
}

void LLFloaterWorldMap::trackURL(const std::string& region_name, S32 x_coord, S32 y_coord, S32 z_coord)
{
	LLSimInfo* sim_info = LLWorldMap::getInstance()->simInfoFromName(region_name);
	z_coord = llclamp(z_coord, 0, 4096);
	if (sim_info)
	{
		LLVector3 local_pos;
		local_pos.mV[VX] = (F32)x_coord;
		local_pos.mV[VY] = (F32)y_coord;
		local_pos.mV[VZ] = (F32)z_coord;
		LLVector3d global_pos = sim_info->getGlobalPos(local_pos);
		trackLocation(global_pos);
		setDefaultBtn("Teleport");
	}
	else
	{
		// fill in UI based on URL
		gFloaterWorldMap->getChild<LLUICtrl>("location")->setValue(region_name);
		
		// Save local coords to highlight position after region global
		// position is returned.
		gFloaterWorldMap->mCompletingRegionPos.set(
												   (F32)x_coord, (F32)y_coord, (F32)z_coord);
		
		// pass sim name to combo box
		gFloaterWorldMap->mCompletingRegionName = region_name;
		LLWorldMapMessage::getInstance()->sendNamedRegionRequest(region_name);
		LLStringUtil::toLower(gFloaterWorldMap->mCompletingRegionName);
		LLWorldMap::getInstance()->setTrackingCommit();
	}
}

void LLFloaterWorldMap::observeInventory(LLInventoryModel* model)
{
	if(mInventory)
	{
		mInventory->removeObserver(mInventoryObserver);
		delete mInventoryObserver;
		mInventory = NULL;
		mInventoryObserver = NULL;
	}
	if(model)
	{
		mInventory = model;
		mInventoryObserver = new LLMapInventoryObserver;
		// Inventory deletes all observers on shutdown
		mInventory->addObserver(mInventoryObserver);
		inventoryChanged();
	}
}

void LLFloaterWorldMap::inventoryChanged()
{
	if(!LLTracker::getTrackedLandmarkItemID().isNull())
	{
		LLUUID item_id = LLTracker::getTrackedLandmarkItemID();
		buildLandmarkIDLists();
		trackLandmark(item_id);
	}
}

void LLFloaterWorldMap::observeFriends()
{
	if(!mFriendObserver)
	{
		mFriendObserver = new LLMapFriendObserver;
		LLAvatarTracker::instance().addObserver(mFriendObserver);
		friendsChanged();
	}
}

void LLFloaterWorldMap::friendsChanged()
{
	LLAvatarTracker& t = LLAvatarTracker::instance();
	const LLUUID& avatar_id = t.getAvatarID();
	buildAvatarIDList();
	if(avatar_id.notNull())
	{
		LLCtrlSelectionInterface *iface = childGetSelectionInterface("friend combo");
		const LLRelationship* buddy_info = t.getBuddyInfo(avatar_id);
		if(!iface ||
		   !iface->setCurrentByID(avatar_id) || 
		   (buddy_info && !buddy_info->isRightGrantedFrom(LLRelationship::GRANT_MAP_LOCATION)) ||
		   gAgent.isGodlike())
		{
			LLTracker::stopTracking(false);
		}
	}
}

// No longer really builds a list.  Instead, just updates mAvatarCombo.
void LLFloaterWorldMap::buildAvatarIDList()
{
	LLCtrlListInterface *list = mListFriendCombo;
	if (!list) return;
	
    // Delete all but the "None" entry
	S32 list_size = list->getItemCount();
	if (list_size > 1)
	{
		list->selectItemRange(1, -1);
		list->operateOnSelection(LLCtrlListInterface::OP_DELETE);
	}
	
	// Get all of the calling cards for avatar that are currently online
	LLCollectMappableBuddies collector;
	LLAvatarTracker::instance().applyFunctor(collector);
	LLCollectMappableBuddies::buddy_map_t::iterator it;
	LLCollectMappableBuddies::buddy_map_t::iterator end;
	it = collector.mMappable.begin();
	end = collector.mMappable.end();
	for( ; it != end; ++it)
	{
		list->addSimpleElement((*it).second, ADD_BOTTOM, (*it).first);
	}
	
	list->setCurrentByID( LLAvatarTracker::instance().getAvatarID() );
	list->selectFirstItem();
}


void LLFloaterWorldMap::buildLandmarkIDLists()
{
	LLCtrlListInterface *list = mListLandmarkCombo;
	if (!list) return;
	
    // Delete all but the "None" entry
	S32 list_size = list->getItemCount();
	if (list_size > 1)
	{
		list->selectItemRange(1, -1);
		list->operateOnSelection(LLCtrlListInterface::OP_DELETE);
	}
	
	mLandmarkItemIDList.clear();
	mLandmarkAssetIDList.clear();
	
	// Get all of the current landmarks
	mLandmarkAssetIDList.push_back( LLUUID::null );
	mLandmarkItemIDList.push_back( LLUUID::null );
	
	mLandmarkAssetIDList.push_back( sHomeID );
	mLandmarkItemIDList.push_back( sHomeID );
	
	LLInventoryModel::cat_array_t cats;
	LLInventoryModel::item_array_t items;
	LLIsType is_landmark(LLAssetType::AT_LANDMARK);
	gInventory.collectDescendentsIf(gInventory.getRootFolderID(),
									cats,
									items,
									LLInventoryModel::EXCLUDE_TRASH,
									is_landmark);
	
	std::sort(items.begin(), items.end(), LLViewerInventoryItem::comparePointers());
	
	mLandmarkAssetIDList.reserve(mLandmarkAssetIDList.size() + items.size());
	mLandmarkItemIDList.reserve(mLandmarkItemIDList.size() + items.size());

	S32 count = items.size();
	for(S32 i = 0; i < count; ++i)
	{
		LLInventoryItem* item = items.at(i);
		
		list->addSimpleElement(item->getName(), ADD_BOTTOM, item->getUUID());
		
		mLandmarkAssetIDList.push_back( item->getAssetUUID() );
		mLandmarkItemIDList.push_back( item->getUUID() );
	}
	
	list->selectFirstItem();
}


F32 LLFloaterWorldMap::getDistanceToDestination(const LLVector3d &destination, 
												F32 z_attenuation) const
{
	LLVector3d delta = destination - gAgent.getPositionGlobal();
	// by attenuating the z-component we effectively 
	// give more weight to the x-y plane
	delta.mdV[VZ] *= z_attenuation;
	F32 distance = (F32)delta.magVec();
	return distance;
}


void LLFloaterWorldMap::clearLocationSelection(BOOL clear_ui, BOOL dest_reached)
{
	LLCtrlListInterface *list = mListSearchResults;
	if (list && (!dest_reached || (list->getItemCount() == 1)))
	{
		list->operateOnAll(LLCtrlListInterface::OP_DELETE);
	}
	LLWorldMap::getInstance()->cancelTracking();
	mCompletingRegionName = "";
}


void LLFloaterWorldMap::clearLandmarkSelection(BOOL clear_ui)
{
	if (clear_ui || !childHasKeyboardFocus("landmark combo"))
	{
		LLCtrlListInterface *list = mListLandmarkCombo;
		if (list)
		{
			list->selectByValue( "None" );
		}
	}
}


void LLFloaterWorldMap::clearAvatarSelection(BOOL clear_ui)
{
	if (clear_ui || !childHasKeyboardFocus("friend combo"))
	{
		mTrackedStatus = LLTracker::TRACKING_NOTHING;
		LLCtrlListInterface *list = mListFriendCombo;
		if (list)
		{
			list->selectByValue( "None" );
		}
	}
}


// Adjust the maximally zoomed out limit of the zoom slider so you
// can see the whole world, plus a little.
void LLFloaterWorldMap::adjustZoomSliderBounds()
{
	// Merov: we switched from using the "world size" (which varies depending where the user went) to a fixed
	// width of 512 regions max visible at a time. This makes the zoom slider works in a consistent way across
	// sessions and doesn't prevent the user to pan the world if it was to grow a lot beyond that limit.
	// Currently (01/26/09), this value allows the whole grid to be visible in a 1024x1024 window.
	S32 world_width_regions	 = MAX_VISIBLE_REGIONS;
	S32 world_height_regions = MAX_VISIBLE_REGIONS;
	
	// Find how much space we have to display the world
    LLRect view_rect = mMapView->getRect();
	
	// View size in pixels
	S32 view_width = view_rect.getWidth();
	S32 view_height = view_rect.getHeight();
	
	// Pixels per region to display entire width/height
	F32 width_pixels_per_region = (F32) view_width / (F32) world_width_regions;
	F32 height_pixels_per_region = (F32) view_height / (F32) world_height_regions;
	
	F32 pixels_per_region = llmin(width_pixels_per_region,
								  height_pixels_per_region);
	
	// Round pixels per region to an even number of slider increments
	S32 slider_units = llfloor(pixels_per_region / 0.2f);
	pixels_per_region = slider_units * 0.2f;
	
	// Make sure the zoom slider can be moved at least a little bit.
	// Likewise, less than the increment pixels per region is just silly.
	pixels_per_region = llclamp(pixels_per_region, 1.f, ZOOM_MAX);
	
	F32 min_power = log(pixels_per_region/256.f)/log(2.f);
	
	getChild<LLSliderCtrl>("zoom slider")->setMinValue(min_power);
}


//-------------------------------------------------------------------------
// User interface widget callbacks
//-------------------------------------------------------------------------

void LLFloaterWorldMap::onGoHome()
{
	gAgent.teleportHome();
	closeFloater();
}


void LLFloaterWorldMap::onLandmarkComboPrearrange( )
{
	if( mIsClosing )
	{
		return;
	}
	
	LLCtrlListInterface *list = mListLandmarkCombo;
	if (!list) return;
	
	LLUUID current_choice = list->getCurrentID();
	
	buildLandmarkIDLists();
	
	if( current_choice.isNull() || !list->setCurrentByID( current_choice ) )
	{
		LLTracker::stopTracking(false);
	}
	
}

void LLFloaterWorldMap::onComboTextEntry()
{
	// Reset the tracking whenever we start typing into any of the search fields,
	// so that hitting <enter> does an auto-complete versus teleporting us to the
	// previously selected landmark/friend.
	LLTracker::stopTracking(false);
}

void LLFloaterWorldMap::onSearchTextEntry( )
{
	onComboTextEntry();
	updateSearchEnabled();
}


void LLFloaterWorldMap::onLandmarkComboCommit()
{
	if( mIsClosing )
	{
		return;
	}
	
	LLCtrlListInterface *list = mListLandmarkCombo;
	if (!list) return;
	
	LLUUID asset_id;
	LLUUID item_id = list->getCurrentID();
	
	LLTracker::stopTracking(false);
	
	//RN: stopTracking() clears current combobox selection, need to reassert it here
	list->setCurrentByID(item_id);
	
	if( item_id.isNull() )
	{
	}
	else if( item_id == sHomeID )
	{
		asset_id = sHomeID;
	}
	else
	{
		LLInventoryItem* item = gInventory.getItem( item_id );
		if( item )
		{
			asset_id = item->getAssetUUID();
		}
		else
		{
			// Something went wrong, so revert to a safe value.
			item_id.setNull();
		}
	}
	
	trackLandmark( item_id);
	onShowTargetBtn();
	
	// Reset to user postion if nothing is tracked
	mSetToUserPosition = ( LLTracker::getTrackingStatus() == LLTracker::TRACKING_NOTHING );
}

// static 
void LLFloaterWorldMap::onAvatarComboPrearrange( )
{
	if( mIsClosing )
	{
		return;
	}
	
	LLCtrlListInterface *list = mListFriendCombo;
	if (!list) return;
	
	LLUUID current_choice;
	
	if( LLAvatarTracker::instance().haveTrackingInfo() )
	{
		current_choice = LLAvatarTracker::instance().getAvatarID();
	}
	
	buildAvatarIDList();
	
	if( !list->setCurrentByID( current_choice ) || current_choice.isNull() )
	{
		LLTracker::stopTracking(false);
	}
}

void LLFloaterWorldMap::onAvatarComboCommit()
{
	if( mIsClosing )
	{
		return;
	}
	
	LLCtrlListInterface *list = mListFriendCombo;
	if (!list) return;
	
	const LLUUID& new_avatar_id = list->getCurrentID();
	if (new_avatar_id.notNull())
	{
		std::string name;
		LLComboBox* combo = getChild<LLComboBox>("friend combo");
		if (combo) name = combo->getSimple();
		trackAvatar(new_avatar_id, name);
		onShowTargetBtn();
	}
	else
	{	// Reset to user postion if nothing is tracked
		mSetToUserPosition = ( LLTracker::getTrackingStatus() == LLTracker::TRACKING_NOTHING );
	}
}

void LLFloaterWorldMap::avatarTrackFromSlapp( const LLUUID& id ) 
{
	trackAvatar( id, "av" );		
	onShowTargetBtn();
}

void LLFloaterWorldMap::onLocationFocusChanged( LLFocusableElement* focus )
{
	updateSearchEnabled();
}

void LLFloaterWorldMap::updateSearchEnabled()
{
	if (childHasKeyboardFocus("location") && 
		getChild<LLUICtrl>("location")->getValue().asString().length() > 0)
	{
		setDefaultBtn("DoSearch");
	}
	else
	{
		setDefaultBtn(NULL);
	}
}

void LLFloaterWorldMap::onLocationCommit()
{
	if( mIsClosing )
	{
		return;
	}
	
	clearLocationSelection(FALSE);
	mCompletingRegionName = "";
	mLastRegionName = "";
	
	std::string str = getChild<LLUICtrl>("location")->getValue().asString();
	
	// Trim any leading and trailing spaces in the search target
	std::string saved_str = str;
	LLStringUtil::trim( str );
	if ( str != saved_str )
	{	// Set the value in the UI if any spaces were removed
		getChild<LLUICtrl>("location")->setValue(str);
	}

	// Don't try completing empty name (STORM-1427).
	if (str.empty())
	{
		return;
	}
	
	LLStringUtil::toLower(str);
	mCompletingRegionName = str;
	LLWorldMap::getInstance()->setTrackingCommit();
	if (str.length() >= 3)
	{
		LLWorldMapMessage::getInstance()->sendNamedRegionRequest(str);
	}
	else
	{
		str += "#";
		LLWorldMapMessage::getInstance()->sendNamedRegionRequest(str);
	}
}

void LLFloaterWorldMap::onCoordinatesCommit()
{
	if( mIsClosing )
	{
		return;
	}
	
	S32 x_coord = (S32)childGetValue("teleport_coordinate_x").asReal();
	S32 y_coord = (S32)childGetValue("teleport_coordinate_y").asReal();
	S32 z_coord = (S32)childGetValue("teleport_coordinate_z").asReal();
	
	const std::string region_name = childGetValue("location").asString();
	
	trackURL( region_name, x_coord, y_coord, z_coord );
}

void LLFloaterWorldMap::onClearBtn()
{
	mTrackedStatus = LLTracker::TRACKING_NOTHING;
	LLTracker::stopTracking(true);
	LLWorldMap::getInstance()->cancelTracking();
	mSLURL = LLSLURL();					// Clear the SLURL since it's invalid
	mSetToUserPosition = TRUE;	// Revert back to the current user position
}

void LLFloaterWorldMap::onShowTargetBtn()
{
	centerOnTarget(TRUE);
}

void LLFloaterWorldMap::onShowAgentBtn()
{
    mMapView->setPan(0, 0, false);  // false == animate
    // Set flag so user's location will be displayed if not tracking anything else
    mSetToUserPosition = true;
}

void LLFloaterWorldMap::onClickTeleportBtn()
{
	teleport();
}

void LLFloaterWorldMap::onCopySLURL()
{
	getWindow()->copyTextToClipboard(utf8str_to_wstring(mSLURL.getSLURLString()));
	
	LLSD args;
	args["SLURL"] = mSLURL.getSLURLString();
	
	LLNotificationsUtil::add("CopySLURL", args);
}

// protected
void LLFloaterWorldMap::centerOnTarget(BOOL animate)
{
	LLVector3d pos_global;
	if(LLTracker::getTrackingStatus() != LLTracker::TRACKING_NOTHING)
	{
		LLVector3d tracked_position = LLTracker::getTrackedPositionGlobal();
		//RN: tracker doesn't allow us to query completion, so we check for a tracking position of
		// absolute zero, and keep trying in the draw loop
		if (tracked_position.isExactlyZero())
		{
			mWaitingForTracker = TRUE;
			return;
		}
		else
		{
			// We've got the position finally, so we're no longer busy. JC
			//			getWindow()->decBusyCount();
			pos_global = LLTracker::getTrackedPositionGlobal() - gAgentCamera.getCameraPositionGlobal();
		}
	}
	else if(LLWorldMap::getInstance()->isTracking())
	{
		pos_global = LLWorldMap::getInstance()->getTrackedPositionGlobal() - gAgentCamera.getCameraPositionGlobal();;
		
		
		
	}
	else
	{
		// default behavior = center on agent
		pos_global.clearVec();
	}
	
    F64 map_scale = (F64)mMapView->getScale();
    mMapView->setPan(-llfloor((F32)(pos_global.mdV[VX] * map_scale / REGION_WIDTH_METERS)),
                           -llfloor((F32)(pos_global.mdV[VY] * map_scale / REGION_WIDTH_METERS)),
                           !animate);
	mWaitingForTracker = FALSE;
}

// protected
void LLFloaterWorldMap::fly()
{
	LLVector3d pos_global = LLTracker::getTrackedPositionGlobal();
	
	// Start the autopilot and close the floater, 
	// so we can see where we're flying
	if (!pos_global.isExactlyZero())
	{
		gAgent.startAutoPilotGlobal( pos_global );
		closeFloater();
	}
	else
	{
		make_ui_sound("UISndInvalidOp");
	}
}


// protected
void LLFloaterWorldMap::teleport()
{
	BOOL teleport_home = FALSE;
	LLVector3d pos_global;
	LLAvatarTracker& av_tracker = LLAvatarTracker::instance();
	
	LLTracker::ETrackingStatus tracking_status = LLTracker::getTrackingStatus();
	if (LLTracker::TRACKING_AVATAR == tracking_status
		&& av_tracker.haveTrackingInfo() )
	{
		pos_global = av_tracker.getGlobalPos();
		pos_global.mdV[VZ] = getChild<LLUICtrl>("teleport_coordinate_z")->getValue();
	}
	else if ( LLTracker::TRACKING_LANDMARK == tracking_status)
	{
		if( LLTracker::getTrackedLandmarkAssetID() == sHomeID )
		{
			teleport_home = TRUE;
		}
		else
		{
			LLLandmark* landmark = gLandmarkList.getAsset( LLTracker::getTrackedLandmarkAssetID() );
			LLUUID region_id;
			if(landmark
			   && !landmark->getGlobalPos(pos_global)
			   && landmark->getRegionID(region_id))
			{
				LLLandmark::requestRegionHandle(
												gMessageSystem,
												gAgent.getRegionHost(),
												region_id,
												NULL);
			}
		}
	}
	else if ( LLTracker::TRACKING_LOCATION == tracking_status)
	{
		pos_global = LLTracker::getTrackedPositionGlobal();
	}
	else
	{
		make_ui_sound("UISndInvalidOp");
	}
	
	// Do the teleport, which will also close the floater
	if (teleport_home)
	{
		gAgent.teleportHome();
	}
	else if (!pos_global.isExactlyZero())
	{
		if(LLTracker::TRACKING_LANDMARK == tracking_status)
		{
			gAgent.teleportViaLandmark(LLTracker::getTrackedLandmarkAssetID());
		}
		else
		{
			gAgent.teleportViaLocation( pos_global );
		}
	}
}

void LLFloaterWorldMap::flyToLandmark()
{
	LLVector3d destination_pos_global;
	if( !LLTracker::getTrackedLandmarkAssetID().isNull() )
	{
		if (LLTracker::hasLandmarkPosition())
		{
			gAgent.startAutoPilotGlobal( LLTracker::getTrackedPositionGlobal() );
		}
	}
}

void LLFloaterWorldMap::teleportToLandmark()
{
	BOOL has_destination = FALSE;
	LLUUID destination_id; // Null means "home"
	
	if( LLTracker::getTrackedLandmarkAssetID() == sHomeID )
	{
		has_destination = TRUE;
	}
	else
	{
		LLLandmark* landmark = gLandmarkList.getAsset( LLTracker::getTrackedLandmarkAssetID() );
		LLVector3d global_pos;
		if(landmark && landmark->getGlobalPos(global_pos))
		{
			destination_id = LLTracker::getTrackedLandmarkAssetID();
			has_destination = TRUE;
		}
		else if(landmark)
		{
			// pop up an anonymous request request.
			LLUUID region_id;
			if(landmark->getRegionID(region_id))
			{
				LLLandmark::requestRegionHandle(
												gMessageSystem,
												gAgent.getRegionHost(),
												region_id,
												NULL);
			}
		}
	}
	
	if( has_destination )
	{
		gAgent.teleportViaLandmark( destination_id );
	}
}


void LLFloaterWorldMap::teleportToAvatar()
{
	LLAvatarTracker& av_tracker = LLAvatarTracker::instance();
	if(av_tracker.haveTrackingInfo())
	{
		LLVector3d pos_global = av_tracker.getGlobalPos();
		gAgent.teleportViaLocation( pos_global );
	}
}


void LLFloaterWorldMap::flyToAvatar()
{
	if( LLAvatarTracker::instance().haveTrackingInfo() )
	{
		gAgent.startAutoPilotGlobal( LLAvatarTracker::instance().getGlobalPos() );
	}
}

void LLFloaterWorldMap::updateSims(bool found_null_sim)
{
	if (mCompletingRegionName == "")
	{
		return;
	}
	
	LLScrollListCtrl *list = getChild<LLScrollListCtrl>("search_results");
	list->operateOnAll(LLCtrlListInterface::OP_DELETE);
	
	S32 name_length = mCompletingRegionName.length();
	
	LLSD match;

	S32 num_results = 0;

	std::vector<std::pair <U64, LLSimInfo*> > sim_info_vec(LLWorldMap::getInstance()->getRegionMap().begin(), LLWorldMap::getInstance()->getRegionMap().end());
	std::sort(sim_info_vec.begin(), sim_info_vec.end(), SortRegionNames());

	for (std::vector<std::pair <U64, LLSimInfo*> >::const_iterator it = sim_info_vec.begin(); it != sim_info_vec.end(); ++it)
	{
		LLSimInfo* info = it->second;
		std::string sim_name_lower = info->getName();
		LLStringUtil::toLower(sim_name_lower);
		
		if (sim_name_lower.substr(0, name_length) == mCompletingRegionName)
		{
			if (sim_name_lower == mCompletingRegionName)
			{
				match = info->getName();
			}
			
			LLSD value;
			value["id"] = info->getName();
			value["columns"][0]["column"] = "sim_name";
			value["columns"][0]["value"] = info->getName();
			list->addElement(value);
			num_results++;
		}
	}
	
	if (found_null_sim)
	{
		mCompletingRegionName = "";
	}
	
	if (num_results > 0)
	{
		// if match found, highlight it and go
		if (!match.isUndefined())
		{
			list->selectByValue(match);
		}
		// else select first found item
		else
		{
			list->selectFirstItem();
		}
		getChild<LLUICtrl>("search_results")->setFocus(TRUE);
		onCommitSearchResult();
	}
	else
	{
		// if we found nothing, say "none"
		list->setCommentText(LLTrans::getString("worldmap_results_none_found"));
		list->operateOnAll(LLCtrlListInterface::OP_DESELECT);
	}
}

void LLFloaterWorldMap::onTeleportFinished()
{
    if(isInVisibleChain())
    {
        LLWorldMapView::setPan(0, 0, TRUE);
    }
}

void LLFloaterWorldMap::onCommitSearchResult()
{
	LLCtrlListInterface *list = mListSearchResults;
	if (!list) return;
	
	LLSD selected_value = list->getSelectedValue();
	std::string sim_name = selected_value.asString();
	if (sim_name.empty())
	{
		return;
	}
	LLStringUtil::toLower(sim_name);
	
	std::map<U64, LLSimInfo*>::const_iterator it;
	for (it = LLWorldMap::getInstance()->getRegionMap().begin(); it != LLWorldMap::getInstance()->getRegionMap().end(); ++it)
	{
		LLSimInfo* info = it->second;
		
		if (info->isName(sim_name))
		{
			LLVector3d pos_global = info->getGlobalOrigin();
			
			const F64 SIM_COORD_DEFAULT = 128.0;
			LLVector3 pos_local(SIM_COORD_DEFAULT, SIM_COORD_DEFAULT, 0.0f);
			
			// Did this value come from a trackURL() request?
			if (!mCompletingRegionPos.isExactlyZero())
			{
				pos_local = mCompletingRegionPos;
				mCompletingRegionPos.clear();
			}
			pos_global.mdV[VX] += (F64)pos_local.mV[VX];
			pos_global.mdV[VY] += (F64)pos_local.mV[VY];
			pos_global.mdV[VZ] = (F64)pos_local.mV[VZ];
			
			getChild<LLUICtrl>("location")->setValue(sim_name);
			trackLocation(pos_global);
			setDefaultBtn("Teleport");
			break;
		}
	}
	
	onShowTargetBtn();
}

void LLFloaterWorldMap::onChangeMaturity()
{
	bool can_access_mature = gAgent.canAccessMature();
	bool can_access_adult = gAgent.canAccessAdult();
	
	getChildView("events_mature_icon")->setVisible( can_access_mature);
	getChildView("events_mature_label")->setVisible( can_access_mature);
	getChildView("events_mature_chk")->setVisible( can_access_mature);
	
	getChildView("events_adult_icon")->setVisible( can_access_adult);
	getChildView("events_adult_label")->setVisible( can_access_adult);
	getChildView("events_adult_chk")->setVisible( can_access_adult);
	
	// disable mature / adult events.
	if (!can_access_mature)
	{
		gSavedSettings.setBOOL("ShowMatureEvents", FALSE);
	}
	if (!can_access_adult)
	{
		gSavedSettings.setBOOL("ShowAdultEvents", FALSE);
	}
}

void LLFloaterWorldMap::onFocusLost()
{
<<<<<<< HEAD
    gViewerWindow->showCursor();
    mMapView->mPanning = false;
=======
	gViewerWindow->showCursor();
	LLWorldMapView* map_panel = (LLWorldMapView*)gFloaterWorldMap->mPanel;
	map_panel->mPanning = FALSE;
}

LLPanelHideBeacon::LLPanelHideBeacon() :
	mHideButton(NULL)
{
}

// static
LLPanelHideBeacon* LLPanelHideBeacon::getInstance()
{
	static LLPanelHideBeacon* panel = getPanelHideBeacon();
	return panel;
}


BOOL LLPanelHideBeacon::postBuild()
{
	mHideButton = getChild<LLButton>("hide_beacon_btn");
	mHideButton->setCommitCallback(boost::bind(&LLPanelHideBeacon::onHideButtonClick, this));

	gViewerWindow->setOnWorldViewRectUpdated(boost::bind(&LLPanelHideBeacon::updatePosition, this));

	return TRUE;
}

//virtual
void LLPanelHideBeacon::draw()
{
	if (!LLTracker::isTracking(NULL))
	{
        mHideButton->setVisible(false);
        return;
	}
    mHideButton->setVisible(true);
	updatePosition(); 
	LLPanel::draw();
}

//virtual
void LLPanelHideBeacon::setVisible(BOOL visible)
{
	if (gAgentCamera.getCameraMode() == CAMERA_MODE_MOUSELOOK) visible = false;

	if (visible)
	{
		updatePosition();
	}

	LLPanel::setVisible(visible);
}


//static
LLPanelHideBeacon* LLPanelHideBeacon::getPanelHideBeacon()
{
	LLPanelHideBeacon* panel = new LLPanelHideBeacon();
	panel->buildFromFile("panel_hide_beacon.xml");

	LL_INFOS() << "Build LLPanelHideBeacon panel" << LL_ENDL;

	panel->updatePosition();
	return panel;
}

void LLPanelHideBeacon::onHideButtonClick()
{
	LLFloaterWorldMap* instance = LLFloaterWorldMap::getInstance();
	if (instance)
	{
		instance->onClearBtn();
	}
}

/**
* Updates position of the panel (similar to Stand & Stop Flying panel).
*/
void LLPanelHideBeacon::updatePosition()
{
	S32 bottom_tb_center = 0;
	if (LLToolBar* toolbar_bottom = gToolBarView->getToolbar(LLToolBarEnums::TOOLBAR_BOTTOM))
	{
		bottom_tb_center = toolbar_bottom->getRect().getCenterX();
	}

	S32 left_tb_width = 0;
	if (LLToolBar* toolbar_left = gToolBarView->getToolbar(LLToolBarEnums::TOOLBAR_LEFT))
	{
		left_tb_width = toolbar_left->getRect().getWidth();
	}

	if (gToolBarView != NULL && gToolBarView->getToolbar(LLToolBarEnums::TOOLBAR_LEFT)->hasButtons())
	{
		S32 x_pos = bottom_tb_center - getRect().getWidth() / 2 - left_tb_width;
		setOrigin( x_pos + HIDE_BEACON_PAD, 0);
	}
	else 
	{
		S32 x_pos = bottom_tb_center - getRect().getWidth() / 2;
		setOrigin( x_pos + HIDE_BEACON_PAD, 0);
	}
>>>>>>> d0316624
}<|MERGE_RESOLUTION|>--- conflicted
+++ resolved
@@ -1640,13 +1640,8 @@
 
 void LLFloaterWorldMap::onFocusLost()
 {
-<<<<<<< HEAD
     gViewerWindow->showCursor();
     mMapView->mPanning = false;
-=======
-	gViewerWindow->showCursor();
-	LLWorldMapView* map_panel = (LLWorldMapView*)gFloaterWorldMap->mPanel;
-	map_panel->mPanning = FALSE;
 }
 
 LLPanelHideBeacon::LLPanelHideBeacon() :
@@ -1747,5 +1742,4 @@
 		S32 x_pos = bottom_tb_center - getRect().getWidth() / 2;
 		setOrigin( x_pos + HIDE_BEACON_PAD, 0);
 	}
->>>>>>> d0316624
 }