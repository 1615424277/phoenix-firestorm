--- conflicted
+++ resolved
@@ -3838,15 +3838,8 @@
                             //build matrix palette
 
                             LLMatrix4a mat[LL_MAX_JOINTS_PER_MESH_OBJECT];
-<<<<<<< HEAD
-                            //<FS:Beq> use Mat4a part of the caching changes, no point in using the cache itself in the preview though.
-                            //LLSkinningUtil::initSkinningMatrixPalette((LLMatrix4*)mat, joint_count,
-                            //    skin, getPreviewAvatar());
-=======
->>>>>>> aa7ca0ae
                             LLSkinningUtil::initSkinningMatrixPalette(mat, joint_count,
                                 skin, getPreviewAvatar());
-                            //</FS:Beq>
 
                             const LLMatrix4a& bind_shape_matrix = skin->mBindShapeMatrix;
                             U32 max_joints = LLSkinningUtil::getMaxJointCount();
