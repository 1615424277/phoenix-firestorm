/**
 * @file llmodelpreview.cpp
 * @brief LLModelPreview class implementation
 *
 * $LicenseInfo:firstyear=2020&license=viewerlgpl$
 * Second Life Viewer Source Code
 * Copyright (C) 2020, Linden Research, Inc.
 *
 * This library is free software; you can redistribute it and/or
 * modify it under the terms of the GNU Lesser General Public
 * License as published by the Free Software Foundation;
 * version 2.1 of the License only.
 *
 * This library is distributed in the hope that it will be useful,
 * but WITHOUT ANY WARRANTY; without even the implied warranty of
 * MERCHANTABILITY or FITNESS FOR A PARTICULAR PURPOSE.  See the GNU
 * Lesser General Public License for more details.
 *
 * You should have received a copy of the GNU Lesser General Public
 * License along with this library; if not, write to the Free Software
 * Foundation, Inc., 51 Franklin Street, Fifth Floor, Boston, MA  02110-1301  USA
 *
 * Linden Research, Inc., 945 Battery Street, San Francisco, CA  94111  USA
 * $/LicenseInfo$
 */

#include "llviewerprecompiledheaders.h"

#include "llmodelpreview.h"

#include "llmodelloader.h"
#include "lldaeloader.h"
#include "llfloatermodelpreview.h"

#include "llagent.h"
#include "llanimationstates.h"
#include "llcallbacklist.h"
#include "lldatapacker.h"
#include "lldrawable.h"
#include "llface.h"
#include "lliconctrl.h"
#include "llmatrix4a.h"
#include "llmeshrepository.h"
#include "llrender.h"
#include "llsdutil_math.h"
#include "llskinningutil.h"
#include "llstring.h"
#include "llsdserialize.h"
#include "lltoolmgr.h"
#include "llui.h"
#include "llvector4a.h"
#include "llviewercamera.h"
#include "llviewercontrol.h"
#include "llviewerobjectlist.h"
#include "llviewernetwork.h"
#include "llviewershadermgr.h"
#include "llviewertexteditor.h"
#include "llviewertexturelist.h"
#include "llvoavatar.h"
#include "pipeline.h"

// ui controls (from floater)
#include "llbutton.h"
#include "llcombobox.h"
#include "llspinctrl.h"
#include "lltabcontainer.h"
#include "lltextbox.h"

#include "glod/glod.h"
#include <boost/algorithm/string.hpp>
// <AW: opensim-limits>
#include "llworld.h"
// </AW: opensim-limits>

bool LLModelPreview::sIgnoreLoadedCallback = false;
<<<<<<< HEAD
// <FS:Beq> fix up and restore stuff removed by lab
// // Extra configurability, to be exposed later in xml (LLModelPreview probably
// // should become UI control at some point or get split into preview control)
// static const LLColor4 PREVIEW_CANVAS_COL(0.169f, 0.169f, 0.169f, 1.f);
// static const LLColor4 PREVIEW_EDGE_COL(0.4f, 0.4f, 0.4f, 1.0);
// static const LLColor4 PREVIEW_BASE_COL(1.f, 1.f, 1.f, 1.f);
// static const LLColor3 PREVIEW_BRIGHTNESS(0.9f, 0.9f, 0.9f);
// static const F32 PREVIEW_EDGE_WIDTH(1.f);
// static const LLColor4 PREVIEW_PSYH_EDGE_COL(0.f, 0.25f, 0.5f, 0.25f);
// static const LLColor4 PREVIEW_PSYH_FILL_COL(0.f, 0.5f, 1.0f, 0.5f);
// static const F32 PREVIEW_PSYH_EDGE_WIDTH(1.f);
// static const LLColor4 PREVIEW_DEG_EDGE_COL(1.f, 0.f, 0.f, 1.f);
// static const LLColor4 PREVIEW_DEG_FILL_COL(1.f, 0.f, 0.f, 0.5f);
// static const F32 PREVIEW_DEG_EDGE_WIDTH(3.f);
// static const F32 PREVIEW_DEG_POINT_SIZE(8.f);
// static const F32 PREVIEW_ZOOM_LIMIT(10.f);
// </FS:Beq>
=======

// Extra configurability, to be exposed later in xml (LLModelPreview probably
// should become UI control at some point or get split into preview control)
static const LLColor4 PREVIEW_CANVAS_COL(0.169f, 0.169f, 0.169f, 1.f);
static const LLColor4 PREVIEW_EDGE_COL(0.4f, 0.4f, 0.4f, 1.0);
static const LLColor4 PREVIEW_BASE_COL(1.f, 1.f, 1.f, 1.f);
static const LLColor3 PREVIEW_BRIGHTNESS(0.9f, 0.9f, 0.9f);
static const F32 PREVIEW_EDGE_WIDTH(1.f);
static const LLColor4 PREVIEW_PSYH_EDGE_COL(0.f, 0.25f, 0.5f, 0.25f);
static const LLColor4 PREVIEW_PSYH_FILL_COL(0.f, 0.5f, 1.0f, 0.5f);
static const F32 PREVIEW_PSYH_EDGE_WIDTH(1.f);
static const LLColor4 PREVIEW_DEG_EDGE_COL(1.f, 0.f, 0.f, 1.f);
static const LLColor4 PREVIEW_DEG_FILL_COL(1.f, 0.f, 0.f, 0.5f);
static const F32 PREVIEW_DEG_EDGE_WIDTH(3.f);
static const F32 PREVIEW_DEG_POINT_SIZE(8.f);
static const F32 PREVIEW_ZOOM_LIMIT(10.f);
static const std::string DEFAULT_PHYSICS_MESH_NAME = "default_physics_shape";

>>>>>>> 322320a9
const F32 SKIN_WEIGHT_CAMERA_DISTANCE = 16.f;

BOOL stop_gloderror()
{
    GLuint error = glodGetError();

    if (error != GLOD_NO_ERROR)
    {
        LL_WARNS() << "GLOD error detected, cannot generate LOD: " << std::hex << error << LL_ENDL;
        return TRUE;
    }

    return FALSE;
}

LLViewerFetchedTexture* bindMaterialDiffuseTexture(const LLImportMaterial& material)
{
    LLViewerFetchedTexture *texture = LLViewerTextureManager::getFetchedTexture(material.getDiffuseMap(), FTT_DEFAULT, TRUE, LLGLTexture::BOOST_PREVIEW);

    if (texture)
    {
        if (texture->getDiscardLevel() > -1)
        {
            gGL.getTexUnit(0)->bind(texture, true);
            return texture;
        }
    }

    return NULL;
}

std::string stripSuffix(std::string name)
{
    // <FS:Ansariel> Bug fixes in mesh importer by Drake Arconis
    //if ((name.find("_LOD") != -1) || (name.find("_PHYS") != -1))
    if ((name.find("_LOD") != std::string::npos) || (name.find("_PHYS") != std::string::npos))
    // </FS:Ansariel>
    {
        return name.substr(0, name.rfind('_'));
    }
    return name;
}

std::string getLodSuffix(S32 lod)
{
    std::string suffix;
    switch (lod)
    {
    case LLModel::LOD_IMPOSTOR: suffix = "_LOD0"; break;
    case LLModel::LOD_LOW:      suffix = "_LOD1"; break;
    case LLModel::LOD_MEDIUM:   suffix = "_LOD2"; break;
    case LLModel::LOD_PHYSICS:  suffix = "_PHYS"; break;
    case LLModel::LOD_HIGH:                       break;
    }
    return suffix;
}

void FindModel(LLModelLoader::scene& scene, const std::string& name_to_match, LLModel*& baseModelOut, LLMatrix4& matOut)
{
    LLModelLoader::scene::iterator base_iter = scene.begin();
    bool found = false;
    while (!found && (base_iter != scene.end()))
    {
        matOut = base_iter->first;

        LLModelLoader::model_instance_list::iterator base_instance_iter = base_iter->second.begin();
        while (!found && (base_instance_iter != base_iter->second.end()))
        {
            LLModelInstance& base_instance = *base_instance_iter++;
            LLModel* base_model = base_instance.mModel;

            if (base_model && (base_model->mLabel == name_to_match))
            {
                baseModelOut = base_model;
                return;
            }
        }
        base_iter++;
    }
}

//-----------------------------------------------------------------------------
// LLModelPreview
//-----------------------------------------------------------------------------

LLModelPreview::LLModelPreview(S32 width, S32 height, LLFloater* fmp)
    : LLViewerDynamicTexture(width, height, 3, ORDER_MIDDLE, FALSE), LLMutex()
    , mLodsQuery()
    , mLodsWithParsingError()
    , mPelvisZOffset(0.0f)
    , mLegacyRigFlags(U32_MAX)
    , mRigValidJointUpload(false)
    , mPhysicsSearchLOD(LLModel::LOD_PHYSICS)
    , mResetJoints(false)
    , mModelNoErrors(true)
    , mLastJointUpdate(false)
    , mFirstSkinUpdate(true)
    , mHasDegenerate(false)
    , mImporterDebug(LLCachedControl<bool>(gSavedSettings, "ImporterDebug", false))
{
    mNeedsUpdate = TRUE;
    mCameraDistance = 0.f;
    mCameraYaw = 0.f;
    mCameraPitch = 0.f;
    mCameraZoom = 1.f;
    mTextureName = 0;
    mPreviewLOD = 0;
    mModelLoader = NULL;
    mMaxTriangleLimit = 0;
    mDirty = false;
    mGenLOD = false;
    mLoading = false;
    mLookUpLodFiles = false;
    mLoadState = LLModelLoader::STARTING;
    mGroup = 0;
    mLODFrozen = false;
    mBuildShareTolerance = 0.f;
    mBuildQueueMode = GLOD_QUEUE_GREEDY;
    mBuildBorderMode = GLOD_BORDER_UNLOCK;
    mBuildOperator = GLOD_OPERATOR_EDGE_COLLAPSE;
    mUVGuideTexture = LLViewerTextureManager::getFetchedTextureFromFile(gSavedSettings.getString("FSMeshPreviewUVGuideFile"), FTT_LOCAL_FILE, TRUE, LLGLTexture::BOOST_PREVIEW); // <FS:Beq> - Add UV guide overlay to pmesh preview

    for (U32 i = 0; i < LLModel::NUM_LODS; ++i)
    {
        mRequestedTriangleCount[i] = 0;
        mRequestedCreaseAngle[i] = -1.f;
        mRequestedLoDMode[i] = 0;
        mRequestedErrorThreshold[i] = 0.f;
        mRequestedBuildOperator[i] = 0;
        mRequestedQueueMode[i] = 0;
        mRequestedBorderMode[i] = 0;
        mRequestedShareTolerance[i] = 0.f;
    }

    mViewOption["show_textures"] = false;
    mFMP = fmp;

    mHasPivot = false;
    mModelPivot = LLVector3(0.0f, 0.0f, 0.0f);

    glodInit();

    createPreviewAvatar();
}

LLModelPreview::~LLModelPreview()
{
    // glod apparently has internal mem alignment issues that are angering
    // the heap-check code in windows, these should be hunted down in that
    // TP code, if possible
    //
    // kernel32.dll!HeapFree()  + 0x14 bytes	
    // msvcr100.dll!free(void * pBlock)  Line 51	C
    // glod.dll!glodGetGroupParameteriv()  + 0x119 bytes	
    // glod.dll!glodShutdown()  + 0x77 bytes	
    //
    //glodShutdown();
    if (mModelLoader)
    {
        mModelLoader->shutdown();
    }

    if (mPreviewAvatar)
    {
        mPreviewAvatar->markDead();
        mPreviewAvatar = NULL;
    }
}

void LLModelPreview::updateDimentionsAndOffsets()
{
    assert_main_thread();

    rebuildUploadData();

    std::set<LLModel*> accounted;

    mPelvisZOffset = mFMP ? mFMP->childGetValue("pelvis_offset").asReal() : 3.0f;

    if (mFMP && mFMP->childGetValue("upload_joints").asBoolean())
    {
        // FIXME if preview avatar ever gets reused, this fake mesh ID stuff will fail.
        // see also call to addAttachmentPosOverride.
        LLUUID fake_mesh_id;
        fake_mesh_id.generate();
        getPreviewAvatar()->addPelvisFixup(mPelvisZOffset, fake_mesh_id);
    }

    for (U32 i = 0; i < mUploadData.size(); ++i)
    {
        LLModelInstance& instance = mUploadData[i];

        if (accounted.find(instance.mModel) == accounted.end())
        {
            accounted.insert(instance.mModel);

            //update instance skin info for each lods pelvisZoffset 
            for (int j = 0; j<LLModel::NUM_LODS; ++j)
            {
                if (instance.mLOD[j])
                {
                    instance.mLOD[j]->mSkinInfo.mPelvisOffset = mPelvisZOffset;
                }
            }
        }
    }

    F32 scale = mFMP ? mFMP->childGetValue("import_scale").asReal()*2.f : 2.f;

    mDetailsSignal((F32)(mPreviewScale[0] * scale), (F32)(mPreviewScale[1] * scale), (F32)(mPreviewScale[2] * scale));

    updateStatusMessages();
}

// <FS:Beq> relocate from llmodel and rewrite so it does what it is meant to
// Material matching should work as the comment below states (subsets are allowed)
// prior to this a mess in multiple places meant that all LODs are forced to carry unwanted triangles for unused materials
bool LLModelPreview::matchMaterialOrder(LLModel* lod, LLModel* ref, int& refFaceCnt, int& modelFaceCnt )
{
	//Is this a subset?
	//LODs cannot currently add new materials, e.g.
	//1. ref = a,b,c lod1 = d,e => This is not permitted
	//2. ref = a,b,c lod1 = c => This would be permitted
	
	LL_DEBUGS("MESHSKININFO") << "In matchMaterialOrder." << LL_ENDL;
	bool isASubset = lod->isMaterialListSubset( ref );
	if ( !isASubset )
	{
		LL_DEBUGS("MESHSKININFO")<<"Material of model is not a subset of reference."<<LL_ENDL;
		std::ostringstream out;
		out << "LOD model " << lod->getName() << "'s materials are not a subset of the High LOD (reference) model " << ref->getName();
		LL_DEBUGS() << out.str() << LL_ENDL;
		LLFloaterModelPreview::addStringToLog(out, true);
		return false;
	}

	if (lod->mMaterialList.size() > ref->mMaterialList.size())
	{
		LL_DEBUGS("MESHSKININFO") << "Material of model has more materials than a reference." << LL_ENDL;
		std::ostringstream out;
		out << "LOD model " << lod->getName() << " has more materials than the High LOD (reference) model " << ref->getName();
		LL_DEBUGS() << out.str() << LL_ENDL;
		LLFloaterModelPreview::addStringToLog(out, true);
		// We passed isMaterialListSubset, so materials are a subset, but subset isn't supposed to be
		// larger than original and if we keep going, reordering will cause a crash
		return false;
	}

	LL_DEBUGS("MESHSKININFO") << "subset check passed." << LL_ENDL;
	std::map<std::string, U32> index_map;
	
	//build a map of material slot names to face indexes
	bool reorder = false;
	auto max_lod_mats =  lod->mMaterialList.size();

	for ( U32 i = 0; i < ref->mMaterialList.size(); i++ )
	{
		// create the reference map for later
		index_map[ref->mMaterialList[i]] = i;
		LL_DEBUGS("MESHSKININFO") << "setting reference material " <<  ref->mMaterialList[i] << " as index " << i << LL_ENDL;
		if( i >= max_lod_mats ||  lod->mMaterialList[i] != ref->mMaterialList[i] )
		{
			// i is already out of range of the original material sets in this LOD OR is not matching.
			LL_DEBUGS("MESHSKININFO") << "mismatch at " << i << " " << ref->mMaterialList[i] 
									 << " != " << ((i >= max_lod_mats)? "Out-of-range":lod->mMaterialList[i]) << LL_ENDL;
			// we have a misalignment/ordering
			// check that ref[i] is in cur and if not add a blank
			U32 j{0};
			for ( ; j < max_lod_mats; j++ )
			{
				if( i != j && lod->mMaterialList[j] == ref->mMaterialList[i] )
				{
					LL_DEBUGS("MESHSKININFO") << "material " << ref->mMaterialList[i] 
											<< " found at " << j << LL_ENDL;
					// we found it but in the wrong place.
					reorder = true;
					break;
				}
			}
			if( j >= max_lod_mats )
			{
				std::ostringstream out;
				out << "material " << ref->mMaterialList[i] 
					<< " not found in lod adding placeholder";
				LL_DEBUGS("MESHSKININFO") << out.str() << LL_ENDL;
				if (mImporterDebug)
				{
					LLFloaterModelPreview::addStringToLog(out, false);
				}
			// The material is not in the submesh, add a placeholder.
				// this is appended to the existing data so we'll need to reorder
				// Note that this placeholder will be eliminated on the writeData (upload) and replaced with
				// "NoGeometry" in the LLSD
				reorder = true; 
				LLVolumeFace face;

				face.resizeIndices(3);
				face.resizeVertices(1);
				face.mPositions->clear();
				face.mNormals->clear();
				face.mTexCoords->setZero();
				memset(face.mIndices, 0, sizeof(U16)*3);
				lod->addFace(face);
				lod->mMaterialList.push_back( ref->mMaterialList[i] );
			}
		}
		//if any material name does not match reference, we need to reorder
	}
	LL_DEBUGS("MESHSKININFO") << "finished parsing materials" << LL_ENDL; 
	for ( U32 i = 0; i < lod->mMaterialList.size(); i++ )
	{
		LL_DEBUGS("MESHSKININFO") << "lod material " <<  lod->mMaterialList[i] << " has index " << i << LL_ENDL;    
	}
	// Sanity check. We have added placeholders for any mats in ref that are not in this.
	// the mat count MUST be equal now.
	if (lod->mMaterialList.size() != ref->mMaterialList.size())
	{
		std::ostringstream out;
		out << "Material of LOD model " << lod->getName() << " has more materials than the reference " << ref->getName() << ".";
		LL_INFOS("MESHSKININFO") << out.str() << LL_ENDL;
		LLFloaterModelPreview::addStringToLog(out, true);
		return false;
	}


	// <FS:Beq> Fix up material matching badness
	// if (reorder &&  (base_mat == cur_mat)) //don't reorder if material name sets don't match
	if ( reorder )
	{
		LL_DEBUGS("MESHSKININFO") << "re-ordering." << LL_ENDL;
		lod->sortVolumeFacesByMaterialName();
		lod->mMaterialList = ref->mMaterialList;
	}
	
	return true;
}
//</FS:Beq> 

void LLModelPreview::rebuildUploadData()
{
    assert_main_thread();

    mUploadData.clear();
    mTextureSet.clear();

    //fill uploaddata instance vectors from scene data

    std::string requested_name = mFMP->getChild<LLUICtrl>("description_form")->getValue().asString();

    LLSpinCtrl* scale_spinner = mFMP->getChild<LLSpinCtrl>("import_scale");

    F32 scale = scale_spinner->getValue().asReal();

    LLMatrix4 scale_mat;
    scale_mat.initScale(LLVector3(scale, scale, scale));

    F32 max_scale = 0.f;

    BOOL legacyMatching = gSavedSettings.getBOOL("ImporterLegacyMatching");
    U32 load_state = 0;

    for (LLModelLoader::scene::iterator iter = mBaseScene.begin(); iter != mBaseScene.end(); ++iter)
    { //for each transform in scene
        LLMatrix4 mat = iter->first;

        // compute position
        LLVector3 position = LLVector3(0, 0, 0) * mat;

        // compute scale
        LLVector3 x_transformed = LLVector3(1, 0, 0) * mat - position;
        LLVector3 y_transformed = LLVector3(0, 1, 0) * mat - position;
        LLVector3 z_transformed = LLVector3(0, 0, 1) * mat - position;
        F32 x_length = x_transformed.normalize();
        F32 y_length = y_transformed.normalize();
        F32 z_length = z_transformed.normalize();

        max_scale = llmax(llmax(llmax(max_scale, x_length), y_length), z_length);

        mat *= scale_mat;

        for (LLModelLoader::model_instance_list::iterator model_iter = iter->second.begin(); model_iter != iter->second.end();)
        { //for each instance with said transform applied 
            LLModelInstance instance = *model_iter++;

            LLModel* base_model = instance.mModel;

            if (base_model && !requested_name.empty())
            {
                base_model->mRequestedLabel = requested_name;
            }

            for (int i = LLModel::NUM_LODS - 1; i >= LLModel::LOD_IMPOSTOR; i--)
            {
                LLModel* lod_model = NULL;
                if (!legacyMatching)
                {
                    // Fill LOD slots by finding matching meshes by label with name extensions
                    // in the appropriate scene for each LOD. This fixes all kinds of issues
                    // where the indexed method below fails in spectacular fashion.
                    // If you don't take the time to name your LOD and PHYS meshes
                    // with the name of their corresponding mesh in the HIGH LOD,
                    // then the indexed method will be attempted below.

                    LLMatrix4 transform;

                    std::string name_to_match = instance.mLabel;
                    llassert(!name_to_match.empty());

                    int extensionLOD;
                    if (i != LLModel::LOD_PHYSICS || mModel[LLModel::LOD_PHYSICS].empty())
                    {
                        extensionLOD = i;
                    }
                    else
                    {
                        //Physics can be inherited from other LODs or loaded, so we need to adjust what extension we are searching for
                        extensionLOD = mPhysicsSearchLOD;
                    }

                    std::string toAdd = getLodSuffix(extensionLOD);

                    // <FS:Ansariel> Bug fixes in mesh importer by Drake Arconis
                    //if (name_to_match.find(toAdd) == -1)
                    if (name_to_match.find(toAdd) == std::string::npos)
                    // </FS:Ansariel>
                    {
                        name_to_match += toAdd;
                    }

                    FindModel(mScene[i], name_to_match, lod_model, transform);

                    if (!lod_model && i != LLModel::LOD_PHYSICS)
                    {
                        if (mImporterDebug)
                        {
                            std::ostringstream out;
                            out << "Search of " << name_to_match;
                            out << " in LOD" << i;
                            out << " list failed. Searching for alternative among LOD lists.";
                            LL_INFOS() << out.str() << LL_ENDL;
                            LLFloaterModelPreview::addStringToLog(out, false);
                        }

                        int searchLOD = (i > LLModel::LOD_HIGH) ? LLModel::LOD_HIGH : i;
                        while ((searchLOD <= LLModel::LOD_HIGH) && !lod_model)
                        {
                            std::string name_to_match = instance.mLabel;
                            llassert(!name_to_match.empty());

                            std::string toAdd = getLodSuffix(searchLOD);

                            // <FS:Ansariel> Bug fixes in mesh importer by Drake Arconis
                            //if (name_to_match.find(toAdd) == -1)
                            if (name_to_match.find(toAdd) == std::string::npos)
                            // </FS:Ansariel>
                            {
                                name_to_match += toAdd;
                            }

                            // See if we can find an appropriately named model in LOD 'searchLOD'
                            //
                            FindModel(mScene[searchLOD], name_to_match, lod_model, transform);
                            searchLOD++;
                        }
                    }
                }
                else
                {
                    // Use old method of index-based association
                    U32 idx = 0;
                    for (idx = 0; idx < mBaseModel.size(); ++idx)
                    {
                        // find reference instance for this model
                        if (mBaseModel[idx] == base_model)
                        {
                            if (mImporterDebug)
                            {
                                std::ostringstream out;
                                out << "Attempting to use model index " << idx;
                                out << " for LOD" << i;
                                out << " of " << instance.mLabel;
                                LL_INFOS() << out.str() << LL_ENDL;
                                LLFloaterModelPreview::addStringToLog(out, false);
                            }
                            break;
                        }
                    }

                    // If the model list for the current LOD includes that index...
                    //
                    if (mModel[i].size() > idx)
                    {
                        // Assign that index from the model list for our LOD as the LOD model for this instance
                        //
                        lod_model = mModel[i][idx];
                        if (mImporterDebug)
                        {
                            std::ostringstream out;
                            out << "Indexed match of model index " << idx << " at LOD " << i << " to model named " << lod_model->mLabel;
                            LL_INFOS() << out.str() << LL_ENDL;
                            LLFloaterModelPreview::addStringToLog(out, false);
                        }
                    }
                    else if (mImporterDebug)
                    {
                        std::ostringstream out;
                        out << "LOD" << i << ": List of models does not include index " << idx << " scene is missing a LOD model";
                        LL_INFOS() << out.str() << LL_ENDL;
                        LLFloaterModelPreview::addStringToLog(out, false);
                    }
                }
                if (mWarnOfUnmatchedPhyicsMeshes && !lod_model && (i == LLModel::LOD_PHYSICS))
                {
                    // Despite the various strategies above, if we don't now have a physics model, we're going to end up with decomposition.
                    // That's ok, but might not what they wanted. Use default_physics_shape if found.
                    std::ostringstream out;
                    out << "No physics model specified for " << instance.mLabel;
                    if (mDefaultPhysicsShapeP)
                    {
                        out << " - using: " << DEFAULT_PHYSICS_MESH_NAME;
                        lod_model = mDefaultPhysicsShapeP;
                    }
                    LL_WARNS() << out.str() << LL_ENDL;
                    LLFloaterModelPreview::addStringToLog(out, !mDefaultPhysicsShapeP); // Flash log tab if no default.
                }

                if (lod_model)
                {
                    if (mImporterDebug)
                    {
                        std::ostringstream out;
                        if (i == LLModel::LOD_PHYSICS)
                        {
                            out << "Assigning collision for " << instance.mLabel << " to match " << lod_model->mLabel;
                        }
                        else
                        {
                            out << "Assigning LOD" << i << " for " << instance.mLabel << " to found match " << lod_model->mLabel;
                        }
                        LL_INFOS() << out.str() << LL_ENDL;
                        LLFloaterModelPreview::addStringToLog(out, false);
                    }
                    instance.mLOD[i] = lod_model;
                }
                else
                {
                    if (i < LLModel::LOD_HIGH && !lodsReady())
                    {
                        // assign a placeholder from previous LOD until lod generation is complete.
                        // Note: we might need to assign it regardless of conditions like named search does, to prevent crashes.
                        instance.mLOD[i] = instance.mLOD[i + 1];
                    }
                    if (mImporterDebug)
                    {
                        std::ostringstream out;
                        out << "LOD" << i << ": List of models does not include " << instance.mLabel;
                        LL_INFOS() << out.str() << LL_ENDL;
                        LLFloaterModelPreview::addStringToLog(out, false);
                    }
                }
            }

            LLModel* high_lod_model = instance.mLOD[LLModel::LOD_HIGH];
            if (!high_lod_model)
            {
                LLFloaterModelPreview::addStringToLog("Model " + instance.mLabel + " has no High Lod (LOD3).", true);
                load_state = LLModelLoader::ERROR_HIGH_LOD_MODEL_MISSING; // <FS:Beq/> FIRE-30965 Cleanup braindead mesh parsing error handlers
                mFMP->childDisable("calculate_btn");
            }
            else
            {
                for (U32 i = 0; i < LLModel::NUM_LODS - 1; i++)
                {
                    int refFaceCnt = 0;
                    int modelFaceCnt = 0;
                    llassert(instance.mLOD[i]);
                    // <FS:Beq> Fix material matching algorithm to work as per design
                    // if (instance.mLOD[i] && !instance.mLOD[i]->matchMaterialOrder(high_lod_model, refFaceCnt, modelFaceCnt))
                    if (instance.mLOD[i] && !matchMaterialOrder(instance.mLOD[i],high_lod_model, refFaceCnt, modelFaceCnt))
                    // </FS:Beq>
                    {
                        LLFloaterModelPreview::addStringToLog("Model " + instance.mLabel + " has mismatching materials between lods." , true);
                        load_state = LLModelLoader::ERROR_MATERIALS_NOT_A_SUBSET; // <FS:Beq/> more descriptive errors
                        mFMP->childDisable("calculate_btn");
                    }
                }
                LLFloaterModelPreview* fmp = (LLFloaterModelPreview*)mFMP;
                bool upload_skinweights = fmp && fmp->childGetValue("upload_skin").asBoolean();
                if (upload_skinweights && high_lod_model->mSkinInfo.mJointNames.size() > 0)
                {
                    LLQuaternion bind_rot = LLSkinningUtil::getUnscaledQuaternion(high_lod_model->mSkinInfo.mBindShapeMatrix);
                    LLQuaternion identity;
                    if (!bind_rot.isEqualEps(identity, 0.01f))
                    {
                        // Bind shape matrix is not in standard X-forward orientation.
                        // Might be good idea to only show this once. It can be spammy.
                        std::ostringstream out;
                        out << "non-identity bind shape rot. mat is ";
                        out << high_lod_model->mSkinInfo.mBindShapeMatrix;
                        out << " bind_rot ";
                        out << bind_rot;
                        LL_WARNS() << out.str() << LL_ENDL;

                        LLFloaterModelPreview::addStringToLog(out, getLoadState() != LLModelLoader::WARNING_BIND_SHAPE_ORIENTATION);
                        load_state = LLModelLoader::WARNING_BIND_SHAPE_ORIENTATION;
                    }
                }
            }
            instance.mTransform = mat;
            mUploadData.push_back(instance);
        }
    }

    for (U32 lod = 0; lod < LLModel::NUM_LODS - 1; lod++)
    {
        // Search for models that are not included into upload data
        // If we found any, that means something we loaded is not a sub-model.
        for (U32 model_ind = 0; model_ind < mModel[lod].size(); ++model_ind)
        {
            bool found_model = false;
            for (LLMeshUploadThread::instance_list::iterator iter = mUploadData.begin(); iter != mUploadData.end(); ++iter)
            {
                LLModelInstance& instance = *iter;
                if (instance.mLOD[lod] == mModel[lod][model_ind])
                {
                    found_model = true;
                    break;
                }
            }
            if (!found_model && mModel[lod][model_ind] && !mModel[lod][model_ind]->mSubmodelID)
            {
                // <FS:Beq> this is not debug, this is an important/useful error advisory
                // if (mImporterDebug) 
                {
                    std::ostringstream out;
                    out << "Model " << mModel[lod][model_ind]->mLabel << " was not used - mismatching lod models.";
                    LL_INFOS() << out.str() << LL_ENDL;
                    LLFloaterModelPreview::addStringToLog(out, true);
                }
                load_state = LLModelLoader::ERROR_LOD_MODEL_MISMATCH;
                mFMP->childDisable("calculate_btn");
            }
        }
    }

    // Update state for notifications
    if (load_state > 0)
    {
        // encountered issues
        setLoadState(load_state);
    }
    // <FS:Beq> FIRE-30965 Cleanup braindead mesh parsing error handlers
    // else if (getLoadState() == LLModelLoader::ERROR_MATERIALS
        else if (getLoadState() == LLModelLoader::ERROR_MATERIALS_NOT_A_SUBSET 
             || getLoadState() == LLModelLoader::ERROR_HIGH_LOD_MODEL_MISSING
             || getLoadState() == LLModelLoader::ERROR_LOD_MODEL_MISMATCH
    // </FS:Beq>
             || getLoadState() == LLModelLoader::WARNING_BIND_SHAPE_ORIENTATION)
    {
        // This is only valid for these two error types because they are 
        // only used inside rebuildUploadData() and updateStatusMessages()
        // updateStatusMessages() is called after rebuildUploadData()
        setLoadState(LLModelLoader::DONE);
    }

    // <FS:AW> OpenSim limits
    //F32 max_import_scale = (DEFAULT_MAX_PRIM_SCALE - 0.1f) / max_scale;
    F32 region_max_prim_scale = LLWorld::getInstance()->getRegionMaxPrimScale();
    F32 max_import_scale = region_max_prim_scale/max_scale;
    // </FS:AW>

    F32 max_axis = llmax(mPreviewScale.mV[0], mPreviewScale.mV[1]);
    max_axis = llmax(max_axis, mPreviewScale.mV[2]);
    max_axis *= 2.f;

    //clamp scale so that total imported model bounding box is smaller than 240m on a side
    max_import_scale = llmin(max_import_scale, 240.f / max_axis);

    scale_spinner->setMaxValue(max_import_scale);

    if (max_import_scale < scale)
    {
        scale_spinner->setValue(max_import_scale);
    }

}

void LLModelPreview::saveUploadData(bool save_skinweights, bool save_joint_positions, bool lock_scale_if_joint_position)
{
    if (!mLODFile[LLModel::LOD_HIGH].empty())
    {
        std::string filename = mLODFile[LLModel::LOD_HIGH];
        std::string slm_filename;

        if (LLModelLoader::getSLMFilename(filename, slm_filename))
        {
            saveUploadData(slm_filename, save_skinweights, save_joint_positions, lock_scale_if_joint_position);
        }
    }
}

void LLModelPreview::saveUploadData(const std::string& filename,
    bool save_skinweights, bool save_joint_positions, bool lock_scale_if_joint_position)
{

    std::set<LLPointer<LLModel> > meshes;
    std::map<LLModel*, std::string> mesh_binary;

    LLModel::hull empty_hull;

    LLSD data;

    data["version"] = SLM_SUPPORTED_VERSION;
    if (!mBaseModel.empty())
    {
        data["name"] = mBaseModel[0]->getName();
    }

    S32 mesh_id = 0;

    //build list of unique models and initialize local id
    for (U32 i = 0; i < mUploadData.size(); ++i)
    {
        LLModelInstance& instance = mUploadData[i];

        if (meshes.find(instance.mModel) == meshes.end())
        {
            instance.mModel->mLocalID = mesh_id++;
            meshes.insert(instance.mModel);

            std::stringstream str;
            LLModel::Decomposition& decomp =
                instance.mLOD[LLModel::LOD_PHYSICS].notNull() ?
                instance.mLOD[LLModel::LOD_PHYSICS]->mPhysics :
                instance.mModel->mPhysics;

            LLModel::writeModel(str,
                instance.mLOD[LLModel::LOD_PHYSICS],
                instance.mLOD[LLModel::LOD_HIGH],
                instance.mLOD[LLModel::LOD_MEDIUM],
                instance.mLOD[LLModel::LOD_LOW],
                instance.mLOD[LLModel::LOD_IMPOSTOR],
                decomp,
                save_skinweights,
                save_joint_positions,
                lock_scale_if_joint_position,
                FALSE, TRUE, instance.mModel->mSubmodelID);

            data["mesh"][instance.mModel->mLocalID] = str.str();
        }

        data["instance"][i] = instance.asLLSD();
    }

    llofstream out(filename.c_str(), std::ios_base::out | std::ios_base::binary);
    LLSDSerialize::toBinary(data, out);
    out.flush();
    out.close();
}

void LLModelPreview::clearModel(S32 lod)
{
    if (lod < 0 || lod > LLModel::LOD_PHYSICS)
    {
        return;
    }

    mVertexBuffer[lod].clear();
    mModel[lod].clear();
    mScene[lod].clear();
}

void LLModelPreview::getJointAliases(JointMap& joint_map)
{
    // Get all standard skeleton joints from the preview avatar.
    LLVOAvatar *av = getPreviewAvatar();

    //Joint names and aliases come from avatar_skeleton.xml

    joint_map = av->getJointAliases();

    std::vector<std::string> cv_names, attach_names;
    av->getSortedJointNames(1, cv_names);
    av->getSortedJointNames(2, attach_names);
    for (std::vector<std::string>::iterator it = cv_names.begin(); it != cv_names.end(); ++it)
    {
        joint_map[*it] = *it;
    }
    for (std::vector<std::string>::iterator it = attach_names.begin(); it != attach_names.end(); ++it)
    {
        joint_map[*it] = *it;
    }
}

void LLModelPreview::loadModel(std::string filename, S32 lod, bool force_disable_slm)
{
    assert_main_thread();

    LLMutexLock lock(this);

    if (lod < LLModel::LOD_IMPOSTOR || lod > LLModel::NUM_LODS - 1)
    {
        std::ostringstream out;
        out << "Invalid level of detail: ";
        out << lod;
        LL_WARNS() << out.str() << LL_ENDL;
        LLFloaterModelPreview::addStringToLog(out, true);
        assert(lod >= LLModel::LOD_IMPOSTOR && lod < LLModel::NUM_LODS);
        return;
    }

    // This triggers if you bring up the file picker and then hit CANCEL.
    // Just use the previous model (if any) and ignore that you brought up
    // the file picker.

    if (filename.empty())
    {
        if (mBaseModel.empty())
        {
            // this is the initial file picking. Close the whole floater
            // if we don't have a base model to show for high LOD.
            mFMP->closeFloater(false);
        }
        mLoading = false;
        return;
    }

    if (mModelLoader)
    {
        LL_WARNS() << "Incompleted model load operation pending." << LL_ENDL;
        return;
    }

    mLODFile[lod] = filename;

    if (lod == LLModel::LOD_HIGH)
    {
        clearGLODGroup();
    }

    std::map<std::string, std::string> joint_alias_map;
    getJointAliases(joint_alias_map);

    mModelLoader = new LLDAELoader(
        filename,
        lod,
        &LLModelPreview::loadedCallback,
        &LLModelPreview::lookupJointByName,
        &LLModelPreview::loadTextures,
        &LLModelPreview::stateChangedCallback,
        this,
        mJointTransformMap,
        mJointsFromNode,
        joint_alias_map,
        LLSkinningUtil::getMaxJointCount(),
        gSavedSettings.getU32("ImporterModelLimit"),
        gSavedSettings.getBOOL("ImporterPreprocessDAE"));

    if (force_disable_slm)
    {
        mModelLoader->mTrySLM = false;
    }
    else
    {
        // For MAINT-6647, we have set force_disable_slm to true,
        // which means this code path will never be taken. Trying to
        // re-use SLM files has never worked properly; in particular,
        // it tends to force the UI into strange checkbox options
        // which cannot be altered.

        //only try to load from slm if viewer is configured to do so and this is the 
        //initial model load (not an LoD or physics shape)
        mModelLoader->mTrySLM = gSavedSettings.getBOOL("MeshImportUseSLM") && mUploadData.empty();
    }
    mModelLoader->start();

    mFMP->childSetTextArg("status", "[STATUS]", mFMP->getString("status_reading_file"));

    setPreviewLOD(lod);

    if (getLoadState() >= LLModelLoader::ERROR_PARSING)
    {
        mFMP->childDisable("ok_btn");
        mFMP->childDisable("calculate_btn");
    }

    if (lod == mPreviewLOD)
    {
        mFMP->childSetValue("lod_file_" + lod_name[lod], mLODFile[lod]);
    }
    else if (lod == LLModel::LOD_PHYSICS)
    {
        mFMP->childSetValue("physics_file", mLODFile[lod]);
    }

    mFMP->openFloater();
}

void LLModelPreview::setPhysicsFromLOD(S32 lod)
{
    assert_main_thread();

    if (lod >= 0 && lod <= 3)
    {
        mPhysicsSearchLOD = lod;
        mModel[LLModel::LOD_PHYSICS] = mModel[lod];
        mScene[LLModel::LOD_PHYSICS] = mScene[lod];
        mLODFile[LLModel::LOD_PHYSICS].clear();
        mFMP->childSetValue("physics_file", mLODFile[LLModel::LOD_PHYSICS]);
        mVertexBuffer[LLModel::LOD_PHYSICS].clear();
        rebuildUploadData();
        refresh();
        updateStatusMessages();
    }
}
// <FS:Beq> FIRE-30963 - better physics defaults
void LLModelPreview::setPhysicsFromPreset(S32 preset)
{
    assert_main_thread();

    mPhysicsSearchLOD = -1;
    mLODFile[LLModel::LOD_PHYSICS].clear();
    mFMP->childSetValue("physics_file", mLODFile[LLModel::LOD_PHYSICS]);
    mVertexBuffer[LLModel::LOD_PHYSICS].clear();
    if(preset == 1)
    {
        mPhysicsSearchLOD = LLModel::LOD_PHYSICS;
        loadModel( gDirUtilp->getExpandedFilename(LL_PATH_FS_RESOURCES, "cube_phys.dae"), LLModel::LOD_PHYSICS);
    }
    else if(preset == 2)
    {
        mPhysicsSearchLOD = LLModel::LOD_PHYSICS;
        loadModel( gDirUtilp->getExpandedFilename(LL_PATH_FS_RESOURCES, "hex_phys.dae"), LLModel::LOD_PHYSICS);
    }
    else if(preset == 3)
    {
        auto ud_physics = gSavedSettings.getString("FSPhysicsPresetUser1");
        LL_INFOS() << "Loading User defined Physics Preset [" << ud_physics << "]" << LL_ENDL;
        if (ud_physics != "" && gDirUtilp->fileExists(ud_physics))
        {
            // loading physics from file
            mPhysicsSearchLOD = LLModel::LOD_PHYSICS;
            loadModel( gDirUtilp->getExpandedFilename(LL_PATH_NONE, gDirUtilp->getDirName(ud_physics), gDirUtilp->getBaseFileName(ud_physics, false)), LLModel::LOD_PHYSICS);
        }
    }
}
// </FS:Beq>
void LLModelPreview::clearIncompatible(S32 lod)
{
    //Don't discard models if specified model is the physic rep
    if (lod == LLModel::LOD_PHYSICS)
    {
        return;
    }

    // at this point we don't care about sub-models,
    // different amount of sub-models means face count mismatch, not incompatibility
    U32 lod_size = countRootModels(mModel[lod]);
    for (U32 i = 0; i <= LLModel::LOD_HIGH; i++)
    { //clear out any entries that aren't compatible with this model
        if (i != lod)
        {
            if (countRootModels(mModel[i]) != lod_size)
            {
                mModel[i].clear();
                mScene[i].clear();
                mVertexBuffer[i].clear();

                if (i == LLModel::LOD_HIGH)
                {
                    mBaseModel = mModel[lod];
                    clearGLODGroup();
                    mBaseScene = mScene[lod];
                    mVertexBuffer[5].clear();
                }
            }
        }
    }
}

void LLModelPreview::clearGLODGroup()
{
    if (mGroup)
    {
        for (std::map<LLPointer<LLModel>, U32>::iterator iter = mObject.begin(); iter != mObject.end(); ++iter)
        {
            glodDeleteObject(iter->second);
            stop_gloderror();
        }
        mObject.clear();

        glodDeleteGroup(mGroup);
        stop_gloderror();
        mGroup = 0;
    }
}

void LLModelPreview::loadModelCallback(S32 loaded_lod)
{
    assert_main_thread();

    LLMutexLock lock(this);
    if (!mModelLoader)
    {
        mLoading = false;
        return;
    }
    if (getLoadState() >= LLModelLoader::ERROR_PARSING)
    {
        mLoading = false;
        mModelLoader = NULL;
        mLodsWithParsingError.push_back(loaded_lod);
        return;
    }

    mLodsWithParsingError.erase(std::remove(mLodsWithParsingError.begin(), mLodsWithParsingError.end(), loaded_lod), mLodsWithParsingError.end());
    if (mLodsWithParsingError.empty())
    {
        mFMP->childEnable("calculate_btn");
    }

    // Copy determinations about rig so UI will reflect them
    //
    setRigValidForJointPositionUpload(mModelLoader->isRigValidForJointPositionUpload());
    setLegacyRigFlags(mModelLoader->getLegacyRigFlags());

    mModelLoader->loadTextures();

    if (loaded_lod == -1)
    { //populate all LoDs from model loader scene
        mBaseModel.clear();
        mBaseScene.clear();

        bool skin_weights = false;
        bool joint_overrides = false;
        bool lock_scale_if_joint_position = false;

        for (S32 lod = 0; lod < LLModel::NUM_LODS; ++lod)
        { //for each LoD

            //clear scene and model info
            mScene[lod].clear();
            mModel[lod].clear();
            mVertexBuffer[lod].clear();

            if (mModelLoader->mScene.begin()->second[0].mLOD[lod].notNull())
            { //if this LoD exists in the loaded scene

                //copy scene to current LoD
                mScene[lod] = mModelLoader->mScene;

                //touch up copied scene to look like current LoD
                for (LLModelLoader::scene::iterator iter = mScene[lod].begin(); iter != mScene[lod].end(); ++iter)
                {
                    LLModelLoader::model_instance_list& list = iter->second;

                    for (LLModelLoader::model_instance_list::iterator list_iter = list.begin(); list_iter != list.end(); ++list_iter)
                    {
                        //override displayed model with current LoD
                        list_iter->mModel = list_iter->mLOD[lod];

                        if (!list_iter->mModel)
                        {
                            continue;
                        }

                        //add current model to current LoD's model list (LLModel::mLocalID makes a good vector index)
                        S32 idx = list_iter->mModel->mLocalID;

                        if (mModel[lod].size() <= idx)
                        { //stretch model list to fit model at given index
                            mModel[lod].resize(idx + 1);
                        }

                        mModel[lod][idx] = list_iter->mModel;
                        if (!list_iter->mModel->mSkinWeights.empty())
                        {
                            skin_weights = true;

                            if (!list_iter->mModel->mSkinInfo.mAlternateBindMatrix.empty())
                            {
                                joint_overrides = true;
                            }
                            if (list_iter->mModel->mSkinInfo.mLockScaleIfJointPosition)
                            {
                                lock_scale_if_joint_position = true;
                            }
                        }
                    }
                }
            }
        }

        if (mFMP)
        {
            LLFloaterModelPreview* fmp = (LLFloaterModelPreview*)mFMP;

            if (skin_weights)
            { //enable uploading/previewing of skin weights if present in .slm file
                fmp->enableViewOption("show_skin_weight");
                mViewOption["show_skin_weight"] = true;
                fmp->childSetValue("upload_skin", true);
            }

            if (joint_overrides)
            {
                fmp->enableViewOption("show_joint_overrides");
                mViewOption["show_joint_overrides"] = true;
                fmp->childSetValue("show_joint_overrides", true); // <FS:Beq> make sure option appears checked, when value is being forced true
                fmp->enableViewOption("show_joint_positions");
                fmp->childSetValue("show_joint_positions", true); // <FS:Beq> make sure option appears checked, when value is being forced true
                mViewOption["show_joint_positions"] = true;
                fmp->childSetValue("upload_joints", true);
            }
            else
            {
                fmp->clearAvatarTab();
            }

            if (lock_scale_if_joint_position)
            {
                fmp->enableViewOption("lock_scale_if_joint_position");
                mViewOption["lock_scale_if_joint_position"] = true;
                fmp->childSetValue("lock_scale_if_joint_position", true);
            }
        }

        //copy high lod to base scene for LoD generation
        mBaseScene = mScene[LLModel::LOD_HIGH];
        mBaseModel = mModel[LLModel::LOD_HIGH];

        mDirty = true;
        resetPreviewTarget();
    }
    else
    { //only replace given LoD
        mModel[loaded_lod] = mModelLoader->mModelList;
        mScene[loaded_lod] = mModelLoader->mScene;
        mVertexBuffer[loaded_lod].clear();

        setPreviewLOD(loaded_lod);

        if (loaded_lod == LLModel::LOD_HIGH)
        { //save a copy of the highest LOD for automatic LOD manipulation
            if (mBaseModel.empty())
            { //first time we've loaded a model, auto-gen LoD
                mGenLOD = true;
            }

            mBaseModel = mModel[loaded_lod];
            clearGLODGroup();

            mBaseScene = mScene[loaded_lod];
            mVertexBuffer[5].clear();
        }
        else
        {
            if (loaded_lod == LLModel::LOD_PHYSICS)
            {   // Explicitly loading physics. See if there is a default mesh.
                LLMatrix4 ignored_transform; // Each mesh that uses this will supply their own.
                mDefaultPhysicsShapeP = nullptr;
                FindModel(mScene[loaded_lod], DEFAULT_PHYSICS_MESH_NAME + getLodSuffix(loaded_lod), mDefaultPhysicsShapeP, ignored_transform);
                mWarnOfUnmatchedPhyicsMeshes = true;
            }
            BOOL legacyMatching = gSavedSettings.getBOOL("ImporterLegacyMatching");
            if (!legacyMatching)
            {
                if (!mBaseModel.empty())
                {
                    BOOL name_based = FALSE;
                    BOOL has_submodels = FALSE;
                    for (U32 idx = 0; idx < mBaseModel.size(); ++idx)
                    {
                        if (mBaseModel[idx]->mSubmodelID)
                        { // don't do index-based renaming when the base model has submodels
                            has_submodels = TRUE;
                            if (mImporterDebug)
                            {
                                std::ostringstream out;
                                out << "High LOD has submodels";
                                LL_INFOS() << out.str() << LL_ENDL;
                                LLFloaterModelPreview::addStringToLog(out, false);
                            }
                            break;
                        }
                    }

                    for (U32 idx = 0; idx < mModel[loaded_lod].size(); ++idx)
                    {
                        std::string loaded_name = stripSuffix(mModel[loaded_lod][idx]->mLabel);

                        LLModel* found_model = NULL;
                        LLMatrix4 transform;
                        FindModel(mBaseScene, loaded_name, found_model, transform);
                        if (found_model)
                        { // don't rename correctly named models (even if they are placed in a wrong order)
                            name_based = TRUE;
                        }

                        if (mModel[loaded_lod][idx]->mSubmodelID)
                        { // don't rename the models when loaded LOD model has submodels
                            has_submodels = TRUE;
                        }
                    }

                    if (mImporterDebug)
                    {
                        std::ostringstream out;
                        out << "Loaded LOD " << loaded_lod << ": correct names" << (name_based ? "" : "NOT ") << "found; submodels " << (has_submodels ? "" : "NOT ") << "found";
                        LL_INFOS() << out.str() << LL_ENDL;
                        LLFloaterModelPreview::addStringToLog(out, false);
                    }

                    if (!name_based && !has_submodels)
                    { // replace the name of the model loaded for any non-HIGH LOD to match the others (MAINT-5601)
                        // this actually works like "ImporterLegacyMatching" for this particular LOD
                        for (U32 idx = 0; idx < mModel[loaded_lod].size() && idx < mBaseModel.size(); ++idx)
                        {
                            std::string name = mBaseModel[idx]->mLabel;
                            std::string loaded_name = stripSuffix(mModel[loaded_lod][idx]->mLabel);

                            if (loaded_name != name)
                            {
                                name += getLodSuffix(loaded_lod);

                                if (mImporterDebug)
                                {
                                    std::ostringstream out;
                                    out << "Loded model name " << mModel[loaded_lod][idx]->mLabel;
                                    out << " for LOD " << loaded_lod;
                                    out << " doesn't match the base model. Renaming to " << name;
                                    LL_WARNS() << out.str() << LL_ENDL;
                                    LLFloaterModelPreview::addStringToLog(out, false);
                                }
                                mModel[loaded_lod][idx]->mLabel = name;
                            }
                        }
                    }
                }
            }
        }

        clearIncompatible(loaded_lod);

        mDirty = true;

        if (loaded_lod == LLModel::LOD_HIGH)
        {
            resetPreviewTarget();
        }
    }

    mLoading = false;
    if (mFMP)
    {
        if (!mBaseModel.empty())
        {
            const std::string& model_name = mBaseModel[0]->getName();
            LLLineEditor* description_form = mFMP->getChild<LLLineEditor>("description_form");
            if (description_form->getText().empty())
            {
                description_form->setText(model_name);
            }
            // Add info to log that loading is complete (purpose: separator between loading and other logs)
            LLSD args;
            args["MODEL_NAME"] = model_name; // Teoretically shouldn't be empty, but might be better idea to add filename here
            LLFloaterModelPreview::addStringToLog("ModelLoaded", args, false, loaded_lod);
        }
    }
    refresh();

    mModelLoadedSignal();

    mModelLoader = NULL;
}

void LLModelPreview::resetPreviewTarget()
{
    if (mModelLoader)
    {
        mPreviewTarget = (mModelLoader->mExtents[0] + mModelLoader->mExtents[1]) * 0.5f;
        mPreviewScale = (mModelLoader->mExtents[1] - mModelLoader->mExtents[0]) * 0.5f;
    }

    setPreviewTarget(mPreviewScale.magVec()*10.f);
}

void LLModelPreview::generateNormals()
{
    assert_main_thread();

    S32 which_lod = mPreviewLOD;

    if (which_lod > 4 || which_lod < 0 ||
        mModel[which_lod].empty())
    {
        return;
    }

    F32 angle_cutoff = mFMP->childGetValue("crease_angle").asReal();

    mRequestedCreaseAngle[which_lod] = angle_cutoff;

    angle_cutoff *= DEG_TO_RAD;

    if (which_lod == 3 && !mBaseModel.empty())
    {
        if (mBaseModelFacesCopy.empty())
        {
            mBaseModelFacesCopy.reserve(mBaseModel.size());
            for (LLModelLoader::model_list::iterator it = mBaseModel.begin(), itE = mBaseModel.end(); it != itE; ++it)
            {
                v_LLVolumeFace_t faces;
                (*it)->copyFacesTo(faces);
                mBaseModelFacesCopy.push_back(faces);
            }
        }

        for (LLModelLoader::model_list::iterator it = mBaseModel.begin(), itE = mBaseModel.end(); it != itE; ++it)
        {
            (*it)->generateNormals(angle_cutoff);
        }

        mVertexBuffer[5].clear();
    }

    bool perform_copy = mModelFacesCopy[which_lod].empty();
    if (perform_copy) {
        mModelFacesCopy[which_lod].reserve(mModel[which_lod].size());
    }

    for (LLModelLoader::model_list::iterator it = mModel[which_lod].begin(), itE = mModel[which_lod].end(); it != itE; ++it)
    {
        if (perform_copy)
        {
            v_LLVolumeFace_t faces;
            (*it)->copyFacesTo(faces);
            mModelFacesCopy[which_lod].push_back(faces);
        }

        (*it)->generateNormals(angle_cutoff);
    }

    mVertexBuffer[which_lod].clear();
    refresh();
    updateStatusMessages();
}

void LLModelPreview::restoreNormals()
{
    S32 which_lod = mPreviewLOD;

    if (which_lod > 4 || which_lod < 0 ||
        mModel[which_lod].empty())
    {
        return;
    }

    if (!mBaseModelFacesCopy.empty())
    {
        llassert(mBaseModelFacesCopy.size() == mBaseModel.size());

        vv_LLVolumeFace_t::const_iterator itF = mBaseModelFacesCopy.begin();
        for (LLModelLoader::model_list::iterator it = mBaseModel.begin(), itE = mBaseModel.end(); it != itE; ++it, ++itF)
        {
            (*it)->copyFacesFrom((*itF));
        }

        mBaseModelFacesCopy.clear();
    }

    if (!mModelFacesCopy[which_lod].empty())
    {
        vv_LLVolumeFace_t::const_iterator itF = mModelFacesCopy[which_lod].begin();
        for (LLModelLoader::model_list::iterator it = mModel[which_lod].begin(), itE = mModel[which_lod].end(); it != itE; ++it, ++itF)
        {
            (*it)->copyFacesFrom((*itF));
        }

        mModelFacesCopy[which_lod].clear();
    }

    mVertexBuffer[which_lod].clear();
    refresh();
    updateStatusMessages();
}

void LLModelPreview::genLODs(S32 which_lod, U32 decimation, bool enforce_tri_limit)
{
    // Allow LoD from -1 to LLModel::LOD_PHYSICS
    if (which_lod < -1 || which_lod > LLModel::NUM_LODS - 1)
    {
        std::ostringstream out;
        out << "Invalid level of detail: " << which_lod;
        LL_WARNS() << out.str() << LL_ENDL;
        LLFloaterModelPreview::addStringToLog(out, false);
        assert(which_lod >= -1 && which_lod < LLModel::NUM_LODS);
        return;
    }

    if (mBaseModel.empty())
    {
        return;
    }

    LLVertexBuffer::unbind();

    bool no_ff = LLGLSLShader::sNoFixedFunction;
    LLGLSLShader* shader = LLGLSLShader::sCurBoundShaderPtr;
    LLGLSLShader::sNoFixedFunction = false;

    if (shader)
    {
        shader->unbind();
    }

    stop_gloderror();
    static U32 cur_name = 1;

    S32 limit = -1;

    U32 triangle_count = 0;

    U32 instanced_triangle_count = 0;

    //get the triangle count for the whole scene
    for (LLModelLoader::scene::iterator iter = mBaseScene.begin(), endIter = mBaseScene.end(); iter != endIter; ++iter)
    {
        for (LLModelLoader::model_instance_list::iterator instance = iter->second.begin(), end_instance = iter->second.end(); instance != end_instance; ++instance)
        {
            LLModel* mdl = instance->mModel;
            if (mdl)
            {
                instanced_triangle_count += mdl->getNumTriangles();
            }
        }
    }

    //get the triangle count for the non-instanced set of models
    for (U32 i = 0; i < mBaseModel.size(); ++i)
    {
        triangle_count += mBaseModel[i]->getNumTriangles();
    }

    //get ratio of uninstanced triangles to instanced triangles
    F32 triangle_ratio = (F32)triangle_count / (F32)instanced_triangle_count;

    U32 base_triangle_count = triangle_count;

    U32 type_mask = LLVertexBuffer::MAP_VERTEX | LLVertexBuffer::MAP_NORMAL | LLVertexBuffer::MAP_TEXCOORD0;

    U32 lod_mode = 0;

    F32 lod_error_threshold = 0;

    // The LoD should be in range from Lowest to High
    if (which_lod > -1 && which_lod < NUM_LOD)
    {
        LLCtrlSelectionInterface* iface = mFMP->childGetSelectionInterface("lod_mode_" + lod_name[which_lod]);
        if (iface)
        {
            lod_mode = iface->getFirstSelectedIndex();
        }

        lod_error_threshold = mFMP->childGetValue("lod_error_threshold_" + lod_name[which_lod]).asReal();
    }

    if (which_lod != -1)
    {
        mRequestedLoDMode[which_lod] = lod_mode;
    }

    if (lod_mode == 0)
    {
        lod_mode = GLOD_TRIANGLE_BUDGET;

        // The LoD should be in range from Lowest to High
        if (which_lod > -1 && which_lod < NUM_LOD)
        {
            limit = mFMP->childGetValue("lod_triangle_limit_" + lod_name[which_lod]).asInteger();
            //convert from "scene wide" to "non-instanced" triangle limit
            limit = (S32)((F32)limit*triangle_ratio);
        }
    }
    else
    {
        lod_mode = GLOD_ERROR_THRESHOLD;
    }

    bool object_dirty = false;

    if (mGroup == 0)
    {
        object_dirty = true;
        mGroup = cur_name++;
        glodNewGroup(mGroup);
    }

    if (object_dirty)
    {
        for (LLModelLoader::model_list::iterator iter = mBaseModel.begin(); iter != mBaseModel.end(); ++iter)
        { //build GLOD objects for each model in base model list
            LLModel* mdl = *iter;

            if (mObject[mdl] != 0)
            {
                glodDeleteObject(mObject[mdl]);
            }

            mObject[mdl] = cur_name++;

            glodNewObject(mObject[mdl], mGroup, GLOD_DISCRETE);
            stop_gloderror();

            if (iter == mBaseModel.begin() && !mdl->mSkinWeights.empty())
            { //regenerate vertex buffer for skinned models to prevent animation feedback during LOD generation
                mVertexBuffer[5].clear();
            }

            if (mVertexBuffer[5].empty())
            {
                genBuffers(5, false);
            }

            U32 tri_count = 0;
            for (U32 i = 0; i < mVertexBuffer[5][mdl].size(); ++i)
            {
                LLVertexBuffer* buff = mVertexBuffer[5][mdl][i];
                buff->setBuffer(type_mask & buff->getTypeMask());

                U32 num_indices = mVertexBuffer[5][mdl][i]->getNumIndices();
                if (num_indices > 2)
                {
                    // <FS:ND> Fix glod so it works when just using the opengl core profile
                    //glodInsertElements(mObject[mdl], i, GL_TRIANGLES, num_indices, GL_UNSIGNED_SHORT, (U8*)mVertexBuffer[5][mdl][i]->getIndicesPointer(), 0, 0.f);
                    LLStrider<LLVector3> vertex_strider;
                    LLStrider<LLVector3> normal_strider;
                    LLStrider<LLVector2> tc_strider;

                    LLStrider< U16 > index_strider;
                    buff->getIndexStrider( index_strider );

                    glodVBO vbo = {};

                    if( buff->hasDataType( LLVertexBuffer::TYPE_VERTEX ) )
                    {
                        buff->getVertexStrider( vertex_strider );
                        vbo.mV.p = vertex_strider.get();
                        vbo.mV.size = 3;
                        vbo.mV.stride = LLVertexBuffer::sTypeSize[ LLVertexBuffer::TYPE_VERTEX ];
                        vbo.mV.type = GL_FLOAT;
                    }
                    if( buff->hasDataType( LLVertexBuffer::TYPE_NORMAL ) )
                    {
                        buff->getNormalStrider( normal_strider );
                        vbo.mN.p = normal_strider.get();
                        vbo.mN.stride = LLVertexBuffer::sTypeSize[ LLVertexBuffer::TYPE_NORMAL ];
                        vbo.mN.type = GL_FLOAT;
                    }
                    if( buff->hasDataType( LLVertexBuffer::TYPE_TEXCOORD0 ) )
                    {
                        buff->getTexCoord0Strider( tc_strider );
                        vbo.mT.p = tc_strider.get();
                        vbo.mT.size = 2;
                        vbo.mT.stride = LLVertexBuffer::sTypeSize[ LLVertexBuffer::TYPE_TEXCOORD0 ];
                        vbo.mT.type = GL_FLOAT;
                    }

                    glodInsertElements( mObject[ mdl ], i, GL_TRIANGLES, num_indices, GL_UNSIGNED_SHORT, (U8*)index_strider.get(), 0, 0.f, &vbo );
                    // </FS:ND>
                }
                tri_count += num_indices / 3;
                stop_gloderror();
            }

            glodBuildObject(mObject[mdl]);
            stop_gloderror();
        }
    }


    S32 start = LLModel::LOD_HIGH;
    S32 end = 0;

    if (which_lod != -1)
    {
        start = end = which_lod;
    }

    mMaxTriangleLimit = base_triangle_count;

    for (S32 lod = start; lod >= end; --lod)
    {
        if (which_lod == -1)
        {
            if (lod < start)
            {
                triangle_count /= decimation;
            }
        }
        else
        {
            if (enforce_tri_limit)
            {
                triangle_count = limit;
            }
            else
            {
                for (S32 j = LLModel::LOD_HIGH; j>which_lod; --j)
                {
                    triangle_count /= decimation;
                }
            }
        }

        mModel[lod].clear();
        mModel[lod].resize(mBaseModel.size());
        mVertexBuffer[lod].clear();

        U32 actual_tris = 0;
        U32 actual_verts = 0;
        U32 submeshes = 0;

        mRequestedTriangleCount[lod] = (S32)((F32)triangle_count / triangle_ratio);
        mRequestedErrorThreshold[lod] = lod_error_threshold;

        glodGroupParameteri(mGroup, GLOD_ADAPT_MODE, lod_mode);
        stop_gloderror();

        glodGroupParameteri(mGroup, GLOD_ERROR_MODE, GLOD_OBJECT_SPACE_ERROR);
        stop_gloderror();

        glodGroupParameterf(mGroup, GLOD_OBJECT_SPACE_ERROR_THRESHOLD, lod_error_threshold);
        stop_gloderror();

        if (lod_mode != GLOD_TRIANGLE_BUDGET)
        {
            glodGroupParameteri(mGroup, GLOD_MAX_TRIANGLES, 0);
        }
        else
        {
            //SH-632: always add 1 to desired amount to avoid decimating below desired amount
            glodGroupParameteri(mGroup, GLOD_MAX_TRIANGLES, triangle_count + 1);
        }

        stop_gloderror();
        glodAdaptGroup(mGroup);
        stop_gloderror();

        for (U32 mdl_idx = 0; mdl_idx < mBaseModel.size(); ++mdl_idx)
        {
            LLModel* base = mBaseModel[mdl_idx];

            GLint patch_count = 0;
            glodGetObjectParameteriv(mObject[base], GLOD_NUM_PATCHES, &patch_count);
            stop_gloderror();

            LLVolumeParams volume_params;
            volume_params.setType(LL_PCODE_PROFILE_SQUARE, LL_PCODE_PATH_LINE);
            mModel[lod][mdl_idx] = new LLModel(volume_params, 0.f);

            std::string name = base->mLabel + getLodSuffix(lod);

            mModel[lod][mdl_idx]->mLabel = name;
            mModel[lod][mdl_idx]->mSubmodelID = base->mSubmodelID;

            GLint* sizes = new GLint[patch_count * 2];
            glodGetObjectParameteriv(mObject[base], GLOD_PATCH_SIZES, sizes);
            stop_gloderror();

            GLint* names = new GLint[patch_count];
            glodGetObjectParameteriv(mObject[base], GLOD_PATCH_NAMES, names);
            stop_gloderror();

            mModel[lod][mdl_idx]->setNumVolumeFaces(patch_count);

            LLModel* target_model = mModel[lod][mdl_idx];

            for (GLint i = 0; i < patch_count; ++i)
            {
                type_mask = mVertexBuffer[5][base][i]->getTypeMask();

                LLPointer<LLVertexBuffer> buff = new LLVertexBuffer(type_mask, 0);

                if (sizes[i * 2 + 1] > 0 && sizes[i * 2] > 0)
                {
                    if (!buff->allocateBuffer(sizes[i * 2 + 1], sizes[i * 2], true))
                    {
                        // Todo: find a way to stop preview in this case instead of crashing
                        LL_ERRS() << "Failed buffer allocation during preview LOD generation."
                            << " Vertices: " << sizes[i * 2 + 1]
                            << " Indices: " << sizes[i * 2] << LL_ENDL;
                    }
                    buff->setBuffer(type_mask);
                    // <FS:ND> Fix glod so it works when just using the opengl core profile
                    //glodFillElements(mObject[base], names[i], GL_UNSIGNED_SHORT, (U8*)buff->getIndicesPointer());
                    LLStrider<LLVector3> vertex_strider;
                    LLStrider<LLVector3> normal_strider;
                    LLStrider<LLVector2> tc_strider;

                    LLStrider< U16 > index_strider;
                    buff->getIndexStrider( index_strider );

                    glodVBO vbo = {};

                    if( buff->hasDataType( LLVertexBuffer::TYPE_VERTEX ) )
                    {
                        buff->getVertexStrider( vertex_strider );
                        vbo.mV.p = vertex_strider.get();
                        vbo.mV.size = 3;
                        vbo.mV.stride = LLVertexBuffer::sTypeSize[ LLVertexBuffer::TYPE_VERTEX ];
                        vbo.mV.type = GL_FLOAT;
                    }
                    if( buff->hasDataType( LLVertexBuffer::TYPE_NORMAL ) )
                    {
                        buff->getNormalStrider( normal_strider );
                        vbo.mN.p = normal_strider.get();
                        vbo.mN.stride = LLVertexBuffer::sTypeSize[ LLVertexBuffer::TYPE_NORMAL ];
                        vbo.mN.type = GL_FLOAT;
                    }
                    if( buff->hasDataType( LLVertexBuffer::TYPE_TEXCOORD0 ) )
                    {
                        buff->getTexCoord0Strider( tc_strider );
                        vbo.mT.p = tc_strider.get();
                        vbo.mT.size = 2;
                        vbo.mT.stride = LLVertexBuffer::sTypeSize[ LLVertexBuffer::TYPE_TEXCOORD0 ];
                        vbo.mT.type = GL_FLOAT;
                    }

                    glodFillElements( mObject[ base ], names[ i ], GL_UNSIGNED_SHORT, (U8*)index_strider.get(), &vbo );
                    // </FS:ND>
                    stop_gloderror();
                }
                else
                {
                    // This face was eliminated or we failed to allocate buffer,
                    // attempt to create a dummy triangle (one vertex, 3 indices, all 0)
                    buff->allocateBuffer(1, 3, true);
                    memset((U8*)buff->getMappedData(), 0, buff->getSize());
                    // <FS:ND> Fix when running with opengl core profile
                    //memset((U8*)buff->getIndicesPointer(), 0, buff->getIndicesSize());
                    LLStrider< U16 > index_strider;
                    buff->getIndexStrider( index_strider );

                    memset( (U8*)index_strider.get(), 0, buff->getIndicesSize() );
                    // </FS:ND>
                }

                buff->validateRange(0, buff->getNumVerts() - 1, buff->getNumIndices(), 0);

                LLStrider<LLVector3> pos;
                LLStrider<LLVector3> norm;
                LLStrider<LLVector2> tc;
                LLStrider<U16> index;

                buff->getVertexStrider(pos);
                if (type_mask & LLVertexBuffer::MAP_NORMAL)
                {
                    buff->getNormalStrider(norm);
                }
                if (type_mask & LLVertexBuffer::MAP_TEXCOORD0)
                {
                    buff->getTexCoord0Strider(tc);
                }

                buff->getIndexStrider(index);

                target_model->setVolumeFaceData(names[i], pos, norm, tc, index, buff->getNumVerts(), buff->getNumIndices());
                actual_tris += buff->getNumIndices() / 3;
                actual_verts += buff->getNumVerts();
                ++submeshes;

                if (!validate_face(target_model->getVolumeFace(names[i])))
                {
                    LL_ERRS() << "Invalid face generated during LOD generation." << LL_ENDL;
                }
            }

            //blind copy skin weights and just take closest skin weight to point on
            //decimated mesh for now (auto-generating LODs with skin weights is still a bit
            //of an open problem).
            target_model->mPosition = base->mPosition;
            target_model->mSkinWeights = base->mSkinWeights;
            target_model->mSkinInfo = base->mSkinInfo;
            //copy material list
            target_model->mMaterialList = base->mMaterialList;

            if (!validate_model(target_model))
            {
                LL_ERRS() << "Invalid model generated when creating LODs" << LL_ENDL;
            }

            delete[] sizes;
            delete[] names;
        }

        //rebuild scene based on mBaseScene
        mScene[lod].clear();
        mScene[lod] = mBaseScene;

        for (U32 i = 0; i < mBaseModel.size(); ++i)
        {
            LLModel* mdl = mBaseModel[i];
            LLModel* target = mModel[lod][i];
            if (target)
            {
                for (LLModelLoader::scene::iterator iter = mScene[lod].begin(); iter != mScene[lod].end(); ++iter)
                {
                    for (U32 j = 0; j < iter->second.size(); ++j)
                    {
                        if (iter->second[j].mModel == mdl)
                        {
                            iter->second[j].mModel = target;
                        }
                    }
                }
            }
        }
    }

    LLVertexBuffer::unbind();
    LLGLSLShader::sNoFixedFunction = no_ff;
    if (shader)
    {
        shader->bind();
    }
    refresh(); // <FS:ND/> refresh once to make sure render gets called with the updated vbos
}

void LLModelPreview::updateStatusMessages()
{
    // bit mask values for physics errors. used to prevent overwrite of single line status
    // TODO: use this to provied multiline status
    enum PhysicsError
    {
        NONE = 0,
        NOHAVOK = 1,
        DEGENERATE = 2,
        TOOMANYHULLS = 4,
        TOOMANYVERTSINHULL = 8
    };

    assert_main_thread();

    U32 has_physics_error{ PhysicsError::NONE }; // physics error bitmap
    //triangle/vertex/submesh count for each mesh asset for each lod
    std::vector<S32> tris[LLModel::NUM_LODS];
    std::vector<S32> verts[LLModel::NUM_LODS];
    std::vector<S32> submeshes[LLModel::NUM_LODS];

    //total triangle/vertex/submesh count for each lod
    S32 total_tris[LLModel::NUM_LODS];
    S32 total_verts[LLModel::NUM_LODS];
    S32 total_submeshes[LLModel::NUM_LODS];

    for (U32 i = 0; i < LLModel::NUM_LODS - 1; i++)
    {
        total_tris[i] = 0;
        total_verts[i] = 0;
        total_submeshes[i] = 0;
    }

    for (LLMeshUploadThread::instance_list::iterator iter = mUploadData.begin(); iter != mUploadData.end(); ++iter)
    {
        LLModelInstance& instance = *iter;

        LLModel* model_high_lod = instance.mLOD[LLModel::LOD_HIGH];
        if (!model_high_lod)
        {
            setLoadState(LLModelLoader::ERROR_HIGH_LOD_MODEL_MISSING); // <FS:Beq/> FIRE-30965 Cleanup braindead mesh parsing error handlers
            mFMP->childDisable("calculate_btn");
            continue;
        }

        for (U32 i = 0; i < LLModel::NUM_LODS - 1; i++)
        {
            LLModel* lod_model = instance.mLOD[i];
            if (!lod_model)
            {
                setLoadState(LLModelLoader::ERROR_LOD_MODEL_MISMATCH); // <FS:Beq/> FIRE-30965 Cleanup braindead mesh parsing error handlers
                mFMP->childDisable("calculate_btn");
            }
            else
            {
                //for each model in the lod
                S32 cur_tris = 0;
                S32 cur_verts = 0;
                S32 cur_submeshes = lod_model->getNumVolumeFaces();

                for (S32 j = 0; j < cur_submeshes; ++j)
                { //for each submesh (face), add triangles and vertices to current total
                    const LLVolumeFace& face = lod_model->getVolumeFace(j);
                    cur_tris += face.mNumIndices / 3;
                    cur_verts += face.mNumVertices;
                }

                std::string instance_name = instance.mLabel;

                if (mImporterDebug)
                {
                    // Useful for debugging generalized complaints below about total submeshes which don't have enough
                    // context to address exactly what needs to be fixed to move towards compliance with the rules.
                    //
                    std::ostringstream out;
                    out << "Instance " << lod_model->mLabel << " LOD " << i << " Verts: " << cur_verts;
                    LL_INFOS() << out.str() << LL_ENDL;
                    LLFloaterModelPreview::addStringToLog(out, false);

                    out.str("");
                    out << "Instance " << lod_model->mLabel << " LOD " << i << " Tris:  " << cur_tris;
                    LL_INFOS() << out.str() << LL_ENDL;
                    LLFloaterModelPreview::addStringToLog(out, false);

                    out.str("");
                    out << "Instance " << lod_model->mLabel << " LOD " << i << " Faces: " << cur_submeshes;
                    LL_INFOS() << out.str() << LL_ENDL;
                    LLFloaterModelPreview::addStringToLog(out, false);

                    out.str("");
                    LLModel::material_list::iterator mat_iter = lod_model->mMaterialList.begin();
                    while (mat_iter != lod_model->mMaterialList.end())
                    {
                        out << "Instance " << lod_model->mLabel << " LOD " << i << " Material " << *(mat_iter);
                        LL_INFOS() << out.str() << LL_ENDL;
                        LLFloaterModelPreview::addStringToLog(out, false);
                        out.str("");
                        mat_iter++;
                    }
                }

                //add this model to the lod total
                total_tris[i] += cur_tris;
                total_verts[i] += cur_verts;
                total_submeshes[i] += cur_submeshes;

                //store this model's counts to asset data
                tris[i].push_back(cur_tris);
                verts[i].push_back(cur_verts);
                submeshes[i].push_back(cur_submeshes);
            }
        }
    }

    if (mMaxTriangleLimit == 0)
    {
        mMaxTriangleLimit = total_tris[LLModel::LOD_HIGH];
    }

    mHasDegenerate = false;
    {//check for degenerate triangles in physics mesh
        U32 lod = LLModel::LOD_PHYSICS;
        const LLVector4a scale(0.5f);
        for (U32 i = 0; i < mModel[lod].size() && !mHasDegenerate; ++i)
        { //for each model in the lod
            if (mModel[lod][i] && mModel[lod][i]->mPhysics.mHull.empty())
            { //no decomp exists
                S32 cur_submeshes = mModel[lod][i]->getNumVolumeFaces();
                for (S32 j = 0; j < cur_submeshes && !mHasDegenerate; ++j)
                { //for each submesh (face), add triangles and vertices to current total
                    LLVolumeFace& face = mModel[lod][i]->getVolumeFace(j);
                    for (S32 k = 0; (k < face.mNumIndices) && !mHasDegenerate;)
                    {
                        U16 index_a = face.mIndices[k + 0];
                        U16 index_b = face.mIndices[k + 1];
                        U16 index_c = face.mIndices[k + 2];

                        if (index_c == 0 && index_b == 0 && index_a == 0) // test in reverse as 3rd index is less likely to be 0 in a normal case
                        {
                            LL_DEBUGS("MeshValidation") << "Empty placeholder triangle (3 identical index 0 verts) ignored" << LL_ENDL;
                        }
                        else
                        {
                            LLVector4a v1; v1.setMul(face.mPositions[index_a], scale);
                            LLVector4a v2; v2.setMul(face.mPositions[index_b], scale);
                            LLVector4a v3; v3.setMul(face.mPositions[index_c], scale);
                            if (ll_is_degenerate(v1, v2, v3))
                            {
                                mHasDegenerate = true;
                            }
                        }
                        k += 3;
                    }
                }
            }
        }
    }

    // flag degenerates here rather than deferring to a MAV error later
    // <FS>
    //mFMP->childSetVisible("physics_status_message_text", mHasDegenerate); //display or clear
    //auto degenerateIcon = mFMP->getChild<LLIconCtrl>("physics_status_message_icon");
    //degenerateIcon->setVisible(mHasDegenerate);
    // </FS>
    if (mHasDegenerate)
    {
        has_physics_error |= PhysicsError::DEGENERATE;
        // <FS>
        //mFMP->childSetValue("physics_status_message_text", mFMP->getString("phys_status_degenerate_triangles"));
        //LLUIImagePtr img = LLUI::getUIImage("ModelImport_Status_Error");
        //degenerateIcon->setImage(img);
        // </FS>
    }

    mFMP->childSetTextArg("submeshes_info", "[SUBMESHES]", llformat("%d", total_submeshes[LLModel::LOD_HIGH]));

    std::string mesh_status_na = mFMP->getString("mesh_status_na");

    S32 upload_status[LLModel::LOD_HIGH + 1];

    mModelNoErrors = true;

    const U32 lod_high = LLModel::LOD_HIGH;
    U32 high_submodel_count = mModel[lod_high].size() - countRootModels(mModel[lod_high]);

    for (S32 lod = 0; lod <= lod_high; ++lod)
    {
        upload_status[lod] = 0;

        std::string message = "mesh_status_good";

        if (total_tris[lod] > 0)
        {
            mFMP->childSetValue(lod_triangles_name[lod], llformat("%d", total_tris[lod]));
            mFMP->childSetValue(lod_vertices_name[lod], llformat("%d", total_verts[lod]));
        }
        else
        {
            if (lod == lod_high)
            {
                upload_status[lod] = 2;
                message = "mesh_status_missing_lod";
            }
            else
            {
                for (S32 i = lod - 1; i >= 0; --i)
                {
                    if (total_tris[i] > 0)
                    {
                        upload_status[lod] = 2;
                        message = "mesh_status_missing_lod";
                    }
                }
            }

            mFMP->childSetValue(lod_triangles_name[lod], mesh_status_na);
            mFMP->childSetValue(lod_vertices_name[lod], mesh_status_na);
        }

        if (lod != lod_high)
        {
            if (total_submeshes[lod] && total_submeshes[lod] != total_submeshes[lod_high])
            { //number of submeshes is different
                message = "mesh_status_submesh_mismatch";
                upload_status[lod] = 2;
            }
            else if (mModel[lod].size() - countRootModels(mModel[lod]) != high_submodel_count)
            {//number of submodels is different, not all faces are matched correctly.
                message = "mesh_status_submesh_mismatch";
                upload_status[lod] = 2;
                // Note: Submodels in instance were loaded from higher LOD and as result face count
                // returns same value and total_submeshes[lod] is identical to high_lod one.
            }
            else if (!tris[lod].empty() && tris[lod].size() != tris[lod_high].size())
            { //number of meshes is different
                message = "mesh_status_mesh_mismatch";
                upload_status[lod] = 2;
            }
            else if (!verts[lod].empty())
            {
                S32 sum_verts_higher_lod = 0;
                S32 sum_verts_this_lod = 0;
                for (U32 i = 0; i < verts[lod].size(); ++i)
                {
                    sum_verts_higher_lod += ((i < verts[lod + 1].size()) ? verts[lod + 1][i] : 0);
                    sum_verts_this_lod += verts[lod][i];
                }

                if ((sum_verts_higher_lod > 0) &&
                    (sum_verts_this_lod > sum_verts_higher_lod))
                {
                    //too many vertices in this lod
                    message = "mesh_status_too_many_vertices";
                    upload_status[lod] = 1;
                }
            }
        }

        LLIconCtrl* icon = mFMP->getChild<LLIconCtrl>(lod_icon_name[lod]);
        LLUIImagePtr img = LLUI::getUIImage(lod_status_image[upload_status[lod]]);
        icon->setVisible(true);
        icon->setImage(img);

        if (upload_status[lod] >= 2)
        {
            mModelNoErrors = false;
        }

        if (lod == mPreviewLOD)
        {
            mFMP->childSetValue("lod_status_message_text", mFMP->getString(message));
            icon = mFMP->getChild<LLIconCtrl>("lod_status_message_icon");
            icon->setImage(img);
        }

        updateLodControls(lod);
    }


    //warn if hulls have more than 256 points in them
    BOOL physExceededVertexLimit = FALSE;
    for (U32 i = 0; mModelNoErrors && (i < mModel[LLModel::LOD_PHYSICS].size()); ++i)
    {
        LLModel* mdl = mModel[LLModel::LOD_PHYSICS][i];

        if (mdl)
        {
            // <FS:Beq> Better error handling
            auto num_hulls = mdl->mPhysics.mHull.size();
            for (U32 j = 0; j < num_hulls; ++j)
            {
            // </FS:Beq>
                if (mdl->mPhysics.mHull[j].size() > 256)
                {
                    physExceededVertexLimit = TRUE;
                    // <FS:Beq> add new friendlier logging to mesh uploader
                    // LL_INFOS() << "Physical model " << mdl->mLabel << " exceeds vertex per hull limitations." << LL_ENDL;
                    std::ostringstream out;
                    out << "Physical model " << mdl->mLabel << " exceeds vertex per hull limitations.";
                    LL_INFOS() << out.str() << LL_ENDL;
                    LLFloaterModelPreview::addStringToLog(out, true);
                    out.str("");
                    // </FS:Beq>                     
                    break;
                }
            }
            // <FS:Beq> Better error handling
            if (num_hulls > 256) // decomp cannot have more than 256 hulls (http://wiki.secondlife.com/wiki/Mesh/Mesh_physics)
            {
                // <FS:Beq> improve uploader error reporting
                // LL_INFOS() << "Physical model " << mdl->mLabel << " exceeds 256 hull limitation." << LL_ENDL;
                std::ostringstream out;
                out << "Physical model " << mdl->mLabel << " exceeds 256 hull limitation.";
                LL_INFOS() << out.str() << LL_ENDL;
                LLFloaterModelPreview::addStringToLog(out, true);
                out.str("");
                // </FS:Beq>
                has_physics_error |= PhysicsError::TOOMANYHULLS;
            }
            // </FS:Beq>
        }
    }

    if (physExceededVertexLimit)
    {
        has_physics_error |= PhysicsError::TOOMANYVERTSINHULL;
    }

// <FS:Beq> standardise error handling
    //if (!(has_physics_error & PhysicsError::DEGENERATE)){ // only update this field (incluides clearing it) if it is not already in use.
    //    mFMP->childSetVisible("physics_status_message_text", physExceededVertexLimit);
    //    LLIconCtrl* physStatusIcon = mFMP->getChild<LLIconCtrl>("physics_status_message_icon");
    //    physStatusIcon->setVisible(physExceededVertexLimit);
    //    if (physExceededVertexLimit)
    //    {
    //        mFMP->childSetValue("physics_status_message_text", mFMP->getString("phys_status_vertex_limit_exceeded"));
    //        LLUIImagePtr img = LLUI::getUIImage("ModelImport_Status_Warning");
    //        physStatusIcon->setImage(img);
    //    }
    //}
#ifndef HAVOK_TPV
    has_physics_error |= PhysicsError::NOHAVOK;
#endif 

    auto physStatusIcon = mFMP->getChild<LLIconCtrl>("physics_status_message_icon");

    if (has_physics_error != PhysicsError::NONE)
    {
        mFMP->childSetVisible("physics_status_message_text", true); //display or clear
        physStatusIcon->setVisible(true);
        // The order here is important. 
        if (has_physics_error & PhysicsError::TOOMANYHULLS)
        {
            mFMP->childSetValue("physics_status_message_text", mFMP->getString("phys_status_hull_limit_exceeded"));
            LLUIImagePtr img = LLUI::getUIImage("ModelImport_Status_Error");
            physStatusIcon->setImage(img);
        }
        else if (has_physics_error & PhysicsError::TOOMANYVERTSINHULL)
        {
            mFMP->childSetValue("physics_status_message_text", mFMP->getString("phys_status_vertex_limit_exceeded"));
            LLUIImagePtr img = LLUI::getUIImage("ModelImport_Status_Error");
            physStatusIcon->setImage(img);
        }
        else if (has_physics_error & PhysicsError::DEGENERATE)
        {
            mFMP->childSetValue("physics_status_message_text", mFMP->getString("phys_status_degenerate_triangles"));
            LLUIImagePtr img = LLUI::getUIImage("ModelImport_Status_Error");
            physStatusIcon->setImage(img);
        }
        else if (has_physics_error & PhysicsError::NOHAVOK)
        {
            mFMP->childSetValue("physics_status_message_text", mFMP->getString("phys_status_no_havok"));
            LLUIImagePtr img = LLUI::getUIImage("ModelImport_Status_Warning");
            physStatusIcon->setImage(img);
        }
        else
        {
            // This should not happen
            mFMP->childSetValue("physics_status_message_text", mFMP->getString("phys_status_unknown_error"));
            LLUIImagePtr img = LLUI::getUIImage("ModelImport_Status_Warning");
            physStatusIcon->setImage(img);
        }
    }
    else
    {
        mFMP->childSetVisible("physics_status_message_text", false); //display or clear
        physStatusIcon->setVisible(false);
    }
// </FS:Beq>

    if (getLoadState() >= LLModelLoader::ERROR_PARSING)
    {
        mModelNoErrors = false;
        // <FS:Beq> improve uploader error reporting
        // LL_INFOS() << "Loader returned errors, model can't be uploaded" << LL_ENDL;
        std::ostringstream out;
        out << "Loader returned errors, model can't be uploaded";
        LL_INFOS() << out.str() << LL_ENDL;
        LLFloaterModelPreview::addStringToLog(out, true);
        out.str("");
        // </FS:Beq>
    }

    bool uploadingSkin = mFMP->childGetValue("upload_skin").asBoolean();
    bool uploadingJointPositions = mFMP->childGetValue("upload_joints").asBoolean();

    if (uploadingSkin)
    {
        if (uploadingJointPositions && !isRigValidForJointPositionUpload())
        {
            mModelNoErrors = false;
            // <FS:Beq> improve uploader error reporting
            // LL_INFOS() << "Invalid rig, there might be issues with uploading Joint positions" << LL_ENDL;
            std::ostringstream out;
            out << "Invalid rig, there might be issues with uploading Joint positions";
            LL_INFOS() << out.str() << LL_ENDL;
            LLFloaterModelPreview::addStringToLog(out, true);
            out.str("");
            // </FS:Beq>
        }
    }

    if (mModelNoErrors && mModelLoader)
    {
        if (!mModelLoader->areTexturesReady() && mFMP->childGetValue("upload_textures").asBoolean())
        {
            // Some textures are still loading, prevent upload until they are done
            mModelNoErrors = false;
        }
    }

    // <FS:Beq> Improve the error checking the TO DO here is no longer applicable but not an FS comment so edited to stop it being picked up
    //if (!mModelNoErrors || mHasDegenerate)
    if (!gSavedSettings.getBOOL("FSIgnoreClientsideMeshValidation") && (!mModelNoErrors || (has_physics_error > PhysicsError::NOHAVOK))) // block for all cases of phsyics error except NOHAVOK
    // </FS:Beq>
    {
        mFMP->childDisable("ok_btn");
        mFMP->childDisable("calculate_btn");
    }
    else
    {
        mFMP->childEnable("ok_btn");
        mFMP->childEnable("calculate_btn");
    }

    if (mModelNoErrors && mLodsWithParsingError.empty())
    {
        mFMP->childEnable("calculate_btn");
    }
    else
    {
        mFMP->childDisable("calculate_btn");
    }

    //add up physics triangles etc
    S32 phys_tris = 0;
    S32 phys_hulls = 0;
    S32 phys_points = 0;

    //get the triangle count for the whole scene
    for (LLModelLoader::scene::iterator iter = mScene[LLModel::LOD_PHYSICS].begin(), endIter = mScene[LLModel::LOD_PHYSICS].end(); iter != endIter; ++iter)
    {
        for (LLModelLoader::model_instance_list::iterator instance = iter->second.begin(), end_instance = iter->second.end(); instance != end_instance; ++instance)
        {
            LLModel* model = instance->mModel;
            if (model)
            {
                S32 cur_submeshes = model->getNumVolumeFaces();

                LLModel::convex_hull_decomposition& decomp = model->mPhysics.mHull;

                if (!decomp.empty())
                {
                    phys_hulls += decomp.size();
                    for (U32 i = 0; i < decomp.size(); ++i)
                    {
                        phys_points += decomp[i].size();
                    }
                }
                else
                { //choose physics shape OR decomposition, can't use both
                    for (S32 j = 0; j < cur_submeshes; ++j)
                    { //for each submesh (face), add triangles and vertices to current total
                        const LLVolumeFace& face = model->getVolumeFace(j);
                        phys_tris += face.mNumIndices / 3;
                    }
                }
            }
        }
    }

    if (phys_tris > 0)
    {
        mFMP->childSetTextArg("physics_triangles", "[TRIANGLES]", llformat("%d", phys_tris));
    }
    else
    {
        mFMP->childSetTextArg("physics_triangles", "[TRIANGLES]", mesh_status_na);
    }

    if (phys_hulls > 0)
    {
        mFMP->childSetTextArg("physics_hulls", "[HULLS]", llformat("%d", phys_hulls));
        mFMP->childSetTextArg("physics_points", "[POINTS]", llformat("%d", phys_points));
    }
    else
    {
        mFMP->childSetTextArg("physics_hulls", "[HULLS]", mesh_status_na);
        mFMP->childSetTextArg("physics_points", "[POINTS]", mesh_status_na);
    }

    LLFloaterModelPreview* fmp = LLFloaterModelPreview::sInstance;
    if (fmp)
    {
        if (phys_tris > 0 || phys_hulls > 0)
        {
            if (!fmp->isViewOptionEnabled("show_physics"))
            {
                fmp->enableViewOption("show_physics");
                mViewOption["show_physics"] = true;
                fmp->childSetValue("show_physics", true);
            }
        // <FS:Beq> handle hiding of hull only explode slider
        //}
        //else
        //{
        //    fmp->disableViewOption("show_physics");
        //    mViewOption["show_physics"] = false;
        //    fmp->childSetValue("show_physics", false);
        //}
            
            // mViewOption["show_physics"] = true; // <FS:Beq/> merge LL uploader changes
            if (phys_hulls > 0)
            {
                fmp->enableViewOption("physics_explode");
                fmp->enableViewOption("exploder_label");
                fmp->childSetVisible("physics_explode", true);
                fmp->childSetVisible("exploder_label", true);
            }
            else
            {
                fmp->disableViewOption("physics_explode");
                fmp->disableViewOption("exploder_label");
                fmp->childSetVisible("physics_explode", false);
                fmp->childSetVisible("exploder_label", false);
            }
        }
        else
        {
            fmp->disableViewOption("show_physics");
            fmp->childSetVisible("physics_explode", false);
            fmp->disableViewOption("physics_explode");
            fmp->childSetVisible("exploder_label", false);
            fmp->disableViewOption("exploder_label");
            mViewOption["show_physics"] = false;
            fmp->childSetValue("show_physics", false);

        }
        // </FS:Beq>

        //bool use_hull = fmp->childGetValue("physics_use_hull").asBoolean();

        //fmp->childSetEnabled("physics_optimize", !use_hull);

        bool enable = (phys_tris > 0 || phys_hulls > 0) && fmp->mCurRequest.empty();
        //enable = enable && !use_hull && fmp->childGetValue("physics_optimize").asBoolean();

        //enable/disable "analysis" UI
        LLPanel* panel = fmp->getChild<LLPanel>("physics analysis");
        LLView* child = panel->getFirstChild();
        while (child)
        {
            child->setEnabled(enable);
            child = panel->findNextSibling(child);
        }

        enable = phys_hulls > 0 && fmp->mCurRequest.empty();
        //enable/disable "simplification" UI
        panel = fmp->getChild<LLPanel>("physics simplification");
        child = panel->getFirstChild();
        while (child)
        {
            child->setEnabled(enable);
            child = panel->findNextSibling(child);
        }

        if (fmp->mCurRequest.empty())
        {
            fmp->childSetVisible("Simplify", true);
            fmp->childSetVisible("simplify_cancel", false);
            fmp->childSetVisible("Decompose", true);
            fmp->childSetVisible("decompose_cancel", false);

            if (phys_hulls > 0)
            {
                fmp->childEnable("Simplify");
            }

            if (phys_tris || phys_hulls > 0)
            {
               fmp->childEnable("Decompose");
            }
        }
        else
        {
            fmp->childEnable("simplify_cancel");
            fmp->childEnable("decompose_cancel");
        }
        // <FS:Beq> move the closing bracket for the if(fmp) to prevent possible crash 
        //    }


        LLCtrlSelectionInterface* iface = fmp->childGetSelectionInterface("physics_lod_combo");
        S32 which_mode = 0;
        S32 file_mode = 1;
        if (iface)
        {
            which_mode = iface->getFirstSelectedIndex();
            file_mode = iface->getItemCount() - 1;
        }

        if (which_mode == file_mode)
        {
            mFMP->childEnable("physics_file");
            mFMP->childEnable("physics_browse");
        }
        else
        {
            mFMP->childDisable("physics_file");
            mFMP->childDisable("physics_browse");
        }
    }
    // </FS:Beq>

    LLSpinCtrl* crease = mFMP->getChild<LLSpinCtrl>("crease_angle");

    if (mRequestedCreaseAngle[mPreviewLOD] == -1.f)
    {
        mFMP->childSetColor("crease_label", LLColor4::grey);
        crease->forceSetValue(75.f);
    }
    else
    {
        mFMP->childSetColor("crease_label", LLColor4::white);
        crease->forceSetValue(mRequestedCreaseAngle[mPreviewLOD]);
    }

    mModelUpdatedSignal(true);

}

void LLModelPreview::updateLodControls(S32 lod)
{
    if (lod < LLModel::LOD_IMPOSTOR || lod > LLModel::LOD_HIGH)
    {
        std::ostringstream out;
        out << "Invalid level of detail: " << lod;
        LL_WARNS() << out.str() << LL_ENDL;
        LLFloaterModelPreview::addStringToLog(out, false);
        assert(lod >= LLModel::LOD_IMPOSTOR && lod <= LLModel::LOD_HIGH);
        return;
    }

    const char* lod_controls[] =
    {
        "lod_mode_",
        "lod_triangle_limit_",
        "lod_error_threshold_"
    };
    const U32 num_lod_controls = sizeof(lod_controls) / sizeof(char*);

    const char* file_controls[] =
    {
        "lod_browse_",
        "lod_file_",
    };
    const U32 num_file_controls = sizeof(file_controls) / sizeof(char*);

    LLFloaterModelPreview* fmp = LLFloaterModelPreview::sInstance;
    if (!fmp) return;

    LLComboBox* lod_combo = mFMP->findChild<LLComboBox>("lod_source_" + lod_name[lod]);
    if (!lod_combo) return;

    S32 lod_mode = lod_combo->getCurrentIndex();
    if (lod_mode == LOD_FROM_FILE) // LoD from file
    {
        fmp->mLODMode[lod] = 0;
        for (U32 i = 0; i < num_file_controls; ++i)
        {
            mFMP->childSetVisible(file_controls[i] + lod_name[lod], true);
        }

        for (U32 i = 0; i < num_lod_controls; ++i)
        {
            mFMP->childSetVisible(lod_controls[i] + lod_name[lod], false);
        }
    }
    else if (lod_mode == USE_LOD_ABOVE) // use LoD above
    {
        fmp->mLODMode[lod] = 2;
        for (U32 i = 0; i < num_file_controls; ++i)
        {
            mFMP->childSetVisible(file_controls[i] + lod_name[lod], false);
        }

        for (U32 i = 0; i < num_lod_controls; ++i)
        {
            mFMP->childSetVisible(lod_controls[i] + lod_name[lod], false);
        }

        if (lod < LLModel::LOD_HIGH)
        {
            mModel[lod] = mModel[lod + 1];
            mScene[lod] = mScene[lod + 1];
            mVertexBuffer[lod].clear();

            // Also update lower LoD
            if (lod > LLModel::LOD_IMPOSTOR)
            {
                updateLodControls(lod - 1);
            }
        }
    }
    else // auto generate, the default case for all LoDs except High
    {
        fmp->mLODMode[lod] = 1;

        //don't actually regenerate lod when refreshing UI
        mLODFrozen = true;

        for (U32 i = 0; i < num_file_controls; ++i)
        {
            mFMP->getChildView(file_controls[i] + lod_name[lod])->setVisible(false);
        }

        for (U32 i = 0; i < num_lod_controls; ++i)
        {
            mFMP->getChildView(lod_controls[i] + lod_name[lod])->setVisible(true);
        }


        LLSpinCtrl* threshold = mFMP->getChild<LLSpinCtrl>("lod_error_threshold_" + lod_name[lod]);
        LLSpinCtrl* limit = mFMP->getChild<LLSpinCtrl>("lod_triangle_limit_" + lod_name[lod]);

        limit->setMaxValue(mMaxTriangleLimit);
        limit->forceSetValue(mRequestedTriangleCount[lod]);

        threshold->forceSetValue(mRequestedErrorThreshold[lod]);

        mFMP->getChild<LLComboBox>("lod_mode_" + lod_name[lod])->selectNthItem(mRequestedLoDMode[lod]);

        if (mRequestedLoDMode[lod] == 0)
        {
            limit->setVisible(true);
            threshold->setVisible(false);

            limit->setMaxValue(mMaxTriangleLimit);
            limit->setIncrement(mMaxTriangleLimit / 32);
        }
        else
        {
            limit->setVisible(false);
            threshold->setVisible(true);
        }

        mLODFrozen = false;
    }
}

void LLModelPreview::setPreviewTarget(F32 distance)
{
    mCameraDistance = distance;
    mCameraZoom = 1.f;
    mCameraPitch = 0.f;
    mCameraYaw = 0.f;
    mCameraOffset.clearVec();
}

void LLModelPreview::clearBuffers()
{
    for (U32 i = 0; i < 6; i++)
    {
        mVertexBuffer[i].clear();
    }
}

void LLModelPreview::genBuffers(S32 lod, bool include_skin_weights)
{
    U32 tri_count = 0;
    U32 vertex_count = 0;
    U32 mesh_count = 0;


    LLModelLoader::model_list* model = NULL;

    if (lod < 0 || lod > 4)
    {
        model = &mBaseModel;
        lod = 5;
    }
    else
    {
        model = &(mModel[lod]);
    }

    if (!mVertexBuffer[lod].empty())
    {
        mVertexBuffer[lod].clear();
    }

    mVertexBuffer[lod].clear();

    LLModelLoader::model_list::iterator base_iter = mBaseModel.begin();

    for (LLModelLoader::model_list::iterator iter = model->begin(); iter != model->end(); ++iter)
    {
        LLModel* mdl = *iter;
        if (!mdl)
        {
            continue;
        }

        LLModel* base_mdl = *base_iter;
        base_iter++;

        S32 num_faces = mdl->getNumVolumeFaces();
        for (S32 i = 0; i < num_faces; ++i)
        {
            const LLVolumeFace &vf = mdl->getVolumeFace(i);
            U32 num_vertices = vf.mNumVertices;
            U32 num_indices = vf.mNumIndices;

            if (!num_vertices || !num_indices)
            {
                continue;
            }

            LLVertexBuffer* vb = NULL;

            bool skinned = include_skin_weights && !mdl->mSkinWeights.empty();

            U32 mask = LLVertexBuffer::MAP_VERTEX | LLVertexBuffer::MAP_NORMAL | LLVertexBuffer::MAP_TEXCOORD0;

            if (skinned)
            {
                mask |= LLVertexBuffer::MAP_WEIGHT4;
            }

            vb = new LLVertexBuffer(mask, 0);

            if (!vb->allocateBuffer(num_vertices, num_indices, TRUE))
            {
                // We are likely to crash due this failure, if this happens, find a way to gracefully stop preview
                std::ostringstream out;
                out << "Failed to allocate Vertex Buffer for model preview ";
                out << num_vertices << " vertices and ";
                out << num_indices << " indices";
                LL_WARNS() << out.str() << LL_ENDL;
                LLFloaterModelPreview::addStringToLog(out, true);
            }

            LLStrider<LLVector3> vertex_strider;
            LLStrider<LLVector3> normal_strider;
            LLStrider<LLVector2> tc_strider;
            LLStrider<U16> index_strider;
            // <FS:Ansariel> Vectorized Weight4Strider and ClothWeightStrider by Drake Arconis
            //LLStrider<LLVector4> weights_strider;
            LLStrider<LLVector4a> weights_strider;

            vb->getVertexStrider(vertex_strider);
            vb->getIndexStrider(index_strider);

            if (skinned)
            {
                vb->getWeight4Strider(weights_strider);
            }

            LLVector4a::memcpyNonAliased16((F32*)vertex_strider.get(), (F32*)vf.mPositions, num_vertices * 4 * sizeof(F32));

            if (vf.mTexCoords)
            {
                vb->getTexCoord0Strider(tc_strider);
                S32 tex_size = (num_vertices * 2 * sizeof(F32) + 0xF) & ~0xF;
                LLVector4a::memcpyNonAliased16((F32*)tc_strider.get(), (F32*)vf.mTexCoords, tex_size);
            }

            if (vf.mNormals)
            {
                vb->getNormalStrider(normal_strider);
                LLVector4a::memcpyNonAliased16((F32*)normal_strider.get(), (F32*)vf.mNormals, num_vertices * 4 * sizeof(F32));
            }

            if (skinned)
            {
                for (U32 i = 0; i < num_vertices; i++)
                {
                    //find closest weight to vf.mVertices[i].mPosition
                    LLVector3 pos(vf.mPositions[i].getF32ptr());

                    const LLModel::weight_list& weight_list = base_mdl->getJointInfluences(pos);
                    llassert(weight_list.size()>0 && weight_list.size() <= 4); // LLModel::loadModel() should guarantee this

                    LLVector4 w(0, 0, 0, 0);

                    for (U32 i = 0; i < weight_list.size(); ++i)
                    {
                        F32 wght = llclamp(weight_list[i].mWeight, 0.001f, 0.999f);
                        F32 joint = (F32)weight_list[i].mJointIdx;
                        w.mV[i] = joint + wght;
                        llassert(w.mV[i] - (S32)w.mV[i]>0.0f); // because weights are non-zero, and range of wt values
                        //should not cause floating point precision issues.
                    }

                    // <FS:Ansariel> Vectorized Weight4Strider and ClothWeightStrider by Drake Arconis
                    //*(weights_strider++) = w;
                    (*(weights_strider++)).loadua(w.mV);
                }
            }

            // build indices
            for (U32 i = 0; i < num_indices; i++)
            {
                *(index_strider++) = vf.mIndices[i];
            }

            mVertexBuffer[lod][mdl].push_back(vb);

            vertex_count += num_vertices;
            tri_count += num_indices / 3;
            ++mesh_count;

        }
    }
}

void LLModelPreview::update()
{
    if (mGenLOD)
    {
        bool subscribe_for_generation = mLodsQuery.empty();
        mGenLOD = false;
        mDirty = true;
        mLodsQuery.clear();

        for (S32 lod = LLModel::LOD_HIGH; lod >= 0; --lod)
        {
            // adding all lods into query for generation
            mLodsQuery.push_back(lod);
        }

        if (subscribe_for_generation)
        {
            doOnIdleRepeating(lodQueryCallback);
        }
    }

    if (mDirty && mLodsQuery.empty())
    {
        mDirty = false;
        updateDimentionsAndOffsets();
        refresh();
    }
}

//-----------------------------------------------------------------------------
// createPreviewAvatar
//-----------------------------------------------------------------------------
void LLModelPreview::createPreviewAvatar(void)
{
    mPreviewAvatar = (LLVOAvatar*)gObjectList.createObjectViewer(LL_PCODE_LEGACY_AVATAR, gAgent.getRegion(), LLViewerObject::CO_FLAG_UI_AVATAR);
    if (mPreviewAvatar)
    {
        mPreviewAvatar->createDrawable(&gPipeline);
        mPreviewAvatar->mSpecialRenderMode = 1;
        mPreviewAvatar->startMotion(ANIM_AGENT_STAND);
        mPreviewAvatar->hideSkirt();
    }
    else
    {
        // <FS:Beq> improve uploader error reporting
        // LL_INFOS() << "Failed to create preview avatar for upload model window" << LL_ENDL;
        std::ostringstream out;
        out << "Failed to create preview avatar for upload model window";
        LL_INFOS() << out.str() << LL_ENDL;
        LLFloaterModelPreview::addStringToLog(out, true);
        out.str("");
        // </FS:Beq>
    }
}

//static
U32 LLModelPreview::countRootModels(LLModelLoader::model_list models)
{
    U32 root_models = 0;
    model_list::iterator model_iter = models.begin();
    while (model_iter != models.end())
    {
        LLModel* mdl = *model_iter;
        if (mdl && mdl->mSubmodelID == 0)
        {
            root_models++;
        }
        model_iter++;
    }
    return root_models;
}

void LLModelPreview::loadedCallback(
    LLModelLoader::scene& scene,
    LLModelLoader::model_list& model_list,
    S32 lod,
    void* opaque)
{
    LLModelPreview* pPreview = static_cast< LLModelPreview* >(opaque);
    if (pPreview && !LLModelPreview::sIgnoreLoadedCallback)
    {
        // Load loader's warnings into floater's log tab
        const LLSD out = pPreview->mModelLoader->logOut();
        LLSD::array_const_iterator iter_out = out.beginArray();
        LLSD::array_const_iterator end_out = out.endArray();
        for (; iter_out != end_out; ++iter_out)
        {
            if (iter_out->has("Message"))
            {
                LLFloaterModelPreview::addStringToLog(iter_out->get("Message"), *iter_out, true, pPreview->mModelLoader->mLod);
            }
        }
        pPreview->mModelLoader->clearLog();
        pPreview->loadModelCallback(lod); // removes mModelLoader in some cases
        if (pPreview->mLookUpLodFiles && (lod != LLModel::LOD_HIGH))
        {
            pPreview->lookupLODModelFiles(lod);
        }
    }

}

void LLModelPreview::lookupLODModelFiles(S32 lod)
{
    if (lod == LLModel::LOD_PHYSICS)
    {
        mLookUpLodFiles = false;
        return;
    }
    S32 next_lod = (lod - 1 >= LLModel::LOD_IMPOSTOR) ? lod - 1 : LLModel::LOD_PHYSICS;

    std::string lod_filename = mLODFile[LLModel::LOD_HIGH];
    // <FS:Beq> BUG-230890 fix case-sensitive filename handling
    // std::string ext = ".dae";
    // std::string::size_type i = lod_filename.rfind(ext);
    // if (i != std::string::npos)
    // {
    //     lod_filename.replace(i, lod_filename.size() - ext.size(), getLodSuffix(next_lod) + ext);
    // }
    // Note: we cannot use gDirUtilp here because the getExtension forces a tolower which would then break uppercase extensions on Linux/Mac
    std::size_t offset = lod_filename.find_last_of('.');
	std::string ext = (offset == std::string::npos || offset == 0) ? "" : lod_filename.substr(offset+1);
    lod_filename = gDirUtilp->getDirName(lod_filename) + gDirUtilp->getDirDelimiter() + gDirUtilp->getBaseFileName(lod_filename, true) + getLodSuffix(next_lod) + "." + ext;
    std::ostringstream out;
    out << "Looking for file: " << lod_filename << " for LOD " << next_lod;
    LL_DEBUGS("MeshUpload") << out.str() << LL_ENDL;
    if(mImporterDebug)
    {
        LLFloaterModelPreview::addStringToLog(out, true);
    }
    out.str("");
    // </FS:Beq>
    if (gDirUtilp->fileExists(lod_filename))
    {
        // <FS:Beq> extra logging is helpful here, so add to log tab
        out << "Auto Loading LOD" << next_lod << " from " << lod_filename;
        LL_INFOS() << out.str() << LL_ENDL;
        LLFloaterModelPreview::addStringToLog(out, true);
        // </FS:Beq>
        LLFloaterModelPreview* fmp = LLFloaterModelPreview::sInstance;
        if (fmp)
        {
            fmp->setCtrlLoadFromFile(next_lod);
        }
        loadModel(lod_filename, next_lod);
    }
    else
    {
        lookupLODModelFiles(next_lod);
    }
}

void LLModelPreview::stateChangedCallback(U32 state, void* opaque)
{
    LLModelPreview* pPreview = static_cast< LLModelPreview* >(opaque);
    if (pPreview)
    {
        pPreview->setLoadState(state);
    }
}

LLJoint* LLModelPreview::lookupJointByName(const std::string& str, void* opaque)
{
    LLModelPreview* pPreview = static_cast< LLModelPreview* >(opaque);
    if (pPreview)
    {
//<FS:ND> Query by JointKey rather than just a string, the key can be a U32 index for faster lookup
//        return pPreview->getPreviewAvatar()->getJoint(str);
        return pPreview->getPreviewAvatar()->getJoint( JointKey::construct( str ) );
// <FS:ND>
    }
    return NULL;
}

U32 LLModelPreview::loadTextures(LLImportMaterial& material, void* opaque)
{
    (void)opaque;

    if (material.mDiffuseMapFilename.size())
    {
        material.mOpaqueData = new LLPointer< LLViewerFetchedTexture >;
        LLPointer< LLViewerFetchedTexture >& tex = (*reinterpret_cast< LLPointer< LLViewerFetchedTexture > * >(material.mOpaqueData));

        tex = LLViewerTextureManager::getFetchedTextureFromUrl("file://" + LLURI::unescape(material.mDiffuseMapFilename), FTT_LOCAL_FILE, TRUE, LLGLTexture::BOOST_PREVIEW);
        tex->setLoadedCallback(LLModelPreview::textureLoadedCallback, 0, TRUE, FALSE, opaque, NULL, FALSE);
        tex->forceToSaveRawImage(0, F32_MAX);
        material.setDiffuseMap(tex->getID()); // record tex ID
        return 1;
    }

    material.mOpaqueData = NULL;
    return 0;
}

void LLModelPreview::addEmptyFace(LLModel* pTarget)
{
    U32 type_mask = LLVertexBuffer::MAP_VERTEX | LLVertexBuffer::MAP_NORMAL | LLVertexBuffer::MAP_TEXCOORD0;

    LLPointer<LLVertexBuffer> buff = new LLVertexBuffer(type_mask, 0);

    buff->allocateBuffer(1, 3, true);
    memset((U8*)buff->getMappedData(), 0, buff->getSize());
    // <FS:ND> Fix when running with opengl core profile
    //memset((U8*)buff->getIndicesPointer(), 0, buff->getIndicesSize());
    {
    LLStrider< U16 > index_strider;
    buff->getIndexStrider( index_strider );

    memset( (U8*)index_strider.get(), 0, buff->getIndicesSize() );
    }
    // </FS:ND>

    buff->validateRange(0, buff->getNumVerts() - 1, buff->getNumIndices(), 0);

    LLStrider<LLVector3> pos;
    LLStrider<LLVector3> norm;
    LLStrider<LLVector2> tc;
    LLStrider<U16> index;

    buff->getVertexStrider(pos);

    if (type_mask & LLVertexBuffer::MAP_NORMAL)
    {
        buff->getNormalStrider(norm);
    }
    if (type_mask & LLVertexBuffer::MAP_TEXCOORD0)
    {
        buff->getTexCoord0Strider(tc);
    }

    buff->getIndexStrider(index);

    //resize face array
    int faceCnt = pTarget->getNumVolumeFaces();
    pTarget->setNumVolumeFaces(faceCnt + 1);
    pTarget->setVolumeFaceData(faceCnt + 1, pos, norm, tc, index, buff->getNumVerts(), buff->getNumIndices());

}

//-----------------------------------------------------------------------------
// render()
//-----------------------------------------------------------------------------
// Todo: we shouldn't be setting all those UI elements on render.
// Note: Render happens each frame with skinned avatars
BOOL LLModelPreview::render()
{
    assert_main_thread();

    LLMutexLock lock(this);
    mNeedsUpdate = FALSE;

    bool use_shaders = LLGLSLShader::sNoFixedFunction;

    bool edges = mViewOption["show_edges"];
    bool joint_overrides = mViewOption["show_joint_overrides"];
    bool joint_positions = mViewOption["show_joint_positions"];
    bool skin_weight = mViewOption["show_skin_weight"];
    bool textures = mViewOption["show_textures"];
    bool physics = mViewOption["show_physics"];
    bool uv_guide = mViewOption["show_uv_guide"]; // <FS:Beq> Add UV guide overlay in mesh preview

    // <FS:Beq> restore things lost by the lab during importer work
    // Extra configurability, to be exposed later as controls?
    static LLCachedControl<LLColor4> canvas_col(gSavedSettings, "MeshPreviewCanvasColor");
    static LLCachedControl<LLColor4> edge_col(gSavedSettings, "MeshPreviewEdgeColor");
    static LLCachedControl<LLColor4> base_col(gSavedSettings, "MeshPreviewBaseColor");
    static LLCachedControl<LLColor3> brightness(gSavedSettings, "MeshPreviewBrightnessColor");
    static LLCachedControl<F32> edge_width(gSavedSettings, "MeshPreviewEdgeWidth");
    static LLCachedControl<LLColor4> phys_edge_col(gSavedSettings, "MeshPreviewPhysicsEdgeColor");
    static LLCachedControl<LLColor4> phys_fill_col(gSavedSettings, "MeshPreviewPhysicsFillColor");
    static LLCachedControl<F32> phys_edge_width(gSavedSettings, "MeshPreviewPhysicsEdgeWidth");
    static LLCachedControl<LLColor4> deg_edge_col(gSavedSettings, "MeshPreviewDegenerateEdgeColor");
    static LLCachedControl<LLColor4> deg_fill_col(gSavedSettings, "MeshPreviewDegenerateFillColor");
    static LLCachedControl<F32> deg_edge_width(gSavedSettings, "MeshPreviewDegenerateEdgeWidth");
    static LLCachedControl<F32> deg_point_size(gSavedSettings, "MeshPreviewDegeneratePointSize");
    static LLCachedControl<bool> auto_enable_weight_upload(gSavedSettings, "FSMeshUploadAutoEnableWeights");
    static LLCachedControl<bool> auto_enable_show_weights(gSavedSettings, "FSMeshUploadAutoShowWeightsWhenEnabled");
    // </FS:Beq>

    S32 width = getWidth();
    S32 height = getHeight();

    LLGLSUIDefault def; // GL_BLEND, GL_ALPHA_TEST, GL_CULL_FACE, depth test
    LLGLDisable no_blend(GL_BLEND);
    LLGLEnable cull(GL_CULL_FACE);
    LLGLDepthTest depth(GL_FALSE); // SL-12781 disable z-buffer to render background color
    LLGLDisable fog(GL_FOG);

    {
        if (use_shaders)
        {
            gUIProgram.bind();
        }
        //clear background to grey
        gGL.matrixMode(LLRender::MM_PROJECTION);
        gGL.pushMatrix();
        gGL.loadIdentity();
        gGL.ortho(0.0f, width, 0.0f, height, -1.0f, 1.0f);

        gGL.matrixMode(LLRender::MM_MODELVIEW);
        gGL.pushMatrix();
        gGL.loadIdentity();

        gGL.color4fv(canvas_col().mV); // <FS:Beq/> restore changes removed by the lab
        gl_rect_2d_simple(width, height);

        gGL.matrixMode(LLRender::MM_PROJECTION);
        gGL.popMatrix();

        gGL.matrixMode(LLRender::MM_MODELVIEW);
        gGL.popMatrix();
        if (use_shaders)
        {
            gUIProgram.unbind();
        }
    }

    LLFloaterModelPreview* fmp = LLFloaterModelPreview::sInstance;

    bool has_skin_weights = false;
    bool upload_skin = mFMP->childGetValue("upload_skin").asBoolean();
    bool upload_joints = mFMP->childGetValue("upload_joints").asBoolean();

    if (upload_joints != mLastJointUpdate)
    {
        mLastJointUpdate = upload_joints;
        if (fmp)
        {
            fmp->clearAvatarTab();
        }
    }

    for (LLModelLoader::scene::iterator iter = mScene[mPreviewLOD].begin(); iter != mScene[mPreviewLOD].end(); ++iter)
    {
        for (LLModelLoader::model_instance_list::iterator model_iter = iter->second.begin(); model_iter != iter->second.end(); ++model_iter)
        {
            LLModelInstance& instance = *model_iter;
            LLModel* model = instance.mModel;
            model->mPelvisOffset = mPelvisZOffset;
            if (!model->mSkinWeights.empty())
            {
                has_skin_weights = true;
            }
        }
    }

    if (has_skin_weights && lodsReady())
    { //model has skin weights, enable view options for skin weights and joint positions
        U32 flags = getLegacyRigFlags();
        if (fmp)
        {
            if (flags == LEGACY_RIG_OK)
            {
                if (mFirstSkinUpdate)
                {
                    // auto enable weight upload if weights are present
                    // (note: all these UI updates need to be somewhere that is not render)
                    // <FS:Beq> BUG-229632 auto enable weights slows manual workflow
                    // fmp->childSetValue("upload_skin", true);
                    LL_DEBUGS("MeshUpload") << "FSU auto_enable_weights_upload = " << auto_enable_weight_upload() << LL_ENDL;
                    LL_DEBUGS("MeshUpload") << "FSU auto_enable_show_weights = " << auto_enable_show_weights() << LL_ENDL;
                    upload_skin=auto_enable_weight_upload();
                    fmp->childSetValue("upload_skin", upload_skin);

                    skin_weight = upload_skin && auto_enable_show_weights(); 
                    mViewOption["show_skin_weight"] = skin_weight;
                    mFMP->childSetValue("show_skin_weight", skin_weight);
                    fmp->setViewOptionEnabled("show_skin_weight", upload_skin);
                    fmp->setViewOptionEnabled("show_joint_overrides", upload_skin);
                    fmp->setViewOptionEnabled("show_joint_positions", upload_skin);
                    // </FS:Beq>
                    mFirstSkinUpdate = false;
                }
                // <FS:Beq> BUG-229632 auto enable weights slows manual workflow
                // fmp->enableViewOption("show_skin_weight");
                // fmp->setViewOptionEnabled("show_joint_overrides", skin_weight);
                // fmp->setViewOptionEnabled("show_joint_posi
                else
                {
                    LL_DEBUGS("MeshUpload") << "NOT FSU auto_enable_weights_upload = " << auto_enable_weight_upload() << LL_ENDL;
                    LL_DEBUGS("MeshUpload") << "NOT FSU auto_enable_show_weights = " << auto_enable_show_weights() << LL_ENDL;
                    fmp->setViewOptionEnabled("show_skin_weight", upload_skin);
                    fmp->setViewOptionEnabled("show_joint_overrides", upload_skin);
                    fmp->setViewOptionEnabled("show_joint_positions", upload_skin);
                }
                // </FS:Beq>
                mFMP->childEnable("upload_skin");
                // mFMP->childSetValue("show_skin_weight", skin_weight); // <FS:Beq/> BUG-229632 

            }
            else if ((flags & LEGACY_RIG_FLAG_TOO_MANY_JOINTS) > 0)
            {
                mFMP->childSetVisible("skin_too_many_joints", true);
            }
            else if ((flags & LEGACY_RIG_FLAG_UNKNOWN_JOINT) > 0)
            {
                mFMP->childSetVisible("skin_unknown_joint", true);
            }
            // <FS:Beq> defensive code to wanr for incorrect flags - no behavioural change
            else
            {
                LL_WARNS("MeshUpload") << "Unexpected flags combination on weights check" << LL_ENDL;
            }
            // </FS:Beq>
        }
    }
    else
    {
        mFMP->childDisable("upload_skin");
        if (fmp)
        {
            mViewOption["show_skin_weight"] = false;
            fmp->disableViewOption("show_skin_weight");
            fmp->disableViewOption("show_joint_overrides");
            fmp->disableViewOption("show_joint_positions");

            skin_weight = false;
            mFMP->childSetValue("show_skin_weight", false);
            fmp->setViewOptionEnabled("show_skin_weight", skin_weight);
        }
    }

    if (upload_skin && !has_skin_weights)
    { //can't upload skin weights if model has no skin weights
        mFMP->childSetValue("upload_skin", false);
        upload_skin = false;
    }

    if (!upload_skin && upload_joints)
    { //can't upload joints if not uploading skin weights
        mFMP->childSetValue("upload_joints", false);
        upload_joints = false;
    }

    if (fmp)
    {
        if (upload_skin)
        {
            // will populate list of joints
            fmp->updateAvatarTab(upload_joints);
        }
        else
        {
            fmp->clearAvatarTab();
        }
    }

    if (upload_skin && upload_joints)
    {
        mFMP->childEnable("lock_scale_if_joint_position");
    }
    else
    {
        mFMP->childDisable("lock_scale_if_joint_position");
        mFMP->childSetValue("lock_scale_if_joint_position", false);
    }

    //Only enable joint offsets if it passed the earlier critiquing
    if (isRigValidForJointPositionUpload())
    {
        mFMP->childSetEnabled("upload_joints", upload_skin);
    }

    F32 explode = mFMP->childGetValue("physics_explode").asReal();

    LLGLDepthTest gls_depth(GL_TRUE); // SL-12781 re-enable z-buffer for 3D model preview

    LLRect preview_rect;

    preview_rect = mFMP->getChildView("preview_panel")->getRect();

    F32 aspect = (F32)preview_rect.getWidth() / preview_rect.getHeight();

    LLViewerCamera::getInstance()->setAspect(aspect);

    LLViewerCamera::getInstance()->setView(LLViewerCamera::getInstance()->getDefaultFOV() / mCameraZoom);

    LLVector3 offset = mCameraOffset;
    LLVector3 target_pos = mPreviewTarget + offset;

    F32 z_near = 0.001f;
    F32 z_far = mCameraDistance*10.0f + mPreviewScale.magVec() + mCameraOffset.magVec();

    if (skin_weight)
    {
        target_pos = getPreviewAvatar()->getPositionAgent() + offset;
        z_near = 0.01f;
        z_far = 1024.f;

        //render avatar previews every frame
        refresh();
    }

    if (use_shaders)
    {
        gObjectPreviewProgram.bind();
    }

    gGL.loadIdentity();
    gPipeline.enableLightsPreview();
    gObjectPreviewProgram.uniform4fv(LLShaderMgr::AMBIENT, 1, LLPipeline::PreviewAmbientColor.mV); // <FS:Beq> pass ambient setting to shader

    LLQuaternion camera_rot = LLQuaternion(mCameraPitch, LLVector3::y_axis) *
        LLQuaternion(mCameraYaw, LLVector3::z_axis);

    LLQuaternion av_rot = camera_rot;
    F32 camera_distance = skin_weight ? SKIN_WEIGHT_CAMERA_DISTANCE : mCameraDistance;
    LLViewerCamera::getInstance()->setOriginAndLookAt(
        target_pos + ((LLVector3(camera_distance, 0.f, 0.f) + offset) * av_rot),		// camera
        LLVector3::z_axis,																	// up
        target_pos);											// point of interest


    z_near = llclamp(z_far * 0.001f, 0.001f, 0.1f);

    LLViewerCamera::getInstance()->setPerspective(FALSE, mOrigin.mX, mOrigin.mY, width, height, FALSE, z_near, z_far);

    stop_glerror();

    gGL.pushMatrix();
    gGL.color4fv(edge_col().mV); // <FS:Beq/> restore changes removed by the lab

    const U32 type_mask = LLVertexBuffer::MAP_VERTEX | LLVertexBuffer::MAP_NORMAL | LLVertexBuffer::MAP_TEXCOORD0;

    LLGLEnable normalize(GL_NORMALIZE);

    if (!mBaseModel.empty() && mVertexBuffer[5].empty())
    {
        genBuffers(-1, skin_weight);
        //genBuffers(3);
        //genLODs();
    }

    if (!mModel[mPreviewLOD].empty())
    {
        mFMP->childEnable("reset_btn");

        bool regen = mVertexBuffer[mPreviewLOD].empty();
        if (!regen)
        {
            const std::vector<LLPointer<LLVertexBuffer> >& vb_vec = mVertexBuffer[mPreviewLOD].begin()->second;
            if (!vb_vec.empty())
            {
                const LLVertexBuffer* buff = vb_vec[0];
                regen = buff->hasDataType(LLVertexBuffer::TYPE_WEIGHT4) != skin_weight;
            }
            else
            {
                LL_INFOS() << "Vertex Buffer[" << mPreviewLOD << "]" << " is EMPTY!!!" << LL_ENDL;
                regen = TRUE;
            }
        }

        if (regen)
        {
            genBuffers(mPreviewLOD, skin_weight);
        }

        if (!skin_weight)
        {
            for (LLMeshUploadThread::instance_list::iterator iter = mUploadData.begin(); iter != mUploadData.end(); ++iter)
            {
                LLModelInstance& instance = *iter;

                LLModel* model = instance.mLOD[mPreviewLOD];

                if (!model)
                {
                    continue;
                }

                gGL.pushMatrix();
                LLMatrix4 mat = instance.mTransform;

                gGL.multMatrix((GLfloat*)mat.mMatrix);


                U32 num_models = mVertexBuffer[mPreviewLOD][model].size();
                for (U32 i = 0; i < num_models; ++i)
                {
                    LLVertexBuffer* buffer = mVertexBuffer[mPreviewLOD][model][i];

                    buffer->setBuffer(type_mask & buffer->getTypeMask());

                    if (textures)
                    {
                        int materialCnt = instance.mModel->mMaterialList.size();
                        if (i < materialCnt)
                        {
                            const std::string& binding = instance.mModel->mMaterialList[i];
                            const LLImportMaterial& material = instance.mMaterial[binding];

                            gGL.diffuseColor4fv(material.mDiffuseColor.mV);

                            // Find the tex for this material, bind it, and add it to our set
                            //
                            LLViewerFetchedTexture* tex = bindMaterialDiffuseTexture(material);
                            if (tex)
                            {
                                mTextureSet.insert(tex);
                            }
                        }
                    }
                    // <FS:Beq> improved mesh uploader
                    else if (uv_guide)
                    {
                        if(mUVGuideTexture)
                        {
                            if (mUVGuideTexture->getDiscardLevel() > -1)
                            {
                                gGL.getTexUnit(0)->bind(mUVGuideTexture, true);
                            }
                        }
                        gGL.diffuseColor4fv(base_col().mV); // <FS:Beq/> restore changes removed by the lab

                    }
                    // </FS:Beq>
                    else
                    {
                        gGL.diffuseColor4fv(base_col().mV); // <FS:Beq/> restore changes removed by the lab
                    }

                    buffer->drawRange(LLRender::TRIANGLES, 0, buffer->getNumVerts() - 1, buffer->getNumIndices(), 0);
                    gGL.getTexUnit(0)->unbind(LLTexUnit::TT_TEXTURE);
                    gGL.diffuseColor4fv(edge_col().mV); // <FS:Beq/> restore changes removed by the lab
                    if (edges)
                    {
                        gGL.setLineWidth(edge_width()); // <FS:Beq/> restore changes removed by the lab
                        glPolygonMode(GL_FRONT_AND_BACK, GL_LINE);
                        buffer->drawRange(LLRender::TRIANGLES, 0, buffer->getNumVerts() - 1, buffer->getNumIndices(), 0);
                        glPolygonMode(GL_FRONT_AND_BACK, GL_FILL);
                        gGL.setLineWidth(1.f); // <FS> Line width OGL core profile fix by Rye Mutt
                    }
                }
                gGL.popMatrix();
            }

            if (physics)
            {
                glClear(GL_DEPTH_BUFFER_BIT);

                for (U32 pass = 0; pass < 2; pass++)
                {
                    if (pass == 0)
                    { //depth only pass
                        gGL.setColorMask(false, false);
                    }
                    else
                    {
                        gGL.setColorMask(true, true);
                    }

                    //enable alpha blending on second pass but not first pass
                    LLGLState blend(GL_BLEND, pass);

                    gGL.blendFunc(LLRender::BF_SOURCE_ALPHA, LLRender::BF_ONE_MINUS_SOURCE_ALPHA);

                    for (LLMeshUploadThread::instance_list::iterator iter = mUploadData.begin(); iter != mUploadData.end(); ++iter)
                    {
                        LLModelInstance& instance = *iter;

                        LLModel* model = instance.mLOD[LLModel::LOD_PHYSICS];

                        if (!model)
                        {
                            continue;
                        }

                        gGL.pushMatrix();
                        LLMatrix4 mat = instance.mTransform;

                        gGL.multMatrix((GLfloat*)mat.mMatrix);


                        bool render_mesh = true;
                        LLPhysicsDecomp* decomp = gMeshRepo.mDecompThread;
                        if (decomp)
                        {
                            LLMutexLock(decomp->mMutex);

                            LLModel::Decomposition& physics = model->mPhysics;

                            if (!physics.mHull.empty())
                            {
                                render_mesh = false;

                                if (physics.mMesh.empty())
                                { //build vertex buffer for physics mesh
                                    gMeshRepo.buildPhysicsMesh(physics);
                                }

                                if (!physics.mMesh.empty())
                                { //render hull instead of mesh
                                    for (U32 i = 0; i < physics.mMesh.size(); ++i)
                                    {
                                        if (explode > 0.f)
                                        {
                                            gGL.pushMatrix();

                                            LLVector3 offset = model->mHullCenter[i] - model->mCenterOfHullCenters;
                                            offset *= explode;

                                            gGL.translatef(offset.mV[0], offset.mV[1], offset.mV[2]);
                                        }

                                        static std::vector<LLColor4U> hull_colors;

                                        if (i + 1 >= hull_colors.size())
                                        {
                                            hull_colors.push_back(LLColor4U(rand() % 128 + 127, rand() % 128 + 127, rand() % 128 + 127, 128));
                                        }

                                        gGL.diffuseColor4ubv(hull_colors[i].mV);
                                        LLVertexBuffer::drawArrays(LLRender::TRIANGLES, physics.mMesh[i].mPositions, physics.mMesh[i].mNormals);

                                        if (explode > 0.f)
                                        {
                                            gGL.popMatrix();
                                        }
                                    }
                                }
                            }
                        }

                        if (render_mesh)
                        {
                            if (mVertexBuffer[LLModel::LOD_PHYSICS].empty())
                            {
                                genBuffers(LLModel::LOD_PHYSICS, false);
                            }

                            U32 num_models = mVertexBuffer[LLModel::LOD_PHYSICS][model].size();
                            if (pass > 0){
                                for (U32 i = 0; i < num_models; ++i)
                                {
                                    LLVertexBuffer* buffer = mVertexBuffer[LLModel::LOD_PHYSICS][model][i];

                                    gGL.getTexUnit(0)->unbind(LLTexUnit::TT_TEXTURE);
                                    gGL.diffuseColor4fv(phys_fill_col().mV); // <FS:Beq/> restore changes removed by the lab

                                    buffer->setBuffer(type_mask & buffer->getTypeMask());
                                    buffer->drawRange(LLRender::TRIANGLES, 0, buffer->getNumVerts() - 1, buffer->getNumIndices(), 0);
                                    // <FS:Beq> restore changes removed by the lab
                                    // gGL.diffuseColor4fv(PREVIEW_PSYH_EDGE_COL.mV);
                                    // gGL.setLineWidth(PREVIEW_PSYH_EDGE_WIDTH); // <FS> Line width OGL core profile fix by Rye Mutt
                                    gGL.diffuseColor4fv(phys_edge_col().mV);
                                    gGL.setLineWidth(phys_edge_width());
                                    // </FS:Beq> 
                                    glPolygonMode(GL_FRONT_AND_BACK, GL_LINE);
                                    buffer->drawRange(LLRender::TRIANGLES, 0, buffer->getNumVerts() - 1, buffer->getNumIndices(), 0);

                                    glPolygonMode(GL_FRONT_AND_BACK, GL_FILL);
                                    gGL.setLineWidth(1.f); // <FS> Line width OGL core profile fix by Rye Mutt
                                }
                            }
                        }
                        gGL.popMatrix();
                    }

                    // only do this if mDegenerate was set in the preceding mesh checks [Check this if the ordering ever breaks]
                    if (mHasDegenerate)
                    {
                        // <FS:Beq> restore older functionality lost in lab importer
                        // gGL.setLineWidth(PREVIEW_DEG_EDGE_WIDTH); // <FS> Line width OGL core profile fix by Rye Mutt
                        // glPointSize(PREVIEW_DEG_POINT_SIZE);
                        // gPipeline.enableLightsFullbright();
                        gGL.setLineWidth(deg_edge_width());
                        glPointSize(deg_point_size());
                        // gPipeline.enableLightsFullbright(); // This may need to be restored when I fined the cause of the black rendering
                        // </FS:Beq>
                        //show degenerate triangles
                        LLGLDepthTest depth(GL_TRUE, GL_TRUE, GL_ALWAYS);
                        LLGLDisable cull(GL_CULL_FACE);
                        
                        // gGL.diffuseColor4f(1.f, 0.f, 0.f, 1.f); // <FS:Beq/> restore proper functionality
                        const LLVector4a scale(0.5f);

                        for (LLMeshUploadThread::instance_list::iterator iter = mUploadData.begin(); iter != mUploadData.end(); ++iter)
                        {
                            LLModelInstance& instance = *iter;

                            LLModel* model = instance.mLOD[LLModel::LOD_PHYSICS];

                            if (!model)
                            {
                                continue;
                            }

                            gGL.pushMatrix();
                            LLMatrix4 mat = instance.mTransform;

                            gGL.multMatrix((GLfloat*)mat.mMatrix);


                            LLPhysicsDecomp* decomp = gMeshRepo.mDecompThread;
                            if (decomp)
                            {
                                LLMutexLock(decomp->mMutex);

                                LLModel::Decomposition& physics = model->mPhysics;

                                if (physics.mHull.empty())
                                {
                                    if (mVertexBuffer[LLModel::LOD_PHYSICS].empty())
                                    {
                                        genBuffers(LLModel::LOD_PHYSICS, false);
                                    }

                                    U32 num_models = mVertexBuffer[LLModel::LOD_PHYSICS][model].size();
                                    for (U32 v = 0; v < num_models; ++v)
                                    {
                                        LLVertexBuffer* buffer = mVertexBuffer[LLModel::LOD_PHYSICS][model][v];

                                        buffer->setBuffer(type_mask & buffer->getTypeMask());

                                        LLStrider<LLVector3> pos_strider;
                                        buffer->getVertexStrider(pos_strider, 0);
                                        LLVector4a* pos = (LLVector4a*)pos_strider.get();

                                        LLStrider<U16> idx;
                                        buffer->getIndexStrider(idx, 0);

                                        for (U32 i = 0; i < buffer->getNumIndices(); i += 3)
                                        {
                                            LLVector4a v1; v1.setMul(pos[*idx++], scale);
                                            LLVector4a v2; v2.setMul(pos[*idx++], scale);
                                            LLVector4a v3; v3.setMul(pos[*idx++], scale);

                                            if (ll_is_degenerate(v1, v2, v3))
                                            {
                                                // <FS:Beq> restore (configurable) coloured overlay
                                                glPolygonMode(GL_FRONT_AND_BACK, GL_FILL);
                                                gGL.diffuseColor4fv(deg_fill_col().mV);
                                                buffer->draw(LLRender::TRIANGLES, 3, i);
                                                glPolygonMode(GL_FRONT_AND_BACK, GL_LINE);
                                                gGL.diffuseColor3fv(deg_edge_col().mV);
                                                gGL.color3fv(deg_edge_col().mV);
                                                // </FS:Beq>
                                                buffer->draw(LLRender::LINE_LOOP, 3, i);
                                                buffer->draw(LLRender::POINTS, 3, i);
                                            }
                                        }
                                    }
                                }
                            }

                            gGL.popMatrix();
                        }
                        gGL.setLineWidth(1.f); // <FS> Line width OGL core profile fix by Rye Mutt
                        glPointSize(1.f);
                        gPipeline.enableLightsPreview();
                        gGL.setSceneBlendType(LLRender::BT_ALPHA);
                    }
                }
            }
        }
        else
        {
            target_pos = getPreviewAvatar()->getPositionAgent();
            getPreviewAvatar()->clearAttachmentOverrides(); // removes pelvis fixup
            LLUUID fake_mesh_id;
            fake_mesh_id.generate();
            getPreviewAvatar()->addPelvisFixup(mPelvisZOffset, fake_mesh_id);
            bool pelvis_recalc = false;

            LLViewerCamera::getInstance()->setOriginAndLookAt(
                target_pos + ((LLVector3(camera_distance, 0.f, 0.f) + offset) * av_rot),		// camera
                LLVector3::z_axis,																	// up
                target_pos);											// point of interest

            for (LLModelLoader::scene::iterator iter = mScene[mPreviewLOD].begin(); iter != mScene[mPreviewLOD].end(); ++iter)
            {
                for (LLModelLoader::model_instance_list::iterator model_iter = iter->second.begin(); model_iter != iter->second.end(); ++model_iter)
                {
                    LLModelInstance& instance = *model_iter;
                    LLModel* model = instance.mModel;

                    if (!model->mSkinWeights.empty())
                    {
                        const LLMeshSkinInfo *skin = &model->mSkinInfo;
                        LLSkinningUtil::initJointNums(&model->mSkinInfo, getPreviewAvatar());// inits skin->mJointNums if nessesary
                        U32 joint_count = LLSkinningUtil::getMeshJointCount(skin);
                        U32 bind_count = skin->mAlternateBindMatrix.size();

                        if (joint_overrides
                            && bind_count > 0
                            && joint_count == bind_count)
                        {
                            // mesh_id is used to determine which mesh gets to
                            // set the joint offset, in the event of a conflict. Since
                            // we don't know the mesh id yet, we can't guarantee that
                            // joint offsets will be applied with the same priority as
                            // in the uploaded model. If the file contains multiple
                            // meshes with conflicting joint offsets, preview may be
                            // incorrect.
                            LLUUID fake_mesh_id;
                            fake_mesh_id.generate();
                            for (U32 j = 0; j < joint_count; ++j)
                            {
                                LLJoint *joint = getPreviewAvatar()->getJoint(skin->mJointNums[j]);
                                if (joint)
                                {
                                    const LLVector3& jointPos = skin->mAlternateBindMatrix[j].getTranslation();
                                    if (joint->aboveJointPosThreshold(jointPos))
                                    {
                                        bool override_changed;
                                        joint->addAttachmentPosOverride(jointPos, fake_mesh_id, "model", override_changed);

                                        if (override_changed)
                                        {
                                            //If joint is a pelvis then handle old/new pelvis to foot values
                                            if (joint->getName() == "mPelvis")// or skin->mJointNames[j]
                                            {
                                                pelvis_recalc = true;
                                            }
                                        }
                                        if (skin->mLockScaleIfJointPosition)
                                        {
                                            // Note that unlike positions, there's no threshold check here,
                                            // just a lock at the default value.
                                            joint->addAttachmentScaleOverride(joint->getDefaultScale(), fake_mesh_id, "model");
                                        }
                                    }
                                }
                            }
                        }

                        for (U32 i = 0, e = mVertexBuffer[mPreviewLOD][model].size(); i < e; ++i)
                        {
                            LLVertexBuffer* buffer = mVertexBuffer[mPreviewLOD][model][i];

                            const LLVolumeFace& face = model->getVolumeFace(i);

                            LLStrider<LLVector3> position;
                            buffer->getVertexStrider(position);

                            // <FS:Ansariel> Vectorized Weight4Strider and ClothWeightStrider by Drake Arconis
                            //LLStrider<LLVector4> weight;
                            LLStrider<LLVector4a> weight;
                            buffer->getWeight4Strider(weight);

                            //quick 'n dirty software vertex skinning

                            //build matrix palette

                            LLMatrix4a mat[LL_MAX_JOINTS_PER_MESH_OBJECT];
                            //<FS:Beq> use Mat4a part of the caching changes, no point in using the cache itself in the preview though.
                            //LLSkinningUtil::initSkinningMatrixPalette((LLMatrix4*)mat, joint_count,
                            //    skin, getPreviewAvatar());
                            LLSkinningUtil::initSkinningMatrixPalette(mat, joint_count,
                                skin, getPreviewAvatar());
                            //</FS:Beq>

                            LLMatrix4a bind_shape_matrix;
                            bind_shape_matrix.loadu(skin->mBindShapeMatrix);
                            U32 max_joints = LLSkinningUtil::getMaxJointCount();
                            for (U32 j = 0; j < buffer->getNumVerts(); ++j)
                            {
                                LLMatrix4a final_mat;
                                // <FS:Ansariel> Vectorized Weight4Strider and ClothWeightStrider by Drake Arconis
                                //F32 *wptr = weight[j].mV;
                                F32 *wptr = weight[j].getF32ptr();
                                // </FS:Ansariel>
                                LLSkinningUtil::getPerVertexSkinMatrix(wptr, mat, true, final_mat, max_joints);

                                //VECTORIZE THIS
                                LLVector4a& v = face.mPositions[j];

                                LLVector4a t;
                                LLVector4a dst;
                                bind_shape_matrix.affineTransform(v, t);
                                final_mat.affineTransform(t, dst);

                                position[j][0] = dst[0];
                                position[j][1] = dst[1];
                                position[j][2] = dst[2];
                            }

                            // <FS:ND> FIRE-13465 Make sure there's a material set before dereferencing it
                            if( instance.mModel->mMaterialList.size() > i &&
                                instance.mMaterial.end() != instance.mMaterial.find( instance.mModel->mMaterialList[ i ] ) )
                            {
                            // </FS:ND>
                            llassert(model->mMaterialList.size() > i);
                            const std::string& binding = instance.mModel->mMaterialList[i];
                            const LLImportMaterial& material = instance.mMaterial[binding];

                            buffer->setBuffer(type_mask & buffer->getTypeMask());
                            gGL.diffuseColor4fv(material.mDiffuseColor.mV);
                            gGL.getTexUnit(0)->unbind(LLTexUnit::TT_TEXTURE);

                            // Find the tex for this material, bind it, and add it to our set
                            //
                            LLViewerFetchedTexture* tex = bindMaterialDiffuseTexture(material);
                            if (tex)
                            {
                                mTextureSet.insert(tex);
                            }
                            } else  // <FS:ND> FIRE-13465 Make sure there's a material set before dereferencing it, if none, set buffer type and unbind texture.
                            {
                                buffer->setBuffer(type_mask & buffer->getTypeMask());
                                gGL.getTexUnit(0)->unbind(LLTexUnit::TT_TEXTURE);
                            } // </FS:ND>

                            buffer->draw(LLRender::TRIANGLES, buffer->getNumIndices(), 0);

                            if (edges)
                            {
                                // <FS:Beq> restore behaviour removed by lab
                                // gGL.diffuseColor4fv(PREVIEW_EDGE_COL.mV);
                                // gGL.setLineWidth(PREVIEW_EDGE_WIDTH);
                                gGL.diffuseColor4fv(edge_col().mV);
                                gGL.setLineWidth(edge_width());
                                // </FS:Beq>
                                glPolygonMode(GL_FRONT_AND_BACK, GL_LINE);
                                buffer->draw(LLRender::TRIANGLES, buffer->getNumIndices(), 0);
                                glPolygonMode(GL_FRONT_AND_BACK, GL_FILL);
                                gGL.setLineWidth(1.f); // <FS> Line width OGL core profile fix by Rye Mutt
                            }
                        }
                    }
                }
            }

            if (joint_positions)
            {
                LLGLSLShader* shader = LLGLSLShader::sCurBoundShaderPtr;
                if (shader)
                {
                    gDebugProgram.bind();
                }
                getPreviewAvatar()->renderCollisionVolumes();
                if (fmp->mTabContainer->getCurrentPanelIndex() == fmp->mAvatarTabIndex)
                {
                    getPreviewAvatar()->renderBones(fmp->mSelectedJointName);
                }
                else
                {
                    getPreviewAvatar()->renderBones();
                }
                if (shader)
                {
                    shader->bind();
                }
            }

            if (pelvis_recalc)
            {
                // size/scale recalculation
                getPreviewAvatar()->postPelvisSetRecalc();
            }
        }
    }

    if (use_shaders)
    {
        gObjectPreviewProgram.unbind();
    }

    gGL.popMatrix();

    return TRUE;
}

//-----------------------------------------------------------------------------
// refresh()
//-----------------------------------------------------------------------------
void LLModelPreview::refresh()
{
    mNeedsUpdate = TRUE;
}

//-----------------------------------------------------------------------------
// rotate()
//-----------------------------------------------------------------------------
void LLModelPreview::rotate(F32 yaw_radians, F32 pitch_radians)
{
    mCameraYaw = mCameraYaw + yaw_radians;

    mCameraPitch = llclamp(mCameraPitch + pitch_radians, F_PI_BY_TWO * -0.8f, F_PI_BY_TWO * 0.8f);
}

//-----------------------------------------------------------------------------
// zoom()
//-----------------------------------------------------------------------------
void LLModelPreview::zoom(F32 zoom_amt)
{
    F32 new_zoom = mCameraZoom + zoom_amt;
    // TODO: stop clamping in render
    // <FS:Beq> restore settings control
    // mCameraZoom = llclamp(new_zoom, 1.f, PREVIEW_ZOOM_LIMIT); 
    static LLCachedControl<F32> zoom_limit(gSavedSettings, "MeshPreviewZoomLimit");
    mCameraZoom = llclamp(new_zoom, 1.f, zoom_limit());
    // </FS:Beq>
}

void LLModelPreview::pan(F32 right, F32 up)
{
    bool skin_weight = mViewOption["show_skin_weight"];
    F32 camera_distance = skin_weight ? SKIN_WEIGHT_CAMERA_DISTANCE : mCameraDistance;
    mCameraOffset.mV[VY] = llclamp(mCameraOffset.mV[VY] + right * camera_distance / mCameraZoom, -1.f, 1.f);
    mCameraOffset.mV[VZ] = llclamp(mCameraOffset.mV[VZ] + up * camera_distance / mCameraZoom, -1.f, 1.f);
}

void LLModelPreview::setPreviewLOD(S32 lod)
{
    lod = llclamp(lod, 0, (S32)LLModel::LOD_HIGH);

    if (lod != mPreviewLOD)
    {
        mPreviewLOD = lod;

        LLComboBox* combo_box = mFMP->getChild<LLComboBox>("preview_lod_combo");
        combo_box->setCurrentByIndex((NUM_LOD - 1) - mPreviewLOD); // combo box list of lods is in reverse order
        mFMP->childSetValue("lod_file_" + lod_name[mPreviewLOD], mLODFile[mPreviewLOD]);

        LLColor4 highlight_color = LLUIColorTable::instance().getColor("MeshImportTableHighlightColor");
        LLColor4 normal_color = LLUIColorTable::instance().getColor("MeshImportTableNormalColor");

        for (S32 i = 0; i <= LLModel::LOD_HIGH; ++i)
        {
            const LLColor4& color = (i == lod) ? highlight_color : normal_color;

            mFMP->childSetColor(lod_status_name[i], color);
            mFMP->childSetColor(lod_label_name[i], color);
            mFMP->childSetColor(lod_triangles_name[i], color);
            mFMP->childSetColor(lod_vertices_name[i], color);
        }

        LLFloaterModelPreview* fmp = (LLFloaterModelPreview*)mFMP;
        if (fmp)
        {
            // make preview repopulate tab
            fmp->clearAvatarTab();
        }
    }
    refresh();
    updateStatusMessages();
}

//static
void LLModelPreview::textureLoadedCallback(
    BOOL success,
    LLViewerFetchedTexture *src_vi,
    LLImageRaw* src,
    LLImageRaw* src_aux,
    S32 discard_level,
    BOOL final,
    void* userdata)
{
    LLModelPreview* preview = (LLModelPreview*)userdata;
    preview->refresh();

    if (final && preview->mModelLoader)
    {
        if (preview->mModelLoader->mNumOfFetchingTextures > 0)
        {
            preview->mModelLoader->mNumOfFetchingTextures--;
        }
    }
}

// static
bool LLModelPreview::lodQueryCallback()
{
    // not the best solution, but model preview belongs to floater
    // so it is an easy way to check that preview still exists.
    LLFloaterModelPreview* fmp = LLFloaterModelPreview::sInstance;
    if (fmp && fmp->mModelPreview)
    {
        LLModelPreview* preview = fmp->mModelPreview;
        if (preview->mLodsQuery.size() > 0)
        {
            S32 lod = preview->mLodsQuery.back();
            preview->mLodsQuery.pop_back();
            preview->genLODs(lod);

            if (preview->mLookUpLodFiles && (lod == LLModel::LOD_HIGH))
            {
                preview->lookupLODModelFiles(LLModel::LOD_HIGH);
            }

            // return false to continue cycle
            return false;
        }
    }
    // nothing to process
    return true;
}

void LLModelPreview::onLODParamCommit(S32 lod, bool enforce_tri_limit)
{
    if (!mLODFrozen)
    {
        genLODs(lod, 3, enforce_tri_limit);
        mFMP->refresh(); // <FS:Beq/> BUG-231970 Fix b0rken upload floater refresh
        refresh();
    }
}
<|MERGE_RESOLUTION|>--- conflicted
+++ resolved
@@ -73,7 +73,6 @@
 // </AW: opensim-limits>
 
 bool LLModelPreview::sIgnoreLoadedCallback = false;
-<<<<<<< HEAD
 // <FS:Beq> fix up and restore stuff removed by lab
 // // Extra configurability, to be exposed later in xml (LLModelPreview probably
 // // should become UI control at some point or get split into preview control)
@@ -91,26 +90,7 @@
 // static const F32 PREVIEW_DEG_POINT_SIZE(8.f);
 // static const F32 PREVIEW_ZOOM_LIMIT(10.f);
 // </FS:Beq>
-=======
-
-// Extra configurability, to be exposed later in xml (LLModelPreview probably
-// should become UI control at some point or get split into preview control)
-static const LLColor4 PREVIEW_CANVAS_COL(0.169f, 0.169f, 0.169f, 1.f);
-static const LLColor4 PREVIEW_EDGE_COL(0.4f, 0.4f, 0.4f, 1.0);
-static const LLColor4 PREVIEW_BASE_COL(1.f, 1.f, 1.f, 1.f);
-static const LLColor3 PREVIEW_BRIGHTNESS(0.9f, 0.9f, 0.9f);
-static const F32 PREVIEW_EDGE_WIDTH(1.f);
-static const LLColor4 PREVIEW_PSYH_EDGE_COL(0.f, 0.25f, 0.5f, 0.25f);
-static const LLColor4 PREVIEW_PSYH_FILL_COL(0.f, 0.5f, 1.0f, 0.5f);
-static const F32 PREVIEW_PSYH_EDGE_WIDTH(1.f);
-static const LLColor4 PREVIEW_DEG_EDGE_COL(1.f, 0.f, 0.f, 1.f);
-static const LLColor4 PREVIEW_DEG_FILL_COL(1.f, 0.f, 0.f, 0.5f);
-static const F32 PREVIEW_DEG_EDGE_WIDTH(3.f);
-static const F32 PREVIEW_DEG_POINT_SIZE(8.f);
-static const F32 PREVIEW_ZOOM_LIMIT(10.f);
 static const std::string DEFAULT_PHYSICS_MESH_NAME = "default_physics_shape";
-
->>>>>>> 322320a9
 const F32 SKIN_WEIGHT_CAMERA_DISTANCE = 16.f;
 
 BOOL stop_gloderror()
