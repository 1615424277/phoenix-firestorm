/**
 * @file llmodelpreview.cpp
 * @brief LLModelPreview class implementation
 *
 * $LicenseInfo:firstyear=2020&license=viewerlgpl$
 * Second Life Viewer Source Code
 * Copyright (C) 2020, Linden Research, Inc.
 *
 * This library is free software; you can redistribute it and/or
 * modify it under the terms of the GNU Lesser General Public
 * License as published by the Free Software Foundation;
 * version 2.1 of the License only.
 *
 * This library is distributed in the hope that it will be useful,
 * but WITHOUT ANY WARRANTY; without even the implied warranty of
 * MERCHANTABILITY or FITNESS FOR A PARTICULAR PURPOSE.  See the GNU
 * Lesser General Public License for more details.
 *
 * You should have received a copy of the GNU Lesser General Public
 * License along with this library; if not, write to the Free Software
 * Foundation, Inc., 51 Franklin Street, Fifth Floor, Boston, MA  02110-1301  USA
 *
 * Linden Research, Inc., 945 Battery Street, San Francisco, CA  94111  USA
 * $/LicenseInfo$
 */

#include "llviewerprecompiledheaders.h"

#include "llmodelpreview.h"

#include "llmodelloader.h"
#include "lldaeloader.h"
#include "llfloatermodelpreview.h"

#include "llagent.h"
#include "llanimationstates.h"
#include "llcallbacklist.h"
#include "lldatapacker.h"
#include "lldrawable.h"
#include "llface.h"
#include "lliconctrl.h"
#include "llmatrix4a.h"
#include "llmeshrepository.h"
#include "llrender.h"
#include "llsdutil_math.h"
#include "llskinningutil.h"
#include "llstring.h"
#include "llsdserialize.h"
#include "lltoolmgr.h"
#include "llui.h"
#include "llvector4a.h"
#include "llviewercamera.h"
#include "llviewercontrol.h"
#include "llviewerobjectlist.h"
#include "llviewernetwork.h"
#include "llviewershadermgr.h"
#include "llviewertexteditor.h"
#include "llviewertexturelist.h"
#include "llvoavatar.h"
#include "pipeline.h"

// ui controls (from floater)
#include "llbutton.h"
#include "llcombobox.h"
#include "llspinctrl.h"
#include "lltabcontainer.h"
#include "lltextbox.h"

#include "glod/glod.h"
#include <boost/algorithm/string.hpp>
// <AW: opensim-limits>
#include "llworld.h"
// </AW: opensim-limits>

bool LLModelPreview::sIgnoreLoadedCallback = false;

// Extra configurability, to be exposed later in xml (LLModelPreview probably
// should become UI control at some point or get split into preview control)
static const LLColor4 PREVIEW_CANVAS_COL(0.169f, 0.169f, 0.169f, 1.f);
static const LLColor4 PREVIEW_EDGE_COL(0.4f, 0.4f, 0.4f, 1.0);
static const LLColor4 PREVIEW_BASE_COL(1.f, 1.f, 1.f, 1.f);
static const LLColor3 PREVIEW_BRIGHTNESS(0.9f, 0.9f, 0.9f);
static const F32 PREVIEW_EDGE_WIDTH(1.f);
static const LLColor4 PREVIEW_PSYH_EDGE_COL(0.f, 0.25f, 0.5f, 0.25f);
static const LLColor4 PREVIEW_PSYH_FILL_COL(0.f, 0.5f, 1.0f, 0.5f);
static const F32 PREVIEW_PSYH_EDGE_WIDTH(1.f);
static const LLColor4 PREVIEW_DEG_EDGE_COL(1.f, 0.f, 0.f, 1.f);
static const LLColor4 PREVIEW_DEG_FILL_COL(1.f, 0.f, 0.f, 0.5f);
static const F32 PREVIEW_DEG_EDGE_WIDTH(3.f);
static const F32 PREVIEW_DEG_POINT_SIZE(8.f);
static const F32 PREVIEW_ZOOM_LIMIT(10.f);

const F32 SKIN_WEIGHT_CAMERA_DISTANCE = 16.f;

BOOL stop_gloderror()
{
    GLuint error = glodGetError();

    if (error != GLOD_NO_ERROR)
    {
        LL_WARNS() << "GLOD error detected, cannot generate LOD: " << std::hex << error << LL_ENDL;
        return TRUE;
    }

    return FALSE;
}

LLViewerFetchedTexture* bindMaterialDiffuseTexture(const LLImportMaterial& material)
{
    LLViewerFetchedTexture *texture = LLViewerTextureManager::getFetchedTexture(material.getDiffuseMap(), FTT_DEFAULT, TRUE, LLGLTexture::BOOST_PREVIEW);

    if (texture)
    {
        if (texture->getDiscardLevel() > -1)
        {
            gGL.getTexUnit(0)->bind(texture, true);
            return texture;
        }
    }

    return NULL;
}

std::string stripSuffix(std::string name)
{
    // <FS:Ansariel> Bug fixes in mesh importer by Drake Arconis
    //if ((name.find("_LOD") != -1) || (name.find("_PHYS") != -1))
    if ((name.find("_LOD") != std::string::npos) || (name.find("_PHYS") != std::string::npos))
    // </FS:Ansariel>
    {
        return name.substr(0, name.rfind('_'));
    }
    return name;
}

void FindModel(LLModelLoader::scene& scene, const std::string& name_to_match, LLModel*& baseModelOut, LLMatrix4& matOut)
{
    LLModelLoader::scene::iterator base_iter = scene.begin();
    bool found = false;
    while (!found && (base_iter != scene.end()))
    {
        matOut = base_iter->first;

        LLModelLoader::model_instance_list::iterator base_instance_iter = base_iter->second.begin();
        while (!found && (base_instance_iter != base_iter->second.end()))
        {
            LLModelInstance& base_instance = *base_instance_iter++;
            LLModel* base_model = base_instance.mModel;

            if (base_model && (base_model->mLabel == name_to_match))
            {
                baseModelOut = base_model;
                return;
            }
        }
        base_iter++;
    }
}

//-----------------------------------------------------------------------------
// LLModelPreview
//-----------------------------------------------------------------------------

LLModelPreview::LLModelPreview(S32 width, S32 height, LLFloater* fmp)
    : LLViewerDynamicTexture(width, height, 3, ORDER_MIDDLE, FALSE), LLMutex()
    , mLodsQuery()
    , mLodsWithParsingError()
    , mPelvisZOffset(0.0f)
    , mLegacyRigFlags(U32_MAX)
    , mRigValidJointUpload(false)
    , mPhysicsSearchLOD(LLModel::LOD_PHYSICS)
    , mResetJoints(false)
    , mModelNoErrors(true)
    , mLastJointUpdate(false)
    , mHasDegenerate(false)
    , mImporterDebug(LLCachedControl<bool>(gSavedSettings, "ImporterDebug", false))
{
    mNeedsUpdate = TRUE;
    mCameraDistance = 0.f;
    mCameraYaw = 0.f;
    mCameraPitch = 0.f;
    mCameraZoom = 1.f;
    mTextureName = 0;
    mPreviewLOD = 0;
    mModelLoader = NULL;
    mMaxTriangleLimit = 0;
    mDirty = false;
    mGenLOD = false;
    mLoading = false;
    mLoadState = LLModelLoader::STARTING;
    mGroup = 0;
    mLODFrozen = false;
    mBuildShareTolerance = 0.f;
    mBuildQueueMode = GLOD_QUEUE_GREEDY;
    mBuildBorderMode = GLOD_BORDER_UNLOCK;
    mBuildOperator = GLOD_OPERATOR_EDGE_COLLAPSE;
    mUVGuideTexture = LLViewerTextureManager::getFetchedTextureFromFile(gSavedSettings.getString("FSMeshPreviewUVGuideFile"), FTT_LOCAL_FILE, TRUE, LLGLTexture::BOOST_PREVIEW); // <FS:Beq> - Add UV guide overlay to pmesh preview

    for (U32 i = 0; i < LLModel::NUM_LODS; ++i)
    {
        mRequestedTriangleCount[i] = 0;
        mRequestedCreaseAngle[i] = -1.f;
        mRequestedLoDMode[i] = 0;
        mRequestedErrorThreshold[i] = 0.f;
        mRequestedBuildOperator[i] = 0;
        mRequestedQueueMode[i] = 0;
        mRequestedBorderMode[i] = 0;
        mRequestedShareTolerance[i] = 0.f;
    }

    mViewOption["show_textures"] = false;

    mFMP = fmp;

    mHasPivot = false;
    mModelPivot = LLVector3(0.0f, 0.0f, 0.0f);

    glodInit();

    createPreviewAvatar();
}

LLModelPreview::~LLModelPreview()
{
    // glod apparently has internal mem alignment issues that are angering
    // the heap-check code in windows, these should be hunted down in that
    // TP code, if possible
    //
    // kernel32.dll!HeapFree()  + 0x14 bytes	
    // msvcr100.dll!free(void * pBlock)  Line 51	C
    // glod.dll!glodGetGroupParameteriv()  + 0x119 bytes	
    // glod.dll!glodShutdown()  + 0x77 bytes	
    //
    //glodShutdown();
    // <FS:WS> Mark the preview avatar as dead, when the floater closes. Prevents memleak!
    mPreviewAvatar->markDead();
    if (mModelLoader)
    {
        mModelLoader->shutdown();
    }
}

U32 LLModelPreview::calcResourceCost()
{
    assert_main_thread();

    rebuildUploadData();

    //Upload skin is selected BUT check to see if the joints coming in from the asset were malformed.
    if (mFMP && mFMP->childGetValue("upload_skin").asBoolean())
    {
        bool uploadingJointPositions = mFMP->childGetValue("upload_joints").asBoolean();
        if (uploadingJointPositions && !isRigValidForJointPositionUpload())
        {
            mFMP->childDisable("ok_btn");
        }
    }

    std::set<LLModel*> accounted;
    U32 num_points = 0;
    U32 num_hulls = 0;

    F32 debug_scale = mFMP ? mFMP->childGetValue("import_scale").asReal() : 1.f;
    mPelvisZOffset = mFMP ? mFMP->childGetValue("pelvis_offset").asReal() : 3.0f;

    if (mFMP && mFMP->childGetValue("upload_joints").asBoolean())
    {
        // FIXME if preview avatar ever gets reused, this fake mesh ID stuff will fail.
        // see also call to addAttachmentPosOverride.
        LLUUID fake_mesh_id;
        fake_mesh_id.generate();
        getPreviewAvatar()->addPelvisFixup(mPelvisZOffset, fake_mesh_id);
    }

    F32 streaming_cost = 0.f;
    F32 physics_cost = 0.f;
    for (U32 i = 0; i < mUploadData.size(); ++i)
    {
        LLModelInstance& instance = mUploadData[i];

        if (accounted.find(instance.mModel) == accounted.end())
        {
            accounted.insert(instance.mModel);

            LLModel::Decomposition& decomp =
                instance.mLOD[LLModel::LOD_PHYSICS] ?
                instance.mLOD[LLModel::LOD_PHYSICS]->mPhysics :
                instance.mModel->mPhysics;

            //update instance skin info for each lods pelvisZoffset 
            for (int j = 0; j<LLModel::NUM_LODS; ++j)
            {
                if (instance.mLOD[j])
                {
                    instance.mLOD[j]->mSkinInfo.mPelvisOffset = mPelvisZOffset;
                }
            }

            std::stringstream ostr;
            LLSD ret = LLModel::writeModel(ostr,
                instance.mLOD[4],
                instance.mLOD[3],
                instance.mLOD[2],
                instance.mLOD[1],
                instance.mLOD[0],
                decomp,
                mFMP->childGetValue("upload_skin").asBoolean(),
                mFMP->childGetValue("upload_joints").asBoolean(),
                mFMP->childGetValue("lock_scale_if_joint_position").asBoolean(),
                TRUE,
                FALSE,
                instance.mModel->mSubmodelID);

            num_hulls += decomp.mHull.size();
            for (U32 i = 0; i < decomp.mHull.size(); ++i)
            {
                num_points += decomp.mHull[i].size();
            }

            //calculate streaming cost
            LLMatrix4 transformation = instance.mTransform;

            LLVector3 position = LLVector3(0, 0, 0) * transformation;

            LLVector3 x_transformed = LLVector3(1, 0, 0) * transformation - position;
            LLVector3 y_transformed = LLVector3(0, 1, 0) * transformation - position;
            LLVector3 z_transformed = LLVector3(0, 0, 1) * transformation - position;
            F32 x_length = x_transformed.normalize();
            F32 y_length = y_transformed.normalize();
            F32 z_length = z_transformed.normalize();
            LLVector3 scale = LLVector3(x_length, y_length, z_length);

            F32 radius = scale.length()*0.5f*debug_scale;

            LLMeshCostData costs;
            if (gMeshRepo.getCostData(ret, costs))
            {
                streaming_cost += costs.getRadiusBasedStreamingCost(radius);
            }
        }
    }

    F32 scale = mFMP ? mFMP->childGetValue("import_scale").asReal()*2.f : 2.f;

    mDetailsSignal(mPreviewScale[0] * scale, mPreviewScale[1] * scale, mPreviewScale[2] * scale, streaming_cost, physics_cost);

    updateStatusMessages();

    return (U32)streaming_cost;
}

void LLModelPreview::rebuildUploadData()
{
    assert_main_thread();

    mUploadData.clear();
    mTextureSet.clear();

    //fill uploaddata instance vectors from scene data

    std::string requested_name = mFMP->getChild<LLUICtrl>("description_form")->getValue().asString();

    LLSpinCtrl* scale_spinner = mFMP->getChild<LLSpinCtrl>("import_scale");

    F32 scale = scale_spinner->getValue().asReal();

    LLMatrix4 scale_mat;
    scale_mat.initScale(LLVector3(scale, scale, scale));

    F32 max_scale = 0.f;

    BOOL legacyMatching = gSavedSettings.getBOOL("ImporterLegacyMatching");
    U32 load_state = 0;

    for (LLModelLoader::scene::iterator iter = mBaseScene.begin(); iter != mBaseScene.end(); ++iter)
    { //for each transform in scene
        LLMatrix4 mat = iter->first;

        // compute position
        LLVector3 position = LLVector3(0, 0, 0) * mat;

        // compute scale
        LLVector3 x_transformed = LLVector3(1, 0, 0) * mat - position;
        LLVector3 y_transformed = LLVector3(0, 1, 0) * mat - position;
        LLVector3 z_transformed = LLVector3(0, 0, 1) * mat - position;
        F32 x_length = x_transformed.normalize();
        F32 y_length = y_transformed.normalize();
        F32 z_length = z_transformed.normalize();

        max_scale = llmax(llmax(llmax(max_scale, x_length), y_length), z_length);

        mat *= scale_mat;

        for (LLModelLoader::model_instance_list::iterator model_iter = iter->second.begin(); model_iter != iter->second.end();)
        { //for each instance with said transform applied 
            LLModelInstance instance = *model_iter++;

            LLModel* base_model = instance.mModel;

            if (base_model && !requested_name.empty())
            {
                base_model->mRequestedLabel = requested_name;
            }

            for (int i = LLModel::NUM_LODS - 1; i >= LLModel::LOD_IMPOSTOR; i--)
            {
                LLModel* lod_model = NULL;
                if (!legacyMatching)
                {
                    // Fill LOD slots by finding matching meshes by label with name extensions
                    // in the appropriate scene for each LOD. This fixes all kinds of issues
                    // where the indexed method below fails in spectacular fashion.
                    // If you don't take the time to name your LOD and PHYS meshes
                    // with the name of their corresponding mesh in the HIGH LOD,
                    // then the indexed method will be attempted below.

                    LLMatrix4 transform;

                    std::string name_to_match = instance.mLabel;
                    llassert(!name_to_match.empty());

                    int extensionLOD;
                    if (i != LLModel::LOD_PHYSICS || mModel[LLModel::LOD_PHYSICS].empty())
                    {
                        extensionLOD = i;
                    }
                    else
                    {
                        //Physics can be inherited from other LODs or loaded, so we need to adjust what extension we are searching for
                        extensionLOD = mPhysicsSearchLOD;
                    }

                    std::string toAdd;
                    switch (extensionLOD)
                    {
                    case LLModel::LOD_IMPOSTOR: toAdd = "_LOD0"; break;
                    case LLModel::LOD_LOW:      toAdd = "_LOD1"; break;
                    case LLModel::LOD_MEDIUM:   toAdd = "_LOD2"; break;
                    case LLModel::LOD_PHYSICS:  toAdd = "_PHYS"; break;
                    case LLModel::LOD_HIGH:                      break;
                    }

                    // <FS:Ansariel> Bug fixes in mesh importer by Drake Arconis
                    //if (name_to_match.find(toAdd) == -1)
                    if (name_to_match.find(toAdd) == std::string::npos)
                    // </FS:Ansariel>
                    {
                        name_to_match += toAdd;
                    }

                    FindModel(mScene[i], name_to_match, lod_model, transform);

                    if (!lod_model && i != LLModel::LOD_PHYSICS)
                    {
                        if (mImporterDebug)
                        {
                            std::ostringstream out;
                            out << "Search of" << name_to_match;
                            out << " in LOD" << i;
                            out << " list failed. Searching for alternative among LOD lists.";
                            LL_INFOS() << out.str() << LL_ENDL;
                            LLFloaterModelPreview::addStringToLog(out, false);
                        }

                        int searchLOD = (i > LLModel::LOD_HIGH) ? LLModel::LOD_HIGH : i;
                        while ((searchLOD <= LLModel::LOD_HIGH) && !lod_model)
                        {
                            std::string name_to_match = instance.mLabel;
                            llassert(!name_to_match.empty());

                            std::string toAdd;
                            switch (searchLOD)
                            {
                            case LLModel::LOD_IMPOSTOR: toAdd = "_LOD0"; break;
                            case LLModel::LOD_LOW:      toAdd = "_LOD1"; break;
                            case LLModel::LOD_MEDIUM:   toAdd = "_LOD2"; break;
                            case LLModel::LOD_PHYSICS:  toAdd = "_PHYS"; break;
                            case LLModel::LOD_HIGH:                      break;
                            }

                            // <FS:Ansariel> Bug fixes in mesh importer by Drake Arconis
                            //if (name_to_match.find(toAdd) == -1)
                            if (name_to_match.find(toAdd) == std::string::npos)
                            // </FS:Ansariel>
                            {
                                name_to_match += toAdd;
                            }

                            // See if we can find an appropriately named model in LOD 'searchLOD'
                            //
                            FindModel(mScene[searchLOD], name_to_match, lod_model, transform);
                            searchLOD++;
                        }
                    }
                }
                else
                {
                    // Use old method of index-based association
                    U32 idx = 0;
                    for (idx = 0; idx < mBaseModel.size(); ++idx)
                    {
                        // find reference instance for this model
                        if (mBaseModel[idx] == base_model)
                        {
                            if (mImporterDebug)
                            {
                                std::ostringstream out;
                                out << "Attempting to use model index " << idx;
                                out << " for LOD" << i;
                                out << " of " << instance.mLabel;
                                LL_INFOS() << out.str() << LL_ENDL;
                                LLFloaterModelPreview::addStringToLog(out, false);
                            }
                            break;
                        }
                    }

                    // If the model list for the current LOD includes that index...
                    //
                    if (mModel[i].size() > idx)
                    {
                        // Assign that index from the model list for our LOD as the LOD model for this instance
                        //
                        lod_model = mModel[i][idx];
                        if (mImporterDebug)
                        {
                            std::ostringstream out;
                            out << "Indexed match of model index " << idx << " at LOD " << i << " to model named " << lod_model->mLabel;
                            LL_INFOS() << out.str() << LL_ENDL;
                            LLFloaterModelPreview::addStringToLog(out, false);
                        }
                    }
                    else if (mImporterDebug)
                    {
                        std::ostringstream out;
                        out << "List of models does not include index " << idx;
                        LL_INFOS() << out.str() << LL_ENDL;
                        LLFloaterModelPreview::addStringToLog(out, false);
                    }
                }

                if (lod_model)
                {
                    if (mImporterDebug)
                    {
                        std::ostringstream out;
                        if (i == LLModel::LOD_PHYSICS)
                        {
                            out << "Assigning collision for " << instance.mLabel << " to match " << lod_model->mLabel;
                        }
                        else
                        {
                            out << "Assigning LOD" << i << " for " << instance.mLabel << " to found match " << lod_model->mLabel;
                        }
                        LL_INFOS() << out.str() << LL_ENDL;
                        LLFloaterModelPreview::addStringToLog(out, false);
                    }
                    instance.mLOD[i] = lod_model;
                }
                else
                {
                    if (i < LLModel::LOD_HIGH && !lodsReady())
                    {
                        // assign a placeholder from previous LOD until lod generation is complete.
                        // Note: we might need to assign it regardless of conditions like named search does, to prevent crashes.
                        instance.mLOD[i] = instance.mLOD[i + 1];
                    }
                    if (mImporterDebug)
                    {
                        std::ostringstream out;
                        out << "List of models does not include " << instance.mLabel;
                        LL_INFOS() << out.str() << LL_ENDL;
                        LLFloaterModelPreview::addStringToLog(out, false);
                    }
                }
            }

            LLModel* high_lod_model = instance.mLOD[LLModel::LOD_HIGH];
            if (!high_lod_model)
            {
                LLFloaterModelPreview::addStringToLog("Model " + instance.mLabel + " has no High Lod (LOD3).", true);
                load_state = LLModelLoader::ERROR_MATERIALS;
                mFMP->childDisable("calculate_btn");
            }
            else
            {
                for (U32 i = 0; i < LLModel::NUM_LODS - 1; i++)
                {
                    int refFaceCnt = 0;
                    int modelFaceCnt = 0;
                    llassert(instance.mLOD[i]);
                    if (instance.mLOD[i] && !instance.mLOD[i]->matchMaterialOrder(high_lod_model, refFaceCnt, modelFaceCnt))
                    {
                        LLFloaterModelPreview::addStringToLog("Model " + instance.mLabel + " has mismatching materials between lods." , true);
                        load_state = LLModelLoader::ERROR_MATERIALS;
                        mFMP->childDisable("calculate_btn");
                    }
                }
                LLFloaterModelPreview* fmp = (LLFloaterModelPreview*)mFMP;
                bool upload_skinweights = fmp && fmp->childGetValue("upload_skin").asBoolean();
                if (upload_skinweights && high_lod_model->mSkinInfo.mJointNames.size() > 0)
                {
                    LLQuaternion bind_rot = LLSkinningUtil::getUnscaledQuaternion(high_lod_model->mSkinInfo.mBindShapeMatrix);
                    LLQuaternion identity;
                    if (!bind_rot.isEqualEps(identity, 0.01f))
                    {
                        // Bind shape matrix is not in standard X-forward orientation.
                        // Might be good idea to only show this once. It can be spammy.
                        std::ostringstream out;
                        out << "non-identity bind shape rot. mat is ";
                        out << high_lod_model->mSkinInfo.mBindShapeMatrix;
                        out << " bind_rot ";
                        out << bind_rot;
                        LL_WARNS() << out.str() << LL_ENDL;

                        LLFloaterModelPreview::addStringToLog(out, getLoadState() != LLModelLoader::WARNING_BIND_SHAPE_ORIENTATION);
                        load_state = LLModelLoader::WARNING_BIND_SHAPE_ORIENTATION;
                    }
                }
            }
            instance.mTransform = mat;
            mUploadData.push_back(instance);
        }
    }

    for (U32 lod = 0; lod < LLModel::NUM_LODS - 1; lod++)
    {
        // Search for models that are not included into upload data
        // If we found any, that means something we loaded is not a sub-model.
        for (U32 model_ind = 0; model_ind < mModel[lod].size(); ++model_ind)
        {
            bool found_model = false;
            for (LLMeshUploadThread::instance_list::iterator iter = mUploadData.begin(); iter != mUploadData.end(); ++iter)
            {
                LLModelInstance& instance = *iter;
                if (instance.mLOD[lod] == mModel[lod][model_ind])
                {
                    found_model = true;
                    break;
                }
            }
            if (!found_model && mModel[lod][model_ind] && !mModel[lod][model_ind]->mSubmodelID)
            {
                if (mImporterDebug)
                {
                    std::ostringstream out;
                    out << "Model " << mModel[lod][model_ind]->mLabel << " was not used - mismatching lod models.";
                    LL_INFOS() << out.str() << LL_ENDL;
                    LLFloaterModelPreview::addStringToLog(out, true);
                }
                load_state = LLModelLoader::ERROR_MATERIALS;
                mFMP->childDisable("calculate_btn");
            }
        }
    }

<<<<<<< HEAD
    // <FS:AW> OpenSim limits
    //F32 max_import_scale = (DEFAULT_MAX_PRIM_SCALE - 0.1f) / max_scale;
    F32 region_max_prim_scale = LLWorld::getInstance()->getRegionMaxPrimScale();
    F32 max_import_scale = region_max_prim_scale/max_scale;
    // </FS:AW>
=======
    // Update state for notifications
    if (load_state > 0)
    {
        // encountered issues
        setLoadState(load_state);
    }
    else if (getLoadState() == LLModelLoader::ERROR_MATERIALS
             || getLoadState() == LLModelLoader::WARNING_BIND_SHAPE_ORIENTATION)
    {
        // This is only valid for these two error types because they are 
        // only used inside rebuildUploadData() and updateStatusMessages()
        // updateStatusMessages() is called after rebuildUploadData()
        setLoadState(LLModelLoader::DONE);
    }

    F32 max_import_scale = (DEFAULT_MAX_PRIM_SCALE - 0.1f) / max_scale;
>>>>>>> 4ac08f1a

    F32 max_axis = llmax(mPreviewScale.mV[0], mPreviewScale.mV[1]);
    max_axis = llmax(max_axis, mPreviewScale.mV[2]);
    max_axis *= 2.f;

    //clamp scale so that total imported model bounding box is smaller than 240m on a side
    max_import_scale = llmin(max_import_scale, 240.f / max_axis);

    scale_spinner->setMaxValue(max_import_scale);

    if (max_import_scale < scale)
    {
        scale_spinner->setValue(max_import_scale);
    }

}

void LLModelPreview::saveUploadData(bool save_skinweights, bool save_joint_positions, bool lock_scale_if_joint_position)
{
    if (!mLODFile[LLModel::LOD_HIGH].empty())
    {
        std::string filename = mLODFile[LLModel::LOD_HIGH];
        std::string slm_filename;

        if (LLModelLoader::getSLMFilename(filename, slm_filename))
        {
            saveUploadData(slm_filename, save_skinweights, save_joint_positions, lock_scale_if_joint_position);
        }
    }
}

void LLModelPreview::saveUploadData(const std::string& filename,
    bool save_skinweights, bool save_joint_positions, bool lock_scale_if_joint_position)
{

    std::set<LLPointer<LLModel> > meshes;
    std::map<LLModel*, std::string> mesh_binary;

    LLModel::hull empty_hull;

    LLSD data;

    data["version"] = SLM_SUPPORTED_VERSION;
    if (!mBaseModel.empty())
    {
        data["name"] = mBaseModel[0]->getName();
    }

    S32 mesh_id = 0;

    //build list of unique models and initialize local id
    for (U32 i = 0; i < mUploadData.size(); ++i)
    {
        LLModelInstance& instance = mUploadData[i];

        if (meshes.find(instance.mModel) == meshes.end())
        {
            instance.mModel->mLocalID = mesh_id++;
            meshes.insert(instance.mModel);

            std::stringstream str;
            LLModel::Decomposition& decomp =
                instance.mLOD[LLModel::LOD_PHYSICS].notNull() ?
                instance.mLOD[LLModel::LOD_PHYSICS]->mPhysics :
                instance.mModel->mPhysics;

            LLModel::writeModel(str,
                instance.mLOD[LLModel::LOD_PHYSICS],
                instance.mLOD[LLModel::LOD_HIGH],
                instance.mLOD[LLModel::LOD_MEDIUM],
                instance.mLOD[LLModel::LOD_LOW],
                instance.mLOD[LLModel::LOD_IMPOSTOR],
                decomp,
                save_skinweights,
                save_joint_positions,
                lock_scale_if_joint_position,
                FALSE, TRUE, instance.mModel->mSubmodelID);

            data["mesh"][instance.mModel->mLocalID] = str.str();
        }

        data["instance"][i] = instance.asLLSD();
    }

    llofstream out(filename.c_str(), std::ios_base::out | std::ios_base::binary);
    LLSDSerialize::toBinary(data, out);
    out.flush();
    out.close();
}

void LLModelPreview::clearModel(S32 lod)
{
    if (lod < 0 || lod > LLModel::LOD_PHYSICS)
    {
        return;
    }

    mVertexBuffer[lod].clear();
    mModel[lod].clear();
    mScene[lod].clear();
}

void LLModelPreview::getJointAliases(JointMap& joint_map)
{
    // Get all standard skeleton joints from the preview avatar.
    LLVOAvatar *av = getPreviewAvatar();

    //Joint names and aliases come from avatar_skeleton.xml

    joint_map = av->getJointAliases();

    std::vector<std::string> cv_names, attach_names;
    av->getSortedJointNames(1, cv_names);
    av->getSortedJointNames(2, attach_names);
    for (std::vector<std::string>::iterator it = cv_names.begin(); it != cv_names.end(); ++it)
    {
        joint_map[*it] = *it;
    }
    for (std::vector<std::string>::iterator it = attach_names.begin(); it != attach_names.end(); ++it)
    {
        joint_map[*it] = *it;
    }
}

void LLModelPreview::loadModel(std::string filename, S32 lod, bool force_disable_slm)
{
    assert_main_thread();

    LLMutexLock lock(this);

    if (lod < LLModel::LOD_IMPOSTOR || lod > LLModel::NUM_LODS - 1)
    {
        std::ostringstream out;
        out << "Invalid level of detail: ";
        out << lod;
        LL_WARNS() << out.str() << LL_ENDL;
        LLFloaterModelPreview::addStringToLog(out, true);
        assert(lod >= LLModel::LOD_IMPOSTOR && lod < LLModel::NUM_LODS);
        return;
    }

    // This triggers if you bring up the file picker and then hit CANCEL.
    // Just use the previous model (if any) and ignore that you brought up
    // the file picker.

    if (filename.empty())
    {
        if (mBaseModel.empty())
        {
            // this is the initial file picking. Close the whole floater
            // if we don't have a base model to show for high LOD.
            mFMP->closeFloater(false);
        }
        mLoading = false;
        return;
    }

    if (mModelLoader)
    {
        LL_WARNS() << "Incompleted model load operation pending." << LL_ENDL;
        return;
    }

    mLODFile[lod] = filename;

    if (lod == LLModel::LOD_HIGH)
    {
        clearGLODGroup();
    }

    std::map<std::string, std::string> joint_alias_map;
    getJointAliases(joint_alias_map);

    mModelLoader = new LLDAELoader(
        filename,
        lod,
        &LLModelPreview::loadedCallback,
        &LLModelPreview::lookupJointByName,
        &LLModelPreview::loadTextures,
        &LLModelPreview::stateChangedCallback,
        this,
        mJointTransformMap,
        mJointsFromNode,
        joint_alias_map,
        LLSkinningUtil::getMaxJointCount(),
        gSavedSettings.getU32("ImporterModelLimit"),
        gSavedSettings.getBOOL("ImporterPreprocessDAE"));

    if (force_disable_slm)
    {
        mModelLoader->mTrySLM = false;
    }
    else
    {
        // For MAINT-6647, we have set force_disable_slm to true,
        // which means this code path will never be taken. Trying to
        // re-use SLM files has never worked properly; in particular,
        // it tends to force the UI into strange checkbox options
        // which cannot be altered.

        //only try to load from slm if viewer is configured to do so and this is the 
        //initial model load (not an LoD or physics shape)
        mModelLoader->mTrySLM = gSavedSettings.getBOOL("MeshImportUseSLM") && mUploadData.empty();
    }
    mModelLoader->start();

    mFMP->childSetTextArg("status", "[STATUS]", mFMP->getString("status_reading_file"));

    setPreviewLOD(lod);

    if (getLoadState() >= LLModelLoader::ERROR_PARSING)
    {
        mFMP->childDisable("ok_btn");
        mFMP->childDisable("calculate_btn");
    }

    if (lod == mPreviewLOD)
    {
        mFMP->childSetValue("lod_file_" + lod_name[lod], mLODFile[lod]);
    }
    else if (lod == LLModel::LOD_PHYSICS)
    {
        mFMP->childSetValue("physics_file", mLODFile[lod]);
    }

    mFMP->openFloater();
}

void LLModelPreview::setPhysicsFromLOD(S32 lod)
{
    assert_main_thread();

    if (lod >= 0 && lod <= 3)
    {
        mPhysicsSearchLOD = lod;
        mModel[LLModel::LOD_PHYSICS] = mModel[lod];
        mScene[LLModel::LOD_PHYSICS] = mScene[lod];
        mLODFile[LLModel::LOD_PHYSICS].clear();
        mFMP->childSetValue("physics_file", mLODFile[LLModel::LOD_PHYSICS]);
        mVertexBuffer[LLModel::LOD_PHYSICS].clear();
        rebuildUploadData();
        refresh();
        updateStatusMessages();
    }
}

void LLModelPreview::clearIncompatible(S32 lod)
{
    //Don't discard models if specified model is the physic rep
    if (lod == LLModel::LOD_PHYSICS)
    {
        return;
    }

    // at this point we don't care about sub-models,
    // different amount of sub-models means face count mismatch, not incompatibility
    U32 lod_size = countRootModels(mModel[lod]);
    for (U32 i = 0; i <= LLModel::LOD_HIGH; i++)
    { //clear out any entries that aren't compatible with this model
        if (i != lod)
        {
            if (countRootModels(mModel[i]) != lod_size)
            {
                mModel[i].clear();
                mScene[i].clear();
                mVertexBuffer[i].clear();

                if (i == LLModel::LOD_HIGH)
                {
                    mBaseModel = mModel[lod];
                    clearGLODGroup();
                    mBaseScene = mScene[lod];
                    mVertexBuffer[5].clear();
                }
            }
        }
    }
}

void LLModelPreview::clearGLODGroup()
{
    if (mGroup)
    {
        for (std::map<LLPointer<LLModel>, U32>::iterator iter = mObject.begin(); iter != mObject.end(); ++iter)
        {
            glodDeleteObject(iter->second);
            stop_gloderror();
        }
        mObject.clear();

        glodDeleteGroup(mGroup);
        stop_gloderror();
        mGroup = 0;
    }
}

void LLModelPreview::loadModelCallback(S32 loaded_lod)
{
    assert_main_thread();

    LLMutexLock lock(this);
    if (!mModelLoader)
    {
        mLoading = false;
        return;
    }
    if (getLoadState() >= LLModelLoader::ERROR_PARSING)
    {
        mLoading = false;
        mModelLoader = NULL;
        mLodsWithParsingError.push_back(loaded_lod);
        return;
    }

    mLodsWithParsingError.erase(std::remove(mLodsWithParsingError.begin(), mLodsWithParsingError.end(), loaded_lod), mLodsWithParsingError.end());
    if (mLodsWithParsingError.empty())
    {
        mFMP->childEnable("calculate_btn");
    }

    // Copy determinations about rig so UI will reflect them
    //
    setRigValidForJointPositionUpload(mModelLoader->isRigValidForJointPositionUpload());
    setLegacyRigFlags(mModelLoader->getLegacyRigFlags());

    mModelLoader->loadTextures();

    if (loaded_lod == -1)
    { //populate all LoDs from model loader scene
        mBaseModel.clear();
        mBaseScene.clear();

        bool skin_weights = false;
        bool joint_overrides = false;
        bool lock_scale_if_joint_position = false;

        for (S32 lod = 0; lod < LLModel::NUM_LODS; ++lod)
        { //for each LoD

            //clear scene and model info
            mScene[lod].clear();
            mModel[lod].clear();
            mVertexBuffer[lod].clear();

            if (mModelLoader->mScene.begin()->second[0].mLOD[lod].notNull())
            { //if this LoD exists in the loaded scene

                //copy scene to current LoD
                mScene[lod] = mModelLoader->mScene;

                //touch up copied scene to look like current LoD
                for (LLModelLoader::scene::iterator iter = mScene[lod].begin(); iter != mScene[lod].end(); ++iter)
                {
                    LLModelLoader::model_instance_list& list = iter->second;

                    for (LLModelLoader::model_instance_list::iterator list_iter = list.begin(); list_iter != list.end(); ++list_iter)
                    {
                        //override displayed model with current LoD
                        list_iter->mModel = list_iter->mLOD[lod];

                        if (!list_iter->mModel)
                        {
                            continue;
                        }

                        //add current model to current LoD's model list (LLModel::mLocalID makes a good vector index)
                        S32 idx = list_iter->mModel->mLocalID;

                        if (mModel[lod].size() <= idx)
                        { //stretch model list to fit model at given index
                            mModel[lod].resize(idx + 1);
                        }

                        mModel[lod][idx] = list_iter->mModel;
                        if (!list_iter->mModel->mSkinWeights.empty())
                        {
                            skin_weights = true;

                            if (!list_iter->mModel->mSkinInfo.mAlternateBindMatrix.empty())
                            {
                                joint_overrides = true;
                            }
                            if (list_iter->mModel->mSkinInfo.mLockScaleIfJointPosition)
                            {
                                lock_scale_if_joint_position = true;
                            }
                        }
                    }
                }
            }
        }

        if (mFMP)
        {
            LLFloaterModelPreview* fmp = (LLFloaterModelPreview*)mFMP;

            if (skin_weights)
            { //enable uploading/previewing of skin weights if present in .slm file
                fmp->enableViewOption("show_skin_weight");
                mViewOption["show_skin_weight"] = true;
                fmp->childSetValue("upload_skin", true);
            }

            if (joint_overrides)
            {
                fmp->enableViewOption("show_joint_overrides");
                mViewOption["show_joint_overrides"] = true;
                fmp->enableViewOption("show_joint_positions");
                mViewOption["show_joint_positions"] = true;
                fmp->childSetValue("upload_joints", true);
            }
            else
            {
                fmp->clearAvatarTab();
            }

            if (lock_scale_if_joint_position)
            {
                fmp->enableViewOption("lock_scale_if_joint_position");
                mViewOption["lock_scale_if_joint_position"] = true;
                fmp->childSetValue("lock_scale_if_joint_position", true);
            }
        }

        //copy high lod to base scene for LoD generation
        mBaseScene = mScene[LLModel::LOD_HIGH];
        mBaseModel = mModel[LLModel::LOD_HIGH];

        mDirty = true;
        resetPreviewTarget();
    }
    else
    { //only replace given LoD
        mModel[loaded_lod] = mModelLoader->mModelList;
        mScene[loaded_lod] = mModelLoader->mScene;
        mVertexBuffer[loaded_lod].clear();

        setPreviewLOD(loaded_lod);

        if (loaded_lod == LLModel::LOD_HIGH)
        { //save a copy of the highest LOD for automatic LOD manipulation
            if (mBaseModel.empty())
            { //first time we've loaded a model, auto-gen LoD
                mGenLOD = true;
            }

            mBaseModel = mModel[loaded_lod];
            clearGLODGroup();

            mBaseScene = mScene[loaded_lod];
            mVertexBuffer[5].clear();
        }
        else
        {
            BOOL legacyMatching = gSavedSettings.getBOOL("ImporterLegacyMatching");
            if (!legacyMatching)
            {
                if (!mBaseModel.empty())
                {
                    BOOL name_based = FALSE;
                    BOOL has_submodels = FALSE;
                    for (U32 idx = 0; idx < mBaseModel.size(); ++idx)
                    {
                        if (mBaseModel[idx]->mSubmodelID)
                        { // don't do index-based renaming when the base model has submodels
                            has_submodels = TRUE;
                            if (mImporterDebug)
                            {
                                std::ostringstream out;
                                out << "High LOD has submodels";
                                LL_INFOS() << out.str() << LL_ENDL;
                                LLFloaterModelPreview::addStringToLog(out, false);
                            }
                            break;
                        }
                    }

                    for (U32 idx = 0; idx < mModel[loaded_lod].size(); ++idx)
                    {
                        std::string loaded_name = stripSuffix(mModel[loaded_lod][idx]->mLabel);

                        LLModel* found_model = NULL;
                        LLMatrix4 transform;
                        FindModel(mBaseScene, loaded_name, found_model, transform);
                        if (found_model)
                        { // don't rename correctly named models (even if they are placed in a wrong order)
                            name_based = TRUE;
                        }

                        if (mModel[loaded_lod][idx]->mSubmodelID)
                        { // don't rename the models when loaded LOD model has submodels
                            has_submodels = TRUE;
                        }
                    }

                    if (mImporterDebug)
                    {
                        std::ostringstream out;
                        out << "Loaded LOD " << loaded_lod << ": correct names" << (name_based ? "" : "NOT ") << "found; submodels " << (has_submodels ? "" : "NOT ") << "found";
                        LL_INFOS() << out.str() << LL_ENDL;
                        LLFloaterModelPreview::addStringToLog(out, false);
                    }

                    if (!name_based && !has_submodels)
                    { // replace the name of the model loaded for any non-HIGH LOD to match the others (MAINT-5601)
                        // this actually works like "ImporterLegacyMatching" for this particular LOD
                        for (U32 idx = 0; idx < mModel[loaded_lod].size() && idx < mBaseModel.size(); ++idx)
                        {
                            std::string name = mBaseModel[idx]->mLabel;
                            std::string loaded_name = stripSuffix(mModel[loaded_lod][idx]->mLabel);

                            if (loaded_name != name)
                            {
                                switch (loaded_lod)
                                {
                                case LLModel::LOD_IMPOSTOR: name += "_LOD0"; break;
                                case LLModel::LOD_LOW:      name += "_LOD1"; break;
                                case LLModel::LOD_MEDIUM:   name += "_LOD2"; break;
                                case LLModel::LOD_PHYSICS:  name += "_PHYS"; break;
                                case LLModel::LOD_HIGH:                      break;
                                }

                                if (mImporterDebug)
                                {
                                    std::ostringstream out;
                                    out << "Loded model name " << mModel[loaded_lod][idx]->mLabel;
                                    out << " for LOD " << loaded_lod;
                                    out << " doesn't match the base model. Renaming to " << name;
                                    LL_WARNS() << out.str() << LL_ENDL;
                                    LLFloaterModelPreview::addStringToLog(out, false);
                                }

                                mModel[loaded_lod][idx]->mLabel = name;
                            }
                        }
                    }
                }
            }
        }

        clearIncompatible(loaded_lod);

        mDirty = true;

        if (loaded_lod == LLModel::LOD_HIGH)
        {
            resetPreviewTarget();
        }
    }

    mLoading = false;
    if (mFMP)
    {
        if (!mBaseModel.empty())
        {
            const std::string& model_name = mBaseModel[0]->getName();
            LLLineEditor* description_form = mFMP->getChild<LLLineEditor>("description_form");
            if (description_form->getText().empty())
            {
                description_form->setText(model_name);
            }
            // Add info to log that loading is complete (purpose: separator between loading and other logs)
            LLSD args;
            args["MODEL_NAME"] = model_name; // Teoretically shouldn't be empty, but might be better idea to add filename here
            LLFloaterModelPreview::addStringToLog("ModelLoaded", args, false, loaded_lod);
        }
    }
    refresh();

    mModelLoadedSignal();

    mModelLoader = NULL;
}

void LLModelPreview::resetPreviewTarget()
{
    if (mModelLoader)
    {
        mPreviewTarget = (mModelLoader->mExtents[0] + mModelLoader->mExtents[1]) * 0.5f;
        mPreviewScale = (mModelLoader->mExtents[1] - mModelLoader->mExtents[0]) * 0.5f;
    }

    setPreviewTarget(mPreviewScale.magVec()*10.f);
}

void LLModelPreview::generateNormals()
{
    assert_main_thread();

    S32 which_lod = mPreviewLOD;

    if (which_lod > 4 || which_lod < 0 ||
        mModel[which_lod].empty())
    {
        return;
    }

    F32 angle_cutoff = mFMP->childGetValue("crease_angle").asReal();

    mRequestedCreaseAngle[which_lod] = angle_cutoff;

    angle_cutoff *= DEG_TO_RAD;

    if (which_lod == 3 && !mBaseModel.empty())
    {
        if (mBaseModelFacesCopy.empty())
        {
            mBaseModelFacesCopy.reserve(mBaseModel.size());
            for (LLModelLoader::model_list::iterator it = mBaseModel.begin(), itE = mBaseModel.end(); it != itE; ++it)
            {
                v_LLVolumeFace_t faces;
                (*it)->copyFacesTo(faces);
                mBaseModelFacesCopy.push_back(faces);
            }
        }

        for (LLModelLoader::model_list::iterator it = mBaseModel.begin(), itE = mBaseModel.end(); it != itE; ++it)
        {
            (*it)->generateNormals(angle_cutoff);
        }

        mVertexBuffer[5].clear();
    }

    bool perform_copy = mModelFacesCopy[which_lod].empty();
    if (perform_copy) {
        mModelFacesCopy[which_lod].reserve(mModel[which_lod].size());
    }

    for (LLModelLoader::model_list::iterator it = mModel[which_lod].begin(), itE = mModel[which_lod].end(); it != itE; ++it)
    {
        if (perform_copy)
        {
            v_LLVolumeFace_t faces;
            (*it)->copyFacesTo(faces);
            mModelFacesCopy[which_lod].push_back(faces);
        }

        (*it)->generateNormals(angle_cutoff);
    }

    mVertexBuffer[which_lod].clear();
    refresh();
    updateStatusMessages();
}

void LLModelPreview::restoreNormals()
{
    S32 which_lod = mPreviewLOD;

    if (which_lod > 4 || which_lod < 0 ||
        mModel[which_lod].empty())
    {
        return;
    }

    if (!mBaseModelFacesCopy.empty())
    {
        llassert(mBaseModelFacesCopy.size() == mBaseModel.size());

        vv_LLVolumeFace_t::const_iterator itF = mBaseModelFacesCopy.begin();
        for (LLModelLoader::model_list::iterator it = mBaseModel.begin(), itE = mBaseModel.end(); it != itE; ++it, ++itF)
        {
            (*it)->copyFacesFrom((*itF));
        }

        mBaseModelFacesCopy.clear();
    }

    if (!mModelFacesCopy[which_lod].empty())
    {
        vv_LLVolumeFace_t::const_iterator itF = mModelFacesCopy[which_lod].begin();
        for (LLModelLoader::model_list::iterator it = mModel[which_lod].begin(), itE = mModel[which_lod].end(); it != itE; ++it, ++itF)
        {
            (*it)->copyFacesFrom((*itF));
        }

        mModelFacesCopy[which_lod].clear();
    }

    mVertexBuffer[which_lod].clear();
    refresh();
    updateStatusMessages();
}

void LLModelPreview::genLODs(S32 which_lod, U32 decimation, bool enforce_tri_limit)
{
    // Allow LoD from -1 to LLModel::LOD_PHYSICS
    if (which_lod < -1 || which_lod > LLModel::NUM_LODS - 1)
    {
        std::ostringstream out;
        out << "Invalid level of detail: " << which_lod;
        LL_WARNS() << out.str() << LL_ENDL;
        LLFloaterModelPreview::addStringToLog(out, false);
        assert(which_lod >= -1 && which_lod < LLModel::NUM_LODS);
        return;
    }

    if (mBaseModel.empty())
    {
        return;
    }

    LLVertexBuffer::unbind();

    bool no_ff = LLGLSLShader::sNoFixedFunction;
    LLGLSLShader* shader = LLGLSLShader::sCurBoundShaderPtr;
    LLGLSLShader::sNoFixedFunction = false;

    if (shader)
    {
        shader->unbind();
    }

    stop_gloderror();
    static U32 cur_name = 1;

    S32 limit = -1;

    U32 triangle_count = 0;

    U32 instanced_triangle_count = 0;

    //get the triangle count for the whole scene
    for (LLModelLoader::scene::iterator iter = mBaseScene.begin(), endIter = mBaseScene.end(); iter != endIter; ++iter)
    {
        for (LLModelLoader::model_instance_list::iterator instance = iter->second.begin(), end_instance = iter->second.end(); instance != end_instance; ++instance)
        {
            LLModel* mdl = instance->mModel;
            if (mdl)
            {
                instanced_triangle_count += mdl->getNumTriangles();
            }
        }
    }

    //get the triangle count for the non-instanced set of models
    for (U32 i = 0; i < mBaseModel.size(); ++i)
    {
        triangle_count += mBaseModel[i]->getNumTriangles();
    }

    //get ratio of uninstanced triangles to instanced triangles
    F32 triangle_ratio = (F32)triangle_count / (F32)instanced_triangle_count;

    U32 base_triangle_count = triangle_count;

    U32 type_mask = LLVertexBuffer::MAP_VERTEX | LLVertexBuffer::MAP_NORMAL | LLVertexBuffer::MAP_TEXCOORD0;

    U32 lod_mode = 0;

    F32 lod_error_threshold = 0;

    // The LoD should be in range from Lowest to High
    if (which_lod > -1 && which_lod < NUM_LOD)
    {
        LLCtrlSelectionInterface* iface = mFMP->childGetSelectionInterface("lod_mode_" + lod_name[which_lod]);
        if (iface)
        {
            lod_mode = iface->getFirstSelectedIndex();
        }

        lod_error_threshold = mFMP->childGetValue("lod_error_threshold_" + lod_name[which_lod]).asReal();
    }

    if (which_lod != -1)
    {
        mRequestedLoDMode[which_lod] = lod_mode;
    }

    if (lod_mode == 0)
    {
        lod_mode = GLOD_TRIANGLE_BUDGET;

        // The LoD should be in range from Lowest to High
        if (which_lod > -1 && which_lod < NUM_LOD)
        {
            limit = mFMP->childGetValue("lod_triangle_limit_" + lod_name[which_lod]).asInteger();
            //convert from "scene wide" to "non-instanced" triangle limit
            limit = (S32)((F32)limit*triangle_ratio);
        }
    }
    else
    {
        lod_mode = GLOD_ERROR_THRESHOLD;
    }

    bool object_dirty = false;

    if (mGroup == 0)
    {
        object_dirty = true;
        mGroup = cur_name++;
        glodNewGroup(mGroup);
    }

    if (object_dirty)
    {
        for (LLModelLoader::model_list::iterator iter = mBaseModel.begin(); iter != mBaseModel.end(); ++iter)
        { //build GLOD objects for each model in base model list
            LLModel* mdl = *iter;

            if (mObject[mdl] != 0)
            {
                glodDeleteObject(mObject[mdl]);
            }

            mObject[mdl] = cur_name++;

            glodNewObject(mObject[mdl], mGroup, GLOD_DISCRETE);
            stop_gloderror();

            if (iter == mBaseModel.begin() && !mdl->mSkinWeights.empty())
            { //regenerate vertex buffer for skinned models to prevent animation feedback during LOD generation
                mVertexBuffer[5].clear();
            }

            if (mVertexBuffer[5].empty())
            {
                genBuffers(5, false);
            }

            U32 tri_count = 0;
            for (U32 i = 0; i < mVertexBuffer[5][mdl].size(); ++i)
            {
                LLVertexBuffer* buff = mVertexBuffer[5][mdl][i];
                buff->setBuffer(type_mask & buff->getTypeMask());

                U32 num_indices = mVertexBuffer[5][mdl][i]->getNumIndices();
                if (num_indices > 2)
                {
                    // <FS:ND> Fix glod so it works when just using the opengl core profile
                    //glodInsertElements(mObject[mdl], i, GL_TRIANGLES, num_indices, GL_UNSIGNED_SHORT, (U8*)mVertexBuffer[5][mdl][i]->getIndicesPointer(), 0, 0.f);
                    LLStrider<LLVector3> vertex_strider;
                    LLStrider<LLVector3> normal_strider;
                    LLStrider<LLVector2> tc_strider;

                    LLStrider< U16 > index_strider;
                    buff->getIndexStrider( index_strider );

                    glodVBO vbo = {};

                    if( buff->hasDataType( LLVertexBuffer::TYPE_VERTEX ) )
                    {
                        buff->getVertexStrider( vertex_strider );
                        vbo.mV.p = vertex_strider.get();
                        vbo.mV.size = 3;
                        vbo.mV.stride = LLVertexBuffer::sTypeSize[ LLVertexBuffer::TYPE_VERTEX ];
                        vbo.mV.type = GL_FLOAT;
                    }
                    if( buff->hasDataType( LLVertexBuffer::TYPE_NORMAL ) )
                    {
                        buff->getNormalStrider( normal_strider );
                        vbo.mN.p = normal_strider.get();
                        vbo.mN.stride = LLVertexBuffer::sTypeSize[ LLVertexBuffer::TYPE_NORMAL ];
                        vbo.mN.type = GL_FLOAT;
                    }
                    if( buff->hasDataType( LLVertexBuffer::TYPE_TEXCOORD0 ) )
                    {
                        buff->getTexCoord0Strider( tc_strider );
                        vbo.mT.p = tc_strider.get();
                        vbo.mT.size = 2;
                        vbo.mT.stride = LLVertexBuffer::sTypeSize[ LLVertexBuffer::TYPE_TEXCOORD0 ];
                        vbo.mT.type = GL_FLOAT;
                    }

                    glodInsertElements( mObject[ mdl ], i, GL_TRIANGLES, num_indices, GL_UNSIGNED_SHORT, (U8*)index_strider.get(), 0, 0.f, &vbo );
                    // </FS:ND>
                }
                tri_count += num_indices / 3;
                stop_gloderror();
            }

            glodBuildObject(mObject[mdl]);
            stop_gloderror();
        }
    }


    S32 start = LLModel::LOD_HIGH;
    S32 end = 0;

    if (which_lod != -1)
    {
        start = end = which_lod;
    }

    mMaxTriangleLimit = base_triangle_count;

    for (S32 lod = start; lod >= end; --lod)
    {
        if (which_lod == -1)
        {
            if (lod < start)
            {
                triangle_count /= decimation;
            }
        }
        else
        {
            if (enforce_tri_limit)
            {
                triangle_count = limit;
            }
            else
            {
                for (S32 j = LLModel::LOD_HIGH; j>which_lod; --j)
                {
                    triangle_count /= decimation;
                }
            }
        }

        mModel[lod].clear();
        mModel[lod].resize(mBaseModel.size());
        mVertexBuffer[lod].clear();

        U32 actual_tris = 0;
        U32 actual_verts = 0;
        U32 submeshes = 0;

        mRequestedTriangleCount[lod] = (S32)((F32)triangle_count / triangle_ratio);
        mRequestedErrorThreshold[lod] = lod_error_threshold;

        glodGroupParameteri(mGroup, GLOD_ADAPT_MODE, lod_mode);
        stop_gloderror();

        glodGroupParameteri(mGroup, GLOD_ERROR_MODE, GLOD_OBJECT_SPACE_ERROR);
        stop_gloderror();

        glodGroupParameterf(mGroup, GLOD_OBJECT_SPACE_ERROR_THRESHOLD, lod_error_threshold);
        stop_gloderror();

        if (lod_mode != GLOD_TRIANGLE_BUDGET)
        {
            glodGroupParameteri(mGroup, GLOD_MAX_TRIANGLES, 0);
        }
        else
        {
            //SH-632: always add 1 to desired amount to avoid decimating below desired amount
            glodGroupParameteri(mGroup, GLOD_MAX_TRIANGLES, triangle_count + 1);
        }

        stop_gloderror();
        glodAdaptGroup(mGroup);
        stop_gloderror();

        for (U32 mdl_idx = 0; mdl_idx < mBaseModel.size(); ++mdl_idx)
        {
            LLModel* base = mBaseModel[mdl_idx];

            GLint patch_count = 0;
            glodGetObjectParameteriv(mObject[base], GLOD_NUM_PATCHES, &patch_count);
            stop_gloderror();

            LLVolumeParams volume_params;
            volume_params.setType(LL_PCODE_PROFILE_SQUARE, LL_PCODE_PATH_LINE);
            mModel[lod][mdl_idx] = new LLModel(volume_params, 0.f);

            std::string name = base->mLabel;

            switch (lod)
            {
            case LLModel::LOD_IMPOSTOR: name += "_LOD0"; break;
            case LLModel::LOD_LOW:      name += "_LOD1"; break;
            case LLModel::LOD_MEDIUM:   name += "_LOD2"; break;
            case LLModel::LOD_PHYSICS:  name += "_PHYS"; break;
            case LLModel::LOD_HIGH:                      break;
            }

            mModel[lod][mdl_idx]->mLabel = name;
            mModel[lod][mdl_idx]->mSubmodelID = base->mSubmodelID;

            GLint* sizes = new GLint[patch_count * 2];
            glodGetObjectParameteriv(mObject[base], GLOD_PATCH_SIZES, sizes);
            stop_gloderror();

            GLint* names = new GLint[patch_count];
            glodGetObjectParameteriv(mObject[base], GLOD_PATCH_NAMES, names);
            stop_gloderror();

            mModel[lod][mdl_idx]->setNumVolumeFaces(patch_count);

            LLModel* target_model = mModel[lod][mdl_idx];

            for (GLint i = 0; i < patch_count; ++i)
            {
                type_mask = mVertexBuffer[5][base][i]->getTypeMask();

                LLPointer<LLVertexBuffer> buff = new LLVertexBuffer(type_mask, 0);

                if (sizes[i * 2 + 1] > 0 && sizes[i * 2] > 0)
                {
                    if (!buff->allocateBuffer(sizes[i * 2 + 1], sizes[i * 2], true))
                    {
                        // Todo: find a way to stop preview in this case instead of crashing
                        LL_ERRS() << "Failed buffer allocation during preview LOD generation."
                            << " Vertices: " << sizes[i * 2 + 1]
                            << " Indices: " << sizes[i * 2] << LL_ENDL;
                    }
                    buff->setBuffer(type_mask);
                    // <FS:ND> Fix glod so it works when just using the opengl core profile
                    //glodFillElements(mObject[base], names[i], GL_UNSIGNED_SHORT, (U8*)buff->getIndicesPointer());
                    LLStrider<LLVector3> vertex_strider;
                    LLStrider<LLVector3> normal_strider;
                    LLStrider<LLVector2> tc_strider;

                    LLStrider< U16 > index_strider;
                    buff->getIndexStrider( index_strider );

                    glodVBO vbo = {};

                    if( buff->hasDataType( LLVertexBuffer::TYPE_VERTEX ) )
                    {
                        buff->getVertexStrider( vertex_strider );
                        vbo.mV.p = vertex_strider.get();
                        vbo.mV.size = 3;
                        vbo.mV.stride = LLVertexBuffer::sTypeSize[ LLVertexBuffer::TYPE_VERTEX ];
                        vbo.mV.type = GL_FLOAT;
                    }
                    if( buff->hasDataType( LLVertexBuffer::TYPE_NORMAL ) )
                    {
                        buff->getNormalStrider( normal_strider );
                        vbo.mN.p = normal_strider.get();
                        vbo.mN.stride = LLVertexBuffer::sTypeSize[ LLVertexBuffer::TYPE_NORMAL ];
                        vbo.mN.type = GL_FLOAT;
                    }
                    if( buff->hasDataType( LLVertexBuffer::TYPE_TEXCOORD0 ) )
                    {
                        buff->getTexCoord0Strider( tc_strider );
                        vbo.mT.p = tc_strider.get();
                        vbo.mT.size = 2;
                        vbo.mT.stride = LLVertexBuffer::sTypeSize[ LLVertexBuffer::TYPE_TEXCOORD0 ];
                        vbo.mT.type = GL_FLOAT;
                    }

                    glodFillElements( mObject[ base ], names[ i ], GL_UNSIGNED_SHORT, (U8*)index_strider.get(), &vbo );
                    // </FS:ND>
                    stop_gloderror();
                }
                else
                {
                    // This face was eliminated or we failed to allocate buffer,
                    // attempt to create a dummy triangle (one vertex, 3 indices, all 0)
                    buff->allocateBuffer(1, 3, true);
                    memset((U8*)buff->getMappedData(), 0, buff->getSize());
                    // <FS:ND> Fix when running with opengl core profile
                    //memset((U8*)buff->getIndicesPointer(), 0, buff->getIndicesSize());
                    LLStrider< U16 > index_strider;
                    buff->getIndexStrider( index_strider );

                    memset( (U8*)index_strider.get(), 0, buff->getIndicesSize() );
                    // </FS:ND>
                }

                buff->validateRange(0, buff->getNumVerts() - 1, buff->getNumIndices(), 0);

                LLStrider<LLVector3> pos;
                LLStrider<LLVector3> norm;
                LLStrider<LLVector2> tc;
                LLStrider<U16> index;

                buff->getVertexStrider(pos);
                if (type_mask & LLVertexBuffer::MAP_NORMAL)
                {
                    buff->getNormalStrider(norm);
                }
                if (type_mask & LLVertexBuffer::MAP_TEXCOORD0)
                {
                    buff->getTexCoord0Strider(tc);
                }

                buff->getIndexStrider(index);

                target_model->setVolumeFaceData(names[i], pos, norm, tc, index, buff->getNumVerts(), buff->getNumIndices());
                actual_tris += buff->getNumIndices() / 3;
                actual_verts += buff->getNumVerts();
                ++submeshes;

                if (!validate_face(target_model->getVolumeFace(names[i])))
                {
                    LL_ERRS() << "Invalid face generated during LOD generation." << LL_ENDL;
                }
            }

            //blind copy skin weights and just take closest skin weight to point on
            //decimated mesh for now (auto-generating LODs with skin weights is still a bit
            //of an open problem).
            target_model->mPosition = base->mPosition;
            target_model->mSkinWeights = base->mSkinWeights;
            target_model->mSkinInfo = base->mSkinInfo;
            //copy material list
            target_model->mMaterialList = base->mMaterialList;

            if (!validate_model(target_model))
            {
                LL_ERRS() << "Invalid model generated when creating LODs" << LL_ENDL;
            }

            delete[] sizes;
            delete[] names;
        }

        //rebuild scene based on mBaseScene
        mScene[lod].clear();
        mScene[lod] = mBaseScene;

        for (U32 i = 0; i < mBaseModel.size(); ++i)
        {
            LLModel* mdl = mBaseModel[i];
            LLModel* target = mModel[lod][i];
            if (target)
            {
                for (LLModelLoader::scene::iterator iter = mScene[lod].begin(); iter != mScene[lod].end(); ++iter)
                {
                    for (U32 j = 0; j < iter->second.size(); ++j)
                    {
                        if (iter->second[j].mModel == mdl)
                        {
                            iter->second[j].mModel = target;
                        }
                    }
                }
            }
        }
    }

    mResourceCost = calcResourceCost();

    LLVertexBuffer::unbind();
    LLGLSLShader::sNoFixedFunction = no_ff;
    if (shader)
    {
        shader->bind();
    }
    refresh(); // <FS:ND/> refresh once to make sure render gets called with the updated vbos
}

void LLModelPreview::updateStatusMessages()
{
    // bit mask values for physics errors. used to prevent overwrite of single line status
    // TODO: use this to provied multiline status
    enum PhysicsError
    {
        NONE = 0,
        NOHAVOK = 1,
        DEGENERATE = 2,
        TOOMANYHULLS = 4,
        TOOMANYVERTSINHULL = 8
    };

    assert_main_thread();

    U32 has_physics_error{ PhysicsError::NONE }; // physics error bitmap
    //triangle/vertex/submesh count for each mesh asset for each lod
    std::vector<S32> tris[LLModel::NUM_LODS];
    std::vector<S32> verts[LLModel::NUM_LODS];
    std::vector<S32> submeshes[LLModel::NUM_LODS];

    //total triangle/vertex/submesh count for each lod
    S32 total_tris[LLModel::NUM_LODS];
    S32 total_verts[LLModel::NUM_LODS];
    S32 total_submeshes[LLModel::NUM_LODS];

    for (U32 i = 0; i < LLModel::NUM_LODS - 1; i++)
    {
        total_tris[i] = 0;
        total_verts[i] = 0;
        total_submeshes[i] = 0;
    }

    for (LLMeshUploadThread::instance_list::iterator iter = mUploadData.begin(); iter != mUploadData.end(); ++iter)
    {
        LLModelInstance& instance = *iter;

        LLModel* model_high_lod = instance.mLOD[LLModel::LOD_HIGH];
        if (!model_high_lod)
        {
            setLoadState(LLModelLoader::ERROR_MATERIALS);
            mFMP->childDisable("calculate_btn");
            continue;
        }

        for (U32 i = 0; i < LLModel::NUM_LODS - 1; i++)
        {
            LLModel* lod_model = instance.mLOD[i];
            if (!lod_model)
            {
                setLoadState(LLModelLoader::ERROR_MATERIALS);
                mFMP->childDisable("calculate_btn");
            }
            else
            {
                //for each model in the lod
                S32 cur_tris = 0;
                S32 cur_verts = 0;
                S32 cur_submeshes = lod_model->getNumVolumeFaces();

                for (S32 j = 0; j < cur_submeshes; ++j)
                { //for each submesh (face), add triangles and vertices to current total
                    const LLVolumeFace& face = lod_model->getVolumeFace(j);
                    cur_tris += face.mNumIndices / 3;
                    cur_verts += face.mNumVertices;
                }

                std::string instance_name = instance.mLabel;

                if (mImporterDebug)
                {
                    // Useful for debugging generalized complaints below about total submeshes which don't have enough
                    // context to address exactly what needs to be fixed to move towards compliance with the rules.
                    //
                    std::ostringstream out;
                    out << "Instance " << lod_model->mLabel << " LOD " << i << " Verts: " << cur_verts;
                    LL_INFOS() << out.str() << LL_ENDL;
                    LLFloaterModelPreview::addStringToLog(out, false);

                    out.str("");
                    out << "Instance " << lod_model->mLabel << " LOD " << i << " Tris:  " << cur_tris;
                    LL_INFOS() << out.str() << LL_ENDL;
                    LLFloaterModelPreview::addStringToLog(out, false);

                    out.str("");
                    out << "Instance " << lod_model->mLabel << " LOD " << i << " Faces: " << cur_submeshes;
                    LL_INFOS() << out.str() << LL_ENDL;
                    LLFloaterModelPreview::addStringToLog(out, false);

                    out.str("");
                    LLModel::material_list::iterator mat_iter = lod_model->mMaterialList.begin();
                    while (mat_iter != lod_model->mMaterialList.end())
                    {
                        out << "Instance " << lod_model->mLabel << " LOD " << i << " Material " << *(mat_iter);
                        LL_INFOS() << out.str() << LL_ENDL;
                        LLFloaterModelPreview::addStringToLog(out, false);
                        out.str("");
                        mat_iter++;
                    }
                }

                //add this model to the lod total
                total_tris[i] += cur_tris;
                total_verts[i] += cur_verts;
                total_submeshes[i] += cur_submeshes;

                //store this model's counts to asset data
                tris[i].push_back(cur_tris);
                verts[i].push_back(cur_verts);
                submeshes[i].push_back(cur_submeshes);
            }
        }
    }

    if (mMaxTriangleLimit == 0)
    {
        mMaxTriangleLimit = total_tris[LLModel::LOD_HIGH];
    }

    mHasDegenerate = false;
    {//check for degenerate triangles in physics mesh
        U32 lod = LLModel::LOD_PHYSICS;
        const LLVector4a scale(0.5f);
        for (U32 i = 0; i < mModel[lod].size() && !mHasDegenerate; ++i)
        { //for each model in the lod
            if (mModel[lod][i] && mModel[lod][i]->mPhysics.mHull.empty())
            { //no decomp exists
                S32 cur_submeshes = mModel[lod][i]->getNumVolumeFaces();
                for (S32 j = 0; j < cur_submeshes && !mHasDegenerate; ++j)
                { //for each submesh (face), add triangles and vertices to current total
                    LLVolumeFace& face = mModel[lod][i]->getVolumeFace(j);
                    for (S32 k = 0; (k < face.mNumIndices) && !mHasDegenerate;)
                    {
                        U16 index_a = face.mIndices[k + 0];
                        U16 index_b = face.mIndices[k + 1];
                        U16 index_c = face.mIndices[k + 2];

                        if (index_c == 0 && index_b == 0 && index_a == 0) // test in reverse as 3rd index is less likely to be 0 in a normal case
                        {
                            LL_DEBUGS("MeshValidation") << "Empty placeholder triangle (3 identical index 0 verts) ignored" << LL_ENDL;
                        }
                        else
                        {
                            LLVector4a v1; v1.setMul(face.mPositions[index_a], scale);
                            LLVector4a v2; v2.setMul(face.mPositions[index_b], scale);
                            LLVector4a v3; v3.setMul(face.mPositions[index_c], scale);
                            if (ll_is_degenerate(v1, v2, v3))
                            {
                                mHasDegenerate = true;
                            }
                        }
                        k += 3;
                    }
                }
            }
        }
    }

    // flag degenerates here rather than deferring to a MAV error later
    // <FS>
    //mFMP->childSetVisible("physics_status_message_text", mHasDegenerate); //display or clear
    //auto degenerateIcon = mFMP->getChild<LLIconCtrl>("physics_status_message_icon");
    //degenerateIcon->setVisible(mHasDegenerate);
    // </FS>
    if (mHasDegenerate)
    {
        has_physics_error |= PhysicsError::DEGENERATE;
        // <FS>
        //mFMP->childSetValue("physics_status_message_text", mFMP->getString("phys_status_degenerate_triangles"));
        //LLUIImagePtr img = LLUI::getUIImage("ModelImport_Status_Error");
        //degenerateIcon->setImage(img);
        // </FS>
    }

    mFMP->childSetTextArg("submeshes_info", "[SUBMESHES]", llformat("%d", total_submeshes[LLModel::LOD_HIGH]));

    std::string mesh_status_na = mFMP->getString("mesh_status_na");

    S32 upload_status[LLModel::LOD_HIGH + 1];

    mModelNoErrors = true;

    const U32 lod_high = LLModel::LOD_HIGH;
    U32 high_submodel_count = mModel[lod_high].size() - countRootModels(mModel[lod_high]);

    for (S32 lod = 0; lod <= lod_high; ++lod)
    {
        upload_status[lod] = 0;

        std::string message = "mesh_status_good";

        if (total_tris[lod] > 0)
        {
            mFMP->childSetValue(lod_triangles_name[lod], llformat("%d", total_tris[lod]));
            mFMP->childSetValue(lod_vertices_name[lod], llformat("%d", total_verts[lod]));
        }
        else
        {
            if (lod == lod_high)
            {
                upload_status[lod] = 2;
                message = "mesh_status_missing_lod";
            }
            else
            {
                for (S32 i = lod - 1; i >= 0; --i)
                {
                    if (total_tris[i] > 0)
                    {
                        upload_status[lod] = 2;
                        message = "mesh_status_missing_lod";
                    }
                }
            }

            mFMP->childSetValue(lod_triangles_name[lod], mesh_status_na);
            mFMP->childSetValue(lod_vertices_name[lod], mesh_status_na);
        }

        if (lod != lod_high)
        {
            if (total_submeshes[lod] && total_submeshes[lod] != total_submeshes[lod_high])
            { //number of submeshes is different
                message = "mesh_status_submesh_mismatch";
                upload_status[lod] = 2;
            }
            else if (mModel[lod].size() - countRootModels(mModel[lod]) != high_submodel_count)
            {//number of submodels is different, not all faces are matched correctly.
                message = "mesh_status_submesh_mismatch";
                upload_status[lod] = 2;
                // Note: Submodels in instance were loaded from higher LOD and as result face count
                // returns same value and total_submeshes[lod] is identical to high_lod one.
            }
            else if (!tris[lod].empty() && tris[lod].size() != tris[lod_high].size())
            { //number of meshes is different
                message = "mesh_status_mesh_mismatch";
                upload_status[lod] = 2;
            }
            else if (!verts[lod].empty())
            {
                S32 sum_verts_higher_lod = 0;
                S32 sum_verts_this_lod = 0;
                for (U32 i = 0; i < verts[lod].size(); ++i)
                {
                    sum_verts_higher_lod += ((i < verts[lod + 1].size()) ? verts[lod + 1][i] : 0);
                    sum_verts_this_lod += verts[lod][i];
                }

                if ((sum_verts_higher_lod > 0) &&
                    (sum_verts_this_lod > sum_verts_higher_lod))
                {
                    //too many vertices in this lod
                    message = "mesh_status_too_many_vertices";
                    upload_status[lod] = 1;
                }
            }
        }

        LLIconCtrl* icon = mFMP->getChild<LLIconCtrl>(lod_icon_name[lod]);
        LLUIImagePtr img = LLUI::getUIImage(lod_status_image[upload_status[lod]]);
        icon->setVisible(true);
        icon->setImage(img);

        if (upload_status[lod] >= 2)
        {
            mModelNoErrors = false;
        }

        if (lod == mPreviewLOD)
        {
            mFMP->childSetValue("lod_status_message_text", mFMP->getString(message));
            icon = mFMP->getChild<LLIconCtrl>("lod_status_message_icon");
            icon->setImage(img);
        }

        updateLodControls(lod);
    }


    //warn if hulls have more than 256 points in them
    BOOL physExceededVertexLimit = FALSE;
    for (U32 i = 0; mModelNoErrors && (i < mModel[LLModel::LOD_PHYSICS].size()); ++i)
    {
        LLModel* mdl = mModel[LLModel::LOD_PHYSICS][i];

        if (mdl)
        {
            // <FS:Beq> Better error handling
            auto num_hulls = mdl->mPhysics.mHull.size();
            for (U32 j = 0; j < num_hulls; ++j)
            {
            // </FS:Beq>
                if (mdl->mPhysics.mHull[j].size() > 256)
                {
                    physExceededVertexLimit = TRUE;
                    LL_INFOS() << "Physical model " << mdl->mLabel << " exceeds vertex per hull limitations." << LL_ENDL;
                    break;
                }
            }
            // <FS:Beq> Better error handling
            if (num_hulls > 256) // decomp cannot have more than 256 hulls (http://wiki.secondlife.com/wiki/Mesh/Mesh_physics)
            {
                LL_INFOS() << "Physical model " << mdl->mLabel << " exceeds 256 hull limitation." << LL_ENDL;
                has_physics_error |= PhysicsError::TOOMANYHULLS;
            }
            // </FS:Beq>
        }
    }

    if (physExceededVertexLimit)
    {
        has_physics_error |= PhysicsError::TOOMANYVERTSINHULL;
    }

// <FS:Beq> standardise error handling
    //if (!(has_physics_error & PhysicsError::DEGENERATE)){ // only update this field (incluides clearing it) if it is not already in use.
    //    mFMP->childSetVisible("physics_status_message_text", physExceededVertexLimit);
    //    LLIconCtrl* physStatusIcon = mFMP->getChild<LLIconCtrl>("physics_status_message_icon");
    //    physStatusIcon->setVisible(physExceededVertexLimit);
    //    if (physExceededVertexLimit)
    //    {
    //        mFMP->childSetValue("physics_status_message_text", mFMP->getString("phys_status_vertex_limit_exceeded"));
    //        LLUIImagePtr img = LLUI::getUIImage("ModelImport_Status_Warning");
    //        physStatusIcon->setImage(img);
    //    }
    //}
#ifdef OPENSIM 
    has_physics_error |= PhysicsError::NOHAVOK;
#endif 

    auto physStatusIcon = mFMP->getChild<LLIconCtrl>("physics_status_message_icon");

    if (has_physics_error != PhysicsError::NONE)
    {
        mFMP->childSetVisible("physics_status_message_text", true); //display or clear
        physStatusIcon->setVisible(true);
        // The order here is important. 
        if (has_physics_error & PhysicsError::TOOMANYHULLS)
        {
            mFMP->childSetValue("physics_status_message_text", mFMP->getString("phys_status_hull_limit_exceeded"));
            LLUIImagePtr img = LLUI::getUIImage("ModelImport_Status_Error");
            physStatusIcon->setImage(img);
        }
        else if (has_physics_error & PhysicsError::TOOMANYVERTSINHULL)
        {
            mFMP->childSetValue("physics_status_message_text", mFMP->getString("phys_status_vertex_limit_exceeded"));
            LLUIImagePtr img = LLUI::getUIImage("ModelImport_Status_Error");
            physStatusIcon->setImage(img);
        }
        else if (has_physics_error & PhysicsError::DEGENERATE)
        {
            mFMP->childSetValue("physics_status_message_text", mFMP->getString("phys_status_degenerate_triangles"));
            LLUIImagePtr img = LLUI::getUIImage("ModelImport_Status_Error");
            physStatusIcon->setImage(img);
        }
        else if (has_physics_error & PhysicsError::NOHAVOK)
        {
            mFMP->childSetValue("physics_status_message_text", mFMP->getString("phys_status_no_havok"));
            LLUIImagePtr img = LLUI::getUIImage("ModelImport_Status_Warning");
            physStatusIcon->setImage(img);
        }
        else
        {
            // This should not happen
            mFMP->childSetValue("physics_status_message_text", mFMP->getString("phys_status_unknown_error"));
            LLUIImagePtr img = LLUI::getUIImage("ModelImport_Status_Warning");
            physStatusIcon->setImage(img);
        }
    }
    else
    {
        mFMP->childSetVisible("physics_status_message_text", false); //display or clear
        physStatusIcon->setVisible(false);
    }
// </FS:Beq>

    if (getLoadState() >= LLModelLoader::ERROR_PARSING)
    {
        mModelNoErrors = false;
        LL_INFOS() << "Loader returned errors, model can't be uploaded" << LL_ENDL;
    }

    bool uploadingSkin = mFMP->childGetValue("upload_skin").asBoolean();
    bool uploadingJointPositions = mFMP->childGetValue("upload_joints").asBoolean();

    if (uploadingSkin)
    {
        if (uploadingJointPositions && !isRigValidForJointPositionUpload())
        {
            mModelNoErrors = false;
            LL_INFOS() << "Invalid rig, there might be issues with uploading Joint positions" << LL_ENDL;
        }
    }

    if (mModelNoErrors && mModelLoader)
    {
        if (!mModelLoader->areTexturesReady() && mFMP->childGetValue("upload_textures").asBoolean())
        {
            // Some textures are still loading, prevent upload until they are done
            mModelNoErrors = false;
        }
    }

    // <FS:Beq> Improve the error checking the TO DO here is no longer applicable but not an FS comment so edited to stop it being picked up
    //if (!mModelNoErrors || mHasDegenerate)
    if (!gSavedSettings.getBOOL("FSIgnoreClientsideMeshValidation") && (!mModelNoErrors || (has_physics_error > PhysicsError::NOHAVOK))) // block for all cases of phsyics error except NOHAVOK
    // </FS:Beq>
    {
        mFMP->childDisable("ok_btn");
        mFMP->childDisable("calculate_btn");
    }
    else
    {
        mFMP->childEnable("ok_btn");
        mFMP->childEnable("calculate_btn");
    }

    if (mModelNoErrors && mLodsWithParsingError.empty())
    {
        mFMP->childEnable("calculate_btn");
    }
    else
    {
        mFMP->childDisable("calculate_btn");
    }

    //add up physics triangles etc
    S32 phys_tris = 0;
    S32 phys_hulls = 0;
    S32 phys_points = 0;

    //get the triangle count for the whole scene
    for (LLModelLoader::scene::iterator iter = mScene[LLModel::LOD_PHYSICS].begin(), endIter = mScene[LLModel::LOD_PHYSICS].end(); iter != endIter; ++iter)
    {
        for (LLModelLoader::model_instance_list::iterator instance = iter->second.begin(), end_instance = iter->second.end(); instance != end_instance; ++instance)
        {
            LLModel* model = instance->mModel;
            if (model)
            {
                S32 cur_submeshes = model->getNumVolumeFaces();

                LLModel::convex_hull_decomposition& decomp = model->mPhysics.mHull;

                if (!decomp.empty())
                {
                    phys_hulls += decomp.size();
                    for (U32 i = 0; i < decomp.size(); ++i)
                    {
                        phys_points += decomp[i].size();
                    }
                }
                else
                { //choose physics shape OR decomposition, can't use both
                    for (S32 j = 0; j < cur_submeshes; ++j)
                    { //for each submesh (face), add triangles and vertices to current total
                        const LLVolumeFace& face = model->getVolumeFace(j);
                        phys_tris += face.mNumIndices / 3;
                    }
                }
            }
        }
    }

    if (phys_tris > 0)
    {
        mFMP->childSetTextArg("physics_triangles", "[TRIANGLES]", llformat("%d", phys_tris));
    }
    else
    {
        mFMP->childSetTextArg("physics_triangles", "[TRIANGLES]", mesh_status_na);
    }

    if (phys_hulls > 0)
    {
        mFMP->childSetTextArg("physics_hulls", "[HULLS]", llformat("%d", phys_hulls));
        mFMP->childSetTextArg("physics_points", "[POINTS]", llformat("%d", phys_points));
    }
    else
    {
        mFMP->childSetTextArg("physics_hulls", "[HULLS]", mesh_status_na);
        mFMP->childSetTextArg("physics_points", "[POINTS]", mesh_status_na);
    }

    LLFloaterModelPreview* fmp = LLFloaterModelPreview::sInstance;
    if (fmp)
    {
        if (phys_tris > 0 || phys_hulls > 0)
        {
            if (!fmp->isViewOptionEnabled("show_physics"))
            {
                fmp->enableViewOption("show_physics");
                mViewOption["show_physics"] = true;
                fmp->childSetValue("show_physics", true);
            }
        // <FS:Beq> handle hiding of hull only explode slider
        //}
        //else
        //{
        //    fmp->disableViewOption("show_physics");
        //    mViewOption["show_physics"] = false;
        //    fmp->childSetValue("show_physics", false);
        //}
            mViewOption["show_physics"] = true;
            if (phys_hulls > 0)
            {
                fmp->enableViewOption("physics_explode");
                fmp->enableViewOption("exploder_label");
                fmp->childSetVisible("physics_explode", true);
                fmp->childSetVisible("exploder_label", true);
            }
            else
            {
                fmp->disableViewOption("physics_explode");
                fmp->disableViewOption("exploder_label");
                fmp->childSetVisible("physics_explode", false);
                fmp->childSetVisible("exploder_label", false);
            }
        }
        else
        {
            fmp->disableViewOption("show_physics");
            fmp->childSetVisible("physics_explode", false);
            fmp->disableViewOption("physics_explode");
            fmp->childSetVisible("exploder_label", false);
            fmp->disableViewOption("exploder_label");
            mViewOption["show_physics"] = false;
            fmp->childSetValue("show_physics", false);

        }
        // </FS:Beq>

        //bool use_hull = fmp->childGetValue("physics_use_hull").asBoolean();

        //fmp->childSetEnabled("physics_optimize", !use_hull);

        // <FS:Ansariel> Enable mesh analysis in SL only for now
        //bool enable = (phys_tris > 0 || phys_hulls > 0) && fmp->mCurRequest.empty();
        bool enable = (phys_tris > 0 || phys_hulls > 0) && fmp->mCurRequest.empty() && LLGridManager::instance().isInSecondLife();
        // </FS:Ansariel>
        //enable = enable && !use_hull && fmp->childGetValue("physics_optimize").asBoolean();

        //enable/disable "analysis" UI
        LLPanel* panel = fmp->getChild<LLPanel>("physics analysis");
        LLView* child = panel->getFirstChild();
        while (child)
        {
            child->setEnabled(enable);
            child = panel->findNextSibling(child);
        }

        enable = phys_hulls > 0 && fmp->mCurRequest.empty();
        //enable/disable "simplification" UI
        panel = fmp->getChild<LLPanel>("physics simplification");
        child = panel->getFirstChild();
        while (child)
        {
            child->setEnabled(enable);
            child = panel->findNextSibling(child);
        }

        if (fmp->mCurRequest.empty())
        {
            fmp->childSetVisible("Simplify", true);
            fmp->childSetVisible("simplify_cancel", false);
            fmp->childSetVisible("Decompose", true);
            fmp->childSetVisible("decompose_cancel", false);

            if (phys_hulls > 0)
            {
                fmp->childEnable("Simplify");
            }

            // <FS:Ansariel> Enable mesh analysis in SL only for now
            //if (phys_tris || phys_hulls > 0)
            //{
            //    fmp->childEnable("Decompose");
            //}
            fmp->childSetEnabled("Decompose", (phys_tris || phys_hulls > 0) && LLGridManager::instance().isInSecondLife());
            // </FS:Ansariel>
        }
        else
        {
            fmp->childEnable("simplify_cancel");
            fmp->childEnable("decompose_cancel");
        }
        // <FS:Beq> move the closing bracket for the if(fmp) to prevent possible crash 
        //    }


        LLCtrlSelectionInterface* iface = fmp->childGetSelectionInterface("physics_lod_combo");
        S32 which_mode = 0;
        S32 file_mode = 1;
        if (iface)
        {
            which_mode = iface->getFirstSelectedIndex();
            file_mode = iface->getItemCount() - 1;
        }

        if (which_mode == file_mode)
        {
            mFMP->childEnable("physics_file");
            mFMP->childEnable("physics_browse");
        }
        else
        {
            mFMP->childDisable("physics_file");
            mFMP->childDisable("physics_browse");
        }
    }
    // </FS:Beq>

    LLSpinCtrl* crease = mFMP->getChild<LLSpinCtrl>("crease_angle");

    if (mRequestedCreaseAngle[mPreviewLOD] == -1.f)
    {
        mFMP->childSetColor("crease_label", LLColor4::grey);
        crease->forceSetValue(75.f);
    }
    else
    {
        mFMP->childSetColor("crease_label", LLColor4::white);
        crease->forceSetValue(mRequestedCreaseAngle[mPreviewLOD]);
    }

    mModelUpdatedSignal(true);

}

void LLModelPreview::updateLodControls(S32 lod)
{
    if (lod < LLModel::LOD_IMPOSTOR || lod > LLModel::LOD_HIGH)
    {
        std::ostringstream out;
        out << "Invalid level of detail: " << lod;
        LL_WARNS() << out.str() << LL_ENDL;
        LLFloaterModelPreview::addStringToLog(out, false);
        assert(lod >= LLModel::LOD_IMPOSTOR && lod <= LLModel::LOD_HIGH);
        return;
    }

    const char* lod_controls[] =
    {
        "lod_mode_",
        "lod_triangle_limit_",
        "lod_error_threshold_"
    };
    const U32 num_lod_controls = sizeof(lod_controls) / sizeof(char*);

    const char* file_controls[] =
    {
        "lod_browse_",
        "lod_file_",
    };
    const U32 num_file_controls = sizeof(file_controls) / sizeof(char*);

    LLFloaterModelPreview* fmp = LLFloaterModelPreview::sInstance;
    if (!fmp) return;

    LLComboBox* lod_combo = mFMP->findChild<LLComboBox>("lod_source_" + lod_name[lod]);
    if (!lod_combo) return;

    S32 lod_mode = lod_combo->getCurrentIndex();
    if (lod_mode == LOD_FROM_FILE) // LoD from file
    {
        fmp->mLODMode[lod] = 0;
        for (U32 i = 0; i < num_file_controls; ++i)
        {
            mFMP->childSetVisible(file_controls[i] + lod_name[lod], true);
        }

        for (U32 i = 0; i < num_lod_controls; ++i)
        {
            mFMP->childSetVisible(lod_controls[i] + lod_name[lod], false);
        }
    }
    else if (lod_mode == USE_LOD_ABOVE) // use LoD above
    {
        fmp->mLODMode[lod] = 2;
        for (U32 i = 0; i < num_file_controls; ++i)
        {
            mFMP->childSetVisible(file_controls[i] + lod_name[lod], false);
        }

        for (U32 i = 0; i < num_lod_controls; ++i)
        {
            mFMP->childSetVisible(lod_controls[i] + lod_name[lod], false);
        }

        if (lod < LLModel::LOD_HIGH)
        {
            mModel[lod] = mModel[lod + 1];
            mScene[lod] = mScene[lod + 1];
            mVertexBuffer[lod].clear();

            // Also update lower LoD
            if (lod > LLModel::LOD_IMPOSTOR)
            {
                updateLodControls(lod - 1);
            }
        }
    }
    else // auto generate, the default case for all LoDs except High
    {
        fmp->mLODMode[lod] = 1;

        //don't actually regenerate lod when refreshing UI
        mLODFrozen = true;

        for (U32 i = 0; i < num_file_controls; ++i)
        {
            mFMP->getChildView(file_controls[i] + lod_name[lod])->setVisible(false);
        }

        for (U32 i = 0; i < num_lod_controls; ++i)
        {
            mFMP->getChildView(lod_controls[i] + lod_name[lod])->setVisible(true);
        }


        LLSpinCtrl* threshold = mFMP->getChild<LLSpinCtrl>("lod_error_threshold_" + lod_name[lod]);
        LLSpinCtrl* limit = mFMP->getChild<LLSpinCtrl>("lod_triangle_limit_" + lod_name[lod]);

        limit->setMaxValue(mMaxTriangleLimit);
        limit->forceSetValue(mRequestedTriangleCount[lod]);

        threshold->forceSetValue(mRequestedErrorThreshold[lod]);

        mFMP->getChild<LLComboBox>("lod_mode_" + lod_name[lod])->selectNthItem(mRequestedLoDMode[lod]);

        if (mRequestedLoDMode[lod] == 0)
        {
            limit->setVisible(true);
            threshold->setVisible(false);

            limit->setMaxValue(mMaxTriangleLimit);
            limit->setIncrement(mMaxTriangleLimit / 32);
        }
        else
        {
            limit->setVisible(false);
            threshold->setVisible(true);
        }

        mLODFrozen = false;
    }
}

void LLModelPreview::setPreviewTarget(F32 distance)
{
    mCameraDistance = distance;
    mCameraZoom = 1.f;
    mCameraPitch = 0.f;
    mCameraYaw = 0.f;
    mCameraOffset.clearVec();
}

void LLModelPreview::clearBuffers()
{
    for (U32 i = 0; i < 6; i++)
    {
        mVertexBuffer[i].clear();
    }
}

void LLModelPreview::genBuffers(S32 lod, bool include_skin_weights)
{
    U32 tri_count = 0;
    U32 vertex_count = 0;
    U32 mesh_count = 0;


    LLModelLoader::model_list* model = NULL;

    if (lod < 0 || lod > 4)
    {
        model = &mBaseModel;
        lod = 5;
    }
    else
    {
        model = &(mModel[lod]);
    }

    if (!mVertexBuffer[lod].empty())
    {
        mVertexBuffer[lod].clear();
    }

    mVertexBuffer[lod].clear();

    LLModelLoader::model_list::iterator base_iter = mBaseModel.begin();

    for (LLModelLoader::model_list::iterator iter = model->begin(); iter != model->end(); ++iter)
    {
        LLModel* mdl = *iter;
        if (!mdl)
        {
            continue;
        }

        LLModel* base_mdl = *base_iter;
        base_iter++;

        S32 num_faces = mdl->getNumVolumeFaces();
        for (S32 i = 0; i < num_faces; ++i)
        {
            const LLVolumeFace &vf = mdl->getVolumeFace(i);
            U32 num_vertices = vf.mNumVertices;
            U32 num_indices = vf.mNumIndices;

            if (!num_vertices || !num_indices)
            {
                continue;
            }

            LLVertexBuffer* vb = NULL;

            bool skinned = include_skin_weights && !mdl->mSkinWeights.empty();

            U32 mask = LLVertexBuffer::MAP_VERTEX | LLVertexBuffer::MAP_NORMAL | LLVertexBuffer::MAP_TEXCOORD0;

            if (skinned)
            {
                mask |= LLVertexBuffer::MAP_WEIGHT4;
            }

            vb = new LLVertexBuffer(mask, 0);

            if (!vb->allocateBuffer(num_vertices, num_indices, TRUE))
            {
                // We are likely to crash due this failure, if this happens, find a way to gracefully stop preview
                std::ostringstream out;
                out << "Failed to allocate Vertex Buffer for model preview ";
                out << num_vertices << " vertices and ";
                out << num_indices << " indices";
                LL_WARNS() << out.str() << LL_ENDL;
                LLFloaterModelPreview::addStringToLog(out, true);
            }

            LLStrider<LLVector3> vertex_strider;
            LLStrider<LLVector3> normal_strider;
            LLStrider<LLVector2> tc_strider;
            LLStrider<U16> index_strider;
            // <FS:Ansariel> Vectorized Weight4Strider and ClothWeightStrider by Drake Arconis
            //LLStrider<LLVector4> weights_strider;
            LLStrider<LLVector4a> weights_strider;

            vb->getVertexStrider(vertex_strider);
            vb->getIndexStrider(index_strider);

            if (skinned)
            {
                vb->getWeight4Strider(weights_strider);
            }

            LLVector4a::memcpyNonAliased16((F32*)vertex_strider.get(), (F32*)vf.mPositions, num_vertices * 4 * sizeof(F32));

            if (vf.mTexCoords)
            {
                vb->getTexCoord0Strider(tc_strider);
                S32 tex_size = (num_vertices * 2 * sizeof(F32) + 0xF) & ~0xF;
                LLVector4a::memcpyNonAliased16((F32*)tc_strider.get(), (F32*)vf.mTexCoords, tex_size);
            }

            if (vf.mNormals)
            {
                vb->getNormalStrider(normal_strider);
                LLVector4a::memcpyNonAliased16((F32*)normal_strider.get(), (F32*)vf.mNormals, num_vertices * 4 * sizeof(F32));
            }

            if (skinned)
            {
                for (U32 i = 0; i < num_vertices; i++)
                {
                    //find closest weight to vf.mVertices[i].mPosition
                    LLVector3 pos(vf.mPositions[i].getF32ptr());

                    const LLModel::weight_list& weight_list = base_mdl->getJointInfluences(pos);
                    llassert(weight_list.size()>0 && weight_list.size() <= 4); // LLModel::loadModel() should guarantee this

                    LLVector4 w(0, 0, 0, 0);

                    for (U32 i = 0; i < weight_list.size(); ++i)
                    {
                        F32 wght = llclamp(weight_list[i].mWeight, 0.001f, 0.999f);
                        F32 joint = (F32)weight_list[i].mJointIdx;
                        w.mV[i] = joint + wght;
                        llassert(w.mV[i] - (S32)w.mV[i]>0.0f); // because weights are non-zero, and range of wt values
                        //should not cause floating point precision issues.
                    }

                    // <FS:Ansariel> Vectorized Weight4Strider and ClothWeightStrider by Drake Arconis
                    //*(weights_strider++) = w;
                    (*(weights_strider++)).loadua(w.mV);
                }
            }

            // build indices
            for (U32 i = 0; i < num_indices; i++)
            {
                *(index_strider++) = vf.mIndices[i];
            }

            mVertexBuffer[lod][mdl].push_back(vb);

            vertex_count += num_vertices;
            tri_count += num_indices / 3;
            ++mesh_count;

        }
    }
}

void LLModelPreview::update()
{
    if (mGenLOD)
    {
        bool subscribe_for_generation = mLodsQuery.empty();
        mGenLOD = false;
        mDirty = true;
        mLodsQuery.clear();

        for (S32 lod = LLModel::LOD_HIGH; lod >= 0; --lod)
        {
            // adding all lods into query for generation
            mLodsQuery.push_back(lod);
        }

        if (subscribe_for_generation)
        {
            doOnIdleRepeating(lodQueryCallback);
        }
    }

    if (mDirty && mLodsQuery.empty())
    {
        mDirty = false;
        mResourceCost = calcResourceCost();
        refresh();
        updateStatusMessages();
    }
}

//-----------------------------------------------------------------------------
// createPreviewAvatar
//-----------------------------------------------------------------------------
void LLModelPreview::createPreviewAvatar(void)
{
    mPreviewAvatar = (LLVOAvatar*)gObjectList.createObjectViewer(LL_PCODE_LEGACY_AVATAR, gAgent.getRegion(), LLViewerObject::CO_FLAG_UI_AVATAR);
    if (mPreviewAvatar)
    {
        mPreviewAvatar->createDrawable(&gPipeline);
        mPreviewAvatar->mSpecialRenderMode = 1;
        mPreviewAvatar->startMotion(ANIM_AGENT_STAND);
        mPreviewAvatar->hideSkirt();
    }
    else
    {
        LL_INFOS() << "Failed to create preview avatar for upload model window" << LL_ENDL;
    }
}

//static
U32 LLModelPreview::countRootModels(LLModelLoader::model_list models)
{
    U32 root_models = 0;
    model_list::iterator model_iter = models.begin();
    while (model_iter != models.end())
    {
        LLModel* mdl = *model_iter;
        if (mdl && mdl->mSubmodelID == 0)
        {
            root_models++;
        }
        model_iter++;
    }
    return root_models;
}

void LLModelPreview::loadedCallback(
    LLModelLoader::scene& scene,
    LLModelLoader::model_list& model_list,
    S32 lod,
    void* opaque)
{
    LLModelPreview* pPreview = static_cast< LLModelPreview* >(opaque);
    if (pPreview && !LLModelPreview::sIgnoreLoadedCallback)
    {
        // Load loader's warnings into floater's log tab
        const LLSD out = pPreview->mModelLoader->logOut();
        LLSD::array_const_iterator iter_out = out.beginArray();
        LLSD::array_const_iterator end_out = out.endArray();
        for (; iter_out != end_out; ++iter_out)
        {
            if (iter_out->has("Message"))
            {
                LLFloaterModelPreview::addStringToLog(iter_out->get("Message"), *iter_out, true, pPreview->mModelLoader->mLod);
            }
        }
        pPreview->mModelLoader->clearLog();
        pPreview->loadModelCallback(lod); // removes mModelLoader in some cases
    }

}

void LLModelPreview::stateChangedCallback(U32 state, void* opaque)
{
    LLModelPreview* pPreview = static_cast< LLModelPreview* >(opaque);
    if (pPreview)
    {
        pPreview->setLoadState(state);
    }
}

LLJoint* LLModelPreview::lookupJointByName(const std::string& str, void* opaque)
{
    LLModelPreview* pPreview = static_cast< LLModelPreview* >(opaque);
    if (pPreview)
    {
//<FS:ND> Query by JointKey rather than just a string, the key can be a U32 index for faster lookup
//        return pPreview->getPreviewAvatar()->getJoint(str);
        return pPreview->getPreviewAvatar()->getJoint( JointKey::construct( str ) );
// <FS:ND>
    }
    return NULL;
}

U32 LLModelPreview::loadTextures(LLImportMaterial& material, void* opaque)
{
    (void)opaque;

    if (material.mDiffuseMapFilename.size())
    {
        material.mOpaqueData = new LLPointer< LLViewerFetchedTexture >;
        LLPointer< LLViewerFetchedTexture >& tex = (*reinterpret_cast< LLPointer< LLViewerFetchedTexture > * >(material.mOpaqueData));

        tex = LLViewerTextureManager::getFetchedTextureFromUrl("file://" + LLURI::unescape(material.mDiffuseMapFilename), FTT_LOCAL_FILE, TRUE, LLGLTexture::BOOST_PREVIEW);
        tex->setLoadedCallback(LLModelPreview::textureLoadedCallback, 0, TRUE, FALSE, opaque, NULL, FALSE);
        tex->forceToSaveRawImage(0, F32_MAX);
        material.setDiffuseMap(tex->getID()); // record tex ID
        return 1;
    }

    material.mOpaqueData = NULL;
    return 0;
}

void LLModelPreview::addEmptyFace(LLModel* pTarget)
{
    U32 type_mask = LLVertexBuffer::MAP_VERTEX | LLVertexBuffer::MAP_NORMAL | LLVertexBuffer::MAP_TEXCOORD0;

    LLPointer<LLVertexBuffer> buff = new LLVertexBuffer(type_mask, 0);

    buff->allocateBuffer(1, 3, true);
    memset((U8*)buff->getMappedData(), 0, buff->getSize());
    // <FS:ND> Fix when running with opengl core profile
    //memset((U8*)buff->getIndicesPointer(), 0, buff->getIndicesSize());
    {
    LLStrider< U16 > index_strider;
    buff->getIndexStrider( index_strider );

    memset( (U8*)index_strider.get(), 0, buff->getIndicesSize() );
    }
    // </FS:ND>

    buff->validateRange(0, buff->getNumVerts() - 1, buff->getNumIndices(), 0);

    LLStrider<LLVector3> pos;
    LLStrider<LLVector3> norm;
    LLStrider<LLVector2> tc;
    LLStrider<U16> index;

    buff->getVertexStrider(pos);

    if (type_mask & LLVertexBuffer::MAP_NORMAL)
    {
        buff->getNormalStrider(norm);
    }
    if (type_mask & LLVertexBuffer::MAP_TEXCOORD0)
    {
        buff->getTexCoord0Strider(tc);
    }

    buff->getIndexStrider(index);

    //resize face array
    int faceCnt = pTarget->getNumVolumeFaces();
    pTarget->setNumVolumeFaces(faceCnt + 1);
    pTarget->setVolumeFaceData(faceCnt + 1, pos, norm, tc, index, buff->getNumVerts(), buff->getNumIndices());

}

//-----------------------------------------------------------------------------
// render()
//-----------------------------------------------------------------------------
// Todo: we shouldn't be setting all those UI elements on render.
// Note: Render happens each frame with skinned avatars
BOOL LLModelPreview::render()
{
    assert_main_thread();

    LLMutexLock lock(this);
    mNeedsUpdate = FALSE;

    bool use_shaders = LLGLSLShader::sNoFixedFunction;

    bool edges = mViewOption["show_edges"];
    bool joint_overrides = mViewOption["show_joint_overrides"];
    bool joint_positions = mViewOption["show_joint_positions"];
    bool skin_weight = mViewOption["show_skin_weight"];
    bool textures = mViewOption["show_textures"];
    bool physics = mViewOption["show_physics"];
    bool uv_guide = mViewOption["show_uv_guide"]; // <FS:Beq> Add UV guide overlay in mesh preview

    S32 width = getWidth();
    S32 height = getHeight();

    LLGLSUIDefault def; // GL_BLEND, GL_ALPHA_TEST, GL_CULL_FACE, depth test
    LLGLDisable no_blend(GL_BLEND);
    LLGLDepthTest depth(GL_FALSE); // SL-12781 disable z-buffer to render background color
    LLGLDisable fog(GL_FOG);

    {
        if (use_shaders)
        {
            gUIProgram.bind();
        }
        //clear background to grey
        gGL.matrixMode(LLRender::MM_PROJECTION);
        gGL.pushMatrix();
        gGL.loadIdentity();
        gGL.ortho(0.0f, width, 0.0f, height, -1.0f, 1.0f);

        gGL.matrixMode(LLRender::MM_MODELVIEW);
        gGL.pushMatrix();
        gGL.loadIdentity();

        gGL.color4fv(PREVIEW_CANVAS_COL.mV);
        gl_rect_2d_simple(width, height);

        gGL.matrixMode(LLRender::MM_PROJECTION);
        gGL.popMatrix();

        gGL.matrixMode(LLRender::MM_MODELVIEW);
        gGL.popMatrix();
        if (use_shaders)
        {
            gUIProgram.unbind();
        }
    }

    LLFloaterModelPreview* fmp = LLFloaterModelPreview::sInstance;

    bool has_skin_weights = false;
    bool upload_skin = mFMP->childGetValue("upload_skin").asBoolean();
    bool upload_joints = mFMP->childGetValue("upload_joints").asBoolean();

    if (upload_joints != mLastJointUpdate)
    {
        mLastJointUpdate = upload_joints;
        if (fmp)
        {
            fmp->clearAvatarTab();
        }
    }

    for (LLModelLoader::scene::iterator iter = mScene[mPreviewLOD].begin(); iter != mScene[mPreviewLOD].end(); ++iter)
    {
        for (LLModelLoader::model_instance_list::iterator model_iter = iter->second.begin(); model_iter != iter->second.end(); ++model_iter)
        {
            LLModelInstance& instance = *model_iter;
            LLModel* model = instance.mModel;
            model->mPelvisOffset = mPelvisZOffset;
            if (!model->mSkinWeights.empty())
            {
                has_skin_weights = true;
            }
        }
    }

    if (has_skin_weights && lodsReady())
    { //model has skin weights, enable view options for skin weights and joint positions
        U32 flags = getLegacyRigFlags();
        if (fmp)
        {
            if (flags == LEGACY_RIG_OK)
            {
                fmp->enableViewOption("show_skin_weight");
                fmp->setViewOptionEnabled("show_joint_overrides", skin_weight);
                fmp->setViewOptionEnabled("show_joint_positions", skin_weight);
                mFMP->childEnable("upload_skin");
                mFMP->childSetValue("show_skin_weight", skin_weight);
            }
            else if ((flags & LEGACY_RIG_FLAG_TOO_MANY_JOINTS) > 0)
            {
                mFMP->childSetVisible("skin_too_many_joints", true);
            }
            else if ((flags & LEGACY_RIG_FLAG_UNKNOWN_JOINT) > 0)
            {
                mFMP->childSetVisible("skin_unknown_joint", true);
            }
        }
    }
    else
    {
        mFMP->childDisable("upload_skin");
        if (fmp)
        {
            mViewOption["show_skin_weight"] = false;
            fmp->disableViewOption("show_skin_weight");
            fmp->disableViewOption("show_joint_overrides");
            fmp->disableViewOption("show_joint_positions");

            skin_weight = false;
            mFMP->childSetValue("show_skin_weight", false);
            fmp->setViewOptionEnabled("show_skin_weight", skin_weight);
        }
    }

    if (upload_skin && !has_skin_weights)
    { //can't upload skin weights if model has no skin weights
        mFMP->childSetValue("upload_skin", false);
        upload_skin = false;
    }

    if (!upload_skin && upload_joints)
    { //can't upload joints if not uploading skin weights
        mFMP->childSetValue("upload_joints", false);
        upload_joints = false;
    }

    if (fmp)
    {
        if (upload_skin)
        {
            // will populate list of joints
            fmp->updateAvatarTab(upload_joints);
        }
        else
        {
            fmp->clearAvatarTab();
        }
    }

    if (upload_skin && upload_joints)
    {
        mFMP->childEnable("lock_scale_if_joint_position");
    }
    else
    {
        mFMP->childDisable("lock_scale_if_joint_position");
        mFMP->childSetValue("lock_scale_if_joint_position", false);
    }

    //Only enable joint offsets if it passed the earlier critiquing
    if (isRigValidForJointPositionUpload())
    {
        mFMP->childSetEnabled("upload_joints", upload_skin);
    }

    F32 explode = mFMP->childGetValue("physics_explode").asReal();

    LLGLDepthTest gls_depth(GL_TRUE); // SL-12781 re-enable z-buffer for 3D model preview

    LLRect preview_rect;

    preview_rect = mFMP->getChildView("preview_panel")->getRect();

    F32 aspect = (F32)preview_rect.getWidth() / preview_rect.getHeight();

    LLViewerCamera::getInstance()->setAspect(aspect);

    LLViewerCamera::getInstance()->setView(LLViewerCamera::getInstance()->getDefaultFOV() / mCameraZoom);

    LLVector3 offset = mCameraOffset;
    LLVector3 target_pos = mPreviewTarget + offset;

    F32 z_near = 0.001f;
    F32 z_far = mCameraDistance*10.0f + mPreviewScale.magVec() + mCameraOffset.magVec();

    if (skin_weight)
    {
        target_pos = getPreviewAvatar()->getPositionAgent() + offset;
        z_near = 0.01f;
        z_far = 1024.f;

        //render avatar previews every frame
        refresh();
    }

    if (use_shaders)
    {
        gObjectPreviewProgram.bind();
    }

    gGL.loadIdentity();
    gPipeline.enableLightsPreview();

    LLQuaternion camera_rot = LLQuaternion(mCameraPitch, LLVector3::y_axis) *
        LLQuaternion(mCameraYaw, LLVector3::z_axis);

    LLQuaternion av_rot = camera_rot;
    F32 camera_distance = skin_weight ? SKIN_WEIGHT_CAMERA_DISTANCE : mCameraDistance;
    LLViewerCamera::getInstance()->setOriginAndLookAt(
        target_pos + ((LLVector3(camera_distance, 0.f, 0.f) + offset) * av_rot),		// camera
        LLVector3::z_axis,																	// up
        target_pos);											// point of interest


    z_near = llclamp(z_far * 0.001f, 0.001f, 0.1f);

    LLViewerCamera::getInstance()->setPerspective(FALSE, mOrigin.mX, mOrigin.mY, width, height, FALSE, z_near, z_far);

    stop_glerror();

    gGL.pushMatrix();
    gGL.color4fv(PREVIEW_EDGE_COL.mV);

    const U32 type_mask = LLVertexBuffer::MAP_VERTEX | LLVertexBuffer::MAP_NORMAL | LLVertexBuffer::MAP_TEXCOORD0;

    LLGLEnable normalize(GL_NORMALIZE);

    if (!mBaseModel.empty() && mVertexBuffer[5].empty())
    {
        genBuffers(-1, skin_weight);
        //genBuffers(3);
        //genLODs();
    }

    if (!mModel[mPreviewLOD].empty())
    {
        mFMP->childEnable("reset_btn");

        bool regen = mVertexBuffer[mPreviewLOD].empty();
        if (!regen)
        {
            const std::vector<LLPointer<LLVertexBuffer> >& vb_vec = mVertexBuffer[mPreviewLOD].begin()->second;
            if (!vb_vec.empty())
            {
                const LLVertexBuffer* buff = vb_vec[0];
                regen = buff->hasDataType(LLVertexBuffer::TYPE_WEIGHT4) != skin_weight;
            }
            else
            {
                LL_INFOS() << "Vertex Buffer[" << mPreviewLOD << "]" << " is EMPTY!!!" << LL_ENDL;
                regen = TRUE;
            }
        }

        if (regen)
        {
            genBuffers(mPreviewLOD, skin_weight);
        }

        if (!skin_weight)
        {
            for (LLMeshUploadThread::instance_list::iterator iter = mUploadData.begin(); iter != mUploadData.end(); ++iter)
            {
                LLModelInstance& instance = *iter;

                LLModel* model = instance.mLOD[mPreviewLOD];

                if (!model)
                {
                    continue;
                }

                gGL.pushMatrix();
                LLMatrix4 mat = instance.mTransform;

                gGL.multMatrix((GLfloat*)mat.mMatrix);


                U32 num_models = mVertexBuffer[mPreviewLOD][model].size();
                for (U32 i = 0; i < num_models; ++i)
                {
                    LLVertexBuffer* buffer = mVertexBuffer[mPreviewLOD][model][i];

                    buffer->setBuffer(type_mask & buffer->getTypeMask());

                    if (textures)
                    {
                        int materialCnt = instance.mModel->mMaterialList.size();
                        if (i < materialCnt)
                        {
                            const std::string& binding = instance.mModel->mMaterialList[i];
                            const LLImportMaterial& material = instance.mMaterial[binding];

                            gGL.diffuseColor4fv(material.mDiffuseColor.mV);

                            // Find the tex for this material, bind it, and add it to our set
                            //
                            LLViewerFetchedTexture* tex = bindMaterialDiffuseTexture(material);
                            if (tex)
                            {
                                mTextureSet.insert(tex);
                            }
                        }
                    }
                    // <FS:Beq> improved mesh uploader
                    else if (uv_guide)
                    {
                        if(mUVGuideTexture)
                        {
                            if (mUVGuideTexture->getDiscardLevel() > -1)
                            {
                                gGL.getTexUnit(0)->bind(mUVGuideTexture, true);
                            }
                        }
                        gGL.diffuseColor4fv(PREVIEW_BASE_COL.mV);

                    }
                    // </FS:Beq>
                    else
                    {
                        gGL.diffuseColor4fv(PREVIEW_BASE_COL.mV);
                    }

                    buffer->drawRange(LLRender::TRIANGLES, 0, buffer->getNumVerts() - 1, buffer->getNumIndices(), 0);
                    gGL.getTexUnit(0)->unbind(LLTexUnit::TT_TEXTURE);
                    gGL.diffuseColor4fv(PREVIEW_EDGE_COL.mV);
                    if (edges)
                    {
                        glLineWidth(PREVIEW_EDGE_WIDTH);
                        glPolygonMode(GL_FRONT_AND_BACK, GL_LINE);
                        buffer->drawRange(LLRender::TRIANGLES, 0, buffer->getNumVerts() - 1, buffer->getNumIndices(), 0);
                        glPolygonMode(GL_FRONT_AND_BACK, GL_FILL);
                        glLineWidth(1.f);
                    }
                }
                gGL.popMatrix();
            }

            if (physics)
            {
                glClear(GL_DEPTH_BUFFER_BIT);

                for (U32 pass = 0; pass < 2; pass++)
                {
                    if (pass == 0)
                    { //depth only pass
                        gGL.setColorMask(false, false);
                    }
                    else
                    {
                        gGL.setColorMask(true, true);
                    }

                    //enable alpha blending on second pass but not first pass
                    LLGLState blend(GL_BLEND, pass);

                    gGL.blendFunc(LLRender::BF_SOURCE_ALPHA, LLRender::BF_ONE_MINUS_SOURCE_ALPHA);

                    for (LLMeshUploadThread::instance_list::iterator iter = mUploadData.begin(); iter != mUploadData.end(); ++iter)
                    {
                        LLModelInstance& instance = *iter;

                        LLModel* model = instance.mLOD[LLModel::LOD_PHYSICS];

                        if (!model)
                        {
                            continue;
                        }

                        gGL.pushMatrix();
                        LLMatrix4 mat = instance.mTransform;

                        gGL.multMatrix((GLfloat*)mat.mMatrix);


                        bool render_mesh = true;
                        LLPhysicsDecomp* decomp = gMeshRepo.mDecompThread;
                        if (decomp)
                        {
                            LLMutexLock(decomp->mMutex);

                            LLModel::Decomposition& physics = model->mPhysics;

                            if (!physics.mHull.empty())
                            {
                                render_mesh = false;

                                if (physics.mMesh.empty())
                                { //build vertex buffer for physics mesh
                                    gMeshRepo.buildPhysicsMesh(physics);
                                }

                                if (!physics.mMesh.empty())
                                { //render hull instead of mesh
                                    for (U32 i = 0; i < physics.mMesh.size(); ++i)
                                    {
                                        if (explode > 0.f)
                                        {
                                            gGL.pushMatrix();

                                            LLVector3 offset = model->mHullCenter[i] - model->mCenterOfHullCenters;
                                            offset *= explode;

                                            gGL.translatef(offset.mV[0], offset.mV[1], offset.mV[2]);
                                        }

                                        static std::vector<LLColor4U> hull_colors;

                                        if (i + 1 >= hull_colors.size())
                                        {
                                            hull_colors.push_back(LLColor4U(rand() % 128 + 127, rand() % 128 + 127, rand() % 128 + 127, 128));
                                        }

                                        gGL.diffuseColor4ubv(hull_colors[i].mV);
                                        LLVertexBuffer::drawArrays(LLRender::TRIANGLES, physics.mMesh[i].mPositions, physics.mMesh[i].mNormals);

                                        if (explode > 0.f)
                                        {
                                            gGL.popMatrix();
                                        }
                                    }
                                }
                            }
                        }

                        if (render_mesh)
                        {
                            if (mVertexBuffer[LLModel::LOD_PHYSICS].empty())
                            {
                                genBuffers(LLModel::LOD_PHYSICS, false);
                            }

                            U32 num_models = mVertexBuffer[LLModel::LOD_PHYSICS][model].size();
                            if (pass > 0){
                                for (U32 i = 0; i < num_models; ++i)
                                {
                                    LLVertexBuffer* buffer = mVertexBuffer[LLModel::LOD_PHYSICS][model][i];

                                    gGL.getTexUnit(0)->unbind(LLTexUnit::TT_TEXTURE);
                                    gGL.diffuseColor4fv(PREVIEW_PSYH_FILL_COL.mV);

                                    buffer->setBuffer(type_mask & buffer->getTypeMask());
                                    buffer->drawRange(LLRender::TRIANGLES, 0, buffer->getNumVerts() - 1, buffer->getNumIndices(), 0);

                                    gGL.diffuseColor4fv(PREVIEW_PSYH_EDGE_COL.mV);
                                    glLineWidth(PREVIEW_PSYH_EDGE_WIDTH);
                                    glPolygonMode(GL_FRONT_AND_BACK, GL_LINE);
                                    buffer->drawRange(LLRender::TRIANGLES, 0, buffer->getNumVerts() - 1, buffer->getNumIndices(), 0);

                                    glPolygonMode(GL_FRONT_AND_BACK, GL_FILL);
                                    glLineWidth(1.f);
                                }
                            }
                        }
                        gGL.popMatrix();
                    }

                    // only do this if mDegenerate was set in the preceding mesh checks [Check this if the ordering ever breaks]
                    if (pass > 0 && mHasDegenerate)
                    {
                        glLineWidth(PREVIEW_DEG_EDGE_WIDTH);
                        glPointSize(PREVIEW_DEG_POINT_SIZE);
                        gPipeline.enableLightsFullbright();
                        //show degenerate triangles
                        LLGLDepthTest depth(GL_TRUE, GL_TRUE, GL_ALWAYS);
                        LLGLDisable cull(GL_CULL_FACE);
                        gGL.diffuseColor4f(1.f, 0.f, 0.f, 1.f);
                        const LLVector4a scale(0.5f);

                        for (LLMeshUploadThread::instance_list::iterator iter = mUploadData.begin(); iter != mUploadData.end(); ++iter)
                        {
                            LLModelInstance& instance = *iter;

                            LLModel* model = instance.mLOD[LLModel::LOD_PHYSICS];

                            if (!model)
                            {
                                continue;
                            }

                            gGL.pushMatrix();
                            LLMatrix4 mat = instance.mTransform;

                            gGL.multMatrix((GLfloat*)mat.mMatrix);


                            LLPhysicsDecomp* decomp = gMeshRepo.mDecompThread;
                            if (decomp)
                            {
                                LLMutexLock(decomp->mMutex);

                                LLModel::Decomposition& physics = model->mPhysics;

                                if (physics.mHull.empty())
                                {
                                    if (mVertexBuffer[LLModel::LOD_PHYSICS].empty())
                                    {
                                        genBuffers(LLModel::LOD_PHYSICS, false);
                                    }

                                    U32 num_models = mVertexBuffer[LLModel::LOD_PHYSICS][model].size();
                                    for (U32 v = 0; v < num_models; ++v)
                                    {
                                        LLVertexBuffer* buffer = mVertexBuffer[LLModel::LOD_PHYSICS][model][v];
                                        if (buffer->getNumVerts() < 3)continue;

                                        buffer->setBuffer(type_mask & buffer->getTypeMask());

                                        LLStrider<LLVector3> pos_strider;
                                        buffer->getVertexStrider(pos_strider, 0);
                                        LLVector4a* pos = (LLVector4a*)pos_strider.get();

                                        LLStrider<U16> idx;
                                        buffer->getIndexStrider(idx, 0);

                                        LLVector4a v1, v2, v3;
                                        for (U32 indices_offset = 0; indices_offset < buffer->getNumIndices(); indices_offset += 3)
                                        {
                                            v1.setMul(pos[*idx++], scale);
                                            v2.setMul(pos[*idx++], scale);
                                            v3.setMul(pos[*idx++], scale);

                                            if (ll_is_degenerate(v1, v2, v3))
                                            {
                                                glPolygonMode(GL_FRONT_AND_BACK, GL_LINE);
                                                gGL.diffuseColor3fv(PREVIEW_DEG_EDGE_COL.mV);
                                                buffer->drawRange(LLRender::TRIANGLES, 0, 2, 3, indices_offset);
                                                buffer->drawRange(LLRender::POINTS, 0, 2, 3, indices_offset);
                                                glPolygonMode(GL_FRONT_AND_BACK, GL_FILL);
                                                gGL.diffuseColor3fv(PREVIEW_DEG_FILL_COL.mV);
                                                buffer->drawRange(LLRender::TRIANGLES, 0, 2, 3, indices_offset);
                                            }
                                        }
                                    }
                                }
                            }

                            gGL.popMatrix();
                        }
                        glLineWidth(1.f);
                        glPointSize(1.f);
                        gPipeline.enableLightsPreview();
                        gGL.setSceneBlendType(LLRender::BT_ALPHA);
                    }
                }
            }
        }
        else
        {
            target_pos = getPreviewAvatar()->getPositionAgent();
            getPreviewAvatar()->clearAttachmentOverrides(); // removes pelvis fixup
            LLUUID fake_mesh_id;
            fake_mesh_id.generate();
            getPreviewAvatar()->addPelvisFixup(mPelvisZOffset, fake_mesh_id);
            bool pelvis_recalc = false;

            LLViewerCamera::getInstance()->setOriginAndLookAt(
                target_pos + ((LLVector3(camera_distance, 0.f, 0.f) + offset) * av_rot),		// camera
                LLVector3::z_axis,																	// up
                target_pos);											// point of interest

            for (LLModelLoader::scene::iterator iter = mScene[mPreviewLOD].begin(); iter != mScene[mPreviewLOD].end(); ++iter)
            {
                for (LLModelLoader::model_instance_list::iterator model_iter = iter->second.begin(); model_iter != iter->second.end(); ++model_iter)
                {
                    LLModelInstance& instance = *model_iter;
                    LLModel* model = instance.mModel;

                    if (!model->mSkinWeights.empty())
                    {
                        const LLMeshSkinInfo *skin = &model->mSkinInfo;
                        LLSkinningUtil::initJointNums(&model->mSkinInfo, getPreviewAvatar());// inits skin->mJointNums if nessesary
                        U32 joint_count = LLSkinningUtil::getMeshJointCount(skin);
                        U32 bind_count = skin->mAlternateBindMatrix.size();

                        if (joint_overrides
                            && bind_count > 0
                            && joint_count == bind_count)
                        {
                            // mesh_id is used to determine which mesh gets to
                            // set the joint offset, in the event of a conflict. Since
                            // we don't know the mesh id yet, we can't guarantee that
                            // joint offsets will be applied with the same priority as
                            // in the uploaded model. If the file contains multiple
                            // meshes with conflicting joint offsets, preview may be
                            // incorrect.
                            LLUUID fake_mesh_id;
                            fake_mesh_id.generate();
                            for (U32 j = 0; j < joint_count; ++j)
                            {
                                LLJoint *joint = getPreviewAvatar()->getJoint(skin->mJointNums[j]);
                                if (joint)
                                {
                                    const LLVector3& jointPos = skin->mAlternateBindMatrix[j].getTranslation();
                                    if (joint->aboveJointPosThreshold(jointPos))
                                    {
                                        bool override_changed;
                                        joint->addAttachmentPosOverride(jointPos, fake_mesh_id, "model", override_changed);

                                        if (override_changed)
                                        {
                                            //If joint is a pelvis then handle old/new pelvis to foot values
                                            if (joint->getName() == "mPelvis")// or skin->mJointNames[j]
                                            {
                                                pelvis_recalc = true;
                                            }
                                        }
                                        if (skin->mLockScaleIfJointPosition)
                                        {
                                            // Note that unlike positions, there's no threshold check here,
                                            // just a lock at the default value.
                                            joint->addAttachmentScaleOverride(joint->getDefaultScale(), fake_mesh_id, "model");
                                        }
                                    }
                                }
                            }
                        }

                        for (U32 i = 0, e = mVertexBuffer[mPreviewLOD][model].size(); i < e; ++i)
                        {
                            LLVertexBuffer* buffer = mVertexBuffer[mPreviewLOD][model][i];

                            const LLVolumeFace& face = model->getVolumeFace(i);

                            LLStrider<LLVector3> position;
                            buffer->getVertexStrider(position);

                            // <FS:Ansariel> Vectorized Weight4Strider and ClothWeightStrider by Drake Arconis
                            //LLStrider<LLVector4> weight;
                            LLStrider<LLVector4a> weight;
                            buffer->getWeight4Strider(weight);

                            //quick 'n dirty software vertex skinning

                            //build matrix palette

                            LLMatrix4a mat[LL_MAX_JOINTS_PER_MESH_OBJECT];
<<<<<<< HEAD
                            //<FS:Beq> use Mat4a part of the caching changes, no point in using the cache itself in the preview though.
                            //LLSkinningUtil::initSkinningMatrixPalette((LLMatrix4*)mat, count,
                            //    skin, getPreviewAvatar());
                            LLSkinningUtil::initSkinningMatrixPalette(mat, count,
=======
                            LLSkinningUtil::initSkinningMatrixPalette((LLMatrix4*)mat, joint_count,
>>>>>>> 4ac08f1a
                                skin, getPreviewAvatar());
                            //</FS:Beq>

                            LLMatrix4a bind_shape_matrix;
                            bind_shape_matrix.loadu(skin->mBindShapeMatrix);
                            U32 max_joints = LLSkinningUtil::getMaxJointCount();
                            for (U32 j = 0; j < buffer->getNumVerts(); ++j)
                            {
                                LLMatrix4a final_mat;
                                // <FS:Ansariel> Vectorized Weight4Strider and ClothWeightStrider by Drake Arconis
                                //F32 *wptr = weight[j].mV;
                                F32 *wptr = weight[j].getF32ptr();
                                // </FS:Ansariel>
                                LLSkinningUtil::getPerVertexSkinMatrix(wptr, mat, true, final_mat, max_joints);

                                //VECTORIZE THIS
                                LLVector4a& v = face.mPositions[j];

                                LLVector4a t;
                                LLVector4a dst;
                                bind_shape_matrix.affineTransform(v, t);
                                final_mat.affineTransform(t, dst);

                                position[j][0] = dst[0];
                                position[j][1] = dst[1];
                                position[j][2] = dst[2];
                            }

                            // <FS:ND> FIRE-13465 Make sure there's a material set before dereferencing it
                            if( instance.mModel->mMaterialList.size() > i &&
                                instance.mMaterial.end() != instance.mMaterial.find( instance.mModel->mMaterialList[ i ] ) )
                            {
                            // </FS:ND>
                            llassert(model->mMaterialList.size() > i);
                            const std::string& binding = instance.mModel->mMaterialList[i];
                            const LLImportMaterial& material = instance.mMaterial[binding];

                            buffer->setBuffer(type_mask & buffer->getTypeMask());
                            gGL.diffuseColor4fv(material.mDiffuseColor.mV);
                            gGL.getTexUnit(0)->unbind(LLTexUnit::TT_TEXTURE);

                            // Find the tex for this material, bind it, and add it to our set
                            //
                            LLViewerFetchedTexture* tex = bindMaterialDiffuseTexture(material);
                            if (tex)
                            {
                                mTextureSet.insert(tex);
                            }
                            } else  // <FS:ND> FIRE-13465 Make sure there's a material set before dereferencing it, if none, set buffer type and unbind texture.
                            {
                                buffer->setBuffer(type_mask & buffer->getTypeMask());
                                gGL.getTexUnit(0)->unbind(LLTexUnit::TT_TEXTURE);
                            } // </FS:ND>

                            buffer->draw(LLRender::TRIANGLES, buffer->getNumIndices(), 0);

                            if (edges)
                            {
                                gGL.diffuseColor4fv(PREVIEW_EDGE_COL.mV);
                                glLineWidth(PREVIEW_EDGE_WIDTH);
                                glPolygonMode(GL_FRONT_AND_BACK, GL_LINE);
                                buffer->draw(LLRender::TRIANGLES, buffer->getNumIndices(), 0);
                                glPolygonMode(GL_FRONT_AND_BACK, GL_FILL);
                                glLineWidth(1.f);
                            }
                        }
                    }
                }
            }

            if (joint_positions)
            {
                LLGLSLShader* shader = LLGLSLShader::sCurBoundShaderPtr;
                if (shader)
                {
                    gDebugProgram.bind();
                }
                getPreviewAvatar()->renderCollisionVolumes();
                if (fmp->mTabContainer->getCurrentPanelIndex() == fmp->mAvatarTabIndex)
                {
                    getPreviewAvatar()->renderBones(fmp->mSelectedJointName);
                }
                else
                {
                    getPreviewAvatar()->renderBones();
                }
                if (shader)
                {
                    shader->bind();
                }
            }

            if (pelvis_recalc)
            {
                // size/scale recalculation
                getPreviewAvatar()->postPelvisSetRecalc();
            }
        }
    }

    if (use_shaders)
    {
        gObjectPreviewProgram.unbind();
    }

    gGL.popMatrix();

    return TRUE;
}

//-----------------------------------------------------------------------------
// refresh()
//-----------------------------------------------------------------------------
void LLModelPreview::refresh()
{
    mNeedsUpdate = TRUE;
}

//-----------------------------------------------------------------------------
// rotate()
//-----------------------------------------------------------------------------
void LLModelPreview::rotate(F32 yaw_radians, F32 pitch_radians)
{
    mCameraYaw = mCameraYaw + yaw_radians;

    mCameraPitch = llclamp(mCameraPitch + pitch_radians, F_PI_BY_TWO * -0.8f, F_PI_BY_TWO * 0.8f);
}

//-----------------------------------------------------------------------------
// zoom()
//-----------------------------------------------------------------------------
void LLModelPreview::zoom(F32 zoom_amt)
{
    F32 new_zoom = mCameraZoom + zoom_amt;
    // TODO: stop clamping in render
    mCameraZoom = llclamp(new_zoom, 1.f, PREVIEW_ZOOM_LIMIT);
}

void LLModelPreview::pan(F32 right, F32 up)
{
    bool skin_weight = mViewOption["show_skin_weight"];
    F32 camera_distance = skin_weight ? SKIN_WEIGHT_CAMERA_DISTANCE : mCameraDistance;
    mCameraOffset.mV[VY] = llclamp(mCameraOffset.mV[VY] + right * camera_distance / mCameraZoom, -1.f, 1.f);
    mCameraOffset.mV[VZ] = llclamp(mCameraOffset.mV[VZ] + up * camera_distance / mCameraZoom, -1.f, 1.f);
}

void LLModelPreview::setPreviewLOD(S32 lod)
{
    lod = llclamp(lod, 0, (S32)LLModel::LOD_HIGH);

    if (lod != mPreviewLOD)
    {
        mPreviewLOD = lod;

        LLComboBox* combo_box = mFMP->getChild<LLComboBox>("preview_lod_combo");
        combo_box->setCurrentByIndex((NUM_LOD - 1) - mPreviewLOD); // combo box list of lods is in reverse order
        mFMP->childSetValue("lod_file_" + lod_name[mPreviewLOD], mLODFile[mPreviewLOD]);

        LLColor4 highlight_color = LLUIColorTable::instance().getColor("MeshImportTableHighlightColor");
        LLColor4 normal_color = LLUIColorTable::instance().getColor("MeshImportTableNormalColor");

        for (S32 i = 0; i <= LLModel::LOD_HIGH; ++i)
        {
            const LLColor4& color = (i == lod) ? highlight_color : normal_color;

            mFMP->childSetColor(lod_status_name[i], color);
            mFMP->childSetColor(lod_label_name[i], color);
            mFMP->childSetColor(lod_triangles_name[i], color);
            mFMP->childSetColor(lod_vertices_name[i], color);
        }

        LLFloaterModelPreview* fmp = (LLFloaterModelPreview*)mFMP;
        if (fmp)
        {
            // make preview repopulate tab
            fmp->clearAvatarTab();
        }
    }
    refresh();
    updateStatusMessages();
}

//static
void LLModelPreview::textureLoadedCallback(
    BOOL success,
    LLViewerFetchedTexture *src_vi,
    LLImageRaw* src,
    LLImageRaw* src_aux,
    S32 discard_level,
    BOOL final,
    void* userdata)
{
    LLModelPreview* preview = (LLModelPreview*)userdata;
    preview->refresh();

    if (final && preview->mModelLoader)
    {
        if (preview->mModelLoader->mNumOfFetchingTextures > 0)
        {
            preview->mModelLoader->mNumOfFetchingTextures--;
        }
    }
}

// static
bool LLModelPreview::lodQueryCallback()
{
    // not the best solution, but model preview belongs to floater
    // so it is an easy way to check that preview still exists.
    LLFloaterModelPreview* fmp = LLFloaterModelPreview::sInstance;
    if (fmp && fmp->mModelPreview)
    {
        LLModelPreview* preview = fmp->mModelPreview;
        if (preview->mLodsQuery.size() > 0)
        {
            S32 lod = preview->mLodsQuery.back();
            preview->mLodsQuery.pop_back();
            preview->genLODs(lod);

            // return false to continue cycle
            return false;
        }
    }
    // nothing to process
    return true;
}

void LLModelPreview::onLODParamCommit(S32 lod, bool enforce_tri_limit)
{
    if (!mLODFrozen)
    {
        genLODs(lod, 3, enforce_tri_limit);
        refresh();
    }
}
<|MERGE_RESOLUTION|>--- conflicted
+++ resolved
@@ -654,30 +654,26 @@
         }
     }
 
-<<<<<<< HEAD
+    // Update state for notifications
+    if (load_state > 0)
+    {
+        // encountered issues
+        setLoadState(load_state);
+    }
+    else if (getLoadState() == LLModelLoader::ERROR_MATERIALS
+             || getLoadState() == LLModelLoader::WARNING_BIND_SHAPE_ORIENTATION)
+    {
+        // This is only valid for these two error types because they are 
+        // only used inside rebuildUploadData() and updateStatusMessages()
+        // updateStatusMessages() is called after rebuildUploadData()
+        setLoadState(LLModelLoader::DONE);
+    }
+
     // <FS:AW> OpenSim limits
     //F32 max_import_scale = (DEFAULT_MAX_PRIM_SCALE - 0.1f) / max_scale;
     F32 region_max_prim_scale = LLWorld::getInstance()->getRegionMaxPrimScale();
     F32 max_import_scale = region_max_prim_scale/max_scale;
     // </FS:AW>
-=======
-    // Update state for notifications
-    if (load_state > 0)
-    {
-        // encountered issues
-        setLoadState(load_state);
-    }
-    else if (getLoadState() == LLModelLoader::ERROR_MATERIALS
-             || getLoadState() == LLModelLoader::WARNING_BIND_SHAPE_ORIENTATION)
-    {
-        // This is only valid for these two error types because they are 
-        // only used inside rebuildUploadData() and updateStatusMessages()
-        // updateStatusMessages() is called after rebuildUploadData()
-        setLoadState(LLModelLoader::DONE);
-    }
-
-    F32 max_import_scale = (DEFAULT_MAX_PRIM_SCALE - 0.1f) / max_scale;
->>>>>>> 4ac08f1a
 
     F32 max_axis = llmax(mPreviewScale.mV[0], mPreviewScale.mV[1]);
     max_axis = llmax(max_axis, mPreviewScale.mV[2]);
@@ -3548,14 +3544,10 @@
                             //build matrix palette
 
                             LLMatrix4a mat[LL_MAX_JOINTS_PER_MESH_OBJECT];
-<<<<<<< HEAD
                             //<FS:Beq> use Mat4a part of the caching changes, no point in using the cache itself in the preview though.
-                            //LLSkinningUtil::initSkinningMatrixPalette((LLMatrix4*)mat, count,
+                            //LLSkinningUtil::initSkinningMatrixPalette((LLMatrix4*)mat, joint_count,
                             //    skin, getPreviewAvatar());
-                            LLSkinningUtil::initSkinningMatrixPalette(mat, count,
-=======
-                            LLSkinningUtil::initSkinningMatrixPalette((LLMatrix4*)mat, joint_count,
->>>>>>> 4ac08f1a
+                            LLSkinningUtil::initSkinningMatrixPalette(mat, joint_count,
                                 skin, getPreviewAvatar());
                             //</FS:Beq>
 
