/**
 * @file llmodelpreview.cpp
 * @brief LLModelPreview class implementation
 *
 * $LicenseInfo:firstyear=2020&license=viewerlgpl$
 * Second Life Viewer Source Code
 * Copyright (C) 2020, Linden Research, Inc.
 *
 * This library is free software; you can redistribute it and/or
 * modify it under the terms of the GNU Lesser General Public
 * License as published by the Free Software Foundation;
 * version 2.1 of the License only.
 *
 * This library is distributed in the hope that it will be useful,
 * but WITHOUT ANY WARRANTY; without even the implied warranty of
 * MERCHANTABILITY or FITNESS FOR A PARTICULAR PURPOSE.  See the GNU
 * Lesser General Public License for more details.
 *
 * You should have received a copy of the GNU Lesser General Public
 * License along with this library; if not, write to the Free Software
 * Foundation, Inc., 51 Franklin Street, Fifth Floor, Boston, MA  02110-1301  USA
 *
 * Linden Research, Inc., 945 Battery Street, San Francisco, CA  94111  USA
 * $/LicenseInfo$
 */

#include "llviewerprecompiledheaders.h"

#include "llmodelpreview.h"

#include "llmodelloader.h"
#include "lldaeloader.h"
#include "llgltfloader.h"
#include "llfloatermodelpreview.h"

#include "llagent.h"
#include "llanimationstates.h"
#include "llcallbacklist.h"
#include "lldatapacker.h"
#include "lldrawable.h"
#include "llface.h"
#include "lliconctrl.h"
#include "llmatrix4a.h"
#include "llmeshrepository.h"
#include "llmeshoptimizer.h"
#include "llrender.h"
#include "llsdutil_math.h"
#include "llskinningutil.h"
#include "llstring.h"
#include "llsdserialize.h"
#include "lltoolmgr.h"
#include "llui.h"
#include "llvector4a.h"
#include "llviewercamera.h"
#include "llviewercontrol.h"
#include "llviewerobjectlist.h"
#include "llviewernetwork.h"
#include "llviewershadermgr.h"
#include "llviewertexteditor.h"
#include "llviewertexturelist.h"
#include "llvoavatar.h"
#include "pipeline.h"

// ui controls (from floater)
#include "llbutton.h"
#include "llcombobox.h"
#include "llspinctrl.h"
#include "lltabcontainer.h"
#include "lltextbox.h"

#include <filesystem>

#include <boost/algorithm/string.hpp>
// <AW: opensim-limits>
#include "llworld.h"
// </AW: opensim-limits>

bool LLModelPreview::sIgnoreLoadedCallback = false;
// <FS:Beq> fix up and restore stuff removed by lab
// // Extra configurability, to be exposed later in xml (LLModelPreview probably
// // should become UI control at some point or get split into preview control)
// static const LLColor4 PREVIEW_CANVAS_COL(0.169f, 0.169f, 0.169f, 1.f);
// static const LLColor4 PREVIEW_EDGE_COL(0.4f, 0.4f, 0.4f, 1.0);
// static const LLColor4 PREVIEW_BASE_COL(1.f, 1.f, 1.f, 1.f);
// static const LLColor3 PREVIEW_BRIGHTNESS(0.9f, 0.9f, 0.9f);
// static const F32 PREVIEW_EDGE_WIDTH(1.f);
// static const LLColor4 PREVIEW_PSYH_EDGE_COL(0.f, 0.25f, 0.5f, 0.25f);
// static const LLColor4 PREVIEW_PSYH_FILL_COL(0.f, 0.5f, 1.0f, 0.5f);
// static const F32 PREVIEW_PSYH_EDGE_WIDTH(1.f);
// static const LLColor4 PREVIEW_DEG_EDGE_COL(1.f, 0.f, 0.f, 1.f);
// static const LLColor4 PREVIEW_DEG_FILL_COL(1.f, 0.f, 0.f, 0.5f);
// static const F32 PREVIEW_DEG_EDGE_WIDTH(3.f);
// static const F32 PREVIEW_DEG_POINT_SIZE(8.f);
// static const F32 PREVIEW_ZOOM_LIMIT(10.f);
// </FS:Beq>
static const std::string DEFAULT_PHYSICS_MESH_NAME = "default_physics_shape";
const F32 SKIN_WEIGHT_CAMERA_DISTANCE = 16.f;

#include "glod/glod.h" // <FS:Beq/> More flexible LOD generation
// <FS:Beq> mesh loader suffix configuration
//static
const std::array<std::string,5> LLModelPreview::sSuffixVarNames
{
    "FSMeshLowestLodSuffix",
    "FSMeshLowLodSuffix",
    "FSMeshMediumLodSuffix",
    "FSMeshHighLodSuffix",
    "FSMeshPhysicsSuffix"
};
// </FS:Beq>

// <FS:Beq> More flexible LOD generation
<<<<<<< HEAD
BOOL stop_gloderror()
=======
bool stop_gloderror()
>>>>>>> 050d2fef
{
    GLuint error = glodGetError();

    if (error != GLOD_NO_ERROR)
    {
        std::ostringstream out;
        out << "GLOD error detected, cannot generate LOD (try another method?): " << std::hex << error;
        LL_WARNS("MeshUpload") << out.str() << LL_ENDL;
        LLFloaterModelPreview::addStringToLog(out, true);
<<<<<<< HEAD
        return TRUE;
    }

    return FALSE;
=======
        return true;
    }

    return false;
>>>>>>> 050d2fef
}
// </FS:Beq>

LLViewerFetchedTexture* bindMaterialDiffuseTexture(const LLImportMaterial& material)
{
    LLViewerFetchedTexture *texture = LLViewerTextureManager::getFetchedTexture(material.getDiffuseMap(), FTT_DEFAULT, true, LLGLTexture::BOOST_PREVIEW);

    if (texture)
    {
        if (texture->getDiscardLevel() > -1)
        {
            gGL.getTexUnit(0)->bind(texture, true);
            return texture;
        }
    }

    return NULL;
}

std::string stripSuffix(std::string name)
{
    // <FS:Beq> Selectable suffixes
    //if ((name.find("_LOD") != -1) || (name.find("_PHYS") != -1))
    // {
    //     return name.substr(0, name.rfind('_'));
    // }
    for(int i=0; i < LLModel::NUM_LODS; i++)
    {
        const auto& suffix = gSavedSettings.getString(LLModelPreview::sSuffixVarNames[i]);
        if (suffix.size() && name.find(suffix) != std::string::npos)
        {
            return name.substr(0, name.rfind('_'));
        }
    } // </FS:Beq>
    return name;
}

std::string getLodSuffix(S32 lod)
{
    std::string suffix;
    switch (lod)
    {
    // <FS:Beq> selectable suffixes
    // case LLModel::LOD_IMPOSTOR: suffix = "_LOD0"; break;
    // case LLModel::LOD_LOW:      suffix = "_LOD1"; break;
    // case LLModel::LOD_MEDIUM:   suffix = "_LOD2"; break;
    // case LLModel::LOD_PHYSICS:  suffix = "_PHYS"; break;
    // case LLModel::LOD_HIGH:                       break;
    case LLModel::LOD_IMPOSTOR: suffix = gSavedSettings.getString("FSMeshLowestLodSuffix"); break;
    case LLModel::LOD_LOW:      suffix = gSavedSettings.getString("FSMeshLowLodSuffix"); break;
    case LLModel::LOD_MEDIUM:   suffix = gSavedSettings.getString("FSMeshMediumLodSuffix"); break;
    case LLModel::LOD_HIGH:     suffix = gSavedSettings.getString("FSMeshHighLodSuffix"); break;
    case LLModel::LOD_PHYSICS:  suffix = gSavedSettings.getString("FSMeshPhysicsSuffix"); break;
    default:break;
    }
    if(suffix.size())
    {
        suffix = "_" + suffix;
    }
    // </FS:Beq>
    return suffix;
}

void FindModel(LLModelLoader::scene& scene, const std::string& name_to_match, LLModel*& baseModelOut, LLMatrix4& matOut)
{
    LLModelLoader::scene::iterator base_iter = scene.begin();
    bool found = false;
    while (!found && (base_iter != scene.end()))
    {
        matOut = base_iter->first;

        LLModelLoader::model_instance_list::iterator base_instance_iter = base_iter->second.begin();
        while (!found && (base_instance_iter != base_iter->second.end()))
        {
            LLModelInstance& base_instance = *base_instance_iter++;
            LLModel* base_model = base_instance.mModel;

            if (base_model && (base_model->mLabel == name_to_match))
            {
                baseModelOut = base_model;
                return;
            }
        }
        base_iter++;
    }
}

//-----------------------------------------------------------------------------
// LLModelPreview
//-----------------------------------------------------------------------------

LLModelPreview::LLModelPreview(S32 width, S32 height, LLFloater* fmp)
    : LLViewerDynamicTexture(width, height, 3, ORDER_MIDDLE, false), LLMutex()
    , mLodsQuery()
    , mLodsWithParsingError()
    , mPelvisZOffset(0.0f)
    , mLegacyRigFlags(U32_MAX)
    , mRigValidJointUpload(false)
    , mPhysicsSearchLOD(LLModel::LOD_PHYSICS)
    , mResetJoints(false)
    , mModelNoErrors(true)
    , mLastJointUpdate(false)
    , mFirstSkinUpdate(true)
    , mHasDegenerate(false)
    , mImporterDebug(LLCachedControl<bool>(gSavedSettings, "ImporterDebug", false))
{
    mNeedsUpdate = true;
    mCameraDistance = 0.f;
    mCameraYaw = 0.f;
    mCameraPitch = 0.f;
    mCameraZoom = 1.f;
    mTextureName = 0;
    mPreviewLOD = 0;
    mModelLoader = NULL;
    mMaxTriangleLimit = 0;
    mDirty = false;
    mGenLOD = false;
    mLoading = false;
    mLookUpLodFiles = false;
    mLoadState = LLModelLoader::STARTING;
    mGroup = 0;
    mLODFrozen = false;
    // <FS:Beq> Improved LOD generation
    mBuildShareTolerance = 0.f;
    mBuildQueueMode = GLOD_QUEUE_GREEDY;
    mBuildBorderMode = GLOD_BORDER_UNLOCK;
    mBuildOperator = GLOD_OPERATOR_EDGE_COLLAPSE;
    // </FS:Beq>
<<<<<<< HEAD
    mUVGuideTexture = LLViewerTextureManager::getFetchedTextureFromFile(gSavedSettings.getString("FSMeshPreviewUVGuideFile"), FTT_LOCAL_FILE, TRUE, LLGLTexture::BOOST_PREVIEW); // <FS:Beq> - Add UV guide overlay to pmesh preview
=======
    mUVGuideTexture = LLViewerTextureManager::getFetchedTextureFromFile(gSavedSettings.getString("FSMeshPreviewUVGuideFile"), FTT_LOCAL_FILE, true, LLGLTexture::BOOST_PREVIEW); // <FS:Beq> - Add UV guide overlay to pmesh preview
>>>>>>> 050d2fef

    for (U32 i = 0; i < LLModel::NUM_LODS; ++i)
    {
        mRequestedTriangleCount[i] = 0;
        mRequestedCreaseAngle[i] = -1.f;
        mRequestedLoDMode[i] = 0;
        mRequestedErrorThreshold[i] = 0.f;
    }

    mViewOption["show_textures"] = false;

    mFMP = fmp;
    glodInit(); // <FS:Beq/> Improved LOD generation
    mHasPivot = false;
    mModelPivot = LLVector3(0.0f, 0.0f, 0.0f);

    createPreviewAvatar();
}

LLModelPreview::~LLModelPreview()
{
    if (mModelLoader)
    {
        mModelLoader->shutdown();
    }

    if (mPreviewAvatar)
    {
        mPreviewAvatar->markDead();
        mPreviewAvatar = NULL;
    }

    mUploadData.clear();
    mTextureSet.clear();

    for (U32 i = 0; i < LLModel::NUM_LODS; i++)
    {
        clearModel(i);
    }
    mBaseModel.clear();
    mBaseScene.clear();
}

void LLModelPreview::updateDimentionsAndOffsets()
{
    assert_main_thread();

    rebuildUploadData();

    std::set<LLModel*> accounted;

    mPelvisZOffset = mFMP ? mFMP->childGetValue("pelvis_offset").asReal() : 3.0f;

    if (mFMP && mFMP->childGetValue("upload_joints").asBoolean())
    {
        // FIXME if preview avatar ever gets reused, this fake mesh ID stuff will fail.
        // see also call to addAttachmentPosOverride.
        LLUUID fake_mesh_id;
        fake_mesh_id.generate();
        getPreviewAvatar()->addPelvisFixup(mPelvisZOffset, fake_mesh_id);
    }

    for (U32 i = 0; i < mUploadData.size(); ++i)
    {
        LLModelInstance& instance = mUploadData[i];

        if (accounted.find(instance.mModel) == accounted.end())
        {
            accounted.insert(instance.mModel);

            // update instance skin info for each lods pelvisZoffset
            for (int j = 0; j<LLModel::NUM_LODS; ++j)
            {
                if (instance.mLOD[j])
                {
                    instance.mLOD[j]->mSkinInfo.mPelvisOffset = mPelvisZOffset;
                }
            }
        }
    }

    F32 scale = mFMP ? mFMP->childGetValue("import_scale").asReal()*2.f : 2.f;

    mDetailsSignal((F32)(mPreviewScale[0] * scale), (F32)(mPreviewScale[1] * scale), (F32)(mPreviewScale[2] * scale));

    updateStatusMessages();
}

// <FS:Beq> relocate from llmodel and rewrite so it does what it is meant to
// Material matching should work as the comment below states (subsets are allowed)
// prior to this a mess in multiple places meant that all LODs are forced to carry unwanted triangles for unused materials
bool LLModelPreview::matchMaterialOrder(LLModel* lod, LLModel* ref, int& refFaceCnt, int& modelFaceCnt )
{
    //Is this a subset?
    //LODs cannot currently add new materials, e.g.
    //1. ref = a,b,c lod1 = d,e => This is not permitted
    //2. ref = a,b,c lod1 = c => This would be permitted

    LL_DEBUGS("MESHSKININFO") << "In matchMaterialOrder." << LL_ENDL;
    bool isASubset = lod->isMaterialListSubset( ref );
    if ( !isASubset )
    {
        LL_DEBUGS("MESHSKININFO")<<"Material of model is not a subset of reference."<<LL_ENDL;
        std::ostringstream out;
        out << "LOD model " << lod->getName() << "'s materials are not a subset of the High LOD (reference) model " << ref->getName();
        LL_DEBUGS() << out.str() << LL_ENDL;
        LLFloaterModelPreview::addStringToLog(out, true);
        return false;
    }

    if (lod->mMaterialList.size() > ref->mMaterialList.size())
    {
        LL_DEBUGS("MESHSKININFO") << "Material of model has more materials than a reference." << LL_ENDL;
        std::ostringstream out;
        out << "LOD model " << lod->getName() << " has more materials than the High LOD (reference) model " << ref->getName();
        LL_DEBUGS() << out.str() << LL_ENDL;
        LLFloaterModelPreview::addStringToLog(out, true);
        // We passed isMaterialListSubset, so materials are a subset, but subset isn't supposed to be
        // larger than original and if we keep going, reordering will cause a crash
        return false;
    }

    LL_DEBUGS("MESHSKININFO") << "subset check passed." << LL_ENDL;
    std::map<std::string, U32> index_map;

    //build a map of material slot names to face indexes
    bool reorder = false;
    auto max_lod_mats =  lod->mMaterialList.size();

    for ( U32 i = 0; i < ref->mMaterialList.size(); i++ )
    {
        // create the reference map for later
        index_map[ref->mMaterialList[i]] = i;
        LL_DEBUGS("MESHSKININFO") << "setting reference material " <<  ref->mMaterialList[i] << " as index " << i << LL_ENDL;
        if( i >= max_lod_mats ||  lod->mMaterialList[i] != ref->mMaterialList[i] )
        {
            // i is already out of range of the original material sets in this LOD OR is not matching.
            LL_DEBUGS("MESHSKININFO") << "mismatch at " << i << " " << ref->mMaterialList[i]
                                     << " != " << ((i >= max_lod_mats)? "Out-of-range":lod->mMaterialList[i]) << LL_ENDL;
            // we have a misalignment/ordering
            // check that ref[i] is in cur and if not add a blank
            U32 j{0};
            for ( ; j < max_lod_mats; j++ )
            {
                if( i != j && lod->mMaterialList[j] == ref->mMaterialList[i] )
                {
                    LL_DEBUGS("MESHSKININFO") << "material " << ref->mMaterialList[i]
                                            << " found at " << j << LL_ENDL;
                    // we found it but in the wrong place.
                    reorder = true;
                    break;
                }
            }
            if( j >= max_lod_mats )
            {
                std::ostringstream out;
                out << "material " << ref->mMaterialList[i]
                    << " not found in lod adding placeholder";
                LL_DEBUGS("MESHSKININFO") << out.str() << LL_ENDL;
                if (mImporterDebug)
                {
                    LLFloaterModelPreview::addStringToLog(out, false);
                }
            // The material is not in the submesh, add a placeholder.
                // this is appended to the existing data so we'll need to reorder
                // Note that this placeholder will be eliminated on the writeData (upload) and replaced with
                // "NoGeometry" in the LLSD
                reorder = true;
                LLVolumeFace face;

                face.resizeIndices(3);
                face.resizeVertices(1);
                face.mPositions->clear();
                face.mNormals->clear();
                face.mTexCoords->setZero();
                memset(face.mIndices, 0, sizeof(U16)*3);
                lod->addFace(face);
                lod->mMaterialList.push_back( ref->mMaterialList[i] );
            }
        }
        //if any material name does not match reference, we need to reorder
    }
    LL_DEBUGS("MESHSKININFO") << "finished parsing materials" << LL_ENDL;
    for ( U32 i = 0; i < lod->mMaterialList.size(); i++ )
    {
        LL_DEBUGS("MESHSKININFO") << "lod material " <<  lod->mMaterialList[i] << " has index " << i << LL_ENDL;
    }
    // Sanity check. We have added placeholders for any mats in ref that are not in this.
    // the mat count MUST be equal now.
    if (lod->mMaterialList.size() != ref->mMaterialList.size())
    {
        std::ostringstream out;
        out << "Material of LOD model " << lod->getName() << " has more materials than the reference " << ref->getName() << ".";
        LL_INFOS("MESHSKININFO") << out.str() << LL_ENDL;
        LLFloaterModelPreview::addStringToLog(out, true);
        return false;
    }


    // <FS:Beq> Fix up material matching badness
    // if (reorder &&  (base_mat == cur_mat)) //don't reorder if material name sets don't match
    if ( reorder )
    {
        LL_DEBUGS("MESHSKININFO") << "re-ordering." << LL_ENDL;
        lod->sortVolumeFacesByMaterialName();
        lod->mMaterialList = ref->mMaterialList;
    }

    return true;
}
//</FS:Beq>

void LLModelPreview::rebuildUploadData()
{
    assert_main_thread();

    mDefaultPhysicsShapeP = NULL;
    mUploadData.clear();
    mTextureSet.clear();

    //fill uploaddata instance vectors from scene data

    std::string requested_name = mFMP->getChild<LLUICtrl>("description_form")->getValue().asString();

    LLSpinCtrl* scale_spinner = mFMP->getChild<LLSpinCtrl>("import_scale");

    F32 scale = scale_spinner->getValue().asReal();

    LLMatrix4 scale_mat;
    scale_mat.initScale(LLVector3(scale, scale, scale));

    F32 max_scale = 0.f;

    bool legacyMatching = gSavedSettings.getBOOL("ImporterLegacyMatching");
    U32 load_state = 0;

    for (LLModelLoader::scene::iterator iter = mBaseScene.begin(); iter != mBaseScene.end(); ++iter)
    { //for each transform in scene
        LLMatrix4 mat = iter->first;

        // compute position
        LLVector3 position = LLVector3(0, 0, 0) * mat;

        // compute scale
        LLVector3 x_transformed = LLVector3(1, 0, 0) * mat - position;
        LLVector3 y_transformed = LLVector3(0, 1, 0) * mat - position;
        LLVector3 z_transformed = LLVector3(0, 0, 1) * mat - position;
        F32 x_length = x_transformed.normalize();
        F32 y_length = y_transformed.normalize();
        F32 z_length = z_transformed.normalize();

        max_scale = llmax(llmax(llmax(max_scale, x_length), y_length), z_length);

        mat *= scale_mat;

        for (LLModelLoader::model_instance_list::iterator model_iter = iter->second.begin(); model_iter != iter->second.end();)
        { // for each instance with said transform applied
            LLModelInstance instance = *model_iter++;

            LLModel* base_model = instance.mModel;

            if (base_model && !requested_name.empty())
            {
                base_model->mRequestedLabel = requested_name;
            }

            for (int i = LLModel::NUM_LODS - 1; i >= LLModel::LOD_IMPOSTOR; i--)
            {
                LLModel* lod_model = NULL;
                if (!legacyMatching)
                {
                    // Fill LOD slots by finding matching meshes by label with name extensions
                    // in the appropriate scene for each LOD. This fixes all kinds of issues
                    // where the indexed method below fails in spectacular fashion.
                    // If you don't take the time to name your LOD and PHYS meshes
                    // with the name of their corresponding mesh in the HIGH LOD,
                    // then the indexed method will be attempted below.

                    LLMatrix4 transform;
                    // <FS:Beq> user defined LOD names
                    // std::string name_to_match = instance.mLabel;
                    std::string name_to_match = stripSuffix(instance.mLabel);
                    // </FS:Beq>
                    llassert(!name_to_match.empty());

                    int extensionLOD;
                    if (i != LLModel::LOD_PHYSICS || mModel[LLModel::LOD_PHYSICS].empty())
                    {
                        extensionLOD = i;
                    }
                    else
                    {
                        //Physics can be inherited from other LODs or loaded, so we need to adjust what extension we are searching for
                        extensionLOD = mPhysicsSearchLOD;
                    }

                    std::string toAdd = getLodSuffix(extensionLOD);

                    // <FS:Ansariel> Bug fixes in mesh importer by Drake Arconis
                    //if (name_to_match.find(toAdd) == -1)
                    if (name_to_match.find(toAdd) == std::string::npos)
                    // </FS:Ansariel>
                    {
                        name_to_match += toAdd;
                    }

                    FindModel(mScene[i], name_to_match, lod_model, transform);

                    if (!lod_model && i != LLModel::LOD_PHYSICS)
                    {
                        if (mImporterDebug)
                        {
                            std::ostringstream out;
                            out << "Search of " << name_to_match;
                            out << " in LOD" << i;
                            out << " list failed. Searching for alternative among LOD lists.";
                            LL_INFOS() << out.str() << LL_ENDL;
                            LLFloaterModelPreview::addStringToLog(out, false);
                        }

                        int searchLOD = (i > LLModel::LOD_HIGH) ? LLModel::LOD_HIGH : i;
                        while ((searchLOD <= LLModel::LOD_HIGH) && !lod_model)
                        {
                            // <FS:Beq> user defined LOD names
                            // std::string name_to_match = instance.mLabel;
                            std::string name_to_match = stripSuffix(instance.mLabel);
                            // </FS:Beq>
                            llassert(!name_to_match.empty());

                            std::string toAdd = getLodSuffix(searchLOD);

                            // <FS:Ansariel> Bug fixes in mesh importer by Drake Arconis
                            //if (name_to_match.find(toAdd) == -1)
                            if (name_to_match.find(toAdd) == std::string::npos)
                            // </FS:Ansariel>
                            {
                                name_to_match += toAdd;
                            }

                            // See if we can find an appropriately named model in LOD 'searchLOD'
                            //
                            FindModel(mScene[searchLOD], name_to_match, lod_model, transform);
                            searchLOD++;
                        }
                    }
                }
                else
                {
                    // Use old method of index-based association
                    U32 idx = 0;
                    for (idx = 0; idx < mBaseModel.size(); ++idx)
                    {
                        // find reference instance for this model
                        if (mBaseModel[idx] == base_model)
                        {
                            if (mImporterDebug)
                            {
                                std::ostringstream out;
                                out << "Attempting to use model index " << idx;
                                // <FS:Beq> better debug (watch for dangling single line else)
                                if (i==4)
                                {
                                out << " for PHYS";
                                }
                                else
                                // </FS:Beq>
                                out << " for LOD" << i;
                                out << " of " << instance.mLabel;
                                LL_INFOS() << out.str() << LL_ENDL;
                                LLFloaterModelPreview::addStringToLog(out, false);
                            }
                            break;
                        }
                    }

                    // If the model list for the current LOD includes that index...
                    //
                    if (mModel[i].size() > idx)
                    {
                        // Assign that index from the model list for our LOD as the LOD model for this instance
                        //
                        lod_model = mModel[i][idx];
                        if (mImporterDebug)
                        {
                            std::ostringstream out;
                            out << "Indexed match of model index " << idx << " at LOD " << i << " to model named " << lod_model->mLabel;
                            LL_INFOS() << out.str() << LL_ENDL;
                            LLFloaterModelPreview::addStringToLog(out, false);
                        }
                    }
                    else if (mImporterDebug)
                    {
                        std::ostringstream out;
                        out << "LOD" << i << ": List of models does not include index " << idx << " scene is missing a LOD model";
                        LL_INFOS() << out.str() << LL_ENDL;
                        LLFloaterModelPreview::addStringToLog(out, false);
                    }
                }
                if (mWarnOfUnmatchedPhyicsMeshes && !lod_model && (i == LLModel::LOD_PHYSICS))
                {
                    // Despite the various strategies above, if we don't now have a physics model, we're going to end up with decomposition.
                    // That's ok, but might not what they wanted. Use default_physics_shape if found.
                    std::ostringstream out;
                    out << "No physics model specified for " << instance.mLabel;
                    if (mDefaultPhysicsShapeP.notNull())
                    {
                        out << " - using: " << DEFAULT_PHYSICS_MESH_NAME;
                        lod_model = mDefaultPhysicsShapeP;
                    }
                    LL_WARNS() << out.str() << LL_ENDL;
                    LLFloaterModelPreview::addStringToLog(out, mDefaultPhysicsShapeP.isNull()); // Flash log tab if no default.
                }

                if (lod_model)
                {
                    if (mImporterDebug)
                    {
                        std::ostringstream out;
                        if (i == LLModel::LOD_PHYSICS)
                        {
                            out << "Assigning collision for " << instance.mLabel << " to match " << lod_model->mLabel;
                        }
                        else
                        {
                            out << "Assigning LOD" << i << " for " << instance.mLabel << " to found match " << lod_model->mLabel;
                        }
                        LL_INFOS() << out.str() << LL_ENDL;
                        LLFloaterModelPreview::addStringToLog(out, false);
                    }
                    instance.mLOD[i] = lod_model;
                }
                else
                {
                    if (i < LLModel::LOD_HIGH && !lodsReady())
                    {
                        // assign a placeholder from previous LOD until lod generation is complete.
                        // Note: we might need to assign it regardless of conditions like named search does, to prevent crashes.
                        instance.mLOD[i] = instance.mLOD[i + 1];
                    }
                    if (mImporterDebug)
                    {
                        std::ostringstream out;
                        // <FS:Beq> Make the logging a little less esoteric
                        // out << "LOD" << i << ": List of models does not include " << instance.mLabel;
                        // LL_INFOS() << out.str() << LL_ENDL;
                        // LLFloaterModelPreview::addStringToLog(out, false);
                        if(i != LLModel::LOD_PHYSICS || mWarnOfUnmatchedPhyicsMeshes)
                        {
                            if(i == LLModel::LOD_PHYSICS)
                            {
                                out << "No physics model found for " << instance.mLabel;
                            }
                            else
                            {
                                out << "No corresponding model for " << instance.mLabel << " found in LOD" << i << "scene/dae";
                            }
                            LL_INFOS() << out.str() << LL_ENDL;
                            LLFloaterModelPreview::addStringToLog(out, false);
                        }
                        // </FS:Beq>
                    }
                }
            }

            LLModel* high_lod_model = instance.mLOD[LLModel::LOD_HIGH];
            if (!high_lod_model)
            {
                LLFloaterModelPreview::addStringToLog("Model " + instance.mLabel + " has no High Lod (LOD3).", true);
                load_state = LLModelLoader::ERROR_HIGH_LOD_MODEL_MISSING; // <FS:Beq/> FIRE-30965 Cleanup braindead mesh parsing error handlers
                mFMP->childDisable("calculate_btn");
            }
            else
            {
                for (U32 i = 0; i < LLModel::NUM_LODS - 1; i++)
                {
                    int refFaceCnt = 0;
                    int modelFaceCnt = 0;
                    llassert(instance.mLOD[i]);
                    // <FS:Beq> Fix material matching algorithm to work as per design
                    // if (instance.mLOD[i] && !instance.mLOD[i]->matchMaterialOrder(high_lod_model, refFaceCnt, modelFaceCnt))
                    if (instance.mLOD[i] && !matchMaterialOrder(instance.mLOD[i],high_lod_model, refFaceCnt, modelFaceCnt))
                    // </FS:Beq>
                    {
                        LLFloaterModelPreview::addStringToLog("Model " + instance.mLabel + " has mismatching materials between lods." , true);
                        load_state = LLModelLoader::ERROR_MATERIALS_NOT_A_SUBSET; // <FS:Beq/> more descriptive errors
                        mFMP->childDisable("calculate_btn");
                    }
                }
                LLFloaterModelPreview* fmp = (LLFloaterModelPreview*)mFMP;
                bool upload_skinweights = fmp && fmp->childGetValue("upload_skin").asBoolean();
                if (upload_skinweights && high_lod_model->mSkinInfo.mJointNames.size() > 0)
                {
                    LLQuaternion bind_rot = LLSkinningUtil::getUnscaledQuaternion(LLMatrix4(high_lod_model->mSkinInfo.mBindShapeMatrix));
                    LLQuaternion identity;
                    if (!bind_rot.isEqualEps(identity, 0.01f))
                    {
                        // Bind shape matrix is not in standard X-forward orientation.
                        // Might be good idea to only show this once. It can be spammy.
                        std::ostringstream out;
                        out << "non-identity bind shape rot. mat is ";
                        out << high_lod_model->mSkinInfo.mBindShapeMatrix;
                        out << " bind_rot ";
                        out << bind_rot;
                        LL_WARNS() << out.str() << LL_ENDL;

                        LLFloaterModelPreview::addStringToLog(out, getLoadState() != LLModelLoader::WARNING_BIND_SHAPE_ORIENTATION);
                        load_state = LLModelLoader::WARNING_BIND_SHAPE_ORIENTATION;
                    }
                }
            }
            instance.mTransform = mat;
            mUploadData.push_back(instance);
        }
    }

    for (U32 lod = 0; lod < LLModel::NUM_LODS - 1; lod++)
    {
        // Search for models that are not included into upload data
        // If we found any, that means something we loaded is not a sub-model.
        for (U32 model_ind = 0; model_ind < mModel[lod].size(); ++model_ind)
        {
            bool found_model = false;
            for (LLMeshUploadThread::instance_list::iterator iter = mUploadData.begin(); iter != mUploadData.end(); ++iter)
            {
                LLModelInstance& instance = *iter;
                if (instance.mLOD[lod] == mModel[lod][model_ind])
                {
                    found_model = true;
                    break;
                }
            }
            if (!found_model && mModel[lod][model_ind] && !mModel[lod][model_ind]->mSubmodelID)
            {
                // <FS:Beq> this is not debug, this is an important/useful error advisory
                // if (mImporterDebug)
                {
                    std::ostringstream out;
                    // <FS:Beq> Make the logging less confusing hopefully.
                    //out << "Model " << mModel[lod][model_ind]->mLabel << " was not used - mismatching lod models.";
                    out << " A model " << mModel[lod][model_ind]->mLabel << " in the scene for LOD" << lod << " was not used - orphaned/mismatching lod models are not supported";
                    // </FS:Beq>
                    LL_INFOS() << out.str() << LL_ENDL;
                    LLFloaterModelPreview::addStringToLog(out, true);
                }
                load_state = LLModelLoader::ERROR_LOD_MODEL_MISMATCH;
                mFMP->childDisable("calculate_btn");
            }
        }
    }

    // Update state for notifications
    if (load_state > 0)
    {
        // encountered issues
        setLoadState(load_state);
    }
    // <FS:Beq> FIRE-30965 Cleanup braindead mesh parsing error handlers
    // else if (getLoadState() == LLModelLoader::ERROR_MATERIALS
        else if (getLoadState() == LLModelLoader::ERROR_MATERIALS_NOT_A_SUBSET
             || getLoadState() == LLModelLoader::ERROR_HIGH_LOD_MODEL_MISSING
             || getLoadState() == LLModelLoader::ERROR_LOD_MODEL_MISMATCH
    // </FS:Beq>
             || getLoadState() == LLModelLoader::WARNING_BIND_SHAPE_ORIENTATION)
    {
        // This is only valid for these two error types because they are
        // only used inside rebuildUploadData() and updateStatusMessages()
        // updateStatusMessages() is called after rebuildUploadData()
        setLoadState(LLModelLoader::DONE);
    }

    // <FS:AW> OpenSim limits
    //F32 max_import_scale = (DEFAULT_MAX_PRIM_SCALE - 0.1f) / max_scale;
    F32 region_max_prim_scale = LLWorld::getInstance()->getRegionMaxPrimScale();
    F32 max_import_scale = region_max_prim_scale/max_scale;
    // </FS:AW>

    F32 max_axis = llmax(mPreviewScale.mV[0], mPreviewScale.mV[1]);
    max_axis = llmax(max_axis, mPreviewScale.mV[2]);
    max_axis *= 2.f;

    //clamp scale so that total imported model bounding box is smaller than 240m on a side
    max_import_scale = llmin(max_import_scale, 240.f / max_axis);

    scale_spinner->setMaxValue(max_import_scale);

    if (max_import_scale < scale)
    {
        scale_spinner->setValue(max_import_scale);
    }

}

void LLModelPreview::saveUploadData(bool save_skinweights, bool save_joint_positions, bool lock_scale_if_joint_position)
{
    if (!mLODFile[LLModel::LOD_HIGH].empty())
    {
        std::string filename = mLODFile[LLModel::LOD_HIGH];
        std::string slm_filename;

        if (LLModelLoader::getSLMFilename(filename, slm_filename))
        {
            saveUploadData(slm_filename, save_skinweights, save_joint_positions, lock_scale_if_joint_position);
        }
    }
}

void LLModelPreview::saveUploadData(const std::string& filename,
    bool save_skinweights, bool save_joint_positions, bool lock_scale_if_joint_position)
{

    std::set<LLPointer<LLModel> > meshes;
    std::map<LLModel*, std::string> mesh_binary;

    LLModel::hull empty_hull;

    LLSD data;

    data["version"] = SLM_SUPPORTED_VERSION;
    if (!mBaseModel.empty())
    {
        data["name"] = mBaseModel[0]->getName();
    }

    S32 mesh_id = 0;

    //build list of unique models and initialize local id
    for (U32 i = 0; i < mUploadData.size(); ++i)
    {
        LLModelInstance& instance = mUploadData[i];

        if (meshes.find(instance.mModel) == meshes.end())
        {
            instance.mModel->mLocalID = mesh_id++;
            meshes.insert(instance.mModel);

            std::stringstream str;
            LLModel::Decomposition& decomp =
                instance.mLOD[LLModel::LOD_PHYSICS].notNull() ?
                instance.mLOD[LLModel::LOD_PHYSICS]->mPhysics :
                instance.mModel->mPhysics;

            LLModel::writeModel(str,
                instance.mLOD[LLModel::LOD_PHYSICS],
                instance.mLOD[LLModel::LOD_HIGH],
                instance.mLOD[LLModel::LOD_MEDIUM],
                instance.mLOD[LLModel::LOD_LOW],
                instance.mLOD[LLModel::LOD_IMPOSTOR],
                decomp,
                save_skinweights,
                save_joint_positions,
                lock_scale_if_joint_position,
                false, true, instance.mModel->mSubmodelID);

            data["mesh"][instance.mModel->mLocalID] = str.str();
        }

        data["instance"][i] = instance.asLLSD();
    }

    llofstream out(filename.c_str(), std::ios_base::out | std::ios_base::binary);
    LLSDSerialize::toBinary(data, out);
    out.flush();
    out.close();
}

void LLModelPreview::clearModel(S32 lod)
{
    if (lod < 0 || lod > LLModel::LOD_PHYSICS)
    {
        return;
    }

    mVertexBuffer[lod].clear();
    mModel[lod].clear();
    mScene[lod].clear();
}

void LLModelPreview::getJointAliases(JointMap& joint_map)
{
    // Get all standard skeleton joints from the preview avatar.
    LLVOAvatar *av = getPreviewAvatar();

    //Joint names and aliases come from avatar_skeleton.xml

    joint_map = av->getJointAliases();

    std::vector<std::string> cv_names, attach_names;
    av->getSortedJointNames(1, cv_names);
    av->getSortedJointNames(2, attach_names);
    for (std::vector<std::string>::iterator it = cv_names.begin(); it != cv_names.end(); ++it)
    {
        joint_map[*it] = *it;
    }
    for (std::vector<std::string>::iterator it = attach_names.begin(); it != attach_names.end(); ++it)
    {
        joint_map[*it] = *it;
    }
}

void LLModelPreview::loadModel(std::string filename, S32 lod, bool force_disable_slm)
{
    assert_main_thread();

    LLMutexLock lock(this);

    if (lod < LLModel::LOD_IMPOSTOR || lod > LLModel::NUM_LODS - 1)
    {
        std::ostringstream out;
        out << "Invalid level of detail: ";
        out << lod;
        LL_WARNS() << out.str() << LL_ENDL;
        LLFloaterModelPreview::addStringToLog(out, true);
        assert(lod >= LLModel::LOD_IMPOSTOR && lod < LLModel::NUM_LODS);
        return;
    }

    // This triggers if you bring up the file picker and then hit CANCEL.
    // Just use the previous model (if any) and ignore that you brought up
    // the file picker.

    if (filename.empty())
    {
        if (mBaseModel.empty())
        {
            // this is the initial file picking. Close the whole floater
            // if we don't have a base model to show for high LOD.
            mFMP->closeFloater(false);
        }
        mLoading = false;
        return;
    }

    if (mModelLoader)
    {
        LL_WARNS() << "Incompleted model load operation pending." << LL_ENDL;
        return;
    }

    mLODFile[lod] = filename;
    // <FS:Beq> Improved LOD generation
    if (lod == LLModel::LOD_HIGH)
    {
        clearGLODGroup();
    }
    // </FS:Beq>
    std::map<std::string, std::string> joint_alias_map;
    getJointAliases(joint_alias_map);

    // three possible file extensions, .dae .gltf .glb
    // check for .dae and if not then assume one of the .gl??
    std::string filename_lc(filename);
    LLStringUtil::toLower(filename_lc);
    if (std::string::npos != filename_lc.rfind(".dae"))
    {
        // <FS> allow LOD suffix configuration
        std::array<std::string, LLModel::NUM_LODS> lod_suffix;
        for (int i = 0; i < LLModel::NUM_LODS; i++)
        {
            lod_suffix[i] = gSavedSettings.getString(sSuffixVarNames[i]);
        }
        // </FS>

        mModelLoader = new LLDAELoader(
            filename,
            lod,
            &LLModelPreview::loadedCallback,
            &LLModelPreview::lookupJointByName,
            &LLModelPreview::loadTextures,
            &LLModelPreview::stateChangedCallback,
            this,
            mJointTransformMap,
            mJointsFromNode,
            joint_alias_map,
            LLSkinningUtil::getMaxJointCount(),
            gSavedSettings.getU32("ImporterModelLimit"),
            // <FS:Beq> allow LOD suffix configuration
            //gSavedSettings.getBOOL("ImporterPreprocessDAE"));
            gSavedSettings.getBOOL("ImporterPreprocessDAE"),
            lod_suffix);
    }
    else
    {
        mModelLoader = new LLGLTFLoader(
            filename,
            lod,
            &LLModelPreview::loadedCallback,
            &LLModelPreview::lookupJointByName,
            &LLModelPreview::loadTextures,
            &LLModelPreview::stateChangedCallback,
            this,
            mJointTransformMap,
            mJointsFromNode,
            joint_alias_map,
            LLSkinningUtil::getMaxJointCount(),
            gSavedSettings.getU32("ImporterModelLimit"));
    }

    if (force_disable_slm)
    {
        mModelLoader->mTrySLM = false;
    }
    else
    {
        // For MAINT-6647, we have set force_disable_slm to true,
        // which means this code path will never be taken. Trying to
        // re-use SLM files has never worked properly; in particular,
        // it tends to force the UI into strange checkbox options
        // which cannot be altered.

        //only try to load from slm if viewer is configured to do so and this is the
        //initial model load (not an LoD or physics shape)
        mModelLoader->mTrySLM = gSavedSettings.getBOOL("MeshImportUseSLM") && mUploadData.empty();
    }
    mModelLoader->start();

    mFMP->childSetTextArg("status", "[STATUS]", mFMP->getString("status_reading_file"));

    setPreviewLOD(lod);

    if (getLoadState() >= LLModelLoader::ERROR_PARSING)
    {
        mFMP->childDisable("ok_btn");
        mFMP->childDisable("calculate_btn");
    }

    if (lod == mPreviewLOD)
    {
        mFMP->childSetValue("lod_file_" + lod_name[lod], mLODFile[lod]);
    }
    else if (lod == LLModel::LOD_PHYSICS)
    {
        mFMP->childSetValue("physics_file", mLODFile[lod]);
    }

    mFMP->openFloater();
}

void LLModelPreview::setPhysicsFromLOD(S32 lod)
{
    assert_main_thread();

    if (lod >= 0 && lod <= 3)
    {
        mPhysicsSearchLOD = lod;
        mModel[LLModel::LOD_PHYSICS] = mModel[lod];
        mScene[LLModel::LOD_PHYSICS] = mScene[lod];
        mLODFile[LLModel::LOD_PHYSICS].clear();
        mFMP->childSetValue("physics_file", mLODFile[LLModel::LOD_PHYSICS]);
        mVertexBuffer[LLModel::LOD_PHYSICS].clear();
        rebuildUploadData();
        refresh();
        updateStatusMessages();
    }
}
// <FS:Beq> FIRE-30963 - better physics defaults
void LLModelPreview::setPhysicsFromPreset(S32 preset)
{
    assert_main_thread();

    mPhysicsSearchLOD = -1;
    mLODFile[LLModel::LOD_PHYSICS].clear();
    mFMP->childSetValue("physics_file", mLODFile[LLModel::LOD_PHYSICS]);
    mVertexBuffer[LLModel::LOD_PHYSICS].clear();
    if(preset == 1)
    {
        mPhysicsSearchLOD = LLModel::LOD_PHYSICS;
        loadModel( gDirUtilp->getExpandedFilename(LL_PATH_FS_RESOURCES, "cube_phys.dae"), LLModel::LOD_PHYSICS);
    }
    else if(preset == 2)
    {
        mPhysicsSearchLOD = LLModel::LOD_PHYSICS;
        loadModel( gDirUtilp->getExpandedFilename(LL_PATH_FS_RESOURCES, "hex_phys.dae"), LLModel::LOD_PHYSICS);
    }
    else if(preset == 3)
    {
        auto ud_physics = gSavedSettings.getString("FSPhysicsPresetUser1");
        LL_INFOS() << "Loading User defined Physics Preset [" << ud_physics << "]" << LL_ENDL;
        if (ud_physics != "" && gDirUtilp->fileExists(ud_physics))
        {
            // loading physics from file
            mPhysicsSearchLOD = LLModel::LOD_PHYSICS;
            loadModel( gDirUtilp->getExpandedFilename(LL_PATH_NONE, gDirUtilp->getDirName(ud_physics), gDirUtilp->getBaseFileName(ud_physics, false)), LLModel::LOD_PHYSICS);
        }
    }
}
// </FS:Beq>
void LLModelPreview::clearIncompatible(S32 lod)
{
    //Don't discard models if specified model is the physic rep
    if (lod == LLModel::LOD_PHYSICS)
    {
        return;
    }

    // at this point we don't care about sub-models,
    // different amount of sub-models means face count mismatch, not incompatibility
    U32 lod_size = countRootModels(mModel[lod]);
    bool replaced_base_model = (lod == LLModel::LOD_HIGH);
    for (U32 i = 0; i <= LLModel::LOD_HIGH; i++)
    {
        // Clear out any entries that aren't compatible with this model
        if (i != lod)
        {
            if (countRootModels(mModel[i]) != lod_size)
            {
                mModel[i].clear();
                mScene[i].clear();
                mVertexBuffer[i].clear();

                if (i == LLModel::LOD_HIGH)
                {
                    mBaseModel = mModel[lod];
                    mBaseScene = mScene[lod];
                    mVertexBuffer[5].clear();
                    replaced_base_model = true;

                    clearGLODGroup(); // <FS:Beq/> Improved LOD generation
                }
            }
        }
    }

    if (replaced_base_model && !mGenLOD)
    {
        // In case base was replaced, we might need to restart generation

        // Check if already started
        bool subscribe_for_generation = mLodsQuery.empty();

        // Remove previously scheduled work
        mLodsQuery.clear();

        LLFloaterModelPreview* fmp = LLFloaterModelPreview::sInstance;
        if (!fmp)
            return;

        // Schedule new work
        for (S32 i = LLModel::LOD_HIGH; i >= 0; --i)
        {
            if (mModel[i].empty())
            {
                // Base model was replaced, regenerate this lod if applicable
                LLComboBox* lod_combo = mFMP->findChild<LLComboBox>("lod_source_" + lod_name[i]);
                if (!lod_combo) return;

                S32 lod_mode = lod_combo->getCurrentIndex();
                if (lod_mode != LOD_FROM_FILE)
                {
                    mLodsQuery.push_back(i);
                }
            }
        }

        // Subscribe if we have pending work and not subscribed yet
        if (!mLodsQuery.empty() && subscribe_for_generation)
        {
            doOnIdleRepeating(lodQueryCallback);
        }
    }
}

// <FS:Beq> Improved LOD generation
void LLModelPreview::clearGLODGroup()
{
    if (mGroup)
    {
        for (std::map<LLPointer<LLModel>, U32>::iterator iter = mObject.begin(); iter != mObject.end(); ++iter)
        {
            glodDeleteObject(iter->second);
            stop_gloderror();
        }
        mObject.clear();

        glodDeleteGroup(mGroup);
        stop_gloderror();
        mGroup = 0;
    }
}
// </FS:Beq>
void LLModelPreview::loadModelCallback(S32 loaded_lod)
{
    assert_main_thread();

    LLMutexLock lock(this);
    if (!mModelLoader)
    {
        mLoading = false;
        return;
    }
    if (getLoadState() >= LLModelLoader::ERROR_PARSING)
    {
        mLoading = false;
        mModelLoader = NULL;
        mLodsWithParsingError.push_back(loaded_lod);
        return;
    }

    mLodsWithParsingError.erase(std::remove(mLodsWithParsingError.begin(), mLodsWithParsingError.end(), loaded_lod), mLodsWithParsingError.end());
    if (mLodsWithParsingError.empty())
    {
        mFMP->childEnable("calculate_btn");
    }

    // Copy determinations about rig so UI will reflect them
    //
    setRigValidForJointPositionUpload(mModelLoader->isRigValidForJointPositionUpload());
    setLegacyRigFlags(mModelLoader->getLegacyRigFlags());

    mModelLoader->loadTextures();

    if (loaded_lod == -1)
    { //populate all LoDs from model loader scene
        mBaseModel.clear();
        mBaseScene.clear();

        bool skin_weights = false;
        bool joint_overrides = false;
        bool lock_scale_if_joint_position = false;

        for (S32 lod = 0; lod < LLModel::NUM_LODS; ++lod)
        { //for each LoD

            //clear scene and model info
            mScene[lod].clear();
            mModel[lod].clear();
            mVertexBuffer[lod].clear();

            if (mModelLoader->mScene.begin()->second[0].mLOD[lod].notNull())
            { //if this LoD exists in the loaded scene

                //copy scene to current LoD
                mScene[lod] = mModelLoader->mScene;

                //touch up copied scene to look like current LoD
                for (LLModelLoader::scene::iterator iter = mScene[lod].begin(); iter != mScene[lod].end(); ++iter)
                {
                    LLModelLoader::model_instance_list& list = iter->second;

                    for (LLModelLoader::model_instance_list::iterator list_iter = list.begin(); list_iter != list.end(); ++list_iter)
                    {
                        //override displayed model with current LoD
                        list_iter->mModel = list_iter->mLOD[lod];

                        if (!list_iter->mModel)
                        {
                            continue;
                        }

                        //add current model to current LoD's model list (LLModel::mLocalID makes a good vector index)
                        S32 idx = list_iter->mModel->mLocalID;

                        if (mModel[lod].size() <= idx)
                        { //stretch model list to fit model at given index
                            mModel[lod].resize(idx + 1);
                        }

                        mModel[lod][idx] = list_iter->mModel;
                        if (!list_iter->mModel->mSkinWeights.empty())
                        {
                            skin_weights = true;

                            if (!list_iter->mModel->mSkinInfo.mAlternateBindMatrix.empty())
                            {
                                joint_overrides = true;
                            }
                            if (list_iter->mModel->mSkinInfo.mLockScaleIfJointPosition)
                            {
                                lock_scale_if_joint_position = true;
                            }
                        }
                    }
                }
            }
        }

        if (mFMP)
        {
            LLFloaterModelPreview* fmp = (LLFloaterModelPreview*)mFMP;

            if (skin_weights)
            { //enable uploading/previewing of skin weights if present in .slm file
                fmp->enableViewOption("show_skin_weight");
                mViewOption["show_skin_weight"] = true;
                fmp->childSetValue("upload_skin", true);
            }

            if (joint_overrides)
            {
                fmp->enableViewOption("show_joint_overrides");
                mViewOption["show_joint_overrides"] = true;
                fmp->childSetValue("show_joint_overrides", true); // <FS:Beq> make sure option appears checked, when value is being forced true
                fmp->enableViewOption("show_joint_positions");
                fmp->childSetValue("show_joint_positions", true); // <FS:Beq> make sure option appears checked, when value is being forced true
                mViewOption["show_joint_positions"] = true;
                fmp->childSetValue("upload_joints", true);
            }
            else
            {
                fmp->clearAvatarTab();
            }

            if (lock_scale_if_joint_position)
            {
                fmp->enableViewOption("lock_scale_if_joint_position");
                mViewOption["lock_scale_if_joint_position"] = true;
                fmp->childSetValue("lock_scale_if_joint_position", true);
            }
        }

        //copy high lod to base scene for LoD generation
        mBaseScene = mScene[LLModel::LOD_HIGH];
        mBaseModel = mModel[LLModel::LOD_HIGH];

        mDirty = true;
        resetPreviewTarget();
    }
    else
    { //only replace given LoD
        mModel[loaded_lod] = mModelLoader->mModelList;
        mScene[loaded_lod] = mModelLoader->mScene;

        // Duplicate the model if it is an internal bounding box model
        if (loaded_lod == LLModel::LOD_PHYSICS &&
            mBaseModel.size() > 1 && // This makes sense for multiple models only
            mModelLoader->mModelList.size() == 1 && // Just on the off-chance
            mModelLoader->mScene.size() == 1 &&     // Just on the off-chance
            std::filesystem::path(mModelLoader->mFilename).filename() == "cube.dae")
        {
            // Create a copy of the just loaded model for each model in mBaseModel
            const LLModel* origin = mModelLoader->mModelList.front();
            const LLModelInstance& mi = mModelLoader->mScene.begin()->second.front();
            for (U32 i = 1; i < mBaseModel.size(); ++i)
            {
                LLPointer<LLModel> copy(new LLModel(origin->getParams(), origin->getDetail()));
                copy->mLabel = origin->mLabel;
                copy->copyVolumeFaces(origin);
                copy->mPosition = origin->mPosition;
                copy->mMaterialList = origin->mMaterialList;
                mModel[loaded_lod].push_back(copy);
                mScene[loaded_lod][mi.mTransform].push_back(LLModelInstance(copy, copy->mLabel, mi.mTransform, mi.mMaterial));
            }
        }

        mVertexBuffer[loaded_lod].clear();

        setPreviewLOD(loaded_lod);

        if (loaded_lod == LLModel::LOD_HIGH)
        { //save a copy of the highest LOD for automatic LOD manipulation
            if (mBaseModel.empty())
            { //first time we've loaded a model, auto-gen LoD
                mGenLOD = true;
            }

            mBaseModel = mModel[loaded_lod];
            clearGLODGroup(); // <FS:Beq/> Improved LOD generation

            mBaseScene = mScene[loaded_lod];
            mVertexBuffer[5].clear();
        }
        else
        {
            if (loaded_lod == LLModel::LOD_PHYSICS)
            {   // Explicitly loading physics. See if there is a default mesh.
                LLMatrix4 ignored_transform; // Each mesh that uses this will supply their own.
                LLModel* out_model = nullptr;
                FindModel(mScene[loaded_lod], DEFAULT_PHYSICS_MESH_NAME + getLodSuffix(loaded_lod), out_model, ignored_transform);
                mDefaultPhysicsShapeP = out_model;
                mWarnOfUnmatchedPhyicsMeshes = true;
            }
            bool legacyMatching = gSavedSettings.getBOOL("ImporterLegacyMatching");
            if (!legacyMatching)
            {
                if (!mBaseModel.empty())
                {
                    bool name_based = false;
                    bool has_submodels = false;
                    for (U32 idx = 0; idx < mBaseModel.size(); ++idx)
                    {
                        if (mBaseModel[idx]->mSubmodelID)
                        { // don't do index-based renaming when the base model has submodels
                            has_submodels = true;
                            if (mImporterDebug)
                            {
                                std::ostringstream out;
                                out << "High LOD has submodels";
                                LL_INFOS() << out.str() << LL_ENDL;
                                LLFloaterModelPreview::addStringToLog(out, false);
                            }
                            break;
                        }
                    }

                    for (U32 idx = 0; idx < mModel[loaded_lod].size(); ++idx)
                    {
                        std::string loaded_name = stripSuffix(mModel[loaded_lod][idx]->mLabel);

                        LLModel* found_model = NULL;
                        LLMatrix4 transform;
                        FindModel(mBaseScene, loaded_name, found_model, transform);
                        if (found_model)
                        { // don't rename correctly named models (even if they are placed in a wrong order)
                            name_based = true;
                        }

                        if (mModel[loaded_lod][idx]->mSubmodelID)
                        { // don't rename the models when loaded LOD model has submodels
                            has_submodels = true;
                        }
                    }

                    if (mImporterDebug)
                    {
                        std::ostringstream out;
                        out << "Loaded LOD " << loaded_lod << ": correct names" << (name_based ? "" : "NOT ") << "found; submodels " << (has_submodels ? "" : "NOT ") << "found";
                        LL_INFOS() << out.str() << LL_ENDL;
                        LLFloaterModelPreview::addStringToLog(out, false);
                    }

                    if (!name_based && !has_submodels)
                    { // replace the name of the model loaded for any non-HIGH LOD to match the others (MAINT-5601)
                        // this actually works like "ImporterLegacyMatching" for this particular LOD
                        for (U32 idx = 0; idx < mModel[loaded_lod].size() && idx < mBaseModel.size(); ++idx)
                        {
                            std::string name = stripSuffix(mBaseModel[idx]->mLabel);
                            std::string loaded_name = stripSuffix(mModel[loaded_lod][idx]->mLabel);

                            if (loaded_name != name)
                            {
                                name += getLodSuffix(loaded_lod);

                                if (mImporterDebug)
                                {
                                    std::ostringstream out;
                                    out << "Loded model name " << mModel[loaded_lod][idx]->mLabel;
                                    out << " for LOD " << loaded_lod;
                                    out << " doesn't match the base model. Renaming to " << name;
                                    LL_WARNS() << out.str() << LL_ENDL;
                                    LLFloaterModelPreview::addStringToLog(out, false);
                                }
                                mModel[loaded_lod][idx]->mLabel = name;
                                // Rename the correspondent instance as well
                                [&]()
                                {
                                    for (auto& p : mScene[loaded_lod])
                                        for (auto& i : p.second)
                                            if (i.mModel == mModel[loaded_lod][idx])
                                            {
                                                i.mLabel = name;
                                                return;
                                            }
                                }();
                            }
                        }
                    }
                }
            }
        }

        clearIncompatible(loaded_lod);

        mDirty = true;

        if (loaded_lod == LLModel::LOD_HIGH)
        {
            resetPreviewTarget();
        }
    }

    mLoading = false;
    if (mFMP)
    {
        if (!mBaseModel.empty())
        {
            const std::string& model_name = mBaseModel[0]->getName();
            LLLineEditor* description_form = mFMP->getChild<LLLineEditor>("description_form");
            if (description_form->getText().empty())
            {
                description_form->setText(model_name);
            }
            // Add info to log that loading is complete (purpose: separator between loading and other logs)
            LLSD args;
            args["MODEL_NAME"] = model_name; // Teoretically shouldn't be empty, but might be better idea to add filename here
            LLFloaterModelPreview::addStringToLog("ModelLoaded", args, false, loaded_lod);
        }
    }
    refresh();

    mModelLoadedSignal();

    mModelLoader = NULL;
}

void LLModelPreview::resetPreviewTarget()
{
    if (mModelLoader)
    {
        mPreviewTarget = (mModelLoader->mExtents[0] + mModelLoader->mExtents[1]) * 0.5f;
        mPreviewScale = (mModelLoader->mExtents[1] - mModelLoader->mExtents[0]) * 0.5f;
    }

    setPreviewTarget(mPreviewScale.magVec()*10.f);
}

void LLModelPreview::generateNormals()
{
    assert_main_thread();

    S32 which_lod = mPreviewLOD;

    if (which_lod > 4 || which_lod < 0 ||
        mModel[which_lod].empty())
    {
        return;
    }

    F32 angle_cutoff = mFMP->childGetValue("crease_angle").asReal();

    mRequestedCreaseAngle[which_lod] = angle_cutoff;

    angle_cutoff *= DEG_TO_RAD;

    if (which_lod == 3 && !mBaseModel.empty())
    {
        if (mBaseModelFacesCopy.empty())
        {
            mBaseModelFacesCopy.reserve(mBaseModel.size());
            for (LLModelLoader::model_list::iterator it = mBaseModel.begin(), itE = mBaseModel.end(); it != itE; ++it)
            {
                v_LLVolumeFace_t faces;
                (*it)->copyFacesTo(faces);
                mBaseModelFacesCopy.push_back(faces);
            }
        }

        for (LLModelLoader::model_list::iterator it = mBaseModel.begin(), itE = mBaseModel.end(); it != itE; ++it)
        {
            (*it)->generateNormals(angle_cutoff);
        }

        mVertexBuffer[5].clear();
    }

    bool perform_copy = mModelFacesCopy[which_lod].empty();
    if (perform_copy) {
        mModelFacesCopy[which_lod].reserve(mModel[which_lod].size());
    }

    for (LLModelLoader::model_list::iterator it = mModel[which_lod].begin(), itE = mModel[which_lod].end(); it != itE; ++it)
    {
        if (perform_copy)
        {
            v_LLVolumeFace_t faces;
            (*it)->copyFacesTo(faces);
            mModelFacesCopy[which_lod].push_back(faces);
        }

        (*it)->generateNormals(angle_cutoff);
    }

    mVertexBuffer[which_lod].clear();
    refresh();
    updateStatusMessages();
}

void LLModelPreview::restoreNormals()
{
    S32 which_lod = mPreviewLOD;

    if (which_lod > 4 || which_lod < 0 ||
        mModel[which_lod].empty())
    {
        return;
    }

    if (!mBaseModelFacesCopy.empty())
    {
        llassert(mBaseModelFacesCopy.size() == mBaseModel.size());

        vv_LLVolumeFace_t::const_iterator itF = mBaseModelFacesCopy.begin();
        for (LLModelLoader::model_list::iterator it = mBaseModel.begin(), itE = mBaseModel.end(); it != itE; ++it, ++itF)
        {
            (*it)->copyFacesFrom((*itF));
        }

        mBaseModelFacesCopy.clear();
    }

    if (!mModelFacesCopy[which_lod].empty())
    {
        vv_LLVolumeFace_t::const_iterator itF = mModelFacesCopy[which_lod].begin();
        for (LLModelLoader::model_list::iterator it = mModel[which_lod].begin(), itE = mModel[which_lod].end(); it != itE; ++it, ++itF)
        {
            (*it)->copyFacesFrom((*itF));
        }

        mModelFacesCopy[which_lod].clear();
    }

    mVertexBuffer[which_lod].clear();
    refresh();
    updateStatusMessages();
}

// <FS:Beq> Improved LOD generation
// Restore the GLOD entry point.
// There would appear to be quite a lot of commonality which would be well suited to refactoring but
// LL are still playing with Mesh Optimiser code.
void LLModelPreview::genGlodLODs(S32 which_lod, U32 decimation, bool enforce_tri_limit)
{
    // Allow LoD from -1 to LLModel::LOD_PHYSICS
    if (which_lod < -1 || which_lod > LLModel::NUM_LODS - 1)
    {
        std::ostringstream out;
        out << "Invalid level of detail: " << which_lod;
        LL_WARNS() << out.str() << LL_ENDL;
        LLFloaterModelPreview::addStringToLog(out, false);
        assert(which_lod >= -1 && which_lod < LLModel::NUM_LODS);
        return;
    }

    if (mBaseModel.empty())
    {
        return;
    }

    LLVertexBuffer::unbind();

    LLGLSLShader* shader = LLGLSLShader::sCurBoundShaderPtr;

    if (shader)
    {
        shader->unbind();
    }

    stop_gloderror();
    static U32 cur_name = 1;

    S32 limit = -1;

    U32 triangle_count = 0;

    U32 instanced_triangle_count = 0;

    //get the triangle count for the whole scene
    for (LLModelLoader::scene::iterator iter = mBaseScene.begin(), endIter = mBaseScene.end(); iter != endIter; ++iter)
    {
        for (LLModelLoader::model_instance_list::iterator instance = iter->second.begin(), end_instance = iter->second.end(); instance != end_instance; ++instance)
        {
            LLModel* mdl = instance->mModel;
            if (mdl)
            {
                instanced_triangle_count += mdl->getNumTriangles();
            }
        }
    }

    //get the triangle count for the non-instanced set of models
    for (U32 i = 0; i < mBaseModel.size(); ++i)
    {
        triangle_count += mBaseModel[i]->getNumTriangles();
    }

    //get ratio of uninstanced triangles to instanced triangles
    F32 triangle_ratio = (F32)triangle_count / (F32)instanced_triangle_count;

    U32 base_triangle_count = triangle_count;

    U32 type_mask = LLVertexBuffer::MAP_VERTEX | LLVertexBuffer::MAP_NORMAL | LLVertexBuffer::MAP_TEXCOORD0;

    U32 lod_mode = 0;

    F32 lod_error_threshold = 0;

    // The LoD should be in range from Lowest to High
    if (which_lod > -1 && which_lod < NUM_LOD)
    {
        LLCtrlSelectionInterface* iface = mFMP->childGetSelectionInterface("lod_mode_" + lod_name[which_lod]);
        if (iface)
        {
            lod_mode = iface->getFirstSelectedIndex();
        }

        lod_error_threshold = mFMP->childGetValue("lod_error_threshold_" + lod_name[which_lod]).asReal();
    }

    if (which_lod != -1)
    {
        mRequestedLoDMode[which_lod] = lod_mode;
    }

    if (lod_mode == 0)
    {
        lod_mode = GLOD_TRIANGLE_BUDGET;

        // The LoD should be in range from Lowest to High
        if (which_lod > -1 && which_lod < NUM_LOD)
        {
            limit = mFMP->childGetValue("lod_triangle_limit_" + lod_name[which_lod]).asInteger();
            //convert from "scene wide" to "non-instanced" triangle limit
            limit = (S32)((F32)limit*triangle_ratio);
        }
    }
    else
    {
        lod_mode = GLOD_ERROR_THRESHOLD;
    }

    bool object_dirty = false;

    if (mGroup == 0)
    {
        object_dirty = true;
        mGroup = cur_name++;
        glodNewGroup(mGroup);
    }

    if (object_dirty)
    {
        for (LLModelLoader::model_list::iterator iter = mBaseModel.begin(); iter != mBaseModel.end(); ++iter)
        { //build GLOD objects for each model in base model list
            LLModel* mdl = *iter;

            if (mObject[mdl] != 0)
            {
                glodDeleteObject(mObject[mdl]);
            }

            mObject[mdl] = cur_name++;

            glodNewObject(mObject[mdl], mGroup, GLOD_DISCRETE);
            stop_gloderror();

            if (iter == mBaseModel.begin() && !mdl->mSkinWeights.empty())
            { //regenerate vertex buffer for skinned models to prevent animation feedback during LOD generation
                mVertexBuffer[5].clear();
            }

            if (mVertexBuffer[5].empty())
            {
                genBuffers(5, false);
            }

            U32 tri_count = 0;
            for (U32 i = 0; i < mVertexBuffer[5][mdl].size(); ++i)
            {
                LLVertexBuffer* buff = mVertexBuffer[5][mdl][i];

                U32 num_indices = mVertexBuffer[5][mdl][i]->getNumIndices();
                if (num_indices > 2)
                {
                    // <FS:ND> Fix glod so it works when just using the opengl core profile
                    //glodInsertElements(mObject[mdl], i, GL_TRIANGLES, num_indices, GL_UNSIGNED_SHORT, (U8*)mVertexBuffer[5][mdl][i]->getIndicesPointer(), 0, 0.f);
                    LLStrider<LLVector3> vertex_strider;
                    LLStrider<LLVector3> normal_strider;
                    LLStrider<LLVector2> tc_strider;

                    LLStrider< U16 > index_strider;
                    buff->getIndexStrider( index_strider );

                    glodVBO vbo = {};

                    if( buff->hasDataType( LLVertexBuffer::TYPE_VERTEX ) )
                    {
                        buff->getVertexStrider( vertex_strider );
                        vbo.mV.p = vertex_strider.get();
                        vbo.mV.size = 3;
                        vbo.mV.stride = LLVertexBuffer::sTypeSize[ LLVertexBuffer::TYPE_VERTEX ];
                        vbo.mV.type = GL_FLOAT;
                    }
                    if( buff->hasDataType( LLVertexBuffer::TYPE_NORMAL ) )
                    {
                        buff->getNormalStrider( normal_strider );
                        vbo.mN.p = normal_strider.get();
                        vbo.mN.stride = LLVertexBuffer::sTypeSize[ LLVertexBuffer::TYPE_NORMAL ];
                        vbo.mN.type = GL_FLOAT;
                    }
                    if( buff->hasDataType( LLVertexBuffer::TYPE_TEXCOORD0 ) )
                    {
                        buff->getTexCoord0Strider( tc_strider );
                        vbo.mT.p = tc_strider.get();
                        vbo.mT.size = 2;
                        vbo.mT.stride = LLVertexBuffer::sTypeSize[ LLVertexBuffer::TYPE_TEXCOORD0 ];
                        vbo.mT.type = GL_FLOAT;
                    }

                    glodInsertElements( mObject[ mdl ], i, GL_TRIANGLES, num_indices, GL_UNSIGNED_SHORT, (U8*)index_strider.get(), 0, 0.f, &vbo );
                    // </FS:ND>
                }
                tri_count += num_indices / 3;
                stop_gloderror();
            }

            glodBuildObject(mObject[mdl]);
            stop_gloderror();
        }
    }


    S32 start = LLModel::LOD_HIGH;
    S32 end = 0;

    if (which_lod != -1)
    {
        start = end = which_lod;
    }

    mMaxTriangleLimit = base_triangle_count;

    for (S32 lod = start; lod >= end; --lod)
    {
        if (which_lod == -1)
        {
            if (lod < start)
            {
                triangle_count /= decimation;
            }
        }
        else
        {
            if (enforce_tri_limit)
            {
                triangle_count = limit;
            }
            else
            {
                for (S32 j = LLModel::LOD_HIGH; j>which_lod; --j)
                {
                    triangle_count /= decimation;
                }
            }
        }

        mModel[lod].clear();
        mModel[lod].resize(mBaseModel.size());
        mVertexBuffer[lod].clear();

        U32 actual_tris = 0;
        U32 actual_verts = 0;
        U32 submeshes = 0;

        mRequestedTriangleCount[lod] = (S32)((F32)triangle_count / triangle_ratio);
        mRequestedErrorThreshold[lod] = lod_error_threshold;

        glodGroupParameteri(mGroup, GLOD_ADAPT_MODE, lod_mode);
        stop_gloderror();

        glodGroupParameteri(mGroup, GLOD_ERROR_MODE, GLOD_OBJECT_SPACE_ERROR);
        stop_gloderror();

        glodGroupParameterf(mGroup, GLOD_OBJECT_SPACE_ERROR_THRESHOLD, lod_error_threshold);
        stop_gloderror();

        if (lod_mode != GLOD_TRIANGLE_BUDGET)
        {
            glodGroupParameteri(mGroup, GLOD_MAX_TRIANGLES, 0);
        }
        else
        {
            //SH-632: always add 1 to desired amount to avoid decimating below desired amount
            glodGroupParameteri(mGroup, GLOD_MAX_TRIANGLES, triangle_count + 1);
        }

        stop_gloderror();
        glodAdaptGroup(mGroup);
        stop_gloderror();

        for (U32 mdl_idx = 0; mdl_idx < mBaseModel.size(); ++mdl_idx)
        {
            LLModel* base = mBaseModel[mdl_idx];

            GLint patch_count = 0;
            glodGetObjectParameteriv(mObject[base], GLOD_NUM_PATCHES, &patch_count);
            stop_gloderror();

            LLVolumeParams volume_params;
            volume_params.setType(LL_PCODE_PROFILE_SQUARE, LL_PCODE_PATH_LINE);
            mModel[lod][mdl_idx] = new LLModel(volume_params, 0.f);
            std::string name = stripSuffix(base->mLabel) + getLodSuffix(lod);

            mModel[lod][mdl_idx]->mLabel = name;
            mModel[lod][mdl_idx]->mSubmodelID = base->mSubmodelID;

            GLint* sizes = new GLint[patch_count * 2];
            glodGetObjectParameteriv(mObject[base], GLOD_PATCH_SIZES, sizes);
            stop_gloderror();

            GLint* names = new GLint[patch_count];
            glodGetObjectParameteriv(mObject[base], GLOD_PATCH_NAMES, names);
            stop_gloderror();

            mModel[lod][mdl_idx]->setNumVolumeFaces(patch_count);

            LLModel* target_model = mModel[lod][mdl_idx];

            for (GLint i = 0; i < patch_count; ++i)
            {
                type_mask = mVertexBuffer[5][base][i]->getTypeMask();

                LLPointer<LLVertexBuffer> buff = new LLVertexBuffer(type_mask);

                if (sizes[i * 2 + 1] > 0 && sizes[i * 2] > 0)
                {
                    if (!buff->allocateBuffer(sizes[i * 2 + 1], sizes[i * 2]))
                    {
                        // Todo: find a way to stop preview in this case instead of crashing
                        LL_ERRS() << "Failed buffer allocation during preview LOD generation."
                            << " Vertices: " << sizes[i * 2 + 1]
                            << " Indices: " << sizes[i * 2] << LL_ENDL;
                    }
                    // <FS:ND> Fix glod so it works when just using the opengl core profile
                    //glodFillElements(mObject[base], names[i], GL_UNSIGNED_SHORT, (U8*)buff->getIndicesPointer());
                    LLStrider<LLVector3> vertex_strider;
                    LLStrider<LLVector3> normal_strider;
                    LLStrider<LLVector2> tc_strider;

                    LLStrider< U16 > index_strider;
                    buff->getIndexStrider( index_strider );

                    glodVBO vbo = {};

                    if( buff->hasDataType( LLVertexBuffer::TYPE_VERTEX ) )
                    {
                        buff->getVertexStrider( vertex_strider );
                        vbo.mV.p = vertex_strider.get();
                        vbo.mV.size = 3;
                        vbo.mV.stride = LLVertexBuffer::sTypeSize[ LLVertexBuffer::TYPE_VERTEX ];
                        vbo.mV.type = GL_FLOAT;
                    }
                    if( buff->hasDataType( LLVertexBuffer::TYPE_NORMAL ) )
                    {
                        buff->getNormalStrider( normal_strider );
                        vbo.mN.p = normal_strider.get();
                        vbo.mN.stride = LLVertexBuffer::sTypeSize[ LLVertexBuffer::TYPE_NORMAL ];
                        vbo.mN.type = GL_FLOAT;
                    }
                    if( buff->hasDataType( LLVertexBuffer::TYPE_TEXCOORD0 ) )
                    {
                        buff->getTexCoord0Strider( tc_strider );
                        vbo.mT.p = tc_strider.get();
                        vbo.mT.size = 2;
                        vbo.mT.stride = LLVertexBuffer::sTypeSize[ LLVertexBuffer::TYPE_TEXCOORD0 ];
                        vbo.mT.type = GL_FLOAT;
                    }

                    glodFillElements( mObject[ base ], names[ i ], GL_UNSIGNED_SHORT, (U8*)index_strider.get(), &vbo );
                    // </FS:ND>
                    stop_gloderror();
                }
                else
                {
                    // This face was eliminated or we failed to allocate buffer,
                    // attempt to create a dummy triangle (one vertex, 3 indices, all 0)
                    buff->allocateBuffer(1, 3);
                    memset((U8*)buff->getMappedData(), 0, buff->getSize());
                    // <FS:ND> Fix when running with opengl core profile
                    //memset((U8*)buff->getIndicesPointer(), 0, buff->getIndicesSize());
                    LLStrider< U16 > index_strider;
                    buff->getIndexStrider( index_strider );

                    memset( (U8*)index_strider.get(), 0, buff->getIndicesSize() );
                    // </FS:ND>
                }

                buff->validateRange(0, buff->getNumVerts() - 1, buff->getNumIndices(), 0);

                LLStrider<LLVector3> pos;
                LLStrider<LLVector3> norm;
                LLStrider<LLVector2> tc;
                LLStrider<U16> index;

                buff->getVertexStrider(pos);
                if (type_mask & LLVertexBuffer::MAP_NORMAL)
                {
                    buff->getNormalStrider(norm);
                }
                if (type_mask & LLVertexBuffer::MAP_TEXCOORD0)
                {
                    buff->getTexCoord0Strider(tc);
                }

                buff->getIndexStrider(index);

                target_model->setVolumeFaceData(names[i], pos, norm, tc, index, buff->getNumVerts(), buff->getNumIndices());
                actual_tris += buff->getNumIndices() / 3;
                actual_verts += buff->getNumVerts();
                ++submeshes;

                if (!validate_face(target_model->getVolumeFace(names[i])))
                {
                    std::ostringstream out;
                    out << "Invalid face generated during LOD generation.";
                    LLFloaterModelPreview::addStringToLog(out,true);
                    LL_ERRS() << out.str() << LL_ENDL;
                }
            }

            //blind copy skin weights and just take closest skin weight to point on
            //decimated mesh for now (auto-generating LODs with skin weights is still a bit
            //of an open problem).
            target_model->mPosition = base->mPosition;
            target_model->mSkinWeights = base->mSkinWeights;
            target_model->mSkinInfo = base->mSkinInfo;
            //copy material list
            target_model->mMaterialList = base->mMaterialList;

            if (!validate_model(target_model))
            {
                LL_ERRS() << "Invalid model generated when creating LODs" << LL_ENDL;
            }

            delete[] sizes;
            delete[] names;
        }

        //rebuild scene based on mBaseScene
        mScene[lod].clear();
        mScene[lod] = mBaseScene;

        for (U32 i = 0; i < mBaseModel.size(); ++i)
        {
            LLModel* mdl = mBaseModel[i];
            LLModel* target = mModel[lod][i];
            if (target)
            {
                for (LLModelLoader::scene::iterator iter = mScene[lod].begin(); iter != mScene[lod].end(); ++iter)
                {
                    for (U32 j = 0; j < iter->second.size(); ++j)
                    {
                        if (iter->second[j].mModel == mdl)
                        {
                            iter->second[j].mModel = target;
                        }
                    }
                }
            }
        }
    }

    LLVertexBuffer::unbind();
    if (shader)
    {
        shader->bind();
    }
    refresh(); // <FS:ND/> refresh once to make sure render gets called with the updated vbos
}
// </FS:Beq>

// Runs per object, but likely it is a better way to run per model+submodels
// returns a ratio of base model indices to resulting indices
// returns -1 in case of failure
F32 LLModelPreview::genMeshOptimizerPerModel(LLModel *base_model, LLModel *target_model, F32 indices_decimator, F32 error_threshold, eSimplificationMode simplification_mode)
{
    // I. Weld faces together
    // Figure out buffer size
    S32 size_indices = 0;
    S32 size_vertices = 0;

    for (S32 face_idx = 0; face_idx < base_model->getNumVolumeFaces(); ++face_idx)
    {
        const LLVolumeFace &face = base_model->getVolumeFace(face_idx);
        size_indices += face.mNumIndices;
        size_vertices += face.mNumVertices;
    }

    if (size_indices < 3)
    {
        return -1;
    }

    // Allocate buffers, note that we are using U32 buffer instead of U16
    U32* combined_indices = (U32*)ll_aligned_malloc_32(size_indices * sizeof(U32));
    U32* output_indices = (U32*)ll_aligned_malloc_32(size_indices * sizeof(U32));

    // extra space for normals and text coords
    S32 tc_bytes_size = ((size_vertices * sizeof(LLVector2)) + 0xF) & ~0xF;
    LLVector4a* combined_positions = (LLVector4a*)ll_aligned_malloc<64>(sizeof(LLVector4a) * 3 * size_vertices + tc_bytes_size);
    LLVector4a* combined_normals = combined_positions + size_vertices;
    LLVector2* combined_tex_coords = (LLVector2*)(combined_normals + size_vertices);

    // copy indices and vertices into new buffers
    S32 combined_positions_shift = 0;
    S32 indices_idx_shift = 0;
    S32 combined_indices_shift = 0;
    for (S32 face_idx = 0; face_idx < base_model->getNumVolumeFaces(); ++face_idx)
    {
        const LLVolumeFace &face = base_model->getVolumeFace(face_idx);

        // Vertices
        S32 copy_bytes = face.mNumVertices * sizeof(LLVector4a);
        LLVector4a::memcpyNonAliased16((F32*)(combined_positions + combined_positions_shift), (F32*)face.mPositions, copy_bytes);

        // Normals
        LLVector4a::memcpyNonAliased16((F32*)(combined_normals + combined_positions_shift), (F32*)face.mNormals, copy_bytes);

        // Tex coords
        copy_bytes = face.mNumVertices * sizeof(LLVector2);
        memcpy((void*)(combined_tex_coords + combined_positions_shift), (void*)face.mTexCoords, copy_bytes);

        combined_positions_shift += face.mNumVertices;

        // Indices
        // Sadly can't do dumb memcpy for indices, need to adjust each value
        for (S32 i = 0; i < face.mNumIndices; ++i)
        {
            U16 idx = face.mIndices[i];

            combined_indices[combined_indices_shift] = idx + indices_idx_shift;
            combined_indices_shift++;
        }
        indices_idx_shift += face.mNumVertices;
    }

    // II. Generate a shadow buffer if nessesary.
    // Welds together vertices if possible

    U32* shadow_indices = NULL;
    // if MESH_OPTIMIZER_FULL, just leave as is, since generateShadowIndexBufferU32
    // won't do anything new, model was remaped on a per face basis.
    // Similar for MESH_OPTIMIZER_NO_TOPOLOGY, it's pointless
    // since 'simplifySloppy' ignores all topology, including normals and uvs.
    // Note: simplifySloppy can affect UVs significantly.
    if (simplification_mode == MESH_OPTIMIZER_NO_NORMALS)
    {
        // strip normals, reflections should restore relatively correctly
        shadow_indices = (U32*)ll_aligned_malloc_32(size_indices * sizeof(U32));
        LLMeshOptimizer::generateShadowIndexBufferU32(shadow_indices, combined_indices, size_indices, combined_positions, NULL, combined_tex_coords, size_vertices);
    }
    if (simplification_mode == MESH_OPTIMIZER_NO_UVS)
    {
        // strip uvs, can heavily affect textures
        shadow_indices = (U32*)ll_aligned_malloc_32(size_indices * sizeof(U32));
        LLMeshOptimizer::generateShadowIndexBufferU32(shadow_indices, combined_indices, size_indices, combined_positions, NULL, NULL, size_vertices);
    }

    U32* source_indices = NULL;
    if (shadow_indices)
    {
        source_indices = shadow_indices;
    }
    else
    {
        source_indices = combined_indices;
    }

    // III. Simplify
    S32 target_indices = 0;
    F32 result_error = 0; // how far from original the model is, 1 == 100%
    S32 size_new_indices = 0;

    if (indices_decimator > 0)
    {
        target_indices = llclamp(llfloor(size_indices / indices_decimator), 3, (S32)size_indices); // leave at least one triangle
    }
    else // indices_decimator can be zero for error_threshold based calculations
    {
        target_indices = 3;
    }

    size_new_indices = LLMeshOptimizer::simplifyU32(
        output_indices,
        source_indices,
        size_indices,
        combined_positions,
        size_vertices,
        LLVertexBuffer::sTypeSize[LLVertexBuffer::TYPE_VERTEX],
        target_indices,
        error_threshold,
        simplification_mode == MESH_OPTIMIZER_NO_TOPOLOGY,
        &result_error);

    if (result_error < 0)
    {
        // <FS:Beq> Log these properly
        // LL_WARNS() << "Negative result error from meshoptimizer for model " << target_model->mLabel
        //     << " target Indices: " << target_indices
        //     << " new Indices: " << size_new_indices
        //     << " original count: " << size_indices << LL_ENDL;
        std::ostringstream out;
        out << "Negative result error from meshoptimizer for model " << target_model->mLabel
            << " target Indices: " << target_indices
            << " new Indices: " << size_new_indices
            << " original count: " << size_indices ;
        LL_WARNS() << out.str() << LL_ENDL;
        LLFloaterModelPreview::addStringToLog(out, true);
    }
    else
    {
        if (mImporterDebug)
        {
            std::ostringstream out;
            out << "Good result error from meshoptimizer for model " << target_model->mLabel
                << " target Indices: " << target_indices
                << " new Indices: " << size_new_indices
                << " original count: " << size_indices << " (result error:" << result_error << ")";
            LL_DEBUGS() << out.str() << LL_ENDL;
            LLFloaterModelPreview::addStringToLog(out, true);
        }
        // </FS:Beq>
    }

    // free unused buffers
    ll_aligned_free_32(combined_indices);
    ll_aligned_free_32(shadow_indices);
    combined_indices = NULL;
    shadow_indices = NULL;

    if (size_new_indices < 3)
    {
        // Model should have at least one visible triangle
        ll_aligned_free<64>(combined_positions);
        ll_aligned_free_32(output_indices);

        return -1;
    }

    // IV. Repack back into individual faces

    LLVector4a* buffer_positions = (LLVector4a*)ll_aligned_malloc<64>(sizeof(LLVector4a) * 3 * size_vertices + tc_bytes_size);
    LLVector4a* buffer_normals = buffer_positions + size_vertices;
    LLVector2* buffer_tex_coords = (LLVector2*)(buffer_normals + size_vertices);
    S32 buffer_idx_size = (size_indices * sizeof(U16) + 0xF) & ~0xF;
    U16* buffer_indices = (U16*)ll_aligned_malloc_16(buffer_idx_size);
    S32* old_to_new_positions_map = new S32[size_vertices];

    S32 buf_positions_copied = 0;
    S32 buf_indices_copied = 0;
    indices_idx_shift = 0;
    S32 valid_faces = 0;

    // Crude method to copy indices back into face
    for (S32 face_idx = 0; face_idx < base_model->getNumVolumeFaces(); ++face_idx)
    {
        const LLVolumeFace &face = base_model->getVolumeFace(face_idx);

        // reset data for new run
        buf_positions_copied = 0;
        buf_indices_copied = 0;
        bool copy_triangle = false;
        S32 range = indices_idx_shift + face.mNumVertices;

        for (S32 i = 0; i < size_vertices; i++)
        {
            old_to_new_positions_map[i] = -1;
        }

        // Copy relevant indices and vertices
        for (S32 i = 0; i < size_new_indices; ++i)
        {
            S32 idx = (S32)output_indices[i];

            if ((i % 3) == 0)
            {
                copy_triangle = idx >= indices_idx_shift && idx < range;
            }

            if (copy_triangle)
            {
                if (old_to_new_positions_map[idx] == -1)
                {
                    // New position, need to copy it
                    // Validate size
                    if (buf_positions_copied >= U16_MAX)
                    {
                        // Normally this shouldn't happen since the whole point is to reduce amount of vertices
                        // but it might happen if user tries to run optimization with too large triangle or error value
                        // so fallback to 'per face' mode or verify requested limits and copy base model as is.
                        // <FS:Beq> Log this properly
                        // LL_WARNS() << "Over triangle limit. Failed to optimize in 'per object' mode, falling back to per face variant for"
                        //     << " model " << target_model->mLabel
                        //     << " target Indices: " << target_indices
                        //     << " new Indices: " << size_new_indices
                        //     << " original count: " << size_indices
                        //     << " error treshold: " << error_threshold
                        //     << LL_ENDL;
                        if (mImporterDebug)
                        {
                            std::ostringstream out;
                            out << "Over triangle limit. Failed to optimize in 'per object' mode, falling back to per face variant for"
                                << " model " << target_model->mLabel
                                << " target Indices: " << target_indices
                                << " new Indices: " << size_new_indices
                                << " original count: " << size_indices
                                << " error treshold: " << error_threshold;
                            LL_DEBUGS() << out.str() << LL_ENDL;
                            LLFloaterModelPreview::addStringToLog(out, true);
                        }
                        // U16 vertices overflow shouldn't happen, but just in case
                        size_new_indices = 0;
                        valid_faces = 0;
                        for (S32 face_idx = 0; face_idx < base_model->getNumVolumeFaces(); ++face_idx)
                        {
                            genMeshOptimizerPerFace(base_model, target_model, face_idx, indices_decimator, error_threshold, simplification_mode);
                            const LLVolumeFace &face = target_model->getVolumeFace(face_idx);
                            size_new_indices += face.mNumIndices;
                            if (face.mNumIndices >= 3)
                            {
                                valid_faces++;
                            }
                        }
                        if (valid_faces)
                        {
                            return (F32)size_indices / (F32)size_new_indices;
                        }
                        else
                        {
                            return -1;
                        }
                    }

                    // Copy vertice, normals, tcs
                    buffer_positions[buf_positions_copied] = combined_positions[idx];
                    buffer_normals[buf_positions_copied] = combined_normals[idx];
                    buffer_tex_coords[buf_positions_copied] = combined_tex_coords[idx];

                    old_to_new_positions_map[idx] = buf_positions_copied;

                    buffer_indices[buf_indices_copied] = (U16)buf_positions_copied;
                    buf_positions_copied++;
                }
                else
                {
                    // existing position
                    buffer_indices[buf_indices_copied] = (U16)old_to_new_positions_map[idx];
                }
                buf_indices_copied++;
            }
        }

        if (buf_positions_copied >= U16_MAX)
        {
            break;
        }

        LLVolumeFace &new_face = target_model->getVolumeFace(face_idx);
        //new_face = face; //temp

        if (buf_indices_copied < 3)
        {
            // face was optimized away
            new_face.resizeIndices(3);
            new_face.resizeVertices(1);
            memset(new_face.mIndices, 0, sizeof(U16) * 3);
            new_face.mPositions[0].clear(); // set first vertice to 0
            new_face.mNormals[0].clear();
            new_face.mTexCoords[0].setZero();
        }
        else
        {
            new_face.resizeIndices(buf_indices_copied);
            new_face.resizeVertices(buf_positions_copied);
            new_face.allocateTangents(buf_positions_copied);
            S32 idx_size = (buf_indices_copied * sizeof(U16) + 0xF) & ~0xF;
            LLVector4a::memcpyNonAliased16((F32*)new_face.mIndices, (F32*)buffer_indices, idx_size);

            LLVector4a::memcpyNonAliased16((F32*)new_face.mPositions, (F32*)buffer_positions, buf_positions_copied * sizeof(LLVector4a));
            LLVector4a::memcpyNonAliased16((F32*)new_face.mNormals, (F32*)buffer_normals, buf_positions_copied * sizeof(LLVector4a));

            U32 tex_size = (buf_positions_copied * sizeof(LLVector2) + 0xF)&~0xF;
            LLVector4a::memcpyNonAliased16((F32*)new_face.mTexCoords, (F32*)buffer_tex_coords, tex_size);

            valid_faces++;
        }

        indices_idx_shift += face.mNumVertices;
    }

    delete[]old_to_new_positions_map;
    ll_aligned_free<64>(combined_positions);
    ll_aligned_free<64>(buffer_positions);
    ll_aligned_free_32(output_indices);
    ll_aligned_free_16(buffer_indices);

    if (size_new_indices < 3 || valid_faces == 0)
    {
        // Model should have at least one visible triangle
        return -1;
    }

    return (F32)size_indices / (F32)size_new_indices;
}

F32 LLModelPreview::genMeshOptimizerPerFace(LLModel *base_model, LLModel *target_model, U32 face_idx, F32 indices_decimator, F32 error_threshold, eSimplificationMode simplification_mode)
{
    const LLVolumeFace &face = base_model->getVolumeFace(face_idx);
    S32 size_indices = face.mNumIndices;
    if (size_indices < 3)
    {
        return -1;
    }

    S32 size = (size_indices * sizeof(U16) + 0xF) & ~0xF;
    U16* output_indices = (U16*)ll_aligned_malloc_16(size);

    U16* shadow_indices = NULL;
    // if MESH_OPTIMIZER_FULL, just leave as is, since generateShadowIndexBufferU32
    // won't do anything new, model was remaped on a per face basis.
    // Similar for MESH_OPTIMIZER_NO_TOPOLOGY, it's pointless
    // since 'simplifySloppy' ignores all topology, including normals and uvs.
    if (simplification_mode == MESH_OPTIMIZER_NO_NORMALS)
    {
        U16* shadow_indices = (U16*)ll_aligned_malloc_16(size);
        LLMeshOptimizer::generateShadowIndexBufferU16(shadow_indices, face.mIndices, size_indices, face.mPositions, NULL, face.mTexCoords, face.mNumVertices);
    }
    if (simplification_mode == MESH_OPTIMIZER_NO_UVS)
    {
        U16* shadow_indices = (U16*)ll_aligned_malloc_16(size);
        LLMeshOptimizer::generateShadowIndexBufferU16(shadow_indices, face.mIndices, size_indices, face.mPositions, NULL, NULL, face.mNumVertices);
    }
    // Don't run ShadowIndexBuffer for MESH_OPTIMIZER_NO_TOPOLOGY, it's pointless

    U16* source_indices = NULL;
    if (shadow_indices)
    {
        source_indices = shadow_indices;
    }
    else
    {
        source_indices = face.mIndices;
    }

    S32 target_indices = 0;
    F32 result_error = 0; // how far from original the model is, 1 == 100%
    S32 size_new_indices = 0;

    if (indices_decimator > 0)
    {
        target_indices = llclamp(llfloor(size_indices / indices_decimator), 3, (S32)size_indices); // leave at least one triangle
    }
    else
    {
        target_indices = 3;
    }

    size_new_indices = LLMeshOptimizer::simplify(
        output_indices,
        source_indices,
        size_indices,
        face.mPositions,
        face.mNumVertices,
        LLVertexBuffer::sTypeSize[LLVertexBuffer::TYPE_VERTEX],
        target_indices,
        error_threshold,
        simplification_mode == MESH_OPTIMIZER_NO_TOPOLOGY,
        &result_error);

    if (result_error < 0)
    {
        // <FS:Beq> Log these properly
        // LL_WARNS() << "Negative result error from meshoptimizer for face " << face_idx
        //     << " of model " << target_model->mLabel
        //     << " target Indices: " << target_indices
        //     << " new Indices: " << size_new_indices
        //     << " original count: " << size_indices
        //     << " error treshold: " << error_threshold
        //     << LL_ENDL;
        std::ostringstream out;
        out << "Negative result error from meshoptimizer for face " << face_idx
            << " of model " << target_model->mLabel
            << " target Indices: " << target_indices
            << " new Indices: " << size_new_indices
            << " original count: " << size_indices
            << " error treshold: " << error_threshold;
        LL_WARNS() << out.str() << LL_ENDL;
        LLFloaterModelPreview::addStringToLog(out, true);
    }
    else
    {
        if (mImporterDebug)
        {
            std::ostringstream out;
            out << "Good result error from meshoptimizer for face " << face_idx
                << " of model " << target_model->mLabel
                << " target Indices: " << target_indices
                << " new Indices: " << size_new_indices
                << " original count: " << size_indices
                << " error treshold: " << error_threshold << " (result error:" << result_error << ")";
            LL_DEBUGS("MeshUpload") << out.str() << LL_ENDL;
            LLFloaterModelPreview::addStringToLog(out, true);
        }
        // </FS:Beq>
    }

    LLVolumeFace &new_face = target_model->getVolumeFace(face_idx);

    // Copy old values
    new_face = face;

    if (size_new_indices < 3)
    {
        if (simplification_mode != MESH_OPTIMIZER_NO_TOPOLOGY)
        {
            // meshopt_optimizeSloppy() can optimize triangles away even if target_indices is > 2,
            // but optimize() isn't supposed to
            // LL_INFOS() << "No indices generated by meshoptimizer for face " << face_idx
            //     << " of model " << target_model->mLabel
            //     << " target Indices: " << target_indices
            //     << " original count: " << size_indices
            //     << " error treshold: " << error_threshold
            //     << LL_ENDL;
            std::ostringstream out;
            out << "No indices generated by meshoptimizer for face " << face_idx
                << " of model " << target_model->mLabel
                << " target Indices: " << target_indices
                << " original count: " << size_indices
                << " error treshold: " << error_threshold;
            LL_INFOS("MeshUpload") << out.str() << LL_ENDL;
            LLFloaterModelPreview::addStringToLog(out, true);
        }

        // Face got optimized away
        // Generate empty triangle
        new_face.resizeIndices(3);
        new_face.resizeVertices(1);
        memset(new_face.mIndices, 0, sizeof(U16) * 3);
        new_face.mPositions[0].clear(); // set first vertice to 0
        new_face.mNormals[0].clear();
        new_face.mTexCoords[0].setZero();
    }
    else
    {
        // Assign new values
        new_face.resizeIndices(size_new_indices); // will wipe out mIndices, so new_face can't substitute output
        S32 idx_size = (size_new_indices * sizeof(U16) + 0xF) & ~0xF;
        LLVector4a::memcpyNonAliased16((F32*)new_face.mIndices, (F32*)output_indices, idx_size);

        // Clear unused values
        new_face.optimize();
    }

    ll_aligned_free_16(output_indices);
    ll_aligned_free_16(shadow_indices);

    if (size_new_indices < 3)
    {
        // At least one triangle is needed
        return -1;
    }

    return (F32)size_indices / (F32)size_new_indices;
}

void LLModelPreview::genMeshOptimizerLODs(S32 which_lod, S32 meshopt_mode, U32 decimation, bool enforce_tri_limit)
{
    // <FS:Beq> Log things properly
    // LL_INFOS() << "Generating lod " << which_lod << " using meshoptimizer" << LL_ENDL;
    {
        std::ostringstream out;
        out << "Generating lod " << which_lod << " using meshoptimizer";
        LL_INFOS("MeshUpload") << out.str() << LL_ENDL;
        LLFloaterModelPreview::addStringToLog(out, false);
    }
    // </FS:Beq>
    // Allow LoD from -1 to LLModel::LOD_PHYSICS
    if (which_lod < -1 || which_lod > LLModel::NUM_LODS - 1)
    {
        std::ostringstream out;
        out << "Invalid level of detail: " << which_lod;
        LL_WARNS() << out.str() << LL_ENDL;
        LLFloaterModelPreview::addStringToLog(out, true); // <FS:Beq/> if you don't flash the log tab on error when do you?
        llassert(which_lod >= -1 && which_lod < LLModel::NUM_LODS);
        return;
    }

    if (mBaseModel.empty())
    {
        return;
    }

    //get the triangle count for all base models
    S32 base_triangle_count = 0;
    for (S32 i = 0; i < mBaseModel.size(); ++i)
    {
        base_triangle_count += mBaseModel[i]->getNumTriangles();
    }

    // Urgh...
    // TODO: add interface to mFMP to get error treshold or let mFMP write one into LLModelPreview
    // We should not be accesing views from other class!
    U32 lod_mode = LIMIT_TRIANGLES;
    F32 indices_decimator = 0;
    F32 triangle_limit = 0;
    F32 lod_error_threshold = 1; //100%

    // If requesting a single lod
    if (which_lod > -1 && which_lod < NUM_LOD)
    {
        LLCtrlSelectionInterface* iface = mFMP->childGetSelectionInterface("lod_mode_" + lod_name[which_lod]);
        if (iface)
        {
            lod_mode = iface->getFirstSelectedIndex();
        }

        if (lod_mode == LIMIT_TRIANGLES)
        {
            if (!enforce_tri_limit)
            {
                triangle_limit = base_triangle_count;
                // reset to default value for this lod
                F32 pw = pow((F32)decimation, (F32)(LLModel::LOD_HIGH - which_lod));

                triangle_limit /= pw; //indices_ratio can be 1/pw
            }
            else
            {

                // UI spacifies limit for all models of single lod
                triangle_limit = mFMP->childGetValue("lod_triangle_limit_" + lod_name[which_lod]).asInteger();

            }
            // meshoptimizer doesn't use triangle limit, it uses indices limit, so convert it to aproximate ratio
            // triangle_limit can be 0.
            indices_decimator = (F32)base_triangle_count / llmax(triangle_limit, 1.f);
        }
        else
        {
            // UI shows 0 to 100%, but meshoptimizer works with 0 to 1
            lod_error_threshold = mFMP->childGetValue("lod_error_threshold_" + lod_name[which_lod]).asReal() / 100.f;
        }
    }
    else
    {
        // we are genrating all lods and each lod will get own indices_decimator
        indices_decimator = 1;
        triangle_limit = base_triangle_count;
    }

    mMaxTriangleLimit = base_triangle_count;

    // Build models

    S32 start = LLModel::LOD_HIGH;
    S32 end = 0;

    if (which_lod != -1)
    {
        start = which_lod;
        end = which_lod;
    }

    for (S32 lod = start; lod >= end; --lod)
    {
        if (which_lod == -1)
        {
            // we are genrating all lods and each lod gets own indices_ratio
            if (lod < start)
            {
                indices_decimator *= decimation;
                triangle_limit /= decimation;
            }
        }

        mRequestedTriangleCount[lod] = triangle_limit;
        mRequestedErrorThreshold[lod] = lod_error_threshold * 100;
        mRequestedLoDMode[lod] = lod_mode;

        mModel[lod].clear();
        mModel[lod].resize(mBaseModel.size());
        mVertexBuffer[lod].clear();


        for (U32 mdl_idx = 0; mdl_idx < mBaseModel.size(); ++mdl_idx)
        {
            LLModel* base = mBaseModel[mdl_idx];

            LLVolumeParams volume_params;
            volume_params.setType(LL_PCODE_PROFILE_SQUARE, LL_PCODE_PATH_LINE);
            mModel[lod][mdl_idx] = new LLModel(volume_params, 0.f);

            // <FS:Beq> Support altenate LOD naming conventions
            // std::string name = base->mLabel + getLodSuffix(lod);
            std::string name = stripSuffix(base->mLabel);
            std::string suffix = getLodSuffix(lod);
            if (suffix.size() > 0)
            {
                name += suffix;
            }
            // </FS:Beq>

            mModel[lod][mdl_idx]->mLabel = name;
            mModel[lod][mdl_idx]->mSubmodelID = base->mSubmodelID;
            mModel[lod][mdl_idx]->setNumVolumeFaces(base->getNumVolumeFaces());

            LLModel* target_model = mModel[lod][mdl_idx];

            // carry over normalized transform into simplified model
            for (S32 i = 0; i < base->getNumVolumeFaces(); ++i)
            {
                LLVolumeFace& src = base->getVolumeFace(i);
                LLVolumeFace& dst = target_model->getVolumeFace(i);
                dst.mNormalizedScale = src.mNormalizedScale;
            }

            S32 model_meshopt_mode = meshopt_mode;

            // Ideally this should run not per model,
            // but combine all submodels with origin model as well
            if (model_meshopt_mode == MESH_OPTIMIZER_PRECISE)
            {
                // Run meshoptimizer for each face
                for (S32 face_idx = 0; face_idx < base->getNumVolumeFaces(); ++face_idx)
                {
                    F32 res = genMeshOptimizerPerFace(base, target_model, face_idx, indices_decimator, lod_error_threshold, MESH_OPTIMIZER_FULL);
                    if (res < 0)
                    {
                        // Mesh optimizer failed and returned an invalid model
                        const LLVolumeFace &face = base->getVolumeFace(face_idx);
                        LLVolumeFace &new_face = target_model->getVolumeFace(face_idx);
                        new_face = face;
                    }
                }
            }

            if (model_meshopt_mode == MESH_OPTIMIZER_SLOPPY)
            {
                // Run meshoptimizer for each face
                for (S32 face_idx = 0; face_idx < base->getNumVolumeFaces(); ++face_idx)
                {
                    if (genMeshOptimizerPerFace(base, target_model, face_idx, indices_decimator, lod_error_threshold, MESH_OPTIMIZER_NO_TOPOLOGY) < 0)
                    {
                        // Sloppy failed and returned an invalid model
                        genMeshOptimizerPerFace(base, target_model, face_idx, indices_decimator, lod_error_threshold, MESH_OPTIMIZER_FULL);
                    }
                }
            }

            if (model_meshopt_mode == MESH_OPTIMIZER_AUTO)
            {
                // Remove progressively more data if we can't reach the target.
                F32 allowed_ratio_drift = 1.8f;
                F32 precise_ratio = genMeshOptimizerPerModel(base, target_model, indices_decimator, lod_error_threshold, MESH_OPTIMIZER_FULL);

                if (precise_ratio < 0 || (precise_ratio * allowed_ratio_drift < indices_decimator))
                {
                    precise_ratio = genMeshOptimizerPerModel(base, target_model, indices_decimator, lod_error_threshold, MESH_OPTIMIZER_NO_NORMALS);
                }

                if (precise_ratio < 0 || (precise_ratio * allowed_ratio_drift < indices_decimator))
                {
                    precise_ratio = genMeshOptimizerPerModel(base, target_model, indices_decimator, lod_error_threshold, MESH_OPTIMIZER_NO_UVS);
                }

                if (precise_ratio < 0 || (precise_ratio * allowed_ratio_drift < indices_decimator))
                {
                    // Try sloppy variant if normal one failed to simplify model enough.
                    // Sloppy variant can fail entirely and has issues with precision,
                    // so code needs to do multiple attempts with different decimators.
                    // Todo: this is a bit of a mess, needs to be refined and improved

                    F32 last_working_decimator = 0.f;
                    F32 last_working_ratio = F32_MAX;

                    F32 sloppy_ratio = genMeshOptimizerPerModel(base, target_model, indices_decimator, lod_error_threshold, MESH_OPTIMIZER_NO_TOPOLOGY);

                    if (sloppy_ratio > 0)
                    {
                        // Would be better to do a copy of target_model here, but if
                        // we need to use sloppy decimation, model should be cheap
                        // and fast to generate and it won't affect end result
                        last_working_decimator = indices_decimator;
                        last_working_ratio = sloppy_ratio;
                    }

                    // Sloppy has a tendecy to error into lower side, so a request for 100
                    // triangles turns into ~70, so check for significant difference from target decimation
                    F32 sloppy_ratio_drift = 1.4f;
                    if (lod_mode == LIMIT_TRIANGLES
                        && (sloppy_ratio > indices_decimator * sloppy_ratio_drift || sloppy_ratio < 0))
                    {
                        // Apply a correction to compensate.

                        // (indices_decimator / res_ratio) by itself is likely to overshoot to a differend
                        // side due to overal lack of precision, and we don't need an ideal result, which
                        // likely does not exist, just a better one, so a partial correction is enough.
                        F32 sloppy_decimator{indices_decimator};
                        // if(sloppy_ratio > 0)
                        // {
                        sloppy_decimator = indices_decimator * (indices_decimator / sloppy_ratio + 1) / 2;
                        // }
                        sloppy_ratio = genMeshOptimizerPerModel(base, target_model, sloppy_decimator, lod_error_threshold, MESH_OPTIMIZER_NO_TOPOLOGY);
                    }

                    if (last_working_decimator > 0 && sloppy_ratio < last_working_ratio)
                    {
                        // Compensation didn't work, return back to previous decimator
                        sloppy_ratio = genMeshOptimizerPerModel(base, target_model, indices_decimator, lod_error_threshold, MESH_OPTIMIZER_NO_TOPOLOGY);
                    }

                    if (sloppy_ratio < 0)
                    {
                        // Sloppy method didn't work, try with smaller decimation values
                        {
                            // Find a decimator that does work
                            F32 sloppy_decimation_step = sqrt((F32)decimation); // example: 27->15->9->5->3
                            F32 sloppy_decimator = indices_decimator / sloppy_decimation_step;
                            U64Microseconds end_time = LLTimer::getTotalTime() + U64Seconds(5);

                            while (sloppy_ratio < 0
                                && sloppy_decimator > precise_ratio
                                && sloppy_decimator > 1 // precise_ratio isn't supposed to be below 1, but check just in case
                                && end_time > LLTimer::getTotalTime())
                            {
                                sloppy_ratio = genMeshOptimizerPerModel(base, target_model, sloppy_decimator, lod_error_threshold, MESH_OPTIMIZER_NO_TOPOLOGY);
                                sloppy_decimator = sloppy_decimator / sloppy_decimation_step;
                            }
                        }
                    }

                    if (sloppy_ratio < 0 || sloppy_ratio < precise_ratio)
                    {
                        // Sloppy variant failed to generate triangles or is worse.
                        // Can happen with models that are too simple as is.

                        if (precise_ratio < 0)
                        {
                            // Precise method failed as well, just copy face over
                            target_model->copyVolumeFaces(base);
                            precise_ratio = 1.f;
                        }
                        else
                        {
                            // Fallback to normal method
                            precise_ratio = genMeshOptimizerPerModel(base, target_model, indices_decimator, lod_error_threshold, MESH_OPTIMIZER_FULL);
                        }
                        // <FS:Beq> Log stuff properly
                        // LL_INFOS() << "Model " << target_model->getName()
                        //     << " lod " << which_lod
                        //     << " resulting ratio " << precise_ratio
                        //     << " simplified using per model method." << LL_ENDL;
                        {
                            std::ostringstream out;
                            out << "Model " << target_model->getName()
                                << " lod " << which_lod
                                << " resulting ratio " << precise_ratio
                                << " simplified using per model method.";
                            LL_INFOS() << out.str() << LL_ENDL;
                            LLFloaterModelPreview::addStringToLog(out, false);
                        }
                        // </FS:Beq>
                    }
                    else
                    {
                        // <FS:Beq> Log stuff properly
                        // LL_INFOS() << "Model " << target_model->getName()
                        //     << " lod " << which_lod
                        //     << " resulting ratio " << sloppy_ratio
                        //     << " sloppily simplified using per model method." << LL_ENDL;
                        std::ostringstream out;
                        out << "Model " << target_model->getName()
                            << " lod " << which_lod
                            << " resulting ratio " << sloppy_ratio
                            << " sloppily simplified using per model method.";
                        LL_INFOS() << out.str() << LL_ENDL;
                        LLFloaterModelPreview::addStringToLog(out, false);
                        // </FS:Beq>
                    }
                }
                else
                {
                        // <FS:Beq> Log stuff properly
                        // LL_INFOS() << "Model " << target_model->getName()
                        //     << " lod " << which_lod
                        //     << " resulting ratio " << precise_ratio
                        //     << " simplified using per model method." << LL_ENDL;
                        std::ostringstream out;
                        out << "Bad MeshOptimisation result for Model " << target_model->getName()
                            << " lod " << which_lod
                            << " resulting ratio " << precise_ratio
                            << " simplified using per model method.";
                        LL_WARNS() << out.str() << LL_ENDL;
                        LLFloaterModelPreview::addStringToLog(out, true);
                        // </FS:Beq>
                }
            }

            //blind copy skin weights and just take closest skin weight to point on
            //decimated mesh for now (auto-generating LODs with skin weights is still a bit
            //of an open problem).
            target_model->mPosition = base->mPosition;
            target_model->mSkinWeights = base->mSkinWeights;
            target_model->mSkinInfo = base->mSkinInfo;

            //copy material list
            target_model->mMaterialList = base->mMaterialList;

            if (!validate_model(target_model))
            {
                LL_ERRS() << "Invalid model generated when creating LODs" << LL_ENDL;
            }
        }

        //rebuild scene based on mBaseScene
        mScene[lod].clear();
        mScene[lod] = mBaseScene;

        for (U32 i = 0; i < mBaseModel.size(); ++i)
        {
            LLModel* mdl = mBaseModel[i];
            LLModel* target = mModel[lod][i];
            if (target)
            {
                for (LLModelLoader::scene::iterator iter = mScene[lod].begin(); iter != mScene[lod].end(); ++iter)
                {
                    for (U32 j = 0; j < iter->second.size(); ++j)
                    {
                        if (iter->second[j].mModel == mdl)
                        {
                            iter->second[j].mModel = target;
                        }
                    }
                }
            }
        }
    }
}

void LLModelPreview::updateStatusMessages()
{
    // bit mask values for physics errors. used to prevent overwrite of single line status
    // TODO: use this to provied multiline status
    enum PhysicsError
    {
        NONE = 0,
        NOHAVOK = 1,
        DEGENERATE = 2,
        TOOMANYHULLS = 4,
// <FS:Beq> fIRE-31602 thin mesh physics warning
        // TOOMANYVERTSINHULL = 8
        TOOMANYVERTSINHULL = 8,
        TOOTHIN = 16
// </FS:Beq>
    };

    assert_main_thread();

    U32 has_physics_error{ PhysicsError::NONE }; // physics error bitmap
    //triangle/vertex/submesh count for each mesh asset for each lod
    std::vector<S32> tris[LLModel::NUM_LODS];
    std::vector<S32> verts[LLModel::NUM_LODS];
    std::vector<S32> submeshes[LLModel::NUM_LODS];

    //total triangle/vertex/submesh count for each lod
    S32 total_tris[LLModel::NUM_LODS];
    S32 total_verts[LLModel::NUM_LODS];
    S32 total_submeshes[LLModel::NUM_LODS];

    for (U32 i = 0; i < LLModel::NUM_LODS - 1; i++)
    {
        total_tris[i] = 0;
        total_verts[i] = 0;
        total_submeshes[i] = 0;
    }

    for (LLMeshUploadThread::instance_list::iterator iter = mUploadData.begin(); iter != mUploadData.end(); ++iter)
    {
        LLModelInstance& instance = *iter;

        LLModel* model_high_lod = instance.mLOD[LLModel::LOD_HIGH];
        if (!model_high_lod)
        {
            setLoadState(LLModelLoader::ERROR_HIGH_LOD_MODEL_MISSING); // <FS:Beq/> FIRE-30965 Cleanup braindead mesh parsing error handlers
            mFMP->childDisable("calculate_btn");
            continue;
        }

        for (U32 i = 0; i < LLModel::NUM_LODS - 1; i++)
        {
            LLModel* lod_model = instance.mLOD[i];
            if (!lod_model)
            {
                setLoadState(LLModelLoader::ERROR_LOD_MODEL_MISMATCH); // <FS:Beq/> FIRE-30965 Cleanup braindead mesh parsing error handlers
                mFMP->childDisable("calculate_btn");
            }
            else
            {
                //for each model in the lod
                S32 cur_tris = 0;
                S32 cur_verts = 0;
                S32 cur_submeshes = lod_model->getNumVolumeFaces();

                for (S32 j = 0; j < cur_submeshes; ++j)
                { //for each submesh (face), add triangles and vertices to current total
                    const LLVolumeFace& face = lod_model->getVolumeFace(j);
                    cur_tris += face.mNumIndices / 3;
                    cur_verts += face.mNumVertices;
                }

                std::string instance_name = instance.mLabel;

                if (mImporterDebug)
                {
                    // Useful for debugging generalized complaints below about total submeshes which don't have enough
                    // context to address exactly what needs to be fixed to move towards compliance with the rules.
                    //
                    std::ostringstream out;
                    out << "Instance " << lod_model->mLabel << " LOD " << i << " Verts: " << cur_verts;
                    LL_INFOS() << out.str() << LL_ENDL;
                    LLFloaterModelPreview::addStringToLog(out, false);

                    out.str("");
                    out << "Instance " << lod_model->mLabel << " LOD " << i << " Tris:  " << cur_tris;
                    LL_INFOS() << out.str() << LL_ENDL;
                    LLFloaterModelPreview::addStringToLog(out, false);

                    out.str("");
                    out << "Instance " << lod_model->mLabel << " LOD " << i << " Faces: " << cur_submeshes;
                    LL_INFOS() << out.str() << LL_ENDL;
                    LLFloaterModelPreview::addStringToLog(out, false);

                    out.str("");
                    LLModel::material_list::iterator mat_iter = lod_model->mMaterialList.begin();
                    while (mat_iter != lod_model->mMaterialList.end())
                    {
                        out << "Instance " << lod_model->mLabel << " LOD " << i << " Material " << *(mat_iter);
                        LL_INFOS() << out.str() << LL_ENDL;
                        LLFloaterModelPreview::addStringToLog(out, false);
                        out.str("");
                        mat_iter++;
                    }
                }

                //add this model to the lod total
                total_tris[i] += cur_tris;
                total_verts[i] += cur_verts;
                total_submeshes[i] += cur_submeshes;

                //store this model's counts to asset data
                tris[i].push_back(cur_tris);
                verts[i].push_back(cur_verts);
                submeshes[i].push_back(cur_submeshes);
            }
        }
    }

    if (mMaxTriangleLimit == 0)
    {
        mMaxTriangleLimit = total_tris[LLModel::LOD_HIGH];
    }

// <FS:Beq> fIRE-31602 thin mesh physics warning
    static const float CONVEXIFICATION_SIZE_MESH {0.5};
    auto smallest_axis = llmin(mPreviewScale.mV[0], mPreviewScale.mV[1]);
    smallest_axis = llmin(smallest_axis, mPreviewScale.mV[2]);
    smallest_axis *= 2.f;
    if (smallest_axis < CONVEXIFICATION_SIZE_MESH)
    {
        has_physics_error |= PhysicsError::TOOTHIN;
    }
// </FS:Beq<

    mHasDegenerate = false;
    {//check for degenerate triangles in physics mesh
        U32 lod = LLModel::LOD_PHYSICS;
        const LLVector4a scale(0.5f);
        for (U32 i = 0; i < mModel[lod].size() && !mHasDegenerate; ++i)
        { //for each model in the lod
            if (mModel[lod][i] && mModel[lod][i]->mPhysics.mHull.empty())
            { //no decomp exists
                S32 cur_submeshes = mModel[lod][i]->getNumVolumeFaces();
                for (S32 j = 0; j < cur_submeshes && !mHasDegenerate; ++j)
                { //for each submesh (face), add triangles and vertices to current total
                    LLVolumeFace& face = mModel[lod][i]->getVolumeFace(j);
                    for (S32 k = 0; (k < face.mNumIndices) && !mHasDegenerate;)
                    {
                        U16 index_a = face.mIndices[k + 0];
                        U16 index_b = face.mIndices[k + 1];
                        U16 index_c = face.mIndices[k + 2];

                        if (index_c == 0 && index_b == 0 && index_a == 0) // test in reverse as 3rd index is less likely to be 0 in a normal case
                        {
                            LL_DEBUGS("MeshValidation") << "Empty placeholder triangle (3 identical index 0 verts) ignored" << LL_ENDL;
                        }
                        else
                        {
                            LLVector4a v1; v1.setMul(face.mPositions[index_a], scale);
                            LLVector4a v2; v2.setMul(face.mPositions[index_b], scale);
                            LLVector4a v3; v3.setMul(face.mPositions[index_c], scale);
                            if (ll_is_degenerate(v1, v2, v3))
                            {
                                mHasDegenerate = true;
                            }
                        }
                        k += 3;
                    }
                }
            }
        }
    }

    // flag degenerates here rather than deferring to a MAV error later
    // <FS>
    //mFMP->childSetVisible("physics_status_message_text", mHasDegenerate); //display or clear
    //auto degenerateIcon = mFMP->getChild<LLIconCtrl>("physics_status_message_icon");
    //degenerateIcon->setVisible(mHasDegenerate);
    // </FS>
    if (mHasDegenerate)
    {
        has_physics_error |= PhysicsError::DEGENERATE;
        // <FS>
        //mFMP->childSetValue("physics_status_message_text", mFMP->getString("phys_status_degenerate_triangles"));
        //LLUIImagePtr img = LLUI::getUIImage("ModelImport_Status_Error");
        //degenerateIcon->setImage(img);
        // </FS>
    }

    mFMP->childSetTextArg("submeshes_info", "[SUBMESHES]", llformat("%d", total_submeshes[LLModel::LOD_HIGH]));

    std::string mesh_status_na = mFMP->getString("mesh_status_na");

    S32 upload_status[LLModel::LOD_HIGH + 1];

    mModelNoErrors = true;

    const U32 lod_high = LLModel::LOD_HIGH;
    U32 high_submodel_count = static_cast<U32>(mModel[lod_high].size()) - countRootModels(mModel[lod_high]);

    for (S32 lod = 0; lod <= lod_high; ++lod)
    {
        upload_status[lod] = 0;

        std::string message = "mesh_status_good";

        if (total_tris[lod] > 0)
        {
            mFMP->childSetValue(lod_triangles_name[lod], llformat("%d", total_tris[lod]));
            mFMP->childSetValue(lod_vertices_name[lod], llformat("%d", total_verts[lod]));
        }
        else
        {
            if (lod == lod_high)
            {
                upload_status[lod] = 2;
                message = "mesh_status_missing_lod";
            }
            else
            {
                for (S32 i = lod - 1; i >= 0; --i)
                {
                    if (total_tris[i] > 0)
                    {
                        upload_status[lod] = 2;
                        message = "mesh_status_missing_lod";
                    }
                }
            }

            mFMP->childSetValue(lod_triangles_name[lod], mesh_status_na);
            mFMP->childSetValue(lod_vertices_name[lod], mesh_status_na);
        }

        if (lod != lod_high)
        {
            if (total_submeshes[lod] && total_submeshes[lod] != total_submeshes[lod_high])
            { //number of submeshes is different
                message = "mesh_status_submesh_mismatch";
                upload_status[lod] = 2;
            }
            else if (mModel[lod].size() - countRootModels(mModel[lod]) != high_submodel_count)
            {//number of submodels is different, not all faces are matched correctly.
                message = "mesh_status_submesh_mismatch";
                upload_status[lod] = 2;
                // Note: Submodels in instance were loaded from higher LOD and as result face count
                // returns same value and total_submeshes[lod] is identical to high_lod one.
            }
            else if (!tris[lod].empty() && tris[lod].size() != tris[lod_high].size())
            { //number of meshes is different
                message = "mesh_status_mesh_mismatch";
                upload_status[lod] = 2;
            }
            else if (!verts[lod].empty())
            {
                S32 sum_verts_higher_lod = 0;
                S32 sum_verts_this_lod = 0;
                for (U32 i = 0; i < verts[lod].size(); ++i)
                {
                    sum_verts_higher_lod += ((i < verts[lod + 1].size()) ? verts[lod + 1][i] : 0);
                    sum_verts_this_lod += verts[lod][i];
                }

                if ((sum_verts_higher_lod > 0) &&
                    (sum_verts_this_lod > sum_verts_higher_lod))
                {
                    //too many vertices in this lod
                    message = "mesh_status_too_many_vertices";
                    upload_status[lod] = 1;
                }
            }
        }

        LLIconCtrl* icon = mFMP->getChild<LLIconCtrl>(lod_icon_name[lod]);
        LLUIImagePtr img = LLUI::getUIImage(lod_status_image[upload_status[lod]]);
        icon->setVisible(true);
        icon->setImage(img);

        if (upload_status[lod] >= 2)
        {
            mModelNoErrors = false;
        }

        if (lod == mPreviewLOD)
        {
            mFMP->childSetValue("lod_status_message_text", mFMP->getString(message));
            icon = mFMP->getChild<LLIconCtrl>("lod_status_message_icon");
            icon->setImage(img);
        }

        updateLodControls(lod);
    }


    //warn if hulls have more than 256 points in them
<<<<<<< HEAD
    BOOL physExceededVertexLimit = FALSE;
=======
    bool physExceededVertexLimit = false;
>>>>>>> 050d2fef
    for (U32 i = 0; mModelNoErrors && (i < mModel[LLModel::LOD_PHYSICS].size()); ++i)
    {
        LLModel* mdl = mModel[LLModel::LOD_PHYSICS][i];

        if (mdl)
        {
            // <FS:Beq> Better error handling
            auto num_hulls = mdl->mPhysics.mHull.size();
            for (U32 j = 0; j < num_hulls; ++j)
            {
            // </FS:Beq>
                if (mdl->mPhysics.mHull[j].size() > 256)
                {
<<<<<<< HEAD
                    physExceededVertexLimit = TRUE;
=======
                    physExceededVertexLimit = true;
>>>>>>> 050d2fef
                    // <FS:Beq> add new friendlier logging to mesh uploader
                    // LL_INFOS() << "Physical model " << mdl->mLabel << " exceeds vertex per hull limitations." << LL_ENDL;
                    std::ostringstream out;
                    out << "Physical model " << mdl->mLabel << " exceeds vertex per hull limitations.";
                    LL_INFOS() << out.str() << LL_ENDL;
                    LLFloaterModelPreview::addStringToLog(out, true);
                    out.str("");
                    // </FS:Beq>
                    break;
                }
            }
            // <FS:Beq> Better error handling
            if (num_hulls > 256) // decomp cannot have more than 256 hulls (http://wiki.secondlife.com/wiki/Mesh/Mesh_physics)
            {
                // <FS:Beq> improve uploader error reporting
                // LL_INFOS() << "Physical model " << mdl->mLabel << " exceeds 256 hull limitation." << LL_ENDL;
                std::ostringstream out;
                out << "Physical model " << mdl->mLabel << " exceeds 256 hull limitation.";
                LL_INFOS() << out.str() << LL_ENDL;
                LLFloaterModelPreview::addStringToLog(out, true);
                out.str("");
                // </FS:Beq>
                has_physics_error |= PhysicsError::TOOMANYHULLS;
            }
            // </FS:Beq>
        }
    }

    if (physExceededVertexLimit)
    {
        has_physics_error |= PhysicsError::TOOMANYVERTSINHULL;
    }

// <FS:Beq> standardise error handling
    //if (!(has_physics_error & PhysicsError::DEGENERATE)){ // only update this field (incluides clearing it) if it is not already in use.
    //    mFMP->childSetVisible("physics_status_message_text", physExceededVertexLimit);
    //    LLIconCtrl* physStatusIcon = mFMP->getChild<LLIconCtrl>("physics_status_message_icon");
    //    physStatusIcon->setVisible(physExceededVertexLimit);
    //    if (physExceededVertexLimit)
    //    {
    //        mFMP->childSetValue("physics_status_message_text", mFMP->getString("phys_status_vertex_limit_exceeded"));
    //        LLUIImagePtr img = LLUI::getUIImage("ModelImport_Status_Warning");
    //        physStatusIcon->setImage(img);
    //    }
    //}
#ifndef HAVOK_TPV
    has_physics_error |= PhysicsError::NOHAVOK;
#endif

    auto physStatusIcon = mFMP->getChild<LLIconCtrl>("physics_status_message_icon");

    if (has_physics_error != PhysicsError::NONE)
    {
        mFMP->childSetVisible("physics_status_message_text", true); //display or clear
        physStatusIcon->setVisible(true);
        // The order here is important.
        if (has_physics_error & PhysicsError::TOOMANYHULLS)
        {
            mFMP->childSetValue("physics_status_message_text", mFMP->getString("phys_status_hull_limit_exceeded"));
            LLUIImagePtr img = LLUI::getUIImage("ModelImport_Status_Error");
            physStatusIcon->setImage(img);
        }
        else if (has_physics_error & PhysicsError::TOOMANYVERTSINHULL)
        {
            mFMP->childSetValue("physics_status_message_text", mFMP->getString("phys_status_vertex_limit_exceeded"));
            LLUIImagePtr img = LLUI::getUIImage("ModelImport_Status_Error");
            physStatusIcon->setImage(img);
        }
        else if (has_physics_error & PhysicsError::DEGENERATE)
        {
            mFMP->childSetValue("physics_status_message_text", mFMP->getString("phys_status_degenerate_triangles"));
            LLUIImagePtr img = LLUI::getUIImage("ModelImport_Status_Error");
            physStatusIcon->setImage(img);
        }
// <FS:Beq> fIRE-31602 thin mesh physics warning
        else if (has_physics_error & PhysicsError::TOOTHIN)
        {
            mFMP->childSetValue("physics_status_message_text", mFMP->getString("phys_status_too_thin"));
            LLUIImagePtr img = LLUI::getUIImage("ModelImport_Status_Warning");
            physStatusIcon->setImage(img);
        }
// </FS:Beq>
        else if (has_physics_error & PhysicsError::NOHAVOK)
        {
            mFMP->childSetValue("physics_status_message_text", mFMP->getString("phys_status_no_havok"));
            LLUIImagePtr img = LLUI::getUIImage("ModelImport_Status_Warning");
            physStatusIcon->setImage(img);
        }
        else
        {
            // This should not happen
            mFMP->childSetValue("physics_status_message_text", mFMP->getString("phys_status_unknown_error"));
            LLUIImagePtr img = LLUI::getUIImage("ModelImport_Status_Warning");
            physStatusIcon->setImage(img);
        }
    }
    else
    {
        mFMP->childSetVisible("physics_status_message_text", false); //display or clear
        physStatusIcon->setVisible(false);
    }
// </FS:Beq>

    if (getLoadState() >= LLModelLoader::ERROR_PARSING)
    {
        mModelNoErrors = false;
        // <FS:Beq> improve uploader error reporting
        // LL_INFOS() << "Loader returned errors, model can't be uploaded" << LL_ENDL;
        std::ostringstream out;
        out << "Loader returned errors, model can't be uploaded";
        LL_INFOS() << out.str() << LL_ENDL;
        LLFloaterModelPreview::addStringToLog(out, true);
        // </FS:Beq>
    }

    bool uploadingSkin = mFMP->childGetValue("upload_skin").asBoolean();
    bool uploadingJointPositions = mFMP->childGetValue("upload_joints").asBoolean();

    if (uploadingSkin)
    {
        if (uploadingJointPositions && !isRigValidForJointPositionUpload())
        {
            mModelNoErrors = false;
            // <FS:Beq> improve uploader error reporting
            // LL_INFOS() << "Invalid rig, there might be issues with uploading Joint positions" << LL_ENDL;
            std::ostringstream out;
            out << "Invalid rig, there might be issues with uploading Joint positions";
            LL_INFOS() << out.str() << LL_ENDL;
            LLFloaterModelPreview::addStringToLog(out, true);
            // </FS:Beq>
        }
    }

    if (mModelNoErrors && mModelLoader)
    {
        if (!mModelLoader->areTexturesReady() && mFMP->childGetValue("upload_textures").asBoolean())
        {
            // Some textures are still loading, prevent upload until they are done
            mModelNoErrors = false;
        }
    }

    // <FS:Beq> Improve the error checking the TO DO here is no longer applicable but not an FS comment so edited to stop it being picked up
    //if (!mModelNoErrors || mHasDegenerate)
    if (!gSavedSettings.getBOOL("FSIgnoreClientsideMeshValidation") && (!mModelNoErrors || (has_physics_error > PhysicsError::NOHAVOK))) // block for all cases of phsyics error except NOHAVOK
    // </FS:Beq>
    {
        mFMP->childDisable("ok_btn");
        mFMP->childDisable("calculate_btn");
    }
    else
    {
        mFMP->childEnable("ok_btn");
        mFMP->childEnable("calculate_btn");
    }

    if (mModelNoErrors && mLodsWithParsingError.empty())
    {
        mFMP->childEnable("calculate_btn");
    }
    else
    {
        mFMP->childDisable("calculate_btn");
    }

    //add up physics triangles etc
    S32 phys_tris = 0;
    S32 phys_hulls = 0;
    S32 phys_points = 0;

    //get the triangle count for the whole scene
    for (LLModelLoader::scene::iterator iter = mScene[LLModel::LOD_PHYSICS].begin(), endIter = mScene[LLModel::LOD_PHYSICS].end(); iter != endIter; ++iter)
    {
        for (LLModelLoader::model_instance_list::iterator instance = iter->second.begin(), end_instance = iter->second.end(); instance != end_instance; ++instance)
        {
            LLModel* model = instance->mModel;
            if (model)
            {
                S32 cur_submeshes = model->getNumVolumeFaces();

                LLModel::convex_hull_decomposition& decomp = model->mPhysics.mHull;

                if (!decomp.empty())
                {
                    phys_hulls += static_cast<S32>(decomp.size());
                    for (U32 i = 0; i < decomp.size(); ++i)
                    {
                        phys_points += static_cast<S32>(decomp[i].size());
                    }
                }
                else
                { //choose physics shape OR decomposition, can't use both
                    for (S32 j = 0; j < cur_submeshes; ++j)
                    { //for each submesh (face), add triangles and vertices to current total
                        const LLVolumeFace& face = model->getVolumeFace(j);
                        phys_tris += face.mNumIndices / 3;
                    }
                }
            }
        }
    }

    if (phys_tris > 0)
    {
        mFMP->childSetTextArg("physics_triangles", "[TRIANGLES]", llformat("%d", phys_tris));
    }
    else
    {
        mFMP->childSetTextArg("physics_triangles", "[TRIANGLES]", mesh_status_na);
    }

    if (phys_hulls > 0)
    {
        mFMP->childSetTextArg("physics_hulls", "[HULLS]", llformat("%d", phys_hulls));
        mFMP->childSetTextArg("physics_points", "[POINTS]", llformat("%d", phys_points));
    }
    else
    {
        mFMP->childSetTextArg("physics_hulls", "[HULLS]", mesh_status_na);
        mFMP->childSetTextArg("physics_points", "[POINTS]", mesh_status_na);
    }

    LLFloaterModelPreview* fmp = LLFloaterModelPreview::sInstance;
    if (fmp)
    {
        if (phys_tris > 0 || phys_hulls > 0)
        {
            if (!fmp->isViewOptionEnabled("show_physics"))
            {
                fmp->enableViewOption("show_physics");
                mViewOption["show_physics"] = true;
                fmp->childSetValue("show_physics", true);
            }
        // <FS:Beq> handle hiding of hull only explode slider
        //}
        //else
        //{
        //    fmp->disableViewOption("show_physics");
        //    mViewOption["show_physics"] = false;
        //    fmp->childSetValue("show_physics", false);
        //}

            // mViewOption["show_physics"] = true; // <FS:Beq/> merge LL uploader changes
            if (phys_hulls > 0)
            {
                fmp->enableViewOption("physics_explode");
                fmp->enableViewOption("exploder_label");
                fmp->childSetVisible("physics_explode", true);
                fmp->childSetVisible("exploder_label", true);
            }
            else
            {
                fmp->disableViewOption("physics_explode");
                fmp->disableViewOption("exploder_label");
                fmp->childSetVisible("physics_explode", false);
                fmp->childSetVisible("exploder_label", false);
            }
        }
        else
        {
            fmp->disableViewOption("show_physics");
            fmp->childSetVisible("physics_explode", false);
            fmp->disableViewOption("physics_explode");
            fmp->childSetVisible("exploder_label", false);
            fmp->disableViewOption("exploder_label");
            mViewOption["show_physics"] = false;
            fmp->childSetValue("show_physics", false);

        }
        // </FS:Beq>

        //bool use_hull = fmp->childGetValue("physics_use_hull").asBoolean();

        //fmp->childSetEnabled("physics_optimize", !use_hull);

        bool enable = (phys_tris > 0 || phys_hulls > 0) && fmp->mCurRequest.empty();
        //enable = enable && !use_hull && fmp->childGetValue("physics_optimize").asBoolean();

        //enable/disable "analysis" UI
        LLPanel* panel = fmp->getChild<LLPanel>("physics analysis");
        LLView* child = panel->getFirstChild();
        while (child)
        {
            child->setEnabled(enable);
            child = panel->findNextSibling(child);
        }

        enable = phys_hulls > 0 && fmp->mCurRequest.empty();
        //enable/disable "simplification" UI
        panel = fmp->getChild<LLPanel>("physics simplification");
        child = panel->getFirstChild();
        while (child)
        {
            child->setEnabled(enable);
            child = panel->findNextSibling(child);
        }

        if (fmp->mCurRequest.empty())
        {
            fmp->childSetVisible("Simplify", true);
            fmp->childSetVisible("simplify_cancel", false);
            fmp->childSetVisible("Decompose", true);
            fmp->childSetVisible("decompose_cancel", false);

            if (phys_hulls > 0)
            {
                fmp->childEnable("Simplify");
            }

            if (phys_tris || phys_hulls > 0)
            {
                fmp->childEnable("Decompose");
            }
        }
        else
        {
            fmp->childEnable("simplify_cancel");
            fmp->childEnable("decompose_cancel");
        }
        // <FS:Beq> move the closing bracket for the if(fmp) to prevent possible crash
        //    }


        LLCtrlSelectionInterface* iface = fmp->childGetSelectionInterface("physics_lod_combo");
        S32 which_mode = 0;
        S32 file_mode = 1;
        if (iface)
        {
            which_mode = iface->getFirstSelectedIndex();
            file_mode = iface->getItemCount() - 1;
        }

        if (which_mode == file_mode)
        {
            mFMP->childEnable("physics_file");
            mFMP->childEnable("physics_browse");
        }
        else
        {
            mFMP->childDisable("physics_file");
            mFMP->childDisable("physics_browse");
        }
    }
    // </FS:Beq>

    LLSpinCtrl* crease = mFMP->getChild<LLSpinCtrl>("crease_angle");

    if (mRequestedCreaseAngle[mPreviewLOD] == -1.f)
    {
        mFMP->childSetColor("crease_label", LLColor4::grey);
        crease->forceSetValue(75.f);
    }
    else
    {
        mFMP->childSetColor("crease_label", LLColor4::white);
        crease->forceSetValue(mRequestedCreaseAngle[mPreviewLOD]);
    }

    mModelUpdatedSignal(true);

}

void LLModelPreview::updateLodControls(S32 lod)
{
    if (lod < LLModel::LOD_IMPOSTOR || lod > LLModel::LOD_HIGH)
    {
        std::ostringstream out;
        out << "Invalid level of detail: " << lod;
        LL_WARNS() << out.str() << LL_ENDL;
        LLFloaterModelPreview::addStringToLog(out, false);
        assert(lod >= LLModel::LOD_IMPOSTOR && lod <= LLModel::LOD_HIGH);
        return;
    }

    const char* lod_controls[] =
    {
        "lod_mode_",
        "lod_triangle_limit_",
        "lod_error_threshold_"
    };
    const U32 num_lod_controls = sizeof(lod_controls) / sizeof(char*);

    const char* file_controls[] =
    {
        "lod_browse_",
        "lod_file_",
    };
    const U32 num_file_controls = sizeof(file_controls) / sizeof(char*);

    LLFloaterModelPreview* fmp = LLFloaterModelPreview::sInstance;
    if (!fmp) return;

    LLComboBox* lod_combo = mFMP->findChild<LLComboBox>("lod_source_" + lod_name[lod]);
    if (!lod_combo) return;

    S32 lod_mode = lod_combo->getCurrentIndex();
    if (lod_mode == LOD_FROM_FILE) // LoD from file
    {
        fmp->mLODMode[lod] = LOD_FROM_FILE;
        for (U32 i = 0; i < num_file_controls; ++i)
        {
            mFMP->childSetVisible(file_controls[i] + lod_name[lod], true);
        }

        for (U32 i = 0; i < num_lod_controls; ++i)
        {
            mFMP->childSetVisible(lod_controls[i] + lod_name[lod], false);
        }
    }
    else if (lod_mode == USE_LOD_ABOVE) // use LoD above
    {
        fmp->mLODMode[lod] = USE_LOD_ABOVE;
        for (U32 i = 0; i < num_file_controls; ++i)
        {
            mFMP->childSetVisible(file_controls[i] + lod_name[lod], false);
        }

        for (U32 i = 0; i < num_lod_controls; ++i)
        {
            mFMP->childSetVisible(lod_controls[i] + lod_name[lod], false);
        }

        if (lod < LLModel::LOD_HIGH)
        {
            mModel[lod] = mModel[lod + 1];
            mScene[lod] = mScene[lod + 1];
            mVertexBuffer[lod].clear();

            // Also update lower LoD
            if (lod > LLModel::LOD_IMPOSTOR)
            {
                updateLodControls(lod - 1);
            }
        }
    }
    else // auto generate, the default case for all LoDs except High
    {
        // <FS:Beq> FIRE-32267 - Allow GLOD to be default
        // fmp->mLODMode[lod] = MESH_OPTIMIZER_AUTO;
        if( lod_mode == GENERATE )
        {
            fmp->mLODMode[lod] = GENERATE;
        }
        else
        {
            fmp->mLODMode[lod] = MESH_OPTIMIZER_AUTO;
        }
        // </FS:Beq>
        //don't actually regenerate lod when refreshing UI
        mLODFrozen = true;

        for (U32 i = 0; i < num_file_controls; ++i)
        {
            mFMP->getChildView(file_controls[i] + lod_name[lod])->setVisible(false);
        }

        for (U32 i = 0; i < num_lod_controls; ++i)
        {
            mFMP->getChildView(lod_controls[i] + lod_name[lod])->setVisible(true);
        }


        LLSpinCtrl* threshold = mFMP->getChild<LLSpinCtrl>("lod_error_threshold_" + lod_name[lod]);
        LLSpinCtrl* limit = mFMP->getChild<LLSpinCtrl>("lod_triangle_limit_" + lod_name[lod]);

        limit->setMaxValue(mMaxTriangleLimit);
        limit->forceSetValue(mRequestedTriangleCount[lod]);

        threshold->forceSetValue(mRequestedErrorThreshold[lod]);

        mFMP->getChild<LLComboBox>("lod_mode_" + lod_name[lod])->selectNthItem(mRequestedLoDMode[lod]);

        if (mRequestedLoDMode[lod] == 0 || mRequestedLoDMode[lod] == GENERATE) // <FS:Beq/> FIRE-32267 - Allow GLOD to be default
        {
            limit->setVisible(true);
            threshold->setVisible(false);

            limit->setMaxValue(mMaxTriangleLimit);
            limit->setIncrement(llmax((U32)1, mMaxTriangleLimit / 32));
        }
        else
        {
            limit->setVisible(false);
            threshold->setVisible(true);
        }

        mLODFrozen = false;
    }
}

void LLModelPreview::setPreviewTarget(F32 distance)
{
    mCameraDistance = distance;
    mCameraZoom = 1.f;
    mCameraPitch = 0.f;
    mCameraYaw = 0.f;
    mCameraOffset.clearVec();
}

void LLModelPreview::clearBuffers()
{
    for (U32 i = 0; i < 6; i++)
    {
        mVertexBuffer[i].clear();
    }
}

void LLModelPreview::genBuffers(S32 lod, bool include_skin_weights)
{
    LLModelLoader::model_list* model = NULL;

    if (lod < 0 || lod > 4)
    {
        model = &mBaseModel;
        lod = 5;
    }
    else
    {
        model = &(mModel[lod]);
    }

    if (!mVertexBuffer[lod].empty())
    {
        mVertexBuffer[lod].clear();
    }

    mVertexBuffer[lod].clear();

    LLModelLoader::model_list::iterator base_iter = mBaseModel.begin();

    for (LLModelLoader::model_list::iterator iter = model->begin(); iter != model->end(); ++iter)
    {
        LLModel* mdl = *iter;
        if (!mdl)
        {
            continue;
        }

        base_iter++;

        bool skinned = include_skin_weights && !mdl->mSkinWeights.empty();

        LLMatrix4a mat_normal;
        if (skinned)
        {
            glh::matrix4f m((F32*)mdl->mSkinInfo.mBindShapeMatrix.getF32ptr());
            m = m.inverse().transpose();
            mat_normal.loadu(m.m);
        }

        S32 num_faces = mdl->getNumVolumeFaces();
        for (S32 i = 0; i < num_faces; ++i)
        {
            const LLVolumeFace &vf = mdl->getVolumeFace(i);
            U32 num_vertices = vf.mNumVertices;
            U32 num_indices = vf.mNumIndices;

            if (!num_vertices || !num_indices)
            {
                continue;
            }

            LLVertexBuffer* vb = NULL;



            U32 mask = LLVertexBuffer::MAP_VERTEX | LLVertexBuffer::MAP_NORMAL | LLVertexBuffer::MAP_TEXCOORD0;

            if (skinned)
            {
                mask |= LLVertexBuffer::MAP_WEIGHT4;
            }

            vb = new LLVertexBuffer(mask);

            if (!vb->allocateBuffer(num_vertices, num_indices))
            {
                // We are likely to crash due this failure, if this happens, find a way to gracefully stop preview
                std::ostringstream out;
                out << "Failed to allocate Vertex Buffer for model preview ";
                out << num_vertices << " vertices and ";
                out << num_indices << " indices";
                LL_WARNS() << out.str() << LL_ENDL;
                LLFloaterModelPreview::addStringToLog(out, true);
            }

            LLStrider<LLVector3> vertex_strider;
            LLStrider<LLVector3> normal_strider;
            LLStrider<LLVector2> tc_strider;
            LLStrider<U16> index_strider;
            // <FS:Ansariel> Vectorized Weight4Strider and ClothWeightStrider by Drake Arconis
            //LLStrider<LLVector4> weights_strider;
            LLStrider<LLVector4a> weights_strider;

            vb->getVertexStrider(vertex_strider);
            vb->getIndexStrider(index_strider);

            if (skinned)
            {
                vb->getWeight4Strider(weights_strider);
            }

            LLVector4a::memcpyNonAliased16((F32*)vertex_strider.get(), (F32*)vf.mPositions, num_vertices * 4 * sizeof(F32));

            if (skinned)
            {
                for (U32 i = 0; i < num_vertices; ++i)
                {
                    LLVector4a* v = (LLVector4a*)vertex_strider.get();
                    mdl->mSkinInfo.mBindShapeMatrix.affineTransform(*v, *v);
                    vertex_strider++;
                }
            }
            if (vf.mTexCoords)
            {
                vb->getTexCoord0Strider(tc_strider);
                S32 tex_size = (num_vertices * 2 * sizeof(F32) + 0xF) & ~0xF;
                LLVector4a::memcpyNonAliased16((F32*)tc_strider.get(), (F32*)vf.mTexCoords, tex_size);
            }

            if (vf.mNormals)
            {
                vb->getNormalStrider(normal_strider);

                if (skinned)
                {
                    F32* normals = (F32*)normal_strider.get();
                    LLVector4a* src = vf.mNormals;
                    LLVector4a* end = src + num_vertices;

                    while (src < end)
                    {
                        LLVector4a normal;
// <FS:Zi> GCC specific warning
#if defined(__GNUC__) && (__GNUC__ >= 12)
#pragma GCC diagnostic push
#pragma GCC diagnostic ignored "-Wmaybe-uninitialized"
#endif
// </FS:Zi>
                        mat_normal.rotate(*src++, normal);
// <FS:Zi> GCC specific warning
#if defined(__GNUC__) && (__GNUC__ >= 12)
#pragma GCC diagnostic pop
#endif
// </FS:Zi>
                        normal.store4a(normals);
                        normals += 4;
                    }
                }
                else
                {
                    LLVector4a::memcpyNonAliased16((F32*)normal_strider.get(), (F32*)vf.mNormals, num_vertices * 4 * sizeof(F32));
                }
            }

            if (skinned)
            {
                for (U32 i = 0; i < num_vertices; i++)
                {
                    //find closest weight to vf.mVertices[i].mPosition
                    LLVector3 pos(vf.mPositions[i].getF32ptr());

                    const LLModel::weight_list& weight_list = mdl->getJointInfluences(pos);
                    llassert(weight_list.size()>0 && weight_list.size() <= 4); // LLModel::loadModel() should guarantee this

                    LLVector4 w(0, 0, 0, 0);

                    for (U32 i = 0; i < weight_list.size(); ++i)
                    {
                        F32 wght = llclamp(weight_list[i].mWeight, 0.001f, 0.999f);
                        F32 joint = (F32)weight_list[i].mJointIdx;
                        w.mV[i] = joint + wght;
                        llassert(w.mV[i] - (S32)w.mV[i]>0.0f); // because weights are non-zero, and range of wt values
                        //should not cause floating point precision issues.
                    }

                    // <FS:Ansariel> Vectorized Weight4Strider and ClothWeightStrider by Drake Arconis
                    //*(weights_strider++) = w;
                    (*(weights_strider++)).loadua(w.mV);
                }
            }

            // build indices
            for (U32 i = 0; i < num_indices; i++)
            {
                *(index_strider++) = vf.mIndices[i];
            }

            vb->unmapBuffer();

            mVertexBuffer[lod][mdl].push_back(vb);
        }
    }
}

void LLModelPreview::update()
{
    if (mGenLOD)
    {
        bool subscribe_for_generation = mLodsQuery.empty();
        mGenLOD = false;
        mDirty = true;
        mLodsQuery.clear();

        for (S32 lod = LLModel::LOD_HIGH; lod >= 0; --lod)
        {
            // adding all lods into query for generation
            mLodsQuery.push_back(lod);
        }

        if (subscribe_for_generation)
        {
            doOnIdleRepeating(lodQueryCallback);
        }
    }

    if (mDirty && mLodsQuery.empty())
    {
        mDirty = false;
        updateDimentionsAndOffsets();
        refresh();
    }
}

//-----------------------------------------------------------------------------
// createPreviewAvatar
//-----------------------------------------------------------------------------
void LLModelPreview::createPreviewAvatar(void)
{
    mPreviewAvatar = (LLVOAvatar*)gObjectList.createObjectViewer(LL_PCODE_LEGACY_AVATAR, gAgent.getRegion(), LLViewerObject::CO_FLAG_UI_AVATAR);
    if (mPreviewAvatar)
    {
        mPreviewAvatar->createDrawable(&gPipeline);
        mPreviewAvatar->mSpecialRenderMode = 1;
        mPreviewAvatar->startMotion(ANIM_AGENT_STAND);
        mPreviewAvatar->hideSkirt();
    }
    else
    {
        // <FS:Beq> improve uploader error reporting
        // LL_INFOS() << "Failed to create preview avatar for upload model window" << LL_ENDL;
        std::ostringstream out;
        out << "Failed to create preview avatar for upload model window";
        LL_INFOS() << out.str() << LL_ENDL;
        LLFloaterModelPreview::addStringToLog(out, true);
        // </FS:Beq>
    }
}

//static
U32 LLModelPreview::countRootModels(LLModelLoader::model_list models)
{
    U32 root_models = 0;
    model_list::iterator model_iter = models.begin();
    while (model_iter != models.end())
    {
        LLModel* mdl = *model_iter;
        if (mdl && mdl->mSubmodelID == 0)
        {
            root_models++;
        }
        model_iter++;
    }
    return root_models;
}

void LLModelPreview::loadedCallback(
    LLModelLoader::scene& scene,
    LLModelLoader::model_list& model_list,
    S32 lod,
    void* opaque)
{
    LLModelPreview* pPreview = static_cast< LLModelPreview* >(opaque);
    if (pPreview && !LLModelPreview::sIgnoreLoadedCallback)
    {
        // Load loader's warnings into floater's log tab
        const LLSD out = pPreview->mModelLoader->logOut();
        LLSD::array_const_iterator iter_out = out.beginArray();
        LLSD::array_const_iterator end_out = out.endArray();
        for (; iter_out != end_out; ++iter_out)
        {
            if (iter_out->has("Message"))
            {
                LLFloaterModelPreview::addStringToLog(iter_out->get("Message"), *iter_out, true, pPreview->mModelLoader->mLod);
            }
        }
        pPreview->mModelLoader->clearLog();
        pPreview->loadModelCallback(lod); // removes mModelLoader in some cases
        if (pPreview->mLookUpLodFiles && (lod != LLModel::LOD_HIGH))
        {
            pPreview->lookupLODModelFiles(lod);
        }

        const LLVOAvatar* avatarp = pPreview->getPreviewAvatar();
        if (avatarp) { // set up ground plane for possible rendering
            const LLVector3 root_pos = avatarp->mRoot->getPosition();
            const LLVector4a* ext = avatarp->mDrawable->getSpatialExtents();
            const LLVector4a min = ext[0], max = ext[1];
            const F32 center = (max[2] - min[2]) * 0.5f;
            const F32 ground = root_pos[2] - center;
            auto plane = pPreview->mGroundPlane;
            plane[0] = {min[0], min[1], ground};
            plane[1] = {max[0], min[1], ground};
            plane[2] = {max[0], max[1], ground};
            plane[3] = {min[0], max[1], ground};
        }
    }

}

void LLModelPreview::lookupLODModelFiles(S32 lod)
{
    if (lod == LLModel::LOD_PHYSICS)
    {
        mLookUpLodFiles = false;
        return;
    }
    S32 next_lod = (lod - 1 >= LLModel::LOD_IMPOSTOR) ? lod - 1 : LLModel::LOD_PHYSICS;

    std::string lod_filename = mLODFile[LLModel::LOD_HIGH];
    // <FS:Beq> BUG-230890 fix case-sensitive filename handling
    // std::string ext = ".dae";
    // LLStringUtil::toLower(lod_filename_lower);
    // std::string::size_type i = lod_filename.rfind(ext);
    // if (i != std::string::npos)
    // {
    //     lod_filename.replace(i, lod_filename.size() - ext.size(), getLodSuffix(next_lod) + ext);
    // }
    // Note: we cannot use gDirUtilp here because the getExtension forces a tolower which would then break uppercase extensions on Linux/Mac
    std::size_t offset = lod_filename.find_last_of('.');
    std::string ext = (offset == std::string::npos || offset == 0) ? "" : lod_filename.substr(offset+1);
    lod_filename = gDirUtilp->getDirName(lod_filename) + gDirUtilp->getDirDelimiter() + stripSuffix(gDirUtilp->getBaseFileName(lod_filename, true))  + getLodSuffix(next_lod) + "." + ext;
    std::ostringstream out;
    out << "Looking for file: " << lod_filename << " for LOD " << next_lod;
    LL_DEBUGS("MeshUpload") << out.str() << LL_ENDL;
    if(mImporterDebug)
    {
        LLFloaterModelPreview::addStringToLog(out, true);
    }
    out.str("");
    // </FS:Beq>
    if (gDirUtilp->fileExists(lod_filename))
    {
        // <FS:Beq> extra logging is helpful here, so add to log tab
        out << "Auto Loading LOD" << next_lod << " from " << lod_filename;
        LL_INFOS() << out.str() << LL_ENDL;
        LLFloaterModelPreview::addStringToLog(out, true);
        out.str("");
        // </FS:Beq>
        LLFloaterModelPreview* fmp = LLFloaterModelPreview::sInstance;
        if (fmp)
        {
            fmp->setCtrlLoadFromFile(next_lod);
        }
        loadModel(lod_filename, next_lod);
    }
    else
    {
        lookupLODModelFiles(next_lod);
    }
}

void LLModelPreview::stateChangedCallback(U32 state, void* opaque)
{
    LLModelPreview* pPreview = static_cast< LLModelPreview* >(opaque);
    if (pPreview)
    {
        pPreview->setLoadState(state);
    }
}

LLJoint* LLModelPreview::lookupJointByName(const std::string& str, void* opaque)
{
    LLModelPreview* pPreview = static_cast< LLModelPreview* >(opaque);
    if (pPreview)
    {
//<FS:ND> Query by JointKey rather than just a string, the key can be a U32 index for faster lookup
//        return pPreview->getPreviewAvatar()->getJoint(str);
        return pPreview->getPreviewAvatar()->getJoint( JointKey::construct( str ) );
// <FS:ND>
    }
    return NULL;
}

U32 LLModelPreview::loadTextures(LLImportMaterial& material, void* opaque)
{
    (void)opaque;

    if (material.mDiffuseMapFilename.size())
    {
        material.mOpaqueData = new LLPointer< LLViewerFetchedTexture >;
        LLPointer< LLViewerFetchedTexture >& tex = (*reinterpret_cast< LLPointer< LLViewerFetchedTexture > * >(material.mOpaqueData));

        tex = LLViewerTextureManager::getFetchedTextureFromUrl("file://" + LLURI::unescape(material.mDiffuseMapFilename), FTT_LOCAL_FILE, true, LLGLTexture::BOOST_PREVIEW);
        tex->setLoadedCallback(LLModelPreview::textureLoadedCallback, 0, true, false, opaque, NULL, false);
        tex->forceToSaveRawImage(0, F32_MAX);
        material.setDiffuseMap(tex->getID()); // record tex ID
        return 1;
    }

    material.mOpaqueData = NULL;
    return 0;
}

void LLModelPreview::addEmptyFace(LLModel* pTarget)
{
    U32 type_mask = LLVertexBuffer::MAP_VERTEX | LLVertexBuffer::MAP_NORMAL | LLVertexBuffer::MAP_TEXCOORD0;

    LLPointer<LLVertexBuffer> buff = new LLVertexBuffer(type_mask);

    buff->allocateBuffer(1, 3);
    memset((U8*)buff->getMappedData(), 0, buff->getSize());
    memset((U8*)buff->getMappedIndices(), 0, buff->getIndicesSize());

    buff->validateRange(0, buff->getNumVerts() - 1, buff->getNumIndices(), 0);

    LLStrider<LLVector3> pos;
    LLStrider<LLVector3> norm;
    LLStrider<LLVector2> tc;
    LLStrider<U16> index;

    buff->getVertexStrider(pos);

    if (type_mask & LLVertexBuffer::MAP_NORMAL)
    {
        buff->getNormalStrider(norm);
    }
    if (type_mask & LLVertexBuffer::MAP_TEXCOORD0)
    {
        buff->getTexCoord0Strider(tc);
    }

    buff->getIndexStrider(index);

    //resize face array
    int faceCnt = pTarget->getNumVolumeFaces();
    pTarget->setNumVolumeFaces(faceCnt + 1);
    pTarget->setVolumeFaceData(faceCnt + 1, pos, norm, tc, index, buff->getNumVerts(), buff->getNumIndices());

}

//-----------------------------------------------------------------------------
// render()
//-----------------------------------------------------------------------------
// Todo: we shouldn't be setting all those UI elements on render.
// Note: Render happens each frame with skinned avatars
bool LLModelPreview::render()
{
    assert_main_thread();

    LLMutexLock lock(this);
    mNeedsUpdate = false;

    bool edges = mViewOption["show_edges"];
    bool joint_overrides = mViewOption["show_joint_overrides"];
    bool joint_positions = mViewOption["show_joint_positions"];
    bool skin_weight = mViewOption["show_skin_weight"];
    bool textures = mViewOption["show_textures"];
    bool physics = mViewOption["show_physics"];
    bool uv_guide = mViewOption["show_uv_guide"]; // <FS:Beq> Add UV guide overlay in mesh preview

    // <FS:Beq> restore things lost by the lab during importer work
    // Extra configurability, to be exposed later as controls?
    static LLCachedControl<LLColor4> canvas_col(gSavedSettings, "MeshPreviewCanvasColor");
    static LLCachedControl<LLColor4> edge_col(gSavedSettings, "MeshPreviewEdgeColor");
    static LLCachedControl<LLColor4> base_col(gSavedSettings, "MeshPreviewBaseColor");
    static LLCachedControl<LLColor3> brightness(gSavedSettings, "MeshPreviewBrightnessColor");
    static LLCachedControl<F32> edge_width(gSavedSettings, "MeshPreviewEdgeWidth");
    static LLCachedControl<LLColor4> phys_edge_col(gSavedSettings, "MeshPreviewPhysicsEdgeColor");
    static LLCachedControl<LLColor4> phys_fill_col(gSavedSettings, "MeshPreviewPhysicsFillColor");
    static LLCachedControl<F32> phys_edge_width(gSavedSettings, "MeshPreviewPhysicsEdgeWidth");
    static LLCachedControl<LLColor4> deg_edge_col(gSavedSettings, "MeshPreviewDegenerateEdgeColor");
    static LLCachedControl<LLColor4> deg_fill_col(gSavedSettings, "MeshPreviewDegenerateFillColor");
    static LLCachedControl<F32> deg_edge_width(gSavedSettings, "MeshPreviewDegenerateEdgeWidth");
    static LLCachedControl<F32> deg_point_size(gSavedSettings, "MeshPreviewDegeneratePointSize");
    static LLCachedControl<bool> auto_enable_weight_upload(gSavedSettings, "FSMeshUploadAutoEnableWeights");
    static LLCachedControl<bool> auto_enable_show_weights(gSavedSettings, "FSMeshUploadAutoShowWeightsWhenEnabled");
    // </FS:Beq>

    S32 width = getWidth();
    S32 height = getHeight();

    LLGLSUIDefault def;
    LLGLDisable no_blend(GL_BLEND);
    LLGLEnable cull(GL_CULL_FACE);
    LLGLDepthTest depth(GL_FALSE); // SL-12781 disable z-buffer to render background color

    {
        gUIProgram.bind();

        //clear background to grey
        gGL.matrixMode(LLRender::MM_PROJECTION);
        gGL.pushMatrix();
        gGL.loadIdentity();
        gGL.ortho(0.0f, width, 0.0f, height, -1.0f, 1.0f);

        gGL.matrixMode(LLRender::MM_MODELVIEW);
        gGL.pushMatrix();
        gGL.loadIdentity();

        gGL.color4fv(canvas_col().mV); // <FS:Beq/> restore changes removed by the lab
        gl_rect_2d_simple(width, height);

        gGL.matrixMode(LLRender::MM_PROJECTION);
        gGL.popMatrix();

        gGL.matrixMode(LLRender::MM_MODELVIEW);
        gGL.popMatrix();
        gUIProgram.unbind();
    }

    LLFloaterModelPreview* fmp = LLFloaterModelPreview::sInstance;

    bool has_skin_weights = false;
    bool upload_skin = mFMP->childGetValue("upload_skin").asBoolean();
    bool upload_joints = mFMP->childGetValue("upload_joints").asBoolean();

    if (upload_joints != mLastJointUpdate)
    {
        mLastJointUpdate = upload_joints;
        if (fmp)
        {
            fmp->clearAvatarTab();
        }
    }

    for (LLModelLoader::scene::iterator iter = mScene[mPreviewLOD].begin(); iter != mScene[mPreviewLOD].end(); ++iter)
    {
        for (LLModelLoader::model_instance_list::iterator model_iter = iter->second.begin(); model_iter != iter->second.end(); ++model_iter)
        {
            LLModelInstance& instance = *model_iter;
            LLModel* model = instance.mModel;
            model->mPelvisOffset = mPelvisZOffset;
            if (!model->mSkinWeights.empty())
            {
                has_skin_weights = true;
            }
        }
    }

    if (has_skin_weights && lodsReady())
    { //model has skin weights, enable view options for skin weights and joint positions
        U32 flags = getLegacyRigFlags();
        if (fmp)
        {
            if (flags == LEGACY_RIG_OK)
            {
                if (mFirstSkinUpdate)
                {
                    // auto enable weight upload if weights are present
                    // (note: all these UI updates need to be somewhere that is not render)
                    // <FS:Beq> BUG-229632 auto enable weights slows manual workflow
                    // fmp->childSetValue("upload_skin", true);
                    LL_DEBUGS("MeshUpload") << "FSU auto_enable_weights_upload = " << auto_enable_weight_upload() << LL_ENDL;
                    LL_DEBUGS("MeshUpload") << "FSU auto_enable_show_weights = " << auto_enable_show_weights() << LL_ENDL;
                    upload_skin=auto_enable_weight_upload();
                    fmp->childSetValue("upload_skin", upload_skin);

                    skin_weight = upload_skin && auto_enable_show_weights();
                    mViewOption["show_skin_weight"] = skin_weight;
                    mFMP->childSetValue("show_skin_weight", skin_weight);
                    fmp->setViewOptionEnabled("show_skin_weight", upload_skin);
                    fmp->setViewOptionEnabled("show_joint_overrides", upload_skin);
                    fmp->setViewOptionEnabled("show_joint_positions", upload_skin);
                    // </FS:Beq>
                    mFirstSkinUpdate = false;
                    upload_skin = true;
                    skin_weight = true;
                    mViewOption["show_skin_weight"] = true;
                }
                // <FS:Beq> BUG-229632 auto enable weights slows manual workflow
                // fmp->enableViewOption("show_skin_weight");
                // fmp->setViewOptionEnabled("show_joint_overrides", skin_weight);
                // fmp->setViewOptionEnabled("show_joint_posi
                else
                {
                    LL_DEBUGS("MeshUpload") << "NOT FSU auto_enable_weights_upload = " << auto_enable_weight_upload() << LL_ENDL;
                    LL_DEBUGS("MeshUpload") << "NOT FSU auto_enable_show_weights = " << auto_enable_show_weights() << LL_ENDL;
                    fmp->setViewOptionEnabled("show_skin_weight", upload_skin);
                    fmp->setViewOptionEnabled("show_joint_overrides", upload_skin);
                    fmp->setViewOptionEnabled("show_joint_positions", upload_skin);
                }
                // </FS:Beq>
                mFMP->childEnable("upload_skin");
                // mFMP->childSetValue("show_skin_weight", skin_weight); // <FS:Beq/> BUG-229632

            }
            else if ((flags & LEGACY_RIG_FLAG_TOO_MANY_JOINTS) > 0)
            {
                mFMP->childSetVisible("skin_too_many_joints", true);
            }
            else if ((flags & LEGACY_RIG_FLAG_UNKNOWN_JOINT) > 0)
            {
                mFMP->childSetVisible("skin_unknown_joint", true);
            }
            // <FS:Beq> defensive code to wanr for incorrect flags - no behavioural change
            else
            {
                LL_WARNS("MeshUpload") << "Unexpected flags combination on weights check" << LL_ENDL;
            }
            // </FS:Beq>
        }
    }
    else
    {
        mFMP->childDisable("upload_skin");
        if (fmp)
        {
            mViewOption["show_skin_weight"] = false;
            fmp->disableViewOption("show_skin_weight");
            fmp->disableViewOption("show_joint_overrides");
            fmp->disableViewOption("show_joint_positions");

            skin_weight = false;
            mFMP->childSetValue("show_skin_weight", false);
            fmp->setViewOptionEnabled("show_skin_weight", skin_weight);
        }
    }

    if (upload_skin && !has_skin_weights)
    { //can't upload skin weights if model has no skin weights
        mFMP->childSetValue("upload_skin", false);
        upload_skin = false;
    }

    if (!upload_skin && upload_joints)
    { //can't upload joints if not uploading skin weights
        mFMP->childSetValue("upload_joints", false);
        upload_joints = false;
    }

    if (fmp)
    {
        if (upload_skin)
        {
            // will populate list of joints
            fmp->updateAvatarTab(upload_joints);
        }
        else
        {
            fmp->clearAvatarTab();
        }
    }

    if (upload_skin && upload_joints)
    {
        mFMP->childEnable("lock_scale_if_joint_position");
    }
    else
    {
        mFMP->childDisable("lock_scale_if_joint_position");
        mFMP->childSetValue("lock_scale_if_joint_position", false);
    }

    //Only enable joint offsets if it passed the earlier critiquing
    if (isRigValidForJointPositionUpload())
    {
        mFMP->childSetEnabled("upload_joints", upload_skin);
    }

    F32 explode = mFMP->childGetValue("physics_explode").asReal();

    LLGLDepthTest gls_depth(GL_TRUE); // SL-12781 re-enable z-buffer for 3D model preview

    LLRect preview_rect;

    preview_rect = mFMP->getChildView("preview_panel")->getRect();

    F32 aspect = (F32)preview_rect.getWidth() / preview_rect.getHeight();

    LLViewerCamera::getInstance()->setAspect(aspect);

    LLViewerCamera::getInstance()->setView(LLViewerCamera::getInstance()->getDefaultFOV() / mCameraZoom);

    LLVector3 offset = mCameraOffset;
    LLVector3 target_pos = mPreviewTarget + offset;

    F32 z_near = 0.001f;
    F32 z_far = mCameraDistance*10.0f + mPreviewScale.magVec() + mCameraOffset.magVec();

    if (skin_weight)
    {
        target_pos = getPreviewAvatar()->getPositionAgent() + offset;
        z_near = 0.01f;
        z_far = 1024.f;

        //render avatar previews every frame
        refresh();
    }

    gObjectPreviewProgram.bind(skin_weight);

    gGL.loadIdentity();
    gPipeline.enableLightsPreview();
    gObjectPreviewProgram.uniform4fv(LLShaderMgr::AMBIENT, 1, LLPipeline::PreviewAmbientColor.mV); // <FS:Beq> pass ambient setting to shader

    LLQuaternion camera_rot = LLQuaternion(mCameraPitch, LLVector3::y_axis) *
        LLQuaternion(mCameraYaw, LLVector3::z_axis);

    LLQuaternion av_rot = camera_rot;
    F32 camera_distance = skin_weight ? SKIN_WEIGHT_CAMERA_DISTANCE : mCameraDistance;
    LLViewerCamera::getInstance()->setOriginAndLookAt(
        target_pos + ((LLVector3(camera_distance, 0.f, 0.f) + offset) * av_rot),        // camera
        LLVector3::z_axis,                                                                  // up
        target_pos);                                            // point of interest


    z_near = llclamp(z_far * 0.001f, 0.001f, 0.1f);

    LLViewerCamera::getInstance()->setPerspective(false, mOrigin.mX, mOrigin.mY, width, height, false, z_near, z_far);

    stop_glerror();

    gGL.pushMatrix();
    gGL.color4fv(edge_col().mV); // <FS:Beq/> restore changes removed by the lab

    if (!mBaseModel.empty() && mVertexBuffer[5].empty())
    {
        genBuffers(-1, skin_weight);
        //genBuffers(3);
    }

    if (!mModel[mPreviewLOD].empty())
    {
        mFMP->childEnable("reset_btn");

        bool regen = mVertexBuffer[mPreviewLOD].empty();
        if (!regen)
        {
            const std::vector<LLPointer<LLVertexBuffer> >& vb_vec = mVertexBuffer[mPreviewLOD].begin()->second;
            if (!vb_vec.empty())
            {
                const LLVertexBuffer* buff = vb_vec[0];
                regen = buff->hasDataType(LLVertexBuffer::TYPE_WEIGHT4) != skin_weight;
            }
            else
            {
                LL_INFOS() << "Vertex Buffer[" << mPreviewLOD << "]" << " is EMPTY!!!" << LL_ENDL;
                regen = true;
            }
        }

        if (regen)
        {
            genBuffers(mPreviewLOD, skin_weight);
        }

        if (physics && mVertexBuffer[LLModel::LOD_PHYSICS].empty())
        {
            genBuffers(LLModel::LOD_PHYSICS, false);
        }

        if (!skin_weight)
        {
            for (LLMeshUploadThread::instance_list::iterator iter = mUploadData.begin(); iter != mUploadData.end(); ++iter)
            {
                LLModelInstance& instance = *iter;

                LLModel* model = instance.mLOD[mPreviewLOD];

                if (!model)
                {
                    continue;
                }

                gGL.pushMatrix();

                LLMatrix4 mat = instance.mTransform;

                gGL.multMatrix((GLfloat*)mat.mMatrix);

                auto num_models = mVertexBuffer[mPreviewLOD][model].size();
                for (size_t i = 0; i < num_models; ++i)
                {
                    LLVertexBuffer* buffer = mVertexBuffer[mPreviewLOD][model][i];

                    buffer->setBuffer();

                    if (textures)
                    {
                        auto materialCnt = instance.mModel->mMaterialList.size();
                        if (i < materialCnt)
                        {
                            const std::string& binding = instance.mModel->mMaterialList[i];
                            const LLImportMaterial& material = instance.mMaterial[binding];

                            gGL.diffuseColor4fv(material.mDiffuseColor.mV);

                            // Find the tex for this material, bind it, and add it to our set
                            //
                            LLViewerFetchedTexture* tex = bindMaterialDiffuseTexture(material);
                            if (tex)
                            {
                                mTextureSet.insert(tex);
                            }
                        }
                    }
                    // <FS:Beq> improved mesh uploader
                    else if (uv_guide)
                    {
                        if(mUVGuideTexture)
                        {
                            if (mUVGuideTexture->getDiscardLevel() > -1)
                            {
                                gGL.getTexUnit(0)->bind(mUVGuideTexture, true);
                            }
                        }
                        gGL.diffuseColor4fv(base_col().mV); // <FS:Beq/> restore changes removed by the lab

                    }
                    // </FS:Beq>
                    else
                    {
                        gGL.diffuseColor4fv(base_col().mV); // <FS:Beq/> restore changes removed by the lab
                    }

                    buffer->drawRange(LLRender::TRIANGLES, 0, buffer->getNumVerts() - 1, buffer->getNumIndices(), 0);
                    gGL.getTexUnit(0)->unbind(LLTexUnit::TT_TEXTURE);
                    gGL.diffuseColor4fv(edge_col().mV); // <FS:Beq/> restore changes removed by the lab
                    if (edges)
                    {
                        gGL.setLineWidth(edge_width()); // <FS:Beq/> restore changes removed by the lab
                        glPolygonMode(GL_FRONT_AND_BACK, GL_LINE);
                        buffer->drawRange(LLRender::TRIANGLES, 0, buffer->getNumVerts() - 1, buffer->getNumIndices(), 0);
                        glPolygonMode(GL_FRONT_AND_BACK, GL_FILL);
                        gGL.setLineWidth(1.f); // <FS> Line width OGL core profile fix by Rye Mutt
                    }
                    buffer->unmapBuffer();
                }
                gGL.popMatrix();
            }

            if (physics)
            {
                glClear(GL_DEPTH_BUFFER_BIT);

                for (U32 pass = 0; pass < 2; pass++)
                {
                    if (pass == 0)
                    { //depth only pass
                        gGL.setColorMask(false, false);
                    }
                    else
                    {
                        gGL.setColorMask(true, true);
                    }

                    //enable alpha blending on second pass but not first pass
                    LLGLState blend(GL_BLEND, pass);

                    gGL.blendFunc(LLRender::BF_SOURCE_ALPHA, LLRender::BF_ONE_MINUS_SOURCE_ALPHA);

                    for (LLMeshUploadThread::instance_list::iterator iter = mUploadData.begin(); iter != mUploadData.end(); ++iter)
                    {
                        LLModelInstance& instance = *iter;

                        LLModel* model = instance.mLOD[LLModel::LOD_PHYSICS];

                        if (!model)
                        {
                            continue;
                        }

                        gGL.pushMatrix();
                        LLMatrix4 mat = instance.mTransform;

                        gGL.multMatrix((GLfloat*)mat.mMatrix);


                        bool render_mesh = true;
                        LLPhysicsDecomp* decomp = gMeshRepo.mDecompThread;
                        if (decomp)
                        {
                            LLMutexLock(decomp->mMutex);

                            LLModel::Decomposition& physics = model->mPhysics;

                            if (!physics.mHull.empty())
                            {
                                render_mesh = false;

                                if (physics.mMesh.empty())
                                { //build vertex buffer for physics mesh
                                    gMeshRepo.buildPhysicsMesh(physics);
                                }

                                if (!physics.mMesh.empty())
                                { //render hull instead of mesh
                                    // SL-16993 physics.mMesh[i].mNormals were being used to light the exploded
                                    // analyzed physics shape but the drawArrays() interface changed
                                    //  causing normal data <0,0,0> to be passed to the shader.
                                    // The Phyics Preview shader uses plain vertex coloring so the physics hull is full lit.
                                    // We could also use interface/ui shaders.
                                    gObjectPreviewProgram.unbind();
                                    gPhysicsPreviewProgram.bind();

                                    for (U32 i = 0; i < physics.mMesh.size(); ++i)
                                    {
                                        if (explode > 0.f)
                                        {
                                            gGL.pushMatrix();

                                            LLVector3 offset = model->mHullCenter[i] - model->mCenterOfHullCenters;
                                            offset *= explode;

                                            gGL.translatef(offset.mV[0], offset.mV[1], offset.mV[2]);
                                        }

                                        static std::vector<LLColor4U> hull_colors;

                                        if (i + 1 >= hull_colors.size())
                                        {
                                            hull_colors.push_back(LLColor4U(rand() % 128 + 127, rand() % 128 + 127, rand() % 128 + 127, 128));
                                        }

                                        gGL.diffuseColor4ubv(hull_colors[i].mV);
                                        LLVertexBuffer::drawArrays(LLRender::TRIANGLES, physics.mMesh[i].mPositions);

                                        if (explode > 0.f)
                                        {
                                            gGL.popMatrix();
                                        }
                                    }

                                    gPhysicsPreviewProgram.unbind();
                                    gObjectPreviewProgram.bind();
                                }
                            }
                        }

                        if (render_mesh)
                        {
                            auto num_models = mVertexBuffer[LLModel::LOD_PHYSICS][model].size();
                            if (pass > 0){
                                for (size_t i = 0; i < num_models; ++i)
                                {
                                    LLVertexBuffer* buffer = mVertexBuffer[LLModel::LOD_PHYSICS][model][i];

                                    gGL.getTexUnit(0)->unbind(LLTexUnit::TT_TEXTURE);
                                    gGL.diffuseColor4fv(phys_fill_col().mV); // <FS:Beq/> restore changes removed by the lab

                                    buffer->setBuffer();
                                    buffer->drawRange(LLRender::TRIANGLES, 0, buffer->getNumVerts() - 1, buffer->getNumIndices(), 0);
                                    // <FS:Beq> restore changes removed by the lab
                                    // gGL.diffuseColor4fv(PREVIEW_PSYH_EDGE_COL.mV);
                                    // gGL.setLineWidth(PREVIEW_PSYH_EDGE_WIDTH); // <FS> Line width OGL core profile fix by Rye Mutt
                                    gGL.diffuseColor4fv(phys_edge_col().mV);
                                    gGL.setLineWidth(phys_edge_width());
                                    // </FS:Beq>
                                    glPolygonMode(GL_FRONT_AND_BACK, GL_LINE);
                                    buffer->drawRange(LLRender::TRIANGLES, 0, buffer->getNumVerts() - 1, buffer->getNumIndices(), 0);

                                    glPolygonMode(GL_FRONT_AND_BACK, GL_FILL);
                                    gGL.setLineWidth(1.f); // <FS> Line width OGL core profile fix by Rye Mutt

                                    buffer->unmapBuffer();
                                }
                            }
                        }
                        gGL.popMatrix();
                    }

                    // only do this if mDegenerate was set in the preceding mesh checks [Check this if the ordering ever breaks]
                    if (mHasDegenerate)
                    {
                        // <FS:Beq> restore older functionality lost in lab importer
                        // gGL.setLineWidth(PREVIEW_DEG_EDGE_WIDTH); // <FS> Line width OGL core profile fix by Rye Mutt
                        // glPointSize(PREVIEW_DEG_POINT_SIZE);
                        // gPipeline.enableLightsFullbright();
                        gGL.setLineWidth(deg_edge_width());
                        glPointSize(deg_point_size());
                        // gPipeline.enableLightsFullbright(); // This may need to be restored when I fined the cause of the black rendering
                        // </FS:Beq>
                        //show degenerate triangles
                        LLGLDepthTest depth(GL_TRUE, GL_TRUE, GL_ALWAYS);
                        LLGLDisable cull(GL_CULL_FACE);

                        // gGL.diffuseColor4f(1.f, 0.f, 0.f, 1.f); // <FS:Beq/> restore proper functionality
                        const LLVector4a scale(0.5f);

                        for (LLMeshUploadThread::instance_list::iterator iter = mUploadData.begin(); iter != mUploadData.end(); ++iter)
                        {
                            LLModelInstance& instance = *iter;

                            LLModel* model = instance.mLOD[LLModel::LOD_PHYSICS];

                            if (!model)
                            {
                                continue;
                            }

                            gGL.pushMatrix();
                            LLMatrix4 mat = instance.mTransform;

                            gGL.multMatrix((GLfloat*)mat.mMatrix);


                            LLPhysicsDecomp* decomp = gMeshRepo.mDecompThread;
                            if (decomp)
                            {
                                LLMutexLock(decomp->mMutex);

                                LLModel::Decomposition& physics = model->mPhysics;

                                if (physics.mHull.empty())
                                {
                                    auto num_models = mVertexBuffer[LLModel::LOD_PHYSICS][model].size();
                                    for (size_t v = 0; v < num_models; ++v)
                                    {
                                        LLVertexBuffer* buffer = mVertexBuffer[LLModel::LOD_PHYSICS][model][v];

                                        buffer->setBuffer();

                                        LLStrider<LLVector3> pos_strider;
                                        buffer->getVertexStrider(pos_strider, 0);
                                        LLVector4a* pos = (LLVector4a*)pos_strider.get();

                                        LLStrider<U16> idx;
                                        buffer->getIndexStrider(idx, 0);

                                        for (U32 i = 0; i < buffer->getNumIndices(); i += 3)
                                        {
                                            LLVector4a v1; v1.setMul(pos[*idx++], scale);
                                            LLVector4a v2; v2.setMul(pos[*idx++], scale);
                                            LLVector4a v3; v3.setMul(pos[*idx++], scale);

                                            if (ll_is_degenerate(v1, v2, v3))
                                            {
                                                // <FS:Beq> restore (configurable) coloured overlay
                                                glPolygonMode(GL_FRONT_AND_BACK, GL_FILL);
                                                gGL.diffuseColor4fv(deg_fill_col().mV);
                                                buffer->draw(LLRender::TRIANGLES, 3, i);
                                                glPolygonMode(GL_FRONT_AND_BACK, GL_LINE);
                                                gGL.diffuseColor3fv(deg_edge_col().mV);
                                                gGL.color3fv(deg_edge_col().mV);
                                                // </FS:Beq>
                                                buffer->draw(LLRender::LINE_LOOP, 3, i);
                                                buffer->draw(LLRender::POINTS, 3, i);
                                            }
                                        }

                                        buffer->unmapBuffer();
                                    }
                                }
                            }

                            gGL.popMatrix();
                        }
                        gGL.setLineWidth(1.f); // <FS> Line width OGL core profile fix by Rye Mutt
                        glPointSize(1.f);
                        gPipeline.enableLightsPreview();
                        gGL.setSceneBlendType(LLRender::BT_ALPHA);
                    }
                }
            }
        }
        else
        {
            target_pos = getPreviewAvatar()->getPositionAgent();
            getPreviewAvatar()->clearAttachmentOverrides(); // removes pelvis fixup
            LLUUID fake_mesh_id;
            fake_mesh_id.generate();
            getPreviewAvatar()->addPelvisFixup(mPelvisZOffset, fake_mesh_id);
            bool pelvis_recalc = false;

            LLViewerCamera::getInstance()->setOriginAndLookAt(
                target_pos + ((LLVector3(camera_distance, 0.f, 0.f) + offset) * av_rot),        // camera
                LLVector3::z_axis,                                                                  // up
                target_pos);                                            // point of interest

            for (LLModelLoader::scene::iterator iter = mScene[mPreviewLOD].begin(); iter != mScene[mPreviewLOD].end(); ++iter)
            {
                for (LLModelLoader::model_instance_list::iterator model_iter = iter->second.begin(); model_iter != iter->second.end(); ++model_iter)
                {
                    LLModelInstance& instance = *model_iter;
                    LLModel* model = instance.mModel;

                    if (!model->mSkinWeights.empty())
                    {
                        const LLMeshSkinInfo *skin = &model->mSkinInfo;
                        LLSkinningUtil::initJointNums(&model->mSkinInfo, getPreviewAvatar());// inits skin->mJointNums if nessesary
                        U32 joint_count = LLSkinningUtil::getMeshJointCount(skin);
                        auto bind_count = skin->mAlternateBindMatrix.size();

                        if (joint_overrides
                            && bind_count > 0
                            && joint_count == bind_count)
                        {
                            // mesh_id is used to determine which mesh gets to
                            // set the joint offset, in the event of a conflict. Since
                            // we don't know the mesh id yet, we can't guarantee that
                            // joint offsets will be applied with the same priority as
                            // in the uploaded model. If the file contains multiple
                            // meshes with conflicting joint offsets, preview may be
                            // incorrect.
                            LLUUID fake_mesh_id;
                            fake_mesh_id.generate();
                            for (U32 j = 0; j < joint_count; ++j)
                            {
                                LLJoint *joint = getPreviewAvatar()->getJoint(skin->mJointNums[j]);
                                if (joint)
                                {
                                    const LLVector3& jointPos = LLVector3(skin->mAlternateBindMatrix[j].getTranslation());
                                    if (joint->aboveJointPosThreshold(jointPos))
                                    {
                                        bool override_changed;
                                        joint->addAttachmentPosOverride(jointPos, fake_mesh_id, "model", override_changed);

                                        if (override_changed)
                                        {
                                            //If joint is a pelvis then handle old/new pelvis to foot values
                                            if (joint->getName() == "mPelvis")// or skin->mJointNames[j]
                                            {
                                                pelvis_recalc = true;
                                            }
                                        }
                                        if (skin->mLockScaleIfJointPosition)
                                        {
                                            // Note that unlike positions, there's no threshold check here,
                                            // just a lock at the default value.
                                            joint->addAttachmentScaleOverride(joint->getDefaultScale(), fake_mesh_id, "model");
                                        }
                                    }
                                }
                            }
                        }

                        for (U32 i = 0, e = static_cast<U32>(mVertexBuffer[mPreviewLOD][model].size()); i < e; ++i)
                        {
                            LLVertexBuffer* buffer = mVertexBuffer[mPreviewLOD][model][i];

                            model->mSkinInfo.updateHash();
                            LLRenderPass::uploadMatrixPalette(mPreviewAvatar, &model->mSkinInfo);

                            gGL.getTexUnit(0)->unbind(LLTexUnit::TT_TEXTURE);

                            if (textures)
                            {
                                auto materialCnt = instance.mModel->mMaterialList.size();
                                if (i < materialCnt)
                                {
                                    const std::string& binding = instance.mModel->mMaterialList[i];
                                    const LLImportMaterial& material = instance.mMaterial[binding];

                                    gGL.diffuseColor4fv(material.mDiffuseColor.mV);

                                    // Find the tex for this material, bind it, and add it to our set
                                    //
                                    LLViewerFetchedTexture* tex = bindMaterialDiffuseTexture(material);
                                    if (tex)
                                    {
                                        mTextureSet.insert(tex);
                                    }
                                }
                            }
                            else
                            {
                                // <FS:Beq> restore behaviour removed by lab
                                //gGL.diffuseColor4fv(PREVIEW_BASE_COL.mV);
                                gGL.diffuseColor4fv(base_col().mV);
                            }

                            buffer->setBuffer();
                            buffer->draw(LLRender::TRIANGLES, buffer->getNumIndices(), 0);

                            if (edges)
                            {
                                gGL.getTexUnit(0)->unbind(LLTexUnit::TT_TEXTURE);
                                // <FS:Beq> restore behaviour removed by lab
                                // gGL.diffuseColor4fv(PREVIEW_EDGE_COL.mV);
                                // gGL.setLineWidth(PREVIEW_EDGE_WIDTH);
                                gGL.diffuseColor4fv(edge_col().mV);
                                gGL.setLineWidth(edge_width());
                                // </FS:Beq>
                                glPolygonMode(GL_FRONT_AND_BACK, GL_LINE);
                                buffer->draw(LLRender::TRIANGLES, buffer->getNumIndices(), 0);
                                glPolygonMode(GL_FRONT_AND_BACK, GL_FILL);
                                gGL.setLineWidth(1.f); // <FS> Line width OGL core profile fix by Rye Mutt
                            }
                        }
                    }
                }
            }

            if (joint_positions)
            {
                LLGLSLShader* shader = LLGLSLShader::sCurBoundShaderPtr;
                if (shader)
                {
                    gDebugProgram.bind();
                }
                getPreviewAvatar()->renderCollisionVolumes();
                if (fmp->mTabContainer->getCurrentPanelIndex() == fmp->mAvatarTabIndex)
                {
                    getPreviewAvatar()->renderBones(fmp->mSelectedJointName);
                }
                else
                {
                    getPreviewAvatar()->renderBones();
                }
                renderGroundPlane(mPelvisZOffset);
                if (shader)
                {
                    shader->bind();
                }
            }

            if (pelvis_recalc)
            {
                // size/scale recalculation
                getPreviewAvatar()->postPelvisSetRecalc();
            }
        }
    }

    gObjectPreviewProgram.unbind();

    gGL.popMatrix();

    return true;
}

void LLModelPreview::renderGroundPlane(float z_offset)
{   // Not necesarilly general - beware - but it seems to meet the needs of LLModelPreview::render

    gGL.diffuseColor3f( 1.0f, 0.0f, 1.0f );

    gGL.begin(LLRender::LINES);
    gGL.vertex3fv(mGroundPlane[0].mV);
    gGL.vertex3fv(mGroundPlane[1].mV);

    gGL.vertex3fv(mGroundPlane[1].mV);
    gGL.vertex3fv(mGroundPlane[2].mV);

    gGL.vertex3fv(mGroundPlane[2].mV);
    gGL.vertex3fv(mGroundPlane[3].mV);

    gGL.vertex3fv(mGroundPlane[3].mV);
    gGL.vertex3fv(mGroundPlane[0].mV);

    gGL.end();
}


//-----------------------------------------------------------------------------
// refresh()
//-----------------------------------------------------------------------------
void LLModelPreview::refresh()
{
    mNeedsUpdate = true;
}

//-----------------------------------------------------------------------------
// rotate()
//-----------------------------------------------------------------------------
void LLModelPreview::rotate(F32 yaw_radians, F32 pitch_radians)
{
    mCameraYaw = mCameraYaw + yaw_radians;

    mCameraPitch = llclamp(mCameraPitch + pitch_radians, F_PI_BY_TWO * -0.8f, F_PI_BY_TWO * 0.8f);
}

//-----------------------------------------------------------------------------
// zoom()
//-----------------------------------------------------------------------------
void LLModelPreview::zoom(F32 zoom_amt)
{
    F32 new_zoom = mCameraZoom + zoom_amt;
    // TODO: stop clamping in render
    // <FS:Beq> restore settings control
    // mCameraZoom = llclamp(new_zoom, 1.f, PREVIEW_ZOOM_LIMIT);
    static LLCachedControl<F32> zoom_limit(gSavedSettings, "MeshPreviewZoomLimit");
    mCameraZoom = llclamp(new_zoom, 1.f, zoom_limit());
    // </FS:Beq>
}

void LLModelPreview::pan(F32 right, F32 up)
{
    bool skin_weight = mViewOption["show_skin_weight"];
    F32 camera_distance = skin_weight ? SKIN_WEIGHT_CAMERA_DISTANCE : mCameraDistance;
    mCameraOffset.mV[VY] = llclamp(mCameraOffset.mV[VY] + right * camera_distance / mCameraZoom, -1.f, 1.f);
    mCameraOffset.mV[VZ] = llclamp(mCameraOffset.mV[VZ] + up * camera_distance / mCameraZoom, -1.f, 1.f);
}

void LLModelPreview::setPreviewLOD(S32 lod)
{
    lod = llclamp(lod, 0, (S32)LLModel::LOD_HIGH);

    if (lod != mPreviewLOD)
    {
        mPreviewLOD = lod;

        LLComboBox* combo_box = mFMP->getChild<LLComboBox>("preview_lod_combo");
        combo_box->setCurrentByIndex((NUM_LOD - 1) - mPreviewLOD); // combo box list of lods is in reverse order
        mFMP->childSetValue("lod_file_" + lod_name[mPreviewLOD], mLODFile[mPreviewLOD]);

        LLColor4 highlight_color = LLUIColorTable::instance().getColor("MeshImportTableHighlightColor");
        LLColor4 normal_color = LLUIColorTable::instance().getColor("MeshImportTableNormalColor");

        for (S32 i = 0; i <= LLModel::LOD_HIGH; ++i)
        {
            const LLColor4& color = (i == lod) ? highlight_color : normal_color;

            mFMP->childSetColor(lod_status_name[i], color);
            mFMP->childSetColor(lod_label_name[i], color);
            mFMP->childSetColor(lod_triangles_name[i], color);
            mFMP->childSetColor(lod_vertices_name[i], color);
        }

        LLFloaterModelPreview* fmp = (LLFloaterModelPreview*)mFMP;
        if (fmp)
        {
            // make preview repopulate tab
            fmp->clearAvatarTab();
        }
    }
    refresh();
    updateStatusMessages();
}

//static
void LLModelPreview::textureLoadedCallback(
    bool success,
    LLViewerFetchedTexture *src_vi,
    LLImageRaw* src,
    LLImageRaw* src_aux,
    S32 discard_level,
    bool final,
    void* userdata)
{
    LLModelPreview* preview = (LLModelPreview*)userdata;
    preview->refresh();

    if (final && preview->mModelLoader)
    {
        if (preview->mModelLoader->mNumOfFetchingTextures > 0)
        {
            preview->mModelLoader->mNumOfFetchingTextures--;
        }
    }
}

// static
bool LLModelPreview::lodQueryCallback()
{
    // not the best solution, but model preview belongs to floater
    // so it is an easy way to check that preview still exists.
    LLFloaterModelPreview* fmp = LLFloaterModelPreview::sInstance;
    if (fmp && fmp->mModelPreview)
    {
        LLModelPreview* preview = fmp->mModelPreview;
        if (preview->mLodsQuery.size() > 0)
        {
            S32 lod = preview->mLodsQuery.back();
            preview->mLodsQuery.pop_back();
// <FS:Beq> Improved LOD generation
            static LLCachedControl<bool> default_to_glod(gSavedSettings, "FSMeshUploadUseGLODAsDefault");
            if (default_to_glod())
            {
                preview->genGlodLODs(lod, 3, false);
            }
            else
            {
                preview->genMeshOptimizerLODs(lod, MESH_OPTIMIZER_AUTO, 3, false);
            }
// </FS:Beq>
            if (preview->mLookUpLodFiles && (lod == LLModel::LOD_HIGH))
            {
                preview->lookupLODModelFiles(LLModel::LOD_HIGH);
            }

            // return false to continue cycle
            return preview->mLodsQuery.empty();
        }
    }
    // nothing to process
    return true;
}

// <FS:Beq> Improved LOD generation
void LLModelPreview::onLODGLODParamCommit(S32 lod, bool enforce_tri_limit)
{
    if (mFMP && !mLODFrozen)
    {
        genGlodLODs(lod, 3, enforce_tri_limit);
        mFMP->refresh();
        refresh();
        mDirty = true;
    }

}
void LLModelPreview::onLODMeshOptimizerParamCommit(S32 requested_lod, bool enforce_tri_limit, S32 mode)
{
    if (mFMP && !mLODFrozen) // <FS:Beq> minor sidestep of potential crash
    {
        genMeshOptimizerLODs(requested_lod, mode, 3, enforce_tri_limit);
        mFMP->refresh(); // <FS:Beq/> BUG-231970 Fix b0rken upload floater refresh
        refresh();
        mDirty = true;
    }
}
<|MERGE_RESOLUTION|>--- conflicted
+++ resolved
@@ -110,11 +110,7 @@
 // </FS:Beq>
 
 // <FS:Beq> More flexible LOD generation
-<<<<<<< HEAD
-BOOL stop_gloderror()
-=======
 bool stop_gloderror()
->>>>>>> 050d2fef
 {
     GLuint error = glodGetError();
 
@@ -124,17 +120,10 @@
         out << "GLOD error detected, cannot generate LOD (try another method?): " << std::hex << error;
         LL_WARNS("MeshUpload") << out.str() << LL_ENDL;
         LLFloaterModelPreview::addStringToLog(out, true);
-<<<<<<< HEAD
-        return TRUE;
-    }
-
-    return FALSE;
-=======
         return true;
     }
 
     return false;
->>>>>>> 050d2fef
 }
 // </FS:Beq>
 
@@ -263,11 +252,7 @@
     mBuildBorderMode = GLOD_BORDER_UNLOCK;
     mBuildOperator = GLOD_OPERATOR_EDGE_COLLAPSE;
     // </FS:Beq>
-<<<<<<< HEAD
-    mUVGuideTexture = LLViewerTextureManager::getFetchedTextureFromFile(gSavedSettings.getString("FSMeshPreviewUVGuideFile"), FTT_LOCAL_FILE, TRUE, LLGLTexture::BOOST_PREVIEW); // <FS:Beq> - Add UV guide overlay to pmesh preview
-=======
     mUVGuideTexture = LLViewerTextureManager::getFetchedTextureFromFile(gSavedSettings.getString("FSMeshPreviewUVGuideFile"), FTT_LOCAL_FILE, true, LLGLTexture::BOOST_PREVIEW); // <FS:Beq> - Add UV guide overlay to pmesh preview
->>>>>>> 050d2fef
 
     for (U32 i = 0; i < LLModel::NUM_LODS; ++i)
     {
@@ -3279,11 +3264,7 @@
 
 
     //warn if hulls have more than 256 points in them
-<<<<<<< HEAD
-    BOOL physExceededVertexLimit = FALSE;
-=======
     bool physExceededVertexLimit = false;
->>>>>>> 050d2fef
     for (U32 i = 0; mModelNoErrors && (i < mModel[LLModel::LOD_PHYSICS].size()); ++i)
     {
         LLModel* mdl = mModel[LLModel::LOD_PHYSICS][i];
@@ -3297,11 +3278,7 @@
             // </FS:Beq>
                 if (mdl->mPhysics.mHull[j].size() > 256)
                 {
-<<<<<<< HEAD
-                    physExceededVertexLimit = TRUE;
-=======
                     physExceededVertexLimit = true;
->>>>>>> 050d2fef
                     // <FS:Beq> add new friendlier logging to mesh uploader
                     // LL_INFOS() << "Physical model " << mdl->mLabel << " exceeds vertex per hull limitations." << LL_ENDL;
                     std::ostringstream out;
