/**
 * @file llmodelpreview.cpp
 * @brief LLModelPreview class implementation
 *
 * $LicenseInfo:firstyear=2020&license=viewerlgpl$
 * Second Life Viewer Source Code
 * Copyright (C) 2020, Linden Research, Inc.
 *
 * This library is free software; you can redistribute it and/or
 * modify it under the terms of the GNU Lesser General Public
 * License as published by the Free Software Foundation;
 * version 2.1 of the License only.
 *
 * This library is distributed in the hope that it will be useful,
 * but WITHOUT ANY WARRANTY; without even the implied warranty of
 * MERCHANTABILITY or FITNESS FOR A PARTICULAR PURPOSE.  See the GNU
 * Lesser General Public License for more details.
 *
 * You should have received a copy of the GNU Lesser General Public
 * License along with this library; if not, write to the Free Software
 * Foundation, Inc., 51 Franklin Street, Fifth Floor, Boston, MA  02110-1301  USA
 *
 * Linden Research, Inc., 945 Battery Street, San Francisco, CA  94111  USA
 * $/LicenseInfo$
 */

#include "llviewerprecompiledheaders.h"

#include "llmodelpreview.h"

#include "llmodelloader.h"
#include "lldaeloader.h"
#include "llgltfloader.h"
#include "llfloatermodelpreview.h"

#include "llagent.h"
#include "llanimationstates.h"
#include "llcallbacklist.h"
#include "lldatapacker.h"
#include "lldrawable.h"
#include "llface.h"
#include "lliconctrl.h"
#include "llmatrix4a.h"
#include "llmeshrepository.h"
#include "llmeshoptimizer.h"
#include "llrender.h"
#include "llsdutil_math.h"
#include "llskinningutil.h"
#include "llstring.h"
#include "llsdserialize.h"
#include "lltoolmgr.h"
#include "llui.h"
#include "llvector4a.h"
#include "llviewercamera.h"
#include "llviewercontrol.h"
#include "llviewerobjectlist.h"
#include "llviewernetwork.h"
#include "llviewershadermgr.h"
#include "llviewertexteditor.h"
#include "llviewertexturelist.h"
#include "llvoavatar.h"
#include "pipeline.h"

// ui controls (from floater)
#include "llbutton.h"
#include "llcombobox.h"
#include "llspinctrl.h"
#include "lltabcontainer.h"
#include "lltextbox.h"

#include <boost/algorithm/string.hpp>
// <AW: opensim-limits>
#include "llworld.h"
// </AW: opensim-limits>

bool LLModelPreview::sIgnoreLoadedCallback = false;
// <FS:Beq> fix up and restore stuff removed by lab
// // Extra configurability, to be exposed later in xml (LLModelPreview probably
// // should become UI control at some point or get split into preview control)
// static const LLColor4 PREVIEW_CANVAS_COL(0.169f, 0.169f, 0.169f, 1.f);
// static const LLColor4 PREVIEW_EDGE_COL(0.4f, 0.4f, 0.4f, 1.0);
// static const LLColor4 PREVIEW_BASE_COL(1.f, 1.f, 1.f, 1.f);
// static const LLColor3 PREVIEW_BRIGHTNESS(0.9f, 0.9f, 0.9f);
// static const F32 PREVIEW_EDGE_WIDTH(1.f);
// static const LLColor4 PREVIEW_PSYH_EDGE_COL(0.f, 0.25f, 0.5f, 0.25f);
// static const LLColor4 PREVIEW_PSYH_FILL_COL(0.f, 0.5f, 1.0f, 0.5f);
// static const F32 PREVIEW_PSYH_EDGE_WIDTH(1.f);
// static const LLColor4 PREVIEW_DEG_EDGE_COL(1.f, 0.f, 0.f, 1.f);
// static const LLColor4 PREVIEW_DEG_FILL_COL(1.f, 0.f, 0.f, 0.5f);
// static const F32 PREVIEW_DEG_EDGE_WIDTH(3.f);
// static const F32 PREVIEW_DEG_POINT_SIZE(8.f);
// static const F32 PREVIEW_ZOOM_LIMIT(10.f);
// </FS:Beq>
const F32 SKIN_WEIGHT_CAMERA_DISTANCE = 16.f;

#include "glod/glod.h" // <FS:Beq/> More flexible LOD generation
// <FS:Beq> mesh loader suffix configuration
//static 
const std::array<std::string,5> LLModelPreview::sSuffixVarNames
{
    "FSMeshLowestLodSuffix",
    "FSMeshLowLodSuffix",
    "FSMeshMediumLodSuffix",
    "FSMeshHighLodSuffix",
    "FSMeshPhysicsSuffix"
};
// </FS:Beq>

// <FS:Beq> More flexible LOD generation
BOOL stop_gloderror()
{
    GLuint error = glodGetError();

    if (error != GLOD_NO_ERROR)
    {
   		std::ostringstream out;
		out << "GLOD error detected, cannot generate LOD (try another method?): " << std::hex << error;
		LL_WARNS("MeshUpload") << out.str() << LL_ENDL;
		LLFloaterModelPreview::addStringToLog(out, true);
        return TRUE;
    }

    return FALSE;
}
// </FS:Beq>

LLViewerFetchedTexture* bindMaterialDiffuseTexture(const LLImportMaterial& material)
{
    LLViewerFetchedTexture *texture = LLViewerTextureManager::getFetchedTexture(material.getDiffuseMap(), FTT_DEFAULT, TRUE, LLGLTexture::BOOST_PREVIEW);

    if (texture)
    {
        if (texture->getDiscardLevel() > -1)
        {
            gGL.getTexUnit(0)->bind(texture, true);
            return texture;
        }
    }

    return NULL;
}

std::string stripSuffix(std::string name)
{
    // <FS:Beq> Selectable suffixes
    //if ((name.find("_LOD") != -1) || (name.find("_PHYS") != -1))
    // {
    //     return name.substr(0, name.rfind('_'));
    // }
    for(int i=0; i < LLModel::NUM_LODS; i++)
    {
        const auto& suffix = gSavedSettings.getString(LLModelPreview::sSuffixVarNames[i]);
        if (suffix.size() && name.find(suffix) != std::string::npos) 
        {
            return name.substr(0, name.rfind('_'));
        }
    } // </FS:Beq>
    return name;
}

std::string getLodSuffix(S32 lod)
{
    std::string suffix;
    switch (lod)
    {
    // <FS:Beq> selectable suffixes
    // case LLModel::LOD_IMPOSTOR: suffix = "_LOD0"; break;
    // case LLModel::LOD_LOW:      suffix = "_LOD1"; break;
    // case LLModel::LOD_MEDIUM:   suffix = "_LOD2"; break;
    // case LLModel::LOD_PHYSICS:  suffix = "_PHYS"; break;
    // case LLModel::LOD_HIGH:                       break;
    case LLModel::LOD_IMPOSTOR: suffix = gSavedSettings.getString("FSMeshLowestLodSuffix"); break;
    case LLModel::LOD_LOW:      suffix = gSavedSettings.getString("FSMeshLowLodSuffix"); break;
    case LLModel::LOD_MEDIUM:   suffix = gSavedSettings.getString("FSMeshMediumLodSuffix"); break;
    case LLModel::LOD_HIGH:     suffix = gSavedSettings.getString("FSMeshHighLodSuffix"); break;
    case LLModel::LOD_PHYSICS:  suffix = gSavedSettings.getString("FSMeshPhysicsSuffix"); break;
    default:break;
    }
    if(suffix.size())
    {
        suffix = "_" + suffix;
    }
    // </FS:Beq>
    return suffix;
}

void FindModel(LLModelLoader::scene& scene, const std::string& name_to_match, LLModel*& baseModelOut, LLMatrix4& matOut)
{
    LLModelLoader::scene::iterator base_iter = scene.begin();
    bool found = false;
    while (!found && (base_iter != scene.end()))
    {
        matOut = base_iter->first;

        LLModelLoader::model_instance_list::iterator base_instance_iter = base_iter->second.begin();
        while (!found && (base_instance_iter != base_iter->second.end()))
        {
            LLModelInstance& base_instance = *base_instance_iter++;
            LLModel* base_model = base_instance.mModel;

            if (base_model && (base_model->mLabel == name_to_match))
            {
                baseModelOut = base_model;
                return;
            }
        }
        base_iter++;
    }
}

//-----------------------------------------------------------------------------
// LLModelPreview
//-----------------------------------------------------------------------------

LLModelPreview::LLModelPreview(S32 width, S32 height, LLFloater* fmp)
    : LLViewerDynamicTexture(width, height, 3, ORDER_MIDDLE, FALSE), LLMutex()
    , mLodsQuery()
    , mLodsWithParsingError()
    , mPelvisZOffset(0.0f)
    , mLegacyRigFlags(U32_MAX)
    , mRigValidJointUpload(false)
    , mPhysicsSearchLOD(LLModel::LOD_PHYSICS)
    , mResetJoints(false)
    , mModelNoErrors(true)
    , mLastJointUpdate(false)
    , mFirstSkinUpdate(true)
    , mHasDegenerate(false)
    , mImporterDebug(LLCachedControl<bool>(gSavedSettings, "ImporterDebug", false))
{
    mNeedsUpdate = TRUE;
    mCameraDistance = 0.f;
    mCameraYaw = 0.f;
    mCameraPitch = 0.f;
    mCameraZoom = 1.f;
    mTextureName = 0;
    mPreviewLOD = 0;
    mModelLoader = NULL;
    mMaxTriangleLimit = 0;
    mDirty = false;
    mGenLOD = false;
    mLoading = false;
    mLookUpLodFiles = false;
    mLoadState = LLModelLoader::STARTING;
    mGroup = 0;
    mLODFrozen = false;
    // <FS:Beq> Improved LOD generation
    mBuildShareTolerance = 0.f;
    mBuildQueueMode = GLOD_QUEUE_GREEDY;
    mBuildBorderMode = GLOD_BORDER_UNLOCK;
    mBuildOperator = GLOD_OPERATOR_EDGE_COLLAPSE;
    // </FS:Beq>
    mUVGuideTexture = LLViewerTextureManager::getFetchedTextureFromFile(gSavedSettings.getString("FSMeshPreviewUVGuideFile"), FTT_LOCAL_FILE, TRUE, LLGLTexture::BOOST_PREVIEW); // <FS:Beq> - Add UV guide overlay to pmesh preview

    for (U32 i = 0; i < LLModel::NUM_LODS; ++i)
    {
        mRequestedTriangleCount[i] = 0;
        mRequestedCreaseAngle[i] = -1.f;
        mRequestedLoDMode[i] = 0;
        mRequestedErrorThreshold[i] = 0.f;
    }

    mViewOption["show_textures"] = false;

    mFMP = fmp;
    glodInit(); // <FS:Beq/> Improved LOD generation
    mHasPivot = false;
    mModelPivot = LLVector3(0.0f, 0.0f, 0.0f);

    createPreviewAvatar();
}

LLModelPreview::~LLModelPreview()
{
    if (mModelLoader)
    {
        mModelLoader->shutdown();
    }

    if (mPreviewAvatar)
    {
        mPreviewAvatar->markDead();
        mPreviewAvatar = NULL;
    }
}

void LLModelPreview::updateDimentionsAndOffsets()
{
    assert_main_thread();

    rebuildUploadData();

    std::set<LLModel*> accounted;

    mPelvisZOffset = mFMP ? mFMP->childGetValue("pelvis_offset").asReal() : 3.0f;

    if (mFMP && mFMP->childGetValue("upload_joints").asBoolean())
    {
        // FIXME if preview avatar ever gets reused, this fake mesh ID stuff will fail.
        // see also call to addAttachmentPosOverride.
        LLUUID fake_mesh_id;
        fake_mesh_id.generate();
        getPreviewAvatar()->addPelvisFixup(mPelvisZOffset, fake_mesh_id);
    }

    for (U32 i = 0; i < mUploadData.size(); ++i)
    {
        LLModelInstance& instance = mUploadData[i];

        if (accounted.find(instance.mModel) == accounted.end())
        {
            accounted.insert(instance.mModel);

            //update instance skin info for each lods pelvisZoffset 
            for (int j = 0; j<LLModel::NUM_LODS; ++j)
            {
                if (instance.mLOD[j])
                {
                    instance.mLOD[j]->mSkinInfo.mPelvisOffset = mPelvisZOffset;
                }
            }
        }
    }

    F32 scale = mFMP ? mFMP->childGetValue("import_scale").asReal()*2.f : 2.f;

    mDetailsSignal((F32)(mPreviewScale[0] * scale), (F32)(mPreviewScale[1] * scale), (F32)(mPreviewScale[2] * scale));

    updateStatusMessages();
}

// <FS:Beq> relocate from llmodel and rewrite so it does what it is meant to
// Material matching should work as the comment below states (subsets are allowed)
// prior to this a mess in multiple places meant that all LODs are forced to carry unwanted triangles for unused materials
bool LLModelPreview::matchMaterialOrder(LLModel* lod, LLModel* ref, int& refFaceCnt, int& modelFaceCnt )
{
	//Is this a subset?
	//LODs cannot currently add new materials, e.g.
	//1. ref = a,b,c lod1 = d,e => This is not permitted
	//2. ref = a,b,c lod1 = c => This would be permitted
	
	LL_DEBUGS("MESHSKININFO") << "In matchMaterialOrder." << LL_ENDL;
	bool isASubset = lod->isMaterialListSubset( ref );
	if ( !isASubset )
	{
		LL_DEBUGS("MESHSKININFO")<<"Material of model is not a subset of reference."<<LL_ENDL;
		std::ostringstream out;
		out << "LOD model " << lod->getName() << "'s materials are not a subset of the High LOD (reference) model " << ref->getName();
		LL_DEBUGS() << out.str() << LL_ENDL;
		LLFloaterModelPreview::addStringToLog(out, true);
		return false;
	}

	if (lod->mMaterialList.size() > ref->mMaterialList.size())
	{
		LL_DEBUGS("MESHSKININFO") << "Material of model has more materials than a reference." << LL_ENDL;
		std::ostringstream out;
		out << "LOD model " << lod->getName() << " has more materials than the High LOD (reference) model " << ref->getName();
		LL_DEBUGS() << out.str() << LL_ENDL;
		LLFloaterModelPreview::addStringToLog(out, true);
		// We passed isMaterialListSubset, so materials are a subset, but subset isn't supposed to be
		// larger than original and if we keep going, reordering will cause a crash
		return false;
	}

	LL_DEBUGS("MESHSKININFO") << "subset check passed." << LL_ENDL;
	std::map<std::string, U32> index_map;
	
	//build a map of material slot names to face indexes
	bool reorder = false;
	auto max_lod_mats =  lod->mMaterialList.size();

	for ( U32 i = 0; i < ref->mMaterialList.size(); i++ )
	{
		// create the reference map for later
		index_map[ref->mMaterialList[i]] = i;
		LL_DEBUGS("MESHSKININFO") << "setting reference material " <<  ref->mMaterialList[i] << " as index " << i << LL_ENDL;
		if( i >= max_lod_mats ||  lod->mMaterialList[i] != ref->mMaterialList[i] )
		{
			// i is already out of range of the original material sets in this LOD OR is not matching.
			LL_DEBUGS("MESHSKININFO") << "mismatch at " << i << " " << ref->mMaterialList[i] 
									 << " != " << ((i >= max_lod_mats)? "Out-of-range":lod->mMaterialList[i]) << LL_ENDL;
			// we have a misalignment/ordering
			// check that ref[i] is in cur and if not add a blank
			U32 j{0};
			for ( ; j < max_lod_mats; j++ )
			{
				if( i != j && lod->mMaterialList[j] == ref->mMaterialList[i] )
				{
					LL_DEBUGS("MESHSKININFO") << "material " << ref->mMaterialList[i] 
											<< " found at " << j << LL_ENDL;
					// we found it but in the wrong place.
					reorder = true;
					break;
				}
			}
			if( j >= max_lod_mats )
			{
				std::ostringstream out;
				out << "material " << ref->mMaterialList[i] 
					<< " not found in lod adding placeholder";
				LL_DEBUGS("MESHSKININFO") << out.str() << LL_ENDL;
				if (mImporterDebug)
				{
					LLFloaterModelPreview::addStringToLog(out, false);
				}
			// The material is not in the submesh, add a placeholder.
				// this is appended to the existing data so we'll need to reorder
				// Note that this placeholder will be eliminated on the writeData (upload) and replaced with
				// "NoGeometry" in the LLSD
				reorder = true; 
				LLVolumeFace face;

				face.resizeIndices(3);
				face.resizeVertices(1);
				face.mPositions->clear();
				face.mNormals->clear();
				face.mTexCoords->setZero();
				memset(face.mIndices, 0, sizeof(U16)*3);
				lod->addFace(face);
				lod->mMaterialList.push_back( ref->mMaterialList[i] );
			}
		}
		//if any material name does not match reference, we need to reorder
	}
	LL_DEBUGS("MESHSKININFO") << "finished parsing materials" << LL_ENDL; 
	for ( U32 i = 0; i < lod->mMaterialList.size(); i++ )
	{
		LL_DEBUGS("MESHSKININFO") << "lod material " <<  lod->mMaterialList[i] << " has index " << i << LL_ENDL;    
	}
	// Sanity check. We have added placeholders for any mats in ref that are not in this.
	// the mat count MUST be equal now.
	if (lod->mMaterialList.size() != ref->mMaterialList.size())
	{
		std::ostringstream out;
		out << "Material of LOD model " << lod->getName() << " has more materials than the reference " << ref->getName() << ".";
		LL_INFOS("MESHSKININFO") << out.str() << LL_ENDL;
		LLFloaterModelPreview::addStringToLog(out, true);
		return false;
	}


	// <FS:Beq> Fix up material matching badness
	// if (reorder &&  (base_mat == cur_mat)) //don't reorder if material name sets don't match
	if ( reorder )
	{
		LL_DEBUGS("MESHSKININFO") << "re-ordering." << LL_ENDL;
		lod->sortVolumeFacesByMaterialName();
		lod->mMaterialList = ref->mMaterialList;
	}
	
	return true;
}
//</FS:Beq> 

void LLModelPreview::rebuildUploadData()
{
    assert_main_thread();

    mUploadData.clear();
    mTextureSet.clear();

    //fill uploaddata instance vectors from scene data

    std::string requested_name = mFMP->getChild<LLUICtrl>("description_form")->getValue().asString();

    LLSpinCtrl* scale_spinner = mFMP->getChild<LLSpinCtrl>("import_scale");

    F32 scale = scale_spinner->getValue().asReal();

    LLMatrix4 scale_mat;
    scale_mat.initScale(LLVector3(scale, scale, scale));

    F32 max_scale = 0.f;

    BOOL legacyMatching = gSavedSettings.getBOOL("ImporterLegacyMatching");
    U32 load_state = 0;

    for (LLModelLoader::scene::iterator iter = mBaseScene.begin(); iter != mBaseScene.end(); ++iter)
    { //for each transform in scene
        LLMatrix4 mat = iter->first;

        // compute position
        LLVector3 position = LLVector3(0, 0, 0) * mat;

        // compute scale
        LLVector3 x_transformed = LLVector3(1, 0, 0) * mat - position;
        LLVector3 y_transformed = LLVector3(0, 1, 0) * mat - position;
        LLVector3 z_transformed = LLVector3(0, 0, 1) * mat - position;
        F32 x_length = x_transformed.normalize();
        F32 y_length = y_transformed.normalize();
        F32 z_length = z_transformed.normalize();

        max_scale = llmax(llmax(llmax(max_scale, x_length), y_length), z_length);

        mat *= scale_mat;

        for (LLModelLoader::model_instance_list::iterator model_iter = iter->second.begin(); model_iter != iter->second.end();)
        { //for each instance with said transform applied 
            LLModelInstance instance = *model_iter++;

            LLModel* base_model = instance.mModel;

            if (base_model && !requested_name.empty())
            {
                base_model->mRequestedLabel = requested_name;
            }

            for (int i = LLModel::NUM_LODS - 1; i >= LLModel::LOD_IMPOSTOR; i--)
            {
                LLModel* lod_model = NULL;
                if (!legacyMatching)
                {
                    // Fill LOD slots by finding matching meshes by label with name extensions
                    // in the appropriate scene for each LOD. This fixes all kinds of issues
                    // where the indexed method below fails in spectacular fashion.
                    // If you don't take the time to name your LOD and PHYS meshes
                    // with the name of their corresponding mesh in the HIGH LOD,
                    // then the indexed method will be attempted below.

                    LLMatrix4 transform;
                    // <FS:Beq> user defined LOD names
                    // std::string name_to_match = instance.mLabel;
                    std::string name_to_match = stripSuffix(instance.mLabel);
                    // </FS:Beq>
                    llassert(!name_to_match.empty());

                    int extensionLOD;
                    if (i != LLModel::LOD_PHYSICS || mModel[LLModel::LOD_PHYSICS].empty())
                    {
                        extensionLOD = i;
                    }
                    else
                    {
                        //Physics can be inherited from other LODs or loaded, so we need to adjust what extension we are searching for
                        extensionLOD = mPhysicsSearchLOD;
                    }

                    std::string toAdd = getLodSuffix(extensionLOD);

                    // <FS:Ansariel> Bug fixes in mesh importer by Drake Arconis
                    //if (name_to_match.find(toAdd) == -1)
                    if (name_to_match.find(toAdd) == std::string::npos)
                    // </FS:Ansariel>
                    {
                        name_to_match += toAdd;
                    }

                    FindModel(mScene[i], name_to_match, lod_model, transform);

                    if (!lod_model && i != LLModel::LOD_PHYSICS)
                    {
                        if (mImporterDebug)
                        {
                            std::ostringstream out;
                            out << "Search of " << name_to_match;
                            out << " in LOD" << i;
                            out << " list failed. Searching for alternative among LOD lists.";
                            LL_INFOS() << out.str() << LL_ENDL;
                            LLFloaterModelPreview::addStringToLog(out, false);
                        }

                        int searchLOD = (i > LLModel::LOD_HIGH) ? LLModel::LOD_HIGH : i;
                        while ((searchLOD <= LLModel::LOD_HIGH) && !lod_model)
                        {
                            // <FS:Beq> user defined LOD names
                            // std::string name_to_match = instance.mLabel;
                            std::string name_to_match = stripSuffix(instance.mLabel);
                            // </FS:Beq>
                            llassert(!name_to_match.empty());

                            std::string toAdd = getLodSuffix(searchLOD);

                            // <FS:Ansariel> Bug fixes in mesh importer by Drake Arconis
                            //if (name_to_match.find(toAdd) == -1)
                            if (name_to_match.find(toAdd) == std::string::npos)
                            // </FS:Ansariel>
                            {
                                name_to_match += toAdd;
                            }

                            // See if we can find an appropriately named model in LOD 'searchLOD'
                            //
                            FindModel(mScene[searchLOD], name_to_match, lod_model, transform);
                            searchLOD++;
                        }
                    }
                }
                else
                {
                    // Use old method of index-based association
                    U32 idx = 0;
                    for (idx = 0; idx < mBaseModel.size(); ++idx)
                    {
                        // find reference instance for this model
                        if (mBaseModel[idx] == base_model)
                        {
                            if (mImporterDebug)
                            {
                                std::ostringstream out;
                                out << "Attempting to use model index " << idx;
                                // <FS:Beq> better debug (watch for dangling single line else)
                                if (i==4)
                                {
                                out << " for PHYS";
                                }
                                else
                                // </FS:Beq>
                                out << " for LOD" << i;
                                out << " of " << instance.mLabel;
                                LL_INFOS() << out.str() << LL_ENDL;
                                LLFloaterModelPreview::addStringToLog(out, false);
                            }
                            break;
                        }
                    }

                    // If the model list for the current LOD includes that index...
                    //
                    if (mModel[i].size() > idx)
                    {
                        // Assign that index from the model list for our LOD as the LOD model for this instance
                        //
                        lod_model = mModel[i][idx];
                        if (mImporterDebug)
                        {
                            std::ostringstream out;
                            out << "Indexed match of model index " << idx << " at LOD " << i << " to model named " << lod_model->mLabel;
                            LL_INFOS() << out.str() << LL_ENDL;
                            LLFloaterModelPreview::addStringToLog(out, false);
                        }
                    }
                    else if (mImporterDebug)
                    {
                        std::ostringstream out;
                        out << "LOD" << i << ": List of models does not include index " << idx << " scene is missing a LOD model";
                        LL_INFOS() << out.str() << LL_ENDL;
                        LLFloaterModelPreview::addStringToLog(out, false);
                    }
                }

                if (lod_model)
                {
                    if (mImporterDebug)
                    {
                        std::ostringstream out;
                        if (i == LLModel::LOD_PHYSICS)
                        {
                            out << "Assigning collision for " << instance.mLabel << " to match " << lod_model->mLabel;
                        }
                        else
                        {
                            out << "Assigning LOD" << i << " for " << instance.mLabel << " to found match " << lod_model->mLabel;
                        }
                        LL_INFOS() << out.str() << LL_ENDL;
                        LLFloaterModelPreview::addStringToLog(out, false);
                    }
                    instance.mLOD[i] = lod_model;
                }
                else
                {
                    if (i < LLModel::LOD_HIGH && !lodsReady())
                    {
                        // assign a placeholder from previous LOD until lod generation is complete.
                        // Note: we might need to assign it regardless of conditions like named search does, to prevent crashes.
                        instance.mLOD[i] = instance.mLOD[i + 1];
                    }
                    if (mImporterDebug)
                    {
                        std::ostringstream out;
                        out << "LOD" << i << ": List of models does not include " << instance.mLabel;
                        LL_INFOS() << out.str() << LL_ENDL;
                        LLFloaterModelPreview::addStringToLog(out, false);
                    }
                }
            }

            LLModel* high_lod_model = instance.mLOD[LLModel::LOD_HIGH];
            if (!high_lod_model)
            {
                LLFloaterModelPreview::addStringToLog("Model " + instance.mLabel + " has no High Lod (LOD3).", true);
                load_state = LLModelLoader::ERROR_HIGH_LOD_MODEL_MISSING; // <FS:Beq/> FIRE-30965 Cleanup braindead mesh parsing error handlers
                mFMP->childDisable("calculate_btn");
            }
            else
            {
                for (U32 i = 0; i < LLModel::NUM_LODS - 1; i++)
                {
                    int refFaceCnt = 0;
                    int modelFaceCnt = 0;
                    llassert(instance.mLOD[i]);
                    // <FS:Beq> Fix material matching algorithm to work as per design
                    // if (instance.mLOD[i] && !instance.mLOD[i]->matchMaterialOrder(high_lod_model, refFaceCnt, modelFaceCnt))
                    if (instance.mLOD[i] && !matchMaterialOrder(instance.mLOD[i],high_lod_model, refFaceCnt, modelFaceCnt))
                    // </FS:Beq>
                    {
                        LLFloaterModelPreview::addStringToLog("Model " + instance.mLabel + " has mismatching materials between lods." , true);
                        load_state = LLModelLoader::ERROR_MATERIALS_NOT_A_SUBSET; // <FS:Beq/> more descriptive errors
                        mFMP->childDisable("calculate_btn");
                    }
                }
                LLFloaterModelPreview* fmp = (LLFloaterModelPreview*)mFMP;
                bool upload_skinweights = fmp && fmp->childGetValue("upload_skin").asBoolean();
                if (upload_skinweights && high_lod_model->mSkinInfo.mJointNames.size() > 0)
                {
                    LLQuaternion bind_rot = LLSkinningUtil::getUnscaledQuaternion(LLMatrix4(high_lod_model->mSkinInfo.mBindShapeMatrix));
                    LLQuaternion identity;
                    if (!bind_rot.isEqualEps(identity, 0.01f))
                    {
                        // Bind shape matrix is not in standard X-forward orientation.
                        // Might be good idea to only show this once. It can be spammy.
                        std::ostringstream out;
                        out << "non-identity bind shape rot. mat is ";
                        out << high_lod_model->mSkinInfo.mBindShapeMatrix;
                        out << " bind_rot ";
                        out << bind_rot;
                        LL_WARNS() << out.str() << LL_ENDL;

                        LLFloaterModelPreview::addStringToLog(out, getLoadState() != LLModelLoader::WARNING_BIND_SHAPE_ORIENTATION);
                        load_state = LLModelLoader::WARNING_BIND_SHAPE_ORIENTATION;
                    }
                }
            }
            instance.mTransform = mat;
            mUploadData.push_back(instance);
        }
    }

    for (U32 lod = 0; lod < LLModel::NUM_LODS - 1; lod++)
    {
        // Search for models that are not included into upload data
        // If we found any, that means something we loaded is not a sub-model.
        for (U32 model_ind = 0; model_ind < mModel[lod].size(); ++model_ind)
        {
            bool found_model = false;
            for (LLMeshUploadThread::instance_list::iterator iter = mUploadData.begin(); iter != mUploadData.end(); ++iter)
            {
                LLModelInstance& instance = *iter;
                if (instance.mLOD[lod] == mModel[lod][model_ind])
                {
                    found_model = true;
                    break;
                }
            }
            if (!found_model && mModel[lod][model_ind] && !mModel[lod][model_ind]->mSubmodelID)
            {
                // <FS:Beq> this is not debug, this is an important/useful error advisory
                // if (mImporterDebug) 
                {
                    std::ostringstream out;
                    out << "Model " << mModel[lod][model_ind]->mLabel << " was not used - mismatching lod models.";
                    LL_INFOS() << out.str() << LL_ENDL;
                    LLFloaterModelPreview::addStringToLog(out, true);
                }
                load_state = LLModelLoader::ERROR_LOD_MODEL_MISMATCH;
                mFMP->childDisable("calculate_btn");
            }
        }
    }

    // Update state for notifications
    if (load_state > 0)
    {
        // encountered issues
        setLoadState(load_state);
    }
    // <FS:Beq> FIRE-30965 Cleanup braindead mesh parsing error handlers
    // else if (getLoadState() == LLModelLoader::ERROR_MATERIALS
        else if (getLoadState() == LLModelLoader::ERROR_MATERIALS_NOT_A_SUBSET 
             || getLoadState() == LLModelLoader::ERROR_HIGH_LOD_MODEL_MISSING
             || getLoadState() == LLModelLoader::ERROR_LOD_MODEL_MISMATCH
    // </FS:Beq>
             || getLoadState() == LLModelLoader::WARNING_BIND_SHAPE_ORIENTATION)
    {
        // This is only valid for these two error types because they are 
        // only used inside rebuildUploadData() and updateStatusMessages()
        // updateStatusMessages() is called after rebuildUploadData()
        setLoadState(LLModelLoader::DONE);
    }

    // <FS:AW> OpenSim limits
    //F32 max_import_scale = (DEFAULT_MAX_PRIM_SCALE - 0.1f) / max_scale;
    F32 region_max_prim_scale = LLWorld::getInstance()->getRegionMaxPrimScale();
    F32 max_import_scale = region_max_prim_scale/max_scale;
    // </FS:AW>

    F32 max_axis = llmax(mPreviewScale.mV[0], mPreviewScale.mV[1]);
    max_axis = llmax(max_axis, mPreviewScale.mV[2]);
    max_axis *= 2.f;

    //clamp scale so that total imported model bounding box is smaller than 240m on a side
    max_import_scale = llmin(max_import_scale, 240.f / max_axis);

    scale_spinner->setMaxValue(max_import_scale);

    if (max_import_scale < scale)
    {
        scale_spinner->setValue(max_import_scale);
    }

}

void LLModelPreview::saveUploadData(bool save_skinweights, bool save_joint_positions, bool lock_scale_if_joint_position)
{
    if (!mLODFile[LLModel::LOD_HIGH].empty())
    {
        std::string filename = mLODFile[LLModel::LOD_HIGH];
        std::string slm_filename;

        if (LLModelLoader::getSLMFilename(filename, slm_filename))
        {
            saveUploadData(slm_filename, save_skinweights, save_joint_positions, lock_scale_if_joint_position);
        }
    }
}

void LLModelPreview::saveUploadData(const std::string& filename,
    bool save_skinweights, bool save_joint_positions, bool lock_scale_if_joint_position)
{

    std::set<LLPointer<LLModel> > meshes;
    std::map<LLModel*, std::string> mesh_binary;

    LLModel::hull empty_hull;

    LLSD data;

    data["version"] = SLM_SUPPORTED_VERSION;
    if (!mBaseModel.empty())
    {
        data["name"] = mBaseModel[0]->getName();
    }

    S32 mesh_id = 0;

    //build list of unique models and initialize local id
    for (U32 i = 0; i < mUploadData.size(); ++i)
    {
        LLModelInstance& instance = mUploadData[i];

        if (meshes.find(instance.mModel) == meshes.end())
        {
            instance.mModel->mLocalID = mesh_id++;
            meshes.insert(instance.mModel);

            std::stringstream str;
            LLModel::Decomposition& decomp =
                instance.mLOD[LLModel::LOD_PHYSICS].notNull() ?
                instance.mLOD[LLModel::LOD_PHYSICS]->mPhysics :
                instance.mModel->mPhysics;

            LLModel::writeModel(str,
                instance.mLOD[LLModel::LOD_PHYSICS],
                instance.mLOD[LLModel::LOD_HIGH],
                instance.mLOD[LLModel::LOD_MEDIUM],
                instance.mLOD[LLModel::LOD_LOW],
                instance.mLOD[LLModel::LOD_IMPOSTOR],
                decomp,
                save_skinweights,
                save_joint_positions,
                lock_scale_if_joint_position,
                FALSE, TRUE, instance.mModel->mSubmodelID);

            data["mesh"][instance.mModel->mLocalID] = str.str();
        }

        data["instance"][i] = instance.asLLSD();
    }

    llofstream out(filename.c_str(), std::ios_base::out | std::ios_base::binary);
    LLSDSerialize::toBinary(data, out);
    out.flush();
    out.close();
}

void LLModelPreview::clearModel(S32 lod)
{
    if (lod < 0 || lod > LLModel::LOD_PHYSICS)
    {
        return;
    }

    mVertexBuffer[lod].clear();
    mModel[lod].clear();
    mScene[lod].clear();
}

void LLModelPreview::getJointAliases(JointMap& joint_map)
{
    // Get all standard skeleton joints from the preview avatar.
    LLVOAvatar *av = getPreviewAvatar();

    //Joint names and aliases come from avatar_skeleton.xml

    joint_map = av->getJointAliases();

    std::vector<std::string> cv_names, attach_names;
    av->getSortedJointNames(1, cv_names);
    av->getSortedJointNames(2, attach_names);
    for (std::vector<std::string>::iterator it = cv_names.begin(); it != cv_names.end(); ++it)
    {
        joint_map[*it] = *it;
    }
    for (std::vector<std::string>::iterator it = attach_names.begin(); it != attach_names.end(); ++it)
    {
        joint_map[*it] = *it;
    }
}

void LLModelPreview::loadModel(std::string filename, S32 lod, bool force_disable_slm)
{
    assert_main_thread();

    LLMutexLock lock(this);

    if (lod < LLModel::LOD_IMPOSTOR || lod > LLModel::NUM_LODS - 1)
    {
        std::ostringstream out;
        out << "Invalid level of detail: ";
        out << lod;
        LL_WARNS() << out.str() << LL_ENDL;
        LLFloaterModelPreview::addStringToLog(out, true);
        assert(lod >= LLModel::LOD_IMPOSTOR && lod < LLModel::NUM_LODS);
        return;
    }

    // This triggers if you bring up the file picker and then hit CANCEL.
    // Just use the previous model (if any) and ignore that you brought up
    // the file picker.

    if (filename.empty())
    {
        if (mBaseModel.empty())
        {
            // this is the initial file picking. Close the whole floater
            // if we don't have a base model to show for high LOD.
            mFMP->closeFloater(false);
        }
        mLoading = false;
        return;
    }

    if (mModelLoader)
    {
        LL_WARNS() << "Incompleted model load operation pending." << LL_ENDL;
        return;
    }

    mLODFile[lod] = filename;
    // <FS:Beq> Improved LOD generation
    if (lod == LLModel::LOD_HIGH)
    {
        clearGLODGroup();
    }
    // </FS:Beq>
    std::map<std::string, std::string> joint_alias_map;
    getJointAliases(joint_alias_map);

<<<<<<< HEAD
    // three possible file extensions, .dae .gltf .glb
    // check for .dae and if not then assume one of the .gl??
    if (std::string::npos != filename.rfind(".dae"))
    {
        // <FS> allow LOD suffix configuration
        std::array<std::string, LLModel::NUM_LODS> lod_suffix;
        for (int i = 0; i < LLModel::NUM_LODS; i++)
        {
            lod_suffix[i] = gSavedSettings.getString(sSuffixVarNames[i]);
        }
        // </FS>
=======
    std::array<std::string, LLModel::NUM_LODS> lod_suffix;
	for(int i=0; i < LLModel::NUM_LODS; i++)
	{
		lod_suffix[i] = gSavedSettings.getString(sSuffixVarNames[i]);
	}
>>>>>>> 409befbd

        mModelLoader = new LLDAELoader(
            filename,
            lod,
            &LLModelPreview::loadedCallback,
            &LLModelPreview::lookupJointByName,
            &LLModelPreview::loadTextures,
            &LLModelPreview::stateChangedCallback,
            this,
            mJointTransformMap,
            mJointsFromNode,
            joint_alias_map,
            LLSkinningUtil::getMaxJointCount(),
            gSavedSettings.getU32("ImporterModelLimit"),
            // <FS:Beq> allow LOD suffix configuration
            //gSavedSettings.getBOOL("ImporterPreprocessDAE"));
            gSavedSettings.getBOOL("ImporterPreprocessDAE"),
            lod_suffix);
    }
    else
    {
        mModelLoader = new LLGLTFLoader(
            filename,
            lod,
            &LLModelPreview::loadedCallback,
            &LLModelPreview::lookupJointByName,
            &LLModelPreview::loadTextures,
            &LLModelPreview::stateChangedCallback,
            this,
            mJointTransformMap,
            mJointsFromNode,
            joint_alias_map,
            LLSkinningUtil::getMaxJointCount(),
            gSavedSettings.getU32("ImporterModelLimit"));
    }

    if (force_disable_slm)
    {
        mModelLoader->mTrySLM = false;
    }
    else
    {
        // For MAINT-6647, we have set force_disable_slm to true,
        // which means this code path will never be taken. Trying to
        // re-use SLM files has never worked properly; in particular,
        // it tends to force the UI into strange checkbox options
        // which cannot be altered.

        //only try to load from slm if viewer is configured to do so and this is the 
        //initial model load (not an LoD or physics shape)
        mModelLoader->mTrySLM = gSavedSettings.getBOOL("MeshImportUseSLM") && mUploadData.empty();
    }
    mModelLoader->start();

    mFMP->childSetTextArg("status", "[STATUS]", mFMP->getString("status_reading_file"));

    setPreviewLOD(lod);

    if (getLoadState() >= LLModelLoader::ERROR_PARSING)
    {
        mFMP->childDisable("ok_btn");
        mFMP->childDisable("calculate_btn");
    }

    if (lod == mPreviewLOD)
    {
        mFMP->childSetValue("lod_file_" + lod_name[lod], mLODFile[lod]);
    }
    else if (lod == LLModel::LOD_PHYSICS)
    {
        mFMP->childSetValue("physics_file", mLODFile[lod]);
    }

    mFMP->openFloater();
}

void LLModelPreview::setPhysicsFromLOD(S32 lod)
{
    assert_main_thread();

    if (lod >= 0 && lod <= 3)
    {
        mPhysicsSearchLOD = lod;
        mModel[LLModel::LOD_PHYSICS] = mModel[lod];
        mScene[LLModel::LOD_PHYSICS] = mScene[lod];
        mLODFile[LLModel::LOD_PHYSICS].clear();
        mFMP->childSetValue("physics_file", mLODFile[LLModel::LOD_PHYSICS]);
        mVertexBuffer[LLModel::LOD_PHYSICS].clear();
        rebuildUploadData();
        refresh();
        updateStatusMessages();
    }
}
// <FS:Beq> FIRE-30963 - better physics defaults
void LLModelPreview::setPhysicsFromPreset(S32 preset)
{
    assert_main_thread();

    mPhysicsSearchLOD = -1;
    mLODFile[LLModel::LOD_PHYSICS].clear();
    mFMP->childSetValue("physics_file", mLODFile[LLModel::LOD_PHYSICS]);
    mVertexBuffer[LLModel::LOD_PHYSICS].clear();
    if(preset == 1)
    {
        mPhysicsSearchLOD = LLModel::LOD_PHYSICS;
        loadModel( gDirUtilp->getExpandedFilename(LL_PATH_FS_RESOURCES, "cube_phys.dae"), LLModel::LOD_PHYSICS);
    }
    else if(preset == 2)
    {
        mPhysicsSearchLOD = LLModel::LOD_PHYSICS;
        loadModel( gDirUtilp->getExpandedFilename(LL_PATH_FS_RESOURCES, "hex_phys.dae"), LLModel::LOD_PHYSICS);
    }
    else if(preset == 3)
    {
        auto ud_physics = gSavedSettings.getString("FSPhysicsPresetUser1");
        LL_INFOS() << "Loading User defined Physics Preset [" << ud_physics << "]" << LL_ENDL;
        if (ud_physics != "" && gDirUtilp->fileExists(ud_physics))
        {
            // loading physics from file
            mPhysicsSearchLOD = LLModel::LOD_PHYSICS;
            loadModel( gDirUtilp->getExpandedFilename(LL_PATH_NONE, gDirUtilp->getDirName(ud_physics), gDirUtilp->getBaseFileName(ud_physics, false)), LLModel::LOD_PHYSICS);
        }
    }
}
// </FS:Beq>
void LLModelPreview::clearIncompatible(S32 lod)
{
    //Don't discard models if specified model is the physic rep
    if (lod == LLModel::LOD_PHYSICS)
    {
        return;
    }

    // at this point we don't care about sub-models,
    // different amount of sub-models means face count mismatch, not incompatibility
    U32 lod_size = countRootModels(mModel[lod]);
    bool replaced_base_model = (lod == LLModel::LOD_HIGH);
    for (U32 i = 0; i <= LLModel::LOD_HIGH; i++)
    {
        // Clear out any entries that aren't compatible with this model
        if (i != lod)
        {
            if (countRootModels(mModel[i]) != lod_size)
            {
                mModel[i].clear();
                mScene[i].clear();
                mVertexBuffer[i].clear();

                if (i == LLModel::LOD_HIGH)
                {
                    mBaseModel = mModel[lod];
                    mBaseScene = mScene[lod];
                    mVertexBuffer[5].clear();
                    replaced_base_model = true;

                    clearGLODGroup(); // <FS:Beq/> Improved LOD generation
                }
            }
        }
    }

    if (replaced_base_model && !mGenLOD)
    {
        // In case base was replaced, we might need to restart generation

        // Check if already started
        bool subscribe_for_generation = mLodsQuery.empty();
        
        // Remove previously scheduled work
        mLodsQuery.clear();

        LLFloaterModelPreview* fmp = LLFloaterModelPreview::sInstance;
        if (!fmp) return;

        // Schedule new work
        for (S32 i = LLModel::LOD_HIGH; i >= 0; --i)
        {
            if (mModel[i].empty())
            {
                // Base model was replaced, regenerate this lod if applicable
                LLComboBox* lod_combo = mFMP->findChild<LLComboBox>("lod_source_" + lod_name[i]);
                if (!lod_combo) return;

                S32 lod_mode = lod_combo->getCurrentIndex();
                if (lod_mode != LOD_FROM_FILE)
                {
                    mLodsQuery.push_back(i);
                }
            }
        }

        // Subscribe if we have pending work and not subscribed yet
        if (!mLodsQuery.empty() && subscribe_for_generation)
        {
            doOnIdleRepeating(lodQueryCallback);
        }
    }
}

// <FS:Beq> Improved LOD generation
void LLModelPreview::clearGLODGroup()
{
    if (mGroup)
    {
        for (std::map<LLPointer<LLModel>, U32>::iterator iter = mObject.begin(); iter != mObject.end(); ++iter)
        {
            glodDeleteObject(iter->second);
            stop_gloderror();
        }
        mObject.clear();

        glodDeleteGroup(mGroup);
        stop_gloderror();
        mGroup = 0;
    }
}
// </FS:Beq>
void LLModelPreview::loadModelCallback(S32 loaded_lod)
{
    assert_main_thread();

    LLMutexLock lock(this);
    if (!mModelLoader)
    {
        mLoading = false;
        return;
    }
    if (getLoadState() >= LLModelLoader::ERROR_PARSING)
    {
        mLoading = false;
        mModelLoader = NULL;
        mLodsWithParsingError.push_back(loaded_lod);
        return;
    }

    mLodsWithParsingError.erase(std::remove(mLodsWithParsingError.begin(), mLodsWithParsingError.end(), loaded_lod), mLodsWithParsingError.end());
    if (mLodsWithParsingError.empty())
    {
        mFMP->childEnable("calculate_btn");
    }

    // Copy determinations about rig so UI will reflect them
    //
    setRigValidForJointPositionUpload(mModelLoader->isRigValidForJointPositionUpload());
    setLegacyRigFlags(mModelLoader->getLegacyRigFlags());

    mModelLoader->loadTextures();

    if (loaded_lod == -1)
    { //populate all LoDs from model loader scene
        mBaseModel.clear();
        mBaseScene.clear();

        bool skin_weights = false;
        bool joint_overrides = false;
        bool lock_scale_if_joint_position = false;

        for (S32 lod = 0; lod < LLModel::NUM_LODS; ++lod)
        { //for each LoD

            //clear scene and model info
            mScene[lod].clear();
            mModel[lod].clear();
            mVertexBuffer[lod].clear();

            if (mModelLoader->mScene.begin()->second[0].mLOD[lod].notNull())
            { //if this LoD exists in the loaded scene

                //copy scene to current LoD
                mScene[lod] = mModelLoader->mScene;

                //touch up copied scene to look like current LoD
                for (LLModelLoader::scene::iterator iter = mScene[lod].begin(); iter != mScene[lod].end(); ++iter)
                {
                    LLModelLoader::model_instance_list& list = iter->second;

                    for (LLModelLoader::model_instance_list::iterator list_iter = list.begin(); list_iter != list.end(); ++list_iter)
                    {
                        //override displayed model with current LoD
                        list_iter->mModel = list_iter->mLOD[lod];

                        if (!list_iter->mModel)
                        {
                            continue;
                        }

                        //add current model to current LoD's model list (LLModel::mLocalID makes a good vector index)
                        S32 idx = list_iter->mModel->mLocalID;

                        if (mModel[lod].size() <= idx)
                        { //stretch model list to fit model at given index
                            mModel[lod].resize(idx + 1);
                        }

                        mModel[lod][idx] = list_iter->mModel;
                        if (!list_iter->mModel->mSkinWeights.empty())
                        {
                            skin_weights = true;

                            if (!list_iter->mModel->mSkinInfo.mAlternateBindMatrix.empty())
                            {
                                joint_overrides = true;
                            }
                            if (list_iter->mModel->mSkinInfo.mLockScaleIfJointPosition)
                            {
                                lock_scale_if_joint_position = true;
                            }
                        }
                    }
                }
            }
        }

        if (mFMP)
        {
            LLFloaterModelPreview* fmp = (LLFloaterModelPreview*)mFMP;

            if (skin_weights)
            { //enable uploading/previewing of skin weights if present in .slm file
                fmp->enableViewOption("show_skin_weight");
                mViewOption["show_skin_weight"] = true;
                fmp->childSetValue("upload_skin", true);
            }

            if (joint_overrides)
            {
                fmp->enableViewOption("show_joint_overrides");
                mViewOption["show_joint_overrides"] = true;
                fmp->childSetValue("show_joint_overrides", true); // <FS:Beq> make sure option appears checked, when value is being forced true
                fmp->enableViewOption("show_joint_positions");
                fmp->childSetValue("show_joint_positions", true); // <FS:Beq> make sure option appears checked, when value is being forced true
                mViewOption["show_joint_positions"] = true;
                fmp->childSetValue("upload_joints", true);
            }
            else
            {
                fmp->clearAvatarTab();
            }

            if (lock_scale_if_joint_position)
            {
                fmp->enableViewOption("lock_scale_if_joint_position");
                mViewOption["lock_scale_if_joint_position"] = true;
                fmp->childSetValue("lock_scale_if_joint_position", true);
            }
        }

        //copy high lod to base scene for LoD generation
        mBaseScene = mScene[LLModel::LOD_HIGH];
        mBaseModel = mModel[LLModel::LOD_HIGH];

        mDirty = true;
        resetPreviewTarget();
    }
    else
    { //only replace given LoD
        mModel[loaded_lod] = mModelLoader->mModelList;
        mScene[loaded_lod] = mModelLoader->mScene;
        mVertexBuffer[loaded_lod].clear();

        setPreviewLOD(loaded_lod);

        if (loaded_lod == LLModel::LOD_HIGH)
        { //save a copy of the highest LOD for automatic LOD manipulation
            if (mBaseModel.empty())
            { //first time we've loaded a model, auto-gen LoD
                mGenLOD = true;
            }

            mBaseModel = mModel[loaded_lod];
            clearGLODGroup(); // <FS:Beq/> Improved LOD generation

            mBaseScene = mScene[loaded_lod];
            mVertexBuffer[5].clear();
        }
        else
        {
            BOOL legacyMatching = gSavedSettings.getBOOL("ImporterLegacyMatching");
            if (!legacyMatching)
            {
                if (!mBaseModel.empty())
                {
                    BOOL name_based = FALSE;
                    BOOL has_submodels = FALSE;
                    for (U32 idx = 0; idx < mBaseModel.size(); ++idx)
                    {
                        if (mBaseModel[idx]->mSubmodelID)
                        { // don't do index-based renaming when the base model has submodels
                            has_submodels = TRUE;
                            if (mImporterDebug)
                            {
                                std::ostringstream out;
                                out << "High LOD has submodels";
                                LL_INFOS() << out.str() << LL_ENDL;
                                LLFloaterModelPreview::addStringToLog(out, false);
                            }
                            break;
                        }
                    }

                    for (U32 idx = 0; idx < mModel[loaded_lod].size(); ++idx)
                    {
                        std::string loaded_name = stripSuffix(mModel[loaded_lod][idx]->mLabel);

                        LLModel* found_model = NULL;
                        LLMatrix4 transform;
                        FindModel(mBaseScene, loaded_name, found_model, transform);
                        if (found_model)
                        { // don't rename correctly named models (even if they are placed in a wrong order)
                            name_based = TRUE;
                        }

                        if (mModel[loaded_lod][idx]->mSubmodelID)
                        { // don't rename the models when loaded LOD model has submodels
                            has_submodels = TRUE;
                        }
                    }

                    if (mImporterDebug)
                    {
                        std::ostringstream out;
                        out << "Loaded LOD " << loaded_lod << ": correct names" << (name_based ? "" : "NOT ") << "found; submodels " << (has_submodels ? "" : "NOT ") << "found";
                        LL_INFOS() << out.str() << LL_ENDL;
                        LLFloaterModelPreview::addStringToLog(out, false);
                    }

                    if (!name_based && !has_submodels)
                    { // replace the name of the model loaded for any non-HIGH LOD to match the others (MAINT-5601)
                        // this actually works like "ImporterLegacyMatching" for this particular LOD
                        for (U32 idx = 0; idx < mModel[loaded_lod].size() && idx < mBaseModel.size(); ++idx)
                        {
                            std::string name = stripSuffix(mBaseModel[idx]->mLabel);
                            std::string loaded_name = stripSuffix(mModel[loaded_lod][idx]->mLabel);

                            if (loaded_name != name)
                            {
                                name += getLodSuffix(loaded_lod);

                                if (mImporterDebug)
                                {
                                    std::ostringstream out;
                                    out << "Loded model name " << mModel[loaded_lod][idx]->mLabel;
                                    out << " for LOD " << loaded_lod;
                                    out << " doesn't match the base model. Renaming to " << name;
                                    LL_WARNS() << out.str() << LL_ENDL;
                                    LLFloaterModelPreview::addStringToLog(out, false);
                                }

                                mModel[loaded_lod][idx]->mLabel = name;
                            }
                        }
                    }
                }
            }
        }

        clearIncompatible(loaded_lod);

        mDirty = true;

        if (loaded_lod == LLModel::LOD_HIGH)
        {
            resetPreviewTarget();
        }
    }

    mLoading = false;
    if (mFMP)
    {
        if (!mBaseModel.empty())
        {
            const std::string& model_name = mBaseModel[0]->getName();
            LLLineEditor* description_form = mFMP->getChild<LLLineEditor>("description_form");
            if (description_form->getText().empty())
            {
                description_form->setText(model_name);
            }
            // Add info to log that loading is complete (purpose: separator between loading and other logs)
            LLSD args;
            args["MODEL_NAME"] = model_name; // Teoretically shouldn't be empty, but might be better idea to add filename here
            LLFloaterModelPreview::addStringToLog("ModelLoaded", args, false, loaded_lod);
        }
    }
    refresh();

    mModelLoadedSignal();

    mModelLoader = NULL;
}

void LLModelPreview::resetPreviewTarget()
{
    if (mModelLoader)
    {
        mPreviewTarget = (mModelLoader->mExtents[0] + mModelLoader->mExtents[1]) * 0.5f;
        mPreviewScale = (mModelLoader->mExtents[1] - mModelLoader->mExtents[0]) * 0.5f;
    }

    setPreviewTarget(mPreviewScale.magVec()*10.f);
}

void LLModelPreview::generateNormals()
{
    assert_main_thread();

    S32 which_lod = mPreviewLOD;

    if (which_lod > 4 || which_lod < 0 ||
        mModel[which_lod].empty())
    {
        return;
    }

    F32 angle_cutoff = mFMP->childGetValue("crease_angle").asReal();

    mRequestedCreaseAngle[which_lod] = angle_cutoff;

    angle_cutoff *= DEG_TO_RAD;

    if (which_lod == 3 && !mBaseModel.empty())
    {
        if (mBaseModelFacesCopy.empty())
        {
            mBaseModelFacesCopy.reserve(mBaseModel.size());
            for (LLModelLoader::model_list::iterator it = mBaseModel.begin(), itE = mBaseModel.end(); it != itE; ++it)
            {
                v_LLVolumeFace_t faces;
                (*it)->copyFacesTo(faces);
                mBaseModelFacesCopy.push_back(faces);
            }
        }

        for (LLModelLoader::model_list::iterator it = mBaseModel.begin(), itE = mBaseModel.end(); it != itE; ++it)
        {
            (*it)->generateNormals(angle_cutoff);
        }

        mVertexBuffer[5].clear();
    }

    bool perform_copy = mModelFacesCopy[which_lod].empty();
    if (perform_copy) {
        mModelFacesCopy[which_lod].reserve(mModel[which_lod].size());
    }

    for (LLModelLoader::model_list::iterator it = mModel[which_lod].begin(), itE = mModel[which_lod].end(); it != itE; ++it)
    {
        if (perform_copy)
        {
            v_LLVolumeFace_t faces;
            (*it)->copyFacesTo(faces);
            mModelFacesCopy[which_lod].push_back(faces);
        }

        (*it)->generateNormals(angle_cutoff);
    }

    mVertexBuffer[which_lod].clear();
    refresh();
    updateStatusMessages();
}

void LLModelPreview::restoreNormals()
{
    S32 which_lod = mPreviewLOD;

    if (which_lod > 4 || which_lod < 0 ||
        mModel[which_lod].empty())
    {
        return;
    }

    if (!mBaseModelFacesCopy.empty())
    {
        llassert(mBaseModelFacesCopy.size() == mBaseModel.size());

        vv_LLVolumeFace_t::const_iterator itF = mBaseModelFacesCopy.begin();
        for (LLModelLoader::model_list::iterator it = mBaseModel.begin(), itE = mBaseModel.end(); it != itE; ++it, ++itF)
        {
            (*it)->copyFacesFrom((*itF));
        }

        mBaseModelFacesCopy.clear();
    }

    if (!mModelFacesCopy[which_lod].empty())
    {
        vv_LLVolumeFace_t::const_iterator itF = mModelFacesCopy[which_lod].begin();
        for (LLModelLoader::model_list::iterator it = mModel[which_lod].begin(), itE = mModel[which_lod].end(); it != itE; ++it, ++itF)
        {
            (*it)->copyFacesFrom((*itF));
        }

        mModelFacesCopy[which_lod].clear();
    }

    mVertexBuffer[which_lod].clear();
    refresh();
    updateStatusMessages();
}

// <FS:Beq> Improved LOD generation
// Restore the GLOD entry point. 
// There would appear to be quite a lot of commonality which would be well suited to refactoring but
// LL are still playing with Mesh Optimiser code.
void LLModelPreview::genGlodLODs(S32 which_lod, U32 decimation, bool enforce_tri_limit)
{
    // Allow LoD from -1 to LLModel::LOD_PHYSICS
    if (which_lod < -1 || which_lod > LLModel::NUM_LODS - 1)
    {
        std::ostringstream out;
        out << "Invalid level of detail: " << which_lod;
        LL_WARNS() << out.str() << LL_ENDL;
        LLFloaterModelPreview::addStringToLog(out, false);
        assert(which_lod >= -1 && which_lod < LLModel::NUM_LODS);
        return;
    }

    if (mBaseModel.empty())
    {
        return;
    }

    LLVertexBuffer::unbind();

    LLGLSLShader* shader = LLGLSLShader::sCurBoundShaderPtr;

    if (shader)
    {
        shader->unbind();
    }

    stop_gloderror();
    static U32 cur_name = 1;

    S32 limit = -1;

    U32 triangle_count = 0;

    U32 instanced_triangle_count = 0;

    //get the triangle count for the whole scene
    for (LLModelLoader::scene::iterator iter = mBaseScene.begin(), endIter = mBaseScene.end(); iter != endIter; ++iter)
    {
        for (LLModelLoader::model_instance_list::iterator instance = iter->second.begin(), end_instance = iter->second.end(); instance != end_instance; ++instance)
        {
            LLModel* mdl = instance->mModel;
            if (mdl)
            {
                instanced_triangle_count += mdl->getNumTriangles();
            }
        }
    }

    //get the triangle count for the non-instanced set of models
    for (U32 i = 0; i < mBaseModel.size(); ++i)
    {
        triangle_count += mBaseModel[i]->getNumTriangles();
    }

    //get ratio of uninstanced triangles to instanced triangles
    F32 triangle_ratio = (F32)triangle_count / (F32)instanced_triangle_count;

    U32 base_triangle_count = triangle_count;

    U32 type_mask = LLVertexBuffer::MAP_VERTEX | LLVertexBuffer::MAP_NORMAL | LLVertexBuffer::MAP_TEXCOORD0;

    U32 lod_mode = 0;

    F32 lod_error_threshold = 0;

    // The LoD should be in range from Lowest to High
    if (which_lod > -1 && which_lod < NUM_LOD)
    {
        LLCtrlSelectionInterface* iface = mFMP->childGetSelectionInterface("lod_mode_" + lod_name[which_lod]);
        if (iface)
        {
            lod_mode = iface->getFirstSelectedIndex();
        }

        lod_error_threshold = mFMP->childGetValue("lod_error_threshold_" + lod_name[which_lod]).asReal();
    }

    if (which_lod != -1)
    {
        mRequestedLoDMode[which_lod] = lod_mode;
    }

    if (lod_mode == 0)
    {
        lod_mode = GLOD_TRIANGLE_BUDGET;

        // The LoD should be in range from Lowest to High
        if (which_lod > -1 && which_lod < NUM_LOD)
        {
            limit = mFMP->childGetValue("lod_triangle_limit_" + lod_name[which_lod]).asInteger();
            //convert from "scene wide" to "non-instanced" triangle limit
            limit = (S32)((F32)limit*triangle_ratio);
        }
    }
    else
    {
        lod_mode = GLOD_ERROR_THRESHOLD;
    }

    bool object_dirty = false;

    if (mGroup == 0)
    {
        object_dirty = true;
        mGroup = cur_name++;
        glodNewGroup(mGroup);
    }

    if (object_dirty)
    {
        for (LLModelLoader::model_list::iterator iter = mBaseModel.begin(); iter != mBaseModel.end(); ++iter)
        { //build GLOD objects for each model in base model list
            LLModel* mdl = *iter;

            if (mObject[mdl] != 0)
            {
                glodDeleteObject(mObject[mdl]);
            }

            mObject[mdl] = cur_name++;

            glodNewObject(mObject[mdl], mGroup, GLOD_DISCRETE);
            stop_gloderror();

            if (iter == mBaseModel.begin() && !mdl->mSkinWeights.empty())
            { //regenerate vertex buffer for skinned models to prevent animation feedback during LOD generation
                mVertexBuffer[5].clear();
            }

            if (mVertexBuffer[5].empty())
            {
                genBuffers(5, false);
            }

            U32 tri_count = 0;
            for (U32 i = 0; i < mVertexBuffer[5][mdl].size(); ++i)
            {
                LLVertexBuffer* buff = mVertexBuffer[5][mdl][i];
                buff->setBuffer(type_mask & buff->getTypeMask());

                U32 num_indices = mVertexBuffer[5][mdl][i]->getNumIndices();
                if (num_indices > 2)
                {
                    // <FS:ND> Fix glod so it works when just using the opengl core profile
                    //glodInsertElements(mObject[mdl], i, GL_TRIANGLES, num_indices, GL_UNSIGNED_SHORT, (U8*)mVertexBuffer[5][mdl][i]->getIndicesPointer(), 0, 0.f);
                    LLStrider<LLVector3> vertex_strider;
                    LLStrider<LLVector3> normal_strider;
                    LLStrider<LLVector2> tc_strider;

                    LLStrider< U16 > index_strider;
                    buff->getIndexStrider( index_strider );

                    glodVBO vbo = {};

                    if( buff->hasDataType( LLVertexBuffer::TYPE_VERTEX ) )
                    {
                        buff->getVertexStrider( vertex_strider );
                        vbo.mV.p = vertex_strider.get();
                        vbo.mV.size = 3;
                        vbo.mV.stride = LLVertexBuffer::sTypeSize[ LLVertexBuffer::TYPE_VERTEX ];
                        vbo.mV.type = GL_FLOAT;
                    }
                    if( buff->hasDataType( LLVertexBuffer::TYPE_NORMAL ) )
                    {
                        buff->getNormalStrider( normal_strider );
                        vbo.mN.p = normal_strider.get();
                        vbo.mN.stride = LLVertexBuffer::sTypeSize[ LLVertexBuffer::TYPE_NORMAL ];
                        vbo.mN.type = GL_FLOAT;
                    }
                    if( buff->hasDataType( LLVertexBuffer::TYPE_TEXCOORD0 ) )
                    {
                        buff->getTexCoord0Strider( tc_strider );
                        vbo.mT.p = tc_strider.get();
                        vbo.mT.size = 2;
                        vbo.mT.stride = LLVertexBuffer::sTypeSize[ LLVertexBuffer::TYPE_TEXCOORD0 ];
                        vbo.mT.type = GL_FLOAT;
                    }

                    glodInsertElements( mObject[ mdl ], i, GL_TRIANGLES, num_indices, GL_UNSIGNED_SHORT, (U8*)index_strider.get(), 0, 0.f, &vbo );
                    // </FS:ND>
                }
                tri_count += num_indices / 3;
                stop_gloderror();
            }

            glodBuildObject(mObject[mdl]);
            stop_gloderror();
        }
    }


    S32 start = LLModel::LOD_HIGH;
    S32 end = 0;

    if (which_lod != -1)
    {
        start = end = which_lod;
    }

    mMaxTriangleLimit = base_triangle_count;

    for (S32 lod = start; lod >= end; --lod)
    {
        if (which_lod == -1)
        {
            if (lod < start)
            {
                triangle_count /= decimation;
            }
        }
        else
        {
            if (enforce_tri_limit)
            {
                triangle_count = limit;
            }
            else
            {
                for (S32 j = LLModel::LOD_HIGH; j>which_lod; --j)
                {
                    triangle_count /= decimation;
                }
            }
        }

        mModel[lod].clear();
        mModel[lod].resize(mBaseModel.size());
        mVertexBuffer[lod].clear();

        U32 actual_tris = 0;
        U32 actual_verts = 0;
        U32 submeshes = 0;

        mRequestedTriangleCount[lod] = (S32)((F32)triangle_count / triangle_ratio);
        mRequestedErrorThreshold[lod] = lod_error_threshold;

        glodGroupParameteri(mGroup, GLOD_ADAPT_MODE, lod_mode);
        stop_gloderror();

        glodGroupParameteri(mGroup, GLOD_ERROR_MODE, GLOD_OBJECT_SPACE_ERROR);
        stop_gloderror();

        glodGroupParameterf(mGroup, GLOD_OBJECT_SPACE_ERROR_THRESHOLD, lod_error_threshold);
        stop_gloderror();

        if (lod_mode != GLOD_TRIANGLE_BUDGET)
        {
            glodGroupParameteri(mGroup, GLOD_MAX_TRIANGLES, 0);
        }
        else
        {
            //SH-632: always add 1 to desired amount to avoid decimating below desired amount
            glodGroupParameteri(mGroup, GLOD_MAX_TRIANGLES, triangle_count + 1);
        }

        stop_gloderror();
        glodAdaptGroup(mGroup);
        stop_gloderror();

        for (U32 mdl_idx = 0; mdl_idx < mBaseModel.size(); ++mdl_idx)
        {
            LLModel* base = mBaseModel[mdl_idx];

            GLint patch_count = 0;
            glodGetObjectParameteriv(mObject[base], GLOD_NUM_PATCHES, &patch_count);
            stop_gloderror();

            LLVolumeParams volume_params;
            volume_params.setType(LL_PCODE_PROFILE_SQUARE, LL_PCODE_PATH_LINE);
            mModel[lod][mdl_idx] = new LLModel(volume_params, 0.f);

            std::string name = base->mLabel + getLodSuffix(lod);

            mModel[lod][mdl_idx]->mLabel = name;
            mModel[lod][mdl_idx]->mSubmodelID = base->mSubmodelID;

            GLint* sizes = new GLint[patch_count * 2];
            glodGetObjectParameteriv(mObject[base], GLOD_PATCH_SIZES, sizes);
            stop_gloderror();

            GLint* names = new GLint[patch_count];
            glodGetObjectParameteriv(mObject[base], GLOD_PATCH_NAMES, names);
            stop_gloderror();

            mModel[lod][mdl_idx]->setNumVolumeFaces(patch_count);

            LLModel* target_model = mModel[lod][mdl_idx];

            for (GLint i = 0; i < patch_count; ++i)
            {
                type_mask = mVertexBuffer[5][base][i]->getTypeMask();

                LLPointer<LLVertexBuffer> buff = new LLVertexBuffer(type_mask, 0);

                if (sizes[i * 2 + 1] > 0 && sizes[i * 2] > 0)
                {
                    if (!buff->allocateBuffer(sizes[i * 2 + 1], sizes[i * 2], true))
                    {
                        // Todo: find a way to stop preview in this case instead of crashing
                        LL_ERRS() << "Failed buffer allocation during preview LOD generation."
                            << " Vertices: " << sizes[i * 2 + 1]
                            << " Indices: " << sizes[i * 2] << LL_ENDL;
                    }
                    buff->setBuffer(type_mask);
                    // <FS:ND> Fix glod so it works when just using the opengl core profile
                    //glodFillElements(mObject[base], names[i], GL_UNSIGNED_SHORT, (U8*)buff->getIndicesPointer());
                    LLStrider<LLVector3> vertex_strider;
                    LLStrider<LLVector3> normal_strider;
                    LLStrider<LLVector2> tc_strider;

                    LLStrider< U16 > index_strider;
                    buff->getIndexStrider( index_strider );

                    glodVBO vbo = {};

                    if( buff->hasDataType( LLVertexBuffer::TYPE_VERTEX ) )
                    {
                        buff->getVertexStrider( vertex_strider );
                        vbo.mV.p = vertex_strider.get();
                        vbo.mV.size = 3;
                        vbo.mV.stride = LLVertexBuffer::sTypeSize[ LLVertexBuffer::TYPE_VERTEX ];
                        vbo.mV.type = GL_FLOAT;
                    }
                    if( buff->hasDataType( LLVertexBuffer::TYPE_NORMAL ) )
                    {
                        buff->getNormalStrider( normal_strider );
                        vbo.mN.p = normal_strider.get();
                        vbo.mN.stride = LLVertexBuffer::sTypeSize[ LLVertexBuffer::TYPE_NORMAL ];
                        vbo.mN.type = GL_FLOAT;
                    }
                    if( buff->hasDataType( LLVertexBuffer::TYPE_TEXCOORD0 ) )
                    {
                        buff->getTexCoord0Strider( tc_strider );
                        vbo.mT.p = tc_strider.get();
                        vbo.mT.size = 2;
                        vbo.mT.stride = LLVertexBuffer::sTypeSize[ LLVertexBuffer::TYPE_TEXCOORD0 ];
                        vbo.mT.type = GL_FLOAT;
                    }

                    glodFillElements( mObject[ base ], names[ i ], GL_UNSIGNED_SHORT, (U8*)index_strider.get(), &vbo );
                    // </FS:ND>
                    stop_gloderror();
                }
                else
                {
                    // This face was eliminated or we failed to allocate buffer,
                    // attempt to create a dummy triangle (one vertex, 3 indices, all 0)
                    buff->allocateBuffer(1, 3, true);
                    memset((U8*)buff->getMappedData(), 0, buff->getSize());
                    // <FS:ND> Fix when running with opengl core profile
                    //memset((U8*)buff->getIndicesPointer(), 0, buff->getIndicesSize());
                    LLStrider< U16 > index_strider;
                    buff->getIndexStrider( index_strider );

                    memset( (U8*)index_strider.get(), 0, buff->getIndicesSize() );
                    // </FS:ND>
                }

                buff->validateRange(0, buff->getNumVerts() - 1, buff->getNumIndices(), 0);

                LLStrider<LLVector3> pos;
                LLStrider<LLVector3> norm;
                LLStrider<LLVector2> tc;
                LLStrider<U16> index;

                buff->getVertexStrider(pos);
                if (type_mask & LLVertexBuffer::MAP_NORMAL)
                {
                    buff->getNormalStrider(norm);
                }
                if (type_mask & LLVertexBuffer::MAP_TEXCOORD0)
                {
                    buff->getTexCoord0Strider(tc);
                }

                buff->getIndexStrider(index);

                target_model->setVolumeFaceData(names[i], pos, norm, tc, index, buff->getNumVerts(), buff->getNumIndices());
                actual_tris += buff->getNumIndices() / 3;
                actual_verts += buff->getNumVerts();
                ++submeshes;

                if (!validate_face(target_model->getVolumeFace(names[i])))
                {
                    std::ostringstream out;
                    out << "Invalid face generated during LOD generation.";
                    LLFloaterModelPreview::addStringToLog(out,true);
                    LL_ERRS() << out.str() << LL_ENDL;
                }
            }

            //blind copy skin weights and just take closest skin weight to point on
            //decimated mesh for now (auto-generating LODs with skin weights is still a bit
            //of an open problem).
            target_model->mPosition = base->mPosition;
            target_model->mSkinWeights = base->mSkinWeights;
            target_model->mSkinInfo = base->mSkinInfo;
            //copy material list
            target_model->mMaterialList = base->mMaterialList;

            if (!validate_model(target_model))
            {
                LL_ERRS() << "Invalid model generated when creating LODs" << LL_ENDL;
            }

            delete[] sizes;
            delete[] names;
        }

        //rebuild scene based on mBaseScene
        mScene[lod].clear();
        mScene[lod] = mBaseScene;

        for (U32 i = 0; i < mBaseModel.size(); ++i)
        {
            LLModel* mdl = mBaseModel[i];
            LLModel* target = mModel[lod][i];
            if (target)
            {
                for (LLModelLoader::scene::iterator iter = mScene[lod].begin(); iter != mScene[lod].end(); ++iter)
                {
                    for (U32 j = 0; j < iter->second.size(); ++j)
                    {
                        if (iter->second[j].mModel == mdl)
                        {
                            iter->second[j].mModel = target;
                        }
                    }
                }
            }
        }
    }

    LLVertexBuffer::unbind();
    if (shader)
    {
        shader->bind();
    }
    refresh(); // <FS:ND/> refresh once to make sure render gets called with the updated vbos
}
// </FS:Beq>

// Runs per object, but likely it is a better way to run per model+submodels
// returns a ratio of base model indices to resulting indices
// returns -1 in case of failure
F32 LLModelPreview::genMeshOptimizerPerModel(LLModel *base_model, LLModel *target_model, F32 indices_decimator, F32 error_threshold, eSimplificationMode simplification_mode)
{
    // I. Weld faces together
    // Figure out buffer size
    S32 size_indices = 0;
    S32 size_vertices = 0;

    for (U32 face_idx = 0; face_idx < base_model->getNumVolumeFaces(); ++face_idx)
    {
        const LLVolumeFace &face = base_model->getVolumeFace(face_idx);
        size_indices += face.mNumIndices;
        size_vertices += face.mNumVertices;
    }

    if (size_indices < 3)
    {
        return -1;
    }

    // Allocate buffers, note that we are using U32 buffer instead of U16
    U32* combined_indices = (U32*)ll_aligned_malloc_32(size_indices * sizeof(U32));
    U32* output_indices = (U32*)ll_aligned_malloc_32(size_indices * sizeof(U32));

    // extra space for normals and text coords
    S32 tc_bytes_size = ((size_vertices * sizeof(LLVector2)) + 0xF) & ~0xF;
    LLVector4a* combined_positions = (LLVector4a*)ll_aligned_malloc<64>(sizeof(LLVector4a) * 2 * size_vertices + tc_bytes_size);
    LLVector4a* combined_normals = combined_positions + size_vertices;
    LLVector2* combined_tex_coords = (LLVector2*)(combined_normals + size_vertices);

    // copy indices and vertices into new buffers
    S32 combined_positions_shift = 0;
    S32 indices_idx_shift = 0;
    S32 combined_indices_shift = 0;
    for (U32 face_idx = 0; face_idx < base_model->getNumVolumeFaces(); ++face_idx)
    {
        const LLVolumeFace &face = base_model->getVolumeFace(face_idx);

        // Vertices
        S32 copy_bytes = face.mNumVertices * sizeof(LLVector4a);
        LLVector4a::memcpyNonAliased16((F32*)(combined_positions + combined_positions_shift), (F32*)face.mPositions, copy_bytes);

        // Normals
        LLVector4a::memcpyNonAliased16((F32*)(combined_normals + combined_positions_shift), (F32*)face.mNormals, copy_bytes);

        // Tex coords
        copy_bytes = face.mNumVertices * sizeof(LLVector2);
        memcpy((void*)(combined_tex_coords + combined_positions_shift), (void*)face.mTexCoords, copy_bytes);

        combined_positions_shift += face.mNumVertices;

        // Indices
        // Sadly can't do dumb memcpy for indices, need to adjust each value
        for (S32 i = 0; i < face.mNumIndices; ++i)
        {
            U16 idx = face.mIndices[i];

            combined_indices[combined_indices_shift] = idx + indices_idx_shift;
            combined_indices_shift++;
        }
        indices_idx_shift += face.mNumVertices;
    }

    // II. Generate a shadow buffer if nessesary.
    // Welds together vertices if possible

    U32* shadow_indices = NULL;
    // if MESH_OPTIMIZER_FULL, just leave as is, since generateShadowIndexBufferU32
    // won't do anything new, model was remaped on a per face basis.
    // Similar for MESH_OPTIMIZER_NO_TOPOLOGY, it's pointless
    // since 'simplifySloppy' ignores all topology, including normals and uvs.
    // Note: simplifySloppy can affect UVs significantly.
    if (simplification_mode == MESH_OPTIMIZER_NO_NORMALS)
    {
        // strip normals, reflections should restore relatively correctly
        shadow_indices = (U32*)ll_aligned_malloc_32(size_indices * sizeof(U32));
        LLMeshOptimizer::generateShadowIndexBufferU32(shadow_indices, combined_indices, size_indices, combined_positions, NULL, combined_tex_coords, size_vertices);
    }
    if (simplification_mode == MESH_OPTIMIZER_NO_UVS)
    {
        // strip uvs, can heavily affect textures
        shadow_indices = (U32*)ll_aligned_malloc_32(size_indices * sizeof(U32));
        LLMeshOptimizer::generateShadowIndexBufferU32(shadow_indices, combined_indices, size_indices, combined_positions, NULL, NULL, size_vertices);
    }

    U32* source_indices = NULL;
    if (shadow_indices)
    {
        source_indices = shadow_indices;
    }
    else
    {
        source_indices = combined_indices;
    }

    // III. Simplify
    S32 target_indices = 0;
    F32 result_error = 0; // how far from original the model is, 1 == 100%
    S32 size_new_indices = 0;

    if (indices_decimator > 0)
    {
        target_indices = llclamp(llfloor(size_indices / indices_decimator), 3, (S32)size_indices); // leave at least one triangle
    }
    else // indices_decimator can be zero for error_threshold based calculations
    {
        target_indices = 3;
    }

    size_new_indices = LLMeshOptimizer::simplifyU32(
        output_indices,
        source_indices,
        size_indices,
        combined_positions,
        size_vertices,
        LLVertexBuffer::sTypeSize[LLVertexBuffer::TYPE_VERTEX],
        target_indices,
        error_threshold,
        simplification_mode == MESH_OPTIMIZER_NO_TOPOLOGY,
        &result_error);

    if (result_error < 0)
    {
        // <FS:Beq> Log these properly
        // LL_WARNS() << "Negative result error from meshoptimizer for model " << target_model->mLabel
        //     << " target Indices: " << target_indices
        //     << " new Indices: " << size_new_indices
        //     << " original count: " << size_indices << LL_ENDL;
   		std::ostringstream out;
        out << "Negative result error from meshoptimizer for model " << target_model->mLabel
            << " target Indices: " << target_indices
            << " new Indices: " << size_new_indices
            << " original count: " << size_indices ;
		LL_WARNS() << out.str() << LL_ENDL;
		LLFloaterModelPreview::addStringToLog(out, true);
    }
    else 
    {
        if (mImporterDebug)
        {
            std::ostringstream out;
            out << "Good result error from meshoptimizer for model " << target_model->mLabel
                << " target Indices: " << target_indices
                << " new Indices: " << size_new_indices
                << " original count: " << size_indices << " (result error:" << result_error << ")";
		    LL_DEBUGS() << out.str() << LL_ENDL;
        	LLFloaterModelPreview::addStringToLog(out, true);
        }
        // </FS:Beq>
    }

    // free unused buffers
    ll_aligned_free_32(combined_indices);
    ll_aligned_free_32(shadow_indices);
    combined_indices = NULL;
    shadow_indices = NULL;

    if (size_new_indices < 3)
    {
        // Model should have at least one visible triangle
        ll_aligned_free<64>(combined_positions);
        ll_aligned_free_32(output_indices);

        return -1;
    }

    // IV. Repack back into individual faces

    LLVector4a* buffer_positions = (LLVector4a*)ll_aligned_malloc<64>(sizeof(LLVector4a) * 2 * size_vertices + tc_bytes_size);
    LLVector4a* buffer_normals = buffer_positions + size_vertices;
    LLVector2* buffer_tex_coords = (LLVector2*)(buffer_normals + size_vertices);
    S32 buffer_idx_size = (size_indices * sizeof(U16) + 0xF) & ~0xF;
    U16* buffer_indices = (U16*)ll_aligned_malloc_16(buffer_idx_size);
    S32* old_to_new_positions_map = new S32[size_vertices];

    S32 buf_positions_copied = 0;
    S32 buf_indices_copied = 0;
    indices_idx_shift = 0;
    S32 valid_faces = 0;

    // Crude method to copy indices back into face
    for (U32 face_idx = 0; face_idx < base_model->getNumVolumeFaces(); ++face_idx)
    {
        const LLVolumeFace &face = base_model->getVolumeFace(face_idx);

        // reset data for new run
        buf_positions_copied = 0;
        buf_indices_copied = 0;
        bool copy_triangle = false;
        S32 range = indices_idx_shift + face.mNumVertices;

        for (S32 i = 0; i < size_vertices; i++)
        {
            old_to_new_positions_map[i] = -1;
        }

        // Copy relevant indices and vertices
        for (S32 i = 0; i < size_new_indices; ++i)
        {
            U32 idx = output_indices[i];

            if ((i % 3) == 0)
            {
                copy_triangle = idx >= indices_idx_shift && idx < range;
            }

            if (copy_triangle)
            {
                if (old_to_new_positions_map[idx] == -1)
                {
                    // New position, need to copy it
                    // Validate size
                    if (buf_positions_copied >= U16_MAX)
                    {
                        // Normally this shouldn't happen since the whole point is to reduce amount of vertices
                        // but it might happen if user tries to run optimization with too large triangle or error value
                        // so fallback to 'per face' mode or verify requested limits and copy base model as is.
                        // <FS:Beq> Log this properly
                        // LL_WARNS() << "Over triangle limit. Failed to optimize in 'per object' mode, falling back to per face variant for"
                        //     << " model " << target_model->mLabel
                        //     << " target Indices: " << target_indices
                        //     << " new Indices: " << size_new_indices
                        //     << " original count: " << size_indices
                        //     << " error treshold: " << error_threshold
                        //     << LL_ENDL;
                        if (mImporterDebug)
                        {
                            std::ostringstream out;
                            out << "Over triangle limit. Failed to optimize in 'per object' mode, falling back to per face variant for"
                                << " model " << target_model->mLabel
                                << " target Indices: " << target_indices
                                << " new Indices: " << size_new_indices
                                << " original count: " << size_indices
                                << " error treshold: " << error_threshold;
                            LL_DEBUGS() << out.str() << LL_ENDL;
                            LLFloaterModelPreview::addStringToLog(out, true);
                        }
                        // U16 vertices overflow shouldn't happen, but just in case
                        size_new_indices = 0;
                        valid_faces = 0;
                        for (U32 face_idx = 0; face_idx < base_model->getNumVolumeFaces(); ++face_idx)
                        {
                            genMeshOptimizerPerFace(base_model, target_model, face_idx, indices_decimator, error_threshold, simplification_mode);
                            const LLVolumeFace &face = target_model->getVolumeFace(face_idx);
                            size_new_indices += face.mNumIndices;
                            if (face.mNumIndices >= 3)
                            {
                                valid_faces++;
                            }
                        }
                        if (valid_faces)
                        {
                            return (F32)size_indices / (F32)size_new_indices;
                        }
                        else
                        {
                            return -1;
                        }
                    }

                    // Copy vertice, normals, tcs
                    buffer_positions[buf_positions_copied] = combined_positions[idx];
                    buffer_normals[buf_positions_copied] = combined_normals[idx];
                    buffer_tex_coords[buf_positions_copied] = combined_tex_coords[idx];

                    old_to_new_positions_map[idx] = buf_positions_copied;

                    buffer_indices[buf_indices_copied] = (U16)buf_positions_copied;
                    buf_positions_copied++;
                }
                else
                {
                    // existing position
                    buffer_indices[buf_indices_copied] = (U16)old_to_new_positions_map[idx];
                }
                buf_indices_copied++;
            }
        }

        if (buf_positions_copied >= U16_MAX)
        {
            break;
        }

        LLVolumeFace &new_face = target_model->getVolumeFace(face_idx);
        //new_face = face; //temp

        if (buf_indices_copied < 3)
        {
            // face was optimized away
            new_face.resizeIndices(3);
            new_face.resizeVertices(1);
            memset(new_face.mIndices, 0, sizeof(U16) * 3);
            new_face.mPositions[0].clear(); // set first vertice to 0
            new_face.mNormals[0].clear();
            new_face.mTexCoords[0].setZero();
        }
        else
        {
            new_face.resizeIndices(buf_indices_copied);
            new_face.resizeVertices(buf_positions_copied);

            S32 idx_size = (buf_indices_copied * sizeof(U16) + 0xF) & ~0xF;
            LLVector4a::memcpyNonAliased16((F32*)new_face.mIndices, (F32*)buffer_indices, idx_size);

            LLVector4a::memcpyNonAliased16((F32*)new_face.mPositions, (F32*)buffer_positions, buf_positions_copied * sizeof(LLVector4a));
            LLVector4a::memcpyNonAliased16((F32*)new_face.mNormals, (F32*)buffer_normals, buf_positions_copied * sizeof(LLVector4a));

            U32 tex_size = (buf_positions_copied * sizeof(LLVector2) + 0xF)&~0xF;
            LLVector4a::memcpyNonAliased16((F32*)new_face.mTexCoords, (F32*)buffer_tex_coords, tex_size);

            valid_faces++;
        }

        indices_idx_shift += face.mNumVertices;
    }

    delete[]old_to_new_positions_map;
    ll_aligned_free<64>(combined_positions);
    ll_aligned_free<64>(buffer_positions);
    ll_aligned_free_32(output_indices);
    ll_aligned_free_16(buffer_indices);

    if (size_new_indices < 3 || valid_faces == 0)
    {
        // Model should have at least one visible triangle
        return -1;
    }

    return (F32)size_indices / (F32)size_new_indices;
}

F32 LLModelPreview::genMeshOptimizerPerFace(LLModel *base_model, LLModel *target_model, U32 face_idx, F32 indices_decimator, F32 error_threshold, eSimplificationMode simplification_mode)
{
    const LLVolumeFace &face = base_model->getVolumeFace(face_idx);
    S32 size_indices = face.mNumIndices;
    if (size_indices < 3)
    {
        return -1;
    }

    S32 size = (size_indices * sizeof(U16) + 0xF) & ~0xF;
    U16* output_indices = (U16*)ll_aligned_malloc_16(size);

    U16* shadow_indices = NULL;
    // if MESH_OPTIMIZER_FULL, just leave as is, since generateShadowIndexBufferU32
    // won't do anything new, model was remaped on a per face basis.
    // Similar for MESH_OPTIMIZER_NO_TOPOLOGY, it's pointless
    // since 'simplifySloppy' ignores all topology, including normals and uvs.
    if (simplification_mode == MESH_OPTIMIZER_NO_NORMALS)
    {
        U16* shadow_indices = (U16*)ll_aligned_malloc_16(size);
        LLMeshOptimizer::generateShadowIndexBufferU16(shadow_indices, face.mIndices, size_indices, face.mPositions, NULL, face.mTexCoords, face.mNumVertices);
    }
    if (simplification_mode == MESH_OPTIMIZER_NO_UVS)
    {
        U16* shadow_indices = (U16*)ll_aligned_malloc_16(size);
        LLMeshOptimizer::generateShadowIndexBufferU16(shadow_indices, face.mIndices, size_indices, face.mPositions, NULL, NULL, face.mNumVertices);
    }
    // Don't run ShadowIndexBuffer for MESH_OPTIMIZER_NO_TOPOLOGY, it's pointless

    U16* source_indices = NULL;
    if (shadow_indices)
    {
        source_indices = shadow_indices;
    }
    else
    {
        source_indices = face.mIndices;
    }

    S32 target_indices = 0;
    F32 result_error = 0; // how far from original the model is, 1 == 100%
    S32 size_new_indices = 0;

    if (indices_decimator > 0)
    {
        target_indices = llclamp(llfloor(size_indices / indices_decimator), 3, (S32)size_indices); // leave at least one triangle
    }
    else
    {
        target_indices = 3;
    }

    size_new_indices = LLMeshOptimizer::simplify(
        output_indices,
        source_indices,
        size_indices,
        face.mPositions,
        face.mNumVertices,
        LLVertexBuffer::sTypeSize[LLVertexBuffer::TYPE_VERTEX],
        target_indices,
        error_threshold,
        simplification_mode == MESH_OPTIMIZER_NO_TOPOLOGY,
        &result_error);

    if (result_error < 0)
    {
        // <FS:Beq> Log these properly
        // LL_WARNS() << "Negative result error from meshoptimizer for face " << face_idx
        //     << " of model " << target_model->mLabel
        //     << " target Indices: " << target_indices
        //     << " new Indices: " << size_new_indices
        //     << " original count: " << size_indices
        //     << " error treshold: " << error_threshold
        //     << LL_ENDL;
   		std::ostringstream out;
        out << "Negative result error from meshoptimizer for face " << face_idx
            << " of model " << target_model->mLabel
            << " target Indices: " << target_indices
            << " new Indices: " << size_new_indices
            << " original count: " << size_indices
            << " error treshold: " << error_threshold;
		LL_WARNS() << out.str() << LL_ENDL;
		LLFloaterModelPreview::addStringToLog(out, true);
    }
    else 
    {
        if (mImporterDebug)
        {
            std::ostringstream out;
            out << "Good result error from meshoptimizer for face " << face_idx
                << " of model " << target_model->mLabel
                << " target Indices: " << target_indices
                << " new Indices: " << size_new_indices
                << " original count: " << size_indices
                << " error treshold: " << error_threshold << " (result error:" << result_error << ")";
		    LL_DEBUGS("MeshUpload") << out.str() << LL_ENDL;
        	LLFloaterModelPreview::addStringToLog(out, true);
        }
        // </FS:Beq>
    }

    LLVolumeFace &new_face = target_model->getVolumeFace(face_idx);

    // Copy old values
    new_face = face;

    if (size_new_indices < 3)
    {
        if (simplification_mode != MESH_OPTIMIZER_NO_TOPOLOGY)
        {
            // meshopt_optimizeSloppy() can optimize triangles away even if target_indices is > 2,
            // but optimize() isn't supposed to
            // LL_INFOS() << "No indices generated by meshoptimizer for face " << face_idx
            //     << " of model " << target_model->mLabel
            //     << " target Indices: " << target_indices
            //     << " original count: " << size_indices
            //     << " error treshold: " << error_threshold
            //     << LL_ENDL;
            std::ostringstream out;
            out << "No indices generated by meshoptimizer for face " << face_idx
                << " of model " << target_model->mLabel
                << " target Indices: " << target_indices
                << " original count: " << size_indices
                << " error treshold: " << error_threshold;
            LL_INFOS("MeshUpload") << out.str() << LL_ENDL;
        	LLFloaterModelPreview::addStringToLog(out, true);
        }

        // Face got optimized away
        // Generate empty triangle
        new_face.resizeIndices(3);
        new_face.resizeVertices(1);
        memset(new_face.mIndices, 0, sizeof(U16) * 3);
        new_face.mPositions[0].clear(); // set first vertice to 0
        new_face.mNormals[0].clear();
        new_face.mTexCoords[0].setZero();
    }
    else
    {
        // Assign new values
        new_face.resizeIndices(size_new_indices); // will wipe out mIndices, so new_face can't substitute output
        S32 idx_size = (size_new_indices * sizeof(U16) + 0xF) & ~0xF;
        LLVector4a::memcpyNonAliased16((F32*)new_face.mIndices, (F32*)output_indices, idx_size);

        // Clear unused values
        new_face.optimize();
    }

    ll_aligned_free_16(output_indices);
    ll_aligned_free_16(shadow_indices);
     
    if (size_new_indices < 3)
    {
        // At least one triangle is needed
        return -1;
    }

    return (F32)size_indices / (F32)size_new_indices;
}

void LLModelPreview::genMeshOptimizerLODs(S32 which_lod, S32 meshopt_mode, U32 decimation, bool enforce_tri_limit)
{
    // <FS:Beq> Log things properly
    // LL_INFOS() << "Generating lod " << which_lod << " using meshoptimizer" << LL_ENDL;
    std::ostringstream out;
    out << "Generating lod " << which_lod << " using meshoptimizer";
    LL_INFOS("MeshUpload") << out.str() << LL_ENDL;
    LLFloaterModelPreview::addStringToLog(out, false);
    // Allow LoD from -1 to LLModel::LOD_PHYSICS
    if (which_lod < -1 || which_lod > LLModel::NUM_LODS - 1)
    {
        // std::ostringstream out; // <FS:Beq/> already instantiated
        out << "Invalid level of detail: " << which_lod;
        LL_WARNS() << out.str() << LL_ENDL;
        LLFloaterModelPreview::addStringToLog(out, true); // <FS:Beq/> if you don't flash the log tab on error when do you?
        assert(lod >= -1 && lod < LLModel::NUM_LODS);
        return;
    }

    if (mBaseModel.empty())
    {
        return;
    }

    //get the triangle count for all base models
    S32 base_triangle_count = 0;
    for (S32 i = 0; i < mBaseModel.size(); ++i)
    {
        base_triangle_count += mBaseModel[i]->getNumTriangles();
    }

    // Urgh...
    // TODO: add interface to mFMP to get error treshold or let mFMP write one into LLModelPreview
    // We should not be accesing views from other class!
    U32 lod_mode = LIMIT_TRIANGLES;
    F32 indices_decimator = 0;
    F32 triangle_limit = 0;
    F32 lod_error_threshold = 1; //100%

    // If requesting a single lod
    if (which_lod > -1 && which_lod < NUM_LOD)
    {
        LLCtrlSelectionInterface* iface = mFMP->childGetSelectionInterface("lod_mode_" + lod_name[which_lod]);
        if (iface)
        {
            lod_mode = iface->getFirstSelectedIndex();
        }

        if (lod_mode == LIMIT_TRIANGLES)
        {
            if (!enforce_tri_limit)
            {
                triangle_limit = base_triangle_count;
                // reset to default value for this lod
                F32 pw = pow((F32)decimation, (F32)(LLModel::LOD_HIGH - which_lod));

                triangle_limit /= pw; //indices_ratio can be 1/pw
            }
            else
            {

                // UI spacifies limit for all models of single lod
                triangle_limit = mFMP->childGetValue("lod_triangle_limit_" + lod_name[which_lod]).asInteger();

            }
            // meshoptimizer doesn't use triangle limit, it uses indices limit, so convert it to aproximate ratio
            // triangle_limit can be 0.
            indices_decimator = (F32)base_triangle_count / llmax(triangle_limit, 1.f);
        }
        else
        {
            // UI shows 0 to 100%, but meshoptimizer works with 0 to 1
            lod_error_threshold = mFMP->childGetValue("lod_error_threshold_" + lod_name[which_lod]).asReal() / 100.f;
        }
    }
    else
    {
        // we are genrating all lods and each lod will get own indices_decimator
        indices_decimator = 1;
        triangle_limit = base_triangle_count;
    }

    mMaxTriangleLimit = base_triangle_count;

    // Build models

    S32 start = LLModel::LOD_HIGH;
    S32 end = 0;

    if (which_lod != -1)
    {
        start = which_lod;
        end = which_lod;
    }

    for (S32 lod = start; lod >= end; --lod)
    {
        if (which_lod == -1)
        {
            // we are genrating all lods and each lod gets own indices_ratio
            if (lod < start)
            {
                indices_decimator *= decimation;
                triangle_limit /= decimation;
            }
        }

        mRequestedTriangleCount[lod] = triangle_limit;
        mRequestedErrorThreshold[lod] = lod_error_threshold * 100;
        mRequestedLoDMode[lod] = lod_mode;

        mModel[lod].clear();
        mModel[lod].resize(mBaseModel.size());
        mVertexBuffer[lod].clear();


        for (U32 mdl_idx = 0; mdl_idx < mBaseModel.size(); ++mdl_idx)
        {
            LLModel* base = mBaseModel[mdl_idx];

            LLVolumeParams volume_params;
            volume_params.setType(LL_PCODE_PROFILE_SQUARE, LL_PCODE_PATH_LINE);
            mModel[lod][mdl_idx] = new LLModel(volume_params, 0.f);

            // <FS:Beq> Support altenate LOD naming conventions
            // std::string name = base->mLabel + getLodSuffix(lod);
            std::string name = stripSuffix(base->mLabel);
            std::string suffix = getLodSuffix(lod);
            if (suffix.size() > 0)
            {
                name += suffix;
            }
            // </FS:Beq>

            mModel[lod][mdl_idx]->mLabel = name;
            mModel[lod][mdl_idx]->mSubmodelID = base->mSubmodelID;
            mModel[lod][mdl_idx]->setNumVolumeFaces(base->getNumVolumeFaces());

            LLModel* target_model = mModel[lod][mdl_idx];

            S32 model_meshopt_mode = meshopt_mode;

            // Ideally this should run not per model,
            // but combine all submodels with origin model as well
            if (model_meshopt_mode == MESH_OPTIMIZER_PRECISE)
            {
                // Run meshoptimizer for each face
                for (U32 face_idx = 0; face_idx < base->getNumVolumeFaces(); ++face_idx)
                {
                    F32 res = genMeshOptimizerPerFace(base, target_model, face_idx, indices_decimator, lod_error_threshold, MESH_OPTIMIZER_FULL);
                    if (res < 0)
                    {
                        // Mesh optimizer failed and returned an invalid model
                        const LLVolumeFace &face = base->getVolumeFace(face_idx);
                        LLVolumeFace &new_face = target_model->getVolumeFace(face_idx);
                        new_face = face;
                    }
                }
            }

            if (model_meshopt_mode == MESH_OPTIMIZER_SLOPPY)
            {
                // Run meshoptimizer for each face
                for (U32 face_idx = 0; face_idx < base->getNumVolumeFaces(); ++face_idx)
                {
                    if (genMeshOptimizerPerFace(base, target_model, face_idx, indices_decimator, lod_error_threshold, MESH_OPTIMIZER_NO_TOPOLOGY) < 0)
                    {
                        // Sloppy failed and returned an invalid model
                        genMeshOptimizerPerFace(base, target_model, face_idx, indices_decimator, lod_error_threshold, MESH_OPTIMIZER_FULL);
                    }
                }
            }

            if (model_meshopt_mode == MESH_OPTIMIZER_AUTO)
            {
                // Remove progressively more data if we can't reach the target.
                F32 allowed_ratio_drift = 1.8f;
                F32 precise_ratio = genMeshOptimizerPerModel(base, target_model, indices_decimator, lod_error_threshold, MESH_OPTIMIZER_FULL);

                if (precise_ratio < 0 || (precise_ratio * allowed_ratio_drift < indices_decimator))
                {
                    precise_ratio = genMeshOptimizerPerModel(base, target_model, indices_decimator, lod_error_threshold, MESH_OPTIMIZER_NO_NORMALS);
                }

                if (precise_ratio < 0 || (precise_ratio * allowed_ratio_drift < indices_decimator))
                {
                    precise_ratio = genMeshOptimizerPerModel(base, target_model, indices_decimator, lod_error_threshold, MESH_OPTIMIZER_NO_UVS);
                }
                
                if (precise_ratio < 0 || (precise_ratio * allowed_ratio_drift < indices_decimator))
                {
                    // Try sloppy variant if normal one failed to simplify model enough.
                    // Sloppy variant can fail entirely and has issues with precision,
                    // so code needs to do multiple attempts with different decimators.
                    // Todo: this is a bit of a mess, needs to be refined and improved

                    F32 last_working_decimator = 0.f;
                    F32 last_working_ratio = F32_MAX;

                    F32 sloppy_ratio = genMeshOptimizerPerModel(base, target_model, indices_decimator, lod_error_threshold, MESH_OPTIMIZER_NO_TOPOLOGY);

                    if (sloppy_ratio > 0)
                    {
                        // Would be better to do a copy of target_model here, but if
                        // we need to use sloppy decimation, model should be cheap
                        // and fast to generate and it won't affect end result
                        last_working_decimator = indices_decimator;
                        last_working_ratio = sloppy_ratio;
                    }

                    // Sloppy has a tendecy to error into lower side, so a request for 100
                    // triangles turns into ~70, so check for significant difference from target decimation
                    F32 sloppy_ratio_drift = 1.4f;
                    if (lod_mode == LIMIT_TRIANGLES
                        && (sloppy_ratio > indices_decimator * sloppy_ratio_drift || sloppy_ratio < 0))
                    {
                        // Apply a correction to compensate.

                        // (indices_decimator / res_ratio) by itself is likely to overshoot to a differend
                        // side due to overal lack of precision, and we don't need an ideal result, which
                        // likely does not exist, just a better one, so a partial correction is enough.
                        F32 sloppy_decimator = indices_decimator * (indices_decimator / sloppy_ratio + 1) / 2;
                        sloppy_ratio = genMeshOptimizerPerModel(base, target_model, sloppy_decimator, lod_error_threshold, MESH_OPTIMIZER_NO_TOPOLOGY);
                    }

                    if (last_working_decimator > 0 && sloppy_ratio < last_working_ratio)
                    {
                        // Compensation didn't work, return back to previous decimator
                        sloppy_ratio = genMeshOptimizerPerModel(base, target_model, indices_decimator, lod_error_threshold, MESH_OPTIMIZER_NO_TOPOLOGY);
                    }

                    if (sloppy_ratio < 0)
                    {
                        // Sloppy method didn't work, try with smaller decimation values
                        S32 size_vertices = 0;

                        for (U32 face_idx = 0; face_idx < base->getNumVolumeFaces(); ++face_idx)
                        {
                            const LLVolumeFace &face = base->getVolumeFace(face_idx);
                            size_vertices += face.mNumVertices;
                        }

                        // Complex models aren't supposed to get here, they are supposed
                        // to work on a first try of sloppy due to having more viggle room.
                        // If they didn't, something is likely wrong, no point locking the
                        // thread in a long calculation that will fail.
                        const U32 too_many_vertices = 27000;
                        if (size_vertices > too_many_vertices)
                        {
                            // <FS:Beq> log this properly. 
                            // LL_WARNS() << "Sloppy optimization method failed for a complex model " << target_model->getName() << LL_ENDL;
                            out << "Sloppy optimization method failed for a complex model " << target_model->getName();
                            LL_WARNS() << out.str() << LL_ENDL;
                            LLFloaterModelPreview::addStringToLog(out, true);
                            // </FS:Beq>
                        }
                        else
                        {
                            // Find a decimator that does work
                            F32 sloppy_decimation_step = sqrt((F32)decimation); // example: 27->15->9->5->3
                            F32 sloppy_decimator = indices_decimator / sloppy_decimation_step;

                            while (sloppy_ratio < 0
                                && sloppy_decimator > precise_ratio
                                && sloppy_decimator > 1)// precise_ratio isn't supposed to be below 1, but check just in case
                            {
                                sloppy_ratio = genMeshOptimizerPerModel(base, target_model, sloppy_decimator, lod_error_threshold, MESH_OPTIMIZER_NO_TOPOLOGY);
                                sloppy_decimator = sloppy_decimator / sloppy_decimation_step;
                            }
                        }
                    }

                    if (sloppy_ratio < 0 || sloppy_ratio < precise_ratio)
                    {
                        // Sloppy variant failed to generate triangles or is worse.
                        // Can happen with models that are too simple as is.

                        if (precise_ratio < 0)
                        {
                            // Precise method failed as well, just copy face over
                            target_model->copyVolumeFaces(base);
                            precise_ratio = 1.f;
                        }
                        else
                        {
                            // Fallback to normal method
                            precise_ratio = genMeshOptimizerPerModel(base, target_model, indices_decimator, lod_error_threshold, MESH_OPTIMIZER_FULL);
                        }
                        // <FS:Beq> Log stuff properly
                        // LL_INFOS() << "Model " << target_model->getName()
                        //     << " lod " << which_lod
                        //     << " resulting ratio " << precise_ratio
                        //     << " simplified using per model method." << LL_ENDL;
                        out << "Model " << target_model->getName()
                            << " lod " << which_lod
                            << " resulting ratio " << precise_ratio
                            << " simplified using per model method.";
                        LL_INFOS() << out.str() << LL_ENDL;
                        LLFloaterModelPreview::addStringToLog(out, false);
                    }
                    else
                    {
                        // <FS:Beq> Log stuff properly
                        // LL_INFOS() << "Model " << target_model->getName()
                        //     << " lod " << which_lod
                        //     << " resulting ratio " << sloppy_ratio
                        //     << " sloppily simplified using per model method." << LL_ENDL;
                        out << "Model " << target_model->getName()
                            << " lod " << which_lod
                            << " resulting ratio " << sloppy_ratio
                            << " sloppily simplified using per model method.";
                        LL_INFOS() << out.str() << LL_ENDL;
                        LLFloaterModelPreview::addStringToLog(out, false);
                    }
                }
                else
                {
                        // <FS:Beq> Log stuff properly
                        // LL_INFOS() << "Model " << target_model->getName()
                        //     << " lod " << which_lod
                        //     << " resulting ratio " << precise_ratio
                        //     << " simplified using per model method." << LL_ENDL;
                        out << "Bad MeshOptimisation result for Model " << target_model->getName()
                            << " lod " << which_lod
                            << " resulting ratio " << precise_ratio
                            << " simplified using per model method.";
                        LL_WARNS() << out.str() << LL_ENDL;
                        LLFloaterModelPreview::addStringToLog(out, true);
                }
            }

            //blind copy skin weights and just take closest skin weight to point on
            //decimated mesh for now (auto-generating LODs with skin weights is still a bit
            //of an open problem).
            target_model->mPosition = base->mPosition;
            target_model->mSkinWeights = base->mSkinWeights;
            target_model->mSkinInfo = base->mSkinInfo;

            //copy material list
            target_model->mMaterialList = base->mMaterialList;

            if (!validate_model(target_model))
            {
                LL_ERRS() << "Invalid model generated when creating LODs" << LL_ENDL;
            }
        }

        //rebuild scene based on mBaseScene
        mScene[lod].clear();
        mScene[lod] = mBaseScene;

        for (U32 i = 0; i < mBaseModel.size(); ++i)
        {
            LLModel* mdl = mBaseModel[i];
            LLModel* target = mModel[lod][i];
            if (target)
            {
                for (LLModelLoader::scene::iterator iter = mScene[lod].begin(); iter != mScene[lod].end(); ++iter)
                {
                    for (U32 j = 0; j < iter->second.size(); ++j)
                    {
                        if (iter->second[j].mModel == mdl)
                        {
                            iter->second[j].mModel = target;
                        }
                    }
                }
            }
        }
    }
}

void LLModelPreview::updateStatusMessages()
{
    // bit mask values for physics errors. used to prevent overwrite of single line status
    // TODO: use this to provied multiline status
    enum PhysicsError
    {
        NONE = 0,
        NOHAVOK = 1,
        DEGENERATE = 2,
        TOOMANYHULLS = 4,
// <FS:Beq> fIRE-31602 thin mesh physics warning
        // TOOMANYVERTSINHULL = 8
        TOOMANYVERTSINHULL = 8,
        TOOTHIN = 16
// </FS:Beq>
    };

    assert_main_thread();

    U32 has_physics_error{ PhysicsError::NONE }; // physics error bitmap
    //triangle/vertex/submesh count for each mesh asset for each lod
    std::vector<S32> tris[LLModel::NUM_LODS];
    std::vector<S32> verts[LLModel::NUM_LODS];
    std::vector<S32> submeshes[LLModel::NUM_LODS];

    //total triangle/vertex/submesh count for each lod
    S32 total_tris[LLModel::NUM_LODS];
    S32 total_verts[LLModel::NUM_LODS];
    S32 total_submeshes[LLModel::NUM_LODS];

    for (U32 i = 0; i < LLModel::NUM_LODS - 1; i++)
    {
        total_tris[i] = 0;
        total_verts[i] = 0;
        total_submeshes[i] = 0;
    }

    for (LLMeshUploadThread::instance_list::iterator iter = mUploadData.begin(); iter != mUploadData.end(); ++iter)
    {
        LLModelInstance& instance = *iter;

        LLModel* model_high_lod = instance.mLOD[LLModel::LOD_HIGH];
        if (!model_high_lod)
        {
            setLoadState(LLModelLoader::ERROR_HIGH_LOD_MODEL_MISSING); // <FS:Beq/> FIRE-30965 Cleanup braindead mesh parsing error handlers
            mFMP->childDisable("calculate_btn");
            continue;
        }

        for (U32 i = 0; i < LLModel::NUM_LODS - 1; i++)
        {
            LLModel* lod_model = instance.mLOD[i];
            if (!lod_model)
            {
                setLoadState(LLModelLoader::ERROR_LOD_MODEL_MISMATCH); // <FS:Beq/> FIRE-30965 Cleanup braindead mesh parsing error handlers
                mFMP->childDisable("calculate_btn");
            }
            else
            {
                //for each model in the lod
                S32 cur_tris = 0;
                S32 cur_verts = 0;
                S32 cur_submeshes = lod_model->getNumVolumeFaces();

                for (S32 j = 0; j < cur_submeshes; ++j)
                { //for each submesh (face), add triangles and vertices to current total
                    const LLVolumeFace& face = lod_model->getVolumeFace(j);
                    cur_tris += face.mNumIndices / 3;
                    cur_verts += face.mNumVertices;
                }

                std::string instance_name = instance.mLabel;

                if (mImporterDebug)
                {
                    // Useful for debugging generalized complaints below about total submeshes which don't have enough
                    // context to address exactly what needs to be fixed to move towards compliance with the rules.
                    //
                    std::ostringstream out;
                    out << "Instance " << lod_model->mLabel << " LOD " << i << " Verts: " << cur_verts;
                    LL_INFOS() << out.str() << LL_ENDL;
                    LLFloaterModelPreview::addStringToLog(out, false);

                    out.str("");
                    out << "Instance " << lod_model->mLabel << " LOD " << i << " Tris:  " << cur_tris;
                    LL_INFOS() << out.str() << LL_ENDL;
                    LLFloaterModelPreview::addStringToLog(out, false);

                    out.str("");
                    out << "Instance " << lod_model->mLabel << " LOD " << i << " Faces: " << cur_submeshes;
                    LL_INFOS() << out.str() << LL_ENDL;
                    LLFloaterModelPreview::addStringToLog(out, false);

                    out.str("");
                    LLModel::material_list::iterator mat_iter = lod_model->mMaterialList.begin();
                    while (mat_iter != lod_model->mMaterialList.end())
                    {
                        out << "Instance " << lod_model->mLabel << " LOD " << i << " Material " << *(mat_iter);
                        LL_INFOS() << out.str() << LL_ENDL;
                        LLFloaterModelPreview::addStringToLog(out, false);
                        out.str("");
                        mat_iter++;
                    }
                }

                //add this model to the lod total
                total_tris[i] += cur_tris;
                total_verts[i] += cur_verts;
                total_submeshes[i] += cur_submeshes;

                //store this model's counts to asset data
                tris[i].push_back(cur_tris);
                verts[i].push_back(cur_verts);
                submeshes[i].push_back(cur_submeshes);
            }
        }
    }

    if (mMaxTriangleLimit == 0)
    {
        mMaxTriangleLimit = total_tris[LLModel::LOD_HIGH];
    }

// <FS:Beq> fIRE-31602 thin mesh physics warning
    static const float CONVEXIFICATION_SIZE_MESH {0.5};
    auto smallest_axis = llmin(mPreviewScale.mV[0], mPreviewScale.mV[1]);
    smallest_axis = llmin(smallest_axis, mPreviewScale.mV[2]);
    smallest_axis *= 2.f;
    if (smallest_axis < CONVEXIFICATION_SIZE_MESH)
    {
        has_physics_error |= PhysicsError::TOOTHIN;
    }
// </FS:Beq<

    mHasDegenerate = false;
    {//check for degenerate triangles in physics mesh
        U32 lod = LLModel::LOD_PHYSICS;
        const LLVector4a scale(0.5f);
        for (U32 i = 0; i < mModel[lod].size() && !mHasDegenerate; ++i)
        { //for each model in the lod
            if (mModel[lod][i] && mModel[lod][i]->mPhysics.mHull.empty())
            { //no decomp exists
                S32 cur_submeshes = mModel[lod][i]->getNumVolumeFaces();
                for (S32 j = 0; j < cur_submeshes && !mHasDegenerate; ++j)
                { //for each submesh (face), add triangles and vertices to current total
                    LLVolumeFace& face = mModel[lod][i]->getVolumeFace(j);
                    for (S32 k = 0; (k < face.mNumIndices) && !mHasDegenerate;)
                    {
                        U16 index_a = face.mIndices[k + 0];
                        U16 index_b = face.mIndices[k + 1];
                        U16 index_c = face.mIndices[k + 2];

                        if (index_c == 0 && index_b == 0 && index_a == 0) // test in reverse as 3rd index is less likely to be 0 in a normal case
                        {
                            LL_DEBUGS("MeshValidation") << "Empty placeholder triangle (3 identical index 0 verts) ignored" << LL_ENDL;
                        }
                        else
                        {
                            LLVector4a v1; v1.setMul(face.mPositions[index_a], scale);
                            LLVector4a v2; v2.setMul(face.mPositions[index_b], scale);
                            LLVector4a v3; v3.setMul(face.mPositions[index_c], scale);
                            if (ll_is_degenerate(v1, v2, v3))
                            {
                                mHasDegenerate = true;
                            }
                        }
                        k += 3;
                    }
                }
            }
        }
    }

    // flag degenerates here rather than deferring to a MAV error later
    // <FS>
    //mFMP->childSetVisible("physics_status_message_text", mHasDegenerate); //display or clear
    //auto degenerateIcon = mFMP->getChild<LLIconCtrl>("physics_status_message_icon");
    //degenerateIcon->setVisible(mHasDegenerate);
    // </FS>
    if (mHasDegenerate)
    {
        has_physics_error |= PhysicsError::DEGENERATE;
        // <FS>
        //mFMP->childSetValue("physics_status_message_text", mFMP->getString("phys_status_degenerate_triangles"));
        //LLUIImagePtr img = LLUI::getUIImage("ModelImport_Status_Error");
        //degenerateIcon->setImage(img);
        // </FS>
    }

    mFMP->childSetTextArg("submeshes_info", "[SUBMESHES]", llformat("%d", total_submeshes[LLModel::LOD_HIGH]));

    std::string mesh_status_na = mFMP->getString("mesh_status_na");

    S32 upload_status[LLModel::LOD_HIGH + 1];

    mModelNoErrors = true;

    const U32 lod_high = LLModel::LOD_HIGH;
    U32 high_submodel_count = mModel[lod_high].size() - countRootModels(mModel[lod_high]);

    for (S32 lod = 0; lod <= lod_high; ++lod)
    {
        upload_status[lod] = 0;

        std::string message = "mesh_status_good";

        if (total_tris[lod] > 0)
        {
            mFMP->childSetValue(lod_triangles_name[lod], llformat("%d", total_tris[lod]));
            mFMP->childSetValue(lod_vertices_name[lod], llformat("%d", total_verts[lod]));
        }
        else
        {
            if (lod == lod_high)
            {
                upload_status[lod] = 2;
                message = "mesh_status_missing_lod";
            }
            else
            {
                for (S32 i = lod - 1; i >= 0; --i)
                {
                    if (total_tris[i] > 0)
                    {
                        upload_status[lod] = 2;
                        message = "mesh_status_missing_lod";
                    }
                }
            }

            mFMP->childSetValue(lod_triangles_name[lod], mesh_status_na);
            mFMP->childSetValue(lod_vertices_name[lod], mesh_status_na);
        }

        if (lod != lod_high)
        {
            if (total_submeshes[lod] && total_submeshes[lod] != total_submeshes[lod_high])
            { //number of submeshes is different
                message = "mesh_status_submesh_mismatch";
                upload_status[lod] = 2;
            }
            else if (mModel[lod].size() - countRootModels(mModel[lod]) != high_submodel_count)
            {//number of submodels is different, not all faces are matched correctly.
                message = "mesh_status_submesh_mismatch";
                upload_status[lod] = 2;
                // Note: Submodels in instance were loaded from higher LOD and as result face count
                // returns same value and total_submeshes[lod] is identical to high_lod one.
            }
            else if (!tris[lod].empty() && tris[lod].size() != tris[lod_high].size())
            { //number of meshes is different
                message = "mesh_status_mesh_mismatch";
                upload_status[lod] = 2;
            }
            else if (!verts[lod].empty())
            {
                S32 sum_verts_higher_lod = 0;
                S32 sum_verts_this_lod = 0;
                for (U32 i = 0; i < verts[lod].size(); ++i)
                {
                    sum_verts_higher_lod += ((i < verts[lod + 1].size()) ? verts[lod + 1][i] : 0);
                    sum_verts_this_lod += verts[lod][i];
                }

                if ((sum_verts_higher_lod > 0) &&
                    (sum_verts_this_lod > sum_verts_higher_lod))
                {
                    //too many vertices in this lod
                    message = "mesh_status_too_many_vertices";
                    upload_status[lod] = 1;
                }
            }
        }

        LLIconCtrl* icon = mFMP->getChild<LLIconCtrl>(lod_icon_name[lod]);
        LLUIImagePtr img = LLUI::getUIImage(lod_status_image[upload_status[lod]]);
        icon->setVisible(true);
        icon->setImage(img);

        if (upload_status[lod] >= 2)
        {
            mModelNoErrors = false;
        }

        if (lod == mPreviewLOD)
        {
            mFMP->childSetValue("lod_status_message_text", mFMP->getString(message));
            icon = mFMP->getChild<LLIconCtrl>("lod_status_message_icon");
            icon->setImage(img);
        }

        updateLodControls(lod);
    }


    //warn if hulls have more than 256 points in them
    BOOL physExceededVertexLimit = FALSE;
    for (U32 i = 0; mModelNoErrors && (i < mModel[LLModel::LOD_PHYSICS].size()); ++i)
    {
        LLModel* mdl = mModel[LLModel::LOD_PHYSICS][i];

        if (mdl)
        {
            // <FS:Beq> Better error handling
            auto num_hulls = mdl->mPhysics.mHull.size();
            for (U32 j = 0; j < num_hulls; ++j)
            {
            // </FS:Beq>
                if (mdl->mPhysics.mHull[j].size() > 256)
                {
                    physExceededVertexLimit = TRUE;
                    // <FS:Beq> add new friendlier logging to mesh uploader
                    // LL_INFOS() << "Physical model " << mdl->mLabel << " exceeds vertex per hull limitations." << LL_ENDL;
                    std::ostringstream out;
                    out << "Physical model " << mdl->mLabel << " exceeds vertex per hull limitations.";
                    LL_INFOS() << out.str() << LL_ENDL;
                    LLFloaterModelPreview::addStringToLog(out, true);
                    out.str("");
                    // </FS:Beq>                     
                    break;
                }
            }
            // <FS:Beq> Better error handling
            if (num_hulls > 256) // decomp cannot have more than 256 hulls (http://wiki.secondlife.com/wiki/Mesh/Mesh_physics)
            {
                // <FS:Beq> improve uploader error reporting
                // LL_INFOS() << "Physical model " << mdl->mLabel << " exceeds 256 hull limitation." << LL_ENDL;
                std::ostringstream out;
                out << "Physical model " << mdl->mLabel << " exceeds 256 hull limitation.";
                LL_INFOS() << out.str() << LL_ENDL;
                LLFloaterModelPreview::addStringToLog(out, true);
                out.str("");
                // </FS:Beq>
                has_physics_error |= PhysicsError::TOOMANYHULLS;
            }
            // </FS:Beq>
        }
    }

    if (physExceededVertexLimit)
    {
        has_physics_error |= PhysicsError::TOOMANYVERTSINHULL;
    }

// <FS:Beq> standardise error handling
    //if (!(has_physics_error & PhysicsError::DEGENERATE)){ // only update this field (incluides clearing it) if it is not already in use.
    //    mFMP->childSetVisible("physics_status_message_text", physExceededVertexLimit);
    //    LLIconCtrl* physStatusIcon = mFMP->getChild<LLIconCtrl>("physics_status_message_icon");
    //    physStatusIcon->setVisible(physExceededVertexLimit);
    //    if (physExceededVertexLimit)
    //    {
    //        mFMP->childSetValue("physics_status_message_text", mFMP->getString("phys_status_vertex_limit_exceeded"));
    //        LLUIImagePtr img = LLUI::getUIImage("ModelImport_Status_Warning");
    //        physStatusIcon->setImage(img);
    //    }
    //}
#ifndef HAVOK_TPV
    has_physics_error |= PhysicsError::NOHAVOK;
#endif 

    auto physStatusIcon = mFMP->getChild<LLIconCtrl>("physics_status_message_icon");

    if (has_physics_error != PhysicsError::NONE)
    {
        mFMP->childSetVisible("physics_status_message_text", true); //display or clear
        physStatusIcon->setVisible(true);
        // The order here is important. 
        if (has_physics_error & PhysicsError::TOOMANYHULLS)
        {
            mFMP->childSetValue("physics_status_message_text", mFMP->getString("phys_status_hull_limit_exceeded"));
            LLUIImagePtr img = LLUI::getUIImage("ModelImport_Status_Error");
            physStatusIcon->setImage(img);
        }
        else if (has_physics_error & PhysicsError::TOOMANYVERTSINHULL)
        {
            mFMP->childSetValue("physics_status_message_text", mFMP->getString("phys_status_vertex_limit_exceeded"));
            LLUIImagePtr img = LLUI::getUIImage("ModelImport_Status_Error");
            physStatusIcon->setImage(img);
        }
        else if (has_physics_error & PhysicsError::DEGENERATE)
        {
            mFMP->childSetValue("physics_status_message_text", mFMP->getString("phys_status_degenerate_triangles"));
            LLUIImagePtr img = LLUI::getUIImage("ModelImport_Status_Error");
            physStatusIcon->setImage(img);
        }
// <FS:Beq> fIRE-31602 thin mesh physics warning
        else if (has_physics_error & PhysicsError::TOOTHIN)
        {
            mFMP->childSetValue("physics_status_message_text", mFMP->getString("phys_status_too_thin"));
            LLUIImagePtr img = LLUI::getUIImage("ModelImport_Status_Warning");
            physStatusIcon->setImage(img);
        }
// </FS:Beq>
        else if (has_physics_error & PhysicsError::NOHAVOK)
        {
            mFMP->childSetValue("physics_status_message_text", mFMP->getString("phys_status_no_havok"));
            LLUIImagePtr img = LLUI::getUIImage("ModelImport_Status_Warning");
            physStatusIcon->setImage(img);
        }
        else
        {
            // This should not happen
            mFMP->childSetValue("physics_status_message_text", mFMP->getString("phys_status_unknown_error"));
            LLUIImagePtr img = LLUI::getUIImage("ModelImport_Status_Warning");
            physStatusIcon->setImage(img);
        }
    }
    else
    {
        mFMP->childSetVisible("physics_status_message_text", false); //display or clear
        physStatusIcon->setVisible(false);
    }
// </FS:Beq>

    if (getLoadState() >= LLModelLoader::ERROR_PARSING)
    {
        mModelNoErrors = false;
        // <FS:Beq> improve uploader error reporting
        // LL_INFOS() << "Loader returned errors, model can't be uploaded" << LL_ENDL;
        std::ostringstream out;
        out << "Loader returned errors, model can't be uploaded";
        LL_INFOS() << out.str() << LL_ENDL;
        LLFloaterModelPreview::addStringToLog(out, true);
        out.str("");
        // </FS:Beq>
    }

    bool uploadingSkin = mFMP->childGetValue("upload_skin").asBoolean();
    bool uploadingJointPositions = mFMP->childGetValue("upload_joints").asBoolean();

    if (uploadingSkin)
    {
        if (uploadingJointPositions && !isRigValidForJointPositionUpload())
        {
            mModelNoErrors = false;
            // <FS:Beq> improve uploader error reporting
            // LL_INFOS() << "Invalid rig, there might be issues with uploading Joint positions" << LL_ENDL;
            std::ostringstream out;
            out << "Invalid rig, there might be issues with uploading Joint positions";
            LL_INFOS() << out.str() << LL_ENDL;
            LLFloaterModelPreview::addStringToLog(out, true);
            out.str("");
            // </FS:Beq>
        }
    }

    if (mModelNoErrors && mModelLoader)
    {
        if (!mModelLoader->areTexturesReady() && mFMP->childGetValue("upload_textures").asBoolean())
        {
            // Some textures are still loading, prevent upload until they are done
            mModelNoErrors = false;
        }
    }

    // <FS:Beq> Improve the error checking the TO DO here is no longer applicable but not an FS comment so edited to stop it being picked up
    //if (!mModelNoErrors || mHasDegenerate)
    if (!gSavedSettings.getBOOL("FSIgnoreClientsideMeshValidation") && (!mModelNoErrors || (has_physics_error > PhysicsError::NOHAVOK))) // block for all cases of phsyics error except NOHAVOK
    // </FS:Beq>
    {
        mFMP->childDisable("ok_btn");
        mFMP->childDisable("calculate_btn");
    }
    else
    {
        mFMP->childEnable("ok_btn");
        mFMP->childEnable("calculate_btn");
    }

    if (mModelNoErrors && mLodsWithParsingError.empty())
    {
        mFMP->childEnable("calculate_btn");
    }
    else
    {
        mFMP->childDisable("calculate_btn");
    }

    //add up physics triangles etc
    S32 phys_tris = 0;
    S32 phys_hulls = 0;
    S32 phys_points = 0;

    //get the triangle count for the whole scene
    for (LLModelLoader::scene::iterator iter = mScene[LLModel::LOD_PHYSICS].begin(), endIter = mScene[LLModel::LOD_PHYSICS].end(); iter != endIter; ++iter)
    {
        for (LLModelLoader::model_instance_list::iterator instance = iter->second.begin(), end_instance = iter->second.end(); instance != end_instance; ++instance)
        {
            LLModel* model = instance->mModel;
            if (model)
            {
                S32 cur_submeshes = model->getNumVolumeFaces();

                LLModel::convex_hull_decomposition& decomp = model->mPhysics.mHull;

                if (!decomp.empty())
                {
                    phys_hulls += decomp.size();
                    for (U32 i = 0; i < decomp.size(); ++i)
                    {
                        phys_points += decomp[i].size();
                    }
                }
                else
                { //choose physics shape OR decomposition, can't use both
                    for (S32 j = 0; j < cur_submeshes; ++j)
                    { //for each submesh (face), add triangles and vertices to current total
                        const LLVolumeFace& face = model->getVolumeFace(j);
                        phys_tris += face.mNumIndices / 3;
                    }
                }
            }
        }
    }

    if (phys_tris > 0)
    {
        mFMP->childSetTextArg("physics_triangles", "[TRIANGLES]", llformat("%d", phys_tris));
    }
    else
    {
        mFMP->childSetTextArg("physics_triangles", "[TRIANGLES]", mesh_status_na);
    }

    if (phys_hulls > 0)
    {
        mFMP->childSetTextArg("physics_hulls", "[HULLS]", llformat("%d", phys_hulls));
        mFMP->childSetTextArg("physics_points", "[POINTS]", llformat("%d", phys_points));
    }
    else
    {
        mFMP->childSetTextArg("physics_hulls", "[HULLS]", mesh_status_na);
        mFMP->childSetTextArg("physics_points", "[POINTS]", mesh_status_na);
    }

    LLFloaterModelPreview* fmp = LLFloaterModelPreview::sInstance;
    if (fmp)
    {
        if (phys_tris > 0 || phys_hulls > 0)
        {
            if (!fmp->isViewOptionEnabled("show_physics"))
            {
                fmp->enableViewOption("show_physics");
                mViewOption["show_physics"] = true;
                fmp->childSetValue("show_physics", true);
            }
        // <FS:Beq> handle hiding of hull only explode slider
        //}
        //else
        //{
        //    fmp->disableViewOption("show_physics");
        //    mViewOption["show_physics"] = false;
        //    fmp->childSetValue("show_physics", false);
        //}
            
            // mViewOption["show_physics"] = true; // <FS:Beq/> merge LL uploader changes
            if (phys_hulls > 0)
            {
                fmp->enableViewOption("physics_explode");
                fmp->enableViewOption("exploder_label");
                fmp->childSetVisible("physics_explode", true);
                fmp->childSetVisible("exploder_label", true);
            }
            else
            {
                fmp->disableViewOption("physics_explode");
                fmp->disableViewOption("exploder_label");
                fmp->childSetVisible("physics_explode", false);
                fmp->childSetVisible("exploder_label", false);
            }
        }
        else
        {
            fmp->disableViewOption("show_physics");
            fmp->childSetVisible("physics_explode", false);
            fmp->disableViewOption("physics_explode");
            fmp->childSetVisible("exploder_label", false);
            fmp->disableViewOption("exploder_label");
            mViewOption["show_physics"] = false;
            fmp->childSetValue("show_physics", false);

        }
        // </FS:Beq>

        //bool use_hull = fmp->childGetValue("physics_use_hull").asBoolean();

        //fmp->childSetEnabled("physics_optimize", !use_hull);

        bool enable = (phys_tris > 0 || phys_hulls > 0) && fmp->mCurRequest.empty();
        //enable = enable && !use_hull && fmp->childGetValue("physics_optimize").asBoolean();

        //enable/disable "analysis" UI
        LLPanel* panel = fmp->getChild<LLPanel>("physics analysis");
        LLView* child = panel->getFirstChild();
        while (child)
        {
            child->setEnabled(enable);
            child = panel->findNextSibling(child);
        }

        enable = phys_hulls > 0 && fmp->mCurRequest.empty();
        //enable/disable "simplification" UI
        panel = fmp->getChild<LLPanel>("physics simplification");
        child = panel->getFirstChild();
        while (child)
        {
            child->setEnabled(enable);
            child = panel->findNextSibling(child);
        }

        if (fmp->mCurRequest.empty())
        {
            fmp->childSetVisible("Simplify", true);
            fmp->childSetVisible("simplify_cancel", false);
            fmp->childSetVisible("Decompose", true);
            fmp->childSetVisible("decompose_cancel", false);

            if (phys_hulls > 0)
            {
                fmp->childEnable("Simplify");
            }

            if (phys_tris || phys_hulls > 0)
            {
                fmp->childEnable("Decompose");
            }
        }
        else
        {
            fmp->childEnable("simplify_cancel");
            fmp->childEnable("decompose_cancel");
        }
        // <FS:Beq> move the closing bracket for the if(fmp) to prevent possible crash 
        //    }


        LLCtrlSelectionInterface* iface = fmp->childGetSelectionInterface("physics_lod_combo");
        S32 which_mode = 0;
        S32 file_mode = 1;
        if (iface)
        {
            which_mode = iface->getFirstSelectedIndex();
            file_mode = iface->getItemCount() - 1;
        }

        if (which_mode == file_mode)
        {
            mFMP->childEnable("physics_file");
            mFMP->childEnable("physics_browse");
        }
        else
        {
            mFMP->childDisable("physics_file");
            mFMP->childDisable("physics_browse");
        }
    }
    // </FS:Beq>

    LLSpinCtrl* crease = mFMP->getChild<LLSpinCtrl>("crease_angle");

    if (mRequestedCreaseAngle[mPreviewLOD] == -1.f)
    {
        mFMP->childSetColor("crease_label", LLColor4::grey);
        crease->forceSetValue(75.f);
    }
    else
    {
        mFMP->childSetColor("crease_label", LLColor4::white);
        crease->forceSetValue(mRequestedCreaseAngle[mPreviewLOD]);
    }

    mModelUpdatedSignal(true);

}

void LLModelPreview::updateLodControls(S32 lod)
{
    if (lod < LLModel::LOD_IMPOSTOR || lod > LLModel::LOD_HIGH)
    {
        std::ostringstream out;
        out << "Invalid level of detail: " << lod;
        LL_WARNS() << out.str() << LL_ENDL;
        LLFloaterModelPreview::addStringToLog(out, false);
        assert(lod >= LLModel::LOD_IMPOSTOR && lod <= LLModel::LOD_HIGH);
        return;
    }

    const char* lod_controls[] =
    {
        "lod_mode_",
        "lod_triangle_limit_",
        "lod_error_threshold_"
    };
    const U32 num_lod_controls = sizeof(lod_controls) / sizeof(char*);

    const char* file_controls[] =
    {
        "lod_browse_",
        "lod_file_",
    };
    const U32 num_file_controls = sizeof(file_controls) / sizeof(char*);

    LLFloaterModelPreview* fmp = LLFloaterModelPreview::sInstance;
    if (!fmp) return;

    LLComboBox* lod_combo = mFMP->findChild<LLComboBox>("lod_source_" + lod_name[lod]);
    if (!lod_combo) return;

    S32 lod_mode = lod_combo->getCurrentIndex();
    if (lod_mode == LOD_FROM_FILE) // LoD from file
    {
        fmp->mLODMode[lod] = LOD_FROM_FILE;
        for (U32 i = 0; i < num_file_controls; ++i)
        {
            mFMP->childSetVisible(file_controls[i] + lod_name[lod], true);
        }

        for (U32 i = 0; i < num_lod_controls; ++i)
        {
            mFMP->childSetVisible(lod_controls[i] + lod_name[lod], false);
        }
    }
    else if (lod_mode == USE_LOD_ABOVE) // use LoD above
    {
        fmp->mLODMode[lod] = USE_LOD_ABOVE;
        for (U32 i = 0; i < num_file_controls; ++i)
        {
            mFMP->childSetVisible(file_controls[i] + lod_name[lod], false);
        }

        for (U32 i = 0; i < num_lod_controls; ++i)
        {
            mFMP->childSetVisible(lod_controls[i] + lod_name[lod], false);
        }

        if (lod < LLModel::LOD_HIGH)
        {
            mModel[lod] = mModel[lod + 1];
            mScene[lod] = mScene[lod + 1];
            mVertexBuffer[lod].clear();

            // Also update lower LoD
            if (lod > LLModel::LOD_IMPOSTOR)
            {
                updateLodControls(lod - 1);
            }
        }
    }
    else // auto generate, the default case for all LoDs except High
    {
        fmp->mLODMode[lod] = MESH_OPTIMIZER_AUTO;

        //don't actually regenerate lod when refreshing UI
        mLODFrozen = true;

        for (U32 i = 0; i < num_file_controls; ++i)
        {
            mFMP->getChildView(file_controls[i] + lod_name[lod])->setVisible(false);
        }

        for (U32 i = 0; i < num_lod_controls; ++i)
        {
            mFMP->getChildView(lod_controls[i] + lod_name[lod])->setVisible(true);
        }


        LLSpinCtrl* threshold = mFMP->getChild<LLSpinCtrl>("lod_error_threshold_" + lod_name[lod]);
        LLSpinCtrl* limit = mFMP->getChild<LLSpinCtrl>("lod_triangle_limit_" + lod_name[lod]);

        limit->setMaxValue(mMaxTriangleLimit);
        limit->forceSetValue(mRequestedTriangleCount[lod]);

        threshold->forceSetValue(mRequestedErrorThreshold[lod]);

        mFMP->getChild<LLComboBox>("lod_mode_" + lod_name[lod])->selectNthItem(mRequestedLoDMode[lod]);

        if (mRequestedLoDMode[lod] == 0)
        {
            limit->setVisible(true);
            threshold->setVisible(false);

            limit->setMaxValue(mMaxTriangleLimit);
            limit->setIncrement(llmax((U32)1, mMaxTriangleLimit / 32));
        }
        else
        {
            limit->setVisible(false);
            threshold->setVisible(true);
        }

        mLODFrozen = false;
    }
}

void LLModelPreview::setPreviewTarget(F32 distance)
{
    mCameraDistance = distance;
    mCameraZoom = 1.f;
    mCameraPitch = 0.f;
    mCameraYaw = 0.f;
    mCameraOffset.clearVec();
}

void LLModelPreview::clearBuffers()
{
    for (U32 i = 0; i < 6; i++)
    {
        mVertexBuffer[i].clear();
    }
}

void LLModelPreview::genBuffers(S32 lod, bool include_skin_weights)
{
    U32 tri_count = 0;
    U32 vertex_count = 0;
    U32 mesh_count = 0;


    LLModelLoader::model_list* model = NULL;

    if (lod < 0 || lod > 4)
    {
        model = &mBaseModel;
        lod = 5;
    }
    else
    {
        model = &(mModel[lod]);
    }

    if (!mVertexBuffer[lod].empty())
    {
        mVertexBuffer[lod].clear();
    }

    mVertexBuffer[lod].clear();

    LLModelLoader::model_list::iterator base_iter = mBaseModel.begin();

    for (LLModelLoader::model_list::iterator iter = model->begin(); iter != model->end(); ++iter)
    {
        LLModel* mdl = *iter;
        if (!mdl)
        {
            continue;
        }

        LLModel* base_mdl = *base_iter;
        base_iter++;

        S32 num_faces = mdl->getNumVolumeFaces();
        for (S32 i = 0; i < num_faces; ++i)
        {
            const LLVolumeFace &vf = mdl->getVolumeFace(i);
            U32 num_vertices = vf.mNumVertices;
            U32 num_indices = vf.mNumIndices;

            if (!num_vertices || !num_indices)
            {
                continue;
            }

            LLVertexBuffer* vb = NULL;

            bool skinned = include_skin_weights && !mdl->mSkinWeights.empty();

            U32 mask = LLVertexBuffer::MAP_VERTEX | LLVertexBuffer::MAP_NORMAL | LLVertexBuffer::MAP_TEXCOORD0;

            if (skinned)
            {
                mask |= LLVertexBuffer::MAP_WEIGHT4;
            }

            vb = new LLVertexBuffer(mask, 0);

            if (!vb->allocateBuffer(num_vertices, num_indices, TRUE))
            {
                // We are likely to crash due this failure, if this happens, find a way to gracefully stop preview
                std::ostringstream out;
                out << "Failed to allocate Vertex Buffer for model preview ";
                out << num_vertices << " vertices and ";
                out << num_indices << " indices";
                LL_WARNS() << out.str() << LL_ENDL;
                LLFloaterModelPreview::addStringToLog(out, true);
            }

            LLStrider<LLVector3> vertex_strider;
            LLStrider<LLVector3> normal_strider;
            LLStrider<LLVector2> tc_strider;
            LLStrider<U16> index_strider;
            // <FS:Ansariel> Vectorized Weight4Strider and ClothWeightStrider by Drake Arconis
            //LLStrider<LLVector4> weights_strider;
            LLStrider<LLVector4a> weights_strider;

            vb->getVertexStrider(vertex_strider);
            vb->getIndexStrider(index_strider);

            if (skinned)
            {
                vb->getWeight4Strider(weights_strider);
            }

            LLVector4a::memcpyNonAliased16((F32*)vertex_strider.get(), (F32*)vf.mPositions, num_vertices * 4 * sizeof(F32));

            if (vf.mTexCoords)
            {
                vb->getTexCoord0Strider(tc_strider);
                S32 tex_size = (num_vertices * 2 * sizeof(F32) + 0xF) & ~0xF;
                LLVector4a::memcpyNonAliased16((F32*)tc_strider.get(), (F32*)vf.mTexCoords, tex_size);
            }

            if (vf.mNormals)
            {
                vb->getNormalStrider(normal_strider);
                LLVector4a::memcpyNonAliased16((F32*)normal_strider.get(), (F32*)vf.mNormals, num_vertices * 4 * sizeof(F32));
            }

            if (skinned)
            {
                for (U32 i = 0; i < num_vertices; i++)
                {
                    //find closest weight to vf.mVertices[i].mPosition
                    LLVector3 pos(vf.mPositions[i].getF32ptr());

                    const LLModel::weight_list& weight_list = base_mdl->getJointInfluences(pos);
                    llassert(weight_list.size()>0 && weight_list.size() <= 4); // LLModel::loadModel() should guarantee this

                    LLVector4 w(0, 0, 0, 0);

                    for (U32 i = 0; i < weight_list.size(); ++i)
                    {
                        F32 wght = llclamp(weight_list[i].mWeight, 0.001f, 0.999f);
                        F32 joint = (F32)weight_list[i].mJointIdx;
                        w.mV[i] = joint + wght;
                        llassert(w.mV[i] - (S32)w.mV[i]>0.0f); // because weights are non-zero, and range of wt values
                        //should not cause floating point precision issues.
                    }

                    // <FS:Ansariel> Vectorized Weight4Strider and ClothWeightStrider by Drake Arconis
                    //*(weights_strider++) = w;
                    (*(weights_strider++)).loadua(w.mV);
                }
            }

            // build indices
            for (U32 i = 0; i < num_indices; i++)
            {
                *(index_strider++) = vf.mIndices[i];
            }

            vb->flush();

            mVertexBuffer[lod][mdl].push_back(vb);

            vertex_count += num_vertices;
            tri_count += num_indices / 3;
            ++mesh_count;

        }
    }
}

void LLModelPreview::update()
{
    if (mGenLOD)
    {
        bool subscribe_for_generation = mLodsQuery.empty();
        mGenLOD = false;
        mDirty = true;
        mLodsQuery.clear();

        for (S32 lod = LLModel::LOD_HIGH; lod >= 0; --lod)
        {
            // adding all lods into query for generation
            mLodsQuery.push_back(lod);
        }

        if (subscribe_for_generation)
        {
            doOnIdleRepeating(lodQueryCallback);
        }
    }

    if (mDirty && mLodsQuery.empty())
    {
        mDirty = false;
        updateDimentionsAndOffsets();
        refresh();
    }
}

//-----------------------------------------------------------------------------
// createPreviewAvatar
//-----------------------------------------------------------------------------
void LLModelPreview::createPreviewAvatar(void)
{
    mPreviewAvatar = (LLVOAvatar*)gObjectList.createObjectViewer(LL_PCODE_LEGACY_AVATAR, gAgent.getRegion(), LLViewerObject::CO_FLAG_UI_AVATAR);
    if (mPreviewAvatar)
    {
        mPreviewAvatar->createDrawable(&gPipeline);
        mPreviewAvatar->mSpecialRenderMode = 1;
        mPreviewAvatar->startMotion(ANIM_AGENT_STAND);
        mPreviewAvatar->hideSkirt();
    }
    else
    {
        // <FS:Beq> improve uploader error reporting
        // LL_INFOS() << "Failed to create preview avatar for upload model window" << LL_ENDL;
        std::ostringstream out;
        out << "Failed to create preview avatar for upload model window";
        LL_INFOS() << out.str() << LL_ENDL;
        LLFloaterModelPreview::addStringToLog(out, true);
        out.str("");
        // </FS:Beq>
    }
}

//static
U32 LLModelPreview::countRootModels(LLModelLoader::model_list models)
{
    U32 root_models = 0;
    model_list::iterator model_iter = models.begin();
    while (model_iter != models.end())
    {
        LLModel* mdl = *model_iter;
        if (mdl && mdl->mSubmodelID == 0)
        {
            root_models++;
        }
        model_iter++;
    }
    return root_models;
}

void LLModelPreview::loadedCallback(
    LLModelLoader::scene& scene,
    LLModelLoader::model_list& model_list,
    S32 lod,
    void* opaque)
{
    LLModelPreview* pPreview = static_cast< LLModelPreview* >(opaque);
    if (pPreview && !LLModelPreview::sIgnoreLoadedCallback)
    {
        // Load loader's warnings into floater's log tab
        const LLSD out = pPreview->mModelLoader->logOut();
        LLSD::array_const_iterator iter_out = out.beginArray();
        LLSD::array_const_iterator end_out = out.endArray();
        for (; iter_out != end_out; ++iter_out)
        {
            if (iter_out->has("Message"))
            {
                LLFloaterModelPreview::addStringToLog(iter_out->get("Message"), *iter_out, true, pPreview->mModelLoader->mLod);
            }
        }
        pPreview->mModelLoader->clearLog();
        pPreview->loadModelCallback(lod); // removes mModelLoader in some cases
        if (pPreview->mLookUpLodFiles && (lod != LLModel::LOD_HIGH))
        {
            pPreview->lookupLODModelFiles(lod);
        }
    }

}

void LLModelPreview::lookupLODModelFiles(S32 lod)
{
    if (lod == LLModel::LOD_PHYSICS)
    {
        mLookUpLodFiles = false;
        return;
    }
    S32 next_lod = (lod - 1 >= LLModel::LOD_IMPOSTOR) ? lod - 1 : LLModel::LOD_PHYSICS;

    std::string lod_filename = mLODFile[LLModel::LOD_HIGH];
    // <FS:Beq> BUG-230890 fix case-sensitive filename handling
    // std::string ext = ".dae";
    // LLStringUtil::toLower(lod_filename_lower);
    // std::string::size_type i = lod_filename.rfind(ext);
    // if (i != std::string::npos)
    // {
    //     lod_filename.replace(i, lod_filename.size() - ext.size(), getLodSuffix(next_lod) + ext);
    // }
    // Note: we cannot use gDirUtilp here because the getExtension forces a tolower which would then break uppercase extensions on Linux/Mac
    std::size_t offset = lod_filename.find_last_of('.');
	std::string ext = (offset == std::string::npos || offset == 0) ? "" : lod_filename.substr(offset+1);
    lod_filename = gDirUtilp->getDirName(lod_filename) + gDirUtilp->getDirDelimiter() + stripSuffix(gDirUtilp->getBaseFileName(lod_filename, true))  + getLodSuffix(next_lod) + "." + ext;
    std::ostringstream out;
    out << "Looking for file: " << lod_filename << " for LOD " << next_lod;
    LL_DEBUGS("MeshUpload") << out.str() << LL_ENDL;
    if(mImporterDebug)
    {
        LLFloaterModelPreview::addStringToLog(out, true);
    }
    out.str("");
    // </FS:Beq>
    if (gDirUtilp->fileExists(lod_filename))
    {
        // <FS:Beq> extra logging is helpful here, so add to log tab
        out << "Auto Loading LOD" << next_lod << " from " << lod_filename;
        LL_INFOS() << out.str() << LL_ENDL;
        LLFloaterModelPreview::addStringToLog(out, true);
        // </FS:Beq>
        LLFloaterModelPreview* fmp = LLFloaterModelPreview::sInstance;
        if (fmp)
        {
            fmp->setCtrlLoadFromFile(next_lod);
        }
        loadModel(lod_filename, next_lod);
    }
    else
    {
        lookupLODModelFiles(next_lod);
    }
}

void LLModelPreview::stateChangedCallback(U32 state, void* opaque)
{
    LLModelPreview* pPreview = static_cast< LLModelPreview* >(opaque);
    if (pPreview)
    {
        pPreview->setLoadState(state);
    }
}

LLJoint* LLModelPreview::lookupJointByName(const std::string& str, void* opaque)
{
    LLModelPreview* pPreview = static_cast< LLModelPreview* >(opaque);
    if (pPreview)
    {
//<FS:ND> Query by JointKey rather than just a string, the key can be a U32 index for faster lookup
//        return pPreview->getPreviewAvatar()->getJoint(str);
        return pPreview->getPreviewAvatar()->getJoint( JointKey::construct( str ) );
// <FS:ND>
    }
    return NULL;
}

U32 LLModelPreview::loadTextures(LLImportMaterial& material, void* opaque)
{
    (void)opaque;

    if (material.mDiffuseMapFilename.size())
    {
        material.mOpaqueData = new LLPointer< LLViewerFetchedTexture >;
        LLPointer< LLViewerFetchedTexture >& tex = (*reinterpret_cast< LLPointer< LLViewerFetchedTexture > * >(material.mOpaqueData));

        tex = LLViewerTextureManager::getFetchedTextureFromUrl("file://" + LLURI::unescape(material.mDiffuseMapFilename), FTT_LOCAL_FILE, TRUE, LLGLTexture::BOOST_PREVIEW);
        tex->setLoadedCallback(LLModelPreview::textureLoadedCallback, 0, TRUE, FALSE, opaque, NULL, FALSE);
        tex->forceToSaveRawImage(0, F32_MAX);
        material.setDiffuseMap(tex->getID()); // record tex ID
        return 1;
    }

    material.mOpaqueData = NULL;
    return 0;
}

void LLModelPreview::addEmptyFace(LLModel* pTarget)
{
    U32 type_mask = LLVertexBuffer::MAP_VERTEX | LLVertexBuffer::MAP_NORMAL | LLVertexBuffer::MAP_TEXCOORD0;

    LLPointer<LLVertexBuffer> buff = new LLVertexBuffer(type_mask, 0);

    buff->allocateBuffer(1, 3, true);
    memset((U8*)buff->getMappedData(), 0, buff->getSize());
    // <FS:ND> Fix when running with opengl core profile
    //memset((U8*)buff->getIndicesPointer(), 0, buff->getIndicesSize());
    {
    LLStrider< U16 > index_strider;
    buff->getIndexStrider( index_strider );

    memset( (U8*)index_strider.get(), 0, buff->getIndicesSize() );
    }
    // </FS:ND>

    buff->validateRange(0, buff->getNumVerts() - 1, buff->getNumIndices(), 0);

    LLStrider<LLVector3> pos;
    LLStrider<LLVector3> norm;
    LLStrider<LLVector2> tc;
    LLStrider<U16> index;

    buff->getVertexStrider(pos);

    if (type_mask & LLVertexBuffer::MAP_NORMAL)
    {
        buff->getNormalStrider(norm);
    }
    if (type_mask & LLVertexBuffer::MAP_TEXCOORD0)
    {
        buff->getTexCoord0Strider(tc);
    }

    buff->getIndexStrider(index);

    //resize face array
    int faceCnt = pTarget->getNumVolumeFaces();
    pTarget->setNumVolumeFaces(faceCnt + 1);
    pTarget->setVolumeFaceData(faceCnt + 1, pos, norm, tc, index, buff->getNumVerts(), buff->getNumIndices());

}

//-----------------------------------------------------------------------------
// render()
//-----------------------------------------------------------------------------
// Todo: we shouldn't be setting all those UI elements on render.
// Note: Render happens each frame with skinned avatars
BOOL LLModelPreview::render()
{
    assert_main_thread();

    LLMutexLock lock(this);
    mNeedsUpdate = FALSE;

    bool edges = mViewOption["show_edges"];
    bool joint_overrides = mViewOption["show_joint_overrides"];
    bool joint_positions = mViewOption["show_joint_positions"];
    bool skin_weight = mViewOption["show_skin_weight"];
    bool textures = mViewOption["show_textures"];
    bool physics = mViewOption["show_physics"];
    bool uv_guide = mViewOption["show_uv_guide"]; // <FS:Beq> Add UV guide overlay in mesh preview

    // <FS:Beq> restore things lost by the lab during importer work
    // Extra configurability, to be exposed later as controls?
    static LLCachedControl<LLColor4> canvas_col(gSavedSettings, "MeshPreviewCanvasColor");
    static LLCachedControl<LLColor4> edge_col(gSavedSettings, "MeshPreviewEdgeColor");
    static LLCachedControl<LLColor4> base_col(gSavedSettings, "MeshPreviewBaseColor");
    static LLCachedControl<LLColor3> brightness(gSavedSettings, "MeshPreviewBrightnessColor");
    static LLCachedControl<F32> edge_width(gSavedSettings, "MeshPreviewEdgeWidth");
    static LLCachedControl<LLColor4> phys_edge_col(gSavedSettings, "MeshPreviewPhysicsEdgeColor");
    static LLCachedControl<LLColor4> phys_fill_col(gSavedSettings, "MeshPreviewPhysicsFillColor");
    static LLCachedControl<F32> phys_edge_width(gSavedSettings, "MeshPreviewPhysicsEdgeWidth");
    static LLCachedControl<LLColor4> deg_edge_col(gSavedSettings, "MeshPreviewDegenerateEdgeColor");
    static LLCachedControl<LLColor4> deg_fill_col(gSavedSettings, "MeshPreviewDegenerateFillColor");
    static LLCachedControl<F32> deg_edge_width(gSavedSettings, "MeshPreviewDegenerateEdgeWidth");
    static LLCachedControl<F32> deg_point_size(gSavedSettings, "MeshPreviewDegeneratePointSize");
    static LLCachedControl<bool> auto_enable_weight_upload(gSavedSettings, "FSMeshUploadAutoEnableWeights");
    static LLCachedControl<bool> auto_enable_show_weights(gSavedSettings, "FSMeshUploadAutoShowWeightsWhenEnabled");
    // </FS:Beq>

    S32 width = getWidth();
    S32 height = getHeight();

    LLGLSUIDefault def; // GL_BLEND, GL_ALPHA_TEST, GL_CULL_FACE, depth test
    LLGLDisable no_blend(GL_BLEND);
    LLGLEnable cull(GL_CULL_FACE);
    LLGLDepthTest depth(GL_FALSE); // SL-12781 disable z-buffer to render background color
    LLGLDisable fog(GL_FOG);

    {
        gUIProgram.bind();

        //clear background to grey
        gGL.matrixMode(LLRender::MM_PROJECTION);
        gGL.pushMatrix();
        gGL.loadIdentity();
        gGL.ortho(0.0f, width, 0.0f, height, -1.0f, 1.0f);

        gGL.matrixMode(LLRender::MM_MODELVIEW);
        gGL.pushMatrix();
        gGL.loadIdentity();

        gGL.color4fv(canvas_col().mV); // <FS:Beq/> restore changes removed by the lab
        gl_rect_2d_simple(width, height);

        gGL.matrixMode(LLRender::MM_PROJECTION);
        gGL.popMatrix();

        gGL.matrixMode(LLRender::MM_MODELVIEW);
        gGL.popMatrix();
        gUIProgram.unbind();
    }

    LLFloaterModelPreview* fmp = LLFloaterModelPreview::sInstance;

    bool has_skin_weights = false;
    bool upload_skin = mFMP->childGetValue("upload_skin").asBoolean();
    bool upload_joints = mFMP->childGetValue("upload_joints").asBoolean();

    if (upload_joints != mLastJointUpdate)
    {
        mLastJointUpdate = upload_joints;
        if (fmp)
        {
            fmp->clearAvatarTab();
        }
    }

    for (LLModelLoader::scene::iterator iter = mScene[mPreviewLOD].begin(); iter != mScene[mPreviewLOD].end(); ++iter)
    {
        for (LLModelLoader::model_instance_list::iterator model_iter = iter->second.begin(); model_iter != iter->second.end(); ++model_iter)
        {
            LLModelInstance& instance = *model_iter;
            LLModel* model = instance.mModel;
            model->mPelvisOffset = mPelvisZOffset;
            if (!model->mSkinWeights.empty())
            {
                has_skin_weights = true;
            }
        }
    }

    if (has_skin_weights && lodsReady())
    { //model has skin weights, enable view options for skin weights and joint positions
        U32 flags = getLegacyRigFlags();
        if (fmp)
        {
            if (flags == LEGACY_RIG_OK)
            {
                if (mFirstSkinUpdate)
                {
                    // auto enable weight upload if weights are present
                    // (note: all these UI updates need to be somewhere that is not render)
                    // <FS:Beq> BUG-229632 auto enable weights slows manual workflow
                    // fmp->childSetValue("upload_skin", true);
                    LL_DEBUGS("MeshUpload") << "FSU auto_enable_weights_upload = " << auto_enable_weight_upload() << LL_ENDL;
                    LL_DEBUGS("MeshUpload") << "FSU auto_enable_show_weights = " << auto_enable_show_weights() << LL_ENDL;
                    upload_skin=auto_enable_weight_upload();
                    fmp->childSetValue("upload_skin", upload_skin);

                    skin_weight = upload_skin && auto_enable_show_weights(); 
                    mViewOption["show_skin_weight"] = skin_weight;
                    mFMP->childSetValue("show_skin_weight", skin_weight);
                    fmp->setViewOptionEnabled("show_skin_weight", upload_skin);
                    fmp->setViewOptionEnabled("show_joint_overrides", upload_skin);
                    fmp->setViewOptionEnabled("show_joint_positions", upload_skin);
                    // </FS:Beq>
                    mFirstSkinUpdate = false;
                }
                // <FS:Beq> BUG-229632 auto enable weights slows manual workflow
                // fmp->enableViewOption("show_skin_weight");
                // fmp->setViewOptionEnabled("show_joint_overrides", skin_weight);
                // fmp->setViewOptionEnabled("show_joint_posi
                else
                {
                    LL_DEBUGS("MeshUpload") << "NOT FSU auto_enable_weights_upload = " << auto_enable_weight_upload() << LL_ENDL;
                    LL_DEBUGS("MeshUpload") << "NOT FSU auto_enable_show_weights = " << auto_enable_show_weights() << LL_ENDL;
                    fmp->setViewOptionEnabled("show_skin_weight", upload_skin);
                    fmp->setViewOptionEnabled("show_joint_overrides", upload_skin);
                    fmp->setViewOptionEnabled("show_joint_positions", upload_skin);
                }
                // </FS:Beq>
                mFMP->childEnable("upload_skin");
                // mFMP->childSetValue("show_skin_weight", skin_weight); // <FS:Beq/> BUG-229632 

            }
            else if ((flags & LEGACY_RIG_FLAG_TOO_MANY_JOINTS) > 0)
            {
                mFMP->childSetVisible("skin_too_many_joints", true);
            }
            else if ((flags & LEGACY_RIG_FLAG_UNKNOWN_JOINT) > 0)
            {
                mFMP->childSetVisible("skin_unknown_joint", true);
            }
            // <FS:Beq> defensive code to wanr for incorrect flags - no behavioural change
            else
            {
                LL_WARNS("MeshUpload") << "Unexpected flags combination on weights check" << LL_ENDL;
            }
            // </FS:Beq>
        }
    }
    else
    {
        mFMP->childDisable("upload_skin");
        if (fmp)
        {
            mViewOption["show_skin_weight"] = false;
            fmp->disableViewOption("show_skin_weight");
            fmp->disableViewOption("show_joint_overrides");
            fmp->disableViewOption("show_joint_positions");

            skin_weight = false;
            mFMP->childSetValue("show_skin_weight", false);
            fmp->setViewOptionEnabled("show_skin_weight", skin_weight);
        }
    }

    if (upload_skin && !has_skin_weights)
    { //can't upload skin weights if model has no skin weights
        mFMP->childSetValue("upload_skin", false);
        upload_skin = false;
    }

    if (!upload_skin && upload_joints)
    { //can't upload joints if not uploading skin weights
        mFMP->childSetValue("upload_joints", false);
        upload_joints = false;
    }

    if (fmp)
    {
        if (upload_skin)
        {
            // will populate list of joints
            fmp->updateAvatarTab(upload_joints);
        }
        else
        {
            fmp->clearAvatarTab();
        }
    }

    if (upload_skin && upload_joints)
    {
        mFMP->childEnable("lock_scale_if_joint_position");
    }
    else
    {
        mFMP->childDisable("lock_scale_if_joint_position");
        mFMP->childSetValue("lock_scale_if_joint_position", false);
    }

    //Only enable joint offsets if it passed the earlier critiquing
    if (isRigValidForJointPositionUpload())
    {
        mFMP->childSetEnabled("upload_joints", upload_skin);
    }

    F32 explode = mFMP->childGetValue("physics_explode").asReal();

    LLGLDepthTest gls_depth(GL_TRUE); // SL-12781 re-enable z-buffer for 3D model preview

    LLRect preview_rect;

    preview_rect = mFMP->getChildView("preview_panel")->getRect();

    F32 aspect = (F32)preview_rect.getWidth() / preview_rect.getHeight();

    LLViewerCamera::getInstance()->setAspect(aspect);

    LLViewerCamera::getInstance()->setView(LLViewerCamera::getInstance()->getDefaultFOV() / mCameraZoom);

    LLVector3 offset = mCameraOffset;
    LLVector3 target_pos = mPreviewTarget + offset;

    F32 z_near = 0.001f;
    F32 z_far = mCameraDistance*10.0f + mPreviewScale.magVec() + mCameraOffset.magVec();

    if (skin_weight)
    {
        target_pos = getPreviewAvatar()->getPositionAgent() + offset;
        z_near = 0.01f;
        z_far = 1024.f;

        //render avatar previews every frame
        refresh();
    }

    gObjectPreviewProgram.bind();

    gGL.loadIdentity();
    gPipeline.enableLightsPreview();
    gObjectPreviewProgram.uniform4fv(LLShaderMgr::AMBIENT, 1, LLPipeline::PreviewAmbientColor.mV); // <FS:Beq> pass ambient setting to shader

    LLQuaternion camera_rot = LLQuaternion(mCameraPitch, LLVector3::y_axis) *
        LLQuaternion(mCameraYaw, LLVector3::z_axis);

    LLQuaternion av_rot = camera_rot;
    F32 camera_distance = skin_weight ? SKIN_WEIGHT_CAMERA_DISTANCE : mCameraDistance;
    LLViewerCamera::getInstance()->setOriginAndLookAt(
        target_pos + ((LLVector3(camera_distance, 0.f, 0.f) + offset) * av_rot),		// camera
        LLVector3::z_axis,																	// up
        target_pos);											// point of interest


    z_near = llclamp(z_far * 0.001f, 0.001f, 0.1f);

    LLViewerCamera::getInstance()->setPerspective(FALSE, mOrigin.mX, mOrigin.mY, width, height, FALSE, z_near, z_far);

    stop_glerror();

    gGL.pushMatrix();
    gGL.color4fv(edge_col().mV); // <FS:Beq/> restore changes removed by the lab

    const U32 type_mask = LLVertexBuffer::MAP_VERTEX | LLVertexBuffer::MAP_NORMAL | LLVertexBuffer::MAP_TEXCOORD0;

    LLGLEnable normalize(GL_NORMALIZE);

    if (!mBaseModel.empty() && mVertexBuffer[5].empty())
    {
        genBuffers(-1, skin_weight);
        //genBuffers(3);
    }

    if (!mModel[mPreviewLOD].empty())
    {
        mFMP->childEnable("reset_btn");

        bool regen = mVertexBuffer[mPreviewLOD].empty();
        if (!regen)
        {
            const std::vector<LLPointer<LLVertexBuffer> >& vb_vec = mVertexBuffer[mPreviewLOD].begin()->second;
            if (!vb_vec.empty())
            {
                const LLVertexBuffer* buff = vb_vec[0];
                regen = buff->hasDataType(LLVertexBuffer::TYPE_WEIGHT4) != skin_weight;
            }
            else
            {
                LL_INFOS() << "Vertex Buffer[" << mPreviewLOD << "]" << " is EMPTY!!!" << LL_ENDL;
                regen = TRUE;
            }
        }

        if (regen)
        {
            genBuffers(mPreviewLOD, skin_weight);
        }

        if (physics && mVertexBuffer[LLModel::LOD_PHYSICS].empty())
        {
            genBuffers(LLModel::LOD_PHYSICS, false);
        }

        if (!skin_weight)
        {
            for (LLMeshUploadThread::instance_list::iterator iter = mUploadData.begin(); iter != mUploadData.end(); ++iter)
            {
                LLModelInstance& instance = *iter;

                LLModel* model = instance.mLOD[mPreviewLOD];

                if (!model)
                {
                    continue;
                }

                gGL.pushMatrix();
                LLMatrix4 mat = instance.mTransform;

                gGL.multMatrix((GLfloat*)mat.mMatrix);


                U32 num_models = mVertexBuffer[mPreviewLOD][model].size();
                for (U32 i = 0; i < num_models; ++i)
                {
                    LLVertexBuffer* buffer = mVertexBuffer[mPreviewLOD][model][i];

                    buffer->setBuffer(type_mask & buffer->getTypeMask());

                    if (textures)
                    {
                        int materialCnt = instance.mModel->mMaterialList.size();
                        if (i < materialCnt)
                        {
                            const std::string& binding = instance.mModel->mMaterialList[i];
                            const LLImportMaterial& material = instance.mMaterial[binding];

                            gGL.diffuseColor4fv(material.mDiffuseColor.mV);

                            // Find the tex for this material, bind it, and add it to our set
                            //
                            LLViewerFetchedTexture* tex = bindMaterialDiffuseTexture(material);
                            if (tex)
                            {
                                mTextureSet.insert(tex);
                            }
                        }
                    }
                    // <FS:Beq> improved mesh uploader
                    else if (uv_guide)
                    {
                        if(mUVGuideTexture)
                        {
                            if (mUVGuideTexture->getDiscardLevel() > -1)
                            {
                                gGL.getTexUnit(0)->bind(mUVGuideTexture, true);
                            }
                        }
                        gGL.diffuseColor4fv(base_col().mV); // <FS:Beq/> restore changes removed by the lab

                    }
                    // </FS:Beq>
                    else
                    {
                        gGL.diffuseColor4fv(base_col().mV); // <FS:Beq/> restore changes removed by the lab
                    }

                    buffer->drawRange(LLRender::TRIANGLES, 0, buffer->getNumVerts() - 1, buffer->getNumIndices(), 0);
                    gGL.getTexUnit(0)->unbind(LLTexUnit::TT_TEXTURE);
                    gGL.diffuseColor4fv(edge_col().mV); // <FS:Beq/> restore changes removed by the lab
                    if (edges)
                    {
                        gGL.setLineWidth(edge_width()); // <FS:Beq/> restore changes removed by the lab
                        glPolygonMode(GL_FRONT_AND_BACK, GL_LINE);
                        buffer->drawRange(LLRender::TRIANGLES, 0, buffer->getNumVerts() - 1, buffer->getNumIndices(), 0);
                        glPolygonMode(GL_FRONT_AND_BACK, GL_FILL);
                        gGL.setLineWidth(1.f); // <FS> Line width OGL core profile fix by Rye Mutt
                    }
                    buffer->flush();
                }
                gGL.popMatrix();
            }

            if (physics)
            {
                glClear(GL_DEPTH_BUFFER_BIT);

                for (U32 pass = 0; pass < 2; pass++)
                {
                    if (pass == 0)
                    { //depth only pass
                        gGL.setColorMask(false, false);
                    }
                    else
                    {
                        gGL.setColorMask(true, true);
                    }

                    //enable alpha blending on second pass but not first pass
                    LLGLState blend(GL_BLEND, pass);

                    gGL.blendFunc(LLRender::BF_SOURCE_ALPHA, LLRender::BF_ONE_MINUS_SOURCE_ALPHA);

                    for (LLMeshUploadThread::instance_list::iterator iter = mUploadData.begin(); iter != mUploadData.end(); ++iter)
                    {
                        LLModelInstance& instance = *iter;

                        LLModel* model = instance.mLOD[LLModel::LOD_PHYSICS];

                        if (!model)
                        {
                            continue;
                        }

                        gGL.pushMatrix();
                        LLMatrix4 mat = instance.mTransform;

                        gGL.multMatrix((GLfloat*)mat.mMatrix);


                        bool render_mesh = true;
                        LLPhysicsDecomp* decomp = gMeshRepo.mDecompThread;
                        if (decomp)
                        {
                            LLMutexLock(decomp->mMutex);

                            LLModel::Decomposition& physics = model->mPhysics;

                            if (!physics.mHull.empty())
                            {
                                render_mesh = false;

                                if (physics.mMesh.empty())
                                { //build vertex buffer for physics mesh
                                    gMeshRepo.buildPhysicsMesh(physics);
                                }

                                if (!physics.mMesh.empty())
                                { //render hull instead of mesh
                                    // SL-16993 physics.mMesh[i].mNormals were being used to light the exploded
                                    // analyzed physics shape but the drawArrays() interface changed
                                    //  causing normal data <0,0,0> to be passed to the shader.
                                    // The Phyics Preview shader uses plain vertex coloring so the physics hull is full lit.
                                    // We could also use interface/ui shaders.
                                    gObjectPreviewProgram.unbind();
                                    gPhysicsPreviewProgram.bind();

                                    for (U32 i = 0; i < physics.mMesh.size(); ++i)
                                    {
                                        if (explode > 0.f)
                                        {
                                            gGL.pushMatrix();

                                            LLVector3 offset = model->mHullCenter[i] - model->mCenterOfHullCenters;
                                            offset *= explode;

                                            gGL.translatef(offset.mV[0], offset.mV[1], offset.mV[2]);
                                        }

                                        static std::vector<LLColor4U> hull_colors;

                                        if (i + 1 >= hull_colors.size())
                                        {
                                            hull_colors.push_back(LLColor4U(rand() % 128 + 127, rand() % 128 + 127, rand() % 128 + 127, 128));
                                        }

                                        gGL.diffuseColor4ubv(hull_colors[i].mV);
                                        LLVertexBuffer::drawArrays(LLRender::TRIANGLES, physics.mMesh[i].mPositions);

                                        if (explode > 0.f)
                                        {
                                            gGL.popMatrix();
                                        }
                                    }

                                    gPhysicsPreviewProgram.unbind();
                                    gObjectPreviewProgram.bind();
                                }
                            }
                        }

                        if (render_mesh)
                        {
                            U32 num_models = mVertexBuffer[LLModel::LOD_PHYSICS][model].size();
                            if (pass > 0){
                                for (U32 i = 0; i < num_models; ++i)
                                {
                                    LLVertexBuffer* buffer = mVertexBuffer[LLModel::LOD_PHYSICS][model][i];

                                    gGL.getTexUnit(0)->unbind(LLTexUnit::TT_TEXTURE);
                                    gGL.diffuseColor4fv(phys_fill_col().mV); // <FS:Beq/> restore changes removed by the lab

                                    buffer->setBuffer(type_mask & buffer->getTypeMask());
                                    buffer->drawRange(LLRender::TRIANGLES, 0, buffer->getNumVerts() - 1, buffer->getNumIndices(), 0);
                                    // <FS:Beq> restore changes removed by the lab
                                    // gGL.diffuseColor4fv(PREVIEW_PSYH_EDGE_COL.mV);
                                    // gGL.setLineWidth(PREVIEW_PSYH_EDGE_WIDTH); // <FS> Line width OGL core profile fix by Rye Mutt
                                    gGL.diffuseColor4fv(phys_edge_col().mV);
                                    gGL.setLineWidth(phys_edge_width());
                                    // </FS:Beq> 
                                    glPolygonMode(GL_FRONT_AND_BACK, GL_LINE);
                                    buffer->drawRange(LLRender::TRIANGLES, 0, buffer->getNumVerts() - 1, buffer->getNumIndices(), 0);

                                    glPolygonMode(GL_FRONT_AND_BACK, GL_FILL);
                                    gGL.setLineWidth(1.f); // <FS> Line width OGL core profile fix by Rye Mutt

                                    buffer->flush();
                                }
                            }
                        }
                        gGL.popMatrix();
                    }

                    // only do this if mDegenerate was set in the preceding mesh checks [Check this if the ordering ever breaks]
                    if (mHasDegenerate)
                    {
                        // <FS:Beq> restore older functionality lost in lab importer
                        // gGL.setLineWidth(PREVIEW_DEG_EDGE_WIDTH); // <FS> Line width OGL core profile fix by Rye Mutt
                        // glPointSize(PREVIEW_DEG_POINT_SIZE);
                        // gPipeline.enableLightsFullbright();
                        gGL.setLineWidth(deg_edge_width());
                        glPointSize(deg_point_size());
                        // gPipeline.enableLightsFullbright(); // This may need to be restored when I fined the cause of the black rendering
                        // </FS:Beq>
                        //show degenerate triangles
                        LLGLDepthTest depth(GL_TRUE, GL_TRUE, GL_ALWAYS);
                        LLGLDisable cull(GL_CULL_FACE);
                        
                        // gGL.diffuseColor4f(1.f, 0.f, 0.f, 1.f); // <FS:Beq/> restore proper functionality
                        const LLVector4a scale(0.5f);

                        for (LLMeshUploadThread::instance_list::iterator iter = mUploadData.begin(); iter != mUploadData.end(); ++iter)
                        {
                            LLModelInstance& instance = *iter;

                            LLModel* model = instance.mLOD[LLModel::LOD_PHYSICS];

                            if (!model)
                            {
                                continue;
                            }

                            gGL.pushMatrix();
                            LLMatrix4 mat = instance.mTransform;

                            gGL.multMatrix((GLfloat*)mat.mMatrix);


                            LLPhysicsDecomp* decomp = gMeshRepo.mDecompThread;
                            if (decomp)
                            {
                                LLMutexLock(decomp->mMutex);

                                LLModel::Decomposition& physics = model->mPhysics;

                                if (physics.mHull.empty())
                                {
                                    U32 num_models = mVertexBuffer[LLModel::LOD_PHYSICS][model].size();
                                    for (U32 v = 0; v < num_models; ++v)
                                    {
                                        LLVertexBuffer* buffer = mVertexBuffer[LLModel::LOD_PHYSICS][model][v];

                                        buffer->setBuffer(type_mask & buffer->getTypeMask());

                                        LLStrider<LLVector3> pos_strider;
                                        buffer->getVertexStrider(pos_strider, 0);
                                        LLVector4a* pos = (LLVector4a*)pos_strider.get();

                                        LLStrider<U16> idx;
                                        buffer->getIndexStrider(idx, 0);

                                        for (U32 i = 0; i < buffer->getNumIndices(); i += 3)
                                        {
                                            LLVector4a v1; v1.setMul(pos[*idx++], scale);
                                            LLVector4a v2; v2.setMul(pos[*idx++], scale);
                                            LLVector4a v3; v3.setMul(pos[*idx++], scale);

                                            if (ll_is_degenerate(v1, v2, v3))
                                            {
                                                // <FS:Beq> restore (configurable) coloured overlay
                                                glPolygonMode(GL_FRONT_AND_BACK, GL_FILL);
                                                gGL.diffuseColor4fv(deg_fill_col().mV);
                                                buffer->draw(LLRender::TRIANGLES, 3, i);
                                                glPolygonMode(GL_FRONT_AND_BACK, GL_LINE);
                                                gGL.diffuseColor3fv(deg_edge_col().mV);
                                                gGL.color3fv(deg_edge_col().mV);
                                                // </FS:Beq>
                                                buffer->draw(LLRender::LINE_LOOP, 3, i);
                                                buffer->draw(LLRender::POINTS, 3, i);
                                            }
                                        }

                                        buffer->flush();
                                    }
                                }
                            }

                            gGL.popMatrix();
                        }
                        gGL.setLineWidth(1.f); // <FS> Line width OGL core profile fix by Rye Mutt
                        glPointSize(1.f);
                        gPipeline.enableLightsPreview();
                        gGL.setSceneBlendType(LLRender::BT_ALPHA);
                    }
                }
            }
        }
        else
        {
            target_pos = getPreviewAvatar()->getPositionAgent();
            getPreviewAvatar()->clearAttachmentOverrides(); // removes pelvis fixup
            LLUUID fake_mesh_id;
            fake_mesh_id.generate();
            getPreviewAvatar()->addPelvisFixup(mPelvisZOffset, fake_mesh_id);
            bool pelvis_recalc = false;

            LLViewerCamera::getInstance()->setOriginAndLookAt(
                target_pos + ((LLVector3(camera_distance, 0.f, 0.f) + offset) * av_rot),		// camera
                LLVector3::z_axis,																	// up
                target_pos);											// point of interest

            for (LLModelLoader::scene::iterator iter = mScene[mPreviewLOD].begin(); iter != mScene[mPreviewLOD].end(); ++iter)
            {
                for (LLModelLoader::model_instance_list::iterator model_iter = iter->second.begin(); model_iter != iter->second.end(); ++model_iter)
                {
                    LLModelInstance& instance = *model_iter;
                    LLModel* model = instance.mModel;

                    if (!model->mSkinWeights.empty())
                    {
                        const LLMeshSkinInfo *skin = &model->mSkinInfo;
                        LLSkinningUtil::initJointNums(&model->mSkinInfo, getPreviewAvatar());// inits skin->mJointNums if nessesary
                        U32 joint_count = LLSkinningUtil::getMeshJointCount(skin);
                        U32 bind_count = skin->mAlternateBindMatrix.size();

                        if (joint_overrides
                            && bind_count > 0
                            && joint_count == bind_count)
                        {
                            // mesh_id is used to determine which mesh gets to
                            // set the joint offset, in the event of a conflict. Since
                            // we don't know the mesh id yet, we can't guarantee that
                            // joint offsets will be applied with the same priority as
                            // in the uploaded model. If the file contains multiple
                            // meshes with conflicting joint offsets, preview may be
                            // incorrect.
                            LLUUID fake_mesh_id;
                            fake_mesh_id.generate();
                            for (U32 j = 0; j < joint_count; ++j)
                            {
                                LLJoint *joint = getPreviewAvatar()->getJoint(skin->mJointNums[j]);
                                if (joint)
                                {
                                    const LLVector3& jointPos = LLVector3(skin->mAlternateBindMatrix[j].getTranslation());
                                    if (joint->aboveJointPosThreshold(jointPos))
                                    {
                                        bool override_changed;
                                        joint->addAttachmentPosOverride(jointPos, fake_mesh_id, "model", override_changed);

                                        if (override_changed)
                                        {
                                            //If joint is a pelvis then handle old/new pelvis to foot values
                                            if (joint->getName() == "mPelvis")// or skin->mJointNames[j]
                                            {
                                                pelvis_recalc = true;
                                            }
                                        }
                                        if (skin->mLockScaleIfJointPosition)
                                        {
                                            // Note that unlike positions, there's no threshold check here,
                                            // just a lock at the default value.
                                            joint->addAttachmentScaleOverride(joint->getDefaultScale(), fake_mesh_id, "model");
                                        }
                                    }
                                }
                            }
                        }

                        for (U32 i = 0, e = mVertexBuffer[mPreviewLOD][model].size(); i < e; ++i)
                        {
                            LLVertexBuffer* buffer = mVertexBuffer[mPreviewLOD][model][i];

                            const LLVolumeFace& face = model->getVolumeFace(i);

                            LLStrider<LLVector3> position;
                            buffer->getVertexStrider(position);

                            // <FS:Ansariel> Vectorized Weight4Strider and ClothWeightStrider by Drake Arconis
                            //LLStrider<LLVector4> weight;
                            LLStrider<LLVector4a> weight;
                            buffer->getWeight4Strider(weight);

                            //quick 'n dirty software vertex skinning

                            //build matrix palette

                            LLMatrix4a mat[LL_MAX_JOINTS_PER_MESH_OBJECT];
                            LLSkinningUtil::initSkinningMatrixPalette(mat, joint_count,
                                skin, getPreviewAvatar());

                            const LLMatrix4a& bind_shape_matrix = skin->mBindShapeMatrix;
                            U32 max_joints = LLSkinningUtil::getMaxJointCount();
                            for (U32 j = 0; j < buffer->getNumVerts(); ++j)
                            {
                                LLMatrix4a final_mat;
                                // <FS:Ansariel> Vectorized Weight4Strider and ClothWeightStrider by Drake Arconis
                                //F32 *wptr = weight[j].mV;
                                F32 *wptr = weight[j].getF32ptr();
                                // </FS:Ansariel>
                                LLSkinningUtil::getPerVertexSkinMatrix(wptr, mat, true, final_mat, max_joints);

                                //VECTORIZE THIS
                                LLVector4a& v = face.mPositions[j];

                                LLVector4a t;
                                LLVector4a dst;
                                bind_shape_matrix.affineTransform(v, t);
                                final_mat.affineTransform(t, dst);

                                position[j][0] = dst[0];
                                position[j][1] = dst[1];
                                position[j][2] = dst[2];
                            }

                            // <FS:ND> FIRE-13465 Make sure there's a material set before dereferencing it
                            if( instance.mModel->mMaterialList.size() > i &&
                                instance.mMaterial.end() != instance.mMaterial.find( instance.mModel->mMaterialList[ i ] ) )
                            {
                            // </FS:ND>
                            llassert(model->mMaterialList.size() > i);
                            const std::string& binding = instance.mModel->mMaterialList[i];
                            const LLImportMaterial& material = instance.mMaterial[binding];

                            buffer->setBuffer(type_mask & buffer->getTypeMask());
                            gGL.diffuseColor4fv(material.mDiffuseColor.mV);
                            gGL.getTexUnit(0)->unbind(LLTexUnit::TT_TEXTURE);

                            // Find the tex for this material, bind it, and add it to our set
                            //
                            LLViewerFetchedTexture* tex = bindMaterialDiffuseTexture(material);
                            if (tex)
                            {
                                mTextureSet.insert(tex);
                            }
                            } else  // <FS:ND> FIRE-13465 Make sure there's a material set before dereferencing it, if none, set buffer type and unbind texture.
                            {
                                buffer->setBuffer(type_mask & buffer->getTypeMask());
                                gGL.getTexUnit(0)->unbind(LLTexUnit::TT_TEXTURE);
                            } // </FS:ND>

                            buffer->draw(LLRender::TRIANGLES, buffer->getNumIndices(), 0);

                            if (edges)
                            {
                                // <FS:Beq> restore behaviour removed by lab
                                // gGL.diffuseColor4fv(PREVIEW_EDGE_COL.mV);
                                // gGL.setLineWidth(PREVIEW_EDGE_WIDTH);
                                gGL.diffuseColor4fv(edge_col().mV);
                                gGL.setLineWidth(edge_width());
                                // </FS:Beq>
                                glPolygonMode(GL_FRONT_AND_BACK, GL_LINE);
                                buffer->draw(LLRender::TRIANGLES, buffer->getNumIndices(), 0);
                                glPolygonMode(GL_FRONT_AND_BACK, GL_FILL);
                                gGL.setLineWidth(1.f); // <FS> Line width OGL core profile fix by Rye Mutt
                            }
                        }
                    }
                }
            }

            if (joint_positions)
            {
                LLGLSLShader* shader = LLGLSLShader::sCurBoundShaderPtr;
                if (shader)
                {
                    gDebugProgram.bind();
                }
                getPreviewAvatar()->renderCollisionVolumes();
                if (fmp->mTabContainer->getCurrentPanelIndex() == fmp->mAvatarTabIndex)
                {
                    getPreviewAvatar()->renderBones(fmp->mSelectedJointName);
                }
                else
                {
                    getPreviewAvatar()->renderBones();
                }
                if (shader)
                {
                    shader->bind();
                }
            }

            if (pelvis_recalc)
            {
                // size/scale recalculation
                getPreviewAvatar()->postPelvisSetRecalc();
            }
        }
    }

    gObjectPreviewProgram.unbind();

    gGL.popMatrix();

    return TRUE;
}

//-----------------------------------------------------------------------------
// refresh()
//-----------------------------------------------------------------------------
void LLModelPreview::refresh()
{
    mNeedsUpdate = TRUE;
}

//-----------------------------------------------------------------------------
// rotate()
//-----------------------------------------------------------------------------
void LLModelPreview::rotate(F32 yaw_radians, F32 pitch_radians)
{
    mCameraYaw = mCameraYaw + yaw_radians;

    mCameraPitch = llclamp(mCameraPitch + pitch_radians, F_PI_BY_TWO * -0.8f, F_PI_BY_TWO * 0.8f);
}

//-----------------------------------------------------------------------------
// zoom()
//-----------------------------------------------------------------------------
void LLModelPreview::zoom(F32 zoom_amt)
{
    F32 new_zoom = mCameraZoom + zoom_amt;
    // TODO: stop clamping in render
    // <FS:Beq> restore settings control
    // mCameraZoom = llclamp(new_zoom, 1.f, PREVIEW_ZOOM_LIMIT); 
    static LLCachedControl<F32> zoom_limit(gSavedSettings, "MeshPreviewZoomLimit");
    mCameraZoom = llclamp(new_zoom, 1.f, zoom_limit());
    // </FS:Beq>
}

void LLModelPreview::pan(F32 right, F32 up)
{
    bool skin_weight = mViewOption["show_skin_weight"];
    F32 camera_distance = skin_weight ? SKIN_WEIGHT_CAMERA_DISTANCE : mCameraDistance;
    mCameraOffset.mV[VY] = llclamp(mCameraOffset.mV[VY] + right * camera_distance / mCameraZoom, -1.f, 1.f);
    mCameraOffset.mV[VZ] = llclamp(mCameraOffset.mV[VZ] + up * camera_distance / mCameraZoom, -1.f, 1.f);
}

void LLModelPreview::setPreviewLOD(S32 lod)
{
    lod = llclamp(lod, 0, (S32)LLModel::LOD_HIGH);

    if (lod != mPreviewLOD)
    {
        mPreviewLOD = lod;

        LLComboBox* combo_box = mFMP->getChild<LLComboBox>("preview_lod_combo");
        combo_box->setCurrentByIndex((NUM_LOD - 1) - mPreviewLOD); // combo box list of lods is in reverse order
        mFMP->childSetValue("lod_file_" + lod_name[mPreviewLOD], mLODFile[mPreviewLOD]);

        LLColor4 highlight_color = LLUIColorTable::instance().getColor("MeshImportTableHighlightColor");
        LLColor4 normal_color = LLUIColorTable::instance().getColor("MeshImportTableNormalColor");

        for (S32 i = 0; i <= LLModel::LOD_HIGH; ++i)
        {
            const LLColor4& color = (i == lod) ? highlight_color : normal_color;

            mFMP->childSetColor(lod_status_name[i], color);
            mFMP->childSetColor(lod_label_name[i], color);
            mFMP->childSetColor(lod_triangles_name[i], color);
            mFMP->childSetColor(lod_vertices_name[i], color);
        }

        LLFloaterModelPreview* fmp = (LLFloaterModelPreview*)mFMP;
        if (fmp)
        {
            // make preview repopulate tab
            fmp->clearAvatarTab();
        }
    }
    refresh();
    updateStatusMessages();
}

//static
void LLModelPreview::textureLoadedCallback(
    BOOL success,
    LLViewerFetchedTexture *src_vi,
    LLImageRaw* src,
    LLImageRaw* src_aux,
    S32 discard_level,
    BOOL final,
    void* userdata)
{
    LLModelPreview* preview = (LLModelPreview*)userdata;
    preview->refresh();

    if (final && preview->mModelLoader)
    {
        if (preview->mModelLoader->mNumOfFetchingTextures > 0)
        {
            preview->mModelLoader->mNumOfFetchingTextures--;
        }
    }
}

// static
bool LLModelPreview::lodQueryCallback()
{
    // not the best solution, but model preview belongs to floater
    // so it is an easy way to check that preview still exists.
    LLFloaterModelPreview* fmp = LLFloaterModelPreview::sInstance;
    if (fmp && fmp->mModelPreview)
    {
        LLModelPreview* preview = fmp->mModelPreview;
        if (preview->mLodsQuery.size() > 0)
        {
            S32 lod = preview->mLodsQuery.back();
            preview->mLodsQuery.pop_back();
// <FS:Beq> Improved LOD generation
#ifdef USE_GLOD_AS_DEFAULT
            preview->genGlodLODs(lod, 3, false);
#else
            preview->genMeshOptimizerLODs(lod, MESH_OPTIMIZER_AUTO, 3, false);
#endif
// </FS:Beq>
            if (preview->mLookUpLodFiles && (lod == LLModel::LOD_HIGH))
            {
                preview->lookupLODModelFiles(LLModel::LOD_HIGH);
            }

            // return false to continue cycle
            return preview->mLodsQuery.empty();
        }
    }
    // nothing to process
    return true;
}

// <FS:Beq> Improved LOD generation
void LLModelPreview::onLODGLODParamCommit(S32 lod, bool enforce_tri_limit)
{
    if (mFMP && !mLODFrozen)
    {
        genGlodLODs(lod, 3, enforce_tri_limit);
        mFMP->refresh();
        refresh();
        mDirty = true;
    }

}
void LLModelPreview::onLODMeshOptimizerParamCommit(S32 requested_lod, bool enforce_tri_limit, S32 mode)
{
    if (mFMP && !mLODFrozen) // <FS:Beq> minor sidestep of potential crash
    {
        genMeshOptimizerLODs(requested_lod, mode, 3, enforce_tri_limit);
        mFMP->refresh(); // <FS:Beq/> BUG-231970 Fix b0rken upload floater refresh
        refresh();
        mDirty = true;
    }
}
<|MERGE_RESOLUTION|>--- conflicted
+++ resolved
@@ -955,7 +955,6 @@
     std::map<std::string, std::string> joint_alias_map;
     getJointAliases(joint_alias_map);
 
-<<<<<<< HEAD
     // three possible file extensions, .dae .gltf .glb
     // check for .dae and if not then assume one of the .gl??
     if (std::string::npos != filename.rfind(".dae"))
@@ -967,13 +966,6 @@
             lod_suffix[i] = gSavedSettings.getString(sSuffixVarNames[i]);
         }
         // </FS>
-=======
-    std::array<std::string, LLModel::NUM_LODS> lod_suffix;
-	for(int i=0; i < LLModel::NUM_LODS; i++)
-	{
-		lod_suffix[i] = gSavedSettings.getString(sSuffixVarNames[i]);
-	}
->>>>>>> 409befbd
 
         mModelLoader = new LLDAELoader(
             filename,
