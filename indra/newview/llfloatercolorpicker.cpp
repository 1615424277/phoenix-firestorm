/**
 * @file llfloatercolorpicker.cpp
 * @brief Generic system color picker
 *
 * $LicenseInfo:firstyear=2004&license=viewerlgpl$
 * Second Life Viewer Source Code
 * Copyright (C) 2010, Linden Research, Inc.
 *
 * This library is free software; you can redistribute it and/or
 * modify it under the terms of the GNU Lesser General Public
 * License as published by the Free Software Foundation;
 * version 2.1 of the License only.
 *
 * This library is distributed in the hope that it will be useful,
 * but WITHOUT ANY WARRANTY; without even the implied warranty of
 * MERCHANTABILITY or FITNESS FOR A PARTICULAR PURPOSE.  See the GNU
 * Lesser General Public License for more details.
 *
 * You should have received a copy of the GNU Lesser General Public
 * License along with this library; if not, write to the Free Software
 * Foundation, Inc., 51 Franklin Street, Fifth Floor, Boston, MA  02110-1301  USA
 *
 * Linden Research, Inc., 945 Battery Street, San Francisco, CA  94111  USA
 * $/LicenseInfo$
 */

#include "llviewerprecompiledheaders.h"

#include "llfloatercolorpicker.h"

// Viewer project includes
#include "lltoolmgr.h"
#include "lltoolpipette.h"
#include "llviewercontrol.h"
#include "llworld.h"

// Linden library includes
#include "llfontgl.h"
#include "llsys.h"
#include "llgl.h"
#include "llrender.h"
#include "v3dmath.h"
#include "lldir.h"
#include "llui.h"
#include "lllineeditor.h"
#include "v4coloru.h"
#include "llbutton.h"
#include "lluictrlfactory.h"
#include "llgl.h"
#include "llpointer.h"
#include "llimage.h"
#include "llmousehandler.h"
#include "llglheaders.h"
#include "llcheckboxctrl.h"
#include "lltextbox.h"
#include "lluiconstants.h"
#include "llfocusmgr.h"
#include "lldraghandle.h"
#include "llwindow.h"

#include "llnotificationsutil.h"		// <FS:Zi> Add float LSL color entry widgets
#include "llregex.h"

// System includes
#include <sstream>
#include <iomanip>

//////////////////////////////////////////////////////////////////////////////
//
// Class LLFloaterColorPicker
//
//////////////////////////////////////////////////////////////////////////////

LLFloaterColorPicker::LLFloaterColorPicker (LLColorSwatchCtrl* swatch, BOOL show_apply_immediate )
    : LLFloater(LLSD()),
      mComponents           ( 3 ),
      mMouseDownInLumRegion ( FALSE ),
      mMouseDownInHueRegion ( FALSE ),
      mMouseDownInSwatch    ( FALSE ),
      // *TODO: Specify this in XML
      mRGBViewerImageLeft   ( 140 ),
      mRGBViewerImageTop    ( 356 ),
      mRGBViewerImageWidth  ( 256 ),
      mRGBViewerImageHeight ( 256 ),
      mLumRegionLeft        ( mRGBViewerImageLeft + mRGBViewerImageWidth + 16 ),
      mLumRegionTop         ( mRGBViewerImageTop ),
      mLumRegionWidth       ( 16 ),
      mLumRegionHeight      ( mRGBViewerImageHeight ),
      mLumMarkerSize        ( 6 ),
      // *TODO: Specify this in XML
      mSwatchRegionLeft     ( 12 ),
      mSwatchRegionTop      ( 190 ),
      mSwatchRegionWidth    ( 116 ),
      mSwatchRegionHeight   ( 60 ),
      mSwatchView           ( NULL ),
      // *TODO: Specify this in XML
      numPaletteColumns     ( 16 ),
      numPaletteRows        ( 2 ),
      highlightEntry        ( -1 ),
      mPaletteRegionLeft    ( 11 ),
      mPaletteRegionTop     ( 100 - 8 ),
      mPaletteRegionWidth   ( mLumRegionLeft + mLumRegionWidth - 10 ),
      mPaletteRegionHeight  ( 40 ),
      mSwatch               ( swatch ),
      mActive               ( TRUE ),
      mCanApplyImmediately  ( show_apply_immediate ),
      mContextConeOpacity   ( 0.f ),
      mContextConeInAlpha   (CONTEXT_CONE_IN_ALPHA),
      mContextConeOutAlpha   (CONTEXT_CONE_OUT_ALPHA),
      mContextConeFadeTime   (CONTEXT_CONE_FADE_TIME)
{
    buildFromFile ( "floater_color_picker.xml");

    // create user interface for this picker
    createUI ();

    if (!mCanApplyImmediately)
    {
        mApplyImmediateCheck->setEnabled(FALSE);
        mApplyImmediateCheck->set(FALSE);
    }
}

LLFloaterColorPicker::~LLFloaterColorPicker()
{
    // destroy the UI we created
    destroyUI ();
}

//////////////////////////////////////////////////////////////////////////////
//
void LLFloaterColorPicker::createUI ()
{
    // create RGB type area (not really RGB but it's got R,G & B in it.,..

    LLPointer<LLImageRaw> raw = new LLImageRaw ( mRGBViewerImageWidth, mRGBViewerImageHeight, mComponents );
    U8* bits = raw->getData();
    S32 linesize = mRGBViewerImageWidth * mComponents;
    for ( S32 y = 0; y < mRGBViewerImageHeight; ++y )
    {
        for ( S32 x = 0; x < linesize; x += mComponents )
        {
            F32 rVal, gVal, bVal;

            hslToRgb ( (F32)x / (F32) ( linesize - 1 ),
                       (F32)y / (F32) ( mRGBViewerImageHeight - 1 ),
                       0.5f,
                       rVal,
                       gVal,
                       bVal );

            * ( bits + x + y * linesize + 0 ) = ( U8 )( rVal * 255.0f );
            * ( bits + x + y * linesize + 1 ) = ( U8 )( gVal * 255.0f );
            * ( bits + x + y * linesize + 2 ) = ( U8 )( bVal * 255.0f );
        }
    }
    mRGBImage = LLViewerTextureManager::getLocalTexture( (LLImageRaw*)raw, FALSE );
    gGL.getTexUnit(0)->bind(mRGBImage);
    mRGBImage->setAddressMode(LLTexUnit::TAM_CLAMP);

    // create palette
    for ( S32 each = 0; each < numPaletteColumns * numPaletteRows; ++each )
    {
        mPalette.push_back(new LLColor4(LLUIColorTable::instance().getColor(llformat("ColorPaletteEntry%02d", each + 1))));
    }
}

//////////////////////////////////////////////////////////////////////////////
//
void LLFloaterColorPicker::showUI ()
{
    openFloater(getKey());
    setVisible ( TRUE );
    setFocus ( TRUE );

    // HACK: if system color picker is required - close the SL one we made and use default system dialog
    if ( gSavedSettings.getBOOL ( "UseDefaultColorPicker" ) )
    {
        LLColorSwatchCtrl* swatch = getSwatch ();

        setVisible ( FALSE );

        // code that will get switched in for default system color picker
        if ( swatch )
        {
            // Todo: this needs to be threaded for viewer not to timeout
            LLColor4 curCol = swatch->get ();
            send_agent_pause();
            bool commit = getWindow()->dialogColorPicker( &curCol [ 0 ], &curCol [ 1 ], &curCol [ 2 ] );
            send_agent_resume();

            if (commit)
            {
                setOrigRgb(curCol[0], curCol[1], curCol[2]);
                setCurRgb(curCol[0], curCol[1], curCol[2]);

                LLColorSwatchCtrl::onColorChanged(swatch, LLColorSwatchCtrl::COLOR_SELECT);
            }
            else
            {
                LLColorSwatchCtrl::onColorChanged(swatch, LLColorSwatchCtrl::COLOR_CANCEL);
            }
        }

        closeFloater();
    }
}

//////////////////////////////////////////////////////////////////////////////
// called after the dialog is rendered
BOOL LLFloaterColorPicker::postBuild()
{
    mCancelBtn = getChild<LLButton>( "cancel_btn" );
    mCancelBtn->setClickedCallback ( onClickCancel, this );

    mSelectBtn = getChild<LLButton>( "select_btn");
    mSelectBtn->setClickedCallback ( onClickSelect, this );
    mSelectBtn->setFocus ( TRUE );

    mPipetteBtn = getChild<LLButton>("color_pipette" );

    mPipetteBtn->setImages(std::string("eye_button_inactive.tga"), std::string("eye_button_active.tga"));

    mPipetteBtn->setCommitCallback( boost::bind(&LLFloaterColorPicker::onClickPipette, this ));

    mApplyImmediateCheck = getChild<LLCheckBoxCtrl>("apply_immediate");
    mApplyImmediateCheck->set(gSavedSettings.getBOOL("ApplyColorImmediately"));
    mApplyImmediateCheck->setCommitCallback(onImmediateCheck, this);

    childSetCommitCallback("rspin", onTextCommit, (void*)this );
    childSetCommitCallback("gspin", onTextCommit, (void*)this );
    childSetCommitCallback("bspin", onTextCommit, (void*)this );
    childSetCommitCallback("hspin", onTextCommit, (void*)this );
    childSetCommitCallback("sspin", onTextCommit, (void*)this );
    childSetCommitCallback("lspin", onTextCommit, (void*)this );

<<<<<<< HEAD
	// <FS:Zi> Add float LSL color entry widgets
	mCopyLSLBtn = getChild<LLButton>( "copy_lsl_btn" );
	mCopyLSLBtn->setClickedCallback ( onClickCopyLSL, this );

	childSetCommitCallback("rspin_lsl", onTextCommit, (void*)this );
	childSetCommitCallback("gspin_lsl", onTextCommit, (void*)this );
	childSetCommitCallback("bspin_lsl", onTextCommit, (void*)this );
	childSetCommitCallback("hex_value", onTextCommit, (void*)this );
	// </FS:Zi>

	LLToolPipette::getInstance()->setToolSelectCallback(boost::bind(&LLFloaterColorPicker::onColorSelect, this, _1));
=======
    LLToolPipette::getInstance()->setToolSelectCallback(boost::bind(&LLFloaterColorPicker::onColorSelect, this, _1));
>>>>>>> 38c2a5bd

    return TRUE;
}

//////////////////////////////////////////////////////////////////////////////
//
void LLFloaterColorPicker::initUI ( F32 rValIn, F32 gValIn, F32 bValIn )
{
    // under some circumstances, we get rogue values that can be calmed by clamping...
    rValIn = llclamp ( rValIn, 0.0f, 1.0f );
    gValIn = llclamp ( gValIn, 0.0f, 1.0f );
    bValIn = llclamp ( bValIn, 0.0f, 1.0f );

    // store initial value in case cancel or revert is selected
    setOrigRgb ( rValIn, gValIn, bValIn );

    // starting point for current value to
    setCurRgb ( rValIn, gValIn, bValIn );

    // unpdate text entry fields
    updateTextEntry ();
}

//////////////////////////////////////////////////////////////////////////////
//
void LLFloaterColorPicker::destroyUI ()
{
    // shut down pipette tool if active
    stopUsingPipette();

    // delete palette we created
    std::vector < LLColor4* >::iterator iter = mPalette.begin ();
    while ( iter != mPalette.end () )
    {
        delete ( *iter );
        ++iter;
    }

    if ( mSwatchView )
    {
        this->removeChild ( mSwatchView );
        mSwatchView->die();;
        mSwatchView = NULL;
    }
}


//////////////////////////////////////////////////////////////////////////////
//
F32 LLFloaterColorPicker::hueToRgb ( F32 val1In, F32 val2In, F32 valHUeIn )
{
    if ( valHUeIn < 0.0f ) valHUeIn += 1.0f;
    if ( valHUeIn > 1.0f ) valHUeIn -= 1.0f;
    if ( ( 6.0f * valHUeIn ) < 1.0f ) return ( val1In + ( val2In - val1In ) * 6.0f * valHUeIn );
    if ( ( 2.0f * valHUeIn ) < 1.0f ) return ( val2In );
    if ( ( 3.0f * valHUeIn ) < 2.0f ) return ( val1In + ( val2In - val1In ) * ( ( 2.0f / 3.0f ) - valHUeIn ) * 6.0f );
    return ( val1In );
}

//////////////////////////////////////////////////////////////////////////////
//
void LLFloaterColorPicker::hslToRgb ( F32 hValIn, F32 sValIn, F32 lValIn, F32& rValOut, F32& gValOut, F32& bValOut )
{
    if ( sValIn < 0.00001f )
    {
        rValOut = lValIn;
        gValOut = lValIn;
        bValOut = lValIn;
    }
    else
    {
        F32 interVal1;
        F32 interVal2;

        if ( lValIn < 0.5f )
            interVal2 = lValIn * ( 1.0f + sValIn );
        else
            interVal2 = ( lValIn + sValIn ) - ( sValIn * lValIn );

        interVal1 = 2.0f * lValIn - interVal2;

        rValOut = hueToRgb ( interVal1, interVal2, hValIn + ( 1.f / 3.f ) );
        gValOut = hueToRgb ( interVal1, interVal2, hValIn );
        bValOut = hueToRgb ( interVal1, interVal2, hValIn - ( 1.f / 3.f ) );
    }
}

//////////////////////////////////////////////////////////////////////////////
// mutator for original RGB value
void LLFloaterColorPicker::setOrigRgb ( F32 origRIn, F32 origGIn, F32 origBIn )
{
    origR = origRIn;
    origG = origGIn;
    origB = origBIn;
}

//////////////////////////////////////////////////////////////////////////////
// accessor for original RGB value
void LLFloaterColorPicker::getOrigRgb ( F32& origROut, F32& origGOut, F32& origBOut )
{
    origROut = origR;
    origGOut = origG;
    origBOut = origB;
}

//////////////////////////////////////////////////////////////////////////////
// mutator for current RGB value
void LLFloaterColorPicker::setCurRgb ( F32 curRIn, F32 curGIn, F32 curBIn )
{
    // save current RGB
    curR = curRIn;
    curG = curGIn;
    curB = curBIn;

    // update corresponding HSL values and
    LLColor3(curRIn, curGIn, curBIn).calcHSL(&curH, &curS, &curL);

    // color changed so update text fields
    updateTextEntry();
}

//////////////////////////////////////////////////////////////////////////////
// accessor for current RGB value
void LLFloaterColorPicker::getCurRgb ( F32& curROut, F32& curGOut, F32& curBOut )
{
    curROut = curR;
    curGOut = curG;
    curBOut = curB;
}

//////////////////////////////////////////////////////////////////////////////
// mutator for current HSL value
void LLFloaterColorPicker::setCurHsl ( F32 curHIn, F32 curSIn, F32 curLIn )
{
    // save current HSL
    curH = curHIn;
    curS = curSIn;
    curL = curLIn;

    // update corresponding RGB values and
    hslToRgb ( curH, curS, curL, curR, curG, curB );
}

//////////////////////////////////////////////////////////////////////////////
// accessor for current HSL value
void LLFloaterColorPicker::getCurHsl ( F32& curHOut, F32& curSOut, F32& curLOut )
{
    curHOut = curH;
    curSOut = curS;
    curLOut = curL;
}

//////////////////////////////////////////////////////////////////////////////
// called when 'cancel' clicked
void LLFloaterColorPicker::onClickCancel ( void* data )
{
    if (data)
    {
        LLFloaterColorPicker* self = ( LLFloaterColorPicker* )data;

        if ( self )
        {
            self->cancelSelection();
            self->closeFloater();
        }
    }
}

//////////////////////////////////////////////////////////////////////////////
// called when 'select' clicked
void LLFloaterColorPicker::onClickSelect ( void* data )
{
    if (data)
    {
        LLFloaterColorPicker* self = ( LLFloaterColorPicker* )data;

        if ( self )
        {
            // apply to selection
            LLColorSwatchCtrl::onColorChanged ( self->getSwatch (), LLColorSwatchCtrl::COLOR_SELECT );
            self->closeFloater();
        }
    }
}

void LLFloaterColorPicker::onClickPipette( )
{
    BOOL pipette_active = mPipetteBtn->getToggleState();
    pipette_active = !pipette_active;
    if (pipette_active)
    {
        LLToolMgr::getInstance()->setTransientTool(LLToolPipette::getInstance());
    }
    else
    {
        LLToolMgr::getInstance()->clearTransientTool();
    }
}

//////////////////////////////////////////////////////////////////////////////
// called when 'text is committed' - i,e. focus moves from a text field
void LLFloaterColorPicker::onTextCommit ( LLUICtrl* ctrl, void* data )
{
    if ( data )
    {
        LLFloaterColorPicker* self = ( LLFloaterColorPicker* )data;
        if ( self )
        {
            self->onTextEntryChanged ( ctrl );
        }
    }
}

void LLFloaterColorPicker::onImmediateCheck( LLUICtrl* ctrl, void* data)
{
    LLFloaterColorPicker* self = ( LLFloaterColorPicker* )data;
    if (self)
    {
        gSavedSettings.setBOOL("ApplyColorImmediately", self->mApplyImmediateCheck->get());
        if (self->mApplyImmediateCheck->get() && self->isColorChanged())
        {
            LLColorSwatchCtrl::onColorChanged ( self->getSwatch (), LLColorSwatchCtrl::COLOR_CHANGE );
        }
    }
}

void LLFloaterColorPicker::onColorSelect( const LLTextureEntry& te )
{
    // Pipete
    selectCurRgb(te.getColor().mV[VRED], te.getColor().mV[VGREEN], te.getColor().mV[VBLUE]);
}

void LLFloaterColorPicker::onMouseCaptureLost()
{
    setMouseDownInHueRegion(FALSE);
    setMouseDownInLumRegion(FALSE);
}

F32 LLFloaterColorPicker::getSwatchTransparency()
{
    // If the floater is focused, don't apply its alpha to the color swatch (STORM-676).
    return getTransparencyType() == TT_ACTIVE ? 1.f : LLFloater::getCurrentTransparency();
}

BOOL LLFloaterColorPicker::isColorChanged()
{
    return ((getOrigR() != getCurR()) || (getOrigG() != getCurG()) || (getOrigB() != getCurB()));
}

//////////////////////////////////////////////////////////////////////////////
//
void LLFloaterColorPicker::draw()
{
    static LLCachedControl<F32> max_opacity(gSavedSettings, "PickerContextOpacity", 0.4f);
    drawConeToOwner(mContextConeOpacity, max_opacity, mSwatch, mContextConeFadeTime, mContextConeInAlpha, mContextConeOutAlpha);

    mPipetteBtn->setToggleState(LLToolMgr::getInstance()->getCurrentTool() == LLToolPipette::getInstance());
    mApplyImmediateCheck->setEnabled(mActive && mCanApplyImmediately);
    mSelectBtn->setEnabled(mActive);

    // base floater stuff
    LLFloater::draw ();

    const F32 alpha = getSwatchTransparency();

    // draw image for RGB area (not really RGB but you'll see what I mean...
    gl_draw_image ( mRGBViewerImageLeft, mRGBViewerImageTop - mRGBViewerImageHeight, mRGBImage, LLColor4::white % alpha);

    // update 'cursor' into RGB Section
    S32 xPos = ( S32 ) ( ( F32 )mRGBViewerImageWidth * getCurH () ) - 8;
    S32 yPos = ( S32 ) ( ( F32 )mRGBViewerImageHeight * getCurS () ) - 8;
    gl_line_2d ( mRGBViewerImageLeft + xPos,
                 mRGBViewerImageTop - mRGBViewerImageHeight + yPos + 8,
                 mRGBViewerImageLeft + xPos + 16,
                 mRGBViewerImageTop - mRGBViewerImageHeight + yPos + 8,
                 LLColor4 ( 0.0f, 0.0f, 0.0f, 1.0f ) );

    gl_line_2d ( mRGBViewerImageLeft + xPos + 8,
                 mRGBViewerImageTop - mRGBViewerImageHeight + yPos,
                 mRGBViewerImageLeft + xPos + 8,
                 mRGBViewerImageTop - mRGBViewerImageHeight + yPos + 16,
                 LLColor4 ( 0.0f, 0.0f, 0.0f, 1.0f ) );

    // create rgb area outline
    gl_rect_2d ( mRGBViewerImageLeft,
                 mRGBViewerImageTop - mRGBViewerImageHeight,
                 mRGBViewerImageLeft + mRGBViewerImageWidth + 1,
                 mRGBViewerImageTop,
                 LLColor4 ( 0.0f, 0.0f, 0.0f, alpha ),
                 FALSE );

    // draw luminance slider
    for ( S32 y = 0; y < mLumRegionHeight; ++y )
    {
        F32 rValSlider, gValSlider, bValSlider;
        hslToRgb ( getCurH (), getCurS (), ( F32 )y / ( F32 )mLumRegionHeight, rValSlider, gValSlider, bValSlider );

        gl_rect_2d( mLumRegionLeft,
            mLumRegionTop - mLumRegionHeight + y,
                mLumRegionLeft + mLumRegionWidth,
                    mLumRegionTop - mLumRegionHeight + y - 1,
                        LLColor4 ( rValSlider, gValSlider, bValSlider, alpha ) );
    }


    // draw luninance marker
    S32 startX = mLumRegionLeft + mLumRegionWidth;
    S32 startY = mLumRegionTop - mLumRegionHeight + ( S32 ) ( mLumRegionHeight * getCurL () );
    gl_triangle_2d ( startX, startY,
            startX + mLumMarkerSize, startY - mLumMarkerSize,
                startX + mLumMarkerSize, startY + mLumMarkerSize,
                    LLColor4 ( 0.75f, 0.75f, 0.75f, 1.0f ), TRUE );

    // draw luminance slider outline
    gl_rect_2d ( mLumRegionLeft,
                 mLumRegionTop - mLumRegionHeight,
                 mLumRegionLeft + mLumRegionWidth + 1,
                 mLumRegionTop,
                 LLColor4 ( 0.0f, 0.0f, 0.0f, 1.0f ),
                 FALSE );

    // draw selected color swatch
    gl_rect_2d ( mSwatchRegionLeft,
                 mSwatchRegionTop - mSwatchRegionHeight,
                 mSwatchRegionLeft + mSwatchRegionWidth,
                 mSwatchRegionTop,
                 LLColor4 ( getCurR (), getCurG (), getCurB (), alpha ),
                 TRUE );

    // draw selected color swatch outline
    gl_rect_2d ( mSwatchRegionLeft,
                 mSwatchRegionTop - mSwatchRegionHeight,
                 mSwatchRegionLeft + mSwatchRegionWidth + 1,
                 mSwatchRegionTop,
                 LLColor4 ( 0.0f, 0.0f, 0.0f, 1.0f ),
                 FALSE );

    // color palette code is a little more involved so break it out into its' own method
    drawPalette ();
}

//////////////////////////////////////////////////////////////////////////////
// find a complimentary color to the one passed in that can be used to highlight
const LLColor4& LLFloaterColorPicker::getComplimentaryColor ( const LLColor4& backgroundColor )
{
    // going to base calculation on luminance
    F32 hVal, sVal, lVal;
    backgroundColor.calcHSL(&hVal, &sVal, &lVal);
    hVal *= 360.f;
    sVal *= 100.f;
    lVal *= 100.f;

    // fairly simple heuristic for now...!
    if ( lVal < 0.5f )
    {
        return LLColor4::white;
    }

    return LLColor4::black;
}

//////////////////////////////////////////////////////////////////////////////
// set current RGB and rise change event if needed.
void LLFloaterColorPicker::selectCurRgb ( F32 curRIn, F32 curGIn, F32 curBIn )
{
    setCurRgb(curRIn, curGIn, curBIn);
    if (mApplyImmediateCheck->get())
    {
        LLColorSwatchCtrl::onColorChanged ( getSwatch (), LLColorSwatchCtrl::COLOR_CHANGE );
    }
}

//////////////////////////////////////////////////////////////////////////////
// set current HSL and rise change event if needed.
void LLFloaterColorPicker::selectCurHsl ( F32 curHIn, F32 curSIn, F32 curLIn )
{
    setCurHsl(curHIn, curSIn, curLIn);
    if (mApplyImmediateCheck->get())
    {
        LLColorSwatchCtrl::onColorChanged ( getSwatch (), LLColorSwatchCtrl::COLOR_CHANGE );
    }
}

//////////////////////////////////////////////////////////////////////////////
// draw color palette
void LLFloaterColorPicker::drawPalette ()
{
    S32 curEntry = 0;
    const F32 alpha = getSwatchTransparency();

    for ( S32 y = 0; y < numPaletteRows; ++y )
    {
        for ( S32 x = 0; x < numPaletteColumns; ++x )
        {
            // calculate position
            S32 x1 = mPaletteRegionLeft + ( mPaletteRegionWidth * x ) / numPaletteColumns;
            S32 y1 = mPaletteRegionTop - ( mPaletteRegionHeight * y ) / numPaletteRows;
            S32 x2 = ( mPaletteRegionLeft + ( mPaletteRegionWidth * ( x + 1 ) ) / numPaletteColumns );
            S32 y2 = ( mPaletteRegionTop - ( mPaletteRegionHeight * ( y + 1 ) ) / numPaletteRows );

            // draw palette entry color
            if ( mPalette [ curEntry ] )
            {
                gl_rect_2d ( x1 + 2, y1 - 2, x2 - 2, y2 + 2, *mPalette [ curEntry++ ] % alpha, TRUE );
                gl_rect_2d ( x1 + 1, y1 - 1, x2 - 1, y2 + 1, LLColor4 ( 0.0f, 0.0f, 0.0f, 1.0f ), FALSE );
            }
        }
    }

    // if there is something to highlight (mouse down in swatch & hovering over palette)
    if ( highlightEntry >= 0 )
    {
        // extract row/column from palette index
        S32 entryColumn = highlightEntry % numPaletteColumns;
        S32 entryRow = highlightEntry / numPaletteColumns;

        // calculate position of this entry
        S32 x1 = mPaletteRegionLeft + ( mPaletteRegionWidth * entryColumn ) / numPaletteColumns;
        S32 y1 = mPaletteRegionTop - ( mPaletteRegionHeight * entryRow ) / numPaletteRows;
        S32 x2 = ( mPaletteRegionLeft + ( mPaletteRegionWidth * ( entryColumn + 1 ) ) / numPaletteColumns );
        S32 y2 = ( mPaletteRegionTop - ( mPaletteRegionHeight * ( entryRow + 1 ) ) / numPaletteRows );

        // center position of entry
        S32 xCenter = x1 + ( x2 - x1 ) / 2;
        S32 yCenter = y1 - ( y1 - y2 ) / 2;

        // find a color that works well as a highlight color
        LLColor4 hlColor ( getComplimentaryColor ( *mPalette [ highlightEntry ] ) );

        // mark a cross for entry that is being hovered
        gl_line_2d ( xCenter - 4, yCenter - 4, xCenter + 4, yCenter + 4, hlColor );
        gl_line_2d ( xCenter + 4, yCenter - 4, xCenter - 4, yCenter + 4, hlColor );
    }
}

//////////////////////////////////////////////////////////////////////////////
// update text entry values for RGB/HSL (can't be done in ::draw () since this overwrites input
void LLFloaterColorPicker::updateTextEntry ()
{
<<<<<<< HEAD
	// set values in spinners
	getChild<LLUICtrl>("rspin")->setValue(( getCurR () * 255.0f ) );
	getChild<LLUICtrl>("gspin")->setValue(( getCurG () * 255.0f ) );
	getChild<LLUICtrl>("bspin")->setValue(( getCurB () * 255.0f ) );
	getChild<LLUICtrl>("hspin")->setValue(( getCurH () * 360.0f ) );
	getChild<LLUICtrl>("sspin")->setValue(( getCurS () * 100.0f ) );
	getChild<LLUICtrl>("lspin")->setValue(( getCurL () * 100.0f ) );

	// <FS:Zi> Add float LSL color entry widgets
	getChild<LLUICtrl>("rspin_lsl")->setValue(( getCurR () ) );
	getChild<LLUICtrl>("gspin_lsl")->setValue(( getCurG () ) );
	getChild<LLUICtrl>("bspin_lsl")->setValue(( getCurB () ) );

	getChild<LLUICtrl>("hex_value")->setValue(llformat("%02x%02x%02x", (S32)(getCurR() * 255.f), (S32)(getCurG() * 255.f), (S32)(getCurB() * 255.f)));
	// </FS:Zi>
=======
    // set values in spinners
    getChild<LLUICtrl>("rspin")->setValue(( getCurR () * 255.0f ) );
    getChild<LLUICtrl>("gspin")->setValue(( getCurG () * 255.0f ) );
    getChild<LLUICtrl>("bspin")->setValue(( getCurB () * 255.0f ) );
    getChild<LLUICtrl>("hspin")->setValue(( getCurH () * 360.0f ) );
    getChild<LLUICtrl>("sspin")->setValue(( getCurS () * 100.0f ) );
    getChild<LLUICtrl>("lspin")->setValue(( getCurL () * 100.0f ) );
>>>>>>> 38c2a5bd
}

//////////////////////////////////////////////////////////////////////////////
//
void LLFloaterColorPicker::onTextEntryChanged ( LLUICtrl* ctrl )
{
<<<<<<< HEAD
	// value in RGB boxes changed
	std::string name = ctrl->getName();
	if ( ( name == "rspin" ) || ( name == "gspin" ) || ( name == "bspin" ) )
	{
		// get current RGB
		F32 rVal, gVal, bVal;
		getCurRgb ( rVal, gVal, bVal );

		// update component value with new value from text
		if ( name == "rspin" )
		{
			rVal = (F32)ctrl->getValue().asReal() / 255.0f;
		}
		else
		if ( name == "gspin" )
		{
			gVal = (F32)ctrl->getValue().asReal() / 255.0f;
		}
		else
		if ( name == "bspin" )
		{
			bVal = (F32)ctrl->getValue().asReal() / 255.0f;
		}

		// update current RGB (and implicitly HSL)
		selectCurRgb ( rVal, gVal, bVal );

		updateTextEntry ();
	}
	// <FS:Zi> Add float LSL color entry widgets
	else if ( ( name == "rspin_lsl" ) || ( name == "gspin_lsl" ) || ( name == "bspin_lsl" ) )
	{
		// get current RGB
		F32 rVal, gVal, bVal;
		getCurRgb ( rVal, gVal, bVal );

		// update component value with new value from text
		if ( name == "rspin_lsl" )
		{
			rVal = (F32)ctrl->getValue().asReal();
		}
		else
		if ( name == "gspin_lsl" )
		{
			gVal = (F32)ctrl->getValue().asReal();
		}
		else
		if ( name == "bspin_lsl" )
		{
			bVal = (F32)ctrl->getValue().asReal();
		}

		// update current RGB (and implicitly HSL)
		selectCurRgb ( rVal, gVal, bVal );

		updateTextEntry ();
	}
	else if ( name == "hex_value" )
	{
		// get current RGB
		S32 r, g, b;
		F32 rVal, gVal, bVal;
		getCurRgb ( rVal, gVal, bVal );

		std::string hex_string = ctrl->getValue().asString();

		std::string reg_ex("[[:xdigit:]]{6}");
		boost::regex pattern(reg_ex.c_str());
		if (!ll_regex_match(hex_string, pattern))
		{
			return;
		}

		sscanf(hex_string.c_str(), "%02x%02x%02x", &r, &g, &b);

		rVal = F32(r) / 255.f;
		gVal = F32(g) / 255.f;
		bVal = F32(b) / 255.f;

		// update current RGB (and implicitly HSL)
		selectCurRgb ( rVal, gVal, bVal );

		updateTextEntry ();
	}
	// </FS:Zi>
	else
	// value in HSL boxes changed
	if ( ( name == "hspin" ) || ( name == "sspin" ) || ( name == "lspin" ) )
	{
		// get current HSL
		F32 hVal, sVal, lVal;
		getCurHsl ( hVal, sVal, lVal );

		// update component value with new value from text
		if ( name == "hspin" )
			hVal = (F32)ctrl->getValue().asReal() / 360.0f;
		else
		if ( name == "sspin" )
			sVal = (F32)ctrl->getValue().asReal() / 100.0f;
		else
		if ( name == "lspin" )
			lVal = (F32)ctrl->getValue().asReal() / 100.0f;

		// update current HSL (and implicitly RGB)
		selectCurHsl ( hVal, sVal, lVal );

		updateTextEntry ();
	}
=======
    // value in RGB boxes changed
    std::string name = ctrl->getName();
    if ( ( name == "rspin" ) || ( name == "gspin" ) || ( name == "bspin" ) )
    {
        // get current RGB
        F32 rVal, gVal, bVal;
        getCurRgb ( rVal, gVal, bVal );

        // update component value with new value from text
        if ( name == "rspin" )
        {
            rVal = (F32)ctrl->getValue().asReal() / 255.0f;
        }
        else
        if ( name == "gspin" )
        {
            gVal = (F32)ctrl->getValue().asReal() / 255.0f;
        }
        else
        if ( name == "bspin" )
        {
            bVal = (F32)ctrl->getValue().asReal() / 255.0f;
        }

        // update current RGB (and implicitly HSL)
        selectCurRgb ( rVal, gVal, bVal );

        updateTextEntry ();
    }
    else
    // value in HSL boxes changed
    if ( ( name == "hspin" ) || ( name == "sspin" ) || ( name == "lspin" ) )
    {
        // get current HSL
        F32 hVal, sVal, lVal;
        getCurHsl ( hVal, sVal, lVal );

        // update component value with new value from text
        if ( name == "hspin" )
            hVal = (F32)ctrl->getValue().asReal() / 360.0f;
        else
        if ( name == "sspin" )
            sVal = (F32)ctrl->getValue().asReal() / 100.0f;
        else
        if ( name == "lspin" )
            lVal = (F32)ctrl->getValue().asReal() / 100.0f;

        // update current HSL (and implicitly RGB)
        selectCurHsl ( hVal, sVal, lVal );

        updateTextEntry ();
    }
>>>>>>> 38c2a5bd
}

//////////////////////////////////////////////////////////////////////////////
//
BOOL LLFloaterColorPicker::updateRgbHslFromPoint ( S32 xPosIn, S32 yPosIn )
{
    if ( xPosIn >= mRGBViewerImageLeft &&
         xPosIn <= mRGBViewerImageLeft + mRGBViewerImageWidth &&
         yPosIn <= mRGBViewerImageTop &&
         yPosIn >= mRGBViewerImageTop - mRGBViewerImageHeight )
    {
        // update HSL (and therefore RGB) based on new H & S and current L
        selectCurHsl ( ( ( F32 )xPosIn - ( F32 )mRGBViewerImageLeft ) / ( F32 )mRGBViewerImageWidth,
                    ( ( F32 )yPosIn - ( ( F32 )mRGBViewerImageTop - ( F32 )mRGBViewerImageHeight ) ) / ( F32 )mRGBViewerImageHeight,
                    getCurL () );

        // indicate a value changed
        return TRUE;
    }
    else
    if ( xPosIn >= mLumRegionLeft &&
         xPosIn <= mLumRegionLeft + mLumRegionWidth &&
         yPosIn <= mLumRegionTop &&
         yPosIn >= mLumRegionTop - mLumRegionHeight )
    {

        // update HSL (and therefore RGB) based on current HS and new L
         selectCurHsl ( getCurH (),
                     getCurS (),
                    ( ( F32 )yPosIn - ( ( F32 )mRGBViewerImageTop - ( F32 )mRGBViewerImageHeight ) ) / ( F32 )mRGBViewerImageHeight );

        // indicate a value changed
        return TRUE;
    }

    return FALSE;
}

//////////////////////////////////////////////////////////////////////////////
//
BOOL LLFloaterColorPicker::handleMouseDown ( S32 x, S32 y, MASK mask )
{
    // make it the frontmost
    gFloaterView->bringToFront(this);

    // rect containing RGB area
    LLRect rgbAreaRect ( mRGBViewerImageLeft,
                         mRGBViewerImageTop,
                         mRGBViewerImageLeft + mRGBViewerImageWidth,
                         mRGBViewerImageTop - mRGBViewerImageHeight );

    if ( rgbAreaRect.pointInRect ( x, y ) )
    {
        gFocusMgr.setMouseCapture(this);
        // mouse button down
        setMouseDownInHueRegion ( TRUE );

        // update all values based on initial click
        updateRgbHslFromPoint ( x, y );

        // required by base class
        return TRUE;
    }

    // rect containing RGB area
    LLRect lumAreaRect ( mLumRegionLeft,
                         mLumRegionTop,
                         mLumRegionLeft + mLumRegionWidth + mLumMarkerSize,
                         mLumRegionTop - mLumRegionHeight );

    if ( lumAreaRect.pointInRect ( x, y ) )
    {
        gFocusMgr.setMouseCapture(this);
        // mouse button down
        setMouseDownInLumRegion ( TRUE );

        // required by base class
        return TRUE;
    }

    // rect containing swatch area
    LLRect swatchRect ( mSwatchRegionLeft,
                        mSwatchRegionTop,
                        mSwatchRegionLeft + mSwatchRegionWidth,
                        mSwatchRegionTop - mSwatchRegionHeight );

    setMouseDownInSwatch( FALSE );
    if ( swatchRect.pointInRect ( x, y ) )
    {
        setMouseDownInSwatch( TRUE );

        // required - dont drag windows here.
        return TRUE;
    }

    // rect containing palette area
    LLRect paletteRect ( mPaletteRegionLeft,
                         mPaletteRegionTop,
                         mPaletteRegionLeft + mPaletteRegionWidth,
                         mPaletteRegionTop - mPaletteRegionHeight );

    if ( paletteRect.pointInRect ( x, y ) )
    {
        // release keyboard focus so we can change text values
        if (gFocusMgr.childHasKeyboardFocus(this))
        {
            mSelectBtn->setFocus(TRUE);
        }

        // calculate which palette index we selected
        S32 c = ( ( x - mPaletteRegionLeft ) * numPaletteColumns ) / mPaletteRegionWidth;
        S32 r = ( ( y - ( mPaletteRegionTop - mPaletteRegionHeight ) ) * numPaletteRows ) / mPaletteRegionHeight;

        U32 index = ( numPaletteRows - r - 1 ) * numPaletteColumns + c;

        if ( index <= mPalette.size () )
        {
            LLColor4 selected = *mPalette [ index ];

            selectCurRgb ( selected [ 0 ], selected [ 1 ], selected [ 2 ] );

            if (mApplyImmediateCheck->get())
            {
                LLColorSwatchCtrl::onColorChanged ( getSwatch (), LLColorSwatchCtrl::COLOR_CHANGE );
            }

            updateTextEntry ();
        }

        return TRUE;
    }

    // dispatch to base class for the rest of things

    return LLFloater::handleMouseDown ( x, y, mask );
}

//////////////////////////////////////////////////////////////////////////////
//
BOOL LLFloaterColorPicker::handleHover ( S32 x, S32 y, MASK mask )
{
    // if we're the front most window
    if ( isFrontmost () )
    {
        // mouse was pressed within region
        if ( getMouseDownInHueRegion() || getMouseDownInLumRegion())
        {
            S32 clamped_x, clamped_y;
            if (getMouseDownInHueRegion())
            {
                clamped_x = llclamp(x, mRGBViewerImageLeft, mRGBViewerImageLeft + mRGBViewerImageWidth);
                clamped_y = llclamp(y, mRGBViewerImageTop - mRGBViewerImageHeight, mRGBViewerImageTop);
            }
            else
            {
                clamped_x = llclamp(x, mLumRegionLeft, mLumRegionLeft + mLumRegionWidth);
                clamped_y = llclamp(y, mLumRegionTop - mLumRegionHeight, mLumRegionTop);
            }

            // update the stored RGB/HSL values using the mouse position - returns TRUE if RGB was updated
            if ( updateRgbHslFromPoint ( clamped_x, clamped_y ) )
            {
                // update text entry fields
                updateTextEntry ();

                // RN: apparently changing color when dragging generates too much traffic and results in sporadic updates
                //// commit changed color to swatch subject
                //// REVIEW: this gets sent each time a color changes - is this okay ?
                //if (mApplyImmediateCheck->get())
                //{
                //  LLColorSwatchCtrl::onColorChanged ( getSwatch () );
                //}
            }
        }

        highlightEntry = -1;

        if ( mMouseDownInSwatch )
        {
            getWindow()->setCursor ( UI_CURSOR_ARROWDRAG );

            // if cursor if over a palette entry
            LLRect paletteRect ( mPaletteRegionLeft,
                                mPaletteRegionTop,
                                mPaletteRegionLeft + mPaletteRegionWidth,
                                mPaletteRegionTop - mPaletteRegionHeight );

            if ( paletteRect.pointInRect ( x, y ) )
            {
                // find row/column in palette
                S32 xOffset = ( ( x - mPaletteRegionLeft ) * numPaletteColumns ) / mPaletteRegionWidth;
                S32 yOffset = ( ( mPaletteRegionTop - y - 1 ) * numPaletteRows ) / mPaletteRegionHeight;

                // calculate the entry 0..n-1 to highlight and set variable to next draw() picks it up
                highlightEntry = xOffset + yOffset * numPaletteColumns;
            }

            return TRUE;
        }
    }

    // dispatch to base class for the rest of things
    return LLFloater::handleHover ( x, y, mask );
}

//////////////////////////////////////////////////////////////////////////////
// reverts state once mouse button is released
BOOL LLFloaterColorPicker::handleMouseUp ( S32 x, S32 y, MASK mask )
{
    getWindow()->setCursor ( UI_CURSOR_ARROW );

    if (getMouseDownInHueRegion() || getMouseDownInLumRegion())
    {
        if (mApplyImmediateCheck->get())
        {
            LLColorSwatchCtrl::onColorChanged ( getSwatch (), LLColorSwatchCtrl::COLOR_CHANGE );
        }
    }

    // rect containing palette area
    LLRect paletteRect ( mPaletteRegionLeft,
                            mPaletteRegionTop,
                            mPaletteRegionLeft + mPaletteRegionWidth,
                            mPaletteRegionTop - mPaletteRegionHeight );

    if ( paletteRect.pointInRect ( x, y ) )
    {
        if ( mMouseDownInSwatch )
        {
            S32 curEntry = 0;
            for ( S32 row = 0; row < numPaletteRows; ++row )
            {
                for ( S32 column = 0; column < numPaletteColumns; ++column )
                {
                    S32 left = mPaletteRegionLeft + ( mPaletteRegionWidth * column ) / numPaletteColumns;
                    S32 top = mPaletteRegionTop - ( mPaletteRegionHeight * row ) / numPaletteRows;
                    S32 right = ( mPaletteRegionLeft + ( mPaletteRegionWidth * ( column + 1 ) ) / numPaletteColumns );
                    S32 bottom = ( mPaletteRegionTop - ( mPaletteRegionHeight * ( row + 1 ) ) / numPaletteRows );

                    // rect is flipped vertically when testing here
                    LLRect dropRect ( left, top, right, bottom );

                    if ( dropRect.pointInRect ( x, y ) )
                    {
                        if ( mPalette [ curEntry ] )
                        {
                            delete mPalette [ curEntry ];

                            mPalette [ curEntry ] = new LLColor4 ( getCurR (), getCurG (), getCurB (), 1.0f );

                            // save off color
                            std::ostringstream codec;
                            codec << "ColorPaletteEntry" << std::setfill ( '0' ) << std::setw ( 2 ) << curEntry + 1;
                            const std::string s ( codec.str () );
                            LLUIColorTable::instance().setColor(s, *mPalette [ curEntry ] );
                        }
                    }

                    ++curEntry;
                }
            }
        }
    }

    // mouse button not down anymore
    setMouseDownInHueRegion ( FALSE );
    setMouseDownInLumRegion ( FALSE );

    // mouse button not down in color swatch anymore
    mMouseDownInSwatch = false;

    if (hasMouseCapture())
    {
        gFocusMgr.setMouseCapture(NULL);
    }

    // dispatch to base class for the rest of things
    return LLFloater::handleMouseUp ( x, y, mask );
}

//////////////////////////////////////////////////////////////////////////////
// cancel current color selection, revert to original and close picker
void LLFloaterColorPicker::cancelSelection ()
{
    // restore the previous color selection
    setCurRgb ( getOrigR (), getOrigG (), getOrigB () );

    // update in world item with original color via current swatch
    LLColorSwatchCtrl::onColorChanged( getSwatch(), LLColorSwatchCtrl::COLOR_CANCEL );

    // hide picker dialog
    this->setVisible ( FALSE );
}

void LLFloaterColorPicker::setMouseDownInHueRegion ( BOOL mouse_down_in_region )
{
    mMouseDownInHueRegion = mouse_down_in_region;
    if (mouse_down_in_region)
    {
        if (gFocusMgr.childHasKeyboardFocus(this))
        {
            // get focus out of spinners so that they can update freely
            mSelectBtn->setFocus(TRUE);
        }
    }
}

void LLFloaterColorPicker::setMouseDownInLumRegion ( BOOL mouse_down_in_region )
{
    mMouseDownInLumRegion = mouse_down_in_region;
    if (mouse_down_in_region)
    {
        if (gFocusMgr.childHasKeyboardFocus(this))
        {
            // get focus out of spinners so that they can update freely
            mSelectBtn->setFocus(TRUE);
        }
    }
}

void LLFloaterColorPicker::setMouseDownInSwatch (BOOL mouse_down_in_swatch)
{
    mMouseDownInSwatch = mouse_down_in_swatch;
    if (mouse_down_in_swatch)
    {
        if (gFocusMgr.childHasKeyboardFocus(this))
        {
            // get focus out of spinners so that they can update freely
            mSelectBtn->setFocus(TRUE);
        }
    }
}

void LLFloaterColorPicker::setActive(BOOL active)
{
    // shut down pipette tool if active
    if (!active && mPipetteBtn->getToggleState())
    {
        stopUsingPipette();
    }
    mActive = active;
}

void LLFloaterColorPicker::stopUsingPipette()
{
<<<<<<< HEAD
	if (LLToolMgr::getInstance()->getCurrentTool() == LLToolPipette::getInstance())
	{
		LLToolMgr::getInstance()->clearTransientTool();
	}
}

// <FS:Zi> Add float LSL color entry widgets
void LLFloaterColorPicker::onClickCopyLSL ( void* data )
{
	if (data)
	{
		LLFloaterColorPicker* self = (LLFloaterColorPicker*)data;

		if (self)
		{
			getWindow()->copyTextToClipboard(utf8str_to_wstring(llformat("<%.3f, %.3f, %.3f>", self->getCurR(), self->getCurG(), self->getCurB())));
			LLNotificationsUtil::add("LSLColorCopiedToClipboard");
		}
	}
}
// </FS:Zi>
=======
    if (LLToolMgr::getInstance()->getCurrentTool() == LLToolPipette::getInstance())
    {
        LLToolMgr::getInstance()->clearTransientTool();
    }
}
>>>>>>> 38c2a5bd
<|MERGE_RESOLUTION|>--- conflicted
+++ resolved
@@ -58,7 +58,7 @@
 #include "lldraghandle.h"
 #include "llwindow.h"
 
-#include "llnotificationsutil.h"		// <FS:Zi> Add float LSL color entry widgets
+#include "llnotificationsutil.h"        // <FS:Zi> Add float LSL color entry widgets
 #include "llregex.h"
 
 // System includes
@@ -234,21 +234,17 @@
     childSetCommitCallback("sspin", onTextCommit, (void*)this );
     childSetCommitCallback("lspin", onTextCommit, (void*)this );
 
-<<<<<<< HEAD
-	// <FS:Zi> Add float LSL color entry widgets
-	mCopyLSLBtn = getChild<LLButton>( "copy_lsl_btn" );
-	mCopyLSLBtn->setClickedCallback ( onClickCopyLSL, this );
-
-	childSetCommitCallback("rspin_lsl", onTextCommit, (void*)this );
-	childSetCommitCallback("gspin_lsl", onTextCommit, (void*)this );
-	childSetCommitCallback("bspin_lsl", onTextCommit, (void*)this );
-	childSetCommitCallback("hex_value", onTextCommit, (void*)this );
-	// </FS:Zi>
-
-	LLToolPipette::getInstance()->setToolSelectCallback(boost::bind(&LLFloaterColorPicker::onColorSelect, this, _1));
-=======
+    // <FS:Zi> Add float LSL color entry widgets
+    mCopyLSLBtn = getChild<LLButton>( "copy_lsl_btn" );
+    mCopyLSLBtn->setClickedCallback ( onClickCopyLSL, this );
+
+    childSetCommitCallback("rspin_lsl", onTextCommit, (void*)this );
+    childSetCommitCallback("gspin_lsl", onTextCommit, (void*)this );
+    childSetCommitCallback("bspin_lsl", onTextCommit, (void*)this );
+    childSetCommitCallback("hex_value", onTextCommit, (void*)this );
+    // </FS:Zi>
+
     LLToolPipette::getInstance()->setToolSelectCallback(boost::bind(&LLFloaterColorPicker::onColorSelect, this, _1));
->>>>>>> 38c2a5bd
 
     return TRUE;
 }
@@ -688,23 +684,6 @@
 // update text entry values for RGB/HSL (can't be done in ::draw () since this overwrites input
 void LLFloaterColorPicker::updateTextEntry ()
 {
-<<<<<<< HEAD
-	// set values in spinners
-	getChild<LLUICtrl>("rspin")->setValue(( getCurR () * 255.0f ) );
-	getChild<LLUICtrl>("gspin")->setValue(( getCurG () * 255.0f ) );
-	getChild<LLUICtrl>("bspin")->setValue(( getCurB () * 255.0f ) );
-	getChild<LLUICtrl>("hspin")->setValue(( getCurH () * 360.0f ) );
-	getChild<LLUICtrl>("sspin")->setValue(( getCurS () * 100.0f ) );
-	getChild<LLUICtrl>("lspin")->setValue(( getCurL () * 100.0f ) );
-
-	// <FS:Zi> Add float LSL color entry widgets
-	getChild<LLUICtrl>("rspin_lsl")->setValue(( getCurR () ) );
-	getChild<LLUICtrl>("gspin_lsl")->setValue(( getCurG () ) );
-	getChild<LLUICtrl>("bspin_lsl")->setValue(( getCurB () ) );
-
-	getChild<LLUICtrl>("hex_value")->setValue(llformat("%02x%02x%02x", (S32)(getCurR() * 255.f), (S32)(getCurG() * 255.f), (S32)(getCurB() * 255.f)));
-	// </FS:Zi>
-=======
     // set values in spinners
     getChild<LLUICtrl>("rspin")->setValue(( getCurR () * 255.0f ) );
     getChild<LLUICtrl>("gspin")->setValue(( getCurG () * 255.0f ) );
@@ -712,123 +691,20 @@
     getChild<LLUICtrl>("hspin")->setValue(( getCurH () * 360.0f ) );
     getChild<LLUICtrl>("sspin")->setValue(( getCurS () * 100.0f ) );
     getChild<LLUICtrl>("lspin")->setValue(( getCurL () * 100.0f ) );
->>>>>>> 38c2a5bd
+
+    // <FS:Zi> Add float LSL color entry widgets
+    getChild<LLUICtrl>("rspin_lsl")->setValue(( getCurR () ) );
+    getChild<LLUICtrl>("gspin_lsl")->setValue(( getCurG () ) );
+    getChild<LLUICtrl>("bspin_lsl")->setValue(( getCurB () ) );
+
+    getChild<LLUICtrl>("hex_value")->setValue(llformat("%02x%02x%02x", (S32)(getCurR() * 255.f), (S32)(getCurG() * 255.f), (S32)(getCurB() * 255.f)));
+    // </FS:Zi>
 }
 
 //////////////////////////////////////////////////////////////////////////////
 //
 void LLFloaterColorPicker::onTextEntryChanged ( LLUICtrl* ctrl )
 {
-<<<<<<< HEAD
-	// value in RGB boxes changed
-	std::string name = ctrl->getName();
-	if ( ( name == "rspin" ) || ( name == "gspin" ) || ( name == "bspin" ) )
-	{
-		// get current RGB
-		F32 rVal, gVal, bVal;
-		getCurRgb ( rVal, gVal, bVal );
-
-		// update component value with new value from text
-		if ( name == "rspin" )
-		{
-			rVal = (F32)ctrl->getValue().asReal() / 255.0f;
-		}
-		else
-		if ( name == "gspin" )
-		{
-			gVal = (F32)ctrl->getValue().asReal() / 255.0f;
-		}
-		else
-		if ( name == "bspin" )
-		{
-			bVal = (F32)ctrl->getValue().asReal() / 255.0f;
-		}
-
-		// update current RGB (and implicitly HSL)
-		selectCurRgb ( rVal, gVal, bVal );
-
-		updateTextEntry ();
-	}
-	// <FS:Zi> Add float LSL color entry widgets
-	else if ( ( name == "rspin_lsl" ) || ( name == "gspin_lsl" ) || ( name == "bspin_lsl" ) )
-	{
-		// get current RGB
-		F32 rVal, gVal, bVal;
-		getCurRgb ( rVal, gVal, bVal );
-
-		// update component value with new value from text
-		if ( name == "rspin_lsl" )
-		{
-			rVal = (F32)ctrl->getValue().asReal();
-		}
-		else
-		if ( name == "gspin_lsl" )
-		{
-			gVal = (F32)ctrl->getValue().asReal();
-		}
-		else
-		if ( name == "bspin_lsl" )
-		{
-			bVal = (F32)ctrl->getValue().asReal();
-		}
-
-		// update current RGB (and implicitly HSL)
-		selectCurRgb ( rVal, gVal, bVal );
-
-		updateTextEntry ();
-	}
-	else if ( name == "hex_value" )
-	{
-		// get current RGB
-		S32 r, g, b;
-		F32 rVal, gVal, bVal;
-		getCurRgb ( rVal, gVal, bVal );
-
-		std::string hex_string = ctrl->getValue().asString();
-
-		std::string reg_ex("[[:xdigit:]]{6}");
-		boost::regex pattern(reg_ex.c_str());
-		if (!ll_regex_match(hex_string, pattern))
-		{
-			return;
-		}
-
-		sscanf(hex_string.c_str(), "%02x%02x%02x", &r, &g, &b);
-
-		rVal = F32(r) / 255.f;
-		gVal = F32(g) / 255.f;
-		bVal = F32(b) / 255.f;
-
-		// update current RGB (and implicitly HSL)
-		selectCurRgb ( rVal, gVal, bVal );
-
-		updateTextEntry ();
-	}
-	// </FS:Zi>
-	else
-	// value in HSL boxes changed
-	if ( ( name == "hspin" ) || ( name == "sspin" ) || ( name == "lspin" ) )
-	{
-		// get current HSL
-		F32 hVal, sVal, lVal;
-		getCurHsl ( hVal, sVal, lVal );
-
-		// update component value with new value from text
-		if ( name == "hspin" )
-			hVal = (F32)ctrl->getValue().asReal() / 360.0f;
-		else
-		if ( name == "sspin" )
-			sVal = (F32)ctrl->getValue().asReal() / 100.0f;
-		else
-		if ( name == "lspin" )
-			lVal = (F32)ctrl->getValue().asReal() / 100.0f;
-
-		// update current HSL (and implicitly RGB)
-		selectCurHsl ( hVal, sVal, lVal );
-
-		updateTextEntry ();
-	}
-=======
     // value in RGB boxes changed
     std::string name = ctrl->getName();
     if ( ( name == "rspin" ) || ( name == "gspin" ) || ( name == "bspin" ) )
@@ -858,6 +734,62 @@
 
         updateTextEntry ();
     }
+    // <FS:Zi> Add float LSL color entry widgets
+    else if ( ( name == "rspin_lsl" ) || ( name == "gspin_lsl" ) || ( name == "bspin_lsl" ) )
+    {
+        // get current RGB
+        F32 rVal, gVal, bVal;
+        getCurRgb ( rVal, gVal, bVal );
+
+        // update component value with new value from text
+        if ( name == "rspin_lsl" )
+        {
+            rVal = (F32)ctrl->getValue().asReal();
+        }
+        else
+        if ( name == "gspin_lsl" )
+        {
+            gVal = (F32)ctrl->getValue().asReal();
+        }
+        else
+        if ( name == "bspin_lsl" )
+        {
+            bVal = (F32)ctrl->getValue().asReal();
+        }
+
+        // update current RGB (and implicitly HSL)
+        selectCurRgb ( rVal, gVal, bVal );
+
+        updateTextEntry ();
+    }
+    else if ( name == "hex_value" )
+    {
+        // get current RGB
+        S32 r, g, b;
+        F32 rVal, gVal, bVal;
+        getCurRgb ( rVal, gVal, bVal );
+
+        std::string hex_string = ctrl->getValue().asString();
+
+        std::string reg_ex("[[:xdigit:]]{6}");
+        boost::regex pattern(reg_ex.c_str());
+        if (!ll_regex_match(hex_string, pattern))
+        {
+            return;
+        }
+
+        sscanf(hex_string.c_str(), "%02x%02x%02x", &r, &g, &b);
+
+        rVal = F32(r) / 255.f;
+        gVal = F32(g) / 255.f;
+        bVal = F32(b) / 255.f;
+
+        // update current RGB (and implicitly HSL)
+        selectCurRgb ( rVal, gVal, bVal );
+
+        updateTextEntry ();
+    }
+    // </FS:Zi>
     else
     // value in HSL boxes changed
     if ( ( name == "hspin" ) || ( name == "sspin" ) || ( name == "lspin" ) )
@@ -881,7 +813,6 @@
 
         updateTextEntry ();
     }
->>>>>>> 38c2a5bd
 }
 
 //////////////////////////////////////////////////////////////////////////////
@@ -1227,32 +1158,24 @@
 
 void LLFloaterColorPicker::stopUsingPipette()
 {
-<<<<<<< HEAD
-	if (LLToolMgr::getInstance()->getCurrentTool() == LLToolPipette::getInstance())
-	{
-		LLToolMgr::getInstance()->clearTransientTool();
-	}
+    if (LLToolMgr::getInstance()->getCurrentTool() == LLToolPipette::getInstance())
+    {
+        LLToolMgr::getInstance()->clearTransientTool();
+    }
 }
 
 // <FS:Zi> Add float LSL color entry widgets
 void LLFloaterColorPicker::onClickCopyLSL ( void* data )
 {
-	if (data)
-	{
-		LLFloaterColorPicker* self = (LLFloaterColorPicker*)data;
-
-		if (self)
-		{
-			getWindow()->copyTextToClipboard(utf8str_to_wstring(llformat("<%.3f, %.3f, %.3f>", self->getCurR(), self->getCurG(), self->getCurB())));
-			LLNotificationsUtil::add("LSLColorCopiedToClipboard");
-		}
-	}
-}
-// </FS:Zi>
-=======
-    if (LLToolMgr::getInstance()->getCurrentTool() == LLToolPipette::getInstance())
-    {
-        LLToolMgr::getInstance()->clearTransientTool();
-    }
-}
->>>>>>> 38c2a5bd
+    if (data)
+    {
+        LLFloaterColorPicker* self = (LLFloaterColorPicker*)data;
+
+        if (self)
+        {
+            getWindow()->copyTextToClipboard(utf8str_to_wstring(llformat("<%.3f, %.3f, %.3f>", self->getCurR(), self->getCurG(), self->getCurB())));
+            LLNotificationsUtil::add("LSLColorCopiedToClipboard");
+        }
+    }
+}
+// </FS:Zi>