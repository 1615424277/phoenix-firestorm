--- conflicted
+++ resolved
@@ -1276,14 +1276,8 @@
 		}
 	}
 
-<<<<<<< HEAD
 // do not pester devs who need to run the executable directly to debug
 #if LL_RELEASE_FOR_DOWNLOAD
-=======
-// don't nag developers who need to run the executable directly
-#if LL_RELEASE_FOR_DOWNLOAD
-	// <FS:Ansariel> Disable VMP
->>>>>>> d5e82e3d
 	// MAINT-8305: If we're processing a SLURL, skip the launcher check.
 	// <FS:Ansariel> Disable VMP
 	//if (gSavedSettings.getString("CmdLineLoginLocation").empty())
