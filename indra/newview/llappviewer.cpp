--- conflicted
+++ resolved
@@ -4132,14 +4132,11 @@
 		support << '\n' << LLTrans::getString("AboutTraffic", args);
 	}
 
-<<<<<<< HEAD
-=======
 	// SLT timestamp
 	LLSD substitution;
 	substitution["datetime"] = (S32)time(NULL);//(S32)time_corrected();
 	support << "\n" << LLTrans::getString("AboutTime", substitution);
 
->>>>>>> d3de134d
 	return support.str();
 }
 
