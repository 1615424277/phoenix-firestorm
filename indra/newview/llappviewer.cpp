--- conflicted
+++ resolved
@@ -3972,7 +3972,6 @@
     LLRect window_rect = gViewerWindow->getWindowRectRaw();
     info["WINDOW_WIDTH"] = window_rect.getWidth();
     info["WINDOW_HEIGHT"] = window_rect.getHeight();
-<<<<<<< HEAD
 
 	// <FS> Custom sysinfo
     //info["FONT_SIZE_ADJUSTMENT"] = gSavedSettings.getF32("FontScreenDPI");
@@ -3981,18 +3980,8 @@
     //info["NET_BANDWITH"] = gSavedSettings.getF32("ThrottleBandwidthKBPS");
     //info["LOD_FACTOR"] = gSavedSettings.getF32("RenderVolumeLODFactor");
     //info["RENDER_QUALITY"] = (F32)gSavedSettings.getU32("RenderQualityPerformance");
-    //info["GPU_SHADERS"] = gSavedSettings.getBOOL("RenderDeferred") ? "Enabled" : "Disabled";
     //info["TEXTURE_MEMORY"] = gGLManager.mVRAM;
 	// </FS>
-=======
-    info["FONT_SIZE_ADJUSTMENT"] = gSavedSettings.getF32("FontScreenDPI");
-    info["UI_SCALE"] = gSavedSettings.getF32("UIScaleFactor");
-    info["DRAW_DISTANCE"] = gSavedSettings.getF32("RenderFarClip");
-    info["NET_BANDWITH"] = gSavedSettings.getF32("ThrottleBandwidthKBPS");
-    info["LOD_FACTOR"] = gSavedSettings.getF32("RenderVolumeLODFactor");
-    info["RENDER_QUALITY"] = (F32)gSavedSettings.getU32("RenderQualityPerformance");
-    info["TEXTURE_MEMORY"] = gGLManager.mVRAM;
->>>>>>> 8d16d6e6
 
 #if LL_DARWIN
     info["HIDPI"] = gHiDPISupport;
