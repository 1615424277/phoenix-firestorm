--- conflicted
+++ resolved
@@ -6334,16 +6334,8 @@
 	{
 		if(secs < 0.0f)
 		{
-<<<<<<< HEAD
-			// <FS:ND> Gets called often in display loop
-			// secs = gSavedSettings.getF32("MainloopTimeoutDefault");
-			static LLCachedControl< F32 > MainloopTimeoutDefault( gSavedSettings, "MainloopTimeoutDefault" );
-			secs = MainloopTimeoutDefault;
-			// </FS:ND>
-=======
 			static LLCachedControl<F32> mainloop_timeout(gSavedSettings, "MainloopTimeoutDefault", 60);
 			secs = mainloop_timeout;
->>>>>>> d9fdb948
 		}
 
 		mMainloopTimeout->setTimeout(secs);
@@ -6373,16 +6365,8 @@
 	{
 		if(secs < 0.0f)
 		{
-<<<<<<< HEAD
-			// <FS:ND> Gets called often in display loop
-			// secs = gSavedSettings.getF32("MainloopTimeoutDefault");
-			static LLCachedControl< F32 > MainloopTimeoutDefault( gSavedSettings, "MainloopTimeoutDefault" );
-			secs = MainloopTimeoutDefault;
-			// </FS:ND>
-=======
 			static LLCachedControl<F32> mainloop_timeout(gSavedSettings, "MainloopTimeoutDefault", 60);
 			secs = mainloop_timeout;
->>>>>>> d9fdb948
 		}
 
 		mMainloopTimeout->setTimeout(secs);
