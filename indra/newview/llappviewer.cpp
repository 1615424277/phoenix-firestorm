/**
 * @file llappviewer.cpp
 * @brief The LLAppViewer class definitions
 *
 * $LicenseInfo:firstyear=2007&license=viewerlgpl$
 * Second Life Viewer Source Code
 * Copyright (C) 2012, Linden Research, Inc.
 *
 * This library is free software; you can redistribute it and/or
 * modify it under the terms of the GNU Lesser General Public
 * License as published by the Free Software Foundation;
 * version 2.1 of the License only.
 *
 * This library is distributed in the hope that it will be useful,
 * but WITHOUT ANY WARRANTY; without even the implied warranty of
 * MERCHANTABILITY or FITNESS FOR A PARTICULAR PURPOSE.  See the GNU
 * Lesser General Public License for more details.
 *
 * You should have received a copy of the GNU Lesser General Public
 * License along with this library; if not, write to the Free Software
 * Foundation, Inc., 51 Franklin Street, Fifth Floor, Boston, MA  02110-1301  USA
 *
 * Linden Research, Inc., 945 Battery Street, San Francisco, CA  94111  USA
 * $/LicenseInfo$
 */

#include "llviewerprecompiledheaders.h"

#include "llappviewer.h"

// Viewer includes
#include "llversioninfo.h"
#include "llfeaturemanager.h"
#include "lluictrlfactory.h"
#include "lltexteditor.h"
#include "llenvironment.h"
#include "llerrorcontrol.h"
#include "lleventtimer.h"
#include "llviewertexturelist.h"
#include "llgroupmgr.h"
#include "llagent.h"
#include "llagentcamera.h"
#include "llagentlanguage.h"
#include "llagentui.h"
#include "llagentwearables.h"
#include "lldirpicker.h"
#include "llfloaterimcontainer.h"
#include "llimprocessing.h"
#include "llwindow.h"
#include "llviewerstats.h"
#include "llviewerstatsrecorder.h"
#include "llkeyconflict.h" // for legacy keybinding support, remove later
#include "llmarketplacefunctions.h"
#include "llmarketplacenotifications.h"
#include "llmd5.h"
#include "llmeshrepository.h"
#include "llpumpio.h"
#include "llmimetypes.h"
#include "llslurl.h"
#include "llstartup.h"
#include "llfocusmgr.h"
#include "llurlfloaterdispatchhandler.h"
#include "llviewerjoystick.h"
#include "llallocator.h"
#include "llcalc.h"
#include "llconversationlog.h"
#if LL_WINDOWS
#include "lldxhardware.h"
#endif
#include "lltexturestats.h"
#include "lltrace.h"
#include "lltracethreadrecorder.h"
#include "llviewerwindow.h"
#include "llviewerdisplay.h"
#include "llviewermedia.h"
#include "llviewerparcelaskplay.h"
#include "llviewerparcelmedia.h"
#include "llviewershadermgr.h"
#include "llviewermediafocus.h"
#include "llviewermessage.h"
#include "llviewerobjectlist.h"
#include "llworldmap.h"
#include "llmutelist.h"
#include "llviewerhelp.h"
#include "lluicolortable.h"
#include "llurldispatcher.h"
#include "llurlhistory.h"
#include "llrender.h"
#include "llteleporthistory.h"
#include "lltoast.h"
#include "llsdutil_math.h"
#include "lllocationhistory.h"
#include "llfasttimerview.h"
#include "llvector4a.h"
#include "llviewermenufile.h"
#include "llvoicechannel.h"
#include "llvoavatarself.h"
#include "llurlmatch.h"
#include "lltextutil.h"
#include "lllogininstance.h"
#include "llprogressview.h"
#include "llvocache.h"
#include "lldiskcache.h"
#include "llvopartgroup.h"
// [SL:KB] - Patch: Appearance-Misc | Checked: 2013-02-12 (Catznip-3.4)
#include "llappearancemgr.h"
// [/SL:KB]
// [RLVa:KB] - Checked: 2010-05-03 (RLVa-1.2.0g)
#include "rlvactions.h"
#include "rlvhandler.h"
// [/RLVa:KB]

#include "llweb.h"
// <FS:Ansariel> [FS communication UI]
#include "fsfloatervoicecontrols.h"
// </FS:Ansariel> [FS communication UI]
#include "llfloatertexturefetchdebugger.h"
// [SL:KB] - Patch: Build-ScriptRecover | Checked: 2011-11-24 (Catznip-3.2.0)
#include "llfloaterscriptrecover.h"
// [/SL:KB]
#include "llspellcheck.h"
#include "llscenemonitor.h"
#include "llavatarrenderinfoaccountant.h"
#include "lllocalbitmaps.h"

// Linden library includes
#include "llavatarnamecache.h"
#include "lldiriterator.h"
#include "llexperiencecache.h"
#include "llimagej2c.h"
#include "llmemory.h"
#include "llprimitive.h"
#include "llurlaction.h"
#include "llurlentry.h"
#include "llvolumemgr.h"
#include "llxfermanager.h"
#include "llphysicsextensions.h"

#include "llnotificationmanager.h"
#include "llnotifications.h"
#include "llnotificationsutil.h"

#include "sanitycheck.h"
#include "llleap.h"
#include "stringize.h"
#include "llcoros.h"
#include "llexception.h"
#include "cef/dullahan_version.h"
#if !LL_LINUX
#include "vlc/libvlc_version.h"
#endif // LL_LINUX

// Third party library includes
#include <boost/bind.hpp>
#include <boost/foreach.hpp>
#include <boost/algorithm/string.hpp>
#include <boost/regex.hpp>
#include <boost/throw_exception.hpp>

#if LL_WINDOWS
#	include <share.h> // For _SH_DENYWR in processMarkerFiles
#else
#   include <sys/file.h> // For processMarkerFiles
#endif

#include "llapr.h"
#include <boost/lexical_cast.hpp>

#include "llviewerinput.h"
#include "lllfsthread.h"
#include "llworkerthread.h"
#include "lltexturecache.h"
#include "lltexturefetch.h"
#include "llimageworker.h"
#include "llevents.h"

// The files below handle dependencies from cleanup.
#include "llkeyframemotion.h"
#include "llworldmap.h"
#include "llhudmanager.h"
#include "lltoolmgr.h"
#include "llassetstorage.h"
#include "llpolymesh.h"
#include "llproxy.h"
#include "llcachename.h"
#include "llaudioengine.h"
#include "llstreamingaudio.h"
#include "llviewermenu.h"
#include "llselectmgr.h"
#include "lltrans.h"
#include "lltransutil.h"
#include "lltracker.h"
#include "llviewerparcelmgr.h"
#include "llworldmapview.h"
#include "llpostprocess.h"

#include "lldebugview.h"
#include "llconsole.h"
#include "llcontainerview.h"
#include "lltooltip.h"

#include "llsdutil.h"
#include "llsdserialize.h"

#include "llworld.h"
#include "llhudeffecttrail.h"
#include "llvectorperfoptions.h"
#include "llslurl.h"
#include "llwatchdog.h"

// Included so that constants/settings might be initialized
// in save_settings_to_globals()
#include "llbutton.h"
#include "llstatusbar.h"
#include "llsurface.h"
#include "llvosky.h"
#include "llvotree.h"
#include "llvoavatar.h"
#include "llfolderview.h"
#include "llagentpilot.h"
#include "llvovolume.h"
#include "llflexibleobject.h"
#include "llvosurfacepatch.h"
#include "llviewerfloaterreg.h"
#include "llcommandlineparser.h"
#include "llfloatermemleak.h"
#include "llfloaterreg.h"
#include "llfloateroutfitsnapshot.h"
#include "llfloatersnapshot.h"
#include "llsidepanelinventory.h"
#include "llatmosphere.h"

// includes for idle() idleShutdown()
#include "llviewercontrol.h"
#include "lleventnotifier.h"
#include "llcallbacklist.h"
#include "lldeferredsounds.h"
#include "pipeline.h"
#include "llgesturemgr.h"
#include "llsky.h"
#include "llvlmanager.h"
#include "llviewercamera.h"
#include "lldrawpoolbump.h"
#include "llvieweraudio.h"
#include "llimview.h"
#include "llviewerthrottle.h"
#include "llparcel.h"
#include "llavatariconctrl.h"
#include "llgroupiconctrl.h"
#include "llviewerassetstats.h"
#include "workqueue.h"
using namespace LL;

// Include for security api initialization
#include "llsecapi.h"
#include "llmachineid.h"
#include "llcleanup.h"

#include "llcoproceduremanager.h"
#include "llviewereventrecorder.h"

#if HAS_GROWL
#include "growlmanager.h"
#endif
#include "fsavatarrenderpersistence.h"

// *FIX: These extern globals should be cleaned up.
// The globals either represent state/config/resource-storage of either
// this app, or another 'component' of the viewer. App globals should be
// moved into the app class, where as the other globals should be
// moved out of here.
// If a global symbol reference seems valid, it will be included
// via header files above.

//----------------------------------------------------------------------------
// llviewernetwork.h
#include "llviewernetwork.h"
// define a self-registering event API object
#include "llappviewerlistener.h"

#include "nd/ndoctreelog.h" // <FS:ND/> Octree operation logging.
#include "nd/ndetw.h" // <FS:ND/> Windows Event Tracing, does nothing on OSX/Linux.
#include "nd/ndlogthrottle.h"

#include "fsradar.h"
#include "fsassetblacklist.h"

// #include "fstelemetry.h" // <FS:Beq> Tracy profiler support
#include "fsperfstats.h" // <FS:Beq> performance stats support

#if LL_LINUX && LL_GTK
#include "glib.h"
#endif // (LL_LINUX) && LL_GTK

#if LL_MSVC
// disable boost::lexical_cast warning
#pragma warning (disable:4702)
#endif

const char* const CRASH_SETTINGS_FILE = "settings_crash_behavior.xml"; // <FS:ND/> We need this filename defined here.

static LLAppViewerListener sAppViewerListener(LLAppViewer::instance);

////// Windows-specific includes to the bottom - nasty defines in these pollute the preprocessor
//
//----------------------------------------------------------------------------
// viewer.cpp - these are only used in viewer, should be easily moved.

#if LL_DARWIN
extern void init_apple_menu(const char* product);
#endif // LL_DARWIN

extern BOOL gRandomizeFramerate;
extern BOOL gPeriodicSlowFrame;
extern BOOL gDebugGL;

#if LL_DARWIN
extern BOOL gHiDPISupport;
#endif

////////////////////////////////////////////////////////////
// All from the last globals push...

F32 gSimLastTime; // Used in LLAppViewer::init and send_viewer_stats()
F32 gSimFrames;

BOOL gShowObjectUpdates = FALSE;
BOOL gUseQuickTime = TRUE;

eLastExecEvent gLastExecEvent = LAST_EXEC_NORMAL;
S32 gLastExecDuration = -1; // (<0 indicates unknown)

#if LL_WINDOWS
#   define LL_PLATFORM_KEY "win"
#elif LL_DARWIN
#   define LL_PLATFORM_KEY "mac"
#elif LL_LINUX
#   define LL_PLATFORM_KEY "lnx"
#else
#   error "Unknown Platform"
#endif
const char* gPlatform = LL_PLATFORM_KEY;

LLSD gDebugInfo;

U32	gFrameCount = 0;
U32 gForegroundFrameCount = 0; // number of frames that app window was in foreground
LLPumpIO* gServicePump = NULL;

U64MicrosecondsImplicit gFrameTime = 0;
F32SecondsImplicit gFrameTimeSeconds = 0.f;
F32SecondsImplicit gFrameIntervalSeconds = 0.f;
F32 gFPSClamped = 10.f;						// Pretend we start at target rate.
F32 gFrameDTClamped = 0.f;					// Time between adjacent checks to network for packets
U64MicrosecondsImplicit	gStartTime = 0; // gStartTime is "private", used only to calculate gFrameTimeSeconds

LLTimer gRenderStartTime;
LLFrameTimer gForegroundTime;
LLFrameTimer gLoggedInTime;
LLTimer gLogoutTimer;
static const F32 LOGOUT_REQUEST_TIME = 6.f;  // this will be cut short by the LogoutReply msg.
F32 gLogoutMaxTime = LOGOUT_REQUEST_TIME;


S32 gPendingMetricsUploads = 0;


BOOL				gDisconnected = FALSE;

// used to restore texture state after a mode switch
LLFrameTimer	gRestoreGLTimer;
BOOL			gRestoreGL = FALSE;
bool			gUseWireframe = FALSE;

//use for remember deferred mode in wireframe switch
bool			gInitialDeferredModeForWireframe = FALSE;

LLMemoryInfo gSysMemory;
U64Bytes gMemoryAllocated(0); // updated in display_stats() in llviewerdisplay.cpp

std::string gLastVersionChannel;

LLVector3			gWindVec(3.0, 3.0, 0.0);
LLVector3			gRelativeWindVec(0.0, 0.0, 0.0);

U32		gPacketsIn = 0;

BOOL				gPrintMessagesThisFrame = FALSE;

BOOL gRandomizeFramerate = FALSE;
BOOL gPeriodicSlowFrame = FALSE;

BOOL gCrashOnStartup = FALSE;
BOOL gLLErrorActivated = FALSE;
BOOL gLogoutInProgress = FALSE;

BOOL gSimulateMemLeak = FALSE;

// We don't want anyone, especially threads working on the graphics pipeline,
// to have to block due to this WorkQueue being full.
WorkQueue gMainloopWork("mainloop", 1024*1024);

////////////////////////////////////////////////////////////
// Internal globals... that should be removed.

// Like LLLogChat::cleanFileName() and LLDir::getScrubbedFileName() but replaces spaces also.
std::string SafeFileName(std::string filename)
{
	std::string invalidChars = "\"\'\\/?*:.<>| ";
	S32 position = filename.find_first_of(invalidChars);
	while (position != filename.npos)
	{
		filename[position] = '_';
		position = filename.find_first_of(invalidChars, position);
	}
	return filename;
}
// TODO: Readd SAFE_FILE_NAME_PREFIX stuff after FmodEx merge.... <FS:CR>
// contruct unique filename prefix so we only report crashes for US and not other viewers.
//const std::string SAFE_FILE_NAME_PREFIX(SafeFileName(llformat("%s %d.%d.%d.%d",
//															  LL_CHANNEL,
//															  LL_VERSION_MAJOR,
//															  LL_VERSION_MINOR,
//															  LL_VERSION_PATCH,
//															  LL_VERSION_BUILD )));
const std::string SAFE_FILE_NAME_PREFIX(SafeFileName(APP_NAME));
static std::string gArgs;
const int MAX_MARKER_LENGTH = 1024;
const std::string MARKER_FILE_NAME(SAFE_FILE_NAME_PREFIX + ".exec_marker"); //FS orig modified LL
const std::string START_MARKER_FILE_NAME(SAFE_FILE_NAME_PREFIX + ".start_marker"); //FS new modified LL new
const std::string ERROR_MARKER_FILE_NAME(SAFE_FILE_NAME_PREFIX + ".error_marker"); //FS orig modified LL
const std::string LLERROR_MARKER_FILE_NAME(SAFE_FILE_NAME_PREFIX + ".llerror_marker"); //FS orig modified LL
const std::string LOGOUT_MARKER_FILE_NAME(SAFE_FILE_NAME_PREFIX + ".logout_marker"); //FS orig modified LL

//static BOOL gDoDisconnect = FALSE;
// [RLVa:KB] - Checked: RLVa-2.3
BOOL gDoDisconnect = FALSE;
// [/RLVa:KB]
static std::string gLaunchFileOnQuit;

// Used on Win32 for other apps to identify our window (eg, win_setup)
// Note: Changing this breaks compatibility with SLURL handling, try to avoid it.
const char* const VIEWER_WINDOW_CLASSNAME = "Second Life";

//----------------------------------------------------------------------------

// List of entries from strings.xml to always replace
static std::set<std::string> default_trans_args;
void init_default_trans_args()
{
	default_trans_args.insert("SECOND_LIFE"); // World
	default_trans_args.insert("APP_NAME");
	default_trans_args.insert("CAPITALIZED_APP_NAME");
	default_trans_args.insert("CURRENT_GRID"); //<FS:AW make CURRENT_GRID a default substitution>
	default_trans_args.insert("SECOND_LIFE_GRID");
	default_trans_args.insert("SUPPORT_SITE");
	// This URL shows up in a surprising number of places in various skin
	// files. We really only want to have to maintain a single copy of it.
	default_trans_args.insert("create_account_url");
	default_trans_args.insert("DOWNLOAD_URL"); //<FS:CR> Viewer download url
	default_trans_args.insert("VIEWER_GENERATION"); // <FS:Ansariel> Viewer generation (major version number)
	default_trans_args.insert("SHORT_VIEWER_GENERATION"); // <FS:Ansariel> Viewer generation (major version number)
	default_trans_args.insert("APP_NAME_ABBR"); // <FS:Ansariel> Appreviated application title
}

std::string gWindowTitle;

struct SettingsFile : public LLInitParam::Block<SettingsFile>
{
	Mandatory<std::string>	name;
	Optional<std::string>	file_name;
	Optional<bool>			required,
							persistent;
	Optional<std::string>	file_name_setting;

	SettingsFile()
	:	name("name"),
		file_name("file_name"),
		required("required", false),
		persistent("persistent", true),
		file_name_setting("file_name_setting")
	{}
};

struct SettingsGroup : public LLInitParam::Block<SettingsGroup>
{
	Mandatory<std::string>	name;
	Mandatory<S32>			path_index;
	Multiple<SettingsFile>	files;

	SettingsGroup()
	:	name("name"),
		path_index("path_index"),
		files("file")
	{}
};

struct SettingsFiles : public LLInitParam::Block<SettingsFiles>
{
	Multiple<SettingsGroup>	groups;

	SettingsFiles()
	: groups("group")
	{}
};


//----------------------------------------------------------------------------
// Metrics logging control constants
//----------------------------------------------------------------------------
static const F32 METRICS_INTERVAL_DEFAULT = 600.0;
static const F32 METRICS_INTERVAL_QA = 30.0;
static F32 app_metrics_interval = METRICS_INTERVAL_DEFAULT;
static bool app_metrics_qa_mode = false;

void idle_afk_check()
{
	// check idle timers
	F32 current_idle = gAwayTriggerTimer.getElapsedTimeF32();
	// <FS:CR> Cache frequently hit location
	static LLCachedControl<S32> sAFKTimeout(gSavedSettings, "AFKTimeout");
// [RLVa:KB] - Checked: 2010-05-03 (RLVa-1.2.0g) | Modified: RLVa-1.2.0g
	// Enforce an idle time of 30 minutes if @allowidle=n restricted
	S32 afk_timeout = (!gRlvHandler.hasBehaviour(RLV_BHVR_ALLOWIDLE)) ? sAFKTimeout : 60 * 30;
// [/RLVa:KB]
//	F32 afk_timeout  = gSavedSettings.getS32("AFKTimeout");
	// <FS:CR> Explicit conversions just cos.
	//if (afk_timeout && (current_idle > afk_timeout) && ! gAgent.getAFK())
	if (static_cast<S32>(afk_timeout) && (current_idle > static_cast<F32>(afk_timeout)) && ! gAgent.getAFK())
	{
		LL_INFOS("IdleAway") << "Idle more than " << afk_timeout << " seconds: automatically changing to Away status" << LL_ENDL;
		gAgent.setAFK();
	}
}

// A callback set in LLAppViewer::init()
static void ui_audio_callback(const LLUUID& uuid)
{
	if (gAudiop)
	{
		SoundData soundData(uuid, gAgent.getID(), 1.0f, LLAudioEngine::AUDIO_TYPE_UI);
		gAudiop->triggerSound(soundData);
	}
}

// A callback set in LLAppViewer::init()
static void deferred_ui_audio_callback(const LLUUID& uuid)
{
	if (gAudiop)
	{
		SoundData soundData(uuid, gAgent.getID(), 1.0f, LLAudioEngine::AUDIO_TYPE_UI);
		LLDeferredSounds::instance().deferSound(soundData);
	}
}

bool	create_text_segment_icon_from_url_match(LLUrlMatch* match,LLTextBase* base)
{
	if(!match || !base || base->getPlainText())
		return false;

	LLUUID match_id = match->getID();

	LLIconCtrl* icon;

	if( match->getMenuName() == "menu_url_group.xml" // See LLUrlEntryGroup constructor
		|| gAgent.isInGroup(match_id, TRUE)) //This check seems unfiting, urls are either /agent or /group
	{
		LLGroupIconCtrl::Params icon_params;
		icon_params.group_id = match_id;
		icon_params.rect = LLRect(0, 16, 16, 0);
		icon_params.visible = true;
		icon = LLUICtrlFactory::instance().create<LLGroupIconCtrl>(icon_params);
	}
	else
	{
		LLAvatarIconCtrl::Params icon_params;
		icon_params.avatar_id = match_id;
		icon_params.rect = LLRect(0, 16, 16, 0);
		icon_params.visible = true;
		icon = LLUICtrlFactory::instance().create<LLAvatarIconCtrl>(icon_params);
	}

	LLInlineViewSegment::Params params;
	params.force_newline = false;
	params.view = icon;
	params.left_pad = 4;
	params.right_pad = 4;
	params.top_pad = -2;
	params.bottom_pad = 2;

	base->appendWidget(params," ",false);

	return true;
}


// Use these strictly for things that are constructed at startup,
// or for things that are performance critical.  JC
static void settings_to_globals()
{
	LLBUTTON_H_PAD		= gSavedSettings.getS32("ButtonHPad");
	BTN_HEIGHT_SMALL	= gSavedSettings.getS32("ButtonHeightSmall");
	BTN_HEIGHT			= gSavedSettings.getS32("ButtonHeight");

	MENU_BAR_HEIGHT		= gSavedSettings.getS32("MenuBarHeight");
	MENU_BAR_WIDTH		= gSavedSettings.getS32("MenuBarWidth");

	LLSurface::setTextureSize(gSavedSettings.getU32("RegionTextureSize"));

	LLRender::sGLCoreProfile = gSavedSettings.getBOOL("RenderGLContextCoreProfile");
	LLRender::sNsightDebugSupport = gSavedSettings.getBOOL("RenderNsightDebugSupport");
	// <FS:Ansariel> Vertex Array Objects are required in OpenGL core profile
	LLVertexBuffer::sUseVAO = gSavedSettings.getBOOL("RenderUseVAO");
	//LLVertexBuffer::sUseVAO = LLRender::sGLCoreProfile ? TRUE : gSavedSettings.getBOOL("RenderUseVAO");
	// </FS:Ansariel>
	LLImageGL::sGlobalUseAnisotropic	= gSavedSettings.getBOOL("RenderAnisotropic");
	LLImageGL::sCompressTextures		= gSavedSettings.getBOOL("RenderCompressTextures");
	LLVOVolume::sLODFactor				= llclamp(gSavedSettings.getF32("RenderVolumeLODFactor"), 0.01f, MAX_LOD_FACTOR);
	LLVOVolume::sDistanceFactor			= 1.f-LLVOVolume::sLODFactor * 0.1f;
	LLVolumeImplFlexible::sUpdateFactor = gSavedSettings.getF32("RenderFlexTimeFactor");
	LLVOTree::sTreeFactor				= gSavedSettings.getF32("RenderTreeLODFactor");
	LLVOAvatar::sLODFactor				= llclamp(gSavedSettings.getF32("RenderAvatarLODFactor"), 0.f, MAX_AVATAR_LOD_FACTOR);
	LLVOAvatar::sPhysicsLODFactor		= llclamp(gSavedSettings.getF32("RenderAvatarPhysicsLODFactor"), 0.f, MAX_AVATAR_LOD_FACTOR);
	LLVOAvatar::updateImpostorRendering(gSavedSettings.getU32("RenderAvatarMaxNonImpostors"));
	LLVOAvatar::sVisibleInFirstPerson	= gSavedSettings.getBOOL("FirstPersonAvatarVisible");
	// clamp auto-open time to some minimum usable value
	LLFolderView::sAutoOpenTime			= llmax(0.25f, gSavedSettings.getF32("FolderAutoOpenDelay"));
	LLSelectMgr::sRectSelectInclusive	= gSavedSettings.getBOOL("RectangleSelectInclusive");
	LLSelectMgr::sRenderHiddenSelections = gSavedSettings.getBOOL("RenderHiddenSelections");
	LLSelectMgr::sRenderLightRadius = gSavedSettings.getBOOL("RenderLightRadius");

	gAgentPilot.setNumRuns(gSavedSettings.getS32("StatsNumRuns"));
	gAgentPilot.setQuitAfterRuns(gSavedSettings.getBOOL("StatsQuitAfterRuns"));
	gAgent.setHideGroupTitle(gSavedSettings.getBOOL("RenderHideGroupTitle"));

	gDebugWindowProc = gSavedSettings.getBOOL("DebugWindowProc");
	gShowObjectUpdates = gSavedSettings.getBOOL("ShowObjectUpdates");
	LLWorldMapView::sMapScale = gSavedSettings.getF32("MapScale");
	
#if LL_DARWIN
	gHiDPISupport = gSavedSettings.getBOOL("RenderHiDPI");
#endif
}

static void settings_modify()
{
    LLPipeline::sRenderTransparentWater = gSavedSettings.getBOOL("RenderTransparentWater");
    LLPipeline::sRenderBump             = gSavedSettings.getBOOL("RenderObjectBump");
    LLPipeline::sRenderDeferred         = LLPipeline::sRenderBump && gSavedSettings.getBOOL("RenderDeferred");
//    LLRenderTarget::sUseFBO             = LLPipeline::sRenderDeferred;
// [RLVa:KB] - @setsphere
    LLRenderTarget::sUseFBO             = LLPipeline::sRenderDeferred || (gSavedSettings.getBOOL("WindLightUseAtmosShaders") && LLPipeline::sUseDepthTexture);
// [/RLVa:KB]
    LLVOSurfacePatch::sLODFactor        = gSavedSettings.getF32("RenderTerrainLODFactor");
    LLVOSurfacePatch::sLODFactor *= LLVOSurfacePatch::sLODFactor;  // square lod factor to get exponential range of [1,4]
    gDebugGL       = gDebugGLSession || gDebugSession;
    gDebugPipeline = gSavedSettings.getBOOL("RenderDebugPipeline");
}

class LLFastTimerLogThread : public LLThread
{
public:
	std::string mFile;

	LLFastTimerLogThread(std::string& test_name) : LLThread("fast timer log")
 	{
		std::string file_name = test_name + std::string(".slp");
		mFile = gDirUtilp->getExpandedFilename(LL_PATH_LOGS, file_name);
	}

	void run()
	{
		llofstream os(mFile.c_str());

		while (!LLAppViewer::instance()->isQuitting())
		{
			LLTrace::BlockTimer::writeLog(os);
			os.flush();
			ms_sleep(32);
		}

		os.close();
	}
};

//virtual
bool LLAppViewer::initSLURLHandler()
{
	// does nothing unless subclassed
	return false;
}

//virtual
bool LLAppViewer::sendURLToOtherInstance(const std::string& url)
{
	// does nothing unless subclassed
	return false;
}

//----------------------------------------------------------------------------
// LLAppViewer definition

// Static members.
// The single viewer app.
LLAppViewer* LLAppViewer::sInstance = NULL;
LLTextureCache* LLAppViewer::sTextureCache = NULL;
LLImageDecodeThread* LLAppViewer::sImageDecodeThread = NULL;
LLTextureFetch* LLAppViewer::sTextureFetch = NULL;
LLPurgeDiskCacheThread* LLAppViewer::sPurgeDiskCacheThread = NULL;

std::string getRuntime()
{
	return llformat("%.4f", (F32)LLTimer::getElapsedSeconds().value());
}

LLAppViewer::LLAppViewer()
:	mMarkerFile(),
	mLogoutMarkerFile(),
	mReportedCrash(false),
	mNumSessions(0),
    mGeneralThreadPool(nullptr),
	mPurgeCache(false),
	mPurgeCacheOnExit(false),
	mPurgeUserDataOnExit(false),
	mSecondInstance(false),
	mUpdaterNotFound(false),
	mSavedFinalSnapshot(false),
	mSavePerAccountSettings(false),		// don't save settings on logout unless login succeeded.
	mQuitRequested(false),
	mLogoutRequestSent(false),
	mLastAgentControlFlags(0),
	mLastAgentForceUpdate(0),
	mMainloopTimeout(NULL),
	mAgentRegionLastAlive(false),
	mRandomizeFramerate(LLCachedControl<bool>(gSavedSettings,"Randomize Framerate", FALSE)),
	mPeriodicSlowFrame(LLCachedControl<bool>(gSavedSettings,"Periodic Slow Frame", FALSE)),
	mFastTimerLogThread(NULL),
	mSettingsLocationList(NULL),
	mIsFirstRun(false),
	mSaveSettingsOnExit(true),		// <FS:Zi> Backup Settings
	mPurgeTextures(false) // <FS:Ansariel> FIRE-13066
{
	if(NULL != sInstance)
	{
		LL_ERRS() << "Oh no! An instance of LLAppViewer already exists! LLAppViewer is sort of like a singleton." << LL_ENDL;
	}

    mDumpPath ="";
	// Need to do this initialization before we do anything else, since anything
	// that touches files should really go through the lldir API
   
	// <FS:ND> Init our custom directories, not from SecondLife

	// gDirUtilp->initAppDirs("SecondLife");
#if ADDRESS_SIZE == 64
	gDirUtilp->initAppDirs( APP_NAME + "_x64" );
#else
	gDirUtilp->initAppDirs(APP_NAME);
#endif

	// </FS:ND>

	//
	// IMPORTANT! Do NOT put anything that will write
	// into the log files during normal startup until AFTER
	// we run the "program crashed last time" error handler below.
	//
	sInstance = this;

	gLoggedInTime.stop();

	processMarkerFiles();
	//
	// OK to write stuff to logs now, we've now crash reported if necessary
	//

	LLLoginInstance::instance().setPlatformInfo(gPlatform, LLOSInfo::instance().getOSVersionString(), LLOSInfo::instance().getOSStringSimple());

	// Under some circumstances we want to read the static_debug_info.log file
	// from the previous viewer run between this constructor call and the
	// init() call, which will overwrite the static_debug_info.log file for
	// THIS run. So setDebugFileNames() early.
#   ifdef LL_BUGSPLAT
	// MAINT-8917: don't create a dump directory just for the
	// static_debug_info.log file
	std::string logdir = gDirUtilp->getExpandedFilename(LL_PATH_LOGS, "");
#   else // ! LL_BUGSPLAT
	// write Google Breakpad minidump files to a per-run dump directory to avoid multiple viewer issues.
	std::string logdir = gDirUtilp->getExpandedFilename(LL_PATH_DUMP, "");
#   endif // ! LL_BUGSPLAT
	mDumpPath = logdir;

	setDebugFileNames(logdir);
}

LLAppViewer::~LLAppViewer()
{
	delete mSettingsLocationList;

	destroyMainloopTimeout();

	// If we got to this destructor somehow, the app didn't hang.
	removeMarkerFiles();
}

class LLUITranslationBridge : public LLTranslationBridge
{
public:
	virtual std::string getString(const std::string &xml_desc)
	{
		return LLTrans::getString(xml_desc);
	}
};


bool LLAppViewer::init()
{
	setupErrorHandling(mSecondInstance);

	nd::octree::debug::setOctreeLogFilename( gDirUtilp->getExpandedFilename(LL_PATH_LOGS, "octree.log" ) ); // <FS:ND/> Filename to log octree options to.
	nd::etw::init(); // <FS:ND/> Init event tracing.


	//
	// Start of the application
	//

    // <FS:Ansariel> Move further down after translation system has been initialized
    //LLTranslationBridge::ptr_t trans = std::make_shared<LLUITranslationBridge>();
    //LLSettingsType::initClass(trans);
    // </FS:Ansariel>

	// initialize SSE options
	LLVector4a::initClass();

	//initialize particle index pool
	LLVOPartGroup::initClass();



	// set skin search path to default, will be overridden later
	// this allows simple skinned file lookups to work
// [SL:KB] - Patch: Viewer-Skins | Checked: 2012-12-26 (Catznip-3.4)
	gDirUtilp->setSkinFolder("default", "", "en");
// [/SL:KB]
//	gDirUtilp->setSkinFolder("default", "en");

//	initLoggingAndGetLastDuration();

	//
	// OK to write stuff to logs now, we've now crash reported if necessary
	//
	
// <FS>
	// SJ/AO:  Reset Configuration here, if our marker file exists. Configuration needs to be reset before settings files 
	// are read in to avoid file locks.

	mPurgeSettings = false;
	std::string clear_settings_filename = gDirUtilp->getExpandedFilename(LL_PATH_LOGS,"CLEAR");
	LLAPRFile clear_file ;
	if (clear_file.isExist(clear_settings_filename))
	{
		mPurgeSettings = true;
		LL_INFOS() << "Purging configuration..." << LL_ENDL;
		std::string delem = gDirUtilp->getDirDelimiter();

		LLFile::remove(gDirUtilp->getExpandedFilename(LL_PATH_LOGS,"CLEAR"));
		
		//[ADD - Clear Usersettings : SJ] - Delete directories beams, beamsColors, windlight in usersettings
		LLFile::rmdir(gDirUtilp->getExpandedFilename(LL_PATH_USER_SETTINGS, "beams") );
		LLFile::rmdir(gDirUtilp->getExpandedFilename(LL_PATH_USER_SETTINGS, "beamsColors") );
		LLFile::rmdir(gDirUtilp->getExpandedFilename(LL_PATH_USER_SETTINGS, "windlight" + delem + "water") );
		LLFile::rmdir(gDirUtilp->getExpandedFilename(LL_PATH_USER_SETTINGS, "windlight" + delem + "days") );
		LLFile::rmdir(gDirUtilp->getExpandedFilename(LL_PATH_USER_SETTINGS, "windlight" + delem + "skies") );
		LLFile::rmdir(gDirUtilp->getExpandedFilename(LL_PATH_USER_SETTINGS, "windlight") );		

		// We don't delete the entire folder to avoid data loss of config files unrelated to the current binary. -AO
		//gDirUtilp->deleteFilesInDir(user_dir, "*.*");
		
		// Alphabetised
		LLFile::remove(gDirUtilp->getExpandedFilename(LL_PATH_USER_SETTINGS, "account_settings_phoenix.xml"));
		LLFile::remove(gDirUtilp->getExpandedFilename(LL_PATH_USER_SETTINGS, "agents.xml"));
		LLFile::remove(gDirUtilp->getExpandedFilename(LL_PATH_USER_SETTINGS, "bin_conf.dat"));
		LLFile::remove(gDirUtilp->getExpandedFilename(LL_PATH_USER_SETTINGS, "client_list_v2.xml"));
		LLFile::remove(gDirUtilp->getExpandedFilename(LL_PATH_USER_SETTINGS, "colors.xml"));
		LLFile::remove(gDirUtilp->getExpandedFilename(LL_PATH_USER_SETTINGS, "ignorable_dialogs.xml"));
		LLFile::remove(gDirUtilp->getExpandedFilename(LL_PATH_USER_SETTINGS, "grids.remote.xml"));
		LLFile::remove(gDirUtilp->getExpandedFilename(LL_PATH_USER_SETTINGS, "grids.user.xml"));
		LLFile::remove(gDirUtilp->getExpandedFilename(LL_PATH_USER_SETTINGS, "password.dat"));
		LLFile::remove(gDirUtilp->getExpandedFilename(LL_PATH_USER_SETTINGS, "quick_preferences.xml"));
		LLFile::remove(gDirUtilp->getExpandedFilename(LL_PATH_USER_SETTINGS, "releases.xml"));
		LLFile::remove(gDirUtilp->getExpandedFilename(LL_PATH_USER_SETTINGS, CRASH_SETTINGS_FILE));
		
		std::string user_dir = gDirUtilp->getExpandedFilename( LL_PATH_USER_SETTINGS , "", "");
		gDirUtilp->deleteFilesInDir(user_dir, "feature*.txt");
		gDirUtilp->deleteFilesInDir(user_dir, "gpu*.txt");
		gDirUtilp->deleteFilesInDir(user_dir, "settings_*.xml");

		// Remove misc OS user app dirs
		std::string base_dir = gDirUtilp->getOSUserAppDir() + delem;
		
		LLFile::rmdir(base_dir + "browser_profile");
		LLFile::rmdir(base_dir + "data");
		
		// Delete per-user files below
		LLDirIterator dir_it(base_dir, "*");
		std::string dir_name;
		while (dir_it.next(dir_name))
		{
			if (LLFile::isdir(base_dir + delem + dir_name))
			{
				std::string per_user_dir_glob = base_dir + delem + dir_name + delem;

				LLFile::remove(per_user_dir_glob + "filters.xml");
				LLFile::remove(per_user_dir_glob + "medialist.xml");
				LLFile::remove(per_user_dir_glob + "plugin_cookies.xml");
				LLFile::remove(per_user_dir_glob + "screen_last*.*");
				LLFile::remove(per_user_dir_glob + "search_history.xml");
				LLFile::remove(per_user_dir_glob + "settings_friends_groups.xml");
				LLFile::remove(per_user_dir_glob + "settings_per_account.xml");
				LLFile::remove(per_user_dir_glob + "teleport_history.xml");
				LLFile::remove(per_user_dir_glob + "texture_list_last.xml");
				LLFile::remove(per_user_dir_glob + "toolbars.xml");
				LLFile::remove(per_user_dir_glob + "typed_locations.xml");
				LLFile::remove(per_user_dir_glob + "url_history.xml");
				LLFile::remove(per_user_dir_glob + "volume_settings.xml");
				LLFile::rmdir(per_user_dir_glob + "browser_profile");
			}
		}
	}
// </FS>
	init_default_trans_args();

    // inits from settings.xml and from strings.xml
	if (!initConfiguration())
		return false;

	LL_INFOS("InitInfo") << "Configuration initialized." << LL_ENDL ;
	//set the max heap size.
	initMaxHeapSize() ;
	LLCoros::instance().setStackSize(gSavedSettings.getS32("CoroutineStackSize"));

	// Although initLoggingAndGetLastDuration() is the right place to mess with
	// setFatalFunction(), we can't query gSavedSettings until after
	// initConfiguration().
	S32 rc(gSavedSettings.getS32("QAModeTermCode"));
	if (rc >= 0)
	{
		// QAModeTermCode set, terminate with that rc on LL_ERRS. Use
		// _exit() rather than exit() because normal cleanup depends too
		// much on successful startup!
		LLError::setFatalFunction([rc](const std::string&){ _exit(rc); });
	}

	// <FS:Ansariel> Get rid of unused LLAllocator
    //mAlloc.setProfilingEnabled(gSavedSettings.getBOOL("MemProfiling"));

	// Initialize the non-LLCurl libcurl library.  Should be called
	// before consumers (LLTextureFetch).
	mAppCoreHttp.init();

	LL_INFOS("InitInfo") << "LLCore::Http initialized." << LL_ENDL ;

    LLMachineID::init();

	{
		if (gSavedSettings.getBOOL("QAModeMetrics"))
		{
			app_metrics_qa_mode = true;
			app_metrics_interval = METRICS_INTERVAL_QA;
		}
		LLViewerAssetStatsFF::init();
	}

	initThreads();
	LL_INFOS("InitInfo") << "Threads initialized." << LL_ENDL ;

	// Initialize settings early so that the defaults for ignorable dialogs are
	// picked up and then correctly re-saved after launching the updater (STORM-1268).
	LLUI::settings_map_t settings_map;
	settings_map["config"] = &gSavedSettings;
	settings_map["ignores"] = &gWarningSettings;
	settings_map["floater"] = &gSavedSettings; // *TODO: New settings file
	settings_map["account"] = &gSavedPerAccountSettings;

	// <FS:Ansariel> Optional legacy notification well
	gSavedSettings.setBOOL("FSInternalLegacyNotificationWell", gSavedSettings.getBOOL("FSLegacyNotificationWell"));

	LLUI::initParamSingleton(settings_map,
		LLUIImageList::getInstance(),
		ui_audio_callback,
		deferred_ui_audio_callback);
	LL_INFOS("InitInfo") << "UI initialized." << LL_ENDL ;

	// NOW LLUI::getLanguage() should work. gDirUtilp must know the language
	// for this session ASAP so all the file-loading commands that follow,
	// that use findSkinnedFilenames(), will include the localized files.
// [SL:KB] - Patch: Viewer-Skins | Checked: 2012-12-26 (Catznip-3.4)
	gDirUtilp->setSkinFolder(gDirUtilp->getSkinFolder(), gDirUtilp->getSkinThemeFolder(),LLUI::getLanguage());
// [/SL:KB]
//	gDirUtilp->setSkinFolder(gDirUtilp->getSkinFolder(), LLUI::getLanguage());

	// Setup LLTrans after LLUI::initClass has been called.
	initStrings();

	// <FS:Ansariel> Moved down here translation system has been initialized
	// initialize LLWearableType translation bridge.
	// Will immediately use LLTranslationBridge to init LLWearableDictionary
	LLTranslationBridge::ptr_t trans = std::make_shared<LLUITranslationBridge>();
	LLWearableType::initParamSingleton(trans);
	LLSettingsType::initParamSingleton(trans);
	// </FS:Ansariel>

	// Setup notifications after LLUI::initClass() has been called.
	LLNotifications::instance();
	LL_INFOS("InitInfo") << "Notifications initialized." << LL_ENDL ;

	//////////////////////////////////////////////////////////////////////////////
	//////////////////////////////////////////////////////////////////////////////
	//////////////////////////////////////////////////////////////////////////////
	//////////////////////////////////////////////////////////////////////////////
	// *FIX: The following code isn't grouped into functions yet.

	//
	// Various introspection concerning the libs we're using - particularly
	// the libs involved in getting to a full login screen.
	//
	LL_INFOS("InitInfo") << "J2C Engine is: " << LLImageJ2C::getEngineInfo() << LL_ENDL;
	LL_INFOS("InitInfo") << "libcurl version is: " << LLCore::LLHttp::getCURLVersion() << LL_ENDL;

	/////////////////////////////////////////////////
	// OS-specific login dialogs
	/////////////////////////////////////////////////

	//test_cached_control();

	// track number of times that app has run
	mNumSessions = gSavedSettings.getS32("NumSessions");
	mNumSessions++;
	gSavedSettings.setS32("NumSessions", mNumSessions);

	// LLKeyboard relies on LLUI to know what some accelerator keys are called.
	LLKeyboard::setStringTranslatorFunc( LLTrans::getKeyboardString );

	// Provide the text fields with callbacks for opening Urls
	LLUrlAction::setOpenURLCallback(boost::bind(&LLWeb::loadURL, _1, LLStringUtil::null, LLStringUtil::null));
	LLUrlAction::setOpenURLInternalCallback(boost::bind(&LLWeb::loadURLInternal, _1, LLStringUtil::null, LLStringUtil::null, false));
	LLUrlAction::setOpenURLExternalCallback(boost::bind(&LLWeb::loadURLExternal, _1, true, LLStringUtil::null));
	LLUrlAction::setExecuteSLURLCallback(&LLURLDispatcher::dispatchFromTextEditor);

	// Let code in llui access the viewer help floater
	LLUI::getInstance()->mHelpImpl = LLViewerHelp::getInstance();

	LL_INFOS("InitInfo") << "UI initialization is done." << LL_ENDL ;

	// Load translations for tooltips
	LLFloater::initClass();
	LLUrlFloaterDispatchHandler::registerInDispatcher();

	/////////////////////////////////////////////////

	LLToolMgr::getInstance(); // Initialize tool manager if not already instantiated

	// <FS:ND/> Contruct singleton early.
	// Otherwise it will get constructed inside the texture decode thread and this will lead to deadlocks:
	// - Let "Thread I" be the image decode threat that causes the creation of FSAssetBlack. 
	// - Thread I holds a lock to a mutex the mainthread is sleeping on.
	// - Thread I will defer the singleton creation to the mainthread, which will cause Thread I to sleep on a mutex till the mainthread is done creating the object.
	// - The mainthread can never wake up and create the object due do it sleeping on something Tread I must release.
	// - Thread I can never wake up and release the mutex as the mainthread can never wake up and wake thread I again.
	FSAssetBlacklist::getInstance();

	LLViewerFloaterReg::registerFloaters();

	/////////////////////////////////////////////////
	//
	// Load settings files
	//
	//
	LLGroupMgr::parseRoleActions("role_actions.xml");

	LLAgent::parseTeleportMessages("teleport_strings.xml");

	// load MIME type -> media impl mappings
	std::string mime_types_name;
#if LL_DARWIN
	mime_types_name = "mime_types_mac.xml";
#elif LL_LINUX
	mime_types_name = "mime_types_linux.xml";
#else
	mime_types_name = "mime_types.xml";
#endif
	LLMIMETypes::parseMIMETypes( mime_types_name );

	// Copy settings to globals. *TODO: Remove or move to appropriage class initializers
	settings_to_globals();
	// Setup settings listeners
	settings_setup_listeners();
	// Modify settings based on system configuration and compile options
	settings_modify();

	// Find partition serial number (Windows) or hardware serial (Mac)
	mSerialNumber = generateSerialNumber();

	// do any necessary set-up for accepting incoming SLURLs from apps
	initSLURLHandler();

	if(false == initHardwareTest())
	{
		// Early out from user choice.
		return false;
	}
	LL_INFOS("InitInfo") << "Hardware test initialization done." << LL_ENDL ;

	// Prepare for out-of-memory situations, during which we will crash on
	// purpose and save a dump.
#if LL_WINDOWS && LL_RELEASE_FOR_DOWNLOAD && LL_USE_SMARTHEAP
	MemSetErrorHandler(first_mem_error_handler);
#endif // LL_WINDOWS && LL_RELEASE_FOR_DOWNLOAD && LL_USE_SMARTHEAP

	// *Note: this is where gViewerStats used to be created.

	if (!initCache())
	{
		LL_WARNS("InitInfo") << "Failed to init cache" << LL_ENDL;
		std::ostringstream msg;
		msg << LLTrans::getString("MBUnableToAccessFile");
		OSMessageBox(msg.str(),LLStringUtil::null,OSMB_OK);
		return 0;
	}
	LL_INFOS("InitInfo") << "Cache initialization is done." << LL_ENDL ;

    // Initialize event recorder
    LLViewerEventRecorder::createInstance();

	//
	// Initialize the window
	//
	gGLActive = TRUE;
	initWindow();
	LL_INFOS("InitInfo") << "Window is initialized." << LL_ENDL ;

    // writeSystemInfo can be called after window is initialized (gViewerWindow non-null)
    writeSystemInfo();

	// initWindow also initializes the Feature List, so now we can initialize this global.
	LLCubeMap::sUseCubeMaps = LLFeatureManager::getInstance()->isFeatureAvailable("RenderCubeMap");

	// call all self-registered classes
	LLInitClassList::instance().fireCallbacks();

	LLFolderViewItem::initClass(); // SJB: Needs to happen after initWindow(), not sure why but related to fonts

	gGLManager.getGLInfo(gDebugInfo);
	gGLManager.printGLInfoString();

	// If we don't have the right GL requirements, exit.
	if (!gGLManager.mHasRequirements)
	{
        // already handled with a MBVideoDrvErr
		return 0;
	}

	// Without SSE2 support we will crash almost immediately, warn here.
	if (!gSysCPU.hasSSE2())
	{
		// can't use an alert here since we're exiting and
		// all hell breaks lose.
		OSMessageBox(
			LLNotifications::instance().getGlobalString("UnsupportedCPUSSE2"),
			LLStringUtil::null,
			OSMB_OK);
		return 0;
	}

	// alert the user if they are using unsupported hardware
	if(!gSavedSettings.getBOOL("AlertedUnsupportedHardware"))
	{
		bool unsupported = false;
		LLSD args;
		std::string minSpecs;

		// get cpu data from xml
		std::stringstream minCPUString(LLNotifications::instance().getGlobalString("UnsupportedCPUAmount"));
		S32 minCPU = 0;
		minCPUString >> minCPU;

		// get RAM data from XML
		std::stringstream minRAMString(LLNotifications::instance().getGlobalString("UnsupportedRAMAmount"));
		U64Bytes minRAM;
		minRAMString >> minRAM;

		if(!LLFeatureManager::getInstance()->isGPUSupported() && LLFeatureManager::getInstance()->getGPUClass() != GPU_CLASS_UNKNOWN)
		{
			minSpecs += LLNotifications::instance().getGlobalString("UnsupportedGPU");
			minSpecs += "\n";
			unsupported = true;
		}
		if(gSysCPU.getMHz() < minCPU)
		{
			minSpecs += LLNotifications::instance().getGlobalString("UnsupportedCPU");
			minSpecs += "\n";
			unsupported = true;
		}
		if(gSysMemory.getPhysicalMemoryKB() < minRAM)
		{
			minSpecs += LLNotifications::instance().getGlobalString("UnsupportedRAM");
			minSpecs += "\n";
			unsupported = true;
		}

		if (LLFeatureManager::getInstance()->getGPUClass() == GPU_CLASS_UNKNOWN)
		{
			LLNotificationsUtil::add("UnknownGPU");
		}

		if(unsupported)
		{
			if(!gSavedSettings.controlExists("WarnUnsupportedHardware")
				|| gSavedSettings.getBOOL("WarnUnsupportedHardware"))
			{
				args["MINSPECS"] = minSpecs;
				LLNotificationsUtil::add("UnsupportedHardware", args );
			}

		}
	}

#if LL_WINDOWS && ADDRESS_SIZE == 64
    if (gGLManager.mIsIntel)
    {
        // Check intel driver's version
        // Ex: "3.1.0 - Build 8.15.10.2559";
        std::string version = ll_safe_string((const char *)glGetString(GL_VERSION));

        const boost::regex is_intel_string("[0-9].[0-9].[0-9] - Build [0-9]{1,2}.[0-9]{2}.[0-9]{2}.[0-9]{4}");

        if (boost::regex_search(version, is_intel_string))
        {
            // Valid string, extract driver version
            std::size_t found = version.find("Build ");
            std::string driver = version.substr(found + 6);
            S32 v1, v2, v3, v4;
            S32 count = sscanf(driver.c_str(), "%d.%d.%d.%d", &v1, &v2, &v3, &v4);
            if (count > 0 && v1 <= 10)
            {
                LL_INFOS("AppInit") << "Detected obsolete intel driver: " << driver << LL_ENDL;

                if (!gViewerWindow->getInitAlert().empty() // graphic initialization crashed on last run
                    || LLVersionInfo::getInstance()->getChannelAndVersion() != gLastRunVersion // viewer was updated
                    || mNumSessions % 20 == 0 //periodically remind user to update driver
                    )
                {
                    LLUIString details = LLNotifications::instance().getGlobalString("UnsupportedIntelDriver");
                    std::string gpu_name = ll_safe_string((const char *)glGetString(GL_RENDERER));
                    LL_INFOS("AppInit") << "Notifying user about obsolete intel driver for " << gpu_name << LL_ENDL;
                    details.setArg("[VERSION]", driver);
                    details.setArg("[GPUNAME]", gpu_name);
                    S32 button = OSMessageBox(details.getString(),
                        LLStringUtil::null,
                        OSMB_YESNO);
                    if (OSBTN_YES == button && gViewerWindow)
                    {
                        std::string url = LLWeb::escapeURL(LLTrans::getString("IntelDriverPage"));
                        if (gViewerWindow->getWindow())
                        {
                            gViewerWindow->getWindow()->spawnWebBrowser(url, false);
                        }
                    }
                }
            }
        }
    }
#endif

    // Obsolete? mExpectedGLVersion is always zero
#if LL_WINDOWS
	if (gGLManager.mGLVersion < LLFeatureManager::getInstance()->getExpectedGLVersion())
	{
		std::string url;
		if (gGLManager.mIsIntel)
		{
			url = LLTrans::getString("IntelDriverPage");
		}
		else if (gGLManager.mIsNVIDIA)
		{
			url = LLTrans::getString("NvidiaDriverPage");
		}
		else if (gGLManager.mIsAMD)
		{
			url = LLTrans::getString("AMDDriverPage");
		}

		if (!url.empty())
		{
			LLNotificationsUtil::add("OldGPUDriver", LLSD().with("URL", url));
		}
	}
#endif


	// save the graphics card
	gDebugInfo["GraphicsCard"] = LLFeatureManager::getInstance()->getGPUString();

	// Save the current version to the prefs file
	gSavedSettings.setString("LastRunVersion",
							 LLVersionInfo::instance().getChannelAndVersion());

	gSimLastTime = gRenderStartTime.getElapsedTimeF32();
	gSimFrames = (F32)gFrameCount;

    if (gSavedSettings.getBOOL("JoystickEnabled"))
    {
        LLViewerJoystick::getInstance()->init(false);
    }

	try {
		initializeSecHandler();
	}
	catch (LLProtectedDataException& ex)
	{
		// <FS:Ansariel> Write exception message to log
      LL_WARNS() << "Error initializing SecHandlers: " << ex.what() << LL_ENDL;
	  LLNotificationsUtil::add("CorruptedProtectedDataStore");
	}

	gGLActive = FALSE;

    // <FS:Ansariel> Disable updater
//#if LL_RELEASE_FOR_DOWNLOAD
//    // Skip updater if this is a non-interactive instance
//    if (!gSavedSettings.getBOOL("CmdLineSkipUpdater") && !gNonInteractive)
//    {
//        LLProcess::Params updater;
//        updater.desc = "updater process";
//        // Because it's the updater, it MUST persist beyond the lifespan of the
//        // viewer itself.
//        updater.autokill = false;
//        std::string updater_file;
//#if LL_WINDOWS
//        updater_file = "SLVersionChecker.exe";
//        updater.executable = gDirUtilp->getExpandedFilename(LL_PATH_EXECUTABLE, updater_file);
//#elif LL_DARWIN
//        updater_file = "SLVersionChecker";
//        updater.executable = gDirUtilp->add(gDirUtilp->getAppRODataDir(), "updater", updater_file);
//#else
//        updater_file = "SLVersionChecker";
//        updater.executable = gDirUtilp->getExpandedFilename(LL_PATH_EXECUTABLE, updater_file);
//#endif
//        // add LEAP mode command-line argument to whichever of these we selected
//        updater.args.add("leap");
//        // UpdaterServiceSettings
//        if (gSavedSettings.getBOOL("FirstLoginThisInstall"))
//        {
//            // Befor first login, treat this as 'manual' updates,
//            // updater won't install anything, but required updates
//            updater.args.add("0");
//        }
//        else
//        {
//            updater.args.add(stringize(gSavedSettings.getU32("UpdaterServiceSetting")));
//        }
//        // channel
//        updater.args.add(LLVersionInfo::instance().getChannel());
//        // testok
//        updater.args.add(stringize(gSavedSettings.getBOOL("UpdaterWillingToTest")));
//        // ForceAddressSize
//        updater.args.add(stringize(gSavedSettings.getU32("ForceAddressSize")));
//
//        try
//        {
//            // Run the updater. An exception from launching the updater should bother us.
//            LLLeap::create(updater, true);
//            mUpdaterNotFound = false;
//        }
//        catch (...)
//        {
//            LLUIString details = LLNotifications::instance().getGlobalString("LLLeapUpdaterFailure");
//            details.setArg("[UPDATER_APP]", updater_file);
//            OSMessageBox(
//                details.getString(),
//                LLStringUtil::null,
//                OSMB_OK);
//            mUpdaterNotFound = true;
//        }
//    }
//    else
//    {
//        LL_WARNS("InitInfo") << "Skipping updater check." << LL_ENDL;
//    }
//
//    if (mUpdaterNotFound)
//    {
//        LL_WARNS("InitInfo") << "Failed to launch updater. Skipping Leap commands." << LL_ENDL;
//    }
//    else
//    {
//        // Iterate over --leap command-line options. But this is a bit tricky: if
//        // there's only one, it won't be an array at all.
//        LLSD LeapCommand(gSavedSettings.getLLSD("LeapCommand"));
//        LL_DEBUGS("InitInfo") << "LeapCommand: " << LeapCommand << LL_ENDL;
//        if (LeapCommand.isDefined() && !LeapCommand.isArray())
//        {
//            // If LeapCommand is actually a scalar value, make an array of it.
//            // Have to do it in two steps because LeapCommand.append(LeapCommand)
//            // trashes content! :-P
//            LLSD item(LeapCommand);
//            LeapCommand.append(item);
//        }
//        BOOST_FOREACH(const std::string& leap, llsd::inArray(LeapCommand))
//        {
//            LL_INFOS("InitInfo") << "processing --leap \"" << leap << '"' << LL_ENDL;
//            // We don't have any better description of this plugin than the
//            // user-specified command line. Passing "" causes LLLeap to derive a
//            // description from the command line itself.
//            // Suppress LLLeap::Error exception: trust LLLeap's own logging. We
//            // don't consider any one --leap command mission-critical, so if one
//            // fails, log it, shrug and carry on.
//            LLLeap::create("", leap, false); // exception=false
//        }
//    }
//
//    if (gSavedSettings.getBOOL("QAMode") && gSavedSettings.getS32("QAModeEventHostPort") > 0)
//    {
//        LL_WARNS("InitInfo") << "QAModeEventHostPort DEPRECATED: "
//                             << "lleventhost no longer supported as a dynamic library"
//                             << LL_ENDL;
//    }
//#endif //LL_RELEASE_FOR_DOWNLOAD
    // </FS:Ansariel>

	LLTextUtil::TextHelpers::iconCallbackCreationFunction = create_text_segment_icon_from_url_match;

	//EXT-7013 - On windows for some locale (Japanese) standard
	//datetime formatting functions didn't support some parameters such as "weekday".
	//Names for days and months localized in xml are also useful for Polish locale(STORM-107).
	std::string language = gSavedSettings.getString("Language");
	if(language == "ja" || language == "pl")
	{
		LLStringOps::setupWeekDaysNames(LLTrans::getString("dateTimeWeekdaysNames"));
		LLStringOps::setupWeekDaysShortNames(LLTrans::getString("dateTimeWeekdaysShortNames"));
		LLStringOps::setupMonthNames(LLTrans::getString("dateTimeMonthNames"));
		LLStringOps::setupMonthShortNames(LLTrans::getString("dateTimeMonthShortNames"));
		LLStringOps::setupDayFormat(LLTrans::getString("dateTimeDayFormat"));

		LLStringOps::sAM = LLTrans::getString("dateTimeAM");
		LLStringOps::sPM = LLTrans::getString("dateTimePM");
	}

	LLAgentLanguage::init();

    /// Tell the Coprocedure manager how to discover and store the pool sizes
    // what I wanted
    LLCoprocedureManager::getInstance()->setPropertyMethods(
        boost::bind(&LLControlGroup::getU32, boost::ref(gSavedSettings), _1),
        boost::bind(&LLControlGroup::declareU32, boost::ref(gSavedSettings), _1, _2, _3, LLControlVariable::PERSIST_ALWAYS));

	// initializing the settings sanity checker
	SanityCheck::instance().init();

	// <FS:Ansariel> Init debug rects
	LLView::sDebugRects = gSavedSettings.getBOOL("DebugViews");

	// TODO: consider moving proxy initialization here or LLCopocedureManager after proxy initialization, may be implement
	// some other protection to make sure we don't use network before initializng proxy

	/*----------------------------------------------------------------------*/
	// nat 2016-06-29 moved the following here from the former mainLoop().
	mMainloopTimeout = new LLWatchdogTimeout();

	// Create IO Pump to use for HTTP Requests.
	gServicePump = new LLPumpIO(gAPRPoolp);

	// Note: this is where gLocalSpeakerMgr and gActiveSpeakerMgr used to be instantiated.

	LLVoiceChannel::initClass();
	LLVoiceClient::initParamSingleton(gServicePump);
	// <FS:Ansariel> [FS communication UI]
	// LLVoiceChannel::setCurrentVoiceChannelChangedCallback(boost::bind(&LLFloaterIMContainer::onCurrentChannelChanged, _1), true);
	LLVoiceChannel::setCurrentVoiceChannelChangedCallback( boost::bind( &FSFloaterVoiceControls::sOnCurrentChannelChanged, _1 ), true );
	// </FS:Ansariel> [FS communication UI]

	joystick = LLViewerJoystick::getInstance();
	joystick->setNeedsReset(true);
	/*----------------------------------------------------------------------*/
	// Load User's bindings
	loadKeyBindings();

    //LLSimpleton creations
    LLEnvironment::createInstance();
    LLEnvironment::getInstance()->initSingleton();
    LLWorld::createInstance();
    LLSelectMgr::createInstance();
    LLViewerCamera::createInstance();

#if LL_WINDOWS
    if (!mSecondInstance)
    {
        gDirUtilp->deleteDirAndContents(gDirUtilp->getDumpLogsDirPath());
    }
#endif

	return true;
}

void LLAppViewer::initMaxHeapSize()
{
	//set the max heap size.
	//here is some info regarding to the max heap size:
	//------------------------------------------------------------------------------------------
	// OS       | setting | SL address bits | max manageable memory space | max heap size
	// Win 32   | default | 32-bit          | 2GB                         | < 1.7GB
	// Win 32   | /3G     | 32-bit          | 3GB                         | < 1.7GB or 2.7GB
	//Linux 32  | default | 32-bit          | 3GB                         | < 2.7GB
	//Linux 32  |HUGEMEM  | 32-bit          | 4GB                         | < 3.7GB
	//64-bit OS |default  | 32-bit          | 4GB                         | < 3.7GB
	//64-bit OS |default  | 64-bit          | N/A (> 4GB)                 | N/A (> 4GB)
	//------------------------------------------------------------------------------------------
	//currently SL is built under 32-bit setting, we set its max heap size no more than 1.6 GB.

 #ifndef LL_X86_64
    F32Gigabytes max_heap_size_gb = (F32Gigabytes)gSavedSettings.getF32("MaxHeapSize") ;
#else
    F32Gigabytes max_heap_size_gb = (F32Gigabytes)gSavedSettings.getF32("MaxHeapSize64");
#endif

    LLMemory::initMaxHeapSizeGB(max_heap_size_gb);
}

static LLTrace::BlockTimerStatHandle FTM_MESSAGES("System Messages");
static LLTrace::BlockTimerStatHandle FTM_MESSAGES2("System Messages2");
static LLTrace::BlockTimerStatHandle FTM_SLEEP1("Sleep1");
static LLTrace::BlockTimerStatHandle FTM_SLEEP2("Sleep2");
static LLTrace::BlockTimerStatHandle FTM_YIELD("Yield");

static LLTrace::BlockTimerStatHandle FTM_TEXTURE_CACHE("Texture Cache");
static LLTrace::BlockTimerStatHandle FTM_DECODE("Image Decode");
static LLTrace::BlockTimerStatHandle FTM_FETCH("Image Fetch");

static LLTrace::BlockTimerStatHandle FTM_LFS("LFS Thread");
static LLTrace::BlockTimerStatHandle FTM_PAUSE_THREADS("Pause Threads");
static LLTrace::BlockTimerStatHandle FTM_IDLE("Idle");
static LLTrace::BlockTimerStatHandle FTM_PUMP("Pump");
static LLTrace::BlockTimerStatHandle FTM_PUMP_SERVICE("Service");
static LLTrace::BlockTimerStatHandle FTM_SERVICE_CALLBACK("Callback");
static LLTrace::BlockTimerStatHandle FTM_AGENT_AUTOPILOT("Autopilot");
static LLTrace::BlockTimerStatHandle FTM_AGENT_UPDATE("Update");

// externally visible timers
LLTrace::BlockTimerStatHandle FTM_FRAME("Frame");

bool LLAppViewer::frame()
{
	bool ret = false;

	if (gSimulateMemLeak)
	{
		try
		{
			ret = doFrame();
		}
		catch (const LLContinueError&)
		{
			LOG_UNHANDLED_EXCEPTION("");
		}
		catch (std::bad_alloc&)
		{
			LLMemory::logMemoryInfo(TRUE);
			LLFloaterMemLeak* mem_leak_instance = LLFloaterReg::findTypedInstance<LLFloaterMemLeak>("mem_leaking");
			if (mem_leak_instance)
			{
				mem_leak_instance->stop();
			}
			LL_WARNS() << "Bad memory allocation in LLAppViewer::frame()!" << LL_ENDL;
		}
	}
	else
	{ 
		try
		{
			ret = doFrame();
		}
		catch (const LLContinueError&)
		{
			LOG_UNHANDLED_EXCEPTION("");
		}
	}

	return ret;
}

bool LLAppViewer::doFrame()
{
	LL_RECORD_BLOCK_TIME(FTM_FRAME);

	// <FS:Beq> Perfstats collection Frame boundary
	{
	// and now adjust the visuals from previous frame.
    if(FSPerfStats::tunables.userAutoTuneEnabled && FSPerfStats::tunables.tuningFlag != FSPerfStats::Tunables::Nothing)
    {
    	FSPerfStats::tunables.applyUpdates();
    }

	FSPerfStats::RecordSceneTime T (FSPerfStats::StatType_t::RENDER_FRAME);

    if (!LLWorld::instanceExists())
    {
        LLWorld::createInstance();
    }

	LLEventPump& mainloop(LLEventPumps::instance().obtain("mainloop"));
	LLSD newFrame;
// <FS:Beq> profiling enablement. 
// This ifdef is optional but better to avoid even low overhead code in main loop where not needed.
#ifdef TRACY_ENABLE
	static bool one_time{false};
	static LLCachedControl<bool> defer_profiling(gSavedSettings, "DeferProfilingUntilConnected");
	if( !one_time && (gFrameCount % 10 == 0) )
	{

		// LL_INFOS() << "Profiler active: " <<  (LLProfiler::active?"True":"False") << LL_ENDL;
		// LL_INFOS() << "deferred_profiling: " <<  (defer_profiling?"True":"False") << LL_ENDL;
		// LL_INFOS() << "connected: " <<  (LL_PROFILE_IS_CONNECTED?"True":"False") << LL_ENDL;

		if( ( !LLProfiler::active ) && ( defer_profiling && LL_PROFILE_IS_CONNECTED ) )
		{
			LLProfiler::active = true;
			gSavedSettings.setBOOL( "ProfilingActive", LLProfiler::active );
			one_time=true; // prevent reset race if we disable manually.
			LL_INFOS() << "Profiler or collector connected" << LL_ENDL;
		}
		if( !defer_profiling )
		{
			// no point in checking if we are not waiting.
			// TODO(Beq): At the moment we have only two options
			// 1) start capturing immediately
			// 2) start capturing only when a profiler is connected
			// Ideally we could have another flag to control profiling at start
			// this would then allow a fully manual enablement.
			one_time = true;
			LL_INFOS() << "Manual profiling control selected" << LL_ENDL;
		}
	}
#endif
// </FS:Beq>
	// <FS:Ansariel> FIRE-22297: FPS limiter not working properly on Mac/Linux
	LLTimer frameTimer;
	{FSPerfStats::RecordSceneTime T (FSPerfStats::StatType_t::RENDER_IDLE); // <FS:Beq/> perf stats

	nd::etw::logFrame(); // <FS:ND> Write the start of each frame. Even if our Provider (Firestorm) would be enabled, this has only light impact. Does nothing on OSX and Linux.
	{
        LL_PROFILE_ZONE_NAMED_CATEGORY_APP("df LLTrace");
        if (LLFloaterReg::instanceVisible("block_timers"))
        {
            LLTrace::BlockTimer::processTimes();
        }
        
        LLTrace::get_frame_recording().nextPeriod();
        LLTrace::BlockTimer::logStats();
	}

	LLTrace::get_thread_recorder()->pullFromChildren();

	//clear call stack records
	LL_CLEAR_CALLSTACKS();
	} // <FS:Beq/> perf stats (close NonRender/IDLE tracking starting at event pump)
	{
		{FSPerfStats::RecordSceneTime T (FSPerfStats::StatType_t::RENDER_IDLE); // <FS:Beq> ensure we have the entire top scope of frame covered (input event and coro)

		LL_PROFILE_ZONE_NAMED_CATEGORY_APP( "df processMiscNativeEvents" )
		pingMainloopTimeout("Main:MiscNativeWindowEvents");

		if (gViewerWindow)
		{
			LL_RECORD_BLOCK_TIME(FTM_MESSAGES);
			gViewerWindow->getWindow()->processMiscNativeEvents();
		}

		{
			LL_PROFILE_ZONE_NAMED_CATEGORY_APP( "df gatherInput" )
			pingMainloopTimeout("Main:GatherInput");
		}

		if (gViewerWindow)
		{
			LL_RECORD_BLOCK_TIME(FTM_MESSAGES2);
			if (!restoreErrorTrap())
			{
				LL_WARNS() << " Someone took over my signal/exception handler (post messagehandling)!" << LL_ENDL;
			}

			gViewerWindow->getWindow()->gatherInput();
		}

		//memory leaking simulation
		if (gSimulateMemLeak)
		{
			LLFloaterMemLeak* mem_leak_instance =
				LLFloaterReg::findTypedInstance<LLFloaterMemLeak>("mem_leaking");
			if (mem_leak_instance)
			{
				mem_leak_instance->idle();
			}
		}

		{
			LL_PROFILE_ZONE_NAMED_CATEGORY_APP( "df mainloop" )
			// canonical per-frame event
			mainloop.post(newFrame);
		// if one of our coroutines threw an uncaught exception, rethrow it now
		LLCoros::instance().rethrow();

		}
		{
			LL_PROFILE_ZONE_NAMED_CATEGORY_APP( "df suspend" )
<<<<<<< HEAD
			// give listeners a chance to run
			llcoro::suspend();
=======
		// give listeners a chance to run
		llcoro::suspend();
		// if one of our coroutines threw an uncaught exception, rethrow it now
		LLCoros::instance().rethrow();
>>>>>>> 77ce594d
		}
		}// <FS:Beq> ensure we have the entire top scope of frame covered (close input event and coro "idle")

		if (!LLApp::isExiting())
		{
			pingMainloopTimeout("Main:JoystickKeyboard");

			// Scan keyboard for movement keys.  Command keys and typing
			// are handled by windows callbacks.  Don't do this until we're
			// done initializing.  JC
			if (gViewerWindow
				&& (gHeadlessClient || gViewerWindow->getWindow()->getVisible())
				&& gViewerWindow->getActive()
				&& !gViewerWindow->getWindow()->getMinimized()
				&& LLStartUp::getStartupState() == STATE_STARTED
				&& (gHeadlessClient || !gViewerWindow->getShowProgress())
				&& !gFocusMgr.focusLocked())
			{
				FSPerfStats::RecordSceneTime T (FSPerfStats::StatType_t::RENDER_IDLE);
				LL_PROFILE_ZONE_NAMED_CATEGORY_APP( "df JoystickKeyboard" )
				joystick->scanJoystick();
				gKeyboard->scanKeyboard();
                gViewerInput.scanMouse();
				// <FS:Ansariel> Chalice Yao's crouch toggle
				static LLCachedControl<bool> fsCrouchToggle(gSavedPerAccountSettings, "FSCrouchToggle");
				static LLCachedControl<bool> fsCrouchToggleStatus(gSavedPerAccountSettings, "FSCrouchToggleStatus");
				if (fsCrouchToggle && fsCrouchToggleStatus)
				{
					gAgent.moveUp(-1);
				}
				// </FS:Ansariel>
			}

			// Update state based on messages, user input, object idle.
			{
				LL_PROFILE_ZONE_NAMED_CATEGORY_APP( "df pauseMainloopTimeout" )
				pauseMainloopTimeout(); // *TODO: Remove. Messages shouldn't be stalling for 20+ seconds!
			}

			{
				FSPerfStats::RecordSceneTime T (FSPerfStats::StatType_t::RENDER_IDLE);
				LL_PROFILE_ZONE_NAMED_CATEGORY_APP("df idle"); //LL_RECORD_BLOCK_TIME(FTM_IDLE);
				idle();
			}

			{
				LL_PROFILE_ZONE_NAMED_CATEGORY_APP( "df resumeMainloopTimeout" )
				resumeMainloopTimeout();
			}

			if (gDoDisconnect && (LLStartUp::getStartupState() == STATE_STARTED))
			{
				LL_PROFILE_ZONE_NAMED_CATEGORY_APP("Shutdown:SaveSnapshot");
				pauseMainloopTimeout();
				saveFinalSnapshot();

                if (LLVoiceClient::instanceExists())
                {
                    LLVoiceClient::getInstance()->terminate();
                }

				disconnectViewer();
				resumeMainloopTimeout();
			}

			// Render scene.
			// *TODO: Should we run display() even during gHeadlessClient?  DK 2011-02-18
			if (!LLApp::isExiting() && !gHeadlessClient && gViewerWindow)
			{
				LL_PROFILE_ZONE_NAMED_CATEGORY_APP( "df Display" )
				pingMainloopTimeout("Main:Display");
				gGLActive = TRUE;

				display();

				{
					FSPerfStats::RecordSceneTime T(FSPerfStats::StatType_t::RENDER_IDLE);
					LL_PROFILE_ZONE_NAMED_CATEGORY_APP("df Snapshot")
					pingMainloopTimeout("Main:Snapshot");
					LLFloaterSnapshot::update(); // take snapshots
					LLFloaterOutfitSnapshot::update();
					gGLActive = FALSE;
				}
			}
		}

		{
			LL_PROFILE_ZONE_NAMED_CATEGORY_APP( "df pauseMainloopTimeout2" )
			pingMainloopTimeout("Main:Sleep");

			pauseMainloopTimeout();
		}

		// Sleep and run background threads
		{
			//LL_RECORD_BLOCK_TIME(SLEEP2);
			LL_PROFILE_ZONE_WARN( "Sleep2" )

			// yield some time to the os based on command line option
			static LLCachedControl<S32> yield_time(gSavedSettings, "YieldTime", -1);
			if(yield_time >= 0)
			{
				LL_RECORD_BLOCK_TIME(FTM_YIELD);
				LL_PROFILE_ZONE_NUM( yield_time )
				ms_sleep(yield_time);
			}

			if (gNonInteractive)
			{
				S32 non_interactive_ms_sleep_time = 100;
				LLAppViewer::getTextureCache()->pause();
				LLAppViewer::getImageDecodeThread()->pause();
				ms_sleep(non_interactive_ms_sleep_time);
			}

			// yield cooperatively when not running as foreground window
			// and when not quiting (causes trouble at mac's cleanup stage)
			if (!LLApp::isExiting()
				&& ((gViewerWindow && !gViewerWindow->getWindow()->getVisible())
					|| !gFocusMgr.getAppHasFocus()))
			{
				// Sleep if we're not rendering, or the window is minimized.
				static LLCachedControl<S32> s_background_yield_time(gSavedSettings, "BackgroundYieldTime", 40);
				S32 milliseconds_to_sleep = llclamp((S32)s_background_yield_time, 0, 1000);
				// don't sleep when BackgroundYieldTime set to 0, since this will still yield to other threads
				// of equal priority on Windows
				if (milliseconds_to_sleep > 0)
				{
					FSPerfStats::RecordSceneTime T ( FSPerfStats::StatType_t::RENDER_SLEEP );
					ms_sleep(milliseconds_to_sleep);
					// also pause worker threads during this wait period
					LLAppViewer::getTextureCache()->pause();
					LLAppViewer::getImageDecodeThread()->pause();
				}
			}

			if (mRandomizeFramerate)
			{
				ms_sleep(rand() % 200);
			}

			if (mPeriodicSlowFrame
				&& (gFrameCount % 10 == 0))
			{
				LL_INFOS() << "Periodic slow frame - sleeping 500 ms" << LL_ENDL;
				ms_sleep(500);
			}

			S32 total_work_pending = 0;
			S32 total_io_pending = 0;
			{
				S32 work_pending = 0;
				S32 io_pending = 0;
				F32 max_time = llmin(gFrameIntervalSeconds.value() *10.f, 1.f);
				// <FS:Beq> instrument image decodes
				{
					LL_PROFILE_ZONE_NAMED_CATEGORY_APP("updateTextureThreads");
					// FSPlot("max_time_ms",max_time);
				// <FS:Beq/>
				work_pending += updateTextureThreads(max_time);
				}	// <FS:Beq/> instrument image decodes

				{
					LL_RECORD_BLOCK_TIME(FTM_LFS);
 					io_pending += LLLFSThread::updateClass(1);
				}

				if (io_pending > 1000)
				{
					ms_sleep(llmin(io_pending/100,100)); // give the lfs some time to catch up
				}

				total_work_pending += work_pending ;
				total_io_pending += io_pending ;

			}

			{
				LL_PROFILE_ZONE_NAMED_CATEGORY_APP( "df gMeshRepo" )
				gMeshRepo.update() ;
			}

			if(!total_work_pending) //pause texture fetching threads if nothing to process.
			{
				LL_PROFILE_ZONE_NAMED_CATEGORY_APP( "df getTextureCache" )
				LLAppViewer::getTextureCache()->pause();
				LLAppViewer::getImageDecodeThread()->pause();
				LLAppViewer::getTextureFetch()->pause();
			}
			if(!total_io_pending) //pause file threads if nothing to process.
			{
				LL_PROFILE_ZONE_NAMED_CATEGORY_APP( "df LLVFSThread" )
				LLLFSThread::sLocal->pause();
			}

			//texture fetching debugger
			if(LLTextureFetchDebugger::isEnabled())
			{
				LL_PROFILE_ZONE_NAMED_CATEGORY_APP( "df tex_fetch_debugger_instance" )
				LLFloaterTextureFetchDebugger* tex_fetch_debugger_instance =
					LLFloaterReg::findTypedInstance<LLFloaterTextureFetchDebugger>("tex_fetch_debugger");
				if(tex_fetch_debugger_instance)
				{
					tex_fetch_debugger_instance->idle() ;
				}
			}

			// <FS:Ansariel> FIRE-22297: FPS limiter not working properly on Mac/Linux
			static LLCachedControl<U32> max_fps(gSavedSettings, "FramePerSecondLimit");
			static LLCachedControl<bool> fsLimitFramerate(gSavedSettings, "FSLimitFramerate");
			if (fsLimitFramerate && LLStartUp::getStartupState() == STATE_STARTED && !gTeleportDisplay && !logoutRequestSent() && max_fps > F_APPROXIMATELY_ZERO)
			{
				// Sleep a while to limit frame rate.
				FSPerfStats::RecordSceneTime T ( FSPerfStats::StatType_t::RENDER_FPSLIMIT );
				F32 min_frame_time = 1.f / (F32)max_fps;
				S32 milliseconds_to_sleep = llclamp((S32)((min_frame_time - frameTimer.getElapsedTimeF64()) * 1000.f), 0, 1000);
				if (milliseconds_to_sleep > 0)
				{
					LL_RECORD_BLOCK_TIME(FTM_SLEEP2);
					ms_sleep(milliseconds_to_sleep);
				}
			}
			frameTimer.reset();
			// </FS:Ansariel>
			{
				LL_PROFILE_ZONE_NAMED_CATEGORY_APP( "df resumeMainloopTimeout" )
				resumeMainloopTimeout();
			}
			pingMainloopTimeout("Main:End");
		}
	}

	if (LLApp::isExiting())
	{
		// Save snapshot for next time, if we made it through initialization
		if (STATE_STARTED == LLStartUp::getStartupState())
		{
			saveFinalSnapshot();
		}

		if (LLVoiceClient::instanceExists())
		{
			LLVoiceClient::getInstance()->terminate();
		}

		delete gServicePump;
		gServicePump = NULL;

		destroyMainloopTimeout();

		LL_INFOS() << "Exiting main_loop" << LL_ENDL;
	}

	}FSPerfStats::StatsRecorder::endFrame();
    LL_PROFILER_FRAME_END

	return ! LLApp::isRunning();
}

S32 LLAppViewer::updateTextureThreads(F32 max_time)
{
	S32 work_pending = 0;
	{
		LL_RECORD_BLOCK_TIME(FTM_TEXTURE_CACHE);
 		work_pending += LLAppViewer::getTextureCache()->update(max_time); // unpauses the texture cache thread
	}
	{
		LL_RECORD_BLOCK_TIME(FTM_DECODE);
	 	work_pending += LLAppViewer::getImageDecodeThread()->update(max_time); // unpauses the image thread
	}
	{
		LL_RECORD_BLOCK_TIME(FTM_FETCH);
	 	work_pending += LLAppViewer::getTextureFetch()->update(max_time); // unpauses the texture fetch thread
	}
	return work_pending;
}

void LLAppViewer::flushLFSIO()
{
	while (1)
	{
		S32 pending = LLLFSThread::updateClass(0);
		if (!pending)
		{
			break;
		}
		LL_INFOS() << "Waiting for pending IO to finish: " << pending << LL_ENDL;
		ms_sleep(100);
	}
}

bool LLAppViewer::cleanup()
{
    LLAtmosphere::cleanupClass();

	//ditch LLVOAvatarSelf instance
	gAgentAvatarp = NULL;

    LLNotifications::instance().clear();

	// workaround for DEV-35406 crash on shutdown
	LLEventPumps::instance().reset();

#if HAS_GROWL
	GrowlManager::destroyManager();
#endif

	//dump scene loading monitor results
	if (LLSceneMonitor::instanceExists())
	{
		if (!isSecondInstance())
		{
			LLSceneMonitor::instance().dumpToFile(gDirUtilp->getExpandedFilename(LL_PATH_LOGS, "scene_monitor_results.csv"));
		}
		LLSceneMonitor::deleteSingleton();
	}

	// There used to be an 'if (LLFastTimerView::sAnalyzePerformance)' block
	// here, completely redundant with the one that occurs later in this same
	// function. Presumably the duplication was due to an automated merge gone
	// bad. Not knowing which instance to prefer, we chose to retain the later
	// one because it happens just after mFastTimerLogThread is deleted. This
	// comment is in case we guessed wrong, so we can move it here instead.

#if LL_LINUX
	// remove any old breakpad minidump files from the log directory
	if (! isError())
	{
		std::string logdir = gDirUtilp->getExpandedFilename(LL_PATH_LOGS, "");
		gDirUtilp->deleteFilesInDir(logdir, "*-*-*-*-*.dmp");
	}
#endif

	// Kill off LLLeap objects. We can find them all because LLLeap is derived
	// from LLInstanceTracker.
	LLLeap::instance_snapshot().deleteAll();

	//flag all elements as needing to be destroyed immediately
	// to ensure shutdown order
	LLMortician::setZealous(TRUE);

    // Give any remaining SLPlugin instances a chance to exit cleanly.
    LLPluginProcessParent::shutdown();

	disconnectViewer();
	LLViewerCamera::deleteSingleton();

	LL_INFOS() << "Viewer disconnected" << LL_ENDL;
	
	if (gKeyboard)
	{
		gKeyboard->resetKeys();
	}

	display_cleanup();

	release_start_screen(); // just in case

	LLError::logToFixedBuffer(NULL); // stop the fixed buffer recorder

	LL_INFOS() << "Cleaning Up" << LL_ENDL;

	// <FS:Zi> Backup Settings
	if(mSaveSettingsOnExit)
	{
	// </FS:Zi>
	// FIRE-4871: Save per-account settings earlier -- TS
	std::string per_account_settings_file = gSavedSettings.getString("PerAccountSettingsFile");
	if (per_account_settings_file.empty())
	{
		LL_INFOS() << "Not saving per-account settings; don't know the account name yet." << LL_ENDL;
	}
	// Only save per account settings if the previous login succeeded, otherwise
	// we might end up with a cleared out settings file in case a previous login
	// failed after loading per account settings. -Zi
	else if (!mSavePerAccountSettings)
	{
		LL_INFOS() << "Not saving per-account settings; last login was not successful." << LL_ENDL;
	}
	else
	{
		gSavedPerAccountSettings.saveToFile(per_account_settings_file, TRUE);
		LL_INFOS() << "First time: Saved per-account settings to " <<
		        per_account_settings_file << LL_ENDL;
	}
	gSavedSettings.saveToFile(gSavedSettings.getString("ClientSettingsFile"), TRUE);
	// /FIRE-4871
	// <FS:Zi> Backup Settings
	}
	else
	{
		LL_INFOS() << "Not saving settings, to prevent settings restore failure." << LL_ENDL;
	}
	// </FS:Zi>

	// shut down mesh streamer
	gMeshRepo.shutdown();

	// <FS:ND> FIRE-8385 Crash on exit in Havok. It is hard to say why it happens, as we only have the binary Havok blob. This is a hack around it.
	// Due to the fact the process is going to die anyway, the OS will clean up any reources left by not calling quitSystem.
	// The OpenSim version does not use Havok, it is okay to call shutdown then.
#ifndef HAVOK_TPV
	// shut down Havok
	LLPhysicsExtensions::quitSystem();
#endif // </FS:ND>

	// <FS:ND> FIRE-20152; save avatar render settings during cleanup, not in the dtor of the static instance.
	// Otherwise the save will happen during crt termination when most of the viewers infrastructure is in a non deterministic state
	if( FSAvatarRenderPersistence::instanceExists() )
		FSAvatarRenderPersistence::getInstance()->deleteSingleton();
	// </FS:ND>

	// Must clean up texture references before viewer window is destroyed.
	if(LLHUDManager::instanceExists())
	{
		LLHUDManager::getInstance()->updateEffects();
		LLHUDObject::updateAll();
		LLHUDManager::getInstance()->cleanupEffects();
		LLHUDObject::cleanupHUDObjects();
		LL_INFOS() << "HUD Objects cleaned up" << LL_ENDL;
	}

	LLKeyframeDataCache::clear();

 	// End TransferManager before deleting systems it depends on (Audio, AssetStorage)
#if 0 // this seems to get us stuck in an infinite loop...
	gTransferManager.cleanup();
#endif

	// Note: this is where gWorldMap used to be deleted.

	// Note: this is where gHUDManager used to be deleted.
	if(LLHUDManager::instanceExists())
	{
		LLHUDManager::getInstance()->shutdownClass();
	}

	delete gAssetStorage;
	gAssetStorage = NULL;

	LLPolyMesh::freeAllMeshes();

	LLStartUp::cleanupNameCache();

	// Note: this is where gLocalSpeakerMgr and gActiveSpeakerMgr used to be deleted.

	if (LLWorldMap::instanceExists())
	{
		LLWorldMap::getInstance()->reset(); // release any images
	}

	LLCalc::cleanUp();

	LL_INFOS() << "Global stuff deleted" << LL_ENDL;

	if (gAudiop)
	{
        LL_INFOS() << "Shutting down audio" << LL_ENDL;

        // be sure to stop the internet stream cleanly BEFORE destroying the interface to stop it.
        gAudiop->stopInternetStream();
        // shut down the streaming audio sub-subsystem first, in case it relies on not outliving the general audio subsystem.
		// <FS> FMOD fixes
		// LLStreamingAudioInterface *sai = gAudiop->getStreamingAudioImpl();
		// delete sai;
		// gAudiop->setStreamingAudioImpl(NULL);

        // shut down the audio subsystem
        gAudiop->shutdown();

		delete gAudiop;
		gAudiop = NULL;
	}

	// Note: this is where LLFeatureManager::getInstance()-> used to be deleted.

	// Patch up settings for next time
	// Must do this before we delete the viewer window,
	// such that we can suck rectangle information out of
	// it.
	cleanupSavedSettings();
	LL_INFOS() << "Settings patched up" << LL_ENDL;

	// delete some of the files left around in the cache.
	removeCacheFiles("*.wav");
	removeCacheFiles("*.tmp");
	removeCacheFiles("*.lso");
	removeCacheFiles("*.out");
	// <FS:Ansariel> Sound cache
	//removeCacheFiles("*.dsf");
	if (!gSavedSettings.getBOOL("FSKeepUnpackedCacheFiles"))
	{
		gDirUtilp->deleteFilesInDir(gDirUtilp->getExpandedFilename(LL_PATH_FS_SOUND_CACHE, ""), "*.dsf");
	}
	// </FS:Ansariel>
	removeCacheFiles("*.bodypart");
	removeCacheFiles("*.clothing");

	LL_INFOS() << "Cache files removed" << LL_ENDL;

	// Wait for any pending LFS IO
	flushLFSIO();
	LL_INFOS() << "Shutting down Views" << LL_ENDL;

	// Destroy the UI
	if( gViewerWindow)
		gViewerWindow->shutdownViews();

	LL_INFOS() << "Cleaning up Inventory" << LL_ENDL;

	// Cleanup Inventory after the UI since it will delete any remaining observers
	// (Deleted observers should have already removed themselves)
	gInventory.cleanupInventory();

	LLCoros::getInstance()->printActiveCoroutines();

	LL_INFOS() << "Cleaning up Selections" << LL_ENDL;

	// Clean up selection managers after UI is destroyed, as UI may be observing them.
	// Clean up before GL is shut down because we might be holding on to objects with texture references
	LLSelectMgr::cleanupGlobals();

	LL_INFOS() << "Shutting down OpenGL" << LL_ENDL;

	// Shut down OpenGL
	if( gViewerWindow)
	{
		gViewerWindow->shutdownGL();

		// Destroy window, and make sure we're not fullscreen
		// This may generate window reshape and activation events.
		// Therefore must do this before destroying the message system.
		delete gViewerWindow;
		gViewerWindow = NULL;
		LL_INFOS() << "ViewerWindow deleted" << LL_ENDL;
	}

	LL_INFOS() << "Cleaning up Keyboard & Joystick" << LL_ENDL;

	// viewer UI relies on keyboard so keep it aound until viewer UI isa gone
	delete gKeyboard;
	gKeyboard = NULL;

    if (LLViewerJoystick::instanceExists())
    {
        // Turn off Space Navigator and similar devices
        LLViewerJoystick::getInstance()->terminate();
    }

	LL_INFOS() << "Cleaning up Objects" << LL_ENDL;

	LLViewerObject::cleanupVOClasses();

	SUBSYSTEM_CLEANUP(LLAvatarAppearance);

	SUBSYSTEM_CLEANUP(LLPostProcess);

	LLTracker::cleanupInstance();

	// *FIX: This is handled in LLAppViewerWin32::cleanup().
	// I'm keeping the comment to remember its order in cleanup,
	// in case of unforseen dependency.
	//#if LL_WINDOWS
	//	gDXHardware.cleanup();
	//#endif // LL_WINDOWS

	LLVolumeMgr* volume_manager = LLPrimitive::getVolumeManager();
	if (!volume_manager->cleanup())
	{
		LL_WARNS() << "Remaining references in the volume manager!" << LL_ENDL;
	}
	LLPrimitive::cleanupVolumeManager();

	LL_INFOS() << "Additional Cleanup..." << LL_ENDL;

	LLViewerParcelMgr::cleanupGlobals();

	// *Note: this is where gViewerStats used to be deleted.

 	//end_messaging_system();

	LLPrimitive::cleanupVolumeManager();
	SUBSYSTEM_CLEANUP(LLWorldMapView);
	SUBSYSTEM_CLEANUP(LLFolderViewItem);

	LL_INFOS() << "Saving Data" << LL_ENDL;

	// Store the time of our current logoff
	gSavedPerAccountSettings.setU32("LastLogoff", time_corrected());

    if (LLEnvironment::instanceExists())
    {
		//Store environment settings if necessary
        LLEnvironment::getInstance()->saveToSettings();
    }

	// Must do this after all panels have been deleted because panels that have persistent rects
	// save their rects on delete.
	if(mSaveSettingsOnExit)		// <FS:Zi> Backup Settings
	{
		gSavedSettings.saveToFile(gSavedSettings.getString("ClientSettingsFile"), TRUE);

	LLUIColorTable::instance().saveUserSettings();

//<Firestorm Skin Cleanup>
	std::string skinSaved = gSavedSettings.getString("SkinCurrent");
	std::string themeSaved = gSavedSettings.getString("SkinCurrentTheme");
	if ((skinSaved != mCurrentSkin) || (themeSaved != mCurrentSkinTheme))
	{
		LL_INFOS() << "Clearing skin colors." << LL_ENDL;
		// Implementation to only purge skin colors
		LLUIColorTable::instance().saveUserSettingsPaletteOnly();

	}
//</Firestorm Skip Cleanup>
	}	// <FS:Zi> Backup Settings
	
	
	// <FS:Zi> Backup Settings
	if(mSaveSettingsOnExit)
	{
	std::string per_account_settings_file = gSavedSettings.getString("PerAccountSettingsFile");
	// </FS:Zi>
	// PerAccountSettingsFile should be empty if no user has been logged on.
	// *FIX:Mani This should get really saved in a "logoff" mode.
	// FIRE-4871: use the same file we picked out earlier -- TS
	if (per_account_settings_file.empty())
	{
		LL_INFOS() << "Not saving per-account settings; don't know the account name yet." << LL_ENDL;
	}
	// Only save per account settings if the previous login succeeded, otherwise
	// we might end up with a cleared out settings file in case a previous login
	// failed after loading per account settings.
	else if (!mSavePerAccountSettings)
	{
		LL_INFOS() << "Not saving per-account settings; last login was not successful." << LL_ENDL;
	}
	else
	{
		gSavedPerAccountSettings.saveToFile(per_account_settings_file, TRUE);
		LL_INFOS() << "Second time: Saved per-account settings to " <<
		        per_account_settings_file << LL_ENDL;

		if (LLViewerParcelAskPlay::instanceExists())
		{
			LLViewerParcelAskPlay::getInstance()->saveSettings();
		}
	}
	// <FS:Zi> Backup Settings
	}
	else
	{
		LL_INFOS() << "Not saving settings, to prevent settings restore failure." << LL_ENDL;
	}
	// </FS:Zi>

	// We need to save all crash settings, even if they're defaults [see LLCrashLogger::loadCrashBehaviorSetting()]
	gCrashSettings.saveToFile(gSavedSettings.getString("CrashSettingsFile"),FALSE);

	//std::string warnings_settings_filename = gDirUtilp->getExpandedFilename(LL_PATH_USER_SETTINGS, getSettingsFilename("Default", "Warnings"));
	std::string warnings_settings_filename = gDirUtilp->getExpandedFilename(LL_PATH_USER_SETTINGS, getSettingsFilename("User", "Warnings"));
	if(mSaveSettingsOnExit)		// <FS:Zi> Backup Settings
	gWarningSettings.saveToFile(warnings_settings_filename, TRUE);

	// Save URL history file
	if(mSaveSettingsOnExit)		// <FS:Zi> Backup Settings
	LLURLHistory::saveFile("url_history.xml");

	// save mute list. gMuteList used to also be deleted here too.
	if (gAgent.isInitialized() && LLMuteList::instanceExists())
	{
		LLMuteList::getInstance()->cache(gAgent.getID());
	}

	//save call log list
	if (LLConversationLog::instanceExists())
	{
		LLConversationLog::instance().cache();
    }

    clearSecHandler();

	if (mPurgeCacheOnExit)
	{
		LL_INFOS() << "Purging all cache files on exit" << LL_ENDL;
		gDirUtilp->deleteFilesInDir(gDirUtilp->getExpandedFilename(LL_PATH_CACHE,""), "*.*");
		// <FS:Ansariel> Sound cache
		gDirUtilp->deleteFilesInDir(gDirUtilp->getExpandedFilename(LL_PATH_FS_SOUND_CACHE, ""), "*.*");
	}

	writeDebugInfo();

	LLLocationHistory::getInstance()->save();

	LLAvatarIconIDCache::getInstance()->save();

	// Stop the plugin read thread if it's running.
	LLPluginProcessParent::setUseReadThread(false);

	LL_INFOS() << "Shutting down Threads" << LL_ENDL;

	// Let threads finish
	LLTimer idleTimer;
	idleTimer.reset();
	const F64 max_idle_time = 5.f; // 5 seconds
	while(1)
	{
		S32 pending = 0;
		pending += LLAppViewer::getTextureCache()->update(1); // unpauses the worker thread
		pending += LLAppViewer::getImageDecodeThread()->update(1); // unpauses the image thread
		pending += LLAppViewer::getTextureFetch()->update(1); // unpauses the texture fetch thread
		pending += LLLFSThread::updateClass(0);
		F64 idle_time = idleTimer.getElapsedTimeF64();
		if(!pending)
		{
			break ; //done
		}
		else if(idle_time >= max_idle_time)
		{
			LL_WARNS() << "Quitting with pending background tasks." << LL_ENDL;
			break;
		}
	}

    if (mPurgeUserDataOnExit)
    {
        // Ideally we should not save anything from this session since it is going to be purged now,
        // but this is a very 'rare' case (user deleting himself), not worth overcomplicating 'save&cleanup' code
        std::string user_path = gDirUtilp->getOSUserAppDir() + gDirUtilp->getDirDelimiter() + LLStartUp::getUserId();
        gDirUtilp->deleteDirAndContents(user_path);
    }

	// Delete workers first
	// shotdown all worker threads before deleting them in case of co-dependencies
	mAppCoreHttp.requestStop();
	sTextureFetch->shutdown();
	sTextureCache->shutdown();
	sImageDecodeThread->shutdown();
	sPurgeDiskCacheThread->shutdown();
    if (mGeneralThreadPool)
    {
        mGeneralThreadPool->close();
    }

	sTextureFetch->shutDownTextureCacheThread() ;
	sTextureFetch->shutDownImageDecodeThread() ;

	LL_INFOS() << "Shutting down message system" << LL_ENDL;
	end_messaging_system();

	// Non-LLCurl libcurl library
	mAppCoreHttp.cleanup();

	SUBSYSTEM_CLEANUP(LLFilePickerThread);
	SUBSYSTEM_CLEANUP(LLDirPickerThread);

	//MUST happen AFTER SUBSYSTEM_CLEANUP(LLCurl)
	delete sTextureCache;
    sTextureCache = NULL;
	delete sTextureFetch;
    sTextureFetch = NULL;
	delete sImageDecodeThread;
    sImageDecodeThread = NULL;
	delete mFastTimerLogThread;
	mFastTimerLogThread = NULL;
	delete sPurgeDiskCacheThread;
	sPurgeDiskCacheThread = NULL;
    delete mGeneralThreadPool;
    mGeneralThreadPool = NULL;

	if (LLFastTimerView::sAnalyzePerformance)
	{
		LL_INFOS() << "Analyzing performance" << LL_ENDL;

		std::string baseline_name = LLTrace::BlockTimer::sLogName + "_baseline.slp";
		std::string current_name  = LLTrace::BlockTimer::sLogName + ".slp";
		std::string report_name   = LLTrace::BlockTimer::sLogName + "_report.csv";

		LLFastTimerView::doAnalysis(
			gDirUtilp->getExpandedFilename(LL_PATH_LOGS, baseline_name),
			gDirUtilp->getExpandedFilename(LL_PATH_LOGS, current_name),
			gDirUtilp->getExpandedFilename(LL_PATH_LOGS, report_name));
	}

	SUBSYSTEM_CLEANUP(LLMetricPerformanceTesterBasic) ;

	LL_INFOS() << "Cleaning up Media and Textures" << LL_ENDL;

	//Note:
	//SUBSYSTEM_CLEANUP(LLViewerMedia) has to be put before gTextureList.shutdown()
	//because some new image might be generated during cleaning up media. --bao
	gTextureList.shutdown(); // shutdown again in case a callback added something
	LLUIImageList::getInstance()->cleanUp();

	SUBSYSTEM_CLEANUP(LLImage);
	SUBSYSTEM_CLEANUP(LLLFSThread);

	LL_INFOS() << "Misc Cleanup" << LL_ENDL;

	gSavedSettings.cleanup();
	LLUIColorTable::instance().clear();

	LLWatchdog::getInstance()->cleanup();

	LLViewerAssetStatsFF::cleanup();

	// If we're exiting to launch an URL, do that here so the screen
	// is at the right resolution before we launch IE.
	if (!gLaunchFileOnQuit.empty())
	{
		LL_INFOS() << "Launch file on quit." << LL_ENDL;
#if LL_WINDOWS
		// Indicate an application is starting.
		SetCursor(LoadCursor(NULL, IDC_WAIT));
#endif

		// HACK: Attempt to wait until the screen res. switch is complete.
		ms_sleep(1000);

		LLWeb::loadURLExternal( gLaunchFileOnQuit, false );
		LL_INFOS() << "File launched." << LL_ENDL;
	}
	// make sure nothing uses applyProxySettings by this point.
	LL_INFOS() << "Cleaning up LLProxy." << LL_ENDL;
	SUBSYSTEM_CLEANUP(LLProxy);
    LLCore::LLHttp::cleanup();

	ll_close_fail_log();

	LLError::LLCallStacks::cleanup();

	LLEnvironment::deleteSingleton();
	LLSelectMgr::deleteSingleton();
	LLViewerEventRecorder::deleteSingleton();
    LLWorld::deleteSingleton();

	// It's not at first obvious where, in this long sequence, a generic cleanup
	// call OUGHT to go. So let's say this: as we migrate cleanup from
	// explicit hand-placed calls into the generic mechanism, eventually
	// all cleanup will get subsumed into the generic call. So the calls you
	// still see above are calls that MUST happen before the generic cleanup
	// kicks in.

	// This calls every remaining LLSingleton's cleanupSingleton() and
	// deleteSingleton() methods.
	LLSingletonBase::deleteAll();

    LL_INFOS() << "Goodbye!" << LL_ENDL;

	removeDumpDir();

	// return 0;
	return true;
}

void LLAppViewer::initGeneralThread()
{
    if (mGeneralThreadPool)
    {
        return;
    }

    LLSD poolSizes{ gSavedSettings.getLLSD("ThreadPoolSizes") };
    LLSD sizeSpec{ poolSizes["General"] };
    LLSD::Integer poolSize{ sizeSpec.isInteger() ? sizeSpec.asInteger() : 3 };
    LL_DEBUGS("ThreadPool") << "Instantiating General pool with "
        << poolSize << " threads" << LL_ENDL;
    // We don't want anyone, especially the main thread, to have to block
    // due to this ThreadPool being full.
    mGeneralThreadPool = new LL::ThreadPool("General", poolSize, 1024 * 1024);
    mGeneralThreadPool->start();
}

bool LLAppViewer::initThreads()
{
	static const bool enable_threads = true;

	LLImage::initClass(gSavedSettings.getBOOL("TextureNewByteRange"),gSavedSettings.getS32("TextureReverseByteRange"));

	LLLFSThread::initClass(enable_threads && false);

	//<FS:ND> Image thread pool from CoolVL
	U32 imageThreads = gSavedSettings.getU32("FSImageDecodeThreads");
	// </FS:ND>

	// Image decoding
	LLAppViewer::sImageDecodeThread = new LLImageDecodeThread(enable_threads && true, imageThreads);
	LLAppViewer::sTextureCache = new LLTextureCache(enable_threads && true);
	LLAppViewer::sTextureFetch = new LLTextureFetch(LLAppViewer::getTextureCache(),
													sImageDecodeThread,
													enable_threads && true,
													app_metrics_qa_mode);
	LLAppViewer::sPurgeDiskCacheThread = new LLPurgeDiskCacheThread();

	if (LLTrace::BlockTimer::sLog || LLTrace::BlockTimer::sMetricLog)
	{
		LLTrace::BlockTimer::setLogLock(new LLMutex());
		mFastTimerLogThread = new LLFastTimerLogThread(LLTrace::BlockTimer::sLogName);
		mFastTimerLogThread->start();
	}

	// Mesh streaming and caching
	gMeshRepo.init();

	LLFilePickerThread::initClass();
	LLDirPickerThread::initClass();

	// *FIX: no error handling here!
	return true;
}

void errorCallback(LLError::ELevel level, const std::string &error_string)
{
    if (level == LLError::LEVEL_ERROR)
    {
        LLStringUtil::format_map_t map;
        map["ERROR_DETAILS"]=error_string;
        std::string error_display_string=LLTrans::getString("MBApplicationErrorDetails",map);

        // <FS:Ansariel> If we crash before loading the configuration, LLTrans
        //               won't be able to find the localized string, so we
        //               fall back to the English version instead of showing
        //               a dialog saying "MissingString("<LocalizationStringId>".
        std::string caption = LLTrans::getString("MBApplicationError");

        if (error_display_string.find("MissingString(") != std::string::npos)
        {
            error_display_string = "We are sorry, but Firestorm has crashed and needs to be closed. If you see this issue happening repeatedly, please contact our support team and submit the following message:\n\n[ERROR_DETAILS]";
            LLStringUtil::format(error_display_string, map);
        }
        if (caption.find("MissingString(") != std::string::npos)
        {
            caption = "Application Error - Don't Panic";
        }
        // </FS:Ansariel>

#if !LL_RELEASE_FOR_DOWNLOAD
        // <FS:Ansariel> Changed to fix missing string error upon early crash
        //if (OSBTN_CANCEL == OSMessageBox(error_display_string, LLTrans::getString("MBApplicationError"), OSMB_OKCANCEL))
        if (OSBTN_CANCEL == OSMessageBox(error_display_string, caption, OSMB_OKCANCEL))
            return;
#else
        // <FS:Ansariel> Changed to fix missing string error upon early crash
        //OSMessageBox(error_display_string, LLTrans::getString("MBApplicationError"), OSMB_OK);
        OSMessageBox(error_display_string, caption, OSMB_OK);
#endif // !LL_RELEASE_FOR_DOWNLOAD

        //Set the ErrorActivated global so we know to create a marker file
        gLLErrorActivated = true;

        gDebugInfo["FatalMessage"] = error_string;
        // We're not already crashing -- we simply *intend* to crash. Since we
        // haven't actually trashed anything yet, we can afford to write the whole
        // static info file.
        LLAppViewer::instance()->writeDebugInfo();
    }
}

void LLAppViewer::initLoggingAndGetLastDuration()
{
    //
    // Set up logging defaults for the viewer
    //
    LLError::initForApplication( gDirUtilp->getExpandedFilename(LL_PATH_USER_SETTINGS, "")
                                ,gDirUtilp->getExpandedFilename(LL_PATH_APP_SETTINGS, "")
                                );
    LLError::addGenericRecorder(&errorCallback);
    //LLError::setTimeFunction(getRuntime);


    if (mSecondInstance)
    {
        LLFile::mkdir(gDirUtilp->getDumpLogsDirPath());
 
        LLUUID uid;
        uid.generate();
        LLError::logToFile(gDirUtilp->getDumpLogsDirPath(uid.asString() + ".log"));
    }
    else
    {
        // <FS:Ansariel> Remove old CEF log file (defined in dullahan.h)
        LLFile::remove(gDirUtilp->getExpandedFilename(LL_PATH_LOGS, "cef_log.txt"));

        // Remove the last ".old" log file.
        std::string old_log_file = gDirUtilp->getExpandedFilename(LL_PATH_LOGS,
            APP_NAME + ".old");
        LLFile::remove(old_log_file);

        // Get name of the log file
        std::string log_file = gDirUtilp->getExpandedFilename(LL_PATH_LOGS,
            APP_NAME + ".log");
        /*
        * Before touching any log files, compute the duration of the last run
        * by comparing the ctime of the previous start marker file with the ctime
        * of the last log file.
        */
        std::string start_marker_file_name = gDirUtilp->getExpandedFilename(LL_PATH_LOGS, START_MARKER_FILE_NAME);
        llstat start_marker_stat;
        llstat log_file_stat;
        std::ostringstream duration_log_stream; // can't log yet, so save any message for when we can below
        int start_stat_result = LLFile::stat(start_marker_file_name, &start_marker_stat);
        int log_stat_result = LLFile::stat(log_file, &log_file_stat);
        if (0 == start_stat_result && 0 == log_stat_result)
        {
            int elapsed_seconds = log_file_stat.st_ctime - start_marker_stat.st_ctime;
            // only report a last run time if the last viewer was the same version
            // because this stat will be counted against this version
            if (markerIsSameVersion(start_marker_file_name))
            {
                gLastExecDuration = elapsed_seconds;
            }
            else
            {
                duration_log_stream << "start marker from some other version; duration is not reported";
                gLastExecDuration = -1;
            }
        }
        else
        {
            // at least one of the LLFile::stat calls failed, so we can't compute the run time
            duration_log_stream << "duration stat failure; start: " << start_stat_result << " log: " << log_stat_result;
            gLastExecDuration = -1; // unknown
        }
        std::string duration_log_msg(duration_log_stream.str());

        // Create a new start marker file for comparison with log file time for the next run
        LLAPRFile start_marker_file;
        start_marker_file.open(start_marker_file_name, LL_APR_WB);
        if (start_marker_file.getFileHandle())
        {
            recordMarkerVersion(start_marker_file);
            start_marker_file.close();
        }

        // Rename current log file to ".old"
        LLFile::rename(log_file, old_log_file);

        // Set the log file to SecondLife.log
        LLError::logToFile(log_file);
        if (!duration_log_msg.empty())
        {
            LL_WARNS("MarkerFile") << duration_log_msg << LL_ENDL;
        }
    }
}

bool LLAppViewer::loadSettingsFromDirectory(const std::string& location_key,
					    bool set_defaults)
{
	if (!mSettingsLocationList)
	{
		LL_ERRS() << "Invalid settings location list" << LL_ENDL;
	}

	BOOST_FOREACH(const SettingsGroup& group, mSettingsLocationList->groups)
	{
		// skip settings groups that aren't the one we requested
		if (group.name() != location_key) continue;

		ELLPath path_index = (ELLPath)group.path_index();
		if(path_index <= LL_PATH_NONE || path_index >= LL_PATH_LAST)
		{
			LL_ERRS() << "Out of range path index in app_settings/settings_files.xml" << LL_ENDL;
			return false;
		}

		BOOST_FOREACH(const SettingsFile& file, group.files)
		{
			// <FS:Ansariel> Skip quickprefs settings - we don't have a settings group
			//               for it as it's not a regular settings file
			if (file.name() == "QuickPreferences")
			{
				continue;
			}
			// </FS:Ansariel>

			LL_INFOS("Settings") << "Attempting to load settings for the group " << file.name()
			    << " - from location " << location_key << LL_ENDL;

			auto settings_group = LLControlGroup::getInstance(file.name);
			if(!settings_group)
			{
				LL_WARNS("Settings") << "No matching settings group for name " << file.name() << LL_ENDL;
				continue;
			}

			std::string full_settings_path;

			if (file.file_name_setting.isProvided()
				&& gSavedSettings.controlExists(file.file_name_setting))
			{
				// try to find filename stored in file_name_setting control
				full_settings_path = gSavedSettings.getString(file.file_name_setting);
				if (full_settings_path.empty())
				{
					continue;
				}
				else if (!gDirUtilp->fileExists(full_settings_path))
				{
					// search in default path
					full_settings_path = gDirUtilp->getExpandedFilename((ELLPath)path_index, full_settings_path);
				}
			}
			else
			{
				// by default, use specified file name
				full_settings_path = gDirUtilp->getExpandedFilename((ELLPath)path_index, file.file_name());
			}

			if(settings_group->loadFromFile(full_settings_path, set_defaults, file.persistent))
			{	// success!
				LL_INFOS("Settings") << "Loaded settings file " << full_settings_path << LL_ENDL;
			}
			else
			{	// failed to load
				if(file.required)
				{
					LL_ERRS() << "Error: Cannot load required settings file from: " << full_settings_path << LL_ENDL;
					return false;
				}
				else
				{
					// only complain if we actually have a filename at this point
					if (!full_settings_path.empty())
					{
						LL_INFOS("Settings") << "Cannot load " << full_settings_path << " - No settings found." << LL_ENDL;
					}
				}
			}
		}
	}

	return true;
}

std::string LLAppViewer::getSettingsFilename(const std::string& location_key,
											 const std::string& file)
{
	BOOST_FOREACH(const SettingsGroup& group, mSettingsLocationList->groups)
	{
		if (group.name() == location_key)
		{
			BOOST_FOREACH(const SettingsFile& settings_file, group.files)
			{
				if (settings_file.name() == file)
				{
					return settings_file.file_name;
				}
			}
		}
	}

	return std::string();
}

void LLAppViewer::loadColorSettings()
{
	LLUIColorTable::instance().loadFromSettings();
}

namespace
{
    void handleCommandLineError(LLControlGroupCLP& clp)
    {
		LL_WARNS() << "Error parsing command line options. Command Line options ignored."  << LL_ENDL;

		LL_INFOS() << "Command line usage:\n" << clp << LL_ENDL;

		OSMessageBox(STRINGIZE(LLTrans::getString("MBCmdLineError") << clp.getErrorMessage()),
					 LLStringUtil::null,
					 OSMB_OK);
    }
} // anonymous namespace

// Set a named control temporarily for this session, as when set via the command line --set option.
// Name can be specified as "<control_group>.<control_name>", with default group being Global.
bool tempSetControl(const std::string& name, const std::string& value)
{
	std::string name_part;
	std::string group_part;
	LLControlVariable* control = NULL;

	// Name can be further split into ControlGroup.Name, with the default control group being Global
	size_t pos = name.find('.');
	if (pos != std::string::npos)
	{
		group_part = name.substr(0, pos);
		name_part = name.substr(pos+1);
		LL_INFOS() << "Setting " << group_part << "." << name_part << " to " << value << LL_ENDL;
		auto g = LLControlGroup::getInstance(group_part);
		if (g) control = g->getControl(name_part);
	}
	else
	{
		LL_INFOS() << "Setting Global." << name << " to " << value << LL_ENDL;
		control = gSavedSettings.getControl(name);
	}

	if (control)
	{
		control->setValue(value, false);
		return true;
	}
	return false;
}

bool LLAppViewer::initConfiguration()
{
	//Load settings files list
	std::string settings_file_list = gDirUtilp->getExpandedFilename(LL_PATH_APP_SETTINGS, "settings_files.xml");
	LLXMLNodePtr root;
	BOOL success  = LLXMLNode::parseFile(settings_file_list, root, NULL);
	if (!success)
	{
        LL_ERRS() << "Cannot load default configuration file " << settings_file_list << LL_ENDL;
	}

	mSettingsLocationList = new SettingsFiles();

	LLXUIParser parser;
	parser.readXUI(root, *mSettingsLocationList, settings_file_list);

	if (!mSettingsLocationList->validateBlock())
	{
        LL_ERRS() << "Invalid settings file list " << settings_file_list << LL_ENDL;
	}

	// The settings and command line parsing have a fragile
	// order-of-operation:
	// - load defaults from app_settings
	// - set procedural settings values
	// - read command line settings
	// - selectively apply settings needed to load user settings.
    // - load overrides from user_settings
	// - apply command line settings (to override the overrides)
	// - load per account settings (happens in llstartup

	// - load defaults
	bool set_defaults = true;
	if(!loadSettingsFromDirectory("Default", set_defaults))
	{
		OSMessageBox(
			"Unable to load default settings file. The installation may be corrupted.",
			LLStringUtil::null,OSMB_OK);
		return false;
	}
	
	//<FS:Techwolf Lupindo>
	// load defaults overide here. Can not use settings_files.xml as path is different then above loading of defaults.
	std::string fsdata_defaults = gDirUtilp->getExpandedFilename(LL_PATH_USER_SETTINGS, llformat("fsdata_defaults.%s.xml", LLVersionInfo::getInstance()->getShortVersion().c_str()));
	std::string fsdata_global = "Global";
	std::shared_ptr<LLControlGroup> settings_group = LLControlGroup::getInstance(fsdata_global);
	if(settings_group && settings_group->loadFromFile(fsdata_defaults, set_defaults))
	{
		LL_INFOS() << "Loaded settings file " << fsdata_defaults << LL_ENDL;
	}
	//</FS:Techwolf Lupindo>

	initStrings(); // setup paths for LLTrans based on settings files only
	// - set procedural settings
	// Note: can't use LL_PATH_PER_SL_ACCOUNT for any of these since we haven't logged in yet
        //gSavedSettings.setString("ClientSettingsFile", gDirUtilp->getExpandedFilename(LL_PATH_USER_SETTINGS, getSettingsFilename("Default", "Global")));
        gSavedSettings.setString("ClientSettingsFile", gDirUtilp->getExpandedFilename(LL_PATH_USER_SETTINGS, getSettingsFilename("User", "Global")));
        gSavedSettings.setString("CrashSettingsFile", gDirUtilp->getExpandedFilename(LL_PATH_USER_SETTINGS, getSettingsFilename("User", "CrashSettings")));
	
#ifndef	LL_RELEASE_FOR_DOWNLOAD
	// provide developer build only overrides for these control variables that are not
	// persisted to settings.xml
	LLControlVariable* c = gSavedSettings.getControl("AllowMultipleViewers");
	if (c)
	{
		c->setValue(true, false);
	}

	gSavedSettings.setBOOL("QAMode", TRUE );
	gSavedSettings.setS32("WatchdogEnabled", 0);
#endif

	// These are warnings that appear on the first experience of that condition.
	// They are already set in the settings_default.xml file, but still need to be added to LLFirstUse
	// for disable/reset ability
//	LLFirstUse::addConfigVariable("FirstBalanceIncrease");
//	LLFirstUse::addConfigVariable("FirstBalanceDecrease");
//	LLFirstUse::addConfigVariable("FirstSit");
//	LLFirstUse::addConfigVariable("FirstMap");
//	LLFirstUse::addConfigVariable("FirstGoTo");
//	LLFirstUse::addConfigVariable("FirstBuild");
//	LLFirstUse::addConfigVariable("FirstLeftClickNoHit");
//	LLFirstUse::addConfigVariable("FirstTeleport");
//	LLFirstUse::addConfigVariable("FirstOverrideKeys");
//	LLFirstUse::addConfigVariable("FirstAttach");
//	LLFirstUse::addConfigVariable("FirstAppearance");
//	LLFirstUse::addConfigVariable("FirstInventory");
//	LLFirstUse::addConfigVariable("FirstSandbox");
//	LLFirstUse::addConfigVariable("FirstFlexible");
//	LLFirstUse::addConfigVariable("FirstDebugMenus");
//	LLFirstUse::addConfigVariable("FirstSculptedPrim");
//	LLFirstUse::addConfigVariable("FirstVoice");
//	LLFirstUse::addConfigVariable("FirstMedia");

	// - read command line settings.
	LLControlGroupCLP clp;
	std::string	cmd_line_config	= gDirUtilp->getExpandedFilename(LL_PATH_APP_SETTINGS,
														  "cmd_line.xml");

	clp.configure(cmd_line_config, &gSavedSettings);

	if(!initParseCommandLine(clp))
	{
		handleCommandLineError(clp);
		return false;
	}

	// - selectively apply settings

	// If the user has specified a alternate settings file name.
	// Load	it now before loading the user_settings/settings.xml
	if(clp.hasOption("settings"))
	{
		std::string	user_settings_filename =
			gDirUtilp->getExpandedFilename(LL_PATH_USER_SETTINGS,
										   clp.getOption("settings")[0]);
		gSavedSettings.setString("ClientSettingsFile", user_settings_filename);
		// SJ: if asked to purge configuration, remove custom user-settings file before it will be read
		if (mPurgeSettings)
		{
			LLFile::remove(user_settings_filename);
		}

		LL_INFOS("Settings")	<< "Using command line specified settings filename: "
			<< user_settings_filename << LL_ENDL;
	}
	else
	{
		// SJ: if asked to purge configuration, remove default user-settings file before it will be read
		if (mPurgeSettings)
		{
			LLFile::remove(gDirUtilp->getExpandedFilename(LL_PATH_USER_SETTINGS, getSettingsFilename("User", "Global")));
		}

	}
	

	// - load overrides from user_settings
	loadSettingsFromDirectory("User");

	if (gSavedSettings.getBOOL("FirstRunThisInstall"))
	{
		// Set firstrun flag to indicate that some further init actiona should be taken
		// like determining screen DPI value and so on
		mIsFirstRun = true;

		// <FS>
		if (gSavedSettings.getString("SessionSettingsFile").empty())
		{
			gSavedSettings.setString("SessionSettingsFile", "settings_firestorm.xml");
		}
		// </FS>
		
		
		gSavedSettings.setBOOL("FirstRunThisInstall", FALSE);
	}
	
// <FS:Beq> FIRE-29819 Set ForceShowGrid to TRUE always, unless expressly disabled
// FSOpenSimAlwaysForcesShowGrid is added to allow closed grids to soft disable the default behaviour
#if OPENSIM && !SINGLEGRID
	if (!gSavedSettings.getBOOL("ForceShowGrid") && gSavedSettings.getBOOL("FSOpenSimAlwaysForceShowGrid"))
	{
		gSavedSettings.setBOOL("ForceShowGrid", TRUE);
	}
#endif
// </FS:Beq>
	// <FS:CR> Compatibility with old backups
	// Put gSavedSettings here, gSavedPerAccountSettings in llstartup.cpp
	// *TODO: Should we keep these around forever or just three release cycles?
	if (gSavedSettings.getBOOL("FSFirstRunAfterSettingsRestore"))
	{
		// Nothing happened...
	}
	// </FS:CR>

	//WS: Set the usersessionsettingsfile to the account_SessionSettingsFile file. This allows settings_per_accounts to be per session.
	if(!gSavedSettings.getString("SessionSettingsFile").empty())
    {
		if(gSavedSettings.getString("UserSessionSettingsFile").empty())
			gSavedSettings.setString("UserSessionSettingsFile","account_" + gSavedSettings.getString("SessionSettingsFile"));
	}
	else
    {
        gSavedSettings.setString("UserSessionSettingsFile","");
    }

	if (clp.hasOption("sessionsettings"))
	{
		std::string session_settings_filename = clp.getOption("sessionsettings")[0];
		gSavedSettings.setString("SessionSettingsFile", session_settings_filename);
		LL_INFOS("Settings")	<< "Using session settings filename: "
			<< session_settings_filename << LL_ENDL;
	}
	loadSettingsFromDirectory("Session",true); // AO The session file turns into the new defaults

	if (clp.hasOption("usersessionsettings"))
	{
		std::string user_session_settings_filename = clp.getOption("usersessionsettings")[0];
		gSavedSettings.setString("UserSessionSettingsFile", user_session_settings_filename);
		LL_INFOS("Settings") << "Using user session settings filename: "
			<< user_session_settings_filename << LL_ENDL;

	}

	
	loadSettingsFromDirectory("UserSession");
	
	//AO: Re-read user settings again. This is a Firestorm hack to get user settings to override modes
	//Todo, find a cleaner way of doing this via the various set_default arguments.
	loadSettingsFromDirectory("User");
	
	// <FS:Ansariel> Debug setting to disable log throttle
	nd::logging::setThrottleEnabled(gSavedSettings.getBOOL("FSEnableLogThrottle"));

	// - apply command line settings
	if (! clp.notify())
	{
		handleCommandLineError(clp);
		return false;
	}

	// Register the core crash option as soon as we can
	// if we want gdb post-mortem on cores we need to be up and running
	// ASAP or we might miss init issue etc.
	if(gSavedSettings.getBOOL("DisableCrashLogger"))
	{
		LL_WARNS() << "Crashes will be handled by system, stack trace logs and crash logger are both disabled" << LL_ENDL;
		disableCrashlogger();
	}

	gNonInteractive = gSavedSettings.getBOOL("NonInteractive");
	// Handle initialization from settings.
	// Start up the debugging console before handling other options.
	if (gSavedSettings.getBOOL("ShowConsoleWindow") && !gNonInteractive)
	{
		initConsole();
	}

	if(clp.hasOption("help"))
	{
		std::ostringstream msg;
		msg << LLTrans::getString("MBCmdLineUsg") << "\n" << clp;
		LL_INFOS()	<< msg.str() << LL_ENDL;

		OSMessageBox(
			msg.str(),
			LLStringUtil::null,
			OSMB_OK);

		return false;
	}

    if(clp.hasOption("set"))
    {
        const LLCommandLineParser::token_vector_t& set_values = clp.getOption("set");
        if(0x1 & set_values.size())
        {
            LL_WARNS() << "Invalid '--set' parameter count." << LL_ENDL;
        }
        else
        {
            LLCommandLineParser::token_vector_t::const_iterator itr = set_values.begin();
            for(; itr != set_values.end(); ++itr)
            {
                const std::string& name = *itr;
                const std::string& value = *(++itr);
                if (!tempSetControl(name,value))
                {
                    LL_WARNS() << "Failed --set " << name << ": setting name unknown." << LL_ENDL;
                }
            }
        }
    }

    if  (clp.hasOption("logevents")) {
		LLViewerEventRecorder::instance().setEventLoggingOn();
    }

	std::string CmdLineChannel(gSavedSettings.getString("CmdLineChannel"));
	if(! CmdLineChannel.empty())
    {
		LLVersionInfo::instance().resetChannel(CmdLineChannel);
	}

	// If we have specified crash on startup, set the global so we'll trigger the crash at the right time
	gCrashOnStartup = gSavedSettings.getBOOL("CrashOnStartup");

	if (gSavedSettings.getBOOL("LogPerformance"))
	{
		LLTrace::BlockTimer::sLog = true;
		LLTrace::BlockTimer::sLogName = std::string("performance");
	}

	std::string test_name(gSavedSettings.getString("LogMetrics"));
	if (! test_name.empty())
 	{
		LLTrace::BlockTimer::sMetricLog = TRUE;
		// '--logmetrics' is specified with a named test metric argument so the data gathering is done only on that test
		// In the absence of argument, every metric would be gathered (makes for a rather slow run and hard to decipher report...)
		LL_INFOS() << "'--logmetrics' argument : " << test_name << LL_ENDL;
		LLTrace::BlockTimer::sLogName = test_name;
	}

	if (clp.hasOption("graphicslevel"))
	{
		// User explicitly requested --graphicslevel on the command line. We
		// expect this switch has already set RenderQualityPerformance. Check
		// that value for validity.
		U32 graphicslevel = gSavedSettings.getU32("RenderQualityPerformance");
		if (LLFeatureManager::instance().isValidGraphicsLevel(graphicslevel))
        {
			// graphicslevel is valid: save it and engage it later. Capture
			// the requested value separately from the settings variable
			// because, if this is the first run, LLViewerWindow's constructor
			// will call LLFeatureManager::applyRecommendedSettings(), which
			// overwrites this settings variable!
			mForceGraphicsLevel = graphicslevel;
        }
	}

	// <FS:Beq> Start profiling immediately unless deferred.
#ifdef TRACE_ENABLE
	if(!gSavedSettings.getBOOL("DeferProfilingUntilConnected"))
	{
		gSavedSettings.setBOOL( "ProfilingActive", true );
		LLProfiling::active = true;
	}
#endif
	// </FS:Beq>

	LLFastTimerView::sAnalyzePerformance = gSavedSettings.getBOOL("AnalyzePerformance");
	gAgentPilot.setReplaySession(gSavedSettings.getBOOL("ReplaySession"));

	if (gSavedSettings.getBOOL("DebugSession"))
	{
		gDebugSession = TRUE;
		gDebugGL = TRUE;

		ll_init_fail_log(gDirUtilp->getExpandedFilename(LL_PATH_LOGS, "test_failures.log"));
	}

    if (gSavedSettings.getBOOL("RenderDebugGLSession"))
    {
        gDebugGLSession = TRUE;
        gDebugGL = TRUE;
        // gDebugGL can cause excessive logging
        // so it's limited to a single session
        gSavedSettings.setBOOL("RenderDebugGLSession", FALSE);
    }

	// <FS:TT> Hacking to save the skin and theme for future use.
	mCurrentSkin = gSavedSettings.getString("SkinCurrent");
	mCurrentSkinTheme = gSavedSettings.getString("SkinCurrentTheme");
	// </FS:TT>

	const LLControlVariable* skinfolder = gSavedSettings.getControl("SkinCurrent");
	if(skinfolder && LLStringUtil::null != skinfolder->getValue().asString())
	{
		// Examining "Language" may not suffice -- see LLUI::getLanguage()
		// logic. Unfortunately LLUI::getLanguage() doesn't yet do us much
		// good because we haven't yet called LLUI::initClass().
// [SL:KB] - Patch: Viewer-Skins | Checked: 2012-12-26 (Catznip-3.4)
 		gDirUtilp->setSkinFolder(skinfolder->getValue().asString(),
								 gSavedSettings.getString("SkinCurrentTheme"),
 								 gSavedSettings.getString("Language"));
		loadSettingsFromDirectory("CurrentSkin");
// [/SL:KB]
//		gDirUtilp->setSkinFolder(skinfolder->getValue().asString(),
//								 gSavedSettings.getString("Language"));
	}

	if (gSavedSettings.getBOOL("SpellCheck"))
	{
		std::list<std::string> dict_list;
		std::string dict_setting = gSavedSettings.getString("SpellCheckDictionary");
		boost::split(dict_list, dict_setting, boost::is_any_of(std::string(",")));
		if (!dict_list.empty())
		{
			LLSpellChecker::setUseSpellCheck(dict_list.front());
			dict_list.pop_front();
			LLSpellChecker::instance().setSecondaryDictionaries(dict_list);
		}
	}

	if (gNonInteractive)
	{
		tempSetControl("AllowMultipleViewers", "TRUE");
		tempSetControl("SLURLPassToOtherInstance", "FALSE");
		tempSetControl("RenderWater", "FALSE");
		tempSetControl("FlyingAtExit", "FALSE");
		tempSetControl("WindowWidth", "1024");
		tempSetControl("WindowHeight", "200");
		LLError::setEnabledLogTypesMask(0);
		llassert_always(!gSavedSettings.getBOOL("SLURLPassToOtherInstance"));
	}


	// Handle slurl use. NOTE: Don't let SL-55321 reappear.
	// This initial-SLURL logic, up through the call to
	// sendURLToOtherInstance(), must precede LLSplashScreen::show() --
	// because if sendURLToOtherInstance() succeeds, we take a fast exit,
	// SKIPPING the splash screen and everything else.

    // *FIX: This init code should be made more robust to prevent
    // the issue SL-55321 from returning. One thought is to allow
    // only select options to be set from command line when a slurl
    // is specified. More work on the settings system is needed to
    // achieve this. For now...

    // *NOTE:Mani The command line parser parses tokens and is
    // setup to bail after parsing the '--url' option or the
    // first option specified without a '--option' flag (or
    // any other option that uses the 'last_option' setting -
    // see LLControlGroupCLP::configure())

    // What can happen is that someone can use IE (or potentially
    // other browsers) and do the rough equivalent of command
    // injection and steal passwords. Phoenix. SL-55321

	std::string starting_location;

	std::string cmd_line_login_location(gSavedSettings.getString("CmdLineLoginLocation"));
	if(! cmd_line_login_location.empty())
	{
		starting_location = cmd_line_login_location;
	}
	else
	{
		std::string default_login_location(gSavedSettings.getString("DefaultLoginLocation"));
		if (! default_login_location.empty())
		{
			starting_location = default_login_location;
		}
	}

	// <FS>The gridmanager doesn't know the grids yet, only prepare
	// parsing the slurls, actually done when the grids are fetched 
	// (currently at the top of startup STATE_AUDIO_INIT,
	// but rather it belongs into the gridmanager)
	LLSLURL start_slurl;
	if (! starting_location.empty())
    {
		start_slurl = starting_location;
		// <FS:Ansariel> FIRE-11586: Restore grid manager workaround (grid is still empty here!)
		//LLStartUp::setStartSLURL(start_slurl);
		//if(start_slurl.getType() == LLSLURL::LOCATION)
		//{  
		//	LLGridManager::getInstance()->setGridChoice(start_slurl.getGrid());
		//}
		LLStartUp::setStartSLURLString(starting_location);
		// </FS:Ansariel>

	}

	// NextLoginLocation is set as a side effect of LLStartUp::setStartSLURL()
	std::string nextLoginLocation = gSavedSettings.getString( "NextLoginLocation" );
	if ( !nextLoginLocation.empty() )
	{
		LL_DEBUGS("AppInit")<<"set start from NextLoginLocation: "<<nextLoginLocation<<LL_ENDL;
		LLStartUp::setStartSLURL(LLSLURL(nextLoginLocation));
	}
	else if (   (   clp.hasOption("login") || clp.hasOption("autologin"))
			 && gSavedSettings.getString("CmdLineLoginLocation").empty())
	{
		// If automatic login from command line with --login switch
		// init StartSLURL location.
		std::string start_slurl_setting = gSavedSettings.getString("LoginLocation");
		LL_DEBUGS("AppInit") << "start slurl setting '" << start_slurl_setting << "'" << LL_ENDL;
		// <FS:AW crash on startup>
		// also here LLSLURLs are not available at this point of startup
		//LLStartUp::setStartSLURL(LLSLURL(start_slurl_setting));
		LLStartUp::setStartSLURLString(start_slurl_setting);
		// </FS:AW crash on startup>
	}
	else
	{
		// the login location will be set by the login panel (see LLPanelLogin)
	}

	// <FS:Ansariel> Option to not save password if using login cmdline switch
	if (clp.hasOption("logindontsavepassword") && clp.hasOption("login"))
	{
		gSavedSettings.setBOOL("FSLoginDontSavePassword", TRUE);
	}
	// </FS:Ansariel>

	//RN: if we received a URL, hand it off to the existing instance.
	// don't call anotherInstanceRunning() when doing URL handoff, as
	// it relies on checking a marker file which will not work when running
	// out of different directories

	if (start_slurl.isValid() &&
		(gSavedSettings.getBOOL("SLURLPassToOtherInstance")))
	{
		// <FS:Ansariel> FIRE-11586: Temporary fix until grid manager has been reworked
		//if (sendURLToOtherInstance(start_slurl.getSLURLString()))
		if (sendURLToOtherInstance(starting_location))
		// </FS:Ansariel>
		{
			// successfully handed off URL to existing instance, exit
			return false;
		}
    }

	// Display splash screen.  Must be after above check for previous
	// crash as this dialog is always frontmost.
	std::string splash_msg;
	LLStringUtil::format_map_t args;
	//<FS:AW set the APP_NAME to Firestorm instead of the grid connected to>
	// //args["[APP_NAME]"] = LLTrans::getString("SECOND_LIFE");
	args["[APP_NAME]"] =  LLTrans::getString("APP_NAME");
	//<FS:AW set the APP_NAME to Firestorm instead of the grid connected to>
	splash_msg = LLTrans::getString("StartupLoading", args);
	LLSplashScreen::show();
	LLSplashScreen::update(splash_msg);

	//LLVolumeMgr::initClass();
	LLVolumeMgr* volume_manager = new LLVolumeMgr();
	volume_manager->useMutex();	// LLApp and LLMutex magic must be manually enabled
	LLPrimitive::setVolumeManager(volume_manager);

	// Note: this is where we used to initialize gFeatureManagerp.

	gStartTime = totalTime();

	//
	// Set the name of the window
	//
	gWindowTitle = LLVersionInfo::getInstance()->getChannelAndVersion();	// <FS:CR>
#if LL_DEBUG
    gWindowTitle += std::string(" [DEBUG]");
#endif
	if (!gArgs.empty())
	{
	gWindowTitle += std::string(" ") + gArgs;
	}
	LLStringUtil::truncate(gWindowTitle, 255);

	//
	// Check for another instance of the app running
	// This happens AFTER LLSplashScreen::show(). That may or may not be
	// important.
	//
	if (mSecondInstance && !gSavedSettings.getBOOL("AllowMultipleViewers"))
	{
		OSMessageBox(
			LLTrans::getString("MBAlreadyRunning"),
			LLStringUtil::null,
			OSMB_OK);
		return false;
	}

	if (mSecondInstance)
	{
		// This is the second instance of SL. Turn off voice support,
		// but make sure the setting is *not* persisted.
		LLControlVariable* disable_voice = gSavedSettings.getControl("CmdLineDisableVoice");
		// <FS:Ansariel> Voice in multiple instances; by Latif Khalifa
		//if(disable_voice)
		if(disable_voice && !gSavedSettings.getBOOL("VoiceMultiInstance"))
		// </FS:Ansariel>
		{
			const BOOL DO_NOT_PERSIST = FALSE;
			disable_voice->setValue(LLSD(TRUE), DO_NOT_PERSIST);
		}
	}

	gLastRunVersion = gSavedSettings.getString("LastRunVersion");

	loadColorSettings();

	// Let anyone else who cares know that we've populated our settings
	// variables.
	for (const auto& key : LLControlGroup::key_snapshot())
	{
		// For each named instance of LLControlGroup, send an event saying
		// we've initialized an LLControlGroup instance by that name.
		LLEventPumps::instance().obtain("LLControlGroup").post(LLSDMap("init", key));
	}

// [RLVa:KB] - Patch: RLVa-2.1.0
    if (LLControlVariable* pControl = gSavedSettings.getControl(RlvSettingNames::Main))
	{
		if ( (pControl->getValue().asBoolean()) && (pControl->hasUnsavedValue()) )
		{
			pControl->resetToDefault();
			pControl->setValue(false);

			std::ostringstream msg;
			msg << LLTrans::getString("RLVaToggleMessageLogin", LLSD().with("[STATE]", LLTrans::getString("RLVaToggleDisabled")));
			OSMessageBox(msg.str(), LLStringUtil::null, OSMB_OK);
		}
	}
// [/RLVa:KB]

	return true; // Config was successful.
}

// The following logic is replicated in initConfiguration() (to be able to get
// some initial strings before we've finished initializing enough to know the
// current language) and also in init() (to initialize for real). Somehow it
// keeps growing, necessitating a method all its own.
void LLAppViewer::initStrings()
{
	std::string strings_file = "strings.xml";
	std::string strings_path_full = gDirUtilp->findSkinnedFilenameBaseLang(LLDir::XUI, strings_file);
	if (strings_path_full.empty() || !LLFile::isfile(strings_path_full))
	{
		// initial check to make sure files are there failed
		gDirUtilp->dumpCurrentDirectories(LLError::LEVEL_WARN);
		LL_ERRS() << "Viewer failed to find localization and UI files. Please reinstall viewer from  https://www.firestormviewer.org/downloads and contact https://www.firestormviewer.org/support if issue persists after reinstall." << LL_ENDL;
	}
	LLTransUtil::parseStrings(strings_file, default_trans_args);
	LLTransUtil::parseLanguageStrings("language_settings.xml");

	// parseStrings() sets up the LLTrans substitution table. Add this one item.
	LLTrans::setDefaultArg("[sourceid]", gSavedSettings.getString("sourceid"));

	// Now that we've set "[sourceid]", have to go back through
	// default_trans_args and reinitialize all those other keys because some
	// of them, in turn, reference "[sourceid]".
	BOOST_FOREACH(std::string key, default_trans_args)
	{
		std::string brackets(key), nobrackets(key);
		// Invalid to inspect key[0] if key is empty(). But then, the entire
		// body of this loop is pointless if key is empty().
		if (key.empty())
			continue;

		if (key[0] != '[')
		{
			// key was passed without brackets. That means that 'nobrackets'
			// is correct but 'brackets' is not.
			brackets = STRINGIZE('[' << brackets << ']');
		}
		else
		{
			// key was passed with brackets. That means that 'brackets' is
			// correct but 'nobrackets' is not. Erase the left bracket.
			nobrackets.erase(0, 1);
			std::string::size_type length(nobrackets.length());
			if (length && nobrackets[length - 1] == ']')
			{
				nobrackets.erase(length - 1);
			}
		}
		// Calling LLTrans::getString() is what embeds the other default
		// translation strings into this one.
		LLTrans::setDefaultArg(brackets, LLTrans::getString(nobrackets));
	}

	// <FS:Ansariel> Set version number in VIEWER_GENERATION default substitute automatically
	LLStringUtil:: format_map_t gen_args;
	gen_args["[VERSION]"] = llformat("%d", LLVersionInfo::getInstance()->getMajor());
	LLTrans::setDefaultArg("[VIEWER_GENERATION]", LLTrans::getString("VIEWER_GENERATION", gen_args));
	LLTrans::setDefaultArg("[SHORT_VIEWER_GENERATION]", LLTrans::getString("SHORT_VIEWER_GENERATION", gen_args));
	// </FS:Ansariel>
}

//
// This function decides whether the client machine meets the minimum requirements to
// run in a maximized window, per the consensus of davep, boa and nyx on 3/30/2011.
//
bool LLAppViewer::meetsRequirementsForMaximizedStart()
{
	bool maximizedOk = (LLFeatureManager::getInstance()->getGPUClass() >= GPU_CLASS_2);

	maximizedOk &= (gSysMemory.getPhysicalMemoryKB() >= U32Gigabytes(1));

	return maximizedOk;
}

bool LLAppViewer::initWindow()
{
	LL_INFOS("AppInit") << "Initializing window..." << LL_ENDL;

	// store setting in a global for easy access and modification
	gHeadlessClient = gSavedSettings.getBOOL("HeadlessClient");

	// always start windowed
	BOOL ignorePixelDepth = gSavedSettings.getBOOL("IgnorePixelDepth");

	LLViewerWindow::Params window_params;
	window_params
		.title(gWindowTitle)
		.name(VIEWER_WINDOW_CLASSNAME)
		.x(gSavedSettings.getS32("WindowX"))
		.y(gSavedSettings.getS32("WindowY"))
		.width(gSavedSettings.getU32("WindowWidth"))
		.height(gSavedSettings.getU32("WindowHeight"))
		.min_width(gSavedSettings.getU32("MinWindowWidth"))
		.min_height(gSavedSettings.getU32("MinWindowHeight"))
/// <FS:CR> Since the 3.6.5 merge, setting fullscreen does terrible bad things on macs like opening
/// all floaters and menus off the left side of the screen. Let's not do that right now...
/// Hardcoding full screen OFF until it's fixed. On 10.7+ we have native full screen support anyway.
#ifndef LL_DARWIN
		.fullscreen(gSavedSettings.getBOOL("FullScreen"))
#else // !LL_DARWIN
		.fullscreen(false)
#endif // !LL_DARWIN
// </FS:CR>
		.ignore_pixel_depth(ignorePixelDepth)
		.first_run(mIsFirstRun);

	gViewerWindow = new LLViewerWindow(window_params);

	LL_INFOS("AppInit") << "gViewerwindow created." << LL_ENDL;

	// Need to load feature table before cheking to start watchdog.
	bool use_watchdog = false;
	int watchdog_enabled_setting = gSavedSettings.getS32("WatchdogEnabled");
	if (watchdog_enabled_setting == -1)
	{
		use_watchdog = !LLFeatureManager::getInstance()->isFeatureAvailable("WatchdogDisabled");
	}
	else
	{
		// The user has explicitly set this setting; always use that value.
		use_watchdog = bool(watchdog_enabled_setting);
	}

	LL_INFOS("AppInit") << "watchdog"
						<< (use_watchdog ? " " : " NOT ")
						<< "enabled"
						<< " (setting = " << watchdog_enabled_setting << ")"
						<< LL_ENDL;

	if (use_watchdog)
	{
		LLWatchdog::getInstance()->init();
	}

	// <FS:Ansariel> Init group notices, IMs and chiclets position before the
	//               screenchannel gets created
	gSavedSettings.setBOOL("InternalShowGroupNoticesTopRight", gSavedSettings.getBOOL("ShowGroupNoticesTopRight"));

	LLNotificationsUI::LLNotificationManager::getInstance();


#ifdef LL_DARWIN
	//Satisfy both MAINT-3135 (OSX 10.6 and earlier) MAINT-3288 (OSX 10.7 and later)
	LLOSInfo& os_info = LLOSInfo::instance();
	if (os_info.mMajorVer == 10 && os_info.mMinorVer < 7)
	{
		if ( os_info.mMinorVer == 6 && os_info.mBuild < 8 )
			gViewerWindow->getWindow()->setOldResize(true);
	}
#endif

	if (gSavedSettings.getBOOL("WindowMaximized"))
	{
		gViewerWindow->getWindow()->maximize();
	}

	//
	// Initialize GL stuff
	//

	if (mForceGraphicsLevel)
	{
		LLFeatureManager::getInstance()->setGraphicsLevel(*mForceGraphicsLevel, false);
		gSavedSettings.setU32("RenderQualityPerformance", *mForceGraphicsLevel);
	}

	// Set this flag in case we crash while initializing GL
	gSavedSettings.setBOOL("RenderInitError", TRUE);
	gSavedSettings.saveToFile( gSavedSettings.getString("ClientSettingsFile"), TRUE );

	gPipeline.init();
	LL_INFOS("AppInit") << "gPipeline Initialized" << LL_ENDL;

	stop_glerror();
	gViewerWindow->initGLDefaults();

	gSavedSettings.setBOOL("RenderInitError", FALSE);
	gSavedSettings.saveToFile( gSavedSettings.getString("ClientSettingsFile"), TRUE );

	//If we have a startup crash, it's usually near GL initialization, so simulate that.
	if(gCrashOnStartup)
	{
		LLAppViewer::instance()->forceErrorLLError();
	}

	//
	// Determine if the window should start maximized on initial run based
	// on graphics capability
	//
	if (gSavedSettings.getBOOL("FirstLoginThisInstall") && meetsRequirementsForMaximizedStart())
	{
		LL_INFOS("AppInit") << "This client met the requirements for a maximized initial screen." << LL_ENDL;
		gSavedSettings.setBOOL("WindowMaximized", TRUE);
	}

	if (gSavedSettings.getBOOL("WindowMaximized"))
	{
		gViewerWindow->getWindow()->maximize();
	}

	LLUI::getInstance()->mWindow = gViewerWindow->getWindow();

	// Show watch cursor
	gViewerWindow->setCursor(UI_CURSOR_WAIT);

	// Finish view initialization
	gViewerWindow->initBase();

	// show viewer window
	//gViewerWindow->getWindow()->show();

	LL_INFOS("AppInit") << "Window initialization done." << LL_ENDL;

	return true;
}

bool LLAppViewer::isUpdaterMissing()
{
    return mUpdaterNotFound;
}

bool LLAppViewer::waitForUpdater()
{
    return !gSavedSettings.getBOOL("CmdLineSkipUpdater") && !mUpdaterNotFound && !gNonInteractive;
}

void LLAppViewer::writeDebugInfo(bool isStatic)
{
#if LL_WINDOWS && LL_BUGSPLAT
    // bugsplat does not create dump folder and debug logs are written directly
    // to logs folder, so it conflicts with main instance
    if (mSecondInstance)
    {
        return;
    }
#endif

    //Try to do the minimum when writing data during a crash.
    std::string* debug_filename;
    debug_filename = ( isStatic
        ? getStaticDebugFile()
        : getDynamicDebugFile() );

    LL_INFOS() << "Writing debug file " << *debug_filename << LL_ENDL;
    llofstream out_file(debug_filename->c_str());

    isStatic ?  LLSDSerialize::toPrettyXML(gDebugInfo, out_file)
             :  LLSDSerialize::toPrettyXML(gDebugInfo["Dynamic"], out_file);
}

LLSD LLAppViewer::getViewerInfo() const
{
	// The point of having one method build an LLSD info block and the other
	// construct the user-visible About string is to ensure that the same info
	// is available to a getInfo() caller as to the user opening
	// LLFloaterAbout.
	LLSD info;
	auto& versionInfo(LLVersionInfo::instance());
	info["VIEWER_VERSION"] = LLSDArray(versionInfo.getMajor())(versionInfo.getMinor())(versionInfo.getPatch())(versionInfo.getBuild());
	info["VIEWER_VERSION_STR"] = versionInfo.getVersion();
	info["BUILD_DATE"] = __DATE__;
	info["BUILD_TIME"] = __TIME__;
	info["CHANNEL"] = versionInfo.getChannel();
    info["ADDRESS_SIZE"] = ADDRESS_SIZE;
    // std::string build_config = versionInfo.getBuildConfig();
    //if (build_config != "Release")
    //{
    //    info["BUILD_CONFIG"] = build_config;
    //}
#ifdef USE_AVX2_OPTIMIZATION
	info["SIMD"] = "AVX2";
#elif USE_AVX_OPTIMIZATION
	info["SIMD"] = "AVX";
#else
	info["SIMD"] = "SSE2";
#endif

// <FS:CR> FIRE-8273: Add Open-sim indicator to About floater
#if defined OPENSIM
	info["BUILD_TYPE"] = LLTrans::getString("FSWithOpensim");
#elif defined HAVOK_TPV
	info["BUILD_TYPE"] = LLTrans::getString("FSWithHavok");
#else
	info["BUILD_TYPE"] = std::string();
#endif // OPENSIM
// </FS:CR>
	info["SKIN"] = gSavedSettings.getString("FSInternalSkinCurrent");
	info["THEME"] = gSavedSettings.getString("FSInternalSkinCurrentTheme");

	//[FIRE 3113 : SJ] Added Font and fontsize to info
	std::string font_name;
	std::string fsInternalFontSettingsFile = gSavedSettings.getString("FSInternalFontSettingsFile");
	if (LLTrans::findString(font_name, "font_" + fsInternalFontSettingsFile))
	{
		info["FONT"] = font_name;
	}
	else
	{
		info["FONT"] = LLTrans::getString("font_unknown");
	}
	info["FONT_SIZE"] = gSavedSettings.getF32("FSFontSizeAdjustment");
	info["FONT_SCREEN_DPI"] = gSavedSettings.getF32("FontScreenDPI");

	// <FS:PP> FIRE-15714: UI Scaling in SysInfo
	info["UI_SCALE_FACTOR"] = gSavedSettings.getF32("UIScaleFactor");

	//[FIRE-3923 : SJ] Added Drawdistance, bandwidth and LOD to info
	info["DRAW_DISTANCE"] = gSavedSettings.getF32("RenderFarClip");
	info["BANDWIDTH"] = gSavedSettings.getF32("ThrottleBandwidthKBPS");
	info["LOD"] = gSavedSettings.getF32("RenderVolumeLODFactor");

	//[FIRE 3113 : SJ] Added Settingsfile to info
	std::string mode_name;
	std::string sessionSettingsFile = gSavedSettings.getString("SessionSettingsFile");
	if (LLTrans::findString(mode_name, "mode_" + sessionSettingsFile))
	{
		info["MODE"] = mode_name;
	}
	else
	{
		info["MODE"] = LLTrans::getString("mode_unknown");
	}

	// return a URL to the release notes for this viewer, such as:
	// https://releasenotes.secondlife.com/viewer/2.1.0.123456.html
	// <FS:Ansariel> FIRE-13993: Create URL in the form of https://wiki.firestormviewer.org/firestorm_change_log_x.y.z.rev
	//std::string url = versionInfo.getReleaseNotes(); // VVM supplied
    //if (url.empty())
    //{
    //    url = LLTrans::getString("RELEASE_NOTES_BASE_URL");
    //    if (!LLStringUtil::endsWith(url, "/"))
    //        url += "/";
    //    url += LLURI::escape(versionInfo.getVersion()) + ".html";
    //}
	//info["VIEWER_RELEASE_NOTES_URL"] = url;
	std::string url = LLTrans::getString("RELEASE_NOTES_BASE_URL") + LLURI::escape(versionInfo.getVersion());
	info["VIEWER_RELEASE_NOTES_URL"] = url;
	// </FS:Ansariel>

#if LL_MSVC
	info["COMPILER"] = "MSVC";
	info["COMPILER_VERSION"] = _MSC_VER;
#elif LL_CLANG	// <FS:CR> Clang identification
	info["COMPILER"] = "Clang";
	info["COMPILER_VERSION"] = CLANG_VERSION_STRING;
#elif LL_GNUC
	info["COMPILER"] = "GCC";
	info["COMPILER_VERSION"] = GCC_VERSION;
#endif

	// Position
	LLViewerRegion* region = gAgent.getRegion();
	if (region)
	{
// [RLVa:KB] - Checked: 2014-02-24 (RLVa-1.4.10)
		if (RlvActions::canShowLocation())
		{
// [/RLVa:KB]
			LLVector3d pos = gAgent.getPositionGlobal();
			info["POSITION"] = ll_sd_from_vector3d(pos);
			info["POSITION_LOCAL"] = ll_sd_from_vector3(gAgent.getPosAgentFromGlobal(pos));
			info["REGION"] = gAgent.getRegion()->getName();
			boost::regex regex("\\.(secondlife|lindenlab)\\..*");
			info["HOSTNAME"] = boost::regex_replace(gAgent.getRegion()->getSimHostName(), regex, "");
			LLSLURL slurl;
			LLAgentUI::buildSLURL(slurl);
			info["SLURL"] = slurl.getSLURLString();
// [RLVa:KB] - Checked: 2014-02-24 (RLVa-1.4.10)
		}
		else
		{
			info["REGION"] = RlvStrings::getString(RlvStringKeys::Hidden::Region);
		}
		info["SERVER_VERSION"] = gLastVersionChannel;
// [/RLVa:KB]
	}

	// CPU
	info["CPU"] = gSysCPU.getCPUString();
	info["MEMORY_MB"] = LLSD::Integer(gSysMemory.getPhysicalMemoryKB().valueInUnits<LLUnits::Megabytes>());
	info["CONCURRENCY"] = LLSD::Integer((S32)boost::thread::hardware_concurrency());	// <FS:Beq> Add hardware concurrency to info
	// Moved hack adjustment to Windows memory size into llsys.cpp
	info["OS_VERSION"] = LLOSInfo::instance().getOSString();
	info["GRAPHICS_CARD_VENDOR"] = ll_safe_string((const char*)(glGetString(GL_VENDOR)));
	info["GRAPHICS_CARD"] = ll_safe_string((const char*)(glGetString(GL_RENDERER)));
	info["GRAPHICS_CARD_MEMORY"] = gGLManager.mVRAM;

#if LL_WINDOWS
    std::string drvinfo;

    if (gGLManager.mIsIntel)
    {
        drvinfo = gDXHardware.getDriverVersionWMI(LLDXHardware::GPU_INTEL);
    }
    else if (gGLManager.mIsNVIDIA)
    {
        drvinfo = gDXHardware.getDriverVersionWMI(LLDXHardware::GPU_NVIDIA);
    }
    else if (gGLManager.mIsAMD)
    {
        drvinfo = gDXHardware.getDriverVersionWMI(LLDXHardware::GPU_AMD);
    }

    if (drvinfo.empty())
    {
        // Generic/substitute windows driver? Unknown vendor?
        LL_WARNS("DriverVersion") << "Vendor based driver search failed, searching for any driver" << LL_ENDL;
        drvinfo = gDXHardware.getDriverVersionWMI(LLDXHardware::GPU_ANY);
    }

	if (!drvinfo.empty())
	{
		info["GRAPHICS_DRIVER_VERSION"] = drvinfo;
	}
	else
	{
		LL_WARNS("DriverVersion")<< "Cannot get driver version from getDriverVersionWMI" << LL_ENDL;
		LLSD driver_info = gDXHardware.getDisplayInfo();
		if (driver_info.has("DriverVersion"))
		{
			info["GRAPHICS_DRIVER_VERSION"] = driver_info["DriverVersion"];
		}
	}
#endif

// [RLVa:KB] - Checked: 2010-04-18 (RLVa-1.2.0)
	info["RLV_VERSION"] = (rlv_handler_t::isEnabled()) ? RlvStrings::getVersionAbout() : LLTrans::getString("RLVaStatusDisabled");
// [/RLVa:KB]
	info["OPENGL_VERSION"] = ll_safe_string((const char*)(glGetString(GL_VERSION)));
	info["LIBCURL_VERSION"] = LLCore::LLHttp::getCURLVersion();
    // Settings

    LLRect window_rect = gViewerWindow->getWindowRectRaw();
    info["WINDOW_WIDTH"] = window_rect.getWidth();
    info["WINDOW_HEIGHT"] = window_rect.getHeight();

	// <FS> Custom sysinfo
    //info["FONT_SIZE_ADJUSTMENT"] = gSavedSettings.getF32("FontScreenDPI");
    //info["UI_SCALE"] = gSavedSettings.getF32("UIScaleFactor");
    //info["DRAW_DISTANCE"] = gSavedSettings.getF32("RenderFarClip");
    //info["NET_BANDWITH"] = gSavedSettings.getF32("ThrottleBandwidthKBPS");
    //info["LOD_FACTOR"] = gSavedSettings.getF32("RenderVolumeLODFactor");
    //info["RENDER_QUALITY"] = (F32)gSavedSettings.getU32("RenderQualityPerformance");
    //info["GPU_SHADERS"] = gSavedSettings.getBOOL("RenderDeferred") ? "Enabled" : "Disabled";
    //info["TEXTURE_MEMORY"] = gSavedSettings.getS32("TextureMemory");
	// </FS>

#if LL_DARWIN
    info["HIDPI"] = gHiDPISupport;
#endif

	// Libraries

	info["J2C_VERSION"] = LLImageJ2C::getEngineInfo();
	bool want_fullname = true;
	info["AUDIO_DRIVER_VERSION"] = gAudiop ? LLSD(gAudiop->getDriverName(want_fullname)) : "Undefined";
	if(LLVoiceClient::getInstance()->voiceEnabled())
	{
        LLVoiceVersionInfo version = LLVoiceClient::getInstance()->getVersion();
        const std::string build_version = version.mBuildVersion;
		std::ostringstream version_string;
        if (std::equal(build_version.begin(), build_version.begin() + version.serverVersion.size(),
                       version.serverVersion.begin()))
        {  // Normal case: Show type and build version.
            version_string << version.serverType << " " << build_version << std::endl;
        }
        else
        {  // Mismatch: Show both versions.
            version_string << version.serverVersion << "/" << build_version << std::endl;
        }
		info["VOICE_VERSION"] = version_string.str();
	}
	else
	{
		info["VOICE_VERSION"] = LLTrans::getString("NotConnected");
	}

//#if !LL_LINUX
	std::ostringstream cef_ver_codec;
	cef_ver_codec << "Dullahan: ";
	cef_ver_codec << DULLAHAN_VERSION_MAJOR;
	cef_ver_codec << ".";
	cef_ver_codec << DULLAHAN_VERSION_MINOR;
	cef_ver_codec << ".";
	cef_ver_codec << DULLAHAN_VERSION_POINT;
	cef_ver_codec << ".";
	cef_ver_codec << DULLAHAN_VERSION_BUILD;

	cef_ver_codec << std::endl;
	cef_ver_codec << "  CEF: ";
	cef_ver_codec << CEF_VERSION;

	cef_ver_codec << std::endl;
	cef_ver_codec << "  Chromium: ";
	cef_ver_codec << CHROME_VERSION_MAJOR;
	cef_ver_codec << ".";
	cef_ver_codec << CHROME_VERSION_MINOR;
	cef_ver_codec << ".";
	cef_ver_codec << CHROME_VERSION_BUILD;
	cef_ver_codec << ".";
	cef_ver_codec << CHROME_VERSION_PATCH;

	info["LIBCEF_VERSION"] = cef_ver_codec.str();
//#else
//	info["LIBCEF_VERSION"] = "Undefined";
//#endif

#if !LL_LINUX
	std::ostringstream vlc_ver_codec;
	vlc_ver_codec << LIBVLC_VERSION_MAJOR;
	vlc_ver_codec << ".";
	vlc_ver_codec << LIBVLC_VERSION_MINOR;
	vlc_ver_codec << ".";
	vlc_ver_codec << LIBVLC_VERSION_REVISION;
	info["LIBVLC_VERSION"] = vlc_ver_codec.str();
#else
	info["LIBVLC_VERSION"] = "Using gstreamer 1.0";
#endif

	S32 packets_in = LLViewerStats::instance().getRecording().getSum(LLStatViewer::PACKETS_IN);
	if (packets_in > 0)
	{
		info["PACKETS_LOST"] = LLViewerStats::instance().getRecording().getSum(LLStatViewer::PACKETS_LOST);
		info["PACKETS_IN"] = packets_in;
		info["PACKETS_PCT"] = 100.f*info["PACKETS_LOST"].asReal() / info["PACKETS_IN"].asReal();
	}

	if (mServerReleaseNotesURL.empty())
	{
		if (gAgent.getRegion())
		{
			info["SERVER_RELEASE_NOTES_URL"] = LLTrans::getString("RetrievingData");
		}
		else
		{
			info["SERVER_RELEASE_NOTES_URL"] = LLTrans::getString("NotConnected");
		}
	}
	else if (LLStringUtil::startsWith(mServerReleaseNotesURL, "http")) // it's an URL
	{
		info["SERVER_RELEASE_NOTES_URL"] = "[" + LLWeb::escapeURL(mServerReleaseNotesURL) + " " + LLTrans::getString("ReleaseNotes") + "]";
	}
	else
	{
		info["SERVER_RELEASE_NOTES_URL"] = mServerReleaseNotesURL;
	}

    // populate field for new local disk cache with some details
    info["DISK_CACHE_INFO"] = LLDiskCache::getInstance()->getCacheInfo();

	// <FS:PP> FIRE-4785: Current render quality setting in sysinfo / about floater
	switch (gSavedSettings.getU32("RenderQualityPerformance"))
	{
		case 0:
			info["RENDERQUALITY"] = LLTrans::getString("render_quality_low");
			info["RENDERQUALITY_FSDATA_ENGLISH"] = "Low (1/7)";
			break;
		case 1:
			info["RENDERQUALITY"] = LLTrans::getString("render_quality_mediumlow");
			info["RENDERQUALITY_FSDATA_ENGLISH"] = "Medium-Low (2/7)";
			break;
		case 2:
			info["RENDERQUALITY"] = LLTrans::getString("render_quality_medium");
			info["RENDERQUALITY_FSDATA_ENGLISH"] = "Medium (3/7)";
			break;
		case 3:
			info["RENDERQUALITY"] = LLTrans::getString("render_quality_mediumhigh");
			info["RENDERQUALITY_FSDATA_ENGLISH"] = "Medium-High (4/7)";
			break;
		case 4:
			info["RENDERQUALITY"] = LLTrans::getString("render_quality_high");
			info["RENDERQUALITY_FSDATA_ENGLISH"] = "High (5/7)";
			break;
		case 5:
			info["RENDERQUALITY"] = LLTrans::getString("render_quality_highultra");
			info["RENDERQUALITY_FSDATA_ENGLISH"] = "High-Ultra (6/7)";
			break;
		case 6:
			info["RENDERQUALITY"] = LLTrans::getString("render_quality_ultra");
			info["RENDERQUALITY_FSDATA_ENGLISH"] = "Ultra (7/7)";
			break;
		default:
			info["RENDERQUALITY"] = LLTrans::getString("render_quality_unknown");
			info["RENDERQUALITY_FSDATA_ENGLISH"] = "Unknown, user has RenderQualityPerformance debug setting beyond the normal range (0-6)";
			break;
	}
	// </FS:PP>

	// <FS:PP> ALM enabled or disabled
	if (gSavedSettings.getBOOL("RenderDeferred"))
	{
		info["ALMSTATUS"] = LLTrans::getString("PermYes");
		info["ALMSTATUS_FSDATA_ENGLISH"] = "Yes";
	}
	else
	{
		info["ALMSTATUS"] = LLTrans::getString("PermNo");
		info["ALMSTATUS_FSDATA_ENGLISH"] = "No";
	}
	// </FS:PP>

	// <FS:Ansariel> FIRE-11768: Include texture memory settings
	info["TEXTUREMEMORYDYNAMIC"] = LLViewerTextureList::canUseDynamicTextureMemory() && gSavedSettings.getBOOL("FSDynamicTextureMemory");
	info["TEXTUREMEMORY"] = gSavedSettings.getS32("TextureMemory");
	info["TEXTUREMEMORYMULTIPLIER"] = gSavedSettings.getF32("RenderTextureMemoryMultiple");
	info["TEXTUREMEMORYMIN"] = gSavedSettings.getS32("FSDynamicTextureMemoryMinTextureMemory");
	info["TEXTUREMEMORYCACHERESERVE"] = gSavedSettings.getS32("FSDynamicTextureMemoryCacheReserve");
	info["TEXTUREMEMORYGPURESERVE"] = gSavedSettings.getS32("FSDynamicTextureMemoryGPUReserve");
	// </FS:Ansariel>

	return info;
}

std::string LLAppViewer::getViewerInfoString(bool default_string) const
{
	std::ostringstream support;

	LLSD info(getViewerInfo());

	// Render the LLSD from getInfo() as a format_map_t
	LLStringUtil::format_map_t args;

	// allow the "Release Notes" URL label to be localized
	args["ReleaseNotes"] = LLTrans::getString("ReleaseNotes", default_string);

	for (LLSD::map_const_iterator ii(info.beginMap()), iend(info.endMap());
		ii != iend; ++ii)
	{
		if (! ii->second.isArray())
		{
			// Scalar value
			if (ii->second.isUndefined())
			{
				args[ii->first] = LLTrans::getString("none_text", default_string);
			}
			else
			{
				// don't forget to render value asString()
				args[ii->first] = ii->second.asString();
			}
		}
		else
		{
			// array value: build KEY_0, KEY_1 etc. entries
			for (LLSD::Integer n(0), size(ii->second.size()); n < size; ++n)
			{
				args[STRINGIZE(ii->first << '_' << n)] = ii->second[n].asString();
			}
		}
	}

	// Now build the various pieces
	support << LLTrans::getString("AboutHeader", args, default_string);
	//if (info.has("BUILD_CONFIG"))
	//{
	//	support << "\n" << LLTrans::getString("BuildConfig", args, default_string);
	//}
	if (info.has("REGION"))
	{
// [RLVa:KB] - Checked: 2014-02-24 (RLVa-1.4.10)
		support << "\n\n" << LLTrans::getString( (RlvActions::canShowLocation()) ? "AboutPosition" : "AboutPositionRLVShowLoc", args, default_string);
// [/RLVa:KB]
//		support << "\n\n" << LLTrans::getString("AboutPosition", args, default_string);
	}
	support << "\n\n" << LLTrans::getString("AboutSystem", args, default_string);
	support << "\n";
	if (info.has("GRAPHICS_DRIVER_VERSION"))
	{
		support << "\n" << LLTrans::getString("AboutDriver", args, default_string);
	}
	support << "\n" << LLTrans::getString("AboutOGL", args, default_string);
	//support << "\n\n" << LLTrans::getString("AboutSettings", args, default_string); // <FS> Custom sysinfo
#if LL_DARWIN
	support << "\n" << LLTrans::getString("AboutOSXHiDPI", args, default_string);
#endif
	support << "\n\n" << LLTrans::getString("AboutLibs", args, default_string);
	// <FS> Custom sysinfo
	if (info.has("BANDWIDTH")) //For added info in help floater
	{
		support << "\n" << LLTrans::getString("AboutSettings", args, default_string);
	}
	if (info.has("TEXTUREMEMORYDYNAMIC"))
	{
		if (info["TEXTUREMEMORYDYNAMIC"].asBoolean())
		{
			support << "\n" << LLTrans::getString("AboutTextureMemoryDynamic", args, default_string);
		}
		else
		{
			support << "\n" << LLTrans::getString("AboutTextureMemory", args, default_string);
		}
	}
	if (info.has("DISK_CACHE_INFO"))
	{
		support << "\n" << LLTrans::getString("AboutCache", args, default_string);
	}
	// </FS>
	if (info.has("COMPILER"))
	{
		support << "\n" << LLTrans::getString("AboutCompiler", args, default_string);
	}
	if (info.has("PACKETS_IN"))
	{
		support << '\n' << LLTrans::getString("AboutTraffic", args, default_string);
	}

	// SLT timestamp
	LLSD substitution;
	substitution["datetime"] = (S32)time(NULL);//(S32)time_corrected();
	support << "\n" << LLTrans::getString("AboutTime", substitution, default_string);

	return support.str();
}

void LLAppViewer::cleanupSavedSettings()
{
	gSavedSettings.setBOOL("MouseSun", FALSE);

	gSavedSettings.setBOOL("UseEnergy", TRUE);				// force toggle to turn off, since sends message to simulator

	gSavedSettings.setBOOL("DebugWindowProc", gDebugWindowProc);

	gSavedSettings.setBOOL("ShowObjectUpdates", gShowObjectUpdates);

	if (gDebugView)
	{
		gSavedSettings.setBOOL("ShowDebugConsole", gDebugView->mDebugConsolep->getVisible());
	}

	// save window position if not maximized
	// as we don't track it in callbacks
	if(NULL != gViewerWindow)
	{
		BOOL maximized = gViewerWindow->getWindow()->getMaximized();
		if (!maximized)
		{
			LLCoordScreen window_pos;

			if (gViewerWindow->getWindow()->getPosition(&window_pos))
			{
				gSavedSettings.setS32("WindowX", window_pos.mX);
				gSavedSettings.setS32("WindowY", window_pos.mY);
			}
		}
	}

	gSavedSettings.setF32("MapScale", LLWorldMapView::sMapScale );

	// Some things are cached in LLAgent.
	if (gAgent.isInitialized())
	{
		gSavedSettings.setF32("RenderFarClip", gAgentCamera.mDrawDistance);
	}
}

void LLAppViewer::removeCacheFiles(const std::string& file_mask)
{
	gDirUtilp->deleteFilesInDir(gDirUtilp->getExpandedFilename(LL_PATH_CACHE, ""), file_mask);
}

void LLAppViewer::writeSystemInfo()
{

    if (! gDebugInfo.has("Dynamic") )
        gDebugInfo["Dynamic"] = LLSD::emptyMap();

	// <FS:ND> we don't want this (otherwise set filename to Firestorm.old/log
// #if LL_WINDOWS && !LL_BUGSPLAT
// 	gDebugInfo["SLLog"] = gDirUtilp->getExpandedFilename(LL_PATH_DUMP,"SecondLife.log");
// #else
//     //Not ideal but sufficient for good reporting.
//     gDebugInfo["SLLog"] = gDirUtilp->getExpandedFilename(LL_PATH_LOGS,"SecondLife.old");  //LLError::logFileName();
// #endif
	// </FS:ND>

	gDebugInfo["ClientInfo"]["Name"] = LLVersionInfo::instance().getChannel();
// [SL:KB] - Patch: Viewer-CrashReporting | Checked: 2011-05-08 (Catznip-2.6.0a) | Added: Catznip-2.6.0a
	gDebugInfo["ClientInfo"]["Version"] = LLVersionInfo::instance().getVersion();
	gDebugInfo["ClientInfo"]["Platform"] = LLVersionInfo::instance().getBuildPlatform();
// [/SL:KB]
	gDebugInfo["ClientInfo"]["MajorVersion"] = LLVersionInfo::instance().getMajor();
	gDebugInfo["ClientInfo"]["MinorVersion"] = LLVersionInfo::instance().getMinor();
	gDebugInfo["ClientInfo"]["PatchVersion"] = LLVersionInfo::instance().getPatch();
	gDebugInfo["ClientInfo"]["BuildVersion"] = LLVersionInfo::instance().getBuild();
	gDebugInfo["ClientInfo"]["AddressSize"] = LLVersionInfo::instance().getAddressSize();

// <FS:ND> Add which flavor of FS generated an error
#ifdef OPENSIM
	gDebugInfo["ClientInfo"]["Flavor"] = "oss";
#else
	gDebugInfo["ClientInfo"]["Flavor"] = "hvk";
#endif
// </FS:ND>

	//	gDebugInfo["CAFilename"] = gDirUtilp->getCAFile();

	gDebugInfo["CPUInfo"]["CPUString"] = gSysCPU.getCPUString();
	gDebugInfo["CPUInfo"]["CPUFamily"] = gSysCPU.getFamily();
	gDebugInfo["CPUInfo"]["CPUMhz"] = (S32)gSysCPU.getMHz();
	gDebugInfo["CPUInfo"]["CPUAltivec"] = gSysCPU.hasAltivec();
	gDebugInfo["CPUInfo"]["CPUSSE"] = gSysCPU.hasSSE();
	gDebugInfo["CPUInfo"]["CPUSSE2"] = gSysCPU.hasSSE2();

	gDebugInfo["RAMInfo"]["Physical"] = LLSD::Integer(gSysMemory.getPhysicalMemoryKB().value());
	gDebugInfo["RAMInfo"]["Allocated"] = LLSD::Integer(gMemoryAllocated.valueInUnits<LLUnits::Kilobytes>());
	gDebugInfo["OSInfo"] = LLOSInfo::instance().getOSStringSimple();

	// The user is not logged on yet, but record the current grid choice login url
	// which may have been the intended grid.
	gDebugInfo["GridName"] = LLGridManager::getInstance()->getGridId();

	// *FIX:Mani - move this down in llappviewerwin32
#ifdef LL_WINDOWS
	DWORD thread_id = GetCurrentThreadId();
	gDebugInfo["MainloopThreadID"] = (S32)thread_id;
#endif

#ifndef LL_BUGSPLAT
	// "CrashNotHandled" is set here, while things are running well,
	// in case of a freeze. If there is a freeze, the crash logger will be launched
	// and can read this value from the debug_info.log.
	// If the crash is handled by LLAppViewer::handleViewerCrash, ie not a freeze,
	// then the value of "CrashNotHandled" will be set to true.
	gDebugInfo["CrashNotHandled"] = LLSD::Boolean(true);
#else // LL_BUGSPLAT
	// "CrashNotHandled" is obsolete; it used (not very successsfully)
    // to try to distinguish crashes from freezes - the intent here to to avoid calling it a freeze
	gDebugInfo["CrashNotHandled"] = LLSD::Boolean(false);
#endif // ! LL_BUGSPLAT

	// Insert crash host url (url to post crash log to) if configured. This insures
	// that the crash report will go to the proper location in the case of a
	// prior freeze.
	std::string crashHostUrl = gSavedSettings.get<std::string>("CrashHostUrl");
	if(crashHostUrl != "")
	{
		gDebugInfo["CrashHostUrl"] = crashHostUrl;
	}

	// Dump some debugging info
	LL_INFOS("SystemInfo") << "Application: " << LLTrans::getString("APP_NAME") << LL_ENDL;

	// <FS:ND> Print into about git sha hash this build is based on.
	// LL_INFOS("SystemInfo") << "Version: " << LLVersionInfo::getChannelAndVersion() << LL_ENDL;
	LL_INFOS("SystemInfo") << "Version: " <<  LLVersionInfo::instance().getChannelAndVersion() << " [" <<  LLVersionInfo::instance().getGitHash() << "]" << LL_ENDL;
	// </FS:ND>

	// Dump the local time and time zone
	time_t now;
	time(&now);
	char tbuffer[256];		/* Flawfinder: ignore */
	strftime(tbuffer, 256, "%Y-%m-%dT%H:%M:%S %Z", localtime(&now));
	LL_INFOS("SystemInfo") << "Local time: " << tbuffer << LL_ENDL;

	// query some system information
	LL_INFOS("SystemInfo") << "CPU info:\n" << gSysCPU << LL_ENDL;
	LL_INFOS("SystemInfo") << "Memory info:\n" << gSysMemory << LL_ENDL;
	LL_INFOS("SystemInfo") << "OS: " << LLOSInfo::instance().getOSStringSimple() << LL_ENDL;
	LL_INFOS("SystemInfo") << "OS info: " << LLOSInfo::instance() << LL_ENDL;

	// <FS:ND> Breakpad merge. Only include SettingsFile if the user selected this in prefs. Patch from Catznip
    // gDebugInfo["SettingsFilename"] = gSavedSettings.getString("ClientSettingsFile");
	if (gCrashSettings.getBOOL("CrashSubmitSettings"))
		gDebugInfo["SettingsFilename"] = gSavedSettings.getString("ClientSettingsFile");
	// </FS:ND>

	gDebugInfo["ViewerExePath"] = gDirUtilp->getExecutablePathAndName();
	gDebugInfo["CurrentPath"] = gDirUtilp->getCurPath();
	gDebugInfo["FirstLogin"] = LLSD::Boolean(gAgent.isFirstLogin());
	gDebugInfo["FirstRunThisInstall"] = gSavedSettings.getBOOL("FirstRunThisInstall");
    gDebugInfo["StartupState"] = LLStartUp::getStartupStateString();
    
    if (gViewerWindow)
    {
        std::vector<std::string> resolutions = gViewerWindow->getWindow()->getDisplaysResolutionList();
        for (auto res_iter : resolutions)
        {
            gDebugInfo["DisplayInfo"].append(res_iter);
        }
    }

	writeDebugInfo(); // Save out debug_info.log early, in case of crash.
}

#ifdef LL_WINDOWS
//For whatever reason, in Windows when using OOP server for breakpad, the callback to get the
//name of the dump file is not getting triggered by the breakpad library.   Unfortunately they
//also didn't see fit to provide a simple query request across the pipe to get this name either.
//Since we are putting our output in a runtime generated directory and we know the header data in
//the dump format, we can however use the following hack to identify our file.
// TODO make this a member function.
void getFileList()
{
	std::stringstream filenames;

	typedef std::vector<std::string> vec;
	std::string pathname = gDirUtilp->getExpandedFilename(LL_PATH_DUMP,"");
	vec file_vec = gDirUtilp->getFilesInDir(pathname);
	for(vec::const_iterator iter=file_vec.begin(); iter!=file_vec.end(); ++iter)
	{
		filenames << *iter << " ";
		if ( ( iter->length() > 30 ) && (iter->rfind(".dmp") == (iter->length()-4) ) )
		{
			std::string fullname = pathname + *iter;
			llifstream fdat( fullname.c_str(), std::ifstream::binary);
			if (fdat)
			{
				char buf[5];
				fdat.read(buf,4);
				fdat.close();
				if (!strncmp(buf,"MDMP",4))
				{
					gDebugInfo["Dynamic"]["MinidumpPath"] = fullname;
					break;
				}
			}
		}
	}
	filenames << std::endl;
	gDebugInfo["Dynamic"]["DumpDirContents"] = filenames.str();
}
#endif

void LLAppViewer::handleViewerCrash()
{
	LL_INFOS("CRASHREPORT") << "Handle viewer crash entry." << LL_ENDL;

	LL_INFOS("CRASHREPORT") << "Last render pool type: " << LLPipeline::sCurRenderPoolType << LL_ENDL ;

	LLMemory::logMemoryInfo(true) ;

	//print out recorded call stacks if there are any.
	LLError::LLCallStacks::print();

	LLAppViewer* pApp = LLAppViewer::instance();
	if (pApp->beingDebugged())
	{
		// This will drop us into the debugger.
		abort();
	}

	if (LLApp::isCrashloggerDisabled())
	{
		abort();
	}

	// Returns whether a dialog was shown.
	// Only do the logic in here once
	if (pApp->mReportedCrash)
	{
		return;
	}
	pApp->mReportedCrash = TRUE;

	// Insert crash host url (url to post crash log to) if configured.
	std::string crashHostUrl = gSavedSettings.get<std::string>("CrashHostUrl");
	if(crashHostUrl != "")
	{
		gDebugInfo["Dynamic"]["CrashHostUrl"] = crashHostUrl;
	}

	LLParcel* parcel = LLViewerParcelMgr::getInstance()->getAgentParcel();
	if ( parcel && parcel->getMusicURL()[0])
	{
		gDebugInfo["Dynamic"]["ParcelMusicURL"] = parcel->getMusicURL();
	}
	if ( parcel && parcel->getMediaURL()[0])
	{
		gDebugInfo["Dynamic"]["ParcelMediaURL"] = parcel->getMediaURL();
	}

	gDebugInfo["Dynamic"]["SessionLength"] = F32(LLFrameTimer::getElapsedSeconds());
	gDebugInfo["Dynamic"]["RAMInfo"]["Allocated"] = LLSD::Integer(LLMemory::getCurrentRSS() / 1024);

	if(gLogoutInProgress)
	{
		gDebugInfo["Dynamic"]["LastExecEvent"] = LAST_EXEC_LOGOUT_CRASH;
	}
	else
	{
		gDebugInfo["Dynamic"]["LastExecEvent"] = gLLErrorActivated ? LAST_EXEC_LLERROR_CRASH : LAST_EXEC_OTHER_CRASH;
	}

	if(gAgent.getRegion())
	{
		gDebugInfo["Dynamic"]["CurrentSimHost"] = gAgent.getRegion()->getSimHostName();
		gDebugInfo["Dynamic"]["CurrentRegion"] = gAgent.getRegion()->getName();

		const LLVector3& loc = gAgent.getPositionAgent();
		gDebugInfo["Dynamic"]["CurrentLocationX"] = loc.mV[0];
		gDebugInfo["Dynamic"]["CurrentLocationY"] = loc.mV[1];
		gDebugInfo["Dynamic"]["CurrentLocationZ"] = loc.mV[2];
	}

	if(LLAppViewer::instance()->mMainloopTimeout)
	{
		gDebugInfo["Dynamic"]["MainloopTimeoutState"] = LLAppViewer::instance()->mMainloopTimeout->getState();
	}

	// The crash is being handled here so set this value to false.
	// Otherwise the crash logger will think this crash was a freeze.
	gDebugInfo["Dynamic"]["CrashNotHandled"] = LLSD::Boolean(false);

	//Write out the crash status file
	//Use marker file style setup, as that's the simplest, especially since
	//we're already in a crash situation
	if (gDirUtilp)
	{
		std::string crash_marker_file_name = gDirUtilp->getExpandedFilename(LL_PATH_LOGS,
																			gLLErrorActivated
																			? LLERROR_MARKER_FILE_NAME
																			: ERROR_MARKER_FILE_NAME);
		LLAPRFile crash_marker_file ;
		crash_marker_file.open(crash_marker_file_name, LL_APR_WB);
		if (crash_marker_file.getFileHandle())
		{
			LL_INFOS("MarkerFile") << "Created crash marker file " << crash_marker_file_name << LL_ENDL;
			recordMarkerVersion(crash_marker_file);
		}
		else
		{
			LL_WARNS("MarkerFile") << "Cannot create error marker file " << crash_marker_file_name << LL_ENDL;
		}
	}
	else
	{
		LL_WARNS("MarkerFile") << "No gDirUtilp with which to create error marker file name" << LL_ENDL;
	}

#ifdef LL_WINDOWS
	Sleep(200);
#endif

	char *minidump_file = pApp->getMiniDumpFilename();
    LL_DEBUGS("CRASHREPORT") << "minidump file name " << minidump_file << LL_ENDL;
	if(minidump_file && minidump_file[0] != 0)
	{
		gDebugInfo["Dynamic"]["MinidumpPath"] = minidump_file;
	}
	else
	{
#ifdef LL_WINDOWS
		getFileList();
#else
        LL_WARNS("CRASHREPORT") << "no minidump file?" << LL_ENDL;
#endif
	}
    gDebugInfo["Dynamic"]["CrashType"]="crash";

	if (gMessageSystem && gDirUtilp)
	{
		std::string filename;
		filename = gDirUtilp->getExpandedFilename(LL_PATH_DUMP, "stats.log");
        LL_DEBUGS("CRASHREPORT") << "recording stats " << filename << LL_ENDL;
		llofstream file(filename.c_str(), std::ios_base::binary);
		if(file.good())
		{
			gMessageSystem->summarizeLogs(file);
			file.close();
		}
        else
        {
            LL_WARNS("CRASHREPORT") << "problem recording stats" << LL_ENDL;
        }
	}

	if (gMessageSystem)
	{
		gMessageSystem->getCircuitInfo(gDebugInfo["CircuitInfo"]);
		gMessageSystem->stopLogging();
	}

	if (LLWorld::instanceExists()) LLWorld::getInstance()->getInfo(gDebugInfo["Dynamic"]);

	gDebugInfo["FatalMessage"] = LLError::getFatalMessage();

	// Close the debug file
	pApp->writeDebugInfo(false);  //false answers the isStatic question with the least overhead.
}

// static
void LLAppViewer::recordMarkerVersion(LLAPRFile& marker_file)
{
	std::string marker_version(LLVersionInfo::instance().getChannelAndVersion());
	if ( marker_version.length() > MAX_MARKER_LENGTH )
	{
		LL_WARNS_ONCE("MarkerFile") << "Version length ("<< marker_version.length()<< ")"
									<< " greater than maximum (" << MAX_MARKER_LENGTH << ")"
									<< ": marker matching may be incorrect"
									<< LL_ENDL;
	}

	// record the viewer version in the marker file
	marker_file.write(marker_version.data(), marker_version.length());

	marker_file.flush(); // <FS:ND/> Make sure filesystem reflects what we wrote.
}

bool LLAppViewer::markerIsSameVersion(const std::string& marker_name) const
{
	bool sameVersion = false;

	std::string my_version(LLVersionInfo::instance().getChannelAndVersion());
	char marker_version[MAX_MARKER_LENGTH];
	S32  marker_version_length;

	LLAPRFile marker_file;
	marker_file.open(marker_name, LL_APR_RB);
	if (marker_file.getFileHandle())
	{
		marker_version_length = marker_file.read(marker_version, sizeof(marker_version));
		std::string marker_string(marker_version, marker_version_length);
		if ( 0 == my_version.compare( 0, my_version.length(), marker_version, 0, marker_version_length ) )
		{
			sameVersion = true;
		}
		LL_DEBUGS("MarkerFile") << "Compare markers for '" << marker_name << "': "
								<< "\n   mine '" << my_version    << "'"
								<< "\n marker '" << marker_string << "'"
								<< "\n " << ( sameVersion ? "same" : "different" ) << " version"
								<< LL_ENDL;
		marker_file.close();
	}
	return sameVersion;
}

void LLAppViewer::processMarkerFiles()
{
	//We've got 4 things to test for here
	// - Other Process Running (SecondLife.exec_marker present, locked)
	// - Freeze (SecondLife.exec_marker present, not locked)
	// - LLError Crash (SecondLife.llerror_marker present)
	// - Other Crash (SecondLife.error_marker present)
	// These checks should also remove these files for the last 2 cases if they currently exist

	std::ostringstream marker_log_stream;
	bool marker_is_same_version = true;
	// first, look for the marker created at startup and deleted on a clean exit
	mMarkerFileName = gDirUtilp->getExpandedFilename(LL_PATH_LOGS,MARKER_FILE_NAME);
	if (LLAPRFile::isExist(mMarkerFileName, NULL, LL_APR_RB))
	{
		// File exists...
		// first, read it to see if it was created by the same version (we need this later)
		marker_is_same_version = markerIsSameVersion(mMarkerFileName);

		// now test to see if this file is locked by a running process (try to open for write)
		marker_log_stream << "Checking exec marker file for lock...";
		mMarkerFile.open(mMarkerFileName, LL_APR_WB);
		// <FS:ND> Remove LLVolatileAPRPool/apr_file_t and use FILE* instead
		//apr_file_t* fMarker = mMarkerFile.getFileHandle() ;
		LLAPRFile::tFiletype* fMarker = mMarkerFile.getFileHandle() ; 
		// </FS:ND>
		if (!fMarker)
		{
			marker_log_stream << "Exec marker file open failed - assume it is locked.";
			mSecondInstance = true; // lock means that instance is running.
		}
		else
		{
			// We were able to open it, now try to lock it ourselves...
			if (apr_file_lock(fMarker, APR_FLOCK_NONBLOCK | APR_FLOCK_EXCLUSIVE) != APR_SUCCESS)
			{
				marker_log_stream << "Locking exec marker failed.";
				mSecondInstance = true; // lost a race? be conservative
				mMarkerFile.close(); // <FS:ND/> Cannot lock the file and take ownership. Don't keep it open
			}
			else
			{
				// No other instances; we've locked this file now, so record our version; delete on quit.
				recordMarkerVersion(mMarkerFile);
				marker_log_stream << "Exec marker file existed but was not locked; rewritten.";
			}
		}
		initLoggingAndGetLastDuration();

		std::string marker_log_msg(marker_log_stream.str());
		LL_INFOS("MarkerFile") << marker_log_msg << LL_ENDL;

		if (mSecondInstance)
		{
			LL_INFOS("MarkerFile") << "Exec marker '"<< mMarkerFileName << "' owned by another instance" << LL_ENDL;
		}
		else if (marker_is_same_version)
		{
			// the file existed, is ours, and matched our version, so we can report on what it says
			LL_INFOS("MarkerFile") << "Exec marker '"<< mMarkerFileName << "' found; last exec crashed" << LL_ENDL;
			gLastExecEvent = LAST_EXEC_OTHER_CRASH;
		}
		else
		{
			LL_INFOS("MarkerFile") << "Exec marker '"<< mMarkerFileName << "' found, but versions did not match" << LL_ENDL;
		}
	}
	else // marker did not exist... last exec (if any) did not freeze
	{
		initLoggingAndGetLastDuration();
		// Create the marker file for this execution & lock it; it will be deleted on a clean exit
		apr_status_t s;
		s = mMarkerFile.open(mMarkerFileName, LL_APR_WB, TRUE);

		if (s == APR_SUCCESS && mMarkerFile.getFileHandle())
		{
			LL_DEBUGS("MarkerFile") << "Exec marker file '"<< mMarkerFileName << "' created." << LL_ENDL;
			if (APR_SUCCESS == apr_file_lock(mMarkerFile.getFileHandle(), APR_FLOCK_NONBLOCK | APR_FLOCK_EXCLUSIVE))
			{
				recordMarkerVersion(mMarkerFile);
				LL_DEBUGS("MarkerFile") << "Exec marker file locked." << LL_ENDL;
			}
			else
			{
				LL_WARNS("MarkerFile") << "Exec marker file cannot be locked." << LL_ENDL;
			}
		}
		else
		{
			LL_WARNS("MarkerFile") << "Failed to create exec marker file '"<< mMarkerFileName << "'." << LL_ENDL;
		}
	}

	// now check for cases in which the exec marker may have been cleaned up by crash handlers

	// check for any last exec event report based on whether or not it happened during logout
	// (the logout marker is created when logout begins)
	std::string logout_marker_file =  gDirUtilp->getExpandedFilename(LL_PATH_LOGS, LOGOUT_MARKER_FILE_NAME);
	if(LLAPRFile::isExist(logout_marker_file, NULL, LL_APR_RB))
	{
		if (markerIsSameVersion(logout_marker_file))
		{
			gLastExecEvent = LAST_EXEC_LOGOUT_FROZE;
			LL_INFOS("MarkerFile") << "Logout crash marker '"<< logout_marker_file << "', changing LastExecEvent to LOGOUT_FROZE" << LL_ENDL;
		}
		else
		{
			LL_INFOS("MarkerFile") << "Logout crash marker '"<< logout_marker_file << "' found, but versions did not match" << LL_ENDL;
		}
		LLAPRFile::remove(logout_marker_file);
	}
	// further refine based on whether or not a marker created during an llerr crash is found
	std::string llerror_marker_file = gDirUtilp->getExpandedFilename(LL_PATH_LOGS, LLERROR_MARKER_FILE_NAME);
	if(LLAPRFile::isExist(llerror_marker_file, NULL, LL_APR_RB))
	{
		if (markerIsSameVersion(llerror_marker_file))
		{
			if ( gLastExecEvent == LAST_EXEC_LOGOUT_FROZE )
			{
				gLastExecEvent = LAST_EXEC_LOGOUT_CRASH;
				LL_INFOS("MarkerFile") << "LLError marker '"<< llerror_marker_file << "' crashed, setting LastExecEvent to LOGOUT_CRASH" << LL_ENDL;
			}
			else
			{
				gLastExecEvent = LAST_EXEC_LLERROR_CRASH;
				LL_INFOS("MarkerFile") << "LLError marker '"<< llerror_marker_file << "' crashed, setting LastExecEvent to LLERROR_CRASH" << LL_ENDL;
			}
		}
		else
		{
			LL_INFOS("MarkerFile") << "LLError marker '"<< llerror_marker_file << "' found, but versions did not match" << LL_ENDL;
		}
		LLAPRFile::remove(llerror_marker_file);
	}
	// and last refine based on whether or not a marker created during a non-llerr crash is found
	std::string error_marker_file = gDirUtilp->getExpandedFilename(LL_PATH_LOGS, ERROR_MARKER_FILE_NAME);
	if(LLAPRFile::isExist(error_marker_file, NULL, LL_APR_RB))
	{
		if (markerIsSameVersion(error_marker_file))
		{
			if (gLastExecEvent == LAST_EXEC_LOGOUT_FROZE)
			{
				gLastExecEvent = LAST_EXEC_LOGOUT_CRASH;
				LL_INFOS("MarkerFile") << "Error marker '"<< error_marker_file << "' crashed, setting LastExecEvent to LOGOUT_CRASH" << LL_ENDL;
			}
			else
			{
				gLastExecEvent = LAST_EXEC_OTHER_CRASH;
				LL_INFOS("MarkerFile") << "Error marker '"<< error_marker_file << "' crashed, setting LastExecEvent to " << gLastExecEvent << LL_ENDL;
			}
		}
		else
		{
			LL_INFOS("MarkerFile") << "Error marker '"<< error_marker_file << "' marker found, but versions did not match" << LL_ENDL;
		}
		LLAPRFile::remove(error_marker_file);
	}
}

void LLAppViewer::removeMarkerFiles()
{
	if (!mSecondInstance)
	{
		if (mMarkerFile.getFileHandle())
		{
			mMarkerFile.close() ;
			LLAPRFile::remove( mMarkerFileName );
			LL_DEBUGS("MarkerFile") << "removed exec marker '"<<mMarkerFileName<<"'"<< LL_ENDL;
		}
		else
		{
			LL_DEBUGS("MarkerFile") << "marker '"<<mMarkerFileName<<"' not open"<< LL_ENDL;
 		}

		if (mLogoutMarkerFile.getFileHandle())
		{
			mLogoutMarkerFile.close();
			LLAPRFile::remove( mLogoutMarkerFileName );
			LL_DEBUGS("MarkerFile") << "removed logout marker '"<<mLogoutMarkerFileName<<"'"<< LL_ENDL;
		}
		else
		{
			LL_DEBUGS("MarkerFile") << "logout marker '"<<mLogoutMarkerFileName<<"' not open"<< LL_ENDL;
		}
	}
	else
	{
		LL_WARNS("MarkerFile") << "leaving markers because this is a second instance" << LL_ENDL;
	}
}

void LLAppViewer::removeDumpDir()
{
    //Call this routine only on clean exit.  Crash reporter will clean up
    //its locking table for us.
    if (gDirUtilp->dumpDirExists()) // Check if dump dir was created this run
    {
        std::string dump_dir = gDirUtilp->getExpandedFilename(LL_PATH_DUMP, "");
        gDirUtilp->deleteDirAndContents(dump_dir);
    }

    if (mSecondInstance && !isError())
    {
        std::string log_filename = LLError::logFileName();
        LLError::logToFile("");
        LLFile::remove(log_filename);
    }
}

void LLAppViewer::forceQuit()
{
	LLApp::setQuitting();
}

//TODO: remove
void LLAppViewer::fastQuit(S32 error_code)
{
	// finish pending transfers
	flushLFSIO();
	// let sim know we're logging out
	sendLogoutRequest();
	// flush network buffers by shutting down messaging system
	end_messaging_system();
	// figure out the error code
	S32 final_error_code = error_code ? error_code : (S32)isError();
	// this isn't a crash
	removeMarkerFiles();
	// get outta here
	_exit(final_error_code);
}

void LLAppViewer::requestQuit()
{
	LL_INFOS() << "requestQuit" << LL_ENDL;

	LLViewerRegion* region = gAgent.getRegion();

	if( (LLStartUp::getStartupState() < STATE_STARTED) || !region )
	{
		// If we have a region, make some attempt to send a logout request first.
		// This prevents the halfway-logged-in avatar from hanging around inworld for a couple minutes.
		if(region)
		{
			sendLogoutRequest();
		}
		else if(LLStartUp::getStartupState() == STATE_STARTED) // LO: Fix for FIRE-2613: sidebar tabs and floaters not remembering being open/torn off
		{
			if (gFloaterView)
			{
				// application is quitting
				gFloaterView->closeAllChildren(true);
			}

		} // ~LO

		// Quit immediately
		forceQuit();
		return;
	}

	// Try to send metrics back to the grid
	metricsSend(!gDisconnected);

	// Try to send last batch of avatar rez metrics.
	if (!gDisconnected && isAgentAvatarValid())
	{
		gAgentAvatarp->updateAvatarRezMetrics(true); // force a last packet to be sent.
	}

	LLHUDEffectSpiral *effectp = (LLHUDEffectSpiral*)LLHUDManager::getInstance()->createViewerEffect(LLHUDObject::LL_HUD_EFFECT_POINT, TRUE);
	effectp->setPositionGlobal(gAgent.getPositionGlobal());
	effectp->setColor(LLColor4U(gAgent.getEffectColor()));
	LLHUDManager::getInstance()->sendEffects();
	effectp->markDead() ;//remove it.

	// Attempt to close all floaters that might be
	// editing things.
	if (gFloaterView)
	{
		// application is quitting
		gFloaterView->closeAllChildren(true);
	}

	// Send preferences once, when exiting
	// <FS:Ansariel> Don't send all non-default settings which might result in a violation of GDPR
	//bool include_preferences = true;
	bool include_preferences = false;
	send_viewer_stats(include_preferences);

	gLogoutTimer.reset();
	mQuitRequested = true;
}

static bool finish_quit(const LLSD& notification, const LLSD& response)
{
	S32 option = LLNotificationsUtil::getSelectedOption(notification, response);

	if (option == 0)
	{
		LLAppViewer::instance()->requestQuit();
	}
	return false;
}
static LLNotificationFunctorRegistration finish_quit_reg("ConfirmQuit", finish_quit);

void LLAppViewer::userQuit()
{
	LL_INFOS() << "User requested quit" << LL_ENDL;
	if (gDisconnected
		|| !gViewerWindow
		|| !gViewerWindow->getProgressView()
		|| gViewerWindow->getProgressView()->getVisible())
	{
		requestQuit();
	}
	else
	{
		LLNotificationsUtil::add("ConfirmQuit");
	}
}

static bool finish_early_exit(const LLSD& notification, const LLSD& response)
{
	LLAppViewer::instance()->forceQuit();
	return false;
}

void LLAppViewer::earlyExit(const std::string& name, const LLSD& substitutions)
{
   	LL_WARNS() << "app_early_exit: " << name << LL_ENDL;
	gDoDisconnect = TRUE;
	LLNotificationsUtil::add(name, substitutions, LLSD(), finish_early_exit);
}

// case where we need the viewer to exit without any need for notifications
void LLAppViewer::earlyExitNoNotify()
{
   	LL_WARNS() << "app_early_exit with no notification: " << LL_ENDL;
	gDoDisconnect = TRUE;
	finish_early_exit( LLSD(), LLSD() );
}

void LLAppViewer::abortQuit()
{
    LL_INFOS() << "abortQuit()" << LL_ENDL;
	mQuitRequested = false;
}

void LLAppViewer::migrateCacheDirectory()
{
#if LL_WINDOWS || LL_DARWIN
	// NOTE: (Nyx) as of 1.21, cache for mac is moving to /library/caches/SecondLife from
	// /library/application support/SecondLife/cache This should clear/delete the old dir.

	// As of 1.23 the Windows cache moved from
	//   C:\Documents and Settings\James\Application Support\SecondLife\cache
	// to
	//   C:\Documents and Settings\James\Local Settings\Application Support\SecondLife
	//
	// The Windows Vista equivalent is from
	//   C:\Users\James\AppData\Roaming\SecondLife\cache
	// to
	//   C:\Users\James\AppData\Local\SecondLife
	//
	// Note the absence of \cache on the second path.  James.

	// Only do this once per fresh install of this version.
	if (gSavedSettings.getBOOL("MigrateCacheDirectory"))
	{
		gSavedSettings.setBOOL("MigrateCacheDirectory", FALSE);

		std::string old_cache_dir = gDirUtilp->add(gDirUtilp->getOSUserAppDir(), "cache");
		std::string new_cache_dir = gDirUtilp->getCacheDir(true);

		if (gDirUtilp->fileExists(old_cache_dir))
		{
			LL_INFOS() << "Migrating cache from " << old_cache_dir << " to " << new_cache_dir << LL_ENDL;

			// Migrate inventory cache to avoid pain to inventory database after mass update
			S32 file_count = 0;
			std::string file_name;
			std::string mask = "*.*";

			LLDirIterator iter(old_cache_dir, mask);
			while (iter.next(file_name))
			{
				if (file_name == "." || file_name == "..") continue;
				std::string source_path = gDirUtilp->add(old_cache_dir, file_name);
				std::string dest_path = gDirUtilp->add(new_cache_dir, file_name);
				if (!LLFile::rename(source_path, dest_path))
				{
					file_count++;
				}
			}
			LL_INFOS() << "Moved " << file_count << " files" << LL_ENDL;

			// AO: Don't automatically purge old cache
			//// Nuke the old cache
			//gDirUtilp->setCacheDir(old_cache_dir);
			//purgeCache();
			gDirUtilp->setCacheDir(new_cache_dir);

#if LL_DARWIN
			// Clean up Mac files not deleted by removing *.*
			std::string ds_store = old_cache_dir + "/.DS_Store";
			if (gDirUtilp->fileExists(ds_store))
			{
				LLFile::remove(ds_store);
			}
#endif
			if (LLFile::rmdir(old_cache_dir) != 0)
			{
				LL_WARNS() << "could not delete old cache directory " << old_cache_dir << LL_ENDL;
			}
		}
	}
#endif // LL_WINDOWS || LL_DARWIN
}

//static
U32 LLAppViewer::getTextureCacheVersion()
{
	// Viewer texture cache version, change if the texture cache format changes.
	// 2021-03-10 Bumping up by one to help obviate texture cache issues with
	//            Simple Cache Viewer - see SL-14985 for more information
	//const U32 TEXTURE_CACHE_VERSION = 8;
	const U32 TEXTURE_CACHE_VERSION = 9;

	return TEXTURE_CACHE_VERSION ;
}

//static
U32 LLAppViewer::getDiskCacheVersion()
{
    // Viewer disk cache version intorduced in Simple Cache Viewer, change if the cache format changes.
    const U32 DISK_CACHE_VERSION = 1;

    return DISK_CACHE_VERSION ;
}

//static
U32 LLAppViewer::getObjectCacheVersion()
{
	// Viewer object cache version, change if object update
	// format changes. JC
	const U32 INDRA_OBJECT_CACHE_VERSION = 15;

	return INDRA_OBJECT_CACHE_VERSION;
}

bool LLAppViewer::initCache()
{
	mPurgeCache = false;
	BOOL read_only = mSecondInstance ? TRUE : FALSE;
	LLAppViewer::getTextureCache()->setReadOnly(read_only) ;
	LLVOCache::initParamSingleton(read_only);

	// initialize the new disk cache using saved settings
	const std::string cache_dir_name = gSavedSettings.getString("DiskCacheDirName");

    // note that the maximum size of this cache is defined as a percentage of the 
    // total cache size - the 'CacheSize' pref - for all caches. 
    // <FS:Ansariel> Better asset cache size control
    //const unsigned int cache_total_size_mb = gSavedSettings.getU32("CacheSize");
    //const double disk_cache_percent = gSavedSettings.getF32("DiskCachePercentOfTotal");
    //const unsigned int disk_cache_mb = cache_total_size_mb * disk_cache_percent / 100;
    const unsigned int disk_cache_mb = gSavedSettings.getU32("FSDiskCacheSize");
    // </FS:Ansariel>
    const uintmax_t disk_cache_bytes = disk_cache_mb * 1024ULL * 1024ULL;
	const bool enable_cache_debug_info = gSavedSettings.getBOOL("EnableDiskCacheDebugInfo");

	bool texture_cache_mismatch = false;
    bool remove_vfs_files = false;
	if (gSavedSettings.getS32("LocalCacheVersion") != LLAppViewer::getTextureCacheVersion())
	{
		texture_cache_mismatch = true;
		if(!read_only)
		{
			gSavedSettings.setS32("LocalCacheVersion", LLAppViewer::getTextureCacheVersion());

            //texture cache version was bumped up in Simple Cache Viewer, and at this point old vfs files are not needed
            remove_vfs_files = true;   
		}
	}

	if(!read_only)
	{
		// <FS:Zi> Purge inventory cache is done in LLInventoryModel::loadSkeleton()

		// Purge cache if user requested it
		if (gSavedSettings.getBOOL("PurgeCacheOnStartup") ||
			gSavedSettings.getBOOL("PurgeCacheOnNextStartup"))
		{
			LL_INFOS("AppCache") << "Startup cache purge requested: " << (gSavedSettings.getBOOL("PurgeCacheOnStartup") ? "ALWAYS" : "ONCE") << LL_ENDL;
			gSavedSettings.setBOOL("PurgeCacheOnNextStartup", false);
			LL_INFOS("AppCache") << "Scheduling texture purge, based on PurgeCache* settings." << LL_ENDL;
			mPurgeCache = true;
			// <FS:Beq> No longer needed
			// // STORM-1141 force purgeAllTextures to get called to prevent a crash here. -brad
			// texture_cache_mismatch = true;
			// </FS:Beq>
		}

		// <FS> If the J2C has changed since the last run, clear the cache
		const std::string j2c_info = LLImageJ2C::getEngineInfo();
		const std::string j2c_last = gSavedSettings.getString("LastJ2CVersion");
		if (j2c_info != j2c_last && !j2c_last.empty())
		{
			LL_INFOS("AppCache") << "Scheduling texture purge, based on LastJ2CVersion mismatch." << LL_ENDL;
			mPurgeTextures = true;
		}
		gSavedSettings.setString("LastJ2CVersion", j2c_info);
		// </FS>
	
		// We have moved the location of the cache directory over time.
		migrateCacheDirectory();

		// Setup and verify the cache location
		std::string cache_location = gSavedSettings.getString("CacheLocation");
		std::string new_cache_location = gSavedSettings.getString("NewCacheLocation");
		if (new_cache_location != cache_location)
		{
			LL_INFOS("AppCache") << "Cache location changed, cache needs purging" << LL_ENDL;
			gDirUtilp->setCacheDir(gSavedSettings.getString("CacheLocation"));
			purgeCache(); // purge old cache
			gDirUtilp->deleteDirAndContents(gDirUtilp->getExpandedFilename(LL_PATH_CACHE, cache_dir_name));
			gSavedSettings.setString("CacheLocation", new_cache_location);
			gSavedSettings.setString("CacheLocationTopFolder", gDirUtilp->getBaseFileName(new_cache_location));
		}
	}

	if (!gDirUtilp->setCacheDir(gSavedSettings.getString("CacheLocation")))
	{
		LL_WARNS("AppCache") << "Unable to set cache location" << LL_ENDL;
		gSavedSettings.setString("CacheLocation", "");
		gSavedSettings.setString("CacheLocationTopFolder", "");
	}

	// <FS:Ansariel> Sound cache
	if (!gDirUtilp->setSoundCacheDir(gSavedSettings.getString("FSSoundCacheLocation")))
	{
		LL_WARNS("AppCache") << "Unable to set sound cache location" << LL_ENDL;
		gSavedSettings.setString("FSSoundCacheLocation", "");
	}
	// </FS:Ansariel>

    const std::string cache_dir = gDirUtilp->getExpandedFilename(LL_PATH_CACHE, cache_dir_name);
    LLDiskCache::initParamSingleton(cache_dir, disk_cache_bytes, enable_cache_debug_info);

	if (!read_only)
	{
        if (gSavedSettings.getS32("DiskCacheVersion") != LLAppViewer::getDiskCacheVersion())
        {
            LLDiskCache::getInstance()->clearCache();
            remove_vfs_files = true;
            gSavedSettings.setS32("DiskCacheVersion", LLAppViewer::getDiskCacheVersion());
        }

        if (remove_vfs_files)
        {
            LLDiskCache::getInstance()->removeOldVFSFiles();
        }
        
        if (mPurgeCache)
		{
		LLSplashScreen::update(LLTrans::getString("StartupClearingCache"));
		purgeCache();

			// clear the new C++ file system based cache
			LLDiskCache::getInstance()->clearCache();
	}
		else
		{
			// purge excessive files from the new file system based cache
			LLDiskCache::getInstance()->purge();
		}
	}
	LLAppViewer::getPurgeDiskCacheThread()->start();

	// <FS:Ansariel> FIRE-13066
	if (!mPurgeCache && mPurgeTextures && !read_only) // <FS:Beq> no need to purge textures if we already purged the cache above
	{
		LL_INFOS("AppCache") << "Purging Texture Cache..." << LL_ENDL;
		LLSplashScreen::update(LLTrans::getString("StartupClearingTextureCache"));
		LLAppViewer::getTextureCache()->purgeCache(LL_PATH_CACHE);
	}
	// </FS:Ansariel>

	// <FS:Ansariel> Purge web browser cache
	if (gSavedSettings.getBOOL("FSStartupClearBrowserCache"))
	{
		std::string browser_cache = gDirUtilp->getExpandedFilename(LL_PATH_CACHE, "cef_cache");
		if (LLFile::isdir(browser_cache))
		{
			gDirUtilp->deleteDirAndContents(browser_cache);
		}
		gSavedSettings.setBOOL("FSStartupClearBrowserCache", FALSE);
	}
	// </FS:Ansariel>

	// <FS:ND> For Windows, purging the cache can take an extraordinary amount of time. Rename the cache dir and purge it using another thread.
	startCachePurge();
	// </FS:ND>

	LLSplashScreen::update(LLTrans::getString("StartupInitializingTextureCache"));

	// Init the texture cache
	// Allocate 80% of the cache size for textures
	const S32 MB = 1024 * 1024;
	const S64 MIN_CACHE_SIZE = 256 * MB;
	const S64 MAX_CACHE_SIZE = 9984ll * MB;

	S64 cache_size = (S64)(gSavedSettings.getU32("CacheSize")) * MB;
	cache_size = llclamp(cache_size, MIN_CACHE_SIZE, MAX_CACHE_SIZE);

	S64 texture_cache_size = cache_size;

	S64 extra = LLAppViewer::getTextureCache()->initCache(LL_PATH_CACHE, texture_cache_size, texture_cache_mismatch);
	texture_cache_size -= extra;

	LLVOCache::getInstance()->initCache(LL_PATH_CACHE, gSavedSettings.getU32("CacheNumberOfRegionsForObjects"), getObjectCacheVersion());

		return true;
}

void LLAppViewer::addOnIdleCallback(const boost::function<void()>& cb)
{
	gMainloopWork.post(cb);
}

void LLAppViewer::loadKeyBindings()
{
	std::string key_bindings_file = gDirUtilp->getExpandedFilename(LL_PATH_USER_SETTINGS, "key_bindings.xml");
	if (!gDirUtilp->fileExists(key_bindings_file) || !gViewerInput.loadBindingsXML(key_bindings_file))
	{
		// Failed to load custom bindings, try default ones
		key_bindings_file = gDirUtilp->getExpandedFilename(LL_PATH_APP_SETTINGS, "key_bindings.xml");
		if (!gViewerInput.loadBindingsXML(key_bindings_file))
		{
			LL_ERRS("InitInfo") << "Unable to open default key bindings from " << key_bindings_file << LL_ENDL;
		}
	}
}

void LLAppViewer::purgeCache()
{
	LL_INFOS("AppCache") << "Purging Cache and Texture Cache..." << LL_ENDL;
	LLAppViewer::getTextureCache()->purgeCache(LL_PATH_CACHE);
	LLVOCache::getInstance()->removeCache(LL_PATH_CACHE);
	std::string browser_cache = gDirUtilp->getExpandedFilename(LL_PATH_CACHE, "cef_cache");
	if (LLFile::isdir(browser_cache))
	{
		// cef does not support clear_cache and clear_cookies, so clear what we can manually.
		gDirUtilp->deleteDirAndContents(browser_cache);
	}
	gDirUtilp->deleteFilesInDir(gDirUtilp->getExpandedFilename(LL_PATH_CACHE, ""), "*");
}

//purge cache immediately, do not wait until the next login.
void LLAppViewer::purgeCacheImmediate()
{
	LL_INFOS("AppCache") << "Purging Object Cache and Texture Cache immediately..." << LL_ENDL;
	LLAppViewer::getTextureCache()->purgeCache(LL_PATH_CACHE, false);
	LLVOCache::getInstance()->removeCache(LL_PATH_CACHE, true);
}

std::string LLAppViewer::getSecondLifeTitle() const
{
#if ADDRESS_SIZE == 64
	return LLTrans::getString( "APP_NAME" ) + "_x64";
#else
	return LLTrans::getString("APP_NAME");
#endif
}

std::string LLAppViewer::getWindowTitle() const
{
	return gWindowTitle;
}

// Callback from a dialog indicating user was logged out.
bool finish_disconnect(const LLSD& notification, const LLSD& response)
{
	S32 option = LLNotificationsUtil::getSelectedOption(notification, response);

	if (1 == option)
	{
		if (gFloaterView)
		{
			// application is quitting
			gFloaterView->closeAllChildren(true);
		}

        LLAppViewer::instance()->forceQuit();
	}
	return false;
}

// Callback from an early disconnect dialog, force an exit
bool finish_forced_disconnect(const LLSD& notification, const LLSD& response)
{
	if (gFloaterView)
	{
		// application is quitting
		gFloaterView->closeAllChildren(true);
	}

	LLAppViewer::instance()->forceQuit();
	return false;
}


void LLAppViewer::forceDisconnect(const std::string& mesg)
{
	if (gDoDisconnect)
    {
		// Already popped up one of these dialogs, don't
		// do this again.
		return;
    }

	// *TODO: Translate the message if possible
	std::string big_reason = LLAgent::sTeleportErrorMessages[mesg];
	if ( big_reason.size() == 0 )
	{
		big_reason = mesg;
	}

	LLSD args;
	gDoDisconnect = TRUE;

	if (LLStartUp::getStartupState() < STATE_STARTED)
	{
		// Tell users what happened
		args["ERROR_MESSAGE"] = big_reason;
		LLNotificationsUtil::add("ErrorMessage", args, LLSD(), &finish_forced_disconnect);
	}
	else
	{
		args["MESSAGE"] = big_reason;
		LLNotificationsUtil::add("YouHaveBeenLoggedOut", args, LLSD(), &finish_disconnect );
	}
}

void LLAppViewer::badNetworkHandler()
{
	// Dump the packet
	gMessageSystem->dumpPacketToLog();

	// Flush all of our caches on exit in the case of disconnect due to
	// invalid packets.

	mPurgeCacheOnExit = TRUE;

	std::ostringstream message;
	message <<
		"The viewer has detected mangled network data indicative\n"
		"of a bad upstream network connection or an incomplete\n"
		"local installation of " << LLAppViewer::instance()->getSecondLifeTitle() << ". \n"
		" \n"
		"Try uninstalling and reinstalling to see if this resolves \n"
		"the issue. \n"
		" \n"
		"If the problem continues, see the Tech Support FAQ at: \n"
		"www.firestormviewer.org/support";
	forceDisconnect(message.str());

	LLApp::instance()->writeMiniDump();
}

// This routine may get called more than once during the shutdown process.
// This can happen because we need to get the screenshot before the window
// is destroyed.
void LLAppViewer::saveFinalSnapshot()
{
	if (!mSavedFinalSnapshot)
	{
		gSavedSettings.setVector3d("FocusPosOnLogout", gAgentCamera.calcFocusPositionTargetGlobal());
		gSavedSettings.setVector3d("CameraPosOnLogout", gAgentCamera.calcCameraPositionTargetGlobal());
		gViewerWindow->setCursor(UI_CURSOR_WAIT);
		gAgentCamera.changeCameraToThirdPerson( FALSE );	// don't animate, need immediate switch
		gSavedSettings.setBOOL("ShowParcelOwners", FALSE);
		idle();

		std::string snap_filename = gDirUtilp->getLindenUserDir();
		snap_filename += gDirUtilp->getDirDelimiter();
		snap_filename += LLStartUp::getScreenLastFilename();
		// use full pixel dimensions of viewer window (not post-scale dimensions)
		gViewerWindow->saveSnapshot(snap_filename,
									gViewerWindow->getWindowWidthRaw(),
									gViewerWindow->getWindowHeightRaw(),
									FALSE,
									gSavedSettings.getBOOL("RenderHUDInSnapshot"),
									TRUE,
									LLSnapshotModel::SNAPSHOT_TYPE_COLOR,
									LLSnapshotModel::SNAPSHOT_FORMAT_PNG);
		mSavedFinalSnapshot = TRUE;

		if (gAgent.isInHomeRegion())
		{
			LLVector3d home;
			if (gAgent.getHomePosGlobal(&home) && dist_vec(home, gAgent.getPositionGlobal()) < 10)
			{
				// We are at home position or close to it, see if we need to create home screenshot
				// Notes:
				// 1. It might be beneficial to also replace home if file is too old
				// 2. This is far from best way/place to update screenshot since location might be not fully loaded,
				// but we don't have many options
				std::string snap_home = gDirUtilp->getLindenUserDir();
				snap_home += gDirUtilp->getDirDelimiter();
				snap_home += LLStartUp::getScreenHomeFilename();
				if (!gDirUtilp->fileExists(snap_home))
				{
					// We are at home position yet no home image exist, fix it
					LLFile::copy(snap_filename, snap_home);
				}
			}
		}
	}
}

void LLAppViewer::loadNameCache()
{
	// display names cache
	std::string filename =
		gDirUtilp->getExpandedFilename(LL_PATH_CACHE, "avatar_name_cache.xml");
	LL_INFOS("AvNameCache") << filename << LL_ENDL;
	llifstream name_cache_stream(filename.c_str());
	if(name_cache_stream.is_open())
	{
		if ( ! LLAvatarNameCache::getInstance()->importFile(name_cache_stream))
        {
            LL_WARNS("AppInit") << "removing invalid '" << filename << "'" << LL_ENDL;
            name_cache_stream.close();
            LLFile::remove(filename);
        }
	}

	if (!gCacheName) return;

	std::string name_cache;
	name_cache = gDirUtilp->getExpandedFilename(LL_PATH_CACHE, "name.cache");
	llifstream cache_file(name_cache.c_str());
	if(cache_file.is_open())
	{
		if(gCacheName->importFile(cache_file)) return;
	}
}

void LLAppViewer::saveNameCache()
{
	// display names cache
	std::string filename =
		gDirUtilp->getExpandedFilename(LL_PATH_CACHE, "avatar_name_cache.xml");
	llofstream name_cache_stream(filename.c_str());
	if(name_cache_stream.is_open())
	{
		LLAvatarNameCache::getInstance()->exportFile(name_cache_stream);
    }

    // real names cache
	if (gCacheName)
    {
        std::string name_cache;
        name_cache = gDirUtilp->getExpandedFilename(LL_PATH_CACHE, "name.cache");
        llofstream cache_file(name_cache.c_str());
        if(cache_file.is_open())
        {
            gCacheName->exportFile(cache_file);
        }
	}
}


/*!	@brief		This class is an LLFrameTimer that can be created with
				an elapsed time that starts counting up from the given value
				rather than 0.0.

				Otherwise it behaves the same way as LLFrameTimer.
*/
class LLFrameStatsTimer : public LLFrameTimer
{
public:
	LLFrameStatsTimer(F64 elapsed_already = 0.0)
		: LLFrameTimer()
		{
			mStartTime -= elapsed_already;
		}
};

static LLTrace::BlockTimerStatHandle FTM_AUDIO_UPDATE("Update Audio");
static LLTrace::BlockTimerStatHandle FTM_CLEANUP("Cleanup");
static LLTrace::BlockTimerStatHandle FTM_CLEANUP_DRAWABLES("Drawables");
static LLTrace::BlockTimerStatHandle FTM_CLEANUP_OBJECTS("Objects");
static LLTrace::BlockTimerStatHandle FTM_IDLE_CB("Idle Callbacks");
static LLTrace::BlockTimerStatHandle FTM_LOD_UPDATE("Update LOD");
static LLTrace::BlockTimerStatHandle FTM_OBJECTLIST_UPDATE("Update Objectlist");
static LLTrace::BlockTimerStatHandle FTM_REGION_UPDATE("Update Region");
static LLTrace::BlockTimerStatHandle FTM_WORLD_UPDATE("Update World");
static LLTrace::BlockTimerStatHandle FTM_NETWORK("Network");
static LLTrace::BlockTimerStatHandle FTM_AGENT_NETWORK("Agent Network");
static LLTrace::BlockTimerStatHandle FTM_VLMANAGER("VL Manager");
static LLTrace::BlockTimerStatHandle FTM_AGENT_POSITION("Agent Position");
static LLTrace::BlockTimerStatHandle FTM_HUD_EFFECTS("HUD Effects");

///////////////////////////////////////////////////////
// idle()
//
// Called every time the window is not doing anything.
// Receive packets, update statistics, and schedule a redisplay.
///////////////////////////////////////////////////////
void LLAppViewer::idle()
{
    LL_PROFILE_ZONE_SCOPED_CATEGORY_APP;
	pingMainloopTimeout("Main:Idle");

	// Update frame timers
	static LLTimer idle_timer;

	LLFrameTimer::updateFrameTime();
	LLFrameTimer::updateFrameCount();
	LLEventTimer::updateClass();
	// LLApp::stepFrame() performs the above three calls plus mRunner.run().
	// Not sure why we don't call stepFrame() here, except that LLRunner seems
	// completely redundant with LLEventTimer.
	LLNotificationsUI::LLToast::updateClass();
	LLSmoothInterpolation::updateInterpolants();
	LLMortician::updateClass();
	LLFilePickerThread::clearDead();  //calls LLFilePickerThread::notify()
	LLDirPickerThread::clearDead();
	F32 dt_raw = idle_timer.getElapsedTimeAndResetF32();

	// Service the WorkQueue we use for replies from worker threads.
	// Use function statics for the timeslice setting so we only have to fetch
	// and convert MainWorkTime once.
	static F32 MainWorkTimeRaw = gSavedSettings.getF32("MainWorkTime");
	static F32Milliseconds MainWorkTimeMs(MainWorkTimeRaw);
	// MainWorkTime is specified in fractional milliseconds, but std::chrono
	// uses integer representations. What if we want less than a microsecond?
	// Use nanoseconds. We're very sure we will never need to specify a
	// MainWorkTime that would be larger than we could express in
	// std::chrono::nanoseconds.
	static std::chrono::nanoseconds MainWorkTimeNanoSec{
		std::chrono::nanoseconds::rep(MainWorkTimeMs.value() * 1000000)};
	gMainloopWork.runFor(MainWorkTimeNanoSec);

	// Cap out-of-control frame times
	// Too low because in menus, swapping, debugger, etc.
	// Too high because idle called with no objects in view, etc.
	const F32 MIN_FRAME_RATE = 1.f;
	const F32 MAX_FRAME_RATE = 200.f;

	F32 frame_rate_clamped = 1.f / dt_raw;
	frame_rate_clamped = llclamp(frame_rate_clamped, MIN_FRAME_RATE, MAX_FRAME_RATE);
	gFrameDTClamped = 1.f / frame_rate_clamped;

	// Global frame timer
	// Smoothly weight toward current frame
	gFPSClamped = (frame_rate_clamped + (4.f * gFPSClamped)) / 5.f;

	static LLCachedControl<F32> quitAfterSeconds(gSavedSettings, "QuitAfterSeconds");
	F32 qas = (F32)quitAfterSeconds;
	if (qas > 0.f)
	{
		if (gRenderStartTime.getElapsedTimeF32() > qas)
		{
			LL_INFOS() << "Quitting after " << qas << " seconds. See setting \"QuitAfterSeconds\"." << LL_ENDL;
			LLAppViewer::instance()->forceQuit();
		}
	}

	// <FS:AO> setting to quit after N seconds of being AFK. Note: Server will time us out after 30m regardless
	static LLCachedControl<F32> quitAfterSecondsOfAFK(gSavedSettings, "QuitAfterSecondsOfAFK");
	F32 qas_afk = (F32)quitAfterSecondsOfAFK;
	if (!mQuitRequested && qas_afk > 0.f && gAgent.getAFK() && gAwayTimer.getElapsedTimeF32() > qas_afk)
	{
		// go ahead and just quit gracefully
		LL_INFOS() << "Logout, QuitAfterSecondsAFK expired." << LL_ENDL;
		LLAppViewer::instance()->requestQuit();
	}
	// </FS:AO>

	// Must wait until both have avatar object and mute list, so poll
	// here.
	LLIMProcessing::requestOfflineMessages();

	///////////////////////////////////
	//
	// Special case idle if still starting up
	//
	if (LLStartUp::getStartupState() >= STATE_WORLD_INIT)
	{
		update_texture_time();
	}
	if (LLStartUp::getStartupState() < STATE_STARTED)
	{
		// Skip rest if idle startup returns false (essentially, no world yet)
		gGLActive = TRUE;
		if (!idle_startup())
		{
			gGLActive = FALSE;
			return;
		}
		gGLActive = FALSE;
	}


    F32 yaw = 0.f;				// radians

	if (!gDisconnected)
	{
		LL_PROFILE_ZONE_NAMED_CATEGORY_NETWORK("network"); //LL_RECORD_BLOCK_TIME(FTM_NETWORK);
		// Update spaceserver timeinfo
	    LLWorld::getInstance()->setSpaceTimeUSec(LLWorld::getInstance()->getSpaceTimeUSec() + LLUnits::Seconds::fromValue(dt_raw));


	    //////////////////////////////////////
	    //
	    // Update simulator agent state
	    //

		static LLCachedControl<bool> rotateRight(gSavedSettings, "RotateRight");
		if (rotateRight)
		{
			gAgent.moveYaw(-1.f);
		}

		{
			LL_RECORD_BLOCK_TIME(FTM_AGENT_AUTOPILOT);
			// Handle automatic walking towards points
			gAgentPilot.updateTarget();
			gAgent.autoPilot(&yaw);
		}

		static LLFrameTimer agent_update_timer;

		// When appropriate, update agent location to the simulator.
		F32 agent_update_time = agent_update_timer.getElapsedTimeF32();
		F32 agent_force_update_time = mLastAgentForceUpdate + agent_update_time;
		BOOL force_update = gAgent.controlFlagsDirty()
							|| (mLastAgentControlFlags != gAgent.getControlFlags())
							|| (agent_force_update_time > (1.0f / (F32) AGENT_FORCE_UPDATES_PER_SECOND));
		if (force_update || (agent_update_time > (1.0f / (F32) AGENT_UPDATES_PER_SECOND)))
		{
			LL_PROFILE_ZONE_SCOPED_CATEGORY_NETWORK; //LL_RECORD_BLOCK_TIME(FTM_AGENT_UPDATE);
			// Send avatar and camera info
			mLastAgentControlFlags = gAgent.getControlFlags();
			mLastAgentForceUpdate = force_update ? 0 : agent_force_update_time;
			if(!gAgent.getPhantom())
				send_agent_update(force_update);
			agent_update_timer.reset();
		}
	}

	//////////////////////////////////////
	//
	// Manage statistics
	//
	//
	{
		// Initialize the viewer_stats_timer with an already elapsed time
		// of SEND_STATS_PERIOD so that the initial stats report will
		// be sent immediately.
		static LLFrameStatsTimer viewer_stats_timer(SEND_STATS_PERIOD);

		// Update session stats every large chunk of time
		// *FIX: (?) SAMANTHA
		if (viewer_stats_timer.getElapsedTimeF32() >= SEND_STATS_PERIOD && !gDisconnected)
		{
			LL_INFOS() << "Transmitting sessions stats" << LL_ENDL;
			bool include_preferences = false;
			send_viewer_stats(include_preferences);
			viewer_stats_timer.reset();
		}

		// Print the object debugging stats
		// ...well, reset the stats, anyway. What good are the spammy
		//  messages if we can't do anything about them? Bah. -- TS
		static LLFrameTimer object_debug_timer;
		if (object_debug_timer.getElapsedTimeF32() > 5.f)
		{
			object_debug_timer.reset();
			if (gObjectList.mNumDeadObjectUpdates)
			{
				//LL_INFOS() << "Dead object updates: " << gObjectList.mNumDeadObjectUpdates << LL_ENDL;
				gObjectList.mNumDeadObjectUpdates = 0;
			}
			if (gObjectList.mNumUnknownUpdates)
			{
				//LL_INFOS() << "Unknown object updates: " << gObjectList.mNumUnknownUpdates << LL_ENDL;
				gObjectList.mNumUnknownUpdates = 0;
			}

		}
	}

	if (!gDisconnected)
	{
		LL_RECORD_BLOCK_TIME(FTM_NETWORK);

	    ////////////////////////////////////////////////
	    //
	    // Network processing
	    //
	    // NOTE: Starting at this point, we may still have pointers to "dead" objects
	    // floating throughout the various object lists.
	    //
		idleNameCache();
		idleNetwork();


		// Check for away from keyboard, kick idle agents.
		// be sane and only check for afk 1nce 
		idle_afk_check();

		//  Update statistics for this frame
		update_statistics();
	}

	////////////////////////////////////////
	//
	// Handle the regular UI idle callbacks as well as
	// hover callbacks
	//

#ifdef LL_DARWIN
	if (!mQuitRequested)  //MAINT-4243
#endif
	{
// 		LL_RECORD_BLOCK_TIME(FTM_IDLE_CB);

		// Do event notifications if necessary.  Yes, we may want to move this elsewhere.
		gEventNotifier.update();

		gIdleCallbacks.callFunctions();
		gInventory.idleNotifyObservers();
		LLAvatarTracker::instance().idleNotifyObservers();
	}

	// Metrics logging (LLViewerAssetStats, etc.)
	{
		static LLTimer report_interval;

		// *TODO:  Add configuration controls for this
		F32 seconds = report_interval.getElapsedTimeF32();
		if (seconds >= app_metrics_interval)
		{
			metricsSend(! gDisconnected);
			report_interval.reset();
		}
	}


    // Update layonts, handle mouse events, tooltips, e t c
    // updateUI() needs to be called even in case viewer disconected
    // since related notification still needs handling and allows
    // opening chat.
    gViewerWindow->updateUI();

	if (gDisconnected)
    {
		// <FS:CR> Inworldz hang in disconnecting fix by McCabe Maxstead
		// make sure to quit here if we need to, we can get caught in an infinite loop otherwise -- MC
		if (mQuitRequested && logoutRequestSent() && (gLogoutTimer.getElapsedTimeF32() > gLogoutMaxTime))
		{
			forceQuit();
		}
		// </FS:CR>
		return;
    }

	if (gTeleportDisplay)
    {
		return;
    }

	///////////////////////////////////////
	// Agent and camera movement
	//
	LLCoordGL current_mouse = gViewerWindow->getCurrentMouse();

	{
		// After agent and camera moved, figure out if we need to
		// deselect objects.
		LLSelectMgr::getInstance()->deselectAllIfTooFar();

	}

	{
		// Handle pending gesture processing
		LL_RECORD_BLOCK_TIME(FTM_AGENT_POSITION);
		LLGestureMgr::instance().update();

		gAgent.updateAgentPosition(gFrameDTClamped, yaw, current_mouse.mX, current_mouse.mY);
	}

	{
		LL_RECORD_BLOCK_TIME(FTM_OBJECTLIST_UPDATE);

        if (!(logoutRequestSent() && hasSavedFinalSnapshot()))
		{
			FSPerfStats::tunedAvatars=0; // <FS:Beq> reset the number of avatars that have been tweaked.
			gObjectList.update(gAgent);
		}
	}

	//////////////////////////////////////
	//
	// Deletes objects...
	// Has to be done after doing idleUpdates (which can kill objects)
	//

	{
		LL_RECORD_BLOCK_TIME(FTM_CLEANUP);
		{
			LL_RECORD_BLOCK_TIME(FTM_CLEANUP_OBJECTS);
			gObjectList.cleanDeadObjects();
		}
		{
			LL_RECORD_BLOCK_TIME(FTM_CLEANUP_DRAWABLES);
			LLDrawable::cleanupDeadDrawables();
		}
	}

	//
	// After this point, in theory we should never see a dead object
	// in the various object/drawable lists.
	//

	//////////////////////////////////////
	//
	// Update/send HUD effects
	//
	// At this point, HUD effects may clean up some references to
	// dead objects.
	//

	{
		LL_RECORD_BLOCK_TIME(FTM_HUD_EFFECTS);
		LLSelectMgr::getInstance()->updateEffects();
		LLHUDManager::getInstance()->cleanupEffects();
		LLHUDManager::getInstance()->sendEffects();
	}

	////////////////////////////////////////
	//
	// Unpack layer data that we've received
	//

	{
		LL_RECORD_BLOCK_TIME(FTM_NETWORK);
		gVLManager.unpackData();
	}

	/////////////////////////
	//
	// Update surfaces, and surface textures as well.
	//

	LLWorld::getInstance()->updateVisibilities();
	{
		const F32 max_region_update_time = .001f; // 1ms
		LL_RECORD_BLOCK_TIME(FTM_REGION_UPDATE);
		LLWorld::getInstance()->updateRegions(max_region_update_time);
	}

	/////////////////////////
	//
	// Update weather effects
	//

	// Update wind vector
	LLVector3 wind_position_region;
	static LLVector3 average_wind;

	LLViewerRegion *regionp;
	regionp = LLWorld::getInstance()->resolveRegionGlobal(wind_position_region, gAgent.getPositionGlobal());	// puts agent's local coords into wind_position
	if (regionp)
	{
		gWindVec = regionp->mWind.getVelocity(wind_position_region);

		// Compute average wind and use to drive motion of water

		average_wind = regionp->mWind.getAverage();
		gSky.setWind(average_wind);
		//LLVOWater::setWind(average_wind);
	}
	else
	{
		gWindVec.setVec(0.0f, 0.0f, 0.0f);
	}

	//////////////////////////////////////
	//
	// Sort and cull in the new renderer are moved to pipeline.cpp
	// Here, particles are updated and drawables are moved.
	//

	{
		LL_PROFILE_ZONE_NAMED_CATEGORY_APP("world update"); //LL_RECORD_BLOCK_TIME(FTM_WORLD_UPDATE);
		gPipeline.updateMove();
	}

	LLWorld::getInstance()->updateParticles();

	if (gAgentPilot.isPlaying() && gAgentPilot.getOverrideCamera())
	{
		gAgentPilot.moveCamera();
	}
	else if (LLViewerJoystick::getInstance()->getOverrideCamera())
	{
		LLViewerJoystick::getInstance()->moveFlycam();
	}
	else
	{
		if (LLToolMgr::getInstance()->inBuildMode())
		{
			LLViewerJoystick::getInstance()->moveObjects();
		}

		gAgentCamera.updateCamera();
	}

	// update media focus
	LLViewerMediaFocus::getInstance()->update();

	// Update marketplace
	LLMarketplaceInventoryImporter::update();
	LLMarketplaceInventoryNotifications::update();

	// objects and camera should be in sync, do LOD calculations now
	{
		LL_RECORD_BLOCK_TIME(FTM_LOD_UPDATE);
		gObjectList.updateApparentAngles(gAgent);
	}

	// Update AV render info
	LLAvatarRenderInfoAccountant::getInstance()->idle();

	{
		LL_PROFILE_ZONE_NAMED_CATEGORY_APP("audio update"); //LL_RECORD_BLOCK_TIME(FTM_AUDIO_UPDATE);

		if (gAudiop)
		{
		    audio_update_volume(false);
			audio_update_listener();
			audio_update_wind(false);

			// this line actually commits the changes we've made to source positions, etc.
			const F32 max_audio_decode_time = 0.002f; // 2 ms decode time
			gAudiop->idle(max_audio_decode_time);
		}
	}

	// Handle shutdown process, for example,
	// wait for floaters to close, send quit message,
	// forcibly quit if it has taken too long
	if (mQuitRequested)
	{
		gGLActive = TRUE;
		idleShutdown();
	}
}

void LLAppViewer::idleShutdown()
{
	// Wait for all modal alerts to get resolved
	if (LLModalDialog::activeCount() > 0)
	{
		return;
	}

	// close IM interface
	if(gIMMgr)
	{
		gIMMgr->disconnectAllSessions();
	}

	// Wait for all floaters to get resolved
	if (gFloaterView
		&& !gFloaterView->allChildrenClosed())
	{
		return;
	}




	// ProductEngine: Try moving this code to where we shut down sTextureCache in cleanup()
	// *TODO: ugly
	static bool saved_teleport_history = false;
	if (!saved_teleport_history)
	{
		saved_teleport_history = true;
		LLTeleportHistory::getInstance()->dump();
		LLLocationHistory::getInstance()->save(); // *TODO: find a better place for doing this
		return;
	}

	static bool saved_snapshot = false;
	if (!saved_snapshot)
	{
		saved_snapshot = true;
		saveFinalSnapshot();
		return;
	}

	const F32 SHUTDOWN_UPLOAD_SAVE_TIME = 5.f;

	S32 pending_uploads = gAssetStorage->getNumPendingUploads();
	if (pending_uploads > 0
		&& gLogoutTimer.getElapsedTimeF32() < SHUTDOWN_UPLOAD_SAVE_TIME
		&& !logoutRequestSent())
	{
		static S32 total_uploads = 0;
		// Sometimes total upload count can change during logout.
		total_uploads = llmax(total_uploads, pending_uploads);
		gViewerWindow->setShowProgress(true,!gSavedSettings.getBOOL("FSDisableLogoutScreens"));
		S32 finished_uploads = total_uploads - pending_uploads;
		F32 percent = 100.f * finished_uploads / total_uploads;
		gViewerWindow->setProgressPercent(percent);
		gViewerWindow->setProgressString(LLTrans::getString("SavingSettings"));
		return;
	}

	if (gPendingMetricsUploads > 0
		&& gLogoutTimer.getElapsedTimeF32() < SHUTDOWN_UPLOAD_SAVE_TIME
		&& !logoutRequestSent())
	{
		return;
	}

	// All floaters are closed.  Tell server we want to quit.
	if( !logoutRequestSent() )
	{
		sendLogoutRequest();

		// Wait for a LogoutReply message
		gViewerWindow->setShowProgress(true,!gSavedSettings.getBOOL("FSDisableLogoutScreens"));
		gViewerWindow->setProgressPercent(100.f);
		gViewerWindow->setProgressString(LLTrans::getString("LoggingOut"));
		return;
	}

	// Make sure that we quit if we haven't received a reply from the server.
	if( logoutRequestSent()
		&& gLogoutTimer.getElapsedTimeF32() > gLogoutMaxTime )
	{
		forceQuit();
		return;
	}
}

void LLAppViewer::sendLogoutRequest()
{
	if(!mLogoutRequestSent && gMessageSystem)
	{
		//Set internal status variables and marker files before actually starting the logout process
		gLogoutInProgress = TRUE;
		if (!mSecondInstance)
		{
			mLogoutMarkerFileName = gDirUtilp->getExpandedFilename(LL_PATH_LOGS,LOGOUT_MARKER_FILE_NAME);

			mLogoutMarkerFile.open(mLogoutMarkerFileName, LL_APR_WB);
			if (mLogoutMarkerFile.getFileHandle())
			{
				LL_INFOS("MarkerFile") << "Created logout marker file '"<< mLogoutMarkerFileName << "' " << LL_ENDL;
				recordMarkerVersion(mLogoutMarkerFile);
			}
			else
			{
				LL_WARNS("MarkerFile") << "Cannot create logout marker file " << mLogoutMarkerFileName << LL_ENDL;
			}
		}
		else
		{
			LL_INFOS("MarkerFile") << "Did not logout marker file because this is a second instance" << LL_ENDL;
		}

		LLMessageSystem* msg = gMessageSystem;
		msg->newMessageFast(_PREHASH_LogoutRequest);
		msg->nextBlockFast(_PREHASH_AgentData);
		msg->addUUIDFast(_PREHASH_AgentID, gAgent.getID() );
		msg->addUUIDFast(_PREHASH_SessionID, gAgent.getSessionID());
		gAgent.sendReliableMessage();

		gLogoutTimer.reset();
		gLogoutMaxTime = LOGOUT_REQUEST_TIME;
		mLogoutRequestSent = TRUE;

		if(LLVoiceClient::instanceExists())
		{
			LLVoiceClient::getInstance()->leaveChannel();
		}
	}
}

void LLAppViewer::updateNameLookupUrl(const LLViewerRegion * regionp)
{
    if (!regionp || !regionp->capabilitiesReceived())
    {
        return;
    }

    LLAvatarNameCache *name_cache = LLAvatarNameCache::getInstance();
    bool had_capability = name_cache->hasNameLookupURL();
    std::string name_lookup_url;
    name_lookup_url.reserve(128); // avoid a memory allocation below
    name_lookup_url = regionp->getCapability("GetDisplayNames");
    bool have_capability = !name_lookup_url.empty();
    if (have_capability)
    {
        // we have support for display names, use it
        U32 url_size = name_lookup_url.size();
        // capabilities require URLs with slashes before query params:
        // https://<host>:<port>/cap/<uuid>/?ids=<blah>
        // but the caps are granted like:
        // https://<host>:<port>/cap/<uuid>
        if (url_size > 0 && name_lookup_url[url_size - 1] != '/')
        {
            name_lookup_url += '/';
        }
        name_cache->setNameLookupURL(name_lookup_url);
    }
    else
    {
        // Display names not available on this region
        name_cache->setNameLookupURL(std::string());
    }

    // Error recovery - did we change state?
    if (had_capability != have_capability)
    {
        // name tags are persistant on screen, so make sure they refresh
        LLVOAvatar::invalidateNameTags();
    }
}

void LLAppViewer::idleNameCache()
{
	// Neither old nor new name cache can function before agent has a region
	LLViewerRegion* region = gAgent.getRegion();
    if (!region)
    {
        return;
    }

	// deal with any queued name requests and replies.
	gCacheName->processPending();

	// Can't run the new cache until we have the list of capabilities
	// for the agent region, and can therefore decide whether to use
	// display names or fall back to the old name system.
    if (!region->capabilitiesReceived())
    {
        return;
    }

    LLAvatarNameCache::getInstance()->idle();
}

//
// Handle messages, and all message related stuff
//

#define TIME_THROTTLE_MESSAGES

#ifdef TIME_THROTTLE_MESSAGES
#define CHECK_MESSAGES_DEFAULT_MAX_TIME .020f // 50 ms = 50 fps (just for messages!)
#define CHECK_MESSAGES_MAX_TIME_LIMIT 1.0f // 1 second, a long time but still able to stay connected
static F32 CheckMessagesMaxTime = CHECK_MESSAGES_DEFAULT_MAX_TIME;
#endif

static LLTrace::BlockTimerStatHandle FTM_IDLE_NETWORK("Idle Network");
static LLTrace::BlockTimerStatHandle FTM_MESSAGE_ACKS("Message Acks");
static LLTrace::BlockTimerStatHandle FTM_RETRANSMIT("Retransmit");
static LLTrace::BlockTimerStatHandle FTM_TIMEOUT_CHECK("Timeout Check");
static LLTrace::BlockTimerStatHandle FTM_DYNAMIC_THROTTLE("Dynamic Throttle");
static LLTrace::BlockTimerStatHandle FTM_CHECK_REGION_CIRCUIT("Check Region Circuit");

void LLAppViewer::idleNetwork()
{
    LL_PROFILE_ZONE_SCOPED_CATEGORY_NETWORK;
	pingMainloopTimeout("idleNetwork");

	gObjectList.mNumNewObjects = 0;
	S32 total_decoded = 0;

	static LLCachedControl<bool> speedTest(gSavedSettings, "SpeedTest");
	if (!speedTest)
	{
		LL_PROFILE_ZONE_NAMED_CATEGORY_NETWORK("idle network"); //LL_RECORD_BLOCK_TIME(FTM_IDLE_NETWORK); // decode

		LLTimer check_message_timer;
		//  Read all available packets from network
		const S64 frame_count = gFrameCount;  // U32->S64
		F32 total_time = 0.0f;

		{
			LockMessageChecker lmc(gMessageSystem);
			while (lmc.checkAllMessages(frame_count, gServicePump))
			{
				if (gDoDisconnect)
				{
					// We're disconnecting, don't process any more messages from the server
					// We're usually disconnecting due to either network corruption or a
					// server going down, so this is OK.
					break;
				}

				total_decoded++;
				gPacketsIn++;

				if (total_decoded > MESSAGE_MAX_PER_FRAME)
				{
					break;
				}

#ifdef TIME_THROTTLE_MESSAGES
				// Prevent slow packets from completely destroying the frame rate.
				// This usually happens due to clumps of avatars taking huge amount
				// of network processing time (which needs to be fixed, but this is
				// a good limit anyway).
				total_time = check_message_timer.getElapsedTimeF32();
				if (total_time >= CheckMessagesMaxTime)
					break;
#endif
			}

			// Handle per-frame message system processing.
			lmc.processAcks(gSavedSettings.getF32("AckCollectTime"));
		}

#ifdef TIME_THROTTLE_MESSAGES
		if (total_time >= CheckMessagesMaxTime)
		{
		// <FS:Beq> Don't allow busy network to excessively starve rendering loop
		// 	// Increase CheckMessagesMaxTime so that we will eventually catch up
		// 	CheckMessagesMaxTime *= 1.035f; // 3.5% ~= x2 in 20 frames, ~8x in 60 frames
		// }
		// else
		// {
			if( CheckMessagesMaxTime < CHECK_MESSAGES_MAX_TIME_LIMIT ) // cap the increase to avoid logout through ping starvation
			{// Increase CheckMessagesMaxTime so that we will eventually catch up
				CheckMessagesMaxTime *= 1.035f; // 3.5% ~= x2 in 20 frames, ~8x in 60 frames
			}
			else
			{
				CheckMessagesMaxTime = CHECK_MESSAGES_MAX_TIME_LIMIT;
			}
		}
		else
		{
		// </FS:Beq>
			// Reset CheckMessagesMaxTime to default value
			CheckMessagesMaxTime = CHECK_MESSAGES_DEFAULT_MAX_TIME;
		}
#endif



		// we want to clear the control after sending out all necessary agent updates
		gAgent.resetControlFlags();

		// Decode enqueued messages...
		S32 remaining_possible_decodes = MESSAGE_MAX_PER_FRAME - total_decoded;

		if( remaining_possible_decodes <= 0 )
		{
			LL_INFOS() << "Maxed out number of messages per frame at " << MESSAGE_MAX_PER_FRAME << LL_ENDL;
		}

		if (gPrintMessagesThisFrame)
		{
			LL_INFOS() << "Decoded " << total_decoded << " msgs this frame!" << LL_ENDL;
			gPrintMessagesThisFrame = FALSE;
		}
	}
	add(LLStatViewer::NUM_NEW_OBJECTS, gObjectList.mNumNewObjects);

	// Retransmit unacknowledged packets.
	gXferManager->retransmitUnackedPackets();
	gAssetStorage->checkForTimeouts();
	gViewerThrottle.updateDynamicThrottle();

	// Check that the circuit between the viewer and the agent's current
	// region is still alive
	LLViewerRegion *agent_region = gAgent.getRegion();
	if (agent_region && (LLStartUp::getStartupState()==STATE_STARTED))
	{
		LLUUID this_region_id = agent_region->getRegionID();
		bool this_region_alive = agent_region->isAlive();
		if ((mAgentRegionLastAlive && !this_region_alive) // newly dead
		    && (mAgentRegionLastID == this_region_id)) // same region
		{
			forceDisconnect(LLTrans::getString("AgentLostConnection"));
		}
		mAgentRegionLastID = this_region_id;
		mAgentRegionLastAlive = this_region_alive;
	}
}

void LLAppViewer::disconnectViewer()
{
	if (gDisconnected)
	{
		return;
	}
	//
	// Cleanup after quitting.
	//
	// Save snapshot for next time, if we made it through initialization

	LL_INFOS() << "Disconnecting viewer!" << LL_ENDL;

	// Dump our frame statistics

	// Remember if we were flying
	gSavedSettings.setBOOL("FlyingAtExit", gAgent.getFlying() );

	// Un-minimize all windows so they don't get saved minimized
	if (gFloaterView)
	{
		gFloaterView->restoreAll();
	}

<<<<<<< HEAD
	// <FS:Ansariel> Firestorm radar: Shutdown radar
	if (FSRadar::instanceExists())
	{
		FSRadar::deleteSingleton();
	}
	// <FS:Ansariel>

=======
>>>>>>> 77ce594d
	if (LLSelectMgr::instanceExists())
	{
		LLSelectMgr::getInstance()->deselectAll();
	}

	// save inventory if appropriate
    if (gInventory.isInventoryUsable()
        && gAgent.getID().notNull()) // Shouldn't be null at this stage
    {
        gInventory.cache(gInventory.getRootFolderID(), gAgent.getID());
        if (gInventory.getLibraryRootFolderID().notNull()
            && gInventory.getLibraryOwnerID().notNull())
        {
            gInventory.cache(
                gInventory.getLibraryRootFolderID(),
                gInventory.getLibraryOwnerID());
        }
    }

	LLAvatarNameCache::instance().setCustomNameCheckCallback(LLAvatarNameCache::custom_name_check_callback_t()); // <FS:Ansariel> Contact sets
	saveNameCache();
	if (LLExperienceCache::instanceExists())
	{
		// TODO: LLExperienceCache::cleanup() logic should be moved to
		// cleanupSingleton().
		LLExperienceCache::instance().cleanup();
	}

	// close inventory interface, close all windows
	LLSidepanelInventory::cleanup();

// [SL:KB] - Patch: Appearance-Misc | Checked: 2013-02-12 (Catznip-3.4)
	// Destroying all objects below will trigger attachment detaching code and attempt to remove the COF links for them
	LLAppearanceMgr::instance().setAttachmentInvLinkEnable(false);
// [/SL:KB]

// [RLVa:KB] - Checked: RLVa-2.3 (Housekeeping)
	SUBSYSTEM_CLEANUP(RlvHandler);
// [/RLVa:KB]

	gAgentWearables.cleanup();
	gAgentCamera.cleanup();
	// Also writes cached agent settings to gSavedSettings
	gAgent.cleanup();

	// This is where we used to call gObjectList.destroy() and then delete gWorldp.
	// Now we just ask the LLWorld singleton to cleanly shut down.
	if(LLWorld::instanceExists())
	{
		LLWorld::getInstance()->resetClass();
	}
	LLVOCache::deleteSingleton();

	// call all self-registered classes
	LLDestroyClassList::instance().fireCallbacks();

	cleanup_xfer_manager();
	gDisconnected = TRUE;

	// Pass the connection state to LLUrlEntryParcel not to attempt
	// parcel info requests while disconnected.
	LLUrlEntryParcel::setDisconnected(gDisconnected);
}

void LLAppViewer::forceErrorLLError()
{
   	LL_ERRS() << "This is a deliberate llerror" << LL_ENDL;
}

void LLAppViewer::forceErrorBreakpoint()
{
   	LL_WARNS() << "Forcing a deliberate breakpoint" << LL_ENDL;
#ifdef LL_WINDOWS
    DebugBreak();
#else
    asm ("int $3");
#endif
    return;
}

void LLAppViewer::forceErrorBadMemoryAccess()
{
   	LL_WARNS() << "Forcing a deliberate bad memory access" << LL_ENDL;
    S32* crash = NULL;
    *crash = 0xDEADBEEF;
    return;
}

void LLAppViewer::forceErrorInfiniteLoop()
{
   	LL_WARNS() << "Forcing a deliberate infinite loop" << LL_ENDL;
    while(true)
    {
        ;
    }
    return;
}

void LLAppViewer::forceErrorSoftwareException()
{
   	LL_WARNS() << "Forcing a deliberate exception" << LL_ENDL;
    LLTHROW(LLException("User selected Force Software Exception"));
}

void LLAppViewer::forceErrorDriverCrash()
{
   	LL_WARNS() << "Forcing a deliberate driver crash" << LL_ENDL;
	glDeleteTextures(1, NULL);
}

void LLAppViewer::forceErrorThreadCrash()
{
    class LLCrashTestThread : public LLThread
    {
    public:

        LLCrashTestThread() : LLThread("Crash logging test thread")
        {
        }

        void run()
        {
            LL_ERRS() << "This is a deliberate llerror in thread" << LL_ENDL;
        }
    };

    LL_WARNS() << "This is a deliberate crash in a thread" << LL_ENDL;
    LLCrashTestThread *thread = new LLCrashTestThread();
    thread->start();
}

// <FS:ND> Change from std::string to char const*, saving a lot of object construction/destruction per frame
//void LLAppViewer::initMainloopTimeout(const std::string& state, F32 secs)
void LLAppViewer::initMainloopTimeout( char const* state, F32 secs)
// </FS:ND>
{
	if(!mMainloopTimeout)
	{
		mMainloopTimeout = new LLWatchdogTimeout();
		resumeMainloopTimeout(state, secs);
	}
}

void LLAppViewer::destroyMainloopTimeout()
{
	if(mMainloopTimeout)
	{
		delete mMainloopTimeout;
		mMainloopTimeout = NULL;
	}
}

// <FS:ND> Change from std::string to char const*, saving a lot of object construction/destruction per frame
//void LLAppViewer::resumeMainloopTimeout(const std::string& state, F32 secs)
void LLAppViewer::resumeMainloopTimeout( char const* state, F32 secs)
// </FS:ND>
{
	if(mMainloopTimeout)
	{
		if(secs < 0.0f)
		{
			static LLCachedControl<F32> mainloop_timeout(gSavedSettings, "MainloopTimeoutDefault", 60);
			secs = mainloop_timeout;
		}

		mMainloopTimeout->setTimeout(secs);
		mMainloopTimeout->start(state);
	}
}

void LLAppViewer::pauseMainloopTimeout()
{
	if(mMainloopTimeout)
	{
		mMainloopTimeout->stop();
	}
}

// <FS:ND> Change from std::string to char const*, saving a lot of object construction/destruction per frame
//void LLAppViewer::pingMainloopTimeout(const std::string& state, F32 secs)
void LLAppViewer::pingMainloopTimeout( char const* state, F32 secs)
// </FS:ND>
{
	if(mMainloopTimeout)
	{
		if(secs < 0.0f)
		{
			static LLCachedControl<F32> mainloop_timeout(gSavedSettings, "MainloopTimeoutDefault", 60);
			secs = mainloop_timeout;
		}

		mMainloopTimeout->setTimeout(secs);
		mMainloopTimeout->ping(state);
	}
}

void LLAppViewer::handleLoginComplete()
{
	gLoggedInTime.start();
	initMainloopTimeout("Mainloop Init");

	// Store some data to DebugInfo in case of a freeze.
	gDebugInfo["ClientInfo"]["Name"] = LLVersionInfo::instance().getChannel();
// [SL:KB] - Patch: Viewer-CrashReporting | Checked: 2011-05-08 (Catznip-2.6.0a) | Added: Catznip-2.6.0a
	gDebugInfo["ClientInfo"]["Version"] = LLVersionInfo::getInstance()->getVersion();
	gDebugInfo["ClientInfo"]["Platform"] = LLVersionInfo::getInstance()->getBuildPlatform();
// [/SL:KB]
	gDebugInfo["ClientInfo"]["MajorVersion"] = LLVersionInfo::instance().getMajor();
	gDebugInfo["ClientInfo"]["MinorVersion"] = LLVersionInfo::instance().getMinor();
	gDebugInfo["ClientInfo"]["PatchVersion"] = LLVersionInfo::instance().getPatch();
	gDebugInfo["ClientInfo"]["BuildVersion"] = LLVersionInfo::instance().getBuild();

// <FS:ND> Add which flavor of FS generated an error
#ifdef OPENSIM
	gDebugInfo["ClientInfo"]["Flavor"] = "oss";
#else
	gDebugInfo["ClientInfo"]["Flavor"] = "hvk";
#endif
// </FS:ND>

	LLParcel* parcel = LLViewerParcelMgr::getInstance()->getAgentParcel();
	if ( parcel && parcel->getMusicURL()[0])
	{
		gDebugInfo["ParcelMusicURL"] = parcel->getMusicURL();
	}
	if ( parcel && parcel->getMediaURL()[0])
	{
		gDebugInfo["ParcelMediaURL"] = parcel->getMediaURL();
	}

//	gDebugInfo["SettingsFilename"] = gSavedSettings.getString("ClientSettingsFile");
// [SL:KB] - Patch: Viewer-CrashReporting | Checked: 2010-11-16 (Catznip-2.6.0a) | Added: Catznip-2.4.0b
	if (gCrashSettings.getBOOL("CrashSubmitSettings"))
	{
		// Only include settings.xml if the user consented
		gDebugInfo["SettingsFilename"] = gSavedSettings.getString("ClientSettingsFile");
	}
// [/SL:KB]
//	gDebugInfo["CAFilename"] = gDirUtilp->getCAFile();
//	gDebugInfo["ViewerExePath"] = gDirUtilp->getExecutablePathAndName();
//	gDebugInfo["CurrentPath"] = gDirUtilp->getCurPath();

// [SL:KB] - Patch: Viewer-CrashReporting | Checked: 2010-11-14 (Catznip-2.6.0a) | Added: Catznip-2.4.0a
	// Current host and region would expose too much information, but do track the last server version
	gDebugInfo["LastVersionChannel"] = gLastVersionChannel;
// [/SL:KB]
/*
	if(gAgent.getRegion())
	{
		gDebugInfo["CurrentSimHost"] = gAgent.getRegion()->getSimHostName();
		gDebugInfo["CurrentRegion"] = gAgent.getRegion()->getName();
	}
*/

	if(LLAppViewer::instance()->mMainloopTimeout)
	{
		gDebugInfo["MainloopTimeoutState"] = LLAppViewer::instance()->mMainloopTimeout->getState();
	}

	mOnLoginCompleted();

	// <FS:TT> Window Title Access
	std::string full_name;
	const LLSD login_response = LLLoginInstance::getInstance()->getResponse();
	if (login_response.has("first_name"))
	{
		full_name = login_response["first_name"].asString();
		LLStringUtil::replaceChar(full_name, '"', ' ');
		LLStringUtil::trim(full_name);

		if (login_response.has("last_name"))
		{
			std::string temp_string = login_response["last_name"].asString();
			LLStringUtil::replaceChar(temp_string, '"', ' ');
			LLStringUtil::trim(temp_string);
			if (temp_string.compare("Resident") != 0)
			{
				full_name.append(" ").append(temp_string);
			}
		}
	}
	if (!full_name.empty())
	{
		gWindowTitle += std::string(" - ") + full_name;
		LLStringUtil::truncate(gWindowTitle, 255);
		gViewerWindow->getWindow()->setTitle(gWindowTitle);
	}
	// </FS:TT>

// [SL:KB] - Patch: Build-ScriptRecover | Checked: 2011-11-24 (Catznip-3.2.0) | Added: Catznip-3.2.0
	LLScriptRecoverQueue::recoverIfNeeded();
// [/SL:KB]

	writeDebugInfo();
	
	// <FS:AO> Warn users cache purge will affect usability
	if (mPurgeCache)
	{
		LLNotificationsUtil::add("CacheEmpty");
	}
	// </FS:AO>
	
	// we logged in successfully, so save settings on logout
	LL_DEBUGS() << "Login successful, per account settings will be saved on log out." << LL_ENDL;
	mSavePerAccountSettings=true;
}

//virtual
void LLAppViewer::setMasterSystemAudioMute(bool mute)
{
	gSavedSettings.setBOOL("MuteAudio", mute);
}

//virtual
bool LLAppViewer::getMasterSystemAudioMute()
{
	// <FS:Ansariel> Replace frequently called gSavedSettings
	//return gSavedSettings.getBOOL("MuteAudio");
	static LLCachedControl<bool> sMuteAudio(gSavedSettings, "MuteAudio");
	return sMuteAudio;
	// </FS:Ansariel>
}

//----------------------------------------------------------------------------
// Metrics-related methods (static and otherwise)
//----------------------------------------------------------------------------

/**
 * LLViewerAssetStats collects data on a per-region (as defined by the agent's
 * location) so we need to tell it about region changes which become a kind of
 * hidden variable/global state in the collectors.  For collectors not running
 * on the main thread, we need to send a message to move the data over safely
 * and cheaply (amortized over a run).
 */
void LLAppViewer::metricsUpdateRegion(U64 region_handle)
{
	if (0 != region_handle)
	{
		LLViewerAssetStatsFF::set_region(region_handle);
	}
}

/**
 * Attempts to start a multi-threaded metrics report to be sent back to
 * the grid for consumption.
 */
void LLAppViewer::metricsSend(bool enable_reporting)
{
	if (! gViewerAssetStats)
		return;

	if (LLAppViewer::sTextureFetch)
	{
		LLViewerRegion * regionp = gAgent.getRegion();

		if (enable_reporting && regionp)
		{
			std::string	caps_url = regionp->getCapability("ViewerMetrics");

            LLSD sd = gViewerAssetStats->asLLSD(true);

			// Send a report request into 'thread1' to get the rest of the data
			// and provide some additional parameters while here.
			LLAppViewer::sTextureFetch->commandSendMetrics(caps_url,
														   gAgentSessionID,
														   gAgentID,
														   sd);
		}
		else
		{
			LLAppViewer::sTextureFetch->commandDataBreak();
		}
	}

	// Reset even if we can't report.  Rather than gather up a huge chunk of
	// data, we'll keep to our sampling interval and retain the data
	// resolution in time.
	gViewerAssetStats->restart();
}
<|MERGE_RESOLUTION|>--- conflicted
+++ resolved
@@ -1707,21 +1707,13 @@
 			LL_PROFILE_ZONE_NAMED_CATEGORY_APP( "df mainloop" )
 			// canonical per-frame event
 			mainloop.post(newFrame);
-		// if one of our coroutines threw an uncaught exception, rethrow it now
-		LLCoros::instance().rethrow();
-
 		}
 		{
 			LL_PROFILE_ZONE_NAMED_CATEGORY_APP( "df suspend" )
-<<<<<<< HEAD
 			// give listeners a chance to run
 			llcoro::suspend();
-=======
-		// give listeners a chance to run
-		llcoro::suspend();
-		// if one of our coroutines threw an uncaught exception, rethrow it now
-		LLCoros::instance().rethrow();
->>>>>>> 77ce594d
+			// if one of our coroutines threw an uncaught exception, rethrow it now
+			LLCoros::instance().rethrow();
 		}
 		}// <FS:Beq> ensure we have the entire top scope of frame covered (close input event and coro "idle")
 
@@ -6378,7 +6370,6 @@
 		gFloaterView->restoreAll();
 	}
 
-<<<<<<< HEAD
 	// <FS:Ansariel> Firestorm radar: Shutdown radar
 	if (FSRadar::instanceExists())
 	{
@@ -6386,8 +6377,6 @@
 	}
 	// <FS:Ansariel>
 
-=======
->>>>>>> 77ce594d
 	if (LLSelectMgr::instanceExists())
 	{
 		LLSelectMgr::getInstance()->deselectAll();
@@ -6498,6 +6487,14 @@
 	glDeleteTextures(1, NULL);
 }
 
+// <FS:Ansariel> Wrongly merged back in by LL
+//void LLAppViewer::forceErrorCoroutineCrash()
+//{
+//    LL_WARNS() << "Forcing a crash in LLCoros" << LL_ENDL;
+//    LLCoros::instance().launch("LLAppViewer::crashyCoro", [] {throw LLException("A deliberate crash from LLCoros"); });
+//}
+// </FS:Ansariel>
+
 void LLAppViewer::forceErrorThreadCrash()
 {
     class LLCrashTestThread : public LLThread
