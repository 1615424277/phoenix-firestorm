--- conflicted
+++ resolved
@@ -49,7 +49,6 @@
 #include "llwindow.h"
 #include "llviewerstats.h"
 #include "llviewerstatsrecorder.h"
-#include "llkeyconflict.h" // for legacy keybinding support, remove later
 #include "llmarketplacefunctions.h"
 #include "llmarketplacenotifications.h"
 #include "llmd5.h"
@@ -165,7 +164,7 @@
 #include "llapr.h"
 #include <boost/lexical_cast.hpp>
 
-#include "llviewerinput.h"
+#include "llviewerkeyboard.h"
 #include "lllfsthread.h"
 #include "llworkerthread.h"
 #include "lltexturecache.h"
@@ -1180,113 +1179,28 @@
 	gGLManager.getGLInfo(gDebugInfo);
 	gGLManager.printGLInfoString();
 
-	// Load User's bindings
-	std::string key_bindings_file = gDirUtilp->getExpandedFilename(LL_PATH_USER_SETTINGS, "key_bindings.xml");
-#if 1
-    // Legacy support
-    // Remove #if-#endif section half a year after DRTVWR-501 releases.
-    // Mouse actions are part of keybinding file since DRTVWR-501 instead of being stored in
-    // settings.xml. To support legacy viewers that were storing in  settings.xml we need to
-    // transfer old variables to new format.
-    // Also part of backward compatibility is present in LLKeyConflictHandler to modify
-    // legacy variables on changes in new system (to make sure we won't enforce
-    // legacy values again if user dropped to defaults in new system)
-    if (LLVersionInfo::getChannelAndVersion() != gLastRunVersion
-        || !gDirUtilp->fileExists(key_bindings_file)) // if file is missing, assume that there were no changes by user yet
-    {
-        // copy mouse actions and voice key changes to new file
-        LL_INFOS("InitInfo") << "Converting legacy mouse bindings to new format" << LL_ENDL;
-        // Load settings from file
-        LLKeyConflictHandler third_person_view(LLKeyConflictHandler::MODE_THIRD_PERSON);
-
-        // Since we are only modifying keybindings if personal file doesn't exist yet,
-        // it should be safe to just overwrite the value
-        // If key is already in use somewhere by default, LLKeyConflictHandler should resolve it.
-        BOOL value = gSavedSettings.getBOOL("DoubleClickAutoPilot");
-        third_person_view.registerControl("walk_to",
-                                          0,
-                                          value ? EMouseClickType::CLICK_DOUBLELEFT : EMouseClickType::CLICK_NONE,
-                                          KEY_NONE,
-                                          MASK_NONE,
-                                          value);
-
-        U32 index = value ? 1 : 0; // we can store multiple combinations per action, so if first is in use by doubleclick, go to second
-        value = gSavedSettings.getBOOL("ClickToWalk");
-        third_person_view.registerControl("walk_to",
-                                          index,
-                                          value ? EMouseClickType::CLICK_LEFT : EMouseClickType::CLICK_NONE,
-                                          KEY_NONE,
-                                          MASK_NONE,
-                                          value);
-
-        value = gSavedSettings.getBOOL("DoubleClickTeleport");
-        third_person_view.registerControl("teleport_to",
-                                          0,
-                                          value ? EMouseClickType::CLICK_DOUBLELEFT : EMouseClickType::CLICK_NONE,
-                                          KEY_NONE,
-                                          MASK_NONE,
-                                          value);
-
-        std::string key_string = gSavedSettings.getString("PushToTalkButton");
-        EMouseClickType mouse = EMouseClickType::CLICK_NONE;
-        KEY key = KEY_NONE;
-        if (key_string == "MiddleMouse")
-        {
-            mouse = EMouseClickType::CLICK_MIDDLE;
-        }
-        else if (key_string == "MouseButton4")
-        {
-            mouse = EMouseClickType::CLICK_BUTTON4;
-        }
-        else if (key_string == "MouseButton5")
-        {
-            mouse = EMouseClickType::CLICK_BUTTON5;
-        }
-        else
-        {
-            LLKeyboard::keyFromString(key_string, &key);
-        }
-
-        value = gSavedSettings.getBOOL("PushToTalkToggle");
-        std::string control_name = value ? "toggle_voice" : "voice_follow_key";
-        third_person_view.registerControl(control_name, 0, mouse, key, MASK_NONE, true);
-
-        if (third_person_view.hasUnsavedChanges())
-        {
-            // calls loadBindingsXML()
-            third_person_view.saveToSettings();
-        }
-
-        // in case of voice we need to repeat this in other modes (teleports and
-        // autopilot are not entirely practical when sitting or editing)
-
-        for (U32 i = 0; i < LLKeyConflictHandler::MODE_COUNT - 1; ++i)
-        {
-            if (i != LLKeyConflictHandler::MODE_THIRD_PERSON)
-            {
-                LLKeyConflictHandler handler((LLKeyConflictHandler::ESourceMode)i);
-
-                handler.registerControl(control_name, 0, mouse, key, MASK_NONE, true);
-
-                if (handler.hasUnsavedChanges())
-                {
-                    // calls loadBindingsXML()
-                    handler.saveToSettings();
-                }
-            }
-        }
-    }
-    // since something might have gone wrong or there might have been nothing to save
-    // (and because otherwise following code will have to be encased in else{}),
-    // load everything one last time
-#endif
-	if (!gDirUtilp->fileExists(key_bindings_file) || !gViewerInput.loadBindingsXML(key_bindings_file))
-	{
-		// Failed to load custom bindings, try default ones
-		key_bindings_file = gDirUtilp->getExpandedFilename(LL_PATH_APP_SETTINGS, "key_bindings.xml");
-		if (!gViewerInput.loadBindingsXML(key_bindings_file))
-		{
-			LL_ERRS("InitInfo") << "Unable to open default key bindings from " << key_bindings_file << LL_ENDL;
+	// Load Default bindings
+	// <FS:Ansariel> Optional AZERTY keyboard layout
+	//std::string key_bindings_file = gDirUtilp->findFile("keys.xml",
+	std::string keyBindingFileName("keys.xml");
+	if (gSavedSettings.getBOOL("FSUseAzertyKeyboardLayout"))
+	{
+		keyBindingFileName = "keys_azerty.xml";
+	}
+	std::string key_bindings_file = gDirUtilp->findFile(keyBindingFileName,
+	// </FS:Ansariel>
+														gDirUtilp->getExpandedFilename(LL_PATH_USER_SETTINGS, ""),
+														gDirUtilp->getExpandedFilename(LL_PATH_APP_SETTINGS, ""));
+
+
+	if (!gViewerKeyboard.loadBindingsXML(key_bindings_file))
+	{
+		std::string key_bindings_file = gDirUtilp->findFile("keys.ini",
+															gDirUtilp->getExpandedFilename(LL_PATH_USER_SETTINGS, ""),
+															gDirUtilp->getExpandedFilename(LL_PATH_APP_SETTINGS, ""));
+		if (!gViewerKeyboard.loadBindings(key_bindings_file))
+		{
+			LL_ERRS("InitInfo") << "Unable to open keys.ini" << LL_ENDL;
 		}
 	}
 
@@ -1787,7 +1701,6 @@
 			{
 				joystick->scanJoystick();
 				gKeyboard->scanKeyboard();
-                gViewerInput.scanMouse();
 				// <FS:Ansariel> Chalice Yao's crouch toggle
 				static LLCachedControl<bool> fsCrouchToggle(gSavedPerAccountSettings, "FSCrouchToggle");
 				static LLCachedControl<bool> fsCrouchToggleStatus(gSavedPerAccountSettings, "FSCrouchToggleStatus");
@@ -3904,16 +3817,11 @@
 	}
 #endif
 
-<<<<<<< HEAD
 // [RLVa:KB] - Checked: 2010-04-18 (RLVa-1.2.0)
 	info["RLV_VERSION"] = (rlv_handler_t::isEnabled()) ? RlvStrings::getVersionAbout() : LLTrans::getString("RLVaStatusDisabled");
 // [/RLVa:KB]
 	info["OPENGL_VERSION"] = ll_safe_string((const char*)(glGetString(GL_VERSION)));
 	info["LIBCURL_VERSION"] = LLCore::LLHttp::getCURLVersion();
-=======
-	info["OPENGL_VERSION"] = ll_safe_string((const char*)(glGetString(GL_VERSION)));
-
->>>>>>> 05f32875
     // Settings
 
     LLRect window_rect = gViewerWindow->getWindowRectRaw();
