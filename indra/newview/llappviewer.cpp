--- conflicted
+++ resolved
@@ -1621,7 +1621,6 @@
 	static LLCachedControl<bool> defer_profiling(gSavedSettings, "DeferProfilingUntilConnected");
 	if( !one_time && (gFrameCount % 10 == 0) )
 	{
-<<<<<<< HEAD
 
 		// LL_INFOS() << "Profiler active: " <<  (LLProfiler::active?"True":"False") << LL_ENDL;
 		// LL_INFOS() << "deferred_profiling: " <<  (defer_profiling?"True":"False") << LL_ENDL;
@@ -1651,37 +1650,6 @@
 	// <FS:Ansariel> FIRE-22297: FPS limiter not working properly on Mac/Linux
 	LLTimer frameTimer;
 
-=======
-
-		// LL_INFOS() << "Profiler active: " <<  (LLProfiler::active?"True":"False") << LL_ENDL;
-		// LL_INFOS() << "deferred_profiling: " <<  (defer_profiling?"True":"False") << LL_ENDL;
-		// LL_INFOS() << "connected: " <<  (LL_PROFILE_IS_CONNECTED?"True":"False") << LL_ENDL;
-
-		if( ( !LLProfiler::active ) && ( defer_profiling && LL_PROFILE_IS_CONNECTED ) )
-		{
-			LLProfiler::active = true;
-			gSavedSettings.setBOOL( "ProfilingActive", LLProfiler::active );
-			one_time=true; // prevent reset race if we disable manually.
-			LL_INFOS() << "Profiler or collector connected" << LL_ENDL;
-		}
-		if( !defer_profiling )
-		{
-			// no point in checking if we are not waiting.
-			// TODO(Beq): At the moment we have only two options
-			// 1) start capturing immediately
-			// 2) start capturing only when a profiler is connected
-			// Ideally we could have another flag to control profiling at start
-			// this would then allow a fully manual enablement.
-			one_time = true;
-			LL_INFOS() << "Manual profiling control selected" << LL_ENDL;
-		}
-	}
-#endif
-// </FS:Beq>
-	// <FS:Ansariel> FIRE-22297: FPS limiter not working properly on Mac/Linux
-	LLTimer frameTimer;
-
->>>>>>> c142812f
 	nd::etw::logFrame(); // <FS:ND> Write the start of each frame. Even if our Provider (Firestorm) would be enabled, this has only light impact. Does nothing on OSX and Linux.
 	{FSPerfStats::RecordSceneTime T (FSPerfStats::StatType_t::RENDER_IDLE); // <FS:Beq/> perf stats
 	{
@@ -2403,17 +2371,10 @@
 		LL_INFOS() << "Not saving settings, to prevent settings restore failure." << LL_ENDL;
 	}
 	// </FS:Zi>
-<<<<<<< HEAD
 
 	// We need to save all crash settings, even if they're defaults [see LLCrashLogger::loadCrashBehaviorSetting()]
 	gCrashSettings.saveToFile(gSavedSettings.getString("CrashSettingsFile"),FALSE);
 
-=======
-
-	// We need to save all crash settings, even if they're defaults [see LLCrashLogger::loadCrashBehaviorSetting()]
-	gCrashSettings.saveToFile(gSavedSettings.getString("CrashSettingsFile"),FALSE);
-
->>>>>>> c142812f
 	//std::string warnings_settings_filename = gDirUtilp->getExpandedFilename(LL_PATH_USER_SETTINGS, getSettingsFilename("Default", "Warnings"));
 	std::string warnings_settings_filename = gDirUtilp->getExpandedFilename(LL_PATH_USER_SETTINGS, getSettingsFilename("User", "Warnings"));
 	if(mSaveSettingsOnExit)		// <FS:Zi> Backup Settings
