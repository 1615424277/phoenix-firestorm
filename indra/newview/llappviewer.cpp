/** 
 * @file llappviewer.cpp
 * @brief The LLAppViewer class definitions
 *
 * $LicenseInfo:firstyear=2007&license=viewerlgpl$
 * Second Life Viewer Source Code
 * Copyright (C) 2012, Linden Research, Inc.
 * 
 * This library is free software; you can redistribute it and/or
 * modify it under the terms of the GNU Lesser General Public
 * License as published by the Free Software Foundation;
 * version 2.1 of the License only.
 * 
 * This library is distributed in the hope that it will be useful,
 * but WITHOUT ANY WARRANTY; without even the implied warranty of
 * MERCHANTABILITY or FITNESS FOR A PARTICULAR PURPOSE.  See the GNU
 * Lesser General Public License for more details.
 * 
 * You should have received a copy of the GNU Lesser General Public
 * License along with this library; if not, write to the Free Software
 * Foundation, Inc., 51 Franklin Street, Fifth Floor, Boston, MA  02110-1301  USA
 * 
 * Linden Research, Inc., 945 Battery Street, San Francisco, CA  94111  USA
 * $/LicenseInfo$
 */

#include "llviewerprecompiledheaders.h"

#include "llappviewer.h"

// Viewer includes
#include "llversioninfo.h"
#include "llfeaturemanager.h"
#include "lluictrlfactory.h"
#include "lltexteditor.h"
#include "llerrorcontrol.h"
#include "lleventtimer.h"
#include "llviewertexturelist.h"
#include "llgroupmgr.h"
#include "llagent.h"
#include "llagentcamera.h"
#include "llagentlanguage.h"
#include "llagentui.h"
#include "llagentwearables.h"
#include "llfloaterimcontainer.h"
#include "llwindow.h"
#include "llviewerstats.h"
#include "llviewerstatsrecorder.h"
#include "llmarketplacefunctions.h"
#include "llmarketplacenotifications.h"
#include "llmd5.h"
#include "llmeshrepository.h"
#include "llpumpio.h"
#include "llmimetypes.h"
#include "llslurl.h"
#include "llstartup.h"
#include "llfocusmgr.h"
#include "llviewerjoystick.h"
#include "llallocator.h"
#include "llcalc.h"
#include "llconversationlog.h"
#include "lldxhardware.h"
#include "lltexturestats.h"
#include "lltrace.h"
#include "lltracethreadrecorder.h"
#include "llviewerwindow.h"
#include "llviewerdisplay.h"
#include "llviewermedia.h"
#include "llviewerparcelmedia.h"
#include "llviewermediafocus.h"
#include "llviewermessage.h"
#include "llviewerobjectlist.h"
#include "llworldmap.h"
#include "llmutelist.h"
#include "llviewerhelp.h"
#include "lluicolortable.h"
#include "llurldispatcher.h"
#include "llurlhistory.h"
#include "llrender.h"
#include "llteleporthistory.h"
#include "lltoast.h"
#include "llsdutil_math.h"
#include "lllocationhistory.h"
#include "llfasttimerview.h"
#include "llvector4a.h"
#include "llviewermenufile.h"
#include "llvoicechannel.h"
#include "llvoavatarself.h"
#include "llurlmatch.h"
#include "lltextutil.h"
#include "lllogininstance.h"
#include "llprogressview.h"
#include "llvocache.h"
#include "llvopartgroup.h"
// [SL:KB] - Patch: Appearance-Misc | Checked: 2013-02-12 (Catznip-3.4)
#include "llappearancemgr.h"
// [/SL:KB]
// [RLVa:KB] - Checked: 2010-05-03 (RLVa-1.2.0g)
#include "rlvactions.h"
#include "rlvhandler.h"
// [/RLVa:KB]

#include "llweb.h"
#include "llupdaterservice.h"
// <FS:Ansariel> [FS communication UI]
#include "fsfloatervoicecontrols.h"
// </FS:Ansariel> [FS communication UI]
#include "llfloatertexturefetchdebugger.h"
// [SL:KB] - Patch: Build-ScriptRecover | Checked: 2011-11-24 (Catznip-3.2.0)
#include "llfloaterscriptrecover.h"
// [/SL:KB]
#include "llspellcheck.h"
#include "llscenemonitor.h"
#include "llavatarrenderinfoaccountant.h"
#include "lllocalbitmaps.h"

// Linden library includes
#include "llavatarnamecache.h"
#include "lldiriterator.h"
#include "llexperiencecache.h"
#include "llimagej2c.h"
#include "llmemory.h"
#include "llprimitive.h"
#include "llurlaction.h"
#include "llurlentry.h"
#include "llvfile.h"
#include "llvfsthread.h"
#include "llvolumemgr.h"
#include "llxfermanager.h"
#include "llphysicsextensions.h"

#include "llnotificationmanager.h"
#include "llnotifications.h"
#include "llnotificationsutil.h"

#include "sanitycheck.h"
#include "llleap.h"
#include "stringize.h"
#include "llcoros.h"
#include "llexception.h"
//#if !LL_LINUX
#include "cef/llceflib.h"
#if LL_WINDOWS
#include "vlc/libvlc_version.h"
#endif // LL_WINDOWS
//#endif
//#endif // LL_LINUX

// Third party library includes
#include <boost/bind.hpp>
#include <boost/foreach.hpp>
#include <boost/algorithm/string.hpp>
#include <boost/regex.hpp>
#include <boost/throw_exception.hpp>

#if LL_WINDOWS
#	include <share.h> // For _SH_DENYWR in processMarkerFiles
#else
#   include <sys/file.h> // For processMarkerFiles
#endif

#include "llapr.h"
#include <boost/lexical_cast.hpp>

#include "llviewerkeyboard.h"
#include "lllfsthread.h"
#include "llworkerthread.h"
#include "lltexturecache.h"
#include "lltexturefetch.h"
#include "llimageworker.h"
#include "llevents.h"

// The files below handle dependencies from cleanup.
#include "llkeyframemotion.h"
#include "llworldmap.h"
#include "llhudmanager.h"
#include "lltoolmgr.h"
#include "llassetstorage.h"
#include "llpolymesh.h"
#include "llproxy.h"
#include "llcachename.h"
#include "llaudioengine.h"
#include "llstreamingaudio.h"
#include "llviewermenu.h"
#include "llselectmgr.h"
#include "lltrans.h"
#include "lltransutil.h"
#include "lltracker.h"
#include "llviewerparcelmgr.h"
#include "llworldmapview.h"
#include "llpostprocess.h"
#include "llwlparammanager.h"
#include "llwaterparammanager.h"

#include "lldebugview.h"
#include "llconsole.h"
#include "llcontainerview.h"
#include "lltooltip.h"

#include "llsdutil.h"
#include "llsdserialize.h"

#include "llworld.h"
#include "llhudeffecttrail.h"
#include "llvectorperfoptions.h"
#include "llslurl.h"
#include "llwatchdog.h"

// Included so that constants/settings might be initialized
// in save_settings_to_globals()
#include "llbutton.h"
#include "llstatusbar.h"
#include "llsurface.h"
#include "llvosky.h"
#include "llvotree.h"
#include "llvoavatar.h"
#include "llfolderview.h"
#include "llagentpilot.h"
#include "llvovolume.h"
#include "llflexibleobject.h" 
#include "llvosurfacepatch.h"
#include "llviewerfloaterreg.h"
#include "llcommandlineparser.h"
#include "llfloatermemleak.h"
#include "llfloaterreg.h"
#include "llfloateroutfitsnapshot.h"
#include "llfloatersnapshot.h"
#include "llfloaterinventory.h"

// includes for idle() idleShutdown()
#include "llviewercontrol.h"
#include "lleventnotifier.h"
#include "llcallbacklist.h"
#include "lldeferredsounds.h"
#include "pipeline.h"
#include "llgesturemgr.h"
#include "llsky.h"
#include "llvlmanager.h"
#include "llviewercamera.h"
#include "lldrawpoolbump.h"
#include "llvieweraudio.h"
#include "llimview.h"
#include "llviewerthrottle.h"
#include "llparcel.h"
#include "llavatariconctrl.h"
#include "llgroupiconctrl.h"
#include "llviewerassetstats.h"

// Include for security api initialization
#include "llsecapi.h"
#include "llmachineid.h"
#include "llmainlooprepeater.h"

#include "llcoproceduremanager.h"
#include "llviewereventrecorder.h"

#if HAS_GROWL
#include "growlmanager.h"
#endif
// *FIX: These extern globals should be cleaned up.
// The globals either represent state/config/resource-storage of either 
// this app, or another 'component' of the viewer. App globals should be 
// moved into the app class, where as the other globals should be 
// moved out of here.
// If a global symbol reference seems valid, it will be included
// via header files above.

//----------------------------------------------------------------------------
// llviewernetwork.h
#include "llviewernetwork.h"
// define a self-registering event API object
#include "llappviewerlistener.h"

#include "nd/ndoctreelog.h" // <FS:ND/> Octree operation logging.
#include "nd/ndetw.h" // <FS:ND/> Windows Event Tracing, does nothing on OSX/Linux.
#include "nd/ndlogthrottle.h"

#include "fsradar.h"


#if (LL_LINUX || LL_SOLARIS) && LL_GTK
#include "glib.h"
#endif // (LL_LINUX || LL_SOLARIS) && LL_GTK

#if LL_MSVC
// disable boost::lexical_cast warning
#pragma warning (disable:4702)
#endif

const char* const CRASH_SETTINGS_FILE = "settings_crash_behavior.xml"; // <FS:ND/> We need this filename defined here.

static LLAppViewerListener sAppViewerListener(LLAppViewer::instance);

////// Windows-specific includes to the bottom - nasty defines in these pollute the preprocessor
//
//----------------------------------------------------------------------------
// viewer.cpp - these are only used in viewer, should be easily moved.

#if LL_DARWIN
// <FS:CR>
//const char * const LL_VERSION_BUNDLE_ID = "com.secondlife.indra.viewer";
#ifdef OPENSIM
const char * const LL_VERSION_BUNDLE_ID = "com.phoenixviewer.firestorm.viewer-oss";
#else // !OPENSIM
const char * const LL_VERSION_BUNDLE_ID = "com.phoenixviewer.firestorm.viewer-hvk";
#endif // OPENSIM
// </FS:CR>
extern void init_apple_menu(const char* product);
#endif // LL_DARWIN

extern BOOL gRandomizeFramerate;
extern BOOL gPeriodicSlowFrame;
extern BOOL gDebugGL;

////////////////////////////////////////////////////////////
// All from the last globals push...

F32 gSimLastTime; // Used in LLAppViewer::init and send_stats()
F32 gSimFrames;

BOOL gShowObjectUpdates = FALSE;
BOOL gUseQuickTime = TRUE;

eLastExecEvent gLastExecEvent = LAST_EXEC_NORMAL;
S32 gLastExecDuration = -1; // (<0 indicates unknown) 

#if LL_WINDOWS  
#   define LL_PLATFORM_KEY "win"
#elif LL_DARWIN
#   define LL_PLATFORM_KEY "mac"
#elif LL_LINUX
#   define LL_PLATFORM_KEY "lnx"
#elif LL_SOLARIS
#   define LL_PLATFORM_KEY "sol"
#else
#   error "Unknown Platform"
#endif
const char* gPlatform = LL_PLATFORM_KEY;

LLSD gDebugInfo;

U32	gFrameCount = 0;
U32 gForegroundFrameCount = 0; // number of frames that app window was in foreground
LLPumpIO* gServicePump = NULL;

U64MicrosecondsImplicit gFrameTime = 0;
F32SecondsImplicit gFrameTimeSeconds = 0.f;
F32SecondsImplicit gFrameIntervalSeconds = 0.f;
F32 gFPSClamped = 10.f;						// Pretend we start at target rate.
F32 gFrameDTClamped = 0.f;					// Time between adjacent checks to network for packets
U64MicrosecondsImplicit	gStartTime = 0; // gStartTime is "private", used only to calculate gFrameTimeSeconds
U32 gFrameStalls = 0;
const F64 FRAME_STALL_THRESHOLD = 1.0;

LLTimer gRenderStartTime;
LLFrameTimer gForegroundTime;
LLFrameTimer gLoggedInTime;
LLTimer gLogoutTimer;
static const F32 LOGOUT_REQUEST_TIME = 6.f;  // this will be cut short by the LogoutReply msg.
F32 gLogoutMaxTime = LOGOUT_REQUEST_TIME;


S32 gPendingMetricsUploads = 0;


BOOL				gDisconnected = FALSE;

// used to restore texture state after a mode switch
LLFrameTimer	gRestoreGLTimer;
BOOL			gRestoreGL = FALSE;
BOOL			gUseWireframe = FALSE;

//use for remember deferred mode in wireframe switch
BOOL			gInitialDeferredModeForWireframe = FALSE;

// VFS globals - see llappviewer.h
LLVFS* gStaticVFS = NULL;

LLMemoryInfo gSysMemory;
U64Bytes gMemoryAllocated(0); // updated in display_stats() in llviewerdisplay.cpp

std::string gLastVersionChannel;

LLVector3			gWindVec(3.0, 3.0, 0.0);
LLVector3			gRelativeWindVec(0.0, 0.0, 0.0);

U32		gPacketsIn = 0;

BOOL				gPrintMessagesThisFrame = FALSE;

BOOL gRandomizeFramerate = FALSE;
BOOL gPeriodicSlowFrame = FALSE;

BOOL gCrashOnStartup = FALSE;
BOOL gLLErrorActivated = FALSE;
BOOL gLogoutInProgress = FALSE;

////////////////////////////////////////////////////////////
// Internal globals... that should be removed.

// Like LLLogChat::cleanFileName() and LLDir::getScrubbedFileName() but replaces spaces also.
std::string SafeFileName(std::string filename)
{
	std::string invalidChars = "\"\'\\/?*:.<>| ";
	S32 position = filename.find_first_of(invalidChars);
	while (position != filename.npos)
	{
		filename[position] = '_';
		position = filename.find_first_of(invalidChars, position);
	}
	return filename;
}
// TODO: Readd SAFE_FILE_NAME_PREFIX stuff after FmodEx merge.... <FS:CR>
// contruct unique filename prefix so we only report crashes for US and not other viewers.
//const std::string SAFE_FILE_NAME_PREFIX(SafeFileName(llformat("%s %d.%d.%d.%d",
//															  LL_CHANNEL,
//															  LL_VERSION_MAJOR,
//															  LL_VERSION_MINOR,
//															  LL_VERSION_PATCH,
//															  LL_VERSION_BUILD )));
const std::string SAFE_FILE_NAME_PREFIX(SafeFileName(APP_NAME));
static std::string gArgs;
const int MAX_MARKER_LENGTH = 1024;
const std::string MARKER_FILE_NAME(SAFE_FILE_NAME_PREFIX + ".exec_marker"); //FS orig modified LL
const std::string START_MARKER_FILE_NAME(SAFE_FILE_NAME_PREFIX + ".start_marker"); //FS new modified LL new
const std::string ERROR_MARKER_FILE_NAME(SAFE_FILE_NAME_PREFIX + ".error_marker"); //FS orig modified LL
const std::string LLERROR_MARKER_FILE_NAME(SAFE_FILE_NAME_PREFIX + ".llerror_marker"); //FS orig modified LL
const std::string LOGOUT_MARKER_FILE_NAME(SAFE_FILE_NAME_PREFIX + ".logout_marker"); //FS orig modified LL

static BOOL gDoDisconnect = FALSE;
static std::string gLaunchFileOnQuit;

// Used on Win32 for other apps to identify our window (eg, win_setup)
// Note: Changing this breaks compatibility with SLURL handling, try to avoid it.
const char* const VIEWER_WINDOW_CLASSNAME = "Second Life";

//-- LLDeferredTaskList ------------------------------------------------------

/**
 * A list of deferred tasks.
 *
 * We sometimes need to defer execution of some code until the viewer gets idle,
 * e.g. removing an inventory item from within notifyObservers() may not work out.
 *
 * Tasks added to this list will be executed in the next LLAppViewer::idle() iteration.
 * All tasks are executed only once.
 */
class LLDeferredTaskList: public LLSingleton<LLDeferredTaskList>
{
	LOG_CLASS(LLDeferredTaskList);

	friend class LLAppViewer;
	typedef boost::signals2::signal<void()> signal_t;

	void addTask(const signal_t::slot_type& cb)
	{
		mSignal.connect(cb);
	}

	void run()
	{
		if (!mSignal.empty())
		{
			mSignal();
			mSignal.disconnect_all_slots();
		}
	}

	signal_t mSignal;
};

//----------------------------------------------------------------------------

// List of entries from strings.xml to always replace
static std::set<std::string> default_trans_args;
void init_default_trans_args()
{
	default_trans_args.insert("SECOND_LIFE"); // World
	default_trans_args.insert("APP_NAME");
	default_trans_args.insert("CAPITALIZED_APP_NAME");
	default_trans_args.insert("CURRENT_GRID"); //<FS:AW make CURRENT_GRID a default substitution>
	default_trans_args.insert("SECOND_LIFE_GRID");
	default_trans_args.insert("SUPPORT_SITE");
	// This URL shows up in a surprising number of places in various skin
	// files. We really only want to have to maintain a single copy of it.
	default_trans_args.insert("create_account_url");
	default_trans_args.insert("DOWNLOAD_URL"); //<FS:CR> Viewer download url
}

//----------------------------------------------------------------------------
// File scope definitons
const char *VFS_DATA_FILE_BASE = "data.db2.x.";
const char *VFS_INDEX_FILE_BASE = "index.db2.x.";

std::string gWindowTitle;

struct SettingsFile : public LLInitParam::Block<SettingsFile>
{
	Mandatory<std::string>	name;
	Optional<std::string>	file_name;
	Optional<bool>			required,
							persistent;
	Optional<std::string>	file_name_setting;

	SettingsFile()
	:	name("name"),
		file_name("file_name"),
		required("required", false),
		persistent("persistent", true),
		file_name_setting("file_name_setting")
	{}
};

struct SettingsGroup : public LLInitParam::Block<SettingsGroup>
{
	Mandatory<std::string>	name;
	Mandatory<S32>			path_index;
	Multiple<SettingsFile>	files;

	SettingsGroup()
	:	name("name"),
		path_index("path_index"),
		files("file")
	{}
};

struct SettingsFiles : public LLInitParam::Block<SettingsFiles>
{
	Multiple<SettingsGroup>	groups;

	SettingsFiles()
	: groups("group")
	{}
};


LLAppViewer::LLUpdaterInfo *LLAppViewer::sUpdaterInfo = NULL ;

//----------------------------------------------------------------------------
// Metrics logging control constants
//----------------------------------------------------------------------------
static const F32 METRICS_INTERVAL_DEFAULT = 600.0;
static const F32 METRICS_INTERVAL_QA = 30.0;
static F32 app_metrics_interval = METRICS_INTERVAL_DEFAULT;
static bool app_metrics_qa_mode = false;

void idle_afk_check()
{
	// check idle timers
	F32 current_idle = gAwayTriggerTimer.getElapsedTimeF32();
	// <FS:CR> Cache frequently hit location
	static LLCachedControl<S32> sAFKTimeout(gSavedSettings, "AFKTimeout");
// [RLVa:KB] - Checked: 2010-05-03 (RLVa-1.2.0g) | Modified: RLVa-1.2.0g
	// Enforce an idle time of 30 minutes if @allowidle=n restricted
	S32 afk_timeout = (!gRlvHandler.hasBehaviour(RLV_BHVR_ALLOWIDLE)) ? sAFKTimeout : 60 * 30;
// [/RLVa:KB]
//	F32 afk_timeout  = gSavedSettings.getS32("AFKTimeout");
	// <FS:CR> Explicit conversions just cos.
	//if (afk_timeout && (current_idle > afk_timeout) && ! gAgent.getAFK())
	if (static_cast<S32>(afk_timeout) && (current_idle > static_cast<F32>(afk_timeout)) && ! gAgent.getAFK())
	{
		LL_INFOS("IdleAway") << "Idle more than " << afk_timeout << " seconds: automatically changing to Away status" << LL_ENDL;
		gAgent.setAFK();
	}
}

// A callback set in LLAppViewer::init()
static void ui_audio_callback(const LLUUID& uuid)
{
	if (gAudiop)
	{
		SoundData soundData(uuid, gAgent.getID(), 1.0f, LLAudioEngine::AUDIO_TYPE_UI);
		gAudiop->triggerSound(soundData);
	}
}

// A callback set in LLAppViewer::init()
static void deferred_ui_audio_callback(const LLUUID& uuid)
{
	if (gAudiop)
	{
		SoundData soundData(uuid, gAgent.getID(), 1.0f, LLAudioEngine::AUDIO_TYPE_UI);
		LLDeferredSounds::instance().deferSound(soundData);
	}
}

bool	create_text_segment_icon_from_url_match(LLUrlMatch* match,LLTextBase* base)
{
	if(!match || !base || base->getPlainText())
		return false;

	LLUUID match_id = match->getID();

	LLIconCtrl* icon;

	if(gAgent.isInGroup(match_id, TRUE))
	{
		LLGroupIconCtrl::Params icon_params;
		icon_params.group_id = match_id;
		icon_params.rect = LLRect(0, 16, 16, 0);
		icon_params.visible = true;
		icon = LLUICtrlFactory::instance().create<LLGroupIconCtrl>(icon_params);
	}
	else
	{
		LLAvatarIconCtrl::Params icon_params;
		icon_params.avatar_id = match_id;
		icon_params.rect = LLRect(0, 16, 16, 0);
		icon_params.visible = true;
		icon = LLUICtrlFactory::instance().create<LLAvatarIconCtrl>(icon_params);
	}

	LLInlineViewSegment::Params params;
	params.force_newline = false;
	params.view = icon;
	params.left_pad = 4;
	params.right_pad = 4;
	params.top_pad = -2;
	params.bottom_pad = 2;

	base->appendWidget(params," ",false);
	
	return true;
}

void request_initial_instant_messages()
{
	static BOOL requested = FALSE;
	if (!requested
		&& gMessageSystem
		&& LLMuteList::getInstance()->isLoaded()
		&& isAgentAvatarValid())
	{
		// Auto-accepted inventory items may require the avatar object
		// to build a correct name.  Likewise, inventory offers from
		// muted avatars require the mute list to properly mute.
		LLMessageSystem* msg = gMessageSystem;
		msg->newMessageFast(_PREHASH_RetrieveInstantMessages);
		msg->nextBlockFast(_PREHASH_AgentData);
		msg->addUUIDFast(_PREHASH_AgentID, gAgent.getID());
		msg->addUUIDFast(_PREHASH_SessionID, gAgent.getSessionID());
		gAgent.sendReliableMessage();
		requested = TRUE;
	}
}

// Use these strictly for things that are constructed at startup,
// or for things that are performance critical.  JC
static void settings_to_globals()
{
	LLBUTTON_H_PAD		= gSavedSettings.getS32("ButtonHPad");
	BTN_HEIGHT_SMALL	= gSavedSettings.getS32("ButtonHeightSmall");
	BTN_HEIGHT			= gSavedSettings.getS32("ButtonHeight");

	MENU_BAR_HEIGHT		= gSavedSettings.getS32("MenuBarHeight");
	MENU_BAR_WIDTH		= gSavedSettings.getS32("MenuBarWidth");

	LLSurface::setTextureSize(gSavedSettings.getU32("RegionTextureSize"));
	
	LLRender::sGLCoreProfile = gSavedSettings.getBOOL("RenderGLCoreProfile");
	LLVertexBuffer::sUseVAO = gSavedSettings.getBOOL("RenderUseVAO");
	LLImageGL::sGlobalUseAnisotropic	= gSavedSettings.getBOOL("RenderAnisotropic");
	LLImageGL::sCompressTextures		= gSavedSettings.getBOOL("RenderCompressTextures");
	LLVOVolume::sLODFactor				= gSavedSettings.getF32("RenderVolumeLODFactor");
	LLVOVolume::sDistanceFactor			= 1.f-LLVOVolume::sLODFactor * 0.1f;
	LLVolumeImplFlexible::sUpdateFactor = gSavedSettings.getF32("RenderFlexTimeFactor");
	LLVOTree::sTreeFactor				= gSavedSettings.getF32("RenderTreeLODFactor");
	LLVOAvatar::sLODFactor				= gSavedSettings.getF32("RenderAvatarLODFactor");
	LLVOAvatar::sPhysicsLODFactor		= gSavedSettings.getF32("RenderAvatarPhysicsLODFactor");
	LLVOAvatar::updateImpostorRendering(gSavedSettings.getU32("RenderAvatarMaxNonImpostors"));
	LLVOAvatar::sVisibleInFirstPerson	= gSavedSettings.getBOOL("FirstPersonAvatarVisible");
	// clamp auto-open time to some minimum usable value
	LLFolderView::sAutoOpenTime			= llmax(0.25f, gSavedSettings.getF32("FolderAutoOpenDelay"));
	LLSelectMgr::sRectSelectInclusive	= gSavedSettings.getBOOL("RectangleSelectInclusive");
	LLSelectMgr::sRenderHiddenSelections = gSavedSettings.getBOOL("RenderHiddenSelections");
	LLSelectMgr::sRenderLightRadius = gSavedSettings.getBOOL("RenderLightRadius");

	gAgentPilot.setNumRuns(gSavedSettings.getS32("StatsNumRuns"));
	gAgentPilot.setQuitAfterRuns(gSavedSettings.getBOOL("StatsQuitAfterRuns"));
	gAgent.setHideGroupTitle(gSavedSettings.getBOOL("RenderHideGroupTitle"));
		
	gDebugWindowProc = gSavedSettings.getBOOL("DebugWindowProc");
	gShowObjectUpdates = gSavedSettings.getBOOL("ShowObjectUpdates");
	LLWorldMapView::sMapScale = gSavedSettings.getF32("MapScale");
}

static void settings_modify()
{
	LLRenderTarget::sUseFBO				= gSavedSettings.getBOOL("RenderDeferred");
	LLPipeline::sRenderBump				= gSavedSettings.getBOOL("RenderObjectBump");
	LLPipeline::sRenderDeferred		= LLPipeline::sRenderBump && gSavedSettings.getBOOL("RenderDeferred");
	LLVOSurfacePatch::sLODFactor		= gSavedSettings.getF32("RenderTerrainLODFactor");
	LLVOSurfacePatch::sLODFactor *= LLVOSurfacePatch::sLODFactor; //square lod factor to get exponential range of [1,4]
	gDebugGL = gSavedSettings.getBOOL("RenderDebugGL") || gDebugSession;
	gDebugPipeline = gSavedSettings.getBOOL("RenderDebugPipeline");
}

class LLFastTimerLogThread : public LLThread
{
public:
	std::string mFile;

	LLFastTimerLogThread(std::string& test_name) : LLThread("fast timer log")
 	{
		std::string file_name = test_name + std::string(".slp");
		mFile = gDirUtilp->getExpandedFilename(LL_PATH_LOGS, file_name);
	}

	void run()
	{
		std::ofstream os(mFile.c_str());
		
		while (!LLAppViewer::instance()->isQuitting())
		{
			LLTrace::BlockTimer::writeLog(os);
			os.flush();
			ms_sleep(32);
		}

		os.close();
	}
};

//virtual
bool LLAppViewer::initSLURLHandler()
{
	// does nothing unless subclassed
	return false;
}

//virtual
bool LLAppViewer::sendURLToOtherInstance(const std::string& url)
{
	// does nothing unless subclassed
	return false;
}

//----------------------------------------------------------------------------
// LLAppViewer definition

// Static members.
// The single viewer app.
LLAppViewer* LLAppViewer::sInstance = NULL;
LLTextureCache* LLAppViewer::sTextureCache = NULL; 
LLImageDecodeThread* LLAppViewer::sImageDecodeThread = NULL; 
LLTextureFetch* LLAppViewer::sTextureFetch = NULL; 

std::string getRuntime()
{
	return llformat("%.4f", (F32)LLTimer::getElapsedSeconds().value());
}

LLAppViewer::LLAppViewer() 
:	mMarkerFile(),
	mLogoutMarkerFile(),
	mReportedCrash(false),
	mNumSessions(0),
	mPurgeCache(false),
	mPurgeOnExit(false),
	mSecondInstance(false),
	mSavedFinalSnapshot(false),
	mSavePerAccountSettings(false),		// don't save settings on logout unless login succeeded.
	mQuitRequested(false),
	mLogoutRequestSent(false),
	// <FS:Ansariel> MaxFPS Viewer-Chui merge error
	//mYieldTime(-1),
	mLastAgentControlFlags(0),
	mLastAgentForceUpdate(0),
	mMainloopTimeout(NULL),
	mAgentRegionLastAlive(false),
	mRandomizeFramerate(LLCachedControl<bool>(gSavedSettings,"Randomize Framerate", FALSE)),
	mPeriodicSlowFrame(LLCachedControl<bool>(gSavedSettings,"Periodic Slow Frame", FALSE)),
	mFastTimerLogThread(NULL),
	mUpdater(new LLUpdaterService()),
	mSaveSettingsOnExit(true),		// <FS:Zi> Backup Settings
	mSettingsLocationList(NULL),
	mPurgeTextures(false) // <FS:Ansariel> FIRE-13066
{
	if(NULL != sInstance)
	{
		LL_ERRS() << "Oh no! An instance of LLAppViewer already exists! LLAppViewer is sort of like a singleton." << LL_ENDL;
	}

    mDumpPath ="";
	// Need to do this initialization before we do anything else, since anything
	// that touches files should really go through the lldir API
   
	// <FS:ND> Init our custom directories, not from SecondLife

	// gDirUtilp->initAppDirs("SecondLife");
#ifdef ND_BUILD64BIT_ARCH
	gDirUtilp->initAppDirs(APP_NAME + "_x64");
#else
	gDirUtilp->initAppDirs(APP_NAME);
#endif

	// </FS:ND>

	//
	// IMPORTANT! Do NOT put anything that will write
	// into the log files during normal startup until AFTER
	// we run the "program crashed last time" error handler below.
	//
	sInstance = this;

	gLoggedInTime.stop();

	initLoggingAndGetLastDuration();
	
	processMarkerFiles();
	//
	// OK to write stuff to logs now, we've now crash reported if necessary
	//
	
	LLLoginInstance::instance().setUpdaterService(mUpdater.get());
	LLLoginInstance::instance().setPlatformInfo(gPlatform, getOSInfo().getOSVersionString());
}

LLAppViewer::~LLAppViewer()
{
	delete mSettingsLocationList;
	LLViewerEventRecorder::instance().~LLViewerEventRecorder();

	LLLoginInstance::instance().setUpdaterService(0);
	
	destroyMainloopTimeout();
    
	// If we got to this destructor somehow, the app didn't hang.
	removeMarkerFiles();
}

class LLUITranslationBridge : public LLTranslationBridge
{
public:
	virtual std::string getString(const std::string &xml_desc)
	{
		return LLTrans::getString(xml_desc);
	}
};

namespace {
// With Xcode 6, _exit() is too magical to use with boost::bind(), so provide
// this little helper function.
void fast_exit(int rc)
{
	_exit(rc);
}


}


bool LLAppViewer::init()
{	
	// <FS:ND> Breakpad merge, setup minidump type from Catznip.

	// setupErrorHandling(mSecondInstance);
	EMiniDumpType minidump_type = MINIDUMP_NORMAL;
	if (gSavedSettings.controlExists("SaveMiniDumpType"))
		minidump_type = (LLApp::EMiniDumpType)gSavedSettings.getU32("SaveMiniDumpType"); 

	setupErrorHandling( mSecondInstance, minidump_type );

	// </FS:ND>

	nd::octree::debug::setOctreeLogFilename( gDirUtilp->getExpandedFilename(LL_PATH_LOGS, "octree.log" ) ); // <FS:ND/> Filename to log octree options to.
	nd::etw::init(); // <FS:ND/> Init event tracing.


	//
	// Start of the application
	//

	// initialize LLWearableType translation bridge.
	// Memory will be cleaned up in ::cleanupClass()
	LLWearableType::initClass(new LLUITranslationBridge());

	// initialize SSE options
	LLVector4a::initClass();

	//initialize particle index pool
	LLVOPartGroup::initClass();



	// set skin search path to default, will be overridden later
	// this allows simple skinned file lookups to work
// [SL:KB] - Patch: Viewer-Skins | Checked: 2012-12-26 (Catznip-3.4)
	gDirUtilp->setSkinFolder("default", "", "en");
// [/SL:KB]
//	gDirUtilp->setSkinFolder("default", "en");

//	initLoggingAndGetLastDuration();
	
	//
	// OK to write stuff to logs now, we've now crash reported if necessary
	//
	
// <FS>
	// SJ/AO:  Reset Configuration here, if our marker file exists. Configuration needs to be reset before settings files 
	// are read in to avoid file locks.

	mPurgeSettings = false;
	std::string clear_settings_filename = gDirUtilp->getExpandedFilename(LL_PATH_LOGS,"CLEAR");
	LLAPRFile clear_file ;
	if (clear_file.isExist(clear_settings_filename))
	{
		mPurgeSettings = true;
		LL_INFOS() << "Purging configuration..." << LL_ENDL;
		std::string delem = gDirUtilp->getDirDelimiter();

		LLFile::remove(gDirUtilp->getExpandedFilename(LL_PATH_LOGS,"CLEAR"));
		
		//[ADD - Clear Usersettings : SJ] - Delete directories beams, beamsColors, windlight in usersettings
		LLFile::rmdir(gDirUtilp->getExpandedFilename(LL_PATH_USER_SETTINGS, "beams") );
		LLFile::rmdir(gDirUtilp->getExpandedFilename(LL_PATH_USER_SETTINGS, "beamsColors") );
		LLFile::rmdir(gDirUtilp->getExpandedFilename(LL_PATH_USER_SETTINGS, "windlight" + delem + "water") );
		LLFile::rmdir(gDirUtilp->getExpandedFilename(LL_PATH_USER_SETTINGS, "windlight" + delem + "days") );
		LLFile::rmdir(gDirUtilp->getExpandedFilename(LL_PATH_USER_SETTINGS, "windlight" + delem + "skies") );
		LLFile::rmdir(gDirUtilp->getExpandedFilename(LL_PATH_USER_SETTINGS, "windlight") );		

		// We don't delete the entire folder to avoid data loss of config files unrelated to the current binary. -AO
		//gDirUtilp->deleteFilesInDir(user_dir, "*.*");
		
		// Alphabetised
		LLFile::remove(gDirUtilp->getExpandedFilename(LL_PATH_USER_SETTINGS, "account_settings_phoenix.xml"));
		LLFile::remove(gDirUtilp->getExpandedFilename(LL_PATH_USER_SETTINGS, "agents.xml"));
		LLFile::remove(gDirUtilp->getExpandedFilename(LL_PATH_USER_SETTINGS, "bin_conf.dat"));
		LLFile::remove(gDirUtilp->getExpandedFilename(LL_PATH_USER_SETTINGS, "client_list_v2.xml"));
		LLFile::remove(gDirUtilp->getExpandedFilename(LL_PATH_USER_SETTINGS, "colors.xml"));
		LLFile::remove(gDirUtilp->getExpandedFilename(LL_PATH_USER_SETTINGS, "ignorable_dialogs.xml"));
		LLFile::remove(gDirUtilp->getExpandedFilename(LL_PATH_USER_SETTINGS, "grids.xml"));
		LLFile::remove(gDirUtilp->getExpandedFilename(LL_PATH_USER_SETTINGS, "grids.user.xml"));
		LLFile::remove(gDirUtilp->getExpandedFilename(LL_PATH_USER_SETTINGS, "password.dat"));
		LLFile::remove(gDirUtilp->getExpandedFilename(LL_PATH_USER_SETTINGS, "quick_preferences.xml"));
		LLFile::remove(gDirUtilp->getExpandedFilename(LL_PATH_USER_SETTINGS, "releases.xml"));
		LLFile::remove(gDirUtilp->getExpandedFilename(LL_PATH_USER_SETTINGS, CRASH_SETTINGS_FILE));
		
		std::string user_dir = gDirUtilp->getExpandedFilename( LL_PATH_USER_SETTINGS , "", "");
		gDirUtilp->deleteFilesInDir(user_dir, "feature*.txt");
		gDirUtilp->deleteFilesInDir(user_dir, "gpu*.txt");
		gDirUtilp->deleteFilesInDir(user_dir, "settings_*.xml");

		// Remove misc OS user app dirs
		std::string base_dir = gDirUtilp->getOSUserAppDir() + delem;
		
		LLFile::rmdir(base_dir + "browser_profile");
		LLFile::rmdir(base_dir + "data");
		
		// Delete per-user files below
		std::string per_user_dir_glob = base_dir + "*" + delem;
		
		LLFile::remove(per_user_dir_glob + "filters.xml");
		LLFile::remove(per_user_dir_glob + "medialist.xml");
		LLFile::remove(per_user_dir_glob + "plugin_cookies.xml");
		LLFile::remove(per_user_dir_glob + "screen_last.bmp");
		LLFile::remove(per_user_dir_glob + "search_history.xml");
		LLFile::remove(per_user_dir_glob + "settings_friends_groups.xml");
		LLFile::remove(per_user_dir_glob + "settings_per_account.xml");
		LLFile::remove(per_user_dir_glob + "teleport_history.xml");
		LLFile::remove(per_user_dir_glob + "texture_list_last.xml");
		LLFile::remove(per_user_dir_glob + "toolbars.xml");
		LLFile::remove(per_user_dir_glob + "typed_locations.xml");
		LLFile::remove(per_user_dir_glob + "url_history.xml");
		LLFile::remove(per_user_dir_glob + "volume_settings.xml");
		LLFile::rmdir(per_user_dir_glob + "browser_profile");
	}
// </FS>
	init_default_trans_args();
	
	if (!initConfiguration())
		return false;

	LL_INFOS("InitInfo") << "Configuration initialized." << LL_ENDL ;

	//set the max heap size.
	initMaxHeapSize() ;
	LLCoros::instance().setStackSize(gSavedSettings.getS32("CoroutineStackSize"));

	LLPrivateMemoryPoolManager::initClass((BOOL)gSavedSettings.getBOOL("MemoryPrivatePoolEnabled"), (U32)gSavedSettings.getU32("MemoryPrivatePoolSize")*1024*1024) ;
	// write Google Breakpad minidump files to a per-run dump directory to avoid multiple viewer issues.
	std::string logdir = gDirUtilp->getExpandedFilename(LL_PATH_DUMP, "");
	mDumpPath = logdir;
	setMiniDumpDir(logdir);
	logdir += gDirUtilp->getDirDelimiter();
    setDebugFileNames(logdir);


	// Although initLoggingAndGetLastDuration() is the right place to mess with
	// setFatalFunction(), we can't query gSavedSettings until after
	// initConfiguration().
	S32 rc(gSavedSettings.getS32("QAModeTermCode"));
	if (rc >= 0)
	{
		// QAModeTermCode set, terminate with that rc on LL_ERRS. Use
		// fast_exit() rather than exit() because normal cleanup depends too
		// much on successful startup!
		LLError::setFatalFunction(boost::bind(fast_exit, rc));
	}

    mAlloc.setProfilingEnabled(gSavedSettings.getBOOL("MemProfiling"));

	// Initialize the non-LLCurl libcurl library.  Should be called
	// before consumers (LLTextureFetch).
	mAppCoreHttp.init();
	
	LL_INFOS("InitInfo") << "LLCore::Http initialized." << LL_ENDL ;

    LLMachineID::init();
	
	{
		// Viewer metrics initialization
		//static LLCachedControl<bool> metrics_submode(gSavedSettings,
		//											 "QAModeMetrics",
		//											 false,
		//											 "Enables QA features (logging, faster cycling) for metrics collector");

		if (gSavedSettings.getBOOL("QAModeMetrics"))
		{
			app_metrics_qa_mode = true;
			app_metrics_interval = METRICS_INTERVAL_QA;
		}
		LLViewerAssetStatsFF::init();
	}

	initThreads();
	LL_INFOS("InitInfo") << "Threads initialized." << LL_ENDL ;

	// Initialize settings early so that the defaults for ignorable dialogs are
	// picked up and then correctly re-saved after launching the updater (STORM-1268).
	LLUI::settings_map_t settings_map;
	settings_map["config"] = &gSavedSettings;
	settings_map["ignores"] = &gWarningSettings;
	settings_map["floater"] = &gSavedSettings; // *TODO: New settings file
	settings_map["account"] = &gSavedPerAccountSettings;

	// <FS:Ansariel> Optional legacy notification well
	gSavedSettings.setBOOL("FSInternalLegacyNotificationWell", gSavedSettings.getBOOL("FSLegacyNotificationWell"));

	LLUI::initClass(settings_map,
		LLUIImageList::getInstance(),
		ui_audio_callback,
		deferred_ui_audio_callback,
		&LLUI::getScaleFactor());
	LL_INFOS("InitInfo") << "UI initialized." << LL_ENDL ;

	// NOW LLUI::getLanguage() should work. gDirUtilp must know the language
	// for this session ASAP so all the file-loading commands that follow,
	// that use findSkinnedFilenames(), will include the localized files.
// [SL:KB] - Patch: Viewer-Skins | Checked: 2012-12-26 (Catznip-3.4)
	gDirUtilp->setSkinFolder(gDirUtilp->getSkinFolder(), gDirUtilp->getSkinThemeFolder(),LLUI::getLanguage());
// [/SL:KB]
//	gDirUtilp->setSkinFolder(gDirUtilp->getSkinFolder(), LLUI::getLanguage());

	// Setup LLTrans after LLUI::initClass has been called.
	initStrings();

	// Setup notifications after LLUI::initClass() has been called.
	LLNotifications::instance();
	LL_INFOS("InitInfo") << "Notifications initialized." << LL_ENDL ;

    writeSystemInfo();

	// Initialize updater service (now that we have an io pump)
	initUpdater();
	if(isQuitting())
	{
		// Early out here because updater set the quitting flag.
		return true;
	}

	//////////////////////////////////////////////////////////////////////////////
	//////////////////////////////////////////////////////////////////////////////
	//////////////////////////////////////////////////////////////////////////////
	//////////////////////////////////////////////////////////////////////////////
	// *FIX: The following code isn't grouped into functions yet.

	//
	// Various introspection concerning the libs we're using - particularly
	// the libs involved in getting to a full login screen.
	//
	LL_INFOS("InitInfo") << "J2C Engine is: " << LLImageJ2C::getEngineInfo() << LL_ENDL;
	LL_INFOS("InitInfo") << "libcurl version is: " << LLCore::LLHttp::getCURLVersion() << LL_ENDL;

	/////////////////////////////////////////////////
	// OS-specific login dialogs
	/////////////////////////////////////////////////

	//test_cached_control();

	// track number of times that app has run
	mNumSessions = gSavedSettings.getS32("NumSessions");
	mNumSessions++;
	gSavedSettings.setS32("NumSessions", mNumSessions);

	if (gSavedSettings.getBOOL("VerboseLogs"))
	{
		LLError::setPrintLocation(true);
	}

	// LLKeyboard relies on LLUI to know what some accelerator keys are called.
	LLKeyboard::setStringTranslatorFunc( LLTrans::getKeyboardString );

	LLWeb::initClass();			  // do this after LLUI
	
	// Provide the text fields with callbacks for opening Urls
	LLUrlAction::setOpenURLCallback(boost::bind(&LLWeb::loadURL, _1, LLStringUtil::null, LLStringUtil::null));
	LLUrlAction::setOpenURLInternalCallback(boost::bind(&LLWeb::loadURLInternal, _1, LLStringUtil::null, LLStringUtil::null, false));
	LLUrlAction::setOpenURLExternalCallback(boost::bind(&LLWeb::loadURLExternal, _1, true, LLStringUtil::null));
	LLUrlAction::setExecuteSLURLCallback(&LLURLDispatcher::dispatchFromTextEditor);

	// Let code in llui access the viewer help floater
	LLUI::sHelpImpl = LLViewerHelp::getInstance();

	LL_INFOS("InitInfo") << "UI initialization is done." << LL_ENDL ;

	// Load translations for tooltips
	LLFloater::initClass();

	/////////////////////////////////////////////////
	
	LLToolMgr::getInstance(); // Initialize tool manager if not already instantiated
	
	LLViewerFloaterReg::registerFloaters();
	
	/////////////////////////////////////////////////
	//
	// Load settings files
	//
	//
	LLGroupMgr::parseRoleActions("role_actions.xml");

	LLAgent::parseTeleportMessages("teleport_strings.xml");

	// load MIME type -> media impl mappings
	std::string mime_types_name;
#if LL_DARWIN
	mime_types_name = "mime_types_mac.xml";
#elif LL_LINUX
	mime_types_name = "mime_types_linux.xml";
#else
	mime_types_name = "mime_types.xml";
#endif
	LLMIMETypes::parseMIMETypes( mime_types_name ); 

	// Copy settings to globals. *TODO: Remove or move to appropriage class initializers
	settings_to_globals();
	// Setup settings listeners
	settings_setup_listeners();
	// Modify settings based on system configuration and compile options
	settings_modify();

	// Find partition serial number (Windows) or hardware serial (Mac)
	mSerialNumber = generateSerialNumber();

	// do any necessary set-up for accepting incoming SLURLs from apps
	initSLURLHandler();

	if(false == initHardwareTest())
	{
		// Early out from user choice.
		return false;
	}

	LL_INFOS("InitInfo") << "Hardware test initialization done." << LL_ENDL ;

	// Prepare for out-of-memory situations, during which we will crash on
	// purpose and save a dump.
#if LL_WINDOWS && LL_RELEASE_FOR_DOWNLOAD && LL_USE_SMARTHEAP
	MemSetErrorHandler(first_mem_error_handler);
#endif // LL_WINDOWS && LL_RELEASE_FOR_DOWNLOAD && LL_USE_SMARTHEAP

	// *Note: this is where gViewerStats used to be created.

	//
	// Initialize the VFS, and gracefully handle initialization errors
	//

	if (!initCache())
	{
		std::ostringstream msg;
		msg << LLTrans::getString("MBUnableToAccessFile");
		OSMessageBox(msg.str(),LLStringUtil::null,OSMB_OK);
		return 1;
	}
	LL_INFOS("InitInfo") << "Cache initialization is done." << LL_ENDL ;

	// Initialize the repeater service.
	LLMainLoopRepeater::instance().start();

	//
	// Initialize the window
	//
	gGLActive = TRUE;
	initWindow();
	LL_INFOS("InitInfo") << "Window is initialized." << LL_ENDL ;

	// initWindow also initializes the Feature List, so now we can initialize this global.
	LLCubeMap::sUseCubeMaps = LLFeatureManager::getInstance()->isFeatureAvailable("RenderCubeMap");

	// call all self-registered classes
	LLInitClassList::instance().fireCallbacks();

	LLFolderViewItem::initClass(); // SJB: Needs to happen after initWindow(), not sure why but related to fonts
		
	gGLManager.getGLInfo(gDebugInfo);
	gGLManager.printGLInfoString();

	// Load Default bindings
	// <FS:Ansariel> Optional AZERTY keyboard layout
	//std::string key_bindings_file = gDirUtilp->findFile("keys.xml",
	std::string keyBindingFileName("keys.xml");
	if (gSavedSettings.getBOOL("FSUseAzertyKeyboardLayout"))
	{
		keyBindingFileName = "keys_azerty.xml";
	}
	std::string key_bindings_file = gDirUtilp->findFile(keyBindingFileName,
	// </FS:Ansariel>
														gDirUtilp->getExpandedFilename(LL_PATH_USER_SETTINGS, ""),
														gDirUtilp->getExpandedFilename(LL_PATH_APP_SETTINGS, ""));


	if (!gViewerKeyboard.loadBindingsXML(key_bindings_file))
	{
		std::string key_bindings_file = gDirUtilp->findFile("keys.ini",
															gDirUtilp->getExpandedFilename(LL_PATH_USER_SETTINGS, ""),
															gDirUtilp->getExpandedFilename(LL_PATH_APP_SETTINGS, ""));
		if (!gViewerKeyboard.loadBindings(key_bindings_file))
		{
			LL_ERRS("InitInfo") << "Unable to open keys.ini" << LL_ENDL;
		}
	}

	// If we don't have the right GL requirements, exit.
	if (!gGLManager.mHasRequirements)
	{	
		// can't use an alert here since we're exiting and
		// all hell breaks lose.
		OSMessageBox(
			LLNotifications::instance().getGlobalString("UnsupportedGLRequirements"),
			LLStringUtil::null,
			OSMB_OK);
		return 0;
	}

	// Without SSE2 support we will crash almost immediately, warn here.
	if (!gSysCPU.hasSSE2())
	{	
		// can't use an alert here since we're exiting and
		// all hell breaks lose.
		OSMessageBox(
			LLNotifications::instance().getGlobalString("UnsupportedCPUSSE2"),
			LLStringUtil::null,
			OSMB_OK);
		return 0;
	}

	// alert the user if they are using unsupported hardware
	if(!gSavedSettings.getBOOL("AlertedUnsupportedHardware"))
	{
		bool unsupported = false;
		LLSD args;
		std::string minSpecs;
		
		// get cpu data from xml
		std::stringstream minCPUString(LLNotifications::instance().getGlobalString("UnsupportedCPUAmount"));
		S32 minCPU = 0;
		minCPUString >> minCPU;

		// get RAM data from XML
		std::stringstream minRAMString(LLNotifications::instance().getGlobalString("UnsupportedRAMAmount"));
		U64Bytes minRAM;
		minRAMString >> minRAM;

		if(!LLFeatureManager::getInstance()->isGPUSupported() && LLFeatureManager::getInstance()->getGPUClass() != GPU_CLASS_UNKNOWN)
		{
			minSpecs += LLNotifications::instance().getGlobalString("UnsupportedGPU");
			minSpecs += "\n";
			unsupported = true;
		}
		if(gSysCPU.getMHz() < minCPU)
		{
			minSpecs += LLNotifications::instance().getGlobalString("UnsupportedCPU");
			minSpecs += "\n";
			unsupported = true;
		}
		if(gSysMemory.getPhysicalMemoryClamped() < minRAM)
		{
			minSpecs += LLNotifications::instance().getGlobalString("UnsupportedRAM");
			minSpecs += "\n";
			unsupported = true;
		}

		if (LLFeatureManager::getInstance()->getGPUClass() == GPU_CLASS_UNKNOWN)
		{
			LLNotificationsUtil::add("UnknownGPU");
		} 
			
		if(unsupported)
		{
			if(!gSavedSettings.controlExists("WarnUnsupportedHardware") 
				|| gSavedSettings.getBOOL("WarnUnsupportedHardware"))
			{
				args["MINSPECS"] = minSpecs;
				LLNotificationsUtil::add("UnsupportedHardware", args );
			}

		}
	}

#if LL_WINDOWS
	if (gGLManager.mGLVersion < LLFeatureManager::getInstance()->getExpectedGLVersion())
	{
		if (gGLManager.mIsIntel)
		{
			LLNotificationsUtil::add("IntelOldDriver");
		}
		else if (gGLManager.mIsNVIDIA)
		{
			LLNotificationsUtil::add("NVIDIAOldDriver");
		}
		else if (gGLManager.mIsATI)
		{
			LLNotificationsUtil::add("AMDOldDriver");
		}
	}
#endif


	// save the graphics card
	gDebugInfo["GraphicsCard"] = LLFeatureManager::getInstance()->getGPUString();

	// Save the current version to the prefs file
	gSavedSettings.setString("LastRunVersion",
							 LLVersionInfo::getChannelAndVersion());

	gSimLastTime = gRenderStartTime.getElapsedTimeF32();
	gSimFrames = (F32)gFrameCount;

	LLViewerJoystick::getInstance()->init(false);

	try {
		initializeSecHandler();
	}
	catch (LLProtectedDataException ex)
	{
		// <FS:Ansariel> Write exception message to log
      LL_WARNS() << "Error initializing SecHandlers: " << ex.what() << LL_ENDL;
	  LLNotificationsUtil::add("CorruptedProtectedDataStore");
	}

	gGLActive = FALSE;

	// Iterate over --leap command-line options. But this is a bit tricky: if
	// there's only one, it won't be an array at all.
	LLSD LeapCommand(gSavedSettings.getLLSD("LeapCommand"));
	LL_DEBUGS("InitInfo") << "LeapCommand: " << LeapCommand << LL_ENDL;
	if (LeapCommand.isDefined() && ! LeapCommand.isArray())
	{
		// If LeapCommand is actually a scalar value, make an array of it.
		// Have to do it in two steps because LeapCommand.append(LeapCommand)
		// trashes content! :-P
		LLSD item(LeapCommand);
		LeapCommand.append(item);
	}
	BOOST_FOREACH(const std::string& leap, llsd::inArray(LeapCommand))
	{
		LL_INFOS("InitInfo") << "processing --leap \"" << leap << '"' << LL_ENDL;
		// We don't have any better description of this plugin than the
		// user-specified command line. Passing "" causes LLLeap to derive a
		// description from the command line itself.
		// Suppress LLLeap::Error exception: trust LLLeap's own logging. We
		// don't consider any one --leap command mission-critical, so if one
		// fails, log it, shrug and carry on.
		LLLeap::create("", leap, false); // exception=false
	}

	if (gSavedSettings.getBOOL("QAMode") && gSavedSettings.getS32("QAModeEventHostPort") > 0)
	{
		LL_WARNS("InitInfo") << "QAModeEventHostPort DEPRECATED: "
							 << "lleventhost no longer supported as a dynamic library"
							 << LL_ENDL;
	}

	LLViewerMedia::initClass();
	LL_INFOS("InitInfo") << "Viewer media initialized." << LL_ENDL ;

	LLTextUtil::TextHelpers::iconCallbackCreationFunction = create_text_segment_icon_from_url_match;

	//EXT-7013 - On windows for some locale (Japanese) standard 
	//datetime formatting functions didn't support some parameters such as "weekday".
	//Names for days and months localized in xml are also useful for Polish locale(STORM-107).
	std::string language = gSavedSettings.getString("Language");
	if(language == "ja" || language == "pl")
	{
		LLStringOps::setupWeekDaysNames(LLTrans::getString("dateTimeWeekdaysNames"));
		LLStringOps::setupWeekDaysShortNames(LLTrans::getString("dateTimeWeekdaysShortNames"));
		LLStringOps::setupMonthNames(LLTrans::getString("dateTimeMonthNames"));
		LLStringOps::setupMonthShortNames(LLTrans::getString("dateTimeMonthShortNames"));
		LLStringOps::setupDayFormat(LLTrans::getString("dateTimeDayFormat"));

		LLStringOps::sAM = LLTrans::getString("dateTimeAM");
		LLStringOps::sPM = LLTrans::getString("dateTimePM");
	}

	LLAgentLanguage::init();

    /// Tell the Coprocedure manager how to discover and store the pool sizes
    // what I wanted
    LLCoprocedureManager::getInstance()->setPropertyMethods(
        boost::bind(&LLControlGroup::getU32, boost::ref(gSavedSettings), _1),
        boost::bind(&LLControlGroup::declareU32, boost::ref(gSavedSettings), _1, _2, _3, LLControlVariable::PERSIST_ALWAYS));

	// initializing the settings sanity checker
	SanityCheck::instance().init();

	// <FS:Ansariel> Init debug rects
	LLView::sDebugRects = gSavedSettings.getBOOL("DebugViews");

	showReleaseNotesIfRequired();

	/*----------------------------------------------------------------------*/
	// nat 2016-06-29 moved the following here from the former mainLoop().
	mMainloopTimeout = new LLWatchdogTimeout();

	// Create IO Pump to use for HTTP Requests.
	gServicePump = new LLPumpIO(gAPRPoolp);

	// Note: this is where gLocalSpeakerMgr and gActiveSpeakerMgr used to be instantiated.

	LLVoiceChannel::initClass();
	LLVoiceClient::getInstance()->init(gServicePump);
	// LLVoiceChannel::setCurrentVoiceChannelChangedCallback(boost::bind(&LLFloaterIMContainer::onCurrentChannelChanged, _1), true);
	LLVoiceChannel::setCurrentVoiceChannelChangedCallback( boost::bind( &FSFloaterVoiceControls::sOnCurrentChannelChanged, _1 ), true );

	joystick = LLViewerJoystick::getInstance();
	joystick->setNeedsReset(true);
	/*----------------------------------------------------------------------*/

	return true;
}

void LLAppViewer::initMaxHeapSize()
{
	//set the max heap size.
	//here is some info regarding to the max heap size:
	//------------------------------------------------------------------------------------------
	// OS       | setting | SL address bits | max manageable memory space | max heap size
	// Win 32   | default | 32-bit          | 2GB                         | < 1.7GB
	// Win 32   | /3G     | 32-bit          | 3GB                         | < 1.7GB or 2.7GB
	//Linux 32  | default | 32-bit          | 3GB                         | < 2.7GB
	//Linux 32  |HUGEMEM  | 32-bit          | 4GB                         | < 3.7GB
	//64-bit OS |default  | 32-bit          | 4GB                         | < 3.7GB
	//64-bit OS |default  | 64-bit          | N/A (> 4GB)                 | N/A (> 4GB)
	//------------------------------------------------------------------------------------------
	//currently SL is built under 32-bit setting, we set its max heap size no more than 1.6 GB.

	//F32 max_heap_size_gb = llmin(1.6f, (F32)gSavedSettings.getF32("MaxHeapSize")) ;
	F32Gigabytes max_heap_size_gb = (F32Gigabytes)gSavedSettings.getF32("MaxHeapSize") ;
	BOOL enable_mem_failure_prevention = (BOOL)gSavedSettings.getBOOL("MemoryFailurePreventionEnabled") ;

	LLMemory::initMaxHeapSizeGB(max_heap_size_gb, enable_mem_failure_prevention) ;
}

void LLAppViewer::checkMemory()
{
	const static F32 MEMORY_CHECK_INTERVAL = 1.0f ; //second
	//const static F32 MAX_QUIT_WAIT_TIME = 30.0f ; //seconds
	//static F32 force_quit_timer = MAX_QUIT_WAIT_TIME + MEMORY_CHECK_INTERVAL ;

	if(!gGLManager.mDebugGPU)
	{
		return ;
	}

	if(MEMORY_CHECK_INTERVAL > mMemCheckTimer.getElapsedTimeF32())
	{
		return ;
	}
	mMemCheckTimer.reset() ;

		//update the availability of memory
		LLMemory::updateMemoryInfo() ;

	bool is_low = LLMemory::isMemoryPoolLow() ;

	LLPipeline::throttleNewMemoryAllocation(is_low) ;		
	
	if(is_low)
	{
		LLMemory::logMemoryInfo() ;
	}
}

static LLTrace::BlockTimerStatHandle FTM_MESSAGES("System Messages");
static LLTrace::BlockTimerStatHandle FTM_SLEEP("Sleep");
static LLTrace::BlockTimerStatHandle FTM_YIELD("Yield");

static LLTrace::BlockTimerStatHandle FTM_TEXTURE_CACHE("Texture Cache");
static LLTrace::BlockTimerStatHandle FTM_DECODE("Image Decode");
static LLTrace::BlockTimerStatHandle FTM_VFS("VFS Thread");
static LLTrace::BlockTimerStatHandle FTM_LFS("LFS Thread");
static LLTrace::BlockTimerStatHandle FTM_PAUSE_THREADS("Pause Threads");
static LLTrace::BlockTimerStatHandle FTM_IDLE("Idle");
static LLTrace::BlockTimerStatHandle FTM_PUMP("Pump");
static LLTrace::BlockTimerStatHandle FTM_PUMP_SERVICE("Service");
static LLTrace::BlockTimerStatHandle FTM_SERVICE_CALLBACK("Callback");
static LLTrace::BlockTimerStatHandle FTM_AGENT_AUTOPILOT("Autopilot");
static LLTrace::BlockTimerStatHandle FTM_AGENT_UPDATE("Update");

// externally visible timers
LLTrace::BlockTimerStatHandle FTM_FRAME("Frame");

bool LLAppViewer::frame()
{
		// <FS:Ansariel> [FS communication UI]
		//LLVoiceChannel::setCurrentVoiceChannelChangedCallback(boost::bind(&LLFloaterIMContainer::onCurrentChannelChanged, _1), true);
		LLVoiceChannel::setCurrentVoiceChannelChangedCallback(boost::bind(&FSFloaterVoiceControls::sOnCurrentChannelChanged, _1), true);
		// </FS:Ansariel> [FS communication UI]
	
	LLEventPump& mainloop(LLEventPumps::instance().obtain("mainloop"));
	LLSD newFrame;

	// <FS:Ansariel> MaxFPS Viewer-Chui merge error
	//LLTimer frameTimer,idleTimer;
	LLTimer frameTimer,idleTimer,periodicRenderingTimer;
	// </FS:Ansariel> MaxFPS Viewer-Chui merge error
	LLTimer debugTime;

	// <FS:Ansariel> MaxFPS Viewer-Chui merge error
	BOOL restore_rendering_masks = FALSE;

	//LLPrivateMemoryPoolTester::getInstance()->run(false) ;
	//LLPrivateMemoryPoolTester::getInstance()->run(true) ;
	//LLPrivateMemoryPoolTester::destroy() ;

	nd::etw::logFrame(); // <FS:ND> Write the start of each frame. Even if our Provider (Firestorm) would be enabled, this has only light impact. Does nothing on OSX and Linux.

	LL_RECORD_BLOCK_TIME(FTM_FRAME);
	LLTrace::BlockTimer::processTimes();
	LLTrace::get_frame_recording().nextPeriod();
	LLTrace::BlockTimer::logStats();

	LLTrace::get_thread_recorder()->pullFromChildren();

	//clear call stack records
	LL_CLEAR_CALLSTACKS();

	//check memory availability information
	checkMemory() ;

	try
	{
			// <FS:Ansariel> MaxFPS Viewer-Chui merge error
			// Check if we need to restore rendering masks.
			if (restore_rendering_masks)
			{
				gPipeline.popRenderDebugFeatureMask();
				gPipeline.popRenderTypeMask();
			}
			// Check if we need to temporarily enable rendering.
			//F32 periodic_rendering = gSavedSettings.getF32("ForcePeriodicRenderingTime");
			static LLCachedControl<F32> periodic_rendering(gSavedSettings, "ForcePeriodicRenderingTime");
			if (periodic_rendering > F_APPROXIMATELY_ZERO && periodicRenderingTimer.getElapsedTimeF64() > periodic_rendering)
			{
				periodicRenderingTimer.reset();
				restore_rendering_masks = TRUE;
				gPipeline.pushRenderTypeMask();
				gPipeline.pushRenderDebugFeatureMask();
				gPipeline.setAllRenderTypes();
				gPipeline.setAllRenderDebugFeatures();
			}
			else
			{
				restore_rendering_masks = FALSE;
			}
			// </FS:Ansariel> MaxFPS Viewer-Chui merge error

		pingMainloopTimeout("Main:MiscNativeWindowEvents");

		if (gViewerWindow)
		{
			LL_RECORD_BLOCK_TIME(FTM_MESSAGES);
			gViewerWindow->getWindow()->processMiscNativeEvents();
		}

		pingMainloopTimeout("Main:GatherInput");

		if (gViewerWindow)
		{
			LL_RECORD_BLOCK_TIME(FTM_MESSAGES);
			if (!restoreErrorTrap())
			{
				LL_WARNS() << " Someone took over my signal/exception handler (post messagehandling)!" << LL_ENDL;
			}

			gViewerWindow->getWindow()->gatherInput();
		}

#if 1 && !LL_RELEASE_FOR_DOWNLOAD
		// once per second debug info
		if (debugTime.getElapsedTimeF32() > 1.f)
		{
			debugTime.reset();
		}
		
#endif
		//memory leaking simulation
		LLFloaterMemLeak* mem_leak_instance =
			LLFloaterReg::findTypedInstance<LLFloaterMemLeak>("mem_leaking");
		if(mem_leak_instance)
		{
			mem_leak_instance->idle() ;				
		}							

		// canonical per-frame event
		mainloop.post(newFrame);

		if (!LLApp::isExiting())
		{
			pingMainloopTimeout("Main:JoystickKeyboard");

			// Scan keyboard for movement keys.  Command keys and typing
			// are handled by windows callbacks.  Don't do this until we're
			// done initializing.  JC
			if ((gHeadlessClient || gViewerWindow->getWindow()->getVisible())
				&& gViewerWindow->getActive()
				&& !gViewerWindow->getWindow()->getMinimized()
				&& LLStartUp::getStartupState() == STATE_STARTED
				&& (gHeadlessClient || !gViewerWindow->getShowProgress())
				&& !gFocusMgr.focusLocked())
			{
				joystick->scanJoystick();
				gKeyboard->scanKeyboard();
				// <FS:Ansariel> Chalice Yao's crouch toggle
				static LLCachedControl<bool> fsCrouchToggle(gSavedPerAccountSettings, "FSCrouchToggle");
				static LLCachedControl<bool> fsCrouchToggleStatus(gSavedPerAccountSettings, "FSCrouchToggleStatus");
				if (fsCrouchToggle && fsCrouchToggleStatus)
				{
					gAgent.moveUp(-1);
				}
				// </FS:Ansariel>
			}

			// Update state based on messages, user input, object idle.
			{
				pauseMainloopTimeout(); // *TODO: Remove. Messages shouldn't be stalling for 20+ seconds!
				
				LL_RECORD_BLOCK_TIME(FTM_IDLE);
				idle();

				resumeMainloopTimeout();
			}

			if (gDoDisconnect && (LLStartUp::getStartupState() == STATE_STARTED))
			{
				pauseMainloopTimeout();
				saveFinalSnapshot();
				disconnectViewer();
				resumeMainloopTimeout();
			}

			// Render scene.
			// *TODO: Should we run display() even during gHeadlessClient?  DK 2011-02-18
			if (!LLApp::isExiting() && !gHeadlessClient)
			{
				pingMainloopTimeout("Main:Display");
				gGLActive = TRUE;
				display();
				pingMainloopTimeout("Main:Snapshot");
				LLFloaterSnapshot::update(); // take snapshots
<<<<<<< HEAD
				LLFloaterOutfitSnapshot::update();
=======
					LLFloaterOutfitSnapshot::update();
>>>>>>> 100aa4b7
				gGLActive = FALSE;
			}
		}
			
		pingMainloopTimeout("Main:Sleep");

		pauseMainloopTimeout();

		// Sleep and run background threads
		{
			LL_RECORD_BLOCK_TIME(FTM_SLEEP);
			
			// yield some time to the os based on command line option
			// <FS:Ansariel> MaxFPS Viewer-Chui merge error
			//if(mYieldTime >= 0)
			//{
			//	LLFastTimer t(FTM_YIELD);
			//	ms_sleep(mYieldTime);
			//}
			//S32 yield_time = gSavedSettings.getS32("YieldTime");
			static LLCachedControl<S32> yield_time(gSavedSettings, "YieldTime");
			if(yield_time >= 0)
			{
				LL_RECORD_BLOCK_TIME(FTM_YIELD);
				ms_sleep(yield_time);
			}
			// </FS:Ansariel> MaxFPS Viewer-Chui merge error

			// yield cooperatively when not running as foreground window
			if (   (gViewerWindow && !gViewerWindow->getWindow()->getVisible())
					|| !gFocusMgr.getAppHasFocus())
			{
				// Sleep if we're not rendering, or the window is minimized.
				S32 milliseconds_to_sleep = llclamp(gSavedSettings.getS32("BackgroundYieldTime"), 0, 1000);
				// don't sleep when BackgroundYieldTime set to 0, since this will still yield to other threads
				// of equal priority on Windows
				if (milliseconds_to_sleep > 0)
				{
					ms_sleep(milliseconds_to_sleep);
					// also pause worker threads during this wait period
					LLAppViewer::getTextureCache()->pause();
					LLAppViewer::getImageDecodeThread()->pause();
				}
			}
			
			if (mRandomizeFramerate)
			{
				ms_sleep(rand() % 200);
			}

			if (mPeriodicSlowFrame
				&& (gFrameCount % 10 == 0))
			{
				LL_INFOS() << "Periodic slow frame - sleeping 500 ms" << LL_ENDL;
				ms_sleep(500);
			}

			const F64Milliseconds max_idle_time = llmin(.005f*10.f*(F32Milliseconds)gFrameTimeSeconds, F32Milliseconds(5)); // 5 ms a second
			idleTimer.reset();
			S32 total_work_pending = 0;
			S32 total_io_pending = 0;	
			while(1)
			{
				S32 work_pending = 0;
				S32 io_pending = 0;
				F32 max_time = llmin(gFrameIntervalSeconds.value() *10.f, 1.f);

				work_pending += updateTextureThreads(max_time);

				{
					LL_RECORD_BLOCK_TIME(FTM_VFS);
 					io_pending += LLVFSThread::updateClass(1);
				}
				{
					LL_RECORD_BLOCK_TIME(FTM_LFS);
 					io_pending += LLLFSThread::updateClass(1);
				}

				if (io_pending > 1000)
				{
					ms_sleep(llmin(io_pending/100,100)); // give the vfs some time to catch up
				}

				total_work_pending += work_pending ;
				total_io_pending += io_pending ;
				
				if (!work_pending || idleTimer.getElapsedTimeF64() >= max_idle_time)
				{
					break;
				}
			}
			gMeshRepo.update() ;
			
			if(!total_work_pending) //pause texture fetching threads if nothing to process.
			{
				LLAppViewer::getTextureCache()->pause();
				LLAppViewer::getImageDecodeThread()->pause();
				LLAppViewer::getTextureFetch()->pause(); 
			}
			if(!total_io_pending) //pause file threads if nothing to process.
			{
				LLVFSThread::sLocal->pause(); 
				LLLFSThread::sLocal->pause(); 
			}									

			//texture fetching debugger
			if(LLTextureFetchDebugger::isEnabled())
			{
				LLFloaterTextureFetchDebugger* tex_fetch_debugger_instance =
					LLFloaterReg::findTypedInstance<LLFloaterTextureFetchDebugger>("tex_fetch_debugger");
				if(tex_fetch_debugger_instance)
				{
					tex_fetch_debugger_instance->idle() ;				
				}
			}

			if ((LLStartUp::getStartupState() >= STATE_CLEANUP) &&
				(frameTimer.getElapsedTimeF64() > FRAME_STALL_THRESHOLD))
			{
				gFrameStalls++;
			}

			// <FS:Ansariel> MaxFPS Viewer-Chui merge error
			// Limit FPS
			//F32 max_fps = gSavedSettings.getF32("MaxFPS");
			static LLCachedControl<F32> max_fps(gSavedSettings, "MaxFPS");
			// Only limit FPS when we are actually rendering something.  Otherwise
			// logins, logouts and teleports take much longer to complete.
			// <FS:Ansariel> FIRE-11804: Expose MaxFPS
			//if (max_fps > F_APPROXIMATELY_ZERO && 
			static LLCachedControl<bool> fsLimitFramerate(gSavedSettings, "FSLimitFramerate");
			if (fsLimitFramerate && max_fps > F_APPROXIMATELY_ZERO && 
			// </FS:Ansariel>
				LLStartUp::getStartupState() == STATE_STARTED &&
				!gTeleportDisplay &&
				!logoutRequestSent())
			{
				// Sleep a while to limit frame rate.
				F32 min_frame_time = 1.f / max_fps;
				S32 milliseconds_to_sleep = llclamp((S32)((min_frame_time - frameTimer.getElapsedTimeF64()) * 1000.f), 0, 1000);
				if (milliseconds_to_sleep > 0)
				{
					LL_RECORD_BLOCK_TIME(FTM_YIELD);
					ms_sleep(milliseconds_to_sleep);
				}
			}
			// </FS:Ansariel> MaxFPS Viewer-Chui merge error

			frameTimer.reset();

			resumeMainloopTimeout();

			pingMainloopTimeout("Main:End");
		}
	}
	catch (const LLContinueError&)
	{
		LOG_UNHANDLED_EXCEPTION("");
	}
	catch(std::bad_alloc)
	{
		LLMemory::logMemoryInfo(TRUE) ;

		//stop memory leaking simulation
		LLFloaterMemLeak* mem_leak_instance =
			LLFloaterReg::findTypedInstance<LLFloaterMemLeak>("mem_leaking");
		if(mem_leak_instance)
		{
			mem_leak_instance->stop() ;
			LL_WARNS() << "Bad memory allocation in LLAppViewer::frame()!" << LL_ENDL ;
		}
		else
		{
			//output possible call stacks to log file.
			LLError::LLCallStacks::print() ;

			LL_ERRS() << "Bad memory allocation in LLAppViewer::frame()!" << LL_ENDL ;
		}
	}
	catch (...)
	{
		CRASH_ON_UNHANDLED_EXCEPTION("");
	}

	if (LLApp::isExiting())
	{
		// Save snapshot for next time, if we made it through initialization
		if (STATE_STARTED == LLStartUp::getStartupState())
		{
			try
			{
				saveFinalSnapshot();
			}
			catch(std::bad_alloc)
			{
				LL_WARNS() << "Bad memory allocation when saveFinalSnapshot() is called!" << LL_ENDL ;

				//stop memory leaking simulation
				LLFloaterMemLeak* mem_leak_instance =
				LLFloaterReg::findTypedInstance<LLFloaterMemLeak>("mem_leaking");
				if(mem_leak_instance)
				{
					mem_leak_instance->stop() ;
				}
			}
			catch (...)
			{
				CRASH_ON_UNHANDLED_EXCEPTION("saveFinalSnapshot()");
			}
		}

		delete gServicePump;

		destroyMainloopTimeout();

		LL_INFOS() << "Exiting main_loop" << LL_ENDL;
	}

	return ! LLApp::isRunning();
}

S32 LLAppViewer::updateTextureThreads(F32 max_time)
{
	S32 work_pending = 0;
	{
		LL_RECORD_BLOCK_TIME(FTM_TEXTURE_CACHE);
 		work_pending += LLAppViewer::getTextureCache()->update(max_time); // unpauses the texture cache thread
	}
	{
		LL_RECORD_BLOCK_TIME(FTM_DECODE);
	 	work_pending += LLAppViewer::getImageDecodeThread()->update(max_time); // unpauses the image thread
	}
	{
		LL_RECORD_BLOCK_TIME(FTM_DECODE);
	 	work_pending += LLAppViewer::getTextureFetch()->update(max_time); // unpauses the texture fetch thread
	}
	return work_pending;
}

void LLAppViewer::flushVFSIO()
{
	while (1)
	{
		S32 pending = LLVFSThread::updateClass(0);
		pending += LLLFSThread::updateClass(0);
		if (!pending)
		{
			break;
		}
		LL_INFOS() << "Waiting for pending IO to finish: " << pending << LL_ENDL;
		ms_sleep(100);
	}
}

bool LLAppViewer::cleanup()
{
	//ditch LLVOAvatarSelf instance
	gAgentAvatarp = NULL;

    LLNotifications::instance().clear();

	// workaround for DEV-35406 crash on shutdown
	LLEventPumps::instance().reset();

#if HAS_GROWL
	GrowlManager::destroyManager();
#endif

	//dump scene loading monitor results
	LLSceneMonitor::instance().dumpToFile(gDirUtilp->getExpandedFilename(LL_PATH_LOGS, "scene_monitor_results.csv"));

	// There used to be an 'if (LLFastTimerView::sAnalyzePerformance)' block
	// here, completely redundant with the one that occurs later in this same
	// function. Presumably the duplication was due to an automated merge gone
	// bad. Not knowing which instance to prefer, we chose to retain the later
	// one because it happens just after mFastTimerLogThread is deleted. This
	// comment is in case we guessed wrong, so we can move it here instead.

	// remove any old breakpad minidump files from the log directory
	if (! isError())
	{
		std::string logdir = gDirUtilp->getExpandedFilename(LL_PATH_LOGS, "");
		gDirUtilp->deleteFilesInDir(logdir, "*-*-*-*-*.dmp");
	}

	{
		// Kill off LLLeap objects. We can find them all because LLLeap is derived
		// from LLInstanceTracker. But collect instances first: LLInstanceTracker
		// specifically forbids adding/deleting instances while iterating.
		std::vector<LLLeap*> leaps;
		leaps.reserve(LLLeap::instanceCount());
		for (LLLeap::instance_iter li(LLLeap::beginInstances()), lend(LLLeap::endInstances());
			 li != lend; ++li)
		{
			leaps.push_back(&*li);
		}
		// Okay, now trash them all. We don't have to NULL or erase the entry
		// in 'leaps' because the whole vector is going away momentarily.
		BOOST_FOREACH(LLLeap* leap, leaps)
		{
			delete leap;
		}
	} // destroy 'leaps'

	//flag all elements as needing to be destroyed immediately
	// to ensure shutdown order
	LLMortician::setZealous(TRUE);

    // Give any remaining SLPlugin instances a chance to exit cleanly.
    LLPluginProcessParent::shutdown();

	LLVoiceClient::getInstance()->terminate();
	
	disconnectViewer();

	LL_INFOS() << "Viewer disconnected" << LL_ENDL;

	display_cleanup(); 

	release_start_screen(); // just in case

	LLError::logToFixedBuffer(NULL);

	LL_INFOS() << "Cleaning Up" << LL_ENDL;

	// <FS:Zi> Backup Settings
	if(mSaveSettingsOnExit)
	{
	// </FS:Zi>
	// FIRE-4871: Save per-account settings earlier -- TS
	std::string per_account_settings_file = gSavedSettings.getString("PerAccountSettingsFile");
	if (per_account_settings_file.empty())
	{
		LL_INFOS() << "Not saving per-account settings; don't know the account name yet." << LL_ENDL;
	}
	// Only save per account settings if the previous login succeeded, otherwise
	// we might end up with a cleared out settings file in case a previous login
	// failed after loading per account settings. -Zi
	else if (!mSavePerAccountSettings)
	{
		LL_INFOS() << "Not saving per-account settings; last login was not successful." << LL_ENDL;
	}
	else
	{
		gSavedPerAccountSettings.saveToFile(per_account_settings_file, TRUE);
		LL_INFOS() << "First time: Saved per-account settings to " <<
		        per_account_settings_file << LL_ENDL;
	}
	gSavedSettings.saveToFile(gSavedSettings.getString("ClientSettingsFile"), TRUE);
	// /FIRE-4871
	// <FS:Zi> Backup Settings
	}
	else
	{
		LL_INFOS() << "Not saving settings, to prevent settings restore failure." << LL_ENDL;
	}
	// </FS:Zi>

	// shut down mesh streamer
	gMeshRepo.shutdown();

	// <FS:ND> FIRE-8385 Crash on exit in Havok. It is hard to say why it happens, as we only have the binary Havok blob. This is a hack around it.
	// Due to the fact the process is going to die anyway, the OS will clean up any reources left by not calling quitSystem.
	// The OpenSim version does not use Havok, it is okay to call shutdown then.
#ifdef OPENSIM
	// shut down Havok
	LLPhysicsExtensions::quitSystem();
#endif // </FS:ND>

	// Must clean up texture references before viewer window is destroyed.
	if(LLHUDManager::instanceExists())
	{
		LLHUDManager::getInstance()->updateEffects();
		LLHUDObject::updateAll();
		LLHUDManager::getInstance()->cleanupEffects();
		LLHUDObject::cleanupHUDObjects();
		LL_INFOS() << "HUD Objects cleaned up" << LL_ENDL;
	}

	LLKeyframeDataCache::clear();
	
 	// End TransferManager before deleting systems it depends on (Audio, VFS, AssetStorage)
#if 0 // this seems to get us stuck in an infinite loop...
	gTransferManager.cleanup();
#endif

	LLLocalBitmapMgr::cleanupClass();

	// Note: this is where gWorldMap used to be deleted.

	// Note: this is where gHUDManager used to be deleted.
	if(LLHUDManager::instanceExists())
	{
		LLHUDManager::getInstance()->shutdownClass();
	}

	delete gAssetStorage;
	gAssetStorage = NULL;

	LLPolyMesh::freeAllMeshes();

	LLStartUp::cleanupNameCache();

	// Note: this is where gLocalSpeakerMgr and gActiveSpeakerMgr used to be deleted.

	LLWorldMap::getInstance()->reset(); // release any images

	LLCalc::cleanUp();

	LL_INFOS() << "Global stuff deleted" << LL_ENDL;

	if (gAudiop)
	{
        // be sure to stop the internet stream cleanly BEFORE destroying the interface to stop it.
        gAudiop->stopInternetStream();
        // shut down the streaming audio sub-subsystem first, in case it relies on not outliving the general audio subsystem.
		// <FS> FMOD fixes
        // LLStreamingAudioInterface *sai = gAudiop->getStreamingAudioImpl();
		// delete sai;
		// gAudiop->setStreamingAudioImpl(NULL);

        // shut down the audio subsystem
        gAudiop->shutdown();

		delete gAudiop;
		gAudiop = NULL;
	}

	// Note: this is where LLFeatureManager::getInstance()-> used to be deleted.

	// Patch up settings for next time
	// Must do this before we delete the viewer window,
	// such that we can suck rectangle information out of
	// it.
	cleanupSavedSettings();
	LL_INFOS() << "Settings patched up" << LL_ENDL;

	// delete some of the files left around in the cache.
	removeCacheFiles("*.wav");
	removeCacheFiles("*.tmp");
	removeCacheFiles("*.lso");
	removeCacheFiles("*.out");
	// <FS:Ansariel> Sound cache
	//removeCacheFiles("*.dsf");
	if (!gSavedSettings.getBOOL("FSKeepUnpackedCacheFiles"))
	{
		gDirUtilp->deleteFilesInDir(gDirUtilp->getExpandedFilename(LL_PATH_FS_SOUND_CACHE, ""), "*.dsf");
	}
	// </FS:Ansariel>
	removeCacheFiles("*.bodypart");
	removeCacheFiles("*.clothing");

	LL_INFOS() << "Cache files removed" << LL_ENDL;

	// Wait for any pending VFS IO
	flushVFSIO();
	LL_INFOS() << "Shutting down Views" << LL_ENDL;

	// Destroy the UI
	if( gViewerWindow)
		gViewerWindow->shutdownViews();

	LL_INFOS() << "Cleaning up Inventory" << LL_ENDL;
	
	// Cleanup Inventory after the UI since it will delete any remaining observers
	// (Deleted observers should have already removed themselves)
	gInventory.cleanupInventory();

	LL_INFOS() << "Cleaning up Selections" << LL_ENDL;
	
	// Clean up selection managers after UI is destroyed, as UI may be observing them.
	// Clean up before GL is shut down because we might be holding on to objects with texture references
	LLSelectMgr::cleanupGlobals();
	
	LL_INFOS() << "Shutting down OpenGL" << LL_ENDL;

	// Shut down OpenGL
	if( gViewerWindow)
	{
		gViewerWindow->shutdownGL();
	
		// Destroy window, and make sure we're not fullscreen
		// This may generate window reshape and activation events.
		// Therefore must do this before destroying the message system.
		delete gViewerWindow;
		gViewerWindow = NULL;
		LL_INFOS() << "ViewerWindow deleted" << LL_ENDL;
	}

	LL_INFOS() << "Cleaning up Keyboard & Joystick" << LL_ENDL;
	
	// viewer UI relies on keyboard so keep it aound until viewer UI isa gone
	delete gKeyboard;
	gKeyboard = NULL;

	// Turn off Space Navigator and similar devices
	LLViewerJoystick::getInstance()->terminate();
	
	LL_INFOS() << "Cleaning up Objects" << LL_ENDL;
	
	LLViewerObject::cleanupVOClasses();

	LLAvatarAppearance::cleanupClass();
	
	// <FS:Ansariel> Comment out duplicate clean up
	//LLAvatarAppearance::cleanupClass();
	
	LLPostProcess::cleanupClass();

	LLTracker::cleanupInstance();
	
	// *FIX: This is handled in LLAppViewerWin32::cleanup().
	// I'm keeping the comment to remember its order in cleanup,
	// in case of unforseen dependency.
	//#if LL_WINDOWS
	//	gDXHardware.cleanup();
	//#endif // LL_WINDOWS

	LLVolumeMgr* volume_manager = LLPrimitive::getVolumeManager();
	if (!volume_manager->cleanup())
	{
		LL_WARNS() << "Remaining references in the volume manager!" << LL_ENDL;
	}
	LLPrimitive::cleanupVolumeManager();

	LL_INFOS() << "Additional Cleanup..." << LL_ENDL;	
	
	LLViewerParcelMgr::cleanupGlobals();

	// *Note: this is where gViewerStats used to be deleted.

 	//end_messaging_system();

	LLFollowCamMgr::cleanupClass();
	//LLVolumeMgr::cleanupClass();
	LLPrimitive::cleanupVolumeManager();
	LLWorldMapView::cleanupClass();
	LLFolderViewItem::cleanupClass();
	LLUI::cleanupClass();
	
	//
	// Shut down the VFS's AFTER the decode manager cleans up (since it cleans up vfiles).
	// Also after viewerwindow is deleted, since it may have image pointers (which have vfiles)
	// Also after shutting down the messaging system since it has VFS dependencies

	//
	LL_INFOS() << "Cleaning up VFS" << LL_ENDL;
	LLVFile::cleanupClass();

	LL_INFOS() << "Saving Data" << LL_ENDL;
	
	// Store the time of our current logoff
	gSavedPerAccountSettings.setU32("LastLogoff", time_corrected());

	// Must do this after all panels have been deleted because panels that have persistent rects
	// save their rects on delete.
	if(mSaveSettingsOnExit)		// <FS:Zi> Backup Settings
	{
		gSavedSettings.saveToFile(gSavedSettings.getString("ClientSettingsFile"), TRUE);
	
	LLUIColorTable::instance().saveUserSettings();

//<Firestorm Skin Cleanup>
	std::string skinSaved = gSavedSettings.getString("SkinCurrent");
	std::string themeSaved = gSavedSettings.getString("SkinCurrentTheme");
	if ((skinSaved != mCurrentSkin) || (themeSaved != mCurrentSkinTheme))
	{
		LL_INFOS() << "Clearing skin colors." << LL_ENDL;
		// Implementation to only purge skin colors
		LLUIColorTable::instance().saveUserSettingsPaletteOnly();

	}
//</Firestorm Skip Cleanup>
	}	// <FS:Zi> Backup Settings
	
	
	// <FS:Zi> Backup Settings
	if(mSaveSettingsOnExit)
	{
	std::string per_account_settings_file = gSavedSettings.getString("PerAccountSettingsFile");
	// </FS:Zi>
	// PerAccountSettingsFile should be empty if no user has been logged on.
	// *FIX:Mani This should get really saved in a "logoff" mode. 
	// FIRE-4871: use the same file we picked out earlier -- TS
	if (per_account_settings_file.empty())
	{
		LL_INFOS() << "Not saving per-account settings; don't know the account name yet." << LL_ENDL;
	}
	// Only save per account settings if the previous login succeeded, otherwise
	// we might end up with a cleared out settings file in case a previous login
	// failed after loading per account settings.
	else if (!mSavePerAccountSettings)
	{
		LL_INFOS() << "Not saving per-account settings; last login was not successful." << LL_ENDL;
	}
	else
	{
		gSavedPerAccountSettings.saveToFile(per_account_settings_file, TRUE);
		LL_INFOS() << "Second time: Saved per-account settings to " <<
		        per_account_settings_file << LL_ENDL;
	}
	// <FS:Zi> Backup Settings
	}
	else
	{
		LL_INFOS() << "Not saving settings, to prevent settings restore failure." << LL_ENDL;
	}
	// </FS:Zi>

	// We need to save all crash settings, even if they're defaults [see LLCrashLogger::loadCrashBehaviorSetting()]
	gCrashSettings.saveToFile(gSavedSettings.getString("CrashSettingsFile"),FALSE);

	//std::string warnings_settings_filename = gDirUtilp->getExpandedFilename(LL_PATH_USER_SETTINGS, getSettingsFilename("Default", "Warnings"));
	std::string warnings_settings_filename = gDirUtilp->getExpandedFilename(LL_PATH_USER_SETTINGS, getSettingsFilename("User", "Warnings"));
	if(mSaveSettingsOnExit)		// <FS:Zi> Backup Settings
	gWarningSettings.saveToFile(warnings_settings_filename, TRUE);

	// Save URL history file
	if(mSaveSettingsOnExit)		// <FS:Zi> Backup Settings
	LLURLHistory::saveFile("url_history.xml");

	// save mute list. gMuteList used to also be deleted here too.
	LLMuteList::getInstance()->cache(gAgent.getID());

	//save call log list
	LLConversationLog::instance().cache();

	if (mPurgeOnExit)
	{
		LL_INFOS() << "Purging all cache files on exit" << LL_ENDL;
		gDirUtilp->deleteFilesInDir(gDirUtilp->getExpandedFilename(LL_PATH_CACHE,""), "*.*");
		// <FS:Ansariel> Sound cache
		gDirUtilp->deleteFilesInDir(gDirUtilp->getExpandedFilename(LL_PATH_FS_SOUND_CACHE, ""), "*.*");
	}
	
	writeDebugInfo();

	LLLocationHistory::getInstance()->save();

	LLAvatarIconIDCache::getInstance()->save();
	
	LLViewerMedia::saveCookieFile();

	// Stop the plugin read thread if it's running.
	LLPluginProcessParent::setUseReadThread(false);

	LL_INFOS() << "Shutting down Threads" << LL_ENDL;

	// Let threads finish
	LLTimer idleTimer;
	idleTimer.reset();
	const F64 max_idle_time = 5.f; // 5 seconds
	while(1)
	{
		S32 pending = 0;
		pending += LLAppViewer::getTextureCache()->update(1); // unpauses the worker thread
		pending += LLAppViewer::getImageDecodeThread()->update(1); // unpauses the image thread
		pending += LLAppViewer::getTextureFetch()->update(1); // unpauses the texture fetch thread
		pending += LLVFSThread::updateClass(0);
		pending += LLLFSThread::updateClass(0);
		F64 idle_time = idleTimer.getElapsedTimeF64();
		if(!pending)
		{
			break ; //done
		}
		else if(idle_time >= max_idle_time)
		{
			LL_WARNS() << "Quitting with pending background tasks." << LL_ENDL;
			break;
		}
	}

	// Delete workers first
	// shotdown all worker threads before deleting them in case of co-dependencies
	mAppCoreHttp.requestStop();
	sTextureFetch->shutdown();
	sTextureCache->shutdown();	
	sImageDecodeThread->shutdown();
	
	sTextureFetch->shutDownTextureCacheThread() ;
	sTextureFetch->shutDownImageDecodeThread() ;

	LL_INFOS() << "Shutting down message system" << LL_ENDL;
	end_messaging_system();

	// Non-LLCurl libcurl library
	mAppCoreHttp.cleanup();

	LLFilePickerThread::cleanupClass();

	//MUST happen AFTER LLCurl::cleanupClass
	delete sTextureCache;
    sTextureCache = NULL;
	delete sTextureFetch;
    sTextureFetch = NULL;
	delete sImageDecodeThread;
    sImageDecodeThread = NULL;
	delete mFastTimerLogThread;
	mFastTimerLogThread = NULL;

	if (LLFastTimerView::sAnalyzePerformance)
	{
		LL_INFOS() << "Analyzing performance" << LL_ENDL;
		
		std::string baseline_name = LLTrace::BlockTimer::sLogName + "_baseline.slp";
		std::string current_name  = LLTrace::BlockTimer::sLogName + ".slp"; 
		std::string report_name   = LLTrace::BlockTimer::sLogName + "_report.csv";

		LLFastTimerView::doAnalysis(
			gDirUtilp->getExpandedFilename(LL_PATH_LOGS, baseline_name),
			gDirUtilp->getExpandedFilename(LL_PATH_LOGS, current_name),
			gDirUtilp->getExpandedFilename(LL_PATH_LOGS, report_name));
	}	

	LLMetricPerformanceTesterBasic::cleanClass() ;

	LL_INFOS() << "Cleaning up Media and Textures" << LL_ENDL;

	//Note:
	//LLViewerMedia::cleanupClass() has to be put before gTextureList.shutdown()
	//because some new image might be generated during cleaning up media. --bao
	LLViewerMedia::cleanupClass();
	LLViewerParcelMedia::cleanupClass();
	gTextureList.shutdown(); // shutdown again in case a callback added something
	LLUIImageList::getInstance()->cleanUp();
	
	// This should eventually be done in LLAppViewer
	LLImage::cleanupClass();
	LLVFSThread::cleanupClass();
	LLLFSThread::cleanupClass();

#ifndef LL_RELEASE_FOR_DOWNLOAD
	LL_INFOS() << "Auditing VFS" << LL_ENDL;
	if(gVFS)
	{
		gVFS->audit();
	}
#endif

	LL_INFOS() << "Misc Cleanup" << LL_ENDL;
	
	// For safety, the LLVFS has to be deleted *after* LLVFSThread. This should be cleaned up.
	// (LLVFS doesn't know about LLVFSThread so can't kill pending requests) -Steve
	delete gStaticVFS;
	gStaticVFS = NULL;
	delete gVFS;
	gVFS = NULL;
	
	gSavedSettings.cleanup();
	LLUIColorTable::instance().clear();

	LLWatchdog::getInstance()->cleanup();

	LLViewerAssetStatsFF::cleanup();
	
	// If we're exiting to launch an URL, do that here so the screen
	// is at the right resolution before we launch IE.
	if (!gLaunchFileOnQuit.empty())
	{
		LL_INFOS() << "Launch file on quit." << LL_ENDL;
#if LL_WINDOWS
		// Indicate an application is starting.
		SetCursor(LoadCursor(NULL, IDC_WAIT));
#endif

		// HACK: Attempt to wait until the screen res. switch is complete.
		ms_sleep(1000);

		LLWeb::loadURLExternal( gLaunchFileOnQuit, false );
		LL_INFOS() << "File launched." << LL_ENDL;
	}
	LL_INFOS() << "Cleaning up LLProxy." << LL_ENDL;
	LLProxy::cleanupClass();
    LLCore::LLHttp::cleanup();

	LLWearableType::cleanupClass();

	LLMainLoopRepeater::instance().stop();

	//release all private memory pools.
	LLPrivateMemoryPoolManager::destroyClass() ;

	ll_close_fail_log();

	LLError::LLCallStacks::cleanup();

	removeMarkerFiles();
	
    LL_INFOS() << "Goodbye!" << LL_ENDL;

    removeDumpDir();

	// return 0;
	return true;
}

// A callback for LL_ERRS() to call during the watchdog error.
void watchdog_llerrs_callback(const std::string &error_string)
{
	gLLErrorActivated = true;

#ifdef LL_WINDOWS
	RaiseException(0,0,0,0);
#else
	raise(SIGQUIT);
#endif
}

// A callback for the watchdog to call.
void watchdog_killer_callback()
{
	LLError::setFatalFunction(watchdog_llerrs_callback);
	LL_ERRS() << "Watchdog killer event" << LL_ENDL;
}

bool LLAppViewer::initThreads()
{
	static const bool enable_threads = true;

	LLImage::initClass(gSavedSettings.getBOOL("TextureNewByteRange"),gSavedSettings.getS32("TextureReverseByteRange"));

	LLVFSThread::initClass(enable_threads && false);
	LLLFSThread::initClass(enable_threads && false);

	// Image decoding
	LLAppViewer::sImageDecodeThread = new LLImageDecodeThread(enable_threads && true);
	LLAppViewer::sTextureCache = new LLTextureCache(enable_threads && true);
	LLAppViewer::sTextureFetch = new LLTextureFetch(LLAppViewer::getTextureCache(),
													sImageDecodeThread,
													enable_threads && true,
													app_metrics_qa_mode);	

	if (LLTrace::BlockTimer::sLog || LLTrace::BlockTimer::sMetricLog)
	{
		LLTrace::BlockTimer::setLogLock(new LLMutex(NULL));
		mFastTimerLogThread = new LLFastTimerLogThread(LLTrace::BlockTimer::sLogName);
		mFastTimerLogThread->start();
	}

	// Mesh streaming and caching
	gMeshRepo.init();

	LLFilePickerThread::initClass();

	// *FIX: no error handling here!
	return true;
}

void errorCallback(const std::string &error_string)
{
	LLStringUtil::format_map_t map;
	map["ERROR_DETAILS"]=error_string;
	std::string error_display_string=LLTrans::getString("MBApplicationErrorDetails",map);
	
	// <FS:Ansariel> If we crash before loading the configuration, LLTrans
	//               won't be able to find the localized string, so we
	//               fall back to the English version instead of showing
	//               a dialog saying "MissingString("<LocalizationStringId>".
	std::string caption = LLTrans::getString("MBApplicationError");

	if (error_display_string.find("MissingString(") != std::string::npos)
	{
		error_display_string = "We are sorry, but Firestorm has crashed and needs to be closed. If you see this issue happening repeatedly, please contact our support team and submit the following message:\n\n[ERROR_DETAILS]";
		LLStringUtil::format(error_display_string, map);
	}
	if (caption.find("MissingString(") != std::string::npos)
	{
		caption = "Application Error - Don't Panic";
	}
	// </FS:Ansariel>

#if !LL_RELEASE_FOR_DOWNLOAD
	// <FS:Ansariel> Changed to fix missing string error upon early crash
	//if (OSBTN_CANCEL == OSMessageBox(error_display_string, LLTrans::getString("MBApplicationError"), OSMB_OKCANCEL))
	if (OSBTN_CANCEL == OSMessageBox(error_display_string, caption, OSMB_OKCANCEL))
		return;
#else
	// <FS:Ansariel> Changed to fix missing string error upon early crash
	//OSMessageBox(error_display_string, LLTrans::getString("MBApplicationError"), OSMB_OK);
	OSMessageBox(error_display_string, caption, OSMB_OK);
#endif // !LL_RELEASE_FOR_DOWNLOAD

	//Set the ErrorActivated global so we know to create a marker file
	gLLErrorActivated = true;
	
//	LLError::crashAndLoop(error_string);
// [SL:KB] - Patch: Viewer-Build | Checked: 2010-12-04 (Catznip-2.4)
#if !LL_RELEASE_FOR_DOWNLOAD && LL_WINDOWS
	DebugBreak();
#else
	LLError::crashAndLoop(error_string);
#endif // LL_RELEASE_WITH_DEBUG_INFO && LL_WINDOWS
// [/SL:KB]
}

void LLAppViewer::initLoggingAndGetLastDuration()
{
	//
	// Set up logging defaults for the viewer
	//
	LLError::initForApplication(
				gDirUtilp->getExpandedFilename(LL_PATH_APP_SETTINGS, ""));
	LLError::setFatalFunction(errorCallback);
	//LLError::setTimeFunction(getRuntime);

	// Remove the last ".old" log file.
	std::string old_log_file = gDirUtilp->getExpandedFilename(LL_PATH_LOGS,
							     APP_NAME + ".old");
	LLFile::remove(old_log_file);

	// Get name of the log file
	std::string log_file = gDirUtilp->getExpandedFilename(LL_PATH_LOGS,
							     APP_NAME + ".log");
 	/*
	 * Before touching any log files, compute the duration of the last run
	 * by comparing the ctime of the previous start marker file with the ctime
	 * of the last log file.
	 */
	std::string start_marker_file_name = gDirUtilp->getExpandedFilename(LL_PATH_LOGS, START_MARKER_FILE_NAME);
	llstat start_marker_stat;
	llstat log_file_stat;
	std::ostringstream duration_log_stream; // can't log yet, so save any message for when we can below
	int start_stat_result = LLFile::stat(start_marker_file_name, &start_marker_stat);
	int log_stat_result = LLFile::stat(log_file, &log_file_stat);
	if ( 0 == start_stat_result && 0 == log_stat_result )
	{
		int elapsed_seconds = log_file_stat.st_ctime - start_marker_stat.st_ctime;
		// only report a last run time if the last viewer was the same version
		// because this stat will be counted against this version
		if ( markerIsSameVersion(start_marker_file_name) )
		{
			gLastExecDuration = elapsed_seconds;
		}
		else
		{
			duration_log_stream << "start marker from some other version; duration is not reported";
			gLastExecDuration = -1;
		}
	}
	else
	{
		// at least one of the LLFile::stat calls failed, so we can't compute the run time
		duration_log_stream << "duration stat failure; start: "<< start_stat_result << " log: " << log_stat_result;
		gLastExecDuration = -1; // unknown
	}
	std::string duration_log_msg(duration_log_stream.str());
	
	// Create a new start marker file for comparison with log file time for the next run
	LLAPRFile start_marker_file ;
	start_marker_file.open(start_marker_file_name, LL_APR_WB);
	if (start_marker_file.getFileHandle())
	{
		recordMarkerVersion(start_marker_file);
		start_marker_file.close();
	}

	// Rename current log file to ".old"
	LLFile::rename(log_file, old_log_file);

	// Set the log file to SecondLife.log
	LLError::logToFile(log_file);
	if (!duration_log_msg.empty())
	{
		LL_WARNS("MarkerFile") << duration_log_msg << LL_ENDL;
	}
}

bool LLAppViewer::loadSettingsFromDirectory(const std::string& location_key,
					    bool set_defaults)
{	
	if (!mSettingsLocationList)
	{
		LL_ERRS() << "Invalid settings location list" << LL_ENDL;
	}

	BOOST_FOREACH(const SettingsGroup& group, mSettingsLocationList->groups)
	{
		// skip settings groups that aren't the one we requested
		if (group.name() != location_key) continue;

		ELLPath path_index = (ELLPath)group.path_index();
		if(path_index <= LL_PATH_NONE || path_index >= LL_PATH_LAST)
		{
			LL_ERRS() << "Out of range path index in app_settings/settings_files.xml" << LL_ENDL;
			return false;
		}

		BOOST_FOREACH(const SettingsFile& file, group.files)
		{
			// <FS:Ansariel> Skip quickprefs settings - we don't have a settings group
			//               for it as it's not a regular settings file
			if (file.name() == "QuickPreferences")
			{
				continue;
			}
			// </FS:Ansariel>

			LL_INFOS("Settings") << "Attempting to load settings for the group " << file.name()
			    << " - from location " << location_key << LL_ENDL;

			LLControlGroup* settings_group = LLControlGroup::getInstance(file.name);
			if(!settings_group)
			{
				LL_WARNS("Settings") << "No matching settings group for name " << file.name() << LL_ENDL;
				continue;
			}

			std::string full_settings_path;

			if (file.file_name_setting.isProvided() 
				&& gSavedSettings.controlExists(file.file_name_setting))
			{
				// try to find filename stored in file_name_setting control
				full_settings_path = gSavedSettings.getString(file.file_name_setting);
				if (full_settings_path.empty())
				{
					continue;
				}
				else if (!gDirUtilp->fileExists(full_settings_path))
				{
					// search in default path
					full_settings_path = gDirUtilp->getExpandedFilename((ELLPath)path_index, full_settings_path);
				}
			}
			else
			{
				// by default, use specified file name
				full_settings_path = gDirUtilp->getExpandedFilename((ELLPath)path_index, file.file_name());
			}

			if(settings_group->loadFromFile(full_settings_path, set_defaults, file.persistent))
			{	// success!
				LL_INFOS("Settings") << "Loaded settings file " << full_settings_path << LL_ENDL;
			}
			else
			{	// failed to load
				if(file.required)
				{
					LL_ERRS() << "Error: Cannot load required settings file from: " << full_settings_path << LL_ENDL;
					return false;
				}
				else
				{
					// only complain if we actually have a filename at this point
					if (!full_settings_path.empty())
					{
						LL_INFOS("Settings") << "Cannot load " << full_settings_path << " - No settings found." << LL_ENDL;
					}
				}
			}
		}
	}

	return true;
}

std::string LLAppViewer::getSettingsFilename(const std::string& location_key,
											 const std::string& file)
{
	BOOST_FOREACH(const SettingsGroup& group, mSettingsLocationList->groups)
	{
		if (group.name() == location_key)
		{
			BOOST_FOREACH(const SettingsFile& settings_file, group.files)
			{
				if (settings_file.name() == file)
				{
					return settings_file.file_name;
				}
			}
		}
	}

	return std::string();
}

void LLAppViewer::loadColorSettings()
{
	LLUIColorTable::instance().loadFromSettings();
}

namespace
{
    void handleCommandLineError(LLControlGroupCLP& clp)
    {
		LL_WARNS() << "Error parsing command line options. Command Line options ignored."  << LL_ENDL;

		LL_INFOS() << "Command line usage:\n" << clp << LL_ENDL;

		OSMessageBox(STRINGIZE(LLTrans::getString("MBCmdLineError") << clp.getErrorMessage()),
					 LLStringUtil::null,
					 OSMB_OK);
    }
} // anonymous namespace

bool LLAppViewer::initConfiguration()
{	
	//Load settings files list
	std::string settings_file_list = gDirUtilp->getExpandedFilename(LL_PATH_APP_SETTINGS, "settings_files.xml");
	LLXMLNodePtr root;
	BOOL success  = LLXMLNode::parseFile(settings_file_list, root, NULL);
	if (!success)
	{
        LL_ERRS() << "Cannot load default configuration file " << settings_file_list << LL_ENDL;
	}

	mSettingsLocationList = new SettingsFiles();

	LLXUIParser parser;
	parser.readXUI(root, *mSettingsLocationList, settings_file_list);

	if (!mSettingsLocationList->validateBlock())
	{
        LL_ERRS() << "Invalid settings file list " << settings_file_list << LL_ENDL;
	}
		
	// The settings and command line parsing have a fragile
	// order-of-operation:
	// - load defaults from app_settings
	// - set procedural settings values
	// - read command line settings
	// - selectively apply settings needed to load user settings.
    // - load overrides from user_settings 
	// - apply command line settings (to override the overrides)
	// - load per account settings (happens in llstartup
	
	// - load defaults
	bool set_defaults = true;
	if(!loadSettingsFromDirectory("Default", set_defaults))
	{
		std::ostringstream msg;
		msg << "Unable to load default settings file. The installation may be corrupted.";
		OSMessageBox(msg.str(),LLStringUtil::null,OSMB_OK);
		return false;
	}
	
	//<FS:Techwolf Lupindo>
	// load defaults overide here. Can not use settings_files.xml as path is different then above loading of defaults.
	std::string fsdata_defaults = gDirUtilp->getExpandedFilename(LL_PATH_USER_SETTINGS, "fsdata_defaults.xml");
	std::string fsdata_global = "Global";
	LLControlGroup* settings_group = LLControlGroup::getInstance(fsdata_global);
	if(settings_group && settings_group->loadFromFile(fsdata_defaults, set_defaults))
	{
		LL_INFOS() << "Loaded settings file " << fsdata_defaults << LL_ENDL;
	}
	//</FS:Techwolf Lupindo>

	// <FS:Ansariel> Debug setting to disable log throttle
	nd::logging::setThrottleEnabled(gSavedSettings.getBOOL("FSEnableLogThrottle"));

	initStrings(); // setup paths for LLTrans based on settings files only
	// - set procedural settings
	// Note: can't use LL_PATH_PER_SL_ACCOUNT for any of these since we haven't logged in yet
        //gSavedSettings.setString("ClientSettingsFile", gDirUtilp->getExpandedFilename(LL_PATH_USER_SETTINGS, getSettingsFilename("Default", "Global")));
        gSavedSettings.setString("ClientSettingsFile", gDirUtilp->getExpandedFilename(LL_PATH_USER_SETTINGS, getSettingsFilename("User", "Global")));
        gSavedSettings.setString("CrashSettingsFile", gDirUtilp->getExpandedFilename(LL_PATH_USER_SETTINGS, getSettingsFilename("User", "CrashSettings")));
	
#ifndef	LL_RELEASE_FOR_DOWNLOAD
	// provide developer build only overrides for these control variables that are not
	// persisted to settings.xml
	LLControlVariable* c = gSavedSettings.getControl("ShowConsoleWindow");
	if (c)
	{
		c->setValue(true, false);
	}
	c = gSavedSettings.getControl("AllowMultipleViewers");
	if (c)
	{
		c->setValue(true, false);
	}

	gSavedSettings.setBOOL("QAMode", TRUE );
	gSavedSettings.setS32("WatchdogEnabled", 0);
#endif
	
	// These are warnings that appear on the first experience of that condition.
	// They are already set in the settings_default.xml file, but still need to be added to LLFirstUse
	// for disable/reset ability
//	LLFirstUse::addConfigVariable("FirstBalanceIncrease");
//	LLFirstUse::addConfigVariable("FirstBalanceDecrease");
//	LLFirstUse::addConfigVariable("FirstSit");
//	LLFirstUse::addConfigVariable("FirstMap");
//	LLFirstUse::addConfigVariable("FirstGoTo");
//	LLFirstUse::addConfigVariable("FirstBuild");
//	LLFirstUse::addConfigVariable("FirstLeftClickNoHit");
//	LLFirstUse::addConfigVariable("FirstTeleport");
//	LLFirstUse::addConfigVariable("FirstOverrideKeys");
//	LLFirstUse::addConfigVariable("FirstAttach");
//	LLFirstUse::addConfigVariable("FirstAppearance");
//	LLFirstUse::addConfigVariable("FirstInventory");
//	LLFirstUse::addConfigVariable("FirstSandbox");
//	LLFirstUse::addConfigVariable("FirstFlexible");
//	LLFirstUse::addConfigVariable("FirstDebugMenus");
//	LLFirstUse::addConfigVariable("FirstSculptedPrim");
//	LLFirstUse::addConfigVariable("FirstVoice");
//	LLFirstUse::addConfigVariable("FirstMedia");
		
	// - read command line settings.
	LLControlGroupCLP clp;
	std::string	cmd_line_config	= gDirUtilp->getExpandedFilename(LL_PATH_APP_SETTINGS,
														  "cmd_line.xml");

	clp.configure(cmd_line_config, &gSavedSettings);

	if(!initParseCommandLine(clp))
	{
		handleCommandLineError(clp);
		return false;
	}
	
	// - selectively apply settings 

	// If the user has specified a alternate settings file name.
	// Load	it now before loading the user_settings/settings.xml
	if(clp.hasOption("settings"))
	{
		std::string	user_settings_filename = 
			gDirUtilp->getExpandedFilename(LL_PATH_USER_SETTINGS, 
										   clp.getOption("settings")[0]);
		gSavedSettings.setString("ClientSettingsFile", user_settings_filename);
		// SJ: if asked to purge configuration, remove custom user-settings file before it will be read
		if (mPurgeSettings)
		{
			LLFile::remove(user_settings_filename);
		}

		LL_INFOS("Settings")	<< "Using command line specified settings filename: " 
			<< user_settings_filename << LL_ENDL;
	}
	else
	{
		// SJ: if asked to purge configuration, remove default user-settings file before it will be read
		if (mPurgeSettings)
		{
			LLFile::remove(gDirUtilp->getExpandedFilename(LL_PATH_USER_SETTINGS, getSettingsFilename("User", "Global")));
		}

	}
	

	// - load overrides from user_settings 
	loadSettingsFromDirectory("User");

	if (gSavedSettings.getBOOL("FirstRunThisInstall"))
	{
		if (gSavedSettings.getString("SessionSettingsFile").empty())
        {
            gSavedSettings.setString("SessionSettingsFile", "settings_firestorm.xml");
        }
		
// <FS:CR> Set ForceShowGrid to TRUE on first run if we're on an OpenSim build
#ifdef OPENSIM
		if (!gSavedSettings.getBOOL("ForceShowGrid"))
			gSavedSettings.setBOOL("ForceShowGrid", TRUE);
#endif // OPENSIM
// </FS:CR>
		
		// Note that the "FirstRunThisInstall" settings is currently unused.
		gSavedSettings.setBOOL("FirstRunThisInstall", FALSE);
	}
	
	// <FS:CR> Compatibility with old backups
	// Put gSavedSettings here, gSavedPerAccountSettings in llstartup.cpp
	// *TODO: Should we keep these around forever or just three release cycles?
	if (gSavedSettings.getBOOL("FSFirstRunAfterSettingsRestore"))
	{
		// Nothing happened...
	}
	// </FS:CR>

	//WS: Set the usersessionsettingsfile to the account_SessionSettingsFile file. This allows settings_per_accounts to be per session.
	if(!gSavedSettings.getString("SessionSettingsFile").empty())
    {
		if(gSavedSettings.getString("UserSessionSettingsFile").empty())
			gSavedSettings.setString("UserSessionSettingsFile","account_" + gSavedSettings.getString("SessionSettingsFile"));
	}
	else
    {
        gSavedSettings.setString("UserSessionSettingsFile","");
    }

	if (clp.hasOption("sessionsettings"))
	{
		std::string session_settings_filename = clp.getOption("sessionsettings")[0];		
		gSavedSettings.setString("SessionSettingsFile", session_settings_filename);
		LL_INFOS("Settings")	<< "Using session settings filename: " 
			<< session_settings_filename << LL_ENDL;
	}
	loadSettingsFromDirectory("Session",true); // AO The session file turns into the new defaults

	if (clp.hasOption("usersessionsettings"))
	{
		std::string user_session_settings_filename = clp.getOption("usersessionsettings")[0];		
		gSavedSettings.setString("UserSessionSettingsFile", user_session_settings_filename);
		LL_INFOS("Settings") << "Using user session settings filename: " 
			<< user_session_settings_filename << LL_ENDL;

	}

	
	loadSettingsFromDirectory("UserSession");
	
	//AO: Re-read user settings again. This is a Firestorm hack to get user settings to override modes
	//Todo, find a cleaner way of doing this via the various set_default arguments.
	loadSettingsFromDirectory("User");
	

	// - apply command line settings 
	if (! clp.notify())
	{
		handleCommandLineError(clp);
		return false;
	}

	// Register the core crash option as soon as we can
	// if we want gdb post-mortem on cores we need to be up and running
	// ASAP or we might miss init issue etc.
	if(gSavedSettings.getBOOL("DisableCrashLogger"))
	{
		LL_WARNS() << "Crashes will be handled by system, stack trace logs and crash logger are both disabled" << LL_ENDL;
		LLAppViewer::instance()->disableCrashlogger();
	}

	// Handle initialization from settings.
	// Start up the debugging console before handling other options.
	if (gSavedSettings.getBOOL("ShowConsoleWindow"))
	{
		initConsole();
	}

	if(clp.hasOption("help"))
	{
		std::ostringstream msg;
		msg << LLTrans::getString("MBCmdLineUsg") << "\n" << clp;
		LL_INFOS()	<< msg.str() << LL_ENDL;

		OSMessageBox(
			msg.str().c_str(),
			LLStringUtil::null,
			OSMB_OK);

		return false;
	}

    if(clp.hasOption("set"))
    {
        const LLCommandLineParser::token_vector_t& set_values = clp.getOption("set");
        if(0x1 & set_values.size())
        {
            LL_WARNS() << "Invalid '--set' parameter count." << LL_ENDL;
        }
        else
        {
            LLCommandLineParser::token_vector_t::const_iterator itr = set_values.begin();
            for(; itr != set_values.end(); ++itr)
            {
                const std::string& name = *itr;
                const std::string& value = *(++itr);
                std::string name_part;
                std::string group_part;
				LLControlVariable* control = NULL;

				// Name can be further split into ControlGroup.Name, with the default control group being Global
				size_t pos = name.find('.');
				if (pos != std::string::npos)
				{
					group_part = name.substr(0, pos);
					name_part = name.substr(pos+1);
					LL_INFOS() << "Setting " << group_part << "." << name_part << " to " << value << LL_ENDL;
					LLControlGroup* g = LLControlGroup::getInstance(group_part);
					if (g) control = g->getControl(name_part);
				}
				else
				{
					LL_INFOS() << "Setting Global." << name << " to " << value << LL_ENDL;
					control = gSavedSettings.getControl(name);
				}

                if (control)
                {
                    control->setValue(value, false);
                }
                else
                {
					LL_WARNS() << "Failed --set " << name << ": setting name unknown." << LL_ENDL;
                }
            }
        }
    }

    if  (clp.hasOption("logevents")) {
		LLViewerEventRecorder::instance().setEventLoggingOn();
    }

	std::string CmdLineChannel(gSavedSettings.getString("CmdLineChannel"));
	if(! CmdLineChannel.empty())
    {
		LLVersionInfo::resetChannel(CmdLineChannel);
	}

	// If we have specified crash on startup, set the global so we'll trigger the crash at the right time
	gCrashOnStartup = gSavedSettings.getBOOL("CrashOnStartup");

	if (gSavedSettings.getBOOL("LogPerformance"))
	{
		LLTrace::BlockTimer::sLog = true;
		LLTrace::BlockTimer::sLogName = std::string("performance");		
	}
	
	std::string test_name(gSavedSettings.getString("LogMetrics"));
	if (! test_name.empty())
 	{
		LLTrace::BlockTimer::sMetricLog = TRUE;
		// '--logmetrics' is specified with a named test metric argument so the data gathering is done only on that test
		// In the absence of argument, every metric would be gathered (makes for a rather slow run and hard to decipher report...)
		LL_INFOS() << "'--logmetrics' argument : " << test_name << LL_ENDL;
		LLTrace::BlockTimer::sLogName = test_name;
	}

	if (clp.hasOption("graphicslevel"))
	{
		// User explicitly requested --graphicslevel on the command line. We
		// expect this switch has already set RenderQualityPerformance. Check
		// that value for validity.
		U32 graphicslevel = gSavedSettings.getU32("RenderQualityPerformance");
		if (LLFeatureManager::instance().isValidGraphicsLevel(graphicslevel))
        {
			// graphicslevel is valid: save it and engage it later. Capture
			// the requested value separately from the settings variable
			// because, if this is the first run, LLViewerWindow's constructor
			// will call LLFeatureManager::applyRecommendedSettings(), which
			// overwrites this settings variable!
			mForceGraphicsLevel = graphicslevel;
        }
	}

	LLFastTimerView::sAnalyzePerformance = gSavedSettings.getBOOL("AnalyzePerformance");
	gAgentPilot.setReplaySession(gSavedSettings.getBOOL("ReplaySession"));

	if (gSavedSettings.getBOOL("DebugSession"))
	{
		gDebugSession = TRUE;
		gDebugGL = TRUE;

		ll_init_fail_log(gDirUtilp->getExpandedFilename(LL_PATH_LOGS, "test_failures.log"));
	}

	// Handle slurl use. NOTE: Don't let SL-55321 reappear.

    // *FIX: This init code should be made more robust to prevent 
    // the issue SL-55321 from returning. One thought is to allow 
    // only select options to be set from command line when a slurl 
    // is specified. More work on the settings system is needed to 
    // achieve this. For now...

    // *NOTE:Mani The command line parser parses tokens and is 
    // setup to bail after parsing the '--url' option or the 
    // first option specified without a '--option' flag (or
    // any other option that uses the 'last_option' setting - 
    // see LLControlGroupCLP::configure())

    // What can happen is that someone can use IE (or potentially 
    // other browsers) and do the rough equivalent of command 
    // injection and steal passwords. Phoenix. SL-55321

	std::string starting_location;

	std::string cmd_line_login_location(gSavedSettings.getString("CmdLineLoginLocation"));
	if(! cmd_line_login_location.empty())
	{
		starting_location = cmd_line_login_location;
	}
	else
	{
		std::string default_login_location(gSavedSettings.getString("DefaultLoginLocation"));
		if (! default_login_location.empty())
		{
			starting_location = default_login_location;
		}
	}

	// <FS>The gridmanager doesn't know the grids yet, only prepare
	// parsing the slurls, actually done when the grids are fetched 
	// (currently at the top of startup STATE_AUDIO_INIT,
	// but rather it belongs into the gridmanager)
	LLSLURL start_slurl;
	if (! starting_location.empty())
    {
		start_slurl = starting_location;
		// <FS:Ansariel> FIRE-11586: Restore grid manager workaround (grid is still empty here!)
		//LLStartUp::setStartSLURL(start_slurl);
		//if(start_slurl.getType() == LLSLURL::LOCATION) 
		//{  
		//	LLGridManager::getInstance()->setGridChoice(start_slurl.getGrid());
		//}
		LLStartUp::setStartSLURLString(starting_location);
		// </FS:Ansariel>

	}

	//RN: if we received a URL, hand it off to the existing instance.
	// don't call anotherInstanceRunning() when doing URL handoff, as
	// it relies on checking a marker file which will not work when running
	// out of different directories

	if (start_slurl.isValid() &&
		(gSavedSettings.getBOOL("SLURLPassToOtherInstance")))
	{
		// <FS:Ansariel> FIRE-11586: Temporary fix until grid manager has been reworked
		//if (sendURLToOtherInstance(start_slurl.getSLURLString()))
		if (sendURLToOtherInstance(starting_location))
		// </FS:Ansariel>
		{  
			// successfully handed off URL to existing instance, exit
			return false;
		}
    }


	// <FS:TT> Hacking to save the skin and theme for future use.
	mCurrentSkin = gSavedSettings.getString("SkinCurrent");
	mCurrentSkinTheme = gSavedSettings.getString("SkinCurrentTheme");
	// </FS:TT>

	const LLControlVariable* skinfolder = gSavedSettings.getControl("SkinCurrent");
	if(skinfolder && LLStringUtil::null != skinfolder->getValue().asString())
	{	
		// Examining "Language" may not suffice -- see LLUI::getLanguage()
		// logic. Unfortunately LLUI::getLanguage() doesn't yet do us much
		// good because we haven't yet called LLUI::initClass().
// [SL:KB] - Patch: Viewer-Skins | Checked: 2012-12-26 (Catznip-3.4)
 		gDirUtilp->setSkinFolder(skinfolder->getValue().asString(),
								 gSavedSettings.getString("SkinCurrentTheme"),
 								 gSavedSettings.getString("Language"));
		loadSettingsFromDirectory("CurrentSkin");
// [/SL:KB]
//		gDirUtilp->setSkinFolder(skinfolder->getValue().asString(),
//								 gSavedSettings.getString("Language"));
	}
	
	if (gSavedSettings.getBOOL("SpellCheck"))
	{
		std::list<std::string> dict_list;
		std::string dict_setting = gSavedSettings.getString("SpellCheckDictionary");
		boost::split(dict_list, dict_setting, boost::is_any_of(std::string(",")));
		if (!dict_list.empty())
		{
			LLSpellChecker::setUseSpellCheck(dict_list.front());
			dict_list.pop_front();
			LLSpellChecker::instance().setSecondaryDictionaries(dict_list);
		}
	}

	// <FS:Ansariel> MaxFPS Viewer-Chui merge error
    //mYieldTime = gSavedSettings.getS32("YieldTime");

	// Display splash screen.  Must be after above check for previous
	// crash as this dialog is always frontmost.
	std::string splash_msg;
	LLStringUtil::format_map_t args;
	//<FS:AW set the APP_NAME to Firestorm instead of the grid connected to>
	// //args["[APP_NAME]"] = LLTrans::getString("SECOND_LIFE");
	args["[APP_NAME]"] =  LLTrans::getString("APP_NAME");
	//<FS:AW set the APP_NAME to Firestorm instead of the grid connected to>
	splash_msg = LLTrans::getString("StartupLoading", args);
	LLSplashScreen::show();
	LLSplashScreen::update(splash_msg);

	//LLVolumeMgr::initClass();
	LLVolumeMgr* volume_manager = new LLVolumeMgr();
	volume_manager->useMutex();	// LLApp and LLMutex magic must be manually enabled
	LLPrimitive::setVolumeManager(volume_manager);

	// Note: this is where we used to initialize gFeatureManagerp.

	gStartTime = totalTime();

	//
	// Set the name of the window
	//
	gWindowTitle = LLVersionInfo::getChannelAndVersion();	// <FS:CR>
#if LL_DEBUG
    gWindowTitle += std::string(" [DEBUG]");
#endif
	if (!gArgs.empty())
	{
	gWindowTitle += std::string(" ") + gArgs;
	}
	LLStringUtil::truncate(gWindowTitle, 255);

	//RN: if we received a URL, hand it off to the existing instance.
	// don't call anotherInstanceRunning() when doing URL handoff, as
	// it relies on checking a marker file which will not work when running
	// out of different directories
	// <FS:Ansariel> Duplicate call
	//if (start_slurl.isValid() &&
	//	(gSavedSettings.getBOOL("SLURLPassToOtherInstance")))
	//{
	//	// <FS:Ansariel> FIRE-11586: Temporary fix until grid manager has been reworked
	//	//if (sendURLToOtherInstance(start_slurl.getSLURLString()))
	//	if (sendURLToOtherInstance(CmdLineLoginLocation))
	//	// </FS:Ansariel>
	//	{
	//		// successfully handed off URL to existing instance, exit
	//		return false;
	//	}
	//}
	// </FS:Ansariel>

	//
	// Check for another instance of the app running
	//
	if (mSecondInstance && !gSavedSettings.getBOOL("AllowMultipleViewers"))
	{
		std::ostringstream msg;
		msg << LLTrans::getString("MBAlreadyRunning");
		OSMessageBox(
			msg.str(),
			LLStringUtil::null,
			OSMB_OK);
		return false;
	}

	if (mSecondInstance)
	{
		// This is the second instance of SL. Turn off voice support,
		// but make sure the setting is *not* persisted.
		LLControlVariable* disable_voice = gSavedSettings.getControl("CmdLineDisableVoice");
		// <FS:Ansariel> Voice in multiple instances; by Latif Khalifa
		//if(disable_voice)
		if(disable_voice && !gSavedSettings.getBOOL("VoiceMultiInstance"))
		// </FS:Ansariel>
		{
			const BOOL DO_NOT_PERSIST = FALSE;
			disable_voice->setValue(LLSD(TRUE), DO_NOT_PERSIST);
		}
	}

   	// NextLoginLocation is set from the command line option
	std::string nextLoginLocation = gSavedSettings.getString( "NextLoginLocation" );
	if ( !nextLoginLocation.empty() )
	{
		LL_DEBUGS("AppInit")<<"set start from NextLoginLocation: "<<nextLoginLocation<<LL_ENDL;
		LLStartUp::setStartSLURL(LLSLURL(nextLoginLocation));
	}
	else if (   (   clp.hasOption("login") || clp.hasOption("autologin"))
			 && gSavedSettings.getString("CmdLineLoginLocation").empty())
	{
		// If automatic login from command line with --login switch
		// init StartSLURL location.
		std::string start_slurl_setting = gSavedSettings.getString("LoginLocation");
		LL_DEBUGS("AppInit") << "start slurl setting '" << start_slurl_setting << "'" << LL_ENDL;
		// <FS:AW crash on startup>
		// also here LLSLURLs are not available at this point of startup
		//	LLStartUp::setStartSLURL(LLSLURL(start_slurl_setting));
			LLStartUp::setStartSLURLString(start_slurl_setting);
		// </FS:AW crash on startup>
	}
	else
	{
		// the login location will be set by the login panel (see LLPanelLogin)
	}

	// <FS:Ansariel> Option to not save password if using login cmdline switch
	if (clp.hasOption("logindontsavepassword") && clp.hasOption("login"))
	{
		gSavedSettings.setBOOL("FSLoginDontSavePassword", TRUE);
	}
	// </FS:Ansariel>

	gLastRunVersion = gSavedSettings.getString("LastRunVersion");

	loadColorSettings();
    
    //<FS:KC> One time fix for Latency
    if ((gLastRunVersion != LLVersionInfo::getChannelAndVersion()) && (gSavedSettings.getString("SkinCurrent") == "latency") && !gSavedSettings.getBOOL("FSLatencyOneTimeFixRun"))
    {
        LL_INFOS() << "FSLatencyOneTimeFix: Fixing script dialog colors." << LL_ENDL;
        // Replace previously saved script dialog colors with new defaults, which happen to be the same as the group notice colors
        LLUIColorTable::instance().setColor("ScriptDialog", LLUIColorTable::instance().getColor("GroupNotifyDialogBG", LLColor4::grey4));
        LLUIColorTable::instance().setColor("ScriptDialogFg", LLUIColorTable::instance().getColor("GroupNotifyTextColor", LLColor4::white));
    }
    gSavedSettings.setBOOL("FSLatencyOneTimeFixRun", TRUE);
    //</FS:KC>

	// Let anyone else who cares know that we've populated our settings
	// variables.
	for (LLControlGroup::key_iter ki(LLControlGroup::beginKeys()), kend(LLControlGroup::endKeys());
		 ki != kend; ++ki)
	{
		// For each named instance of LLControlGroup, send an event saying
		// we've initialized an LLControlGroup instance by that name.
		LLEventPumps::instance().obtain("LLControlGroup").post(LLSDMap("init", *ki));
	}

	return true; // Config was successful.
}

// The following logic is replicated in initConfiguration() (to be able to get
// some initial strings before we've finished initializing enough to know the
// current language) and also in init() (to initialize for real). Somehow it
// keeps growing, necessitating a method all its own.
void LLAppViewer::initStrings()
{
	LLTransUtil::parseStrings("strings.xml", default_trans_args);
	LLTransUtil::parseLanguageStrings("language_settings.xml");

	// parseStrings() sets up the LLTrans substitution table. Add this one item.
	LLTrans::setDefaultArg("[sourceid]", gSavedSettings.getString("sourceid"));

	// Now that we've set "[sourceid]", have to go back through
	// default_trans_args and reinitialize all those other keys because some
	// of them, in turn, reference "[sourceid]".
	BOOST_FOREACH(std::string key, default_trans_args)
	{
		std::string brackets(key), nobrackets(key);
		// Invalid to inspect key[0] if key is empty(). But then, the entire
		// body of this loop is pointless if key is empty().
		if (key.empty())
			continue;

		if (key[0] != '[')
		{
			// key was passed without brackets. That means that 'nobrackets'
			// is correct but 'brackets' is not.
			brackets = STRINGIZE('[' << brackets << ']');
		}
		else
		{
			// key was passed with brackets. That means that 'brackets' is
			// correct but 'nobrackets' is not. Erase the left bracket.
			nobrackets.erase(0, 1);
			std::string::size_type length(nobrackets.length());
			if (length && nobrackets[length - 1] == ']')
			{
				nobrackets.erase(length - 1);
			}
		}
		// Calling LLTrans::getString() is what embeds the other default
		// translation strings into this one.
		LLTrans::setDefaultArg(brackets, LLTrans::getString(nobrackets));
	}
}

namespace {
    // *TODO - decide if there's a better place for these functions.
	// do we need a file llupdaterui.cpp or something? -brad

	void apply_update_callback(LLSD const & notification, LLSD const & response)
	{
		LL_DEBUGS() << "LLUpdate user response: " << response << LL_ENDL;
		if(response["OK_okcancelbuttons"].asBoolean())
		{
			LL_INFOS() << "LLUpdate restarting viewer" << LL_ENDL;
			static const bool install_if_ready = true;
			// *HACK - this lets us launch the installer immediately for now
			LLUpdaterService().startChecking(install_if_ready);
		}
	}
	
	void apply_update_ok_callback(LLSD const & notification, LLSD const & response)
	{
		LL_INFOS() << "LLUpdate restarting viewer" << LL_ENDL;
		static const bool install_if_ready = true;
		// *HACK - this lets us launch the installer immediately for now
		LLUpdaterService().startChecking(install_if_ready);
	}
	
	void on_update_downloaded(LLSD const & data)
	{
		std::string notification_name;
		void (*apply_callback)(LLSD const &, LLSD const &) = NULL;

		/* Build up the notification name...
		 * it can be any of these, which are included here for the sake of grep:
		 *   RequiredUpdateDownloadedDialog
		 *   RequiredUpdateDownloadedVerboseDialog
		 *   OtherChannelRequiredUpdateDownloadedDialog
		 *   OtherChannelRequiredUpdateDownloadedVerbose
		 *   DownloadBackgroundTip
		 *   DownloadBackgroundDialog
		 *   OtherChannelDownloadBackgroundTip
		 *   OtherChannelDownloadBackgroundDialog
		 */
		{
			LL_DEBUGS("UpdaterService") << "data = ";
			std::ostringstream data_dump;
			LLSDSerialize::toNotation(data, data_dump);
			LL_CONT << data_dump.str() << LL_ENDL;
		}
		if(data["channel"].asString() != LLVersionInfo::getChannel())
		{
			notification_name.append("OtherChannel");
		}
		if(data["required"].asBoolean())
		{
			if(LLStartUp::getStartupState() <= STATE_LOGIN_WAIT)
			{
				// The user never saw the progress bar.
				apply_callback = &apply_update_ok_callback;
				notification_name += "RequiredUpdateDownloadedVerboseDialog";
			}
			else if(LLStartUp::getStartupState() < STATE_WORLD_INIT)
			{
				// The user is logging in but blocked.
				apply_callback = &apply_update_ok_callback;
				notification_name += "RequiredUpdateDownloadedDialog";
			}
			else
			{
				// The user is already logged in; treat like an optional update.
				apply_callback = &apply_update_callback;
				notification_name += "DownloadBackgroundTip";
			}
		}
		else
		{
			apply_callback = &apply_update_callback;
			if(LLStartUp::getStartupState() < STATE_STARTED)
			{
				// CHOP-262 we need to use a different notification
				// method prior to login.
				notification_name += "DownloadBackgroundDialog";
			}
			else
			{
				notification_name += "DownloadBackgroundTip";
			}
		}

		LLSD substitutions;
		substitutions["VERSION"] = data["version"];
		std::string new_channel = data["channel"].asString();
		substitutions["NEW_CHANNEL"] = new_channel;
		std::string info_url    = data["info_url"].asString();
		if ( !info_url.empty() )
		{
			substitutions["INFO_URL"] = info_url;
		}
		else
		{
			LL_WARNS("UpdaterService") << "no info url supplied - defaulting to hard coded release notes pattern" << LL_ENDL;

		// truncate version at the rightmost '.' 
		std::string version_short(data["version"]);
		size_t short_length = version_short.rfind('.');
		if (short_length != std::string::npos)
		{
			version_short.resize(short_length);
		}

		LLUIString relnotes_url("[RELEASE_NOTES_BASE_URL][CHANNEL_URL]/[VERSION_SHORT]");
		relnotes_url.setArg("[VERSION_SHORT]", version_short);

		// *TODO thread the update service's response through to this point
		std::string const & channel = LLVersionInfo::getChannel();
		boost::shared_ptr<char> channel_escaped(curl_escape(channel.c_str(), channel.size()), &curl_free);

		relnotes_url.setArg("[CHANNEL_URL]", channel_escaped.get());
		relnotes_url.setArg("[RELEASE_NOTES_BASE_URL]", LLTrans::getString("RELEASE_NOTES_BASE_URL"));
			substitutions["INFO_URL"] = relnotes_url.getString();
		}

		LLNotificationsUtil::add(notification_name, substitutions, LLSD(), apply_callback);
	}

	void install_error_callback(LLSD const & notification, LLSD const & response)
	{
		LLAppViewer::instance()->forceQuit();
	}
	
	bool notify_update(LLSD const & evt)
	{
		std::string notification_name;
		switch (evt["type"].asInteger())
		{
			case LLUpdaterService::DOWNLOAD_COMPLETE:
				on_update_downloaded(evt);
				break;
			case LLUpdaterService::INSTALL_ERROR:
				if(evt["required"].asBoolean()) {
					LLNotificationsUtil::add("FailedRequiredUpdateInstall", LLSD(), LLSD(), &install_error_callback);
				} else {
					LLNotificationsUtil::add("FailedUpdateInstall");
				}
				break;
			default:
				break;
		}

		// let others also handle this event by default
		return false;
	}
	
	bool on_bandwidth_throttle(LLUpdaterService * updater, LLSD const & evt)
	{
		updater->setBandwidthLimit(evt.asInteger() * (1024/8));
		return false; // Let others receive this event.
	};
};

void LLAppViewer::initUpdater()
{
	// Initialize the updater service.
	// Get Channel
	// Get Version

	/*****************************************************************
	 * Previously, the url was derived from the settings 
	 *    UpdaterServiceURL
	 *    UpdaterServicePath
	 * it is now obtained from the grid manager.  The settings above
	 * are no longer used.
	 *****************************************************************/
	std::string channel = LLVersionInfo::getChannel();
	std::string version = LLVersionInfo::getVersion();

	U32 check_period = gSavedSettings.getU32("UpdaterServiceCheckPeriod");
	bool willing_to_test;
	LL_DEBUGS("UpdaterService") << "channel " << channel << LL_ENDL;

	if (LLVersionInfo::TEST_VIEWER == LLVersionInfo::getViewerMaturity()) 
	{
		LL_INFOS("UpdaterService") << "Test build: overriding willing_to_test by sending testno" << LL_ENDL;
		willing_to_test = false;
	}
	else
	{
		willing_to_test = gSavedSettings.getBOOL("UpdaterWillingToTest");
	}
    unsigned char unique_id[MD5HEX_STR_SIZE];
	if ( ! llHashedUniqueID(unique_id) )
	{
		if ( willing_to_test )
		{
			LL_WARNS("UpdaterService") << "Unable to provide a unique id; overriding willing_to_test by sending testno" << LL_ENDL;
		}
		willing_to_test = false;
	}

	mUpdater->setAppExitCallback(boost::bind(&LLAppViewer::forceQuit, this));
	mUpdater->initialize(channel, 
						 version,
						 gPlatform,
						 getOSInfo().getOSVersionString(),
						 unique_id,
						 willing_to_test
						 );
 	mUpdater->setCheckPeriod(check_period);
	mUpdater->setBandwidthLimit((int)gSavedSettings.getF32("UpdaterMaximumBandwidth") * (1024/8));
	gSavedSettings.getControl("UpdaterMaximumBandwidth")->getSignal()->
		connect(boost::bind(&on_bandwidth_throttle, mUpdater.get(), _2));
	if(gSavedSettings.getU32("UpdaterServiceSetting"))
	{
		bool install_if_ready = true;
		mUpdater->startChecking(install_if_ready);
	}

    LLEventPump & updater_pump = LLEventPumps::instance().obtain(LLUpdaterService::pumpName());
    updater_pump.listen("notify_update", &notify_update);
}

//
// This function decides whether the client machine meets the minimum requirements to
// run in a maximized window, per the consensus of davep, boa and nyx on 3/30/2011.
//
bool LLAppViewer::meetsRequirementsForMaximizedStart()
{
	bool maximizedOk = (LLFeatureManager::getInstance()->getGPUClass() >= GPU_CLASS_2);

	maximizedOk &= (gSysMemory.getPhysicalMemoryKB() >= U32Gigabytes(1));

	return maximizedOk;
}

bool LLAppViewer::initWindow()
{
	LL_INFOS("AppInit") << "Initializing window..." << LL_ENDL;

	// store setting in a global for easy access and modification
	gHeadlessClient = gSavedSettings.getBOOL("HeadlessClient");

	// always start windowed
	BOOL ignorePixelDepth = gSavedSettings.getBOOL("IgnorePixelDepth");

	LLViewerWindow::Params window_params;
	window_params
		.title(gWindowTitle)
		.name(VIEWER_WINDOW_CLASSNAME)
		.x(gSavedSettings.getS32("WindowX"))
		.y(gSavedSettings.getS32("WindowY"))
		.width(gSavedSettings.getU32("WindowWidth"))
		.height(gSavedSettings.getU32("WindowHeight"))
		.min_width(gSavedSettings.getU32("MinWindowWidth"))
		.min_height(gSavedSettings.getU32("MinWindowHeight"))
/// <FS:CR> Since the 3.6.5 merge, setting fullscreen does terrible bad things on macs like opening
/// all floaters and menus off the left side of the screen. Let's not do that right now...
/// Hardcoding full screen OFF until it's fixed. On 10.7+ we have native full screen support anyway.
#ifndef LL_DARWIN
		.fullscreen(gSavedSettings.getBOOL("FullScreen"))
#else // !LL_DARWIN
		.fullscreen(false)
#endif // !LL_DARWIN
// </FS:CR>
		.ignore_pixel_depth(ignorePixelDepth);

	gViewerWindow = new LLViewerWindow(window_params);

	LL_INFOS("AppInit") << "gViewerwindow created." << LL_ENDL;

	// Need to load feature table before cheking to start watchdog.
	// <FS:Ansariel> Fix Watchdog settings/feature table mess
	//bool use_watchdog = false;
	//int watchdog_enabled_setting = gSavedSettings.getS32("WatchdogEnabled");
	//if (watchdog_enabled_setting == -1)
	//{
	//	use_watchdog = !LLFeatureManager::getInstance()->isFeatureAvailable("WatchdogDisabled");
	//}
	//else
	//{
	//	// The user has explicitly set this setting; always use that value.
	//	use_watchdog = bool(watchdog_enabled_setting);
	//}

	//if (use_watchdog)
	if (gSavedSettings.getS32("WatchdogEnabled"))
	// </FS:Ansariel>
	{
		LLWatchdog::getInstance()->init(watchdog_killer_callback);
	}
	LL_INFOS("AppInit") << "watchdog setting is done." << LL_ENDL;

	// <FS:Ansariel> Init group notices, IMs and chiclets position before the
	//               screenchannel gets created
	gSavedSettings.setBOOL("InternalShowGroupNoticesTopRight", gSavedSettings.getBOOL("ShowGroupNoticesTopRight"));

	LLNotificationsUI::LLNotificationManager::getInstance();
		
    
#ifdef LL_DARWIN
    //Satisfy both MAINT-3135 (OSX 10.6 and earlier) MAINT-3288 (OSX 10.7 and later)
   if (getOSInfo().mMajorVer == 10 && getOSInfo().mMinorVer < 7)
		if ( getOSInfo().mMinorVer == 6 && getOSInfo().mBuild < 8 )
       		gViewerWindow->getWindow()->setOldResize(true);
#endif
    
	if (gSavedSettings.getBOOL("WindowMaximized"))
	{
		gViewerWindow->getWindow()->maximize();
	}

	//
	// Initialize GL stuff
	//

	if (mForceGraphicsLevel)
	{
		LLFeatureManager::getInstance()->setGraphicsLevel(*mForceGraphicsLevel, false);
		gSavedSettings.setU32("RenderQualityPerformance", *mForceGraphicsLevel);
	}
			
	// Set this flag in case we crash while initializing GL
	gSavedSettings.setBOOL("RenderInitError", TRUE);
	gSavedSettings.saveToFile( gSavedSettings.getString("ClientSettingsFile"), TRUE );

	gPipeline.init();
	LL_INFOS("AppInit") << "gPipeline Initialized" << LL_ENDL;

	stop_glerror();
	gViewerWindow->initGLDefaults();

	gSavedSettings.setBOOL("RenderInitError", FALSE);
	gSavedSettings.saveToFile( gSavedSettings.getString("ClientSettingsFile"), TRUE );

	//If we have a startup crash, it's usually near GL initialization, so simulate that.
	if(gCrashOnStartup)
	{
		LLAppViewer::instance()->forceErrorLLError();
	}

	//
	// Determine if the window should start maximized on initial run based
	// on graphics capability
	//
	if (gSavedSettings.getBOOL("FirstLoginThisInstall") && meetsRequirementsForMaximizedStart())
	{
		LL_INFOS("AppInit") << "This client met the requirements for a maximized initial screen." << LL_ENDL;
		gSavedSettings.setBOOL("WindowMaximized", TRUE);
	}

	if (gSavedSettings.getBOOL("WindowMaximized"))
	{
		gViewerWindow->getWindow()->maximize();
	}

	LLUI::sWindow = gViewerWindow->getWindow();

	// Show watch cursor
	gViewerWindow->setCursor(UI_CURSOR_WAIT);

	// Finish view initialization
	gViewerWindow->initBase();

	// show viewer window
	//gViewerWindow->getWindow()->show();

	LL_INFOS("AppInit") << "Window initialization done." << LL_ENDL;

	return true;
}

void LLAppViewer::writeDebugInfo(bool isStatic)
{
    //Try to do the minimum when writing data during a crash.
    std::string* debug_filename;
    debug_filename = ( isStatic
        ? getStaticDebugFile()
        : getDynamicDebugFile() );
    
	LL_INFOS() << "Opening debug file " << *debug_filename << LL_ENDL;
	llofstream out_file(debug_filename->c_str());
    
    isStatic ?  LLSDSerialize::toPrettyXML(gDebugInfo, out_file)
             :  LLSDSerialize::toPrettyXML(gDebugInfo["Dynamic"], out_file);
    
        
	out_file.close();
}

LLSD LLAppViewer::getViewerInfo() const
{
	// The point of having one method build an LLSD info block and the other
	// construct the user-visible About string is to ensure that the same info
	// is available to a getInfo() caller as to the user opening
	// LLFloaterAbout.
	LLSD info;
	LLSD version;
	version.append(LLVersionInfo::getMajor());
	version.append(LLVersionInfo::getMinor());
	version.append(LLVersionInfo::getPatch());
	version.append(LLVersionInfo::getBuild());
	info["VIEWER_VERSION"] = version;
	info["VIEWER_VERSION_STR"] = LLVersionInfo::getVersion();
	info["BUILD_DATE"] = __DATE__;
	info["BUILD_TIME"] = __TIME__;
	info["CHANNEL"] = LLVersionInfo::getChannel();
    //std::string build_config = LLVersionInfo::getBuildConfig();
    //if (build_config != "Release")
    //{
    //    info["BUILD_CONFIG"] = build_config;
    //}

// <FS:CR> FIRE-8273: Add Open-sim indicator to About floater
#ifdef OPENSIM
	info["BUILD_TYPE"] = LLTrans::getString("FSWithOpensim");
#else
	info["BUILD_TYPE"] = LLTrans::getString("FSWithHavok");
#endif // OPENSIM
// </FS:CR>
	info["SKIN"] = gSavedSettings.getString("FSInternalSkinCurrent");
	info["THEME"] = gSavedSettings.getString("FSInternalSkinCurrentTheme");

	//[FIRE 3113 : SJ] Added Font and fontsize to info
	info["FONT"] = "Unknown Font";
	std::string fsInternalFontSettingsFile = gSavedSettings.getString("FSInternalFontSettingsFile");
	if (fsInternalFontSettingsFile == "fonts.xml") info["FONT"] = "Deja Vu";
	else if (fsInternalFontSettingsFile == "fonts_ubuntu.xml") info["FONT"] = "Ubuntu Font Family";
	else if (fsInternalFontSettingsFile == "fonts_liberation.xml") info["FONT"] = "Liberation";
	else if (fsInternalFontSettingsFile == "fonts_droid.xml") info["FONT"] = "Droid Sans";
	else if (fsInternalFontSettingsFile == "fonts_mobi.xml") info["FONT"] = "Mobi Sans";
	else if (fsInternalFontSettingsFile == "fonts_roboto.xml") info["FONT"] = "Roboto";
	else if (fsInternalFontSettingsFile == "fonts_dyslexia.xml") info["FONT"] = "OpenDyslexic";
	else if (fsInternalFontSettingsFile == "fonts_deja_vu_all_caps.xml") info["FONT"] = "Deja Vu All Caps";
	
	info["FONT_SIZE"] = gSavedSettings.getF32("FSFontSizeAdjustment");
	info["FONT_SCREEN_DPI"] = gSavedSettings.getF32("FontScreenDPI");

	// <FS:PP> FIRE-15714: UI Scaling in SysInfo
	info["UI_SCALE_FACTOR"] = gSavedSettings.getF32("UIScaleFactor");

	//[FIRE-3923 : SJ] Added Drawdistance, bandwidth and LOD to info
	info["DRAW_DISTANCE"] = gSavedSettings.getF32("RenderFarClip");
	info["BANDWIDTH"] = gSavedSettings.getF32("ThrottleBandwidthKBPS");
	info["LOD"] = gSavedSettings.getF32("RenderVolumeLODFactor");

	//[FIRE 3113 : SJ] Added Settingsfile to info
	info["MODE"] = "Unknown Mode";
	std::string sessionSettingsFile = gSavedSettings.getString("SessionSettingsFile");
	if (sessionSettingsFile == "settings_firestorm.xml") info["MODE"] = "Firestorm";
	else if (sessionSettingsFile == "settings_phoenix.xml") info["MODE"] = "Phoenix";
	else if (sessionSettingsFile == "settings_v3.xml") info["MODE"] = "Viewer 3";
	else if (sessionSettingsFile == "settings_hybrid.xml") info["MODE"] = "Hybrid";
	else if (sessionSettingsFile == "settings_latency.xml") info["MODE"] = "Latency";
	else if (sessionSettingsFile == "settings_text.xml") info["MODE"] = "Text";

	// return a URL to the release notes for this viewer, such as:
	// http://wiki.secondlife.com/wiki/Release_Notes/Second Life Beta Viewer/2.1.0.123456
	std::string url = LLTrans::getString("RELEASE_NOTES_BASE_URL");
	// <FS:Ansariel> FIRE-13993: Leave out channel so we can use a URL like
	//                           http://wiki.phoenixviewer.com/firestorm_change_log_x.y.z.rev
	//if (! LLStringUtil::endsWith(url, "/"))
	//	url += "/";
	//url += LLURI::escape(LLVersionInfo::getChannel()) + "/";
	// </FS:Ansariel>
	url += LLURI::escape(LLVersionInfo::getVersion());

	info["VIEWER_RELEASE_NOTES_URL"] = url;

#if LL_MSVC
	info["COMPILER"] = "MSVC";
	info["COMPILER_VERSION"] = _MSC_VER;
#elif LL_CLANG	// <FS:CR> Clang identification
	info["COMPILER"] = "Clang";
	info["COMPILER_VERSION"] = CLANG_VERSION_STRING;
#elif LL_GNUC
	info["COMPILER"] = "GCC";
	info["COMPILER_VERSION"] = GCC_VERSION;
#endif

	// Position
	LLViewerRegion* region = gAgent.getRegion();
	if (region)
	{
// [RLVa:KB] - Checked: 2014-02-24 (RLVa-1.4.10)
		if (RlvActions::canShowLocation())
		{
// [/RLVa:KB]
			LLVector3d pos = gAgent.getPositionGlobal();
			info["POSITION"] = ll_sd_from_vector3d(pos);
			info["POSITION_LOCAL"] = ll_sd_from_vector3(gAgent.getPosAgentFromGlobal(pos));
			info["REGION"] = gAgent.getRegion()->getName();
			info["HOSTNAME"] = gAgent.getRegion()->getHost().getHostName();
			info["HOSTIP"] = gAgent.getRegion()->getHost().getString();
//			info["SERVER_VERSION"] = gLastVersionChannel;
			LLSLURL slurl;
			LLAgentUI::buildSLURL(slurl);
			info["SLURL"] = slurl.getSLURLString();
// [RLVa:KB] - Checked: 2014-02-24 (RLVa-1.4.10)
		}
		else
		{
			info["REGION"] = RlvStrings::getString(RLV_STRING_HIDDEN_REGION);
		}
		info["SERVER_VERSION"] = gLastVersionChannel;
// [/RLVa:KB]
	}

	// CPU
	info["CPU"] = gSysCPU.getCPUString();
	info["MEMORY_MB"] = LLSD::Integer(gSysMemory.getPhysicalMemoryKB().valueInUnits<LLUnits::Megabytes>());
	// Moved hack adjustment to Windows memory size into llsys.cpp
	info["OS_VERSION"] = LLAppViewer::instance()->getOSInfo().getOSString();
	info["GRAPHICS_CARD_VENDOR"] = (const char*)(glGetString(GL_VENDOR));
	info["GRAPHICS_CARD"] = (const char*)(glGetString(GL_RENDERER));

#if LL_WINDOWS
	LLSD driver_info = gDXHardware.getDisplayInfo();
	if (driver_info.has("DriverVersion"))
	{
		info["GRAPHICS_DRIVER_VERSION"] = driver_info["DriverVersion"];
	}
#endif

// [RLVa:KB] - Checked: 2010-04-18 (RLVa-1.2.0)
	info["RLV_VERSION"] = (rlv_handler_t::isEnabled()) ? RlvStrings::getVersionAbout() : "(disabled)";
// [/RLVa:KB]
	info["OPENGL_VERSION"] = (const char*)(glGetString(GL_VERSION));
	info["LIBCURL_VERSION"] = LLCore::LLHttp::getCURLVersion();
	info["J2C_VERSION"] = LLImageJ2C::getEngineInfo();
	bool want_fullname = true;
	info["AUDIO_DRIVER_VERSION"] = gAudiop ? LLSD(gAudiop->getDriverName(want_fullname)) : LLSD();
	if(LLVoiceClient::getInstance()->voiceEnabled())
	{
		LLVoiceVersionInfo version = LLVoiceClient::getInstance()->getVersion();
		std::ostringstream version_string;
		version_string << version.serverType << " " << version.serverVersion << std::endl;
		info["VOICE_VERSION"] = version_string.str();
	}
	else 
	{
		info["VOICE_VERSION"] = LLTrans::getString("NotConnected");
	}

//#if !LL_LINUX
	info["LLCEFLIB_VERSION"] = LLCEFLIB_VERSION;
//#else
//	info["LLCEFLIB_VERSION"] = "Undefined";
//
//#endif

#if LL_WINDOWS
	std::ostringstream ver_codec;
	ver_codec << LIBVLC_VERSION_MAJOR;
	ver_codec << ".";
	ver_codec << LIBVLC_VERSION_MINOR;
	ver_codec << ".";
	ver_codec << LIBVLC_VERSION_REVISION;
	info["LIBVLC_VERSION"] = ver_codec.str();
#else
	info["LIBVLC_VERSION"] = "Undefined";
#endif

	S32 packets_in = LLViewerStats::instance().getRecording().getSum(LLStatViewer::PACKETS_IN);
	if (packets_in > 0)
	{
		info["PACKETS_LOST"] = LLViewerStats::instance().getRecording().getSum(LLStatViewer::PACKETS_LOST);
		info["PACKETS_IN"] = packets_in;
		info["PACKETS_PCT"] = 100.f*info["PACKETS_LOST"].asReal() / info["PACKETS_IN"].asReal();
	}

	if (mServerReleaseNotesURL.empty())
	{
		if (gAgent.getRegion())
		{
			info["SERVER_RELEASE_NOTES_URL"] = LLTrans::getString("RetrievingData");
		}
		else
		{
			info["SERVER_RELEASE_NOTES_URL"] = LLTrans::getString("NotConnected");
		}
	}
	else if (LLStringUtil::startsWith(mServerReleaseNotesURL, "http")) // it's an URL
	{
		info["SERVER_RELEASE_NOTES_URL"] = "[" + LLWeb::escapeURL(mServerReleaseNotesURL) + " " + LLTrans::getString("ReleaseNotes") + "]";
	}
	else
	{
		info["SERVER_RELEASE_NOTES_URL"] = mServerReleaseNotesURL;
	}

	// <FS:PP> FIRE-4785: Current render quality setting in sysinfo / about floater
	switch (gSavedSettings.getU32("RenderQualityPerformance"))
	{
		case 0:
			info["RENDERQUALITY"] = LLTrans::getString("render_quality_low");
			info["RENDERQUALITY_FSDATA_ENGLISH"] = "Low (1/7)";
			break;
		case 1:
			info["RENDERQUALITY"] = LLTrans::getString("render_quality_mediumlow");
			info["RENDERQUALITY_FSDATA_ENGLISH"] = "Medium-Low (2/7)";
			break;
		case 2:
			info["RENDERQUALITY"] = LLTrans::getString("render_quality_medium");
			info["RENDERQUALITY_FSDATA_ENGLISH"] = "Medium (3/7)";
			break;
		case 3:
			info["RENDERQUALITY"] = LLTrans::getString("render_quality_mediumhigh");
			info["RENDERQUALITY_FSDATA_ENGLISH"] = "Medium-High (4/7)";
			break;
		case 4:
			info["RENDERQUALITY"] = LLTrans::getString("render_quality_high");
			info["RENDERQUALITY_FSDATA_ENGLISH"] = "High (5/7)";
			break;
		case 5:
			info["RENDERQUALITY"] = LLTrans::getString("render_quality_highultra");
			info["RENDERQUALITY_FSDATA_ENGLISH"] = "High-Ultra (6/7)";
			break;
		case 6:
			info["RENDERQUALITY"] = LLTrans::getString("render_quality_ultra");
			info["RENDERQUALITY_FSDATA_ENGLISH"] = "Ultra (7/7)";
			break;
		default:
			info["RENDERQUALITY"] = LLTrans::getString("render_quality_unknown");
			info["RENDERQUALITY_FSDATA_ENGLISH"] = "Unknown, user has RenderQualityPerformance debug setting beyond the normal range (0-6)";
			break;
	}
	// </FS:PP>

	// <FS:PP> ALM enabled or disabled
	if (gSavedSettings.getBOOL("RenderDeferred"))
	{
		info["ALMSTATUS"] = LLTrans::getString("PermYes");
		info["ALMSTATUS_FSDATA_ENGLISH"] = "Yes";
	}
	else
	{
		info["ALMSTATUS"] = LLTrans::getString("PermNo");
		info["ALMSTATUS_FSDATA_ENGLISH"] = "No";
	}
	// </FS:PP>

	// <FS:Ansariel> FIRE-11768: Include texture memory settings
	info["TEXTUREMEMORY"] = gSavedSettings.getS32("TextureMemory");
	info["TEXTUREMEMORYMULTIPLIER"] = gSavedSettings.getF32("RenderTextureMemoryMultiple");
	// </FS:Ansariel>

	// <FS:ND> Add creation time of VFS (cache)
	if( gVFS )
		info["VFS_DATE"] = gVFS->getCreationDataUTC();
	else
		info["VFS_DATE"] = "unknown";
	// </FS:ND>

	return info;
}

std::string LLAppViewer::getViewerInfoString() const
{
	std::ostringstream support;

	LLSD info(getViewerInfo());

	// Render the LLSD from getInfo() as a format_map_t
	LLStringUtil::format_map_t args;

	// allow the "Release Notes" URL label to be localized
	args["ReleaseNotes"] = LLTrans::getString("ReleaseNotes");

	for (LLSD::map_const_iterator ii(info.beginMap()), iend(info.endMap());
		ii != iend; ++ii)
	{
		if (! ii->second.isArray())
		{
			// Scalar value
			if (ii->second.isUndefined())
			{
				args[ii->first] = LLTrans::getString("none_text");
			}
			else
			{
				// don't forget to render value asString()
				args[ii->first] = ii->second.asString();
			}
		}
		else
		{
			// array value: build KEY_0, KEY_1 etc. entries
			for (LLSD::Integer n(0), size(ii->second.size()); n < size; ++n)
			{
				args[STRINGIZE(ii->first << '_' << n)] = ii->second[n].asString();
			}
		}
	}

	// Now build the various pieces
	support << LLTrans::getString("AboutHeader", args);
	//if (info.has("BUILD_CONFIG"))
	//{
	//	support << "\n" << LLTrans::getString("BuildConfig", args);
	//}
	if (info.has("REGION"))
	{
// [RLVa:KB] - Checked: 2014-02-24 (RLVa-1.4.10)
		support << "\n\n" << LLTrans::getString( (RlvActions::canShowLocation()) ? "AboutPosition" : "AboutPositionRLVShowLoc", args);
// [/RLVa:KB]
//		support << "\n\n" << LLTrans::getString("AboutPosition", args);
	}
	support << "\n\n" << LLTrans::getString("AboutSystem", args);
	support << "\n";
	if (info.has("GRAPHICS_DRIVER_VERSION"))
	{
		support << "\n" << LLTrans::getString("AboutDriver", args);
	}
	support << "\n" << LLTrans::getString("AboutLibs", args);
	if (info.has("BANDWIDTH")) //For added info in help floater
	{
		support << "\n" << LLTrans::getString("AboutSettings", args);
	}
	if (info.has("COMPILER"))
	{
		support << "\n" << LLTrans::getString("AboutCompiler", args);
	}
	if (info.has("PACKETS_IN"))
	{
		support << '\n' << LLTrans::getString("AboutTraffic", args);
	}

	// SLT timestamp
	LLSD substitution;
	substitution["datetime"] = (S32)time(NULL);//(S32)time_corrected();
	support << "\n" << LLTrans::getString("AboutTime", substitution);

	return support.str();
}

void LLAppViewer::cleanupSavedSettings()
{
	gSavedSettings.setBOOL("MouseSun", FALSE);

	gSavedSettings.setBOOL("UseEnergy", TRUE);				// force toggle to turn off, since sends message to simulator

	gSavedSettings.setBOOL("DebugWindowProc", gDebugWindowProc);
		
	gSavedSettings.setBOOL("ShowObjectUpdates", gShowObjectUpdates);
	
	if (gDebugView)
	{
		gSavedSettings.setBOOL("ShowDebugConsole", gDebugView->mDebugConsolep->getVisible());
	}

	// save window position if not maximized
	// as we don't track it in callbacks
	if(NULL != gViewerWindow)
	{
		BOOL maximized = gViewerWindow->getWindow()->getMaximized();
		if (!maximized)
		{
			LLCoordScreen window_pos;
			
			if (gViewerWindow->getWindow()->getPosition(&window_pos))
			{
				gSavedSettings.setS32("WindowX", window_pos.mX);
				gSavedSettings.setS32("WindowY", window_pos.mY);
			}
		}
	}

	gSavedSettings.setF32("MapScale", LLWorldMapView::sMapScale );

	// Some things are cached in LLAgent.
	if (gAgent.isInitialized())
	{
		gSavedSettings.setF32("RenderFarClip", gAgentCamera.mDrawDistance);
	}
}

void LLAppViewer::removeCacheFiles(const std::string& file_mask)
{
	gDirUtilp->deleteFilesInDir(gDirUtilp->getExpandedFilename(LL_PATH_CACHE, ""), file_mask);
}

void LLAppViewer::writeSystemInfo()
{
    
    if (! gDebugInfo.has("Dynamic") )
        gDebugInfo["Dynamic"] = LLSD::emptyMap();

	// <FS:ND> set filename to Firestorm.log
// #if LL_WINDOWS
// 	gDebugInfo["SLLog"] = gDirUtilp->getExpandedFilename(LL_PATH_DUMP,"SecondLife.log");
// #else
//     //Not ideal but sufficient for good reporting.
//     gDebugInfo["SLLog"] = gDirUtilp->getExpandedFilename(LL_PATH_LOGS,"SecondLife.old");  //LLError::logFileName();
// #endif

#if LL_WINDOWS
	gDebugInfo["SLLog"] = gDirUtilp->getExpandedFilename(LL_PATH_DUMP, APP_NAME + ".log");
#else
    //Not ideal but sufficient for good reporting.
    gDebugInfo["SLLog"] = gDirUtilp->getExpandedFilename(LL_PATH_LOGS, APP_NAME + ".old");  //LLError::logFileName();
#endif
	// </FS:ND>

	gDebugInfo["ClientInfo"]["Name"] = LLVersionInfo::getChannel();
// [SL:KB] - Patch: Viewer-CrashReporting | Checked: 2011-05-08 (Catznip-2.6.0a) | Added: Catznip-2.6.0a
	gDebugInfo["ClientInfo"]["Version"] = LLVersionInfo::getVersion();
	gDebugInfo["ClientInfo"]["Platform"] = LLVersionInfo::getBuildPlatform();
// [/SL:KB]
	gDebugInfo["ClientInfo"]["MajorVersion"] = LLVersionInfo::getMajor();
	gDebugInfo["ClientInfo"]["MinorVersion"] = LLVersionInfo::getMinor();
	gDebugInfo["ClientInfo"]["PatchVersion"] = LLVersionInfo::getPatch();
	gDebugInfo["ClientInfo"]["BuildVersion"] = LLVersionInfo::getBuild();

// <FS:ND> Add which flavor of FS generated an error
#ifdef OPENSIM
	gDebugInfo["ClientInfo"]["Flavor"] = "oss";
#else
	gDebugInfo["ClientInfo"]["Flavor"] = "hvk";
#endif
// </FS:ND>

	//	gDebugInfo["CAFilename"] = gDirUtilp->getCAFile();

	gDebugInfo["CPUInfo"]["CPUString"] = gSysCPU.getCPUString();
	gDebugInfo["CPUInfo"]["CPUFamily"] = gSysCPU.getFamily();
	gDebugInfo["CPUInfo"]["CPUMhz"] = (S32)gSysCPU.getMHz();
	gDebugInfo["CPUInfo"]["CPUAltivec"] = gSysCPU.hasAltivec();
	gDebugInfo["CPUInfo"]["CPUSSE"] = gSysCPU.hasSSE();
	gDebugInfo["CPUInfo"]["CPUSSE2"] = gSysCPU.hasSSE2();
	
	gDebugInfo["RAMInfo"]["Physical"] = (LLSD::Integer)(gSysMemory.getPhysicalMemoryKB().value());
	gDebugInfo["RAMInfo"]["Allocated"] = (LLSD::Integer)(gMemoryAllocated.valueInUnits<LLUnits::Kilobytes>());
	gDebugInfo["OSInfo"] = getOSInfo().getOSStringSimple();

	// The user is not logged on yet, but record the current grid choice login url
	// which may have been the intended grid. 
	gDebugInfo["GridName"] = LLGridManager::getInstance()->getGridId();

	// *FIX:Mani - move this down in llappviewerwin32
#ifdef LL_WINDOWS
	DWORD thread_id = GetCurrentThreadId();
	gDebugInfo["MainloopThreadID"] = (S32)thread_id;
#endif

	// "CrashNotHandled" is set here, while things are running well,
	// in case of a freeze. If there is a freeze, the crash logger will be launched
	// and can read this value from the debug_info.log.
	// If the crash is handled by LLAppViewer::handleViewerCrash, ie not a freeze,
	// then the value of "CrashNotHandled" will be set to true.
	gDebugInfo["CrashNotHandled"] = (LLSD::Boolean)true;

	// Insert crash host url (url to post crash log to) if configured. This insures
	// that the crash report will go to the proper location in the case of a 
	// prior freeze.
	std::string crashHostUrl = gSavedSettings.get<std::string>("CrashHostUrl");
	if(crashHostUrl != "")
	{
		gDebugInfo["CrashHostUrl"] = crashHostUrl;
	}
	
	// Dump some debugging info
	LL_INFOS("SystemInfo") << "Application: " << LLTrans::getString("APP_NAME") << LL_ENDL;
	LL_INFOS("SystemInfo") << "Version: " << LLVersionInfo::getChannelAndVersion() << LL_ENDL;

	// Dump the local time and time zone
	time_t now;
	time(&now);
	char tbuffer[256];		/* Flawfinder: ignore */
	strftime(tbuffer, 256, "%Y-%m-%dT%H:%M:%S %Z", localtime(&now));
	LL_INFOS("SystemInfo") << "Local time: " << tbuffer << LL_ENDL;

	// query some system information
	LL_INFOS("SystemInfo") << "CPU info:\n" << gSysCPU << LL_ENDL;
	LL_INFOS("SystemInfo") << "Memory info:\n" << gSysMemory << LL_ENDL;
	LL_INFOS("SystemInfo") << "OS: " << getOSInfo().getOSStringSimple() << LL_ENDL;
	LL_INFOS("SystemInfo") << "OS info: " << getOSInfo() << LL_ENDL;

	// <FS:ND> Breakpad merge. Only include SettingsFile if the user selected this in prefs. Path from Catznip
    // gDebugInfo["SettingsFilename"] = gSavedSettings.getString("ClientSettingsFile");
	if (gCrashSettings.getBOOL("CrashSubmitSettings"))
		gDebugInfo["SettingsFilename"] = gSavedSettings.getString("ClientSettingsFile");
	// </FS:ND>

	gDebugInfo["ViewerExePath"] = gDirUtilp->getExecutablePathAndName();
	gDebugInfo["CurrentPath"] = gDirUtilp->getCurPath();
	gDebugInfo["FirstLogin"] = (LLSD::Boolean) gAgent.isFirstLogin();
	gDebugInfo["FirstRunThisInstall"] = gSavedSettings.getBOOL("FirstRunThisInstall");
    gDebugInfo["StartupState"] = LLStartUp::getStartupStateString();
    
	writeDebugInfo(); // Save out debug_info.log early, in case of crash.
}

#ifdef LL_WINDOWS
//For whatever reason, in Windows when using OOP server for breakpad, the callback to get the 
//name of the dump file is not getting triggered by the breakpad library.   Unfortunately they 
//also didn't see fit to provide a simple query request across the pipe to get this name either.
//Since we are putting our output in a runtime generated directory and we know the header data in
//the dump format, we can however use the following hack to identify our file. 
// TODO make this a member function.
void getFileList()
{
	std::stringstream filenames;

	typedef std::vector<std::string> vec;
	std::string pathname = gDirUtilp->getExpandedFilename(LL_PATH_DUMP,"");
	vec file_vec = gDirUtilp->getFilesInDir(pathname);
	for(vec::const_iterator iter=file_vec.begin(); iter!=file_vec.end(); ++iter)
	{
		filenames << *iter << " ";
		if ( ( iter->length() > 30 ) && (iter->rfind(".dmp") == (iter->length()-4) ) )
		{
			std::string fullname = pathname + *iter;
			std::ifstream fdat( fullname.c_str(), std::ifstream::binary);
			if (fdat)
			{
				char buf[5];
				fdat.read(buf,4);
				fdat.close();
				if (!strncmp(buf,"MDMP",4))
				{
					gDebugInfo["Dynamic"]["MinidumpPath"] = fullname;
					break;
				}
			}
		}
	}
	filenames << std::endl;
	gDebugInfo["Dynamic"]["DumpDirContents"] = filenames.str();
}
#endif

void LLAppViewer::handleViewerCrash()
{
	LL_INFOS("CRASHREPORT") << "Handle viewer crash entry." << LL_ENDL;

	LL_INFOS("CRASHREPORT") << "Last render pool type: " << LLPipeline::sCurRenderPoolType << LL_ENDL ;

	LLMemory::logMemoryInfo(true) ;

	//print out recorded call stacks if there are any.
	LLError::LLCallStacks::print();

	LLAppViewer* pApp = LLAppViewer::instance();
	if (pApp->beingDebugged())
	{
		// This will drop us into the debugger.
		abort();
	}

	if (LLApp::isCrashloggerDisabled())
	{
		abort();
	}

	// Returns whether a dialog was shown.
	// Only do the logic in here once
	if (pApp->mReportedCrash)
	{
		return;
	}
	pApp->mReportedCrash = TRUE;
	
	// Insert crash host url (url to post crash log to) if configured.
	std::string crashHostUrl = gSavedSettings.get<std::string>("CrashHostUrl");
	if(crashHostUrl != "")
	{
		gDebugInfo["Dynamic"]["CrashHostUrl"] = crashHostUrl;
	}
	
	LLParcel* parcel = LLViewerParcelMgr::getInstance()->getAgentParcel();
	if ( parcel && parcel->getMusicURL()[0])
	{
		gDebugInfo["Dynamic"]["ParcelMusicURL"] = parcel->getMusicURL();
	}	
	if ( parcel && parcel->getMediaURL()[0])
	{
		gDebugInfo["Dynamic"]["ParcelMediaURL"] = parcel->getMediaURL();
	}
	
	
	gDebugInfo["Dynamic"]["SessionLength"] = F32(LLFrameTimer::getElapsedSeconds());
	gDebugInfo["Dynamic"]["RAMInfo"]["Allocated"] = (LLSD::Integer) LLMemory::getCurrentRSS() >> 10;
	
	if(gLogoutInProgress)
	{
		gDebugInfo["Dynamic"]["LastExecEvent"] = LAST_EXEC_LOGOUT_CRASH;
	}
	else
	{
		gDebugInfo["Dynamic"]["LastExecEvent"] = gLLErrorActivated ? LAST_EXEC_LLERROR_CRASH : LAST_EXEC_OTHER_CRASH;
	}

	if(gAgent.getRegion())
	{
		gDebugInfo["Dynamic"]["CurrentSimHost"] = gAgent.getRegionHost().getHostName();
		gDebugInfo["Dynamic"]["CurrentRegion"] = gAgent.getRegion()->getName();
		
		const LLVector3& loc = gAgent.getPositionAgent();
		gDebugInfo["Dynamic"]["CurrentLocationX"] = loc.mV[0];
		gDebugInfo["Dynamic"]["CurrentLocationY"] = loc.mV[1];
		gDebugInfo["Dynamic"]["CurrentLocationZ"] = loc.mV[2];
	}

	if(LLAppViewer::instance()->mMainloopTimeout)
	{
		gDebugInfo["Dynamic"]["MainloopTimeoutState"] = LLAppViewer::instance()->mMainloopTimeout->getState();
	}
	
	// The crash is being handled here so set this value to false.
	// Otherwise the crash logger will think this crash was a freeze.
	gDebugInfo["Dynamic"]["CrashNotHandled"] = (LLSD::Boolean)false;
    
	//Write out the crash status file
	//Use marker file style setup, as that's the simplest, especially since
	//we're already in a crash situation	
	if (gDirUtilp)
	{
		std::string crash_marker_file_name = gDirUtilp->getExpandedFilename(LL_PATH_LOGS,
																			gLLErrorActivated
																			? LLERROR_MARKER_FILE_NAME
																			: ERROR_MARKER_FILE_NAME);
		LLAPRFile crash_marker_file ;
		crash_marker_file.open(crash_marker_file_name, LL_APR_WB);
		if (crash_marker_file.getFileHandle())
		{
			LL_INFOS("MarkerFile") << "Created crash marker file " << crash_marker_file_name << LL_ENDL;
			recordMarkerVersion(crash_marker_file);
		}
		else
		{
			LL_WARNS("MarkerFile") << "Cannot create error marker file " << crash_marker_file_name << LL_ENDL;
		}
	}
	else
	{
		LL_WARNS("MarkerFile") << "No gDirUtilp with which to create error marker file name" << LL_ENDL;
	}		
	
#ifdef LL_WINDOWS
	Sleep(200);
#endif 

	char *minidump_file = pApp->getMiniDumpFilename();
    LL_DEBUGS("CRASHREPORT") << "minidump file name " << minidump_file << LL_ENDL;
	if(minidump_file && minidump_file[0] != 0)
	{
		gDebugInfo["Dynamic"]["MinidumpPath"] = minidump_file;
	}
	else
	{
#ifdef LL_WINDOWS
		getFileList();
#else
        LL_WARNS("CRASHREPORT") << "no minidump file?" << LL_ENDL;
#endif        
	}
    gDebugInfo["Dynamic"]["CrashType"]="crash";
	
	if (gMessageSystem && gDirUtilp)
	{
		std::string filename;
		filename = gDirUtilp->getExpandedFilename(LL_PATH_DUMP, "stats.log");
        LL_DEBUGS("CRASHREPORT") << "recording stats " << filename << LL_ENDL;
		llofstream file(filename.c_str(), std::ios_base::binary);
		if(file.good())
		{
			gMessageSystem->summarizeLogs(file);
			file.close();
		}
        else
        {
            LL_WARNS("CRASHREPORT") << "problem recording stats" << LL_ENDL;
        }        
	}

	if (gMessageSystem)
	{
		gMessageSystem->getCircuitInfo(gDebugInfo["CircuitInfo"]);
		gMessageSystem->stopLogging();
	}

	if (LLWorld::instanceExists()) LLWorld::getInstance()->getInfo(gDebugInfo["Dynamic"]);

	// Close the debug file
	pApp->writeDebugInfo(false);  //false answers the isStatic question with the least overhead.
}

// static
void LLAppViewer::recordMarkerVersion(LLAPRFile& marker_file) 
{		
	std::string marker_version(LLVersionInfo::getChannelAndVersion());
	if ( marker_version.length() > MAX_MARKER_LENGTH )
	{
		LL_WARNS_ONCE("MarkerFile") << "Version length ("<< marker_version.length()<< ")"
									<< " greater than maximum (" << MAX_MARKER_LENGTH << ")"
									<< ": marker matching may be incorrect"
									<< LL_ENDL;
	}

	// record the viewer version in the marker file
	marker_file.write(marker_version.data(), marker_version.length());

	marker_file.flush(); // <FS:ND/> Make sure filesystem reflects what we wrote.
}

bool LLAppViewer::markerIsSameVersion(const std::string& marker_name) const
{
	bool sameVersion = false;

	std::string my_version(LLVersionInfo::getChannelAndVersion());
	char marker_version[MAX_MARKER_LENGTH];
	S32  marker_version_length;

	LLAPRFile marker_file;
	marker_file.open(marker_name, LL_APR_RB);
	if (marker_file.getFileHandle())
	{
		marker_version_length = marker_file.read(marker_version, sizeof(marker_version));
		std::string marker_string(marker_version, marker_version_length);
		if ( 0 == my_version.compare( 0, my_version.length(), marker_version, 0, marker_version_length ) )
		{
			sameVersion = true;
		}
		LL_DEBUGS("MarkerFile") << "Compare markers for '" << marker_name << "': "
								<< "\n   mine '" << my_version    << "'"
								<< "\n marker '" << marker_string << "'"
								<< "\n " << ( sameVersion ? "same" : "different" ) << " version"
								<< LL_ENDL;
		marker_file.close();
	}
	return sameVersion;
}

void LLAppViewer::processMarkerFiles()
{
	//We've got 4 things to test for here
	// - Other Process Running (SecondLife.exec_marker present, locked)
	// - Freeze (SecondLife.exec_marker present, not locked)
	// - LLError Crash (SecondLife.llerror_marker present)
	// - Other Crash (SecondLife.error_marker present)
	// These checks should also remove these files for the last 2 cases if they currently exist

	bool marker_is_same_version = true;
	// first, look for the marker created at startup and deleted on a clean exit
	mMarkerFileName = gDirUtilp->getExpandedFilename(LL_PATH_LOGS,MARKER_FILE_NAME);
	if (LLAPRFile::isExist(mMarkerFileName, NULL, LL_APR_RB))
	{
		// File exists...
		// first, read it to see if it was created by the same version (we need this later)
		marker_is_same_version = markerIsSameVersion(mMarkerFileName);

		// now test to see if this file is locked by a running process (try to open for write)
		LL_DEBUGS("MarkerFile") << "Checking exec marker file for lock..." << LL_ENDL;
		mMarkerFile.open(mMarkerFileName, LL_APR_WB);
		// <FS:ND> Remove LLVolatileAPRPool/apr_file_t and use FILE* instead
		//apr_file_t* fMarker = mMarkerFile.getFileHandle() ; 
		LLAPRFile::tFiletype* fMarker = mMarkerFile.getFileHandle() ; 
		// </FS:ND>
		if (!fMarker)
		{
			LL_INFOS("MarkerFile") << "Exec marker file open failed - assume it is locked." << LL_ENDL;
			mSecondInstance = true; // lock means that instance is running.
		}
		else
		{
			// We were able to open it, now try to lock it ourselves...
			if (apr_file_lock(fMarker, APR_FLOCK_NONBLOCK | APR_FLOCK_EXCLUSIVE) != APR_SUCCESS)
			{
				LL_WARNS_ONCE("MarkerFile") << "Locking exec marker failed." << LL_ENDL;
				mSecondInstance = true; // lost a race? be conservative
				mMarkerFile.close(); // <FS:ND/> Cannot lock the file and take ownership. Don't keep it open
			}
			else
			{
				// No other instances; we've locked this file now, so record our version; delete on quit.		
				recordMarkerVersion(mMarkerFile);
				LL_DEBUGS("MarkerFile") << "Exec marker file existed but was not locked; rewritten." << LL_ENDL;
			}
		}

		if (mSecondInstance)
		{
			LL_INFOS("MarkerFile") << "Exec marker '"<< mMarkerFileName << "' owned by another instance" << LL_ENDL;
		}
		else if (marker_is_same_version)
		{
			// the file existed, is ours, and matched our version, so we can report on what it says
			LL_INFOS("MarkerFile") << "Exec marker '"<< mMarkerFileName << "' found; last exec FROZE" << LL_ENDL;
			gLastExecEvent = LAST_EXEC_FROZE;
				
		}
		else
		{
			LL_INFOS("MarkerFile") << "Exec marker '"<< mMarkerFileName << "' found, but versions did not match" << LL_ENDL;
		}
	}
	else // marker did not exist... last exec (if any) did not freeze
	{
		// Create the marker file for this execution & lock it; it will be deleted on a clean exit
		apr_status_t s;
		s = mMarkerFile.open(mMarkerFileName, LL_APR_WB, TRUE);	

		if (s == APR_SUCCESS && mMarkerFile.getFileHandle())
		{
			LL_DEBUGS("MarkerFile") << "Exec marker file '"<< mMarkerFileName << "' created." << LL_ENDL;
			if (APR_SUCCESS == apr_file_lock(mMarkerFile.getFileHandle(), APR_FLOCK_NONBLOCK | APR_FLOCK_EXCLUSIVE)) 
			{
				recordMarkerVersion(mMarkerFile);
				LL_DEBUGS("MarkerFile") << "Exec marker file locked." << LL_ENDL;
			}
			else
			{
				LL_WARNS("MarkerFile") << "Exec marker file cannot be locked." << LL_ENDL;
			}
		}
		else
		{
			LL_WARNS("MarkerFile") << "Failed to create exec marker file '"<< mMarkerFileName << "'." << LL_ENDL;
		}
	}

	// now check for cases in which the exec marker may have been cleaned up by crash handlers

	// check for any last exec event report based on whether or not it happened during logout
	// (the logout marker is created when logout begins)
	std::string logout_marker_file =  gDirUtilp->getExpandedFilename(LL_PATH_LOGS, LOGOUT_MARKER_FILE_NAME);
	if(LLAPRFile::isExist(logout_marker_file, NULL, LL_APR_RB))
	{
		if (markerIsSameVersion(logout_marker_file))
		{
			gLastExecEvent = LAST_EXEC_LOGOUT_FROZE;
			LL_INFOS("MarkerFile") << "Logout crash marker '"<< logout_marker_file << "', changing LastExecEvent to LOGOUT_FROZE" << LL_ENDL;
		}
		else
		{
			LL_INFOS("MarkerFile") << "Logout crash marker '"<< logout_marker_file << "' found, but versions did not match" << LL_ENDL;
		}
		LLAPRFile::remove(logout_marker_file);
	}
	// further refine based on whether or not a marker created during an llerr crash is found
	std::string llerror_marker_file = gDirUtilp->getExpandedFilename(LL_PATH_LOGS, LLERROR_MARKER_FILE_NAME);
	if(LLAPRFile::isExist(llerror_marker_file, NULL, LL_APR_RB))
	{
		if (markerIsSameVersion(llerror_marker_file))
		{
			if ( gLastExecEvent == LAST_EXEC_LOGOUT_FROZE )
			{
				gLastExecEvent = LAST_EXEC_LOGOUT_CRASH;
				LL_INFOS("MarkerFile") << "LLError marker '"<< llerror_marker_file << "' crashed, setting LastExecEvent to LOGOUT_CRASH" << LL_ENDL;
			}
			else
			{
				gLastExecEvent = LAST_EXEC_LLERROR_CRASH;
				LL_INFOS("MarkerFile") << "LLError marker '"<< llerror_marker_file << "' crashed, setting LastExecEvent to LLERROR_CRASH" << LL_ENDL;
			}
		}
		else
		{
			LL_INFOS("MarkerFile") << "LLError marker '"<< llerror_marker_file << "' found, but versions did not match" << LL_ENDL;
		}
		LLAPRFile::remove(llerror_marker_file);
	}
	// and last refine based on whether or not a marker created during a non-llerr crash is found
	std::string error_marker_file = gDirUtilp->getExpandedFilename(LL_PATH_LOGS, ERROR_MARKER_FILE_NAME);
	if(LLAPRFile::isExist(error_marker_file, NULL, LL_APR_RB))
	{
		if (markerIsSameVersion(error_marker_file))
		{
			if (gLastExecEvent == LAST_EXEC_LOGOUT_FROZE)
			{
				gLastExecEvent = LAST_EXEC_LOGOUT_CRASH;
				LL_INFOS("MarkerFile") << "Error marker '"<< error_marker_file << "' crashed, setting LastExecEvent to LOGOUT_CRASH" << LL_ENDL;
			}
			else
			{
				gLastExecEvent = LAST_EXEC_OTHER_CRASH;
				LL_INFOS("MarkerFile") << "Error marker '"<< error_marker_file << "' crashed, setting LastExecEvent to " << gLastExecEvent << LL_ENDL;
			}
		}
		else
		{
			LL_INFOS("MarkerFile") << "Error marker '"<< error_marker_file << "' marker found, but versions did not match" << LL_ENDL;
		}
		LLAPRFile::remove(error_marker_file);
	}
}

void LLAppViewer::removeMarkerFiles()
{
	if (!mSecondInstance)
	{		
		if (mMarkerFile.getFileHandle())
		{
			mMarkerFile.close() ;
			LLAPRFile::remove( mMarkerFileName );
			LL_DEBUGS("MarkerFile") << "removed exec marker '"<<mMarkerFileName<<"'"<< LL_ENDL;
		}
		else
		{
			LL_WARNS("MarkerFile") << "marker '"<<mMarkerFileName<<"' not open"<< LL_ENDL;
 		}

		if (mLogoutMarkerFile.getFileHandle())
		{
			mLogoutMarkerFile.close();
			LLAPRFile::remove( mLogoutMarkerFileName );
			LL_DEBUGS("MarkerFile") << "removed logout marker '"<<mLogoutMarkerFileName<<"'"<< LL_ENDL;
		}
		else
		{
			LL_WARNS("MarkerFile") << "logout marker '"<<mLogoutMarkerFileName<<"' not open"<< LL_ENDL;
		}
	}
	else
	{
		LL_WARNS("MarkerFile") << "leaving markers because this is a second instance" << LL_ENDL;
	}
}

void LLAppViewer::removeDumpDir()
{
    //Call this routine only on clean exit.  Crash reporter will clean up
    //its locking table for us.
    std::string dump_dir = gDirUtilp->getExpandedFilename(LL_PATH_DUMP, "");
    gDirUtilp->deleteDirAndContents(dump_dir);
}

void LLAppViewer::forceQuit()
{ 
	LLApp::setQuitting(); 
}

//TODO: remove
void LLAppViewer::fastQuit(S32 error_code)
{
	// finish pending transfers
	flushVFSIO();
	// let sim know we're logging out
	sendLogoutRequest();
	// flush network buffers by shutting down messaging system
	end_messaging_system();
	// figure out the error code
	S32 final_error_code = error_code ? error_code : (S32)isError();
	// this isn't a crash	
	removeMarkerFiles();
	// get outta here
	_exit(final_error_code);	
}

void LLAppViewer::requestQuit()
{
	LL_INFOS() << "requestQuit" << LL_ENDL;

	LLViewerRegion* region = gAgent.getRegion();
	
	if( (LLStartUp::getStartupState() < STATE_STARTED) || !region )
	{
		// If we have a region, make some attempt to send a logout request first.
		// This prevents the halfway-logged-in avatar from hanging around inworld for a couple minutes.
		if(region)
		{
			sendLogoutRequest();
		}
		else if(LLStartUp::getStartupState() == STATE_STARTED) // LO: Fix for FIRE-2613: sidebar tabs and floaters not remembering being open/torn off
		{
			if (gFloaterView)
			{
				// application is quitting
				gFloaterView->closeAllChildren(true);
			}

		} // ~LO
		
		// Quit immediately
		forceQuit();
		return;
	}

	// Try to send metrics back to the grid
	metricsSend(!gDisconnected);

	// Try to send last batch of avatar rez metrics.
	if (!gDisconnected && isAgentAvatarValid())
	{
		gAgentAvatarp->updateAvatarRezMetrics(true); // force a last packet to be sent.
	}
	
	// Try to send last batch of avatar rez metrics.
	// <FS:Ansariel> LL merge error
	//if (!gDisconnected && isAgentAvatarValid())
	//{
	//	gAgentAvatarp->updateAvatarRezMetrics(true); // force a last packet to be sent.
	//}
	// </FS:Ansariel>
	
	LLHUDEffectSpiral *effectp = (LLHUDEffectSpiral*)LLHUDManager::getInstance()->createViewerEffect(LLHUDObject::LL_HUD_EFFECT_POINT, TRUE);
	effectp->setPositionGlobal(gAgent.getPositionGlobal());
	effectp->setColor(LLColor4U(gAgent.getEffectColor()));
	LLHUDManager::getInstance()->sendEffects();
	effectp->markDead() ;//remove it.

	// Attempt to close all floaters that might be
	// editing things.
	if (gFloaterView)
	{
		// application is quitting
		gFloaterView->closeAllChildren(true);
	}

	send_stats();

	gLogoutTimer.reset();
	mQuitRequested = true;
}

static bool finish_quit(const LLSD& notification, const LLSD& response)
{
	S32 option = LLNotificationsUtil::getSelectedOption(notification, response);

	if (option == 0)
	{
		LLAppViewer::instance()->requestQuit();
	}
	return false;
}
static LLNotificationFunctorRegistration finish_quit_reg("ConfirmQuit", finish_quit);

void LLAppViewer::userQuit()
{
	if (gDisconnected || gViewerWindow->getProgressView()->getVisible())
	{
		requestQuit();
	}
	else
	{
		LLNotificationsUtil::add("ConfirmQuit");
	}
}

static bool finish_early_exit(const LLSD& notification, const LLSD& response)
{
	LLAppViewer::instance()->forceQuit();
	return false;
}

void LLAppViewer::earlyExit(const std::string& name, const LLSD& substitutions)
{
   	LL_WARNS() << "app_early_exit: " << name << LL_ENDL;
	gDoDisconnect = TRUE;
	LLNotificationsUtil::add(name, substitutions, LLSD(), finish_early_exit);
}

// case where we need the viewer to exit without any need for notifications
void LLAppViewer::earlyExitNoNotify()
{
   	LL_WARNS() << "app_early_exit with no notification: " << LL_ENDL;
	gDoDisconnect = TRUE;
	finish_early_exit( LLSD(), LLSD() );
}

void LLAppViewer::abortQuit()
{
    LL_INFOS() << "abortQuit()" << LL_ENDL;
	mQuitRequested = false;
}

void LLAppViewer::migrateCacheDirectory()
{
#if LL_WINDOWS || LL_DARWIN
	// NOTE: (Nyx) as of 1.21, cache for mac is moving to /library/caches/SecondLife from
	// /library/application support/SecondLife/cache This should clear/delete the old dir.

	// As of 1.23 the Windows cache moved from
	//   C:\Documents and Settings\James\Application Support\SecondLife\cache
	// to
	//   C:\Documents and Settings\James\Local Settings\Application Support\SecondLife
	//
	// The Windows Vista equivalent is from
	//   C:\Users\James\AppData\Roaming\SecondLife\cache
	// to
	//   C:\Users\James\AppData\Local\SecondLife
	//
	// Note the absence of \cache on the second path.  James.

	// Only do this once per fresh install of this version.
	if (gSavedSettings.getBOOL("MigrateCacheDirectory"))
	{
		gSavedSettings.setBOOL("MigrateCacheDirectory", FALSE);

		std::string old_cache_dir = gDirUtilp->add(gDirUtilp->getOSUserAppDir(), "cache");
		std::string new_cache_dir = gDirUtilp->getCacheDir(true);

		if (gDirUtilp->fileExists(old_cache_dir))
		{
			LL_INFOS() << "Migrating cache from " << old_cache_dir << " to " << new_cache_dir << LL_ENDL;

			// Migrate inventory cache to avoid pain to inventory database after mass update
			S32 file_count = 0;
			std::string file_name;
			std::string mask = "*.*";

			LLDirIterator iter(old_cache_dir, mask);
			while (iter.next(file_name))
			{
				if (file_name == "." || file_name == "..") continue;
				std::string source_path = gDirUtilp->add(old_cache_dir, file_name);
				std::string dest_path = gDirUtilp->add(new_cache_dir, file_name);
				if (!LLFile::rename(source_path, dest_path))
				{
					file_count++;
				}
			}
			LL_INFOS() << "Moved " << file_count << " files" << LL_ENDL;

			// AO: Don't automatically purge old cache
			//// Nuke the old cache
			//gDirUtilp->setCacheDir(old_cache_dir);
			//purgeCache();
			gDirUtilp->setCacheDir(new_cache_dir);

#if LL_DARWIN
			// Clean up Mac files not deleted by removing *.*
			std::string ds_store = old_cache_dir + "/.DS_Store";
			if (gDirUtilp->fileExists(ds_store))
			{
				LLFile::remove(ds_store);
			}
#endif
			if (LLFile::rmdir(old_cache_dir) != 0)
			{
				LL_WARNS() << "could not delete old cache directory " << old_cache_dir << LL_ENDL;
			}
		}
	}
#endif // LL_WINDOWS || LL_DARWIN
}

void dumpVFSCaches()
{
	LL_INFOS() << "======= Static VFS ========" << LL_ENDL;
	gStaticVFS->listFiles();
#if LL_WINDOWS
	LL_INFOS() << "======= Dumping static VFS to StaticVFSDump ========" << LL_ENDL;
	WCHAR w_str[MAX_PATH];
	GetCurrentDirectory(MAX_PATH, w_str);
	S32 res = LLFile::mkdir("StaticVFSDump");
	if (res == -1)
	{
		if (errno != EEXIST)
		{
			LL_WARNS() << "Couldn't create dir StaticVFSDump" << LL_ENDL;
		}
	}
	SetCurrentDirectory(utf8str_to_utf16str("StaticVFSDump").c_str());
	gStaticVFS->dumpFiles();
	SetCurrentDirectory(w_str);
#endif
						
	LL_INFOS() << "========= Dynamic VFS ====" << LL_ENDL;
	gVFS->listFiles();
#if LL_WINDOWS
	LL_INFOS() << "========= Dumping dynamic VFS to VFSDump ====" << LL_ENDL;
	res = LLFile::mkdir("VFSDump");
	if (res == -1)
	{
		if (errno != EEXIST)
		{
			LL_WARNS() << "Couldn't create dir VFSDump" << LL_ENDL;
		}
	}
	SetCurrentDirectory(utf8str_to_utf16str("VFSDump").c_str());
	gVFS->dumpFiles();
	SetCurrentDirectory(w_str);
#endif
}

//static
U32 LLAppViewer::getTextureCacheVersion() 
{
	//viewer texture cache version, change if the texture cache format changes.
	const U32 TEXTURE_CACHE_VERSION = 7;

	return TEXTURE_CACHE_VERSION ;
}

//static
U32 LLAppViewer::getObjectCacheVersion() 
{
	// Viewer object cache version, change if object update
	// format changes. JC
	const U32 INDRA_OBJECT_CACHE_VERSION = 14;

	return INDRA_OBJECT_CACHE_VERSION;
}

bool LLAppViewer::initCache()
{
	mPurgeCache = false;
	BOOL read_only = mSecondInstance ? TRUE : FALSE;
	LLAppViewer::getTextureCache()->setReadOnly(read_only) ;
	LLVOCache::getInstance()->setReadOnly(read_only);

	bool texture_cache_mismatch = false;
	if (gSavedSettings.getS32("LocalCacheVersion") != LLAppViewer::getTextureCacheVersion()) 
	{
		texture_cache_mismatch = true;
		if(!read_only) 
		{
			gSavedSettings.setS32("LocalCacheVersion", LLAppViewer::getTextureCacheVersion());
		}
	}

	if(!read_only)
	{
		// <FS:Ansariel> Clear inventory cache button
		std::string clear_inventory_agent_id = gSavedSettings.getString("FSPurgeInventoryCacheOnStartup");
		if (clear_inventory_agent_id != std::string())
		{
			gSavedSettings.setString("FSPurgeInventoryCacheOnStartup", std::string());
			std::string inv_cache_file = gDirUtilp->getExpandedFilename(LL_PATH_CACHE, clear_inventory_agent_id + ".inv.gz");
			LL_INFOS("LLAppViewer") << "Purging inventory cache file: " << inv_cache_file << LL_ENDL;
			LLFile::remove(inv_cache_file);
		}
		// </FS:Ansariel>

		// Purge cache if user requested it
		if (gSavedSettings.getBOOL("PurgeCacheOnStartup") ||
			gSavedSettings.getBOOL("PurgeCacheOnNextStartup"))
		{
			gSavedSettings.setBOOL("PurgeCacheOnNextStartup", false);
			LL_INFOS("AppCache") << "Scheduling texture purge, based on PurgeCache* settings." << LL_ENDL;
			mPurgeCache = true;
			// STORM-1141 force purgeAllTextures to get called to prevent a crash here. -brad
			texture_cache_mismatch = true;
		}
		
		// <FS> If the J2C has changed since the last run, clear the cache
		const std::string j2c_info = LLImageJ2C::getEngineInfo();
		const std::string j2c_last = gSavedSettings.getString("LastJ2CVersion");
		if (j2c_info != j2c_last && !j2c_last.empty())
		{
			LL_INFOS("AppCache") << "Scheduling texture purge, based on LastJ2CVersion mismatch." << LL_ENDL;
			mPurgeTextures = true;
		}
		gSavedSettings.setString("LastJ2CVersion", j2c_info);
		// </FS>
	
		// We have moved the location of the cache directory over time.
		migrateCacheDirectory();
	
		// Setup and verify the cache location
		std::string cache_location = gSavedSettings.getString("CacheLocation");
		std::string new_cache_location = gSavedSettings.getString("NewCacheLocation");
		if (new_cache_location != cache_location)
		{
			// AO: Don't automatically purge old cache location, has unwanted side effects with shared caches, upgrades
			//LL_WARNS() << new_cache_location <<  " is not the same as " << cache_location << ". PURGING." << LL_ENDL;
			//gDirUtilp->setCacheDir(gSavedSettings.getString("CacheLocation"));
			//purgeCache(); // purge old cache
			gSavedSettings.setString("CacheLocation", new_cache_location);
			gSavedSettings.setString("CacheLocationTopFolder", gDirUtilp->getBaseFileName(new_cache_location));
		}
	}

	if (!gDirUtilp->setCacheDir(gSavedSettings.getString("CacheLocation")))
	{
		LL_WARNS("AppCache") << "Unable to set cache location" << LL_ENDL;
		gSavedSettings.setString("CacheLocation", "");
		gSavedSettings.setString("CacheLocationTopFolder", "");
	}

	// <FS:Ansariel> Sound cache
	if (!gDirUtilp->setSoundCacheDir(gSavedSettings.getString("FSSoundCacheLocation")))
	{
		LL_WARNS("AppCache") << "Unable to set sound cache location" << LL_ENDL;
		gSavedSettings.setString("FSSoundCacheLocation", "");
	}
	// </FS:Ansariel>
	
	if (mPurgeCache && !read_only)
	{
		LLSplashScreen::update(LLTrans::getString("StartupClearingCache"));
		purgeCache();
	}

	// <FS:Ansariel> FIRE-13066
	if (mPurgeTextures && !read_only)
	{
		LL_INFOS("AppCache") << "Purging Texture Cache..." << LL_ENDL;
		LLSplashScreen::update(LLTrans::getString("StartupClearingTextureCache"));
		LLAppViewer::getTextureCache()->purgeCache(LL_PATH_CACHE);
	}
	// </FS:Ansariel>

	// <FS:Ansariel> Purge web browser cache
	if (gSavedSettings.getBOOL("FSStartupClearBrowserCache"))
	{
		std::string browser_cache = gDirUtilp->getExpandedFilename(LL_PATH_CACHE, "cef_cache");
		if (LLFile::isdir(browser_cache))
		{
			gDirUtilp->deleteDirAndContents(browser_cache);
		}
		gSavedSettings.setBOOL("FSStartupClearBrowserCache", FALSE);
	}
	// </FS:Ansariel>

	// <FS:ND> For Windows, purging the cache can take an extraordinary amount of time. Rename the cache dir and purge it using another thread.
	startCachePurge();
	// </FS:ND>

	LLSplashScreen::update(LLTrans::getString("StartupInitializingTextureCache"));
	
	// Init the texture cache
	// Allocate 80% of the cache size for textures	
	const S32 MB = 1024 * 1024;
	const S64 MIN_CACHE_SIZE = 64 * MB;
	const S64 MAX_CACHE_SIZE = 9984ll * MB;
	const S64 MAX_VFS_SIZE = 1024 * MB; // 1 GB

	S64 cache_size = (S64)(gSavedSettings.getU32("CacheSize")) * MB;
	cache_size = llclamp(cache_size, MIN_CACHE_SIZE, MAX_CACHE_SIZE);

	S64 texture_cache_size = ((cache_size * 8) / 10);
	S64 vfs_size = cache_size - texture_cache_size;

	if (vfs_size > MAX_VFS_SIZE)
	{
		// Give the texture cache more space, since the VFS can't be bigger than 1GB.
		// This happens when the user's CacheSize setting is greater than 5GB.
		vfs_size = MAX_VFS_SIZE;
		texture_cache_size = cache_size - MAX_VFS_SIZE;
	}

	S64 extra = LLAppViewer::getTextureCache()->initCache(LL_PATH_CACHE, texture_cache_size, texture_cache_mismatch);
	texture_cache_size -= extra;

	LLVOCache::getInstance()->initCache(LL_PATH_CACHE, gSavedSettings.getU32("CacheNumberOfRegionsForObjects"), getObjectCacheVersion()) ;

	LLSplashScreen::update(LLTrans::getString("StartupInitializingVFS"));
	
	// Init the VFS
	vfs_size = llmin(vfs_size + extra, MAX_VFS_SIZE);
	vfs_size = (vfs_size / MB) * MB; // make sure it is MB aligned
	U32 vfs_size_u32 = (U32)vfs_size;
	U32 old_vfs_size = gSavedSettings.getU32("VFSOldSize") * MB;
	bool resize_vfs = (vfs_size_u32 != old_vfs_size);
	if (resize_vfs)
	{
		gSavedSettings.setU32("VFSOldSize", vfs_size_u32 / MB);
	}
	LL_INFOS("AppCache") << "VFS CACHE SIZE: " << vfs_size / (1024*1024) << " MB" << LL_ENDL;
	
	// This has to happen BEFORE starting the vfs
	// time_t	ltime;
	srand(time(NULL));		// Flawfinder: ignore
	U32 old_salt = gSavedSettings.getU32("VFSSalt");
	U32 new_salt;
	std::string old_vfs_data_file;
	std::string old_vfs_index_file;
	std::string new_vfs_data_file;
	std::string new_vfs_index_file;
	std::string static_vfs_index_file;
	std::string static_vfs_data_file;

	if (gSavedSettings.getBOOL("AllowMultipleViewers"))
	{
		// don't mess with renaming the VFS in this case
		new_salt = old_salt;
	}
	else
	{
		do
		{
			new_salt = rand();
		} while(new_salt == old_salt);
	}

	old_vfs_data_file = gDirUtilp->getExpandedFilename(LL_PATH_CACHE, VFS_DATA_FILE_BASE) + llformat("%u", old_salt);

	// make sure this file exists
	llstat s;
	S32 stat_result = LLFile::stat(old_vfs_data_file, &s);
	if (stat_result)
	{
		// doesn't exist, look for a data file
		std::string mask;
		mask = VFS_DATA_FILE_BASE;
		mask += "*";

		std::string dir;
		dir = gDirUtilp->getExpandedFilename(LL_PATH_CACHE, "");

		std::string found_file;
		LLDirIterator iter(dir, mask);
		if (iter.next(found_file))
		{
			old_vfs_data_file = gDirUtilp->add(dir, found_file);

			S32 start_pos = found_file.find_last_of('.');
			if (start_pos > 0)
			{
				sscanf(found_file.substr(start_pos+1).c_str(), "%d", &old_salt);
			}
			LL_DEBUGS("AppCache") << "Default vfs data file not present, found: " << old_vfs_data_file << " Old salt: " << old_salt << LL_ENDL;
		}
	}

	old_vfs_index_file = gDirUtilp->getExpandedFilename(LL_PATH_CACHE, VFS_INDEX_FILE_BASE) + llformat("%u", old_salt);

	stat_result = LLFile::stat(old_vfs_index_file, &s);
	if (stat_result)
	{
		// We've got a bad/missing index file, nukem!
		LL_WARNS("AppCache") << "Bad or missing vfx index file " << old_vfs_index_file << LL_ENDL;
		LL_WARNS("AppCache") << "Removing old vfs data file " << old_vfs_data_file << LL_ENDL;
		LLFile::remove(old_vfs_data_file);
		LLFile::remove(old_vfs_index_file);
		
		// Just in case, nuke any other old cache files in the directory.
		std::string dir;
		dir = gDirUtilp->getExpandedFilename(LL_PATH_CACHE, "");

		std::string mask;
		mask = VFS_DATA_FILE_BASE;
		mask += "*";

		gDirUtilp->deleteFilesInDir(dir, mask);

		mask = VFS_INDEX_FILE_BASE;
		mask += "*";

		gDirUtilp->deleteFilesInDir(dir, mask);
	}

	new_vfs_data_file = gDirUtilp->getExpandedFilename(LL_PATH_CACHE, VFS_DATA_FILE_BASE) + llformat("%u", new_salt);
	new_vfs_index_file = gDirUtilp->getExpandedFilename(LL_PATH_CACHE, VFS_INDEX_FILE_BASE) + llformat("%u", new_salt);

	static_vfs_data_file = gDirUtilp->getExpandedFilename(LL_PATH_APP_SETTINGS, "static_data.db2");
	static_vfs_index_file = gDirUtilp->getExpandedFilename(LL_PATH_APP_SETTINGS, "static_index.db2");

	if (resize_vfs)
	{
		LL_DEBUGS("AppCache") << "Removing old vfs and re-sizing" << LL_ENDL;
		
		LLFile::remove(old_vfs_data_file);
		LLFile::remove(old_vfs_index_file);
	}
	else if (old_salt != new_salt)
	{
		// move the vfs files to a new name before opening
		LL_DEBUGS("AppCache") << "Renaming " << old_vfs_data_file << " to " << new_vfs_data_file << LL_ENDL;
		LL_DEBUGS("AppCache") << "Renaming " << old_vfs_index_file << " to " << new_vfs_index_file << LL_ENDL;
		LLFile::rename(old_vfs_data_file, new_vfs_data_file);
		LLFile::rename(old_vfs_index_file, new_vfs_index_file);
	}

	// Startup the VFS...
	gSavedSettings.setU32("VFSSalt", new_salt);

	// Don't remove VFS after viewer crashes.  If user has corrupt data, they can reinstall. JC
	gVFS = LLVFS::createLLVFS(new_vfs_index_file, new_vfs_data_file, false, vfs_size_u32, false);
	if (!gVFS)
	{
		return false;
	}

	gStaticVFS = LLVFS::createLLVFS(static_vfs_index_file, static_vfs_data_file, true, 0, false);
	if (!gStaticVFS)
	{
		return false;
	}

	BOOL success = gVFS->isValid() && gStaticVFS->isValid();
	if (!success)
	{
		return false;
	}
	else
	{
		LLVFile::initClass();

#ifndef LL_RELEASE_FOR_DOWNLOAD
		if (gSavedSettings.getBOOL("DumpVFSCaches"))
		{
			dumpVFSCaches();
		}
#endif
		
		return true;
	}
}

void LLAppViewer::addOnIdleCallback(const boost::function<void()>& cb)
{
	LLDeferredTaskList::instance().addTask(cb);
}

void LLAppViewer::purgeCache()
{
	LL_INFOS("AppCache") << "Purging Cache and Texture Cache..." << LL_ENDL;
	LLAppViewer::getTextureCache()->purgeCache(LL_PATH_CACHE);
	LLVOCache::getInstance()->removeCache(LL_PATH_CACHE);
	std::string browser_cache = gDirUtilp->getExpandedFilename(LL_PATH_CACHE, "cef_cache");
	if (LLFile::isdir(browser_cache))
	{
		// cef does not support clear_cache and clear_cookies, so clear what we can manually.
		gDirUtilp->deleteDirAndContents(browser_cache);
	}
	gDirUtilp->deleteFilesInDir(gDirUtilp->getExpandedFilename(LL_PATH_CACHE, ""), "*");
}

//purge cache immediately, do not wait until the next login.
void LLAppViewer::purgeCacheImmediate()
{
	LL_INFOS("AppCache") << "Purging Object Cache and Texture Cache immediately..." << LL_ENDL;
	LLAppViewer::getTextureCache()->purgeCache(LL_PATH_CACHE, false);
	LLVOCache::getInstance()->removeCache(LL_PATH_CACHE, true);
}

std::string LLAppViewer::getSecondLifeTitle() const
{
#ifdef ND_BUILD64BIT_ARCH
	return LLTrans::getString("APP_NAME") + "_x64";
#else
	return LLTrans::getString("APP_NAME");
#endif
}

std::string LLAppViewer::getWindowTitle() const 
{
	return gWindowTitle;
}

// Callback from a dialog indicating user was logged out.  
bool finish_disconnect(const LLSD& notification, const LLSD& response)
{
	S32 option = LLNotificationsUtil::getSelectedOption(notification, response);

	if (1 == option)
	{
		if (gFloaterView)
		{
			// application is quitting
			gFloaterView->closeAllChildren(true);
		}

        LLAppViewer::instance()->forceQuit();
	}
	return false;
}

// Callback from an early disconnect dialog, force an exit
bool finish_forced_disconnect(const LLSD& notification, const LLSD& response)
{
	if (gFloaterView)
	{
		// application is quitting
		gFloaterView->closeAllChildren(true);
	}

	LLAppViewer::instance()->forceQuit();
	return false;
}


void LLAppViewer::forceDisconnect(const std::string& mesg)
{
	if (gDoDisconnect)
    {
		// Already popped up one of these dialogs, don't
		// do this again.
		return;
    }
	
	// *TODO: Translate the message if possible
	std::string big_reason = LLAgent::sTeleportErrorMessages[mesg];
	if ( big_reason.size() == 0 )
	{
		big_reason = mesg;
	}

	LLSD args;
	gDoDisconnect = TRUE;

	if (LLStartUp::getStartupState() < STATE_STARTED)
	{
		// Tell users what happened
		args["ERROR_MESSAGE"] = big_reason;
		LLNotificationsUtil::add("ErrorMessage", args, LLSD(), &finish_forced_disconnect);
	}
	else
	{
		args["MESSAGE"] = big_reason;
		LLNotificationsUtil::add("YouHaveBeenLoggedOut", args, LLSD(), &finish_disconnect );
	}
}

void LLAppViewer::badNetworkHandler()
{
	// Dump the packet
	gMessageSystem->dumpPacketToLog();

	// Flush all of our caches on exit in the case of disconnect due to
	// invalid packets.

	mPurgeOnExit = TRUE;

	std::ostringstream message;
	message <<
		"The viewer has detected mangled network data indicative\n"
		"of a bad upstream network connection or an incomplete\n"
		"local installation of " << LLAppViewer::instance()->getSecondLifeTitle() << ". \n"
		" \n"
		"Try uninstalling and reinstalling to see if this resolves \n"
		"the issue. \n"
		" \n"
		"If the problem continues, see the Tech Support FAQ at: \n"
		"www.firestormviewer.org/support";
	forceDisconnect(message.str());
	
	LLApp::instance()->writeMiniDump();
}

// This routine may get called more than once during the shutdown process.
// This can happen because we need to get the screenshot before the window
// is destroyed.
void LLAppViewer::saveFinalSnapshot()
{
	if (!mSavedFinalSnapshot)
	{
		gSavedSettings.setVector3d("FocusPosOnLogout", gAgentCamera.calcFocusPositionTargetGlobal());
		gSavedSettings.setVector3d("CameraPosOnLogout", gAgentCamera.calcCameraPositionTargetGlobal());
		gViewerWindow->setCursor(UI_CURSOR_WAIT);
		gAgentCamera.changeCameraToThirdPerson( FALSE );	// don't animate, need immediate switch
		gSavedSettings.setBOOL("ShowParcelOwners", FALSE);
		idle();

		std::string snap_filename = gDirUtilp->getLindenUserDir();
		snap_filename += gDirUtilp->getDirDelimiter();
		snap_filename += SCREEN_LAST_FILENAME;
		// use full pixel dimensions of viewer window (not post-scale dimensions)
		gViewerWindow->saveSnapshot(snap_filename, gViewerWindow->getWindowWidthRaw(), gViewerWindow->getWindowHeightRaw(), FALSE, TRUE);
		mSavedFinalSnapshot = TRUE;
	}
}

void LLAppViewer::loadNameCache()
{
	// display names cache
	std::string filename =
		gDirUtilp->getExpandedFilename(LL_PATH_CACHE, "avatar_name_cache.xml");
	LL_INFOS("AvNameCache") << filename << LL_ENDL;
	llifstream name_cache_stream(filename.c_str());
	if(name_cache_stream.is_open())
	{
		if ( ! LLAvatarNameCache::importFile(name_cache_stream))
        {
            LL_WARNS("AppInit") << "removing invalid '" << filename << "'" << LL_ENDL;
            name_cache_stream.close();
            LLFile::remove(filename);
        }
	}

	if (!gCacheName) return;

	std::string name_cache;
	name_cache = gDirUtilp->getExpandedFilename(LL_PATH_CACHE, "name.cache");
	llifstream cache_file(name_cache.c_str());
	if(cache_file.is_open())
	{
		if(gCacheName->importFile(cache_file)) return;
	}
}

void LLAppViewer::saveNameCache()
{
	// display names cache
	std::string filename =
		gDirUtilp->getExpandedFilename(LL_PATH_CACHE, "avatar_name_cache.xml");
	llofstream name_cache_stream(filename.c_str());
	if(name_cache_stream.is_open())
	{
		LLAvatarNameCache::exportFile(name_cache_stream);
    }
    
    // real names cache
	if (gCacheName)
    {
        std::string name_cache;
        name_cache = gDirUtilp->getExpandedFilename(LL_PATH_CACHE, "name.cache");
        llofstream cache_file(name_cache.c_str());
        if(cache_file.is_open())
        {
            gCacheName->exportFile(cache_file);
        }
	}
}


/*!	@brief		This class is an LLFrameTimer that can be created with
				an elapsed time that starts counting up from the given value
				rather than 0.0.
				
				Otherwise it behaves the same way as LLFrameTimer.
*/
class LLFrameStatsTimer : public LLFrameTimer
{
public:
	LLFrameStatsTimer(F64 elapsed_already = 0.0)
		: LLFrameTimer()
		{
			mStartTime -= elapsed_already;
		}
};

static LLTrace::BlockTimerStatHandle FTM_AUDIO_UPDATE("Update Audio");
static LLTrace::BlockTimerStatHandle FTM_CLEANUP("Cleanup");
static LLTrace::BlockTimerStatHandle FTM_CLEANUP_DRAWABLES("Drawables");
static LLTrace::BlockTimerStatHandle FTM_CLEANUP_OBJECTS("Objects");
static LLTrace::BlockTimerStatHandle FTM_IDLE_CB("Idle Callbacks");
static LLTrace::BlockTimerStatHandle FTM_LOD_UPDATE("Update LOD");
static LLTrace::BlockTimerStatHandle FTM_OBJECTLIST_UPDATE("Update Objectlist");
static LLTrace::BlockTimerStatHandle FTM_REGION_UPDATE("Update Region");
static LLTrace::BlockTimerStatHandle FTM_WORLD_UPDATE("Update World");
static LLTrace::BlockTimerStatHandle FTM_NETWORK("Network");
static LLTrace::BlockTimerStatHandle FTM_AGENT_NETWORK("Agent Network");
static LLTrace::BlockTimerStatHandle FTM_VLMANAGER("VL Manager");
static LLTrace::BlockTimerStatHandle FTM_AGENT_POSITION("Agent Position");
static LLTrace::BlockTimerStatHandle FTM_HUD_EFFECTS("HUD Effects");

///////////////////////////////////////////////////////
// idle()
//
// Called every time the window is not doing anything.
// Receive packets, update statistics, and schedule a redisplay.
///////////////////////////////////////////////////////
void LLAppViewer::idle()
{
	pingMainloopTimeout("Main:Idle");
	
	// Update frame timers
	static LLTimer idle_timer;

	LLFrameTimer::updateFrameTime();
	LLFrameTimer::updateFrameCount();
	LLEventTimer::updateClass();
	LLNotificationsUI::LLToast::updateClass();
	LLSmoothInterpolation::updateInterpolants();
	LLMortician::updateClass();
	LLFilePickerThread::clearDead();  //calls LLFilePickerThread::notify()

	F32 dt_raw = idle_timer.getElapsedTimeAndResetF32();

	// Cap out-of-control frame times
	// Too low because in menus, swapping, debugger, etc.
	// Too high because idle called with no objects in view, etc.
	const F32 MIN_FRAME_RATE = 1.f;
	const F32 MAX_FRAME_RATE = 200.f;

	F32 frame_rate_clamped = 1.f / dt_raw;
	frame_rate_clamped = llclamp(frame_rate_clamped, MIN_FRAME_RATE, MAX_FRAME_RATE);
	gFrameDTClamped = 1.f / frame_rate_clamped;

	// Global frame timer
	// Smoothly weight toward current frame
	gFPSClamped = (frame_rate_clamped + (4.f * gFPSClamped)) / 5.f;

	static LLCachedControl<F32> quitAfterSeconds(gSavedSettings, "QuitAfterSeconds");
	F32 qas = (F32)quitAfterSeconds;
	if (qas > 0.f)
	{
		if (gRenderStartTime.getElapsedTimeF32() > qas)
		{
			LL_INFOS() << "Quitting after " << qas << " seconds. See setting \"QuitAfterSeconds\"." << LL_ENDL;
			LLAppViewer::instance()->forceQuit();
		}
	}

	// <FS:AO> setting to quit after N seconds of being AFK. Note: Server will time us out after 30m regardless
	static LLCachedControl<F32> quitAfterSecondsOfAFK(gSavedSettings, "QuitAfterSecondsOfAFK");
	F32 qas_afk = (F32)quitAfterSecondsOfAFK;
	if (!mQuitRequested && qas_afk > 0.f && gAgent.getAFK() && gAwayTimer.getElapsedTimeF32() > qas_afk)
	{
		// go ahead and just quit gracefully
		LL_INFOS() << "Logout, QuitAfterSecondsAFK expired." << LL_ENDL;
		LLAppViewer::instance()->requestQuit();
	}
	// </FS:AO>

	// Must wait until both have avatar object and mute list, so poll
	// here.
	request_initial_instant_messages();

	///////////////////////////////////
	//
	// Special case idle if still starting up
	//
	if (LLStartUp::getStartupState() < STATE_STARTED)
	{
		// Skip rest if idle startup returns false (essentially, no world yet)
		gGLActive = TRUE;
		if (!idle_startup())
		{
			gGLActive = FALSE;
			return;
		}
		gGLActive = FALSE;
	}

	
    F32 yaw = 0.f;				// radians

	if (!gDisconnected)
	{
		LL_RECORD_BLOCK_TIME(FTM_NETWORK);
		// Update spaceserver timeinfo
	    LLWorld::getInstance()->setSpaceTimeUSec(LLWorld::getInstance()->getSpaceTimeUSec() + LLUnits::Seconds::fromValue(dt_raw));
    
    
	    //////////////////////////////////////
	    //
	    // Update simulator agent state
	    //

		static LLCachedControl<bool> rotateRight(gSavedSettings, "RotateRight");
		if (rotateRight)
		{
			gAgent.moveYaw(-1.f);
		}

		{
			LL_RECORD_BLOCK_TIME(FTM_AGENT_AUTOPILOT);
			// Handle automatic walking towards points
			gAgentPilot.updateTarget();
			gAgent.autoPilot(&yaw);
		}

		static LLFrameTimer agent_update_timer;

		// When appropriate, update agent location to the simulator.
		F32 agent_update_time = agent_update_timer.getElapsedTimeF32();
		F32 agent_force_update_time = mLastAgentForceUpdate + agent_update_time;
		BOOL force_update = gAgent.controlFlagsDirty()
							|| (mLastAgentControlFlags != gAgent.getControlFlags())
							|| (agent_force_update_time > (1.0f / (F32) AGENT_FORCE_UPDATES_PER_SECOND));
		if (force_update || (agent_update_time > (1.0f / (F32) AGENT_UPDATES_PER_SECOND)))
		{
			LL_RECORD_BLOCK_TIME(FTM_AGENT_UPDATE);
			// Send avatar and camera info
			mLastAgentControlFlags = gAgent.getControlFlags();
			mLastAgentForceUpdate = force_update ? 0 : agent_force_update_time;
			if(!gAgent.getPhantom())
				send_agent_update(force_update);
			agent_update_timer.reset();
		}
	}

	//////////////////////////////////////
	//
	// Manage statistics
	//
	//
	{
		// Initialize the viewer_stats_timer with an already elapsed time
		// of SEND_STATS_PERIOD so that the initial stats report will
		// be sent immediately.
		static LLFrameStatsTimer viewer_stats_timer(SEND_STATS_PERIOD);

		// Update session stats every large chunk of time
		// *FIX: (?) SAMANTHA
		if (viewer_stats_timer.getElapsedTimeF32() >= SEND_STATS_PERIOD && !gDisconnected)
		{
			LL_INFOS() << "Transmitting sessions stats" << LL_ENDL;
			send_stats();
			viewer_stats_timer.reset();
		}

		// Print the object debugging stats
		// ...well, reset the stats, anyway. What good are the spammy
		//  messages if we can't do anything about them? Bah. -- TS
		static LLFrameTimer object_debug_timer;
		if (object_debug_timer.getElapsedTimeF32() > 5.f)
		{
			object_debug_timer.reset();
			if (gObjectList.mNumDeadObjectUpdates)
			{
				//LL_INFOS() << "Dead object updates: " << gObjectList.mNumDeadObjectUpdates << LL_ENDL;
				gObjectList.mNumDeadObjectUpdates = 0;
			}
			if (gObjectList.mNumUnknownUpdates)
			{
				//LL_INFOS() << "Unknown object updates: " << gObjectList.mNumUnknownUpdates << LL_ENDL;
				gObjectList.mNumUnknownUpdates = 0;
			}

		}
	}

	if (!gDisconnected)
	{
		LL_RECORD_BLOCK_TIME(FTM_NETWORK);
	
	    ////////////////////////////////////////////////
	    //
	    // Network processing
	    //
	    // NOTE: Starting at this point, we may still have pointers to "dead" objects
	    // floating throughout the various object lists.
	    //
		idleNameCache();
		idleNetwork();
	    	        

		// Check for away from keyboard, kick idle agents.
		// be sane and only check for afk 1nce 
		idle_afk_check();

		//  Update statistics for this frame
		update_statistics();
	}

	////////////////////////////////////////
	//
	// Handle the regular UI idle callbacks as well as
	// hover callbacks
	//
    
#ifdef LL_DARWIN
	if (!mQuitRequested)  //MAINT-4243
#endif
	{
// 		LL_RECORD_BLOCK_TIME(FTM_IDLE_CB);

		// Do event notifications if necessary.  Yes, we may want to move this elsewhere.
		gEventNotifier.update();
		
		gIdleCallbacks.callFunctions();
		gInventory.idleNotifyObservers();
		LLAvatarTracker::instance().idleNotifyObservers();
	}
	
	// Metrics logging (LLViewerAssetStats, etc.)
	{
		static LLTimer report_interval;

		// *TODO:  Add configuration controls for this
		F32 seconds = report_interval.getElapsedTimeF32();
		if (seconds >= app_metrics_interval)
		{
			metricsSend(! gDisconnected);
			report_interval.reset();
		}
	}

	if (gDisconnected)
    {
		// <FS:CR> Inworldz hang in disconnecting fix by McCabe Maxstead
		// make sure to quit here if we need to, we can get caught in an infinite loop otherwise -- MC
		if (mQuitRequested && logoutRequestSent() && (gLogoutTimer.getElapsedTimeF32() > gLogoutMaxTime))
		{
			forceQuit();
		}
		// </FS:CR>
		return;
    }
	if (gTeleportDisplay)
    {
		return;
    }

	gViewerWindow->updateUI();

	///////////////////////////////////////
	// Agent and camera movement
	//
	LLCoordGL current_mouse = gViewerWindow->getCurrentMouse();

	{
		// After agent and camera moved, figure out if we need to
		// deselect objects.
		LLSelectMgr::getInstance()->deselectAllIfTooFar();

	}

	{
		// Handle pending gesture processing
		LL_RECORD_BLOCK_TIME(FTM_AGENT_POSITION);
		LLGestureMgr::instance().update();

		gAgent.updateAgentPosition(gFrameDTClamped, yaw, current_mouse.mX, current_mouse.mY);
	}

	{
		LL_RECORD_BLOCK_TIME(FTM_OBJECTLIST_UPDATE); 
		
        if (!(logoutRequestSent() && hasSavedFinalSnapshot()))
		{
			gObjectList.update(gAgent);
		}
	}
	
	//////////////////////////////////////
	//
	// Deletes objects...
	// Has to be done after doing idleUpdates (which can kill objects)
	//

	{
		LL_RECORD_BLOCK_TIME(FTM_CLEANUP);
		{
			LL_RECORD_BLOCK_TIME(FTM_CLEANUP_OBJECTS);
			gObjectList.cleanDeadObjects();
		}
		{
			LL_RECORD_BLOCK_TIME(FTM_CLEANUP_DRAWABLES);
			LLDrawable::cleanupDeadDrawables();
		}
	}
	
	//
	// After this point, in theory we should never see a dead object
	// in the various object/drawable lists.
	//

	//////////////////////////////////////
	//
	// Update/send HUD effects
	//
	// At this point, HUD effects may clean up some references to
	// dead objects.
	//

	{
		LL_RECORD_BLOCK_TIME(FTM_HUD_EFFECTS);
		LLSelectMgr::getInstance()->updateEffects();
		LLHUDManager::getInstance()->cleanupEffects();
		LLHUDManager::getInstance()->sendEffects();
	}

	////////////////////////////////////////
	//
	// Unpack layer data that we've received
	//

	{
		LL_RECORD_BLOCK_TIME(FTM_NETWORK);
		gVLManager.unpackData();
	}
	
	/////////////////////////
	//
	// Update surfaces, and surface textures as well.
	//

	LLWorld::getInstance()->updateVisibilities();
	{
		const F32 max_region_update_time = .001f; // 1ms
		LL_RECORD_BLOCK_TIME(FTM_REGION_UPDATE);
		LLWorld::getInstance()->updateRegions(max_region_update_time);
	}
	
	/////////////////////////
	//
	// Update weather effects
	//
	gSky.propagateHeavenlyBodies(gFrameDTClamped);				// moves sun, moon, and planets

	// Update wind vector 
	LLVector3 wind_position_region;
	static LLVector3 average_wind;

	LLViewerRegion *regionp;
	regionp = LLWorld::getInstance()->resolveRegionGlobal(wind_position_region, gAgent.getPositionGlobal());	// puts agent's local coords into wind_position	
	if (regionp)
	{
		gWindVec = regionp->mWind.getVelocity(wind_position_region);

		// Compute average wind and use to drive motion of water
		
		average_wind = regionp->mWind.getAverage();
		gSky.setWind(average_wind);
		//LLVOWater::setWind(average_wind);
	}
	else
	{
		gWindVec.setVec(0.0f, 0.0f, 0.0f);
	}
	
	//////////////////////////////////////
	//
	// Sort and cull in the new renderer are moved to pipeline.cpp
	// Here, particles are updated and drawables are moved.
	//
	
	LL_RECORD_BLOCK_TIME(FTM_WORLD_UPDATE);
	gPipeline.updateMove();

	LLWorld::getInstance()->updateParticles();

	if (gAgentPilot.isPlaying() && gAgentPilot.getOverrideCamera())
	{
		gAgentPilot.moveCamera();
	}
	else if (LLViewerJoystick::getInstance()->getOverrideCamera())
	{ 
		LLViewerJoystick::getInstance()->moveFlycam();
	}
	else
	{
		if (LLToolMgr::getInstance()->inBuildMode())
		{
			LLViewerJoystick::getInstance()->moveObjects();
		}

		gAgentCamera.updateCamera();
	}

	// update media focus
	LLViewerMediaFocus::getInstance()->update();
	
	// Update marketplace
	LLMarketplaceInventoryImporter::update();
	LLMarketplaceInventoryNotifications::update();

	// objects and camera should be in sync, do LOD calculations now
	{
		LL_RECORD_BLOCK_TIME(FTM_LOD_UPDATE);
		gObjectList.updateApparentAngles(gAgent);
	}

	// Update AV render info
	LLAvatarRenderInfoAccountant::getInstance()->idle();

	{
		LL_RECORD_BLOCK_TIME(FTM_AUDIO_UPDATE);
		
		if (gAudiop)
		{
		    audio_update_volume(false);
			audio_update_listener();
			audio_update_wind(false);

			// this line actually commits the changes we've made to source positions, etc.
			const F32 max_audio_decode_time = 0.002f; // 2 ms decode time
			gAudiop->idle(max_audio_decode_time);
		}
	}

	// Execute deferred tasks.
	LLDeferredTaskList::instance().run();
	
	// Handle shutdown process, for example, 
	// wait for floaters to close, send quit message,
	// forcibly quit if it has taken too long
	if (mQuitRequested)
	{
		gGLActive = TRUE;
		idleShutdown();
	}
}

void LLAppViewer::idleShutdown()
{
	// Wait for all modal alerts to get resolved
	if (LLModalDialog::activeCount() > 0)
	{
		return;
	}

	// close IM interface
	if(gIMMgr)
	{
		gIMMgr->disconnectAllSessions();
	}
	
	// Wait for all floaters to get resolved
	if (gFloaterView
		&& !gFloaterView->allChildrenClosed())
	{
		return;
	}



	
	// ProductEngine: Try moving this code to where we shut down sTextureCache in cleanup()
	// *TODO: ugly
	static bool saved_teleport_history = false;
	if (!saved_teleport_history)
	{
		saved_teleport_history = true;
		LLTeleportHistory::getInstance()->dump();
		LLLocationHistory::getInstance()->save(); // *TODO: find a better place for doing this
		return;
	}

	static bool saved_snapshot = false;
	if (!saved_snapshot)
	{
		saved_snapshot = true;
		saveFinalSnapshot();
		return;
	}

	const F32 SHUTDOWN_UPLOAD_SAVE_TIME = 5.f;

	S32 pending_uploads = gAssetStorage->getNumPendingUploads();
	if (pending_uploads > 0
		&& gLogoutTimer.getElapsedTimeF32() < SHUTDOWN_UPLOAD_SAVE_TIME
		&& !logoutRequestSent())
	{
		static S32 total_uploads = 0;
		// Sometimes total upload count can change during logout.
		total_uploads = llmax(total_uploads, pending_uploads);
		gViewerWindow->setShowProgress(true,!gSavedSettings.getBOOL("FSDisableLogoutScreens"));
		S32 finished_uploads = total_uploads - pending_uploads;
		F32 percent = 100.f * finished_uploads / total_uploads;
		gViewerWindow->setProgressPercent(percent);
		gViewerWindow->setProgressString(LLTrans::getString("SavingSettings"));
		return;
	}

	if (gPendingMetricsUploads > 0
		&& gLogoutTimer.getElapsedTimeF32() < SHUTDOWN_UPLOAD_SAVE_TIME
		&& !logoutRequestSent())
	{
		return;
	}

	// All floaters are closed.  Tell server we want to quit.
	if( !logoutRequestSent() )
	{
		sendLogoutRequest();

		// Wait for a LogoutReply message
		gViewerWindow->setShowProgress(true,!gSavedSettings.getBOOL("FSDisableLogoutScreens"));
		gViewerWindow->setProgressPercent(100.f);
		gViewerWindow->setProgressString(LLTrans::getString("LoggingOut"));
		return;
	}

	// Make sure that we quit if we haven't received a reply from the server.
	if( logoutRequestSent() 
		&& gLogoutTimer.getElapsedTimeF32() > gLogoutMaxTime )
	{
		forceQuit();
		return;
	}
}

void LLAppViewer::sendLogoutRequest()
{
	if(!mLogoutRequestSent && gMessageSystem)
	{
		//Set internal status variables and marker files before actually starting the logout process
		gLogoutInProgress = TRUE;
		if (!mSecondInstance)
		{
			mLogoutMarkerFileName = gDirUtilp->getExpandedFilename(LL_PATH_LOGS,LOGOUT_MARKER_FILE_NAME);
		
			mLogoutMarkerFile.open(mLogoutMarkerFileName, LL_APR_WB);
			if (mLogoutMarkerFile.getFileHandle())
			{
				LL_INFOS("MarkerFile") << "Created logout marker file '"<< mLogoutMarkerFileName << "' " << LL_ENDL;
				recordMarkerVersion(mLogoutMarkerFile);
			}
			else
			{
				LL_WARNS("MarkerFile") << "Cannot create logout marker file " << mLogoutMarkerFileName << LL_ENDL;
			}		
		}
		else
		{
			LL_INFOS("MarkerFile") << "Did not logout marker file because this is a second instance" << LL_ENDL;
		}
		
		LLMessageSystem* msg = gMessageSystem;
		msg->newMessageFast(_PREHASH_LogoutRequest);
		msg->nextBlockFast(_PREHASH_AgentData);
		msg->addUUIDFast(_PREHASH_AgentID, gAgent.getID() );
		msg->addUUIDFast(_PREHASH_SessionID, gAgent.getSessionID());
		gAgent.sendReliableMessage();

		gLogoutTimer.reset();
		gLogoutMaxTime = LOGOUT_REQUEST_TIME;
		mLogoutRequestSent = TRUE;
		
		if(LLVoiceClient::instanceExists())
		{
			LLVoiceClient::getInstance()->leaveChannel();
		}
	}
}

void LLAppViewer::idleNameCache()
{
	// Neither old nor new name cache can function before agent has a region
	LLViewerRegion* region = gAgent.getRegion();
	if (!region) return;

	// deal with any queued name requests and replies.
	gCacheName->processPending();

	// Can't run the new cache until we have the list of capabilities
	// for the agent region, and can therefore decide whether to use
	// display names or fall back to the old name system.
	if (!region->capabilitiesReceived()) return;

	// Agent may have moved to a different region, so need to update cap URL
	// for name lookups.  Can't do this in the cap grant code, as caps are
	// granted to neighbor regions before the main agent gets there.  Can't
	// do it in the move-into-region code because cap not guaranteed to be
	// granted yet, for example on teleport.
	bool had_capability = LLAvatarNameCache::hasNameLookupURL();
	std::string name_lookup_url;
	name_lookup_url.reserve(128); // avoid a memory allocation below
	name_lookup_url = region->getCapability("GetDisplayNames");
	bool have_capability = !name_lookup_url.empty();
	if (have_capability)
	{
		// we have support for display names, use it
	    U32 url_size = name_lookup_url.size();
	    // capabilities require URLs with slashes before query params:
	    // https://<host>:<port>/cap/<uuid>/?ids=<blah>
	    // but the caps are granted like:
	    // https://<host>:<port>/cap/<uuid>
	    if (url_size > 0 && name_lookup_url[url_size-1] != '/')
	    {
		    name_lookup_url += '/';
	    }
		LLAvatarNameCache::setNameLookupURL(name_lookup_url);
	}
	else
	{
		// Display names not available on this region
		LLAvatarNameCache::setNameLookupURL( std::string() );
	}

	// Error recovery - did we change state?
	if (had_capability != have_capability)
	{
		// name tags are persistant on screen, so make sure they refresh
		LLVOAvatar::invalidateNameTags();
	}

	LLAvatarNameCache::idle();
}

//
// Handle messages, and all message related stuff
//

#define TIME_THROTTLE_MESSAGES

#ifdef TIME_THROTTLE_MESSAGES
#define CHECK_MESSAGES_DEFAULT_MAX_TIME .020f // 50 ms = 50 fps (just for messages!)
static F32 CheckMessagesMaxTime = CHECK_MESSAGES_DEFAULT_MAX_TIME;
#endif

static LLTrace::BlockTimerStatHandle FTM_IDLE_NETWORK("Idle Network");
static LLTrace::BlockTimerStatHandle FTM_MESSAGE_ACKS("Message Acks");
static LLTrace::BlockTimerStatHandle FTM_RETRANSMIT("Retransmit");
static LLTrace::BlockTimerStatHandle FTM_TIMEOUT_CHECK("Timeout Check");
static LLTrace::BlockTimerStatHandle FTM_DYNAMIC_THROTTLE("Dynamic Throttle");
static LLTrace::BlockTimerStatHandle FTM_CHECK_REGION_CIRCUIT("Check Region Circuit");

void LLAppViewer::idleNetwork()
{
	pingMainloopTimeout("idleNetwork");
	
	gObjectList.mNumNewObjects = 0;
	S32 total_decoded = 0;

	static LLCachedControl<bool> speedTest(gSavedSettings, "SpeedTest");
	if (!speedTest)
	{
		LL_RECORD_BLOCK_TIME(FTM_IDLE_NETWORK); // decode
		
		LLTimer check_message_timer;
		//  Read all available packets from network 
		const S64 frame_count = gFrameCount;  // U32->S64
		F32 total_time = 0.0f;

		while (gMessageSystem->checkAllMessages(frame_count, gServicePump)) 
		{
			if (gDoDisconnect)
			{
				// We're disconnecting, don't process any more messages from the server
				// We're usually disconnecting due to either network corruption or a
				// server going down, so this is OK.
				break;
			}
			
			total_decoded++;
			gPacketsIn++;

			if (total_decoded > MESSAGE_MAX_PER_FRAME)
			{
				break;
			}

#ifdef TIME_THROTTLE_MESSAGES
			// Prevent slow packets from completely destroying the frame rate.
			// This usually happens due to clumps of avatars taking huge amount
			// of network processing time (which needs to be fixed, but this is
			// a good limit anyway).
			total_time = check_message_timer.getElapsedTimeF32();
			if (total_time >= CheckMessagesMaxTime)
				break;
#endif
		}

		// Handle per-frame message system processing.
		gMessageSystem->processAcks(gSavedSettings.getF32("AckCollectTime"));

#ifdef TIME_THROTTLE_MESSAGES
		if (total_time >= CheckMessagesMaxTime)
		{
			// Increase CheckMessagesMaxTime so that we will eventually catch up
			CheckMessagesMaxTime *= 1.035f; // 3.5% ~= x2 in 20 frames, ~8x in 60 frames
		}
		else
		{
			// Reset CheckMessagesMaxTime to default value
			CheckMessagesMaxTime = CHECK_MESSAGES_DEFAULT_MAX_TIME;
		}
#endif
		


		// we want to clear the control after sending out all necessary agent updates
		gAgent.resetControlFlags();
				
		// Decode enqueued messages...
		S32 remaining_possible_decodes = MESSAGE_MAX_PER_FRAME - total_decoded;

		if( remaining_possible_decodes <= 0 )
		{
			LL_INFOS() << "Maxed out number of messages per frame at " << MESSAGE_MAX_PER_FRAME << LL_ENDL;
		}

		if (gPrintMessagesThisFrame)
		{
			LL_INFOS() << "Decoded " << total_decoded << " msgs this frame!" << LL_ENDL;
			gPrintMessagesThisFrame = FALSE;
		}
	}
	add(LLStatViewer::NUM_NEW_OBJECTS, gObjectList.mNumNewObjects);

	// Retransmit unacknowledged packets.
	gXferManager->retransmitUnackedPackets();
	gAssetStorage->checkForTimeouts();
	gViewerThrottle.updateDynamicThrottle();

	// Check that the circuit between the viewer and the agent's current
	// region is still alive
	LLViewerRegion *agent_region = gAgent.getRegion();
	if (agent_region && (LLStartUp::getStartupState()==STATE_STARTED))
	{
		LLUUID this_region_id = agent_region->getRegionID();
		bool this_region_alive = agent_region->isAlive();
		if ((mAgentRegionLastAlive && !this_region_alive) // newly dead
		    && (mAgentRegionLastID == this_region_id)) // same region
		{
			forceDisconnect(LLTrans::getString("AgentLostConnection"));
		}
		mAgentRegionLastID = this_region_id;
		mAgentRegionLastAlive = this_region_alive;
	}
}

void LLAppViewer::disconnectViewer()
{
	if (gDisconnected)
	{
		return;
	}
	//
	// Cleanup after quitting.
	//	
	// Save snapshot for next time, if we made it through initialization

	LL_INFOS() << "Disconnecting viewer!" << LL_ENDL;

	// Dump our frame statistics

	// Remember if we were flying
	gSavedSettings.setBOOL("FlyingAtExit", gAgent.getFlying() );

	// Un-minimize all windows so they don't get saved minimized
	if (gFloaterView)
	{
		gFloaterView->restoreAll();
	}

	// <FS:Ansariel> Firestorm radar: Shutdown radar
	if (FSRadar::instanceExists())
	{
		FSRadar::deleteSingleton();
	}
	// <FS:Ansariel>

	if (LLSelectMgr::getInstance())
	{
		LLSelectMgr::getInstance()->deselectAll();
	}

	// save inventory if appropriate
	gInventory.cache(gInventory.getRootFolderID(), gAgent.getID());
	if (gInventory.getLibraryRootFolderID().notNull()
		&& gInventory.getLibraryOwnerID().notNull())
	{
		gInventory.cache(
			gInventory.getLibraryRootFolderID(),
			gInventory.getLibraryOwnerID());
	}

	saveNameCache();
    LLExperienceCache *expCache = LLExperienceCache::getIfExists();
    if (expCache)
        expCache->cleanup();

	// close inventory interface, close all windows
	LLFloaterInventory::cleanup();

// [SL:KB] - Patch: Appearance-Misc | Checked: 2013-02-12 (Catznip-3.4)
	// Destroying all objects below will trigger attachment detaching code and attempt to remove the COF links for them
	LLAppearanceMgr::instance().setAttachmentInvLinkEnable(false);
// [/SL:KB]

	gAgentWearables.cleanup();
	gAgentCamera.cleanup();
	// Also writes cached agent settings to gSavedSettings
	gAgent.cleanup();

	// This is where we used to call gObjectList.destroy() and then delete gWorldp.
	// Now we just ask the LLWorld singleton to cleanly shut down.
	if(LLWorld::instanceExists())
	{
		LLWorld::getInstance()->destroyClass();
	}
	LLVOCache::deleteSingleton();

	// call all self-registered classes
	LLDestroyClassList::instance().fireCallbacks();

	cleanup_xfer_manager();
	gDisconnected = TRUE;

	// Pass the connection state to LLUrlEntryParcel not to attempt
	// parcel info requests while disconnected.
	LLUrlEntryParcel::setDisconnected(gDisconnected);
}

void LLAppViewer::forceErrorLLError()
{
   	LL_ERRS() << "This is a deliberate llerror" << LL_ENDL;
}

void LLAppViewer::forceErrorBreakpoint()
{
   	LL_WARNS() << "Forcing a deliberate breakpoint" << LL_ENDL;
#ifdef LL_WINDOWS
    DebugBreak();
#endif
    return;
}

void LLAppViewer::forceErrorBadMemoryAccess()
{
   	LL_WARNS() << "Forcing a deliberate bad memory access" << LL_ENDL;
    S32* crash = NULL;
    *crash = 0xDEADBEEF;  
    return;
}

void LLAppViewer::forceErrorInfiniteLoop()
{
   	LL_WARNS() << "Forcing a deliberate infinite loop" << LL_ENDL;
    while(true)
    {
        ;
    }
    return;
}
 
void LLAppViewer::forceErrorSoftwareException()
{
   	LL_WARNS() << "Forcing a deliberate exception" << LL_ENDL;
    LLTHROW(LLException("User selected Force Software Exception"));
}

void LLAppViewer::forceErrorDriverCrash()
{
   	LL_WARNS() << "Forcing a deliberate driver crash" << LL_ENDL;
	glDeleteTextures(1, NULL);
}

// <FS:ND> Change from std::string to char const*, saving a lot of object construction/destruction per frame
//void LLAppViewer::initMainloopTimeout(const std::string& state, F32 secs)
void LLAppViewer::initMainloopTimeout( char const* state, F32 secs)
// </FS:ND>
{
	if(!mMainloopTimeout)
	{
		mMainloopTimeout = new LLWatchdogTimeout();
		resumeMainloopTimeout(state, secs);
	}
}

void LLAppViewer::destroyMainloopTimeout()
{
	if(mMainloopTimeout)
	{
		delete mMainloopTimeout;
		mMainloopTimeout = NULL;
	}
}

// <FS:ND> Change from std::string to char const*, saving a lot of object construction/destruction per frame
//void LLAppViewer::resumeMainloopTimeout(const std::string& state, F32 secs)
void LLAppViewer::resumeMainloopTimeout( char const* state, F32 secs)
// </FS:ND>
{
	if(mMainloopTimeout)
	{
		if(secs < 0.0f)
		{
			// <FS:ND> Gets called often in display loop
			// secs = gSavedSettings.getF32("MainloopTimeoutDefault");
			static LLCachedControl< F32 > MainloopTimeoutDefault( gSavedSettings, "MainloopTimeoutDefault" );
			secs = MainloopTimeoutDefault;
			// </FS:ND>
		}
		
		mMainloopTimeout->setTimeout(secs);
		mMainloopTimeout->start(state);
	}
}

void LLAppViewer::pauseMainloopTimeout()
{
	if(mMainloopTimeout)
	{
		mMainloopTimeout->stop();
	}
}

// <FS:ND> Change from std::string to char const*, saving a lot of object construction/destruction per frame
//void LLAppViewer::pingMainloopTimeout(const std::string& state, F32 secs)
void LLAppViewer::pingMainloopTimeout( char const* state, F32 secs)
// </FS:ND>
{
//	if(!restoreErrorTrap())
//	{
//		LL_WARNS() << "!!!!!!!!!!!!! Its an error trap!!!!" << state << LL_ENDL;
//	}
	
	if(mMainloopTimeout)
	{
		if(secs < 0.0f)
		{
			// <FS:ND> Gets called often in display loop
			// secs = gSavedSettings.getF32("MainloopTimeoutDefault");
			static LLCachedControl< F32 > MainloopTimeoutDefault( gSavedSettings, "MainloopTimeoutDefault" );
			secs = MainloopTimeoutDefault;
			// </FS:ND>
		}

		mMainloopTimeout->setTimeout(secs);
		mMainloopTimeout->ping(state);
	}
}

void LLAppViewer::handleLoginComplete()
{
	gLoggedInTime.start();
	initMainloopTimeout("Mainloop Init");

	// Store some data to DebugInfo in case of a freeze.
	gDebugInfo["ClientInfo"]["Name"] = LLVersionInfo::getChannel();
// [SL:KB] - Patch: Viewer-CrashReporting | Checked: 2011-05-08 (Catznip-2.6.0a) | Added: Catznip-2.6.0a
	gDebugInfo["ClientInfo"]["Version"] = LLVersionInfo::getVersion();
	gDebugInfo["ClientInfo"]["Platform"] = LLVersionInfo::getBuildPlatform();
// [/SL:KB]
	gDebugInfo["ClientInfo"]["MajorVersion"] = LLVersionInfo::getMajor();
	gDebugInfo["ClientInfo"]["MinorVersion"] = LLVersionInfo::getMinor();
	gDebugInfo["ClientInfo"]["PatchVersion"] = LLVersionInfo::getPatch();
	gDebugInfo["ClientInfo"]["BuildVersion"] = LLVersionInfo::getBuild();

// <FS:ND> Add which flavor of FS generated an error
#ifdef OPENSIM
	gDebugInfo["ClientInfo"]["Flavor"] = "oss";
#else
	gDebugInfo["ClientInfo"]["Flavor"] = "hvk";
#endif
// </FS:ND>

	LLParcel* parcel = LLViewerParcelMgr::getInstance()->getAgentParcel();
	if ( parcel && parcel->getMusicURL()[0])
	{
		gDebugInfo["ParcelMusicURL"] = parcel->getMusicURL();
	}	
	if ( parcel && parcel->getMediaURL()[0])
	{
		gDebugInfo["ParcelMediaURL"] = parcel->getMediaURL();
	}
	
//	gDebugInfo["SettingsFilename"] = gSavedSettings.getString("ClientSettingsFile");
// [SL:KB] - Patch: Viewer-CrashReporting | Checked: 2010-11-16 (Catznip-2.6.0a) | Added: Catznip-2.4.0b
	if (gCrashSettings.getBOOL("CrashSubmitSettings"))
	{
		// Only include settings.xml if the user consented
		gDebugInfo["SettingsFilename"] = gSavedSettings.getString("ClientSettingsFile");
	}
// [/SL:KB]
//	gDebugInfo["CAFilename"] = gDirUtilp->getCAFile();
//	gDebugInfo["ViewerExePath"] = gDirUtilp->getExecutablePathAndName();
//	gDebugInfo["CurrentPath"] = gDirUtilp->getCurPath();

// [SL:KB] - Patch: Viewer-CrashReporting | Checked: 2010-11-14 (Catznip-2.6.0a) | Added: Catznip-2.4.0a
	// Current host and region would expose too much information, but do track the last server version
	gDebugInfo["LastVersionChannel"] = gLastVersionChannel;
// [/SL:KB]
/*
	if(gAgent.getRegion())
	{
		gDebugInfo["CurrentSimHost"] = gAgent.getRegionHost().getHostName();
		gDebugInfo["CurrentRegion"] = gAgent.getRegion()->getName();
	}
*/

	if(LLAppViewer::instance()->mMainloopTimeout)
	{
		gDebugInfo["MainloopTimeoutState"] = LLAppViewer::instance()->mMainloopTimeout->getState();
	}

	mOnLoginCompleted();

	// <FS:TT> Window Title Access
	std::string full_name;
	const LLSD login_response = LLLoginInstance::getInstance()->getResponse();
	if (login_response.has("first_name"))
	{
		full_name = login_response["first_name"].asString();
		LLStringUtil::replaceChar(full_name, '"', ' ');
		LLStringUtil::trim(full_name);

		if (login_response.has("last_name"))
		{
			std::string temp_string = login_response["last_name"].asString();
			LLStringUtil::replaceChar(temp_string, '"', ' ');
			LLStringUtil::trim(temp_string);
			if (temp_string.compare("Resident") != 0)
			{
				full_name.append(" ").append(temp_string);
			}
		}
	}
	if (!full_name.empty())
	{
		gWindowTitle += std::string("- ") + full_name;
		LLStringUtil::truncate(gWindowTitle, 255);
		gViewerWindow->getWindow()->setTitle(gWindowTitle);
	}
	// </FS:TT>

// [SL:KB] - Patch: Build-ScriptRecover | Checked: 2011-11-24 (Catznip-3.2.0) | Added: Catznip-3.2.0
	LLScriptRecoverQueue::recoverIfNeeded();
// [/SL:KB]

	writeDebugInfo();
	
	// <FS:AO> Warn users cache purge will affect usability
	if (mPurgeCache)
	{
		LLNotificationsUtil::add("CacheEmpty");
	}
	// </FS:AO>
	
	// we logged in successfully, so save settings on logout
	LL_DEBUGS() << "Login successful, per account settings will be saved on log out." << LL_ENDL;
	mSavePerAccountSettings=true;
}

void LLAppViewer::launchUpdater()
{
		LLSD query_map = LLSD::emptyMap();
	query_map["os"] = gPlatform;

	// *TODO change userserver to be grid on both viewer and sim, since
	// userserver no longer exists.
	query_map["userserver"] = LLGridManager::getInstance()->getGridId();
	query_map["channel"] = LLVersionInfo::getChannel();
	// *TODO constantize this guy
	// *NOTE: This URL is also used in win_setup/lldownloader.cpp
	LLURI update_url = LLURI::buildHTTP("phoenixviewer.com", 80, "update.php", query_map);
	
	if(LLAppViewer::sUpdaterInfo)
	{
		delete LLAppViewer::sUpdaterInfo;
	}
	LLAppViewer::sUpdaterInfo = new LLAppViewer::LLUpdaterInfo() ;

	// if a sim name was passed in via command line parameter (typically through a SLURL)
	if ( LLStartUp::getStartSLURL().getType() == LLSLURL::LOCATION )
	{
		// record the location to start at next time
		gSavedSettings.setString( "NextLoginLocation", LLStartUp::getStartSLURL().getSLURLString()); 
	};

#if LL_WINDOWS
	LLAppViewer::sUpdaterInfo->mUpdateExePath = gDirUtilp->getTempFilename();
	if (LLAppViewer::sUpdaterInfo->mUpdateExePath.empty())
	{
		delete LLAppViewer::sUpdaterInfo ;
		LLAppViewer::sUpdaterInfo = NULL ;

		// We're hosed, bail
		LL_WARNS("AppInit") << "LLDir::getTempFilename() failed" << LL_ENDL;
		return;
	}

	LLAppViewer::sUpdaterInfo->mUpdateExePath += ".exe";

	std::string updater_source = gDirUtilp->getAppRODataDir();
	updater_source += gDirUtilp->getDirDelimiter();
	updater_source += "updater.exe";

	LL_DEBUGS("AppInit") << "Calling CopyFile source: " << updater_source
			<< " dest: " << LLAppViewer::sUpdaterInfo->mUpdateExePath
			<< LL_ENDL;


	if (!CopyFileA(updater_source.c_str(), LLAppViewer::sUpdaterInfo->mUpdateExePath.c_str(), FALSE))
	{
		delete LLAppViewer::sUpdaterInfo ;
		LLAppViewer::sUpdaterInfo = NULL ;

		LL_WARNS("AppInit") << "Unable to copy the updater!" << LL_ENDL;

		return;
	}

	LLAppViewer::sUpdaterInfo->mParams << "-url \"" << update_url.asString() << "\"";

	LL_DEBUGS("AppInit") << "Calling updater: " << LLAppViewer::sUpdaterInfo->mUpdateExePath << " " << LLAppViewer::sUpdaterInfo->mParams.str() << LL_ENDL;

	//Explicitly remove the marker file, otherwise we pass the lock onto the child process and things get weird.
	LLAppViewer::instance()->removeMarkerFiles(); // In case updater fails

	// *NOTE:Mani The updater is spawned as the last thing before the WinMain exit.
	// see LLAppViewerWin32.cpp
	
#elif LL_DARWIN
	LLAppViewer::sUpdaterInfo->mUpdateExePath = "'";
	LLAppViewer::sUpdaterInfo->mUpdateExePath += gDirUtilp->getAppRODataDir();
	LLAppViewer::sUpdaterInfo->mUpdateExePath += "/mac-updater.app/Contents/MacOS/mac-updater' -url \"";
	LLAppViewer::sUpdaterInfo->mUpdateExePath += update_url.asString();
	LLAppViewer::sUpdaterInfo->mUpdateExePath += "\" -name \"";
	LLAppViewer::sUpdaterInfo->mUpdateExePath += LLAppViewer::instance()->getSecondLifeTitle();
        LLAppViewer::sUpdaterInfo->mUpdateExePath += "\" -bundleid \"";
        LLAppViewer::sUpdaterInfo->mUpdateExePath += LL_VERSION_BUNDLE_ID;
	LLAppViewer::sUpdaterInfo->mUpdateExePath += "\" &";

	LL_DEBUGS("AppInit") << "Calling updater: " << LLAppViewer::sUpdaterInfo->mUpdateExePath << LL_ENDL;

	// Run the auto-updater.
	system(LLAppViewer::sUpdaterInfo->mUpdateExePath.c_str()); /* Flawfinder: ignore */

#elif (LL_LINUX || LL_SOLARIS) && LL_GTK
	// we tell the updater where to find the xml containing string
	// translations which it can use for its own UI
	std::string xml_strings_file = "strings.xml";
	std::vector<std::string> xui_path_vec =
		gDirUtilp->findSkinnedFilenames(LLDir::XUI, xml_strings_file);
	std::string xml_search_paths;
	const char* delim = "";
	// build comma-delimited list of xml paths to pass to updater
	BOOST_FOREACH(std::string this_skin_path, xui_path_vec)
	{
		// Although we already have the full set of paths with the filename
		// appended, the linux-updater.bin command-line switches require us to
		// snip the filename OFF and pass it as a separate switch argument. :-P
		LL_INFOS() << "Got a XUI path: " << this_skin_path << LL_ENDL;
		xml_search_paths.append(delim);
		xml_search_paths.append(gDirUtilp->getDirName(this_skin_path));
		delim = ",";
	}
	// build the overall command-line to run the updater correctly
	LLAppViewer::sUpdaterInfo->mUpdateExePath = 
		gDirUtilp->getExecutableDir() + "/" + "linux-updater.bin" + 
		" --url \"" + update_url.asString() + "\"" +
		" --name \"" + LLAppViewer::instance()->getSecondLifeTitle() + "\"" +
		" --dest \"" + gDirUtilp->getAppRODataDir() + "\"" +
		" --stringsdir \"" + xml_search_paths + "\"" +
		" --stringsfile \"" + xml_strings_file + "\"";

	LL_INFOS("AppInit") << "Calling updater: " 
			    << LLAppViewer::sUpdaterInfo->mUpdateExePath << LL_ENDL;

	// *TODO: we could use the gdk equivalent to ensure the updater
	// gets started on the same screen.
	GError *error = NULL;
	if (!g_spawn_command_line_async(LLAppViewer::sUpdaterInfo->mUpdateExePath.c_str(), &error))
	{
		LL_ERRS() << "Failed to launch updater: "
		       << error->message
		       << LL_ENDL;
	}
	if (error) {
		g_error_free(error);
	}
#else
	OSMessageBox(LLTrans::getString("MBNoAutoUpdate"), LLStringUtil::null, OSMB_OK);
#endif

	// *REMOVE:Mani - Saving for reference...
	// LLAppViewer::instance()->forceQuit();
}

/**
* Check if user is running a new version of the viewer.
* Display the Release Notes if it's not overriden by the "UpdaterShowReleaseNotes" setting.
*/
void LLAppViewer::showReleaseNotesIfRequired()
{
	if (LLVersionInfo::getChannelAndVersion() != gLastRunVersion && gSavedSettings.getBOOL("UpdaterShowReleaseNotes"))
	{
		LLSD info(getViewerInfo());
		LLWeb::loadURLInternal(info["VIEWER_RELEASE_NOTES_URL"]);
	}
}

//virtual
void LLAppViewer::setMasterSystemAudioMute(bool mute)
{
	gSavedSettings.setBOOL("MuteAudio", mute);
}

//virtual
bool LLAppViewer::getMasterSystemAudioMute()
{
	// <FS:Ansariel> Replace frequently called gSavedSettings
	//return gSavedSettings.getBOOL("MuteAudio");
	static LLCachedControl<bool> sMuteAudio(gSavedSettings, "MuteAudio");
	return sMuteAudio;
	// </FS:Ansariel>
}

//----------------------------------------------------------------------------
// Metrics-related methods (static and otherwise)
//----------------------------------------------------------------------------

/**
 * LLViewerAssetStats collects data on a per-region (as defined by the agent's
 * location) so we need to tell it about region changes which become a kind of
 * hidden variable/global state in the collectors.  For collectors not running
 * on the main thread, we need to send a message to move the data over safely
 * and cheaply (amortized over a run).
 */
void LLAppViewer::metricsUpdateRegion(U64 region_handle)
{
	if (0 != region_handle)
	{
		LLViewerAssetStatsFF::set_region(region_handle);
	}
}


/**
 * Attempts to start a multi-threaded metrics report to be sent back to
 * the grid for consumption.
 */
void LLAppViewer::metricsSend(bool enable_reporting)
{
	if (! gViewerAssetStats)
		return;

	if (LLAppViewer::sTextureFetch)
	{
		LLViewerRegion * regionp = gAgent.getRegion();

		if (enable_reporting && regionp)
		{
			std::string	caps_url = regionp->getCapability("ViewerMetrics");

			// Make a copy of the main stats to send into another thread.
			// Receiving thread takes ownership.
			LLViewerAssetStats * main_stats(new LLViewerAssetStats(*gViewerAssetStats));
			main_stats->stop();
			
			// Send a report request into 'thread1' to get the rest of the data
			// and provide some additional parameters while here.
			LLAppViewer::sTextureFetch->commandSendMetrics(caps_url,
														   gAgentSessionID,
														   gAgentID,
														   main_stats);
			main_stats = 0;		// Ownership transferred
		}
		else
		{
			LLAppViewer::sTextureFetch->commandDataBreak();
		}
	}

	// Reset even if we can't report.  Rather than gather up a huge chunk of
	// data, we'll keep to our sampling interval and retain the data
	// resolution in time.
	gViewerAssetStats->restart();
}
<|MERGE_RESOLUTION|>--- conflicted
+++ resolved
@@ -1513,11 +1513,6 @@
 
 bool LLAppViewer::frame()
 {
-		// <FS:Ansariel> [FS communication UI]
-		//LLVoiceChannel::setCurrentVoiceChannelChangedCallback(boost::bind(&LLFloaterIMContainer::onCurrentChannelChanged, _1), true);
-		LLVoiceChannel::setCurrentVoiceChannelChangedCallback(boost::bind(&FSFloaterVoiceControls::sOnCurrentChannelChanged, _1), true);
-		// </FS:Ansariel> [FS communication UI]
-	
 	LLEventPump& mainloop(LLEventPumps::instance().obtain("mainloop"));
 	LLSD newFrame;
 
@@ -1638,7 +1633,7 @@
 				if (fsCrouchToggle && fsCrouchToggleStatus)
 				{
 					gAgent.moveUp(-1);
-				}
+			}
 				// </FS:Ansariel>
 			}
 
@@ -1669,11 +1664,7 @@
 				display();
 				pingMainloopTimeout("Main:Snapshot");
 				LLFloaterSnapshot::update(); // take snapshots
-<<<<<<< HEAD
 				LLFloaterOutfitSnapshot::update();
-=======
-					LLFloaterOutfitSnapshot::update();
->>>>>>> 100aa4b7
 				gGLActive = FALSE;
 			}
 		}
