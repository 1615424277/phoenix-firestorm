--- conflicted
+++ resolved
@@ -427,25 +427,16 @@
 const std::string SAFE_FILE_NAME_PREFIX(SafeFileName(APP_NAME));
 static std::string gArgs;
 const int MAX_MARKER_LENGTH = 1024;
-<<<<<<< HEAD
 const std::string MARKER_FILE_NAME(SAFE_FILE_NAME_PREFIX + ".exec_marker"); //FS orig modified LL
 const std::string START_MARKER_FILE_NAME(SAFE_FILE_NAME_PREFIX + ".start_marker"); //FS new modified LL new
 const std::string ERROR_MARKER_FILE_NAME(SAFE_FILE_NAME_PREFIX + ".error_marker"); //FS orig modified LL
 const std::string LLERROR_MARKER_FILE_NAME(SAFE_FILE_NAME_PREFIX + ".llerror_marker"); //FS orig modified LL
 const std::string LOGOUT_MARKER_FILE_NAME(SAFE_FILE_NAME_PREFIX + ".logout_marker"); //FS orig modified LL
 
-//static BOOL gDoDisconnect = FALSE;
+//static bool gDoDisconnect = false;
 // [RLVa:KB] - Checked: RLVa-2.3
-BOOL gDoDisconnect = FALSE;
+bool gDoDisconnect = false;
 // [/RLVa:KB]
-=======
-const std::string MARKER_FILE_NAME("SecondLife.exec_marker");
-const std::string START_MARKER_FILE_NAME("SecondLife.start_marker");
-const std::string ERROR_MARKER_FILE_NAME("SecondLife.error_marker");
-const std::string LLERROR_MARKER_FILE_NAME("SecondLife.llerror_marker");
-const std::string LOGOUT_MARKER_FILE_NAME("SecondLife.logout_marker");
-static bool gDoDisconnect = false;
->>>>>>> 7704c263
 static std::string gLaunchFileOnQuit;
 
 // Used on Win32 for other apps to identify our window (eg, win_setup)
@@ -2069,11 +2060,11 @@
 	}
 	else
 	{
-		gSavedPerAccountSettings.saveToFile(per_account_settings_file, TRUE);
+		gSavedPerAccountSettings.saveToFile(per_account_settings_file, true);
 		LL_INFOS() << "First time: Saved per-account settings to " <<
 		        per_account_settings_file << LL_ENDL;
 	}
-	gSavedSettings.saveToFile(gSavedSettings.getString("ClientSettingsFile"), TRUE);
+	gSavedSettings.saveToFile(gSavedSettings.getString("ClientSettingsFile"), true);
 	// /FIRE-4871
 	// <FS:Zi> Backup Settings
 	}
@@ -2284,13 +2275,9 @@
 
 	// Must do this after all panels have been deleted because panels that have persistent rects
 	// save their rects on delete.
-<<<<<<< HEAD
 	if(mSaveSettingsOnExit)		// <FS:Zi> Backup Settings
 	{
-		gSavedSettings.saveToFile(gSavedSettings.getString("ClientSettingsFile"), TRUE);
-=======
-	gSavedSettings.saveToFile(gSavedSettings.getString("ClientSettingsFile"), true);
->>>>>>> 7704c263
+		gSavedSettings.saveToFile(gSavedSettings.getString("ClientSettingsFile"), true);
 
 	LLUIColorTable::instance().saveUserSettings();
 
@@ -2329,14 +2316,9 @@
 	}
 	else
 	{
-<<<<<<< HEAD
-		gSavedPerAccountSettings.saveToFile(per_account_settings_file, TRUE);
+		gSavedPerAccountSettings.saveToFile(per_account_settings_file, true);
 		LL_INFOS() << "Second time: Saved per-account settings to " <<
 		        per_account_settings_file << LL_ENDL;
-=======
-		gSavedPerAccountSettings.saveToFile(gSavedSettings.getString("PerAccountSettingsFile"), true);
-		LL_INFOS() << "Saved settings" << LL_ENDL;
->>>>>>> 7704c263
 
 		if (LLViewerParcelAskPlay::instanceExists())
 		{
@@ -2352,17 +2334,12 @@
 	// </FS:Zi>
 
 	// We need to save all crash settings, even if they're defaults [see LLCrashLogger::loadCrashBehaviorSetting()]
-	gCrashSettings.saveToFile(gSavedSettings.getString("CrashSettingsFile"),FALSE);
-
-<<<<<<< HEAD
+	gCrashSettings.saveToFile(gSavedSettings.getString("CrashSettingsFile"), false);
+
 	//std::string warnings_settings_filename = gDirUtilp->getExpandedFilename(LL_PATH_USER_SETTINGS, getSettingsFilename("Default", "Warnings"));
 	std::string warnings_settings_filename = gDirUtilp->getExpandedFilename(LL_PATH_USER_SETTINGS, getSettingsFilename("User", "Warnings"));
 	if(mSaveSettingsOnExit)		// <FS:Zi> Backup Settings
-	gWarningSettings.saveToFile(warnings_settings_filename, TRUE);
-=======
-	std::string warnings_settings_filename = gDirUtilp->getExpandedFilename(LL_PATH_USER_SETTINGS, getSettingsFilename("Default", "Warnings"));
 	gWarningSettings.saveToFile(warnings_settings_filename, true);
->>>>>>> 7704c263
 
 	// Save URL history file
 	if(mSaveSettingsOnExit)		// <FS:Zi> Backup Settings
@@ -3102,7 +3079,7 @@
 		gSavedSettings.setBOOL("FirstRunThisInstall", false);
 	}
 	
-// <FS:Beq> FIRE-29819 Set ForceShowGrid to TRUE always, unless expressly disabled
+// <FS:Beq> FIRE-29819 Set ForceShowGrid to true always, unless expressly disabled
 // FSOpenSimAlwaysForcesShowGrid is added to allow closed grids to soft disable the default behaviour
 #if OPENSIM && !SINGLEGRID
 	if (!gSavedSettings.getBOOL("ForceShowGrid") && gSavedSettings.getBOOL("FSOpenSimAlwaysForceShowGrid"))
@@ -3422,7 +3399,7 @@
 	// <FS:Ansariel> Option to not save password if using login cmdline switch
 	if (clp.hasOption("logindontsavepassword") && clp.hasOption("login"))
 	{
-		gSavedSettings.setBOOL("FSLoginDontSavePassword", TRUE);
+		gSavedSettings.setBOOL("FSLoginDontSavePassword", true);
 	}
 	// </FS:Ansariel>
 
@@ -5116,7 +5093,7 @@
 		{
 			gDirUtilp->deleteDirAndContents(browser_cache);
 		}
-		gSavedSettings.setBOOL("FSStartupClearBrowserCache", FALSE);
+		gSavedSettings.setBOOL("FSStartupClearBrowserCache", false);
 	}
 	// </FS:Ansariel>
 
@@ -5931,11 +5908,7 @@
 		static S32 total_uploads = 0;
 		// Sometimes total upload count can change during logout.
 		total_uploads = llmax(total_uploads, pending_uploads);
-<<<<<<< HEAD
 		gViewerWindow->setShowProgress(true,!gSavedSettings.getBOOL("FSDisableLogoutScreens"));
-=======
-		gViewerWindow->setShowProgress(true);
->>>>>>> 7704c263
 		S32 finished_uploads = total_uploads - pending_uploads;
 		F32 percent = 100.f * finished_uploads / total_uploads;
 		gViewerWindow->setProgressPercent(percent);
@@ -5956,11 +5929,7 @@
 		sendLogoutRequest();
 
 		// Wait for a LogoutReply message
-<<<<<<< HEAD
 		gViewerWindow->setShowProgress(true,!gSavedSettings.getBOOL("FSDisableLogoutScreens"));
-=======
-		gViewerWindow->setShowProgress(true);
->>>>>>> 7704c263
 		gViewerWindow->setProgressPercent(100.f);
 		gViewerWindow->setProgressString(LLTrans::getString("LoggingOut"));
 		return;
