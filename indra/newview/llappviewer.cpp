--- conflicted
+++ resolved
@@ -3742,24 +3742,13 @@
 	// return a URL to the release notes for this viewer, such as:
 	// https://releasenotes.secondlife.com/viewer/2.1.0.123456.html
 	std::string url = LLTrans::getString("RELEASE_NOTES_BASE_URL");
-<<<<<<< HEAD
 	// <FS:Ansariel> FIRE-13993: Leave out channel so we can use a URL like
 	//                           http://wiki.phoenixviewer.com/firestorm_change_log_x.y.z.rev
 	//if (! LLStringUtil::endsWith(url, "/"))
 	//	url += "/";
-	//std::string channel = LLVersionInfo::getChannel();
-	//if (LLStringUtil::endsWith(boost::to_lower_copy(channel), " edu")) // Release Notes url shouldn't include the EDU parameter
-	//{
-	//	boost::erase_tail(channel, 4);
-	//}
-	//url += LLURI::escape(channel) + "/";
+	//url += LLURI::escape(LLVersionInfo::getVersion()) + ".html";
+	url += LLURI::escape(LLVersionInfo::getVersion());
 	// </FS:Ansariel>
-	url += LLURI::escape(LLVersionInfo::getVersion());
-=======
-	if (! LLStringUtil::endsWith(url, "/"))
-		url += "/";
-	url += LLURI::escape(LLVersionInfo::getVersion()) + ".html";
->>>>>>> 2672194b
 
 	info["VIEWER_RELEASE_NOTES_URL"] = url;
 
