/**
 * @file llappviewer.cpp
 * @brief The LLAppViewer class definitions
 *
 * $LicenseInfo:firstyear=2007&license=viewerlgpl$
 * Second Life Viewer Source Code
 * Copyright (C) 2012, Linden Research, Inc.
 *
 * This library is free software; you can redistribute it and/or
 * modify it under the terms of the GNU Lesser General Public
 * License as published by the Free Software Foundation;
 * version 2.1 of the License only.
 *
 * This library is distributed in the hope that it will be useful,
 * but WITHOUT ANY WARRANTY; without even the implied warranty of
 * MERCHANTABILITY or FITNESS FOR A PARTICULAR PURPOSE.  See the GNU
 * Lesser General Public License for more details.
 *
 * You should have received a copy of the GNU Lesser General Public
 * License along with this library; if not, write to the Free Software
 * Foundation, Inc., 51 Franklin Street, Fifth Floor, Boston, MA  02110-1301  USA
 *
 * Linden Research, Inc., 945 Battery Street, San Francisco, CA  94111  USA
 * $/LicenseInfo$
 */

#include "llviewerprecompiledheaders.h"

#include "llappviewer.h"

// Viewer includes
#include "llversioninfo.h"
#include "llfeaturemanager.h"
#include "lluictrlfactory.h"
#include "lltexteditor.h"
#include "llenvironment.h"
#include "llerrorcontrol.h"
#include "lleventtimer.h"
#include "llfile.h"
#include "llviewertexturelist.h"
#include "llgroupmgr.h"
#include "llagent.h"
#include "llagentcamera.h"
#include "llagentlanguage.h"
#include "llagentui.h"
#include "llagentwearables.h"
#include "lldirpicker.h"
#include "llfloaterimcontainer.h"
#include "llimprocessing.h"
#include "llwindow.h"
#include "llviewerstats.h"
#include "llviewerstatsrecorder.h"
#include "llkeyconflict.h" // for legacy keybinding support, remove later
#include "llmarketplacefunctions.h"
#include "llmarketplacenotifications.h"
#include "llmd5.h"
#include "llmeshrepository.h"
#include "llpumpio.h"
#include "llmimetypes.h"
#include "llslurl.h"
#include "llstartup.h"
#include "llfocusmgr.h"
#include "llurlfloaterdispatchhandler.h"
#include "llviewerjoystick.h"
#include "llallocator.h"
#include "llcalc.h"
#include "llconversationlog.h"
#if LL_WINDOWS
#include "lldxhardware.h"
#endif
#include "lltexturestats.h"
#include "lltrace.h"
#include "lltracethreadrecorder.h"
#include "llviewerwindow.h"
#include "llviewerdisplay.h"
#include "llviewermedia.h"
#include "llviewerparcelaskplay.h"
#include "llviewerparcelmedia.h"
#include "llviewershadermgr.h"
#include "llviewermediafocus.h"
#include "llviewermessage.h"
#include "llviewerobjectlist.h"
#include "llworldmap.h"
#include "llmutelist.h"
#include "llviewerhelp.h"
#include "lluicolortable.h"
#include "llurldispatcher.h"
#include "llurlhistory.h"
#include "llrender.h"
#include "llteleporthistory.h"
#include "lltoast.h"
#include "llsdutil_math.h"
#include "lllocationhistory.h"
#include "llfasttimerview.h"
#include "llvector4a.h"
#include "llviewermenufile.h"
#include "llvoicechannel.h"
#include "llvoavatarself.h"
#include "llurlmatch.h"
#include "lltextutil.h"
#include "lllogininstance.h"
#include "llprogressview.h"
#include "llvocache.h"
#include "lldiskcache.h"
#include "llvopartgroup.h"
// [SL:KB] - Patch: Appearance-Misc | Checked: 2013-02-12 (Catznip-3.4)
#include "llappearancemgr.h"
// [/SL:KB]
// [RLVa:KB] - Checked: 2010-05-03 (RLVa-1.2.0g)
#include "rlvactions.h"
#include "rlvhandler.h"
// [/RLVa:KB]

#include "llweb.h"
// <FS:Ansariel> [FS communication UI]
#include "fsfloatervoicecontrols.h"
// </FS:Ansariel> [FS communication UI]
// [SL:KB] - Patch: Build-ScriptRecover | Checked: 2011-11-24 (Catznip-3.2.0)
#include "llfloaterscriptrecover.h"
// [/SL:KB]
#include "llspellcheck.h"
#include "llscenemonitor.h"
#include "llavatarrenderinfoaccountant.h"
#include "lllocalbitmaps.h"
#include "llperfstats.h"
#include "llgltfmateriallist.h"

// Linden library includes
#include "llavatarnamecache.h"
#include "lldiriterator.h"
#include "llexperiencecache.h"
#include "llimagej2c.h"
#include "llmemory.h"
#include "llprimitive.h"
#include "llurlaction.h"
#include "llurlentry.h"
#include "llvolumemgr.h"
#include "llxfermanager.h"
#include "llphysicsextensions.h"

#include "llnotificationmanager.h"
#include "llnotifications.h"
#include "llnotificationsutil.h"

#include "sanitycheck.h"
#include "llleap.h"
#include "stringize.h"
#include "llcoros.h"
#include "llexception.h"
#include "cef/dullahan_version.h"
#if !LL_LINUX
#include "vlc/libvlc_version.h"
#endif // LL_LINUX

#if LL_DARWIN
#include "llwindowmacosx.h"
#endif

// Third party library includes
#include <boost/bind.hpp>
#include <boost/algorithm/string.hpp>
#include <boost/regex.hpp>
#include <boost/throw_exception.hpp>

#if LL_WINDOWS
#   include <share.h> // For _SH_DENYWR in processMarkerFiles
#else
#   include <sys/file.h> // For processMarkerFiles
#endif

#include "llapr.h"
#include <boost/lexical_cast.hpp>

#include "llviewerinput.h"
#include "lllfsthread.h"
#include "llworkerthread.h"
#include "lltexturecache.h"
#include "lltexturefetch.h"
#include "llimageworker.h"
#include "llevents.h"

// The files below handle dependencies from cleanup.
#include "llkeyframemotion.h"
#include "llworldmap.h"
#include "llhudmanager.h"
#include "lltoolmgr.h"
#include "llassetstorage.h"
#include "llpolymesh.h"
#include "llproxy.h"
#include "llcachename.h"
#include "llaudioengine.h"
#include "llstreamingaudio.h"
#include "llviewermenu.h"
#include "llselectmgr.h"
#include "lltrans.h"
#include "lltransutil.h"
#include "lltracker.h"
#include "llviewerparcelmgr.h"
#include "llworldmapview.h"
#include "llpostprocess.h"

#include "lldebugview.h"
#include "llconsole.h"
#include "llcontainerview.h"
#include "lltooltip.h"

#include "llsdutil.h"
#include "llsdserialize.h"

#include "llworld.h"
#include "llhudeffecttrail.h"
#include "llslurl.h"
#include "llurlregistry.h"
#include "llwatchdog.h"

// Included so that constants/settings might be initialized
// in save_settings_to_globals()
#include "llbutton.h"
#include "llstatusbar.h"
#include "llsurface.h"
#include "llvosky.h"
#include "llvotree.h"
#include "llvoavatar.h"
#include "llfolderview.h"
#include "llagentpilot.h"
#include "llvovolume.h"
#include "llflexibleobject.h"
#include "llvosurfacepatch.h"
#include "llviewerfloaterreg.h"
#include "llcommandlineparser.h"
#include "llfloatermemleak.h"
#include "llfloaterreg.h"
#include "llfloatersimplesnapshot.h"
#include "llfloatersnapshot.h"
#include "llsidepanelinventory.h"
#include "llatmosphere.h"

// includes for idle() idleShutdown()
#include "llviewercontrol.h"
#include "lleventnotifier.h"
#include "llcallbacklist.h"
#include "lldeferredsounds.h"
#include "pipeline.h"
#include "llgesturemgr.h"
#include "llsky.h"
#include "llvlmanager.h"
#include "llviewercamera.h"
#include "lldrawpoolbump.h"
#include "llvieweraudio.h"
#include "llimview.h"
#include "llviewerthrottle.h"
#include "llparcel.h"
#include "llavatariconctrl.h"
#include "llgroupiconctrl.h"
#include "llviewerassetstats.h"
#include "workqueue.h"
using namespace LL;

// Include for security api initialization
#include "llsecapi.h"
#include "llmachineid.h"
#include "llcleanup.h"

#include "llcoproceduremanager.h"
#include "llviewereventrecorder.h"

#include "growlmanager.h"
#include "fsavatarrenderpersistence.h"

// *FIX: These extern globals should be cleaned up.
// The globals either represent state/config/resource-storage of either
// this app, or another 'component' of the viewer. App globals should be
// moved into the app class, where as the other globals should be
// moved out of here.
// If a global symbol reference seems valid, it will be included
// via header files above.

//----------------------------------------------------------------------------
// llviewernetwork.h
#include "llviewernetwork.h"
// define a self-registering event API object
#include "llappviewerlistener.h"

#include "nd/ndoctreelog.h" // <FS:ND/> Octree operation logging.
#include "nd/ndetw.h" // <FS:ND/> Windows Event Tracing, does nothing on OSX/Linux.
#include "nd/ndlogthrottle.h"

#include "fsradar.h"
#include "fsassetblacklist.h"

// #include "fstelemetry.h" // <FS:Beq> Tracy profiler support

#if LL_LINUX && LL_GTK
#include "glib.h"
#endif // (LL_LINUX) && LL_GTK

#if LL_MSVC
// disable boost::lexical_cast warning
#pragma warning (disable:4702)
#endif

const char* const CRASH_SETTINGS_FILE = "settings_crash_behavior.xml"; // <FS:ND/> We need this filename defined here.

static LLAppViewerListener sAppViewerListener(LLAppViewer::instance);

////// Windows-specific includes to the bottom - nasty defines in these pollute the preprocessor
//
//----------------------------------------------------------------------------
// viewer.cpp - these are only used in viewer, should be easily moved.

#if LL_DARWIN
extern void init_apple_menu(const char* product);
#endif // LL_DARWIN

extern bool gRandomizeFramerate;
extern bool gPeriodicSlowFrame;
extern bool gDebugGL;

#if LL_DARWIN
extern bool gHiDPISupport;
#endif

////////////////////////////////////////////////////////////
// All from the last globals push...

F32 gSimLastTime; // Used in LLAppViewer::init and send_viewer_stats()
F32 gSimFrames;

bool gShowObjectUpdates = false;
bool gUseQuickTime = true;

eLastExecEvent gLastExecEvent = LAST_EXEC_NORMAL;
S32 gLastExecDuration = -1; // (<0 indicates unknown)

#if LL_WINDOWS
#   define LL_PLATFORM_KEY "win"
#elif LL_DARWIN
#   define LL_PLATFORM_KEY "mac"
#elif LL_LINUX
#   define LL_PLATFORM_KEY "lnx"
#else
#   error "Unknown Platform"
#endif
const char* gPlatform = LL_PLATFORM_KEY;

LLSD gDebugInfo;

U32 gFrameCount = 0;
U32 gForegroundFrameCount = 0; // number of frames that app window was in foreground
LLPumpIO* gServicePump = NULL;

U64MicrosecondsImplicit gFrameTime = 0;
F32SecondsImplicit gFrameTimeSeconds = 0.f;
F32SecondsImplicit gFrameIntervalSeconds = 0.f;
F32 gFPSClamped = 10.f;                     // Pretend we start at target rate.
F32 gFrameDTClamped = 0.f;                  // Time between adjacent checks to network for packets
U64MicrosecondsImplicit gStartTime = 0; // gStartTime is "private", used only to calculate gFrameTimeSeconds

LLTimer gRenderStartTime;
LLFrameTimer gForegroundTime;
LLFrameTimer gLoggedInTime;
LLTimer gLogoutTimer;
static const F32 LOGOUT_REQUEST_TIME = 6.f;  // this will be cut short by the LogoutReply msg.
F32 gLogoutMaxTime = LOGOUT_REQUEST_TIME;


S32 gPendingMetricsUploads = 0;


bool                gDisconnected = false;

// used to restore texture state after a mode switch
LLFrameTimer    gRestoreGLTimer;
bool            gRestoreGL = false;
bool            gUseWireframe = false;

LLMemoryInfo gSysMemory;
U64Bytes gMemoryAllocated(0); // updated in display_stats() in llviewerdisplay.cpp

std::string gLastVersionChannel;

LLVector3           gWindVec(3.0, 3.0, 0.0);
LLVector3           gRelativeWindVec(0.0, 0.0, 0.0);

U32     gPacketsIn = 0;

bool                gPrintMessagesThisFrame = false;

bool gRandomizeFramerate = false;
bool gPeriodicSlowFrame = false;

bool gCrashOnStartup = false;
bool gLogoutInProgress = false;

bool gSimulateMemLeak = false;

// We don't want anyone, especially threads working on the graphics pipeline,
// to have to block due to this WorkQueue being full.
WorkQueue gMainloopWork("mainloop", 1024*1024);

////////////////////////////////////////////////////////////
// Internal globals... that should be removed.

// Like LLLogChat::cleanFileName() and LLDir::getScrubbedFileName() but replaces spaces also.
std::string SafeFileName(std::string filename)
{
    std::string invalidChars = "\"\'\\/?*:.<>| ";
    S32 position = filename.find_first_of(invalidChars);
    while (position != filename.npos)
    {
        filename[position] = '_';
        position = filename.find_first_of(invalidChars, position);
    }
    return filename;
}
// TODO: Readd SAFE_FILE_NAME_PREFIX stuff after FmodEx merge.... <FS:CR>
// contruct unique filename prefix so we only report crashes for US and not other viewers.
//const std::string SAFE_FILE_NAME_PREFIX(SafeFileName(llformat("%s %d.%d.%d.%d",
//                                                            LL_CHANNEL,
//                                                            LL_VERSION_MAJOR,
//                                                            LL_VERSION_MINOR,
//                                                            LL_VERSION_PATCH,
//                                                            LL_VERSION_BUILD )));
const std::string SAFE_FILE_NAME_PREFIX(SafeFileName(APP_NAME));
static std::string gArgs;
const int MAX_MARKER_LENGTH = 1024;
const std::string MARKER_FILE_NAME(SAFE_FILE_NAME_PREFIX + ".exec_marker"); //FS orig modified LL
const std::string START_MARKER_FILE_NAME(SAFE_FILE_NAME_PREFIX + ".start_marker"); //FS new modified LL new
const std::string ERROR_MARKER_FILE_NAME(SAFE_FILE_NAME_PREFIX + ".error_marker"); //FS orig modified LL
const std::string LLERROR_MARKER_FILE_NAME(SAFE_FILE_NAME_PREFIX + ".llerror_marker"); //FS orig modified LL
const std::string LOGOUT_MARKER_FILE_NAME(SAFE_FILE_NAME_PREFIX + ".logout_marker"); //FS orig modified LL

//static bool gDoDisconnect = false;
// [RLVa:KB] - Checked: RLVa-2.3
bool gDoDisconnect = false;
// [/RLVa:KB]
static std::string gLaunchFileOnQuit;

// Used on Win32 for other apps to identify our window (eg, win_setup)
// Note: Changing this breaks compatibility with SLURL handling, try to avoid it.
const char* const VIEWER_WINDOW_CLASSNAME = "Second Life";

//----------------------------------------------------------------------------

// List of entries from strings.xml to always replace
static std::set<std::string> default_trans_args;
void init_default_trans_args()
{
    default_trans_args.insert("SECOND_LIFE"); // World
    default_trans_args.insert("APP_NAME");
    default_trans_args.insert("CAPITALIZED_APP_NAME");
    default_trans_args.insert("CURRENT_GRID"); //<FS:AW make CURRENT_GRID a default substitution>
    default_trans_args.insert("SECOND_LIFE_GRID");
    default_trans_args.insert("SUPPORT_SITE");
    // This URL shows up in a surprising number of places in various skin
    // files. We really only want to have to maintain a single copy of it.
    default_trans_args.insert("create_account_url");
    default_trans_args.insert("DOWNLOAD_URL"); //<FS:CR> Viewer download url
    default_trans_args.insert("VIEWER_GENERATION"); // <FS:Ansariel> Viewer generation (major version number)
    default_trans_args.insert("SHORT_VIEWER_GENERATION"); // <FS:Ansariel> Viewer generation (major version number)
    default_trans_args.insert("APP_NAME_ABBR"); // <FS:Ansariel> Appreviated application title
}

std::string gWindowTitle;

struct SettingsFile : public LLInitParam::Block<SettingsFile>
{
    Mandatory<std::string>  name;
    Optional<std::string>   file_name;
    Optional<bool>          required,
                            persistent;
    Optional<std::string>   file_name_setting;

    SettingsFile()
    :   name("name"),
        file_name("file_name"),
        required("required", false),
        persistent("persistent", true),
        file_name_setting("file_name_setting")
    {}
};

struct SettingsGroup : public LLInitParam::Block<SettingsGroup>
{
    Mandatory<std::string>  name;
    Mandatory<S32>          path_index;
    Multiple<SettingsFile>  files;

    SettingsGroup()
    :   name("name"),
        path_index("path_index"),
        files("file")
    {}
};

struct SettingsFiles : public LLInitParam::Block<SettingsFiles>
{
    Multiple<SettingsGroup> groups;

    SettingsFiles()
    : groups("group")
    {}
};


//----------------------------------------------------------------------------
// Metrics logging control constants
//----------------------------------------------------------------------------
static const F32 METRICS_INTERVAL_DEFAULT = 600.0;
static const F32 METRICS_INTERVAL_QA = 30.0;
static F32 app_metrics_interval = METRICS_INTERVAL_DEFAULT;
static bool app_metrics_qa_mode = false;

void idle_afk_check()
{
    // check idle timers
    F32 current_idle = gAwayTriggerTimer.getElapsedTimeF32();
    // <FS:CR> Cache frequently hit location
    static LLCachedControl<S32> sAFKTimeout(gSavedSettings, "AFKTimeout");
// [RLVa:KB] - Checked: 2010-05-03 (RLVa-1.2.0g) | Modified: RLVa-1.2.0g
    // Enforce an idle time of 30 minutes if @allowidle=n restricted
    S32 afk_timeout = (!gRlvHandler.hasBehaviour(RLV_BHVR_ALLOWIDLE)) ? sAFKTimeout : 60 * 30;
// [/RLVa:KB]
//  F32 afk_timeout  = gSavedSettings.getS32("AFKTimeout");
    // <FS:CR> Explicit conversions just cos.
    //if (afk_timeout && (current_idle > afk_timeout) && ! gAgent.getAFK())
    if (static_cast<S32>(afk_timeout) && (current_idle > static_cast<F32>(afk_timeout)) && ! gAgent.getAFK())
    {
        LL_INFOS("IdleAway") << "Idle more than " << afk_timeout << " seconds: automatically changing to Away status" << LL_ENDL;
        gAgent.setAFK();
    }
}

// A callback set in LLAppViewer::init()
static void ui_audio_callback(const LLUUID& uuid)
{
    if (gAudiop)
    {
        SoundData soundData(uuid, gAgent.getID(), 1.0f, LLAudioEngine::AUDIO_TYPE_UI);
        gAudiop->triggerSound(soundData);
    }
}

// A callback set in LLAppViewer::init()
static void deferred_ui_audio_callback(const LLUUID& uuid)
{
    if (gAudiop)
    {
        SoundData soundData(uuid, gAgent.getID(), 1.0f, LLAudioEngine::AUDIO_TYPE_UI);
        LLDeferredSounds::instance().deferSound(soundData);
    }
}

bool    create_text_segment_icon_from_url_match(LLUrlMatch* match,LLTextBase* base)
{
    if(!match || !base || base->getPlainText())
        return false;

    LLUUID match_id = match->getID();

    LLIconCtrl* icon;

    if( match->getMenuName() == "menu_url_group.xml" // See LLUrlEntryGroup constructor
        || gAgent.isInGroup(match_id, true)) //This check seems unfiting, urls are either /agent or /group
    {
        LLGroupIconCtrl::Params icon_params;
        icon_params.group_id = match_id;
        icon_params.rect = LLRect(0, 16, 16, 0);
        icon_params.visible = true;
        icon = LLUICtrlFactory::instance().create<LLGroupIconCtrl>(icon_params);
    }
    else
    {
        LLAvatarIconCtrl::Params icon_params;
        icon_params.avatar_id = match_id;
        icon_params.rect = LLRect(0, 16, 16, 0);
        icon_params.visible = true;
        icon = LLUICtrlFactory::instance().create<LLAvatarIconCtrl>(icon_params);
    }

    LLInlineViewSegment::Params params;
    params.force_newline = false;
    params.view = icon;
    params.left_pad = 4;
    params.right_pad = 4;
    params.top_pad = -2;
    params.bottom_pad = 2;

    base->appendWidget(params," ",false);

    return true;
}


// Use these strictly for things that are constructed at startup,
// or for things that are performance critical.  JC
static void settings_to_globals()
{
    LLSurface::setTextureSize(gSavedSettings.getU32("RegionTextureSize"));

#if LL_DARWIN
    LLRender::sGLCoreProfile = true;
#else
    LLRender::sGLCoreProfile = gSavedSettings.getBOOL("RenderGLContextCoreProfile");
#endif
    LLRender::sNsightDebugSupport = gSavedSettings.getBOOL("RenderNsightDebugSupport");
    LLImageGL::sGlobalUseAnisotropic    = gSavedSettings.getBOOL("RenderAnisotropic");
    LLImageGL::sCompressTextures        = gSavedSettings.getBOOL("RenderCompressTextures");
    LLVOVolume::sLODFactor              = llclamp(gSavedSettings.getF32("RenderVolumeLODFactor"), 0.01f, MAX_LOD_FACTOR);
    LLVOVolume::sDistanceFactor         = 1.f-LLVOVolume::sLODFactor * 0.1f;
    LLVolumeImplFlexible::sUpdateFactor = gSavedSettings.getF32("RenderFlexTimeFactor");
    LLVOTree::sTreeFactor               = gSavedSettings.getF32("RenderTreeLODFactor");
    LLVOAvatar::sLODFactor              = llclamp(gSavedSettings.getF32("RenderAvatarLODFactor"), 0.f, MAX_AVATAR_LOD_FACTOR);
    LLVOAvatar::sPhysicsLODFactor       = llclamp(gSavedSettings.getF32("RenderAvatarPhysicsLODFactor"), 0.f, MAX_AVATAR_LOD_FACTOR);
    LLVOAvatar::updateImpostorRendering(gSavedSettings.getU32("RenderAvatarMaxNonImpostors"));
    LLVOAvatar::sVisibleInFirstPerson   = gSavedSettings.getBOOL("FirstPersonAvatarVisible");
    // clamp auto-open time to some minimum usable value
    LLFolderView::sAutoOpenTime         = llmax(0.25f, gSavedSettings.getF32("FolderAutoOpenDelay"));
    LLSelectMgr::sRectSelectInclusive   = gSavedSettings.getBOOL("RectangleSelectInclusive");
    LLSelectMgr::sRenderHiddenSelections = gSavedSettings.getBOOL("RenderHiddenSelections");
    LLSelectMgr::sRenderLightRadius = gSavedSettings.getBOOL("RenderLightRadius");

    gAgentPilot.setNumRuns(gSavedSettings.getS32("StatsNumRuns"));
    gAgentPilot.setQuitAfterRuns(gSavedSettings.getBOOL("StatsQuitAfterRuns"));
    gAgent.setHideGroupTitle(gSavedSettings.getBOOL("RenderHideGroupTitle"));

    gDebugWindowProc = gSavedSettings.getBOOL("DebugWindowProc");
    gShowObjectUpdates = gSavedSettings.getBOOL("ShowObjectUpdates");
    LLWorldMapView::setScaleSetting(gSavedSettings.getF32("MapScale"));

#if LL_DARWIN
    LLWindowMacOSX::sUseMultGL = gSavedSettings.getBOOL("RenderAppleUseMultGL");
    gHiDPISupport = gSavedSettings.getBOOL("RenderHiDPI");
#endif
}

static void settings_modify()
{
    LLPipeline::sRenderTransparentWater = gSavedSettings.getBOOL("RenderTransparentWater");
    LLPipeline::sRenderDeferred = true; // false is deprecated
    LLRenderTarget::sUseFBO             = LLPipeline::sRenderDeferred;
    LLVOSurfacePatch::sLODFactor        = gSavedSettings.getF32("RenderTerrainLODFactor");
    LLVOSurfacePatch::sLODFactor *= LLVOSurfacePatch::sLODFactor; //square lod factor to get exponential range of [1,4]
    gDebugGL       = gDebugGLSession || gDebugSession;
    gDebugPipeline = gSavedSettings.getBOOL("RenderDebugPipeline");
}

class LLFastTimerLogThread : public LLThread
{
public:
    std::string mFile;

    LLFastTimerLogThread(std::string& test_name) : LLThread("fast timer log")
    {
        std::string file_name = test_name + std::string(".slp");
        mFile = gDirUtilp->getExpandedFilename(LL_PATH_LOGS, file_name);
    }

    void run()
    {
        llofstream os(mFile.c_str());

        while (!LLAppViewer::instance()->isQuitting())
        {
            LLTrace::BlockTimer::writeLog(os);
            os.flush();
            ms_sleep(32);
        }

        os.close();
    }
};

//virtual
bool LLAppViewer::initSLURLHandler()
{
    // does nothing unless subclassed
    return false;
}

//virtual
bool LLAppViewer::sendURLToOtherInstance(const std::string& url)
{
    // does nothing unless subclassed
    return false;
}

//----------------------------------------------------------------------------
// LLAppViewer definition

// Static members.
// The single viewer app.
LLAppViewer* LLAppViewer::sInstance = NULL;
LLTextureCache* LLAppViewer::sTextureCache = NULL;
LLImageDecodeThread* LLAppViewer::sImageDecodeThread = NULL;
LLTextureFetch* LLAppViewer::sTextureFetch = NULL;
LLPurgeDiskCacheThread* LLAppViewer::sPurgeDiskCacheThread = NULL;

std::string getRuntime()
{
    return llformat("%.4f", (F32)LLTimer::getElapsedSeconds().value());
}

LLAppViewer::LLAppViewer()
:   mMarkerFile(),
    mLogoutMarkerFile(),
    mReportedCrash(false),
    mNumSessions(0),
    mGeneralThreadPool(nullptr),
    mPurgeCache(false),
    mPurgeCacheOnExit(false),
    mPurgeUserDataOnExit(false),
    mSecondInstance(false),
    mUpdaterNotFound(false),
    mSavedFinalSnapshot(false),
    mSavePerAccountSettings(false),     // don't save settings on logout unless login succeeded.
    mQuitRequested(false),
    mLogoutRequestSent(false),
    mLastAgentControlFlags(0),
    mLastAgentForceUpdate(0),
    mMainloopTimeout(NULL),
    mAgentRegionLastAlive(false),
    mRandomizeFramerate(LLCachedControl<bool>(gSavedSettings,"Randomize Framerate", false)),
    mPeriodicSlowFrame(LLCachedControl<bool>(gSavedSettings,"Periodic Slow Frame", false)),
    mFastTimerLogThread(NULL),
    mSettingsLocationList(NULL),
    mIsFirstRun(false),
    mSaveSettingsOnExit(true),      // <FS:Zi> Backup Settings
    mPurgeTextures(false) // <FS:Ansariel> FIRE-13066
{
    if(NULL != sInstance)
    {
        LL_ERRS() << "Oh no! An instance of LLAppViewer already exists! LLAppViewer is sort of like a singleton." << LL_ENDL;
    }

    mDumpPath ="";
    // Need to do this initialization before we do anything else, since anything
    // that touches files should really go through the lldir API

    // <FS:ND> Init our custom directories, not from SecondLife

    // gDirUtilp->initAppDirs("SecondLife");
#if ADDRESS_SIZE == 64
    gDirUtilp->initAppDirs( APP_NAME + "_x64" );
#else
    gDirUtilp->initAppDirs(APP_NAME);
#endif

    // </FS:ND>

    //
    // IMPORTANT! Do NOT put anything that will write
    // into the log files during normal startup until AFTER
    // we run the "program crashed last time" error handler below.
    //
    sInstance = this;

    gLoggedInTime.stop();

    processMarkerFiles();
    //
    // OK to write stuff to logs now, we've now crash reported if necessary
    //

    LLLoginInstance::instance().setPlatformInfo(gPlatform, LLOSInfo::instance().getOSVersionString(), LLOSInfo::instance().getOSStringSimple());

    // Under some circumstances we want to read the static_debug_info.log file
    // from the previous viewer run between this constructor call and the
    // init() call, which will overwrite the static_debug_info.log file for
    // THIS run. So setDebugFileNames() early.
#   ifdef LL_BUGSPLAT
    // MAINT-8917: don't create a dump directory just for the
    // static_debug_info.log file
    std::string logdir = gDirUtilp->getExpandedFilename(LL_PATH_LOGS, "");
#   else // ! LL_BUGSPLAT
    // write Google Breakpad minidump files to a per-run dump directory to avoid multiple viewer issues.
    std::string logdir = gDirUtilp->getExpandedFilename(LL_PATH_DUMP, "");
#   endif // ! LL_BUGSPLAT
    mDumpPath = logdir;

    setDebugFileNames(logdir);
}

LLAppViewer::~LLAppViewer()
{
    delete mSettingsLocationList;

    destroyMainloopTimeout();

    // If we got to this destructor somehow, the app didn't hang.
    removeMarkerFiles();
}

class LLUITranslationBridge : public LLTranslationBridge
{
public:
    virtual std::string getString(const std::string &xml_desc)
    {
        return LLTrans::getString(xml_desc);
    }
};


bool LLAppViewer::init()
{
    setupErrorHandling(mSecondInstance);

    nd::octree::debug::setOctreeLogFilename( gDirUtilp->getExpandedFilename(LL_PATH_LOGS, "octree.log" ) ); // <FS:ND/> Filename to log octree options to.
    nd::etw::init(); // <FS:ND/> Init event tracing.


    //
    // Start of the application
    //

    // <FS:Ansariel> Move further down after translation system has been initialized
    //LLTranslationBridge::ptr_t trans = std::make_shared<LLUITranslationBridge>();
    //LLSettingsType::initClass(trans);
    // </FS:Ansariel>

    // initialize SSE options
    LLVector4a::initClass();

    //initialize particle index pool
    LLVOPartGroup::initClass();



    // set skin search path to default, will be overridden later
    // this allows simple skinned file lookups to work
// [SL:KB] - Patch: Viewer-Skins | Checked: 2012-12-26 (Catznip-3.4)
    gDirUtilp->setSkinFolder("default", "", "en");
// [/SL:KB]
//  gDirUtilp->setSkinFolder("default", "en");

//  initLoggingAndGetLastDuration();

    //
    // OK to write stuff to logs now, we've now crash reported if necessary
    //

// <FS>
    // SJ/AO:  Reset Configuration here, if our marker file exists. Configuration needs to be reset before settings files
    // are read in to avoid file locks.

    mPurgeSettings = false;
    std::string clear_settings_filename = gDirUtilp->getExpandedFilename(LL_PATH_LOGS,"CLEAR");
    LLAPRFile clear_file ;
    if (clear_file.isExist(clear_settings_filename))
    {
        mPurgeSettings = true;
        LL_INFOS() << "Purging configuration..." << LL_ENDL;
        std::string delem = gDirUtilp->getDirDelimiter();

        LLFile::remove(gDirUtilp->getExpandedFilename(LL_PATH_LOGS,"CLEAR"));

        //[ADD - Clear Usersettings : SJ] - Delete directories beams, beamsColors, windlight in usersettings
        LLFile::rmdir(gDirUtilp->getExpandedFilename(LL_PATH_USER_SETTINGS, "beams") );
        LLFile::rmdir(gDirUtilp->getExpandedFilename(LL_PATH_USER_SETTINGS, "beamsColors") );
        LLFile::rmdir(gDirUtilp->getExpandedFilename(LL_PATH_USER_SETTINGS, "windlight" + delem + "water") );
        LLFile::rmdir(gDirUtilp->getExpandedFilename(LL_PATH_USER_SETTINGS, "windlight" + delem + "days") );
        LLFile::rmdir(gDirUtilp->getExpandedFilename(LL_PATH_USER_SETTINGS, "windlight" + delem + "skies") );
        LLFile::rmdir(gDirUtilp->getExpandedFilename(LL_PATH_USER_SETTINGS, "windlight") );

        // We don't delete the entire folder to avoid data loss of config files unrelated to the current binary. -AO
        //gDirUtilp->deleteFilesInDir(user_dir, "*.*");

        // Alphabetised
        LLFile::remove(gDirUtilp->getExpandedFilename(LL_PATH_USER_SETTINGS, "account_settings_phoenix.xml"));
        LLFile::remove(gDirUtilp->getExpandedFilename(LL_PATH_USER_SETTINGS, "agents.xml"));
        LLFile::remove(gDirUtilp->getExpandedFilename(LL_PATH_USER_SETTINGS, "bin_conf.dat"));
        LLFile::remove(gDirUtilp->getExpandedFilename(LL_PATH_USER_SETTINGS, "client_list_v2.xml"));
        LLFile::remove(gDirUtilp->getExpandedFilename(LL_PATH_USER_SETTINGS, "colors.xml"));
        LLFile::remove(gDirUtilp->getExpandedFilename(LL_PATH_USER_SETTINGS, "ignorable_dialogs.xml"));
        LLFile::remove(gDirUtilp->getExpandedFilename(LL_PATH_USER_SETTINGS, "grids.remote.xml"));
        LLFile::remove(gDirUtilp->getExpandedFilename(LL_PATH_USER_SETTINGS, "grids.user.xml"));
        LLFile::remove(gDirUtilp->getExpandedFilename(LL_PATH_USER_SETTINGS, "password.dat"));
        LLFile::remove(gDirUtilp->getExpandedFilename(LL_PATH_USER_SETTINGS, "quick_preferences.xml"));
        LLFile::remove(gDirUtilp->getExpandedFilename(LL_PATH_USER_SETTINGS, "releases.xml"));
        LLFile::remove(gDirUtilp->getExpandedFilename(LL_PATH_USER_SETTINGS, CRASH_SETTINGS_FILE));

        std::string user_dir = gDirUtilp->getExpandedFilename( LL_PATH_USER_SETTINGS , "", "");
        gDirUtilp->deleteFilesInDir(user_dir, "feature*.txt");
        gDirUtilp->deleteFilesInDir(user_dir, "gpu*.txt");
        gDirUtilp->deleteFilesInDir(user_dir, "settings_*.xml");

        // Remove misc OS user app dirs
        std::string base_dir = gDirUtilp->getOSUserAppDir() + delem;

        LLFile::rmdir(base_dir + "browser_profile");
        LLFile::rmdir(base_dir + "data");

        // Delete per-user files below
        LLDirIterator dir_it(base_dir, "*");
        std::string dir_name;
        while (dir_it.next(dir_name))
        {
            if (LLFile::isdir(base_dir + delem + dir_name))
            {
                std::string per_user_dir_glob = base_dir + delem + dir_name + delem;

                LLFile::remove(per_user_dir_glob + "filters.xml");
                LLFile::remove(per_user_dir_glob + "medialist.xml");
                LLFile::remove(per_user_dir_glob + "plugin_cookies.xml");
                LLFile::remove(per_user_dir_glob + "screen_last*.*");
                LLFile::remove(per_user_dir_glob + "search_history.xml");
                LLFile::remove(per_user_dir_glob + "settings_friends_groups.xml");
                LLFile::remove(per_user_dir_glob + "settings_per_account.xml");
                LLFile::remove(per_user_dir_glob + "teleport_history.xml");
                LLFile::remove(per_user_dir_glob + "texture_list_last.xml");
                LLFile::remove(per_user_dir_glob + "toolbars.xml");
                LLFile::remove(per_user_dir_glob + "typed_locations.xml");
                LLFile::remove(per_user_dir_glob + "url_history.xml");
                LLFile::remove(per_user_dir_glob + "volume_settings.xml");
                LLFile::rmdir(per_user_dir_glob + "browser_profile");
            }
        }
    }
// </FS>
    init_default_trans_args();

    // inits from settings.xml and from strings.xml
    if (!initConfiguration())
        return false;

    LL_INFOS("InitInfo") << "Configuration initialized." << LL_ENDL ;
    //set the max heap size.
    initMaxHeapSize() ;
    LLCoros::instance().setStackSize(gSavedSettings.getS32("CoroutineStackSize"));

    // Although initLoggingAndGetLastDuration() is the right place to mess with
    // setFatalFunction(), we can't query gSavedSettings until after
    // initConfiguration().
    S32 rc(gSavedSettings.getS32("QAModeTermCode"));
    if (rc >= 0)
    {
        // QAModeTermCode set, terminate with that rc on LL_ERRS. Use
        // _exit() rather than exit() because normal cleanup depends too
        // much on successful startup!
        LLError::setFatalFunction([rc](const std::string&){ _exit(rc); });
    }

    // <FS:Ansariel> Get rid of unused LLAllocator
    //mAlloc.setProfilingEnabled(gSavedSettings.getBOOL("MemProfiling"));

    // Initialize the non-LLCurl libcurl library.  Should be called
    // before consumers (LLTextureFetch).
    mAppCoreHttp.init();

    LL_INFOS("InitInfo") << "LLCore::Http initialized." << LL_ENDL ;

    LLMachineID::init();

    {
        if (gSavedSettings.getBOOL("QAModeMetrics"))
        {
            app_metrics_qa_mode = true;
            app_metrics_interval = METRICS_INTERVAL_QA;
        }
        LLViewerAssetStatsFF::init();
    }

    initThreads();
    LL_INFOS("InitInfo") << "Threads initialized." << LL_ENDL ;

    // Initialize settings early so that the defaults for ignorable dialogs are
    // picked up and then correctly re-saved after launching the updater (STORM-1268).
    LLUI::settings_map_t settings_map;
    settings_map["config"] = &gSavedSettings;
    settings_map["ignores"] = &gWarningSettings;
    settings_map["floater"] = &gSavedSettings; // *TODO: New settings file
    settings_map["account"] = &gSavedPerAccountSettings;

    // <FS:Ansariel> Optional legacy notification well
    gSavedSettings.setBOOL("FSInternalLegacyNotificationWell", gSavedSettings.getBOOL("FSLegacyNotificationWell"));

    LLUI::initParamSingleton(settings_map,
        LLUIImageList::getInstance(),
        ui_audio_callback,
        deferred_ui_audio_callback);
    LL_INFOS("InitInfo") << "UI initialized." << LL_ENDL ;

    // NOW LLUI::getLanguage() should work. gDirUtilp must know the language
    // for this session ASAP so all the file-loading commands that follow,
    // that use findSkinnedFilenames(), will include the localized files.
// [SL:KB] - Patch: Viewer-Skins | Checked: 2012-12-26 (Catznip-3.4)
    gDirUtilp->setSkinFolder(gDirUtilp->getSkinFolder(), gDirUtilp->getSkinThemeFolder(),LLUI::getLanguage());
// [/SL:KB]
//  gDirUtilp->setSkinFolder(gDirUtilp->getSkinFolder(), LLUI::getLanguage());

    // Setup LLTrans after LLUI::initClass has been called.
    initStrings();

    // <FS:Ansariel> Moved down here translation system has been initialized
    // initialize LLWearableType translation bridge.
    // Will immediately use LLTranslationBridge to init LLWearableDictionary
    LLTranslationBridge::ptr_t trans = std::make_shared<LLUITranslationBridge>();
    LLWearableType::initParamSingleton(trans);
    LLSettingsType::initParamSingleton(trans);
    // </FS:Ansariel>

    // Setup notifications after LLUI::initClass() has been called.
    LLNotifications::instance();
    LL_INFOS("InitInfo") << "Notifications initialized." << LL_ENDL ;

    //////////////////////////////////////////////////////////////////////////////
    //////////////////////////////////////////////////////////////////////////////
    //////////////////////////////////////////////////////////////////////////////
    //////////////////////////////////////////////////////////////////////////////
    // *FIX: The following code isn't grouped into functions yet.

    //
    // Various introspection concerning the libs we're using - particularly
    // the libs involved in getting to a full login screen.
    //
    LL_INFOS("InitInfo") << "J2C Engine is: " << LLImageJ2C::getEngineInfo() << LL_ENDL;
    LL_INFOS("InitInfo") << "libcurl version is: " << LLCore::LLHttp::getCURLVersion() << LL_ENDL;

    /////////////////////////////////////////////////
    // OS-specific login dialogs
    /////////////////////////////////////////////////

    //test_cached_control();

    // track number of times that app has run
    mNumSessions = gSavedSettings.getS32("NumSessions");
    mNumSessions++;
    gSavedSettings.setS32("NumSessions", mNumSessions);

    // LLKeyboard relies on LLUI to know what some accelerator keys are called.
    LLKeyboard::setStringTranslatorFunc( LLTrans::getKeyboardString );

    // Provide the text fields with callbacks for opening Urls
    LLUrlAction::setOpenURLCallback(boost::bind(&LLWeb::loadURL, _1, LLStringUtil::null, LLStringUtil::null));
    LLUrlAction::setOpenURLInternalCallback(boost::bind(&LLWeb::loadURLInternal, _1, LLStringUtil::null, LLStringUtil::null, false));
    LLUrlAction::setOpenURLExternalCallback(boost::bind(&LLWeb::loadURLExternal, _1, true, LLStringUtil::null));
    LLUrlAction::setExecuteSLURLCallback(&LLURLDispatcher::dispatchFromTextEditor);

    // Let code in llui access the viewer help floater
    LLUI::getInstance()->mHelpImpl = LLViewerHelp::getInstance();

    LL_INFOS("InitInfo") << "UI initialization is done." << LL_ENDL ;

    // Load translations for tooltips
    LLFloater::initClass();
    LLUrlFloaterDispatchHandler::registerInDispatcher();

    /////////////////////////////////////////////////

    LLToolMgr::getInstance(); // Initialize tool manager if not already instantiated

    // <FS:ND/> Contruct singleton early.
    // Otherwise it will get constructed inside the texture decode thread and this will lead to deadlocks:
    // - Let "Thread I" be the image decode threat that causes the creation of FSAssetBlack.
    // - Thread I holds a lock to a mutex the mainthread is sleeping on.
    // - Thread I will defer the singleton creation to the mainthread, which will cause Thread I to sleep on a mutex till the mainthread is done creating the object.
    // - The mainthread can never wake up and create the object due do it sleeping on something Tread I must release.
    // - Thread I can never wake up and release the mutex as the mainthread can never wake up and wake thread I again.
    FSAssetBlacklist::getInstance();

    LLViewerFloaterReg::registerFloaters();

    /////////////////////////////////////////////////
    //
    // Load settings files
    //
    //
    LLGroupMgr::parseRoleActions("role_actions.xml");

    LLAgent::parseTeleportMessages("teleport_strings.xml");

    // load MIME type -> media impl mappings
    std::string mime_types_name;
#if LL_DARWIN
    mime_types_name = "mime_types_mac.xml";
#elif LL_LINUX
    mime_types_name = "mime_types_linux.xml";
#else
    mime_types_name = "mime_types.xml";
#endif
    LLMIMETypes::parseMIMETypes( mime_types_name );

    // Copy settings to globals. *TODO: Remove or move to appropriage class initializers
    settings_to_globals();
    // Setup settings listeners
    settings_setup_listeners();
    // Modify settings based on system configuration and compile options
    settings_modify();

    // Find partition serial number (Windows) or hardware serial (Mac)
    mSerialNumber = generateSerialNumber();

    // do any necessary set-up for accepting incoming SLURLs from apps
    initSLURLHandler();

    if(false == initHardwareTest())
    {
        // Early out from user choice.
        return false;
    }
    LL_INFOS("InitInfo") << "Hardware test initialization done." << LL_ENDL ;

    // Prepare for out-of-memory situations, during which we will crash on
    // purpose and save a dump.
#if LL_WINDOWS && LL_RELEASE_FOR_DOWNLOAD && LL_USE_SMARTHEAP
    MemSetErrorHandler(first_mem_error_handler);
#endif // LL_WINDOWS && LL_RELEASE_FOR_DOWNLOAD && LL_USE_SMARTHEAP

    // *Note: this is where gViewerStats used to be created.

    if (!initCache())
    {
        LL_WARNS("InitInfo") << "Failed to init cache" << LL_ENDL;
        std::ostringstream msg;
        msg << LLTrans::getString("MBUnableToAccessFile");
        OSMessageBox(msg.str(),LLStringUtil::null,OSMB_OK);
        return 0;
    }
    LL_INFOS("InitInfo") << "Cache initialization is done." << LL_ENDL ;

    // Initialize event recorder
    LLViewerEventRecorder::createInstance();

    //
    // Initialize the window
    //
    gGLActive = true;
    initWindow();
    LL_INFOS("InitInfo") << "Window is initialized." << LL_ENDL ;

    // writeSystemInfo can be called after window is initialized (gViewerWindow non-null)
    writeSystemInfo();

    // initWindow also initializes the Feature List, so now we can initialize this global.
    LLCubeMap::sUseCubeMaps = LLFeatureManager::getInstance()->isFeatureAvailable("RenderCubeMap");

    // call all self-registered classes
    LLInitClassList::instance().fireCallbacks();

    LLFolderViewItem::initClass(); // SJB: Needs to happen after initWindow(), not sure why but related to fonts

    gGLManager.getGLInfo(gDebugInfo);
    gGLManager.printGLInfoString();

    // If we don't have the right GL requirements, exit.
    if (!gGLManager.mHasRequirements)
    {
        // already handled with a MBVideoDrvErr
        return 0;
    }

    // Without SSE2 support we will crash almost immediately, warn here.
    if (!gSysCPU.hasSSE2())
    {
        // can't use an alert here since we're exiting and
        // all hell breaks lose.
        OSMessageBox(
            LLNotifications::instance().getGlobalString("UnsupportedCPUSSE2"),
            LLStringUtil::null,
            OSMB_OK);
        return 0;
    }

    // alert the user if they are using unsupported hardware
    if(gSavedSettings.getBOOL("FSUseLegacyUnsupportedHardwareChecks") && !gSavedSettings.getBOOL("AlertedUnsupportedHardware"))
    {
        bool unsupported = false;
        LLSD args;
        std::string minSpecs;

        // get cpu data from xml
        std::stringstream minCPUString(LLNotifications::instance().getGlobalString("UnsupportedCPUAmount"));
        S32 minCPU = 0;
        minCPUString >> minCPU;

        // get RAM data from XML
        std::stringstream minRAMString(LLNotifications::instance().getGlobalString("UnsupportedRAMAmount"));
        U64Bytes minRAM;
        minRAMString >> minRAM;

        if(!LLFeatureManager::getInstance()->isGPUSupported() && LLFeatureManager::getInstance()->getGPUClass() != GPU_CLASS_UNKNOWN)
        {
            minSpecs += LLNotifications::instance().getGlobalString("UnsupportedGPU");
            minSpecs += "\n";
            unsupported = true;
        }
        if(gSysCPU.getMHz() < minCPU)
        {
            minSpecs += LLNotifications::instance().getGlobalString("UnsupportedCPU");
            minSpecs += "\n";
            unsupported = true;
        }
        if(gSysMemory.getPhysicalMemoryKB() < minRAM)
        {
            minSpecs += LLNotifications::instance().getGlobalString("UnsupportedRAM");
            minSpecs += "\n";
            unsupported = true;
        }

        if (LLFeatureManager::getInstance()->getGPUClass() == GPU_CLASS_UNKNOWN)
        {
            LLNotificationsUtil::add("UnknownGPU");
        }

        if(unsupported)
        {
            if(!gSavedSettings.controlExists("WarnUnsupportedHardware")
                || gSavedSettings.getBOOL("WarnUnsupportedHardware"))
            {
                args["MINSPECS"] = minSpecs;
                LLNotificationsUtil::add("UnsupportedHardware", args );
            }

        }
    }

#if LL_WINDOWS && ADDRESS_SIZE == 64
    if (gGLManager.mIsIntel)
    {
        // Check intel driver's version
        // Ex: "3.1.0 - Build 8.15.10.2559";
        std::string version = ll_safe_string((const char *)glGetString(GL_VERSION));

        const boost::regex is_intel_string("[0-9].[0-9].[0-9] - Build [0-9]{1,2}.[0-9]{2}.[0-9]{2}.[0-9]{4}");

        if (boost::regex_search(version, is_intel_string))
        {
            // Valid string, extract driver version
            std::size_t found = version.find("Build ");
            std::string driver = version.substr(found + 6);
            S32 v1, v2, v3, v4;
            S32 count = sscanf(driver.c_str(), "%d.%d.%d.%d", &v1, &v2, &v3, &v4);
            if (count > 0 && v1 <= 10)
            {
                LL_INFOS("AppInit") << "Detected obsolete intel driver: " << driver << LL_ENDL;

                if (!gViewerWindow->getInitAlert().empty() // graphic initialization crashed on last run
                    || LLVersionInfo::getInstance()->getChannelAndVersion() != gLastRunVersion // viewer was updated
                    || mNumSessions % 20 == 0 //periodically remind user to update driver
                    )
                {
                    LLUIString details = LLNotifications::instance().getGlobalString("UnsupportedIntelDriver");
                    std::string gpu_name = ll_safe_string((const char *)glGetString(GL_RENDERER));
                    LL_INFOS("AppInit") << "Notifying user about obsolete intel driver for " << gpu_name << LL_ENDL;
                    details.setArg("[VERSION]", driver);
                    details.setArg("[GPUNAME]", gpu_name);
                    S32 button = OSMessageBox(details.getString(),
                        LLStringUtil::null,
                        OSMB_YESNO);
                    if (OSBTN_YES == button && gViewerWindow)
                    {
                        std::string url = LLWeb::escapeURL(LLTrans::getString("IntelDriverPage"));
                        if (gViewerWindow->getWindow())
                        {
                            gViewerWindow->getWindow()->spawnWebBrowser(url, false);
                        }
                    }
                }
            }
        }
    }
#endif

    // Obsolete? mExpectedGLVersion is always zero
#if LL_WINDOWS
    if (gGLManager.mGLVersion < LLFeatureManager::getInstance()->getExpectedGLVersion())
    {
        std::string url;
        if (gGLManager.mIsIntel)
        {
            url = LLTrans::getString("IntelDriverPage");
        }
        else if (gGLManager.mIsNVIDIA)
        {
            url = LLTrans::getString("NvidiaDriverPage");
        }
        else if (gGLManager.mIsAMD)
        {
            url = LLTrans::getString("AMDDriverPage");
        }

        if (!url.empty())
        {
            LLNotificationsUtil::add("OldGPUDriver", LLSD().with("URL", url));
        }
    }
#endif


    // save the graphics card
    gDebugInfo["GraphicsCard"] = LLFeatureManager::getInstance()->getGPUString();

    // Save the current version to the prefs file
    gSavedSettings.setString("LastRunVersion",
                             LLVersionInfo::instance().getChannelAndVersion());

    gSimLastTime = gRenderStartTime.getElapsedTimeF32();
    gSimFrames = (F32)gFrameCount;

    if (gSavedSettings.getBOOL("JoystickEnabled"))
    {
        LLViewerJoystick::getInstance()->init(false);
    }

    try {
        initializeSecHandler();
    }
    catch (LLProtectedDataException& ex)
    {
        // <FS:Ansariel> Write exception message to log
      LL_WARNS() << "Error initializing SecHandlers: " << ex.what() << LL_ENDL;
      LLNotificationsUtil::add("CorruptedProtectedDataStore");
    }

    gGLActive = false;

    // <FS:Ansariel> Disable updater
//#if LL_RELEASE_FOR_DOWNLOAD
//    // Skip updater if this is a non-interactive instance
//    if (!gSavedSettings.getBOOL("CmdLineSkipUpdater") && !gNonInteractive)
//    {
//        LLProcess::Params updater;
//        updater.desc = "updater process";
//        // Because it's the updater, it MUST persist beyond the lifespan of the
//        // viewer itself.
//        updater.autokill = false;
//        std::string updater_file;
//#if LL_WINDOWS
//        updater_file = "SLVersionChecker.exe";
//        updater.executable = gDirUtilp->getExpandedFilename(LL_PATH_EXECUTABLE, updater_file);
//#elif LL_DARWIN
//        updater_file = "SLVersionChecker";
//        updater.executable = gDirUtilp->add(gDirUtilp->getAppRODataDir(), "updater", updater_file);
//#else
//        updater_file = "SLVersionChecker";
//        updater.executable = gDirUtilp->getExpandedFilename(LL_PATH_EXECUTABLE, updater_file);
//#endif
//        // add LEAP mode command-line argument to whichever of these we selected
//        updater.args.add("leap");
//        // UpdaterServiceSettings
//        if (gSavedSettings.getBOOL("FirstLoginThisInstall"))
//        {
//            // Befor first login, treat this as 'manual' updates,
//            // updater won't install anything, but required updates
//            updater.args.add("0");
//        }
//        else
//        {
//            updater.args.add(stringize(gSavedSettings.getU32("UpdaterServiceSetting")));
//        }
//        // channel
//        updater.args.add(LLVersionInfo::instance().getChannel());
//        // testok
//        updater.args.add(stringize(gSavedSettings.getBOOL("UpdaterWillingToTest")));
//        // ForceAddressSize
//        updater.args.add(stringize(gSavedSettings.getU32("ForceAddressSize")));
//
//        try
//        {
//            // Run the updater. An exception from launching the updater should bother us.
//            LLLeap::create(updater, true);
//            mUpdaterNotFound = false;
//        }
//        catch (...)
//        {
//            LLUIString details = LLNotifications::instance().getGlobalString("LLLeapUpdaterFailure");
//            details.setArg("[UPDATER_APP]", updater_file);
//            OSMessageBox(
//                details.getString(),
//                LLStringUtil::null,
//                OSMB_OK);
//            mUpdaterNotFound = true;
//        }
//    }
//    else
//    {
//        LL_WARNS("InitInfo") << "Skipping updater check." << LL_ENDL;
//    }
//#endif //LL_RELEASE_FOR_DOWNLOAD
//
//    {
//        // Iterate over --leap command-line options. But this is a bit tricky: if
//        // there's only one, it won't be an array at all.
//        LLSD LeapCommand(gSavedSettings.getLLSD("LeapCommand"));
//        LL_DEBUGS("InitInfo") << "LeapCommand: " << LeapCommand << LL_ENDL;
//        if (LeapCommand.isDefined() && !LeapCommand.isArray())
//        {
//            // If LeapCommand is actually a scalar value, make an array of it.
//            // Have to do it in two steps because LeapCommand.append(LeapCommand)
//            // trashes content! :-P
//            LLSD item(LeapCommand);
//            LeapCommand.append(item);
//        }
//        for (const auto& leap : llsd::inArray(LeapCommand))
//        {
//            LL_INFOS("InitInfo") << "processing --leap \"" << leap << '"' << LL_ENDL;
//            // We don't have any better description of this plugin than the
//            // user-specified command line. Passing "" causes LLLeap to derive a
//            // description from the command line itself.
//            // Suppress LLLeap::Error exception: trust LLLeap's own logging. We
//            // don't consider any one --leap command mission-critical, so if one
//            // fails, log it, shrug and carry on.
//            LLLeap::create("", leap, false); // exception=false
//        }
//    }
//
//    if (gSavedSettings.getBOOL("QAMode") && gSavedSettings.getS32("QAModeEventHostPort") > 0)
//    {
//        LL_WARNS("InitInfo") << "QAModeEventHostPort DEPRECATED: "
//                             << "lleventhost no longer supported as a dynamic library"
//                             << LL_ENDL;
//    }
    // </FS:Ansariel>

    LLTextUtil::TextHelpers::iconCallbackCreationFunction = create_text_segment_icon_from_url_match;

    //EXT-7013 - On windows for some locale (Japanese) standard
    //datetime formatting functions didn't support some parameters such as "weekday".
    //Names for days and months localized in xml are also useful for Polish locale(STORM-107).
    std::string language = gSavedSettings.getString("Language");
    if(language == "ja" || language == "pl")
    {
        LLStringOps::setupWeekDaysNames(LLTrans::getString("dateTimeWeekdaysNames"));
        LLStringOps::setupWeekDaysShortNames(LLTrans::getString("dateTimeWeekdaysShortNames"));
        LLStringOps::setupMonthNames(LLTrans::getString("dateTimeMonthNames"));
        LLStringOps::setupMonthShortNames(LLTrans::getString("dateTimeMonthShortNames"));
        LLStringOps::setupDayFormat(LLTrans::getString("dateTimeDayFormat"));

        LLStringOps::sAM = LLTrans::getString("dateTimeAM");
        LLStringOps::sPM = LLTrans::getString("dateTimePM");
    }

    LLAgentLanguage::init();

    /// Tell the Coprocedure manager how to discover and store the pool sizes
    // what I wanted
    LLCoprocedureManager::getInstance()->setPropertyMethods(
        boost::bind(&LLControlGroup::getU32, boost::ref(gSavedSettings), _1),
        boost::bind(&LLControlGroup::declareU32, boost::ref(gSavedSettings), _1, _2, _3, LLControlVariable::PERSIST_ALWAYS));

    // initializing the settings sanity checker
    SanityCheck::instance().init();

    // <FS:Ansariel> Init debug rects
    LLView::sDebugRects = gSavedSettings.getBOOL("DebugViews");

    // TODO: consider moving proxy initialization here or LLCopocedureManager after proxy initialization, may be implement
    // some other protection to make sure we don't use network before initializng proxy

    /*----------------------------------------------------------------------*/
    // nat 2016-06-29 moved the following here from the former mainLoop().
    mMainloopTimeout = new LLWatchdogTimeout();

    // Create IO Pump to use for HTTP Requests.
    gServicePump = new LLPumpIO(gAPRPoolp);

    // Note: this is where gLocalSpeakerMgr and gActiveSpeakerMgr used to be instantiated.

    LLVoiceChannel::initClass();
    LLVoiceClient::initParamSingleton(gServicePump);
    // <FS:Ansariel> [FS communication UI]
    // LLVoiceChannel::setCurrentVoiceChannelChangedCallback(boost::bind(&LLFloaterIMContainer::onCurrentChannelChanged, _1), true);
    LLVoiceChannel::setCurrentVoiceChannelChangedCallback( boost::bind( &FSFloaterVoiceControls::sOnCurrentChannelChanged, _1 ), true );
    // </FS:Ansariel> [FS communication UI]

    joystick = LLViewerJoystick::getInstance();
    joystick->setNeedsReset(true);
    /*----------------------------------------------------------------------*/
    // Load User's bindings
    loadKeyBindings();

    //LLSimpleton creations
    LLEnvironment::createInstance();
    LLWorld::createInstance();
    LLSelectMgr::createInstance();
    LLViewerCamera::createInstance();

#if LL_WINDOWS
    if (!mSecondInstance)
    {
        gDirUtilp->deleteDirAndContents(gDirUtilp->getDumpLogsDirPath());
    }
#endif

    return true;
}

void LLAppViewer::initMaxHeapSize()
{
    //set the max heap size.
    //here is some info regarding to the max heap size:
    //------------------------------------------------------------------------------------------
    // OS       | setting | SL address bits | max manageable memory space | max heap size
    // Win 32   | default | 32-bit          | 2GB                         | < 1.7GB
    // Win 32   | /3G     | 32-bit          | 3GB                         | < 1.7GB or 2.7GB
    //Linux 32  | default | 32-bit          | 3GB                         | < 2.7GB
    //Linux 32  |HUGEMEM  | 32-bit          | 4GB                         | < 3.7GB
    //64-bit OS |default  | 32-bit          | 4GB                         | < 3.7GB
    //64-bit OS |default  | 64-bit          | N/A (> 4GB)                 | N/A (> 4GB)
    //------------------------------------------------------------------------------------------
    //currently SL is built under 32-bit setting, we set its max heap size no more than 1.6 GB.

 #ifndef LL_X86_64
    F32Gigabytes max_heap_size_gb = (F32Gigabytes)gSavedSettings.getF32("MaxHeapSize") ;
#else
    F32Gigabytes max_heap_size_gb = (F32Gigabytes)gSavedSettings.getF32("MaxHeapSize64");
#endif

    LLMemory::initMaxHeapSizeGB(max_heap_size_gb);
}


// externally visible timers
LLTrace::BlockTimerStatHandle FTM_FRAME("Frame");

bool LLAppViewer::frame()
{
    bool ret = false;

    if (gSimulateMemLeak)
    {
        try
        {
            ret = doFrame();
        }
        catch (const LLContinueError&)
        {
            LOG_UNHANDLED_EXCEPTION("");
        }
        catch (std::bad_alloc&)
        {
            LLMemory::logMemoryInfo(true);
            LLFloaterMemLeak* mem_leak_instance = LLFloaterReg::findTypedInstance<LLFloaterMemLeak>("mem_leaking");
            if (mem_leak_instance)
            {
                mem_leak_instance->stop();
            }
            LL_WARNS() << "Bad memory allocation in LLAppViewer::frame()!" << LL_ENDL;
        }
    }
    else
    {
        try
        {
            ret = doFrame();
        }
        catch (const LLContinueError&)
        {
            LOG_UNHANDLED_EXCEPTION("");
        }
    }

    return ret;
}

bool LLAppViewer::doFrame()
{
    LL_RECORD_BLOCK_TIME(FTM_FRAME);
    {
    // and now adjust the visuals from previous frame.
    if(LLPerfStats::tunables.userAutoTuneEnabled && LLPerfStats::tunables.tuningFlag != LLPerfStats::Tunables::Nothing)
    {
        LLPerfStats::tunables.applyUpdates();
    }

    LLPerfStats::RecordSceneTime T (LLPerfStats::StatType_t::RENDER_FRAME);
    if (!LLWorld::instanceExists())
    {
        LLWorld::createInstance();
    }

    LLEventPump& mainloop(LLEventPumps::instance().obtain("mainloop"));
    LLSD newFrame;
    LLTimer frameTimer; // <FS:Beq/> relocated - <FS:Ansariel> FIRE-22297: FPS limiter not working properly on Mac/Linux
    {
        LLPerfStats::RecordSceneTime T (LLPerfStats::StatType_t::RENDER_IDLE); // perf stats
// <FS:Beq> profiling enablement.
// This ifdef is optional but better to avoid even low overhead code in main loop where not needed.
#ifdef TRACY_ENABLE
        static bool one_time{false};
        static LLCachedControl<bool> defer_profiling(gSavedSettings, "DeferProfilingUntilConnected");
        if( !one_time && (gFrameCount % 10 == 0) )
        {

            // LL_INFOS() << "Profiler active: " <<  (LLProfiler::active?"True":"False") << LL_ENDL;
            // LL_INFOS() << "deferred_profiling: " <<  (defer_profiling?"True":"False") << LL_ENDL;
            // LL_INFOS() << "connected: " <<  (LL_PROFILE_IS_CONNECTED?"True":"False") << LL_ENDL;

            if( ( !LLProfiler::active ) && ( defer_profiling && LL_PROFILE_IS_CONNECTED ) )
            {
                LLProfiler::active = true;
                gSavedSettings.setBOOL( "ProfilingActive", LLProfiler::active );
                one_time=true; // prevent reset race if we disable manually.
                LL_INFOS() << "Profiler or collector connected" << LL_ENDL;
            }
            if( !defer_profiling )
            {
                // no point in checking if we are not waiting.
                // TODO(Beq): At the moment we have only two options
                // 1) start capturing immediately
                // 2) start capturing only when a profiler is connected
                // Ideally we could have another flag to control profiling at start
                // this would then allow a fully manual enablement.
                one_time = true;
                LL_INFOS() << "Manual profiling control selected" << LL_ENDL;
            }
        }
#endif
// </FS:Beq>
        nd::etw::logFrame(); // <FS:ND> Write the start of each frame. Even if our Provider (Firestorm) would be enabled, this has only light impact. Does nothing on OSX and Linux.
        {
            LL_PROFILE_ZONE_NAMED_CATEGORY_APP("df LLTrace");
            if (LLFloaterReg::instanceVisible("block_timers"))
            {
                LLTrace::BlockTimer::processTimes();
            }

            LLTrace::get_frame_recording().nextPeriod();
            LLTrace::BlockTimer::logStats();
        }

        LLTrace::get_thread_recorder()->pullFromChildren();

        //clear call stack records
        LL_CLEAR_CALLSTACKS();
    }
    {
        {
            LLPerfStats::RecordSceneTime T(LLPerfStats::StatType_t::RENDER_IDLE); // ensure we have the entire top scope of frame covered (input event and coro)
            LL_PROFILE_ZONE_NAMED_CATEGORY_APP("df processMiscNativeEvents");
            pingMainloopTimeout("Main:MiscNativeWindowEvents");

            if (gViewerWindow)
            {
                LL_PROFILE_ZONE_NAMED_CATEGORY_APP("System Messages");
                gViewerWindow->getWindow()->processMiscNativeEvents();
            }

            {
                LL_PROFILE_ZONE_NAMED_CATEGORY_APP("df gatherInput")
                pingMainloopTimeout("Main:GatherInput");
            }

            if (gViewerWindow)
            {
                LL_PROFILE_ZONE_NAMED_CATEGORY_APP("System Messages");
                if (!restoreErrorTrap())
                {
                    LL_WARNS() << " Someone took over my signal/exception handler (post messagehandling)!" << LL_ENDL;
                }

                gViewerWindow->getWindow()->gatherInput();
            }

            //memory leaking simulation
            if (gSimulateMemLeak)
            {
                LLFloaterMemLeak* mem_leak_instance =
                    LLFloaterReg::findTypedInstance<LLFloaterMemLeak>("mem_leaking");
                if (mem_leak_instance)
                {
                    mem_leak_instance->idle();
                }
            }

            {
                LL_PROFILE_ZONE_NAMED_CATEGORY_APP("df mainloop")
                // canonical per-frame event
                mainloop.post(newFrame);
            }
            {
                LL_PROFILE_ZONE_NAMED_CATEGORY_APP("df suspend")
                // give listeners a chance to run
                llcoro::suspend();
                // if one of our coroutines threw an uncaught exception, rethrow it now
                LLCoros::instance().rethrow();
            }
        }

        if (!LLApp::isExiting())
        {
            pingMainloopTimeout("Main:JoystickKeyboard");

            // Scan keyboard for movement keys.  Command keys and typing
            // are handled by windows callbacks.  Don't do this until we're
            // done initializing.  JC
            if (gViewerWindow
                && (gHeadlessClient || gViewerWindow->getWindow()->getVisible())
                && gViewerWindow->getActive()
                && !gViewerWindow->getWindow()->getMinimized()
                && LLStartUp::getStartupState() == STATE_STARTED
                && (gHeadlessClient || !gViewerWindow->getShowProgress())
                && !gFocusMgr.focusLocked())
            {
                LLPerfStats::RecordSceneTime T (LLPerfStats::StatType_t::RENDER_IDLE);
                joystick->scanJoystick();
                gKeyboard->scanKeyboard();
                gViewerInput.scanMouse();
                // <FS:Ansariel> Chalice Yao's crouch toggle
                static LLCachedControl<bool> fsCrouchToggle(gSavedPerAccountSettings, "FSCrouchToggle");
                static LLCachedControl<bool> fsCrouchToggleStatus(gSavedPerAccountSettings, "FSCrouchToggleStatus");
                if (fsCrouchToggle && fsCrouchToggleStatus)
                {
                    gAgent.moveUp(-1);
                }
                // </FS:Ansariel>
            }

            // Update state based on messages, user input, object idle.
            {
                {
                    LL_PROFILE_ZONE_NAMED_CATEGORY_APP( "df pauseMainloopTimeout" )
                    pauseMainloopTimeout(); // *TODO: Remove. Messages shouldn't be stalling for 20+ seconds!
                }

                {
                    LLPerfStats::RecordSceneTime T (LLPerfStats::StatType_t::RENDER_IDLE);
                    LL_PROFILE_ZONE_NAMED_CATEGORY_APP("df idle");
                    idle();
                }

                {
                    LL_PROFILE_ZONE_NAMED_CATEGORY_APP( "df resumeMainloopTimeout" )
                    resumeMainloopTimeout();
                }
            }

            if (gDoDisconnect && (LLStartUp::getStartupState() == STATE_STARTED))
            {
                LL_PROFILE_ZONE_NAMED_CATEGORY_APP("Shutdown:SaveSnapshot");
                pauseMainloopTimeout();
                saveFinalSnapshot();

                if (LLVoiceClient::instanceExists())
                {
                    LLVoiceClient::getInstance()->terminate();
                }

                disconnectViewer();
                resumeMainloopTimeout();
            }

            // Render scene.
            // *TODO: Should we run display() even during gHeadlessClient?  DK 2011-02-18
            if (!LLApp::isExiting() && !gHeadlessClient && gViewerWindow)
            {
                LL_PROFILE_ZONE_NAMED_CATEGORY_APP("df Display");
                pingMainloopTimeout("Main:Display");
                gGLActive = true;

                display();

                {
                    LLPerfStats::RecordSceneTime T(LLPerfStats::StatType_t::RENDER_IDLE);
                    LL_PROFILE_ZONE_NAMED_CATEGORY_APP("df Snapshot");
                    pingMainloopTimeout("Main:Snapshot");
                    gPipeline.mReflectionMapManager.update();
                    LLFloaterSnapshot::update(); // take snapshots
                    LLFloaterSimpleSnapshot::update();
                    gGLActive = false;
                }

                if (LLViewerStatsRecorder::instanceExists())
                {
                    LLViewerStatsRecorder::instance().idle();
                }
            }
        }

        {
            LL_PROFILE_ZONE_NAMED_CATEGORY_APP( "df pauseMainloopTimeout2" )
            pingMainloopTimeout("Main:Sleep");

            pauseMainloopTimeout();
        }

        // Sleep and run background threads
        {
            //LL_RECORD_BLOCK_TIME(SLEEP2);
            LL_PROFILE_ZONE_WARN( "Sleep2" )

            // yield some time to the os based on command line option
            static LLCachedControl<S32> yield_time(gSavedSettings, "YieldTime", -1);
            if(yield_time >= 0)
            {
                LL_PROFILE_ZONE_NAMED_CATEGORY_APP("Yield");
                LL_PROFILE_ZONE_NUM( yield_time )
                ms_sleep(yield_time);
            }

            if (gNonInteractive)
            {
                S32 non_interactive_ms_sleep_time = 100;
                LLAppViewer::getTextureCache()->pause();
                ms_sleep(non_interactive_ms_sleep_time);
            }

            // yield cooperatively when not running as foreground window
            // and when not quiting (causes trouble at mac's cleanup stage)
            if (!LLApp::isExiting()
                && ((gViewerWindow && !gViewerWindow->getWindow()->getVisible())
                    || !gFocusMgr.getAppHasFocus()))
            {
                // Sleep if we're not rendering, or the window is minimized.
                static LLCachedControl<S32> s_background_yield_time(gSavedSettings, "BackgroundYieldTime", 40);
                // <FS:Ansariel> FIRE-32722: Make sure to idle if actually minimized
                //S32 milliseconds_to_sleep = llclamp((S32)s_background_yield_time, 0, 1000);
                S32 milliseconds_to_sleep = llclamp((S32)s_background_yield_time, (gViewerWindow && gViewerWindow->getWindow()->getMinimized()) ? 1 : 0, 1000);
                // </FS:Ansariel>
                // don't sleep when BackgroundYieldTime set to 0, since this will still yield to other threads
                // of equal priority on Windows
                if (milliseconds_to_sleep > 0)
                {
                    LLPerfStats::RecordSceneTime T ( LLPerfStats::StatType_t::RENDER_SLEEP );
                    ms_sleep(milliseconds_to_sleep);
                    // also pause worker threads during this wait period
                    LLAppViewer::getTextureCache()->pause();
                }
            }

            if (mRandomizeFramerate)
            {
                ms_sleep(rand() % 200);
            }

            if (mPeriodicSlowFrame
                && (gFrameCount % 10 == 0))
            {
                LL_INFOS() << "Periodic slow frame - sleeping 500 ms" << LL_ENDL;
                ms_sleep(500);
            }

            S32 total_work_pending = 0;
            S32 total_io_pending = 0;
            {
                S32 work_pending = 0;
                S32 io_pending = 0;
                F32 max_time = llmin(gFrameIntervalSeconds.value() *10.f, 1.f);
                // <FS:Beq> instrument image decodes
                {
                    LL_PROFILE_ZONE_NAMED_CATEGORY_APP("updateTextureThreads");
                work_pending += updateTextureThreads(max_time);
                }   // <FS:Beq/> instrument image decodes

                {
                    LL_PROFILE_ZONE_NAMED_CATEGORY_APP("LFS Thread");
                    io_pending += LLLFSThread::updateClass(1);
                }

                if (io_pending > 1000)
                {
                    ms_sleep(llmin(io_pending/100,100)); // give the lfs some time to catch up
                }

                total_work_pending += work_pending ;
                total_io_pending += io_pending ;

            }

            {
                LL_PROFILE_ZONE_NAMED_CATEGORY_APP( "df gMeshRepo" )
                gMeshRepo.update() ;
            }

            if(!total_work_pending) //pause texture fetching threads if nothing to process.
            {
                LL_PROFILE_ZONE_NAMED_CATEGORY_APP( "df getTextureCache" )
                LLAppViewer::getTextureCache()->pause();
                LLAppViewer::getTextureFetch()->pause();
            }
            if(!total_io_pending) //pause file threads if nothing to process.
            {
                LL_PROFILE_ZONE_NAMED_CATEGORY_APP( "df LLVFSThread" )
                LLLFSThread::sLocal->pause();
            }

            // <FS:Ansariel> FIRE-22297: FPS limiter not working properly on Mac/Linux
            static LLCachedControl<U32> max_fps(gSavedSettings, "FramePerSecondLimit");
            static LLCachedControl<bool> fsLimitFramerate(gSavedSettings, "FSLimitFramerate");
            if (fsLimitFramerate && LLStartUp::getStartupState() == STATE_STARTED && !gTeleportDisplay && !logoutRequestSent() && max_fps > F_APPROXIMATELY_ZERO)
            {
                // Sleep a while to limit frame rate.
                LLPerfStats::RecordSceneTime T ( LLPerfStats::StatType_t::RENDER_FPSLIMIT );
                F32 min_frame_time = 1.f / (F32)max_fps;
                S32 milliseconds_to_sleep = llclamp((S32)((min_frame_time - frameTimer.getElapsedTimeF64()) * 1000.f), 0, 1000);
                if (milliseconds_to_sleep > 0)
                {
                    LL_PROFILE_ZONE_NAMED_CATEGORY_APP("sleep2");
                    ms_sleep(milliseconds_to_sleep);
                }
            }
            frameTimer.reset();
            // </FS:Ansariel>
            {
                LL_PROFILE_ZONE_NAMED_CATEGORY_APP( "df resumeMainloopTimeout" )
                resumeMainloopTimeout();
            }
            pingMainloopTimeout("Main:End");
        }
    }

    if (LLApp::isExiting())
    {
        // Save snapshot for next time, if we made it through initialization
        if (STATE_STARTED == LLStartUp::getStartupState())
        {
            saveFinalSnapshot();
        }

        if (LLVoiceClient::instanceExists())
        {
            LLVoiceClient::getInstance()->terminate();
        }

        delete gServicePump;
        gServicePump = NULL;

        destroyMainloopTimeout();

        LL_INFOS() << "Exiting main_loop" << LL_ENDL;
    }
    }LLPerfStats::StatsRecorder::endFrame();
    LL_PROFILER_FRAME_END

    return ! LLApp::isRunning();
}

S32 LLAppViewer::updateTextureThreads(F32 max_time)
{
    size_t work_pending = 0;
    {
        LL_PROFILE_ZONE_NAMED_CATEGORY_APP("Texture Cache");
        work_pending += LLAppViewer::getTextureCache()->update(max_time); // unpauses the texture cache thread
    }
    {
        LL_PROFILE_ZONE_NAMED_CATEGORY_APP("Image Decode");
        work_pending += LLAppViewer::getImageDecodeThread()->update(max_time); // unpauses the image thread
    }
    {
        LL_PROFILE_ZONE_NAMED_CATEGORY_APP("Image Fetch");
        work_pending += LLAppViewer::getTextureFetch()->update(max_time); // unpauses the texture fetch thread
    }
    return static_cast<S32>(work_pending);
}

void LLAppViewer::flushLFSIO()
{
    S32 pending = LLLFSThread::updateClass(0);
    if (pending > 0)
    {
        LL_INFOS() << "Waiting for pending IO to finish: " << pending << LL_ENDL;
        while (1)
        {
            pending = LLLFSThread::updateClass(0);
            if (!pending)
            {
                break;
            }
            ms_sleep(100);
        }
    }
}

bool LLAppViewer::cleanup()
{
    LLAtmosphere::cleanupClass();

    //ditch LLVOAvatarSelf instance
    gAgentAvatarp = NULL;

    LLNotifications::instance().clear();

    // workaround for DEV-35406 crash on shutdown
    LLEventPumps::instance().reset(true);

    GrowlManager::destroyManager(); // <FS> Growl support

    //dump scene loading monitor results
    if (LLSceneMonitor::instanceExists())
    {
        if (!isSecondInstance())
        {
            std::string dump_path = gDirUtilp->getExpandedFilename(LL_PATH_LOGS, "scene_monitor_results.csv");
            LLSceneMonitor::instance().dumpToFile(dump_path);
        }
        LLSceneMonitor::deleteSingleton();
    }

    // There used to be an 'if (LLFastTimerView::sAnalyzePerformance)' block
    // here, completely redundant with the one that occurs later in this same
    // function. Presumably the duplication was due to an automated merge gone
    // bad. Not knowing which instance to prefer, we chose to retain the later
    // one because it happens just after mFastTimerLogThread is deleted. This
    // comment is in case we guessed wrong, so we can move it here instead.

#if LL_LINUX
    // remove any old breakpad minidump files from the log directory
    if (! isError())
    {
        std::string logdir = gDirUtilp->getExpandedFilename(LL_PATH_LOGS, "");
        gDirUtilp->deleteFilesInDir(logdir, "*-*-*-*-*.dmp");
    }
#endif

    // Kill off LLLeap objects. We can find them all because LLLeap is derived
    // from LLInstanceTracker.
    LLLeap::instance_snapshot().deleteAll();

    //flag all elements as needing to be destroyed immediately
    // to ensure shutdown order
    LLMortician::setZealous(true);

    // Give any remaining SLPlugin instances a chance to exit cleanly.
    LLPluginProcessParent::shutdown();

    disconnectViewer();
    LLViewerCamera::deleteSingleton();

    LL_INFOS() << "Viewer disconnected" << LL_ENDL;

    if (gKeyboard)
    {
        gKeyboard->resetKeys();
    }

    display_cleanup();

    release_start_screen(); // just in case

    LLError::logToFixedBuffer(NULL); // stop the fixed buffer recorder

    LL_INFOS() << "Cleaning Up" << LL_ENDL;

    // <FS:Zi> Backup Settings
    if(mSaveSettingsOnExit)
    {
    // </FS:Zi>
    // FIRE-4871: Save per-account settings earlier -- TS
    std::string per_account_settings_file = gSavedSettings.getString("PerAccountSettingsFile");
    if (per_account_settings_file.empty())
    {
        LL_INFOS() << "Not saving per-account settings; don't know the account name yet." << LL_ENDL;
    }
    // Only save per account settings if the previous login succeeded, otherwise
    // we might end up with a cleared out settings file in case a previous login
    // failed after loading per account settings. -Zi
    else if (!mSavePerAccountSettings)
    {
        LL_INFOS() << "Not saving per-account settings; last login was not successful." << LL_ENDL;
    }
    else
    {
        gSavedPerAccountSettings.saveToFile(per_account_settings_file, true);
        LL_INFOS() << "First time: Saved per-account settings to " <<
                per_account_settings_file << LL_ENDL;
    }
    gSavedSettings.saveToFile(gSavedSettings.getString("ClientSettingsFile"), true);
    // /FIRE-4871
    // <FS:Zi> Backup Settings
    }
    else
    {
        LL_INFOS() << "Not saving settings, to prevent settings restore failure." << LL_ENDL;
    }
    // </FS:Zi>

    // shut down mesh streamer
    gMeshRepo.shutdown();

    // <FS:ND> FIRE-8385 Crash on exit in Havok. It is hard to say why it happens, as we only have the binary Havok blob. This is a hack around it.
    // Due to the fact the process is going to die anyway, the OS will clean up any reources left by not calling quitSystem.
    // The OpenSim version does not use Havok, it is okay to call shutdown then.
#ifndef HAVOK_TPV
    // shut down Havok
    LLPhysicsExtensions::quitSystem();
#endif // </FS:ND>

    // <FS:ND> FIRE-20152; save avatar render settings during cleanup, not in the dtor of the static instance.
    // Otherwise the save will happen during crt termination when most of the viewers infrastructure is in a non deterministic state
    if( FSAvatarRenderPersistence::instanceExists() )
        FSAvatarRenderPersistence::getInstance()->deleteSingleton();
    // </FS:ND>

    // Must clean up texture references before viewer window is destroyed.
    if(LLHUDManager::instanceExists())
    {
        LLHUDManager::getInstance()->updateEffects();
        LLHUDObject::updateAll();
        LLHUDManager::getInstance()->cleanupEffects();
        LLHUDObject::cleanupHUDObjects();
        LL_INFOS() << "HUD Objects cleaned up" << LL_ENDL;
    }

    LLKeyframeDataCache::clear();

    // End TransferManager before deleting systems it depends on (Audio, AssetStorage)
#if 0 // this seems to get us stuck in an infinite loop...
    gTransferManager.cleanup();
#endif

    // Note: this is where gWorldMap used to be deleted.

    // Note: this is where gHUDManager used to be deleted.
    if(LLHUDManager::instanceExists())
    {
        LLHUDManager::getInstance()->shutdownClass();
    }

    delete gAssetStorage;
    gAssetStorage = NULL;

    LLPolyMesh::freeAllMeshes();

    LLStartUp::cleanupNameCache();

    // Note: this is where gLocalSpeakerMgr and gActiveSpeakerMgr used to be deleted.

    if (LLWorldMap::instanceExists())
    {
        LLWorldMap::getInstance()->reset(); // release any images
    }

    LLCalc::cleanUp();

    LL_INFOS() << "Global stuff deleted" << LL_ENDL;

    if (gAudiop)
    {
        LL_INFOS() << "Shutting down audio" << LL_ENDL;

        // be sure to stop the internet stream cleanly BEFORE destroying the interface to stop it.
        gAudiop->stopInternetStream();
        // shut down the streaming audio sub-subsystem first, in case it relies on not outliving the general audio subsystem.
        // <FS> FMOD fixes
        // LLStreamingAudioInterface *sai = gAudiop->getStreamingAudioImpl();
        // delete sai;
        // gAudiop->setStreamingAudioImpl(NULL);

        // shut down the audio subsystem
        gAudiop->shutdown();

        delete gAudiop;
        gAudiop = NULL;
    }

    // Note: this is where LLFeatureManager::getInstance()-> used to be deleted.

    // Patch up settings for next time
    // Must do this before we delete the viewer window,
    // such that we can suck rectangle information out of
    // it.
    cleanupSavedSettings();
    LL_INFOS() << "Settings patched up" << LL_ENDL;

    // delete some of the files left around in the cache.
    removeCacheFiles("*.wav");
    removeCacheFiles("*.tmp");
    removeCacheFiles("*.lso");
    removeCacheFiles("*.out");
    // <FS:Ansariel> Sound cache
    //removeCacheFiles("*.dsf");
    if (!gSavedSettings.getBOOL("FSKeepUnpackedCacheFiles"))
    {
        gDirUtilp->deleteFilesInDir(gDirUtilp->getExpandedFilename(LL_PATH_FS_SOUND_CACHE, ""), "*.dsf");
    }
    // </FS:Ansariel>
    removeCacheFiles("*.bodypart");
    removeCacheFiles("*.clothing");

    LL_INFOS() << "Cache files removed" << LL_ENDL;

    LL_INFOS() << "Shutting down Views" << LL_ENDL;

    // Destroy the UI
    if( gViewerWindow)
        gViewerWindow->shutdownViews();

    LL_INFOS() << "Cleaning up Inventory" << LL_ENDL;

    // Cleanup Inventory after the UI since it will delete any remaining observers
    // (Deleted observers should have already removed themselves)
    gInventory.cleanupInventory();

    LLCoros::getInstance()->printActiveCoroutines();

    LL_INFOS() << "Cleaning up Selections" << LL_ENDL;

    // Clean up selection managers after UI is destroyed, as UI may be observing them.
    // Clean up before GL is shut down because we might be holding on to objects with texture references
    LLSelectMgr::cleanupGlobals();

    LL_INFOS() << "Shutting down OpenGL" << LL_ENDL;

    // Shut down OpenGL
    if( gViewerWindow)
    {
        gViewerWindow->shutdownGL();

        // Destroy window, and make sure we're not fullscreen
        // This may generate window reshape and activation events.
        // Therefore must do this before destroying the message system.
        delete gViewerWindow;
        gViewerWindow = NULL;
        LL_INFOS() << "ViewerWindow deleted" << LL_ENDL;
    }

    LLSplashScreen::show();
    LLSplashScreen::update(LLTrans::getString("ShuttingDown"));

    LL_INFOS() << "Cleaning up Keyboard & Joystick" << LL_ENDL;

    // viewer UI relies on keyboard so keep it aound until viewer UI isa gone
    delete gKeyboard;
    gKeyboard = NULL;

    if (LLViewerJoystick::instanceExists())
    {
        // Turn off Space Navigator and similar devices
        LLViewerJoystick::getInstance()->terminate();
    }

    LL_INFOS() << "Cleaning up Objects" << LL_ENDL;

    LLViewerObject::cleanupVOClasses();

    SUBSYSTEM_CLEANUP(LLAvatarAppearance);

    SUBSYSTEM_CLEANUP(LLPostProcess);

    LLTracker::cleanupInstance();

    // *FIX: This is handled in LLAppViewerWin32::cleanup().
    // I'm keeping the comment to remember its order in cleanup,
    // in case of unforseen dependency.
    //#if LL_WINDOWS
    //  gDXHardware.cleanup();
    //#endif // LL_WINDOWS

    LLVolumeMgr* volume_manager = LLPrimitive::getVolumeManager();
    if (!volume_manager->cleanup())
    {
        LL_WARNS() << "Remaining references in the volume manager!" << LL_ENDL;
    }
    LLPrimitive::cleanupVolumeManager();

    LL_INFOS() << "Additional Cleanup..." << LL_ENDL;

    LLViewerParcelMgr::cleanupGlobals();

    // *Note: this is where gViewerStats used to be deleted.

    //end_messaging_system();

    LLPrimitive::cleanupVolumeManager();
    SUBSYSTEM_CLEANUP(LLWorldMapView);
    SUBSYSTEM_CLEANUP(LLFolderViewItem);

    LL_INFOS() << "Saving Data" << LL_ENDL;

    // Store the time of our current logoff
    gSavedPerAccountSettings.setU32("LastLogoff", time_corrected());

    if (LLEnvironment::instanceExists())
    {
        //Store environment settings if necessary
        LLEnvironment::getInstance()->saveToSettings();
    }

    // Must do this after all panels have been deleted because panels that have persistent rects
    // save their rects on delete.
    if(mSaveSettingsOnExit)     // <FS:Zi> Backup Settings
    {
        gSavedSettings.saveToFile(gSavedSettings.getString("ClientSettingsFile"), true);

    LLUIColorTable::instance().saveUserSettings();

//<Firestorm Skin Cleanup>
    std::string skinSaved = gSavedSettings.getString("SkinCurrent");
    std::string themeSaved = gSavedSettings.getString("SkinCurrentTheme");
    if ((skinSaved != mCurrentSkin) || (themeSaved != mCurrentSkinTheme))
    {
        LL_INFOS() << "Clearing skin colors." << LL_ENDL;
        // Implementation to only purge skin colors
        LLUIColorTable::instance().saveUserSettingsPaletteOnly();

    }
//</Firestorm Skip Cleanup>
    }   // <FS:Zi> Backup Settings


    // <FS:Zi> Backup Settings
    if(mSaveSettingsOnExit)
    {
    std::string per_account_settings_file = gSavedSettings.getString("PerAccountSettingsFile");
    // </FS:Zi>
    // PerAccountSettingsFile should be empty if no user has been logged on.
    // *FIX:Mani This should get really saved in a "logoff" mode.
    // FIRE-4871: use the same file we picked out earlier -- TS
    if (per_account_settings_file.empty())
    {
        LL_INFOS() << "Not saving per-account settings; don't know the account name yet." << LL_ENDL;
    }
    // Only save per account settings if the previous login succeeded, otherwise
    // we might end up with a cleared out settings file in case a previous login
    // failed after loading per account settings.
    else if (!mSavePerAccountSettings)
    {
        LL_INFOS() << "Not saving per-account settings; last login was not successful." << LL_ENDL;
    }
    else
    {
        gSavedPerAccountSettings.saveToFile(per_account_settings_file, true);
        LL_INFOS() << "Second time: Saved per-account settings to " <<
                per_account_settings_file << LL_ENDL;

        if (LLViewerParcelAskPlay::instanceExists())
        {
            LLViewerParcelAskPlay::getInstance()->saveSettings();
        }
    }
    // <FS:Zi> Backup Settings
    }
    else
    {
        LL_INFOS() << "Not saving settings, to prevent settings restore failure." << LL_ENDL;
    }
    // </FS:Zi>

    // We need to save all crash settings, even if they're defaults [see LLCrashLogger::loadCrashBehaviorSetting()]
    gCrashSettings.saveToFile(gSavedSettings.getString("CrashSettingsFile"), false);

    //std::string warnings_settings_filename = gDirUtilp->getExpandedFilename(LL_PATH_USER_SETTINGS, getSettingsFilename("Default", "Warnings"));
    std::string warnings_settings_filename = gDirUtilp->getExpandedFilename(LL_PATH_USER_SETTINGS, getSettingsFilename("User", "Warnings"));
    if(mSaveSettingsOnExit)     // <FS:Zi> Backup Settings
    gWarningSettings.saveToFile(warnings_settings_filename, true);

    // Save URL history file
    if(mSaveSettingsOnExit)     // <FS:Zi> Backup Settings
    LLURLHistory::saveFile("url_history.xml");

    // save mute list. gMuteList used to also be deleted here too.
    if (gAgent.isInitialized() && LLMuteList::instanceExists())
    {
        LLMuteList::getInstance()->cache(gAgent.getID());
    }

    //save call log list
    if (LLConversationLog::instanceExists())
    {
        LLConversationLog::instance().cache();
    }

    clearSecHandler();

    if (mPurgeCacheOnExit)
    {
        LL_INFOS() << "Purging all cache files on exit" << LL_ENDL;
        gDirUtilp->deleteFilesInDir(gDirUtilp->getExpandedFilename(LL_PATH_CACHE,""), "*.*");
        // <FS:Ansariel> Sound cache
        gDirUtilp->deleteFilesInDir(gDirUtilp->getExpandedFilename(LL_PATH_FS_SOUND_CACHE, ""), "*.*");
    }

    writeDebugInfo();

    LLLocationHistory::getInstance()->save();

    LLAvatarIconIDCache::getInstance()->save();

    // Stop the plugin read thread if it's running.
    LLPluginProcessParent::setUseReadThread(false);

    LL_INFOS() << "Shutting down Threads" << LL_ENDL;

    // Let threads finish
    LLTimer idleTimer;
    idleTimer.reset();
    const F64 max_idle_time = 5.f; // 5 seconds
    while(1)
    {
        S32 pending = 0;
        pending += static_cast<S32>(LLAppViewer::getTextureCache()->update(1)); // unpauses the worker thread
        pending += static_cast<S32>(LLAppViewer::getImageDecodeThread()->update(1)); // unpauses the image thread
        pending += static_cast<S32>(LLAppViewer::getTextureFetch()->update(1)); // unpauses the texture fetch thread
        pending += LLLFSThread::updateClass(0);
        F64 idle_time = idleTimer.getElapsedTimeF64();
        if(!pending)
        {
            break ; //done
        }
        else if(idle_time >= max_idle_time)
        {
            LL_WARNS() << "Quitting with pending background tasks." << LL_ENDL;
            break;
        }
    }

    if (mPurgeUserDataOnExit)
    {
        // Ideally we should not save anything from this session since it is going to be purged now,
        // but this is a very 'rare' case (user deleting himself), not worth overcomplicating 'save&cleanup' code
        std::string user_path = gDirUtilp->getOSUserAppDir() + gDirUtilp->getDirDelimiter() + LLStartUp::getUserId();
        gDirUtilp->deleteDirAndContents(user_path);
    }

    // Delete workers first
    // shotdown all worker threads before deleting them in case of co-dependencies
    mAppCoreHttp.requestStop();
    sTextureFetch->shutdown();
    sTextureCache->shutdown();
    sImageDecodeThread->shutdown();
    sPurgeDiskCacheThread->shutdown();
    if (mGeneralThreadPool)
    {
        mGeneralThreadPool->close();
    }

    sTextureFetch->shutDownTextureCacheThread() ;
    LLLFSThread::sLocal->shutdown();

    LL_INFOS() << "Shutting down message system" << LL_ENDL;
    end_messaging_system();

    // Non-LLCurl libcurl library
    mAppCoreHttp.cleanup();

    SUBSYSTEM_CLEANUP(LLFilePickerThread);
    SUBSYSTEM_CLEANUP(LLDirPickerThread);

    //MUST happen AFTER SUBSYSTEM_CLEANUP(LLCurl)
    delete sTextureCache;
    sTextureCache = NULL;
    if (sTextureFetch)
    {
        sTextureFetch->shutdown();
        sTextureFetch->waitOnPending();
        delete sTextureFetch;
        sTextureFetch = NULL;
    }
    delete sImageDecodeThread;
    sImageDecodeThread = NULL;
    delete mFastTimerLogThread;
    mFastTimerLogThread = NULL;
    delete sPurgeDiskCacheThread;
    sPurgeDiskCacheThread = NULL;
    delete mGeneralThreadPool;
    mGeneralThreadPool = NULL;

    if (LLFastTimerView::sAnalyzePerformance)
    {
        LL_INFOS() << "Analyzing performance" << LL_ENDL;

        std::string baseline_name = LLTrace::BlockTimer::sLogName + "_baseline.slp";
        std::string current_name  = LLTrace::BlockTimer::sLogName + ".slp";
        std::string report_name   = LLTrace::BlockTimer::sLogName + "_report.csv";

        LLFastTimerView::doAnalysis(
            gDirUtilp->getExpandedFilename(LL_PATH_LOGS, baseline_name),
            gDirUtilp->getExpandedFilename(LL_PATH_LOGS, current_name),
            gDirUtilp->getExpandedFilename(LL_PATH_LOGS, report_name));
    }

    SUBSYSTEM_CLEANUP(LLMetricPerformanceTesterBasic) ;

    LL_INFOS() << "Cleaning up Media and Textures" << LL_ENDL;

    //Note:
    //SUBSYSTEM_CLEANUP(LLViewerMedia) has to be put before gTextureList.shutdown()
    //because some new image might be generated during cleaning up media. --bao
    gTextureList.shutdown(); // shutdown again in case a callback added something
    LLUIImageList::getInstance()->cleanUp();

    SUBSYSTEM_CLEANUP(LLImage);
    SUBSYSTEM_CLEANUP(LLLFSThread);

    LL_INFOS() << "Misc Cleanup" << LL_ENDL;

    gSavedSettings.cleanup();
    LLUIColorTable::instance().clear();

    LLWatchdog::getInstance()->cleanup();

    LLViewerAssetStatsFF::cleanup();

    // If we're exiting to launch an URL, do that here so the screen
    // is at the right resolution before we launch IE.
    if (!gLaunchFileOnQuit.empty())
    {
        LL_INFOS() << "Launch file on quit." << LL_ENDL;
#if LL_WINDOWS
        // Indicate an application is starting.
        SetCursor(LoadCursor(NULL, IDC_WAIT));
#endif

        // HACK: Attempt to wait until the screen res. switch is complete.
        ms_sleep(1000);

        LLWeb::loadURLExternal( gLaunchFileOnQuit, false );
        LL_INFOS() << "File launched." << LL_ENDL;
    }
    // make sure nothing uses applyProxySettings by this point.
    LL_INFOS() << "Cleaning up LLProxy." << LL_ENDL;
    SUBSYSTEM_CLEANUP(LLProxy);
    LLCore::LLHttp::cleanup();

    ll_close_fail_log();

    LLError::LLCallStacks::cleanup();

    LLEnvironment::deleteSingleton();
    LLSelectMgr::deleteSingleton();
    LLViewerEventRecorder::deleteSingleton();
    LLWorld::deleteSingleton();
    LLVoiceClient::deleteSingleton();

    // It's not at first obvious where, in this long sequence, a generic cleanup
    // call OUGHT to go. So let's say this: as we migrate cleanup from
    // explicit hand-placed calls into the generic mechanism, eventually
    // all cleanup will get subsumed into the generic call. So the calls you
    // still see above are calls that MUST happen before the generic cleanup
    // kicks in.

    // This calls every remaining LLSingleton's cleanupSingleton() and
    // deleteSingleton() methods.
    LLSingletonBase::deleteAll();

    LLSplashScreen::hide();

    LL_INFOS() << "Goodbye!" << LL_ENDL;

    removeDumpDir();

    // return 0;
    return true;
}

void LLAppViewer::initGeneralThread()
{
    if (mGeneralThreadPool)
    {
        return;
    }

    mGeneralThreadPool = new LL::ThreadPool("General", 3);
    mGeneralThreadPool->start();
}

bool LLAppViewer::initThreads()
{
    static const bool enable_threads = true;

    LLImage::initClass(gSavedSettings.getBOOL("TextureNewByteRange"),gSavedSettings.getS32("TextureReverseByteRange"));

    LLLFSThread::initClass(enable_threads && true); // TODO: fix crashes associated with this shutdo

    //auto configure thread count
    LLSD threadCounts = gSavedSettings.getLLSD("ThreadPoolSizes");

    // get the number of concurrent threads that can run
    S32 cores = std::thread::hardware_concurrency();

    U32 max_cores = gSavedSettings.getU32("EmulateCoreCount");
    if (max_cores != 0)
    {
        cores = llmin(cores, (S32) max_cores);
    }

    // The only configurable thread count right now is ImageDecode
    // The viewer typically starts around 8 threads not including image decode,
    // so try to leave at least one core free
    // <FS:Ansariel> Override image decode thread config
    //S32 image_decode_count = llclamp(cores - 9, 1, 8);
    S32 image_decode_count = llclamp(cores - 4, 1, 8);
    if (auto max_decodes = gSavedSettings.getU32("FSImageDecodeThreads"); max_decodes > 0)
    {
        image_decode_count = llclamp((S32)max_decodes, 1, 32);
    }
    // <FS:Ansariel>
    threadCounts["ImageDecode"] = image_decode_count;
    gSavedSettings.setLLSD("ThreadPoolSizes", threadCounts);

    // Image decoding
    LLAppViewer::sImageDecodeThread = new LLImageDecodeThread(enable_threads && true);
    LLAppViewer::sTextureCache = new LLTextureCache(enable_threads && true);
    LLAppViewer::sTextureFetch = new LLTextureFetch(LLAppViewer::getTextureCache(),
                                                    enable_threads && true,
                                                    app_metrics_qa_mode);

    // general task background thread (LLPerfStats, etc)
    LLAppViewer::instance()->initGeneralThread();

    LLAppViewer::sPurgeDiskCacheThread = new LLPurgeDiskCacheThread();

    if (LLTrace::BlockTimer::sLog || LLTrace::BlockTimer::sMetricLog)
    {
        LLTrace::BlockTimer::setLogLock(new LLMutex());
        mFastTimerLogThread = new LLFastTimerLogThread(LLTrace::BlockTimer::sLogName);
        mFastTimerLogThread->start();
    }

    // Mesh streaming and caching
    gMeshRepo.init();

    LLFilePickerThread::initClass();
    LLDirPickerThread::initClass();

    // *FIX: no error handling here!
    return true;
}

void errorCallback(LLError::ELevel level, const std::string &error_string)
{
    if (level == LLError::LEVEL_ERROR)
    {
        LLStringUtil::format_map_t map;
        map["ERROR_DETAILS"]=error_string;
        std::string error_display_string=LLTrans::getString("MBApplicationErrorDetails",map);

        // <FS:Ansariel> If we crash before loading the configuration, LLTrans
        //               won't be able to find the localized string, so we
        //               fall back to the English version instead of showing
        //               a dialog saying "MissingString("<LocalizationStringId>".
        std::string caption = LLTrans::getString("MBApplicationError");

        if (error_display_string.find("MissingString(") != std::string::npos)
        {
            error_display_string = "We are sorry, but Firestorm has crashed and needs to be closed. If you see this issue happening repeatedly, please contact our support team and submit the following message:\n\n[ERROR_DETAILS]";
            LLStringUtil::format(error_display_string, map);
        }
        if (caption.find("MissingString(") != std::string::npos)
        {
            caption = "Application Error - Don't Panic";
        }
        // </FS:Ansariel>

#if !LL_RELEASE_FOR_DOWNLOAD
        // <FS:Ansariel> Changed to fix missing string error upon early crash
        //if (OSBTN_CANCEL == OSMessageBox(error_display_string, LLTrans::getString("MBApplicationError"), OSMB_OKCANCEL))
        if (OSBTN_CANCEL == OSMessageBox(error_display_string, caption, OSMB_OKCANCEL))
            return;
#else
        // <FS:Ansariel> Changed to fix missing string error upon early crash
        //OSMessageBox(error_display_string, LLTrans::getString("MBApplicationError"), OSMB_OK);
        OSMessageBox(error_display_string, caption, OSMB_OK);
#endif // !LL_RELEASE_FOR_DOWNLOAD

        gDebugInfo["FatalMessage"] = error_string;
        // We're not already crashing -- we simply *intend* to crash. Since we
        // haven't actually trashed anything yet, we can afford to write the whole
        // static info file.
        LLAppViewer::instance()->writeDebugInfo();
    }
}

void errorMSG(const std::string& title_string, const std::string& message_string)
{
    if (!message_string.empty())
    {
        OSMessageBox(message_string, title_string.empty() ? LLTrans::getString("MBFatalError") : title_string, OSMB_OK);
    }
}

void LLAppViewer::initLoggingAndGetLastDuration()
{
    //
    // Set up logging defaults for the viewer
    //
    LLError::initForApplication( gDirUtilp->getExpandedFilename(LL_PATH_USER_SETTINGS, "")
                                ,gDirUtilp->getExpandedFilename(LL_PATH_APP_SETTINGS, "")
                                );
    LLError::addGenericRecorder(&errorCallback);
    //LLError::setTimeFunction(getRuntime);

    LLError::LLUserWarningMsg::setHandler(errorMSG);


    if (mSecondInstance)
    {
        LLFile::mkdir(gDirUtilp->getDumpLogsDirPath());

        LLUUID uid;
        uid.generate();
        LLError::logToFile(gDirUtilp->getDumpLogsDirPath(uid.asString() + ".log"));
    }
    else
    {
        // <FS:Ansariel> Remove old CEF log file (defined in dullahan.h)
        LLFile::remove(gDirUtilp->getExpandedFilename(LL_PATH_LOGS, "cef_log.txt"));

        // Remove the last ".old" log file.
        std::string old_log_file = gDirUtilp->getExpandedFilename(LL_PATH_LOGS,
            APP_NAME + ".old");
        LLFile::remove(old_log_file);

        // Get name of the log file
        std::string log_file = gDirUtilp->getExpandedFilename(LL_PATH_LOGS,
            APP_NAME + ".log");
        /*
        * Before touching any log files, compute the duration of the last run
        * by comparing the ctime of the previous start marker file with the ctime
        * of the last log file.
        */
        std::string start_marker_file_name = gDirUtilp->getExpandedFilename(LL_PATH_LOGS, START_MARKER_FILE_NAME);
        llstat start_marker_stat;
        llstat log_file_stat;
        std::ostringstream duration_log_stream; // can't log yet, so save any message for when we can below
        int start_stat_result = LLFile::stat(start_marker_file_name, &start_marker_stat);
        int log_stat_result = LLFile::stat(log_file, &log_file_stat);
        if (0 == start_stat_result && 0 == log_stat_result)
        {
            int elapsed_seconds = log_file_stat.st_ctime - start_marker_stat.st_ctime;
            // only report a last run time if the last viewer was the same version
            // because this stat will be counted against this version
            if (markerIsSameVersion(start_marker_file_name))
            {
                gLastExecDuration = elapsed_seconds;
            }
            else
            {
                duration_log_stream << "start marker from some other version; duration is not reported";
                gLastExecDuration = -1;
            }
        }
        else
        {
            // at least one of the LLFile::stat calls failed, so we can't compute the run time
            duration_log_stream << "duration stat failure; start: " << start_stat_result << " log: " << log_stat_result;
            gLastExecDuration = -1; // unknown
        }
        std::string duration_log_msg(duration_log_stream.str());

        // Create a new start marker file for comparison with log file time for the next run
        LLAPRFile start_marker_file;
        start_marker_file.open(start_marker_file_name, LL_APR_WB);
        if (start_marker_file.getFileHandle())
        {
            recordMarkerVersion(start_marker_file);
            start_marker_file.close();
        }

        // Rename current log file to ".old"
        LLFile::rename(log_file, old_log_file);

        // Set the log file to SecondLife.log
        LLError::logToFile(log_file);
        LL_INFOS() << "Started logging to " << log_file << LL_ENDL;
        if (!duration_log_msg.empty())
        {
            LL_WARNS("MarkerFile") << duration_log_msg << LL_ENDL;
        }
    }
}

bool LLAppViewer::loadSettingsFromDirectory(const std::string& location_key,
                        bool set_defaults)
{
    if (!mSettingsLocationList)
    {
        LL_ERRS() << "Invalid settings location list" << LL_ENDL;
    }

    for (const SettingsGroup& group : mSettingsLocationList->groups)
    {
        // skip settings groups that aren't the one we requested
        if (group.name() != location_key) continue;

        ELLPath path_index = (ELLPath)group.path_index();
        if(path_index <= LL_PATH_NONE || path_index >= LL_PATH_LAST)
        {
            LL_ERRS() << "Out of range path index in app_settings/settings_files.xml" << LL_ENDL;
            return false;
        }

        for (const SettingsFile& file : group.files)
        {
            // <FS:Ansariel> Skip quickprefs settings - we don't have a settings group
            //               for it as it's not a regular settings file
            if (file.name() == "QuickPreferences")
            {
                continue;
            }
            // </FS:Ansariel>

            LL_INFOS("Settings") << "Attempting to load settings for the group " << file.name()
                << " - from location " << location_key << LL_ENDL;

            auto settings_group = LLControlGroup::getInstance(file.name);
            if(!settings_group)
            {
                LL_WARNS("Settings") << "No matching settings group for name " << file.name() << LL_ENDL;
                continue;
            }

            std::string full_settings_path;

            if (file.file_name_setting.isProvided()
                && gSavedSettings.controlExists(file.file_name_setting))
            {
                // try to find filename stored in file_name_setting control
                full_settings_path = gSavedSettings.getString(file.file_name_setting());
                if (full_settings_path.empty())
                {
                    continue;
                }
                else if (!gDirUtilp->fileExists(full_settings_path))
                {
                    // search in default path
                    full_settings_path = gDirUtilp->getExpandedFilename((ELLPath)path_index, full_settings_path);
                }
            }
            else
            {
                // by default, use specified file name
                full_settings_path = gDirUtilp->getExpandedFilename((ELLPath)path_index, file.file_name());
            }

            if(settings_group->loadFromFile(full_settings_path, set_defaults, file.persistent))
            {   // success!
                LL_INFOS("Settings") << "Loaded settings file " << full_settings_path << LL_ENDL;
            }
            else
            {   // failed to load
                if(file.required)
                {
                    LLError::LLUserWarningMsg::showMissingFiles();
                    LL_ERRS() << "Error: Cannot load required settings file from: " << full_settings_path << LL_ENDL;
                    return false;
                }
                else
                {
                    // only complain if we actually have a filename at this point
                    if (!full_settings_path.empty())
                    {
                        LL_INFOS("Settings") << "Cannot load " << full_settings_path << " - No settings found." << LL_ENDL;
                    }
                }
            }
        }
    }

    return true;
}

std::string LLAppViewer::getSettingsFilename(const std::string& location_key,
                                             const std::string& file)
{
    for (const SettingsGroup& group : mSettingsLocationList->groups)
    {
        if (group.name() == location_key)
        {
            for (const SettingsFile& settings_file : group.files)
            {
                if (settings_file.name() == file)
                {
                    return settings_file.file_name;
                }
            }
        }
    }

    return std::string();
}

void LLAppViewer::loadColorSettings()
{
    LLUIColorTable::instance().loadFromSettings();
}

namespace
{
    void handleCommandLineError(LLControlGroupCLP& clp)
    {
        LL_WARNS() << "Error parsing command line options. Command Line options ignored."  << LL_ENDL;

        LL_INFOS() << "Command line usage:\n" << clp << LL_ENDL;

        OSMessageBox(STRINGIZE(LLTrans::getString("MBCmdLineError") << clp.getErrorMessage()),
                     LLStringUtil::null,
                     OSMB_OK);
    }
} // anonymous namespace

// Set a named control temporarily for this session, as when set via the command line --set option.
// Name can be specified as "<control_group>.<control_name>", with default group being Global.
bool tempSetControl(const std::string& name, const std::string& value)
{
    std::string name_part;
    std::string group_part;
    LLControlVariable* control = NULL;

    // Name can be further split into ControlGroup.Name, with the default control group being Global
    size_t pos = name.find('.');
    if (pos != std::string::npos)
    {
        group_part = name.substr(0, pos);
        name_part = name.substr(pos+1);
        LL_INFOS() << "Setting " << group_part << "." << name_part << " to " << value << LL_ENDL;
        auto g = LLControlGroup::getInstance(group_part);
        if (g) control = g->getControl(name_part);
    }
    else
    {
        LL_INFOS() << "Setting Global." << name << " to " << value << LL_ENDL;
        control = gSavedSettings.getControl(name);
    }

    if (control)
    {
        control->setValue(value, false);
        return true;
    }
    return false;
}

bool LLAppViewer::initConfiguration()
{
    //Load settings files list
    std::string settings_file_list = gDirUtilp->getExpandedFilename(LL_PATH_APP_SETTINGS, "settings_files.xml");
    LLXMLNodePtr root;
    bool success = LLXMLNode::parseFile(settings_file_list, root, NULL);
    if (!success)
    {
        LL_WARNS() << "Cannot load default configuration file " << settings_file_list << LL_ENDL;
        LLError::LLUserWarningMsg::showMissingFiles();
        if (gDirUtilp->fileExists(settings_file_list))
        {
            LL_ERRS() << "Cannot load default configuration file settings_files.xml. "
                << "Please reinstall viewer from https://www.firestormviewer.org/choose-your-platform/ "
                << "and contact https://www.firestormviewer.org/support if issue persists after reinstall."
                << LL_ENDL;
        }
        else
        {
            LL_ERRS() << "Default configuration file settings_files.xml not found. "
                << "Please reinstall viewer from https://www.firestormviewer.org/choose-your-platform/ "
                << "and contact https://www.firestormviewer.org/support if issue persists after reinstall."
                << LL_ENDL;
        }
    }

    mSettingsLocationList = new SettingsFiles();

    LLXUIParser parser;
    parser.readXUI(root, *mSettingsLocationList, settings_file_list);

    if (!mSettingsLocationList->validateBlock())
    {
        LLError::LLUserWarningMsg::showMissingFiles();
        LL_ERRS() << "Invalid settings file list " << settings_file_list << LL_ENDL;
    }

    // The settings and command line parsing have a fragile
    // order-of-operation:
    // - load defaults from app_settings
    // - set procedural settings values
    // - read command line settings
    // - selectively apply settings needed to load user settings.
    // - load overrides from user_settings
    // - apply command line settings (to override the overrides)
    // - load per account settings (happens in llstartup

    // - load defaults
    bool set_defaults = true;
    if(!loadSettingsFromDirectory("Default", set_defaults))
    {
        OSMessageBox(
            "Unable to load default settings file. The installation may be corrupted.",
            LLStringUtil::null,OSMB_OK);
        return false;
    }

    //<FS:Techwolf Lupindo>
    // load defaults overide here. Can not use settings_files.xml as path is different then above loading of defaults.
    std::string fsdata_defaults = gDirUtilp->getExpandedFilename(LL_PATH_USER_SETTINGS, llformat("fsdata_defaults.%s.xml", LLVersionInfo::getInstance()->getShortVersion().c_str()));
    std::string fsdata_global = "Global";
    std::shared_ptr<LLControlGroup> settings_group = LLControlGroup::getInstance(fsdata_global);
    if(settings_group && settings_group->loadFromFile(fsdata_defaults, set_defaults))
    {
        LL_INFOS() << "Loaded settings file " << fsdata_defaults << LL_ENDL;
    }
    //</FS:Techwolf Lupindo>

    initStrings(); // setup paths for LLTrans based on settings files only
    // - set procedural settings
    // Note: can't use LL_PATH_PER_SL_ACCOUNT for any of these since we haven't logged in yet
        //gSavedSettings.setString("ClientSettingsFile", gDirUtilp->getExpandedFilename(LL_PATH_USER_SETTINGS, getSettingsFilename("Default", "Global")));
        gSavedSettings.setString("ClientSettingsFile", gDirUtilp->getExpandedFilename(LL_PATH_USER_SETTINGS, getSettingsFilename("User", "Global")));
        gSavedSettings.setString("CrashSettingsFile", gDirUtilp->getExpandedFilename(LL_PATH_USER_SETTINGS, getSettingsFilename("User", "CrashSettings")));

#ifndef LL_RELEASE_FOR_DOWNLOAD
    // provide developer build only overrides for these control variables that are not
    // persisted to settings.xml
    LLControlVariable* c = gSavedSettings.getControl("AllowMultipleViewers");
    if (c)
    {
        c->setValue(true, false);
    }

    gSavedSettings.setBOOL("QAMode", true );
    gSavedSettings.setS32("WatchdogEnabled", 0);
#endif

    // These are warnings that appear on the first experience of that condition.
    // They are already set in the settings_default.xml file, but still need to be added to LLFirstUse
    // for disable/reset ability
//  LLFirstUse::addConfigVariable("FirstBalanceIncrease");
//  LLFirstUse::addConfigVariable("FirstBalanceDecrease");
//  LLFirstUse::addConfigVariable("FirstSit");
//  LLFirstUse::addConfigVariable("FirstMap");
//  LLFirstUse::addConfigVariable("FirstGoTo");
//  LLFirstUse::addConfigVariable("FirstBuild");
//  LLFirstUse::addConfigVariable("FirstLeftClickNoHit");
//  LLFirstUse::addConfigVariable("FirstTeleport");
//  LLFirstUse::addConfigVariable("FirstOverrideKeys");
//  LLFirstUse::addConfigVariable("FirstAttach");
//  LLFirstUse::addConfigVariable("FirstAppearance");
//  LLFirstUse::addConfigVariable("FirstInventory");
//  LLFirstUse::addConfigVariable("FirstSandbox");
//  LLFirstUse::addConfigVariable("FirstFlexible");
//  LLFirstUse::addConfigVariable("FirstDebugMenus");
//  LLFirstUse::addConfigVariable("FirstSculptedPrim");
//  LLFirstUse::addConfigVariable("FirstVoice");
//  LLFirstUse::addConfigVariable("FirstMedia");

    // - read command line settings.
    LLControlGroupCLP clp;
    std::string cmd_line_config = gDirUtilp->getExpandedFilename(LL_PATH_APP_SETTINGS,
                                                          "cmd_line.xml");

    clp.configure(cmd_line_config, &gSavedSettings);

    if(!initParseCommandLine(clp))
    {
        handleCommandLineError(clp);
        return false;
    }

    // - selectively apply settings

    // If the user has specified a alternate settings file name.
    // Load it now before loading the user_settings/settings.xml
    if(clp.hasOption("settings"))
    {
        std::string user_settings_filename =
            gDirUtilp->getExpandedFilename(LL_PATH_USER_SETTINGS,
                                           clp.getOption("settings")[0]);
        gSavedSettings.setString("ClientSettingsFile", user_settings_filename);
        // SJ: if asked to purge configuration, remove custom user-settings file before it will be read
        if (mPurgeSettings)
        {
            LLFile::remove(user_settings_filename);
        }

        LL_INFOS("Settings")    << "Using command line specified settings filename: "
            << user_settings_filename << LL_ENDL;
    }
    else
    {
        // SJ: if asked to purge configuration, remove default user-settings file before it will be read
        if (mPurgeSettings)
        {
            LLFile::remove(gDirUtilp->getExpandedFilename(LL_PATH_USER_SETTINGS, getSettingsFilename("User", "Global")));
        }

    }


    // - load overrides from user_settings
    loadSettingsFromDirectory("User");

    if (gSavedSettings.getBOOL("FirstRunThisInstall"))
    {
        // Set firstrun flag to indicate that some further init actiona should be taken
        // like determining screen DPI value and so on
        mIsFirstRun = true;

        // <FS>
        if (gSavedSettings.getString("SessionSettingsFile").empty())
        {
            gSavedSettings.setString("SessionSettingsFile", "settings_firestorm.xml");
        }
        // </FS>


        gSavedSettings.setBOOL("FirstRunThisInstall", false);
    }

// <FS:Beq> FIRE-29819 Set ForceShowGrid to true always, unless expressly disabled
// FSOpenSimAlwaysForcesShowGrid is added to allow closed grids to soft disable the default behaviour
#if OPENSIM && !SINGLEGRID
    if (!gSavedSettings.getBOOL("ForceShowGrid") && gSavedSettings.getBOOL("FSOpenSimAlwaysForceShowGrid"))
    {
        gSavedSettings.setBOOL("ForceShowGrid", true);
    }
#endif
// </FS:Beq>
    // <FS:CR> Compatibility with old backups
    // Put gSavedSettings here, gSavedPerAccountSettings in llstartup.cpp
    // *TODO: Should we keep these around forever or just three release cycles?
    if (gSavedSettings.getBOOL("FSFirstRunAfterSettingsRestore"))
    {
        // Nothing happened...
    }
    // </FS:CR>

    //WS: Set the usersessionsettingsfile to the account_SessionSettingsFile file. This allows settings_per_accounts to be per session.
    if(!gSavedSettings.getString("SessionSettingsFile").empty())
    {
        if(gSavedSettings.getString("UserSessionSettingsFile").empty())
            gSavedSettings.setString("UserSessionSettingsFile","account_" + gSavedSettings.getString("SessionSettingsFile"));
    }
    else
    {
        gSavedSettings.setString("UserSessionSettingsFile","");
    }

    if (clp.hasOption("sessionsettings"))
    {
        std::string session_settings_filename = clp.getOption("sessionsettings")[0];
        gSavedSettings.setString("SessionSettingsFile", session_settings_filename);
        LL_INFOS("Settings")    << "Using session settings filename: "
            << session_settings_filename << LL_ENDL;
    }
    loadSettingsFromDirectory("Session",true); // AO The session file turns into the new defaults

    if (clp.hasOption("usersessionsettings"))
    {
        std::string user_session_settings_filename = clp.getOption("usersessionsettings")[0];
        gSavedSettings.setString("UserSessionSettingsFile", user_session_settings_filename);
        LL_INFOS("Settings") << "Using user session settings filename: "
            << user_session_settings_filename << LL_ENDL;

    }


    loadSettingsFromDirectory("UserSession");

    //AO: Re-read user settings again. This is a Firestorm hack to get user settings to override modes
    //Todo, find a cleaner way of doing this via the various set_default arguments.
    loadSettingsFromDirectory("User");

    // <FS:Ansariel> Debug setting to disable log throttle
    nd::logging::setThrottleEnabled(gSavedSettings.getBOOL("FSEnableLogThrottle"));

    // - apply command line settings
    if (! clp.notify())
    {
        handleCommandLineError(clp);
        return false;
    }

    // Register the core crash option as soon as we can
    // if we want gdb post-mortem on cores we need to be up and running
    // ASAP or we might miss init issue etc.
    if(gSavedSettings.getBOOL("DisableCrashLogger"))
    {
        LL_WARNS() << "Crashes will be handled by system, stack trace logs and crash logger are both disabled" << LL_ENDL;
        disableCrashlogger();
    }

    gNonInteractive = gSavedSettings.getBOOL("NonInteractive");
    // Handle initialization from settings.
    // Start up the debugging console before handling other options.
    if (gSavedSettings.getBOOL("ShowConsoleWindow") && !gNonInteractive)
    {
        initConsole();
    }

    if(clp.hasOption("help"))
    {
        std::ostringstream msg;
        msg << LLTrans::getString("MBCmdLineUsg") << "\n" << clp;
        LL_INFOS()  << msg.str() << LL_ENDL;

        OSMessageBox(
            msg.str(),
            LLStringUtil::null,
            OSMB_OK);

        return false;
    }

    if(clp.hasOption("set"))
    {
        const LLCommandLineParser::token_vector_t& set_values = clp.getOption("set");
        if(0x1 & set_values.size())
        {
            LL_WARNS() << "Invalid '--set' parameter count." << LL_ENDL;
        }
        else
        {
            LLCommandLineParser::token_vector_t::const_iterator itr = set_values.begin();
            for(; itr != set_values.end(); ++itr)
            {
                const std::string& name = *itr;
                const std::string& value = *(++itr);
                if (!tempSetControl(name,value))
                {
                    LL_WARNS() << "Failed --set " << name << ": setting name unknown." << LL_ENDL;
                }
            }
        }
    }

    if  (clp.hasOption("logevents")) {
        LLViewerEventRecorder::instance().setEventLoggingOn();
    }

    std::string CmdLineChannel(gSavedSettings.getString("CmdLineChannel"));
    if(! CmdLineChannel.empty())
    {
        LLVersionInfo::instance().resetChannel(CmdLineChannel);
    }

    // If we have specified crash on startup, set the global so we'll trigger the crash at the right time
    gCrashOnStartup = gSavedSettings.getBOOL("CrashOnStartup");

    if (gSavedSettings.getBOOL("LogPerformance"))
    {
        LLTrace::BlockTimer::sLog = true;
        LLTrace::BlockTimer::sLogName = std::string("performance");
    }

    std::string test_name(gSavedSettings.getString("LogMetrics"));
    if (! test_name.empty())
    {
        LLTrace::BlockTimer::sMetricLog = true;
        // '--logmetrics' is specified with a named test metric argument so the data gathering is done only on that test
        // In the absence of argument, every metric would be gathered (makes for a rather slow run and hard to decipher report...)
        LL_INFOS() << "'--logmetrics' argument : " << test_name << LL_ENDL;
        LLTrace::BlockTimer::sLogName = test_name;
    }

    if (clp.hasOption("graphicslevel"))
    {
        // User explicitly requested --graphicslevel on the command line. We
        // expect this switch has already set RenderQualityPerformance. Check
        // that value for validity later.
        // Capture the requested value separately from the settings variable
        // because, if this is the first run, LLViewerWindow's constructor
        // will call LLFeatureManager::applyRecommendedSettings(), which
        // overwrites this settings variable!
        mForceGraphicsLevel = gSavedSettings.getU32("RenderQualityPerformance");
    }

    // <FS:Beq> Start profiling immediately unless deferred.
#ifdef TRACE_ENABLE
    if(!gSavedSettings.getBOOL("DeferProfilingUntilConnected"))
    {
        gSavedSettings.setBOOL( "ProfilingActive", true );
        LLProfiling::active = true;
    }
#endif
    // </FS:Beq>

    LLFastTimerView::sAnalyzePerformance = gSavedSettings.getBOOL("AnalyzePerformance");
    gAgentPilot.setReplaySession(gSavedSettings.getBOOL("ReplaySession"));

    if (gSavedSettings.getBOOL("DebugSession"))
    {
        gDebugSession = true;
        gDebugGL = true;

        ll_init_fail_log(gDirUtilp->getExpandedFilename(LL_PATH_LOGS, "test_failures.log"));
    }

    if (gSavedSettings.getBOOL("RenderDebugGLSession"))
    {
        gDebugGLSession = true;
        gDebugGL = true;
        // gDebugGL can cause excessive logging
        // so it's limited to a single session
        gSavedSettings.setBOOL("RenderDebugGLSession", false);
    }

    // <FS:TT> Hacking to save the skin and theme for future use.
    mCurrentSkin = gSavedSettings.getString("SkinCurrent");
    mCurrentSkinTheme = gSavedSettings.getString("SkinCurrentTheme");
    // </FS:TT>

    const LLControlVariable* skinfolder = gSavedSettings.getControl("SkinCurrent");
    if(skinfolder && LLStringUtil::null != skinfolder->getValue().asString())
    {
        // Examining "Language" may not suffice -- see LLUI::getLanguage()
        // logic. Unfortunately LLUI::getLanguage() doesn't yet do us much
        // good because we haven't yet called LLUI::initClass().
// [SL:KB] - Patch: Viewer-Skins | Checked: 2012-12-26 (Catznip-3.4)
        gDirUtilp->setSkinFolder(skinfolder->getValue().asString(),
                                 gSavedSettings.getString("SkinCurrentTheme"),
                                 gSavedSettings.getString("Language"));
        loadSettingsFromDirectory("CurrentSkin");
// [/SL:KB]
//      gDirUtilp->setSkinFolder(skinfolder->getValue().asString(),
//                               gSavedSettings.getString("Language"));
    }

    if (gSavedSettings.getBOOL("SpellCheck"))
    {
        std::list<std::string> dict_list;
        std::string dict_setting = gSavedSettings.getString("SpellCheckDictionary");
        boost::split(dict_list, dict_setting, boost::is_any_of(std::string(",")));
        if (!dict_list.empty())
        {
            LLSpellChecker::setUseSpellCheck(dict_list.front());
            dict_list.pop_front();
            LLSpellChecker::instance().setSecondaryDictionaries(dict_list);
        }
    }

    if (gNonInteractive)
    {
        tempSetControl("AllowMultipleViewers", "true");
        tempSetControl("SLURLPassToOtherInstance", "false");
        tempSetControl("RenderWater", "false");
        tempSetControl("FlyingAtExit", "false");
        tempSetControl("WindowWidth", "1024");
        tempSetControl("WindowHeight", "200");
        LLError::setEnabledLogTypesMask(0);
        llassert_always(!gSavedSettings.getBOOL("SLURLPassToOtherInstance"));
    }


    // Handle slurl use. NOTE: Don't let SL-55321 reappear.
    // This initial-SLURL logic, up through the call to
    // sendURLToOtherInstance(), must precede LLSplashScreen::show() --
    // because if sendURLToOtherInstance() succeeds, we take a fast exit,
    // SKIPPING the splash screen and everything else.

    // *FIX: This init code should be made more robust to prevent
    // the issue SL-55321 from returning. One thought is to allow
    // only select options to be set from command line when a slurl
    // is specified. More work on the settings system is needed to
    // achieve this. For now...

    // *NOTE:Mani The command line parser parses tokens and is
    // setup to bail after parsing the '--url' option or the
    // first option specified without a '--option' flag (or
    // any other option that uses the 'last_option' setting -
    // see LLControlGroupCLP::configure())

    // What can happen is that someone can use IE (or potentially
    // other browsers) and do the rough equivalent of command
    // injection and steal passwords. Phoenix. SL-55321

    std::string starting_location;

    std::string cmd_line_login_location(gSavedSettings.getString("CmdLineLoginLocation"));
    if(! cmd_line_login_location.empty())
    {
        starting_location = cmd_line_login_location;
    }
    else
    {
        std::string default_login_location(gSavedSettings.getString("DefaultLoginLocation"));
        if (! default_login_location.empty())
        {
            starting_location = default_login_location;
        }
    }

    // <FS>The gridmanager doesn't know the grids yet, only prepare
    // parsing the slurls, actually done when the grids are fetched
    // (currently at the top of startup STATE_AUDIO_INIT,
    // but rather it belongs into the gridmanager)
    LLSLURL start_slurl;
    if (! starting_location.empty())
    {
        start_slurl = starting_location;
        // <FS:Ansariel> FIRE-11586: Restore grid manager workaround (grid is still empty here!)
        //LLStartUp::setStartSLURL(start_slurl);
        //if(start_slurl.getType() == LLSLURL::LOCATION)
        //{
        //  LLGridManager::getInstance()->setGridChoice(start_slurl.getGrid());
        //}
        LLStartUp::setStartSLURLString(starting_location);
        // </FS:Ansariel>

    }

    // NextLoginLocation is set as a side effect of LLStartUp::setStartSLURL()
    std::string nextLoginLocation = gSavedSettings.getString( "NextLoginLocation" );
    if ( !nextLoginLocation.empty() )
    {
        LL_DEBUGS("AppInit")<<"set start from NextLoginLocation: "<<nextLoginLocation<<LL_ENDL;
        LLStartUp::setStartSLURL(LLSLURL(nextLoginLocation));
    }
    else if (   (   clp.hasOption("login") || clp.hasOption("autologin"))
             && gSavedSettings.getString("CmdLineLoginLocation").empty())
    {
        // If automatic login from command line with --login switch
        // init StartSLURL location.
        std::string start_slurl_setting = gSavedSettings.getString("LoginLocation");
        LL_DEBUGS("AppInit") << "start slurl setting '" << start_slurl_setting << "'" << LL_ENDL;
        // <FS:AW crash on startup>
        // also here LLSLURLs are not available at this point of startup
        //LLStartUp::setStartSLURL(LLSLURL(start_slurl_setting));
        LLStartUp::setStartSLURLString(start_slurl_setting);
        // </FS:AW crash on startup>
    }
    else
    {
        // the login location will be set by the login panel (see LLPanelLogin)
    }

    // <FS:Ansariel> Option to not save password if using login cmdline switch
    if (clp.hasOption("logindontsavepassword") && clp.hasOption("login"))
    {
        gSavedSettings.setBOOL("FSLoginDontSavePassword", true);
    }
    // </FS:Ansariel>

    //RN: if we received a URL, hand it off to the existing instance.
    // don't call anotherInstanceRunning() when doing URL handoff, as
    // it relies on checking a marker file which will not work when running
    // out of different directories

    if (start_slurl.isValid() &&
        (gSavedSettings.getBOOL("SLURLPassToOtherInstance")))
    {
        // <FS:Ansariel> FIRE-11586: Temporary fix until grid manager has been reworked
        //if (sendURLToOtherInstance(start_slurl.getSLURLString()))
        if (sendURLToOtherInstance(starting_location))
        // </FS:Ansariel>
        {
            // successfully handed off URL to existing instance, exit
            return false;
        }
    }

    // Display splash screen.  Must be after above check for previous
    // crash as this dialog is always frontmost.
    std::string splash_msg;
    LLStringUtil::format_map_t args;
    //<FS:AW set the APP_NAME to Firestorm instead of the grid connected to>
    // //args["[APP_NAME]"] = LLTrans::getString("SECOND_LIFE");
    args["[APP_NAME]"] =  LLTrans::getString("APP_NAME");
    //<FS:AW set the APP_NAME to Firestorm instead of the grid connected to>
    splash_msg = LLTrans::getString("StartupLoading", args);
    LLSplashScreen::show();
    LLSplashScreen::update(splash_msg);

    //LLVolumeMgr::initClass();
    LLVolumeMgr* volume_manager = new LLVolumeMgr();
    volume_manager->useMutex(); // LLApp and LLMutex magic must be manually enabled
    LLPrimitive::setVolumeManager(volume_manager);

    // Note: this is where we used to initialize gFeatureManagerp.

    gStartTime = totalTime();

    //
    // Set the name of the window
    //
    gWindowTitle = LLVersionInfo::getInstance()->getChannelAndVersion();    // <FS:CR>
#if LL_DEBUG
    gWindowTitle += std::string(" [DEBUG]");
#endif
    if (!gArgs.empty())
    {
    gWindowTitle += std::string(" ") + gArgs;
    }
    LLStringUtil::truncate(gWindowTitle, 255);

    //
    // Check for another instance of the app running
    // This happens AFTER LLSplashScreen::show(). That may or may not be
    // important.
    //
    if (mSecondInstance && !gSavedSettings.getBOOL("AllowMultipleViewers"))
    {
        OSMessageBox(
            LLTrans::getString("MBAlreadyRunning"),
            LLStringUtil::null,
            OSMB_OK);
        return false;
    }

    // <FS:Ansariel> Voice in multiple instances
    //if (mSecondInstance)
    //{
    //  // This is the second instance of SL. Mute voice,
    //  // but make sure the setting is *not* persisted.
    //  LLControlVariable* enable_voice = gSavedSettings.getControl("EnableVoiceChat");
    //  if(enable_voice)
    //  {
    //      const bool DO_NOT_PERSIST = false;
    //      enable_voice->setValue(LLSD(false), DO_NOT_PERSIST);
    //  }
    //}
    // </FS:Ansariel>

    gLastRunVersion = gSavedSettings.getString("LastRunVersion");

    loadColorSettings();

    // Let anyone else who cares know that we've populated our settings
    // variables.
    for (const auto& key : LLControlGroup::key_snapshot())
    {
        // For each named instance of LLControlGroup, send an event saying
        // we've initialized an LLControlGroup instance by that name.
        LLEventPumps::instance().obtain("LLControlGroup").post(LLSDMap("init", key));
    }

    LLError::LLUserWarningMsg::setOutOfMemoryStrings(LLTrans::getString("MBOutOfMemoryTitle"), LLTrans::getString("MBOutOfMemoryErr"));

// [RLVa:KB] - Patch: RLVa-2.1.0
    if (LLControlVariable* pControl = gSavedSettings.getControl(RlvSettingNames::Main))
    {
        if ( (pControl->getValue().asBoolean()) && (pControl->hasUnsavedValue()) )
        {
            pControl->resetToDefault();
            pControl->setValue(false);

            std::ostringstream msg;
            msg << LLTrans::getString("RLVaToggleMessageLogin", LLSD().with("[STATE]", LLTrans::getString("RLVaToggleDisabled")));
            OSMessageBox(msg.str(), LLStringUtil::null, OSMB_OK);
        }
    }
// [/RLVa:KB]

    return true; // Config was successful.
}

// The following logic is replicated in initConfiguration() (to be able to get
// some initial strings before we've finished initializing enough to know the
// current language) and also in init() (to initialize for real). Somehow it
// keeps growing, necessitating a method all its own.
void LLAppViewer::initStrings()
{
    std::string strings_file = "strings.xml";
    std::string strings_path_full = gDirUtilp->findSkinnedFilenameBaseLang(LLDir::XUI, strings_file);
    if (strings_path_full.empty() || !LLFile::isfile(strings_path_full))
    {
        if (strings_path_full.empty())
        {
            LL_WARNS() << "The file '" << strings_file << "' is not found" << LL_ENDL;
        }
        else
        {
            llstat st;
            int rc = LLFile::stat(strings_path_full, &st);
            if (rc != 0)
            {
                LL_WARNS() << "The file '" << strings_path_full << "' failed to get status. Error code: " << rc << LL_ENDL;
            }
            else if (S_ISDIR(st.st_mode))
            {
                LL_WARNS() << "The filename '" << strings_path_full << "' is a directory name" << LL_ENDL;
            }
            else
            {
                LL_WARNS() << "The filename '" << strings_path_full << "' doesn't seem to be a regular file name" << LL_ENDL;
            }
        }

        // initial check to make sure files are there failed
        gDirUtilp->dumpCurrentDirectories(LLError::LEVEL_WARN);
        LLError::LLUserWarningMsg::showMissingFiles();
        LL_ERRS() << "Viewer failed to find localization and UI files."
            << " Please reinstall viewer from https://www.firestormviewer.org/downloads"
            << " and contact https://www.firestormviewer.org/support if issue persists after reinstall." << LL_ENDL;
    }
    LLTransUtil::parseStrings(strings_file, default_trans_args);
    LLTransUtil::parseLanguageStrings("language_settings.xml");

    // parseStrings() sets up the LLTrans substitution table. Add this one item.
    LLTrans::setDefaultArg("[sourceid]", gSavedSettings.getString("sourceid"));

    // Now that we've set "[sourceid]", have to go back through
    // default_trans_args and reinitialize all those other keys because some
    // of them, in turn, reference "[sourceid]".
    for (const std::string& key : default_trans_args)
    {
        std::string brackets(key), nobrackets(key);
        // Invalid to inspect key[0] if key is empty(). But then, the entire
        // body of this loop is pointless if key is empty().
        if (key.empty())
            continue;

        if (key[0] != '[')
        {
            // key was passed without brackets. That means that 'nobrackets'
            // is correct but 'brackets' is not.
            brackets = STRINGIZE('[' << brackets << ']');
        }
        else
        {
            // key was passed with brackets. That means that 'brackets' is
            // correct but 'nobrackets' is not. Erase the left bracket.
            nobrackets.erase(0, 1);
            std::string::size_type length(nobrackets.length());
            if (length && nobrackets[length - 1] == ']')
            {
                nobrackets.erase(length - 1);
            }
        }
        // Calling LLTrans::getString() is what embeds the other default
        // translation strings into this one.
        LLTrans::setDefaultArg(brackets, LLTrans::getString(nobrackets));
    }

    // <FS:Ansariel> Set version number in VIEWER_GENERATION default substitute automatically
    LLStringUtil:: format_map_t gen_args;
    gen_args["[VERSION]"] = llformat("%d", LLVersionInfo::getInstance()->getMajor());
    LLTrans::setDefaultArg("[VIEWER_GENERATION]", LLTrans::getString("VIEWER_GENERATION", gen_args));
    LLTrans::setDefaultArg("[SHORT_VIEWER_GENERATION]", LLTrans::getString("SHORT_VIEWER_GENERATION", gen_args));
    // </FS:Ansariel>
}

bool LLAppViewer::meetsRequirementsForMaximizedStart()
{
    bool maximizedOk = (gSysMemory.getPhysicalMemoryKB() >= U32Gigabytes(1));

    return maximizedOk;
}

bool LLAppViewer::initWindow()
{
    LL_INFOS("AppInit") << "Initializing window..." << LL_ENDL;

    // store setting in a global for easy access and modification
    gHeadlessClient = gSavedSettings.getBOOL("HeadlessClient");

    // always start windowed
    bool ignorePixelDepth = gSavedSettings.getBOOL("IgnorePixelDepth");

    LLViewerWindow::Params window_params;
    window_params
        .title(gWindowTitle)
        .name(VIEWER_WINDOW_CLASSNAME)
        .x(gSavedSettings.getS32("WindowX"))
        .y(gSavedSettings.getS32("WindowY"))
        .width(gSavedSettings.getU32("WindowWidth"))
        .height(gSavedSettings.getU32("WindowHeight"))
        .min_width(gSavedSettings.getU32("MinWindowWidth"))
        .min_height(gSavedSettings.getU32("MinWindowHeight"))
/// <FS:CR> Since the 3.6.5 merge, setting fullscreen does terrible bad things on macs like opening
/// all floaters and menus off the left side of the screen. Let's not do that right now...
/// Hardcoding full screen OFF until it's fixed. On 10.7+ we have native full screen support anyway.
#ifndef LL_DARWIN
        .fullscreen(gSavedSettings.getBOOL("FullScreen"))
#else // !LL_DARWIN
        .fullscreen(false)
#endif // !LL_DARWIN
// </FS:CR>
        .ignore_pixel_depth(ignorePixelDepth)
        .first_run(mIsFirstRun);

    gViewerWindow = new LLViewerWindow(window_params);

    LL_INFOS("AppInit") << "gViewerwindow created." << LL_ENDL;

    // Need to load feature table before cheking to start watchdog.
    bool use_watchdog = false;
    int watchdog_enabled_setting = gSavedSettings.getS32("WatchdogEnabled");
    if (watchdog_enabled_setting == -1)
    {
        use_watchdog = !LLFeatureManager::getInstance()->isFeatureAvailable("WatchdogDisabled");
    }
    else
    {
        // The user has explicitly set this setting; always use that value.
        use_watchdog = bool(watchdog_enabled_setting);
    }

    LL_INFOS("AppInit") << "watchdog"
                        << (use_watchdog ? " " : " NOT ")
                        << "enabled"
                        << " (setting = " << watchdog_enabled_setting << ")"
                        << LL_ENDL;

    if (use_watchdog)
    {
        LLWatchdog::getInstance()->init();
    }

    // <FS:Ansariel> Init group notices, IMs and chiclets position before the
    //               screenchannel gets created
    gSavedSettings.setBOOL("InternalShowGroupNoticesTopRight", gSavedSettings.getBOOL("ShowGroupNoticesTopRight"));

    LLNotificationsUI::LLNotificationManager::getInstance();


#ifdef LL_DARWIN
    //Satisfy both MAINT-3135 (OSX 10.6 and earlier) MAINT-3288 (OSX 10.7 and later)
    LLOSInfo& os_info = LLOSInfo::instance();
    if (os_info.mMajorVer == 10 && os_info.mMinorVer < 7)
    {
        if ( os_info.mMinorVer == 6 && os_info.mBuild < 8 )
            gViewerWindow->getWindow()->setOldResize(true);
    }
#endif

    if (gSavedSettings.getBOOL("WindowMaximized"))
    {
        gViewerWindow->getWindow()->maximize();
    }

    //
    // Initialize GL stuff
    //

    if (mForceGraphicsLevel && (LLFeatureManager::instance().isValidGraphicsLevel(*mForceGraphicsLevel)))
    {
        LLFeatureManager::getInstance()->setGraphicsLevel(*mForceGraphicsLevel, false);
        gSavedSettings.setU32("RenderQualityPerformance", *mForceGraphicsLevel);
    }

    // Set this flag in case we crash while initializing GL
    gSavedSettings.setBOOL("RenderInitError", true);
    gSavedSettings.saveToFile( gSavedSettings.getString("ClientSettingsFile"), true );

    gPipeline.init();
    LL_INFOS("AppInit") << "gPipeline Initialized" << LL_ENDL;

    stop_glerror();
    gViewerWindow->initGLDefaults();

    gSavedSettings.setBOOL("RenderInitError", false);
    gSavedSettings.saveToFile( gSavedSettings.getString("ClientSettingsFile"), true );

    //If we have a startup crash, it's usually near GL initialization, so simulate that.
    if(gCrashOnStartup)
    {
        LLAppViewer::instance()->forceErrorLLError();
    }

    //
    // Determine if the window should start maximized on initial run based
    // on graphics capability
    //
    if (gSavedSettings.getBOOL("FirstLoginThisInstall") && meetsRequirementsForMaximizedStart())
    {
        LL_INFOS("AppInit") << "This client met the requirements for a maximized initial screen." << LL_ENDL;
        gSavedSettings.setBOOL("WindowMaximized", true);
    }

    if (gSavedSettings.getBOOL("WindowMaximized"))
    {
        gViewerWindow->getWindow()->maximize();
    }

    LLUI::getInstance()->mWindow = gViewerWindow->getWindow();

    // Show watch cursor
    gViewerWindow->setCursor(UI_CURSOR_WAIT);

    // Finish view initialization
    gViewerWindow->initBase();

    // show viewer window
    //gViewerWindow->getWindow()->show();

    LL_INFOS("AppInit") << "Window initialization done." << LL_ENDL;

    return true;
}

bool LLAppViewer::isUpdaterMissing()
{
    return mUpdaterNotFound;
}

bool LLAppViewer::waitForUpdater()
{
    return !gSavedSettings.getBOOL("CmdLineSkipUpdater") && !mUpdaterNotFound && !gNonInteractive;
}

void LLAppViewer::writeDebugInfo(bool isStatic)
{
#if LL_WINDOWS && LL_BUGSPLAT
    // bugsplat does not create dump folder and debug logs are written directly
    // to logs folder, so it conflicts with main instance
    if (mSecondInstance)
    {
        return;
    }
#endif

    //Try to do the minimum when writing data during a crash.
    std::string* debug_filename;
    debug_filename = ( isStatic
        ? getStaticDebugFile()
        : getDynamicDebugFile() );

    LL_INFOS() << "Writing debug file " << *debug_filename << LL_ENDL;
    llofstream out_file(debug_filename->c_str());

    isStatic ?  LLSDSerialize::toPrettyXML(gDebugInfo, out_file)
             :  LLSDSerialize::toPrettyXML(gDebugInfo["Dynamic"], out_file);
}

LLSD LLAppViewer::getViewerInfo() const
{
    // The point of having one method build an LLSD info block and the other
    // construct the user-visible About string is to ensure that the same info
    // is available to a getInfo() caller as to the user opening
    // LLFloaterAbout.
    LLSD info;
    auto& versionInfo(LLVersionInfo::instance());
    // With GitHub builds, the build number is too big to fit in a 32-bit int,
    // and LLSD doesn't deal with integers wider than int. Use string.
    info["VIEWER_VERSION"] = llsd::array(versionInfo.getMajor(), versionInfo.getMinor(),
                                         versionInfo.getPatch(), stringize(versionInfo.getBuild()));
    info["VIEWER_VERSION_STR"] = versionInfo.getVersion();
    info["BUILD_DATE"] = __DATE__;
    info["BUILD_TIME"] = __TIME__;
    info["CHANNEL"] = versionInfo.getChannel();
    info["ADDRESS_SIZE"] = ADDRESS_SIZE;
    //std::string build_config = versionInfo.getBuildConfig();
    //if (build_config != "Release")
    //{
    //  info["BUILD_CONFIG"] = build_config;
    //}
#ifdef USE_AVX2_OPTIMIZATION
    info["SIMD"] = "AVX2";
#elif USE_AVX_OPTIMIZATION
    info["SIMD"] = "AVX";
#else
    info["SIMD"] = "SSE2";
#endif

// <FS:CR> FIRE-8273: Add Open-sim indicator to About floater
#if defined OPENSIM
    info["BUILD_TYPE"] = LLTrans::getString("FSWithOpensim");
#elif defined HAVOK_TPV
    info["BUILD_TYPE"] = LLTrans::getString("FSWithHavok");
#else
    info["BUILD_TYPE"] = std::string();
#endif // OPENSIM
// </FS:CR>
    info["SKIN"] = gSavedSettings.getString("FSInternalSkinCurrent");
    info["THEME"] = gSavedSettings.getString("FSInternalSkinCurrentTheme");

    //[FIRE 3113 : SJ] Added Font and fontsize to info
    std::string font_name;
    std::string fsInternalFontSettingsFile = gSavedSettings.getString("FSInternalFontSettingsFile");
    if (LLTrans::findString(font_name, "font_" + fsInternalFontSettingsFile))
    {
        info["FONT"] = font_name;
    }
    else
    {
        info["FONT"] = LLTrans::getString("font_unknown");
    }
    info["FONT_SIZE"] = gSavedSettings.getF32("FSFontSizeAdjustment");
    info["FONT_SCREEN_DPI"] = gSavedSettings.getF32("FontScreenDPI");

    // <FS:PP> FIRE-15714: UI Scaling in SysInfo
    info["UI_SCALE_FACTOR"] = gSavedSettings.getF32("UIScaleFactor");

    //[FIRE-3923 : SJ] Added Drawdistance, bandwidth and LOD to info
    info["DRAW_DISTANCE"] = gSavedSettings.getF32("RenderFarClip");
    info["BANDWIDTH"] = gSavedSettings.getF32("ThrottleBandwidthKBPS");
    info["LOD"] = gSavedSettings.getF32("RenderVolumeLODFactor");

    //[FIRE 3113 : SJ] Added Settingsfile to info
    std::string mode_name;
    std::string sessionSettingsFile = gSavedSettings.getString("SessionSettingsFile");
    if (LLTrans::findString(mode_name, "mode_" + sessionSettingsFile))
    {
        info["MODE"] = mode_name;
    }
    else
    {
        info["MODE"] = LLTrans::getString("mode_unknown");
    }

    // return a URL to the release notes for this viewer, such as:
    // https://releasenotes.secondlife.com/viewer/2.1.0.123456.html
    // <FS:Ansariel> FIRE-13993: Create URL in the form of https://wiki.firestormviewer.org/firestorm_change_log_x.y.z.rev
    //std::string url = versionInfo.getReleaseNotes(); // VVM supplied
    //if (url.empty())
    //{
    //    url = LLTrans::getString("RELEASE_NOTES_BASE_URL");
    //    if (!LLStringUtil::endsWith(url, "/"))
    //        url += "/";
    //    url += LLURI::escape(versionInfo.getVersion()) + ".html";
    //}
    //info["VIEWER_RELEASE_NOTES_URL"] = url;
    std::string url = LLTrans::getString("RELEASE_NOTES_BASE_URL") + LLURI::escape(versionInfo.getVersion());
    info["VIEWER_RELEASE_NOTES_URL"] = url;
    // </FS:Ansariel>

#if LL_MSVC
    info["COMPILER"] = "MSVC";
    info["COMPILER_VERSION"] = _MSC_VER;
#elif LL_CLANG  // <FS:CR> Clang identification
    info["COMPILER"] = "Clang";
    info["COMPILER_VERSION"] = CLANG_VERSION_STRING;
#elif LL_GNUC
    info["COMPILER"] = "GCC";
    info["COMPILER_VERSION"] = GCC_VERSION;
#endif

    // Position
    LLViewerRegion* region = gAgent.getRegion();
    if (region)
    {
// [RLVa:KB] - Checked: 2014-02-24 (RLVa-1.4.10)
        if (RlvActions::canShowLocation())
        {
// [/RLVa:KB]
            LLVector3d pos = gAgent.getPositionGlobal();
            info["POSITION"] = ll_sd_from_vector3d(pos);
            info["POSITION_LOCAL"] = ll_sd_from_vector3(gAgent.getPosAgentFromGlobal(pos));
            info["REGION"] = gAgent.getRegion()->getName();
            boost::regex regex("\\.(secondlife|lindenlab)\\..*");
            info["HOSTNAME"] = boost::regex_replace(gAgent.getRegion()->getSimHostName(), regex, "");
            LLSLURL slurl;
            LLAgentUI::buildSLURL(slurl);
            info["SLURL"] = slurl.getSLURLString();
// [RLVa:KB] - Checked: 2014-02-24 (RLVa-1.4.10)
        }
        else
        {
            info["REGION"] = RlvStrings::getString(RlvStringKeys::Hidden::Region);
        }
        info["SERVER_VERSION"] = gLastVersionChannel;
// [/RLVa:KB]
    }

    // CPU
    LLMemory::updateMemoryInfo();
    info["CPU"] = gSysCPU.getCPUString();
    info["MEMORY_MB"] = LLSD::Integer(gSysMemory.getPhysicalMemoryKB().valueInUnits<LLUnits::Megabytes>());
    info["USED_RAM"] = LLSD::Real(LLMemory::getAllocatedMemKB().valueInUnits<LLUnits::Megabytes>());
    info["CONCURRENCY"] = LLSD::Integer((S32)boost::thread::hardware_concurrency());    // <FS:Beq> Add hardware concurrency to info
    // Moved hack adjustment to Windows memory size into llsys.cpp
    info["OS_VERSION"] = LLOSInfo::instance().getOSString();
    info["GRAPHICS_CARD_VENDOR"] = ll_safe_string((const char*)(glGetString(GL_VENDOR)));
    info["GRAPHICS_CARD"] = ll_safe_string((const char*)(glGetString(GL_RENDERER)));
    info["GRAPHICS_CARD_MEMORY"] = gGLManager.mVRAM;

#if LL_WINDOWS
    std::string drvinfo;

    if (gGLManager.mIsIntel)
    {
        drvinfo = gDXHardware.getDriverVersionWMI(LLDXHardware::GPU_INTEL);
    }
    else if (gGLManager.mIsNVIDIA)
    {
        drvinfo = gDXHardware.getDriverVersionWMI(LLDXHardware::GPU_NVIDIA);
    }
    else if (gGLManager.mIsAMD)
    {
        drvinfo = gDXHardware.getDriverVersionWMI(LLDXHardware::GPU_AMD);
    }

    if (drvinfo.empty())
    {
        // Generic/substitute windows driver? Unknown vendor?
        LL_WARNS("DriverVersion") << "Vendor based driver search failed, searching for any driver" << LL_ENDL;
        drvinfo = gDXHardware.getDriverVersionWMI(LLDXHardware::GPU_ANY);
    }

    if (!drvinfo.empty())
    {
        info["GRAPHICS_DRIVER_VERSION"] = drvinfo;
    }
    else
    {
        LL_WARNS("DriverVersion")<< "Cannot get driver version from getDriverVersionWMI" << LL_ENDL;
        LLSD driver_info = gDXHardware.getDisplayInfo();
        if (driver_info.has("DriverVersion"))
        {
            info["GRAPHICS_DRIVER_VERSION"] = driver_info["DriverVersion"];
        }
    }
#endif

// [RLVa:KB] - Checked: 2010-04-18 (RLVa-1.2.0)
    info["RLV_VERSION"] = (rlv_handler_t::isEnabled()) ? RlvStrings::getVersionAbout() : LLTrans::getString("RLVaStatusDisabled");
// [/RLVa:KB]
    info["OPENGL_VERSION"] = ll_safe_string((const char*)(glGetString(GL_VERSION)));
    info["LIBCURL_VERSION"] = LLCore::LLHttp::getCURLVersion();
    // Settings

    LLRect window_rect = gViewerWindow->getWindowRectRaw();
    info["WINDOW_WIDTH"] = window_rect.getWidth();
    info["WINDOW_HEIGHT"] = window_rect.getHeight();

    // <FS> Custom sysinfo
    //info["FONT_SIZE_ADJUSTMENT"] = gSavedSettings.getF32("FontScreenDPI");
    //info["UI_SCALE"] = gSavedSettings.getF32("UIScaleFactor");
    //info["DRAW_DISTANCE"] = gSavedSettings.getF32("RenderFarClip");
    //info["NET_BANDWITH"] = gSavedSettings.getF32("ThrottleBandwidthKBPS");
    //info["LOD_FACTOR"] = gSavedSettings.getF32("RenderVolumeLODFactor");
    //info["RENDER_QUALITY"] = (F32)gSavedSettings.getU32("RenderQualityPerformance");
    //info["TEXTURE_MEMORY"] = gGLManager.mVRAM;
    // </FS>

#if LL_DARWIN
    info["HIDPI"] = gHiDPISupport;
#endif

    // Libraries

    info["J2C_VERSION"] = LLImageJ2C::getEngineInfo();
    bool want_fullname = true;
    info["AUDIO_DRIVER_VERSION"] = gAudiop ? LLSD(gAudiop->getDriverName(want_fullname)) : "Undefined";
    if(LLVoiceClient::getInstance()->voiceEnabled())
    {
        LLVoiceVersionInfo version = LLVoiceClient::getInstance()->getVersion();
        const std::string build_version = version.mBuildVersion;
        std::ostringstream version_string;
        if (std::equal(build_version.begin(), build_version.begin() + version.serverVersion.size(),
                       version.serverVersion.begin()))
        {  // Normal case: Show type and build version.
            version_string << version.serverType << " " << build_version << std::endl;
        }
        else
        {  // Mismatch: Show both versions.
            version_string << version.serverVersion << "/" << build_version << std::endl;
        }
        info["VOICE_VERSION"] = version_string.str();
    }
    else
    {
        info["VOICE_VERSION"] = LLTrans::getString("NotConnected");
    }

//#if !LL_LINUX
    std::ostringstream cef_ver_codec;
    cef_ver_codec << "Dullahan: ";
    cef_ver_codec << DULLAHAN_VERSION_MAJOR;
    cef_ver_codec << ".";
    cef_ver_codec << DULLAHAN_VERSION_MINOR;
    cef_ver_codec << ".";
    cef_ver_codec << DULLAHAN_VERSION_POINT;
    cef_ver_codec << ".";
    cef_ver_codec << DULLAHAN_VERSION_BUILD;

    cef_ver_codec << std::endl;
    cef_ver_codec << "  CEF: ";
    cef_ver_codec << CEF_VERSION;

    cef_ver_codec << std::endl;
    cef_ver_codec << "  Chromium: ";
    cef_ver_codec << CHROME_VERSION_MAJOR;
    cef_ver_codec << ".";
    cef_ver_codec << CHROME_VERSION_MINOR;
    cef_ver_codec << ".";
    cef_ver_codec << CHROME_VERSION_BUILD;
    cef_ver_codec << ".";
    cef_ver_codec << CHROME_VERSION_PATCH;

    info["LIBCEF_VERSION"] = cef_ver_codec.str();
//#else
//  info["LIBCEF_VERSION"] = "Undefined";
//#endif

#if !LL_LINUX
    std::ostringstream vlc_ver_codec;
    vlc_ver_codec << LIBVLC_VERSION_MAJOR;
    vlc_ver_codec << ".";
    vlc_ver_codec << LIBVLC_VERSION_MINOR;
    vlc_ver_codec << ".";
    vlc_ver_codec << LIBVLC_VERSION_REVISION;
    info["LIBVLC_VERSION"] = vlc_ver_codec.str();
#else
    info["LIBVLC_VERSION"] = "Using gstreamer 1.0";
#endif

    S32 packets_in = LLViewerStats::instance().getRecording().getSum(LLStatViewer::PACKETS_IN);
    if (packets_in > 0)
    {
        info["PACKETS_LOST"] = LLViewerStats::instance().getRecording().getSum(LLStatViewer::PACKETS_LOST);
        info["PACKETS_IN"] = packets_in;
        info["PACKETS_PCT"] = 100.f*info["PACKETS_LOST"].asReal() / info["PACKETS_IN"].asReal();
    }

    if (mServerReleaseNotesURL.empty())
    {
        if (gAgent.getRegion())
        {
            info["SERVER_RELEASE_NOTES_URL"] = LLTrans::getString("RetrievingData");
        }
        else
        {
            info["SERVER_RELEASE_NOTES_URL"] = LLTrans::getString("NotConnected");
        }
    }
    else if (LLStringUtil::startsWith(mServerReleaseNotesURL, "http")) // it's an URL
    {
        info["SERVER_RELEASE_NOTES_URL"] = "[" + LLWeb::escapeURL(mServerReleaseNotesURL) + " " + LLTrans::getString("ReleaseNotes") + "]";
    }
    else
    {
        info["SERVER_RELEASE_NOTES_URL"] = mServerReleaseNotesURL;
    }

    // populate field for new local disk cache with some details
    info["DISK_CACHE_INFO"] = LLDiskCache::getInstance()->getCacheInfo();

    // <FS:PP> FIRE-4785: Current render quality setting in sysinfo / about floater
    switch (gSavedSettings.getU32("RenderQualityPerformance"))
    {
        case 0:
            info["RENDERQUALITY"] = LLTrans::getString("render_quality_low");
            info["RENDERQUALITY_FSDATA_ENGLISH"] = "Low (1/7)";
            break;
        case 1:
            info["RENDERQUALITY"] = LLTrans::getString("render_quality_mediumlow");
            info["RENDERQUALITY_FSDATA_ENGLISH"] = "Medium-Low (2/7)";
            break;
        case 2:
            info["RENDERQUALITY"] = LLTrans::getString("render_quality_medium");
            info["RENDERQUALITY_FSDATA_ENGLISH"] = "Medium (3/7)";
            break;
        case 3:
            info["RENDERQUALITY"] = LLTrans::getString("render_quality_mediumhigh");
            info["RENDERQUALITY_FSDATA_ENGLISH"] = "Medium-High (4/7)";
            break;
        case 4:
            info["RENDERQUALITY"] = LLTrans::getString("render_quality_high");
            info["RENDERQUALITY_FSDATA_ENGLISH"] = "High (5/7)";
            break;
        case 5:
            info["RENDERQUALITY"] = LLTrans::getString("render_quality_highultra");
            info["RENDERQUALITY_FSDATA_ENGLISH"] = "High-Ultra (6/7)";
            break;
        case 6:
            info["RENDERQUALITY"] = LLTrans::getString("render_quality_ultra");
            info["RENDERQUALITY_FSDATA_ENGLISH"] = "Ultra (7/7)";
            break;
        default:
            info["RENDERQUALITY"] = LLTrans::getString("render_quality_unknown");
            info["RENDERQUALITY_FSDATA_ENGLISH"] = "Unknown, user has RenderQualityPerformance debug setting beyond the normal range (0-6)";
            break;
    }
    // </FS:PP>

    // <FS:PP> ALM enabled or disabled
    if (gSavedSettings.getBOOL("RenderDeferred"))
    {
        info["ALMSTATUS"] = LLTrans::getString("PermYes");
        info["ALMSTATUS_FSDATA_ENGLISH"] = "Yes";
    }
    else
    {
        info["ALMSTATUS"] = LLTrans::getString("PermNo");
        info["ALMSTATUS_FSDATA_ENGLISH"] = "No";
    }
    // </FS:PP>

    return info;
}

std::string LLAppViewer::getViewerInfoString(bool default_string) const
{
    std::ostringstream support;

    LLSD info(getViewerInfo());

    // Render the LLSD from getInfo() as a format_map_t
    LLStringUtil::format_map_t args;

    // allow the "Release Notes" URL label to be localized
    args["ReleaseNotes"] = LLTrans::getString("ReleaseNotes", default_string);

    for (LLSD::map_const_iterator ii(info.beginMap()), iend(info.endMap());
        ii != iend; ++ii)
    {
        if (! ii->second.isArray())
        {
            // Scalar value
            if (ii->second.isUndefined())
            {
                args[ii->first] = LLTrans::getString("none_text", default_string);
            }
            else
            {
                // don't forget to render value asString()
                args[ii->first] = ii->second.asString();
            }
        }
        else
        {
            // array value: build KEY_0, KEY_1 etc. entries
            for (LLSD::Integer n(0), size(static_cast<LLSD::Integer>(ii->second.size())); n < size; ++n)
            {
                args[STRINGIZE(ii->first << '_' << n)] = ii->second[n].asString();
            }
        }
    }

    // Now build the various pieces
    support << LLTrans::getString("AboutHeader", args, default_string);
    //if (info.has("BUILD_CONFIG"))
    //{
    //  support << "\n" << LLTrans::getString("BuildConfig", args, default_string);
    //}
    if (info.has("REGION"))
    {
// [RLVa:KB] - Checked: 2014-02-24 (RLVa-1.4.10)
        support << "\n\n" << LLTrans::getString( (RlvActions::canShowLocation()) ? "AboutPosition" : "AboutPositionRLVShowLoc", args, default_string);
// [/RLVa:KB]
//      support << "\n\n" << LLTrans::getString("AboutPosition", args, default_string);
    }
    support << "\n\n" << LLTrans::getString("AboutSystem", args, default_string);
    support << "\n";
    if (info.has("GRAPHICS_DRIVER_VERSION"))
    {
        support << "\n" << LLTrans::getString("AboutDriver", args, default_string);
    }
    support << "\n" << LLTrans::getString("AboutOGL", args, default_string);
    //support << "\n\n" << LLTrans::getString("AboutSettings", args, default_string); // <FS> Custom sysinfo
#if LL_DARWIN
    support << "\n" << LLTrans::getString("AboutOSXHiDPI", args, default_string);
#endif
    support << "\n\n" << LLTrans::getString("AboutLibs", args, default_string);
    // <FS> Custom sysinfo
    if (info.has("BANDWIDTH")) //For added info in help floater
    {
        support << "\n" << LLTrans::getString("AboutSettings", args, default_string);
    }
    if (info.has("DISK_CACHE_INFO"))
    {
        support << "\n" << LLTrans::getString("AboutCache", args, default_string);
    }
    // </FS>
    if (info.has("COMPILER"))
    {
        support << "\n" << LLTrans::getString("AboutCompiler", args, default_string);
    }
    if (info.has("PACKETS_IN"))
    {
        support << '\n' << LLTrans::getString("AboutTraffic", args, default_string);
    }

    // SLT timestamp
    LLSD substitution;
    substitution["datetime"] = (S32)time(NULL);//(S32)time_corrected();
    support << "\n" << LLTrans::getString("AboutTime", substitution, default_string);

    return support.str();
}

void LLAppViewer::cleanupSavedSettings()
{
    gSavedSettings.setBOOL("MouseSun", false);

    gSavedSettings.setBOOL("UseEnergy", true);              // force toggle to turn off, since sends message to simulator

    gSavedSettings.setBOOL("DebugWindowProc", gDebugWindowProc);

    gSavedSettings.setBOOL("ShowObjectUpdates", gShowObjectUpdates);

    if (gDebugView)
    {
        gSavedSettings.setBOOL("ShowDebugConsole", gDebugView->mDebugConsolep->getVisible());
    }

    // save window position if not maximized
    // as we don't track it in callbacks
    if(NULL != gViewerWindow)
    {
        bool maximized = gViewerWindow->getWindow()->getMaximized();
        if (!maximized)
        {
            LLCoordScreen window_pos;

            if (gViewerWindow->getWindow()->getPosition(&window_pos))
            {
                gSavedSettings.setS32("WindowX", window_pos.mX);
                gSavedSettings.setS32("WindowY", window_pos.mY);
            }
        }
    }

    gSavedSettings.setF32("MapScale", LLWorldMapView::getScaleSetting());

    // Some things are cached in LLAgent.
    if (gAgent.isInitialized())
    {
        gSavedSettings.setF32("RenderFarClip", gAgentCamera.mDrawDistance);
    }
}

void LLAppViewer::removeCacheFiles(const std::string& file_mask)
{
    gDirUtilp->deleteFilesInDir(gDirUtilp->getExpandedFilename(LL_PATH_CACHE, ""), file_mask);
}

void LLAppViewer::writeSystemInfo()
{

    if (! gDebugInfo.has("Dynamic") )
        gDebugInfo["Dynamic"] = LLSD::emptyMap();

    // <FS:ND> we don't want this (otherwise set filename to Firestorm.old/log
// #if LL_WINDOWS && !LL_BUGSPLAT
//  gDebugInfo["SLLog"] = gDirUtilp->getExpandedFilename(LL_PATH_DUMP,"SecondLife.log");
// #else
//     //Not ideal but sufficient for good reporting.
//     gDebugInfo["SLLog"] = gDirUtilp->getExpandedFilename(LL_PATH_LOGS,"SecondLife.old");  //LLError::logFileName();
// #endif
    // </FS:ND>

    gDebugInfo["ClientInfo"]["Name"] = LLVersionInfo::instance().getChannel();
// [SL:KB] - Patch: Viewer-CrashReporting | Checked: 2011-05-08 (Catznip-2.6.0a) | Added: Catznip-2.6.0a
    gDebugInfo["ClientInfo"]["Version"] = LLVersionInfo::instance().getVersion();
    gDebugInfo["ClientInfo"]["Platform"] = LLVersionInfo::instance().getBuildPlatform();
// [/SL:KB]
    gDebugInfo["ClientInfo"]["MajorVersion"] = LLVersionInfo::instance().getMajor();
    gDebugInfo["ClientInfo"]["MinorVersion"] = LLVersionInfo::instance().getMinor();
    gDebugInfo["ClientInfo"]["PatchVersion"] = LLVersionInfo::instance().getPatch();
    gDebugInfo["ClientInfo"]["BuildVersion"] = std::to_string(LLVersionInfo::instance().getBuild());
    gDebugInfo["ClientInfo"]["AddressSize"] = LLVersionInfo::instance().getAddressSize();

// <FS:ND> Add which flavor of FS generated an error
#ifdef OPENSIM
    gDebugInfo["ClientInfo"]["Flavor"] = "oss";
#else
    gDebugInfo["ClientInfo"]["Flavor"] = "hvk";
#endif
// </FS:ND>

    //  gDebugInfo["CAFilename"] = gDirUtilp->getCAFile();

    gDebugInfo["CPUInfo"]["CPUString"] = gSysCPU.getCPUString();
    gDebugInfo["CPUInfo"]["CPUFamily"] = gSysCPU.getFamily();
    gDebugInfo["CPUInfo"]["CPUMhz"] = (S32)gSysCPU.getMHz();
    gDebugInfo["CPUInfo"]["CPUAltivec"] = gSysCPU.hasAltivec();
    gDebugInfo["CPUInfo"]["CPUSSE"] = gSysCPU.hasSSE();
    gDebugInfo["CPUInfo"]["CPUSSE2"] = gSysCPU.hasSSE2();

    gDebugInfo["RAMInfo"]["Physical"] = LLSD::Integer(gSysMemory.getPhysicalMemoryKB().value());
    gDebugInfo["RAMInfo"]["Allocated"] = LLSD::Integer(gMemoryAllocated.valueInUnits<LLUnits::Kilobytes>());
    gDebugInfo["OSInfo"] = LLOSInfo::instance().getOSStringSimple();

    // The user is not logged on yet, but record the current grid choice login url
    // which may have been the intended grid.
    gDebugInfo["GridName"] = LLGridManager::getInstance()->getGridId();

    // *FIX:Mani - move this down in llappviewerwin32
#ifdef LL_WINDOWS
    DWORD thread_id = GetCurrentThreadId();
    gDebugInfo["MainloopThreadID"] = (S32)thread_id;
#endif

#ifndef LL_BUGSPLAT
    // "CrashNotHandled" is set here, while things are running well,
    // in case of a freeze. If there is a freeze, the crash logger will be launched
    // and can read this value from the debug_info.log.
    gDebugInfo["CrashNotHandled"] = LLSD::Boolean(true);
#else // LL_BUGSPLAT
    // "CrashNotHandled" is obsolete; it used (not very successsfully)
    // to try to distinguish crashes from freezes - the intent here to to avoid calling it a freeze
    gDebugInfo["CrashNotHandled"] = LLSD::Boolean(false);
#endif // ! LL_BUGSPLAT

    // Insert crash host url (url to post crash log to) if configured. This insures
    // that the crash report will go to the proper location in the case of a
    // prior freeze.
    std::string crashHostUrl = gSavedSettings.get<std::string>("CrashHostUrl");
    if(crashHostUrl != "")
    {
        gDebugInfo["CrashHostUrl"] = crashHostUrl;
    }

    // Dump some debugging info
    LL_INFOS("SystemInfo") << "Application: " << LLTrans::getString("APP_NAME") << LL_ENDL;

    // <FS:ND> Print into about git sha hash this build is based on.
    // LL_INFOS("SystemInfo") << "Version: " << LLVersionInfo::getChannelAndVersion() << LL_ENDL;
    LL_INFOS("SystemInfo") << "Version: " <<  LLVersionInfo::instance().getChannelAndVersion() << " [" <<  LLVersionInfo::instance().getGitHash() << "]" << LL_ENDL;
    // </FS:ND>

    // Dump the local time and time zone
    time_t now;
    time(&now);
    char tbuffer[256];      /* Flawfinder: ignore */
    strftime(tbuffer, 256, "%Y-%m-%dT%H:%M:%S %Z", localtime(&now));
    LL_INFOS("SystemInfo") << "Local time: " << tbuffer << LL_ENDL;

    // query some system information
    LL_INFOS("SystemInfo") << "CPU info:\n" << gSysCPU << LL_ENDL;
    LL_INFOS("SystemInfo") << "Memory info:\n" << gSysMemory << LL_ENDL;
    LL_INFOS("SystemInfo") << "OS: " << LLOSInfo::instance().getOSStringSimple() << LL_ENDL;
    LL_INFOS("SystemInfo") << "OS info: " << LLOSInfo::instance() << LL_ENDL;

    // <FS:ND> Breakpad merge. Only include SettingsFile if the user selected this in prefs. Patch from Catznip
    // gDebugInfo["SettingsFilename"] = gSavedSettings.getString("ClientSettingsFile");
    if (gCrashSettings.getBOOL("CrashSubmitSettings"))
        gDebugInfo["SettingsFilename"] = gSavedSettings.getString("ClientSettingsFile");
    // </FS:ND>

    gDebugInfo["ViewerExePath"] = gDirUtilp->getExecutablePathAndName();
    gDebugInfo["CurrentPath"] = gDirUtilp->getCurPath();
    gDebugInfo["FirstLogin"] = LLSD::Boolean(gAgent.isFirstLogin());
    gDebugInfo["FirstRunThisInstall"] = gSavedSettings.getBOOL("FirstRunThisInstall");
    gDebugInfo["StartupState"] = LLStartUp::getStartupStateString();

    if (gViewerWindow)
    {
        std::vector<std::string> resolutions = gViewerWindow->getWindow()->getDisplaysResolutionList();
        for (auto res_iter : resolutions)
        {
            gDebugInfo["DisplayInfo"].append(res_iter);
        }
    }

    writeDebugInfo(); // Save out debug_info.log early, in case of crash.
}

#ifdef LL_WINDOWS
//For whatever reason, in Windows when using OOP server for breakpad, the callback to get the
//name of the dump file is not getting triggered by the breakpad library.   Unfortunately they
//also didn't see fit to provide a simple query request across the pipe to get this name either.
//Since we are putting our output in a runtime generated directory and we know the header data in
//the dump format, we can however use the following hack to identify our file.
// TODO make this a member function.
void getFileList()
{
    std::stringstream filenames;

    typedef std::vector<std::string> vec;
    std::string pathname = gDirUtilp->getExpandedFilename(LL_PATH_DUMP,"");
    vec file_vec = gDirUtilp->getFilesInDir(pathname);
    for(vec::const_iterator iter=file_vec.begin(); iter!=file_vec.end(); ++iter)
    {
        filenames << *iter << " ";
        if ( ( iter->length() > 30 ) && (iter->rfind(".dmp") == (iter->length()-4) ) )
        {
            std::string fullname = pathname + *iter;
            llifstream fdat( fullname.c_str(), std::ifstream::binary);
            if (fdat)
            {
                char buf[5];
                fdat.read(buf,4);
                fdat.close();
                if (!strncmp(buf,"MDMP",4))
                {
                    gDebugInfo["Dynamic"]["MinidumpPath"] = fullname;
                    break;
                }
            }
        }
    }
    filenames << std::endl;
    gDebugInfo["Dynamic"]["DumpDirContents"] = filenames.str();
}
#endif

// static
void LLAppViewer::recordMarkerVersion(LLAPRFile& marker_file)
{
    std::string marker_version(LLVersionInfo::instance().getChannelAndVersion());
    if ( marker_version.length() > MAX_MARKER_LENGTH )
    {
        LL_WARNS_ONCE("MarkerFile") << "Version length ("<< marker_version.length()<< ")"
                                    << " greater than maximum (" << MAX_MARKER_LENGTH << ")"
                                    << ": marker matching may be incorrect"
                                    << LL_ENDL;
    }

    // record the viewer version in the marker file
<<<<<<< HEAD
    marker_file.write(marker_version.data(), marker_version.length());

    marker_file.flush(); // <FS:ND/> Make sure filesystem reflects what we wrote.
=======
    marker_file.write(marker_version.data(), static_cast<S32>(marker_version.length()));
>>>>>>> 22d3ea34
}

bool LLAppViewer::markerIsSameVersion(const std::string& marker_name) const
{
    bool sameVersion = false;

    std::string my_version(LLVersionInfo::instance().getChannelAndVersion());
    char marker_version[MAX_MARKER_LENGTH];
    S32  marker_version_length;

    LLAPRFile marker_file;
    marker_file.open(marker_name, LL_APR_RB);
    if (marker_file.getFileHandle())
    {
        marker_version_length = marker_file.read(marker_version, sizeof(marker_version));
        std::string marker_string(marker_version, marker_version_length);
        if ( 0 == my_version.compare( 0, my_version.length(), marker_version, 0, marker_version_length ) )
        {
            sameVersion = true;
        }
        LL_DEBUGS("MarkerFile") << "Compare markers for '" << marker_name << "': "
                                << "\n   mine '" << my_version    << "'"
                                << "\n marker '" << marker_string << "'"
                                << "\n " << ( sameVersion ? "same" : "different" ) << " version"
                                << LL_ENDL;
        marker_file.close();
    }
    return sameVersion;
}

void LLAppViewer::processMarkerFiles()
{
    //We've got 4 things to test for here
    // - Other Process Running (SecondLife.exec_marker present, locked)
    // - Freeze (SecondLife.exec_marker present, not locked)
    // - LLError Crash (SecondLife.llerror_marker present)
    // - Other Crash (SecondLife.error_marker present)
    // These checks should also remove these files for the last 2 cases if they currently exist

    std::ostringstream marker_log_stream;
    bool marker_is_same_version = true;
    // first, look for the marker created at startup and deleted on a clean exit
    mMarkerFileName = gDirUtilp->getExpandedFilename(LL_PATH_LOGS,MARKER_FILE_NAME);
    if (LLAPRFile::isExist(mMarkerFileName, NULL, LL_APR_RB))
    {
        // File exists...
        // first, read it to see if it was created by the same version (we need this later)
        marker_is_same_version = markerIsSameVersion(mMarkerFileName);

        // now test to see if this file is locked by a running process (try to open for write)
        marker_log_stream << "Checking exec marker file for lock...";
        mMarkerFile.open(mMarkerFileName, LL_APR_WB);
        // <FS:ND> Remove LLVolatileAPRPool/apr_file_t and use FILE* instead
        //apr_file_t* fMarker = mMarkerFile.getFileHandle() ;
        LLAPRFile::tFiletype* fMarker = mMarkerFile.getFileHandle() ;
        // </FS:ND>
        if (!fMarker)
        {
            marker_log_stream << "Exec marker file open failed - assume it is locked.";
            mSecondInstance = true; // lock means that instance is running.
        }
        else
        {
            // We were able to open it, now try to lock it ourselves...
            if (apr_file_lock(fMarker, APR_FLOCK_NONBLOCK | APR_FLOCK_EXCLUSIVE) != APR_SUCCESS)
            {
                marker_log_stream << "Locking exec marker failed.";
                mSecondInstance = true; // lost a race? be conservative
                mMarkerFile.close(); // <FS:ND/> Cannot lock the file and take ownership. Don't keep it open
            }
            else
            {
                // No other instances; we've locked this file now, so record our version; delete on quit.
                recordMarkerVersion(mMarkerFile);
                marker_log_stream << "Exec marker file existed but was not locked; rewritten.";
            }
        }
        initLoggingAndGetLastDuration();

        std::string marker_log_msg(marker_log_stream.str());
        LL_INFOS("MarkerFile") << marker_log_msg << LL_ENDL;

        if (mSecondInstance)
        {
            LL_INFOS("MarkerFile") << "Exec marker '"<< mMarkerFileName << "' owned by another instance" << LL_ENDL;
        }
        else if (marker_is_same_version)
        {
            // the file existed, is ours, and matched our version, so we can report on what it says
            LL_INFOS("MarkerFile") << "Exec marker '"<< mMarkerFileName << "' found; last exec crashed" << LL_ENDL;
            gLastExecEvent = LAST_EXEC_OTHER_CRASH;
        }
        else
        {
            LL_INFOS("MarkerFile") << "Exec marker '"<< mMarkerFileName << "' found, but versions did not match" << LL_ENDL;
        }
    }
    else // marker did not exist... last exec (if any) did not freeze
    {
        initLoggingAndGetLastDuration();
        // Create the marker file for this execution & lock it; it will be deleted on a clean exit
        apr_status_t s;
        s = mMarkerFile.open(mMarkerFileName, LL_APR_WB, true);

        if (s == APR_SUCCESS && mMarkerFile.getFileHandle())
        {
            LL_DEBUGS("MarkerFile") << "Exec marker file '"<< mMarkerFileName << "' created." << LL_ENDL;
            if (APR_SUCCESS == apr_file_lock(mMarkerFile.getFileHandle(), APR_FLOCK_NONBLOCK | APR_FLOCK_EXCLUSIVE))
            {
                recordMarkerVersion(mMarkerFile);
                LL_DEBUGS("MarkerFile") << "Exec marker file locked." << LL_ENDL;
            }
            else
            {
                LL_WARNS("MarkerFile") << "Exec marker file cannot be locked." << LL_ENDL;
            }
        }
        else
        {
            LL_WARNS("MarkerFile") << "Failed to create exec marker file '"<< mMarkerFileName << "'." << LL_ENDL;
        }
    }

    // now check for cases in which the exec marker may have been cleaned up by crash handlers

    // check for any last exec event report based on whether or not it happened during logout
    // (the logout marker is created when logout begins)
    std::string logout_marker_file =  gDirUtilp->getExpandedFilename(LL_PATH_LOGS, LOGOUT_MARKER_FILE_NAME);
    if(LLAPRFile::isExist(logout_marker_file, NULL, LL_APR_RB))
    {
        if (markerIsSameVersion(logout_marker_file))
        {
            gLastExecEvent = LAST_EXEC_LOGOUT_FROZE;
            LL_INFOS("MarkerFile") << "Logout crash marker '"<< logout_marker_file << "', changing LastExecEvent to LOGOUT_FROZE" << LL_ENDL;
        }
        else
        {
            LL_INFOS("MarkerFile") << "Logout crash marker '"<< logout_marker_file << "' found, but versions did not match" << LL_ENDL;
        }
        LLAPRFile::remove(logout_marker_file);
    }
    // further refine based on whether or not a marker created during an llerr crash is found
    std::string llerror_marker_file = gDirUtilp->getExpandedFilename(LL_PATH_LOGS, LLERROR_MARKER_FILE_NAME);
    if(LLAPRFile::isExist(llerror_marker_file, NULL, LL_APR_RB))
    {
        if (markerIsSameVersion(llerror_marker_file))
        {
            if ( gLastExecEvent == LAST_EXEC_LOGOUT_FROZE )
            {
                gLastExecEvent = LAST_EXEC_LOGOUT_CRASH;
                LL_INFOS("MarkerFile") << "LLError marker '"<< llerror_marker_file << "' crashed, setting LastExecEvent to LOGOUT_CRASH" << LL_ENDL;
            }
            else
            {
                gLastExecEvent = LAST_EXEC_LLERROR_CRASH;
                LL_INFOS("MarkerFile") << "LLError marker '"<< llerror_marker_file << "' crashed, setting LastExecEvent to LLERROR_CRASH" << LL_ENDL;
            }
        }
        else
        {
            LL_INFOS("MarkerFile") << "LLError marker '"<< llerror_marker_file << "' found, but versions did not match" << LL_ENDL;
        }
        LLAPRFile::remove(llerror_marker_file);
    }
    // and last refine based on whether or not a marker created during a non-llerr crash is found
    std::string error_marker_file = gDirUtilp->getExpandedFilename(LL_PATH_LOGS, ERROR_MARKER_FILE_NAME);
    if(LLAPRFile::isExist(error_marker_file, NULL, LL_APR_RB))
    {
        if (markerIsSameVersion(error_marker_file))
        {
            if (gLastExecEvent == LAST_EXEC_LOGOUT_FROZE)
            {
                gLastExecEvent = LAST_EXEC_LOGOUT_CRASH;
                LL_INFOS("MarkerFile") << "Error marker '"<< error_marker_file << "' crashed, setting LastExecEvent to LOGOUT_CRASH" << LL_ENDL;
            }
            else
            {
                gLastExecEvent = LAST_EXEC_OTHER_CRASH;
                LL_INFOS("MarkerFile") << "Error marker '"<< error_marker_file << "' crashed, setting LastExecEvent to " << gLastExecEvent << LL_ENDL;
            }
        }
        else
        {
            LL_INFOS("MarkerFile") << "Error marker '"<< error_marker_file << "' marker found, but versions did not match" << LL_ENDL;
        }
        LLAPRFile::remove(error_marker_file);
    }
}

void LLAppViewer::removeMarkerFiles()
{
    if (!mSecondInstance)
    {
        if (mMarkerFile.getFileHandle())
        {
            mMarkerFile.close() ;
            LLAPRFile::remove( mMarkerFileName );
            LL_DEBUGS("MarkerFile") << "removed exec marker '"<<mMarkerFileName<<"'"<< LL_ENDL;
        }
        else
        {
            LL_DEBUGS("MarkerFile") << "marker '"<<mMarkerFileName<<"' not open"<< LL_ENDL;
        }

        if (mLogoutMarkerFile.getFileHandle())
        {
            mLogoutMarkerFile.close();
            LLAPRFile::remove( mLogoutMarkerFileName );
            LL_DEBUGS("MarkerFile") << "removed logout marker '"<<mLogoutMarkerFileName<<"'"<< LL_ENDL;
        }
        else
        {
            LL_DEBUGS("MarkerFile") << "logout marker '"<<mLogoutMarkerFileName<<"' not open"<< LL_ENDL;
        }
    }
    else
    {
        LL_WARNS("MarkerFile") << "leaving markers because this is a second instance" << LL_ENDL;
    }
}

void LLAppViewer::removeDumpDir()
{
    //Call this routine only on clean exit.  Crash reporter will clean up
    //its locking table for us.
    if (gDirUtilp->dumpDirExists()) // Check if dump dir was created this run
    {
        std::string dump_dir = gDirUtilp->getExpandedFilename(LL_PATH_DUMP, "");
        gDirUtilp->deleteDirAndContents(dump_dir);
    }

    if (mSecondInstance && !isError())
    {
        std::string log_filename = LLError::logFileName();
        LLError::logToFile("");
        LLFile::remove(log_filename);
    }
}

void LLAppViewer::forceQuit()
{
    LLApp::setQuitting();
}

//TODO: remove
void LLAppViewer::fastQuit(S32 error_code)
{
    // finish pending transfers
    flushLFSIO();
    // let sim know we're logging out
    sendLogoutRequest();
    // flush network buffers by shutting down messaging system
    end_messaging_system();
    // figure out the error code
    S32 final_error_code = error_code ? error_code : (S32)isError();
    // this isn't a crash
    removeMarkerFiles();
    // get outta here
    _exit(final_error_code);
}

void LLAppViewer::requestQuit()
{
    LL_INFOS() << "requestQuit" << LL_ENDL;

    LLViewerRegion* region = gAgent.getRegion();

    if( (LLStartUp::getStartupState() < STATE_STARTED) || !region )
    {
        // If we have a region, make some attempt to send a logout request first.
        // This prevents the halfway-logged-in avatar from hanging around inworld for a couple minutes.
        if(region)
        {
            sendLogoutRequest();
        }
        else if(LLStartUp::getStartupState() == STATE_STARTED) // LO: Fix for FIRE-2613: sidebar tabs and floaters not remembering being open/torn off
        {
            if (gFloaterView)
            {
                // application is quitting
                gFloaterView->closeAllChildren(true);
            }

        } // ~LO

        // Quit immediately
        forceQuit();
        return;
    }

    // Try to send metrics back to the grid
    metricsSend(!gDisconnected);

    // Try to send last batch of avatar rez metrics.
    if (!gDisconnected && isAgentAvatarValid())
    {
        gAgentAvatarp->updateAvatarRezMetrics(true); // force a last packet to be sent.
    }

    LLHUDEffectSpiral *effectp = (LLHUDEffectSpiral*)LLHUDManager::getInstance()->createViewerEffect(LLHUDObject::LL_HUD_EFFECT_POINT, true);
    effectp->setPositionGlobal(gAgent.getPositionGlobal());
    effectp->setColor(LLColor4U(gAgent.getEffectColor()));
    LLHUDManager::getInstance()->sendEffects();
    effectp->markDead() ;//remove it.

    // Attempt to close all floaters that might be
    // editing things.
    if (gFloaterView)
    {
        // application is quitting
        gFloaterView->closeAllChildren(true);
    }

    // Send preferences once, when exiting
    // <FS:Ansariel> Don't send all non-default settings which might result in a violation of GDPR
    //bool include_preferences = true;
    bool include_preferences = false;
    send_viewer_stats(include_preferences);

    gLogoutTimer.reset();
    mQuitRequested = true;
}

static bool finish_quit(const LLSD& notification, const LLSD& response)
{
    S32 option = LLNotificationsUtil::getSelectedOption(notification, response);

    if (option == 0)
    {
        LLAppViewer::instance()->requestQuit();
    }
    return false;
}
static LLNotificationFunctorRegistration finish_quit_reg("ConfirmQuit", finish_quit);

void LLAppViewer::userQuit()
{
    LL_INFOS() << "User requested quit" << LL_ENDL;
    if (gDisconnected
        || !gViewerWindow
        || !gViewerWindow->getProgressView()
        || gViewerWindow->getProgressView()->getVisible())
    {
        requestQuit();
    }
    else
    {
        LLNotificationsUtil::add("ConfirmQuit");
    }
}

static bool finish_early_exit(const LLSD& notification, const LLSD& response)
{
    LLAppViewer::instance()->forceQuit();
    return false;
}

void LLAppViewer::earlyExit(const std::string& name, const LLSD& substitutions)
{
    LL_WARNS() << "app_early_exit: " << name << LL_ENDL;
    gDoDisconnect = true;
    LLNotificationsUtil::add(name, substitutions, LLSD(), finish_early_exit);
}

// case where we need the viewer to exit without any need for notifications
void LLAppViewer::earlyExitNoNotify()
{
    LL_WARNS() << "app_early_exit with no notification: " << LL_ENDL;
    gDoDisconnect = true;
    finish_early_exit( LLSD(), LLSD() );
}

void LLAppViewer::abortQuit()
{
    LL_INFOS() << "abortQuit()" << LL_ENDL;
    mQuitRequested = false;
}

void LLAppViewer::migrateCacheDirectory()
{
#if LL_WINDOWS || LL_DARWIN
    // NOTE: (Nyx) as of 1.21, cache for mac is moving to /library/caches/SecondLife from
    // /library/application support/SecondLife/cache This should clear/delete the old dir.

    // As of 1.23 the Windows cache moved from
    //   C:\Documents and Settings\James\Application Support\SecondLife\cache
    // to
    //   C:\Documents and Settings\James\Local Settings\Application Support\SecondLife
    //
    // The Windows Vista equivalent is from
    //   C:\Users\James\AppData\Roaming\SecondLife\cache
    // to
    //   C:\Users\James\AppData\Local\SecondLife
    //
    // Note the absence of \cache on the second path.  James.

    // Only do this once per fresh install of this version.
    if (gSavedSettings.getBOOL("MigrateCacheDirectory"))
    {
        gSavedSettings.setBOOL("MigrateCacheDirectory", false);

        std::string old_cache_dir = gDirUtilp->add(gDirUtilp->getOSUserAppDir(), "cache");
        std::string new_cache_dir = gDirUtilp->getCacheDir(true);

        if (gDirUtilp->fileExists(old_cache_dir))
        {
            LL_INFOS() << "Migrating cache from " << old_cache_dir << " to " << new_cache_dir << LL_ENDL;

            // Migrate inventory cache to avoid pain to inventory database after mass update
            S32 file_count = 0;
            std::string file_name;
            std::string mask = "*.*";

            LLDirIterator iter(old_cache_dir, mask);
            while (iter.next(file_name))
            {
                if (file_name == "." || file_name == "..") continue;
                std::string source_path = gDirUtilp->add(old_cache_dir, file_name);
                std::string dest_path = gDirUtilp->add(new_cache_dir, file_name);
                if (!LLFile::rename(source_path, dest_path))
                {
                    file_count++;
                }
            }
            LL_INFOS() << "Moved " << file_count << " files" << LL_ENDL;

            // AO: Don't automatically purge old cache
            //// Nuke the old cache
            //gDirUtilp->setCacheDir(old_cache_dir);
            //purgeCache();
            gDirUtilp->setCacheDir(new_cache_dir);

#if LL_DARWIN
            // Clean up Mac files not deleted by removing *.*
            std::string ds_store = old_cache_dir + "/.DS_Store";
            if (gDirUtilp->fileExists(ds_store))
            {
                LLFile::remove(ds_store);
            }
#endif
            if (LLFile::rmdir(old_cache_dir) != 0)
            {
                LL_WARNS() << "could not delete old cache directory " << old_cache_dir << LL_ENDL;
            }
        }
    }
#endif // LL_WINDOWS || LL_DARWIN
}

//static
U32 LLAppViewer::getTextureCacheVersion()
{
    // Viewer texture cache version, change if the texture cache format changes.
    // 2021-03-10 Bumping up by one to help obviate texture cache issues with
    //            Simple Cache Viewer - see SL-14985 for more information
    //const U32 TEXTURE_CACHE_VERSION = 8;
    const U32 TEXTURE_CACHE_VERSION = 9;

    return TEXTURE_CACHE_VERSION ;
}

//static
U32 LLAppViewer::getDiskCacheVersion()
{
    // Viewer disk cache version intorduced in Simple Cache Viewer, change if the cache format changes.
    const U32 DISK_CACHE_VERSION = 1;

    return DISK_CACHE_VERSION ;
}

//static
U32 LLAppViewer::getObjectCacheVersion()
{
    // Viewer object cache version, change if object update
    // format changes. JC
    const U32 INDRA_OBJECT_CACHE_VERSION = 17;

    return INDRA_OBJECT_CACHE_VERSION;
}

bool LLAppViewer::initCache()
{
    mPurgeCache = false;
    bool read_only = mSecondInstance;
    LLAppViewer::getTextureCache()->setReadOnly(read_only) ;
    LLVOCache::initParamSingleton(read_only);

    // initialize the new disk cache using saved settings
    const std::string cache_dir_name = gSavedSettings.getString("DiskCacheDirName");

    const U32 MB = 1024 * 1024;
    constexpr U32 GB = 1024 * MB; // <FS:Beq/> Readability constant
    const uintmax_t MIN_CACHE_SIZE = 256 * MB;
    const uintmax_t MAX_CACHE_SIZE = 100ULL * GB; // <FS:Beq/> raise the cap to 100GB, UI will limit to a more sensible level of 20GB.
    const uintmax_t setting_cache_total_size = uintmax_t(gSavedSettings.getU32("CacheSize")) * MB;
    const uintmax_t cache_total_size = llclamp(setting_cache_total_size, MIN_CACHE_SIZE, MAX_CACHE_SIZE);
    // <FS:Ansariel> Better cache size control
    //const F64 disk_cache_percent = gSavedSettings.getF32("DiskCachePercentOfTotal");
    //const F6432 texture_cache_percent = 100.0 - disk_cache_percent;
    // </FS:Ansariel>

    // note that the maximum size of this cache is defined as a percentage of the
    // total cache size - the 'CacheSize' pref - for all caches.
    // <FS:Ansariel> Better cache size control
    //const uintmax_t disk_cache_size = uintmax_t(cache_total_size * disk_cache_percent / 100);
    const unsigned int disk_cache_mb = gSavedSettings.getU32("FSDiskCacheSize");
    const uintmax_t disk_cache_size = disk_cache_mb * 1024ULL * 1024ULL;
    // </FS:Ansariel>
    const bool enable_cache_debug_info = gSavedSettings.getBOOL("EnableDiskCacheDebugInfo");

    bool texture_cache_mismatch = false;
    bool remove_vfs_files = false;
    if (gSavedSettings.getS32("LocalCacheVersion") != LLAppViewer::getTextureCacheVersion())
    {
        texture_cache_mismatch = true;
        if (!read_only)
        {
            gSavedSettings.setS32("LocalCacheVersion", LLAppViewer::getTextureCacheVersion());

            //texture cache version was bumped up in Simple Cache Viewer, and at this point old vfs files are not needed
            remove_vfs_files = true;
        }
    }

    if (!read_only)
    {
        // <FS:Zi> Purge inventory cache is done in LLInventoryModel::loadSkeleton()

        // Purge cache if user requested it
        if (gSavedSettings.getBOOL("PurgeCacheOnStartup") ||
            gSavedSettings.getBOOL("PurgeCacheOnNextStartup"))
        {
            LL_INFOS("AppCache") << "Startup cache purge requested: " << (gSavedSettings.getBOOL("PurgeCacheOnStartup") ? "ALWAYS" : "ONCE") << LL_ENDL;
            gSavedSettings.setBOOL("PurgeCacheOnNextStartup", false);
            LL_INFOS("AppCache") << "Scheduling texture purge, based on PurgeCache* settings." << LL_ENDL;
            mPurgeCache = true;
            // <FS:Beq> No longer needed
            // // STORM-1141 force purgeAllTextures to get called to prevent a crash here. -brad
            // texture_cache_mismatch = true;
            // </FS:Beq>
        }

        // <FS> If the J2C has changed since the last run, clear the cache
        const std::string j2c_info = LLImageJ2C::getEngineInfo();
        const std::string j2c_last = gSavedSettings.getString("LastJ2CVersion");
        if (j2c_info != j2c_last && !j2c_last.empty())
        {
            LL_INFOS("AppCache") << "Scheduling texture purge, based on LastJ2CVersion mismatch." << LL_ENDL;
            mPurgeTextures = true;
        }
        gSavedSettings.setString("LastJ2CVersion", j2c_info);
        // </FS>

        // We have moved the location of the cache directory over time.
        migrateCacheDirectory();

        // Setup and verify the cache location
        std::string cache_location = gSavedSettings.getString("CacheLocation");
        std::string new_cache_location = gSavedSettings.getString("NewCacheLocation");
        if (new_cache_location != cache_location)
        {
            LL_INFOS("AppCache") << "Cache location changed, cache needs purging" << LL_ENDL;
            gDirUtilp->setCacheDir(gSavedSettings.getString("CacheLocation"));
            purgeCache(); // purge old cache
            gDirUtilp->deleteDirAndContents(gDirUtilp->getExpandedFilename(LL_PATH_CACHE, cache_dir_name));
            gSavedSettings.setString("CacheLocation", new_cache_location);
            gSavedSettings.setString("CacheLocationTopFolder", gDirUtilp->getBaseFileName(new_cache_location));
        }
    }

    if (!gDirUtilp->setCacheDir(gSavedSettings.getString("CacheLocation")))
    {
        LL_WARNS("AppCache") << "Unable to set cache location" << LL_ENDL;
        gSavedSettings.setString("CacheLocation", "");
        gSavedSettings.setString("CacheLocationTopFolder", "");
    }

    // <FS:Ansariel> Sound cache
    if (!gDirUtilp->setSoundCacheDir(gSavedSettings.getString("FSSoundCacheLocation")))
    {
        LL_WARNS("AppCache") << "Unable to set sound cache location" << LL_ENDL;
        gSavedSettings.setString("FSSoundCacheLocation", "");
    }
    // </FS:Ansariel>

    const std::string cache_dir = gDirUtilp->getExpandedFilename(LL_PATH_CACHE, cache_dir_name);
    // <FS:Beq> Improve cache purge triggering
    // LLDiskCache::initParamSingleton(cache_dir, disk_cache_size, enable_cache_debug_info);
    LLDiskCache::initParamSingleton(cache_dir, disk_cache_size, enable_cache_debug_info, gSavedSettings.getF32("FSDiskCacheHighWaterPercent"), gSavedSettings.getF32("FSDiskCacheLowWaterPercent"));
    // </FS:Beq>

    if (!read_only)
    {
        if (gSavedSettings.getS32("DiskCacheVersion") != LLAppViewer::getDiskCacheVersion())
        {
            LLDiskCache::getInstance()->clearCache();
            remove_vfs_files = true;
            gSavedSettings.setS32("DiskCacheVersion", LLAppViewer::getDiskCacheVersion());
        }

        if (remove_vfs_files)
        {
            LLDiskCache::getInstance()->removeOldVFSFiles();
        }

        if (mPurgeCache)
        {
        LLSplashScreen::update(LLTrans::getString("StartupClearingCache"));
        purgeCache();

            // clear the new C++ file system based cache
            LLDiskCache::getInstance()->clearCache();
    }
        else
        {
            // purge excessive files from the new file system based cache
            LLDiskCache::getInstance()->purge();
        }
    }
    LLAppViewer::getPurgeDiskCacheThread()->start();

    // <FS:Ansariel> FIRE-13066
    if (!mPurgeCache && mPurgeTextures && !read_only) // <FS:Beq> no need to purge textures if we already purged the cache above
    {
        LL_INFOS("AppCache") << "Purging Texture Cache..." << LL_ENDL;
        LLSplashScreen::update(LLTrans::getString("StartupClearingTextureCache"));
        LLAppViewer::getTextureCache()->purgeCache(LL_PATH_CACHE);
    }
    // </FS:Ansariel>

    // <FS:Ansariel> Purge web browser cache
    if (gSavedSettings.getBOOL("FSStartupClearBrowserCache"))
    {
        std::string browser_cache = gDirUtilp->getExpandedFilename(LL_PATH_CACHE, "cef_cache");
        if (LLFile::isdir(browser_cache))
        {
            gDirUtilp->deleteDirAndContents(browser_cache);
        }
        gSavedSettings.setBOOL("FSStartupClearBrowserCache", false);
    }
    // </FS:Ansariel>

    // <FS:ND> For Windows, purging the cache can take an extraordinary amount of time. Rename the cache dir and purge it using another thread.
    startCachePurge();
    // </FS:ND>

    LLSplashScreen::update(LLTrans::getString("StartupInitializingTextureCache"));

    // Init the texture cache
    // Allocate the remaining percent which is not allocated to the disk cache
    // <FS:Ansariel> Better cache size control
    //const S64 texture_cache_size = S64(cache_total_size * texture_cache_percent / 100);
    const S64 texture_cache_size = (S64)cache_total_size;
    // </FS:Ansariel>

    LLAppViewer::getTextureCache()->initCache(LL_PATH_CACHE, texture_cache_size, texture_cache_mismatch);

    const U32 CACHE_NUMBER_OF_REGIONS_FOR_OBJECTS = 128;
    LLVOCache::getInstance()->initCache(LL_PATH_CACHE, CACHE_NUMBER_OF_REGIONS_FOR_OBJECTS, getObjectCacheVersion());

    return true;
}

void LLAppViewer::addOnIdleCallback(const boost::function<void()>& cb)
{
    gMainloopWork.post(cb);
}

void LLAppViewer::loadKeyBindings()
{
    std::string key_bindings_file = gDirUtilp->getExpandedFilename(LL_PATH_USER_SETTINGS, "key_bindings.xml");
    if (!gDirUtilp->fileExists(key_bindings_file) || !gViewerInput.loadBindingsXML(key_bindings_file))
    {
        // Failed to load custom bindings, try default ones
        key_bindings_file = gDirUtilp->getExpandedFilename(LL_PATH_APP_SETTINGS, "key_bindings.xml");
        if (!gViewerInput.loadBindingsXML(key_bindings_file))
        {
            LLError::LLUserWarningMsg::showMissingFiles();
            LL_ERRS("InitInfo") << "Unable to open default key bindings from " << key_bindings_file << LL_ENDL;
        }
    }
    LLUrlRegistry::instance().setKeybindingHandler(&gViewerInput);
}

void LLAppViewer::purgeCache()
{
    LL_INFOS("AppCache") << "Purging Cache and Texture Cache..." << LL_ENDL;
    LLAppViewer::getTextureCache()->purgeCache(LL_PATH_CACHE);
    LLVOCache::getInstance()->removeCache(LL_PATH_CACHE);
    LLViewerShaderMgr::instance()->clearShaderCache();
    std::string browser_cache = gDirUtilp->getExpandedFilename(LL_PATH_CACHE, "cef_cache");
    if (LLFile::isdir(browser_cache))
    {
        // cef does not support clear_cache and clear_cookies, so clear what we can manually.
        gDirUtilp->deleteDirAndContents(browser_cache);
    }
    gDirUtilp->deleteFilesInDir(gDirUtilp->getExpandedFilename(LL_PATH_CACHE, ""), "*");
}

//purge cache immediately, do not wait until the next login.
void LLAppViewer::purgeCacheImmediate()
{
    LL_INFOS("AppCache") << "Purging Object Cache and Texture Cache immediately..." << LL_ENDL;
    LLAppViewer::getTextureCache()->purgeCache(LL_PATH_CACHE, false);
    LLVOCache::getInstance()->removeCache(LL_PATH_CACHE, true);
}

std::string LLAppViewer::getSecondLifeTitle() const
{
#if ADDRESS_SIZE == 64
    return LLTrans::getString( "APP_NAME" ) + "_x64";
#else
    return LLTrans::getString("APP_NAME");
#endif
}

std::string LLAppViewer::getWindowTitle() const
{
    return gWindowTitle;
}

// Callback from a dialog indicating user was logged out.
bool finish_disconnect(const LLSD& notification, const LLSD& response)
{
    S32 option = LLNotificationsUtil::getSelectedOption(notification, response);

    if (1 == option)
    {
        if (gFloaterView)
        {
            // application is quitting
            gFloaterView->closeAllChildren(true);
        }

        LLAppViewer::instance()->forceQuit();
    }
    return false;
}

// Callback from an early disconnect dialog, force an exit
bool finish_forced_disconnect(const LLSD& notification, const LLSD& response)
{
    if (gFloaterView)
    {
        // application is quitting
        gFloaterView->closeAllChildren(true);
    }

    LLAppViewer::instance()->forceQuit();
    return false;
}


void LLAppViewer::forceDisconnect(const std::string& mesg)
{
    if (gDoDisconnect)
    {
        // Already popped up one of these dialogs, don't
        // do this again.
        return;
    }

    // *TODO: Translate the message if possible
    std::string big_reason = LLAgent::sTeleportErrorMessages[mesg];
    if ( big_reason.size() == 0 )
    {
        big_reason = mesg;
    }

    LLSD args;
    gDoDisconnect = true;

    if (LLStartUp::getStartupState() < STATE_STARTED)
    {
        // Tell users what happened
        args["ERROR_MESSAGE"] = big_reason;
        LLNotificationsUtil::add("ErrorMessage", args, LLSD(), &finish_forced_disconnect);
    }
    else
    {
        args["MESSAGE"] = big_reason;
        LLNotificationsUtil::add("YouHaveBeenLoggedOut", args, LLSD(), &finish_disconnect );
    }
}

void LLAppViewer::badNetworkHandler()
{
    // Dump the packet
    gMessageSystem->dumpPacketToLog();

    // Flush all of our caches on exit in the case of disconnect due to
    // invalid packets.

    mPurgeCacheOnExit = true;

    std::ostringstream message;
    message <<
        "The viewer has detected mangled network data indicative\n"
        "of a bad upstream network connection or an incomplete\n"
        "local installation of " << LLAppViewer::instance()->getSecondLifeTitle() << ". \n"
        " \n"
        "Try uninstalling and reinstalling to see if this resolves \n"
        "the issue. \n"
        " \n"
        "If the problem continues, see the Tech Support FAQ at: \n"
        "www.firestormviewer.org/support";
    forceDisconnect(message.str());

    LLApp::instance()->writeMiniDump();
}

// This routine may get called more than once during the shutdown process.
// This can happen because we need to get the screenshot before the window
// is destroyed.
void LLAppViewer::saveFinalSnapshot()
{
    if (!mSavedFinalSnapshot)
    {
        gSavedSettings.setVector3d("FocusPosOnLogout", gAgentCamera.calcFocusPositionTargetGlobal());
        gSavedSettings.setVector3d("CameraPosOnLogout", gAgentCamera.calcCameraPositionTargetGlobal());
        gViewerWindow->setCursor(UI_CURSOR_WAIT);
        gAgentCamera.changeCameraToThirdPerson( false );    // don't animate, need immediate switch
        gSavedSettings.setBOOL("ShowParcelOwners", false);
        idle();

        std::string snap_filename = gDirUtilp->getLindenUserDir();
        snap_filename += gDirUtilp->getDirDelimiter();
        snap_filename += LLStartUp::getScreenLastFilename();
        // use full pixel dimensions of viewer window (not post-scale dimensions)
        gViewerWindow->saveSnapshot(snap_filename,
                                    gViewerWindow->getWindowWidthRaw(),
                                    gViewerWindow->getWindowHeightRaw(),
                                    false,
                                    gSavedSettings.getBOOL("RenderHUDInSnapshot"),
                                    true,
                                    LLSnapshotModel::SNAPSHOT_TYPE_COLOR,
                                    LLSnapshotModel::SNAPSHOT_FORMAT_PNG);
        mSavedFinalSnapshot = true;

        if (gAgent.isInHomeRegion())
        {
            LLVector3d home;
            if (gAgent.getHomePosGlobal(&home) && dist_vec(home, gAgent.getPositionGlobal()) < 10)
            {
                // We are at home position or close to it, see if we need to create home screenshot
                // Notes:
                // 1. It might be beneficial to also replace home if file is too old
                // 2. This is far from best way/place to update screenshot since location might be not fully loaded,
                // but we don't have many options
                std::string snap_home = gDirUtilp->getLindenUserDir();
                snap_home += gDirUtilp->getDirDelimiter();
                snap_home += LLStartUp::getScreenHomeFilename();
                if (!gDirUtilp->fileExists(snap_home))
                {
                    // We are at home position yet no home image exist, fix it
                    LLFile::copy(snap_filename, snap_home);
                }
            }
        }
    }
}

void LLAppViewer::loadNameCache()
{
    // display names cache
    std::string filename =
        gDirUtilp->getExpandedFilename(LL_PATH_CACHE, "avatar_name_cache.xml");
    LL_INFOS("AvNameCache") << filename << LL_ENDL;
    llifstream name_cache_stream(filename.c_str());
    if(name_cache_stream.is_open())
    {
        if ( ! LLAvatarNameCache::getInstance()->importFile(name_cache_stream))
        {
            LL_WARNS("AppInit") << "removing invalid '" << filename << "'" << LL_ENDL;
            name_cache_stream.close();
            LLFile::remove(filename);
        }
    }

    if (!gCacheName) return;

    std::string name_cache;
    name_cache = gDirUtilp->getExpandedFilename(LL_PATH_CACHE, "name.cache");
    llifstream cache_file(name_cache.c_str());
    if(cache_file.is_open())
    {
        if(gCacheName->importFile(cache_file)) return;
    }
}

void LLAppViewer::saveNameCache()
{
    // display names cache
    std::string filename =
        gDirUtilp->getExpandedFilename(LL_PATH_CACHE, "avatar_name_cache.xml");
    llofstream name_cache_stream(filename.c_str());
    if(name_cache_stream.is_open())
    {
        LLAvatarNameCache::getInstance()->exportFile(name_cache_stream);
    }

    // real names cache
    if (gCacheName)
    {
        std::string name_cache;
        name_cache = gDirUtilp->getExpandedFilename(LL_PATH_CACHE, "name.cache");
        llofstream cache_file(name_cache.c_str());
        if(cache_file.is_open())
        {
            gCacheName->exportFile(cache_file);
        }
    }
}


/*! @brief      This class is an LLFrameTimer that can be created with
                an elapsed time that starts counting up from the given value
                rather than 0.0.

                Otherwise it behaves the same way as LLFrameTimer.
*/
class LLFrameStatsTimer : public LLFrameTimer
{
public:
    LLFrameStatsTimer(F64 elapsed_already = 0.0)
        : LLFrameTimer()
        {
            mStartTime -= elapsed_already;
        }
};

static LLTrace::BlockTimerStatHandle FTM_AUDIO_UPDATE("Update Audio");
static LLTrace::BlockTimerStatHandle FTM_CLEANUP("Cleanup");
static LLTrace::BlockTimerStatHandle FTM_CLEANUP_DRAWABLES("Drawables");
static LLTrace::BlockTimerStatHandle FTM_IDLE_CB("Idle Callbacks");
static LLTrace::BlockTimerStatHandle FTM_LOD_UPDATE("Update LOD");
static LLTrace::BlockTimerStatHandle FTM_OBJECTLIST_UPDATE("Update Objectlist");
static LLTrace::BlockTimerStatHandle FTM_REGION_UPDATE("Update Region");
static LLTrace::BlockTimerStatHandle FTM_WORLD_UPDATE("Update World");
static LLTrace::BlockTimerStatHandle FTM_NETWORK("Network");
static LLTrace::BlockTimerStatHandle FTM_AGENT_NETWORK("Agent Network");
static LLTrace::BlockTimerStatHandle FTM_VLMANAGER("VL Manager");
static LLTrace::BlockTimerStatHandle FTM_AGENT_POSITION("Agent Position");
static LLTrace::BlockTimerStatHandle FTM_HUD_EFFECTS("HUD Effects");

///////////////////////////////////////////////////////
// idle()
//
// Called every time the window is not doing anything.
// Receive packets, update statistics, and schedule a redisplay.
///////////////////////////////////////////////////////
void LLAppViewer::idle()
{
    LL_PROFILE_ZONE_SCOPED_CATEGORY_APP;
    pingMainloopTimeout("Main:Idle");

    // Update frame timers
    static LLTimer idle_timer;

    LLFrameTimer::updateFrameTime();
    LLFrameTimer::updateFrameCount();
    LLEventTimer::updateClass();
    LLPerfStats::updateClass();

    // LLApp::stepFrame() performs the above three calls plus mRunner.run().
    // Not sure why we don't call stepFrame() here, except that LLRunner seems
    // completely redundant with LLEventTimer.
    LLNotificationsUI::LLToast::updateClass();
    LLSmoothInterpolation::updateInterpolants();
    LLMortician::updateClass();
    LLFilePickerThread::clearDead();  //calls LLFilePickerThread::notify()
    LLDirPickerThread::clearDead();
    F32 dt_raw = idle_timer.getElapsedTimeAndResetF32();

    LLGLTFMaterialList::flushUpdates();

    // Service the WorkQueue we use for replies from worker threads.
    // Use function statics for the timeslice setting so we only have to fetch
    // and convert MainWorkTime once.
    static F32 MainWorkTimeRaw = gSavedSettings.getF32("MainWorkTime");
    static F32Milliseconds MainWorkTimeMs(MainWorkTimeRaw);
    // MainWorkTime is specified in fractional milliseconds, but std::chrono
    // uses integer representations. What if we want less than a microsecond?
    // Use nanoseconds. We're very sure we will never need to specify a
    // MainWorkTime that would be larger than we could express in
    // std::chrono::nanoseconds.
    static std::chrono::nanoseconds MainWorkTimeNanoSec{
        std::chrono::nanoseconds::rep(MainWorkTimeMs.value() * 1000000)};
    gMainloopWork.runFor(MainWorkTimeNanoSec);

    // Cap out-of-control frame times
    // Too low because in menus, swapping, debugger, etc.
    // Too high because idle called with no objects in view, etc.
    const F32 MIN_FRAME_RATE = 1.f;
    const F32 MAX_FRAME_RATE = 200.f;

    F32 frame_rate_clamped = 1.f / dt_raw;
    frame_rate_clamped = llclamp(frame_rate_clamped, MIN_FRAME_RATE, MAX_FRAME_RATE);
    gFrameDTClamped = 1.f / frame_rate_clamped;

    // Global frame timer
    // Smoothly weight toward current frame
    gFPSClamped = (frame_rate_clamped + (4.f * gFPSClamped)) / 5.f;

    static LLCachedControl<F32> quitAfterSeconds(gSavedSettings, "QuitAfterSeconds");
    F32 qas = (F32)quitAfterSeconds;
    if (qas > 0.f)
    {
        if (gRenderStartTime.getElapsedTimeF32() > qas)
        {
            LL_INFOS() << "Quitting after " << qas << " seconds. See setting \"QuitAfterSeconds\"." << LL_ENDL;
            LLAppViewer::instance()->forceQuit();
        }
    }

    // <FS:AO> setting to quit after N seconds of being AFK. Note: Server will time us out after 30m regardless
    static LLCachedControl<F32> quitAfterSecondsOfAFK(gSavedSettings, "QuitAfterSecondsOfAFK");
    F32 qas_afk = (F32)quitAfterSecondsOfAFK;
    if (!mQuitRequested && qas_afk > 0.f && gAgent.getAFK() && gAwayTimer.getElapsedTimeF32() > qas_afk)
    {
        // go ahead and just quit gracefully
        LL_INFOS() << "Logout, QuitAfterSecondsAFK expired." << LL_ENDL;
        LLAppViewer::instance()->requestQuit();
    }
    // </FS:AO>

    // Must wait until both have avatar object and mute list, so poll
    // here.
    LLIMProcessing::requestOfflineMessages();

    ///////////////////////////////////
    //
    // Special case idle if still starting up
    //
    if (LLStartUp::getStartupState() < STATE_STARTED)
    {
        // Skip rest if idle startup returns false (essentially, no world yet)
        gGLActive = true;
        if (!idle_startup())
        {
            gGLActive = false;
            return;
        }
        gGLActive = false;
    }


    F32 yaw = 0.f;              // radians

    if (!gDisconnected)
    {
        LL_PROFILE_ZONE_NAMED_CATEGORY_NETWORK("network"); //LL_RECORD_BLOCK_TIME(FTM_NETWORK);
        // Update spaceserver timeinfo
        LLWorld::getInstance()->setSpaceTimeUSec(LLWorld::getInstance()->getSpaceTimeUSec() + LLUnits::Seconds::fromValue(dt_raw));


        //////////////////////////////////////
        //
        // Update simulator agent state
        //

        static LLCachedControl<bool> rotateRight(gSavedSettings, "RotateRight");
        if (rotateRight)
        {
            gAgent.moveYaw(-1.f);
        }

        {
            LL_PROFILE_ZONE_NAMED_CATEGORY_APP("Autopilot");
            // Handle automatic walking towards points
            gAgentPilot.updateTarget();
            gAgent.autoPilot(&yaw);
        }

        static LLFrameTimer agent_update_timer;

        // When appropriate, update agent location to the simulator.
        F32 agent_update_time = agent_update_timer.getElapsedTimeF32();
        F32 agent_force_update_time = mLastAgentForceUpdate + agent_update_time;
        bool timed_out = agent_update_time > (1.0f / (F32)AGENT_UPDATES_PER_SECOND);
        bool force_send =
            // if there is something to send
            (gAgent.controlFlagsDirty() && timed_out)
            // if something changed
            || (mLastAgentControlFlags != gAgent.getControlFlags())
            // keep alive
            || (agent_force_update_time > (1.0f / (F32) AGENT_FORCE_UPDATES_PER_SECOND));
        // timing out doesn't warranty that an update will be sent,
        // just that it will be checked.
        if (force_send || timed_out)
        {
            LL_PROFILE_ZONE_SCOPED_CATEGORY_NETWORK;
            // Send avatar and camera info
            mLastAgentControlFlags = gAgent.getControlFlags();
            mLastAgentForceUpdate = force_send ? 0 : agent_force_update_time;
            if(!gAgent.getPhantom())
                send_agent_update(force_send);
            agent_update_timer.reset();
        }
    }

    //////////////////////////////////////
    //
    // Manage statistics
    //
    //
    {
        // Initialize the viewer_stats_timer with an already elapsed time
        // of SEND_STATS_PERIOD so that the initial stats report will
        // be sent immediately.
        static LLFrameStatsTimer viewer_stats_timer(SEND_STATS_PERIOD);

        // Update session stats every large chunk of time
        // *FIX: (?) SAMANTHA
        if (viewer_stats_timer.getElapsedTimeF32() >= SEND_STATS_PERIOD && !gDisconnected)
        {
            LL_INFOS() << "Transmitting sessions stats" << LL_ENDL;
            bool include_preferences = false;
            send_viewer_stats(include_preferences);
            viewer_stats_timer.reset();
        }

        // Print the object debugging stats
        // ...well, reset the stats, anyway. What good are the spammy
        //  messages if we can't do anything about them? Bah. -- TS
        static LLFrameTimer object_debug_timer;
        if (object_debug_timer.getElapsedTimeF32() > 5.f)
        {
            object_debug_timer.reset();
            if (gObjectList.mNumDeadObjectUpdates)
            {
                //LL_INFOS() << "Dead object updates: " << gObjectList.mNumDeadObjectUpdates << LL_ENDL;
                gObjectList.mNumDeadObjectUpdates = 0;
            }
            if (gObjectList.mNumUnknownUpdates)
            {
                //LL_INFOS() << "Unknown object updates: " << gObjectList.mNumUnknownUpdates << LL_ENDL;
                gObjectList.mNumUnknownUpdates = 0;
            }

        }
    }

    if (!gDisconnected)
    {
        LL_PROFILE_ZONE_NAMED_CATEGORY_DISPLAY("Network");

        ////////////////////////////////////////////////
        //
        // Network processing
        //
        // NOTE: Starting at this point, we may still have pointers to "dead" objects
        // floating throughout the various object lists.
        //
        idleNameCache();
        idleNetwork();


        // Check for away from keyboard, kick idle agents.
        // be sane and only check for afk 1nce
        idle_afk_check();

        //  Update statistics for this frame
        update_statistics();
    }

    ////////////////////////////////////////
    //
    // Handle the regular UI idle callbacks as well as
    // hover callbacks
    //

#ifdef LL_DARWIN
    if (!mQuitRequested)  //MAINT-4243
#endif
    {
//      LL_RECORD_BLOCK_TIME(FTM_IDLE_CB);

        // Do event notifications if necessary.  Yes, we may want to move this elsewhere.
        gEventNotifier.update();

        gIdleCallbacks.callFunctions();
        gInventory.idleNotifyObservers();
        LLAvatarTracker::instance().idleNotifyObservers();
    }

    // Metrics logging (LLViewerAssetStats, etc.)
    {
        static LLTimer report_interval;

        // *TODO:  Add configuration controls for this
        F32 seconds = report_interval.getElapsedTimeF32();
        if (seconds >= app_metrics_interval)
        {
            metricsSend(! gDisconnected);
            report_interval.reset();
        }
    }


    // Update layonts, handle mouse events, tooltips, e t c
    // updateUI() needs to be called even in case viewer disconected
    // since related notification still needs handling and allows
    // opening chat.
    gViewerWindow->updateUI();

    if (gDisconnected)
    {
        // <FS:CR> Inworldz hang in disconnecting fix by McCabe Maxstead
        // make sure to quit here if we need to, we can get caught in an infinite loop otherwise -- MC
        if (mQuitRequested && logoutRequestSent() && (gLogoutTimer.getElapsedTimeF32() > gLogoutMaxTime))
        {
            forceQuit();
        }
        // </FS:CR>
        return;
    }

    if (gTeleportDisplay)
    {
        return;
    }

    ///////////////////////////////////////
    // Agent and camera movement
    //
    LLCoordGL current_mouse = gViewerWindow->getCurrentMouse();

    {
        // After agent and camera moved, figure out if we need to
        // deselect objects.
        LLSelectMgr::getInstance()->deselectAllIfTooFar();

    }

    {
        // Handle pending gesture processing
        LL_RECORD_BLOCK_TIME(FTM_AGENT_POSITION);
        LLGestureMgr::instance().update();

        gAgent.updateAgentPosition(gFrameDTClamped, yaw, current_mouse.mX, current_mouse.mY);
    }

    {
        LL_RECORD_BLOCK_TIME(FTM_OBJECTLIST_UPDATE);

        if (!(logoutRequestSent() && hasSavedFinalSnapshot()))
        {
            LLPerfStats::tunedAvatars=0; // <FS:Beq> reset the number of avatars that have been tweaked.
            gObjectList.update(gAgent);
        }
    }

    //////////////////////////////////////
    //
    // Deletes objects...
    // Has to be done after doing idleUpdates (which can kill objects)
    //

    {
        LL_RECORD_BLOCK_TIME(FTM_CLEANUP);
        {
            gObjectList.cleanDeadObjects();
        }
        {
            LL_RECORD_BLOCK_TIME(FTM_CLEANUP_DRAWABLES);
            LLDrawable::cleanupDeadDrawables();
        }
    }

    //
    // After this point, in theory we should never see a dead object
    // in the various object/drawable lists.
    //

    //////////////////////////////////////
    //
    // Update/send HUD effects
    //
    // At this point, HUD effects may clean up some references to
    // dead objects.
    //

    {
        LL_RECORD_BLOCK_TIME(FTM_HUD_EFFECTS);
        LLSelectMgr::getInstance()->updateEffects();
        LLHUDManager::getInstance()->cleanupEffects();
        LLHUDManager::getInstance()->sendEffects();
    }

    ////////////////////////////////////////
    //
    // Unpack layer data that we've received
    //

    {
        LL_RECORD_BLOCK_TIME(FTM_NETWORK);
        gVLManager.unpackData();
    }

    /////////////////////////
    //
    // Update surfaces, and surface textures as well.
    //

    LLWorld::getInstance()->updateVisibilities();
    {
        const F32 max_region_update_time = .001f; // 1ms
        LL_RECORD_BLOCK_TIME(FTM_REGION_UPDATE);
        LLWorld::getInstance()->updateRegions(max_region_update_time);
    }

    /////////////////////////
    //
    // Update weather effects
    //

    // Update wind vector
    LLVector3 wind_position_region;
    static LLVector3 average_wind;

    LLViewerRegion *regionp;
    regionp = LLWorld::getInstance()->resolveRegionGlobal(wind_position_region, gAgent.getPositionGlobal());    // puts agent's local coords into wind_position
    if (regionp)
    {
        gWindVec = regionp->mWind.getVelocity(wind_position_region);

        // Compute average wind and use to drive motion of water

        average_wind = regionp->mWind.getAverage();
        gSky.setWind(average_wind);
        //LLVOWater::setWind(average_wind);
    }
    else
    {
        gWindVec.setVec(0.0f, 0.0f, 0.0f);
    }

    //////////////////////////////////////
    //
    // Sort and cull in the new renderer are moved to pipeline.cpp
    // Here, particles are updated and drawables are moved.
    //

    {
        LL_PROFILE_ZONE_NAMED_CATEGORY_APP("world update"); //LL_RECORD_BLOCK_TIME(FTM_WORLD_UPDATE);
        gPipeline.updateMove();
    }

    LLWorld::getInstance()->updateParticles();

    if (gAgentPilot.isPlaying() && gAgentPilot.getOverrideCamera())
    {
        gAgentPilot.moveCamera();
    }
    else if (LLViewerJoystick::getInstance()->getOverrideCamera())
    {
        LLViewerJoystick::getInstance()->moveFlycam();
    }
    else
    {
        if (LLToolMgr::getInstance()->inBuildMode())
        {
            LLViewerJoystick::getInstance()->moveObjects();
        }

        gAgentCamera.updateCamera();
    }

    // update media focus
    LLViewerMediaFocus::getInstance()->update();

    // Update marketplace
    LLMarketplaceInventoryImporter::update();
    LLMarketplaceInventoryNotifications::update();

    // objects and camera should be in sync, do LOD calculations now
    {
        LL_RECORD_BLOCK_TIME(FTM_LOD_UPDATE);
        gObjectList.updateApparentAngles(gAgent);
    }

    // Update AV render info
    LLAvatarRenderInfoAccountant::getInstance()->idle();

    {
        LL_PROFILE_ZONE_NAMED_CATEGORY_APP("audio update"); //LL_RECORD_BLOCK_TIME(FTM_AUDIO_UPDATE);

        if (gAudiop)
        {
            audio_update_volume(false);
            audio_update_listener();
            audio_update_wind(false);

            // this line actually commits the changes we've made to source positions, etc.
            gAudiop->idle();
        }
    }

    // Handle shutdown process, for example,
    // wait for floaters to close, send quit message,
    // forcibly quit if it has taken too long
    if (mQuitRequested)
    {
        gGLActive = true;
        idleShutdown();
    }
}

void LLAppViewer::idleShutdown()
{
    // Wait for all modal alerts to get resolved
    if (LLModalDialog::activeCount() > 0)
    {
        return;
    }

    // close IM interface
    if(gIMMgr)
    {
        gIMMgr->disconnectAllSessions();
    }

    // Wait for all floaters to get resolved
    if (gFloaterView
        && !gFloaterView->allChildrenClosed())
    {
        return;
    }




    // ProductEngine: Try moving this code to where we shut down sTextureCache in cleanup()
    // *TODO: ugly
    static bool saved_teleport_history = false;
    if (!saved_teleport_history)
    {
        saved_teleport_history = true;
        LLTeleportHistory::getInstance()->dump();
        LLLocationHistory::getInstance()->save(); // *TODO: find a better place for doing this
        return;
    }

    static bool saved_snapshot = false;
    if (!saved_snapshot)
    {
        saved_snapshot = true;
        saveFinalSnapshot();
        return;
    }

    const F32 SHUTDOWN_UPLOAD_SAVE_TIME = 5.f;

    S32 pending_uploads = gAssetStorage->getNumPendingUploads();
    if (pending_uploads > 0
        && gLogoutTimer.getElapsedTimeF32() < SHUTDOWN_UPLOAD_SAVE_TIME
        && !logoutRequestSent())
    {
        static S32 total_uploads = 0;
        // Sometimes total upload count can change during logout.
        total_uploads = llmax(total_uploads, pending_uploads);
        gViewerWindow->setShowProgress(true,!gSavedSettings.getBOOL("FSDisableLogoutScreens"));
        S32 finished_uploads = total_uploads - pending_uploads;
        F32 percent = 100.f * finished_uploads / total_uploads;
        gViewerWindow->setProgressPercent(percent);
        gViewerWindow->setProgressString(LLTrans::getString("SavingSettings"));
        return;
    }

    if (gPendingMetricsUploads > 0
        && gLogoutTimer.getElapsedTimeF32() < SHUTDOWN_UPLOAD_SAVE_TIME
        && !logoutRequestSent())
    {
        gViewerWindow->setShowProgress(true, !gSavedSettings.getBOOL("FSDisableLogoutScreens"));
        gViewerWindow->setProgressPercent(100.f);
        gViewerWindow->setProgressString(LLTrans::getString("LoggingOut"));
        return;
    }

    // All floaters are closed.  Tell server we want to quit.
    if( !logoutRequestSent() )
    {
        sendLogoutRequest();

        // Wait for a LogoutReply message
        gViewerWindow->setShowProgress(true,!gSavedSettings.getBOOL("FSDisableLogoutScreens"));
        gViewerWindow->setProgressPercent(100.f);
        gViewerWindow->setProgressString(LLTrans::getString("LoggingOut"));
        return;
    }

    // Make sure that we quit if we haven't received a reply from the server.
    if( logoutRequestSent()
        && gLogoutTimer.getElapsedTimeF32() > gLogoutMaxTime )
    {
        forceQuit();
        return;
    }
}

void LLAppViewer::sendLogoutRequest()
{
    if(!mLogoutRequestSent && gMessageSystem)
    {
        //Set internal status variables and marker files before actually starting the logout process
        gLogoutInProgress = true;
        if (!mSecondInstance)
        {
            mLogoutMarkerFileName = gDirUtilp->getExpandedFilename(LL_PATH_LOGS,LOGOUT_MARKER_FILE_NAME);

            mLogoutMarkerFile.open(mLogoutMarkerFileName, LL_APR_WB);
            if (mLogoutMarkerFile.getFileHandle())
            {
                LL_INFOS("MarkerFile") << "Created logout marker file '"<< mLogoutMarkerFileName << "' " << LL_ENDL;
                recordMarkerVersion(mLogoutMarkerFile);
            }
            else
            {
                LL_WARNS("MarkerFile") << "Cannot create logout marker file " << mLogoutMarkerFileName << LL_ENDL;
            }
        }
        else
        {
            LL_INFOS("MarkerFile") << "Did not logout marker file because this is a second instance" << LL_ENDL;
        }

        LLMessageSystem* msg = gMessageSystem;
        msg->newMessageFast(_PREHASH_LogoutRequest);
        msg->nextBlockFast(_PREHASH_AgentData);
        msg->addUUIDFast(_PREHASH_AgentID, gAgent.getID() );
        msg->addUUIDFast(_PREHASH_SessionID, gAgent.getSessionID());
        gAgent.sendReliableMessage();

        gLogoutTimer.reset();
        gLogoutMaxTime = LOGOUT_REQUEST_TIME;
        mLogoutRequestSent = true;

        if(LLVoiceClient::instanceExists())
        {
            LLVoiceClient::getInstance()->leaveChannel();
        }
    }
}

void LLAppViewer::updateNameLookupUrl(const LLViewerRegion * regionp)
{
    if (!regionp || !regionp->capabilitiesReceived())
    {
        return;
    }

    LLAvatarNameCache *name_cache = LLAvatarNameCache::getInstance();
    bool had_capability = name_cache->hasNameLookupURL();
    std::string name_lookup_url;
    name_lookup_url.reserve(128); // avoid a memory allocation below
    name_lookup_url = regionp->getCapability("GetDisplayNames");
    bool have_capability = !name_lookup_url.empty();
    if (have_capability)
    {
        // we have support for display names, use it
        auto url_size = name_lookup_url.size();
        // capabilities require URLs with slashes before query params:
        // https://<host>:<port>/cap/<uuid>/?ids=<blah>
        // but the caps are granted like:
        // https://<host>:<port>/cap/<uuid>
        if (url_size > 0 && name_lookup_url[url_size - 1] != '/')
        {
            name_lookup_url += '/';
        }
        name_cache->setNameLookupURL(name_lookup_url);
    }
    else
    {
        // Display names not available on this region
        name_cache->setNameLookupURL(std::string());
    }

    // Error recovery - did we change state?
    if (had_capability != have_capability)
    {
        // name tags are persistant on screen, so make sure they refresh
        LLVOAvatar::invalidateNameTags();
    }
}

void LLAppViewer::idleNameCache()
{
    // Neither old nor new name cache can function before agent has a region
    LLViewerRegion* region = gAgent.getRegion();
    if (!region)
    {
        return;
    }

    // deal with any queued name requests and replies.
    gCacheName->processPending();

    // Can't run the new cache until we have the list of capabilities
    // for the agent region, and can therefore decide whether to use
    // display names or fall back to the old name system.
    if (!region->capabilitiesReceived())
    {
        return;
    }

    LLAvatarNameCache::getInstance()->idle();
}

//
// Handle messages, and all message related stuff
//

#define TIME_THROTTLE_MESSAGES

#ifdef TIME_THROTTLE_MESSAGES
#define CHECK_MESSAGES_DEFAULT_MAX_TIME .020f // 50 ms = 50 fps (just for messages!)
#define CHECK_MESSAGES_MAX_TIME_LIMIT 1.0f // 1 second, a long time but still able to stay connected
static F32 CheckMessagesMaxTime = CHECK_MESSAGES_DEFAULT_MAX_TIME;
#endif

static LLTrace::BlockTimerStatHandle FTM_IDLE_NETWORK("Idle Network");
static LLTrace::BlockTimerStatHandle FTM_MESSAGE_ACKS("Message Acks");
static LLTrace::BlockTimerStatHandle FTM_RETRANSMIT("Retransmit");
static LLTrace::BlockTimerStatHandle FTM_TIMEOUT_CHECK("Timeout Check");
static LLTrace::BlockTimerStatHandle FTM_DYNAMIC_THROTTLE("Dynamic Throttle");
static LLTrace::BlockTimerStatHandle FTM_CHECK_REGION_CIRCUIT("Check Region Circuit");

void LLAppViewer::idleNetwork()
{
    LL_PROFILE_ZONE_SCOPED_CATEGORY_NETWORK;
    pingMainloopTimeout("idleNetwork");

    gObjectList.mNumNewObjects = 0;
    S32 total_decoded = 0;

    static LLCachedControl<bool> speedTest(gSavedSettings, "SpeedTest");
    if (!speedTest)
    {
        LL_PROFILE_ZONE_NAMED_CATEGORY_NETWORK("idle network"); //LL_RECORD_BLOCK_TIME(FTM_IDLE_NETWORK); // decode

        LLTimer check_message_timer;
        //  Read all available packets from network
        const S64 frame_count = gFrameCount;  // U32->S64
        F32 total_time = 0.0f;

        {
            LockMessageChecker lmc(gMessageSystem);
            while (lmc.checkAllMessages(frame_count, gServicePump))
            {
                if (gDoDisconnect)
                {
                    // We're disconnecting, don't process any more messages from the server
                    // We're usually disconnecting due to either network corruption or a
                    // server going down, so this is OK.
                    break;
                }

                total_decoded++;
                gPacketsIn++;

                if (total_decoded > MESSAGE_MAX_PER_FRAME)
                {
                    break;
                }

#ifdef TIME_THROTTLE_MESSAGES
                // Prevent slow packets from completely destroying the frame rate.
                // This usually happens due to clumps of avatars taking huge amount
                // of network processing time (which needs to be fixed, but this is
                // a good limit anyway).
                total_time = check_message_timer.getElapsedTimeF32();
                if (total_time >= CheckMessagesMaxTime)
                    break;
#endif
            }

            // Handle per-frame message system processing.
            lmc.processAcks(gSavedSettings.getF32("AckCollectTime"));
        }

#ifdef TIME_THROTTLE_MESSAGES
        if (total_time >= CheckMessagesMaxTime)
        {
        // <FS:Beq> Don't allow busy network to excessively starve rendering loop
        //  // Increase CheckMessagesMaxTime so that we will eventually catch up
        //  CheckMessagesMaxTime *= 1.035f; // 3.5% ~= x2 in 20 frames, ~8x in 60 frames
        // }
        // else
        // {
            if( CheckMessagesMaxTime < CHECK_MESSAGES_MAX_TIME_LIMIT ) // cap the increase to avoid logout through ping starvation
            {// Increase CheckMessagesMaxTime so that we will eventually catch up
                CheckMessagesMaxTime *= 1.035f; // 3.5% ~= x2 in 20 frames, ~8x in 60 frames
            }
            else
            {
                CheckMessagesMaxTime = CHECK_MESSAGES_MAX_TIME_LIMIT;
            }
        }
        else
        {
        // </FS:Beq>
            // Reset CheckMessagesMaxTime to default value
            CheckMessagesMaxTime = CHECK_MESSAGES_DEFAULT_MAX_TIME;
        }
#endif



        // we want to clear the control after sending out all necessary agent updates
        gAgent.resetControlFlags();

        // Decode enqueued messages...
        S32 remaining_possible_decodes = MESSAGE_MAX_PER_FRAME - total_decoded;

        if( remaining_possible_decodes <= 0 )
        {
            LL_INFOS() << "Maxed out number of messages per frame at " << MESSAGE_MAX_PER_FRAME << LL_ENDL;
        }

        if (gPrintMessagesThisFrame)
        {
            LL_INFOS() << "Decoded " << total_decoded << " msgs this frame!" << LL_ENDL;
            gPrintMessagesThisFrame = false;
        }
    }
    add(LLStatViewer::NUM_NEW_OBJECTS, gObjectList.mNumNewObjects);

    // Retransmit unacknowledged packets.
    gXferManager->retransmitUnackedPackets();
    gAssetStorage->checkForTimeouts();
    gViewerThrottle.updateDynamicThrottle();

    // Check that the circuit between the viewer and the agent's current
    // region is still alive
    LLViewerRegion *agent_region = gAgent.getRegion();
    if (agent_region && (LLStartUp::getStartupState()==STATE_STARTED))
    {
        LLUUID this_region_id = agent_region->getRegionID();
        bool this_region_alive = agent_region->isAlive();
        if ((mAgentRegionLastAlive && !this_region_alive) // newly dead
            && (mAgentRegionLastID == this_region_id)) // same region
        {
            forceDisconnect(LLTrans::getString("AgentLostConnection"));
        }
        mAgentRegionLastID = this_region_id;
        mAgentRegionLastAlive = this_region_alive;
    }
}

void LLAppViewer::disconnectViewer()
{
    if (gDisconnected)
    {
        return;
    }
    //
    // Cleanup after quitting.
    //
    // Save snapshot for next time, if we made it through initialization

    LL_INFOS() << "Disconnecting viewer!" << LL_ENDL;

    // Dump our frame statistics

    // Remember if we were flying
    gSavedSettings.setBOOL("FlyingAtExit", gAgent.getFlying() );

    // Un-minimize all windows so they don't get saved minimized
    if (gFloaterView)
    {
        gFloaterView->restoreAll();
    }

    // <FS:Ansariel> Firestorm radar: Shutdown radar
    if (FSRadar::instanceExists())
    {
        FSRadar::deleteSingleton();
    }
    // <FS:Ansariel>

    if (LLSelectMgr::instanceExists())
    {
        LLSelectMgr::getInstance()->deselectAll();
    }

    // save inventory if appropriate
    if (gInventory.isInventoryUsable()
        && gAgent.getID().notNull()) // Shouldn't be null at this stage
    {
        gInventory.cache(gInventory.getRootFolderID(), gAgent.getID());
        if (gInventory.getLibraryRootFolderID().notNull()
            && gInventory.getLibraryOwnerID().notNull()
            && !mSecondInstance) // agent is unique, library isn't
        {
            gInventory.cache(
                gInventory.getLibraryRootFolderID(),
                gInventory.getLibraryOwnerID());
        }
    }

    LLAvatarNameCache::instance().setCustomNameCheckCallback(LLAvatarNameCache::custom_name_check_callback_t()); // <FS:Ansariel> Contact sets
    saveNameCache();
    if (LLExperienceCache::instanceExists())
    {
        // TODO: LLExperienceCache::cleanup() logic should be moved to
        // cleanupSingleton().
        LLExperienceCache::instance().cleanup();
    }

    // close inventory interface, close all windows
    LLSidepanelInventory::cleanup();

// [SL:KB] - Patch: Appearance-Misc | Checked: 2013-02-12 (Catznip-3.4)
    // Destroying all objects below will trigger attachment detaching code and attempt to remove the COF links for them
    LLAppearanceMgr::instance().setAttachmentInvLinkEnable(false);
// [/SL:KB]

// [RLVa:KB] - Checked: RLVa-2.3 (Housekeeping)
    SUBSYSTEM_CLEANUP(RlvHandler);
// [/RLVa:KB]

    gAgentWearables.cleanup();
    gAgentCamera.cleanup();
    // Also writes cached agent settings to gSavedSettings
    gAgent.cleanup();

    // This is where we used to call gObjectList.destroy() and then delete gWorldp.
    // Now we just ask the LLWorld singleton to cleanly shut down.
    if(LLWorld::instanceExists())
    {
        LLWorld::getInstance()->resetClass();
    }
    LLVOCache::deleteSingleton();

    // call all self-registered classes
    LLDestroyClassList::instance().fireCallbacks();

    cleanup_xfer_manager();
    gDisconnected = true;

    // Pass the connection state to LLUrlEntryParcel not to attempt
    // parcel info requests while disconnected.
    LLUrlEntryParcel::setDisconnected(gDisconnected);
}

void LLAppViewer::forceErrorLLError()
{
    LL_ERRS() << "This is a deliberate llerror" << LL_ENDL;
}

void LLAppViewer::forceErrorLLErrorMsg()
{
    LLError::LLUserWarningMsg::show("Deliberate error");
    // Note: under debug this will show a message as well,
    // but release won't show anything and will quit silently
    LL_ERRS() << "This is a deliberate llerror with a message" << LL_ENDL;
}

void LLAppViewer::forceErrorBreakpoint()
{
    LL_WARNS() << "Forcing a deliberate breakpoint" << LL_ENDL;
#ifdef LL_WINDOWS
    DebugBreak();
#else
    asm ("int $3");
#endif
    return;
}

void LLAppViewer::forceErrorBadMemoryAccess()
{
    LL_WARNS() << "Forcing a deliberate bad memory access" << LL_ENDL;
    S32* crash = NULL;
    *crash = 0xDEADBEEF;
    return;
}

void LLAppViewer::forceErrorInfiniteLoop()
{
    LL_WARNS() << "Forcing a deliberate infinite loop" << LL_ENDL;
    // Loop is intentionally complicated to fool basic loop detection
    LLTimer timer_total;
    LLTimer timer_expiry;
    const S32 report_frequency = 10;
    timer_expiry.setTimerExpirySec(report_frequency);
    while(true)
    {
        if (timer_expiry.hasExpired())
        {
            LL_INFOS() << "Infinite loop time : " << timer_total.getElapsedSeconds() << LL_ENDL;
            timer_expiry.setTimerExpirySec(report_frequency);
        }
    }
    return;
}

void LLAppViewer::forceErrorSoftwareException()
{
    LL_WARNS() << "Forcing a deliberate exception" << LL_ENDL;
    LLTHROW(LLException("User selected Force Software Exception"));
}

void LLAppViewer::forceErrorOSSpecificException()
{
    // Virtual, MacOS only
    const std::string exception_text = "User selected Force OS Exception, Not implemented on this OS";
    throw std::runtime_error(exception_text);
}

void LLAppViewer::forceErrorDriverCrash()
{
    LL_WARNS() << "Forcing a deliberate driver crash" << LL_ENDL;
    glDeleteTextures(1, NULL);
}

// <FS:Ansariel> Wrongly merged back in by LL
//void LLAppViewer::forceErrorCoroutineCrash()
//{
//    LL_WARNS() << "Forcing a crash in LLCoros" << LL_ENDL;
//    LLCoros::instance().launch("LLAppViewer::crashyCoro", [] {throw LLException("A deliberate crash from LLCoros"); });
//}
// </FS:Ansariel>

void LLAppViewer::forceErrorThreadCrash()
{
    class LLCrashTestThread : public LLThread
    {
    public:

        LLCrashTestThread() : LLThread("Crash logging test thread")
        {
        }

        void run()
        {
            LL_ERRS() << "This is a deliberate llerror in thread" << LL_ENDL;
        }
    };

    LL_WARNS() << "This is a deliberate crash in a thread" << LL_ENDL;
    LLCrashTestThread *thread = new LLCrashTestThread();
    thread->start();
}

// <FS:ND> Change from std::string to char const*, saving a lot of object construction/destruction per frame
//void LLAppViewer::initMainloopTimeout(const std::string& state, F32 secs)
void LLAppViewer::initMainloopTimeout( char const* state, F32 secs)
// </FS:ND>
{
    if(!mMainloopTimeout)
    {
        mMainloopTimeout = new LLWatchdogTimeout();
        resumeMainloopTimeout(state, secs);
    }
}

void LLAppViewer::destroyMainloopTimeout()
{
    if(mMainloopTimeout)
    {
        delete mMainloopTimeout;
        mMainloopTimeout = NULL;
    }
}

// <FS:ND> Change from std::string to char const*, saving a lot of object construction/destruction per frame
//void LLAppViewer::resumeMainloopTimeout(const std::string& state, F32 secs)
void LLAppViewer::resumeMainloopTimeout( char const* state, F32 secs)
// </FS:ND>
{
    if(mMainloopTimeout)
    {
        if(secs < 0.0f)
        {
            static LLCachedControl<F32> mainloop_timeout(gSavedSettings, "MainloopTimeoutDefault", 60);
            secs = mainloop_timeout;
        }

        mMainloopTimeout->setTimeout(secs);
        mMainloopTimeout->start(state);
    }
}

void LLAppViewer::pauseMainloopTimeout()
{
    if(mMainloopTimeout)
    {
        mMainloopTimeout->stop();
    }
}

// <FS:ND> Change from std::string to char const*, saving a lot of object construction/destruction per frame
//void LLAppViewer::pingMainloopTimeout(const std::string& state, F32 secs)
void LLAppViewer::pingMainloopTimeout( char const* state, F32 secs)
// </FS:ND>
{
    LL_PROFILE_ZONE_SCOPED_CATEGORY_APP;

    if(mMainloopTimeout)
    {
        if(secs < 0.0f)
        {
            static LLCachedControl<F32> mainloop_timeout(gSavedSettings, "MainloopTimeoutDefault", 60);
            secs = mainloop_timeout;
        }

        mMainloopTimeout->setTimeout(secs);
        mMainloopTimeout->ping(state);
    }
}

void LLAppViewer::handleLoginComplete()
{
    gLoggedInTime.start();
    initMainloopTimeout("Mainloop Init");

    // Store some data to DebugInfo in case of a freeze.
    gDebugInfo["ClientInfo"]["Name"] = LLVersionInfo::instance().getChannel();
// [SL:KB] - Patch: Viewer-CrashReporting | Checked: 2011-05-08 (Catznip-2.6.0a) | Added: Catznip-2.6.0a
    gDebugInfo["ClientInfo"]["Version"] = LLVersionInfo::getInstance()->getVersion();
    gDebugInfo["ClientInfo"]["Platform"] = LLVersionInfo::getInstance()->getBuildPlatform();
// [/SL:KB]
    gDebugInfo["ClientInfo"]["MajorVersion"] = LLVersionInfo::instance().getMajor();
    gDebugInfo["ClientInfo"]["MinorVersion"] = LLVersionInfo::instance().getMinor();
    gDebugInfo["ClientInfo"]["PatchVersion"] = LLVersionInfo::instance().getPatch();
    gDebugInfo["ClientInfo"]["BuildVersion"] = std::to_string(LLVersionInfo::instance().getBuild());

// <FS:ND> Add which flavor of FS generated an error
#ifdef OPENSIM
    gDebugInfo["ClientInfo"]["Flavor"] = "oss";
#else
    gDebugInfo["ClientInfo"]["Flavor"] = "hvk";
#endif
// </FS:ND>

    LLParcel* parcel = LLViewerParcelMgr::getInstance()->getAgentParcel();
    if ( parcel && parcel->getMusicURL()[0])
    {
        gDebugInfo["ParcelMusicURL"] = parcel->getMusicURL();
    }
    if ( parcel && parcel->getMediaURL()[0])
    {
        gDebugInfo["ParcelMediaURL"] = parcel->getMediaURL();
    }

//  gDebugInfo["SettingsFilename"] = gSavedSettings.getString("ClientSettingsFile");
// [SL:KB] - Patch: Viewer-CrashReporting | Checked: 2010-11-16 (Catznip-2.6.0a) | Added: Catznip-2.4.0b
    if (gCrashSettings.getBOOL("CrashSubmitSettings"))
    {
        // Only include settings.xml if the user consented
        gDebugInfo["SettingsFilename"] = gSavedSettings.getString("ClientSettingsFile");
    }
// [/SL:KB]
//  gDebugInfo["CAFilename"] = gDirUtilp->getCAFile();
//  gDebugInfo["ViewerExePath"] = gDirUtilp->getExecutablePathAndName();
//  gDebugInfo["CurrentPath"] = gDirUtilp->getCurPath();

// [SL:KB] - Patch: Viewer-CrashReporting | Checked: 2010-11-14 (Catznip-2.6.0a) | Added: Catznip-2.4.0a
    // Current host and region would expose too much information, but do track the last server version
    gDebugInfo["LastVersionChannel"] = gLastVersionChannel;
// [/SL:KB]
/*
    if(gAgent.getRegion())
    {
        gDebugInfo["CurrentSimHost"] = gAgent.getRegion()->getSimHostName();
        gDebugInfo["CurrentRegion"] = gAgent.getRegion()->getName();
    }
*/

    if(LLAppViewer::instance()->mMainloopTimeout)
    {
        gDebugInfo["MainloopTimeoutState"] = LLAppViewer::instance()->mMainloopTimeout->getState();
    }

    mOnLoginCompleted();

    // <FS:TT> Window Title Access
    std::string full_name;
    const LLSD login_response = LLLoginInstance::getInstance()->getResponse();
    if (login_response.has("first_name"))
    {
        full_name = login_response["first_name"].asString();
        LLStringUtil::replaceChar(full_name, '"', ' ');
        LLStringUtil::trim(full_name);

        if (login_response.has("last_name"))
        {
            std::string temp_string = login_response["last_name"].asString();
            LLStringUtil::replaceChar(temp_string, '"', ' ');
            LLStringUtil::trim(temp_string);
            if (temp_string.compare("Resident") != 0)
            {
                full_name.append(" ").append(temp_string);
            }
        }
    }
    if (!full_name.empty())
    {
        gWindowTitle += std::string(" - ") + full_name;
        LLStringUtil::truncate(gWindowTitle, 255);
        gViewerWindow->getWindow()->setTitle(gWindowTitle);
    }
    // </FS:TT>

// [SL:KB] - Patch: Build-ScriptRecover | Checked: 2011-11-24 (Catznip-3.2.0) | Added: Catznip-3.2.0
    LLScriptRecoverQueue::recoverIfNeeded();
// [/SL:KB]

    writeDebugInfo();

    // <FS:AO> Warn users cache purge will affect usability
    if (mPurgeCache)
    {
        LLNotificationsUtil::add("CacheEmpty");
    }
    // </FS:AO>

    // we logged in successfully, so save settings on logout
    LL_DEBUGS() << "Login successful, per account settings will be saved on log out." << LL_ENDL;
    mSavePerAccountSettings=true;
}

//virtual
void LLAppViewer::setMasterSystemAudioMute(bool mute)
{
    gSavedSettings.setBOOL("MuteAudio", mute);
}

//virtual
bool LLAppViewer::getMasterSystemAudioMute()
{
    // <FS:Ansariel> Replace frequently called gSavedSettings
    //return gSavedSettings.getBOOL("MuteAudio");
    static LLCachedControl<bool> sMuteAudio(gSavedSettings, "MuteAudio");
    return sMuteAudio;
    // </FS:Ansariel>
}

//----------------------------------------------------------------------------
// Metrics-related methods (static and otherwise)
//----------------------------------------------------------------------------

/**
 * LLViewerAssetStats collects data on a per-region (as defined by the agent's
 * location) so we need to tell it about region changes which become a kind of
 * hidden variable/global state in the collectors.  For collectors not running
 * on the main thread, we need to send a message to move the data over safely
 * and cheaply (amortized over a run).
 */
void LLAppViewer::metricsUpdateRegion(U64 region_handle)
{
    if (0 != region_handle)
    {
        LLViewerAssetStatsFF::set_region(region_handle);
    }
}

/**
 * Attempts to start a multi-threaded metrics report to be sent back to
 * the grid for consumption.
 */
void LLAppViewer::metricsSend(bool enable_reporting)
{
    if (! gViewerAssetStats)
        return;

    if (LLAppViewer::sTextureFetch)
    {
        LLViewerRegion * regionp = gAgent.getRegion();

        if (enable_reporting && regionp)
        {
            std::string caps_url = regionp->getCapability("ViewerMetrics");

            LLSD sd = gViewerAssetStats->asLLSD(true);

            // Send a report request into 'thread1' to get the rest of the data
            // and provide some additional parameters while here.
            LLAppViewer::sTextureFetch->commandSendMetrics(caps_url,
                                                           gAgentSessionID,
                                                           gAgentID,
                                                           sd);
        }
        else
        {
            LLAppViewer::sTextureFetch->commandDataBreak();
        }
    }

    // Reset even if we can't report.  Rather than gather up a huge chunk of
    // data, we'll keep to our sampling interval and retain the data
    // resolution in time.
    gViewerAssetStats->restart();
}
<|MERGE_RESOLUTION|>--- conflicted
+++ resolved
@@ -405,7 +405,7 @@
 std::string SafeFileName(std::string filename)
 {
     std::string invalidChars = "\"\'\\/?*:.<>| ";
-    S32 position = filename.find_first_of(invalidChars);
+    auto position = filename.find_first_of(invalidChars);
     while (position != filename.npos)
     {
         filename[position] = '_';
@@ -4458,13 +4458,9 @@
     }
 
     // record the viewer version in the marker file
-<<<<<<< HEAD
-    marker_file.write(marker_version.data(), marker_version.length());
+    marker_file.write(marker_version.data(), static_cast<S32>(marker_version.length()));
 
     marker_file.flush(); // <FS:ND/> Make sure filesystem reflects what we wrote.
-=======
-    marker_file.write(marker_version.data(), static_cast<S32>(marker_version.length()));
->>>>>>> 22d3ea34
 }
 
 bool LLAppViewer::markerIsSameVersion(const std::string& marker_name) const
